<?php
/* Copyright (C) 2010-2012 	Laurent Destailleur <eldy@users.sourceforge.net>
 * Copyright (C) 2012		Juanjo Menent		<jmenent@2byte.es>
 * Copyright (C) 2013		Florian Henry		<florian.henry@ope-concept.pro>
 * Copyright (C) 2016		Charlie Benke		<charlie@patas-monkey.com>
 * Copyright (C) 2018       Frédéric France         <frederic.france@netlogic.fr>
 *
 * This program is free software; you can redistribute it and/or modify
 * it under the terms of the GNU General Public License as published by
 * the Free Software Foundation; either version 3 of the License, or
 * (at your option) any later version.
 *
 * This program is distributed in the hope that it will be useful,
 * but WITHOUT ANY WARRANTY; without even the implied warranty of
 * MERCHANTABILITY or FITNESS FOR A PARTICULAR PURPOSE.  See the
 * GNU General Public License for more details.
 *
 * You should have received a copy of the GNU General Public License
 * along with this program. If not, see <http://www.gnu.org/licenses/>.
 * or see http://www.gnu.org/
 */

/**
 *	\file       htdocs/core/modules/project/doc/doc_generic_project_odt.modules.php
 *	\ingroup    project
 *	\brief      File of class to build ODT documents for third parties
 */

require_once DOL_DOCUMENT_ROOT.'/core/modules/project/modules_project.php';
require_once DOL_DOCUMENT_ROOT.'/projet/class/project.class.php';
require_once DOL_DOCUMENT_ROOT.'/projet/class/task.class.php';
require_once DOL_DOCUMENT_ROOT.'/contact/class/contact.class.php';
require_once DOL_DOCUMENT_ROOT.'/user/class/user.class.php';
require_once DOL_DOCUMENT_ROOT.'/societe/class/societe.class.php';
require_once DOL_DOCUMENT_ROOT.'/core/lib/company.lib.php';
require_once DOL_DOCUMENT_ROOT.'/core/lib/functions2.lib.php';
require_once DOL_DOCUMENT_ROOT.'/core/lib/files.lib.php';
require_once DOL_DOCUMENT_ROOT.'/core/lib/doc.lib.php';
require_once DOL_DOCUMENT_ROOT.'/core/lib/date.lib.php';
if (! empty($conf->propal->enabled))      require_once DOL_DOCUMENT_ROOT.'/comm/propal/class/propal.class.php';
if (! empty($conf->facture->enabled))     require_once DOL_DOCUMENT_ROOT.'/compta/facture/class/facture.class.php';
if (! empty($conf->facture->enabled))     require_once DOL_DOCUMENT_ROOT.'/compta/facture/class/facture-rec.class.php';
if (! empty($conf->commande->enabled))    require_once DOL_DOCUMENT_ROOT.'/commande/class/commande.class.php';
if (! empty($conf->fournisseur->enabled)) require_once DOL_DOCUMENT_ROOT.'/fourn/class/fournisseur.facture.class.php';
if (! empty($conf->fournisseur->enabled)) require_once DOL_DOCUMENT_ROOT.'/fourn/class/fournisseur.commande.class.php';
if (! empty($conf->contrat->enabled))     require_once DOL_DOCUMENT_ROOT.'/contrat/class/contrat.class.php';
if (! empty($conf->ficheinter->enabled))  require_once DOL_DOCUMENT_ROOT.'/fichinter/class/fichinter.class.php';
if (! empty($conf->deplacement->enabled)) require_once DOL_DOCUMENT_ROOT.'/compta/deplacement/class/deplacement.class.php';
if (! empty($conf->agenda->enabled))      require_once DOL_DOCUMENT_ROOT.'/comm/action/class/actioncomm.class.php';


/**
 *	Class to build documents using ODF templates generator
 */
class doc_generic_project_odt extends ModelePDFProjects
{
	/**
	 * Issuer
	 * @var Societe
	 */
	public $emetteur;

	/**
     * @var array() Minimum version of PHP required by module.
	 * e.g.: PHP ≥ 5.4 = array(5, 4)
     */
	public $phpmin = array(5, 4);

	/**
     * Dolibarr version of the loaded document
     * @public string
     */
	public $version = 'dolibarr';


	/**
	 *	Constructor
	 *
	 *  @param		DoliDB		$db      Database handler
	 */
	function __construct($db)
	{
		global $conf, $langs, $mysoc;

		// Load traductions files requiredby by page
		$langs->loadLangs(array("companies", "main"));

		$this->db = $db;
		$this->name = "ODT templates";
		$this->description = $langs->trans("DocumentModelOdt");
		$this->scandir = 'PROJECT_ADDON_PDF_ODT_PATH';	// Name of constant that is used to save list of directories to scan

		// Dimension page pour format A4
		$this->type = 'odt';
		$this->page_largeur = 0;
		$this->page_hauteur = 0;
		$this->format = array($this->page_largeur,$this->page_hauteur);
		$this->marge_gauche=0;
		$this->marge_droite=0;
		$this->marge_haute=0;
		$this->marge_basse=0;

		$this->option_logo = 1;                    // Affiche logo
		$this->option_tva = 0;                     // Gere option tva COMMANDE_TVAOPTION
		$this->option_modereg = 0;                 // Affiche mode reglement
		$this->option_condreg = 0;                 // Affiche conditions reglement
		$this->option_codeproduitservice = 0;      // Affiche code produit-service
		$this->option_multilang = 1;               // Dispo en plusieurs langues
		$this->option_escompte = 0;                // Affiche si il y a eu escompte
		$this->option_credit_note = 0;             // Support credit notes
		$this->option_freetext = 1;				   // Support add of a personalised text
		$this->option_draft_watermark = 0;		   // Support add of a watermark on drafts

		// Recupere emetteur
		$this->emetteur=$mysoc;
		if (! $this->emetteur->pays_code) $this->emetteur->pays_code=substr($langs->defaultlang,-2);    // Par defaut, si n'etait pas defini
	}


    // phpcs:disable PEAR.NamingConventions.ValidFunctionName.NotCamelCaps
	/**
	 * Define array with couple substitution key => substitution value
	 *
	 * @param   Project			$object             Main object to use as data source
	 * @param   Translate		$outputlangs        Lang object to use for output
     * @param   string		    $array_key	        Name of the key for return array
	 * @return	array								Array of substitution
	 */
	function get_substitutionarray_object($object,$outputlangs,$array_key='object')
	{
        // phpcs:enable
		global $conf;

		$resarray=array(
		    $array_key.'_id'=>$object->id,
            $array_key.'_ref'=>$object->ref,
            $array_key.'_title'=>$object->title,
            $array_key.'_description'=>$object->description,
            $array_key.'_date_creation'=>dol_print_date($object->date_c,'day'),
            $array_key.'_date_modification'=>dol_print_date($object->date_m,'day'),
            $array_key.'_date_start'=>dol_print_date($object->date_start,'day'),
            $array_key.'_date_end'=>dol_print_date($object->date_end,'day'),
            $array_key.'_note_private'=>$object->note_private,
            $array_key.'_note_public'=>$object->note_public,
            $array_key.'_public'=>$object->public,
            $array_key.'_statut'=>$object->getLibStatut()
		);

		require_once DOL_DOCUMENT_ROOT.'/core/class/extrafields.class.php';
		$extrafields = new ExtraFields($this->db);
		$extralabels = $extrafields->fetch_name_optionals_label($object->table_element,true);
		$object->fetch_optionals();

		$resarray = $this->fill_substitutionarray_with_extrafields($object,$resarray,$extrafields,$array_key,$outputlangs);

		return $resarray;
	}

    // phpcs:disable PEAR.NamingConventions.ValidFunctionName.NotCamelCaps
	/**
	 *	Define array with couple substitution key => substitution value
	 *
	 *	@param  array			$task				Task Object
	 *	@param  Translate		$outputlangs        Lang object to use for output
	 *  @return	array								Return a substitution array
	 */
	function get_substitutionarray_tasks($task,$outputlangs)
	{
        // phpcs:enable
		global $conf;

		$resarray = array(
		'task_ref'=>$task->ref,
		'task_fk_project'=>$task->fk_project,
		'task_projectref'=>$task->projectref,
		'task_projectlabel'=>$task->projectlabel,
		'task_label'=>$task->label,
		'task_description'=>$task->description,
		'task_fk_parent'=>$task->fk_parent,
		'task_duration'=>$task->duration,
		'task_duration_hour'=>convertSecondToTime($task->duration,'all'),
		'task_progress'=>$task->progress,
		'task_public'=>$task->public,
		'task_date_start'=>dol_print_date($task->date_start,'day'),
		'task_date_end'=>dol_print_date($task->date_end,'day'),
		'task_note_private'=>$task->note_private,
		'task_note_public'=>$task->note_public
		);

		require_once DOL_DOCUMENT_ROOT.'/core/class/extrafields.class.php';
		$extrafields = new ExtraFields($this->db);
		$extralabels = $extrafields->fetch_name_optionals_label($task->table_element,true);
		$task->fetch_optionals($task->id,$extralabels);

		$resarray = $this->fill_substitutionarray_with_extrafields($task,$resarray,$extrafields,'task',$outputlangs);

		return $resarray;
	}

    // phpcs:disable PEAR.NamingConventions.ValidFunctionName.NotCamelCaps
	/**
	 *	Define array with couple substitution key => substitution value
	 *
	 *	@param  array			$contact			Contact array
	 *	@param  Translate		$outputlangs        Lang object to use for output
	 *  @return	array								Return a substitution array
	 */
	function get_substitutionarray_project_contacts($contact,$outputlangs)
	{
        // phpcs:enable
		global $conf;
		$pc='projcontacts_'; // prefix to avoid typos

		$ret = array(
			$pc.'id'=>$contact['id'],
			$pc.'rowid'=>$contact['rowid'],
			$pc.'role'=>$contact['libelle'],
			$pc.'lastname'=>$contact['lastname'],
			$pc.'firstname'=>$contact['firstname'],
			$pc.'civility'=>$contact['civility'],
			$pc.'fullcivname'=>$contact['fullname'],
			$pc.'socname'=>$contact['socname'],
			$pc.'email'=>$contact['email']
			);

		if ($contact['source']=='external') {
			$ret[$pc.'isInternal'] = ''; // not internal

			$ct = new Contact($this->db);
			$ct->fetch($contact['id']);
			$ret[$pc.'phone_pro'] = $ct->phone_pro;
			$ret[$pc.'phone_perso'] = $ct->phone_perso;
			$ret[$pc.'phone_mobile'] = $ct->phone_mobile;

			// fetch external user extrafields
			require_once DOL_DOCUMENT_ROOT.'/core/class/extrafields.class.php';
			$extrafields=new ExtraFields($this->db);
			$extralabels=$extrafields->fetch_name_optionals_label($ct->table_element, true);
			$extrafields_num = $ct->fetch_optionals();
			//dol_syslog(get_class($this)."::get_substitutionarray_project_contacts: ===== Number of Extrafields found: ".$extrafields_num, LOG_DEBUG);
			foreach($ct->array_options as $efkey => $efval) {
				dol_syslog(get_class($this)."::get_substitutionarray_project_contacts: +++++ Extrafield ".$efkey." => ".$efval, LOG_DEBUG);
				$ret[$pc.$efkey] = $efval; // add nothing else because it already comes as 'options_XX'
			}
		} elseif ($contact['source']=='internal') {
			$ret[$pc.'isInternal'] = '1'; // this is an internal user

			$ct = new User($this->db);
			$ct->fetch($contact['id']);
			$ret[$pc.'phone_pro'] = $ct->office_phone;
			$ret[$pc.'phone_perso'] = '';
			$ret[$pc.'phone_mobile'] = $ct->user_mobile;
			// do internal users have extrafields ?
		}
		return $ret;
	}

    // phpcs:disable PEAR.NamingConventions.ValidFunctionName.NotCamelCaps
	/**
	 *	Define array with couple substitution key => substitution value
	 *
	 *	@param  array			$file				file array
	 *	@param  Translate		$outputlangs        Lang object to use for output
	 *  @return	array								Return a substitution array
	 */
	function get_substitutionarray_project_file($file,$outputlangs)
	{
        // phpcs:enable
		global $conf;

		return array(
		'projfile_name'=>$file['name'],
		'projfile_date'=>dol_print_date($file['date'],'day'),
		'projfile_size'=>$file['size']
		);
	}

    // phpcs:disable PEAR.NamingConventions.ValidFunctionName.NotCamelCaps
	/**
	 *	Define array with couple substitution key => substitution value
	 *
	 *	@param  array			$refdetail			Reference array
	 *	@param  Translate		$outputlangs        Lang object to use for output
	 *  @return	array								Return a substitution array
	 */
	function get_substitutionarray_project_reference($refdetail,$outputlangs)
	{
        // phpcs:enable
		global $conf;

		return array(
		'projref_type'=>$refdetail['type'],
		'projref_ref'=>$refdetail['ref'],
		'projref_date'=>dol_print_date($refdetail['date'],'day'),
		'projref_socname'=>$refdetail['socname'],
		'projref_amountht'=>price($refdetail['amountht'],0,$outputlangs),
		'projref_amountttc'=>price($refdetail['amountttc'],0,$outputlangs),
		'projref_status'=>$refdetail['status']
		);
	}

    // phpcs:disable PEAR.NamingConventions.ValidFunctionName.NotCamelCaps
	/**
	 *	Define array with couple substitution key => substitution value
	 *
	 *	@param  array			$taskressource			Reference array
	 *	@param  Translate		$outputlangs        Lang object to use for output
	 *  @return	array								Return a substitution array
	 */
	function get_substitutionarray_tasksressource($taskressource,$outputlangs)
	{
        // phpcs:enable
		global $conf;
		//dol_syslog(get_class($this).'::get_substitutionarray_tasksressource taskressource='.var_export($taskressource,true),LOG_DEBUG);
		return array(
		'taskressource_rowid'=>$taskressource['rowid'],
		'taskressource_role'=>$taskressource['libelle'],
		'taskressource_lastname'=>$taskressource['lastname'],
		'taskressource_firstname'=>$taskressource['firstname'],
		'taskressource_fullcivname'=>$taskressource['fullname'],
		'taskressource_socname'=>$taskressource['socname'],
		'taskressource_email'=>$taskressource['email']
		);
	}

    // phpcs:disable PEAR.NamingConventions.ValidFunctionName.NotCamelCaps
	/**
	 *	Define array with couple substitution key => substitution value
	 *
	 *	@param  object			$tasktime			times object
	 *	@param  Translate		$outputlangs        Lang object to use for output
	 *  @return	array								Return a substitution array
	 */
	function get_substitutionarray_taskstime($tasktime,$outputlangs)
	{
        // phpcs:enable
		global $conf;

		return array(
		'tasktime_rowid'=>$tasktime['rowid'],
		'tasktime_task_date'=>dol_print_date($tasktime['task_date'],'day'),
		'tasktime_task_duration_sec'=>$tasktime['task_duration'],
		'tasktime_task_duration'=>convertSecondToTime($tasktime['task_duration'],'all'),
		'tasktime_note'=>$tasktime['note'],
		'tasktime_fk_user'=>$tasktime['fk_user'],
		'tasktime_user_name'=>$tasktime['name'],
		'tasktime_user_first'=>$tasktime['firstname'],
		'tasktime_fullcivname'=>$tasktime['fullcivname'],
		'tasktime_amountht'=>$tasktime['amountht'],
		'tasktime_amountttc'=>$tasktime['amountttc'],
		'tasktime_thm'=>$tasktime['thm'],
		);
	}

    // phpcs:disable PEAR.NamingConventions.ValidFunctionName.NotCamelCaps
	/**
	 *	Define array with couple substitution key => substitution value
	 *
	 *	@param  array			$file				file array
	 *	@param  Translate		$outputlangs        Lang object to use for output
	 *  @return	array								Return a substitution array
	 */
	function get_substitutionarray_task_file($file,$outputlangs)
	{
        // phpcs:enable
		global $conf;

		return array(
		'tasksfile_name'=>$file['name'],
		'tasksfile_date'=>dol_print_date($file['date'],'day'),
		'tasksfile_size'=>$file['size']
		);
	}


	/**
	 *	Return description of a module
	 *
	 *	@param	Translate	$langs      Lang object to use for output
	 *	@return string       			Description
	 */
	function info($langs)
	{
		global $conf,$langs;

		// Load translation files required by the page
        $langs->loadLangs(array("companies","errors"));

		$form = new Form($this->db);

		$texte = $this->description.".<br>\n";
		$texte.= '<form action="'.$_SERVER["PHP_SELF"].'" method="POST">';
		$texte.= '<input type="hidden" name="token" value="'.$_SESSION['newtoken'].'">';
		$texte.= '<input type="hidden" name="action" value="setModuleOptions">';
		$texte.= '<input type="hidden" name="param1" value="PROJECT_ADDON_PDF_ODT_PATH">';
		$texte.= '<table class="nobordernopadding" width="100%">';

		// List of directories area
		$texte.= '<tr><td>';
		$texttitle=$langs->trans("ListOfDirectories");
		$listofdir=explode(',',preg_replace('/[\r\n]+/',',',trim($conf->global->PROJECT_ADDON_PDF_ODT_PATH)));
		$listoffiles=array();
		foreach($listofdir as $key=>$tmpdir)
		{
			$tmpdir=trim($tmpdir);
			$tmpdir=preg_replace('/DOL_DATA_ROOT/',DOL_DATA_ROOT,$tmpdir);
			if (! $tmpdir) {
				unset($listofdir[$key]); continue;
			}
			if (! is_dir($tmpdir)) $texttitle.=img_warning($langs->trans("ErrorDirNotFound",$tmpdir),0);
			else
			{
				$tmpfiles=dol_dir_list($tmpdir,'files',0,'\.(ods|odt)');
				if (count($tmpfiles)) $listoffiles=array_merge($listoffiles,$tmpfiles);
			}
		}
		$texthelp=$langs->trans("ListOfDirectoriesForModelGenODT");
		// Add list of substitution keys
		$texthelp.='<br>'.$langs->trans("FollowingSubstitutionKeysCanBeUsed").'<br>';
		$texthelp.=$langs->transnoentitiesnoconv("FullListOnOnlineDocumentation");    // This contains an url, we don't modify it

		$texte.= $form->textwithpicto($texttitle,$texthelp,1,'help','',1);
		$texte.= '<div><div style="display: inline-block; min-width: 100px; vertical-align: middle;">';
		$texte.= '<textarea class="flat" cols="60" name="value1">';
		$texte.=$conf->global->PROJECT_ADDON_PDF_ODT_PATH;
		$texte.= '</textarea>';
		$texte.= '</div><div style="display: inline-block; vertical-align: middle;">';
		$texte.= '<input type="submit" class="button" value="'.$langs->trans("Modify").'" name="Button">';
		$texte.= '<br></div></div>';

		// Scan directories
		$nbofiles=count($listoffiles);
		if (! empty($conf->global->PROJECT_ADDON_PDF_ODT_PATH))
		{
			$texte.=$langs->trans("NumberOfModelFilesFound").': <b>';
			//$texte.=$nbofiles?'<a id="a_'.get_class($this).'" href="#">':'';
			$texte.=$nbofiles;
			//$texte.=$nbofiles?'</a>':'';
			$texte.='</b>';
		}

		if ($nbofiles)
		{
   			$texte.='<div id="div_'.get_class($this).'" class="hidden">';
   			foreach($listoffiles as $file)
   			{
                $texte.=$file['name'].'<br>';
   			}
   			$texte.='<div id="div_'.get_class($this).'">';
		}

		$texte.= '</td>';

		$texte.= '<td valign="top" rowspan="2" class="hideonsmartphone">';
		$texte.= $langs->trans("ExampleOfDirectoriesForModelGen");
		$texte.= '</td>';
		$texte.= '</tr>';

		$texte.= '</table>';
		$texte.= '</form>';

		return $texte;
	}

    // phpcs:disable PEAR.NamingConventions.ValidFunctionName.NotCamelCaps
	/**
	 *	Function to build a document on disk using the generic odt module.
	 *
	 *	@param	Project		$object					Object source to build document
	 *	@param	Translate	$outputlangs			Lang output object
	 * 	@param	string		$srctemplatepath	    Full path of source filename for generator using a template file
	 *	@return	int         						1 if OK, <=0 if KO
	 */
	function write_file($object,$outputlangs,$srctemplatepath)
	{
        // phpcs:enable
		global $user,$langs,$conf,$mysoc,$hookmanager;

		if (empty($srctemplatepath))
		{
			dol_syslog("doc_generic_odt::write_file parameter srctemplatepath empty", LOG_WARNING);
			return -1;
		}

		// Add odtgeneration hook
		if (! is_object($hookmanager))
		{
			include_once DOL_DOCUMENT_ROOT.'/core/class/hookmanager.class.php';
			$hookmanager=new HookManager($this->db);
		}
		$hookmanager->initHooks(array('odtgeneration'));
		global $action;

		if (! is_object($outputlangs)) $outputlangs=$langs;
		$sav_charset_output=$outputlangs->charset_output;
		$outputlangs->charset_output='UTF-8';

		// Load translation files required by the page
		$outputlangs->loadLangs(array("main", "dict", "companies", "projects"));

		if ($conf->projet->dir_output)
		{
			// If $object is id instead of object
			if (! is_object($object))
			{
				$id = $object;
				$object = new Project($this->db);
				$result=$object->fetch($id);
				if ($result < 0)
				{
					dol_print_error($this->db,$object->error);
					return -1;
				}
			}

			$dir = $conf->projet->dir_output;
			$objectref = dol_sanitizeFileName($object->ref);
			if (! preg_match('/specimen/i',$objectref)) $dir.= "/" . $objectref;
			$file = $dir . "/" . $objectref . ".odt";

			if (! file_exists($dir))
			{
				if (dol_mkdir($dir) < 0)
				{
					$this->error=$langs->transnoentities("ErrorCanNotCreateDir",$dir);
					return -1;
				}
			}

			if (file_exists($dir))
			{
				//print "srctemplatepath=".$srctemplatepath;	// Src filename
				$newfile=basename($srctemplatepath);
				$newfiletmp=preg_replace('/\.od(t|s)/i','',$newfile);
				$newfiletmp=preg_replace('/template_/i','',$newfiletmp);
				$newfiletmp=preg_replace('/modele_/i','',$newfiletmp);
				$newfiletmp=$objectref.'_'.$newfiletmp;
				//$file=$dir.'/'.$newfiletmp.'.'.dol_print_date(dol_now(),'%Y%m%d%H%M%S').'.odt';
				// Get extension (ods or odt)
				$newfileformat=substr($newfile, strrpos($newfile, '.')+1);
				if ( ! empty($conf->global->MAIN_DOC_USE_TIMING))
				{
				    $format=$conf->global->MAIN_DOC_USE_TIMING;
				    if ($format == '1') $format='%Y%m%d%H%M%S';
					$filename=$newfiletmp.'-'.dol_print_date(dol_now(),$format).'.'.$newfileformat;
				}
				else
				{
					$filename=$newfiletmp.'.'.$newfileformat;
				}
				$file=$dir.'/'.$filename;
				//print "newdir=".$dir;
				//print "newfile=".$newfile;
				//print "file=".$file;
				//print "conf->societe->dir_temp=".$conf->societe->dir_temp;

				dol_mkdir($conf->projet->dir_temp);

				// If PROJECTLEADER contact defined on project, we use it
				$usecontact=false;
				$arrayidcontact=$object->getIdContact('external','PROJECTLEADER');
				if (count($arrayidcontact) > 0)
				{
					$usecontact=true;
					$result=$object->fetch_contact($arrayidcontact[0]);
				}

				// Recipient name
				$contactobject=null;
				if (! empty($usecontact))
				{
        			// if we have a PROJECTLEADER contact and we dont use it as recipient we store the contact object for later use
        			$contactobject = $object->contact;
				}

				$socobject=$object->thirdparty;

				// Make substitution
				$substitutionarray=array(
				'__FROM_NAME__' => $this->emetteur->name,
				'__FROM_EMAIL__' => $this->emetteur->email,
				);
				complete_substitutions_array($substitutionarray, $langs, $object);
				// Call the ODTSubstitution hook
				$parameters=array('file'=>$file,'object'=>$object,'outputlangs'=>$outputlangs,'substitutionarray'=>&$tmparray);
				$reshook=$hookmanager->executeHooks('ODTSubstitution',$parameters,$this,$action);    // Note that $action and $object may have been modified by some hooks

				// Open and load template
				require_once ODTPHP_PATH.'odf.php';
				try {
					$odfHandler = new odf(
						$srctemplatepath,
						array(
						'PATH_TO_TMP'	  => $conf->projet->dir_temp,
						'ZIP_PROXY'		  => 'PclZipProxy',	// PhpZipProxy or PclZipProxy. Got "bad compression method" error when using PhpZipProxy.
						'DELIMITER_LEFT'  => '{',
						'DELIMITER_RIGHT' => '}'
						)
					);
				} catch (Exception $e) {
					$this->error=$e->getMessage();
					dol_syslog($e->getMessage(), LOG_INFO);
					return -1;
				}
				// After construction $odfHandler->contentXml contains content and
				// [!-- BEGIN row.lines --]*[!-- END row.lines --] has been replaced by
				// [!-- BEGIN lines --]*[!-- END lines --]
				//print html_entity_decode($odfHandler->__toString());
				//print exit;


				// Define substitution array
				$substitutionarray = getCommonSubstitutionArray($outputlangs, 0, null, $object);
				$array_object_from_properties = $this->get_substitutionarray_each_var_object($object, $outputlangs);
				$array_objet=$this->get_substitutionarray_object($object,$outputlangs);
				$array_user=$this->get_substitutionarray_user($user,$outputlangs);
				$array_soc=$this->get_substitutionarray_mysoc($mysoc,$outputlangs);
				$array_thirdparty=$this->get_substitutionarray_thirdparty($socobject,$outputlangs);
				$array_other=$this->get_substitutionarray_other($outputlangs);
				// retrieve contact information for use in object as contact_xxx tags
				$array_project_contact = array();
				if ($usecontact && is_object($contactobject)) $array_project_contact=$this->get_substitutionarray_contact($contactobject,$outputlangs,'contact');

				$tmparray = array_merge($substitutionarray,$array_object_from_properties,$array_user,$array_soc,$array_thirdparty,$array_objet,$array_other,$array_project_contact);
				complete_substitutions_array($tmparray, $outputlangs, $object);

				// Call the ODTSubstitution hook
				$parameters=array('odfHandler'=>&$odfHandler,'file'=>$file,'object'=>$object,'outputlangs'=>$outputlangs,'substitutionarray'=>&$tmparray);
				$reshook=$hookmanager->executeHooks('ODTSubstitution',$parameters,$this,$action);    // Note that $action and $object may have been modified by some hooks

				foreach($tmparray as $key=>$value)
				{
					try {
						if (preg_match('/logo$/',$key)) // Image
						{
							if (file_exists($value)) $odfHandler->setImage($key, $value);
							else $odfHandler->setVars($key, 'ErrorFileNotFound', true, 'UTF-8');
						}
						else    // Text
						{
							$odfHandler->setVars($key, $value, true, 'UTF-8');
						}
					}
					catch (OdfException $e)
					{
                        dol_syslog($e->getMessage(), LOG_INFO);
					}
				}

				// Replace tags of lines for tasks
				try
				{
					$listlines = $odfHandler->setSegment('tasks');

					$taskstatic = new Task($this->db);

					// Security check
					$socid=0;
					if (!empty($object->fk_soc)) $socid = $object->fk_soc;

					$tasksarray=$taskstatic->getTasksArray(0, 0, $object->id, $socid, 0);


					foreach ($tasksarray as $task)
					{
						$tmparray=$this->get_substitutionarray_tasks($task,$outputlangs);
						//complete_substitutions_array($tmparray, $outputlangs, $object, $task, "completesubstitutionarray_lines");
						foreach($tmparray as $key => $val)
						{
							try
							{
								$listlines->setVars($key, $val, true, 'UTF-8');
							}
							catch(OdfException $e)
							{
								dol_syslog($e->getMessage(), LOG_INFO);
							}
							catch(SegmentException $e)
							{
								dol_syslog($e->getMessage(), LOG_INFO);
							}
						}

						$taskobj=new Task($this->db);
						$taskobj->fetch($task->id);

						// Replace tags of lines for contacts task
						$sourcearray=array('internal','external');
						$contact_arrray=array();
						foreach ($sourcearray as $source) {
							$contact_temp=$taskobj->liste_contact(-1,$source);
							if ((is_array($contact_temp) && count($contact_temp) > 0))
							{
								$contact_arrray=array_merge($contact_arrray,$contact_temp);
							}
						}
						if ((is_array($contact_arrray) && count($contact_arrray) > 0))
						{
							$listlinestaskres = $listlines->__get('tasksressources');

							foreach ($contact_arrray as $contact)
							{
								if ($contact['source']=='internal') {
									$objectdetail=new User($this->db);
									$objectdetail->fetch($contact['id']);
									$contact['socname']=$mysoc->name;
								} elseif ($contact['source']=='external') {
									$objectdetail=new Contact($this->db);
									$objectdetail->fetch($contact['id']);

									$soc=new Societe($this->db);
									$soc->fetch($contact['socid']);
									$contact['socname']=$soc->name;
								}
								$contact['fullname']=$objectdetail->getFullName($outputlangs,1);

								$tmparray=$this->get_substitutionarray_tasksressource($contact,$outputlangs);

								foreach($tmparray as $key => $val)
								{
									try
									{
										$listlinestaskres->setVars($key, $val, true, 'UTF-8');
									}
									catch(OdfException $e)
									{
										dol_syslog($e->getMessage(), LOG_INFO);
									}
									catch(SegmentException $e)
									{
										dol_syslog($e->getMessage(), LOG_INFO);
									}
								}
								$listlinestaskres->merge();
							}
						}

						//Time ressources
						$sql = "SELECT t.rowid, t.task_date, t.task_duration, t.fk_user, t.note";
						$sql.= ", u.lastname, u.firstname, t.thm";
						$sql .= " FROM ".MAIN_DB_PREFIX."projet_task_time as t";
						$sql .= " , ".MAIN_DB_PREFIX."user as u";
						$sql .= " WHERE t.fk_task =".$task->id;
						$sql .= " AND t.fk_user = u.rowid";
						$sql .= " ORDER BY t.task_date DESC";

						$resql = $this->db->query($sql);
						if ($resql)
						{
							$num = $this->db->num_rows($resql);
							$i = 0;
							$tasks = array();
							$listlinestasktime = $listlines->__get('taskstimes');
							if (empty($num)) {
								$row['rowid']='';
								$row['task_date']='';
								$row['task_duration']='';
								$row['$tasktime']='';
								$row['note']='';
								$row['fk_user']='';
								$row['name']='';
								$row['firstname']='';
								$row['fullcivname']='';
								$row['amountht']='';
								$row['amountttc']='';
								$row['thm']='';
								$tmparray=$this->get_substitutionarray_taskstime($row,$outputlangs);
								foreach($tmparray as $key => $val)
								{
									try
									{
										$listlinestasktime->setVars($key, $val, true, 'UTF-8');
									}
									catch(OdfException $e)
									{
										dol_syslog($e->getMessage(), LOG_INFO);
									}
									catch(SegmentException $e)
									{
										dol_syslog($e->getMessage(), LOG_INFO);
									}
								}
								$listlinestasktime->merge();
							}
							while ($i < $num)
							{
								$row = $this->db->fetch_array($resql);
								if (!empty($row['fk_user'])) {
									$objectdetail=new User($this->db);
									$objectdetail->fetch($row['fk_user']);
									$row['fullcivname']=$objectdetail->getFullName($outputlangs,1);
								} else {
									$row['fullcivname']='';
								}

								if (!empty($row['thm'])) {
									$row['amountht']=($row['task_duration'] / 3600) * $row['thm'];
									$defaultvat = get_default_tva($mysoc, $mysoc);
									$row['amountttc']=price2num($row['amountht'] * (1 + ($defaultvat / 100)),'MT');;
								} else {
									$row['amountht']=0;
									$row['amountttc']=0;
									$row['thm']=0;
								}

								$tmparray=$this->get_substitutionarray_taskstime($row,$outputlangs);

								foreach($tmparray as $key => $val)
								{
									try
									{
										$listlinestasktime->setVars($key, $val, true, 'UTF-8');
									}
									catch(OdfException $e)
									{
										dol_syslog($e->getMessage(), LOG_INFO);
									}
									catch(SegmentException $e)
									{
										dol_syslog($e->getMessage(), LOG_INFO);
									}
								}
								$listlinestasktime->merge();
								$i++;
							}
							$this->db->free($resql);
						}


						// Replace tags of project files
						$listtasksfiles = $listlines->__get('tasksfiles');

						$upload_dir = $conf->projet->dir_output.'/'.dol_sanitizeFileName($object->ref).'/'.dol_sanitizeFileName($task->ref);
						$filearray=dol_dir_list($upload_dir,"files",0,'','(\.meta|_preview.*\.png)$','name',SORT_ASC,1);


						foreach ($filearray as $filedetail)
						{
							$tmparray=$this->get_substitutionarray_task_file($filedetail,$outputlangs);
							//dol_syslog(get_class($this).'::main $tmparray'.var_export($tmparray,true));
							foreach($tmparray as $key => $val)
							{
								try
								{
									$listtasksfiles->setVars($key, $val, true, 'UTF-8');
								}
								catch (OdfException $e)
								{
									dol_syslog($e->getMessage(), LOG_INFO);
								}
								catch (SegmentException $e)
								{
									dol_syslog($e->getMessage(), LOG_INFO);
								}
							}
							$listtasksfiles->merge();
						}
						$listlines->merge();
					}
					$odfHandler->mergeSegment($listlines);
				}
				catch(OdfException $e)
				{
					$ExceptionTrace=$e->getTrace();
					// no segment defined on ODT is not an error
					if($ExceptionTrace[0]['function'] != 'setSegment')
					{
						$this->error=$e->getMessage();
						dol_syslog($this->error, LOG_WARNING);
						return -1;
					}
				}

				// Replace tags of project files
				try
				{
					$listlines = $odfHandler->setSegment('projectfiles');

					$upload_dir = $conf->projet->dir_output.'/'.dol_sanitizeFileName($object->ref);
					$filearray=dol_dir_list($upload_dir,"files",0,'','(\.meta|_preview.*\.png)$','name',SORT_ASC,1);

					foreach ($filearray as $filedetail)
					{
						//dol_syslog(get_class($this).'::main $filedetail'.var_export($filedetail,true));
						$tmparray=$this->get_substitutionarray_project_file($filedetail,$outputlangs);

						foreach($tmparray as $key => $val)
						{
							try
							{
								$listlines->setVars($key, $val, true, 'UTF-8');
							}
							catch(OdfException $e)
							{
								dol_syslog($e->getMessage(), LOG_INFO);
							}
							catch(SegmentException $e)
							{
								dol_syslog($e->getMessage(), LOG_INFO);
							}
						}
						$listlines->merge();
					}
					$odfHandler->mergeSegment($listlines);
				}
				catch(OdfException $e)
				{
					$this->error=$e->getMessage();
					dol_syslog($this->error, LOG_WARNING);
					return -1;
				}

				// Replace tags of lines for contacts
				$sourcearray=array('internal','external');
				$contact_arrray=array();
				foreach ($sourcearray as $source) {
					$contact_temp=$object->liste_contact(-1,$source);
					if ((is_array($contact_temp) && count($contact_temp) > 0))
					{
						$contact_arrray=array_merge($contact_arrray,$contact_temp);
					}
				}
				if ((is_array($contact_arrray) && count($contact_arrray) > 0))
				{
					try
					{
						$listlines = $odfHandler->setSegment('projectcontacts');

						foreach ($contact_arrray as $contact)
						{
							if ($contact['source']=='internal') {
								$objectdetail=new User($this->db);
								$objectdetail->fetch($contact['id']);
								$contact['socname']=$mysoc->name;
							} elseif ($contact['source']=='external') {
								$objectdetail=new Contact($this->db);
								$objectdetail->fetch($contact['id']);

								$soc=new Societe($this->db);
								$soc->fetch($contact['socid']);
								$contact['socname']=$soc->name;
							}
							$contact['fullname']=$objectdetail->getFullName($outputlangs,1);

							$tmparray=$this->get_substitutionarray_project_contacts($contact,$outputlangs);
							foreach($tmparray as $key => $val)
							{
								try
								{
									$listlines->setVars($key, $val, true, 'UTF-8');
								}
								catch(OdfException $e)
								{
									dol_syslog($e->getMessage(), LOG_INFO);
								}
								catch(SegmentException $e)
								{
									dol_syslog($e->getMessage(), LOG_INFO);
								}
							}
							$listlines->merge();
						}
						$odfHandler->mergeSegment($listlines);
					}
					catch(OdfException $e)
					{
						$this->error=$e->getMessage();
						dol_syslog($this->error, LOG_WARNING);
						return -1;
					}
				}

				//List of referent

				$listofreferent = array(
<<<<<<< HEAD
					'propal' => array(
						'title' => "ListProposalsAssociatedProject",
						'class' => 'Propal',
						'table' => 'propal',
						'test' => $conf->propal->enabled && $user->rights->propale->lire
					),
					'order' => array(
						'title' => "ListOrdersAssociatedProject",
						'class' => 'Commande',
						'table' => 'commande',
						'test' => $conf->commande->enabled && $user->rights->commande->lire
					),
					'invoice' => array(
						'title' => "ListInvoicesAssociatedProject",
						'class' => 'Facture',
						'table' => 'facture',
						'test' => $conf->facture->enabled && $user->rights->facture->lire
					),
					'invoice_predefined' => array(
						'title' => "ListPredefinedInvoicesAssociatedProject",
						'class' => 'FactureRec',
						'table' => 'facture_rec',
						'test' => $conf->facture->enabled && $user->rights->facture->lire
					),
					'proposal_supplier' => array(
						'title' => "ListSupplierProposalsAssociatedProject",
						'class' => 'SupplierProposal',
						'table' => 'supplier_proposal',
						'test' => $conf->supplier_proposal->enabled && $user->rights->supplier_proposal->lire
					),
					'order_supplier' => array(
						'title' => "ListSupplierOrdersAssociatedProject",
						'table' => 'commande_fournisseur',
						'class' => 'CommandeFournisseur',
						'test' => $conf->fournisseur->enabled && $user->rights->fournisseur->commande->lire
					),
					'invoice_supplier' => array(
						'title' => "ListSupplierInvoicesAssociatedProject",
						'table' => 'facture_fourn',
						'class' => 'FactureFournisseur',
						'test' => $conf->fournisseur->enabled && $user->rights->fournisseur->facture->lire
					),
					'contract' => array(
						'title' => "ListContractAssociatedProject",
						'class' => 'Contrat',
						'table' => 'contrat',
						'test' => $conf->contrat->enabled && $user->rights->contrat->lire
					),
					'intervention' => array(
						'title' => "ListFichinterAssociatedProject",
						'class' => 'Fichinter',
						'table' => 'fichinter',
						'disableamount' => 1,
						'test' => $conf->ficheinter->enabled && $user->rights->ficheinter->lire
					),
					'shipping' => array(
						'title' => "ListShippingAssociatedProject",
						'class' => 'Expedition',
						'table' => 'expedition',
						'disableamount' => 1,
						'test' => $conf->expedition->enabled && $user->rights->expedition->lire
					),
					'trip' => array(
						'title' => "ListTripAssociatedProject",
						'class' => 'Deplacement',
						'table' => 'deplacement',
						'disableamount' => 1,
						'test' => $conf->deplacement->enabled && $user->rights->deplacement->lire
					),
					'expensereport' => array(
						'title' => "ListExpenseReportsAssociatedProject",
						'class' => 'ExpenseReportLine',
						'table' => 'expensereport_det',
						'test' => $conf->expensereport->enabled && $user->rights->expensereport->lire
					),
					'donation' => array(
						'title' => "ListDonationsAssociatedProject",
						'class' => 'Don',
						'table' => 'don',
						'test' => $conf->don->enabled && $user->rights->don->lire
					),
					'loan' => array(
						'title' => "ListLoanAssociatedProject",
						'class' => 'Loan',
						'table' => 'loan',
						'test' => $conf->loan->enabled && $user->rights->loan->read
					),
					'chargesociales' => array(
						'title' => "ListSocialContributionAssociatedProject",
						'class' => 'ChargeSociales',
						'table' => 'chargesociales',
						'urlnew' => DOL_URL_ROOT . '/compta/sociales/card.php?action=create&projectid=' . $id,
						'test' => $conf->tax->enabled && $user->rights->tax->charges->lire
					),
					'stock_mouvement' => array(
						'title' => "ListMouvementStockProject",
						'class' => 'MouvementStock',
						'table' => 'stock_mouvement',
						'test' => ($conf->stock->enabled && $user->rights->stock->mouvement->lire && ! empty($conf->global->STOCK_MOVEMENT_INTO_PROJECT_OVERVIEW))
					),
					'agenda' => array(
						'title' => "ListActionsAssociatedProject",
						'class' => 'ActionComm',
						'table' => 'actioncomm',
						'disableamount' => 1,
						'test' => $conf->agenda->enabled && $user->rights->agenda->allactions->lire
					),
=======
						'propal' => array(
								'title' => "ListProposalsAssociatedProject",
								'class' => 'Propal',
								'table' => 'propal',
								'test' => $conf->propal->enabled && $user->rights->propale->lire
						),
						'order' => array(
								'title' => "ListOrdersAssociatedProject",
								'class' => 'Commande',
								'table' => 'commande',
								'test' => $conf->commande->enabled && $user->rights->commande->lire
						),
						'invoice' => array(
								'title' => "ListInvoicesAssociatedProject",
								'class' => 'Facture',
								'table' => 'facture',
								'test' => $conf->facture->enabled && $user->rights->facture->lire
						),
						'invoice_predefined' => array(
								'title' => "ListPredefinedInvoicesAssociatedProject",
								'class' => 'FactureRec',
								'table' => 'facture_rec',
								'test' => $conf->facture->enabled && $user->rights->facture->lire
						),
						'proposal_supplier' => array(
								'title' => "ListSupplierProposalsAssociatedProject",
								'class' => 'SupplierProposal',
								'table' => 'supplier_proposal',
								'test' => $conf->supplier_proposal->enabled && $user->rights->supplier_proposal->lire
						),
						'order_supplier' => array(
								'title' => "ListSupplierOrdersAssociatedProject",
								'table' => 'commande_fournisseur',
								'class' => 'CommandeFournisseur',
								'test' => $conf->fournisseur->enabled && $user->rights->fournisseur->commande->lire
						),
						'invoice_supplier' => array(
								'title' => "ListSupplierInvoicesAssociatedProject",
								'table' => 'facture_fourn',
								'class' => 'FactureFournisseur',
								'test' => $conf->fournisseur->enabled && $user->rights->fournisseur->facture->lire
						),
						'contract' => array(
								'title' => "ListContractAssociatedProject",
								'class' => 'Contrat',
								'table' => 'contrat',
								'test' => $conf->contrat->enabled && $user->rights->contrat->lire
						),
						'intervention' => array(
								'title' => "ListFichinterAssociatedProject",
								'class' => 'Fichinter',
								'table' => 'fichinter',
								'disableamount' => 1,
								'test' => $conf->ficheinter->enabled && $user->rights->ficheinter->lire
						),
						'shipping' => array(
								'title' => "ListShippingAssociatedProject",
								'class' => 'Expedition',
								'table' => 'expedition',
								'disableamount' => 1,
								'test' => $conf->expedition->enabled && $user->rights->expedition->lire
						),
						'trip' => array(
								'title' => "ListTripAssociatedProject",
								'class' => 'Deplacement',
								'table' => 'deplacement',
								'disableamount' => 1,
								'test' => $conf->deplacement->enabled && $user->rights->deplacement->lire
						),
						'expensereport' => array(
								'title' => "ListExpenseReportsAssociatedProject",
								'class' => 'ExpenseReportLine',
								'table' => 'expensereport_det',
								'test' => $conf->expensereport->enabled && $user->rights->expensereport->lire
						),
						'donation' => array(
								'title' => "ListDonationsAssociatedProject",
								'class' => 'Don',
								'table' => 'don',
								'test' => $conf->don->enabled && $user->rights->don->lire
						),
						'loan' => array(
								'title' => "ListLoanAssociatedProject",
								'class' => 'Loan',
								'table' => 'loan',
								'test' => $conf->loan->enabled && $user->rights->loan->read
						),
						'chargesociales' => array(
								'title' => "ListSocialContributionAssociatedProject",
								'class' => 'ChargeSociales',
								'table' => 'chargesociales',
								'urlnew' => DOL_URL_ROOT . '/compta/sociales/card.php?action=create&projectid=' . $id,
								'test' => $conf->tax->enabled && $user->rights->tax->charges->lire
						),
						'stock_mouvement' => array(
								'title' => "ListMouvementStockProject",
								'class' => 'MouvementStock',
								'table' => 'stock_mouvement',
								'test' => ($conf->stock->enabled && $user->rights->stock->mouvement->lire && ! empty($conf->global->STOCK_MOVEMENT_INTO_PROJECT_OVERVIEW))
						),
						'agenda' => array(
								'title' => "ListActionsAssociatedProject",
								'class' => 'ActionComm',
								'table' => 'actioncomm',
								'disableamount' => 1,
								'test' => $conf->agenda->enabled && $user->rights->agenda->allactions->lire
						)
>>>>>>> 11407355
				);

				//Insert reference
				try
				{
					$listlines = $odfHandler->setSegment('projectrefs');

					foreach ($listofreferent as $keyref => $valueref)
					{
						$title=$valueref['title'];
						$tablename=$valueref['table'];
						$classname=$valueref['class'];
						$qualified=$valueref['test'];
						if ($qualified)
						{
							$elementarray = $object->get_element_list($keyref, $tablename);
							if (count($elementarray)>0 && is_array($elementarray))
							{
								$total_ht = 0;
								$total_ttc = 0;
								$num=count($elementarray);
								for ($i = 0; $i < $num; $i++)
								{
									$ref_array=array();
									$ref_array['type']=$langs->trans($classname);

									$element = new $classname($this->db);
									$element->fetch($elementarray[$i]);
									$element->fetch_thirdparty();

									//Ref object
									$ref_array['ref']=$element->ref;

									//Date object
									$dateref=$element->date;
									if (empty($dateref)) $dateref=$element->datep;
									if (empty($dateref)) $dateref=$element->date_contrat;
									$ref_array['date']=$dateref;

									//Soc object
									if (is_object($element->thirdparty)) {
										$ref_array['socname']=$element->thirdparty->name;
									} else {
										$ref_array['socname']='';
									}

									//Amount object
									if (empty($valueref['disableamount'])) {
										if (!empty($element->total_ht)) {
											$ref_array['amountht']=$element->total_ht;
											$ref_array['amountttc']=$element->total_ttc;
										} else {
											$ref_array['amountht']=0;
											$ref_array['amountttc']=0;
										}
									} else {
										$ref_array['amountht']='';
										$ref_array['amountttc']='';
									}

									$ref_array['status']=$element->getLibStatut(0);

									$tmparray=$this->get_substitutionarray_project_reference($ref_array,$outputlangs);

									foreach($tmparray as $key => $val)
									{
										try
										{
											$listlines->setVars($key, $val, true, 'UTF-8');
										}
										catch(OdfException $e)
										{
											dol_syslog($e->getMessage(), LOG_INFO);
										}
										catch(SegmentException $e)
										{
											dol_syslog($e->getMessage(), LOG_INFO);
										}
									}
									$listlines->merge();
								}
							}
						}
						$odfHandler->mergeSegment($listlines);
					}
				} catch(OdfException $e) {
					$this->error=$e->getMessage();
					dol_syslog($this->error, LOG_WARNING);
					return -1;
				}

				// Replace labels translated
				$tmparray=$outputlangs->get_translations_for_substitutions();
				foreach($tmparray as $key=>$value)
				{
					try {
						$odfHandler->setVars($key, $value, true, 'UTF-8');
					} catch (OdfException $e) {
                        dol_syslog($e->getMessage(), LOG_INFO);
					}
				}

				// Call the beforeODTSave hook
				$parameters=array('odfHandler'=>&$odfHandler,'file'=>$file,'object'=>$object,'outputlangs'=>$outputlangs,'substitutionarray'=>&$tmparray);
				$reshook=$hookmanager->executeHooks('beforeODTSave',$parameters,$this,$action);    // Note that $action and $object may have been modified by some hooks


				// Write new file
				if (!empty($conf->global->MAIN_ODT_AS_PDF)) {
					try {
						$odfHandler->exportAsAttachedPDF($file);
					} catch (Exception $e) {
						$this->error=$e->getMessage();
						return -1;
					}
				} else {
					try {
						$odfHandler->saveToDisk($file);
					} catch (Exception $e){
						$this->error=$e->getMessage();
                        dol_syslog($e->getMessage(), LOG_INFO);
						return -1;
					}
				}
				$parameters=array('odfHandler'=>&$odfHandler,'file'=>$file,'object'=>$object,'outputlangs'=>$outputlangs,'substitutionarray'=>&$tmparray);
				$reshook=$hookmanager->executeHooks('afterODTCreation',$parameters,$this,$action);    // Note that $action and $object may have been modified by some hooks

				if (! empty($conf->global->MAIN_UMASK))
					@chmod($file, octdec($conf->global->MAIN_UMASK));

				$odfHandler=null;	// Destroy object

				$this->result = array('fullpath'=>$file);

				return 1;   // Success
			}
			else
			{
				$this->error=$langs->transnoentities("ErrorCanNotCreateDir",$dir);
				return -1;
			}
		}

		return -1;
	}
}<|MERGE_RESOLUTION|>--- conflicted
+++ resolved
@@ -973,7 +973,6 @@
 				//List of referent
 
 				$listofreferent = array(
-<<<<<<< HEAD
 					'propal' => array(
 						'title' => "ListProposalsAssociatedProject",
 						'class' => 'Propal',
@@ -1081,115 +1080,6 @@
 						'disableamount' => 1,
 						'test' => $conf->agenda->enabled && $user->rights->agenda->allactions->lire
 					),
-=======
-						'propal' => array(
-								'title' => "ListProposalsAssociatedProject",
-								'class' => 'Propal',
-								'table' => 'propal',
-								'test' => $conf->propal->enabled && $user->rights->propale->lire
-						),
-						'order' => array(
-								'title' => "ListOrdersAssociatedProject",
-								'class' => 'Commande',
-								'table' => 'commande',
-								'test' => $conf->commande->enabled && $user->rights->commande->lire
-						),
-						'invoice' => array(
-								'title' => "ListInvoicesAssociatedProject",
-								'class' => 'Facture',
-								'table' => 'facture',
-								'test' => $conf->facture->enabled && $user->rights->facture->lire
-						),
-						'invoice_predefined' => array(
-								'title' => "ListPredefinedInvoicesAssociatedProject",
-								'class' => 'FactureRec',
-								'table' => 'facture_rec',
-								'test' => $conf->facture->enabled && $user->rights->facture->lire
-						),
-						'proposal_supplier' => array(
-								'title' => "ListSupplierProposalsAssociatedProject",
-								'class' => 'SupplierProposal',
-								'table' => 'supplier_proposal',
-								'test' => $conf->supplier_proposal->enabled && $user->rights->supplier_proposal->lire
-						),
-						'order_supplier' => array(
-								'title' => "ListSupplierOrdersAssociatedProject",
-								'table' => 'commande_fournisseur',
-								'class' => 'CommandeFournisseur',
-								'test' => $conf->fournisseur->enabled && $user->rights->fournisseur->commande->lire
-						),
-						'invoice_supplier' => array(
-								'title' => "ListSupplierInvoicesAssociatedProject",
-								'table' => 'facture_fourn',
-								'class' => 'FactureFournisseur',
-								'test' => $conf->fournisseur->enabled && $user->rights->fournisseur->facture->lire
-						),
-						'contract' => array(
-								'title' => "ListContractAssociatedProject",
-								'class' => 'Contrat',
-								'table' => 'contrat',
-								'test' => $conf->contrat->enabled && $user->rights->contrat->lire
-						),
-						'intervention' => array(
-								'title' => "ListFichinterAssociatedProject",
-								'class' => 'Fichinter',
-								'table' => 'fichinter',
-								'disableamount' => 1,
-								'test' => $conf->ficheinter->enabled && $user->rights->ficheinter->lire
-						),
-						'shipping' => array(
-								'title' => "ListShippingAssociatedProject",
-								'class' => 'Expedition',
-								'table' => 'expedition',
-								'disableamount' => 1,
-								'test' => $conf->expedition->enabled && $user->rights->expedition->lire
-						),
-						'trip' => array(
-								'title' => "ListTripAssociatedProject",
-								'class' => 'Deplacement',
-								'table' => 'deplacement',
-								'disableamount' => 1,
-								'test' => $conf->deplacement->enabled && $user->rights->deplacement->lire
-						),
-						'expensereport' => array(
-								'title' => "ListExpenseReportsAssociatedProject",
-								'class' => 'ExpenseReportLine',
-								'table' => 'expensereport_det',
-								'test' => $conf->expensereport->enabled && $user->rights->expensereport->lire
-						),
-						'donation' => array(
-								'title' => "ListDonationsAssociatedProject",
-								'class' => 'Don',
-								'table' => 'don',
-								'test' => $conf->don->enabled && $user->rights->don->lire
-						),
-						'loan' => array(
-								'title' => "ListLoanAssociatedProject",
-								'class' => 'Loan',
-								'table' => 'loan',
-								'test' => $conf->loan->enabled && $user->rights->loan->read
-						),
-						'chargesociales' => array(
-								'title' => "ListSocialContributionAssociatedProject",
-								'class' => 'ChargeSociales',
-								'table' => 'chargesociales',
-								'urlnew' => DOL_URL_ROOT . '/compta/sociales/card.php?action=create&projectid=' . $id,
-								'test' => $conf->tax->enabled && $user->rights->tax->charges->lire
-						),
-						'stock_mouvement' => array(
-								'title' => "ListMouvementStockProject",
-								'class' => 'MouvementStock',
-								'table' => 'stock_mouvement',
-								'test' => ($conf->stock->enabled && $user->rights->stock->mouvement->lire && ! empty($conf->global->STOCK_MOVEMENT_INTO_PROJECT_OVERVIEW))
-						),
-						'agenda' => array(
-								'title' => "ListActionsAssociatedProject",
-								'class' => 'ActionComm',
-								'table' => 'actioncomm',
-								'disableamount' => 1,
-								'test' => $conf->agenda->enabled && $user->rights->agenda->allactions->lire
-						)
->>>>>>> 11407355
 				);
 
 				//Insert reference
