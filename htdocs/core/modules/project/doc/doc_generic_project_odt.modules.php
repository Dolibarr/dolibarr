--- conflicted
+++ resolved
@@ -587,15 +587,9 @@
 				$array_soc=$this->get_substitutionarray_mysoc($mysoc,$outputlangs);
 				$array_thirdparty=$this->get_substitutionarray_thirdparty($socobject,$outputlangs);
 				$array_other=$this->get_substitutionarray_other($outputlangs);
-<<<<<<< HEAD
-				// retrieve contact information for use in project as contact_xxx tags
+				// retrieve contact information for use in object as contact_xxx tags
 				$array_project_contact = array();
 				if ($usecontact && is_object($contactobject)) $array_project_contact=$this->get_substitutionarray_contact($contactobject,$outputlangs,'contact');
-=======
-				// retrieve contact information for use in order as contact_xxx tags
-				$array_thirdparty_contact = array();
-				if ($usecontact && is_object($contactobject)) $array_thirdparty_contact=$this->get_substitutionarray_contact($contactobject,$outputlangs,'contact');
->>>>>>> 07719eaf
 
 				$tmparray = array_merge($substitutionarray,$array_object_from_properties,$array_user,$array_soc,$array_thirdparty,$array_objet,$array_other,$array_project_contact);
 				complete_substitutions_array($tmparray, $outputlangs, $object);
