--- conflicted
+++ resolved
@@ -67,7 +67,7 @@
 	function __construct($db)
 	{
 		global $conf,$langs,$mysoc;
-        
+
 		// Load traductions files requiredby by page
 		$langs->loadLangs(array("companies", "main"));
 
@@ -132,13 +132,8 @@
 
 		require_once DOL_DOCUMENT_ROOT.'/core/class/extrafields.class.php';
 		$extrafields = new ExtraFields($this->db);
-<<<<<<< HEAD
-		$extralabels = $extrafields->fetch_name_optionals_label($extrafieldkey,true);
+		$extralabels = $extrafields->fetch_name_optionals_label($object->table_element,true);
 		$object->fetch_optionals();
-=======
-		$extralabels = $extrafields->fetch_name_optionals_label($object->table_element,true);
-		$object->fetch_optionals($object->id,$extralabels);
->>>>>>> 2d571acc
 
 		$resarray = $this->fill_substitutionarray_with_extrafields($object,$resarray,$extrafields,$array_key,$outputlangs);
 
@@ -172,16 +167,16 @@
 		'task_note_private'=>$task->note_private,
 		'task_note_public'=>$task->note_public
 		);
-		
+
 		require_once DOL_DOCUMENT_ROOT.'/core/class/extrafields.class.php';
 		$extrafields = new ExtraFields($this->db);
 		$extralabels = $extrafields->fetch_name_optionals_label($task->table_element,true);
 		$task->fetch_optionals($task->id,$extralabels);
-		
+
 		$resarray = $this->fill_substitutionarray_with_extrafields($task,$resarray,$extrafields,'task',$outputlangs);
-		
+
 		return $resarray;
-		
+
 	}
 
 	/**
@@ -464,7 +459,7 @@
 		if (! is_object($outputlangs)) $outputlangs=$langs;
 		$sav_charset_output=$outputlangs->charset_output;
 		$outputlangs->charset_output='UTF-8';
-        
+
 		// Load translation files required by the page
 		$outputlangs->loadLangs(array("main", "dict", "companies", "projects"));
 
