--- conflicted
+++ resolved
@@ -80,13 +80,8 @@
 	 */
 	function __construct($db)
 	{
-<<<<<<< HEAD
-		global $conf,$langs,$mysoc;
-        
-=======
 		global $conf, $langs, $mysoc;
 
->>>>>>> d9b8a8c8
 		// Load traductions files requiredby by page
 		$langs->loadLangs(array("companies", "main"));
 
@@ -153,11 +148,7 @@
 
 		require_once DOL_DOCUMENT_ROOT.'/core/class/extrafields.class.php';
 		$extrafields = new ExtraFields($this->db);
-<<<<<<< HEAD
-		$extralabels = $extrafields->fetch_name_optionals_label($extrafieldkey,true);
-=======
 		$extralabels = $extrafields->fetch_name_optionals_label($object->table_element,true);
->>>>>>> d9b8a8c8
 		$object->fetch_optionals();
 
 		$resarray = $this->fill_substitutionarray_with_extrafields($object,$resarray,$extrafields,$array_key,$outputlangs);
@@ -503,11 +494,7 @@
 		if (! is_object($outputlangs)) $outputlangs=$langs;
 		$sav_charset_output=$outputlangs->charset_output;
 		$outputlangs->charset_output='UTF-8';
-<<<<<<< HEAD
-        
-=======
-
->>>>>>> d9b8a8c8
+
 		// Load translation files required by the page
 		$outputlangs->loadLangs(array("main", "dict", "companies", "projects"));
 
@@ -630,11 +617,7 @@
 				$array_soc=$this->get_substitutionarray_mysoc($mysoc,$outputlangs);
 				$array_thirdparty=$this->get_substitutionarray_thirdparty($socobject,$outputlangs);
 				$array_other=$this->get_substitutionarray_other($outputlangs);
-<<<<<<< HEAD
-				// retrieve contact information for use in project as contact_xxx tags
-=======
 				// retrieve contact information for use in object as contact_xxx tags
->>>>>>> d9b8a8c8
 				$array_project_contact = array();
 				if ($usecontact && is_object($contactobject)) $array_project_contact=$this->get_substitutionarray_contact($contactobject,$outputlangs,'contact');
 
