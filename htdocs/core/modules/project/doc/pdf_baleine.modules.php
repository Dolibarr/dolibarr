--- conflicted
+++ resolved
@@ -154,11 +154,7 @@
 				$heightforinfotot = 40;	// Height reserved to output the info and total part
 		        $heightforfreetext= (isset($conf->global->MAIN_PDF_FREETEXT_HEIGHT)?$conf->global->MAIN_PDF_FREETEXT_HEIGHT:5);	// Height reserved to output the free text on last page
 	            $heightforfooter = $this->marge_basse + 8;	// Height reserved to output the footer (value include bottom margin)
-<<<<<<< HEAD
-=======
 	            if ($conf->global->MAIN_GENERATE_DOCUMENTS_SHOW_FOOT_DETAILS >0) $heightforfooter+= 6;
-                $pdf->SetAutoPageBreak(1,0);
->>>>>>> b67ed871
 
                 if (class_exists('TCPDF'))
                 {
