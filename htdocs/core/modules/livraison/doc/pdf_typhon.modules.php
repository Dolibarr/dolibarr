<?php
/* Copyright (C) 2004-2014 Laurent Destailleur   <eldy@users.sourceforge.net>
 * Copyright (C) 2005-2014 Regis Houssin         <regis.houssin@inodbox.com>
 * Copyright (C) 2007      Franky Van Liedekerke <franky.van.liedekerke@telenet.be>
 * Copyright (C) 2008      Chiptronik
 * Copyright (C) 2011-2019 Philippe Grand        <philippe.grand@atoo-net.com>
 * Copyright (C) 2015      Marcos García         <marcosgdf@gmail.com>

 * This program is free software; you can redistribute it and/or modify
 * it under the terms of the GNU General Public License as published by
 * the Free Software Foundation; either version 3 of the License, or
 * (at your option) any later version.
 *
 * This program is distributed in the hope that it will be useful,
 * but WITHOUT ANY WARRANTY; without even the implied warranty of
 * MERCHANTABILITY or FITNESS FOR A PARTICULAR PURPOSE.  See the
 * GNU General Public License for more details.
 *
 * You should have received a copy of the GNU General Public License
 * along with this program. If not, see <http://www.gnu.org/licenses/>.
 * or see http://www.gnu.org/
 */

/**
 *	\file       htdocs/core/modules/livraison/doc/pdf_typhon.modules.php
 *	\ingroup    livraison
 *	\brief      File of class to manage receving receipts with template Typhon
 *	\author	    Laurent Destailleur
 */

require_once DOL_DOCUMENT_ROOT.'/core/modules/livraison/modules_livraison.php';
require_once DOL_DOCUMENT_ROOT.'/livraison/class/livraison.class.php';
require_once DOL_DOCUMENT_ROOT.'/core/lib/company.lib.php';
require_once DOL_DOCUMENT_ROOT.'/core/lib/pdf.lib.php';


/**
 *	Class to build Delivery Order documents with typhon model
 */
class pdf_typhon extends ModelePDFDeliveryOrder
{
	/**
     * @var DoliDb Database handler
     */
    public $db;

	/**
     * @var string model name
     */
    public $name;

	/**
     * @var string model description (short text)
     */
    public $description;

	/**
     * @var string document type
     */
    public $type;

    /**
     * @var array Minimum version of PHP required by module.
     * e.g.: PHP ≥ 5.5 = array(5, 5)
     */
	public $phpmin = array(5, 5);

	/**
     * Dolibarr version of the loaded document
     * @var string
     */
	public $version = 'dolibarr';

	/**
     * @var int page_largeur
     */
    public $page_largeur;

	/**
     * @var int page_hauteur
     */
    public $page_hauteur;

	/**
     * @var array format
     */
    public $format;

	/**
     * @var int marge_gauche
     */
	public $marge_gauche;

	/**
     * @var int marge_droite
     */
	public $marge_droite;

	/**
     * @var int marge_haute
     */
	public $marge_haute;

	/**
     * @var int marge_basse
     */
	public $marge_basse;

	/**
	 * Issuer
	 * @var Company object that emits
	 */
	public $emetteur;

	/**
	 *	Constructor
	 *
	 *  @param		DoliDB		$db      Database handler
	 */
	public function __construct($db)
	{
		global $conf,$langs,$mysoc;

		// Translations
		$langs->loadLangs(array("main", "bills", "sendings", "companies"));

		$this->db = $db;
		$this->name = "typhon";
		$this->description = $langs->trans("DocumentModelTyphon");

		// Dimension page pour format A4
		$this->type = 'pdf';
		$formatarray=pdf_getFormat();
		$this->page_largeur = $formatarray['width'];
		$this->page_hauteur = $formatarray['height'];
		$this->format = array($this->page_largeur,$this->page_hauteur);
		$this->marge_gauche=isset($conf->global->MAIN_PDF_MARGIN_LEFT)?$conf->global->MAIN_PDF_MARGIN_LEFT:10;
		$this->marge_droite=isset($conf->global->MAIN_PDF_MARGIN_RIGHT)?$conf->global->MAIN_PDF_MARGIN_RIGHT:10;
		$this->marge_haute =isset($conf->global->MAIN_PDF_MARGIN_TOP)?$conf->global->MAIN_PDF_MARGIN_TOP:10;
		$this->marge_basse =isset($conf->global->MAIN_PDF_MARGIN_BOTTOM)?$conf->global->MAIN_PDF_MARGIN_BOTTOM:10;

		$this->option_logo = 1;                    // Display logo FAC_PDF_LOGO
		$this->option_tva = 1;                     // Manage the vat option FACTURE_TVAOPTION
		$this->option_codeproduitservice = 1;      // Display product-service code

		$this->franchise=!$mysoc->tva_assuj;

		// Get source company
		$this->emetteur=$mysoc;
		if (empty($this->emetteur->country_code)) $this->emetteur->country_code=substr($langs->defaultlang, -2);    // By default, if was not defined

		// Define position of columns
		$this->posxdesc=$this->marge_gauche+1;
		$this->posxcomm=112;
		//$this->posxtva=112;
		//$this->posxup=126;
		$this->posxqty=165;
		$this->posxremainingqty=185;
		//$this->posxdiscount=162;
		//$this->postotalht=174;
		if ($this->page_largeur < 210) // To work with US executive format
		{
			$this->posxcomm-=20;
			//$this->posxtva-=20;
			//$this->posxup-=20;
			$this->posxqty-=20;
			//$this->posxdiscount-=20;
			//$this->postotalht-=20;
		}

		$this->tva=array();
		$this->atleastoneratenotnull=0;
		$this->atleastonediscount=0;
	}


    // phpcs:disable PEAR.NamingConventions.ValidFunctionName.ScopeNotCamelCaps
    /**
     *  Function to build pdf onto disk
     *
     *  @param      Object		$object				Object to generate
     *  @param      Translate	$outputlangs		Lang output object
     *  @param      string		$srctemplatepath	Full path of source filename for generator using a template file
     *  @param      int			$hidedetails		Do not show line details
     *  @param      int			$hidedesc			Do not show desc
     *  @param      int			$hideref			Do not show ref
     *  @return     int             			1=OK, 0=KO
     */
    public function write_file($object, $outputlangs, $srctemplatepath = '', $hidedetails = 0, $hidedesc = 0, $hideref = 0)
    {
        // phpcs:enable
		global $user,$langs,$conf,$mysoc,$hookmanager;

		if (! is_object($outputlangs)) $outputlangs=$langs;
		// For backward compatibility with FPDF, force output charset to ISO, because FPDF expect text to be encoded in ISO
		if (! empty($conf->global->MAIN_USE_FPDF)) $outputlangs->charset_output='ISO-8859-1';

		// Load translation files required by the page
		$outputlangs->loadLangs(array("main", "dict", "companies", "bills", "products", "sendings", "deliveries"));

		if ($conf->expedition->dir_output)
		{
			$object->fetch_thirdparty();

			// Definition of $dir and $file
			if ($object->specimen)
			{
				$dir = $conf->expedition->dir_output."/receipt";
				$file = $dir . "/SPECIMEN.pdf";
			}
			else
			{
				$objectref = dol_sanitizeFileName($object->ref);
				$dir = $conf->expedition->dir_output."/receipt/" . $objectref;
				$file = $dir . "/" . $objectref . ".pdf";
			}

			if (! file_exists($dir))
			{
				if (dol_mkdir($dir) < 0)
				{
					$this->error=$langs->transnoentities("ErrorCanNotCreateDir", $dir);
					return 0;
				}
			}

			if (file_exists($dir))
			{
				// Add pdfgeneration hook
				if (! is_object($hookmanager))
				{
					include_once DOL_DOCUMENT_ROOT.'/core/class/hookmanager.class.php';
					$hookmanager=new HookManager($this->db);
				}
				$hookmanager->initHooks(array('pdfgeneration'));
				$parameters=array('file'=>$file,'object'=>$object,'outputlangs'=>$outputlangs);
				global $action;
				$reshook=$hookmanager->executeHooks('beforePDFCreation', $parameters, $object, $action);    // Note that $action and $object may have been modified by some hooks

				$nblines = count($object->lines);

				// Create pdf instance
				$pdf=pdf_getInstance($this->format);
                $default_font_size = pdf_getPDFFontSize($outputlangs);	// Must be after pdf_getInstance
                $heightforinfotot = 30;	// Height reserved to output the info and total part
		        $heightforfreetext= (isset($conf->global->MAIN_PDF_FREETEXT_HEIGHT)?$conf->global->MAIN_PDF_FREETEXT_HEIGHT:5);	// Height reserved to output the free text on last page
	            $heightforfooter = $this->marge_basse + 8;	// Height reserved to output the footer (value include bottom margin)
	            if ($conf->global->MAIN_GENERATE_DOCUMENTS_SHOW_FOOT_DETAILS >0) $heightforfooter+= 6;
                $pdf->SetAutoPageBreak(1, 0);

                if (class_exists('TCPDF'))
                {
                    $pdf->setPrintHeader(false);
                    $pdf->setPrintFooter(false);
                }
                $pdf->SetFont(pdf_getPDFFont($outputlangs));
                // Set path to the background PDF File
                if (! empty($conf->global->MAIN_ADD_PDF_BACKGROUND))
                {
                    $pagecount = $pdf->setSourceFile($conf->mycompany->dir_output.'/'.$conf->global->MAIN_ADD_PDF_BACKGROUND);
                    $tplidx = $pdf->importPage(1);
                }

				// We get the shipment that is the origin of delivery receipt
				$expedition=new Expedition($this->db);
				$result = $expedition->fetch($object->origin_id);
				// Now we get the order that is origin of shipment
				$commande = new Commande($this->db);
				if ($expedition->origin == 'commande')
				{
					$commande->fetch($expedition->origin_id);
				}
				$object->commande=$commande;	// We set order of shipment onto delivery.
				$object->commande->loadExpeditions();


				$pdf->Open();
				$pagenb=0;
				$pdf->SetDrawColor(128, 128, 128);

				$pdf->SetTitle($outputlangs->convToOutputCharset($object->ref));
				$pdf->SetSubject($outputlangs->transnoentities("DeliveryOrder"));
				$pdf->SetCreator("Dolibarr ".DOL_VERSION);
				$pdf->SetAuthor($outputlangs->convToOutputCharset($user->getFullName($outputlangs)));
				$pdf->SetKeyWords($outputlangs->convToOutputCharset($object->ref)." ".$outputlangs->transnoentities("DeliveryOrder"));
				if (! empty($conf->global->MAIN_DISABLE_PDF_COMPRESSION)) $pdf->SetCompression(false);

				$pdf->SetMargins($this->marge_gauche, $this->marge_haute, $this->marge_droite);   // Left, Top, Right

				/*
				// Positionne $this->atleastonediscount si on a au moins une remise
				for ($i = 0 ; $i < $nblines ; $i++)
				{
				 	if ($object->lines[$i]->remise_percent)
				 	{
				 		$this->atleastonediscount++;
				 	}
				}
 				if (empty($this->atleastonediscount))
				{
					$this->posxpicture+=($this->postotalht - $this->posxdiscount);
					$this->posxtva+=($this->postotalht - $this->posxdiscount);
					$this->posxup+=($this->postotalht - $this->posxdiscount);
					$this->posxqty+=($this->postotalht - $this->posxdiscount);
					$this->posxdiscount+=($this->postotalht - $this->posxdiscount);
					//$this->postotalht;
				}
				*/

				// New page
				$pdf->AddPage();
				if (! empty($tplidx)) $pdf->useTemplate($tplidx);
				$pagenb++;
				$this->_pagehead($pdf, $object, 1, $outputlangs);
				$pdf->SetFont('', '', $default_font_size - 1);
				$pdf->MultiCell(0, 3, '');		// Set interline to 3
				$pdf->SetTextColor(0, 0, 0);

				$tab_top = 90;
				$tab_top_newpage = (empty($conf->global->MAIN_PDF_DONOTREPEAT_HEAD)?42:10);
				$tab_height = 130;
				$tab_height_newpage = 150;

				// Incoterm
				$height_incoterms = 0;
				if ($conf->incoterm->enabled)
				{
					$desc_incoterms = $object->getIncotermsForPDF();
					if ($desc_incoterms)
					{
						$tab_top = 88;

						$pdf->SetFont('', '', $default_font_size - 1);
						$pdf->writeHTMLCell(190, 3, $this->posxdesc-1, $tab_top-1, dol_htmlentitiesbr($desc_incoterms), 0, 1);
						$nexY = $pdf->GetY();
						$height_incoterms=$nexY-$tab_top;

						// Rect prend une longueur en 3eme param
						$pdf->SetDrawColor(192, 192, 192);
						$pdf->Rect($this->marge_gauche, $tab_top-1, $this->page_largeur-$this->marge_gauche-$this->marge_droite, $height_incoterms+1);

						$tab_top = $nexY+6;
						$height_incoterms += 4;
					}
				}

				// Affiche notes
				if (! empty($object->note_public))
				{
					$tab_top = 88 + $height_incoterms;

					$pdf->SetFont('', '', $default_font_size - 1);
					$pdf->writeHTMLCell(190, 3, $this->posxdesc-1, $tab_top, dol_htmlentitiesbr($object->note_public), 0, 1);
					$nexY = $pdf->GetY();
					$height_note=$nexY-$tab_top;

					// Rect prend une longueur en 3eme param
					$pdf->SetDrawColor(192, 192, 192);
					$pdf->Rect($this->marge_gauche, $tab_top-1, $this->page_largeur-$this->marge_gauche-$this->marge_droite, $height_note+1);

					$tab_height = $tab_height - $height_note;
					$tab_top = $nexY+6;
				}
				else
				{
					$height_note=0;
				}

				$iniY = $tab_top + 11;
				$curY = $tab_top + 11;
				$nexY = $tab_top + 11;

				// Loop on each lines
				for ($i = 0 ; $i < $nblines ; $i++)
				{
					$curY = $nexY;
					$pdf->SetFont('', '', $default_font_size - 1);   // Into loop to work with multipage
					$pdf->SetTextColor(0, 0, 0);

					$pdf->setTopMargin($tab_top_newpage);
					$pdf->setPageOrientation('', 1, $heightforfooter+$heightforfreetext+$heightforinfotot);	// The only function to edit the bottom margin of current page to set it.
					$pageposbefore=$pdf->getPage();

					// Description of product line
					$curX = $this->posxdesc-1;

                    $showpricebeforepagebreak=1;

                    $pdf->startTransaction();
                    pdf_writelinedesc($pdf, $object, $i, $outputlangs, $this->posxcomm-$curX, 3, $curX, $curY, $hideref, $hidedesc);
                    $pageposafter=$pdf->getPage();
                    if ($pageposafter > $pageposbefore)	// There is a pagebreak
                    {
                    	$pdf->rollbackTransaction(true);
                    	$pageposafter=$pageposbefore;
                    	//print $pageposafter.'-'.$pageposbefore;exit;
                    	$pdf->setPageOrientation('', 1, $heightforfooter);	// The only function to edit the bottom margin of current page to set it.
                    	pdf_writelinedesc($pdf, $object, $i, $outputlangs, $this->posxcomm-$curX, 4, $curX, $curY, $hideref, $hidedesc);
                    	$posyafter=$pdf->GetY();
                    	if ($posyafter > ($this->page_hauteur - ($heightforfooter+$heightforfreetext+$heightforinfotot)))	// There is no space left for total+free text
                    	{
                    		if ($i == ($nblines-1))	// No more lines, and no space left to show total, so we create a new page
                    		{
                    			$pdf->AddPage('', '', true);
                    			if (! empty($tplidx)) $pdf->useTemplate($tplidx);
                    			if (empty($conf->global->MAIN_PDF_DONOTREPEAT_HEAD)) $this->_pagehead($pdf, $object, 0, $outputlangs);
                    			$pdf->setPage($pageposafter+1);
                    		}
                    	}
                    	else
                    	{
                    		// We found a page break
                    		$showpricebeforepagebreak=0;
                    	}
                    }
                    else	// No pagebreak
                    {
                    	$pdf->commitTransaction();
                    }

					$nexY = $pdf->GetY();
                    $pageposafter=$pdf->getPage();
					$pdf->setPage($pageposbefore);
					$pdf->setTopMargin($this->marge_haute);
					$pdf->setPageOrientation('', 1, 0);	// The only function to edit the bottom margin of current page to set it.

					// We suppose that a too long description is moved completely on next page
					if ($pageposafter > $pageposbefore && empty($showpricebeforepagebreak)) {
						$pdf->setPage($pageposafter); $curY = $tab_top_newpage;
					}

					$pdf->SetFont('', '', $default_font_size - 1);   // On repositionne la police par defaut

					/*
					 // TVA
					 $pdf->SetXY($this->posxcomm, $curY);
					 $pdf->MultiCell(10, 4, ($object->lines[$i]->tva_tx < 0 ? '*':'').abs($object->lines[$i]->tva_tx), 0, 'R');

					 // Prix unitaire HT avant remise
					 $pdf->SetXY($this->posxup, $curY);
					 $pdf->MultiCell(20, 4, price($object->lines[$i]->subprice), 0, 'R', 0);
					 */
					// Quantity
					//$qty = pdf_getlineqty($object, $i, $outputlangs, $hidedetails);
					$pdf->SetXY($this->posxqty, $curY);
					$pdf->MultiCell($this->posxremainingqty - $this->posxqty, 3, $object->lines[$i]->qty_shipped, 0, 'R');

					// Remaining to ship
					$pdf->SetXY($this->posxremainingqty, $curY);
					$qtyRemaining = $object->lines[$i]->qty_asked - $object->commande->expeditions[$object->lines[$i]->fk_origin_line];
					$pdf->MultiCell($this->page_largeur-$this->marge_droite - $this->posxremainingqty, 3, $qtyRemaining, 0, 'R');
					/*
					 // Remise sur ligne
					 $pdf->SetXY($this->posxdiscount, $curY);
					 if ($object->lines[$i]->remise_percent)
					 {
					 $pdf->MultiCell(14, 3, $object->lines[$i]->remise_percent."%", 0, 'R');
					 }

					 // Total HT ligne
					 $pdf->SetXY($this->postotalht, $curY);
					 $total = price($object->lines[$i]->price * $object->lines[$i]->qty);
					 $pdf->MultiCell(23, 3, $total, 0, 'R', 0);

					 // Collecte des totaux par valeur de tva
					 // dans le tableau tva["taux"]=total_tva
					 $tvaligne=$object->lines[$i]->price * $object->lines[$i]->qty;
					 if ($object->remise_percent) $tvaligne-=($tvaligne*$object->remise_percent)/100;
					 $this->tva[ (string) $object->lines[$i]->tva_tx ] += $tvaligne;
					 */

					// Add line
					if (! empty($conf->global->MAIN_PDF_DASH_BETWEEN_LINES) && $i < ($nblines - 1))
					{
						$pdf->setPage($pageposafter);
						$pdf->SetLineStyle(array('dash'=>'1,1','color'=>array(80,80,80)));
						//$pdf->SetDrawColor(190,190,200);
						$pdf->line($this->marge_gauche, $nexY+1, $this->page_largeur - $this->marge_droite, $nexY+1);
						$pdf->SetLineStyle(array('dash'=>0));
					}

					$nexY+=2;    // Add space between lines

					// Detect if some page were added automatically and output _tableau for past pages
					while ($pagenb < $pageposafter)
					{
						$pdf->setPage($pagenb);
						if ($pagenb == 1)
						{
							$this->_tableau($pdf, $tab_top, $this->page_hauteur - $tab_top - $heightforfooter, 0, $outputlangs, 0, 1);
						}
						else
						{
							$this->_tableau($pdf, $tab_top_newpage, $this->page_hauteur - $tab_top_newpage - $heightforfooter, 0, $outputlangs, 1, 1);
						}
						$this->_pagefoot($pdf, $object, $outputlangs, 1);
						$pagenb++;
						$pdf->setPage($pagenb);
						$pdf->setPageOrientation('', 1, 0);	// The only function to edit the bottom margin of current page to set it.
						if (empty($conf->global->MAIN_PDF_DONOTREPEAT_HEAD)) $this->_pagehead($pdf, $object, 0, $outputlangs);
					}
					if (isset($object->lines[$i+1]->pagebreak) && $object->lines[$i+1]->pagebreak)
					{
						if ($pagenb == 1)
						{
							$this->_tableau($pdf, $tab_top, $this->page_hauteur - $tab_top - $heightforfooter, 0, $outputlangs, 0, 1);
						}
						else
						{
							$this->_tableau($pdf, $tab_top_newpage, $this->page_hauteur - $tab_top_newpage - $heightforfooter, 0, $outputlangs, 1, 1);
						}
						$this->_pagefoot($pdf, $object, $outputlangs, 1);
						// New page
						$pdf->AddPage();
						if (! empty($tplidx)) $pdf->useTemplate($tplidx);
						$pagenb++;
						if (empty($conf->global->MAIN_PDF_DONOTREPEAT_HEAD)) $this->_pagehead($pdf, $object, 0, $outputlangs);
					}
				}

				// Show square
				if ($pagenb == 1)
				{
					$this->_tableau($pdf, $tab_top, $this->page_hauteur - $tab_top - $heightforinfotot - $heightforfreetext - $heightforfooter, 0, $outputlangs, 0, 0);
					$bottomlasttab=$this->page_hauteur - $heightforinfotot - $heightforfreetext - $heightforfooter + 1;
				}
				else
				{
					$this->_tableau($pdf, $tab_top_newpage, $this->page_hauteur - $tab_top_newpage - $heightforinfotot - $heightforfreetext - $heightforfooter, 0, $outputlangs, 1, 0);
					$bottomlasttab=$this->page_hauteur - $heightforinfotot - $heightforfreetext - $heightforfooter + 1;
				}

				// Affiche zone infos
				$this->_tableau_info($pdf, $object, $bottomlasttab, $outputlangs);

				// Pied de page
				$this->_pagefoot($pdf, $object, $outputlangs);

				if (method_exists($pdf, 'AliasNbPages')) $pdf->AliasNbPages();

				// Check product remaining to be delivered
				// TODO doit etre modifie
				//$waitingDelivery = $object->getRemainingDelivered();
				/*
				$waitingDelivery='';

				if (is_array($waitingDelivery) & !empty($waitingDelivery))
				{
					$pdf->AddPage();

					$this->_pagehead($pdf, $object, 1, $outputlangs);
					$pdf-> SetY(90);

					$w=array(40,100,50);
					$header=array($outputlangs->transnoentities('Reference'),
								  $outputlangs->transnoentities('Label'),
								  $outputlangs->transnoentities('Qty')
								  );

    				// Header
    				$num = count($header);
   					for($i = 0; $i < $num; $i++)
   					{
   						$pdf->Cell($w[$i],7,$header[$i],1,0,'C');
   					}

			    	$pdf->Ln();

			    	// Data
					foreach($waitingDelivery as $value)
					{
						$pdf->Cell($w[0], 6, $value['ref'], 1, 0, 'L');
						$pdf->Cell($w[1], 6, $value['label'], 1, 0, 'L');
						$pdf->Cell($w[2], 6, $value['qty'], 1, 1, 'R');

						if ($pdf->GetY() > 250)
						{
							$this->_pagefoot($pdf,$object,$outputlangs,1);

							$pdf->AddPage('P', 'A4');

							$pdf->SetFont('','', $default_font_size - 1);
							$this->_pagehead($pdf, $object, 0, $outputlangs);

							$pdf-> SetY(40);

							$num = count($header);
							for($i = 0; $i < $num; $i++)
							{
								$pdf->Cell($w[$i],7,$header[$i],1,0,'C');
							}

							$pdf->Ln();
						}
					}

					$this->_pagefoot($pdf,$object,$outputlangs);

					if (method_exists($pdf,'AliasNbPages')) $pdf->AliasNbPages();
				}*/

				$pdf->Close();

				$pdf->Output($file, 'F');

				// Add pdfgeneration hook
				if (! is_object($hookmanager))
				{
					include_once DOL_DOCUMENT_ROOT.'/core/class/hookmanager.class.php';
					$hookmanager=new HookManager($this->db);
				}
				$hookmanager->initHooks(array('pdfgeneration'));
				$parameters=array('file'=>$file,'object'=>$object,'outputlangs'=>$outputlangs);
				global $action;
				$reshook=$hookmanager->executeHooks('afterPDFCreation', $parameters, $this, $action);    // Note that $action and $object may have been modified by some hooks
				if ($reshook < 0)
				{
				    $this->error = $hookmanager->error;
				    $this->errors = $hookmanager->errors;
				}

				if (! empty($conf->global->MAIN_UMASK))
					@chmod($file, octdec($conf->global->MAIN_UMASK));

				$this->result = array('fullpath'=>$file);

				return 1;	// pas d'erreur
			}
			else
			{
				$this->error=$langs->transnoentities("ErrorCanNotCreateDir", $dir);
				return 0;
			}
		}

		$this->error=$langs->transnoentities("ErrorConstantNotDefined", "LIVRAISON_OUTPUTDIR");
		return 0;
	}

<<<<<<< HEAD
=======
	// phpcs:disable PEAR.NamingConventions.ValidFunctionName.PublicUnderscore
>>>>>>> 12e6dabc
    // phpcs:disable PEAR.NamingConventions.ValidFunctionName.ScopeNotCamelCaps
	/**
	 *   Show miscellaneous information (payment mode, payment term, ...)
	 *
	 *   @param		PDF			$pdf     		Object PDF
	 *   @param		Object		$object			Object to show
	 *   @param		int			$posy			Y
	 *   @param		Translate	$outputlangs	Langs object
	 *   @return	void
	 */
<<<<<<< HEAD
	private function _tableau_info(&$pdf, $object, $posy, $outputlangs)
=======
	protected function _tableau_info(&$pdf, $object, $posy, $outputlangs)
>>>>>>> 12e6dabc
	{
        // phpcs:enable
		global $conf,$mysoc;
		$default_font_size = pdf_getPDFFontSize($outputlangs);

		$pdf->SetFont('', '', $default_font_size);
		$pdf->SetXY($this->marge_gauche, $posy);

		$larg_sign = ($this->page_largeur-$this->marge_gauche-$this->marge_droite)/3;
		$pdf->Rect($this->marge_gauche, $posy + 1, $larg_sign, 25);
		$pdf->SetXY($this->marge_gauche + 2, $posy + 2);
		$pdf->MultiCell($larg_sign, 2, $outputlangs->trans("For").' '.$outputlangs->convToOutputCharset($mysoc->name).":", '', 'L');

		$pdf->Rect(2*$larg_sign+$this->marge_gauche, $posy + 1, $larg_sign, 25);
		$pdf->SetXY(2*$larg_sign+$this->marge_gauche + 2, $posy + 2);
		$pdf->MultiCell($larg_sign, 2, $outputlangs->trans("ForCustomer").':', '', 'L');
	}

	// phpcs:disable PEAR.NamingConventions.ValidFunctionName.PublicUnderscore
	/**
	 *   Show table for lines
	 *
	 *   @param		PDF			$pdf     		Object PDF
	 *   @param		string		$tab_top		Top position of table
	 *   @param		string		$tab_height		Height of table (rectangle)
	 *   @param		int			$nexY			Y (not used)
	 *   @param		Translate	$outputlangs	Langs object
	 *   @param		int			$hidetop		1=Hide top bar of array and title, 0=Hide nothing, -1=Hide only title
	 *   @param		int			$hidebottom		Hide bottom bar of array
	 *   @return	void
	 */
<<<<<<< HEAD
	private function _tableau(&$pdf, $tab_top, $tab_height, $nexY, $outputlangs, $hidetop = 0, $hidebottom = 0)
=======
	protected function _tableau(&$pdf, $tab_top, $tab_height, $nexY, $outputlangs, $hidetop = 0, $hidebottom = 0)
>>>>>>> 12e6dabc
	{
		global $conf,$mysoc;

		// Force to disable hidetop and hidebottom
		$hidebottom=0;
		if ($hidetop) $hidetop=-1;

		$default_font_size = pdf_getPDFFontSize($outputlangs);

		// Amount in (at tab_top - 1)
		$pdf->SetTextColor(0, 0, 0);
		$pdf->SetFont('', '', $default_font_size - 2);

		// Output Rec
		$this->printRect($pdf, $this->marge_gauche, $tab_top, $this->page_largeur-$this->marge_gauche-$this->marge_droite, $tab_height, $hidetop, $hidebottom);	// Rect prend une longueur en 3eme param et 4eme param

		if (empty($hidetop))
		{
			$pdf->line($this->marge_gauche, $tab_top+10, $this->page_largeur-$this->marge_droite, $tab_top+10);
		}

		$pdf->SetDrawColor(128, 128, 128);
		$pdf->SetFont('', '', $default_font_size - 1);

		if (empty($hidetop))
		{
			$pdf->SetXY($this->posxdesc-1, $tab_top+1);
			$pdf->MultiCell($this->posxcomm - $this->posxdesc, 2, $outputlangs->transnoentities("Designation"), '', 'L');
		}

		// Modif SEB pour avoir une col en plus pour les commentaires clients
		$pdf->line($this->posxcomm, $tab_top, $this->posxcomm, $tab_top + $tab_height);
		if (empty($hidetop)) {
			$pdf->SetXY($this->posxcomm, $tab_top+1);
			$pdf->MultiCell($this->posxqty - $this->posxcomm, 2, $outputlangs->transnoentities("Comments"), '', 'L');
		}

		// Qty
		$pdf->line($this->posxqty, $tab_top, $this->posxqty, $tab_top + $tab_height);
		if (empty($hidetop)) {
			$pdf->SetXY($this->posxqty, $tab_top+1);
			$pdf->MultiCell($this->posxremainingqty - $this->posxqty, 2, $outputlangs->transnoentities("QtyShippedShort"), '', 'R');
		}

		// Remain to ship
		$pdf->line($this->posxremainingqty, $tab_top, $this->posxremainingqty, $tab_top + $tab_height);
		if (empty($hidetop)) {
			$pdf->SetXY($this->posxremainingqty, $tab_top+1);
			$pdf->MultiCell($this->page_largeur-$this->marge_droite-$this->posxremainingqty, 2, $outputlangs->transnoentities("KeepToShipShort"), '', 'R');
		}
	}

	// phpcs:disable PEAR.NamingConventions.ValidFunctionName.PublicUnderscore
	/**
	 *  Show top header of page.
	 *
	 *  @param	PDF			$pdf     		Object PDF
	 *  @param  Object		$object     	Object to show
	 *  @param  int	    	$showaddress    0=no, 1=yes
	 *  @param  Translate	$outputlangs	Object lang for output
	 *  @return	void
	 */
<<<<<<< HEAD
	private function _pagehead(&$pdf, $object, $showaddress, $outputlangs)
=======
	protected function _pagehead(&$pdf, $object, $showaddress, $outputlangs)
>>>>>>> 12e6dabc
	{
		global $conf,$langs,$hookmanager;

		$default_font_size = pdf_getPDFFontSize($outputlangs);

		pdf_pagehead($pdf, $outputlangs, $this->page_hauteur);

		// Show Draft Watermark
		if($object->statut==0 && (! empty($conf->global->COMMANDE_DRAFT_WATERMARK)) )
		{
			pdf_watermark($pdf, $outputlangs, $this->page_hauteur, $this->page_largeur, 'mm', $conf->global->COMMANDE_DRAFT_WATERMARK);
		}

		$pdf->SetTextColor(0, 0, 60);
		$pdf->SetFont('', 'B', $default_font_size + 3);

		$posy=$this->marge_haute;
		$posx=$this->page_largeur-$this->marge_droite-100;

		$pdf->SetXY($this->marge_gauche, $posy);

		// Logo
		$logo=$conf->mycompany->dir_output.'/logos/'.$this->emetteur->logo;
		if ($this->emetteur->logo)
		{
			if (is_readable($logo))
			{
			    $height=pdf_getHeightForLogo($logo);
			    $pdf->Image($logo, $this->marge_gauche, $posy, 0, $height);	// width=0 (auto)
			}
			else
			{
				$pdf->SetTextColor(200, 0, 0);
				$pdf->SetFont('', 'B', $default_font_size - 2);
				$pdf->MultiCell(100, 3, $outputlangs->transnoentities("ErrorLogoFileNotFound", $logo), 0, 'L');
				$pdf->MultiCell(100, 3, $outputlangs->transnoentities("ErrorGoToGlobalSetup"), 0, 'L');
			}
		}
		else $pdf->MultiCell(100, 4, $this->emetteur->name, 0, 'L');

		$pdf->SetFont('', 'B', $default_font_size + 2);
		$pdf->SetXY($posx, $posy);
		$pdf->SetTextColor(0, 0, 60);
		$pdf->MultiCell(100, 3, $outputlangs->transnoentities("DeliveryOrder")." ".$outputlangs->convToOutputCharset($object->ref), '', 'R');

		$pdf->SetFont('', '', $default_font_size + 2);

		$posy+=5;
		$pdf->SetXY($posx, $posy);
		$pdf->SetTextColor(0, 0, 60);
		if ($object->date_valid)
		{
			$pdf->MultiCell(100, 4, $outputlangs->transnoentities("Date")." : " . dol_print_date($object->date_delivery, "%d %b %Y", false, $outputlangs, true), '', 'R');
		}
		else
		{
			$pdf->SetTextColor(255, 0, 0);
			$pdf->MultiCell(100, 4, $outputlangs->transnoentities("DeliveryNotValidated"), '', 'R');
			$pdf->SetTextColor(0, 0, 60);
		}

		if ($object->thirdparty->code_client)
		{
			$posy+=5;
			$pdf->SetXY($posx, $posy);
			$pdf->SetTextColor(0, 0, 60);
			$pdf->MultiCell(100, 3, $outputlangs->transnoentities("CustomerCode")." : " . $outputlangs->transnoentities($object->thirdparty->code_client), '', 'R');
		}

		$pdf->SetTextColor(0, 0, 60);

		$posy+=2;

		// Show list of linked objects
		$posy = pdf_writeLinkedObjects($pdf, $object, $outputlangs, $posx, $posy, 100, 3, 'R', $default_font_size);

		if ($showaddress)
		{
			// Sender properties
			$carac_emetteur = pdf_build_address($outputlangs, $this->emetteur, $object->thirdparty, '', 0, 'source', $object);

			// Show sender
			$posy=42;
			$posx=$this->marge_gauche;
			if (! empty($conf->global->MAIN_INVERT_SENDER_RECIPIENT)) $posx=$this->page_largeur-$this->marge_droite-80;
			$hautcadre=40;

			// Show sender frame
			$pdf->SetTextColor(0, 0, 0);
			$pdf->SetFont('', '', $default_font_size - 2);
			$pdf->SetXY($posx, $posy-5);
			$pdf->MultiCell(66, 5, $outputlangs->transnoentities("BillFrom").":", 0, 'L');
			$pdf->SetXY($posx, $posy);
			$pdf->SetFillColor(230, 230, 230);
			$pdf->MultiCell(82, $hautcadre, "", 0, 'R', 1);
			$pdf->SetTextColor(0, 0, 60);

			// Show sender name
			$pdf->SetXY($posx+2, $posy+3);
			$pdf->SetFont('', 'B', $default_font_size);
			$pdf->MultiCell(80, 4, $outputlangs->convToOutputCharset($this->emetteur->name), 0, 'L');
			$posy=$pdf->getY();

			// Show sender information
			$pdf->SetXY($posx+2, $posy);
			$pdf->SetFont('', '', $default_font_size - 1);
			$pdf->MultiCell(80, 4, $carac_emetteur, 0, 'L');

			// Client destinataire
			$posy=42;
			$posx=102;
			if (! empty($conf->global->MAIN_INVERT_SENDER_RECIPIENT)) $posx=$this->marge_gauche;
			$pdf->SetTextColor(0, 0, 0);
			$pdf->SetFont('', '', $default_font_size - 2);
			$pdf->SetXY($posx, $posy-5);
			$pdf->MultiCell(80, 5, $outputlangs->transnoentities("DeliveryAddress").":", 0, 'L');

			// If SHIPPING contact defined on order, we use it
			$usecontact=false;
			$arrayidcontact=$object->commande->getIdContact('external', 'SHIPPING');
			if (count($arrayidcontact) > 0)
			{
				$usecontact=true;
				$result=$object->fetch_contact($arrayidcontact[0]);
			}

			//Recipient name
			// On peut utiliser le nom de la societe du contact
			if ($usecontact && !empty($conf->global->MAIN_USE_COMPANY_NAME_OF_CONTACT)) {
				$thirdparty = $object->contact;
			} else {
				$thirdparty = $object->thirdparty;
			}

			$carac_client_name= pdfBuildThirdpartyName($thirdparty, $outputlangs);

			$carac_client=pdf_build_address($outputlangs, $this->emetteur, $object->thirdparty, ($usecontact?$object->contact:''), $usecontact, 'target', $object);

			// Show recipient
			$widthrecbox=100;
			if ($this->page_largeur < 210) $widthrecbox=84;	// To work with US executive format
			$posy=42;
			$posx=$this->page_largeur-$this->marge_droite-$widthrecbox;
			if (! empty($conf->global->MAIN_INVERT_SENDER_RECIPIENT)) $posx=$this->marge_gauche;

			// Show recipient frame
			$pdf->SetTextColor(0, 0, 0);
			$pdf->SetFont('', '', $default_font_size - 2);
			$pdf->SetXY($posx+2, $posy-5);
			//$pdf->MultiCell($widthrecbox, 5, $outputlangs->transnoentities("BillTo").":",0,'L');
			$pdf->Rect($posx, $posy, $widthrecbox, $hautcadre);

			// Show recipient name
			$pdf->SetXY($posx+2, $posy+3);
			$pdf->SetFont('', 'B', $default_font_size);
			$pdf->MultiCell($widthrecbox, 4, $carac_client_name, 0, 'L');

			$posy = $pdf->getY();

			// Show recipient information
			$pdf->SetFont('', '', $default_font_size - 1);
			$pdf->SetXY($posx+2, $posy);
			$pdf->MultiCell($widthrecbox, 4, $carac_client, 0, 'L');
		}

		$pdf->SetTextColor(0, 0, 60);
	}

	// phpcs:disable PEAR.NamingConventions.ValidFunctionName.PublicUnderscore
	/**
	 *  Show footer of page. Need this->emetteur object
     *
	 *  @param	PDF			$pdf     			PDF
	 *  @param	Object		$object				Object to show
	 *  @param	Translate	$outputlangs		Object lang for output
	 *  @param	int			$hidefreetext		1=Hide free text
	 *  @return	int								Return height of bottom margin including footer text
	 */
<<<<<<< HEAD
    private function _pagefoot(&$pdf, $object, $outputlangs, $hidefreetext = 0)
=======
	protected function _pagefoot(&$pdf, $object, $outputlangs, $hidefreetext = 0)
>>>>>>> 12e6dabc
    {
        global $conf;
        $showdetails=$conf->global->MAIN_GENERATE_DOCUMENTS_SHOW_FOOT_DETAILS;
        return pdf_pagefoot($pdf, $outputlangs, 'DELIVERY_FREE_TEXT', $this->emetteur, $this->marge_basse, $this->marge_gauche, $this->page_hauteur, $object, $showdetails, $hidefreetext);
    }
}<|MERGE_RESOLUTION|>--- conflicted
+++ resolved
@@ -637,10 +637,7 @@
 		return 0;
 	}
 
-<<<<<<< HEAD
-=======
 	// phpcs:disable PEAR.NamingConventions.ValidFunctionName.PublicUnderscore
->>>>>>> 12e6dabc
     // phpcs:disable PEAR.NamingConventions.ValidFunctionName.ScopeNotCamelCaps
 	/**
 	 *   Show miscellaneous information (payment mode, payment term, ...)
@@ -651,11 +648,7 @@
 	 *   @param		Translate	$outputlangs	Langs object
 	 *   @return	void
 	 */
-<<<<<<< HEAD
-	private function _tableau_info(&$pdf, $object, $posy, $outputlangs)
-=======
 	protected function _tableau_info(&$pdf, $object, $posy, $outputlangs)
->>>>>>> 12e6dabc
 	{
         // phpcs:enable
 		global $conf,$mysoc;
@@ -687,11 +680,7 @@
 	 *   @param		int			$hidebottom		Hide bottom bar of array
 	 *   @return	void
 	 */
-<<<<<<< HEAD
-	private function _tableau(&$pdf, $tab_top, $tab_height, $nexY, $outputlangs, $hidetop = 0, $hidebottom = 0)
-=======
 	protected function _tableau(&$pdf, $tab_top, $tab_height, $nexY, $outputlangs, $hidetop = 0, $hidebottom = 0)
->>>>>>> 12e6dabc
 	{
 		global $conf,$mysoc;
 
@@ -754,11 +743,7 @@
 	 *  @param  Translate	$outputlangs	Object lang for output
 	 *  @return	void
 	 */
-<<<<<<< HEAD
-	private function _pagehead(&$pdf, $object, $showaddress, $outputlangs)
-=======
 	protected function _pagehead(&$pdf, $object, $showaddress, $outputlangs)
->>>>>>> 12e6dabc
 	{
 		global $conf,$langs,$hookmanager;
 
@@ -937,11 +922,7 @@
 	 *  @param	int			$hidefreetext		1=Hide free text
 	 *  @return	int								Return height of bottom margin including footer text
 	 */
-<<<<<<< HEAD
-    private function _pagefoot(&$pdf, $object, $outputlangs, $hidefreetext = 0)
-=======
 	protected function _pagefoot(&$pdf, $object, $outputlangs, $hidefreetext = 0)
->>>>>>> 12e6dabc
     {
         global $conf;
         $showdetails=$conf->global->MAIN_GENERATE_DOCUMENTS_SHOW_FOOT_DETAILS;
