--- conflicted
+++ resolved
@@ -17,14 +17,15 @@
  * GNU General Public License for more details.
  *
  * You should have received a copy of the GNU General Public License
- * along with this program. If not, see <https://www.gnu.org/licenses/>.
- * or see https://www.gnu.org/
+ * along with this program. If not, see <http://www.gnu.org/licenses/>.
+ * or see http://www.gnu.org/
  */
 
 /**
  *	\file       htdocs/core/modules/livraison/doc/pdf_typhon.modules.php
  *	\ingroup    livraison
  *	\brief      File of class to manage receving receipts with template Typhon
+ *	\author	    Laurent Destailleur
  */
 
 require_once DOL_DOCUMENT_ROOT.'/core/modules/livraison/modules_livraison.php';
@@ -107,7 +108,7 @@
 
 	/**
 	 * Issuer
-	 * @var Societe Object that emits
+	 * @var Company object that emits
 	 */
 	public $emetteur;
 
@@ -118,7 +119,7 @@
 	 */
 	public function __construct($db)
 	{
-		global $conf, $langs, $mysoc;
+		global $conf,$langs,$mysoc;
 
 		// Translations
 		$langs->loadLangs(array("main", "bills", "sendings", "companies"));
@@ -127,47 +128,49 @@
 		$this->name = "typhon";
 		$this->description = $langs->trans("DocumentModelTyphon");
 
-		// Page size for A4 format
+		// Dimension page pour format A4
 		$this->type = 'pdf';
-		$formatarray = pdf_getFormat();
+		$formatarray=pdf_getFormat();
 		$this->page_largeur = $formatarray['width'];
 		$this->page_hauteur = $formatarray['height'];
-		$this->format = array($this->page_largeur, $this->page_hauteur);
-		$this->marge_gauche = isset($conf->global->MAIN_PDF_MARGIN_LEFT) ? $conf->global->MAIN_PDF_MARGIN_LEFT : 10;
-		$this->marge_droite = isset($conf->global->MAIN_PDF_MARGIN_RIGHT) ? $conf->global->MAIN_PDF_MARGIN_RIGHT : 10;
-		$this->marge_haute = isset($conf->global->MAIN_PDF_MARGIN_TOP) ? $conf->global->MAIN_PDF_MARGIN_TOP : 10;
-		$this->marge_basse = isset($conf->global->MAIN_PDF_MARGIN_BOTTOM) ? $conf->global->MAIN_PDF_MARGIN_BOTTOM : 10;
-
-		$this->option_logo = 1; // Display logo FAC_PDF_LOGO
-		$this->option_tva = 1; // Manage the vat option FACTURE_TVAOPTION
-		$this->option_codeproduitservice = 1; // Display product-service code
+		$this->format = array($this->page_largeur,$this->page_hauteur);
+		$this->marge_gauche=isset($conf->global->MAIN_PDF_MARGIN_LEFT)?$conf->global->MAIN_PDF_MARGIN_LEFT:10;
+		$this->marge_droite=isset($conf->global->MAIN_PDF_MARGIN_RIGHT)?$conf->global->MAIN_PDF_MARGIN_RIGHT:10;
+		$this->marge_haute =isset($conf->global->MAIN_PDF_MARGIN_TOP)?$conf->global->MAIN_PDF_MARGIN_TOP:10;
+		$this->marge_basse =isset($conf->global->MAIN_PDF_MARGIN_BOTTOM)?$conf->global->MAIN_PDF_MARGIN_BOTTOM:10;
+
+		$this->option_logo = 1;                    // Affiche logo FAC_PDF_LOGO
+		$this->option_tva = 1;                     // Gere option tva FACTURE_TVAOPTION
+		$this->option_codeproduitservice = 1;      // Affiche code produit-service
+
+		$this->franchise=!$mysoc->tva_assuj;
 
 		// Get source company
-		$this->emetteur = $mysoc;
-		if (empty($this->emetteur->country_code)) $this->emetteur->country_code = substr($langs->defaultlang, -2); // By default, if was not defined
+		$this->emetteur=$mysoc;
+		if (empty($this->emetteur->country_code)) $this->emetteur->country_code=substr($langs->defaultlang, -2);    // By default, if was not defined
 
 		// Define position of columns
-		$this->posxdesc = $this->marge_gauche + 1;
-		$this->posxcomm = 112;
+		$this->posxdesc=$this->marge_gauche+1;
+		$this->posxcomm=112;
 		//$this->posxtva=112;
 		//$this->posxup=126;
-		$this->posxqty = 165;
-		$this->posxremainingqty = 185;
+		$this->posxqty=165;
+		$this->posxremainingqty=185;
 		//$this->posxdiscount=162;
 		//$this->postotalht=174;
 		if ($this->page_largeur < 210) // To work with US executive format
 		{
-			$this->posxcomm -= 20;
+			$this->posxcomm-=20;
 			//$this->posxtva-=20;
 			//$this->posxup-=20;
-			$this->posxqty -= 20;
+			$this->posxqty-=20;
 			//$this->posxdiscount-=20;
 			//$this->postotalht-=20;
 		}
 
-		$this->tva = array();
-		$this->atleastoneratenotnull = 0;
-		$this->atleastonediscount = 0;
+		$this->tva=array();
+		$this->atleastoneratenotnull=0;
+		$this->atleastonediscount=0;
 	}
 
 
@@ -186,11 +189,11 @@
     public function write_file($object, $outputlangs, $srctemplatepath = '', $hidedetails = 0, $hidedesc = 0, $hideref = 0)
     {
         // phpcs:enable
-		global $user, $langs, $conf, $mysoc, $hookmanager;
-
-		if (!is_object($outputlangs)) $outputlangs = $langs;
+		global $user,$langs,$conf,$mysoc,$hookmanager;
+
+		if (! is_object($outputlangs)) $outputlangs=$langs;
 		// For backward compatibility with FPDF, force output charset to ISO, because FPDF expect text to be encoded in ISO
-		if (!empty($conf->global->MAIN_USE_FPDF)) $outputlangs->charset_output = 'ISO-8859-1';
+		if (! empty($conf->global->MAIN_USE_FPDF)) $outputlangs->charset_output='ISO-8859-1';
 
 		// Load translation files required by the page
 		$outputlangs->loadLangs(array("main", "dict", "companies", "bills", "products", "sendings", "deliveries"));
@@ -203,20 +206,20 @@
 			if ($object->specimen)
 			{
 				$dir = $conf->expedition->dir_output."/receipt";
-				$file = $dir."/SPECIMEN.pdf";
+				$file = $dir . "/SPECIMEN.pdf";
 			}
 			else
 			{
 				$objectref = dol_sanitizeFileName($object->ref);
-				$dir = $conf->expedition->dir_output."/receipt/".$objectref;
-				$file = $dir."/".$objectref.".pdf";
+				$dir = $conf->expedition->dir_output."/receipt/" . $objectref;
+				$file = $dir . "/" . $objectref . ".pdf";
 			}
 
-			if (!file_exists($dir))
+			if (! file_exists($dir))
 			{
 				if (dol_mkdir($dir) < 0)
 				{
-					$this->error = $langs->transnoentities("ErrorCanNotCreateDir", $dir);
+					$this->error=$langs->transnoentities("ErrorCanNotCreateDir", $dir);
 					return 0;
 				}
 			}
@@ -224,25 +227,25 @@
 			if (file_exists($dir))
 			{
 				// Add pdfgeneration hook
-				if (!is_object($hookmanager))
+				if (! is_object($hookmanager))
 				{
 					include_once DOL_DOCUMENT_ROOT.'/core/class/hookmanager.class.php';
-					$hookmanager = new HookManager($this->db);
+					$hookmanager=new HookManager($this->db);
 				}
 				$hookmanager->initHooks(array('pdfgeneration'));
-				$parameters = array('file'=>$file, 'object'=>$object, 'outputlangs'=>$outputlangs);
+				$parameters=array('file'=>$file,'object'=>$object,'outputlangs'=>$outputlangs);
 				global $action;
-				$reshook = $hookmanager->executeHooks('beforePDFCreation', $parameters, $object, $action); // Note that $action and $object may have been modified by some hooks
+				$reshook=$hookmanager->executeHooks('beforePDFCreation', $parameters, $object, $action);    // Note that $action and $object may have been modified by some hooks
 
 				$nblines = count($object->lines);
 
 				// Create pdf instance
-				$pdf = pdf_getInstance($this->format);
-                $default_font_size = pdf_getPDFFontSize($outputlangs); // Must be after pdf_getInstance
-                $heightforinfotot = 30; // Height reserved to output the info and total part
-		        $heightforfreetext = (isset($conf->global->MAIN_PDF_FREETEXT_HEIGHT) ? $conf->global->MAIN_PDF_FREETEXT_HEIGHT : 5); // Height reserved to output the free text on last page
-	            $heightforfooter = $this->marge_basse + 8; // Height reserved to output the footer (value include bottom margin)
-	            if ($conf->global->MAIN_GENERATE_DOCUMENTS_SHOW_FOOT_DETAILS > 0) $heightforfooter += 6;
+				$pdf=pdf_getInstance($this->format);
+                $default_font_size = pdf_getPDFFontSize($outputlangs);	// Must be after pdf_getInstance
+                $heightforinfotot = 30;	// Height reserved to output the info and total part
+		        $heightforfreetext= (isset($conf->global->MAIN_PDF_FREETEXT_HEIGHT)?$conf->global->MAIN_PDF_FREETEXT_HEIGHT:5);	// Height reserved to output the free text on last page
+	            $heightforfooter = $this->marge_basse + 8;	// Height reserved to output the footer (value include bottom margin)
+	            if ($conf->global->MAIN_GENERATE_DOCUMENTS_SHOW_FOOT_DETAILS >0) $heightforfooter+= 6;
                 $pdf->SetAutoPageBreak(1, 0);
 
                 if (class_exists('TCPDF'))
@@ -252,14 +255,14 @@
                 }
                 $pdf->SetFont(pdf_getPDFFont($outputlangs));
                 // Set path to the background PDF File
-                if (!empty($conf->global->MAIN_ADD_PDF_BACKGROUND))
+                if (! empty($conf->global->MAIN_ADD_PDF_BACKGROUND))
                 {
                     $pagecount = $pdf->setSourceFile($conf->mycompany->dir_output.'/'.$conf->global->MAIN_ADD_PDF_BACKGROUND);
                     $tplidx = $pdf->importPage(1);
                 }
 
 				// We get the shipment that is the origin of delivery receipt
-				$expedition = new Expedition($this->db);
+				$expedition=new Expedition($this->db);
 				$result = $expedition->fetch($object->origin_id);
 				// Now we get the order that is origin of shipment
 				$commande = new Commande($this->db);
@@ -267,12 +270,12 @@
 				{
 					$commande->fetch($expedition->origin_id);
 				}
-				$object->commande = $commande; // We set order of shipment onto delivery.
+				$object->commande=$commande;	// We set order of shipment onto delivery.
 				$object->commande->loadExpeditions();
 
 
 				$pdf->Open();
-				$pagenb = 0;
+				$pagenb=0;
 				$pdf->SetDrawColor(128, 128, 128);
 
 				$pdf->SetTitle($outputlangs->convToOutputCharset($object->ref));
@@ -280,9 +283,9 @@
 				$pdf->SetCreator("Dolibarr ".DOL_VERSION);
 				$pdf->SetAuthor($outputlangs->convToOutputCharset($user->getFullName($outputlangs)));
 				$pdf->SetKeyWords($outputlangs->convToOutputCharset($object->ref)." ".$outputlangs->transnoentities("DeliveryOrder"));
-				if (!empty($conf->global->MAIN_DISABLE_PDF_COMPRESSION)) $pdf->SetCompression(false);
-
-				$pdf->SetMargins($this->marge_gauche, $this->marge_haute, $this->marge_droite); // Left, Top, Right
+				if (! empty($conf->global->MAIN_DISABLE_PDF_COMPRESSION)) $pdf->SetCompression(false);
+
+				$pdf->SetMargins($this->marge_gauche, $this->marge_haute, $this->marge_droite);   // Left, Top, Right
 
 				/*
 				// Positionne $this->atleastonediscount si on a au moins une remise
@@ -306,15 +309,15 @@
 
 				// New page
 				$pdf->AddPage();
-				if (!empty($tplidx)) $pdf->useTemplate($tplidx);
+				if (! empty($tplidx)) $pdf->useTemplate($tplidx);
 				$pagenb++;
 				$this->_pagehead($pdf, $object, 1, $outputlangs);
 				$pdf->SetFont('', '', $default_font_size - 1);
-				$pdf->MultiCell(0, 3, ''); // Set interline to 3
+				$pdf->MultiCell(0, 3, '');		// Set interline to 3
 				$pdf->SetTextColor(0, 0, 0);
 
 				$tab_top = 90;
-				$tab_top_newpage = (empty($conf->global->MAIN_PDF_DONOTREPEAT_HEAD) ? 42 : 10);
+				$tab_top_newpage = (empty($conf->global->MAIN_PDF_DONOTREPEAT_HEAD)?42:10);
 				$tab_height = 130;
 				$tab_height_newpage = 150;
 
@@ -328,39 +331,39 @@
 						$tab_top = 88;
 
 						$pdf->SetFont('', '', $default_font_size - 1);
-						$pdf->writeHTMLCell(190, 3, $this->posxdesc - 1, $tab_top - 1, dol_htmlentitiesbr($desc_incoterms), 0, 1);
+						$pdf->writeHTMLCell(190, 3, $this->posxdesc-1, $tab_top-1, dol_htmlentitiesbr($desc_incoterms), 0, 1);
 						$nexY = $pdf->GetY();
-						$height_incoterms = $nexY - $tab_top;
-
-						// Rect takes a length in 3rd parameter
+						$height_incoterms=$nexY-$tab_top;
+
+						// Rect prend une longueur en 3eme param
 						$pdf->SetDrawColor(192, 192, 192);
-						$pdf->Rect($this->marge_gauche, $tab_top - 1, $this->page_largeur - $this->marge_gauche - $this->marge_droite, $height_incoterms + 1);
-
-						$tab_top = $nexY + 6;
+						$pdf->Rect($this->marge_gauche, $tab_top-1, $this->page_largeur-$this->marge_gauche-$this->marge_droite, $height_incoterms+1);
+
+						$tab_top = $nexY+6;
 						$height_incoterms += 4;
 					}
 				}
 
 				// Affiche notes
-				if (!empty($object->note_public))
+				if (! empty($object->note_public))
 				{
 					$tab_top = 88 + $height_incoterms;
 
 					$pdf->SetFont('', '', $default_font_size - 1);
-					$pdf->writeHTMLCell(190, 3, $this->posxdesc - 1, $tab_top, dol_htmlentitiesbr($object->note_public), 0, 1);
+					$pdf->writeHTMLCell(190, 3, $this->posxdesc-1, $tab_top, dol_htmlentitiesbr($object->note_public), 0, 1);
 					$nexY = $pdf->GetY();
-					$height_note = $nexY - $tab_top;
-
-					// Rect takes a length in 3rd parameter
+					$height_note=$nexY-$tab_top;
+
+					// Rect prend une longueur en 3eme param
 					$pdf->SetDrawColor(192, 192, 192);
-					$pdf->Rect($this->marge_gauche, $tab_top - 1, $this->page_largeur - $this->marge_gauche - $this->marge_droite, $height_note + 1);
+					$pdf->Rect($this->marge_gauche, $tab_top-1, $this->page_largeur-$this->marge_gauche-$this->marge_droite, $height_note+1);
 
 					$tab_height = $tab_height - $height_note;
-					$tab_top = $nexY + 6;
+					$tab_top = $nexY+6;
 				}
 				else
 				{
-					$height_note = 0;
+					$height_note=0;
 				}
 
 				$iniY = $tab_top + 11;
@@ -368,50 +371,46 @@
 				$nexY = $tab_top + 11;
 
 				// Loop on each lines
-				for ($i = 0; $i < $nblines; $i++)
+				for ($i = 0 ; $i < $nblines ; $i++)
 				{
 					$curY = $nexY;
-					$pdf->SetFont('', '', $default_font_size - 1); // Into loop to work with multipage
+					$pdf->SetFont('', '', $default_font_size - 1);   // Into loop to work with multipage
 					$pdf->SetTextColor(0, 0, 0);
 
 					$pdf->setTopMargin($tab_top_newpage);
-					$pdf->setPageOrientation('', 1, $heightforfooter + $heightforfreetext + $heightforinfotot); // The only function to edit the bottom margin of current page to set it.
-					$pageposbefore = $pdf->getPage();
+					$pdf->setPageOrientation('', 1, $heightforfooter+$heightforfreetext+$heightforinfotot);	// The only function to edit the bottom margin of current page to set it.
+					$pageposbefore=$pdf->getPage();
 
 					// Description of product line
-					$curX = $this->posxdesc - 1;
-
-                    $showpricebeforepagebreak = 1;
+					$curX = $this->posxdesc-1;
+
+                    $showpricebeforepagebreak=1;
 
                     $pdf->startTransaction();
-                    pdf_writelinedesc($pdf, $object, $i, $outputlangs, $this->posxcomm - $curX, 3, $curX, $curY, $hideref, $hidedesc);
-                    $pageposafter = $pdf->getPage();
+                    pdf_writelinedesc($pdf, $object, $i, $outputlangs, $this->posxcomm-$curX, 3, $curX, $curY, $hideref, $hidedesc);
+                    $pageposafter=$pdf->getPage();
                     if ($pageposafter > $pageposbefore)	// There is a pagebreak
                     {
                     	$pdf->rollbackTransaction(true);
-                    	$pageposafter = $pageposbefore;
+                    	$pageposafter=$pageposbefore;
                     	//print $pageposafter.'-'.$pageposbefore;exit;
-                    	$pdf->setPageOrientation('', 1, $heightforfooter); // The only function to edit the bottom margin of current page to set it.
-                    	pdf_writelinedesc($pdf, $object, $i, $outputlangs, $this->posxcomm - $curX, 4, $curX, $curY, $hideref, $hidedesc);
-                    	$posyafter = $pdf->GetY();
-                    	if ($posyafter > ($this->page_hauteur - ($heightforfooter + $heightforfreetext + $heightforinfotot)))	// There is no space left for total+free text
+                    	$pdf->setPageOrientation('', 1, $heightforfooter);	// The only function to edit the bottom margin of current page to set it.
+                    	pdf_writelinedesc($pdf, $object, $i, $outputlangs, $this->posxcomm-$curX, 4, $curX, $curY, $hideref, $hidedesc);
+                    	$posyafter=$pdf->GetY();
+                    	if ($posyafter > ($this->page_hauteur - ($heightforfooter+$heightforfreetext+$heightforinfotot)))	// There is no space left for total+free text
                     	{
-                    		if ($i == ($nblines - 1))	// No more lines, and no space left to show total, so we create a new page
+                    		if ($i == ($nblines-1))	// No more lines, and no space left to show total, so we create a new page
                     		{
                     			$pdf->AddPage('', '', true);
-                    			if (!empty($tplidx)) $pdf->useTemplate($tplidx);
+                    			if (! empty($tplidx)) $pdf->useTemplate($tplidx);
                     			if (empty($conf->global->MAIN_PDF_DONOTREPEAT_HEAD)) $this->_pagehead($pdf, $object, 0, $outputlangs);
-                    			$pdf->setPage($pageposafter + 1);
+                    			$pdf->setPage($pageposafter+1);
                     		}
                     	}
                     	else
                     	{
                     		// We found a page break
-							// Allows data in the first page if description is long enough to break in multiples pages
-							if (!empty($conf->global->MAIN_PDF_DATA_ON_FIRST_PAGE))
-								$showpricebeforepagebreak = 1;
-							else
-								$showpricebeforepagebreak = 0;
+                    		$showpricebeforepagebreak=0;
                     	}
                     }
                     else	// No pagebreak
@@ -420,17 +419,17 @@
                     }
 
 					$nexY = $pdf->GetY();
-                    $pageposafter = $pdf->getPage();
+                    $pageposafter=$pdf->getPage();
 					$pdf->setPage($pageposbefore);
 					$pdf->setTopMargin($this->marge_haute);
-					$pdf->setPageOrientation('', 1, 0); // The only function to edit the bottom margin of current page to set it.
+					$pdf->setPageOrientation('', 1, 0);	// The only function to edit the bottom margin of current page to set it.
 
 					// We suppose that a too long description is moved completely on next page
 					if ($pageposafter > $pageposbefore && empty($showpricebeforepagebreak)) {
 						$pdf->setPage($pageposafter); $curY = $tab_top_newpage;
 					}
 
-					$pdf->SetFont('', '', $default_font_size - 1); // On repositionne la police par defaut
+					$pdf->SetFont('', '', $default_font_size - 1);   // On repositionne la police par defaut
 
 					/*
 					 // TVA
@@ -449,7 +448,7 @@
 					// Remaining to ship
 					$pdf->SetXY($this->posxremainingqty, $curY);
 					$qtyRemaining = $object->lines[$i]->qty_asked - $object->commande->expeditions[$object->lines[$i]->fk_origin_line];
-					$pdf->MultiCell($this->page_largeur - $this->marge_droite - $this->posxremainingqty, 3, $qtyRemaining, 0, 'R');
+					$pdf->MultiCell($this->page_largeur-$this->marge_droite - $this->posxremainingqty, 3, $qtyRemaining, 0, 'R');
 					/*
 					 // Remise sur ligne
 					 $pdf->SetXY($this->posxdiscount, $curY);
@@ -471,16 +470,16 @@
 					 */
 
 					// Add line
-					if (!empty($conf->global->MAIN_PDF_DASH_BETWEEN_LINES) && $i < ($nblines - 1))
+					if (! empty($conf->global->MAIN_PDF_DASH_BETWEEN_LINES) && $i < ($nblines - 1))
 					{
 						$pdf->setPage($pageposafter);
-						$pdf->SetLineStyle(array('dash'=>'1,1', 'color'=>array(80, 80, 80)));
+						$pdf->SetLineStyle(array('dash'=>'1,1','color'=>array(80,80,80)));
 						//$pdf->SetDrawColor(190,190,200);
-						$pdf->line($this->marge_gauche, $nexY + 1, $this->page_largeur - $this->marge_droite, $nexY + 1);
+						$pdf->line($this->marge_gauche, $nexY+1, $this->page_largeur - $this->marge_droite, $nexY+1);
 						$pdf->SetLineStyle(array('dash'=>0));
 					}
 
-					$nexY += 2; // Add space between lines
+					$nexY+=2;    // Passe espace entre les lignes
 
 					// Detect if some page were added automatically and output _tableau for past pages
 					while ($pagenb < $pageposafter)
@@ -497,10 +496,10 @@
 						$this->_pagefoot($pdf, $object, $outputlangs, 1);
 						$pagenb++;
 						$pdf->setPage($pagenb);
-						$pdf->setPageOrientation('', 1, 0); // The only function to edit the bottom margin of current page to set it.
+						$pdf->setPageOrientation('', 1, 0);	// The only function to edit the bottom margin of current page to set it.
 						if (empty($conf->global->MAIN_PDF_DONOTREPEAT_HEAD)) $this->_pagehead($pdf, $object, 0, $outputlangs);
 					}
-					if (isset($object->lines[$i + 1]->pagebreak) && $object->lines[$i + 1]->pagebreak)
+					if (isset($object->lines[$i+1]->pagebreak) && $object->lines[$i+1]->pagebreak)
 					{
 						if ($pagenb == 1)
 						{
@@ -513,7 +512,7 @@
 						$this->_pagefoot($pdf, $object, $outputlangs, 1);
 						// New page
 						$pdf->AddPage();
-						if (!empty($tplidx)) $pdf->useTemplate($tplidx);
+						if (! empty($tplidx)) $pdf->useTemplate($tplidx);
 						$pagenb++;
 						if (empty($conf->global->MAIN_PDF_DONOTREPEAT_HEAD)) $this->_pagehead($pdf, $object, 0, $outputlangs);
 					}
@@ -523,12 +522,12 @@
 				if ($pagenb == 1)
 				{
 					$this->_tableau($pdf, $tab_top, $this->page_hauteur - $tab_top - $heightforinfotot - $heightforfreetext - $heightforfooter, 0, $outputlangs, 0, 0);
-					$bottomlasttab = $this->page_hauteur - $heightforinfotot - $heightforfreetext - $heightforfooter + 1;
+					$bottomlasttab=$this->page_hauteur - $heightforinfotot - $heightforfreetext - $heightforfooter + 1;
 				}
 				else
 				{
 					$this->_tableau($pdf, $tab_top_newpage, $this->page_hauteur - $tab_top_newpage - $heightforinfotot - $heightforfreetext - $heightforfooter, 0, $outputlangs, 1, 0);
-					$bottomlasttab = $this->page_hauteur - $heightforinfotot - $heightforfreetext - $heightforfooter + 1;
+					$bottomlasttab=$this->page_hauteur - $heightforinfotot - $heightforfreetext - $heightforfooter + 1;
 				}
 
 				// Affiche zone infos
@@ -605,36 +604,36 @@
 				$pdf->Output($file, 'F');
 
 				// Add pdfgeneration hook
-				if (!is_object($hookmanager))
+				if (! is_object($hookmanager))
 				{
 					include_once DOL_DOCUMENT_ROOT.'/core/class/hookmanager.class.php';
-					$hookmanager = new HookManager($this->db);
+					$hookmanager=new HookManager($this->db);
 				}
 				$hookmanager->initHooks(array('pdfgeneration'));
-				$parameters = array('file'=>$file, 'object'=>$object, 'outputlangs'=>$outputlangs);
+				$parameters=array('file'=>$file,'object'=>$object,'outputlangs'=>$outputlangs);
 				global $action;
-				$reshook = $hookmanager->executeHooks('afterPDFCreation', $parameters, $this, $action); // Note that $action and $object may have been modified by some hooks
+				$reshook=$hookmanager->executeHooks('afterPDFCreation', $parameters, $this, $action);    // Note that $action and $object may have been modified by some hooks
 				if ($reshook < 0)
 				{
 				    $this->error = $hookmanager->error;
 				    $this->errors = $hookmanager->errors;
 				}
 
-				if (!empty($conf->global->MAIN_UMASK))
+				if (! empty($conf->global->MAIN_UMASK))
 					@chmod($file, octdec($conf->global->MAIN_UMASK));
 
 				$this->result = array('fullpath'=>$file);
 
-				return 1; // No error
+				return 1;	// pas d'erreur
 			}
 			else
 			{
-				$this->error = $langs->transnoentities("ErrorCanNotCreateDir", $dir);
+				$this->error=$langs->transnoentities("ErrorCanNotCreateDir", $dir);
 				return 0;
 			}
 		}
 
-		$this->error = $langs->transnoentities("ErrorConstantNotDefined", "LIVRAISON_OUTPUTDIR");
+		$this->error=$langs->transnoentities("ErrorConstantNotDefined", "LIVRAISON_OUTPUTDIR");
 		return 0;
 	}
 
@@ -652,26 +651,20 @@
 	protected function _tableau_info(&$pdf, $object, $posy, $outputlangs)
 	{
         // phpcs:enable
-		global $conf, $mysoc;
+		global $conf,$mysoc;
 		$default_font_size = pdf_getPDFFontSize($outputlangs);
 
 		$pdf->SetFont('', '', $default_font_size);
 		$pdf->SetXY($this->marge_gauche, $posy);
 
-		$larg_sign = ($this->page_largeur - $this->marge_gauche - $this->marge_droite) / 3;
+		$larg_sign = ($this->page_largeur-$this->marge_gauche-$this->marge_droite)/3;
 		$pdf->Rect($this->marge_gauche, $posy + 1, $larg_sign, 25);
 		$pdf->SetXY($this->marge_gauche + 2, $posy + 2);
 		$pdf->MultiCell($larg_sign, 2, $outputlangs->transnoentities("For") . ' ' . $outputlangs->convToOutputCharset($mysoc->name) . ":", '', 'L');
 
-<<<<<<< HEAD
-		$pdf->Rect(2 * $larg_sign + $this->marge_gauche, $posy + 1, $larg_sign, 25);
-		$pdf->SetXY(2 * $larg_sign + $this->marge_gauche + 2, $posy + 2);
-		$pdf->MultiCell($larg_sign, 2, $outputlangs->trans("ForCustomer").':', '', 'L');
-=======
 		$pdf->Rect(2*$larg_sign+$this->marge_gauche, $posy + 1, $larg_sign, 25);
 		$pdf->SetXY(2*$larg_sign+$this->marge_gauche + 2, $posy + 2);
 		$pdf->MultiCell($larg_sign, 2, $outputlangs->transnoentities("ForCustomer") . ':', '', 'L');
->>>>>>> 6bbc25e8
 	}
 
 	// phpcs:disable PEAR.NamingConventions.ValidFunctionName.PublicUnderscore
@@ -689,11 +682,11 @@
 	 */
 	protected function _tableau(&$pdf, $tab_top, $tab_height, $nexY, $outputlangs, $hidetop = 0, $hidebottom = 0)
 	{
-		global $conf, $mysoc;
+		global $conf,$mysoc;
 
 		// Force to disable hidetop and hidebottom
-		$hidebottom = 0;
-		if ($hidetop) $hidetop = -1;
+		$hidebottom=0;
+		if ($hidetop) $hidetop=-1;
 
 		$default_font_size = pdf_getPDFFontSize($outputlangs);
 
@@ -702,11 +695,11 @@
 		$pdf->SetFont('', '', $default_font_size - 2);
 
 		// Output Rec
-		$this->printRect($pdf, $this->marge_gauche, $tab_top, $this->page_largeur - $this->marge_gauche - $this->marge_droite, $tab_height, $hidetop, $hidebottom); // Rect takes a length in 3rd parameter and 4th parameter
+		$this->printRect($pdf, $this->marge_gauche, $tab_top, $this->page_largeur-$this->marge_gauche-$this->marge_droite, $tab_height, $hidetop, $hidebottom);	// Rect prend une longueur en 3eme param et 4eme param
 
 		if (empty($hidetop))
 		{
-			$pdf->line($this->marge_gauche, $tab_top + 10, $this->page_largeur - $this->marge_droite, $tab_top + 10);
+			$pdf->line($this->marge_gauche, $tab_top+10, $this->page_largeur-$this->marge_droite, $tab_top+10);
 		}
 
 		$pdf->SetDrawColor(128, 128, 128);
@@ -714,29 +707,29 @@
 
 		if (empty($hidetop))
 		{
-			$pdf->SetXY($this->posxdesc - 1, $tab_top + 1);
+			$pdf->SetXY($this->posxdesc-1, $tab_top+1);
 			$pdf->MultiCell($this->posxcomm - $this->posxdesc, 2, $outputlangs->transnoentities("Designation"), '', 'L');
 		}
 
 		// Modif SEB pour avoir une col en plus pour les commentaires clients
 		$pdf->line($this->posxcomm, $tab_top, $this->posxcomm, $tab_top + $tab_height);
 		if (empty($hidetop)) {
-			$pdf->SetXY($this->posxcomm, $tab_top + 1);
+			$pdf->SetXY($this->posxcomm, $tab_top+1);
 			$pdf->MultiCell($this->posxqty - $this->posxcomm, 2, $outputlangs->transnoentities("Comments"), '', 'L');
 		}
 
 		// Qty
 		$pdf->line($this->posxqty, $tab_top, $this->posxqty, $tab_top + $tab_height);
 		if (empty($hidetop)) {
-			$pdf->SetXY($this->posxqty, $tab_top + 1);
+			$pdf->SetXY($this->posxqty, $tab_top+1);
 			$pdf->MultiCell($this->posxremainingqty - $this->posxqty, 2, $outputlangs->transnoentities("QtyShippedShort"), '', 'R');
 		}
 
 		// Remain to ship
 		$pdf->line($this->posxremainingqty, $tab_top, $this->posxremainingqty, $tab_top + $tab_height);
 		if (empty($hidetop)) {
-			$pdf->SetXY($this->posxremainingqty, $tab_top + 1);
-			$pdf->MultiCell($this->page_largeur - $this->marge_droite - $this->posxremainingqty, 2, $outputlangs->transnoentities("KeepToShipShort"), '', 'R');
+			$pdf->SetXY($this->posxremainingqty, $tab_top+1);
+			$pdf->MultiCell($this->page_largeur-$this->marge_droite-$this->posxremainingqty, 2, $outputlangs->transnoentities("KeepToShipShort"), '', 'R');
 		}
 	}
 
@@ -752,14 +745,14 @@
 	 */
 	protected function _pagehead(&$pdf, $object, $showaddress, $outputlangs)
 	{
-		global $conf, $langs, $hookmanager;
+		global $conf,$langs,$hookmanager;
 
 		$default_font_size = pdf_getPDFFontSize($outputlangs);
 
 		pdf_pagehead($pdf, $outputlangs, $this->page_hauteur);
 
 		// Show Draft Watermark
-		if ($object->statut == 0 && (!empty($conf->global->COMMANDE_DRAFT_WATERMARK)))
+		if($object->statut==0 && (! empty($conf->global->COMMANDE_DRAFT_WATERMARK)) )
 		{
 			pdf_watermark($pdf, $outputlangs, $this->page_hauteur, $this->page_largeur, 'mm', $conf->global->COMMANDE_DRAFT_WATERMARK);
 		}
@@ -767,19 +760,19 @@
 		$pdf->SetTextColor(0, 0, 60);
 		$pdf->SetFont('', 'B', $default_font_size + 3);
 
-		$posy = $this->marge_haute;
-		$posx = $this->page_largeur - $this->marge_droite - 100;
+		$posy=$this->marge_haute;
+		$posx=$this->page_largeur-$this->marge_droite-100;
 
 		$pdf->SetXY($this->marge_gauche, $posy);
 
 		// Logo
-		$logo = $conf->mycompany->dir_output.'/logos/'.$this->emetteur->logo;
+		$logo=$conf->mycompany->dir_output.'/logos/'.$this->emetteur->logo;
 		if ($this->emetteur->logo)
 		{
 			if (is_readable($logo))
 			{
-			    $height = pdf_getHeightForLogo($logo);
-			    $pdf->Image($logo, $this->marge_gauche, $posy, 0, $height); // width=0 (auto)
+			    $height=pdf_getHeightForLogo($logo);
+			    $pdf->Image($logo, $this->marge_gauche, $posy, 0, $height);	// width=0 (auto)
 			}
 			else
 			{
@@ -798,12 +791,12 @@
 
 		$pdf->SetFont('', '', $default_font_size + 2);
 
-		$posy += 5;
+		$posy+=5;
 		$pdf->SetXY($posx, $posy);
 		$pdf->SetTextColor(0, 0, 60);
 		if ($object->date_valid)
 		{
-			$pdf->MultiCell(100, 4, $outputlangs->transnoentities("Date")." : ".dol_print_date($object->date_delivery, "%d %b %Y", false, $outputlangs, true), '', 'R');
+			$pdf->MultiCell(100, 4, $outputlangs->transnoentities("Date")." : " . dol_print_date($object->date_delivery, "%d %b %Y", false, $outputlangs, true), '', 'R');
 		}
 		else
 		{
@@ -814,15 +807,15 @@
 
 		if ($object->thirdparty->code_client)
 		{
-			$posy += 5;
+			$posy+=5;
 			$pdf->SetXY($posx, $posy);
 			$pdf->SetTextColor(0, 0, 60);
-			$pdf->MultiCell(100, 3, $outputlangs->transnoentities("CustomerCode")." : ".$outputlangs->transnoentities($object->thirdparty->code_client), '', 'R');
+			$pdf->MultiCell(100, 3, $outputlangs->transnoentities("CustomerCode")." : " . $outputlangs->transnoentities($object->thirdparty->code_client), '', 'R');
 		}
 
 		$pdf->SetTextColor(0, 0, 60);
 
-		$posy += 2;
+		$posy+=2;
 
 		// Show list of linked objects
 		$posy = pdf_writeLinkedObjects($pdf, $object, $outputlangs, $posx, $posy, 100, 3, 'R', $default_font_size);
@@ -833,15 +826,15 @@
 			$carac_emetteur = pdf_build_address($outputlangs, $this->emetteur, $object->thirdparty, '', 0, 'source', $object);
 
 			// Show sender
-			$posy = 42;
-			$posx = $this->marge_gauche;
-			if (!empty($conf->global->MAIN_INVERT_SENDER_RECIPIENT)) $posx = $this->page_largeur - $this->marge_droite - 80;
-			$hautcadre = 40;
+			$posy=42;
+			$posx=$this->marge_gauche;
+			if (! empty($conf->global->MAIN_INVERT_SENDER_RECIPIENT)) $posx=$this->page_largeur-$this->marge_droite-80;
+			$hautcadre=40;
 
 			// Show sender frame
 			$pdf->SetTextColor(0, 0, 0);
 			$pdf->SetFont('', '', $default_font_size - 2);
-			$pdf->SetXY($posx, $posy - 5);
+			$pdf->SetXY($posx, $posy-5);
 			$pdf->MultiCell(66, 5, $outputlangs->transnoentities("BillFrom").":", 0, 'L');
 			$pdf->SetXY($posx, $posy);
 			$pdf->SetFillColor(230, 230, 230);
@@ -849,32 +842,32 @@
 			$pdf->SetTextColor(0, 0, 60);
 
 			// Show sender name
-			$pdf->SetXY($posx + 2, $posy + 3);
+			$pdf->SetXY($posx+2, $posy+3);
 			$pdf->SetFont('', 'B', $default_font_size);
 			$pdf->MultiCell(80, 4, $outputlangs->convToOutputCharset($this->emetteur->name), 0, 'L');
-			$posy = $pdf->getY();
+			$posy=$pdf->getY();
 
 			// Show sender information
-			$pdf->SetXY($posx + 2, $posy);
+			$pdf->SetXY($posx+2, $posy);
 			$pdf->SetFont('', '', $default_font_size - 1);
 			$pdf->MultiCell(80, 4, $carac_emetteur, 0, 'L');
 
 			// Client destinataire
-			$posy = 42;
-			$posx = 102;
-			if (!empty($conf->global->MAIN_INVERT_SENDER_RECIPIENT)) $posx = $this->marge_gauche;
+			$posy=42;
+			$posx=102;
+			if (! empty($conf->global->MAIN_INVERT_SENDER_RECIPIENT)) $posx=$this->marge_gauche;
 			$pdf->SetTextColor(0, 0, 0);
 			$pdf->SetFont('', '', $default_font_size - 2);
-			$pdf->SetXY($posx, $posy - 5);
+			$pdf->SetXY($posx, $posy-5);
 			$pdf->MultiCell(80, 5, $outputlangs->transnoentities("DeliveryAddress").":", 0, 'L');
 
 			// If SHIPPING contact defined on order, we use it
-			$usecontact = false;
-			$arrayidcontact = $object->commande->getIdContact('external', 'SHIPPING');
+			$usecontact=false;
+			$arrayidcontact=$object->commande->getIdContact('external', 'SHIPPING');
 			if (count($arrayidcontact) > 0)
 			{
-				$usecontact = true;
-				$result = $object->fetch_contact($arrayidcontact[0]);
+				$usecontact=true;
+				$result=$object->fetch_contact($arrayidcontact[0]);
 			}
 
 			//Recipient name
@@ -885,26 +878,26 @@
 				$thirdparty = $object->thirdparty;
 			}
 
-			$carac_client_name = pdfBuildThirdpartyName($thirdparty, $outputlangs);
-
-			$carac_client = pdf_build_address($outputlangs, $this->emetteur, $object->thirdparty, ($usecontact ? $object->contact : ''), $usecontact, 'target', $object);
+			$carac_client_name= pdfBuildThirdpartyName($thirdparty, $outputlangs);
+
+			$carac_client=pdf_build_address($outputlangs, $this->emetteur, $object->thirdparty, ($usecontact?$object->contact:''), $usecontact, 'target', $object);
 
 			// Show recipient
-			$widthrecbox = 100;
-			if ($this->page_largeur < 210) $widthrecbox = 84; // To work with US executive format
-			$posy = 42;
-			$posx = $this->page_largeur - $this->marge_droite - $widthrecbox;
-			if (!empty($conf->global->MAIN_INVERT_SENDER_RECIPIENT)) $posx = $this->marge_gauche;
+			$widthrecbox=100;
+			if ($this->page_largeur < 210) $widthrecbox=84;	// To work with US executive format
+			$posy=42;
+			$posx=$this->page_largeur-$this->marge_droite-$widthrecbox;
+			if (! empty($conf->global->MAIN_INVERT_SENDER_RECIPIENT)) $posx=$this->marge_gauche;
 
 			// Show recipient frame
 			$pdf->SetTextColor(0, 0, 0);
 			$pdf->SetFont('', '', $default_font_size - 2);
-			$pdf->SetXY($posx + 2, $posy - 5);
+			$pdf->SetXY($posx+2, $posy-5);
 			//$pdf->MultiCell($widthrecbox, 5, $outputlangs->transnoentities("BillTo").":",0,'L');
 			$pdf->Rect($posx, $posy, $widthrecbox, $hautcadre);
 
 			// Show recipient name
-			$pdf->SetXY($posx + 2, $posy + 3);
+			$pdf->SetXY($posx+2, $posy+3);
 			$pdf->SetFont('', 'B', $default_font_size);
 			$pdf->MultiCell($widthrecbox, 4, $carac_client_name, 0, 'L');
 
@@ -912,7 +905,7 @@
 
 			// Show recipient information
 			$pdf->SetFont('', '', $default_font_size - 1);
-			$pdf->SetXY($posx + 2, $posy);
+			$pdf->SetXY($posx+2, $posy);
 			$pdf->MultiCell($widthrecbox, 4, $carac_client, 0, 'L');
 		}
 
@@ -932,7 +925,7 @@
 	protected function _pagefoot(&$pdf, $object, $outputlangs, $hidefreetext = 0)
     {
         global $conf;
-        $showdetails = $conf->global->MAIN_GENERATE_DOCUMENTS_SHOW_FOOT_DETAILS;
+        $showdetails=$conf->global->MAIN_GENERATE_DOCUMENTS_SHOW_FOOT_DETAILS;
         return pdf_pagefoot($pdf, $outputlangs, 'DELIVERY_FREE_TEXT', $this->emetteur, $this->marge_basse, $this->marge_gauche, $this->page_hauteur, $object, $showdetails, $hidefreetext);
     }
 }