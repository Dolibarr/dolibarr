<?php
/* Copyright (C) 2004-2008 Laurent Destailleur   <eldy@users.sourceforge.net>
 * Copyright (C) 2005-2009 Regis Houssin         <regis.houssin@capnetworks.com>
 * Copyright (C) 2007      Franky Van Liedekerke <franky.van.liedekerke@telenet.be>
 * Copyright (C) 2008      Chiptronik
 * Copyright (C) 2011-2012 Philippe Grand        <philippe.grand@atoo-net.com>

 * This program is free software; you can redistribute it and/or modify
 * it under the terms of the GNU General Public License as published by
 * the Free Software Foundation; either version 3 of the License, or
 * (at your option) any later version.
 *
 * This program is distributed in the hope that it will be useful,
 * but WITHOUT ANY WARRANTY; without even the implied warranty of
 * MERCHANTABILITY or FITNESS FOR A PARTICULAR PURPOSE.  See the
 * GNU General Public License for more details.
 *
 * You should have received a copy of the GNU General Public License
 * along with this program. If not, see <http://www.gnu.org/licenses/>.
 * or see http://www.gnu.org/
 */

/**
 *	\file       htdocs/core/modules/livraison/pdf/pdf_typhon.modules.php
 *	\ingroup    livraison
 *	\brief      File of class to manage receving receipts with template Typhon
 *	\author	    Laurent Destailleur
 */

require_once DOL_DOCUMENT_ROOT.'/core/modules/livraison/modules_livraison.php';
require_once DOL_DOCUMENT_ROOT.'/livraison/class/livraison.class.php';
require_once DOL_DOCUMENT_ROOT.'/core/lib/company.lib.php';
require_once DOL_DOCUMENT_ROOT.'/core/lib/pdf.lib.php';


/**
 *	Classe permettant de generer les bons de livraison au modele Typho
 */
class pdf_typhon extends ModelePDFDeliveryOrder
{
    var $db;
    var $name;
    var $description;
    var $type;

    var $phpmin = array(4,3,0); // Minimum version of PHP required by module
    var $version = 'dolibarr';

    var $page_largeur;
    var $page_hauteur;
    var $format;
	var $marge_gauche;
	var	$marge_droite;
	var	$marge_haute;
	var	$marge_basse;

	var $emetteur;	// Objet societe qui emet

	/**
	 *	Constructor
	 *
	 *  @param		DoliDB		$db      Database handler
	 */
	function __construct($db)
	{
		global $conf,$langs,$mysoc;

		$langs->load("main");
		$langs->load("bills");
		$langs->load("sendings");
		$langs->load("companies");

		$this->db = $db;
		$this->name = "typhon";
		$this->description = $langs->trans("DocumentModelTyphon");

		// Dimension page pour format A4
		$this->type = 'pdf';
		$formatarray=pdf_getFormat();
		$this->page_largeur = $formatarray['width'];
		$this->page_hauteur = $formatarray['height'];
		$this->format = array($this->page_largeur,$this->page_hauteur);
		$this->marge_gauche=isset($conf->global->MAIN_PDF_MARGIN_LEFT)?$conf->global->MAIN_PDF_MARGIN_LEFT:10;
		$this->marge_droite=isset($conf->global->MAIN_PDF_MARGIN_RIGHT)?$conf->global->MAIN_PDF_MARGIN_RIGHT:10;
		$this->marge_haute =isset($conf->global->MAIN_PDF_MARGIN_TOP)?$conf->global->MAIN_PDF_MARGIN_TOP:10;
		$this->marge_basse =isset($conf->global->MAIN_PDF_MARGIN_BOTTOM)?$conf->global->MAIN_PDF_MARGIN_BOTTOM:10;

		$this->option_logo = 1;                    // Affiche logo FAC_PDF_LOGO
		$this->option_tva = 1;                     // Gere option tva FACTURE_TVAOPTION
		$this->option_codeproduitservice = 1;      // Affiche code produit-service

		$this->franchise=!$mysoc->tva_assuj;

		// Get source company
		$this->emetteur=$mysoc;
		if (empty($this->emetteur->country_code)) $this->emetteur->country_code=substr($langs->defaultlang,-2);    // By default, if was not defined

		// Define position of columns
		$this->posxdesc=$this->marge_gauche+1;
		$this->posxcomm=112;
		//$this->posxtva=112;
		//$this->posxup=126;
		$this->posxqty=174;
		//$this->posxdiscount=162;
		//$this->postotalht=174;
		if ($this->page_largeur < 210) // To work with US executive format
		{
			$this->posxcomm-=20;
			//$this->posxtva-=20;
			//$this->posxup-=20;
			$this->posxqty-=20;
			//$this->posxdiscount-=20;
			//$this->postotalht-=20;
		}

		$this->tva=array();
		$this->atleastoneratenotnull=0;
		$this->atleastonediscount=0;
	}


	/**
     *  Function to build pdf onto disk
     *
     *  @param		Object		$object				Object to generate
     *  @param		Translate	$outputlangs		Lang output object
     *  @param		string		$srctemplatepath	Full path of source filename for generator using a template file
     *  @param		int			$hidedetails		Do not show line details
     *  @param		int			$hidedesc			Do not show desc
     *  @param		int			$hideref			Do not show ref
     *  @return     int             			1=OK, 0=KO
	 */
	function write_file($object,$outputlangs,$srctemplatepath='',$hidedetails=0,$hidedesc=0,$hideref=0)
	{
		global $user,$langs,$conf,$mysoc,$hookmanager;

		if (! is_object($outputlangs)) $outputlangs=$langs;
		// For backward compatibility with FPDF, force output charset to ISO, because FPDF expect text to be encoded in ISO
		if (! empty($conf->global->MAIN_USE_FPDF)) $outputlangs->charset_output='ISO-8859-1';

		$outputlangs->load("main");
		$outputlangs->load("dict");
		$outputlangs->load("companies");
		$outputlangs->load("bills");
		$outputlangs->load("products");
		$outputlangs->load("deliveries");
		$outputlangs->load("sendings");

		if ($conf->expedition->dir_output)
		{
			$object->fetch_thirdparty();

			// Definition of $dir and $file
			if ($object->specimen)
			{
				$dir = $conf->expedition->dir_output."/receipt";
				$file = $dir . "/SPECIMEN.pdf";
			}
			else
			{
				$objectref = dol_sanitizeFileName($object->ref);
				$dir = $conf->expedition->dir_output."/receipt/" . $objectref;
				$file = $dir . "/" . $objectref . ".pdf";
			}

			if (! file_exists($dir))
			{
				if (dol_mkdir($dir) < 0)
				{
					$this->error=$langs->transnoentities("ErrorCanNotCreateDir",$dir);
					return 0;
				}
			}

			if (file_exists($dir))
			{
				$nblines = count($object->lines);

				// Create pdf instance
				$pdf=pdf_getInstance($this->format);
                $default_font_size = pdf_getPDFFontSize($outputlangs);	// Must be after pdf_getInstance
                $heightforinfotot = 30;	// Height reserved to output the info and total part
		        $heightforfreetext= (isset($conf->global->MAIN_PDF_FREETEXT_HEIGHT)?$conf->global->MAIN_PDF_FREETEXT_HEIGHT:5);	// Height reserved to output the free text on last page
	            $heightforfooter = $this->marge_basse + 8;	// Height reserved to output the footer (value include bottom margin)
                $pdf->SetAutoPageBreak(1,0);

                if (class_exists('TCPDF'))
                {
                    $pdf->setPrintHeader(false);
                    $pdf->setPrintFooter(false);
                }
                $pdf->SetFont(pdf_getPDFFont($outputlangs));
                // Set path to the background PDF File
                if (empty($conf->global->MAIN_DISABLE_FPDI) && ! empty($conf->global->MAIN_ADD_PDF_BACKGROUND))
                {
                    $pagecount = $pdf->setSourceFile($conf->mycompany->dir_output.'/'.$conf->global->MAIN_ADD_PDF_BACKGROUND);
                    $tplidx = $pdf->importPage(1);
                }

				// Complete object by loading several other informations
				$expedition=new Expedition($this->db);
				$result = $expedition->fetch($object->expedition_id);

				$commande = new Commande($this->db);
				if ($expedition->origin == 'commande')
				{
					$commande->fetch($expedition->origin_id);
				}
				$object->commande=$commande;


				$pdf->Open();
				$pagenb=0;
				$pdf->SetDrawColor(128,128,128);

				$pdf->SetTitle($outputlangs->convToOutputCharset($object->ref));
				$pdf->SetSubject($outputlangs->transnoentities("DeliveryOrder"));
				$pdf->SetCreator("Dolibarr ".DOL_VERSION);
				$pdf->SetAuthor($outputlangs->convToOutputCharset($user->getFullName($outputlangs)));
				$pdf->SetKeyWords($outputlangs->convToOutputCharset($object->ref)." ".$outputlangs->transnoentities("DeliveryOrder"));
				if (! empty($conf->global->MAIN_DISABLE_PDF_COMPRESSION)) $pdf->SetCompression(false);

				$pdf->SetMargins($this->marge_gauche, $this->marge_haute, $this->marge_droite);   // Left, Top, Right

				/*
				 // Positionne $this->atleastonediscount si on a au moins une remise
				 for ($i = 0 ; $i < $nblines ; $i++)
				 {
				 if ($object->lines[$i]->remise_percent)
				 {
				 $this->atleastonediscount++;
				 }
				 }
				 */

				// New page
				$pdf->AddPage();
				if (! empty($tplidx)) $pdf->useTemplate($tplidx);
				$pagenb++;
				$this->_pagehead($pdf, $object, 1, $outputlangs);
				$pdf->SetFont('','', $default_font_size - 1);
				$pdf->MultiCell(0, 3, '');		// Set interline to 3
				$pdf->SetTextColor(0,0,0);

				$tab_top = 90;
				$tab_top_newpage = (empty($conf->global->MAIN_PDF_DONOTREPEAT_HEAD)?42:10);
				$tab_height = 130;
				$tab_height_newpage = 150;

				// Affiche notes
				if (! empty($object->note_public))
				{
					$tab_top = 88;

					$pdf->SetFont('','', $default_font_size - 1);
					$pdf->writeHTMLCell(190, 3, $this->posxdesc-1, $tab_top, dol_htmlentitiesbr($object->note_public), 0, 1);
					$nexY = $pdf->GetY();
					$height_note=$nexY-$tab_top;

					// Rect prend une longueur en 3eme param
					$pdf->SetDrawColor(192,192,192);
					$pdf->Rect($this->marge_gauche, $tab_top-1, $this->page_largeur-$this->marge_gauche-$this->marge_droite, $height_note+1);

					$tab_height = $tab_height - $height_note;
					$tab_top = $nexY+6;
				}
				else
				{
					$height_note=0;
				}

				$iniY = $tab_top + 7;
				$curY = $tab_top + 7;
				$nexY = $tab_top + 7;

				// Loop on each lines
				for ($i = 0 ; $i < $nblines ; $i++)
				{
					$curY = $nexY;
					$pdf->SetFont('','', $default_font_size - 1);   // Into loop to work with multipage
					$pdf->SetTextColor(0,0,0);

					$pdf->setTopMargin($tab_top_newpage);
					$pdf->setPageOrientation('', 1, $heightforfooter+$heightforfreetext+$heightforinfotot);	// The only function to edit the bottom margin of current page to set it.
					$pageposbefore=$pdf->getPage();

					// Description of product line
					$curX = $this->posxdesc-1;

                    $showpricebeforepagebreak=1;

                    $pdf->startTransaction();
                    pdf_writelinedesc($pdf,$object,$i,$outputlangs,$this->posxcomm-$curX,3,$curX,$curY,$hideref,$hidedesc);
                    $pageposafter=$pdf->getPage();
                    if ($pageposafter > $pageposbefore)	// There is a pagebreak
                    {
                    	$pdf->rollbackTransaction(true);
                    	$pageposafter=$pageposbefore;
                    	//print $pageposafter.'-'.$pageposbefore;exit;
                    	$pdf->setPageOrientation('', 1, $heightforfooter);	// The only function to edit the bottom margin of current page to set it.
                    	pdf_writelinedesc($pdf,$object,$i,$outputlangs,$this->posxcomm-$curX,4,$curX,$curY,$hideref,$hidedesc);
                    	$posyafter=$pdf->GetY();
                    	if ($posyafter > ($this->page_hauteur - ($heightforfooter+$heightforfreetext+$heightforinfotot)))	// There is no space left for total+free text
                    	{
                    		if ($i == ($nblines-1))	// No more lines, and no space left to show total, so we create a new page
                    		{
                    			$pdf->AddPage('','',true);
                    			if (! empty($tplidx)) $pdf->useTemplate($tplidx);
                    			if (empty($conf->global->MAIN_PDF_DONOTREPEAT_HEAD)) $this->_pagehead($pdf, $object, 0, $outputlangs);
                    			$pdf->setPage($pagenb+1);
                    		}
                    	}
                    	else
                    	{
                    		// We found a page break
                    		$showpricebeforepagebreak=0;
                    	}
                    }
                    else	// No pagebreak
                    {
                    	$pdf->commitTransaction();
                    }

					$nexY = $pdf->GetY();
                    $pageposafter=$pdf->getPage();
					$pdf->setPage($pageposbefore);
					$pdf->setTopMargin($this->marge_haute);
					$pdf->setPageOrientation('', 1, 0);	// The only function to edit the bottom margin of current page to set it.

					// We suppose that a too long description is moved completely on next page
					if ($pageposafter > $pageposbefore && empty($showpricebeforepagebreak)) {
						$pdf->setPage($pageposafter); $curY = $tab_top_newpage;
					}

					$pdf->SetFont('','', $default_font_size - 1);   // On repositionne la police par defaut

					/*
					 // TVA
					 $pdf->SetXY($this->posxcomm, $curY);
					 $pdf->MultiCell(10, 4, ($object->lines[$i]->tva_tx < 0 ? '*':'').abs($object->lines[$i]->tva_tx), 0, 'R');

					 // Prix unitaire HT avant remise
					 $pdf->SetXY($this->posxup, $curY);
					 $pdf->MultiCell(20, 4, price($object->lines[$i]->subprice), 0, 'R', 0);
					 */
					// Quantity
					//$qty = pdf_getlineqty($object, $i, $outputlangs, $hidedetails);
					$pdf->SetXY($this->posxqty, $curY);
					$pdf->MultiCell($this->page_largeur-$this->marge_droite-$this->posxqty, 3, $object->lines[$i]->qty_shipped, 0, 'R');
					/*
					 // Remise sur ligne
					 $pdf->SetXY($this->posxdiscount, $curY);
					 if ($object->lines[$i]->remise_percent)
					 {
					 $pdf->MultiCell(14, 3, $object->lines[$i]->remise_percent."%", 0, 'R');
					 }

					 // Total HT ligne
					 $pdf->SetXY($this->postotalht, $curY);
					 $total = price($object->lines[$i]->price * $object->lines[$i]->qty);
					 $pdf->MultiCell(23, 3, $total, 0, 'R', 0);

					 // Collecte des totaux par valeur de tva
					 // dans le tableau tva["taux"]=total_tva
					 $tvaligne=$object->lines[$i]->price * $object->lines[$i]->qty;
					 if ($object->remise_percent) $tvaligne-=($tvaligne*$object->remise_percent)/100;
					 $this->tva[ (string) $object->lines[$i]->tva_tx ] += $tvaligne;
					 */

					// Add line
					if (! empty($conf->global->MAIN_PDF_DASH_BETWEEN_LINES) && $i < ($nblines - 1))
					{
						$pdf->SetLineStyle(array('dash'=>'1,1','color'=>array(210,210,210)));
						//$pdf->SetDrawColor(190,190,200);
						$pdf->line($this->marge_gauche, $nexY+1, $this->page_largeur - $this->marge_droite, $nexY+1);
						$pdf->SetLineStyle(array('dash'=>0));
					}

					$nexY+=2;    // Passe espace entre les lignes

					// Detect if some page were added automatically and output _tableau for past pages
					while ($pagenb < $pageposafter)
					{
						$pdf->setPage($pagenb);
						if ($pagenb == 1)
						{
							$this->_tableau($pdf, $tab_top, $this->page_hauteur - $tab_top - $heightforfooter, 0, $outputlangs, 0, 1);
						}
						else
						{
							$this->_tableau($pdf, $tab_top_newpage, $this->page_hauteur - $tab_top_newpage - $heightforfooter, 0, $outputlangs, 1, 1);
						}
						$this->_pagefoot($pdf,$object,$outputlangs,1);
						$pagenb++;
						$pdf->setPage($pagenb);
						$pdf->setPageOrientation('', 1, 0);	// The only function to edit the bottom margin of current page to set it.
						if (empty($conf->global->MAIN_PDF_DONOTREPEAT_HEAD)) $this->_pagehead($pdf, $object, 0, $outputlangs);
					}
					if (isset($object->lines[$i+1]->pagebreak) && $object->lines[$i+1]->pagebreak)
					{
						if ($pagenb == 1)
						{
							$this->_tableau($pdf, $tab_top, $this->page_hauteur - $tab_top - $heightforfooter, 0, $outputlangs, 0, 1);
						}
						else
						{
							$this->_tableau($pdf, $tab_top_newpage, $this->page_hauteur - $tab_top_newpage - $heightforfooter, 0, $outputlangs, 1, 1);
						}
						$this->_pagefoot($pdf,$object,$outputlangs,1);
						// New page
						$pdf->AddPage();
						if (! empty($tplidx)) $pdf->useTemplate($tplidx);
						$pagenb++;
						if (empty($conf->global->MAIN_PDF_DONOTREPEAT_HEAD)) $this->_pagehead($pdf, $object, 0, $outputlangs);
					}
				}

				// Show square
				if ($pagenb == 1)
				{
					$this->_tableau($pdf, $tab_top, $this->page_hauteur - $tab_top - $heightforinfotot - $heightforfreetext - $heightforfooter, 0, $outputlangs, 0, 0);
					$bottomlasttab=$this->page_hauteur - $heightforinfotot - $heightforfreetext - $heightforfooter + 1;
				}
				else
				{
					$this->_tableau($pdf, $tab_top_newpage, $this->page_hauteur - $tab_top_newpage - $heightforinfotot - $heightforfreetext - $heightforfooter, 0, $outputlangs, 1, 0);
					$bottomlasttab=$this->page_hauteur - $heightforinfotot - $heightforfreetext - $heightforfooter + 1;
				}

				// Affiche zone infos
				$posy=$this->_tableau_info($pdf, $object, $bottomlasttab, $outputlangs);

				// Pied de page
				$this->_pagefoot($pdf,$object,$outputlangs);
<<<<<<< HEAD

				if (method_exists($pdf,'AliasNbPages')) $pdf->AliasNbPages();
=======
				$pdf->AliasNbPages();
>>>>>>> 3c6b1f17

				// Check product remaining to be delivered
				// TODO doit etre modifie
				//$waitingDelivery = $object->getRemainingDelivered();
				/*
				$waitingDelivery='';

				if (is_array($waitingDelivery) & !empty($waitingDelivery))
				{
					$pdf->AddPage();

					$this->_pagehead($pdf, $object, 1, $outputlangs);
					$pdf-> SetY(90);

					$w=array(40,100,50);
					$header=array($outputlangs->transnoentities('Reference'),
								  $outputlangs->transnoentities('Label'),
								  $outputlangs->transnoentities('Qty')
								  );

    				// Header
    				$num = count($header);
   					for($i = 0; $i < $num; $i++)
   					{
   						$pdf->Cell($w[$i],7,$header[$i],1,0,'C');
   					}

			    	$pdf->Ln();

			    	// Data
					foreach($waitingDelivery as $value)
					{
						$pdf->Cell($w[0], 6, $value['ref'], 1, 0, 'L');
						$pdf->Cell($w[1], 6, $value['label'], 1, 0, 'L');
						$pdf->Cell($w[2], 6, $value['qty'], 1, 1, 'R');

						if ($pdf->GetY() > 250)
						{
							$this->_pagefoot($pdf,$object,$outputlangs,1);

							$pdf->AddPage('P', 'A4');

							$pdf->SetFont('','', $default_font_size - 1);
							$this->_pagehead($pdf, $object, 0, $outputlangs);

							$pdf-> SetY(40);

							$num = count($header);
							for($i = 0; $i < $num; $i++)
							{
								$pdf->Cell($w[$i],7,$header[$i],1,0,'C');
							}

							$pdf->Ln();
						}
					}

					$this->_pagefoot($pdf,$object,$outputlangs);

					if (method_exists($pdf,'AliasNbPages')) $pdf->AliasNbPages();
				}*/

				$pdf->Close();

				$pdf->Output($file,'F');

				// Add pdfgeneration hook
				if (! is_object($hookmanager))
				{
					include_once DOL_DOCUMENT_ROOT.'/core/class/hookmanager.class.php';
					$hookmanager=new HookManager($this->db);
				}
				$hookmanager->initHooks(array('pdfgeneration'));
				$parameters=array('file'=>$file,'object'=>$object,'outputlangs'=>$outputlangs);
				global $action;
				$reshook=$hookmanager->executeHooks('afterPDFCreation',$parameters,$this,$action);    // Note that $action and $object may have been modified by some hooks

				if (! empty($conf->global->MAIN_UMASK))
					@chmod($file, octdec($conf->global->MAIN_UMASK));

				return 1;	// pas d'erreur
			}
			else
			{
				$this->error=$langs->transnoentities("ErrorCanNotCreateDir",$dir);
				return 0;
			}
		}

		$this->error=$langs->transnoentities("ErrorConstantNotDefined","LIVRAISON_OUTPUTDIR");
		return 0;
	}

	/**
	 *   Show miscellaneous information (payment mode, payment term, ...)
	 *
	 *   @param		PDF			&$pdf     		Object PDF
	 *   @param		Object		$object			Object to show
	 *   @param		int			$posy			Y
	 *   @param		Translate	$outputlangs	Langs object
	 *   @return	void
	 */
	function _tableau_info(&$pdf, $object, $posy, $outputlangs)
	{
		global $conf;
		$default_font_size = pdf_getPDFFontSize($outputlangs);

		$pdf->SetFont('','', $default_font_size);
		$pdf->SetXY($this->marge_gauche, $posy);

		$larg_sign = ($this->page_largeur-$this->marge_gauche-$this->marge_droite)/3;
		$pdf->Rect($this->marge_gauche, $posy + 1, $larg_sign, 25);
		$pdf->SetXY($this->marge_gauche + 2, $posy + 2);
		$pdf->MultiCell($larg_sign,2, $outputlangs->trans("For").' '.$outputlangs->convToOutputCharset($mysoc->name).":",'','L');

		$pdf->Rect(2*$larg_sign+$this->marge_gauche, $posy + 1, $larg_sign, 25);
		$pdf->SetXY(2*$larg_sign+$this->marge_gauche + 2, $posy + 2);
		$pdf->MultiCell($larg_sign,2, $outputlangs->trans("ForCustomer").':','','L');
	}

	/**
	 *   Show table for lines
	 *
	 *   @param		PDF			&$pdf     		Object PDF
	 *   @param		string		$tab_top		Top position of table
	 *   @param		string		$tab_height		Height of table (rectangle)
	 *   @param		int			$nexY			Y (not used)
	 *   @param		Translate	$outputlangs	Langs object
	 *   @param		int			$hidetop		1=Hide top bar of array and title, 0=Hide nothing, -1=Hide only title
	 *   @param		int			$hidebottom		Hide bottom bar of array
	 *   @return	void
	 */
	function _tableau(&$pdf, $tab_top, $tab_height, $nexY, $outputlangs, $hidetop=0, $hidebottom=0)
	{
		global $conf,$mysoc;

		// Force to disable hidetop and hidebottom
		$hidebottom=0;
		if ($hidetop) $hidetop=-1;

		$default_font_size = pdf_getPDFFontSize($outputlangs);

		// Amount in (at tab_top - 1)
		$pdf->SetTextColor(0,0,0);
		$pdf->SetFont('','', $default_font_size - 2);

		// Output Rec
		$this->printRect($pdf, $this->marge_gauche, $tab_top, $this->page_largeur-$this->marge_gauche-$this->marge_droite, $tab_height, $hidetop, $hidebottom);	// Rect prend une longueur en 3eme param et 4eme param

		if (empty($hidetop))
		{
			$pdf->line($this->marge_gauche, $tab_top+6, $this->page_largeur-$this->marge_droite, $tab_top+6);
		}

		$pdf->SetDrawColor(128,128,128);
		$pdf->SetFont('','', $default_font_size - 1);

		if (empty($hidetop))
		{
			$pdf->SetXY($this->posxdesc-1, $tab_top+1);
			$pdf->MultiCell($this->posxcomm - $this->posxdesc,2, $outputlangs->transnoentities("Designation"),'','L');
		}

		// Modif SEB pour avoir une col en plus pour les commentaires clients
		$pdf->line($this->posxcomm, $tab_top, $this->posxcomm, $tab_top + $tab_height);
		if (empty($hidetop)) {
			$pdf->SetXY($this->posxcomm, $tab_top+1);
			$pdf->MultiCell($this->posxqty - $this->posxcomm,2, $outputlangs->transnoentities("Comments"),'','L');
		}

		// Qty
		$pdf->line($this->posxqty-1, $tab_top, $this->posxqty-1, $tab_top + $tab_height);
		if (empty($hidetop)) {
			$pdf->SetXY($this->posxqty-1, $tab_top+1);
			$pdf->MultiCell($this->page_largeur-$this->marge_droite-$this->posxqty, 2, $outputlangs->transnoentities("QtyShipped"),'','R');
		}

	}

	/**
	 *  Show top header of page.
	 *
	 *  @param	PDF			&$pdf     		Object PDF
	 *  @param  Object		$object     	Object to show
	 *  @param  int	    	$showaddress    0=no, 1=yes
	 *  @param  Translate	$outputlangs	Object lang for output
	 *  @return	void
	 */
	function _pagehead(&$pdf, $object, $showaddress, $outputlangs)
	{
		global $conf,$langs,$hookmanager;

		$default_font_size = pdf_getPDFFontSize($outputlangs);

		pdf_pagehead($pdf,$outputlangs,$this->page_hauteur);

		// Show Draft Watermark
		if($object->statut==0 && (! empty($conf->global->COMMANDE_DRAFT_WATERMARK)) )
		{
			pdf_watermark($pdf,$outputlangs,$this->page_hauteur,$this->page_largeur,'mm',$conf->global->COMMANDE_DRAFT_WATERMARK);
		}

		$pdf->SetTextColor(0,0,60);
		$pdf->SetFont('','B', $default_font_size + 3);

		$posy=$this->marge_haute;
		$posx=$this->page_largeur-$this->marge_droite-100;

		$pdf->SetXY($this->marge_gauche,$posy);

		// Logo
		$logo=$conf->mycompany->dir_output.'/logos/'.$this->emetteur->logo;
		if ($this->emetteur->logo)
		{
			if (is_readable($logo))
			{
			    $height=pdf_getHeightForLogo($logo);
			    $pdf->Image($logo, $this->marge_gauche, $posy, 0, $height);	// width=0 (auto)
			}
			else
			{
				$pdf->SetTextColor(200,0,0);
				$pdf->SetFont('','B', $default_font_size - 2);
				$pdf->MultiCell(100, 3, $outputlangs->transnoentities("ErrorLogoFileNotFound",$logo), 0, 'L');
				$pdf->MultiCell(100, 3, $outputlangs->transnoentities("ErrorGoToGlobalSetup"), 0, 'L');
			}
		}
		else $pdf->MultiCell(100, 4, $this->emetteur->name, 0, 'L');

		$pdf->SetFont('','B', $default_font_size + 2);
		$pdf->SetXY($posx,$posy);
		$pdf->SetTextColor(0,0,60);
		$pdf->MultiCell(100, 3, $outputlangs->transnoentities("DeliveryOrder")." ".$outputlangs->convToOutputCharset($object->ref), '', 'R');

		$pdf->SetFont('','',$default_font_size + 2);

		$posy+=5;
		$pdf->SetXY($posx,$posy);
		$pdf->SetTextColor(0,0,60);
		if ($object->date_valid)
		{
			$pdf->MultiCell(100, 4, $outputlangs->transnoentities("Date")." : " . dol_print_date(($object->date_delivery?$object->date_delivery:$date->valid),"%d %b %Y",false,$outputlangs,true), '', 'R');
		}
		else
		{
			$pdf->SetTextColor(255,0,0);
			$pdf->MultiCell(100, 4, $outputlangs->transnoentities("DeliveryNotValidated"), '', 'R');
			$pdf->SetTextColor(0,0,60);
		}

		if ($object->client->code_client)
		{
			$posy+=5;
			$pdf->SetXY($posx,$posy);
			$pdf->SetTextColor(0,0,60);
			$pdf->MultiCell(100, 3, $outputlangs->transnoentities("CustomerCode")." : " . $outputlangs->transnoentities($object->client->code_client), '', 'R');
		}

		$pdf->SetTextColor(0,0,60);

		$posy+=2;

		// Show list of linked objects
		$posy = pdf_writeLinkedObjects($pdf, $object, $outputlangs, $posx, $posy, 100, 3, 'R', $default_font_size);

		if ($showaddress)
		{
			// Sender properties
			$carac_emetteur = pdf_build_address($outputlangs,$this->emetteur);

			// Show sender
			$posy=42;
			$posx=$this->marge_gauche;
			if (! empty($conf->global->MAIN_INVERT_SENDER_RECIPIENT)) $posx=$this->page_largeur-$this->marge_droite-80;
			$hautcadre=40;

			// Show sender frame
			$pdf->SetTextColor(0,0,0);
			$pdf->SetFont('','', $default_font_size - 2);
			$pdf->SetXY($posx,$posy-5);
			$pdf->MultiCell(66,5, $outputlangs->transnoentities("BillFrom").":", 0, 'L');
			$pdf->SetXY($posx,$posy);
			$pdf->SetFillColor(230,230,230);
			$pdf->MultiCell(82, $hautcadre, "", 0, 'R', 1);
			$pdf->SetTextColor(0,0,60);

			// Show sender name
			$pdf->SetXY($posx+2,$posy+3);
			$pdf->SetFont('','B',$default_font_size);
			$pdf->MultiCell(80, 4, $outputlangs->convToOutputCharset($this->emetteur->name), 0, 'L');
			$posy=$pdf->getY();

			// Show sender information
			$pdf->SetXY($posx+2,$posy);
			$pdf->SetFont('','', $default_font_size - 1);
			$pdf->MultiCell(80, 4, $carac_emetteur, 0, 'L');

			// Client destinataire
			$posy=42;
			$pdf->SetTextColor(0,0,0);
			$pdf->SetFont('','', $default_font_size - 2);
			$pdf->SetXY(102,$posy-5);
			$pdf->MultiCell(80,5, $outputlangs->transnoentities("DeliveryAddress").":", 0, 'L');

			// If SHIPPING contact defined on order, we use it
			$usecontact=false;
			$arrayidcontact=$object->commande->getIdContact('external','SHIPPING');
			if (count($arrayidcontact) > 0)
			{
				$usecontact=true;
				$result=$object->fetch_contact($arrayidcontact[0]);
			}

			// Recipient name
			if (! empty($usecontact))
			{
				// On peut utiliser le nom de la societe du contact
				if (! empty($conf->global->MAIN_USE_COMPANY_NAME_OF_CONTACT)) $socname = $object->contact->socname;
				else $socname = $object->client->nom;
				$carac_client_name=$outputlangs->convToOutputCharset($socname);
			}
			else
			{
				$carac_client_name=$outputlangs->convToOutputCharset($object->client->nom);
			}

			$carac_client=pdf_build_address($outputlangs,$this->emetteur,$object->client,($usecontact?$object->contact:''),$usecontact,'target');

			// Show recipient
			$widthrecbox=100;
			if ($this->page_largeur < 210) $widthrecbox=84;	// To work with US executive format
			$posy=42;
			$posx=$this->page_largeur-$this->marge_droite-$widthrecbox;
			//if (! empty($conf->global->MAIN_INVERT_SENDER_RECIPIENT)) $posx=$this->marge_gauche;

			// Show recipient frame
			$pdf->SetTextColor(0,0,0);
			$pdf->SetFont('','', $default_font_size - 2);
			$pdf->SetXY($posx+2,$posy-5);
			//$pdf->MultiCell($widthrecbox, 5, $outputlangs->transnoentities("BillTo").":",0,'L');
			$pdf->Rect($posx, $posy, $widthrecbox, $hautcadre);

			// Show recipient name
			$pdf->SetXY($posx+2,$posy+3);
			$pdf->SetFont('','B', $default_font_size);
			$pdf->MultiCell($widthrecbox, 4, $carac_client_name, 0, 'L');

			// Show recipient information
			$pdf->SetFont('','', $default_font_size - 1);
			$pdf->SetXY($posx+2,$posy+4+(dol_nboflines_bis($carac_client_name,50)*4));
			$pdf->MultiCell($widthrecbox, 4, $carac_client, 0, 'L');
		}

		$pdf->SetTextColor(0,0,60);
	}

	/**
	 *   	Show footer of page. Need this->emetteur object
     *
	 *   	@param	PDF			&$pdf     			PDF
	 * 		@param	Object		$object				Object to show
	 *      @param	Translate	$outputlangs		Object lang for output
	 *      @param	int			$hidefreetext		1=Hide free text
	 *      @return	int								Return height of bottom margin including footer text
	 */
	function _pagefoot(&$pdf,$object,$outputlangs,$hidefreetext=0)
	{
		return pdf_pagefoot($pdf,$outputlangs,'DELIVERY_FREE_TEXT',$this->emetteur,$this->marge_basse,$this->marge_gauche,$this->page_hauteur,$object,0,$hidefreetext);
	}

}

?><|MERGE_RESOLUTION|>--- conflicted
+++ resolved
@@ -432,12 +432,8 @@
 
 				// Pied de page
 				$this->_pagefoot($pdf,$object,$outputlangs);
-<<<<<<< HEAD
 
 				if (method_exists($pdf,'AliasNbPages')) $pdf->AliasNbPages();
-=======
-				$pdf->AliasNbPages();
->>>>>>> 3c6b1f17
 
 				// Check product remaining to be delivered
 				// TODO doit etre modifie
