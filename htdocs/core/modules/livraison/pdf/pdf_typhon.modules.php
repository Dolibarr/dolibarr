<?php
/* Copyright (C) 2004-2008 Laurent Destailleur   <eldy@users.sourceforge.net>
 * Copyright (C) 2005-2009 Regis Houssin         <regis.houssin@capnetworks.com>
 * Copyright (C) 2007      Franky Van Liedekerke <franky.van.liedekerke@telenet.be>
 * Copyright (C) 2008      Chiptronik
 * Copyright (C) 2011-2012 Philippe Grand        <philippe.grand@atoo-net.com>

 * This program is free software; you can redistribute it and/or modify
 * it under the terms of the GNU General Public License as published by
 * the Free Software Foundation; either version 3 of the License, or
 * (at your option) any later version.
 *
 * This program is distributed in the hope that it will be useful,
 * but WITHOUT ANY WARRANTY; without even the implied warranty of
 * MERCHANTABILITY or FITNESS FOR A PARTICULAR PURPOSE.  See the
 * GNU General Public License for more details.
 *
 * You should have received a copy of the GNU General Public License
 * along with this program. If not, see <http://www.gnu.org/licenses/>.
 * or see http://www.gnu.org/
 */

/**
 *	\file       htdocs/core/modules/livraison/pdf/pdf_typhon.modules.php
 *	\ingroup    livraison
 *	\brief      File of class to manage receving receipts with template Typhon
 *	\author	    Laurent Destailleur
 */

require_once DOL_DOCUMENT_ROOT.'/core/modules/livraison/modules_livraison.php';
require_once DOL_DOCUMENT_ROOT.'/livraison/class/livraison.class.php';
require_once DOL_DOCUMENT_ROOT.'/core/lib/company.lib.php';
require_once DOL_DOCUMENT_ROOT.'/core/lib/pdf.lib.php';


/**
 *	Classe permettant de generer les bons de livraison au modele Typho
 */
class pdf_typhon extends ModelePDFDeliveryOrder
{
    var $db;
    var $name;
    var $description;
    var $type;

    var $phpmin = array(4,3,0); // Minimum version of PHP required by module
    var $version = 'dolibarr';

    var $page_largeur;
    var $page_hauteur;
    var $format;
	var $marge_gauche;
	var	$marge_droite;
	var	$marge_haute;
	var	$marge_basse;

	var $emetteur;	// Objet societe qui emet

	/**
	 *	Constructor
	 *
	 *  @param		DoliDB		$db      Database handler
	 */
	function __construct($db)
	{
		global $conf,$langs,$mysoc;

		$langs->load("main");
		$langs->load("bills");
		$langs->load("sendings");
		$langs->load("companies");

		$this->db = $db;
		$this->name = "typhon";
		$this->description = $langs->trans("DocumentModelTyphon");

		// Dimension page pour format A4
		$this->type = 'pdf';
		$formatarray=pdf_getFormat();
		$this->page_largeur = $formatarray['width'];
		$this->page_hauteur = $formatarray['height'];
		$this->format = array($this->page_largeur,$this->page_hauteur);
		$this->marge_gauche=isset($conf->global->MAIN_PDF_MARGIN_LEFT)?$conf->global->MAIN_PDF_MARGIN_LEFT:10;
		$this->marge_droite=isset($conf->global->MAIN_PDF_MARGIN_RIGHT)?$conf->global->MAIN_PDF_MARGIN_RIGHT:10;
		$this->marge_haute =isset($conf->global->MAIN_PDF_MARGIN_TOP)?$conf->global->MAIN_PDF_MARGIN_TOP:10;
		$this->marge_basse =isset($conf->global->MAIN_PDF_MARGIN_BOTTOM)?$conf->global->MAIN_PDF_MARGIN_BOTTOM:10;

		$this->option_logo = 1;                    // Affiche logo FAC_PDF_LOGO
		$this->option_tva = 1;                     // Gere option tva FACTURE_TVAOPTION
		$this->option_codeproduitservice = 1;      // Affiche code produit-service

		$this->franchise=!$mysoc->tva_assuj;

		// Get source company
		$this->emetteur=$mysoc;
		if (empty($this->emetteur->country_code)) $this->emetteur->country_code=substr($langs->defaultlang,-2);    // By default, if was not defined

		// Define position of columns
		$this->posxdesc=$this->marge_gauche+1;
		$this->posxcomm=111;
		//$this->posxtva=111;
		//$this->posxup=126;
		$this->posxqty=174;
		//$this->posxdiscount=162;
		//$this->postotalht=174;
		if ($this->page_largeur < 210) // To work with US executive format
		{
			$this->posxcomm-=20;
			//$this->posxtva-=20;
			//$this->posxup-=20;
			$this->posxqty-=20;
			//$this->posxdiscount-=20;
			//$this->postotalht-=20;
		}

		$this->tva=array();
		$this->atleastoneratenotnull=0;
		$this->atleastonediscount=0;
	}


	/**
     *  Function to build pdf onto disk
     *
     *  @param		Object		$object				Object to generate
     *  @param		Translate	$outputlangs		Lang output object
     *  @param		string		$srctemplatepath	Full path of source filename for generator using a template file
     *  @param		int			$hidedetails		Do not show line details
     *  @param		int			$hidedesc			Do not show desc
     *  @param		int			$hideref			Do not show ref
     *  @return     int             			1=OK, 0=KO
	 */
	function write_file($object,$outputlangs,$srctemplatepath='',$hidedetails=0,$hidedesc=0,$hideref=0)
	{
		global $user,$langs,$conf,$mysoc,$hookmanager;

		if (! is_object($outputlangs)) $outputlangs=$langs;
		// For backward compatibility with FPDF, force output charset to ISO, because FPDF expect text to be encoded in ISO
		if (! empty($conf->global->MAIN_USE_FPDF)) $outputlangs->charset_output='ISO-8859-1';

		$outputlangs->load("main");
		$outputlangs->load("dict");
		$outputlangs->load("companies");
		$outputlangs->load("bills");
		$outputlangs->load("products");
		$outputlangs->load("deliveries");
		$outputlangs->load("sendings");

		if ($conf->expedition->dir_output)
		{
			$object->fetch_thirdparty();

			// Definition of $dir and $file
			if ($object->specimen)
			{
				$dir = $conf->expedition->dir_output."/receipt";
				$file = $dir . "/SPECIMEN.pdf";
			}
<<<<<<< HEAD
			else
			{
				$objectref = dol_sanitizeFileName($object->ref);
				$dir = $conf->expedition->dir_output."/receipt/" . $objectref;
				$file = $dir . "/" . $objectref . ".pdf";
			}
=======
>>>>>>> ad09470f

			if (! file_exists($dir))
			{
				if (dol_mkdir($dir) < 0)
				{
					$this->error=$langs->transnoentities("ErrorCanNotCreateDir",$dir);
					return 0;
				}
			}

			if (file_exists($dir))
			{
				$nblines = count($object->lines);

				// Create pdf instance
				$pdf=pdf_getInstance($this->format);
                $default_font_size = pdf_getPDFFontSize($outputlangs);	// Must be after pdf_getInstance
                $heightforinfotot = 30;	// Height reserved to output the info and total part
		        $heightforfreetext= (isset($conf->global->MAIN_PDF_FREETEXT_HEIGHT)?$conf->global->MAIN_PDF_FREETEXT_HEIGHT:5);	// Height reserved to output the free text on last page
	            $heightforfooter = $this->marge_basse + 8;	// Height reserved to output the footer (value include bottom margin)
                $pdf->SetAutoPageBreak(1,0);

                if (class_exists('TCPDF'))
                {
                    $pdf->setPrintHeader(false);
                    $pdf->setPrintFooter(false);
                }
                $pdf->SetFont(pdf_getPDFFont($outputlangs));
                // Set path to the background PDF File
                if (empty($conf->global->MAIN_DISABLE_FPDI) && ! empty($conf->global->MAIN_ADD_PDF_BACKGROUND))
                {
                    $pagecount = $pdf->setSourceFile($conf->mycompany->dir_output.'/'.$conf->global->MAIN_ADD_PDF_BACKGROUND);
                    $tplidx = $pdf->importPage(1);
                }

				// Complete object by loading several other informations
				$expedition=new Expedition($this->db);
				$result = $expedition->fetch($object->expedition_id);

				$commande = new Commande($this->db);
				if ($expedition->origin == 'commande')
				{
					$commande->fetch($expedition->origin_id);
				}
				$object->commande=$commande;


				$pdf->Open();
				$pagenb=0;
				$pdf->SetDrawColor(128,128,128);

				$pdf->SetTitle($outputlangs->convToOutputCharset($object->ref));
				$pdf->SetSubject($outputlangs->transnoentities("DeliveryOrder"));
				$pdf->SetCreator("Dolibarr ".DOL_VERSION);
				$pdf->SetAuthor($outputlangs->convToOutputCharset($user->getFullName($outputlangs)));
				$pdf->SetKeyWords($outputlangs->convToOutputCharset($object->ref)." ".$outputlangs->transnoentities("DeliveryOrder"));
				if (! empty($conf->global->MAIN_DISABLE_PDF_COMPRESSION)) $pdf->SetCompression(false);

				$pdf->SetMargins($this->marge_gauche, $this->marge_haute, $this->marge_droite);   // Left, Top, Right

				/*
				 // Positionne $this->atleastonediscount si on a au moins une remise
				 for ($i = 0 ; $i < $nblines ; $i++)
				 {
				 if ($object->lines[$i]->remise_percent)
				 {
				 $this->atleastonediscount++;
				 }
				 }
				 */

				// New page
				$pdf->AddPage();
				if (! empty($tplidx)) $pdf->useTemplate($tplidx);
				$pagenb++;
				$this->_pagehead($pdf, $object, 1, $outputlangs);
				$pdf->SetFont('','', $default_font_size - 1);
				$pdf->MultiCell(0, 3, '');		// Set interline to 3
				$pdf->SetTextColor(0,0,0);

				$tab_top = 90;
				$tab_top_newpage = (empty($conf->global->MAIN_PDF_DONOTREPEAT_HEAD)?42:10);
				$tab_height = 130;
				$tab_height_newpage = 150;

				// Affiche notes
				if (! empty($object->note_public))
				{
					$tab_top = 88;

					$pdf->SetFont('','', $default_font_size - 1);
					$pdf->writeHTMLCell(190, 3, $this->posxdesc-1, $tab_top, dol_htmlentitiesbr($object->note_public), 0, 1);
					$nexY = $pdf->GetY();
					$height_note=$nexY-$tab_top;

					// Rect prend une longueur en 3eme param
					$pdf->SetDrawColor(192,192,192);
					$pdf->Rect($this->marge_gauche, $tab_top-1, $this->page_largeur-$this->marge_gauche-$this->marge_droite, $height_note+1);

					$tab_height = $tab_height - $height_note;
					$tab_top = $nexY+6;
				}
				else
				{
					$height_note=0;
				}

				$iniY = $tab_top + 7;
				$curY = $tab_top + 7;
				$nexY = $tab_top + 7;

				// Loop on each lines
				for ($i = 0 ; $i < $nblines ; $i++)
				{
					$curY = $nexY;
					$pdf->SetFont('','', $default_font_size - 1);   // Into loop to work with multipage
					$pdf->SetTextColor(0,0,0);

					$pdf->setTopMargin($tab_top_newpage);
					$pdf->setPageOrientation('', 1, $heightforfooter+$heightforfreetext+$heightforinfotot);	// The only function to edit the bottom margin of current page to set it.
					$pageposbefore=$pdf->getPage();

					// Description of product line
					$curX = $this->posxdesc-1;

<<<<<<< HEAD
                    $showpricebeforepagebreak=1;

                    $pdf->startTransaction();
                    pdf_writelinedesc($pdf,$object,$i,$outputlangs,$this->posxcomm-$curX,3,$curX,$curY,$hideref,$hidedesc);
                    $pageposafter=$pdf->getPage();
                    if ($pageposafter > $pageposbefore)	// There is a pagebreak
                    {
                    	$pdf->rollbackTransaction(true);
                    	$pageposafter=$pageposbefore;
                    	//print $pageposafter.'-'.$pageposbefore;exit;
                    	$pdf->setPageOrientation('', 1, $heightforfooter);	// The only function to edit the bottom margin of current page to set it.
                    	pdf_writelinedesc($pdf,$object,$i,$outputlangs,$this->posxcomm-$curX,4,$curX,$curY,$hideref,$hidedesc);
                    	$posyafter=$pdf->GetY();
                    	if ($posyafter > ($this->page_hauteur - ($heightforfooter+$heightforfreetext+$heightforinfotot)))	// There is no space left for total+free text
                    	{
                    		if ($i == ($nblines-1))	// No more lines, and no space left to show total, so we create a new page
                    		{
                    			$pdf->AddPage('','',true);
                    			if (! empty($tplidx)) $pdf->useTemplate($tplidx);
                    			if (empty($conf->global->MAIN_PDF_DONOTREPEAT_HEAD)) $this->_pagehead($pdf, $object, 0, $outputlangs);
                    			$pdf->setPage($pagenb+1);
                    		}
                    	}
                    	else
                    	{
                    		// We found a page break
                    		$showpricebeforepagebreak=0;
                    	}
                    }
                    else	// No pagebreak
                    {
                    	$pdf->commitTransaction();
                    }
=======
                    $showpricebeforepagebreak=1;

                    $pdf->startTransaction();
                    pdf_writelinedesc($pdf,$object,$i,$outputlangs,$this->posxcomm-$curX,3,$curX,$curY,$hideref,$hidedesc);
                    $pageposafter=$pdf->getPage();
                    if ($pageposafter > $pageposbefore)	// There is a pagebreak
                    {
                    	$pdf->rollbackTransaction(true);
                    	$pageposafter=$pageposbefore;
                    	//print $pageposafter.'-'.$pageposbefore;exit;
                    	$pdf->setPageOrientation('', 1, $heightforfooter);	// The only function to edit the bottom margin of current page to set it.
                    	pdf_writelinedesc($pdf,$object,$i,$outputlangs,$this->posxcomm-$curX,4,$curX,$curY,$hideref,$hidedesc);
                    	$posyafter=$pdf->GetY();
                    	if ($posyafter > ($this->page_hauteur - ($heightforfooter+$heightforfreetext+$heightforinfotot)))	// There is no space left for total+free text
                    	{
                    		if ($i == ($nblines-1))	// No more lines, and no space left to show total, so we create a new page
                    		{
                    			$pdf->AddPage('','',true);
                    			if (! empty($tplidx)) $pdf->useTemplate($tplidx);
                    			if (empty($conf->global->MAIN_PDF_DONOTREPEAT_HEAD)) $this->_pagehead($pdf, $object, 0, $outputlangs);
                    			$pdf->setPage($pagenb+1);
                    		}
                    	}
                    	else
                    	{
                    		// We found a page break
                    		$showpricebeforepagebreak=0;
                    	}
                    }
                    else	// No pagebreak
                    {
                    	$pdf->commitTransaction();
                    }
>>>>>>> ad09470f

					$nexY = $pdf->GetY();
                    $pageposafter=$pdf->getPage();
					$pdf->setPage($pageposbefore);
					$pdf->setTopMargin($this->marge_haute);
					$pdf->setPageOrientation('', 1, 0);	// The only function to edit the bottom margin of current page to set it.

					// We suppose that a too long description is moved completely on next page
					if ($pageposafter > $pageposbefore && empty($showpricebeforepagebreak)) {
						$pdf->setPage($pageposafter); $curY = $tab_top_newpage;
					}

					$pdf->SetFont('','', $default_font_size - 1);   // On repositionne la police par defaut

					/*
					 // TVA
					 $pdf->SetXY($this->posxcomm, $curY);
					 $pdf->MultiCell(10, 4, ($object->lines[$i]->tva_tx < 0 ? '*':'').abs($object->lines[$i]->tva_tx), 0, 'R');

					 // Prix unitaire HT avant remise
					 $pdf->SetXY($this->posxup, $curY);
					 $pdf->MultiCell(20, 4, price($object->lines[$i]->subprice), 0, 'R', 0);
					 */
					// Quantity
					//$qty = pdf_getlineqty($object, $i, $outputlangs, $hidedetails);
					$pdf->SetXY($this->posxqty, $curY);
					$pdf->MultiCell($this->page_largeur-$this->marge_droite-$this->posxqty, 3, $object->lines[$i]->qty_shipped, 0, 'R');
					/*
					 // Remise sur ligne
					 $pdf->SetXY($this->posxdiscount, $curY);
					 if ($object->lines[$i]->remise_percent)
					 {
					 $pdf->MultiCell(14, 3, $object->lines[$i]->remise_percent."%", 0, 'R');
					 }

					 // Total HT ligne
					 $pdf->SetXY($this->postotalht, $curY);
					 $total = price($object->lines[$i]->price * $object->lines[$i]->qty);
					 $pdf->MultiCell(23, 3, $total, 0, 'R', 0);

					 // Collecte des totaux par valeur de tva
					 // dans le tableau tva["taux"]=total_tva
					 $tvaligne=$object->lines[$i]->price * $object->lines[$i]->qty;
					 if ($object->remise_percent) $tvaligne-=($tvaligne*$object->remise_percent)/100;
					 $this->tva[ (string) $object->lines[$i]->tva_tx ] += $tvaligne;
					 */

					// Add line
					if (! empty($conf->global->MAIN_PDF_DASH_BETWEEN_LINES) && $i < ($nblines - 1))
					{
						$pdf->SetLineStyle(array('dash'=>'1,1','color'=>array(210,210,210)));
						//$pdf->SetDrawColor(190,190,200);
						$pdf->line($this->marge_gauche, $nexY+1, $this->page_largeur - $this->marge_droite, $nexY+1);
						$pdf->SetLineStyle(array('dash'=>0));
					}

					$nexY+=2;    // Passe espace entre les lignes

					// Detect if some page were added automatically and output _tableau for past pages
					while ($pagenb < $pageposafter)
					{
						$pdf->setPage($pagenb);
						if ($pagenb == 1)
						{
							$this->_tableau($pdf, $tab_top, $this->page_hauteur - $tab_top - $heightforfooter, 0, $outputlangs, 0, 1);
						}
						else
						{
							$this->_tableau($pdf, $tab_top_newpage, $this->page_hauteur - $tab_top_newpage - $heightforfooter, 0, $outputlangs, 1, 1);
						}
						$this->_pagefoot($pdf,$object,$outputlangs,1);
						$pagenb++;
						$pdf->setPage($pagenb);
						$pdf->setPageOrientation('', 1, 0);	// The only function to edit the bottom margin of current page to set it.
						if (empty($conf->global->MAIN_PDF_DONOTREPEAT_HEAD)) $this->_pagehead($pdf, $object, 0, $outputlangs);
					}
					if (isset($object->lines[$i+1]->pagebreak) && $object->lines[$i+1]->pagebreak)
					{
						if ($pagenb == 1)
						{
							$this->_tableau($pdf, $tab_top, $this->page_hauteur - $tab_top - $heightforfooter, 0, $outputlangs, 0, 1);
						}
						else
						{
							$this->_tableau($pdf, $tab_top_newpage, $this->page_hauteur - $tab_top_newpage - $heightforfooter, 0, $outputlangs, 1, 1);
						}
						$this->_pagefoot($pdf,$object,$outputlangs,1);
						// New page
						$pdf->AddPage();
						if (! empty($tplidx)) $pdf->useTemplate($tplidx);
						$pagenb++;
						if (empty($conf->global->MAIN_PDF_DONOTREPEAT_HEAD)) $this->_pagehead($pdf, $object, 0, $outputlangs);
					}
				}

				// Show square
				if ($pagenb == 1)
				{
					$this->_tableau($pdf, $tab_top, $this->page_hauteur - $tab_top - $heightforinfotot - $heightforfreetext - $heightforfooter, 0, $outputlangs, 0, 0);
					$bottomlasttab=$this->page_hauteur - $heightforinfotot - $heightforfreetext - $heightforfooter + 1;
				}
				else
				{
					$this->_tableau($pdf, $tab_top_newpage, $this->page_hauteur - $tab_top_newpage - $heightforinfotot - $heightforfreetext - $heightforfooter, 0, $outputlangs, 1, 0);
					$bottomlasttab=$this->page_hauteur - $heightforinfotot - $heightforfreetext - $heightforfooter + 1;
				}

				// Affiche zone infos
				$posy=$this->_tableau_info($pdf, $object, $bottomlasttab, $outputlangs);

				// Pied de page
				$this->_pagefoot($pdf,$object,$outputlangs);
<<<<<<< HEAD
				$pdf->AliasNbPages();
=======
				if (method_exists($pdf,'AliasNbPages')) $pdf->AliasNbPages();
>>>>>>> ad09470f

				// Check product remaining to be delivered
				// TODO doit etre modifie
				//$waitingDelivery = $object->getRemainingDelivered();
				/*
				$waitingDelivery='';

				if (is_array($waitingDelivery) & !empty($waitingDelivery))
				{
					$pdf->AddPage();

					$this->_pagehead($pdf, $object, 1, $outputlangs);
					$pdf-> SetY(90);

					$w=array(40,100,50);
					$header=array($outputlangs->transnoentities('Reference'),
								  $outputlangs->transnoentities('Label'),
								  $outputlangs->transnoentities('Qty')
								  );

    				// Header
    				$num = count($header);
   					for($i = 0; $i < $num; $i++)
   					{
   						$pdf->Cell($w[$i],7,$header[$i],1,0,'C');
   					}

			    	$pdf->Ln();

			    	// Data
					foreach($waitingDelivery as $value)
					{
						$pdf->Cell($w[0], 6, $value['ref'], 1, 0, 'L');
						$pdf->Cell($w[1], 6, $value['label'], 1, 0, 'L');
						$pdf->Cell($w[2], 6, $value['qty'], 1, 1, 'R');

						if ($pdf->GetY() > 250)
						{
							$this->_pagefoot($pdf,$object,$outputlangs,1);

							$pdf->AddPage('P', 'A4');

							$pdf->SetFont('','', $default_font_size - 1);
							$this->_pagehead($pdf, $object, 0, $outputlangs);

							$pdf-> SetY(40);

							$num = count($header);
							for($i = 0; $i < $num; $i++)
							{
								$pdf->Cell($w[$i],7,$header[$i],1,0,'C');
							}

							$pdf->Ln();
						}
					}

					$this->_pagefoot($pdf,$object,$outputlangs);

					if (method_exists($pdf,'AliasNbPages')) $pdf->AliasNbPages();
				}*/

				$pdf->Close();

				$pdf->Output($file,'F');

				// Add pdfgeneration hook
				if (! is_object($hookmanager))
				{
					include_once DOL_DOCUMENT_ROOT.'/core/class/hookmanager.class.php';
					$hookmanager=new HookManager($this->db);
				}
				$hookmanager->initHooks(array('pdfgeneration'));
				$parameters=array('file'=>$file,'object'=>$object,'outputlangs'=>$outputlangs);
				global $action;
				$reshook=$hookmanager->executeHooks('afterPDFCreation',$parameters,$this,$action);    // Note that $action and $object may have been modified by some hooks

				if (! empty($conf->global->MAIN_UMASK))
					@chmod($file, octdec($conf->global->MAIN_UMASK));

				return 1;	// pas d'erreur
			}
			else
			{
				$this->error=$langs->transnoentities("ErrorCanNotCreateDir",$dir);
				return 0;
			}
		}

		$this->error=$langs->transnoentities("ErrorConstantNotDefined","LIVRAISON_OUTPUTDIR");
		return 0;
	}

<<<<<<< HEAD
	/**
	 *   Show miscellaneous information (payment mode, payment term, ...)
	 *
	 *   @param		PDF			&$pdf     		Object PDF
	 *   @param		Object		$object			Object to show
	 *   @param		int			$posy			Y
	 *   @param		Translate	$outputlangs	Langs object
	 *   @return	void
	 */
	function _tableau_info(&$pdf, $object, $posy, $outputlangs)
	{
		global $conf,$mysoc;
		$default_font_size = pdf_getPDFFontSize($outputlangs);

		$pdf->SetFont('','', $default_font_size);
		$pdf->SetXY($this->marge_gauche, $posy);

		$larg_sign = ($this->page_largeur-$this->marge_gauche-$this->marge_droite)/3;
		$pdf->Rect($this->marge_gauche, $posy + 1, $larg_sign, 25);
		$pdf->SetXY($this->marge_gauche + 2, $posy + 2);
		$pdf->MultiCell($larg_sign,2, $outputlangs->trans("For").' '.$outputlangs->convToOutputCharset($mysoc->name).":",'','L');

		$pdf->Rect(2*$larg_sign+$this->marge_gauche, $posy + 1, $larg_sign, 25);
		$pdf->SetXY(2*$larg_sign+$this->marge_gauche + 2, $posy + 2);
		$pdf->MultiCell($larg_sign,2, $outputlangs->trans("ForCustomer").':','','L');
=======
	/**
	 *   Show miscellaneous information (payment mode, payment term, ...)
	 *
	 *   @param		PDF			&$pdf     		Object PDF
	 *   @param		Object		$object			Object to show
	 *   @param		int			$posy			Y
	 *   @param		Translate	$outputlangs	Langs object
	 *   @return	void
	 */
	function _tableau_info(&$pdf, $object, $posy, $outputlangs)
	{
		global $conf;
		$default_font_size = pdf_getPDFFontSize($outputlangs);

		$pdf->SetFont('','', $default_font_size);
		$pdf->SetXY($this->marge_gauche, $posy);

		$larg_sign = ($this->page_largeur-$this->marge_gauche-$this->marge_droite)/3;
		$pdf->Rect($this->marge_gauche, $posy + 1, $larg_sign, 25);
		$pdf->SetXY($this->marge_gauche + 2, $posy + 2);
		$pdf->MultiCell($larg_sign,2, $outputlangs->trans("For").' '.$outputlangs->convToOutputCharset($mysoc->name).":",'','L');

		$pdf->Rect(2*$larg_sign+$this->marge_gauche, $posy + 1, $larg_sign, 25);
		$pdf->SetXY(2*$larg_sign+$this->marge_gauche + 2, $posy + 2);
		$pdf->MultiCell($larg_sign,2, $outputlangs->trans("ForCustomer").':','','L');
>>>>>>> ad09470f
	}

	/**
	 *   Show table for lines
	 *
	 *   @param		PDF			&$pdf     		Object PDF
	 *   @param		string		$tab_top		Top position of table
	 *   @param		string		$tab_height		Height of table (rectangle)
	 *   @param		int			$nexY			Y (not used)
	 *   @param		Translate	$outputlangs	Langs object
	 *   @param		int			$hidetop		1=Hide top bar of array and title, 0=Hide nothing, -1=Hide only title
	 *   @param		int			$hidebottom		Hide bottom bar of array
	 *   @return	void
	 */
	function _tableau(&$pdf, $tab_top, $tab_height, $nexY, $outputlangs, $hidetop=0, $hidebottom=0)
	{
		global $conf,$mysoc;

		// Force to disable hidetop and hidebottom
		$hidebottom=0;
		if ($hidetop) $hidetop=-1;

		$default_font_size = pdf_getPDFFontSize($outputlangs);

		// Amount in (at tab_top - 1)
		$pdf->SetTextColor(0,0,0);
		$pdf->SetFont('','', $default_font_size - 2);

		// Output Rec
		$this->printRect($pdf, $this->marge_gauche, $tab_top, $this->page_largeur-$this->marge_gauche-$this->marge_droite, $tab_height, $hidetop, $hidebottom);	// Rect prend une longueur en 3eme param et 4eme param

		if (empty($hidetop))
		{
			$pdf->line($this->marge_gauche, $tab_top+6, $this->page_largeur-$this->marge_droite, $tab_top+6);
		}

		$pdf->SetDrawColor(128,128,128);
		$pdf->SetFont('','', $default_font_size - 1);

		if (empty($hidetop))
		{
			$pdf->SetXY($this->posxdesc-1, $tab_top+1);
			$pdf->MultiCell($this->posxcomm - $this->posxdesc,2, $outputlangs->transnoentities("Designation"),'','L');
		}

		// Modif SEB pour avoir une col en plus pour les commentaires clients
		$pdf->line($this->posxcomm, $tab_top, $this->posxcomm, $tab_top + $tab_height);
		if (empty($hidetop)) {
			$pdf->SetXY($this->posxcomm, $tab_top+1);
			$pdf->MultiCell($this->posxqty - $this->posxcomm,2, $outputlangs->transnoentities("Comments"),'','L');
		}

		// Qty
		$pdf->line($this->posxqty-1, $tab_top, $this->posxqty-1, $tab_top + $tab_height);
		if (empty($hidetop)) {
			$pdf->SetXY($this->posxqty-1, $tab_top+1);
			$pdf->MultiCell($this->page_largeur-$this->marge_droite-$this->posxqty, 2, $outputlangs->transnoentities("QtyShipped"),'','R');
		}

	}

	/**
	 *  Show top header of page.
	 *
	 *  @param	PDF			&$pdf     		Object PDF
	 *  @param  Object		$object     	Object to show
	 *  @param  int	    	$showaddress    0=no, 1=yes
	 *  @param  Translate	$outputlangs	Object lang for output
	 *  @return	void
	 */
	function _pagehead(&$pdf, $object, $showaddress, $outputlangs)
	{
		global $conf,$langs,$hookmanager;

		$default_font_size = pdf_getPDFFontSize($outputlangs);

		pdf_pagehead($pdf,$outputlangs,$this->page_hauteur);

		// Show Draft Watermark
		if($object->statut==0 && (! empty($conf->global->COMMANDE_DRAFT_WATERMARK)) )
		{
			pdf_watermark($pdf,$outputlangs,$this->page_hauteur,$this->page_largeur,'mm',$conf->global->COMMANDE_DRAFT_WATERMARK);
		}

<<<<<<< HEAD
		$pdf->SetTextColor(0,0,60);
		$pdf->SetFont('','B', $default_font_size + 3);

		$posy=$this->marge_haute;
		$posx=$this->page_largeur-$this->marge_droite-100;

		$pdf->SetXY($this->marge_gauche,$posy);
=======
		$pdf->SetTextColor(0,0,60);
		$pdf->SetFont('','B', $default_font_size + 3);

		$posy=$this->marge_haute;
		$posx=$this->page_largeur-$this->marge_droite-100;

		$pdf->SetXY($this->marge_gauche,$posy);
>>>>>>> ad09470f

		// Logo
		$logo=$conf->mycompany->dir_output.'/logos/'.$this->emetteur->logo;
		if ($this->emetteur->logo)
		{
			if (is_readable($logo))
			{
			    $height=pdf_getHeightForLogo($logo);
			    $pdf->Image($logo, $this->marge_gauche, $posy, 0, $height);	// width=0 (auto)
			}
			else
			{
				$pdf->SetTextColor(200,0,0);
				$pdf->SetFont('','B', $default_font_size - 2);
				$pdf->MultiCell(100, 3, $outputlangs->transnoentities("ErrorLogoFileNotFound",$logo), 0, 'L');
				$pdf->MultiCell(100, 3, $outputlangs->transnoentities("ErrorGoToGlobalSetup"), 0, 'L');
			}
		}
		else $pdf->MultiCell(100, 4, $this->emetteur->name, 0, 'L');

		$pdf->SetFont('','B', $default_font_size + 2);
		$pdf->SetXY($posx,$posy);
		$pdf->SetTextColor(0,0,60);
		$pdf->MultiCell(100, 3, $outputlangs->transnoentities("DeliveryOrder")." ".$outputlangs->convToOutputCharset($object->ref), '', 'R');

		$pdf->SetFont('','',$default_font_size + 2);

		$posy+=5;
		$pdf->SetXY($posx,$posy);
		$pdf->SetTextColor(0,0,60);
		if ($object->date_valid)
		{
			$pdf->MultiCell(100, 4, $outputlangs->transnoentities("Date")." : " . dol_print_date(($object->date_delivery?$object->date_delivery:$date->valid),"%d %b %Y",false,$outputlangs,true), '', 'R');
		}
		else
		{
			$pdf->SetTextColor(255,0,0);
			$pdf->MultiCell(100, 4, $outputlangs->transnoentities("DeliveryNotValidated"), '', 'R');
			$pdf->SetTextColor(0,0,60);
		}

		if ($object->client->code_client)
		{
			$posy+=5;
			$pdf->SetXY($posx,$posy);
			$pdf->SetTextColor(0,0,60);
			$pdf->MultiCell(100, 3, $outputlangs->transnoentities("CustomerCode")." : " . $outputlangs->transnoentities($object->client->code_client), '', 'R');
		}

		$pdf->SetTextColor(0,0,60);

		$posy+=2;

<<<<<<< HEAD
		// Add list of linked orders on shipment
		if ($object->origin == 'expedition' || $object->origin == 'shipping')
		{
			$Yoff=$posy-5;

			include_once DOL_DOCUMENT_ROOT.'/expedition/class/expedition.class.php';
			$shipment = new Expedition($this->db);
			$shipment->fetch($object->origin_id);

		    $origin 	= $shipment->origin;
			$origin_id 	= $shipment->origin_id;

		    // TODO move to external function
			if ($conf->$origin->enabled)
			{
				$outputlangs->load('orders');

				$classname = ucfirst($origin);
				$linkedobject = new $classname($this->db);
				$result=$linkedobject->fetch($origin_id);
				if ($result >= 0)
				{
					$pdf->SetFont('','', $default_font_size - 2);
					$text=$linkedobject->ref;
					if ($linkedobject->ref_client) $text.=' ('.$linkedobject->ref_client.')';
					$Yoff = $Yoff+8;
					$pdf->SetXY($this->page_largeur - $this->marge_droite - 100,$Yoff);
					$pdf->MultiCell(100, 2, $outputlangs->transnoentities("RefOrder") ." : ".$outputlangs->transnoentities($text), 0, 'R');
					$Yoff = $Yoff+3;
					$pdf->SetXY($this->page_largeur - $this->marge_droite - 60,$Yoff);
					$pdf->MultiCell(60, 2, $outputlangs->transnoentities("OrderDate")." : ".dol_print_date($linkedobject->date,"day",false,$outputlangs,true), 0, 'R');
				}
			}
			
			$posy=$Yoff;
		}

		// Show list of linked objects
		$posy = pdf_writeLinkedObjects($pdf, $object, $outputlangs, $posx, $posy, 100, 3, 'R', $default_font_size);
=======
		// Show list of linked objects
		$posy = pdf_writeLinkedObjects($pdf, $object, $outputlangs, $posx, $posy, 100, 3, 'R', $default_font_size);
>>>>>>> ad09470f

		if ($showaddress)
		{
			// Sender properties
			$carac_emetteur = pdf_build_address($outputlangs,$this->emetteur);

			// Show sender
			$posy=42;
			$posx=$this->marge_gauche;
			if (! empty($conf->global->MAIN_INVERT_SENDER_RECIPIENT)) $posx=$this->page_largeur-$this->marge_droite-80;
			$hautcadre=40;

			// Show sender frame
			$pdf->SetTextColor(0,0,0);
			$pdf->SetFont('','', $default_font_size - 2);
			$pdf->SetXY($posx,$posy-5);
			$pdf->MultiCell(66,5, $outputlangs->transnoentities("BillFrom").":", 0, 'L');
			$pdf->SetXY($posx,$posy);
			$pdf->SetFillColor(230,230,230);
			$pdf->MultiCell(82, $hautcadre, "", 0, 'R', 1);
			$pdf->SetTextColor(0,0,60);

			// Show sender name
			$pdf->SetXY($posx+2,$posy+3);
			$pdf->SetFont('','B',$default_font_size);
			$pdf->MultiCell(80, 4, $outputlangs->convToOutputCharset($this->emetteur->name), 0, 'L');
			$posy=$pdf->getY();

			// Show sender information
			$pdf->SetXY($posx+2,$posy);
			$pdf->SetFont('','', $default_font_size - 1);
			$pdf->MultiCell(80, 4, $carac_emetteur, 0, 'L');

<<<<<<< HEAD
=======
			// Show sender information
			$pdf->SetXY($posx+2,$posy+8);
			$pdf->SetFont('','', $default_font_size - 1);
			$pdf->MultiCell(80, 4, $carac_emetteur, 0, 'L');

>>>>>>> ad09470f
			// Client destinataire
			$posy=42;
			$pdf->SetTextColor(0,0,0);
			$pdf->SetFont('','', $default_font_size - 2);
			$pdf->SetXY(102,$posy-5);
			$pdf->MultiCell(80,5, $outputlangs->transnoentities("DeliveryAddress").":", 0, 'L');

			// If SHIPPING contact defined on order, we use it
			$usecontact=false;
			$arrayidcontact=$object->commande->getIdContact('external','SHIPPING');
			if (count($arrayidcontact) > 0)
			{
				$usecontact=true;
				$result=$object->fetch_contact($arrayidcontact[0]);
			}

			// Recipient name
			if (! empty($usecontact))
			{
				// On peut utiliser le nom de la societe du contact
				if (! empty($conf->global->MAIN_USE_COMPANY_NAME_OF_CONTACT)) $socname = $object->contact->socname;
				else $socname = $object->client->nom;
				$carac_client_name=$outputlangs->convToOutputCharset($socname);
			}
			else
			{
				$carac_client_name=$outputlangs->convToOutputCharset($object->client->nom);
			}

			$carac_client=pdf_build_address($outputlangs,$this->emetteur,$object->client,($usecontact?$object->contact:''),$usecontact,'target');

			// Show recipient
			$widthrecbox=100;
			if ($this->page_largeur < 210) $widthrecbox=84;	// To work with US executive format
			$posy=42;
			$posx=$this->page_largeur-$this->marge_droite-$widthrecbox;
			//if (! empty($conf->global->MAIN_INVERT_SENDER_RECIPIENT)) $posx=$this->marge_gauche;

			// Show recipient frame
			$pdf->SetTextColor(0,0,0);
			$pdf->SetFont('','', $default_font_size - 2);
			$pdf->SetXY($posx+2,$posy-5);
			//$pdf->MultiCell($widthrecbox, 5, $outputlangs->transnoentities("BillTo").":",0,'L');
			$pdf->Rect($posx, $posy, $widthrecbox, $hautcadre);

			// Show recipient name
			$pdf->SetXY($posx+2,$posy+3);
			$pdf->SetFont('','B', $default_font_size);
			$pdf->MultiCell($widthrecbox, 4, $carac_client_name, 0, 'L');

			// Show recipient information
			$pdf->SetFont('','', $default_font_size - 1);
			$pdf->SetXY($posx+2,$posy+4+(dol_nboflines_bis($carac_client_name,50)*4));
			$pdf->MultiCell($widthrecbox, 4, $carac_client, 0, 'L');
		}

		$pdf->SetTextColor(0,0,60);
	}

	/**
	 *   	Show footer of page. Need this->emetteur object
     *
	 *   	@param	PDF			&$pdf     			PDF
	 * 		@param	Object		$object				Object to show
	 *      @param	Translate	$outputlangs		Object lang for output
	 *      @param	int			$hidefreetext		1=Hide free text
	 *      @return	int								Return height of bottom margin including footer text
	 */
	function _pagefoot(&$pdf,$object,$outputlangs,$hidefreetext=0)
	{
		return pdf_pagefoot($pdf,$outputlangs,'DELIVERY_FREE_TEXT',$this->emetteur,$this->marge_basse,$this->marge_gauche,$this->page_hauteur,$object,0,$hidefreetext);
	}

}

?><|MERGE_RESOLUTION|>--- conflicted
+++ resolved
@@ -156,15 +156,12 @@
 				$dir = $conf->expedition->dir_output."/receipt";
 				$file = $dir . "/SPECIMEN.pdf";
 			}
-<<<<<<< HEAD
 			else
 			{
 				$objectref = dol_sanitizeFileName($object->ref);
 				$dir = $conf->expedition->dir_output."/receipt/" . $objectref;
 				$file = $dir . "/" . $objectref . ".pdf";
 			}
-=======
->>>>>>> ad09470f
 
 			if (! file_exists($dir))
 			{
@@ -290,7 +287,6 @@
 					// Description of product line
 					$curX = $this->posxdesc-1;
 
-<<<<<<< HEAD
                     $showpricebeforepagebreak=1;
 
                     $pdf->startTransaction();
@@ -324,41 +320,6 @@
                     {
                     	$pdf->commitTransaction();
                     }
-=======
-                    $showpricebeforepagebreak=1;
-
-                    $pdf->startTransaction();
-                    pdf_writelinedesc($pdf,$object,$i,$outputlangs,$this->posxcomm-$curX,3,$curX,$curY,$hideref,$hidedesc);
-                    $pageposafter=$pdf->getPage();
-                    if ($pageposafter > $pageposbefore)	// There is a pagebreak
-                    {
-                    	$pdf->rollbackTransaction(true);
-                    	$pageposafter=$pageposbefore;
-                    	//print $pageposafter.'-'.$pageposbefore;exit;
-                    	$pdf->setPageOrientation('', 1, $heightforfooter);	// The only function to edit the bottom margin of current page to set it.
-                    	pdf_writelinedesc($pdf,$object,$i,$outputlangs,$this->posxcomm-$curX,4,$curX,$curY,$hideref,$hidedesc);
-                    	$posyafter=$pdf->GetY();
-                    	if ($posyafter > ($this->page_hauteur - ($heightforfooter+$heightforfreetext+$heightforinfotot)))	// There is no space left for total+free text
-                    	{
-                    		if ($i == ($nblines-1))	// No more lines, and no space left to show total, so we create a new page
-                    		{
-                    			$pdf->AddPage('','',true);
-                    			if (! empty($tplidx)) $pdf->useTemplate($tplidx);
-                    			if (empty($conf->global->MAIN_PDF_DONOTREPEAT_HEAD)) $this->_pagehead($pdf, $object, 0, $outputlangs);
-                    			$pdf->setPage($pagenb+1);
-                    		}
-                    	}
-                    	else
-                    	{
-                    		// We found a page break
-                    		$showpricebeforepagebreak=0;
-                    	}
-                    }
-                    else	// No pagebreak
-                    {
-                    	$pdf->commitTransaction();
-                    }
->>>>>>> ad09470f
 
 					$nexY = $pdf->GetY();
                     $pageposafter=$pdf->getPage();
@@ -471,11 +432,7 @@
 
 				// Pied de page
 				$this->_pagefoot($pdf,$object,$outputlangs);
-<<<<<<< HEAD
-				$pdf->AliasNbPages();
-=======
 				if (method_exists($pdf,'AliasNbPages')) $pdf->AliasNbPages();
->>>>>>> ad09470f
 
 				// Check product remaining to be delivered
 				// TODO doit etre modifie
@@ -569,7 +526,6 @@
 		return 0;
 	}
 
-<<<<<<< HEAD
 	/**
 	 *   Show miscellaneous information (payment mode, payment term, ...)
 	 *
@@ -595,33 +551,6 @@
 		$pdf->Rect(2*$larg_sign+$this->marge_gauche, $posy + 1, $larg_sign, 25);
 		$pdf->SetXY(2*$larg_sign+$this->marge_gauche + 2, $posy + 2);
 		$pdf->MultiCell($larg_sign,2, $outputlangs->trans("ForCustomer").':','','L');
-=======
-	/**
-	 *   Show miscellaneous information (payment mode, payment term, ...)
-	 *
-	 *   @param		PDF			&$pdf     		Object PDF
-	 *   @param		Object		$object			Object to show
-	 *   @param		int			$posy			Y
-	 *   @param		Translate	$outputlangs	Langs object
-	 *   @return	void
-	 */
-	function _tableau_info(&$pdf, $object, $posy, $outputlangs)
-	{
-		global $conf;
-		$default_font_size = pdf_getPDFFontSize($outputlangs);
-
-		$pdf->SetFont('','', $default_font_size);
-		$pdf->SetXY($this->marge_gauche, $posy);
-
-		$larg_sign = ($this->page_largeur-$this->marge_gauche-$this->marge_droite)/3;
-		$pdf->Rect($this->marge_gauche, $posy + 1, $larg_sign, 25);
-		$pdf->SetXY($this->marge_gauche + 2, $posy + 2);
-		$pdf->MultiCell($larg_sign,2, $outputlangs->trans("For").' '.$outputlangs->convToOutputCharset($mysoc->name).":",'','L');
-
-		$pdf->Rect(2*$larg_sign+$this->marge_gauche, $posy + 1, $larg_sign, 25);
-		$pdf->SetXY(2*$larg_sign+$this->marge_gauche + 2, $posy + 2);
-		$pdf->MultiCell($larg_sign,2, $outputlangs->trans("ForCustomer").':','','L');
->>>>>>> ad09470f
 	}
 
 	/**
@@ -706,7 +635,6 @@
 			pdf_watermark($pdf,$outputlangs,$this->page_hauteur,$this->page_largeur,'mm',$conf->global->COMMANDE_DRAFT_WATERMARK);
 		}
 
-<<<<<<< HEAD
 		$pdf->SetTextColor(0,0,60);
 		$pdf->SetFont('','B', $default_font_size + 3);
 
@@ -714,15 +642,6 @@
 		$posx=$this->page_largeur-$this->marge_droite-100;
 
 		$pdf->SetXY($this->marge_gauche,$posy);
-=======
-		$pdf->SetTextColor(0,0,60);
-		$pdf->SetFont('','B', $default_font_size + 3);
-
-		$posy=$this->marge_haute;
-		$posx=$this->page_largeur-$this->marge_droite-100;
-
-		$pdf->SetXY($this->marge_gauche,$posy);
->>>>>>> ad09470f
 
 		// Logo
 		$logo=$conf->mycompany->dir_output.'/logos/'.$this->emetteur->logo;
@@ -776,7 +695,6 @@
 
 		$posy+=2;
 
-<<<<<<< HEAD
 		// Add list of linked orders on shipment
 		if ($object->origin == 'expedition' || $object->origin == 'shipping')
 		{
@@ -810,16 +728,12 @@
 					$pdf->MultiCell(60, 2, $outputlangs->transnoentities("OrderDate")." : ".dol_print_date($linkedobject->date,"day",false,$outputlangs,true), 0, 'R');
 				}
 			}
-			
+
 			$posy=$Yoff;
 		}
 
 		// Show list of linked objects
 		$posy = pdf_writeLinkedObjects($pdf, $object, $outputlangs, $posx, $posy, 100, 3, 'R', $default_font_size);
-=======
-		// Show list of linked objects
-		$posy = pdf_writeLinkedObjects($pdf, $object, $outputlangs, $posx, $posy, 100, 3, 'R', $default_font_size);
->>>>>>> ad09470f
 
 		if ($showaddress)
 		{
@@ -853,14 +767,6 @@
 			$pdf->SetFont('','', $default_font_size - 1);
 			$pdf->MultiCell(80, 4, $carac_emetteur, 0, 'L');
 
-<<<<<<< HEAD
-=======
-			// Show sender information
-			$pdf->SetXY($posx+2,$posy+8);
-			$pdf->SetFont('','', $default_font_size - 1);
-			$pdf->MultiCell(80, 4, $carac_emetteur, 0, 'L');
-
->>>>>>> ad09470f
 			// Client destinataire
 			$posy=42;
 			$pdf->SetTextColor(0,0,0);
