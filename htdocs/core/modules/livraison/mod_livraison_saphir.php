--- conflicted
+++ resolved
@@ -151,9 +151,4 @@
     {
         return $this->getNextValue($objsoc,$object);
     }
-<<<<<<< HEAD
-
-}
-=======
-}
->>>>>>> 59a27085
+}