<?php
/* Copyright (C) 2003-2004 Rodolphe Quiedeville <rodolphe@quiedeville.org>
 * Copyright (C) 2004-2011 Laurent Destailleur  <eldy@users.sourceforge.net>
 * Copyright (C) 2004      Eric Seigne          <eric.seigne@ryxeo.com>
 * Copyright (C) 2006-2011 Regis Houssin        <regis@dolibarr.fr>
 *
 * This program is free software; you can redistribute it and/or modify
 * it under the terms of the GNU General Public License as published by
 * the Free Software Foundation; either version 2 of the License, or
 * (at your option) any later version.
 *
 * This program is distributed in the hope that it will be useful,
 * but WITHOUT ANY WARRANTY; without even the implied warranty of
 * MERCHANTABILITY or FITNESS FOR A PARTICULAR PURPOSE.  See the
 * GNU General Public License for more details.
 *
 * You should have received a copy of the GNU General Public License
 * along with this program. If not, see <http://www.gnu.org/licenses/>.
 * or see http://www.gnu.org/
 */

/**
 *	\file       htdocs/core/modules/livraison/modules_livraison.php
 *	\ingroup    expedition
 *	\brief      Fichier contenant la classe mere de generation de bon de livraison en PDF
 *				et la classe mere de numerotation des bons de livraisons
 */

require_once(DOL_DOCUMENT_ROOT."/core/class/commondocgenerator.class.php");


/**
 *	\class      ModelePDFDeliveryOrder
 *	\brief      Classe mere des modeles de bon de livraison
 */
abstract class ModelePDFDeliveryOrder extends CommonDocGenerator
{
	var $error='';

	/**
	 *  Return list of active generation modules
	 *
     *  @param	DoliDB	$db     			Database handler
     *  @param  string	$maxfilenamelength  Max length of value to show
     *  @return	array						List of templates
	 */
	static function liste_modeles($db,$maxfilenamelength=0)
	{
		global $conf;

		$type='delivery';
		$liste=array();

		include_once(DOL_DOCUMENT_ROOT.'/core/lib/functions2.lib.php');
		$liste=getListOfModels($db,$type,$maxfilenamelength);

		return $liste;
	}
}



/**
 *	\class      ModeleNumRefDeliveryOrder
 *	\brief      Classe mere des modeles de numerotation des references de bon de livraison
 */
abstract class ModeleNumRefDeliveryOrder
{
	var $error='';

	/**
	 * Return if a module can be used or not
	 *
	 * @return		boolean     true if module can be used
	 */
	function isEnabled()
	{
		return true;
	}

	/**
	 * Renvoi la description par defaut du modele de numerotation
	 *
	 * @return     string      Texte descripif
	 */
	function info()
	{
		global $langs;
		$langs->load("deliveries");
		return $langs->trans("NoDescription");
	}

	/**
	 * Renvoi un exemple de numerotation
	 *
	 * @return     string      Example
	 */
	function getExample()
	{
		global $langs;
		$langs->load("deliveries");
		return $langs->trans("NoExample");
	}

	/**
	 * Test si les numeros deja en vigueur dans la base ne provoquent pas d
	 * de conflits qui empechera cette numerotation de fonctionner.
	 *
	 * @return     boolean     false si conflit, true si ok
	 */
	function canBeActivated()
	{
		return true;
	}

	/**
	 * Renvoi prochaine valeur attribuee
	 *
	 * @return     string      Valeur
	 */
	function getNextValue()
	{
		global $langs;
		return $langs->trans("NotAvailable");
	}

	/**
	 * Renvoi version du module numerotation
	 *
	 * @return     string      Valeur
	 */
	function getVersion()
	{
		global $langs;
		$langs->load("admin");

		if ($this->version == 'development') return $langs->trans("VersionDevelopment");
		if ($this->version == 'experimental') return $langs->trans("VersionExperimental");
		if ($this->version == 'dolibarr') return DOL_VERSION;
		return $langs->trans("NotAvailable");
	}
}



/**
 *	Create object on disk
 *
 *	@param	DoliDB		$db  			objet base de donnee
 *	@param	Object		$object			object delivery
 *	@param	string		$model			force le modele a utiliser ('' to not force)
 *	@param	Translate	$outputlangs	objet lang a utiliser pour traduction
 *  @return int         				0 if KO, 1 if OK
 */
function delivery_order_pdf_create($db, $object, $modele='', $outputlangs='')
{
	global $conf,$user,$langs;

	$langs->load("deliveries");

	$error=0;

	$srctemplatepath='';

	// Positionne modele sur le nom du modele de bon de livraison a utiliser
	if (! dol_strlen($modele))
	{
		if (! empty($conf->global->LIVRAISON_ADDON_PDF))
		{
			$modele = $conf->global->LIVRAISON_ADDON_PDF;
		}
		else
		{
			$modele = 'typhon';
<<<<<<< HEAD
		}
=======
>>>>>>> c1c3a450
		}

	// If selected modele is a filename template (then $modele="modelname:filename")
	$tmp=explode(':',$modele,2);
    if (! empty($tmp[1]))
    {
        $modele=$tmp[0];
        $srctemplatepath=$tmp[1];
	}

<<<<<<< HEAD
=======
	// If selected modele is a filename template (then $modele="modelname:filename")
	$tmp=explode(':',$modele,2);
    if (! empty($tmp[1]))
    {
        $modele=$tmp[0];
        $srctemplatepath=$tmp[1];
    }

>>>>>>> c1c3a450
	// Search template files
	$file=''; $classname=''; $filefound=0;
	$dirmodels=array('/');
	if (is_array($conf->modules_parts['models'])) $dirmodels=array_merge($dirmodels,$conf->modules_parts['models']);
	foreach($dirmodels as $reldir)
	{
    	foreach(array('doc','pdf') as $prefix)
    	{
    	    $file = $prefix."_".$modele.".modules.php";

	// On verifie l'emplacement du modele
	        $file=dol_buildpath($reldir."core/modules/livraison/pdf/".$file,0);
	if (file_exists($file))
	{
    			$filefound=1;
    			$classname=$prefix.'_'.$modele;
    			break;
    		}
    	}
    	if ($filefound) break;
    }

	// Charge le modele
	if ($filefound)
	{
		require_once $file;

		$obj = new $classname($db);

		// We save charset_output to restore it because write_file can change it if needed for
		// output format that does not support UTF8.
		$sav_charset_output=$outputlangs->charset_output;
		if ($obj->write_file($object,$outputlangs) > 0)
		{
			$outputlangs->charset_output=$sav_charset_output;

			// we delete preview files
        	require_once DOL_DOCUMENT_ROOT.'/core/lib/files.lib.php';
			dol_delete_preview($object);

			// Appel des triggers
			include_once DOL_DOCUMENT_ROOT . '/core/class/interfaces.class.php';
			$interface=new Interfaces($db);
			$result=$interface->run_triggers('DELIVERY_BUILDDOC',$object,$user,$langs,$conf);
			if ($result < 0) {
				$error++; $this->errors=$interface->errors;
			}
			// Fin appel triggers

			return 1;
		}
		else
		{
			$outputlangs->charset_output=$sav_charset_output;
			dol_syslog("Erreur dans delivery_order_pdf_create");
			dol_print_error($db,$obj->error);
			return 0;
		}
	}
	else
	{
		print $langs->trans("Error")." ".$langs->trans("ErrorFileDoesNotExists",$file);
		return 0;
	}
}

?><|MERGE_RESOLUTION|>--- conflicted
+++ resolved
@@ -1,30 +1,30 @@
 <?php
 /* Copyright (C) 2003-2004 Rodolphe Quiedeville <rodolphe@quiedeville.org>
  * Copyright (C) 2004-2011 Laurent Destailleur  <eldy@users.sourceforge.net>
- * Copyright (C) 2004      Eric Seigne          <eric.seigne@ryxeo.com>
- * Copyright (C) 2006-2011 Regis Houssin        <regis@dolibarr.fr>
- *
- * This program is free software; you can redistribute it and/or modify
- * it under the terms of the GNU General Public License as published by
- * the Free Software Foundation; either version 2 of the License, or
- * (at your option) any later version.
- *
- * This program is distributed in the hope that it will be useful,
- * but WITHOUT ANY WARRANTY; without even the implied warranty of
- * MERCHANTABILITY or FITNESS FOR A PARTICULAR PURPOSE.  See the
- * GNU General Public License for more details.
- *
- * You should have received a copy of the GNU General Public License
- * along with this program. If not, see <http://www.gnu.org/licenses/>.
- * or see http://www.gnu.org/
- */
+* Copyright (C) 2004      Eric Seigne          <eric.seigne@ryxeo.com>
+* Copyright (C) 2006-2011 Regis Houssin        <regis@dolibarr.fr>
+*
+* This program is free software; you can redistribute it and/or modify
+* it under the terms of the GNU General Public License as published by
+* the Free Software Foundation; either version 2 of the License, or
+* (at your option) any later version.
+*
+* This program is distributed in the hope that it will be useful,
+* but WITHOUT ANY WARRANTY; without even the implied warranty of
+* MERCHANTABILITY or FITNESS FOR A PARTICULAR PURPOSE.  See the
+* GNU General Public License for more details.
+*
+* You should have received a copy of the GNU General Public License
+* along with this program. If not, see <http://www.gnu.org/licenses/>.
+* or see http://www.gnu.org/
+*/
 
 /**
  *	\file       htdocs/core/modules/livraison/modules_livraison.php
- *	\ingroup    expedition
- *	\brief      Fichier contenant la classe mere de generation de bon de livraison en PDF
- *				et la classe mere de numerotation des bons de livraisons
- */
+*	\ingroup    expedition
+*	\brief      Fichier contenant la classe mere de generation de bon de livraison en PDF
+*				et la classe mere de numerotation des bons de livraisons
+*/
 
 require_once(DOL_DOCUMENT_ROOT."/core/class/commondocgenerator.class.php");
 
@@ -32,7 +32,7 @@
 /**
  *	\class      ModelePDFDeliveryOrder
  *	\brief      Classe mere des modeles de bon de livraison
- */
+*/
 abstract class ModelePDFDeliveryOrder extends CommonDocGenerator
 {
 	var $error='';
@@ -40,9 +40,9 @@
 	/**
 	 *  Return list of active generation modules
 	 *
-     *  @param	DoliDB	$db     			Database handler
-     *  @param  string	$maxfilenamelength  Max length of value to show
-     *  @return	array						List of templates
+	 *  @param	DoliDB	$db     			Database handler
+	 *  @param  string	$maxfilenamelength  Max length of value to show
+	 *  @return	array						List of templates
 	 */
 	static function liste_modeles($db,$maxfilenamelength=0)
 	{
@@ -172,52 +172,38 @@
 		else
 		{
 			$modele = 'typhon';
-<<<<<<< HEAD
-		}
-=======
->>>>>>> c1c3a450
-		}
+		}
+	}
 
 	// If selected modele is a filename template (then $modele="modelname:filename")
 	$tmp=explode(':',$modele,2);
-    if (! empty($tmp[1]))
-    {
-        $modele=$tmp[0];
-        $srctemplatepath=$tmp[1];
-	}
-
-<<<<<<< HEAD
-=======
-	// If selected modele is a filename template (then $modele="modelname:filename")
-	$tmp=explode(':',$modele,2);
-    if (! empty($tmp[1]))
-    {
-        $modele=$tmp[0];
-        $srctemplatepath=$tmp[1];
-    }
-
->>>>>>> c1c3a450
+	if (! empty($tmp[1]))
+	{
+		$modele=$tmp[0];
+		$srctemplatepath=$tmp[1];
+	}
+
 	// Search template files
 	$file=''; $classname=''; $filefound=0;
 	$dirmodels=array('/');
 	if (is_array($conf->modules_parts['models'])) $dirmodels=array_merge($dirmodels,$conf->modules_parts['models']);
 	foreach($dirmodels as $reldir)
 	{
-    	foreach(array('doc','pdf') as $prefix)
-    	{
-    	    $file = $prefix."_".$modele.".modules.php";
-
-	// On verifie l'emplacement du modele
-	        $file=dol_buildpath($reldir."core/modules/livraison/pdf/".$file,0);
-	if (file_exists($file))
-	{
-    			$filefound=1;
-    			$classname=$prefix.'_'.$modele;
-    			break;
-    		}
-    	}
-    	if ($filefound) break;
-    }
+		foreach(array('doc','pdf') as $prefix)
+		{
+			$file = $prefix."_".$modele.".modules.php";
+
+			// On verifie l'emplacement du modele
+			$file=dol_buildpath($reldir."core/modules/livraison/pdf/".$file,0);
+			if (file_exists($file))
+			{
+				$filefound=1;
+				$classname=$prefix.'_'.$modele;
+				break;
+			}
+		}
+		if ($filefound) break;
+	}
 
 	// Charge le modele
 	if ($filefound)
@@ -234,16 +220,16 @@
 			$outputlangs->charset_output=$sav_charset_output;
 
 			// we delete preview files
-        	require_once DOL_DOCUMENT_ROOT.'/core/lib/files.lib.php';
+			require_once DOL_DOCUMENT_ROOT.'/core/lib/files.lib.php';
 			dol_delete_preview($object);
 
-			// Appel des triggers
+			// Appel des triggers
 			include_once DOL_DOCUMENT_ROOT . '/core/class/interfaces.class.php';
-			$interface=new Interfaces($db);
-			$result=$interface->run_triggers('DELIVERY_BUILDDOC',$object,$user,$langs,$conf);
-			if ($result < 0) {
-				$error++; $this->errors=$interface->errors;
-			}
+			$interface=new Interfaces($db);
+			$result=$interface->run_triggers('DELIVERY_BUILDDOC',$object,$user,$langs,$conf);
+			if ($result < 0) {
+				$error++; $this->errors=$interface->errors;
+			}
 			// Fin appel triggers
 
 			return 1;
