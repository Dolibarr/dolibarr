<?php
/* Copyright (C) 2003-2004 Rodolphe Quiedeville <rodolphe@quiedeville.org>
 * Copyright (C) 2004-2011 Laurent Destailleur  <eldy@users.sourceforge.net>
 * Copyright (C) 2004      Eric Seigne          <eric.seigne@ryxeo.com>
 * Copyright (C) 2005-2012 Regis Houssin        <regis.houssin@inodbox.com>
 * Copyright (C) 2006      Andre Cianfarani     <acianfa@free.fr>
 * Copyright (C) 2012      Juanjo Menent	    <jmenent@2byte.es>
 * Copyright (C) 2014      Marcos García        <marcosgdf@gmail.com>
 * Copyright (C) 2024		MDW							<mdeweerd@users.noreply.github.com>
 *
 * This program is free software; you can redistribute it and/or modify
 * it under the terms of the GNU General Public License as published by
 * the Free Software Foundation; either version 3 of the License, or
 * (at your option) any later version.
 *
 * This program is distributed in the hope that it will be useful,
 * but WITHOUT ANY WARRANTY; without even the implied warranty of
 * MERCHANTABILITY or FITNESS FOR A PARTICULAR PURPOSE.  See the
 * GNU General Public License for more details.
 *
 * You should have received a copy of the GNU General Public License
 * along with this program. If not, see <https://www.gnu.org/licenses/>.
 * or see https://www.gnu.org/
 */

/**
 *  \file			htdocs/core/modules/mrp/modules_mo.php
 *  \ingroup		mrp
 *  \brief			File that contains parent class for MOs models
 *                  and parent class for MOs numbering models
 */

require_once DOL_DOCUMENT_ROOT.'/core/class/commondocgenerator.class.php';
require_once DOL_DOCUMENT_ROOT.'/core/class/commonnumrefgenerator.class.php';
require_once DOL_DOCUMENT_ROOT.'/compta/bank/class/account.class.php'; // required for use by classes that inherit


/**
 *	Parent class for mos models
 */
abstract class ModelePDFMo extends CommonDocGenerator
{
	// phpcs:disable PEAR.NamingConventions.ValidFunctionName.ScopeNotCamelCaps
	/**
	 *  Return list of active generation modules
	 *
	 *  @param  DoliDB  	$db                 Database handler
	 *  @param  int<0,max>	$maxfilenamelength  Max length of value to show
	 *  @return string[]|int<-1,0>				List of templates
	 */
	public static function liste_modeles($db, $maxfilenamelength = 0)
	{
		// phpcs:enable
		$type = 'mrp';
		$list = array();

		include_once DOL_DOCUMENT_ROOT.'/core/lib/functions2.lib.php';
		$list = getListOfModels($db, $type, $maxfilenamelength);

		return $list;
	}

	// phpcs:disable PEAR.NamingConventions.ValidFunctionName.ScopeNotCamelCaps
	/**
	 *  Function to build pdf onto disk
	 *
	 *	@param		Mo			$object				Object source to build document
	 *  @param		Translate	$outputlangs		Lang output object
	 *  @param		string		$srctemplatepath	Full path of source filename for generator using a template file
	 *  @param		int<0,1>	$hidedetails		Do not show line details
	 *  @param		int<0,1>	$hidedesc			Do not show desc
	 *  @param		int<0,1>	$hideref			Do not show ref
	 *  @return		int<-1,1>						1 if OK, <=0 if KO
	 */
	abstract public function write_file($object, $outputlangs, $srctemplatepath = '', $hidedetails = 0, $hidedesc = 0, $hideref = 0);
}

/**
 *  Parent class to manage numbering of MOs
 */
abstract class ModeleNumRefMos extends CommonNumRefGenerator
{
<<<<<<< HEAD
	// No overload code
=======
	/**
	 * 	Return next free value
	 *
	 *  @param	Product		$objprod    Object product
	 *  @param  Mo			$object		Object we need next value for
	 *  @return string|int<-1,0>		Value if OK, <=0 if KO
	 */
	abstract public function getNextValue($objprod, $object);


	/**
	 *  Return an example of numbering
	 *
	 *  @return     string      Example
	 */
	abstract public function getExample();
>>>>>>> cc80841a
}<|MERGE_RESOLUTION|>--- conflicted
+++ resolved
@@ -75,14 +75,12 @@
 	abstract public function write_file($object, $outputlangs, $srctemplatepath = '', $hidedetails = 0, $hidedesc = 0, $hideref = 0);
 }
 
+
 /**
  *  Parent class to manage numbering of MOs
  */
 abstract class ModeleNumRefMos extends CommonNumRefGenerator
 {
-<<<<<<< HEAD
-	// No overload code
-=======
 	/**
 	 * 	Return next free value
 	 *
@@ -99,5 +97,4 @@
 	 *  @return     string      Example
 	 */
 	abstract public function getExample();
->>>>>>> cc80841a
 }