<?php
/* Copyright (C) 2003-2005 Rodolphe Quiedeville <rodolphe@quiedeville.org>
 * Copyright (C) 2004-2009 Laurent Destailleur  <eldy@users.sourceforge.net>
 * Copyright (C) 2004      Eric Seigne          <eric.seigne@ryxeo.com>
 * Copyright (C) 2005-2009 Regis Houssin        <regis.houssin@capnetworks.com>
 *
 * This program is free software; you can redistribute it and/or modify
 * it under the terms of the GNU General Public License as published by
 * the Free Software Foundation; either version 3 of the License, or
 * (at your option) any later version.
 *
 * This program is distributed in the hope that it will be useful,
 * but WITHOUT ANY WARRANTY; without even the implied warranty of
 * MERCHANTABILITY or FITNESS FOR A PARTICULAR PURPOSE.  See the
 * GNU General Public License for more details.
 *
 * You should have received a copy of the GNU General Public License
 * along with this program. If not, see <http://www.gnu.org/licenses/>.
 * or see http://www.gnu.org/
 */

/**
 *	\file       htdocs/core/modules/printsheet/modules_labels.php
 *	\ingroup    member
 *	\brief      File of parent class of document generator for members labels sheets.
 */

require_once DOL_DOCUMENT_ROOT.'/core/lib/pdf.lib.php';
require_once DOL_DOCUMENT_ROOT.'/product/class/product.class.php';


/**
 *	Parent class of document generator for address sheet.
 */
class ModelePDFLabels
{
	/**
	 * @var string Error code (or message)
	 */
	public $error='';


	/**
	 *  Return list of active generation modules
	 *
     *  @param	DoliDB	$db     			Database handler
     *  @param  integer	$maxfilenamelength  Max length of value to show
     *  @return	array						List of templates
	 */
    // phpcs:ignore PEAR.NamingConventions.ValidFunctionName.NotCamelCaps
	function liste_modeles($db,$maxfilenamelength=0)
	{
		global $conf;

		$type='members_labels';
		$liste=array();

		include_once DOL_DOCUMENT_ROOT.'/core/lib/functions2.lib.php';
		$liste=getListOfModels($db,$type,$maxfilenamelength);

		return $liste;
	}
}


/**
 *  Create a document onto disk according to template module.
 *
 *	@param  DoliDB		$db					Database handler
 *	@param  array		$arrayofrecords		Array of records
 *	@param	string		$modele				Force le modele a utiliser ('' to not force)
 *	@param	Translate	$outputlangs		Objet lang a utiliser pour traduction
 *	@param	string		$outputdir			Output directory
 *  @param  string      $template           pdf generenate document class to use default 'standardlabel'
 *  @param  string      $filename           Short file name of PDF output file
 *	@return int        						<0 if KO, >0 if OK
 */
// phpcs:ignore PEAR.NamingConventions.ValidFunctionName.NotCamelCaps
function doc_label_pdf_create($db, $arrayofrecords, $modele, $outputlangs, $outputdir='', $template='standardlabel', $filename='tmp_address_sheet.pdf')
{
	global $conf,$langs;
	$langs->load("members");

	$error=0;

	// Increase limit for PDF build
	$err=error_reporting();
	error_reporting(0);
	@set_time_limit(120);
	error_reporting($err);

	$code='';
	$srctemplatepath='';

	// Positionne le modele sur le nom du modele a utiliser
	if (! dol_strlen($modele))
	{
		if (! empty($conf->global->ADHERENT_ETIQUETTE_TYPE))
		{
			$code = $conf->global->ADHERENT_ETIQUETTE_TYPE;
		}
		else
		{
			$code = $modele;
		}
	}
	else $code=$modele;

	// If selected modele is a filename template (then $modele="modelname:filename")
	$tmp=explode(':',$template,2);
	if (! empty($tmp[1]))
	{
		$template=$tmp[0];
		$srctemplatepath=$tmp[1];
	}
	else $srctemplatepath=$code;

	dol_syslog("modele=".$modele." outputdir=".$outputdir." template=".$template." code=".$code." srctemplatepath=".$srctemplatepath." filename=".$filename, LOG_DEBUG);

	// Search template files
	$file=''; $classname=''; $filefound=0;
	$dirmodels=array('/');
	if (is_array($conf->modules_parts['models'])) $dirmodels=array_merge($dirmodels,$conf->modules_parts['models']);
	foreach($dirmodels as $reldir)
	{
		foreach(array('doc','pdf') as $prefix)
		{
			$file = $prefix."_".$template.".class.php";

			// On verifie l'emplacement du modele
			$file=dol_buildpath($reldir."core/modules/printsheet/doc/".$file,0);
			if (file_exists($file))
			{
				$filefound=1;
				$classname=$prefix.'_'.$template;
				break;
			}
		}
		if ($filefound) break;
	}

	// Charge le modele
	if ($filefound)
	{
		require_once $file;

		$obj = new $classname($db);

		// We save charset_output to restore it because write_file can change it if needed for
		// output format that does not support UTF8.
		$sav_charset_output=$outputlangs->charset_output;
		if ($obj->write_file($arrayofrecords, $outputlangs, $srctemplatepath, $outputdir, $filename) > 0)
		{
			$outputlangs->charset_output=$sav_charset_output;
			return 1;
		}
		else
		{
			$outputlangs->charset_output=$sav_charset_output;
			dol_print_error($db,"doc_label_pdf_create Error: ".$obj->error);
			return -1;
		}
	}
	else
	{
		dol_print_error('',$langs->trans("Error")." ".$langs->trans("ErrorFileDoesNotExists",$file));
		return -1;
	}
<<<<<<< HEAD


}
=======
}
>>>>>>> 59a27085
<|MERGE_RESOLUTION|>--- conflicted
+++ resolved
@@ -166,10 +166,4 @@
 		dol_print_error('',$langs->trans("Error")." ".$langs->trans("ErrorFileDoesNotExists",$file));
 		return -1;
 	}
-<<<<<<< HEAD
-
-
-}
-=======
-}
->>>>>>> 59a27085
+}