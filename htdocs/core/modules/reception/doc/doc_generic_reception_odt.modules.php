--- conflicted
+++ resolved
@@ -1,10 +1,7 @@
 <?php
 /* Copyright (C) 2018       Quentin Vial-Gouteyron      <quentin.vial-gouteyron@atm-consulting.fr>
  * Copyright (C) 2019-2024  Frédéric France             <frederic.france@free.fr>
-<<<<<<< HEAD
-=======
  * Copyright (C) 2024		MDW							<mdeweerd@users.noreply.github.com>
->>>>>>> cc80841a
  *
  * This program is free software; you can redistribute it and/or modify
  * it under the terms of the GNU General Public License as published by
@@ -41,11 +38,7 @@
 class doc_generic_reception_odt extends ModelePdfReception
 {
 	/**
-<<<<<<< HEAD
-	 * @var string Dolibarr version of the loaded document
-=======
 	 * @var string Version, possible values are: 'development', 'experimental', 'dolibarr', 'dolibarr_deprecated' or a version string like 'x.y.z'''|'development'|'dolibarr'|'experimental' Dolibarr version of the loaded document
->>>>>>> cc80841a
 	 */
 	public $version = 'dolibarr';
 
@@ -334,11 +327,7 @@
 				// Line of free text
 				$newfreetext = '';
 				$paramfreetext = 'RECEPTION_FREE_TEXT';
-<<<<<<< HEAD
-				if (!empty($conf->global->$paramfreetext)) {
-=======
 				if (getDolGlobalString($paramfreetext)) {
->>>>>>> cc80841a
 					$newfreetext = make_substitutions(getDolGlobalString($paramfreetext), $substitutionarray);
 				}
 
@@ -422,11 +411,7 @@
 						$tmparray = $this->get_substitutionarray_lines($line, $outputlangs);
 						complete_substitutions_array($tmparray, $outputlangs, $object, $line, "completesubstitutionarray_lines");
 						// Call the ODTSubstitutionLine hook
-<<<<<<< HEAD
-						$parameters = array('odfHandler'=>&$odfHandler, 'file'=>$file, 'object'=>$object, 'outputlangs'=>$outputlangs, 'substitutionarray'=>&$tmparray, 'line'=>$line);
-=======
 						$parameters = array('odfHandler' => &$odfHandler, 'file' => $file, 'object' => $object, 'outputlangs' => $outputlangs, 'substitutionarray' => &$tmparray, 'line' => $line);
->>>>>>> cc80841a
 						$reshook = $hookmanager->executeHooks('ODTSubstitutionLine', $parameters, $this, $action); // Note that $action and $object may have been modified by some hooks
 						foreach ($tmparray as $key => $val) {
 							try {
