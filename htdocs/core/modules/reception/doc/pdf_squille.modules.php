<?php
/* Copyright (C) 2018	   Quentin Vial-Gouteyron    <quentin.vial-gouteyron@atm-consulting.fr>
 *
 * This program is free software; you can redistribute it and/or modify
 * it under the terms of the GNU General Public License as published by
 * the Free Software Foundation; either version 3 of the License, or
 * (at your option) any later version.
 *
 * This program is distributed in the hope that it will be useful,
 * but WITHOUT ANY WARRANTY; without even the implied warranty of
 * MERCHANTABILITY or FITNESS FOR A PARTICULAR PURPOSE.  See the
 * GNU General Public License for more details.
 *
 * You should have received a copy of the GNU General Public License
 * along with this program. If not, see <https://www.gnu.org/licenses/>.
 * or see https://www.gnu.org/
 */

/**
 *	\file       htdocs/core/modules/reception/doc/pdf_squille.modules.php
 *	\ingroup    reception
 *	\brief      Fichier de la classe permettant de generer les bordereaux envoi au modele Squille
 */

require_once DOL_DOCUMENT_ROOT.'/core/modules/reception/modules_reception.php';
require_once DOL_DOCUMENT_ROOT.'/core/lib/company.lib.php';
require_once DOL_DOCUMENT_ROOT.'/core/lib/pdf.lib.php';


/**
 *	Classe permettant de generer les borderaux envoi au modele Squille
 */
class pdf_squille extends ModelePdfReception
{
	/**
	 * Issuer
	 * @var Societe object that emits
	 */
	public $emetteur;


	/**
	 *	Constructor
	 *
	 *	@param	DoliDB	$db		Database handler
	 */
	public function __construct($db = 0)
	{
		global $conf, $langs, $mysoc;

		$this->db = $db;
		$this->name = "squille";
		$this->description = $langs->trans("DocumentModelStandardPDF");

		$this->type = 'pdf';
		$formatarray = pdf_getFormat();
		$this->page_largeur = $formatarray['width'];
		$this->page_hauteur = $formatarray['height'];
		$this->format = array($this->page_largeur, $this->page_hauteur);
		$this->marge_gauche = isset($conf->global->MAIN_PDF_MARGIN_LEFT) ? $conf->global->MAIN_PDF_MARGIN_LEFT : 10;
		$this->marge_droite = isset($conf->global->MAIN_PDF_MARGIN_RIGHT) ? $conf->global->MAIN_PDF_MARGIN_RIGHT : 10;
		$this->marge_haute = isset($conf->global->MAIN_PDF_MARGIN_TOP) ? $conf->global->MAIN_PDF_MARGIN_TOP : 10;
		$this->marge_basse = isset($conf->global->MAIN_PDF_MARGIN_BOTTOM) ? $conf->global->MAIN_PDF_MARGIN_BOTTOM : 10;

		$this->option_logo = 1; // Display logo

		// Get source company
		$this->emetteur = $mysoc;
		if (!$this->emetteur->country_code) {
			$this->emetteur->country_code = substr($langs->defaultlang, -2); // By default if not defined
		}

		// Define position of columns
		$this->posxdesc = $this->marge_gauche + 1;
		$this->posxweightvol = $this->page_largeur - $this->marge_droite - 78;
		$this->posxqtyordered = $this->page_largeur - $this->marge_droite - 56;
		$this->posxqtytoship = $this->page_largeur - $this->marge_droite - 28;
		$this->posxpuht = $this->page_largeur - $this->marge_droite;

		if (!empty($conf->global->MAIN_PDF_RECEPTION_DISPLAY_AMOUNT_HT)) {
			$this->posxweightvol = $this->page_largeur - $this->marge_droite - 118;
			$this->posxqtyordered = $this->page_largeur - $this->marge_droite - 96;
			$this->posxqtytoship = $this->page_largeur - $this->marge_droite - 68;
			$this->posxpuht = $this->page_largeur - $this->marge_droite - 40;
			$this->posxtotalht = $this->page_largeur - $this->marge_droite - 20;
		}

		$this->posxpicture = $this->posxweightvol - (empty($conf->global->MAIN_DOCUMENTS_WITH_PICTURE_WIDTH) ? 20 : $conf->global->MAIN_DOCUMENTS_WITH_PICTURE_WIDTH); // width of images

		if ($this->page_largeur < 210) { // To work with US executive format
			$this->posxweightvol -= 20;
			$this->posxpicture -= 20;
			$this->posxqtyordered -= 20;
			$this->posxqtytoship -= 20;
		}

		if (!empty($conf->global->RECEPTION_PDF_HIDE_ORDERED)) {
			$this->posxweightvol += ($this->posxqtytoship - $this->posxqtyordered);
			$this->posxpicture += ($this->posxqtytoship - $this->posxqtyordered);
			$this->posxqtyordered = $this->posxqtytoship;
		}
	}

	// phpcs:disable PEAR.NamingConventions.ValidFunctionName.ScopeNotCamelCaps
	/**
	 *	Function to build pdf onto disk
	 *
	 *	@param		Object		$object			Object reception to generate (or id if old method)
	 *	@param		Translate	$outputlangs		Lang output object
	 *  @param		string		$srctemplatepath	Full path of source filename for generator using a template file
	 *  @param		int			$hidedetails		Do not show line details
	 *  @param		int			$hidedesc			Do not show desc
	 *  @param		int			$hideref			Do not show ref
	 *  @return     int         	    			1=OK, 0=KO
	 */
	public function write_file($object, $outputlangs, $srctemplatepath = '', $hidedetails = 0, $hidedesc = 0, $hideref = 0)
	{
		// phpcs:enable
		global $user, $conf, $langs, $hookmanager;

		$object->fetch_thirdparty();

		if (!is_object($outputlangs)) {
			$outputlangs = $langs;
		}
		// For backward compatibility with FPDF, force output charset to ISO, because FPDF expect text to be encoded in ISO
		if (!empty($conf->global->MAIN_USE_FPDF)) {
			$outputlangs->charset_output = 'ISO-8859-1';
		}

		$outputlangs->loadLangs(array("main", "dict", "companies", "bills", "products", "propal", "deliveries", "receptions", "productbatch", "sendings"));

		$nblines = count($object->lines);

		// Loop on each lines to detect if there is at least one image to show
		$realpatharray = array();
<<<<<<< HEAD
		if (!empty($conf->global->MAIN_GENERATE_SHIPMENT_WITH_PICTURE)) {
=======
		if (!empty($conf->global->MAIN_GENERATE_RECEPTION_WITH_PICTURE))
		{
>>>>>>> 1cf3408f
			$objphoto = new Product($this->db);

			for ($i = 0; $i < $nblines; $i++) {
				if (empty($object->lines[$i]->fk_product)) {
					continue;
				}

				$objphoto = new Product($this->db);
				$objphoto->fetch($object->lines[$i]->fk_product);

				if (!empty($conf->global->PRODUCT_USE_OLD_PATH_FOR_PHOTO))
				{
					$pdir = get_exdir($object->lines[$i]->fk_product, 2, 0, 0, $objphoto, 'product').$object->lines[$i]->fk_product."/photos/";
					$dir = $conf->product->dir_output.'/'.$pdir;
				} else {
					$pdir = get_exdir(0, 2, 0, 0, $objphoto, 'product');
					$dir = $conf->product->dir_output.'/'.$pdir;
				}

				$realpath = '';

				foreach ($objphoto->liste_photos($dir, 1) as $key => $obj) {
					if (empty($conf->global->CAT_HIGH_QUALITY_IMAGES)) {
						// If CAT_HIGH_QUALITY_IMAGES not defined, we use thumb if defined and then original photo
						if ($obj['photo_vignette']) {
							$filename = $obj['photo_vignette'];
						} else {
							$filename = $obj['photo'];
						}
					} else {
						$filename = $obj['photo'];
					}

					$realpath = $dir.$filename;
					break;
				}

				if ($realpath) {
					$realpatharray[$i] = $realpath;
				}
			}
		}

		if (count($realpatharray) == 0) {
			$this->posxpicture = $this->posxweightvol;
		}

		if ($conf->reception->dir_output) {
			// Definition de $dir et $file
			if ($object->specimen) {
				$dir = $conf->reception->dir_output;
				$file = $dir."/SPECIMEN.pdf";
			} else {
				$rcpref = dol_sanitizeFileName($object->ref);
				$dir = $conf->reception->dir_output."/".$rcpref;
				$file = $dir."/".$rcpref.".pdf";
			}

			if (!file_exists($dir)) {
				if (dol_mkdir($dir) < 0) {
					$this->error = $langs->transnoentities("ErrorCanNotCreateDir", $dir);
					return 0;
				}
			}

			if (file_exists($dir)) {
				// Add pdfgeneration hook
				if (!is_object($hookmanager)) {
					include_once DOL_DOCUMENT_ROOT.'/core/class/hookmanager.class.php';
					$hookmanager = new HookManager($this->db);
				}
				$hookmanager->initHooks(array('pdfgeneration'));
				$parameters = array('file'=>$file, 'object'=>$object, 'outputlangs'=>$outputlangs);
				global $action;
				$reshook = $hookmanager->executeHooks('beforePDFCreation', $parameters, $object, $action); // Note that $action and $object may have been modified by some hooks

				// Set nblines with the new facture lines content after hook
				$nblines = count($object->lines);

				$pdf = pdf_getInstance($this->format);
				$default_font_size = pdf_getPDFFontSize($outputlangs);
				$heightforinfotot = 8; // Height reserved to output the info and total part
				$heightforfreetext = (isset($conf->global->MAIN_PDF_FREETEXT_HEIGHT) ? $conf->global->MAIN_PDF_FREETEXT_HEIGHT : 5); // Height reserved to output the free text on last page
				$heightforfooter = $this->marge_basse + 8; // Height reserved to output the footer (value include bottom margin)
				$pdf->SetAutoPageBreak(1, 0);

				if (class_exists('TCPDF')) {
					$pdf->setPrintHeader(false);
					$pdf->setPrintFooter(false);
				}
				$pdf->SetFont(pdf_getPDFFont($outputlangs));
				// Set path to the background PDF File
				if (empty($conf->global->MAIN_DISABLE_FPDI) && !empty($conf->global->MAIN_ADD_PDF_BACKGROUND)) {
					$pagecount = $pdf->setSourceFile($conf->mycompany->dir_output.'/'.$conf->global->MAIN_ADD_PDF_BACKGROUND);
					$tplidx = $pdf->importPage(1);
				}

				$pdf->Open();
				$pagenb = 0;
				$pdf->SetDrawColor(128, 128, 128);

				if (method_exists($pdf, 'AliasNbPages')) {
					$pdf->AliasNbPages();
				}

				$pdf->SetTitle($outputlangs->convToOutputCharset($object->ref));
				$pdf->SetSubject($outputlangs->transnoentities("Reception"));
				$pdf->SetCreator("Dolibarr ".DOL_VERSION);
				$pdf->SetAuthor($outputlangs->convToOutputCharset($user->getFullName($outputlangs)));
				$pdf->SetKeyWords($outputlangs->convToOutputCharset($object->ref)." ".$outputlangs->transnoentities("Reception"));
				if (!empty($conf->global->MAIN_DISABLE_PDF_COMPRESSION)) {
					$pdf->SetCompression(false);
				}

				$pdf->SetMargins($this->marge_gauche, $this->marge_haute, $this->marge_droite); // Left, Top, Right

				// New page
				$pdf->AddPage();
				if (!empty($tplidx)) {
					$pdf->useTemplate($tplidx);
				}
				$pagenb++;
				$this->_pagehead($pdf, $object, 1, $outputlangs);
				$pdf->SetFont('', '', $default_font_size - 1);
				$pdf->MultiCell(0, 3, ''); // Set interline to 3
				$pdf->SetTextColor(0, 0, 0);

				$tab_top = 90;
				$tab_top_newpage = (empty($conf->global->MAIN_PDF_DONOTREPEAT_HEAD) ? 42 : 10);
				$tab_height = 130;
				$tab_height_newpage = 150;

				// Incoterm
				$height_incoterms = 0;
				if (!empty($conf->incoterm->enabled)) {
					$desc_incoterms = $object->getIncotermsForPDF();
					if ($desc_incoterms) {
						$tab_top = 88;

						$pdf->SetFont('', '', $default_font_size - 1);
						$pdf->writeHTMLCell(190, 3, $this->posxdesc - 1, $tab_top - 1, dol_htmlentitiesbr($desc_incoterms), 0, 1);
						$nexY = $pdf->GetY();
						$height_incoterms = $nexY - $tab_top;

						// Rect takes a length in 3rd parameter
						$pdf->SetDrawColor(192, 192, 192);
						$pdf->Rect($this->marge_gauche, $tab_top - 1, $this->page_largeur - $this->marge_gauche - $this->marge_droite, $height_incoterms + 1);

						$tab_top = $nexY + 6;
						$height_incoterms += 4;
					}
				}

				if (!empty($object->note_public) || !empty($object->tracking_number)) {
					$tab_top = 88 + $height_incoterms;
					$tab_top_alt = $tab_top;

					$pdf->SetFont('', 'B', $default_font_size - 2);
					$pdf->writeHTMLCell(60, 4, $this->posxdesc - 1, $tab_top - 1, $outputlangs->transnoentities("TrackingNumber")." : ".$object->tracking_number, 0, 1, false, true, 'L');

					$tab_top_alt = $pdf->GetY();
					//$tab_top_alt += 1;

					// Tracking number
					if (!empty($object->tracking_number)) {
						$object->getUrlTrackingStatus($object->tracking_number);
						if (!empty($object->tracking_url)) {
							if ($object->reception_method_id > 0) {
								// Get code using getLabelFromKey
								$code = $outputlangs->getLabelFromKey($this->db, $object->shipment_method_id, 'c_shipment_mode', 'rowid', 'code');
								$label = '';
								if ($object->tracking_url != $object->tracking_number) {
									$label .= $outputlangs->trans("LinkToTrackYourPackage")."<br>";
								}
								$label .= $outputlangs->trans("ReceptionMethod").": ".$outputlangs->trans("ReceptionMethod".strtoupper($code));
								//var_dump($object->tracking_url != $object->tracking_number);exit;
								if ($object->tracking_url != $object->tracking_number) {
									$label .= " : ";
									$label .= $object->tracking_url;
								}
								$pdf->SetFont('', 'B', $default_font_size - 2);
								$pdf->writeHTMLCell(60, 4, $this->posxdesc - 1, $tab_top_alt, $label, 0, 1, false, true, 'L');

								$tab_top_alt = $pdf->GetY();
							}
						}
					}

					// Notes
					if (!empty($object->note_public)) {
						$pdf->SetFont('', '', $default_font_size - 1); // Dans boucle pour gerer multi-page
						$pdf->writeHTMLCell(190, 3, $this->posxdesc - 1, $tab_top_alt, dol_htmlentitiesbr($object->note_public), 0, 1);
					}

					$nexY = $pdf->GetY();
					$height_note = $nexY - $tab_top;

					// Rect takes a length in 3rd parameter
					$pdf->SetDrawColor(192, 192, 192);
					$pdf->Rect($this->marge_gauche, $tab_top - 1, $this->page_largeur - $this->marge_gauche - $this->marge_droite, $height_note + 1);

					$tab_height = $tab_height - $height_note;
					$tab_top = $nexY + 6;
				} else {
					$height_note = 0;
				}

				$iniY = $tab_top + 7;
				$curY = $tab_top + 7;
				$nexY = $tab_top + 7;
				$fk_commandefourndet = 0;
				$totalOrdered = 0;
				// Loop on each lines
				for ($i = 0; $i < $nblines; $i++) {
					$curY = $nexY;
					$pdf->SetFont('', '', $default_font_size - 1); // Into loop to work with multipage
					$pdf->SetTextColor(0, 0, 0);

					// Define size of image if we need it
					$imglinesize = array();
					if (!empty($realpatharray[$i])) {
						$imglinesize = pdf_getSizeForImage($realpatharray[$i]);
					}

					$pdf->setTopMargin($tab_top_newpage);
					$pdf->setPageOrientation('', 1, $heightforfooter + $heightforfreetext + $heightforinfotot); // The only function to edit the bottom margin of current page to set it.
					$pageposbefore = $pdf->getPage();

					$showpricebeforepagebreak = 1;
					$posYAfterImage = 0;
					$posYAfterDescription = 0;

					// We start with Photo of product line
					if (isset($imglinesize['width']) && isset($imglinesize['height']) && ($curY + $imglinesize['height']) > ($this->page_hauteur - ($heightforfooter + $heightforfreetext + $heightforinfotot))) {	// If photo too high, we moved completely on new page
						$pdf->AddPage('', '', true);
						if (!empty($tplidx)) {
							$pdf->useTemplate($tplidx);
						}
						if (empty($conf->global->MAIN_PDF_DONOTREPEAT_HEAD)) {
							$this->_pagehead($pdf, $object, 0, $outputlangs);
						}
						$pdf->setPage($pageposbefore + 1);

						$curY = $tab_top_newpage;

						// Allows data in the first page if description is long enough to break in multiples pages
						if (!empty($conf->global->MAIN_PDF_DATA_ON_FIRST_PAGE)) {
							$showpricebeforepagebreak = 1;
						} else {
							$showpricebeforepagebreak = 0;
						}
					}

					if (isset($imglinesize['width']) && isset($imglinesize['height'])) {
						$curX = $this->posxpicture - 1;
						$pdf->Image($realpatharray[$i], $curX + (($this->posxweightvol - $this->posxpicture - $imglinesize['width']) / 2), $curY, $imglinesize['width'], $imglinesize['height'], '', '', '', 2, 300); // Use 300 dpi
						// $pdf->Image does not increase value return by getY, so we save it manually
						$posYAfterImage = $curY + $imglinesize['height'];
					}

					// Description of product line
					$curX = $this->posxdesc - 1;

					// The desc of line is not store into reception, so we force it to the value of product.
					/*
					if (empty($object->lines[0]->desc)) {
						// TODO We must get value from fk_commendefourndet
						$sqldesc = 'SELECT description FROM '.MAIN_DB_PREFIX.' WHERE rowid = '.((int) $object->lines[0]->fk_commandefourndet);
						$resqldesc = $this->db->query($sqldesc);
						if ($resqldesc) {
							$objdesc = $this->db->fetch_object($resqldesc);
							$object->lines[0]->desc = $objdesc->description;
						}
					}*/

					$pdf->startTransaction();
					pdf_writelinedesc($pdf, $object, $i, $outputlangs, $this->posxpicture - $curX, 3, $curX, $curY, $hideref, $hidedesc);

					$pageposafter = $pdf->getPage();
					if ($pageposafter > $pageposbefore) {	// There is a pagebreak
						$pdf->rollbackTransaction(true);
						$pageposafter = $pageposbefore;
						//print $pageposafter.'-'.$pageposbefore;exit;
						$pdf->setPageOrientation('', 1, $heightforfooter); // The only function to edit the bottom margin of current page to set it.

						pdf_writelinedesc($pdf, $object, $i, $outputlangs, $this->posxpicture - $curX, 3, $curX, $curY, $hideref, $hidedesc);

						$pageposafter = $pdf->getPage();
						$posyafter = $pdf->GetY();
						//var_dump($posyafter); var_dump(($this->page_hauteur - ($heightforfooter+$heightforfreetext+$heightforinfotot))); exit;
						if ($posyafter > ($this->page_hauteur - ($heightforfooter + $heightforfreetext + $heightforinfotot))) {	// There is no space left for total+free text
							if ($i == ($nblines - 1)) {	// No more lines, and no space left to show total, so we create a new page
								$pdf->AddPage('', '', true);
								if (!empty($tplidx)) {
									$pdf->useTemplate($tplidx);
								}
								if (empty($conf->global->MAIN_PDF_DONOTREPEAT_HEAD)) {
									$this->_pagehead($pdf, $object, 0, $outputlangs);
								}
								$pdf->setPage($pageposafter + 1);
							}
						} else {
							// We found a page break

							// Allows data in the first page if description is long enough to break in multiples pages
							if (!empty($conf->global->MAIN_PDF_DATA_ON_FIRST_PAGE)) {
								$showpricebeforepagebreak = 1;
							} else {
								$showpricebeforepagebreak = 0;
							}
						}
					} else // No pagebreak
					{
						$pdf->commitTransaction();
					}
					$posYAfterDescription = $pdf->GetY();

					$nexY = max($pdf->GetY(), $posYAfterImage);
					$pageposafter = $pdf->getPage();

					$pdf->setPage($pageposbefore);
					$pdf->setTopMargin($this->marge_haute);
					$pdf->setPageOrientation('', 1, 0); // The only function to edit the bottom margin of current page to set it.

					// We suppose that a too long description or photo were moved completely on next page
					if ($pageposafter > $pageposbefore && empty($showpricebeforepagebreak)) {
						$pdf->setPage($pageposafter);
						$curY = $tab_top_newpage;
					}

					// We suppose that a too long description is moved completely on next page
					if ($pageposafter > $pageposbefore) {
						$pdf->setPage($pageposafter);
						$curY = $tab_top_newpage;
					}

					$pdf->SetFont('', '', $default_font_size - 1); // On repositionne la police par defaut

					$pdf->SetXY($this->posxweightvol, $curY);
					$weighttxt = '';
					if ($object->lines[$i]->fk_product_type == 0 && $object->lines[$i]->product->weight) {
						$weighttxt = round($object->lines[$i]->product->weight * $object->lines[$i]->qty, 5).' '.measuringUnitString(0, "weight", $object->lines[$i]->product->weight_units);
					}
					$voltxt = '';
					if ($object->lines[$i]->fk_product_type == 0 && $object->lines[$i]->product->volume) {
						$voltxt = round($object->lines[$i]->product->volume * $object->lines[$i]->qty, 5).' '.measuringUnitString(0, "volume", $object->lines[$i]->product->volume_units ? $object->lines[$i]->product->volume_units : 0);
					}

					$pdf->writeHTMLCell($this->posxqtyordered - $this->posxweightvol + 2, 3, $this->posxweightvol - 1, $curY, $weighttxt.(($weighttxt && $voltxt) ? '<br>' : '').$voltxt, 0, 0, false, true, 'C');
					//$pdf->MultiCell(($this->posxqtyordered - $this->posxweightvol), 3, $weighttxt.(($weighttxt && $voltxt)?'<br>':'').$voltxt,'','C');

					if (empty($conf->global->RECEPTION_PDF_HIDE_ORDERED)) {
						$pdf->SetXY($this->posxqtyordered, $curY);
						if ($object->lines[$i]->fk_commandefourndet != $fk_commandefourndet) {
							$pdf->MultiCell(($this->posxqtytoship - $this->posxqtyordered), 3, $object->lines[$i]->qty_asked, '', 'C');
							$totalOrdered += $object->lines[$i]->qty_asked;
						}
						$fk_commandefourndet = $object->lines[$i]->fk_commandefourndet;
					}

					$pdf->SetXY($this->posxqtytoship, $curY);
					$pdf->MultiCell(($this->posxpuht - $this->posxqtytoship), 3, $object->lines[$i]->qty, '', 'C');

					if (!empty($conf->global->MAIN_PDF_RECEPTION_DISPLAY_AMOUNT_HT)) {
						$pdf->SetXY($this->posxpuht, $curY);
						$pdf->MultiCell(($this->posxtotalht - $this->posxpuht - 1), 3, price($object->lines[$i]->subprice, 0, $outputlangs), '', 'R');

						$pdf->SetXY($this->posxtotalht, $curY);
						$pdf->MultiCell(($this->page_largeur - $this->marge_droite - $this->posxtotalht), 3, price($object->lines[$i]->total_ht, 0, $outputlangs), '', 'R');
					}

					$nexY += 3;
					if ($weighttxt && $voltxt) {
						$nexY += 2;
					}

					// Add line
					if (!empty($conf->global->MAIN_PDF_DASH_BETWEEN_LINES) && $i < ($nblines - 1)) {
						$pdf->setPage($pageposafter);
						$pdf->SetLineStyle(array('dash'=>'1,1', 'color'=>array(80, 80, 80)));
						//$pdf->SetDrawColor(190,190,200);
						$pdf->line($this->marge_gauche, $nexY - 1, $this->page_largeur - $this->marge_droite, $nexY - 1);
						$pdf->SetLineStyle(array('dash'=>0));
					}

					// Detect if some page were added automatically and output _tableau for past pages
					while ($pagenb < $pageposafter) {
						$pdf->setPage($pagenb);
						if ($pagenb == 1) {
							$this->_tableau($pdf, $tab_top, $this->page_hauteur - $tab_top - $heightforfooter, 0, $outputlangs, 0, 1);
						} else {
							$this->_tableau($pdf, $tab_top_newpage, $this->page_hauteur - $tab_top_newpage - $heightforfooter, 0, $outputlangs, 1, 1);
						}
						$this->_pagefoot($pdf, $object, $outputlangs, 1);
						$pagenb++;
						$pdf->setPage($pagenb);
						$pdf->setPageOrientation('', 1, 0); // The only function to edit the bottom margin of current page to set it.
					}
					if (isset($object->lines[$i + 1]->pagebreak) && $object->lines[$i + 1]->pagebreak) {
						if ($pagenb == 1) {
							$this->_tableau($pdf, $tab_top, $this->page_hauteur - $tab_top - $heightforfooter, 0, $outputlangs, 0, 1);
						} else {
							$this->_tableau($pdf, $tab_top_newpage, $this->page_hauteur - $tab_top_newpage - $heightforfooter, 0, $outputlangs, 1, 1);
						}
						$this->_pagefoot($pdf, $object, $outputlangs, 1);
						// New page
						$pdf->AddPage();
						if (!empty($tplidx)) {
							$pdf->useTemplate($tplidx);
						}
						$pagenb++;
					}
				}

				// Show square
				if ($pagenb == 1) {
					$this->_tableau($pdf, $tab_top, $this->page_hauteur - $tab_top - $heightforinfotot - $heightforfreetext - $heightforfooter, 0, $outputlangs, 0, 0);
					$bottomlasttab = $this->page_hauteur - $heightforinfotot - $heightforfreetext - $heightforfooter + 1;
				} else {
					$this->_tableau($pdf, $tab_top_newpage, $this->page_hauteur - $tab_top_newpage - $heightforinfotot - $heightforfreetext - $heightforfooter, 0, $outputlangs, 1, 0);
					$bottomlasttab = $this->page_hauteur - $heightforinfotot - $heightforfreetext - $heightforfooter + 1;
				}

				// Affiche zone totaux
				$posy = $this->_tableau_tot($pdf, $object, 0, $bottomlasttab, $outputlangs, $totalOrdered);

				// Pied de page
				$this->_pagefoot($pdf, $object, $outputlangs);
				if (method_exists($pdf, 'AliasNbPages')) {
					$pdf->AliasNbPages();
				}

				$pdf->Close();

				$pdf->Output($file, 'F');

				// Add pdfgeneration hook
				$hookmanager->initHooks(array('pdfgeneration'));
				$parameters = array('file'=>$file, 'object'=>$object, 'outputlangs'=>$outputlangs);
				global $action;
				$reshook = $hookmanager->executeHooks('afterPDFCreation', $parameters, $this, $action); // Note that $action and $object may have been modified by some hooks
				if ($reshook < 0) {
					$this->error = $hookmanager->error;
					$this->errors = $hookmanager->errors;
				}

				if (!empty($conf->global->MAIN_UMASK)) {
					@chmod($file, octdec($conf->global->MAIN_UMASK));
				}

				return 1; // No error
			} else {
				$this->error = $langs->transnoentities("ErrorCanNotCreateDir", $dir);
				return 0;
			}
		} else {
			$this->error = $langs->transnoentities("ErrorConstantNotDefined", "EXP_OUTPUTDIR");
			return 0;
		}
	}

	// phpcs:disable PEAR.NamingConventions.ValidFunctionName.PublicUnderscore
	// phpcs:disable PEAR.NamingConventions.ValidFunctionName.ScopeNotCamelCaps
	/**
	 *	Show total to pay
	 *
	 *	@param	TCPDF		$pdf            Object PDF
	 *	@param  Facture		$object         Object invoice
	 *	@param  int			$deja_regle     Montant deja regle
	 *	@param	int			$posy			Position depart
	 *	@param	Translate	$outputlangs	Objet langs
	 *  @param	int			$totalOrdered	Total ordered
	 *	@return int							Position pour suite
	 */
	protected function _tableau_tot(&$pdf, $object, $deja_regle, $posy, $outputlangs, $totalOrdered)
	{
		// phpcs:enable
		global $conf, $mysoc;

		$sign = 1;

		$default_font_size = pdf_getPDFFontSize($outputlangs);

		$tab2_top = $posy;
		$tab2_hl = 4;
		$pdf->SetFont('', 'B', $default_font_size - 1);

		// Tableau total
		$col1x = $this->posxweightvol - 50;
		$col2x = $this->posxweightvol;
		/*if ($this->page_largeur < 210) // To work with US executive format
		{
			$col2x-=20;
		}*/
		if (empty($conf->global->RECEPTION_PDF_HIDE_ORDERED)) {
			$largcol2 = ($this->posxqtyordered - $this->posxweightvol);
		} else {
			$largcol2 = ($this->posxqtytoship - $this->posxweightvol);
		}

		$useborder = 0;
		$index = 0;

		$totalWeighttoshow = '';
		$totalVolumetoshow = '';

		// Load dim data
		$tmparray = $object->getTotalWeightVolume();
		$totalWeight = $tmparray['weight'];
		$totalVolume = $tmparray['volume'];
		$totalToShip = $tmparray['toship'];


		// Set trueVolume and volume_units not currently stored into database
		if ($object->trueWidth && $object->trueHeight && $object->trueDepth) {
			$object->trueVolume = ($object->trueWidth * $object->trueHeight * $object->trueDepth);
			$object->volume_units = $object->size_units * 3;
		}

		if ($totalWeight != '') {
			$totalWeighttoshow = showDimensionInBestUnit($totalWeight, 0, "weight", $outputlangs);
		}
		if ($totalVolume != '') {
			$totalVolumetoshow = showDimensionInBestUnit($totalVolume, 0, "volume", $outputlangs);
		}
		if ($object->trueWeight) {
			$totalWeighttoshow = showDimensionInBestUnit($object->trueWeight, $object->weight_units, "weight", $outputlangs);
		}
		if ($object->trueVolume) {
			$totalVolumetoshow = showDimensionInBestUnit($object->trueVolume, $object->volume_units, "volume", $outputlangs);
		}

		$pdf->SetFillColor(255, 255, 255);
		$pdf->SetXY($col1x, $tab2_top + $tab2_hl * $index);
		$pdf->MultiCell($col2x - $col1x, $tab2_hl, $outputlangs->transnoentities("Total"), 0, 'L', 1);

		if (empty($conf->global->RECEPTION_PDF_HIDE_ORDERED)) {
			$pdf->SetXY($this->posxqtyordered, $tab2_top + $tab2_hl * $index);
			$pdf->MultiCell($this->posxqtytoship - $this->posxqtyordered, $tab2_hl, $totalOrdered, 0, 'C', 1);
		}

		$pdf->SetXY($this->posxqtytoship, $tab2_top + $tab2_hl * $index);
		$pdf->MultiCell($this->posxpuht - $this->posxqtytoship, $tab2_hl, $totalToShip, 0, 'C', 1);

		if (!empty($conf->global->MAIN_PDF_RECEPTION_DISPLAY_AMOUNT_HT)) {
			$pdf->SetXY($this->posxpuht, $tab2_top + $tab2_hl * $index);
			$pdf->MultiCell($this->posxtotalht - $this->posxpuht, $tab2_hl, '', 0, 'C', 1);

			$pdf->SetXY($this->posxtotalht, $tab2_top + $tab2_hl * $index);
			$pdf->MultiCell($this->page_largeur - $this->marge_droite - $this->posxtotalht, $tab2_hl, price($object->total_ht, 0, $outputlangs), 0, 'C', 1);
		}

		// Total Weight
		if ($totalWeighttoshow) {
			$pdf->SetXY($this->posxweightvol, $tab2_top + $tab2_hl * $index);
			$pdf->MultiCell(($this->posxqtyordered - $this->posxweightvol), $tab2_hl, $totalWeighttoshow, 0, 'C', 1);

			$index++;
		}
		if ($totalVolumetoshow) {
			$pdf->SetXY($this->posxweightvol, $tab2_top + $tab2_hl * $index);
			$pdf->MultiCell(($this->posxqtyordered - $this->posxweightvol), $tab2_hl, $totalVolumetoshow, 0, 'C', 1);

			$index++;
		}
		if (!$totalWeighttoshow && !$totalVolumetoshow) {
			$index++;
		}

		$pdf->SetTextColor(0, 0, 0);

		return ($tab2_top + ($tab2_hl * $index));
	}

	// phpcs:disable PEAR.NamingConventions.ValidFunctionName.PublicUnderscore
	/**
	 *   Show table for lines
	 *
	 *   @param		TCPDF		$pdf     		Object PDF
	 *   @param		string		$tab_top		Top position of table
	 *   @param		string		$tab_height		Height of table (rectangle)
	 *   @param		int			$nexY			Y
	 *   @param		Translate	$outputlangs	Langs object
	 *   @param		int			$hidetop		Hide top bar of array
	 *   @param		int			$hidebottom		Hide bottom bar of array
	 *   @return	void
	 */
	protected function _tableau(&$pdf, $tab_top, $tab_height, $nexY, $outputlangs, $hidetop = 0, $hidebottom = 0)
	{
		global $conf;

		// Force to disable hidetop and hidebottom
		$hidebottom = 0;
		if ($hidetop) {
			$hidetop = -1;
		}

		$default_font_size = pdf_getPDFFontSize($outputlangs);

		// Amount in (at tab_top - 1)
		$pdf->SetTextColor(0, 0, 0);
		$pdf->SetFont('', '', $default_font_size - 2);

		// Output Rect
		$this->printRect($pdf, $this->marge_gauche, $tab_top, $this->page_largeur - $this->marge_gauche - $this->marge_droite, $tab_height, $hidetop, $hidebottom); // Rect takes a length in 3rd parameter and 4th parameter

		$pdf->SetDrawColor(128, 128, 128);
		$pdf->SetFont('', '', $default_font_size - 1);

		if (empty($hidetop)) {
			$pdf->line($this->marge_gauche, $tab_top + 5, $this->page_largeur - $this->marge_droite, $tab_top + 5);

			$pdf->SetXY($this->posxdesc - 1, $tab_top + 1);
			$pdf->MultiCell($this->posxqtyordered - $this->posxdesc, 2, $outputlangs->transnoentities("Description"), '', 'L');
		}

		$pdf->line($this->posxweightvol - 1, $tab_top, $this->posxweightvol - 1, $tab_top + $tab_height);
		if (empty($hidetop)) {
			$pdf->SetXY($this->posxweightvol - 1, $tab_top + 1);
			$pdf->MultiCell(($this->posxqtyordered - $this->posxweightvol), 2, $outputlangs->transnoentities("WeightVolShort"), '', 'C');
		}

		if (empty($conf->global->RECEPTION_PDF_HIDE_ORDERED)) {
			$pdf->line($this->posxqtyordered - 1, $tab_top, $this->posxqtyordered - 1, $tab_top + $tab_height);
			if (empty($hidetop)) {
				$pdf->SetXY($this->posxqtyordered - 1, $tab_top + 1);
				$pdf->MultiCell(($this->posxqtytoship - $this->posxqtyordered), 2, $outputlangs->transnoentities("QtyOrdered"), '', 'C');
			}
		}

		$pdf->line($this->posxqtytoship - 1, $tab_top, $this->posxqtytoship - 1, $tab_top + $tab_height);
		if (empty($hidetop)) {
			$pdf->SetXY($this->posxqtytoship, $tab_top + 1);
			$pdf->MultiCell(($this->posxpuht - $this->posxqtytoship), 2, $outputlangs->transnoentities("QtyToReceive"), '', 'C');
		}

		if (!empty($conf->global->MAIN_PDF_RECEPTION_DISPLAY_AMOUNT_HT)) {
			$pdf->line($this->posxpuht - 1, $tab_top, $this->posxpuht - 1, $tab_top + $tab_height);
			if (empty($hidetop)) {
				$pdf->SetXY($this->posxpuht - 1, $tab_top + 1);
				$pdf->MultiCell(($this->posxtotalht - $this->posxpuht), 2, $outputlangs->transnoentities("PriceUHT"), '', 'C');
			}

			$pdf->line($this->posxtotalht - 1, $tab_top, $this->posxtotalht - 1, $tab_top + $tab_height);
			if (empty($hidetop)) {
				$pdf->SetXY($this->posxtotalht - 1, $tab_top + 1);
				$pdf->MultiCell(($this->page_largeur - $this->marge_droite - $this->posxtotalht), 2, $outputlangs->transnoentities("TotalHT"), '', 'C');
			}
		}
	}

	// phpcs:disable PEAR.NamingConventions.ValidFunctionName.PublicUnderscore
	/**
	 *  Show top header of page.
	 *
	 *  @param	TCPDF		$pdf     		Object PDF
	 *  @param  Object		$object     	Object to show
	 *  @param  int	    	$showaddress    0=no, 1=yes
	 *  @param  Translate	$outputlangs	Object lang for output
	 *  @return	void
	 */
	protected function _pagehead(&$pdf, $object, $showaddress, $outputlangs)
	{
		global $conf, $langs, $mysoc;

		$langs->load("orders");

		$default_font_size = pdf_getPDFFontSize($outputlangs);

		pdf_pagehead($pdf, $outputlangs, $this->page_hauteur);

		// Show Draft Watermark
		if ($object->statut == 0 && (!empty($conf->global->RECEPTION_DRAFT_WATERMARK))) {
					pdf_watermark($pdf, $outputlangs, $this->page_hauteur, $this->page_largeur, 'mm', $conf->global->RECEPTION_DRAFT_WATERMARK);
		}

		//Prepare la suite
		$pdf->SetTextColor(0, 0, 60);
		$pdf->SetFont('', 'B', $default_font_size + 3);

		$w = 110;

		$posy = $this->marge_haute;
		$posx = $this->page_largeur - $this->marge_droite - $w;

		$pdf->SetXY($this->marge_gauche, $posy);

		// Logo
		$logo = $conf->mycompany->dir_output.'/logos/'.$this->emetteur->logo;
		if ($this->emetteur->logo) {
			if (is_readable($logo)) {
				$height = pdf_getHeightForLogo($logo);
				$pdf->Image($logo, $this->marge_gauche, $posy, 0, $height); // width=0 (auto)
			} else {
				$pdf->SetTextColor(200, 0, 0);
				$pdf->SetFont('', 'B', $default_font_size - 2);
				$pdf->MultiCell($w, 3, $outputlangs->transnoentities("ErrorLogoFileNotFound", $logo), 0, 'L');
				$pdf->MultiCell($w, 3, $outputlangs->transnoentities("ErrorGoToGlobalSetup"), 0, 'L');
			}
		} else {
			$text = $this->emetteur->name;
			$pdf->MultiCell($w, 4, $outputlangs->convToOutputCharset($text), 0, 'L');
		}

		// Show barcode
		if (!empty($conf->barcode->enabled)) {
			$posx = 105;
		} else {
			$posx = $this->marge_gauche + 3;
		}
		//$pdf->Rect($this->marge_gauche, $this->marge_haute, $this->page_largeur-$this->marge_gauche-$this->marge_droite, 30);
		if (!empty($conf->barcode->enabled)) {
			// TODO Build code bar with function writeBarCode of barcode module for reception ref $object->ref
			//$pdf->SetXY($this->marge_gauche+3, $this->marge_haute+3);
			//$pdf->Image($logo,10, 5, 0, 24);
		}

		$pdf->SetDrawColor(128, 128, 128);
		if (!empty($conf->barcode->enabled)) {
			// TODO Build code bar with function writeBarCode of barcode module for reception ref $object->ref
			//$pdf->SetXY($this->marge_gauche+3, $this->marge_haute+3);
			//$pdf->Image($logo,10, 5, 0, 24);
		}


		$posx = $this->page_largeur - $w - $this->marge_droite;
		$posy = $this->marge_haute;

		$pdf->SetFont('', 'B', $default_font_size + 2);
		$pdf->SetXY($posx, $posy);
		$pdf->SetTextColor(0, 0, 60);
		$title = $outputlangs->transnoentities("ReceptionSheet");
		$pdf->MultiCell($w, 4, $title, '', 'R');

		$pdf->SetFont('', '', $default_font_size + 1);

		$posy += 5;

		$pdf->SetXY($posx, $posy);
		$pdf->SetTextColor(0, 0, 60);
		$pdf->MultiCell($w, 4, $outputlangs->transnoentities("RefReception")." : ".$object->ref, '', 'R');

		// Date planned delivery
		if (!empty($object->date_delivery)) {
				$posy += 4;
				$pdf->SetXY($posx, $posy);
				$pdf->SetTextColor(0, 0, 60);
				$pdf->MultiCell($w, 4, $outputlangs->transnoentities("DateDeliveryPlanned")." : ".dol_print_date($object->date_delivery, "day", false, $outputlangs, true), '', 'R');
		}

		if (!empty($object->thirdparty->code_fournisseur)) {
			$posy += 4;
			$pdf->SetXY($posx, $posy);
			$pdf->SetTextColor(0, 0, 60);
			$pdf->MultiCell($w, 3, $outputlangs->transnoentities("SupplierCode")." : ".$outputlangs->transnoentities($object->thirdparty->code_fournisseur), '', 'R');
		}


		$pdf->SetFont('', '', $default_font_size + 3);
		$Yoff = 25;

		// Add list of linked orders
		$origin = $object->origin;
		$origin_id = $object->origin_id;

		// TODO move to external function
		if ((!empty($conf->fournisseur->enabled) && empty($conf->global->MAIN_USE_NEW_SUPPLIERMOD)) || !empty($conf->supplier_order->enabled)) {     // commonly $origin='commande'
			$outputlangs->load('orders');

			$classname = 'CommandeFournisseur';
			$linkedobject = new $classname($this->db);
			$result = $linkedobject->fetch($origin_id);
			if ($result >= 0) {
				//$linkedobject->fetchObjectLinked()   Get all linked object to the $linkedobject (commonly order) into $linkedobject->linkedObjects

				$pdf->SetFont('', '', $default_font_size - 2);
				$text = $linkedobject->ref;
				if ($linkedobject->ref_client) {
					$text .= ' ('.$linkedobject->ref_client.')';
				}
				$Yoff = $Yoff + 8;
				$pdf->SetXY($this->page_largeur - $this->marge_droite - $w, $Yoff);
				$pdf->MultiCell($w, 2, $outputlangs->transnoentities("RefOrder")." : ".$outputlangs->transnoentities($text), 0, 'R');
				$Yoff = $Yoff + 3;
				$pdf->SetXY($this->page_largeur - $this->marge_droite - $w, $Yoff);
				$pdf->MultiCell($w, 2, $outputlangs->transnoentities("OrderDate")." : ".dol_print_date($linkedobject->date, "day", false, $outputlangs, true), 0, 'R');
			}
		}

		if ($showaddress) {
			// Sender properties
			$carac_emetteur = '';
			// Add internal contact of origin element if defined
			$arrayidcontact = array();
			if (!empty($origin) && is_object($object->$origin)) {
				$arrayidcontact = $object->$origin->getIdContact('internal', 'SALESREPFOLL');
			}
			if (empty($arrayidcontact)) {
				$arrayidcontact = $object->$origin->getIdContact('internal', 'SHIPPING');
			}
			if (count($arrayidcontact) > 0) {
				$object->fetch_user(reset($arrayidcontact));
				$carac_emetteur .= ($carac_emetteur ? "\n" : '').$outputlangs->transnoentities("Name").": ".$outputlangs->convToOutputCharset($object->user->getFullName($outputlangs))."\n";
			}

			$carac_emetteur .= pdf_build_address($outputlangs, $this->emetteur, $object->thirdparty);

			// Show sender
			$posy = !empty($conf->global->MAIN_PDF_USE_ISO_LOCATION) ? 40 : 42;
			$posx = $this->marge_gauche;
			if (!empty($conf->global->MAIN_INVERT_SENDER_RECIPIENT)) {
				$posx = $this->page_largeur - $this->marge_droite - 80;
			}

			$hautcadre = !empty($conf->global->MAIN_PDF_USE_ISO_LOCATION) ? 38 : 40;
			$widthrecbox = !empty($conf->global->MAIN_PDF_USE_ISO_LOCATION) ? 92 : 82;

			// Show sender frame
			$pdf->SetTextColor(0, 0, 0);
			$pdf->SetFont('', '', $default_font_size - 2);
			$pdf->SetXY($posx, $posy - 5);
			$pdf->MultiCell($widthrecbox, 5, $outputlangs->transnoentities("Sender"), 0, 'L');
			$pdf->SetXY($posx, $posy);
			$pdf->SetFillColor(230, 230, 230);
			$pdf->MultiCell($widthrecbox, $hautcadre, "", 0, 'R', 1);
			$pdf->SetTextColor(0, 0, 60);
			$pdf->SetFillColor(255, 255, 255);

			// If RECEPTION contact defined, we use it
			$usecontact = false;
			$arrayidcontact = $object->$origin->getIdContact('external', 'SHIPPING');

			if (count($arrayidcontact) > 0) {
				$usecontact = true;
				$result = $object->fetch_contact($arrayidcontact[0]);
			}

			// Recipient name
			if ($usecontact && ($object->contact->fk_soc != $object->thirdparty->id && (!isset($conf->global->MAIN_USE_COMPANY_NAME_OF_CONTACT) || !empty($conf->global->MAIN_USE_COMPANY_NAME_OF_CONTACT)))) {
				$thirdparty = $object->contact;
			} else {
				$thirdparty = $object->thirdparty;
			}

			$carac_client_name = pdfBuildThirdpartyName($thirdparty, $outputlangs);

			$carac_client = pdf_build_address($outputlangs, $this->emetteur, $object->thirdparty, (!empty($object->contact) ? $object->contact : null), $usecontact, 'targetwithdetails', $object);

				// Show recipient name
			$pdf->SetXY($posx + 2, $posy + 3);
			$pdf->SetFont('', 'B', $default_font_size);
			$pdf->MultiCell($widthrecbox - 2, 4, $carac_client_name, 0, 'L');

			$posy = $pdf->getY();

			// Show recipient information
			$pdf->SetFont('', '', $default_font_size - 1);
			$pdf->SetXY($posx + 2, $posy);
			$pdf->MultiCell($widthrecbox - 2, 4, $carac_client, 0, 'L');

			// Show recipient
			$widthrecbox = !empty($conf->global->MAIN_PDF_USE_ISO_LOCATION) ? 92 : 100;
			if ($this->page_largeur < 210) {
				$widthrecbox = 84; // To work with US executive format
			}
			$posy = !empty($conf->global->MAIN_PDF_USE_ISO_LOCATION) ? 40 : 42;
			$posx = $this->page_largeur - $this->marge_droite - $widthrecbox;
			if (!empty($conf->global->MAIN_INVERT_SENDER_RECIPIENT)) {
				$posx = $this->marge_gauche;
			}

			// Show recipient frame
			$pdf->SetTextColor(0, 0, 0);
			$pdf->SetFont('', '', $default_font_size - 2);
			$pdf->SetXY($posx + 2, $posy - 5);
			$pdf->MultiCell($widthrecbox, 5, $outputlangs->transnoentities("Recipient"), 0, 'L');
			$pdf->Rect($posx, $posy, $widthrecbox, $hautcadre);



			// Show sender name
			$pdf->SetXY($posx + 2, $posy + 3);
			$pdf->SetFont('', 'B', $default_font_size);
			$pdf->MultiCell($widthrecbox, 2, $outputlangs->convToOutputCharset($this->emetteur->name), 0, 'L');
			$posy = $pdf->getY();

			// Show sender information
			$pdf->SetXY($posx + 2, $posy);
			$pdf->SetFont('', '', $default_font_size - 1);
			$pdf->MultiCell($widthrecbox, 4, $carac_emetteur, 0, 'L');
		}

		$pdf->SetTextColor(0, 0, 0);
	}

	// phpcs:disable PEAR.NamingConventions.ValidFunctionName.PublicUnderscore
	/**
	 *   	Show footer of page. Need this->emetteur object
	 *
	 *   	@param	TCPDF		$pdf     			PDF
	 * 		@param	Object		$object				Object to show
	 *      @param	Translate	$outputlangs		Object lang for output
	 *      @param	int			$hidefreetext		1=Hide free text
	 *      @return	int								Return height of bottom margin including footer text
	 */
	protected function _pagefoot(&$pdf, $object, $outputlangs, $hidefreetext = 0)
	{
		global $conf;
		$showdetails = empty($conf->global->MAIN_GENERATE_DOCUMENTS_SHOW_FOOT_DETAILS) ? 0 : $conf->global->MAIN_GENERATE_DOCUMENTS_SHOW_FOOT_DETAILS;
		return pdf_pagefoot($pdf, $outputlangs, 'RECEPTION_FREE_TEXT', $this->emetteur, $this->marge_basse, $this->marge_gauche, $this->page_hauteur, $object, $showdetails, $hidefreetext);
	}
}<|MERGE_RESOLUTION|>--- conflicted
+++ resolved
@@ -134,12 +134,7 @@
 
 		// Loop on each lines to detect if there is at least one image to show
 		$realpatharray = array();
-<<<<<<< HEAD
 		if (!empty($conf->global->MAIN_GENERATE_SHIPMENT_WITH_PICTURE)) {
-=======
-		if (!empty($conf->global->MAIN_GENERATE_RECEPTION_WITH_PICTURE))
-		{
->>>>>>> 1cf3408f
 			$objphoto = new Product($this->db);
 
 			for ($i = 0; $i < $nblines; $i++) {
