<?php
/* Copyright (C) 2018	   Quentin Vial-Gouteyron    <quentin.vial-gouteyron@atm-consulting.fr>
 *
 * This program is free software; you can redistribute it and/or modify
 * it under the terms of the GNU General Public License as published by
 * the Free Software Foundation; either version 3 of the License, or
 * (at your option) any later version.
 *
 * This program is distributed in the hope that it will be useful,
 * but WITHOUT ANY WARRANTY; without even the implied warranty of
 * MERCHANTABILITY or FITNESS FOR A PARTICULAR PURPOSE.  See the
 * GNU General Public License for more details.
 *
 * You should have received a copy of the GNU General Public License
 * along with this program. If not, see <https://www.gnu.org/licenses/>.
 * or see https://www.gnu.org/
 */

/**
 *	\file       htdocs/core/modules/reception/doc/pdf_squille.modules.php
 *	\ingroup    reception
 *	\brief      Fichier de la classe permettant de generer les bordereaux envoi au modele Squille
 */

require_once DOL_DOCUMENT_ROOT.'/core/modules/reception/modules_reception.php';
require_once DOL_DOCUMENT_ROOT.'/core/lib/company.lib.php';
require_once DOL_DOCUMENT_ROOT.'/core/lib/pdf.lib.php';


/**
 *	Classe permettant de generer les borderaux envoi au modele Squille
 */
class pdf_squille extends ModelePdfReception
{
    public $emetteur; // Objet societe qui emet


	/**
	 *	Constructor
	 *
	 *	@param	DoliDB	$db		Database handler
	 */
	public function __construct($db = 0)
	{
		global $conf, $langs, $mysoc;

		$this->db = $db;
		$this->name = "squille";
		$this->description = $langs->trans("DocumentModelStandardPDF");

		$this->type = 'pdf';
		$formatarray = pdf_getFormat();
		$this->page_largeur = $formatarray['width'];
		$this->page_hauteur = $formatarray['height'];
		$this->format = array($this->page_largeur, $this->page_hauteur);
		$this->marge_gauche = isset($conf->global->MAIN_PDF_MARGIN_LEFT) ? $conf->global->MAIN_PDF_MARGIN_LEFT : 10;
		$this->marge_droite = isset($conf->global->MAIN_PDF_MARGIN_RIGHT) ? $conf->global->MAIN_PDF_MARGIN_RIGHT : 10;
		$this->marge_haute = isset($conf->global->MAIN_PDF_MARGIN_TOP) ? $conf->global->MAIN_PDF_MARGIN_TOP : 10;
		$this->marge_basse = isset($conf->global->MAIN_PDF_MARGIN_BOTTOM) ? $conf->global->MAIN_PDF_MARGIN_BOTTOM : 10;

		$this->option_logo = 1;

		// Get source company
		$this->emetteur = $mysoc;
		if (!$this->emetteur->country_code) $this->emetteur->country_code = substr($langs->defaultlang, -2); // By default if not defined

		// Define position of columns
		$this->posxdesc = $this->marge_gauche + 1;
		$this->posxweightvol = $this->page_largeur - $this->marge_droite - 78;
		$this->posxqtyordered = $this->page_largeur - $this->marge_droite - 56;
		$this->posxqtytoship = $this->page_largeur - $this->marge_droite - 28;
		$this->posxpuht = $this->page_largeur - $this->marge_droite;

		if (!empty($conf->global->MAIN_PDF_RECEPTION_DISPLAY_AMOUNT_HT)) {
			$this->posxweightvol = $this->page_largeur - $this->marge_droite - 118;
			$this->posxqtyordered = $this->page_largeur - $this->marge_droite - 96;
			$this->posxqtytoship = $this->page_largeur - $this->marge_droite - 68;
			$this->posxpuht = $this->page_largeur - $this->marge_droite - 40;
			$this->posxtotalht = $this->page_largeur - $this->marge_droite - 20;
		}

		$this->posxpicture = $this->posxweightvol - (empty($conf->global->MAIN_DOCUMENTS_WITH_PICTURE_WIDTH) ? 20 : $conf->global->MAIN_DOCUMENTS_WITH_PICTURE_WIDTH); // width of images

		if ($this->page_largeur < 210) // To work with US executive format
		{
		    $this->posxweightvol -= 20;
		    $this->posxpicture -= 20;
		    $this->posxqtyordered -= 20;
		    $this->posxqtytoship -= 20;
		}

		if (!empty($conf->global->RECEPTION_PDF_HIDE_ORDERED))
		{
		    $this->posxweightvol += ($this->posxqtytoship - $this->posxqtyordered);
		    $this->posxpicture += ($this->posxqtytoship - $this->posxqtyordered);
		    $this->posxqtyordered = $this->posxqtytoship;
		}
	}

	// phpcs:disable PEAR.NamingConventions.ValidFunctionName.ScopeNotCamelCaps
	/**
	 *	Function to build pdf onto disk
	 *
	 *	@param		Object		$object			Object reception to generate (or id if old method)
	 *	@param		Translate	$outputlangs		Lang output object
     *  @param		string		$srctemplatepath	Full path of source filename for generator using a template file
     *  @param		int			$hidedetails		Do not show line details
     *  @param		int			$hidedesc			Do not show desc
     *  @param		int			$hideref			Do not show ref
     *  @return     int         	    			1=OK, 0=KO
	 */
	public function write_file($object, $outputlangs, $srctemplatepath = '', $hidedetails = 0, $hidedesc = 0, $hideref = 0)
	{
		// phpcs:enable
		global $user, $conf, $langs, $hookmanager;

		$object->fetch_thirdparty();

		if (!is_object($outputlangs)) $outputlangs = $langs;
		// For backward compatibility with FPDF, force output charset to ISO, because FPDF expect text to be encoded in ISO
		if (!empty($conf->global->MAIN_USE_FPDF)) $outputlangs->charset_output = 'ISO-8859-1';

		$outputlangs->loadLangs(array("main", "dict", "companies", "bills", "products", "propal", "deliveries", "receptions", "productbatch", "sendings"));

		$nblines = count($object->lines);

        // Loop on each lines to detect if there is at least one image to show
        $realpatharray = array();
        if (!empty($conf->global->MAIN_GENERATE_SHIPMENT_WITH_PICTURE))
        {
            $objphoto = new Product($this->db);

            for ($i = 0; $i < $nblines; $i++)
            {
                if (empty($object->lines[$i]->fk_product)) continue;

				$objphoto = new Product($this->db);
				$objphoto->fetch($object->lines[$i]->fk_product);

				$pdir = get_exdir($object->lines[$i]->fk_product, 2, 0, 0, $objphoto, 'product').$object->lines[$i]->fk_product."/photos/";
				$dir = $conf->product->dir_output.'/'.$pdir;

				$realpath = '';

                foreach ($objphoto->liste_photos($dir, 1) as $key => $obj) {
                    if (empty($conf->global->CAT_HIGH_QUALITY_IMAGES)) {
                        // If CAT_HIGH_QUALITY_IMAGES not defined, we use thumb if defined and then original photo
                        if ($obj['photo_vignette'])
                        {
                            $filename = $obj['photo_vignette'];
                        } else {
                            $filename = $obj['photo'];
                        }
                    } else {
                        $filename = $obj['photo'];
                    }

                    $realpath = $dir.$filename;
                    break;
                }

                if ($realpath) $realpatharray[$i] = $realpath;
            }
        }

        if (count($realpatharray) == 0) $this->posxpicture = $this->posxweightvol;

		if ($conf->reception->dir_output)
		{
			// Definition de $dir et $file
			if ($object->specimen)
			{
				$dir = $conf->reception->dir_output;
				$file = $dir."/SPECIMEN.pdf";
			} else {
				$rcpref = dol_sanitizeFileName($object->ref);
				$dir = $conf->reception->dir_output."/".$rcpref;
				$file = $dir."/".$rcpref.".pdf";
			}

			if (!file_exists($dir))
			{
				if (dol_mkdir($dir) < 0)
				{
					$this->error = $langs->transnoentities("ErrorCanNotCreateDir", $dir);
					return 0;
				}
			}

			if (file_exists($dir))
			{
				// Add pdfgeneration hook
				if (!is_object($hookmanager))
				{
					include_once DOL_DOCUMENT_ROOT.'/core/class/hookmanager.class.php';
					$hookmanager = new HookManager($this->db);
				}
				$hookmanager->initHooks(array('pdfgeneration'));
				$parameters = array('file'=>$file, 'object'=>$object, 'outputlangs'=>$outputlangs);
				global $action;
				$reshook = $hookmanager->executeHooks('beforePDFCreation', $parameters, $object, $action); // Note that $action and $object may have been modified by some hooks

				// Set nblines with the new facture lines content after hook
				$nblines = count($object->lines);

				$pdf = pdf_getInstance($this->format);
				$default_font_size = pdf_getPDFFontSize($outputlangs);
				$heightforinfotot = 8; // Height reserved to output the info and total part
		        $heightforfreetext = (isset($conf->global->MAIN_PDF_FREETEXT_HEIGHT) ? $conf->global->MAIN_PDF_FREETEXT_HEIGHT : 5); // Height reserved to output the free text on last page
	            $heightforfooter = $this->marge_basse + 8; // Height reserved to output the footer (value include bottom margin)
                $pdf->SetAutoPageBreak(1, 0);

                if (class_exists('TCPDF'))
                {
                    $pdf->setPrintHeader(false);
                    $pdf->setPrintFooter(false);
                }
                $pdf->SetFont(pdf_getPDFFont($outputlangs));
                // Set path to the background PDF File
                if (empty($conf->global->MAIN_DISABLE_FPDI) && !empty($conf->global->MAIN_ADD_PDF_BACKGROUND))
                {
                    $pagecount = $pdf->setSourceFile($conf->mycompany->dir_output.'/'.$conf->global->MAIN_ADD_PDF_BACKGROUND);
                    $tplidx = $pdf->importPage(1);
                }

				$pdf->Open();
				$pagenb = 0;
				$pdf->SetDrawColor(128, 128, 128);

				if (method_exists($pdf, 'AliasNbPages')) $pdf->AliasNbPages();

				$pdf->SetTitle($outputlangs->convToOutputCharset($object->ref));
				$pdf->SetSubject($outputlangs->transnoentities("Reception"));
				$pdf->SetCreator("Dolibarr ".DOL_VERSION);
				$pdf->SetAuthor($outputlangs->convToOutputCharset($user->getFullName($outputlangs)));
				$pdf->SetKeyWords($outputlangs->convToOutputCharset($object->ref)." ".$outputlangs->transnoentities("Reception"));
				if (!empty($conf->global->MAIN_DISABLE_PDF_COMPRESSION)) $pdf->SetCompression(false);

				$pdf->SetMargins($this->marge_gauche, $this->marge_haute, $this->marge_droite); // Left, Top, Right

				// New page
				$pdf->AddPage();
				if (!empty($tplidx)) $pdf->useTemplate($tplidx);
				$pagenb++;
				$this->_pagehead($pdf, $object, 1, $outputlangs);
				$pdf->SetFont('', '', $default_font_size - 1);
				$pdf->MultiCell(0, 3, ''); // Set interline to 3
				$pdf->SetTextColor(0, 0, 0);

				$tab_top = 90;
				$tab_top_newpage = (empty($conf->global->MAIN_PDF_DONOTREPEAT_HEAD) ? 42 : 10);
				$tab_height = 130;
				$tab_height_newpage = 150;

				// Incoterm
				$height_incoterms = 0;
				if ($conf->incoterm->enabled)
				{
					$desc_incoterms = $object->getIncotermsForPDF();
					if ($desc_incoterms)
					{
						$tab_top = 88;

						$pdf->SetFont('', '', $default_font_size - 1);
						$pdf->writeHTMLCell(190, 3, $this->posxdesc - 1, $tab_top - 1, dol_htmlentitiesbr($desc_incoterms), 0, 1);
						$nexY = $pdf->GetY();
						$height_incoterms = $nexY - $tab_top;

						// Rect takes a length in 3rd parameter
						$pdf->SetDrawColor(192, 192, 192);
						$pdf->Rect($this->marge_gauche, $tab_top - 1, $this->page_largeur - $this->marge_gauche - $this->marge_droite, $height_incoterms + 1);

						$tab_top = $nexY + 6;
						$height_incoterms += 4;
					}
				}

				if (!empty($object->note_public) || !empty($object->tracking_number))
				{
					$tab_top = 88 + $height_incoterms;
					$tab_top_alt = $tab_top;

					$pdf->SetFont('', 'B', $default_font_size - 2);
					$pdf->writeHTMLCell(60, 4, $this->posxdesc - 1, $tab_top - 1, $outputlangs->transnoentities("TrackingNumber")." : ".$object->tracking_number, 0, 1, false, true, 'L');

					$tab_top_alt = $pdf->GetY();
					//$tab_top_alt += 1;

					// Tracking number
					if (!empty($object->tracking_number))
					{
						$object->getUrlTrackingStatus($object->tracking_number);
						if (!empty($object->tracking_url))
						{
							if ($object->reception_method_id > 0)
							{
								// Get code using getLabelFromKey
								$code = $outputlangs->getLabelFromKey($this->db, $object->shipment_method_id, 'c_shipment_mode', 'rowid', 'code');
								$label = '';
								if ($object->tracking_url != $object->tracking_number) $label .= $outputlangs->trans("LinkToTrackYourPackage")."<br>";
								$label .= $outputlangs->trans("ReceptionMethod").": ".$outputlangs->trans("ReceptionMethod".strtoupper($code));
								//var_dump($object->tracking_url != $object->tracking_number);exit;
								if ($object->tracking_url != $object->tracking_number)
								{
									$label .= " : ";
									$label .= $object->tracking_url;
								}
								$pdf->SetFont('', 'B', $default_font_size - 2);
								$pdf->writeHTMLCell(60, 4, $this->posxdesc - 1, $tab_top_alt, $label, 0, 1, false, true, 'L');

								$tab_top_alt = $pdf->GetY();
							}
						}
					}

					// Notes
					if (!empty($object->note_public))
					{
						$pdf->SetFont('', '', $default_font_size - 1); // Dans boucle pour gerer multi-page
						$pdf->writeHTMLCell(190, 3, $this->posxdesc - 1, $tab_top_alt, dol_htmlentitiesbr($object->note_public), 0, 1);
					}

					$nexY = $pdf->GetY();
					$height_note = $nexY - $tab_top;

					// Rect takes a length in 3rd parameter
					$pdf->SetDrawColor(192, 192, 192);
					$pdf->Rect($this->marge_gauche, $tab_top - 1, $this->page_largeur - $this->marge_gauche - $this->marge_droite, $height_note + 1);

					$tab_height = $tab_height - $height_note;
					$tab_top = $nexY + 6;
				} else {
					$height_note = 0;
				}

				$iniY = $tab_top + 7;
				$curY = $tab_top + 7;
				$nexY = $tab_top + 7;
				$fk_commandefourndet = 0;
				$totalOrdered = 0;
				// Loop on each lines
				for ($i = 0; $i < $nblines; $i++)
				{
					$curY = $nexY;
					$pdf->SetFont('', '', $default_font_size - 1); // Into loop to work with multipage
					$pdf->SetTextColor(0, 0, 0);

					// Define size of image if we need it
					$imglinesize = array();
					if (!empty($realpatharray[$i])) $imglinesize = pdf_getSizeForImage($realpatharray[$i]);

					$pdf->setTopMargin($tab_top_newpage);
					$pdf->setPageOrientation('', 1, $heightforfooter + $heightforfreetext + $heightforinfotot); // The only function to edit the bottom margin of current page to set it.
					$pageposbefore = $pdf->getPage();

					$showpricebeforepagebreak = 1;
					$posYAfterImage = 0;
					$posYAfterDescription = 0;

					// We start with Photo of product line
					if (isset($imglinesize['width']) && isset($imglinesize['height']) && ($curY + $imglinesize['height']) > ($this->page_hauteur - ($heightforfooter + $heightforfreetext + $heightforinfotot)))	// If photo too high, we moved completely on new page
					{
						$pdf->AddPage('', '', true);
						if (!empty($tplidx)) $pdf->useTemplate($tplidx);
						if (empty($conf->global->MAIN_PDF_DONOTREPEAT_HEAD)) $this->_pagehead($pdf, $object, 0, $outputlangs);
						$pdf->setPage($pageposbefore + 1);

						$curY = $tab_top_newpage;

						// Allows data in the first page if description is long enough to break in multiples pages
						if (!empty($conf->global->MAIN_PDF_DATA_ON_FIRST_PAGE))
							$showpricebeforepagebreak = 1;
						else $showpricebeforepagebreak = 0;
					}

					if (isset($imglinesize['width']) && isset($imglinesize['height']))
					{
						$curX = $this->posxpicture - 1;
						$pdf->Image($realpatharray[$i], $curX + (($this->posxweightvol - $this->posxpicture - $imglinesize['width']) / 2), $curY, $imglinesize['width'], $imglinesize['height'], '', '', '', 2, 300); // Use 300 dpi
						// $pdf->Image does not increase value return by getY, so we save it manually
						$posYAfterImage = $curY + $imglinesize['height'];
					}

					// Description of product line
					$curX = $this->posxdesc - 1;

					$pdf->startTransaction();
					pdf_writelinedesc($pdf, $object, $i, $outputlangs, $this->posxpicture - $curX, 3, $curX, $curY, $hideref, $hidedesc);

					$pageposafter = $pdf->getPage();
					if ($pageposafter > $pageposbefore)	// There is a pagebreak
					{
						$pdf->rollbackTransaction(true);
						$pageposafter = $pageposbefore;
						//print $pageposafter.'-'.$pageposbefore;exit;
						$pdf->setPageOrientation('', 1, $heightforfooter); // The only function to edit the bottom margin of current page to set it.

						pdf_writelinedesc($pdf, $object, $i, $outputlangs, $this->posxpicture - $curX, 3, $curX, $curY, $hideref, $hidedesc);

						$pageposafter = $pdf->getPage();
						$posyafter = $pdf->GetY();
						//var_dump($posyafter); var_dump(($this->page_hauteur - ($heightforfooter+$heightforfreetext+$heightforinfotot))); exit;
						if ($posyafter > ($this->page_hauteur - ($heightforfooter + $heightforfreetext + $heightforinfotot)))	// There is no space left for total+free text
						{
							if ($i == ($nblines - 1))	// No more lines, and no space left to show total, so we create a new page
							{
								$pdf->AddPage('', '', true);
								if (!empty($tplidx)) $pdf->useTemplate($tplidx);
								if (empty($conf->global->MAIN_PDF_DONOTREPEAT_HEAD)) $this->_pagehead($pdf, $object, 0, $outputlangs);
								$pdf->setPage($pageposafter + 1);
							}
						} else {
							// We found a page break

							// Allows data in the first page if description is long enough to break in multiples pages
							if (!empty($conf->global->MAIN_PDF_DATA_ON_FIRST_PAGE))
								$showpricebeforepagebreak = 1;
							else $showpricebeforepagebreak = 0;
						}
					} else // No pagebreak
					{
						$pdf->commitTransaction();
					}
					$posYAfterDescription = $pdf->GetY();

					$nexY = $pdf->GetY();
					$pageposafter = $pdf->getPage();

					$pdf->setPage($pageposbefore);
					$pdf->setTopMargin($this->marge_haute);
					$pdf->setPageOrientation('', 1, 0); // The only function to edit the bottom margin of current page to set it.

					// We suppose that a too long description or photo were moved completely on next page
					if ($pageposafter > $pageposbefore && empty($showpricebeforepagebreak)) {
						$pdf->setPage($pageposafter); $curY = $tab_top_newpage;
					}

					// We suppose that a too long description is moved completely on next page
					if ($pageposafter > $pageposbefore) {
						$pdf->setPage($pageposafter); $curY = $tab_top_newpage;
					}

					$pdf->SetFont('', '', $default_font_size - 1); // On repositionne la police par defaut

					$pdf->SetXY($this->posxweightvol, $curY);
					$weighttxt = '';
					if ($object->lines[$i]->fk_product_type == 0 && $object->lines[$i]->product->weight)
					{
						$weighttxt = round($object->lines[$i]->product->weight * $object->lines[$i]->qty, 5).' '.measuringUnitString(0, "weight", $object->lines[$i]->product->weight_units);
					}
					$voltxt = '';
					if ($object->lines[$i]->fk_product_type == 0 && $object->lines[$i]->product->volume)
					{
						$voltxt = round($object->lines[$i]->product->volume * $object->lines[$i]->qty, 5).' '.measuringUnitString(0, "volume", $object->lines[$i]->product->volume_units ? $object->lines[$i]->product->volume_units : 0);
					}

					$pdf->writeHTMLCell($this->posxqtyordered - $this->posxweightvol + 2, 3, $this->posxweightvol - 1, $curY, $weighttxt.(($weighttxt && $voltxt) ? '<br>' : '').$voltxt, 0, 0, false, true, 'C');
					//$pdf->MultiCell(($this->posxqtyordered - $this->posxweightvol), 3, $weighttxt.(($weighttxt && $voltxt)?'<br>':'').$voltxt,'','C');

					if (empty($conf->global->RECEPTION_PDF_HIDE_ORDERED)) {
					    $pdf->SetXY($this->posxqtyordered, $curY);
					    if ($object->lines[$i]->fk_commandefourndet != $fk_commandefourndet) {
						    $pdf->MultiCell(($this->posxqtytoship - $this->posxqtyordered), 3, $object->lines[$i]->qty_asked, '', 'C');
						    $totalOrdered += $object->lines[$i]->qty_asked;
					    }
					    $fk_commandefourndet = $object->lines[$i]->fk_commandefourndet;
					}

					$pdf->SetXY($this->posxqtytoship, $curY);
					$pdf->MultiCell(($this->posxpuht - $this->posxqtytoship), 3, $object->lines[$i]->qty, '', 'C');

					if (!empty($conf->global->MAIN_PDF_RECEPTION_DISPLAY_AMOUNT_HT))
					{
						$pdf->SetXY($this->posxpuht, $curY);
						$pdf->MultiCell(($this->posxtotalht - $this->posxpuht - 1), 3, price($object->lines[$i]->subprice, 0, $outputlangs), '', 'R');

						$pdf->SetXY($this->posxtotalht, $curY);
						$pdf->MultiCell(($this->page_largeur - $this->marge_droite - $this->posxtotalht), 3, price($object->lines[$i]->total_ht, 0, $outputlangs), '', 'R');
					}

					$nexY += 3;
					if ($weighttxt && $voltxt) $nexY += 2;

					// Add line
					if (!empty($conf->global->MAIN_PDF_DASH_BETWEEN_LINES) && $i < ($nblines - 1))
					{
						$pdf->setPage($pageposafter);
						$pdf->SetLineStyle(array('dash'=>'1,1', 'color'=>array(80, 80, 80)));
						//$pdf->SetDrawColor(190,190,200);
						$pdf->line($this->marge_gauche, $nexY - 1, $this->page_largeur - $this->marge_droite, $nexY - 1);
						$pdf->SetLineStyle(array('dash'=>0));
					}

					// Detect if some page were added automatically and output _tableau for past pages
					while ($pagenb < $pageposafter)
					{
						$pdf->setPage($pagenb);
						if ($pagenb == 1)
						{
							$this->_tableau($pdf, $tab_top, $this->page_hauteur - $tab_top - $heightforfooter, 0, $outputlangs, 0, 1);
						} else {
							$this->_tableau($pdf, $tab_top_newpage, $this->page_hauteur - $tab_top_newpage - $heightforfooter, 0, $outputlangs, 1, 1);
						}
						$this->_pagefoot($pdf, $object, $outputlangs, 1);
						$pagenb++;
						$pdf->setPage($pagenb);
						$pdf->setPageOrientation('', 1, 0); // The only function to edit the bottom margin of current page to set it.
					}
					if (isset($object->lines[$i + 1]->pagebreak) && $object->lines[$i + 1]->pagebreak)
					{
						if ($pagenb == 1)
						{
							$this->_tableau($pdf, $tab_top, $this->page_hauteur - $tab_top - $heightforfooter, 0, $outputlangs, 0, 1);
						} else {
							$this->_tableau($pdf, $tab_top_newpage, $this->page_hauteur - $tab_top_newpage - $heightforfooter, 0, $outputlangs, 1, 1);
						}
						$this->_pagefoot($pdf, $object, $outputlangs, 1);
						// New page
						$pdf->AddPage();
						if (!empty($tplidx)) $pdf->useTemplate($tplidx);
						$pagenb++;
					}
				}

				// Show square
				if ($pagenb == 1)
				{
					$this->_tableau($pdf, $tab_top, $this->page_hauteur - $tab_top - $heightforinfotot - $heightforfreetext - $heightforfooter, 0, $outputlangs, 0, 0);
					$bottomlasttab = $this->page_hauteur - $heightforinfotot - $heightforfreetext - $heightforfooter + 1;
				} else {
					$this->_tableau($pdf, $tab_top_newpage, $this->page_hauteur - $tab_top_newpage - $heightforinfotot - $heightforfreetext - $heightforfooter, 0, $outputlangs, 1, 0);
					$bottomlasttab = $this->page_hauteur - $heightforinfotot - $heightforfreetext - $heightforfooter + 1;
				}

				// Affiche zone totaux
				$posy = $this->_tableau_tot($pdf, $object, 0, $bottomlasttab, $outputlangs, $totalOrdered);

				// Pied de page
				$this->_pagefoot($pdf, $object, $outputlangs);
				if (method_exists($pdf, 'AliasNbPages')) $pdf->AliasNbPages();

				$pdf->Close();

				$pdf->Output($file, 'F');

				// Add pdfgeneration hook
				$hookmanager->initHooks(array('pdfgeneration'));
				$parameters = array('file'=>$file, 'object'=>$object, 'outputlangs'=>$outputlangs);
				global $action;
				$reshook = $hookmanager->executeHooks('afterPDFCreation', $parameters, $this, $action); // Note that $action and $object may have been modified by some hooks
				if ($reshook < 0)
				{
				    $this->error = $hookmanager->error;
				    $this->errors = $hookmanager->errors;
				}

				if (!empty($conf->global->MAIN_UMASK))
				@chmod($file, octdec($conf->global->MAIN_UMASK));

				return 1; // No error
			} else {
				$this->error = $langs->transnoentities("ErrorCanNotCreateDir", $dir);
				return 0;
			}
		} else {
			$this->error = $langs->transnoentities("ErrorConstantNotDefined", "EXP_OUTPUTDIR");
			return 0;
		}
	}

	// phpcs:disable PEAR.NamingConventions.ValidFunctionName.PublicUnderscore
	// phpcs:disable PEAR.NamingConventions.ValidFunctionName.ScopeNotCamelCaps
	/**
	 *	Show total to pay
	 *
<<<<<<< HEAD
	 *	@param	TCPDF		&$pdf            Object PDF
=======
	 *	@param	TCPDF		$pdf            Object PDF
>>>>>>> aa422ce4
	 *	@param  Facture		$object         Object invoice
	 *	@param  int			$deja_regle     Montant deja regle
	 *	@param	int			$posy			Position depart
	 *	@param	Translate	$outputlangs	Objet langs
	 *  @param	int			$totalOrdered	Total ordered
	 *	@return int							Position pour suite
	 */
	protected function _tableau_tot(&$pdf, $object, $deja_regle, $posy, $outputlangs, $totalOrdered)
	{
		// phpcs:enable
		global $conf, $mysoc;

        $sign = 1;

        $default_font_size = pdf_getPDFFontSize($outputlangs);

		$tab2_top = $posy;
		$tab2_hl = 4;
		$pdf->SetFont('', 'B', $default_font_size - 1);

		// Tableau total
		$col1x = $this->posxweightvol - 50; $col2x = $this->posxweightvol;
		/*if ($this->page_largeur < 210) // To work with US executive format
		{
			$col2x-=20;
		}*/
		if (empty($conf->global->RECEPTION_PDF_HIDE_ORDERED)) $largcol2 = ($this->posxqtyordered - $this->posxweightvol);
		else $largcol2 = ($this->posxqtytoship - $this->posxweightvol);

		$useborder = 0;
		$index = 0;

		$totalWeighttoshow = '';
		$totalVolumetoshow = '';

		// Load dim data
		$tmparray = $object->getTotalWeightVolume();
		$totalWeight = $tmparray['weight'];
		$totalVolume = $tmparray['volume'];
		$totalToShip = $tmparray['toship'];


		// Set trueVolume and volume_units not currently stored into database
		if ($object->trueWidth && $object->trueHeight && $object->trueDepth)
		{
		    $object->trueVolume = ($object->trueWidth * $object->trueHeight * $object->trueDepth);
		    $object->volume_units = $object->size_units * 3;
		}

		if ($totalWeight != '') $totalWeighttoshow = showDimensionInBestUnit($totalWeight, 0, "weight", $outputlangs);
		if ($totalVolume != '') $totalVolumetoshow = showDimensionInBestUnit($totalVolume, 0, "volume", $outputlangs);
		if ($object->trueWeight) $totalWeighttoshow = showDimensionInBestUnit($object->trueWeight, $object->weight_units, "weight", $outputlangs);
		if ($object->trueVolume) $totalVolumetoshow = showDimensionInBestUnit($object->trueVolume, $object->volume_units, "volume", $outputlangs);

    	$pdf->SetFillColor(255, 255, 255);
    	$pdf->SetXY($col1x, $tab2_top + $tab2_hl * $index);
    	$pdf->MultiCell($col2x - $col1x, $tab2_hl, $outputlangs->transnoentities("Total"), 0, 'L', 1);

        if (empty($conf->global->RECEPTION_PDF_HIDE_ORDERED))
        {
            $pdf->SetXY($this->posxqtyordered, $tab2_top + $tab2_hl * $index);
        	$pdf->MultiCell($this->posxqtytoship - $this->posxqtyordered, $tab2_hl, $totalOrdered, 0, 'C', 1);
        }

    	$pdf->SetXY($this->posxqtytoship, $tab2_top + $tab2_hl * $index);
    	$pdf->MultiCell($this->posxpuht - $this->posxqtytoship, $tab2_hl, $totalToShip, 0, 'C', 1);

		if (!empty($conf->global->MAIN_PDF_RECEPTION_DISPLAY_AMOUNT_HT)) {
	    	$pdf->SetXY($this->posxpuht, $tab2_top + $tab2_hl * $index);
	    	$pdf->MultiCell($this->posxtotalht - $this->posxpuht, $tab2_hl, '', 0, 'C', 1);

	    	$pdf->SetXY($this->posxtotalht, $tab2_top + $tab2_hl * $index);
	    	$pdf->MultiCell($this->page_largeur - $this->marge_droite - $this->posxtotalht, $tab2_hl, price($object->total_ht, 0, $outputlangs), 0, 'C', 1);
		}

		// Total Weight
		if ($totalWeighttoshow)
		{
    		$pdf->SetXY($this->posxweightvol, $tab2_top + $tab2_hl * $index);
    		$pdf->MultiCell(($this->posxqtyordered - $this->posxweightvol), $tab2_hl, $totalWeighttoshow, 0, 'C', 1);

    		$index++;
		}
		if ($totalVolumetoshow)
		{
    		$pdf->SetXY($this->posxweightvol, $tab2_top + $tab2_hl * $index);
    		$pdf->MultiCell(($this->posxqtyordered - $this->posxweightvol), $tab2_hl, $totalVolumetoshow, 0, 'C', 1);

		    $index++;
		}
		if (!$totalWeighttoshow && !$totalVolumetoshow) $index++;

		$pdf->SetTextColor(0, 0, 0);

		return ($tab2_top + ($tab2_hl * $index));
	}

	// phpcs:disable PEAR.NamingConventions.ValidFunctionName.PublicUnderscore
	/**
	 *   Show table for lines
	 *
<<<<<<< HEAD
	 *   @param		TCPDF		&$pdf     		Object PDF
=======
	 *   @param		TCPDF		$pdf     		Object PDF
>>>>>>> aa422ce4
	 *   @param		string		$tab_top		Top position of table
	 *   @param		string		$tab_height		Height of table (rectangle)
	 *   @param		int			$nexY			Y
	 *   @param		Translate	$outputlangs	Langs object
	 *   @param		int			$hidetop		Hide top bar of array
	 *   @param		int			$hidebottom		Hide bottom bar of array
	 *   @return	void
	 */
	protected function _tableau(&$pdf, $tab_top, $tab_height, $nexY, $outputlangs, $hidetop = 0, $hidebottom = 0)
	{
		global $conf;

		// Force to disable hidetop and hidebottom
		$hidebottom = 0;
		if ($hidetop) $hidetop = -1;

		$default_font_size = pdf_getPDFFontSize($outputlangs);

		// Amount in (at tab_top - 1)
		$pdf->SetTextColor(0, 0, 0);
		$pdf->SetFont('', '', $default_font_size - 2);

		// Output Rect
		$this->printRect($pdf, $this->marge_gauche, $tab_top, $this->page_largeur - $this->marge_gauche - $this->marge_droite, $tab_height, $hidetop, $hidebottom); // Rect takes a length in 3rd parameter and 4th parameter

		$pdf->SetDrawColor(128, 128, 128);
		$pdf->SetFont('', '', $default_font_size - 1);

		if (empty($hidetop))
		{
			$pdf->line($this->marge_gauche, $tab_top + 5, $this->page_largeur - $this->marge_droite, $tab_top + 5);

			$pdf->SetXY($this->posxdesc - 1, $tab_top + 1);
			$pdf->MultiCell($this->posxqtyordered - $this->posxdesc, 2, $outputlangs->transnoentities("Description"), '', 'L');
		}

		$pdf->line($this->posxweightvol - 1, $tab_top, $this->posxweightvol - 1, $tab_top + $tab_height);
		if (empty($hidetop))
		{
			$pdf->SetXY($this->posxweightvol - 1, $tab_top + 1);
			$pdf->MultiCell(($this->posxqtyordered - $this->posxweightvol), 2, $outputlangs->transnoentities("WeightVolShort"), '', 'C');
		}

        if (empty($conf->global->RECEPTION_PDF_HIDE_ORDERED))
        {
            $pdf->line($this->posxqtyordered - 1, $tab_top, $this->posxqtyordered - 1, $tab_top + $tab_height);
    		if (empty($hidetop))
    		{
    			$pdf->SetXY($this->posxqtyordered - 1, $tab_top + 1);
    			$pdf->MultiCell(($this->posxqtytoship - $this->posxqtyordered), 2, $outputlangs->transnoentities("QtyOrdered"), '', 'C');
    		}
        }

		$pdf->line($this->posxqtytoship - 1, $tab_top, $this->posxqtytoship - 1, $tab_top + $tab_height);
		if (empty($hidetop))
		{
			$pdf->SetXY($this->posxqtytoship, $tab_top + 1);
			$pdf->MultiCell(($this->posxpuht - $this->posxqtytoship), 2, $outputlangs->transnoentities("QtyToReceive"), '', 'C');
		}

		if (!empty($conf->global->MAIN_PDF_RECEPTION_DISPLAY_AMOUNT_HT)) {
			$pdf->line($this->posxpuht - 1, $tab_top, $this->posxpuht - 1, $tab_top + $tab_height);
			if (empty($hidetop))
			{
				$pdf->SetXY($this->posxpuht - 1, $tab_top + 1);
				$pdf->MultiCell(($this->posxtotalht - $this->posxpuht), 2, $outputlangs->transnoentities("PriceUHT"), '', 'C');
			}

			$pdf->line($this->posxtotalht - 1, $tab_top, $this->posxtotalht - 1, $tab_top + $tab_height);
			if (empty($hidetop))
			{
				$pdf->SetXY($this->posxtotalht - 1, $tab_top + 1);
				$pdf->MultiCell(($this->page_largeur - $this->marge_droite - $this->posxtotalht), 2, $outputlangs->transnoentities("TotalHT"), '', 'C');
			}
		}
	}

	// phpcs:disable PEAR.NamingConventions.ValidFunctionName.PublicUnderscore
	/**
	 *  Show top header of page.
	 *
<<<<<<< HEAD
	 *  @param	TCPDF		&$pdf     		Object PDF
=======
	 *  @param	TCPDF		$pdf     		Object PDF
>>>>>>> aa422ce4
	 *  @param  Object		$object     	Object to show
	 *  @param  int	    	$showaddress    0=no, 1=yes
	 *  @param  Translate	$outputlangs	Object lang for output
	 *  @return	void
	 */
	protected function _pagehead(&$pdf, $object, $showaddress, $outputlangs)
	{
		global $conf, $langs, $mysoc;

		$langs->load("orders");

		$default_font_size = pdf_getPDFFontSize($outputlangs);

		pdf_pagehead($pdf, $outputlangs, $this->page_hauteur);

		// Show Draft Watermark
		if ($object->statut == 0 && (!empty($conf->global->RECEPTION_DRAFT_WATERMARK)))
		{
            		pdf_watermark($pdf, $outputlangs, $this->page_hauteur, $this->page_largeur, 'mm', $conf->global->RECEPTION_DRAFT_WATERMARK);
		}

		//Prepare la suite
		$pdf->SetTextColor(0, 0, 60);
		$pdf->SetFont('', 'B', $default_font_size + 3);

		$w = 110;

		$posy = $this->marge_haute;
		$posx = $this->page_largeur - $this->marge_droite - $w;

		$pdf->SetXY($this->marge_gauche, $posy);

		// Logo
		$logo = $conf->mycompany->dir_output.'/logos/'.$this->emetteur->logo;
		if ($this->emetteur->logo)
		{
			if (is_readable($logo))
			{
			    $height = pdf_getHeightForLogo($logo);
			    $pdf->Image($logo, $this->marge_gauche, $posy, 0, $height); // width=0 (auto)
			} else {
				$pdf->SetTextColor(200, 0, 0);
				$pdf->SetFont('', 'B', $default_font_size - 2);
				$pdf->MultiCell($w, 3, $outputlangs->transnoentities("ErrorLogoFileNotFound", $logo), 0, 'L');
				$pdf->MultiCell($w, 3, $outputlangs->transnoentities("ErrorGoToGlobalSetup"), 0, 'L');
			}
		} else {
			$text = $this->emetteur->name;
			$pdf->MultiCell($w, 4, $outputlangs->convToOutputCharset($text), 0, 'L');
		}

		// Show barcode
		if (!empty($conf->barcode->enabled))
		{
			$posx = 105;
		} else {
			$posx = $this->marge_gauche + 3;
		}
		//$pdf->Rect($this->marge_gauche, $this->marge_haute, $this->page_largeur-$this->marge_gauche-$this->marge_droite, 30);
		if (!empty($conf->barcode->enabled))
		{
			// TODO Build code bar with function writeBarCode of barcode module for reception ref $object->ref
			//$pdf->SetXY($this->marge_gauche+3, $this->marge_haute+3);
			//$pdf->Image($logo,10, 5, 0, 24);
		}

		$pdf->SetDrawColor(128, 128, 128);
		if (!empty($conf->barcode->enabled))
		{
			// TODO Build code bar with function writeBarCode of barcode module for reception ref $object->ref
			//$pdf->SetXY($this->marge_gauche+3, $this->marge_haute+3);
			//$pdf->Image($logo,10, 5, 0, 24);
		}


		$posx = $this->page_largeur - $w - $this->marge_droite;
		$posy = $this->marge_haute;

		$pdf->SetFont('', 'B', $default_font_size + 2);
		$pdf->SetXY($posx, $posy);
		$pdf->SetTextColor(0, 0, 60);
		$title = $outputlangs->transnoentities("ReceptionSheet");
		$pdf->MultiCell($w, 4, $title, '', 'R');

		$pdf->SetFont('', '', $default_font_size + 1);

		$posy += 5;

		$pdf->SetXY($posx, $posy);
		$pdf->SetTextColor(0, 0, 60);
		$pdf->MultiCell($w, 4, $outputlangs->transnoentities("RefReception")." : ".$object->ref, '', 'R');

		// Date planned delivery
		if (!empty($object->date_delivery))
		{
    			$posy += 4;
    			$pdf->SetXY($posx, $posy);
    			$pdf->SetTextColor(0, 0, 60);
    			$pdf->MultiCell($w, 4, $outputlangs->transnoentities("DateDeliveryPlanned")." : ".dol_print_date($object->date_delivery, "day", false, $outputlangs, true), '', 'R');
		}

		if (!empty($object->thirdparty->code_fournisseur))
		{
			$posy += 4;
			$pdf->SetXY($posx, $posy);
			$pdf->SetTextColor(0, 0, 60);
			$pdf->MultiCell($w, 3, $outputlangs->transnoentities("SupplierCode")." : ".$outputlangs->transnoentities($object->thirdparty->code_fournisseur), '', 'R');
		}


		$pdf->SetFont('', '', $default_font_size + 3);
		$Yoff = 25;

		// Add list of linked orders
		$origin = $object->origin;
		$origin_id = $object->origin_id;

	    // TODO move to external function
		if (!empty($conf->fournisseur->enabled))     // commonly $origin='commande'
		{
			$outputlangs->load('orders');

			$classname = 'CommandeFournisseur';
			$linkedobject = new $classname($this->db);
			$result = $linkedobject->fetch($origin_id);
			if ($result >= 0)
			{
			    //$linkedobject->fetchObjectLinked()   Get all linked object to the $linkedobject (commonly order) into $linkedobject->linkedObjects

				$pdf->SetFont('', '', $default_font_size - 2);
				$text = $linkedobject->ref;
				if ($linkedobject->ref_client) $text .= ' ('.$linkedobject->ref_client.')';
				$Yoff = $Yoff + 8;
				$pdf->SetXY($this->page_largeur - $this->marge_droite - $w, $Yoff);
				$pdf->MultiCell($w, 2, $outputlangs->transnoentities("RefOrder")." : ".$outputlangs->transnoentities($text), 0, 'R');
				$Yoff = $Yoff + 3;
				$pdf->SetXY($this->page_largeur - $this->marge_droite - $w, $Yoff);
				$pdf->MultiCell($w, 2, $outputlangs->transnoentities("OrderDate")." : ".dol_print_date($linkedobject->date, "day", false, $outputlangs, true), 0, 'R');
			}
		}

		if ($showaddress)
		{
			// Sender properties
			$carac_emetteur = '';
		 	// Add internal contact of origin element if defined
			$arrayidcontact = array();
			if (!empty($origin) && is_object($object->$origin)) $arrayidcontact = $object->$origin->getIdContact('internal', 'SALESREPFOLL');
			if (empty($arrayidcontact)) $arrayidcontact = $object->$origin->getIdContact('internal', 'SHIPPING');
		 	if (count($arrayidcontact) > 0)
		 	{
		 		$object->fetch_user(reset($arrayidcontact));
		 		$carac_emetteur .= ($carac_emetteur ? "\n" : '').$outputlangs->transnoentities("Name").": ".$outputlangs->convToOutputCharset($object->user->getFullName($outputlangs))."\n";
		 	}

		 	$carac_emetteur .= pdf_build_address($outputlangs, $this->emetteur, $object->thirdparty);

			// Show sender
			$posy = !empty($conf->global->MAIN_PDF_USE_ISO_LOCATION) ? 40 : 42;
			$posx = $this->marge_gauche;
			if (!empty($conf->global->MAIN_INVERT_SENDER_RECIPIENT)) $posx = $this->page_largeur - $this->marge_droite - 80;

			$hautcadre = !empty($conf->global->MAIN_PDF_USE_ISO_LOCATION) ? 38 : 40;
			$widthrecbox = !empty($conf->global->MAIN_PDF_USE_ISO_LOCATION) ? 92 : 82;

			// Show sender frame
			$pdf->SetTextColor(0, 0, 0);
			$pdf->SetFont('', '', $default_font_size - 2);
			$pdf->SetXY($posx, $posy - 5);
			$pdf->MultiCell(66, 5, $outputlangs->transnoentities("Sender").":", 0, 'L');
			$pdf->SetXY($posx, $posy);
			$pdf->SetFillColor(230, 230, 230);
			$pdf->MultiCell($widthrecbox, $hautcadre, "", 0, 'R', 1);
			$pdf->SetTextColor(0, 0, 60);
			$pdf->SetFillColor(255, 255, 255);

			// If RECEPTION contact defined, we use it
			$usecontact = false;
			$arrayidcontact = $object->$origin->getIdContact('external', 'SHIPPING');

			if (count($arrayidcontact) > 0)
			{
				$usecontact = true;
				$result = $object->fetch_contact($arrayidcontact[0]);
			}

			//Recipient name
			// On peut utiliser le nom de la societe du contact
			if ($usecontact && !empty($conf->global->MAIN_USE_COMPANY_NAME_OF_CONTACT)) {
				$thirdparty = $object->contact;
			} else {
				$thirdparty = $object->thirdparty;
			}

			$carac_client_name = pdfBuildThirdpartyName($thirdparty, $outputlangs);

			$carac_client = pdf_build_address($outputlangs, $this->emetteur, $object->thirdparty, (!empty($object->contact) ? $object->contact : null), $usecontact, 'targetwithdetails', $object);

				// Show recipient name
			$pdf->SetXY($posx + 2, $posy + 3);
			$pdf->SetFont('', 'B', $default_font_size);
			$pdf->MultiCell($widthrecbox - 2, 4, $carac_client_name, 0, 'L');

			$posy = $pdf->getY();

			// Show recipient information
			$pdf->SetFont('', '', $default_font_size - 1);
			$pdf->SetXY($posx + 2, $posy);
			$pdf->MultiCell($widthrecbox - 2, 4, $carac_client, 0, 'L');

			// Show recipient
			$widthrecbox = !empty($conf->global->MAIN_PDF_USE_ISO_LOCATION) ? 92 : 100;
			if ($this->page_largeur < 210) $widthrecbox = 84; // To work with US executive format
			$posy = !empty($conf->global->MAIN_PDF_USE_ISO_LOCATION) ? 40 : 42;
			$posx = $this->page_largeur - $this->marge_droite - $widthrecbox;
			if (!empty($conf->global->MAIN_INVERT_SENDER_RECIPIENT)) $posx = $this->marge_gauche;

			// Show recipient frame
			$pdf->SetTextColor(0, 0, 0);
			$pdf->SetFont('', '', $default_font_size - 2);
			$pdf->SetXY($posx + 2, $posy - 5);
			$pdf->MultiCell($widthrecbox, 5, $outputlangs->transnoentities("Recipient").":", 0, 'L');
			$pdf->Rect($posx, $posy, $widthrecbox, $hautcadre);



			// Show sender name
			$pdf->SetXY($posx + 2, $posy + 3);
			$pdf->SetFont('', 'B', $default_font_size);
			$pdf->MultiCell($widthrecbox, 2, $outputlangs->convToOutputCharset($this->emetteur->name), 0, 'L');
			$posy = $pdf->getY();

			// Show sender information
			$pdf->SetXY($posx + 2, $posy);
			$pdf->SetFont('', '', $default_font_size - 1);
			$pdf->MultiCell($widthrecbox, 4, $carac_emetteur, 0, 'L');
		}

		$pdf->SetTextColor(0, 0, 0);
	}

	// phpcs:disable PEAR.NamingConventions.ValidFunctionName.PublicUnderscore
	/**
	 *   	Show footer of page. Need this->emetteur object
     *
<<<<<<< HEAD
	 *   	@param	TCPDF		&$pdf     			PDF
=======
	 *   	@param	TCPDF		$pdf     			PDF
>>>>>>> aa422ce4
	 * 		@param	Object		$object				Object to show
	 *      @param	Translate	$outputlangs		Object lang for output
	 *      @param	int			$hidefreetext		1=Hide free text
	 *      @return	int								Return height of bottom margin including footer text
	 */
	protected function _pagefoot(&$pdf, $object, $outputlangs, $hidefreetext = 0)
	{
		global $conf;
		$showdetails = $conf->global->MAIN_GENERATE_DOCUMENTS_SHOW_FOOT_DETAILS;
		return pdf_pagefoot($pdf, $outputlangs, 'RECEPTION_FREE_TEXT', $this->emetteur, $this->marge_basse, $this->marge_gauche, $this->page_hauteur, $object, $showdetails, $hidefreetext);
	}
}<|MERGE_RESOLUTION|>--- conflicted
+++ resolved
@@ -573,11 +573,7 @@
 	/**
 	 *	Show total to pay
 	 *
-<<<<<<< HEAD
-	 *	@param	TCPDF		&$pdf            Object PDF
-=======
 	 *	@param	TCPDF		$pdf            Object PDF
->>>>>>> aa422ce4
 	 *	@param  Facture		$object         Object invoice
 	 *	@param  int			$deja_regle     Montant deja regle
 	 *	@param	int			$posy			Position depart
@@ -679,11 +675,7 @@
 	/**
 	 *   Show table for lines
 	 *
-<<<<<<< HEAD
-	 *   @param		TCPDF		&$pdf     		Object PDF
-=======
 	 *   @param		TCPDF		$pdf     		Object PDF
->>>>>>> aa422ce4
 	 *   @param		string		$tab_top		Top position of table
 	 *   @param		string		$tab_height		Height of table (rectangle)
 	 *   @param		int			$nexY			Y
@@ -765,11 +757,7 @@
 	/**
 	 *  Show top header of page.
 	 *
-<<<<<<< HEAD
-	 *  @param	TCPDF		&$pdf     		Object PDF
-=======
 	 *  @param	TCPDF		$pdf     		Object PDF
->>>>>>> aa422ce4
 	 *  @param  Object		$object     	Object to show
 	 *  @param  int	    	$showaddress    0=no, 1=yes
 	 *  @param  Translate	$outputlangs	Object lang for output
@@ -1015,11 +1003,7 @@
 	/**
 	 *   	Show footer of page. Need this->emetteur object
      *
-<<<<<<< HEAD
-	 *   	@param	TCPDF		&$pdf     			PDF
-=======
 	 *   	@param	TCPDF		$pdf     			PDF
->>>>>>> aa422ce4
 	 * 		@param	Object		$object				Object to show
 	 *      @param	Translate	$outputlangs		Object lang for output
 	 *      @param	int			$hidefreetext		1=Hide free text
