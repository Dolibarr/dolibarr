<?php
/* Copyright (C) 2018	   Quentin Vial-Gouteyron   <quentin.vial-gouteyron@atm-consulting.fr>
 * Copyright (C) 2023-2024  Frédéric France          <frederic.france@free.fr>
 * Copyright (C) 2024		MDW							<mdeweerd@users.noreply.github.com>
 *
 * This program is free software; you can redistribute it and/or modify
 * it under the terms of the GNU General Public License as published by
 * the Free Software Foundation; either version 3 of the License, or
 * (at your option) any later version.
 *
 * This program is distributed in the hope that it will be useful,
 * but WITHOUT ANY WARRANTY; without even the implied warranty of
 * MERCHANTABILITY or FITNESS FOR A PARTICULAR PURPOSE.  See the
 * GNU General Public License for more details.
 *
 * You should have received a copy of the GNU General Public License
 * along with this program. If not, see <https://www.gnu.org/licenses/>.
 * or see https://www.gnu.org/
 */

/**
 *	\file       htdocs/core/modules/reception/doc/pdf_squille.modules.php
 *	\ingroup    reception
 *	\brief      Fichier de la class permettant de generer les bordereaux envoi au modele Squille
 */

require_once DOL_DOCUMENT_ROOT.'/core/modules/reception/modules_reception.php';
require_once DOL_DOCUMENT_ROOT.'/core/lib/company.lib.php';
require_once DOL_DOCUMENT_ROOT.'/core/lib/pdf.lib.php';


/**
 *	Class permettant de generer les borderaux envoi au modele Squille
 */
class pdf_squille extends ModelePdfReception
{
	/**
<<<<<<< HEAD
	 * @var string Dolibarr version of the loaded document
=======
	 * @var string Version, possible values are: 'development', 'experimental', 'dolibarr', 'dolibarr_deprecated' or a version string like 'x.y.z'''|'development'|'dolibarr'|'experimental' Dolibarr version of the loaded document
>>>>>>> cc80841a
	 */
	public $version = 'dolibarr';

	/**
	 * @var int posx weight vol
	 */
	public $posxweightvol;

	/**
	 * @var int posx qty ordered
	 */
	public $posxqtyordered;

	/**
	 * @var int posx qty to ship
	 */
	public $posxqtytoship;

	/**
	 * @var int posx totalht
	 */
	public $posxtotalht;


	/**
	 *	Constructor
	 *
	 *	@param	DoliDB	$db		Database handler
	 */
	public function __construct(DoliDB $db)
	{
		global $conf, $langs, $mysoc;

		$this->db = $db;
		$this->name = "squille";
		$this->description = $langs->trans("DocumentModelStandardPDF");

		$this->type = 'pdf';
		$formatarray = pdf_getFormat();
		$this->page_largeur = $formatarray['width'];
		$this->page_hauteur = $formatarray['height'];
		$this->format = array($this->page_largeur, $this->page_hauteur);
		$this->marge_gauche = getDolGlobalInt('MAIN_PDF_MARGIN_LEFT', 10);
		$this->marge_droite = getDolGlobalInt('MAIN_PDF_MARGIN_RIGHT', 10);
		$this->marge_haute = getDolGlobalInt('MAIN_PDF_MARGIN_TOP', 10);
		$this->marge_basse = getDolGlobalInt('MAIN_PDF_MARGIN_BOTTOM', 10);

		$this->option_logo = 1; // Display logo
		$this->option_draft_watermark = 1; // Support add of a watermark on drafts
		$this->watermark = '';

		// Get source company
		$this->emetteur = $mysoc;
		if (!$this->emetteur->country_code) {
			$this->emetteur->country_code = substr($langs->defaultlang, -2); // By default if not defined
		}

		// Define position of columns
		$this->posxdesc = $this->marge_gauche + 1;
		$this->posxweightvol = $this->page_largeur - $this->marge_droite - 78;
		$this->posxqtyordered = $this->page_largeur - $this->marge_droite - 56;
		$this->posxqtytoship = $this->page_largeur - $this->marge_droite - 28;
		$this->posxpuht = $this->page_largeur - $this->marge_droite;

		if (getDolGlobalString('MAIN_PDF_RECEPTION_DISPLAY_AMOUNT_HT')) {
			$this->posxweightvol = $this->page_largeur - $this->marge_droite - 118;
			$this->posxqtyordered = $this->page_largeur - $this->marge_droite - 96;
			$this->posxqtytoship = $this->page_largeur - $this->marge_droite - 68;
			$this->posxpuht = $this->page_largeur - $this->marge_droite - 40;
			$this->posxtotalht = $this->page_largeur - $this->marge_droite - 20;
		}

		$this->posxpicture = $this->posxweightvol - getDolGlobalInt('MAIN_DOCUMENTS_WITH_PICTURE_WIDTH', 20); // width of images

		// To work with US executive format
		if ($this->page_largeur < 210) {
			$this->posxweightvol -= 20;
			$this->posxpicture -= 20;
			$this->posxqtyordered -= 20;
			$this->posxqtytoship -= 20;
		}

		if (getDolGlobalString('RECEPTION_PDF_HIDE_ORDERED')) {
			$this->posxweightvol += ($this->posxqtytoship - $this->posxqtyordered);
			$this->posxpicture += ($this->posxqtytoship - $this->posxqtyordered);
			$this->posxqtyordered = $this->posxqtytoship;
		}
	}

	// phpcs:disable PEAR.NamingConventions.ValidFunctionName.ScopeNotCamelCaps
	/**
	 *	Function to build pdf onto disk
	 *
<<<<<<< HEAD
	 *	@param		Reception	$object			Object reception to generate (or id if old method)
	 *	@param		Translate	$outputlangs		Lang output object
=======
	 *	@param		Reception	$object				Object reception to generate (or id if old method)
	 *  @param		Translate	$outputlangs		Lang output object
>>>>>>> cc80841a
	 *  @param		string		$srctemplatepath	Full path of source filename for generator using a template file
	 *  @param		int<0,1>	$hidedetails		Do not show line details
	 *  @param		int<0,1>	$hidedesc			Do not show desc
	 *  @param		int<0,1>	$hideref			Do not show ref
	 *  @return		int<-1,1>						1 if OK, <=0 if KO
	 */
	public function write_file($object, $outputlangs, $srctemplatepath = '', $hidedetails = 0, $hidedesc = 0, $hideref = 0)
	{
		// phpcs:enable
		global $user, $conf, $langs, $hookmanager;

		$object->fetch_thirdparty();

		if (!is_object($outputlangs)) {
			$outputlangs = $langs;
		}
		// For backward compatibility with FPDF, force output charset to ISO, because FPDF expect text to be encoded in ISO
		if (getDolGlobalString('MAIN_USE_FPDF')) {
			$outputlangs->charset_output = 'ISO-8859-1';
		}

		$outputlangs->loadLangs(array("main", "dict", "companies", "bills", "products", "propal", "deliveries", "receptions", "productbatch", "sendings"));

		// Show Draft Watermark
		if ($object->status == $object::STATUS_DRAFT && (getDolGlobalString('RECEPTION_DRAFT_WATERMARK'))) {
			$this->watermark = getDolGlobalString('RECEPTION_DRAFT_WATERMARK');
		}

		$nblines = count($object->lines);

		// Loop on each lines to detect if there is at least one image to show
		$realpatharray = array();
		if (getDolGlobalString('MAIN_GENERATE_SHIPMENT_WITH_PICTURE')) {
			$objphoto = new Product($this->db);

			for ($i = 0; $i < $nblines; $i++) {
				if (empty($object->lines[$i]->fk_product)) {
					continue;
				}

				$objphoto = new Product($this->db);
				$objphoto->fetch($object->lines[$i]->fk_product);

				if (getDolGlobalInt('PRODUCT_USE_OLD_PATH_FOR_PHOTO')) {
					$pdir = get_exdir($object->lines[$i]->fk_product, 2, 0, 0, $objphoto, 'product').$object->lines[$i]->fk_product."/photos/";
					$dir = $conf->product->dir_output.'/'.$pdir;
				} else {
					$pdir = get_exdir(0, 2, 0, 0, $objphoto, 'product');
					$dir = $conf->product->dir_output.'/'.$pdir;
				}

				$realpath = '';

				foreach ($objphoto->liste_photos($dir, 1) as $key => $obj) {
					if (!getDolGlobalInt('CAT_HIGH_QUALITY_IMAGES')) {
						// If CAT_HIGH_QUALITY_IMAGES not defined, we use thumb if defined and then original photo
						if ($obj['photo_vignette']) {
							$filename = $obj['photo_vignette'];
						} else {
							$filename = $obj['photo'];
						}
					} else {
						$filename = $obj['photo'];
					}

					$realpath = $dir.$filename;
					break;
				}

				if ($realpath) {
					$realpatharray[$i] = $realpath;
				}
			}
		}

		if (count($realpatharray) == 0) {
			$this->posxpicture = $this->posxweightvol;
		}

		if ($conf->reception->dir_output) {
			// Definition de $dir et $file
			if ($object->specimen) {
				$dir = $conf->reception->dir_output;
				$file = $dir."/SPECIMEN.pdf";
			} else {
				$rcpref = dol_sanitizeFileName($object->ref);
				$dir = $conf->reception->dir_output."/".$rcpref;
				$file = $dir."/".$rcpref.".pdf";
			}

			if (!file_exists($dir)) {
				if (dol_mkdir($dir) < 0) {
					$this->error = $langs->transnoentities("ErrorCanNotCreateDir", $dir);
					return 0;
				}
			}

			if (file_exists($dir)) {
				// Add pdfgeneration hook
				if (!is_object($hookmanager)) {
					include_once DOL_DOCUMENT_ROOT.'/core/class/hookmanager.class.php';
					$hookmanager = new HookManager($this->db);
				}
				$hookmanager->initHooks(array('pdfgeneration'));
				$parameters = array('file' => $file, 'object' => $object, 'outputlangs' => $outputlangs);
				global $action;
				$reshook = $hookmanager->executeHooks('beforePDFCreation', $parameters, $object, $action); // Note that $action and $object may have been modified by some hooks

				// Set nblines with the new facture lines content after hook
				$nblines = count($object->lines);

				$pdf = pdf_getInstance($this->format);
				$default_font_size = pdf_getPDFFontSize($outputlangs);
				$heightforinfotot = 8; // Height reserved to output the info and total part
				$heightforfreetext = getDolGlobalInt('MAIN_PDF_FREETEXT_HEIGHT', 5); // Height reserved to output the free text on last page
				$heightforfooter = $this->marge_basse + 8; // Height reserved to output the footer (value include bottom margin)
				$pdf->SetAutoPageBreak(1, 0);

				if (class_exists('TCPDF')) {
					$pdf->setPrintHeader(false);
					$pdf->setPrintFooter(false);
				}
				$pdf->SetFont(pdf_getPDFFont($outputlangs));
				// Set path to the background PDF File
				if (!getDolGlobalString('MAIN_DISABLE_FPDI') && getDolGlobalString('MAIN_ADD_PDF_BACKGROUND')) {
					$pagecount = $pdf->setSourceFile($conf->mycompany->dir_output.'/' . getDolGlobalString('MAIN_ADD_PDF_BACKGROUND'));
					$tplidx = $pdf->importPage(1);
				}

				$pdf->Open();
				$pagenb = 0;
				$pdf->SetDrawColor(128, 128, 128);

				if (method_exists($pdf, 'AliasNbPages')) {
					$pdf->AliasNbPages();  // @phan-suppress-current-line PhanUndeclaredMethod
				}

				$pdf->SetTitle($outputlangs->convToOutputCharset($object->ref));
				$pdf->SetSubject($outputlangs->transnoentities("Reception"));
				$pdf->SetCreator("Dolibarr ".DOL_VERSION);
				$pdf->SetAuthor($outputlangs->convToOutputCharset($user->getFullName($outputlangs)));
				$pdf->SetKeyWords($outputlangs->convToOutputCharset($object->ref)." ".$outputlangs->transnoentities("Reception"));
				if (getDolGlobalString('MAIN_DISABLE_PDF_COMPRESSION')) {
					$pdf->SetCompression(false);
				}

				// @phan-suppress-next-line PhanPluginSuspiciousParamOrder
				$pdf->SetMargins($this->marge_gauche, $this->marge_haute, $this->marge_droite); // Left, Top, Right

				// New page
				$pdf->AddPage();
				if (!empty($tplidx)) {
					$pdf->useTemplate($tplidx);
				}
				$pagenb++;
				$this->_pagehead($pdf, $object, 1, $outputlangs);
				$pdf->SetFont('', '', $default_font_size - 1);
				$pdf->MultiCell(0, 3, ''); // Set interline to 3
				$pdf->SetTextColor(0, 0, 0);

				$tab_top = 90;	// position of top tab
				$tab_top_newpage = (!getDolGlobalInt('MAIN_PDF_DONOTREPEAT_HEAD') ? 42 : 10);

				$tab_height = $this->page_hauteur - $tab_top - $heightforfooter - $heightforfreetext;

				// Incoterm
				$height_incoterms = 0;
				if (isModEnabled('incoterm')) {
					$desc_incoterms = $object->getIncotermsForPDF();

					if ($desc_incoterms) {
						$tab_top -= 2;

						$pdf->SetFont('', '', $default_font_size - 1);
						$pdf->writeHTMLCell(190, 3, $this->posxdesc - 1, $tab_top - 1, dol_htmlentitiesbr($desc_incoterms), 0, 1);
						$nexY = $pdf->GetY();
						$height_incoterms = $nexY - $tab_top;

						// Rect takes a length in 3rd parameter
						$pdf->SetDrawColor(192, 192, 192);
						$pdf->Rect($this->marge_gauche, $tab_top - 1, $this->page_largeur - $this->marge_gauche - $this->marge_droite, $height_incoterms + 1);

						$tab_top = $nexY + 6;
						$height_incoterms += 4;
					}
				}

				// Public note and Tracking code
				if (!empty($object->note_public) || !empty($object->tracking_number)) {
					$tab_top_alt = $tab_top;

					//$tab_top_alt += 1;

					// Tracking number
					if (!empty($object->tracking_number)) {
						$pdf->SetFont('', 'B', $default_font_size - 2);
						$pdf->writeHTMLCell(60, 4, $this->posxdesc - 1, $tab_top - 1, $outputlangs->transnoentities("TrackingNumber")." : ".$object->tracking_number, 0, 1, false, true, 'L');
						$tab_top_alt = $pdf->GetY();

						$object->getUrlTrackingStatus($object->tracking_number);
						if (!empty($object->tracking_url)) {
							if ($object->reception_method_id > 0) {
								// Get code using getLabelFromKey
								$code = $outputlangs->getLabelFromKey($this->db, $object->shipment_method_id, 'c_shipment_mode', 'rowid', 'code');
								$label = '';
								if ($object->tracking_url != $object->tracking_number) {
									$label .= $outputlangs->trans("LinkToTrackYourPackage")."<br>";
								}
								$label .= $outputlangs->trans("ReceptionMethod").": ".$outputlangs->trans("ReceptionMethod".strtoupper($code));
								//var_dump($object->tracking_url != $object->tracking_number);exit;
								if ($object->tracking_url != $object->tracking_number) {
									$label .= " : ";
									$label .= $object->tracking_url;
								}
								$pdf->SetFont('', 'B', $default_font_size - 2);
								$pdf->writeHTMLCell(60, 4, $this->posxdesc - 1, $tab_top_alt, $label, 0, 1, false, true, 'L');

								$tab_top_alt = $pdf->GetY();
							}
						}
					}

					// Notes
					if (!empty($object->note_public)) {
						$pdf->SetFont('', '', $default_font_size - 1); // Dans boucle pour gerer multi-page
						$pdf->writeHTMLCell(190, 3, $this->posxdesc - 1, $tab_top_alt, dol_htmlentitiesbr($object->note_public), 0, 1);
					}

					$nexY = $pdf->GetY();
					$height_note = $nexY - $tab_top;

					// Rect takes a length in 3rd parameter
					$pdf->SetDrawColor(192, 192, 192);
					$pdf->Rect($this->marge_gauche, $tab_top - 1, $this->page_largeur - $this->marge_gauche - $this->marge_droite, $height_note + 1);

					$tab_height -= $height_note;
					$tab_top = $nexY + 6;
				} else {
					$height_note = 0;
				}

				// Show barcode
				$height_barcode = 0;
				//$pdf->Rect($this->marge_gauche, $this->marge_haute, $this->page_largeur-$this->marge_gauche-$this->marge_droite, 30);
				if (isModEnabled('barcode') && getDolGlobalString('BARCODE_ON_RECEPTION_PDF')) {
					require_once DOL_DOCUMENT_ROOT.'/core/modules/barcode/doc/tcpdfbarcode.modules.php';

					$encoding = 'QRCODE';
					$module = new modTcpdfbarcode();
					$barcode_path = '';
					$result = 0;
					if ($module->encodingIsSupported($encoding)) {
						$result = $module->writeBarCode($object->ref, $encoding);

						// get path of qrcode image
						$newcode = $object->ref;
						if (!preg_match('/^\w+$/', $newcode) || dol_strlen($newcode) > 32) {
							$newcode = dol_hash($newcode, 'md5');
						}
						$barcode_path = $conf->barcode->dir_temp . '/barcode_' . $newcode . '_' . $encoding . '.png';
					}

					if ($result > 0) {
						$tab_top -= 2;

						$pdf->Image($barcode_path, $this->marge_gauche, $tab_top, 20, 20);

						$nexY = $pdf->GetY();
						$height_barcode = 20;

						$tab_top += 22;
					} else {
						$this->error = 'Failed to generate barcode';
					}
				}

				$iniY = $tab_top + 7;
				$curY = $tab_top + 7;
				$nexY = $tab_top + 7;
				$fk_commandefourndet = 0;
				$totalOrdered = 0;
				$totalAmount = 0;

				// Loop on each lines
				for ($i = 0; $i < $nblines; $i++) {
					$curY = $nexY;
					$pdf->SetFont('', '', $default_font_size - 1); // Into loop to work with multipage
					$pdf->SetTextColor(0, 0, 0);

					// Define size of image if we need it
					$imglinesize = array();
					if (!empty($realpatharray[$i])) {
						$imglinesize = pdf_getSizeForImage($realpatharray[$i]);
					}

					$pdf->setTopMargin($tab_top_newpage);
					$pdf->setPageOrientation('', 1, $heightforfooter + $heightforfreetext + $heightforinfotot); // The only function to edit the bottom margin of current page to set it.
					$pageposbefore = $pdf->getPage();

					$showpricebeforepagebreak = 1;
					$posYAfterImage = 0;
					$posYAfterDescription = 0;

					// We start with Photo of product line
					if (isset($imglinesize['width']) && isset($imglinesize['height']) && ($curY + $imglinesize['height']) > ($this->page_hauteur - ($heightforfooter + $heightforfreetext + $heightforinfotot))) {	// If photo too high, we moved completely on new page
						$pdf->AddPage('', '', true);
						if (!empty($tplidx)) {
							$pdf->useTemplate($tplidx);
						}
						if (!getDolGlobalInt('MAIN_PDF_DONOTREPEAT_HEAD')) {
							$this->_pagehead($pdf, $object, 0, $outputlangs);
						}
						$pdf->setPage($pageposbefore + 1);

						$curY = $tab_top_newpage;

						// Allows data in the first page if description is long enough to break in multiples pages
						if (getDolGlobalString('MAIN_PDF_DATA_ON_FIRST_PAGE')) {
							$showpricebeforepagebreak = 1;
						} else {
							$showpricebeforepagebreak = 0;
						}
					}

					if (isset($imglinesize['width']) && isset($imglinesize['height'])) {
						$curX = $this->posxpicture - 1;
						$pdf->Image($realpatharray[$i], $curX + (($this->posxweightvol - $this->posxpicture - $imglinesize['width']) / 2), $curY, $imglinesize['width'], $imglinesize['height'], '', '', '', 2, 300); // Use 300 dpi
						// $pdf->Image does not increase value return by getY, so we save it manually
						$posYAfterImage = $curY + $imglinesize['height'];
					}

					// Description of product line
					$curX = $this->posxdesc - 1;

					// The desc of line is not store into reception, so we force it to the value of product.
					/*
					if (empty($object->lines[0]->desc)) {
						// TODO We must get value from fk_commendefourndet
						$sqldesc = 'SELECT description FROM '.MAIN_DB_PREFIX.' WHERE rowid = '.((int) $object->lines[0]->fk_commandefourndet);
						$resqldesc = $this->db->query($sqldesc);
						if ($resqldesc) {
							$objdesc = $this->db->fetch_object($resqldesc);
							$object->lines[0]->desc = $objdesc->description;
						}
					}*/

					$pdf->startTransaction();
					pdf_writelinedesc($pdf, $object, $i, $outputlangs, $this->posxpicture - $curX, 3, $curX, $curY, $hideref, $hidedesc);

					$pageposafter = $pdf->getPage();
					if ($pageposafter > $pageposbefore) {	// There is a pagebreak
						$pdf->rollbackTransaction(true);
						$pageposafter = $pageposbefore;
						//print $pageposafter.'-'.$pageposbefore;exit;
						$pdf->setPageOrientation('', 1, $heightforfooter); // The only function to edit the bottom margin of current page to set it.

						pdf_writelinedesc($pdf, $object, $i, $outputlangs, $this->posxpicture - $curX, 3, $curX, $curY, $hideref, $hidedesc);

						$pageposafter = $pdf->getPage();
						$posyafter = $pdf->GetY();
						//var_dump($posyafter); var_dump(($this->page_hauteur - ($heightforfooter+$heightforfreetext+$heightforinfotot))); exit;
						if ($posyafter > ($this->page_hauteur - ($heightforfooter + $heightforfreetext + $heightforinfotot))) {	// There is no space left for total+free text
							if ($i == ($nblines - 1)) {	// No more lines, and no space left to show total, so we create a new page
								$pdf->AddPage('', '', true);
								if (!empty($tplidx)) {
									$pdf->useTemplate($tplidx);
								}
								if (!getDolGlobalInt('MAIN_PDF_DONOTREPEAT_HEAD')) {
									$this->_pagehead($pdf, $object, 0, $outputlangs);
								}
								$pdf->setPage($pageposafter + 1);
							}
						} else {
							// We found a page break

							// Allows data in the first page if description is long enough to break in multiples pages
							if (getDolGlobalString('MAIN_PDF_DATA_ON_FIRST_PAGE')) {
								$showpricebeforepagebreak = 1;
							} else {
								$showpricebeforepagebreak = 0;
							}
						}
					} else { // No pagebreak
						$pdf->commitTransaction();
					}
					$posYAfterDescription = $pdf->GetY();

					$nexY = max($pdf->GetY(), $posYAfterImage);
					$pageposafter = $pdf->getPage();

					$pdf->setPage($pageposbefore);
					$pdf->setTopMargin($this->marge_haute);
					$pdf->setPageOrientation('', 1, 0); // The only function to edit the bottom margin of current page to set it.

					// We suppose that a too long description or photo were moved completely on next page
					if ($pageposafter > $pageposbefore && empty($showpricebeforepagebreak)) {
						$pdf->setPage($pageposafter);
						$curY = $tab_top_newpage;
					}

					// We suppose that a too long description is moved completely on next page
					if ($pageposafter > $pageposbefore) {
						$pdf->setPage($pageposafter);
						$curY = $tab_top_newpage;
					}

					$pdf->SetFont('', '', $default_font_size - 1); // On repositionne la police par default

					// Description
					$pdf->SetXY($this->posxweightvol, $curY);
					$weighttxt = '';
					if ($object->lines[$i]->fk_product_type == 0 && is_object($object->lines[$i]->product) && $object->lines[$i]->product->weight) {
						$weighttxt = round($object->lines[$i]->product->weight * $object->lines[$i]->qty, 5).' '.measuringUnitString(0, "weight", $object->lines[$i]->product->weight_units, 1);
					}
					$voltxt = '';
					if ($object->lines[$i]->fk_product_type == 0 && is_object($object->lines[$i]->product) && $object->lines[$i]->product->volume) {
						$voltxt = round($object->lines[$i]->product->volume * $object->lines[$i]->qty, 5).' '.measuringUnitString(0, "volume", $object->lines[$i]->product->volume_units ? $object->lines[$i]->product->volume_units : 0, 1);
					}

					if (!getDolGlobalString('RECEPTION_PDF_HIDE_WEIGHT_AND_VOLUME')) {
						$pdf->writeHTMLCell($this->posxqtyordered - $this->posxweightvol + 2, 3, $this->posxweightvol - 1, $curY, $weighttxt.(($weighttxt && $voltxt) ? '<br>' : '').$voltxt, 0, 0, false, true, 'C');
						//$pdf->MultiCell(($this->posxqtyordered - $this->posxweightvol), 3, $weighttxt.(($weighttxt && $voltxt)?'<br>':'').$voltxt,'','C');
					}

					// Qty ordered
					if (!getDolGlobalString('RECEPTION_PDF_HIDE_ORDERED')) {
						$pdf->SetXY($this->posxqtyordered, $curY);
						if ($object->lines[$i]->fk_commandefourndet != $fk_commandefourndet) {
							$pdf->MultiCell(($this->posxqtytoship - $this->posxqtyordered), 3, $object->lines[$i]->qty_asked, '', 'C');
							$totalOrdered += $object->lines[$i]->qty_asked;
						}
						$fk_commandefourndet = $object->lines[$i]->fk_commandefourndet;
					}

					// Qty received
					$pdf->SetXY($this->posxqtytoship, $curY);
					$pdf->MultiCell(($this->posxpuht - $this->posxqtytoship), 3, $object->lines[$i]->qty, '', 'C');

					// Amount
					if (getDolGlobalString('MAIN_PDF_RECEPTION_DISPLAY_AMOUNT_HT')) {
						$pdf->SetXY($this->posxpuht, $curY);
						$pdf->MultiCell(($this->posxtotalht - $this->posxpuht - 1), 3, price($object->lines[$i]->subprice, 0, $outputlangs), '', 'R');

						$amountreceived = price2num($object->lines[$i]->subprice * $object->lines[$i]->qty, 'MT');
						$pdf->SetXY($this->posxtotalht, $curY);
						$pdf->MultiCell(($this->page_largeur - $this->marge_droite - $this->posxtotalht), 3, price($amountreceived, 0, $outputlangs), '', 'R');

						$totalAmount += $amountreceived;
					}

					$nexY += 3;
					if ($weighttxt && $voltxt) {
						$nexY += 2;
					}

					// Add line
					if (getDolGlobalString('MAIN_PDF_DASH_BETWEEN_LINES') && $i < ($nblines - 1)) {
						$pdf->setPage($pageposafter);
						$pdf->SetLineStyle(array('dash' => '1,1', 'color' => array(80, 80, 80)));
						//$pdf->SetDrawColor(190,190,200);
						$pdf->line($this->marge_gauche, $nexY - 1, $this->page_largeur - $this->marge_droite, $nexY - 1);
						$pdf->SetLineStyle(array('dash' => 0));
					}

					// Detect if some page were added automatically and output _tableau for past pages
					while ($pagenb < $pageposafter) {
						$pdf->setPage($pagenb);
						if ($pagenb == 1) {
							$this->_tableau($pdf, $tab_top, $this->page_hauteur - $tab_top - $heightforfooter, 0, $outputlangs, 0, 1, $object);
						} else {
							$this->_tableau($pdf, $tab_top_newpage, $this->page_hauteur - $tab_top_newpage - $heightforfooter, 0, $outputlangs, 1, 1, $object);
						}
						$this->_pagefoot($pdf, $object, $outputlangs, 1);
						$pagenb++;
						$pdf->setPage($pagenb);
						$pdf->setPageOrientation('', 1, 0); // The only function to edit the bottom margin of current page to set it.
						if (!empty($tplidx)) {
							$pdf->useTemplate($tplidx);
						}
					}
					if (isset($object->lines[$i + 1]->pagebreak) && $object->lines[$i + 1]->pagebreak) {
						if ($pagenb == 1) {
							$this->_tableau($pdf, $tab_top, $this->page_hauteur - $tab_top - $heightforfooter, 0, $outputlangs, 0, 1, $object);
						} else {
							$this->_tableau($pdf, $tab_top_newpage, $this->page_hauteur - $tab_top_newpage - $heightforfooter, 0, $outputlangs, 1, 1, $object);
						}
						$this->_pagefoot($pdf, $object, $outputlangs, 1);
						// New page
						$pdf->AddPage();
						if (!empty($tplidx)) {
							$pdf->useTemplate($tplidx);
						}
						$pagenb++;
					}
				}

				// Show square
				if ($pagenb == 1) {
					$this->_tableau($pdf, $tab_top, $this->page_hauteur - $tab_top - $heightforinfotot - $heightforfreetext - $heightforfooter, 0, $outputlangs, 0, 0, $object);
					$bottomlasttab = $this->page_hauteur - $heightforinfotot - $heightforfreetext - $heightforfooter + 1;
				} else {
					$this->_tableau($pdf, $tab_top_newpage, $this->page_hauteur - $tab_top_newpage - $heightforinfotot - $heightforfreetext - $heightforfooter, 0, $outputlangs, 1, 0, $object);
					$bottomlasttab = $this->page_hauteur - $heightforinfotot - $heightforfreetext - $heightforfooter + 1;
				}

				// Affiche zone totaux
				$posy = $this->_tableau_tot($pdf, $object, 0, $bottomlasttab, $outputlangs, $totalOrdered, $totalAmount);

				// Pied de page
				$this->_pagefoot($pdf, $object, $outputlangs);
				if (method_exists($pdf, 'AliasNbPages')) {
					$pdf->AliasNbPages();  // @phan-suppress-current-line PhanUndeclaredMethod
				}

				$pdf->Close();

				$pdf->Output($file, 'F');

				// Add pdfgeneration hook
				$hookmanager->initHooks(array('pdfgeneration'));
				$parameters = array('file' => $file, 'object' => $object, 'outputlangs' => $outputlangs);
				global $action;
				$reshook = $hookmanager->executeHooks('afterPDFCreation', $parameters, $this, $action); // Note that $action and $object may have been modified by some hooks
				if ($reshook < 0) {
					$this->error = $hookmanager->error;
					$this->errors = $hookmanager->errors;
				}

				dolChmod($file);

				$this->result = array('fullpath' => $file);

				return 1; // No error
			} else {
				$this->error = $langs->transnoentities("ErrorCanNotCreateDir", $dir);
				return 0;
			}
		} else {
			$this->error = $langs->transnoentities("ErrorConstantNotDefined", "EXP_OUTPUTDIR");
			return 0;
		}
	}

	// phpcs:disable PEAR.NamingConventions.ValidFunctionName.PublicUnderscore
	// phpcs:disable PEAR.NamingConventions.ValidFunctionName.ScopeNotCamelCaps
	/**
	 *	Show total to pay
	 *
	 *	@param	TCPDF		$pdf            Object PDF
	 *	@param  Reception	$object         Object reception
	 *	@param  int			$deja_regle     Montant deja regle
	 *	@param	int			$posy			Position depart
	 *	@param	Translate	$outputlangs	Object langs
	 *  @param	int			$totalOrdered	Total ordered
	 *  @param	int			$totalAmount	Total amount
	 *	@return int							Position pour suite
	 */
	protected function _tableau_tot(&$pdf, $object, $deja_regle, $posy, $outputlangs, $totalOrdered, $totalAmount = 0)
	{
		// phpcs:enable
		global $conf, $mysoc;

		$sign = 1;

		$default_font_size = pdf_getPDFFontSize($outputlangs);

		$tab2_top = $posy;
		$tab2_hl = 4;
		$pdf->SetFont('', 'B', $default_font_size - 1);

		// Tableau total
		$col1x = $this->posxweightvol - 50;
		$col2x = $this->posxweightvol;
		/*if ($this->page_largeur < 210) // To work with US executive format
		{
			$col2x-=20;
		}*/
		if (!getDolGlobalString('RECEPTION_PDF_HIDE_ORDERED')) {
			$largcol2 = ($this->posxqtyordered - $this->posxweightvol);
		} else {
			$largcol2 = ($this->posxqtytoship - $this->posxweightvol);
		}

		$useborder = 0;
		$index = 0;

		$totalWeighttoshow = '';
		$totalVolumetoshow = '';

		// Load dim data
		$tmparray = $object->getTotalWeightVolume();
		$totalWeight = $tmparray['weight'];
		$totalVolume = $tmparray['volume'];
		$totalToShip = $tmparray['toship'];

		// Set trueVolume and volume_units not currently stored into database
		if ($object->trueWidth && $object->trueHeight && $object->trueDepth) {
			$object->trueVolume = price(((float) $object->trueWidth * (float) $object->trueHeight * (float) $object->trueDepth), 0, $outputlangs, 0, 0);
			$object->volume_units = (float) $object->size_units * 3;
		}

		if ($totalWeight != '') {
			$totalWeighttoshow = showDimensionInBestUnit($totalWeight, 0, "weight", $outputlangs, -1, 'no', 1);
		}
		if ($totalVolume != '') {
			$totalVolumetoshow = showDimensionInBestUnit($totalVolume, 0, "volume", $outputlangs, -1, 'no', 1);
		}
		if (isset($object->trueWeight) && !empty($object->trueWeight)) {
			$totalWeighttoshow = showDimensionInBestUnit($object->trueWeight, $object->weight_units, "weight", $outputlangs, -1, 'no', 1);
		}
		if (isset($object->trueVolume) && !empty($object->trueVolume)) {
			$totalVolumetoshow = showDimensionInBestUnit($object->trueVolume, $object->volume_units, "volume", $outputlangs, -1, 'no', 1);
		}

		$pdf->SetFillColor(255, 255, 255);
		$pdf->SetXY($col1x, $tab2_top + $tab2_hl * $index);
		$pdf->MultiCell($col2x - $col1x, $tab2_hl, $outputlangs->transnoentities("Total"), 0, 'L', 1);

		$index2 = 0;

		// Total Weight
		if ($totalWeighttoshow) {
			$pdf->SetXY($this->posxweightvol, $tab2_top + $tab2_hl * ($index + $index2));
			$pdf->MultiCell(($this->posxqtyordered - $this->posxweightvol), $tab2_hl, $totalWeighttoshow, 0, 'C', 1);
			$index2++;
		}
		if ($totalVolumetoshow) {
			$pdf->SetXY($this->posxweightvol, $tab2_top + $tab2_hl * ($index + $index2));
			$pdf->MultiCell(($this->posxqtyordered - $this->posxweightvol), $tab2_hl, $totalVolumetoshow, 0, 'C', 1);
			$index2++;
		}

		// Total qty ordered
		if (!getDolGlobalString('RECEPTION_PDF_HIDE_ORDERED')) {
			$pdf->SetXY($this->posxqtyordered, $tab2_top + $tab2_hl * $index);
			$pdf->MultiCell($this->posxqtytoship - $this->posxqtyordered, $tab2_hl, $totalOrdered, 0, 'C', 1);
		}

		// Total received
		$pdf->SetXY($this->posxqtytoship, $tab2_top + $tab2_hl * $index);
		$pdf->MultiCell($this->posxpuht - $this->posxqtytoship, $tab2_hl, $totalToShip, 0, 'C', 1);

		// Amount
		if (getDolGlobalString('MAIN_PDF_RECEPTION_DISPLAY_AMOUNT_HT')) {
			$pdf->SetXY($this->posxpuht, $tab2_top + $tab2_hl * $index);
			$pdf->MultiCell($this->posxtotalht - $this->posxpuht, $tab2_hl, '', 0, 'C', 1);

			$pdf->SetXY($this->posxtotalht, $tab2_top + $tab2_hl * $index);
			$pdf->MultiCell($this->page_largeur - $this->marge_droite - $this->posxtotalht, $tab2_hl, price($totalAmount, 0, $outputlangs), 0, 'C', 1);
		}

		$pdf->SetTextColor(0, 0, 0);

		$index++;
		if ($index2) {
			$index++;
		}

		return ($tab2_top + ($tab2_hl * $index));
	}

	// phpcs:disable PEAR.NamingConventions.ValidFunctionName.PublicUnderscore
	/**
	 *   Show table for lines
	 *
	 *   @param		TCPDF		$pdf     		Object PDF
	 *   @param		float|int	$tab_top		Top position of table
	 *   @param		float|int	$tab_height		Height of table (rectangle)
	 *   @param		int			$nexY			Y
	 *   @param		Translate	$outputlangs	Langs object
	 *   @param		int			$hidetop		Hide top bar of array
	 *   @param		int			$hidebottom		Hide bottom bar of array
	 *   @param		Object|NULL	$object			Object reception to generate
	 *   @return	void
	 */
	protected function _tableau(&$pdf, $tab_top, $tab_height, $nexY, $outputlangs, $hidetop = 0, $hidebottom = 0, $object = null)
	{
		global $conf;

		// Force to disable hidetop and hidebottom
		$hidebottom = 0;
		if ($hidetop) {
			$hidetop = -1;
		}

		$default_font_size = pdf_getPDFFontSize($outputlangs);

		// Amount in (at tab_top - 1)
		$pdf->SetTextColor(0, 0, 0);
		$pdf->SetFont('', '', $default_font_size - 2);

		// Output Rect
		$this->printRect($pdf, $this->marge_gauche, $tab_top, $this->page_largeur - $this->marge_gauche - $this->marge_droite, $tab_height, $hidetop, $hidebottom); // Rect takes a length in 3rd parameter and 4th parameter

		$pdf->SetDrawColor(128, 128, 128);
		$pdf->SetFont('', '', $default_font_size - 1);

		// Description
		if (empty($hidetop)) {
			$pdf->line($this->marge_gauche, $tab_top + 5, $this->page_largeur - $this->marge_droite, $tab_top + 5);

			$pdf->SetXY($this->posxdesc - 1, $tab_top + 1);
			$pdf->MultiCell($this->posxqtyordered - $this->posxdesc, 2, $outputlangs->transnoentities("Description"), '', 'L');
		}

		// Volume / Weight
		$pdf->line($this->posxweightvol - 1, $tab_top, $this->posxweightvol - 1, $tab_top + $tab_height);
		if (empty($hidetop)) {
			$pdf->SetXY($this->posxweightvol - 1, $tab_top + 1);
			$pdf->MultiCell(($this->posxqtyordered - $this->posxweightvol), 2, $outputlangs->transnoentities("WeightVolShort"), '', 'C');
		}

		// Qty ordered
		if (!getDolGlobalString('RECEPTION_PDF_HIDE_ORDERED')) {
			$pdf->line($this->posxqtyordered - 1, $tab_top, $this->posxqtyordered - 1, $tab_top + $tab_height);
			if (empty($hidetop)) {
				$pdf->SetXY($this->posxqtyordered - 1, $tab_top + 1);
				$pdf->MultiCell(($this->posxqtytoship - $this->posxqtyordered), 2, $outputlangs->transnoentities("QtyOrdered"), '', 'C');
			}
		}

		// Qty reception
		$pdf->line($this->posxqtytoship - 1, $tab_top, $this->posxqtytoship - 1, $tab_top + $tab_height);
		if (empty($hidetop)) {
			$pdf->SetXY($this->posxqtytoship, $tab_top + 1);
			$statusreceived = Reception::STATUS_CLOSED;
			if (getDolGlobalInt("STOCK_CALCULATE_ON_RECEPTION")) {
				$statusreceived = Reception::STATUS_VALIDATED;
			}
			if (getDolGlobalInt("STOCK_CALCULATE_ON_RECEPTION_CLOSE")) {
				$statusreceived = Reception::STATUS_CLOSED;
			}
			if ($object && $object->statut < $statusreceived) {
				$pdf->MultiCell(($this->posxpuht - $this->posxqtytoship), 2, $outputlangs->transnoentities('QtyToReceive'), '', 'C');
			} else {
				$pdf->MultiCell(($this->posxpuht - $this->posxqtytoship), 2, $outputlangs->transnoentities('QtyReceived'), '', 'C');
			}
		}

		// Amount
		if (getDolGlobalString('MAIN_PDF_RECEPTION_DISPLAY_AMOUNT_HT')) {
			$pdf->line($this->posxpuht - 1, $tab_top, $this->posxpuht - 1, $tab_top + $tab_height);
			if (empty($hidetop)) {
				$pdf->SetXY($this->posxpuht - 1, $tab_top + 1);
				$pdf->MultiCell(($this->posxtotalht - $this->posxpuht), 2, $outputlangs->transnoentities("PriceUHT"), '', 'C');
			}

			$pdf->line($this->posxtotalht - 1, $tab_top, $this->posxtotalht - 1, $tab_top + $tab_height);
			if (empty($hidetop)) {
				$pdf->SetXY($this->posxtotalht - 1, $tab_top + 1);
				$pdf->MultiCell(($this->page_largeur - $this->marge_droite - $this->posxtotalht), 2, $outputlangs->transnoentities("TotalHT"), '', 'C');
			}
		}
	}

	// phpcs:disable PEAR.NamingConventions.ValidFunctionName.PublicUnderscore
	/**
	 *  Show top header of page.
	 *
	 *  @param	TCPDF		$pdf     		Object PDF
	 *  @param  Reception	$object     	Object to show
	 *  @param  int	    	$showaddress    0=no, 1=yes
	 *  @param  Translate	$outputlangs	Object lang for output
	 *  @return	float|int                   Return topshift value
	 */
	protected function _pagehead(&$pdf, $object, $showaddress, $outputlangs)
	{
		global $conf, $langs, $mysoc;

		$langs->load("orders");

		$default_font_size = pdf_getPDFFontSize($outputlangs);

		pdf_pagehead($pdf, $outputlangs, $this->page_hauteur);

		//Prepare la suite
		$pdf->SetTextColor(0, 0, 60);
		$pdf->SetFont('', 'B', $default_font_size + 3);

		$w = 110;

		$posy = $this->marge_haute;
		$posx = $this->page_largeur - $this->marge_droite - $w;

		$pdf->SetXY($this->marge_gauche, $posy);

		// Logo
		if ($this->emetteur->logo) {
			$logodir = $conf->mycompany->dir_output;
			if (!empty($conf->mycompany->multidir_output[$object->entity])) {
				$logodir = $conf->mycompany->multidir_output[$object->entity];
			}
			if (!getDolGlobalInt('MAIN_PDF_USE_LARGE_LOGO')) {
				$logo = $logodir.'/logos/thumbs/'.$this->emetteur->logo_small;
			} else {
				$logo = $logodir.'/logos/'.$this->emetteur->logo;
			}
			if (is_readable($logo)) {
				$height = pdf_getHeightForLogo($logo);
				$pdf->Image($logo, $this->marge_gauche, $posy, 0, $height); // width=0 (auto)
			} else {
				$pdf->SetTextColor(200, 0, 0);
				$pdf->SetFont('', 'B', $default_font_size - 2);
				$pdf->MultiCell($w, 3, $outputlangs->transnoentities("ErrorLogoFileNotFound", $logo), 0, 'L');
				$pdf->MultiCell($w, 3, $outputlangs->transnoentities("ErrorGoToGlobalSetup"), 0, 'L');
			}
		} else {
			$text = $this->emetteur->name;
			$pdf->MultiCell($w, 4, $outputlangs->convToOutputCharset($text), 0, 'L');
		}

		$pdf->SetDrawColor(128, 128, 128);

		$posx = $this->page_largeur - $w - $this->marge_droite;
		$posy = $this->marge_haute;

		$pdf->SetFont('', 'B', $default_font_size + 2);
		$pdf->SetXY($posx, $posy);
		$pdf->SetTextColor(0, 0, 60);
		$title = $outputlangs->transnoentities("ReceptionSheet");
		$pdf->MultiCell($w, 4, $title, '', 'R');

		$pdf->SetFont('', '', $default_font_size + 1);

		$posy += 5;

		$pdf->SetXY($posx, $posy);
		$pdf->SetTextColor(0, 0, 60);
		$pdf->MultiCell($w, 4, $outputlangs->transnoentities("RefReception")." : ".$object->ref, '', 'R');

		// Date planned delivery
		if (!empty($object->date_delivery)) {
			$posy += 4;
			$pdf->SetXY($posx, $posy);
			$pdf->SetTextColor(0, 0, 60);
			$pdf->MultiCell($w, 4, $outputlangs->transnoentities("DateDeliveryPlanned")." : ".dol_print_date($object->date_delivery, "day", false, $outputlangs, true), '', 'R');
		}

		if (!empty($object->thirdparty->code_fournisseur)) {
			$posy += 4;
			$pdf->SetXY($posx, $posy);
			$pdf->SetTextColor(0, 0, 60);
			$pdf->MultiCell($w, 3, $outputlangs->transnoentities("SupplierCode")." : ".$outputlangs->transnoentities($object->thirdparty->code_fournisseur), '', 'R');
		}


		$pdf->SetFont('', '', $default_font_size + 3);
		$Yoff = 25;

		// Add list of linked orders
		$origin = $object->origin;
		$origin_id = $object->origin_id;

		$object->fetch_origin();

		// TODO move to external function
		if (isModEnabled("supplier_order")) {     // commonly $origin='commande'
			$outputlangs->load('orders');

			$classname = 'CommandeFournisseur';
			$linkedobject = new $classname($this->db);
			$result = $linkedobject->fetch($origin_id);
			if ($result >= 0) {
				//$linkedobject->fetchObjectLinked()   Get all linked object to the $linkedobject (commonly order) into $linkedobject->linkedObjects

				$pdf->SetFont('', '', $default_font_size - 2);
				$text = $linkedobject->ref;
				if (isset($linkedobject->ref_client) && !empty($linkedobject->ref_client)) {
					$text .= ' ('.$linkedobject->ref_client.')';
				}
				$Yoff += 8;
				$pdf->SetXY($this->page_largeur - $this->marge_droite - $w, $Yoff);
				$pdf->MultiCell($w, 2, $outputlangs->transnoentities("RefOrder")." : ".$outputlangs->transnoentities($text), 0, 'R');
				$Yoff += 3;
				$pdf->SetXY($this->page_largeur - $this->marge_droite - $w, $Yoff);
				$pdf->MultiCell($w, 2, $outputlangs->transnoentities("OrderDate")." : ".dol_print_date($linkedobject->date, "day", false, $outputlangs, true), 0, 'R');
			}
		}

		$top_shift = 0;

		if ($showaddress) {
			// Sender properties
			$carac_emetteur = '';
			// Add internal contact of origin element if defined
			$arrayidcontact = array();
			if (!empty($origin) && is_object($object->origin_object)) {
				$arrayidcontact = $object->origin_object->getIdContact('internal', 'SALESREPFOLL');
			}
			if (empty($arrayidcontact)) {
				$arrayidcontact = $object->origin_object->getIdContact('internal', 'SHIPPING');
			}
			if (count($arrayidcontact) > 0) {
				$object->fetch_user(reset($arrayidcontact));
				$labelbeforecontactname = ($outputlangs->transnoentities("FromContactName") != 'FromContactName' ? $outputlangs->transnoentities("FromContactName") : $outputlangs->transnoentities("Name"));
				$carac_emetteur .= ($carac_emetteur ? "\n" : '').$labelbeforecontactname.": ".$outputlangs->convToOutputCharset($object->user->getFullName($outputlangs));
				$carac_emetteur .= (getDolGlobalInt('PDF_SHOW_PHONE_AFTER_USER_CONTACT') || getDolGlobalInt('PDF_SHOW_EMAIL_AFTER_USER_CONTACT')) ? ' (' : '';
				$carac_emetteur .= (getDolGlobalInt('PDF_SHOW_PHONE_AFTER_USER_CONTACT') && !empty($object->user->office_phone)) ? $object->user->office_phone : '';
				$carac_emetteur .= (getDolGlobalInt('PDF_SHOW_PHONE_AFTER_USER_CONTACT') && getDolGlobalInt('PDF_SHOW_EMAIL_AFTER_USER_CONTACT')) ? ', ' : '';
				$carac_emetteur .= (getDolGlobalInt('PDF_SHOW_EMAIL_AFTER_USER_CONTACT') && !empty($object->user->email)) ? $object->user->email : '';
				$carac_emetteur .= (getDolGlobalInt('PDF_SHOW_PHONE_AFTER_USER_CONTACT') || getDolGlobalInt('PDF_SHOW_EMAIL_AFTER_USER_CONTACT')) ? ')' : '';
				$carac_emetteur .= "\n";
			}

			$carac_emetteur .= pdf_build_address($outputlangs, $this->emetteur, $object->thirdparty);

			// Show sender
			$posy = getDolGlobalString('MAIN_PDF_USE_ISO_LOCATION') ? 40 : 42;
			$posx = $this->marge_gauche;
			if (getDolGlobalString('MAIN_INVERT_SENDER_RECIPIENT')) {
				$posx = $this->page_largeur - $this->marge_droite - 80;
			}

			$hautcadre = getDolGlobalString('MAIN_PDF_USE_ISO_LOCATION') ? 38 : 40;
			$widthrecbox = getDolGlobalString('MAIN_PDF_USE_ISO_LOCATION') ? 92 : 82;

			// Show sender frame
			$pdf->SetTextColor(0, 0, 0);
			$pdf->SetFont('', '', $default_font_size - 2);
			$pdf->SetXY($posx, $posy - 5);
			$pdf->MultiCell($widthrecbox, 5, $outputlangs->transnoentities("Sender"), 0, 'L');
			$pdf->SetXY($posx, $posy);
			$pdf->SetFillColor(230, 230, 230);
			$pdf->MultiCell($widthrecbox, $hautcadre, "", 0, 'R', 1);
			$pdf->SetTextColor(0, 0, 60);
			$pdf->SetFillColor(255, 255, 255);

			// If RECEPTION contact defined, we use it
			$usecontact = false;
			$arrayidcontact = $object->origin_object->getIdContact('external', 'SHIPPING');

			if (count($arrayidcontact) > 0) {
				$usecontact = true;
				$result = $object->fetch_contact($arrayidcontact[0]);
			}

			// Recipient name
			if ($usecontact && ($object->contact->socid != $object->thirdparty->id && (!isset($conf->global->MAIN_USE_COMPANY_NAME_OF_CONTACT) || getDolGlobalString('MAIN_USE_COMPANY_NAME_OF_CONTACT')))) {
				$thirdparty = $object->contact;
			} else {
				$thirdparty = $object->thirdparty;
			}

			$carac_client_name = pdfBuildThirdpartyName($thirdparty, $outputlangs);

			$carac_client = pdf_build_address($outputlangs, $this->emetteur, $object->thirdparty, (!empty($object->contact) ? $object->contact : null), ($usecontact ? 1 : 0), 'targetwithdetails', $object);

			// Show recipient name
			$pdf->SetXY($posx + 2, $posy + 3);
			$pdf->SetFont('', 'B', $default_font_size);
			$pdf->MultiCell($widthrecbox - 2, 4, $carac_client_name, 0, 'L');

			$posy = $pdf->getY();

			// Show recipient information
			$pdf->SetFont('', '', $default_font_size - 1);
			$pdf->SetXY($posx + 2, $posy);
			$pdf->MultiCell($widthrecbox - 2, 4, $carac_client, 0, 'L');

			// Show recipient
			$widthrecbox = getDolGlobalString('MAIN_PDF_USE_ISO_LOCATION') ? 92 : 100;
			if ($this->page_largeur < 210) {
				$widthrecbox = 84; // To work with US executive format
			}
			$posy = getDolGlobalString('MAIN_PDF_USE_ISO_LOCATION') ? 40 : 42;
			$posx = $this->page_largeur - $this->marge_droite - $widthrecbox;
			if (getDolGlobalString('MAIN_INVERT_SENDER_RECIPIENT')) {
				$posx = $this->marge_gauche;
			}

			// Show recipient frame
			$pdf->SetTextColor(0, 0, 0);
			$pdf->SetFont('', '', $default_font_size - 2);
			$pdf->SetXY($posx + 2, $posy - 5);
			$pdf->MultiCell($widthrecbox, 5, $outputlangs->transnoentities("Recipient"), 0, 'L');
			$pdf->Rect($posx, $posy, $widthrecbox, $hautcadre);



			// Show sender name
			$pdf->SetXY($posx + 2, $posy + 3);
			$pdf->SetFont('', 'B', $default_font_size);
			$pdf->MultiCell($widthrecbox, 2, $outputlangs->convToOutputCharset($this->emetteur->name), 0, 'L');
			$posy = $pdf->getY();

			// Show sender information
			$pdf->SetXY($posx + 2, $posy);
			$pdf->SetFont('', '', $default_font_size - 1);
			$pdf->MultiCell($widthrecbox, 4, $carac_emetteur, 0, 'L');
		}

		$pdf->SetTextColor(0, 0, 0);

		return $top_shift;
	}

	// phpcs:disable PEAR.NamingConventions.ValidFunctionName.PublicUnderscore
	/**
	 *   	Show footer of page. Need this->emetteur object
	 *
	 *   	@param	TCPDF		$pdf     			PDF
	 * 		@param	Object		$object				Object to show
	 *      @param	Translate	$outputlangs		Object lang for output
	 *      @param	int			$hidefreetext		1=Hide free text
	 *      @return	int								Return height of bottom margin including footer text
	 */
	protected function _pagefoot(&$pdf, $object, $outputlangs, $hidefreetext = 0)
	{
		$showdetails = getDolGlobalInt('MAIN_GENERATE_DOCUMENTS_SHOW_FOOT_DETAILS', 0);
		return pdf_pagefoot($pdf, $outputlangs, 'RECEPTION_FREE_TEXT', $this->emetteur, $this->marge_basse, $this->marge_gauche, $this->page_hauteur, $object, $showdetails, $hidefreetext, $this->page_largeur, $this->watermark);
	}
}<|MERGE_RESOLUTION|>--- conflicted
+++ resolved
@@ -35,11 +35,7 @@
 class pdf_squille extends ModelePdfReception
 {
 	/**
-<<<<<<< HEAD
-	 * @var string Dolibarr version of the loaded document
-=======
 	 * @var string Version, possible values are: 'development', 'experimental', 'dolibarr', 'dolibarr_deprecated' or a version string like 'x.y.z'''|'development'|'dolibarr'|'experimental' Dolibarr version of the loaded document
->>>>>>> cc80841a
 	 */
 	public $version = 'dolibarr';
 
@@ -133,13 +129,8 @@
 	/**
 	 *	Function to build pdf onto disk
 	 *
-<<<<<<< HEAD
-	 *	@param		Reception	$object			Object reception to generate (or id if old method)
-	 *	@param		Translate	$outputlangs		Lang output object
-=======
 	 *	@param		Reception	$object				Object reception to generate (or id if old method)
 	 *  @param		Translate	$outputlangs		Lang output object
->>>>>>> cc80841a
 	 *  @param		string		$srctemplatepath	Full path of source filename for generator using a template file
 	 *  @param		int<0,1>	$hidedetails		Do not show line details
 	 *  @param		int<0,1>	$hidedesc			Do not show desc
