<?php
/* Copyright (C) 2018		Quentin Vial-Gouteyron	<quentin.vial-gouteyron@atm-consulting.fr>
 * Copyright (C) 2019-2024  Frédéric France			<frederic.france@free.fr>
<<<<<<< HEAD
=======
 * Copyright (C) 2024		MDW							<mdeweerd@users.noreply.github.com>
>>>>>>> cc80841a
 *
 * This program is free software; you can redistribute it and/or modify
 * it under the terms of the GNU General Public License as published by
 * the Free Software Foundation; either version 3 of the License, or
 * (at your option) any later version.
 *
 * This program is distributed in the hope that it will be useful,
 * but WITHOUT ANY WARRANTY; without even the implied warranty of
 * MERCHANTABILITY or FITNESS FOR A PARTICULAR PURPOSE.  See the
 * GNU General Public License for more details.
 *
 * You should have received a copy of the GNU General Public License
 * along with this program. If not, see <https://www.gnu.org/licenses/>.
 * or see https://www.gnu.org/
 */

/**
 *  \file       htdocs/core/modules/reception/mod_reception_moonstone.php
 *  \ingroup    reception
 *  \brief      File of class to manage reception numbering rules Moonstone
 */

require_once DOL_DOCUMENT_ROOT.'/core/modules/reception/modules_reception.php';

/**
 *	Class to manage reception numbering rules Moonstone
 */
class mod_reception_moonstone extends ModelNumRefReception
{
	public $version = 'dolibarr';
	public $error = '';
	public $nom = 'Moonstone';

	/**
	 *  Return default description of numbering model
	 *
	 *	@param	Translate	$langs      Lang object to use for output
	 *  @return string      			Descriptive text
	 */
	public function info($langs)
	{
		global $langs, $db;

		$langs->load("bills");

		$form = new Form($db);

		$texte = $langs->trans('GenericNumRefModelDesc')."<br>\n";
		$texte .= '<form action="'.$_SERVER["PHP_SELF"].'" method="POST">';
		$texte .= '<input type="hidden" name="token" value="'.newToken().'">';
		$texte .= '<input type="hidden" name="action" value="updateMask">';
		$texte .= '<input type="hidden" name="maskconstreception" value="RECEPTION_MOONSTONE_MASK">';
		$texte .= '<table class="nobordernopadding" width="100%">';

		$tooltip = $langs->trans("GenericMaskCodes", $langs->transnoentities("Reception"), $langs->transnoentities("Reception"));
		$tooltip .= $langs->trans("GenericMaskCodes2");
		$tooltip .= $langs->trans("GenericMaskCodes3");
		$tooltip .= $langs->trans("GenericMaskCodes4a", $langs->transnoentities("Reception"), $langs->transnoentities("Reception"));
		$tooltip .= $langs->trans("GenericMaskCodes5");
		$tooltip .= '<br>'.$langs->trans("GenericMaskCodes5b");

		$texte .= '<tr><td>'.$langs->trans("Mask").':</td>';
		$texte .= '<td class="right">'.$form->textwithpicto('<input type="text" class="flat minwidth175" name="maskreception" value="'.getDolGlobalString("RECEPTION_MOONSTONE_MASK").'">', $tooltip, 1, 1).'</td>';
		$texte .= '<td class="left" rowspan="2">&nbsp; <input type="submit" class="button button-edit reposition smallpaddingimp" name="Button" value="'.$langs->trans("Modify").'"></td>';
		$texte .= '</tr>';
		$texte .= '</table>';
		$texte .= '</form>';

		return $texte;
	}

	/**
	 *	Return numbering example
	 *
	 *	@return     string      Example
	 */
	public function getExample()
	{
		global $langs, $mysoc;

		$old_code_client = $mysoc->code_client;
		$old_code_type = $mysoc->typent_code;
		$mysoc->code_client = 'CCCCCCCCCC';
		$mysoc->typent_code = 'TTTTTTTTTT';
		$numExample = $this->getNextValue($mysoc, null);
		$mysoc->code_client = $old_code_client;
		$mysoc->typent_code = $old_code_type;

		if (!$numExample) {
			$numExample = $langs->trans('NotConfigured');
		}
		return $numExample;
	}

	/**
	 *	Return next value
	 *
<<<<<<< HEAD
	 *	@param	Societe			$objsoc     Third party object
	 *	@param	Reception|null	$reception	Reception object
	 *	@return string|int  				Value if OK, 0 if KO
=======
	 *	@param	Societe		$objsoc		Third party object
	 *	@param	?Reception	$reception	Reception object
	 *	@return string|int<-1,0>		Value if OK, -1 if KO
>>>>>>> cc80841a
	 */
	public function getNextValue($objsoc, $reception)
	{
		global $db;

		require_once DOL_DOCUMENT_ROOT.'/core/lib/functions2.lib.php';

		$mask = getDolGlobalString("RECEPTION_MOONSTONE_MASK");

		if (!$mask) {
			$this->error = 'NotConfigured';
			return 0;
		}

		if (!empty($reception)) {
			$date = $reception->date_reception;
		} else {
			$date = dol_now();
		}

		$numFinal = get_next_value($db, $mask, 'reception', 'ref', '', $objsoc, $date);

		return  $numFinal;
	}
}<|MERGE_RESOLUTION|>--- conflicted
+++ resolved
@@ -1,10 +1,7 @@
 <?php
 /* Copyright (C) 2018		Quentin Vial-Gouteyron	<quentin.vial-gouteyron@atm-consulting.fr>
  * Copyright (C) 2019-2024  Frédéric France			<frederic.france@free.fr>
-<<<<<<< HEAD
-=======
  * Copyright (C) 2024		MDW							<mdeweerd@users.noreply.github.com>
->>>>>>> cc80841a
  *
  * This program is free software; you can redistribute it and/or modify
  * it under the terms of the GNU General Public License as published by
@@ -102,15 +99,9 @@
 	/**
 	 *	Return next value
 	 *
-<<<<<<< HEAD
-	 *	@param	Societe			$objsoc     Third party object
-	 *	@param	Reception|null	$reception	Reception object
-	 *	@return string|int  				Value if OK, 0 if KO
-=======
 	 *	@param	Societe		$objsoc		Third party object
 	 *	@param	?Reception	$reception	Reception object
 	 *	@return string|int<-1,0>		Value if OK, -1 if KO
->>>>>>> cc80841a
 	 */
 	public function getNextValue($objsoc, $reception)
 	{
