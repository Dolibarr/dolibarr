<?php
/* Copyright (C) 2005-2012	Laurent Destailleur	<eldy@users.sourceforge.net>
 * Copyright (C) 2005-2012	Regis Houssin		<regis.houssin@inodbox.com>
 *
 * This program is free software; you can redistribute it and/or modify
 * it under the terms of the GNU General Public License as published by
 * the Free Software Foundation; either version 3 of the License, or
 * (at your option) any later version.
 *
 * This program is distributed in the hope that it will be useful,
 * but WITHOUT ANY WARRANTY; without even the implied warranty of
 * MERCHANTABILITY or FITNESS FOR A PARTICULAR PURPOSE.  See the
 * GNU General Public License for more details.
 *
 * You should have received a copy of the GNU General Public License
 * along with this program. If not, see <http://www.gnu.org/licenses/>.
 * or see http://www.gnu.org/
 */

/**
 *	\file       htdocs/core/modules/import/modules_import.php
 *	\ingroup    export
 *	\brief      File of parent class for import file readers
 */
require_once DOL_DOCUMENT_ROOT.'/core/lib/functions.lib.php';


/**
 *	Parent class for import file readers
 */
class ModeleImports
{
    /**
     * @var DoliDB Database handler.
     */
    public $db;

    public $datatoimport;

    /**
	 * @var string Error code (or message)
	 */
	public $error='';

    /**
	 * @var int id of driver
	 */
	public $id;

    /**
     * @var string label
     */
    public $label;

	public $extension;    // Extension of files imported by driver

	/**
     * Dolibarr version of driver
     * @public string
     */
	public $version = 'dolibarr';

	public $label_lib;    // Label of external lib used by driver

	public $version_lib;  // Version of external lib used by driver

	// Array of all drivers
	public $driverlabel=array();

	public $driverdesc=array();

	public $driverversion=array();

	public $liblabel=array();

	public $libversion=array();


	/**
     *  Constructor
	 */
	function __construct()
	{
	}


	/**
	 * getDriverId
	 *
	 * @return string		Id
	 */
	function getDriverId()
	{
	    return $this->id;
	}

	/**
	 *	getDriverLabel
	 *
	 *	@return string	Label
	 */
	function getDriverLabel()
	{
	    return $this->label;
	}

	/**
	 *	getDriverDesc
	 *
	 *	@return string	Description
	 */
	function getDriverDesc()
	{
	    return $this->desc;
	}

	/**
	 * getDriverExtension
	 *
	 * @return string	Driver suffix
	 */
	function getDriverExtension()
	{
	    return $this->extension;
	}

	/**
	 *	getDriverVersion
	 *
	 *	@return string	Driver version
	 */
	function getDriverVersion()
	{
	    return $this->version;
	}

	/**
	 *	getDriverLabel
	 *
	 *	@return string	Label of external lib
	 */
	function getLibLabel()
	{
	    return $this->label_lib;
	}

	/**
	 * getLibVersion
	 *
	 *	@return string	Version of external lib
	 */
	function getLibVersion()
	{
	    return $this->version_lib;
	}


<<<<<<< HEAD
	/**
	 *  Charge en memoire et renvoie la liste des modeles actifs
	 *
=======
    // phpcs:disable PEAR.NamingConventions.ValidFunctionName.NotCamelCaps
    /**
     *  Charge en memoire et renvoie la liste des modeles actifs
     *
>>>>>>> d9b8a8c8
     *  @param	DoliDB	$db     			Database handler
     *  @param  integer	$maxfilenamelength  Max length of value to show
     *  @return	array						List of templates
	 */
	function liste_modeles($db,$maxfilenamelength=0)
	{
        // phpcs:enable
		dol_syslog(get_class($this)."::liste_modeles");

		$dir=DOL_DOCUMENT_ROOT."/core/modules/import/";
		$handle=opendir($dir);

		// Recherche des fichiers drivers imports disponibles
		$i=0;
        if (is_resource($handle))
        {
    		while (($file = readdir($handle))!==false)
    		{
    			if (preg_match("/^import_(.*)\.modules\.php/i",$file,$reg))
    			{
    				$moduleid=$reg[1];

    				// Loading Class
    				$file = $dir."/import_".$moduleid.".modules.php";
    				$classname = "Import".ucfirst($moduleid);

    				require_once $file;
    				$module = new $classname($db,'');

    				// Picto
    				$this->picto[$module->id]=$module->picto;
    				// Driver properties
    				$this->driverlabel[$module->id]=$module->getDriverLabel('');
    				$this->driverdesc[$module->id]=$module->getDriverDesc('');
    				$this->driverversion[$module->id]=$module->getDriverVersion('');
    				// If use an external lib
    				$this->liblabel[$module->id]=$module->getLibLabel('');
    				$this->libversion[$module->id]=$module->getLibVersion('');

    				$i++;
    			}
    		}
        }

		return array_keys($this->driverlabel);
	}


	/**
	 *  Return picto of import driver
	 *
	 *	@param	string	$key	Key
	 *	@return	string
	 */
	function getPictoForKey($key)
	{
		return $this->picto[$key];
	}

	/**
	 *  Renvoi libelle d'un driver import
	 *
	 *	@param	string	$key	Key
	 *	@return	string
	 */
	function getDriverLabelForKey($key)
	{
		return $this->driverlabel[$key];
	}

	/**
	 *  Renvoi la description d'un driver import
	 *
	 *	@param	string	$key	Key
	 *	@return	string
	 */
	function getDriverDescForKey($key)
	{
		return $this->driverdesc[$key];
	}

	/**
	 *  Renvoi version d'un driver import
	 *
	 *	@param	string	$key	Key
	 *	@return	string
	 */
	function getDriverVersionForKey($key)
	{
		return $this->driverversion[$key];
	}

	/**
	 *  Renvoi libelle de librairie externe du driver
	 *
	 *	@param	string	$key	Key
	 *	@return	string
	 */
	function getLibLabelForKey($key)
	{
		return $this->liblabel[$key];
	}

	/**
	 *  Renvoi version de librairie externe du driver
	 *
	 *	@param	string	$key	Key
	 *	@return	string
	 */
	function getLibVersionForKey($key)
	{
		return $this->libversion[$key];
	}
}<|MERGE_RESOLUTION|>--- conflicted
+++ resolved
@@ -155,16 +155,10 @@
 	}
 
 
-<<<<<<< HEAD
-	/**
-	 *  Charge en memoire et renvoie la liste des modeles actifs
-	 *
-=======
     // phpcs:disable PEAR.NamingConventions.ValidFunctionName.NotCamelCaps
     /**
      *  Charge en memoire et renvoie la liste des modeles actifs
      *
->>>>>>> d9b8a8c8
      *  @param	DoliDB	$db     			Database handler
      *  @param  integer	$maxfilenamelength  Max length of value to show
      *  @return	array						List of templates
