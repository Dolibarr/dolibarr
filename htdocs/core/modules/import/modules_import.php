--- conflicted
+++ resolved
@@ -30,34 +30,25 @@
  */
 class ModeleImports
 {
-    /**
-     * @var DoliDB Database handler.
-     */
-    public $db;
-
-    public $datatoimport;
-
-    public $error='';
-
-<<<<<<< HEAD
-    public $id;           // Id of driver
-    
-=======
-    /**
+  /**
+   * @var DoliDB Database handler.
+   */
+  public $db;
+
+  public $datatoimport;
+
+  public $error='';
+
+  /**
 	 * @var int id of driver
 	 */
 	public $id;
 
->>>>>>> 08bc81a7
-    /**
-     * @var string proper name for given parameter
-     */
-    public $label;
-<<<<<<< HEAD
-    
-=======
-
->>>>>>> 08bc81a7
+  /**
+   * @var string proper name for given parameter
+   */
+  public $label;
+  
 	public $extension;    // Extension of files imported by driver
 	public $version;      // Version of driver
 
