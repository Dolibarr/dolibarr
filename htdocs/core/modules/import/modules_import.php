--- conflicted
+++ resolved
@@ -83,7 +83,6 @@
 	 * @var array{0:int,1:int}
 	 */
 	public $phpmin = array(7, 0);
-<<<<<<< HEAD
 
 	/**
 	 * Label of external lib used by driver
@@ -92,16 +91,6 @@
 	public $label_lib;
 
 	/**
-=======
-
-	/**
-	 * Label of external lib used by driver
-	 * @var string
-	 */
-	public $label_lib;
-
-	/**
->>>>>>> cc80841a
 	 * Version of external lib used by driver
 	 * @var string
 	 */
@@ -123,19 +112,14 @@
 	 */
 	public $driverversion = array();
 
-<<<<<<< HEAD
+	/**
+	 * @var string[]
+	 */
 	public $drivererror = array();
 
-=======
-	/**
-	 * @var string[]
-	 */
-	public $drivererror = array();
-
-	/**
-	 * @var string[]
-	 */
->>>>>>> cc80841a
+	/**
+	 * @var string[]
+	 */
 	public $liblabel = array();
 
 	/**
@@ -505,22 +489,4 @@
 		$this->error = $msg;
 		return -1;
 	}
-
-	/**
-	 * Get element from table name with prefix
-	 *
-	 * @param 	string	$tableNameWithPrefix		Table name with prefix
-	 * @return 	string	Element name or table element as default
-	 */
-	public function getElementFromTableWithPrefix($tableNameWithPrefix)
-	{
-		$tableElement = preg_replace('/^'.preg_quote($this->db->prefix(), '/').'/', '', $tableNameWithPrefix);
-		$element = $tableElement;
-
-		if (isset(self::$mapTableToElement[$tableElement])) {
-			$element = self::$mapTableToElement[$tableElement];
-		}
-
-		return $element;
-	}
 }