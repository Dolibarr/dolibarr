<?php
/* Copyright (C) 2006-2012	Laurent Destailleur	<eldy@users.sourceforge.net>
 * Copyright (C) 2009-2012	Regis Houssin		<regis.houssin@inodbox.com>
 * Copyright (C) 2012      Christophe Battarel  <christophe.battarel@altairis.fr>
 * Copyright (C) 2012-2016 Juanjo Menent		<jmenent@2byte.es>
 *
 * This program is free software; you can redistribute it and/or modify
 * it under the terms of the GNU General Public License as published by
 * the Free Software Foundation; either version 3 of the License, or
 * (at your option) any later version.
 *
 * This program is distributed in the hope that it will be useful,
 * but WITHOUT ANY WARRANTY; without even the implied warranty of
 * MERCHANTABILITY or FITNESS FOR A PARTICULAR PURPOSE.  See the
 * GNU General Public License for more details.
 *
 * You should have received a copy of the GNU General Public License
 * along with this program. If not, see <https://www.gnu.org/licenses/>.
 * or see https://www.gnu.org/
 */

/**
 *		\file       htdocs/core/modules/import/import_xlsx.modules.php
 *		\ingroup    import
 *		\brief      File to load import files with Excel format
 */

use PhpOffice\PhpSpreadsheet\Reader\Xlsx;
use PhpOffice\PhpSpreadsheet\Spreadsheet;
use PhpOffice\PhpSpreadsheet\Style\Alignment;

require_once DOL_DOCUMENT_ROOT . '/core/modules/import/modules_import.php';


/**
 *	Class to import Excel files
 */
class ImportXlsx extends ModeleImports
{
	/**
	 * @var DoliDB Database handler.
	 */
	public $db;

	public $datatoimport;

	/**
	 * @var string Error code (or message)
	 */
	public $error = '';

	/**
	 * @var string[] Error codes (or messages)
	 */
	public $errors = array();

	/**
	 * @var int ID
	 */
	public $id;

	/**
	 * @var string label
	 */
	public $label;

	public $extension; // Extension of files imported by driver

	/**
	 * Dolibarr version of driver
	 * @var string
	 */
	public $version = 'dolibarr';

	public $label_lib; // Label of external lib used by driver

	public $version_lib; // Version of external lib used by driver

	public $separator;

	public $file; // Path of file

	public $handle; // Handle fichier

	public $cacheconvert = array(); // Array to cache list of value found after a convertion

	public $cachefieldtable = array(); // Array to cache list of value found into fields@tables

	public $workbook; // temporary import file

	public $record; // current record

	public $headers;


	/**
	 *	Constructor
	 *
	 *	@param	DoliDB		$db				Database handler
	 *	@param	string		$datatoimport	String code describing import set (ex: 'societe_1')
	 */
	public function __construct($db, $datatoimport)
	{
		global $conf, $langs;
		$this->db = $db;

		// this is used as an extension from the example file code, so we have to put xlsx here !!!
		$this->id = 'xlsx'; // Same value as xxx in file name export_xxx.modules.php
		$this->label = 'Excel 2007'; // Label of driver
		$this->desc = $langs->trans("Excel2007FormatDesc");
		$this->extension = 'xlsx'; // Extension for generated file by this driver
		$this->picto = 'mime/xls'; // Picto (This is not used by the example file code as Mime type, too bad ...)
		$this->version = '1.0'; // Driver version
		// If driver use an external library, put its name here
		require_once DOL_DOCUMENT_ROOT.'/includes/phpoffice/phpspreadsheet/src/autoloader.php';
		require_once DOL_DOCUMENT_ROOT.'/includes/Psr/autoloader.php';
		require_once PHPEXCELNEW_PATH.'Spreadsheet.php';
		$this->workbook = new Spreadsheet();

		//if ($this->id == 'excel2007new')
		{
		if (!class_exists('ZipArchive')) {	// For Excel2007
			$langs->load("errors");
			$this->error = $langs->trans('ErrorPHPNeedModule', 'zip');
			return -1;
		}
		}
		$this->label_lib = 'PhpSpreadSheet';
		$this->version_lib = '1.8.0';

		$this->datatoimport = $datatoimport;
		if (preg_match('/^societe_/', $datatoimport)) {
			$this->thirpartyobject = new Societe($this->db);
		}
	}


	// phpcs:disable PEAR.NamingConventions.ValidFunctionName.ScopeNotCamelCaps
	/**
	 * 	Output header of an example file for this format
	 *
	 * 	@param	Translate	$outputlangs		Output language
	 *  @return	string							Empty string
	 */
	public function write_header_example($outputlangs)
	{
		// phpcs:enable
		global $user, $conf, $langs, $file;
		// create a temporary object, the final output will be generated in footer
		$this->workbook->getProperties()->setCreator($user->getFullName($outputlangs) . ' - Dolibarr ' . DOL_VERSION);
		$this->workbook->getProperties()->setTitle($outputlangs->trans("Import") . ' - ' . $file);
		$this->workbook->getProperties()->setSubject($outputlangs->trans("Import") . ' - ' . $file);
		$this->workbook->getProperties()->setDescription($outputlangs->trans("Import") . ' - ' . $file);

		$this->workbook->setActiveSheetIndex(0);
		$this->workbook->getActiveSheet()->setTitle($outputlangs->trans("Sheet"));
		$this->workbook->getActiveSheet()->getDefaultRowDimension()->setRowHeight(16);

		return '';
	}

	// phpcs:disable PEAR.NamingConventions.ValidFunctionName.ScopeNotCamelCaps
	/**
	 * 	Output title line of an example file for this format
	 *
	 * 	@param	Translate	$outputlangs		Output language
	 *  @param	array		$headerlinefields	Array of fields name
	 * 	@return	string							String output
	 */
	public function write_title_example($outputlangs, $headerlinefields)
	{
		// phpcs:enable
		global $conf;
		$this->workbook->getActiveSheet()->getStyle('1')->getFont()->setBold(true);
		$this->workbook->getActiveSheet()->getStyle('1')->getAlignment()->setHorizontal(Alignment::HORIZONTAL_LEFT);

		$col = 1;
		foreach ($headerlinefields as $field) {
			$this->workbook->getActiveSheet()->SetCellValueByColumnAndRow($col, 1, $outputlangs->transnoentities($field));
			// set autowidth
			//$this->workbook->getActiveSheet()->getColumnDimension($this->column2Letter($col + 1))->setAutoSize(true);
			$col++;
		}

		return ''; // final output will be generated in footer
	}

	// phpcs:disable PEAR.NamingConventions.ValidFunctionName.ScopeNotCamelCaps
	/**
	 * 	Output record of an example file for this format
	 *
	 * 	@param	Translate	$outputlangs		Output language
	 * 	@param	array		$contentlinevalues	Array of lines
	 * 	@return	string							Empty string
	 */
	public function write_record_example($outputlangs, $contentlinevalues)
	{
		// phpcs:enable
		$col = 1;
		$row = 2;
		foreach ($contentlinevalues as $cell) {
			$this->workbook->getActiveSheet()->SetCellValueByColumnAndRow($col, $row, $cell);
			$col++;
		}

		return ''; // final output will be generated in footer
	}

	// phpcs:disable PEAR.NamingConventions.ValidFunctionName.ScopeNotCamelCaps
	/**
	 * 	Output footer of an example file for this format
	 *
	 * 	@param	Translate	$outputlangs		Output language
	 *  @return	string							String output
	 */
	public function write_footer_example($outputlangs)
	{
		// phpcs:enable
		// return the file content as a string
		$tempfile = tempnam(sys_get_temp_dir(), 'dol');
		$objWriter = new PhpOffice\PhpSpreadsheet\Writer\Xlsx($this->workbook);
		$objWriter->save($tempfile);
		$this->workbook->disconnectWorksheets();
		unset($this->workbook);

		$content = file_get_contents($tempfile);
		unlink($tempfile);
		return $content;
	}



	// phpcs:disable PEAR.NamingConventions.ValidFunctionName.ScopeNotCamelCaps
	/**
	 *	Open input file
	 *
	 *	@param	string	$file		Path of filename
	 *	@return	int					<0 if KO, >=0 if OK
	 */
	public function import_open_file($file)
	{
		// phpcs:enable
		global $langs;
		$ret = 1;

		dol_syslog(get_class($this) . "::open_file file=" . $file);

		$reader = new Xlsx();
		$this->workbook = $reader->load($file);
		$this->record = 1;
		$this->file = $file;

		return $ret;
	}


	// phpcs:disable PEAR.NamingConventions.ValidFunctionName.ScopeNotCamelCaps
	/**
	 * 	Return nb of records. File must be closed.
	 *
	 *	@param	string	$file		Path of filename
	 * 	@return	int					<0 if KO, >=0 if OK
	 */
	public function import_get_nb_of_lines($file)
	{
		// phpcs:enable
		$reader = new Xlsx();
		$this->workbook = $reader->load($file);

		$rowcount = $this->workbook->getActiveSheet()->getHighestDataRow();

		$this->workbook->disconnectWorksheets();
		unset($this->workbook);

		return $rowcount;
	}


	// phpcs:disable PEAR.NamingConventions.ValidFunctionName.ScopeNotCamelCaps
	/**
	 * 	Input header line from file
	 *
	 * 	@return		int		<0 if KO, >=0 if OK
	 */
	public function import_read_header()
	{
		// phpcs:enable
		// This is not called by the import code !!!
		$this->headers = array();
		$xlsx = new Xlsx();
		$info = $xlsx->listWorksheetinfo($this->file);
		$countcolumns = $info[0]['totalColumns'];
		for ($col = 1; $col <= $countcolumns; $col++) {
			$this->headers[$col] = $this->workbook->getActiveSheet()->getCellByColumnAndRow($col, 1)->getValue();
		}
		return 0;
	}


	// phpcs:disable PEAR.NamingConventions.ValidFunctionName.ScopeNotCamelCaps
	/**
	 * 	Return array of next record in input file.
	 *
	 * 	@return		Array		Array of field values. Data are UTF8 encoded. [fieldpos] => (['val']=>val, ['type']=>-1=null,0=blank,1=not empty string)
	 */
	public function import_read_record()
	{
		// phpcs:enable
		global $conf;

		$rowcount = $this->workbook->getActiveSheet()->getHighestDataRow();
		if ($this->record > $rowcount) {
			return false;
		}
		$array = array();
		$xlsx = new Xlsx();
		$info = $xlsx->listWorksheetinfo($this->file);
		$countcolumns = $info[0]['totalColumns'];
		for ($col = 1; $col <= $countcolumns; $col++) {
			$val = $this->workbook->getActiveSheet()->getCellByColumnAndRow($col, $this->record)->getValue();
			$array[$col]['val'] = $val;
			$array[$col]['type'] = (dol_strlen($val) ? 1 : -1); // If empty we consider it null
		}
		$this->record++;
		return $array;
	}

	// phpcs:disable PEAR.NamingConventions.ValidFunctionName.ScopeNotCamelCaps
	/**
	 * 	Close file handle
	 *
	 *  @return	integer
	 */
	public function import_close_file()
	{
		// phpcs:enable
		$this->workbook->disconnectWorksheets();
		unset($this->workbook);
	}


	// What is this doing here ? it is common to all imports, is should be in the parent class
	// phpcs:disable PEAR.NamingConventions.ValidFunctionName.ScopeNotCamelCaps
	/**
	 * Insert a record into database
	 *
	 * @param	array	$arrayrecord					Array of read values: [fieldpos] => (['val']=>val, ['type']=>-1=null,0=blank,1=string), [fieldpos+1]...
	 * @param	array	$array_match_file_to_database	Array of target fields where to insert data: [fieldpos] => 's.fieldname', [fieldpos+1]...
	 * @param 	Object	$objimport						Object import (contains objimport->array_import_tables, objimport->array_import_fields, objimport->array_import_convertvalue, ...)
	 * @param	int		$maxfields						Max number of fields to use
	 * @param	string	$importid						Import key
	 * @param	array	$updatekeys						Array of keys to use to try to do an update first before insert. This field are defined into the module descriptor.
	 * @return	int										<0 if KO, >0 if OK
	 */
	public function import_insert($arrayrecord, $array_match_file_to_database, $objimport, $maxfields, $importid, $updatekeys)
	{
		// phpcs:enable
		global $langs, $conf, $user;
		global $thirdparty_static; // Specific to thirdparty import
		global $tablewithentity_cache; // Cache to avoid to call  desc at each rows on tables

		$error = 0;
		$warning = 0;
		$this->errors = array();
		$this->warnings = array();

		//dol_syslog("import_csv.modules maxfields=".$maxfields." importid=".$importid);

		//var_dump($array_match_file_to_database);
		//var_dump($arrayrecord); exit;

		$array_match_database_to_file = array_flip($array_match_file_to_database);
		$sort_array_match_file_to_database = $array_match_file_to_database;
		ksort($sort_array_match_file_to_database);

		//var_dump($sort_array_match_file_to_database);

		if (count($arrayrecord) == 0 || (count($arrayrecord) == 1 && empty($arrayrecord[1]['val']))) {
			//print 'W';
			$this->warnings[$warning]['lib'] = $langs->trans('EmptyLine');
			$this->warnings[$warning]['type'] = 'EMPTY';
			$warning++;
		} else {
			$last_insert_id_array = array(); // store the last inserted auto_increment id for each table, so that dependent tables can be inserted with the appropriate id (eg: extrafields fk_object will be set with the last inserted object's id)
			$updatedone = false;
			$insertdone = false;
			// For each table to insert, me make a separate insert
			foreach ($objimport->array_import_tables[0] as $alias => $tablename) {
				// Build sql request
				$sql = '';
				$listfields = array();
				$listvalues = array();
				$i = 0;
				$errorforthistable = 0;

				// Define $tablewithentity_cache[$tablename] if not already defined
				if (!isset($tablewithentity_cache[$tablename])) {	// keep this test with "isset"
					dol_syslog("Check if table " . $tablename . " has an entity field");
					$resql = $this->db->DDLDescTable($tablename, 'entity');
					if ($resql) {
						$obj = $this->db->fetch_object($resql);
						if ($obj) {
							$tablewithentity_cache[$tablename] = 1; // table contains entity field
						} else {
							$tablewithentity_cache[$tablename] = 0; // table does not contains entity field
						}
					} else {
						dol_print_error($this->db);
					}
				} else {
					//dol_syslog("Table ".$tablename." check for entity into cache is ".$tablewithentity_cache[$tablename]);
				}

				// Define array to convert fields ('c.ref', ...) into column index (1, ...)
				$arrayfield = array();
				foreach ($sort_array_match_file_to_database as $key => $val) {
					$arrayfield[$val] = ($key);
				}

				// $arrayrecord start at key 1
				// $sort_array_match_file_to_database start at key 1

				// Loop on each fields in the match array: $key = 1..n, $val=alias of field (s.nom)
				foreach ($sort_array_match_file_to_database as $key => $val) {
					$fieldalias = preg_replace('/\..*$/i', '', $val);
					$fieldname = preg_replace('/^.*\./i', '', $val);

					if ($alias != $fieldalias) {
						continue; // Not a field of current table
					}

					if ($key <= $maxfields) {
						// Set $newval with value to insert and set $listvalues with sql request part for insert
						$newval = '';
						if ($arrayrecord[($key)]['type'] > 0) {
							$newval = $arrayrecord[($key)]['val']; // If type of field into input file is not empty string (so defined into input file), we get value
						}

						// Make some tests on $newval

						// Is it a required field ?
						if (preg_match('/\*/', $objimport->array_import_fields[0][$val]) && ((string) $newval == '')) {
							$this->errors[$error]['lib'] = $langs->trans('ErrorMissingMandatoryValue', $key);
							$this->errors[$error]['type'] = 'NOTNULL';
							$errorforthistable++;
							$error++;
						} else {
							// Test format only if field is not a missing mandatory field (field may be a value or empty but not mandatory)
							// We convert field if required
							if (!empty($objimport->array_import_convertvalue[0][$val])) {
								//print 'Must convert '.$newval.' with rule '.join(',',$objimport->array_import_convertvalue[0][$val]).'. ';
								if ($objimport->array_import_convertvalue[0][$val]['rule'] == 'fetchidfromcodeid'
									|| $objimport->array_import_convertvalue[0][$val]['rule'] == 'fetchidfromref'
									|| $objimport->array_import_convertvalue[0][$val]['rule'] == 'fetchidfromcodeorlabel'
								) {
									// New val can be an id or ref. If it start with id: it is forced to id, if it start with ref: it is forced to ref. It not, we try to guess.
									$isidorref = 'id';
									if (!is_numeric($newval) && $newval != '' && !preg_match('/^id:/i', $newval)) {
										$isidorref = 'ref';
									}
									$newval = preg_replace('/^(id|ref):/i', '', $newval); // Remove id: or ref: that was used to force if field is id or ref
									//print 'Val is now '.$newval.' and is type '.$isidorref."<br>\n";

									if ($isidorref == 'ref') {    // If value into input import file is a ref, we apply the function defined into descriptor
										$file = (empty($objimport->array_import_convertvalue[0][$val]['classfile']) ? $objimport->array_import_convertvalue[0][$val]['file'] : $objimport->array_import_convertvalue[0][$val]['classfile']);
										$class = $objimport->array_import_convertvalue[0][$val]['class'];
										$method = $objimport->array_import_convertvalue[0][$val]['method'];
										if ($this->cacheconvert[$file . '_' . $class . '_' . $method . '_'][$newval] != '') {
											$newval = $this->cacheconvert[$file . '_' . $class . '_' . $method . '_'][$newval];
										} else {
											$resultload = dol_include_once($file);
											if (empty($resultload)) {
												dol_print_error('', 'Error trying to call file=' . $file . ', class=' . $class . ', method=' . $method);
												break;
											}
											$classinstance = new $class($this->db);
											// Try the fetch from code or ref
											$param_array = array('', $newval);
											if ($class == 'AccountingAccount') {
												//var_dump($arrayrecord[0]['val']);
												/*include_once DOL_DOCUMENT_ROOT.'/accountancy/class/accountancysystem.class.php';
												$tmpchartofaccount = new AccountancySystem($this->db);
												$tmpchartofaccount->fetch($conf->global->CHARTOFACCOUNTS);
												var_dump($tmpchartofaccount->ref.' - '.$arrayrecord[0]['val']);
												if ((! ($conf->global->CHARTOFACCOUNTS > 0)) || $tmpchartofaccount->ref != $arrayrecord[0]['val'])
												{
													$this->errors[$error]['lib']=$langs->trans('ErrorImportOfChartLimitedToCurrentChart', $tmpchartofaccount->ref);
													$this->errors[$error]['type']='RESTRICTONCURRENCTCHART';
													$errorforthistable++;
													$error++;
												}*/
												$param_array = array('', $newval, 0, $arrayrecord[0]['val']); // Param to fetch parent from account, in chart.
											}
											call_user_func_array(array($classinstance, $method), $param_array);
											// If not found, try the fetch from label
											if (!($classinstance->id != '') && $objimport->array_import_convertvalue[0][$val]['rule'] == 'fetchidfromcodeorlabel') {
												$param_array = array('', '', $newval);
												call_user_func_array(array($classinstance, $method), $param_array);
											}
											$this->cacheconvert[$file . '_' . $class . '_' . $method . '_'][$newval] = $classinstance->id;
											//print 'We have made a '.$class.'->'.$method.' to get id from code '.$newval.'. ';
											if ($classinstance->id != '') {	// id may be 0, it is a found value
												$newval = $classinstance->id;
											} else {
												if (!empty($objimport->array_import_convertvalue[0][$val]['dict'])) {
													$this->errors[$error]['lib'] = $langs->trans('ErrorFieldValueNotIn', $key, $newval, 'code', $langs->transnoentitiesnoconv($objimport->array_import_convertvalue[0][$val]['dict']));
												} elseif (!empty($objimport->array_import_convertvalue[0][$val]['element'])) {
													$this->errors[$error]['lib'] = $langs->trans('ErrorFieldRefNotIn', $key, $newval, $langs->transnoentitiesnoconv($objimport->array_import_convertvalue[0][$val]['element']));
												} else {
													$this->errors[$error]['lib'] = 'ErrorBadDefinitionOfImportProfile';
												}
												$this->errors[$error]['type'] = 'FOREIGNKEY';
												$errorforthistable++;
												$error++;
											}
										}
									}
								} elseif ($objimport->array_import_convertvalue[0][$val]['rule'] == 'fetchidfromcodeandlabel') {
									$isidorref = 'id';
									if (!is_numeric($newval) && $newval != '' && !preg_match('/^id:/i', $newval)) {
										$isidorref = 'ref';
									}
									$newval = preg_replace('/^(id|ref):/i', '', $newval);

									if ($isidorref == 'ref') {
										$file = (empty($objimport->array_import_convertvalue[0][$val]['classfile']) ? $objimport->array_import_convertvalue[0][$val]['file'] : $objimport->array_import_convertvalue[0][$val]['classfile']);
										$class = $objimport->array_import_convertvalue[0][$val]['class'];
										$method = $objimport->array_import_convertvalue[0][$val]['method'];
										$codefromfield = $objimport->array_import_convertvalue[0][$val]['codefromfield'];
										$code = $arrayrecord[$arrayfield[$codefromfield]]['val'];
										if ($this->cacheconvert[$file . '_' . $class . '_' . $method . '_' . $code][$newval] != '') {
											$newval = $this->cacheconvert[$file . '_' . $class . '_' . $method . '_' . $code][$newval];
										} else {
											$resultload = dol_include_once($file);
											if (empty($resultload)) {
												dol_print_error('', 'Error trying to call file=' . $file . ', class=' . $class . ', method=' . $method . ', code=' . $code);
												break;
											}
											$classinstance = new $class($this->db);
											// Try the fetch from code and ref
											$param_array = array('', $newval, $code);
											call_user_func_array(array($classinstance, $method), $param_array);
											$this->cacheconvert[$file . '_' . $class . '_' . $method . '_' . $code][$newval] = $classinstance->id;
											if ($classinstance->id > 0) {    // we found record
												$newval = $classinstance->id;
											} else {
												if (!empty($objimport->array_import_convertvalue[0][$val]['dict'])) {
													$this->errors[$error]['lib'] = $langs->trans('ErrorFieldValueNotIn', $key, $newval, 'scale', $langs->transnoentitiesnoconv($objimport->array_import_convertvalue[0][$val]['dict']));
												} else {
													$this->errors[$error]['lib'] = 'ErrorFieldValueNotIn';
												}
												$this->errors[$error]['type'] = 'FOREIGNKEY';
												$errorforthistable++;
												$error++;
											}
										}
									}
								} elseif ($objimport->array_import_convertvalue[0][$val]['rule'] == 'zeroifnull') {
									if (empty($newval)) {
										$newval = '0';
									}
								} elseif ($objimport->array_import_convertvalue[0][$val]['rule'] == 'fetchidfromcodeunits' || $objimport->array_import_convertvalue[0][$val]['rule'] == 'fetchscalefromcodeunits') {
									$file = (empty($objimport->array_import_convertvalue[0][$val]['classfile']) ? $objimport->array_import_convertvalue[0][$val]['file'] : $objimport->array_import_convertvalue[0][$val]['classfile']);
									$class = $objimport->array_import_convertvalue[0][$val]['class'];
									$method = $objimport->array_import_convertvalue[0][$val]['method'];
									$units = $objimport->array_import_convertvalue[0][$val]['units'];
									if ($this->cacheconvert[$file . '_' . $class . '_' . $method . '_' . $units][$newval] != '') {
										$newval = $this->cacheconvert[$file . '_' . $class . '_' . $method . '_' . $units][$newval];
									} else {
										$resultload = dol_include_once($file);
										if (empty($resultload)) {
											dol_print_error('', 'Error trying to call file=' . $file . ', class=' . $class . ', method=' . $method . ', units=' . $units);
											break;
										}
										$classinstance = new $class($this->db);
										// Try the fetch from code or ref
										call_user_func_array(array($classinstance, $method), array('', '', $newval, $units));
										$scaleorid = (($objimport->array_import_convertvalue[0][$val]['rule'] == 'fetchidfromcodeunits') ? $classinstance->id : $classinstance->scale);
										$this->cacheconvert[$file . '_' . $class . '_' . $method . '_' . $units][$newval] = $scaleorid;
										//print 'We have made a '.$class.'->'.$method." to get a value from key '".$newval."' and we got '".$scaleorid."'.";exit;
										if ($classinstance->id > 0) {	// we found record
											$newval = $scaleorid ? $scaleorid : 0;
										} else {
											if (!empty($objimport->array_import_convertvalue[0][$val]['dict'])) {
												$this->errors[$error]['lib'] = $langs->trans('ErrorFieldValueNotIn', $key, $newval, 'scale', $langs->transnoentitiesnoconv($objimport->array_import_convertvalue[0][$val]['dict']));
											} else {
												$this->errors[$error]['lib'] = 'ErrorFieldValueNotIn';
											}
											$this->errors[$error]['type'] = 'FOREIGNKEY';
											$errorforthistable++;
											$error++;
										}
									}
								} elseif ($objimport->array_import_convertvalue[0][$val]['rule'] == 'getcustomercodeifauto') {
									if (strtolower($newval) == 'auto') {
										$this->thirpartyobject->get_codeclient(0, 0);
										$newval = $this->thirpartyobject->code_client;
										//print 'code_client='.$newval;
									}
									if (empty($newval)) {
										$arrayrecord[($key)]['type'] = -1; // If we get empty value, we will use "null"
									}
								} elseif ($objimport->array_import_convertvalue[0][$val]['rule'] == 'getsuppliercodeifauto') {
									if (strtolower($newval) == 'auto') {
										$newval = $this->thirpartyobject->get_codefournisseur(0, 1);
										$newval = $this->thirpartyobject->code_fournisseur;
										//print 'code_fournisseur='.$newval;
									}
									if (empty($newval)) {
										$arrayrecord[($key)]['type'] = -1; // If we get empty value, we will use "null"
									}
								} elseif ($objimport->array_import_convertvalue[0][$val]['rule'] == 'getcustomeraccountancycodeifauto') {
									if (strtolower($newval) == 'auto') {
										$this->thirpartyobject->get_codecompta('customer');
										$newval = $this->thirpartyobject->code_compta;
										//print 'code_compta='.$newval;
									}
									if (empty($newval)) {
										$arrayrecord[($key)]['type'] = -1; // If we get empty value, we will use "null"
									}
								} elseif ($objimport->array_import_convertvalue[0][$val]['rule'] == 'getsupplieraccountancycodeifauto') {
									if (strtolower($newval) == 'auto') {
										$this->thirpartyobject->get_codecompta('supplier');
										$newval = $this->thirpartyobject->code_compta_fournisseur;
										if (empty($newval)) {
											$arrayrecord[($key)]['type'] = -1; // If we get empty value, we will use "null"
										}
										//print 'code_compta_fournisseur='.$newval;
									}
									if (empty($newval)) {
										$arrayrecord[($key)]['type'] = -1; // If we get empty value, we will use "null"
									}
								} elseif ($objimport->array_import_convertvalue[0][$val]['rule'] == 'getrefifauto') {
									if (strtolower($newval) == 'auto') {
										$defaultref = '';

										$classModForNumber = $objimport->array_import_convertvalue[0][$val]['class'];
										$pathModForNumber = $objimport->array_import_convertvalue[0][$val]['path'];

										if (!empty($classModForNumber) && !empty($pathModForNumber) && is_readable(DOL_DOCUMENT_ROOT.$pathModForNumber)) {
											require_once DOL_DOCUMENT_ROOT.$pathModForNumber;
											$modForNumber = new $classModForNumber;

											$tmpobject = null;
											// Set the object with the date property when we can
											if (!empty($objimport->array_import_convertvalue[0][$val]['classobject'])) {
												$pathForObject = $objimport->array_import_convertvalue[0][$val]['pathobject'];
												require_once DOL_DOCUMENT_ROOT.$pathForObject;
												$tmpclassobject = $objimport->array_import_convertvalue[0][$val]['classobject'];
												$tmpobject = new $tmpclassobject($this->db);
												foreach ($arrayfield as $tmpkey => $tmpval) {	// $arrayfield is array('c.ref'=>1, ...)
													if (in_array($tmpkey, array('t.date', 'c.date_commande'))) {
														$tmpobject->date = dol_stringtotime($arrayrecord[$arrayfield[$tmpkey]]['val'], 1);
													}
												}
											}

											$defaultref = $modForNumber->getNextValue(null, $tmpobject);
										}
										if (is_numeric($defaultref) && $defaultref <= 0) {	// If error
											$defaultref = '';
										}
										$newval = $defaultref;
									}
								} elseif ($objimport->array_import_convertvalue[0][$val]['rule'] == 'compute') {
									$file = (empty($objimport->array_import_convertvalue[0][$val]['classfile']) ? $objimport->array_import_convertvalue[0][$val]['file'] : $objimport->array_import_convertvalue[0][$val]['classfile']);
									$class = $objimport->array_import_convertvalue[0][$val]['class'];
									$method = $objimport->array_import_convertvalue[0][$val]['method'];
									$resultload = dol_include_once($file);
									if (empty($resultload)) {
										dol_print_error('', 'Error trying to call file=' . $file . ', class=' . $class . ', method=' . $method);
										break;
									}
									$classinstance = new $class($this->db);
									$res = call_user_func_array(array($classinstance, $method), array(&$arrayrecord));
									$newval = $res; 	// We get new value computed.
								} elseif ($objimport->array_import_convertvalue[0][$val]['rule'] == 'numeric') {
									$newval = price2num($newval);
								} elseif ($objimport->array_import_convertvalue[0][$val]['rule'] == 'accountingaccount') {
									if (empty($conf->global->ACCOUNTING_MANAGE_ZERO)) {
										$newval = rtrim(trim($newval), "0");
									} else {
										$newval = trim($newval);
									}
								}

								//print 'Val to use as insert is '.$newval.'<br>';
							}

							// Test regexp
							if (!empty($objimport->array_import_regex[0][$val]) && ($newval != '')) {
								// If test is "Must exist in a field@table or field@table:..."
								$reg = array();
								if (preg_match('/^(.+)@([^:]+)(:.+)?$/', $objimport->array_import_regex[0][$val], $reg)) {
									$field = $reg[1];
									$table = $reg[2];
									$filter = !empty($reg[3]) ? substr($reg[3], 1) : '';

									$cachekey = $field . '@' . $table;
									if (!empty($filter)) {
										$cachekey .= ':' . $filter;
									}

									// Load content of field@table into cache array
									if (!is_array($this->cachefieldtable[$cachekey])) { // If content of field@table not already loaded into cache
										$sql = "SELECT " . $field . " as aliasfield FROM " . $table;
										if (!empty($filter)) {
											$sql .= ' WHERE ' . $filter;
										}

										$resql = $this->db->query($sql);
										if ($resql) {
											$num = $this->db->num_rows($resql);
											$i = 0;
											while ($i < $num) {
												$obj = $this->db->fetch_object($resql);
												if ($obj) {
													$this->cachefieldtable[$cachekey][] = $obj->aliasfield;
												}
												$i++;
											}
										} else {
											dol_print_error($this->db);
										}
									}

									// Now we check cache is not empty (should not) and key is into cache
									if (!is_array($this->cachefieldtable[$cachekey]) || !in_array($newval, $this->cachefieldtable[$cachekey])) {
										$tableforerror = $table;
										if (!empty($filter)) {
											$tableforerror .= ':' . $filter;
										}
										$this->errors[$error]['lib'] = $langs->transnoentitiesnoconv('ErrorFieldValueNotIn', $key, $newval, $field, $tableforerror);
										$this->errors[$error]['type'] = 'FOREIGNKEY';
										$errorforthistable++;
										$error++;
									}
								} elseif (!preg_match('/' . $objimport->array_import_regex[0][$val] . '/i', $newval)) {
									// If test is just a static regex
									//if ($key == 19) print "xxx".$newval."zzz".$objimport->array_import_regex[0][$val]."<br>";
									$this->errors[$error]['lib'] = $langs->transnoentitiesnoconv('ErrorWrongValueForField', $key, $newval, $objimport->array_import_regex[0][$val]);
									$this->errors[$error]['type'] = 'REGEX';
									$errorforthistable++;
									$error++;
								}
							}

							// Other tests
							// ...
						}

						// Define $listfields and $listvalues to build SQL request
						$listfields[] = $fieldname;

						// Note: arrayrecord (and 'type') is filled with ->import_read_record called by import.php page before calling import_insert
						if (empty($newval) && $arrayrecord[($key)]['type'] < 0) {
							$listvalues[] = ($newval == '0' ? $newval : "null");
						} elseif (empty($newval) && $arrayrecord[($key)]['type'] == 0) {
							$listvalues[] = "''";
						} else {
							$listvalues[] = "'" . $this->db->escape($newval) . "'";
						}
					}
					$i++;
				}

				// We add hidden fields (but only if there is at least one field to add into table)
				// We process here all the fields that were declared into the array $this->import_fieldshidden_array of the descriptor file.
				// Previously we processed the ->import_fields_array.
				if (!empty($listfields) && is_array($objimport->array_import_fieldshidden[0])) {
					// Loop on each hidden fields to add them into listfields/listvalues
					foreach ($objimport->array_import_fieldshidden[0] as $key => $val) {
						if (!preg_match('/^' . preg_quote($alias, '/') . '\./', $key)) {
							continue; // Not a field of current table
						}
						if ($val == 'user->id') {
							$listfields[] = preg_replace('/^' . preg_quote($alias, '/') . '\./', '', $key);
							$listvalues[] = ((int) $user->id);
						} elseif (preg_match('/^lastrowid-/', $val)) {
							$tmp = explode('-', $val);
							$lastinsertid = (isset($last_insert_id_array[$tmp[1]])) ? $last_insert_id_array[$tmp[1]] : 0;
							$keyfield = preg_replace('/^' . preg_quote($alias, '/') . '\./', '', $key);
							$listfields[] = $keyfield;
							$listvalues[] = $lastinsertid;
							//print $key."-".$val."-".$listfields."-".$listvalues."<br>";exit;
						} elseif (preg_match('/^const-/', $val)) {
							$tmp = explode('-', $val, 2);
							$listfields[] = preg_replace('/^' . preg_quote($alias, '/') . '\./', '', $key);
							$listvalues[] = "'".$this->db->escape($tmp[1])."'";
						} elseif (preg_match('/^rule-/', $val)) {
							$fieldname = $key;
							if (!empty($objimport->array_import_convertvalue[0][$fieldname])) {
								if ($objimport->array_import_convertvalue[0][$fieldname]['rule'] == 'compute') {
									$file = (empty($objimport->array_import_convertvalue[0][$fieldname]['classfile']) ? $objimport->array_import_convertvalue[0][$fieldname]['file'] : $objimport->array_import_convertvalue[0][$fieldname]['classfile']);
									$class = $objimport->array_import_convertvalue[0][$fieldname]['class'];
									$method = $objimport->array_import_convertvalue[0][$fieldname]['method'];
									$resultload = dol_include_once($file);
									if (empty($resultload)) {
										dol_print_error('', 'Error trying to call file=' . $file . ', class=' . $class . ', method=' . $method);
										break;
									}
									$classinstance = new $class($this->db);
									$res = call_user_func_array(array($classinstance, $method), array(&$arrayrecord, $fieldname, &$listfields, &$listvalues));
									$fieldArr = explode('.', $fieldname);
									if (count($fieldArr) > 0) {
										$fieldname = $fieldArr[1];
									}
									$listfields[] = $fieldname;
									$listvalues[] = $res;
								}
							}
						} else {
							$this->errors[$error]['lib'] = 'Bad value of profile setup ' . $val . ' for array_import_fieldshidden';
							$this->errors[$error]['type'] = 'Import profile setup';
							$error++;
						}
					}
				}
				//print 'listfields='.$listfields.'<br>listvalues='.$listvalues.'<br>';

				// If no error for this $alias/$tablename, we have a complete $listfields and $listvalues that are defined
				// so we can try to make the insert or update now.
				if (!$errorforthistable) {
					//print "$alias/$tablename/$listfields/$listvalues<br>";
					if (!empty($listfields)) {
						$updatedone = false;
						$insertdone = false;

						$is_table_category_link = false;
						$fname = 'rowid';
						if(strpos($tablename, '_categorie_') !== false) {
							$is_table_category_link = true;
							$fname='*';
						}

						if (!empty($updatekeys)) {
							// We do SELECT to get the rowid, if we already have the rowid, it's to be used below for related tables (extrafields)

							if (empty($lastinsertid)) {	// No insert done yet for a parent table
<<<<<<< HEAD
								$sqlSelect = "SELECT rowid FROM " . $tablename;
=======
								$sqlSelect = 'SELECT '.$fname.' FROM ' . $tablename;
>>>>>>> 08a3ef5b

								$data = array_combine($listfields, $listvalues);
								$where = array();
								$filters = array();
								foreach ($updatekeys as $key) {
									$col = $objimport->array_import_updatekeys[0][$key];
									$key = preg_replace('/^.*\./i', '', $key);
									$where[] = $key . ' = ' . $data[$key];
									$filters[] = $col . ' = ' . $data[$key];
								}
								$sqlSelect .= " WHERE " . implode(' AND ', $where);

								$resql = $this->db->query($sqlSelect);
								if ($resql) {
									$res = $this->db->fetch_object($resql);
									if ($resql->num_rows == 1) {
										$lastinsertid = $res->rowid;
										if($is_table_category_link) $lastinsertid = 'linktable'; // used to apply update on tables like llx_categorie_product and avoid being blocked for all file content if at least one entry already exists
										$last_insert_id_array[$tablename] = $lastinsertid;
									} elseif ($resql->num_rows > 1) {
										$this->errors[$error]['lib'] = $langs->trans('MultipleRecordFoundWithTheseFilters', implode(', ', $filters));
										$this->errors[$error]['type'] = 'SQL';
										$error++;
									} else {
										// No record found with filters, insert will be tried below
									}
								} else {
									//print 'E';
									$this->errors[$error]['lib'] = $this->db->lasterror();
									$this->errors[$error]['type'] = 'SQL';
									$error++;
								}
							} else {
								// We have a last INSERT ID (got by previous pass), so we check if we have a row referencing this foreign key.
								// This is required when updating table with some extrafields. When inserting a record in parent table, we can make
								// a direct insert into subtable extrafields, but when me wake an update, the insertid is defined and the child record
								// may already exists. So we rescan the extrafield table to know if record exists or not for the rowid.
								// Note: For extrafield tablename, we have in importfieldshidden_array an enty 'extra.fk_object'=>'lastrowid-tableparent' so $keyfield is 'fk_object'
								$sqlSelect = "SELECT rowid FROM " . $tablename;

								if (empty($keyfield)) {
									$keyfield = 'rowid';
								}
								$sqlSelect .= "WHERE " . $keyfield . " = " .((int) $lastinsertid);

								$resql = $this->db->query($sqlSelect);
								if ($resql) {
									$res = $this->db->fetch_object($resql);
									if ($resql->num_rows == 1) {
										// We have a row referencing this last foreign key, continue with UPDATE.
									} else {
										// No record found referencing this last foreign key,
										// force $lastinsertid to 0 so we INSERT below.
										$lastinsertid = 0;
									}
								} else {
									//print 'E';
									$this->errors[$error]['lib'] = $this->db->lasterror();
									$this->errors[$error]['type'] = 'SQL';
									$error++;
								}
							}

							if (!empty($lastinsertid)) {
								// Build SQL UPDATE request
								$sqlstart = "UPDATE " . $tablename;

								$data = array_combine($listfields, $listvalues);
								$set = array();
								foreach ($data as $key => $val) {
									$set[] = $key . ' = ' . $val;
								}
								$sqlstart .= " SET " . implode(', ', $set);

								if (empty($keyfield)) {
									$keyfield = 'rowid';
								}
								$sqlend = " WHERE " . $keyfield . " = ".((int) $lastinsertid);

								if($is_table_category_link) {
									$sqlend = ' WHERE ' . implode(' AND ', $where);
								}

								$sql = $sqlstart . $sqlend;

								// Run update request
								$resql = $this->db->query($sql);
								if ($resql) {
									// No error, update has been done. $this->db->db->affected_rows can be 0 if data hasn't changed
									$updatedone = true;
								} else {
									//print 'E';
									$this->errors[$error]['lib'] = $this->db->lasterror();
									$this->errors[$error]['type'] = 'SQL';
									$error++;
								}
							}
						}

						// Update not done, we do insert
						if (!$error && !$updatedone) {
							// Build SQL INSERT request
							$sqlstart = "INSERT INTO " . $tablename . "(" . implode(", ", $listfields) . ", import_key";
							$sqlend = ") VALUES(" . implode(', ', $listvalues) . ", '" . $this->db->escape($importid) . "'";
							if (!empty($tablewithentity_cache[$tablename])) {
								$sqlstart .= ", entity";
								$sqlend .= ", " . $conf->entity;
							}
							if (!empty($objimport->array_import_tables_creator[0][$alias])) {
								$sqlstart .= ", " . $objimport->array_import_tables_creator[0][$alias];
								$sqlend .= ", " . $user->id;
							}
							$sql = $sqlstart . $sqlend . ")";
							//dol_syslog("import_xlsx.modules", LOG_DEBUG);

							// Run insert request
							if ($sql) {
								$resql = $this->db->query($sql);
								if ($resql) {
									$last_insert_id_array[$tablename] = $this->db->last_insert_id($tablename); // store the last inserted auto_increment id for each table, so that child tables can be inserted with the appropriate id. This must be done just after the INSERT request, else we risk losing the id (because another sql query will be issued somewhere in Dolibarr).
									$insertdone = true;
								} else {
									//print 'E';
									$this->errors[$error]['lib'] = $this->db->lasterror();
									$this->errors[$error]['type'] = 'SQL';
									$error++;
								}
							}
						}
					}
					/*else
					{
						dol_print_error('','ErrorFieldListEmptyFor '.$alias."/".$tablename);
					}*/
				}

				if ($error) {
					break;
				}
			}

			if ($updatedone) {
				$this->nbupdate++;
			}
			if ($insertdone) {
				$this->nbinsert++;
			}
		}

		return 1;
	}
}<|MERGE_RESOLUTION|>--- conflicted
+++ resolved
@@ -837,11 +837,7 @@
 							// We do SELECT to get the rowid, if we already have the rowid, it's to be used below for related tables (extrafields)
 
 							if (empty($lastinsertid)) {	// No insert done yet for a parent table
-<<<<<<< HEAD
-								$sqlSelect = "SELECT rowid FROM " . $tablename;
-=======
-								$sqlSelect = 'SELECT '.$fname.' FROM ' . $tablename;
->>>>>>> 08a3ef5b
+								$sqlSelect = "SELECT ".$fname." FROM " . $tablename;
 
 								$data = array_combine($listfields, $listvalues);
 								$where = array();
@@ -922,7 +918,7 @@
 								$sqlend = " WHERE " . $keyfield . " = ".((int) $lastinsertid);
 
 								if($is_table_category_link) {
-									$sqlend = ' WHERE ' . implode(' AND ', $where);
+									$sqlend = " WHERE " . implode(' AND ', $where);
 								}
 
 								$sql = $sqlstart . $sqlend;
