--- conflicted
+++ resolved
@@ -168,10 +168,7 @@
 	 */
 	function write_title_example($outputlangs,$headerlinefields)
 	{
-<<<<<<< HEAD
-=======
-        // phpcs:enable
->>>>>>> d9b8a8c8
+        // phpcs:enable
 		global $conf;
 		$this->workbook->getActiveSheet()->getStyle('1')->getFont()->setBold(true);
 		$this->workbook->getActiveSheet()->getStyle('1')->getAlignment()->setHorizontal(PHPExcel_Style_Alignment::HORIZONTAL_LEFT);
@@ -197,10 +194,7 @@
 	 */
 	function write_record_example($outputlangs,$contentlinevalues)
 	{
-<<<<<<< HEAD
-=======
-        // phpcs:enable
->>>>>>> d9b8a8c8
+        // phpcs:enable
 		$col = 0;
 		$row = 2;
 		foreach($contentlinevalues as $cell) {
@@ -220,12 +214,8 @@
 	 */
 	function write_footer_example($outputlangs)
 	{
-<<<<<<< HEAD
-		// return te file content as a string
-=======
         // phpcs:enable
 		// return the file content as a string
->>>>>>> d9b8a8c8
 		$tempfile = tempnam(sys_get_temp_dir(), 'dol');
 		$objWriter = new PHPExcel_Writer_Excel2007($this->workbook);
 		$objWriter->save($tempfile);
@@ -713,16 +703,10 @@
 								}
 							} else {
 								// We have a last INSERT ID. Check if we have a row referencing this foreign key.
-<<<<<<< HEAD
-								// This is required when updating table with some extrafields. When inserting a record in parent table, we can make 
-								// a direct insert into subtable extrafields, but when me wake an update, the insertid is defined and the child record 
-								// may already exists. So we rescan the extrafield table to be know if record exists or not for the rowid.
-=======
 								// This is required when updating table with some extrafields. When inserting a record in parent table, we can make
 								// a direct insert into subtable extrafields, but when me wake an update, the insertid is defined and the child record
 								// may already exists. So we rescan the extrafield table to know if record exists or not for the rowid.
 								// Note: For extrafield tablename, we have in importfieldshidden_array an enty 'extra.fk_object'=>'lastrowid-tableparent' so $keyfield is 'fk_object'
->>>>>>> d9b8a8c8
 								$sqlSelect = 'SELECT rowid FROM '.$tablename;
 
 								if(empty($keyfield)) $keyfield = 'rowid';
