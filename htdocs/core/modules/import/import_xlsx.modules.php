--- conflicted
+++ resolved
@@ -621,12 +621,8 @@
 						    // Test regexp
 							if (! empty($objimport->array_import_regex[0][$val]) && ($newval != ''))
 							{
-								// If test is "Must exist in a field@table"
-<<<<<<< HEAD
-								if (preg_match('/^(.*)@(.*)$/', $objimport->array_import_regex[0][$val], $reg))
-=======
+								// If test is "Must exist in a field@table or field@table:..."
 								if (preg_match('/^(.+)@([^:]+)(:.+)?$/',$objimport->array_import_regex[0][$val],$reg))
->>>>>>> cb07d806
 								{
 									$field=$reg[1];
 									$table=$reg[2];
@@ -663,17 +659,11 @@
 									}
 
 									// Now we check cache is not empty (should not) and key is into cache
-<<<<<<< HEAD
-									if (! is_array($this->cachefieldtable[$field.'@'.$table]) || ! in_array($newval, $this->cachefieldtable[$field.'@'.$table]))
-									{
-										$this->errors[$error]['lib']=$langs->transnoentitiesnoconv('ErrorFieldValueNotIn', $key, $newval, $field, $table);
-=======
-									if (! is_array($this->cachefieldtable[$cachekey]) || ! in_array($newval,$this->cachefieldtable[$cachekey]))
+									if (! is_array($this->cachefieldtable[$cachekey]) || ! in_array($newval, $this->cachefieldtable[$cachekey]))
 									{
 										$tableforerror = $table;
 										if(! empty($filter)) $tableforerror.= ':'.$filter;
-										$this->errors[$error]['lib']=$langs->transnoentitiesnoconv('ErrorFieldValueNotIn',$key,$newval,$field,$tableforerror);
->>>>>>> cb07d806
+										$this->errors[$error]['lib']=$langs->transnoentitiesnoconv('ErrorFieldValueNotIn', $key, $newval, $field, $tableforerror);
 										$this->errors[$error]['type']='FOREIGNKEY';
 									    $errorforthistable++;
 										$error++;
