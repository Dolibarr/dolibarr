--- conflicted
+++ resolved
@@ -470,13 +470,6 @@
                                             }
                                             $classinstance=new $class($this->db);
                                             // Try the fetch from code or ref
-<<<<<<< HEAD
-                                            call_user_func_array(array($classinstance, $method), array('', $newval));
-                                            // If not found, try the fetch from label
-                                            if (! ($classinstance->id != '') && $objimport->array_import_convertvalue[0][$val]['rule']=='fetchidfromcodeorlabel')
-                                            {
-												call_user_func_array(array($classinstance, $method), array('', '', $newval));
-=======
                                             $param_array = array('', $newval);
                                             if ($class == 'AccountingAccount')
                                             {
@@ -500,7 +493,6 @@
                                             {
                                                 $param_array = array('', '', $newval);
                                                 call_user_func_array(array($classinstance, $method), $param_array);
->>>>>>> a40e5ca6
                                             }
                                             $this->cacheconvert[$file.'_'.$class.'_'.$method.'_'][$newval]=$classinstance->id;
                                             //print 'We have made a '.$class.'->'.$method.' to get id from code '.$newval.'. ';
@@ -510,15 +502,9 @@
                                             }
                                             else
                                             {
-<<<<<<< HEAD
                                                 if (!empty($objimport->array_import_convertvalue[0][$val]['dict'])) $this->errors[$error]['lib']=$langs->trans('ErrorFieldValueNotIn', $key, $newval, 'code', $langs->transnoentitiesnoconv($objimport->array_import_convertvalue[0][$val]['dict']));
                                                 elseif (!empty($objimport->array_import_convertvalue[0][$val]['element'])) $this->errors[$error]['lib']=$langs->trans('ErrorFieldRefNotIn', $key, $newval, $langs->transnoentitiesnoconv($objimport->array_import_convertvalue[0][$val]['element']));
-                                                else $this->errors[$error]['lib']='ErrorFieldValueNotIn';
-=======
-                                                if (!empty($objimport->array_import_convertvalue[0][$val]['dict'])) $this->errors[$error]['lib']=$langs->trans('ErrorFieldValueNotIn',$key,$newval,'code',$langs->transnoentitiesnoconv($objimport->array_import_convertvalue[0][$val]['dict']));
-                                                else if (!empty($objimport->array_import_convertvalue[0][$val]['element'])) $this->errors[$error]['lib']=$langs->trans('ErrorFieldRefNotIn',$key,$newval,$langs->transnoentitiesnoconv($objimport->array_import_convertvalue[0][$val]['element']));
                                                 else $this->errors[$error]['lib']='ErrorBadDefinitionOfImportProfile';
->>>>>>> a40e5ca6
                                                 $this->errors[$error]['type']='FOREIGNKEY';
                                                 $errorforthistable++;
                                                 $error++;
