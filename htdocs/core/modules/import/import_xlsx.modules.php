<?php
/* Copyright (C) 2006-2012	Laurent Destailleur	<eldy@users.sourceforge.net>
 * Copyright (C) 2009-2012	Regis Houssin		<regis.houssin@inodbox.com>
 * Copyright (C) 2012      Christophe Battarel  <christophe.battarel@altairis.fr>
 * Copyright (C) 2012-2016 Juanjo Menent		<jmenent@2byte.es>
 *
 * This program is free software; you can redistribute it and/or modify
 * it under the terms of the GNU General Public License as published by
 * the Free Software Foundation; either version 3 of the License, or
 * (at your option) any later version.
 *
 * This program is distributed in the hope that it will be useful,
 * but WITHOUT ANY WARRANTY; without even the implied warranty of
 * MERCHANTABILITY or FITNESS FOR A PARTICULAR PURPOSE.  See the
 * GNU General Public License for more details.
 *
 * You should have received a copy of the GNU General Public License
 * along with this program. If not, see <https://www.gnu.org/licenses/>.
 * or see https://www.gnu.org/
 */

/**
 *		\file       htdocs/core/modules/import/import_xlsx.modules.php
 *		\ingroup    import
 *		\brief      File to load import files with Excel format
 */

require_once DOL_DOCUMENT_ROOT.'/core/modules/import/modules_import.php';


/**
 *	Class to import Excel files
 */
class ImportXlsx extends ModeleImports
{
	/**
	 * @var DoliDB Database handler.
	 */
	public $db;

	public $datatoimport;

	/**
	 * @var string Error code (or message)
	 */
	public $error = '';

	/**
	 * @var string[] Error codes (or messages)
	 */
	public $errors = array();

	/**
	 * @var int ID
	 */
	public $id;

	/**
	 * @var string label
	 */
	public $label;

	public $extension; // Extension of files imported by driver

	/**
	 * Dolibarr version of driver
	 * @var string
	 */
	public $version = 'dolibarr';

	public $label_lib; // Label of external lib used by driver

	public $version_lib; // Version of external lib used by driver

	public $separator;

	public $file; // Path of file

	public $handle; // Handle fichier

	public $cacheconvert = array(); // Array to cache list of value found after a convertion

	public $cachefieldtable = array(); // Array to cache list of value found into fields@tables

	public $workbook; // temporary import file

	public $record; // current record

	public $headers;


	/**
	 *	Constructor
	 *
	 *	@param	DoliDB		$db				Database handler
	 *	@param	string		$datatoimport	String code describing import set (ex: 'societe_1')
	 */
	public function __construct($db, $datatoimport)
	{
		global $conf, $langs;
		$this->db = $db;

		// this is used as an extension from the example file code, so we have to put xlsx here !!!
		$this->id = 'xlsx'; // Same value as xxx in file name export_xxx.modules.php
		$this->label = 'Excel 2007'; // Label of driver
		$this->desc = $langs->trans("Excel2007FormatDesc");
		$this->extension = 'xlsx'; // Extension for generated file by this driver
		$this->picto = 'mime/xls'; // Picto (This is not used by the example file code as Mime type, too bad ...)
		$this->version = '1.0'; // Driver version

		// If driver use an external library, put its name here
		require_once PHPEXCEL_PATH.'PHPExcel.php';
		require_once PHPEXCEL_PATH.'PHPExcel/Style/Alignment.php';
		if (!class_exists('ZipArchive')) // For Excel2007, PHPExcel need ZipArchive
		{
				$langs->load("errors");
				$this->error = $langs->trans('ErrorPHPNeedModule', 'zip');
				return -1;
		}
		$this->label_lib = 'PhpExcel';
		$this->version_lib = '1.8.0';

		$this->datatoimport = $datatoimport;
		if (preg_match('/^societe_/', $datatoimport)) $this->thirpartyobject = new Societe($this->db);
	}


	// phpcs:disable PEAR.NamingConventions.ValidFunctionName.ScopeNotCamelCaps
	/**
	 * 	Output header of an example file for this format
	 *
	 * 	@param	Translate	$outputlangs		Output language
	 *  @return	string							Empty string
	 */
	public function write_header_example($outputlangs)
	{
		// phpcs:enable
		global $user, $conf, $langs;
		// create a temporary object, the final output will be generated in footer
		if (!empty($conf->global->MAIN_USE_FILECACHE_EXPORT_EXCEL_DIR)) {
			$cacheMethod = PHPExcel_CachedObjectStorageFactory::cache_to_discISAM;
			$cacheSettings = array(
				'dir' => $conf->global->MAIN_USE_FILECACHE_EXPORT_EXCEL_DIR
			);
			PHPExcel_Settings::setCacheStorageMethod($cacheMethod, $cacheSettings);
		}

		$this->workbook = new PHPExcel();
		$this->workbook->getProperties()->setCreator($user->getFullName($outputlangs).' - Dolibarr '.DOL_VERSION);
		$this->workbook->getProperties()->setTitle($outputlangs->trans("Import").' - '.$file);
		$this->workbook->getProperties()->setSubject($outputlangs->trans("Import").' - '.$file);
		$this->workbook->getProperties()->setDescription($outputlangs->trans("Import").' - '.$file);

		$this->workbook->setActiveSheetIndex(0);
		$this->workbook->getActiveSheet()->setTitle($outputlangs->trans("Sheet"));
		$this->workbook->getActiveSheet()->getDefaultRowDimension()->setRowHeight(16);

		return '';
	}

	// phpcs:disable PEAR.NamingConventions.ValidFunctionName.ScopeNotCamelCaps
	/**
	 * 	Output title line of an example file for this format
	 *
	 * 	@param	Translate	$outputlangs		Output language
	 *  @param	array		$headerlinefields	Array of fields name
	 * 	@return	string							String output
	 */
	public function write_title_example($outputlangs, $headerlinefields)
	{
		// phpcs:enable
		global $conf;
		$this->workbook->getActiveSheet()->getStyle('1')->getFont()->setBold(true);
		$this->workbook->getActiveSheet()->getStyle('1')->getAlignment()->setHorizontal(PHPExcel_Style_Alignment::HORIZONTAL_LEFT);

		$col = 0;
		foreach ($headerlinefields as $field) {
			$this->workbook->getActiveSheet()->SetCellValueByColumnAndRow($col, 1, $outputlangs->transnoentities($field));
			// set autowidth
			//$this->workbook->getActiveSheet()->getColumnDimension($this->column2Letter($col + 1))->setAutoSize(true);
			$col++;
		}

		return ''; // final output will be generated in footer
	}

	// phpcs:disable PEAR.NamingConventions.ValidFunctionName.ScopeNotCamelCaps
	/**
	 * 	Output record of an example file for this format
	 *
	 * 	@param	Translate	$outputlangs		Output language
	 * 	@param	array		$contentlinevalues	Array of lines
	 * 	@return	string							Empty string
	 */
	public function write_record_example($outputlangs, $contentlinevalues)
	{
		// phpcs:enable
		$col = 0;
		$row = 2;
		foreach ($contentlinevalues as $cell) {
			$this->workbook->getActiveSheet()->SetCellValueByColumnAndRow($col, $row, $cell);
			$col++;
		}

		return ''; // final output will be generated in footer
	}

	// phpcs:disable PEAR.NamingConventions.ValidFunctionName.ScopeNotCamelCaps
	/**
	 * 	Output footer of an example file for this format
	 *
	 * 	@param	Translate	$outputlangs		Output language
	 *  @return	string							String output
	 */
	public function write_footer_example($outputlangs)
	{
		// phpcs:enable
		// return the file content as a string
		$tempfile = tempnam(sys_get_temp_dir(), 'dol');
		$objWriter = new PHPExcel_Writer_Excel2007($this->workbook);
		$objWriter->save($tempfile);
		$this->workbook->disconnectWorksheets();
		unset($this->workbook);

		$content = file_get_contents($tempfile);
		unlink($tempfile);
		return $content;
	}



	// phpcs:disable PEAR.NamingConventions.ValidFunctionName.ScopeNotCamelCaps
	/**
	 *	Open input file
	 *
	 *	@param	string	$file		Path of filename
	 *	@return	int					<0 if KO, >=0 if OK
	 */
	public function import_open_file($file)
	{
		// phpcs:enable
		global $langs;
		$ret = 1;

		dol_syslog(get_class($this)."::open_file file=".$file);

		$reader = new PHPExcel_Reader_Excel2007();
		$this->workbook = $reader->load($file);
		$this->record = 1;
		$this->file = $file;

		return $ret;
	}


	// phpcs:disable PEAR.NamingConventions.ValidFunctionName.ScopeNotCamelCaps
	/**
	 * 	Return nb of records. File must be closed.
	 *
	 *	@param	string	$file		Path of filename
	 * 	@return	int					<0 if KO, >=0 if OK
	 */
	public function import_get_nb_of_lines($file)
	{
		// phpcs:enable
		$reader = new PHPExcel_Reader_Excel2007();
		$this->workbook = $reader->load($file);

		$rowcount = $this->workbook->getActiveSheet()->getHighestDataRow();

		$this->workbook->disconnectWorksheets();
		unset($this->workbook);

		return $rowcount;
	}


	// phpcs:disable PEAR.NamingConventions.ValidFunctionName.ScopeNotCamelCaps
	/**
	 * 	Input header line from file
	 *
	 * 	@return		int		<0 if KO, >=0 if OK
	 */
	public function import_read_header()
	{
		// phpcs:enable
		// This is not called by the import code !!!
		$this->headers = array();
		$colcount = PHPExcel_Cell::columnIndexFromString($this->workbook->getActiveSheet()->getHighestDataColumn());
		for ($col = 0; $col < $colcount; $col++) {
			$this->headers[$col] = $this->workbook->getActiveSheet()->getCellByColumnAndRow($col, 1)->getValue();
		}
		return 0;
	}


	// phpcs:disable PEAR.NamingConventions.ValidFunctionName.ScopeNotCamelCaps
	/**
	 * 	Return array of next record in input file.
	 *
	 * 	@return		Array		Array of field values. Data are UTF8 encoded. [fieldpos] => (['val']=>val, ['type']=>-1=null,0=blank,1=not empty string)
	 */
	public function import_read_record()
	{
		// phpcs:enable
		global $conf;

		$rowcount = $this->workbook->getActiveSheet()->getHighestDataRow();
		if ($this->record > $rowcount)
			return false;
		$array = array();
		$colcount = PHPExcel_Cell::columnIndexFromString($this->workbook->getActiveSheet()->getHighestDataColumn(0));
		for ($col = 0; $col < $colcount; $col++) {
			$val = $this->workbook->getActiveSheet()->getCellByColumnAndRow($col, $this->record)->getValue();
			$array[$col]['val'] = $val;
			$array[$col]['type'] = (dol_strlen($val) ? 1 : -1); // If empty we consider it null
		}
		$this->record++;
		return $array;
	}

	// phpcs:disable PEAR.NamingConventions.ValidFunctionName.ScopeNotCamelCaps
	/**
	 * 	Close file handle
	 *
	 *  @return	integer
	 */
	public function import_close_file()
	{
		// phpcs:enable
		$this->workbook->disconnectWorksheets();
		unset($this->workbook);
	}


	// What is this doing here ? it is common to all imports, is should be in the parent class
	// phpcs:disable PEAR.NamingConventions.ValidFunctionName.ScopeNotCamelCaps
	/**
	 * Insert a record into database
	 *
	 * @param	array	$arrayrecord					Array of read values: [fieldpos] => (['val']=>val, ['type']=>-1=null,0=blank,1=string), [fieldpos+1]...
	 * @param	array	$array_match_file_to_database	Array of target fields where to insert data: [fieldpos] => 's.fieldname', [fieldpos+1]...
	 * @param 	Object	$objimport						Object import (contains objimport->array_import_tables, objimport->array_import_fields, objimport->array_import_convertvalue, ...)
	 * @param	int		$maxfields						Max number of fields to use
	 * @param	string	$importid						Import key
	 * @param	array	$updatekeys						Array of keys to use to try to do an update first before insert. This field are defined into the module descriptor.
	 * @return	int										<0 if KO, >0 if OK
	 */
	public function import_insert($arrayrecord, $array_match_file_to_database, $objimport, $maxfields, $importid, $updatekeys)
	{
		// phpcs:enable
		global $langs, $conf, $user;
		global $thirdparty_static; // Specific to thirdparty import
		global $tablewithentity_cache; // Cache to avoid to call  desc at each rows on tables

		$error = 0;
		$warning = 0;
		$this->errors = array();
		$this->warnings = array();

		//dol_syslog("import_csv.modules maxfields=".$maxfields." importid=".$importid);

		//var_dump($array_match_file_to_database);
		//var_dump($arrayrecord);
		$array_match_database_to_file = array_flip($array_match_file_to_database);
		$sort_array_match_file_to_database = $array_match_file_to_database;
		ksort($sort_array_match_file_to_database);

		//var_dump($sort_array_match_file_to_database);

		if (count($arrayrecord) == 0 || (count($arrayrecord) == 1 && empty($arrayrecord[0]['val'])))
		{
			//print 'W';
			$this->warnings[$warning]['lib'] = $langs->trans('EmptyLine');
			$this->warnings[$warning]['type'] = 'EMPTY';
			$warning++;
		} else {
			$last_insert_id_array = array(); // store the last inserted auto_increment id for each table, so that dependent tables can be inserted with the appropriate id (eg: extrafields fk_object will be set with the last inserted object's id)
			$updatedone = false;
			$insertdone = false;
			// For each table to insert, me make a separate insert
			foreach ($objimport->array_import_tables[0] as $alias => $tablename)
			{
				// Build sql request
				$sql = '';
				$listfields = array();
				$listvalues = array();
				$i = 0;
				$errorforthistable = 0;

				// Define $tablewithentity_cache[$tablename] if not already defined
				if (!isset($tablewithentity_cache[$tablename]))	// keep this test with "isset"
				{
					dol_syslog("Check if table ".$tablename." has an entity field");
					$resql = $this->db->DDLDescTable($tablename, 'entity');
					if ($resql)
					{
						$obj = $this->db->fetch_object($resql);
						if ($obj) $tablewithentity_cache[$tablename] = 1; // table contains entity field
						else $tablewithentity_cache[$tablename] = 0; // table does not contains entity field
					} else dol_print_error($this->db);
				} else {
					//dol_syslog("Table ".$tablename." check for entity into cache is ".$tablewithentity_cache[$tablename]);
				}

				// array of fields to column index
				$arrayfield = array();
				foreach ($sort_array_match_file_to_database as $key => $val) {
					$arrayfield[$val] = ($key - 1);
				}

				// Loop on each fields in the match array: $key = 1..n, $val=alias of field (s.nom)
				foreach ($sort_array_match_file_to_database as $key => $val)
				{
					$fieldalias = preg_replace('/\..*$/i', '', $val);
					$fieldname = preg_replace('/^.*\./i', '', $val);

					if ($alias != $fieldalias) continue; // Not a field of current table

					if ($key <= $maxfields)
					{
						// Set $newval with value to insert and set $listvalues with sql request part for insert
						$newval = '';
						if ($arrayrecord[($key - 1)]['type'] > 0) $newval = $arrayrecord[($key - 1)]['val']; // If type of field into input file is not empty string (so defined into input file), we get value

						// Make some tests on $newval

						// Is it a required field ?
						if (preg_match('/\*/', $objimport->array_import_fields[0][$val]) && ((string) $newval == ''))
						{
							$this->errors[$error]['lib'] = $langs->trans('ErrorMissingMandatoryValue', $key);
							$this->errors[$error]['type'] = 'NOTNULL';
							$errorforthistable++;
							$error++;
						}
						// Test format only if field is not a missing mandatory field (field may be a value or empty but not mandatory)
						else {
							// We convert field if required
							if (!empty($objimport->array_import_convertvalue[0][$val]))
							{
								//print 'Must convert '.$newval.' with rule '.join(',',$objimport->array_import_convertvalue[0][$val]).'. ';
								if ($objimport->array_import_convertvalue[0][$val]['rule'] == 'fetchidfromcodeid'
									|| $objimport->array_import_convertvalue[0][$val]['rule'] == 'fetchidfromref'
									|| $objimport->array_import_convertvalue[0][$val]['rule'] == 'fetchidfromcodeorlabel'
									)
								{
									// New val can be an id or ref. If it start with id: it is forced to id, if it start with ref: it is forced to ref. It not, we try to guess.
									$isidorref = 'id';
									if (!is_numeric($newval) && $newval != '' && !preg_match('/^id:/i', $newval)) $isidorref = 'ref';
									$newval = preg_replace('/^(id|ref):/i', '', $newval); // Remove id: or ref: that was used to force if field is id or ref
									//print 'Val is now '.$newval.' and is type '.$isidorref."<br>\n";

									if ($isidorref == 'ref')    // If value into input import file is a ref, we apply the function defined into descriptor
									{
										$file = (empty($objimport->array_import_convertvalue[0][$val]['classfile']) ? $objimport->array_import_convertvalue[0][$val]['file'] : $objimport->array_import_convertvalue[0][$val]['classfile']);
										$class = $objimport->array_import_convertvalue[0][$val]['class'];
										$method = $objimport->array_import_convertvalue[0][$val]['method'];
										if ($this->cacheconvert[$file.'_'.$class.'_'.$method.'_'][$newval] != '')
										{
											$newval = $this->cacheconvert[$file.'_'.$class.'_'.$method.'_'][$newval];
										} else {
											$resultload = dol_include_once($file);
											if (empty($resultload))
											{
												dol_print_error('', 'Error trying to call file='.$file.', class='.$class.', method='.$method);
												break;
											}
											$classinstance = new $class($this->db);
											// Try the fetch from code or ref
											$param_array = array('', $newval);
											if ($class == 'AccountingAccount')
											{
												//var_dump($arrayrecord[0]['val']);
												/*include_once DOL_DOCUMENT_ROOT.'/accountancy/class/accountancysystem.class.php';
                                                $tmpchartofaccount = new AccountancySystem($this->db);
                                                $tmpchartofaccount->fetch($conf->global->CHARTOFACCOUNTS);
                                                var_dump($tmpchartofaccount->ref.' - '.$arrayrecord[0]['val']);
                                                if ((! ($conf->global->CHARTOFACCOUNTS > 0)) || $tmpchartofaccount->ref != $arrayrecord[0]['val'])
                                                {
                                                    $this->errors[$error]['lib']=$langs->trans('ErrorImportOfChartLimitedToCurrentChart', $tmpchartofaccount->ref);
                                                    $this->errors[$error]['type']='RESTRICTONCURRENCTCHART';
                                                    $errorforthistable++;
                                                    $error++;
                                                }*/
<<<<<<< HEAD
												$param_array = array('', $newval, 0, $arrayrecord[0]['val']); // Param to fetch parent from account, in chart.
											}
											call_user_func_array(array($classinstance, $method), $param_array);
											// If not found, try the fetch from label
											if (!($classinstance->id != '') && $objimport->array_import_convertvalue[0][$val]['rule'] == 'fetchidfromcodeorlabel')
											{
												$param_array = array('', '', $newval);
												call_user_func_array(array($classinstance, $method), $param_array);
											}
											$this->cacheconvert[$file.'_'.$class.'_'.$method.'_'][$newval] = $classinstance->id;
											//print 'We have made a '.$class.'->'.$method.' to get id from code '.$newval.'. ';
											if ($classinstance->id != '')	// id may be 0, it is a found value
											{
												$newval = $classinstance->id;
											} else {
												if (!empty($objimport->array_import_convertvalue[0][$val]['dict'])) $this->errors[$error]['lib'] = $langs->trans('ErrorFieldValueNotIn', $key, $newval, 'code', $langs->transnoentitiesnoconv($objimport->array_import_convertvalue[0][$val]['dict']));
												elseif (!empty($objimport->array_import_convertvalue[0][$val]['element'])) $this->errors[$error]['lib'] = $langs->trans('ErrorFieldRefNotIn', $key, $newval, $langs->transnoentitiesnoconv($objimport->array_import_convertvalue[0][$val]['element']));
												else $this->errors[$error]['lib'] = 'ErrorBadDefinitionOfImportProfile';
												$this->errors[$error]['type'] = 'FOREIGNKEY';
												$errorforthistable++;
												$error++;
											}
										}
									}
								} elseif ($objimport->array_import_convertvalue[0][$val]['rule'] == 'fetchidfromcodeandlabel')
								{
									$isidorref = 'id';
									if (!is_numeric($newval) && $newval != '' && !preg_match('/^id:/i', $newval)) $isidorref = 'ref';
									$newval = preg_replace('/^(id|ref):/i', '', $newval);

									if ($isidorref == 'ref') {
										$file = (empty($objimport->array_import_convertvalue[0][$val]['classfile']) ? $objimport->array_import_convertvalue[0][$val]['file'] : $objimport->array_import_convertvalue[0][$val]['classfile']);
										$class = $objimport->array_import_convertvalue[0][$val]['class'];
										$method = $objimport->array_import_convertvalue[0][$val]['method'];
										$codefromfield = $objimport->array_import_convertvalue[0][$val]['codefromfield'];
										$code = $arrayrecord[$arrayfield[$codefromfield]]['val'];
										if ($this->cacheconvert[$file.'_'.$class.'_'.$method.'_'.$code][$newval] != '') {
											$newval = $this->cacheconvert[$file.'_'.$class.'_'.$method.'_'.$code][$newval];
										} else {
											$resultload = dol_include_once($file);
											if (empty($resultload)) {
												dol_print_error('', 'Error trying to call file='.$file.', class='.$class.', method='.$method.', code='.$code);
												break;
											}
											$classinstance = new $class($this->db);
											// Try the fetch from code and ref
											$param_array = array('', $newval, $code);
											call_user_func_array(array($classinstance, $method), $param_array);
											$this->cacheconvert[$file.'_'.$class.'_'.$method.'_'.$code][$newval] = $classinstance->id;
											if ($classinstance->id > 0)    // we found record
											{
												$newval = $classinstance->id;
											} else {
												if (!empty($objimport->array_import_convertvalue[0][$val]['dict'])) $this->errors[$error]['lib'] = $langs->trans('ErrorFieldValueNotIn', $key, $newval, 'scale', $langs->transnoentitiesnoconv($objimport->array_import_convertvalue[0][$val]['dict']));
												else $this->errors[$error]['lib'] = 'ErrorFieldValueNotIn';
												$this->errors[$error]['type'] = 'FOREIGNKEY';
												$errorforthistable++;
												$error++;
											}
										}
									}
								} elseif ($objimport->array_import_convertvalue[0][$val]['rule'] == 'zeroifnull')
								{
									if (empty($newval)) $newval = '0';
								} elseif ($objimport->array_import_convertvalue[0][$val]['rule'] == 'fetchidfromcodeunits' || $objimport->array_import_convertvalue[0][$val]['rule'] == 'fetchscalefromcodeunits')
								{
									$file = (empty($objimport->array_import_convertvalue[0][$val]['classfile']) ? $objimport->array_import_convertvalue[0][$val]['file'] : $objimport->array_import_convertvalue[0][$val]['classfile']);
									$class = $objimport->array_import_convertvalue[0][$val]['class'];
									$method = $objimport->array_import_convertvalue[0][$val]['method'];
									$units = $objimport->array_import_convertvalue[0][$val]['units'];
									if ($this->cacheconvert[$file.'_'.$class.'_'.$method.'_'.$units][$newval] != '')
									{
										$newval = $this->cacheconvert[$file.'_'.$class.'_'.$method.'_'.$units][$newval];
									} else {
										$resultload = dol_include_once($file);
										if (empty($resultload))
										{
											dol_print_error('', 'Error trying to call file='.$file.', class='.$class.', method='.$method.', units='.$units);
											break;
										}
										$classinstance = new $class($this->db);
										// Try the fetch from code or ref
										call_user_func_array(array($classinstance, $method), array('', '', $newval, $units));
										$scaleorid = (($objimport->array_import_convertvalue[0][$val]['rule'] == 'fetchidfromcodeunits') ? $classinstance->id : $classinstance->scale);
										$this->cacheconvert[$file.'_'.$class.'_'.$method.'_'.$units][$newval] = $scaleorid;
										//print 'We have made a '.$class.'->'.$method." to get a value from key '".$newval."' and we got '".$scaleorid."'.";exit;
										if ($classinstance->id > 0)	// we found record
										{
											$newval = $scaleorid ? $scaleorid : 0;
										} else {
											if (!empty($objimport->array_import_convertvalue[0][$val]['dict'])) $this->errors[$error]['lib'] = $langs->trans('ErrorFieldValueNotIn', $key, $newval, 'scale', $langs->transnoentitiesnoconv($objimport->array_import_convertvalue[0][$val]['dict']));
											else $this->errors[$error]['lib'] = 'ErrorFieldValueNotIn';
											$this->errors[$error]['type'] = 'FOREIGNKEY';
											$errorforthistable++;
											$error++;
										}
									}
								} elseif ($objimport->array_import_convertvalue[0][$val]['rule'] == 'getcustomercodeifauto')
								{
									if (strtolower($newval) == 'auto')
									{
										$this->thirpartyobject->get_codeclient(0, 0);
										$newval = $this->thirpartyobject->code_client;
										//print 'code_client='.$newval;
									}
									if (empty($newval)) $arrayrecord[($key - 1)]['type'] = -1; // If we get empty value, we will use "null"
								} elseif ($objimport->array_import_convertvalue[0][$val]['rule'] == 'getsuppliercodeifauto')
								{
									if (strtolower($newval) == 'auto')
									{
										$newval = $this->thirpartyobject->get_codefournisseur(0, 1);
										$newval = $this->thirpartyobject->code_fournisseur;
										//print 'code_fournisseur='.$newval;
									}
									if (empty($newval)) $arrayrecord[($key - 1)]['type'] = -1; // If we get empty value, we will use "null"
								} elseif ($objimport->array_import_convertvalue[0][$val]['rule'] == 'getcustomeraccountancycodeifauto')
								{
									if (strtolower($newval) == 'auto')
									{
										$this->thirpartyobject->get_codecompta('customer');
										$newval = $this->thirpartyobject->code_compta;
										//print 'code_compta='.$newval;
									}
									if (empty($newval)) $arrayrecord[($key - 1)]['type'] = -1; // If we get empty value, we will use "null"
								} elseif ($objimport->array_import_convertvalue[0][$val]['rule'] == 'getsupplieraccountancycodeifauto')
								{
									if (strtolower($newval) == 'auto')
									{
										$this->thirpartyobject->get_codecompta('supplier');
										$newval = $this->thirpartyobject->code_compta_fournisseur;
										if (empty($newval)) $arrayrecord[($key - 1)]['type'] = -1; // If we get empty value, we will use "null"
										//print 'code_compta_fournisseur='.$newval;
									}
									if (empty($newval)) $arrayrecord[($key - 1)]['type'] = -1; // If we get empty value, we will use "null"
								} elseif ($objimport->array_import_convertvalue[0][$val]['rule'] == 'getrefifauto')
								{
									$defaultref = '';
									// TODO provide the $modTask (module of generation of ref) as parameter of import_insert function
									$obj = empty($conf->global->PROJECT_TASK_ADDON) ? 'mod_task_simple' : $conf->global->PROJECT_TASK_ADDON;
									if (!empty($conf->global->PROJECT_TASK_ADDON) && is_readable(DOL_DOCUMENT_ROOT."/core/modules/project/task/".$conf->global->PROJECT_TASK_ADDON.".php"))
									{
										require_once DOL_DOCUMENT_ROOT."/core/modules/project/task/".$conf->global->PROJECT_TASK_ADDON.'.php';
										$modTask = new $obj;
										$defaultref = $modTask->getNextValue(null, null);
									}
									if (is_numeric($defaultref) && $defaultref <= 0) $defaultref = '';
									$newval = $defaultref;
								} elseif ($objimport->array_import_convertvalue[0][$val]['rule'] == 'compute')
								{
									$file = (empty($objimport->array_import_convertvalue[0][$val]['classfile']) ? $objimport->array_import_convertvalue[0][$val]['file'] : $objimport->array_import_convertvalue[0][$val]['classfile']);
									$class = $objimport->array_import_convertvalue[0][$val]['class'];
									$method = $objimport->array_import_convertvalue[0][$val]['method'];
									$resultload = dol_include_once($file);
									if (empty($resultload))
									{
										dol_print_error('', 'Error trying to call file='.$file.', class='.$class.', method='.$method);
										break;
									}
									$classinstance = new $class($this->db);
									$res = call_user_func_array(array($classinstance, $method), array(&$arrayrecord));
									if ($res < 0) {
										if (!empty($objimport->array_import_convertvalue[0][$val]['dict'])) $this->errors[$error]['lib'] = $langs->trans('ErrorFieldValueNotIn', $key, $newval, 'code', $langs->transnoentitiesnoconv($objimport->array_import_convertvalue[0][$val]['dict']));
										else $this->errors[$error]['lib'] = 'ErrorFieldValueNotIn';
										$this->errors[$error]['type'] = 'FOREIGNKEY';
										$errorforthistable++;
										$error++;
									}
								} elseif ($objimport->array_import_convertvalue[0][$val]['rule'] == 'numeric')
								{
									$newval = price2num($newval);
								}

								//print 'Val to use as insert is '.$newval.'<br>';
							}

							// Test regexp
=======
                                                $param_array = array('', $newval, 0, $arrayrecord[0]['val']); // Param to fetch parent from account, in chart.
                                            }
                                            call_user_func_array(array($classinstance, $method), $param_array);
                                            // If not found, try the fetch from label
                                            if (!($classinstance->id != '') && $objimport->array_import_convertvalue[0][$val]['rule'] == 'fetchidfromcodeorlabel')
                                            {
                                                $param_array = array('', '', $newval);
                                                call_user_func_array(array($classinstance, $method), $param_array);
                                            }
                                            $this->cacheconvert[$file.'_'.$class.'_'.$method.'_'][$newval] = $classinstance->id;
                                            //print 'We have made a '.$class.'->'.$method.' to get id from code '.$newval.'. ';
                                            if ($classinstance->id != '')	// id may be 0, it is a found value
                                            {
                                                $newval = $classinstance->id;
                                            }
                                            else
                                            {
                                                if (!empty($objimport->array_import_convertvalue[0][$val]['dict'])) $this->errors[$error]['lib'] = $langs->trans('ErrorFieldValueNotIn', $key, $newval, 'code', $langs->transnoentitiesnoconv($objimport->array_import_convertvalue[0][$val]['dict']));
                                                elseif (!empty($objimport->array_import_convertvalue[0][$val]['element'])) $this->errors[$error]['lib'] = $langs->trans('ErrorFieldRefNotIn', $key, $newval, $langs->transnoentitiesnoconv($objimport->array_import_convertvalue[0][$val]['element']));
                                                else $this->errors[$error]['lib'] = 'ErrorBadDefinitionOfImportProfile';
                                                $this->errors[$error]['type'] = 'FOREIGNKEY';
                                                $errorforthistable++;
                                                $error++;
                                            }
                                        }
                                    }
                                }
                                elseif ($objimport->array_import_convertvalue[0][$val]['rule'] == 'fetchidfromcodeandlabel')
                                {
                                    $isidorref = 'id';
                                    if (!is_numeric($newval) && $newval != '' && !preg_match('/^id:/i', $newval)) $isidorref = 'ref';
                                    $newval = preg_replace('/^(id|ref):/i', '', $newval);

                                    if ($isidorref == 'ref') {
                                        $file = (empty($objimport->array_import_convertvalue[0][$val]['classfile']) ? $objimport->array_import_convertvalue[0][$val]['file'] : $objimport->array_import_convertvalue[0][$val]['classfile']);
                                        $class = $objimport->array_import_convertvalue[0][$val]['class'];
                                        $method = $objimport->array_import_convertvalue[0][$val]['method'];
                                        $codefromfield = $objimport->array_import_convertvalue[0][$val]['codefromfield'];
                                        $code = $arrayrecord[$arrayfield[$codefromfield]]['val'];
                                        if ($this->cacheconvert[$file.'_'.$class.'_'.$method.'_'.$code][$newval] != '') {
                                            $newval = $this->cacheconvert[$file.'_'.$class.'_'.$method.'_'.$code][$newval];
                                        } else {
                                            $resultload = dol_include_once($file);
                                            if (empty($resultload)) {
                                                dol_print_error('', 'Error trying to call file='.$file.', class='.$class.', method='.$method.', code='.$code);
                                                break;
                                            }
                                            $classinstance = new $class($this->db);
                                            // Try the fetch from code and ref
                                            $param_array = array('', $newval, $code);
                                            call_user_func_array(array($classinstance, $method), $param_array);
                                            $this->cacheconvert[$file.'_'.$class.'_'.$method.'_'.$code][$newval] = $classinstance->id;
                                            if ($classinstance->id > 0)    // we found record
                                            {
                                                $newval = $classinstance->id;
                                            } else {
                                                if (!empty($objimport->array_import_convertvalue[0][$val]['dict'])) $this->errors[$error]['lib'] = $langs->trans('ErrorFieldValueNotIn', $key, $newval, 'scale', $langs->transnoentitiesnoconv($objimport->array_import_convertvalue[0][$val]['dict']));
                                                else $this->errors[$error]['lib'] = 'ErrorFieldValueNotIn';
                                                $this->errors[$error]['type'] = 'FOREIGNKEY';
                                                $errorforthistable++;
                                                $error++;
                                            }
                                        }
                                    }
                                }
                                elseif ($objimport->array_import_convertvalue[0][$val]['rule'] == 'zeroifnull')
                                {
                                    if (empty($newval)) $newval = '0';
                                }
                                elseif ($objimport->array_import_convertvalue[0][$val]['rule'] == 'fetchidfromcodeunits' || $objimport->array_import_convertvalue[0][$val]['rule'] == 'fetchscalefromcodeunits')
                                {
                                	$file = (empty($objimport->array_import_convertvalue[0][$val]['classfile']) ? $objimport->array_import_convertvalue[0][$val]['file'] : $objimport->array_import_convertvalue[0][$val]['classfile']);
                                	$class = $objimport->array_import_convertvalue[0][$val]['class'];
                                	$method = $objimport->array_import_convertvalue[0][$val]['method'];
                                	$units = $objimport->array_import_convertvalue[0][$val]['units'];
                                	if ($this->cacheconvert[$file.'_'.$class.'_'.$method.'_'.$units][$newval] != '')
                                	{
                                		$newval = $this->cacheconvert[$file.'_'.$class.'_'.$method.'_'.$units][$newval];
                                	}
                                	else
                                	{
                                		$resultload = dol_include_once($file);
                                		if (empty($resultload))
                                		{
                                			dol_print_error('', 'Error trying to call file='.$file.', class='.$class.', method='.$method.', units='.$units);
                                			break;
                                		}
                                		$classinstance = new $class($this->db);
                                		// Try the fetch from code or ref
                                        call_user_func_array(array($classinstance, $method), array('', '', $newval, $units));
                                        $scaleorid = (($objimport->array_import_convertvalue[0][$val]['rule'] == 'fetchidfromcodeunits') ? $classinstance->id : $classinstance->scale);
                                        $this->cacheconvert[$file.'_'.$class.'_'.$method.'_'.$units][$newval] = $scaleorid;
                                        //print 'We have made a '.$class.'->'.$method." to get a value from key '".$newval."' and we got '".$scaleorid."'.";exit;
                                        if ($classinstance->id > 0)	// we found record
                                        {
                                        	$newval = $scaleorid ? $scaleorid : 0;
                                        }
                                        else
                                        {
                                        	if (!empty($objimport->array_import_convertvalue[0][$val]['dict'])) $this->errors[$error]['lib'] = $langs->trans('ErrorFieldValueNotIn', $key, $newval, 'scale', $langs->transnoentitiesnoconv($objimport->array_import_convertvalue[0][$val]['dict']));
                                        	else $this->errors[$error]['lib'] = 'ErrorFieldValueNotIn';
                                			$this->errors[$error]['type'] = 'FOREIGNKEY';
                                			$errorforthistable++;
                                			$error++;
                                		}
                                	}
                                }
                                elseif ($objimport->array_import_convertvalue[0][$val]['rule'] == 'getcustomercodeifauto')
                                {
                                    if (strtolower($newval) == 'auto')
                                    {
                                        $this->thirpartyobject->get_codeclient(0, 0);
                                        $newval = $this->thirpartyobject->code_client;
                                        //print 'code_client='.$newval;
                                    }
                                    if (empty($newval)) $arrayrecord[($key - 1)]['type'] = -1; // If we get empty value, we will use "null"
                                }
                                elseif ($objimport->array_import_convertvalue[0][$val]['rule'] == 'getsuppliercodeifauto')
                                {
                                    if (strtolower($newval) == 'auto')
                                    {
                                        $newval = $this->thirpartyobject->get_codefournisseur(0, 1);
                                        $newval = $this->thirpartyobject->code_fournisseur;
                                        //print 'code_fournisseur='.$newval;
                                    }
                                    if (empty($newval)) $arrayrecord[($key - 1)]['type'] = -1; // If we get empty value, we will use "null"
                                }
                                elseif ($objimport->array_import_convertvalue[0][$val]['rule'] == 'getcustomeraccountancycodeifauto')
                                {
                                    if (strtolower($newval) == 'auto')
                                    {
                                        $this->thirpartyobject->get_codecompta('customer');
                                        $newval = $this->thirpartyobject->code_compta;
                                        //print 'code_compta='.$newval;
                                    }
                                    if (empty($newval)) $arrayrecord[($key - 1)]['type'] = -1; // If we get empty value, we will use "null"
                                }
                                elseif ($objimport->array_import_convertvalue[0][$val]['rule'] == 'getsupplieraccountancycodeifauto')
                                {
                                    if (strtolower($newval) == 'auto')
                                    {
                                        $this->thirpartyobject->get_codecompta('supplier');
                                        $newval = $this->thirpartyobject->code_compta_fournisseur;
                                        if (empty($newval)) $arrayrecord[($key - 1)]['type'] = -1; // If we get empty value, we will use "null"
                                        //print 'code_compta_fournisseur='.$newval;
                                    }
                                    if (empty($newval)) $arrayrecord[($key - 1)]['type'] = -1; // If we get empty value, we will use "null"
                                }
                                elseif ($objimport->array_import_convertvalue[0][$val]['rule'] == 'getrefifauto')
                                {
                                    $defaultref = '';
                                    // TODO provide the $modTask (module of generation of ref) as parameter of import_insert function
                                    $obj = empty($conf->global->PROJECT_TASK_ADDON) ? 'mod_task_simple' : $conf->global->PROJECT_TASK_ADDON;
                                    if (!empty($conf->global->PROJECT_TASK_ADDON) && is_readable(DOL_DOCUMENT_ROOT."/core/modules/project/task/".$conf->global->PROJECT_TASK_ADDON.".php"))
                                    {
                                        require_once DOL_DOCUMENT_ROOT."/core/modules/project/task/".$conf->global->PROJECT_TASK_ADDON.'.php';
                                        $modTask = new $obj;
                                        $defaultref = $modTask->getNextValue(null, null);
                                    }
                                    if (is_numeric($defaultref) && $defaultref <= 0) $defaultref = '';
                                    $newval = $defaultref;
                                }
                                elseif ($objimport->array_import_convertvalue[0][$val]['rule'] == 'compute')
                                {
                                    $file = (empty($objimport->array_import_convertvalue[0][$val]['classfile']) ? $objimport->array_import_convertvalue[0][$val]['file'] : $objimport->array_import_convertvalue[0][$val]['classfile']);
                                    $class = $objimport->array_import_convertvalue[0][$val]['class'];
                                    $method = $objimport->array_import_convertvalue[0][$val]['method'];
                                    $resultload = dol_include_once($file);
                                    if (empty($resultload))
                                    {
                                        dol_print_error('', 'Error trying to call file='.$file.', class='.$class.', method='.$method);
                                        break;
                                    }
                                    $classinstance = new $class($this->db);
                                    $res = call_user_func_array(array($classinstance, $method), array(&$arrayrecord));
                                    if ($res < 0) {
                                        if (!empty($objimport->array_import_convertvalue[0][$val]['dict'])) $this->errors[$error]['lib'] = $langs->trans('ErrorFieldValueNotIn', $key, $newval, 'code', $langs->transnoentitiesnoconv($objimport->array_import_convertvalue[0][$val]['dict']));
                                        else $this->errors[$error]['lib'] = 'ErrorFieldValueNotIn';
                                        $this->errors[$error]['type'] = 'FOREIGNKEY';
                                        $errorforthistable++;
                                        $error++;
                                    }
                                    else $newval = $arrayrecord[($key - 1)]['val'];	//We get new value computed.
                                }
                                elseif ($objimport->array_import_convertvalue[0][$val]['rule'] == 'numeric')
                                {
                                    $newval = price2num($newval);
                                }

                                //print 'Val to use as insert is '.$newval.'<br>';
						    }

						    // Test regexp
>>>>>>> 9380ea4b
							if (!empty($objimport->array_import_regex[0][$val]) && ($newval != ''))
							{
								// If test is "Must exist in a field@table or field@table:..."
								if (preg_match('/^(.+)@([^:]+)(:.+)?$/', $objimport->array_import_regex[0][$val], $reg))
								{
									$field = $reg[1];
									$table = $reg[2];
									$filter = !empty($reg[3]) ?substr($reg[3], 1) : '';

									$cachekey = $field.'@'.$table;
									if (!empty($filter)) $cachekey .= ':'.$filter;

									// Load content of field@table into cache array
									if (!is_array($this->cachefieldtable[$cachekey])) // If content of field@table not already loaded into cache
									{
										$sql = "SELECT ".$field." as aliasfield FROM ".$table;
										if (!empty($filter))
										{
											$sql .= ' WHERE '.$filter;
										}

										$resql = $this->db->query($sql);
										if ($resql)
										{
											$num = $this->db->num_rows($resql);
											$i = 0;
											while ($i < $num)
											{
												$obj = $this->db->fetch_object($resql);
												if ($obj) $this->cachefieldtable[$cachekey][] = $obj->aliasfield;
												$i++;
											}
										} else {
											dol_print_error($this->db);
										}
									}

									// Now we check cache is not empty (should not) and key is into cache
									if (!is_array($this->cachefieldtable[$cachekey]) || !in_array($newval, $this->cachefieldtable[$cachekey]))
									{
										$tableforerror = $table;
										if (!empty($filter)) $tableforerror .= ':'.$filter;
										$this->errors[$error]['lib'] = $langs->transnoentitiesnoconv('ErrorFieldValueNotIn', $key, $newval, $field, $tableforerror);
										$this->errors[$error]['type'] = 'FOREIGNKEY';
										$errorforthistable++;
										$error++;
									}
								}
								// If test is just a static regex
								elseif (!preg_match('/'.$objimport->array_import_regex[0][$val].'/i', $newval)) {
									//if ($key == 19) print "xxx".$newval."zzz".$objimport->array_import_regex[0][$val]."<br>";
									$this->errors[$error]['lib'] = $langs->transnoentitiesnoconv('ErrorWrongValueForField', $key, $newval, $objimport->array_import_regex[0][$val]);
									$this->errors[$error]['type'] = 'REGEX';
									$errorforthistable++;
									$error++;
								}
							}

							// Other tests
							// ...
						}

						// Define $listfields and $listvalues to build SQL request
						$listfields[] = $fieldname;

						// Note: arrayrecord (and 'type') is filled with ->import_read_record called by import.php page before calling import_insert
						if (empty($newval) && $arrayrecord[($key - 1)]['type'] < 0)		 $listvalues[] = ($newval == '0' ? $newval : "null");
						elseif (empty($newval) && $arrayrecord[($key - 1)]['type'] == 0)	 $listvalues[] = "''";
						else $listvalues[] = "'".$this->db->escape($newval)."'";
					}
					$i++;
				}

				// We add hidden fields (but only if there is at least one field to add into table)
				if (!empty($listfields) && is_array($objimport->array_import_fieldshidden[0]))
				{
					// Loop on each hidden fields to add them into listfields/listvalues
					foreach ($objimport->array_import_fieldshidden[0] as $key => $val)
					{
						if (!preg_match('/^'.preg_quote($alias, '/').'\./', $key)) continue; // Not a field of current table
						if ($val == 'user->id')
						{
							$listfields[] = preg_replace('/^'.preg_quote($alias, '/').'\./', '', $key);
							$listvalues[] = $user->id;
						} elseif (preg_match('/^lastrowid-/', $val))
						{
							$tmp = explode('-', $val);
							$lastinsertid = (isset($last_insert_id_array[$tmp[1]])) ? $last_insert_id_array[$tmp[1]] : 0;
							$keyfield = preg_replace('/^'.preg_quote($alias, '/').'\./', '', $key);
							$listfields[] = $keyfield;
							$listvalues[] = $lastinsertid;
							//print $key."-".$val."-".$listfields."-".$listvalues."<br>";exit;
						} elseif (preg_match('/^const-/', $val))
						{
							$tmp = explode('-', $val, 2);
							$listfields[] = preg_replace('/^'.preg_quote($alias, '/').'\./', '', $key);
							$listvalues[] = "'".$tmp[1]."'";
						} else {
							$this->errors[$error]['lib'] = 'Bad value of profile setup '.$val.' for array_import_fieldshidden';
							$this->errors[$error]['type'] = 'Import profile setup';
							$error++;
						}
					}
				}
				//print 'listfields='.$listfields.'<br>listvalues='.$listvalues.'<br>';

				// If no error for this $alias/$tablename, we have a complete $listfields and $listvalues that are defined
				// so we can try to make the insert or update now.
				if (!$errorforthistable)
				{
					//print "$alias/$tablename/$listfields/$listvalues<br>";
					if (!empty($listfields))
					{
						$updatedone = false;
						$insertdone = false;
						if (!empty($updatekeys)) {
							// We do SELECT to get the rowid, if we already have the rowid, it's to be used below for related tables (extrafields)

							if (empty($lastinsertid)) {	// No insert done yet for a parent table
								$sqlSelect = 'SELECT rowid FROM '.$tablename;

								$data = array_combine($listfields, $listvalues);
								$where = array();
								$filters = array();
								foreach ($updatekeys as $key) {
									$col = $objimport->array_import_updatekeys[0][$key];
									$key = preg_replace('/^.*\./i', '', $key);
									$where[] = $key.' = '.$data[$key];
									$filters[] = $col.' = '.$data[$key];
								}
								$sqlSelect .= ' WHERE '.implode(' AND ', $where);

								$resql = $this->db->query($sqlSelect);
								if ($resql) {
									$res = $this->db->fetch_object($resql);
									if ($resql->num_rows == 1) {
										$lastinsertid = $res->rowid;
										$last_insert_id_array[$tablename] = $lastinsertid;
									} elseif ($resql->num_rows > 1) {
										$this->errors[$error]['lib'] = $langs->trans('MultipleRecordFoundWithTheseFilters', implode(', ', $filters));
										$this->errors[$error]['type'] = 'SQL';
										$error++;
									} else {
										// No record found with filters, insert will be tried below
									}
								} else {
									//print 'E';
									$this->errors[$error]['lib'] = $this->db->lasterror();
									$this->errors[$error]['type'] = 'SQL';
									$error++;
								}
							} else {
								// We have a last INSERT ID (got by previous pass), so we check if we have a row referencing this foreign key.
								// This is required when updating table with some extrafields. When inserting a record in parent table, we can make
								// a direct insert into subtable extrafields, but when me wake an update, the insertid is defined and the child record
								// may already exists. So we rescan the extrafield table to know if record exists or not for the rowid.
								// Note: For extrafield tablename, we have in importfieldshidden_array an enty 'extra.fk_object'=>'lastrowid-tableparent' so $keyfield is 'fk_object'
								$sqlSelect = 'SELECT rowid FROM '.$tablename;

								if (empty($keyfield)) $keyfield = 'rowid';
								$sqlSelect .= ' WHERE '.$keyfield.' = '.$lastinsertid;

								$resql = $this->db->query($sqlSelect);
								if ($resql) {
									$res = $this->db->fetch_object($resql);
									if ($resql->num_rows == 1) {
										// We have a row referencing this last foreign key, continue with UPDATE.
									} else {
										// No record found referencing this last foreign key,
										// force $lastinsertid to 0 so we INSERT below.
										$lastinsertid = 0;
									}
								} else {
									//print 'E';
									$this->errors[$error]['lib'] = $this->db->lasterror();
									$this->errors[$error]['type'] = 'SQL';
									$error++;
								}
							}

							if (!empty($lastinsertid)) {
								// Build SQL UPDATE request
								$sqlstart = 'UPDATE '.$tablename;

								$data = array_combine($listfields, $listvalues);
								$set = array();
								foreach ($data as $key => $val) {
									$set[] = $key.' = '.$val;
								}
								$sqlstart .= ' SET '.implode(', ', $set);

								if (empty($keyfield)) $keyfield = 'rowid';
								$sqlend = ' WHERE '.$keyfield.' = '.$lastinsertid;

								$sql = $sqlstart.$sqlend;

								// Run update request
								$resql = $this->db->query($sql);
								if ($resql) {
									// No error, update has been done. $this->db->db->affected_rows can be 0 if data hasn't changed
									$updatedone = true;
								} else {
									//print 'E';
									$this->errors[$error]['lib'] = $this->db->lasterror();
									$this->errors[$error]['type'] = 'SQL';
									$error++;
								}
							}
						}

						// Update not done, we do insert
						if (!$error && !$updatedone) {
							// Build SQL INSERT request
							$sqlstart = 'INSERT INTO '.$tablename.'('.implode(', ', $listfields).', import_key';
							$sqlend = ') VALUES('.implode(', ', $listvalues).", '".$this->db->escape($importid)."'";
							if (!empty($tablewithentity_cache[$tablename])) {
								$sqlstart .= ', entity';
								$sqlend .= ', '.$conf->entity;
							}
							if (!empty($objimport->array_import_tables_creator[0][$alias])) {
								$sqlstart .= ', '.$objimport->array_import_tables_creator[0][$alias];
								$sqlend .= ', '.$user->id;
							}
							$sql = $sqlstart.$sqlend.')';
							dol_syslog("import_xlsx.modules", LOG_DEBUG);

							// Run insert request
							if ($sql)
							{
								$resql = $this->db->query($sql);
								if ($resql)
								{
									$last_insert_id_array[$tablename] = $this->db->last_insert_id($tablename); // store the last inserted auto_increment id for each table, so that child tables can be inserted with the appropriate id. This must be done just after the INSERT request, else we risk losing the id (because another sql query will be issued somewhere in Dolibarr).
									$insertdone = true;
								} else {
									//print 'E';
									$this->errors[$error]['lib'] = $this->db->lasterror();
									$this->errors[$error]['type'] = 'SQL';
									$error++;
								}
							}
						}
					}
					/*else
					{
						dol_print_error('','ErrorFieldListEmptyFor '.$alias."/".$tablename);
					}*/
				}

				if ($error) break;
			}

			if ($updatedone) $this->nbupdate++;
			if ($insertdone) $this->nbinsert++;
		}

		return 1;
	}
}<|MERGE_RESOLUTION|>--- conflicted
+++ resolved
@@ -450,8 +450,7 @@
 									$newval = preg_replace('/^(id|ref):/i', '', $newval); // Remove id: or ref: that was used to force if field is id or ref
 									//print 'Val is now '.$newval.' and is type '.$isidorref."<br>\n";
 
-									if ($isidorref == 'ref')    // If value into input import file is a ref, we apply the function defined into descriptor
-									{
+									if ($isidorref == 'ref') {    // If value into input import file is a ref, we apply the function defined into descriptor
 										$file = (empty($objimport->array_import_convertvalue[0][$val]['classfile']) ? $objimport->array_import_convertvalue[0][$val]['file'] : $objimport->array_import_convertvalue[0][$val]['classfile']);
 										$class = $objimport->array_import_convertvalue[0][$val]['class'];
 										$method = $objimport->array_import_convertvalue[0][$val]['method'];
@@ -482,7 +481,6 @@
                                                     $errorforthistable++;
                                                     $error++;
                                                 }*/
-<<<<<<< HEAD
 												$param_array = array('', $newval, 0, $arrayrecord[0]['val']); // Param to fetch parent from account, in chart.
 											}
 											call_user_func_array(array($classinstance, $method), $param_array);
@@ -507,8 +505,7 @@
 											}
 										}
 									}
-								} elseif ($objimport->array_import_convertvalue[0][$val]['rule'] == 'fetchidfromcodeandlabel')
-								{
+								} elseif ($objimport->array_import_convertvalue[0][$val]['rule'] == 'fetchidfromcodeandlabel') {
 									$isidorref = 'id';
 									if (!is_numeric($newval) && $newval != '' && !preg_match('/^id:/i', $newval)) $isidorref = 'ref';
 									$newval = preg_replace('/^(id|ref):/i', '', $newval);
@@ -544,11 +541,9 @@
 											}
 										}
 									}
-								} elseif ($objimport->array_import_convertvalue[0][$val]['rule'] == 'zeroifnull')
-								{
+								} elseif ($objimport->array_import_convertvalue[0][$val]['rule'] == 'zeroifnull') {
 									if (empty($newval)) $newval = '0';
-								} elseif ($objimport->array_import_convertvalue[0][$val]['rule'] == 'fetchidfromcodeunits' || $objimport->array_import_convertvalue[0][$val]['rule'] == 'fetchscalefromcodeunits')
-								{
+								} elseif ($objimport->array_import_convertvalue[0][$val]['rule'] == 'fetchidfromcodeunits' || $objimport->array_import_convertvalue[0][$val]['rule'] == 'fetchscalefromcodeunits') {
 									$file = (empty($objimport->array_import_convertvalue[0][$val]['classfile']) ? $objimport->array_import_convertvalue[0][$val]['file'] : $objimport->array_import_convertvalue[0][$val]['classfile']);
 									$class = $objimport->array_import_convertvalue[0][$val]['class'];
 									$method = $objimport->array_import_convertvalue[0][$val]['method'];
@@ -580,8 +575,7 @@
 											$error++;
 										}
 									}
-								} elseif ($objimport->array_import_convertvalue[0][$val]['rule'] == 'getcustomercodeifauto')
-								{
+								} elseif ($objimport->array_import_convertvalue[0][$val]['rule'] == 'getcustomercodeifauto') {
 									if (strtolower($newval) == 'auto')
 									{
 										$this->thirpartyobject->get_codeclient(0, 0);
@@ -589,8 +583,7 @@
 										//print 'code_client='.$newval;
 									}
 									if (empty($newval)) $arrayrecord[($key - 1)]['type'] = -1; // If we get empty value, we will use "null"
-								} elseif ($objimport->array_import_convertvalue[0][$val]['rule'] == 'getsuppliercodeifauto')
-								{
+								} elseif ($objimport->array_import_convertvalue[0][$val]['rule'] == 'getsuppliercodeifauto') {
 									if (strtolower($newval) == 'auto')
 									{
 										$newval = $this->thirpartyobject->get_codefournisseur(0, 1);
@@ -598,8 +591,7 @@
 										//print 'code_fournisseur='.$newval;
 									}
 									if (empty($newval)) $arrayrecord[($key - 1)]['type'] = -1; // If we get empty value, we will use "null"
-								} elseif ($objimport->array_import_convertvalue[0][$val]['rule'] == 'getcustomeraccountancycodeifauto')
-								{
+								} elseif ($objimport->array_import_convertvalue[0][$val]['rule'] == 'getcustomeraccountancycodeifauto') {
 									if (strtolower($newval) == 'auto')
 									{
 										$this->thirpartyobject->get_codecompta('customer');
@@ -607,8 +599,7 @@
 										//print 'code_compta='.$newval;
 									}
 									if (empty($newval)) $arrayrecord[($key - 1)]['type'] = -1; // If we get empty value, we will use "null"
-								} elseif ($objimport->array_import_convertvalue[0][$val]['rule'] == 'getsupplieraccountancycodeifauto')
-								{
+								} elseif ($objimport->array_import_convertvalue[0][$val]['rule'] == 'getsupplieraccountancycodeifauto') {
 									if (strtolower($newval) == 'auto')
 									{
 										$this->thirpartyobject->get_codecompta('supplier');
@@ -617,8 +608,7 @@
 										//print 'code_compta_fournisseur='.$newval;
 									}
 									if (empty($newval)) $arrayrecord[($key - 1)]['type'] = -1; // If we get empty value, we will use "null"
-								} elseif ($objimport->array_import_convertvalue[0][$val]['rule'] == 'getrefifauto')
-								{
+								} elseif ($objimport->array_import_convertvalue[0][$val]['rule'] == 'getrefifauto') {
 									$defaultref = '';
 									// TODO provide the $modTask (module of generation of ref) as parameter of import_insert function
 									$obj = empty($conf->global->PROJECT_TASK_ADDON) ? 'mod_task_simple' : $conf->global->PROJECT_TASK_ADDON;
@@ -630,8 +620,7 @@
 									}
 									if (is_numeric($defaultref) && $defaultref <= 0) $defaultref = '';
 									$newval = $defaultref;
-								} elseif ($objimport->array_import_convertvalue[0][$val]['rule'] == 'compute')
-								{
+								} elseif ($objimport->array_import_convertvalue[0][$val]['rule'] == 'compute') {
 									$file = (empty($objimport->array_import_convertvalue[0][$val]['classfile']) ? $objimport->array_import_convertvalue[0][$val]['file'] : $objimport->array_import_convertvalue[0][$val]['classfile']);
 									$class = $objimport->array_import_convertvalue[0][$val]['class'];
 									$method = $objimport->array_import_convertvalue[0][$val]['method'];
@@ -649,9 +638,10 @@
 										$this->errors[$error]['type'] = 'FOREIGNKEY';
 										$errorforthistable++;
 										$error++;
-									}
-								} elseif ($objimport->array_import_convertvalue[0][$val]['rule'] == 'numeric')
-								{
+									} else {
+										$newval = $arrayrecord[($key - 1)]['val'];	//We get new value computed.
+									}
+								} elseif ($objimport->array_import_convertvalue[0][$val]['rule'] == 'numeric') {
 									$newval = price2num($newval);
 								}
 
@@ -659,201 +649,6 @@
 							}
 
 							// Test regexp
-=======
-                                                $param_array = array('', $newval, 0, $arrayrecord[0]['val']); // Param to fetch parent from account, in chart.
-                                            }
-                                            call_user_func_array(array($classinstance, $method), $param_array);
-                                            // If not found, try the fetch from label
-                                            if (!($classinstance->id != '') && $objimport->array_import_convertvalue[0][$val]['rule'] == 'fetchidfromcodeorlabel')
-                                            {
-                                                $param_array = array('', '', $newval);
-                                                call_user_func_array(array($classinstance, $method), $param_array);
-                                            }
-                                            $this->cacheconvert[$file.'_'.$class.'_'.$method.'_'][$newval] = $classinstance->id;
-                                            //print 'We have made a '.$class.'->'.$method.' to get id from code '.$newval.'. ';
-                                            if ($classinstance->id != '')	// id may be 0, it is a found value
-                                            {
-                                                $newval = $classinstance->id;
-                                            }
-                                            else
-                                            {
-                                                if (!empty($objimport->array_import_convertvalue[0][$val]['dict'])) $this->errors[$error]['lib'] = $langs->trans('ErrorFieldValueNotIn', $key, $newval, 'code', $langs->transnoentitiesnoconv($objimport->array_import_convertvalue[0][$val]['dict']));
-                                                elseif (!empty($objimport->array_import_convertvalue[0][$val]['element'])) $this->errors[$error]['lib'] = $langs->trans('ErrorFieldRefNotIn', $key, $newval, $langs->transnoentitiesnoconv($objimport->array_import_convertvalue[0][$val]['element']));
-                                                else $this->errors[$error]['lib'] = 'ErrorBadDefinitionOfImportProfile';
-                                                $this->errors[$error]['type'] = 'FOREIGNKEY';
-                                                $errorforthistable++;
-                                                $error++;
-                                            }
-                                        }
-                                    }
-                                }
-                                elseif ($objimport->array_import_convertvalue[0][$val]['rule'] == 'fetchidfromcodeandlabel')
-                                {
-                                    $isidorref = 'id';
-                                    if (!is_numeric($newval) && $newval != '' && !preg_match('/^id:/i', $newval)) $isidorref = 'ref';
-                                    $newval = preg_replace('/^(id|ref):/i', '', $newval);
-
-                                    if ($isidorref == 'ref') {
-                                        $file = (empty($objimport->array_import_convertvalue[0][$val]['classfile']) ? $objimport->array_import_convertvalue[0][$val]['file'] : $objimport->array_import_convertvalue[0][$val]['classfile']);
-                                        $class = $objimport->array_import_convertvalue[0][$val]['class'];
-                                        $method = $objimport->array_import_convertvalue[0][$val]['method'];
-                                        $codefromfield = $objimport->array_import_convertvalue[0][$val]['codefromfield'];
-                                        $code = $arrayrecord[$arrayfield[$codefromfield]]['val'];
-                                        if ($this->cacheconvert[$file.'_'.$class.'_'.$method.'_'.$code][$newval] != '') {
-                                            $newval = $this->cacheconvert[$file.'_'.$class.'_'.$method.'_'.$code][$newval];
-                                        } else {
-                                            $resultload = dol_include_once($file);
-                                            if (empty($resultload)) {
-                                                dol_print_error('', 'Error trying to call file='.$file.', class='.$class.', method='.$method.', code='.$code);
-                                                break;
-                                            }
-                                            $classinstance = new $class($this->db);
-                                            // Try the fetch from code and ref
-                                            $param_array = array('', $newval, $code);
-                                            call_user_func_array(array($classinstance, $method), $param_array);
-                                            $this->cacheconvert[$file.'_'.$class.'_'.$method.'_'.$code][$newval] = $classinstance->id;
-                                            if ($classinstance->id > 0)    // we found record
-                                            {
-                                                $newval = $classinstance->id;
-                                            } else {
-                                                if (!empty($objimport->array_import_convertvalue[0][$val]['dict'])) $this->errors[$error]['lib'] = $langs->trans('ErrorFieldValueNotIn', $key, $newval, 'scale', $langs->transnoentitiesnoconv($objimport->array_import_convertvalue[0][$val]['dict']));
-                                                else $this->errors[$error]['lib'] = 'ErrorFieldValueNotIn';
-                                                $this->errors[$error]['type'] = 'FOREIGNKEY';
-                                                $errorforthistable++;
-                                                $error++;
-                                            }
-                                        }
-                                    }
-                                }
-                                elseif ($objimport->array_import_convertvalue[0][$val]['rule'] == 'zeroifnull')
-                                {
-                                    if (empty($newval)) $newval = '0';
-                                }
-                                elseif ($objimport->array_import_convertvalue[0][$val]['rule'] == 'fetchidfromcodeunits' || $objimport->array_import_convertvalue[0][$val]['rule'] == 'fetchscalefromcodeunits')
-                                {
-                                	$file = (empty($objimport->array_import_convertvalue[0][$val]['classfile']) ? $objimport->array_import_convertvalue[0][$val]['file'] : $objimport->array_import_convertvalue[0][$val]['classfile']);
-                                	$class = $objimport->array_import_convertvalue[0][$val]['class'];
-                                	$method = $objimport->array_import_convertvalue[0][$val]['method'];
-                                	$units = $objimport->array_import_convertvalue[0][$val]['units'];
-                                	if ($this->cacheconvert[$file.'_'.$class.'_'.$method.'_'.$units][$newval] != '')
-                                	{
-                                		$newval = $this->cacheconvert[$file.'_'.$class.'_'.$method.'_'.$units][$newval];
-                                	}
-                                	else
-                                	{
-                                		$resultload = dol_include_once($file);
-                                		if (empty($resultload))
-                                		{
-                                			dol_print_error('', 'Error trying to call file='.$file.', class='.$class.', method='.$method.', units='.$units);
-                                			break;
-                                		}
-                                		$classinstance = new $class($this->db);
-                                		// Try the fetch from code or ref
-                                        call_user_func_array(array($classinstance, $method), array('', '', $newval, $units));
-                                        $scaleorid = (($objimport->array_import_convertvalue[0][$val]['rule'] == 'fetchidfromcodeunits') ? $classinstance->id : $classinstance->scale);
-                                        $this->cacheconvert[$file.'_'.$class.'_'.$method.'_'.$units][$newval] = $scaleorid;
-                                        //print 'We have made a '.$class.'->'.$method." to get a value from key '".$newval."' and we got '".$scaleorid."'.";exit;
-                                        if ($classinstance->id > 0)	// we found record
-                                        {
-                                        	$newval = $scaleorid ? $scaleorid : 0;
-                                        }
-                                        else
-                                        {
-                                        	if (!empty($objimport->array_import_convertvalue[0][$val]['dict'])) $this->errors[$error]['lib'] = $langs->trans('ErrorFieldValueNotIn', $key, $newval, 'scale', $langs->transnoentitiesnoconv($objimport->array_import_convertvalue[0][$val]['dict']));
-                                        	else $this->errors[$error]['lib'] = 'ErrorFieldValueNotIn';
-                                			$this->errors[$error]['type'] = 'FOREIGNKEY';
-                                			$errorforthistable++;
-                                			$error++;
-                                		}
-                                	}
-                                }
-                                elseif ($objimport->array_import_convertvalue[0][$val]['rule'] == 'getcustomercodeifauto')
-                                {
-                                    if (strtolower($newval) == 'auto')
-                                    {
-                                        $this->thirpartyobject->get_codeclient(0, 0);
-                                        $newval = $this->thirpartyobject->code_client;
-                                        //print 'code_client='.$newval;
-                                    }
-                                    if (empty($newval)) $arrayrecord[($key - 1)]['type'] = -1; // If we get empty value, we will use "null"
-                                }
-                                elseif ($objimport->array_import_convertvalue[0][$val]['rule'] == 'getsuppliercodeifauto')
-                                {
-                                    if (strtolower($newval) == 'auto')
-                                    {
-                                        $newval = $this->thirpartyobject->get_codefournisseur(0, 1);
-                                        $newval = $this->thirpartyobject->code_fournisseur;
-                                        //print 'code_fournisseur='.$newval;
-                                    }
-                                    if (empty($newval)) $arrayrecord[($key - 1)]['type'] = -1; // If we get empty value, we will use "null"
-                                }
-                                elseif ($objimport->array_import_convertvalue[0][$val]['rule'] == 'getcustomeraccountancycodeifauto')
-                                {
-                                    if (strtolower($newval) == 'auto')
-                                    {
-                                        $this->thirpartyobject->get_codecompta('customer');
-                                        $newval = $this->thirpartyobject->code_compta;
-                                        //print 'code_compta='.$newval;
-                                    }
-                                    if (empty($newval)) $arrayrecord[($key - 1)]['type'] = -1; // If we get empty value, we will use "null"
-                                }
-                                elseif ($objimport->array_import_convertvalue[0][$val]['rule'] == 'getsupplieraccountancycodeifauto')
-                                {
-                                    if (strtolower($newval) == 'auto')
-                                    {
-                                        $this->thirpartyobject->get_codecompta('supplier');
-                                        $newval = $this->thirpartyobject->code_compta_fournisseur;
-                                        if (empty($newval)) $arrayrecord[($key - 1)]['type'] = -1; // If we get empty value, we will use "null"
-                                        //print 'code_compta_fournisseur='.$newval;
-                                    }
-                                    if (empty($newval)) $arrayrecord[($key - 1)]['type'] = -1; // If we get empty value, we will use "null"
-                                }
-                                elseif ($objimport->array_import_convertvalue[0][$val]['rule'] == 'getrefifauto')
-                                {
-                                    $defaultref = '';
-                                    // TODO provide the $modTask (module of generation of ref) as parameter of import_insert function
-                                    $obj = empty($conf->global->PROJECT_TASK_ADDON) ? 'mod_task_simple' : $conf->global->PROJECT_TASK_ADDON;
-                                    if (!empty($conf->global->PROJECT_TASK_ADDON) && is_readable(DOL_DOCUMENT_ROOT."/core/modules/project/task/".$conf->global->PROJECT_TASK_ADDON.".php"))
-                                    {
-                                        require_once DOL_DOCUMENT_ROOT."/core/modules/project/task/".$conf->global->PROJECT_TASK_ADDON.'.php';
-                                        $modTask = new $obj;
-                                        $defaultref = $modTask->getNextValue(null, null);
-                                    }
-                                    if (is_numeric($defaultref) && $defaultref <= 0) $defaultref = '';
-                                    $newval = $defaultref;
-                                }
-                                elseif ($objimport->array_import_convertvalue[0][$val]['rule'] == 'compute')
-                                {
-                                    $file = (empty($objimport->array_import_convertvalue[0][$val]['classfile']) ? $objimport->array_import_convertvalue[0][$val]['file'] : $objimport->array_import_convertvalue[0][$val]['classfile']);
-                                    $class = $objimport->array_import_convertvalue[0][$val]['class'];
-                                    $method = $objimport->array_import_convertvalue[0][$val]['method'];
-                                    $resultload = dol_include_once($file);
-                                    if (empty($resultload))
-                                    {
-                                        dol_print_error('', 'Error trying to call file='.$file.', class='.$class.', method='.$method);
-                                        break;
-                                    }
-                                    $classinstance = new $class($this->db);
-                                    $res = call_user_func_array(array($classinstance, $method), array(&$arrayrecord));
-                                    if ($res < 0) {
-                                        if (!empty($objimport->array_import_convertvalue[0][$val]['dict'])) $this->errors[$error]['lib'] = $langs->trans('ErrorFieldValueNotIn', $key, $newval, 'code', $langs->transnoentitiesnoconv($objimport->array_import_convertvalue[0][$val]['dict']));
-                                        else $this->errors[$error]['lib'] = 'ErrorFieldValueNotIn';
-                                        $this->errors[$error]['type'] = 'FOREIGNKEY';
-                                        $errorforthistable++;
-                                        $error++;
-                                    }
-                                    else $newval = $arrayrecord[($key - 1)]['val'];	//We get new value computed.
-                                }
-                                elseif ($objimport->array_import_convertvalue[0][$val]['rule'] == 'numeric')
-                                {
-                                    $newval = price2num($newval);
-                                }
-
-                                //print 'Val to use as insert is '.$newval.'<br>';
-						    }
-
-						    // Test regexp
->>>>>>> 9380ea4b
 							if (!empty($objimport->array_import_regex[0][$val]) && ($newval != ''))
 							{
 								// If test is "Must exist in a field@table or field@table:..."
