<?php
/* Copyright (C) 2006-2012 Laurent Destailleur	<eldy@users.sourceforge.net>
 * Copyright (C) 2009-2012 Regis Houssin		<regis.houssin@inodbox.com>
 * Copyright (C) 2012      Christophe Battarel  <christophe.battarel@altairis.fr>
 * Copyright (C) 2012-2016 Juanjo Menent		<jmenent@2byte.es>
 *
 * This program is free software; you can redistribute it and/or modify
 * it under the terms of the GNU General Public License as published by
 * the Free Software Foundation; either version 3 of the License, or
 * (at your option) any later version.
 *
 * This program is distributed in the hope that it will be useful,
 * but WITHOUT ANY WARRANTY; without even the implied warranty of
 * MERCHANTABILITY or FITNESS FOR A PARTICULAR PURPOSE.  See the
 * GNU General Public License for more details.
 *
 * You should have received a copy of the GNU General Public License
 * along with this program. If not, see <https://www.gnu.org/licenses/>.
 * or see https://www.gnu.org/
 */

/**
 *		\file       htdocs/core/modules/import/import_xlsx.modules.php
 *		\ingroup    import
 *		\brief      File to load import files with Excel format
 */

use PhpOffice\PhpSpreadsheet\Reader\Xlsx;
use PhpOffice\PhpSpreadsheet\Spreadsheet;
use PhpOffice\PhpSpreadsheet\Style\Alignment;

require_once DOL_DOCUMENT_ROOT . '/core/modules/import/modules_import.php';


/**
 *	Class to import Excel files
 */
class ImportXlsx extends ModeleImports
{
	/**
	 * @var DoliDB Database handler.
	 */
	public $db;

	public $datatoimport;

	/**
	 * @var string Error code (or message)
	 */
	public $error = '';

	/**
	 * @var string[] Error codes (or messages)
	 */
	public $errors = array();

	/**
	 * @var int ID
	 */
	public $id;

	/**
	 * @var string label
	 */
	public $label;

	public $extension; // Extension of files imported by driver

	/**
	 * Dolibarr version of driver
	 * @var string
	 */
	public $version = 'dolibarr';

	public $label_lib; // Label of external lib used by driver

	public $version_lib; // Version of external lib used by driver

	public $separator;

	public $file; // Path of file

	public $handle; // Handle fichier

	public $cacheconvert = array(); // Array to cache list of value found after a convertion

	public $cachefieldtable = array(); // Array to cache list of value found into fields@tables

	public $nbinsert = 0; // # of insert done during the import

	public $nbupdate = 0; // # of update done during the import

	public $workbook; // temporary import file

	public $record; // current record

	public $headers;


	/**
	 *	Constructor
	 *
	 *	@param	DoliDB		$db				Database handler
	 *	@param	string		$datatoimport	String code describing import set (ex: 'societe_1')
	 */
	public function __construct($db, $datatoimport)
	{
		global $conf, $langs;
		$this->db = $db;

		// this is used as an extension from the example file code, so we have to put xlsx here !!!
		$this->id = 'xlsx'; // Same value as xxx in file name export_xxx.modules.php
		$this->label = 'Excel 2007'; // Label of driver
		$this->desc = $langs->trans("Excel2007FormatDesc");
		$this->extension = 'xlsx'; // Extension for generated file by this driver
		$this->picto = 'mime/xls'; // Picto (This is not used by the example file code as Mime type, too bad ...)
		$this->version = '1.0'; // Driver version

		// If driver use an external library, put its name here
		require_once DOL_DOCUMENT_ROOT.'/includes/phpoffice/phpspreadsheet/src/autoloader.php';
		require_once DOL_DOCUMENT_ROOT.'/includes/Psr/autoloader.php';
		require_once PHPEXCELNEW_PATH.'Spreadsheet.php';
		$this->workbook = new Spreadsheet();

		// If driver use an external library, put its name here
		if (!class_exists('ZipArchive')) {	// For Excel2007
			$langs->load("errors");
			$this->error = $langs->trans('ErrorPHPNeedModule', 'zip');
			return -1;
		}
		$this->label_lib = 'PhpSpreadSheet';
		$this->version_lib = '1.8.0';

		$this->datatoimport = $datatoimport;
		if (preg_match('/^societe_/', $datatoimport)) {
			$this->thirpartyobject = new Societe($this->db);
		}
	}


	// phpcs:disable PEAR.NamingConventions.ValidFunctionName.ScopeNotCamelCaps
	/**
	 * 	Output header of an example file for this format
	 *
	 * 	@param	Translate	$outputlangs		Output language
	 *  @return	string							Empty string
	 */
	public function write_header_example($outputlangs)
	{
		// phpcs:enable
		global $user, $conf, $langs, $file;
		// create a temporary object, the final output will be generated in footer
		$this->workbook->getProperties()->setCreator($user->getFullName($outputlangs) . ' - Dolibarr ' . DOL_VERSION);
		$this->workbook->getProperties()->setTitle($outputlangs->trans("Import") . ' - ' . $file);
		$this->workbook->getProperties()->setSubject($outputlangs->trans("Import") . ' - ' . $file);
		$this->workbook->getProperties()->setDescription($outputlangs->trans("Import") . ' - ' . $file);

		$this->workbook->setActiveSheetIndex(0);
		$this->workbook->getActiveSheet()->setTitle($outputlangs->trans("Sheet"));
		$this->workbook->getActiveSheet()->getDefaultRowDimension()->setRowHeight(16);

		return '';
	}

	// phpcs:disable PEAR.NamingConventions.ValidFunctionName.ScopeNotCamelCaps
	/**
	 * 	Output title line of an example file for this format
	 *
	 * 	@param	Translate	$outputlangs		Output language
	 *  @param	array		$headerlinefields	Array of fields name
	 * 	@return	string							String output
	 */
	public function write_title_example($outputlangs, $headerlinefields)
	{
		// phpcs:enable
		global $conf;
		$this->workbook->getActiveSheet()->getStyle('1')->getFont()->setBold(true);
		$this->workbook->getActiveSheet()->getStyle('1')->getAlignment()->setHorizontal(Alignment::HORIZONTAL_LEFT);

		$col = 1;
		foreach ($headerlinefields as $field) {
			$this->workbook->getActiveSheet()->SetCellValueByColumnAndRow($col, 1, $outputlangs->transnoentities($field));
			// set autowidth
			//$this->workbook->getActiveSheet()->getColumnDimension($this->column2Letter($col + 1))->setAutoSize(true);
			$col++;
		}

		return ''; // final output will be generated in footer
	}

	// phpcs:disable PEAR.NamingConventions.ValidFunctionName.ScopeNotCamelCaps
	/**
	 * 	Output record of an example file for this format
	 *
	 * 	@param	Translate	$outputlangs		Output language
	 * 	@param	array		$contentlinevalues	Array of lines
	 * 	@return	string							Empty string
	 */
	public function write_record_example($outputlangs, $contentlinevalues)
	{
		// phpcs:enable
		$col = 1;
		$row = 2;
		foreach ($contentlinevalues as $cell) {
			$this->workbook->getActiveSheet()->SetCellValueByColumnAndRow($col, $row, $cell);
			$col++;
		}

		return ''; // final output will be generated in footer
	}

	// phpcs:disable PEAR.NamingConventions.ValidFunctionName.ScopeNotCamelCaps
	/**
	 * 	Output footer of an example file for this format
	 *
	 * 	@param	Translate	$outputlangs		Output language
	 *  @return	string							String output
	 */
	public function write_footer_example($outputlangs)
	{
		// phpcs:enable
		// return the file content as a string
		$tempfile = tempnam(sys_get_temp_dir(), 'dol');
		$objWriter = new PhpOffice\PhpSpreadsheet\Writer\Xlsx($this->workbook);
		$objWriter->save($tempfile);
		$this->workbook->disconnectWorksheets();
		unset($this->workbook);

		$content = file_get_contents($tempfile);
		unlink($tempfile);
		return $content;
	}



	// phpcs:disable PEAR.NamingConventions.ValidFunctionName.ScopeNotCamelCaps
	/**
	 *	Open input file
	 *
	 *	@param	string	$file		Path of filename
	 *	@return	int					<0 if KO, >=0 if OK
	 */
	public function import_open_file($file)
	{
		// phpcs:enable
		global $langs;
		$ret = 1;

		dol_syslog(get_class($this) . "::open_file file=" . $file);

		$reader = new Xlsx();
		$this->workbook = $reader->load($file);
		$this->record = 1;
		$this->file = $file;

		return $ret;
	}


	// phpcs:disable PEAR.NamingConventions.ValidFunctionName.ScopeNotCamelCaps
	/**
	 * 	Return nb of records. File must be closed.
	 *
	 *	@param	string	$file		Path of filename
	 * 	@return	int					<0 if KO, >=0 if OK
	 */
	public function import_get_nb_of_lines($file)
	{
		// phpcs:enable
		$reader = new Xlsx();
		$this->workbook = $reader->load($file);

		$rowcount = $this->workbook->getActiveSheet()->getHighestDataRow();

		$this->workbook->disconnectWorksheets();
		unset($this->workbook);

		return $rowcount;
	}


	// phpcs:disable PEAR.NamingConventions.ValidFunctionName.ScopeNotCamelCaps
	/**
	 * 	Input header line from file
	 *
	 * 	@return		int		<0 if KO, >=0 if OK
	 */
	public function import_read_header()
	{
		// phpcs:enable
		// This is not called by the import code !!!
		$this->headers = array();
		$xlsx = new Xlsx();
		$info = $xlsx->listWorksheetinfo($this->file);
		$countcolumns = $info[0]['totalColumns'];
		for ($col = 1; $col <= $countcolumns; $col++) {
			$this->headers[$col] = $this->workbook->getActiveSheet()->getCellByColumnAndRow($col, 1)->getValue();
		}
		return 0;
	}


	// phpcs:disable PEAR.NamingConventions.ValidFunctionName.ScopeNotCamelCaps
	/**
	 * 	Return array of next record in input file.
	 *
	 * 	@return		Array		Array of field values. Data are UTF8 encoded. [fieldpos] => (['val']=>val, ['type']=>-1=null,0=blank,1=not empty string)
	 */
	public function import_read_record()
	{
		// phpcs:enable
		global $conf;

		$rowcount = $this->workbook->getActiveSheet()->getHighestDataRow();
		if ($this->record > $rowcount) {
			return false;
		}
		$array = array();
		$xlsx = new Xlsx();
		$info = $xlsx->listWorksheetinfo($this->file);
		$countcolumns = $info[0]['totalColumns'];
		for ($col = 1; $col <= $countcolumns; $col++) {
			$val = $this->workbook->getActiveSheet()->getCellByColumnAndRow($col, $this->record)->getValue();
			$array[$col]['val'] = $val;
			$array[$col]['type'] = (dol_strlen($val) ? 1 : -1); // If empty we consider it null
		}
		$this->record++;
		return $array;
	}

	// phpcs:disable PEAR.NamingConventions.ValidFunctionName.ScopeNotCamelCaps
	/**
	 * 	Close file handle
	 *
	 *  @return	integer
	 */
	public function import_close_file()
	{
		// phpcs:enable
		$this->workbook->disconnectWorksheets();
		unset($this->workbook);
	}


	// What is this doing here ? it is common to all imports, is should be in the parent class
	// phpcs:disable PEAR.NamingConventions.ValidFunctionName.ScopeNotCamelCaps
	/**
	 * Insert a record into database
	 *
	 * @param	array	$arrayrecord					Array of read values: [fieldpos] => (['val']=>val, ['type']=>-1=null,0=blank,1=string), [fieldpos+1]...
	 * @param	array	$array_match_file_to_database	Array of target fields where to insert data: [fieldpos] => 's.fieldname', [fieldpos+1]...
	 * @param 	Object	$objimport						Object import (contains objimport->array_import_tables, objimport->array_import_fields, objimport->array_import_convertvalue, ...)
	 * @param	int		$maxfields						Max number of fields to use
	 * @param	string	$importid						Import key
	 * @param	array	$updatekeys						Array of keys to use to try to do an update first before insert. This field are defined into the module descriptor.
	 * @return	int										<0 if KO, >0 if OK
	 */
	public function import_insert($arrayrecord, $array_match_file_to_database, $objimport, $maxfields, $importid, $updatekeys)
	{
		// phpcs:enable
		global $langs, $conf, $user;
		global $thirdparty_static; // Specific to thirdparty import
		global $tablewithentity_cache; // Cache to avoid to call  desc at each rows on tables

		$error = 0;
		$warning = 0;
		$this->errors = array();
		$this->warnings = array();
		$this->nbinsert = 0;
		$this->nbupdate = 0;

		//dol_syslog("import_csv.modules maxfields=".$maxfields." importid=".$importid);

		//var_dump($array_match_file_to_database);
		//var_dump($arrayrecord); exit;

		$array_match_database_to_file = array_flip($array_match_file_to_database);
		$sort_array_match_file_to_database = $array_match_file_to_database;
		ksort($sort_array_match_file_to_database);

		//var_dump($sort_array_match_file_to_database);

		if (count($arrayrecord) == 0 || (count($arrayrecord) == 1 && empty($arrayrecord[1]['val']))) {
			//print 'W';
			$this->warnings[$warning]['lib'] = $langs->trans('EmptyLine');
			$this->warnings[$warning]['type'] = 'EMPTY';
			$warning++;
		} else {
			$last_insert_id_array = array(); // store the last inserted auto_increment id for each table, so that dependent tables can be inserted with the appropriate id (eg: extrafields fk_object will be set with the last inserted object's id)
			$updatedone = false;
			$insertdone = false;
			// For each table to insert, me make a separate insert
			foreach ($objimport->array_import_tables[0] as $alias => $tablename) {
				// Build sql request
				$sql = '';
				$listfields = array();
				$listvalues = array();
				$i = 0;
				$errorforthistable = 0;

				// Define $tablewithentity_cache[$tablename] if not already defined
				if (!isset($tablewithentity_cache[$tablename])) {	// keep this test with "isset"
					dol_syslog("Check if table " . $tablename . " has an entity field");
					$resql = $this->db->DDLDescTable($tablename, 'entity');
					if ($resql) {
						$obj = $this->db->fetch_object($resql);
						if ($obj) {
							$tablewithentity_cache[$tablename] = 1; // table contains entity field
						} else {
							$tablewithentity_cache[$tablename] = 0; // table does not contains entity field
						}
					} else {
						dol_print_error($this->db);
					}
				} else {
					//dol_syslog("Table ".$tablename." check for entity into cache is ".$tablewithentity_cache[$tablename]);
				}

				// Define array to convert fields ('c.ref', ...) into column index (1, ...)
				$arrayfield = array();
				foreach ($sort_array_match_file_to_database as $key => $val) {
					$arrayfield[$val] = ($key);
				}

				// $arrayrecord start at key 1
				// $sort_array_match_file_to_database start at key 1

				// Loop on each fields in the match array: $key = 1..n, $val=alias of field (s.nom)
				foreach ($sort_array_match_file_to_database as $key => $val) {
					$fieldalias = preg_replace('/\..*$/i', '', $val);
					$fieldname = preg_replace('/^.*\./i', '', $val);

					if ($alias != $fieldalias) {
						continue; // Not a field of current table
					}

					if ($key <= $maxfields) {
						// Set $newval with value to insert and set $listvalues with sql request part for insert
						$newval = '';
						if ($arrayrecord[($key)]['type'] > 0) {
							$newval = $arrayrecord[($key)]['val']; // If type of field into input file is not empty string (so defined into input file), we get value
						}

						//var_dump($newval);var_dump($val);
						//var_dump($objimport->array_import_convertvalue[0][$val]);

						// Make some tests on $newval

						// Is it a required field ?
						if (preg_match('/\*/', $objimport->array_import_fields[0][$val]) && ((string) $newval == '')) {
							$this->errors[$error]['lib'] = $langs->trans('ErrorMissingMandatoryValue', num2Alpha($key - 1));
							$this->errors[$error]['type'] = 'NOTNULL';
							$errorforthistable++;
							$error++;
						} else {
							// Test format only if field is not a missing mandatory field (field may be a value or empty but not mandatory)
							// We convert field if required
							if (!empty($objimport->array_import_convertvalue[0][$val])) {
								//print 'Must convert '.$newval.' with rule '.join(',',$objimport->array_import_convertvalue[0][$val]).'. ';
								if ($objimport->array_import_convertvalue[0][$val]['rule'] == 'fetchidfromcodeid'
									|| $objimport->array_import_convertvalue[0][$val]['rule'] == 'fetchidfromref'
									|| $objimport->array_import_convertvalue[0][$val]['rule'] == 'fetchidfromcodeorlabel'
								) {
									// New val can be an id or ref. If it start with id: it is forced to id, if it start with ref: it is forced to ref. It not, we try to guess.
									$isidorref = 'id';
									if (!is_numeric($newval) && $newval != '' && !preg_match('/^id:/i', $newval)) {
										$isidorref = 'ref';
									}
									$newval = preg_replace('/^(id|ref):/i', '', $newval); // Remove id: or ref: that was used to force if field is id or ref
									//print 'Newval is now "'.$newval.'" and is type '.$isidorref."<br>\n";

									if ($isidorref == 'ref') {    // If value into input import file is a ref, we apply the function defined into descriptor
										$file = (empty($objimport->array_import_convertvalue[0][$val]['classfile']) ? $objimport->array_import_convertvalue[0][$val]['file'] : $objimport->array_import_convertvalue[0][$val]['classfile']);
										$class = $objimport->array_import_convertvalue[0][$val]['class'];
										$method = $objimport->array_import_convertvalue[0][$val]['method'];
										if ($this->cacheconvert[$file . '_' . $class . '_' . $method . '_'][$newval] != '') {
											$newval = $this->cacheconvert[$file . '_' . $class . '_' . $method . '_'][$newval];
										} else {
											$resultload = dol_include_once($file);
											if (empty($resultload)) {
												dol_print_error('', 'Error trying to call file=' . $file . ', class=' . $class . ', method=' . $method);
												break;
											}
											$classinstance = new $class($this->db);
											if ($class == 'CGenericDic') {
												$classinstance->element = $objimport->array_import_convertvalue[0][$val]['element'];
												$classinstance->table_element = $objimport->array_import_convertvalue[0][$val]['table_element'];
											}

											// Try the fetch from code or ref
											$param_array = array('', $newval);
											if ($class == 'AccountingAccount') {
												//var_dump($arrayrecord[0]['val']);
												/*include_once DOL_DOCUMENT_ROOT.'/accountancy/class/accountancysystem.class.php';
												$tmpchartofaccount = new AccountancySystem($this->db);
												$tmpchartofaccount->fetch($conf->global->CHARTOFACCOUNTS);
												//var_dump($tmpchartofaccount->ref.' - '.$arrayrecord[0]['val']);
												if ((! ($conf->global->CHARTOFACCOUNTS > 0)) || $tmpchartofaccount->ref != $arrayrecord[0]['val'])
												{
													$this->errors[$error]['lib']=$langs->trans('ErrorImportOfChartLimitedToCurrentChart', $tmpchartofaccount->ref);
													$this->errors[$error]['type']='RESTRICTONCURRENCTCHART';
													$errorforthistable++;
													$error++;
												}*/
												$param_array = array('', $newval, 0, $arrayrecord[0]['val']); // Param to fetch parent from account, in chart.
											}
											call_user_func_array(array($classinstance, $method), $param_array);
											// If not found, try the fetch from label
											if (!($classinstance->id != '') && $objimport->array_import_convertvalue[0][$val]['rule'] == 'fetchidfromcodeorlabel') {
												$param_array = array('', '', $newval);
												call_user_func_array(array($classinstance, $method), $param_array);
											}
											$this->cacheconvert[$file . '_' . $class . '_' . $method . '_'][$newval] = $classinstance->id;
											//print 'We have made a '.$class.'->'.$method.' to get id from code '.$newval.'. ';
											if ($classinstance->id != '') {	// id may be 0, it is a found value
												$newval = $classinstance->id;
											} else {
												if (!empty($objimport->array_import_convertvalue[0][$val]['dict'])) {
													$this->errors[$error]['lib'] = $langs->trans('ErrorFieldValueNotIn', $key, $newval, 'code', $langs->transnoentitiesnoconv($objimport->array_import_convertvalue[0][$val]['dict']));
												} elseif (!empty($objimport->array_import_convertvalue[0][$val]['element'])) {
													$this->errors[$error]['lib'] = $langs->trans('ErrorFieldRefNotIn', $key, $newval, $langs->transnoentitiesnoconv($objimport->array_import_convertvalue[0][$val]['element']));
												} else {
													$this->errors[$error]['lib'] = 'ErrorBadDefinitionOfImportProfile';
												}
												$this->errors[$error]['type'] = 'FOREIGNKEY';
												$errorforthistable++;
												$error++;
											}
										}
									}
								} elseif ($objimport->array_import_convertvalue[0][$val]['rule'] == 'fetchidfromcodeandlabel') {
									$isidorref = 'id';
									if (!is_numeric($newval) && $newval != '' && !preg_match('/^id:/i', $newval)) {
										$isidorref = 'ref';
									}
									$newval = preg_replace('/^(id|ref):/i', '', $newval);

									if ($isidorref == 'ref') {
										$file = (empty($objimport->array_import_convertvalue[0][$val]['classfile']) ? $objimport->array_import_convertvalue[0][$val]['file'] : $objimport->array_import_convertvalue[0][$val]['classfile']);
										$class = $objimport->array_import_convertvalue[0][$val]['class'];
										$method = $objimport->array_import_convertvalue[0][$val]['method'];
										$codefromfield = $objimport->array_import_convertvalue[0][$val]['codefromfield'];
										$code = $arrayrecord[$arrayfield[$codefromfield]]['val'];
										if ($this->cacheconvert[$file . '_' . $class . '_' . $method . '_' . $code][$newval] != '') {
											$newval = $this->cacheconvert[$file . '_' . $class . '_' . $method . '_' . $code][$newval];
										} else {
											$resultload = dol_include_once($file);
											if (empty($resultload)) {
												dol_print_error('', 'Error trying to call file=' . $file . ', class=' . $class . ', method=' . $method . ', code=' . $code);
												break;
											}
											$classinstance = new $class($this->db);
											// Try the fetch from code and ref
											$param_array = array('', $newval, $code);
											call_user_func_array(array($classinstance, $method), $param_array);
											$this->cacheconvert[$file . '_' . $class . '_' . $method . '_' . $code][$newval] = $classinstance->id;
											if ($classinstance->id > 0) {    // we found record
												$newval = $classinstance->id;
											} else {
												if (!empty($objimport->array_import_convertvalue[0][$val]['dict'])) {
													$this->errors[$error]['lib'] = $langs->trans('ErrorFieldValueNotIn', $key, $newval, 'scale', $langs->transnoentitiesnoconv($objimport->array_import_convertvalue[0][$val]['dict']));
												} else {
													$this->errors[$error]['lib'] = 'ErrorFieldValueNotIn';
												}
												$this->errors[$error]['type'] = 'FOREIGNKEY';
												$errorforthistable++;
												$error++;
											}
										}
									}
								} elseif ($objimport->array_import_convertvalue[0][$val]['rule'] == 'zeroifnull') {
									if (empty($newval)) {
										$newval = '0';
									}
								} elseif ($objimport->array_import_convertvalue[0][$val]['rule'] == 'fetchidfromcodeunits' || $objimport->array_import_convertvalue[0][$val]['rule'] == 'fetchscalefromcodeunits') {
									$file = (empty($objimport->array_import_convertvalue[0][$val]['classfile']) ? $objimport->array_import_convertvalue[0][$val]['file'] : $objimport->array_import_convertvalue[0][$val]['classfile']);
									$class = $objimport->array_import_convertvalue[0][$val]['class'];
									$method = $objimport->array_import_convertvalue[0][$val]['method'];
									$units = $objimport->array_import_convertvalue[0][$val]['units'];
									if ($this->cacheconvert[$file . '_' . $class . '_' . $method . '_' . $units][$newval] != '') {
										$newval = $this->cacheconvert[$file . '_' . $class . '_' . $method . '_' . $units][$newval];
									} else {
										$resultload = dol_include_once($file);
										if (empty($resultload)) {
											dol_print_error('', 'Error trying to call file=' . $file . ', class=' . $class . ', method=' . $method . ', units=' . $units);
											break;
										}
										$classinstance = new $class($this->db);
										// Try the fetch from code or ref
										call_user_func_array(array($classinstance, $method), array('', '', $newval, $units));
										$scaleorid = (($objimport->array_import_convertvalue[0][$val]['rule'] == 'fetchidfromcodeunits') ? $classinstance->id : $classinstance->scale);
										$this->cacheconvert[$file . '_' . $class . '_' . $method . '_' . $units][$newval] = $scaleorid;
										//print 'We have made a '.$class.'->'.$method." to get a value from key '".$newval."' and we got '".$scaleorid."'.";exit;
										if ($classinstance->id > 0) {	// we found record
											$newval = $scaleorid ? $scaleorid : 0;
										} else {
											if (!empty($objimport->array_import_convertvalue[0][$val]['dict'])) {
												$this->errors[$error]['lib'] = $langs->trans('ErrorFieldValueNotIn', $key, $newval, 'scale', $langs->transnoentitiesnoconv($objimport->array_import_convertvalue[0][$val]['dict']));
											} else {
												$this->errors[$error]['lib'] = 'ErrorFieldValueNotIn';
											}
											$this->errors[$error]['type'] = 'FOREIGNKEY';
											$errorforthistable++;
											$error++;
										}
									}
								} elseif ($objimport->array_import_convertvalue[0][$val]['rule'] == 'getcustomercodeifauto') {
									if (strtolower($newval) == 'auto') {
										$this->thirpartyobject->get_codeclient(0, 0);
										$newval = $this->thirpartyobject->code_client;
										//print 'code_client='.$newval;
									}
									if (empty($newval)) {
										$arrayrecord[($key)]['type'] = -1; // If we get empty value, we will use "null"
									}
								} elseif ($objimport->array_import_convertvalue[0][$val]['rule'] == 'getsuppliercodeifauto') {
									if (strtolower($newval) == 'auto') {
										$newval = $this->thirpartyobject->get_codefournisseur(0, 1);
										$newval = $this->thirpartyobject->code_fournisseur;
										//print 'code_fournisseur='.$newval;
									}
									if (empty($newval)) {
										$arrayrecord[($key)]['type'] = -1; // If we get empty value, we will use "null"
									}
								} elseif ($objimport->array_import_convertvalue[0][$val]['rule'] == 'getcustomeraccountancycodeifauto') {
									if (strtolower($newval) == 'auto') {
										$this->thirpartyobject->get_codecompta('customer');
										$newval = $this->thirpartyobject->code_compta;
										//print 'code_compta='.$newval;
									}
									if (empty($newval)) {
										$arrayrecord[($key)]['type'] = -1; // If we get empty value, we will use "null"
									}
								} elseif ($objimport->array_import_convertvalue[0][$val]['rule'] == 'getsupplieraccountancycodeifauto') {
									if (strtolower($newval) == 'auto') {
										$this->thirpartyobject->get_codecompta('supplier');
										$newval = $this->thirpartyobject->code_compta_fournisseur;
										if (empty($newval)) {
											$arrayrecord[($key)]['type'] = -1; // If we get empty value, we will use "null"
										}
										//print 'code_compta_fournisseur='.$newval;
									}
									if (empty($newval)) {
										$arrayrecord[($key)]['type'] = -1; // If we get empty value, we will use "null"
									}
								} elseif ($objimport->array_import_convertvalue[0][$val]['rule'] == 'getrefifauto') {
									if (strtolower($newval) == 'auto') {
										$defaultref = '';

										$classModForNumber = $objimport->array_import_convertvalue[0][$val]['class'];
										$pathModForNumber = $objimport->array_import_convertvalue[0][$val]['path'];

										if (!empty($classModForNumber) && !empty($pathModForNumber) && is_readable(DOL_DOCUMENT_ROOT.$pathModForNumber)) {
											require_once DOL_DOCUMENT_ROOT.$pathModForNumber;
											$modForNumber = new $classModForNumber;

											$tmpobject = null;
											// Set the object with the date property when we can
											if (!empty($objimport->array_import_convertvalue[0][$val]['classobject'])) {
												$pathForObject = $objimport->array_import_convertvalue[0][$val]['pathobject'];
												require_once DOL_DOCUMENT_ROOT.$pathForObject;
												$tmpclassobject = $objimport->array_import_convertvalue[0][$val]['classobject'];
												$tmpobject = new $tmpclassobject($this->db);
												foreach ($arrayfield as $tmpkey => $tmpval) {	// $arrayfield is array('c.ref'=>1, ...)
													if (in_array($tmpkey, array('t.date', 'c.date_commande'))) {
														$tmpobject->date = dol_stringtotime($arrayrecord[$arrayfield[$tmpkey]]['val'], 1);
													}
												}
											}

											$defaultref = $modForNumber->getNextValue(null, $tmpobject);
										}
										if (is_numeric($defaultref) && $defaultref <= 0) {	// If error
											$defaultref = '';
										}
										$newval = $defaultref;
									}
								} elseif ($objimport->array_import_convertvalue[0][$val]['rule'] == 'compute') {
									$file = (empty($objimport->array_import_convertvalue[0][$val]['classfile']) ? $objimport->array_import_convertvalue[0][$val]['file'] : $objimport->array_import_convertvalue[0][$val]['classfile']);
									$class = $objimport->array_import_convertvalue[0][$val]['class'];
									$method = $objimport->array_import_convertvalue[0][$val]['method'];
									$resultload = dol_include_once($file);
									if (empty($resultload)) {
										dol_print_error('', 'Error trying to call file=' . $file . ', class=' . $class . ', method=' . $method);
										break;
									}
									$classinstance = new $class($this->db);
<<<<<<< HEAD
									$res = call_user_func_array(array($classinstance, $method), array(&$arrayrecord));
=======
									$res = call_user_func_array(array($classinstance, $method), array(&$arrayrecord, $listfields, $key));
>>>>>>> e3fa24fa
									$newval = $res; 	// We get new value computed.
								} elseif ($objimport->array_import_convertvalue[0][$val]['rule'] == 'numeric') {
									$newval = price2num($newval);
								} elseif ($objimport->array_import_convertvalue[0][$val]['rule'] == 'accountingaccount') {
									if (empty($conf->global->ACCOUNTING_MANAGE_ZERO)) {
										$newval = rtrim(trim($newval), "0");
									} else {
										$newval = trim($newval);
									}
								}

								//print 'Val to use as insert is '.$newval.'<br>';
							}

							// Test regexp
							if (!empty($objimport->array_import_regex[0][$val]) && ($newval != '')) {
								// If test is "Must exist in a field@table or field@table:..."
								$reg = array();
								if (preg_match('/^(.+)@([^:]+)(:.+)?$/', $objimport->array_import_regex[0][$val], $reg)) {
									$field = $reg[1];
									$table = $reg[2];
									$filter = !empty($reg[3]) ? substr($reg[3], 1) : '';

									$cachekey = $field . '@' . $table;
									if (!empty($filter)) {
										$cachekey .= ':' . $filter;
									}

									// Load content of field@table into cache array
									if (!is_array($this->cachefieldtable[$cachekey])) { // If content of field@table not already loaded into cache
										$sql = "SELECT " . $field . " as aliasfield FROM " . $table;
										if (!empty($filter)) {
											$sql .= ' WHERE ' . $filter;
										}

										$resql = $this->db->query($sql);
										if ($resql) {
											$num = $this->db->num_rows($resql);
											$i = 0;
											while ($i < $num) {
												$obj = $this->db->fetch_object($resql);
												if ($obj) {
													$this->cachefieldtable[$cachekey][] = $obj->aliasfield;
												}
												$i++;
											}
										} else {
											dol_print_error($this->db);
										}
									}

									// Now we check cache is not empty (should not) and key is into cache
									if (!is_array($this->cachefieldtable[$cachekey]) || !in_array($newval, $this->cachefieldtable[$cachekey])) {
										$tableforerror = $table;
										if (!empty($filter)) {
											$tableforerror .= ':' . $filter;
										}
										$this->errors[$error]['lib'] = $langs->transnoentitiesnoconv('ErrorFieldValueNotIn', $key, $newval, $field, $tableforerror);
										$this->errors[$error]['type'] = 'FOREIGNKEY';
										$errorforthistable++;
										$error++;
									}
								} elseif (!preg_match('/' . $objimport->array_import_regex[0][$val] . '/i', $newval)) {
									// If test is just a static regex
									//if ($key == 19) print "xxx".$newval."zzz".$objimport->array_import_regex[0][$val]."<br>";
									$this->errors[$error]['lib'] = $langs->transnoentitiesnoconv('ErrorWrongValueForField', $key, $newval, $objimport->array_import_regex[0][$val]);
									$this->errors[$error]['type'] = 'REGEX';
									$errorforthistable++;
									$error++;
								}
							}

							// Other tests
							// ...
						}

						// Define $listfields and $listvalues to build SQL request
						if ($conf->socialnetworks->enabled && strpos($fieldname, "socialnetworks") !== false) {
							if (!in_array("socialnetworks", $listfields)) {
								$listfields[] = "socialnetworks";
							}
							if (!empty($newval) && $arrayrecord[($key)]['type'] > 0) {
								$socialkey = array_search("socialnetworks", $listfields);
<<<<<<< HEAD
								if (empty($listvalues[$socialkey]) || $listvalues[$socialkey] == "null") {
									$socialnetwork = explode("_", $fieldname)[1];
									$json = new stdClass();
									$json->$socialnetwork = $newval;
									$newvalue = json_encode($json);
									$listvalues[$socialkey] = $newvalue;
								} else {
									$socialnetwork = explode("_", $fieldname)[1];
									$jsondata = $listvalues[$socialkey];
									$jsondata = str_replace("'", "", $jsondata);
									$json = json_decode($jsondata);
									$json->$socialnetwork = $this->db->escape($newval);
									$listvalues[$socialkey] = "'".$this->db->escape(json_encode($json))."'";
=======
								$socialnetwork = explode("_", $fieldname)[1];
								if (empty($listvalues[$socialkey]) || $listvalues[$socialkey] == "null") {
									$json = new stdClass();
									$json->$socialnetwork = $newval;
									$listvalues[$socialkey] = json_encode($json);
								} else {
									$jsondata = $listvalues[$socialkey];
									$json = json_decode($jsondata);
									$json->$socialnetwork = $newval;
									$listvalues[$socialkey] = json_encode($json);
>>>>>>> e3fa24fa
								}
							}
						} else {
							$listfields[] = $fieldname;

							// Note: arrayrecord (and 'type') is filled with ->import_read_record called by import.php page before calling import_insert
							if (empty($newval) && $arrayrecord[($key)]['type'] < 0) {
								$listvalues[] = ($newval == '0' ? $newval : "null");
							} elseif (empty($newval) && $arrayrecord[($key)]['type'] == 0) {
								$listvalues[] = "''";
							} else {
								$listvalues[] = "'" . $this->db->escape($newval) . "'";
							}
						}
					}
					$i++;
				}

				// We db escape social network field because he isn't in field creation
				if (in_array("socialnetworks", $listfields)) {
					$socialkey = array_search("socialnetworks", $listfields);
					$tmpsql =  $listvalues[$socialkey];
					$listvalues[$socialkey] = "'".$this->db->escape($tmpsql)."'";
				}

				// We add hidden fields (but only if there is at least one field to add into table)
				// We process here all the fields that were declared into the array $this->import_fieldshidden_array of the descriptor file.
				// Previously we processed the ->import_fields_array.
				if (!empty($listfields) && is_array($objimport->array_import_fieldshidden[0])) {
					// Loop on each hidden fields to add them into listfields/listvalues
					foreach ($objimport->array_import_fieldshidden[0] as $key => $val) {
						if (!preg_match('/^' . preg_quote($alias, '/') . '\./', $key)) {
							continue; // Not a field of current table
						}
						if ($val == 'user->id') {
							$listfields[] = preg_replace('/^' . preg_quote($alias, '/') . '\./', '', $key);
							$listvalues[] = ((int) $user->id);
						} elseif (preg_match('/^lastrowid-/', $val)) {
							$tmp = explode('-', $val);
							$lastinsertid = (isset($last_insert_id_array[$tmp[1]])) ? $last_insert_id_array[$tmp[1]] : 0;
							$keyfield = preg_replace('/^' . preg_quote($alias, '/') . '\./', '', $key);
							$listfields[] = $keyfield;
							$listvalues[] = $lastinsertid;
							//print $key."-".$val."-".$listfields."-".$listvalues."<br>";exit;
						} elseif (preg_match('/^const-/', $val)) {
							$tmp = explode('-', $val, 2);
							$listfields[] = preg_replace('/^' . preg_quote($alias, '/') . '\./', '', $key);
							$listvalues[] = "'".$this->db->escape($tmp[1])."'";
						} elseif (preg_match('/^rule-/', $val)) {
							$fieldname = $key;
							if (!empty($objimport->array_import_convertvalue[0][$fieldname])) {
								if ($objimport->array_import_convertvalue[0][$fieldname]['rule'] == 'compute') {
									$file = (empty($objimport->array_import_convertvalue[0][$fieldname]['classfile']) ? $objimport->array_import_convertvalue[0][$fieldname]['file'] : $objimport->array_import_convertvalue[0][$fieldname]['classfile']);
									$class = $objimport->array_import_convertvalue[0][$fieldname]['class'];
									$method = $objimport->array_import_convertvalue[0][$fieldname]['method'];
									$resultload = dol_include_once($file);
									if (empty($resultload)) {
										dol_print_error('', 'Error trying to call file=' . $file . ', class=' . $class . ', method=' . $method);
										break;
									}
									$classinstance = new $class($this->db);
<<<<<<< HEAD
									$res = call_user_func_array(array($classinstance, $method), array(&$arrayrecord, $fieldname, &$listfields, &$listvalues));
=======
									$res = call_user_func_array(array($classinstance, $method), array(&$arrayrecord, $listfields, $key));
>>>>>>> e3fa24fa
									$fieldArr = explode('.', $fieldname);
									if (count($fieldArr) > 0) {
										$fieldname = $fieldArr[1];
									}
									$listfields[] = $fieldname;
									$listvalues[] = $res;
								}
							}
						} else {
							$this->errors[$error]['lib'] = 'Bad value of profile setup ' . $val . ' for array_import_fieldshidden';
							$this->errors[$error]['type'] = 'Import profile setup';
							$error++;
						}
					}
				}
				//print 'listfields='.$listfields.'<br>listvalues='.$listvalues.'<br>';

				// If no error for this $alias/$tablename, we have a complete $listfields and $listvalues that are defined
				// so we can try to make the insert or update now.
				if (!$errorforthistable) {
					//print "$alias/$tablename/$listfields/$listvalues<br>";
					if (!empty($listfields)) {
						$updatedone = false;
						$insertdone = false;

						$is_table_category_link = false;
						$fname = 'rowid';
						if (strpos($tablename, '_categorie_') !== false) {
							$is_table_category_link = true;
							$fname='*';
						}

						if (!empty($updatekeys)) {
							// We do SELECT to get the rowid, if we already have the rowid, it's to be used below for related tables (extrafields)

							if (empty($lastinsertid)) {	// No insert done yet for a parent table
								$sqlSelect = "SELECT ".$fname." FROM " . $tablename;

								$data = array_combine($listfields, $listvalues);
								$where = array();
								$filters = array();
								foreach ($updatekeys as $key) {
									$col = $objimport->array_import_updatekeys[0][$key];
									$key = preg_replace('/^.*\./i', '', $key);
									$where[] = $key . ' = ' . $data[$key];
									$filters[] = $col . ' = ' . $data[$key];
								}
								$sqlSelect .= " WHERE " . implode(' AND ', $where);

								$resql = $this->db->query($sqlSelect);
								if ($resql) {
									$num_rows = $this->db->num_rows($resql);
									if ($num_rows == 1) {
										$res = $this->db->fetch_object($resql);
										$lastinsertid = $res->rowid;
										if ($is_table_category_link) $lastinsertid = 'linktable'; // used to apply update on tables like llx_categorie_product and avoid being blocked for all file content if at least one entry already exists
										$last_insert_id_array[$tablename] = $lastinsertid;
									} elseif ($num_rows > 1) {
										$this->errors[$error]['lib'] = $langs->trans('MultipleRecordFoundWithTheseFilters', implode(', ', $filters));
										$this->errors[$error]['type'] = 'SQL';
										$error++;
									} else {
										// No record found with filters, insert will be tried below
									}
								} else {
									//print 'E';
									$this->errors[$error]['lib'] = $this->db->lasterror();
									$this->errors[$error]['type'] = 'SQL';
									$error++;
								}
							} else {
								// We have a last INSERT ID (got by previous pass), so we check if we have a row referencing this foreign key.
								// This is required when updating table with some extrafields. When inserting a record in parent table, we can make
								// a direct insert into subtable extrafields, but when me wake an update, the insertid is defined and the child record
								// may already exists. So we rescan the extrafield table to know if record exists or not for the rowid.
								// Note: For extrafield tablename, we have in importfieldshidden_array an enty 'extra.fk_object'=>'lastrowid-tableparent' so $keyfield is 'fk_object'
								$sqlSelect = "SELECT rowid FROM " . $tablename;

								if (empty($keyfield)) {
									$keyfield = 'rowid';
								}
								$sqlSelect .= "WHERE ".$keyfield." = ".((int) $lastinsertid);

								$resql = $this->db->query($sqlSelect);
								if ($resql) {
									$res = $this->db->fetch_object($resql);
									if ($this->db->num_rows($resql) == 1) {
										// We have a row referencing this last foreign key, continue with UPDATE.
									} else {
										// No record found referencing this last foreign key,
										// force $lastinsertid to 0 so we INSERT below.
										$lastinsertid = 0;
									}
								} else {
									//print 'E';
									$this->errors[$error]['lib'] = $this->db->lasterror();
									$this->errors[$error]['type'] = 'SQL';
									$error++;
								}
							}

							if (!empty($lastinsertid)) {
								// Build SQL UPDATE request
								$sqlstart = "UPDATE " . $tablename;

								$data = array_combine($listfields, $listvalues);
								$set = array();
								foreach ($data as $key => $val) {
									$set[] = $key." = ".$val;
								}
								$sqlstart .= " SET " . implode(', ', $set);

								if (empty($keyfield)) {
									$keyfield = 'rowid';
								}
								$sqlend = " WHERE " . $keyfield . " = ".((int) $lastinsertid);

								if ($is_table_category_link) {
									$sqlend = " WHERE " . implode(' AND ', $where);
								}

								$sql = $sqlstart . $sqlend;

								// Run update request
								$resql = $this->db->query($sql);
								if ($resql) {
									// No error, update has been done. $this->db->db->affected_rows can be 0 if data hasn't changed
									$updatedone = true;
								} else {
									//print 'E';
									$this->errors[$error]['lib'] = $this->db->lasterror();
									$this->errors[$error]['type'] = 'SQL';
									$error++;
								}
							}
						}

						// Update not done, we do insert
						if (!$error && !$updatedone) {
							// Build SQL INSERT request
							$sqlstart = "INSERT INTO " . $tablename . "(" . implode(", ", $listfields) . ", import_key";
							$sqlend = ") VALUES(" . implode(', ', $listvalues) . ", '" . $this->db->escape($importid) . "'";
							if (!empty($tablewithentity_cache[$tablename])) {
								$sqlstart .= ", entity";
								$sqlend .= ", " . $conf->entity;
							}
							if (!empty($objimport->array_import_tables_creator[0][$alias])) {
								$sqlstart .= ", " . $objimport->array_import_tables_creator[0][$alias];
								$sqlend .= ", " . $user->id;
							}
							$sql = $sqlstart . $sqlend . ")";
							//dol_syslog("import_xlsx.modules", LOG_DEBUG);

							// Run insert request
							if ($sql) {
								$resql = $this->db->query($sql);
								if ($resql) {
									$last_insert_id_array[$tablename] = $this->db->last_insert_id($tablename); // store the last inserted auto_increment id for each table, so that child tables can be inserted with the appropriate id. This must be done just after the INSERT request, else we risk losing the id (because another sql query will be issued somewhere in Dolibarr).
									$insertdone = true;
								} else {
									//print 'E';
									$this->errors[$error]['lib'] = $this->db->lasterror();
									$this->errors[$error]['type'] = 'SQL';
									$error++;
								}
							}
						}
					}
					/*else
					{
						dol_print_error('','ErrorFieldListEmptyFor '.$alias."/".$tablename);
					}*/
				}

				if ($error) {
					break;
				}
			}

			if ($updatedone) {
				$this->nbupdate++;
			}
			if ($insertdone) {
				$this->nbinsert++;
			}
		}

		return 1;
	}
}<|MERGE_RESOLUTION|>--- conflicted
+++ resolved
@@ -366,8 +366,6 @@
 		$warning = 0;
 		$this->errors = array();
 		$this->warnings = array();
-		$this->nbinsert = 0;
-		$this->nbupdate = 0;
 
 		//dol_syslog("import_csv.modules maxfields=".$maxfields." importid=".$importid);
 
@@ -685,11 +683,7 @@
 										break;
 									}
 									$classinstance = new $class($this->db);
-<<<<<<< HEAD
-									$res = call_user_func_array(array($classinstance, $method), array(&$arrayrecord));
-=======
 									$res = call_user_func_array(array($classinstance, $method), array(&$arrayrecord, $listfields, $key));
->>>>>>> e3fa24fa
 									$newval = $res; 	// We get new value computed.
 								} elseif ($objimport->array_import_convertvalue[0][$val]['rule'] == 'numeric') {
 									$newval = price2num($newval);
@@ -773,21 +767,6 @@
 							}
 							if (!empty($newval) && $arrayrecord[($key)]['type'] > 0) {
 								$socialkey = array_search("socialnetworks", $listfields);
-<<<<<<< HEAD
-								if (empty($listvalues[$socialkey]) || $listvalues[$socialkey] == "null") {
-									$socialnetwork = explode("_", $fieldname)[1];
-									$json = new stdClass();
-									$json->$socialnetwork = $newval;
-									$newvalue = json_encode($json);
-									$listvalues[$socialkey] = $newvalue;
-								} else {
-									$socialnetwork = explode("_", $fieldname)[1];
-									$jsondata = $listvalues[$socialkey];
-									$jsondata = str_replace("'", "", $jsondata);
-									$json = json_decode($jsondata);
-									$json->$socialnetwork = $this->db->escape($newval);
-									$listvalues[$socialkey] = "'".$this->db->escape(json_encode($json))."'";
-=======
 								$socialnetwork = explode("_", $fieldname)[1];
 								if (empty($listvalues[$socialkey]) || $listvalues[$socialkey] == "null") {
 									$json = new stdClass();
@@ -798,7 +777,6 @@
 									$json = json_decode($jsondata);
 									$json->$socialnetwork = $newval;
 									$listvalues[$socialkey] = json_encode($json);
->>>>>>> e3fa24fa
 								}
 							}
 						} else {
@@ -860,11 +838,7 @@
 										break;
 									}
 									$classinstance = new $class($this->db);
-<<<<<<< HEAD
-									$res = call_user_func_array(array($classinstance, $method), array(&$arrayrecord, $fieldname, &$listfields, &$listvalues));
-=======
 									$res = call_user_func_array(array($classinstance, $method), array(&$arrayrecord, $listfields, $key));
->>>>>>> e3fa24fa
 									$fieldArr = explode('.', $fieldname);
 									if (count($fieldArr) > 0) {
 										$fieldname = $fieldArr[1];
