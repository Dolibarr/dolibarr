<?php
/* Copyright (C) 2006-2012	Laurent Destailleur	<eldy@users.sourceforge.net>
 * Copyright (C) 2009-2012	Regis Houssin		<regis.houssin@inodbox.com>
 * Copyright (C) 2012      Christophe Battarel  <christophe.battarel@altairis.fr>
 * Copyright (C) 2012-2016 Juanjo Menent		<jmenent@2byte.es>
 *
 * This program is free software; you can redistribute it and/or modify
 * it under the terms of the GNU General Public License as published by
 * the Free Software Foundation; either version 3 of the License, or
 * (at your option) any later version.
 *
 * This program is distributed in the hope that it will be useful,
 * but WITHOUT ANY WARRANTY; without even the implied warranty of
 * MERCHANTABILITY or FITNESS FOR A PARTICULAR PURPOSE.  See the
 * GNU General Public License for more details.
 *
 * You should have received a copy of the GNU General Public License
 * along with this program. If not, see <https://www.gnu.org/licenses/>.
 * or see https://www.gnu.org/
 */

/**
 *		\file       htdocs/core/modules/import/import_xlsx.modules.php
 *		\ingroup    import
 *		\brief      File to load import files with Excel format
 */

require_once DOL_DOCUMENT_ROOT .'/core/modules/import/modules_import.php';


/**
 *	Class to import Excel files
 */
class ImportXlsx extends ModeleImports
{
    /**
     * @var DoliDB Database handler.
     */
    public $db;

    public $datatoimport;

    /**
	 * @var string Error code (or message)
	 */
	public $error='';

	/**
	 * @var string[] Error codes (or messages)
	 */
	public $errors = array();

    /**
	 * @var int ID
	 */
	public $id;

	/**
     * @var string label
     */
    public $label;

	public $extension;    // Extension of files imported by driver

	/**
     * Dolibarr version of driver
     * @var string
     */
	public $version = 'dolibarr';

	public $label_lib;    // Label of external lib used by driver

	public $version_lib;  // Version of external lib used by driver

	public $separator;

    public $file;      // Path of file

	public $handle;    // Handle fichier

	public $cacheconvert=array();      // Array to cache list of value found after a convertion

	public $cachefieldtable=array();   // Array to cache list of value found into fields@tables

	public $workbook; // temporary import file

	public $record; // current record

	public $headers;


	/**
	 *	Constructor
	 *
	 *	@param	DoliDB		$db				Database handler
	 *	@param	string		$datatoimport	String code describing import set (ex: 'societe_1')
	 */
    public function __construct($db, $datatoimport)
	{
		global $conf,$langs;
		$this->db = $db;

		// this is used as an extension from the example file code, so we have to put xlsx here !!!
		$this->id='xlsx';                // Same value as xxx in file name export_xxx.modules.php
		$this->label='Excel 2007';             // Label of driver
		$this->desc=$langs->trans("Excel2007FormatDesc");
		$this->extension='xlsx';         // Extension for generated file by this driver
		$this->picto='mime/xls';		// Picto (This is not used by the example file code as Mime type, too bad ...)
		$this->version='1.0';         // Driver version

		// If driver use an external library, put its name here
        require_once PHPEXCEL_PATH.'PHPExcel.php';
		require_once PHPEXCEL_PATH.'PHPExcel/Style/Alignment.php';
        if (! class_exists('ZipArchive')) // For Excel2007, PHPExcel need ZipArchive
        {
                $langs->load("errors");
                $this->error=$langs->trans('ErrorPHPNeedModule', 'zip');
                return -1;
        }
        $this->label_lib='PhpExcel';
        $this->version_lib='1.8.0';

		$this->datatoimport=$datatoimport;
		if (preg_match('/^societe_/', $datatoimport)) $this->thirpartyobject=new Societe($this->db);
	}


    // phpcs:disable PEAR.NamingConventions.ValidFunctionName.ScopeNotCamelCaps
	/**
	 * 	Output header of an example file for this format
	 *
	 * 	@param	Translate	$outputlangs		Output language
	 *  @return	string
	 */
    public function write_header_example($outputlangs)
	{
        // phpcs:enable
        global $user,$conf,$langs;
        // create a temporary object, the final output will be generated in footer
        if (!empty($conf->global->MAIN_USE_FILECACHE_EXPORT_EXCEL_DIR)) {
            $cacheMethod = PHPExcel_CachedObjectStorageFactory::cache_to_discISAM;
            $cacheSettings = array (
                'dir' => $conf->global->MAIN_USE_FILECACHE_EXPORT_EXCEL_DIR
            );
            PHPExcel_Settings::setCacheStorageMethod($cacheMethod, $cacheSettings);
        }

        $this->workbook = new PHPExcel();
        $this->workbook->getProperties()->setCreator($user->getFullName($outputlangs).' - Dolibarr '.DOL_VERSION);
        $this->workbook->getProperties()->setTitle($outputlangs->trans("Import").' - '.$file);
        $this->workbook->getProperties()->setSubject($outputlangs->trans("Import").' - '.$file);
        $this->workbook->getProperties()->setDescription($outputlangs->trans("Import").' - '.$file);

        $this->workbook->setActiveSheetIndex(0);
        $this->workbook->getActiveSheet()->setTitle($outputlangs->trans("Sheet"));
        $this->workbook->getActiveSheet()->getDefaultRowDimension()->setRowHeight(16);

        return '';
    }

    // phpcs:disable PEAR.NamingConventions.ValidFunctionName.ScopeNotCamelCaps
	/**
	 * 	Output title line of an example file for this format
	 *
	 * 	@param	Translate	$outputlangs		Output language
	 *  @param	array		$headerlinefields	Array of fields name
	 * 	@return	string
	 */
    public function write_title_example($outputlangs, $headerlinefields)
	{
        // phpcs:enable
		global $conf;
		$this->workbook->getActiveSheet()->getStyle('1')->getFont()->setBold(true);
		$this->workbook->getActiveSheet()->getStyle('1')->getAlignment()->setHorizontal(PHPExcel_Style_Alignment::HORIZONTAL_LEFT);

		$col = 0;
		foreach($headerlinefields as $field) {
			$this->workbook->getActiveSheet()->SetCellValueByColumnAndRow($col, 1, $outputlangs->transnoentities($field));
			// set autowidth
			//$this->workbook->getActiveSheet()->getColumnDimension($this->column2Letter($col + 1))->setAutoSize(true);
			$col++;
		}

		return ''; // final output will be generated in footer
	}

    // phpcs:disable PEAR.NamingConventions.ValidFunctionName.ScopeNotCamelCaps
	/**
	 * 	Output record of an example file for this format
	 *
	 * 	@param	Translate	$outputlangs		Output language
	 * 	@param	array		$contentlinevalues	Array of lines
	 * 	@return	string
	 */
    public function write_record_example($outputlangs, $contentlinevalues)
	{
        // phpcs:enable
		$col = 0;
		$row = 2;
		foreach($contentlinevalues as $cell) {
			$this->workbook->getActiveSheet()->SetCellValueByColumnAndRow($col, $row, $cell);
			$col++;
		}

		return ''; // final output will be generated in footer
	}

    // phpcs:disable PEAR.NamingConventions.ValidFunctionName.ScopeNotCamelCaps
	/**
	 * 	Output footer of an example file for this format
	 *
	 * 	@param	Translate	$outputlangs		Output language
	 *  @return	string
	 */
    public function write_footer_example($outputlangs)
	{
        // phpcs:enable
		// return the file content as a string
		$tempfile = tempnam(sys_get_temp_dir(), 'dol');
		$objWriter = new PHPExcel_Writer_Excel2007($this->workbook);
		$objWriter->save($tempfile);
		$this->workbook->disconnectWorksheets();
		unset($this->workbook);

		$content = file_get_contents($tempfile);
		unlink($tempfile);
		return $content;
	}



    // phpcs:disable PEAR.NamingConventions.ValidFunctionName.ScopeNotCamelCaps
	/**
	 *	Open input file
	 *
	 *	@param	string	$file		Path of filename
	 *	@return	int					<0 if KO, >=0 if OK
	 */
    public function import_open_file($file)
	{
        // phpcs:enable
		global $langs;
		$ret=1;

		dol_syslog(get_class($this)."::open_file file=".$file);

		$reader = new PHPExcel_Reader_Excel2007();
		$this->workbook = $reader->load($file);
		$this->record = 1;
		$this->file = $file;

		return $ret;
	}


    // phpcs:disable PEAR.NamingConventions.ValidFunctionName.ScopeNotCamelCaps
	/**
	 * 	Return nb of records. File must be closed.
	 *
	 *	@param	string	$file		Path of filename
	 * 	@return		int		<0 if KO, >=0 if OK
	 */
    public function import_get_nb_of_lines($file)
	{
        // phpcs:enable
		$reader = new PHPExcel_Reader_Excel2007();
		$this->workbook = $reader->load($file);

		$rowcount = $this->workbook->getActiveSheet()->getHighestDataRow();

		$this->workbook->disconnectWorksheets();
		unset($this->workbook);

		return $rowcount;
	}


    // phpcs:disable PEAR.NamingConventions.ValidFunctionName.ScopeNotCamelCaps
	/**
	 * 	Input header line from file
	 *
	 * 	@return		int		<0 if KO, >=0 if OK
	 */
    public function import_read_header()
	{
        // phpcs:enable
		// This is not called by the import code !!!
		$this->headers = array();
		$colcount = PHPExcel_Cell::columnIndexFromString($this->workbook->getActiveSheet()->getHighestDataColumn());
		for($col=0;$col<$colcount;$col++) {
			$this->headers[$col] = $this->workbook->getActiveSheet()->getCellByColumnAndRow($col, 1)->getValue();
		}
		return 0;
	}


    // phpcs:disable PEAR.NamingConventions.ValidFunctionName.ScopeNotCamelCaps
	/**
	 * 	Return array of next record in input file.
	 *
	 * 	@return		Array		Array of field values. Data are UTF8 encoded. [fieldpos] => (['val']=>val, ['type']=>-1=null,0=blank,1=not empty string)
	 */
    public function import_read_record()
	{
        // phpcs:enable
		global $conf;

		$rowcount = $this->workbook->getActiveSheet()->getHighestDataRow();
		if($this->record > $rowcount)
			return false;
		$array = array();
		$colcount = PHPExcel_Cell::columnIndexFromString($this->workbook->getActiveSheet()->getHighestDataColumn(0));
		for($col=0;$col<$colcount;$col++) {
			$val = $this->workbook->getActiveSheet()->getCellByColumnAndRow($col, $this->record)->getValue();
			$array[$col]['val'] = $val;
			$array[$col]['type'] = (dol_strlen($val)?1:-1); // If empty we consider it null
		}
		$this->record++;
		return $array;
	}

    // phpcs:disable PEAR.NamingConventions.ValidFunctionName.ScopeNotCamelCaps
	/**
	 * 	Close file handle
	 *
	 *  @return	integer
	 */
    public function import_close_file()
	{
        // phpcs:enable
		$this->workbook->disconnectWorksheets();
		unset($this->workbook);
	}


    // What is this doing here ? it is common to all imports, is should be in the parent class
    // phpcs:disable PEAR.NamingConventions.ValidFunctionName.ScopeNotCamelCaps
	/**
	 * Insert a record into database
	 *
	 * @param	array	$arrayrecord					Array of read values: [fieldpos] => (['val']=>val, ['type']=>-1=null,0=blank,1=string), [fieldpos+1]...
	 * @param	array	$array_match_file_to_database	Array of target fields where to insert data: [fieldpos] => 's.fieldname', [fieldpos+1]...
	 * @param 	Object	$objimport						Object import (contains objimport->array_import_tables, objimport->array_import_fields, objimport->array_import_convertvalue, ...)
	 * @param	int		$maxfields						Max number of fields to use
	 * @param	string	$importid						Import key
	 * @param	array	$updatekeys						Array of keys to use to try to do an update first before insert. This field are defined into the module descriptor.
	 * @return	int										<0 if KO, >0 if OK
	 */
    public function import_insert($arrayrecord, $array_match_file_to_database, $objimport, $maxfields, $importid, $updatekeys)
	{
        // phpcs:enable
		global $langs,$conf,$user;
        global $thirdparty_static;    	// Specific to thirdparty import
		global $tablewithentity_cache;	// Cache to avoid to call  desc at each rows on tables

		$error=0;
		$warning=0;
		$this->errors=array();
		$this->warnings=array();

		//dol_syslog("import_csv.modules maxfields=".$maxfields." importid=".$importid);

		//var_dump($array_match_file_to_database);
		//var_dump($arrayrecord);
		$array_match_database_to_file=array_flip($array_match_file_to_database);
		$sort_array_match_file_to_database=$array_match_file_to_database;
		ksort($sort_array_match_file_to_database);

		//var_dump($sort_array_match_file_to_database);

		if (count($arrayrecord) == 0 || (count($arrayrecord) == 1 && empty($arrayrecord[0]['val'])))
		{
			//print 'W';
			$this->warnings[$warning]['lib']=$langs->trans('EmptyLine');
			$this->warnings[$warning]['type']='EMPTY';
			$warning++;
		}
		else
		{
			$last_insert_id_array = array(); // store the last inserted auto_increment id for each table, so that dependent tables can be inserted with the appropriate id (eg: extrafields fk_object will be set with the last inserted object's id)
			$updatedone = false;
			$insertdone = false;
			// For each table to insert, me make a separate insert
			foreach($objimport->array_import_tables[0] as $alias => $tablename)
			{
				// Build sql request
				$sql='';
				$listfields=array();
				$listvalues=array();
				$i=0;
				$errorforthistable=0;

				// Define $tablewithentity_cache[$tablename] if not already defined
				if (! isset($tablewithentity_cache[$tablename]))	// keep this test with "isset"
				{
					dol_syslog("Check if table ".$tablename." has an entity field");
					$resql=$this->db->DDLDescTable($tablename, 'entity');
					if ($resql)
					{
						$obj=$this->db->fetch_object($resql);
						if ($obj) $tablewithentity_cache[$tablename]=1;		// table contains entity field
						else $tablewithentity_cache[$tablename]=0;			// table does not contains entity field
					}
					else dol_print_error($this->db);
				}
				else
				{
					//dol_syslog("Table ".$tablename." check for entity into cache is ".$tablewithentity_cache[$tablename]);
				}


				// Loop on each fields in the match array: $key = 1..n, $val=alias of field (s.nom)
				foreach($sort_array_match_file_to_database as $key => $val)
				{
				    $fieldalias=preg_replace('/\..*$/i', '', $val);
				    $fieldname=preg_replace('/^.*\./i', '', $val);

				    if ($alias != $fieldalias) continue;    // Not a field of current table

					if ($key <= $maxfields)
					{
						// Set $newval with value to insert and set $listvalues with sql request part for insert
						$newval='';
						if ($arrayrecord[($key-1)]['type'] > 0) $newval=$arrayrecord[($key-1)]['val'];    // If type of field into input file is not empty string (so defined into input file), we get value

						// Make some tests on $newval

						// Is it a required field ?
						if (preg_match('/\*/', $objimport->array_import_fields[0][$val]) && ((string) $newval==''))
						{
							$this->errors[$error]['lib']=$langs->trans('ErrorMissingMandatoryValue', $key);
							$this->errors[$error]['type']='NOTNULL';
							$errorforthistable++;
							$error++;
						}
						// Test format only if field is not a missing mandatory field (field may be a value or empty but not mandatory)
						else
						{
						    // We convert field if required
						    if (! empty($objimport->array_import_convertvalue[0][$val]))
						    {
                                //print 'Must convert '.$newval.' with rule '.join(',',$objimport->array_import_convertvalue[0][$val]).'. ';
                                if ($objimport->array_import_convertvalue[0][$val]['rule']=='fetchidfromcodeid'
                                	|| $objimport->array_import_convertvalue[0][$val]['rule']=='fetchidfromref'
                                	|| $objimport->array_import_convertvalue[0][$val]['rule']=='fetchidfromcodeorlabel'
                                	)
                                {
                                    // New val can be an id or ref. If it start with id: it is forced to id, if it start with ref: it is forced to ref. It not, we try to guess.
                                    $isidorref='id';
                                    if (! is_numeric($newval) && $newval != '' && ! preg_match('/^id:/i', $newval)) $isidorref='ref';
                                    $newval=preg_replace('/^(id|ref):/i', '', $newval);    // Remove id: or ref: that was used to force if field is id or ref
                                    //print 'Val is now '.$newval.' and is type '.$isidorref."<br>\n";

                                    if ($isidorref == 'ref')    // If value into input import file is a ref, we apply the function defined into descriptor
                                    {
                                        $file=(empty($objimport->array_import_convertvalue[0][$val]['classfile'])?$objimport->array_import_convertvalue[0][$val]['file']:$objimport->array_import_convertvalue[0][$val]['classfile']);
                                        $class=$objimport->array_import_convertvalue[0][$val]['class'];
                                        $method=$objimport->array_import_convertvalue[0][$val]['method'];
                                        if ($this->cacheconvert[$file.'_'.$class.'_'.$method.'_'][$newval] != '')
                                        {
                                        	$newval=$this->cacheconvert[$file.'_'.$class.'_'.$method.'_'][$newval];
                                        }
                                        else
										{
                                            $resultload = dol_include_once($file);
                                            if (empty($resultload))
                                            {
                                                dol_print_error('', 'Error trying to call file='.$file.', class='.$class.', method='.$method);
                                                break;
                                            }
                                            $classinstance=new $class($this->db);
                                            // Try the fetch from code or ref
                                            $param_array = array('', $newval);
                                            if ($class == 'AccountingAccount')
                                            {
                                                //var_dump($arrayrecord[0]['val']);
                                                /*include_once DOL_DOCUMENT_ROOT.'/accountancy/class/accountancysystem.class.php';
                                                $tmpchartofaccount = new AccountancySystem($this->db);
                                                $tmpchartofaccount->fetch($conf->global->CHARTOFACCOUNTS);
                                                var_dump($tmpchartofaccount->ref.' - '.$arrayrecord[0]['val']);
                                                if ((! ($conf->global->CHARTOFACCOUNTS > 0)) || $tmpchartofaccount->ref != $arrayrecord[0]['val'])
                                                {
                                                    $this->errors[$error]['lib']=$langs->trans('ErrorImportOfChartLimitedToCurrentChart', $tmpchartofaccount->ref);
                                                    $this->errors[$error]['type']='RESTRICTONCURRENCTCHART';
                                                    $errorforthistable++;
                                                    $error++;
                                                }*/
                                                $param_array = array('', $newval, 0, $arrayrecord[0]['val']);       // Param to fetch parent from account, in chart.
                                            }
                                            call_user_func_array(array($classinstance, $method), $param_array);
                                            // If not found, try the fetch from label
                                            if (! ($classinstance->id != '') && $objimport->array_import_convertvalue[0][$val]['rule']=='fetchidfromcodeorlabel')
                                            {
                                                $param_array = array('', '', $newval);
                                                call_user_func_array(array($classinstance, $method), $param_array);
                                            }
                                            $this->cacheconvert[$file.'_'.$class.'_'.$method.'_'][$newval]=$classinstance->id;
                                            //print 'We have made a '.$class.'->'.$method.' to get id from code '.$newval.'. ';
                                            if ($classinstance->id != '')	// id may be 0, it is a found value
                                            {
                                                $newval=$classinstance->id;
                                            }
                                            else
                                            {
                                                if (!empty($objimport->array_import_convertvalue[0][$val]['dict'])) $this->errors[$error]['lib']=$langs->trans('ErrorFieldValueNotIn', $key, $newval, 'code', $langs->transnoentitiesnoconv($objimport->array_import_convertvalue[0][$val]['dict']));
                                                elseif (!empty($objimport->array_import_convertvalue[0][$val]['element'])) $this->errors[$error]['lib']=$langs->trans('ErrorFieldRefNotIn', $key, $newval, $langs->transnoentitiesnoconv($objimport->array_import_convertvalue[0][$val]['element']));
                                                else $this->errors[$error]['lib']='ErrorBadDefinitionOfImportProfile';
                                                $this->errors[$error]['type']='FOREIGNKEY';
                                                $errorforthistable++;
                                                $error++;
                                            }
                                        }
                                    }
                                }
                                elseif ($objimport->array_import_convertvalue[0][$val]['rule']=='zeroifnull')
                                {
                                    if (empty($newval)) $newval='0';
                                }
                                elseif ($objimport->array_import_convertvalue[0][$val]['rule']=='fetchidfromcodeunits' || $objimport->array_import_convertvalue[0][$val]['rule']=='fetchscalefromcodeunits')
                                {
                                	$file=(empty($objimport->array_import_convertvalue[0][$val]['classfile'])?$objimport->array_import_convertvalue[0][$val]['file']:$objimport->array_import_convertvalue[0][$val]['classfile']);
                                	$class=$objimport->array_import_convertvalue[0][$val]['class'];
                                	$method=$objimport->array_import_convertvalue[0][$val]['method'];
                                	$units=$objimport->array_import_convertvalue[0][$val]['units'];
                                	if ($this->cacheconvert[$file.'_'.$class.'_'.$method.'_'.$units][$newval] != '')
                                	{
                                		$newval=$this->cacheconvert[$file.'_'.$class.'_'.$method.'_'.$units][$newval];
                                	}
                                	else
                                	{
                                		$resultload = dol_include_once($file);
                                		if (empty($resultload))
                                		{
                                			dol_print_error('', 'Error trying to call file='.$file.', class='.$class.', method='.$method.', units='.$units);
                                			break;
                                		}
                                		$classinstance=new $class($this->db);
                                		// Try the fetch from code or ref
                                        call_user_func_array(array($classinstance, $method), array('', '', $newval, $units));
<<<<<<< HEAD
                                		$this->cacheconvert[$file.'_'.$class.'_'.$method.'_'.$units][$newval]=$classinstance->id;
                                		//print 'We have made a '.$class.'->'.$method.' to get id from code '.$newval.'. ';
                                		if ($classinstance->id != '')	// id may be 0, it is a found value
                                		{
                                			$newval=$classinstance->id;
                                		}
                                		else
                                		{
                                			if (!empty($objimport->array_import_convertvalue[0][$val]['dict'])) $this->errors[$error]['lib']=$langs->trans('ErrorFieldValueNotIn', $key, $newval, 'code', $langs->transnoentitiesnoconv($objimport->array_import_convertvalue[0][$val]['dict']));
                                			else $this->errors[$error]['lib']='ErrorFieldValueNotIn';
=======
                                        $scaleorid = (($objimport->array_import_convertvalue[0][$val]['rule']=='fetchidfromcodeunits') ? $classinstance->id : $classinstance->scale);
                                        $this->cacheconvert[$file.'_'.$class.'_'.$method.'_'.$units][$newval]=$scaleorid;
                                        //print 'We have made a '.$class.'->'.$method." to get a value from key '".$newval."' and we got '".$scaleorid."'.";exit;
                                        if ($classinstance->id > 0)	// we found record
                                        {
                                        	$newval = $scaleorid ? $scaleorid : 0;
                                        }
                                        else
                                        {
                                        	if (!empty($objimport->array_import_convertvalue[0][$val]['dict'])) $this->errors[$error]['lib']=$langs->trans('ErrorFieldValueNotIn', $key, $newval, 'scale', $langs->transnoentitiesnoconv($objimport->array_import_convertvalue[0][$val]['dict']));
                                        	else $this->errors[$error]['lib']='ErrorFieldValueNotIn';
>>>>>>> b9ac8295
                                			$this->errors[$error]['type']='FOREIGNKEY';
                                			$errorforthistable++;
                                			$error++;
                                		}
                                	}
                                }
                                elseif ($objimport->array_import_convertvalue[0][$val]['rule']=='getcustomercodeifauto')
                                {
                                    if (strtolower($newval) == 'auto')
                                    {
                                        $this->thirpartyobject->get_codeclient(0, 0);
                                        $newval=$this->thirpartyobject->code_client;
                                        //print 'code_client='.$newval;
                                    }
                                    if (empty($newval)) $arrayrecord[($key-1)]['type']=-1;	// If we get empty value, we will use "null"
                                }
                                elseif ($objimport->array_import_convertvalue[0][$val]['rule']=='getsuppliercodeifauto')
                                {
                                    if (strtolower($newval) == 'auto')
                                    {
                                        $newval=$this->thirpartyobject->get_codefournisseur(0, 1);
                                        $newval=$this->thirpartyobject->code_fournisseur;
                                        //print 'code_fournisseur='.$newval;
                                    }
                                    if (empty($newval)) $arrayrecord[($key-1)]['type']=-1;	// If we get empty value, we will use "null"
                                }
                                elseif ($objimport->array_import_convertvalue[0][$val]['rule']=='getcustomeraccountancycodeifauto')
                                {
                                    if (strtolower($newval) == 'auto')
                                    {
                                        $this->thirpartyobject->get_codecompta('customer');
                                        $newval=$this->thirpartyobject->code_compta;
                                        //print 'code_compta='.$newval;
                                    }
                                    if (empty($newval)) $arrayrecord[($key-1)]['type']=-1;	// If we get empty value, we will use "null"
                                }
                                elseif ($objimport->array_import_convertvalue[0][$val]['rule']=='getsupplieraccountancycodeifauto')
                                {
                                    if (strtolower($newval) == 'auto')
                                    {
                                        $this->thirpartyobject->get_codecompta('supplier');
                                        $newval=$this->thirpartyobject->code_compta_fournisseur;
                                        if (empty($newval)) $arrayrecord[($key-1)]['type']=-1;	// If we get empty value, we will use "null"
                                        //print 'code_compta_fournisseur='.$newval;
                                    }
                                    if (empty($newval)) $arrayrecord[($key-1)]['type']=-1;	// If we get empty value, we will use "null"
                                }
                                elseif ($objimport->array_import_convertvalue[0][$val]['rule']=='getrefifauto')
                                {
                                    $defaultref='';
                                    // TODO provide the $modTask (module of generation of ref) as parameter of import_insert function
                                    $obj = empty($conf->global->PROJECT_TASK_ADDON)?'mod_task_simple':$conf->global->PROJECT_TASK_ADDON;
                                    if (! empty($conf->global->PROJECT_TASK_ADDON) && is_readable(DOL_DOCUMENT_ROOT ."/core/modules/project/task/".$conf->global->PROJECT_TASK_ADDON.".php"))
                                    {
                                        require_once DOL_DOCUMENT_ROOT ."/core/modules/project/task/".$conf->global->PROJECT_TASK_ADDON.'.php';
                                        $modTask = new $obj;
                                        $defaultref = $modTask->getNextValue(null, null);
                                    }
                                    if (is_numeric($defaultref) && $defaultref <= 0) $defaultref='';
                                    $newval=$defaultref;
                                }
                                elseif ($objimport->array_import_convertvalue[0][$val]['rule']=='compute')
                                {
                                    $file=(empty($objimport->array_import_convertvalue[0][$val]['classfile'])?$objimport->array_import_convertvalue[0][$val]['file']:$objimport->array_import_convertvalue[0][$val]['classfile']);
                                    $class=$objimport->array_import_convertvalue[0][$val]['class'];
                                    $method=$objimport->array_import_convertvalue[0][$val]['method'];
                                    $resultload = dol_include_once($file);
                                    if (empty($resultload))
                                    {
                                        dol_print_error('', 'Error trying to call file='.$file.', class='.$class.', method='.$method);
                                        break;
                                    }
                                    $classinstance=new $class($this->db);
                                    $res = call_user_func_array(array($classinstance, $method), array(&$arrayrecord));
                                    if ($res<0) {
                                        if (!empty($objimport->array_import_convertvalue[0][$val]['dict'])) $this->errors[$error]['lib']=$langs->trans('ErrorFieldValueNotIn', $key, $newval, 'code', $langs->transnoentitiesnoconv($objimport->array_import_convertvalue[0][$val]['dict']));
                                        else $this->errors[$error]['lib']='ErrorFieldValueNotIn';
                                        $this->errors[$error]['type']='FOREIGNKEY';
                                        $errorforthistable++;
                                        $error++;
                                    }
                                }
                                elseif ($objimport->array_import_convertvalue[0][$val]['rule']=='numeric')
                                {
                                    $newval = price2num($newval);
                                }

                                //print 'Val to use as insert is '.$newval.'<br>';
						    }

						    // Test regexp
							if (! empty($objimport->array_import_regex[0][$val]) && ($newval != ''))
							{
								// If test is "Must exist in a field@table or field@table:..."
								if (preg_match('/^(.+)@([^:]+)(:.+)?$/', $objimport->array_import_regex[0][$val], $reg))
								{
									$field=$reg[1];
									$table=$reg[2];
									$filter=!empty($reg[3])?substr($reg[3], 1):'';

									$cachekey = $field.'@'.$table;
									if(! empty($filter)) $cachekey.= ':'.$filter;

									// Load content of field@table into cache array
									if (! is_array($this->cachefieldtable[$cachekey])) // If content of field@table not already loaded into cache
									{
										$sql="SELECT ".$field." as aliasfield FROM ".$table;
										if(! empty($filter))
										{
											$sql.= ' WHERE ' . $filter;
										}

										$resql=$this->db->query($sql);
										if ($resql)
										{
											$num=$this->db->num_rows($resql);
											$i=0;
											while ($i < $num)
											{
												$obj=$this->db->fetch_object($resql);
												if ($obj) $this->cachefieldtable[$cachekey][]=$obj->aliasfield;
												$i++;
											}
										}
										else
										{
											dol_print_error($this->db);
										}
									}

									// Now we check cache is not empty (should not) and key is into cache
									if (! is_array($this->cachefieldtable[$cachekey]) || ! in_array($newval, $this->cachefieldtable[$cachekey]))
									{
										$tableforerror = $table;
										if(! empty($filter)) $tableforerror.= ':'.$filter;
										$this->errors[$error]['lib']=$langs->transnoentitiesnoconv('ErrorFieldValueNotIn', $key, $newval, $field, $tableforerror);
										$this->errors[$error]['type']='FOREIGNKEY';
									    $errorforthistable++;
										$error++;
									}
								} 
								// If test is just a static regex
								elseif (! preg_match('/'.$objimport->array_import_regex[0][$val].'/i', $newval)) {
								    //if ($key == 19) print "xxx".$newval."zzz".$objimport->array_import_regex[0][$val]."<br>";
									$this->errors[$error]['lib']=$langs->transnoentitiesnoconv('ErrorWrongValueForField', $key, $newval, $objimport->array_import_regex[0][$val]);
									$this->errors[$error]['type']='REGEX';
									$errorforthistable++;
									$error++;
								}
							}

							// Other tests
							// ...
						}

						// Define $listfields and $listvalues to build SQL request
						$listfields[] = $fieldname;

						// Note: arrayrecord (and 'type') is filled with ->import_read_record called by import.php page before calling import_insert
						if (empty($newval) && $arrayrecord[($key-1)]['type'] < 0)		 $listvalues[] = ($newval=='0'?$newval:"null");
						elseif (empty($newval) && $arrayrecord[($key-1)]['type'] == 0)	 $listvalues[] = "''";
						else															 $listvalues[] = "'".$this->db->escape($newval)."'";
					}
					$i++;
				}

				// We add hidden fields (but only if there is at least one field to add into table)
				if (!empty($listfields) && is_array($objimport->array_import_fieldshidden[0]))
				{
    				// Loop on each hidden fields to add them into listfields/listvalues
				    foreach($objimport->array_import_fieldshidden[0] as $key => $val)
    				{
    				    if (! preg_match('/^'.preg_quote($alias, '/').'\./', $key)) continue;    // Not a field of current table
    				    if ($val == 'user->id')
    				    {
    				        $listfields[] = preg_replace('/^'.preg_quote($alias, '/').'\./', '', $key);
    				        $listvalues[] = $user->id;
    				    }
    				    elseif (preg_match('/^lastrowid-/', $val))
    				    {
    				        $tmp=explode('-', $val);
    				        $lastinsertid=(isset($last_insert_id_array[$tmp[1]]))?$last_insert_id_array[$tmp[1]]:0;
							$keyfield = preg_replace('/^'.preg_quote($alias, '/').'\./', '', $key);
    				        $listfields[] = $keyfield;
                            $listvalues[] = $lastinsertid;
    				        //print $key."-".$val."-".$listfields."-".$listvalues."<br>";exit;
    				    }
    				    elseif (preg_match('/^const-/', $val))
    				    {
    				    	$tmp=explode('-', $val, 2);
    				    	$listfields[] = preg_replace('/^'.preg_quote($alias, '/').'\./', '', $key);
    				    	$listvalues[] = "'".$tmp[1]."'";
    				    }
    				    else
    				    {
    				    	$this->errors[$error]['lib']='Bad value of profile setup '.$val.' for array_import_fieldshidden';
    				    	$this->errors[$error]['type']='Import profile setup';
    				    	$error++;
    				    }
    				}
				}
				//print 'listfields='.$listfields.'<br>listvalues='.$listvalues.'<br>';

				// If no error for this $alias/$tablename, we have a complete $listfields and $listvalues that are defined
				// so we can try to make the insert or update now.
				if (! $errorforthistable)
				{
					//print "$alias/$tablename/$listfields/$listvalues<br>";
					if (!empty($listfields))
					{
						$updatedone = false;
						$insertdone = false;
						if (!empty($updatekeys)) {
							// We do SELECT to get the rowid, if we already have the rowid, it's to be used below for related tables (extrafields)

							if (empty($lastinsertid)) {	// No insert done yet for a parent table
								$sqlSelect = 'SELECT rowid FROM '.$tablename;

								$data = array_combine($listfields, $listvalues);
								$where = array();
								$filters = array();
								foreach ($updatekeys as $key) {
									$col = $objimport->array_import_updatekeys[0][$key];
									$key=preg_replace('/^.*\./i', '', $key);
									$where[] = $key.' = '.$data[$key];
									$filters[] = $col.' = '.$data[$key];
								}
								$sqlSelect.= ' WHERE '.implode(' AND ', $where);

								$resql=$this->db->query($sqlSelect);
								if($resql) {
									$res = $this->db->fetch_object($resql);
									if($resql->num_rows == 1) {
										$lastinsertid = $res->rowid;
										$last_insert_id_array[$tablename] = $lastinsertid;
									} elseif($resql->num_rows > 1) {
										$this->errors[$error]['lib']=$langs->trans('MultipleRecordFoundWithTheseFilters', implode(', ', $filters));
										$this->errors[$error]['type']='SQL';
										$error++;
									} else {
										// No record found with filters, insert will be tried below
									}
								}
								else
								{
									//print 'E';
									$this->errors[$error]['lib']=$this->db->lasterror();
									$this->errors[$error]['type']='SQL';
									$error++;
								}
							} else {
								// We have a last INSERT ID (got by previous pass), so we check if we have a row referencing this foreign key.
								// This is required when updating table with some extrafields. When inserting a record in parent table, we can make
								// a direct insert into subtable extrafields, but when me wake an update, the insertid is defined and the child record
								// may already exists. So we rescan the extrafield table to know if record exists or not for the rowid.
								// Note: For extrafield tablename, we have in importfieldshidden_array an enty 'extra.fk_object'=>'lastrowid-tableparent' so $keyfield is 'fk_object'
								$sqlSelect = 'SELECT rowid FROM '.$tablename;

								if(empty($keyfield)) $keyfield = 'rowid';
								$sqlSelect .= ' WHERE '.$keyfield.' = '.$lastinsertid;

								$resql=$this->db->query($sqlSelect);
								if($resql) {
									$res = $this->db->fetch_object($resql);
									if($resql->num_rows == 1) {
										// We have a row referencing this last foreign key, continue with UPDATE.
									} else {
										// No record found referencing this last foreign key,
										// force $lastinsertid to 0 so we INSERT below.
										$lastinsertid = 0;
									}
								}
								else
								{
									//print 'E';
									$this->errors[$error]['lib']=$this->db->lasterror();
									$this->errors[$error]['type']='SQL';
									$error++;
								}
							}

							if (!empty($lastinsertid)) {
								// Build SQL UPDATE request
								$sqlstart = 'UPDATE '.$tablename;

								$data = array_combine($listfields, $listvalues);
								$set = array();
								foreach ($data as $key => $val) {
									$set[] = $key.' = '.$val;
								}
								$sqlstart.= ' SET '.implode(', ', $set);

								if(empty($keyfield)) $keyfield = 'rowid';
								$sqlend = ' WHERE '.$keyfield.' = '.$lastinsertid;

								$sql = $sqlstart.$sqlend;

								// Run update request
								$resql=$this->db->query($sql);
								if($resql) {
									// No error, update has been done. $this->db->db->affected_rows can be 0 if data hasn't changed
									$updatedone = true;
								}
								else
								{
									//print 'E';
									$this->errors[$error]['lib']=$this->db->lasterror();
									$this->errors[$error]['type']='SQL';
									$error++;
								}
							}
						}

						// Update not done, we do insert
						if (!$error && !$updatedone) {
							// Build SQL INSERT request
							$sqlstart = 'INSERT INTO '.$tablename.'('.implode(', ', $listfields).', import_key';
							$sqlend = ') VALUES('.implode(', ', $listvalues).", '".$importid."'";
							if (! empty($tablewithentity_cache[$tablename])) {
								$sqlstart.= ', entity';
								$sqlend.= ', '.$conf->entity;
							}
							if (! empty($objimport->array_import_tables_creator[0][$alias])) {
								$sqlstart.= ', '.$objimport->array_import_tables_creator[0][$alias];
								$sqlend.=', '.$user->id;
							}
							$sql = $sqlstart.$sqlend.')';
							dol_syslog("import_xlsx.modules", LOG_DEBUG);

							// Run insert request
							if ($sql)
							{
								$resql=$this->db->query($sql);
								if ($resql)
								{
								    $last_insert_id_array[$tablename] = $this->db->last_insert_id($tablename); // store the last inserted auto_increment id for each table, so that child tables can be inserted with the appropriate id. This must be done just after the INSERT request, else we risk losing the id (because another sql query will be issued somewhere in Dolibarr).
								    $insertdone = true;
								}
								else
								{
									//print 'E';
									$this->errors[$error]['lib']=$this->db->lasterror();
									$this->errors[$error]['type']='SQL';
									$error++;
								}
							}
						}
					}
					/*else
					{
						dol_print_error('','ErrorFieldListEmptyFor '.$alias."/".$tablename);
					}*/
				}

			    if ($error) break;
			}

			if($updatedone) $this->nbupdate++;
			if($insertdone) $this->nbinsert++;
		}

		return 1;
	}
}<|MERGE_RESOLUTION|>--- conflicted
+++ resolved
@@ -537,18 +537,6 @@
                                 		$classinstance=new $class($this->db);
                                 		// Try the fetch from code or ref
                                         call_user_func_array(array($classinstance, $method), array('', '', $newval, $units));
-<<<<<<< HEAD
-                                		$this->cacheconvert[$file.'_'.$class.'_'.$method.'_'.$units][$newval]=$classinstance->id;
-                                		//print 'We have made a '.$class.'->'.$method.' to get id from code '.$newval.'. ';
-                                		if ($classinstance->id != '')	// id may be 0, it is a found value
-                                		{
-                                			$newval=$classinstance->id;
-                                		}
-                                		else
-                                		{
-                                			if (!empty($objimport->array_import_convertvalue[0][$val]['dict'])) $this->errors[$error]['lib']=$langs->trans('ErrorFieldValueNotIn', $key, $newval, 'code', $langs->transnoentitiesnoconv($objimport->array_import_convertvalue[0][$val]['dict']));
-                                			else $this->errors[$error]['lib']='ErrorFieldValueNotIn';
-=======
                                         $scaleorid = (($objimport->array_import_convertvalue[0][$val]['rule']=='fetchidfromcodeunits') ? $classinstance->id : $classinstance->scale);
                                         $this->cacheconvert[$file.'_'.$class.'_'.$method.'_'.$units][$newval]=$scaleorid;
                                         //print 'We have made a '.$class.'->'.$method." to get a value from key '".$newval."' and we got '".$scaleorid."'.";exit;
@@ -560,7 +548,6 @@
                                         {
                                         	if (!empty($objimport->array_import_convertvalue[0][$val]['dict'])) $this->errors[$error]['lib']=$langs->trans('ErrorFieldValueNotIn', $key, $newval, 'scale', $langs->transnoentitiesnoconv($objimport->array_import_convertvalue[0][$val]['dict']));
                                         	else $this->errors[$error]['lib']='ErrorFieldValueNotIn';
->>>>>>> b9ac8295
                                 			$this->errors[$error]['type']='FOREIGNKEY';
                                 			$errorforthistable++;
                                 			$error++;
@@ -701,7 +688,7 @@
 									    $errorforthistable++;
 										$error++;
 									}
-								} 
+								}
 								// If test is just a static regex
 								elseif (! preg_match('/'.$objimport->array_import_regex[0][$val].'/i', $newval)) {
 								    //if ($key == 19) print "xxx".$newval."zzz".$objimport->array_import_regex[0][$val]."<br>";
