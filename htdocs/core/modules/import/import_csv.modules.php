--- conflicted
+++ resolved
@@ -612,24 +612,8 @@
 										break;
 									}
 									$classinstance = new $class($this->db);
-<<<<<<< HEAD
-									$res = call_user_func_array(array($classinstance, $method), array(&$arrayrecord));
+									$res = call_user_func_array(array($classinstance, $method), array(&$arrayrecord, $listfields, ($key - 1)));
 									$newval = $res; 	// We get new value computed.
-=======
-									$res = call_user_func_array(array($classinstance, $method), array(&$arrayrecord, $fieldname, $listfields, $listvalues, $key - 1));
-									if ($res < 0) {
-										if (!empty($objimport->array_import_convertvalue[0][$val]['dict'])) {
-											$this->errors[$error]['lib'] = $langs->trans('ErrorFieldValueNotIn', $key, $newval, 'code', $langs->transnoentitiesnoconv($objimport->array_import_convertvalue[0][$val]['dict']));
-										} else {
-											$this->errors[$error]['lib'] = 'ErrorFieldValueNotIn';
-										}
-										$this->errors[$error]['type'] = 'FOREIGNKEY';
-										$errorforthistable++;
-										$error++;
-									} else {
-										$newval = $arrayrecord[($key - 1)]['val']; //We get new value computed.
-									}
->>>>>>> 566bced9
 								} elseif ($objimport->array_import_convertvalue[0][$val]['rule'] == 'numeric') {
 									$newval = price2num($newval);
 								} elseif ($objimport->array_import_convertvalue[0][$val]['rule'] == 'accountingaccount') {
@@ -756,7 +740,11 @@
 										break;
 									}
 									$classinstance = new $class($this->db);
-									$res = call_user_func_array(array($classinstance, $method), array(&$arrayrecord, $fieldname));
+									$res = call_user_func_array(array($classinstance, $method), array(&$arrayrecord, $listfields, ($key - 1)));
+									$fieldArr = explode('.', $fieldname);
+									if (count($fieldArr) > 0) {
+										$fieldname = $fieldArr[1];
+									}
 									$listfields[] = $fieldname;
 									$listvalues[] = $res;
 								}
