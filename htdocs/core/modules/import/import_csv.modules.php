--- conflicted
+++ resolved
@@ -813,11 +813,7 @@
 								if (empty($keyfield)) {
 									$keyfield = 'rowid';
 								}
-<<<<<<< HEAD
-								$sqlSelect .= ' WHERE '.$keyfield.' = '.((int) $lastinsertid);
-=======
 								$sqlSelect .= " WHERE ".$keyfield.' = '.((int) $lastinsertid);
->>>>>>> 95dc2558
 
 								$resql = $this->db->query($sqlSelect);
 								if ($resql) {
@@ -851,11 +847,7 @@
 								if (empty($keyfield)) {
 									$keyfield = 'rowid';
 								}
-<<<<<<< HEAD
-								$sqlend = ' WHERE '.$keyfield.' = '.((int) $lastinsertid);
-=======
 								$sqlend = " WHERE ".$keyfield." = ".((int) $lastinsertid);
->>>>>>> 95dc2558
 
 								$sql = $sqlstart.$sqlend;
 
