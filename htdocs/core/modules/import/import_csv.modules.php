--- conflicted
+++ resolved
@@ -78,13 +78,6 @@
 
 	public $handle;    // Handle fichier
 
-<<<<<<< HEAD
-	var $cacheconvert=array();      // Array to cache list of value found after a convertion
-	var $cachefieldtable=array();   // Array to cache list of value found into fields@tables
-
-	var $nbinsert = 0; // # of insert done during the import
-	var $nbupdate = 0; // # of update done during the import
-=======
 	public $cacheconvert=array();      // Array to cache list of value found after a convertion
 
 	public $cachefieldtable=array();   // Array to cache list of value found into fields@tables
@@ -92,7 +85,6 @@
 	public $nbinsert = 0; // # of insert done during the import
 
 	public $nbupdate = 0; // # of update done during the import
->>>>>>> d9b8a8c8
 
 
 	/**
@@ -217,10 +209,7 @@
 	}
 
 
-<<<<<<< HEAD
-=======
-    // phpcs:disable PEAR.NamingConventions.ValidFunctionName.NotCamelCaps
->>>>>>> d9b8a8c8
+    // phpcs:disable PEAR.NamingConventions.ValidFunctionName.NotCamelCaps
 	/**
 	 * 	Return nb of records. File must be closed.
 	 *
@@ -232,10 +221,6 @@
         // phpcs:enable
        return dol_count_nb_of_line($file);
     }
-<<<<<<< HEAD
-
-=======
->>>>>>> d9b8a8c8
 
 
     // phpcs:disable PEAR.NamingConventions.ValidFunctionName.NotCamelCaps
@@ -659,11 +644,7 @@
 						if (!empty($updatekeys)) {
 							// We do SELECT to get the rowid, if we already have the rowid, it's to be used below for related tables (extrafields)
 
-<<<<<<< HEAD
-							if (empty($lastinsertid)) {
-=======
 							if (empty($lastinsertid)) {	// No insert done yet for a parent table
->>>>>>> d9b8a8c8
 								$sqlSelect = 'SELECT rowid FROM '.$tablename;
 
 								$data = array_combine($listfields, $listvalues);
@@ -699,18 +680,11 @@
 									$error++;
 								}
 							} else {
-<<<<<<< HEAD
-								// We have a last INSERT ID. Check if we have a row referencing this foreign key.
-								// This is required when updating table with some extrafields. When inserting a record in parent table, we can make 
-								// a direct insert into subtable extrafields, but when me wake an update, the insertid is defined and the child record 
-								// may already exists. So we rescan the extrafield table to be know if record exists or not for the rowid.
-=======
 								// We have a last INSERT ID (got by previous pass), so we check if we have a row referencing this foreign key.
 								// This is required when updating table with some extrafields. When inserting a record in parent table, we can make
 								// a direct insert into subtable extrafields, but when me wake an update, the insertid is defined and the child record
 								// may already exists. So we rescan the extrafield table to know if record exists or not for the rowid.
 								// Note: For extrafield tablename, we have in importfieldshidden_array an enty 'extra.fk_object'=>'lastrowid-tableparent' so $keyfield is 'fk_object'
->>>>>>> d9b8a8c8
 								$sqlSelect = 'SELECT rowid FROM '.$tablename;
 
 								if(empty($keyfield)) $keyfield = 'rowid';
