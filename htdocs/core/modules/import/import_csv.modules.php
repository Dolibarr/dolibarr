<?php
/* Copyright (C) 2006-2012	Laurent Destailleur	<eldy@users.sourceforge.net>
 * Copyright (C) 2009-2012	Regis Houssin		<regis.houssin@inodbox.com>
 * Copyright (C) 2012      Christophe Battarel  <christophe.battarel@altairis.fr>
 * Copyright (C) 2012-2016 Juanjo Menent		<jmenent@2byte.es>
 *
 * This program is free software; you can redistribute it and/or modify
 * it under the terms of the GNU General Public License as published by
 * the Free Software Foundation; either version 3 of the License, or
 * (at your option) any later version.
 *
 * This program is distributed in the hope that it will be useful,
 * but WITHOUT ANY WARRANTY; without even the implied warranty of
 * MERCHANTABILITY or FITNESS FOR A PARTICULAR PURPOSE.  See the
 * GNU General Public License for more details.
 *
 * You should have received a copy of the GNU General Public License
 * along with this program. If not, see <https://www.gnu.org/licenses/>.
 * or see https://www.gnu.org/
 */

/**
 *		\file       htdocs/core/modules/import/import_csv.modules.php
 *		\ingroup    import
 *		\brief      File to load import files with CSV format
 */

require_once DOL_DOCUMENT_ROOT .'/core/modules/import/modules_import.php';


/**
 *	Class to import CSV files
 */
class ImportCsv extends ModeleImports
{
    /**
     * @var DoliDB Database handler.
     */
    public $db;

    public $datatoimport;

	/**
	 * @var string Error code (or message)
	 */
	public $error='';

	/**
	 * @var string[] Error codes (or messages)
	 */
	public $errors = array();

    /**
	 * @var int ID
	 */
	public $id;

	/**
     * @var string label
     */
    public $label;

	public $extension;    // Extension of files imported by driver

	/**
     * Dolibarr version of driver
     * @var string
     */
	public $version = 'dolibarr';

	public $label_lib;    // Label of external lib used by driver

	public $version_lib;  // Version of external lib used by driver

	public $separator;

	public $file;      // Path of file

	public $handle;    // Handle fichier

	public $cacheconvert=array();      // Array to cache list of value found after a convertion

	public $cachefieldtable=array();   // Array to cache list of value found into fields@tables

	public $nbinsert = 0; // # of insert done during the import

	public $nbupdate = 0; // # of update done during the import


	/**
	 *	Constructor
	 *
	 *	@param	DoliDB		$db				Database handler
	 *	@param	string		$datatoimport	String code describing import set (ex: 'societe_1')
	 */
    public function __construct($db, $datatoimport)
	{
		global $conf, $langs;
		$this->db = $db;

		$this->separator=(GETPOST('separator')?GETPOST('separator'):(empty($conf->global->IMPORT_CSV_SEPARATOR_TO_USE)?',':$conf->global->IMPORT_CSV_SEPARATOR_TO_USE));
		$this->enclosure='"';
		$this->escape='"';

		$this->id='csv';                // Same value then xxx in file name export_xxx.modules.php
		$this->label='Csv';             // Label of driver
		$this->desc=$langs->trans("CSVFormatDesc", $this->separator, $this->enclosure, $this->escape);
		$this->extension='csv';         // Extension for generated file by this driver
		$this->picto='mime/other';		// Picto
		$this->version='1.34';         // Driver version

		// If driver use an external library, put its name here
		$this->label_lib='Dolibarr';
		$this->version_lib=DOL_VERSION;

		$this->datatoimport=$datatoimport;
		if (preg_match('/^societe_/', $datatoimport)) $this->thirpartyobject=new Societe($this->db);
	}


    // phpcs:disable PEAR.NamingConventions.ValidFunctionName.ScopeNotCamelCaps
	/**
	 * 	Output header of an example file for this format
	 *
	 * 	@param	Translate	$outputlangs		Output language
	 *  @return	string
	 */
    public function write_header_example($outputlangs)
	{
        // phpcs:enable
		return '';
	}

    // phpcs:disable PEAR.NamingConventions.ValidFunctionName.ScopeNotCamelCaps
	/**
	 * 	Output title line of an example file for this format
	 *
	 * 	@param	Translate	$outputlangs		Output language
	 *  @param	array		$headerlinefields	Array of fields name
	 * 	@return	string$limittoachartaccount
	 */
    public function write_title_example($outputlangs, $headerlinefields)
	{
        // phpcs:enable
		$s=join($this->separator, array_map('cleansep', $headerlinefields));
		return $s."\n";
	}

    // phpcs:disable PEAR.NamingConventions.ValidFunctionName.ScopeNotCamelCaps
	/**
	 * 	Output record of an example file for this format
	 *
	 * 	@param	Translate	$outputlangs		Output language
	 * 	@param	array		$contentlinevalues	Array of lines
	 * 	@return	string
	 */
    public function write_record_example($outputlangs, $contentlinevalues)
	{
        // phpcs:enable
		$s=join($this->separator, array_map('cleansep', $contentlinevalues));
		return $s."\n";
	}

    // phpcs:disable PEAR.NamingConventions.ValidFunctionName.ScopeNotCamelCaps
	/**
	 * 	Output footer of an example file for this format
	 *
	 * 	@param	Translate	$outputlangs		Output language
	 *  @return	string
	 */
    public function write_footer_example($outputlangs)
	{
        // phpcs:enable
		return '';
	}



    // phpcs:disable PEAR.NamingConventions.ValidFunctionName.ScopeNotCamelCaps
	/**
	 *	Open input file
	 *
	 *	@param	string	$file		Path of filename
	 *	@return	int					<0 if KO, >=0 if OK
	 */
    public function import_open_file($file)
	{
        // phpcs:enable
		global $langs;
		$ret=1;

		dol_syslog(get_class($this)."::open_file file=".$file);

		ini_set('auto_detect_line_endings', 1);	// For MAC compatibility

		$this->handle = fopen(dol_osencode($file), "r");
		if (! $this->handle)
		{
			$langs->load("errors");
			$this->error=$langs->trans("ErrorFailToOpenFile", $file);
			$ret=-1;
		}
		else
		{
			$this->file=$file;
		}

		return $ret;
	}


    // phpcs:disable PEAR.NamingConventions.ValidFunctionName.ScopeNotCamelCaps
	/**
	 * 	Return nb of records. File must be closed.
	 *
	 *	@param	string	$file		Path of filename
	 * 	@return		int		<0 if KO, >=0 if OK
	 */
    public function import_get_nb_of_lines($file)
	{
        // phpcs:enable
       return dol_count_nb_of_line($file);
    }


    // phpcs:disable PEAR.NamingConventions.ValidFunctionName.ScopeNotCamelCaps
	/**
	 * 	Input header line from file
	 *
	 * 	@return		int		<0 if KO, >=0 if OK
	 */
    public function import_read_header()
	{
        // phpcs:enable
		return 0;
	}


    // phpcs:disable PEAR.NamingConventions.ValidFunctionName.ScopeNotCamelCaps
	/**
	 * 	Return array of next record in input file.
	 *
	 * 	@return		Array		Array of field values. Data are UTF8 encoded. [fieldpos] => (['val']=>val, ['type']=>-1=null,0=blank,1=not empty string)
	 */
    public function import_read_record()
	{
        // phpcs:enable
		global $conf;

		$arrayres=fgetcsv($this->handle, 100000, $this->separator, $this->enclosure, $this->escape);

		// End of file
		if ($arrayres === false) return false;

		//var_dump($this->handle);
		//var_dump($arrayres);exit;
		$newarrayres=array();
		if ($arrayres && is_array($arrayres))
		{
			foreach($arrayres as $key => $val)
			{
				if (! empty($conf->global->IMPORT_CSV_FORCE_CHARSET))	// Forced charset
				{
					if (strtolower($conf->global->IMPORT_CSV_FORCE_CHARSET) == 'utf8')
					{
						$newarrayres[$key]['val']=$val;
						$newarrayres[$key]['type']=(dol_strlen($val)?1:-1);	// If empty we considere it's null
					}
					else
					{
						$newarrayres[$key]['val']=utf8_encode($val);
						$newarrayres[$key]['type']=(dol_strlen($val)?1:-1);	// If empty we considere it's null
					}
				}
				else	// Autodetect format (UTF8 or ISO)
				{
					if (utf8_check($val))
					{
						$newarrayres[$key]['val']=$val;
						$newarrayres[$key]['type']=(dol_strlen($val)?1:-1);	// If empty we considere it's null
					}
					else
					{
						$newarrayres[$key]['val']=utf8_encode($val);
						$newarrayres[$key]['type']=(dol_strlen($val)?1:-1);	// If empty we considere it's null
					}
				}
			}

			$this->col=count($newarrayres);
		}

		return $newarrayres;
	}

    // phpcs:disable PEAR.NamingConventions.ValidFunctionName.ScopeNotCamelCaps
	/**
	 * 	Close file handle
	 *
	 *  @return	integer
	 */
    public function import_close_file()
	{
        // phpcs:enable
		fclose($this->handle);
		return 0;
	}


    // phpcs:disable PEAR.NamingConventions.ValidFunctionName.ScopeNotCamelCaps
	/**
	 * Insert a record into database
	 *
	 * @param	array	$arrayrecord					Array of read values: [fieldpos] => (['val']=>val, ['type']=>-1=null,0=blank,1=string), [fieldpos+1]...
	 * @param	array	$array_match_file_to_database	Array of target fields where to insert data: [fieldpos] => 's.fieldname', [fieldpos+1]...
	 * @param 	Object	$objimport						Object import (contains objimport->array_import_tables, objimport->array_import_fields, objimport->array_import_convertvalue, ...)
	 * @param	int		$maxfields						Max number of fields to use
	 * @param	string	$importid						Import key
	 * @param	array	$updatekeys						Array of keys to use to try to do an update first before insert. This field are defined into the module descriptor.
	 * @return	int										<0 if KO, >0 if OK
	 */
    public function import_insert($arrayrecord, $array_match_file_to_database, $objimport, $maxfields, $importid, $updatekeys)
	{
        // phpcs:enable
		global $langs,$conf,$user;
        global $thirdparty_static;    	// Specific to thirdparty import
		global $tablewithentity_cache;	// Cache to avoid to call  desc at each rows on tables

		$error=0;
		$warning=0;
		$this->errors=array();
		$this->warnings=array();

		//dol_syslog("import_csv.modules maxfields=".$maxfields." importid=".$importid);

		//var_dump($array_match_file_to_database);
		//var_dump($arrayrecord);
		$array_match_database_to_file=array_flip($array_match_file_to_database);
		$sort_array_match_file_to_database=$array_match_file_to_database;
		ksort($sort_array_match_file_to_database);

		//var_dump($sort_array_match_file_to_database);

		if (count($arrayrecord) == 0 || (count($arrayrecord) == 1 && empty($arrayrecord[0]['val'])))
		{
			//print 'W';
			$this->warnings[$warning]['lib']=$langs->trans('EmptyLine');
			$this->warnings[$warning]['type']='EMPTY';
			$warning++;
		}
		else
		{
			$last_insert_id_array = array(); // store the last inserted auto_increment id for each table, so that dependent tables can be inserted with the appropriate id (eg: extrafields fk_object will be set with the last inserted object's id)
			$updatedone = false;
			$insertdone = false;
			// For each table to insert, me make a separate insert
			foreach($objimport->array_import_tables[0] as $alias => $tablename)
			{
				// Build sql request
				$sql='';
				$listfields=array();
				$listvalues=array();
				$i=0;
				$errorforthistable=0;

				// Define $tablewithentity_cache[$tablename] if not already defined
				if (! isset($tablewithentity_cache[$tablename]))	// keep this test with "isset"
				{
					dol_syslog("Check if table ".$tablename." has an entity field");
					$resql=$this->db->DDLDescTable($tablename, 'entity');
					if ($resql)
					{
						$obj=$this->db->fetch_object($resql);
						if ($obj) $tablewithentity_cache[$tablename]=1;		// table contains entity field
						else $tablewithentity_cache[$tablename]=0;			// table does not contains entity field
					}
					else dol_print_error($this->db);
				}
				else
				{
					//dol_syslog("Table ".$tablename." check for entity into cache is ".$tablewithentity_cache[$tablename]);
				}


				// Loop on each fields in the match array: $key = 1..n, $val=alias of field (s.nom)
				foreach($sort_array_match_file_to_database as $key => $val)
				{
				    $fieldalias=preg_replace('/\..*$/i', '', $val);
				    $fieldname=preg_replace('/^.*\./i', '', $val);

				    if ($alias != $fieldalias) continue;    // Not a field of current table

					if ($key <= $maxfields)
					{
						// Set $newval with value to insert and set $listvalues with sql request part for insert
						$newval='';
						if ($arrayrecord[($key-1)]['type'] > 0) $newval=$arrayrecord[($key-1)]['val'];    // If type of field into input file is not empty string (so defined into input file), we get value

						// Make some tests on $newval

						// Is it a required field ?
						if (preg_match('/\*/', $objimport->array_import_fields[0][$val]) && ((string) $newval==''))
						{
							$this->errors[$error]['lib']=$langs->trans('ErrorMissingMandatoryValue', $key);
							$this->errors[$error]['type']='NOTNULL';
							$errorforthistable++;
							$error++;
						}
						// Test format only if field is not a missing mandatory field (field may be a value or empty but not mandatory)
						else
						{
						    // We convert field if required
						    if (! empty($objimport->array_import_convertvalue[0][$val]))
						    {
                                //print 'Must convert '.$newval.' with rule '.join(',',$objimport->array_import_convertvalue[0][$val]).'. ';
                                if ($objimport->array_import_convertvalue[0][$val]['rule']=='fetchidfromcodeid'
                                	|| $objimport->array_import_convertvalue[0][$val]['rule']=='fetchidfromref'
                                	|| $objimport->array_import_convertvalue[0][$val]['rule']=='fetchidfromcodeorlabel'
                                	)
                                {
                                    // New val can be an id or ref. If it start with id: it is forced to id, if it start with ref: it is forced to ref. It not, we try to guess.
                                    $isidorref='id';
                                    if (! is_numeric($newval) && $newval != '' && ! preg_match('/^id:/i', $newval)) $isidorref='ref';
                                    $newval=preg_replace('/^(id|ref):/i', '', $newval);    // Remove id: or ref: that was used to force if field is id or ref
                                    //print 'Val is now '.$newval.' and is type '.$isidorref."<br>\n";

                                    if ($isidorref == 'ref')    // If value into input import file is a ref, we apply the function defined into descriptor
                                    {
                                        $file=(empty($objimport->array_import_convertvalue[0][$val]['classfile'])?$objimport->array_import_convertvalue[0][$val]['file']:$objimport->array_import_convertvalue[0][$val]['classfile']);
                                        $class=$objimport->array_import_convertvalue[0][$val]['class'];
                                        $method=$objimport->array_import_convertvalue[0][$val]['method'];
                                        if ($this->cacheconvert[$file.'_'.$class.'_'.$method.'_'][$newval] != '')
                                        {
                                        	$newval=$this->cacheconvert[$file.'_'.$class.'_'.$method.'_'][$newval];
                                        }
                                        else
										{
                                            $resultload = dol_include_once($file);
                                            if (empty($resultload))
                                            {
                                                dol_print_error('', 'Error trying to call file='.$file.', class='.$class.', method='.$method);
                                                break;
                                            }
                                            $classinstance=new $class($this->db);
                                            // Try the fetch from code or ref
                                            $param_array = array('', $newval);
                                            if ($class == 'AccountingAccount')
                                            {
                                                //var_dump($arrayrecord[0]['val']);
                                                /*include_once DOL_DOCUMENT_ROOT.'/accountancy/class/accountancysystem.class.php';
                                                 $tmpchartofaccount = new AccountancySystem($this->db);
                                                 $tmpchartofaccount->fetch($conf->global->CHARTOFACCOUNTS);
                                                 var_dump($tmpchartofaccount->ref.' - '.$arrayrecord[0]['val']);
                                                 if ((! ($conf->global->CHARTOFACCOUNTS > 0)) || $tmpchartofaccount->ref != $arrayrecord[0]['val'])
                                                 {
                                                 $this->errors[$error]['lib']=$langs->trans('ErrorImportOfChartLimitedToCurrentChart', $tmpchartofaccount->ref);
                                                 $this->errors[$error]['type']='RESTRICTONCURRENCTCHART';
                                                 $errorforthistable++;
                                                 $error++;
                                                 }*/
                                                $param_array = array('', $newval, 0, $arrayrecord[0]['val']);       // Param to fetch parent from account, in chart.
                                            }
                                            call_user_func_array(array($classinstance, $method), $param_array);
                                            // If not found, try the fetch from label
                                            if (! ($classinstance->id != '') && $objimport->array_import_convertvalue[0][$val]['rule']=='fetchidfromcodeorlabel')
                                            {
                                                $param_array = array('', '', $newval);
                                                call_user_func_array(array($classinstance, $method), $param_array);
                                            }
                                            $this->cacheconvert[$file.'_'.$class.'_'.$method.'_'][$newval]=$classinstance->id;
                                            //print 'We have made a '.$class.'->'.$method.' to get id from code '.$newval.'. ';
                                            if ($classinstance->id != '')	// id may be 0, it is a found value
                                            {
                                                $newval=$classinstance->id;
                                            }
                                            else
                                            {
                                                if (!empty($objimport->array_import_convertvalue[0][$val]['dict'])) $this->errors[$error]['lib']=$langs->trans('ErrorFieldValueNotIn', $key, $newval, 'code', $langs->transnoentitiesnoconv($objimport->array_import_convertvalue[0][$val]['dict']));
                                                elseif (!empty($objimport->array_import_convertvalue[0][$val]['element'])) $this->errors[$error]['lib']=$langs->trans('ErrorFieldRefNotIn', $key, $newval, $langs->transnoentitiesnoconv($objimport->array_import_convertvalue[0][$val]['element']));
                                                else $this->errors[$error]['lib']='ErrorBadDefinitionOfImportProfile';
                                                $this->errors[$error]['type']='FOREIGNKEY';
                                                $errorforthistable++;
                                                $error++;
                                            }
                                        }
                                    }
                                }
                                elseif ($objimport->array_import_convertvalue[0][$val]['rule']=='zeroifnull')
                                {
                                    if (empty($newval)) $newval='0';
                                }
                                elseif ($objimport->array_import_convertvalue[0][$val]['rule']=='fetchidfromcodeunits' || $objimport->array_import_convertvalue[0][$val]['rule']=='fetchscalefromcodeunits')
                                {
                                	$file=(empty($objimport->array_import_convertvalue[0][$val]['classfile'])?$objimport->array_import_convertvalue[0][$val]['file']:$objimport->array_import_convertvalue[0][$val]['classfile']);
                                	$class=$objimport->array_import_convertvalue[0][$val]['class'];
                                	$method=$objimport->array_import_convertvalue[0][$val]['method'];
                                	$units=$objimport->array_import_convertvalue[0][$val]['units'];
                                	if ($this->cacheconvert[$file.'_'.$class.'_'.$method.'_'.$units][$newval] != '')
                                	{
                                		$newval=$this->cacheconvert[$file.'_'.$class.'_'.$method.'_'.$units][$newval];
                                	}
                                	else
                                	{
                                		$resultload = dol_include_once($file);
                                		if (empty($resultload))
                                		{
                                			dol_print_error('', 'Error trying to call file='.$file.', class='.$class.', method='.$method.', units='.$units);
                                			break;
                                		}
                                		$classinstance=new $class($this->db);
                                		// Try the fetch from code or ref
                                		call_user_func_array(array($classinstance, $method), array('', '', $newval, $units));
<<<<<<< HEAD
                                		$this->cacheconvert[$file.'_'.$class.'_'.$method.'_'.$units][$newval]=$classinstance->id;
                                		//print 'We have made a '.$class.'->'.$method.' to get id from code '.$newval.'. ';
                                		if ($classinstance->id != '')	// id may be 0, it is a found value
                                		{
                                			$newval=$classinstance->id;
=======
                                		$scaleorid = (($objimport->array_import_convertvalue[0][$val]['rule']=='fetchidfromcodeunits') ? $classinstance->id : $classinstance->scale);
                                		$this->cacheconvert[$file.'_'.$class.'_'.$method.'_'.$units][$newval]=$scaleorid;
                                		//print 'We have made a '.$class.'->'.$method." to get a value from key '".$newval."' and we got '".$scaleorid."'.";exit;
                                		if ($classinstance->id > 0)	// we found record
                                		{
                                			$newval = $scaleorid ? $scaleorid : 0;
>>>>>>> b9ac8295
                                		}
                                		else
                                		{
                                			if (!empty($objimport->array_import_convertvalue[0][$val]['dict'])) $this->errors[$error]['lib']=$langs->trans('ErrorFieldValueNotIn', $key, $newval, 'scale', $langs->transnoentitiesnoconv($objimport->array_import_convertvalue[0][$val]['dict']));
                                			else $this->errors[$error]['lib']='ErrorFieldValueNotIn';
                                			$this->errors[$error]['type']='FOREIGNKEY';
                                			$errorforthistable++;
                                			$error++;
                                		}
                                	}
                                }
                                elseif ($objimport->array_import_convertvalue[0][$val]['rule']=='getcustomercodeifauto')
                                {
                                    if (strtolower($newval) == 'auto')
                                    {
                                        $this->thirpartyobject->get_codeclient(0, 0);
                                        $newval=$this->thirpartyobject->code_client;
                                        //print 'code_client='.$newval;
                                    }
                                    if (empty($newval)) $arrayrecord[($key-1)]['type']=-1;	// If we get empty value, we will use "null"
                                }
                                elseif ($objimport->array_import_convertvalue[0][$val]['rule']=='getsuppliercodeifauto')
                                {
                                    if (strtolower($newval) == 'auto')
                                    {
                                        $newval=$this->thirpartyobject->get_codefournisseur(0, 1);
                                        $newval=$this->thirpartyobject->code_fournisseur;
                                        //print 'code_fournisseur='.$newval;
                                    }
                                    if (empty($newval)) $arrayrecord[($key-1)]['type']=-1;	// If we get empty value, we will use "null"
                                }
                                elseif ($objimport->array_import_convertvalue[0][$val]['rule']=='getcustomeraccountancycodeifauto')
                                {
                                    if (strtolower($newval) == 'auto')
                                    {
                                        $this->thirpartyobject->get_codecompta('customer');
                                        $newval=$this->thirpartyobject->code_compta;
                                        //print 'code_compta='.$newval;
                                    }
                                    if (empty($newval)) $arrayrecord[($key-1)]['type']=-1;	// If we get empty value, we will use "null"
                                }
                                elseif ($objimport->array_import_convertvalue[0][$val]['rule']=='getsupplieraccountancycodeifauto')
                                {
                                    if (strtolower($newval) == 'auto')
                                    {
                                        $this->thirpartyobject->get_codecompta('supplier');
                                        $newval=$this->thirpartyobject->code_compta_fournisseur;
                                        if (empty($newval)) $arrayrecord[($key-1)]['type']=-1;	// If we get empty value, we will use "null"
                                        //print 'code_compta_fournisseur='.$newval;
                                    }
                                    if (empty($newval)) $arrayrecord[($key-1)]['type']=-1;	// If we get empty value, we will use "null"
                                }
                                elseif ($objimport->array_import_convertvalue[0][$val]['rule']=='getrefifauto')
                                {
                                    $defaultref='';
                                    // TODO provide the $modTask (module of generation of ref) as parameter of import_insert function
                                    $obj = empty($conf->global->PROJECT_TASK_ADDON)?'mod_task_simple':$conf->global->PROJECT_TASK_ADDON;
                                    if (! empty($conf->global->PROJECT_TASK_ADDON) && is_readable(DOL_DOCUMENT_ROOT ."/core/modules/project/task/".$conf->global->PROJECT_TASK_ADDON.".php"))
                                    {
                                        require_once DOL_DOCUMENT_ROOT ."/core/modules/project/task/".$conf->global->PROJECT_TASK_ADDON.'.php';
                                        $modTask = new $obj;
                                        $defaultref = $modTask->getNextValue(null, null);
                                    }
                                    if (is_numeric($defaultref) && $defaultref <= 0) $defaultref='';
                                    $newval=$defaultref;
                                }
                                elseif ($objimport->array_import_convertvalue[0][$val]['rule']=='compute')
                                {
                                    $file=(empty($objimport->array_import_convertvalue[0][$val]['classfile'])?$objimport->array_import_convertvalue[0][$val]['file']:$objimport->array_import_convertvalue[0][$val]['classfile']);
                                    $class=$objimport->array_import_convertvalue[0][$val]['class'];
                                    $method=$objimport->array_import_convertvalue[0][$val]['method'];
                                    $resultload = dol_include_once($file);
                                    if (empty($resultload))
                                    {
                                        dol_print_error('', 'Error trying to call file='.$file.', class='.$class.', method='.$method);
                                        break;
                                    }
                                    $classinstance=new $class($this->db);
                                    $res = call_user_func_array(array($classinstance, $method), array(&$arrayrecord));
                                    if ($res<0) {
                                        if (!empty($objimport->array_import_convertvalue[0][$val]['dict'])) $this->errors[$error]['lib']=$langs->trans('ErrorFieldValueNotIn', $key, $newval, 'code', $langs->transnoentitiesnoconv($objimport->array_import_convertvalue[0][$val]['dict']));
                                        else $this->errors[$error]['lib']='ErrorFieldValueNotIn';
                                        $this->errors[$error]['type']='FOREIGNKEY';
                                        $errorforthistable++;
                                        $error++;
                                    }
                                }
                                elseif ($objimport->array_import_convertvalue[0][$val]['rule']=='numeric')
                                {
                                    $newval = price2num($newval);
                                }

                                //print 'Val to use as insert is '.$newval.'<br>';
						    }

						    // Test regexp
							if (! empty($objimport->array_import_regex[0][$val]) && ($newval != ''))
							{
								// If test is "Must exist in a field@table or field@table:..."
								if (preg_match('/^(.+)@([^:]+)(:.+)?$/', $objimport->array_import_regex[0][$val], $reg))
								{
									$field=$reg[1];
									$table=$reg[2];
									$filter=!empty($reg[3])?substr($reg[3], 1):'';

									$cachekey = $field.'@'.$table;
									if(! empty($filter)) $cachekey.= ':'.$filter;

									// Load content of field@table into cache array
									if (! is_array($this->cachefieldtable[$cachekey])) // If content of field@table not already loaded into cache
									{
										$sql="SELECT ".$field." as aliasfield FROM ".$table;
										if(! empty($filter))
										{
											$sql.= ' WHERE ' . $filter;
										}

										$resql=$this->db->query($sql);
										if ($resql)
										{
											$num=$this->db->num_rows($resql);
											$i=0;
											while ($i < $num)
											{
												$obj=$this->db->fetch_object($resql);
												if ($obj) $this->cachefieldtable[$cachekey][]=$obj->aliasfield;
												$i++;
											}
										}
										else
										{
											dol_print_error($this->db);
										}
									}

									// Now we check cache is not empty (should not) and key is into cache
									if (! is_array($this->cachefieldtable[$cachekey]) || ! in_array($newval, $this->cachefieldtable[$cachekey]))
									{
										$tableforerror = $table;
										if(! empty($filter)) $tableforerror.= ':'.$filter;
										$this->errors[$error]['lib']=$langs->transnoentitiesnoconv('ErrorFieldValueNotIn', $key, $newval, $field, $tableforerror);
										$this->errors[$error]['type']='FOREIGNKEY';
									    $errorforthistable++;
										$error++;
									}
								}
								// If test is just a static regex
								elseif (! preg_match('/'.$objimport->array_import_regex[0][$val].'/i', $newval)) {
								    //if ($key == 19) print "xxx".$newval."zzz".$objimport->array_import_regex[0][$val]."<br>";
									$this->errors[$error]['lib']=$langs->transnoentitiesnoconv('ErrorWrongValueForField', $key, $newval, $objimport->array_import_regex[0][$val]);
									$this->errors[$error]['type']='REGEX';
									$errorforthistable++;
									$error++;
								}
							}

							// Other tests
							// ...
						}

						// Define $listfields and $listvalues to build SQL request
						$listfields[] = $fieldname;

						// Note: arrayrecord (and 'type') is filled with ->import_read_record called by import.php page before calling import_insert
						if (empty($newval) && $arrayrecord[($key-1)]['type'] < 0) {
                            $listvalues[] = ($newval=='0'?$newval:"null");
                        } elseif (empty($newval) && $arrayrecord[($key-1)]['type'] == 0) {
                            $listvalues[] = "''";
                        } else {
                            $listvalues[] = "'".$this->db->escape($newval)."'";
                        }
					}
					$i++;
				}

				// We add hidden fields (but only if there is at least one field to add into table)
				if (!empty($listfields) && is_array($objimport->array_import_fieldshidden[0]))
				{
    				// Loop on each hidden fields to add them into listfields/listvalues
				    foreach($objimport->array_import_fieldshidden[0] as $key => $val)
    				{
    					if (! preg_match('/^'.preg_quote($alias, '/').'\./', $key)) continue;    // Not a field of current table
    				    if ($val == 'user->id')
    				    {
    				        $listfields[] = preg_replace('/^'.preg_quote($alias, '/').'\./', '', $key);
    				        $listvalues[] = $user->id;
    				    }
    				    elseif (preg_match('/^lastrowid-/', $val))
    				    {
    				        $tmp=explode('-', $val);
    				        $lastinsertid=(isset($last_insert_id_array[$tmp[1]]))?$last_insert_id_array[$tmp[1]]:0;
							$keyfield = preg_replace('/^'.preg_quote($alias, '/').'\./', '', $key);
    				        $listfields[] = $keyfield;
                            $listvalues[] = $lastinsertid;
    				        //print $key."-".$val."-".$listfields."-".$listvalues."<br>";exit;
    				    }
    				    elseif (preg_match('/^const-/', $val))
    				    {
    				    	$tmp=explode('-', $val, 2);
    				    	$listfields[] = preg_replace('/^'.preg_quote($alias, '/').'\./', '', $key);
    				    	$listvalues[] = "'".$tmp[1]."'";
    				    }
    				    else
    				    {
    				    	$this->errors[$error]['lib']='Bad value of profile setup '.$val.' for array_import_fieldshidden';
    				    	$this->errors[$error]['type']='Import profile setup';
    				    	$error++;
    				    }
    				}
				}
				//print 'listfields='.$listfields.'<br>listvalues='.$listvalues.'<br>';

				// If no error for this $alias/$tablename, we have a complete $listfields and $listvalues that are defined
				// so we can try to make the insert or update now.
				if (! $errorforthistable)
				{
					//print "$alias/$tablename/$listfields/$listvalues<br>";
					if (!empty($listfields))
					{
						$updatedone = false;
						$insertdone = false;

						if (!empty($updatekeys)) {
							// We do SELECT to get the rowid, if we already have the rowid, it's to be used below for related tables (extrafields)

							if (empty($lastinsertid)) {	// No insert done yet for a parent table
								$sqlSelect = 'SELECT rowid FROM '.$tablename;

								$data = array_combine($listfields, $listvalues);
								$where = array();
								$filters = array();
								foreach ($updatekeys as $key) {
									$col = $objimport->array_import_updatekeys[0][$key];
									$key=preg_replace('/^.*\./i', '', $key);
									$where[] = $key.' = '.$data[$key];
									$filters[] = $col.' = '.$data[$key];
								}
								$sqlSelect.= ' WHERE '.implode(' AND ', $where);

								$resql=$this->db->query($sqlSelect);
								if($resql) {
									$res = $this->db->fetch_object($resql);
									if($resql->num_rows == 1) {
										$lastinsertid = $res->rowid;
										$last_insert_id_array[$tablename] = $lastinsertid;
									} elseif($resql->num_rows > 1) {
										$this->errors[$error]['lib']=$langs->trans('MultipleRecordFoundWithTheseFilters', implode(', ', $filters));
										$this->errors[$error]['type']='SQL';
										$error++;
									} else {
										// No record found with filters, insert will be tried below
									}
								}
								else
								{
									//print 'E';
									$this->errors[$error]['lib']=$this->db->lasterror();
									$this->errors[$error]['type']='SQL';
									$error++;
								}
							} else {
								// We have a last INSERT ID (got by previous pass), so we check if we have a row referencing this foreign key.
								// This is required when updating table with some extrafields. When inserting a record in parent table, we can make
								// a direct insert into subtable extrafields, but when me wake an update, the insertid is defined and the child record
								// may already exists. So we rescan the extrafield table to know if record exists or not for the rowid.
								// Note: For extrafield tablename, we have in importfieldshidden_array an enty 'extra.fk_object'=>'lastrowid-tableparent' so $keyfield is 'fk_object'
								$sqlSelect = 'SELECT rowid FROM '.$tablename;

								if(empty($keyfield)) $keyfield = 'rowid';
								$sqlSelect .= ' WHERE '.$keyfield.' = '.$lastinsertid;

								$resql=$this->db->query($sqlSelect);
								if($resql) {
									$res = $this->db->fetch_object($resql);
									if($resql->num_rows == 1) {
										// We have a row referencing this last foreign key, continue with UPDATE.
									} else {
										// No record found referencing this last foreign key,
										// force $lastinsertid to 0 so we INSERT below.
										$lastinsertid = 0;
									}
								}
								else
								{
									//print 'E';
									$this->errors[$error]['lib']=$this->db->lasterror();
									$this->errors[$error]['type']='SQL';
									$error++;
								}
							}

							if (!empty($lastinsertid)) {
								// Build SQL UPDATE request
								$sqlstart = 'UPDATE '.$tablename;

								$data = array_combine($listfields, $listvalues);
								$set = array();
								foreach ($data as $key => $val) {
									$set[] = $key.' = '.$val;
								}
								$sqlstart.= ' SET '.implode(', ', $set);

								if(empty($keyfield)) $keyfield = 'rowid';
								$sqlend = ' WHERE '.$keyfield.' = '.$lastinsertid;

								$sql = $sqlstart.$sqlend;

								// Run update request
								$resql=$this->db->query($sql);
								if($resql) {
									// No error, update has been done. $this->db->db->affected_rows can be 0 if data hasn't changed
									$updatedone = true;
								}
								else
								{
									//print 'E';
									$this->errors[$error]['lib']=$this->db->lasterror();
									$this->errors[$error]['type']='SQL';
									$error++;
								}
							}
						}

						// Update not done, we do insert
						if (!$error && !$updatedone) {
							// Build SQL INSERT request
							$sqlstart = 'INSERT INTO '.$tablename.'('.implode(', ', $listfields).', import_key';
							$sqlend = ') VALUES('.implode(', ', $listvalues).", '".$importid."'";
							if (! empty($tablewithentity_cache[$tablename])) {
								$sqlstart.= ', entity';
								$sqlend.= ', '.$conf->entity;
							}
							if (! empty($objimport->array_import_tables_creator[0][$alias])) {
								$sqlstart.= ', '.$objimport->array_import_tables_creator[0][$alias];
								$sqlend.=', '.$user->id;
							}
							$sql = $sqlstart.$sqlend.')';
							dol_syslog("import_csv.modules", LOG_DEBUG);

							// Run insert request
							if ($sql)
							{
								$resql=$this->db->query($sql);
								if ($resql)
								{
								    $last_insert_id_array[$tablename] = $this->db->last_insert_id($tablename); // store the last inserted auto_increment id for each table, so that child tables can be inserted with the appropriate id. This must be done just after the INSERT request, else we risk losing the id (because another sql query will be issued somewhere in Dolibarr).
								    $insertdone = true;
								}
								else
								{
									//print 'E';
									$this->errors[$error]['lib']=$this->db->lasterror();
									$this->errors[$error]['type']='SQL';
									$error++;
								}
							}
						}
					}
					/*else
					{
						dol_print_error('','ErrorFieldListEmptyFor '.$alias."/".$tablename);
					}*/
				}

			    if ($error) break;
			}

			if($updatedone) $this->nbupdate++;
			if($insertdone) $this->nbinsert++;
		}

		return 1;
	}
}

/**
 *	Clean a string from separator
 *
 *	@param	string	$value	Remove standard separators
 *	@return	string			String without separators
 */
function cleansep($value)
{
	return str_replace(array(',',';'), '/', $value);
};<|MERGE_RESOLUTION|>--- conflicted
+++ resolved
@@ -510,20 +510,12 @@
                                 		$classinstance=new $class($this->db);
                                 		// Try the fetch from code or ref
                                 		call_user_func_array(array($classinstance, $method), array('', '', $newval, $units));
-<<<<<<< HEAD
-                                		$this->cacheconvert[$file.'_'.$class.'_'.$method.'_'.$units][$newval]=$classinstance->id;
-                                		//print 'We have made a '.$class.'->'.$method.' to get id from code '.$newval.'. ';
-                                		if ($classinstance->id != '')	// id may be 0, it is a found value
-                                		{
-                                			$newval=$classinstance->id;
-=======
                                 		$scaleorid = (($objimport->array_import_convertvalue[0][$val]['rule']=='fetchidfromcodeunits') ? $classinstance->id : $classinstance->scale);
                                 		$this->cacheconvert[$file.'_'.$class.'_'.$method.'_'.$units][$newval]=$scaleorid;
                                 		//print 'We have made a '.$class.'->'.$method." to get a value from key '".$newval."' and we got '".$scaleorid."'.";exit;
                                 		if ($classinstance->id > 0)	// we found record
                                 		{
                                 			$newval = $scaleorid ? $scaleorid : 0;
->>>>>>> b9ac8295
                                 		}
                                 		else
                                 		{
