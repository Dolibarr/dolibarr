<?php
/* Copyright (C) 2006-2012	Laurent Destailleur	<eldy@users.sourceforge.net>
 * Copyright (C) 2009-2012	Regis Houssin		<regis.houssin@inodbox.com>
 * Copyright (C) 2012      Christophe Battarel  <christophe.battarel@altairis.fr>
 * Copyright (C) 2012-2016 Juanjo Menent		<jmenent@2byte.es>
 * Copyright (C) 2024       Frédéric France             <frederic.france@free.fr>
<<<<<<< HEAD
=======
 * Copyright (C) 2024		MDW							<mdeweerd@users.noreply.github.com>
>>>>>>> cc80841a
 *
 * This program is free software; you can redistribute it and/or modify
 * it under the terms of the GNU General Public License as published by
 * the Free Software Foundation; either version 3 of the License, or
 * (at your option) any later version.
 *
 * This program is distributed in the hope that it will be useful,
 * but WITHOUT ANY WARRANTY; without even the implied warranty of
 * MERCHANTABILITY or FITNESS FOR A PARTICULAR PURPOSE.  See the
 * GNU General Public License for more details.
 *
 * You should have received a copy of the GNU General Public License
 * along with this program. If not, see <https://www.gnu.org/licenses/>.
 * or see https://www.gnu.org/
 */

/**
 *		\file       htdocs/core/modules/import/import_csv.modules.php
 *		\ingroup    import
 *		\brief      File to load import files with CSV format
 */

require_once DOL_DOCUMENT_ROOT.'/core/modules/import/modules_import.php';


/**
 *	Class to import CSV files
 */
class ImportCsv extends ModeleImports
{
	/**
	 * @var DoliDB Database handler.
	 */
	public $db;

<<<<<<< HEAD
	/**
	 * @var string Code of driver
=======
	/**
	 * @var string Code of driver
	 */
	public $id;

	/**
	 * Dolibarr version of driver
	 * @var string Version, possible values are: 'development', 'experimental', 'dolibarr', 'dolibarr_deprecated' or a version string like 'x.y.z'''|'development'|'dolibarr'|'experimental'
	 */
	public $version = 'dolibarr';

	/**
	 * @var string Label of external lib used by driver
>>>>>>> cc80841a
	 */
	public $label_lib;

	/**
<<<<<<< HEAD
	 * Dolibarr version of driver
	 * @var string
=======
	 * @var string Version of external lib used by driver
	 */
	public $version_lib;

	/**
	 * @var string|string[]
>>>>>>> cc80841a
	 */
	public $separator;

	/**
	 * @var string
	 */
	public $file; // Path of file

	/**
	 * @var resource
	 */
	public $handle; // File handle

	public $cacheconvert = array(); // Array to cache list of value found after a conversion

	public $cachefieldtable = array(); // Array to cache list of value found into fields@tables

	public $nbinsert = 0; // # of insert done during the import

	public $nbupdate = 0; // # of update done during the import

	public $charset = '';

	public $col;


	/**
	 *	Constructor
	 *
	 *	@param	DoliDB		$db				Database handler
	 *	@param	string		$datatoimport	String code describing import set (ex: 'societe_1')
	 */
	public function __construct($db, $datatoimport)
	{
		global $langs;

		parent::__construct();
		$this->db = $db;

		$this->separator = (GETPOST('separator') ? GETPOST('separator') : getDolGlobalString('IMPORT_CSV_SEPARATOR_TO_USE', ','));
		$this->enclosure = '"';
		$this->escape = '"';

		$this->id = 'csv'; // Same value then xxx in file name export_xxx.modules.php
		$this->label = 'Csv'; // Label of driver
		$this->desc = $langs->trans("CSVFormatDesc", $this->separator, $this->enclosure, $this->escape);
		$this->extension = 'csv'; // Extension for generated file by this driver
		$this->picto = 'mime/other'; // Picto
		$this->version = '1.34'; // Driver version
		$this->phpmin = array(7, 0); // Minimum version of PHP required by module

		require_once DOL_DOCUMENT_ROOT.'/core/lib/admin.lib.php';
		if (versioncompare($this->phpmin, versionphparray()) > 0) {
			dol_syslog("Module need a higher PHP version");
			$this->error = "Module need a higher PHP version";
			return;
		}

		// If driver use an external library, put its name here
		$this->label_lib = 'Dolibarr';
		$this->version_lib = DOL_VERSION;

		$this->datatoimport = $datatoimport;
		if (preg_match('/^societe_/', $datatoimport)) {
			$this->thirdpartyobject = new Societe($this->db);
		}
	}


	// phpcs:disable PEAR.NamingConventions.ValidFunctionName.ScopeNotCamelCaps
	/**
	 * 	Output header of an example file for this format
	 *
	 * 	@param	Translate	$outputlangs		Output language
	 *  @return	string							Empty string
	 */
	public function write_header_example($outputlangs)
	{
		// phpcs:enable
		return '';
	}

	// phpcs:disable PEAR.NamingConventions.ValidFunctionName.ScopeNotCamelCaps
	/**
	 * 	Output title line of an example file for this format
	 *
	 * 	@param	Translate	$outputlangs		Output language
	 *  @param	string[]	$headerlinefields	Array of fields name
	 * 	@return	string							String output
	 */
	public function write_title_example($outputlangs, $headerlinefields)
	{
		// phpcs:enable
		$s = implode($this->separator, array_map('cleansep', $headerlinefields));
		return $s."\n";
	}

	// phpcs:disable PEAR.NamingConventions.ValidFunctionName.ScopeNotCamelCaps
	/**
	 * 	Output record of an example file for this format
	 *
	 * 	@param	Translate	$outputlangs		Output language
	 * 	@param	string[]	$contentlinevalues	Array of lines
	 * 	@return	string							String output
	 */
	public function write_record_example($outputlangs, $contentlinevalues)
	{
		// phpcs:enable
		$s = implode($this->separator, array_map('cleansep', $contentlinevalues));
		return $s."\n";
	}

	// phpcs:disable PEAR.NamingConventions.ValidFunctionName.ScopeNotCamelCaps
	/**
	 * 	Output footer of an example file for this format
	 *
	 * 	@param	Translate	$outputlangs		Output language
	 *  @return	string							Empty string
	 */
	public function write_footer_example($outputlangs)
	{
		// phpcs:enable
		return '';
	}


	// phpcs:disable PEAR.NamingConventions.ValidFunctionName.ScopeNotCamelCaps
	/**
	 *	Open input file
	 *
	 *	@param	string	$file		Path of filename
	 *	@return	int					Return integer <0 if KO, >=0 if OK
	 */
	public function import_open_file($file)
	{
		// phpcs:enable
		global $langs;
		$ret = 1;

		dol_syslog(get_class($this)."::open_file file=".$file);

		ini_set('auto_detect_line_endings', 1); // For MAC compatibility

		$handle = fopen(dol_osencode($file), "r");
		if (!$this->handle) {
			$langs->load("errors");
			$this->error = $langs->trans("ErrorFailToOpenFile", $file);
			$ret = -1;
		} else {
			$this->handle = $handle;
			$this->file = $file;
		}

		return $ret;
	}


	// phpcs:disable PEAR.NamingConventions.ValidFunctionName.ScopeNotCamelCaps
	/**
	 * 	Return nb of records. File must be closed.
	 *
	 *	@param	string	$file		Path of filename
	 * 	@return		int		Return integer <0 if KO, >=0 if OK
	 */
	public function import_get_nb_of_lines($file)
	{
		// phpcs:enable
		return dol_count_nb_of_line($file);
	}


	// phpcs:disable PEAR.NamingConventions.ValidFunctionName.ScopeNotCamelCaps
	/**
	 * 	Input header line from file
	 *
	 * 	@return		int		Return integer <0 if KO, >=0 if OK
	 */
	public function import_read_header()
	{
		// phpcs:enable
		return 0;
	}


	// phpcs:disable PEAR.NamingConventions.ValidFunctionName.ScopeNotCamelCaps
	/**
	 * 	Return array of next record in input file.
	 *
	 * 	@return		array|boolean		Array of field values. Data are UTF8 encoded. [fieldpos] => (['val']=>val, ['type']=>-1=null,0=blank,1=not empty string)
	 */
	public function import_read_record()
	{
		// phpcs:enable
		global $conf;

		$arrayres = fgetcsv($this->handle, 100000, $this->separator, $this->enclosure, $this->escape);

		// End of file
		if ($arrayres === false) {
			return false;
		}

		//var_dump($this->handle);
		//var_dump($arrayres);exit;
		$newarrayres = array();
		if ($arrayres && is_array($arrayres)) {
			foreach ($arrayres as $key => $val) {
				if (getDolGlobalString('IMPORT_CSV_FORCE_CHARSET')) {	// Forced charset
					if (strtolower($conf->global->IMPORT_CSV_FORCE_CHARSET) == 'utf8') {
						$newarrayres[$key]['val'] = $val;
						$newarrayres[$key]['type'] = (dol_strlen($val) ? 1 : -1); // If empty we consider it's null
					} else {
						$newarrayres[$key]['val'] = mb_convert_encoding($val, 'UTF-8', 'ISO-8859-1');
						$newarrayres[$key]['type'] = (dol_strlen($val) ? 1 : -1); // If empty we consider it's null
					}
				} else { // Autodetect format (UTF8 or ISO)
					if (utf8_check($val)) {
						$newarrayres[$key]['val'] = $val;
						$newarrayres[$key]['type'] = (dol_strlen($val) ? 1 : -1); // If empty we consider it's null
					} else {
						$newarrayres[$key]['val'] = mb_convert_encoding($val, 'UTF-8', 'ISO-8859-1');
						$newarrayres[$key]['type'] = (dol_strlen($val) ? 1 : -1); // If empty we consider it's null
					}
				}
			}

			$this->col = count($newarrayres);
		}

		return $newarrayres;
	}

	// phpcs:disable PEAR.NamingConventions.ValidFunctionName.ScopeNotCamelCaps
	/**
	 * 	Close file handle
	 *
	 *  @return	integer
	 */
	public function import_close_file()
	{
		// phpcs:enable
		fclose($this->handle);
		return 0;
	}


	// phpcs:disable PEAR.NamingConventions.ValidFunctionName.ScopeNotCamelCaps
	/**
	 * Insert a record into database
	 *
<<<<<<< HEAD
	 * @param	array	$arrayrecord					Array of read values: [fieldpos] => (['val']=>val, ['type']=>-1=null,0=blank,1=string), [fieldpos+1]...
	 * @param	array	$array_match_file_to_database	Array of target fields where to insert data: [fieldpos] => 's.fieldname', [fieldpos+1]...
	 * @param 	Object	$objimport						Object import (contains objimport->array_import_tables, objimport->array_import_fields, objimport->array_import_convertvalue, ...)
	 * @param	int		$maxfields						Max number of fields to use
	 * @param	string	$importid						Import key
	 * @param	array	$updatekeys						Array of keys to use to try to do an update first before insert. This field are defined into the module descriptor.
=======
	 * @param	array<int,array{val:mixed,type:int}>|bool	$arrayrecord			Array of read values: [fieldpos] => (['val']=>val, ['type']=>-1=null,0=blank,1=string), [fieldpos+1]...
	 * @param	array<int|string,string>	$array_match_file_to_database	Array of target fields where to insert data: [fieldpos] => 's.fieldname', [fieldpos+1]...
	 * @param 	Object		$objimport						Object import (contains objimport->array_import_tables, objimport->array_import_fields, objimport->array_import_convertvalue, ...)
	 * @param	int			$maxfields						Max number of fields to use
	 * @param	string		$importid						Import key
	 * @param	string[]	$updatekeys						Array of keys to use to try to do an update first before insert. This field are defined into the module descriptor.
>>>>>>> cc80841a
	 * @return	int										Return integer <0 if KO, >0 if OK
	 */
	public function import_insert($arrayrecord, $array_match_file_to_database, $objimport, $maxfields, $importid, $updatekeys)
	{
		// phpcs:enable
		global $langs, $conf, $user;
		global $thirdparty_static; // Specific to thirdparty import
		global $tablewithentity_cache; // Cache to avoid to call  desc at each rows on tables

		$error = 0;
		$warning = 0;
		$this->errors = array();
		$this->warnings = array();

		//dol_syslog("import_csv.modules maxfields=".$maxfields." importid=".$importid);

		//var_dump($array_match_file_to_database);
		//var_dump($arrayrecord); exit;

		$array_match_database_to_file = array_flip($array_match_file_to_database);
		$sort_array_match_file_to_database = $array_match_file_to_database;
		ksort($sort_array_match_file_to_database);

		//var_dump($sort_array_match_file_to_database);

		if (count($arrayrecord) == 0 || (count($arrayrecord) == 1 && empty($arrayrecord[0]['val']))) {
			//print 'W';
			$this->warnings[$warning]['lib'] = $langs->trans('EmptyLine');
			$this->warnings[$warning]['type'] = 'EMPTY';
			$warning++;
		} else {
			$last_insert_id_array = array(); // store the last inserted auto_increment id for each table, so that dependent tables can be inserted with the appropriate id (eg: extrafields fk_object will be set with the last inserted object's id)
			$updatedone = false;
			$insertdone = false;
			// For each table to insert, me make a separate insert
			foreach ($objimport->array_import_tables[0] as $alias => $tablename) {
				// Build sql request
				$sql = '';
				$listfields = array();
				$listvalues = array();
				$i = 0;
				$errorforthistable = 0;

				// Define $tablewithentity_cache[$tablename] if not already defined
				if (!isset($tablewithentity_cache[$tablename])) {	// keep this test with "isset"
					dol_syslog("Check if table ".$tablename." has an entity field");
					$resql = $this->db->DDLDescTable($tablename, 'entity');
					if ($resql) {
						$obj = $this->db->fetch_object($resql);
						if ($obj) {
							$tablewithentity_cache[$tablename] = 1; // table contains entity field
						} else {
							$tablewithentity_cache[$tablename] = 0; // table does not contain entity field
						}
					} else {
						dol_print_error($this->db);
					}
				} else {
					//dol_syslog("Table ".$tablename." check for entity into cache is ".$tablewithentity_cache[$tablename]);
				}

<<<<<<< HEAD
				// Define array to convert fields ('c.ref', ...) into column index (1, ...)
=======
				// Define an array to convert fields ('c.ref', ...) into column index (1, ...)
>>>>>>> cc80841a
				$arrayfield = array();
				foreach ($sort_array_match_file_to_database as $key => $val) {
					$arrayfield[$val] = ($key - 1);
				}

				// $arrayrecord start at key 0
				// $sort_array_match_file_to_database start at key 1

				// Loop on each fields in the match array: $key = 1..n, $val=alias of field (s.nom)
				foreach ($sort_array_match_file_to_database as $key => $val) {
					$fieldalias = preg_replace('/\..*$/i', '', $val);
					$fieldname = preg_replace('/^.*\./i', '', $val);

					if ($alias != $fieldalias) {
						continue; // Not a field of current table
					}

					if ($key <= $maxfields) {
						// Set $newval with value to insert and set $listvalues with sql request part for insert
						$newval = '';
						if ($arrayrecord[($key - 1)]['type'] > 0) {
							$newval = $arrayrecord[($key - 1)]['val']; // If type of field into input file is not empty string (so defined into input file), we get value
						}

						//var_dump($newval);var_dump($val);
						//var_dump($objimport->array_import_convertvalue[0][$val]);

						// Make some tests on $newval

						// Is it a required field ?
						if (preg_match('/\*/', $objimport->array_import_fields[0][$val]) && ((string) $newval == '')) {
							// @phan-suppress-next-line PhanPluginSuspiciousParamPosition
							$this->errors[$error]['lib'] = $langs->trans('ErrorMissingMandatoryValue', $key);
							$this->errors[$error]['type'] = 'NOTNULL';
							$errorforthistable++;
							$error++;
						} else {
							// Test format only if field is not a missing mandatory field (field may be a value or empty but not mandatory)
							// We convert field if required
							if (!empty($objimport->array_import_convertvalue[0][$val])) {
								//print 'Must convert '.$newval.' with rule '.join(',',$objimport->array_import_convertvalue[0][$val]).'. ';
								if ($objimport->array_import_convertvalue[0][$val]['rule'] == 'fetchidfromcodeid'
									|| $objimport->array_import_convertvalue[0][$val]['rule'] == 'fetchidfromref'
									|| $objimport->array_import_convertvalue[0][$val]['rule'] == 'fetchidfromcodeorlabel'
								) {
									// New val can be an id or ref. If it start with id: it is forced to id, if it start with ref: it is forced to ref. It not, we try to guess.
									$isidorref = 'id';
									if (!is_numeric($newval) && $newval != '' && !preg_match('/^id:/i', $newval)) {
										$isidorref = 'ref';
									}

									$newval = preg_replace('/^(id|ref):/i', '', $newval); // Remove id: or ref: that was used to force if field is id or ref
									//print 'Newval is now "'.$newval.'" and is type '.$isidorref."<br>\n";

									if ($isidorref == 'ref') {    // If value into input import file is a ref, we apply the function defined into descriptor
										$file = (empty($objimport->array_import_convertvalue[0][$val]['classfile']) ? $objimport->array_import_convertvalue[0][$val]['file'] : $objimport->array_import_convertvalue[0][$val]['classfile']);
										$class = $objimport->array_import_convertvalue[0][$val]['class'];
										$method = $objimport->array_import_convertvalue[0][$val]['method'];
										if ($this->cacheconvert[$file.'_'.$class.'_'.$method.'_'][$newval] != '') {
											$newval = $this->cacheconvert[$file.'_'.$class.'_'.$method.'_'][$newval];
										} else {
											$resultload = dol_include_once($file);
											if (empty($resultload)) {
												dol_print_error(null, 'Error trying to call file='.$file.', class='.$class.', method='.$method);
												break;
											}
											$classinstance = new $class($this->db);
											if ($class == 'CGenericDic') {
												$classinstance->element = $objimport->array_import_convertvalue[0][$val]['element'];
												$classinstance->table_element = $objimport->array_import_convertvalue[0][$val]['table_element'];
											}

											// Try the fetch from code or ref
											$param_array = array('', $newval);
											if ($class == 'AccountingAccount') {
												//var_dump($arrayrecord[0]['val']);
												/*include_once DOL_DOCUMENT_ROOT.'/accountancy/class/accountancysystem.class.php';
												 $tmpchartofaccount = new AccountancySystem($this->db);
												 $tmpchartofaccount->fetch(getDolGlobalInt('CHARTOFACCOUNTS'));
												 //var_dump($tmpchartofaccount->ref.' - '.$arrayrecord[0]['val']);
												 if ((! (getDolGlobalInt('CHARTOFACCOUNTS') > 0)) || $tmpchartofaccount->ref != $arrayrecord[0]['val'])
												 {
												 $this->errors[$error]['lib']=$langs->trans('ErrorImportOfChartLimitedToCurrentChart', $tmpchartofaccount->ref);
												 $this->errors[$error]['type']='RESTRICTONCURRENCTCHART';
												 $errorforthistable++;
												 $error++;
												 }*/
												$param_array = array('', $newval, 0, $arrayrecord[0]['val']); // Param to fetch parent from account, in chart.
											}
											if ($class == 'CActionComm') {
												$param_array = array($newval); // CActionComm fetch method have same parameter for id and code
											}
											$result = call_user_func_array(array($classinstance, $method), $param_array);

											// If duplicate record found
											if (!($classinstance->id != '') && $result == -2) {
												$this->errors[$error]['lib'] = $langs->trans('ErrorMultipleRecordFoundFromRef', $newval);
												$this->errors[$error]['type'] = 'FOREIGNKEY';
												$errorforthistable++;
												$error++;
											}

											// If not found, try the fetch from label
											if (!($classinstance->id != '') && $objimport->array_import_convertvalue[0][$val]['rule'] == 'fetchidfromcodeorlabel') {
												$param_array = array('', '', $newval);
												call_user_func_array(array($classinstance, $method), $param_array);
											}
											$this->cacheconvert[$file.'_'.$class.'_'.$method.'_'][$newval] = $classinstance->id;

											//print 'We have made a '.$class.'->'.$method.' to get id from code '.$newval.'. ';
											if ($classinstance->id != '') {	// id may be 0, it is a found value
												$newval = $classinstance->id;
											} elseif (! $error) {
												if (!empty($objimport->array_import_convertvalue[0][$val]['dict'])) {
													$this->errors[$error]['lib'] = $langs->trans('ErrorFieldValueNotIn', num2Alpha($key - 1), $newval, 'code', $langs->transnoentitiesnoconv($objimport->array_import_convertvalue[0][$val]['dict']));
												} elseif (!empty($objimport->array_import_convertvalue[0][$val]['element'])) {
													$this->errors[$error]['lib'] = $langs->trans('ErrorFieldRefNotIn', num2Alpha($key - 1), $newval, $langs->transnoentitiesnoconv($objimport->array_import_convertvalue[0][$val]['element']));
												} else {
													$this->errors[$error]['lib'] = 'ErrorBadDefinitionOfImportProfile';
												}
												$this->errors[$error]['type'] = 'FOREIGNKEY';
												$errorforthistable++;
												$error++;
											}
										}
									}
								} elseif ($objimport->array_import_convertvalue[0][$val]['rule'] == 'fetchidfromcodeandlabel') {
									$isidorref = 'id';
									if (!is_numeric($newval) && $newval != '' && !preg_match('/^id:/i', $newval)) {
										$isidorref = 'ref';
									}
									$newval = preg_replace('/^(id|ref):/i', '', $newval);

									if ($isidorref == 'ref') {
										$file = (empty($objimport->array_import_convertvalue[0][$val]['classfile']) ? $objimport->array_import_convertvalue[0][$val]['file'] : $objimport->array_import_convertvalue[0][$val]['classfile']);
										$class = $objimport->array_import_convertvalue[0][$val]['class'];
										$method = $objimport->array_import_convertvalue[0][$val]['method'];
										$codefromfield = $objimport->array_import_convertvalue[0][$val]['codefromfield'];
										$code = $arrayrecord[$arrayfield[$codefromfield]]['val'];
										if ($this->cacheconvert[$file.'_'.$class.'_'.$method.'_'.$code][$newval] != '') {
											$newval = $this->cacheconvert[$file.'_'.$class.'_'.$method.'_'.$code][$newval];
										} else {
											$resultload = dol_include_once($file);
											if (empty($resultload)) {
												dol_print_error(null, 'Error trying to call file='.$file.', class='.$class.', method='.$method.', code='.$code);
												break;
											}
											$classinstance = new $class($this->db);
											// Try the fetch from code and ref
											$param_array = array('', $newval, $code);
											call_user_func_array(array($classinstance, $method), $param_array);
											$this->cacheconvert[$file.'_'.$class.'_'.$method.'_'.$code][$newval] = $classinstance->id;
											if ($classinstance->id > 0) {    // we found record
												$newval = $classinstance->id;
											} else {
												if (!empty($objimport->array_import_convertvalue[0][$val]['dict'])) {
													$this->errors[$error]['lib'] = $langs->trans('ErrorFieldValueNotIn', num2Alpha($key - 1), $newval, 'scale', $langs->transnoentitiesnoconv($objimport->array_import_convertvalue[0][$val]['dict']));
												} else {
													$this->errors[$error]['lib'] = 'ErrorFieldValueNotIn';
												}
												$this->errors[$error]['type'] = 'FOREIGNKEY';
												$errorforthistable++;
												$error++;
											}
										}
									}
								} elseif ($objimport->array_import_convertvalue[0][$val]['rule'] == 'zeroifnull') {
									if (empty($newval)) {
										$newval = '0';
									}
								} elseif ($objimport->array_import_convertvalue[0][$val]['rule'] == 'fetchidfromcodeunits' || $objimport->array_import_convertvalue[0][$val]['rule'] == 'fetchscalefromcodeunits') {
									$file = (empty($objimport->array_import_convertvalue[0][$val]['classfile']) ? $objimport->array_import_convertvalue[0][$val]['file'] : $objimport->array_import_convertvalue[0][$val]['classfile']);
									$class = $objimport->array_import_convertvalue[0][$val]['class'];
									$method = $objimport->array_import_convertvalue[0][$val]['method'];
									$units = $objimport->array_import_convertvalue[0][$val]['units'];
									if ($this->cacheconvert[$file.'_'.$class.'_'.$method.'_'.$units][$newval] != '') {
										$newval = $this->cacheconvert[$file.'_'.$class.'_'.$method.'_'.$units][$newval];
									} else {
										$resultload = dol_include_once($file);
										if (empty($resultload)) {
											dol_print_error(null, 'Error trying to call file='.$file.', class='.$class.', method='.$method.', units='.$units);
											break;
										}
										$classinstance = new $class($this->db);
										// Try the fetch from code or ref
										call_user_func_array(array($classinstance, $method), array('', '', $newval, $units));
										$scaleorid = (($objimport->array_import_convertvalue[0][$val]['rule'] == 'fetchidfromcodeunits') ? $classinstance->id : $classinstance->scale);
										$this->cacheconvert[$file.'_'.$class.'_'.$method.'_'.$units][$newval] = $scaleorid;
										//print 'We have made a '.$class.'->'.$method." to get a value from key '".$newval."' and we got '".$scaleorid."'.";exit;
										if ($classinstance->id > 0) {	// we found record
											$newval = $scaleorid ? $scaleorid : 0;
										} else {
											if (!empty($objimport->array_import_convertvalue[0][$val]['dict'])) {
												$this->errors[$error]['lib'] = $langs->trans('ErrorFieldValueNotIn', num2Alpha($key - 1), $newval, 'scale', $langs->transnoentitiesnoconv($objimport->array_import_convertvalue[0][$val]['dict']));
											} else {
												$this->errors[$error]['lib'] = 'ErrorFieldValueNotIn';
											}
											$this->errors[$error]['type'] = 'FOREIGNKEY';
											$errorforthistable++;
											$error++;
										}
									}
								} elseif ($objimport->array_import_convertvalue[0][$val]['rule'] == 'getcustomercodeifauto') {
									if (strtolower($newval) == 'auto') {
										$this->thirdpartyobject->get_codeclient(0, 0);
										$newval = $this->thirdpartyobject->code_client;
										//print 'code_client='.$newval;
									}
									if (empty($newval)) {
										$arrayrecord[($key - 1)]['type'] = -1; // If we get empty value, we will use "null"
									}
								} elseif ($objimport->array_import_convertvalue[0][$val]['rule'] == 'getsuppliercodeifauto') {
									if (strtolower($newval) == 'auto') {
										$this->thirdpartyobject->get_codefournisseur(0, 1);
										$newval = $this->thirdpartyobject->code_fournisseur;
										//print 'code_fournisseur='.$newval;
									}
									if (empty($newval)) {
										$arrayrecord[($key - 1)]['type'] = -1; // If we get empty value, we will use "null"
									}
								} elseif ($objimport->array_import_convertvalue[0][$val]['rule'] == 'getcustomeraccountancycodeifauto') {
									if (strtolower($newval) == 'auto') {
										$this->thirdpartyobject->get_codecompta('customer');
<<<<<<< HEAD
										$newval = $this->thirdpartyobject->code_compta;
=======
										$newval = $this->thirdpartyobject->code_compta_client;
>>>>>>> cc80841a
										//print 'code_compta='.$newval;
									}
									if (empty($newval)) {
										$arrayrecord[($key - 1)]['type'] = -1; // If we get empty value, we will use "null"
									}
								} elseif ($objimport->array_import_convertvalue[0][$val]['rule'] == 'getsupplieraccountancycodeifauto') {
									if (strtolower($newval) == 'auto') {
										$this->thirdpartyobject->get_codecompta('supplier');
										$newval = $this->thirdpartyobject->code_compta_fournisseur;
										if (empty($newval)) {
											$arrayrecord[($key - 1)]['type'] = -1; // If we get empty value, we will use "null"
										}
										//print 'code_compta_fournisseur='.$newval;
									}
									if (empty($newval)) {
										$arrayrecord[($key - 1)]['type'] = -1; // If we get empty value, we will use "null"
									}
								} elseif ($objimport->array_import_convertvalue[0][$val]['rule'] == 'getrefifauto') {
									if (strtolower($newval) == 'auto') {
										$defaultref = '';

										$classModForNumber = $objimport->array_import_convertvalue[0][$val]['class'];
										$pathModForNumber = $objimport->array_import_convertvalue[0][$val]['path'];

										if (!empty($classModForNumber) && !empty($pathModForNumber) && is_readable(DOL_DOCUMENT_ROOT.$pathModForNumber)) {
											require_once DOL_DOCUMENT_ROOT.$pathModForNumber;
											$modForNumber = new $classModForNumber();
<<<<<<< HEAD
=======
											'@phan-var-force ModeleNumRefMembers|ModeleNumRefCommandes|ModeleNumRefSuppliersInvoices|ModeleNumRefSuppliersOrders|ModeleNumRefProjects|ModeleNumRefTask|ModeleNumRefPropales $modForNumber';
>>>>>>> cc80841a

											$tmpobject = null;
											// Set the object with the date property when we can
											if (!empty($objimport->array_import_convertvalue[0][$val]['classobject'])) {
												$pathForObject = $objimport->array_import_convertvalue[0][$val]['pathobject'];
												require_once DOL_DOCUMENT_ROOT.$pathForObject;
												$tmpclassobject = $objimport->array_import_convertvalue[0][$val]['classobject'];
												$tmpobject = new $tmpclassobject($this->db);
												foreach ($arrayfield as $tmpkey => $tmpval) {	// $arrayfield is array('c.ref'=>0, ...)
													if (in_array($tmpkey, array('t.date', 'c.date_commande'))) {
														$tmpobject->date = dol_stringtotime($arrayrecord[$arrayfield[$tmpkey]]['val'], 1);
													}
												}
											}

											$defaultref = $modForNumber->getNextValue(null, $tmpobject);
										}
										if (is_numeric($defaultref) && $defaultref <= 0) {	// If error
											$defaultref = '';
										}
										$newval = $defaultref;
									}
								} elseif ($objimport->array_import_convertvalue[0][$val]['rule'] == 'compute') {
									$file = (empty($objimport->array_import_convertvalue[0][$val]['classfile']) ? $objimport->array_import_convertvalue[0][$val]['file'] : $objimport->array_import_convertvalue[0][$val]['classfile']);
									$class = $objimport->array_import_convertvalue[0][$val]['class'];
									$method = $objimport->array_import_convertvalue[0][$val]['method'];
									$resultload = dol_include_once($file);
									if (empty($resultload)) {
										dol_print_error(null, 'Error trying to call file='.$file.', class='.$class.', method='.$method);
										break;
									}
									$classinstance = new $class($this->db);
									$res = call_user_func_array(array($classinstance, $method), array(&$arrayrecord, $arrayfield, ($key - 1)));
									if (empty($classinstance->error) && empty($classinstance->errors)) {
										$newval = $res; 	// We get new value computed.
									} else {
										$this->errors[$error]['type'] = 'CLASSERROR';
										$this->errors[$error]['lib'] = implode(
											"\n",
											array_merge([$classinstance->error], $classinstance->errors)
										);
										$errorforthistable++;
										$error++;
									}
								} elseif ($objimport->array_import_convertvalue[0][$val]['rule'] == 'numeric') {
									$newval = price2num($newval);
								} elseif ($objimport->array_import_convertvalue[0][$val]['rule'] == 'accountingaccount') {
									if (!getDolGlobalString('ACCOUNTING_MANAGE_ZERO')) {
										$newval = rtrim(trim($newval), "0");
									} else {
										$newval = trim($newval);
									}
								}

								//print 'Val to use as insert is '.$newval.'<br>';
							}

							// Test regexp
							if (!empty($objimport->array_import_regex[0][$val]) && ($newval != '')) {
								// If test regex string is "field@table" or "field@table:..." (means must exists into table ...)
								$reg = array();
								if (preg_match('/^(.+)@([^:]+)(:.+)?$/', $objimport->array_import_regex[0][$val], $reg)) {
									$field = $reg[1];
									$table = $reg[2];
									$filter = !empty($reg[3]) ? substr($reg[3], 1) : '';

									$cachekey = $field.'@'.$table;
									if (!empty($filter)) {
										$cachekey .= ':'.$filter;
									}

									// Load content of field@table into cache array
									if (!is_array($this->cachefieldtable[$cachekey])) { // If content of field@table not already loaded into cache
										$sql = "SELECT ".$field." as aliasfield FROM ".$table;
										if (!empty($filter)) {
											$sql .= ' WHERE '.$filter;
										}

										$resql = $this->db->query($sql);
										if ($resql) {
											$num = $this->db->num_rows($resql);
											$i = 0;
											while ($i < $num) {
												$obj = $this->db->fetch_object($resql);
												if ($obj) {
													$this->cachefieldtable[$cachekey][] = $obj->aliasfield;
												}
												$i++;
											}
										} else {
											dol_print_error($this->db);
										}
									}

									// Now we check cache is not empty (should not) and key is in cache
									if (!is_array($this->cachefieldtable[$cachekey]) || !in_array($newval, $this->cachefieldtable[$cachekey])) {
										$tableforerror = $table;
										if (!empty($filter)) {
											$tableforerror .= ':'.$filter;
										}
										$this->errors[$error]['lib'] = $langs->transnoentitiesnoconv('ErrorFieldValueNotIn', num2Alpha($key - 1), $newval, $field, $tableforerror);
										$this->errors[$error]['type'] = 'FOREIGNKEY';
										$errorforthistable++;
										$error++;
									}
								} elseif (!preg_match('/'.$objimport->array_import_regex[0][$val].'/i', $newval)) {
									// If test is just a static regex
									//if ($key == 19) print "xxx".$newval."zzz".$objimport->array_import_regex[0][$val]."<br>";
									$this->errors[$error]['lib'] = $langs->transnoentitiesnoconv('ErrorWrongValueForField', num2Alpha($key - 1), $newval, $objimport->array_import_regex[0][$val]);
									$this->errors[$error]['type'] = 'REGEX';
									$errorforthistable++;
									$error++;
								}
							}

							// Check HTML injection
							$inj = testSqlAndScriptInject($newval, 0);
							if ($inj) {
								$this->errors[$error]['lib'] = $langs->transnoentitiesnoconv('ErrorHtmlInjectionForField', num2Alpha($key - 1), dol_trunc($newval, 100));
								$this->errors[$error]['type'] = 'HTMLINJECTION';
								$errorforthistable++;
								$error++;
							}

							// Other tests
							// ...
						}

						// Define $listfields and $listvalues to build the SQL request
						if (isModEnabled("socialnetworks") && strpos($fieldname, "socialnetworks") !== false) {
							if (!in_array("socialnetworks", $listfields)) {
								$listfields[] = "socialnetworks";
								$socialkey = array_search("socialnetworks", $listfields);	// Return position of 'socialnetworks' key in array
								$listvalues[$socialkey] = '';
							}
							//var_dump($newval); var_dump($arrayrecord[($key - 1)]['type']);
							if (!empty($newval) && $arrayrecord[($key - 1)]['type'] > 0) {
								$socialkey = array_search("socialnetworks", $listfields);	// Return position of 'socialnetworks' key in array
								//var_dump('sk='.$socialkey);	// socialkey=19
								$socialnetwork = explode("_", $fieldname)[1];
								if (empty($listvalues[$socialkey]) || $listvalues[$socialkey] == "null") {
									$json = new stdClass();
									$json->$socialnetwork = $newval;
									$listvalues[$socialkey] = json_encode($json);
								} else {
									$jsondata = $listvalues[$socialkey];
									$json = json_decode($jsondata);
									$json->$socialnetwork = $newval;
									$listvalues[$socialkey] = json_encode($json);
								}
							}
						} else {
							$listfields[] = $fieldname;
							// Note: arrayrecord (and 'type') is filled with ->import_read_record called by import.php page before calling import_insert
							if (empty($newval) && $arrayrecord[($key - 1)]['type'] < 0) {
								$listvalues[] = ($newval == '0' ? (int) $newval : "null");
							} elseif (empty($newval) && $arrayrecord[($key - 1)]['type'] == 0) {
								$listvalues[] = "''";
							} else {
								$listvalues[] = "'".$this->db->escape($newval)."'";
							}
						}
					}
					$i++;
				}

				// We add hidden fields (but only if there is at least one field to add into table)
				// We process here all the fields that were declared into the array $this->import_fieldshidden_array of the descriptor file.
				// Previously we processed the ->import_fields_array.
				if (!empty($listfields) && is_array($objimport->array_import_fieldshidden[0])) {
					// Loop on each hidden fields to add them into listfields/listvalues
					foreach ($objimport->array_import_fieldshidden[0] as $tmpkey => $tmpval) {
						if (!preg_match('/^' . preg_quote($alias, '/') . '\./', $tmpkey)) {
							continue; // Not a field of current table
						}
						$keyfield = preg_replace('/^' . preg_quote($alias, '/') . '\./', '', $tmpkey);

						if (in_array($keyfield, $listfields)) {		// avoid duplicates in insert
							continue;
						} elseif ($tmpval == 'user->id') {
							$listfields[] = $keyfield;
							$listvalues[] = ((int) $user->id);
						} elseif (preg_match('/^lastrowid-/', $tmpval)) {
							$tmp = explode('-', $tmpval);
							$lastinsertid = (isset($last_insert_id_array[$tmp[1]])) ? $last_insert_id_array[$tmp[1]] : 0;
							$listfields[] = $keyfield;
							$listvalues[] = (int) $lastinsertid;
							//print $tmpkey."-".$tmpval."-".$listfields."-".$listvalues."<br>";exit;
						} elseif (preg_match('/^const-/', $tmpval)) {
							$tmp = explode('-', $tmpval, 2);
							$listfields[] = $keyfield;
							$listvalues[] = "'".$this->db->escape($tmp[1])."'";
						} elseif (preg_match('/^rule-/', $tmpval)) {
							$fieldname = $tmpkey;
							if (!empty($objimport->array_import_convertvalue[0][$fieldname])) {
								if ($objimport->array_import_convertvalue[0][$fieldname]['rule'] == 'compute') {
									$file = (empty($objimport->array_import_convertvalue[0][$fieldname]['classfile']) ? $objimport->array_import_convertvalue[0][$fieldname]['file'] : $objimport->array_import_convertvalue[0][$fieldname]['classfile']);
									$class = $objimport->array_import_convertvalue[0][$fieldname]['class'];
									$method = $objimport->array_import_convertvalue[0][$fieldname]['method'];
									$type = $objimport->array_import_convertvalue[0][$fieldname]['type'];
									$resultload = dol_include_once($file);
									if (empty($resultload)) {
										dol_print_error(null, 'Error trying to call file=' . $file . ', class=' . $class . ', method=' . $method);
										break;
									}
									$classinstance = new $class($this->db);
									$res = call_user_func_array(array($classinstance, $method), array(&$arrayrecord, $arrayfield, ($key - 1)));
									if (empty($classinstance->error) && empty($classinstance->errors)) {
										$fieldArr = explode('.', $fieldname);
										if (count($fieldArr) > 0) {
											$fieldname = $fieldArr[1];
										}

										// Set $listfields and $listvalues
										$listfields[] = $fieldname;
										if ($type == 'int') {
											$listvalues[] = (int) $res;
										} elseif ($type == 'double') {
											$listvalues[] = (float) $res;
										} else {
											$listvalues[] = "'".$this->db->escape($res)."'";
										}
									} else {
										$this->errors[$error]['type'] = 'CLASSERROR';
										$this->errors[$error]['lib'] = implode(
											"\n",
											array_merge([$classinstance->error], $classinstance->errors)
										);
										$errorforthistable++;
										$error++;
									}
								}
							}
						} else {
							$this->errors[$error]['lib'] = 'Bad value of profile setup '.$tmpval.' for array_import_fieldshidden';
							$this->errors[$error]['type'] = 'Import profile setup';
							$error++;
						}
					}
				}
				//print 'listfields='.$listfields.'<br>listvalues='.$listvalues.'<br>';

				// If no error for this $alias/$tablename, we have a complete $listfields and $listvalues that are defined
				// so we can try to make the insert or update now.
				if (!$errorforthistable) {
					//print "$alias/$tablename/$listfields/$listvalues<br>";
					if (!empty($listfields)) {
						$updatedone = false;
						$insertdone = false;

						$is_table_category_link = false;
						$fname = 'rowid';
						if (strpos($tablename, '_categorie_') !== false) {
							$is_table_category_link = true;
							$fname = '*';
						}

						if (!empty($updatekeys)) {
							// We do SELECT to get the rowid, if we already have the rowid, it's to be used below for related tables (extrafields)

							if (empty($lastinsertid)) {	// No insert done yet for a parent table
								$sqlSelect = "SELECT ".$fname." FROM ".$tablename;
								$data = array_combine($listfields, $listvalues);
								$where = array();	// filters to forge SQL request
								$filters = array();	// filters to forge output error message
								foreach ($updatekeys as $key) {
									$col = $objimport->array_import_updatekeys[0][$key];
									$key = preg_replace('/^.*\./i', '', $key);
									if (isModEnabled("socialnetworks") && strpos($key, "socialnetworks") !== false) {
										$tmp = explode("_", $key);
										$key = $tmp[0];
										$socialnetwork = $tmp[1];
										$jsondata = $data[$key];
										$json = json_decode($jsondata);
										$stringtosearch = json_encode($socialnetwork).':'.json_encode($json->$socialnetwork);
										//var_dump($stringtosearch);
										//var_dump($this->db->escape($stringtosearch));	// This provide a value for sql string (but not for a like)
										$where[] = $key." LIKE '%".$this->db->escape($this->db->escapeforlike($stringtosearch))."%'";
										$filters[] = $col." LIKE '%".$this->db->escape($this->db->escapeforlike($stringtosearch))."%'";
										//var_dump($where[1]); // This provide a value for sql string inside a like
									} else {
										$where[] = $key.' = '.$data[$key];
										$filters[] = $col.' = '.$data[$key];
									}
<<<<<<< HEAD
								}
								if (!empty($tablewithentity_cache[$tablename])) {
									$where[] = "entity IN (".getEntity($this->getElementFromTableWithPrefix($tablename)).")";
									$filters[] = "entity IN (".getEntity($this->getElementFromTableWithPrefix($tablename)).")";
								}
=======
								}
								if (!empty($tablewithentity_cache[$tablename])) {
									$where[] = "entity IN (".getEntity($this->getElementFromTableWithPrefix($tablename)).")";
									$filters[] = "entity IN (".getEntity($this->getElementFromTableWithPrefix($tablename)).")";
								}
>>>>>>> cc80841a
								$sqlSelect .= " WHERE ".implode(' AND ', $where);

								$resql = $this->db->query($sqlSelect);
								if ($resql) {
									$num_rows = $this->db->num_rows($resql);
									if ($num_rows == 1) {
										$res = $this->db->fetch_object($resql);
										$lastinsertid = $res->rowid;
										if ($is_table_category_link) {
											$lastinsertid = 'linktable';
										} // used to apply update on tables like llx_categorie_product and avoid being blocked for all file content if at least one entry already exists
										$last_insert_id_array[$tablename] = $lastinsertid;
									} elseif ($num_rows > 1) {
										$this->errors[$error]['lib'] = $langs->trans('MultipleRecordFoundWithTheseFilters', implode(', ', $filters));
										$this->errors[$error]['type'] = 'SQL';
										$error++;
									} else {
										// No record found with filters, insert will be tried below
									}
								} else {
									//print 'E';
									$this->errors[$error]['lib'] = $this->db->lasterror();
									$this->errors[$error]['type'] = 'SQL';
									$error++;
								}
							} else {
								// We have a last INSERT ID (got by previous pass), so we check if we have a row referencing this foreign key.
								// This is required when updating table with some extrafields. When inserting a record in parent table, we can make
								// a direct insert into subtable extrafields, but when me wake an update, the insertid is defined and the child record
								// may already exists. So we rescan the extrafield table to know if record exists or not for the rowid.
								// Note: For extrafield tablename, we have in importfieldshidden_array an entry 'extra.fk_object'=>'lastrowid-tableparent' so $keyfield is 'fk_object'
								$sqlSelect = "SELECT rowid FROM ".$tablename;

								if (empty($keyfield)) {
									$keyfield = 'rowid';
								}
								$sqlSelect .= " WHERE ".$keyfield." = ".((int) $lastinsertid);

								if (!empty($tablewithentity_cache[$tablename])) {
									$sqlSelect .= " AND entity IN (".getEntity($this->getElementFromTableWithPrefix($tablename)).")";
								}

								$resql = $this->db->query($sqlSelect);
								if ($resql) {
									$res = $this->db->fetch_object($resql);
									if ($this->db->num_rows($resql) == 1) {
										// We have a row referencing this last foreign key, continue with UPDATE.
									} else {
										// No record found referencing this last foreign key,
										// force $lastinsertid to 0 so we INSERT below.
										$lastinsertid = 0;
									}
								} else {
									//print 'E';
									$this->errors[$error]['lib'] = $this->db->lasterror();
									$this->errors[$error]['type'] = 'SQL';
									$error++;
								}
							}

							if (!empty($lastinsertid)) {
								// We db escape social network field because he isn't in field creation
								if (in_array("socialnetworks", $listfields)) {
									$socialkey = array_search("socialnetworks", $listfields);
									$tmpsql =  $listvalues[$socialkey];
									$listvalues[$socialkey] = "'".$this->db->escape($tmpsql)."'";
								}

								// Build SQL UPDATE request
								$sqlstart = "UPDATE ".$tablename;

								$data = array_combine($listfields, $listvalues);
								$set = array();
								foreach ($data as $key => $val) {
									$set[] = $key." = ".$val;	// $val was escaped/sanitized previously
								}
								$sqlstart .= " SET ".implode(', ', $set).", import_key = '".$this->db->escape($importid)."'";

								if (empty($keyfield)) {
									$keyfield = 'rowid';
								}
								$sqlend = " WHERE ".$keyfield." = ".((int) $lastinsertid);

								if ($is_table_category_link) {
									'@phan-var-force string[] $where';
									$sqlend = " WHERE " . implode(' AND ', $where);
								}

								if (!empty($tablewithentity_cache[$tablename])) {
									$sqlend .= " AND entity IN (".getEntity($this->getElementFromTableWithPrefix($tablename)).")";
								}

								$sql = $sqlstart.$sqlend;

								// Run update request
								$resql = $this->db->query($sql);
								if ($resql) {
									// No error, update has been done. $this->db->db->affected_rows can be 0 if data hasn't changed
									$updatedone = true;
								} else {
									//print 'E';
									$this->errors[$error]['lib'] = $this->db->lasterror();
									$this->errors[$error]['type'] = 'SQL';
									$error++;
								}
							}
						}

						// Update not done, we do insert
						if (!$error && !$updatedone) {
							// We db escape social network field because he isn't in field creation
							if (in_array("socialnetworks", $listfields)) {
								$socialkey = array_search("socialnetworks", $listfields);
								$tmpsql =  $listvalues[$socialkey];
								$listvalues[$socialkey] = "'".$this->db->escape($tmpsql)."'";
							}

							// Build SQL INSERT request
							$sqlstart = "INSERT INTO ".$tablename."(".implode(", ", $listfields).", import_key";
							$sqlend = ") VALUES(".implode(', ', $listvalues).", '".$this->db->escape($importid)."'";
							if (!empty($tablewithentity_cache[$tablename])) {
								$sqlstart .= ", entity";
								$sqlend .= ", ".$conf->entity;
							}
							if (!empty($objimport->array_import_tables_creator[0][$alias])) {
								$sqlstart .= ", ".$objimport->array_import_tables_creator[0][$alias];
								$sqlend .= ", ".$user->id;
							}
							$sql = $sqlstart.$sqlend.")";
							//dol_syslog("import_csv.modules", LOG_DEBUG);

							// Run insert request
							if ($sql) {
								$resql = $this->db->query($sql);
								if ($resql) {
									if (!$is_table_category_link) {
										$last_insert_id_array[$tablename] = $this->db->last_insert_id($tablename); // store the last inserted auto_increment id for each table, so that child tables can be inserted with the appropriate id. This must be done just after the INSERT request, else we risk losing the id (because another sql query will be issued somewhere in Dolibarr).
									}
									$insertdone = true;
								} else {
									//print 'E';
									$this->errors[$error]['lib'] = $this->db->lasterror();
									$this->errors[$error]['type'] = 'SQL';
									$error++;
								}
							}
						}
					}
					/*else
					{
						dol_print_error(null,'ErrorFieldListEmptyFor '.$alias."/".$tablename);
					}*/
				}

				if ($error) {
					break;
				}
			}

			if ($updatedone) {
				$this->nbupdate++;
			}
			if ($insertdone) {
				$this->nbinsert++;
			}
		}

		return 1;
	}
}

/**
 *	Clean a string from separator
 *
 *	@param	string	$value	Remove standard separators
 *	@return	string			String without separators
 */
function cleansep($value)
{
	return str_replace(array(',', ';'), '/', $value);
}<|MERGE_RESOLUTION|>--- conflicted
+++ resolved
@@ -4,10 +4,7 @@
  * Copyright (C) 2012      Christophe Battarel  <christophe.battarel@altairis.fr>
  * Copyright (C) 2012-2016 Juanjo Menent		<jmenent@2byte.es>
  * Copyright (C) 2024       Frédéric France             <frederic.france@free.fr>
-<<<<<<< HEAD
-=======
  * Copyright (C) 2024		MDW							<mdeweerd@users.noreply.github.com>
->>>>>>> cc80841a
  *
  * This program is free software; you can redistribute it and/or modify
  * it under the terms of the GNU General Public License as published by
@@ -43,10 +40,6 @@
 	 */
 	public $db;
 
-<<<<<<< HEAD
-	/**
-	 * @var string Code of driver
-=======
 	/**
 	 * @var string Code of driver
 	 */
@@ -60,22 +53,16 @@
 
 	/**
 	 * @var string Label of external lib used by driver
->>>>>>> cc80841a
 	 */
 	public $label_lib;
 
 	/**
-<<<<<<< HEAD
-	 * Dolibarr version of driver
-	 * @var string
-=======
 	 * @var string Version of external lib used by driver
 	 */
 	public $version_lib;
 
 	/**
 	 * @var string|string[]
->>>>>>> cc80841a
 	 */
 	public $separator;
 
@@ -326,21 +313,12 @@
 	/**
 	 * Insert a record into database
 	 *
-<<<<<<< HEAD
-	 * @param	array	$arrayrecord					Array of read values: [fieldpos] => (['val']=>val, ['type']=>-1=null,0=blank,1=string), [fieldpos+1]...
-	 * @param	array	$array_match_file_to_database	Array of target fields where to insert data: [fieldpos] => 's.fieldname', [fieldpos+1]...
-	 * @param 	Object	$objimport						Object import (contains objimport->array_import_tables, objimport->array_import_fields, objimport->array_import_convertvalue, ...)
-	 * @param	int		$maxfields						Max number of fields to use
-	 * @param	string	$importid						Import key
-	 * @param	array	$updatekeys						Array of keys to use to try to do an update first before insert. This field are defined into the module descriptor.
-=======
 	 * @param	array<int,array{val:mixed,type:int}>|bool	$arrayrecord			Array of read values: [fieldpos] => (['val']=>val, ['type']=>-1=null,0=blank,1=string), [fieldpos+1]...
 	 * @param	array<int|string,string>	$array_match_file_to_database	Array of target fields where to insert data: [fieldpos] => 's.fieldname', [fieldpos+1]...
 	 * @param 	Object		$objimport						Object import (contains objimport->array_import_tables, objimport->array_import_fields, objimport->array_import_convertvalue, ...)
 	 * @param	int			$maxfields						Max number of fields to use
 	 * @param	string		$importid						Import key
 	 * @param	string[]	$updatekeys						Array of keys to use to try to do an update first before insert. This field are defined into the module descriptor.
->>>>>>> cc80841a
 	 * @return	int										Return integer <0 if KO, >0 if OK
 	 */
 	public function import_insert($arrayrecord, $array_match_file_to_database, $objimport, $maxfields, $importid, $updatekeys)
@@ -402,11 +380,7 @@
 					//dol_syslog("Table ".$tablename." check for entity into cache is ".$tablewithentity_cache[$tablename]);
 				}
 
-<<<<<<< HEAD
-				// Define array to convert fields ('c.ref', ...) into column index (1, ...)
-=======
 				// Define an array to convert fields ('c.ref', ...) into column index (1, ...)
->>>>>>> cc80841a
 				$arrayfield = array();
 				foreach ($sort_array_match_file_to_database as $key => $val) {
 					$arrayfield[$val] = ($key - 1);
@@ -630,11 +604,7 @@
 								} elseif ($objimport->array_import_convertvalue[0][$val]['rule'] == 'getcustomeraccountancycodeifauto') {
 									if (strtolower($newval) == 'auto') {
 										$this->thirdpartyobject->get_codecompta('customer');
-<<<<<<< HEAD
-										$newval = $this->thirdpartyobject->code_compta;
-=======
 										$newval = $this->thirdpartyobject->code_compta_client;
->>>>>>> cc80841a
 										//print 'code_compta='.$newval;
 									}
 									if (empty($newval)) {
@@ -662,10 +632,7 @@
 										if (!empty($classModForNumber) && !empty($pathModForNumber) && is_readable(DOL_DOCUMENT_ROOT.$pathModForNumber)) {
 											require_once DOL_DOCUMENT_ROOT.$pathModForNumber;
 											$modForNumber = new $classModForNumber();
-<<<<<<< HEAD
-=======
 											'@phan-var-force ModeleNumRefMembers|ModeleNumRefCommandes|ModeleNumRefSuppliersInvoices|ModeleNumRefSuppliersOrders|ModeleNumRefProjects|ModeleNumRefTask|ModeleNumRefPropales $modForNumber';
->>>>>>> cc80841a
 
 											$tmpobject = null;
 											// Set the object with the date property when we can
@@ -950,19 +917,11 @@
 										$where[] = $key.' = '.$data[$key];
 										$filters[] = $col.' = '.$data[$key];
 									}
-<<<<<<< HEAD
 								}
 								if (!empty($tablewithentity_cache[$tablename])) {
 									$where[] = "entity IN (".getEntity($this->getElementFromTableWithPrefix($tablename)).")";
 									$filters[] = "entity IN (".getEntity($this->getElementFromTableWithPrefix($tablename)).")";
 								}
-=======
-								}
-								if (!empty($tablewithentity_cache[$tablename])) {
-									$where[] = "entity IN (".getEntity($this->getElementFromTableWithPrefix($tablename)).")";
-									$filters[] = "entity IN (".getEntity($this->getElementFromTableWithPrefix($tablename)).")";
-								}
->>>>>>> cc80841a
 								$sqlSelect .= " WHERE ".implode(' AND ', $where);
 
 								$resql = $this->db->query($sqlSelect);
