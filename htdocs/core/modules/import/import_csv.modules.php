<?php
/* Copyright (C) 2006-2012	Laurent Destailleur	<eldy@users.sourceforge.net>
 * Copyright (C) 2009-2012	Regis Houssin		<regis.houssin@inodbox.com>
 * Copyright (C) 2012      Christophe Battarel  <christophe.battarel@altairis.fr>
 * Copyright (C) 2012-2016 Juanjo Menent		<jmenent@2byte.es>
 *
 * This program is free software; you can redistribute it and/or modify
 * it under the terms of the GNU General Public License as published by
 * the Free Software Foundation; either version 3 of the License, or
 * (at your option) any later version.
 *
 * This program is distributed in the hope that it will be useful,
 * but WITHOUT ANY WARRANTY; without even the implied warranty of
 * MERCHANTABILITY or FITNESS FOR A PARTICULAR PURPOSE.  See the
 * GNU General Public License for more details.
 *
 * You should have received a copy of the GNU General Public License
 * along with this program. If not, see <https://www.gnu.org/licenses/>.
 * or see https://www.gnu.org/
 */

/**
 *		\file       htdocs/core/modules/import/import_csv.modules.php
 *		\ingroup    import
 *		\brief      File to load import files with CSV format
 */

require_once DOL_DOCUMENT_ROOT.'/core/modules/import/modules_import.php';


/**
 *	Class to import CSV files
 */
class ImportCsv extends ModeleImports
{
	/**
	 * @var DoliDB Database handler.
	 */
	public $db;

	public $datatoimport;

	/**
	 * @var string Error code (or message)
	 */
	public $error = '';

	/**
	 * @var string[] Error codes (or messages)
	 */
	public $errors = array();

	/**
	 * @var int ID
	 */
	public $id;

	/**
	 * @var string label
	 */
	public $label;

	public $extension; // Extension of files imported by driver

	/**
	 * Dolibarr version of driver
	 * @var string
	 */
	public $version = 'dolibarr';

	public $label_lib; // Label of external lib used by driver

	public $version_lib; // Version of external lib used by driver

	public $separator;

	public $file; // Path of file

	public $handle; // Handle fichier

	public $cacheconvert = array(); // Array to cache list of value found after a convertion

	public $cachefieldtable = array(); // Array to cache list of value found into fields@tables

	public $nbinsert = 0; // # of insert done during the import

	public $nbupdate = 0; // # of update done during the import


	/**
	 *	Constructor
	 *
	 *	@param	DoliDB		$db				Database handler
	 *	@param	string		$datatoimport	String code describing import set (ex: 'societe_1')
	 */
	public function __construct($db, $datatoimport)
	{
		global $conf, $langs;
		$this->db = $db;

		$this->separator = (GETPOST('separator') ?GETPOST('separator') : (empty($conf->global->IMPORT_CSV_SEPARATOR_TO_USE) ? ',' : $conf->global->IMPORT_CSV_SEPARATOR_TO_USE));
		$this->enclosure = '"';
		$this->escape = '"';

		$this->id = 'csv'; // Same value then xxx in file name export_xxx.modules.php
		$this->label = 'Csv'; // Label of driver
		$this->desc = $langs->trans("CSVFormatDesc", $this->separator, $this->enclosure, $this->escape);
		$this->extension = 'csv'; // Extension for generated file by this driver
		$this->picto = 'mime/other'; // Picto
		$this->version = '1.34'; // Driver version

		// If driver use an external library, put its name here
		$this->label_lib = 'Dolibarr';
		$this->version_lib = DOL_VERSION;

		$this->datatoimport = $datatoimport;
		if (preg_match('/^societe_/', $datatoimport)) {
			$this->thirpartyobject = new Societe($this->db);
		}
	}


	// phpcs:disable PEAR.NamingConventions.ValidFunctionName.ScopeNotCamelCaps
	/**
	 * 	Output header of an example file for this format
	 *
	 * 	@param	Translate	$outputlangs		Output language
	 *  @return	string							Empty string
	 */
	public function write_header_example($outputlangs)
	{
		// phpcs:enable
		return '';
	}

	// phpcs:disable PEAR.NamingConventions.ValidFunctionName.ScopeNotCamelCaps
	/**
	 * 	Output title line of an example file for this format
	 *
	 * 	@param	Translate	$outputlangs		Output language
	 *  @param	array		$headerlinefields	Array of fields name
	 * 	@return	string							String output
	 */
	public function write_title_example($outputlangs, $headerlinefields)
	{
		// phpcs:enable
		$s = join($this->separator, array_map('cleansep', $headerlinefields));
		return $s."\n";
	}

	// phpcs:disable PEAR.NamingConventions.ValidFunctionName.ScopeNotCamelCaps
	/**
	 * 	Output record of an example file for this format
	 *
	 * 	@param	Translate	$outputlangs		Output language
	 * 	@param	array		$contentlinevalues	Array of lines
	 * 	@return	string							String output
	 */
	public function write_record_example($outputlangs, $contentlinevalues)
	{
		// phpcs:enable
		$s = join($this->separator, array_map('cleansep', $contentlinevalues));
		return $s."\n";
	}

	// phpcs:disable PEAR.NamingConventions.ValidFunctionName.ScopeNotCamelCaps
	/**
	 * 	Output footer of an example file for this format
	 *
	 * 	@param	Translate	$outputlangs		Output language
	 *  @return	string							Empty string
	 */
	public function write_footer_example($outputlangs)
	{
		// phpcs:enable
		return '';
	}


	// phpcs:disable PEAR.NamingConventions.ValidFunctionName.ScopeNotCamelCaps
	/**
	 *	Open input file
	 *
	 *	@param	string	$file		Path of filename
	 *	@return	int					<0 if KO, >=0 if OK
	 */
	public function import_open_file($file)
	{
		// phpcs:enable
		global $langs;
		$ret = 1;

		dol_syslog(get_class($this)."::open_file file=".$file);

		ini_set('auto_detect_line_endings', 1); // For MAC compatibility

		$this->handle = fopen(dol_osencode($file), "r");
		if (!$this->handle) {
			$langs->load("errors");
			$this->error = $langs->trans("ErrorFailToOpenFile", $file);
			$ret = -1;
		} else {
			$this->file = $file;
		}

		return $ret;
	}


	// phpcs:disable PEAR.NamingConventions.ValidFunctionName.ScopeNotCamelCaps
	/**
	 * 	Return nb of records. File must be closed.
	 *
	 *	@param	string	$file		Path of filename
	 * 	@return		int		<0 if KO, >=0 if OK
	 */
	public function import_get_nb_of_lines($file)
	{
		// phpcs:enable
		return dol_count_nb_of_line($file);
	}


	// phpcs:disable PEAR.NamingConventions.ValidFunctionName.ScopeNotCamelCaps
	/**
	 * 	Input header line from file
	 *
	 * 	@return		int		<0 if KO, >=0 if OK
	 */
	public function import_read_header()
	{
		// phpcs:enable
		return 0;
	}


	// phpcs:disable PEAR.NamingConventions.ValidFunctionName.ScopeNotCamelCaps
	/**
	 * 	Return array of next record in input file.
	 *
	 * 	@return		Array		Array of field values. Data are UTF8 encoded. [fieldpos] => (['val']=>val, ['type']=>-1=null,0=blank,1=not empty string)
	 */
	public function import_read_record()
	{
		// phpcs:enable
		global $conf;

		$arrayres = fgetcsv($this->handle, 100000, $this->separator, $this->enclosure, $this->escape);

		// End of file
		if ($arrayres === false) {
			return false;
		}

		//var_dump($this->handle);
		//var_dump($arrayres);exit;
		$newarrayres = array();
		if ($arrayres && is_array($arrayres)) {
			foreach ($arrayres as $key => $val) {
				if (!empty($conf->global->IMPORT_CSV_FORCE_CHARSET)) {	// Forced charset
					if (strtolower($conf->global->IMPORT_CSV_FORCE_CHARSET) == 'utf8') {
						$newarrayres[$key]['val'] = $val;
						$newarrayres[$key]['type'] = (dol_strlen($val) ? 1 : -1); // If empty we considere it's null
					} else {
						$newarrayres[$key]['val'] = utf8_encode($val);
						$newarrayres[$key]['type'] = (dol_strlen($val) ? 1 : -1); // If empty we considere it's null
					}
				} else // Autodetect format (UTF8 or ISO)
				{
					if (utf8_check($val)) {
						$newarrayres[$key]['val'] = $val;
						$newarrayres[$key]['type'] = (dol_strlen($val) ? 1 : -1); // If empty we considere it's null
					} else {
						$newarrayres[$key]['val'] = utf8_encode($val);
						$newarrayres[$key]['type'] = (dol_strlen($val) ? 1 : -1); // If empty we considere it's null
					}
				}
			}

			$this->col = count($newarrayres);
		}

		return $newarrayres;
	}

	// phpcs:disable PEAR.NamingConventions.ValidFunctionName.ScopeNotCamelCaps
	/**
	 * 	Close file handle
	 *
	 *  @return	integer
	 */
	public function import_close_file()
	{
		// phpcs:enable
		fclose($this->handle);
		return 0;
	}


	// phpcs:disable PEAR.NamingConventions.ValidFunctionName.ScopeNotCamelCaps
	/**
	 * Insert a record into database
	 *
	 * @param	array	$arrayrecord					Array of read values: [fieldpos] => (['val']=>val, ['type']=>-1=null,0=blank,1=string), [fieldpos+1]...
	 * @param	array	$array_match_file_to_database	Array of target fields where to insert data: [fieldpos] => 's.fieldname', [fieldpos+1]...
	 * @param 	Object	$objimport						Object import (contains objimport->array_import_tables, objimport->array_import_fields, objimport->array_import_convertvalue, ...)
	 * @param	int		$maxfields						Max number of fields to use
	 * @param	string	$importid						Import key
	 * @param	array	$updatekeys						Array of keys to use to try to do an update first before insert. This field are defined into the module descriptor.
	 * @return	int										<0 if KO, >0 if OK
	 */
	public function import_insert($arrayrecord, $array_match_file_to_database, $objimport, $maxfields, $importid, $updatekeys)
	{
		// phpcs:enable
		global $langs, $conf, $user;
		global $thirdparty_static; // Specific to thirdparty import
		global $tablewithentity_cache; // Cache to avoid to call  desc at each rows on tables

		$error = 0;
		$warning = 0;
		$this->errors = array();
		$this->warnings = array();

		//dol_syslog("import_csv.modules maxfields=".$maxfields." importid=".$importid);

		//var_dump($array_match_file_to_database);
		//var_dump($arrayrecord); exit;

		$array_match_database_to_file = array_flip($array_match_file_to_database);
		$sort_array_match_file_to_database = $array_match_file_to_database;
		ksort($sort_array_match_file_to_database);

		//var_dump($sort_array_match_file_to_database);

		if (count($arrayrecord) == 0 || (count($arrayrecord) == 1 && empty($arrayrecord[0]['val']))) {
			//print 'W';
			$this->warnings[$warning]['lib'] = $langs->trans('EmptyLine');
			$this->warnings[$warning]['type'] = 'EMPTY';
			$warning++;
		} else {
			$last_insert_id_array = array(); // store the last inserted auto_increment id for each table, so that dependent tables can be inserted with the appropriate id (eg: extrafields fk_object will be set with the last inserted object's id)
			$updatedone = false;
			$insertdone = false;
			// For each table to insert, me make a separate insert
			foreach ($objimport->array_import_tables[0] as $alias => $tablename) {
				// Build sql request
				$sql = '';
				$listfields = array();
				$listvalues = array();
				$i = 0;
				$errorforthistable = 0;

				// Define $tablewithentity_cache[$tablename] if not already defined
				if (!isset($tablewithentity_cache[$tablename])) {	// keep this test with "isset"
					dol_syslog("Check if table ".$tablename." has an entity field");
					$resql = $this->db->DDLDescTable($tablename, 'entity');
					if ($resql) {
						$obj = $this->db->fetch_object($resql);
						if ($obj) {
							$tablewithentity_cache[$tablename] = 1; // table contains entity field
						} else {
							$tablewithentity_cache[$tablename] = 0; // table does not contains entity field
						}
					} else {
						dol_print_error($this->db);
					}
				} else {
					//dol_syslog("Table ".$tablename." check for entity into cache is ".$tablewithentity_cache[$tablename]);
				}

				// Define array to convert fields ('c.ref', ...) into column index (1, ...)
				$arrayfield = array();
				foreach ($sort_array_match_file_to_database as $key => $val) {
					$arrayfield[$val] = ($key - 1);
				}

				// $arrayrecord start at key 0
				// $sort_array_match_file_to_database start at key 1

				// Loop on each fields in the match array: $key = 1..n, $val=alias of field (s.nom)
				foreach ($sort_array_match_file_to_database as $key => $val) {
					$fieldalias = preg_replace('/\..*$/i', '', $val);
					$fieldname = preg_replace('/^.*\./i', '', $val);

					if ($alias != $fieldalias) {
						continue; // Not a field of current table
					}

					if ($key <= $maxfields) {
						// Set $newval with value to insert and set $listvalues with sql request part for insert
						$newval = '';
						if ($arrayrecord[($key - 1)]['type'] > 0) {
							$newval = $arrayrecord[($key - 1)]['val']; // If type of field into input file is not empty string (so defined into input file), we get value
						}

						//var_dump($newval);var_dump($val);
						//var_dump($objimport->array_import_convertvalue[0][$val]);

						// Make some tests on $newval

						// Is it a required field ?
						if (preg_match('/\*/', $objimport->array_import_fields[0][$val]) && ((string) $newval == '')) {
							$this->errors[$error]['lib'] = $langs->trans('ErrorMissingMandatoryValue', $key);
							$this->errors[$error]['type'] = 'NOTNULL';
							$errorforthistable++;
							$error++;
						} else {
							// Test format only if field is not a missing mandatory field (field may be a value or empty but not mandatory)
							// We convert field if required
							if (!empty($objimport->array_import_convertvalue[0][$val])) {
								//print 'Must convert '.$newval.' with rule '.join(',',$objimport->array_import_convertvalue[0][$val]).'. ';
								if ($objimport->array_import_convertvalue[0][$val]['rule'] == 'fetchidfromcodeid'
									|| $objimport->array_import_convertvalue[0][$val]['rule'] == 'fetchidfromref'
									|| $objimport->array_import_convertvalue[0][$val]['rule'] == 'fetchidfromcodeorlabel'
									) {
									// New val can be an id or ref. If it start with id: it is forced to id, if it start with ref: it is forced to ref. It not, we try to guess.
									$isidorref = 'id';
									if (!is_numeric($newval) && $newval != '' && !preg_match('/^id:/i', $newval)) {
										$isidorref = 'ref';
									}

									$newval = preg_replace('/^(id|ref):/i', '', $newval); // Remove id: or ref: that was used to force if field is id or ref
									//print 'Newval is now "'.$newval.'" and is type '.$isidorref."<br>\n";

									if ($isidorref == 'ref') {    // If value into input import file is a ref, we apply the function defined into descriptor
										$file = (empty($objimport->array_import_convertvalue[0][$val]['classfile']) ? $objimport->array_import_convertvalue[0][$val]['file'] : $objimport->array_import_convertvalue[0][$val]['classfile']);
										$class = $objimport->array_import_convertvalue[0][$val]['class'];
										$method = $objimport->array_import_convertvalue[0][$val]['method'];
										if ($this->cacheconvert[$file.'_'.$class.'_'.$method.'_'][$newval] != '') {
											$newval = $this->cacheconvert[$file.'_'.$class.'_'.$method.'_'][$newval];
										} else {
											$resultload = dol_include_once($file);
											if (empty($resultload)) {
												dol_print_error('', 'Error trying to call file='.$file.', class='.$class.', method='.$method);
												break;
											}
											$classinstance = new $class($this->db);
											if ($class == 'CGenericDic') {
												$classinstance->element = $objimport->array_import_convertvalue[0][$val]['element'];
												$classinstance->table_element = $objimport->array_import_convertvalue[0][$val]['table_element'];
											}

											// Try the fetch from code or ref
											$param_array = array('', $newval);
											if ($class == 'AccountingAccount') {
												//var_dump($arrayrecord[0]['val']);
												/*include_once DOL_DOCUMENT_ROOT.'/accountancy/class/accountancysystem.class.php';
												 $tmpchartofaccount = new AccountancySystem($this->db);
												 $tmpchartofaccount->fetch($conf->global->CHARTOFACCOUNTS);
												 //var_dump($tmpchartofaccount->ref.' - '.$arrayrecord[0]['val']);
												 if ((! ($conf->global->CHARTOFACCOUNTS > 0)) || $tmpchartofaccount->ref != $arrayrecord[0]['val'])
												 {
												 $this->errors[$error]['lib']=$langs->trans('ErrorImportOfChartLimitedToCurrentChart', $tmpchartofaccount->ref);
												 $this->errors[$error]['type']='RESTRICTONCURRENCTCHART';
												 $errorforthistable++;
												 $error++;
												 }*/
												$param_array = array('', $newval, 0, $arrayrecord[0]['val']); // Param to fetch parent from account, in chart.
											}

											$result = call_user_func_array(array($classinstance, $method), $param_array);

											// If duplicate record found
											if (!($classinstance->id != '') && $result == -2) {
												$this->errors[$error]['lib'] = $langs->trans('ErrorMultipleRecordFoundFromRef', $newval);
												$this->errors[$error]['type'] = 'FOREIGNKEY';
												$errorforthistable++;
												$error++;
											}

											// If not found, try the fetch from label
											if (!($classinstance->id != '') && $objimport->array_import_convertvalue[0][$val]['rule'] == 'fetchidfromcodeorlabel') {
												$param_array = array('', '', $newval);
												call_user_func_array(array($classinstance, $method), $param_array);
											}
											$this->cacheconvert[$file.'_'.$class.'_'.$method.'_'][$newval] = $classinstance->id;

											//print 'We have made a '.$class.'->'.$method.' to get id from code '.$newval.'. ';
											if ($classinstance->id != '') {	// id may be 0, it is a found value
												$newval = $classinstance->id;
											} elseif (! $error) {
												if (!empty($objimport->array_import_convertvalue[0][$val]['dict'])) {
													$this->errors[$error]['lib'] = $langs->trans('ErrorFieldValueNotIn', num2Alpha($key - 1), $newval, 'code', $langs->transnoentitiesnoconv($objimport->array_import_convertvalue[0][$val]['dict']));
												} elseif (!empty($objimport->array_import_convertvalue[0][$val]['element'])) {
													$this->errors[$error]['lib'] = $langs->trans('ErrorFieldRefNotIn', num2Alpha($key - 1), $newval, $langs->transnoentitiesnoconv($objimport->array_import_convertvalue[0][$val]['element']));
												} else {
													$this->errors[$error]['lib'] = 'ErrorBadDefinitionOfImportProfile';
												}
												$this->errors[$error]['type'] = 'FOREIGNKEY';
												$errorforthistable++;
												$error++;
											}
										}
									}
								} elseif ($objimport->array_import_convertvalue[0][$val]['rule'] == 'fetchidfromcodeandlabel') {
									$isidorref = 'id';
									if (!is_numeric($newval) && $newval != '' && !preg_match('/^id:/i', $newval)) {
										$isidorref = 'ref';
									}
									$newval = preg_replace('/^(id|ref):/i', '', $newval);

									if ($isidorref == 'ref') {
										$file = (empty($objimport->array_import_convertvalue[0][$val]['classfile']) ? $objimport->array_import_convertvalue[0][$val]['file'] : $objimport->array_import_convertvalue[0][$val]['classfile']);
										$class = $objimport->array_import_convertvalue[0][$val]['class'];
										$method = $objimport->array_import_convertvalue[0][$val]['method'];
										$codefromfield = $objimport->array_import_convertvalue[0][$val]['codefromfield'];
										$code = $arrayrecord[$arrayfield[$codefromfield]]['val'];
										if ($this->cacheconvert[$file.'_'.$class.'_'.$method.'_'.$code][$newval] != '') {
											$newval = $this->cacheconvert[$file.'_'.$class.'_'.$method.'_'.$code][$newval];
										} else {
											$resultload = dol_include_once($file);
											if (empty($resultload)) {
												dol_print_error('', 'Error trying to call file='.$file.', class='.$class.', method='.$method.', code='.$code);
												break;
											}
											$classinstance = new $class($this->db);
											// Try the fetch from code and ref
											$param_array = array('', $newval, $code);
											call_user_func_array(array($classinstance, $method), $param_array);
											$this->cacheconvert[$file.'_'.$class.'_'.$method.'_'.$code][$newval] = $classinstance->id;
											if ($classinstance->id > 0) {    // we found record
												$newval = $classinstance->id;
											} else {
												if (!empty($objimport->array_import_convertvalue[0][$val]['dict'])) {
													$this->errors[$error]['lib'] = $langs->trans('ErrorFieldValueNotIn', num2Alpha($key - 1), $newval, 'scale', $langs->transnoentitiesnoconv($objimport->array_import_convertvalue[0][$val]['dict']));
												} else {
													$this->errors[$error]['lib'] = 'ErrorFieldValueNotIn';
												}
												$this->errors[$error]['type'] = 'FOREIGNKEY';
												$errorforthistable++;
												$error++;
											}
										}
									}
								} elseif ($objimport->array_import_convertvalue[0][$val]['rule'] == 'zeroifnull') {
									if (empty($newval)) {
										$newval = '0';
									}
								} elseif ($objimport->array_import_convertvalue[0][$val]['rule'] == 'fetchidfromcodeunits' || $objimport->array_import_convertvalue[0][$val]['rule'] == 'fetchscalefromcodeunits') {
									$file = (empty($objimport->array_import_convertvalue[0][$val]['classfile']) ? $objimport->array_import_convertvalue[0][$val]['file'] : $objimport->array_import_convertvalue[0][$val]['classfile']);
									$class = $objimport->array_import_convertvalue[0][$val]['class'];
									$method = $objimport->array_import_convertvalue[0][$val]['method'];
									$units = $objimport->array_import_convertvalue[0][$val]['units'];
									if ($this->cacheconvert[$file.'_'.$class.'_'.$method.'_'.$units][$newval] != '') {
										$newval = $this->cacheconvert[$file.'_'.$class.'_'.$method.'_'.$units][$newval];
									} else {
										$resultload = dol_include_once($file);
										if (empty($resultload)) {
											dol_print_error('', 'Error trying to call file='.$file.', class='.$class.', method='.$method.', units='.$units);
											break;
										}
										$classinstance = new $class($this->db);
										// Try the fetch from code or ref
										call_user_func_array(array($classinstance, $method), array('', '', $newval, $units));
										$scaleorid = (($objimport->array_import_convertvalue[0][$val]['rule'] == 'fetchidfromcodeunits') ? $classinstance->id : $classinstance->scale);
										$this->cacheconvert[$file.'_'.$class.'_'.$method.'_'.$units][$newval] = $scaleorid;
										//print 'We have made a '.$class.'->'.$method." to get a value from key '".$newval."' and we got '".$scaleorid."'.";exit;
										if ($classinstance->id > 0) {	// we found record
											$newval = $scaleorid ? $scaleorid : 0;
										} else {
											if (!empty($objimport->array_import_convertvalue[0][$val]['dict'])) {
												$this->errors[$error]['lib'] = $langs->trans('ErrorFieldValueNotIn', num2Alpha($key - 1), $newval, 'scale', $langs->transnoentitiesnoconv($objimport->array_import_convertvalue[0][$val]['dict']));
											} else {
												$this->errors[$error]['lib'] = 'ErrorFieldValueNotIn';
											}
											$this->errors[$error]['type'] = 'FOREIGNKEY';
											$errorforthistable++;
											$error++;
										}
									}
								} elseif ($objimport->array_import_convertvalue[0][$val]['rule'] == 'getcustomercodeifauto') {
									if (strtolower($newval) == 'auto') {
										$this->thirpartyobject->get_codeclient(0, 0);
										$newval = $this->thirpartyobject->code_client;
										//print 'code_client='.$newval;
									}
									if (empty($newval)) {
										$arrayrecord[($key - 1)]['type'] = -1; // If we get empty value, we will use "null"
									}
								} elseif ($objimport->array_import_convertvalue[0][$val]['rule'] == 'getsuppliercodeifauto') {
									if (strtolower($newval) == 'auto') {
										$newval = $this->thirpartyobject->get_codefournisseur(0, 1);
										$newval = $this->thirpartyobject->code_fournisseur;
										//print 'code_fournisseur='.$newval;
									}
									if (empty($newval)) {
										$arrayrecord[($key - 1)]['type'] = -1; // If we get empty value, we will use "null"
									}
								} elseif ($objimport->array_import_convertvalue[0][$val]['rule'] == 'getcustomeraccountancycodeifauto') {
									if (strtolower($newval) == 'auto') {
										$this->thirpartyobject->get_codecompta('customer');
										$newval = $this->thirpartyobject->code_compta;
										//print 'code_compta='.$newval;
									}
									if (empty($newval)) {
										$arrayrecord[($key - 1)]['type'] = -1; // If we get empty value, we will use "null"
									}
								} elseif ($objimport->array_import_convertvalue[0][$val]['rule'] == 'getsupplieraccountancycodeifauto') {
									if (strtolower($newval) == 'auto') {
										$this->thirpartyobject->get_codecompta('supplier');
										$newval = $this->thirpartyobject->code_compta_fournisseur;
										if (empty($newval)) {
											$arrayrecord[($key - 1)]['type'] = -1; // If we get empty value, we will use "null"
										}
										//print 'code_compta_fournisseur='.$newval;
									}
									if (empty($newval)) {
										$arrayrecord[($key - 1)]['type'] = -1; // If we get empty value, we will use "null"
									}
								} elseif ($objimport->array_import_convertvalue[0][$val]['rule'] == 'getrefifauto') {
									if (strtolower($newval) == 'auto') {
										$defaultref = '';

										$classModForNumber = $objimport->array_import_convertvalue[0][$val]['class'];
										$pathModForNumber = $objimport->array_import_convertvalue[0][$val]['path'];

										if (!empty($classModForNumber) && !empty($pathModForNumber) && is_readable(DOL_DOCUMENT_ROOT.$pathModForNumber)) {
											require_once DOL_DOCUMENT_ROOT.$pathModForNumber;
											$modForNumber = new $classModForNumber;

											$tmpobject = null;
											// Set the object with the date property when we can
											if (!empty($objimport->array_import_convertvalue[0][$val]['classobject'])) {
												$pathForObject = $objimport->array_import_convertvalue[0][$val]['pathobject'];
												require_once DOL_DOCUMENT_ROOT.$pathForObject;
												$tmpclassobject = $objimport->array_import_convertvalue[0][$val]['classobject'];
												$tmpobject = new $tmpclassobject($this->db);
												foreach ($arrayfield as $tmpkey => $tmpval) {	// $arrayfield is array('c.ref'=>0, ...)
													if (in_array($tmpkey, array('t.date', 'c.date_commande'))) {
														$tmpobject->date = dol_stringtotime($arrayrecord[$arrayfield[$tmpkey]]['val'], 1);
													}
												}
											}

											$defaultref = $modForNumber->getNextValue(null, $tmpobject);
										}
										if (is_numeric($defaultref) && $defaultref <= 0) {	// If error
											$defaultref = '';
										}
										$newval = $defaultref;
									}
								} elseif ($objimport->array_import_convertvalue[0][$val]['rule'] == 'compute') {
									$file = (empty($objimport->array_import_convertvalue[0][$val]['classfile']) ? $objimport->array_import_convertvalue[0][$val]['file'] : $objimport->array_import_convertvalue[0][$val]['classfile']);
									$class = $objimport->array_import_convertvalue[0][$val]['class'];
									$method = $objimport->array_import_convertvalue[0][$val]['method'];
									$resultload = dol_include_once($file);
									if (empty($resultload)) {
										dol_print_error('', 'Error trying to call file='.$file.', class='.$class.', method='.$method);
										break;
									}
									$classinstance = new $class($this->db);
									$res = call_user_func_array(array($classinstance, $method), array(&$arrayrecord, $listfields, ($key - 1)));
<<<<<<< HEAD
									$newval = $res; 	// We get new value computed.
=======
									if (empty($classinstance->error) && empty($classinstance->errors)) {
										$newval = $res; 	// We get new value computed.
									} else {
										$this->errors[$error]['type'] = 'CLASSERROR';
										$this->errors[$error]['lib'] = implode(
												"\n",
												array_merge([$classinstance->error], $classinstance->errors)
										);
										$errorforthistable++;
										$error++;
									}
>>>>>>> 2f24ccaa
								} elseif ($objimport->array_import_convertvalue[0][$val]['rule'] == 'numeric') {
									$newval = price2num($newval);
								} elseif ($objimport->array_import_convertvalue[0][$val]['rule'] == 'accountingaccount') {
									if (empty($conf->global->ACCOUNTING_MANAGE_ZERO)) {
										$newval = rtrim(trim($newval), "0");
									} else {
										$newval = trim($newval);
									}
								}

								//print 'Val to use as insert is '.$newval.'<br>';
							}

							// Test regexp
							if (!empty($objimport->array_import_regex[0][$val]) && ($newval != '')) {
								// If test is "Must exist in a field@table or field@table:..."
								$reg = array();
								if (preg_match('/^(.+)@([^:]+)(:.+)?$/', $objimport->array_import_regex[0][$val], $reg)) {
									$field = $reg[1];
									$table = $reg[2];
									$filter = !empty($reg[3]) ?substr($reg[3], 1) : '';

									$cachekey = $field.'@'.$table;
									if (!empty($filter)) {
										$cachekey .= ':'.$filter;
									}

									// Load content of field@table into cache array
									if (!is_array($this->cachefieldtable[$cachekey])) { // If content of field@table not already loaded into cache
										$sql = "SELECT ".$field." as aliasfield FROM ".$table;
										if (!empty($filter)) {
											$sql .= ' WHERE '.$filter;
										}

										$resql = $this->db->query($sql);
										if ($resql) {
											$num = $this->db->num_rows($resql);
											$i = 0;
											while ($i < $num) {
												$obj = $this->db->fetch_object($resql);
												if ($obj) {
													$this->cachefieldtable[$cachekey][] = $obj->aliasfield;
												}
												$i++;
											}
										} else {
											dol_print_error($this->db);
										}
									}

									// Now we check cache is not empty (should not) and key is into cache
									if (!is_array($this->cachefieldtable[$cachekey]) || !in_array($newval, $this->cachefieldtable[$cachekey])) {
										$tableforerror = $table;
										if (!empty($filter)) {
											$tableforerror .= ':'.$filter;
										}
										$this->errors[$error]['lib'] = $langs->transnoentitiesnoconv('ErrorFieldValueNotIn', num2Alpha($key - 1), $newval, $field, $tableforerror);
										$this->errors[$error]['type'] = 'FOREIGNKEY';
										$errorforthistable++;
										$error++;
									}
								} elseif (!preg_match('/'.$objimport->array_import_regex[0][$val].'/i', $newval)) {
									// If test is just a static regex
									//if ($key == 19) print "xxx".$newval."zzz".$objimport->array_import_regex[0][$val]."<br>";
									$this->errors[$error]['lib'] = $langs->transnoentitiesnoconv('ErrorWrongValueForField', num2Alpha($key - 1), $newval, $objimport->array_import_regex[0][$val]);
									$this->errors[$error]['type'] = 'REGEX';
									$errorforthistable++;
									$error++;
								}
							}

							// Check HTML injection
							$inj = testSqlAndScriptInject($newval, 0);
							if ($inj) {
								$this->errors[$error]['lib'] = $langs->transnoentitiesnoconv('ErrorHtmlInjectionForField', num2Alpha($key - 1), dol_trunc($newval, 100));
								$this->errors[$error]['type'] = 'HTMLINJECTION';
								$errorforthistable++;
								$error++;
							}

							// Other tests
							// ...
						}

						// Define $listfields and $listvalues to build SQL request
						if ($conf->socialnetworks->enabled && strpos($fieldname, "socialnetworks") !== false) {
							if (!in_array("socialnetworks", $listfields)) {
								$listfields[] = "socialnetworks";
								$socialkey = array_search("socialnetworks", $listfields);	// Return position of 'socialnetworks' key in array
								$listvalues[$socialkey] = '';
							}
							//var_dump($newval); var_dump($arrayrecord[($key - 1)]['type']);
							if (!empty($newval) && $arrayrecord[($key - 1)]['type'] > 0) {
								$socialkey = array_search("socialnetworks", $listfields);	// Return position of 'socialnetworks' key in array
								//var_dump('sk='.$socialkey);	// socialkey=19
								$socialnetwork = explode("_", $fieldname)[1];
								if (empty($listvalues[$socialkey]) || $listvalues[$socialkey] == "null") {
									$json = new stdClass();
									$json->$socialnetwork = $newval;
									$listvalues[$socialkey] = json_encode($json);
								} else {
									$jsondata = $listvalues[$socialkey];
									$json = json_decode($jsondata);
									$json->$socialnetwork = $newval;
									$listvalues[$socialkey] = json_encode($json);
								}
							}
						} else {
							$listfields[] = $fieldname;
							// Note: arrayrecord (and 'type') is filled with ->import_read_record called by import.php page before calling import_insert
							if (empty($newval) && $arrayrecord[($key - 1)]['type'] < 0) {
								$listvalues[] = ($newval == '0' ? $newval : "null");
							} elseif (empty($newval) && $arrayrecord[($key - 1)]['type'] == 0) {
								$listvalues[] = "''";
							} else {
								$listvalues[] = "'".$this->db->escape($newval)."'";
							}
						}
					}
					$i++;
				}

				// We add hidden fields (but only if there is at least one field to add into table)
				// We process here all the fields that were declared into the array $this->import_fieldshidden_array of the descriptor file.
				// Previously we processed the ->import_fields_array.
				if (!empty($listfields) && is_array($objimport->array_import_fieldshidden[0])) {
					// Loop on each hidden fields to add them into listfields/listvalues
					foreach ($objimport->array_import_fieldshidden[0] as $tmpkey => $tmpval) {
						if (!preg_match('/^'.preg_quote($alias, '/').'\./', $tmpkey)) {
							continue; // Not a field of current table
						}
						if ($tmpval == 'user->id') {
							$listfields[] = preg_replace('/^'.preg_quote($alias, '/').'\./', '', $tmpkey);
							$listvalues[] = ((int) $user->id);
						} elseif (preg_match('/^lastrowid-/', $tmpval)) {
							$tmp = explode('-', $tmpval);
							$lastinsertid = (isset($last_insert_id_array[$tmp[1]])) ? $last_insert_id_array[$tmp[1]] : 0;
							$keyfield = preg_replace('/^'.preg_quote($alias, '/').'\./', '', $tmpkey);
							$listfields[] = $keyfield;
							$listvalues[] = $lastinsertid;
							//print $tmpkey."-".$tmpval."-".$listfields."-".$listvalues."<br>";exit;
						} elseif (preg_match('/^const-/', $tmpval)) {
							$tmp = explode('-', $tmpval, 2);
							$listfields[] = preg_replace('/^'.preg_quote($alias, '/').'\./', '', $tmpkey);
							$listvalues[] = "'".$this->db->escape($tmp[1])."'";
						} elseif (preg_match('/^rule-/', $tmpval)) {
							$fieldname = $tmpkey;
							if (!empty($objimport->array_import_convertvalue[0][$fieldname])) {
								if ($objimport->array_import_convertvalue[0][$fieldname]['rule'] == 'compute') {
									$file = (empty($objimport->array_import_convertvalue[0][$fieldname]['classfile']) ? $objimport->array_import_convertvalue[0][$fieldname]['file'] : $objimport->array_import_convertvalue[0][$fieldname]['classfile']);
									$class = $objimport->array_import_convertvalue[0][$fieldname]['class'];
									$method = $objimport->array_import_convertvalue[0][$fieldname]['method'];
									$resultload = dol_include_once($file);
									if (empty($resultload)) {
										dol_print_error('', 'Error trying to call file=' . $file . ', class=' . $class . ', method=' . $method);
										break;
									}
									$classinstance = new $class($this->db);
									$res = call_user_func_array(array($classinstance, $method), array(&$arrayrecord, $listfields, ($key - 1)));
<<<<<<< HEAD
									$fieldArr = explode('.', $fieldname);
									if (count($fieldArr) > 0) {
										$fieldname = $fieldArr[1];
=======
									if (empty($classinstance->error) && empty($classinstance->errors)) {
										$fieldArr = explode('.', $fieldname);
										if (count($fieldArr) > 0) {
											$fieldname = $fieldArr[1];
										}
										$listfields[] = $fieldname;
										$listvalues[] = $res;
									} else {
										$this->errors[$error]['type'] = 'CLASSERROR';
										$this->errors[$error]['lib'] = implode(
												"\n",
												array_merge([$classinstance->error], $classinstance->errors)
										);
										$errorforthistable++;
										$error++;
>>>>>>> 2f24ccaa
									}
									$listfields[] = $fieldname;
									$listvalues[] = $res;
								}
							}
						} else {
							$this->errors[$error]['lib'] = 'Bad value of profile setup '.$tmpval.' for array_import_fieldshidden';
							$this->errors[$error]['type'] = 'Import profile setup';
							$error++;
						}
					}
				}
				//print 'listfields='.$listfields.'<br>listvalues='.$listvalues.'<br>';

				// If no error for this $alias/$tablename, we have a complete $listfields and $listvalues that are defined
				// so we can try to make the insert or update now.
				if (!$errorforthistable) {
					//print "$alias/$tablename/$listfields/$listvalues<br>";
					if (!empty($listfields)) {
						$updatedone = false;
						$insertdone = false;

						$is_table_category_link = false;
						$fname = 'rowid';
						if (strpos($tablename, '_categorie_') !== false) {
							$is_table_category_link = true;
							$fname='*';
						}

						if (!empty($updatekeys)) {
							// We do SELECT to get the rowid, if we already have the rowid, it's to be used below for related tables (extrafields)

							if (empty($lastinsertid)) {	// No insert done yet for a parent table
								$sqlSelect = "SELECT ".$fname." FROM ".$tablename;
								$data = array_combine($listfields, $listvalues);
								$where = array();	// filters to forge SQL request
								$filters = array();	// filters to forge output error message
								foreach ($updatekeys as $key) {
									$col = $objimport->array_import_updatekeys[0][$key];
									$key = preg_replace('/^.*\./i', '', $key);
									if ($conf->socialnetworks->enabled && strpos($key, "socialnetworks") !== false) {
										$tmp = explode("_", $key);
										$key = $tmp[0];
										$socialnetwork = $tmp[1];
										$jsondata = $data[$key];
										$json = json_decode($jsondata);
										$stringtosearch = json_encode($socialnetwork).':'.json_encode($json->$socialnetwork);
										//var_dump($stringtosearch);
										//var_dump($this->db->escape($stringtosearch));	// This provide a value for sql string (but not for a like)
										$where[] = $key." LIKE '%".$this->db->escape($this->db->escapeforlike($stringtosearch))."%'";
										$filters[] = $col." LIKE '%".$this->db->escape($this->db->escapeforlike($stringtosearch))."%'";
										//var_dump($where[1]); // This provide a value for sql string inside a like
									} else {
										$where[] = $key.' = '.$data[$key];
										$filters[] = $col.' = '.$data[$key];
									}
								}
								$sqlSelect .= " WHERE ".implode(' AND ', $where);

								$resql = $this->db->query($sqlSelect);
								if ($resql) {
									$num_rows = $this->db->num_rows($resql);
									if ($num_rows == 1) {
										$res = $this->db->fetch_object($resql);
										$lastinsertid = $res->rowid;
										if ($is_table_category_link) $lastinsertid = 'linktable'; // used to apply update on tables like llx_categorie_product and avoid being blocked for all file content if at least one entry already exists
										$last_insert_id_array[$tablename] = $lastinsertid;
									} elseif ($num_rows > 1) {
										$this->errors[$error]['lib'] = $langs->trans('MultipleRecordFoundWithTheseFilters', implode(', ', $filters));
										$this->errors[$error]['type'] = 'SQL';
										$error++;
									} else {
										// No record found with filters, insert will be tried below
									}
								} else {
									//print 'E';
									$this->errors[$error]['lib'] = $this->db->lasterror();
									$this->errors[$error]['type'] = 'SQL';
									$error++;
								}
							} else {
								// We have a last INSERT ID (got by previous pass), so we check if we have a row referencing this foreign key.
								// This is required when updating table with some extrafields. When inserting a record in parent table, we can make
								// a direct insert into subtable extrafields, but when me wake an update, the insertid is defined and the child record
								// may already exists. So we rescan the extrafield table to know if record exists or not for the rowid.
								// Note: For extrafield tablename, we have in importfieldshidden_array an enty 'extra.fk_object'=>'lastrowid-tableparent' so $keyfield is 'fk_object'
								$sqlSelect = "SELECT rowid FROM ".$tablename;

								if (empty($keyfield)) {
									$keyfield = 'rowid';
								}
								$sqlSelect .= " WHERE ".$keyfield." = ".((int) $lastinsertid);

								$resql = $this->db->query($sqlSelect);
								if ($resql) {
									$res = $this->db->fetch_object($resql);
									if ($this->db->num_rows($resql) == 1) {
										// We have a row referencing this last foreign key, continue with UPDATE.
									} else {
										// No record found referencing this last foreign key,
										// force $lastinsertid to 0 so we INSERT below.
										$lastinsertid = 0;
									}
								} else {
									//print 'E';
									$this->errors[$error]['lib'] = $this->db->lasterror();
									$this->errors[$error]['type'] = 'SQL';
									$error++;
								}
							}

							if (!empty($lastinsertid)) {
								// We db escape social network field because he isn't in field creation
								if (in_array("socialnetworks", $listfields)) {
									$socialkey = array_search("socialnetworks", $listfields);
									$tmpsql =  $listvalues[$socialkey];
									$listvalues[$socialkey] = "'".$this->db->escape($tmpsql)."'";
								}

								// Build SQL UPDATE request
								$sqlstart = "UPDATE ".$tablename;

								$data = array_combine($listfields, $listvalues);
								$set = array();
								foreach ($data as $key => $val) {
									$set[] = $key." = ".$val;
								}
								$sqlstart .= " SET ".implode(', ', $set);

								if (empty($keyfield)) {
									$keyfield = 'rowid';
								}
								$sqlend = " WHERE ".$keyfield." = ".((int) $lastinsertid);

								if ($is_table_category_link) {
									$sqlend = " WHERE " . implode(' AND ', $where);
								}

								$sql = $sqlstart.$sqlend;

								// Run update request
								$resql = $this->db->query($sql);
								if ($resql) {
									// No error, update has been done. $this->db->db->affected_rows can be 0 if data hasn't changed
									$updatedone = true;
								} else {
									//print 'E';
									$this->errors[$error]['lib'] = $this->db->lasterror();
									$this->errors[$error]['type'] = 'SQL';
									$error++;
								}
							}
						}

						// Update not done, we do insert
						if (!$error && !$updatedone) {
							// We db escape social network field because he isn't in field creation
							if (in_array("socialnetworks", $listfields)) {
								$socialkey = array_search("socialnetworks", $listfields);
								$tmpsql =  $listvalues[$socialkey];
								$listvalues[$socialkey] = "'".$this->db->escape($tmpsql)."'";
							}

							// Build SQL INSERT request
							$sqlstart = "INSERT INTO ".$tablename."(".implode(", ", $listfields).", import_key";
							$sqlend = ") VALUES(".implode(', ', $listvalues).", '".$this->db->escape($importid)."'";
							if (!empty($tablewithentity_cache[$tablename])) {
								$sqlstart .= ", entity";
								$sqlend .= ", ".$conf->entity;
							}
							if (!empty($objimport->array_import_tables_creator[0][$alias])) {
								$sqlstart .= ", ".$objimport->array_import_tables_creator[0][$alias];
								$sqlend .= ", ".$user->id;
							}
							$sql = $sqlstart.$sqlend.")";
							//dol_syslog("import_csv.modules", LOG_DEBUG);

							// Run insert request
							if ($sql) {
								$resql = $this->db->query($sql);
								if ($resql) {
									$last_insert_id_array[$tablename] = $this->db->last_insert_id($tablename); // store the last inserted auto_increment id for each table, so that child tables can be inserted with the appropriate id. This must be done just after the INSERT request, else we risk losing the id (because another sql query will be issued somewhere in Dolibarr).
									$insertdone = true;
								} else {
									//print 'E';
									$this->errors[$error]['lib'] = $this->db->lasterror();
									$this->errors[$error]['type'] = 'SQL';
									$error++;
								}
							}
						}
					}
					/*else
					{
						dol_print_error('','ErrorFieldListEmptyFor '.$alias."/".$tablename);
					}*/
				}

				if ($error) {
					break;
				}
			}

			if ($updatedone) {
				$this->nbupdate++;
			}
			if ($insertdone) {
				$this->nbinsert++;
			}
		}

		return 1;
	}
}

/**
 *	Clean a string from separator
 *
 *	@param	string	$value	Remove standard separators
 *	@return	string			String without separators
 */
function cleansep($value)
{
	return str_replace(array(',', ';'), '/', $value);
};<|MERGE_RESOLUTION|>--- conflicted
+++ resolved
@@ -650,9 +650,6 @@
 									}
 									$classinstance = new $class($this->db);
 									$res = call_user_func_array(array($classinstance, $method), array(&$arrayrecord, $listfields, ($key - 1)));
-<<<<<<< HEAD
-									$newval = $res; 	// We get new value computed.
-=======
 									if (empty($classinstance->error) && empty($classinstance->errors)) {
 										$newval = $res; 	// We get new value computed.
 									} else {
@@ -664,7 +661,6 @@
 										$errorforthistable++;
 										$error++;
 									}
->>>>>>> 2f24ccaa
 								} elseif ($objimport->array_import_convertvalue[0][$val]['rule'] == 'numeric') {
 									$newval = price2num($newval);
 								} elseif ($objimport->array_import_convertvalue[0][$val]['rule'] == 'accountingaccount') {
@@ -824,11 +820,6 @@
 									}
 									$classinstance = new $class($this->db);
 									$res = call_user_func_array(array($classinstance, $method), array(&$arrayrecord, $listfields, ($key - 1)));
-<<<<<<< HEAD
-									$fieldArr = explode('.', $fieldname);
-									if (count($fieldArr) > 0) {
-										$fieldname = $fieldArr[1];
-=======
 									if (empty($classinstance->error) && empty($classinstance->errors)) {
 										$fieldArr = explode('.', $fieldname);
 										if (count($fieldArr) > 0) {
@@ -844,10 +835,7 @@
 										);
 										$errorforthistable++;
 										$error++;
->>>>>>> 2f24ccaa
-									}
-									$listfields[] = $fieldname;
-									$listvalues[] = $res;
+									}
 								}
 							}
 						} else {
