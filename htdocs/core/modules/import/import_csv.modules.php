--- conflicted
+++ resolved
@@ -443,15 +443,8 @@
                                             }
                                             $classinstance=new $class($this->db);
                                             // Try the fetch from code or ref
-<<<<<<< HEAD
-                                            call_user_func_array(array($classinstance, $method), array('', $newval));
-                                            // If not found, try the fetch from label
-                                            if (! ($classinstance->id != '') && $objimport->array_import_convertvalue[0][$val]['rule']=='fetchidfromcodeorlabel')
-                                            {
-												call_user_func_array(array($classinstance, $method), array('', '', $newval));
-=======
                                             $param_array = array('', $newval);
-                                            if ($class == 'AccountingAccount') 
+                                            if ($class == 'AccountingAccount')
                                             {
                                                 //var_dump($arrayrecord[0]['val']);
                                                 /*include_once DOL_DOCUMENT_ROOT.'/accountancy/class/accountancysystem.class.php';
@@ -473,7 +466,6 @@
                                             {
                                                 $param_array = array('', '', $newval);
                                                 call_user_func_array(array($classinstance, $method), $param_array);
->>>>>>> a40e5ca6
                                             }
                                             $this->cacheconvert[$file.'_'.$class.'_'.$method.'_'][$newval]=$classinstance->id;
                                             //print 'We have made a '.$class.'->'.$method.' to get id from code '.$newval.'. ';
@@ -483,15 +475,9 @@
                                             }
                                             else
                                             {
-<<<<<<< HEAD
                                                 if (!empty($objimport->array_import_convertvalue[0][$val]['dict'])) $this->errors[$error]['lib']=$langs->trans('ErrorFieldValueNotIn', $key, $newval, 'code', $langs->transnoentitiesnoconv($objimport->array_import_convertvalue[0][$val]['dict']));
                                                 elseif (!empty($objimport->array_import_convertvalue[0][$val]['element'])) $this->errors[$error]['lib']=$langs->trans('ErrorFieldRefNotIn', $key, $newval, $langs->transnoentitiesnoconv($objimport->array_import_convertvalue[0][$val]['element']));
-                                                else $this->errors[$error]['lib']='ErrorFieldValueNotIn';
-=======
-                                                if (!empty($objimport->array_import_convertvalue[0][$val]['dict'])) $this->errors[$error]['lib']=$langs->trans('ErrorFieldValueNotIn',$key,$newval,'code',$langs->transnoentitiesnoconv($objimport->array_import_convertvalue[0][$val]['dict']));
-                                                else if (!empty($objimport->array_import_convertvalue[0][$val]['element'])) $this->errors[$error]['lib']=$langs->trans('ErrorFieldRefNotIn',$key,$newval,$langs->transnoentitiesnoconv($objimport->array_import_convertvalue[0][$val]['element']));
                                                 else $this->errors[$error]['lib']='ErrorBadDefinitionOfImportProfile';
->>>>>>> a40e5ca6
                                                 $this->errors[$error]['type']='FOREIGNKEY';
                                                 $errorforthistable++;
                                                 $error++;
