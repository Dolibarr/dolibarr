--- conflicted
+++ resolved
@@ -1,4 +1,3 @@
-<<<<<<< HEAD
 <?php
 /* Copyright (C) 2006-2012	Laurent Destailleur	<eldy@users.sourceforge.net>
  * Copyright (C) 2009-2012	Regis Houssin		<regis@dolibarr.fr>
@@ -678,698 +677,4 @@
 	}
 }
 
-?>
-=======
-<?php
-/* Copyright (C) 2006-2012	Laurent Destailleur	<eldy@users.sourceforge.net>
- * Copyright (C) 2009-2012	Regis Houssin		<regis@dolibarr.fr>
- * Copyright (C) 2012      Christophe Battarel  <christophe.battarel@altairis.fr>
- * Copyright (C) 2012       Juanjo Menent		<jmenent@2byte.es>
- *
- * This program is free software; you can redistribute it and/or modify
- * it under the terms of the GNU General Public License as published by
- * the Free Software Foundation; either version 2 of the License, or
- * (at your option) any later version.
- *
- * This program is distributed in the hope that it will be useful,
- * but WITHOUT ANY WARRANTY; without even the implied warranty of
- * MERCHANTABILITY or FITNESS FOR A PARTICULAR PURPOSE.  See the
- * GNU General Public License for more details.
- *
- * You should have received a copy of the GNU General Public License
- * along with this program. If not, see <http://www.gnu.org/licenses/>.
- * or see http://www.gnu.org/
- */
-
-/**
- *		\file       htdocs/core/modules/import/import_csv.modules.php
- *		\ingroup    import
- *		\brief      File to load import files with CSV format
- */
-
-require_once DOL_DOCUMENT_ROOT .'/core/modules/import/modules_import.php';
-
-
-/**
- *	Class to import CSV files
- */
-class ImportCsv extends ModeleImports
-{
-    var $db;
-    var $datatoimport;
-
-	var $error='';
-	var $errors=array();
-
-    var $id;           // Id of driver
-	var $label;        // Label of driver
-	var $extension;    // Extension of files imported by driver
-	var $version;      // Version of driver
-
-	var $label_lib;    // Label of external lib used by driver
-	var $version_lib;  // Version of external lib used by driver
-
-	var $separator;
-
-	var $handle;    // Handle fichier
-
-	var $cacheconvert=array();      // Array to cache list of value found after a convertion
-	var $cachefieldtable=array();   // Array to cache list of value found into fields@tables
-
-
-	/**
-	 *	Constructor
-	 *
-	 *	@param	DoliDB		$db				Database handler
-	 *	@param	string		$datatoimport	String code describing import set (ex: 'societe_1')
-	 */
-	function __construct($db,$datatoimport)
-	{
-		global $conf,$langs;
-		$this->db = $db;
-
-		$this->separator=',';	// Change also function cleansep
-		if (! empty($conf->global->IMPORT_CSV_SEPARATOR_TO_USE)) $this->separator=$conf->global->IMPORT_CSV_SEPARATOR_TO_USE;
-		$this->enclosure='"';
-		$this->escape='"';
-
-		$this->id='csv';                // Same value then xxx in file name export_xxx.modules.php
-		$this->label='Csv';             // Label of driver
-		$this->desc=$langs->trans("CSVFormatDesc",$this->separator,$this->enclosure,$this->escape);
-		$this->extension='csv';         // Extension for generated file by this driver
-		$this->picto='mime/other';		// Picto
-		$this->version='1.34';         // Driver version
-
-		// If driver use an external library, put its name here
-		$this->label_lib='Dolibarr';
-		$this->version_lib=DOL_VERSION;
-
-		$this->datatoimport=$datatoimport;
-		if (preg_match('/^societe_/',$datatoimport)) $this->thirpartyobject=new Societe($this->db);
-	}
-
-	/**
-	 * getDriverId
-	 *
-	 * @return int		Id
-	 */
-	function getDriverId()
-	{
-		return $this->id;
-	}
-
-	/**
-	 *	getDriverLabel
-	 *
-	 *	@param	string	$key	Key
-	 *	@return string	Label
-	 */
-	function getDriverLabel($key='')
-	{
-		return $this->label;
-	}
-
-	/**
-	 *	getDriverDesc
-	 *
-	 *	@param	string	$key	Key
-	 *	@return string	Description
-	 */
-	function getDriverDesc($key='')
-	{
-		return $this->desc;
-	}
-
-	/**
-	 * getDriverExtension
-	 *
-	 * @return string	Driver suffix
-	 */
-	function getDriverExtension()
-	{
-		return $this->extension;
-	}
-
-	/**
-	 *	getDriverVersion
-	 *
-	 *	@param	string	$key	Key
-	 *	@return string	Driver version
-	 */
-	function getDriverVersion($key='')
-	{
-		return $this->version;
-	}
-
-	/**
-	 *	getDriverLabel
-	 *
-	 *	@param	string	$key	Key
-	 *	@return string	Label of external lib
-	 */
-	function getLibLabel($key='')
-	{
-		return $this->label_lib;
-	}
-
-	/**
-	 * getLibVersion
-	 *
-	 *	@param	string	$key	Key
-	 *	@return string	Version of external lib
-	 */
-	function getLibVersion($key='')
-	{
-		return $this->version_lib;
-	}
-
-
-	/**
-	 * 	Output header of an example file for this format
-	 *
-	 * 	@param	Translate	$outputlangs		Output language
-	 *  @return	string
-	 */
-	function write_header_example($outputlangs)
-	{
-		return '';
-	}
-
-	/**
-	 * 	Output title line of an example file for this format
-	 *
-	 * 	@param	Translate	$outputlangs		Output language
-	 *  @param	array		$headerlinefields	Array of fields name
-	 * 	@return	string
-	 */
-	function write_title_example($outputlangs,$headerlinefields)
-	{
-		$s.=join($this->separator,array_map('cleansep',$headerlinefields));
-		return $s."\n";
-	}
-
-	/**
-	 * 	Output record of an example file for this format
-	 *
-	 * 	@param	Translate	$outputlangs		Output language
-	 * 	@param	array		$contentlinevalues	Array of lines
-	 * 	@return	string
-	 */
-	function write_record_example($outputlangs,$contentlinevalues)
-	{
-		$s=join($this->separator,array_map('cleansep',$contentlinevalues));
-		return $s."\n";
-	}
-
-	/**
-	 * 	Output footer of an example file for this format
-	 *
-	 * 	@param	Translate	$outputlangs		Output language
-	 *  @return	string
-	 */
-	function write_footer_example($outputlangs)
-	{
-		return '';
-	}
-
-
-
-	/**
-	 *	Open input file
-	 *
-	 *	@param	string	$file		Path of filename
-	 *	@return	int					<0 if KO, >=0 if OK
-	 */
-	function import_open_file($file)
-	{
-		global $langs;
-		$ret=1;
-
-		dol_syslog(get_class($this)."::open_file file=".$file);
-
-		ini_set('auto_detect_line_endings',1);	// For MAC compatibility
-
-		$this->handle = fopen(dol_osencode($file), "r");
-		if (! $this->handle)
-		{
-			$langs->load("errors");
-			$this->error=$langs->trans("ErrorFailToOpenFile",$file);
-			$ret=-1;
-		}
-		else
-		{
-			$this->file=$file;
-		}
-
-		return $ret;
-	}
-
-	/**
-	 * 	Input header line from file
-	 *
-	 * 	@return		int		<0 if KO, >=0 if OK
-	 */
-	function import_read_header()
-	{
-		return 0;
-	}
-
-
-	/**
-	 * 	Return array of next record in input file.
-	 *
-	 * 	@return		Array		Array of field values. Data are UTF8 encoded. [fieldpos] => (['val']=>val, ['type']=>-1=null,0=blank,1=string)
-	 */
-	function import_read_record()
-	{
-		global $conf;
-
-		$arrayres=array();
-		if (version_compare(phpversion(), '5.3') < 0)
-		{
-			$arrayres=fgetcsv($this->handle,100000,$this->separator,$this->enclosure);
-		}
-		else
-		{
-			$arrayres=fgetcsv($this->handle,100000,$this->separator,$this->enclosure,$this->escape);
-		}
-
-		//var_dump($this->handle);
-		//var_dump($arrayres);exit;
-		$newarrayres=array();
-		if ($arrayres && is_array($arrayres))
-		{
-			foreach($arrayres as $key => $val)
-			{
-				if (! empty($conf->global->IMPORT_CSV_FORCE_CHARSET))	// Forced charset
-				{
-					if (strtolower($conf->global->IMPORT_CSV_FORCE_CHARSET) == 'utf8')
-					{
-						$newarrayres[$key]['val']=$val;
-						$newarrayres[$key]['type']=(dol_strlen($val)?1:-1);	// If empty we considere it's null
-					}
-					else
-					{
-						$newarrayres[$key]['val']=utf8_encode($val);
-						$newarrayres[$key]['type']=(dol_strlen($val)?1:-1);	// If empty we considere it's null
-					}
-				}
-				else	// Autodetect format (UTF8 or ISO)
-				{
-					if (utf8_check($val))
-					{
-						$newarrayres[$key]['val']=$val;
-						$newarrayres[$key]['type']=(dol_strlen($val)?1:-1);	// If empty we considere it's null
-					}
-					else
-					{
-						$newarrayres[$key]['val']=utf8_encode($val);
-						$newarrayres[$key]['type']=(dol_strlen($val)?1:-1);	// If empty we considere it's null
-					}
-				}
-			}
-
-			$this->col=count($newarrayres);
-		}
-
-		return $newarrayres;
-	}
-
-	/**
-	 * 	Close file handle
-	 *
-	 *  @return	void
-	 */
-	function import_close_file()
-	{
-		fclose($this->handle);
-		return 0;
-	}
-
-
-	/**
-	 * Insert a record into database
-	 *
-	 * @param	array	$arrayrecord					Array of read values: [fieldpos] => (['val']=>val, ['type']=>-1=null,0=blank,1=string), [fieldpos+1]...
-	 * @param	array	$array_match_file_to_database	Array of target fields where to insert data: [fieldpos] => 's.fieldname', [fieldpos+1]...
-	 * @param 	Object	$objimport						Object import (contains objimport->import_tables_array, objimport->import_fields_array, objimport->import_convertvalue_array, ...)
-	 * @param	int		$maxfields						Max number of fields to use
-	 * @param	string	$importid						Import key
-	 * @return	int										<0 if KO, >0 if OK
-	 */
-	function import_insert($arrayrecord,$array_match_file_to_database,$objimport,$maxfields,$importid)
-	{
-		global $langs,$conf,$user;
-        global $thirdparty_static;    // Specifi to thirdparty import
-
-		$error=0;
-		$warning=0;
-		$this->errors=array();
-		$this->warnings=array();
-
-		//dol_syslog("import_csv.modules maxfields=".$maxfields." importid=".$importid);
-
-		//var_dump($array_match_file_to_database);
-		//var_dump($arrayrecord);
-		$array_match_database_to_file=array_flip($array_match_file_to_database);
-		$sort_array_match_file_to_database=$array_match_file_to_database;
-		ksort($sort_array_match_file_to_database);
-
-		//var_dump($sort_array_match_file_to_database);
-
-		if (count($arrayrecord) == 0 || (count($arrayrecord) == 1 && empty($arrayrecord[0]['val'])))
-		{
-			//print 'W';
-			$this->warnings[$warning]['lib']=$langs->trans('EmptyLine');
-			$this->warnings[$warning]['type']='EMPTY';
-			$warning++;
-		}
-		else
-		{
-			// For each table to insert, me make a separate insert
-			foreach($objimport->array_import_tables[0] as $alias => $tablename)
-			{
-				// Build sql request
-				$sql='';
-				$listfields='';
-				$listvalues='';
-				$i=0;
-				$errorforthistable=0;
-
-				// Loop on each fields in the match array: $key = 1..n, $val=alias of field (s.nom)
-				foreach($sort_array_match_file_to_database as $key => $val)
-				{
-				    $fieldalias=preg_replace('/\..*$/i','',$val);
-				    $fieldname=preg_replace('/^.*\./i','',$val);
-
-				    if ($alias != $fieldalias) continue;    // Not a field of current table
-
-					if ($key <= $maxfields)
-					{
-						// Set $newval with value to insert and set $listvalues with sql request part for insert
-						$newval='';
-						if ($arrayrecord[($key-1)]['type'] > 0) $newval=$arrayrecord[($key-1)]['val'];    // If type of field is not null or '' but string
-
-						// Make some tests on $newval
-
-						// Is it a required field ?
-						if (preg_match('/\*/',$objimport->array_import_fields[0][$val]) && ($newval==''))
-						{
-							$this->errors[$error]['lib']=$langs->trans('ErrorMissingMandatoryValue',$key);
-							$this->errors[$error]['type']='NOTNULL';
-							$errorforthistable++;
-							$error++;
-						}
-						// Test format only if field is not a missing mandatory field (field may be a value or empty but not mandatory)
-						else
-						{
-						    // We convert field if required
-						    if (! empty($objimport->array_import_convertvalue[0][$val]))
-						    {
-                                //print 'Must convert '.$newval.' with rule '.join(',',$objimport->array_import_convertvalue[0][$val]).'. ';
-                                if ($objimport->array_import_convertvalue[0][$val]['rule']=='fetchidfromcodeid' || $objimport->array_import_convertvalue[0][$val]['rule']=='fetchidfromref')
-                                {
-                                    if (! is_numeric($newval))    // If value into input import file is not a numeric, we apply the function defined into descriptor
-                                    {
-                                        $file=$objimport->array_import_convertvalue[0][$val]['classfile'];
-                                        $class=$objimport->array_import_convertvalue[0][$val]['class'];
-                                        $method=$objimport->array_import_convertvalue[0][$val]['method'];
-                                        if (empty($this->cacheconvert[$file.'_'.$class.'_'.$method.'_'][$newval]))
-                                        {
-                                            dol_include_once($file);
-                                            $classinstance=new $class($this->db);
-                                            call_user_func_array(array($classinstance, $method),array('', $newval));
-                                            $this->cacheconvert[$file.'_'.$class.'_'.$method.'_'][$newval]=$classinstance->id;
-                                            //print 'We have made a '.$class.'->'.$method.' to get id from code '.$newval.'. ';
-                                            if (! empty($classinstance->id))
-                                            {
-                                                $newval=$classinstance->id;
-                                            }
-                                            else
-                                            {
-                                                if (!empty($objimport->array_import_convertvalue[0][$val]['dict'])) $this->errors[$error]['lib']=$langs->trans('ErrorFieldValueNotIn',$key,$newval,'code',$langs->transnoentitiesnoconv($objimport->array_import_convertvalue[0][$val]['dict']));
-                                                else if (!empty($objimport->array_import_convertvalue[0][$val]['element'])) $this->errors[$error]['lib']=$langs->trans('ErrorFieldRefNotIn',$key,$newval,$langs->transnoentitiesnoconv($objimport->array_import_convertvalue[0][$val]['element']));
-                                                else $this->errors[$error]['lib']='ErrorFieldValueNotIn';
-                                                $this->errors[$error]['type']='FOREIGNKEY';
-                                                $errorforthistable++;
-                                                $error++;
-                                            }
-                                        }
-                                        else
-                                        {
-                                            $newval=$this->cacheconvert[$file.'_'.$class.'_'.$method.'_'][$newval];
-                                        }
-                                    }
-
-                                }
-                                elseif ($objimport->array_import_convertvalue[0][$val]['rule']=='zeroifnull')
-                                {
-                                    if (empty($newval)) $newval='0';
-                                }
-                                elseif ($objimport->array_import_convertvalue[0][$val]['rule']=='getcustomercodeifnull')
-                                {
-                                    if (empty($newval) || $newval='auto')
-                                    {
-                                        $this->thirpartyobject->get_codeclient(0,0);
-                                        $newval=$this->thirpartyobject->code_client;
-                                        //print 'code_client='.$newval;
-                                    }
-                                }
-                                elseif ($objimport->array_import_convertvalue[0][$val]['rule']=='getsuppliercodeifnull')
-                                {
-                                    if (empty($newval) || $newval='auto')
-                                    {
-                                        $newval=$this->thirpartyobject->get_codefournisseur(0,1);
-                                        $newval=$this->thirpartyobject->code_fournisseur;
-                                        //print 'code_fournisseur='.$newval;
-                                    }
-                                }
-                                elseif ($objimport->array_import_convertvalue[0][$val]['rule']=='getcustomeraccountancycodeifnull')
-                                {
-                                    if (empty($newval) || $newval='auto')
-                                    {
-                                        $this->thirpartyobject->get_codecompta('customer');
-                                        $newval=$this->thirpartyobject->code_compta;
-                                        //print 'code_compta='.$newval;
-                                    }
-                                }
-                                elseif ($objimport->array_import_convertvalue[0][$val]['rule']=='getsupplieraccountancycodeifnull')
-                                {
-                                    if (empty($newval) || $newval='auto')
-                                    {
-                                        $this->thirpartyobject->get_codecompta('supplier');
-                                        $newval=$this->thirpartyobject->code_compta_fournisseur;
-                                        //print 'code_compta_fournisseur='.$newval;
-                                    }
-                                }
-
-                                //print 'Val to use as insert is '.$newval.'<br>';
-						    }
-
-						    // Test regexp
-							if (! empty($objimport->array_import_regex[0][$val]) && ($newval != ''))
-							{
-								// If test is "Must exist in a field@table"
-								if (preg_match('/^(.*)@(.*)$/',$objimport->array_import_regex[0][$val],$reg))
-								{
-									$field=$reg[1];
-									$table=$reg[2];
-
-									// Load content of field@table into cache array
-									if (! is_array($this->cachefieldtable[$field.'@'.$table])) // If content of field@table not already loaded into cache
-									{
-										$sql="SELECT ".$field." as aliasfield FROM ".$table;
-										$resql=$this->db->query($sql);
-										if ($resql)
-										{
-											$num=$this->db->num_rows($resql);
-											$i=0;
-											while ($i < $num)
-											{
-												$obj=$this->db->fetch_object($resql);
-												if ($obj) $this->cachefieldtable[$field.'@'.$table][]=$obj->aliasfield;
-												$i++;
-											}
-										}
-										else
-										{
-											dol_print_error($this->db);
-										}
-									}
-
-									// Now we check cache is not empty (should not) and key is into cache
-									if (! is_array($this->cachefieldtable[$field.'@'.$table]) || ! in_array($newval,$this->cachefieldtable[$field.'@'.$table]))
-									{
-										$this->errors[$error]['lib']=$langs->transnoentitiesnoconv('ErrorFieldValueNotIn',$key,$newval,$field,$table);
-										$this->errors[$error]['type']='FOREIGNKEY';
-									    $errorforthistable++;
-										$error++;
-									}
-								}
-								// If test is just a static regex
-								else if (! preg_match('/'.$objimport->array_import_regex[0][$val].'/i',$newval))
-								{
-								    //if ($key == 19) print "xxx".$newval."zzz".$objimport->array_import_regex[0][$val]."<br>";
-									$this->errors[$error]['lib']=$langs->transnoentitiesnoconv('ErrorWrongValueForField',$key,$newval,$objimport->array_import_regex[0][$val]);
-									$this->errors[$error]['type']='REGEX';
-									$errorforthistable++;
-									$error++;
-								}
-							}
-
-							// Other tests
-							// ...
-						}
-
-						// Define $listfields and $listvalues to build SQL request
-						if ($listfields) { $listfields.=', '; $listvalues.=', '; }
-						$listfields.=$fieldname;
-/*
-field type detection was made before conversions so it can be wrong
-						if ($arrayrecord[($key-1)]['type'] < 0)      $listvalues.=($newval=='0'?$newval:"null");
-						elseif ($arrayrecord[($key-1)]['type'] == 0) $listvalues.="''";
-						elseif ($arrayrecord[($key-1)]['type'] > 0)	 $listvalues.="'".$this->db->escape($newval)."'";
-*/
-/*
-lines below replace lines above and are much simple
-*/
-						if (!isset($newval)) $listvalues.="null";
-						elseif (empty($newval)) $listvalues.="''";
-						else $listvalues.="'".$this->db->escape($newval)."'";
-/*
-end of replace
-*/
-
-					}
-					$i++;
-				}
-
-				// We add hidden fields (but only if there is at least one field to add into table)
-				if ($listfields && is_array($objimport->array_import_fieldshidden[0]))
-				{
-    				// Loop on each hidden fields to add them into listfields/listvalues
-				    foreach($objimport->array_import_fieldshidden[0] as $key => $val)
-    				{
-    				    if (! preg_match('/^'.preg_quote($alias).'\./', $key)) continue;    // Not a field of current table
-    				    if ($listfields) { $listfields.=', '; $listvalues.=', '; }
-    				    if ($val == 'user->id')
-    				    {
-    				        $listfields.=preg_replace('/^'.preg_quote($alias).'\./','',$key);
-    				        $listvalues.=$user->id;
-    				    }
-    				    elseif (preg_match('/^lastrowid-/',$val))
-    				    {
-    				        $tmp=explode('-',$val);
-                            $lastinsertid=$this->db->last_insert_id($tmp[1]);
-    				        $listfields.=preg_replace('/^'.preg_quote($alias).'\./','',$key);
-                            $listvalues.=$lastinsertid;
-    				        //print $key."-".$val."-".$listfields."-".$listvalues."<br>";exit;
-    				    }
-    				}
-				}
-				//print 'listfields='.$listfields.'<br>listvalues='.$listvalues.'<br>';
-
-				// If no error for this $alias/$tablename, we have a complete $listfields and $listvalues that are defined
-				if (! $errorforthistable)
-				{
-				    //print "$alias/$tablename/$listfields/$listvalues<br>";
-					if ($listfields)
-					{
-					    //var_dump($objimport->array_import_convertvalue); exit;
-
-						// Build SQL request
-					if (! tablewithentity($tablename))
-						{
-							$sql ='INSERT INTO '.$tablename.'('.$listfields.', import_key';
-							if (! empty($objimport->array_import_tables_creator[0][$alias])) $sql.=', '.$objimport->array_import_tables_creator[0][$alias];
-							$sql.=') VALUES('.$listvalues.", '".$importid."'";
-						}
-						else
-						{
-							$sql ='INSERT INTO '.$tablename.'('.$listfields.', import_key, entity';
-							if (! empty($objimport->array_import_tables_creator[0][$alias])) $sql.=', '.$objimport->array_import_tables_creator[0][$alias];
-							$sql.=') VALUES('.$listvalues.", '".$importid."', ".$conf->entity ;						
-						}
-						if (! empty($objimport->array_import_tables_creator[0][$alias])) $sql.=', '.$user->id;
-						$sql.=')';
-						dol_syslog("import_csv.modules sql=".$sql);
-
-						//print '> '.join(',',$arrayrecord);
-						//print 'sql='.$sql;
-						//print '<br>'."\n";
-
-						// Run insert request
-						if ($sql)
-						{
-							$resql=$this->db->query($sql);
-							if ($resql)
-							{
-								//print '.';
-							}
-							else
-							{
-								//print 'E';
-								$this->errors[$error]['lib']=$this->db->lasterror();
-								$this->errors[$error]['type']='SQL';
-								$error++;
-							}
-						}
-					}
-					/*else
-					{
-						dol_print_error('','ErrorFieldListEmptyFor '.$alias."/".$tablename);
-					}*/
-				}
-
-			    if ($error) break;
-			}
-		}
-
-		return 1;
-	}
-
-}
-
-/**
- *	Clean a string from separator
- *
- *	@param	string	$value	Remove separator
- *	@return	string			String without separator
- */
-function cleansep($value)
-{
-	return str_replace(',','/',$value);
-};
-
-/**
- * Returns if a table contains entity column
- * 
- * @param  string 	$table	Table name
- * @return int				1 if table contains entity, 0 if not and -1 if error
- */
-function tablewithentity($table)
-{
-	global $db;
-	$sql = "SHOW COLUMNS FROM ".$table." LIKE 'entity'";
-
-	$resql=$db->query($sql);
-	if ($resql)
-	{
-		$numrows=$db->num_rows($resql);
-		if ($numrows)
-		{
-			return 1;
-		}
-		else
-		{
-			return 0;
-		}
-	}
-	else
-	{
-		return -1;
-	}
-}
-
-?>
->>>>>>> b952a7f9
+?>