<?php
/* Copyright (C) 2003		Rodolphe Quiedeville	<rodolphe@quiedeville.org>
 * Copyright (C) 2004-2014	Laurent Destailleur		<eldy@users.sourceforge.net>
 * Copyright (C) 2004		Sebastien Di Cintio		<sdicintio@ressource-toi.org>
 * Copyright (C) 2004		Benoit Mortier			<benoit.mortier@opensides.be>
 * Copyright (C) 2005-2012	Regis Houssin			<regis.houssin@inodbox.com>
 * Copyright (C) 2020-2021	Alexandre Spangaro		<aspangaro@open-dsi.fr>
 *
 * This program is free software; you can redistribute it and/or modify
 * it under the terms of the GNU General Public License as published by
 * the Free Software Foundation; either version 3 of the License, or
 * (at your option) any later version.
 *
 * This program is distributed in the hope that it will be useful,
 * but WITHOUT ANY WARRANTY; without even the implied warranty of
 * MERCHANTABILITY or FITNESS FOR A PARTICULAR PURPOSE.  See the
 * GNU General Public License for more details.
 *
 * You should have received a copy of the GNU General Public License
 * along with this program. If not, see <https://www.gnu.org/licenses/>.
 */

/**
 *	\defgroup   service     Module services
 *	\brief      Module pour gerer le suivi de services predefinis
 *	\file       htdocs/core/modules/modService.class.php
 *	\ingroup    service
 *	\brief      Description and activation file for the module Service
 */
include_once DOL_DOCUMENT_ROOT.'/core/modules/DolibarrModules.class.php';


/**
 *	Class to describe and enable module Service
 */
class modService extends DolibarrModules
{

	/**
	 *   Constructor. Define names, constants, directories, boxes, permissions
	 *
	 *   @param      DoliDB		$db      Database handler
	 */
	public function __construct($db)
	{
		global $conf, $mysoc;

		$this->db = $db;
		$this->numero = 53;

		$this->family = "products";
		$this->module_position = '29';
		// Module label (no space allowed), used if translation string 'ModuleXXXName' not found (where XXX is value of numeric property 'numero' of module)
		$this->name = preg_replace('/^mod/i', '', get_class($this));
		$this->description = "Service management";

		// Possible values for version are: 'development', 'experimental', 'dolibarr' or version
		$this->version = 'dolibarr';

		$this->const_name = 'MAIN_MODULE_'.strtoupper($this->name);
		$this->picto = 'service';

		// Data directories to create when module is enabled
		$this->dirs = array("/product/temp");

		// Dependencies
		$this->hidden = false; // A condition to hide module
		$this->depends = array(); // List of module class names as string that must be enabled if this module is enabled
		$this->requiredby = array(); // List of module ids to disable if this one is disabled
		$this->conflictwith = array(); // List of module class names as string this module is in conflict with
		$this->phpmin = array(5, 6); // Minimum version of PHP required by module

		// Config pages
		$this->config_page_url = array("product.php@product");
		$this->langfiles = array("products", "companies", "stocks", "bills");

		// Constants
		$this->const = array();

		// Boxes
		$this->boxes = array(
			0=>array('file'=>'box_services_contracts.php', 'enabledbydefaulton'=>'Home'),
			1=>array('file'=>'box_graph_product_distribution.php', 'enabledbydefaulton'=>'Home')
		);

		// Permissions
		$this->rights = array();
		$this->rights_class = 'service';
		$r = 0;

		$this->rights[$r][0] = 531; // id de la permission
		$this->rights[$r][1] = 'Read services'; // libelle de la permission
		$this->rights[$r][2] = 'r'; // type de la permission (deprecie a ce jour)
		$this->rights[$r][3] = 0; // La permission est-elle une permission par defaut
		$this->rights[$r][4] = 'lire';
		$r++;

		$this->rights[$r][0] = 532; // id de la permission
		$this->rights[$r][1] = 'Create/modify services'; // libelle de la permission
		$this->rights[$r][2] = 'w'; // type de la permission (deprecie a ce jour)
		$this->rights[$r][3] = 0; // La permission est-elle une permission par defaut
		$this->rights[$r][4] = 'creer';
		$r++;

		$this->rights[$r][0] = 534; // id de la permission
		$this->rights[$r][1] = 'Delete les services'; // libelle de la permission
		$this->rights[$r][2] = 'd'; // type de la permission (deprecie a ce jour)
		$this->rights[$r][3] = 0; // La permission est-elle une permission par defaut
		$this->rights[$r][4] = 'supprimer';
		$r++;

		$this->rights[$r][0] = 538; // Must be same permission than in product module
		$this->rights[$r][1] = 'Export services';
		$this->rights[$r][2] = 'r';
		$this->rights[$r][3] = 0;
		$this->rights[$r][4] = 'export';
		$r++;

		// Menus
		//-------
		$this->menu = 1; // This module add menu entries. They are coded into menu manager.
		/* We can't enable this here because it must be enabled in both product and service module and this creates duplicate inserts
		 $r=0;
		 $this->menu[$r]=array(	'fk_menu'=>'fk_mainmenu=home,fk_leftmenu=admintools',		    // Use 'fk_mainmenu=xxx' or 'fk_mainmenu=xxx,fk_leftmenu=yyy' where xxx is mainmenucode and yyy is a leftmenucode
		 'type'=>'left',			                // This is a Left menu entry
		 'titre'=>'ProductVatMassChange',
		 'url'=>'/product/admin/product_tools.php?mainmenu=home&leftmenu=admintools',
		 'langs'=>'products',	        // Lang file to use (without .lang) by module. File must be in langs/code_CODE/ directory.
		 'position'=>300,
		 'enabled'=>'$conf->product->enabled && preg_match(\'/^(admintools|all)/\',$leftmenu)',   // Define condition to show or hide menu entry. Use '$conf->mymodule->enabled' if entry must be visible if module is enabled. Use '$leftmenu==\'system\'' to show if leftmenu system is selected.
		 'perms'=>'1',			                // Use 'perms'=>'$user->rights->mymodule->level1->level2' if you want your menu with a permission rules
		 'target'=>'',
		 'user'=>0);				                // 0=Menu for internal users, 1=external users, 2=both
		 $r++;
		 */

		$usenpr = 0;
		if (is_object($mysoc)) {
			$usenpr = $mysoc->useNPR();
		}

		// Exports
		//--------
		$r = 0;

<<<<<<< HEAD
		$alias_product_perentity = empty($conf->global->MAIN_PRODUCT_PERENTITY_SHARED) ? "pa" : "p";
=======
		$alias_product_accounting = empty($conf->global->MAIN_PRODUCT_PERENTITY_SHARED) ? "p" : "pac";
>>>>>>> 6ba725eb
		$r++;
		$this->export_code[$r] = $this->rights_class.'_'.$r;
		$this->export_label[$r] = "Services"; // Translation key (used only if key ExportDataset_xxx_z not found)
		$this->export_permission[$r] = array(array("service", "export"));
		$this->export_fields_array[$r] = array(
			'p.rowid'=>"Id", 'p.ref'=>"Ref", 'p.label'=>"Label",
			'p.fk_product_type'=>'Type', 'p.tosell'=>"OnSell", 'p.tobuy'=>"OnBuy",
			'p.description'=>"Description", 'p.url'=>"PublicUrl",
			'p.customcode'=>'CustomCode', 'p.fk_country'=>'IDCountry',
			$alias_product_perentity . '.accountancy_code_sell'=>"ProductAccountancySellCode", $alias_product_perentity . '.accountancy_code_sell_intra'=>"ProductAccountancySellIntraCode",
			$alias_product_perentity . '.accountancy_code_sell_export'=>"ProductAccountancySellExportCode", $alias_product_perentity . '.accountancy_code_buy'=>"ProductAccountancyBuyCode",
			$alias_product_perentity . '.accountancy_code_buy_intra'=>"ProductAccountancyBuyIntraCode", $alias_product_perentity . '.accountancy_code_buy_export'=>"ProductAccountancyBuyExportCode",
			'p.note'=>"NotePrivate", 'p.note_public'=>'NotePublic',
			'p.weight'=>"Weight", 'p.length'=>"Length", 'p.width'=>"Width", 'p.height'=>"Height", 'p.surface'=>"Surface", 'p.volume'=>"Volume",
			'p.duration'=>"Duration",
			'p.finished' => 'Nature',
			'p.price_base_type'=>"PriceBase", 'p.price'=>"UnitPriceHT", 'p.price_ttc'=>"UnitPriceTTC",
			'p.tva_tx'=>'VATRate',
			'p.datec'=>'DateCreation', 'p.tms'=>'DateModification'
		);
		if (is_object($mysoc) && $usenpr) {
			$this->export_fields_array[$r]['p.recuperableonly'] = 'NPR';
		}
		if (!empty($conf->fournisseur->enabled) || !empty($conf->margin->enabled)) {
			$this->export_fields_array[$r] = array_merge($this->export_fields_array[$r], array('p.cost_price'=>'CostPrice'));
		}
		if (!empty($conf->stock->enabled)) {
			$this->export_fields_array[$r] = array_merge($this->export_fields_array[$r], array('p.stock'=>'Stock', 'p.seuil_stock_alerte'=>'StockLimit', 'p.desiredstock'=>'DesiredStock', 'p.pmp'=>'PMPValue'));
		}
		if (!empty($conf->barcode->enabled)) {
			$this->export_fields_array[$r] = array_merge($this->export_fields_array[$r], array('p.barcode'=>'BarCode'));
		}
		$keyforselect = 'product';
		$keyforelement = 'product';
		$keyforaliasextra = 'extra';
		include DOL_DOCUMENT_ROOT.'/core/extrafieldsinexport.inc.php';
		if (!empty($conf->fournisseur->enabled)) {
			$this->export_fields_array[$r] = array_merge($this->export_fields_array[$r], array('s.nom'=>'Supplier', 'pf.ref_fourn'=>'SupplierRef', 'pf.quantity'=>'QtyMin', 'pf.remise_percent'=>'DiscountQtyMin', 'pf.unitprice'=>'BuyingPrice', 'pf.delivery_time_days'=>'NbDaysToDelivery'));
		}
		if (!empty($conf->global->EXPORTTOOL_CATEGORIES)) {
			$this->export_fields_array[$r] = array_merge($this->export_fields_array[$r], array('group_concat(cat.label)'=>'Categories'));
		}
		if (!empty($conf->global->MAIN_MULTILANGS)) {
			$this->export_fields_array[$r] = array_merge($this->export_fields_array[$r], array('l.lang'=>'Language', 'l.label'=>'TranslatedLabel', 'l.description'=>'TranslatedDescription', 'l.note'=>'TranslatedNote'));
		}
		if (!empty($conf->global->PRODUCT_USE_UNITS)) {
			$this->export_fields_array[$r]['p.fk_unit'] = 'Unit';
		}
		$this->export_TypeFields_array[$r] = array(
			'p.ref'=>"Text", 'p.label'=>"Text",
			'p.fk_product_type'=>'Numeric', 'p.tosell'=>"Boolean", 'p.tobuy'=>"Boolean",
			'p.description'=>"Text", 'p.url'=>"Text",
			$alias_product_perentity . '.accountancy_code_sell'=>"Text", $alias_product_perentity . '.accountancy_code_sell_intra'=>"Text", $alias_product_perentity . '.accountancy_code_sell_export'=>"Text",
			$alias_product_perentity . '.accountancy_code_buy'=>"Text", $alias_product_perentity . '.accountancy_code_buy_intra'=>"Text", $alias_product_perentity . '.accountancy_code_buy_export'=>"Text",
			'p.note'=>"Text", 'p.note_public'=>"Text",
			'p.weight'=>"Numeric", 'p.length'=>"Numeric", 'p.width'=>"Numeric", 'p.height'=>"Numeric", 'p.surface'=>"Numeric", 'p.volume'=>"Numeric",
			'p.customcode'=>'Text',
			'p.duration'=>"Text",
			'p.finished' => 'Numeric',
			'p.price_base_type'=>"Text", 'p.price'=>"Numeric", 'p.price_ttc'=>"Numeric", 'p.tva_tx'=>'Numeric',
			'p.datec'=>'Date', 'p.tms'=>'Date'
		);
		if (!empty($conf->stock->enabled)) {
			$this->export_TypeFields_array[$r] = array_merge($this->export_TypeFields_array[$r], array('p.stock'=>'Numeric', 'p.seuil_stock_alerte'=>'Numeric', 'p.desiredstock'=>'Numeric', 'p.pmp'=>'Numeric', 'p.cost_price'=>'Numeric'));
		}
		if (!empty($conf->barcode->enabled)) {
			$this->export_TypeFields_array[$r] = array_merge($this->export_TypeFields_array[$r], array('p.barcode'=>'Text'));
		}
		if (!empty($conf->fournisseur->enabled)) {
			$this->export_TypeFields_array[$r] = array_merge($this->export_TypeFields_array[$r], array('s.nom'=>'Text', 'pf.ref_fourn'=>'Text', 'pf.unitprice'=>'Numeric', 'pf.quantity'=>'Numeric', 'pf.remise_percent'=>'Numeric', 'pf.delivery_time_days'=>'Numeric'));
		}
		if (!empty($conf->global->MAIN_MULTILANGS)) {
			$this->export_TypeFields_array[$r] = array_merge($this->export_TypeFields_array[$r], array('l.lang'=>'Text', 'l.label'=>'Text', 'l.description'=>'Text', 'l.note'=>'Text'));
		}
		if (!empty($conf->global->EXPORTTOOL_CATEGORIES)) {
			$this->export_TypeFields_array[$r] = array_merge($this->export_TypeFields_array[$r], array("group_concat(cat.label)"=>'Text'));
		}
		$this->export_entities_array[$r] = array(); // We define here only fields that use another icon that the one defined into import_icon
		if (!empty($conf->global->EXPORTTOOL_CATEGORIES)) {
			$this->export_entities_array[$r] = array_merge($this->export_entities_array[$r], array("group_concat(cat.label)"=>'category'));
		}
		if (!empty($conf->stock->enabled)) {
			$this->export_entities_array[$r] = array_merge($this->export_entities_array[$r], array('p.stock'=>'product', 'p.pmp'=>'product'));
		}
		if (!empty($conf->barcode->enabled)) {
			$this->export_entities_array[$r] = array_merge($this->export_entities_array[$r], array('p.barcode'=>'product'));
		}
		if (!empty($conf->fournisseur->enabled)) {
			$this->export_entities_array[$r] = array_merge($this->export_entities_array[$r], array('s.nom'=>'product_supplier_ref', 'pf.ref_fourn'=>'product_supplier_ref', 'pf.unitprice'=>'product_supplier_ref', 'pf.quantity'=>'product_supplier_ref', 'pf.remise_percent'=>'product_supplier_ref', 'pf.delivery_time_days'=>'product_supplier_ref'));
		}
		if (!empty($conf->global->MAIN_MULTILANGS)) {
			$this->export_entities_array[$r] = array_merge($this->export_entities_array[$r], array('l.lang'=>'translation', 'l.label'=>'translation', 'l.description'=>'translation', 'l.note'=>'translation'));
		}
		if (!empty($conf->global->EXPORTTOOL_CATEGORIES)) {
			$this->export_dependencies_array[$r] = array('category'=>'p.rowid');
		}
		if (!empty($conf->stock->enabled)) {
			$this->export_entities_array[$r] = array_merge($this->export_entities_array[$r], array('p.stock'=>'product', 'p.pmp'=>'product'));
		}
		if (!empty($conf->barcode->enabled)) {
			$this->export_entities_array[$r] = array_merge($this->export_entities_array[$r], array('p.barcode'=>'product'));
		}
		if (!empty($conf->fournisseur->enabled)) {
			$this->export_entities_array[$r] = array_merge($this->export_entities_array[$r], array('s.nom'=>'product_supplier_ref', 'pf.ref_fourn'=>'product_supplier_ref', 'pf.unitprice'=>'product_supplier_ref', 'pf.quantity'=>'product_supplier_ref', 'pf.remise_percent'=>'product_supplier_ref', 'pf.delivery_time_days'=>'product_supplier_ref'));
		}
		if (!empty($conf->global->MAIN_MULTILANGS)) {
			$this->export_entities_array[$r] = array_merge($this->export_entities_array[$r], array('l.lang'=>'translation', 'l.label'=>'translation', 'l.description'=>'translation', 'l.note'=>'translation'));
		}
		if (!empty($conf->global->EXPORTTOOL_CATEGORIES)) {
			$this->export_dependencies_array[$r] = array('category'=>'p.rowid');
		}
		$this->export_sql_start[$r] = 'SELECT DISTINCT ';
		$this->export_sql_end[$r]  = ' FROM '.MAIN_DB_PREFIX.'product as p';
		if (!empty($conf->global->MAIN_PRODUCT_PERENTITY_SHARED)) {
			$this->export_sql_end[$r] .= " LEFT JOIN " . MAIN_DB_PREFIX . "product_perentity as pa ON pa.fk_product = p.rowid AND pa.entity = " . ((int) $conf->entity);
		}
		if (!empty($conf->global->EXPORTTOOL_CATEGORIES)) {
			$this->export_sql_end[$r] .= ' LEFT JOIN '.MAIN_DB_PREFIX.'categorie_product as cp ON cp.fk_product = p.rowid LEFT JOIN '.MAIN_DB_PREFIX.'categorie as cat ON cp.fk_categorie = cat.rowid';
		}
		if (!empty($conf->global->MAIN_MULTILANGS)) {
			$this->export_sql_end[$r] .= ' LEFT JOIN '.MAIN_DB_PREFIX.'product_lang as l ON l.fk_product = p.rowid';
		}
		$this->export_sql_end[$r] .= ' LEFT JOIN '.MAIN_DB_PREFIX.'product_extrafields as extra ON p.rowid = extra.fk_object';
		if (!empty($conf->fournisseur->enabled)) {
			$this->export_sql_end[$r] .= ' LEFT JOIN '.MAIN_DB_PREFIX.'product_fournisseur_price as pf ON pf.fk_product = p.rowid LEFT JOIN '.MAIN_DB_PREFIX.'societe s ON s.rowid = pf.fk_soc';
		}
		$this->export_sql_end[$r] .= ' WHERE p.fk_product_type = 1 AND p.entity IN ('.getEntity('product').')';
		if (!empty($conf->global->EXPORTTOOL_CATEGORIES)) {
			$this->export_sql_order[$r] = ' GROUP BY p.rowid'; // FIXME The group by used a generic value to say "all fields in select except function fields"
		}

		if (empty($conf->product->enabled)) {	// We enable next import templates only if module product not already enabled (to avoid duplicate entries)
			if (!empty($conf->global->PRODUIT_MULTIPRICES)) {
				// Exports product multiprice
				$r++;
				$this->export_code[$r] = $this->rights_class.'_'.$r;
				$this->export_label[$r] = "ProductsMultiPrice"; // Translation key (used only if key ExportDataset_xxx_z not found)
				$this->export_permission[$r] = array(array("service", "export"));
				$this->export_fields_array[$r] = array('p.rowid'=>"Id", 'p.ref'=>"Ref",
					'pr.price_base_type'=>"PriceBase", 'pr.price_level'=>"PriceLevel",
					'pr.price'=>"PriceLevelUnitPriceHT", 'pr.price_ttc'=>"PriceLevelUnitPriceTTC",
					'pr.price_min'=>"MinPriceLevelUnitPriceHT", 'pr.price_min_ttc'=>"MinPriceLevelUnitPriceTTC",
					'pr.tva_tx'=>'PriceLevelVATRate',
					'pr.date_price'=>'DateCreation');
				if (is_object($mysoc) && $usenpr) {
					$this->export_fields_array[$r]['pr.recuperableonly'] = 'NPR';
				}
				//$this->export_TypeFields_array[$r]=array(
				//	'p.ref'=>"Text",'p.label'=>"Text",'p.description'=>"Text",'p.url'=>"Text",'p.accountancy_code_sell'=>"Text",'p.accountancy_code_buy'=>"Text",
				//	'p.note'=>"Text",'p.length'=>"Numeric",'p.surface'=>"Numeric",'p.volume'=>"Numeric",'p.weight'=>"Numeric",'p.customcode'=>'Text',
				//	'p.price_base_type'=>"Text",'p.price'=>"Numeric",'p.price_ttc'=>"Numeric",'p.tva_tx'=>'Numeric','p.tosell'=>"Boolean",'p.tobuy'=>"Boolean",
				//	'p.datec'=>'Date','p.tms'=>'Date'
				//);
				$this->export_entities_array[$r] = array('p.rowid'=>"product", 'p.ref'=>"product",
					'pr.price_base_type'=>"product", 'pr.price_level'=>"product", 'pr.price'=>"product",
					'pr.price_ttc'=>"product",
					'pr.price_min'=>"product", 'pr.price_min_ttc'=>"product",
					'pr.tva_tx'=>'product',
					'pr.recuperableonly'=>'product',
					'pr.date_price'=>"product");
				$this->export_sql_start[$r] = 'SELECT DISTINCT ';
				$this->export_sql_end[$r]  = ' FROM '.MAIN_DB_PREFIX.'product as p';
				$this->export_sql_end[$r] .= ' LEFT JOIN '.MAIN_DB_PREFIX.'product_price as pr ON p.rowid = pr.fk_product AND pr.entity = '.$conf->entity; // export prices only for the current entity
				$this->export_sql_end[$r] .= ' WHERE p.entity IN ('.getEntity('product').')'; // For product and service profile
			}

			if (!empty($conf->global->PRODUIT_CUSTOMER_PRICES)) {
				// Exports product multiprice
				$r++;
				$this->export_code[$r] = $this->rights_class.'_'.$r;
				$this->export_label[$r] = "ProductsPricePerCustomer"; // Translation key (used only if key ExportDataset_xxx_z not found)
				$this->export_permission[$r] = array(array("service", "export"));
				$this->export_fields_array[$r] = array('p.rowid'=>"Id", 'p.ref'=>"Ref",
					's.nom'=>'ThirdParty',
					'pr.price_base_type'=>"PriceBase",
					'pr.price'=>"PriceUnitPriceHT", 'pr.price_ttc'=>"PriceUnitPriceTTC",
					'pr.price_min'=>"MinPriceUnitPriceHT", 'pr.price_min_ttc'=>"MinPriceUnitPriceTTC",
					'pr.tva_tx'=>'PriceVATRate',
					'pr.default_vat_code'=>'PriceVATCode',
					'pr.datec'=>'DateCreation');
				if (is_object($mysoc) && $usenpr) {
					$this->export_fields_array[$r]['pr.recuperableonly'] = 'NPR';
				}
				$this->export_entities_array[$r] = array('p.rowid'=>"product", 'p.ref'=>"product",
					's.nom'=>'company',
					'pr.price_base_type'=>"product", 'pr.price'=>"product",
					'pr.price_ttc'=>"product",
					'pr.price_min'=>"product", 'pr.price_min_ttc'=>"product",
					'pr.tva_tx'=>'product',
					'pr.default_vat_code'=>'product',
					'pr.recuperableonly'=>'product',
					'pr.datec'=>"product");
				$this->export_sql_start[$r] = 'SELECT DISTINCT ';
				$this->export_sql_end[$r]  = ' FROM '.MAIN_DB_PREFIX.'product as p';
				$this->export_sql_end[$r] .= ' LEFT JOIN '.MAIN_DB_PREFIX.'product_customer_price as pr ON p.rowid = pr.fk_product AND pr.entity = '.$conf->entity; // export prices only for the current entity
				$this->export_sql_end[$r] .= ' LEFT JOIN '.MAIN_DB_PREFIX.'societe as s ON pr.fk_soc = s.rowid';
				$this->export_sql_end[$r] .= ' WHERE p.entity IN ('.getEntity('product').')'; // For product and service profile
			}

			if (!empty($conf->global->PRODUIT_SOUSPRODUITS)) {
				// Exports virtual products
				$r++;
				$this->export_code[$r] = $this->rights_class.'_'.$r;
				$this->export_label[$r] = "AssociatedProducts"; // Translation key (used only if key ExportDataset_xxx_z not found)
				$this->export_permission[$r] = array(array("service", "export"));
				$this->export_fields_array[$r] = array(
					'p.rowid'=>"Id", 'p.ref'=>"Ref", 'p.label'=>"Label", 'p.description'=>"Description", 'p.url'=>"PublicUrl",
					$alias_product_perentity . '.accountancy_code_sell'=>"ProductAccountancySellCode", $alias_product_perentity . '.accountancy_code_sell_intra'=>"ProductAccountancySellIntraCode",
					$alias_product_perentity . '.accountancy_code_sell_export'=>"ProductAccountancySellExportCode", $alias_product_perentity . '.accountancy_code_buy'=>"ProductAccountancyBuyCode",
					$alias_product_perentity . '.accountancy_code_buy_intra'=>"ProductAccountancyBuyIntraCode", $alias_product_perentity . '.accountancy_code_buy_export'=>"ProductAccountancyBuyExportCode",
					'p.note'=>"NotePrivate", 'p.note_public'=>'NotePublic',
					'p.weight'=>"Weight", 'p.length'=>"Length", 'p.surface'=>"Surface", 'p.volume'=>"Volume", 'p.customcode'=>'CustomCode',
					'p.price_base_type'=>"PriceBase", 'p.price'=>"UnitPriceHT", 'p.price_ttc'=>"UnitPriceTTC", 'p.tva_tx'=>'VATRate', 'p.tosell'=>"OnSell",
					'p.tobuy'=>"OnBuy", 'p.datec'=>'DateCreation', 'p.tms'=>'DateModification'
				);
				if (!empty($conf->stock->enabled)) {
					$this->export_fields_array[$r] = array_merge($this->export_fields_array[$r], array('p.stock'=>'Stock', 'p.seuil_stock_alerte'=>'StockLimit', 'p.desiredstock'=>'DesiredStock', 'p.pmp'=>'PMPValue'));
				}
				if (!empty($conf->barcode->enabled)) {
					$this->export_fields_array[$r] = array_merge($this->export_fields_array[$r], array('p.barcode'=>'BarCode'));
				}
				$this->export_fields_array[$r] = array_merge($this->export_fields_array[$r], array('pa.qty'=>'Qty', 'pa.incdec'=>'ComposedProductIncDecStock'));
				$this->export_TypeFields_array[$r] = array(
					'p.ref'=>"Text", 'p.label'=>"Text", 'p.description'=>"Text", 'p.url'=>"Text",
<<<<<<< HEAD
					$alias_product_perentity . 'p.accountancy_code_sell'=>"Text", $alias_product_perentity . '.accountancy_code_sell_intra'=>"Text", $alias_product_perentity . '.accountancy_code_sell_export'=>"Text",
					$alias_product_perentity . 'p.accountancy_code_buy'=>"Text", $alias_product_perentity . '.accountancy_code_buy_intra'=>"Text", $alias_product_perentity . '.accountancy_code_buy_export'=>"Text",
=======
					$alias_product_accounting . '.accountancy_code_sell'=>"Text", $alias_product_accounting . '.accountancy_code_sell_intra'=>"Text", $alias_product_accounting . '.accountancy_code_sell_export'=>"Text",
					$alias_product_accounting . '.accountancy_code_buy'=>"Text", $alias_product_accounting . '.accountancy_code_buy_intra'=>"Text", $alias_product_accounting . '.accountancy_code_buy_export'=>"Text",
>>>>>>> 6ba725eb
					'p.note'=>"Text", 'p.note_public'=>"Text",
					'p.weight'=>"Numeric", 'p.length'=>"Numeric", 'p.surface'=>"Numeric", 'p.volume'=>"Numeric", 'p.customcode'=>'Text',
					'p.price_base_type'=>"Text", 'p.price'=>"Numeric", 'p.price_ttc'=>"Numeric", 'p.tva_tx'=>'Numeric', 'p.tosell'=>"Boolean", 'p.tobuy'=>"Boolean",
					'p.datec'=>'Date', 'p.tms'=>'Date'
				);
				if (!empty($conf->stock->enabled)) {
					$this->export_TypeFields_array[$r] = array_merge($this->export_TypeFields_array[$r], array('p.stock'=>'Numeric', 'p.seuil_stock_alerte'=>'Numeric', 'p.desiredstock'=>'Numeric', 'p.pmp'=>'Numeric', 'p.cost_price'=>'Numeric'));
				}
				if (!empty($conf->barcode->enabled)) {
					$this->export_TypeFields_array[$r] = array_merge($this->export_TypeFields_array[$r], array('p.barcode'=>'Text'));
				}
				$this->export_TypeFields_array[$r] = array_merge($this->export_TypeFields_array[$r], array('pa.qty'=>'Numeric'));
				$this->export_entities_array[$r] = array(
					'p.rowid'=>"virtualproduct", 'p.ref'=>"virtualproduct", 'p.label'=>"virtualproduct", 'p.description'=>"virtualproduct", 'p.url'=>"virtualproduct",
					$alias_product_perentity . '.accountancy_code_sell'=>'virtualproduct', $alias_product_perentity . '.accountancy_code_sell_intra'=>'virtualproduct', $alias_product_perentity . '.accountancy_code_sell_export'=>'virtualproduct',
					$alias_product_perentity . '.accountancy_code_buy'=>'virtualproduct', $alias_product_perentity . '.accountancy_code_buy_intra'=>'virtualproduct', $alias_product_perentity . '.accountancy_code_buy_export'=>'virtualproduct',
					'p.note'=>"virtualproduct", 'p.length'=>"virtualproduct",
					'p.surface'=>"virtualproduct", 'p.volume'=>"virtualproduct", 'p.weight'=>"virtualproduct", 'p.customcode'=>'virtualproduct',
					'p.price_base_type'=>"virtualproduct", 'p.price'=>"virtualproduct", 'p.price_ttc'=>"virtualproduct", 'p.tva_tx'=>"virtualproduct",
					'p.tosell'=>"virtualproduct", 'p.tobuy'=>"virtualproduct", 'p.datec'=>"virtualproduct", 'p.tms'=>"virtualproduct"
				);
				if (!empty($conf->stock->enabled)) {
					$this->export_entities_array[$r] = array_merge($this->export_entities_array[$r], array('p.stock'=>'virtualproduct', 'p.seuil_stock_alerte'=>'virtualproduct', 'p.desiredstock'=>'virtualproduct', 'p.pmp'=>'virtualproduct'));
				}
				if (!empty($conf->barcode->enabled)) {
					$this->export_entities_array[$r] = array_merge($this->export_entities_array[$r], array('p.barcode'=>'virtualproduct'));
				}
				$this->export_entities_array[$r] = array_merge($this->export_entities_array[$r], array('pa.qty'=>"subproduct", 'pa.incdec'=>'subproduct'));
				$keyforselect = 'product';
				$keyforelement = 'product';
				$keyforaliasextra = 'extra';
				include DOL_DOCUMENT_ROOT.'/core/extrafieldsinexport.inc.php';
				$this->export_fields_array[$r] = array_merge($this->export_fields_array[$r], array('p2.rowid'=>"Id", 'p2.ref'=>"Ref", 'p2.label'=>"Label", 'p2.description'=>"Description"));
				$this->export_entities_array[$r] = array_merge($this->export_entities_array[$r], array('p2.rowid'=>"subproduct", 'p2.ref'=>"subproduct", 'p2.label'=>"subproduct", 'p2.description'=>"subproduct"));
				$this->export_sql_start[$r] = 'SELECT DISTINCT ';
				$this->export_sql_end[$r]  = ' FROM '.MAIN_DB_PREFIX.'product as p';
<<<<<<< HEAD
				if (!empty($conf->global->ACCOUNTANCY_COMPANY_SHARED)) {
					$this->export_sql_end[$r] .= " LEFT JOIN " . MAIN_DB_PREFIX . "societe_perentity as sa ON sa.fk_soc = s.rowid AND sa.entity = " . ((int) $conf->entity);
=======
				if (!empty($conf->global->MAIN_PRODUCT_PERENTITY_SHARED)) {
					$this->export_sql_end[$r] .= " LEFT JOIN " . MAIN_DB_PREFIX . "product_accounting as pac ON pac.fk_product = p.rowid AND pac.entity = " . ((int) $conf->entity);
>>>>>>> 6ba725eb
				}
				$this->export_sql_end[$r] .= ' LEFT JOIN '.MAIN_DB_PREFIX.'product_extrafields as extra ON p.rowid = extra.fk_object,';
				$this->export_sql_end[$r] .= ' '.MAIN_DB_PREFIX.'product_association as pa, '.MAIN_DB_PREFIX.'product as p2';
				$this->export_sql_end[$r] .= ' WHERE p.entity IN ('.getEntity('product').')'; // For product and service profile
				$this->export_sql_end[$r] .= ' AND p.rowid = pa.fk_product_pere AND p2.rowid = pa.fk_product_fils';
			}
		}

		// Imports
		//--------
		$r = 0;

		// Import list of services

		$r++;
		$this->import_code[$r] = $this->rights_class.'_'.$r;
		$this->import_label[$r] = "Products"; // Translation key
		$this->import_icon[$r] = $this->picto;
		$this->import_entities_array[$r] = array(); // We define here only fields that use a different icon from the one defined in import_icon
		$this->import_tables_array[$r] = array('p'=>MAIN_DB_PREFIX.'product', 'extra'=>MAIN_DB_PREFIX.'product_extrafields');
		$this->import_tables_creator_array[$r] = array('p'=>'fk_user_author'); // Fields to store import user id
		$this->import_fields_array[$r] = array(
			'p.ref' => "Ref*",
			'p.label' => "Label*",
			'p.fk_product_type' => "Type*",
			'p.tosell' => "OnSell*",
			'p.tobuy' => "OnBuy*",
			'p.description' => "Description",
			'p.url' => "PublicUrl",
			'p.customcode' => 'CustomCode',
			'p.fk_country' => 'CountryCode',
			'p.accountancy_code_sell' => "ProductAccountancySellCode",
			'p.accountancy_code_sell_intra' => "ProductAccountancySellIntraCode",
			'p.accountancy_code_sell_export' => "ProductAccountancySellExportCode",
			'p.accountancy_code_buy' => "ProductAccountancyBuyCode",
			'p.accountancy_code_buy_intra' => "ProductAccountancyBuyIntraCode",
			'p.accountancy_code_buy_export' => "ProductAccountancyBuyExportCode",
			'p.note_public' => "NotePublic",
			'p.note' => "NotePrivate",
			'p.weight' => "Weight",
			'p.weight_units' => "WeightUnits",
			'p.length' => "Length",
			'p.length_units' => "LengthUnits",
			'p.width' => "Width",
			'p.width_units' => "WidthUnits",
			'p.height' => "Height",
			'p.height_units' => "HeightUnits",
			'p.surface' => "Surface",
			'p.surface_units' => "SurfaceUnits",
			'p.volume' => "Volume",
			'p.volume_units' => "VolumeUnits",
			'p.duration' => "Duration", //duration of service
			'p.finished' => 'Nature',
			'p.price' => "SellingPriceHT", //without
			'p.price_min' => "MinPrice",
			'p.price_ttc' => "SellingPriceTTC", //with tax
			'p.price_min_ttc' => "SellingMinPriceTTC",
			'p.price_base_type' => "PriceBaseType", //price base: with-tax (TTC) or without (HT) tax. Displays accordingly in Product card
			'p.tva_tx' => 'VATRate',
			'p.datec' => 'DateCreation',
			'p.cost_price' => "CostPrice",
		);

		$this->import_convertvalue_array[$r] = array(
			'p.weight_units' => array(
				'rule' => 'fetchscalefromcodeunits', // Switch this to fetchidfromcodeunits when we will store id instead of scale in product table
				'classfile' => '/core/class/cunits.class.php',
				'class' => 'CUnits',
				'method' => 'fetch',
				'units' => 'weight',
				'dict' => 'DictionaryMeasuringUnits'
			),
			'p.length_units' => array(
				'rule' => 'fetchscalefromcodeunits', // Switch this to fetchidfromcodeunits when we will store id instead of scale in product table
				'classfile' => '/core/class/cunits.class.php',
				'class' => 'CUnits',
				'method' => 'fetch',
				'units' => 'size',
				'dict' => 'DictionaryMeasuringUnits'
			),
			'p.width_units' => array(
				'rule' => 'fetchscalefromcodeunits', // Switch this to fetchidfromcodeunits when we will store id instead of scale in product table
				'classfile' => '/core/class/cunits.class.php',
				'class' => 'CUnits',
				'method' => 'fetch',
				'units' => 'size',
				'dict' => 'DictionaryMeasuringUnits'
			),
			'p.height_units' => array(
				'rule' => 'fetchscalefromcodeunits', // Switch this to fetchidfromcodeunits when we will store id instead of scale in product table
				'classfile' => '/core/class/cunits.class.php',
				'class' => 'CUnits',
				'method' => 'fetch',
				'units' => 'size',
				'dict' => 'DictionaryMeasuringUnits'
			),
			'p.surface_units' => array(
				'rule' => 'fetchscalefromcodeunits', // Switch this to fetchidfromcodeunits when we will store id instead of scale in product table
				'classfile' => '/core/class/cunits.class.php',
				'class' => 'CUnits',
				'method' => 'fetch',
				'units' => 'surface',
				'dict' => 'DictionaryMeasuringUnits'
			),
			'p.volume_units' => array(
				'rule' => 'fetchscalefromcodeunits', // Switch this to fetchidfromcodeunits when we will store id instead of scale in product table
				'classfile' => '/core/class/cunits.class.php',
				'class' => 'CUnits',
				'method' => 'fetch',
				'units' => 'volume',
				'dict' => 'DictionaryMeasuringUnits'
			),
			'p.fk_country' => array(
				'rule' => 'fetchidfromcodeid',
				'classfile' => '/core/class/ccountry.class.php',
				'class' => 'Ccountry',
				'method' => 'fetch',
				'dict' => 'DictionaryCountry'
			)
		);

		$this->import_regex_array[$r] = array(
			'p.ref' => '[^ ]',
			'p.price_base_type' => '\AHT\z|\ATTC\z',
			'p.tosell' => '^[0|1]$',
			'p.tobuy' => '^[0|1]$',
			'p.fk_product_type' => '^[0|1]$',
			'p.datec' => '^[0-9][0-9][0-9][0-9]-[0-9][0-9]-[0-9][0-9]$',
			'p.recuperableonly' => '^[0|1]$',
		);

		if (!empty($conf->stock->enabled)) {//if Stock module enabled
			$this->import_fields_array[$r] = array_merge($this->import_fields_array[$r], array(
				'p.fk_default_warehouse'=>'DefaultWarehouse',
				'p.tobatch'=>'ManageLotSerial',
				'p.seuil_stock_alerte' => 'StockLimit', //lower limit for warning
				'p.pmp' => 'PMPValue', //weighted average price
				'p.desiredstock' => 'DesiredStock'//desired stock for replenishment feature
			));

			$this->import_regex_array[$r] = array_merge($this->import_regex_array[$r], array(
				'p.tobatch' => '^[0|1|2]$'
			));

			$this->import_convertvalue_array[$r] = array_merge($this->import_convertvalue_array[$r], array(
				'p.fk_default_warehouse' => array(
					'rule' => 'fetchidfromref',
					'classfile' => '/product/stock/class/entrepot.class.php',
					'class' => 'Entrepot',
					'method' => 'fetch',
					'element'=> 'Warehouse'
				)
			));
		}

		if (!empty($conf->fournisseur->enabled) || !empty($conf->margin->enabled)) {
			$this->import_fields_array[$r] = array_merge($this->import_fields_array[$r], array('p.cost_price'=>'CostPrice'));
		}
		if (is_object($mysoc) && $usenpr) {
			$this->import_fields_array[$r] = array_merge($this->import_fields_array[$r], array('p.recuperableonly'=>'NPR'));
		}
		if (is_object($mysoc) && $mysoc->useLocalTax(1)) {
			$this->import_fields_array[$r] = array_merge($this->import_fields_array[$r], array('p.localtax1_tx'=>'LT1', 'p.localtax1_type'=>'LT1Type'));
		}
		if (is_object($mysoc) && $mysoc->useLocalTax(2)) {
			$this->import_fields_array[$r] = array_merge($this->import_fields_array[$r], array('p.localtax2_tx'=>'LT2', 'p.localtax2_type'=>'LT2Type'));
		}
		if (!empty($conf->barcode->enabled)) {
			$this->import_fields_array[$r] = array_merge($this->import_fields_array[$r], array('p.barcode'=>'BarCode'));
		}
		if (!empty($conf->global->PRODUCT_USE_UNITS)) {
			$this->import_fields_array[$r]['p.fk_unit'] = 'Unit';
		}
		// Add extra fields
		$import_extrafield_sample = array();
		$sql = "SELECT name, label, fieldrequired FROM ".MAIN_DB_PREFIX."extrafields WHERE elementtype = 'product' AND entity IN (0,".$conf->entity.")";
		$resql = $this->db->query($sql);
		if ($resql) {    // This can fail when class is used on old database (during migration for example)
			while ($obj = $this->db->fetch_object($resql)) {
				$fieldname = 'extra.'.$obj->name;
				$fieldlabel = ucfirst($obj->label);
				$this->import_fields_array[$r][$fieldname] = $fieldlabel.($obj->fieldrequired ? '*' : '');
				$import_extrafield_sample[$fieldname] = $fieldlabel;
			}
		}
		// End add extra fields
		$this->import_fieldshidden_array[$r] = array('extra.fk_object'=>'lastrowid-'.MAIN_DB_PREFIX.'product'); // aliastable.field => ('user->id' or 'lastrowid-'.tableparent)
		$this->import_regex_array[$r] = array(
			'p.ref'=>'[^ ]',
			'p.price_base_type' => 'HT|TTC',
			'p.tosell'=>'^[0|1]$',
			'p.tobuy'=>'^[0|1]$',
			'p.fk_product_type'=>'^[0|1]$',
			'p.datec'=>'^[0-9][0-9][0-9][0-9]-[0-9][0-9]-[0-9][0-9]$',
			'p.recuperableonly' => '^[0|1]$',
			'p.finished' => '^[0|1]$'
		);
		// field order as per structure of table llx_product
		$import_sample = array(
			'p.ref' => "ref:PREF123456",
			'p.datec' => dol_print_date(dol_now(), '%Y-%m-%d'),
			'p.label' => "Product name in default language",
			'p.description' => "Product description in default language",
			'p.note_public' => "a public note (free text)",
			'p.note' => "a private note (free text)",
			'p.customcode' => 'customs code',
			'p.fk_country' => 'FR',
			'p.price' => "100",
			'p.price_min' => "100",
			'p.price_ttc' => "110",
			'p.price_min_ttc' => "110",
			'p.price_base_type' => "HT (show/use price excl. tax) / TTC (show/use price incl. tax)",
			'p.tva_tx' => '10', // tax rate eg: 10. Must match numerically one of the tax rates defined for your country'
			'p.tosell' => "0 (not for sale to customer, eg. raw material) / 1 (for sale)",
			'p.tobuy' => "0 (not for purchase from supplier, eg. virtual product) / 1 (for purchase)",
			'p.fk_product_type' => "0 (product) / 1 (service)",
			'p.duration' => "eg. 365d/12m/1y",
			'p.url' => 'link to product (no https)',
			'p.accountancy_code_sell' => "",
			'p.accountancy_code_sell_intra' => "",
			'p.accountancy_code_sell_export' => "",
			'p.accountancy_code_buy' => "",
			'p.accountancy_code_buy_intra' => "",
			'p.accountancy_code_buy_export' => "",
			'p.weight' => "",
			'p.weight_units' => 'kg', // Use a unit of measure from the dictionary. g/Kg/T etc....matches field "Short label" for unit type "weight" in table "' . MAIN_DB_PREFIX . 'c_units',
			'p.length' => "",
			'p.length_units' => 'm', // Use a unit of measure from the dictionary. m/cm/mm etc....matches field "Short label" for unit type "size" in table "' . MAIN_DB_PREFIX . 'c_units',
			'p.width' => "",
			'p.width_units' => 'm', // Use a unit of measure from the dictionary. m/cm/mm etc....matches field "Short label" for unit type "size" in table "' . MAIN_DB_PREFIX . 'c_units',
			'p.height' => "",
			'p.height_units' => 'm', // Use a unit of measure from the dictionary. m/cm/mm etc....matches field "Short label" for unit type "size" in table "' . MAIN_DB_PREFIX . 'c_units',
			'p.surface' => "",
			'p.surface_units' => 'm2', // Use a unit of measure from the dictionary. m2/cm2/mm2 etc....matches field "Short label" for unit type "surface" in table "' . MAIN_DB_PREFIX . 'c_units',
			'p.volume' => "",
			'p.volume_units' => 'm3', //Use a unit of measure from the dictionary. m3/cm3/mm3 etc....matches field "Short label" for unit type "volume" in table "' . MAIN_DB_PREFIX . 'c_units',
			'p.finished' => '0 (raw material) / 1 (finished goods), matches field "code" in dictionary table "'.MAIN_DB_PREFIX.'c_product_nature"'
		);
		//clauses copied from import_fields_array
		if (!empty($conf->stock->enabled)) {
			$import_sample = array_merge($import_sample, array(
			'p.seuil_stock_alerte' => '',
			'p.pmp' => '0',
			'p.desiredstock' => ''
			));
		}
		if (!empty($conf->fournisseur->enabled) || !empty($conf->margin->enabled)) {
			$import_sample = array_merge($import_sample, array('p.cost_price'=>'90'));
		}
		if (is_object($mysoc) && $usenpr) {
			$import_sample = array_merge($import_sample, array('p.recuperableonly'=>'0'));
		}
		if (is_object($mysoc) && $mysoc->useLocalTax(1)) {
			$import_sample = array_merge($import_sample, array('p.localtax1_tx'=>'', 'p.localtax1_type'=>''));
		}
		if (is_object($mysoc) && $mysoc->useLocalTax(2)) {
			$import_sample = array_merge($import_sample, array('p.localtax2_tx'=>'', 'p.localtax2_type'=>''));
		}
		if (!empty($conf->barcode->enabled)) {
			$import_sample = array_merge($import_sample, array('p.barcode'=>''));
		}
		if (!empty($conf->global->PRODUCT_USE_UNITS)) {
			$import_sample = array_merge(
				$import_sample,
				array(
					'p.fk_unit' => 'use a unit of measure from the dictionary. G/KG/M2/M3 etc....matches field "code" in table "'.MAIN_DB_PREFIX.'c_units"'
				)
			);

			if (!is_array($this->import_convertvalue_array[$r])) {
				$this->import_convertvalue_array[$r] = array();
			}
			$this->import_convertvalue_array[$r] = array_merge($this->import_convertvalue_array[$r], array(
				'p.fk_unit' => array(
					'rule' => 'fetchidfromcodeorlabel',
					'classfile' => '/core/class/cunits.class.php',
					'class' => 'CUnits',
					'method' => 'fetch',
					'dict' => 'DictionaryUnits'
				)
			));
		}
		$this->import_examplevalues_array[$r] = array_merge($import_sample, $import_extrafield_sample);
		$this->import_updatekeys_array[$r] = array('p.ref'=>'Ref');
		if (!empty($conf->barcode->enabled)) {
			$this->import_updatekeys_array[$r] = array_merge($this->import_updatekeys_array[$r], array('p.barcode'=>'BarCode')); //only show/allow barcode as update key if Barcode module enabled
		}

		if (empty($conf->product->enabled)) {	// We enable next import templates only if module product not already enabled (to avoid duplicate entries)
			if (!empty($conf->fournisseur->enabled)) {
				// Import suppliers prices (note: this code is duplicated in module Service)
				$r++;
				$this->import_code[$r] = $this->rights_class.'_supplierprices';
				$this->import_label[$r] = "SuppliersPricesOfProductsOrServices"; // Translation key
				$this->import_icon[$r] = $this->picto;
				$this->import_entities_array[$r] = array(); // We define here only fields that use another icon that the one defined into import_icon
				$this->import_tables_array[$r] = array('sp'=>MAIN_DB_PREFIX.'product_fournisseur_price');
				$this->import_tables_creator_array[$r] = array('sp'=>'fk_user');
				$this->import_fields_array[$r] = array(//field order as per structure of table llx_product_fournisseur_price, without optional fields
					'sp.fk_product'=>"ProductOrService*",
					'sp.fk_soc' => "Supplier*",
					'sp.ref_fourn' => 'SupplierRef*',
					'sp.quantity' => "QtyMin*",
					'sp.tva_tx' => 'VATRate',
					'sp.default_vat_code' => 'VATCode',
					'sp.delivery_time_days' => 'DeliveryDelay',
					'sp.supplier_reputation' => 'SupplierReputation'
				);
				if (is_object($mysoc) && $usenpr) {
					$this->import_fields_array[$r] = array_merge($this->import_fields_array[$r], array('sp.recuperableonly'=>'VATNPR'));
				}
				if (is_object($mysoc) && $mysoc->useLocalTax(1)) {
					$this->import_fields_array[$r] = array_merge($this->import_fields_array[$r], array('sp.localtax1_tx'=>'LT1', 'sp.localtax1_type'=>'LT1Type'));
				}
				if (is_object($mysoc) && $mysoc->useLocalTax(2)) {
					$this->import_fields_array[$r] = array_merge($this->import_fields_array[$r], array('sp.localtax2_tx'=>'LT2', 'sp.localtax2_type'=>'LT2Type'));
				}
				$this->import_fields_array[$r] = array_merge($this->import_fields_array[$r], array(
					'sp.price'=>"PriceQtyMinHT*",
					'sp.unitprice'=>'UnitPriceHT*', // TODO Make this field not required and calculate it from price and qty
					'sp.remise_percent'=>'DiscountQtyMin'
				));

				if (!empty($conf->multicurrency->enabled)) {
					$this->import_fields_array[$r] = array_merge($this->import_fields_array[$r], array(
					'sp.fk_multicurrency'=>'CurrencyCodeId', //ideally this should be automatically obtained from the CurrencyCode on the next line
					'sp.multicurrency_code'=>'CurrencyCode',
					'sp.multicurrency_tx'=>'CurrencyRate',
					'sp.multicurrency_unitprice'=>'CurrencyUnitPrice',
					'sp.multicurrency_price'=>'CurrencyPrice',
					));
				}

					$this->import_convertvalue_array[$r] = array(
						'sp.fk_soc'=>array('rule'=>'fetchidfromref', 'classfile'=>'/societe/class/societe.class.php', 'class'=>'Societe', 'method'=>'fetch', 'element'=>'ThirdParty'),
						'sp.fk_product'=>array('rule'=>'fetchidfromref', 'classfile'=>'/product/class/product.class.php', 'class'=>'Product', 'method'=>'fetch', 'element'=>'Product')
					);
					$this->import_examplevalues_array[$r] = array(
					'sp.fk_product' => "ref:PRODUCT_REF or id:123456",
					'sp.fk_soc' => "My Supplier",
					'sp.ref_fourn' => "XYZ-F123456",
					'sp.quantity' => "5",
					'sp.tva_tx' => '10',
					'sp.price'=>"50",
					'sp.unitprice'=>'50',
					'sp.remise_percent'=>'0',
					'sp.default_vat_code' => '',
					'sp.delivery_time_days' => '5',
					'sp.supplier_reputation' => 'FAVORITE / NOTTHGOOD / DONOTORDER'
					);
					if (is_object($mysoc) && $usenpr) {
						$this->import_examplevalues_array[$r] = array_merge($this->import_examplevalues_array[$r], array('sp.recuperableonly'=>''));
					}
					if (is_object($mysoc) && $mysoc->useLocalTax(1)) {
						$this->import_examplevalues_array[$r] = array_merge($this->import_examplevalues_array[$r], array('sp.localtax1_tx'=>'LT1', 'sp.localtax1_type'=>'LT1Type'));
					}
					if (is_object($mysoc) && $mysoc->useLocalTax(2)) {
						$this->import_examplevalues_array[$r] = array_merge($this->import_examplevalues_array[$r], array('sp.localtax2_tx'=>'LT2', 'sp.localtax2_type'=>'LT2Type'));
					}
					$this->import_examplevalues_array[$r] = array_merge($this->import_examplevalues_array[$r], array(
					'sp.price' => "50.00",
					'sp.unitprice' => '10',
					// TODO Make this field not required and calculate it from price and qty
					'sp.remise_percent' => '20'
					));
				if (!empty($conf->multicurrency->enabled)) {
					$this->import_examplevalues_array[$r] = array_merge($this->import_examplevalues_array[$r], array(
					'sp.fk_multicurrency'=>'eg: 2, rowid for code of multicurrency currency',
					'sp.multicurrency_code'=>'GBP',
					'sp.multicurrency_tx'=>'1.12345',
					'sp.multicurrency_unitprice'=>'',
					// TODO Make this field not required and calculate it from price and qty
					'sp.multicurrency_price'=>''
					));
				}
				if (!empty($conf->global->PRODUCT_USE_SUPPLIER_PACKAGING)) {
					$this->import_examplevalues_array[$r] = array_merge($this->import_examplevalues_array[$r], array(
						'sp.packagning'=>'1',
					));
				}

				$this->import_updatekeys_array[$r] = array('sp.fk_product'=>'ProductOrService', 'sp.ref_fourn'=>'SupplierRef', 'sp.fk_soc'=>'Supplier');
			}

			if (!empty($conf->global->PRODUIT_MULTIPRICES)) {
				// Import products multiprices
				$r++;
				$this->import_code[$r] = $this->rights_class.'_multiprice';
				$this->import_label[$r] = "ProductsOrServiceMultiPrice"; // Translation key
				$this->import_icon[$r] = $this->picto;
				$this->import_entities_array[$r] = array(); // We define here only fields that use another icon that the one defined into import_icon
				$this->import_tables_array[$r] = array('pr'=>MAIN_DB_PREFIX.'product_price');
				$this->import_tables_creator_array[$r] = array('pr'=>'fk_user_author'); // Fields to store import user id
				$this->import_fields_array[$r] = array('pr.fk_product'=>"ProductOrService*",
					'pr.price_base_type'=>"PriceBase", 'pr.price_level'=>"PriceLevel",
					'pr.price'=>"PriceLevelUnitPriceHT", 'pr.price_ttc'=>"PriceLevelUnitPriceTTC",
					'pr.price_min'=>"MinPriceLevelUnitPriceHT", 'pr.price_min_ttc'=>"MinPriceLevelUnitPriceTTC",
					'pr.date_price'=>'DateCreation*');
				if (!empty($conf->global->PRODUIT_MULTIPRICES_USE_VAT_PER_LEVEL)) {
					$this->import_fields_array[$r]['pr.tva_tx'] = 'VATRate';
				}
				if (is_object($mysoc) && $usenpr) {
					$this->import_fields_array[$r] = array_merge($this->import_fields_array[$r], array('pr.recuperableonly'=>'NPR'));
				}
				$this->import_regex_array[$r] = array('pr.datec'=>'^[0-9][0-9][0-9][0-9]-[0-9][0-9]-[0-9][0-9]$', 'pr.recuperableonly'=>'^[0|1]$');
				$this->import_convertvalue_array[$r] = array(
					'pr.fk_product'=>array('rule'=>'fetchidfromref', 'classfile'=>'/product/class/product.class.php', 'class'=>'Product', 'method'=>'fetch', 'element'=>'Product')
				);
				$this->import_examplevalues_array[$r] = array('pr.fk_product'=>"ref:SERVICE_REF or id:123456",
					'pr.price_base_type'=>"HT (for excl tax) or TTC (for inc tax)", 'pr.price_level'=>"1",
					'pr.price'=>"100", 'pr.price_ttc'=>"110",
					'pr.price_min'=>"100", 'pr.price_min_ttc'=>"110",
					'pr.tva_tx'=>'20',
					'pr.recuperableonly'=>'0',
					'pr.date_price'=>'2013-04-10');
			}

			if (!empty($conf->global->MAIN_MULTILANGS)) {
				// Import translations of product names and descriptions
				$r++;
				$this->import_code[$r] = $this->rights_class.'_languages';
				$this->import_label[$r] = "ProductsOrServicesTranslations";
				$this->import_icon[$r] = $this->picto;
				$this->import_entities_array[$r] = array(); // We define here only fields that use another icon that the one defined into import_icon
				$this->import_tables_array[$r] = array('l'=>MAIN_DB_PREFIX.'product_lang');
				// multiline translation, one line per translation
				$this->import_fields_array[$r] = array('l.fk_product'=>'ProductOrService*', 'l.lang'=>'Language*', 'l.label'=>'TranslatedLabel', 'l.description'=>'TranslatedDescription');
				//$this->import_fields_array[$r]['l.note']='TranslatedNote';
				$this->import_convertvalue_array[$r] = array(
				'l.fk_product'=>array('rule'=>'fetchidfromref', 'classfile'=>'/product/class/product.class.php', 'class'=>'Product', 'method'=>'fetch', 'element'=>'Product')
				);
				$this->import_examplevalues_array[$r] = array('l.fk_product'=>'ref:SERVICE_REF or id:123456', 'l.lang'=>'en_US', 'l.label'=>'Label in en_US', 'l.description'=>'Desc in en_US');
				$this->import_updatekeys_array[$r] = array('l.fk_product'=>'ProductOrService', 'l.lang'=>'Language');
			}
		}
	}


	/**
	 *		Function called when module is enabled.
	 *		The init function add constants, boxes, permissions and menus (defined in constructor) into Dolibarr database.
	 *		It also creates data directories
	 *
	 *      @param      string	$options    Options when enabling module ('', 'newboxdefonly', 'noboxes')
	 *      @return     int             	1 if OK, 0 if KO
	 */
	public function init($options = '')
	{
		$this->remove($options);

		$sql = array();

		return $this->_init($sql, $options);
	}
}<|MERGE_RESOLUTION|>--- conflicted
+++ resolved
@@ -143,11 +143,8 @@
 		//--------
 		$r = 0;
 
-<<<<<<< HEAD
 		$alias_product_perentity = empty($conf->global->MAIN_PRODUCT_PERENTITY_SHARED) ? "pa" : "p";
-=======
-		$alias_product_accounting = empty($conf->global->MAIN_PRODUCT_PERENTITY_SHARED) ? "p" : "pac";
->>>>>>> 6ba725eb
+
 		$r++;
 		$this->export_code[$r] = $this->rights_class.'_'.$r;
 		$this->export_label[$r] = "Services"; // Translation key (used only if key ExportDataset_xxx_z not found)
@@ -372,13 +369,8 @@
 				$this->export_fields_array[$r] = array_merge($this->export_fields_array[$r], array('pa.qty'=>'Qty', 'pa.incdec'=>'ComposedProductIncDecStock'));
 				$this->export_TypeFields_array[$r] = array(
 					'p.ref'=>"Text", 'p.label'=>"Text", 'p.description'=>"Text", 'p.url'=>"Text",
-<<<<<<< HEAD
 					$alias_product_perentity . 'p.accountancy_code_sell'=>"Text", $alias_product_perentity . '.accountancy_code_sell_intra'=>"Text", $alias_product_perentity . '.accountancy_code_sell_export'=>"Text",
 					$alias_product_perentity . 'p.accountancy_code_buy'=>"Text", $alias_product_perentity . '.accountancy_code_buy_intra'=>"Text", $alias_product_perentity . '.accountancy_code_buy_export'=>"Text",
-=======
-					$alias_product_accounting . '.accountancy_code_sell'=>"Text", $alias_product_accounting . '.accountancy_code_sell_intra'=>"Text", $alias_product_accounting . '.accountancy_code_sell_export'=>"Text",
-					$alias_product_accounting . '.accountancy_code_buy'=>"Text", $alias_product_accounting . '.accountancy_code_buy_intra'=>"Text", $alias_product_accounting . '.accountancy_code_buy_export'=>"Text",
->>>>>>> 6ba725eb
 					'p.note'=>"Text", 'p.note_public'=>"Text",
 					'p.weight'=>"Numeric", 'p.length'=>"Numeric", 'p.surface'=>"Numeric", 'p.volume'=>"Numeric", 'p.customcode'=>'Text',
 					'p.price_base_type'=>"Text", 'p.price'=>"Numeric", 'p.price_ttc'=>"Numeric", 'p.tva_tx'=>'Numeric', 'p.tosell'=>"Boolean", 'p.tobuy'=>"Boolean",
@@ -415,13 +407,8 @@
 				$this->export_entities_array[$r] = array_merge($this->export_entities_array[$r], array('p2.rowid'=>"subproduct", 'p2.ref'=>"subproduct", 'p2.label'=>"subproduct", 'p2.description'=>"subproduct"));
 				$this->export_sql_start[$r] = 'SELECT DISTINCT ';
 				$this->export_sql_end[$r]  = ' FROM '.MAIN_DB_PREFIX.'product as p';
-<<<<<<< HEAD
-				if (!empty($conf->global->ACCOUNTANCY_COMPANY_SHARED)) {
-					$this->export_sql_end[$r] .= " LEFT JOIN " . MAIN_DB_PREFIX . "societe_perentity as sa ON sa.fk_soc = s.rowid AND sa.entity = " . ((int) $conf->entity);
-=======
 				if (!empty($conf->global->MAIN_PRODUCT_PERENTITY_SHARED)) {
 					$this->export_sql_end[$r] .= " LEFT JOIN " . MAIN_DB_PREFIX . "product_accounting as pac ON pac.fk_product = p.rowid AND pac.entity = " . ((int) $conf->entity);
->>>>>>> 6ba725eb
 				}
 				$this->export_sql_end[$r] .= ' LEFT JOIN '.MAIN_DB_PREFIX.'product_extrafields as extra ON p.rowid = extra.fk_object,';
 				$this->export_sql_end[$r] .= ' '.MAIN_DB_PREFIX.'product_association as pa, '.MAIN_DB_PREFIX.'product as p2';
