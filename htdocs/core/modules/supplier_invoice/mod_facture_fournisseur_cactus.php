--- conflicted
+++ resolved
@@ -175,17 +175,10 @@
 	/**
 	 * Return next value
 	 *
-<<<<<<< HEAD
-	 * @param	Societe				$objsoc     Object third party
-	 * @param  	FactureFournisseur	$object		Object invoice
-	 * @param   string				$mode       'next' for next value or 'last' for last value
-	 * @return 	string|-1      					Value if OK, -1 if KO
-=======
 	 * @param	?Societe			$objsoc		Object third party
 	 * @param  	?FactureFournisseur	$object		Object invoice
 	 * @param   string				$mode		'next' for next value or 'last' for last value
 	 * @return 	string|int<-1,0>				Value if OK, -1 if KO
->>>>>>> cc80841a
 	 */
 	public function getNextValue($objsoc, $object, $mode = 'next')
 	{
