<?php
/* Copyright (C) 2010-2011  Juanjo Menent        <jmenent@2byte.es>
 * Copyright (C) 2010-2014  Laurent Destailleur  <eldy@users.sourceforge.net>
 * Copyright (C) 2015       Marcos García        <marcosgdf@gmail.com>
<<<<<<< HEAD
 * Copyright (C) 2018-2024  Frédéric France      <frederic.france@netlogic.fr>
=======
 * Copyright (C) 2018-2024  Frédéric France      <frederic.france@free.fr>
>>>>>>> cc80841a
 * Copyright (C) 2024		MDW							<mdeweerd@users.noreply.github.com>
 *
 * This program is free software; you can redistribute it and/or modify
 * it under the terms of the GNU General Public License as published by
 * the Free Software Foundation; either version 3 of the License, or
 * (at your option) any later version.
 *
 * This program is distributed in the hope that it will be useful,
 * but WITHOUT ANY WARRANTY; without even the implied warranty of
 * MERCHANTABILITY or FITNESS FOR A PARTICULAR PURPOSE.  See the
 * GNU General Public License for more details.
 *
 * You should have received a copy of the GNU General Public License
 * along with this program. If not, see <https://www.gnu.org/licenses/>.
 * or see https://www.gnu.org/
 */

/**
 *	\file       htdocs/core/modules/supplier_invoice/doc/pdf_canelle.modules.php
 *	\ingroup    fournisseur
 *	\brief      Class file to generate the supplier invoices with the canelle model
 */

require_once DOL_DOCUMENT_ROOT.'/core/modules/supplier_invoice/modules_facturefournisseur.php';
require_once DOL_DOCUMENT_ROOT.'/fourn/class/fournisseur.facture.class.php';
require_once DOL_DOCUMENT_ROOT.'/product/class/product.class.php';
require_once DOL_DOCUMENT_ROOT.'/core/lib/company.lib.php';
require_once DOL_DOCUMENT_ROOT.'/core/lib/functions2.lib.php';
require_once DOL_DOCUMENT_ROOT.'/core/lib/pdf.lib.php';


/**
 *	Class to generate the supplier invoices PDF with the template canelle
 */
class pdf_canelle extends ModelePDFSuppliersInvoices
{
	/**
	 * @var DoliDB Database handler
	 */
	public $db;

	/**
	 * @var string model name
	 */
	public $name;

	/**
	 * @var string model description (short text)
	 */
	public $description;

	/**
	 * @var int 	Save the name of generated file as the main doc when generating a doc with this template
	 */
	public $update_main_doc_field;

	/**
	 * @var string document type
	 */
	public $type;

	/**
	 * Dolibarr version of the loaded document
	 * @var string Version, possible values are: 'development', 'experimental', 'dolibarr', 'dolibarr_deprecated' or a version string like 'x.y.z'''|'development'|'dolibarr'|'experimental'
	 */
	public $version = 'dolibarr';


	/**
	 *	Constructor
	 *
	 *  @param	DoliDB		$db     	Database handler
	 */
	public function __construct($db)
	{
		global $conf, $langs, $mysoc;

		// Translations
		$langs->loadLangs(array("main", "bills"));

		$this->db = $db;
		$this->name = "canelle";
		$this->description = $langs->trans('SuppliersInvoiceModel');
		$this->update_main_doc_field = 1; // Save the name of generated file as the main doc when generating a doc with this template

		// Page dimensions
		$this->type = 'pdf';
		$formatarray = pdf_getFormat();
		$this->page_largeur = $formatarray['width'];
		$this->page_hauteur = $formatarray['height'];
		$this->format = array($this->page_largeur, $this->page_hauteur);
		$this->marge_gauche = getDolGlobalInt('MAIN_PDF_MARGIN_LEFT', 10);
		$this->marge_droite = getDolGlobalInt('MAIN_PDF_MARGIN_RIGHT', 10);
		$this->marge_haute = getDolGlobalInt('MAIN_PDF_MARGIN_TOP', 10);
		$this->marge_basse = getDolGlobalInt('MAIN_PDF_MARGIN_BOTTOM', 10);

		$this->option_logo = 1; // Display logo
		$this->option_tva = 1; // Manage the vat option FACTURE_TVAOPTION
		$this->option_modereg = 1; // Display payment mode
		$this->option_condreg = 1; // Display payment terms
		$this->option_multilang = 1; // Available in several languages

		// Define column position
		$this->posxdesc = $this->marge_gauche + 1;

		if (getDolGlobalInt('PRODUCT_USE_UNITS')) {
			$this->posxtva = 99;
			$this->posxup = 114;
			$this->posxqty = 130;
			$this->posxunit = 147;
		} else {
			$this->posxtva = 106;
			$this->posxup = 122;
			$this->posxqty = 145;
			$this->posxunit = 162;
		}
		$this->posxdiscount = 162;
		$this->postotalht = 174;

		/* if (!empty($conf->global->MAIN_GENERATE_DOCUMENTS_WITHOUT_VAT) || !empty($conf->global->MAIN_GENERATE_DOCUMENTS_WITHOUT_VAT_COLUMN)) {
			$this->posxtva = $this->posxup;
		} */
		$this->posxpicture = $this->posxtva - (getDolGlobalInt('MAIN_DOCUMENTS_WITH_PICTURE_WIDTH', 20)); // width of images
		if ($this->page_largeur < 210) { // To work with US executive format
			$this->posxpicture -= 20;
			$this->posxtva -= 20;
			$this->posxup -= 20;
			$this->posxqty -= 20;
			$this->posxunit -= 20;
			$this->posxdiscount -= 20;
			$this->postotalht -= 20;
		}

		$this->tva = array();
		$this->tva_array = array();
		$this->localtax1 = array();
		$this->localtax2 = array();
		$this->atleastoneratenotnull = 0;
		$this->atleastonediscount = 0;
	}


	// phpcs:disable PEAR.NamingConventions.ValidFunctionName.ScopeNotCamelCaps
	/**
	 *  Function to build a document on disk using the generic odt module.
	 *
	 *  @param		FactureFournisseur	$object				Object to generate
	 *  @param		Translate			$outputlangs		Lang output object
	 *  @param		string				$srctemplatepath	Full path of source filename for generator using a template file
	 *  @param		int<0,1>			$hidedetails		Do not show line details
	 *  @param		int<0,1>			$hidedesc			Do not show desc
	 *  @param		int<0,1>			$hideref			Do not show ref
	 *  @return		int<-1,1>								1=OK, <=0=KO
	 */
	public function write_file($object, $outputlangs = null, $srctemplatepath = '', $hidedetails = 0, $hidedesc = 0, $hideref = 0)
	{
		// phpcs:enable
		global $user, $langs, $conf, $mysoc, $hookmanager, $nblines;

		// Get source company
		if (!is_object($object->thirdparty)) {
			$object->fetch_thirdparty();
		}
		if (!is_object($object->thirdparty)) {
			$object->thirdparty = $mysoc; // If fetch_thirdparty fails, object has no socid (specimen)
		}

		$this->emetteur = $object->thirdparty;
		if (!$this->emetteur->country_code) {
			$this->emetteur->country_code = substr($langs->defaultlang, -2); // By default, if was not defined
		}

		if (!is_object($outputlangs)) {
			$outputlangs = $langs;
		}
		// For backward compatibility with FPDF, force output charset to ISO, because FPDF expect text to be encoded in ISO
		if (getDolGlobalString('MAIN_USE_FPDF')) {
			$outputlangs->charset_output = 'ISO-8859-1';
		}

		// Load translation files required by the page
		$outputlangs->loadLangs(array("main", "dict", "companies", "bills", "products"));

		$nblines = count($object->lines);

		if ($conf->fournisseur->facture->dir_output) {
			$deja_regle = $object->getSommePaiement((isModEnabled("multicurrency") && $object->multicurrency_tx != 1) ? 1 : 0);
			$amount_credit_notes_included = $object->getSumCreditNotesUsed((isModEnabled("multicurrency") && $object->multicurrency_tx != 1) ? 1 : 0);
			$amount_deposits_included = $object->getSumDepositsUsed((isModEnabled("multicurrency") && $object->multicurrency_tx != 1) ? 1 : 0);

			// Definition of $dir and $file
			if ($object->specimen) {
				$dir = $conf->fournisseur->facture->dir_output;
				$file = $dir."/SPECIMEN.pdf";
			} else {
				$objectref = dol_sanitizeFileName($object->ref);
				$objectrefsupplier = dol_sanitizeFileName($object->ref_supplier);
				$dir = $conf->fournisseur->facture->dir_output.'/'.get_exdir($object->id, 2, 0, 0, $object, 'invoice_supplier').$objectref;
				$file = $dir."/".$objectref.".pdf";
				if (getDolGlobalString('SUPPLIER_REF_IN_NAME')) {
					$file = $dir."/".$objectref.($objectrefsupplier ? "_".$objectrefsupplier : "").".pdf";
				}
			}

			if (!file_exists($dir)) {
				if (dol_mkdir($dir) < 0) {
					$this->error = $langs->transnoentities("ErrorCanNotCreateDir", $dir);
					return 0;
				}
			}

			if (file_exists($dir)) {
				// Add pdfgeneration hook
				if (!is_object($hookmanager)) {
					include_once DOL_DOCUMENT_ROOT.'/core/class/hookmanager.class.php';
					$hookmanager = new HookManager($this->db);
				}
				$hookmanager->initHooks(array('pdfgeneration'));
				$parameters = array('file' => $file, 'object' => $object, 'outputlangs' => $outputlangs);
				global $action;
				$reshook = $hookmanager->executeHooks('beforePDFCreation', $parameters, $object, $action); // Note that $action and $object may have been modified by some hooks

				// Set nblines with the new facture lines content after hook
				$nblines = count($object->lines);
				$nbpayments = count($object->getListOfPayments());

				// Create pdf instance
				$pdf = pdf_getInstance($this->format);
				$default_font_size = pdf_getPDFFontSize($outputlangs); // Must be after pdf_getInstance
				$pdf->SetAutoPageBreak(1, 0);

				$heightforinfotot = 50 + (4 * $nbpayments); // Height reserved to output the info and total part and payment part
				if ($heightforinfotot > 220) {
					$heightforinfotot = 220;
				}
				$heightforfreetext = getDolGlobalInt('MAIN_PDF_FREETEXT_HEIGHT', 5); // Height reserved to output the free text on last page
				$heightforfooter = $this->marge_basse + 8; // Height reserved to output the footer (value include bottom margin)
				if (getDolGlobalString('MAIN_GENERATE_DOCUMENTS_SHOW_FOOT_DETAILS')) {
					$heightforfooter += 6;
				}

				if (class_exists('TCPDF')) {
					$pdf->setPrintHeader(false);
					$pdf->setPrintFooter(false);
				}
				$pdf->SetFont(pdf_getPDFFont($outputlangs));
				// Set path to the background PDF File
				if (getDolGlobalString('MAIN_ADD_PDF_BACKGROUND')) {
					$pagecount = $pdf->setSourceFile($conf->mycompany->multidir_output[$object->entity].'/' . getDolGlobalString('MAIN_ADD_PDF_BACKGROUND'));
					$tplidx = $pdf->importPage(1);
				}

				$pdf->Open();
				$pagenb = 0;
				$pdf->SetDrawColor(128, 128, 128);

				$pdf->SetTitle($outputlangs->convToOutputCharset($object->ref));
				$pdf->SetSubject($outputlangs->transnoentities("PdfInvoiceTitle"));
				$pdf->SetCreator("Dolibarr ".DOL_VERSION);
				$pdf->SetAuthor($outputlangs->convToOutputCharset($user->getFullName($outputlangs)));
				$pdf->SetKeyWords($outputlangs->convToOutputCharset($object->ref)." ".$outputlangs->transnoentities("PdfInvoiceTitle")." ".$outputlangs->convToOutputCharset($object->thirdparty->name));
				if (getDolGlobalString('MAIN_DISABLE_PDF_COMPRESSION')) {
					$pdf->SetCompression(false);
				}

				// @phan-suppress-next-line PhanPluginSuspiciousParamOrder
				$pdf->SetMargins($this->marge_gauche, $this->marge_haute, $this->marge_droite); // Left, Top, Right

				// Set $this->atleastonediscount if you have at least one discount
				for ($i = 0; $i < $nblines; $i++) {
					if ($object->lines[$i]->remise_percent) {
						$this->atleastonediscount++;
					}
				}
				if (empty($this->atleastonediscount)) {
					$delta = ($this->postotalht - $this->posxdiscount);
					$this->posxpicture += $delta;
					$this->posxtva += $delta;
					$this->posxup += $delta;
					$this->posxqty += $delta;
					$this->posxunit += $delta;
					$this->posxdiscount += $delta;
					// post of fields after are not modified, stay at same position
				}

				// New page
				$pdf->AddPage();
				if (!empty($tplidx)) {
					$pdf->useTemplate($tplidx);
				}
				$pagenb++;
				$top_shift = $this->_pagehead($pdf, $object, 1, $outputlangs);
				$pdf->SetFont('', '', $default_font_size - 1);
				$pdf->MultiCell(0, 3, ''); // Set interline to 3
				$pdf->SetTextColor(0, 0, 0);

				$tab_top = 90 + $top_shift;
				$tab_top_newpage = (!getDolGlobalInt('MAIN_PDF_DONOTREPEAT_HEAD') ? 42 + $top_shift : 10);

				// Incoterm
				if (isModEnabled('incoterm')) {
					$desc_incoterms = $object->getIncotermsForPDF();
					if ($desc_incoterms) {
						$tab_top -= 2;

						$pdf->SetFont('', '', $default_font_size - 1);
						$pdf->writeHTMLCell(190, 3, $this->posxdesc - 1, $tab_top - 1, dol_htmlentitiesbr($desc_incoterms), 0, 1);
						$nexY = $pdf->GetY();
						$height_incoterms = $nexY - $tab_top;

						// Rect takes a length in 3rd parameter
						$pdf->SetDrawColor(192, 192, 192);
						$pdf->Rect($this->marge_gauche, $tab_top - 1, $this->page_largeur - $this->marge_gauche - $this->marge_droite, $height_incoterms + 1);

						$tab_top = $nexY + 6;
					}
				}

				// Displays notes
				$notetoshow = empty($object->note_public) ? '' : $object->note_public;

				// Extrafields in note
				if (getDolGlobalString('INVOICE_ADD_EXTRAFIELD_IN_NOTE')) {
					$extranote = $this->getExtrafieldsInHtml($object, $outputlangs);
					if (!empty($extranote)) {
						$notetoshow = dol_concatdesc($notetoshow, $extranote);
					}
				}

				if ($notetoshow) {
					$tab_top -= 2;

					$substitutionarray = pdf_getSubstitutionArray($outputlangs, null, $object);
					complete_substitutions_array($substitutionarray, $outputlangs, $object);
					$notetoshow = make_substitutions($notetoshow, $substitutionarray, $outputlangs);
					$notetoshow = convertBackOfficeMediasLinksToPublicLinks($notetoshow);

					$pdf->SetFont('', '', $default_font_size - 1);
					$pdf->writeHTMLCell(190, 3, $this->posxdesc - 1, $tab_top - 1, dol_htmlentitiesbr($notetoshow), 0, 1);
					$nexY = $pdf->GetY();
					$height_note = $nexY - $tab_top;

					// Rect takes a length in 3rd parameter
					$pdf->SetDrawColor(192, 192, 192);
					$pdf->Rect($this->marge_gauche, $tab_top - 1, $this->page_largeur - $this->marge_gauche - $this->marge_droite, $height_note + 1);

					$tab_top = $nexY + 6;
				}

				$iniY = $tab_top + 7;
				$curY = $tab_top + 7;
				$nexY = $tab_top + 7;

				// Loop on each lines
				for ($i = 0; $i < $nblines; $i++) {
					$curY = $nexY;
					$pdf->SetFont('', '', $default_font_size - 1); // Into loop to work with multipage
					$pdf->SetTextColor(0, 0, 0);

					// Define size of image if we need it
					//$imglinesize = array();
					//if (!empty($realpatharray[$i])) {
					//	$imglinesize = pdf_getSizeForImage($realpatharray[$i]);
					//}

					$pdf->setTopMargin($tab_top_newpage);
					$pdf->setPageOrientation('', 1, $heightforfooter + $heightforfreetext + $heightforinfotot); // The only function to edit the bottom margin of current page to set it.
					$pageposbefore = $pdf->getPage();

					$showpricebeforepagebreak = 1;
					$posYAfterImage = 0;

					// Description of product line
					$curX = $this->posxdesc - 1;

					$pdf->startTransaction();
					pdf_writelinedesc($pdf, $object, $i, $outputlangs, $this->posxtva - $curX, 3, $curX, $curY, $hideref, $hidedesc, 1);
					$pageposafter = $pdf->getPage();
					if ($pageposafter > $pageposbefore) {	// There is a pagebreak
						$pdf->rollbackTransaction(true);
						$pageposafter = $pageposbefore;
						//print $pageposafter.'-'.$pageposbefore;exit;
						$pdf->setPageOrientation('', 1, $heightforfooter); // The only function to edit the bottom margin of current page to set it.
						pdf_writelinedesc($pdf, $object, $i, $outputlangs, $this->posxtva - $curX, 4, $curX, $curY, $hideref, $hidedesc, 1);
						$posyafter = $pdf->GetY();
						if ($posyafter > ($this->page_hauteur - ($heightforfooter + $heightforfreetext + $heightforinfotot))) {	// There is no space left for total+free text
							if ($i == ($nblines - 1)) {	// No more lines, and no space left to show total, so we create a new page
								$pdf->AddPage('', '', true);
								if (!empty($tplidx)) {
									$pdf->useTemplate($tplidx);
								}
								if (!getDolGlobalInt('MAIN_PDF_DONOTREPEAT_HEAD')) {
									$this->_pagehead($pdf, $object, 0, $outputlangs);
								}
								$pdf->setPage($pageposafter + 1);
							}
						} else {
							// We found a page break
							// Allows data in the first page if description is long enough to break in multiples pages
							if (getDolGlobalString('MAIN_PDF_DATA_ON_FIRST_PAGE')) {
								$showpricebeforepagebreak = 1;
							} else {
								$showpricebeforepagebreak = 0;
							}
						}
					} else { // No pagebreak
						$pdf->commitTransaction();
					}
					$posYAfterDescription = $pdf->GetY();

					$nexY = $pdf->GetY();
					$pageposafter = $pdf->getPage();
					$pdf->setPage($pageposbefore);
					$pdf->setTopMargin($this->marge_haute);
					$pdf->setPageOrientation('', 1, 0); // The only function to edit the bottom margin of current page to set it.

					// We suppose that a too long description or photo were moved completely on next page
					if ($pageposafter > $pageposbefore && empty($showpricebeforepagebreak)) {
						$pdf->setPage($pageposafter);
						$curY = $tab_top_newpage;
					}

					$pdf->SetFont('', '', $default_font_size - 1); // We reposition the default font

					// VAT Rate
					if (!getDolGlobalString('MAIN_GENERATE_DOCUMENTS_WITHOUT_VAT')) {
						$vat_rate = pdf_getlinevatrate($object, $i, $outputlangs, $hidedetails);
						$pdf->SetXY($this->posxtva, $curY);
						$pdf->MultiCell($this->posxup - $this->posxtva - 1, 3, $vat_rate, 0, 'R');
					}

					// Unit price before discount
					$up_excl_tax = pdf_getlineupexcltax($object, $i, $outputlangs, $hidedetails);
					$pdf->SetXY($this->posxup, $curY);
					$pdf->MultiCell($this->posxqty - $this->posxup - 0.8, 3, $up_excl_tax, 0, 'R', 0);

					// Quantity
					$qty = pdf_getlineqty($object, $i, $outputlangs, $hidedetails);
					$pdf->SetXY($this->posxqty, $curY);
					$pdf->MultiCell($this->posxunit - $this->posxqty - 0.8, 4, $qty, 0, 'R'); // Enough for 6 chars

					// Unit
					if (getDolGlobalInt('PRODUCT_USE_UNITS')) {
						$unit = pdf_getlineunit($object, $i, $outputlangs, $hidedetails);
						$pdf->SetXY($this->posxunit, $curY);
						$pdf->MultiCell($this->posxdiscount - $this->posxunit - 0.8, 4, $unit, 0, 'L');
					}

					// Discount on line
					if ($object->lines[$i]->remise_percent) {
						$pdf->SetXY($this->posxdiscount - 2, $curY);
						$remise_percent = pdf_getlineremisepercent($object, $i, $outputlangs, $hidedetails);
						$pdf->MultiCell($this->postotalht - $this->posxdiscount - 1, 3, $remise_percent, 0, 'R');
					}

					// Total HT line
					$total_excl_tax = pdf_getlinetotalexcltax($object, $i, $outputlangs, $hidedetails);
					$pdf->SetXY($this->postotalht, $curY);
					$pdf->MultiCell($this->page_largeur - $this->marge_droite - $this->postotalht, 3, $total_excl_tax, 0, 'R', 0);

					// Collection of totals by VAT value in $this->tva["taux"]=total_tva
					if (isModEnabled("multicurrency") && $object->multicurrency_tx != 1) {
						$tvaligne = $object->lines[$i]->multicurrency_total_tva;
					} else {
						$tvaligne = $object->lines[$i]->total_tva;
					}

					$localtax1ligne = $object->lines[$i]->total_localtax1;
					$localtax2ligne = $object->lines[$i]->total_localtax2;

					// TODO remise_percent is an obsolete field for object parent
					/*if (!empty($object->remise_percent)) {
						$tvaligne -= ($tvaligne * $object->remise_percent) / 100;
					}*/

					$vatrate = (string) $object->lines[$i]->tva_tx;
					$localtax1rate = (string) $object->lines[$i]->localtax1_tx;
					$localtax2rate = (string) $object->lines[$i]->localtax2_tx;

					if (($object->lines[$i]->info_bits & 0x01) == 0x01) {
						$vatrate .= '*';
					}
					if (empty($this->tva[$vatrate])) {
						$this->tva[$vatrate] = 0;
					}
					if (empty($this->localtax1[$localtax1rate])) {
						$this->localtax1[$localtax1rate] = 0;
					}
					if (empty($this->localtax2[$localtax2rate])) {
						$this->localtax2[$localtax2rate] = 0;
					}
					$this->tva[$vatrate] += $tvaligne;
					$this->localtax1[$localtax1rate] += $localtax1ligne;
					$this->localtax2[$localtax2rate] += $localtax2ligne;

					if ($posYAfterImage > $posYAfterDescription) {
						$nexY = $posYAfterImage;
					}

					// Add line
					if (getDolGlobalString('MAIN_PDF_DASH_BETWEEN_LINES') && $i < ($nblines - 1)) {
						$pdf->setPage($pageposafter);
						$pdf->SetLineStyle(array('dash' => '1,1', 'color' => array(80, 80, 80)));
						//$pdf->SetDrawColor(190,190,200);
						$pdf->line($this->marge_gauche, $nexY + 1, $this->page_largeur - $this->marge_droite, $nexY + 1);
						$pdf->SetLineStyle(array('dash' => 0));
					}

					$nexY += 2; // Add space between lines

					// Detect if some page were added automatically and output _tableau for past pages
					while ($pagenb < $pageposafter) {
						$pdf->setPage($pagenb);
						if ($pagenb == 1) {
							$this->_tableau($pdf, $tab_top, $this->page_hauteur - $tab_top - $heightforfooter, 0, $outputlangs, 0, 1, $object->multicurrency_code);
						} else {
							$this->_tableau($pdf, $tab_top_newpage, $this->page_hauteur - $tab_top_newpage - $heightforfooter, 0, $outputlangs, 1, 1, $object->multicurrency_code);
						}
						$this->_pagefoot($pdf, $object, $outputlangs, 1);
						$pagenb++;
						$pdf->setPage($pagenb);
						$pdf->setPageOrientation('', 1, 0); // The only function to edit the bottom margin of current page to set it.
						if (!getDolGlobalInt('MAIN_PDF_DONOTREPEAT_HEAD')) {
							$this->_pagehead($pdf, $object, 0, $outputlangs);
						}
					}
					if (isset($object->lines[$i + 1]->pagebreak) && $object->lines[$i + 1]->pagebreak) {
						if ($pagenb == 1) {
							$this->_tableau($pdf, $tab_top, $this->page_hauteur - $tab_top - $heightforfooter, 0, $outputlangs, 0, 1, $object->multicurrency_code);
						} else {
							$this->_tableau($pdf, $tab_top_newpage, $this->page_hauteur - $tab_top_newpage - $heightforfooter, 0, $outputlangs, 1, 1, $object->multicurrency_code);
						}
						$this->_pagefoot($pdf, $object, $outputlangs, 1);
						// New page
						$pdf->AddPage();
						if (!empty($tplidx)) {
							$pdf->useTemplate($tplidx);
						}
						$pagenb++;
						if (!getDolGlobalInt('MAIN_PDF_DONOTREPEAT_HEAD')) {
							$this->_pagehead($pdf, $object, 0, $outputlangs);
						}
					}
				}

				// Show square
				if ($pagenb == 1) {
					$this->_tableau($pdf, $tab_top, $this->page_hauteur - $tab_top - $heightforinfotot - $heightforfreetext - $heightforfooter, 0, $outputlangs, 0, 0, $object->multicurrency_code);
					$bottomlasttab = $this->page_hauteur - $heightforinfotot - $heightforfreetext - $heightforfooter + 1;
				} else {
					$this->_tableau($pdf, $tab_top_newpage, $this->page_hauteur - $tab_top_newpage - $heightforinfotot - $heightforfreetext - $heightforfooter, 0, $outputlangs, 1, 0, $object->multicurrency_code);
					$bottomlasttab = $this->page_hauteur - $heightforinfotot - $heightforfreetext - $heightforfooter + 1;
				}

				// Display total area
				$posy = $this->_tableau_tot($pdf, $object, $deja_regle, $bottomlasttab, $outputlangs);

				$amount_credit_notes_included = 0;
				$amount_deposits_included = 0;

				// Display Payments area
				if (($deja_regle || $amount_credit_notes_included || $amount_deposits_included) && !getDolGlobalString('SUPPLIER_INVOICE_NO_PAYMENT_DETAILS')) {
					$posy = $this->_tableau_versements($pdf, $object, $posy, $outputlangs, $heightforfooter);
				}

				// Pagefoot
				$this->_pagefoot($pdf, $object, $outputlangs);
				if (method_exists($pdf, 'AliasNbPages')) {
					$pdf->AliasNbPages();  // @phan-suppress-current-line PhanUndeclaredMethod
				}

				$pdf->Close();

				$pdf->Output($file, 'F');

				// Add pdfgeneration hook
				$hookmanager->initHooks(array('pdfgeneration'));
				$parameters = array('file' => $file, 'object' => $object, 'outputlangs' => $outputlangs);
				global $action;
				$reshook = $hookmanager->executeHooks('afterPDFCreation', $parameters, $this, $action); // Note that $action and $object may have been modified by some hooks
				if ($reshook < 0) {
					$this->error = $hookmanager->error;
					$this->errors = $hookmanager->errors;
				}

				dolChmod($file);

				$this->result = array('fullpath' => $file);

				return 1; // No error
			} else {
				$this->error = $langs->transnoentities("ErrorCanNotCreateDir", $dir);
				return 0;
			}
		} else {
			$this->error = $langs->transnoentities("ErrorConstantNotDefined", "SUPPLIER_OUTPUTDIR");
			return 0;
		}
	}

	// phpcs:disable PEAR.NamingConventions.ValidFunctionName.PublicUnderscore
	// phpcs:disable PEAR.NamingConventions.ValidFunctionName.ScopeNotCamelCaps
	/**
	 *	Show total to pay
	 *
	 *	@param	TCPDF				$pdf            Object PDF
	 *	@param  FactureFournisseur	$object         Object invoice
	 *	@param  int					$deja_regle     Amount already paid (in the currency of invoice)
	 *	@param	int					$posy			Position depart
	 *	@param	Translate			$outputlangs	Object langs
	 *	@return int									Position of cursor after output
	 */
	protected function _tableau_tot(&$pdf, $object, $deja_regle, $posy, $outputlangs)
	{
		// phpcs:enable
		global $conf, $mysoc, $hookmanager;

		$sign = 1;
		if ($object->type == 2 && getDolGlobalString('INVOICE_POSITIVE_CREDIT_NOTE')) {
			$sign = -1;
		}

		$default_font_size = pdf_getPDFFontSize($outputlangs);

		$tab2_top = $posy;
		$tab2_hl = 4;
		$pdf->SetFont('', '', $default_font_size - 1);

		// Total table
		$col1x = 120;
		$col2x = 170;
		if ($this->page_largeur < 210) { // To work with US executive format
			$col2x -= 20;
		}
		$largcol2 = ($this->page_largeur - $this->marge_droite - $col2x);

		$useborder = 0;
		$index = 0;

		// Total HT
		$pdf->SetFillColor(255, 255, 255);
		$pdf->SetXY($col1x, $tab2_top);
		$pdf->MultiCell($col2x - $col1x, $tab2_hl, $outputlangs->transnoentities("TotalHT"), 0, 'L', 1);

		$total_ht = ((isModEnabled("multicurrency") && isset($object->multicurrency_tx) && $object->multicurrency_tx != 1) ? $object->multicurrency_total_ht : $object->total_ht);
		$pdf->SetXY($col2x, $tab2_top);
		$pdf->MultiCell($largcol2, $tab2_hl, price($sign * ($total_ht + (!empty($object->remise) ? $object->remise : 0)), 0, $outputlangs), 0, 'R', 1);

		// Show VAT by rates and total
		$pdf->SetFillColor(248, 248, 248);

		$total_ttc = (isModEnabled("multicurrency") && $object->multicurrency_tx != 1) ? $object->multicurrency_total_ttc : $object->total_ttc;

		$this->atleastoneratenotnull = 0;
		foreach ($this->tva as $tvakey => $tvaval) {
			if ($tvakey > 0) {    // We do not display rate 0
				$this->atleastoneratenotnull++;

				$index++;
				$pdf->SetXY($col1x, $tab2_top + $tab2_hl * $index);

				$tvacompl = '';

				if (preg_match('/\*/', $tvakey)) {
					$tvakey = str_replace('*', '', $tvakey);
					$tvacompl = " (".$outputlangs->transnoentities("NonPercuRecuperable").")";
				}

				$totalvat = $outputlangs->transcountrynoentities("TotalVAT", $mysoc->country_code).' ';
				$totalvat .= vatrate($tvakey, 1).$tvacompl;
				$pdf->MultiCell($col2x - $col1x, $tab2_hl, $totalvat, 0, 'L', 1);

				$pdf->SetXY($col2x, $tab2_top + $tab2_hl * $index);
				$pdf->MultiCell($largcol2, $tab2_hl, price($tvaval, 0, $outputlangs), 0, 'R', 1);
			}
		}
		if (!$this->atleastoneratenotnull) { // If no vat at all
			$index++;
			$pdf->SetXY($col1x, $tab2_top + $tab2_hl * $index);
			$pdf->MultiCell($col2x - $col1x, $tab2_hl, $outputlangs->transcountrynoentities("TotalVAT", $mysoc->country_code), 0, 'L', 1);
			$pdf->SetXY($col2x, $tab2_top + $tab2_hl * $index);
			$pdf->MultiCell($largcol2, $tab2_hl, price($object->total_tva, 0, $outputlangs), 0, 'R', 1);

			// Total LocalTax1
			if (getDolGlobalString('FACTURE_LOCAL_TAX1_OPTION') == 'localtax1on' && $object->total_localtax1 > 0) {
				$index++;
				$pdf->SetXY($col1x, $tab2_top + $tab2_hl * $index);
				$pdf->MultiCell($col2x - $col1x, $tab2_hl, $outputlangs->transcountrynoentities("TotalLT1", $mysoc->country_code), 0, 'L', 1);
				$pdf->SetXY($col2x, $tab2_top + $tab2_hl * $index);
				$pdf->MultiCell($largcol2, $tab2_hl, price($object->total_localtax1, 0, $outputlangs), 0, 'R', 1);
			}

			// Total LocalTax2
			if (getDolGlobalString('FACTURE_LOCAL_TAX2_OPTION') == 'localtax2on' && $object->total_localtax2 > 0) {
				$index++;
				$pdf->SetXY($col1x, $tab2_top + $tab2_hl * $index);
				$pdf->MultiCell($col2x - $col1x, $tab2_hl, $outputlangs->transcountrynoentities("TotalLT2", $mysoc->country_code), 0, 'L', 1);
				$pdf->SetXY($col2x, $tab2_top + $tab2_hl * $index);
				$pdf->MultiCell($largcol2, $tab2_hl, price($object->total_localtax2, 0, $outputlangs), 0, 'R', 1);
			}
		} else {
			//if (!empty($conf->global->FACTURE_LOCAL_TAX1_OPTION) && $conf->global->FACTURE_LOCAL_TAX1_OPTION=='localtax1on')
			//{
			//Local tax 1
			foreach ($this->localtax1 as $tvakey => $tvaval) {
				if ($tvakey != 0) {    // On affiche pas taux 0
					//$this->atleastoneratenotnull++;

					$index++;
					$pdf->SetXY($col1x, $tab2_top + $tab2_hl * $index);

					$tvacompl = '';
					if (preg_match('/\*/', (string) $tvakey)) {
						$tvakey = str_replace('*', '', (string) $tvakey);
						$tvacompl = " (".$outputlangs->transnoentities("NonPercuRecuperable").")";
					}
					$totalvat = $outputlangs->transcountrynoentities("TotalLT1", $mysoc->country_code).' ';
					$totalvat .= vatrate((string) abs((float) $tvakey), 1).$tvacompl;
					$pdf->MultiCell($col2x - $col1x, $tab2_hl, $totalvat, 0, 'L', 1);

					$pdf->SetXY($col2x, $tab2_top + $tab2_hl * $index);
					$pdf->MultiCell($largcol2, $tab2_hl, price($tvaval, 0, $outputlangs), 0, 'R', 1);
				}
			}
			//}

			//if (!empty($conf->global->FACTURE_LOCAL_TAX2_OPTION) && $conf->global->FACTURE_LOCAL_TAX2_OPTION=='localtax2on')
			//{
			//Local tax 2
			foreach ($this->localtax2 as $tvakey => $tvaval) {
				if ($tvakey != 0) {    // On affiche pas taux 0
					//$this->atleastoneratenotnull++;

					$index++;
					$pdf->SetXY($col1x, $tab2_top + $tab2_hl * $index);

					$tvacompl = '';
					if (preg_match('/\*/', (string) $tvakey)) {
						$tvakey = str_replace('*', '', (string) $tvakey);
						$tvacompl = " (".$outputlangs->transnoentities("NonPercuRecuperable").")";
					}
					$totalvat = $outputlangs->transcountrynoentities("TotalLT2", $mysoc->country_code).' ';
					$totalvat .= vatrate((string) abs((float) $tvakey), 1).$tvacompl;
					$pdf->MultiCell($col2x - $col1x, $tab2_hl, $totalvat, 0, 'L', 1);

					$pdf->SetXY($col2x, $tab2_top + $tab2_hl * $index);
					$pdf->MultiCell($largcol2, $tab2_hl, price($tvaval, 0, $outputlangs), 0, 'R', 1);
				}
			}
			//}
		}

		// Total TTC
		$index++;
		$pdf->SetXY($col1x, $tab2_top + $tab2_hl * $index);
		$pdf->SetTextColor(0, 0, 60);
		$pdf->SetFillColor(224, 224, 224);
		$pdf->MultiCell($col2x - $col1x, $tab2_hl, $outputlangs->transnoentities("TotalTTC"), $useborder, 'L', 1);

		$pdf->SetXY($col2x, $tab2_top + $tab2_hl * $index);
		$pdf->MultiCell($largcol2, $tab2_hl, price($sign * $total_ttc, 0, $outputlangs), $useborder, 'R', 1);

		$pdf->SetTextColor(0, 0, 0);
		$creditnoteamount = $object->getSumCreditNotesUsed((isModEnabled("multicurrency") && $object->multicurrency_tx != 1) ? 1 : 0); // Warning, this also include excess received
		$depositsamount = $object->getSumDepositsUsed((isModEnabled("multicurrency") && $object->multicurrency_tx != 1) ? 1 : 0);
		//print "x".$creditnoteamount."-".$depositsamount;exit;
		$resteapayer = price2num($total_ttc - $deja_regle - $creditnoteamount - $depositsamount, 'MT');
		if (!empty($object->paid)) {
			$resteapayer = 0;
		}

		if (($deja_regle > 0 || $creditnoteamount > 0 || $depositsamount > 0) && !getDolGlobalString('INVOICE_NO_PAYMENT_DETAILS')) {
			// Already paid + Deposits
			$index++;
			$pdf->SetXY($col1x, $tab2_top + $tab2_hl * $index);
			$pdf->MultiCell($col2x - $col1x, $tab2_hl, $outputlangs->transnoentities("Paid"), 0, 'L', 0);
			$pdf->SetXY($col2x, $tab2_top + $tab2_hl * $index);
			$pdf->MultiCell($largcol2, $tab2_hl, price($deja_regle + $depositsamount, 0, $outputlangs), 0, 'R', 0);

			// Credit note
			if ($creditnoteamount) {
				$labeltouse = ($outputlangs->transnoentities("CreditNotesOrExcessReceived") != "CreditNotesOrExcessReceived") ? $outputlangs->transnoentities("CreditNotesOrExcessReceived") : $outputlangs->transnoentities("CreditNotes");
				$index++;
				$pdf->SetXY($col1x, $tab2_top + $tab2_hl * $index);
				$pdf->MultiCell($col2x - $col1x, $tab2_hl, $labeltouse, 0, 'L', 0);
				$pdf->SetXY($col2x, $tab2_top + $tab2_hl * $index);
				$pdf->MultiCell($largcol2, $tab2_hl, price($creditnoteamount, 0, $outputlangs), 0, 'R', 0);
			}

			// Escompte
			if ($object->close_code == FactureFournisseur::CLOSECODE_DISCOUNTVAT) {
				$index++;
				$pdf->SetFillColor(255, 255, 255);

				$pdf->SetXY($col1x, $tab2_top + $tab2_hl * $index);
				$pdf->MultiCell($col2x - $col1x, $tab2_hl, $outputlangs->transnoentities("EscompteOfferedShort"), $useborder, 'L', 1);
				$pdf->SetXY($col2x, $tab2_top + $tab2_hl * $index);
				$pdf->MultiCell($largcol2, $tab2_hl, price($object->total_ttc - $deja_regle - $creditnoteamount - $depositsamount, 0, $outputlangs), $useborder, 'R', 1);

				$resteapayer = 0;
			}

			$index++;
			$pdf->SetTextColor(0, 0, 60);
			$pdf->SetFillColor(224, 224, 224);
			$pdf->SetXY($col1x, $tab2_top + $tab2_hl * $index);
			$pdf->MultiCell($col2x - $col1x, $tab2_hl, $outputlangs->transnoentities("RemainderToPay"), $useborder, 'L', 1);

			$pdf->SetXY($col2x, $tab2_top + $tab2_hl * $index);
			$pdf->MultiCell($largcol2, $tab2_hl, price($resteapayer, 0, $outputlangs), $useborder, 'R', 1);
			$pdf->SetFont('', '', $default_font_size - 1);
			$pdf->SetTextColor(0, 0, 0);
		}

		$parameters = array('pdf' => &$pdf, 'object' => &$object, 'outputlangs' => $outputlangs, 'index' => &$index);

		$reshook = $hookmanager->executeHooks('afterPDFTotalTable', $parameters, $this); // Note that $action and $object may have been modified by some hooks
		if ($reshook < 0) {
			$this->error = $hookmanager->error;
			$this->errors = $hookmanager->errors;
		}

		$index++;
		return ($tab2_top + ($tab2_hl * $index));
	}

	// phpcs:disable PEAR.NamingConventions.ValidFunctionName.PublicUnderscore
	/**
	 *   Show table for lines
	 *
	 *   @param		TCPDF		$pdf     		Object PDF
	 *   @param		float|int	$tab_top		Top position of table
	 *   @param		float|int	$tab_height		Height of table (rectangle)
	 *   @param		int			$nexY			Y (not used)
	 *   @param		Translate	$outputlangs	Langs object
	 *   @param		int			$hidetop		1=Hide top bar of array and title, 0=Hide nothing, -1=Hide only title
	 *   @param		int			$hidebottom		Hide bottom bar of array
	 *   @param		string		$currency		Currency code
	 *   @return	void
	 */
	protected function _tableau(&$pdf, $tab_top, $tab_height, $nexY, $outputlangs, $hidetop = 0, $hidebottom = 0, $currency = '')
	{
		global $conf;

		// Force to disable hidetop and hidebottom
		$hidebottom = 0;
		if ($hidetop) {
			$hidetop = -1;
		}

		$currency = !empty($currency) ? $currency : $conf->currency;
		$default_font_size = pdf_getPDFFontSize($outputlangs);

		// Amount in (at tab_top - 1)
		$pdf->SetTextColor(0, 0, 0);
		$pdf->SetFont('', '', $default_font_size - 2);

		if (empty($hidetop)) {
			$titre = $outputlangs->transnoentities("AmountInCurrency", $outputlangs->transnoentitiesnoconv("Currency".$currency));
			$pdf->SetXY($this->page_largeur - $this->marge_droite - ($pdf->GetStringWidth($titre) + 3), $tab_top - 4);
			$pdf->MultiCell(($pdf->GetStringWidth($titre) + 3), 2, $titre);

			//$conf->global->MAIN_PDF_TITLE_BACKGROUND_COLOR='230,230,230';
			if (getDolGlobalString('MAIN_PDF_TITLE_BACKGROUND_COLOR')) {
				$pdf->Rect($this->marge_gauche, $tab_top, $this->page_largeur - $this->marge_droite - $this->marge_gauche, 5, 'F', null, explode(',', getDolGlobalString('MAIN_PDF_TITLE_BACKGROUND_COLOR')));
			}
		}

		$pdf->SetDrawColor(128, 128, 128);
		$pdf->SetFont('', '', $default_font_size - 1);

		// Output Rect
		$this->printRect($pdf, $this->marge_gauche, $tab_top, $this->page_largeur - $this->marge_gauche - $this->marge_droite, $tab_height, $hidetop, $hidebottom); // Rect takes a length in 3rd parameter and 4th parameter

		if (empty($hidetop)) {
			$pdf->line($this->marge_gauche, $tab_top + 5, $this->page_largeur - $this->marge_droite, $tab_top + 5); // line takes a position y in 2nd parameter and 4th parameter

			$pdf->SetXY($this->posxdesc - 1, $tab_top + 1);
			$pdf->MultiCell(108, 2, $outputlangs->transnoentities("Designation"), '', 'L');
		}

		if (!getDolGlobalString('MAIN_GENERATE_DOCUMENTS_WITHOUT_VAT') && !getDolGlobalString('MAIN_GENERATE_DOCUMENTS_WITHOUT_VAT_COLUMN')) {
			$pdf->line($this->posxtva - 1, $tab_top, $this->posxtva - 1, $tab_top + $tab_height);
			if (empty($hidetop)) {
				$pdf->SetXY($this->posxtva - 3, $tab_top + 1);
				$pdf->MultiCell($this->posxup - $this->posxtva + 3, 2, $outputlangs->transnoentities("VAT"), '', 'C');
			}
		}

		$pdf->line($this->posxup - 1, $tab_top, $this->posxup - 1, $tab_top + $tab_height);
		if (empty($hidetop)) {
			$pdf->SetXY($this->posxup - 1, $tab_top + 1);
			$pdf->MultiCell($this->posxqty - $this->posxup - 1, 2, $outputlangs->transnoentities("PriceUHT"), '', 'C');
		}

		$pdf->line($this->posxqty - 1, $tab_top, $this->posxqty - 1, $tab_top + $tab_height);
		if (empty($hidetop)) {
			$pdf->SetXY($this->posxqty - 1, $tab_top + 1);
			$pdf->MultiCell($this->posxunit - $this->posxqty - 1, 2, $outputlangs->transnoentities("Qty"), '', 'C');
		}

		if (getDolGlobalInt('PRODUCT_USE_UNITS')) {
			$pdf->line($this->posxunit - 1, $tab_top, $this->posxunit - 1, $tab_top + $tab_height);
			if (empty($hidetop)) {
				$pdf->SetXY($this->posxunit - 1, $tab_top + 1);
				$pdf->MultiCell(
					$this->posxdiscount - $this->posxunit - 1,
					2,
					$outputlangs->transnoentities("Unit"),
					'',
					'C'
				);
			}
		}

		if ($this->atleastonediscount) {
			$pdf->line($this->posxdiscount - 1, $tab_top, $this->posxdiscount - 1, $tab_top + $tab_height);
			if (empty($hidetop)) {
				$pdf->SetXY($this->posxdiscount - 1, $tab_top + 1);
				$pdf->MultiCell($this->postotalht - $this->posxdiscount + 1, 2, $outputlangs->transnoentities("ReductionShort"), '', 'C');
			}
		}

		$pdf->line($this->postotalht, $tab_top, $this->postotalht, $tab_top + $tab_height);
		if (empty($hidetop)) {
			$pdf->SetXY($this->postotalht - 1, $tab_top + 1);
			$pdf->MultiCell(30, 2, $outputlangs->transnoentities("TotalHTShort"), '', 'C');
		}
	}

	// phpcs:disable PEAR.NamingConventions.ValidFunctionName.PublicUnderscore
	// phpcs:disable PEAR.NamingConventions.ValidFunctionName.ScopeNotCamelCaps
	/**
	 *  Show payments table
	 *
	 *  @param  TCPDF       $pdf            	Object PDF
	 *  @param  Object		$object         	Object to show
	 *  @param  int         $posy           	Position y in PDF
	 *  @param  Translate   $outputlangs    	Object langs for output
	 *  @param  int			$heightforfooter 	Height for footer
	 *  @return int                             Return integer <0 if KO, >0 if OK
	 */
	protected function _tableau_versements(&$pdf, $object, $posy, $outputlangs, $heightforfooter = 0)
	{
		// phpcs:enable
		global $conf;

		$sign = 1;
		if ($object->type == 2 && getDolGlobalString('INVOICE_POSITIVE_CREDIT_NOTE')) {
			$sign = -1;
		}

		$tab3_posx = 120;
		$tab3_top = $posy + 8;
		$tab3_width = 80;
		$tab3_height = 4;
		if ($this->page_largeur < 210) { // To work with US executive format
			$tab3_posx -= 20;
		}

		$default_font_size = pdf_getPDFFontSize($outputlangs);

		$pdf->SetFont('', '', $default_font_size - 3);
		$pdf->SetXY($tab3_posx, $tab3_top - 4);
		$pdf->MultiCell(60, 3, $outputlangs->transnoentities("PaymentsAlreadyDone"), 0, 'L', 0);

		$pdf->line($tab3_posx, $tab3_top, $tab3_posx + $tab3_width, $tab3_top);

		$pdf->SetFont('', '', $default_font_size - 4);
		$pdf->SetXY($tab3_posx, $tab3_top);
		$pdf->MultiCell(20, 3, $outputlangs->transnoentities("Payment"), 0, 'L', 0);
		$pdf->SetXY($tab3_posx + 21, $tab3_top);
		$pdf->MultiCell(20, 3, $outputlangs->transnoentities("Amount"), 0, 'L', 0);
		$pdf->SetXY($tab3_posx + 40, $tab3_top);
		$pdf->MultiCell(20, 3, $outputlangs->transnoentities("Type"), 0, 'L', 0);
		$pdf->SetXY($tab3_posx + 58, $tab3_top);
		$pdf->MultiCell(20, 3, $outputlangs->transnoentities("Num"), 0, 'L', 0);

		$pdf->line($tab3_posx, $tab3_top - 1 + $tab3_height, $tab3_posx + $tab3_width, $tab3_top - 1 + $tab3_height);

		$y = 0;

		$pdf->SetFont('', '', $default_font_size - 4);

		// Loop on each deposits and credit notes included
		//

		// Loop on each payment
		$sql = "SELECT p.datep as date, p.fk_paiement as type, p.num_paiement as num_payment, pf.amount as amount, pf.multicurrency_amount,";
		$sql .= " cp.code";
		$sql .= " FROM ".MAIN_DB_PREFIX."paiementfourn_facturefourn as pf, ".MAIN_DB_PREFIX."paiementfourn as p";
		$sql .= " LEFT JOIN ".MAIN_DB_PREFIX."c_paiement as cp ON p.fk_paiement = cp.id";
		$sql .= " WHERE pf.fk_paiementfourn = p.rowid and pf.fk_facturefourn = ".((int) $object->id);
		$sql .= " ORDER BY p.datep";
		$resql = $this->db->query($sql);
		if ($resql) {
			$num = $this->db->num_rows($resql);
			$i = 0;
			while ($i < $num) {
				$y += 3;
				$row = $this->db->fetch_object($resql);

				$pdf->SetXY($tab3_posx, $tab3_top + $y);
				$pdf->MultiCell(20, 3, dol_print_date($this->db->jdate($row->date), 'day', false, $outputlangs, true), 0, 'L', 0);
				$pdf->SetXY($tab3_posx + 21, $tab3_top + $y);
				$pdf->MultiCell(20, 3, price($sign * ((isModEnabled("multicurrency") && $object->multicurrency_tx != 1) ? $row->multicurrency_amount : $row->amount)), 0, 'L', 0);
				$pdf->SetXY($tab3_posx + 40, $tab3_top + $y);
				$oper = $outputlangs->transnoentitiesnoconv("PaymentTypeShort".$row->code);

				$pdf->MultiCell(20, 3, $oper, 0, 'L', 0);
				$pdf->SetXY($tab3_posx + 58, $tab3_top + $y);
				$pdf->MultiCell(30, 3, $row->num_payment, 0, 'L', 0);

				$pdf->line($tab3_posx, $tab3_top + $y + 3, $tab3_posx + $tab3_width, $tab3_top + $y + 3);

				$i++;
			}
		} else {
			$this->error = $this->db->lasterror();
			return -1;
		}
		return -1;
	}

	// phpcs:disable PEAR.NamingConventions.ValidFunctionName.PublicUnderscore
	/**
	 *  Show top header of page.
	 *
	 *  @param  TCPDF               $pdf            Object PDF
	 *  @param  FactureFournisseur  $object         Object to show
	 *  @param  int                 $showaddress    0=no, 1=yes
	 *  @param  Translate           $outputlangs    Object lang for output
	 *  @return	float|int                   		Return topshift value
	 */
	protected function _pagehead(&$pdf, $object, $showaddress, $outputlangs)
	{
		global $langs, $conf, $mysoc;

		// Load translation files required by the page
		$outputlangs->loadLangs(array("main", "orders", "companies", "bills"));

		$default_font_size = pdf_getPDFFontSize($outputlangs);

		// Do not add the BACKGROUND as this is for suppliers
		//pdf_pagehead($pdf,$outputlangs,$this->page_hauteur);

		$pdf->SetTextColor(0, 0, 60);
		$pdf->SetFont('', 'B', $default_font_size + 3);

		$w = 100;

		$posy = $this->marge_haute;
		$posx = $this->page_largeur - $this->marge_droite - 100;

		$pdf->SetXY($this->marge_gauche, $posy);

		// Logo
		/*
		$logo=$conf->mycompany->dir_output.'/logos/'.$mysoc->logo;
		if ($mysoc->logo)
		{
			if (is_readable($logo))
			{
				$height=pdf_getHeightForLogo($logo);
				$pdf->Image($logo, $this->marge_gauche, $posy, 0, $height);	// width=0 (auto)
			}
			else
			{
				$pdf->SetTextColor(200,0,0);
				$pdf->SetFont('','B', $default_font_size - 2);
				$pdf->MultiCell(100, 3, $outputlangs->transnoentities("ErrorLogoFileNotFound",$logo), 0, 'L');
				$pdf->MultiCell(100, 3, $outputlangs->transnoentities("ErrorGoToModuleSetup"), 0, 'L');
			}
		}
		else
		{*/
		$text = $this->emetteur->name;
		$pdf->MultiCell(100, 4, $outputlangs->convToOutputCharset($text), 0, 'L');
		//}

		$pdf->SetFont('', 'B', $default_font_size + 3);
		$pdf->SetXY($posx, $posy);
		$pdf->SetTextColor(0, 0, 60);
		$title = $outputlangs->transnoentities("PdfInvoiceTitle");
		if ($object->type == 1) {
			$title = $outputlangs->transnoentities("InvoiceReplacement");
		}
		if ($object->type == 2) {
			$title = $outputlangs->transnoentities("InvoiceAvoir");
		}
		if ($object->type == 3) {
			$title = $outputlangs->transnoentities("InvoiceDeposit");
		}
		$pdf->MultiCell($w, 3, $title." ".$outputlangs->convToOutputCharset($object->ref), '', 'R');
		$posy += 1;

		if ($object->ref_supplier) {
			$posy += 4;
			$pdf->SetFont('', 'B', $default_font_size);
			$pdf->SetXY($posx, $posy);
			$pdf->SetTextColor(0, 0, 60);
			$pdf->MultiCell($w, 4, $outputlangs->transnoentities("RefSupplier")." : ".$object->ref_supplier, '', 'R');
			$posy += 1;
		}

		$pdf->SetFont('', '', $default_font_size - 1);

		if (getDolGlobalString('PDF_SHOW_PROJECT_TITLE')) {
			$object->fetch_projet();
			if (!empty($object->project->ref)) {
				$posy += 3;
				$pdf->SetXY($posx, $posy);
				$pdf->SetTextColor(0, 0, 60);
				$pdf->MultiCell($w, 3, $outputlangs->transnoentities("Project")." : ".(empty($object->project->title) ? '' : $object->project->title), '', 'R');
			}
		}

		if (getDolGlobalString('PDF_SHOW_PROJECT')) {
			$object->fetch_projet();
			if (!empty($object->project->ref)) {
				$outputlangs->load("projects");
				$posy += 4;
				$pdf->SetXY($posx, $posy);
				$langs->load("projects");
				$pdf->SetTextColor(0, 0, 60);
				$pdf->MultiCell($w, 3, $outputlangs->transnoentities("Project")." : ".(empty($object->project->ref) ? '' : $object->project->ref), '', 'R');
			}
		}

		if ($object->date) {
			$posy += 4;
			$pdf->SetXY($posx, $posy);
			$pdf->SetTextColor(0, 0, 60);
			$pdf->MultiCell($w, 4, $outputlangs->transnoentities("Date")." : ".dol_print_date($object->date, "day", false, $outputlangs, true), '', 'R');
		} else {
			$posy += 4;
			$pdf->SetXY($posx, $posy);
			$pdf->SetTextColor(255, 0, 0);
			$pdf->MultiCell($w, 4, strtolower($outputlangs->transnoentities("OrderToProcess")), '', 'R');
		}

		if ($object->thirdparty->code_fournisseur) {
			$posy += 4;
			$pdf->SetXY($posx, $posy);
			$pdf->SetTextColor(0, 0, 60);
			$pdf->MultiCell($w, 3, $outputlangs->transnoentities("SupplierCode")." : ".$outputlangs->transnoentities($object->thirdparty->code_fournisseur), '', 'R');
		}

		$posy += 1;
		$pdf->SetTextColor(0, 0, 60);

		$top_shift = 0;
		// Show list of linked objects
		$current_y = $pdf->getY();
		$posy = pdf_writeLinkedObjects($pdf, $object, $outputlangs, $posx, $posy, 100, 3, 'R', $default_font_size);
		if ($current_y < $pdf->getY()) {
			$top_shift = $pdf->getY() - $current_y;
		}

		if ($showaddress) {
			// Sender properties
			$carac_emetteur = '';
			// Add internal contact of object if defined
			$arrayidcontact = $object->getIdContact('internal', 'SALESREPFOLL');
			if (count($arrayidcontact) > 0) {
				$object->fetch_user($arrayidcontact[0]);
				$labelbeforecontactname = ($outputlangs->transnoentities("FromContactName") != 'FromContactName' ? $outputlangs->transnoentities("FromContactName") : $outputlangs->transnoentities("Name"));
				$carac_emetteur .= ($carac_emetteur ? "\n" : '').$labelbeforecontactname.": ".$outputlangs->convToOutputCharset($object->user->getFullName($outputlangs));
				$carac_emetteur .= (getDolGlobalInt('PDF_SHOW_PHONE_AFTER_USER_CONTACT') || getDolGlobalInt('PDF_SHOW_EMAIL_AFTER_USER_CONTACT')) ? ' (' : '';
				$carac_emetteur .= (getDolGlobalInt('PDF_SHOW_PHONE_AFTER_USER_CONTACT') && !empty($object->user->office_phone)) ? $object->user->office_phone : '';
				$carac_emetteur .= (getDolGlobalInt('PDF_SHOW_PHONE_AFTER_USER_CONTACT') && getDolGlobalInt('PDF_SHOW_EMAIL_AFTER_USER_CONTACT')) ? ', ' : '';
				$carac_emetteur .= (getDolGlobalInt('PDF_SHOW_EMAIL_AFTER_USER_CONTACT') && !empty($object->user->email)) ? $object->user->email : '';
				$carac_emetteur .= (getDolGlobalInt('PDF_SHOW_PHONE_AFTER_USER_CONTACT') || getDolGlobalInt('PDF_SHOW_EMAIL_AFTER_USER_CONTACT')) ? ')' : '';
				$carac_emetteur .= "\n";
			}

			$carac_emetteur .= pdf_build_address($outputlangs, $this->emetteur, $object->thirdparty, '', 0, 'source', $object);

			// Show sender
			$posy = 42 + $top_shift;
			$posx = $this->marge_gauche;
			if (getDolGlobalString('MAIN_INVERT_SENDER_RECIPIENT')) {
				$posx = $this->page_largeur - $this->marge_droite - 80;
			}
			$hautcadre = 40;

			// Show sender frame
			$pdf->SetTextColor(0, 0, 0);
			$pdf->SetFont('', '', $default_font_size - 2);
			$pdf->SetXY($posx, $posy - 5);
			$pdf->MultiCell(80, 5, $outputlangs->transnoentities("BillFrom"), 0, 'L');
			$pdf->SetXY($posx, $posy);
			$pdf->SetFillColor(230, 230, 230);
			$pdf->MultiCell(82, $hautcadre, "", 0, 'R', 1);
			$pdf->SetTextColor(0, 0, 60);

			// Show sender name
			$pdf->SetXY($posx + 2, $posy + 3);
			$pdf->SetFont('', 'B', $default_font_size);
			$pdf->MultiCell(80, 4, $outputlangs->convToOutputCharset($this->emetteur->name), 0, 'L');
			$posy = $pdf->getY();

			// Show sender information
			$pdf->SetXY($posx + 2, $posy);
			$pdf->SetFont('', '', $default_font_size - 1);
			$pdf->MultiCell(80, 4, $carac_emetteur, 0, 'L');



			// If BILLING contact defined on invoice, we use it
			$usecontact = false;
			$arrayidcontact = $object->getIdContact('internal', 'BILLING');
			if (count($arrayidcontact) > 0) {
				$usecontact = true;
				$result = $object->fetch_contact($arrayidcontact[0]);
			}

			// Recipient name
			if ($usecontact && ($object->contact->socid != $object->thirdparty->id && (!isset($conf->global->MAIN_USE_COMPANY_NAME_OF_CONTACT) || getDolGlobalString('MAIN_USE_COMPANY_NAME_OF_CONTACT')))) {
				$thirdparty = $object->contact;
			} else {
				$thirdparty = $mysoc;
			}

			$carac_client_name = pdfBuildThirdpartyName($thirdparty, $outputlangs);

			$carac_client = pdf_build_address($outputlangs, $this->emetteur, $mysoc, ((!empty($object->contact)) ? $object->contact : null), ($usecontact ? 1 : 0), 'target', $object);

			// Show recipient
			$widthrecbox = 100;
			if ($this->page_largeur < 210) {
				$widthrecbox = 84; // To work with US executive format
			}
			$posy = 42 + $top_shift;
			$posx = $this->page_largeur - $this->marge_droite - $widthrecbox;
			if (getDolGlobalString('MAIN_INVERT_SENDER_RECIPIENT')) {
				$posx = $this->marge_gauche;
			}

			// Show recipient frame
			$pdf->SetTextColor(0, 0, 0);
			$pdf->SetFont('', '', $default_font_size - 2);
			$pdf->SetXY($posx + 2, $posy - 5);
			$pdf->MultiCell($widthrecbox, 5, $outputlangs->transnoentities("BillTo"), 0, 'L');
			$pdf->Rect($posx, $posy, $widthrecbox, $hautcadre);

			// Show recipient name
			$pdf->SetXY($posx + 2, $posy + 3);
			$pdf->SetFont('', 'B', $default_font_size);
			$pdf->MultiCell($widthrecbox, 4, $carac_client_name, 0, 'L');

			$posy = $pdf->getY();

			// Show recipient information
			$pdf->SetFont('', '', $default_font_size - 1);
			$pdf->SetXY($posx + 2, $posy);
			$pdf->MultiCell($widthrecbox, 4, $carac_client, 0, 'L');
		}

		return $top_shift;
	}

	// phpcs:disable PEAR.NamingConventions.ValidFunctionName.PublicUnderscore
	/**
	 *  Show footer of page. Need this->emetteur object
	 *
	 *  @param  TCPDF               $pdf                PDF
	 *  @param  FactureFournisseur  $object             Object to show
	 *  @param  Translate           $outputlangs        Object lang for output
	 *  @param  int                 $hidefreetext       1=Hide free text
	 *  @return int                                     Return height of bottom margin including footer text
	 */
	protected function _pagefoot(&$pdf, $object, $outputlangs, $hidefreetext = 0)
	{
		$showdetails = getDolGlobalInt('MAIN_GENERATE_DOCUMENTS_SHOW_FOOT_DETAILS', 0);
		return pdf_pagefoot($pdf, $outputlangs, 'SUPPLIER_INVOICE_FREE_TEXT', $this->emetteur, $this->marge_basse, $this->marge_gauche, $this->page_hauteur, $object, $showdetails, $hidefreetext);
	}
}<|MERGE_RESOLUTION|>--- conflicted
+++ resolved
@@ -2,11 +2,7 @@
 /* Copyright (C) 2010-2011  Juanjo Menent        <jmenent@2byte.es>
  * Copyright (C) 2010-2014  Laurent Destailleur  <eldy@users.sourceforge.net>
  * Copyright (C) 2015       Marcos García        <marcosgdf@gmail.com>
-<<<<<<< HEAD
- * Copyright (C) 2018-2024  Frédéric France      <frederic.france@netlogic.fr>
-=======
  * Copyright (C) 2018-2024  Frédéric France      <frederic.france@free.fr>
->>>>>>> cc80841a
  * Copyright (C) 2024		MDW							<mdeweerd@users.noreply.github.com>
  *
  * This program is free software; you can redistribute it and/or modify
