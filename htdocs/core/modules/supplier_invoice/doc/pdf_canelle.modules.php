<?php
/* Copyright (C) 2010-2011  Juanjo Menent        <jmenent@2byte.es>
 * Copyright (C) 2010-2014  Laurent Destailleur  <eldy@users.sourceforge.net>
 * Copyright (C) 2015       Marcos García        <marcosgdf@gmail.com>
 * Copyright (C) 2018       Frédéric France      <frederic.france@netlogic.fr>
 *
 * This program is free software; you can redistribute it and/or modify
 * it under the terms of the GNU General Public License as published by
 * the Free Software Foundation; either version 3 of the License, or
 * (at your option) any later version.
 *
 * This program is distributed in the hope that it will be useful,
 * but WITHOUT ANY WARRANTY; without even the implied warranty of
 * MERCHANTABILITY or FITNESS FOR A PARTICULAR PURPOSE.  See the
 * GNU General Public License for more details.
 *
 * You should have received a copy of the GNU General Public License
 * along with this program. If not, see <https://www.gnu.org/licenses/>.
 * or see https://www.gnu.org/
 */

/**
 *	\file       htdocs/core/modules/supplier_invoice/doc/pdf_canelle.modules.php
 *	\ingroup    fournisseur
 *	\brief      Class file to generate the supplier invoices with the canelle model
 */

require_once DOL_DOCUMENT_ROOT.'/core/modules/supplier_invoice/modules_facturefournisseur.php';
require_once DOL_DOCUMENT_ROOT.'/fourn/class/fournisseur.facture.class.php';
require_once DOL_DOCUMENT_ROOT.'/product/class/product.class.php';
require_once DOL_DOCUMENT_ROOT.'/core/lib/company.lib.php';
require_once DOL_DOCUMENT_ROOT.'/core/lib/functions2.lib.php';
require_once DOL_DOCUMENT_ROOT.'/core/lib/pdf.lib.php';


/**
 *	Class to generate the supplier invoices PDF with the template canelle
 */
class pdf_canelle extends ModelePDFSuppliersInvoices
{
	/**
	 * @var DoliDb Database handler
	 */
	public $db;

	/**
	 * @var string model name
	 */
	public $name;

	/**
	 * @var string model description (short text)
	 */
	public $description;

	/**
	 * @var int 	Save the name of generated file as the main doc when generating a doc with this template
	 */
	public $update_main_doc_field;

	/**
	 * @var string document type
	 */
	public $type;

	/**
	 * @var array Minimum version of PHP required by module.
	 * e.g.: PHP ≥ 5.6 = array(5, 6)
	 */
	public $phpmin = array(5, 6);

	/**
	 * Dolibarr version of the loaded document
	 * @var string
	 */
	public $version = 'dolibarr';

	/**
	 * @var int page_largeur
	 */
	public $page_largeur;

	/**
	 * @var int page_hauteur
	 */
	public $page_hauteur;

	/**
	 * @var array format
	 */
	public $format;

	/**
	 * @var int marge_gauche
	 */
	public $marge_gauche;

	/**
	 * @var int marge_droite
	 */
	public $marge_droite;

	/**
	 * @var int marge_haute
	 */
	public $marge_haute;

	/**
	 * @var int marge_basse
	 */
	public $marge_basse;

	/**
	 * Issuer
	 * @var Societe object that emits
	 */
	public $emetteur;



	/**
	 *	Constructor
	 *
	 *  @param	DoliDB		$db     	Database handler
	 */
	public function __construct($db)
	{
		global $conf, $langs, $mysoc;

		// Translations
		$langs->loadLangs(array("main", "bills"));

		$this->db = $db;
		$this->name = "canelle";
		$this->description = $langs->trans('SuppliersInvoiceModel');

		// Page dimensions
		$this->type = 'pdf';
		$formatarray = pdf_getFormat();
		$this->page_largeur = $formatarray['width'];
		$this->page_hauteur = $formatarray['height'];
		$this->format = array($this->page_largeur, $this->page_hauteur);
		$this->marge_gauche = isset($conf->global->MAIN_PDF_MARGIN_LEFT) ? $conf->global->MAIN_PDF_MARGIN_LEFT : 10;
		$this->marge_droite = isset($conf->global->MAIN_PDF_MARGIN_RIGHT) ? $conf->global->MAIN_PDF_MARGIN_RIGHT : 10;
		$this->marge_haute = isset($conf->global->MAIN_PDF_MARGIN_TOP) ? $conf->global->MAIN_PDF_MARGIN_TOP : 10;
		$this->marge_basse = isset($conf->global->MAIN_PDF_MARGIN_BOTTOM) ? $conf->global->MAIN_PDF_MARGIN_BOTTOM : 10;

		$this->option_logo = 1; // Display logo
		$this->option_tva = 1; // Manage the vat option FACTURE_TVAOPTION
		$this->option_modereg = 1; // Display payment mode
		$this->option_condreg = 1; // Display payment terms
		$this->option_codeproduitservice = 1; // Display product-service code
		$this->option_multilang = 1; // Available in several languages

		// Define column position
		$this->posxdesc = $this->marge_gauche + 1;
		$this->posxtva = 112;
		$this->posxup = 126;
		$this->posxqty = 145;
		$this->posxunit = 162;
		$this->posxdiscount = 162;
		$this->postotalht = 174;

		if (!empty($conf->global->PRODUCT_USE_UNITS)) {
			$this->posxtva = 99;
			$this->posxup = 114;
			$this->posxqty = 130;
			$this->posxunit = 147;
		}
		//if (! empty($conf->global->MAIN_GENERATE_DOCUMENTS_WITHOUT_VAT)) $this->posxtva=$this->posxup;
		$this->posxpicture = $this->posxtva - (empty($conf->global->MAIN_DOCUMENTS_WITH_PICTURE_WIDTH) ? 20 : $conf->global->MAIN_DOCUMENTS_WITH_PICTURE_WIDTH); // width of images
		if ($this->page_largeur < 210) // To work with US executive format
		{
			$this->posxpicture -= 20;
			$this->posxtva -= 20;
			$this->posxup -= 20;
			$this->posxqty -= 20;
			$this->posxunit -= 20;
			$this->posxdiscount -= 20;
			$this->postotalht -= 20;
		}

		$this->tva = array();
		$this->localtax1 = array();
		$this->localtax2 = array();
		$this->atleastoneratenotnull = 0;
		$this->atleastonediscount = 0;
	}


	// phpcs:disable PEAR.NamingConventions.ValidFunctionName.ScopeNotCamelCaps
	/**
	 *  Function to build pdf onto disk
	 *
	 *  @param		FactureFournisseur	$object				Object to generate
	 *  @param		Translate			$outputlangs		Lang output object
	 *  @param		string				$srctemplatepath	Full path of source filename for generator using a template file
	 *  @param		int					$hidedetails		Do not show line details
	 *  @param		int					$hidedesc			Do not show desc
	 *  @param		int					$hideref			Do not show ref
	 *  @return		int										1=OK, 0=KO
	 */
	public function write_file($object, $outputlangs = '', $srctemplatepath = '', $hidedetails = 0, $hidedesc = 0, $hideref = 0)
	{
		// phpcs:enable
		global $user, $langs, $conf, $mysoc, $hookmanager, $nblines;

		// Get source company
		$object->fetch_thirdparty();
		if (!is_object($object->thirdparty)) $object->thirdparty = $mysoc; // If fetch_thirdparty fails, object has no socid (specimen)
		$this->emetteur = $object->thirdparty;
		if (!$this->emetteur->country_code) $this->emetteur->country_code = substr($langs->defaultlang, -2); // By default, if was not defined

		if (!is_object($outputlangs)) $outputlangs = $langs;
		// For backward compatibility with FPDF, force output charset to ISO, because FPDF expect text to be encoded in ISO
		if (!empty($conf->global->MAIN_USE_FPDF)) $outputlangs->charset_output = 'ISO-8859-1';

		// Load translation files required by the page
		$outputlangs->loadLangs(array("main", "dict", "companies", "bills", "products"));

		$nblines = count($object->lines);

<<<<<<< HEAD
		if ($conf->fournisseur->facture->dir_output)
		{
			$object->fetch_thirdparty();

			$deja_regle = $object->getSommePaiement((!empty($conf->multicurrency->enabled) && $object->multicurrency_tx != 1) ? 1 : 0);
			$amount_credit_notes_included = $object->getSumCreditNotesUsed((!empty($conf->multicurrency->enabled) && $object->multicurrency_tx != 1) ? 1 : 0);
			$amount_deposits_included = $object->getSumDepositsUsed((!empty($conf->multicurrency->enabled) && $object->multicurrency_tx != 1) ? 1 : 0);
=======
		if ($conf->fournisseur->facture->dir_output) {
			$deja_regle = $object->getSommePaiement(($conf->multicurrency->enabled && $object->multicurrency_tx != 1) ? 1 : 0);
			$amount_credit_notes_included = $object->getSumCreditNotesUsed(($conf->multicurrency->enabled && $object->multicurrency_tx != 1) ? 1 : 0);
			$amount_deposits_included = $object->getSumDepositsUsed(($conf->multicurrency->enabled && $object->multicurrency_tx != 1) ? 1 : 0);
>>>>>>> 74f3b98e

			// Definition of $dir and $file
			if ($object->specimen)
			{
				$dir = $conf->fournisseur->facture->dir_output;
				$file = $dir."/SPECIMEN.pdf";
			} else {
				$objectref = dol_sanitizeFileName($object->ref);
				$objectrefsupplier = dol_sanitizeFileName($object->ref_supplier);
				$dir = $conf->fournisseur->facture->dir_output.'/'.get_exdir($object->id, 2, 0, 0, $object, 'invoice_supplier').$objectref;
				$file = $dir."/".$objectref.".pdf";
				if (!empty($conf->global->SUPPLIER_REF_IN_NAME)) $file = $dir."/".$objectref.($objectrefsupplier ? "_".$objectrefsupplier : "").".pdf";
			}

			if (!file_exists($dir))
			{
				if (dol_mkdir($dir) < 0)
				{
					$this->error = $langs->transnoentities("ErrorCanNotCreateDir", $dir);
					return 0;
				}
			}

			if (file_exists($dir))
			{
				// Add pdfgeneration hook
				if (!is_object($hookmanager))
				{
					include_once DOL_DOCUMENT_ROOT.'/core/class/hookmanager.class.php';
					$hookmanager = new HookManager($this->db);
				}
				$hookmanager->initHooks(array('pdfgeneration'));
				$parameters = array('file'=>$file, 'object'=>$object, 'outputlangs'=>$outputlangs);
				global $action;
				$reshook = $hookmanager->executeHooks('beforePDFCreation', $parameters, $object, $action); // Note that $action and $object may have been modified by some hooks

				// Set nblines with the new facture lines content after hook
				$nblines = count($object->lines);
				$nbpayments = count($object->getListOfPayments());

				// Create pdf instance
				$pdf = pdf_getInstance($this->format);
				$default_font_size = pdf_getPDFFontSize($outputlangs); // Must be after pdf_getInstance
				$pdf->SetAutoPageBreak(1, 0);

				$heightforinfotot = 50 + (4 * $nbpayments); // Height reserved to output the info and total part and payment part
				if ($heightforinfotot > 220) {
					$heightforinfotot = 220;
				}
				$heightforfreetext = (isset($conf->global->MAIN_PDF_FREETEXT_HEIGHT) ? $conf->global->MAIN_PDF_FREETEXT_HEIGHT : 5); // Height reserved to output the free text on last page
				$heightforfooter = $this->marge_basse + 8; // Height reserved to output the footer (value include bottom margin)
				if (!empty($conf->global->MAIN_GENERATE_DOCUMENTS_SHOW_FOOT_DETAILS)) $heightforfooter += 6;

				if (class_exists('TCPDF'))
				{
					$pdf->setPrintHeader(false);
					$pdf->setPrintFooter(false);
				}
				$pdf->SetFont(pdf_getPDFFont($outputlangs));
				// Set path to the background PDF File
				if (!empty($conf->global->MAIN_ADD_PDF_BACKGROUND))
				{
					$pagecount = $pdf->setSourceFile($conf->mycompany->multidir_output[$object->entity].'/'.$conf->global->MAIN_ADD_PDF_BACKGROUND);
					$tplidx = $pdf->importPage(1);
				}

				$pdf->Open();
				$pagenb = 0;
				$pdf->SetDrawColor(128, 128, 128);

				$pdf->SetTitle($outputlangs->convToOutputCharset($object->ref));
				$pdf->SetSubject($outputlangs->transnoentities("PdfInvoiceTitle"));
				$pdf->SetCreator("Dolibarr ".DOL_VERSION);
				$pdf->SetAuthor($outputlangs->convToOutputCharset($user->getFullName($outputlangs)));
				$pdf->SetKeyWords($outputlangs->convToOutputCharset($object->ref)." ".$outputlangs->transnoentities("PdfInvoiceTitle")." ".$outputlangs->convToOutputCharset($object->thirdparty->name));
				if (!empty($conf->global->MAIN_DISABLE_PDF_COMPRESSION)) $pdf->SetCompression(false);

				$pdf->SetMargins($this->marge_gauche, $this->marge_haute, $this->marge_droite); // Left, Top, Right

				// Set $this->atleastonediscount if you have at least one discount
				for ($i = 0; $i < $nblines; $i++)
				{
					if ($object->lines[$i]->remise_percent)
					{
						$this->atleastonediscount++;
					}
				}
				if (empty($this->atleastonediscount))
				{
					$delta = ($this->postotalht - $this->posxdiscount);
					$this->posxpicture += $delta;
					$this->posxtva += $delta;
					$this->posxup += $delta;
					$this->posxqty += $delta;
					$this->posxunit += $delta;
					$this->posxdiscount += $delta;
					// post of fields after are not modified, stay at same position
				}

				// New page
				$pdf->AddPage();
				if (!empty($tplidx)) $pdf->useTemplate($tplidx);
				$pagenb++;
				$top_shift = $this->_pagehead($pdf, $object, 1, $outputlangs);
				$pdf->SetFont('', '', $default_font_size - 1);
				$pdf->MultiCell(0, 3, ''); // Set interline to 3
				$pdf->SetTextColor(0, 0, 0);

				$tab_top = 90 + $top_shift;
				$tab_top_newpage = (empty($conf->global->MAIN_PDF_DONOTREPEAT_HEAD) ? 42 + $top_shift : 10);

				// Incoterm
				if (!empty($conf->incoterm->enabled))
				{
					$desc_incoterms = $object->getIncotermsForPDF();
					if ($desc_incoterms)
					{
						$tab_top -= 2;

						$pdf->SetFont('', '', $default_font_size - 1);
						$pdf->writeHTMLCell(190, 3, $this->posxdesc - 1, $tab_top - 1, dol_htmlentitiesbr($desc_incoterms), 0, 1);
						$nexY = $pdf->GetY();
						$height_incoterms = $nexY - $tab_top;

						// Rect takes a length in 3rd parameter
						$pdf->SetDrawColor(192, 192, 192);
						$pdf->Rect($this->marge_gauche, $tab_top - 1, $this->page_largeur - $this->marge_gauche - $this->marge_droite, $height_incoterms + 1);

						$tab_top = $nexY + 6;
					}
				}

				// Displays notes
				$notetoshow = empty($object->note_public) ? '' : $object->note_public;

				if ($notetoshow)
				{
					$tab_top -= 2;

					$substitutionarray = pdf_getSubstitutionArray($outputlangs, null, $object);
					complete_substitutions_array($substitutionarray, $outputlangs, $object);
					$notetoshow = make_substitutions($notetoshow, $substitutionarray, $outputlangs);
					$notetoshow = convertBackOfficeMediasLinksToPublicLinks($notetoshow);

					$pdf->SetFont('', '', $default_font_size - 1);
					$pdf->writeHTMLCell(190, 3, $this->posxdesc - 1, $tab_top - 1, dol_htmlentitiesbr($object->note_public), 0, 1);
					$nexY = $pdf->GetY();
					$height_note = $nexY - $tab_top;

					// Rect takes a length in 3rd parameter
					$pdf->SetDrawColor(192, 192, 192);
					$pdf->Rect($this->marge_gauche, $tab_top - 1, $this->page_largeur - $this->marge_gauche - $this->marge_droite, $height_note + 1);

					$tab_top = $nexY + 6;
				}

				$iniY = $tab_top + 7;
				$curY = $tab_top + 7;
				$nexY = $tab_top + 7;

				// Loop on each lines
				for ($i = 0; $i < $nblines; $i++)
				{
					$curY = $nexY;
					$pdf->SetFont('', '', $default_font_size - 1); // Into loop to work with multipage
					$pdf->SetTextColor(0, 0, 0);

					// Define size of image if we need it
					$imglinesize = array();
					if (!empty($realpatharray[$i])) $imglinesize = pdf_getSizeForImage($realpatharray[$i]);

					$pdf->setTopMargin($tab_top_newpage);
					$pdf->setPageOrientation('', 1, $heightforfooter + $heightforfreetext + $heightforinfotot); // The only function to edit the bottom margin of current page to set it.
					$pageposbefore = $pdf->getPage();

					$showpricebeforepagebreak = 1;
					$posYAfterImage = 0;

					// Description of product line
					$curX = $this->posxdesc - 1;

					$pdf->startTransaction();
					pdf_writelinedesc($pdf, $object, $i, $outputlangs, $this->posxtva - $curX, 3, $curX, $curY, $hideref, $hidedesc, 1);
					$pageposafter = $pdf->getPage();
					if ($pageposafter > $pageposbefore)	// There is a pagebreak
					{
						$pdf->rollbackTransaction(true);
						$pageposafter = $pageposbefore;
						//print $pageposafter.'-'.$pageposbefore;exit;
						$pdf->setPageOrientation('', 1, $heightforfooter); // The only function to edit the bottom margin of current page to set it.
						pdf_writelinedesc($pdf, $object, $i, $outputlangs, $this->posxtva - $curX, 4, $curX, $curY, $hideref, $hidedesc, 1);
						$posyafter = $pdf->GetY();
						if ($posyafter > ($this->page_hauteur - ($heightforfooter + $heightforfreetext + $heightforinfotot)))	// There is no space left for total+free text
						{
							if ($i == ($nblines - 1))	// No more lines, and no space left to show total, so we create a new page
							{
								$pdf->AddPage('', '', true);
								if (!empty($tplidx)) $pdf->useTemplate($tplidx);
								if (empty($conf->global->MAIN_PDF_DONOTREPEAT_HEAD)) $this->_pagehead($pdf, $object, 0, $outputlangs);
								$pdf->setPage($pageposafter + 1);
							}
						} else {
							// We found a page break
							// Allows data in the first page if description is long enough to break in multiples pages
							if (!empty($conf->global->MAIN_PDF_DATA_ON_FIRST_PAGE))
								$showpricebeforepagebreak = 1;
							else $showpricebeforepagebreak = 0;
						}
					} else // No pagebreak
					{
						$pdf->commitTransaction();
					}
					$posYAfterDescription = $pdf->GetY();

					$nexY = $pdf->GetY();
					$pageposafter = $pdf->getPage();
					$pdf->setPage($pageposbefore);
					$pdf->setTopMargin($this->marge_haute);
					$pdf->setPageOrientation('', 1, 0); // The only function to edit the bottom margin of current page to set it.

					// We suppose that a too long description or photo were moved completely on next page
					if ($pageposafter > $pageposbefore && empty($showpricebeforepagebreak)) {
						$pdf->setPage($pageposafter); $curY = $tab_top_newpage;
					}

					$pdf->SetFont('', '', $default_font_size - 1); // We reposition the default font

					// VAT Rate
					if (empty($conf->global->MAIN_GENERATE_DOCUMENTS_WITHOUT_VAT))
					{
						$vat_rate = pdf_getlinevatrate($object, $i, $outputlangs, $hidedetails);
						$pdf->SetXY($this->posxtva, $curY);
		   				$pdf->MultiCell($this->posxup - $this->posxtva - 1, 3, $vat_rate, 0, 'R');
					}

					// Unit price before discount
					$up_excl_tax = pdf_getlineupexcltax($object, $i, $outputlangs, $hidedetails);
					$pdf->SetXY($this->posxup, $curY);
					$pdf->MultiCell($this->posxqty - $this->posxup - 0.8, 3, $up_excl_tax, 0, 'R', 0);

					// Quantity
					$qty = pdf_getlineqty($object, $i, $outputlangs, $hidedetails);
					$pdf->SetXY($this->posxqty, $curY);
					$pdf->MultiCell($this->posxunit - $this->posxqty - 0.8, 4, $qty, 0, 'R'); // Enough for 6 chars

					// Unit
					if (!empty($conf->global->PRODUCT_USE_UNITS))
					{
						$unit = pdf_getlineunit($object, $i, $outputlangs, $hidedetails, $hookmanager);
						$pdf->SetXY($this->posxunit, $curY);
						$pdf->MultiCell($this->posxdiscount - $this->posxunit - 0.8, 4, $unit, 0, 'L');
					}

					// Discount on line
					if ($object->lines[$i]->remise_percent)
					{
						$pdf->SetXY($this->posxdiscount - 2, $curY);
						$remise_percent = pdf_getlineremisepercent($object, $i, $outputlangs, $hidedetails);
						$pdf->MultiCell($this->postotalht - $this->posxdiscount - 1, 3, $remise_percent, 0, 'R');
					}

					// Total HT line
					$total_excl_tax = pdf_getlinetotalexcltax($object, $i, $outputlangs, $hidedetails);
					$pdf->SetXY($this->postotalht, $curY);
					$pdf->MultiCell($this->page_largeur - $this->marge_droite - $this->postotalht, 3, $total_excl_tax, 0, 'R', 0);

					// Collection of totals by VAT value in $this->tva["taux"]=total_tva
					if (!empty($conf->multicurrency->enabled) && $object->multicurrency_tx != 1) $tvaligne = $object->lines[$i]->multicurrency_total_tva;
					else $tvaligne = $object->lines[$i]->total_tva;

					$localtax1ligne = $object->lines[$i]->total_localtax1;
					$localtax2ligne = $object->lines[$i]->total_localtax2;

					if (!empty($object->remise_percent)) $tvaligne -= ($tvaligne * $object->remise_percent) / 100;

					$vatrate = (string) $object->lines[$i]->tva_tx;
					$localtax1rate = (string) $object->lines[$i]->localtax1_tx;
					$localtax2rate = (string) $object->lines[$i]->localtax2_tx;

					if (($object->lines[$i]->info_bits & 0x01) == 0x01) $vatrate .= '*';
					if (empty($this->tva[$vatrate])) $this->tva[$vatrate] = 0;
					if (empty($this->localtax1[$localtax1rate])) $this->localtax1[$localtax1rate] = 0;
					if (empty($this->localtax2[$localtax2rate])) $this->localtax2[$localtax2rate] = 0;
					$this->tva[$vatrate] += $tvaligne;
					$this->localtax1[$localtax1rate] += $localtax1ligne;
					$this->localtax2[$localtax2rate] += $localtax2ligne;

					if ($posYAfterImage > $posYAfterDescription) $nexY = $posYAfterImage;

					// Add line
					if (!empty($conf->global->MAIN_PDF_DASH_BETWEEN_LINES) && $i < ($nblines - 1))
					{
						$pdf->setPage($pageposafter);
						$pdf->SetLineStyle(array('dash'=>'1,1', 'color'=>array(80, 80, 80)));
						//$pdf->SetDrawColor(190,190,200);
						$pdf->line($this->marge_gauche, $nexY + 1, $this->page_largeur - $this->marge_droite, $nexY + 1);
						$pdf->SetLineStyle(array('dash'=>0));
					}

					$nexY += 2; // Add space between lines

					// Detect if some page were added automatically and output _tableau for past pages
					while ($pagenb < $pageposafter)
					{
						$pdf->setPage($pagenb);
						if ($pagenb == 1)
						{
							$this->_tableau($pdf, $tab_top, $this->page_hauteur - $tab_top - $heightforfooter, 0, $outputlangs, 0, 1, $object->multicurrency_code);
						} else {
							$this->_tableau($pdf, $tab_top_newpage, $this->page_hauteur - $tab_top_newpage - $heightforfooter, 0, $outputlangs, 1, 1, $object->multicurrency_code);
						}
						$this->_pagefoot($pdf, $object, $outputlangs, 1);
						$pagenb++;
						$pdf->setPage($pagenb);
						$pdf->setPageOrientation('', 1, 0); // The only function to edit the bottom margin of current page to set it.
						if (empty($conf->global->MAIN_PDF_DONOTREPEAT_HEAD)) $this->_pagehead($pdf, $object, 0, $outputlangs);
					}
					if (isset($object->lines[$i + 1]->pagebreak) && $object->lines[$i + 1]->pagebreak)
					{
						if ($pagenb == 1)
						{
							$this->_tableau($pdf, $tab_top, $this->page_hauteur - $tab_top - $heightforfooter, 0, $outputlangs, 0, 1, $object->multicurrency_code);
						} else {
							$this->_tableau($pdf, $tab_top_newpage, $this->page_hauteur - $tab_top_newpage - $heightforfooter, 0, $outputlangs, 1, 1, $object->multicurrency_code);
						}
						$this->_pagefoot($pdf, $object, $outputlangs, 1);
						// New page
						$pdf->AddPage();
						if (!empty($tplidx)) $pdf->useTemplate($tplidx);
						$pagenb++;
						if (empty($conf->global->MAIN_PDF_DONOTREPEAT_HEAD)) $this->_pagehead($pdf, $object, 0, $outputlangs);
					}
				}

				// Show square
				if ($pagenb == 1)
				{
					$this->_tableau($pdf, $tab_top, $this->page_hauteur - $tab_top - $heightforinfotot - $heightforfreetext - $heightforfooter, 0, $outputlangs, 0, 0, $object->multicurrency_code);
					$bottomlasttab = $this->page_hauteur - $heightforinfotot - $heightforfreetext - $heightforfooter + 1;
				} else {
					$this->_tableau($pdf, $tab_top_newpage, $this->page_hauteur - $tab_top_newpage - $heightforinfotot - $heightforfreetext - $heightforfooter, 0, $outputlangs, 1, 0, $object->multicurrency_code);
					$bottomlasttab = $this->page_hauteur - $heightforinfotot - $heightforfreetext - $heightforfooter + 1;
				}

				// Display total area
				$posy = $this->_tableau_tot($pdf, $object, $deja_regle, $bottomlasttab, $outputlangs);

				$amount_credit_notes_included = 0;
				$amount_deposits_included = 0;

				// Display Payments area
				if (($deja_regle || $amount_credit_notes_included || $amount_deposits_included) && empty($conf->global->SUPPLIER_INVOICE_NO_PAYMENT_DETAILS))
				{
					$posy = $this->_tableau_versements($pdf, $object, $posy, $outputlangs, $heightforfooter);
				}

				// Pagefoot
				$this->_pagefoot($pdf, $object, $outputlangs);
				if (method_exists($pdf, 'AliasNbPages')) $pdf->AliasNbPages();

				$pdf->Close();

				$pdf->Output($file, 'F');

				// Add pdfgeneration hook
				$hookmanager->initHooks(array('pdfgeneration'));
				$parameters = array('file'=>$file, 'object'=>$object, 'outputlangs'=>$outputlangs);
				global $action;
				$reshook = $hookmanager->executeHooks('afterPDFCreation', $parameters, $this, $action); // Note that $action and $object may have been modified by some hooks
				if ($reshook < 0)
				{
					$this->error = $hookmanager->error;
					$this->errors = $hookmanager->errors;
				}

				if (!empty($conf->global->MAIN_UMASK))
				@chmod($file, octdec($conf->global->MAIN_UMASK));

				$this->result = array('fullpath'=>$file);

				return 1; // No error
			} else {
				$this->error = $langs->transnoentities("ErrorCanNotCreateDir", $dir);
				return 0;
			}
		} else {
			$this->error = $langs->transnoentities("ErrorConstantNotDefined", "SUPPLIER_OUTPUTDIR");
			return 0;
		}
	}

	// phpcs:disable PEAR.NamingConventions.ValidFunctionName.PublicUnderscore
	// phpcs:disable PEAR.NamingConventions.ValidFunctionName.ScopeNotCamelCaps
	/**
	 *	Show total to pay
	 *
	 *	@param	TCPDF		$pdf            Object PDF
	 *	@param  Object		$object         Object invoice
	 *	@param  int			$deja_regle     Amount already paid (in the currency of invoice)
	 *	@param	int			$posy			Position depart
	 *	@param	Translate	$outputlangs	Objet langs
	 *	@return int							Position pour suite
	 */
	protected function _tableau_tot(&$pdf, $object, $deja_regle, $posy, $outputlangs)
	{
		// phpcs:enable
		global $conf, $mysoc;

		$sign = 1;
		if ($object->type == 2 && !empty($conf->global->INVOICE_POSITIVE_CREDIT_NOTE)) $sign = -1;

		$default_font_size = pdf_getPDFFontSize($outputlangs);

		$tab2_top = $posy;
		$tab2_hl = 4;
		$pdf->SetFont('', '', $default_font_size - 1);

		// Total table
		$col1x = 120; $col2x = 170;
		if ($this->page_largeur < 210) // To work with US executive format
		{
			$col2x -= 20;
		}
		$largcol2 = ($this->page_largeur - $this->marge_droite - $col2x);

		$useborder = 0;
		$index = 0;

		// Total HT
		$pdf->SetFillColor(255, 255, 255);
		$pdf->SetXY($col1x, $tab2_top + 0);
		$pdf->MultiCell($col2x - $col1x, $tab2_hl, $outputlangs->transnoentities("TotalHT"), 0, 'L', 1);

		$total_ht = ((!empty($conf->multicurrency->enabled) && isset($object->multicurrency_tx) && $object->multicurrency_tx != 1) ? $object->multicurrency_total_ht : $object->total_ht);
		$pdf->SetXY($col2x, $tab2_top + 0);
		$pdf->MultiCell($largcol2, $tab2_hl, price($sign * ($total_ht + (!empty($object->remise) ? $object->remise : 0)), 0, $outputlangs), 0, 'R', 1);

		// Show VAT by rates and total
		$pdf->SetFillColor(248, 248, 248);

		$total_ttc = (!empty($conf->multicurrency->enabled) && $object->multicurrency_tx != 1) ? $object->multicurrency_total_ttc : $object->total_ttc;

		$this->atleastoneratenotnull = 0;
		foreach ($this->tva as $tvakey => $tvaval)
		{
			if ($tvakey > 0)    // We do not display rate 0
			{
				$this->atleastoneratenotnull++;

				$index++;
				$pdf->SetXY($col1x, $tab2_top + $tab2_hl * $index);

				$tvacompl = '';

				if (preg_match('/\*/', $tvakey))
				{
					$tvakey = str_replace('*', '', $tvakey);
					$tvacompl = " (".$outputlangs->transnoentities("NonPercuRecuperable").")";
				}

				$totalvat = $outputlangs->transcountrynoentities("TotalVAT", $mysoc->country_code).' ';
				$totalvat .= vatrate($tvakey, 1).$tvacompl;
				$pdf->MultiCell($col2x - $col1x, $tab2_hl, $totalvat, 0, 'L', 1);

				$pdf->SetXY($col2x, $tab2_top + $tab2_hl * $index);
				$pdf->MultiCell($largcol2, $tab2_hl, price($tvaval, 0, $outputlangs), 0, 'R', 1);
			}
		}
		if (!$this->atleastoneratenotnull) // If no vat at all
		{
			$index++;
			$pdf->SetXY($col1x, $tab2_top + $tab2_hl * $index);
			$pdf->MultiCell($col2x - $col1x, $tab2_hl, $outputlangs->transcountrynoentities("TotalVAT", $mysoc->country_code), 0, 'L', 1);
			$pdf->SetXY($col2x, $tab2_top + $tab2_hl * $index);
			$pdf->MultiCell($largcol2, $tab2_hl, price($object->total_tva, 0, $outputlangs), 0, 'R', 1);

			// Total LocalTax1
			if (!empty($conf->global->FACTURE_LOCAL_TAX1_OPTION) && $conf->global->FACTURE_LOCAL_TAX1_OPTION == 'localtax1on' && $object->total_localtax1 > 0)
			{
				$index++;
				$pdf->SetXY($col1x, $tab2_top + $tab2_hl * $index);
				$pdf->MultiCell($col2x - $col1x, $tab2_hl, $outputlangs->transcountrynoentities("TotalLT1", $mysoc->country_code), 0, 'L', 1);
				$pdf->SetXY($col2x, $tab2_top + $tab2_hl * $index);
				$pdf->MultiCell($largcol2, $tab2_hl, price($object->total_localtax1, 0, $outputlangs), 0, 'R', 1);
			}

			// Total LocalTax2
			if (!empty($conf->global->FACTURE_LOCAL_TAX2_OPTION) && $conf->global->FACTURE_LOCAL_TAX2_OPTION == 'localtax2on' && $object->total_localtax2 > 0)
			{
				$index++;
				$pdf->SetXY($col1x, $tab2_top + $tab2_hl * $index);
				$pdf->MultiCell($col2x - $col1x, $tab2_hl, $outputlangs->transcountrynoentities("TotalLT2", $mysoc->country_code), 0, 'L', 1);
				$pdf->SetXY($col2x, $tab2_top + $tab2_hl * $index);
				$pdf->MultiCell($largcol2, $tab2_hl, price($object->total_localtax2, 0, $outputlangs), 0, 'R', 1);
			}
		} else {
			//if (! empty($conf->global->FACTURE_LOCAL_TAX1_OPTION) && $conf->global->FACTURE_LOCAL_TAX1_OPTION=='localtax1on')
			//{
			//Local tax 1
			foreach ($this->localtax1 as $tvakey => $tvaval) {
				if ($tvakey != 0)    // On affiche pas taux 0
				{
					//$this->atleastoneratenotnull++;

					$index++;
					$pdf->SetXY($col1x, $tab2_top + $tab2_hl * $index);

					$tvacompl = '';
					if (preg_match('/\*/', $tvakey))
					{
						$tvakey = str_replace('*', '', $tvakey);
						$tvacompl = " (".$outputlangs->transnoentities("NonPercuRecuperable").")";
					}
					$totalvat = $outputlangs->transcountrynoentities("TotalLT1", $mysoc->country_code).' ';
					$totalvat .= vatrate(abs($tvakey), 1).$tvacompl;
					$pdf->MultiCell($col2x - $col1x, $tab2_hl, $totalvat, 0, 'L', 1);

					$pdf->SetXY($col2x, $tab2_top + $tab2_hl * $index);
					$pdf->MultiCell($largcol2, $tab2_hl, price($tvaval, 0, $outputlangs), 0, 'R', 1);
				}
			}
			//}

			//if (! empty($conf->global->FACTURE_LOCAL_TAX2_OPTION) && $conf->global->FACTURE_LOCAL_TAX2_OPTION=='localtax2on')
			//{
			//Local tax 2
			foreach ($this->localtax2 as $tvakey => $tvaval) {
				if ($tvakey != 0)    // On affiche pas taux 0
				{
					//$this->atleastoneratenotnull++;

					$index++;
					$pdf->SetXY($col1x, $tab2_top + $tab2_hl * $index);

					$tvacompl = '';
					if (preg_match('/\*/', $tvakey))
					{
						$tvakey = str_replace('*', '', $tvakey);
						$tvacompl = " (".$outputlangs->transnoentities("NonPercuRecuperable").")";
					}
					$totalvat = $outputlangs->transcountrynoentities("TotalLT2", $mysoc->country_code).' ';
					$totalvat .= vatrate(abs($tvakey), 1).$tvacompl;
					$pdf->MultiCell($col2x - $col1x, $tab2_hl, $totalvat, 0, 'L', 1);

					$pdf->SetXY($col2x, $tab2_top + $tab2_hl * $index);
					$pdf->MultiCell($largcol2, $tab2_hl, price($tvaval, 0, $outputlangs), 0, 'R', 1);
				}
			}
			//}
		}

		// Total TTC
		$index++;
		$pdf->SetXY($col1x, $tab2_top + $tab2_hl * $index);
		$pdf->SetTextColor(0, 0, 60);
		$pdf->SetFillColor(224, 224, 224);
		$pdf->MultiCell($col2x - $col1x, $tab2_hl, $outputlangs->transnoentities("TotalTTC"), $useborder, 'L', 1);

		$pdf->SetXY($col2x, $tab2_top + $tab2_hl * $index);
		$pdf->MultiCell($largcol2, $tab2_hl, price($sign * $total_ttc, 0, $outputlangs), $useborder, 'R', 1);

		$pdf->SetTextColor(0, 0, 0);
		$creditnoteamount = $object->getSumCreditNotesUsed((!empty($conf->multicurrency->enabled) && $object->multicurrency_tx != 1) ? 1 : 0); // Warning, this also include excess received
		$depositsamount = $object->getSumDepositsUsed((!empty($conf->multicurrency->enabled) && $object->multicurrency_tx != 1) ? 1 : 0);
		//print "x".$creditnoteamount."-".$depositsamount;exit;
		$resteapayer = price2num($total_ttc - $deja_regle - $creditnoteamount - $depositsamount, 'MT');
		if (!empty($object->paye)) $resteapayer = 0;

		if (($deja_regle > 0 || $creditnoteamount > 0 || $depositsamount > 0) && empty($conf->global->INVOICE_NO_PAYMENT_DETAILS))
		{
			// Already paid + Deposits
			$index++;
			$pdf->SetXY($col1x, $tab2_top + $tab2_hl * $index);
			$pdf->MultiCell($col2x - $col1x, $tab2_hl, $outputlangs->transnoentities("Paid"), 0, 'L', 0);
			$pdf->SetXY($col2x, $tab2_top + $tab2_hl * $index);
			$pdf->MultiCell($largcol2, $tab2_hl, price($deja_regle + $depositsamount, 0, $outputlangs), 0, 'R', 0);

			// Credit note
			if ($creditnoteamount)
			{
				$labeltouse = ($outputlangs->transnoentities("CreditNotesOrExcessReceived") != "CreditNotesOrExcessReceived") ? $outputlangs->transnoentities("CreditNotesOrExcessReceived") : $outputlangs->transnoentities("CreditNotes");
				$index++;
				$pdf->SetXY($col1x, $tab2_top + $tab2_hl * $index);
				$pdf->MultiCell($col2x - $col1x, $tab2_hl, $labeltouse, 0, 'L', 0);
				$pdf->SetXY($col2x, $tab2_top + $tab2_hl * $index);
				$pdf->MultiCell($largcol2, $tab2_hl, price($creditnoteamount, 0, $outputlangs), 0, 'R', 0);
			}

			// Escompte
			if ($object->close_code == FactureFournisseur::CLOSECODE_DISCOUNTVAT)
			{
				$index++;
				$pdf->SetFillColor(255, 255, 255);

				$pdf->SetXY($col1x, $tab2_top + $tab2_hl * $index);
				$pdf->MultiCell($col2x - $col1x, $tab2_hl, $outputlangs->transnoentities("EscompteOfferedShort"), $useborder, 'L', 1);
				$pdf->SetXY($col2x, $tab2_top + $tab2_hl * $index);
				$pdf->MultiCell($largcol2, $tab2_hl, price($object->total_ttc - $deja_regle - $creditnoteamount - $depositsamount, 0, $outputlangs), $useborder, 'R', 1);

				$resteapayer = 0;
			}

			$index++;
			$pdf->SetTextColor(0, 0, 60);
			$pdf->SetFillColor(224, 224, 224);
			$pdf->SetXY($col1x, $tab2_top + $tab2_hl * $index);
			$pdf->MultiCell($col2x - $col1x, $tab2_hl, $outputlangs->transnoentities("RemainderToPay"), $useborder, 'L', 1);

			$pdf->SetXY($col2x, $tab2_top + $tab2_hl * $index);
			$pdf->MultiCell($largcol2, $tab2_hl, price($resteapayer, 0, $outputlangs), $useborder, 'R', 1);
			$pdf->SetFont('', '', $default_font_size - 1);
			$pdf->SetTextColor(0, 0, 0);
		}

		$index++;
		return ($tab2_top + ($tab2_hl * $index));
	}

	// phpcs:disable PEAR.NamingConventions.ValidFunctionName.PublicUnderscore
	/**
	 *   Show table for lines
	 *
	 *   @param		TCPDF		$pdf     		Object PDF
	 *   @param		string		$tab_top		Top position of table
	 *   @param		string		$tab_height		Height of table (rectangle)
	 *   @param		int			$nexY			Y (not used)
	 *   @param		Translate	$outputlangs	Langs object
	 *   @param		int			$hidetop		1=Hide top bar of array and title, 0=Hide nothing, -1=Hide only title
	 *   @param		int			$hidebottom		Hide bottom bar of array
	 *   @param		string		$currency		Currency code
	 *   @return	void
	 */
	protected function _tableau(&$pdf, $tab_top, $tab_height, $nexY, $outputlangs, $hidetop = 0, $hidebottom = 0, $currency = '')
	{
		global $conf;

		// Force to disable hidetop and hidebottom
		$hidebottom = 0;
		if ($hidetop) $hidetop = -1;

		$currency = !empty($currency) ? $currency : $conf->currency;
		$default_font_size = pdf_getPDFFontSize($outputlangs);

		// Amount in (at tab_top - 1)
		$pdf->SetTextColor(0, 0, 0);
		$pdf->SetFont('', '', $default_font_size - 2);

		if (empty($hidetop))
		{
			$titre = $outputlangs->transnoentities("AmountInCurrency", $outputlangs->transnoentitiesnoconv("Currency".$currency));
			$pdf->SetXY($this->page_largeur - $this->marge_droite - ($pdf->GetStringWidth($titre) + 3), $tab_top - 4);
			$pdf->MultiCell(($pdf->GetStringWidth($titre) + 3), 2, $titre);

			//$conf->global->MAIN_PDF_TITLE_BACKGROUND_COLOR='230,230,230';
			if (!empty($conf->global->MAIN_PDF_TITLE_BACKGROUND_COLOR)) $pdf->Rect($this->marge_gauche, $tab_top, $this->page_largeur - $this->marge_droite - $this->marge_gauche, 5, 'F', null, explode(',', $conf->global->MAIN_PDF_TITLE_BACKGROUND_COLOR));
		}

		$pdf->SetDrawColor(128, 128, 128);
		$pdf->SetFont('', '', $default_font_size - 1);

		// Output Rect
		$this->printRect($pdf, $this->marge_gauche, $tab_top, $this->page_largeur - $this->marge_gauche - $this->marge_droite, $tab_height, $hidetop, $hidebottom); // Rect takes a length in 3rd parameter and 4th parameter

		if (empty($hidetop))
		{
			$pdf->line($this->marge_gauche, $tab_top + 5, $this->page_largeur - $this->marge_droite, $tab_top + 5); // line takes a position y in 2nd parameter and 4th parameter

			$pdf->SetXY($this->posxdesc - 1, $tab_top + 1);
			$pdf->MultiCell(108, 2, $outputlangs->transnoentities("Designation"), '', 'L');
		}

		if (empty($conf->global->MAIN_GENERATE_DOCUMENTS_WITHOUT_VAT) && empty($conf->global->MAIN_GENERATE_DOCUMENTS_WITHOUT_VAT_COLUMN))
		{
			$pdf->line($this->posxtva - 1, $tab_top, $this->posxtva - 1, $tab_top + $tab_height);
			if (empty($hidetop))
			{
				$pdf->SetXY($this->posxtva - 3, $tab_top + 1);
				$pdf->MultiCell($this->posxup - $this->posxtva + 3, 2, $outputlangs->transnoentities("VAT"), '', 'C');
			}
		}

		$pdf->line($this->posxup - 1, $tab_top, $this->posxup - 1, $tab_top + $tab_height);
		if (empty($hidetop))
		{
			$pdf->SetXY($this->posxup - 1, $tab_top + 1);
			$pdf->MultiCell($this->posxqty - $this->posxup - 1, 2, $outputlangs->transnoentities("PriceUHT"), '', 'C');
		}

		$pdf->line($this->posxqty - 1, $tab_top, $this->posxqty - 1, $tab_top + $tab_height);
		if (empty($hidetop))
		{
			$pdf->SetXY($this->posxqty - 1, $tab_top + 1);
			$pdf->MultiCell($this->posxunit - $this->posxqty - 1, 2, $outputlangs->transnoentities("Qty"), '', 'C');
		}

		if (!empty($conf->global->PRODUCT_USE_UNITS))
		{
			$pdf->line($this->posxunit - 1, $tab_top, $this->posxunit - 1, $tab_top + $tab_height);
			if (empty($hidetop)) {
				$pdf->SetXY($this->posxunit - 1, $tab_top + 1);
				$pdf->MultiCell($this->posxdiscount - $this->posxunit - 1, 2, $outputlangs->transnoentities("Unit"), '',
					'C');
			}
		}

		if ($this->atleastonediscount)
		{
			$pdf->line($this->posxdiscount - 1, $tab_top, $this->posxdiscount - 1, $tab_top + $tab_height);
			if (empty($hidetop))
			{
				$pdf->SetXY($this->posxdiscount - 1, $tab_top + 1);
				$pdf->MultiCell($this->postotalht - $this->posxdiscount + 1, 2, $outputlangs->transnoentities("ReductionShort"), '', 'C');
			}
		}

		$pdf->line($this->postotalht, $tab_top, $this->postotalht, $tab_top + $tab_height);
		if (empty($hidetop))
		{
			$pdf->SetXY($this->postotalht - 1, $tab_top + 1);
			$pdf->MultiCell(30, 2, $outputlangs->transnoentities("TotalHTShort"), '', 'C');
		}
	}

	// phpcs:disable PEAR.NamingConventions.ValidFunctionName.PublicUnderscore
	// phpcs:disable PEAR.NamingConventions.ValidFunctionName.ScopeNotCamelCaps
	/**
	 *  Show payments table
	 *
	 *  @param  TCPDF               $pdf            Object PDF
	 *  @param  Object			    $object         Object to show
	 *  @param  int                 $posy           Position y in PDF
	 *  @param  Translate           $outputlangs    Object langs for output
	 *  @return int                                 <0 if KO, >0 if OK
	 */
	protected function _tableau_versements(&$pdf, $object, $posy, $outputlangs)
	{
		// phpcs:enable
		global $conf;

		$sign = 1;
		if ($object->type == 2 && !empty($conf->global->INVOICE_POSITIVE_CREDIT_NOTE)) $sign = -1;

		$tab3_posx = 120;
		$tab3_top = $posy + 8;
		$tab3_width = 80;
		$tab3_height = 4;
		if ($this->page_largeur < 210) // To work with US executive format
		{
			$tab3_posx -= 20;
		}

		$default_font_size = pdf_getPDFFontSize($outputlangs);

		$pdf->SetFont('', '', $default_font_size - 3);
		$pdf->SetXY($tab3_posx, $tab3_top - 4);
		$pdf->MultiCell(60, 3, $outputlangs->transnoentities("PaymentsAlreadyDone"), 0, 'L', 0);

		$pdf->line($tab3_posx, $tab3_top, $tab3_posx + $tab3_width, $tab3_top);

		$pdf->SetFont('', '', $default_font_size - 4);
		$pdf->SetXY($tab3_posx, $tab3_top);
		$pdf->MultiCell(20, 3, $outputlangs->transnoentities("Payment"), 0, 'L', 0);
		$pdf->SetXY($tab3_posx + 21, $tab3_top);
		$pdf->MultiCell(20, 3, $outputlangs->transnoentities("Amount"), 0, 'L', 0);
		$pdf->SetXY($tab3_posx + 40, $tab3_top);
		$pdf->MultiCell(20, 3, $outputlangs->transnoentities("Type"), 0, 'L', 0);
		$pdf->SetXY($tab3_posx + 58, $tab3_top);
		$pdf->MultiCell(20, 3, $outputlangs->transnoentities("Num"), 0, 'L', 0);

		$pdf->line($tab3_posx, $tab3_top - 1 + $tab3_height, $tab3_posx + $tab3_width, $tab3_top - 1 + $tab3_height);

		$y = 0;

		$pdf->SetFont('', '', $default_font_size - 4);

		// Loop on each deposits and credit notes included
		//

		// Loop on each payment
		$sql = "SELECT p.datep as date, p.fk_paiement as type, p.num_paiement as num, pf.amount as amount, pf.multicurrency_amount,";
		$sql .= " cp.code";
		$sql .= " FROM ".MAIN_DB_PREFIX."paiementfourn_facturefourn as pf, ".MAIN_DB_PREFIX."paiementfourn as p";
		$sql .= " LEFT JOIN ".MAIN_DB_PREFIX."c_paiement as cp ON p.fk_paiement = cp.id";
		$sql .= " WHERE pf.fk_paiementfourn = p.rowid and pf.fk_facturefourn = ".$object->id;
		$sql .= " ORDER BY p.datep";
		$resql = $this->db->query($sql);
		if ($resql)
		{
			$num = $this->db->num_rows($resql);
			$i = 0;
			while ($i < $num) {
				$y += 3;
				$row = $this->db->fetch_object($resql);

				$pdf->SetXY($tab3_posx, $tab3_top + $y);
				$pdf->MultiCell(20, 3, dol_print_date($this->db->jdate($row->date), 'day', false, $outputlangs, true), 0, 'L', 0);
				$pdf->SetXY($tab3_posx + 21, $tab3_top + $y);
				$pdf->MultiCell(20, 3, price($sign * ((!empty($conf->multicurrency->enabled) && $object->multicurrency_tx != 1) ? $row->multicurrency_amount : $row->amount)), 0, 'L', 0);
				$pdf->SetXY($tab3_posx + 40, $tab3_top + $y);
				$oper = $outputlangs->transnoentitiesnoconv("PaymentTypeShort".$row->code);

				$pdf->MultiCell(20, 3, $oper, 0, 'L', 0);
				$pdf->SetXY($tab3_posx + 58, $tab3_top + $y);
				$pdf->MultiCell(30, 3, $row->num, 0, 'L', 0);

				$pdf->line($tab3_posx, $tab3_top + $y + 3, $tab3_posx + $tab3_width, $tab3_top + $y + 3);

				$i++;
			}
		} else {
			$this->error = $this->db->lasterror();
			return -1;
		}
	}

	// phpcs:disable PEAR.NamingConventions.ValidFunctionName.PublicUnderscore
	/**
	 *  Show top header of page.
	 *
	 *  @param  TCPDF               $pdf            Object PDF
	 *  @param  FactureFournisseur  $object         Object to show
	 *  @param  int                 $showaddress    0=no, 1=yes
	 *  @param  Translate           $outputlangs    Object lang for output
	 *  @return void
	 */
	protected function _pagehead(&$pdf, $object, $showaddress, $outputlangs)
	{
		global $langs, $conf, $mysoc;

		// Load translation files required by the page
		$outputlangs->loadLangs(array("main", "orders", "companies", "bills"));

		$default_font_size = pdf_getPDFFontSize($outputlangs);

		// Do not add the BACKGROUND as this is for suppliers
		//pdf_pagehead($pdf,$outputlangs,$this->page_hauteur);

		$pdf->SetTextColor(0, 0, 60);
		$pdf->SetFont('', 'B', $default_font_size + 3);

		$posy = $this->marge_haute;
		$posx = $this->page_largeur - $this->marge_droite - 100;

		$pdf->SetXY($this->marge_gauche, $posy);

		// Logo
		/*
		$logo=$conf->mycompany->dir_output.'/logos/'.$mysoc->logo;
		if ($mysoc->logo)
		{
			if (is_readable($logo))
			{
			    $height=pdf_getHeightForLogo($logo);
			    $pdf->Image($logo, $this->marge_gauche, $posy, 0, $height);	// width=0 (auto)
			}
			else
			{
				$pdf->SetTextColor(200,0,0);
				$pdf->SetFont('','B', $default_font_size - 2);
				$pdf->MultiCell(100, 3, $outputlangs->transnoentities("ErrorLogoFileNotFound",$logo), 0, 'L');
				$pdf->MultiCell(100, 3, $outputlangs->transnoentities("ErrorGoToModuleSetup"), 0, 'L');
			}
		}
		else
		{*/
			$text = $this->emetteur->name;
			$pdf->MultiCell(100, 4, $outputlangs->convToOutputCharset($text), 0, 'L');
		//}

		$pdf->SetFont('', 'B', $default_font_size + 3);
		$pdf->SetXY($posx, $posy);
		$pdf->SetTextColor(0, 0, 60);
		$pdf->MultiCell(100, 3, $outputlangs->transnoentities("SupplierInvoice")." ".$outputlangs->convToOutputCharset($object->ref), '', 'R');
		$posy += 1;

		if ($object->ref_supplier)
		{
			$posy += 4;
			$pdf->SetFont('', 'B', $default_font_size);
			$pdf->SetXY($posx, $posy);
			$pdf->SetTextColor(0, 0, 60);
			$pdf->MultiCell(100, 4, $outputlangs->transnoentities("RefSupplier")." : ".$object->ref_supplier, '', 'R');
			$posy += 1;
		}

		$pdf->SetFont('', '', $default_font_size - 1);

		if (!empty($conf->global->PDF_SHOW_PROJECT))
		{
			$object->fetch_projet();
			if (!empty($object->project->ref))
			{
				$posy += 4;
				$pdf->SetXY($posx, $posy);
				$langs->load("projects");
				$pdf->SetTextColor(0, 0, 60);
				$pdf->MultiCell(100, 3, $outputlangs->transnoentities("Project")." : ".(empty($object->project->ref) ? '' : $object->projet->ref), '', 'R');
			}
		}

		if ($object->date)
		{
			$posy += 4;
			$pdf->SetXY($posx, $posy);
			$pdf->SetTextColor(0, 0, 60);
			$pdf->MultiCell(100, 4, $outputlangs->transnoentities("Date")." : ".dol_print_date($object->date, "day", false, $outputlangs, true), '', 'R');
		} else {
			$posy += 4;
			$pdf->SetXY($posx, $posy);
			$pdf->SetTextColor(255, 0, 0);
			$pdf->MultiCell(100, 4, strtolower($outputlangs->transnoentities("OrderToProcess")), '', 'R');
		}

		if ($object->thirdparty->code_fournisseur)
		{
			$posy += 4;
			$pdf->SetXY($posx, $posy);
			$pdf->SetTextColor(0, 0, 60);
			$pdf->MultiCell(100, 3, $outputlangs->transnoentities("SupplierCode")." : ".$outputlangs->transnoentities($object->thirdparty->code_fournisseur), '', 'R');
		}

		$posy += 1;
		$pdf->SetTextColor(0, 0, 60);

		$top_shift = 0;
		// Show list of linked objects
		$current_y = $pdf->getY();
		$posy = pdf_writeLinkedObjects($pdf, $object, $outputlangs, $posx, $posy, 100, 3, 'R', $default_font_size);
		if ($current_y < $pdf->getY())
		{
			$top_shift = $pdf->getY() - $current_y;
		}

		if ($showaddress)
		{
			// Sender properties
			$carac_emetteur = '';
			// Add internal contact of proposal if defined
			$arrayidcontact = $object->getIdContact('internal', 'SALESREPFOLL');
			if (count($arrayidcontact) > 0)
			{
				$object->fetch_user($arrayidcontact[0]);
				$carac_emetteur .= ($carac_emetteur ? "\n" : '').$outputlangs->convToOutputCharset($object->user->getFullName($outputlangs))."\n";
			}

			$carac_emetteur .= pdf_build_address($outputlangs, $this->emetteur, $object->thirdparty, '', 0, 'source', $object);

			// Show sender
			$posy = 42 + $top_shift;
			$posx = $this->marge_gauche;
			if (!empty($conf->global->MAIN_INVERT_SENDER_RECIPIENT)) $posx = $this->page_largeur - $this->marge_droite - 80;
			$hautcadre = 40;

			// Show sender frame
			$pdf->SetTextColor(0, 0, 0);
			$pdf->SetFont('', '', $default_font_size - 2);
			$pdf->SetXY($posx, $posy - 5);
			$pdf->MultiCell(66, 5, $outputlangs->transnoentities("BillFrom").":", 0, 'L');
			$pdf->SetXY($posx, $posy);
			$pdf->SetFillColor(230, 230, 230);
			$pdf->MultiCell(82, $hautcadre, "", 0, 'R', 1);
			$pdf->SetTextColor(0, 0, 60);

			// Show sender name
			$pdf->SetXY($posx + 2, $posy + 3);
			$pdf->SetFont('', 'B', $default_font_size);
			$pdf->MultiCell(80, 4, $outputlangs->convToOutputCharset($this->emetteur->name), 0, 'L');
			$posy = $pdf->getY();

			// Show sender information
			$pdf->SetXY($posx + 2, $posy);
			$pdf->SetFont('', '', $default_font_size - 1);
			$pdf->MultiCell(80, 4, $carac_emetteur, 0, 'L');



			// If BILLING contact defined on invoice, we use it
			$usecontact = false;
			$arrayidcontact = $object->getIdContact('internal', 'BILLING');
			if (count($arrayidcontact) > 0)
			{
				$usecontact = true;
				$result = $object->fetch_contact($arrayidcontact[0]);
			}

			// Recipient name
			if ($usecontact && ($object->contact->fk_soc != $object->thirdparty->id && (!isset($conf->global->MAIN_USE_COMPANY_NAME_OF_CONTACT) || !empty($conf->global->MAIN_USE_COMPANY_NAME_OF_CONTACT)))) {
				$thirdparty = $object->contact;
			} else {
				$thirdparty = $mysoc;
			}

			$carac_client_name = pdfBuildThirdpartyName($thirdparty, $outputlangs);

			$carac_client = pdf_build_address($outputlangs, $this->emetteur, $mysoc, ((!empty($object->contact)) ? $object->contact : null), $usecontact, 'target', $object);

			// Show recipient
			$widthrecbox = 100;
			if ($this->page_largeur < 210) $widthrecbox = 84; // To work with US executive format
			$posy = 42 + $top_shift;
			$posx = $this->page_largeur - $this->marge_droite - $widthrecbox;
			if (!empty($conf->global->MAIN_INVERT_SENDER_RECIPIENT)) $posx = $this->marge_gauche;

			// Show recipient frame
			$pdf->SetTextColor(0, 0, 0);
			$pdf->SetFont('', '', $default_font_size - 2);
			$pdf->SetXY($posx + 2, $posy - 5);
			$pdf->MultiCell($widthrecbox, 5, $outputlangs->transnoentities("BillTo").":", 0, 'L');
			$pdf->Rect($posx, $posy, $widthrecbox, $hautcadre);

			// Show recipient name
			$pdf->SetXY($posx + 2, $posy + 3);
			$pdf->SetFont('', 'B', $default_font_size);
			$pdf->MultiCell($widthrecbox, 4, $carac_client_name, 0, 'L');

			$posy = $pdf->getY();

			// Show recipient information
			$pdf->SetFont('', '', $default_font_size - 1);
			$pdf->SetXY($posx + 2, $posy);
			$pdf->MultiCell($widthrecbox, 4, $carac_client, 0, 'L');
		}

		return $top_shift;
	}

	// phpcs:disable PEAR.NamingConventions.ValidFunctionName.PublicUnderscore
	/**
	 *  Show footer of page. Need this->emetteur object
	 *
	 *  @param  TCPDF               $pdf                PDF
	 *  @param  FactureFournisseur  $object             Object to show
	 *  @param  Translate           $outputlangs        Object lang for output
	 *  @param  int                 $hidefreetext       1=Hide free text
	 *  @return int                                     Return height of bottom margin including footer text
	 */
	protected function _pagefoot(&$pdf, $object, $outputlangs, $hidefreetext = 0)
	{
		global $conf;
		$showdetails = empty($conf->global->MAIN_GENERATE_DOCUMENTS_SHOW_FOOT_DETAILS) ? 0 : $conf->global->MAIN_GENERATE_DOCUMENTS_SHOW_FOOT_DETAILS;
		return pdf_pagefoot($pdf, $outputlangs, 'SUPPLIER_INVOICE_FREE_TEXT', $this->emetteur, $this->marge_basse, $this->marge_gauche, $this->page_hauteur, $object, $showdetails, $hidefreetext);
	}
}<|MERGE_RESOLUTION|>--- conflicted
+++ resolved
@@ -220,20 +220,10 @@
 
 		$nblines = count($object->lines);
 
-<<<<<<< HEAD
-		if ($conf->fournisseur->facture->dir_output)
-		{
-			$object->fetch_thirdparty();
-
+		if ($conf->fournisseur->facture->dir_output) {
 			$deja_regle = $object->getSommePaiement((!empty($conf->multicurrency->enabled) && $object->multicurrency_tx != 1) ? 1 : 0);
 			$amount_credit_notes_included = $object->getSumCreditNotesUsed((!empty($conf->multicurrency->enabled) && $object->multicurrency_tx != 1) ? 1 : 0);
 			$amount_deposits_included = $object->getSumDepositsUsed((!empty($conf->multicurrency->enabled) && $object->multicurrency_tx != 1) ? 1 : 0);
-=======
-		if ($conf->fournisseur->facture->dir_output) {
-			$deja_regle = $object->getSommePaiement(($conf->multicurrency->enabled && $object->multicurrency_tx != 1) ? 1 : 0);
-			$amount_credit_notes_included = $object->getSumCreditNotesUsed(($conf->multicurrency->enabled && $object->multicurrency_tx != 1) ? 1 : 0);
-			$amount_deposits_included = $object->getSumDepositsUsed(($conf->multicurrency->enabled && $object->multicurrency_tx != 1) ? 1 : 0);
->>>>>>> 74f3b98e
 
 			// Definition of $dir and $file
 			if ($object->specimen)
