--- conflicted
+++ resolved
@@ -91,18 +91,11 @@
 
 		$this->franchise=!$mysoc->tva_assuj;
 
-<<<<<<< HEAD
-		$this->emetteur=$mysoc;
-        if (! $this->emetteur->country_code) {
-        	$this->emetteur->country_code=substr($langs->defaultlang,-2);    // By default, if was not defined
-        }
-=======
         // Get source company
         if (! is_object($object->thirdparty)) $object->fetch_thirdparty();
         if (! is_object($object->thirdparty)) $object->thirdparty=$mysoc;	// If fetch_thirdparty fails, object has no socid (specimen)
         $this->emetteur=$object->thirdparty;
         if (! $this->emetteur->country_code) $this->emetteur->country_code=substr($langs->defaultlang,-2);    // By default, if was not defined
->>>>>>> 55a9d3ab
 
         // Defini position des colonnes
 		$this->posxdesc=$this->marge_gauche+1;
