--- conflicted
+++ resolved
@@ -887,18 +887,7 @@
 		if (empty($hidetop))
 		{
 			$pdf->SetXY($this->posxqty-1, $tab_top+1);
-<<<<<<< HEAD
-			if($conf->global->PRODUCT_USE_UNITS)
-			{
-				$pdf->MultiCell($this->posxunit-$this->posxqty-1, 2, $outputlangs->transnoentities("Qty"), '', 'C');
-			}
-			else
-			{
-				$pdf->MultiCell($this->posxdiscount-$this->posxqty-1, 2, $outputlangs->transnoentities("Qty"), '', 'C');
-			}
-=======
-			$pdf->MultiCell($this->posxunit-$this->posxqty-1,2, $outputlangs->transnoentities("Qty"),'','C');
->>>>>>> d3bbb93a
+			$pdf->MultiCell($this->posxunit-$this->posxqty-1, 2, $outputlangs->transnoentities("Qty"), '', 'C');
 		}
 
 		if($conf->global->PRODUCT_USE_UNITS) {
