--- conflicted
+++ resolved
@@ -63,7 +63,7 @@
 	function __construct($db)
 	{
 		global $conf,$langs,$mysoc;
-		
+
 		// Translations
 		$langs->loadLangs(array("main", "bills"));
 
@@ -1086,9 +1086,6 @@
 		if ($showaddress)
 		{
 			// Sender properties
-<<<<<<< HEAD
-			$carac_emetteur = pdf_build_address($outputlangs, $this->emetteur, $object->thirdparty, '', 0, 'source', $object);
-=======
 		    $carac_emetteur='';
 		    // Add internal contact of proposal if defined
 		    $arrayidcontact=$object->getIdContact('internal','SALESREPFOLL');
@@ -1097,9 +1094,8 @@
 		        $object->fetch_user($arrayidcontact[0]);
 		        $carac_emetteur .= ($carac_emetteur ? "\n" : '' ).$outputlangs->convToOutputCharset($object->user->getFullName($outputlangs))."\n";
 		    }
-		    
-		    $carac_emetteur .= pdf_build_address($outputlangs, $this->emetteur, $object->thirdparty);
->>>>>>> e4379898
+
+		    $carac_emetteur .= pdf_build_address($outputlangs, $this->emetteur, $object->thirdparty, '', 0, 'source', $object);
 
 			// Show sender
 			$posy=42;
