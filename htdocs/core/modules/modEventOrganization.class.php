<?php
/* Copyright (C) 2021		Florian Henry			<florian.henry@scopen.fr>
<<<<<<< HEAD
 * Copyright (C) 2024		MDW							<mdeweerd@users.noreply.github.com>
=======
 * Copyright (C) 2024		MDW						<mdeweerd@users.noreply.github.com>
 * Copyright (C) 2024		Frédéric France			<frederic.france@free.fr>
>>>>>>> cc80841a
 *
 * This program is free software; you can redistribute it and/or modify
 * it under the terms of the GNU General Public License as published by
 * the Free Software Foundation; either version 3 of the License, or
 * (at your option) any later version.
 *
 * This program is distributed in the hope that it will be useful,
 * but WITHOUT ANY WARRANTY; without even the implied warranty of
 * MERCHANTABILITY or FITNESS FOR A PARTICULAR PURPOSE.  See the
 * GNU General Public License for more details.
 *
 * You should have received a copy of the GNU General Public License
 * along with this program. If not, see <https://www.gnu.org/licenses/>.
 */

/**
 * 	\defgroup   eventorganization     Module EventOrganization
 *  \brief      EventOrganization module descriptor.
 *
 *  \file       htdocs/core/modules/modEventOrganization.class.php
 *  \ingroup    eventorganization
 *  \brief      Description and activation file for the EventOrganization
 */
include_once DOL_DOCUMENT_ROOT.'/core/modules/DolibarrModules.class.php';
require_once DOL_DOCUMENT_ROOT.'/categories/class/categorie.class.php';

/**
 *  Description and activation class for module EventOrganization
 *  This module is base on this specification :
 *  https://wiki.dolibarr.org/index.php/Draft:Module_Event_Organization
 */
class modEventOrganization extends DolibarrModules
{
	/**
	 * Constructor. Define names, constants, directories, boxes, permissions
	 *
	 * @param DoliDB $db Database handler
	 */
	public function __construct($db)
	{
		global $conf, $langs;

		$this->db = $db;

		$this->numero = 2450;

		$this->rights_class = 'eventorganization';

		$this->family = "projects";

		$this->module_position = '15';

		$this->name = preg_replace('/^mod/i', '', get_class($this));

		$this->description = "EventOrganizationDescription";
		$this->descriptionlong = "EventOrganizationDescriptionLong";

		$this->version = 'dolibarr';


		// Key used in llx_const table to save module status enabled/disabled (where EVENTORGANIZATION is value of property name of module in uppercase)
		$this->const_name = 'MAIN_MODULE_'.strtoupper($this->name);

		$this->picto = 'conferenceorbooth';

		// Define some features supported by module (triggers, login, substitutions, menus, css, etc...)
		$this->module_parts = array(
			// Set this to 1 if module has its own trigger directory (core/triggers)
			'triggers' => 1,
			// Set this to 1 if module has its own login method file (core/login)
			'login' => 0,
			// Set this to 1 if module has its own substitution function file (core/substitutions)
			'substitutions' => 0,
			// Set this to 1 if module has its own menus handler directory (core/menus)
			'menus' => 0,
			// Set this to 1 if module overwrite template dir (core/tpl)
			'tpl' => 0,
			// Set this to 1 if module has its own barcode directory (core/modules/barcode)
			'barcode' => 0,
			// Set this to 1 if module has its own models directory (core/modules/xxx)
			'models' => 1,
			// Set this to 1 if module has its own printing directory (core/modules/printing)
			'printing' => 0,
			// Set this to 1 if module has its own theme directory (theme)
			'theme' => 0,
			// Set this to relative path of css file if module has its own css file
			'css' => array(
				//    '/eventorganization/css/eventorganization.css.php',
			),
			// Set this to relative path of js file if module must load a js on all pages
			'js' => array(
				//   '/eventorganization/js/eventorganization.js.php',
			),
			// Set here all hooks context managed by module. To find available hook context, make a "grep -r '>initHooks(' *" on source code. You can also set hook context to 'all'
			'hooks' => array(
				//   'data' => array(
				//       'hookcontext1',
				//       'hookcontext2',
				//   ),
				//   'entity' => '0',
			),
			// Set this to 1 if features of module are opened to external users
			'moduleforexternal' => 0,
		);

		// Data directories to create when module is enabled.
		// Example: this->dirs = array("/eventorganization/temp","/eventorganization/subdir");
		$this->dirs = array("/eventorganization/temp");

		// Config pages. Put here list of php page, stored into eventorganization/admin directory, to use to setup module.
		$this->config_page_url = array("eventorganization.php");

		// Dependencies
		// A condition to hide module
		$this->hidden = false;
		// List of module class names as string that must be enabled if this module is enabled. Example: array('always'=>array('modModuleToEnable1','modModuleToEnable2'), 'FR'=>array('modModuleToEnableFR'...))
<<<<<<< HEAD
		$this->depends = array('modProjet','modCategorie');
=======
		$this->depends = array('modProjet', 'modCategorie', 'modAgenda');
>>>>>>> cc80841a
		$this->requiredby = array(); // List of module class names as string to disable if this one is disabled. Example: array('modModuleToDisable1', ...)
		$this->conflictwith = array(); // List of module class names as string this module is in conflict with. Example: array('modModuleToDisable1', ...)

		// The language file dedicated to your module
		$this->langfiles = array("eventorganization");

		// Prerequisites
		$this->phpmin = array(7, 0); // Minimum version of PHP required by module
		$this->need_dolibarr_version = array(13, -3); // Minimum version of Dolibarr required by module

		// Messages at activation
		$this->warnings_activation = array(); // Warning to show when we activate module. array('always'='text') or array('FR'='textfr','ES'='textes'...)
		$this->warnings_activation_ext = array(); // Warning to show when we activate an external module. array('always'='text') or array('FR'='textfr','ES'='textes'...)
		//$this->automatic_activation = array('FR'=>'EventOrganizationWasAutomaticallyActivatedBecauseOfYourCountryChoice');
		//$this->always_enabled = true;								// If true, can't be disabled

		// Constants
		// List of particular constants to add when module is enabled (key, 'chaine', value, desc, visible, 'current' or 'allentities', deleteonunactive)
		// Example: $this->const=array(1 => array('EVENTORGANIZATION_MYNEWCONST1', 'chaine', 'myvalue', 'This is a constant to add', 1),
		//                             2 => array('EVENTORGANIZATION_MYNEWCONST2', 'chaine', 'myvalue', 'This is another constant to add', 0, 'current', 1)
		// );
		$this->const = array(1 => array('EVENTORGANIZATION_TASK_LABEL', 'chaine', '', '', 0));



		// Some keys to add into the overwriting translation tables
		/*$this->overwrite_translation = array(
			'en_US:ParentCompany'=>'Parent company or reseller',
			'fr_FR:ParentCompany'=>'Maison mère ou revendeur'
		)*/

		if (!isset($conf->eventorganization) || !isset($conf->eventorganization->enabled)) {
			$conf->eventorganization = new stdClass();
			$conf->eventorganization->enabled = 0;
		}

		// Array to add new pages in new tabs
		$this->tabs = array();
		// Example:
		// $this->tabs[] = array('data'=>'objecttype:+tabname1:Title1:mylangfile@eventorganization:$user->rights->eventorganization->read:/eventorganization/mynewtab1.php?id=__ID__');  					// To add a new tab identified by code tabname1
		// $this->tabs[] = array('data'=>'objecttype:+tabname2:SUBSTITUTION_Title2:mylangfile@eventorganization:$user->rights->othermodule->read:/eventorganization/mynewtab2.php?id=__ID__',  	// To add another new tab identified by code tabname2. Label will be result of calling all substitution functions on 'Title2' key.
		// $this->tabs[] = array('data'=>'objecttype:-tabname:NU:conditiontoremove');                                                     										// To remove an existing tab identified by code tabname
		//
		// Where objecttype can be
		// 'categories_x'	  to add a tab in category view (replace 'x' by type of category (0=product, 1=supplier, 2=customer, 3=member)
		// 'contact'          to add a tab in contact view
		// 'contract'         to add a tab in contract view
		// 'group'            to add a tab in group view
		// 'intervention'     to add a tab in intervention view
		// 'invoice'          to add a tab in customer invoice view
		// 'invoice_supplier' to add a tab in supplier invoice view
		// 'member'           to add a tab in foundation member view
		// 'opensurveypoll'	  to add a tab in opensurvey poll view
		// 'order'            to add a tab in sales order view
		// 'order_supplier'   to add a tab in supplier order view
		// 'payment'		  to add a tab in payment view
		// 'payment_supplier' to add a tab in supplier payment view
		// 'product'          to add a tab in product view
		// 'propal'           to add a tab in propal view
		// 'project'          to add a tab in project view
		// 'stock'            to add a tab in stock view
		// 'thirdparty'       to add a tab in third party view
		// 'user'             to add a tab in user view

		// Dictionaries
		$this->dictionaries = array();

		// Boxes/Widgets
		// Add here list of php file(s) stored in eventorganization/core/boxes that contains a class to show a widget.
		$this->boxes = array(
			//  0 => array(
			//      'file' => 'eventorganizationwidget1.php@eventorganization',
			//      'note' => 'Widget provided by EventOrganization',
			//      'enabledbydefaulton' => 'Home',
			//  ),
			//  ...
		);

		// Cronjobs (List of cron jobs entries to add when module is enabled)
		// unit_frequency must be 60 for minute, 3600 for hour, 86400 for day, 604800 for week
		$this->cronjobs = array(
		);


		// Permissions provided by this module
		$this->rights = array();
		$r = 1;

		// Add here entries to declare new permissions
		/* BEGIN MODULEBUILDER PERMISSIONS */
		$this->rights[$r][0] = $this->numero + $r; // Permission id (must not be already used)
		$this->rights[$r][1] = 'Read objects of EventOrganization'; // Permission label
		$this->rights[$r][4] = 'read'; // In php code, permission will be checked by test if ($user->rights->eventorganization->level1)
		$r++;
		$this->rights[$r][0] = $this->numero + $r; // Permission id (must not be already used)
		$this->rights[$r][1] = 'Create/Update objects of EventOrganization'; // Permission label
		$this->rights[$r][4] = 'write'; // In php code, permission will be checked by test if ($user->rights->eventorganization->level1)
		$r++;
		$this->rights[$r][0] = $this->numero + $r; // Permission id (must not be already used)
		$this->rights[$r][1] = 'Delete objects of EventOrganization'; // Permission label
		$this->rights[$r][4] = 'delete'; // In php code, permission will be checked by test if ($user->rights->eventorganization->level1)
		$r++;
		/* END MODULEBUILDER PERMISSIONS */

		// Main menu entries to add
		$this->menu = array();
		$r = 0;
		// Add here entries to declare new menus
		/* BEGIN MODULEBUILDER TOPMENU */
		/* END MODULEBUILDER TOPMENU */
		/* BEGIN MODULEBUILDER LEFTMENU CONFERENCEORBOOTH*/
		$this->menu[$r++] = array(
			'fk_menu' => 'fk_mainmenu=project',	    // '' if this is a top menu. For left menu, use 'fk_mainmenu=xxx' or 'fk_mainmenu=xxx,fk_leftmenu=yyy' where xxx is mainmenucode and yyy is a leftmenucode
			'type' => 'left',			                // This is a Left menu entry
			'titre' => 'EventOrganizationMenuLeft',
			'prefix' => img_picto('', 'eventorganization', 'class="paddingright pictofixedwidth"'),
			'mainmenu' => 'project',
			'leftmenu' => 'eventorganization',
			'url' => '',
			'langs' => 'eventorganization',	        // Lang file to use (without .lang) by module. File must be in langs/code_CODE/ directory.
			'position' => 1000 + $r,
			'enabled' => 'isModEnabled("eventorganization")',  // Define condition to show or hide menu entry. Use '$conf->eventorganization->enabled' if entry must be visible if module is enabled. Use '$leftmenu==\'system\'' to show if leftmenu system is selected.
			'perms' => '$user->hasRight("eventorganization", "read")',			                // Use 'perms'=>'$user->rights->eventorganization->level1->level2' if you want your menu with a permission rules
			'target' => '',
			'user' => 2,				                // 0=Menu for internal users, 1=external users, 2=both
		);
		$this->menu[$r++] = array(
			'fk_menu' => 'fk_mainmenu=project,fk_leftmenu=eventorganization',	    // '' if this is a top menu. For left menu, use 'fk_mainmenu=xxx' or 'fk_mainmenu=xxx,fk_leftmenu=yyy' where xxx is mainmenucode and yyy is a leftmenucode
			'type' => 'left',			                // This is a Left menu entry
			'titre' => 'New',
			'url' => '/projet/card.php?leftmenu=projects&action=create&usage_organize_event=1&usage_opportunity=0',
			'langs' => 'eventorganization@eventorganization',	        // Lang file to use (without .lang) by module. File must be in langs/code_CODE/ directory.
			'position' => 1000 + $r,
			'enabled' => 'isModEnabled("eventorganization")',  // Define condition to show or hide menu entry. Use '$conf->eventorganization->enabled' if entry must be visible if module is enabled. Use '$leftmenu==\'system\'' to show if leftmenu system is selected.
			'perms' => '$user->hasRight("eventorganization", "write")',			                // Use 'perms'=>'$user->rights->eventorganization->level1->level2' if you want your menu with a permission rules
			'target' => '',
			'user' => 2,				                // 0=Menu for internal users, 1=external users, 2=both
		);
		$this->menu[$r++] = array(
			'fk_menu' => 'fk_mainmenu=project,fk_leftmenu=eventorganization',	    // '' if this is a top menu. For left menu, use 'fk_mainmenu=xxx' or 'fk_mainmenu=xxx,fk_leftmenu=yyy' where xxx is mainmenucode and yyy is a leftmenucode
			'type' => 'left',			                // This is a Left menu entry
			'titre' => 'List',
			'url' => '/projet/list.php?search_usage_event_organization=1&search_status=99&mainmenu=project&contextpage=organizedevents',
			'langs' => 'eventorganization@eventorganization',	        // Lang file to use (without .lang) by module. File must be in langs/code_CODE/ directory.
			'position' => 1000 + $r,
			'enabled' => 'isModEnabled("eventorganization")',  // Define condition to show or hide menu entry. Use '$conf->eventorganization->enabled' if entry must be visible if module is enabled. Use '$leftmenu==\'system\'' to show if leftmenu system is selected.
			'perms' => '$user->hasRight("eventorganization", "write")',			                // Use 'perms'=>'$user->rights->eventorganization->level1->level2' if you want your menu with a permission rules
			'target' => '',
			'user' => 2,				                // 0=Menu for internal users, 1=external users, 2=both
		);
		$this->menu[$r++] = array(
			'fk_menu' => 'fk_mainmenu=project',	    // '' if this is a top menu. For left menu, use 'fk_mainmenu=xxx' or 'fk_mainmenu=xxx,fk_leftmenu=yyy' where xxx is mainmenucode and yyy is a leftmenucode
			'type' => 'left',			                // This is a Left menu entry
			'titre' => 'ConferenceOrBooth',
			'prefix' => img_picto('', 'conferenceorbooth', 'class="paddingright pictofixedwidth"'),
			'mainmenu' => 'project',
			'leftmenu' => 'eventorganizationconforbooth',
			'url' => '',
			'langs' => 'eventorganization',	        // Lang file to use (without .lang) by module. File must be in langs/code_CODE/ directory.
			'position' => 1000 + $r,
			'enabled' => 'isModEnabled("eventorganization")',  // Define condition to show or hide menu entry. Use '$conf->eventorganization->enabled' if entry must be visible if module is enabled. Use '$leftmenu==\'system\'' to show if leftmenu system is selected.
			'perms' => '$user->hasRight("eventorganization", "read")',			                // Use 'perms'=>'$user->rights->eventorganization->level1->level2' if you want your menu with a permission rules
			'target' => '',
			'user' => 2,				                // 0=Menu for internal users, 1=external users, 2=both
		);
		$this->menu[$r++] = array(
			'fk_menu' => 'fk_mainmenu=project,fk_leftmenu=eventorganizationconforbooth',	    // '' if this is a top menu. For left menu, use 'fk_mainmenu=xxx' or 'fk_mainmenu=xxx,fk_leftmenu=yyy' where xxx is mainmenucode and yyy is a leftmenucode
			'type' => 'left',			                // This is a Left menu entry
			'titre' => 'New',
			'url' => '/eventorganization/conferenceorbooth_card.php?leftmenu=projects&action=create',
			'langs' => 'eventorganization',	        // Lang file to use (without .lang) by module. File must be in langs/code_CODE/ directory.
			'position' => 1000 + $r,
			'enabled' => 'isModEnabled("eventorganization")',  // Define condition to show or hide menu entry. Use '$conf->eventorganization->enabled' if entry must be visible if module is enabled. Use '$leftmenu==\'system\'' to show if leftmenu system is selected.
			'perms' => '$user->hasRight("eventorganization", "write")',			                // Use 'perms'=>'$user->rights->eventorganization->level1->level2' if you want your menu with a permission rules
			'target' => '',
			'user' => 2,				                // 0=Menu for internal users, 1=external users, 2=both
		);
		$this->menu[$r++] = array(
			'fk_menu' => 'fk_mainmenu=project,fk_leftmenu=eventorganizationconforbooth',	    // '' if this is a top menu. For left menu, use 'fk_mainmenu=xxx' or 'fk_mainmenu=xxx,fk_leftmenu=yyy' where xxx is mainmenucode and yyy is a leftmenucode
			'type' => 'left',			                // This is a Left menu entry
			'titre' => 'List',
			'url' => '/eventorganization/conferenceorbooth_list.php?mainmenu=project',
			'langs' => 'eventorganization',	        // Lang file to use (without .lang) by module. File must be in langs/code_CODE/ directory.
			'position' => 1000 + $r,
			'enabled' => 'isModEnabled("eventorganization")',  // Define condition to show or hide menu entry. Use '$conf->eventorganization->enabled' if entry must be visible if module is enabled. Use '$leftmenu==\'system\'' to show if leftmenu system is selected.
			'perms' => '$user->hasRight("eventorganization", "read")',			                // Use 'perms'=>'$user->rights->eventorganization->level1->level2' if you want your menu with a permission rules
			'target' => '',
			'user' => 2,				                // 0=Menu for internal users, 1=external users, 2=both
		);
		/* END MODULEBUILDER LEFTMENU CONFERENCEORBOOTH */

		// Exports profiles provided by this module
		$r = 1;

		/* BEGIN MODULEBUILDER EXPORT CONFERENCEORBOOTHATTENDEES */
		$langs->load("eventorganization");
		$this->export_code[$r] = $this->rights_class.'_'.$r;
		$this->export_label[$r] = 'ListOfAttendeesOfEvent';	// Translation key (used only if key ExportDataset_xxx_z not found)
		$this->export_icon[$r] = $this->picto;
		// Define $this->export_fields_array, $this->export_TypeFields_array and $this->export_entities_array
		$keyforclass = 'ConferenceOrBoothAttendee';
		$keyforclassfile = '/eventorganization/class/conferenceorboothattendee.class.php';
		$keyforelement = 'conferenceorboothattendee';
		include DOL_DOCUMENT_ROOT.'/core/commonfieldsinexport.inc.php';
		$this->export_entities_array[$r]['t.fk_invoice'] = 'invoice';
		unset($this->export_fields_array[$r]['t.fk_project']);	// Remove field so we can add it at end just after
		unset($this->export_fields_array[$r]['t.fk_soc']);	// Remove field so we can add it at end just after
		$this->export_fields_array[$r]['t.fk_invoice'] = 'InvoiceId';
		$this->export_fields_array[$r]['t.fk_project'] = 'ProjectId';
		$this->export_fields_array[$r]['p.ref'] = 'ProjectRef';
		$this->export_fields_array[$r]['t.fk_soc'] = 'IdThirdParty';
		$this->export_entities_array[$r]['t.fk_project'] = 'project';
		$this->export_entities_array[$r]['p.ref'] = 'project';
		$this->export_entities_array[$r]['t.fk_soc'] = 'company';
		$this->export_TypeFields_array[$r]['t.fk_project'] = 'Numeric';
		$this->export_TypeFields_array[$r]['t.fk_invoice'] = 'Numeric';
		$this->export_TypeFields_array[$r]['p.ref'] = 'Text';
		$this->export_TypeFields_array[$r]['t.fk_soc'] = 'Numeric';
		//$this->export_fields_array[$r]['t.fieldtoadd']='FieldToAdd'; $this->export_TypeFields_array[$r]['t.fieldtoadd']='Text';
		//unset($this->export_fields_array[$r]['t.fieldtoremove']);
		$keyforselect = 'conferenceorboothattendee';
		$keyforaliasextra = 'extra';
		$keyforelement = 'conferenceorboothattendee';
		include DOL_DOCUMENT_ROOT.'/core/extrafieldsinexport.inc.php';
		//$this->export_dependencies_array[$r] = array('aaaline'=>array('tl.rowid','tl.ref')); // To force to activate one or several fields if we select some fields that need same (like to select a unique key if we ask a field of a child to avoid the DISTINCT to discard them, or for computed field than need several other fields)
		//$this->export_special_array[$r] = array('t.field'=>'...');
		//$this->export_examplevalues_array[$r] = array('t.field'=>'Example');
		//$this->export_help_array[$r] = array('t.field'=>'FieldDescHelp');
		$this->export_sql_start[$r] = 'SELECT DISTINCT ';
		$this->export_sql_end[$r]  = ' FROM '.MAIN_DB_PREFIX.'eventorganization_conferenceorboothattendee as t, '.MAIN_DB_PREFIX.'projet as p';
		$this->export_sql_end[$r] .= ' WHERE t.fk_project = p.rowid';
		$this->export_sql_end[$r] .= ' AND p.entity IN ('.getEntity('conferenceorboothattendee').')';
		$r++;
		/* END MODULEBUILDER EXPORT CONFERENCEORBOOTHATTENDEES */

		/* BEGIN MODULEBUILDER EXPORT CONFERENCEORBOOTH */
		$langs->load("eventorganization");
		$this->export_code[$r] = $this->rights_class.'_'.$r;
		$this->export_label[$r] = 'ListOfConfOrBoothOfEvent';	// Translation key (used only if key ExportDataset_xxx_z not found)
		$this->export_icon[$r] = 'conferenceorbooth';
		// Define $this->export_fields_array, $this->export_TypeFields_array and $this->export_entities_array
		$keyforclass = 'ConferenceOrBooth';
		$keyforclassfile = '/eventorganization/class/conferenceorbooth.class.php';
		$keyforelement = 'conferenceorbooth';
		include DOL_DOCUMENT_ROOT.'/core/commonfieldsinexport.inc.php';
		unset($this->export_fields_array[$r]['t.fk_action']);	// Remove field so we can add it at end just after
		unset($this->export_fields_array[$r]['t.fk_project']);	// Remove field so we can add it at end just after
		unset($this->export_fields_array[$r]['t.fk_soc']);	// Remove field so we can add it at end just after
		$this->export_fields_array[$r]['t.fk_action'] = 'ConferenceOrBoothFormatID';
		$this->export_fields_array[$r]['ca.code'] = 'ConferenceOrBoothFormatCode';
		$this->export_fields_array[$r]['ca.libelle'] = 'ConferenceOrBoothFormatLabel';
		$this->export_fields_array[$r]['t.fk_project'] = 'ProjectId';
		$this->export_fields_array[$r]['p.ref'] = 'ProjectRef';
		$this->export_fields_array[$r]['t.fk_soc'] = 'IdThirdParty';
		$this->export_fields_array[$r]['s.nom'] = 'ThirdPartyName';
		$this->export_entities_array[$r]['ca.code'] = 'conferenceorbooth';
		$this->export_entities_array[$r]['ca.libelle'] = 'conferenceorbooth';
		$this->export_entities_array[$r]['t.fk_project'] = 'project';
		$this->export_entities_array[$r]['p.ref'] = 'project';
		$this->export_entities_array[$r]['t.fk_soc'] = 'company';
		$this->export_entities_array[$r]['s.nom'] = 'company';
		$this->export_TypeFields_array[$r]['ca.code'] = 'Text';
		$this->export_TypeFields_array[$r]['ca.libelle'] = 'Text';
		$this->export_TypeFields_array[$r]['t.fk_project'] = 'Numeric';
		$this->export_TypeFields_array[$r]['p.ref'] = 'Text';
		$this->export_TypeFields_array[$r]['t.fk_soc'] = 'Numeric';
		$this->export_TypeFields_array[$r]['s.nom'] = 'Text';
		//$this->export_fields_array[$r]['t.fieldtoadd']='FieldToAdd'; $this->export_TypeFields_array[$r]['t.fieldtoadd']='Text';
		//unset($this->export_fields_array[$r]['t.fieldtoremove']);
		$keyforselect = 'conferenceorbooth';
		$keyforaliasextra = 'extra';
		$keyforelement = 'conferenceorbooth';
		include DOL_DOCUMENT_ROOT.'/core/extrafieldsinexport.inc.php';
		//$this->export_dependencies_array[$r] = array('aaaline'=>array('tl.rowid','tl.ref')); // To force to activate one or several fields if we select some fields that need same (like to select a unique key if we ask a field of a child to avoid the DISTINCT to discard them, or for computed field than need several other fields)
		//$this->export_special_array[$r] = array('t.field'=>'...');
		//$this->export_examplevalues_array[$r] = array('t.field'=>'Example');
		//$this->export_help_array[$r] = array('t.field'=>'FieldDescHelp');
		$this->export_sql_start[$r] = 'SELECT DISTINCT ';
		$this->export_sql_end[$r]  = ' FROM '.MAIN_DB_PREFIX.'actioncomm as t';
		$this->export_sql_end[$r] .= ' LEFT JOIN '.MAIN_DB_PREFIX.'societe as s ON t.fk_soc = s.rowid,';
		$this->export_sql_end[$r] .= ' '.MAIN_DB_PREFIX.'projet as p,';
		$this->export_sql_end[$r] .= ' '.MAIN_DB_PREFIX.'c_actioncomm as ca';
		$this->export_sql_end[$r] .= ' WHERE t.fk_project = p.rowid';
		$this->export_sql_end[$r] .= ' AND ca.id = t.fk_action';
		$this->export_sql_end[$r] .= " AND t.code LIKE 'AC_EO_%'";
		$this->export_sql_end[$r] .= ' AND p.usage_organize_event = 1';
		$this->export_sql_end[$r] .= ' AND p.entity IN ('.getEntity('conferenceorboothattendee').')';
		$r++;
		/* END MODULEBUILDER EXPORT CONFERENCEORBOOTH */


		// Imports profiles provided by this module
		$r = 1;
		/* BEGIN MODULEBUILDER IMPORT CONFERENCEORBOOTH */
		/* END MODULEBUILDER IMPORT CONFERENCEORBOOTH */
	}

	/**
	 *  Function called when module is enabled.
	 *  The init function add constants, boxes, permissions and menus (defined in constructor) into Dolibarr database.
	 *  It also creates data directories
	 *
	 *  @param      string  $options    Options when enabling module ('', 'noboxes')
	 *  @return     int             	1 if OK, 0 if KO
	 */
	public function init($options = '')
	{
		global $conf, $langs, $user;

		/*$result = run_sql(DOL_DOCUMENT_ROOT.'/install/mysql/data/llx_c_email_templates.sql', 1, '', 1);
		if ($result <= 0) {
			return -1; // Do not activate module if error 'not allowed' returned when loading module SQL queries (the _load_table run sql with run_sql with the error allowed parameter set to 'default')
		}
		TODO Instead use the array merge of the sql found into llx_c_email_templates for this module
		*/

		// Permissions
		$this->remove($options);

		$sql = array();

		// Document templates
		$moduledir = 'eventorganization';
		$myTmpObjects = array();
		$myTmpObjects['ConferenceOrBooth'] = array('includerefgeneration' => 0, 'includedocgeneration' => 0);

		foreach ($myTmpObjects as $myTmpObjectKey => $myTmpObjectArray) {
			if ($myTmpObjectArray['includerefgeneration']) {
				$src = DOL_DOCUMENT_ROOT.'/install/doctemplates/eventorganization/template_conferenceorbooths.odt';
				$dirodt = DOL_DATA_ROOT.'/doctemplates/eventorganization';
				$dest = $dirodt.'/template_conferenceorbooths.odt';

				if (file_exists($src) && !file_exists($dest)) {
					require_once DOL_DOCUMENT_ROOT.'/core/lib/files.lib.php';
					dol_mkdir($dirodt);
					$result = dol_copy($src, $dest, '0', 0);
					if ($result < 0) {
						$langs->load("errors");
						$this->error = $langs->trans('ErrorFailToCopyFile', $src, $dest);
						return 0;
					}
				}

				$sql = array_merge($sql, array(
					"DELETE FROM ".MAIN_DB_PREFIX."document_model WHERE nom = 'standard_".strtolower($myTmpObjectKey)."' AND type = '".$this->db->escape(strtolower($myTmpObjectKey))."' AND entity = ".((int) $conf->entity),
					"INSERT INTO ".MAIN_DB_PREFIX."document_model (nom, type, entity) VALUES('standard_".strtolower($myTmpObjectKey)."','".$this->db->escape(strtolower($myTmpObjectKey))."',".((int) $conf->entity).")",
					"DELETE FROM ".MAIN_DB_PREFIX."document_model WHERE nom = 'generic_".strtolower($myTmpObjectKey)."_odt' AND type = '".$this->db->escape(strtolower($myTmpObjectKey))."' AND entity = ".((int) $conf->entity),
					"INSERT INTO ".MAIN_DB_PREFIX."document_model (nom, type, entity) VALUES('generic_".strtolower($myTmpObjectKey)."_odt', '".$this->db->escape(strtolower($myTmpObjectKey))."', ".((int) $conf->entity).")"
				));
			}
		}

		$init = $this->_init($sql, $options);


		// Insert some vars
		include_once DOL_DOCUMENT_ROOT.'/core/class/html.formmail.class.php';
		$formmail = new FormMail($this->db);

		include_once DOL_DOCUMENT_ROOT.'/user/class/user.class.php';
		if (!is_object($user)) {
			$user = new User($this->db); // To avoid error during migration
		}

		$template = $formmail->getEMailTemplate($this->db, 'conferenceorbooth', $user, $langs, 0, 1, '(EventOrganizationEmailAskConf)');
		if ($template->id > 0) {
			dolibarr_set_const($this->db, 'EVENTORGANIZATION_TEMPLATE_EMAIL_ASK_CONF', $template->id, 'chaine', 0, '', $conf->entity);
		}
		$template = $formmail->getEMailTemplate($this->db, 'conferenceorbooth', $user, $langs, 0, 1, '(EventOrganizationEmailAskBooth)');
		if ($template->id > 0) {
			dolibarr_set_const($this->db, 'EVENTORGANIZATION_TEMPLATE_EMAIL_ASK_BOOTH', $template->id, 'chaine', 0, '', $conf->entity);
		}
		$template = $formmail->getEMailTemplate($this->db, 'conferenceorbooth', $user, $langs, 0, 1, '(EventOrganizationEmailBoothPayment)');
		if ($template->id > 0) {
			dolibarr_set_const($this->db, 'EVENTORGANIZATION_TEMPLATE_EMAIL_AFT_SUBS_BOOTH', $template->id, 'chaine', 0, '', $conf->entity);
		}
		$template = $formmail->getEMailTemplate($this->db, 'conferenceorbooth', $user, $langs, 0, 1, '(EventOrganizationEmailRegistrationPayment)');
		if ($template->id > 0) {
			dolibarr_set_const($this->db, 'EVENTORGANIZATION_TEMPLATE_EMAIL_AFT_SUBS_EVENT', $template->id, 'chaine', 0, '', $conf->entity);
		}

		return $init;
	}

	/**
	 *  Function called when module is disabled.
	 *  Remove from database constants, boxes and permissions from Dolibarr database.
	 *  Data directories are not deleted
	 *
	 *  @param      string	$options    Options when enabling module ('', 'noboxes')
	 *  @return     int                 1 if OK, 0 if KO
	 */
	public function remove($options = '')
	{
		$sql = array();
		return $this->_remove($sql, $options);
	}
}<|MERGE_RESOLUTION|>--- conflicted
+++ resolved
@@ -1,11 +1,7 @@
 <?php
 /* Copyright (C) 2021		Florian Henry			<florian.henry@scopen.fr>
-<<<<<<< HEAD
- * Copyright (C) 2024		MDW							<mdeweerd@users.noreply.github.com>
-=======
  * Copyright (C) 2024		MDW						<mdeweerd@users.noreply.github.com>
  * Copyright (C) 2024		Frédéric France			<frederic.france@free.fr>
->>>>>>> cc80841a
  *
  * This program is free software; you can redistribute it and/or modify
  * it under the terms of the GNU General Public License as published by
@@ -122,11 +118,7 @@
 		// A condition to hide module
 		$this->hidden = false;
 		// List of module class names as string that must be enabled if this module is enabled. Example: array('always'=>array('modModuleToEnable1','modModuleToEnable2'), 'FR'=>array('modModuleToEnableFR'...))
-<<<<<<< HEAD
-		$this->depends = array('modProjet','modCategorie');
-=======
 		$this->depends = array('modProjet', 'modCategorie', 'modAgenda');
->>>>>>> cc80841a
 		$this->requiredby = array(); // List of module class names as string to disable if this one is disabled. Example: array('modModuleToDisable1', ...)
 		$this->conflictwith = array(); // List of module class names as string this module is in conflict with. Example: array('modModuleToDisable1', ...)
 
