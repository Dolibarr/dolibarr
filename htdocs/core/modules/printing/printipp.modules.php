--- conflicted
+++ resolved
@@ -83,28 +83,8 @@
 
 	/**
 	 * @var int Does CUPS connection use SSL ?
-<<<<<<< HEAD
 	 */
 	public $ssl;
-
-	/**
-	 * @var string Error code (or message)
-	 */
-	public $error = '';
-
-	/**
-	 * @var string[] Error codes (or messages)
-	 */
-	public $errors = array();
-
-	/**
-	 * @var DoliDB Database handler.
-	 */
-	public $db;
-=======
-	 */
-	public $ssl;
->>>>>>> cc80841a
 
 
 	/**
@@ -324,11 +304,7 @@
 			$ipp->setAuthentication($this->user, $this->password);
 		}
 		// select printer uri for module order, propal,...
-<<<<<<< HEAD
-		$sql = "SELECT rowid,printer_uri,printer_name FROM ".MAIN_DB_PREFIX."printer_ipp WHERE module = '".$this->db->escape($module)."'";
-=======
 		$sql = "SELECT rowid,printer_uri,printer_name FROM ".MAIN_DB_PREFIX."printer_ipp WHERE module = '".$this->db->escape((string) $module)."'";
->>>>>>> cc80841a
 		$result = $this->db->query($sql);
 		if ($result) {
 			$obj = $this->db->fetch_object($result);
