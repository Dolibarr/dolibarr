--- conflicted
+++ resolved
@@ -88,9 +88,4 @@
         if ($langs->trans($transstring) != $transstring) return $langs->trans($transstring);
         else return $this->desc;
     }
-<<<<<<< HEAD
-
-}
-=======
-}
->>>>>>> 59a27085
+}