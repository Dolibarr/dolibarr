<?php
/*
 * Copyright (C) 2014-2015  Frederic France      <frederic.france@free.fr>
 *
 * This program is free software; you can redistribute it and/or modify
 * it under the terms of the GNU General Public License as published by
 * the Free Software Foundation; either version 3 of the License, or
 * (at your option) any later version.
 *
 * This program is distributed in the hope that it will be useful,
 * but WITHOUT ANY WARRANTY; without even the implied warranty of
 * MERCHANTABILITY or FITNESS FOR A PARTICULAR PURPOSE.  See the
 * GNU General Public License for more details.
 *
 * You should have received a copy of the GNU General Public License
 * along with this program. If not, see <http://www.gnu.org/licenses/>.
 * or see http://www.gnu.org/
 */

/**
 *      \file       htdocs/core/modules/printing/printgcp.modules.php
 *      \ingroup    printing
 *      \brief      File to provide printing with Google Cloud Print
 */

include_once DOL_DOCUMENT_ROOT.'/core/modules/printing/modules_printing.php';
require_once DOL_DOCUMENT_ROOT.'/includes/OAuth/bootstrap.php';
use OAuth\Common\Storage\Session;
use OAuth\Common\Storage\DoliStorage;
use OAuth\Common\Consumer\Credentials;
use OAuth\OAuth2\Service\Google;

/**
 *     Class to provide printing with Google Cloud Print
 */
class printing_printgcp extends PrintingDriver
{
    var $name = 'printgcp';
    var $desc = 'PrintGCPDesc';
    var $picto = 'printer';
    var $active = 'PRINTING_PRINTGCP';
    var $conf = array();
    var $google_id = '';
    var $google_secret = '';
    var $error;
    var $errors = array();
    var $db;

    const LOGIN_URL = 'https://accounts.google.com/o/oauth2/token';
    const PRINTERS_SEARCH_URL = 'https://www.google.com/cloudprint/search';
    const PRINTERS_GET_JOBS = 'https://www.google.com/cloudprint/jobs';
    const PRINT_URL = 'https://www.google.com/cloudprint/submit';

    /**
     *  Constructor
     *
     *  @param      DoliDB      $db      Database handler
     */
    function __construct($db)
    {
        global $conf, $dolibarr_main_url_root;

        // Define $urlwithroot
        $urlwithouturlroot=preg_replace('/'.preg_quote(DOL_URL_ROOT,'/').'$/i','',trim($dolibarr_main_url_root));
        $urlwithroot=$urlwithouturlroot.DOL_URL_ROOT;		// This is to use external domain name found into config file
        //$urlwithroot=DOL_MAIN_URL_ROOT;					// This is to use same domain name than current
<<<<<<< HEAD
        
        $this->db = $db;
        $this->google_id = $conf->global->OAUTH_GOOGLE_ID;
        $this->google_secret = $conf->global->OAUTH_GOOGLE_SECRET;
        // Token storage
        $storage = new DoliStorage($this->db, $this->conf);
        //$storage->clearToken('Google');
        // Setup the credentials for the requests
        $credentials = new Credentials(
            $this->google_id,
            $this->google_secret,
            $urlwithroot.'/core/modules/oauth/google_oauthcallback.php'
        );
        $access = ($storage->hasAccessToken('Google')?'HasAccessToken':'NoAccessToken');
        $serviceFactory = new \OAuth\ServiceFactory();
        $apiService = $serviceFactory->createService('Google', $credentials, $storage, array());
        $token_ok=true;
        try {
            $token = $storage->retrieveAccessToken('Google');
        } catch (Exception $e) {
            $this->errors[] = $e->getMessage();
            $token_ok = false;
        }
        //var_dump($this->errors);exit;
        
        $expire = false;
        // Is token expired or will token expire in the next 30 seconds
        if ($token_ok) {
            $expire = ($token->getEndOfLife() !== -9002 && $token->getEndOfLife() !== -9001 && time() > ($token->getEndOfLife() - 30));
        }

        // Token expired so we refresh it
        if ($token_ok && $expire) {
            try {
                // il faut sauvegarder le refresh token car google ne le donne qu'une seule fois
                $refreshtoken = $token->getRefreshToken();
                $token = $apiService->refreshAccessToken($token);
                $token->setRefreshToken($refreshtoken);
                $storage->storeAccessToken('Google', $token);
            } catch (Exception $e) {
                $this->errors[] = $e->getMessage();
            }
        }
=======
        $this->db = $db;
        
>>>>>>> 9b5dc9da
        if (!$conf->oauth->enabled) {
            $this->conf[] = array('varname'=>'PRINTGCP_INFO', 'info'=>'ModuleAuthNotActive', 'type'=>'info');
        } else {
         
<<<<<<< HEAD
=======
        	$this->google_id = $conf->global->OAUTH_GOOGLE_ID;
        	$this->google_secret = $conf->global->OAUTH_GOOGLE_SECRET;
        	// Token storage
        	$storage = new DoliStorage($this->db, $this->conf);
        	//$storage->clearToken('Google');
        	// Setup the credentials for the requests
        	$credentials = new Credentials(
            	$this->google_id,
            	$this->google_secret,
            	$urlwithroot.'/core/modules/oauth/google_oauthcallback.php'
        	);
        	$access = ($storage->hasAccessToken('Google')?'HasAccessToken':'NoAccessToken');
        	$serviceFactory = new \OAuth\ServiceFactory();
        	$apiService = $serviceFactory->createService('Google', $credentials, $storage, array());
        	$token_ok=true;
        	try {
            	$token = $storage->retrieveAccessToken('Google');
        	} catch (Exception $e) {
            	$this->errors[] = $e->getMessage();
            	$token_ok = false;
        	}
        	//var_dump($this->errors);exit;
        
        	$expire = false;
        	// Is token expired or will token expire in the next 30 seconds
        	if ($token_ok) {
            	$expire = ($token->getEndOfLife() !== -9002 && $token->getEndOfLife() !== -9001 && time() > ($token->getEndOfLife() - 30));
        	}

        	// Token expired so we refresh it
        	if ($token_ok && $expire) {
            	try {
                	// il faut sauvegarder le refresh token car google ne le donne qu'une seule fois
                	$refreshtoken = $token->getRefreshToken();
                	$token = $apiService->refreshAccessToken($token);
                	$token->setRefreshToken($refreshtoken);
                	$storage->storeAccessToken('Google', $token);
            	} catch (Exception $e) {
                	$this->errors[] = $e->getMessage();
            	}
        	}
>>>>>>> 9b5dc9da
            if ($this->google_id != '' && $this->google_secret != '') {
                $this->conf[] = array('varname'=>'PRINTGCP_INFO', 'info'=>'GoogleAuthConfigured', 'type'=>'info');
                $this->conf[] = array('varname'=>'PRINTGCP_TOKEN_ACCESS', 'info'=>$access, 'type'=>'info', 'renew'=>$urlwithroot.'/core/modules/oauth/google_oauthcallback.php?state=userinfo_email,userinfo_profile,cloud_print&backtourl='.urlencode(DOL_URL_ROOT.'/printing/admin/printing.php?mode=setup&driver=printgcp'), 'delete'=>($storage->hasAccessToken('Google')?$urlwithroot.'/core/modules/oauth/google_oauthcallback.php?action=delete&backtourl='.urlencode(DOL_URL_ROOT.'/printing/admin/printing.php?mode=setup&driver=printgcp'):''));
                if ($token_ok) {
                    $refreshtoken = $token->getRefreshToken();
                    $this->conf[] = array('varname'=>'PRINTGCP_TOKEN_REFRESH',   'info'=>((! empty($refreshtoken))?'Yes':'No'), 'type'=>'info');
                    $this->conf[] = array('varname'=>'PRINTGCP_TOKEN_EXPIRED',   'info'=>($expire?'Yes':'No'), 'type'=>'info');
                    $this->conf[] = array('varname'=>'PRINTGCP_TOKEN_EXPIRE_AT', 'info'=>(dol_print_date($token->getEndOfLife(), "dayhour")), 'type'=>'info');
                }
                /*
                if ($storage->hasAccessToken('Google')) {
                    $this->conf[] = array('varname'=>'PRINTGCP_AUTHLINK', 'link'=>$urlwithroot.'/core/modules/oauth/google_oauthcallback.php?backtourl='.urlencode(DOL_URL_ROOT.'/printing/admin/printing.php?mode=setup&driver=printgcp'), 'type'=>'authlink');
                    $this->conf[] = array('varname'=>'PRINTGCP_DELETE_TOKEN', 'link'=>$urlwithroot.'/core/modules/oauth/google_oauthcallback.php?action=delete&backtourl='.urlencode(DOL_URL_ROOT.'/printing/admin/printing.php?mode=setup&driver=printgcp'), 'type'=>'delete');
                } else {
                    $this->conf[] = array('varname'=>'PRINTGCP_AUTHLINK', 'link'=>$urlwithroot.'/core/modules/oauth/google_oauthcallback.php?backtourl='.urlencode(DOL_URL_ROOT.'/printing/admin/printing.php?mode=setup&driver=printgcp'), 'type'=>'authlink');
                }*/
            } else {
                $this->conf[] = array('varname'=>'PRINTGCP_INFO', 'info'=>'GoogleAuthNotConfigured', 'type'=>'info');
            }
        }
        // do not display submit button
        $this->conf[] = array('enabled'=>0, 'type'=>'submit');
    }

    /**
     *  Return list of available printers
     *
     *  @return  int                     0 if OK, >0 if KO
     */
    function listAvailablePrinters()
    {
        global $bc, $conf, $langs;
        $error = 0;
        $langs->load('printing');
        $var=true;

        $html = '<tr class="liste_titre">';
        $html.= '<td>'.$langs->trans('GCP_Name').'</td>';
        $html.= '<td>'.$langs->trans('GCP_displayName').'</td>';
        $html.= '<td>'.$langs->trans('GCP_Id').'</td>';
        $html.= '<td>'.$langs->trans('GCP_OwnerName').'</td>';
        $html.= '<td>'.$langs->trans('GCP_State').'</td>';
        $html.= '<td>'.$langs->trans('GCP_connectionStatus').'</td>';
        $html.= '<td>'.$langs->trans('GCP_Type').'</td>';
        $html.= '<td align="center">'.$langs->trans("Select").'</td>';
        $html.= '</tr>'."\n";
        $list = $this->getlist_available_printers();
        //$html.= '<td><pre>'.print_r($list,true).'</pre></td>';
        $var = true;
        foreach ($list['available'] as $printer_det)
        {
            $var = !$var;
            $html.= "<tr ".$bc[$var].">";
            $html.= '<td>'.$printer_det['name'].'</td>';
            $html.= '<td>'.$printer_det['displayName'].'</td>';
            $html.= '<td>'.$printer_det['id'].'</td>';  // id to identify printer to use
            $html.= '<td>'.$printer_det['ownerName'].'</td>';
            $html.= '<td>'.$printer_det['status'].'</td>';
            $html.= '<td>'.$langs->trans('STATE_'.$printer_det['connectionStatus']).'</td>';
            $html.= '<td>'.$langs->trans('TYPE_'.$printer_det['type']).'</td>';
            // Defaut
            $html.= '<td align="center">';
            if ($conf->global->PRINTING_GCP_DEFAULT == $printer_det['id'])
            {
                $html.= img_picto($langs->trans("Default"),'on');
            }
            else
                $html.= '<a href="'.$_SERVER["PHP_SELF"].'?action=setvalue&amp;mode=test&amp;varname=PRINTING_GCP_DEFAULT&amp;driver=printgcp&amp;value='.urlencode($printer_det['id']).'" alt="'.$langs->trans("Default").'">'.img_picto($langs->trans("Disabled"),'off').'</a>';
            $html.= '</td>';
            $html.= '</tr>'."\n";
        }
        $this->resprint = $html;
        return $error;
    }


    /**
     *  Return list of available printers
     *
     *  @return array      list of printers
     */
    function getlist_available_printers()
    {
        // Token storage
        $storage = new DoliStorage($this->db, $this->conf);
        // Setup the credentials for the requests
        $credentials = new Credentials(
            $this->google_id,
            $this->google_secret,
            DOL_MAIN_URL_ROOT.'/core/modules/oauth/google_oauthcallback.php'
        );
        $serviceFactory = new \OAuth\ServiceFactory();
        $apiService = $serviceFactory->createService('Google', $credentials, $storage, array());
        // Check if we have auth token
        $token_ok=true;
        try {
            $token = $storage->retrieveAccessToken('Google');
        } catch (Exception $e) {
            $this->errors[] = $e->getMessage();
            $token_ok = false;
        }
        $expire = false;
        // Is token expired or will token expire in the next 30 seconds
        if ($token_ok) {
            $expire = ($token->getEndOfLife() !== -9002 && $token->getEndOfLife() !== -9001 && time() > ($token->getEndOfLife() - 30));
        }

        // Token expired so we refresh it
        if ($token_ok && $expire) {
            try {
                // il faut sauvegarder le refresh token car google ne le donne qu'une seule fois
                $refreshtoken = $token->getRefreshToken();
                $token = $apiService->refreshAccessToken($token);
                $token->setRefreshToken($refreshtoken);
                $storage->storeAccessToken('Google', $token);
            } catch (Exception $e) {
                $this->errors[] = $e->getMessage();
            }
        }
        // Send a request with api
        try {
            $response = $apiService->request(self::PRINTERS_SEARCH_URL);
        } catch (Exception $e) {
            $this->errors[] = $e->getMessage();
            print '<pre>'.print_r($e->getMessage(),true).'</pre>';
        }
        //print '<tr><td><pre>'.print_r($response, true).'</pre></td></tr>';
        $responsedata = json_decode($response, true);
        $printers = $responsedata['printers'];
        // Check if we have printers?
        if(count($printers)==0) {
            // We dont have printers so return blank array
            $ret['available'] =  array();
        } else {
            // We have printers so returns printers as array
            $ret['available'] =  $printers;
        }
        return $ret;
    }

    /**
     *  Print selected file
     *
     * @param   string      $file       file
     * @param   string      $module     module
     * @param   string      $subdir     subdir for file
     * @return  int                     0 if OK, >0 if KO
     */
    function print_file($file, $module, $subdir='')
    {
        require_once DOL_DOCUMENT_ROOT.'/core/lib/files.lib.php';

        global $conf, $user, $db;
        $error = 0;

        $fileprint=$conf->{$module}->dir_output;
        if ($subdir!='') $fileprint.='/'.$subdir;
        $fileprint.='/'.$file;
        $mimetype = dol_mimetype($fileprint);
        // select printer uri for module order, propal,...
        $sql = "SELECT rowid, printer_id, copy FROM ".MAIN_DB_PREFIX."printing WHERE module='".$module."' AND driver='printgcp' AND userid=".$user->id;
        $result = $db->query($sql);
        if ($result)
        {
            $obj = $this->db->fetch_object($result);
            if ($obj)
            {
                $printer_id = $obj->printer_id;
            }
            else
            {
                if (! empty($conf->global->PRINTING_GCP_DEFAULT))
                {
                    $printer_id=$conf->global->PRINTING_GCP_DEFAULT;
                }
                else
                {
                    $this->errors[] = 'NoDefaultPrinterDefined';
                    $error++;
                    return $error;
                }
            }
        }
        else dol_print_error($db);

        $ret = $this->sendPrintToPrinter($printer_id, $file, $fileprint, $mimetype);
        $this->errors = 'PRINTGCP: '.mb_convert_encoding($ret['errormessage'], "UTF-8");
        if ($ret['status']!=1) $error++;
        return $error;
    }

    /**
     *  Sends document to the printer
     *
     *  @param  string      $printerid      Printer id returned by Google Cloud Print
     *  @param  string      $printjobtitle  Job Title
     *  @param  string      $filepath       File Path to be send to Google Cloud Print
     *  @param  string      $contenttype    File content type by example application/pdf, image/png
     *  @return array                       status array
     */
    public function sendPrintToPrinter($printerid, $printjobtitle, $filepath, $contenttype)
    {
        // Check if printer id
        if(empty($printerid)) {
            return array('status' =>0, 'errorcode' =>'','errormessage'=>'No provided printer ID');
        }
        // Open the file which needs to be print
        $handle = fopen($filepath, "rb");
        if(!$handle) {
            return array('status' =>0, 'errorcode' =>'','errormessage'=>'Could not read the file.');
        }
        // Read file content
        $contents = fread($handle, filesize($filepath));
        fclose($handle);
        // Prepare post fields for sending print
        $post_fields = array('printerid' => $printerid,
                             'title' => $printjobtitle,
                             'contentTransferEncoding' => 'base64',
                             'content' => base64_encode($contents), // encode file content as base64
                             'contentType' => $contenttype
                            );
        // Dolibarr Token storage
        $storage = new DoliStorage($this->db, $this->conf);
        // Setup the credentials for the requests
        $credentials = new Credentials(
            $this->google_id,
            $this->google_secret,
            DOL_MAIN_URL_ROOT.'/core/modules/oauth/google_oauthcallback.php?service=google'
        );
        $serviceFactory = new \OAuth\ServiceFactory();
        $apiService = $serviceFactory->createService('Google', $credentials, $storage, array());

        // Check if we have auth token and refresh it
        $token_ok=true;
        try {
            $token = $storage->retrieveAccessToken('Google');
        } catch (Exception $e) {
            $this->errors[] = $e->getMessage();
            $token_ok = false;
        }
        if ($token_ok) {
            try {
                // il faut sauvegarder le refresh token car google ne le donne qu'une seule fois
                $refreshtoken = $token->getRefreshToken();
                $token = $apiService->refreshAccessToken($token);
                $token->setRefreshToken($refreshtoken);
                $storage->storeAccessToken('Google', $token);
            } catch (Exception $e) {
                $this->errors[] = $e->getMessage();
            }
        }

        // Send a request with api
        $response = json_decode($apiService->request(self::PRINT_URL, 'POST', $post_fields), true);
        //print '<tr><td><pre>'.print_r($response, true).'</pre></td></tr>';
        return array('status' =>$response['success'],'errorcode' =>$response['errorCode'],'errormessage'=>$response['message']);
    }


    /**
     *  List jobs print
     *
     *  @return  int                     0 if OK, >0 if KO
     */
    function list_jobs()
    {
        global $conf, $db, $langs, $bc;
        
        $error = 0;
        $html = '';
        // Token storage
        $storage = new DoliStorage($this->db, $this->conf);
        // Setup the credentials for the requests
        $credentials = new Credentials(
            $this->google_id,
            $this->google_secret,
            DOL_MAIN_URL_ROOT.'/core/modules/oauth/google_oauthcallback.php'
        );
        $serviceFactory = new \OAuth\ServiceFactory();
        $apiService = $serviceFactory->createService('Google', $credentials, $storage, array());
        // Check if we have auth token
        $token_ok=true;
        try {
            $token = $storage->retrieveAccessToken('Google');
        } catch (Exception $e) {
            $this->errors[] = $e->getMessage();
            $token_ok = false;
            $error++;
        }
        $expire = false;
        // Is token expired or will token expire in the next 30 seconds
        if ($token_ok) {
            $expire = ($token->getEndOfLife() !== -9002 && $token->getEndOfLife() !== -9001 && time() > ($token->getEndOfLife() - 30));
        }

        // Token expired so we refresh it
        if ($token_ok && $expire) {
            try {
                // il faut sauvegarder le refresh token car google ne le donne qu'une seule fois
                $refreshtoken = $token->getRefreshToken();
                $token = $apiService->refreshAccessToken($token);
                $token->setRefreshToken($refreshtoken);
                $storage->storeAccessToken('Google', $token);
            } catch (Exception $e) {
                $this->errors[] = $e->getMessage();
                $error++;
            }
        }
        // Getting Jobs
        // Send a request with api
        try {
            $response = $apiService->request(self::PRINTERS_GET_JOBS);
        } catch (Exception $e) {
            $this->errors[] = $e->getMessage();
            $error++;
        }
        $responsedata = json_decode($response, true);
        //$html .= '<pre>'.print_r($responsedata,true).'</pre>';
        $html .= '<table width="100%" class="noborder">';
        $html .= '<tr class="liste_titre">';
        $html .= "<td>Id</td>";
        $html .= "<td>Owner</td>";
        $html .= '<td>Printer</td>';
        $html .= '<td>File</td>';
        $html .= '<td>Status</td>';
        $html .= '<td>Cancel</td>';
        $html .= '</tr>'."\n";
        $var = True;
        $jobs = $responsedata['jobs'];
        //$html .= '<pre>'.print_r($jobs['0'],true).'</pre>';
        if (is_array($jobs))
        {
            foreach ($jobs as $value)
            {
                $var = !$var;
                $html .= '<tr '.$bc[$var].'>';
                $html .= '<td>'.$value['id'].'</td>';
                $html .= '<td>'.$value['ownerId'].'</td>';
                $html .= '<td>'.$value['printerName'].'</td>';
                $html .= '<td>'.$value['title'].'</td>';
                $html .= '<td>'.$value['status'].'</td>';
                $html .= '<td>&nbsp;</td>';
                $html .= '</tr>';
            }
        }
        else
        {
                $html .= '<tr '.$bc[$var].'>';
                $html .= '<td colspan="6">'.$langs->trans("None").'</td>';
                $html .= '</tr>';
        }
        $html .= '</table>';
        
        $this->resprint = $html;
        
        return $error;
    }

}<|MERGE_RESOLUTION|>--- conflicted
+++ resolved
@@ -64,60 +64,12 @@
         $urlwithouturlroot=preg_replace('/'.preg_quote(DOL_URL_ROOT,'/').'$/i','',trim($dolibarr_main_url_root));
         $urlwithroot=$urlwithouturlroot.DOL_URL_ROOT;		// This is to use external domain name found into config file
         //$urlwithroot=DOL_MAIN_URL_ROOT;					// This is to use same domain name than current
-<<<<<<< HEAD
-        
-        $this->db = $db;
-        $this->google_id = $conf->global->OAUTH_GOOGLE_ID;
-        $this->google_secret = $conf->global->OAUTH_GOOGLE_SECRET;
-        // Token storage
-        $storage = new DoliStorage($this->db, $this->conf);
-        //$storage->clearToken('Google');
-        // Setup the credentials for the requests
-        $credentials = new Credentials(
-            $this->google_id,
-            $this->google_secret,
-            $urlwithroot.'/core/modules/oauth/google_oauthcallback.php'
-        );
-        $access = ($storage->hasAccessToken('Google')?'HasAccessToken':'NoAccessToken');
-        $serviceFactory = new \OAuth\ServiceFactory();
-        $apiService = $serviceFactory->createService('Google', $credentials, $storage, array());
-        $token_ok=true;
-        try {
-            $token = $storage->retrieveAccessToken('Google');
-        } catch (Exception $e) {
-            $this->errors[] = $e->getMessage();
-            $token_ok = false;
-        }
-        //var_dump($this->errors);exit;
-        
-        $expire = false;
-        // Is token expired or will token expire in the next 30 seconds
-        if ($token_ok) {
-            $expire = ($token->getEndOfLife() !== -9002 && $token->getEndOfLife() !== -9001 && time() > ($token->getEndOfLife() - 30));
-        }
-
-        // Token expired so we refresh it
-        if ($token_ok && $expire) {
-            try {
-                // il faut sauvegarder le refresh token car google ne le donne qu'une seule fois
-                $refreshtoken = $token->getRefreshToken();
-                $token = $apiService->refreshAccessToken($token);
-                $token->setRefreshToken($refreshtoken);
-                $storage->storeAccessToken('Google', $token);
-            } catch (Exception $e) {
-                $this->errors[] = $e->getMessage();
-            }
-        }
-=======
         $this->db = $db;
         
->>>>>>> 9b5dc9da
         if (!$conf->oauth->enabled) {
             $this->conf[] = array('varname'=>'PRINTGCP_INFO', 'info'=>'ModuleAuthNotActive', 'type'=>'info');
         } else {
          
-<<<<<<< HEAD
-=======
         	$this->google_id = $conf->global->OAUTH_GOOGLE_ID;
         	$this->google_secret = $conf->global->OAUTH_GOOGLE_SECRET;
         	// Token storage
@@ -159,7 +111,6 @@
                 	$this->errors[] = $e->getMessage();
             	}
         	}
->>>>>>> 9b5dc9da
             if ($this->google_id != '' && $this->google_secret != '') {
                 $this->conf[] = array('varname'=>'PRINTGCP_INFO', 'info'=>'GoogleAuthConfigured', 'type'=>'info');
                 $this->conf[] = array('varname'=>'PRINTGCP_TOKEN_ACCESS', 'info'=>$access, 'type'=>'info', 'renew'=>$urlwithroot.'/core/modules/oauth/google_oauthcallback.php?state=userinfo_email,userinfo_profile,cloud_print&backtourl='.urlencode(DOL_URL_ROOT.'/printing/admin/printing.php?mode=setup&driver=printgcp'), 'delete'=>($storage->hasAccessToken('Google')?$urlwithroot.'/core/modules/oauth/google_oauthcallback.php?action=delete&backtourl='.urlencode(DOL_URL_ROOT.'/printing/admin/printing.php?mode=setup&driver=printgcp'):''));
