--- conflicted
+++ resolved
@@ -77,15 +77,6 @@
 	}
 
 
-<<<<<<< HEAD
-
-/**
- *	Parent Class of numbering models of suppliers orders references
- */
-abstract class ModeleNumRefSuppliersOrders extends CommonNumRefGenerator
-{
-	// No overload code
-=======
 	// phpcs:disable PEAR.NamingConventions.ValidFunctionName.ScopeNotCamelCaps
 	/**
 	 *	Function to build document
@@ -123,5 +114,4 @@
 	 *  @return     string      Example
 	 */
 	abstract public function getExample();
->>>>>>> cc80841a
 }