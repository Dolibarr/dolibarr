--- conflicted
+++ resolved
@@ -451,14 +451,9 @@
 							$this->_pagehead($pdf, $object, 0, $outputlangs);
 						}
 						$height_note = $posyafter - $tab_top_newpage;
-<<<<<<< HEAD
+
 						$pdf->RoundedRect($this->marge_gauche, $tab_top_newpage - 1, $tab_width, $height_note + 2, $this->corner_radius, '1234', 'D');
-					} else {
-						// No pagebreak
-=======
-						$pdf->Rect($this->marge_gauche, $tab_top_newpage - 1, $tab_width, $height_note + 1);
-					} else { // No pagebreak
->>>>>>> e731910e
+					} else {	// No pagebreak
 						$pdf->commitTransaction();
 						$posyafter = $pdf->GetY();
 						$height_note = $posyafter - $tab_top;
