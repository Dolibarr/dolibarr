--- conflicted
+++ resolved
@@ -1372,11 +1372,7 @@
 			$pdf->SetTextColor(0, 0, 0);
 			$pdf->SetFont('', '', $default_font_size - 2);
 			$pdf->SetXY($posx, $posy - 5);
-<<<<<<< HEAD
-			$pdf->MultiCell(80, 5, $outputlangs->transnoentities("BillFrom"), 0, 'L');
-=======
 			$pdf->MultiCell(80, 5, $outputlangs->transnoentities("BillFrom"), 0, $ltrdirection);
->>>>>>> d98e046f
 			$pdf->SetXY($posx, $posy);
 			$pdf->SetFillColor(230, 230, 230);
 			$pdf->MultiCell(82, $hautcadre, "", 0, 'R', 1);
