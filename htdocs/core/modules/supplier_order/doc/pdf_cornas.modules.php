--- conflicted
+++ resolved
@@ -5,15 +5,9 @@
  * Copyright (C) 2010-2014 Juanjo Menent         <jmenent@2byte.es>
  * Copyright (C) 2015      Marcos García         <marcosgdf@gmail.com>
  * Copyright (C) 2017      Ferran Marcet         <fmarcet@2byte.es>
-<<<<<<< HEAD
- * Copyright (C) 2018-2024 Frédéric France       <frederic.france@free.fr>
- * Copyright (C) 2023		William Mead		<william.mead@manchenumerique.fr>
- * Copyright (C) 2024		MDW							<mdeweerd@users.noreply.github.com>
-=======
  * Copyright (C) 2018-2024  Frédéric France         <frederic.france@free.fr>
  * Copyright (C) 2023		William Mead		    <william.mead@manchenumerique.fr>
  * Copyright (C) 2024		MDW						<mdeweerd@users.noreply.github.com>
->>>>>>> cc80841a
  *
  * This program is free software; you can redistribute it and/or modify
  * it under the terms of the GNU General Public License as published by
@@ -151,11 +145,7 @@
 	 *  @param	int<0,1>			$hideref			Do not show ref
 	 *  @return	int<-1,1>								1 if OK, <=0 if KO
 	 */
-<<<<<<< HEAD
-	public function write_file($object, $outputlangs = null, $srctemplatepath = '', $hidedetails = 0, $hidedesc = 0, $hideref = 0)
-=======
 	public function write_file($object, $outputlangs, $srctemplatepath = '', $hidedetails = 0, $hidedesc = 0, $hideref = 0)
->>>>>>> cc80841a
 	{
 		// phpcs:enable
 		global $user, $langs, $conf, $hookmanager, $mysoc, $nblines;
@@ -1350,11 +1340,7 @@
 		$top_shift = 0;
 		// Show list of linked objects
 		$current_y = $pdf->getY();
-<<<<<<< HEAD
-		$posx = $posx+10;
-=======
 		$posx += 10;
->>>>>>> cc80841a
 		$posy = pdf_writeLinkedObjects($pdf, $object, $outputlangs, $posx, $posy, 100, 3, 'R', $default_font_size);
 		if ($current_y < $pdf->getY()) {
 			$top_shift = $pdf->getY() - $current_y;
