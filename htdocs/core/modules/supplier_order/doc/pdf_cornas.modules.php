<?php
/* Copyright (C) 2004-2014 Laurent Destailleur   <eldy@users.sourceforge.net>
 * Copyright (C) 2005-2011 Regis Houssin         <regis.houssin@inodbox.com>
 * Copyright (C) 2007      Franky Van Liedekerke <franky.van.liedekerke@telenet.be>
 * Copyright (C) 2010-2014 Juanjo Menent         <jmenent@2byte.es>
 * Copyright (C) 2015      Marcos García         <marcosgdf@gmail.com>
 * Copyright (C) 2017      Ferran Marcet         <fmarcet@2byte.es>
 * Copyright (C) 2018-2022 Frédéric France       <frederic.france@netlogic.fr>
 * Copyright (C) 2023		William Mead		<william.mead@manchenumerique.fr>
 *
 * This program is free software; you can redistribute it and/or modify
 * it under the terms of the GNU General Public License as published by
 * the Free Software Foundation; either version 3 of the License, or
 * (at your option) any later version.
 *
 * This program is distributed in the hope that it will be useful,
 * but WITHOUT ANY WARRANTY; without even the implied warranty of
 * MERCHANTABILITY or FITNESS FOR A PARTICULAR PURPOSE.  See the
 * GNU General Public License for more details.
 *
 * You should have received a copy of the GNU General Public License
 * along with this program. If not, see <https://www.gnu.org/licenses/>.
 * or see https://www.gnu.org/
 */

/**
 *	\file       htdocs/core/modules/supplier_order/doc/pdf_cornas.modules.php
 *	\ingroup    fournisseur
 *	\brief      File of class to generate suppliers orders from cornas model
 */

require_once DOL_DOCUMENT_ROOT.'/core/modules/supplier_order/modules_commandefournisseur.php';
require_once DOL_DOCUMENT_ROOT.'/fourn/class/fournisseur.commande.class.php';
require_once DOL_DOCUMENT_ROOT.'/product/class/product.class.php';
require_once DOL_DOCUMENT_ROOT.'/core/lib/company.lib.php';
require_once DOL_DOCUMENT_ROOT.'/core/lib/functions2.lib.php';
require_once DOL_DOCUMENT_ROOT.'/core/lib/pdf.lib.php';


/**
 *	Class to generate the supplier orders with the cornas model
 */
class pdf_cornas extends ModelePDFSuppliersOrders
{
	/**
	 * @var DoliDb Database handler
	 */
	public $db;

	/**
	 * @var string model name
	 */
	public $name;

	/**
	 * @var string model description (short text)
	 */
	public $description;

	/**
	 * @var int 	Save the name of generated file as the main doc when generating a doc with this template
	 */
	public $update_main_doc_field;

	/**
	 * @var string document type
	 */
	public $type;

	/**
	 * Dolibarr version of the loaded document
	 * @var string
	 */
	public $version = 'dolibarr';


	/**
	 *	Constructor
	 *
	 *  @param	DoliDB		$db      	Database handler
	 */
	public function __construct($db)
	{
		global $conf, $langs, $mysoc;

		// Load translation files required by the page
		$langs->loadLangs(array("main", "bills"));

		$this->db = $db;
		$this->name = "cornas";
		$this->description = $langs->trans('SuppliersCommandModel');
		$this->update_main_doc_field = 1;		// Save the name of generated file as the main doc when generating a doc with this template

		// Page size for A4 format
		$this->type = 'pdf';
		$formatarray = pdf_getFormat();
		$this->page_largeur = $formatarray['width'];
		$this->page_hauteur = $formatarray['height'];
		$this->format = array($this->page_largeur, $this->page_hauteur);
		$this->marge_gauche = getDolGlobalInt('MAIN_PDF_MARGIN_LEFT', 10);
		$this->marge_droite = getDolGlobalInt('MAIN_PDF_MARGIN_RIGHT', 10);
		$this->marge_haute = getDolGlobalInt('MAIN_PDF_MARGIN_TOP', 10);
		$this->marge_basse = getDolGlobalInt('MAIN_PDF_MARGIN_BOTTOM', 10);

		$this->option_logo = 1; // Display logo
		$this->option_tva = 1; // Manage the vat option FACTURE_TVAOPTION
		$this->option_modereg = 1; // Display payment mode
		$this->option_condreg = 1; // Display payment terms
		$this->option_multilang = 1; //Available in several languages
		$this->option_escompte = 0; // Displays if there has been a discount
		$this->option_credit_note = 0; // Support credit notes
		$this->option_freetext = 1; // Support add of a personalised text
		$this->option_draft_watermark = 1; // Support add of a watermark on drafts

		// Get source company
		$this->emetteur = $mysoc;
		if (empty($this->emetteur->country_code)) {
			$this->emetteur->country_code = substr($langs->defaultlang, -2); // By default, if was not defined
		}

		// Define position of columns
		$this->posxdesc = $this->marge_gauche + 1; // For module retrocompatibility support durring PDF transition: TODO remove this at the end

		$this->tabTitleHeight = 5; // default height

		$this->tva = array();
		$this->tva_array = array();
		$this->localtax1 = array();
		$this->localtax2 = array();
		$this->atleastoneratenotnull = 0;
		$this->atleastonediscount = 0;
	}


	// phpcs:disable PEAR.NamingConventions.ValidFunctionName.ScopeNotCamelCaps
	/**
	 *  Function to build pdf onto disk
	 *
	 *  @param		CommandeFournisseur	$object				Id of object to generate
	 *  @param		Translate			$outputlangs		Lang output object
	 *  @param		string				$srctemplatepath	Full path of source filename for generator using a template file
	 *  @param		int					$hidedetails		Do not show line details
	 *  @param		int					$hidedesc			Do not show desc
	 *  @param		int					$hideref			Do not show ref
	 *  @return		int										1=OK, 0=KO
	 */
	public function write_file($object, $outputlangs = '', $srctemplatepath = '', $hidedetails = 0, $hidedesc = 0, $hideref = 0)
	{
		// phpcs:enable
		global $user, $langs, $conf, $hookmanager, $mysoc, $nblines;

		if (!is_object($outputlangs)) {
			$outputlangs = $langs;
		}
		// For backward compatibility with FPDF, force output charset to ISO, because FPDF expect text to be encoded in ISO
		if (getDolGlobalString('MAIN_USE_FPDF')) {
			$outputlangs->charset_output = 'ISO-8859-1';
		}

		// Load translation files required by the page
		$outputlangs->loadLangs(array("main", "orders", "companies", "bills", "dict", "products"));

		global $outputlangsbis;
		$outputlangsbis = null;
		if (getDolGlobalString('PDF_USE_ALSO_LANGUAGE_CODE') && $outputlangs->defaultlang != $conf->global->PDF_USE_ALSO_LANGUAGE_CODE) {
			$outputlangsbis = new Translate('', $conf);
			$outputlangsbis->setDefaultLang($conf->global->PDF_USE_ALSO_LANGUAGE_CODE);
			$outputlangsbis->loadLangs(array("main", "orders", "companies", "bills", "dict", "products"));
		}

		$nblines = count($object->lines);

		$hidetop = 0;
		if (getDolGlobalString('MAIN_PDF_DISABLE_COL_HEAD_TITLE')) {
			$hidetop = $conf->global->MAIN_PDF_DISABLE_COL_HEAD_TITLE;
		}

		// Loop on each lines to detect if there is at least one image to show
		$realpatharray = array();
		if (getDolGlobalString('MAIN_GENERATE_SUPPLIER_ORDER_WITH_PICTURE')) {
			for ($i = 0; $i < $nblines; $i++) {
				if (empty($object->lines[$i]->fk_product)) {
					continue;
				}

				$objphoto = new Product($this->db);
				$objphoto->fetch($object->lines[$i]->fk_product);

				if (getDolGlobalInt('PRODUCT_USE_OLD_PATH_FOR_PHOTO')) {
					$pdir = get_exdir($objphoto->id, 2, 0, 0, $objphoto, 'product').$object->lines[$i]->fk_product."/photos/";
					$dir = $conf->product->dir_output.'/'.$pdir;
				} else {
					$pdir = get_exdir($objphoto->id, 0, 0, 0, $objphoto, 'product');
					$dir = $conf->product->dir_output.'/'.$pdir;
				}

				$realpath = '';
				foreach ($objphoto->liste_photos($dir, 1) as $key => $obj) {
					if (!getDolGlobalInt('CAT_HIGH_QUALITY_IMAGES')) {		// If CAT_HIGH_QUALITY_IMAGES not defined, we use thumb if defined and then original photo
						if ($obj['photo_vignette']) {
							$filename = $obj['photo_vignette'];
						} else {
							$filename = $obj['photo'];
						}
					} else {
						$filename = $obj['photo'];
					}
					$realpath = $dir.$filename;
					break;
				}

				if ($realpath) {
					$realpatharray[$i] = $realpath;
				}
			}
		}
		if (count($realpatharray) == 0) {
			$this->posxpicture = $this->posxtva;
		}

		if ($conf->fournisseur->commande->dir_output) {
			$object->fetch_thirdparty();

			$deja_regle = 0;
			$amount_credit_notes_included = 0;
			$amount_deposits_included = 0;
			//$amount_credit_notes_included = $object->getSumCreditNotesUsed();
			//$amount_deposits_included = $object->getSumDepositsUsed();

			// Definition of $dir and $file
			if ($object->specimen) {
				$dir = $conf->fournisseur->commande->dir_output;
				$file = $dir."/SPECIMEN.pdf";
			} else {
				$objectref = dol_sanitizeFileName($object->ref);
				$objectrefsupplier = dol_sanitizeFileName($object->ref_supplier);
				$dir = $conf->fournisseur->commande->dir_output.'/'.$objectref;
				$file = $dir."/".$objectref.".pdf";
				if (getDolGlobalString('SUPPLIER_REF_IN_NAME')) {
					$file = $dir."/".$objectref.($objectrefsupplier ? "_".$objectrefsupplier : "").".pdf";
				}
			}

			if (!file_exists($dir)) {
				if (dol_mkdir($dir) < 0) {
					$this->error = $langs->transnoentities("ErrorCanNotCreateDir", $dir);
					return 0;
				}
			}

			if (file_exists($dir)) {
				// Add pdfgeneration hook
				if (!is_object($hookmanager)) {
					include_once DOL_DOCUMENT_ROOT.'/core/class/hookmanager.class.php';
					$hookmanager = new HookManager($this->db);
				}
				$hookmanager->initHooks(array('pdfgeneration'));
				$parameters = array('file'=>$file, 'object'=>$object, 'outputlangs'=>$outputlangs);
				global $action;
				$reshook = $hookmanager->executeHooks('beforePDFCreation', $parameters, $object, $action); // Note that $action and $object may have been modified by some hooks

				$nblines = count($object->lines);

				$pdf = pdf_getInstance($this->format);
				$default_font_size = pdf_getPDFFontSize($outputlangs); // Must be after pdf_getInstance
				$heightforinfotot = 50; // Height reserved to output the info and total part
				$heightforfreetext = (isset($conf->global->MAIN_PDF_FREETEXT_HEIGHT) ? $conf->global->MAIN_PDF_FREETEXT_HEIGHT : 5); // Height reserved to output the free text on last page
				$heightforfooter = $this->marge_basse + 8; // Height reserved to output the footer (value include bottom margin)
				if (getDolGlobalString('MAIN_GENERATE_DOCUMENTS_SHOW_FOOT_DETAILS')) {
					$heightforfooter += 6;
				}
				$pdf->SetAutoPageBreak(1, 0);

				if (class_exists('TCPDF')) {
					$pdf->setPrintHeader(false);
					$pdf->setPrintFooter(false);
				}
				$pdf->SetFont(pdf_getPDFFont($outputlangs));
				// Set path to the background PDF File
				if (getDolGlobalString('MAIN_ADD_PDF_BACKGROUND')) {
					$pagecount = $pdf->setSourceFile($conf->mycompany->dir_output.'/' . getDolGlobalString('MAIN_ADD_PDF_BACKGROUND'));
					$tplidx = $pdf->importPage(1);
				}

				$pdf->Open();
				$pagenb = 0;
				$pdf->SetDrawColor(128, 128, 128);

				$pdf->SetTitle($outputlangs->convToOutputCharset($object->ref));
				$pdf->SetSubject($outputlangs->transnoentities("Order"));
				$pdf->SetCreator("Dolibarr ".DOL_VERSION);
				$pdf->SetAuthor($outputlangs->convToOutputCharset($user->getFullName($outputlangs)));
				$pdf->SetKeyWords($outputlangs->convToOutputCharset($object->ref)." ".$outputlangs->transnoentities("Order")." ".$outputlangs->convToOutputCharset($object->thirdparty->name));
				if (getDolGlobalString('MAIN_DISABLE_PDF_COMPRESSION')) {
					$pdf->SetCompression(false);
				}

				$pdf->SetMargins($this->marge_gauche, $this->marge_haute, $this->marge_droite); // Left, Top, Right

				// Does we have at least one line with discount $this->atleastonediscount
				foreach ($object->lines as $line) {
					if ($line->remise_percent) {
						$this->atleastonediscount = true;
						break;
					}
				}

				// New page
				$pdf->AddPage();
				if (!empty($tplidx)) {
					$pdf->useTemplate($tplidx);
				}
				$pagenb++;
				$top_shift = $this->_pagehead($pdf, $object, 1, $outputlangs);
				$pdf->SetFont('', '', $default_font_size - 1);
				$pdf->MultiCell(0, 3, ''); // Set interline to 3
				$pdf->SetTextColor(0, 0, 0);

				$tab_top = 90 + $top_shift;
				$tab_top_newpage = (!getDolGlobalInt('MAIN_PDF_DONOTREPEAT_HEAD') ? 42 + $top_shift : 10);

				$tab_height = $this->page_hauteur - $tab_top - $heightforfooter - $heightforfreetext;

				// Incoterm
				if (isModEnabled('incoterm')) {
					$desc_incoterms = $object->getIncotermsForPDF();
					if ($desc_incoterms) {
						$tab_top -= 2;

						$pdf->SetFont('', '', $default_font_size - 1);
						$pdf->writeHTMLCell(190, 3, $this->posxdesc - 1, $tab_top - 1, dol_htmlentitiesbr($desc_incoterms), 0, 1);
						$nexY = $pdf->GetY();
						$height_incoterms = $nexY - $tab_top;

						// Rect takes a length in 3rd parameter
						$pdf->SetDrawColor(192, 192, 192);
						$pdf->Rect($this->marge_gauche, $tab_top - 1, $this->page_largeur - $this->marge_gauche - $this->marge_droite, $height_incoterms + 1);

						$tab_top = $nexY + 6;
					}
				}

				// Affiche notes
				$notetoshow = empty($object->note_public) ? '' : $object->note_public;

				// Extrafields in note
				$extranote = $this->getExtrafieldsInHtml($object, $outputlangs);
				if (!empty($extranote)) {
					$notetoshow = dol_concatdesc($notetoshow, $extranote);
				}

				$pagenb = $pdf->getPage();
				if ($notetoshow) {
					$tab_width = $this->page_largeur - $this->marge_gauche - $this->marge_droite;
					$pageposbeforenote = $pagenb;

					$substitutionarray = pdf_getSubstitutionArray($outputlangs, null, $object);
					complete_substitutions_array($substitutionarray, $outputlangs, $object);
					$notetoshow = make_substitutions($notetoshow, $substitutionarray, $outputlangs);
					$notetoshow = convertBackOfficeMediasLinksToPublicLinks($notetoshow);

					$tab_top -= 2;

					$pdf->startTransaction();

					$pdf->SetFont('', '', $default_font_size - 1);
					$pdf->writeHTMLCell(190, 3, $this->posxdesc - 1, $tab_top, dol_htmlentitiesbr($notetoshow), 0, 1);
					// Description
					$pageposafternote = $pdf->getPage();
					$posyafter = $pdf->GetY();

					if ($pageposafternote > $pageposbeforenote) {
						$pdf->rollbackTransaction(true);

						// prepar pages to receive notes
						while ($pagenb < $pageposafternote) {
							$pdf->AddPage();
							$pagenb++;
							if (!empty($tplidx)) {
								$pdf->useTemplate($tplidx);
							}
							if (!getDolGlobalInt('MAIN_PDF_DONOTREPEAT_HEAD')) {
								$this->_pagehead($pdf, $object, 0, $outputlangs);
							}
							// $this->_pagefoot($pdf,$object,$outputlangs,1);
							$pdf->setTopMargin($tab_top_newpage);
							// The only function to edit the bottom margin of current page to set it.
							$pdf->setPageOrientation('', 1, $heightforfooter + $heightforfreetext);
						}

						// back to start
						$pdf->setPage($pageposbeforenote);
						$pdf->setPageOrientation('', 1, $heightforfooter + $heightforfreetext);
						$pdf->SetFont('', '', $default_font_size - 1);
						$pdf->writeHTMLCell(190, 3, $this->posxdesc - 1, $tab_top, dol_htmlentitiesbr($notetoshow), 0, 1);
						$pageposafternote = $pdf->getPage();

						$posyafter = $pdf->GetY();

						if ($posyafter > ($this->page_hauteur - ($heightforfooter + $heightforfreetext + 20))) {	// There is no space left for total+free text
							$pdf->AddPage('', '', true);
							$pagenb++;
							$pageposafternote++;
							$pdf->setPage($pageposafternote);
							$pdf->setTopMargin($tab_top_newpage);
							// The only function to edit the bottom margin of current page to set it.
							$pdf->setPageOrientation('', 1, $heightforfooter + $heightforfreetext);
							//$posyafter = $tab_top_newpage;
						}


						// apply note frame to previus pages
						$i = $pageposbeforenote;
						while ($i < $pageposafternote) {
							$pdf->setPage($i);


							$pdf->SetDrawColor(128, 128, 128);
							// Draw note frame
							if ($i > $pageposbeforenote) {
								$height_note = $this->page_hauteur - ($tab_top_newpage + $heightforfooter);
								$pdf->Rect($this->marge_gauche, $tab_top_newpage - 1, $tab_width, $height_note + 1);
							} else {
								$height_note = $this->page_hauteur - ($tab_top + $heightforfooter);
								$pdf->Rect($this->marge_gauche, $tab_top - 1, $tab_width, $height_note + 1);
							}

							// Add footer
							$pdf->setPageOrientation('', 1, 0); // The only function to edit the bottom margin of current page to set it.
							$this->_pagefoot($pdf, $object, $outputlangs, 1);

							$i++;
						}

						// apply note frame to last page
						$pdf->setPage($pageposafternote);
						if (!empty($tplidx)) {
							$pdf->useTemplate($tplidx);
						}
						if (!getDolGlobalInt('MAIN_PDF_DONOTREPEAT_HEAD')) {
							$this->_pagehead($pdf, $object, 0, $outputlangs);
						}
						$height_note = $posyafter - $tab_top_newpage;
						$pdf->Rect($this->marge_gauche, $tab_top_newpage - 1, $tab_width, $height_note + 1);
					} else {
						// No pagebreak
						$pdf->commitTransaction();
						$posyafter = $pdf->GetY();
						$height_note = $posyafter - $tab_top;
						$pdf->Rect($this->marge_gauche, $tab_top - 1, $tab_width, $height_note + 1);


						if ($posyafter > ($this->page_hauteur - ($heightforfooter + $heightforfreetext + 20))) {
							// not enough space, need to add page
							$pdf->AddPage('', '', true);
							$pagenb++;
							$pageposafternote++;
							$pdf->setPage($pageposafternote);
							if (!empty($tplidx)) {
								$pdf->useTemplate($tplidx);
							}
							if (!getDolGlobalInt('MAIN_PDF_DONOTREPEAT_HEAD')) {
								$this->_pagehead($pdf, $object, 0, $outputlangs);
							}

							$posyafter = $tab_top_newpage;
						}
					}

					$tab_height = $tab_height - $height_note;
					$tab_top = $posyafter + 6;
				} else {
					$height_note = 0;
				}

				// Use new auto collum system
				$this->prepareArrayColumnField($object, $outputlangs, $hidedetails, $hidedesc, $hideref);

				$nexY = $tab_top + $this->tabTitleHeight;

				// Loop on each lines
				$pageposbeforeprintlines = $pdf->getPage();
				$pagenb = $pageposbeforeprintlines;
				for ($i = 0; $i < $nblines; $i++) {
					$curY = $nexY;
					$pdf->SetFont('', '', $default_font_size - 1); // Into loop to work with multipage
					$pdf->SetTextColor(0, 0, 0);

					// Define size of image if we need it
					$imglinesize = array();
					if (!empty($realpatharray[$i])) {
						$imglinesize = pdf_getSizeForImage($realpatharray[$i]);
					}

					$pdf->setTopMargin($tab_top_newpage);
					$pdf->setPageOrientation('', 1, $heightforfooter + $heightforfreetext + $heightforinfotot); // The only function to edit the bottom margin of current page to set it.
					$pageposbefore = $pdf->getPage();

					$showpricebeforepagebreak = 1;
					$posYAfterImage = 0;
					$posYAfterDescription = 0;

					// We start with Photo of product line
					if ($this->getColumnStatus('photo')) {
						// We start with Photo of product line
						if (isset($imglinesize['width']) && isset($imglinesize['height']) && ($curY + $imglinesize['height']) > ($this->page_hauteur - ($heightforfooter + $heightforfreetext + $heightforinfotot))) {	// If photo too high, we moved completely on new page
							$pdf->AddPage('', '', true);
							if (!empty($tplidx)) {
								$pdf->useTemplate($tplidx);
							}
							$pdf->setPage($pageposbefore + 1);

							$curY = $tab_top_newpage;

							// Allows data in the first page if description is long enough to break in multiples pages
							if (getDolGlobalString('MAIN_PDF_DATA_ON_FIRST_PAGE')) {
								$showpricebeforepagebreak = 1;
							} else {
								$showpricebeforepagebreak = 0;
							}
						}

						if (!empty($this->cols['photo']) && isset($imglinesize['width']) && isset($imglinesize['height'])) {
							$pdf->Image($realpatharray[$i], $this->getColumnContentXStart('photo'), $curY + 1, $imglinesize['width'], $imglinesize['height'], '', '', '', 2, 300); // Use 300 dpi
							// $pdf->Image does not increase value return by getY, so we save it manually
							$posYAfterImage = $curY + $imglinesize['height'];
						}
					}
					// Description of product line
					$curX = $this->posxdesc - 1;
					$showpricebeforepagebreak = 1;

					if ($this->getColumnStatus('desc')) {
						$pdf->startTransaction();
						$this->printColDescContent($pdf, $curY, 'desc', $object, $i, $outputlangs, $hideref, $hidedesc, 1);

						$pageposafter = $pdf->getPage();
						if ($pageposafter > $pageposbefore) {	// There is a pagebreak
							$pdf->rollbackTransaction(true);

							$this->printColDescContent($pdf, $curY, 'desc', $object, $i, $outputlangs, $hideref, $hidedesc, 1);

							$pageposafter = $pdf->getPage();
							$posyafter = $pdf->GetY();
							if ($posyafter > ($this->page_hauteur - ($heightforfooter + $heightforfreetext + $heightforinfotot))) {	// There is no space left for total+free text
								if ($i == ($nblines - 1)) {	// No more lines, and no space left to show total, so we create a new page
									$pdf->AddPage('', '', true);
									if (!empty($tplidx)) {
										$pdf->useTemplate($tplidx);
									}
									//if (!getDolGlobalInt('MAIN_PDF_DONOTREPEAT_HEAD')) $this->_pagehead($pdf, $object, 0, $outputlangs);
									$pdf->setPage($pageposafter + 1);
								}
							} else {
								// We found a page break
								// Allows data in the first page if description is long enough to break in multiples pages
								if (getDolGlobalString('MAIN_PDF_DATA_ON_FIRST_PAGE')) {
									$showpricebeforepagebreak = 1;
								} else {
									$showpricebeforepagebreak = 0;
								}
							}
						} else { // No pagebreak
							$pdf->commitTransaction();
						}
						$posYAfterDescription = $pdf->GetY();
					}

					$nexY = $pdf->GetY();
					$pageposafter = $pdf->getPage();
					$pdf->setPage($pageposbefore);
					$pdf->setTopMargin($this->marge_haute);
					$pdf->setPageOrientation('', 1, 0); // The only function to edit the bottom margin of current page to set it.

					// We suppose that a too long description is moved completely on next page
					if ($pageposafter > $pageposbefore && empty($showpricebeforepagebreak)) {
						$pdf->setPage($pageposafter);
						$curY = $tab_top_newpage;
					}

					$pdf->SetFont('', '', $default_font_size - 1); // On repositionne la police par defaut

					// VAT Rate
					if ($this->getColumnStatus('vat')) {
						$vat_rate = pdf_getlinevatrate($object, $i, $outputlangs, $hidedetails);
						$this->printStdColumnContent($pdf, $curY, 'vat', $vat_rate);
						$nexY = max($pdf->GetY(), $nexY);
					}

					// Unit price before discount
					if ($this->getColumnStatus('subprice')) {
						$up_excl_tax = pdf_getlineupexcltax($object, $i, $outputlangs, $hidedetails);
						$this->printStdColumnContent($pdf, $curY, 'subprice', $up_excl_tax);
						$nexY = max($pdf->GetY(), $nexY);
					}

					// Quantity
					// Enough for 6 chars
					if ($this->getColumnStatus('qty')) {
						$qty = pdf_getlineqty($object, $i, $outputlangs, $hidedetails);
						$this->printStdColumnContent($pdf, $curY, 'qty', $qty);
						$nexY = max($pdf->GetY(), $nexY);
					}


					// Unit
					if ($this->getColumnStatus('unit')) {
						$unit = pdf_getlineunit($object, $i, $outputlangs, $hidedetails, $hookmanager);
						$this->printStdColumnContent($pdf, $curY, 'unit', $unit);
						$nexY = max($pdf->GetY(), $nexY);
					}

					// Discount on line
					if ($this->getColumnStatus('discount') && $object->lines[$i]->remise_percent) {
						$remise_percent = pdf_getlineremisepercent($object, $i, $outputlangs, $hidedetails);
						$this->printStdColumnContent($pdf, $curY, 'discount', $remise_percent);
						$nexY = max($pdf->GetY(), $nexY);
					}

					// Total HT line
					if ($this->getColumnStatus('totalexcltax')) {
						$total_excl_tax = pdf_getlinetotalexcltax($object, $i, $outputlangs, $hidedetails);
						$this->printStdColumnContent($pdf, $curY, 'totalexcltax', $total_excl_tax);
						$nexY = max($pdf->GetY(), $nexY);
					}

					// Extrafields
					if (!empty($object->lines[$i]->array_options)) {
						foreach ($object->lines[$i]->array_options as $extrafieldColKey => $extrafieldValue) {
							if ($this->getColumnStatus($extrafieldColKey)) {
								$extrafieldValue = $this->getExtrafieldContent($object->lines[$i], $extrafieldColKey, $outputlangs);
								$this->printStdColumnContent($pdf, $curY, $extrafieldColKey, $extrafieldValue);
								$nexY = max($pdf->GetY(), $nexY);
							}
						}
					}

					$parameters = array(
						'object' => $object,
						'i' => $i,
						'pdf' =>& $pdf,
						'curY' =>& $curY,
						'nexY' =>& $nexY,
						'outputlangs' => $outputlangs,
						'hidedetails' => $hidedetails
					);
					$reshook = $hookmanager->executeHooks('printPDFline', $parameters, $this); // Note that $object may have been modified by hook


					// Collecte des totaux par valeur de tva dans $this->tva["taux"]=total_tva
					if (isModEnabled("multicurrency") && $object->multicurrency_tx != 1) {
						$tvaligne = $object->lines[$i]->multicurrency_total_tva;
					} else {
						$tvaligne = $object->lines[$i]->total_tva;
					}

					$localtax1ligne = $object->lines[$i]->total_localtax1;
					$localtax2ligne = $object->lines[$i]->total_localtax2;
					$localtax1_rate = $object->lines[$i]->localtax1_tx;
					$localtax2_rate = $object->lines[$i]->localtax2_tx;
					$localtax1_type = $object->lines[$i]->localtax1_type;
					$localtax2_type = $object->lines[$i]->localtax2_type;

					// TODO remise_percent is an obsolete field for object parent
					/*if (!empty($object->remise_percent)) {
						$tvaligne -= ($tvaligne * $object->remise_percent) / 100;
					}
					if (!empty($object->remise_percent)) {
						$localtax1ligne -= ($localtax1ligne * $object->remise_percent) / 100;
					}
					if (!empty($object->remise_percent)) {
						$localtax2ligne -= ($localtax2ligne * $object->remise_percent) / 100;
					}*/

					$vatrate = (string) $object->lines[$i]->tva_tx;

					// Retrieve type from database for backward compatibility with old records
					if ((!isset($localtax1_type) || $localtax1_type == '' || !isset($localtax2_type) || $localtax2_type == '') // if tax type not defined
					&& (!empty($localtax1_rate) || !empty($localtax2_rate))) { // and there is local tax
						$localtaxtmp_array = getLocalTaxesFromRate($vatrate, 0, $mysoc, $object->thirdparty);
						$localtax1_type = isset($localtaxtmp_array[0]) ? $localtaxtmp_array[0] : '';
						$localtax2_type = isset($localtaxtmp_array[2]) ? $localtaxtmp_array[2] : '';
					}

					// retrieve global local tax
					if ($localtax1_type && $localtax1ligne != 0) {
						if (empty($this->localtax1[$localtax1_type][$localtax1_rate])) {
							$this->localtax1[$localtax1_type][$localtax1_rate] = $localtax1ligne;
						} else {
							$this->localtax1[$localtax1_type][$localtax1_rate] += $localtax1ligne;
						}
					}
					if ($localtax2_type && $localtax2ligne != 0) {
						if (empty($this->localtax2[$localtax2_type][$localtax2_rate])) {
							$this->localtax2[$localtax2_type][$localtax2_rate] = $localtax2ligne;
						} else {
							$this->localtax2[$localtax2_type][$localtax2_rate] += $localtax2ligne;
						}
					}

					if (($object->lines[$i]->info_bits & 0x01) == 0x01) {
						$vatrate .= '*';
					}

					// Fill $this->tva and $this->tva_array
					if (!isset($this->tva[$vatrate])) {
						$this->tva[$vatrate] = 0;
					}
					$this->tva[$vatrate] += $tvaligne;
					$vatcode = $object->lines[$i]->vat_src_code;
					if (empty($this->tva_array[$vatrate.($vatcode ? ' ('.$vatcode.')' : '')]['amount'])) {
						$this->tva_array[$vatrate.($vatcode ? ' ('.$vatcode.')' : '')]['amount'] = 0;
					}
					$this->tva_array[$vatrate.($vatcode ? ' ('.$vatcode.')' : '')] = array('vatrate'=>$vatrate, 'vatcode'=>$vatcode, 'amount'=> $this->tva_array[$vatrate.($vatcode ? ' ('.$vatcode.')' : '')]['amount'] + $tvaligne);

					if ($posYAfterImage > $posYAfterDescription) {
						$nexY = $posYAfterImage;
					}

					// Add line
					if (getDolGlobalString('MAIN_PDF_DASH_BETWEEN_LINES') && $i < ($nblines - 1)) {
						$pdf->setPage($pageposafter);
						$pdf->SetLineStyle(array('dash'=>'1,1', 'color'=>array(80, 80, 80)));
						//$pdf->SetDrawColor(190,190,200);
						$pdf->line($this->marge_gauche, $nexY, $this->page_largeur - $this->marge_droite, $nexY);
						$pdf->SetLineStyle(array('dash'=>0));
					}

					// Detect if some page were added automatically and output _tableau for past pages
					while ($pagenb < $pageposafter) {
						$pdf->setPage($pagenb);
						if ($pagenb == $pageposbeforeprintlines) {
							$this->_tableau($pdf, $tab_top, $this->page_hauteur - $tab_top - $heightforfooter, 0, $outputlangs, $hidetop, 1, $object->multicurrency_code);
						} else {
							$this->_tableau($pdf, $tab_top_newpage, $this->page_hauteur - $tab_top_newpage - $heightforfooter, 0, $outputlangs, 1, 1, $object->multicurrency_code);
						}
						$this->_pagefoot($pdf, $object, $outputlangs, 1);
						$pagenb++;
						$pdf->setPage($pagenb);
						$pdf->setPageOrientation('', 1, 0); // The only function to edit the bottom margin of current page to set it.
						if (!getDolGlobalInt('MAIN_PDF_DONOTREPEAT_HEAD')) {
							$this->_pagehead($pdf, $object, 0, $outputlangs);
						}
						if (!empty($tplidx)) {
							$pdf->useTemplate($tplidx);
						}
					}
					if (isset($object->lines[$i + 1]->pagebreak) && $object->lines[$i + 1]->pagebreak) {
						if ($pagenb == $pageposafter) {
							$this->_tableau($pdf, $tab_top, $this->page_hauteur - $tab_top - $heightforfooter, 0, $outputlangs, $hidetop, 1, $object->multicurrency_code);
						} else {
							$this->_tableau($pdf, $tab_top_newpage, $this->page_hauteur - $tab_top_newpage - $heightforfooter, 0, $outputlangs, 1, 1, $object->multicurrency_code);
						}
						$this->_pagefoot($pdf, $object, $outputlangs, 1);
						// New page
						$pdf->AddPage();
						if (!empty($tplidx)) {
							$pdf->useTemplate($tplidx);
						}
						$pagenb++;
						if (!getDolGlobalInt('MAIN_PDF_DONOTREPEAT_HEAD')) {
							$this->_pagehead($pdf, $object, 0, $outputlangs);
						}
					}
				}

				// Show square
				if ($pagenb == $pageposbeforeprintlines) {
					$this->_tableau($pdf, $tab_top, $this->page_hauteur - $tab_top - $heightforinfotot - $heightforfreetext - $heightforfooter, 0, $outputlangs, $hidetop, 0, $object->multicurrency_code);
					$bottomlasttab = $this->page_hauteur - $heightforinfotot - $heightforfreetext - $heightforfooter + 1;
				} else {
					$this->_tableau($pdf, $tab_top_newpage, $this->page_hauteur - $tab_top_newpage - $heightforinfotot - $heightforfreetext - $heightforfooter, 0, $outputlangs, 1, 0, $object->multicurrency_code);
					$bottomlasttab = $this->page_hauteur - $heightforinfotot - $heightforfreetext - $heightforfooter + 1;
				}

				// Affiche zone infos
				$posy = $this->_tableau_info($pdf, $object, $bottomlasttab, $outputlangs);

				// Affiche zone totaux
				$posy = $this->_tableau_tot($pdf, $object, $deja_regle, $bottomlasttab, $outputlangs);

				// Affiche zone versements
				if ($deja_regle || $amount_credit_notes_included || $amount_deposits_included) {
					$posy = $this->_tableau_versements($pdf, $object, $posy, $outputlangs);
				}

				// Pied de page
				$this->_pagefoot($pdf, $object, $outputlangs);
				if (method_exists($pdf, 'AliasNbPages')) {
					$pdf->AliasNbPages();
				}

				$pdf->Close();

				$pdf->Output($file, 'F');

				// Add pdfgeneration hook
				$hookmanager->initHooks(array('pdfgeneration'));
				$parameters = array('file'=>$file, 'object'=>$object, 'outputlangs'=>$outputlangs);
				global $action;
				$reshook = $hookmanager->executeHooks('afterPDFCreation', $parameters, $this, $action); // Note that $action and $object may have been modified by some hooks
				if ($reshook < 0) {
					$this->error = $hookmanager->error;
					$this->errors = $hookmanager->errors;
				}

				dolChmod($file);

				$this->result = array('fullpath'=>$file);

				return 1; // No error
			} else {
				$this->error = $langs->trans("ErrorCanNotCreateDir", $dir);
				return 0;
			}
		} else {
			$this->error = $langs->trans("ErrorConstantNotDefined", "SUPPLIER_OUTPUTDIR");
			return 0;
		}
	}

	// phpcs:disable PEAR.NamingConventions.ValidFunctionName.PublicUnderscore
	// phpcs:disable PEAR.NamingConventions.ValidFunctionName.ScopeNotCamelCaps
	/**
	 *  Show payments table
	 *
	 *  @param	TCPDF		$pdf     		Object PDF
	 *  @param  CommandeFournisseur		$object			Object order
	 *	@param	int			$posy			Position y in PDF
	 *	@param	Translate	$outputlangs	Object langs for output
	 *	@return int							Return integer <0 if KO, >0 if OK
	 */
	protected function _tableau_versements(&$pdf, $object, $posy, $outputlangs)
	{
		// phpcs:enable
		return 1;
	}

	// phpcs:disable PEAR.NamingConventions.ValidFunctionName.PublicUnderscore
	// phpcs:disable PEAR.NamingConventions.ValidFunctionName.ScopeNotCamelCaps
	/**
	 *   Show miscellaneous information (payment mode, payment term, ...)
	 *
	 *   @param		TCPDF		$pdf     		Object PDF
	 *   @param		CommandeFournisseur		$object			Object to show
	 *   @param		int			$posy			Y
	 *   @param		Translate	$outputlangs	Langs object
	 *   @return	integer
	 */
	protected function _tableau_info(&$pdf, $object, $posy, $outputlangs)
	{
		// phpcs:enable
		global $conf, $mysoc;
		$default_font_size = pdf_getPDFFontSize($outputlangs);

		$diffsizetitle = (!getDolGlobalString('PDF_DIFFSIZE_TITLE') ? 3 : $conf->global->PDF_DIFFSIZE_TITLE);

		// If France, show VAT mention if not applicable
		if ($this->emetteur->country_code == 'FR' && empty($mysoc->tva_assuj)) {
			$pdf->SetFont('', 'B', $default_font_size - $diffsizetitle);
			$pdf->SetXY($this->marge_gauche, $posy);
			$pdf->MultiCell(100, 3, $outputlangs->transnoentities("VATIsNotUsedForInvoice"), 0, 'L', 0);

			$posy = $pdf->GetY() + 4;
		}

		$posxval = 52;

		// Show payments conditions
		if (!empty($object->cond_reglement_code) || $object->cond_reglement) {
			$pdf->SetFont('', 'B', $default_font_size - $diffsizetitle);
			$pdf->SetXY($this->marge_gauche, $posy);
			$titre = $outputlangs->transnoentities("PaymentConditions").':';
			$pdf->MultiCell(80, 4, $titre, 0, 'L');

			$pdf->SetFont('', '', $default_font_size - $diffsizetitle);
			$pdf->SetXY($posxval, $posy);
			$lib_condition_paiement = $outputlangs->transnoentities("PaymentCondition".$object->cond_reglement_code) != ('PaymentCondition'.$object->cond_reglement_code) ? $outputlangs->transnoentities("PaymentCondition".$object->cond_reglement_code) : $outputlangs->convToOutputCharset($object->cond_reglement_doc ? $object->cond_reglement_doc : $object->cond_reglement_label);
			$lib_condition_paiement = str_replace('\n', "\n", $lib_condition_paiement);
			$pdf->MultiCell(80, 4, $lib_condition_paiement, 0, 'L');

			$posy = $pdf->GetY() + 3;
		}

		// Show payment mode
		if (!empty($object->mode_reglement_code)) {
			$pdf->SetFont('', 'B', $default_font_size - $diffsizetitle);
			$pdf->SetXY($this->marge_gauche, $posy);
			$titre = $outputlangs->transnoentities("PaymentMode").':';
			$pdf->MultiCell(80, 5, $titre, 0, 'L');

			$pdf->SetFont('', '', $default_font_size - $diffsizetitle);
			$pdf->SetXY($posxval, $posy);
			$lib_mode_reg = $outputlangs->transnoentities("PaymentType".$object->mode_reglement_code) != ('PaymentType'.$object->mode_reglement_code) ? $outputlangs->transnoentities("PaymentType".$object->mode_reglement_code) : $outputlangs->convToOutputCharset($object->mode_reglement);
			$pdf->MultiCell(80, 5, $lib_mode_reg, 0, 'L');

			$posy = $pdf->GetY() + 2;
		}


		return $posy;
	}

	// phpcs:disable PEAR.NamingConventions.ValidFunctionName.PublicUnderscore
	// phpcs:disable PEAR.NamingConventions.ValidFunctionName.ScopeNotCamelCaps
	/**
	 *	Show total to pay
	 *
	 *	@param	TCPDF		$pdf           Object PDF
	 *	@param  Facture		$object         Object invoice
	 *	@param  int			$deja_regle     Montant deja regle
	 *	@param	int			$posy			Position depart
	 *	@param	Translate	$outputlangs	Objet langs
	 *	@return int							Position pour suite
	 */
	protected function _tableau_tot(&$pdf, $object, $deja_regle, $posy, $outputlangs)
	{
		// phpcs:enable
		global $conf, $mysoc;

		$default_font_size = pdf_getPDFFontSize($outputlangs);

		$tab2_top = $posy;
		$tab2_hl = 4;
		$pdf->SetFont('', '', $default_font_size - 1);

		// Tableau total
		$col1x = 120;
		$col2x = 170;
		if ($this->page_largeur < 210) { // To work with US executive format
			$col2x -= 20;
		}
		$largcol2 = ($this->page_largeur - $this->marge_droite - $col2x);

		$useborder = 0;
		$index = 0;

		// Total HT
		$pdf->SetFillColor(255, 255, 255);
		$pdf->SetXY($col1x, $tab2_top);
		$pdf->MultiCell($col2x - $col1x, $tab2_hl, $outputlangs->transnoentities("TotalHT"), 0, 'L', 1);

		$total_ht = ((isModEnabled("multicurrency") && isset($object->multicurrency_tx) && $object->multicurrency_tx != 1) ? $object->multicurrency_total_ht : $object->total_ht);
		$pdf->SetXY($col2x, $tab2_top);
		$pdf->MultiCell($largcol2, $tab2_hl, price($total_ht + (!empty($object->remise) ? $object->remise : 0)), 0, 'R', 1);

		// Show VAT by rates and total
		$pdf->SetFillColor(248, 248, 248);

		$this->atleastoneratenotnull = 0;
		foreach ($this->tva as $tvakey => $tvaval) {
			if ($tvakey > 0) {    // On affiche pas taux 0
				$this->atleastoneratenotnull++;

				$index++;
				$pdf->SetXY($col1x, $tab2_top + $tab2_hl * $index);

				$tvacompl = '';

				if (preg_match('/\*/', $tvakey)) {
					$tvakey = str_replace('*', '', $tvakey);
					$tvacompl = " (".$outputlangs->transnoentities("NonPercuRecuperable").")";
				}

				$totalvat = $outputlangs->transcountrynoentities("TotalVAT", $mysoc->country_code).' ';
				$totalvat .= vatrate($tvakey, 1).$tvacompl;
				$pdf->MultiCell($col2x - $col1x, $tab2_hl, $totalvat, 0, 'L', 1);

				$pdf->SetXY($col2x, $tab2_top + $tab2_hl * $index);
				$pdf->MultiCell($largcol2, $tab2_hl, price($tvaval), 0, 'R', 1);
			}
		}
		if (!$this->atleastoneratenotnull) { // If no vat at all
			$index++;
			$pdf->SetXY($col1x, $tab2_top + $tab2_hl * $index);
			$pdf->MultiCell($col2x - $col1x, $tab2_hl, $outputlangs->transcountrynoentities("TotalVAT", $mysoc->country_code), 0, 'L', 1);

			$pdf->SetXY($col2x, $tab2_top + $tab2_hl * $index);
			$pdf->MultiCell($largcol2, $tab2_hl, price($object->total_tva), 0, 'R', 1);

			// Total LocalTax1
			if (getDolGlobalString('FACTURE_LOCAL_TAX1_OPTION') == 'localtax1on' && $object->total_localtax1 > 0) {
				$index++;
				$pdf->SetXY($col1x, $tab2_top + $tab2_hl * $index);
				$pdf->MultiCell($col2x - $col1x, $tab2_hl, $outputlangs->transcountrynoentities("TotalLT1", $mysoc->country_code), 0, 'L', 1);
				$pdf->SetXY($col2x, $tab2_top + $tab2_hl * $index);
				$pdf->MultiCell($largcol2, $tab2_hl, price($object->total_localtax1), $useborder, 'R', 1);
			}

			// Total LocalTax2
			if (getDolGlobalString('FACTURE_LOCAL_TAX2_OPTION') == 'localtax2on' && $object->total_localtax2 > 0) {
				$index++;
				$pdf->SetXY($col1x, $tab2_top + $tab2_hl * $index);
				$pdf->MultiCell($col2x - $col1x, $tab2_hl, $outputlangs->transcountrynoentities("TotalLT2", $mysoc->country_code), 0, 'L', 1);
				$pdf->SetXY($col2x, $tab2_top + $tab2_hl * $index);
				$pdf->MultiCell($largcol2, $tab2_hl, price($object->total_localtax2), $useborder, 'R', 1);
			}
		} else {
			//if (!empty($conf->global->FACTURE_LOCAL_TAX1_OPTION) && $conf->global->FACTURE_LOCAL_TAX1_OPTION=='localtax1on')
			//{
			//Local tax 1
			foreach ($this->localtax1 as $localtax_type => $localtax_rate) {
				if (in_array((string) $localtax_type, array('2', '4', '6'))) {
					continue;
				}

				foreach ($localtax_rate as $tvakey => $tvaval) {
					if ($tvakey != 0) {    // On affiche pas taux 0
						//$this->atleastoneratenotnull++;

						$index++;
						$pdf->SetXY($col1x, $tab2_top + $tab2_hl * $index);

						$tvacompl = '';
						if (preg_match('/\*/', $tvakey)) {
							$tvakey = str_replace('*', '', $tvakey);
							$tvacompl = " (".$outputlangs->transnoentities("NonPercuRecuperable").")";
						}
						$totalvat = $outputlangs->transcountrynoentities("TotalLT1", $mysoc->country_code).' ';
						$totalvat .= vatrate(abs($tvakey), 1).$tvacompl;
						$pdf->MultiCell($col2x - $col1x, $tab2_hl, $totalvat, 0, 'L', 1);

						$pdf->SetXY($col2x, $tab2_top + $tab2_hl * $index);
						$pdf->MultiCell($largcol2, $tab2_hl, price($tvaval, 0, $outputlangs), 0, 'R', 1);
					}
				}
			}

			//if (!empty($conf->global->FACTURE_LOCAL_TAX2_OPTION) && $conf->global->FACTURE_LOCAL_TAX2_OPTION=='localtax2on')
			//{
			//Local tax 2
			foreach ($this->localtax2 as $localtax_type => $localtax_rate) {
				if (in_array((string) $localtax_type, array('2', '4', '6'))) {
					continue;
				}

				foreach ($localtax_rate as $tvakey => $tvaval) {
					if ($tvakey != 0) {    // On affiche pas taux 0
						//$this->atleastoneratenotnull++;

						$index++;
						$pdf->SetXY($col1x, $tab2_top + $tab2_hl * $index);

						$tvacompl = '';
						if (preg_match('/\*/', $tvakey)) {
							$tvakey = str_replace('*', '', $tvakey);
							$tvacompl = " (".$outputlangs->transnoentities("NonPercuRecuperable").")";
						}
						$totalvat = $outputlangs->transcountrynoentities("TotalLT2", $mysoc->country_code).' ';
						$totalvat .= vatrate(abs($tvakey), 1).$tvacompl;
						$pdf->MultiCell($col2x - $col1x, $tab2_hl, $totalvat, 0, 'L', 1);

						$pdf->SetXY($col2x, $tab2_top + $tab2_hl * $index);
						$pdf->MultiCell($largcol2, $tab2_hl, price($tvaval), 0, 'R', 1);
					}
				}
			}
		}

		// Total TTC
		$index++;
		$pdf->SetXY($col1x, $tab2_top + $tab2_hl * $index);
		$pdf->SetTextColor(0, 0, 60);
		$pdf->SetFillColor(224, 224, 224);
		$pdf->MultiCell($col2x - $col1x, $tab2_hl, $outputlangs->transnoentities("TotalTTC"), $useborder, 'L', 1);

		$total_ttc = (isModEnabled("multicurrency") && $object->multicurrency_tx != 1) ? $object->multicurrency_total_ttc : $object->total_ttc;
		$pdf->SetXY($col2x, $tab2_top + $tab2_hl * $index);
		$pdf->MultiCell($largcol2, $tab2_hl, price($total_ttc), $useborder, 'R', 1);
		$pdf->SetFont('', '', $default_font_size - 1);
		$pdf->SetTextColor(0, 0, 0);

		$creditnoteamount = 0;
		$depositsamount = 0;
		//$creditnoteamount=$object->getSumCreditNotesUsed();
		//$depositsamount=$object->getSumDepositsUsed();
		//print "x".$creditnoteamount."-".$depositsamount;exit;
		$resteapayer = price2num($total_ttc - $deja_regle - $creditnoteamount - $depositsamount, 'MT');
		if (!empty($object->paye)) {
			$resteapayer = 0;
		}

		if ($deja_regle > 0) {
			// Already paid + Deposits
			$index++;

			$pdf->SetXY($col1x, $tab2_top + $tab2_hl * $index);
			$pdf->MultiCell($col2x - $col1x, $tab2_hl, $outputlangs->transnoentities("AlreadyPaid"), 0, 'L', 0);
			$pdf->SetXY($col2x, $tab2_top + $tab2_hl * $index);
			$pdf->MultiCell($largcol2, $tab2_hl, price($deja_regle), 0, 'R', 0);

			$index++;
			$pdf->SetTextColor(0, 0, 60);
			$pdf->SetFillColor(224, 224, 224);
			$pdf->SetXY($col1x, $tab2_top + $tab2_hl * $index);
			$pdf->MultiCell($col2x - $col1x, $tab2_hl, $outputlangs->transnoentities("RemainderToPay"), $useborder, 'L', 1);

			$pdf->SetXY($col2x, $tab2_top + $tab2_hl * $index);
			$pdf->MultiCell($largcol2, $tab2_hl, price($resteapayer), $useborder, 'R', 1);

			$pdf->SetFont('', '', $default_font_size - 1);
			$pdf->SetTextColor(0, 0, 0);
		}

		$index++;
		return ($tab2_top + ($tab2_hl * $index));
	}

	// phpcs:disable PEAR.NamingConventions.ValidFunctionName.PublicUnderscore
	/**
	 *   Show table for lines
	 *
	 *   @param		TCPDF		$pdf     		Object PDF
	 *   @param		string		$tab_top		Top position of table
	 *   @param		string		$tab_height		Height of table (rectangle)
	 *   @param		int			$nexY			Y (not used)
	 *   @param		Translate	$outputlangs	Langs object
	 *   @param		int			$hidetop		Hide top bar of array
	 *   @param		int			$hidebottom		Hide bottom bar of array
	 *   @param		string		$currency		Currency code
	 *   @return	void
	 */
	protected function _tableau(&$pdf, $tab_top, $tab_height, $nexY, $outputlangs, $hidetop = 0, $hidebottom = 0, $currency = '')
	{
		global $conf;

		// Force to disable hidetop and hidebottom
		$hidebottom = 0;
		if ($hidetop) {
			$hidetop = -1;
		}

		$currency = !empty($currency) ? $currency : $conf->currency;
		$default_font_size = pdf_getPDFFontSize($outputlangs);

		// Amount in (at tab_top - 1)
		$pdf->SetTextColor(0, 0, 0);
		$pdf->SetFont('', '', $default_font_size - 2);

		if (empty($hidetop)) {
			$titre = $outputlangs->transnoentities("AmountInCurrency", $outputlangs->transnoentitiesnoconv("Currency".$currency));
			$pdf->SetXY($this->page_largeur - $this->marge_droite - ($pdf->GetStringWidth($titre) + 3), $tab_top - 4);
			$pdf->MultiCell(($pdf->GetStringWidth($titre) + 3), 2, $titre);

			//$conf->global->MAIN_PDF_TITLE_BACKGROUND_COLOR='230,230,230';
			if (getDolGlobalString('MAIN_PDF_TITLE_BACKGROUND_COLOR')) {
				$pdf->Rect($this->marge_gauche, $tab_top, $this->page_largeur - $this->marge_droite - $this->marge_gauche, $this->tabTitleHeight, 'F', null, explode(',', getDolGlobalString('MAIN_PDF_TITLE_BACKGROUND_COLOR')));
			}
		}

		$pdf->SetDrawColor(128, 128, 128);
		$pdf->SetFont('', '', $default_font_size - 1);

		// Output Rect
		$this->printRect($pdf, $this->marge_gauche, $tab_top, $this->page_largeur - $this->marge_gauche - $this->marge_droite, $tab_height, $hidetop, $hidebottom); // Rect takes a length in 3rd parameter and 4th parameter

		$this->pdfTabTitles($pdf, $tab_top, $tab_height, $outputlangs, $hidetop);

		if (empty($hidetop)) {
			$pdf->line($this->marge_gauche, $tab_top + $this->tabTitleHeight, $this->page_largeur - $this->marge_droite, $tab_top + $this->tabTitleHeight); // line takes a position y in 2nd parameter and 4th parameter
		}
	}

	// phpcs:disable PEAR.NamingConventions.ValidFunctionName.PublicUnderscore
	/**
	 *  Show top header of page.
	 *
	 *  @param	TCPDF		$pdf     		Object PDF
	 *  @param  CommandeFournisseur		$object     	Object to show
	 *  @param  int	    	$showaddress    0=no, 1=yes
	 *  @param  Translate	$outputlangs	Object lang for output
	 *  @return	float|int
	 */
	protected function _pagehead(&$pdf, $object, $showaddress, $outputlangs)
	{
		global $langs, $conf, $mysoc;

		$ltrdirection = 'L';
		if ($outputlangs->trans("DIRECTION") == 'rtl') {
			$ltrdirection = 'R';
		}

		// Load translation files required by the page
		$outputlangs->loadLangs(array("main", "orders", "companies", "bills", "sendings"));

		$default_font_size = pdf_getPDFFontSize($outputlangs);

		// Do not add the BACKGROUND as this is for suppliers
		//pdf_pagehead($pdf,$outputlangs,$this->page_hauteur);

		//Affiche le filigrane brouillon - Print Draft Watermark
		/*if($object->statut==0 && getDolGlobalString('COMMANDE_DRAFT_WATERMARK'))
		{
			pdf_watermark($pdf,$outputlangs,$this->page_hauteur,$this->page_largeur,'mm',getDolGlobalString('COMMANDE_DRAFT_WATERMARK'));
		}*/
		//Print content

		$pdf->SetTextColor(0, 0, 60);
		$pdf->SetFont('', 'B', $default_font_size + 3);

<<<<<<< HEAD
		$w = 100;

		$posx = $this->page_largeur - $this->marge_droite - 100;
=======
		$w = 110;

		$posx = $this->page_largeur - $this->marge_droite - $w;
>>>>>>> 64b94142
		$posy = $this->marge_haute;

		$pdf->SetXY($this->marge_gauche, $posy);

		// Logo
		if (!getDolGlobalInt('PDF_DISABLE_MYCOMPANY_LOGO')) {
			if ($this->emetteur->logo) {
				$logodir = $conf->mycompany->dir_output;
				if (!empty($conf->mycompany->multidir_output[$object->entity])) {
					$logodir = $conf->mycompany->multidir_output[$object->entity];
				}
				if (!getDolGlobalInt('MAIN_PDF_USE_LARGE_LOGO')) {
					$logo = $logodir.'/logos/thumbs/'.$this->emetteur->logo_small;
				} else {
					$logo = $logodir.'/logos/'.$this->emetteur->logo;
				}
				if (is_readable($logo)) {
					$height = pdf_getHeightForLogo($logo);
					$pdf->Image($logo, $this->marge_gauche, $posy, 0, $height); // width=0 (auto)
				} else {
					$pdf->SetTextColor(200, 0, 0);
					$pdf->SetFont('', 'B', $default_font_size - 2);
					$pdf->MultiCell($w, 3, $outputlangs->transnoentities("ErrorLogoFileNotFound", $logo), 0, 'L');
					$pdf->MultiCell($w, 3, $outputlangs->transnoentities("ErrorGoToGlobalSetup"), 0, 'L');
				}
			} else {
				$text = $this->emetteur->name;
				$pdf->MultiCell($w, 4, $outputlangs->convToOutputCharset($text), 0, $ltrdirection);
			}
		}

		$pdf->SetFont('', 'B', $default_font_size + 3);
		$pdf->SetXY($posx, $posy);
		$pdf->SetTextColor(0, 0, 60);
		$title = $outputlangs->transnoentities("SupplierOrder")." ".$outputlangs->convToOutputCharset($object->ref);
		$pdf->MultiCell($w, 3, $title, '', 'R');
		$posy += 1;

		if ($object->ref_supplier) {
			$posy += 4;
			$pdf->SetFont('', 'B', $default_font_size);
			$pdf->SetXY($posx, $posy);
			$pdf->SetTextColor(0, 0, 60);
			$pdf->MultiCell($w, 3, $outputlangs->transnoentities("RefSupplier")." : ".$outputlangs->convToOutputCharset($object->ref_supplier), '', 'R');
			$posy += 1;
		}

		$pdf->SetFont('', '', $default_font_size - 1);

		if (getDolGlobalString('PDF_SHOW_PROJECT_TITLE')) {
			$object->fetch_projet();
			if (!empty($object->project->ref)) {
				$posy += 3;
				$pdf->SetXY($posx, $posy);
				$pdf->SetTextColor(0, 0, 60);
				$pdf->MultiCell($w, 3, $outputlangs->transnoentities("Project")." : ".(empty($object->project->title) ? '' : $object->project->title), '', 'R');
			}
		}

		if (getDolGlobalString('PDF_SHOW_PROJECT')) {
			$object->fetch_projet();
			if (!empty($object->project->ref)) {
				$outputlangs->load("projects");
				$posy += 4;
				$pdf->SetXY($posx, $posy);
				$langs->load("projects");
				$pdf->SetTextColor(0, 0, 60);
				$pdf->MultiCell($w, 3, $outputlangs->transnoentities("Project")." : ".(empty($object->project->ref) ? '' : $object->project->ref), '', 'R');
			}
		}

		if (!empty($object->date_commande)) {
			$posy += 5;
			$pdf->SetXY($posx, $posy);
			$pdf->SetTextColor(0, 0, 60);
			$pdf->MultiCell($w, 3, $outputlangs->transnoentities("OrderDate")." : ".dol_print_date($object->date_commande, "day", false, $outputlangs, true), '', 'R');
		} else {
			$posy += 5;
			$pdf->SetXY($posx, $posy);
			$pdf->SetTextColor(255, 0, 0);
			$pdf->MultiCell($w, 3, $outputlangs->transnoentities("OrderToProcess"), '', 'R');
		}

		$pdf->SetTextColor(0, 0, 60);
		$usehourmin = 'day';
		if (getDolGlobalString('SUPPLIER_ORDER_USE_HOUR_FOR_DELIVERY_DATE')) {
			$usehourmin = 'dayhour';
		}
		if (!empty($object->delivery_date)) {
			$posy += 4;
			$pdf->SetXY($posx - 90, $posy);
			$pdf->MultiCell(190, 3, $outputlangs->transnoentities("DateDeliveryPlanned")." : ".dol_print_date($object->delivery_date, $usehourmin, false, $outputlangs, true), '', 'R');
		}

		if ($object->thirdparty->code_fournisseur) {
			$posy += 4;
			$pdf->SetXY($posx, $posy);
			$pdf->SetTextColor(0, 0, 60);
			$pdf->MultiCell($w, 3, $outputlangs->transnoentities("SupplierCode")." : ".$outputlangs->transnoentities($object->thirdparty->code_fournisseur), '', 'R');
		}

		// Get contact
		if (getDolGlobalString('DOC_SHOW_FIRST_SALES_REP')) {
			$arrayidcontact = $object->getIdContact('internal', 'SALESREPFOLL');
			if (count($arrayidcontact) > 0) {
				$usertmp = new User($this->db);
				$usertmp->fetch($arrayidcontact[0]);
				$posy += 4;
				$pdf->SetXY($posx, $posy);
				$pdf->SetTextColor(0, 0, 60);
				$pdf->MultiCell($w, 3, $langs->trans("BuyerName")." : ".$usertmp->getFullName($langs), '', 'R');
			}
		}

		$posy += 1;
		$pdf->SetTextColor(0, 0, 60);

		$top_shift = 0;
		// Show list of linked objects
		$current_y = $pdf->getY();
		$posy = pdf_writeLinkedObjects($pdf, $object, $outputlangs, $posx, $posy, 100, 3, 'R', $default_font_size);
		if ($current_y < $pdf->getY()) {
			$top_shift = $pdf->getY() - $current_y;
		}

		if ($showaddress) {
			// Sender properties
			$carac_emetteur = '';
			// Add internal contact of object if defined
			$arrayidcontact = $object->getIdContact('internal', 'SALESREPFOLL');
			if (count($arrayidcontact) > 0) {
				$object->fetch_user($arrayidcontact[0]);
				$labelbeforecontactname = ($outputlangs->transnoentities("FromContactName") != 'FromContactName' ? $outputlangs->transnoentities("FromContactName") : $outputlangs->transnoentities("Name"));
				$carac_emetteur .= ($carac_emetteur ? "\n" : '').$labelbeforecontactname.": ".$outputlangs->convToOutputCharset($object->user->getFullName($outputlangs));
				$carac_emetteur .= (getDolGlobalInt('PDF_SHOW_PHONE_AFTER_USER_CONTACT') || getDolGlobalInt('PDF_SHOW_EMAIL_AFTER_USER_CONTACT')) ? ' (' : '';
				$carac_emetteur .= (getDolGlobalInt('PDF_SHOW_PHONE_AFTER_USER_CONTACT') && !empty($object->user->office_phone)) ? $object->user->office_phone : '';
				$carac_emetteur .= (getDolGlobalInt('PDF_SHOW_PHONE_AFTER_USER_CONTACT') && getDolGlobalInt('PDF_SHOW_EMAIL_AFTER_USER_CONTACT')) ? ', ' : '';
				$carac_emetteur .= (getDolGlobalInt('PDF_SHOW_EMAIL_AFTER_USER_CONTACT') && !empty($object->user->email)) ? $object->user->email : '';
				$carac_emetteur .= (getDolGlobalInt('PDF_SHOW_PHONE_AFTER_USER_CONTACT') || getDolGlobalInt('PDF_SHOW_EMAIL_AFTER_USER_CONTACT')) ? ')' : '';
				$carac_emetteur .= "\n";
			}

			$carac_emetteur .= pdf_build_address($outputlangs, $this->emetteur, $object->thirdparty, '', 0, 'source', $object);

			// Show sender
			$posy = 42 + $top_shift;
			$posx = $this->marge_gauche;
			if (getDolGlobalString('MAIN_INVERT_SENDER_RECIPIENT')) {
				$posx = $this->page_largeur - $this->marge_droite - 80;
			}
			$hautcadre = 40;

			// Show sender frame
			$pdf->SetTextColor(0, 0, 0);
			$pdf->SetFont('', '', $default_font_size - 2);
			$pdf->SetXY($posx, $posy - 5);
			$pdf->MultiCell(80, 5, $outputlangs->transnoentities("BillFrom"), 0, $ltrdirection);
			$pdf->SetXY($posx, $posy);
			$pdf->SetFillColor(230, 230, 230);
			$pdf->MultiCell(82, $hautcadre, "", 0, 'R', 1);
			$pdf->SetTextColor(0, 0, 60);

			// Show sender name
			$pdf->SetXY($posx + 2, $posy + 3);
			$pdf->SetFont('', 'B', $default_font_size);
			$pdf->MultiCell(80, 4, $outputlangs->convToOutputCharset($this->emetteur->name), 0, $ltrdirection);
			$posy = $pdf->getY();

			// Show sender information
			$pdf->SetXY($posx + 2, $posy);
			$pdf->SetFont('', '', $default_font_size - 1);
			$pdf->MultiCell(80, 4, $carac_emetteur, 0, $ltrdirection);



			// If CUSTOMER contact defined on order, we use it. Note: Even if this is a supplier object, the code for external contat that follow order is 'CUSTOMER'
			$usecontact = false;
			$arrayidcontact = $object->getIdContact('external', 'CUSTOMER');
			if (count($arrayidcontact) > 0) {
				$usecontact = true;
				$result = $object->fetch_contact($arrayidcontact[0]);
			}

			// Recipient name
			if ($usecontact && ($object->contact->socid != $object->thirdparty->id && (!isset($conf->global->MAIN_USE_COMPANY_NAME_OF_CONTACT) || getDolGlobalString('MAIN_USE_COMPANY_NAME_OF_CONTACT')))) {
				$thirdparty = $object->contact;
			} else {
				$thirdparty = $object->thirdparty;
			}

			$carac_client_name = pdfBuildThirdpartyName($thirdparty, $outputlangs);

			$carac_client = pdf_build_address($outputlangs, $this->emetteur, $object->thirdparty, ($usecontact ? $object->contact : ''), $usecontact, 'target', $object);

			// Show recipient
			$widthrecbox = 100;
			if ($this->page_largeur < 210) {
				$widthrecbox = 84; // To work with US executive format
			}
			$posy = 42 + $top_shift;
			$posx = $this->page_largeur - $this->marge_droite - $widthrecbox;
			if (getDolGlobalString('MAIN_INVERT_SENDER_RECIPIENT')) {
				$posx = $this->marge_gauche;
			}

			// Show recipient frame
			$pdf->SetTextColor(0, 0, 0);
			$pdf->SetFont('', '', $default_font_size - 2);
			$pdf->SetXY($posx + 2, $posy - 5);
			$pdf->MultiCell($widthrecbox, 5, $outputlangs->transnoentities("BillTo"), 0, $ltrdirection);
			$pdf->Rect($posx, $posy, $widthrecbox, $hautcadre);

			// Show recipient name
			$pdf->SetXY($posx + 2, $posy + 3);
			$pdf->SetFont('', 'B', $default_font_size);
			$pdf->MultiCell($widthrecbox, 4, $carac_client_name, 0, $ltrdirection);

			$posy = $pdf->getY();

			// Show recipient information
			$pdf->SetFont('', '', $default_font_size - 1);
			$pdf->SetXY($posx + 2, $posy);
			$pdf->MultiCell($widthrecbox, 4, $carac_client, 0, $ltrdirection);
		}

		return $top_shift;
	}

	// phpcs:disable PEAR.NamingConventions.ValidFunctionName.PublicUnderscore
	/**
	 *   	Show footer of page. Need this->emetteur object
	 *
	 *   	@param	TCPDF		$pdf     			PDF
	 * 		@param	CommandeFournisseur		$object				Object to show
	 *      @param	Translate	$outputlangs		Object lang for output
	 *      @param	int			$hidefreetext		1=Hide free text
	 *      @return	int								Return height of bottom margin including footer text
	 */
	protected function _pagefoot(&$pdf, $object, $outputlangs, $hidefreetext = 0)
	{
		$showdetails = getDolGlobalInt('MAIN_GENERATE_DOCUMENTS_SHOW_FOOT_DETAILS', 0);
		return pdf_pagefoot($pdf, $outputlangs, 'SUPPLIER_ORDER_FREE_TEXT', $this->emetteur, $this->marge_basse, $this->marge_gauche, $this->page_hauteur, $object, $showdetails, $hidefreetext);
	}



	/**
	 *   	Define Array Column Field
	 *
	 *   	@param	object			$object    		common object
	 *   	@param	Translate		$outputlangs    langs
	 *      @param	int			   $hidedetails		Do not show line details
	 *      @param	int			   $hidedesc		Do not show desc
	 *      @param	int			   $hideref			Do not show ref
	 *      @return	void
	 */
	public function defineColumnField($object, $outputlangs, $hidedetails = 0, $hidedesc = 0, $hideref = 0)
	{
		global $conf, $hookmanager;

		// Default field style for content
		$this->defaultContentsFieldsStyle = array(
			'align' => 'R', // R,C,L
			'padding' => array(1, 0.5, 1, 0.5), // Like css 0 => top , 1 => right, 2 => bottom, 3 => left
		);

		// Default field style for content
		$this->defaultTitlesFieldsStyle = array(
			'align' => 'C', // R,C,L
			'padding' => array(0.5, 0, 0.5, 0), // Like css 0 => top , 1 => right, 2 => bottom, 3 => left
		);

		/*
		 * For exemple
		 $this->cols['theColKey'] = array(
		 'rank' => $rank, // int : use for ordering columns
		 'width' => 20, // the column width in mm
		 'title' => array(
		 'textkey' => 'yourLangKey', // if there is no label, yourLangKey will be translated to replace label
		 'label' => ' ', // the final label : used fore final generated text
		 'align' => 'L', // text alignement :  R,C,L
		 'padding' => array(0.5,0.5,0.5,0.5), // Like css 0 => top , 1 => right, 2 => bottom, 3 => left
		 ),
		 'content' => array(
		 'align' => 'L', // text alignement :  R,C,L
		 'padding' => array(0.5,0.5,0.5,0.5), // Like css 0 => top , 1 => right, 2 => bottom, 3 => left
		 ),
		 );
		 */

		$rank = 0; // do not use negative rank
		$this->cols['desc'] = array(
			'rank' => $rank,
			'width' => false, // only for desc
			'status' => true,
			'title' => array(
				'textkey' => 'Designation', // use lang key is usefull in somme case with module
				'align' => 'L',
				// 'textkey' => 'yourLangKey', // if there is no label, yourLangKey will be translated to replace label
				// 'label' => ' ', // the final label
				'padding' => array(0.5, 0.5, 0.5, 0.5), // Like css 0 => top , 1 => right, 2 => bottom, 3 => left
			),
			'content' => array(
				'align' => 'L',
				'padding' => array(1, 0.5, 1, 1.5), // Like css 0 => top , 1 => right, 2 => bottom, 3 => left
			),
		);

		$rank = $rank + 10;
		$this->cols['photo'] = array(
			'rank' => $rank,
			'width' => (!getDolGlobalString('MAIN_DOCUMENTS_WITH_PICTURE_WIDTH') ? 20 : $conf->global->MAIN_DOCUMENTS_WITH_PICTURE_WIDTH), // in mm
			'status' => false,
			'title' => array(
				'textkey' => 'Photo',
				'label' => ' '
			),
			'content' => array(
				'padding' => array(0, 0, 0, 0), // Like css 0 => top , 1 => right, 2 => bottom, 3 => left
			),
			'border-left' => false, // remove left line separator
		);

		if (getDolGlobalString('MAIN_GENERATE_SUPPLIER_ORDER_WITH_PICTURE')) {
			$this->cols['photo']['status'] = true;
		}


		$rank = $rank + 10;
		$this->cols['vat'] = array(
			'rank' => $rank,
			'status' => false,
			'width' => 16, // in mm
			'title' => array(
				'textkey' => 'VAT'
			),
			'border-left' => true, // add left line separator
		);

		if (!getDolGlobalString('MAIN_GENERATE_DOCUMENTS_WITHOUT_VAT') && !getDolGlobalString('MAIN_GENERATE_DOCUMENTS_WITHOUT_VAT_COLUMN')) {
			$this->cols['vat']['status'] = true;
		}

		$rank = $rank + 10;
		$this->cols['subprice'] = array(
			'rank' => $rank,
			'width' => 19, // in mm
			'status' => false,
			'title' => array(
				'textkey' => 'PriceUHT'
			),
			'border-left' => true, // add left line separator
		);

		if (!getDolGlobalString('MAIN_GENERATE_DOCUMENTS_PURCHASE_ORDER_WITHOUT_UNIT_PRICE')) {
			$this->cols['subprice']['status'] = true;
		}

		$rank = $rank + 10;
		$this->cols['qty'] = array(
			'rank' => $rank,
			'width' => 16, // in mm
			'status' => true,
			'title' => array(
				'textkey' => 'Qty'
			),
			'border-left' => true, // add left line separator
		);

		$rank = $rank + 10;
		$this->cols['unit'] = array(
			'rank' => $rank,
			'width' => 11, // in mm
			'status' => false,
			'title' => array(
				'textkey' => 'Unit'
			),
			'border-left' => true, // add left line separator
		);
		if (getDolGlobalInt('PRODUCT_USE_UNITS')) {
			$this->cols['unit']['status'] = true;
		}

		$rank = $rank + 10;
		$this->cols['discount'] = array(
			'rank' => $rank,
			'width' => 13, // in mm
			'status' => false,
			'title' => array(
				'textkey' => 'ReductionShort'
			),
			'border-left' => true, // add left line separator
		);
		if ($this->atleastonediscount) {
			$this->cols['discount']['status'] = true;
		}

		$rank = $rank + 1000; // add a big offset to be sure is the last col because default extrafield rank is 100
		$this->cols['totalexcltax'] = array(
			'rank' => $rank,
			'width' => 26, // in mm
			'status' => false,
			'title' => array(
				'textkey' => 'TotalHT'
			),
			'border-left' => true, // add left line separator
		);

		if (!getDolGlobalString('MAIN_GENERATE_DOCUMENTS_PURCHASE_ORDER_WITHOUT_TOTAL_COLUMN')) {
			$this->cols['totalexcltax']['status'] = true;
		}

		// Add extrafields cols
		if (!empty($object->lines)) {
			$line = reset($object->lines);
			$this->defineColumnExtrafield($line, $outputlangs, $hidedetails);
		}

		$parameters = array(
			'object' => $object,
			'outputlangs' => $outputlangs,
			'hidedetails' => $hidedetails,
			'hidedesc' => $hidedesc,
			'hideref' => $hideref
		);

		$reshook = $hookmanager->executeHooks('defineColumnField', $parameters, $this); // Note that $object may have been modified by hook
		if ($reshook < 0) {
			setEventMessages($hookmanager->error, $hookmanager->errors, 'errors');
		} elseif (empty($reshook)) {
			$this->cols = array_replace($this->cols, $hookmanager->resArray); // array_replace is used to preserve keys
		} else {
			$this->cols = $hookmanager->resArray;
		}
	}
}<|MERGE_RESOLUTION|>--- conflicted
+++ resolved
@@ -1198,15 +1198,9 @@
 		$pdf->SetTextColor(0, 0, 60);
 		$pdf->SetFont('', 'B', $default_font_size + 3);
 
-<<<<<<< HEAD
-		$w = 100;
-
-		$posx = $this->page_largeur - $this->marge_droite - 100;
-=======
 		$w = 110;
 
 		$posx = $this->page_largeur - $this->marge_droite - $w;
->>>>>>> 64b94142
 		$posy = $this->marge_haute;
 
 		$pdf->SetXY($this->marge_gauche, $posy);
