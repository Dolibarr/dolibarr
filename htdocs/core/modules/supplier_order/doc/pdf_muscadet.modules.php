--- conflicted
+++ resolved
@@ -170,11 +170,7 @@
 	 *  @param	int<0,1>			$hideref			Do not show ref
 	 *  @return	int<-1,1>								1 if OK, <=0 if KO
 	 */
-<<<<<<< HEAD
-	public function write_file($object, $outputlangs = null, $srctemplatepath = '', $hidedetails = 0, $hidedesc = 0, $hideref = 0)
-=======
 	public function write_file($object, $outputlangs, $srctemplatepath = '', $hidedetails = 0, $hidedesc = 0, $hideref = 0)
->>>>>>> cc80841a
 	{
 		// phpcs:enable
 		global $user, $langs, $conf, $hookmanager, $mysoc, $nblines;
