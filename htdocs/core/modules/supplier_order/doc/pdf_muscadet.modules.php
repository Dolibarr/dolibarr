--- conflicted
+++ resolved
@@ -1126,24 +1126,6 @@
 		$pdf->SetXY($this->marge_gauche, $posy);
 
 		// Logo
-<<<<<<< HEAD
-		$logo = $conf->mycompany->dir_output.'/logos/'.$this->emetteur->logo;
-		if ($this->emetteur->logo)
-		{
-			if (is_readable($logo))
-			{
-				$height = pdf_getHeightForLogo($logo);
-				$pdf->Image($logo, $this->marge_gauche, $posy, 0, $height); // width=0 (auto)
-			} else {
-				$pdf->SetTextColor(200, 0, 0);
-				$pdf->SetFont('', 'B', $default_font_size - 2);
-				$pdf->MultiCell(100, 3, $outputlangs->transnoentities("ErrorLogoFileNotFound", $logo), 0, 'L');
-				$pdf->MultiCell(100, 3, $outputlangs->transnoentities("ErrorGoToModuleSetup"), 0, 'L');
-			}
-		} else {
-			$text = $this->emetteur->name;
-			$pdf->MultiCell(100, 4, $outputlangs->convToOutputCharset($text), 0, 'L');
-=======
 		if (empty($conf->global->PDF_DISABLE_MYCOMPANY_LOGO)) {
 			if ($this->emetteur->logo) {
 				$logodir = $conf->mycompany->dir_output;
@@ -1166,7 +1148,6 @@
 				$text = $this->emetteur->name;
 				$pdf->MultiCell(100, 4, $outputlangs->convToOutputCharset($text), 0, 'L');
 			}
->>>>>>> 92cb95a1
 		}
 
 		$pdf->SetFont('', 'B', $default_font_size + 3);
