<?php
/* Copyright (C) 2004-2014 Laurent Destailleur   <eldy@users.sourceforge.net>
 * Copyright (C) 2005-2011 Regis Houssin         <regis.houssin@inodbox.com>
 * Copyright (C) 2007      Franky Van Liedekerke <franky.van.liedekerke@telenet.be>
 * Copyright (C) 2010-2014 Juanjo Menent         <jmenent@2byte.es>
 * Copyright (C) 2015      Marcos García         <marcosgdf@gmail.com>
 * Copyright (C) 2017      Ferran Marcet         <fmarcet@2byte.es>
 * Copyright (C) 2018      Frédéric France       <frederic.france@netlogic.fr>
 *
 * This program is free software; you can redistribute it and/or modify
 * it under the terms of the GNU General Public License as published by
 * the Free Software Foundation; either version 3 of the License, or
 * (at your option) any later version.
 *
 * This program is distributed in the hope that it will be useful,
 * but WITHOUT ANY WARRANTY; without even the implied warranty of
 * MERCHANTABILITY or FITNESS FOR A PARTICULAR PURPOSE.  See the
 * GNU General Public License for more details.
 *
 * You should have received a copy of the GNU General Public License
 * along with this program. If not, see <https://www.gnu.org/licenses/>.
 * or see https://www.gnu.org/
 */

/**
 *	\file       htdocs/core/modules/supplier_order/doc/pdf_muscadet.modules.php
 *	\ingroup    fournisseur
 *	\brief      File of class to generate suppliers orders from muscadet model
 */

require_once DOL_DOCUMENT_ROOT.'/core/modules/supplier_order/modules_commandefournisseur.php';
require_once DOL_DOCUMENT_ROOT.'/fourn/class/fournisseur.commande.class.php';
require_once DOL_DOCUMENT_ROOT.'/product/class/product.class.php';
require_once DOL_DOCUMENT_ROOT.'/core/lib/company.lib.php';
require_once DOL_DOCUMENT_ROOT.'/core/lib/functions2.lib.php';
require_once DOL_DOCUMENT_ROOT.'/core/lib/pdf.lib.php';


/**
 *	Class to generate the supplier orders with the muscadet model
 */
class pdf_muscadet extends ModelePDFSuppliersOrders
{
	/**
	 * @var DoliDb Database handler
	 */
	public $db;

	/**
	 * @var string model name
	 */
	public $name;

	/**
	 * @var string model description (short text)
	 */
	public $description;

	/**
	 * @var int 	Save the name of generated file as the main doc when generating a doc with this template
	 */
	public $update_main_doc_field;

	/**
	 * @var string document type
	 */
	public $type;

	/**
	 * @var array Minimum version of PHP required by module.
	 * e.g.: PHP ≥ 5.6 = array(5, 6)
	 */
	public $phpmin = array(5, 6);

	/**
	 * Dolibarr version of the loaded document
	 * @var string
	 */
	public $version = 'dolibarr';

	/**
	 * @var int page_largeur
	 */
	public $page_largeur;

	/**
	 * @var int page_hauteur
	 */
	public $page_hauteur;

	/**
	 * @var array format
	 */
	public $format;

	/**
	 * @var int marge_gauche
	 */
	public $marge_gauche;

	/**
	 * @var int marge_droite
	 */
	public $marge_droite;

	/**
	 * @var int marge_haute
	 */
	public $marge_haute;

	/**
	 * @var int marge_basse
	 */
	public $marge_basse;

	/**
	 * Issuer
	 * @var Societe object that emits
	 */
	public $emetteur;


	/**
	 *	Constructor
	 *
	 *  @param	DoliDB		$db      	Database handler
	 */
	public function __construct($db)
	{
		global $conf, $langs, $mysoc;

		// Load translation files required by the page
		$langs->loadLangs(array("main", "bills"));

		$this->db = $db;
		$this->name = "muscadet";
		$this->description = $langs->trans('SuppliersCommandModelMuscadet');
		$this->update_main_doc_field = 1;		// Save the name of generated file as the main doc when generating a doc with this template

		// Page size for A4 format
		$this->type = 'pdf';
		$formatarray = pdf_getFormat();
		$this->page_largeur = $formatarray['width'];
		$this->page_hauteur = $formatarray['height'];
		$this->format = array($this->page_largeur, $this->page_hauteur);
		$this->marge_gauche = isset($conf->global->MAIN_PDF_MARGIN_LEFT) ? $conf->global->MAIN_PDF_MARGIN_LEFT : 10;
		$this->marge_droite = isset($conf->global->MAIN_PDF_MARGIN_RIGHT) ? $conf->global->MAIN_PDF_MARGIN_RIGHT : 10;
		$this->marge_haute = isset($conf->global->MAIN_PDF_MARGIN_TOP) ? $conf->global->MAIN_PDF_MARGIN_TOP : 10;
		$this->marge_basse = isset($conf->global->MAIN_PDF_MARGIN_BOTTOM) ? $conf->global->MAIN_PDF_MARGIN_BOTTOM : 10;

		$this->option_logo = 1; // Display logo
		$this->option_tva = 1; // Manage the vat option FACTURE_TVAOPTION
		$this->option_modereg = 1; // Display payment mode
		$this->option_condreg = 1; // Display payment terms
		$this->option_codeproduitservice = 1; // Display product-service code
		$this->option_multilang = 1; // Available in several languages
		$this->option_escompte = 0; // Displays if there has been a discount
		$this->option_credit_note = 0; // Support credit notes
		$this->option_freetext = 1; // Support add of a personalised text
		$this->option_draft_watermark = 1; // Support add of a watermark on drafts

		// Get source company
		$this->emetteur = $mysoc;
		if (empty($this->emetteur->country_code)) {
			$this->emetteur->country_code = substr($langs->defaultlang, -2); // By default, if was not defined
		}

		// Define position of columns
		$this->posxdesc = $this->marge_gauche + 1;
		$this->posxdiscount = 162;
		$this->postotalht = 174;

		if (!empty($conf->global->PRODUCT_USE_UNITS)) {
			$this->posxtva = 95;
			$this->posxup = 114;
			$this->posxqty = 132;
			$this->posxunit = 147;
		} else {
			$this->posxtva = 110;
			$this->posxup = 126;
			$this->posxqty = 145;
			$this->posxunit = 162;
		}

		if (!empty($conf->global->MAIN_GENERATE_DOCUMENTS_WITHOUT_VAT)) {
			$this->posxup = $this->posxtva; // posxtva is picture position reference
		}
		$this->posxpicture = $this->posxtva - (empty($conf->global->MAIN_DOCUMENTS_WITH_PICTURE_WIDTH) ? 20 : $conf->global->MAIN_DOCUMENTS_WITH_PICTURE_WIDTH); // width of images
		if ($this->page_largeur < 210) { // To work with US executive format
			$this->posxpicture -= 20;
			$this->posxtva -= 20;
			$this->posxup -= 20;
			$this->posxqty -= 20;
			$this->posxunit -= 20;
			$this->posxdiscount -= 20;
			$this->postotalht -= 20;
		}

		$this->tva = array();
		$this->localtax1 = array();
		$this->localtax2 = array();
		$this->atleastoneratenotnull = 0;
		$this->atleastonediscount = 0;
	}


	// phpcs:disable PEAR.NamingConventions.ValidFunctionName.ScopeNotCamelCaps
	/**
	 *  Function to build pdf onto disk
	 *
	 *  @param		CommandeFournisseur	$object				Id of object to generate
	 *  @param		Translate			$outputlangs		Lang output object
	 *  @param		string				$srctemplatepath	Full path of source filename for generator using a template file
	 *  @param		int					$hidedetails		Do not show line details
	 *  @param		int					$hidedesc			Do not show desc
	 *  @param		int					$hideref			Do not show ref
	 *  @return		int										1=OK, 0=KO
	 */
	public function write_file($object, $outputlangs = '', $srctemplatepath = '', $hidedetails = 0, $hidedesc = 0, $hideref = 0)
	{
		// phpcs:enable
		global $user, $langs, $conf, $hookmanager, $mysoc, $nblines;

		if (!is_object($outputlangs)) {
			$outputlangs = $langs;
		}
		// For backward compatibility with FPDF, force output charset to ISO, because FPDF expect text to be encoded in ISO
		if (!empty($conf->global->MAIN_USE_FPDF)) {
			$outputlangs->charset_output = 'ISO-8859-1';
		}

		// Load translation files required by the page
		$outputlangs->loadLangs(array("main", "orders", "companies", "bills", "dict", "products"));

		$nblines = count($object->lines);

		// Loop on each lines to detect if there is at least one image to show
		$realpatharray = array();
		if (!empty($conf->global->MAIN_GENERATE_SUPPLIER_ORDER_WITH_PICTURE)) {
			for ($i = 0; $i < $nblines; $i++) {
				if (empty($object->lines[$i]->fk_product)) {
					continue;
				}

				$objphoto = new Product($this->db);
				$objphoto->fetch($object->lines[$i]->fk_product);

				if (!empty($conf->global->PRODUCT_USE_OLD_PATH_FOR_PHOTO)) {
<<<<<<< HEAD
					$pdir = get_exdir($object->lines[$i]->fk_product, 2, 0, 0, $objphoto, 'product').$object->lines[$i]->fk_product."/photos/";
=======
					$pdir = get_exdir($objphoto->id, 2, 0, 0, $objphoto, 'product').$object->lines[$i]->fk_product."/photos/";
>>>>>>> 3090c124
					$dir = $conf->product->dir_output.'/'.$pdir;
				} else {
					$pdir = get_exdir($objphoto->id, 0, 0, 0, $objphoto, 'product');
					$dir = $conf->product->dir_output.'/'.$pdir;
				}
				$realpath = '';
				foreach ($objphoto->liste_photos($dir, 1) as $key => $obj) {
					$filename = $obj['photo'];
					//if ($obj['photo_vignette']) $filename='thumbs/'.$obj['photo_vignette'];
					$realpath = $dir.$filename;
					break;
				}

				if ($realpath) {
					$realpatharray[$i] = $realpath;
				}
			}
		}
		if (count($realpatharray) == 0) {
			$this->posxpicture = $this->posxtva;
		}

		if ($conf->fournisseur->commande->dir_output) {
			$object->fetch_thirdparty();

			$deja_regle = 0;
			$amount_credit_notes_included = 0;
			$amount_deposits_included = 0;
			//$amount_credit_notes_included = $object->getSumCreditNotesUsed();
			//$amount_deposits_included = $object->getSumDepositsUsed();

			// Definition of $dir and $file
			if ($object->specimen) {
				$dir = $conf->fournisseur->commande->dir_output;
				$file = $dir."/SPECIMEN.pdf";
			} else {
				$objectref = dol_sanitizeFileName($object->ref);
				$objectrefsupplier = dol_sanitizeFileName($object->ref_supplier);
				$dir = $conf->fournisseur->commande->dir_output.'/'.$objectref;
				$file = $dir."/".$objectref.".pdf";
				if (!empty($conf->global->SUPPLIER_REF_IN_NAME)) {
					$file = $dir."/".$objectref.($objectrefsupplier ? "_".$objectrefsupplier : "").".pdf";
				}
			}

			if (!file_exists($dir)) {
				if (dol_mkdir($dir) < 0) {
					$this->error = $langs->transnoentities("ErrorCanNotCreateDir", $dir);
					return 0;
				}
			}

			if (file_exists($dir)) {
				// Add pdfgeneration hook
				if (!is_object($hookmanager)) {
					include_once DOL_DOCUMENT_ROOT.'/core/class/hookmanager.class.php';
					$hookmanager = new HookManager($this->db);
				}
				$hookmanager->initHooks(array('pdfgeneration'));
				$parameters = array('file'=>$file, 'object'=>$object, 'outputlangs'=>$outputlangs);
				global $action;
				$reshook = $hookmanager->executeHooks('beforePDFCreation', $parameters, $object, $action); // Note that $action and $object may have been modified by some hooks

				$nblines = count($object->lines);

				$pdf = pdf_getInstance($this->format);
				$default_font_size = pdf_getPDFFontSize($outputlangs); // Must be after pdf_getInstance
				$heightforinfotot = 50; // Height reserved to output the info and total part
				$heightforfreetext = (isset($conf->global->MAIN_PDF_FREETEXT_HEIGHT) ? $conf->global->MAIN_PDF_FREETEXT_HEIGHT : 5); // Height reserved to output the free text on last page
				$heightforfooter = $this->marge_basse + 8; // Height reserved to output the footer (value include bottom margin)
				if (!empty($conf->global->MAIN_GENERATE_DOCUMENTS_SHOW_FOOT_DETAILS)) {
					$heightforfooter += 6;
				}
				$pdf->SetAutoPageBreak(1, 0);

				if (class_exists('TCPDF')) {
					$pdf->setPrintHeader(false);
					$pdf->setPrintFooter(false);
				}
				$pdf->SetFont(pdf_getPDFFont($outputlangs));
				// Set path to the background PDF File
				if (!empty($conf->global->MAIN_ADD_PDF_BACKGROUND)) {
					$pagecount = $pdf->setSourceFile($conf->mycompany->dir_output.'/'.$conf->global->MAIN_ADD_PDF_BACKGROUND);
					$tplidx = $pdf->importPage(1);
				}

				$pdf->Open();
				$pagenb = 0;
				$pdf->SetDrawColor(128, 128, 128);

				$pdf->SetTitle($outputlangs->convToOutputCharset($object->ref));
				$pdf->SetSubject($outputlangs->transnoentities("PurchaseOrder"));
				$pdf->SetCreator("Dolibarr ".DOL_VERSION);
				$pdf->SetAuthor($outputlangs->convToOutputCharset($user->getFullName($outputlangs)));

				$pdf->SetKeyWords($outputlangs->convToOutputCharset($object->ref)." ".$outputlangs->transnoentities("PurchaseOrder")." ".$outputlangs->convToOutputCharset($object->thirdparty->name));
				if (!empty($conf->global->MAIN_DISABLE_PDF_COMPRESSION)) {
					$pdf->SetCompression(false);
				}

				$pdf->SetMargins($this->marge_gauche, $this->marge_haute, $this->marge_droite); // Left, Top, Right

				// Positionne $this->atleastonediscount si on a au moins une remise
				for ($i = 0; $i < $nblines; $i++) {
					if ($object->lines[$i]->remise_percent) {
						$this->atleastonediscount++;
					}
				}
				if (empty($this->atleastonediscount)) {
					$delta = ($this->postotalht - $this->posxdiscount);
					$this->posxpicture += $delta;
					$this->posxtva += $delta;
					$this->posxup += $delta;
					$this->posxqty += $delta;
					$this->posxunit += $delta;
					$this->posxdiscount += $delta;
					// post of fields after are not modified, stay at same position
				}

				// New page
				$pdf->AddPage();
				if (!empty($tplidx)) {
					$pdf->useTemplate($tplidx);
				}
				$pagenb++;
				$top_shift = $this->_pagehead($pdf, $object, 1, $outputlangs);
				$pdf->SetFont('', '', $default_font_size - 1);
				$pdf->MultiCell(0, 3, ''); // Set interline to 3
				$pdf->SetTextColor(0, 0, 0);

				$tab_top = 90 + $top_shift;
				$tab_top_newpage = (empty($conf->global->MAIN_PDF_DONOTREPEAT_HEAD) ? 42 + $top_shift : 10);

				// Incoterm
				if (!empty($conf->incoterm->enabled)) {
					$desc_incoterms = $object->getIncotermsForPDF();
					if ($desc_incoterms) {
						$tab_top -= 2;

						$pdf->SetFont('', '', $default_font_size - 1);
						$pdf->writeHTMLCell(190, 3, $this->posxdesc - 1, $tab_top - 1, dol_htmlentitiesbr($desc_incoterms), 0, 1);
						$nexY = $pdf->GetY();
						$height_incoterms = $nexY - $tab_top;

						// Rect takes a length in 3rd parameter
						$pdf->SetDrawColor(192, 192, 192);
						$pdf->Rect($this->marge_gauche, $tab_top - 1, $this->page_largeur - $this->marge_gauche - $this->marge_droite, $height_incoterms + 1);

						$tab_top = $nexY + 6;
					}
				}

				// Affiche notes
				if (!empty($object->note_public)) {
					$tab_top -= 2;

					$pdf->SetFont('', '', $default_font_size - 1);
					$pdf->writeHTMLCell(190, 3, $this->posxdesc - 1, $tab_top - 1, dol_htmlentitiesbr($object->note_public), 0, 1);
					$nexY = $pdf->GetY();
					$height_note = $nexY - $tab_top;

					// Rect takes a length in 3rd parameter
					$pdf->SetDrawColor(192, 192, 192);
					$pdf->Rect($this->marge_gauche, $tab_top - 1, $this->page_largeur - $this->marge_gauche - $this->marge_droite, $height_note + 1);

					$tab_top = $nexY + 6;
				}

				$iniY = $tab_top + 7;
				$curY = $tab_top + 7;
				$nexY = $tab_top + 7;

				// Loop on each lines
				for ($i = 0; $i < $nblines; $i++) {
					$curY = $nexY;
					$pdf->SetFont('', '', $default_font_size - 1); // Into loop to work with multipage
					$pdf->SetTextColor(0, 0, 0);

					// Define size of image if we need it
					$imglinesize = array();
					if (!empty($realpatharray[$i])) {
						$imglinesize = pdf_getSizeForImage($realpatharray[$i]);
					}

					$pdf->setTopMargin($tab_top_newpage);
					$pdf->setPageOrientation('', 1, $heightforfooter + $heightforfreetext + $heightforinfotot); // The only function to edit the bottom margin of current page to set it.
					$pageposbefore = $pdf->getPage();

					$showpricebeforepagebreak = 1;
					$posYAfterImage = 0;
					$posYAfterDescription = 0;

					// We start with Photo of product line
					if (!empty($imglinesize['width']) && !empty($imglinesize['height']) && ($curY + $imglinesize['height']) > ($this->page_hauteur - ($heightforfooter + $heightforfreetext + $heightforinfotot))) {	// If photo too high, we moved completely on new page
						$pdf->AddPage('', '', true);
						if (!empty($tplidx)) {
							$pdf->useTemplate($tplidx);
						}
						if (empty($conf->global->MAIN_PDF_DONOTREPEAT_HEAD)) {
							$this->_pagehead($pdf, $object, 0, $outputlangs);
						}
						$pdf->setPage($pageposbefore + 1);

						$curY = $tab_top_newpage;

						// Allows data in the first page if description is long enough to break in multiples pages
						if (!empty($conf->global->MAIN_PDF_DATA_ON_FIRST_PAGE)) {
							$showpricebeforepagebreak = 1;
						} else {
							$showpricebeforepagebreak = 0;
						}
					}

					if (!empty($imglinesize['width']) && !empty($imglinesize['height'])) {
						$curX = $this->posxpicture - 1;
						$pdf->Image($realpatharray[$i], $curX + (($this->posxtva - $this->posxpicture - $imglinesize['width']) / 2), $curY, $imglinesize['width'], $imglinesize['height'], '', '', '', 2, 300); // Use 300 dpi
						// $pdf->Image does not increase value return by getY, so we save it manually
						$posYAfterImage = $curY + $imglinesize['height'];
					}
					// Description of product line
					$curX = $this->posxdesc - 1;
					$showpricebeforepagebreak = 1;

					$pdf->startTransaction();
					if ($posYAfterImage > 0) {
						$descWidth = $this->posxpicture - $curX;
					} else {
						$descWidth = $this->posxtva - $curX;
					}
					pdf_writelinedesc($pdf, $object, $i, $outputlangs, $descWidth, 3, $curX, $curY, $hideref, $hidedesc, 1);

					$pageposafter = $pdf->getPage();
					if ($pageposafter > $pageposbefore) {	// There is a pagebreak
						$pdf->rollbackTransaction(true);
						$pageposafter = $pageposbefore;
						//print $pageposafter.'-'.$pageposbefore;exit;
						$pdf->setPageOrientation('', 1, $heightforfooter); // The only function to edit the bottom margin of current page to set it.
						pdf_writelinedesc($pdf, $object, $i, $outputlangs, $descWidth, 3, $curX, $curY, $hideref, $hidedesc, 1);
						$posyafter = $pdf->GetY();
						if ($posyafter > ($this->page_hauteur - ($heightforfooter + $heightforfreetext + $heightforinfotot))) {	// There is no space left for total+free text
							if ($i == ($nblines - 1)) {	// No more lines, and no space left to show total, so we create a new page
								$pdf->AddPage('', '', true);
								if (!empty($tplidx)) {
									$pdf->useTemplate($tplidx);
								}
								if (empty($conf->global->MAIN_PDF_DONOTREPEAT_HEAD)) {
									$this->_pagehead($pdf, $object, 0, $outputlangs);
								}
								$pdf->setPage($pageposafter + 1);
							}
						} else {
							// We found a page break
							// Allows data in the first page if description is long enough to break in multiples pages
							if (!empty($conf->global->MAIN_PDF_DATA_ON_FIRST_PAGE)) {
								$showpricebeforepagebreak = 1;
							} else {
								$showpricebeforepagebreak = 0;
							}
						}
					} else // No pagebreak
					{
						$pdf->commitTransaction();
					}

					$nexY = $pdf->GetY();
					$pageposafter = $pdf->getPage();
					$pdf->setPage($pageposbefore);
					$pdf->setTopMargin($this->marge_haute);
					$pdf->setPageOrientation('', 1, 0); // The only function to edit the bottom margin of current page to set it.

					// We suppose that a too long description is moved completely on next page
					if ($pageposafter > $pageposbefore && empty($showpricebeforepagebreak)) {
						$pdf->setPage($pageposafter);
						$curY = $tab_top_newpage;
					}

					$pdf->SetFont('', '', $default_font_size - 1); // On repositionne la police par defaut

					// VAT Rate
					if (empty($conf->global->MAIN_GENERATE_DOCUMENTS_WITHOUT_VAT) && empty($conf->global->MAIN_GENERATE_DOCUMENTS_WITHOUT_VAT_COLUMN)) {
						$vat_rate = pdf_getlinevatrate($object, $i, $outputlangs, $hidedetails);
						$pdf->SetXY($this->posxtva, $curY);
						$pdf->MultiCell($this->posxup - $this->posxtva - 1, 3, $vat_rate, 0, 'R');
					}

					// Unit price before discount
					if (empty($conf->global->MAIN_GENERATE_DOCUMENTS_PURCHASE_ORDER_WITHOUT_UNIT_PRICE)) {
						$up_excl_tax = pdf_getlineupexcltax($object, $i, $outputlangs, $hidedetails);
						$pdf->SetXY($this->posxup, $curY);
						$pdf->MultiCell($this->posxqty - $this->posxup - 0.8, 3, $up_excl_tax, 0, 'R', 0);
					}

					// Quantity
					$qty = pdf_getlineqty($object, $i, $outputlangs, $hidedetails);
					$pdf->SetXY($this->posxqty, $curY);
					$pdf->MultiCell($this->posxunit - $this->posxqty - 0.8, 4, $qty, 0, 'R'); // Enough for 6 chars

					// Unit
					if (!empty($conf->global->PRODUCT_USE_UNITS)) {
						$unit = pdf_getlineunit($object, $i, $outputlangs, $hidedetails, $hookmanager);
						$pdf->SetXY($this->posxunit, $curY);
						$pdf->MultiCell($this->posxdiscount - $this->posxunit - 0.8, 4, $unit, 0, 'L');
					}

					// Discount on line
					$pdf->SetXY($this->posxdiscount, $curY);
					if ($object->lines[$i]->remise_percent) {
						$remise_percent = pdf_getlineremisepercent($object, $i, $outputlangs, $hidedetails);
						$pdf->MultiCell($this->postotalht - $this->posxdiscount - 1, 3, $remise_percent, 0, 'R');
					}

					// Total HT line
					if (empty($conf->global->MAIN_GENERATE_DOCUMENTS_PURCHASE_ORDER_WITHOUT_TOTAL_COLUMN)) {
						$total_excl_tax = pdf_getlinetotalexcltax($object, $i, $outputlangs);
						$pdf->SetXY($this->postotalht, $curY);
						$pdf->MultiCell($this->page_largeur - $this->marge_droite - $this->postotalht, 3, $total_excl_tax, 0, 'R', 0);
					}

					// Collecte des totaux par valeur de tva dans $this->tva["taux"]=total_tva
					if (!empty($conf->multicurrency->enabled) && $object->multicurrency_tx != 1) {
						$tvaligne = $object->lines[$i]->multicurrency_total_tva;
					} else {
						$tvaligne = $object->lines[$i]->total_tva;
					}

					$localtax1ligne = $object->lines[$i]->total_localtax1;
					$localtax2ligne = $object->lines[$i]->total_localtax2;
					$localtax1_rate = $object->lines[$i]->localtax1_tx;
					$localtax2_rate = $object->lines[$i]->localtax2_tx;
					$localtax1_type = $object->lines[$i]->localtax1_type;
					$localtax2_type = $object->lines[$i]->localtax2_type;

					if (!empty($object->remise_percent)) {
						$tvaligne -= ($tvaligne * $object->remise_percent) / 100;
					}
					if (!empty($object->remise_percent)) {
						$localtax1ligne -= ($localtax1ligne * $object->remise_percent) / 100;
					}
					if (!empty($object->remise_percent)) {
						$localtax2ligne -= ($localtax2ligne * $object->remise_percent) / 100;
					}

					$vatrate = (string) $object->lines[$i]->tva_tx;

					// Retrieve type from database for backward compatibility with old records
					if ((!isset($localtax1_type) || $localtax1_type == '' || !isset($localtax2_type) || $localtax2_type == '') // if tax type not defined
					&& (!empty($localtax1_rate) || !empty($localtax2_rate))) { // and there is local tax
						$localtaxtmp_array = getLocalTaxesFromRate($vatrate, 0, $mysoc, $object->thirdparty);
						$localtax1_type = isset($localtaxtmp_array[0]) ? $localtaxtmp_array[0] : '';
						$localtax2_type = isset($localtaxtmp_array[2]) ? $localtaxtmp_array[2] : '';
					}

					// retrieve global local tax
					if ($localtax1_type && $localtax1ligne != 0) {
						$this->localtax1[$localtax1_type][$localtax1_rate] += $localtax1ligne;
					}
					if ($localtax2_type && $localtax2ligne != 0) {
						$this->localtax2[$localtax2_type][$localtax2_rate] += $localtax2ligne;
					}

					if (($object->lines[$i]->info_bits & 0x01) == 0x01) {
						$vatrate .= '*';
					}
					if (!isset($this->tva[$vatrate])) {
						$this->tva[$vatrate] = 0;
					}
					$this->tva[$vatrate] += $tvaligne;

					if ($posYAfterImage > $posYAfterDescription) {
						$nexY = $posYAfterImage;
					}

					// Add line
					if (!empty($conf->global->MAIN_PDF_DASH_BETWEEN_LINES) && $i < ($nblines - 1)) {
						$pdf->setPage($pageposafter);
						$pdf->SetLineStyle(array('dash'=>'1,1', 'color'=>array(80, 80, 80)));
						//$pdf->SetDrawColor(190,190,200);
						$pdf->line($this->marge_gauche, $nexY + 1, $this->page_largeur - $this->marge_droite, $nexY + 1);
						$pdf->SetLineStyle(array('dash'=>0));
					}

					$nexY += 2; // Add space between lines

					// Detect if some page were added automatically and output _tableau for past pages
					while ($pagenb < $pageposafter) {
						$pdf->setPage($pagenb);
						if ($pagenb == 1) {
							$this->_tableau($pdf, $tab_top, $this->page_hauteur - $tab_top - $heightforfooter, 0, $outputlangs, 0, 1, $object->multicurrency_code);
						} else {
							$this->_tableau($pdf, $tab_top_newpage, $this->page_hauteur - $tab_top_newpage - $heightforfooter, 0, $outputlangs, 1, 1, $object->multicurrency_code);
						}
						$this->_pagefoot($pdf, $object, $outputlangs, 1);
						$pagenb++;
						$pdf->setPage($pagenb);
						$pdf->setPageOrientation('', 1, 0); // The only function to edit the bottom margin of current page to set it.
						if (empty($conf->global->MAIN_PDF_DONOTREPEAT_HEAD)) {
							$this->_pagehead($pdf, $object, 0, $outputlangs);
						}
					}
					if (isset($object->lines[$i + 1]->pagebreak) && $object->lines[$i + 1]->pagebreak) {
						if ($pagenb == 1) {
							$this->_tableau($pdf, $tab_top, $this->page_hauteur - $tab_top - $heightforfooter, 0, $outputlangs, 0, 1, $object->multicurrency_code);
						} else {
							$this->_tableau($pdf, $tab_top_newpage, $this->page_hauteur - $tab_top_newpage - $heightforfooter, 0, $outputlangs, 1, 1, $object->multicurrency_code);
						}
						$this->_pagefoot($pdf, $object, $outputlangs, 1);
						// New page
						$pdf->AddPage();
						if (!empty($tplidx)) {
							$pdf->useTemplate($tplidx);
						}
						$pagenb++;
						if (empty($conf->global->MAIN_PDF_DONOTREPEAT_HEAD)) {
							$this->_pagehead($pdf, $object, 0, $outputlangs);
						}
					}
				}

				// Show square
				if ($pagenb == 1) {
					$this->_tableau($pdf, $tab_top, $this->page_hauteur - $tab_top - $heightforinfotot - $heightforfreetext - $heightforfooter, 0, $outputlangs, 0, 0, $object->multicurrency_code);
					$bottomlasttab = $this->page_hauteur - $heightforinfotot - $heightforfreetext - $heightforfooter + 1;
				} else {
					$this->_tableau($pdf, $tab_top_newpage, $this->page_hauteur - $tab_top_newpage - $heightforinfotot - $heightforfreetext - $heightforfooter, 0, $outputlangs, 1, 0, $object->multicurrency_code);
					$bottomlasttab = $this->page_hauteur - $heightforinfotot - $heightforfreetext - $heightforfooter + 1;
				}

				// Affiche zone infos
				$posy = $this->_tableau_info($pdf, $object, $bottomlasttab, $outputlangs);

				// Affiche zone totaux
				$posy = $this->_tableau_tot($pdf, $object, $deja_regle, $bottomlasttab, $outputlangs);

				// Affiche zone versements
				if ($deja_regle || $amount_credit_notes_included || $amount_deposits_included) {
					$posy = $this->_tableau_versements($pdf, $object, $posy, $outputlangs);
				}

				// Pied de page
				$this->_pagefoot($pdf, $object, $outputlangs);
				if (method_exists($pdf, 'AliasNbPages')) {
					$pdf->AliasNbPages();
				}

				$pdf->Close();

				$pdf->Output($file, 'F');

				// Add pdfgeneration hook
				$hookmanager->initHooks(array('pdfgeneration'));
				$parameters = array('file'=>$file, 'object'=>$object, 'outputlangs'=>$outputlangs);
				global $action;
				$reshook = $hookmanager->executeHooks('afterPDFCreation', $parameters, $this, $action); // Note that $action and $object may have been modified by some hooks
				if ($reshook < 0) {
					$this->error = $hookmanager->error;
					$this->errors = $hookmanager->errors;
				}

				if (!empty($conf->global->MAIN_UMASK)) {
					@chmod($file, octdec($conf->global->MAIN_UMASK));
				}

				$this->result = array('fullpath'=>$file);

				return 1; // No error
			} else {
				$this->error = $langs->trans("ErrorCanNotCreateDir", $dir);
				return 0;
			}
		} else {
			$this->error = $langs->trans("ErrorConstantNotDefined", "SUPPLIER_OUTPUTDIR");
			return 0;
		}
	}

	// phpcs:disable PEAR.NamingConventions.ValidFunctionName.PublicUnderscore
	// phpcs:disable PEAR.NamingConventions.ValidFunctionName.ScopeNotCamelCaps
	/**
	 *  Show payments table
	 *
	 *  @param	TCPDF		$pdf     		Object PDF
	 *  @param  CommandeFournisseur		$object			Object order
	 *	@param	int			$posy			Position y in PDF
	 *	@param	Translate	$outputlangs	Object langs for output
	 *	@return int							<0 if KO, >0 if OK
	 */
	protected function _tableau_versements(&$pdf, $object, $posy, $outputlangs)
	{
		// phpcs:enable
	}

	// phpcs:disable PEAR.NamingConventions.ValidFunctionName.PublicUnderscore
	// phpcs:disable PEAR.NamingConventions.ValidFunctionName.ScopeNotCamelCaps
	/**
	 *   Show miscellaneous information (payment mode, payment term, ...)
	 *
	 *   @param		TCPDF		$pdf     		Object PDF
	 *   @param		CommandeFournisseur		$object			Object to show
	 *   @param		int			$posy			Y
	 *   @param		Translate	$outputlangs	Langs object
	 *   @return	integer
	 */
	protected function _tableau_info(&$pdf, $object, $posy, $outputlangs)
	{
		// phpcs:enable
		global $conf, $mysoc;
		$default_font_size = pdf_getPDFFontSize($outputlangs);

		// If France, show VAT mention if not applicable
		if ($this->emetteur->country_code == 'FR' && empty($mysoc->tva_assuj)) {
			$pdf->SetFont('', 'B', $default_font_size - 2);
			$pdf->SetXY($this->marge_gauche, $posy);
			$pdf->MultiCell(100, 3, $outputlangs->transnoentities("VATIsNotUsedForInvoice"), 0, 'L', 0);

			$posy = $pdf->GetY() + 4;
		}

		$posxval = 52;

		// Show payments conditions
		if (!empty($object->cond_reglement_code) || $object->cond_reglement_id) {
			$pdf->SetFont('', 'B', $default_font_size - 2);
			$pdf->SetXY($this->marge_gauche, $posy);
			$titre = $outputlangs->transnoentities("PaymentConditions").':';
			$pdf->MultiCell(80, 4, $titre, 0, 'L');

			$pdf->SetFont('', '', $default_font_size - 2);
			$pdf->SetXY($posxval, $posy);
			$lib_condition_paiement = $outputlangs->transnoentities("PaymentCondition".$object->cond_reglement_code) != ('PaymentCondition'.$object->cond_reglement_code) ? $outputlangs->transnoentities("PaymentCondition".$object->cond_reglement_code) : $outputlangs->convToOutputCharset($object->cond_reglement_doc ? $object->cond_reglement_doc : $object->cond_reglement_label);
			$lib_condition_paiement = str_replace('\n', "\n", $lib_condition_paiement);
			$pdf->MultiCell(80, 4, $lib_condition_paiement, 0, 'L');

			$posy = $pdf->GetY() + 3;
		}

		// Show payment mode
		if (!empty($object->mode_reglement_code)) {
			$pdf->SetFont('', 'B', $default_font_size - 2);
			$pdf->SetXY($this->marge_gauche, $posy);
			$titre = $outputlangs->transnoentities("PaymentMode").':';
			$pdf->MultiCell(80, 5, $titre, 0, 'L');

			$pdf->SetFont('', '', $default_font_size - 2);
			$pdf->SetXY($posxval, $posy);
			$lib_mode_reg = $outputlangs->transnoentities("PaymentType".$object->mode_reglement_code) != ('PaymentType'.$object->mode_reglement_code) ? $outputlangs->transnoentities("PaymentType".$object->mode_reglement_code) : $outputlangs->convToOutputCharset($object->mode_reglement);
			$pdf->MultiCell(80, 5, $lib_mode_reg, 0, 'L');

			$posy = $pdf->GetY() + 2;
		}

		return $posy;
	}

	// phpcs:disable PEAR.NamingConventions.ValidFunctionName.PublicUnderscore
	// phpcs:disable PEAR.NamingConventions.ValidFunctionName.ScopeNotCamelCaps
	/**
	 *  Show total to pay
	 *
	 *  @param	TCPDF		$pdf            Object PDF
	 *	@param  Facture		$object         Object invoice
	 *	@param  int			$deja_regle     Montant deja regle
	 *	@param	int			$posy			Position depart
	 *	@param	Translate	$outputlangs	Objet langs
	 *	@return int							Position pour suite
	 */
	protected function _tableau_tot(&$pdf, $object, $deja_regle, $posy, $outputlangs)
	{
		// phpcs:enable
		global $conf, $mysoc;

		$default_font_size = pdf_getPDFFontSize($outputlangs);

		$tab2_top = $posy;
		$tab2_hl = 4;
		$pdf->SetFont('', '', $default_font_size - 1);

		// Tableau total
		$col1x = 120;
		$col2x = 170;
		if ($this->page_largeur < 210) { // To work with US executive format
			$col2x -= 20;
		}
		$largcol2 = ($this->page_largeur - $this->marge_droite - $col2x);

		$useborder = 0;
		$index = 0;

		// Total HT
		$pdf->SetFillColor(255, 255, 255);
		$pdf->SetXY($col1x, $tab2_top + 0);
		$pdf->MultiCell($col2x - $col1x, $tab2_hl, $outputlangs->transnoentities("TotalHT"), 0, 'L', 1);

		$total_ht = ((!empty($conf->multicurrency->enabled) && isset($object->multicurrency_tx) && $object->multicurrency_tx != 1) ? $object->multicurrency_total_ht : $object->total_ht);
		$pdf->SetXY($col2x, $tab2_top + 0);
		$pdf->MultiCell($largcol2, $tab2_hl, price($total_ht + (!empty($object->remise) ? $object->remise : 0)), 0, 'R', 1);

		// Show VAT by rates and total
		$pdf->SetFillColor(248, 248, 248);

		$this->atleastoneratenotnull = 0;
		foreach ($this->tva as $tvakey => $tvaval) {
			if ($tvakey > 0) {    // On affiche pas taux 0
				$this->atleastoneratenotnull++;

				$index++;
				$pdf->SetXY($col1x, $tab2_top + $tab2_hl * $index);

				$tvacompl = '';

				if (preg_match('/\*/', $tvakey)) {
					$tvakey = str_replace('*', '', $tvakey);
					$tvacompl = " (".$outputlangs->transnoentities("NonPercuRecuperable").")";
				}

				$totalvat = $outputlangs->transcountrynoentities("TotalVAT", $mysoc->country_code).' ';
				$totalvat .= vatrate($tvakey, 1).$tvacompl;
				$pdf->MultiCell($col2x - $col1x, $tab2_hl, $totalvat, 0, 'L', 1);

				$pdf->SetXY($col2x, $tab2_top + $tab2_hl * $index);
				$pdf->MultiCell($largcol2, $tab2_hl, price($tvaval), 0, 'R', 1);
			}
		}
		if (!$this->atleastoneratenotnull) { // If no vat at all
			$index++;
			$pdf->SetXY($col1x, $tab2_top + $tab2_hl * $index);
			$pdf->MultiCell($col2x - $col1x, $tab2_hl, $outputlangs->transcountrynoentities("TotalVAT", $mysoc->country_code), 0, 'L', 1);

			$pdf->SetXY($col2x, $tab2_top + $tab2_hl * $index);
			$pdf->MultiCell($largcol2, $tab2_hl, price($object->total_tva), 0, 'R', 1);

			// Total LocalTax1
			if (!empty($conf->global->FACTURE_LOCAL_TAX1_OPTION) && $conf->global->FACTURE_LOCAL_TAX1_OPTION == 'localtax1on' && $object->total_localtax1 > 0) {
				$index++;
				$pdf->SetXY($col1x, $tab2_top + $tab2_hl * $index);
				$pdf->MultiCell($col2x - $col1x, $tab2_hl, $outputlangs->transcountrynoentities("TotalLT1", $mysoc->country_code), 0, 'L', 1);
				$pdf->SetXY($col2x, $tab2_top + $tab2_hl * $index);
				$pdf->MultiCell($largcol2, $tab2_hl, price($object->total_localtax1), $useborder, 'R', 1);
			}

			// Total LocalTax2
			if (!empty($conf->global->FACTURE_LOCAL_TAX2_OPTION) && $conf->global->FACTURE_LOCAL_TAX2_OPTION == 'localtax2on' && $object->total_localtax2 > 0) {
				$index++;
				$pdf->SetXY($col1x, $tab2_top + $tab2_hl * $index);
				$pdf->MultiCell($col2x - $col1x, $tab2_hl, $outputlangs->transcountrynoentities("TotalLT2", $mysoc->country_code), 0, 'L', 1);
				$pdf->SetXY($col2x, $tab2_top + $tab2_hl * $index);
				$pdf->MultiCell($largcol2, $tab2_hl, price($object->total_localtax2), $useborder, 'R', 1);
			}
		} else {
			//if (! empty($conf->global->FACTURE_LOCAL_TAX1_OPTION) && $conf->global->FACTURE_LOCAL_TAX1_OPTION=='localtax1on')
			//{
				//Local tax 1
			foreach ($this->localtax1 as $localtax_type => $localtax_rate) {
				if (in_array((string) $localtax_type, array('2', '4', '6'))) {
					continue;
				}

				foreach ($localtax_rate as $tvakey => $tvaval) {
					if ($tvakey != 0) {    // On affiche pas taux 0
						//$this->atleastoneratenotnull++;

						$index++;
						$pdf->SetXY($col1x, $tab2_top + $tab2_hl * $index);

						$tvacompl = '';
						if (preg_match('/\*/', $tvakey)) {
							$tvakey = str_replace('*', '', $tvakey);
							$tvacompl = " (".$outputlangs->transnoentities("NonPercuRecuperable").")";
						}
						$totalvat = $outputlangs->transcountrynoentities("TotalLT1", $mysoc->country_code).' ';
						$totalvat .= vatrate(abs($tvakey), 1).$tvacompl;
						$pdf->MultiCell($col2x - $col1x, $tab2_hl, $totalvat, 0, 'L', 1);

						$pdf->SetXY($col2x, $tab2_top + $tab2_hl * $index);
						$pdf->MultiCell($largcol2, $tab2_hl, price($tvaval, 0, $outputlangs), 0, 'R', 1);
					}
				}
			}

			//if (! empty($conf->global->FACTURE_LOCAL_TAX2_OPTION) && $conf->global->FACTURE_LOCAL_TAX2_OPTION=='localtax2on')
			//{
				//Local tax 2
			foreach ($this->localtax2 as $localtax_type => $localtax_rate) {
				if (in_array((string) $localtax_type, array('2', '4', '6'))) {
					continue;
				}

				foreach ($localtax_rate as $tvakey => $tvaval) {
					if ($tvakey != 0) {    // On affiche pas taux 0
						//$this->atleastoneratenotnull++;

						$index++;
						$pdf->SetXY($col1x, $tab2_top + $tab2_hl * $index);

						$tvacompl = '';
						if (preg_match('/\*/', $tvakey)) {
							$tvakey = str_replace('*', '', $tvakey);
							$tvacompl = " (".$outputlangs->transnoentities("NonPercuRecuperable").")";
						}
						$totalvat = $outputlangs->transcountrynoentities("TotalLT2", $mysoc->country_code).' ';
						$totalvat .= vatrate(abs($tvakey), 1).$tvacompl;
						$pdf->MultiCell($col2x - $col1x, $tab2_hl, $totalvat, 0, 'L', 1);

						$pdf->SetXY($col2x, $tab2_top + $tab2_hl * $index);
						$pdf->MultiCell($largcol2, $tab2_hl, price($tvaval), 0, 'R', 1);
					}
				}
			}
		}

		// Total TTC
		$index++;
		$pdf->SetXY($col1x, $tab2_top + $tab2_hl * $index);
		$pdf->SetTextColor(0, 0, 60);
		$pdf->SetFillColor(224, 224, 224);
		$pdf->MultiCell($col2x - $col1x, $tab2_hl, $outputlangs->transnoentities("TotalTTC"), $useborder, 'L', 1);

		$total_ttc = (!empty($conf->multicurrency->enabled) && $object->multicurrency_tx != 1) ? $object->multicurrency_total_ttc : $object->total_ttc;
		$pdf->SetXY($col2x, $tab2_top + $tab2_hl * $index);
		$pdf->MultiCell($largcol2, $tab2_hl, price($total_ttc), $useborder, 'R', 1);
		$pdf->SetFont('', '', $default_font_size - 1);
		$pdf->SetTextColor(0, 0, 0);

		$creditnoteamount = 0;
		$depositsamount = 0;
		//$creditnoteamount=$object->getSumCreditNotesUsed();
		//$depositsamount=$object->getSumDepositsUsed();
		//print "x".$creditnoteamount."-".$depositsamount;exit;
		$resteapayer = price2num($total_ttc - $deja_regle - $creditnoteamount - $depositsamount, 'MT');
		if (!empty($object->paye)) {
			$resteapayer = 0;
		}

		if ($deja_regle > 0) {
			// Already paid + Deposits
			$index++;

			$pdf->SetXY($col1x, $tab2_top + $tab2_hl * $index);
			$pdf->MultiCell($col2x - $col1x, $tab2_hl, $outputlangs->transnoentities("AlreadyPaid"), 0, 'L', 0);
			$pdf->SetXY($col2x, $tab2_top + $tab2_hl * $index);
			$pdf->MultiCell($largcol2, $tab2_hl, price($deja_regle), 0, 'R', 0);

			$index++;
			$pdf->SetTextColor(0, 0, 60);
			$pdf->SetFillColor(224, 224, 224);
			$pdf->SetXY($col1x, $tab2_top + $tab2_hl * $index);
			$pdf->MultiCell($col2x - $col1x, $tab2_hl, $outputlangs->transnoentities("RemainderToPay"), $useborder, 'L', 1);

			$pdf->SetXY($col2x, $tab2_top + $tab2_hl * $index);
			$pdf->MultiCell($largcol2, $tab2_hl, price($resteapayer), $useborder, 'R', 1);

			$pdf->SetFont('', '', $default_font_size - 1);
			$pdf->SetTextColor(0, 0, 0);
		}

		$index++;
		return ($tab2_top + ($tab2_hl * $index));
	}

	// phpcs:disable PEAR.NamingConventions.ValidFunctionName.PublicUnderscore
	/**
	 *   Show table for lines
	 *
	 *   @param		TCPDF		$pdf     		Object PDF
	 *   @param		string		$tab_top		Top position of table
	 *   @param		string		$tab_height		Height of table (rectangle)
	 *   @param		int			$nexY			Y (not used)
	 *   @param		Translate	$outputlangs	Langs object
	 *   @param		int			$hidetop		Hide top bar of array
	 *   @param		int			$hidebottom		Hide bottom bar of array
	 *   @param		string		$currency		Currency code
	 *   @return	void
	 */
	protected function _tableau(&$pdf, $tab_top, $tab_height, $nexY, $outputlangs, $hidetop = 0, $hidebottom = 0, $currency = '')
	{
		global $conf;

		// Force to disable hidetop and hidebottom
		$hidebottom = 0;
		if ($hidetop) {
			$hidetop = -1;
		}

		$currency = !empty($currency) ? $currency : $conf->currency;
		$default_font_size = pdf_getPDFFontSize($outputlangs);

		// Amount in (at tab_top - 1)
		$pdf->SetTextColor(0, 0, 0);
		$pdf->SetFont('', '', $default_font_size - 2);

		if (empty($hidetop)) {
			$titre = $outputlangs->transnoentities("AmountInCurrency", $outputlangs->transnoentitiesnoconv("Currency".$currency));
			$pdf->SetXY($this->page_largeur - $this->marge_droite - ($pdf->GetStringWidth($titre) + 3), $tab_top - 4);
			$pdf->MultiCell(($pdf->GetStringWidth($titre) + 3), 2, $titre);

			//$conf->global->MAIN_PDF_TITLE_BACKGROUND_COLOR='230,230,230';
			if (!empty($conf->global->MAIN_PDF_TITLE_BACKGROUND_COLOR)) {
				$pdf->Rect($this->marge_gauche, $tab_top, $this->page_largeur - $this->marge_droite - $this->marge_gauche, 5, 'F', null, explode(',', $conf->global->MAIN_PDF_TITLE_BACKGROUND_COLOR));
			}
		}

		$pdf->SetDrawColor(128, 128, 128);
		$pdf->SetFont('', '', $default_font_size - 1);

		// Output Rect
		$this->printRect($pdf, $this->marge_gauche, $tab_top, $this->page_largeur - $this->marge_gauche - $this->marge_droite, $tab_height, $hidetop, $hidebottom); // Rect takes a length in 3rd parameter and 4th parameter

		if (empty($hidetop)) {
			$pdf->line($this->marge_gauche, $tab_top + 5, $this->page_largeur - $this->marge_droite, $tab_top + 5); // line takes a position y in 2nd parameter and 4th parameter

			$pdf->SetXY($this->posxdesc - 1, $tab_top + 1);
			$pdf->MultiCell(108, 2, $outputlangs->transnoentities("Designation"), '', 'L');
		}

		if (empty($conf->global->MAIN_GENERATE_DOCUMENTS_WITHOUT_VAT)) {
			$pdf->line($this->posxtva, $tab_top, $this->posxtva, $tab_top + $tab_height);
			if (empty($hidetop)) {
				$pdf->SetXY($this->posxtva - 3, $tab_top + 1);
				$pdf->MultiCell($this->posxup - $this->posxtva + 3, 2, $outputlangs->transnoentities("VAT"), '', 'C');
			}
		}

		$pdf->line($this->posxup, $tab_top, $this->posxup, $tab_top + $tab_height);
		if (empty($hidetop)) {
			$pdf->SetXY($this->posxup - 1, $tab_top + 1);
			$pdf->MultiCell($this->posxqty - $this->posxup - 1, 2, $outputlangs->transnoentities("PriceUHT"), '', 'C');
		}

		$pdf->line($this->posxqty - 1, $tab_top, $this->posxqty - 1, $tab_top + $tab_height);
		if (empty($hidetop)) {
			$pdf->SetXY($this->posxqty - 1, $tab_top + 1);
			$pdf->MultiCell($this->posxunit - $this->posxqty - 1, 2, $outputlangs->transnoentities("Qty"), '', 'C');
		}

		if (!empty($conf->global->PRODUCT_USE_UNITS)) {
			$pdf->line($this->posxunit - 1, $tab_top, $this->posxunit - 1, $tab_top + $tab_height);
			if (empty($hidetop)) {
				$pdf->SetXY($this->posxunit - 1, $tab_top + 1);
				$pdf->MultiCell($this->posxdiscount - $this->posxunit - 1, 2, $outputlangs->transnoentities("Unit"), '', 'C');
			}
		}

		$pdf->line($this->posxdiscount - 1, $tab_top, $this->posxdiscount - 1, $tab_top + $tab_height);
		if (empty($hidetop)) {
			if ($this->atleastonediscount) {
				$pdf->SetXY($this->posxdiscount - 1, $tab_top + 1);
				$pdf->MultiCell($this->postotalht - $this->posxdiscount + 1, 2, $outputlangs->transnoentities("ReductionShort"), '', 'C');
			}
		}

		if ($this->atleastonediscount) {
			$pdf->line($this->postotalht, $tab_top, $this->postotalht, $tab_top + $tab_height);
		}
		if (empty($hidetop)) {
			$pdf->SetXY($this->postotalht - 1, $tab_top + 1);
			$pdf->MultiCell(30, 2, $outputlangs->transnoentities("TotalHTShort"), '', 'C');
		}
	}

	// phpcs:disable PEAR.NamingConventions.ValidFunctionName.PublicUnderscore
	/**
	 *  Show top header of page.
	 *
	 *  @param	TCPDF		$pdf     		Object PDF
	 *  @param  CommandeFournisseur		$object     	Object to show
	 *  @param  int	    	$showaddress    0=no, 1=yes
	 *  @param  Translate	$outputlangs	Object lang for output
	 *  @return	void
	 */
	protected function _pagehead(&$pdf, $object, $showaddress, $outputlangs)
	{
		global $langs, $conf, $mysoc;

		// Load translation files required by the page
		$outputlangs->loadLangs(array("main", "orders", "companies", "bills", "sendings"));

		$default_font_size = pdf_getPDFFontSize($outputlangs);

		// Do not add the BACKGROUND as this is for suppliers
		//pdf_pagehead($pdf,$outputlangs,$this->page_hauteur);

		//Affiche le filigrane brouillon - Print Draft Watermark
		/*if($object->statut==0 && (! empty($conf->global->COMMANDE_DRAFT_WATERMARK)) )
		{
			pdf_watermark($pdf,$outputlangs,$this->page_hauteur,$this->page_largeur,'mm',$conf->global->COMMANDE_DRAFT_WATERMARK);
		}*/
		//Print content

		$pdf->SetTextColor(0, 0, 60);
		$pdf->SetFont('', 'B', $default_font_size + 3);

		$posx = $this->page_largeur - $this->marge_droite - 100;
		$posy = $this->marge_haute;

		$pdf->SetXY($this->marge_gauche, $posy);

		// Logo
		$logo = $conf->mycompany->dir_output.'/logos/'.$this->emetteur->logo;
		if ($this->emetteur->logo) {
			if (is_readable($logo)) {
				$height = pdf_getHeightForLogo($logo);
				$pdf->Image($logo, $this->marge_gauche, $posy, 0, $height); // width=0 (auto)
			} else {
				$pdf->SetTextColor(200, 0, 0);
				$pdf->SetFont('', 'B', $default_font_size - 2);
				$pdf->MultiCell(100, 3, $outputlangs->transnoentities("ErrorLogoFileNotFound", $logo), 0, 'L');
				$pdf->MultiCell(100, 3, $outputlangs->transnoentities("ErrorGoToModuleSetup"), 0, 'L');
			}
		} else {
			$text = $this->emetteur->name;
			$pdf->MultiCell(100, 4, $outputlangs->convToOutputCharset($text), 0, 'L');
		}

		$pdf->SetFont('', 'B', $default_font_size + 3);
		$pdf->SetXY($posx, $posy);
		$pdf->SetTextColor(0, 0, 60);
		$title = $outputlangs->transnoentities("SupplierOrder")." ".$outputlangs->convToOutputCharset($object->ref);
		$pdf->MultiCell(100, 3, $title, '', 'R');
		$posy += 1;

		if ($object->ref_supplier) {
			$posy += 4;
			$pdf->SetFont('', 'B', $default_font_size);
			$pdf->SetXY($posx, $posy);
			$pdf->SetTextColor(0, 0, 60);
			$pdf->MultiCell(100, 3, $outputlangs->transnoentities("RefSupplier")." : ".$outputlangs->convToOutputCharset($object->ref_supplier), '', 'R');
			$posy += 1;
		}

		$pdf->SetFont('', '', $default_font_size - 1);

		if (!empty($conf->global->PDF_SHOW_PROJECT_TITLE)) {
			$object->fetch_projet();
			if (!empty($object->project->ref)) {
				$posy += 3;
				$pdf->SetXY($posx, $posy);
				$pdf->SetTextColor(0, 0, 60);
				$pdf->MultiCell($w, 3, $outputlangs->transnoentities("Project")." : ".(empty($object->project->title) ? '' : $object->project->title), '', 'R');
			}
		}

		if (!empty($conf->global->PDF_SHOW_PROJECT)) {
			$object->fetch_projet();
			if (!empty($object->project->ref)) {
				$outputlangs->load("projects");
				$posy += 4;
				$pdf->SetXY($posx, $posy);
				$langs->load("projects");
				$pdf->SetTextColor(0, 0, 60);
				$pdf->MultiCell(100, 3, $outputlangs->transnoentities("Project")." : ".(empty($object->project->ref) ? '' : $object->project->ref), '', 'R');
			}
		}

		if (!empty($object->date_commande)) {
			$posy += 5;
			$pdf->SetXY($posx, $posy);
			$pdf->SetTextColor(0, 0, 60);
			$pdf->MultiCell(100, 3, $outputlangs->transnoentities("OrderDate")." : ".dol_print_date($object->date_commande, "day", false, $outputlangs, true), '', 'R');
		} else {
			$posy += 5;
			$pdf->SetXY($posx, $posy);
			$pdf->SetTextColor(255, 0, 0);
			$pdf->MultiCell(100, 3, $outputlangs->transnoentities("OrderToProcess"), '', 'R');
		}

		$pdf->SetTextColor(0, 0, 60);
		$usehourmin = 'day';
		if (!empty($conf->global->SUPPLIER_ORDER_USE_HOUR_FOR_DELIVERY_DATE)) {
			$usehourmin = 'dayhour';
		}
		if (!empty($object->delivery_date)) {
			$posy += 4;
			$pdf->SetXY($posx - 90, $posy);
			$pdf->MultiCell(190, 3, $outputlangs->transnoentities("DateDeliveryPlanned")." : ".dol_print_date($object->delivery_date, $usehourmin, false, $outputlangs, true), '', 'R');
		}

		if ($object->thirdparty->code_fournisseur) {
			$posy += 4;
			$pdf->SetXY($posx, $posy);
			$pdf->SetTextColor(0, 0, 60);
			$pdf->MultiCell(100, 3, $outputlangs->transnoentities("SupplierCode")." : ".$outputlangs->transnoentities($object->thirdparty->code_fournisseur), '', 'R');
		}

		// Get contact
		if (!empty($conf->global->DOC_SHOW_FIRST_SALES_REP)) {
			$arrayidcontact = $object->getIdContact('internal', 'SALESREPFOLL');
			if (count($arrayidcontact) > 0) {
				$usertmp = new User($this->db);
				$usertmp->fetch($arrayidcontact[0]);
				$posy += 4;
				$pdf->SetXY($posx, $posy);
				$pdf->SetTextColor(0, 0, 60);
				$pdf->MultiCell(100, 3, $langs->trans("BuyerName")." : ".$usertmp->getFullName($langs), '', 'R');
			}
		}

		$posy += 1;
		$pdf->SetTextColor(0, 0, 60);

		$top_shift = 0;
		// Show list of linked objects
		$current_y = $pdf->getY();
		$posy = pdf_writeLinkedObjects($pdf, $object, $outputlangs, $posx, $posy, 100, 3, 'R', $default_font_size);
		if ($current_y < $pdf->getY()) {
			$top_shift = $pdf->getY() - $current_y;
		}

		if ($showaddress) {
			// Sender properties
			$carac_emetteur = '';
			// Add internal contact of proposal if defined
			$arrayidcontact = $object->getIdContact('internal', 'SALESREPFOLL');
			if (count($arrayidcontact) > 0) {
				$object->fetch_user($arrayidcontact[0]);
				$carac_emetteur .= ($carac_emetteur ? "\n" : '').$outputlangs->convToOutputCharset($object->user->getFullName($outputlangs))."\n";
			}

			$carac_emetteur .= pdf_build_address($outputlangs, $this->emetteur, $object->thirdparty, '', 0, 'source', $object);

			// Show sender
			$posy = 42 + $top_shift;
			$posx = $this->marge_gauche;
			if (!empty($conf->global->MAIN_INVERT_SENDER_RECIPIENT)) {
				$posx = $this->page_largeur - $this->marge_droite - 80;
			}
			$hautcadre = 40;

			// Show sender frame
			$pdf->SetTextColor(0, 0, 0);
			$pdf->SetFont('', '', $default_font_size - 2);
			$pdf->SetXY($posx, $posy - 5);
			$pdf->MultiCell(66, 5, $outputlangs->transnoentities("BillFrom").":", 0, 'L');
			$pdf->SetXY($posx, $posy);
			$pdf->SetFillColor(230, 230, 230);
			$pdf->MultiCell(82, $hautcadre, "", 0, 'R', 1);
			$pdf->SetTextColor(0, 0, 60);

			// Show sender name
			$pdf->SetXY($posx + 2, $posy + 3);
			$pdf->SetFont('', 'B', $default_font_size);
			$pdf->MultiCell(80, 4, $outputlangs->convToOutputCharset($this->emetteur->name), 0, 'L');
			$posy = $pdf->getY();

			// Show sender information
			$pdf->SetXY($posx + 2, $posy);
			$pdf->SetFont('', '', $default_font_size - 1);
			$pdf->MultiCell(80, 4, $carac_emetteur, 0, 'L');


			// If CUSTOMER contact defined on order, we use it. Note: Even if this is a supplier object, the code for external contat that follow order is 'CUSTOMER'
			$usecontact = false;
			$arrayidcontact = $object->getIdContact('external', 'CUSTOMER');
			if (count($arrayidcontact) > 0) {
				$usecontact = true;
				$result = $object->fetch_contact($arrayidcontact[0]);
			}

			// Recipient name
			if ($usecontact && ($object->contact->fk_soc != $object->thirdparty->id && (!isset($conf->global->MAIN_USE_COMPANY_NAME_OF_CONTACT) || !empty($conf->global->MAIN_USE_COMPANY_NAME_OF_CONTACT)))) {
				$thirdparty = $object->contact;
			} else {
				$thirdparty = $object->thirdparty;
			}

			$carac_client_name = pdfBuildThirdpartyName($thirdparty, $outputlangs);

			$carac_client = pdf_build_address($outputlangs, $this->emetteur, $object->thirdparty, ($usecontact ? $object->contact : ''), $usecontact, 'target', $object);

			// Show recipient
			$widthrecbox = 100;
			if ($this->page_largeur < 210) {
				$widthrecbox = 84; // To work with US executive format
			}
			$posy = 42 + $top_shift;
			$posx = $this->page_largeur - $this->marge_droite - $widthrecbox;
			if (!empty($conf->global->MAIN_INVERT_SENDER_RECIPIENT)) {
				$posx = $this->marge_gauche;
			}

			// Show recipient frame
			$pdf->SetTextColor(0, 0, 0);
			$pdf->SetFont('', '', $default_font_size - 2);
			$pdf->SetXY($posx + 2, $posy - 5);
			$pdf->MultiCell($widthrecbox, 5, $outputlangs->transnoentities("BillTo").":", 0, 'L');
			$pdf->Rect($posx, $posy, $widthrecbox, $hautcadre);

			// Show recipient name
			$pdf->SetXY($posx + 2, $posy + 3);
			$pdf->SetFont('', 'B', $default_font_size);
			$pdf->MultiCell($widthrecbox, 4, $carac_client_name, 0, 'L');

			$posy = $pdf->getY();

			// Show recipient information
			$pdf->SetFont('', '', $default_font_size - 1);
			$pdf->SetXY($posx + 2, $posy);
			$pdf->MultiCell($widthrecbox, 4, $carac_client, 0, 'L');
		}

		return $top_shift;
	}

	// phpcs:disable PEAR.NamingConventions.ValidFunctionName.PublicUnderscore
	/**
	 *  Show footer of page. Need this->emetteur object
	 *
	 *  @param	TCPDF		$pdf     			PDF
	 *  @param	CommandeFournisseur		$object				Object to show
	 *  @param	Translate	$outputlangs		Object lang for output
	 *  @param	int			$hidefreetext		1=Hide free text
	 *  @return	int								Return height of bottom margin including footer text
	 */
	protected function _pagefoot(&$pdf, $object, $outputlangs, $hidefreetext = 0)
	{
		global $conf;
		$showdetails = empty($conf->global->MAIN_GENERATE_DOCUMENTS_SHOW_FOOT_DETAILS) ? 0 : $conf->global->MAIN_GENERATE_DOCUMENTS_SHOW_FOOT_DETAILS;
		return pdf_pagefoot($pdf, $outputlangs, 'SUPPLIER_ORDER_FREE_TEXT', $this->emetteur, $this->marge_basse, $this->marge_gauche, $this->page_hauteur, $object, $showdetails, $hidefreetext);
	}
}<|MERGE_RESOLUTION|>--- conflicted
+++ resolved
@@ -246,11 +246,7 @@
 				$objphoto->fetch($object->lines[$i]->fk_product);
 
 				if (!empty($conf->global->PRODUCT_USE_OLD_PATH_FOR_PHOTO)) {
-<<<<<<< HEAD
-					$pdir = get_exdir($object->lines[$i]->fk_product, 2, 0, 0, $objphoto, 'product').$object->lines[$i]->fk_product."/photos/";
-=======
 					$pdir = get_exdir($objphoto->id, 2, 0, 0, $objphoto, 'product').$object->lines[$i]->fk_product."/photos/";
->>>>>>> 3090c124
 					$dir = $conf->product->dir_output.'/'.$pdir;
 				} else {
 					$pdir = get_exdir($objphoto->id, 0, 0, 0, $objphoto, 'product');
