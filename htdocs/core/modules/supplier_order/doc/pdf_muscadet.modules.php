<?php
/* Copyright (C) 2004-2014 Laurent Destailleur   <eldy@users.sourceforge.net>
 * Copyright (C) 2005-2011 Regis Houssin         <regis.houssin@inodbox.com>
 * Copyright (C) 2007      Franky Van Liedekerke <franky.van.liedekerke@telenet.be>
 * Copyright (C) 2010-2014 Juanjo Menent         <jmenent@2byte.es>
 * Copyright (C) 2015      Marcos García         <marcosgdf@gmail.com>
 * Copyright (C) 2017      Ferran Marcet         <fmarcet@2byte.es>
 * Copyright (C) 2018      Frédéric France       <frederic.france@netlogic.fr>
 *
 * This program is free software; you can redistribute it and/or modify
 * it under the terms of the GNU General Public License as published by
 * the Free Software Foundation; either version 3 of the License, or
 * (at your option) any later version.
 *
 * This program is distributed in the hope that it will be useful,
 * but WITHOUT ANY WARRANTY; without even the implied warranty of
 * MERCHANTABILITY or FITNESS FOR A PARTICULAR PURPOSE.  See the
 * GNU General Public License for more details.
 *
 * You should have received a copy of the GNU General Public License
 * along with this program. If not, see <https://www.gnu.org/licenses/>.
 * or see https://www.gnu.org/
 */

/**
 *	\file       htdocs/core/modules/supplier_order/doc/pdf_muscadet.modules.php
 *	\ingroup    fournisseur
 *	\brief      File of class to generate suppliers orders from muscadet model
 */

require_once DOL_DOCUMENT_ROOT.'/core/modules/supplier_order/modules_commandefournisseur.php';
require_once DOL_DOCUMENT_ROOT.'/fourn/class/fournisseur.commande.class.php';
require_once DOL_DOCUMENT_ROOT.'/product/class/product.class.php';
require_once DOL_DOCUMENT_ROOT.'/core/lib/company.lib.php';
require_once DOL_DOCUMENT_ROOT.'/core/lib/functions2.lib.php';
require_once DOL_DOCUMENT_ROOT.'/core/lib/pdf.lib.php';


/**
 *	Class to generate the supplier orders with the muscadet model
 */
class pdf_muscadet extends ModelePDFSuppliersOrders
{
    /**
     * @var DoliDb Database handler
     */
    public $db;

	/**
     * @var string model name
     */
    public $name;

	/**
     * @var string model description (short text)
     */
    public $description;

    /**
     * @var string document type
     */
    public $type;

	/**
	  * @var array Minimum version of PHP required by module.
	  * e.g.: PHP ≥ 5.6 = array(5, 6)
	  */
	public $phpmin = array(5, 6);

	/**
     * Dolibarr version of the loaded document
     * @var string
     */
	public $version = 'dolibarr';

	/**
     * @var int page_largeur
     */
    public $page_largeur;

	/**
     * @var int page_hauteur
     */
    public $page_hauteur;

	/**
     * @var array format
     */
    public $format;

	/**
     * @var int marge_gauche
     */
	public $marge_gauche;

	/**
     * @var int marge_droite
     */
	public $marge_droite;

	/**
     * @var int marge_haute
     */
	public $marge_haute;

	/**
     * @var int marge_basse
     */
	public $marge_basse;

	/**
	 * Issuer
	 * @var Societe object that emits
	 */
	public $emetteur;


	/**
	 *	Constructor
	 *
	 *  @param	DoliDB		$db      	Database handler
	 */
	public function __construct($db)
	{
		global $conf, $langs, $mysoc;

		// Load translation files required by the page
		$langs->loadLangs(array("main", "bills"));

		$this->db = $db;
		$this->name = "muscadet";
		$this->description = $langs->trans('SuppliersCommandModelMuscadet');

		// Page size for A4 format
		$this->type = 'pdf';
		$formatarray = pdf_getFormat();
		$this->page_largeur = $formatarray['width'];
		$this->page_hauteur = $formatarray['height'];
		$this->format = array($this->page_largeur, $this->page_hauteur);
		$this->marge_gauche = isset($conf->global->MAIN_PDF_MARGIN_LEFT) ? $conf->global->MAIN_PDF_MARGIN_LEFT : 10;
		$this->marge_droite = isset($conf->global->MAIN_PDF_MARGIN_RIGHT) ? $conf->global->MAIN_PDF_MARGIN_RIGHT : 10;
		$this->marge_haute = isset($conf->global->MAIN_PDF_MARGIN_TOP) ? $conf->global->MAIN_PDF_MARGIN_TOP : 10;
		$this->marge_basse = isset($conf->global->MAIN_PDF_MARGIN_BOTTOM) ? $conf->global->MAIN_PDF_MARGIN_BOTTOM : 10;

		$this->option_logo = 1; // Affiche logo
		$this->option_tva = 1; // Gere option tva FACTURE_TVAOPTION
		$this->option_modereg = 1; // Affiche mode reglement
		$this->option_condreg = 1; // Affiche conditions reglement
		$this->option_codeproduitservice = 1; // Affiche code produit-service
		$this->option_multilang = 1; // Dispo en plusieurs langues
		$this->option_escompte = 0; // Affiche si il y a eu escompte
		$this->option_credit_note = 0; // Support credit notes
		$this->option_freetext = 1; // Support add of a personalised text
		$this->option_draft_watermark = 1; // Support add of a watermark on drafts

        // Get source company
		$this->emetteur = $mysoc;
		if (empty($this->emetteur->country_code)) $this->emetteur->country_code = substr($langs->defaultlang, -2); // By default, if was not defined

		// Define position of columns
		$this->posxdesc = $this->marge_gauche + 1;
		$this->posxdiscount = 162;
		$this->postotalht = 174;

		if ($conf->global->PRODUCT_USE_UNITS)
		{
			$this->posxtva = 95;
			$this->posxup = 114;
			$this->posxqty = 132;
			$this->posxunit = 147;
		} else {
			$this->posxtva = 110;
			$this->posxup = 126;
			$this->posxqty = 145;
			$this->posxunit = 162;
		}

		if (!empty($conf->global->MAIN_GENERATE_DOCUMENTS_WITHOUT_VAT)) $this->posxup = $this->posxtva; // posxtva is picture position reference
		$this->posxpicture = $this->posxtva - (empty($conf->global->MAIN_DOCUMENTS_WITH_PICTURE_WIDTH) ? 20 : $conf->global->MAIN_DOCUMENTS_WITH_PICTURE_WIDTH); // width of images
		if ($this->page_largeur < 210) // To work with US executive format
		{
			$this->posxpicture -= 20;
			$this->posxtva -= 20;
			$this->posxup -= 20;
			$this->posxqty -= 20;
			$this->posxunit -= 20;
			$this->posxdiscount -= 20;
			$this->postotalht -= 20;
		}

		$this->tva = array();
        $this->localtax1 = array();
        $this->localtax2 = array();
        $this->atleastoneratenotnull = 0;
		$this->atleastonediscount = 0;
	}


    // phpcs:disable PEAR.NamingConventions.ValidFunctionName.ScopeNotCamelCaps
    /**
     *  Function to build pdf onto disk
     *
     *  @param		CommandeFournisseur	$object				Id of object to generate
     *  @param		Translate			$outputlangs		Lang output object
     *  @param		string				$srctemplatepath	Full path of source filename for generator using a template file
     *  @param		int					$hidedetails		Do not show line details
     *  @param		int					$hidedesc			Do not show desc
     *  @param		int					$hideref			Do not show ref
     *  @return		int										1=OK, 0=KO
     */
    public function write_file($object, $outputlangs = '', $srctemplatepath = '', $hidedetails = 0, $hidedesc = 0, $hideref = 0)
	{
        // phpcs:enable
		global $user, $langs, $conf, $hookmanager, $mysoc, $nblines;

		if (!is_object($outputlangs)) $outputlangs = $langs;
		// For backward compatibility with FPDF, force output charset to ISO, because FPDF expect text to be encoded in ISO
		if (!empty($conf->global->MAIN_USE_FPDF)) $outputlangs->charset_output = 'ISO-8859-1';

		// Load translation files required by the page
		$outputlangs->loadLangs(array("main", "orders", "companies", "bills", "dict", "products"));

		$nblines = count($object->lines);

		// Loop on each lines to detect if there is at least one image to show
		$realpatharray = array();
		if (!empty($conf->global->MAIN_GENERATE_SUPPLIER_ORDER_WITH_PICTURE))
		{
			for ($i = 0; $i < $nblines; $i++)
			{
				if (empty($object->lines[$i]->fk_product)) continue;

				$objphoto = new Product($this->db);
				$objphoto->fetch($object->lines[$i]->fk_product);

				if (!empty($conf->global->PRODUCT_USE_OLD_PATH_FOR_PHOTO))
				{
					$pdir = get_exdir($object->lines[$i]->fk_product, 2, 0, 0, $objphoto, 'product').$object->lines[$i]->fk_product."/photos/";
					$dir = $conf->product->dir_output.'/'.$pdir;
				} else {
					$pdir = get_exdir(0, 2, 0, 0, $objphoto, 'product').dol_sanitizeFileName($objphoto->ref).'/';
					$dir = $conf->product->dir_output.'/'.$pdir;
				}

				$realpath = '';
				foreach ($objphoto->liste_photos($dir, 1) as $key => $obj)
				{
					$filename = $obj['photo'];
					//if ($obj['photo_vignette']) $filename='thumbs/'.$obj['photo_vignette'];
					$realpath = $dir.$filename;
					break;
				}

				if ($realpath) $realpatharray[$i] = $realpath;
			}
		}
		if (count($realpatharray) == 0) $this->posxpicture = $this->posxtva;

		if ($conf->fournisseur->commande->dir_output)
		{
			$object->fetch_thirdparty();

			$deja_regle = 0;
			$amount_credit_notes_included = 0;
			$amount_deposits_included = 0;
			//$amount_credit_notes_included = $object->getSumCreditNotesUsed();
            //$amount_deposits_included = $object->getSumDepositsUsed();

			// Definition of $dir and $file
			if ($object->specimen)
			{
				$dir = $conf->fournisseur->commande->dir_output;
				$file = $dir."/SPECIMEN.pdf";
			} else {
				$objectref = dol_sanitizeFileName($object->ref);
				$objectrefsupplier = dol_sanitizeFileName($object->ref_supplier);
				$dir = $conf->fournisseur->commande->dir_output.'/'.$objectref;
				$file = $dir."/".$objectref.".pdf";
				if (!empty($conf->global->SUPPLIER_REF_IN_NAME)) $file = $dir."/".$objectref.($objectrefsupplier ? "_".$objectrefsupplier : "").".pdf";
			}

			if (!file_exists($dir))
			{
				if (dol_mkdir($dir) < 0)
				{
					$this->error = $langs->transnoentities("ErrorCanNotCreateDir", $dir);
					return 0;
				}
			}

			if (file_exists($dir))
			{
				// Add pdfgeneration hook
				if (!is_object($hookmanager))
				{
					include_once DOL_DOCUMENT_ROOT.'/core/class/hookmanager.class.php';
					$hookmanager = new HookManager($this->db);
				}
				$hookmanager->initHooks(array('pdfgeneration'));
				$parameters = array('file'=>$file, 'object'=>$object, 'outputlangs'=>$outputlangs);
				global $action;
				$reshook = $hookmanager->executeHooks('beforePDFCreation', $parameters, $object, $action); // Note that $action and $object may have been modified by some hooks

				$nblines = count($object->lines);

                $pdf = pdf_getInstance($this->format);
                $default_font_size = pdf_getPDFFontSize($outputlangs); // Must be after pdf_getInstance
                $heightforinfotot = 50; // Height reserved to output the info and total part
		        $heightforfreetext = (isset($conf->global->MAIN_PDF_FREETEXT_HEIGHT) ? $conf->global->MAIN_PDF_FREETEXT_HEIGHT : 5); // Height reserved to output the free text on last page
	            $heightforfooter = $this->marge_basse + 8; // Height reserved to output the footer (value include bottom margin)
	            if ($conf->global->MAIN_GENERATE_DOCUMENTS_SHOW_FOOT_DETAILS > 0) $heightforfooter += 6;
                $pdf->SetAutoPageBreak(1, 0);

                if (class_exists('TCPDF'))
                {
                    $pdf->setPrintHeader(false);
                    $pdf->setPrintFooter(false);
                }
                $pdf->SetFont(pdf_getPDFFont($outputlangs));
                // Set path to the background PDF File
                if (!empty($conf->global->MAIN_ADD_PDF_BACKGROUND))
                {
                    $pagecount = $pdf->setSourceFile($conf->mycompany->dir_output.'/'.$conf->global->MAIN_ADD_PDF_BACKGROUND);
                    $tplidx = $pdf->importPage(1);
                }

				$pdf->Open();
				$pagenb = 0;
				$pdf->SetDrawColor(128, 128, 128);

				$pdf->SetTitle($outputlangs->convToOutputCharset($object->ref));
				$pdf->SetSubject($outputlangs->transnoentities("Order"));
				$pdf->SetCreator("Dolibarr ".DOL_VERSION);
				$pdf->SetAuthor($outputlangs->convToOutputCharset($user->getFullName($outputlangs)));
				$pdf->SetKeyWords($outputlangs->convToOutputCharset($object->ref)." ".$outputlangs->transnoentities("Order")." ".$outputlangs->convToOutputCharset($object->thirdparty->name));
				if (!empty($conf->global->MAIN_DISABLE_PDF_COMPRESSION)) $pdf->SetCompression(false);

				$pdf->SetMargins($this->marge_gauche, $this->marge_haute, $this->marge_droite); // Left, Top, Right

				// Positionne $this->atleastonediscount si on a au moins une remise
				for ($i = 0; $i < $nblines; $i++)
				{
					if ($object->lines[$i]->remise_percent)
					{
						$this->atleastonediscount++;
					}
				}
				if (empty($this->atleastonediscount))
				{
				    $delta = ($this->postotalht - $this->posxdiscount);
				    $this->posxpicture += $delta;
				    $this->posxtva += $delta;
				    $this->posxup += $delta;
				    $this->posxqty += $delta;
				    $this->posxunit += $delta;
				    $this->posxdiscount += $delta;
				    // post of fields after are not modified, stay at same position
				}

				// New page
				$pdf->AddPage();
				if (!empty($tplidx)) $pdf->useTemplate($tplidx);
				$pagenb++;
				$top_shift = $this->_pagehead($pdf, $object, 1, $outputlangs);
				$pdf->SetFont('', '', $default_font_size - 1);
				$pdf->MultiCell(0, 3, ''); // Set interline to 3
				$pdf->SetTextColor(0, 0, 0);

				$tab_top = 90 + $top_shift;
				$tab_top_newpage = (empty($conf->global->MAIN_PDF_DONOTREPEAT_HEAD) ? 42 + $top_shift : 10);

				// Incoterm
				if ($conf->incoterm->enabled)
				{
					$desc_incoterms = $object->getIncotermsForPDF();
					if ($desc_incoterms)
					{
						$tab_top -= 2;

						$pdf->SetFont('', '', $default_font_size - 1);
						$pdf->writeHTMLCell(190, 3, $this->posxdesc - 1, $tab_top - 1, dol_htmlentitiesbr($desc_incoterms), 0, 1);
						$nexY = $pdf->GetY();
						$height_incoterms = $nexY - $tab_top;

						// Rect takes a length in 3rd parameter
						$pdf->SetDrawColor(192, 192, 192);
						$pdf->Rect($this->marge_gauche, $tab_top - 1, $this->page_largeur - $this->marge_gauche - $this->marge_droite, $height_incoterms + 1);

						$tab_top = $nexY + 6;
					}
				}

				// Affiche notes
				if (!empty($object->note_public))
				{
					$tab_top -= 2;

					$pdf->SetFont('', '', $default_font_size - 1);
					$pdf->writeHTMLCell(190, 3, $this->posxdesc - 1, $tab_top - 1, dol_htmlentitiesbr($object->note_public), 0, 1);
					$nexY = $pdf->GetY();
					$height_note = $nexY - $tab_top;

					// Rect takes a length in 3rd parameter
					$pdf->SetDrawColor(192, 192, 192);
					$pdf->Rect($this->marge_gauche, $tab_top - 1, $this->page_largeur - $this->marge_gauche - $this->marge_droite, $height_note + 1);

					$tab_top = $nexY + 6;
				}

				$iniY = $tab_top + 7;
				$curY = $tab_top + 7;
				$nexY = $tab_top + 7;

				// Loop on each lines
				for ($i = 0; $i < $nblines; $i++)
				{
					$curY = $nexY;
					$pdf->SetFont('', '', $default_font_size - 1); // Into loop to work with multipage
					$pdf->SetTextColor(0, 0, 0);

					// Define size of image if we need it
					$imglinesize = array();
					if (!empty($realpatharray[$i])) $imglinesize = pdf_getSizeForImage($realpatharray[$i]);

					$pdf->setTopMargin($tab_top_newpage);
					$pdf->setPageOrientation('', 1, $heightforfooter + $heightforfreetext + $heightforinfotot); // The only function to edit the bottom margin of current page to set it.
					$pageposbefore = $pdf->getPage();

					$showpricebeforepagebreak = 1;
					$posYAfterImage = 0;
					$posYAfterDescription = 0;

					// We start with Photo of product line
					if (!empty($imglinesize['width']) && !empty($imglinesize['height']) && ($curY + $imglinesize['height']) > ($this->page_hauteur - ($heightforfooter + $heightforfreetext + $heightforinfotot)))	// If photo too high, we moved completely on new page
					{
						$pdf->AddPage('', '', true);
						if (!empty($tplidx)) $pdf->useTemplate($tplidx);
						if (empty($conf->global->MAIN_PDF_DONOTREPEAT_HEAD)) $this->_pagehead($pdf, $object, 0, $outputlangs);
						$pdf->setPage($pageposbefore + 1);

						$curY = $tab_top_newpage;

						// Allows data in the first page if description is long enough to break in multiples pages
						if (!empty($conf->global->MAIN_PDF_DATA_ON_FIRST_PAGE))
							$showpricebeforepagebreak = 1;
						else $showpricebeforepagebreak = 0;
					}

					if (!empty($imglinesize['width']) && !empty($imglinesize['height']))
					{
						$curX = $this->posxpicture - 1;
						$pdf->Image($realpatharray[$i], $curX + (($this->posxtva - $this->posxpicture - $imglinesize['width']) / 2), $curY, $imglinesize['width'], $imglinesize['height'], '', '', '', 2, 300); // Use 300 dpi
						// $pdf->Image does not increase value return by getY, so we save it manually
						$posYAfterImage = $curY + $imglinesize['height'];
					}
					// Description of product line
					$curX = $this->posxdesc - 1;
					$showpricebeforepagebreak = 1;

					$pdf->startTransaction();
					if ($posYAfterImage > 0)
					{
						$descWidth = $this->posxpicture - $curX;
					} else {
						$descWidth = $this->posxtva - $curX;
					}
					pdf_writelinedesc($pdf, $object, $i, $outputlangs, $descWidth, 3, $curX, $curY, $hideref, $hidedesc, 1);

					$pageposafter = $pdf->getPage();
					if ($pageposafter > $pageposbefore)	// There is a pagebreak
					{
						$pdf->rollbackTransaction(true);
						$pageposafter = $pageposbefore;
						//print $pageposafter.'-'.$pageposbefore;exit;
						$pdf->setPageOrientation('', 1, $heightforfooter); // The only function to edit the bottom margin of current page to set it.
						pdf_writelinedesc($pdf, $object, $i, $outputlangs, $descWidth, 3, $curX, $curY, $hideref, $hidedesc, 1);
						$posyafter = $pdf->GetY();
						if ($posyafter > ($this->page_hauteur - ($heightforfooter + $heightforfreetext + $heightforinfotot)))	// There is no space left for total+free text
						{
							if ($i == ($nblines - 1))	// No more lines, and no space left to show total, so we create a new page
							{
								$pdf->AddPage('', '', true);
								if (!empty($tplidx)) $pdf->useTemplate($tplidx);
								if (empty($conf->global->MAIN_PDF_DONOTREPEAT_HEAD)) $this->_pagehead($pdf, $object, 0, $outputlangs);
								$pdf->setPage($pageposafter + 1);
							}
						} else {
							// We found a page break
							// Allows data in the first page if description is long enough to break in multiples pages
							if (!empty($conf->global->MAIN_PDF_DATA_ON_FIRST_PAGE))
								$showpricebeforepagebreak = 1;
							else $showpricebeforepagebreak = 0;
						}
					} else // No pagebreak
					{
						$pdf->commitTransaction();
					}

					$nexY = $pdf->GetY();
                    $pageposafter = $pdf->getPage();
					$pdf->setPage($pageposbefore);
					$pdf->setTopMargin($this->marge_haute);
					$pdf->setPageOrientation('', 1, 0); // The only function to edit the bottom margin of current page to set it.

					// We suppose that a too long description is moved completely on next page
					if ($pageposafter > $pageposbefore && empty($showpricebeforepagebreak)) {
						$pdf->setPage($pageposafter); $curY = $tab_top_newpage;
					}

					$pdf->SetFont('', '', $default_font_size - 1); // On repositionne la police par defaut

					// VAT Rate
					if (empty($conf->global->MAIN_GENERATE_DOCUMENTS_WITHOUT_VAT))
					{
						$vat_rate = pdf_getlinevatrate($object, $i, $outputlangs, $hidedetails);
						$pdf->SetXY($this->posxtva, $curY);
						$pdf->MultiCell($this->posxup - $this->posxtva - 1, 3, $vat_rate, 0, 'R');
					}

					// Unit price before discount
					$up_excl_tax = pdf_getlineupexcltax($object, $i, $outputlangs, $hidedetails);
					$pdf->SetXY($this->posxup, $curY);
					$pdf->MultiCell($this->posxqty - $this->posxup - 0.8, 3, $up_excl_tax, 0, 'R', 0);

					// Quantity
					$qty = pdf_getlineqty($object, $i, $outputlangs, $hidedetails);
					$pdf->SetXY($this->posxqty, $curY);
					$pdf->MultiCell($this->posxunit - $this->posxqty - 0.8, 4, $qty, 0, 'R'); // Enough for 6 chars

					// Unit
					if ($conf->global->PRODUCT_USE_UNITS)
					{
						$unit = pdf_getlineunit($object, $i, $outputlangs, $hidedetails, $hookmanager);
						$pdf->SetXY($this->posxunit, $curY);
						$pdf->MultiCell($this->posxdiscount - $this->posxunit - 0.8, 4, $unit, 0, 'L');
					}

					// Discount on line
					$pdf->SetXY($this->posxdiscount, $curY);
					if ($object->lines[$i]->remise_percent)
					{
					    $remise_percent = pdf_getlineremisepercent($object, $i, $outputlangs, $hidedetails);
						$pdf->MultiCell($this->postotalht - $this->posxdiscount - 1, 3, $remise_percent, 0, 'R');
					}

					// Total HT line
                    $total_excl_tax = pdf_getlinetotalexcltax($object, $i, $outputlangs);
					$pdf->SetXY($this->postotalht, $curY);
					$pdf->MultiCell($this->page_largeur - $this->marge_droite - $this->postotalht, 3, $total_excl_tax, 0, 'R', 0);

					// Collecte des totaux par valeur de tva dans $this->tva["taux"]=total_tva
					if ($conf->multicurrency->enabled && $object->multicurrency_tx != 1) $tvaligne = $object->lines[$i]->multicurrency_total_tva;
					else $tvaligne = $object->lines[$i]->total_tva;

					$localtax1ligne = $object->lines[$i]->total_localtax1;
					$localtax2ligne = $object->lines[$i]->total_localtax2;
					$localtax1_rate = $object->lines[$i]->localtax1_tx;
					$localtax2_rate = $object->lines[$i]->localtax2_tx;
					$localtax1_type = $object->lines[$i]->localtax1_type;
					$localtax2_type = $object->lines[$i]->localtax2_type;

					if (!empty($object->remise_percent)) $tvaligne -= ($tvaligne * $object->remise_percent) / 100;
					if (!empty($object->remise_percent)) $localtax1ligne -= ($localtax1ligne * $object->remise_percent) / 100;
					if (!empty($object->remise_percent)) $localtax2ligne -= ($localtax2ligne * $object->remise_percent) / 100;

					$vatrate = (string) $object->lines[$i]->tva_tx;

					// Retrieve type from database for backward compatibility with old records
					if ((!isset($localtax1_type) || $localtax1_type == '' || !isset($localtax2_type) || $localtax2_type == '') // if tax type not defined
					&& (!empty($localtax1_rate) || !empty($localtax2_rate))) // and there is local tax
					{
						$localtaxtmp_array = getLocalTaxesFromRate($vatrate, 0, $mysoc, $object->thirdparty);
						$localtax1_type = $localtaxtmp_array[0];
						$localtax2_type = $localtaxtmp_array[2];
					}

				    // retrieve global local tax
					if ($localtax1_type && $localtax1ligne != 0)
						$this->localtax1[$localtax1_type][$localtax1_rate] += $localtax1ligne;
					if ($localtax2_type && $localtax2ligne != 0)
						$this->localtax2[$localtax2_type][$localtax2_rate] += $localtax2ligne;

					if (($object->lines[$i]->info_bits & 0x01) == 0x01) $vatrate .= '*';
					if (!isset($this->tva[$vatrate])) 				$this->tva[$vatrate] = 0;
					$this->tva[$vatrate] += $tvaligne;

					if ($posYAfterImage > $posYAfterDescription) $nexY = $posYAfterImage;

					// Add line
					if (!empty($conf->global->MAIN_PDF_DASH_BETWEEN_LINES) && $i < ($nblines - 1))
					{
						$pdf->setPage($pageposafter);
						$pdf->SetLineStyle(array('dash'=>'1,1', 'color'=>array(80, 80, 80)));
						//$pdf->SetDrawColor(190,190,200);
						$pdf->line($this->marge_gauche, $nexY + 1, $this->page_largeur - $this->marge_droite, $nexY + 1);
						$pdf->SetLineStyle(array('dash'=>0));
					}

					$nexY += 2; // Add space between lines

					// Detect if some page were added automatically and output _tableau for past pages
					while ($pagenb < $pageposafter)
					{
						$pdf->setPage($pagenb);
						if ($pagenb == 1)
						{
							$this->_tableau($pdf, $tab_top, $this->page_hauteur - $tab_top - $heightforfooter, 0, $outputlangs, 0, 1, $object->multicurrency_code);
						} else {
							$this->_tableau($pdf, $tab_top_newpage, $this->page_hauteur - $tab_top_newpage - $heightforfooter, 0, $outputlangs, 1, 1, $object->multicurrency_code);
						}
						$this->_pagefoot($pdf, $object, $outputlangs, 1);
						$pagenb++;
						$pdf->setPage($pagenb);
						$pdf->setPageOrientation('', 1, 0); // The only function to edit the bottom margin of current page to set it.
						if (empty($conf->global->MAIN_PDF_DONOTREPEAT_HEAD)) $this->_pagehead($pdf, $object, 0, $outputlangs);
					}
					if (isset($object->lines[$i + 1]->pagebreak) && $object->lines[$i + 1]->pagebreak)
					{
						if ($pagenb == 1)
						{
							$this->_tableau($pdf, $tab_top, $this->page_hauteur - $tab_top - $heightforfooter, 0, $outputlangs, 0, 1, $object->multicurrency_code);
						} else {
							$this->_tableau($pdf, $tab_top_newpage, $this->page_hauteur - $tab_top_newpage - $heightforfooter, 0, $outputlangs, 1, 1, $object->multicurrency_code);
						}
						$this->_pagefoot($pdf, $object, $outputlangs, 1);
						// New page
						$pdf->AddPage();
						if (!empty($tplidx)) $pdf->useTemplate($tplidx);
						$pagenb++;
						if (empty($conf->global->MAIN_PDF_DONOTREPEAT_HEAD)) $this->_pagehead($pdf, $object, 0, $outputlangs);
					}
				}

				// Show square
				if ($pagenb == 1)
				{
					$this->_tableau($pdf, $tab_top, $this->page_hauteur - $tab_top - $heightforinfotot - $heightforfreetext - $heightforfooter, 0, $outputlangs, 0, 0, $object->multicurrency_code);
					$bottomlasttab = $this->page_hauteur - $heightforinfotot - $heightforfreetext - $heightforfooter + 1;
				} else {
					$this->_tableau($pdf, $tab_top_newpage, $this->page_hauteur - $tab_top_newpage - $heightforinfotot - $heightforfreetext - $heightforfooter, 0, $outputlangs, 1, 0, $object->multicurrency_code);
					$bottomlasttab = $this->page_hauteur - $heightforinfotot - $heightforfreetext - $heightforfooter + 1;
				}

				// Affiche zone infos
				$posy = $this->_tableau_info($pdf, $object, $bottomlasttab, $outputlangs);

				// Affiche zone totaux
				$posy = $this->_tableau_tot($pdf, $object, $deja_regle, $bottomlasttab, $outputlangs);

				// Affiche zone versements
				if ($deja_regle || $amount_credit_notes_included || $amount_deposits_included)
				{
					$posy = $this->_tableau_versements($pdf, $object, $posy, $outputlangs);
				}

                // Pied de page
				$this->_pagefoot($pdf, $object, $outputlangs);
				if (method_exists($pdf, 'AliasNbPages')) $pdf->AliasNbPages();

				$pdf->Close();

				$pdf->Output($file, 'F');

				// Add pdfgeneration hook
				$hookmanager->initHooks(array('pdfgeneration'));
				$parameters = array('file'=>$file, 'object'=>$object, 'outputlangs'=>$outputlangs);
				global $action;
				$reshook = $hookmanager->executeHooks('afterPDFCreation', $parameters, $this, $action); // Note that $action and $object may have been modified by some hooks
				if ($reshook < 0)
				{
				    $this->error = $hookmanager->error;
				    $this->errors = $hookmanager->errors;
				}

				if (!empty($conf->global->MAIN_UMASK))
				@chmod($file, octdec($conf->global->MAIN_UMASK));

				$this->result = array('fullpath'=>$file);

				return 1; // No error
			} else {
				$this->error = $langs->trans("ErrorCanNotCreateDir", $dir);
				return 0;
			}
		} else {
			$this->error = $langs->trans("ErrorConstantNotDefined", "SUPPLIER_OUTPUTDIR");
			return 0;
		}
	}

	// phpcs:disable PEAR.NamingConventions.ValidFunctionName.PublicUnderscore
    // phpcs:disable PEAR.NamingConventions.ValidFunctionName.ScopeNotCamelCaps
	/**
	 *  Show payments table
	 *
<<<<<<< HEAD
	 *  @param	TCPDF		&$pdf     		Object PDF
=======
	 *  @param	TCPDF		$pdf     		Object PDF
>>>>>>> aa422ce4
	 *  @param  CommandeFournisseur		$object			Object order
	 *	@param	int			$posy			Position y in PDF
	 *	@param	Translate	$outputlangs	Object langs for output
	 *	@return int							<0 if KO, >0 if OK
	 */
	protected function _tableau_versements(&$pdf, $object, $posy, $outputlangs)
	{
        // phpcs:enable
	}

	// phpcs:disable PEAR.NamingConventions.ValidFunctionName.PublicUnderscore
    // phpcs:disable PEAR.NamingConventions.ValidFunctionName.ScopeNotCamelCaps
	/**
	 *   Show miscellaneous information (payment mode, payment term, ...)
	 *
<<<<<<< HEAD
	 *   @param		TCPDF		&$pdf     		Object PDF
=======
	 *   @param		TCPDF		$pdf     		Object PDF
>>>>>>> aa422ce4
	 *   @param		CommandeFournisseur		$object			Object to show
	 *   @param		int			$posy			Y
	 *   @param		Translate	$outputlangs	Langs object
	 *   @return	integer
	 */
	protected function _tableau_info(&$pdf, $object, $posy, $outputlangs)
	{
        // phpcs:enable
	    global $conf, $mysoc;
	    $default_font_size = pdf_getPDFFontSize($outputlangs);

        // If France, show VAT mention if not applicable
	    if ($this->emetteur->country_code == 'FR' && empty($mysoc->tva_assuj))
		{
			$pdf->SetFont('', 'B', $default_font_size - 2);
			$pdf->SetXY($this->marge_gauche, $posy);
			$pdf->MultiCell(100, 3, $outputlangs->transnoentities("VATIsNotUsedForInvoice"), 0, 'L', 0);

			$posy = $pdf->GetY() + 4;
		}

		$posxval = 52;

	    // Show payments conditions
	    if (!empty($object->cond_reglement_code) || $object->cond_reglement)
	    {
	        $pdf->SetFont('', 'B', $default_font_size - 2);
	        $pdf->SetXY($this->marge_gauche, $posy);
	        $titre = $outputlangs->transnoentities("PaymentConditions").':';
	        $pdf->MultiCell(80, 4, $titre, 0, 'L');

			$pdf->SetFont('', '', $default_font_size - 2);
			$pdf->SetXY($posxval, $posy);
			$lib_condition_paiement = $outputlangs->transnoentities("PaymentCondition".$object->cond_reglement_code) != ('PaymentCondition'.$object->cond_reglement_code) ? $outputlangs->transnoentities("PaymentCondition".$object->cond_reglement_code) : $outputlangs->convToOutputCharset($object->cond_reglement);
			$lib_condition_paiement = str_replace('\n', "\n", $lib_condition_paiement);
			$pdf->MultiCell(80, 4, $lib_condition_paiement, 0, 'L');

	        $posy = $pdf->GetY() + 3;
	    }

      	// Show payment mode
        if (!empty($object->mode_reglement_code))
        {
        	$pdf->SetFont('', 'B', $default_font_size - 2);
        	$pdf->SetXY($this->marge_gauche, $posy);
        	$titre = $outputlangs->transnoentities("PaymentMode").':';
        	$pdf->MultiCell(80, 5, $titre, 0, 'L');

        	$pdf->SetFont('', '', $default_font_size - 2);
        	$pdf->SetXY($posxval, $posy);
        	$lib_mode_reg = $outputlangs->transnoentities("PaymentType".$object->mode_reglement_code) != ('PaymentType'.$object->mode_reglement_code) ? $outputlangs->transnoentities("PaymentType".$object->mode_reglement_code) : $outputlangs->convToOutputCharset($object->mode_reglement);
        	$pdf->MultiCell(80, 5, $lib_mode_reg, 0, 'L');

        	$posy = $pdf->GetY() + 2;
        }


		return $posy;
	}

	// phpcs:disable PEAR.NamingConventions.ValidFunctionName.PublicUnderscore
    // phpcs:disable PEAR.NamingConventions.ValidFunctionName.ScopeNotCamelCaps
	/**
	 *  Show total to pay
	 *
<<<<<<< HEAD
	 *  @param	TCPDF		&$pdf           Object PDF
=======
	 *  @param	TCPDF		$pdf            Object PDF
>>>>>>> aa422ce4
	 *	@param  Facture		$object         Object invoice
	 *	@param  int			$deja_regle     Montant deja regle
	 *	@param	int			$posy			Position depart
	 *	@param	Translate	$outputlangs	Objet langs
	 *	@return int							Position pour suite
	 */
	protected function _tableau_tot(&$pdf, $object, $deja_regle, $posy, $outputlangs)
	{
        // phpcs:enable
		global $conf, $mysoc;

		$default_font_size = pdf_getPDFFontSize($outputlangs);

        $tab2_top = $posy;
		$tab2_hl = 4;
		$pdf->SetFont('', '', $default_font_size - 1);

		// Tableau total
		$col1x = 120; $col2x = 170;
		if ($this->page_largeur < 210) // To work with US executive format
		{
			$col2x -= 20;
		}
		$largcol2 = ($this->page_largeur - $this->marge_droite - $col2x);

		$useborder = 0;
		$index = 0;

		// Total HT
		$pdf->SetFillColor(255, 255, 255);
		$pdf->SetXY($col1x, $tab2_top + 0);
		$pdf->MultiCell($col2x - $col1x, $tab2_hl, $outputlangs->transnoentities("TotalHT"), 0, 'L', 1);

		$total_ht = (($conf->multicurrency->enabled && isset($object->multicurrency_tx) && $object->multicurrency_tx != 1) ? $object->multicurrency_total_ht : $object->total_ht);
		$pdf->SetXY($col2x, $tab2_top + 0);
		$pdf->MultiCell($largcol2, $tab2_hl, price($total_ht + (!empty($object->remise) ? $object->remise : 0)), 0, 'R', 1);

		// Show VAT by rates and total
		$pdf->SetFillColor(248, 248, 248);

		$this->atleastoneratenotnull = 0;
		foreach ($this->tva as $tvakey => $tvaval)
		{
			if ($tvakey > 0)    // On affiche pas taux 0
			{
				$this->atleastoneratenotnull++;

				$index++;
				$pdf->SetXY($col1x, $tab2_top + $tab2_hl * $index);

				$tvacompl = '';

				if (preg_match('/\*/', $tvakey))
				{
					$tvakey = str_replace('*', '', $tvakey);
					$tvacompl = " (".$outputlangs->transnoentities("NonPercuRecuperable").")";
				}

				$totalvat = $outputlangs->transcountrynoentities("TotalVAT", $mysoc->country_code).' ';
				$totalvat .= vatrate($tvakey, 1).$tvacompl;
				$pdf->MultiCell($col2x - $col1x, $tab2_hl, $totalvat, 0, 'L', 1);

				$pdf->SetXY($col2x, $tab2_top + $tab2_hl * $index);
				$pdf->MultiCell($largcol2, $tab2_hl, price($tvaval), 0, 'R', 1);
			}
		}
		if (!$this->atleastoneratenotnull) // If no vat at all
		{
			$index++;
			$pdf->SetXY($col1x, $tab2_top + $tab2_hl * $index);
			$pdf->MultiCell($col2x - $col1x, $tab2_hl, $outputlangs->transcountrynoentities("TotalVAT", $mysoc->country_code), 0, 'L', 1);

			$pdf->SetXY($col2x, $tab2_top + $tab2_hl * $index);
			$pdf->MultiCell($largcol2, $tab2_hl, price($object->total_tva), 0, 'R', 1);

			// Total LocalTax1
			if (!empty($conf->global->FACTURE_LOCAL_TAX1_OPTION) && $conf->global->FACTURE_LOCAL_TAX1_OPTION == 'localtax1on' && $object->total_localtax1 > 0)
			{
				$index++;
				$pdf->SetXY($col1x, $tab2_top + $tab2_hl * $index);
				$pdf->MultiCell($col2x - $col1x, $tab2_hl, $outputlangs->transcountrynoentities("TotalLT1", $mysoc->country_code), 0, 'L', 1);
				$pdf->SetXY($col2x, $tab2_top + $tab2_hl * $index);
				$pdf->MultiCell($largcol2, $tab2_hl, price($object->total_localtax1), $useborder, 'R', 1);
			}

			// Total LocalTax2
			if (!empty($conf->global->FACTURE_LOCAL_TAX2_OPTION) && $conf->global->FACTURE_LOCAL_TAX2_OPTION == 'localtax2on' && $object->total_localtax2 > 0)
			{
				$index++;
				$pdf->SetXY($col1x, $tab2_top + $tab2_hl * $index);
				$pdf->MultiCell($col2x - $col1x, $tab2_hl, $outputlangs->transcountrynoentities("TotalLT2", $mysoc->country_code), 0, 'L', 1);
				$pdf->SetXY($col2x, $tab2_top + $tab2_hl * $index);
				$pdf->MultiCell($largcol2, $tab2_hl, price($object->total_localtax2), $useborder, 'R', 1);
			}
		} else {
			//if (! empty($conf->global->FACTURE_LOCAL_TAX1_OPTION) && $conf->global->FACTURE_LOCAL_TAX1_OPTION=='localtax1on')
			//{
    			//Local tax 1
			foreach ($this->localtax1 as $localtax_type => $localtax_rate)
			{
				if (in_array((string) $localtax_type, array('2', '4', '6'))) continue;

				foreach ($localtax_rate as $tvakey => $tvaval)
				{
					if ($tvakey != 0)    // On affiche pas taux 0
					{
						//$this->atleastoneratenotnull++;

						$index++;
						$pdf->SetXY($col1x, $tab2_top + $tab2_hl * $index);

						$tvacompl = '';
						if (preg_match('/\*/', $tvakey))
						{
							$tvakey = str_replace('*', '', $tvakey);
							$tvacompl = " (".$outputlangs->transnoentities("NonPercuRecuperable").")";
						}
						$totalvat = $outputlangs->transcountrynoentities("TotalLT1", $mysoc->country_code).' ';
						$totalvat .= vatrate(abs($tvakey), 1).$tvacompl;
						$pdf->MultiCell($col2x - $col1x, $tab2_hl, $totalvat, 0, 'L', 1);

						$pdf->SetXY($col2x, $tab2_top + $tab2_hl * $index);
						$pdf->MultiCell($largcol2, $tab2_hl, price($tvaval, 0, $outputlangs), 0, 'R', 1);
					}
				}
			}

			//if (! empty($conf->global->FACTURE_LOCAL_TAX2_OPTION) && $conf->global->FACTURE_LOCAL_TAX2_OPTION=='localtax2on')
			//{
    			//Local tax 2
			foreach ($this->localtax2 as $localtax_type => $localtax_rate)
			{
				if (in_array((string) $localtax_type, array('2', '4', '6'))) continue;

				foreach ($localtax_rate as $tvakey => $tvaval)
				{
					if ($tvakey != 0)    // On affiche pas taux 0
					{
						//$this->atleastoneratenotnull++;

						$index++;
						$pdf->SetXY($col1x, $tab2_top + $tab2_hl * $index);

						$tvacompl = '';
						if (preg_match('/\*/', $tvakey))
						{
							$tvakey = str_replace('*', '', $tvakey);
							$tvacompl = " (".$outputlangs->transnoentities("NonPercuRecuperable").")";
						}
						$totalvat = $outputlangs->transcountrynoentities("TotalLT2", $mysoc->country_code).' ';
						$totalvat .= vatrate(abs($tvakey), 1).$tvacompl;
						$pdf->MultiCell($col2x - $col1x, $tab2_hl, $totalvat, 0, 'L', 1);

						$pdf->SetXY($col2x, $tab2_top + $tab2_hl * $index);
						$pdf->MultiCell($largcol2, $tab2_hl, price($tvaval), 0, 'R', 1);
					}
				}
			}
		}

		// Total TTC
		$index++;
		$pdf->SetXY($col1x, $tab2_top + $tab2_hl * $index);
		$pdf->SetTextColor(0, 0, 60);
		$pdf->SetFillColor(224, 224, 224);
		$pdf->MultiCell($col2x - $col1x, $tab2_hl, $outputlangs->transnoentities("TotalTTC"), $useborder, 'L', 1);

		$total_ttc = ($conf->multicurrency->enabled && $object->multicurrency_tx != 1) ? $object->multicurrency_total_ttc : $object->total_ttc;
		$pdf->SetXY($col2x, $tab2_top + $tab2_hl * $index);
		$pdf->MultiCell($largcol2, $tab2_hl, price($total_ttc), $useborder, 'R', 1);
		$pdf->SetFont('', '', $default_font_size - 1);
		$pdf->SetTextColor(0, 0, 0);

        $creditnoteamount = 0;
        $depositsamount = 0;
		//$creditnoteamount=$object->getSumCreditNotesUsed();
		//$depositsamount=$object->getSumDepositsUsed();
		//print "x".$creditnoteamount."-".$depositsamount;exit;
		$resteapayer = price2num($total_ttc - $deja_regle - $creditnoteamount - $depositsamount, 'MT');
		if (!empty($object->paye)) $resteapayer = 0;

		if ($deja_regle > 0)
		{
			// Already paid + Deposits
		    $index++;

			$pdf->SetXY($col1x, $tab2_top + $tab2_hl * $index);
			$pdf->MultiCell($col2x - $col1x, $tab2_hl, $outputlangs->transnoentities("AlreadyPaid"), 0, 'L', 0);
			$pdf->SetXY($col2x, $tab2_top + $tab2_hl * $index);
			$pdf->MultiCell($largcol2, $tab2_hl, price($deja_regle), 0, 'R', 0);

			$index++;
			$pdf->SetTextColor(0, 0, 60);
			$pdf->SetFillColor(224, 224, 224);
			$pdf->SetXY($col1x, $tab2_top + $tab2_hl * $index);
			$pdf->MultiCell($col2x - $col1x, $tab2_hl, $outputlangs->transnoentities("RemainderToPay"), $useborder, 'L', 1);

			$pdf->SetXY($col2x, $tab2_top + $tab2_hl * $index);
			$pdf->MultiCell($largcol2, $tab2_hl, price($resteapayer), $useborder, 'R', 1);

			$pdf->SetFont('', '', $default_font_size - 1);
			$pdf->SetTextColor(0, 0, 0);
		}

		$index++;
		return ($tab2_top + ($tab2_hl * $index));
	}

	// phpcs:disable PEAR.NamingConventions.ValidFunctionName.PublicUnderscore
    /**
	 *   Show table for lines
	 *
<<<<<<< HEAD
	 *   @param		TCPDF		&$pdf     		Object PDF
=======
	 *   @param		TCPDF		$pdf     		Object PDF
>>>>>>> aa422ce4
	 *   @param		string		$tab_top		Top position of table
	 *   @param		string		$tab_height		Height of table (rectangle)
	 *   @param		int			$nexY			Y (not used)
	 *   @param		Translate	$outputlangs	Langs object
	 *   @param		int			$hidetop		Hide top bar of array
	 *   @param		int			$hidebottom		Hide bottom bar of array
	 *   @param		string		$currency		Currency code
	 *   @return	void
	 */
	protected function _tableau(&$pdf, $tab_top, $tab_height, $nexY, $outputlangs, $hidetop = 0, $hidebottom = 0, $currency = '')
	{
		global $conf;

		// Force to disable hidetop and hidebottom
		$hidebottom = 0;
		if ($hidetop) $hidetop = -1;

		$currency = !empty($currency) ? $currency : $conf->currency;
		$default_font_size = pdf_getPDFFontSize($outputlangs);

        // Amount in (at tab_top - 1)
		$pdf->SetTextColor(0, 0, 0);
		$pdf->SetFont('', '', $default_font_size - 2);

		if (empty($hidetop))
		{
			$titre = $outputlangs->transnoentities("AmountInCurrency", $outputlangs->transnoentitiesnoconv("Currency".$currency));
			$pdf->SetXY($this->page_largeur - $this->marge_droite - ($pdf->GetStringWidth($titre) + 3), $tab_top - 4);
			$pdf->MultiCell(($pdf->GetStringWidth($titre) + 3), 2, $titre);

			//$conf->global->MAIN_PDF_TITLE_BACKGROUND_COLOR='230,230,230';
			if (!empty($conf->global->MAIN_PDF_TITLE_BACKGROUND_COLOR)) $pdf->Rect($this->marge_gauche, $tab_top, $this->page_largeur - $this->marge_droite - $this->marge_gauche, 5, 'F', null, explode(',', $conf->global->MAIN_PDF_TITLE_BACKGROUND_COLOR));
		}

		$pdf->SetDrawColor(128, 128, 128);
		$pdf->SetFont('', '', $default_font_size - 1);

		// Output Rect
		$this->printRect($pdf, $this->marge_gauche, $tab_top, $this->page_largeur - $this->marge_gauche - $this->marge_droite, $tab_height, $hidetop, $hidebottom); // Rect takes a length in 3rd parameter and 4th parameter

		if (empty($hidetop))
		{
			$pdf->line($this->marge_gauche, $tab_top + 5, $this->page_largeur - $this->marge_droite, $tab_top + 5); // line takes a position y in 2nd parameter and 4th parameter

			$pdf->SetXY($this->posxdesc - 1, $tab_top + 1);
			$pdf->MultiCell(108, 2, $outputlangs->transnoentities("Designation"), '', 'L');
		}

        if (empty($conf->global->MAIN_GENERATE_DOCUMENTS_WITHOUT_VAT))
        {
    		$pdf->line($this->posxtva, $tab_top, $this->posxtva, $tab_top + $tab_height);
			if (empty($hidetop))
			{
    			$pdf->SetXY($this->posxtva - 3, $tab_top + 1);
    			$pdf->MultiCell($this->posxup - $this->posxtva + 3, 2, $outputlangs->transnoentities("VAT"), '', 'C');
			}
        }

		$pdf->line($this->posxup, $tab_top, $this->posxup, $tab_top + $tab_height);
		if (empty($hidetop))
		{
			$pdf->SetXY($this->posxup - 1, $tab_top + 1);
			$pdf->MultiCell($this->posxqty - $this->posxup - 1, 2, $outputlangs->transnoentities("PriceUHT"), '', 'C');
		}

		$pdf->line($this->posxqty - 1, $tab_top, $this->posxqty - 1, $tab_top + $tab_height);
		if (empty($hidetop))
		{
			$pdf->SetXY($this->posxqty - 1, $tab_top + 1);
			$pdf->MultiCell($this->posxunit - $this->posxqty - 1, 2, $outputlangs->transnoentities("Qty"), '', 'C');
		}

		if ($conf->global->PRODUCT_USE_UNITS) {
			$pdf->line($this->posxunit - 1, $tab_top, $this->posxunit - 1, $tab_top + $tab_height);
			if (empty($hidetop)) {
				$pdf->SetXY($this->posxunit - 1, $tab_top + 1);
				$pdf->MultiCell($this->posxdiscount - $this->posxunit - 1, 2, $outputlangs->transnoentities("Unit"), '', 'C');
			}
		}

		$pdf->line($this->posxdiscount - 1, $tab_top, $this->posxdiscount - 1, $tab_top + $tab_height);
		if (empty($hidetop))
		{
			if ($this->atleastonediscount)
			{
				$pdf->SetXY($this->posxdiscount - 1, $tab_top + 1);
				$pdf->MultiCell($this->postotalht - $this->posxdiscount + 1, 2, $outputlangs->transnoentities("ReductionShort"), '', 'C');
			}
		}

		if ($this->atleastonediscount)
		{
			$pdf->line($this->postotalht, $tab_top, $this->postotalht, $tab_top + $tab_height);
		}
		if (empty($hidetop))
		{
			$pdf->SetXY($this->postotalht - 1, $tab_top + 1);
			$pdf->MultiCell(30, 2, $outputlangs->transnoentities("TotalHTShort"), '', 'C');
		}
	}

	// phpcs:disable PEAR.NamingConventions.ValidFunctionName.PublicUnderscore
	/**
	 *  Show top header of page.
	 *
<<<<<<< HEAD
	 *  @param	TCPDF		&$pdf     		Object PDF
=======
	 *  @param	TCPDF		$pdf     		Object PDF
>>>>>>> aa422ce4
	 *  @param  CommandeFournisseur		$object     	Object to show
	 *  @param  int	    	$showaddress    0=no, 1=yes
	 *  @param  Translate	$outputlangs	Object lang for output
	 *  @return	void
	 */
	protected function _pagehead(&$pdf, $object, $showaddress, $outputlangs)
	{
		global $langs, $conf, $mysoc;

		// Load translation files required by the page
		$outputlangs->loadLangs(array("main", "orders", "companies", "bills", "sendings"));

		$default_font_size = pdf_getPDFFontSize($outputlangs);

		// Do not add the BACKGROUND as this is for suppliers
		//pdf_pagehead($pdf,$outputlangs,$this->page_hauteur);

		//Affiche le filigrane brouillon - Print Draft Watermark
		/*if($object->statut==0 && (! empty($conf->global->COMMANDE_DRAFT_WATERMARK)) )
		{
            pdf_watermark($pdf,$outputlangs,$this->page_hauteur,$this->page_largeur,'mm',$conf->global->COMMANDE_DRAFT_WATERMARK);
		}*/
		//Print content

		$pdf->SetTextColor(0, 0, 60);
		$pdf->SetFont('', 'B', $default_font_size + 3);

		$posx = $this->page_largeur - $this->marge_droite - 100;
		$posy = $this->marge_haute;

		$pdf->SetXY($this->marge_gauche, $posy);

		// Logo
		$logo = $conf->mycompany->dir_output.'/logos/'.$this->emetteur->logo;
		if ($this->emetteur->logo)
		{
			if (is_readable($logo))
			{
			    $height = pdf_getHeightForLogo($logo);
			    $pdf->Image($logo, $this->marge_gauche, $posy, 0, $height); // width=0 (auto)
			} else {
				$pdf->SetTextColor(200, 0, 0);
				$pdf->SetFont('', 'B', $default_font_size - 2);
				$pdf->MultiCell(100, 3, $outputlangs->transnoentities("ErrorLogoFileNotFound", $logo), 0, 'L');
				$pdf->MultiCell(100, 3, $outputlangs->transnoentities("ErrorGoToModuleSetup"), 0, 'L');
			}
		} else {
			$text = $this->emetteur->name;
			$pdf->MultiCell(100, 4, $outputlangs->convToOutputCharset($text), 0, 'L');
		}

		$pdf->SetFont('', 'B', $default_font_size + 3);
		$pdf->SetXY($posx, $posy);
		$pdf->SetTextColor(0, 0, 60);
		$title = $outputlangs->transnoentities("SupplierOrder")." ".$outputlangs->convToOutputCharset($object->ref);
		$pdf->MultiCell(100, 3, $title, '', 'R');
		$posy += 1;

		if ($object->ref_supplier)
		{
			$posy += 4;
			$pdf->SetFont('', 'B', $default_font_size);
			$pdf->SetXY($posx, $posy);
			$pdf->SetTextColor(0, 0, 60);
			$pdf->MultiCell(100, 3, $outputlangs->transnoentities("RefSupplier")." : ".$outputlangs->convToOutputCharset($object->ref_supplier), '', 'R');
			$posy += 1;
		}

		$pdf->SetFont('', '', $default_font_size - 1);

		if (!empty($conf->global->PDF_SHOW_PROJECT))
		{
			$object->fetch_projet();
			if (!empty($object->project->ref))
			{
				$posy += 4;
				$pdf->SetXY($posx, $posy);
				$langs->load("projects");
				$pdf->SetTextColor(0, 0, 60);
				$pdf->MultiCell(100, 3, $outputlangs->transnoentities("Project")." : ".(empty($object->project->ref) ? '' : $object->projet->ref), '', 'R');
			}
		}

		if (!empty($object->date_commande))
		{
			$posy += 5;
			$pdf->SetXY($posx, $posy);
			$pdf->SetTextColor(0, 0, 60);
			$pdf->MultiCell(100, 3, $outputlangs->transnoentities("OrderDate")." : ".dol_print_date($object->date_commande, "day", false, $outputlangs, true), '', 'R');
		} else {
			$posy += 5;
			$pdf->SetXY($posx, $posy);
			$pdf->SetTextColor(255, 0, 0);
			$pdf->MultiCell(100, 3, $outputlangs->transnoentities("OrderToProcess"), '', 'R');
		}

		$pdf->SetTextColor(0, 0, 60);
		$usehourmin = 'day';
		if (!empty($conf->global->SUPPLIER_ORDER_USE_HOUR_FOR_DELIVERY_DATE)) $usehourmin = 'dayhour';
		if (!empty($object->date_livraison))
		{
			$posy += 4;
			$pdf->SetXY($posx - 90, $posy);
			$pdf->MultiCell(190, 3, $outputlangs->transnoentities("DateDeliveryPlanned")." : ".dol_print_date($object->date_livraison, $usehourmin, false, $outputlangs, true), '', 'R');
		}

		if ($object->thirdparty->code_fournisseur)
		{
			$posy += 4;
			$pdf->SetXY($posx, $posy);
			$pdf->SetTextColor(0, 0, 60);
			$pdf->MultiCell(100, 3, $outputlangs->transnoentities("SupplierCode")." : ".$outputlangs->transnoentities($object->thirdparty->code_fournisseur), '', 'R');
		}

		// Get contact
		if (!empty($conf->global->DOC_SHOW_FIRST_SALES_REP))
		{
    		$arrayidcontact = $object->getIdContact('internal', 'SALESREPFOLL');
    		if (count($arrayidcontact) > 0)
    		{
    		    $usertmp = new User($this->db);
    		    $usertmp->fetch($arrayidcontact[0]);
                $posy += 4;
                $pdf->SetXY($posx, $posy);
    		    $pdf->SetTextColor(0, 0, 60);
    		    $pdf->MultiCell(100, 3, $langs->trans("BuyerName")." : ".$usertmp->getFullName($langs), '', 'R');
    		}
		}

		$posy += 1;
		$pdf->SetTextColor(0, 0, 60);

		$top_shift = 0;
		// Show list of linked objects
		$current_y = $pdf->getY();
		$posy = pdf_writeLinkedObjects($pdf, $object, $outputlangs, $posx, $posy, 100, 3, 'R', $default_font_size);
		if ($current_y < $pdf->getY())
		{
			$top_shift = $pdf->getY() - $current_y;
		}

		if ($showaddress)
		{
		    // Sender properties
		    $carac_emetteur = '';
		    // Add internal contact of proposal if defined
		    $arrayidcontact = $object->getIdContact('internal', 'SALESREPFOLL');
		    if (count($arrayidcontact) > 0)
		    {
		        $object->fetch_user($arrayidcontact[0]);
		        $carac_emetteur .= ($carac_emetteur ? "\n" : '').$outputlangs->convToOutputCharset($object->user->getFullName($outputlangs))."\n";
		    }

			$carac_emetteur .= pdf_build_address($outputlangs, $this->emetteur, $object->thirdparty, '', 0, 'source', $object);

			// Show sender
			$posy = 42 + $top_shift;
			$posx = $this->marge_gauche;
			if (!empty($conf->global->MAIN_INVERT_SENDER_RECIPIENT)) $posx = $this->page_largeur - $this->marge_droite - 80;
			$hautcadre = 40;

			// Show sender frame
			$pdf->SetTextColor(0, 0, 0);
			$pdf->SetFont('', '', $default_font_size - 2);
			$pdf->SetXY($posx, $posy - 5);
			$pdf->MultiCell(66, 5, $outputlangs->transnoentities("BillFrom").":", 0, 'L');
			$pdf->SetXY($posx, $posy);
			$pdf->SetFillColor(230, 230, 230);
			$pdf->MultiCell(82, $hautcadre, "", 0, 'R', 1);
			$pdf->SetTextColor(0, 0, 60);

			// Show sender name
			$pdf->SetXY($posx + 2, $posy + 3);
			$pdf->SetFont('', 'B', $default_font_size);
			$pdf->MultiCell(80, 4, $outputlangs->convToOutputCharset($this->emetteur->name), 0, 'L');
			$posy = $pdf->getY();

			// Show sender information
			$pdf->SetXY($posx + 2, $posy);
			$pdf->SetFont('', '', $default_font_size - 1);
			$pdf->MultiCell(80, 4, $carac_emetteur, 0, 'L');


			// If CUSTOMER contact defined on order, we use it. Note: Even if this is a supplier object, the code for external contat that follow order is 'CUSTOMER'
			$usecontact = false;
			$arrayidcontact = $object->getIdContact('external', 'CUSTOMER');
			if (count($arrayidcontact) > 0)
			{
				$usecontact = true;
				$result = $object->fetch_contact($arrayidcontact[0]);
			}

			//Recipient name
			// On peut utiliser le nom de la societe du contact
			if ($usecontact && !empty($conf->global->MAIN_USE_COMPANY_NAME_OF_CONTACT)) {
				$thirdparty = $object->contact;
			} else {
				$thirdparty = $object->thirdparty;
			}

			$carac_client_name = pdfBuildThirdpartyName($thirdparty, $outputlangs);

			$carac_client = pdf_build_address($outputlangs, $this->emetteur, $object->thirdparty, ($usecontact ? $object->contact : ''), $usecontact, 'target', $object);

			// Show recipient
			$widthrecbox = 100;
			if ($this->page_largeur < 210) $widthrecbox = 84; // To work with US executive format
			$posy = 42 + $top_shift;
			$posx = $this->page_largeur - $this->marge_droite - $widthrecbox;
			if (!empty($conf->global->MAIN_INVERT_SENDER_RECIPIENT)) $posx = $this->marge_gauche;

			// Show recipient frame
			$pdf->SetTextColor(0, 0, 0);
			$pdf->SetFont('', '', $default_font_size - 2);
			$pdf->SetXY($posx + 2, $posy - 5);
			$pdf->MultiCell($widthrecbox, 5, $outputlangs->transnoentities("BillTo").":", 0, 'L');
			$pdf->Rect($posx, $posy, $widthrecbox, $hautcadre);

			// Show recipient name
			$pdf->SetXY($posx + 2, $posy + 3);
			$pdf->SetFont('', 'B', $default_font_size);
			$pdf->MultiCell($widthrecbox, 4, $carac_client_name, 0, 'L');

			$posy = $pdf->getY();

			// Show recipient information
			$pdf->SetFont('', '', $default_font_size - 1);
			$pdf->SetXY($posx + 2, $posy);
			$pdf->MultiCell($widthrecbox, 4, $carac_client, 0, 'L');
		}

		return $top_shift;
	}

	// phpcs:disable PEAR.NamingConventions.ValidFunctionName.PublicUnderscore
	/**
	 *  Show footer of page. Need this->emetteur object
     *
<<<<<<< HEAD
	 *  @param	TCPDF		&$pdf     			PDF
=======
	 *  @param	TCPDF		$pdf     			PDF
>>>>>>> aa422ce4
	 *  @param	CommandeFournisseur		$object				Object to show
	 *  @param	Translate	$outputlangs		Object lang for output
	 *  @param	int			$hidefreetext		1=Hide free text
	 *  @return	int								Return height of bottom margin including footer text
	 */
	protected function _pagefoot(&$pdf, $object, $outputlangs, $hidefreetext = 0)
	{
		global $conf;
		$showdetails = $conf->global->MAIN_GENERATE_DOCUMENTS_SHOW_FOOT_DETAILS;
		return pdf_pagefoot($pdf, $outputlangs, 'SUPPLIER_ORDER_FREE_TEXT', $this->emetteur, $this->marge_basse, $this->marge_gauche, $this->page_hauteur, $object, $showdetails, $hidefreetext);
	}
}<|MERGE_RESOLUTION|>--- conflicted
+++ resolved
@@ -693,11 +693,7 @@
 	/**
 	 *  Show payments table
 	 *
-<<<<<<< HEAD
-	 *  @param	TCPDF		&$pdf     		Object PDF
-=======
 	 *  @param	TCPDF		$pdf     		Object PDF
->>>>>>> aa422ce4
 	 *  @param  CommandeFournisseur		$object			Object order
 	 *	@param	int			$posy			Position y in PDF
 	 *	@param	Translate	$outputlangs	Object langs for output
@@ -713,11 +709,7 @@
 	/**
 	 *   Show miscellaneous information (payment mode, payment term, ...)
 	 *
-<<<<<<< HEAD
-	 *   @param		TCPDF		&$pdf     		Object PDF
-=======
 	 *   @param		TCPDF		$pdf     		Object PDF
->>>>>>> aa422ce4
 	 *   @param		CommandeFournisseur		$object			Object to show
 	 *   @param		int			$posy			Y
 	 *   @param		Translate	$outputlangs	Langs object
@@ -783,11 +775,7 @@
 	/**
 	 *  Show total to pay
 	 *
-<<<<<<< HEAD
-	 *  @param	TCPDF		&$pdf           Object PDF
-=======
 	 *  @param	TCPDF		$pdf            Object PDF
->>>>>>> aa422ce4
 	 *	@param  Facture		$object         Object invoice
 	 *	@param  int			$deja_regle     Montant deja regle
 	 *	@param	int			$posy			Position depart
@@ -1000,11 +988,7 @@
     /**
 	 *   Show table for lines
 	 *
-<<<<<<< HEAD
-	 *   @param		TCPDF		&$pdf     		Object PDF
-=======
 	 *   @param		TCPDF		$pdf     		Object PDF
->>>>>>> aa422ce4
 	 *   @param		string		$tab_top		Top position of table
 	 *   @param		string		$tab_height		Height of table (rectangle)
 	 *   @param		int			$nexY			Y (not used)
@@ -1110,11 +1094,7 @@
 	/**
 	 *  Show top header of page.
 	 *
-<<<<<<< HEAD
-	 *  @param	TCPDF		&$pdf     		Object PDF
-=======
 	 *  @param	TCPDF		$pdf     		Object PDF
->>>>>>> aa422ce4
 	 *  @param  CommandeFournisseur		$object     	Object to show
 	 *  @param  int	    	$showaddress    0=no, 1=yes
 	 *  @param  Translate	$outputlangs	Object lang for output
@@ -1353,11 +1333,7 @@
 	/**
 	 *  Show footer of page. Need this->emetteur object
      *
-<<<<<<< HEAD
-	 *  @param	TCPDF		&$pdf     			PDF
-=======
 	 *  @param	TCPDF		$pdf     			PDF
->>>>>>> aa422ce4
 	 *  @param	CommandeFournisseur		$object				Object to show
 	 *  @param	Translate	$outputlangs		Object lang for output
 	 *  @param	int			$hidefreetext		1=Hide free text
