<?php
/* Copyright (C) 2004-2014 Laurent Destailleur   <eldy@users.sourceforge.net>
 * Copyright (C) 2005-2011 Regis Houssin         <regis.houssin@capnetworks.com>
 * Copyright (C) 2007      Franky Van Liedekerke <franky.van.liedekerke@telenet.be>
 * Copyright (C) 2010-2014 Juanjo Menent         <jmenent@2byte.es>
 * Copyright (C) 2015      Marcos García        <marcosgdf@gmail.com>
 * Copyright (C) 2017      Ferran Marcet         <fmarcet@2byte.es>
 *
 * This program is free software; you can redistribute it and/or modify
 * it under the terms of the GNU General Public License as published by
 * the Free Software Foundation; either version 3 of the License, or
 * (at your option) any later version.
 *
 * This program is distributed in the hope that it will be useful,
 * but WITHOUT ANY WARRANTY; without even the implied warranty of
 * MERCHANTABILITY or FITNESS FOR A PARTICULAR PURPOSE.  See the
 * GNU General Public License for more details.
 *
 * You should have received a copy of the GNU General Public License
 * along with this program. If not, see <http://www.gnu.org/licenses/>.
 * or see http://www.gnu.org/
 */

/**
 *	\file       htdocs/core/modules/supplier_order/pdf/pdf_muscadet.modules.php
 *	\ingroup    fournisseur
 *	\brief      File of class to generate suppliers orders from muscadet model
 */

require_once DOL_DOCUMENT_ROOT.'/core/modules/supplier_order/modules_commandefournisseur.php';
require_once DOL_DOCUMENT_ROOT.'/fourn/class/fournisseur.commande.class.php';
require_once DOL_DOCUMENT_ROOT.'/product/class/product.class.php';
require_once DOL_DOCUMENT_ROOT.'/core/lib/company.lib.php';
require_once DOL_DOCUMENT_ROOT.'/core/lib/functions2.lib.php';
require_once DOL_DOCUMENT_ROOT.'/core/lib/pdf.lib.php';


/**
 *	Class to generate the supplier orders with the muscadet model
 */
class pdf_muscadet extends ModelePDFSuppliersOrders
{
    var $db;
    var $name;
    var $description;
    var $type;

    var $phpmin = array(4,3,0); // Minimum version of PHP required by module
    var $version = 'dolibarr';

    var $page_largeur;
    var $page_hauteur;
    var $format;
	var $marge_gauche;
	var	$marge_droite;
	var	$marge_haute;
	var	$marge_basse;

	var $emetteur;	// Objet societe qui emet


	/**
	 *	Constructor
	 *
	 *  @param	DoliDB		$db      	Database handler
	 */
	function __construct($db)
	{
		global $conf,$langs,$mysoc;

		// Translations
		$langs->loadLangs(array("main", "bills"));

		$this->db = $db;
		$this->name = "muscadet";
		$this->description = $langs->trans('SuppliersCommandModel');

		// Dimension page pour format A4
		$this->type = 'pdf';
		$formatarray=pdf_getFormat();
		$this->page_largeur = $formatarray['width'];
		$this->page_hauteur = $formatarray['height'];
		$this->format = array($this->page_largeur,$this->page_hauteur);
		$this->marge_gauche=isset($conf->global->MAIN_PDF_MARGIN_LEFT)?$conf->global->MAIN_PDF_MARGIN_LEFT:10;
		$this->marge_droite=isset($conf->global->MAIN_PDF_MARGIN_RIGHT)?$conf->global->MAIN_PDF_MARGIN_RIGHT:10;
		$this->marge_haute =isset($conf->global->MAIN_PDF_MARGIN_TOP)?$conf->global->MAIN_PDF_MARGIN_TOP:10;
		$this->marge_basse =isset($conf->global->MAIN_PDF_MARGIN_BOTTOM)?$conf->global->MAIN_PDF_MARGIN_BOTTOM:10;

		$this->option_logo = 1;                    // Affiche logo
		$this->option_tva = 1;                     // Gere option tva FACTURE_TVAOPTION
		$this->option_modereg = 1;                 // Affiche mode reglement
		$this->option_condreg = 1;                 // Affiche conditions reglement
		$this->option_codeproduitservice = 1;      // Affiche code produit-service
		$this->option_multilang = 1;               // Dispo en plusieurs langues
		$this->option_escompte = 0;                // Affiche si il y a eu escompte
		$this->option_credit_note = 0;             // Support credit notes
		$this->option_freetext = 1;				   // Support add of a personalised text
		$this->option_draft_watermark = 1;		   // Support add of a watermark on drafts

		$this->franchise=!$mysoc->tva_assuj;

        // Get source company
		$this->emetteur=$mysoc;
		if (empty($this->emetteur->country_code)) $this->emetteur->country_code=substr($langs->defaultlang,-2);    // By default, if was not defined

		// Defini position des colonnes
		$this->posxdesc=$this->marge_gauche+1;
		$this->posxdiscount=162;
		$this->postotalht=174;

		if ($conf->global->PRODUCT_USE_UNITS)
		{
			$this->posxtva=95;
			$this->posxup=114;
			$this->posxqty=132;
			$this->posxunit=147;
		} else {
			$this->posxtva=110;
			$this->posxup=126;
			$this->posxqty=145;
		}

		if (! empty($conf->global->MAIN_GENERATE_DOCUMENTS_WITHOUT_VAT)) $this->posxup = $this->posxtva; // posxtva is picture position reference
		$this->posxpicture=$this->posxtva - (empty($conf->global->MAIN_DOCUMENTS_WITH_PICTURE_WIDTH)?20:$conf->global->MAIN_DOCUMENTS_WITH_PICTURE_WIDTH);	// width of images
		if ($this->page_largeur < 210) // To work with US executive format
		{
			$this->posxpicture-=20;
			$this->posxtva-=20;
			$this->posxup-=20;
			$this->posxqty-=20;
			$this->posxunit-=20;
			$this->posxdiscount-=20;
			$this->postotalht-=20;
		}

		$this->tva=array();
        $this->localtax1=array();
        $this->localtax2=array();
        $this->atleastoneratenotnull=0;
		$this->atleastonediscount=0;
	}


    /**
     *  Function to build pdf onto disk
     *
     *  @param		CommandeFournisseur	$object				Id of object to generate
     *  @param		Translate			$outputlangs		Lang output object
     *  @param		string				$srctemplatepath	Full path of source filename for generator using a template file
     *  @param		int					$hidedetails		Do not show line details
     *  @param		int					$hidedesc			Do not show desc
     *  @param		int					$hideref			Do not show ref
     *  @return		int										1=OK, 0=KO
     */
	function write_file($object,$outputlangs='',$srctemplatepath='',$hidedetails=0,$hidedesc=0,$hideref=0)
	{
		global $user,$langs,$conf,$hookmanager,$mysoc,$nblignes;

		if (! is_object($outputlangs)) $outputlangs=$langs;
		// For backward compatibility with FPDF, force output charset to ISO, because FPDF expect text to be encoded in ISO
		if (! empty($conf->global->MAIN_USE_FPDF)) $outputlangs->charset_output='ISO-8859-1';

		$outputlangs->load("main");
		$outputlangs->load("dict");
		$outputlangs->load("companies");
		$outputlangs->load("bills");
		$outputlangs->load("products");
		$outputlangs->load("orders");

		$nblignes = count($object->lines);

		// Loop on each lines to detect if there is at least one image to show
		$realpatharray=array();
		if (! empty($conf->global->MAIN_GENERATE_SUPPLIER_ORDER_WITH_PICTURE))
		{
			for ($i = 0 ; $i < $nblignes ; $i++)
			{
				if (empty($object->lines[$i]->fk_product)) continue;

				$objphoto = new Product($this->db);
				$objphoto->fetch($object->lines[$i]->fk_product);

				if (! empty($conf->global->PRODUCT_USE_OLD_PATH_FOR_PHOTO))
				{
					$pdir = get_exdir($object->lines[$i]->fk_product,2,0,0,$objphoto,'product') . $object->lines[$i]->fk_product ."/photos/";
					$dir = $conf->product->dir_output.'/'.$pdir;
				}
				else
				{
					$pdir = get_exdir(0,2,0,0,$objphoto,'product') . dol_sanitizeFileName($objphoto->ref).'/';
					$dir = $conf->product->dir_output.'/'.$pdir;
				}

				$realpath='';
				foreach ($objphoto->liste_photos($dir,1) as $key => $obj)
				{
					$filename=$obj['photo'];
					//if ($obj['photo_vignette']) $filename='thumbs/'.$obj['photo_vignette'];
					$realpath = $dir.$filename;
					break;
				}

				if ($realpath) $realpatharray[$i]=$realpath;
			}
		}
		if (count($realpatharray) == 0) $this->posxpicture=$this->posxtva;

		if ($conf->fournisseur->commande->dir_output)
		{
			$object->fetch_thirdparty();

			$deja_regle = 0;
			$amount_credit_notes_included = 0;
			$amount_deposits_included = 0;
			//$amount_credit_notes_included = $object->getSumCreditNotesUsed();
            //$amount_deposits_included = $object->getSumDepositsUsed();

			// Definition of $dir and $file
			if ($object->specimen)
			{
				$dir = $conf->fournisseur->commande->dir_output;
				$file = $dir . "/SPECIMEN.pdf";
			}
			else
			{
				$objectref = dol_sanitizeFileName($object->ref);
				$objectrefsupplier = dol_sanitizeFileName($object->ref_supplier);
				$dir = $conf->fournisseur->commande->dir_output . '/'. $objectref;
				$file = $dir . "/" . $objectref . ".pdf";
				if (! empty($conf->global->SUPPLIER_REF_IN_NAME)) $file = $dir . "/" . $objectref . ($objectrefsupplier?"_".$objectrefsupplier:"").".pdf";
			}

			if (! file_exists($dir))
			{
				if (dol_mkdir($dir) < 0)
				{
					$this->error=$langs->transnoentities("ErrorCanNotCreateDir",$dir);
					return 0;
				}

			}

			if (file_exists($dir))
			{
				// Add pdfgeneration hook
				if (! is_object($hookmanager))
				{
					include_once DOL_DOCUMENT_ROOT.'/core/class/hookmanager.class.php';
					$hookmanager=new HookManager($this->db);
				}
				$hookmanager->initHooks(array('pdfgeneration'));
				$parameters=array('file'=>$file,'object'=>$object,'outputlangs'=>$outputlangs);
				global $action;
				$reshook=$hookmanager->executeHooks('beforePDFCreation',$parameters,$object,$action);    // Note that $action and $object may have been modified by some hooks

				$nblignes = count($object->lines);

                $pdf=pdf_getInstance($this->format);
                $default_font_size = pdf_getPDFFontSize($outputlangs);	// Must be after pdf_getInstance
                $heightforinfotot = 50;	// Height reserved to output the info and total part
		        $heightforfreetext= (isset($conf->global->MAIN_PDF_FREETEXT_HEIGHT)?$conf->global->MAIN_PDF_FREETEXT_HEIGHT:5);	// Height reserved to output the free text on last page
	            $heightforfooter = $this->marge_basse + 8;	// Height reserved to output the footer (value include bottom margin)
                $pdf->SetAutoPageBreak(1,0);

                if (class_exists('TCPDF'))
                {
                    $pdf->setPrintHeader(false);
                    $pdf->setPrintFooter(false);
                }
                $pdf->SetFont(pdf_getPDFFont($outputlangs));
                // Set path to the background PDF File
                if (empty($conf->global->MAIN_DISABLE_FPDI) && ! empty($conf->global->MAIN_ADD_PDF_BACKGROUND))
                {
                    $pagecount = $pdf->setSourceFile($conf->mycompany->dir_output.'/'.$conf->global->MAIN_ADD_PDF_BACKGROUND);
                    $tplidx = $pdf->importPage(1);
                }

				$pdf->Open();
				$pagenb=0;
				$pdf->SetDrawColor(128,128,128);

				$pdf->SetTitle($outputlangs->convToOutputCharset($object->ref));
				$pdf->SetSubject($outputlangs->transnoentities("Order"));
				$pdf->SetCreator("Dolibarr ".DOL_VERSION);
				$pdf->SetAuthor($outputlangs->convToOutputCharset($user->getFullName($outputlangs)));
				$pdf->SetKeyWords($outputlangs->convToOutputCharset($object->ref)." ".$outputlangs->transnoentities("Order")." ".$outputlangs->convToOutputCharset($object->thirdparty->name));
				if (! empty($conf->global->MAIN_DISABLE_PDF_COMPRESSION)) $pdf->SetCompression(false);

				$pdf->SetMargins($this->marge_gauche, $this->marge_haute, $this->marge_droite);   // Left, Top, Right

				// Positionne $this->atleastonediscount si on a au moins une remise
				for ($i = 0 ; $i < $nblignes ; $i++)
				{
					if ($object->lines[$i]->remise_percent)
					{
						$this->atleastonediscount++;
					}
				}
				if (empty($this->atleastonediscount) && empty($conf->global->PRODUCT_USE_UNITS))
				{
					$this->posxpicture+=($this->postotalht - $this->posxdiscount);
					$this->posxtva+=($this->postotalht - $this->posxdiscount);
					$this->posxup+=($this->postotalht - $this->posxdiscount);
					$this->posxqty+=($this->postotalht - $this->posxdiscount);
					$this->posxdiscount+=($this->postotalht - $this->posxdiscount);
					//$this->postotalht;
				}

				// New page
				$pdf->AddPage();
				if (! empty($tplidx)) $pdf->useTemplate($tplidx);
				$pagenb++;
				$this->_pagehead($pdf, $object, 1, $outputlangs);
				$pdf->SetFont('','', $default_font_size - 1);
				$pdf->MultiCell(0, 3, '');		// Set interline to 3
				$pdf->SetTextColor(0,0,0);

				$tab_top = 90;
				$tab_top_newpage = (empty($conf->global->MAIN_PDF_DONOTREPEAT_HEAD)?42:10);
				$tab_height = 130;
				$tab_height_newpage = 150;

				// Incoterm
				$height_incoterms = 0;
				if ($conf->incoterm->enabled)
				{
					$desc_incoterms = $object->getIncotermsForPDF();
					if ($desc_incoterms)
					{
						$tab_top = 88;

						$pdf->SetFont('','', $default_font_size - 1);
						$pdf->writeHTMLCell(190, 3, $this->posxdesc-1, $tab_top-1, dol_htmlentitiesbr($desc_incoterms), 0, 1);
						$nexY = $pdf->GetY();
						$height_incoterms=$nexY-$tab_top;

						// Rect prend une longueur en 3eme param
						$pdf->SetDrawColor(192,192,192);
						$pdf->Rect($this->marge_gauche, $tab_top-1, $this->page_largeur-$this->marge_gauche-$this->marge_droite, $height_incoterms+1);

						$tab_top = $nexY+6;
						$height_incoterms += 4;
					}
				}

				// Affiche notes
				if (! empty($object->note_public))
				{
					$tab_top = 88 + $height_incoterms;

					$pdf->SetFont('','', $default_font_size - 1);
					$pdf->writeHTMLCell(190, 3, $this->posxdesc-1, $tab_top, dol_htmlentitiesbr($object->note_public), 0, 1);
					$nexY = $pdf->GetY();
					$height_note=$nexY-$tab_top;

					// Rect prend une longueur en 3eme param
					$pdf->SetDrawColor(192,192,192);
					$pdf->Rect($this->marge_gauche, $tab_top-1, $this->page_largeur-$this->marge_gauche-$this->marge_droite, $height_note+1);

					$tab_height = $tab_height - $height_note;
					$tab_top = $nexY+6;
				}
				else
				{
					$height_note=0;
				}

				$iniY = $tab_top + 7;
				$curY = $tab_top + 7;
				$nexY = $tab_top + 7;

				// Loop on each lines
				for ($i = 0 ; $i < $nblignes ; $i++)
				{
					$curY = $nexY;
					$pdf->SetFont('','', $default_font_size - 1);   // Into loop to work with multipage
					$pdf->SetTextColor(0,0,0);

					// Define size of image if we need it
					$imglinesize=array();
					if (! empty($realpatharray[$i])) $imglinesize=pdf_getSizeForImage($realpatharray[$i]);

					$pdf->setTopMargin($tab_top_newpage);
					$pdf->setPageOrientation('', 1, $heightforfooter+$heightforfreetext+$heightforinfotot);	// The only function to edit the bottom margin of current page to set it.
					$pageposbefore=$pdf->getPage();

					$showpricebeforepagebreak=1;
					$posYAfterImage=0;
					$posYAfterDescription=0;

					// We start with Photo of product line
					if (!empty($imglinesize['width']) && !empty($imglinesize['height']) && ($curY + $imglinesize['height']) > ($this->page_hauteur-($heightforfooter+$heightforfreetext+$heightforinfotot)))	// If photo too high, we moved completely on new page
					{
						$pdf->AddPage('','',true);
						if (! empty($tplidx)) $pdf->useTemplate($tplidx);
						if (empty($conf->global->MAIN_PDF_DONOTREPEAT_HEAD)) $this->_pagehead($pdf, $object, 0, $outputlangs);
						$pdf->setPage($pageposbefore+1);

						$curY = $tab_top_newpage;
						$showpricebeforepagebreak=0;
					}

					if (!empty($imglinesize['width']) && !empty($imglinesize['height']))
					{
						$curX = $this->posxpicture-1;
						$pdf->Image($realpatharray[$i], $curX + (($this->posxtva-$this->posxpicture-$imglinesize['width'])/2), $curY, $imglinesize['width'], $imglinesize['height'], '', '', '', 2, 300);	// Use 300 dpi
						// $pdf->Image does not increase value return by getY, so we save it manually
						$posYAfterImage=$curY+$imglinesize['height'];
					}
					// Description of product line
					$curX = $this->posxdesc-1;
					$showpricebeforepagebreak=1;

					$pdf->startTransaction();
					if ($posYAfterImage > 0)
					{
						$descWidth = $this->posxpicture-$curX;
					}
					else
					{
						$descWidth = $this->posxtva-$curX;
					}
					pdf_writelinedesc($pdf,$object,$i,$outputlangs,$descWidth,3,$curX,$curY,$hideref,$hidedesc,1);

					$pageposafter=$pdf->getPage();
					if ($pageposafter > $pageposbefore)	// There is a pagebreak
					{
						$pdf->rollbackTransaction(true);
						$pageposafter=$pageposbefore;
						//print $pageposafter.'-'.$pageposbefore;exit;
						$pdf->setPageOrientation('', 1, $heightforfooter);	// The only function to edit the bottom margin of current page to set it.
						pdf_writelinedesc($pdf,$object,$i,$outputlangs,$descWidth,3,$curX,$curY,$hideref,$hidedesc,1);
						$posyafter=$pdf->GetY();
						if ($posyafter > ($this->page_hauteur - ($heightforfooter+$heightforfreetext+$heightforinfotot)))	// There is no space left for total+free text
						{
							if ($i == ($nblignes-1))	// No more lines, and no space left to show total, so we create a new page
							{
								$pdf->AddPage('','',true);
								if (! empty($tplidx)) $pdf->useTemplate($tplidx);
								if (empty($conf->global->MAIN_PDF_DONOTREPEAT_HEAD)) $this->_pagehead($pdf, $object, 0, $outputlangs);
								$pdf->setPage($pageposafter+1);
							}
						}
						else
						{
							// We found a page break
							$showpricebeforepagebreak=0;
						}
					}
					else	// No pagebreak
					{
						$pdf->commitTransaction();
					}

					$nexY = $pdf->GetY();
                    $pageposafter=$pdf->getPage();
					$pdf->setPage($pageposbefore);
					$pdf->setTopMargin($this->marge_haute);
					$pdf->setPageOrientation('', 1, 0);	// The only function to edit the bottom margin of current page to set it.

					// We suppose that a too long description is moved completely on next page
					if ($pageposafter > $pageposbefore && empty($showpricebeforepagebreak)) {
						$pdf->setPage($pageposafter); $curY = $tab_top_newpage;
					}

					$pdf->SetFont('','', $default_font_size - 1);   // On repositionne la police par defaut

					// VAT Rate
					if (empty($conf->global->MAIN_GENERATE_DOCUMENTS_WITHOUT_VAT))
					{
						$vat_rate = pdf_getlinevatrate($object, $i, $outputlangs, $hidedetails);
						$pdf->SetXY($this->posxtva, $curY);
						$pdf->MultiCell($this->posxup-$this->posxtva-1, 3, $vat_rate, 0, 'R');
					}

					// Unit price before discount
					$up_excl_tax = pdf_getlineupexcltax($object, $i, $outputlangs, $hidedetails);
					$pdf->SetXY($this->posxup, $curY);
					$pdf->MultiCell($this->posxqty-$this->posxup-0.8, 3, $up_excl_tax, 0, 'R', 0);

					// Quantity
					$pdf->SetXY($this->posxqty, $curY);
					// Enough for 6 chars
					if($conf->global->PRODUCT_USE_UNITS)
					{
						$pdf->MultiCell($this->posxunit-$this->posxqty-0.8, 4, $object->lines[$i]->qty, 0, 'R');
					}
					else
					{
						$pdf->MultiCell($this->posxdiscount-$this->posxqty-0.8, 4, $object->lines[$i]->qty, 0, 'R');
					}

					// Unit
					if($conf->global->PRODUCT_USE_UNITS)
					{
						$unit = pdf_getlineunit($object, $i, $outputlangs, $hidedetails, $hookmanager);
						$pdf->SetXY($this->posxunit, $curY);
						$pdf->MultiCell($this->posxdiscount-$this->posxunit-0.8, 4, $unit, 0, 'L');
					}

					// Discount on line
					$pdf->SetXY($this->posxdiscount, $curY);
					if ($object->lines[$i]->remise_percent)
					{
						$pdf->MultiCell($this->postotalht-$this->posxdiscount-1, 3, $object->lines[$i]->remise_percent."%", 0, 'R');
					}

					// Total HT line
                    $total_excl_tax = pdf_getlinetotalexcltax($object, $i, $outputlangs);
					$pdf->SetXY($this->postotalht, $curY);
					$pdf->MultiCell($this->page_largeur-$this->marge_droite-$this->postotalht, 3, $total_excl_tax, 0, 'R', 0);

					// Collecte des totaux par valeur de tva dans $this->tva["taux"]=total_tva
					if ($conf->multicurrency->enabled && $object->multicurrency_tx != 1) $tvaligne=$object->lines[$i]->multicurrency_total_tva;
					else $tvaligne=$object->lines[$i]->total_tva;

					$localtax1ligne=$object->lines[$i]->total_localtax1;
					$localtax2ligne=$object->lines[$i]->total_localtax2;
					$localtax1_rate=$object->lines[$i]->localtax1_tx;
					$localtax2_rate=$object->lines[$i]->localtax2_tx;
					$localtax1_type=$object->lines[$i]->localtax1_type;
					$localtax2_type=$object->lines[$i]->localtax2_type;

					if (! empty($object->remise_percent)) $tvaligne-=($tvaligne*$object->remise_percent)/100;
					if (! empty($object->remise_percent)) $localtax1ligne-=($localtax1ligne*$object->remise_percent)/100;
					if (! empty($object->remise_percent)) $localtax2ligne-=($localtax2ligne*$object->remise_percent)/100;

					$vatrate=(string) $object->lines[$i]->tva_tx;

					// Retrieve type from database for backward compatibility with old records
					if ((! isset($localtax1_type) || $localtax1_type=='' || ! isset($localtax2_type) || $localtax2_type=='') // if tax type not defined
					&& (! empty($localtax1_rate) || ! empty($localtax2_rate))) // and there is local tax
					{
						$localtaxtmp_array=getLocalTaxesFromRate($vatrate,0,$mysoc,$object->thirdparty);
						$localtax1_type = $localtaxtmp_array[0];
						$localtax2_type = $localtaxtmp_array[2];
					}

				    // retrieve global local tax
					if ($localtax1_type && $localtax1ligne != 0)
						$this->localtax1[$localtax1_type][$localtax1_rate]+=$localtax1ligne;
					if ($localtax2_type && $localtax2ligne != 0)
						$this->localtax2[$localtax2_type][$localtax2_rate]+=$localtax2ligne;

					if (($object->lines[$i]->info_bits & 0x01) == 0x01) $vatrate.='*';
					if (! isset($this->tva[$vatrate])) 				$this->tva[$vatrate]=0;
					$this->tva[$vatrate] += $tvaligne;

					if ($posYAfterImage > $posYAfterDescription) $nexY=$posYAfterImage;

					// Add line
					if (! empty($conf->global->MAIN_PDF_DASH_BETWEEN_LINES) && $i < ($nblignes - 1))
					{
						$pdf->setPage($pageposafter);
						$pdf->SetLineStyle(array('dash'=>'1,1','color'=>array(80,80,80)));
						//$pdf->SetDrawColor(190,190,200);
						$pdf->line($this->marge_gauche, $nexY+1, $this->page_largeur - $this->marge_droite, $nexY+1);
						$pdf->SetLineStyle(array('dash'=>0));
					}

					$nexY+=2;    // Passe espace entre les lignes

					// Detect if some page were added automatically and output _tableau for past pages
					while ($pagenb < $pageposafter)
					{
						$pdf->setPage($pagenb);
						if ($pagenb == 1)
						{
							$this->_tableau($pdf, $tab_top, $this->page_hauteur - $tab_top - $heightforfooter, 0, $outputlangs, 0, 1, $object->multicurrency_code);
						}
						else
						{
							$this->_tableau($pdf, $tab_top_newpage, $this->page_hauteur - $tab_top_newpage - $heightforfooter, 0, $outputlangs, 1, 1, $object->multicurrency_code);
						}
						$this->_pagefoot($pdf,$object,$outputlangs,1);
						$pagenb++;
						$pdf->setPage($pagenb);
						$pdf->setPageOrientation('', 1, 0);	// The only function to edit the bottom margin of current page to set it.
						if (empty($conf->global->MAIN_PDF_DONOTREPEAT_HEAD)) $this->_pagehead($pdf, $object, 0, $outputlangs);
					}
					if (isset($object->lines[$i+1]->pagebreak) && $object->lines[$i+1]->pagebreak)
					{
						if ($pagenb == 1)
						{
							$this->_tableau($pdf, $tab_top, $this->page_hauteur - $tab_top - $heightforfooter, 0, $outputlangs, 0, 1, $object->multicurrency_code);
						}
						else
						{
							$this->_tableau($pdf, $tab_top_newpage, $this->page_hauteur - $tab_top_newpage - $heightforfooter, 0, $outputlangs, 1, 1, $object->multicurrency_code);
						}
						$this->_pagefoot($pdf,$object,$outputlangs,1);
						// New page
						$pdf->AddPage();
						if (! empty($tplidx)) $pdf->useTemplate($tplidx);
						$pagenb++;
						if (empty($conf->global->MAIN_PDF_DONOTREPEAT_HEAD)) $this->_pagehead($pdf, $object, 0, $outputlangs);
					}
				}

				// Show square
				if ($pagenb == 1)
				{
					$this->_tableau($pdf, $tab_top, $this->page_hauteur - $tab_top - $heightforinfotot - $heightforfreetext - $heightforfooter, 0, $outputlangs, 0, 0, $object->multicurrency_code);
					$bottomlasttab=$this->page_hauteur - $heightforinfotot - $heightforfreetext - $heightforfooter + 1;
				}
				else
				{
					$this->_tableau($pdf, $tab_top_newpage, $this->page_hauteur - $tab_top_newpage - $heightforinfotot - $heightforfreetext - $heightforfooter, 0, $outputlangs, 1, 0, $object->multicurrency_code);
					$bottomlasttab=$this->page_hauteur - $heightforinfotot - $heightforfreetext - $heightforfooter + 1;
				}

				// Affiche zone infos
				$posy=$this->_tableau_info($pdf, $object, $bottomlasttab, $outputlangs);

				// Affiche zone totaux
				$posy=$this->_tableau_tot($pdf, $object, $deja_regle, $bottomlasttab, $outputlangs);

				// Affiche zone versements
				if ($deja_regle || $amount_credit_notes_included || $amount_deposits_included)
				{
					$posy=$this->_tableau_versements($pdf, $object, $posy, $outputlangs);
				}

                // Pied de page
				$this->_pagefoot($pdf, $object, $outputlangs);
				if (method_exists($pdf,'AliasNbPages')) $pdf->AliasNbPages();

				$pdf->Close();

				$pdf->Output($file,'F');

				// Add pdfgeneration hook
				$hookmanager->initHooks(array('pdfgeneration'));
				$parameters=array('file'=>$file,'object'=>$object,'outputlangs'=>$outputlangs);
				global $action;
				$reshook=$hookmanager->executeHooks('afterPDFCreation',$parameters,$this,$action);    // Note that $action and $object may have been modified by some hooks

				if (! empty($conf->global->MAIN_UMASK))
				@chmod($file, octdec($conf->global->MAIN_UMASK));

				$this->result = array('fullpath'=>$file);

				return 1;   // Pas d'erreur
			}
			else
			{
				$this->error=$langs->trans("ErrorCanNotCreateDir",$dir);
				return 0;
			}
		}
		else
		{
			$this->error=$langs->trans("ErrorConstantNotDefined","SUPPLIER_OUTPUTDIR");
			return 0;
		}
	}


	/**
	 *  Show payments table
	 *
	 *  @param	PDF			$pdf     		Object PDF
	 *  @param  CommandeFournisseur		$object			Object order
	 *	@param	int			$posy			Position y in PDF
	 *	@param	Translate	$outputlangs	Object langs for output
	 *	@return int							<0 if KO, >0 if OK
	 */
	function _tableau_versements(&$pdf, $object, $posy, $outputlangs)
	{

	}


	/**
	 *   Show miscellaneous information (payment mode, payment term, ...)
	 *
	 *   @param		PDF			$pdf     		Object PDF
	 *   @param		CommandeFournisseur		$object			Object to show
	 *   @param		int			$posy			Y
	 *   @param		Translate	$outputlangs	Langs object
	 *   @return	integer
	 */
	function _tableau_info(&$pdf, $object, $posy, $outputlangs)
	{
	    global $conf;
	    $default_font_size = pdf_getPDFFontSize($outputlangs);

        // If France, show VAT mention if not applicable
		if ($this->emetteur->country_code == 'FR' && $this->franchise == 1)
		{
			$pdf->SetFont('','B', $default_font_size - 2);
			$pdf->SetXY($this->marge_gauche, $posy);
			$pdf->MultiCell(100, 3, $outputlangs->transnoentities("VATIsNotUsedForInvoice"), 0, 'L', 0);

			$posy=$pdf->GetY()+4;
		}

		$posxval=52;

	    // Show payments conditions
	    if (!empty($object->cond_reglement_code) || $object->cond_reglement)
	    {
	        $pdf->SetFont('','B', $default_font_size - 2);
	        $pdf->SetXY($this->marge_gauche, $posy);
	        $titre = $outputlangs->transnoentities("PaymentConditions").':';
	        $pdf->MultiCell(80, 4, $titre, 0, 'L');

			$pdf->SetFont('','', $default_font_size - 2);
			$pdf->SetXY($posxval, $posy);
			$lib_condition_paiement=$outputlangs->transnoentities("PaymentCondition".$object->cond_reglement_code)!=('PaymentCondition'.$object->cond_reglement_code)?$outputlangs->transnoentities("PaymentCondition".$object->cond_reglement_code):$outputlangs->convToOutputCharset($object->cond_reglement);
			$lib_condition_paiement=str_replace('\n',"\n",$lib_condition_paiement);
			$pdf->MultiCell(80, 4, $lib_condition_paiement,0,'L');

	        $posy=$pdf->GetY()+3;
	    }

      	// Show payment mode
        if (!empty($object->mode_reglement_code))
        {
        	$pdf->SetFont('','B', $default_font_size - 2);
        	$pdf->SetXY($this->marge_gauche, $posy);
        	$titre = $outputlangs->transnoentities("PaymentMode").':';
        	$pdf->MultiCell(80, 5, $titre, 0, 'L');

        	$pdf->SetFont('','', $default_font_size - 2);
        	$pdf->SetXY($posxval, $posy);
        	$lib_mode_reg=$outputlangs->transnoentities("PaymentType".$object->mode_reglement_code)!=('PaymentType'.$object->mode_reglement_code)?$outputlangs->transnoentities("PaymentType".$object->mode_reglement_code):$outputlangs->convToOutputCharset($object->mode_reglement);
        	$pdf->MultiCell(80, 5, $lib_mode_reg,0,'L');

        	$posy=$pdf->GetY()+2;
        }


		return $posy;
	}

	/**
	 *	Show total to pay
	 *
	 *	@param	PDF			$pdf           Object PDF
	 *	@param  Facture		$object         Object invoice
	 *	@param  int			$deja_regle     Montant deja regle
	 *	@param	int			$posy			Position depart
	 *	@param	Translate	$outputlangs	Objet langs
	 *	@return int							Position pour suite
	 */
	function _tableau_tot(&$pdf, $object, $deja_regle, $posy, $outputlangs)
	{
		global $conf,$mysoc;

		$default_font_size = pdf_getPDFFontSize($outputlangs);

        $tab2_top = $posy;
		$tab2_hl = 4;
		$pdf->SetFont('','', $default_font_size - 1);

		// Tableau total
		$col1x = 120; $col2x = 170;
		if ($this->page_largeur < 210) // To work with US executive format
		{
			$col2x-=20;
		}
		$largcol2 = ($this->page_largeur - $this->marge_droite - $col2x);

		$useborder=0;
		$index = 0;

		// Total HT
		$pdf->SetFillColor(255,255,255);
		$pdf->SetXY($col1x, $tab2_top + 0);
		$pdf->MultiCell($col2x-$col1x, $tab2_hl, $outputlangs->transnoentities("TotalHT"), 0, 'L', 1);

		$total_ht = ($conf->multicurrency->enabled && $object->mylticurrency_tx != 1 ? $object->multicurrency_total_ht : $object->total_ht);
		$pdf->SetXY($col2x, $tab2_top + 0);
		$pdf->MultiCell($largcol2, $tab2_hl, price($total_ht + (! empty($object->remise)?$object->remise:0)), 0, 'R', 1);

		// Show VAT by rates and total
		$pdf->SetFillColor(248,248,248);

		$this->atleastoneratenotnull=0;
		foreach( $this->tva as $tvakey => $tvaval )
		{
			if ($tvakey > 0)    // On affiche pas taux 0
			{
				$this->atleastoneratenotnull++;

				$index++;
				$pdf->SetXY($col1x, $tab2_top + $tab2_hl * $index);

				$tvacompl='';

				if (preg_match('/\*/',$tvakey))
				{
					$tvakey=str_replace('*','',$tvakey);
					$tvacompl = " (".$outputlangs->transnoentities("NonPercuRecuperable").")";
				}

				$totalvat =$outputlangs->transcountrynoentities("TotalVAT",$mysoc->country_code).' ';
				$totalvat.=vatrate($tvakey,1).$tvacompl;
				$pdf->MultiCell($col2x-$col1x, $tab2_hl, $totalvat, 0, 'L', 1);

				$pdf->SetXY($col2x, $tab2_top + $tab2_hl * $index);
				$pdf->MultiCell($largcol2, $tab2_hl, price($tvaval), 0, 'R', 1);
			}
		}
		if (! $this->atleastoneratenotnull) // If no vat at all
		{
			$index++;
			$pdf->SetXY($col1x, $tab2_top + $tab2_hl * $index);
			$pdf->MultiCell($col2x-$col1x, $tab2_hl, $outputlangs->transcountrynoentities("TotalVAT", $mysoc->country_code), 0, 'L', 1);

			$pdf->SetXY($col2x, $tab2_top + $tab2_hl * $index);
			$pdf->MultiCell($largcol2, $tab2_hl, price($object->total_tva), 0, 'R', 1);

			// Total LocalTax1
			if (! empty($conf->global->FACTURE_LOCAL_TAX1_OPTION) && $conf->global->FACTURE_LOCAL_TAX1_OPTION=='localtax1on' && $object->total_localtax1>0)
			{
				$index++;
				$pdf->SetXY($col1x, $tab2_top + $tab2_hl * $index);
				$pdf->MultiCell($col2x-$col1x, $tab2_hl, $outputlangs->transcountrynoentities("TotalLT1",$mysoc->country_code), 0, 'L', 1);
				$pdf->SetXY($col2x, $tab2_top + $tab2_hl * $index);
				$pdf->MultiCell($largcol2, $tab2_hl, price($object->total_localtax1), $useborder, 'R', 1);
			}

			// Total LocalTax2
			if (! empty($conf->global->FACTURE_LOCAL_TAX2_OPTION) && $conf->global->FACTURE_LOCAL_TAX2_OPTION=='localtax2on' && $object->total_localtax2>0)
			{
				$index++;
				$pdf->SetXY($col1x, $tab2_top + $tab2_hl * $index);
				$pdf->MultiCell($col2x-$col1x, $tab2_hl, $outputlangs->transcountrynoentities("TotalLT2",$mysoc->country_code), 0, 'L', 1);
				$pdf->SetXY($col2x, $tab2_top + $tab2_hl * $index);
				$pdf->MultiCell($largcol2, $tab2_hl, price($object->total_localtax2), $useborder, 'R', 1);
			}
		}
		else
		{
			//if (! empty($conf->global->FACTURE_LOCAL_TAX1_OPTION) && $conf->global->FACTURE_LOCAL_TAX1_OPTION=='localtax1on')
			//{
    			//Local tax 1
			foreach( $this->localtax1 as $localtax_type => $localtax_rate )
			{
				if (in_array((string) $localtax_type, array('2','4','6'))) continue;

				foreach( $localtax_rate as $tvakey => $tvaval )
				{
					if ($tvakey != 0)    // On affiche pas taux 0
					{
						//$this->atleastoneratenotnull++;

						$index++;
						$pdf->SetXY($col1x, $tab2_top + $tab2_hl * $index);

						$tvacompl='';
						if (preg_match('/\*/',$tvakey))
						{
							$tvakey=str_replace('*','',$tvakey);
							$tvacompl = " (".$outputlangs->transnoentities("NonPercuRecuperable").")";
						}
						$totalvat =$outputlangs->transcountrynoentities("TotalLT1",$mysoc->country_code).' ';
						$totalvat.=vatrate(abs($tvakey),1).$tvacompl;
						$pdf->MultiCell($col2x-$col1x, $tab2_hl, $totalvat, 0, 'L', 1);

						$pdf->SetXY($col2x, $tab2_top + $tab2_hl * $index);
						$pdf->MultiCell($largcol2, $tab2_hl, price($tvaval, 0, $outputlangs), 0, 'R', 1);
					}
				}
			}

			//if (! empty($conf->global->FACTURE_LOCAL_TAX2_OPTION) && $conf->global->FACTURE_LOCAL_TAX2_OPTION=='localtax2on')
			//{
    			//Local tax 2
			foreach( $this->localtax2 as $localtax_type => $localtax_rate )
			{
				if (in_array((string) $localtax_type, array('2','4','6'))) continue;

				foreach( $localtax_rate as $tvakey => $tvaval )
				{
					if ($tvakey != 0)    // On affiche pas taux 0
					{
						//$this->atleastoneratenotnull++;

						$index++;
						$pdf->SetXY($col1x, $tab2_top + $tab2_hl * $index);

						$tvacompl='';
						if (preg_match('/\*/',$tvakey))
						{
							$tvakey=str_replace('*','',$tvakey);
							$tvacompl = " (".$outputlangs->transnoentities("NonPercuRecuperable").")";
						}
						$totalvat =$outputlangs->transcountrynoentities("TotalLT2",$mysoc->country_code).' ';
						$totalvat.=vatrate(abs($tvakey),1).$tvacompl;
						$pdf->MultiCell($col2x-$col1x, $tab2_hl, $totalvat, 0, 'L', 1);

						$pdf->SetXY($col2x, $tab2_top + $tab2_hl * $index);
						$pdf->MultiCell($largcol2, $tab2_hl, price($tvaval), 0, 'R', 1);
					}
				}
			}
		}

		// Total TTC
		$index++;
		$pdf->SetXY($col1x, $tab2_top + $tab2_hl * $index);
		$pdf->SetTextColor(0,0,60);
		$pdf->SetFillColor(224,224,224);
		$pdf->MultiCell($col2x-$col1x, $tab2_hl, $outputlangs->transnoentities("TotalTTC"), $useborder, 'L', 1);

		$total_ttc = ($conf->multicurrency->enabled && $object->multicurrency_tx != 1) ? $object->multicurrency_total_ttc : $object->total_ttc;
		$pdf->SetXY($col2x, $tab2_top + $tab2_hl * $index);
		$pdf->MultiCell($largcol2, $tab2_hl, price($total_ttc), $useborder, 'R', 1);
		$pdf->SetFont('','', $default_font_size - 1);
		$pdf->SetTextColor(0,0,0);

        $creditnoteamount=0;
        $depositsamount=0;
		//$creditnoteamount=$object->getSumCreditNotesUsed();
		//$depositsamount=$object->getSumDepositsUsed();
		//print "x".$creditnoteamount."-".$depositsamount;exit;
		$resteapayer = price2num($total_ttc - $deja_regle - $creditnoteamount - $depositsamount, 'MT');
		if (! empty($object->paye)) $resteapayer=0;

		if ($deja_regle > 0)
		{
			// Already paid + Deposits
		    $index++;

			$pdf->SetXY($col1x, $tab2_top + $tab2_hl * $index);
			$pdf->MultiCell($col2x-$col1x, $tab2_hl, $outputlangs->transnoentities("AlreadyPaid"), 0, 'L', 0);
			$pdf->SetXY($col2x, $tab2_top + $tab2_hl * $index);
			$pdf->MultiCell($largcol2, $tab2_hl, price($deja_regle), 0, 'R', 0);

			$index++;
			$pdf->SetTextColor(0,0,60);
			$pdf->SetFillColor(224,224,224);
			$pdf->SetXY($col1x, $tab2_top + $tab2_hl * $index);
			$pdf->MultiCell($col2x-$col1x, $tab2_hl, $outputlangs->transnoentities("RemainderToPay"), $useborder, 'L', 1);

			$pdf->SetXY($col2x, $tab2_top + $tab2_hl * $index);
			$pdf->MultiCell($largcol2, $tab2_hl, price($resteapayer), $useborder, 'R', 1);

			$pdf->SetFont('','', $default_font_size - 1);
			$pdf->SetTextColor(0,0,0);
		}

		$index++;
		return ($tab2_top + ($tab2_hl * $index));
	}

    /**
	 *   Show table for lines
	 *
	 *   @param		PDF			$pdf     		Object PDF
	 *   @param		string		$tab_top		Top position of table
	 *   @param		string		$tab_height		Height of table (rectangle)
	 *   @param		int			$nexY			Y (not used)
	 *   @param		Translate	$outputlangs	Langs object
	 *   @param		int			$hidetop		Hide top bar of array
	 *   @param		int			$hidebottom		Hide bottom bar of array
	 *   @param		string		$currency		Currency code
	 *   @return	void
	 */
	function _tableau(&$pdf, $tab_top, $tab_height, $nexY, $outputlangs, $hidetop=0, $hidebottom=0, $currency='')
	{
		global $conf;

		// Force to disable hidetop and hidebottom
		$hidebottom=0;
		if ($hidetop) $hidetop=-1;

		$currency = !empty($currency) ? $currency : $conf->currency;
		$default_font_size = pdf_getPDFFontSize($outputlangs);

        // Amount in (at tab_top - 1)
		$pdf->SetTextColor(0,0,0);
		$pdf->SetFont('','', $default_font_size - 2);

		if (empty($hidetop))
		{
			$titre = $outputlangs->transnoentities("AmountInCurrency",$outputlangs->transnoentitiesnoconv("Currency".$currency));
			$pdf->SetXY($this->page_largeur - $this->marge_droite - ($pdf->GetStringWidth($titre) + 3), $tab_top-4);
			$pdf->MultiCell(($pdf->GetStringWidth($titre) + 3), 2, $titre);

			//$conf->global->MAIN_PDF_TITLE_BACKGROUND_COLOR='230,230,230';
			if (! empty($conf->global->MAIN_PDF_TITLE_BACKGROUND_COLOR)) $pdf->Rect($this->marge_gauche, $tab_top, $this->page_largeur-$this->marge_droite-$this->marge_gauche, 5, 'F', null, explode(',',$conf->global->MAIN_PDF_TITLE_BACKGROUND_COLOR));
		}

		$pdf->SetDrawColor(128,128,128);
		$pdf->SetFont('','', $default_font_size - 1);

		// Output Rect
		$this->printRect($pdf,$this->marge_gauche, $tab_top, $this->page_largeur-$this->marge_gauche-$this->marge_droite, $tab_height, $hidetop, $hidebottom);	// Rect prend une longueur en 3eme param et 4eme param

		if (empty($hidetop))
		{
			$pdf->line($this->marge_gauche, $tab_top+5, $this->page_largeur-$this->marge_droite, $tab_top+5);	// line prend une position y en 2eme param et 4eme param

			$pdf->SetXY($this->posxdesc-1, $tab_top+1);
			$pdf->MultiCell(108,2, $outputlangs->transnoentities("Designation"),'','L');
		}

        if (empty($conf->global->MAIN_GENERATE_DOCUMENTS_WITHOUT_VAT))
        {
    		$pdf->line($this->posxtva, $tab_top, $this->posxtva, $tab_top + $tab_height);
			if (empty($hidetop))
			{
    			$pdf->SetXY($this->posxtva-3, $tab_top+1);
    			$pdf->MultiCell($this->posxup-$this->posxtva+3,2, $outputlangs->transnoentities("VAT"),'','C');
			}
        }

		$pdf->line($this->posxup, $tab_top, $this->posxup, $tab_top + $tab_height);
		if (empty($hidetop))
		{
			$pdf->SetXY($this->posxup-1, $tab_top+1);
			$pdf->MultiCell($this->posxqty-$this->posxup-1,2, $outputlangs->transnoentities("PriceUHT"),'','C');
		}

		$pdf->line($this->posxqty-1, $tab_top, $this->posxqty-1, $tab_top + $tab_height);
		if (empty($hidetop))
		{
			$pdf->SetXY($this->posxqty-1, $tab_top+1);
			if($conf->global->PRODUCT_USE_UNITS)
			{
				$pdf->MultiCell($this->posxunit-$this->posxqty-1,2, $outputlangs->transnoentities("Qty"),'','C');
			}
			else
			{
				$pdf->MultiCell($this->posxdiscount-$this->posxqty-1,2, $outputlangs->transnoentities("Qty"),'','C');
			}
		}

		if($conf->global->PRODUCT_USE_UNITS) {
			$pdf->line($this->posxunit - 1, $tab_top, $this->posxunit - 1, $tab_top + $tab_height);
			if (empty($hidetop)) {
				$pdf->SetXY($this->posxunit - 1, $tab_top + 1);
				$pdf->MultiCell($this->posxdiscount - $this->posxunit - 1, 2, $outputlangs->transnoentities("Unit"), '',
					'C');
			}
		}

		$pdf->line($this->posxdiscount-1, $tab_top, $this->posxdiscount-1, $tab_top + $tab_height);
		if (empty($hidetop))
		{
			if ($this->atleastonediscount)
			{
				$pdf->SetXY($this->posxdiscount-1, $tab_top+1);
				$pdf->MultiCell($this->postotalht-$this->posxdiscount+1,2, $outputlangs->transnoentities("ReductionShort"),'','C');
			}
		}

		if ($this->atleastonediscount)
		{
			$pdf->line($this->postotalht, $tab_top, $this->postotalht, $tab_top + $tab_height);
		}
		if (empty($hidetop))
		{
			$pdf->SetXY($this->postotalht-1, $tab_top+1);
			$pdf->MultiCell(30,2, $outputlangs->transnoentities("TotalHTShort"),'','C');
		}
	}

	/**
	 *  Show top header of page.
	 *
	 *  @param	PDF			$pdf     		Object PDF
	 *  @param  CommandeFournisseur		$object     	Object to show
	 *  @param  int	    	$showaddress    0=no, 1=yes
	 *  @param  Translate	$outputlangs	Object lang for output
	 *  @return	void
	 */
	function _pagehead(&$pdf, $object, $showaddress, $outputlangs)
	{
		global $langs,$conf,$mysoc;

		$outputlangs->load("main");
		$outputlangs->load("bills");
		$outputlangs->load("orders");
		$outputlangs->load("companies");
		$outputlangs->load("sendings");

		$default_font_size = pdf_getPDFFontSize($outputlangs);

		// Do not add the BACKGROUND as this is for suppliers
		//pdf_pagehead($pdf,$outputlangs,$this->page_hauteur);

		//Affiche le filigrane brouillon - Print Draft Watermark
		/*if($object->statut==0 && (! empty($conf->global->COMMANDE_DRAFT_WATERMARK)) )
		{
            pdf_watermark($pdf,$outputlangs,$this->page_hauteur,$this->page_largeur,'mm',$conf->global->COMMANDE_DRAFT_WATERMARK);
		}*/
		//Print content

		$pdf->SetTextColor(0,0,60);
		$pdf->SetFont('','B',$default_font_size + 3);

		$posx=$this->page_largeur-$this->marge_droite-100;
		$posy=$this->marge_haute;

		$pdf->SetXY($this->marge_gauche,$posy);

		// Logo
		$logo=$conf->mycompany->dir_output.'/logos/'.$this->emetteur->logo;
		if ($this->emetteur->logo)
		{
			if (is_readable($logo))
			{
			    $height=pdf_getHeightForLogo($logo);
			    $pdf->Image($logo, $this->marge_gauche, $posy, 0, $height);	// width=0 (auto)
			}
			else
			{
				$pdf->SetTextColor(200,0,0);
				$pdf->SetFont('','B', $default_font_size - 2);
				$pdf->MultiCell(100, 3, $outputlangs->transnoentities("ErrorLogoFileNotFound",$logo), 0, 'L');
				$pdf->MultiCell(100, 3, $outputlangs->transnoentities("ErrorGoToModuleSetup"), 0, 'L');
			}
		}
		else
		{
			$text=$this->emetteur->name;
			$pdf->MultiCell(100, 4, $outputlangs->convToOutputCharset($text), 0, 'L');
		}

		$pdf->SetFont('', 'B', $default_font_size + 3);
		$pdf->SetXY($posx,$posy);
		$pdf->SetTextColor(0,0,60);
		$title=$outputlangs->transnoentities("SupplierOrder")." ".$outputlangs->convToOutputCharset($object->ref);
		$pdf->MultiCell(100, 3, $title, '', 'R');
		$posy+=1;

		if ($object->ref_supplier)
		{
			$posy+=4;
			$pdf->SetFont('','B', $default_font_size);
			$pdf->SetXY($posx,$posy);
			$pdf->SetTextColor(0,0,60);
			$pdf->MultiCell(100, 3, $outputlangs->transnoentities("RefSupplier")." : " . $outputlangs->convToOutputCharset($object->ref_supplier), '', 'R');
			$posy+=1;
		}

		$pdf->SetFont('','', $default_font_size -1);

		if (! empty($conf->global->PDF_SHOW_PROJECT))
		{
			$object->fetch_projet();
			if (! empty($object->project->ref))
			{
				$posy+=4;
				$pdf->SetXY($posx,$posy);
				$langs->load("projects");
				$pdf->SetTextColor(0,0,60);
				$pdf->MultiCell(100, 3, $outputlangs->transnoentities("Project")." : " . (empty($object->project->ref)?'':$object->projet->ref), '', 'R');
			}
		}

		if (! empty($object->date_commande))
		{
			$posy+=5;
			$pdf->SetXY($posx,$posy);
			$pdf->SetTextColor(0,0,60);
			$pdf->MultiCell(100, 3, $outputlangs->transnoentities("OrderDate")." : " . dol_print_date($object->date_commande,"day",false,$outputlangs,true), '', 'R');
		}
		else
		{
			$posy+=5;
			$pdf->SetXY($posx,$posy);
			$pdf->SetTextColor(255,0,0);
			$pdf->MultiCell(100, 3, $outputlangs->transnoentities("OrderToProcess"), '', 'R');
		}

		$pdf->SetTextColor(0,0,60);
		$usehourmin='day';
		if (!empty($conf->global->SUPPLIER_ORDER_USE_HOUR_FOR_DELIVERY_DATE)) $usehourmin='dayhour';
		if (! empty($object->date_livraison))
		{
			$posy+=4;
			$pdf->SetXY($posx-90,$posy);
			$pdf->MultiCell(190, 3, $outputlangs->transnoentities("DateDeliveryPlanned")." : " . dol_print_date($object->date_livraison,$usehourmin,false,$outputlangs,true), '', 'R');
		}

		if ($object->thirdparty->code_fournisseur)
		{
			$posy+=4;
			$pdf->SetXY($posx,$posy);
			$pdf->SetTextColor(0,0,60);
			$pdf->MultiCell(100, 3, $outputlangs->transnoentities("SupplierCode")." : " . $outputlangs->transnoentities($object->thirdparty->code_fournisseur), '', 'R');
		}

		// Get contact
		if (!empty($conf->global->DOC_SHOW_FIRST_SALES_REP))
		{
    		$arrayidcontact=$object->getIdContact('internal','SALESREPFOLL');
    		if (count($arrayidcontact) > 0)
    		{
    		    $usertmp=new User($this->db);
    		    $usertmp->fetch($arrayidcontact[0]);
                $posy+=4;
                $pdf->SetXY($posx,$posy);
    		    $pdf->SetTextColor(0,0,60);
    		    $pdf->MultiCell(100, 3, $langs->trans("BuyerName")." : ".$usertmp->getFullName($langs), '', 'R');
    		}
		}

		$posy+=1;
		$pdf->SetTextColor(0,0,60);

		// Show list of linked objects
		$posy = pdf_writeLinkedObjects($pdf, $object, $outputlangs, $posx, $posy, 100, 3, 'R', $default_font_size);

		if ($showaddress)
		{
<<<<<<< HEAD
			// Sender properties
			$carac_emetteur = pdf_build_address($outputlangs, $this->emetteur, $object->thirdparty, '', 0, 'source', $object);
=======
		    // Sender properties
		    $carac_emetteur='';
		    // Add internal contact of proposal if defined
		    $arrayidcontact=$object->getIdContact('internal','SALESREPFOLL');
		    if (count($arrayidcontact) > 0)
		    {
		        $object->fetch_user($arrayidcontact[0]);
		        $carac_emetteur .= ($carac_emetteur ? "\n" : '' ).$outputlangs->convToOutputCharset($object->user->getFullName($outputlangs))."\n";
		    }
		    
			$carac_emetteur .= pdf_build_address($outputlangs, $this->emetteur, $object->thirdparty);
>>>>>>> e4379898

			// Show sender
			$posy=42;
			$posx=$this->marge_gauche;
			if (! empty($conf->global->MAIN_INVERT_SENDER_RECIPIENT)) $posx=$this->page_largeur-$this->marge_droite-80;
			$hautcadre=40;

			// Show sender frame
			$pdf->SetTextColor(0,0,0);
			$pdf->SetFont('','', $default_font_size - 2);
			$pdf->SetXY($posx,$posy-5);
			$pdf->MultiCell(66,5, $outputlangs->transnoentities("BillFrom").":", 0, 'L');
			$pdf->SetXY($posx,$posy);
			$pdf->SetFillColor(230,230,230);
			$pdf->MultiCell(82, $hautcadre, "", 0, 'R', 1);
			$pdf->SetTextColor(0,0,60);

			// Show sender name
			$pdf->SetXY($posx+2,$posy+3);
			$pdf->SetFont('','B', $default_font_size);
			$pdf->MultiCell(80, 4, $outputlangs->convToOutputCharset($this->emetteur->name), 0, 'L');
			$posy=$pdf->getY();

			// Show sender information
			$pdf->SetXY($posx+2,$posy);
			$pdf->SetFont('','', $default_font_size - 1);
			$pdf->MultiCell(80, 4, $carac_emetteur, 0, 'L');



			// If BILLING contact defined on order, we use it
			$usecontact=false;
			$arrayidcontact=$object->getIdContact('external','BILLING');
			if (count($arrayidcontact) > 0)
			{
				$usecontact=true;
				$result=$object->fetch_contact($arrayidcontact[0]);
			}

			//Recipient name
			// On peut utiliser le nom de la societe du contact
			if ($usecontact && !empty($conf->global->MAIN_USE_COMPANY_NAME_OF_CONTACT)) {
				$thirdparty = $object->contact;
			} else {
				$thirdparty = $object->thirdparty;
			}

			$carac_client_name= pdfBuildThirdpartyName($thirdparty, $outputlangs);

			$carac_client=pdf_build_address($outputlangs,$this->emetteur,$object->thirdparty,($usecontact?$object->contact:''),$usecontact,'target',$object);

			// Show recipient
			$widthrecbox=100;
			if ($this->page_largeur < 210) $widthrecbox=84;	// To work with US executive format
			$posy=42;
			$posx=$this->page_largeur-$this->marge_droite-$widthrecbox;
			if (! empty($conf->global->MAIN_INVERT_SENDER_RECIPIENT)) $posx=$this->marge_gauche;

			// Show recipient frame
			$pdf->SetTextColor(0,0,0);
			$pdf->SetFont('','', $default_font_size - 2);
			$pdf->SetXY($posx+2,$posy-5);
			$pdf->MultiCell($widthrecbox, 5, $outputlangs->transnoentities("BillTo").":",0,'L');
			$pdf->Rect($posx, $posy, $widthrecbox, $hautcadre);

			// Show recipient name
			$pdf->SetXY($posx+2,$posy+3);
			$pdf->SetFont('','B', $default_font_size);
			$pdf->MultiCell($widthrecbox, 4, $carac_client_name, 0, 'L');

			$posy = $pdf->getY();

			// Show recipient information
			$pdf->SetFont('','', $default_font_size - 1);
			$pdf->SetXY($posx+2,$posy);
			$pdf->MultiCell($widthrecbox, 4, $carac_client, 0, 'L');
		}
	}

	/**
	 *   	Show footer of page. Need this->emetteur object
     *
	 *   	@param	PDF			$pdf     			PDF
	 * 		@param	CommandeFournisseur		$object				Object to show
	 *      @param	Translate	$outputlangs		Object lang for output
	 *      @param	int			$hidefreetext		1=Hide free text
	 *      @return	int								Return height of bottom margin including footer text
	 */
	function _pagefoot(&$pdf, $object, $outputlangs, $hidefreetext=0)
	{
		global $conf;
		$showdetails=$conf->global->MAIN_GENERATE_DOCUMENTS_SHOW_FOOT_DETAILS;
		return pdf_pagefoot($pdf,$outputlangs,'SUPPLIER_ORDER_FREE_TEXT',$this->emetteur,$this->marge_basse,$this->marge_gauche,$this->page_hauteur,$object,$showdetails,$hidefreetext);
	}

}
<|MERGE_RESOLUTION|>--- conflicted
+++ resolved
@@ -1210,10 +1210,6 @@
 
 		if ($showaddress)
 		{
-<<<<<<< HEAD
-			// Sender properties
-			$carac_emetteur = pdf_build_address($outputlangs, $this->emetteur, $object->thirdparty, '', 0, 'source', $object);
-=======
 		    // Sender properties
 		    $carac_emetteur='';
 		    // Add internal contact of proposal if defined
@@ -1223,9 +1219,8 @@
 		        $object->fetch_user($arrayidcontact[0]);
 		        $carac_emetteur .= ($carac_emetteur ? "\n" : '' ).$outputlangs->convToOutputCharset($object->user->getFullName($outputlangs))."\n";
 		    }
-		    
-			$carac_emetteur .= pdf_build_address($outputlangs, $this->emetteur, $object->thirdparty);
->>>>>>> e4379898
+
+			$carac_emetteur .= pdf_build_address($outputlangs, $this->emetteur, $object->thirdparty, '', 0, 'source', $object);
 
 			// Show sender
 			$posy=42;
