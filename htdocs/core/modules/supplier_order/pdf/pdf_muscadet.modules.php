<?php
/* Copyright (C) 2004-2012 Laurent Destailleur   <eldy@users.sourceforge.net>
 * Copyright (C) 2005-2011 Regis Houssin         <regis@dolibarr.fr>
 * Copyright (C) 2007      Franky Van Liedekerke <franky.van.liedekerke@telenet.be>
 * Copyright (C) 2010      Juanjo Menent         <jmenent@2byte.es>
 *
 * This program is free software; you can redistribute it and/or modify
 * it under the terms of the GNU General Public License as published by
 * the Free Software Foundation; either version 2 of the License, or
 * (at your option) any later version.
 *
 * This program is distributed in the hope that it will be useful,
 * but WITHOUT ANY WARRANTY; without even the implied warranty of
 * MERCHANTABILITY or FITNESS FOR A PARTICULAR PURPOSE.  See the
 * GNU General Public License for more details.
 *
 * You should have received a copy of the GNU General Public License
 * along with this program. If not, see <http://www.gnu.org/licenses/>.
 * or see http://www.gnu.org/
 */

/**
 *	\file       htdocs/core/modules/supplier_order/pdf/pdf_muscadet.modules.php
 *	\ingroup    fournisseur
 *	\brief      File of class to generate suppliers orders from muscadet model
 */

require_once(DOL_DOCUMENT_ROOT."/core/modules/supplier_order/modules_commandefournisseur.php");
require_once(DOL_DOCUMENT_ROOT."/fourn/class/fournisseur.commande.class.php");
require_once(DOL_DOCUMENT_ROOT."/product/class/product.class.php");
require_once(DOL_DOCUMENT_ROOT."/core/lib/company.lib.php");
require_once(DOL_DOCUMENT_ROOT."/core/lib/functions2.lib.php");
require_once(DOL_DOCUMENT_ROOT.'/core/lib/pdf.lib.php');


/**
 *	\class      pdf_muscadet
 *	\brief      Classe permettant de generer les commandes fournisseurs au modele Muscadet
 */
class pdf_muscadet extends ModelePDFSuppliersOrders
{
    var $db;
    var $name;
    var $description;
    var $type;

    var $phpmin = array(4,3,0); // Minimum version of PHP required by module
    var $version = 'dolibarr';

    var $page_largeur;
    var $page_hauteur;
    var $format;
	var $marge_gauche;
	var	$marge_droite;
	var	$marge_haute;
	var	$marge_basse;

	var $emetteur;	// Objet societe qui emet


	/**
	 *	Constructor
	 *
	 *  @param		DoliDB		$db      Database handler
	 */
	function pdf_muscadet($db)
	{
		global $conf,$langs,$mysoc;

		$langs->load("main");
		$langs->load("bills");

		$this->db = $db;
		$this->name = "muscadet";
		$this->description = $langs->trans('SuppliersCommandModel');

		// Dimension page pour format A4
		$this->type = 'pdf';
		$formatarray=pdf_getFormat();
		$this->page_largeur = $formatarray['width'];
		$this->page_hauteur = $formatarray['height'];
		$this->format = array($this->page_largeur,$this->page_hauteur);
		$this->marge_gauche=10;
		$this->marge_droite=10;
		$this->marge_haute=10;
		$this->marge_basse=10;

		$this->option_logo = 1;                    // Affiche logo
		$this->option_tva = 1;                     // Gere option tva FACTURE_TVAOPTION
		$this->option_modereg = 1;                 // Affiche mode reglement
		$this->option_condreg = 1;                 // Affiche conditions reglement
		$this->option_codeproduitservice = 1;      // Affiche code produit-service
		$this->option_multilang = 1;               // Dispo en plusieurs langues

		$this->franchise=!$mysoc->tva_assuj;

		// Get source company
		$this->emetteur=$mysoc;
		if (! $this->emetteur->country_code) $this->emetteur->country_code=substr($langs->defaultlang,-2);    // By default, if was not defined

		// Defini position des colonnes
		$this->posxdesc=$this->marge_gauche+1;
		$this->posxtva=111;
		$this->posxup=126;
		$this->posxqty=145;
		$this->posxdiscount=162;
		$this->postotalht=174;

		$this->tva=array();
        $this->localtax1=array();
        $this->localtax2=array();
        $this->atleastoneratenotnull=0;
		$this->atleastonediscount=0;
	}


    /**
     *      Write the order as a document onto disk
     *
     *  @param		int		$object				Id of object to generate
     *  @param		object	$outputlangs		Lang output object
     *  @return     int             			1=OK, 0=KO
     */
	function write_file($object,$outputlangs='')
	{
		global $user,$langs,$conf;

		if (! is_object($outputlangs)) $outputlangs=$langs;
		// For backward compatibility with FPDF, force output charset to ISO, because FPDF expect text to be encoded in ISO
		if (! empty($conf->global->MAIN_USE_FPDF)) $outputlangs->charset_output='ISO-8859-1';

		$outputlangs->load("main");
		$outputlangs->load("dict");
		$outputlangs->load("companies");
		$outputlangs->load("bills");
		$outputlangs->load("products");
		$outputlangs->load("orders");

		$default_font_size = pdf_getPDFFontSize($outputlangs);

		if ($conf->fournisseur->dir_output.'/commande')
		{
			$object->fetch_thirdparty();

			$deja_regle = "";
			$amount_credit_notes_included = 0;
			$amount_deposits_included = 0;
			//$amount_credit_notes_included = $object->getSumCreditNotesUsed();
            //$amount_deposits_included = $object->getSumDepositsUsed();

			// Definition de $dir et $file
			if ($object->specimen)
			{
				$dir = $conf->fournisseur->commande->dir_output;
				$file = $dir . "/SPECIMEN.pdf";
			}
			else
			{
				$objectref = dol_sanitizeFileName($object->ref);
				$dir = $conf->fournisseur->commande->dir_output . '/'. $objectref;
				$file = $dir . "/" . $objectref . ".pdf";
			}

			if (! file_exists($dir))
			{
				if (dol_mkdir($dir) < 0)
				{
					$this->error=$langs->trans("ErrorCanNotCreateDir",$dir);
					return 0;
				}

			}

			if (file_exists($dir))
			{
				$nblignes = count($object->lines);

                $pdf=pdf_getInstance($this->format);

                if (class_exists('TCPDF'))
                {
                    $pdf->setPrintHeader(false);
                    $pdf->setPrintFooter(false);
                }
                $pdf->SetFont(pdf_getPDFFont($outputlangs));
                // Set path to the background PDF File
                if (empty($conf->global->MAIN_DISABLE_FPDI) && ! empty($conf->global->MAIN_ADD_PDF_BACKGROUND))
                {
                    $pagecount = $pdf->setSourceFile($conf->mycompany->dir_output.'/'.$conf->global->MAIN_ADD_PDF_BACKGROUND);
                    $tplidx = $pdf->importPage(1);
                }

				$pdf->Open();
				$pagenb=0;
				$pdf->SetDrawColor(128,128,128);

				$pdf->SetTitle($outputlangs->convToOutputCharset($object->ref));
				$pdf->SetSubject($outputlangs->transnoentities("Order"));
				$pdf->SetCreator("Dolibarr ".DOL_VERSION);
				$pdf->SetAuthor($outputlangs->convToOutputCharset($user->getFullName($outputlangs)));
				$pdf->SetKeyWords($outputlangs->convToOutputCharset($object->ref)." ".$outputlangs->transnoentities("Order"));
				if ($conf->global->MAIN_DISABLE_PDF_COMPRESSION) $pdf->SetCompression(false);

				$pdf->SetMargins($this->marge_gauche, $this->marge_haute, $this->marge_droite);   // Left, Top, Right
				$pdf->SetAutoPageBreak(1,0);

				// Positionne $this->atleastonediscount si on a au moins une remise
				for ($i = 0 ; $i < $nblignes ; $i++)
				{
					if ($object->lines[$i]->remise_percent)
					{
						$this->atleastonediscount++;
					}
				}

				// New page
				$pdf->AddPage();
				if (! empty($tplidx)) $pdf->useTemplate($tplidx);
				$pagenb++;
				$this->_pagehead($pdf, $object, 1, $outputlangs);
				$pdf->SetFont('','', $default_font_size - 1);
				$pdf->MultiCell(0, 3, '');		// Set interline to 3
				$pdf->SetTextColor(0,0,0);

				$tab_top = 90;
				$tab_top_newpage = 50;
				$tab_height = 110;
				$tab_height_newpage = 150;

				// Affiche notes
				if (! empty($object->note_public))
				{
					$tab_top = 88;

					$pdf->SetFont('','', $default_font_size - 1);
					$pdf->SetXY($this->posxdesc-1, $tab_top);
					$pdf->MultiCell(190, 3, $outputlangs->convToOutputCharset($object->note_public), 0, 'L');
					$nexY = $pdf->GetY();
					$height_note=$nexY-$tab_top;

					// Rect prend une longueur en 3eme param
					$pdf->SetDrawColor(192,192,192);
					$pdf->Rect($this->marge_gauche, $tab_top-1, $this->page_largeur-$this->marge_gauche-$this->marge_droite, $height_note+1);

					$tab_height = $tab_height - $height_note;
					$tab_top = $nexY+6;
				}
				else
				{
					$height_note=0;
				}

				$iniY = $tab_top + 7;
				$curY = $tab_top + 7;
				$nexY = $tab_top + 7;

				// Loop on each lines
				for ($i = 0 ; $i < $nblignes ; $i++)
				{
					$curY = $nexY;

                    // Description of product line
                    $pdf->SetFont('','', $default_font_size - 1);   // Into loop to work with multipage
                    $curX = $this->posxdesc-1;
                    pdf_writelinedesc($pdf,$object,$i,$outputlangs,$this->posxtva-$curX,3,$curX,$curY,0,0,1);

					$pdf->SetFont('','', $default_font_size - 1);   // On repositionne la police par defaut
					$nexY = $pdf->GetY();

					// VAT Rate
                    if (empty($conf->global->MAIN_GENERATE_DOCUMENTS_WITHOUT_VAT))
                    {
                        $vat_rate = pdf_getlinevatrate($object, $i, $outputlangs);
                        $pdf->SetXY($this->posxtva, $curY);
                        $pdf->MultiCell($this->posxup-$this->posxtva-1, 3, $vat_rate, 0, 'R');
                    }

					// Unit price before discount
					$pdf->SetXY($this->posxup, $curY);
					$pdf->MultiCell($this->posxqty-$this->posxup-1, 3, price($object->lines[$i]->subprice), 0, 'R', 0);

					// Quantity
					$pdf->SetXY($this->posxqty, $curY);
					$pdf->MultiCell($this->posxdiscount-$this->posxqty-1, 3, $object->lines[$i]->qty, 0, 'R');

					// Discount on line
					$pdf->SetXY($this->posxdiscount, $curY);
					if ($object->lines[$i]->remise_percent)
					{
						$pdf->MultiCell($this->postotalht-$this->posxdiscount-1, 3, $object->lines[$i]->remise_percent."%", 0, 'R');
					}

					// Total HT line
                    $total_excl_tax = pdf_getlinetotalexcltax($object, $i, $outputlangs);
					$pdf->SetXY($this->postotalht, $curY);
					$pdf->MultiCell($this->page_largeur-$this->marge_droite-$this->postotalht, 3, $total_excl_tax, 0, 'R', 0);

					// Collecte des totaux par valeur de tva dans $this->tva["taux"]=total_tva
					$tvaligne=$object->lines[$i]->total_tva;

					$localtax1ligne=$object->lines[$i]->total_localtax1;
					$localtax2ligne=$object->lines[$i]->total_localtax2;

					if ($object->remise_percent) $tvaligne-=($tvaligne*$object->remise_percent)/100;
					if ($object->remise_percent) $localtax1ligne-=($localtax1ligne*$object->remise_percent)/100;
					if ($object->remise_percent) $localtax2ligne-=($localtax2ligne*$object->remise_percent)/100;

					$vatrate=(string) $object->lines[$i]->tva_tx;
					$localtax1rate=(string) $object->lines[$i]->localtax1_tx;
					$localtax2rate=(string) $object->lines[$i]->localtax2_tx;

					if (($object->lines[$i]->info_bits & 0x01) == 0x01) $vatrate.='*';
					$this->tva[$vatrate] += $tvaligne;
					$this->localtax1[$localtax1rate]+=$localtax1ligne;
					$this->localtax2[$localtax2rate]+=$localtax2ligne;

					$nexY+=2;    // Passe espace entre les lignes

					// Cherche nombre de lignes a venir pour savoir si place suffisante
					if ($i < ($nblignes - 1) && empty($hidedesc))	// If it's not last line
					{
						//on recupere la description du produit suivant
						$follow_descproduitservice = $object->lines[$i+1]->desc;
						//on compte le nombre de ligne afin de verifier la place disponible (largeur de ligne 52 caracteres)
						$nblineFollowDesc = dol_nboflines_bis($follow_descproduitservice,52,$outputlangs->charset_output)*4;
						// Et si on affiche dates de validite, on ajoute encore une ligne
						if ($object->lines[$i]->date_start && $object->lines[$i]->date_end)
						{
							$nblineFollowDesc += 4;
						}
					}
					else	// If it's last line
					{
						$nblineFollowDesc = 0;
					}

					// Test if a new page is required
					if ($pagenb == 1)
					{
						$tab_top_in_current_page=$tab_top;
						$tab_height_in_current_page=$tab_height;
					}
					else
					{
						$tab_top_in_current_page=$tab_top_newpage;
						$tab_height_in_current_page=$tab_height_newpage;
					}
					if (($nexY+$nblineFollowDesc) > ($tab_top_in_current_page+$tab_height_in_current_page) && $i < ($nblignes - 1))
					{
						if ($pagenb == 1)
						{
							$this->_tableau($pdf, $tab_top, $tab_height + 20, $nexY, $outputlangs);
						}
						else
						{
							$this->_tableau($pdf, $tab_top_newpage, $tab_height_newpage, $nexY, $outputlangs);
						}

						$this->_pagefoot($pdf, $object, $outputlangs);

						// New page
						$pdf->AddPage();
				        if (! empty($tplidx)) $pdf->useTemplate($tplidx);
						$pagenb++;
						$this->_pagehead($pdf, $object, 0, $outputlangs);
						$pdf->SetFont('','', $default_font_size - 1);
						$pdf->MultiCell(0, 3, '');		// Set interline to 3
						$pdf->SetTextColor(0,0,0);

						$nexY = $tab_top_newpage + 7;
					}

				}

				// Show square
				if ($pagenb == 1)
				{
					$this->_tableau($pdf, $tab_top, $tab_height, $nexY, $outputlangs);
					$bottomlasttab=$tab_top + $tab_height + 1;
				}
				else
				{
					$this->_tableau($pdf, $tab_top_newpage, $tab_height_newpage, $nexY, $outputlangs);
					$bottomlasttab=$tab_top_newpage + $tab_height_newpage + 1;
				}

				// Affiche zone infos
				$posy=$this->_tableau_info($pdf, $object, $bottomlasttab, $outputlangs);

				// Affiche zone totaux
				$posy=$this->_tableau_tot($pdf, $object, $deja_regle, $bottomlasttab, $outputlangs);

				// Affiche zone versements
				if ($deja_regle || $amount_credit_notes_included || $amount_deposits_included)
				{
					$posy=$this->_tableau_versements($pdf, $object, $posy, $outputlangs);
				}

                // Pied de page
				$this->_pagefoot($pdf, $object, $outputlangs);
				$pdf->AliasNbPages();

				$pdf->Close();

				$pdf->Output($file,'F');


				// Add pdfgeneration hook
				if (is_object($hookmanager))
				{
<<<<<<< HEAD
					$parameters=array('file'=>$file,'object'=>$object,'outputlangs'=>$outputlangs);
					global $action;
					$reshook=$hookmanager->executeHooks('afterPDFCreation',$parameters,$this,$action);    // Note that $action and $object may have been modified by some hooks
				}
=======
					include_once(DOL_DOCUMENT_ROOT.'/core/class/hookmanager.class.php');
					$hookmanager=new HookManager($this->db);
				}
				$hookmanager->callHooks(array('pdfgeneration'));
				$parameters=array('file'=>$file,'object'=>$object,'outputlangs'=>$outputlangs);
				global $action;
				$reshook=$hookmanager->executeHooks('afterPDFCreation',$parameters,$this,$action);    // Note that $action and $object may have been modified by some hooks
>>>>>>> 61e90e0d

				if (! empty($conf->global->MAIN_UMASK))
				{
					@chmod($file, octdec($conf->global->MAIN_UMASK));
				}

				return 1;   // Pas d'erreur
			}
			else
			{
				$this->error=$langs->trans("ErrorCanNotCreateDir",$dir);
				return 0;
			}
		}
		else
		{
			$this->error=$langs->trans("ErrorConstantNotDefined","SUPPLIER_OUTPUTDIR");
			return 0;
		}
		$this->error=$langs->trans("ErrorUnknown");
		return 0;   // Erreur par defaut
	}


	/**
	 *   Show miscellaneous information (payment mode, payment term, ...)
	 *
	 *   @param		PDF			&$pdf     		Object PDF
	 *   @param		Object		$object			Object to show
	 *   @param		int			$posy			Y
	 *   @param		Translate	$outputlangs	Langs object
	 *   @return	void
	 */
	function _tableau_info(&$pdf, $object, $posy, $outputlangs)
	{
	    global $conf;

	    $default_font_size = pdf_getPDFFontSize($outputlangs);

	    $pdf->SetFont('','', $default_font_size - 1);

	    // If France, show VAT mention if not applicable
	    if ($this->emetteur->pays_code == 'FR' && $this->franchise == 1)
	    {
	        $pdf->SetFont('','B', $default_font_size - 2);
	        $pdf->SetXY($this->marge_gauche, $posy);
	        $pdf->MultiCell(100, 3, $outputlangs->transnoentities("VATIsNotUsedForInvoice"), 0, 'L', 0);

	        $posy=$pdf->GetY()+4;
	    }

	    // Show payments conditions
	    if ($object->type != 2 && ($object->cond_reglement_code || $object->cond_reglement))
	    {
	        $pdf->SetFont('','B', $default_font_size - 2);
	        $pdf->SetXY($this->marge_gauche, $posy);
	        $titre = $outputlangs->transnoentities("PaymentConditions").':';
	        $pdf->MultiCell(80, 4, $titre, 0, 'L');

	        $pdf->SetFont('','', $default_font_size - 2);
	        $pdf->SetXY(52, $posy);
	        $lib_condition_paiement=$outputlangs->transnoentities("PaymentCondition".$object->cond_reglement_code)!=('PaymentCondition'.$object->cond_reglement_code)?$outputlangs->transnoentities("PaymentCondition".$object->cond_reglement_code):$outputlangs->convToOutputCharset($object->cond_reglement_doc);
	        $lib_condition_paiement=str_replace('\n',"\n",$lib_condition_paiement);
	        $pdf->MultiCell(80, 4, $lib_condition_paiement,0,'L');

	        $posy=$pdf->GetY()+3;
	    }


	    if ($object->type != 2)
	    {
	        // Check a payment mode is defined
	        /*
	        if (empty($object->mode_reglement_code)
	        && ! $conf->global->FACTURE_CHQ_NUMBER
	        && ! $conf->global->FACTURE_RIB_NUMBER)
	        {
	            $pdf->SetXY($this->marge_gauche, $posy);
	            $pdf->SetTextColor(200,0,0);
	            $pdf->SetFont('','B', $default_font_size - 2);
	            $pdf->MultiCell(90, 3, $outputlangs->transnoentities("ErrorNoPaiementModeConfigured"),0,'L',0);
	            $pdf->SetTextColor(0,0,0);

	            $posy=$pdf->GetY()+1;
	        }*/

	        // Show payment mode
	        if ($object->mode_reglement_code)
//	        && $object->mode_reglement_code != 'CHQ'
//	        && $object->mode_reglement_code != 'VIR')
	        {
	            $pdf->SetFont('','B', $default_font_size - 2);
	            $pdf->SetXY($this->marge_gauche, $posy);
	            $titre = $outputlangs->transnoentities("PaymentMode").':';
	            $pdf->MultiCell(80, 5, $titre, 0, 'L');

	            $pdf->SetFont('','', $default_font_size - 2);
	            $pdf->SetXY(50, $posy);
	            $lib_mode_reg=$outputlangs->transnoentities("PaymentType".$object->mode_reglement_code)!=('PaymentType'.$object->mode_reglement_code)?$outputlangs->transnoentities("PaymentType".$object->mode_reglement_code):$outputlangs->convToOutputCharset($object->mode_reglement);
	            $pdf->MultiCell(80, 5, $lib_mode_reg,0,'L');

	            $posy=$pdf->GetY()+2;
	        }

	        // Show payment mode CHQ
/*	        if (empty($object->mode_reglement_code) || $object->mode_reglement_code == 'CHQ')
	        {
	            // Si mode reglement non force ou si force a CHQ
	            if ($conf->global->FACTURE_CHQ_NUMBER)
	            {
	                if ($conf->global->FACTURE_CHQ_NUMBER > 0)
	                {
	                    $account = new Account($this->db);
	                    $account->fetch($conf->global->FACTURE_CHQ_NUMBER);

	                    $pdf->SetXY($this->marge_gauche, $posy);
	                    $pdf->SetFont('','B', $default_font_size - 2);
	                    $pdf->MultiCell(90, 3, $outputlangs->transnoentities('PaymentByChequeOrderedTo',$account->proprio).':',0,'L',0);
	                    $posy=$pdf->GetY()+1;

	                    $pdf->SetXY($this->marge_gauche, $posy);
	                    $pdf->SetFont('','', $default_font_size - 2);
	                    $pdf->MultiCell(80, 3, $outputlangs->convToOutputCharset($account->adresse_proprio), 0, 'L', 0);
	                    $posy=$pdf->GetY()+2;
	                }
	                if ($conf->global->FACTURE_CHQ_NUMBER == -1)
	                {
	                    $pdf->SetXY($this->marge_gauche, $posy);
	                    $pdf->SetFont('','B', $default_font_size - 2);
	                    $pdf->MultiCell(90, 3, $outputlangs->transnoentities('PaymentByChequeOrderedToShort').' '.$outputlangs->convToOutputCharset($this->emetteur->name).' '.$outputlangs->transnoentities('SendTo').':',0,'L',0);
	                    $posy=$pdf->GetY()+1;

	                    $pdf->SetXY($this->marge_gauche, $posy);
	                    $pdf->SetFont('','', $default_font_size - 2);
	                    $pdf->MultiCell(80, 3, $outputlangs->convToOutputCharset($this->emetteur->getFullAddress()), 0, 'L', 0);
	                    $posy=$pdf->GetY()+2;
	                }
	            }
	        }

	        // If payment mode not forced or forced to VIR, show payment with BAN
	        if (empty($object->mode_reglement_code) || $object->mode_reglement_code == 'VIR')
	        {
	            if (! empty($conf->global->FACTURE_RIB_NUMBER))
	            {
	                $account = new Account($this->db);
	                $account->fetch($conf->global->FACTURE_RIB_NUMBER);

	                $curx=$this->marge_gauche;
	                $cury=$posy;

	                $posy=pdf_bank($pdf,$outputlangs,$curx,$cury,$account);

	                $posy+=2;
	            }
	        }
*/
	    }
	    return $posy;
	}

	/**
	 *	Show total to pay
	 *
	 *	@param	PDF			&$pdf           Object PDF
	 *	@param  Facture		$object         Object invoice
	 *	@param  int			$deja_regle     Montant deja regle
	 *	@param	int			$posy			Position depart
	 *	@param	Translate	$outputlangs	Objet langs
	 *	@return int							Position pour suite
	 */
	function _tableau_tot(&$pdf, $object, $deja_regle, $posy, $outputlangs)
	{
		global $conf,$mysoc;

		$default_font_size = pdf_getPDFFontSize($outputlangs);

        $tab2_top = $posy;
		$tab2_hl = 4;
		$pdf->SetFont('','', $default_font_size - 1);

		// Tableau total
		$lltot = 200; $col1x = 120; $col2x = 170; $largcol2 = $lltot - $col2x;

		$useborder=0;
		$index = 0;

		// Total HT
		$pdf->SetFillColor(255,255,255);
		$pdf->SetXY($col1x, $tab2_top + 0);
		$pdf->MultiCell($col2x-$col1x, $tab2_hl, $outputlangs->transnoentities("TotalHT"), 0, 'L', 1);

		$pdf->SetXY($col2x, $tab2_top + 0);
		$pdf->MultiCell($largcol2, $tab2_hl, price($object->total_ht + $object->remise), 0, 'R', 1);

		// Show VAT by rates and total
		$pdf->SetFillColor(248,248,248);

		$this->atleastoneratenotnull=0;
		foreach( $this->tva as $tvakey => $tvaval )
		{
			if ($tvakey > 0)    // On affiche pas taux 0
			{
				$this->atleastoneratenotnull++;

				$index++;
				$pdf->SetXY($col1x, $tab2_top + $tab2_hl * $index);

				$tvacompl='';

				if (preg_match('/\*/',$tvakey))
				{
					$tvakey=str_replace('*','',$tvakey);
					$tvacompl = " (".$outputlangs->transnoentities("NonPercuRecuperable").")";
				}

				$totalvat =$outputlangs->transnoentities("TotalVAT").' ';
				$totalvat.=vatrate($tvakey,1).$tvacompl;
				$pdf->MultiCell($col2x-$col1x, $tab2_hl, $totalvat, 0, 'L', 1);

				$pdf->SetXY($col2x, $tab2_top + $tab2_hl * $index);
				$pdf->MultiCell($largcol2, $tab2_hl, price($tvaval), 0, 'R', 1);
			}
		}
		if (! $this->atleastoneratenotnull) // If no vat at all
		{
			$index++;
			$pdf->SetXY($col1x, $tab2_top + $tab2_hl * $index);
			$pdf->MultiCell($col2x-$col1x, $tab2_hl, $outputlangs->transnoentities("TotalVAT"), 0, 'L', 1);

			$pdf->SetXY($col2x, $tab2_top + $tab2_hl * $index);
			$pdf->MultiCell($largcol2, $tab2_hl, price($object->total_tva), 0, 'R', 1);

			// Total LocalTax1
			if (! empty($conf->global->FACTURE_LOCAL_TAX1_OPTION) && $conf->global->FACTURE_LOCAL_TAX1_OPTION=='localtax1on' && $object->total_localtax1>0)
			{
				$index++;
				$pdf->SetXY($col1x, $tab2_top + $tab2_hl * $index);
				$pdf->MultiCell($col2x-$col1x, $tab2_hl, $outputlangs->transnoentities("TotalLT1".$mysoc->country_code), 0, 'L', 1);
				$pdf->SetXY($col2x, $tab2_top + $tab2_hl * $index);
				$pdf->MultiCell($largcol2, $tab2_hl, price($object->total_localtax1), 0, 'R', 1);
			}

			// Total LocalTax2
			if (! empty($conf->global->FACTURE_LOCAL_TAX2_OPTION) && $conf->global->FACTURE_LOCAL_TAX2_OPTION=='localtax2on' && $object->total_localtax2>0)
			{
				$index++;
				$pdf->SetXY($col1x, $tab2_top + $tab2_hl * $index);
				$pdf->MultiCell($col2x-$col1x, $tab2_hl, $outputlangs->transnoentities("TotalLT2".$mysoc->country_code), 0, 'L', 1);
				$pdf->SetXY($col2x, $tab2_top + $tab2_hl * $index);
				$pdf->MultiCell($largcol2, $tab2_hl, price($object->total_localtax2), 0, 'R', 1);
			}
		}
		else
		{
			if (! empty($conf->global->FACTURE_LOCAL_TAX1_OPTION) && $conf->global->FACTURE_LOCAL_TAX1_OPTION=='localtax1on')
			{
    			//Local tax 1
			    foreach( $this->localtax1 as $tvakey => $tvaval )
				{
					if ($tvakey>0)    // On affiche pas taux 0
					{
						//$this->atleastoneratenotnull++;

						$index++;
						$pdf->SetXY($col1x, $tab2_top + $tab2_hl * $index);

						$tvacompl='';
						if (preg_match('/\*/',$tvakey))
						{
							$tvakey=str_replace('*','',$tvakey);
							$tvacompl = " (".$outputlangs->transnoentities("NonPercuRecuperable").")";
						}
						$totalvat =$outputlangs->transnoentities("TotalLT1".$mysoc->country_code).' ';
						$totalvat.=vatrate($tvakey,1).$tvacompl;
						$pdf->MultiCell($col2x-$col1x, $tab2_hl, $totalvat, 0, 'L', 1);

						$pdf->SetXY($col2x, $tab2_top + $tab2_hl * $index);
						$pdf->MultiCell($largcol2, $tab2_hl, price($tvaval), 0, 'R', 1);
					}
				}
			}

			if (! empty($conf->global->FACTURE_LOCAL_TAX2_OPTION) && $conf->global->FACTURE_LOCAL_TAX2_OPTION=='localtax2on')
			{
    			//Local tax 2
			    foreach( $this->localtax2 as $tvakey => $tvaval )
				{
					if ($tvakey>0)    // On affiche pas taux 0
					{
						//$this->atleastoneratenotnull++;

						$index++;
						$pdf->SetXY($col1x, $tab2_top + $tab2_hl * $index);

						$tvacompl='';
						if (preg_match('/\*/',$tvakey))
						{
							$tvakey=str_replace('*','',$tvakey);
							$tvacompl = " (".$outputlangs->transnoentities("NonPercuRecuperable").")";
						}
						$totalvat =$outputlangs->transnoentities("TotalLT2".$mysoc->country_code).' ';
						$totalvat.=vatrate($tvakey,1).$tvacompl;
						$pdf->MultiCell($col2x-$col1x, $tab2_hl, $totalvat, 0, 'L', 1);

						$pdf->SetXY($col2x, $tab2_top + $tab2_hl * $index);
						$pdf->MultiCell($largcol2, $tab2_hl, price($tvaval), 0, 'R', 1);
					}
				}
			}
		}

		// Total TTC
		$index++;
		$pdf->SetXY($col1x, $tab2_top + $tab2_hl * $index);
		$pdf->SetTextColor(0,0,60);
		$pdf->SetFillColor(224,224,224);
		$pdf->MultiCell($col2x-$col1x, $tab2_hl, $outputlangs->transnoentities("TotalTTC"), $useborder, 'L', 1);

		$pdf->SetXY($col2x, $tab2_top + $tab2_hl * $index);
		$pdf->MultiCell($largcol2, $tab2_hl, price($object->total_ttc), $useborder, 'R', 1);
		$pdf->SetFont('','', $default_font_size - 1);
		$pdf->SetTextColor(0,0,0);

        $creditnoteamount=0;
        $depositsamount=0;
		//$creditnoteamount=$object->getSumCreditNotesUsed();
		//$depositsamount=$object->getSumDepositsUsed();
		//print "x".$creditnoteamount."-".$depositsamount;exit;
		$resteapayer = price2num($object->total_ttc - $deja_regle - $creditnoteamount - $depositsamount, 'MT');
		if ($object->paye) $resteapayer=0;

		if ($deja_regle > 0)
		{
			$index++;

			$pdf->SetXY($col1x, $tab2_top + $tab2_hl * $index);
			$pdf->MultiCell($col2x-$col1x, $tab2_hl, $outputlangs->transnoentities("AlreadyPaid"), 0, 'L', 0);

			$pdf->SetXY($col2x, $tab2_top + $tab2_hl * $index);
			$pdf->MultiCell($largcol2, $tab2_hl, price($deja_regle), 0, 'R', 0);

			$index++;
			$pdf->SetTextColor(0,0,60);
			$pdf->SetFillColor(224,224,224);
			$pdf->SetXY($col1x, $tab2_top + $tab2_hl * $index);
			$pdf->MultiCell($col2x-$col1x, $tab2_hl, $outputlangs->transnoentities("RemainderToPay"), $useborder, 'L', 1);

			$pdf->SetXY($col2x, $tab2_top + $tab2_hl * $index);
			$pdf->MultiCell($largcol2, $tab2_hl, price($resteapayer), $useborder, 'R', 1);
			$pdf->SetFont('','', $default_font_size - 1);
			$pdf->SetTextColor(0,0,0);
		}

		$index++;
		return ($tab2_top + ($tab2_hl * $index));
	}

    /**
	 *   Show table for lines
	 *
	 *   @param		PDF			&$pdf     		Object PDF
	 *   @param		string		$tab_top		Top position of table
	 *   @param		string		$tab_height		Height of table (rectangle)
	 *   @param		int			$nexY			Y
	 *   @param		Translate	$outputlangs	Langs object
	 *   @return	void
     */
	function _tableau(&$pdf, $tab_top, $tab_height, $nexY, $outputlangs)
	{
		global $conf;

        $default_font_size = pdf_getPDFFontSize($outputlangs);

        // Amount in (at tab_top - 1)
		$pdf->SetTextColor(0,0,0);
		$pdf->SetFont('','', $default_font_size - 2);
		$titre = $outputlangs->transnoentities("AmountInCurrency",$outputlangs->transnoentitiesnoconv("Currency".$conf->currency));
		$pdf->SetXY($this->page_largeur - $this->marge_droite - ($pdf->GetStringWidth($titre) + 3), $tab_top-4);
		$pdf->MultiCell(($pdf->GetStringWidth($titre) + 3), 2, $titre);

		$pdf->SetDrawColor(128,128,128);

		// Rect prend une longueur en 3eme param et 4eme param
		$pdf->Rect($this->marge_gauche, $tab_top, $this->page_largeur-$this->marge_gauche-$this->marge_droite, $tab_height);
		// line prend une position y en 2eme param et 4eme param
		$pdf->line($this->marge_gauche, $tab_top+5, $this->page_largeur-$this->marge_droite, $tab_top+5);

		$pdf->SetFont('','', $default_font_size - 1);

		$pdf->SetXY($this->posxdesc-1, $tab_top+1);
		$pdf->MultiCell(108,2, $outputlangs->transnoentities("Designation"),'','L');

        if (empty($conf->global->MAIN_GENERATE_DOCUMENTS_WITHOUT_VAT))
        {
    		$pdf->line($this->posxtva-1, $tab_top, $this->posxtva-1, $tab_top + $tab_height);
    		$pdf->SetXY($this->posxtva-3, $tab_top+1);
    		$pdf->MultiCell($this->posxup-$this->posxtva+3,2, $outputlangs->transnoentities("VAT"),'','C');
        }

		$pdf->line($this->posxup-1, $tab_top, $this->posxup-1, $tab_top + $tab_height);
		$pdf->SetXY($this->posxup-1, $tab_top+1);
		$pdf->MultiCell($this->posxqty-$this->posxup-1,2, $outputlangs->transnoentities("PriceUHT"),'','C');

		$pdf->line($this->posxqty-1, $tab_top, $this->posxqty-1, $tab_top + $tab_height);
		$pdf->SetXY($this->posxqty-1, $tab_top+1);
		$pdf->MultiCell($this->posxdiscount-$this->posxqty-1,2, $outputlangs->transnoentities("Qty"),'','C');

		$pdf->line($this->posxdiscount-1, $tab_top, $this->posxdiscount-1, $tab_top + $tab_height);
		if ($this->atleastonediscount)
		{
			$pdf->SetXY($this->posxdiscount-1, $tab_top+1);
			$pdf->MultiCell($this->postotalht-$this->posxdiscount+1,2, $outputlangs->transnoentities("ReductionShort"),'','C');
		}

		if ($this->atleastonediscount)
		{
			$pdf->line($this->postotalht, $tab_top, $this->postotalht, $tab_top + $tab_height);
		}
		$pdf->SetXY($this->postotalht-1, $tab_top+1);
		$pdf->MultiCell(30,2, $outputlangs->transnoentities("TotalHTShort"),'','C');

	}

	/**
	 *  Show top header of page.
	 *
	 *  @param	PDF			&$pdf     		Object PDF
	 *  @param  Object		$object     	Object to show
	 *  @param  int	    	$showaddress    0=no, 1=yes
	 *  @param  Translate	$outputlangs	Object lang for output
	 *  @return	void
	 */
	function _pagehead(&$pdf, $object, $showaddress, $outputlangs)
	{
		global $langs,$conf,$mysoc;

		$outputlangs->load("main");
		$outputlangs->load("bills");
		$outputlangs->load("orders");
		$outputlangs->load("companies");

		$default_font_size = pdf_getPDFFontSize($outputlangs);

		// Do not add the BACKGROUND as this is for suppliers
		//pdf_pagehead($pdf,$outputlangs,$this->page_hauteur);

		$pdf->SetTextColor(0,0,60);
		$pdf->SetFont('','B',$default_font_size + 3);

		$posy=$this->marge_haute;
		$posx=$this->page_largeur-$this->marge_droite-100;

		$pdf->SetXY($this->marge_gauche,$posy);

		// Logo
		$logo=$conf->mycompany->dir_output.'/logos/'.$mysoc->logo;
		if ($mysoc->logo)
		{
			if (is_readable($logo))
			{
				$pdf->Image($logo, $this->marge_gauche, $posy, 0, 24);
			}
			else
			{
				$pdf->SetTextColor(200,0,0);
				$pdf->SetFont('','B', $default_font_size - 2);
				$pdf->MultiCell(100, 3, $outputlangs->transnoentities("ErrorLogoFileNotFound",$logo), 0, 'L');
				$pdf->MultiCell(100, 3, $outputlangs->transnoentities("ErrorGoToModuleSetup"), 0, 'L');
			}
		}
		else
		{
			$text=$this->emetteur->name;
			$pdf->MultiCell(100, 4, $outputlangs->convToOutputCharset($text), 0, 'L');
		}

		$pdf->SetFont('','B',$default_font_size + 3);
		$pdf->SetXY($posx,$posy);
		$pdf->SetTextColor(0,0,60);
		$title=$outputlangs->transnoentities("SupplierOrder");
		$pdf->MultiCell(100, 3, $title, '', 'R');

		$pdf->SetFont('','B',$default_font_size);

		$posy+=5;
		$pdf->SetXY($posx,$posy);
		$pdf->SetTextColor(0,0,60);
		$pdf->MultiCell(100, 4, $outputlangs->transnoentities("Ref")." : " . $outputlangs->convToOutputCharset($object->ref), '', 'R');

		$posy+=1;
		$pdf->SetFont('','', $default_font_size -1);

        $posy+=4;
		$pdf->SetXY($posx,$posy);
		if ($object->date_commande)
		{
			$pdf->SetTextColor(0,0,60);
			$pdf->MultiCell(100, 4, $outputlangs->transnoentities("Date")." : " . dol_print_date($object->date_commande,"day",false,$outputlangs,true), '', 'R');
		}
		else
		{
			$pdf->SetTextColor(255,0,0);
			$pdf->MultiCell(100, 4, strtolower($outputlangs->transnoentities("OrderToProcess")), '', 'R');
		}

		if ($showaddress)
		{
			// Sender properties
			$carac_emetteur = pdf_build_address($outputlangs,$this->emetteur);

			// Show sender
			$posy=42;
			$posx=$this->marge_gauche;
			if (! empty($conf->global->MAIN_INVERT_SENDER_RECIPIENT)) $posx=$this->page_largeur-$this->marge_droite-80;
			$hautcadre=40;

			// Show sender frame
			$pdf->SetTextColor(0,0,0);
			$pdf->SetFont('','', $default_font_size - 2);
			$pdf->SetXY($posx,$posy-5);
			$pdf->MultiCell(66,5, $outputlangs->transnoentities("BillFrom").":", 0, 'L');
			$pdf->SetXY($posx,$posy);
			$pdf->SetFillColor(230,230,230);
			$pdf->MultiCell(82, $hautcadre, "", 0, 'R', 1);
			$pdf->SetTextColor(0,0,60);

			// Show sender name
			$pdf->SetXY($posx+2,$posy+3);
			$pdf->SetFont('','B', $default_font_size);
			$pdf->MultiCell(80, 4, $outputlangs->convToOutputCharset($this->emetteur->name), 0, 'L');

			// Show sender information
			$pdf->SetXY($posx+2,$posy+8);
			$pdf->SetFont('','', $default_font_size - 1);
			$pdf->MultiCell(80, 4, $carac_emetteur, 0, 'L');



			// If BILLING contact defined on invoice, we use it
			$usecontact=false;
			$arrayidcontact=$object->getIdContact('external','BILLING');
			if (count($arrayidcontact) > 0)
			{
				$usecontact=true;
				$result=$object->fetch_contact($arrayidcontact[0]);
			}

			// Recipient name
			if (! empty($usecontact))
			{
				// On peut utiliser le nom de la societe du contact
				if ($conf->global->MAIN_USE_COMPANY_NAME_OF_CONTACT) $socname = $object->contact->socname;
				else $socname = $object->client->nom;
				$carac_client_name=$outputlangs->convToOutputCharset($socname);
			}
			else
			{
				$carac_client_name=$outputlangs->convToOutputCharset($object->client->nom);
			}

			$carac_client=pdf_build_address($outputlangs,$this->emetteur,$object->client,$object->contact,$usecontact,'target');

			// Show recipient
			$posy=42;
			$posx=$this->page_largeur-$this->marge_droite-100;
			if (! empty($conf->global->MAIN_INVERT_SENDER_RECIPIENT)) $posx=$this->marge_gauche;

			// Show recipient frame
			$pdf->SetTextColor(0,0,0);
			$pdf->SetFont('','', $default_font_size - 2);
			$pdf->SetXY($posx+2,$posy-5);
			$pdf->MultiCell(80,5, $outputlangs->transnoentities("BillTo").":",0,'L');
			$pdf->Rect($posx, $posy, 100, $hautcadre);

			// Show recipient name
			$pdf->SetXY($posx+2,$posy+3);
			$pdf->SetFont('','B', $default_font_size);
			$pdf->MultiCell(96,4, $carac_client_name, 0, 'L');

			// Show recipient information
			$pdf->SetFont('','', $default_font_size - 1);
			$pdf->SetXY($posx+2,$posy+4+(dol_nboflines_bis($carac_client_name,50)*4));
			$pdf->MultiCell(86,4, $carac_client, 0, 'L');
		}
	}

	/**
	 *   	Show footer of page. Need this->emetteur object
     *
	 *   	@param	PDF			&$pdf     			PDF
	 * 		@param	Object		$object				Object to show
	 *      @param	Translate	$outputlangs		Object lang for output
	 *      @return	void
	 */
	function _pagefoot(&$pdf, $object, $outputlangs)
	{
		return pdf_pagefoot($pdf,$outputlangs,'SUPPLIER_INVOICE_FREE_TEXT',$this->emetteur,$this->marge_basse,$this->marge_gauche,$this->page_hauteur,$object);
	}

}

?><|MERGE_RESOLUTION|>--- conflicted
+++ resolved
@@ -408,12 +408,6 @@
 				// Add pdfgeneration hook
 				if (is_object($hookmanager))
 				{
-<<<<<<< HEAD
-					$parameters=array('file'=>$file,'object'=>$object,'outputlangs'=>$outputlangs);
-					global $action;
-					$reshook=$hookmanager->executeHooks('afterPDFCreation',$parameters,$this,$action);    // Note that $action and $object may have been modified by some hooks
-				}
-=======
 					include_once(DOL_DOCUMENT_ROOT.'/core/class/hookmanager.class.php');
 					$hookmanager=new HookManager($this->db);
 				}
@@ -421,7 +415,6 @@
 				$parameters=array('file'=>$file,'object'=>$object,'outputlangs'=>$outputlangs);
 				global $action;
 				$reshook=$hookmanager->executeHooks('afterPDFCreation',$parameters,$this,$action);    // Note that $action and $object may have been modified by some hooks
->>>>>>> 61e90e0d
 
 				if (! empty($conf->global->MAIN_UMASK))
 				{
