<?php
/* Copyright (C) 2004-2012 Laurent Destailleur   <eldy@users.sourceforge.net>
 * Copyright (C) 2005-2011 Regis Houssin         <regis@dolibarr.fr>
 * Copyright (C) 2007      Franky Van Liedekerke <franky.van.liedekerke@telenet.be>
 * Copyright (C) 2010      Juanjo Menent         <jmenent@2byte.es>
 *
 * This program is free software; you can redistribute it and/or modify
 * it under the terms of the GNU General Public License as published by
 * the Free Software Foundation; either version 2 of the License, or
 * (at your option) any later version.
 *
 * This program is distributed in the hope that it will be useful,
 * but WITHOUT ANY WARRANTY; without even the implied warranty of
 * MERCHANTABILITY or FITNESS FOR A PARTICULAR PURPOSE.  See the
 * GNU General Public License for more details.
 *
 * You should have received a copy of the GNU General Public License
 * along with this program. If not, see <http://www.gnu.org/licenses/>.
 * or see http://www.gnu.org/
 */

/**
 *	\file       htdocs/core/modules/supplier_order/pdf/pdf_muscadet.modules.php
 *	\ingroup    fournisseur
 *	\brief      File of class to generate suppliers orders from muscadet model
 */

require_once DOL_DOCUMENT_ROOT.'/core/modules/supplier_order/modules_commandefournisseur.php';
require_once DOL_DOCUMENT_ROOT.'/fourn/class/fournisseur.commande.class.php';
require_once DOL_DOCUMENT_ROOT.'/product/class/product.class.php';
require_once DOL_DOCUMENT_ROOT.'/core/lib/company.lib.php';
require_once DOL_DOCUMENT_ROOT.'/core/lib/functions2.lib.php';
require_once DOL_DOCUMENT_ROOT.'/core/lib/pdf.lib.php';


/**
 *	Class to generate the supplier orders with the muscadet model
 */
class pdf_muscadet extends ModelePDFSuppliersOrders
{
    var $db;
    var $name;
    var $description;
    var $type;

    var $phpmin = array(4,3,0); // Minimum version of PHP required by module
    var $version = 'dolibarr';

    var $page_largeur;
    var $page_hauteur;
    var $format;
	var $marge_gauche;
	var	$marge_droite;
	var	$marge_haute;
	var	$marge_basse;

	var $emetteur;	// Objet societe qui emet


	/**
	 *	Constructor
	 *
	 *  @param	DoliDB		$db      	Database handler
	 *  @param	Object		$object		Supplier order
	 */
	function __construct($db,$object)
	{
		global $conf,$langs,$mysoc;

		$langs->load("main");
		$langs->load("bills");

		$this->db = $db;
		$this->name = "muscadet";
		$this->description = $langs->trans('SuppliersCommandModel');

		// Dimension page pour format A4
		$this->type = 'pdf';
		$formatarray=pdf_getFormat();
		$this->page_largeur = $formatarray['width'];
		$this->page_hauteur = $formatarray['height'];
		$this->format = array($this->page_largeur,$this->page_hauteur);
		$this->marge_gauche=10;
		$this->marge_droite=10;
		$this->marge_haute=10;
		$this->marge_basse=10;

		$this->option_logo = 1;                    // Affiche logo
		$this->option_tva = 1;                     // Gere option tva FACTURE_TVAOPTION
		$this->option_modereg = 1;                 // Affiche mode reglement
		$this->option_condreg = 1;                 // Affiche conditions reglement
		$this->option_codeproduitservice = 1;      // Affiche code produit-service
		$this->option_multilang = 1;               // Dispo en plusieurs langues
		$this->option_escompte = 0;                // Affiche si il y a eu escompte
		$this->option_credit_note = 0;             // Support credit notes
		$this->option_freetext = 1;				   // Support add of a personalised text
		$this->option_draft_watermark = 1;		   // Support add of a watermark on drafts

		$this->franchise=!$mysoc->tva_assuj;

        // Get source company
        //if (! is_object($object->thirdparty)) $object->fetch_thirdparty();
        //$this->emetteur=$object->thirdparty;
        //if (! $this->emetteur->country_code) $this->emetteur->country_code=substr($langs->defaultlang,-2);    // By default, if was not defined
		$this->emetteur=$mysoc;
        if (! $this->emetteur->country_code) $this->emetteur->country_code=substr($langs->defaultlang,-2);    // By default, if was not defined

		// Defini position des colonnes
		$this->posxdesc=$this->marge_gauche+1;
		$this->posxtva=111;
		$this->posxup=126;
		$this->posxqty=145;
		$this->posxdiscount=162;
		$this->postotalht=174;

		$this->tva=array();
        $this->localtax1=array();
        $this->localtax2=array();
        $this->atleastoneratenotnull=0;
		$this->atleastonediscount=0;
	}


    /**
     *  Function to build pdf onto disk
     *
     *  @param		int		$object				Id of object to generate
     *  @param		object	$outputlangs		Lang output object
     *  @param		string	$srctemplatepath	Full path of source filename for generator using a template file
     *  @param		int		$hidedetails		Do not show line details
     *  @param		int		$hidedesc			Do not show desc
     *  @param		int		$hideref			Do not show ref
     *  @param		object	$hookmanager		Hookmanager object
     *  @return     int             			1=OK, 0=KO
     */
	function write_file($object,$outputlangs='',$srctemplatepath='',$hidedetails=0,$hidedesc=0,$hideref=0,$hookmanager=false)
	{
		global $user,$langs,$conf;

		if (! is_object($outputlangs)) $outputlangs=$langs;
		// For backward compatibility with FPDF, force output charset to ISO, because FPDF expect text to be encoded in ISO
		if (! empty($conf->global->MAIN_USE_FPDF)) $outputlangs->charset_output='ISO-8859-1';

		$outputlangs->load("main");
		$outputlangs->load("dict");
		$outputlangs->load("companies");
		$outputlangs->load("bills");
		$outputlangs->load("products");
		$outputlangs->load("orders");

		$default_font_size = pdf_getPDFFontSize($outputlangs);

		if ($conf->fournisseur->dir_output.'/commande')
		{
			$object->fetch_thirdparty();

			$deja_regle = "";
			$amount_credit_notes_included = 0;
			$amount_deposits_included = 0;
			//$amount_credit_notes_included = $object->getSumCreditNotesUsed();
            //$amount_deposits_included = $object->getSumDepositsUsed();

			// Definition of $dir and $file
			if ($object->specimen)
			{
				$dir = $conf->fournisseur->commande->dir_output;
				$file = $dir . "/SPECIMEN.pdf";
			}
			else
			{
				$objectref = dol_sanitizeFileName($object->ref);
				$dir = $conf->fournisseur->commande->dir_output . '/'. $objectref;
				$file = $dir . "/" . $objectref . ".pdf";
			}

			if (! file_exists($dir))
			{
				if (dol_mkdir($dir) < 0)
				{
					$this->error=$langs->transnoentities("ErrorCanNotCreateDir",$dir);
					return 0;
				}

			}

			if (file_exists($dir))
			{
				$nblignes = count($object->lines);

                $pdf=pdf_getInstance($this->format);
                $heightforinfotot = 50;	// Height reserved to output the info and total part
                $heightforfooter = 25;	// Height reserved to output the footer (value include bottom margin)
                $pdf->SetAutoPageBreak(1,0);

                if (class_exists('TCPDF'))
                {
                    $pdf->setPrintHeader(false);
                    $pdf->setPrintFooter(false);
                }
                $pdf->SetFont(pdf_getPDFFont($outputlangs));
                // Set path to the background PDF File
                if (empty($conf->global->MAIN_DISABLE_FPDI) && ! empty($conf->global->MAIN_ADD_PDF_BACKGROUND))
                {
                    $pagecount = $pdf->setSourceFile($conf->mycompany->dir_output.'/'.$conf->global->MAIN_ADD_PDF_BACKGROUND);
                    $tplidx = $pdf->importPage(1);
                }

				$pdf->Open();
				$pagenb=0;
				$pdf->SetDrawColor(128,128,128);

				$pdf->SetTitle($outputlangs->convToOutputCharset($object->ref));
				$pdf->SetSubject($outputlangs->transnoentities("Order"));
				$pdf->SetCreator("Dolibarr ".DOL_VERSION);
				$pdf->SetAuthor($outputlangs->convToOutputCharset($user->getFullName($outputlangs)));
				$pdf->SetKeyWords($outputlangs->convToOutputCharset($object->ref)." ".$outputlangs->transnoentities("Order"));
				if (! empty($conf->global->MAIN_DISABLE_PDF_COMPRESSION)) $pdf->SetCompression(false);

				$pdf->SetMargins($this->marge_gauche, $this->marge_haute, $this->marge_droite);   // Left, Top, Right

				// Positionne $this->atleastonediscount si on a au moins une remise
				for ($i = 0 ; $i < $nblignes ; $i++)
				{
					if ($object->lines[$i]->remise_percent)
					{
						$this->atleastonediscount++;
					}
				}

				// New page
				$pdf->AddPage();
				if (! empty($tplidx)) $pdf->useTemplate($tplidx);
				$pagenb++;
				$this->_pagehead($pdf, $object, 1, $outputlangs, $hookmanager);
				$pdf->SetFont('','', $default_font_size - 1);
				$pdf->MultiCell(0, 3, '');		// Set interline to 3
				$pdf->SetTextColor(0,0,0);

				$tab_top = 90;
				$tab_top_newpage = (empty($conf->global->MAIN_PDF_DONOTREPEAT_HEAD)?42:10);
				$tab_height = 130;
				$tab_height_newpage = 150;

				// Affiche notes
				if (! empty($object->note_public))
				{
					$tab_top = 88;

					$pdf->SetFont('','', $default_font_size - 1);
					$pdf->writeHTMLCell(190, 3, $this->posxdesc-1, $tab_top, dol_htmlentitiesbr($object->note_public), 0, 1);
					$nexY = $pdf->GetY();
					$height_note=$nexY-$tab_top;

					// Rect prend une longueur en 3eme param
					$pdf->SetDrawColor(192,192,192);
					$pdf->Rect($this->marge_gauche, $tab_top-1, $this->page_largeur-$this->marge_gauche-$this->marge_droite, $height_note+1);

					$tab_height = $tab_height - $height_note;
					$tab_top = $nexY+6;
				}
				else
				{
					$height_note=0;
				}

				$iniY = $tab_top + 7;
				$curY = $tab_top + 7;
				$nexY = $tab_top + 7;

				// Loop on each lines
				for ($i = 0 ; $i < $nblignes ; $i++)
				{
					$curY = $nexY;
					$pdf->SetFont('','', $default_font_size - 1);   // Into loop to work with multipage
<<<<<<< HEAD
=======
					$pdf->SetTextColor(0,0,0);
>>>>>>> d58c106f

					$pdf->setTopMargin($tab_top_newpage);
					$pdf->setPageOrientation('', 1, $this->marge_basse+$heightforfooter+$heightforinfotot);	// The only function to edit the bottom margin of current page to set it.
					$pageposbefore=$pdf->getPage();

					// Description of product line
					$curX = $this->posxdesc-1;
                    pdf_writelinedesc($pdf,$object,$i,$outputlangs,$this->posxtva-$curX,3,$curX,$curY,0,0,1,$hookmanager);

					$nexY = $pdf->GetY();
                    $pageposafter=$pdf->getPage();
					$pdf->setPage($pageposbefore);
					$pdf->setTopMargin($this->marge_haute);
					$pdf->setPageOrientation('', 1, 0);	// The only function to edit the bottom margin of current page to set it.

// We suppose that a too long description is moved completely on next page
if ($pageposafter > $pageposbefore) {
	$pdf->setPage($pageposafter); $curY = $tab_top_newpage;
}

					$pdf->SetFont('','', $default_font_size - 1);   // On repositionne la police par defaut

					// VAT Rate
                    if (empty($conf->global->MAIN_GENERATE_DOCUMENTS_WITHOUT_VAT))
                    {
                        $vat_rate = pdf_getlinevatrate($object, $i, $outputlangs, $hidedetails, $hookmanager);
                        $pdf->SetXY($this->posxtva, $curY);
                        $pdf->MultiCell($this->posxup-$this->posxtva-1, 3, $vat_rate, 0, 'R');
                    }

					// Unit price before discount
					$pdf->SetXY($this->posxup, $curY);
					$pdf->MultiCell($this->posxqty-$this->posxup-1, 3, price($object->lines[$i]->subprice), 0, 'R', 0);

					// Quantity
					$pdf->SetXY($this->posxqty, $curY);
					$pdf->MultiCell($this->posxdiscount-$this->posxqty-1, 3, $object->lines[$i]->qty, 0, 'R');

					// Discount on line
					$pdf->SetXY($this->posxdiscount, $curY);
					if ($object->lines[$i]->remise_percent)
					{
						$pdf->MultiCell($this->postotalht-$this->posxdiscount-1, 3, $object->lines[$i]->remise_percent."%", 0, 'R');
					}

					// Total HT line
                    $total_excl_tax = pdf_getlinetotalexcltax($object, $i, $outputlangs);
					$pdf->SetXY($this->postotalht, $curY);
					$pdf->MultiCell($this->page_largeur-$this->marge_droite-$this->postotalht, 3, $total_excl_tax, 0, 'R', 0);

					// Collecte des totaux par valeur de tva dans $this->tva["taux"]=total_tva
					$tvaligne=$object->lines[$i]->total_tva;

					$localtax1ligne=$object->lines[$i]->total_localtax1;
					$localtax2ligne=$object->lines[$i]->total_localtax2;

					if (! empty($object->remise_percent)) $tvaligne-=($tvaligne*$object->remise_percent)/100;
					if (! empty($object->remise_percent)) $localtax1ligne-=($localtax1ligne*$object->remise_percent)/100;
					if (! empty($object->remise_percent)) $localtax2ligne-=($localtax2ligne*$object->remise_percent)/100;

					$vatrate=(string) $object->lines[$i]->tva_tx;
					$localtax1rate=(string) $object->lines[$i]->localtax1_tx;
					$localtax2rate=(string) $object->lines[$i]->localtax2_tx;

					if (($object->lines[$i]->info_bits & 0x01) == 0x01) $vatrate.='*';
					if (! isset($this->tva[$vatrate]))				$this->tva[$vatrate]='';
					if (! isset($this->localtax1[$localtax1rate]))	$this->localtax1[$localtax1rate]='';
					if (! isset($this->localtax2[$localtax2rate]))	$this->localtax2[$localtax2rate]='';
					$this->tva[$vatrate] += $tvaligne;
					$this->localtax1[$localtax1rate]+=$localtax1ligne;
					$this->localtax2[$localtax2rate]+=$localtax2ligne;

					$nexY+=2;    // Passe espace entre les lignes

					// Detect if some page were added automatically and output _tableau for past pages
					while ($pagenb < $pageposafter)
					{
						$pdf->setPage($pagenb);
						if ($pagenb == 1)
						{
							$this->_tableau($pdf, $tab_top, $this->page_hauteur - $tab_top - $heightforfooter, 0, $outputlangs, 0, 1);
						}
						else
						{
							$this->_tableau($pdf, $tab_top_newpage, $this->page_hauteur - $tab_top_newpage - $heightforfooter, 0, $outputlangs, 1, 1);
						}
						$this->_pagefoot($pdf,$object,$outputlangs);
						$pagenb++;
						$pdf->setPage($pagenb);
						$pdf->setPageOrientation('', 1, 0);	// The only function to edit the bottom margin of current page to set it.
					}
					if (isset($object->lines[$i+1]->pagebreak) && $object->lines[$i+1]->pagebreak)
					{
						if ($pagenb == 1)
						{
							$this->_tableau($pdf, $tab_top, $this->page_hauteur - $tab_top - $heightforfooter, 0, $outputlangs, 0, 1);
						}
						else
						{
							$this->_tableau($pdf, $tab_top_newpage, $this->page_hauteur - $tab_top_newpage - $heightforfooter, 0, $outputlangs, 1, 1);
						}
						$this->_pagefoot($pdf,$object,$outputlangs);
						// New page
						$pdf->AddPage();
						if (! empty($tplidx)) $pdf->useTemplate($tplidx);
						$pagenb++;
					}
				}

				// Show square
				if ($pagenb == 1)
				{
					$this->_tableau($pdf, $tab_top, $this->page_hauteur - $tab_top - $heightforinfotot - $heightforfooter, 0, $outputlangs, 0, 0);
					$bottomlasttab=$this->page_hauteur - $heightforinfotot - $heightforfooter + 1;
				}
				else
				{
					$this->_tableau($pdf, $tab_top_newpage, $this->page_hauteur - $tab_top_newpage - $heightforinfotot - $heightforfooter, 0, $outputlangs, 1, 0);
					$bottomlasttab=$this->page_hauteur - $heightforinfotot - $heightforfooter + 1;
				}

				// Affiche zone infos
				$posy=$this->_tableau_info($pdf, $object, $bottomlasttab, $outputlangs);

				// Affiche zone totaux
				$posy=$this->_tableau_tot($pdf, $object, $deja_regle, $bottomlasttab, $outputlangs);

				// Affiche zone versements
				if ($deja_regle || $amount_credit_notes_included || $amount_deposits_included)
				{
					$posy=$this->_tableau_versements($pdf, $object, $posy, $outputlangs);
				}

                // Pied de page
				$this->_pagefoot($pdf, $object, $outputlangs);
				$pdf->AliasNbPages();

				$pdf->Close();

				$pdf->Output($file,'F');


				// Add pdfgeneration hook
				if (! is_object($hookmanager))
				{
					include_once DOL_DOCUMENT_ROOT.'/core/class/hookmanager.class.php';
					$hookmanager=new HookManager($this->db);
				}
				$hookmanager->initHooks(array('pdfgeneration'));
				$parameters=array('file'=>$file,'object'=>$object,'outputlangs'=>$outputlangs);
				global $action;
				$reshook=$hookmanager->executeHooks('afterPDFCreation',$parameters,$this,$action);    // Note that $action and $object may have been modified by some hooks

				if (! empty($conf->global->MAIN_UMASK))
				{
					@chmod($file, octdec($conf->global->MAIN_UMASK));
				}

				return 1;   // Pas d'erreur
			}
			else
			{
				$this->error=$langs->trans("ErrorCanNotCreateDir",$dir);
				return 0;
			}
		}
		else
		{
			$this->error=$langs->trans("ErrorConstantNotDefined","SUPPLIER_OUTPUTDIR");
			return 0;
		}
		$this->error=$langs->trans("ErrorUnknown");
		return 0;   // Erreur par defaut
	}


	/**
	 *  Show payments table
	 *
	 *  @param	PDF			&$pdf     		Object PDF
	 *  @param  Object		$object			Object order
	 *	@param	int			$posy			Position y in PDF
	 *	@param	Translate	$outputlangs	Object langs for output
	 *	@return int							<0 if KO, >0 if OK
	 */
	function _tableau_versements(&$pdf, $object, $posy, $outputlangs)
	{

	}


	/**
	 *   Show miscellaneous information (payment mode, payment term, ...)
	 *
	 *   @param		PDF			&$pdf     		Object PDF
	 *   @param		Object		$object			Object to show
	 *   @param		int			$posy			Y
	 *   @param		Translate	$outputlangs	Langs object
	 *   @return	void
	 */
	function _tableau_info(&$pdf, $object, $posy, $outputlangs)
	{
	    global $conf;

	    $default_font_size = pdf_getPDFFontSize($outputlangs);

	    $pdf->SetFont('','', $default_font_size - 1);

	    // If France, show VAT mention if not applicable
	    /*if ($this->emetteur->pays_code == 'FR' && $this->franchise == 1)
	    {
	        $pdf->SetFont('','B', $default_font_size - 2);
	        $pdf->SetXY($this->marge_gauche, $posy);
	        $pdf->MultiCell(100, 3, $outputlangs->transnoentities("VATIsNotUsedForInvoice"), 0, 'L', 0);

	        $posy=$pdf->GetY()+4;
	    }*/

	    // Show payments conditions
	    if ($object->cond_reglement_code || $object->cond_reglement)
	    {
	        $pdf->SetFont('','B', $default_font_size - 2);
	        $pdf->SetXY($this->marge_gauche, $posy);
	        $titre = $outputlangs->transnoentities("PaymentConditions").':';
	        $pdf->MultiCell(80, 4, $titre, 0, 'L');

	        $pdf->SetFont('','', $default_font_size - 2);
	        $pdf->SetXY(52, $posy);
	        $lib_condition_paiement=$outputlangs->transnoentities("PaymentCondition".$object->cond_reglement_code)!=('PaymentCondition'.$object->cond_reglement_code)?$outputlangs->transnoentities("PaymentCondition".$object->cond_reglement_code):$outputlangs->convToOutputCharset($object->cond_reglement_doc);
	        $lib_condition_paiement=str_replace('\n',"\n",$lib_condition_paiement);
	        $pdf->MultiCell(80, 4, $lib_condition_paiement,0,'L');

	        $posy=$pdf->GetY()+3;
	    }

        // Check a payment mode is defined
        /* Not used with orders
		if (empty($object->mode_reglement_code)
        	&& ! $conf->global->FACTURE_CHQ_NUMBER
        	&& ! $conf->global->FACTURE_RIB_NUMBER)
		{
            $pdf->SetXY($this->marge_gauche, $posy);
            $pdf->SetTextColor(200,0,0);
            $pdf->SetFont('','B', $default_font_size - 2);
            $pdf->MultiCell(90, 3, $outputlangs->transnoentities("ErrorNoPaiementModeConfigured"),0,'L',0);
            $pdf->SetTextColor(0,0,0);

            $posy=$pdf->GetY()+1;
        }
		*/

	    // Show payment mode
        if ($object->mode_reglement_code
	    //    && $object->mode_reglement_code != 'CHQ'
	    //    && $object->mode_reglement_code != 'VIR'
	    )
        {
            $pdf->SetFont('','B', $default_font_size - 2);
            $pdf->SetXY($this->marge_gauche, $posy);
            $titre = $outputlangs->transnoentities("PaymentMode").':';
            $pdf->MultiCell(80, 4, $titre, 0, 'L');

            $pdf->SetFont('','', $default_font_size - 2);
	        $pdf->SetXY(52, $posy);
            $lib_mode_reg=$outputlangs->transnoentities("PaymentType".$object->mode_reglement_code)!=('PaymentType'.$object->mode_reglement_code)?$outputlangs->transnoentities("PaymentType".$object->mode_reglement_code):$outputlangs->convToOutputCharset($object->mode_reglement);
            $pdf->MultiCell(80, 4, $lib_mode_reg,0,'L');

            $posy=$pdf->GetY()+2;
        }

        // Show payment mode CHQ
        /*
        if (empty($object->mode_reglement_code) || $object->mode_reglement_code == 'CHQ')
        {
            // Si mode reglement non force ou si force a CHQ
            if (! empty($conf->global->FACTURE_CHQ_NUMBER))
            {
                if ($conf->global->FACTURE_CHQ_NUMBER > 0)
                {
                    $account = new Account($this->db);
                    $account->fetch($conf->global->FACTURE_CHQ_NUMBER);

                    $pdf->SetXY($this->marge_gauche, $posy);
                    $pdf->SetFont('','B', $default_font_size - 3);
                    $pdf->MultiCell(100, 3, $outputlangs->transnoentities('PaymentByChequeOrderedTo',$account->proprio).':',0,'L',0);
                    $posy=$pdf->GetY()+1;
                    $pdf->SetXY($this->marge_gauche, $posy);
                    $pdf->SetFont('','', $default_font_size - 3);
                    $pdf->MultiCell(100, 3, $outputlangs->convToOutputCharset($account->adresse_proprio), 0, 'L', 0);
                    $posy=$pdf->GetY()+2;
                }
                if ($conf->global->FACTURE_CHQ_NUMBER == -1)
                {
                    $pdf->SetXY($this->marge_gauche, $posy);
                    $pdf->SetFont('','B', $default_font_size - 3);
                    $pdf->MultiCell(100, 3, $outputlangs->transnoentities('PaymentByChequeOrderedToShort').' '.$outputlangs->convToOutputCharset($this->emetteur->name).' '.$outputlangs->transnoentities('SendTo').':',0,'L',0);
                    $posy=$pdf->GetY()+1;

                    $pdf->SetXY($this->marge_gauche, $posy);
                    $pdf->SetFont('','', $default_font_size - 3);
                    $pdf->MultiCell(100, 3, $outputlangs->convToOutputCharset($this->emetteur->getFullAddress()), 0, 'L', 0);
                    $posy=$pdf->GetY()+2;
                }
            }
        }

        // If payment mode not forced or forced to VIR, show payment with BAN
        if (empty($object->mode_reglement_code) || $object->mode_reglement_code == 'VIR')
        {
            if (! empty($conf->global->FACTURE_RIB_NUMBER))
            {
                $account = new Account($this->db);
                $account->fetch($conf->global->FACTURE_RIB_NUMBER);

                $curx=$this->marge_gauche;
                $cury=$posy;

                $posy=pdf_bank($pdf,$outputlangs,$curx,$cury,$account,0,$default_font_size);

                $posy+=2;
            }
        }
		*/

	    return $posy;
	}

	/**
	 *	Show total to pay
	 *
	 *	@param	PDF			&$pdf           Object PDF
	 *	@param  Facture		$object         Object invoice
	 *	@param  int			$deja_regle     Montant deja regle
	 *	@param	int			$posy			Position depart
	 *	@param	Translate	$outputlangs	Objet langs
	 *	@return int							Position pour suite
	 */
	function _tableau_tot(&$pdf, $object, $deja_regle, $posy, $outputlangs)
	{
		global $conf,$mysoc;

		$default_font_size = pdf_getPDFFontSize($outputlangs);

        $tab2_top = $posy;
		$tab2_hl = 4;
		$pdf->SetFont('','', $default_font_size - 1);

		// Tableau total
		$col1x = 120; $col2x = 170; $largcol2 = ($this->page_largeur - $this->marge_droite - $col2x);

		$useborder=0;
		$index = 0;

		// Total HT
		$pdf->SetFillColor(255,255,255);
		$pdf->SetXY($col1x, $tab2_top + 0);
		$pdf->MultiCell($col2x-$col1x, $tab2_hl, $outputlangs->transnoentities("TotalHT"), 0, 'L', 1);

		$pdf->SetXY($col2x, $tab2_top + 0);
		$pdf->MultiCell($largcol2, $tab2_hl, price($object->total_ht + (! empty($object->remise)?$object->remise:0)), 0, 'R', 1);

		// Show VAT by rates and total
		$pdf->SetFillColor(248,248,248);

		$this->atleastoneratenotnull=0;
		foreach( $this->tva as $tvakey => $tvaval )
		{
			if ($tvakey > 0)    // On affiche pas taux 0
			{
				$this->atleastoneratenotnull++;

				$index++;
				$pdf->SetXY($col1x, $tab2_top + $tab2_hl * $index);

				$tvacompl='';

				if (preg_match('/\*/',$tvakey))
				{
					$tvakey=str_replace('*','',$tvakey);
					$tvacompl = " (".$outputlangs->transnoentities("NonPercuRecuperable").")";
				}

				$totalvat =$outputlangs->transnoentities("TotalVAT").' ';
				$totalvat.=vatrate($tvakey,1).$tvacompl;
				$pdf->MultiCell($col2x-$col1x, $tab2_hl, $totalvat, 0, 'L', 1);

				$pdf->SetXY($col2x, $tab2_top + $tab2_hl * $index);
				$pdf->MultiCell($largcol2, $tab2_hl, price($tvaval), 0, 'R', 1);
			}
		}
		if (! $this->atleastoneratenotnull) // If no vat at all
		{
			$index++;
			$pdf->SetXY($col1x, $tab2_top + $tab2_hl * $index);
			$pdf->MultiCell($col2x-$col1x, $tab2_hl, $outputlangs->transnoentities("TotalVAT"), 0, 'L', 1);

			$pdf->SetXY($col2x, $tab2_top + $tab2_hl * $index);
			$pdf->MultiCell($largcol2, $tab2_hl, price($object->total_tva), 0, 'R', 1);

			// Total LocalTax1
			if (! empty($conf->global->FACTURE_LOCAL_TAX1_OPTION) && $conf->global->FACTURE_LOCAL_TAX1_OPTION=='localtax1on' && $object->total_localtax1>0)
			{
				$index++;
				$pdf->SetXY($col1x, $tab2_top + $tab2_hl * $index);
				$pdf->MultiCell($col2x-$col1x, $tab2_hl, $outputlangs->transnoentities("TotalLT1".$mysoc->country_code), 0, 'L', 1);
				$pdf->SetXY($col2x, $tab2_top + $tab2_hl * $index);
				$pdf->MultiCell($largcol2, $tab2_hl, price($object->total_localtax1), $useborder, 'R', 1);
			}

			// Total LocalTax2
			if (! empty($conf->global->FACTURE_LOCAL_TAX2_OPTION) && $conf->global->FACTURE_LOCAL_TAX2_OPTION=='localtax2on' && $object->total_localtax2>0)
			{
				$index++;
				$pdf->SetXY($col1x, $tab2_top + $tab2_hl * $index);
				$pdf->MultiCell($col2x-$col1x, $tab2_hl, $outputlangs->transnoentities("TotalLT2".$mysoc->country_code), 0, 'L', 1);
				$pdf->SetXY($col2x, $tab2_top + $tab2_hl * $index);
				$pdf->MultiCell($largcol2, $tab2_hl, price($object->total_localtax2), $useborder, 'R', 1);
			}
		}
		else
		{
			if (! empty($conf->global->FACTURE_LOCAL_TAX1_OPTION) && $conf->global->FACTURE_LOCAL_TAX1_OPTION=='localtax1on')
			{
    			//Local tax 1
			    foreach( $this->localtax1 as $tvakey => $tvaval )
				{
					if ($tvakey>0)    // On affiche pas taux 0
					{
						//$this->atleastoneratenotnull++;

						$index++;
						$pdf->SetXY($col1x, $tab2_top + $tab2_hl * $index);

						$tvacompl='';
						if (preg_match('/\*/',$tvakey))
						{
							$tvakey=str_replace('*','',$tvakey);
							$tvacompl = " (".$outputlangs->transnoentities("NonPercuRecuperable").")";
						}
						$totalvat =$outputlangs->transnoentities("TotalLT1".$mysoc->country_code).' ';
						$totalvat.=vatrate($tvakey,1).$tvacompl;
						$pdf->MultiCell($col2x-$col1x, $tab2_hl, $totalvat, 0, 'L', 1);

						$pdf->SetXY($col2x, $tab2_top + $tab2_hl * $index);
						$pdf->MultiCell($largcol2, $tab2_hl, price($tvaval), 0, 'R', 1);
					}
				}
			}

			if (! empty($conf->global->FACTURE_LOCAL_TAX2_OPTION) && $conf->global->FACTURE_LOCAL_TAX2_OPTION=='localtax2on')
			{
    			//Local tax 2
			    foreach( $this->localtax2 as $tvakey => $tvaval )
				{
					if ($tvakey>0)    // On affiche pas taux 0
					{
						//$this->atleastoneratenotnull++;

						$index++;
						$pdf->SetXY($col1x, $tab2_top + $tab2_hl * $index);

						$tvacompl='';
						if (preg_match('/\*/',$tvakey))
						{
							$tvakey=str_replace('*','',$tvakey);
							$tvacompl = " (".$outputlangs->transnoentities("NonPercuRecuperable").")";
						}
						$totalvat =$outputlangs->transnoentities("TotalLT2".$mysoc->country_code).' ';
						$totalvat.=vatrate($tvakey,1).$tvacompl;
						$pdf->MultiCell($col2x-$col1x, $tab2_hl, $totalvat, 0, 'L', 1);

						$pdf->SetXY($col2x, $tab2_top + $tab2_hl * $index);
						$pdf->MultiCell($largcol2, $tab2_hl, price($tvaval), 0, 'R', 1);
					}
				}
			}
		}

		// Total TTC
		$index++;
		$pdf->SetXY($col1x, $tab2_top + $tab2_hl * $index);
		$pdf->SetTextColor(0,0,60);
		$pdf->SetFillColor(224,224,224);
		$pdf->MultiCell($col2x-$col1x, $tab2_hl, $outputlangs->transnoentities("TotalTTC"), $useborder, 'L', 1);

		$pdf->SetXY($col2x, $tab2_top + $tab2_hl * $index);
		$pdf->MultiCell($largcol2, $tab2_hl, price($object->total_ttc), $useborder, 'R', 1);
		$pdf->SetFont('','', $default_font_size - 1);
		$pdf->SetTextColor(0,0,0);

        $creditnoteamount=0;
        $depositsamount=0;
		//$creditnoteamount=$object->getSumCreditNotesUsed();
		//$depositsamount=$object->getSumDepositsUsed();
		//print "x".$creditnoteamount."-".$depositsamount;exit;
		$resteapayer = price2num($object->total_ttc - $deja_regle - $creditnoteamount - $depositsamount, 'MT');
		if (! empty($object->paye)) $resteapayer=0;

		if ($deja_regle > 0)
		{
			// Already paid + Deposits
		    $index++;

			$pdf->SetXY($col1x, $tab2_top + $tab2_hl * $index);
			$pdf->MultiCell($col2x-$col1x, $tab2_hl, $outputlangs->transnoentities("AlreadyPaid"), 0, 'L', 0);
			$pdf->SetXY($col2x, $tab2_top + $tab2_hl * $index);
			$pdf->MultiCell($largcol2, $tab2_hl, price($deja_regle), 0, 'R', 0);

			$index++;
			$pdf->SetTextColor(0,0,60);
			$pdf->SetFillColor(224,224,224);
			$pdf->SetXY($col1x, $tab2_top + $tab2_hl * $index);
			$pdf->MultiCell($col2x-$col1x, $tab2_hl, $outputlangs->transnoentities("RemainderToPay"), $useborder, 'L', 1);

			$pdf->SetXY($col2x, $tab2_top + $tab2_hl * $index);
			$pdf->MultiCell($largcol2, $tab2_hl, price($resteapayer), $useborder, 'R', 1);

			$pdf->SetFont('','', $default_font_size - 1);
			$pdf->SetTextColor(0,0,0);
		}

		$index++;
		return ($tab2_top + ($tab2_hl * $index));
	}

    /**
	 *   Show table for lines
	 *
	 *   @param		PDF			&$pdf     		Object PDF
	 *   @param		string		$tab_top		Top position of table
	 *   @param		string		$tab_height		Height of table (rectangle)
	 *   @param		int			$nexY			Y (not used)
	 *   @param		Translate	$outputlangs	Langs object
	 *   @param		int			$hidetop		Hide top bar of array
	 *   @param		int			$hidebottom		Hide bottom bar of array
	 *   @return	void
	 */
	function _tableau(&$pdf, $tab_top, $tab_height, $nexY, $outputlangs, $hidetop=0, $hidebottom=0)
	{
		global $conf;

        $default_font_size = pdf_getPDFFontSize($outputlangs);

        // Amount in (at tab_top - 1)
		$pdf->SetTextColor(0,0,0);
		$pdf->SetFont('','', $default_font_size - 2);

		if (empty($hidetop))
		{
			$titre = $outputlangs->transnoentities("AmountInCurrency",$outputlangs->transnoentitiesnoconv("Currency".$conf->currency));
			$pdf->SetXY($this->page_largeur - $this->marge_droite - ($pdf->GetStringWidth($titre) + 3), $tab_top-4);
			$pdf->MultiCell(($pdf->GetStringWidth($titre) + 3), 2, $titre);
		}

		$pdf->SetDrawColor(128,128,128);
		$pdf->SetFont('','', $default_font_size - 1);

		// Output Rect
		$this->printRect($pdf,$this->marge_gauche, $tab_top, $this->page_largeur-$this->marge_gauche-$this->marge_droite, $tab_height, $hidetop, $hidebottom);	// Rect prend une longueur en 3eme param et 4eme param

		if (empty($hidetop))
		{
			$pdf->line($this->marge_gauche, $tab_top+5, $this->page_largeur-$this->marge_droite, $tab_top+5);	// line prend une position y en 2eme param et 4eme param

			$pdf->SetXY($this->posxdesc-1, $tab_top+1);
			$pdf->MultiCell(108,2, $outputlangs->transnoentities("Designation"),'','L');
		}

        if (empty($conf->global->MAIN_GENERATE_DOCUMENTS_WITHOUT_VAT))
        {
    		$pdf->line($this->posxtva-1, $tab_top, $this->posxtva-1, $tab_top + $tab_height);
			if (empty($hidetop))
			{
    			$pdf->SetXY($this->posxtva-3, $tab_top+1);
    			$pdf->MultiCell($this->posxup-$this->posxtva+3,2, $outputlangs->transnoentities("VAT"),'','C');
			}
        }

		$pdf->line($this->posxup-1, $tab_top, $this->posxup-1, $tab_top + $tab_height);
		if (empty($hidetop))
		{
			$pdf->SetXY($this->posxup-1, $tab_top+1);
			$pdf->MultiCell($this->posxqty-$this->posxup-1,2, $outputlangs->transnoentities("PriceUHT"),'','C');
		}

		$pdf->line($this->posxqty-1, $tab_top, $this->posxqty-1, $tab_top + $tab_height);
		if (empty($hidetop))
		{
			$pdf->SetXY($this->posxqty-1, $tab_top+1);
			$pdf->MultiCell($this->posxdiscount-$this->posxqty-1,2, $outputlangs->transnoentities("Qty"),'','C');
		}

		$pdf->line($this->posxdiscount-1, $tab_top, $this->posxdiscount-1, $tab_top + $tab_height);
		if (empty($hidetop))
		{
			if ($this->atleastonediscount)
			{
				$pdf->SetXY($this->posxdiscount-1, $tab_top+1);
				$pdf->MultiCell($this->postotalht-$this->posxdiscount+1,2, $outputlangs->transnoentities("ReductionShort"),'','C');
			}
		}

		if ($this->atleastonediscount)
		{
			$pdf->line($this->postotalht, $tab_top, $this->postotalht, $tab_top + $tab_height);
		}
		if (empty($hidetop))
		{
			$pdf->SetXY($this->postotalht-1, $tab_top+1);
			$pdf->MultiCell(30,2, $outputlangs->transnoentities("TotalHTShort"),'','C');
		}
	}

	/**
	 *  Show top header of page.
	 *
	 *  @param	PDF			&$pdf     		Object PDF
	 *  @param  Object		$object     	Object to show
	 *  @param  int	    	$showaddress    0=no, 1=yes
	 *  @param  Translate	$outputlangs	Object lang for output
	 *  @return	void
	 */
	function _pagehead(&$pdf, $object, $showaddress, $outputlangs)
	{
		global $langs,$conf,$mysoc;

		$outputlangs->load("main");
		$outputlangs->load("bills");
		$outputlangs->load("orders");
		$outputlangs->load("companies");

		$default_font_size = pdf_getPDFFontSize($outputlangs);

		// Do not add the BACKGROUND as this is for suppliers
		//pdf_pagehead($pdf,$outputlangs,$this->page_hauteur);

		//Affiche le filigrane brouillon - Print Draft Watermark
		/*if($object->statut==0 && (! empty($conf->global->COMMANDE_DRAFT_WATERMARK)) )
		{
            pdf_watermark($pdf,$outputlangs,$this->page_hauteur,$this->page_largeur,'mm',$conf->global->COMMANDE_DRAFT_WATERMARK);
		}*/
		//Print content

		$pdf->SetTextColor(0,0,60);
		$pdf->SetFont('','B',$default_font_size + 3);

		$posx=$this->page_largeur-$this->marge_droite-100;
		$posy=$this->marge_haute;

		$pdf->SetXY($this->marge_gauche,$posy);

		// Logo
		$logo=$conf->mycompany->dir_output.'/logos/'.$this->emetteur->logo;
		if ($this->emetteur->logo)
		{
			if (is_readable($logo))
			{
			    $height=pdf_getHeightForLogo($logo);
			    $pdf->Image($logo, $this->marge_gauche, $posy, 0, $height);	// width=0 (auto)
			}
			else
			{
				$pdf->SetTextColor(200,0,0);
				$pdf->SetFont('','B', $default_font_size - 2);
				$pdf->MultiCell(100, 3, $outputlangs->transnoentities("ErrorLogoFileNotFound",$logo), 0, 'L');
				$pdf->MultiCell(100, 3, $outputlangs->transnoentities("ErrorGoToModuleSetup"), 0, 'L');
			}
		}
		else
		{
			$text=$this->emetteur->name;
			$pdf->MultiCell(100, 4, $outputlangs->convToOutputCharset($text), 0, 'L');
		}

		$pdf->SetFont('', 'B', $default_font_size + 3);
		$pdf->SetXY($posx,$posy);
		$pdf->SetTextColor(0,0,60);
		$title=$outputlangs->transnoentities("SupplierOrder");
		$pdf->MultiCell(100, 3, $title, '', 'R');

		$pdf->SetFont('','B',$default_font_size);

		$posy+=6;
		$pdf->SetXY($posx,$posy);
		$pdf->SetTextColor(0,0,60);
		$pdf->MultiCell(100, 4, $outputlangs->transnoentities("Ref")." : " . $outputlangs->convToOutputCharset($object->ref), '', 'R');

		$posy+=2;
		$pdf->SetFont('','', $default_font_size -1);

        $posy+=5;
		$pdf->SetXY($posx,$posy);
		if ($object->date_commande)
		{
			$pdf->SetTextColor(0,0,60);
			$pdf->MultiCell(100, 3, $outputlangs->transnoentities("OrderDate")." : " . dol_print_date($object->date_commande,"day",false,$outputlangs,true), '', 'R');
		}
		else
		{
			$pdf->SetTextColor(255,0,0);
			$pdf->MultiCell(100, 3, strtolower($outputlangs->transnoentities("OrderToProcess")), '', 'R');
		}

		$posy+=2;

		if ($showaddress)
		{
			// Sender properties
			$carac_emetteur = pdf_build_address($outputlangs,$this->emetteur);

			// Show sender
			$posy=42;
			$posx=$this->marge_gauche;
			if (! empty($conf->global->MAIN_INVERT_SENDER_RECIPIENT)) $posx=$this->page_largeur-$this->marge_droite-80;
			$hautcadre=40;

			// Show sender frame
			$pdf->SetTextColor(0,0,0);
			$pdf->SetFont('','', $default_font_size - 2);
			$pdf->SetXY($posx,$posy-5);
			$pdf->MultiCell(66,5, $outputlangs->transnoentities("BillFrom").":", 0, 'L');
			$pdf->SetXY($posx,$posy);
			$pdf->SetFillColor(230,230,230);
			$pdf->MultiCell(82, $hautcadre, "", 0, 'R', 1);
			$pdf->SetTextColor(0,0,60);

			// Show sender name
			$pdf->SetXY($posx+2,$posy+3);
			$pdf->SetFont('','B', $default_font_size);
			$pdf->MultiCell(80, 4, $outputlangs->convToOutputCharset($this->emetteur->name), 0, 'L');

			// Show sender information
			$pdf->SetXY($posx+2,$posy+4+(dol_nboflines_bis($this->emetteur->name,44)*4));
			$pdf->SetFont('','', $default_font_size - 1);
			$pdf->MultiCell(80, 4, $carac_emetteur, 0, 'L');



			// If BILLING contact defined on order, we use it
			$usecontact=false;
			$arrayidcontact=$object->getIdContact('external','BILLING');
			if (count($arrayidcontact) > 0)
			{
				$usecontact=true;
				$result=$object->fetch_contact($arrayidcontact[0]);
			}

			// Recipient name
			if (! empty($usecontact))
			{
				// On peut utiliser le nom de la societe du contact
				if (! empty($conf->global->MAIN_USE_COMPANY_NAME_OF_CONTACT)) $socname = $object->contact->socname;
				else $socname = $object->client->name;
				$carac_client_name=$outputlangs->convToOutputCharset($socname);
			}
			else
			{
				$carac_client_name=$outputlangs->convToOutputCharset($object->client->name);
			}

			$carac_client=pdf_build_address($outputlangs,$this->emetteur,$object->client,($usecontact?$object->contact:''),$usecontact,'target');

			// Show recipient
			$posy=42;
			$posx=$this->page_largeur-$this->marge_droite-100;
			if (! empty($conf->global->MAIN_INVERT_SENDER_RECIPIENT)) $posx=$this->marge_gauche;

			// Show recipient frame
			$pdf->SetTextColor(0,0,0);
			$pdf->SetFont('','', $default_font_size - 2);
			$pdf->SetXY($posx+2,$posy-5);
			$pdf->MultiCell(80,5, $outputlangs->transnoentities("BillTo").":",0,'L');
			$pdf->Rect($posx, $posy, 100, $hautcadre);

			// Show recipient name
			$pdf->SetXY($posx+2,$posy+3);
			$pdf->SetFont('','B', $default_font_size);
			$pdf->MultiCell(96,4, $carac_client_name, 0, 'L');

			// Show recipient information
			$pdf->SetFont('','', $default_font_size - 1);
			$pdf->SetXY($posx+2,$posy+4+(dol_nboflines_bis($carac_client_name,50)*4));
			$pdf->MultiCell(86,4, $carac_client, 0, 'L');
		}
	}

	/**
	 *   	Show footer of page. Need this->emetteur object
     *
	 *   	@param	PDF			&$pdf     			PDF
	 * 		@param	Object		$object				Object to show
	 *      @param	Translate	$outputlangs		Object lang for output
	 *      @return	int								Return height of bottom margin including footer text
	 */
	function _pagefoot(&$pdf, $object, $outputlangs)
	{
		return pdf_pagefoot($pdf,$outputlangs,'SUPPLIER_INVOICE_FREE_TEXT',$this->emetteur,$this->marge_basse,$this->marge_gauche,$this->page_hauteur,$object);
	}

}

?><|MERGE_RESOLUTION|>--- conflicted
+++ resolved
@@ -272,10 +272,7 @@
 				{
 					$curY = $nexY;
 					$pdf->SetFont('','', $default_font_size - 1);   // Into loop to work with multipage
-<<<<<<< HEAD
-=======
 					$pdf->SetTextColor(0,0,0);
->>>>>>> d58c106f
 
 					$pdf->setTopMargin($tab_top_newpage);
 					$pdf->setPageOrientation('', 1, $this->marge_basse+$heightforfooter+$heightforinfotot);	// The only function to edit the bottom margin of current page to set it.
