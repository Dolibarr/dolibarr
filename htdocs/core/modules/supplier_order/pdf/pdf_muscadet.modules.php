<?php
/* Copyright (C) 2004-2014 Laurent Destailleur   <eldy@users.sourceforge.net>
 * Copyright (C) 2005-2011 Regis Houssin         <regis.houssin@capnetworks.com>
 * Copyright (C) 2007      Franky Van Liedekerke <franky.van.liedekerke@telenet.be>
 * Copyright (C) 2010-2014 Juanjo Menent         <jmenent@2byte.es>
 * Copyright (C) 2015       Marcos García        <marcosgdf@gmail.com>
 * Copyright (C) 2017      Ferran Marcet         <fmarcet@2byte.es>
 *
 * This program is free software; you can redistribute it and/or modify
 * it under the terms of the GNU General Public License as published by
 * the Free Software Foundation; either version 3 of the License, or
 * (at your option) any later version.
 *
 * This program is distributed in the hope that it will be useful,
 * but WITHOUT ANY WARRANTY; without even the implied warranty of
 * MERCHANTABILITY or FITNESS FOR A PARTICULAR PURPOSE.  See the
 * GNU General Public License for more details.
 *
 * You should have received a copy of the GNU General Public License
 * along with this program. If not, see <http://www.gnu.org/licenses/>.
 * or see http://www.gnu.org/
 */

/**
 *	\file       htdocs/core/modules/supplier_order/pdf/pdf_muscadet.modules.php
 *	\ingroup    fournisseur
 *	\brief      File of class to generate suppliers orders from muscadet model
 */

require_once DOL_DOCUMENT_ROOT.'/core/modules/supplier_order/modules_commandefournisseur.php';
require_once DOL_DOCUMENT_ROOT.'/fourn/class/fournisseur.commande.class.php';
require_once DOL_DOCUMENT_ROOT.'/product/class/product.class.php';
require_once DOL_DOCUMENT_ROOT.'/core/lib/company.lib.php';
require_once DOL_DOCUMENT_ROOT.'/core/lib/functions2.lib.php';
require_once DOL_DOCUMENT_ROOT.'/core/lib/pdf.lib.php';


/**
 *	Class to generate the supplier orders with the muscadet model
 */
class pdf_muscadet extends ModelePDFSuppliersOrders
{
    var $db;
    var $name;
    var $description;
    var $type;

    var $phpmin = array(4,3,0); // Minimum version of PHP required by module
    var $version = 'dolibarr';

    var $page_largeur;
    var $page_hauteur;
    var $format;
	var $marge_gauche;
	var	$marge_droite;
	var	$marge_haute;
	var	$marge_basse;

	var $emetteur;	// Objet societe qui emet


	/**
	 *	Constructor
	 *
	 *  @param	DoliDB		$db      	Database handler
	 */
	function __construct($db)
	{
		global $conf,$langs,$mysoc;

		$langs->load("main");
		$langs->load("bills");

		$this->db = $db;
		$this->name = "muscadet";
		$this->description = $langs->trans('SuppliersCommandModel');

		// Dimension page pour format A4
		$this->type = 'pdf';
		$formatarray=pdf_getFormat();
		$this->page_largeur = $formatarray['width'];
		$this->page_hauteur = $formatarray['height'];
		$this->format = array($this->page_largeur,$this->page_hauteur);
		$this->marge_gauche=isset($conf->global->MAIN_PDF_MARGIN_LEFT)?$conf->global->MAIN_PDF_MARGIN_LEFT:10;
		$this->marge_droite=isset($conf->global->MAIN_PDF_MARGIN_RIGHT)?$conf->global->MAIN_PDF_MARGIN_RIGHT:10;
		$this->marge_haute =isset($conf->global->MAIN_PDF_MARGIN_TOP)?$conf->global->MAIN_PDF_MARGIN_TOP:10;
		$this->marge_basse =isset($conf->global->MAIN_PDF_MARGIN_BOTTOM)?$conf->global->MAIN_PDF_MARGIN_BOTTOM:10;

		$this->option_logo = 1;                    // Affiche logo
		$this->option_tva = 1;                     // Gere option tva FACTURE_TVAOPTION
		$this->option_modereg = 1;                 // Affiche mode reglement
		$this->option_condreg = 1;                 // Affiche conditions reglement
		$this->option_codeproduitservice = 1;      // Affiche code produit-service
		$this->option_multilang = 1;               // Dispo en plusieurs langues
		$this->option_escompte = 0;                // Affiche si il y a eu escompte
		$this->option_credit_note = 0;             // Support credit notes
		$this->option_freetext = 1;				   // Support add of a personalised text
		$this->option_draft_watermark = 1;		   // Support add of a watermark on drafts

		$this->franchise=!$mysoc->tva_assuj;

        // Get source company
		$this->emetteur=$mysoc;
		if (empty($this->emetteur->country_code)) $this->emetteur->country_code=substr($langs->defaultlang,-2);    // By default, if was not defined

		// Defini position des colonnes
		$this->posxdesc=$this->marge_gauche+1;
		$this->posxdiscount=162;
		$this->postotalht=174;

		if ($conf->global->PRODUCT_USE_UNITS)
		{
			$this->posxtva=95;
			$this->posxup=114;
			$this->posxqty=132;
			$this->posxunit=147;
		} else {
			$this->posxtva=110;
			$this->posxup=126;
			$this->posxqty=145;
		}

		if (! empty($conf->global->MAIN_GENERATE_DOCUMENTS_WITHOUT_VAT)) $this->posxup = $this->posxtva; // posxtva is picture position reference
		$this->posxpicture=$this->posxtva - (empty($conf->global->MAIN_DOCUMENTS_WITH_PICTURE_WIDTH)?20:$conf->global->MAIN_DOCUMENTS_WITH_PICTURE_WIDTH);	// width of images
		if ($this->page_largeur < 210) // To work with US executive format
		{
			$this->posxpicture-=20;
			$this->posxtva-=20;
			$this->posxup-=20;
			$this->posxqty-=20;
			$this->posxunit-=20;
			$this->posxdiscount-=20;
			$this->postotalht-=20;
		}

		$this->tva=array();
        $this->localtax1=array();
        $this->localtax2=array();
        $this->atleastoneratenotnull=0;
		$this->atleastonediscount=0;
	}


    /**
     *  Function to build pdf onto disk
     *
     *  @param		CommandeFournisseur	$object				Id of object to generate
     *  @param		Translate			$outputlangs		Lang output object
     *  @param		string				$srctemplatepath	Full path of source filename for generator using a template file
     *  @param		int					$hidedetails		Do not show line details
     *  @param		int					$hidedesc			Do not show desc
     *  @param		int					$hideref			Do not show ref
     *  @return		int										1=OK, 0=KO
     */
	function write_file($object,$outputlangs='',$srctemplatepath='',$hidedetails=0,$hidedesc=0,$hideref=0)
	{
		global $user,$langs,$conf,$hookmanager,$mysoc,$nblignes;

		if (! is_object($outputlangs)) $outputlangs=$langs;
		// For backward compatibility with FPDF, force output charset to ISO, because FPDF expect text to be encoded in ISO
		if (! empty($conf->global->MAIN_USE_FPDF)) $outputlangs->charset_output='ISO-8859-1';

		$outputlangs->load("main");
		$outputlangs->load("dict");
		$outputlangs->load("companies");
		$outputlangs->load("bills");
		$outputlangs->load("products");
		$outputlangs->load("orders");

		$nblignes = count($object->lines);

		// Loop on each lines to detect if there is at least one image to show
		$realpatharray=array();
		if (! empty($conf->global->MAIN_GENERATE_SUPPLIER_ORDER_WITH_PICTURE))
		{
			for ($i = 0 ; $i < $nblignes ; $i++)
			{
				if (empty($object->lines[$i]->fk_product)) continue;

				$objphoto = new Product($this->db);
				$objphoto->fetch($object->lines[$i]->fk_product);

				if (! empty($conf->global->PRODUCT_USE_OLD_PATH_FOR_PHOTO))
				{
					$pdir = get_exdir($object->lines[$i]->fk_product,2,0,0,$objphoto,'product') . $object->lines[$i]->fk_product ."/photos/";
					$dir = $conf->product->dir_output.'/'.$pdir;
				}
				else
				{
					$pdir = get_exdir(0,2,0,0,$objphoto,'product') . dol_sanitizeFileName($objphoto->ref).'/';
					$dir = $conf->product->dir_output.'/'.$pdir;
				}

				$realpath='';
				foreach ($objphoto->liste_photos($dir,1) as $key => $obj)
				{
					$filename=$obj['photo'];
					//if ($obj['photo_vignette']) $filename='thumbs/'.$obj['photo_vignette'];
					$realpath = $dir.$filename;
					break;
				}

				if ($realpath) $realpatharray[$i]=$realpath;
			}
		}
		if (count($realpatharray) == 0) $this->posxpicture=$this->posxtva;

		if ($conf->fournisseur->commande->dir_output)
		{
			$object->fetch_thirdparty();

			$deja_regle = 0;
			$amount_credit_notes_included = 0;
			$amount_deposits_included = 0;
			//$amount_credit_notes_included = $object->getSumCreditNotesUsed();
            //$amount_deposits_included = $object->getSumDepositsUsed();

			// Definition of $dir and $file
			if ($object->specimen)
			{
				$dir = $conf->fournisseur->commande->dir_output;
				$file = $dir . "/SPECIMEN.pdf";
			}
			else
			{
				$objectref = dol_sanitizeFileName($object->ref);
				$objectrefsupplier = dol_sanitizeFileName($object->ref_supplier);
				$dir = $conf->fournisseur->commande->dir_output . '/'. $objectref;
				$file = $dir . "/" . $objectref . ".pdf";
				if (! empty($conf->global->SUPPLIER_REF_IN_NAME)) $file = $dir . "/" . $objectref . ($objectrefsupplier?"_".$objectrefsupplier:"").".pdf";
			}

			if (! file_exists($dir))
			{
				if (dol_mkdir($dir) < 0)
				{
					$this->error=$langs->transnoentities("ErrorCanNotCreateDir",$dir);
					return 0;
				}

			}

			if (file_exists($dir))
			{
				// Add pdfgeneration hook
				if (! is_object($hookmanager))
				{
					include_once DOL_DOCUMENT_ROOT.'/core/class/hookmanager.class.php';
					$hookmanager=new HookManager($this->db);
				}
				$hookmanager->initHooks(array('pdfgeneration'));
				$parameters=array('file'=>$file,'object'=>$object,'outputlangs'=>$outputlangs);
				global $action;
				$reshook=$hookmanager->executeHooks('beforePDFCreation',$parameters,$object,$action);    // Note that $action and $object may have been modified by some hooks

				$nblignes = count($object->lines);

                $pdf=pdf_getInstance($this->format);
                $default_font_size = pdf_getPDFFontSize($outputlangs);	// Must be after pdf_getInstance
                $heightforinfotot = 50;	// Height reserved to output the info and total part
		        $heightforfreetext= (isset($conf->global->MAIN_PDF_FREETEXT_HEIGHT)?$conf->global->MAIN_PDF_FREETEXT_HEIGHT:5);	// Height reserved to output the free text on last page
	            $heightforfooter = $this->marge_basse + 8;	// Height reserved to output the footer (value include bottom margin)
                $pdf->SetAutoPageBreak(1,0);

                if (class_exists('TCPDF'))
                {
                    $pdf->setPrintHeader(false);
                    $pdf->setPrintFooter(false);
                }
                $pdf->SetFont(pdf_getPDFFont($outputlangs));
                // Set path to the background PDF File
                if (empty($conf->global->MAIN_DISABLE_FPDI) && ! empty($conf->global->MAIN_ADD_PDF_BACKGROUND))
                {
                    $pagecount = $pdf->setSourceFile($conf->mycompany->dir_output.'/'.$conf->global->MAIN_ADD_PDF_BACKGROUND);
                    $tplidx = $pdf->importPage(1);
                }

				$pdf->Open();
				$pagenb=0;
				$pdf->SetDrawColor(128,128,128);

				$pdf->SetTitle($outputlangs->convToOutputCharset($object->ref));
				$pdf->SetSubject($outputlangs->transnoentities("Order"));
				$pdf->SetCreator("Dolibarr ".DOL_VERSION);
				$pdf->SetAuthor($outputlangs->convToOutputCharset($user->getFullName($outputlangs)));
				$pdf->SetKeyWords($outputlangs->convToOutputCharset($object->ref)." ".$outputlangs->transnoentities("Order")." ".$outputlangs->convToOutputCharset($object->thirdparty->name));
				if (! empty($conf->global->MAIN_DISABLE_PDF_COMPRESSION)) $pdf->SetCompression(false);

				$pdf->SetMargins($this->marge_gauche, $this->marge_haute, $this->marge_droite);   // Left, Top, Right

				// Positionne $this->atleastonediscount si on a au moins une remise
				for ($i = 0 ; $i < $nblignes ; $i++)
				{
					if ($object->lines[$i]->remise_percent)
					{
						$this->atleastonediscount++;
					}
				}
				if (empty($this->atleastonediscount) && empty($conf->global->PRODUCT_USE_UNITS))
				{
					$this->posxpicture+=($this->postotalht - $this->posxdiscount);
					$this->posxtva+=($this->postotalht - $this->posxdiscount);
					$this->posxup+=($this->postotalht - $this->posxdiscount);
					$this->posxqty+=($this->postotalht - $this->posxdiscount);
					$this->posxdiscount+=($this->postotalht - $this->posxdiscount);
					//$this->postotalht;
				}

				// New page
				$pdf->AddPage();
				if (! empty($tplidx)) $pdf->useTemplate($tplidx);
				$pagenb++;
				$top_shift = $this->_pagehead($pdf, $object, 1, $outputlangs);
				$pdf->SetFont('','', $default_font_size - 1);
				$pdf->MultiCell(0, 3, '');		// Set interline to 3
				$pdf->SetTextColor(0,0,0);

				$tab_top = 90+$top_shift;
				$tab_top_newpage = (empty($conf->global->MAIN_PDF_DONOTREPEAT_HEAD)?42+$top_shift:10);

				// Incoterm
				if ($conf->incoterm->enabled)
				{
					$desc_incoterms = $object->getIncotermsForPDF();
					if ($desc_incoterms)
					{
						$tab_top -= 2;

						$pdf->SetFont('','', $default_font_size - 1);
						$pdf->writeHTMLCell(190, 3, $this->posxdesc-1, $tab_top-1, dol_htmlentitiesbr($desc_incoterms), 0, 1);
						$nexY = $pdf->GetY();
						$height_incoterms=$nexY-$tab_top;

						// Rect prend une longueur en 3eme param
						$pdf->SetDrawColor(192,192,192);
						$pdf->Rect($this->marge_gauche, $tab_top-1, $this->page_largeur-$this->marge_gauche-$this->marge_droite, $height_incoterms+1);

<<<<<<< HEAD
						$tab_top = $nexY+6+$height_incoterms;
=======
						$tab_top = $nexY+6;
>>>>>>> 6b1acd70
					}
				}

				// Affiche notes
				if (! empty($object->note_public))
				{
					$tab_top -= 2;

					$pdf->SetFont('','', $default_font_size - 1);
					$pdf->writeHTMLCell(190, 3, $this->posxdesc-1, $tab_top-1, dol_htmlentitiesbr($object->note_public), 0, 1);
					$nexY = $pdf->GetY();
					$height_note=$nexY-$tab_top;

					// Rect prend une longueur en 3eme param
					$pdf->SetDrawColor(192,192,192);
					$pdf->Rect($this->marge_gauche, $tab_top-1, $this->page_largeur-$this->marge_gauche-$this->marge_droite, $height_note+1);

					$tab_top = $nexY+6;
				}

				$iniY = $tab_top + 7;
				$curY = $tab_top + 7;
				$nexY = $tab_top + 7;

				// Loop on each lines
				for ($i = 0 ; $i < $nblignes ; $i++)
				{
					$curY = $nexY;
					$pdf->SetFont('','', $default_font_size - 1);   // Into loop to work with multipage
					$pdf->SetTextColor(0,0,0);

					// Define size of image if we need it
					$imglinesize=array();
					if (! empty($realpatharray[$i])) $imglinesize=pdf_getSizeForImage($realpatharray[$i]);

					$pdf->setTopMargin($tab_top_newpage);
					$pdf->setPageOrientation('', 1, $heightforfooter+$heightforfreetext+$heightforinfotot);	// The only function to edit the bottom margin of current page to set it.
					$pageposbefore=$pdf->getPage();

					$showpricebeforepagebreak=1;
					$posYAfterImage=0;
					$posYAfterDescription=0;

					// We start with Photo of product line
					if (!empty($imglinesize['width']) && !empty($imglinesize['height']) && ($curY + $imglinesize['height']) > ($this->page_hauteur-($heightforfooter+$heightforfreetext+$heightforinfotot)))	// If photo too high, we moved completely on new page
					{
						$pdf->AddPage('','',true);
						if (! empty($tplidx)) $pdf->useTemplate($tplidx);
						if (empty($conf->global->MAIN_PDF_DONOTREPEAT_HEAD)) $this->_pagehead($pdf, $object, 0, $outputlangs);
						$pdf->setPage($pageposbefore+1);

						$curY = $tab_top_newpage;
						$showpricebeforepagebreak=0;
					}

					if (!empty($imglinesize['width']) && !empty($imglinesize['height']))
					{
						$curX = $this->posxpicture-1;
						$pdf->Image($realpatharray[$i], $curX + (($this->posxtva-$this->posxpicture-$imglinesize['width'])/2), $curY, $imglinesize['width'], $imglinesize['height'], '', '', '', 2, 300);	// Use 300 dpi
						// $pdf->Image does not increase value return by getY, so we save it manually
						$posYAfterImage=$curY+$imglinesize['height'];
					}
					// Description of product line
					$curX = $this->posxdesc-1;
					$showpricebeforepagebreak=1;

					$pdf->startTransaction();
					if ($posYAfterImage > 0)
					{
						$descWidth = $this->posxpicture-$curX;
					}
					else
					{
						$descWidth = $this->posxtva-$curX;
					}
					pdf_writelinedesc($pdf,$object,$i,$outputlangs,$descWidth,3,$curX,$curY,$hideref,$hidedesc,1);

					$pageposafter=$pdf->getPage();
					if ($pageposafter > $pageposbefore)	// There is a pagebreak
					{
						$pdf->rollbackTransaction(true);
						$pageposafter=$pageposbefore;
						//print $pageposafter.'-'.$pageposbefore;exit;
						$pdf->setPageOrientation('', 1, $heightforfooter);	// The only function to edit the bottom margin of current page to set it.
						pdf_writelinedesc($pdf,$object,$i,$outputlangs,$descWidth,3,$curX,$curY,$hideref,$hidedesc,1);
						$posyafter=$pdf->GetY();
						if ($posyafter > ($this->page_hauteur - ($heightforfooter+$heightforfreetext+$heightforinfotot)))	// There is no space left for total+free text
						{
							if ($i == ($nblignes-1))	// No more lines, and no space left to show total, so we create a new page
							{
								$pdf->AddPage('','',true);
								if (! empty($tplidx)) $pdf->useTemplate($tplidx);
								if (empty($conf->global->MAIN_PDF_DONOTREPEAT_HEAD)) $this->_pagehead($pdf, $object, 0, $outputlangs);
								$pdf->setPage($pageposafter+1);
							}
						}
						else
						{
							// We found a page break
							$showpricebeforepagebreak=0;
						}
					}
					else	// No pagebreak
					{
						$pdf->commitTransaction();
					}

					$nexY = $pdf->GetY();
                    $pageposafter=$pdf->getPage();
					$pdf->setPage($pageposbefore);
					$pdf->setTopMargin($this->marge_haute);
					$pdf->setPageOrientation('', 1, 0);	// The only function to edit the bottom margin of current page to set it.

					// We suppose that a too long description is moved completely on next page
					if ($pageposafter > $pageposbefore && empty($showpricebeforepagebreak)) {
						$pdf->setPage($pageposafter); $curY = $tab_top_newpage;
					}

					$pdf->SetFont('','', $default_font_size - 1);   // On repositionne la police par defaut

					// VAT Rate
					if (empty($conf->global->MAIN_GENERATE_DOCUMENTS_WITHOUT_VAT))
					{
						$vat_rate = pdf_getlinevatrate($object, $i, $outputlangs, $hidedetails);
						$pdf->SetXY($this->posxtva, $curY);
						$pdf->MultiCell($this->posxup-$this->posxtva-1, 3, $vat_rate, 0, 'R');
					}

					// Unit price before discount
					$up_excl_tax = pdf_getlineupexcltax($object, $i, $outputlangs, $hidedetails);
					$pdf->SetXY($this->posxup, $curY);
					$pdf->MultiCell($this->posxqty-$this->posxup-0.8, 3, $up_excl_tax, 0, 'R', 0);

					// Quantity
					$qty = pdf_getlineqty($object, $i, $outputlangs, $hidedetails);
					$pdf->SetXY($this->posxqty, $curY);
					// Enough for 6 chars
					if($conf->global->PRODUCT_USE_UNITS)
					{
						$pdf->MultiCell($this->posxunit-$this->posxqty-0.8, 4, $qty, 0, 'R');
					}
					else
					{
						$pdf->MultiCell($this->posxdiscount-$this->posxqty-0.8, 4, $qty, 0, 'R');
					}

					// Unit
					if($conf->global->PRODUCT_USE_UNITS)
					{
						$unit = pdf_getlineunit($object, $i, $outputlangs, $hidedetails, $hookmanager);
						$pdf->SetXY($this->posxunit, $curY);
						$pdf->MultiCell($this->posxdiscount-$this->posxunit-0.8, 4, $unit, 0, 'L');
					}

					// Discount on line
					$pdf->SetXY($this->posxdiscount, $curY);
					if ($object->lines[$i]->remise_percent)
					{
					    $remise_percent = pdf_getlineremisepercent($object, $i, $outputlangs, $hidedetails);
						$pdf->MultiCell($this->postotalht-$this->posxdiscount-1, 3, $remise_percent."%", 0, 'R');
					}

					// Total HT line
                    $total_excl_tax = pdf_getlinetotalexcltax($object, $i, $outputlangs);
					$pdf->SetXY($this->postotalht, $curY);
					$pdf->MultiCell($this->page_largeur-$this->marge_droite-$this->postotalht, 3, $total_excl_tax, 0, 'R', 0);

					// Collecte des totaux par valeur de tva dans $this->tva["taux"]=total_tva
					if ($conf->multicurrency->enabled && $object->multicurrency_tx != 1) $tvaligne=$object->lines[$i]->multicurrency_total_tva;
					else $tvaligne=$object->lines[$i]->total_tva;

					$localtax1ligne=$object->lines[$i]->total_localtax1;
					$localtax2ligne=$object->lines[$i]->total_localtax2;
					$localtax1_rate=$object->lines[$i]->localtax1_tx;
					$localtax2_rate=$object->lines[$i]->localtax2_tx;
					$localtax1_type=$object->lines[$i]->localtax1_type;
					$localtax2_type=$object->lines[$i]->localtax2_type;

					if (! empty($object->remise_percent)) $tvaligne-=($tvaligne*$object->remise_percent)/100;
					if (! empty($object->remise_percent)) $localtax1ligne-=($localtax1ligne*$object->remise_percent)/100;
					if (! empty($object->remise_percent)) $localtax2ligne-=($localtax2ligne*$object->remise_percent)/100;

					$vatrate=(string) $object->lines[$i]->tva_tx;

					// Retrieve type from database for backward compatibility with old records
					if ((! isset($localtax1_type) || $localtax1_type=='' || ! isset($localtax2_type) || $localtax2_type=='') // if tax type not defined
					&& (! empty($localtax1_rate) || ! empty($localtax2_rate))) // and there is local tax
					{
						$localtaxtmp_array=getLocalTaxesFromRate($vatrate,0,$mysoc,$object->thirdparty);
						$localtax1_type = $localtaxtmp_array[0];
						$localtax2_type = $localtaxtmp_array[2];
					}

				    // retrieve global local tax
					if ($localtax1_type && $localtax1ligne != 0)
						$this->localtax1[$localtax1_type][$localtax1_rate]+=$localtax1ligne;
					if ($localtax2_type && $localtax2ligne != 0)
						$this->localtax2[$localtax2_type][$localtax2_rate]+=$localtax2ligne;

					if (($object->lines[$i]->info_bits & 0x01) == 0x01) $vatrate.='*';
					if (! isset($this->tva[$vatrate])) 				$this->tva[$vatrate]=0;
					$this->tva[$vatrate] += $tvaligne;

					if ($posYAfterImage > $posYAfterDescription) $nexY=$posYAfterImage;

					// Add line
					if (! empty($conf->global->MAIN_PDF_DASH_BETWEEN_LINES) && $i < ($nblignes - 1))
					{
						$pdf->setPage($pageposafter);
						$pdf->SetLineStyle(array('dash'=>'1,1','color'=>array(80,80,80)));
						//$pdf->SetDrawColor(190,190,200);
						$pdf->line($this->marge_gauche, $nexY+1, $this->page_largeur - $this->marge_droite, $nexY+1);
						$pdf->SetLineStyle(array('dash'=>0));
					}

					$nexY+=2;    // Passe espace entre les lignes

					// Detect if some page were added automatically and output _tableau for past pages
					while ($pagenb < $pageposafter)
					{
						$pdf->setPage($pagenb);
						if ($pagenb == 1)
						{
							$this->_tableau($pdf, $tab_top, $this->page_hauteur - $tab_top - $heightforfooter, 0, $outputlangs, 0, 1, $object->multicurrency_code);
						}
						else
						{
							$this->_tableau($pdf, $tab_top_newpage, $this->page_hauteur - $tab_top_newpage - $heightforfooter, 0, $outputlangs, 1, 1, $object->multicurrency_code);
						}
						$this->_pagefoot($pdf,$object,$outputlangs,1);
						$pagenb++;
						$pdf->setPage($pagenb);
						$pdf->setPageOrientation('', 1, 0);	// The only function to edit the bottom margin of current page to set it.
						if (empty($conf->global->MAIN_PDF_DONOTREPEAT_HEAD)) $this->_pagehead($pdf, $object, 0, $outputlangs);
					}
					if (isset($object->lines[$i+1]->pagebreak) && $object->lines[$i+1]->pagebreak)
					{
						if ($pagenb == 1)
						{
							$this->_tableau($pdf, $tab_top, $this->page_hauteur - $tab_top - $heightforfooter, 0, $outputlangs, 0, 1, $object->multicurrency_code);
						}
						else
						{
							$this->_tableau($pdf, $tab_top_newpage, $this->page_hauteur - $tab_top_newpage - $heightforfooter, 0, $outputlangs, 1, 1, $object->multicurrency_code);
						}
						$this->_pagefoot($pdf,$object,$outputlangs,1);
						// New page
						$pdf->AddPage();
						if (! empty($tplidx)) $pdf->useTemplate($tplidx);
						$pagenb++;
						if (empty($conf->global->MAIN_PDF_DONOTREPEAT_HEAD)) $this->_pagehead($pdf, $object, 0, $outputlangs);
					}
				}

				// Show square
				if ($pagenb == 1)
				{
					$this->_tableau($pdf, $tab_top, $this->page_hauteur - $tab_top - $heightforinfotot - $heightforfreetext - $heightforfooter, 0, $outputlangs, 0, 0, $object->multicurrency_code);
					$bottomlasttab=$this->page_hauteur - $heightforinfotot - $heightforfreetext - $heightforfooter + 1;
				}
				else
				{
					$this->_tableau($pdf, $tab_top_newpage, $this->page_hauteur - $tab_top_newpage - $heightforinfotot - $heightforfreetext - $heightforfooter, 0, $outputlangs, 1, 0, $object->multicurrency_code);
					$bottomlasttab=$this->page_hauteur - $heightforinfotot - $heightforfreetext - $heightforfooter + 1;
				}

				// Affiche zone infos
				$posy=$this->_tableau_info($pdf, $object, $bottomlasttab, $outputlangs);

				// Affiche zone totaux
				$posy=$this->_tableau_tot($pdf, $object, $deja_regle, $bottomlasttab, $outputlangs);

				// Affiche zone versements
				if ($deja_regle || $amount_credit_notes_included || $amount_deposits_included)
				{
					$posy=$this->_tableau_versements($pdf, $object, $posy, $outputlangs);
				}

                // Pied de page
				$this->_pagefoot($pdf, $object, $outputlangs);
				if (method_exists($pdf,'AliasNbPages')) $pdf->AliasNbPages();

				$pdf->Close();

				$pdf->Output($file,'F');

				// Add pdfgeneration hook
				$hookmanager->initHooks(array('pdfgeneration'));
				$parameters=array('file'=>$file,'object'=>$object,'outputlangs'=>$outputlangs);
				global $action;
				$reshook=$hookmanager->executeHooks('afterPDFCreation',$parameters,$this,$action);    // Note that $action and $object may have been modified by some hooks

				if (! empty($conf->global->MAIN_UMASK))
				@chmod($file, octdec($conf->global->MAIN_UMASK));

				$this->result = array('fullpath'=>$file);

				return 1;   // Pas d'erreur
			}
			else
			{
				$this->error=$langs->trans("ErrorCanNotCreateDir",$dir);
				return 0;
			}
		}
		else
		{
			$this->error=$langs->trans("ErrorConstantNotDefined","SUPPLIER_OUTPUTDIR");
			return 0;
		}
	}


	/**
	 *  Show payments table
	 *
	 *  @param	PDF			$pdf     		Object PDF
	 *  @param  CommandeFournisseur		$object			Object order
	 *	@param	int			$posy			Position y in PDF
	 *	@param	Translate	$outputlangs	Object langs for output
	 *	@return int							<0 if KO, >0 if OK
	 */
	function _tableau_versements(&$pdf, $object, $posy, $outputlangs)
	{

	}


	/**
	 *   Show miscellaneous information (payment mode, payment term, ...)
	 *
	 *   @param		PDF			$pdf     		Object PDF
	 *   @param		CommandeFournisseur		$object			Object to show
	 *   @param		int			$posy			Y
	 *   @param		Translate	$outputlangs	Langs object
	 *   @return	integer
	 */
	function _tableau_info(&$pdf, $object, $posy, $outputlangs)
	{
	    global $conf;
	    $default_font_size = pdf_getPDFFontSize($outputlangs);

        // If France, show VAT mention if not applicable
		if ($this->emetteur->country_code == 'FR' && $this->franchise == 1)
		{
			$pdf->SetFont('','B', $default_font_size - 2);
			$pdf->SetXY($this->marge_gauche, $posy);
			$pdf->MultiCell(100, 3, $outputlangs->transnoentities("VATIsNotUsedForInvoice"), 0, 'L', 0);

			$posy=$pdf->GetY()+4;
		}

		$posxval=52;

	    // Show payments conditions
	    if (!empty($object->cond_reglement_code) || $object->cond_reglement)
	    {
	        $pdf->SetFont('','B', $default_font_size - 2);
	        $pdf->SetXY($this->marge_gauche, $posy);
	        $titre = $outputlangs->transnoentities("PaymentConditions").':';
	        $pdf->MultiCell(80, 4, $titre, 0, 'L');

			$pdf->SetFont('','', $default_font_size - 2);
			$pdf->SetXY($posxval, $posy);
			$lib_condition_paiement=$outputlangs->transnoentities("PaymentCondition".$object->cond_reglement_code)!=('PaymentCondition'.$object->cond_reglement_code)?$outputlangs->transnoentities("PaymentCondition".$object->cond_reglement_code):$outputlangs->convToOutputCharset($object->cond_reglement);
			$lib_condition_paiement=str_replace('\n',"\n",$lib_condition_paiement);
			$pdf->MultiCell(80, 4, $lib_condition_paiement,0,'L');

	        $posy=$pdf->GetY()+3;
	    }

      	// Show payment mode
        if (!empty($object->mode_reglement_code))
        {
        	$pdf->SetFont('','B', $default_font_size - 2);
        	$pdf->SetXY($this->marge_gauche, $posy);
        	$titre = $outputlangs->transnoentities("PaymentMode").':';
        	$pdf->MultiCell(80, 5, $titre, 0, 'L');

        	$pdf->SetFont('','', $default_font_size - 2);
        	$pdf->SetXY($posxval, $posy);
        	$lib_mode_reg=$outputlangs->transnoentities("PaymentType".$object->mode_reglement_code)!=('PaymentType'.$object->mode_reglement_code)?$outputlangs->transnoentities("PaymentType".$object->mode_reglement_code):$outputlangs->convToOutputCharset($object->mode_reglement);
        	$pdf->MultiCell(80, 5, $lib_mode_reg,0,'L');

        	$posy=$pdf->GetY()+2;
        }


		return $posy;
	}

	/**
	 *	Show total to pay
	 *
	 *	@param	PDF			$pdf           Object PDF
	 *	@param  Facture		$object         Object invoice
	 *	@param  int			$deja_regle     Montant deja regle
	 *	@param	int			$posy			Position depart
	 *	@param	Translate	$outputlangs	Objet langs
	 *	@return int							Position pour suite
	 */
	function _tableau_tot(&$pdf, $object, $deja_regle, $posy, $outputlangs)
	{
		global $conf,$mysoc;

		$default_font_size = pdf_getPDFFontSize($outputlangs);

        $tab2_top = $posy;
		$tab2_hl = 4;
		$pdf->SetFont('','', $default_font_size - 1);

		// Tableau total
		$col1x = 120; $col2x = 170;
		if ($this->page_largeur < 210) // To work with US executive format
		{
			$col2x-=20;
		}
		$largcol2 = ($this->page_largeur - $this->marge_droite - $col2x);

		$useborder=0;
		$index = 0;

		// Total HT
		$pdf->SetFillColor(255,255,255);
		$pdf->SetXY($col1x, $tab2_top + 0);
		$pdf->MultiCell($col2x-$col1x, $tab2_hl, $outputlangs->transnoentities("TotalHT"), 0, 'L', 1);

		$total_ht = ($conf->multicurrency->enabled && $object->mylticurrency_tx != 1 ? $object->multicurrency_total_ht : $object->total_ht);
		$pdf->SetXY($col2x, $tab2_top + 0);
		$pdf->MultiCell($largcol2, $tab2_hl, price($total_ht + (! empty($object->remise)?$object->remise:0)), 0, 'R', 1);

		// Show VAT by rates and total
		$pdf->SetFillColor(248,248,248);

		$this->atleastoneratenotnull=0;
		foreach( $this->tva as $tvakey => $tvaval )
		{
			if ($tvakey > 0)    // On affiche pas taux 0
			{
				$this->atleastoneratenotnull++;

				$index++;
				$pdf->SetXY($col1x, $tab2_top + $tab2_hl * $index);

				$tvacompl='';

				if (preg_match('/\*/',$tvakey))
				{
					$tvakey=str_replace('*','',$tvakey);
					$tvacompl = " (".$outputlangs->transnoentities("NonPercuRecuperable").")";
				}

				$totalvat =$outputlangs->transcountrynoentities("TotalVAT",$mysoc->country_code).' ';
				$totalvat.=vatrate($tvakey,1).$tvacompl;
				$pdf->MultiCell($col2x-$col1x, $tab2_hl, $totalvat, 0, 'L', 1);

				$pdf->SetXY($col2x, $tab2_top + $tab2_hl * $index);
				$pdf->MultiCell($largcol2, $tab2_hl, price($tvaval), 0, 'R', 1);
			}
		}
		if (! $this->atleastoneratenotnull) // If no vat at all
		{
			$index++;
			$pdf->SetXY($col1x, $tab2_top + $tab2_hl * $index);
			$pdf->MultiCell($col2x-$col1x, $tab2_hl, $outputlangs->transcountrynoentities("TotalVAT", $mysoc->country_code), 0, 'L', 1);

			$pdf->SetXY($col2x, $tab2_top + $tab2_hl * $index);
			$pdf->MultiCell($largcol2, $tab2_hl, price($object->total_tva), 0, 'R', 1);

			// Total LocalTax1
			if (! empty($conf->global->FACTURE_LOCAL_TAX1_OPTION) && $conf->global->FACTURE_LOCAL_TAX1_OPTION=='localtax1on' && $object->total_localtax1>0)
			{
				$index++;
				$pdf->SetXY($col1x, $tab2_top + $tab2_hl * $index);
				$pdf->MultiCell($col2x-$col1x, $tab2_hl, $outputlangs->transcountrynoentities("TotalLT1",$mysoc->country_code), 0, 'L', 1);
				$pdf->SetXY($col2x, $tab2_top + $tab2_hl * $index);
				$pdf->MultiCell($largcol2, $tab2_hl, price($object->total_localtax1), $useborder, 'R', 1);
			}

			// Total LocalTax2
			if (! empty($conf->global->FACTURE_LOCAL_TAX2_OPTION) && $conf->global->FACTURE_LOCAL_TAX2_OPTION=='localtax2on' && $object->total_localtax2>0)
			{
				$index++;
				$pdf->SetXY($col1x, $tab2_top + $tab2_hl * $index);
				$pdf->MultiCell($col2x-$col1x, $tab2_hl, $outputlangs->transcountrynoentities("TotalLT2",$mysoc->country_code), 0, 'L', 1);
				$pdf->SetXY($col2x, $tab2_top + $tab2_hl * $index);
				$pdf->MultiCell($largcol2, $tab2_hl, price($object->total_localtax2), $useborder, 'R', 1);
			}
		}
		else
		{
			//if (! empty($conf->global->FACTURE_LOCAL_TAX1_OPTION) && $conf->global->FACTURE_LOCAL_TAX1_OPTION=='localtax1on')
			//{
    			//Local tax 1
			foreach( $this->localtax1 as $localtax_type => $localtax_rate )
			{
				if (in_array((string) $localtax_type, array('2','4','6'))) continue;

				foreach( $localtax_rate as $tvakey => $tvaval )
				{
					if ($tvakey != 0)    // On affiche pas taux 0
					{
						//$this->atleastoneratenotnull++;

						$index++;
						$pdf->SetXY($col1x, $tab2_top + $tab2_hl * $index);

						$tvacompl='';
						if (preg_match('/\*/',$tvakey))
						{
							$tvakey=str_replace('*','',$tvakey);
							$tvacompl = " (".$outputlangs->transnoentities("NonPercuRecuperable").")";
						}
						$totalvat =$outputlangs->transcountrynoentities("TotalLT1",$mysoc->country_code).' ';
						$totalvat.=vatrate(abs($tvakey),1).$tvacompl;
						$pdf->MultiCell($col2x-$col1x, $tab2_hl, $totalvat, 0, 'L', 1);

						$pdf->SetXY($col2x, $tab2_top + $tab2_hl * $index);
						$pdf->MultiCell($largcol2, $tab2_hl, price($tvaval, 0, $outputlangs), 0, 'R', 1);
					}
				}
			}

			//if (! empty($conf->global->FACTURE_LOCAL_TAX2_OPTION) && $conf->global->FACTURE_LOCAL_TAX2_OPTION=='localtax2on')
			//{
    			//Local tax 2
			foreach( $this->localtax2 as $localtax_type => $localtax_rate )
			{
				if (in_array((string) $localtax_type, array('2','4','6'))) continue;

				foreach( $localtax_rate as $tvakey => $tvaval )
				{
					if ($tvakey != 0)    // On affiche pas taux 0
					{
						//$this->atleastoneratenotnull++;

						$index++;
						$pdf->SetXY($col1x, $tab2_top + $tab2_hl * $index);

						$tvacompl='';
						if (preg_match('/\*/',$tvakey))
						{
							$tvakey=str_replace('*','',$tvakey);
							$tvacompl = " (".$outputlangs->transnoentities("NonPercuRecuperable").")";
						}
						$totalvat =$outputlangs->transcountrynoentities("TotalLT2",$mysoc->country_code).' ';
						$totalvat.=vatrate(abs($tvakey),1).$tvacompl;
						$pdf->MultiCell($col2x-$col1x, $tab2_hl, $totalvat, 0, 'L', 1);

						$pdf->SetXY($col2x, $tab2_top + $tab2_hl * $index);
						$pdf->MultiCell($largcol2, $tab2_hl, price($tvaval), 0, 'R', 1);
					}
				}
			}
		}

		// Total TTC
		$index++;
		$pdf->SetXY($col1x, $tab2_top + $tab2_hl * $index);
		$pdf->SetTextColor(0,0,60);
		$pdf->SetFillColor(224,224,224);
		$pdf->MultiCell($col2x-$col1x, $tab2_hl, $outputlangs->transnoentities("TotalTTC"), $useborder, 'L', 1);

		$total_ttc = ($conf->multicurrency->enabled && $object->multicurrency_tx != 1) ? $object->multicurrency_total_ttc : $object->total_ttc;
		$pdf->SetXY($col2x, $tab2_top + $tab2_hl * $index);
		$pdf->MultiCell($largcol2, $tab2_hl, price($total_ttc), $useborder, 'R', 1);
		$pdf->SetFont('','', $default_font_size - 1);
		$pdf->SetTextColor(0,0,0);

        $creditnoteamount=0;
        $depositsamount=0;
		//$creditnoteamount=$object->getSumCreditNotesUsed();
		//$depositsamount=$object->getSumDepositsUsed();
		//print "x".$creditnoteamount."-".$depositsamount;exit;
		$resteapayer = price2num($total_ttc - $deja_regle - $creditnoteamount - $depositsamount, 'MT');
		if (! empty($object->paye)) $resteapayer=0;

		if ($deja_regle > 0)
		{
			// Already paid + Deposits
		    $index++;

			$pdf->SetXY($col1x, $tab2_top + $tab2_hl * $index);
			$pdf->MultiCell($col2x-$col1x, $tab2_hl, $outputlangs->transnoentities("AlreadyPaid"), 0, 'L', 0);
			$pdf->SetXY($col2x, $tab2_top + $tab2_hl * $index);
			$pdf->MultiCell($largcol2, $tab2_hl, price($deja_regle), 0, 'R', 0);

			$index++;
			$pdf->SetTextColor(0,0,60);
			$pdf->SetFillColor(224,224,224);
			$pdf->SetXY($col1x, $tab2_top + $tab2_hl * $index);
			$pdf->MultiCell($col2x-$col1x, $tab2_hl, $outputlangs->transnoentities("RemainderToPay"), $useborder, 'L', 1);

			$pdf->SetXY($col2x, $tab2_top + $tab2_hl * $index);
			$pdf->MultiCell($largcol2, $tab2_hl, price($resteapayer), $useborder, 'R', 1);

			$pdf->SetFont('','', $default_font_size - 1);
			$pdf->SetTextColor(0,0,0);
		}

		$index++;
		return ($tab2_top + ($tab2_hl * $index));
	}

    /**
	 *   Show table for lines
	 *
	 *   @param		PDF			$pdf     		Object PDF
	 *   @param		string		$tab_top		Top position of table
	 *   @param		string		$tab_height		Height of table (rectangle)
	 *   @param		int			$nexY			Y (not used)
	 *   @param		Translate	$outputlangs	Langs object
	 *   @param		int			$hidetop		Hide top bar of array
	 *   @param		int			$hidebottom		Hide bottom bar of array
	 *   @param		string		$currency		Currency code
	 *   @return	void
	 */
	function _tableau(&$pdf, $tab_top, $tab_height, $nexY, $outputlangs, $hidetop=0, $hidebottom=0, $currency='')
	{
		global $conf;

		// Force to disable hidetop and hidebottom
		$hidebottom=0;
		if ($hidetop) $hidetop=-1;

		$currency = !empty($currency) ? $currency : $conf->currency;
		$default_font_size = pdf_getPDFFontSize($outputlangs);

        // Amount in (at tab_top - 1)
		$pdf->SetTextColor(0,0,0);
		$pdf->SetFont('','', $default_font_size - 2);

		if (empty($hidetop))
		{
			$titre = $outputlangs->transnoentities("AmountInCurrency",$outputlangs->transnoentitiesnoconv("Currency".$currency));
			$pdf->SetXY($this->page_largeur - $this->marge_droite - ($pdf->GetStringWidth($titre) + 3), $tab_top-4);
			$pdf->MultiCell(($pdf->GetStringWidth($titre) + 3), 2, $titre);

			//$conf->global->MAIN_PDF_TITLE_BACKGROUND_COLOR='230,230,230';
			if (! empty($conf->global->MAIN_PDF_TITLE_BACKGROUND_COLOR)) $pdf->Rect($this->marge_gauche, $tab_top, $this->page_largeur-$this->marge_droite-$this->marge_gauche, 5, 'F', null, explode(',',$conf->global->MAIN_PDF_TITLE_BACKGROUND_COLOR));
		}

		$pdf->SetDrawColor(128,128,128);
		$pdf->SetFont('','', $default_font_size - 1);

		// Output Rect
		$this->printRect($pdf,$this->marge_gauche, $tab_top, $this->page_largeur-$this->marge_gauche-$this->marge_droite, $tab_height, $hidetop, $hidebottom);	// Rect prend une longueur en 3eme param et 4eme param

		if (empty($hidetop))
		{
			$pdf->line($this->marge_gauche, $tab_top+5, $this->page_largeur-$this->marge_droite, $tab_top+5);	// line prend une position y en 2eme param et 4eme param

			$pdf->SetXY($this->posxdesc-1, $tab_top+1);
			$pdf->MultiCell(108,2, $outputlangs->transnoentities("Designation"),'','L');
		}

        if (empty($conf->global->MAIN_GENERATE_DOCUMENTS_WITHOUT_VAT))
        {
    		$pdf->line($this->posxtva, $tab_top, $this->posxtva, $tab_top + $tab_height);
			if (empty($hidetop))
			{
    			$pdf->SetXY($this->posxtva-3, $tab_top+1);
    			$pdf->MultiCell($this->posxup-$this->posxtva+3,2, $outputlangs->transnoentities("VAT"),'','C');
			}
        }

		$pdf->line($this->posxup, $tab_top, $this->posxup, $tab_top + $tab_height);
		if (empty($hidetop))
		{
			$pdf->SetXY($this->posxup-1, $tab_top+1);
			$pdf->MultiCell($this->posxqty-$this->posxup-1,2, $outputlangs->transnoentities("PriceUHT"),'','C');
		}

		$pdf->line($this->posxqty-1, $tab_top, $this->posxqty-1, $tab_top + $tab_height);
		if (empty($hidetop))
		{
			$pdf->SetXY($this->posxqty-1, $tab_top+1);
			if($conf->global->PRODUCT_USE_UNITS)
			{
				$pdf->MultiCell($this->posxunit-$this->posxqty-1,2, $outputlangs->transnoentities("Qty"),'','C');
			}
			else
			{
				$pdf->MultiCell($this->posxdiscount-$this->posxqty-1,2, $outputlangs->transnoentities("Qty"),'','C');
			}
		}

		if($conf->global->PRODUCT_USE_UNITS) {
			$pdf->line($this->posxunit - 1, $tab_top, $this->posxunit - 1, $tab_top + $tab_height);
			if (empty($hidetop)) {
				$pdf->SetXY($this->posxunit - 1, $tab_top + 1);
				$pdf->MultiCell($this->posxdiscount - $this->posxunit - 1, 2, $outputlangs->transnoentities("Unit"), '',
					'C');
			}
		}

		$pdf->line($this->posxdiscount-1, $tab_top, $this->posxdiscount-1, $tab_top + $tab_height);
		if (empty($hidetop))
		{
			if ($this->atleastonediscount)
			{
				$pdf->SetXY($this->posxdiscount-1, $tab_top+1);
				$pdf->MultiCell($this->postotalht-$this->posxdiscount+1,2, $outputlangs->transnoentities("ReductionShort"),'','C');
			}
		}

		if ($this->atleastonediscount)
		{
			$pdf->line($this->postotalht, $tab_top, $this->postotalht, $tab_top + $tab_height);
		}
		if (empty($hidetop))
		{
			$pdf->SetXY($this->postotalht-1, $tab_top+1);
			$pdf->MultiCell(30,2, $outputlangs->transnoentities("TotalHTShort"),'','C');
		}
	}

	/**
	 *  Show top header of page.
	 *
	 *  @param	PDF			$pdf     		Object PDF
	 *  @param  CommandeFournisseur		$object     	Object to show
	 *  @param  int	    	$showaddress    0=no, 1=yes
	 *  @param  Translate	$outputlangs	Object lang for output
	 *  @return	void
	 */
	function _pagehead(&$pdf, $object, $showaddress, $outputlangs)
	{
		global $langs,$conf,$mysoc;

		$outputlangs->load("main");
		$outputlangs->load("bills");
		$outputlangs->load("orders");
		$outputlangs->load("companies");
		$outputlangs->load("sendings");

		$default_font_size = pdf_getPDFFontSize($outputlangs);

		// Do not add the BACKGROUND as this is for suppliers
		//pdf_pagehead($pdf,$outputlangs,$this->page_hauteur);

		//Affiche le filigrane brouillon - Print Draft Watermark
		/*if($object->statut==0 && (! empty($conf->global->COMMANDE_DRAFT_WATERMARK)) )
		{
            pdf_watermark($pdf,$outputlangs,$this->page_hauteur,$this->page_largeur,'mm',$conf->global->COMMANDE_DRAFT_WATERMARK);
		}*/
		//Print content

		$pdf->SetTextColor(0,0,60);
		$pdf->SetFont('','B',$default_font_size + 3);

		$posx=$this->page_largeur-$this->marge_droite-100;
		$posy=$this->marge_haute;

		$pdf->SetXY($this->marge_gauche,$posy);

		// Logo
		$logo=$conf->mycompany->dir_output.'/logos/'.$this->emetteur->logo;
		if ($this->emetteur->logo)
		{
			if (is_readable($logo))
			{
			    $height=pdf_getHeightForLogo($logo);
			    $pdf->Image($logo, $this->marge_gauche, $posy, 0, $height);	// width=0 (auto)
			}
			else
			{
				$pdf->SetTextColor(200,0,0);
				$pdf->SetFont('','B', $default_font_size - 2);
				$pdf->MultiCell(100, 3, $outputlangs->transnoentities("ErrorLogoFileNotFound",$logo), 0, 'L');
				$pdf->MultiCell(100, 3, $outputlangs->transnoentities("ErrorGoToModuleSetup"), 0, 'L');
			}
		}
		else
		{
			$text=$this->emetteur->name;
			$pdf->MultiCell(100, 4, $outputlangs->convToOutputCharset($text), 0, 'L');
		}

		$pdf->SetFont('', 'B', $default_font_size + 3);
		$pdf->SetXY($posx,$posy);
		$pdf->SetTextColor(0,0,60);
		$title=$outputlangs->transnoentities("SupplierOrder")." ".$outputlangs->convToOutputCharset($object->ref);
		$pdf->MultiCell(100, 3, $title, '', 'R');
		$posy+=1;

		if ($object->ref_supplier)
		{
			$posy+=4;
			$pdf->SetFont('','B', $default_font_size);
			$pdf->SetXY($posx,$posy);
			$pdf->SetTextColor(0,0,60);
			$pdf->MultiCell(100, 3, $outputlangs->transnoentities("RefSupplier")." : " . $outputlangs->convToOutputCharset($object->ref_supplier), '', 'R');
			$posy+=1;
		}

		$pdf->SetFont('','', $default_font_size -1);

		if (! empty($conf->global->PDF_SHOW_PROJECT))
		{
			$object->fetch_projet();
			if (! empty($object->project->ref))
			{
				$posy+=4;
				$pdf->SetXY($posx,$posy);
				$langs->load("projects");
				$pdf->SetTextColor(0,0,60);
				$pdf->MultiCell(100, 3, $outputlangs->transnoentities("Project")." : " . (empty($object->project->ref)?'':$object->projet->ref), '', 'R');
			}
		}

		if (! empty($object->date_commande))
		{
			$posy+=5;
			$pdf->SetXY($posx,$posy);
			$pdf->SetTextColor(0,0,60);
			$pdf->MultiCell(100, 3, $outputlangs->transnoentities("OrderDate")." : " . dol_print_date($object->date_commande,"day",false,$outputlangs,true), '', 'R');
		}
		else
		{
			$posy+=5;
			$pdf->SetXY($posx,$posy);
			$pdf->SetTextColor(255,0,0);
			$pdf->MultiCell(100, 3, $outputlangs->transnoentities("OrderToProcess"), '', 'R');
		}

		$pdf->SetTextColor(0,0,60);
		$usehourmin='day';
		if (!empty($conf->global->SUPPLIER_ORDER_USE_HOUR_FOR_DELIVERY_DATE)) $usehourmin='dayhour';
		if (! empty($object->date_livraison))
		{
			$posy+=4;
			$pdf->SetXY($posx-90,$posy);
			$pdf->MultiCell(190, 3, $outputlangs->transnoentities("DateDeliveryPlanned")." : " . dol_print_date($object->date_livraison,$usehourmin,false,$outputlangs,true), '', 'R');
		}

		if ($object->thirdparty->code_fournisseur)
		{
			$posy+=4;
			$pdf->SetXY($posx,$posy);
			$pdf->SetTextColor(0,0,60);
			$pdf->MultiCell(100, 3, $outputlangs->transnoentities("SupplierCode")." : " . $outputlangs->transnoentities($object->thirdparty->code_fournisseur), '', 'R');
		}

		// Get contact
		if (!empty($conf->global->DOC_SHOW_FIRST_SALES_REP))
		{
    		$arrayidcontact=$object->getIdContact('internal','SALESREPFOLL');
    		if (count($arrayidcontact) > 0)
    		{
    		    $usertmp=new User($this->db);
    		    $usertmp->fetch($arrayidcontact[0]);
                $posy+=4;
                $pdf->SetXY($posx,$posy);
    		    $pdf->SetTextColor(0,0,60);
    		    $pdf->MultiCell(100, 3, $langs->trans("BuyerName")." : ".$usertmp->getFullName($langs), '', 'R');
    		}
		}

		$posy+=1;
		$pdf->SetTextColor(0,0,60);

		$top_shift = 0;
		// Show list of linked objects
		$current_y = $pdf->getY();
		$posy = pdf_writeLinkedObjects($pdf, $object, $outputlangs, $posx, $posy, 100, 3, 'R', $default_font_size);
		if ($current_y < $pdf->getY())
		{
			$top_shift = $pdf->getY() - $current_y;
		}

		if ($showaddress)
		{
		    // Sender properties
		    $carac_emetteur='';
		    // Add internal contact of proposal if defined
		    $arrayidcontact=$object->getIdContact('internal','SALESREPFOLL');
		    if (count($arrayidcontact) > 0)
		    {
		        $object->fetch_user($arrayidcontact[0]);
		        $carac_emetteur .= ($carac_emetteur ? "\n" : '' ).$outputlangs->convToOutputCharset($object->user->getFullName($outputlangs))."\n";
		    }
		    
			$carac_emetteur .= pdf_build_address($outputlangs, $this->emetteur, $object->thirdparty);

			// Show sender
			$posy=42+$top_shift;
			$posx=$this->marge_gauche;
			if (! empty($conf->global->MAIN_INVERT_SENDER_RECIPIENT)) $posx=$this->page_largeur-$this->marge_droite-80;
			$hautcadre=40;

			// Show sender frame
			$pdf->SetTextColor(0,0,0);
			$pdf->SetFont('','', $default_font_size - 2);
			$pdf->SetXY($posx,$posy-5);
			$pdf->MultiCell(66,5, $outputlangs->transnoentities("BillFrom").":", 0, 'L');
			$pdf->SetXY($posx,$posy);
			$pdf->SetFillColor(230,230,230);
			$pdf->MultiCell(82, $hautcadre, "", 0, 'R', 1);
			$pdf->SetTextColor(0,0,60);

			// Show sender name
			$pdf->SetXY($posx+2,$posy+3);
			$pdf->SetFont('','B', $default_font_size);
			$pdf->MultiCell(80, 4, $outputlangs->convToOutputCharset($this->emetteur->name), 0, 'L');
			$posy=$pdf->getY();

			// Show sender information
			$pdf->SetXY($posx+2,$posy);
			$pdf->SetFont('','', $default_font_size - 1);
			$pdf->MultiCell(80, 4, $carac_emetteur, 0, 'L');



			// If BILLING contact defined on order, we use it
			$usecontact=false;
			$arrayidcontact=$object->getIdContact('external','BILLING');
			if (count($arrayidcontact) > 0)
			{
				$usecontact=true;
				$result=$object->fetch_contact($arrayidcontact[0]);
			}

			//Recipient name
			// On peut utiliser le nom de la societe du contact
			if ($usecontact && !empty($conf->global->MAIN_USE_COMPANY_NAME_OF_CONTACT)) {
				$thirdparty = $object->contact;
			} else {
				$thirdparty = $object->thirdparty;
			}

			$carac_client_name= pdfBuildThirdpartyName($thirdparty, $outputlangs);

			$carac_client=pdf_build_address($outputlangs,$this->emetteur,$object->thirdparty,($usecontact?$object->contact:''),$usecontact,'target',$object);

			// Show recipient
			$widthrecbox=100;
			if ($this->page_largeur < 210) $widthrecbox=84;	// To work with US executive format
			$posy=42+$top_shift;
			$posx=$this->page_largeur-$this->marge_droite-$widthrecbox;
			if (! empty($conf->global->MAIN_INVERT_SENDER_RECIPIENT)) $posx=$this->marge_gauche;

			// Show recipient frame
			$pdf->SetTextColor(0,0,0);
			$pdf->SetFont('','', $default_font_size - 2);
			$pdf->SetXY($posx+2,$posy-5);
			$pdf->MultiCell($widthrecbox, 5, $outputlangs->transnoentities("BillTo").":",0,'L');
			$pdf->Rect($posx, $posy, $widthrecbox, $hautcadre);

			// Show recipient name
			$pdf->SetXY($posx+2,$posy+3);
			$pdf->SetFont('','B', $default_font_size);
			$pdf->MultiCell($widthrecbox, 4, $carac_client_name, 0, 'L');

			$posy = $pdf->getY();

			// Show recipient information
			$pdf->SetFont('','', $default_font_size - 1);
			$pdf->SetXY($posx+2,$posy);
			$pdf->MultiCell($widthrecbox, 4, $carac_client, 0, 'L');
		}

		return $top_shift;
	}

	/**
	 *   	Show footer of page. Need this->emetteur object
     *
	 *   	@param	PDF			$pdf     			PDF
	 * 		@param	CommandeFournisseur		$object				Object to show
	 *      @param	Translate	$outputlangs		Object lang for output
	 *      @param	int			$hidefreetext		1=Hide free text
	 *      @return	int								Return height of bottom margin including footer text
	 */
	function _pagefoot(&$pdf, $object, $outputlangs, $hidefreetext=0)
	{
		global $conf;
		$showdetails=$conf->global->MAIN_GENERATE_DOCUMENTS_SHOW_FOOT_DETAILS;
		return pdf_pagefoot($pdf,$outputlangs,'SUPPLIER_ORDER_FREE_TEXT',$this->emetteur,$this->marge_basse,$this->marge_gauche,$this->page_hauteur,$object,$showdetails,$hidefreetext);
	}

}
<|MERGE_RESOLUTION|>--- conflicted
+++ resolved
@@ -335,11 +335,7 @@
 						$pdf->SetDrawColor(192,192,192);
 						$pdf->Rect($this->marge_gauche, $tab_top-1, $this->page_largeur-$this->marge_gauche-$this->marge_droite, $height_incoterms+1);
 
-<<<<<<< HEAD
-						$tab_top = $nexY+6+$height_incoterms;
-=======
 						$tab_top = $nexY+6;
->>>>>>> 6b1acd70
 					}
 				}
 
