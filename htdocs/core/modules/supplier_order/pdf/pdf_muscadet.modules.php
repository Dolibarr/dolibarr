--- conflicted
+++ resolved
@@ -377,7 +377,7 @@
 					if (! empty($object->remise_percent)) $localtax2ligne-=($localtax2ligne*$object->remise_percent)/100;
 
 					$vatrate=(string) $object->lines[$i]->tva_tx;
-					
+
 					// Retrieve type from database for backward compatibility with old records
 					if ((! isset($localtax1_type) || $localtax1_type=='' || ! isset($localtax2_type) || $localtax2_type=='') // if tax type not defined
 					&& (! empty($localtax1_rate) || ! empty($localtax2_rate))) // and there is local tax
@@ -470,13 +470,8 @@
 					$posy=$this->_tableau_versements($pdf, $object, $posy, $outputlangs);
 				}
 
-<<<<<<< HEAD
-				// Pied de page
-				$this->_pagefoot($pdf,$object,$outputlangs);
-=======
                 // Pied de page
 				$this->_pagefoot($pdf, $object, $outputlangs);
->>>>>>> c2ba7956
 				if (method_exists($pdf,'AliasNbPages')) $pdf->AliasNbPages();
 
 				$pdf->Close();
@@ -968,7 +963,7 @@
 			$pdf->SetTextColor(0,0,60);
 			$pdf->MultiCell(100, 3, $outputlangs->transnoentities("RefSupplier")." : " . $outputlangs->convToOutputCharset($object->ref_supplier), '', 'R');
 		}
-		
+
 		$posy+=2;
 		$pdf->SetFont('','', $default_font_size -1);
 
