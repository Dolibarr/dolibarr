<?php
/* Copyright (C) 2004-2014 Laurent Destailleur   <eldy@users.sourceforge.net>
 * Copyright (C) 2005-2011 Regis Houssin         <regis.houssin@inodbox.com>
 * Copyright (C) 2007      Franky Van Liedekerke <franky.van.liedekerke@telenet.be>
 * Copyright (C) 2010-2014 Juanjo Menent         <jmenent@2byte.es>
 * Copyright (C) 2015      Marcos García        <marcosgdf@gmail.com>
 * Copyright (C) 2017      Ferran Marcet         <fmarcet@2byte.es>
 * Copyright (C) 2018       Frédéric France     <frederic.france@netlogic.fr>
 *
 * This program is free software; you can redistribute it and/or modify
 * it under the terms of the GNU General Public License as published by
 * the Free Software Foundation; either version 3 of the License, or
 * (at your option) any later version.
 *
 * This program is distributed in the hope that it will be useful,
 * but WITHOUT ANY WARRANTY; without even the implied warranty of
 * MERCHANTABILITY or FITNESS FOR A PARTICULAR PURPOSE.  See the
 * GNU General Public License for more details.
 *
 * You should have received a copy of the GNU General Public License
 * along with this program. If not, see <http://www.gnu.org/licenses/>.
 * or see http://www.gnu.org/
 */

/**
 *	\file       htdocs/core/modules/supplier_order/pdf/pdf_muscadet.modules.php
 *	\ingroup    fournisseur
 *	\brief      File of class to generate suppliers orders from muscadet model
 */

require_once DOL_DOCUMENT_ROOT.'/core/modules/supplier_order/modules_commandefournisseur.php';
require_once DOL_DOCUMENT_ROOT.'/fourn/class/fournisseur.commande.class.php';
require_once DOL_DOCUMENT_ROOT.'/product/class/product.class.php';
require_once DOL_DOCUMENT_ROOT.'/core/lib/company.lib.php';
require_once DOL_DOCUMENT_ROOT.'/core/lib/functions2.lib.php';
require_once DOL_DOCUMENT_ROOT.'/core/lib/pdf.lib.php';


/**
 *	Class to generate the supplier orders with the muscadet model
 */
class pdf_muscadet extends ModelePDFSuppliersOrders
{
    /**
     * @var DoliDb Database handler
     */
    public $db;

	/**
     * @var string model name
     */
    public $name;

	/**
     * @var string model description (short text)
     */
    public $description;

    /**
     * @var string document type
     */
    public $type;

    /**
     * @var array() Minimum version of PHP required by module.
	 * e.g.: PHP ≥ 5.4 = array(5, 4)
     */
	public $phpmin = array(5, 4);

	/**
     * Dolibarr version of the loaded document
     * @public string
     */
	public $version = 'dolibarr';

	/**
     * @var int page_largeur
     */
    public $page_largeur;

	/**
     * @var int page_hauteur
     */
    public $page_hauteur;

	/**
     * @var array format
     */
    public $format;

	/**
     * @var int marge_gauche
     */
	public $marge_gauche;

	/**
     * @var int marge_droite
     */
	public $marge_droite;

	/**
     * @var int marge_haute
     */
	public $marge_haute;

	/**
     * @var int marge_basse
     */
	public $marge_basse;

	/**
	 * Issuer
	 * @var Company object that emits
	 */
	public $emetteur;


	/**
	 *	Constructor
	 *
	 *  @param	DoliDB		$db      	Database handler
	 */
	function __construct($db)
	{
		global $conf, $langs, $mysoc;

<<<<<<< HEAD
		// Translations
=======
		// Load translation files required by the page
>>>>>>> d9b8a8c8
		$langs->loadLangs(array("main", "bills"));

		$this->db = $db;
		$this->name = "muscadet";
		$this->description = $langs->trans('SuppliersCommandModel');

		// Dimension page pour format A4
		$this->type = 'pdf';
		$formatarray=pdf_getFormat();
		$this->page_largeur = $formatarray['width'];
		$this->page_hauteur = $formatarray['height'];
		$this->format = array($this->page_largeur,$this->page_hauteur);
		$this->marge_gauche=isset($conf->global->MAIN_PDF_MARGIN_LEFT)?$conf->global->MAIN_PDF_MARGIN_LEFT:10;
		$this->marge_droite=isset($conf->global->MAIN_PDF_MARGIN_RIGHT)?$conf->global->MAIN_PDF_MARGIN_RIGHT:10;
		$this->marge_haute =isset($conf->global->MAIN_PDF_MARGIN_TOP)?$conf->global->MAIN_PDF_MARGIN_TOP:10;
		$this->marge_basse =isset($conf->global->MAIN_PDF_MARGIN_BOTTOM)?$conf->global->MAIN_PDF_MARGIN_BOTTOM:10;

		$this->option_logo = 1;                    // Affiche logo
		$this->option_tva = 1;                     // Gere option tva FACTURE_TVAOPTION
		$this->option_modereg = 1;                 // Affiche mode reglement
		$this->option_condreg = 1;                 // Affiche conditions reglement
		$this->option_codeproduitservice = 1;      // Affiche code produit-service
		$this->option_multilang = 1;               // Dispo en plusieurs langues
		$this->option_escompte = 0;                // Affiche si il y a eu escompte
		$this->option_credit_note = 0;             // Support credit notes
		$this->option_freetext = 1;				   // Support add of a personalised text
		$this->option_draft_watermark = 1;		   // Support add of a watermark on drafts

		$this->franchise=!$mysoc->tva_assuj;

        // Get source company
		$this->emetteur=$mysoc;
		if (empty($this->emetteur->country_code)) $this->emetteur->country_code=substr($langs->defaultlang,-2);    // By default, if was not defined

		// Defini position des colonnes
		$this->posxdesc=$this->marge_gauche+1;
		$this->posxdiscount=162;
		$this->postotalht=174;

		if ($conf->global->PRODUCT_USE_UNITS)
		{
			$this->posxtva=95;
			$this->posxup=114;
			$this->posxqty=132;
			$this->posxunit=147;
		} else {
			$this->posxtva=110;
			$this->posxup=126;
			$this->posxqty=145;
		}

		if (! empty($conf->global->MAIN_GENERATE_DOCUMENTS_WITHOUT_VAT)) $this->posxup = $this->posxtva; // posxtva is picture position reference
		$this->posxpicture=$this->posxtva - (empty($conf->global->MAIN_DOCUMENTS_WITH_PICTURE_WIDTH)?20:$conf->global->MAIN_DOCUMENTS_WITH_PICTURE_WIDTH);	// width of images
		if ($this->page_largeur < 210) // To work with US executive format
		{
			$this->posxpicture-=20;
			$this->posxtva-=20;
			$this->posxup-=20;
			$this->posxqty-=20;
			$this->posxunit-=20;
			$this->posxdiscount-=20;
			$this->postotalht-=20;
		}

		$this->tva=array();
        $this->localtax1=array();
        $this->localtax2=array();
        $this->atleastoneratenotnull=0;
		$this->atleastonediscount=0;
	}


    // phpcs:disable PEAR.NamingConventions.ValidFunctionName.NotCamelCaps
    /**
     *  Function to build pdf onto disk
     *
     *  @param		CommandeFournisseur	$object				Id of object to generate
     *  @param		Translate			$outputlangs		Lang output object
     *  @param		string				$srctemplatepath	Full path of source filename for generator using a template file
     *  @param		int					$hidedetails		Do not show line details
     *  @param		int					$hidedesc			Do not show desc
     *  @param		int					$hideref			Do not show ref
     *  @return		int										1=OK, 0=KO
     */
	function write_file($object,$outputlangs='',$srctemplatepath='',$hidedetails=0,$hidedesc=0,$hideref=0)
	{
        // phpcs:enable
		global $user,$langs,$conf,$hookmanager,$mysoc,$nblignes;

		if (! is_object($outputlangs)) $outputlangs=$langs;
		// For backward compatibility with FPDF, force output charset to ISO, because FPDF expect text to be encoded in ISO
		if (! empty($conf->global->MAIN_USE_FPDF)) $outputlangs->charset_output='ISO-8859-1';

		// Load translation files required by the page
		$outputlangs->loadLangs(array("main", "orders", "companies", "bills", "dict", "products"));

		$nblignes = count($object->lines);

<<<<<<< HEAD
		$nblignes = count($object->lines);

=======
>>>>>>> d9b8a8c8
		// Loop on each lines to detect if there is at least one image to show
		$realpatharray=array();
		if (! empty($conf->global->MAIN_GENERATE_SUPPLIER_ORDER_WITH_PICTURE))
		{
			for ($i = 0 ; $i < $nblignes ; $i++)
			{
				if (empty($object->lines[$i]->fk_product)) continue;

				$objphoto = new Product($this->db);
				$objphoto->fetch($object->lines[$i]->fk_product);

				if (! empty($conf->global->PRODUCT_USE_OLD_PATH_FOR_PHOTO))
				{
					$pdir = get_exdir($object->lines[$i]->fk_product,2,0,0,$objphoto,'product') . $object->lines[$i]->fk_product ."/photos/";
					$dir = $conf->product->dir_output.'/'.$pdir;
				}
				else
				{
					$pdir = get_exdir(0,2,0,0,$objphoto,'product') . dol_sanitizeFileName($objphoto->ref).'/';
					$dir = $conf->product->dir_output.'/'.$pdir;
				}

				$realpath='';
				foreach ($objphoto->liste_photos($dir,1) as $key => $obj)
				{
					$filename=$obj['photo'];
					//if ($obj['photo_vignette']) $filename='thumbs/'.$obj['photo_vignette'];
					$realpath = $dir.$filename;
					break;
				}

				if ($realpath) $realpatharray[$i]=$realpath;
			}
		}
		if (count($realpatharray) == 0) $this->posxpicture=$this->posxtva;

		if ($conf->fournisseur->commande->dir_output)
		{
			$object->fetch_thirdparty();

			$deja_regle = 0;
			$amount_credit_notes_included = 0;
			$amount_deposits_included = 0;
			//$amount_credit_notes_included = $object->getSumCreditNotesUsed();
            //$amount_deposits_included = $object->getSumDepositsUsed();

			// Definition of $dir and $file
			if ($object->specimen)
			{
				$dir = $conf->fournisseur->commande->dir_output;
				$file = $dir . "/SPECIMEN.pdf";
			}
			else
			{
				$objectref = dol_sanitizeFileName($object->ref);
				$objectrefsupplier = dol_sanitizeFileName($object->ref_supplier);
				$dir = $conf->fournisseur->commande->dir_output . '/'. $objectref;
				$file = $dir . "/" . $objectref . ".pdf";
				if (! empty($conf->global->SUPPLIER_REF_IN_NAME)) $file = $dir . "/" . $objectref . ($objectrefsupplier?"_".$objectrefsupplier:"").".pdf";
			}

			if (! file_exists($dir))
			{
				if (dol_mkdir($dir) < 0)
				{
					$this->error=$langs->transnoentities("ErrorCanNotCreateDir",$dir);
					return 0;
				}
			}

			if (file_exists($dir))
			{
				// Add pdfgeneration hook
				if (! is_object($hookmanager))
				{
					include_once DOL_DOCUMENT_ROOT.'/core/class/hookmanager.class.php';
					$hookmanager=new HookManager($this->db);
				}
				$hookmanager->initHooks(array('pdfgeneration'));
				$parameters=array('file'=>$file,'object'=>$object,'outputlangs'=>$outputlangs);
				global $action;
				$reshook=$hookmanager->executeHooks('beforePDFCreation',$parameters,$object,$action);    // Note that $action and $object may have been modified by some hooks

				$nblignes = count($object->lines);

                $pdf=pdf_getInstance($this->format);
                $default_font_size = pdf_getPDFFontSize($outputlangs);	// Must be after pdf_getInstance
                $heightforinfotot = 50;	// Height reserved to output the info and total part
		        $heightforfreetext= (isset($conf->global->MAIN_PDF_FREETEXT_HEIGHT)?$conf->global->MAIN_PDF_FREETEXT_HEIGHT:5);	// Height reserved to output the free text on last page
	            $heightforfooter = $this->marge_basse + 8;	// Height reserved to output the footer (value include bottom margin)
	            if ($conf->global->MAIN_GENERATE_DOCUMENTS_SHOW_FOOT_DETAILS >0) $heightforfooter+= 6;
                $pdf->SetAutoPageBreak(1,0);

                if (class_exists('TCPDF'))
                {
                    $pdf->setPrintHeader(false);
                    $pdf->setPrintFooter(false);
                }
                $pdf->SetFont(pdf_getPDFFont($outputlangs));
                // Set path to the background PDF File
                if (! empty($conf->global->MAIN_ADD_PDF_BACKGROUND))
                {
                    $pagecount = $pdf->setSourceFile($conf->mycompany->dir_output.'/'.$conf->global->MAIN_ADD_PDF_BACKGROUND);
                    $tplidx = $pdf->importPage(1);
                }

				$pdf->Open();
				$pagenb=0;
				$pdf->SetDrawColor(128,128,128);

				$pdf->SetTitle($outputlangs->convToOutputCharset($object->ref));
				$pdf->SetSubject($outputlangs->transnoentities("Order"));
				$pdf->SetCreator("Dolibarr ".DOL_VERSION);
				$pdf->SetAuthor($outputlangs->convToOutputCharset($user->getFullName($outputlangs)));
				$pdf->SetKeyWords($outputlangs->convToOutputCharset($object->ref)." ".$outputlangs->transnoentities("Order")." ".$outputlangs->convToOutputCharset($object->thirdparty->name));
				if (! empty($conf->global->MAIN_DISABLE_PDF_COMPRESSION)) $pdf->SetCompression(false);

				$pdf->SetMargins($this->marge_gauche, $this->marge_haute, $this->marge_droite);   // Left, Top, Right

				// Positionne $this->atleastonediscount si on a au moins une remise
				for ($i = 0 ; $i < $nblignes ; $i++)
				{
					if ($object->lines[$i]->remise_percent)
					{
						$this->atleastonediscount++;
					}
				}
				if (empty($this->atleastonediscount) && empty($conf->global->PRODUCT_USE_UNITS))
				{
					$this->posxpicture+=($this->postotalht - $this->posxdiscount);
					$this->posxtva+=($this->postotalht - $this->posxdiscount);
					$this->posxup+=($this->postotalht - $this->posxdiscount);
					$this->posxqty+=($this->postotalht - $this->posxdiscount);
					$this->posxdiscount+=($this->postotalht - $this->posxdiscount);
					//$this->postotalht;
				}

				// New page
				$pdf->AddPage();
				if (! empty($tplidx)) $pdf->useTemplate($tplidx);
				$pagenb++;
				$top_shift = $this->_pagehead($pdf, $object, 1, $outputlangs);
				$pdf->SetFont('','', $default_font_size - 1);
				$pdf->MultiCell(0, 3, '');		// Set interline to 3
				$pdf->SetTextColor(0,0,0);

				$tab_top = 90+$top_shift;
				$tab_top_newpage = (empty($conf->global->MAIN_PDF_DONOTREPEAT_HEAD)?42+$top_shift:10);

				// Incoterm
				if ($conf->incoterm->enabled)
				{
					$desc_incoterms = $object->getIncotermsForPDF();
					if ($desc_incoterms)
					{
						$tab_top -= 2;

						$pdf->SetFont('','', $default_font_size - 1);
						$pdf->writeHTMLCell(190, 3, $this->posxdesc-1, $tab_top-1, dol_htmlentitiesbr($desc_incoterms), 0, 1);
						$nexY = $pdf->GetY();
						$height_incoterms=$nexY-$tab_top;

						// Rect prend une longueur en 3eme param
						$pdf->SetDrawColor(192,192,192);
						$pdf->Rect($this->marge_gauche, $tab_top-1, $this->page_largeur-$this->marge_gauche-$this->marge_droite, $height_incoterms+1);

						$tab_top = $nexY+6;
					}
				}

				// Affiche notes
				if (! empty($object->note_public))
				{
					$tab_top -= 2;

					$pdf->SetFont('','', $default_font_size - 1);
					$pdf->writeHTMLCell(190, 3, $this->posxdesc-1, $tab_top-1, dol_htmlentitiesbr($object->note_public), 0, 1);
					$nexY = $pdf->GetY();
					$height_note=$nexY-$tab_top;

					// Rect prend une longueur en 3eme param
					$pdf->SetDrawColor(192,192,192);
					$pdf->Rect($this->marge_gauche, $tab_top-1, $this->page_largeur-$this->marge_gauche-$this->marge_droite, $height_note+1);

					$tab_top = $nexY+6;
				}

				$iniY = $tab_top + 7;
				$curY = $tab_top + 7;
				$nexY = $tab_top + 7;

				// Loop on each lines
				for ($i = 0 ; $i < $nblignes ; $i++)
				{
					$curY = $nexY;
					$pdf->SetFont('','', $default_font_size - 1);   // Into loop to work with multipage
					$pdf->SetTextColor(0,0,0);

					// Define size of image if we need it
					$imglinesize=array();
					if (! empty($realpatharray[$i])) $imglinesize=pdf_getSizeForImage($realpatharray[$i]);

					$pdf->setTopMargin($tab_top_newpage);
					$pdf->setPageOrientation('', 1, $heightforfooter+$heightforfreetext+$heightforinfotot);	// The only function to edit the bottom margin of current page to set it.
					$pageposbefore=$pdf->getPage();

					$showpricebeforepagebreak=1;
					$posYAfterImage=0;
					$posYAfterDescription=0;

					// We start with Photo of product line
					if (!empty($imglinesize['width']) && !empty($imglinesize['height']) && ($curY + $imglinesize['height']) > ($this->page_hauteur-($heightforfooter+$heightforfreetext+$heightforinfotot)))	// If photo too high, we moved completely on new page
					{
						$pdf->AddPage('','',true);
						if (! empty($tplidx)) $pdf->useTemplate($tplidx);
						if (empty($conf->global->MAIN_PDF_DONOTREPEAT_HEAD)) $this->_pagehead($pdf, $object, 0, $outputlangs);
						$pdf->setPage($pageposbefore+1);

						$curY = $tab_top_newpage;
						$showpricebeforepagebreak=0;
					}

					if (!empty($imglinesize['width']) && !empty($imglinesize['height']))
					{
						$curX = $this->posxpicture-1;
						$pdf->Image($realpatharray[$i], $curX + (($this->posxtva-$this->posxpicture-$imglinesize['width'])/2), $curY, $imglinesize['width'], $imglinesize['height'], '', '', '', 2, 300);	// Use 300 dpi
						// $pdf->Image does not increase value return by getY, so we save it manually
						$posYAfterImage=$curY+$imglinesize['height'];
					}
					// Description of product line
					$curX = $this->posxdesc-1;
					$showpricebeforepagebreak=1;

					$pdf->startTransaction();
					if ($posYAfterImage > 0)
					{
						$descWidth = $this->posxpicture-$curX;
					}
					else
					{
						$descWidth = $this->posxtva-$curX;
					}
					pdf_writelinedesc($pdf,$object,$i,$outputlangs,$descWidth,3,$curX,$curY,$hideref,$hidedesc,1);

					$pageposafter=$pdf->getPage();
					if ($pageposafter > $pageposbefore)	// There is a pagebreak
					{
						$pdf->rollbackTransaction(true);
						$pageposafter=$pageposbefore;
						//print $pageposafter.'-'.$pageposbefore;exit;
						$pdf->setPageOrientation('', 1, $heightforfooter);	// The only function to edit the bottom margin of current page to set it.
						pdf_writelinedesc($pdf,$object,$i,$outputlangs,$descWidth,3,$curX,$curY,$hideref,$hidedesc,1);
						$posyafter=$pdf->GetY();
						if ($posyafter > ($this->page_hauteur - ($heightforfooter+$heightforfreetext+$heightforinfotot)))	// There is no space left for total+free text
						{
							if ($i == ($nblignes-1))	// No more lines, and no space left to show total, so we create a new page
							{
								$pdf->AddPage('','',true);
								if (! empty($tplidx)) $pdf->useTemplate($tplidx);
								if (empty($conf->global->MAIN_PDF_DONOTREPEAT_HEAD)) $this->_pagehead($pdf, $object, 0, $outputlangs);
								$pdf->setPage($pageposafter+1);
							}
						}
						else
						{
							// We found a page break
							$showpricebeforepagebreak=0;
						}
					}
					else	// No pagebreak
					{
						$pdf->commitTransaction();
					}

					$nexY = $pdf->GetY();
                    $pageposafter=$pdf->getPage();
					$pdf->setPage($pageposbefore);
					$pdf->setTopMargin($this->marge_haute);
					$pdf->setPageOrientation('', 1, 0);	// The only function to edit the bottom margin of current page to set it.

					// We suppose that a too long description is moved completely on next page
					if ($pageposafter > $pageposbefore && empty($showpricebeforepagebreak)) {
						$pdf->setPage($pageposafter); $curY = $tab_top_newpage;
					}

					$pdf->SetFont('','', $default_font_size - 1);   // On repositionne la police par defaut

					// VAT Rate
					if (empty($conf->global->MAIN_GENERATE_DOCUMENTS_WITHOUT_VAT))
					{
						$vat_rate = pdf_getlinevatrate($object, $i, $outputlangs, $hidedetails);
						$pdf->SetXY($this->posxtva, $curY);
						$pdf->MultiCell($this->posxup-$this->posxtva-1, 3, $vat_rate, 0, 'R');
					}

					// Unit price before discount
					$up_excl_tax = pdf_getlineupexcltax($object, $i, $outputlangs, $hidedetails);
					$pdf->SetXY($this->posxup, $curY);
					$pdf->MultiCell($this->posxqty-$this->posxup-0.8, 3, $up_excl_tax, 0, 'R', 0);

					// Quantity
					$qty = pdf_getlineqty($object, $i, $outputlangs, $hidedetails);
					$pdf->SetXY($this->posxqty, $curY);
					// Enough for 6 chars
					if($conf->global->PRODUCT_USE_UNITS)
					{
						$pdf->MultiCell($this->posxunit-$this->posxqty-0.8, 4, $qty, 0, 'R');
					}
					else
					{
						$pdf->MultiCell($this->posxdiscount-$this->posxqty-0.8, 4, $qty, 0, 'R');
					}

					// Unit
					if($conf->global->PRODUCT_USE_UNITS)
					{
						$unit = pdf_getlineunit($object, $i, $outputlangs, $hidedetails, $hookmanager);
						$pdf->SetXY($this->posxunit, $curY);
						$pdf->MultiCell($this->posxdiscount-$this->posxunit-0.8, 4, $unit, 0, 'L');
					}

					// Discount on line
					$pdf->SetXY($this->posxdiscount, $curY);
					if ($object->lines[$i]->remise_percent)
					{
					    $remise_percent = pdf_getlineremisepercent($object, $i, $outputlangs, $hidedetails);
						$pdf->MultiCell($this->postotalht-$this->posxdiscount-1, 3, $remise_percent, 0, 'R');
					}

					// Total HT line
                    $total_excl_tax = pdf_getlinetotalexcltax($object, $i, $outputlangs);
					$pdf->SetXY($this->postotalht, $curY);
					$pdf->MultiCell($this->page_largeur-$this->marge_droite-$this->postotalht, 3, $total_excl_tax, 0, 'R', 0);

					// Collecte des totaux par valeur de tva dans $this->tva["taux"]=total_tva
					if ($conf->multicurrency->enabled && $object->multicurrency_tx != 1) $tvaligne=$object->lines[$i]->multicurrency_total_tva;
					else $tvaligne=$object->lines[$i]->total_tva;

					$localtax1ligne=$object->lines[$i]->total_localtax1;
					$localtax2ligne=$object->lines[$i]->total_localtax2;
					$localtax1_rate=$object->lines[$i]->localtax1_tx;
					$localtax2_rate=$object->lines[$i]->localtax2_tx;
					$localtax1_type=$object->lines[$i]->localtax1_type;
					$localtax2_type=$object->lines[$i]->localtax2_type;

					if (! empty($object->remise_percent)) $tvaligne-=($tvaligne*$object->remise_percent)/100;
					if (! empty($object->remise_percent)) $localtax1ligne-=($localtax1ligne*$object->remise_percent)/100;
					if (! empty($object->remise_percent)) $localtax2ligne-=($localtax2ligne*$object->remise_percent)/100;

					$vatrate=(string) $object->lines[$i]->tva_tx;

					// Retrieve type from database for backward compatibility with old records
					if ((! isset($localtax1_type) || $localtax1_type=='' || ! isset($localtax2_type) || $localtax2_type=='') // if tax type not defined
					&& (! empty($localtax1_rate) || ! empty($localtax2_rate))) // and there is local tax
					{
						$localtaxtmp_array=getLocalTaxesFromRate($vatrate,0,$mysoc,$object->thirdparty);
						$localtax1_type = $localtaxtmp_array[0];
						$localtax2_type = $localtaxtmp_array[2];
					}

				    // retrieve global local tax
					if ($localtax1_type && $localtax1ligne != 0)
						$this->localtax1[$localtax1_type][$localtax1_rate]+=$localtax1ligne;
					if ($localtax2_type && $localtax2ligne != 0)
						$this->localtax2[$localtax2_type][$localtax2_rate]+=$localtax2ligne;

					if (($object->lines[$i]->info_bits & 0x01) == 0x01) $vatrate.='*';
					if (! isset($this->tva[$vatrate])) 				$this->tva[$vatrate]=0;
					$this->tva[$vatrate] += $tvaligne;

					if ($posYAfterImage > $posYAfterDescription) $nexY=$posYAfterImage;

					// Add line
					if (! empty($conf->global->MAIN_PDF_DASH_BETWEEN_LINES) && $i < ($nblignes - 1))
					{
						$pdf->setPage($pageposafter);
						$pdf->SetLineStyle(array('dash'=>'1,1','color'=>array(80,80,80)));
						//$pdf->SetDrawColor(190,190,200);
						$pdf->line($this->marge_gauche, $nexY+1, $this->page_largeur - $this->marge_droite, $nexY+1);
						$pdf->SetLineStyle(array('dash'=>0));
					}

					$nexY+=2;    // Passe espace entre les lignes

					// Detect if some page were added automatically and output _tableau for past pages
					while ($pagenb < $pageposafter)
					{
						$pdf->setPage($pagenb);
						if ($pagenb == 1)
						{
							$this->_tableau($pdf, $tab_top, $this->page_hauteur - $tab_top - $heightforfooter, 0, $outputlangs, 0, 1, $object->multicurrency_code);
						}
						else
						{
							$this->_tableau($pdf, $tab_top_newpage, $this->page_hauteur - $tab_top_newpage - $heightforfooter, 0, $outputlangs, 1, 1, $object->multicurrency_code);
						}
						$this->_pagefoot($pdf,$object,$outputlangs,1);
						$pagenb++;
						$pdf->setPage($pagenb);
						$pdf->setPageOrientation('', 1, 0);	// The only function to edit the bottom margin of current page to set it.
						if (empty($conf->global->MAIN_PDF_DONOTREPEAT_HEAD)) $this->_pagehead($pdf, $object, 0, $outputlangs);
					}
					if (isset($object->lines[$i+1]->pagebreak) && $object->lines[$i+1]->pagebreak)
					{
						if ($pagenb == 1)
						{
							$this->_tableau($pdf, $tab_top, $this->page_hauteur - $tab_top - $heightforfooter, 0, $outputlangs, 0, 1, $object->multicurrency_code);
						}
						else
						{
							$this->_tableau($pdf, $tab_top_newpage, $this->page_hauteur - $tab_top_newpage - $heightforfooter, 0, $outputlangs, 1, 1, $object->multicurrency_code);
						}
						$this->_pagefoot($pdf,$object,$outputlangs,1);
						// New page
						$pdf->AddPage();
						if (! empty($tplidx)) $pdf->useTemplate($tplidx);
						$pagenb++;
						if (empty($conf->global->MAIN_PDF_DONOTREPEAT_HEAD)) $this->_pagehead($pdf, $object, 0, $outputlangs);
					}
				}

				// Show square
				if ($pagenb == 1)
				{
					$this->_tableau($pdf, $tab_top, $this->page_hauteur - $tab_top - $heightforinfotot - $heightforfreetext - $heightforfooter, 0, $outputlangs, 0, 0, $object->multicurrency_code);
					$bottomlasttab=$this->page_hauteur - $heightforinfotot - $heightforfreetext - $heightforfooter + 1;
				}
				else
				{
					$this->_tableau($pdf, $tab_top_newpage, $this->page_hauteur - $tab_top_newpage - $heightforinfotot - $heightforfreetext - $heightforfooter, 0, $outputlangs, 1, 0, $object->multicurrency_code);
					$bottomlasttab=$this->page_hauteur - $heightforinfotot - $heightforfreetext - $heightforfooter + 1;
				}

				// Affiche zone infos
				$posy=$this->_tableau_info($pdf, $object, $bottomlasttab, $outputlangs);

				// Affiche zone totaux
				$posy=$this->_tableau_tot($pdf, $object, $deja_regle, $bottomlasttab, $outputlangs);

				// Affiche zone versements
				if ($deja_regle || $amount_credit_notes_included || $amount_deposits_included)
				{
					$posy=$this->_tableau_versements($pdf, $object, $posy, $outputlangs);
				}

                // Pied de page
				$this->_pagefoot($pdf, $object, $outputlangs);
				if (method_exists($pdf,'AliasNbPages')) $pdf->AliasNbPages();

				$pdf->Close();

				$pdf->Output($file,'F');

				// Add pdfgeneration hook
				$hookmanager->initHooks(array('pdfgeneration'));
				$parameters=array('file'=>$file,'object'=>$object,'outputlangs'=>$outputlangs);
				global $action;
				$reshook=$hookmanager->executeHooks('afterPDFCreation',$parameters,$this,$action);    // Note that $action and $object may have been modified by some hooks

				if (! empty($conf->global->MAIN_UMASK))
				@chmod($file, octdec($conf->global->MAIN_UMASK));

				$this->result = array('fullpath'=>$file);

				return 1;   // Pas d'erreur
			}
			else
			{
				$this->error=$langs->trans("ErrorCanNotCreateDir",$dir);
				return 0;
			}
		}
		else
		{
			$this->error=$langs->trans("ErrorConstantNotDefined","SUPPLIER_OUTPUTDIR");
			return 0;
		}
	}


    // phpcs:disable PEAR.NamingConventions.ValidFunctionName.NotCamelCaps
	/**
	 *  Show payments table
	 *
	 *  @param	PDF			$pdf     		Object PDF
	 *  @param  CommandeFournisseur		$object			Object order
	 *	@param	int			$posy			Position y in PDF
	 *	@param	Translate	$outputlangs	Object langs for output
	 *	@return int							<0 if KO, >0 if OK
	 */
	function _tableau_versements(&$pdf, $object, $posy, $outputlangs)
	{
        // phpcs:enable
	}


    // phpcs:disable PEAR.NamingConventions.ValidFunctionName.NotCamelCaps
	/**
	 *   Show miscellaneous information (payment mode, payment term, ...)
	 *
	 *   @param		PDF			$pdf     		Object PDF
	 *   @param		CommandeFournisseur		$object			Object to show
	 *   @param		int			$posy			Y
	 *   @param		Translate	$outputlangs	Langs object
	 *   @return	integer
	 */
	function _tableau_info(&$pdf, $object, $posy, $outputlangs)
	{
        // phpcs:enable
	    global $conf;
	    $default_font_size = pdf_getPDFFontSize($outputlangs);

        // If France, show VAT mention if not applicable
		if ($this->emetteur->country_code == 'FR' && $this->franchise == 1)
		{
			$pdf->SetFont('','B', $default_font_size - 2);
			$pdf->SetXY($this->marge_gauche, $posy);
			$pdf->MultiCell(100, 3, $outputlangs->transnoentities("VATIsNotUsedForInvoice"), 0, 'L', 0);

			$posy=$pdf->GetY()+4;
		}

		$posxval=52;

	    // Show payments conditions
	    if (!empty($object->cond_reglement_code) || $object->cond_reglement)
	    {
	        $pdf->SetFont('','B', $default_font_size - 2);
	        $pdf->SetXY($this->marge_gauche, $posy);
	        $titre = $outputlangs->transnoentities("PaymentConditions").':';
	        $pdf->MultiCell(80, 4, $titre, 0, 'L');

			$pdf->SetFont('','', $default_font_size - 2);
			$pdf->SetXY($posxval, $posy);
			$lib_condition_paiement=$outputlangs->transnoentities("PaymentCondition".$object->cond_reglement_code)!=('PaymentCondition'.$object->cond_reglement_code)?$outputlangs->transnoentities("PaymentCondition".$object->cond_reglement_code):$outputlangs->convToOutputCharset($object->cond_reglement);
			$lib_condition_paiement=str_replace('\n',"\n",$lib_condition_paiement);
			$pdf->MultiCell(80, 4, $lib_condition_paiement,0,'L');

	        $posy=$pdf->GetY()+3;
	    }

      	// Show payment mode
        if (!empty($object->mode_reglement_code))
        {
        	$pdf->SetFont('','B', $default_font_size - 2);
        	$pdf->SetXY($this->marge_gauche, $posy);
        	$titre = $outputlangs->transnoentities("PaymentMode").':';
        	$pdf->MultiCell(80, 5, $titre, 0, 'L');

        	$pdf->SetFont('','', $default_font_size - 2);
        	$pdf->SetXY($posxval, $posy);
        	$lib_mode_reg=$outputlangs->transnoentities("PaymentType".$object->mode_reglement_code)!=('PaymentType'.$object->mode_reglement_code)?$outputlangs->transnoentities("PaymentType".$object->mode_reglement_code):$outputlangs->convToOutputCharset($object->mode_reglement);
        	$pdf->MultiCell(80, 5, $lib_mode_reg,0,'L');

        	$posy=$pdf->GetY()+2;
        }


		return $posy;
	}

    // phpcs:disable PEAR.NamingConventions.ValidFunctionName.NotCamelCaps
	/**
	 *  Show total to pay
	 *
	 *  @param	PDF			$pdf           Object PDF
	 *	@param  Facture		$object         Object invoice
	 *	@param  int			$deja_regle     Montant deja regle
	 *	@param	int			$posy			Position depart
	 *	@param	Translate	$outputlangs	Objet langs
	 *	@return int							Position pour suite
	 */
	function _tableau_tot(&$pdf, $object, $deja_regle, $posy, $outputlangs)
	{
        // phpcs:enable
		global $conf,$mysoc;

		$default_font_size = pdf_getPDFFontSize($outputlangs);

        $tab2_top = $posy;
		$tab2_hl = 4;
		$pdf->SetFont('','', $default_font_size - 1);

		// Tableau total
		$col1x = 120; $col2x = 170;
		if ($this->page_largeur < 210) // To work with US executive format
		{
			$col2x-=20;
		}
		$largcol2 = ($this->page_largeur - $this->marge_droite - $col2x);

		$useborder=0;
		$index = 0;

		// Total HT
		$pdf->SetFillColor(255,255,255);
		$pdf->SetXY($col1x, $tab2_top + 0);
		$pdf->MultiCell($col2x-$col1x, $tab2_hl, $outputlangs->transnoentities("TotalHT"), 0, 'L', 1);

		$total_ht = (($conf->multicurrency->enabled && isset($object->multicurrency_tx) && $object->multicurrency_tx != 1) ? $object->multicurrency_total_ht : $object->total_ht);
		$pdf->SetXY($col2x, $tab2_top + 0);
		$pdf->MultiCell($largcol2, $tab2_hl, price($total_ht + (! empty($object->remise)?$object->remise:0)), 0, 'R', 1);

		// Show VAT by rates and total
		$pdf->SetFillColor(248,248,248);

		$this->atleastoneratenotnull=0;
		foreach( $this->tva as $tvakey => $tvaval )
		{
			if ($tvakey > 0)    // On affiche pas taux 0
			{
				$this->atleastoneratenotnull++;

				$index++;
				$pdf->SetXY($col1x, $tab2_top + $tab2_hl * $index);

				$tvacompl='';

				if (preg_match('/\*/',$tvakey))
				{
					$tvakey=str_replace('*','',$tvakey);
					$tvacompl = " (".$outputlangs->transnoentities("NonPercuRecuperable").")";
				}

				$totalvat =$outputlangs->transcountrynoentities("TotalVAT",$mysoc->country_code).' ';
				$totalvat.=vatrate($tvakey,1).$tvacompl;
				$pdf->MultiCell($col2x-$col1x, $tab2_hl, $totalvat, 0, 'L', 1);

				$pdf->SetXY($col2x, $tab2_top + $tab2_hl * $index);
				$pdf->MultiCell($largcol2, $tab2_hl, price($tvaval), 0, 'R', 1);
			}
		}
		if (! $this->atleastoneratenotnull) // If no vat at all
		{
			$index++;
			$pdf->SetXY($col1x, $tab2_top + $tab2_hl * $index);
			$pdf->MultiCell($col2x-$col1x, $tab2_hl, $outputlangs->transcountrynoentities("TotalVAT", $mysoc->country_code), 0, 'L', 1);

			$pdf->SetXY($col2x, $tab2_top + $tab2_hl * $index);
			$pdf->MultiCell($largcol2, $tab2_hl, price($object->total_tva), 0, 'R', 1);

			// Total LocalTax1
			if (! empty($conf->global->FACTURE_LOCAL_TAX1_OPTION) && $conf->global->FACTURE_LOCAL_TAX1_OPTION=='localtax1on' && $object->total_localtax1>0)
			{
				$index++;
				$pdf->SetXY($col1x, $tab2_top + $tab2_hl * $index);
				$pdf->MultiCell($col2x-$col1x, $tab2_hl, $outputlangs->transcountrynoentities("TotalLT1",$mysoc->country_code), 0, 'L', 1);
				$pdf->SetXY($col2x, $tab2_top + $tab2_hl * $index);
				$pdf->MultiCell($largcol2, $tab2_hl, price($object->total_localtax1), $useborder, 'R', 1);
			}

			// Total LocalTax2
			if (! empty($conf->global->FACTURE_LOCAL_TAX2_OPTION) && $conf->global->FACTURE_LOCAL_TAX2_OPTION=='localtax2on' && $object->total_localtax2>0)
			{
				$index++;
				$pdf->SetXY($col1x, $tab2_top + $tab2_hl * $index);
				$pdf->MultiCell($col2x-$col1x, $tab2_hl, $outputlangs->transcountrynoentities("TotalLT2",$mysoc->country_code), 0, 'L', 1);
				$pdf->SetXY($col2x, $tab2_top + $tab2_hl * $index);
				$pdf->MultiCell($largcol2, $tab2_hl, price($object->total_localtax2), $useborder, 'R', 1);
			}
		}
		else
		{
			//if (! empty($conf->global->FACTURE_LOCAL_TAX1_OPTION) && $conf->global->FACTURE_LOCAL_TAX1_OPTION=='localtax1on')
			//{
    			//Local tax 1
			foreach( $this->localtax1 as $localtax_type => $localtax_rate )
			{
				if (in_array((string) $localtax_type, array('2','4','6'))) continue;

				foreach( $localtax_rate as $tvakey => $tvaval )
				{
					if ($tvakey != 0)    // On affiche pas taux 0
					{
						//$this->atleastoneratenotnull++;

						$index++;
						$pdf->SetXY($col1x, $tab2_top + $tab2_hl * $index);

						$tvacompl='';
						if (preg_match('/\*/',$tvakey))
						{
							$tvakey=str_replace('*','',$tvakey);
							$tvacompl = " (".$outputlangs->transnoentities("NonPercuRecuperable").")";
						}
						$totalvat =$outputlangs->transcountrynoentities("TotalLT1",$mysoc->country_code).' ';
						$totalvat.=vatrate(abs($tvakey),1).$tvacompl;
						$pdf->MultiCell($col2x-$col1x, $tab2_hl, $totalvat, 0, 'L', 1);

						$pdf->SetXY($col2x, $tab2_top + $tab2_hl * $index);
						$pdf->MultiCell($largcol2, $tab2_hl, price($tvaval, 0, $outputlangs), 0, 'R', 1);
					}
				}
			}

			//if (! empty($conf->global->FACTURE_LOCAL_TAX2_OPTION) && $conf->global->FACTURE_LOCAL_TAX2_OPTION=='localtax2on')
			//{
    			//Local tax 2
			foreach( $this->localtax2 as $localtax_type => $localtax_rate )
			{
				if (in_array((string) $localtax_type, array('2','4','6'))) continue;

				foreach( $localtax_rate as $tvakey => $tvaval )
				{
					if ($tvakey != 0)    // On affiche pas taux 0
					{
						//$this->atleastoneratenotnull++;

						$index++;
						$pdf->SetXY($col1x, $tab2_top + $tab2_hl * $index);

						$tvacompl='';
						if (preg_match('/\*/',$tvakey))
						{
							$tvakey=str_replace('*','',$tvakey);
							$tvacompl = " (".$outputlangs->transnoentities("NonPercuRecuperable").")";
						}
						$totalvat =$outputlangs->transcountrynoentities("TotalLT2",$mysoc->country_code).' ';
						$totalvat.=vatrate(abs($tvakey),1).$tvacompl;
						$pdf->MultiCell($col2x-$col1x, $tab2_hl, $totalvat, 0, 'L', 1);

						$pdf->SetXY($col2x, $tab2_top + $tab2_hl * $index);
						$pdf->MultiCell($largcol2, $tab2_hl, price($tvaval), 0, 'R', 1);
					}
				}
			}
		}

		// Total TTC
		$index++;
		$pdf->SetXY($col1x, $tab2_top + $tab2_hl * $index);
		$pdf->SetTextColor(0,0,60);
		$pdf->SetFillColor(224,224,224);
		$pdf->MultiCell($col2x-$col1x, $tab2_hl, $outputlangs->transnoentities("TotalTTC"), $useborder, 'L', 1);

		$total_ttc = ($conf->multicurrency->enabled && $object->multicurrency_tx != 1) ? $object->multicurrency_total_ttc : $object->total_ttc;
		$pdf->SetXY($col2x, $tab2_top + $tab2_hl * $index);
		$pdf->MultiCell($largcol2, $tab2_hl, price($total_ttc), $useborder, 'R', 1);
		$pdf->SetFont('','', $default_font_size - 1);
		$pdf->SetTextColor(0,0,0);

        $creditnoteamount=0;
        $depositsamount=0;
		//$creditnoteamount=$object->getSumCreditNotesUsed();
		//$depositsamount=$object->getSumDepositsUsed();
		//print "x".$creditnoteamount."-".$depositsamount;exit;
		$resteapayer = price2num($total_ttc - $deja_regle - $creditnoteamount - $depositsamount, 'MT');
		if (! empty($object->paye)) $resteapayer=0;

		if ($deja_regle > 0)
		{
			// Already paid + Deposits
		    $index++;

			$pdf->SetXY($col1x, $tab2_top + $tab2_hl * $index);
			$pdf->MultiCell($col2x-$col1x, $tab2_hl, $outputlangs->transnoentities("AlreadyPaid"), 0, 'L', 0);
			$pdf->SetXY($col2x, $tab2_top + $tab2_hl * $index);
			$pdf->MultiCell($largcol2, $tab2_hl, price($deja_regle), 0, 'R', 0);

			$index++;
			$pdf->SetTextColor(0,0,60);
			$pdf->SetFillColor(224,224,224);
			$pdf->SetXY($col1x, $tab2_top + $tab2_hl * $index);
			$pdf->MultiCell($col2x-$col1x, $tab2_hl, $outputlangs->transnoentities("RemainderToPay"), $useborder, 'L', 1);

			$pdf->SetXY($col2x, $tab2_top + $tab2_hl * $index);
			$pdf->MultiCell($largcol2, $tab2_hl, price($resteapayer), $useborder, 'R', 1);

			$pdf->SetFont('','', $default_font_size - 1);
			$pdf->SetTextColor(0,0,0);
		}

		$index++;
		return ($tab2_top + ($tab2_hl * $index));
	}

    /**
	 *   Show table for lines
	 *
	 *   @param		PDF			$pdf     		Object PDF
	 *   @param		string		$tab_top		Top position of table
	 *   @param		string		$tab_height		Height of table (rectangle)
	 *   @param		int			$nexY			Y (not used)
	 *   @param		Translate	$outputlangs	Langs object
	 *   @param		int			$hidetop		Hide top bar of array
	 *   @param		int			$hidebottom		Hide bottom bar of array
	 *   @param		string		$currency		Currency code
	 *   @return	void
	 */
	function _tableau(&$pdf, $tab_top, $tab_height, $nexY, $outputlangs, $hidetop=0, $hidebottom=0, $currency='')
	{
		global $conf;

		// Force to disable hidetop and hidebottom
		$hidebottom=0;
		if ($hidetop) $hidetop=-1;

		$currency = !empty($currency) ? $currency : $conf->currency;
		$default_font_size = pdf_getPDFFontSize($outputlangs);

        // Amount in (at tab_top - 1)
		$pdf->SetTextColor(0,0,0);
		$pdf->SetFont('','', $default_font_size - 2);

		if (empty($hidetop))
		{
			$titre = $outputlangs->transnoentities("AmountInCurrency",$outputlangs->transnoentitiesnoconv("Currency".$currency));
			$pdf->SetXY($this->page_largeur - $this->marge_droite - ($pdf->GetStringWidth($titre) + 3), $tab_top-4);
			$pdf->MultiCell(($pdf->GetStringWidth($titre) + 3), 2, $titre);

			//$conf->global->MAIN_PDF_TITLE_BACKGROUND_COLOR='230,230,230';
			if (! empty($conf->global->MAIN_PDF_TITLE_BACKGROUND_COLOR)) $pdf->Rect($this->marge_gauche, $tab_top, $this->page_largeur-$this->marge_droite-$this->marge_gauche, 5, 'F', null, explode(',',$conf->global->MAIN_PDF_TITLE_BACKGROUND_COLOR));
		}

		$pdf->SetDrawColor(128,128,128);
		$pdf->SetFont('','', $default_font_size - 1);

		// Output Rect
		$this->printRect($pdf,$this->marge_gauche, $tab_top, $this->page_largeur-$this->marge_gauche-$this->marge_droite, $tab_height, $hidetop, $hidebottom);	// Rect prend une longueur en 3eme param et 4eme param

		if (empty($hidetop))
		{
			$pdf->line($this->marge_gauche, $tab_top+5, $this->page_largeur-$this->marge_droite, $tab_top+5);	// line prend une position y en 2eme param et 4eme param

			$pdf->SetXY($this->posxdesc-1, $tab_top+1);
			$pdf->MultiCell(108,2, $outputlangs->transnoentities("Designation"),'','L');
		}

        if (empty($conf->global->MAIN_GENERATE_DOCUMENTS_WITHOUT_VAT))
        {
    		$pdf->line($this->posxtva, $tab_top, $this->posxtva, $tab_top + $tab_height);
			if (empty($hidetop))
			{
    			$pdf->SetXY($this->posxtva-3, $tab_top+1);
    			$pdf->MultiCell($this->posxup-$this->posxtva+3,2, $outputlangs->transnoentities("VAT"),'','C');
			}
        }

		$pdf->line($this->posxup, $tab_top, $this->posxup, $tab_top + $tab_height);
		if (empty($hidetop))
		{
			$pdf->SetXY($this->posxup-1, $tab_top+1);
			$pdf->MultiCell($this->posxqty-$this->posxup-1,2, $outputlangs->transnoentities("PriceUHT"),'','C');
		}

		$pdf->line($this->posxqty-1, $tab_top, $this->posxqty-1, $tab_top + $tab_height);
		if (empty($hidetop))
		{
			$pdf->SetXY($this->posxqty-1, $tab_top+1);
			if($conf->global->PRODUCT_USE_UNITS)
			{
				$pdf->MultiCell($this->posxunit-$this->posxqty-1,2, $outputlangs->transnoentities("Qty"),'','C');
			}
			else
			{
				$pdf->MultiCell($this->posxdiscount-$this->posxqty-1,2, $outputlangs->transnoentities("Qty"),'','C');
			}
		}

		if($conf->global->PRODUCT_USE_UNITS) {
			$pdf->line($this->posxunit - 1, $tab_top, $this->posxunit - 1, $tab_top + $tab_height);
			if (empty($hidetop)) {
				$pdf->SetXY($this->posxunit - 1, $tab_top + 1);
				$pdf->MultiCell($this->posxdiscount - $this->posxunit - 1, 2, $outputlangs->transnoentities("Unit"), '',
					'C');
			}
		}

		$pdf->line($this->posxdiscount-1, $tab_top, $this->posxdiscount-1, $tab_top + $tab_height);
		if (empty($hidetop))
		{
			if ($this->atleastonediscount)
			{
				$pdf->SetXY($this->posxdiscount-1, $tab_top+1);
				$pdf->MultiCell($this->postotalht-$this->posxdiscount+1,2, $outputlangs->transnoentities("ReductionShort"),'','C');
			}
		}

		if ($this->atleastonediscount)
		{
			$pdf->line($this->postotalht, $tab_top, $this->postotalht, $tab_top + $tab_height);
		}
		if (empty($hidetop))
		{
			$pdf->SetXY($this->postotalht-1, $tab_top+1);
			$pdf->MultiCell(30,2, $outputlangs->transnoentities("TotalHTShort"),'','C');
		}
	}

	/**
	 *  Show top header of page.
	 *
	 *  @param	PDF			$pdf     		Object PDF
	 *  @param  CommandeFournisseur		$object     	Object to show
	 *  @param  int	    	$showaddress    0=no, 1=yes
	 *  @param  Translate	$outputlangs	Object lang for output
	 *  @return	void
	 */
	function _pagehead(&$pdf, $object, $showaddress, $outputlangs)
	{
		global $langs, $conf, $mysoc;

		// Load translation files required by the page
		$outputlangs->loadLangs(array("main", "orders", "companies", "bills", "sendings"));

		$default_font_size = pdf_getPDFFontSize($outputlangs);

		// Do not add the BACKGROUND as this is for suppliers
		//pdf_pagehead($pdf,$outputlangs,$this->page_hauteur);

		//Affiche le filigrane brouillon - Print Draft Watermark
		/*if($object->statut==0 && (! empty($conf->global->COMMANDE_DRAFT_WATERMARK)) )
		{
            pdf_watermark($pdf,$outputlangs,$this->page_hauteur,$this->page_largeur,'mm',$conf->global->COMMANDE_DRAFT_WATERMARK);
		}*/
		//Print content

		$pdf->SetTextColor(0,0,60);
		$pdf->SetFont('','B',$default_font_size + 3);

		$posx=$this->page_largeur-$this->marge_droite-100;
		$posy=$this->marge_haute;

		$pdf->SetXY($this->marge_gauche,$posy);

		// Logo
		$logo=$conf->mycompany->dir_output.'/logos/'.$this->emetteur->logo;
		if ($this->emetteur->logo)
		{
			if (is_readable($logo))
			{
			    $height=pdf_getHeightForLogo($logo);
			    $pdf->Image($logo, $this->marge_gauche, $posy, 0, $height);	// width=0 (auto)
			}
			else
			{
				$pdf->SetTextColor(200,0,0);
				$pdf->SetFont('','B', $default_font_size - 2);
				$pdf->MultiCell(100, 3, $outputlangs->transnoentities("ErrorLogoFileNotFound",$logo), 0, 'L');
				$pdf->MultiCell(100, 3, $outputlangs->transnoentities("ErrorGoToModuleSetup"), 0, 'L');
			}
		}
		else
		{
			$text=$this->emetteur->name;
			$pdf->MultiCell(100, 4, $outputlangs->convToOutputCharset($text), 0, 'L');
		}

		$pdf->SetFont('', 'B', $default_font_size + 3);
		$pdf->SetXY($posx,$posy);
		$pdf->SetTextColor(0,0,60);
		$title=$outputlangs->transnoentities("SupplierOrder")." ".$outputlangs->convToOutputCharset($object->ref);
		$pdf->MultiCell(100, 3, $title, '', 'R');
		$posy+=1;

		if ($object->ref_supplier)
		{
			$posy+=4;
			$pdf->SetFont('','B', $default_font_size);
			$pdf->SetXY($posx,$posy);
			$pdf->SetTextColor(0,0,60);
			$pdf->MultiCell(100, 3, $outputlangs->transnoentities("RefSupplier")." : " . $outputlangs->convToOutputCharset($object->ref_supplier), '', 'R');
			$posy+=1;
		}

		$pdf->SetFont('','', $default_font_size -1);

		if (! empty($conf->global->PDF_SHOW_PROJECT))
		{
			$object->fetch_projet();
			if (! empty($object->project->ref))
			{
				$posy+=4;
				$pdf->SetXY($posx,$posy);
				$langs->load("projects");
				$pdf->SetTextColor(0,0,60);
				$pdf->MultiCell(100, 3, $outputlangs->transnoentities("Project")." : " . (empty($object->project->ref)?'':$object->projet->ref), '', 'R');
			}
		}

		if (! empty($object->date_commande))
		{
			$posy+=5;
			$pdf->SetXY($posx,$posy);
			$pdf->SetTextColor(0,0,60);
			$pdf->MultiCell(100, 3, $outputlangs->transnoentities("OrderDate")." : " . dol_print_date($object->date_commande,"day",false,$outputlangs,true), '', 'R');
		}
		else
		{
			$posy+=5;
			$pdf->SetXY($posx,$posy);
			$pdf->SetTextColor(255,0,0);
			$pdf->MultiCell(100, 3, $outputlangs->transnoentities("OrderToProcess"), '', 'R');
		}

		$pdf->SetTextColor(0,0,60);
		$usehourmin='day';
		if (!empty($conf->global->SUPPLIER_ORDER_USE_HOUR_FOR_DELIVERY_DATE)) $usehourmin='dayhour';
		if (! empty($object->date_livraison))
		{
			$posy+=4;
			$pdf->SetXY($posx-90,$posy);
			$pdf->MultiCell(190, 3, $outputlangs->transnoentities("DateDeliveryPlanned")." : " . dol_print_date($object->date_livraison,$usehourmin,false,$outputlangs,true), '', 'R');
		}

		if ($object->thirdparty->code_fournisseur)
		{
			$posy+=4;
			$pdf->SetXY($posx,$posy);
			$pdf->SetTextColor(0,0,60);
			$pdf->MultiCell(100, 3, $outputlangs->transnoentities("SupplierCode")." : " . $outputlangs->transnoentities($object->thirdparty->code_fournisseur), '', 'R');
		}

		// Get contact
		if (!empty($conf->global->DOC_SHOW_FIRST_SALES_REP))
		{
    		$arrayidcontact=$object->getIdContact('internal','SALESREPFOLL');
    		if (count($arrayidcontact) > 0)
    		{
    		    $usertmp=new User($this->db);
    		    $usertmp->fetch($arrayidcontact[0]);
                $posy+=4;
                $pdf->SetXY($posx,$posy);
    		    $pdf->SetTextColor(0,0,60);
    		    $pdf->MultiCell(100, 3, $langs->trans("BuyerName")." : ".$usertmp->getFullName($langs), '', 'R');
    		}
		}

		$posy+=1;
		$pdf->SetTextColor(0,0,60);

		$top_shift = 0;
		// Show list of linked objects
		$current_y = $pdf->getY();
		$posy = pdf_writeLinkedObjects($pdf, $object, $outputlangs, $posx, $posy, 100, 3, 'R', $default_font_size);
		if ($current_y < $pdf->getY())
		{
			$top_shift = $pdf->getY() - $current_y;
		}

		if ($showaddress)
		{
		    // Sender properties
		    $carac_emetteur='';
		    // Add internal contact of proposal if defined
		    $arrayidcontact=$object->getIdContact('internal','SALESREPFOLL');
		    if (count($arrayidcontact) > 0)
		    {
		        $object->fetch_user($arrayidcontact[0]);
		        $carac_emetteur .= ($carac_emetteur ? "\n" : '' ).$outputlangs->convToOutputCharset($object->user->getFullName($outputlangs))."\n";
		    }

			$carac_emetteur .= pdf_build_address($outputlangs, $this->emetteur, $object->thirdparty, '', 0, 'source', $object);

			// Show sender
			$posy=42+$top_shift;
			$posx=$this->marge_gauche;
			if (! empty($conf->global->MAIN_INVERT_SENDER_RECIPIENT)) $posx=$this->page_largeur-$this->marge_droite-80;
			$hautcadre=40;

			// Show sender frame
			$pdf->SetTextColor(0,0,0);
			$pdf->SetFont('','', $default_font_size - 2);
			$pdf->SetXY($posx,$posy-5);
			$pdf->MultiCell(66,5, $outputlangs->transnoentities("BillFrom").":", 0, 'L');
			$pdf->SetXY($posx,$posy);
			$pdf->SetFillColor(230,230,230);
			$pdf->MultiCell(82, $hautcadre, "", 0, 'R', 1);
			$pdf->SetTextColor(0,0,60);

			// Show sender name
			$pdf->SetXY($posx+2,$posy+3);
			$pdf->SetFont('','B', $default_font_size);
			$pdf->MultiCell(80, 4, $outputlangs->convToOutputCharset($this->emetteur->name), 0, 'L');
			$posy=$pdf->getY();

			// Show sender information
			$pdf->SetXY($posx+2,$posy);
			$pdf->SetFont('','', $default_font_size - 1);
			$pdf->MultiCell(80, 4, $carac_emetteur, 0, 'L');



			// If BILLING contact defined on order, we use it
			$usecontact=false;
			$arrayidcontact=$object->getIdContact('external','BILLING');
			if (count($arrayidcontact) > 0)
			{
				$usecontact=true;
				$result=$object->fetch_contact($arrayidcontact[0]);
			}

			//Recipient name
			// On peut utiliser le nom de la societe du contact
			if ($usecontact && !empty($conf->global->MAIN_USE_COMPANY_NAME_OF_CONTACT)) {
				$thirdparty = $object->contact;
			} else {
				$thirdparty = $object->thirdparty;
			}

			$carac_client_name= pdfBuildThirdpartyName($thirdparty, $outputlangs);

			$carac_client=pdf_build_address($outputlangs,$this->emetteur,$object->thirdparty,($usecontact?$object->contact:''),$usecontact,'target',$object);

			// Show recipient
			$widthrecbox=100;
			if ($this->page_largeur < 210) $widthrecbox=84;	// To work with US executive format
			$posy=42+$top_shift;
			$posx=$this->page_largeur-$this->marge_droite-$widthrecbox;
			if (! empty($conf->global->MAIN_INVERT_SENDER_RECIPIENT)) $posx=$this->marge_gauche;

			// Show recipient frame
			$pdf->SetTextColor(0,0,0);
			$pdf->SetFont('','', $default_font_size - 2);
			$pdf->SetXY($posx+2,$posy-5);
			$pdf->MultiCell($widthrecbox, 5, $outputlangs->transnoentities("BillTo").":",0,'L');
			$pdf->Rect($posx, $posy, $widthrecbox, $hautcadre);

			// Show recipient name
			$pdf->SetXY($posx+2,$posy+3);
			$pdf->SetFont('','B', $default_font_size);
			$pdf->MultiCell($widthrecbox, 4, $carac_client_name, 0, 'L');

			$posy = $pdf->getY();

			// Show recipient information
			$pdf->SetFont('','', $default_font_size - 1);
			$pdf->SetXY($posx+2,$posy);
			$pdf->MultiCell($widthrecbox, 4, $carac_client, 0, 'L');
		}

		return $top_shift;
	}

	/**
	 *   	Show footer of page. Need this->emetteur object
     *
	 *   	@param	PDF			$pdf     			PDF
	 * 		@param	CommandeFournisseur		$object				Object to show
	 *      @param	Translate	$outputlangs		Object lang for output
	 *      @param	int			$hidefreetext		1=Hide free text
	 *      @return	int								Return height of bottom margin including footer text
	 */
	function _pagefoot(&$pdf, $object, $outputlangs, $hidefreetext=0)
	{
		global $conf;
		$showdetails=$conf->global->MAIN_GENERATE_DOCUMENTS_SHOW_FOOT_DETAILS;
		return pdf_pagefoot($pdf,$outputlangs,'SUPPLIER_ORDER_FREE_TEXT',$this->emetteur,$this->marge_basse,$this->marge_gauche,$this->page_hauteur,$object,$showdetails,$hidefreetext);
	}
}<|MERGE_RESOLUTION|>--- conflicted
+++ resolved
@@ -124,11 +124,7 @@
 	{
 		global $conf, $langs, $mysoc;
 
-<<<<<<< HEAD
-		// Translations
-=======
 		// Load translation files required by the page
->>>>>>> d9b8a8c8
 		$langs->loadLangs(array("main", "bills"));
 
 		$this->db = $db;
@@ -227,11 +223,6 @@
 
 		$nblignes = count($object->lines);
 
-<<<<<<< HEAD
-		$nblignes = count($object->lines);
-
-=======
->>>>>>> d9b8a8c8
 		// Loop on each lines to detect if there is at least one image to show
 		$realpatharray=array();
 		if (! empty($conf->global->MAIN_GENERATE_SUPPLIER_ORDER_WITH_PICTURE))
