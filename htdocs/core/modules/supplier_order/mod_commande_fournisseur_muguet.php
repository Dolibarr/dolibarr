<?php
/* Copyright (C) 2005-2008 Laurent Destailleur  <eldy@users.sourceforge.net>
 * Copyright (C) 2005-2009 Regis Houssin        <regis.houssin@inodbox.com>
 * Copyright (C) 2024       Frédéric France             <frederic.france@free.fr>
 * Copyright (C) 2024		MDW							<mdeweerd@users.noreply.github.com>
 *
 * This program is free software; you can redistribute it and/or modify
 * it under the terms of the GNU General Public License as published by
 * the Free Software Foundation; either version 3 of the License, or
 * (at your option) any later version.
 *
 * This program is distributed in the hope that it will be useful,
 * but WITHOUT ANY WARRANTY; without even the implied warranty of
 * MERCHANTABILITY or FITNESS FOR A PARTICULAR PURPOSE.  See the
 * GNU General Public License for more details.
 *
 * You should have received a copy of the GNU General Public License
 * along with this program. If not, see <https://www.gnu.org/licenses/>.
 * or see https://www.gnu.org/
 */

/**
 *    	\file       htdocs/core/modules/supplier_order/mod_commande_fournisseur_muguet.php
 *		\ingroup    order
 *		\brief      Fichier contenant la class du modele de numerotation de reference de commande fournisseur Muguet
 */

require_once DOL_DOCUMENT_ROOT.'/core/modules/supplier_order/modules_commandefournisseur.php';


/**
 *	Class du modele de numerotation de reference de commande fournisseur Muguet
 */
class mod_commande_fournisseur_muguet extends ModeleNumRefSuppliersOrders
{
	/**
	 * Dolibarr version of the loaded document
	 * @var string Version, possible values are: 'development', 'experimental', 'dolibarr', 'dolibarr_deprecated' or a version string like 'x.y.z'''|'development'|'dolibarr'|'experimental'
	 */
	public $version = 'dolibarr'; // 'development', 'experimental', 'dolibarr'

	/**
	 * @var string Error code (or message)
	 */
	public $error = '';

	/**
	 * @var string Nom du modele
	 * @deprecated
	 * @see $name
	 */
	public $nom = 'Muguet';

	/**
	 * @var string model name
	 */
	public $name = 'Muguet';

	public $prefix = 'PO';	// PO for "Purchase Order"


	/**
	 * Constructor
	 */
	public function __construct()
	{
		if (getDolGlobalInt('MAIN_VERSION_LAST_INSTALL') < 5) {
			$this->prefix = 'CF'; // We use old prefix
		}
	}

	/**
	 * 	Return description of numbering module
	 *
	 *	@param	Translate	$langs      Lang object to use for output
	 *  @return string      			Descriptive text
	 */
	public function info($langs)
	{
		global $langs;
		return $langs->trans("SimpleNumRefModelDesc", $this->prefix);
	}


	/**
	 * 	Return an example of numbering
	 *
	 *  @return     string      Example
	 */
	public function getExample()
	{
		return $this->prefix."0501-0001";
	}


	/**
	 *  Checks if the numbers already in the database do not
	 *  cause conflicts that would prevent this numbering working.
	 *
	 *	@param	CommonObject	$object		Object we need next value for
	 *  @return boolean     				false if KO (there is a conflict), true if OK
	 */
	public function canBeActivated($object)
	{
		global $conf, $langs, $db;

		$coyymm = '';
		$max = '';

		$posindice = strlen($this->prefix) + 6;
		$sql = "SELECT MAX(CAST(SUBSTRING(ref FROM ".$posindice.") AS SIGNED)) as max";
		$sql .= " FROM ".MAIN_DB_PREFIX."commande_fournisseur";
		$sql .= " WHERE ref LIKE '".$db->escape($this->prefix)."____-%'";
		$sql .= " AND entity = ".$conf->entity;
		$resql = $db->query($sql);
		if ($resql) {
			$row = $db->fetch_row($resql);
			if ($row) {
				$coyymm = substr($row[0], 0, 6);
				$max = $row[0];
			}
		}
		if (!$coyymm || preg_match('/'.$this->prefix.'[0-9][0-9][0-9][0-9]/i', $coyymm)) {
			return true;
		} else {
			$langs->load("errors");
			$this->error = $langs->trans('ErrorNumRefModel', $max);
			return false;
		}
	}

	/**
	 * 	Return next value
	 *
<<<<<<< HEAD
	 *  @param	Societe|string		$objsoc     Object third party
	 *  @param  CommandeFournisseur	$object		Object
	 *  @return string      					Value if OK, 0 if KO
=======
	 *  @param	Societe|string		$objsoc		Object third party
	 *  @param  CommandeFournisseur	$object		Object
	 *  @return string|int<-1,0>				Value if OK, <=0 if KO
>>>>>>> cc80841a
	 */
	public function getNextValue($objsoc, $object)
	{
		global $db, $conf;

		// First, we get the max value
		$posindice = strlen($this->prefix) + 6;
		$sql = "SELECT MAX(CAST(SUBSTRING(ref FROM ".$posindice.") AS SIGNED)) as max";
		$sql .= " FROM ".MAIN_DB_PREFIX."commande_fournisseur";
		$sql .= " WHERE ref LIKE '".$db->escape($this->prefix)."____-%'";
		$sql .= " AND entity = ".$conf->entity;

		$resql = $db->query($sql);
		if ($resql) {
			$obj = $db->fetch_object($resql);
			if ($obj) {
				$max = intval($obj->max);
			} else {
				$max = 0;
			}
		}

		//$date=time();
		$date = $object->date_commande; // Not always defined
		if (empty($date)) {
			$date = $object->date; // Creation date is order date for suppliers orders
		}
		$yymm = dol_print_date($date, "%y%m");

		if ($max >= (pow(10, 4) - 1)) {
			$num = $max + 1; // If counter > 9999, we do not format on 4 chars, we take number as it is
		} else {
			$num = sprintf("%04d", $max + 1);
		}

		return $this->prefix.$yymm."-".$num;
	}
}<|MERGE_RESOLUTION|>--- conflicted
+++ resolved
@@ -132,15 +132,9 @@
 	/**
 	 * 	Return next value
 	 *
-<<<<<<< HEAD
-	 *  @param	Societe|string		$objsoc     Object third party
-	 *  @param  CommandeFournisseur	$object		Object
-	 *  @return string      					Value if OK, 0 if KO
-=======
 	 *  @param	Societe|string		$objsoc		Object third party
 	 *  @param  CommandeFournisseur	$object		Object
 	 *  @return string|int<-1,0>				Value if OK, <=0 if KO
->>>>>>> cc80841a
 	 */
 	public function getNextValue($objsoc, $object)
 	{
