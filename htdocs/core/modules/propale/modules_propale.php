<?php
/* Copyright (C) 2003      Rodolphe Quiedeville <rodolphe@quiedeville.org>
 * Copyright (C) 2004-2012 Laurent Destailleur  <eldy@users.sourceforge.net>
 * Copyright (C) 2005-2012 Regis Houssin        <regis.houssin@inodbox.com>
 * Copyright (C) 2012      Juanjo Menent		<jmenent@2byte.es>
 * Copyright (C) 2014      Marcos García        <marcosgdf@gmail.com>
 * Copyright (C) 2024		MDW							<mdeweerd@users.noreply.github.com>
 *
 * This program is free software; you can redistribute it and/or modify
 * it under the terms of the GNU General Public License as published by
 * the Free Software Foundation; either version 3 of the License, or
 * (at your option) any later version.
 *
 * This program is distributed in the hope that it will be useful,
 * but WITHOUT ANY WARRANTY; without even the implied warranty of
 * MERCHANTABILITY or FITNESS FOR A PARTICULAR PURPOSE.  See the
 * GNU General Public License for more details.
 *
 * You should have received a copy of the GNU General Public License
 * along with this program. If not, see <https://www.gnu.org/licenses/>.
 * or see https://www.gnu.org/
 */

/**
 *  \file       htdocs/core/modules/propale/modules_propale.php
 *  \ingroup    propale
 *  \brief      Fichier contenant la class mere de generation des propales en PDF
 *  			et la class mere de numerotation des propales
 */

require_once DOL_DOCUMENT_ROOT.'/core/class/commondocgenerator.class.php';
require_once DOL_DOCUMENT_ROOT.'/core/class/commonnumrefgenerator.class.php';
require_once DOL_DOCUMENT_ROOT.'/compta/bank/class/account.class.php'; // Requis car utilise dans les classes qui heritent


/**
 *	Class mere des modeles de propale
 */
abstract class ModelePDFPropales extends CommonDocGenerator
{
	public $posxpicture;
	public $posxtva;
	public $posxup;
	public $posxqty;
	public $posxunit;
	public $posxdesc;
	public $posxdiscount;
	public $postotalht;

	public $tva;
	public $tva_array;
	public $localtax1;
	public $localtax2;

	public $atleastonediscount = 0;
	public $atleastoneratenotnull = 0;


	// phpcs:disable PEAR.NamingConventions.ValidFunctionName.ScopeNotCamelCaps
	/**
	 *  Return list of active generation modules
	 *
	 *  @param  DoliDB  	$db                 Database handler
	 *  @param  int<0,max>	$maxfilenamelength  Max length of value to show
	 *  @return string[]|int<-1,0>				List of templates
	 */
	public static function liste_modeles($db, $maxfilenamelength = 0)
	{
		// phpcs:enable
		$type = 'propal';
		$list = array();

		include_once DOL_DOCUMENT_ROOT.'/core/lib/functions2.lib.php';
		$list = getListOfModels($db, $type, $maxfilenamelength);

		return $list;
	}
<<<<<<< HEAD
=======


	// phpcs:disable PEAR.NamingConventions.ValidFunctionName.ScopeNotCamelCaps
	/**
	 *  Function to build document
	 *
	 *	@param		Propal		$object				Object source to build document
	 *  @param		Translate	$outputlangs		Lang output object
	 *  @param		string		$srctemplatepath	Full path of source filename for generator using a template file
	 *  @param		int<0,1>	$hidedetails		Do not show line details
	 *  @param		int<0,1>	$hidedesc			Do not show desc
	 *  @param		int<0,1>	$hideref			Do not show ref
	 *  @return		int<-1,1>							1 if OK, <=0 if KO
	 */
	abstract public function write_file($object, $outputlangs, $srctemplatepath = '', $hidedetails = 0, $hidedesc = 0, $hideref = 0);
>>>>>>> cc80841a
}


/**
 *	Parent class for numbering rules of proposals
 */
abstract class ModeleNumRefPropales extends CommonNumRefGenerator
{
<<<<<<< HEAD
	// No overload code
=======
	/**
	 *  Return next value
	 *
	 *  @param	Societe		$objsoc     Object third party
	 * 	@param	Propal		$propal		Object commercial proposal
	 *  @return string|int<-1,0>		Next value, <=0 if KO
	 */
	abstract public function getNextValue($objsoc, $propal);

	/**
	 *  Return an example of numbering
	 *
	 *  @return     string      Example
	 */
	abstract public function getExample();
>>>>>>> cc80841a
}<|MERGE_RESOLUTION|>--- conflicted
+++ resolved
@@ -75,8 +75,6 @@
 
 		return $list;
 	}
-<<<<<<< HEAD
-=======
 
 
 	// phpcs:disable PEAR.NamingConventions.ValidFunctionName.ScopeNotCamelCaps
@@ -92,7 +90,6 @@
 	 *  @return		int<-1,1>							1 if OK, <=0 if KO
 	 */
 	abstract public function write_file($object, $outputlangs, $srctemplatepath = '', $hidedetails = 0, $hidedesc = 0, $hideref = 0);
->>>>>>> cc80841a
 }
 
 
@@ -101,9 +98,6 @@
  */
 abstract class ModeleNumRefPropales extends CommonNumRefGenerator
 {
-<<<<<<< HEAD
-	// No overload code
-=======
 	/**
 	 *  Return next value
 	 *
@@ -119,5 +113,4 @@
 	 *  @return     string      Example
 	 */
 	abstract public function getExample();
->>>>>>> cc80841a
 }