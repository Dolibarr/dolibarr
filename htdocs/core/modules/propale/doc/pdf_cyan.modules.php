<?php
/* Copyright (C) 2004-2014 Laurent Destailleur  <eldy@users.sourceforge.net>
 * Copyright (C) 2005-2012 Regis Houssin        <regis.houssin@inodbox.com>
 * Copyright (C) 2008      Raphael Bertrand     <raphael.bertrand@resultic.fr>
 * Copyright (C) 2010-2015 Juanjo Menent	    <jmenent@2byte.es>
 * Copyright (C) 2012      Christophe Battarel   <christophe.battarel@altairis.fr>
 * Copyright (C) 2012      Cedric Salvador      <csalvador@gpcsolutions.fr>
 * Copyright (C) 2015      Marcos García        <marcosgdf@gmail.com>
 * Copyright (C) 2017      Ferran Marcet        <fmarcet@2byte.es>
 * Copyright (C) 2018-2024  Frédéric France     <frederic.france@free.fr>
 * Copyright (C) 2024		MDW							<mdeweerd@users.noreply.github.com>
 *
 * This program is free software; you can redistribute it and/or modify
 * it under the terms of the GNU General Public License as published by
 * the Free Software Foundation; either version 3 of the License, or
 * (at your option) any later version.
 *
 * This program is distributed in the hope that it will be useful,
 * but WITHOUT ANY WARRANTY; without even the implied warranty of
 * MERCHANTABILITY or FITNESS FOR A PARTICULAR PURPOSE.  See the
 * GNU General Public License for more details.
 *
 * You should have received a copy of the GNU General Public License
 * along with this program. If not, see <https://www.gnu.org/licenses/>.
 * or see https://www.gnu.org/
 */

/**
 *	\file       htdocs/core/modules/propale/doc/pdf_cyan.modules.php
 *	\ingroup    propale
 *	\brief      File of Class to generate PDF proposal with Cyan template
 */
require_once DOL_DOCUMENT_ROOT.'/core/modules/propale/modules_propale.php';
require_once DOL_DOCUMENT_ROOT.'/product/class/product.class.php';
require_once DOL_DOCUMENT_ROOT.'/core/lib/company.lib.php';
require_once DOL_DOCUMENT_ROOT.'/core/lib/functions2.lib.php';
require_once DOL_DOCUMENT_ROOT.'/core/lib/pdf.lib.php';


/**
 *	Class to generate PDF proposal Cyan
 */
class pdf_cyan extends ModelePDFPropales
{
	/**
	 * @var DoliDB Database handler
	 */
	public $db;

	/**
	 * @var string model name
	 */
	public $name;

	/**
	 * @var string model description (short text)
	 */
	public $description;

	/**
	 * @var int    Save the name of generated file as the main doc when generating a doc with this template
	 */
	public $update_main_doc_field;

	/**
	 * @var string document type
	 */
	public $type;

	/**
	 * Dolibarr version of the loaded document
	 * @var string
	 */
	public $version = 'dolibarr';

	/**
	 * @var array<string,array{rank:int,width:float|int,title:array{textkey:string,label:string,align:string,padding:array{0:float,1:float,2:float,3:float}},content:array{align:string,padding:array{0:float,1:float,2:float,3:float}}}>	Array of columns
	 */
	public $cols;

	/**
	 *	Constructor
	 *
	 *  @param		DoliDB		$db      Database handler
	 */
	public function __construct($db)
	{
		global $langs, $mysoc;

		// Translations
		$langs->loadLangs(array("main", "bills"));

		$this->db = $db;
		$this->name = "cyan";
		$this->description = $langs->trans('DocModelCyanDescription');
		$this->update_main_doc_field = 1; // Save the name of generated file as the main doc when generating a doc with this template

		// Dimension page
		$this->type = 'pdf';
		$formatarray = pdf_getFormat();
		$this->page_largeur = $formatarray['width'];
		$this->page_hauteur = $formatarray['height'];
		$this->format = array($this->page_largeur, $this->page_hauteur);
		$this->marge_gauche = getDolGlobalInt('MAIN_PDF_MARGIN_LEFT', 10);
		$this->marge_droite = getDolGlobalInt('MAIN_PDF_MARGIN_RIGHT', 10);
		$this->marge_haute = getDolGlobalInt('MAIN_PDF_MARGIN_TOP', 10);
		$this->marge_basse = getDolGlobalInt('MAIN_PDF_MARGIN_BOTTOM', 10);

		$this->option_logo = 1; // Display logo
		$this->option_tva = 1; // Manage the vat option FACTURE_TVAOPTION
		$this->option_modereg = 1; // Display payment mode
		$this->option_condreg = 1; // Display payment terms
		$this->option_multilang = 1; // Available in several languages
		$this->option_escompte = 0; // Displays if there has been a discount
		$this->option_credit_note = 0; // Support credit notes
		$this->option_freetext = 1; // Support add of a personalised text
		$this->option_draft_watermark = 1; // Support add of a watermark on drafts
		$this->watermark = '';

		// Get source company
		$this->emetteur = $mysoc;
		if (empty($this->emetteur->country_code)) {
			$this->emetteur->country_code = substr($langs->defaultlang, -2); // By default, if was not defined
		}

		// Define position of columns
		$this->posxdesc = $this->marge_gauche + 1; // used for notes and other stuff


		$this->tabTitleHeight = 5; // default height

		//  Use new system for position of columns, view  $this->defineColumnField()

		$this->tva = array();
		$this->tva_array = array();
		$this->localtax1 = array();
		$this->localtax2 = array();
		$this->atleastoneratenotnull = 0;
		$this->atleastonediscount = 0;
	}

	// phpcs:disable PEAR.NamingConventions.ValidFunctionName.ScopeNotCamelCaps
	/**
	 *  Function to build pdf onto disk
	 *
	 *  @param		Propal		$object				Object to generate
	 *  @param		Translate	$outputlangs		Lang output object
	 *  @param		string		$srctemplatepath	Full path of source filename for generator using a template file
	 *  @param		int			$hidedetails		Do not show line details
	 *  @param		int			$hidedesc			Do not show desc
	 *  @param		int			$hideref			Do not show ref
	 *  @return     int             				1=OK, 0=KO
	 */
	public function write_file($object, $outputlangs, $srctemplatepath = '', $hidedetails = 0, $hidedesc = 0, $hideref = 0)
	{
		// phpcs:enable
		global $user, $langs, $conf, $mysoc, $db, $hookmanager, $nblines;

		dol_syslog("write_file outputlangs->defaultlang=".(is_object($outputlangs) ? $outputlangs->defaultlang : 'null'));

		if (!is_object($outputlangs)) {
			$outputlangs = $langs;
		}
		// For backward compatibility with FPDF, force output charset to ISO, because FPDF expect text to be encoded in ISO
		if (getDolGlobalString('MAIN_USE_FPDF')) {
			$outputlangs->charset_output = 'ISO-8859-1';
		}

		// Load translation files required by page
		$outputlangs->loadLangs(array("main", "dict", "companies", "bills", "products", "propal"));

		//  Show Draft Watermark
		if ($object->status == $object::STATUS_DRAFT && getDolGlobalString('PROPALE_DRAFT_WATERMARK')) {
			$this->watermark = getDolGlobalString('PROPALE_DRAFT_WATERMARK');
		}

		global $outputlangsbis;
		$outputlangsbis = null;
		if (getDolGlobalString('PDF_USE_ALSO_LANGUAGE_CODE') && $outputlangs->defaultlang != getDolGlobalString('PDF_USE_ALSO_LANGUAGE_CODE')) {
			$outputlangsbis = new Translate('', $conf);
			$outputlangsbis->setDefaultLang(getDolGlobalString('PDF_USE_ALSO_LANGUAGE_CODE'));
			$outputlangsbis->loadLangs(array("main", "dict", "companies", "bills", "products", "propal"));
		}

		$nblines = count($object->lines);

		$hidetop = getDolGlobalInt('MAIN_PDF_DISABLE_COL_HEAD_TITLE');

		// Loop on each lines to detect if there is at least one image to show
		$realpatharray = array();
		$this->atleastonephoto = false;
		if (getDolGlobalString('MAIN_GENERATE_PROPOSALS_WITH_PICTURE')) {
			$objphoto = new Product($this->db);

			for ($i = 0; $i < $nblines; $i++) {
				if (empty($object->lines[$i]->fk_product)) {
					continue;
				}

				$objphoto->fetch($object->lines[$i]->fk_product);
				//var_dump($objphoto->ref);exit;
				$pdir = array();
				if (getDolGlobalInt('PRODUCT_USE_OLD_PATH_FOR_PHOTO')) {
					$pdir[0] = get_exdir($objphoto->id, 2, 0, 0, $objphoto, 'product').$objphoto->id."/photos/";
					$pdir[1] = get_exdir(0, 0, 0, 0, $objphoto, 'product').dol_sanitizeFileName($objphoto->ref).'/';
				} else {
					$pdir[0] = get_exdir(0, 0, 0, 0, $objphoto, 'product'); // default
					$pdir[1] = get_exdir($objphoto->id, 2, 0, 0, $objphoto, 'product').$objphoto->id."/photos/"; // alternative
				}

				$realpath = '';
				$arephoto = false;
				foreach ($pdir as $midir) {
					if (!$arephoto) {
						if ($conf->entity != $objphoto->entity) {
							$dir = $conf->product->multidir_output[$objphoto->entity].'/'.$midir; //Check repertories of current entities
						} else {
							$dir = $conf->product->dir_output.'/'.$midir; //Check repertory of the current product
						}

						foreach ($objphoto->liste_photos($dir, 1) as $key => $obj) {
							if (!getDolGlobalInt('CAT_HIGH_QUALITY_IMAGES')) {		// If CAT_HIGH_QUALITY_IMAGES not defined, we use thumb if defined and then original photo
								if ($obj['photo_vignette']) {
									$filename = $obj['photo_vignette'];
								} else {
									$filename = $obj['photo'];
								}
							} else {
								$filename = $obj['photo'];
							}

							$realpath = $dir.$filename;
							$arephoto = true;
							$this->atleastonephoto = true;
						}
					}
				}

				if ($realpath && $arephoto) {
					$realpatharray[$i] = $realpath;
				}
			}
		}

		if (count($realpatharray) == 0) {
			$this->posxpicture = $this->posxtva;
		}

		if ($conf->propal->multidir_output[$conf->entity]) {
			$object->fetch_thirdparty();

			$deja_regle = 0;

			// Definition of $dir and $file
			if ($object->specimen) {
				$dir = $conf->propal->multidir_output[$conf->entity];
				$file = $dir."/SPECIMEN.pdf";
			} else {
				$objectref = dol_sanitizeFileName($object->ref);
				$dir = $conf->propal->multidir_output[$object->entity]."/".$objectref;
				$file = $dir."/".$objectref.".pdf";
			}

			if (!file_exists($dir)) {
				if (dol_mkdir($dir) < 0) {
					$this->error = $langs->transnoentities("ErrorCanNotCreateDir", $dir);
					return 0;
				}
			}

			if (file_exists($dir)) {
				// Add pdfgeneration hook
				if (!is_object($hookmanager)) {
					include_once DOL_DOCUMENT_ROOT.'/core/class/hookmanager.class.php';
					$hookmanager = new HookManager($this->db);
				}
				$hookmanager->initHooks(array('pdfgeneration'));
				$parameters = array('file' => $file, 'object' => $object, 'outputlangs' => $outputlangs);
				global $action;
				$reshook = $hookmanager->executeHooks('beforePDFCreation', $parameters, $object, $action); // Note that $action and $object may have been modified by some hooks

				// Set nblines with the new content of lines after hook
				$nblines = count($object->lines);
				//$nbpayments = count($object->getListOfPayments());

				// Create pdf instance
				$pdf = pdf_getInstance($this->format);
				$default_font_size = pdf_getPDFFontSize($outputlangs); // Must be after pdf_getInstance
				$pdf->SetAutoPageBreak(1, 0);

				if (class_exists('TCPDF')) {
					$pdf->setPrintHeader(false);
					$pdf->setPrintFooter(false);
				}
				$pdf->SetFont(pdf_getPDFFont($outputlangs));
				// Set path to the background PDF File
				if (getDolGlobalString('MAIN_ADD_PDF_BACKGROUND')) {
					$logodir = $conf->mycompany->dir_output;
					if (!empty($conf->mycompany->multidir_output[$object->entity])) {
						$logodir = $conf->mycompany->multidir_output[$object->entity];
					}
					$pagecount = $pdf->setSourceFile($logodir.'/' . getDolGlobalString('MAIN_ADD_PDF_BACKGROUND'));
					$tplidx = $pdf->importPage(1);
				}

				$pdf->Open();
				$pagenb = 0;
				$pdf->SetDrawColor(128, 128, 128);

				$pdf->SetTitle($outputlangs->convToOutputCharset($object->ref));
				$pdf->SetSubject($outputlangs->transnoentities("PdfCommercialProposalTitle"));
				$pdf->SetCreator("Dolibarr ".DOL_VERSION);
				$pdf->SetAuthor($outputlangs->convToOutputCharset($user->getFullName($outputlangs)));
				$pdf->SetKeyWords($outputlangs->convToOutputCharset($object->ref)." ".$outputlangs->transnoentities("PdfCommercialProposalTitle")." ".$outputlangs->convToOutputCharset($object->thirdparty->name));
				if (getDolGlobalString('MAIN_DISABLE_PDF_COMPRESSION')) {
					$pdf->SetCompression(false);
				}

				// @phan-suppress-next-line PhanPluginSuspiciousParamOrder
				$pdf->SetMargins($this->marge_gauche, $this->marge_haute, $this->marge_droite); // Left, Top, Right

				// Set $this->atleastonediscount if you have at least one discount
				for ($i = 0; $i < $nblines; $i++) {
					if ($object->lines[$i]->remise_percent) {
						$this->atleastonediscount++;
					}
				}


				// New page
				$pdf->AddPage();
				if (!empty($tplidx)) {
					$pdf->useTemplate($tplidx);
				}
				$pagenb++;

				$heightforinfotot = 40; // Height reserved to output the info and total part
				$heightforsignature = !getDolGlobalString('PROPAL_DISABLE_SIGNATURE') ? (pdfGetHeightForHtmlContent($pdf, $outputlangs->transnoentities("ProposalCustomerSignature")) + 10) : 0;
				$heightforfreetext = (isset($conf->global->MAIN_PDF_FREETEXT_HEIGHT) ? $conf->global->MAIN_PDF_FREETEXT_HEIGHT : 5); // Height reserved to output the free text on last page
				$heightforfooter = $this->marge_basse + (!getDolGlobalString('MAIN_GENERATE_DOCUMENTS_SHOW_FOOT_DETAILS') ? 12 : 22); // Height reserved to output the footer (value include bottom margin)
				//print $heightforinfotot + $heightforsignature + $heightforfreetext + $heightforfooter;exit;

				$top_shift = $this->_pagehead($pdf, $object, 1, $outputlangs, $outputlangsbis);
				$pdf->SetFont('', '', $default_font_size - 1);
				$pdf->MultiCell(0, 3, ''); // Set interline to 3
				$pdf->SetTextColor(0, 0, 0);


				$tab_top = 90 + $top_shift;
				$tab_top_newpage = (!getDolGlobalInt('MAIN_PDF_DONOTREPEAT_HEAD') ? 42 + $top_shift : 10);
				if (!$hidetop && getDolGlobalInt('MAIN_PDF_ENABLE_COL_HEAD_TITLE_REPEAT')) {
					// TODO : make this hidden conf the default behavior for each PDF when each PDF managed this new Display
					$tab_top_newpage+= $this->tabTitleHeight;
				}

				$nexY = $tab_top;

				// Incoterm
				$height_incoterms = 0;
				if (isModEnabled('incoterm')) {
					$desc_incoterms = $object->getIncotermsForPDF();
					if ($desc_incoterms) {
						$tab_top -= 2;

						$pdf->SetFont('', '', $default_font_size - 1);
						$pdf->writeHTMLCell(190, 3, $this->posxdesc - 1, $tab_top - 1, dol_htmlentitiesbr($desc_incoterms), 0, 1);
						$nexY = max($pdf->GetY(), $nexY);
						$height_incoterms = $nexY - $tab_top;

						// Rect takes a length in 3rd parameter
						$pdf->SetDrawColor(192, 192, 192);
						$pdf->Rect($this->marge_gauche, $tab_top - 1, $this->page_largeur - $this->marge_gauche - $this->marge_droite, $height_incoterms + 1);

						$tab_top = $nexY + 6;
						$height_incoterms += 4;
					}
				}

				// Displays notes
				$notetoshow = empty($object->note_public) ? '' : $object->note_public;
				if (getDolGlobalString('MAIN_ADD_SALE_REP_SIGNATURE_IN_NOTE')) {
					// Get first sale rep
					if (is_object($object->thirdparty)) {
						$salereparray = $object->thirdparty->getSalesRepresentatives($user);
						$salerepobj = new User($this->db);
						$salerepobj->fetch($salereparray[0]['id']);
						if (!empty($salerepobj->signature)) {
							$notetoshow = dol_concatdesc($notetoshow, $salerepobj->signature);
						}
					}
				}

				// Extrafields in note
				$extranote = $this->getExtrafieldsInHtml($object, $outputlangs);
				if (!empty($extranote)) {
					$notetoshow = dol_concatdesc($notetoshow, $extranote);
				}

				if (getDolGlobalString('MAIN_ADD_CREATOR_IN_NOTE') && $object->user_author_id > 0) {
					$tmpuser = new User($this->db);
					$tmpuser->fetch($object->user_author_id);

					$creator_info = $langs->trans("CaseFollowedBy").' '.$tmpuser->getFullName($langs);
					if ($tmpuser->email) {
						$creator_info .= ',  '.$langs->trans("EMail").': '.$tmpuser->email;
					}
					if ($tmpuser->office_phone) {
						$creator_info .= ', '.$langs->trans("Phone").': '.$tmpuser->office_phone;
					}

					$notetoshow = dol_concatdesc($notetoshow, $creator_info);
				}

				$tab_height = $this->page_hauteur - $tab_top_newpage - $heightforinfotot - $heightforfreetext - $heightforsignature - $heightforfooter;

				$pagenb = $pdf->getPage();
				if ($notetoshow) {
					$tab_top -= 2;

					$tab_width = $this->page_largeur - $this->marge_gauche - $this->marge_droite;
					$pageposbeforenote = $pagenb;

					$substitutionarray = pdf_getSubstitutionArray($outputlangs, null, $object);
					complete_substitutions_array($substitutionarray, $outputlangs, $object);
					$notetoshow = make_substitutions($notetoshow, $substitutionarray, $outputlangs);
					$notetoshow = convertBackOfficeMediasLinksToPublicLinks($notetoshow);

					$pdf->startTransaction();

					$pdf->SetFont('', '', $default_font_size - 1);
					$pdf->writeHTMLCell(190, 3, $this->posxdesc - 1, $tab_top, dol_htmlentitiesbr($notetoshow), 0, 1);
					// Description
					$pageposafternote = $pdf->getPage();
					$posyafter = $pdf->GetY();

					if ($pageposafternote > $pageposbeforenote) {
						$pdf->rollbackTransaction(true);

						// prepare pages to receive notes
						while ($pagenb < $pageposafternote) {
							$pdf->AddPage();
							$pagenb++;
							if (!empty($tplidx)) {
								$pdf->useTemplate($tplidx);
							}
							if (!getDolGlobalInt('MAIN_PDF_DONOTREPEAT_HEAD')) {
								$this->_pagehead($pdf, $object, 0, $outputlangs);
							}
							// $this->_pagefoot($pdf,$object,$outputlangs,1);
							$pdf->setTopMargin($tab_top_newpage);
							// The only function to edit the bottom margin of current page to set it.
							$pdf->setPageOrientation('', 1, $heightforfooter + $heightforfreetext);
						}

						// back to start
						$pdf->setPage($pageposbeforenote);
						$pdf->setPageOrientation('', 1, $heightforfooter + $heightforfreetext);
						$pdf->SetFont('', '', $default_font_size - 1);
						$pdf->writeHTMLCell(190, 3, $this->posxdesc - 1, $tab_top, dol_htmlentitiesbr($notetoshow), 0, 1);
						$pageposafternote = $pdf->getPage();

						$posyafter = $pdf->GetY();

						if ($posyafter > ($this->page_hauteur - ($heightforfooter + $heightforfreetext + 20))) {	// There is no space left for total+free text
							$pdf->AddPage('', '', true);
							$pagenb++;
							$pageposafternote++;
							$pdf->setPage($pageposafternote);
							$pdf->setTopMargin($tab_top_newpage);
							// The only function to edit the bottom margin of current page to set it.
							$pdf->setPageOrientation('', 1, $heightforfooter + $heightforfreetext);
							//$posyafter = $tab_top_newpage;
						}


						// apply note frame to previous pages
						$i = $pageposbeforenote;
						while ($i < $pageposafternote) {
							$pdf->setPage($i);


							$pdf->SetDrawColor(128, 128, 128);
							// Draw note frame
							if ($i > $pageposbeforenote) {
								$height_note = $this->page_hauteur - ($tab_top_newpage + $heightforfooter);
								$pdf->Rect($this->marge_gauche, $tab_top_newpage - 1, $tab_width, $height_note + 1);
							} else {
								$height_note = $this->page_hauteur - ($tab_top + $heightforfooter);
								$pdf->Rect($this->marge_gauche, $tab_top - 1, $tab_width, $height_note + 1);
							}

							// Add footer
							$pdf->setPageOrientation('', 1, 0); // The only function to edit the bottom margin of current page to set it.
							$this->_pagefoot($pdf, $object, $outputlangs, 1);

							$i++;
						}

						// apply note frame to last page
						$pdf->setPage($pageposafternote);
						if (!empty($tplidx)) {
							$pdf->useTemplate($tplidx);
						}
						if (!getDolGlobalInt('MAIN_PDF_DONOTREPEAT_HEAD')) {
							$this->_pagehead($pdf, $object, 0, $outputlangs);
						}
						$height_note = $posyafter - $tab_top_newpage;
						$pdf->Rect($this->marge_gauche, $tab_top_newpage - 1, $tab_width, $height_note + 1);
					} else {
						// No pagebreak
						$pdf->commitTransaction();
						$posyafter = $pdf->GetY();
						$height_note = $posyafter - $tab_top;
						$pdf->Rect($this->marge_gauche, $tab_top - 1, $tab_width, $height_note + 1);


						if ($posyafter > ($this->page_hauteur - ($heightforfooter + $heightforfreetext + 20))) {
							// not enough space, need to add page
							$pdf->AddPage('', '', true);
							$pagenb++;
							$pageposafternote++;
							$pdf->setPage($pageposafternote);
							if (!empty($tplidx)) {
								$pdf->useTemplate($tplidx);
							}
							if (!getDolGlobalInt('MAIN_PDF_DONOTREPEAT_HEAD')) {
								$this->_pagehead($pdf, $object, 0, $outputlangs);
							}

							$posyafter = $tab_top_newpage;
						}
					}
					$tab_height = $tab_height - $height_note;
					$tab_top = $posyafter + 6;
				} else {
					$height_note = 0;
				}

				// Use new auto column system
				$this->prepareArrayColumnField($object, $outputlangs, $hidedetails, $hidedesc, $hideref);

				// Table simulation to know the height of the title line
				$pdf->startTransaction();
				$this->pdfTabTitles($pdf, $tab_top, $tab_height, $outputlangs, $hidetop);
				$pdf->rollbackTransaction(true);

				$nexY = $tab_top + $this->tabTitleHeight;

				// Loop on each lines
				$pageposbeforeprintlines = $pdf->getPage();
				$pagenb = $pageposbeforeprintlines;

				for ($i = 0; $i < $nblines; $i++) {
					$linePosition = $i + 1;
					$curY = $nexY;

					// in First Check line page break and add page if needed
					if (isset($object->lines[$i]->pagebreak) && $object->lines[$i]->pagebreak) {
						// New page
						$pdf->AddPage();
						if (!empty($tplidx)) {
							$pdf->useTemplate($tplidx);
						}

						$pdf->setPage($pdf->getNumPages());
						$nexY = $tab_top_newpage;
					}

					$this->resetAfterColsLinePositionsData($nexY, $pdf->getPage());

					$pdf->SetFont('', '', $default_font_size - 1); // Into loop to work with multipage
					$pdf->SetTextColor(0, 0, 0);

					// Define size of image if we need it
					$imglinesize = array();
					if (!empty($realpatharray[$i])) {
						$imglinesize = pdf_getSizeForImage($realpatharray[$i]);
					}

					$pdf->setTopMargin($tab_top_newpage);
					$pdf->setPageOrientation('', 1, $heightforfooter); // The only function to edit the bottom margin of current page to set it.
					$pageposbefore = $pdf->getPage();
					$curYBefore = $curY;

					// Allows data in the first page if description is long enough to break in multiples pages
					$showpricebeforepagebreak = getDolGlobalInt('MAIN_PDF_DATA_ON_FIRST_PAGE');

					$posYAfterImage = 0;

					if ($this->getColumnStatus('photo')) {
						// We start with Photo of product line
						if (isset($imglinesize['width']) && isset($imglinesize['height']) && ($curY + $imglinesize['height']) > ($this->page_hauteur - $heightforfooter)) {	// If photo too high, we moved completely on new page
							$pdf->AddPage('', '', true);
							if (!empty($tplidx)) {
								$pdf->useTemplate($tplidx);
							}
							$pdf->setPage($pageposbefore + 1);
							$pdf->setPageOrientation('', 1, $heightforfooter); // The only function to edit the bottom margin of current page to set it.
							$curY = $tab_top_newpage;
							$showpricebeforepagebreak = 0;
						}

						$pdf->setPageOrientation('', 0, $heightforfooter + $heightforfreetext); // The only function to edit the bottom margin of current page to set it.
						if (!empty($this->cols['photo']) && isset($imglinesize['width']) && isset($imglinesize['height'])) {
							$pdf->Image($realpatharray[$i], $this->getColumnContentXStart('photo'), $curY + 1, $imglinesize['width'], $imglinesize['height'], '', '', '', 2, 300); // Use 300 dpi
							// $pdf->Image does not increase value return by getY, so we save it manually
							$posYAfterImage = $curY + $imglinesize['height'];

							$this->setAfterColsLinePositionsData('photo', $posYAfterImage, $pdf->getPage());
						}
					}

					// restore Page orientation for text
					$pdf->setPageOrientation('', 1, $heightforfooter); // The only function to edit the bottom margin of current page to set it.

					if ($this->getColumnStatus('desc')) {
						$this->printColDescContent($pdf, $curY, 'desc', $object, $i, $outputlangs, $hideref, $hidedesc);
						$this->setAfterColsLinePositionsData('desc', $pdf->GetY(), $pdf->getPage());
					}

					$afterPosData = $this->getMaxAfterColsLinePositionsData();
					$pdf->setPage($pageposbefore);
					$pdf->setTopMargin($this->marge_haute);
					$curY = $curYBefore;
					$pdf->setPageOrientation('', 0, $heightforfooter); // The only function to edit the bottom margin of current page to set it.


					// We suppose that a too long description or photo were moved completely on next page
					if ($afterPosData['page'] > $pageposbefore && (empty($showpricebeforepagebreak) || ($curY + 4) > ($this->page_hauteur - $heightforfooter))) {
						$pdf->setPage($afterPosData['page']);
						$curY = $tab_top_newpage;
					}

					$pdf->SetFont('', '', $default_font_size - 1); // We reposition the default font

<<<<<<< HEAD
					// Line position
=======
					// # of line
>>>>>>> eb3bba03
					if ($this->getColumnStatus('position')) {
						$this->printStdColumnContent($pdf, $curY, 'position', $linePosition);
					}

					// VAT Rate
					if ($this->getColumnStatus('vat')) {
						$vat_rate = pdf_getlinevatrate($object, $i, $outputlangs, $hidedetails);
						$this->printStdColumnContent($pdf, $curY, 'vat', $vat_rate);
					}

					// Unit price before discount
					if ($this->getColumnStatus('subprice')) {
						$up_excl_tax = pdf_getlineupexcltax($object, $i, $outputlangs, $hidedetails);
						$this->printStdColumnContent($pdf, $curY, 'subprice', $up_excl_tax);
					}

					// Quantity
					// Enough for 6 chars
					if ($this->getColumnStatus('qty')) {
						$qty = pdf_getlineqty($object, $i, $outputlangs, $hidedetails);
						$this->printStdColumnContent($pdf, $curY, 'qty', $qty);
					}


					// Unit
					if ($this->getColumnStatus('unit')) {
						$unit = pdf_getlineunit($object, $i, $outputlangs, $hidedetails);
						$this->printStdColumnContent($pdf, $curY, 'unit', $unit);
					}

					// Discount on line
					if ($this->getColumnStatus('discount') && $object->lines[$i]->remise_percent) {
						$remise_percent = pdf_getlineremisepercent($object, $i, $outputlangs, $hidedetails);
						$this->printStdColumnContent($pdf, $curY, 'discount', $remise_percent);
					}

					// Total excl tax line (HT)
					if ($this->getColumnStatus('totalexcltax')) {
						$total_excl_tax = pdf_getlinetotalexcltax($object, $i, $outputlangs, $hidedetails);
						$this->printStdColumnContent($pdf, $curY, 'totalexcltax', $total_excl_tax);
					}

					// Total with tax line (TTC)
					if ($this->getColumnStatus('totalincltax')) {
						$total_incl_tax = pdf_getlinetotalwithtax($object, $i, $outputlangs, $hidedetails);
						$this->printStdColumnContent($pdf, $curY, 'totalincltax', $total_incl_tax);
					}

					// Extrafields
					if (!empty($object->lines[$i]->array_options)) {
						foreach ($object->lines[$i]->array_options as $extrafieldColKey => $extrafieldValue) {
							if ($this->getColumnStatus($extrafieldColKey)) {
								$extrafieldValue = $this->getExtrafieldContent($object->lines[$i], $extrafieldColKey, $outputlangs);
								$this->printStdColumnContent($pdf, $curY, $extrafieldColKey, $extrafieldValue);

								$this->setAfterColsLinePositionsData('options_'.$extrafieldColKey, $pdf->GetY(), $pdf->getPage());
							}
						}
					}

					$afterPosData = $this->getMaxAfterColsLinePositionsData();
					$parameters = array(
						'object' => $object,
						'i' => $i,
						'pdf' => & $pdf,
						'curY' => & $curY,
						'nexY' => & $afterPosData['y'], // for backward module hook compatibility Y will be accessible by $object->getMaxAfterColsLinePositionsData()
						'outputlangs' => $outputlangs,
						'hidedetails' => $hidedetails
					);
					$reshook = $hookmanager->executeHooks('printPDFline', $parameters, $this); // Note that $object may have been modified by hook


					// Collection of totals by value of vat in $this->tva["rate"] = total_tva
					if (isModEnabled("multicurrency") && $object->multicurrency_tx != 1) {
						$tvaligne = $object->lines[$i]->multicurrency_total_tva;
					} else {
						$tvaligne = $object->lines[$i]->total_tva;
					}

					$localtax1ligne = $object->lines[$i]->total_localtax1;
					$localtax2ligne = $object->lines[$i]->total_localtax2;
					$localtax1_rate = $object->lines[$i]->localtax1_tx;
					$localtax2_rate = $object->lines[$i]->localtax2_tx;
					$localtax1_type = $object->lines[$i]->localtax1_type;
					$localtax2_type = $object->lines[$i]->localtax2_type;

					// TODO remise_percent is an obsolete field for object parent
					/*if ($object->remise_percent) {
						$tvaligne -= ($tvaligne * $object->remise_percent) / 100;
					}
					if ($object->remise_percent) {
						$localtax1ligne -= ($localtax1ligne * $object->remise_percent) / 100;
					}
					if ($object->remise_percent) {
						$localtax2ligne -= ($localtax2ligne * $object->remise_percent) / 100;
					}*/

					$vatrate = (string) $object->lines[$i]->tva_tx;

					// Retrieve type from database for backward compatibility with old records
					if ((!isset($localtax1_type) || $localtax1_type == '' || !isset($localtax2_type) || $localtax2_type == '') // if tax type not defined
						&& (!empty($localtax1_rate) || !empty($localtax2_rate))) { // and there is local tax
						$localtaxtmp_array = getLocalTaxesFromRate($vatrate, 0, $object->thirdparty, $mysoc);
						$localtax1_type = isset($localtaxtmp_array[0]) ? $localtaxtmp_array[0] : '';
						$localtax2_type = isset($localtaxtmp_array[2]) ? $localtaxtmp_array[2] : '';
					}

					// retrieve global local tax
					if ($localtax1_type && $localtax1ligne != 0) {
						if (empty($this->localtax1[$localtax1_type][$localtax1_rate])) {
							$this->localtax1[$localtax1_type][$localtax1_rate] = $localtax1ligne;
						} else {
							$this->localtax1[$localtax1_type][$localtax1_rate] += $localtax1ligne;
						}
					}
					if ($localtax2_type && $localtax2ligne != 0) {
						if (empty($this->localtax2[$localtax2_type][$localtax2_rate])) {
							$this->localtax2[$localtax2_type][$localtax2_rate] = $localtax2ligne;
						} else {
							$this->localtax2[$localtax2_type][$localtax2_rate] += $localtax2ligne;
						}
					}

					if (($object->lines[$i]->info_bits & 0x01) == 0x01) {
						$vatrate .= '*';
					}

					// Fill $this->tva and $this->tva_array
					if (!isset($this->tva[$vatrate])) {
						$this->tva[$vatrate] = 0;
					}
					$this->tva[$vatrate] += $tvaligne;
					$vatcode = $object->lines[$i]->vat_src_code;
					if (empty($this->tva_array[$vatrate.($vatcode ? ' ('.$vatcode.')' : '')]['amount'])) {
						$this->tva_array[$vatrate.($vatcode ? ' ('.$vatcode.')' : '')]['amount'] = 0;
					}
					$this->tva_array[$vatrate.($vatcode ? ' ('.$vatcode.')' : '')] = array('vatrate' => $vatrate, 'vatcode' => $vatcode, 'amount' => $this->tva_array[$vatrate.($vatcode ? ' ('.$vatcode.')' : '')]['amount'] + $tvaligne);



					$afterPosData = $this->getMaxAfterColsLinePositionsData();
					$pdf->setPage($afterPosData['page']);
					$nexY = $afterPosData['y'];

					// Add line
					if (getDolGlobalString('MAIN_PDF_DASH_BETWEEN_LINES') && $i < ($nblines - 1) && $afterPosData['y'] < $this->page_hauteur - $heightforfooter - 5) {
						$pdf->SetLineStyle(array('dash' => '1,1', 'color' => array(80, 80, 80)));
						//$pdf->SetDrawColor(190,190,200);
						$pdf->line($this->marge_gauche, $nexY + 1, $this->page_largeur - $this->marge_droite, $nexY + 1);
						$pdf->SetLineStyle(array('dash' => 0));
					}

					$nexY += 2; // Add space between lines
				}


				// Add last page for document footer if there are not enough size left
				$afterPosData = $this->getMaxAfterColsLinePositionsData();
				if ($afterPosData['y'] > $this->page_hauteur - ($heightforfooter + $heightforfreetext + $heightforsignature + $heightforinfotot) ) {
					$pdf->AddPage();
					if (!empty($tplidx)) {
						$pdf->useTemplate($tplidx);
					}
					$pagenb++;
					$pdf->setPage($pagenb);
				}

				// Draw table frames and columns borders
				$drawTabNumbPage = $pdf->getNumPages();
				for ($i=$pageposbeforeprintlines; $i<=$drawTabNumbPage; $i++) {
					$pdf->setPage($i);
					// reset page orientation each loop to override it if it was changed
					$pdf->setPageOrientation('', 0, 0); // The only function to edit the bottom margin of current page to set it.

					$drawTabHideTop = $hidetop;
					$drawTabTop = $tab_top_newpage;
					$drawTabBottom = $this->page_hauteur - $heightforfooter;;
					$hideBottom = 0; // TODO understand why it change to 1 or  0 during process

					if ($i == $pageposbeforeprintlines) {
						// first page need to start after notes
						$drawTabTop = $tab_top;
					} elseif (!$drawTabHideTop) {
						if (getDolGlobalInt('MAIN_PDF_ENABLE_COL_HEAD_TITLE_REPEAT')) {
							$drawTabTop-= $this->tabTitleHeight;
						} else {
							$drawTabHideTop = 1;
						}
					}

					// last page need to include document footer
					if ($i == $pdf->getNumPages()) {
						// remove document footer height to tab bottom position
						$drawTabBottom-= $heightforsignature + $heightforfreetext + $heightforinfotot;
					}

					$drawTabHeight = $drawTabBottom - $drawTabTop;
					$this->_tableau($pdf, $drawTabTop, $drawTabHeight, 0, $outputlangs, $drawTabHideTop, $hideBottom, $object->multicurrency_code, $outputlangsbis);

					$hideFreeText = $i != $pdf->getNumPages(); // Display free text only in last page
					$this->_pagefoot($pdf, $object, $outputlangs, $hideFreeText);

					$pdf->setPage($i); // in case of _pagefoot or _tableau change it

					// reset page orientation each loop to override it if it was changed by _pagefoot or _tableau change it
					$pdf->setPageOrientation('', 1, 0); // The only function to edit the bottom margin of current page to set it.

					// Don't print head on first page ($pageposbeforeprintlines) because already added previously
					if (!getDolGlobalInt('MAIN_PDF_DONOTREPEAT_HEAD') && $i != $pageposbeforeprintlines) {
						$this->_pagehead($pdf, $object, 0, $outputlangs);
					}
					if (!empty($tplidx)) {
						$pdf->useTemplate($tplidx);
					}
				}

				// reset text color before print footers
				$pdf->SetTextColor(0, 0, 0);

				$pdf->setPage($pdf->getNumPages());

				$bottomlasttab = $this->page_hauteur - $heightforinfotot - $heightforfreetext - $heightforsignature - $heightforfooter + 1;

				// Display infos area
				$posy = $this->drawInfoTable($pdf, $object, $bottomlasttab, $outputlangs);

				// Display total zone
				$posy = $this->drawTotalTable($pdf, $object, 0, $bottomlasttab, $outputlangs);

				// Customer signature area
				if (!getDolGlobalString('PROPAL_DISABLE_SIGNATURE')) {
					$posy = $this->drawSignatureArea($pdf, $object, $posy, $outputlangs);
				}

				// Add number of pages in footer
				if (method_exists($pdf, 'AliasNbPages')) {
					$pdf->AliasNbPages();
				}

				//If propal merge product PDF is active
				if (getDolGlobalString('PRODUIT_PDF_MERGE_PROPAL')) {
					require_once DOL_DOCUMENT_ROOT.'/product/class/propalmergepdfproduct.class.php';

					$already_merged = array();
					foreach ($object->lines as $line) {
						if (!empty($line->fk_product) && !(in_array($line->fk_product, $already_merged))) {
							// Find the desired PDF
							$filetomerge = new Propalmergepdfproduct($this->db);

							if (getDolGlobalInt('MAIN_MULTILANGS')) {
								$filetomerge->fetch_by_product($line->fk_product, $outputlangs->defaultlang);
							} else {
								$filetomerge->fetch_by_product($line->fk_product);
							}

							$already_merged[] = $line->fk_product;

							$product = new Product($this->db);
							$product->fetch($line->fk_product);

							if ($product->entity != $conf->entity) {
								$entity_product_file = $product->entity;
							} else {
								$entity_product_file = $conf->entity;
							}

							// If PDF is selected and file is not empty
							if (count($filetomerge->lines) > 0) {
								foreach ($filetomerge->lines as $linefile) {
									if (!empty($linefile->id) && !empty($linefile->file_name)) {
										if (getDolGlobalInt('PRODUCT_USE_OLD_PATH_FOR_PHOTO')) {
											if (isModEnabled("product")) {
												$filetomerge_dir = $conf->product->multidir_output[$entity_product_file].'/'.get_exdir($product->id, 2, 0, 0, $product, 'product').$product->id."/photos";
											} elseif (isModEnabled("service")) {
												$filetomerge_dir = $conf->service->multidir_output[$entity_product_file].'/'.get_exdir($product->id, 2, 0, 0, $product, 'product').$product->id."/photos";
											}
										} else {
											if (isModEnabled("product")) {
												$filetomerge_dir = $conf->product->multidir_output[$entity_product_file].'/'.get_exdir(0, 0, 0, 0, $product, 'product');
											} elseif (isModEnabled("service")) {
												$filetomerge_dir = $conf->service->multidir_output[$entity_product_file].'/'.get_exdir(0, 0, 0, 0, $product, 'product');
											}
										}

										dol_syslog(get_class($this).':: upload_dir='.$filetomerge_dir, LOG_DEBUG);

										$infile = $filetomerge_dir.'/'.$linefile->file_name;
										if (file_exists($infile) && is_readable($infile)) {
											$pagecount = $pdf->setSourceFile($infile);
											for ($i = 1; $i <= $pagecount; $i++) {
												$tplIdx = $pdf->importPage($i);
												if ($tplIdx !== false) {
													$s = $pdf->getTemplatesize($tplIdx);
													$pdf->AddPage($s['h'] > $s['w'] ? 'P' : 'L');
													$pdf->useTemplate($tplIdx);
												} else {
													setEventMessages(null, array($infile.' cannot be added, probably protected PDF'), 'warnings');
												}
											}
										}
									}
								}
							}
						}
					}
				}

				$pdf->Close();

				$pdf->Output($file, 'F');

				//Add pdfgeneration hook
				$hookmanager->initHooks(array('pdfgeneration'));
				$parameters = array('file' => $file, 'object' => $object, 'outputlangs' => $outputlangs);
				global $action;
				$reshook = $hookmanager->executeHooks('afterPDFCreation', $parameters, $this, $action); // Note that $action and $object may have been modified by some hooks
				if ($reshook < 0) {
					$this->error = $hookmanager->error;
					$this->errors = $hookmanager->errors;
				}

				dolChmod($file);

				$this->result = array('fullpath' => $file);

				return 1; // No error
			} else {
				$this->error = $langs->trans("ErrorCanNotCreateDir", $dir);
				return 0;
			}
		} else {
			$this->error = $langs->trans("ErrorConstantNotDefined", "PROP_OUTPUTDIR");
			return 0;
		}
	}

	/**
	 *   Show miscellaneous information (payment mode, payment term, ...)
	 *
	 *   @param		TCPDF		$pdf     		Object PDF
	 *   @param		Propal		$object			Object to show
	 *   @param		int			$posy			Y
	 *   @param		Translate	$outputlangs	Langs object
	 *   @return	int							Pos y
	 */
	public function drawInfoTable(&$pdf, $object, $posy, $outputlangs)
	{
		global $conf, $mysoc;
		$default_font_size = pdf_getPDFFontSize($outputlangs);

		$pdf->SetFont('', '', $default_font_size - 1);

		$diffsizetitle = (!getDolGlobalString('PDF_DIFFSIZE_TITLE') ? 3 : $conf->global->PDF_DIFFSIZE_TITLE);

		// If France, show VAT mention if not applicable
		if ($this->emetteur->country_code == 'FR' && empty($mysoc->tva_assuj)) {
			$pdf->SetFont('', 'B', $default_font_size - $diffsizetitle);
			$pdf->SetXY($this->marge_gauche, $posy);
			$pdf->MultiCell(100, 3, $outputlangs->transnoentities("VATIsNotUsedForInvoice"), 0, 'L', 0);

			$posy = $pdf->GetY() + 4;
		}

		$posxval = 52;
		if (getDolGlobalString('MAIN_PDF_DELIVERY_DATE_TEXT')) {
			$displaydate = "daytext";
		} else {
			$displaydate = "day";
		}

		// Show shipping date
		if (!empty($object->delivery_date)) {
			$outputlangs->load("sendings");
			$pdf->SetFont('', 'B', $default_font_size - $diffsizetitle);
			$pdf->SetXY($this->marge_gauche, $posy);
			$titre = $outputlangs->transnoentities("DateDeliveryPlanned").':';
			$pdf->MultiCell(80, 4, $titre, 0, 'L');
			$pdf->SetFont('', '', $default_font_size - $diffsizetitle);
			$pdf->SetXY($posxval, $posy);
			$dlp = dol_print_date($object->delivery_date, $displaydate, false, $outputlangs, true);
			$pdf->MultiCell(80, 4, $dlp, 0, 'L');

			$posy = $pdf->GetY() + 1;
		} elseif ($object->availability_code || $object->availability) {    // Show availability conditions
			$pdf->SetFont('', 'B', $default_font_size - $diffsizetitle);
			$pdf->SetXY($this->marge_gauche, $posy);
			$titre = $outputlangs->transnoentities("AvailabilityPeriod").':';
			$pdf->MultiCell(80, 4, $titre, 0, 'L');
			$pdf->SetTextColor(0, 0, 0);
			$pdf->SetFont('', '', $default_font_size - $diffsizetitle);
			$pdf->SetXY($posxval, $posy);
			$lib_availability = ($outputlangs->transnoentities("AvailabilityType".$object->availability_code) != 'AvailabilityType'.$object->availability_code) ? $outputlangs->transnoentities("AvailabilityType".$object->availability_code) : $outputlangs->convToOutputCharset($object->availability);
			$lib_availability = str_replace('\n', "\n", $lib_availability);
			$pdf->MultiCell(80, 4, $lib_availability, 0, 'L');

			$posy = $pdf->GetY() + 1;
		}

		// Show delivery mode
		if (!getDolGlobalString('PROPOSAL_PDF_HIDE_DELIVERYMODE') && $object->shipping_method_id > 0) {
			$outputlangs->load("sendings");

			$shipping_method_id = $object->shipping_method_id;
			if (getDolGlobalString('SOCIETE_ASK_FOR_SHIPPING_METHOD') && !empty($this->emetteur->shipping_method_id)) {
				$shipping_method_id = $this->emetteur->shipping_method_id;
			}
			$shipping_method_code = dol_getIdFromCode($this->db, $shipping_method_id, 'c_shipment_mode', 'rowid', 'code');
			$shipping_method_label = dol_getIdFromCode($this->db, $shipping_method_id, 'c_shipment_mode', 'rowid', 'libelle');

			$pdf->SetFont('', 'B', $default_font_size - $diffsizetitle);
			$pdf->SetXY($this->marge_gauche, $posy);
			$titre = $outputlangs->transnoentities("SendingMethod").':';
			$pdf->MultiCell(43, 4, $titre, 0, 'L');

			$pdf->SetFont('', '', $default_font_size - $diffsizetitle);
			$pdf->SetXY($posxval, $posy);
			$lib_condition_paiement = ($outputlangs->transnoentities("SendingMethod".strtoupper($shipping_method_code)) != "SendingMethod".strtoupper($shipping_method_code)) ? $outputlangs->trans("SendingMethod".strtoupper($shipping_method_code)) : $shipping_method_label;
			$lib_condition_paiement = str_replace('\n', "\n", $lib_condition_paiement);
			$pdf->MultiCell(67, 4, $lib_condition_paiement, 0, 'L');

			$posy = $pdf->GetY() + 1;
		}

		// Show payments conditions
		if (!getDolGlobalString('PROPOSAL_PDF_HIDE_PAYMENTTERM') && $object->cond_reglement_code) {
			$pdf->SetFont('', 'B', $default_font_size - $diffsizetitle);
			$pdf->SetXY($this->marge_gauche, $posy);
			$titre = $outputlangs->transnoentities("PaymentConditions").':';
			$pdf->MultiCell(43, 4, $titre, 0, 'L');

			$pdf->SetFont('', '', $default_font_size - $diffsizetitle);
			$pdf->SetXY($posxval, $posy);
			$lib_condition_paiement = $outputlangs->transnoentities("PaymentCondition".$object->cond_reglement_code) != 'PaymentCondition'.$object->cond_reglement_code ? $outputlangs->transnoentities("PaymentCondition".$object->cond_reglement_code) : $outputlangs->convToOutputCharset($object->cond_reglement_doc ? $object->cond_reglement_doc : $object->cond_reglement_label);
			$lib_condition_paiement = str_replace('\n', "\n", $lib_condition_paiement);
			if ($object->deposit_percent > 0) {
				$lib_condition_paiement = str_replace('__DEPOSIT_PERCENT__', $object->deposit_percent, $lib_condition_paiement);
			}
			$pdf->MultiCell(67, 4, $lib_condition_paiement, 0, 'L');

			$posy = $pdf->GetY() + 3;
		}

		if (!getDolGlobalString('PROPOSAL_PDF_HIDE_PAYMENTMODE')) {
			// Show payment mode
			if ($object->mode_reglement_code
			&& $object->mode_reglement_code != 'CHQ'
			&& $object->mode_reglement_code != 'VIR') {
				$pdf->SetFont('', 'B', $default_font_size - $diffsizetitle);
				$pdf->SetXY($this->marge_gauche, $posy);
				$titre = $outputlangs->transnoentities("PaymentMode").':';
				$pdf->MultiCell(80, 5, $titre, 0, 'L');
				$pdf->SetFont('', '', $default_font_size - $diffsizetitle);
				$pdf->SetXY($posxval, $posy);
				$lib_mode_reg = $outputlangs->transnoentities("PaymentType".$object->mode_reglement_code) != 'PaymentType'.$object->mode_reglement_code ? $outputlangs->transnoentities("PaymentType".$object->mode_reglement_code) : $outputlangs->convToOutputCharset($object->mode_reglement);
				$pdf->MultiCell(80, 5, $lib_mode_reg, 0, 'L');

				$posy = $pdf->GetY() + 2;
			}

			// Show payment mode CHQ
			if (empty($object->mode_reglement_code) || $object->mode_reglement_code == 'CHQ') {
				// Si mode reglement non force ou si force a CHQ
				if (getDolGlobalInt('FACTURE_CHQ_NUMBER')) {
					if (getDolGlobalInt('FACTURE_CHQ_NUMBER') > 0) {
						$account = new Account($this->db);
						$account->fetch(getDolGlobalInt('FACTURE_CHQ_NUMBER'));

						$pdf->SetXY($this->marge_gauche, $posy);
						$pdf->SetFont('', 'B', $default_font_size - $diffsizetitle);
						$pdf->MultiCell(100, 3, $outputlangs->transnoentities('PaymentByChequeOrderedTo', $account->owner_name), 0, 'L', 0);
						$posy = $pdf->GetY() + 1;

						if (!getDolGlobalString('MAIN_PDF_HIDE_CHQ_ADDRESS')) {
							$pdf->SetXY($this->marge_gauche, $posy);
							$pdf->SetFont('', '', $default_font_size - $diffsizetitle);
							$pdf->MultiCell(100, 3, $outputlangs->convToOutputCharset($account->owner_address), 0, 'L', 0);
							$posy = $pdf->GetY() + 2;
						}
					}
					if (getDolGlobalInt('FACTURE_CHQ_NUMBER') == -1) {
						$pdf->SetXY($this->marge_gauche, $posy);
						$pdf->SetFont('', 'B', $default_font_size - $diffsizetitle);
						$pdf->MultiCell(100, 3, $outputlangs->transnoentities('PaymentByChequeOrderedTo', $this->emetteur->name), 0, 'L', 0);
						$posy = $pdf->GetY() + 1;

						if (!getDolGlobalString('MAIN_PDF_HIDE_CHQ_ADDRESS')) {
							$pdf->SetXY($this->marge_gauche, $posy);
							$pdf->SetFont('', '', $default_font_size - $diffsizetitle);
							$pdf->MultiCell(100, 3, $outputlangs->convToOutputCharset($this->emetteur->getFullAddress()), 0, 'L', 0);
							$posy = $pdf->GetY() + 2;
						}
					}
				}
			}

			// If payment mode not forced or forced to VIR, show payment with BAN
			if (empty($object->mode_reglement_code) || $object->mode_reglement_code == 'VIR') {
				if ($object->fk_account > 0 || $object->fk_bank > 0 || getDolGlobalInt('FACTURE_RIB_NUMBER')) {
					$bankid = ($object->fk_account <= 0 ? getDolGlobalInt('FACTURE_RIB_NUMBER') : $object->fk_account);
					if ($object->fk_bank > 0) {
						$bankid = $object->fk_bank; // For backward compatibility when object->fk_account is forced with object->fk_bank
					}
					$account = new Account($this->db);
					$account->fetch($bankid);

					$curx = $this->marge_gauche;
					$cury = $posy;

					$posy = pdf_bank($pdf, $outputlangs, $curx, $cury, $account, 0, $default_font_size);

					$posy += 2;
				}
			}
		}

		return $posy;
	}


	/**
	 *	Show total to pay
	 *
	 *	@param	TCPDF		$pdf            Object PDF
	 *	@param  Propal		$object         Object proposal
	 *	@param  int			$deja_regle     Amount already paid (in the currency of invoice)
	 *	@param	int			$posy			Position depart
	 *	@param	Translate	$outputlangs	Object langs
	 *  @param  Translate	$outputlangsbis	Object lang for output bis
	 *	@return int							Position pour suite
	 */
	protected function drawTotalTable(&$pdf, $object, $deja_regle, $posy, $outputlangs, $outputlangsbis = null)
	{
		global $conf, $mysoc, $hookmanager;

		$default_font_size = pdf_getPDFFontSize($outputlangs);

		if (getDolGlobalString('PDF_USE_ALSO_LANGUAGE_CODE') && $outputlangs->defaultlang != getDolGlobalString('PDF_USE_ALSO_LANGUAGE_CODE')) {
			$outputlangsbis = new Translate('', $conf);
			$outputlangsbis->setDefaultLang(getDolGlobalString('PDF_USE_ALSO_LANGUAGE_CODE'));
			$outputlangsbis->loadLangs(array("main", "dict", "companies", "bills", "products", "propal"));
			$default_font_size--;
		}

		$tab2_top = $posy;
		$tab2_hl = 4;
		$pdf->SetFont('', '', $default_font_size - 1);

		// Total table
		$col1x = 120;
		$col2x = 170;
		if ($this->page_largeur < 210) { // To work with US executive format
			$col2x -= 20;
		}
		$largcol2 = ($this->page_largeur - $this->marge_droite - $col2x);

		$useborder = 0;
		$index = 0;

		// Total HT
		$pdf->SetFillColor(255, 255, 255);
		$pdf->SetXY($col1x, $tab2_top);
		$pdf->MultiCell($col2x - $col1x, $tab2_hl, $outputlangs->transnoentities("TotalHT").(is_object($outputlangsbis) ? ' / '.$outputlangsbis->transnoentities("TotalHT") : ''), 0, 'L', 1);

		$total_ht = ((isModEnabled("multicurrency") && isset($object->multicurrency_tx) && $object->multicurrency_tx != 1) ? $object->multicurrency_total_ht : $object->total_ht);
		$pdf->SetXY($col2x, $tab2_top);
		$pdf->MultiCell($largcol2, $tab2_hl, price($total_ht + (!empty($object->remise) ? $object->remise : 0), 0, $outputlangs), 0, 'R', 1);

		// Show VAT by rates and total
		$pdf->SetFillColor(248, 248, 248);

		$total_ttc = (isModEnabled("multicurrency") && $object->multicurrency_tx != 1) ? $object->multicurrency_total_ttc : $object->total_ttc;

		$this->atleastoneratenotnull = 0;
		if (!getDolGlobalString('MAIN_GENERATE_DOCUMENTS_WITHOUT_VAT')) {
			$tvaisnull = ((!empty($this->tva) && count($this->tva) == 1 && isset($this->tva['0.000']) && is_float($this->tva['0.000'])) ? true : false);
			if (getDolGlobalString('MAIN_GENERATE_DOCUMENTS_WITHOUT_VAT_IFNULL') && $tvaisnull) {
				// Nothing to do
			} else {
				//Local tax 1 before VAT
				//if (!empty($conf->global->FACTURE_LOCAL_TAX1_OPTION) && $conf->global->FACTURE_LOCAL_TAX1_OPTION=='localtax1on')
				//{
				foreach ($this->localtax1 as $localtax_type => $localtax_rate) {
					if (in_array((string) $localtax_type, array('1', '3', '5'))) {
						continue;
					}

					foreach ($localtax_rate as $tvakey => $tvaval) {
						if ($tvakey != 0) {    // On affiche pas taux 0
							//$this->atleastoneratenotnull++;

							$index++;
							$pdf->SetXY($col1x, $tab2_top + $tab2_hl * $index);

							$tvacompl = '';
							if (preg_match('/\*/', $tvakey)) {
								$tvakey = str_replace('*', '', $tvakey);
								$tvacompl = " (".$outputlangs->transnoentities("NonPercuRecuperable").")";
							}
							$totalvat = $outputlangs->transcountrynoentities("TotalLT1", $mysoc->country_code).(is_object($outputlangsbis) ? ' / '.$outputlangsbis->transcountrynoentities("TotalLT1", $mysoc->country_code) : '');
							$totalvat .= ' ';
							$totalvat .= vatrate(abs($tvakey), 1).$tvacompl;
							$pdf->MultiCell($col2x - $col1x, $tab2_hl, $totalvat, 0, 'L', 1);

							$total_localtax = ((isModEnabled("multicurrency") && isset($object->multicurrency_tx) && $object->multicurrency_tx != 1) ? price2num($tvaval * $object->multicurrency_tx, 'MT') : $tvaval);

							$pdf->SetXY($col2x, $tab2_top + $tab2_hl * $index);
							$pdf->MultiCell($largcol2, $tab2_hl, price($total_localtax, 0, $outputlangs), 0, 'R', 1);
						}
					}
				}
				//}
				//Local tax 2 before VAT
				//if (!empty($conf->global->FACTURE_LOCAL_TAX2_OPTION) && $conf->global->FACTURE_LOCAL_TAX2_OPTION=='localtax2on')
				//{
				foreach ($this->localtax2 as $localtax_type => $localtax_rate) {
					if (in_array((string) $localtax_type, array('1', '3', '5'))) {
						continue;
					}

					foreach ($localtax_rate as $tvakey => $tvaval) {
						if ($tvakey != 0) {    // On affiche pas taux 0
							//$this->atleastoneratenotnull++;

							$index++;
							$pdf->SetXY($col1x, $tab2_top + $tab2_hl * $index);

							$tvacompl = '';
							if (preg_match('/\*/', $tvakey)) {
								$tvakey = str_replace('*', '', $tvakey);
								$tvacompl = " (".$outputlangs->transnoentities("NonPercuRecuperable").")";
							}
							$totalvat = $outputlangs->transcountrynoentities("TotalLT2", $mysoc->country_code).(is_object($outputlangsbis) ? ' / '.$outputlangsbis->transcountrynoentities("TotalLT2", $mysoc->country_code) : '');
							$totalvat .= ' ';
							$totalvat .= vatrate(abs($tvakey), 1).$tvacompl;
							$pdf->MultiCell($col2x - $col1x, $tab2_hl, $totalvat, 0, 'L', 1);

							$total_localtax = ((isModEnabled("multicurrency") && isset($object->multicurrency_tx) && $object->multicurrency_tx != 1) ? price2num($tvaval * $object->multicurrency_tx, 'MT') : $tvaval);

							$pdf->SetXY($col2x, $tab2_top + $tab2_hl * $index);
							$pdf->MultiCell($largcol2, $tab2_hl, price($total_localtax, 0, $outputlangs), 0, 'R', 1);
						}
					}
				}
				//}

				// VAT
				foreach ($this->tva as $tvakey => $tvaval) {
					if ($tvakey != 0) {    // On affiche pas taux 0
						$this->atleastoneratenotnull++;

						$index++;
						$pdf->SetXY($col1x, $tab2_top + $tab2_hl * $index);

						$tvacompl = '';
						if (preg_match('/\*/', $tvakey)) {
							$tvakey = str_replace('*', '', $tvakey);
							$tvacompl = " (".$outputlangs->transnoentities("NonPercuRecuperable").")";
						}
						$totalvat = $outputlangs->transcountrynoentities("TotalVAT", $mysoc->country_code).(is_object($outputlangsbis) ? ' / '.$outputlangsbis->transcountrynoentities("TotalVAT", $mysoc->country_code) : '');
						$totalvat .= ' ';
						$totalvat .= vatrate($tvakey, 1).$tvacompl;
						$pdf->MultiCell($col2x - $col1x, $tab2_hl, $totalvat, 0, 'L', 1);

						$pdf->SetXY($col2x, $tab2_top + $tab2_hl * $index);
						$pdf->MultiCell($largcol2, $tab2_hl, price($tvaval, 0, $outputlangs), 0, 'R', 1);
					}
				}

				//Local tax 1 after VAT
				//if (!empty($conf->global->FACTURE_LOCAL_TAX1_OPTION) && $conf->global->FACTURE_LOCAL_TAX1_OPTION=='localtax1on')
				//{
				foreach ($this->localtax1 as $localtax_type => $localtax_rate) {
					if (in_array((string) $localtax_type, array('2', '4', '6'))) {
						continue;
					}

					foreach ($localtax_rate as $tvakey => $tvaval) {
						if ($tvakey != 0) {    // On affiche pas taux 0
							//$this->atleastoneratenotnull++;

							$index++;
							$pdf->SetXY($col1x, $tab2_top + $tab2_hl * $index);

							$tvacompl = '';
							if (preg_match('/\*/', $tvakey)) {
								$tvakey = str_replace('*', '', $tvakey);
								$tvacompl = " (".$outputlangs->transnoentities("NonPercuRecuperable").")";
							}
							$totalvat = $outputlangs->transcountrynoentities("TotalLT1", $mysoc->country_code).(is_object($outputlangsbis) ? ' / '.$outputlangsbis->transcountrynoentities("TotalLT1", $mysoc->country_code) : '');
							$totalvat .= ' ';

							$totalvat .= vatrate(abs($tvakey), 1).$tvacompl;
							$pdf->MultiCell($col2x - $col1x, $tab2_hl, $totalvat, 0, 'L', 1);

							$total_localtax = ((isModEnabled("multicurrency") && isset($object->multicurrency_tx) && $object->multicurrency_tx != 1) ? price2num($tvaval * $object->multicurrency_tx, 'MT') : $tvaval);

							$pdf->SetXY($col2x, $tab2_top + $tab2_hl * $index);
							$pdf->MultiCell($largcol2, $tab2_hl, price($total_localtax, 0, $outputlangs), 0, 'R', 1);
						}
					}
				}
				//}
				//Local tax 2 after VAT
				//if (!empty($conf->global->FACTURE_LOCAL_TAX2_OPTION) && $conf->global->FACTURE_LOCAL_TAX2_OPTION=='localtax2on')
				//{
				foreach ($this->localtax2 as $localtax_type => $localtax_rate) {
					if (in_array((string) $localtax_type, array('2', '4', '6'))) {
						continue;
					}

					foreach ($localtax_rate as $tvakey => $tvaval) {
						// retrieve global local tax
						if ($tvakey != 0) {    // On affiche pas taux 0
							//$this->atleastoneratenotnull++;

							$index++;
							$pdf->SetXY($col1x, $tab2_top + $tab2_hl * $index);

							$tvacompl = '';
							if (preg_match('/\*/', $tvakey)) {
								$tvakey = str_replace('*', '', $tvakey);
								$tvacompl = " (".$outputlangs->transnoentities("NonPercuRecuperable").")";
							}
							$totalvat = $outputlangs->transcountrynoentities("TotalLT2", $mysoc->country_code).(is_object($outputlangsbis) ? ' / '.$outputlangsbis->transcountrynoentities("TotalLT2", $mysoc->country_code) : '');
							$totalvat .= ' ';

							if (getDolGlobalString('PDF_LOCALTAX2_LABEL_IS_CODE_OR_RATE') == 'nocodenorate') {
								$totalvat .= $tvacompl;
							} else {
								$totalvat .= vatrate(abs($tvakey), 1).$tvacompl;
							}

							$pdf->MultiCell($col2x - $col1x, $tab2_hl, $totalvat, 0, 'L', 1);

							$total_localtax = ((isModEnabled("multicurrency") && isset($object->multicurrency_tx) && $object->multicurrency_tx != 1) ? price2num($tvaval * $object->multicurrency_tx, 'MT') : $tvaval);

							$pdf->SetXY($col2x, $tab2_top + $tab2_hl * $index);
							$pdf->MultiCell($largcol2, $tab2_hl, price($total_localtax, 0, $outputlangs), 0, 'R', 1);
						}
					}
				}
				//}

				// Total TTC
				$index++;
				$pdf->SetXY($col1x, $tab2_top + $tab2_hl * $index);
				$pdf->SetTextColor(0, 0, 60);
				$pdf->SetFillColor(224, 224, 224);
				$pdf->MultiCell($col2x - $col1x, $tab2_hl, $outputlangs->transnoentities("TotalTTC").(is_object($outputlangsbis) ? ' / '.$outputlangsbis->transnoentities("TotalTTC") : ''), $useborder, 'L', 1);

				$pdf->SetXY($col2x, $tab2_top + $tab2_hl * $index);
				$pdf->MultiCell($largcol2, $tab2_hl, price($total_ttc, 0, $outputlangs), $useborder, 'R', 1);
			}
		}

		$pdf->SetTextColor(0, 0, 0);

		$resteapayer = 0;
		/*
		$resteapayer = $object->total_ttc - $deja_regle;
		if (!empty($object->paye)) $resteapayer=0;
		*/

		if ($deja_regle > 0) {
			// Already paid + Deposits
			$index++;

			$pdf->SetXY($col1x, $tab2_top + $tab2_hl * $index);
			$pdf->MultiCell($col2x - $col1x, $tab2_hl, $outputlangs->transnoentities("AlreadyPaid").(is_object($outputlangsbis) ? ' / '.$outputlangsbis->transnoentities("AlreadyPaid") : ''), 0, 'L', 0);

			$pdf->SetXY($col2x, $tab2_top + $tab2_hl * $index);
			$pdf->MultiCell($largcol2, $tab2_hl, price($deja_regle, 0, $outputlangs), 0, 'R', 0);

			/*
			if ($object->close_code == 'discount_vat') {
				$index++;
				$pdf->SetFillColor(255,255,255);

				$pdf->SetXY($col1x, $tab2_top + $tab2_hl * $index);
				$pdf->MultiCell($col2x - $col1x, $tab2_hl, $outputlangs->transnoentities("EscompteOfferedShort"), $useborder, 'L', 1);

				$pdf->SetXY($col2x, $tab2_top + $tab2_hl * $index);
				$pdf->MultiCell($largcol2, $tab2_hl, price($object->total_ttc - $deja_regle, 0, $outputlangs), $useborder, 'R', 1);

				$resteapayer=0;
			}
			*/

			$index++;
			$pdf->SetTextColor(0, 0, 60);
			$pdf->SetFillColor(224, 224, 224);
			$pdf->SetXY($col1x, $tab2_top + $tab2_hl * $index);
			$pdf->MultiCell($col2x - $col1x, $tab2_hl, $outputlangs->transnoentities("RemainderToPay").(is_object($outputlangsbis) ? ' / '.$outputlangsbis->transnoentities("RemainderToPay") : ''), $useborder, 'L', 1);

			$pdf->SetXY($col2x, $tab2_top + $tab2_hl * $index);
			$pdf->MultiCell($largcol2, $tab2_hl, price($resteapayer, 0, $outputlangs), $useborder, 'R', 1);

			$pdf->SetFont('', '', $default_font_size - 1);
			$pdf->SetTextColor(0, 0, 0);
		}

		$parameters = array('pdf' => &$pdf, 'object' => &$object, 'outputlangs' => $outputlangs, 'index' => &$index, 'posy' => $posy);

		$reshook = $hookmanager->executeHooks('afterPDFTotalTable', $parameters, $this); // Note that $action and $object may have been modified by some hooks
		if ($reshook < 0) {
			$this->error = $hookmanager->error;
			$this->errors = $hookmanager->errors;
		}

		$index++;
		return ($tab2_top + ($tab2_hl * $index));
	}

	// phpcs:disable PEAR.NamingConventions.ValidFunctionName.PublicUnderscore
	/**
	 *   Show table for lines
	 *
	 *   @param		TCPDF		$pdf     		Object PDF
	 *   @param		float|int	$tab_top		Top position of table
	 *   @param		float|int	$tab_height		Height of table (rectangle)
	 *   @param		int			$nexY			Y (not used)
	 *   @param		Translate	$outputlangs	Langs object
	 *   @param		int			$hidetop		1=Hide top bar of array and title, 0=Hide nothing, -1=Hide only title
	 *   @param		int			$hidebottom		Hide bottom bar of array
	 *   @param		string		$currency		Currency code
	 *   @param		Translate	$outputlangsbis	Langs object bis
	 *   @return	void
	 */
	protected function _tableau(&$pdf, $tab_top, $tab_height, $nexY, $outputlangs, $hidetop = 0, $hidebottom = 0, $currency = '', $outputlangsbis = null)
	{
		global $conf;

		// Force to disable hidetop and hidebottom
		$hidebottom = 0;
		if ($hidetop) {
			$hidetop = -1;
		}

		$currency = !empty($currency) ? $currency : $conf->currency;
		$default_font_size = pdf_getPDFFontSize($outputlangs);

		// Amount in (at tab_top - 1)
		$pdf->SetTextColor(0, 0, 0);
		$pdf->SetFont('', '', $default_font_size - 2);

		if (empty($hidetop)) {
			$titre = $outputlangs->transnoentities("AmountInCurrency", $outputlangs->transnoentitiesnoconv("Currency".$currency));
			if (getDolGlobalString('PDF_USE_ALSO_LANGUAGE_CODE') && is_object($outputlangsbis)) {
				$titre .= ' - '.$outputlangsbis->transnoentities("AmountInCurrency", $outputlangsbis->transnoentitiesnoconv("Currency".$currency));
			}

			$pdf->SetXY($this->page_largeur - $this->marge_droite - ($pdf->GetStringWidth($titre) + 3), $tab_top - 4);
			$pdf->MultiCell(($pdf->GetStringWidth($titre) + 3), 2, $titre);

			//$conf->global->MAIN_PDF_TITLE_BACKGROUND_COLOR='230,230,230';
			if (getDolGlobalString('MAIN_PDF_TITLE_BACKGROUND_COLOR')) {
				$pdf->Rect($this->marge_gauche, $tab_top, $this->page_largeur - $this->marge_droite - $this->marge_gauche, $this->tabTitleHeight, 'F', null, explode(',', getDolGlobalString('MAIN_PDF_TITLE_BACKGROUND_COLOR')));
			}
		}

		$pdf->SetDrawColor(128, 128, 128);
		$pdf->SetFont('', '', $default_font_size - 1);

		// Output Rect
		$this->printRect($pdf, $this->marge_gauche, $tab_top, $this->page_largeur - $this->marge_gauche - $this->marge_droite, $tab_height, $hidetop, $hidebottom); // Rect takes a length in 3rd parameter and 4th parameter

		if (getDolGlobalString('MAIN_PDF_TITLE_TEXT_COLOR')) {
			$arrayColorTextTitle = explode(',', getDolGlobalString('MAIN_PDF_TITLE_TEXT_COLOR'));
			$pdf->SetTextColor($arrayColorTextTitle[0], $arrayColorTextTitle[1], $arrayColorTextTitle[2]);
		}

		$this->pdfTabTitles($pdf, $tab_top, $tab_height, $outputlangs, $hidetop);

		if (getDolGlobalString('MAIN_PDF_TITLE_TEXT_COLOR')) {
			$pdf->SetTextColor(0, 0, 0);
		}

		if (empty($hidetop)) {
			$pdf->line($this->marge_gauche, $tab_top + $this->tabTitleHeight, $this->page_largeur - $this->marge_droite, $tab_top + $this->tabTitleHeight); // line takes a position y in 2nd parameter and 4th parameter
		}
	}

	// phpcs:disable PEAR.NamingConventions.ValidFunctionName.PublicUnderscore
	/**
	 *  Show top header of page.
	 *
	 *  @param	TCPDF		$pdf     		Object PDF
	 *  @param  Propal		$object     	Object to show
	 *  @param  int	    	$showaddress    0=no, 1=yes
	 *  @param  Translate	$outputlangs	Object lang for output
	 *  @param  Translate	$outputlangsbis	Object lang for output bis
	 *  @return	float|int                   Return topshift value
	 */
	protected function _pagehead(&$pdf, $object, $showaddress, $outputlangs, $outputlangsbis = null)
	{
		global $conf, $langs;

		$ltrdirection = 'L';
		if ($outputlangs->trans("DIRECTION") == 'rtl') {
			$ltrdirection = 'R';
		}

		// Load traductions files required by page
		$outputlangs->loadLangs(array("main", "propal", "companies", "bills"));

		$default_font_size = pdf_getPDFFontSize($outputlangs);

		pdf_pagehead($pdf, $outputlangs, $this->page_hauteur);

		$pdf->SetTextColor(0, 0, 60);
		$pdf->SetFont('', 'B', $default_font_size + 3);

		$w = 100;

		$posy = $this->marge_haute;
		$posx = $this->page_largeur - $this->marge_droite - $w;

		$pdf->SetXY($this->marge_gauche, $posy);

		// Logo
		if (!getDolGlobalInt('PDF_DISABLE_MYCOMPANY_LOGO')) {
			if ($this->emetteur->logo) {
				$logodir = $conf->mycompany->dir_output;
				if (!empty($conf->mycompany->multidir_output[$object->entity])) {
					$logodir = $conf->mycompany->multidir_output[$object->entity];
				}
				if (!getDolGlobalInt('MAIN_PDF_USE_LARGE_LOGO')) {
					$logo = $logodir.'/logos/thumbs/'.$this->emetteur->logo_small;
				} else {
					$logo = $logodir.'/logos/'.$this->emetteur->logo;
				}
				if (is_readable($logo)) {
					$height = pdf_getHeightForLogo($logo);
					$pdf->Image($logo, $this->marge_gauche, $posy, 0, $height); // width=0 (auto)
				} else {
					$pdf->SetTextColor(200, 0, 0);
					$pdf->SetFont('', 'B', $default_font_size - 2);
					$pdf->MultiCell($w, 3, $outputlangs->transnoentities("ErrorLogoFileNotFound", $logo), 0, 'L');
					$pdf->MultiCell($w, 3, $outputlangs->transnoentities("ErrorGoToGlobalSetup"), 0, 'L');
				}
			} else {
				$text = $this->emetteur->name;
				$pdf->MultiCell($w, 4, $outputlangs->convToOutputCharset($text), 0, $ltrdirection);
			}
		}

		$pdf->SetFont('', 'B', $default_font_size + 3);
		$pdf->SetXY($posx, $posy);
		$pdf->SetTextColor(0, 0, 60);
		$title = $outputlangs->transnoentities("PdfCommercialProposalTitle");
		$title .= ' '.$outputlangs->convToOutputCharset($object->ref);
		if ($object->status == $object::STATUS_DRAFT) {
			$pdf->SetTextColor(128, 0, 0);
			$title .= ' - '.$outputlangs->transnoentities("NotValidated");
		}

		$pdf->MultiCell($w, 4, $title, '', 'R');

		$pdf->SetFont('', 'B', $default_font_size);

		/*
		$posy += 5;
		$pdf->SetXY($posx, $posy);
		$pdf->SetTextColor(0, 0, 60);
		$textref = $outputlangs->transnoentities("Ref")." : ".$outputlangs->convToOutputCharset($object->ref);
		if ($object->status == $object::STATUS_DRAFT) {
			$pdf->SetTextColor(128, 0, 0);
			$textref .= ' - '.$outputlangs->transnoentities("NotValidated");
		}
		$pdf->MultiCell($w, 4, $textref, '', 'R');
		*/

		$posy += 3;
		$pdf->SetFont('', '', $default_font_size - 2);

		$ref_customer = $object->ref_customer ?: $object->ref_client;
		if ($ref_customer) {
			$posy += 4;
			$pdf->SetXY($posx, $posy);
			$pdf->SetTextColor(0, 0, 60);
			$pdf->MultiCell($w, 3, $outputlangs->transnoentities("RefCustomer")." : ".dol_trunc($outputlangs->convToOutputCharset($ref_customer), 65), '', 'R');
		}

		if (getDolGlobalString('PDF_SHOW_PROJECT_TITLE')) {
			$object->fetch_projet();
			if (!empty($object->project->ref)) {
				$posy += 3;
				$pdf->SetXY($posx, $posy);
				$pdf->SetTextColor(0, 0, 60);
				$pdf->MultiCell($w, 3, $outputlangs->transnoentities("Project")." : ".(empty($object->project->title) ? '' : $object->project->title), '', 'R');
			}
		}

		if (getDolGlobalString('PDF_SHOW_PROJECT')) {
			$object->fetch_projet();
			if (!empty($object->project->ref)) {
				$outputlangs->load("projects");
				$posy += 3;
				$pdf->SetXY($posx, $posy);
				$pdf->SetTextColor(0, 0, 60);
				$pdf->MultiCell($w, 3, $outputlangs->transnoentities("RefProject")." : ".(empty($object->project->ref) ? '' : $object->project->ref), '', 'R');
			}
		}

		if (getDolGlobalString('MAIN_PDF_DATE_TEXT')) {
			$displaydate = "daytext";
		} else {
			$displaydate = "day";
		}

		//$posy += 4;
		$posy = $pdf->getY();
		$pdf->SetXY($posx, $posy);
		$pdf->SetTextColor(0, 0, 60);
		$pdf->MultiCell($w, 3, $outputlangs->transnoentities("Date")." : ".dol_print_date($object->date, $displaydate, false, $outputlangs, true), '', 'R');

		$posy += 4;
		$pdf->SetXY($posx, $posy);
		$pdf->SetTextColor(0, 0, 60);

		$title = $outputlangs->transnoentities("DateEndPropal");
		if (getDolGlobalString('PDF_USE_ALSO_LANGUAGE_CODE') && is_object($outputlangsbis)) {
			$title .= ' - '.$outputlangsbis->transnoentities("DateEndPropal");
		}
		$pdf->MultiCell($w, 3, $title." : ".dol_print_date($object->fin_validite, $displaydate, false, $outputlangs, true), '', 'R');

		if (!getDolGlobalString('MAIN_PDF_HIDE_CUSTOMER_CODE') && $object->thirdparty->code_client) {
			$posy += 4;
			$pdf->SetXY($posx, $posy);
			$pdf->SetTextColor(0, 0, 60);
			$pdf->MultiCell($w, 3, $outputlangs->transnoentities("CustomerCode")." : ".$outputlangs->transnoentities($object->thirdparty->code_client), '', 'R');
		}

		// Get contact
		if (getDolGlobalString('DOC_SHOW_FIRST_SALES_REP')) {
			$arrayidcontact = $object->getIdContact('internal', 'SALESREPFOLL');
			if (count($arrayidcontact) > 0) {
				$usertmp = new User($this->db);
				$usertmp->fetch($arrayidcontact[0]);
				$posy += 4;
				$pdf->SetXY($posx, $posy);
				$pdf->SetTextColor(0, 0, 60);
				$pdf->MultiCell($w, 3, $outputlangs->transnoentities("SalesRepresentative")." : ".$usertmp->getFullName($langs), '', 'R');
			}
		}

		$posy += 2;

		$top_shift = 0;
		// Show list of linked objects
		$current_y = $pdf->getY();
		$posy = pdf_writeLinkedObjects($pdf, $object, $outputlangs, $posx, $posy, $w, 3, 'R', $default_font_size);
		if ($current_y < $pdf->getY()) {
			$top_shift = $pdf->getY() - $current_y;
		}

		if ($showaddress) {
			// Sender properties
			$carac_emetteur = '';
			// Add internal contact of object if defined
			$arrayidcontact = $object->getIdContact('internal', 'SALESREPFOLL');
			if (count($arrayidcontact) > 0) {
				$object->fetch_user($arrayidcontact[0]);
				$labelbeforecontactname = ($outputlangs->transnoentities("FromContactName") != 'FromContactName' ? $outputlangs->transnoentities("FromContactName") : $outputlangs->transnoentities("Name"));
				$carac_emetteur .= ($carac_emetteur ? "\n" : '').$labelbeforecontactname." ".$outputlangs->convToOutputCharset($object->user->getFullName($outputlangs));
				$carac_emetteur .= (getDolGlobalInt('PDF_SHOW_PHONE_AFTER_USER_CONTACT') || getDolGlobalInt('PDF_SHOW_EMAIL_AFTER_USER_CONTACT')) ? ' (' : '';
				$carac_emetteur .= (getDolGlobalInt('PDF_SHOW_PHONE_AFTER_USER_CONTACT') && !empty($object->user->office_phone)) ? $object->user->office_phone : '';
				$carac_emetteur .= (getDolGlobalInt('PDF_SHOW_PHONE_AFTER_USER_CONTACT') && getDolGlobalInt('PDF_SHOW_EMAIL_AFTER_USER_CONTACT')) ? ', ' : '';
				$carac_emetteur .= (getDolGlobalInt('PDF_SHOW_EMAIL_AFTER_USER_CONTACT') && !empty($object->user->email)) ? $object->user->email : '';
				$carac_emetteur .= (getDolGlobalInt('PDF_SHOW_PHONE_AFTER_USER_CONTACT') || getDolGlobalInt('PDF_SHOW_EMAIL_AFTER_USER_CONTACT')) ? ')' : '';
				$carac_emetteur .= "\n";
			}

			$carac_emetteur .= pdf_build_address($outputlangs, $this->emetteur, $object->thirdparty, '', 0, 'source', $object);

			// Show sender
			$posy = getDolGlobalString('MAIN_PDF_USE_ISO_LOCATION') ? 40 : 42;
			$posy += $top_shift;
			$posx = $this->marge_gauche;
			if (getDolGlobalString('MAIN_INVERT_SENDER_RECIPIENT')) {
				$posx = $this->page_largeur - $this->marge_droite - 80;
			}

			$hautcadre = getDolGlobalString('MAIN_PDF_USE_ISO_LOCATION') ? 38 : 40;
			$widthrecbox = getDolGlobalString('MAIN_PDF_USE_ISO_LOCATION') ? 92 : 82;

			// Show sender frame
			if (!getDolGlobalString('MAIN_PDF_NO_SENDER_FRAME')) {
				$pdf->SetTextColor(0, 0, 0);
				$pdf->SetFont('', '', $default_font_size - 2);
				$pdf->SetXY($posx, $posy - 5);
				$pdf->MultiCell($widthrecbox, 5, $outputlangs->transnoentities("BillFrom"), 0, $ltrdirection);
				$pdf->SetXY($posx, $posy);
				$pdf->SetFillColor(230, 230, 230);
				$pdf->MultiCell($widthrecbox, $hautcadre, "", 0, 'R', 1);
				$pdf->SetTextColor(0, 0, 60);
			}

			// Show sender name
			if (!getDolGlobalString('MAIN_PDF_HIDE_SENDER_NAME')) {
				$pdf->SetXY($posx + 2, $posy + 3);
				$pdf->SetFont('', 'B', $default_font_size);
				$pdf->MultiCell($widthrecbox - 2, 4, $outputlangs->convToOutputCharset($this->emetteur->name), 0, $ltrdirection);
				$posy = $pdf->getY();
			}

			// Show sender information
			$pdf->SetXY($posx + 2, $posy);
			$pdf->SetFont('', '', $default_font_size - 1);
			$pdf->MultiCell($widthrecbox - 2, 4, $carac_emetteur, 0, $ltrdirection);


			// If CUSTOMER contact defined, we use it
			$usecontact = false;
			$arrayidcontact = $object->getIdContact('external', 'CUSTOMER');
			if (count($arrayidcontact) > 0) {
				$usecontact = true;
				$result = $object->fetch_contact($arrayidcontact[0]);
			}

			// Recipient name
			if ($usecontact && ($object->contact->socid != $object->thirdparty->id && (!isset($conf->global->MAIN_USE_COMPANY_NAME_OF_CONTACT) || getDolGlobalString('MAIN_USE_COMPANY_NAME_OF_CONTACT')))) {
				$thirdparty = $object->contact;
			} else {
				$thirdparty = $object->thirdparty;
			}

			$carac_client_name = pdfBuildThirdpartyName($thirdparty, $outputlangs);

			$mode = 'target';
			$carac_client = pdf_build_address($outputlangs, $this->emetteur, $object->thirdparty, ($usecontact ? $object->contact : ''), $usecontact, $mode, $object);

			// Show recipient
			$widthrecbox = getDolGlobalString('MAIN_PDF_USE_ISO_LOCATION') ? 92 : 100;
			if ($this->page_largeur < 210) {
				$widthrecbox = 84; // To work with US executive format
			}
			$posy = getDolGlobalString('MAIN_PDF_USE_ISO_LOCATION') ? 40 : 42;
			$posy += $top_shift;
			$posx = $this->page_largeur - $this->marge_droite - $widthrecbox;
			if (getDolGlobalString('MAIN_INVERT_SENDER_RECIPIENT')) {
				$posx = $this->marge_gauche;
			}

			// Show recipient frame
			if (!getDolGlobalString('MAIN_PDF_NO_RECIPENT_FRAME')) {
				$pdf->SetTextColor(0, 0, 0);
				$pdf->SetFont('', '', $default_font_size - 2);
				$pdf->SetXY($posx + 2, $posy - 5);
				$pdf->MultiCell($widthrecbox, 5, $outputlangs->transnoentities("BillTo"), 0, $ltrdirection);
				$pdf->Rect($posx, $posy, $widthrecbox, $hautcadre);
			}

			// Show recipient name
			$pdf->SetXY($posx + 2, $posy + 3);
			$pdf->SetFont('', 'B', $default_font_size);
			// @phan-suppress-next-line PhanPluginSuspiciousParamOrder
			$pdf->MultiCell($widthrecbox, 2, $carac_client_name, 0, $ltrdirection);

			$posy = $pdf->getY();

			// Show recipient information
			$pdf->SetFont('', '', $default_font_size - 1);
			$pdf->SetXY($posx + 2, $posy);
			// @phan-suppress-next-line PhanPluginSuspiciousParamOrder
			$pdf->MultiCell($widthrecbox, 4, $carac_client, 0, $ltrdirection);
		}

		$pdf->SetTextColor(0, 0, 0);

		return $top_shift;
	}

	// phpcs:disable PEAR.NamingConventions.ValidFunctionName.PublicUnderscore
	/**
	 *   	Show footer of page. Need this->emetteur object
	 *
	 *   	@param	TCPDF		$pdf     			PDF
	 * 		@param	Propal		$object				Object to show
	 *      @param	Translate	$outputlangs		Object lang for output
	 *      @param	int			$hidefreetext		1=Hide free text
	 *      @return	int								Return height of bottom margin including footer text
	 */
	protected function _pagefoot(&$pdf, $object, $outputlangs, $hidefreetext = 0)
	{
		$showdetails = getDolGlobalInt('MAIN_GENERATE_DOCUMENTS_SHOW_FOOT_DETAILS', 0);
		return pdf_pagefoot($pdf, $outputlangs, 'PROPOSAL_FREE_TEXT', $this->emetteur, $this->marge_basse, $this->marge_gauche, $this->page_hauteur, $object, $showdetails, $hidefreetext, $this->page_largeur, $this->watermark);
	}

	/**
	 *	Show area for the customer to sign
	 *
	 *	@param	TCPDF		$pdf            Object PDF
	 *	@param  Propal		$object         Object proposal
	 *	@param	int			$posy			Position depart
	 *	@param	Translate	$outputlangs	Object langs
	 *	@return int							Position pour suite
	 */
	protected function drawSignatureArea(&$pdf, $object, $posy, $outputlangs)
	{
		$default_font_size = pdf_getPDFFontSize($outputlangs);
		$tab_top = $posy + 4;
		$tab_hl = 4;

		$posx = 120;
		$largcol = ($this->page_largeur - $this->marge_droite - $posx);

		// Total HT
		$pdf->SetFillColor(255, 255, 255);
		$pdf->SetXY($posx, $tab_top);
		$pdf->SetFont('', '', $default_font_size - 2);
		$pdf->MultiCell($largcol, $tab_hl, $outputlangs->transnoentities("ProposalCustomerSignature"), 0, 'L', 1);

		$pdf->SetXY($posx, $tab_top + $tab_hl + 3);
		$pdf->MultiCell($largcol, $tab_hl * 3, '', 1, 'R');

		if (getDolGlobalString('MAIN_PDF_PROPAL_USE_ELECTRONIC_SIGNING')) {
			// Can be retrieve with getSignatureAppearanceArray()
			// Can be also detected by putting the mouse over the area when using evince pdf reader
			$pdf->addEmptySignatureAppearance($posx, $tab_top + $tab_hl, $largcol, $tab_hl * 3);
		}

		return ($tab_hl * 7);
	}


	/**
	 *   	Define Array Column Field
	 *
	 *   	@param	Propal			$object			object proposal
	 *   	@param	Translate		$outputlangs	langs
	 *      @param	int				$hidedetails	Do not show line details
	 *      @param	int				$hidedesc		Do not show desc
	 *      @param	int				$hideref		Do not show ref
	 *      @return	void
	 */
	public function defineColumnField($object, $outputlangs, $hidedetails = 0, $hidedesc = 0, $hideref = 0)
	{
		global $hookmanager;

		// Default field style for content
		$this->defaultContentsFieldsStyle = array(
			'align' => 'R', // R,C,L
			'padding' => array(1, 0.5, 1, 0.5), // Like css 0 => top , 1 => right, 2 => bottom, 3 => left
		);

		// Default field style for content
		$this->defaultTitlesFieldsStyle = array(
			'align' => 'C', // R,C,L
			'padding' => array(0.5, 0, 0.5, 0), // Like css 0 => top , 1 => right, 2 => bottom, 3 => left
		);

		/*
		 * For example
		 $this->cols['theColKey'] = array(
		 'rank' => $rank, // int : use for ordering columns
		 'width' => 20, // the column width in mm
		 'title' => array(
		 'textkey' => 'yourLangKey', // if there is no label, yourLangKey will be translated to replace label
		 'label' => ' ', // the final label : used fore final generated text
		 'align' => 'L', // text alignment :  R,C,L
		 'padding' => array(0.5,0.5,0.5,0.5), // Like css 0 => top , 1 => right, 2 => bottom, 3 => left
		 ),
		 'content' => array(
		 'align' => 'L', // text alignment :  R,C,L
		 'padding' => array(0.5,0.5,0.5,0.5), // Like css 0 => top , 1 => right, 2 => bottom, 3 => left
		 ),
		 );
		 */

		$rank = 0; // do not use negative rank
		$this->cols['position'] = array(
			'rank' => $rank,
			'width' => 10,
			'status' => getDolGlobalInt('PDF_CYAN_ADD_POSITION') ? true : (getDolGlobalInt('PDF_ADD_POSITION') ? true : false),
			'title' => array(
				'textkey' => '#', // use lang key is useful in somme case with module
				'align' => 'C',
				// 'textkey' => 'yourLangKey', // if there is no label, yourLangKey will be translated to replace label
				// 'label' => ' ', // the final label
				'padding' => array(0.5, 0.5, 0.5, 0.5), // Like css 0 => top , 1 => right, 2 => bottom, 3 => left
			),
			'content' => array(
				'align' => 'C',
				'padding' => array(1, 0.5, 1, 1.5), // Like css 0 => top , 1 => right, 2 => bottom, 3 => left
			),
		);

		$rank = 5; // do not use negative rank
		$this->cols['desc'] = array(
			'rank' => $rank,
			'width' => false, // only for desc
			'status' => true,
			'title' => array(
				'textkey' => 'Designation', // use lang key is useful in somme case with module
				'align' => 'L',
				// 'textkey' => 'yourLangKey', // if there is no label, yourLangKey will be translated to replace label
				// 'label' => ' ', // the final label
				'padding' => array(0.5, 0.5, 0.5, 0.5), // Like css 0 => top , 1 => right, 2 => bottom, 3 => left
			),
			'content' => array(
				'align' => 'L',
				'padding' => array(1, 0.5, 1, 1.5), // Like css 0 => top , 1 => right, 2 => bottom, 3 => left
			),
		);

		// Image of product
		$rank = $rank + 10;
		$this->cols['photo'] = array(
			'rank' => $rank,
			'width' => getDolGlobalInt('MAIN_DOCUMENTS_WITH_PICTURE_WIDTH', 20), // in mm
			'status' => false,
			'title' => array(
				'textkey' => 'Photo',
				'label' => ' '
			),
			'content' => array(
				'padding' => array(0, 0, 0, 0), // Like css 0 => top , 1 => right, 2 => bottom, 3 => left
			),
			'border-left' => false, // remove left line separator
		);

		if (getDolGlobalString('MAIN_GENERATE_PROPOSALS_WITH_PICTURE') && !empty($this->atleastonephoto)) {
			$this->cols['photo']['status'] = true;
			$this->cols['photo']['border-left'] = true;
		}


		$rank = $rank + 10;
		$this->cols['vat'] = array(
			'rank' => $rank,
			'status' => false,
			'width' => 16, // in mm
			'title' => array(
				'textkey' => 'VAT'
			),
			'border-left' => true, // add left line separator
		);

		if (!getDolGlobalString('MAIN_GENERATE_DOCUMENTS_WITHOUT_VAT') && !getDolGlobalString('MAIN_GENERATE_DOCUMENTS_WITHOUT_VAT_COLUMN')) {
			$this->cols['vat']['status'] = true;
		}

		$rank = $rank + 10;
		$this->cols['subprice'] = array(
			'rank' => $rank,
			'width' => 19, // in mm
			'status' => true,
			'title' => array(
				'textkey' => 'PriceUHT'
			),
			'border-left' => true, // add left line separator
		);

		// Adapt dynamically the width of subprice, if text is too long.
		$tmpwidth = 0;
		$nblines = count($object->lines);
		for ($i = 0; $i < $nblines; $i++) {
			$tmpwidth2 = dol_strlen(dol_string_nohtmltag(pdf_getlineupexcltax($object, $i, $outputlangs, $hidedetails)));
			$tmpwidth = max($tmpwidth, $tmpwidth2);
		}
		if ($tmpwidth > 10) {
			$this->cols['subprice']['width'] += (2 * ($tmpwidth - 10));
		}

		$rank = $rank + 10;
		$this->cols['qty'] = array(
			'rank' => $rank,
			'width' => 16, // in mm
			'status' => true,
			'title' => array(
				'textkey' => 'Qty'
			),
			'border-left' => true, // add left line separator
		);

		$rank = $rank + 10;
		$this->cols['unit'] = array(
			'rank' => $rank,
			'width' => 11, // in mm
			'status' => false,
			'title' => array(
				'textkey' => 'Unit'
			),
			'border-left' => true, // add left line separator
		);
		if (getDolGlobalInt('PRODUCT_USE_UNITS')) {
			$this->cols['unit']['status'] = true;
		}

		$rank = $rank + 10;
		$this->cols['discount'] = array(
			'rank' => $rank,
			'width' => 13, // in mm
			'status' => false,
			'title' => array(
				'textkey' => 'ReductionShort'
			),
			'border-left' => true, // add left line separator
		);
		if ($this->atleastonediscount) {
			$this->cols['discount']['status'] = true;
		}

		$rank = $rank + 1000; // add a big offset to be sure is the last col because default extrafield rank is 100
		$this->cols['totalexcltax'] = array(
			'rank' => $rank,
			'width' => 26, // in mm
			'status' => !getDolGlobalString('PDF_PROPAL_HIDE_PRICE_EXCL_TAX') ? true : false,
			'title' => array(
				'textkey' => 'TotalHTShort'
			),
			'border-left' => true, // add left line separator
		);

		$rank = $rank + 1010; // add a big offset to be sure is the last col because default extrafield rank is 100
		$this->cols['totalincltax'] = array(
			'rank' => $rank,
			'width' => 26, // in mm
			'status' => !getDolGlobalString('PDF_PROPAL_SHOW_PRICE_INCL_TAX') ? false : true,
			'title' => array(
				'textkey' => 'TotalTTCShort'
			),
			'border-left' => true, // add left line separator
		);

		// Add extrafields cols
		if (!empty($object->lines)) {
			$line = reset($object->lines);
			$this->defineColumnExtrafield($line, $outputlangs, $hidedetails);
		}

		$parameters = array(
			'object' => $object,
			'outputlangs' => $outputlangs,
			'hidedetails' => $hidedetails,
			'hidedesc' => $hidedesc,
			'hideref' => $hideref
		);

		$reshook = $hookmanager->executeHooks('defineColumnField', $parameters, $this); // Note that $object may have been modified by hook
		if ($reshook < 0) {
			setEventMessages($hookmanager->error, $hookmanager->errors, 'errors');
		} elseif (empty($reshook)) {
			// @phan-suppress-next-line PhanPluginSuspiciousParamOrderInternal
			$this->cols = array_replace($this->cols, $hookmanager->resArray); // array_replace is used to preserve keys
		} else {
			$this->cols = $hookmanager->resArray;
		}
	}
}<|MERGE_RESOLUTION|>--- conflicted
+++ resolved
@@ -633,11 +633,8 @@
 
 					$pdf->SetFont('', '', $default_font_size - 1); // We reposition the default font
 
-<<<<<<< HEAD
-					// Line position
-=======
+
 					// # of line
->>>>>>> eb3bba03
 					if ($this->getColumnStatus('position')) {
 						$this->printStdColumnContent($pdf, $curY, 'position', $linePosition);
 					}
