<?php
/* Copyright (C) 2004-2014 Laurent Destailleur  <eldy@users.sourceforge.net>
 * Copyright (C) 2005-2012 Regis Houssin        <regis.houssin@inodbox.com>
 * Copyright (C) 2008      Raphael Bertrand     <raphael.bertrand@resultic.fr>
 * Copyright (C) 2010-2015 Juanjo Menent	    <jmenent@2byte.es>
 * Copyright (C) 2012      Christophe Battarel   <christophe.battarel@altairis.fr>
 * Copyright (C) 2012      Cedric Salvador      <csalvador@gpcsolutions.fr>
 * Copyright (C) 2015      Marcos García        <marcosgdf@gmail.com>
 * Copyright (C) 2017      Ferran Marcet        <fmarcet@2byte.es>
 * Copyright (C) 2018      Frédéric France      <frederic.france@netlogic.fr>
 *
 * This program is free software; you can redistribute it and/or modify
 * it under the terms of the GNU General Public License as published by
 * the Free Software Foundation; either version 3 of the License, or
 * (at your option) any later version.
 *
 * This program is distributed in the hope that it will be useful,
 * but WITHOUT ANY WARRANTY; without even the implied warranty of
 * MERCHANTABILITY or FITNESS FOR A PARTICULAR PURPOSE.  See the
 * GNU General Public License for more details.
 *
 * You should have received a copy of the GNU General Public License
 * along with this program. If not, see <https://www.gnu.org/licenses/>.
 * or see https://www.gnu.org/
 */

/**
 *	\file       htdocs/core/modules/propale/doc/pdf_cyan.modules.php
 *	\ingroup    propale
 *	\brief      File of Class to generate PDF proposal with Cyan template
 */
require_once DOL_DOCUMENT_ROOT.'/core/modules/propale/modules_propale.php';
require_once DOL_DOCUMENT_ROOT.'/product/class/product.class.php';
require_once DOL_DOCUMENT_ROOT.'/core/lib/company.lib.php';
require_once DOL_DOCUMENT_ROOT.'/core/lib/functions2.lib.php';
require_once DOL_DOCUMENT_ROOT.'/core/lib/pdf.lib.php';


/**
 *	Class to generate PDF proposal Cyan
 */
class pdf_cyan extends ModelePDFPropales
{
	/**
	 * @var DoliDb Database handler
	 */
	public $db;

	/**
	 * @var string model name
	 */
	public $name;

	/**
	 * @var string model description (short text)
	 */
	public $description;

	/**
	 * @var int    Save the name of generated file as the main doc when generating a doc with this template
	 */
	public $update_main_doc_field;

	/**
	 * @var string document type
	 */
	public $type;

	/**
	 * Dolibarr version of the loaded document
	 * @var string
	 */
	public $version = 'dolibarr';

	/**
	 * @var array of document table columns
	 */
	public $cols;


	/**
	 *	Constructor
	 *
	 *  @param		DoliDB		$db      Database handler
	 */
	public function __construct($db)
	{
		global $langs, $mysoc;

		// Translations
		$langs->loadLangs(array("main", "bills"));

		$this->db = $db;
		$this->name = "cyan";
		$this->description = $langs->trans('DocModelCyanDescription');
		$this->update_main_doc_field = 1; // Save the name of generated file as the main doc when generating a doc with this template

		// Dimension page
		$this->type = 'pdf';
		$formatarray = pdf_getFormat();
		$this->page_largeur = $formatarray['width'];
		$this->page_hauteur = $formatarray['height'];
		$this->format = array($this->page_largeur, $this->page_hauteur);
		$this->marge_gauche = getDolGlobalInt('MAIN_PDF_MARGIN_LEFT', 10);
		$this->marge_droite = getDolGlobalInt('MAIN_PDF_MARGIN_RIGHT', 10);
		$this->marge_haute = getDolGlobalInt('MAIN_PDF_MARGIN_TOP', 10);
		$this->marge_basse = getDolGlobalInt('MAIN_PDF_MARGIN_BOTTOM', 10);

		$this->option_logo = 1; // Display logo
		$this->option_tva = 1; // Manage the vat option FACTURE_TVAOPTION
		$this->option_modereg = 1; // Display payment mode
		$this->option_condreg = 1; // Display payment terms
		$this->option_multilang = 1; // Available in several languages
		$this->option_escompte = 0; // Displays if there has been a discount
		$this->option_credit_note = 0; // Support credit notes
		$this->option_freetext = 1; // Support add of a personalised text
		$this->option_draft_watermark = 1; // Support add of a watermark on drafts
		$this->watermark = '';

		// Get source company
		$this->emetteur = $mysoc;
		if (empty($this->emetteur->country_code)) {
			$this->emetteur->country_code = substr($langs->defaultlang, -2); // By default, if was not defined
		}

		// Define position of columns
		$this->posxdesc = $this->marge_gauche + 1; // used for notes ans other stuff


		$this->tabTitleHeight = 5; // default height

		//  Use new system for position of columns, view  $this->defineColumnField()

		$this->tva = array();
		$this->tva_array = array();
		$this->localtax1 = array();
		$this->localtax2 = array();
		$this->atleastoneratenotnull = 0;
		$this->atleastonediscount = 0;
	}

	// phpcs:disable PEAR.NamingConventions.ValidFunctionName.ScopeNotCamelCaps
	/**
	 *  Function to build pdf onto disk
	 *
	 *  @param		Propal		$object				Object to generate
	 *  @param		Translate	$outputlangs		Lang output object
	 *  @param		string		$srctemplatepath	Full path of source filename for generator using a template file
	 *  @param		int			$hidedetails		Do not show line details
	 *  @param		int			$hidedesc			Do not show desc
	 *  @param		int			$hideref			Do not show ref
	 *  @return     int             				1=OK, 0=KO
	 */
	public function write_file($object, $outputlangs, $srctemplatepath = '', $hidedetails = 0, $hidedesc = 0, $hideref = 0)
	{
		// phpcs:enable
		global $user, $langs, $conf, $mysoc, $db, $hookmanager, $nblines;

		dol_syslog("write_file outputlangs->defaultlang=".(is_object($outputlangs) ? $outputlangs->defaultlang : 'null'));

		if (!is_object($outputlangs)) {
			$outputlangs = $langs;
		}
		// For backward compatibility with FPDF, force output charset to ISO, because FPDF expect text to be encoded in ISO
		if (getDolGlobalString('MAIN_USE_FPDF')) {
			$outputlangs->charset_output = 'ISO-8859-1';
		}

		// Load translation files required by page
		$outputlangs->loadLangs(array("main", "dict", "companies", "bills", "products", "propal"));

		//  Show Draft Watermark
		if ($object->statut == $object::STATUS_DRAFT && getDolGlobalString('PROPALE_DRAFT_WATERMARK')) {
			$this->watermark = getDolGlobalString('PROPALE_DRAFT_WATERMARK');
		}

		global $outputlangsbis;
		$outputlangsbis = null;
		if (getDolGlobalString('PDF_USE_ALSO_LANGUAGE_CODE') && $outputlangs->defaultlang != $conf->global->PDF_USE_ALSO_LANGUAGE_CODE) {
			$outputlangsbis = new Translate('', $conf);
			$outputlangsbis->setDefaultLang($conf->global->PDF_USE_ALSO_LANGUAGE_CODE);
			$outputlangsbis->loadLangs(array("main", "dict", "companies", "bills", "products", "propal"));
		}

		$nblines = count($object->lines);

		$hidetop = 0;
		if (getDolGlobalString('MAIN_PDF_DISABLE_COL_HEAD_TITLE')) {
			$hidetop = $conf->global->MAIN_PDF_DISABLE_COL_HEAD_TITLE;
		}

		// Loop on each lines to detect if there is at least one image to show
		$realpatharray = array();
		$this->atleastonephoto = false;
		if (getDolGlobalString('MAIN_GENERATE_PROPOSALS_WITH_PICTURE')) {
			$objphoto = new Product($this->db);

			for ($i = 0; $i < $nblines; $i++) {
				if (empty($object->lines[$i]->fk_product)) {
					continue;
				}

				$objphoto->fetch($object->lines[$i]->fk_product);
				//var_dump($objphoto->ref);exit;
				if (getDolGlobalInt('PRODUCT_USE_OLD_PATH_FOR_PHOTO')) {
					$pdir[0] = get_exdir($objphoto->id, 2, 0, 0, $objphoto, 'product').$objphoto->id."/photos/";
					$pdir[1] = get_exdir(0, 0, 0, 0, $objphoto, 'product').dol_sanitizeFileName($objphoto->ref).'/';
				} else {
					$pdir[0] = get_exdir(0, 0, 0, 0, $objphoto, 'product'); // default
					$pdir[1] = get_exdir($objphoto->id, 2, 0, 0, $objphoto, 'product').$objphoto->id."/photos/"; // alternative
				}

				$arephoto = false;
				foreach ($pdir as $midir) {
					if (!$arephoto) {
						if ($conf->entity != $objphoto->entity) {
							$dir = $conf->product->multidir_output[$objphoto->entity].'/'.$midir; //Check repertories of current entities
						} else {
							$dir = $conf->product->dir_output.'/'.$midir; //Check repertory of the current product
						}

						foreach ($objphoto->liste_photos($dir, 1) as $key => $obj) {
							if (!getDolGlobalInt('CAT_HIGH_QUALITY_IMAGES')) {		// If CAT_HIGH_QUALITY_IMAGES not defined, we use thumb if defined and then original photo
								if ($obj['photo_vignette']) {
									$filename = $obj['photo_vignette'];
								} else {
									$filename = $obj['photo'];
								}
							} else {
								$filename = $obj['photo'];
							}

							$realpath = $dir.$filename;
							$arephoto = true;
							$this->atleastonephoto = true;
						}
					}
				}

				if ($realpath && $arephoto) {
					$realpatharray[$i] = $realpath;
				}
			}
		}

		if (count($realpatharray) == 0) {
			$this->posxpicture = $this->posxtva;
		}

		if ($conf->propal->multidir_output[$conf->entity]) {
			$object->fetch_thirdparty();

			$deja_regle = 0;

			// Definition of $dir and $file
			if ($object->specimen) {
				$dir = $conf->propal->multidir_output[$conf->entity];
				$file = $dir."/SPECIMEN.pdf";
			} else {
				$objectref = dol_sanitizeFileName($object->ref);
				$dir = $conf->propal->multidir_output[$object->entity]."/".$objectref;
				$file = $dir."/".$objectref.".pdf";
			}

			if (!file_exists($dir)) {
				if (dol_mkdir($dir) < 0) {
					$this->error = $langs->transnoentities("ErrorCanNotCreateDir", $dir);
					return 0;
				}
			}

			if (file_exists($dir)) {
				// Add pdfgeneration hook
				if (!is_object($hookmanager)) {
					include_once DOL_DOCUMENT_ROOT.'/core/class/hookmanager.class.php';
					$hookmanager = new HookManager($this->db);
				}
				$hookmanager->initHooks(array('pdfgeneration'));
				$parameters = array('file'=>$file, 'object'=>$object, 'outputlangs'=>$outputlangs);
				global $action;
				$reshook = $hookmanager->executeHooks('beforePDFCreation', $parameters, $object, $action); // Note that $action and $object may have been modified by some hooks

				// Set nblines with the new content of lines after hook
				$nblines = count($object->lines);
				//$nbpayments = count($object->getListOfPayments());

				// Create pdf instance
				$pdf = pdf_getInstance($this->format);
				$default_font_size = pdf_getPDFFontSize($outputlangs); // Must be after pdf_getInstance
				$pdf->SetAutoPageBreak(1, 0);

				if (class_exists('TCPDF')) {
					$pdf->setPrintHeader(false);
					$pdf->setPrintFooter(false);
				}
				$pdf->SetFont(pdf_getPDFFont($outputlangs));
				// Set path to the background PDF File
				if (getDolGlobalString('MAIN_ADD_PDF_BACKGROUND')) {
					$logodir = $conf->mycompany->dir_output;
					if (!empty($conf->mycompany->multidir_output[$object->entity])) {
						$logodir = $conf->mycompany->multidir_output[$object->entity];
					}
					$pagecount = $pdf->setSourceFile($logodir.'/' . getDolGlobalString('MAIN_ADD_PDF_BACKGROUND'));
					$tplidx = $pdf->importPage(1);
				}

				$pdf->Open();
				$pagenb = 0;
				$pdf->SetDrawColor(128, 128, 128);

				$pdf->SetTitle($outputlangs->convToOutputCharset($object->ref));
				$pdf->SetSubject($outputlangs->transnoentities("PdfCommercialProposalTitle"));
				$pdf->SetCreator("Dolibarr ".DOL_VERSION);
				$pdf->SetAuthor($outputlangs->convToOutputCharset($user->getFullName($outputlangs)));
				$pdf->SetKeyWords($outputlangs->convToOutputCharset($object->ref)." ".$outputlangs->transnoentities("PdfCommercialProposalTitle")." ".$outputlangs->convToOutputCharset($object->thirdparty->name));
				if (getDolGlobalString('MAIN_DISABLE_PDF_COMPRESSION')) {
					$pdf->SetCompression(false);
				}

				$pdf->SetMargins($this->marge_gauche, $this->marge_haute, $this->marge_droite); // Left, Top, Right

				// Set $this->atleastonediscount if you have at least one discount
				for ($i = 0; $i < $nblines; $i++) {
					if ($object->lines[$i]->remise_percent) {
						$this->atleastonediscount++;
					}
				}


				// New page
				$pdf->AddPage();
				if (!empty($tplidx)) {
					$pdf->useTemplate($tplidx);
				}
				$pagenb++;

				$heightforinfotot = 40; // Height reserved to output the info and total part
				$heightforsignature = !getDolGlobalString('PROPAL_DISABLE_SIGNATURE') ? (pdfGetHeightForHtmlContent($pdf, $outputlangs->transnoentities("ProposalCustomerSignature")) + 10) : 0;
				$heightforfreetext = (isset($conf->global->MAIN_PDF_FREETEXT_HEIGHT) ? $conf->global->MAIN_PDF_FREETEXT_HEIGHT : 5); // Height reserved to output the free text on last page
				$heightforfooter = $this->marge_basse + (!getDolGlobalString('MAIN_GENERATE_DOCUMENTS_SHOW_FOOT_DETAILS') ? 12 : 22); // Height reserved to output the footer (value include bottom margin)
				//print $heightforinfotot + $heightforsignature + $heightforfreetext + $heightforfooter;exit;

				$top_shift = $this->_pagehead($pdf, $object, 1, $outputlangs, $outputlangsbis);
				$pdf->SetFont('', '', $default_font_size - 1);
				$pdf->MultiCell(0, 3, ''); // Set interline to 3
				$pdf->SetTextColor(0, 0, 0);


				$tab_top = 90 + $top_shift;
				$tab_top_newpage = (!getDolGlobalInt('MAIN_PDF_DONOTREPEAT_HEAD') ? 42 + $top_shift : 10);

				$nexY = $tab_top;

				// Incoterm
				$height_incoterms = 0;
				if (isModEnabled('incoterm')) {
					$desc_incoterms = $object->getIncotermsForPDF();
					if ($desc_incoterms) {
						$tab_top -= 2;

						$pdf->SetFont('', '', $default_font_size - 1);
						$pdf->writeHTMLCell(190, 3, $this->posxdesc - 1, $tab_top - 1, dol_htmlentitiesbr($desc_incoterms), 0, 1);
						$nexY = max($pdf->GetY(), $nexY);
						$height_incoterms = $nexY - $tab_top;

						// Rect takes a length in 3rd parameter
						$pdf->SetDrawColor(192, 192, 192);
						$pdf->Rect($this->marge_gauche, $tab_top - 1, $this->page_largeur - $this->marge_gauche - $this->marge_droite, $height_incoterms + 1);

						$tab_top = $nexY + 6;
						$height_incoterms += 4;
					}
				}

				// Displays notes
				$notetoshow = empty($object->note_public) ? '' : $object->note_public;
				if (getDolGlobalString('MAIN_ADD_SALE_REP_SIGNATURE_IN_NOTE')) {
					// Get first sale rep
					if (is_object($object->thirdparty)) {
						$salereparray = $object->thirdparty->getSalesRepresentatives($user);
						$salerepobj = new User($this->db);
						$salerepobj->fetch($salereparray[0]['id']);
						if (!empty($salerepobj->signature)) {
							$notetoshow = dol_concatdesc($notetoshow, $salerepobj->signature);
						}
					}
				}

				// Extrafields in note
				$extranote = $this->getExtrafieldsInHtml($object, $outputlangs);
				if (!empty($extranote)) {
					$notetoshow = dol_concatdesc($notetoshow, $extranote);
				}

				if (getDolGlobalString('MAIN_ADD_CREATOR_IN_NOTE') && $object->user_author_id > 0) {
					$tmpuser = new User($this->db);
					$tmpuser->fetch($object->user_author_id);

					$creator_info = $langs->trans("CaseFollowedBy").' '.$tmpuser->getFullName($langs);
					if ($tmpuser->email) {
						$creator_info .= ',  '.$langs->trans("EMail").': '.$tmpuser->email;
					}
					if ($tmpuser->office_phone) {
						$creator_info .= ', '.$langs->trans("Phone").': '.$tmpuser->office_phone;
					}

					$notetoshow = dol_concatdesc($notetoshow, $creator_info);
				}

				$tab_height = $this->page_hauteur - $tab_top_newpage - $heightforinfotot - $heightforfreetext - $heightforsignature - $heightforfooter;

				$pagenb = $pdf->getPage();
				if ($notetoshow) {
					$tab_top -= 2;

					$tab_width = $this->page_largeur - $this->marge_gauche - $this->marge_droite;
					$pageposbeforenote = $pagenb;

					$substitutionarray = pdf_getSubstitutionArray($outputlangs, null, $object);
					complete_substitutions_array($substitutionarray, $outputlangs, $object);
					$notetoshow = make_substitutions($notetoshow, $substitutionarray, $outputlangs);
					$notetoshow = convertBackOfficeMediasLinksToPublicLinks($notetoshow);

					$pdf->startTransaction();

					$pdf->SetFont('', '', $default_font_size - 1);
					$pdf->writeHTMLCell(190, 3, $this->posxdesc - 1, $tab_top, dol_htmlentitiesbr($notetoshow), 0, 1);
					// Description
					$pageposafternote = $pdf->getPage();
					$posyafter = $pdf->GetY();

					if ($pageposafternote > $pageposbeforenote) {
						$pdf->rollbackTransaction(true);

						// prepare pages to receive notes
						while ($pagenb < $pageposafternote) {
							$pdf->AddPage();
							$pagenb++;
							if (!empty($tplidx)) {
								$pdf->useTemplate($tplidx);
							}
							if (!getDolGlobalInt('MAIN_PDF_DONOTREPEAT_HEAD')) {
								$this->_pagehead($pdf, $object, 0, $outputlangs);
							}
							// $this->_pagefoot($pdf,$object,$outputlangs,1);
							$pdf->setTopMargin($tab_top_newpage);
							// The only function to edit the bottom margin of current page to set it.
							$pdf->setPageOrientation('', 1, $heightforfooter + $heightforfreetext);
						}

						// back to start
						$pdf->setPage($pageposbeforenote);
						$pdf->setPageOrientation('', 1, $heightforfooter + $heightforfreetext);
						$pdf->SetFont('', '', $default_font_size - 1);
						$pdf->writeHTMLCell(190, 3, $this->posxdesc - 1, $tab_top, dol_htmlentitiesbr($notetoshow), 0, 1);
						$pageposafternote = $pdf->getPage();

						$posyafter = $pdf->GetY();

						if ($posyafter > ($this->page_hauteur - ($heightforfooter + $heightforfreetext + 20))) {	// There is no space left for total+free text
							$pdf->AddPage('', '', true);
							$pagenb++;
							$pageposafternote++;
							$pdf->setPage($pageposafternote);
							$pdf->setTopMargin($tab_top_newpage);
							// The only function to edit the bottom margin of current page to set it.
							$pdf->setPageOrientation('', 1, $heightforfooter + $heightforfreetext);
							//$posyafter = $tab_top_newpage;
						}


						// apply note frame to previous pages
						$i = $pageposbeforenote;
						while ($i < $pageposafternote) {
							$pdf->setPage($i);


							$pdf->SetDrawColor(128, 128, 128);
							// Draw note frame
							if ($i > $pageposbeforenote) {
								$height_note = $this->page_hauteur - ($tab_top_newpage + $heightforfooter);
								$pdf->Rect($this->marge_gauche, $tab_top_newpage - 1, $tab_width, $height_note + 1);
							} else {
								$height_note = $this->page_hauteur - ($tab_top + $heightforfooter);
								$pdf->Rect($this->marge_gauche, $tab_top - 1, $tab_width, $height_note + 1);
							}

							// Add footer
							$pdf->setPageOrientation('', 1, 0); // The only function to edit the bottom margin of current page to set it.
							$this->_pagefoot($pdf, $object, $outputlangs, 1);

							$i++;
						}

						// apply note frame to last page
						$pdf->setPage($pageposafternote);
						if (!empty($tplidx)) {
							$pdf->useTemplate($tplidx);
						}
						if (!getDolGlobalInt('MAIN_PDF_DONOTREPEAT_HEAD')) {
							$this->_pagehead($pdf, $object, 0, $outputlangs);
						}
						$height_note = $posyafter - $tab_top_newpage;
						$pdf->Rect($this->marge_gauche, $tab_top_newpage - 1, $tab_width, $height_note + 1);
					} else {
						// No pagebreak
						$pdf->commitTransaction();
						$posyafter = $pdf->GetY();
						$height_note = $posyafter - $tab_top;
						$pdf->Rect($this->marge_gauche, $tab_top - 1, $tab_width, $height_note + 1);


						if ($posyafter > ($this->page_hauteur - ($heightforfooter + $heightforfreetext + 20))) {
							// not enough space, need to add page
							$pdf->AddPage('', '', true);
							$pagenb++;
							$pageposafternote++;
							$pdf->setPage($pageposafternote);
							if (!empty($tplidx)) {
								$pdf->useTemplate($tplidx);
							}
							if (!getDolGlobalInt('MAIN_PDF_DONOTREPEAT_HEAD')) {
								$this->_pagehead($pdf, $object, 0, $outputlangs);
							}

							$posyafter = $tab_top_newpage;
						}
					}
					$tab_height = $tab_height - $height_note;
					$tab_top = $posyafter + 6;
				} else {
					$height_note = 0;
				}

				// Use new auto column system
				$this->prepareArrayColumnField($object, $outputlangs, $hidedetails, $hidedesc, $hideref);

				// Table simulation to know the height of the title line
				$pdf->startTransaction();
				$this->pdfTabTitles($pdf, $tab_top, $tab_height, $outputlangs, $hidetop);
				$pdf->rollbackTransaction(true);

				$nexY = $tab_top + $this->tabTitleHeight;

				// Loop on each lines
				$pageposbeforeprintlines = $pdf->getPage();
				$pagenb = $pageposbeforeprintlines;
				for ($i = 0; $i < $nblines; $i++) {
					$curY = $nexY;
					$pdf->SetFont('', '', $default_font_size - 1); // Into loop to work with multipage
					$pdf->SetTextColor(0, 0, 0);

					// Define size of image if we need it
					$imglinesize = array();
					if (!empty($realpatharray[$i])) {
						$imglinesize = pdf_getSizeForImage($realpatharray[$i]);
					}

					$pdf->setTopMargin($tab_top_newpage);
					$pdf->setPageOrientation('', 1, $heightforfooter + $heightforfreetext + $heightforsignature + $heightforinfotot); // The only function to edit the bottom margin of current page to set it.
					$pageposbefore = $pdf->getPage();

					$showpricebeforepagebreak = 1;
					$posYAfterImage = 0;
					$posYAfterDescription = 0;

					if ($this->getColumnStatus('photo')) {
						// We start with Photo of product line
						if (isset($imglinesize['width']) && isset($imglinesize['height']) && ($curY + $imglinesize['height']) > ($this->page_hauteur - ($heightforfooter + $heightforfreetext + $heightforsignature + $heightforinfotot))) {	// If photo too high, we moved completely on new page
							$pdf->AddPage('', '', true);
							if (!empty($tplidx)) {
								$pdf->useTemplate($tplidx);
							}
							$pdf->setPage($pageposbefore + 1);

							$curY = $tab_top_newpage;

							// Allows data in the first page if description is long enough to break in multiples pages
							if (getDolGlobalString('MAIN_PDF_DATA_ON_FIRST_PAGE')) {
								$showpricebeforepagebreak = 1;
							} else {
								$showpricebeforepagebreak = 0;
							}
						}


						if (!empty($this->cols['photo']) && isset($imglinesize['width']) && isset($imglinesize['height'])) {
							$pdf->Image($realpatharray[$i], $this->getColumnContentXStart('photo'), $curY + 1, $imglinesize['width'], $imglinesize['height'], '', '', '', 2, 300); // Use 300 dpi
							// $pdf->Image does not increase value return by getY, so we save it manually
							$posYAfterImage = $curY + $imglinesize['height'];
						}
					}

					// Description of product line
					if ($this->getColumnStatus('desc')) {
						$pdf->startTransaction();

						$this->printColDescContent($pdf, $curY, 'desc', $object, $i, $outputlangs, $hideref, $hidedesc);
						$pageposafter = $pdf->getPage();

						if ($pageposafter > $pageposbefore) {	// There is a pagebreak
							$pdf->rollbackTransaction(true);

							$pdf->setPageOrientation('', 1, $heightforfooter); // The only function to edit the bottom margin of current page to set it.

							$this->printColDescContent($pdf, $curY, 'desc', $object, $i, $outputlangs, $hideref, $hidedesc);

							$pageposafter = $pdf->getPage();
							$posyafter = $pdf->GetY();
							//var_dump($posyafter); var_dump(($this->page_hauteur - ($heightforfooter+$heightforfreetext+$heightforinfotot))); exit;
							if ($posyafter > ($this->page_hauteur - ($heightforfooter + $heightforfreetext + $heightforsignature + $heightforinfotot))) {	// There is no space left for total+free text
								if ($i == ($nblines - 1)) {	// No more lines, and no space left to show total, so we create a new page
									$pdf->AddPage('', '', true);
									if (!empty($tplidx)) {
										$pdf->useTemplate($tplidx);
									}
									$pdf->setPage($pageposafter + 1);
								}
							} else {
								// We found a page break
								// Allows data in the first page if description is long enough to break in multiples pages
								if (getDolGlobalString('MAIN_PDF_DATA_ON_FIRST_PAGE')) {
									$showpricebeforepagebreak = 1;
								} else {
									$showpricebeforepagebreak = 0;
								}
							}
						} else { // No pagebreak
							$pdf->commitTransaction();
						}
						$posYAfterDescription = $pdf->GetY();
					}

					$nexY = $pdf->GetY();
					$pageposafter = $pdf->getPage();

					$pdf->setPage($pageposbefore);
					$pdf->setTopMargin($this->marge_haute);
					$pdf->setPageOrientation('', 1, 0); // The only function to edit the bottom margin of current page to set it.

					// We suppose that a too long description or photo were moved completely on next page
					if ($pageposafter > $pageposbefore && empty($showpricebeforepagebreak)) {
						$pdf->setPage($pageposafter);
						$curY = $tab_top_newpage;
					}

					$pdf->SetFont('', '', $default_font_size - 1); // We reposition the default font

					// VAT Rate
					if ($this->getColumnStatus('vat')) {
						$vat_rate = pdf_getlinevatrate($object, $i, $outputlangs, $hidedetails);
						$this->printStdColumnContent($pdf, $curY, 'vat', $vat_rate);
						$nexY = max($pdf->GetY(), $nexY);
					}

					// Unit price before discount
					if ($this->getColumnStatus('subprice')) {
						$up_excl_tax = pdf_getlineupexcltax($object, $i, $outputlangs, $hidedetails);
						$this->printStdColumnContent($pdf, $curY, 'subprice', $up_excl_tax);
						$nexY = max($pdf->GetY(), $nexY);
					}

					// Quantity
					// Enough for 6 chars
					if ($this->getColumnStatus('qty')) {
						$qty = pdf_getlineqty($object, $i, $outputlangs, $hidedetails);
						$this->printStdColumnContent($pdf, $curY, 'qty', $qty);
						$nexY = max($pdf->GetY(), $nexY);
					}


					// Unit
					if ($this->getColumnStatus('unit')) {
						$unit = pdf_getlineunit($object, $i, $outputlangs, $hidedetails, $hookmanager);
						$this->printStdColumnContent($pdf, $curY, 'unit', $unit);
						$nexY = max($pdf->GetY(), $nexY);
					}

					// Discount on line
					if ($this->getColumnStatus('discount') && $object->lines[$i]->remise_percent) {
						$remise_percent = pdf_getlineremisepercent($object, $i, $outputlangs, $hidedetails);
						$this->printStdColumnContent($pdf, $curY, 'discount', $remise_percent);
						$nexY = max($pdf->GetY(), $nexY);
					}

					// Total excl tax line (HT)
					if ($this->getColumnStatus('totalexcltax')) {
						$total_excl_tax = pdf_getlinetotalexcltax($object, $i, $outputlangs, $hidedetails);
						$this->printStdColumnContent($pdf, $curY, 'totalexcltax', $total_excl_tax);
						$nexY = max($pdf->GetY(), $nexY);
					}

					// Total with tax line (TTC)
					if ($this->getColumnStatus('totalincltax')) {
						$total_incl_tax = pdf_getlinetotalwithtax($object, $i, $outputlangs, $hidedetails);
						$this->printStdColumnContent($pdf, $curY, 'totalincltax', $total_incl_tax);
						$nexY = max($pdf->GetY(), $nexY);
					}

					// Extrafields
					if (!empty($object->lines[$i]->array_options)) {
						foreach ($object->lines[$i]->array_options as $extrafieldColKey => $extrafieldValue) {
							if ($this->getColumnStatus($extrafieldColKey)) {
								$extrafieldValue = $this->getExtrafieldContent($object->lines[$i], $extrafieldColKey, $outputlangs);
								$this->printStdColumnContent($pdf, $curY, $extrafieldColKey, $extrafieldValue);
								$nexY = max($pdf->GetY(), $nexY);
							}
						}
					}

					$parameters = array(
						'object' => $object,
						'i' => $i,
						'pdf' =>& $pdf,
						'curY' =>& $curY,
						'nexY' =>& $nexY,
						'outputlangs' => $outputlangs,
						'hidedetails' => $hidedetails
					);
					$reshook = $hookmanager->executeHooks('printPDFline', $parameters, $this); // Note that $object may have been modified by hook


					// Collection of totals by value of vat in $this->tva["rate"] = total_tva
					if (isModEnabled("multicurrency") && $object->multicurrency_tx != 1) {
						$tvaligne = $object->lines[$i]->multicurrency_total_tva;
					} else {
						$tvaligne = $object->lines[$i]->total_tva;
					}

					$localtax1ligne = $object->lines[$i]->total_localtax1;
					$localtax2ligne = $object->lines[$i]->total_localtax2;
					$localtax1_rate = $object->lines[$i]->localtax1_tx;
					$localtax2_rate = $object->lines[$i]->localtax2_tx;
					$localtax1_type = $object->lines[$i]->localtax1_type;
					$localtax2_type = $object->lines[$i]->localtax2_type;

					// TODO remise_percent is an obsolete field for object parent
					/*if ($object->remise_percent) {
						$tvaligne -= ($tvaligne * $object->remise_percent) / 100;
					}
					if ($object->remise_percent) {
						$localtax1ligne -= ($localtax1ligne * $object->remise_percent) / 100;
					}
					if ($object->remise_percent) {
						$localtax2ligne -= ($localtax2ligne * $object->remise_percent) / 100;
					}*/

					$vatrate = (string) $object->lines[$i]->tva_tx;

					// Retrieve type from database for backward compatibility with old records
					if ((!isset($localtax1_type) || $localtax1_type == '' || !isset($localtax2_type) || $localtax2_type == '') // if tax type not defined
					&& (!empty($localtax1_rate) || !empty($localtax2_rate))) { // and there is local tax
						$localtaxtmp_array = getLocalTaxesFromRate($vatrate, 0, $object->thirdparty, $mysoc);
						$localtax1_type = isset($localtaxtmp_array[0]) ? $localtaxtmp_array[0] : '';
						$localtax2_type = isset($localtaxtmp_array[2]) ? $localtaxtmp_array[2] : '';
					}

					// retrieve global local tax
					if ($localtax1_type && $localtax1ligne != 0) {
						if (empty($this->localtax1[$localtax1_type][$localtax1_rate])) {
							$this->localtax1[$localtax1_type][$localtax1_rate] = $localtax1ligne;
						} else {
							$this->localtax1[$localtax1_type][$localtax1_rate] += $localtax1ligne;
						}
					}
					if ($localtax2_type && $localtax2ligne != 0) {
						if (empty($this->localtax2[$localtax2_type][$localtax2_rate])) {
							$this->localtax2[$localtax2_type][$localtax2_rate] = $localtax2ligne;
						} else {
							$this->localtax2[$localtax2_type][$localtax2_rate] += $localtax2ligne;
						}
					}

					if (($object->lines[$i]->info_bits & 0x01) == 0x01) {
						$vatrate .= '*';
					}

					// Fill $this->tva and $this->tva_array
					if (!isset($this->tva[$vatrate])) {
						$this->tva[$vatrate] = 0;
					}
					$this->tva[$vatrate] += $tvaligne;
					$vatcode = $object->lines[$i]->vat_src_code;
					if (empty($this->tva_array[$vatrate.($vatcode ? ' ('.$vatcode.')' : '')]['amount'])) {
						$this->tva_array[$vatrate.($vatcode ? ' ('.$vatcode.')' : '')]['amount'] = 0;
					}
					$this->tva_array[$vatrate.($vatcode ? ' ('.$vatcode.')' : '')] = array('vatrate'=>$vatrate, 'vatcode'=>$vatcode, 'amount'=> $this->tva_array[$vatrate.($vatcode ? ' ('.$vatcode.')' : '')]['amount'] + $tvaligne);

					if ($posYAfterImage > $posYAfterDescription) {
						$nexY = max($nexY, $posYAfterImage);
					}

					// Add line
					if (getDolGlobalString('MAIN_PDF_DASH_BETWEEN_LINES') && $i < ($nblines - 1)) {
						$pdf->setPage($pageposafter);
						$pdf->SetLineStyle(array('dash'=>'1,1', 'color'=>array(80, 80, 80)));
						//$pdf->SetDrawColor(190,190,200);
						$pdf->line($this->marge_gauche, $nexY + 1, $this->page_largeur - $this->marge_droite, $nexY + 1);
						$pdf->SetLineStyle(array('dash'=>0));
					}

					$nexY += 2; // Add space between lines

					// Detect if some page were added automatically and output _tableau for past pages
					while ($pagenb < $pageposafter) {
						$pdf->setPage($pagenb);
						if ($pagenb == $pageposbeforeprintlines) {
							$this->_tableau($pdf, $tab_top, $this->page_hauteur - $tab_top - $heightforfooter, 0, $outputlangs, $hidetop, 1, $object->multicurrency_code, $outputlangsbis);
						} else {
							$this->_tableau($pdf, $tab_top_newpage, $this->page_hauteur - $tab_top_newpage - $heightforfooter, 0, $outputlangs, 1, 1, $object->multicurrency_code, $outputlangsbis);
						}
						$this->_pagefoot($pdf, $object, $outputlangs, 1);
						$pagenb++;
						$pdf->setPage($pagenb);
						$pdf->setPageOrientation('', 1, 0); // The only function to edit the bottom margin of current page to set it.
						if (!getDolGlobalInt('MAIN_PDF_DONOTREPEAT_HEAD')) {
							$this->_pagehead($pdf, $object, 0, $outputlangs);
						}
						if (!empty($tplidx)) {
							$pdf->useTemplate($tplidx);
						}
					}

					if (isset($object->lines[$i + 1]->pagebreak) && $object->lines[$i + 1]->pagebreak) {
						if ($pagenb == $pageposafter) {
							$this->_tableau($pdf, $tab_top, $this->page_hauteur - $tab_top - $heightforfooter, 0, $outputlangs, $hidetop, 1, $object->multicurrency_code, $outputlangsbis);
						} else {
							$this->_tableau($pdf, $tab_top_newpage, $this->page_hauteur - $tab_top_newpage - $heightforfooter, 0, $outputlangs, 1, 1, $object->multicurrency_code, $outputlangsbis);
						}
						$this->_pagefoot($pdf, $object, $outputlangs, 1);
						// New page
						$pdf->AddPage();
						if (!empty($tplidx)) {
							$pdf->useTemplate($tplidx);
						}
						$pagenb++;
						if (!getDolGlobalInt('MAIN_PDF_DONOTREPEAT_HEAD')) {
							$this->_pagehead($pdf, $object, 0, $outputlangs);
						}
					}
				}

				// Show square
				if ($pagenb == $pageposbeforeprintlines) {
					$this->_tableau($pdf, $tab_top, $this->page_hauteur - $tab_top - $heightforinfotot - $heightforfreetext - $heightforsignature - $heightforfooter, 0, $outputlangs, $hidetop, 0, $object->multicurrency_code, $outputlangsbis);
					$bottomlasttab = $this->page_hauteur - $heightforinfotot - $heightforfreetext - $heightforsignature - $heightforfooter + 1;
				} else {
					$this->_tableau($pdf, $tab_top_newpage, $this->page_hauteur - $tab_top_newpage - $heightforinfotot - $heightforfreetext - $heightforsignature - $heightforfooter, 0, $outputlangs, 1, 0, $object->multicurrency_code, $outputlangsbis);
					$bottomlasttab = $this->page_hauteur - $heightforinfotot - $heightforfreetext - $heightforsignature - $heightforfooter + 1;
				}

				// Display infos area
				$posy = $this->drawInfoTable($pdf, $object, $bottomlasttab, $outputlangs);

				// Display total zone
				$posy = $this->drawTotalTable($pdf, $object, 0, $bottomlasttab, $outputlangs);

				// Customer signature area
				if (!getDolGlobalString('PROPAL_DISABLE_SIGNATURE')) {
					$posy = $this->drawSignatureArea($pdf, $object, $posy, $outputlangs);
				}

				// Pagefoot
				$this->_pagefoot($pdf, $object, $outputlangs);
				if (method_exists($pdf, 'AliasNbPages')) {
					$pdf->AliasNbPages();
				}

				//If propal merge product PDF is active
				if (getDolGlobalString('PRODUIT_PDF_MERGE_PROPAL')) {
					require_once DOL_DOCUMENT_ROOT.'/product/class/propalmergepdfproduct.class.php';

					$already_merged = array();
					foreach ($object->lines as $line) {
						if (!empty($line->fk_product) && !(in_array($line->fk_product, $already_merged))) {
							// Find the desire PDF
							$filetomerge = new Propalmergepdfproduct($this->db);

							if (getDolGlobalInt('MAIN_MULTILANGS')) {
								$filetomerge->fetch_by_product($line->fk_product, $outputlangs->defaultlang);
							} else {
								$filetomerge->fetch_by_product($line->fk_product);
							}

							$already_merged[] = $line->fk_product;

							$product = new Product($this->db);
							$product->fetch($line->fk_product);

							if ($product->entity != $conf->entity) {
								$entity_product_file = $product->entity;
							} else {
								$entity_product_file = $conf->entity;
							}

							// If PDF is selected and file is not empty
							if (count($filetomerge->lines) > 0) {
								foreach ($filetomerge->lines as $linefile) {
									if (!empty($linefile->id) && !empty($linefile->file_name)) {
										if (getDolGlobalInt('PRODUCT_USE_OLD_PATH_FOR_PHOTO')) {
											if (isModEnabled("product")) {
												$filetomerge_dir = $conf->product->multidir_output[$entity_product_file].'/'.get_exdir($product->id, 2, 0, 0, $product, 'product').$product->id."/photos";
											} elseif (isModEnabled("service")) {
												$filetomerge_dir = $conf->service->multidir_output[$entity_product_file].'/'.get_exdir($product->id, 2, 0, 0, $product, 'product').$product->id."/photos";
											}
										} else {
											if (isModEnabled("product")) {
												$filetomerge_dir = $conf->product->multidir_output[$entity_product_file].'/'.get_exdir(0, 0, 0, 0, $product, 'product');
											} elseif (isModEnabled("service")) {
												$filetomerge_dir = $conf->service->multidir_output[$entity_product_file].'/'.get_exdir(0, 0, 0, 0, $product, 'product');
											}
										}

										dol_syslog(get_class($this).':: upload_dir='.$filetomerge_dir, LOG_DEBUG);

										$infile = $filetomerge_dir.'/'.$linefile->file_name;
										if (file_exists($infile) && is_readable($infile)) {
											$pagecount = $pdf->setSourceFile($infile);
											for ($i = 1; $i <= $pagecount; $i++) {
												$tplIdx = $pdf->importPage($i);
												if ($tplIdx !== false) {
													$s = $pdf->getTemplatesize($tplIdx);
													$pdf->AddPage($s['h'] > $s['w'] ? 'P' : 'L');
													$pdf->useTemplate($tplIdx);
												} else {
													setEventMessages(null, array($infile.' cannot be added, probably protected PDF'), 'warnings');
												}
											}
										}
									}
								}
							}
						}
					}
				}

				$pdf->Close();

				$pdf->Output($file, 'F');

				//Add pdfgeneration hook
				$hookmanager->initHooks(array('pdfgeneration'));
				$parameters = array('file'=>$file, 'object'=>$object, 'outputlangs'=>$outputlangs);
				global $action;
				$reshook = $hookmanager->executeHooks('afterPDFCreation', $parameters, $this, $action); // Note that $action and $object may have been modified by some hooks
				if ($reshook < 0) {
					$this->error = $hookmanager->error;
					$this->errors = $hookmanager->errors;
				}

				dolChmod($file);

				$this->result = array('fullpath'=>$file);

				return 1; // No error
			} else {
				$this->error = $langs->trans("ErrorCanNotCreateDir", $dir);
				return 0;
			}
		} else {
			$this->error = $langs->trans("ErrorConstantNotDefined", "PROP_OUTPUTDIR");
			return 0;
		}
	}

	/**
	 *   Show miscellaneous information (payment mode, payment term, ...)
	 *
	 *   @param		TCPDF		$pdf     		Object PDF
	 *   @param		Propal		$object			Object to show
	 *   @param		int			$posy			Y
	 *   @param		Translate	$outputlangs	Langs object
	 *   @return	int							Pos y
	 */
	public function drawInfoTable(&$pdf, $object, $posy, $outputlangs)
	{
		global $conf, $mysoc;
		$default_font_size = pdf_getPDFFontSize($outputlangs);

		$pdf->SetFont('', '', $default_font_size - 1);

		$diffsizetitle = (!getDolGlobalString('PDF_DIFFSIZE_TITLE') ? 3 : $conf->global->PDF_DIFFSIZE_TITLE);

		// If France, show VAT mention if not applicable
		if ($this->emetteur->country_code == 'FR' && empty($mysoc->tva_assuj)) {
			$pdf->SetFont('', 'B', $default_font_size - $diffsizetitle);
			$pdf->SetXY($this->marge_gauche, $posy);
			$pdf->MultiCell(100, 3, $outputlangs->transnoentities("VATIsNotUsedForInvoice"), 0, 'L', 0);

			$posy = $pdf->GetY() + 4;
		}

		$posxval = 52;
		if (getDolGlobalString('MAIN_PDF_DATE_TEXT')) {
			$displaydate = "daytext";
		} else {
			$displaydate = "day";
		}

		// Show shipping date
		if (!empty($object->delivery_date)) {
			$outputlangs->load("sendings");
			$pdf->SetFont('', 'B', $default_font_size - $diffsizetitle);
			$pdf->SetXY($this->marge_gauche, $posy);
			$titre = $outputlangs->transnoentities("DateDeliveryPlanned").':';
			$pdf->MultiCell(80, 4, $titre, 0, 'L');
			$pdf->SetFont('', '', $default_font_size - $diffsizetitle);
			$pdf->SetXY($posxval, $posy);
			$dlp = dol_print_date($object->delivery_date, $displaydate, false, $outputlangs, true);
			$pdf->MultiCell(80, 4, $dlp, 0, 'L');

			$posy = $pdf->GetY() + 1;
		} elseif ($object->availability_code || $object->availability) {    // Show availability conditions
			$pdf->SetFont('', 'B', $default_font_size - $diffsizetitle);
			$pdf->SetXY($this->marge_gauche, $posy);
			$titre = $outputlangs->transnoentities("AvailabilityPeriod").':';
			$pdf->MultiCell(80, 4, $titre, 0, 'L');
			$pdf->SetTextColor(0, 0, 0);
			$pdf->SetFont('', '', $default_font_size - $diffsizetitle);
			$pdf->SetXY($posxval, $posy);
			$lib_availability = $outputlangs->transnoentities("AvailabilityType".$object->availability_code) != ('AvailabilityType'.$object->availability_code) ? $outputlangs->transnoentities("AvailabilityType".$object->availability_code) : $outputlangs->convToOutputCharset($object->availability);
			$lib_availability = str_replace('\n', "\n", $lib_availability);
			$pdf->MultiCell(80, 4, $lib_availability, 0, 'L');

			$posy = $pdf->GetY() + 1;
		}

		// Show delivery mode
		if (!getDolGlobalString('PROPOSAL_PDF_HIDE_DELIVERYMODE') && $object->shipping_method_id > 0) {
			$outputlangs->load("sendings");

			$shipping_method_id = $object->shipping_method_id;
			if (getDolGlobalString('SOCIETE_ASK_FOR_SHIPPING_METHOD') && !empty($this->emetteur->shipping_method_id)) {
				$shipping_method_id = $this->emetteur->shipping_method_id;
			}
			$shipping_method_code = dol_getIdFromCode($this->db, $shipping_method_id, 'c_shipment_mode', 'rowid', 'code');
			$shipping_method_label = dol_getIdFromCode($this->db, $shipping_method_id, 'c_shipment_mode', 'rowid', 'libelle');

			$pdf->SetFont('', 'B', $default_font_size - $diffsizetitle);
			$pdf->SetXY($this->marge_gauche, $posy);
			$titre = $outputlangs->transnoentities("SendingMethod").':';
			$pdf->MultiCell(43, 4, $titre, 0, 'L');

			$pdf->SetFont('', '', $default_font_size - $diffsizetitle);
			$pdf->SetXY($posxval, $posy);
			$lib_condition_paiement = ($outputlangs->transnoentities("SendingMethod".strtoupper($shipping_method_code)) != "SendingMethod".strtoupper($shipping_method_code)) ? $outputlangs->trans("SendingMethod".strtoupper($shipping_method_code)) : $shipping_method_label;
			$lib_condition_paiement = str_replace('\n', "\n", $lib_condition_paiement);
			$pdf->MultiCell(67, 4, $lib_condition_paiement, 0, 'L');

			$posy = $pdf->GetY() + 1;
		}

		// Show payments conditions
		if (!getDolGlobalString('PROPOSAL_PDF_HIDE_PAYMENTTERM') && $object->cond_reglement_code) {
			$pdf->SetFont('', 'B', $default_font_size - $diffsizetitle);
			$pdf->SetXY($this->marge_gauche, $posy);
			$titre = $outputlangs->transnoentities("PaymentConditions").':';
			$pdf->MultiCell(43, 4, $titre, 0, 'L');

			$pdf->SetFont('', '', $default_font_size - $diffsizetitle);
			$pdf->SetXY($posxval, $posy);
			$lib_condition_paiement = $outputlangs->transnoentities("PaymentCondition".$object->cond_reglement_code) != ('PaymentCondition'.$object->cond_reglement_code) ? $outputlangs->transnoentities("PaymentCondition".$object->cond_reglement_code) : $outputlangs->convToOutputCharset($object->cond_reglement_doc ? $object->cond_reglement_doc : $object->cond_reglement_label);
			$lib_condition_paiement = str_replace('\n', "\n", $lib_condition_paiement);
			if ($object->deposit_percent > 0) {
				$lib_condition_paiement = str_replace('__DEPOSIT_PERCENT__', $object->deposit_percent, $lib_condition_paiement);
			}
			$pdf->MultiCell(67, 4, $lib_condition_paiement, 0, 'L');

			$posy = $pdf->GetY() + 3;
		}

		if (!getDolGlobalString('PROPOSAL_PDF_HIDE_PAYMENTMODE')) {
			// Show payment mode
			if ($object->mode_reglement_code
			&& $object->mode_reglement_code != 'CHQ'
			&& $object->mode_reglement_code != 'VIR') {
				$pdf->SetFont('', 'B', $default_font_size - $diffsizetitle);
				$pdf->SetXY($this->marge_gauche, $posy);
				$titre = $outputlangs->transnoentities("PaymentMode").':';
				$pdf->MultiCell(80, 5, $titre, 0, 'L');
				$pdf->SetFont('', '', $default_font_size - $diffsizetitle);
				$pdf->SetXY($posxval, $posy);
				$lib_mode_reg = $outputlangs->transnoentities("PaymentType".$object->mode_reglement_code) != ('PaymentType'.$object->mode_reglement_code) ? $outputlangs->transnoentities("PaymentType".$object->mode_reglement_code) : $outputlangs->convToOutputCharset($object->mode_reglement);
				$pdf->MultiCell(80, 5, $lib_mode_reg, 0, 'L');

				$posy = $pdf->GetY() + 2;
			}

			// Show payment mode CHQ
			if (empty($object->mode_reglement_code) || $object->mode_reglement_code == 'CHQ') {
				// Si mode reglement non force ou si force a CHQ
				if (getDolGlobalInt('FACTURE_CHQ_NUMBER')) {
					if (getDolGlobalInt('FACTURE_CHQ_NUMBER') > 0) {
						$account = new Account($this->db);
						$account->fetch(getDolGlobalInt('FACTURE_CHQ_NUMBER'));

						$pdf->SetXY($this->marge_gauche, $posy);
						$pdf->SetFont('', 'B', $default_font_size - $diffsizetitle);
						$pdf->MultiCell(100, 3, $outputlangs->transnoentities('PaymentByChequeOrderedTo', $account->proprio), 0, 'L', 0);
						$posy = $pdf->GetY() + 1;

						if (!getDolGlobalString('MAIN_PDF_HIDE_CHQ_ADDRESS')) {
							$pdf->SetXY($this->marge_gauche, $posy);
							$pdf->SetFont('', '', $default_font_size - $diffsizetitle);
							$pdf->MultiCell(100, 3, $outputlangs->convToOutputCharset($account->owner_address), 0, 'L', 0);
							$posy = $pdf->GetY() + 2;
						}
					}
					if (getDolGlobalInt('FACTURE_CHQ_NUMBER') == -1) {
						$pdf->SetXY($this->marge_gauche, $posy);
						$pdf->SetFont('', 'B', $default_font_size - $diffsizetitle);
						$pdf->MultiCell(100, 3, $outputlangs->transnoentities('PaymentByChequeOrderedTo', $this->emetteur->name), 0, 'L', 0);
						$posy = $pdf->GetY() + 1;

						if (!getDolGlobalString('MAIN_PDF_HIDE_CHQ_ADDRESS')) {
							$pdf->SetXY($this->marge_gauche, $posy);
							$pdf->SetFont('', '', $default_font_size - $diffsizetitle);
							$pdf->MultiCell(100, 3, $outputlangs->convToOutputCharset($this->emetteur->getFullAddress()), 0, 'L', 0);
							$posy = $pdf->GetY() + 2;
						}
					}
				}
			}

			// If payment mode not forced or forced to VIR, show payment with BAN
			if (empty($object->mode_reglement_code) || $object->mode_reglement_code == 'VIR') {
				if ($object->fk_account > 0 || $object->fk_bank > 0 || getDolGlobalInt('FACTURE_RIB_NUMBER')) {
					$bankid = ($object->fk_account <= 0 ? $conf->global->FACTURE_RIB_NUMBER : $object->fk_account);
					if ($object->fk_bank > 0) {
						$bankid = $object->fk_bank; // For backward compatibility when object->fk_account is forced with object->fk_bank
					}
					$account = new Account($this->db);
					$account->fetch($bankid);

					$curx = $this->marge_gauche;
					$cury = $posy;

					$posy = pdf_bank($pdf, $outputlangs, $curx, $cury, $account, 0, $default_font_size);

					$posy += 2;
				}
			}
		}

		return $posy;
	}


	/**
	 *	Show total to pay
	 *
	 *	@param	TCPDF		$pdf            Object PDF
	 *	@param  Propal		$object         Object proposal
	 *	@param  int			$deja_regle     Amount already paid (in the currency of invoice)
	 *	@param	int			$posy			Position depart
	 *	@param	Translate	$outputlangs	Objet langs
	 *  @param  Translate	$outputlangsbis	Object lang for output bis
	 *	@return int							Position pour suite
	 */
	protected function drawTotalTable(&$pdf, $object, $deja_regle, $posy, $outputlangs, $outputlangsbis = null)
	{
		global $conf, $mysoc, $hookmanager;

		$default_font_size = pdf_getPDFFontSize($outputlangs);

		if (getDolGlobalString('PDF_USE_ALSO_LANGUAGE_CODE') && $outputlangs->defaultlang != $conf->global->PDF_USE_ALSO_LANGUAGE_CODE) {
			$outputlangsbis = new Translate('', $conf);
			$outputlangsbis->setDefaultLang($conf->global->PDF_USE_ALSO_LANGUAGE_CODE);
			$outputlangsbis->loadLangs(array("main", "dict", "companies", "bills", "products", "propal"));
			$default_font_size--;
		}

		$tab2_top = $posy;
		$tab2_hl = 4;
		$pdf->SetFont('', '', $default_font_size - 1);

		// Total table
		$col1x = 120;
		$col2x = 170;
		if ($this->page_largeur < 210) { // To work with US executive format
			$col2x -= 20;
		}
		$largcol2 = ($this->page_largeur - $this->marge_droite - $col2x);

		$useborder = 0;
		$index = 0;

		// Total HT
		$pdf->SetFillColor(255, 255, 255);
		$pdf->SetXY($col1x, $tab2_top);
		$pdf->MultiCell($col2x - $col1x, $tab2_hl, $outputlangs->transnoentities("TotalHT").(is_object($outputlangsbis) ? ' / '.$outputlangsbis->transnoentities("TotalHT") : ''), 0, 'L', 1);

		$total_ht = ((isModEnabled("multicurrency") && isset($object->multicurrency_tx) && $object->multicurrency_tx != 1) ? $object->multicurrency_total_ht : $object->total_ht);
		$pdf->SetXY($col2x, $tab2_top);
		$pdf->MultiCell($largcol2, $tab2_hl, price($total_ht + (!empty($object->remise) ? $object->remise : 0), 0, $outputlangs), 0, 'R', 1);

		// Show VAT by rates and total
		$pdf->SetFillColor(248, 248, 248);

		$total_ttc = (isModEnabled("multicurrency") && $object->multicurrency_tx != 1) ? $object->multicurrency_total_ttc : $object->total_ttc;

		$this->atleastoneratenotnull = 0;
		if (!getDolGlobalString('MAIN_GENERATE_DOCUMENTS_WITHOUT_VAT')) {
			$tvaisnull = ((!empty($this->tva) && count($this->tva) == 1 && isset($this->tva['0.000']) && is_float($this->tva['0.000'])) ? true : false);
			if (getDolGlobalString('MAIN_GENERATE_DOCUMENTS_WITHOUT_VAT_IFNULL') && $tvaisnull) {
				// Nothing to do
			} else {
				//Local tax 1 before VAT
				//if (!empty($conf->global->FACTURE_LOCAL_TAX1_OPTION) && $conf->global->FACTURE_LOCAL_TAX1_OPTION=='localtax1on')
				//{
				foreach ($this->localtax1 as $localtax_type => $localtax_rate) {
					if (in_array((string) $localtax_type, array('1', '3', '5'))) {
						continue;
					}

					foreach ($localtax_rate as $tvakey => $tvaval) {
						if ($tvakey != 0) {    // On affiche pas taux 0
							//$this->atleastoneratenotnull++;

							$index++;
							$pdf->SetXY($col1x, $tab2_top + $tab2_hl * $index);

							$tvacompl = '';
							if (preg_match('/\*/', $tvakey)) {
								$tvakey = str_replace('*', '', $tvakey);
								$tvacompl = " (".$outputlangs->transnoentities("NonPercuRecuperable").")";
							}
							$totalvat = $outputlangs->transcountrynoentities("TotalLT1", $mysoc->country_code).(is_object($outputlangsbis) ? ' / '.$outputlangsbis->transcountrynoentities("TotalLT1", $mysoc->country_code) : '');
							$totalvat .= ' ';
							$totalvat .= vatrate(abs($tvakey), 1).$tvacompl;
							$pdf->MultiCell($col2x - $col1x, $tab2_hl, $totalvat, 0, 'L', 1);

							$pdf->SetXY($col2x, $tab2_top + $tab2_hl * $index);
							$pdf->MultiCell($largcol2, $tab2_hl, price($tvaval, 0, $outputlangs), 0, 'R', 1);
						}
					}
				}
				//}
				//Local tax 2 before VAT
				//if (!empty($conf->global->FACTURE_LOCAL_TAX2_OPTION) && $conf->global->FACTURE_LOCAL_TAX2_OPTION=='localtax2on')
				//{
				foreach ($this->localtax2 as $localtax_type => $localtax_rate) {
					if (in_array((string) $localtax_type, array('1', '3', '5'))) {
						continue;
					}

					foreach ($localtax_rate as $tvakey => $tvaval) {
						if ($tvakey != 0) {    // On affiche pas taux 0
							//$this->atleastoneratenotnull++;



							$index++;
							$pdf->SetXY($col1x, $tab2_top + $tab2_hl * $index);

							$tvacompl = '';
							if (preg_match('/\*/', $tvakey)) {
								$tvakey = str_replace('*', '', $tvakey);
								$tvacompl = " (".$outputlangs->transnoentities("NonPercuRecuperable").")";
							}
							$totalvat = $outputlangs->transcountrynoentities("TotalLT2", $mysoc->country_code).(is_object($outputlangsbis) ? ' / '.$outputlangsbis->transcountrynoentities("TotalLT2", $mysoc->country_code) : '');
							$totalvat .= ' ';
							$totalvat .= vatrate(abs($tvakey), 1).$tvacompl;
							$pdf->MultiCell($col2x - $col1x, $tab2_hl, $totalvat, 0, 'L', 1);

							$pdf->SetXY($col2x, $tab2_top + $tab2_hl * $index);
							$pdf->MultiCell($largcol2, $tab2_hl, price($tvaval, 0, $outputlangs), 0, 'R', 1);
						}
					}
				}
				//}

				// VAT
				foreach ($this->tva as $tvakey => $tvaval) {
					if ($tvakey != 0) {    // On affiche pas taux 0
						$this->atleastoneratenotnull++;

						$index++;
						$pdf->SetXY($col1x, $tab2_top + $tab2_hl * $index);

						$tvacompl = '';
						if (preg_match('/\*/', $tvakey)) {
							$tvakey = str_replace('*', '', $tvakey);
							$tvacompl = " (".$outputlangs->transnoentities("NonPercuRecuperable").")";
						}
						$totalvat = $outputlangs->transcountrynoentities("TotalVAT", $mysoc->country_code).(is_object($outputlangsbis) ? ' / '.$outputlangsbis->transcountrynoentities("TotalVAT", $mysoc->country_code) : '');
						$totalvat .= ' ';
						$totalvat .= vatrate($tvakey, 1).$tvacompl;
						$pdf->MultiCell($col2x - $col1x, $tab2_hl, $totalvat, 0, 'L', 1);

						$pdf->SetXY($col2x, $tab2_top + $tab2_hl * $index);
						$pdf->MultiCell($largcol2, $tab2_hl, price($tvaval, 0, $outputlangs), 0, 'R', 1);
					}
				}

				//Local tax 1 after VAT
				//if (!empty($conf->global->FACTURE_LOCAL_TAX1_OPTION) && $conf->global->FACTURE_LOCAL_TAX1_OPTION=='localtax1on')
				//{
				foreach ($this->localtax1 as $localtax_type => $localtax_rate) {
					if (in_array((string) $localtax_type, array('2', '4', '6'))) {
						continue;
					}

					foreach ($localtax_rate as $tvakey => $tvaval) {
						if ($tvakey != 0) {    // On affiche pas taux 0
							//$this->atleastoneratenotnull++;

							$index++;
							$pdf->SetXY($col1x, $tab2_top + $tab2_hl * $index);

							$tvacompl = '';
							if (preg_match('/\*/', $tvakey)) {
								$tvakey = str_replace('*', '', $tvakey);
								$tvacompl = " (".$outputlangs->transnoentities("NonPercuRecuperable").")";
							}
							$totalvat = $outputlangs->transcountrynoentities("TotalLT1", $mysoc->country_code).(is_object($outputlangsbis) ? ' / '.$outputlangsbis->transcountrynoentities("TotalLT1", $mysoc->country_code) : '');
							$totalvat .= ' ';

							$totalvat .= vatrate(abs($tvakey), 1).$tvacompl;
							$pdf->MultiCell($col2x - $col1x, $tab2_hl, $totalvat, 0, 'L', 1);
							$pdf->SetXY($col2x, $tab2_top + $tab2_hl * $index);
							$pdf->MultiCell($largcol2, $tab2_hl, price($tvaval, 0, $outputlangs), 0, 'R', 1);
						}
					}
				}
				//}
				//Local tax 2 after VAT
				//if (!empty($conf->global->FACTURE_LOCAL_TAX2_OPTION) && $conf->global->FACTURE_LOCAL_TAX2_OPTION=='localtax2on')
				//{
				foreach ($this->localtax2 as $localtax_type => $localtax_rate) {
					if (in_array((string) $localtax_type, array('2', '4', '6'))) {
						continue;
					}

					foreach ($localtax_rate as $tvakey => $tvaval) {
						// retrieve global local tax
						if ($tvakey != 0) {    // On affiche pas taux 0
							//$this->atleastoneratenotnull++;

							$index++;
							$pdf->SetXY($col1x, $tab2_top + $tab2_hl * $index);

							$tvacompl = '';
							if (preg_match('/\*/', $tvakey)) {
								$tvakey = str_replace('*', '', $tvakey);
								$tvacompl = " (".$outputlangs->transnoentities("NonPercuRecuperable").")";
							}
							$totalvat = $outputlangs->transcountrynoentities("TotalLT2", $mysoc->country_code).(is_object($outputlangsbis) ? ' / '.$outputlangsbis->transcountrynoentities("TotalLT2", $mysoc->country_code) : '');
							$totalvat .= ' ';

							$totalvat .= vatrate(abs($tvakey), 1).$tvacompl;
							$pdf->MultiCell($col2x - $col1x, $tab2_hl, $totalvat, 0, 'L', 1);

							$pdf->SetXY($col2x, $tab2_top + $tab2_hl * $index);
							$pdf->MultiCell($largcol2, $tab2_hl, price($tvaval, 0, $outputlangs), 0, 'R', 1);
						}
					}
				}
				//}

				// Total TTC
				$index++;
				$pdf->SetXY($col1x, $tab2_top + $tab2_hl * $index);
				$pdf->SetTextColor(0, 0, 60);
				$pdf->SetFillColor(224, 224, 224);
				$pdf->MultiCell($col2x - $col1x, $tab2_hl, $outputlangs->transnoentities("TotalTTC").(is_object($outputlangsbis) ? ' / '.$outputlangsbis->transnoentities("TotalTTC") : ''), $useborder, 'L', 1);

				$pdf->SetXY($col2x, $tab2_top + $tab2_hl * $index);
				$pdf->MultiCell($largcol2, $tab2_hl, price($total_ttc, 0, $outputlangs), $useborder, 'R', 1);
			}
		}

		$pdf->SetTextColor(0, 0, 0);

		$resteapayer = 0;
		/*
		$resteapayer = $object->total_ttc - $deja_regle;
		if (!empty($object->paye)) $resteapayer=0;
		*/

		if ($deja_regle > 0) {
			// Already paid + Deposits
			$index++;

			$pdf->SetXY($col1x, $tab2_top + $tab2_hl * $index);
			$pdf->MultiCell($col2x - $col1x, $tab2_hl, $outputlangs->transnoentities("AlreadyPaid").(is_object($outputlangsbis) ? ' / '.$outputlangsbis->transnoentities("AlreadyPaid") : ''), 0, 'L', 0);

			$pdf->SetXY($col2x, $tab2_top + $tab2_hl * $index);
			$pdf->MultiCell($largcol2, $tab2_hl, price($deja_regle, 0, $outputlangs), 0, 'R', 0);

			/*
			if ($object->close_code == 'discount_vat')
			{
				$index++;
				$pdf->SetFillColor(255,255,255);

				$pdf->SetXY($col1x, $tab2_top + $tab2_hl * $index);
				$pdf->MultiCell($col2x - $col1x, $tab2_hl, $outputlangs->transnoentities("EscompteOfferedShort"), $useborder, 'L', 1);

				$pdf->SetXY($col2x, $tab2_top + $tab2_hl * $index);
				$pdf->MultiCell($largcol2, $tab2_hl, price($object->total_ttc - $deja_regle, 0, $outputlangs), $useborder, 'R', 1);

				$resteapayer=0;
			}
			*/

			$index++;
			$pdf->SetTextColor(0, 0, 60);
			$pdf->SetFillColor(224, 224, 224);
			$pdf->SetXY($col1x, $tab2_top + $tab2_hl * $index);
			$pdf->MultiCell($col2x - $col1x, $tab2_hl, $outputlangs->transnoentities("RemainderToPay").(is_object($outputlangsbis) ? ' / '.$outputlangsbis->transnoentities("RemainderToPay") : ''), $useborder, 'L', 1);

			$pdf->SetXY($col2x, $tab2_top + $tab2_hl * $index);
			$pdf->MultiCell($largcol2, $tab2_hl, price($resteapayer, 0, $outputlangs), $useborder, 'R', 1);

			$pdf->SetFont('', '', $default_font_size - 1);
			$pdf->SetTextColor(0, 0, 0);
		}

		$index++;
		return ($tab2_top + ($tab2_hl * $index));
	}

	// phpcs:disable PEAR.NamingConventions.ValidFunctionName.PublicUnderscore
	/**
	 *   Show table for lines
	 *
	 *   @param		TCPDF		$pdf     		Object PDF
	 *   @param		string		$tab_top		Top position of table
	 *   @param		string		$tab_height		Height of table (rectangle)
	 *   @param		int			$nexY			Y (not used)
	 *   @param		Translate	$outputlangs	Langs object
	 *   @param		int			$hidetop		1=Hide top bar of array and title, 0=Hide nothing, -1=Hide only title
	 *   @param		int			$hidebottom		Hide bottom bar of array
	 *   @param		string		$currency		Currency code
	 *   @param		Translate	$outputlangsbis	Langs object bis
	 *   @return	void
	 */
	protected function _tableau(&$pdf, $tab_top, $tab_height, $nexY, $outputlangs, $hidetop = 0, $hidebottom = 0, $currency = '', $outputlangsbis = null)
	{
		global $conf;

		// Force to disable hidetop and hidebottom
		$hidebottom = 0;
		if ($hidetop) {
			$hidetop = -1;
		}

		$currency = !empty($currency) ? $currency : $conf->currency;
		$default_font_size = pdf_getPDFFontSize($outputlangs);

		// Amount in (at tab_top - 1)
		$pdf->SetTextColor(0, 0, 0);
		$pdf->SetFont('', '', $default_font_size - 2);

		if (empty($hidetop)) {
			$titre = $outputlangs->transnoentities("AmountInCurrency", $outputlangs->transnoentitiesnoconv("Currency".$currency));
			if (getDolGlobalString('PDF_USE_ALSO_LANGUAGE_CODE') && is_object($outputlangsbis)) {
				$titre .= ' - '.$outputlangsbis->transnoentities("AmountInCurrency", $outputlangsbis->transnoentitiesnoconv("Currency".$currency));
			}

			$pdf->SetXY($this->page_largeur - $this->marge_droite - ($pdf->GetStringWidth($titre) + 3), $tab_top - 4);
			$pdf->MultiCell(($pdf->GetStringWidth($titre) + 3), 2, $titre);

			//$conf->global->MAIN_PDF_TITLE_BACKGROUND_COLOR='230,230,230';
			if (getDolGlobalString('MAIN_PDF_TITLE_BACKGROUND_COLOR')) {
				$pdf->Rect($this->marge_gauche, $tab_top, $this->page_largeur - $this->marge_droite - $this->marge_gauche, $this->tabTitleHeight, 'F', null, explode(',', $conf->global->MAIN_PDF_TITLE_BACKGROUND_COLOR));
			}
		}

		$pdf->SetDrawColor(128, 128, 128);
		$pdf->SetFont('', '', $default_font_size - 1);

		// Output Rect
		$this->printRect($pdf, $this->marge_gauche, $tab_top, $this->page_largeur - $this->marge_gauche - $this->marge_droite, $tab_height, $hidetop, $hidebottom); // Rect takes a length in 3rd parameter and 4th parameter

<<<<<<< HEAD
		if (!empty($conf->global->MAIN_PDF_TITLE_TEXT_COLOR)) {
=======
		if (getDolGlobalString('MAIN_PDF_TITLE_TEXT_COLOR')) {
>>>>>>> 729451fa
			$arrayColorTextTitle = explode(',', $conf->global->MAIN_PDF_TITLE_TEXT_COLOR);
			$pdf->SetTextColor($arrayColorTextTitle[0], $arrayColorTextTitle[1], $arrayColorTextTitle[2]);
		}

		$this->pdfTabTitles($pdf, $tab_top, $tab_height, $outputlangs, $hidetop);

<<<<<<< HEAD
		if (!empty($conf->global->MAIN_PDF_TITLE_TEXT_COLOR)) {
=======
		if (getDolGlobalString('MAIN_PDF_TITLE_TEXT_COLOR')) {
>>>>>>> 729451fa
			$pdf->SetTextColor(0, 0, 0);
		}

		if (empty($hidetop)) {
			$pdf->line($this->marge_gauche, $tab_top + $this->tabTitleHeight, $this->page_largeur - $this->marge_droite, $tab_top + $this->tabTitleHeight); // line takes a position y in 2nd parameter and 4th parameter
		}
	}

	// phpcs:disable PEAR.NamingConventions.ValidFunctionName.PublicUnderscore
	/**
	 *  Show top header of page.
	 *
	 *  @param	TCPDF		$pdf     		Object PDF
	 *  @param  Propal		$object     	Object to show
	 *  @param  int	    	$showaddress    0=no, 1=yes
	 *  @param  Translate	$outputlangs	Object lang for output
	 *  @param  Translate	$outputlangsbis	Object lang for output bis
	 *  @return	float|int
	 */
	protected function _pagehead(&$pdf, $object, $showaddress, $outputlangs, $outputlangsbis = null)
	{
		global $conf, $langs;

		$ltrdirection = 'L';
		if ($outputlangs->trans("DIRECTION") == 'rtl') {
			$ltrdirection = 'R';
		}

		// Load traductions files required by page
		$outputlangs->loadLangs(array("main", "propal", "companies", "bills"));

		$default_font_size = pdf_getPDFFontSize($outputlangs);

		pdf_pagehead($pdf, $outputlangs, $this->page_hauteur);

		$pdf->SetTextColor(0, 0, 60);
		$pdf->SetFont('', 'B', $default_font_size + 3);

		$w = 100;

		$posy = $this->marge_haute;
		$posx = $this->page_largeur - $this->marge_droite - $w;

		$pdf->SetXY($this->marge_gauche, $posy);

		// Logo
		if (!getDolGlobalInt('PDF_DISABLE_MYCOMPANY_LOGO')) {
			if ($this->emetteur->logo) {
				$logodir = $conf->mycompany->dir_output;
				if (!empty($conf->mycompany->multidir_output[$object->entity])) {
					$logodir = $conf->mycompany->multidir_output[$object->entity];
				}
				if (!getDolGlobalInt('MAIN_PDF_USE_LARGE_LOGO')) {
					$logo = $logodir.'/logos/thumbs/'.$this->emetteur->logo_small;
				} else {
					$logo = $logodir.'/logos/'.$this->emetteur->logo;
				}
				if (is_readable($logo)) {
					$height = pdf_getHeightForLogo($logo);
					$pdf->Image($logo, $this->marge_gauche, $posy, 0, $height); // width=0 (auto)
				} else {
					$pdf->SetTextColor(200, 0, 0);
					$pdf->SetFont('', 'B', $default_font_size - 2);
					$pdf->MultiCell($w, 3, $outputlangs->transnoentities("ErrorLogoFileNotFound", $logo), 0, 'L');
					$pdf->MultiCell($w, 3, $outputlangs->transnoentities("ErrorGoToGlobalSetup"), 0, 'L');
				}
			} else {
				$text = $this->emetteur->name;
				$pdf->MultiCell($w, 4, $outputlangs->convToOutputCharset($text), 0, $ltrdirection);
			}
		}

		$pdf->SetFont('', 'B', $default_font_size + 3);
		$pdf->SetXY($posx, $posy);
		$pdf->SetTextColor(0, 0, 60);
		$title = $outputlangs->transnoentities("PdfCommercialProposalTitle");
		$title .= ' '.$outputlangs->convToOutputCharset($object->ref);
		if ($object->statut == $object::STATUS_DRAFT) {
			$pdf->SetTextColor(128, 0, 0);
			$title .= ' - '.$outputlangs->transnoentities("NotValidated");
		}

		$pdf->MultiCell($w, 4, $title, '', 'R');

		$pdf->SetFont('', 'B', $default_font_size);

		/*
		$posy += 5;
		$pdf->SetXY($posx, $posy);
		$pdf->SetTextColor(0, 0, 60);
		$textref = $outputlangs->transnoentities("Ref")." : ".$outputlangs->convToOutputCharset($object->ref);
		if ($object->statut == $object::STATUS_DRAFT) {
			$pdf->SetTextColor(128, 0, 0);
			$textref .= ' - '.$outputlangs->transnoentities("NotValidated");
		}
		$pdf->MultiCell($w, 4, $textref, '', 'R');
		*/

		$posy += 3;
		$pdf->SetFont('', '', $default_font_size - 2);

		if ($object->ref_client) {
			$posy += 4;
			$pdf->SetXY($posx, $posy);
			$pdf->SetTextColor(0, 0, 60);
			$pdf->MultiCell($w, 3, $outputlangs->transnoentities("RefCustomer")." : ".dol_trunc($outputlangs->convToOutputCharset($object->ref_client), 65), '', 'R');
		}

		if (getDolGlobalString('PDF_SHOW_PROJECT_TITLE')) {
			$object->fetch_projet();
			if (!empty($object->project->ref)) {
				$posy += 3;
				$pdf->SetXY($posx, $posy);
				$pdf->SetTextColor(0, 0, 60);
				$pdf->MultiCell($w, 3, $outputlangs->transnoentities("Project")." : ".(empty($object->project->title) ? '' : $object->project->title), '', 'R');
			}
		}

		if (getDolGlobalString('PDF_SHOW_PROJECT')) {
			$object->fetch_projet();
			if (!empty($object->project->ref)) {
				$outputlangs->load("projects");
				$posy += 3;
				$pdf->SetXY($posx, $posy);
				$pdf->SetTextColor(0, 0, 60);
				$pdf->MultiCell($w, 3, $outputlangs->transnoentities("RefProject")." : ".(empty($object->project->ref) ? '' : $object->project->ref), '', 'R');
			}
		}

		if (getDolGlobalString('MAIN_PDF_DATE_TEXT')) {
			$displaydate = "daytext";
		} else {
			$displaydate = "day";
		}

		//$posy += 4;
		$posy = $pdf->getY();
		$pdf->SetXY($posx, $posy);
		$pdf->SetTextColor(0, 0, 60);
		$pdf->MultiCell($w, 3, $outputlangs->transnoentities("Date")." : ".dol_print_date($object->date, $displaydate, false, $outputlangs, true), '', 'R');

		$posy += 4;
		$pdf->SetXY($posx, $posy);
		$pdf->SetTextColor(0, 0, 60);

		$title = $outputlangs->transnoentities("DateEndPropal");
		if (getDolGlobalString('PDF_USE_ALSO_LANGUAGE_CODE') && is_object($outputlangsbis)) {
			$title .= ' - '.$outputlangsbis->transnoentities("DateEndPropal");
		}
		$pdf->MultiCell($w, 3, $title." : ".dol_print_date($object->fin_validite, $displaydate, false, $outputlangs, true), '', 'R');

		if (!getDolGlobalString('MAIN_PDF_HIDE_CUSTOMER_CODE') && $object->thirdparty->code_client) {
			$posy += 4;
			$pdf->SetXY($posx, $posy);
			$pdf->SetTextColor(0, 0, 60);
			$pdf->MultiCell($w, 3, $outputlangs->transnoentities("CustomerCode")." : ".$outputlangs->transnoentities($object->thirdparty->code_client), '', 'R');
		}

		// Get contact
		if (getDolGlobalString('DOC_SHOW_FIRST_SALES_REP')) {
			$arrayidcontact = $object->getIdContact('internal', 'SALESREPFOLL');
			if (count($arrayidcontact) > 0) {
				$usertmp = new User($this->db);
				$usertmp->fetch($arrayidcontact[0]);
				$posy += 4;
				$pdf->SetXY($posx, $posy);
				$pdf->SetTextColor(0, 0, 60);
				$pdf->MultiCell($w, 3, $langs->transnoentities("SalesRepresentative")." : ".$usertmp->getFullName($langs), '', 'R');
			}
		}

		$posy += 2;

		$top_shift = 0;
		// Show list of linked objects
		$current_y = $pdf->getY();
		$posy = pdf_writeLinkedObjects($pdf, $object, $outputlangs, $posx, $posy, $w, 3, 'R', $default_font_size);
		if ($current_y < $pdf->getY()) {
			$top_shift = $pdf->getY() - $current_y;
		}

		if ($showaddress) {
			// Sender properties
			$carac_emetteur = '';
			// Add internal contact of object if defined
			$arrayidcontact = $object->getIdContact('internal', 'SALESREPFOLL');
			if (count($arrayidcontact) > 0) {
				$object->fetch_user($arrayidcontact[0]);
				$labelbeforecontactname = ($outputlangs->transnoentities("FromContactName") != 'FromContactName' ? $outputlangs->transnoentities("FromContactName") : $outputlangs->transnoentities("Name"));
				$carac_emetteur .= ($carac_emetteur ? "\n" : '').$labelbeforecontactname." ".$outputlangs->convToOutputCharset($object->user->getFullName($outputlangs));
				$carac_emetteur .= (getDolGlobalInt('PDF_SHOW_PHONE_AFTER_USER_CONTACT') || getDolGlobalInt('PDF_SHOW_EMAIL_AFTER_USER_CONTACT')) ? ' (' : '';
				$carac_emetteur .= (getDolGlobalInt('PDF_SHOW_PHONE_AFTER_USER_CONTACT') && !empty($object->user->office_phone)) ? $object->user->office_phone : '';
				$carac_emetteur .= (getDolGlobalInt('PDF_SHOW_PHONE_AFTER_USER_CONTACT') && getDolGlobalInt('PDF_SHOW_EMAIL_AFTER_USER_CONTACT')) ? ', ' : '';
				$carac_emetteur .= (getDolGlobalInt('PDF_SHOW_EMAIL_AFTER_USER_CONTACT') && !empty($object->user->email)) ? $object->user->email : '';
				$carac_emetteur .= (getDolGlobalInt('PDF_SHOW_PHONE_AFTER_USER_CONTACT') || getDolGlobalInt('PDF_SHOW_EMAIL_AFTER_USER_CONTACT')) ? ')' : '';
				$carac_emetteur .= "\n";
			}

			$carac_emetteur .= pdf_build_address($outputlangs, $this->emetteur, $object->thirdparty, '', 0, 'source', $object);

			// Show sender
			$posy = getDolGlobalString('MAIN_PDF_USE_ISO_LOCATION') ? 40 : 42;
			$posy += $top_shift;
			$posx = $this->marge_gauche;
			if (getDolGlobalString('MAIN_INVERT_SENDER_RECIPIENT')) {
				$posx = $this->page_largeur - $this->marge_droite - 80;
			}

			$hautcadre = getDolGlobalString('MAIN_PDF_USE_ISO_LOCATION') ? 38 : 40;
			$widthrecbox = getDolGlobalString('MAIN_PDF_USE_ISO_LOCATION') ? 92 : 82;

			// Show sender frame
			if (!getDolGlobalString('MAIN_PDF_NO_SENDER_FRAME')) {
				$pdf->SetTextColor(0, 0, 0);
				$pdf->SetFont('', '', $default_font_size - 2);
				$pdf->SetXY($posx, $posy - 5);
				$pdf->MultiCell($widthrecbox, 5, $outputlangs->transnoentities("BillFrom"), 0, $ltrdirection);
				$pdf->SetXY($posx, $posy);
				$pdf->SetFillColor(230, 230, 230);
				$pdf->MultiCell($widthrecbox, $hautcadre, "", 0, 'R', 1);
				$pdf->SetTextColor(0, 0, 60);
			}

			// Show sender name
			if (!getDolGlobalString('MAIN_PDF_HIDE_SENDER_NAME')) {
				$pdf->SetXY($posx + 2, $posy + 3);
				$pdf->SetFont('', 'B', $default_font_size);
				$pdf->MultiCell($widthrecbox - 2, 4, $outputlangs->convToOutputCharset($this->emetteur->name), 0, $ltrdirection);
				$posy = $pdf->getY();
			}

			// Show sender information
			$pdf->SetXY($posx + 2, $posy);
			$pdf->SetFont('', '', $default_font_size - 1);
			$pdf->MultiCell($widthrecbox - 2, 4, $carac_emetteur, 0, $ltrdirection);


			// If CUSTOMER contact defined, we use it
			$usecontact = false;
			$arrayidcontact = $object->getIdContact('external', 'CUSTOMER');
			if (count($arrayidcontact) > 0) {
				$usecontact = true;
				$result = $object->fetch_contact($arrayidcontact[0]);
			}

			// Recipient name
			if ($usecontact && ($object->contact->socid != $object->thirdparty->id && (!isset($conf->global->MAIN_USE_COMPANY_NAME_OF_CONTACT) || getDolGlobalString('MAIN_USE_COMPANY_NAME_OF_CONTACT')))) {
				$thirdparty = $object->contact;
			} else {
				$thirdparty = $object->thirdparty;
			}

			$carac_client_name = pdfBuildThirdpartyName($thirdparty, $outputlangs);

			$mode = 'target';
			$carac_client = pdf_build_address($outputlangs, $this->emetteur, $object->thirdparty, ($usecontact ? $object->contact : ''), $usecontact, $mode, $object);

			// Show recipient
			$widthrecbox = getDolGlobalString('MAIN_PDF_USE_ISO_LOCATION') ? 92 : 100;
			if ($this->page_largeur < 210) {
				$widthrecbox = 84; // To work with US executive format
			}
			$posy = getDolGlobalString('MAIN_PDF_USE_ISO_LOCATION') ? 40 : 42;
			$posy += $top_shift;
			$posx = $this->page_largeur - $this->marge_droite - $widthrecbox;
			if (getDolGlobalString('MAIN_INVERT_SENDER_RECIPIENT')) {
				$posx = $this->marge_gauche;
			}

			// Show recipient frame
			if (!getDolGlobalString('MAIN_PDF_NO_RECIPENT_FRAME')) {
				$pdf->SetTextColor(0, 0, 0);
				$pdf->SetFont('', '', $default_font_size - 2);
				$pdf->SetXY($posx + 2, $posy - 5);
				$pdf->MultiCell($widthrecbox, 5, $outputlangs->transnoentities("BillTo"), 0, $ltrdirection);
				$pdf->Rect($posx, $posy, $widthrecbox, $hautcadre);
			}

			// Show recipient name
			$pdf->SetXY($posx + 2, $posy + 3);
			$pdf->SetFont('', 'B', $default_font_size);
			$pdf->MultiCell($widthrecbox, 2, $carac_client_name, 0, $ltrdirection);

			$posy = $pdf->getY();

			// Show recipient information
			$pdf->SetFont('', '', $default_font_size - 1);
			$pdf->SetXY($posx + 2, $posy);
			$pdf->MultiCell($widthrecbox, 4, $carac_client, 0, $ltrdirection);
		}

		$pdf->SetTextColor(0, 0, 0);
		return $top_shift;
	}

	// phpcs:disable PEAR.NamingConventions.ValidFunctionName.PublicUnderscore
	/**
	 *   	Show footer of page. Need this->emetteur object
	 *
	 *   	@param	TCPDF		$pdf     			PDF
	 * 		@param	Propal		$object				Object to show
	 *      @param	Translate	$outputlangs		Object lang for output
	 *      @param	int			$hidefreetext		1=Hide free text
	 *      @return	int								Return height of bottom margin including footer text
	 */
	protected function _pagefoot(&$pdf, $object, $outputlangs, $hidefreetext = 0)
	{
		$showdetails = getDolGlobalInt('MAIN_GENERATE_DOCUMENTS_SHOW_FOOT_DETAILS', 0);
		return pdf_pagefoot($pdf, $outputlangs, 'PROPOSAL_FREE_TEXT', $this->emetteur, $this->marge_basse, $this->marge_gauche, $this->page_hauteur, $object, $showdetails, $hidefreetext, $this->page_largeur, $this->watermark);
	}

	/**
	 *	Show area for the customer to sign
	 *
	 *	@param	TCPDF		$pdf            Object PDF
	 *	@param  Propal		$object         Object proposal
	 *	@param	int			$posy			Position depart
	 *	@param	Translate	$outputlangs	Objet langs
	 *	@return int							Position pour suite
	 */
	protected function drawSignatureArea(&$pdf, $object, $posy, $outputlangs)
	{
		global $conf;
		$default_font_size = pdf_getPDFFontSize($outputlangs);
		$tab_top = $posy + 4;
		$tab_hl = 4;

		$posx = 120;
		$largcol = ($this->page_largeur - $this->marge_droite - $posx);
		$useborder = 0;
		$index = 0;
		// Total HT
		$pdf->SetFillColor(255, 255, 255);
		$pdf->SetXY($posx, $tab_top);
		$pdf->SetFont('', '', $default_font_size - 2);
		$pdf->MultiCell($largcol, $tab_hl, $outputlangs->transnoentities("ProposalCustomerSignature"), 0, 'L', 1);

		$pdf->SetXY($posx, $tab_top + $tab_hl);
		$pdf->MultiCell($largcol, $tab_hl * 3, '', 1, 'R');
		if (getDolGlobalString('MAIN_PDF_PROPAL_USE_ELECTRONIC_SIGNING')) {
			$pdf->addEmptySignatureAppearance($posx, $tab_top + $tab_hl, $largcol, $tab_hl * 3);
		}

		return ($tab_hl * 7);
	}


	/**
	 *   	Define Array Column Field
	 *
	 *   	@param	Propal			$object			object proposal
	 *   	@param	Translate		$outputlangs	langs
	 *      @param	int				$hidedetails	Do not show line details
	 *      @param	int				$hidedesc		Do not show desc
	 *      @param	int				$hideref		Do not show ref
	 *      @return	void
	 */
	public function defineColumnField($object, $outputlangs, $hidedetails = 0, $hidedesc = 0, $hideref = 0)
	{
		global $conf, $hookmanager;

		// Default field style for content
		$this->defaultContentsFieldsStyle = array(
			'align' => 'R', // R,C,L
			'padding' => array(1, 0.5, 1, 0.5), // Like css 0 => top , 1 => right, 2 => bottom, 3 => left
		);

		// Default field style for content
		$this->defaultTitlesFieldsStyle = array(
			'align' => 'C', // R,C,L
			'padding' => array(0.5, 0, 0.5, 0), // Like css 0 => top , 1 => right, 2 => bottom, 3 => left
		);

		/*
		 * For exemple
		 $this->cols['theColKey'] = array(
		 'rank' => $rank, // int : use for ordering columns
		 'width' => 20, // the column width in mm
		 'title' => array(
		 'textkey' => 'yourLangKey', // if there is no label, yourLangKey will be translated to replace label
		 'label' => ' ', // the final label : used fore final generated text
		 'align' => 'L', // text alignement :  R,C,L
		 'padding' => array(0.5,0.5,0.5,0.5), // Like css 0 => top , 1 => right, 2 => bottom, 3 => left
		 ),
		 'content' => array(
		 'align' => 'L', // text alignement :  R,C,L
		 'padding' => array(0.5,0.5,0.5,0.5), // Like css 0 => top , 1 => right, 2 => bottom, 3 => left
		 ),
		 );
		 */

		$rank = 0; // do not use negative rank
		$this->cols['desc'] = array(
			'rank' => $rank,
			'width' => false, // only for desc
			'status' => true,
			'title' => array(
				'textkey' => 'Designation', // use lang key is usefull in somme case with module
				'align' => 'L',
				// 'textkey' => 'yourLangKey', // if there is no label, yourLangKey will be translated to replace label
				// 'label' => ' ', // the final label
				'padding' => array(0.5, 0.5, 0.5, 0.5), // Like css 0 => top , 1 => right, 2 => bottom, 3 => left
			),
			'content' => array(
				'align' => 'L',
				'padding' => array(1, 0.5, 1, 1.5), // Like css 0 => top , 1 => right, 2 => bottom, 3 => left
			),
		);

		// Image of product
		$rank = $rank + 10;
		$this->cols['photo'] = array(
			'rank' => $rank,
			'width' => (!getDolGlobalString('MAIN_DOCUMENTS_WITH_PICTURE_WIDTH') ? 20 : $conf->global->MAIN_DOCUMENTS_WITH_PICTURE_WIDTH), // in mm
			'status' => false,
			'title' => array(
				'textkey' => 'Photo',
				'label' => ' '
			),
			'content' => array(
				'padding' => array(0, 0, 0, 0), // Like css 0 => top , 1 => right, 2 => bottom, 3 => left
			),
			'border-left' => false, // remove left line separator
		);

		if (getDolGlobalString('MAIN_GENERATE_PROPOSALS_WITH_PICTURE') && !empty($this->atleastonephoto)) {
			$this->cols['photo']['status'] = true;
			$this->cols['photo']['border-left'] = true;
		}


		$rank = $rank + 10;
		$this->cols['vat'] = array(
			'rank' => $rank,
			'status' => false,
			'width' => 16, // in mm
			'title' => array(
				'textkey' => 'VAT'
			),
			'border-left' => true, // add left line separator
		);

		if (!getDolGlobalString('MAIN_GENERATE_DOCUMENTS_WITHOUT_VAT') && !getDolGlobalString('MAIN_GENERATE_DOCUMENTS_WITHOUT_VAT_COLUMN')) {
			$this->cols['vat']['status'] = true;
		}

		$rank = $rank + 10;
		$this->cols['subprice'] = array(
			'rank' => $rank,
			'width' => 19, // in mm
			'status' => true,
			'title' => array(
				'textkey' => 'PriceUHT'
			),
			'border-left' => true, // add left line separator
		);

		// Adapt dynamically the width of subprice, if text is too long.
		$tmpwidth = 0;
		$nblines = count($object->lines);
		for ($i = 0; $i < $nblines; $i++) {
			$tmpwidth2 = dol_strlen(dol_string_nohtmltag(pdf_getlineupexcltax($object, $i, $outputlangs, $hidedetails)));
			$tmpwidth = max($tmpwidth, $tmpwidth2);
		}
		if ($tmpwidth > 10) {
			$this->cols['subprice']['width'] += (2 * ($tmpwidth - 10));
		}

		$rank = $rank + 10;
		$this->cols['qty'] = array(
			'rank' => $rank,
			'width' => 16, // in mm
			'status' => true,
			'title' => array(
				'textkey' => 'Qty'
			),
			'border-left' => true, // add left line separator
		);

		$rank = $rank + 10;
		$this->cols['unit'] = array(
			'rank' => $rank,
			'width' => 11, // in mm
			'status' => false,
			'title' => array(
				'textkey' => 'Unit'
			),
			'border-left' => true, // add left line separator
		);
		if (getDolGlobalInt('PRODUCT_USE_UNITS')) {
			$this->cols['unit']['status'] = true;
		}

		$rank = $rank + 10;
		$this->cols['discount'] = array(
			'rank' => $rank,
			'width' => 13, // in mm
			'status' => false,
			'title' => array(
				'textkey' => 'ReductionShort'
			),
			'border-left' => true, // add left line separator
		);
		if ($this->atleastonediscount) {
			$this->cols['discount']['status'] = true;
		}

		$rank = $rank + 1000; // add a big offset to be sure is the last col because default extrafield rank is 100
		$this->cols['totalexcltax'] = array(
			'rank' => $rank,
			'width' => 26, // in mm
			'status' => !getDolGlobalString('PDF_PROPAL_HIDE_PRICE_EXCL_TAX') ? true : false,
			'title' => array(
				'textkey' => 'TotalHTShort'
			),
			'border-left' => true, // add left line separator
		);

		$rank = $rank + 1010; // add a big offset to be sure is the last col because default extrafield rank is 100
		$this->cols['totalincltax'] = array(
			'rank' => $rank,
			'width' => 26, // in mm
			'status' => !getDolGlobalString('PDF_PROPAL_SHOW_PRICE_INCL_TAX') ? false : true,
			'title' => array(
				'textkey' => 'TotalTTCShort'
			),
			'border-left' => true, // add left line separator
		);

		// Add extrafields cols
		if (!empty($object->lines)) {
			$line = reset($object->lines);
			$this->defineColumnExtrafield($line, $outputlangs, $hidedetails);
		}

		$parameters = array(
			'object' => $object,
			'outputlangs' => $outputlangs,
			'hidedetails' => $hidedetails,
			'hidedesc' => $hidedesc,
			'hideref' => $hideref
		);

		$reshook = $hookmanager->executeHooks('defineColumnField', $parameters, $this); // Note that $object may have been modified by hook
		if ($reshook < 0) {
			setEventMessages($hookmanager->error, $hookmanager->errors, 'errors');
		} elseif (empty($reshook)) {
			$this->cols = array_replace($this->cols, $hookmanager->resArray); // array_replace is used to preserve keys
		} else {
			$this->cols = $hookmanager->resArray;
		}
	}
}<|MERGE_RESOLUTION|>--- conflicted
+++ resolved
@@ -1474,22 +1474,14 @@
 		// Output Rect
 		$this->printRect($pdf, $this->marge_gauche, $tab_top, $this->page_largeur - $this->marge_gauche - $this->marge_droite, $tab_height, $hidetop, $hidebottom); // Rect takes a length in 3rd parameter and 4th parameter
 
-<<<<<<< HEAD
-		if (!empty($conf->global->MAIN_PDF_TITLE_TEXT_COLOR)) {
-=======
 		if (getDolGlobalString('MAIN_PDF_TITLE_TEXT_COLOR')) {
->>>>>>> 729451fa
 			$arrayColorTextTitle = explode(',', $conf->global->MAIN_PDF_TITLE_TEXT_COLOR);
 			$pdf->SetTextColor($arrayColorTextTitle[0], $arrayColorTextTitle[1], $arrayColorTextTitle[2]);
 		}
 
 		$this->pdfTabTitles($pdf, $tab_top, $tab_height, $outputlangs, $hidetop);
 
-<<<<<<< HEAD
-		if (!empty($conf->global->MAIN_PDF_TITLE_TEXT_COLOR)) {
-=======
 		if (getDolGlobalString('MAIN_PDF_TITLE_TEXT_COLOR')) {
->>>>>>> 729451fa
 			$pdf->SetTextColor(0, 0, 0);
 		}
 
