--- conflicted
+++ resolved
@@ -2,18 +2,14 @@
 /* Copyright (C) 2004-2014 Laurent Destailleur  <eldy@users.sourceforge.net>
  * Copyright (C) 2005-2012 Regis Houssin        <regis.houssin@inodbox.com>
  * Copyright (C) 2008      Raphael Bertrand     <raphael.bertrand@resultic.fr>
- * Copyright (C) 2010-2015 Juanjo Menent	    <jmenent@2byte.es>
- * Copyright (C) 2012      Christophe Battarel   <christophe.battarel@altairis.fr>
+ * Copyright (C) 2010-2015 Juanjo Menent	      <jmenent@2byte.es>
+ * Copyright (C) 2012      Christophe Battarel  <christophe.battarel@altairis.fr>
  * Copyright (C) 2012      Cedric Salvador      <csalvador@gpcsolutions.fr>
  * Copyright (C) 2015      Marcos García        <marcosgdf@gmail.com>
  * Copyright (C) 2017      Ferran Marcet        <fmarcet@2byte.es>
-<<<<<<< HEAD
- * Copyright (C) 2018      Frédéric France      <frederic.france@netlogic.fr>
- * Copyright (C) 2021-2024 Anthony Berton      <anthony.berton@bb2a.fr>
-=======
- * Copyright (C) 2018-2024  Frédéric France      <frederic.france@free.fr>
- * Copyright (C) 2024		MDW							<mdeweerd@users.noreply.github.com>
->>>>>>> 79644045
+ * Copyright (C) 2021-2024 Anthony Berton       <anthony.berton@bb2a.fr>
+ * Copyright (C) 2018-2024 Frédéric France      <frederic.france@free.fr>
+ * Copyright (C) 2024	     MDW							    <mdeweerd@users.noreply.github.com>
  *
  * This program is free software; you can redistribute it and/or modify
  * it under the terms of the GNU General Public License as published by
