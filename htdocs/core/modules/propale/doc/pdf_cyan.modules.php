--- conflicted
+++ resolved
@@ -1145,13 +1145,7 @@
 			// Show payment mode CHQ
 			if (empty($object->mode_reglement_code) || $object->mode_reglement_code == 'CHQ') {
 				// Si mode reglement non force ou si force a CHQ
-<<<<<<< HEAD
 				if (getDolGlobalInt('FACTURE_CHQ_NUMBER')) {
-					$diffsizetitle = (empty($conf->global->PDF_DIFFSIZE_TITLE) ? 3 : $conf->global->PDF_DIFFSIZE_TITLE);
-
-=======
-				if (!empty($conf->global->FACTURE_CHQ_NUMBER)) {
->>>>>>> 77b97616
 					if ($conf->global->FACTURE_CHQ_NUMBER > 0) {
 						$account = new Account($this->db);
 						$account->fetch(getDolGlobalInt('FACTURE_CHQ_NUMBER'));
