--- conflicted
+++ resolved
@@ -574,13 +574,6 @@
 					$posYAfterImage = 0;
 					$posYAfterDescription = 0;
 
-<<<<<<< HEAD
-					if ($this->getColumnStatus('position')) {
-						$this->printStdColumnContent($pdf, $curY, 'position', (string) ($i + 1));
-					}
-
-=======
->>>>>>> a294cadc
 					if ($this->getColumnStatus('photo')) {
 						// We start with Photo of product line
 						if (isset($imglinesize['width']) && isset($imglinesize['height']) && ($curY + $imglinesize['height']) > ($this->page_hauteur - ($heightforfooter + $heightforfreetext + $heightforsignature + $heightforinfotot))) {	// If photo too high, we moved completely on new page
@@ -731,13 +724,13 @@
 					}
 
 					$parameters = array(
-						'object' => $object,
-						'i' => $i,
-						'pdf' => & $pdf,
-						'curY' => & $curY,
-						'nexY' => & $nexY,
-						'outputlangs' => $outputlangs,
-						'hidedetails' => $hidedetails
+					'object' => $object,
+					'i' => $i,
+					'pdf' => & $pdf,
+					'curY' => & $curY,
+					'nexY' => & $nexY,
+					'outputlangs' => $outputlangs,
+					'hidedetails' => $hidedetails
 					);
 					$reshook = $hookmanager->executeHooks('printPDFline', $parameters, $this); // Note that $object may have been modified by hook
 
@@ -758,13 +751,13 @@
 
 					// TODO remise_percent is an obsolete field for object parent
 					/*if ($object->remise_percent) {
-						$tvaligne -= ($tvaligne * $object->remise_percent) / 100;
+					$tvaligne -= ($tvaligne * $object->remise_percent) / 100;
 					}
 					if ($object->remise_percent) {
-						$localtax1ligne -= ($localtax1ligne * $object->remise_percent) / 100;
+					$localtax1ligne -= ($localtax1ligne * $object->remise_percent) / 100;
 					}
 					if ($object->remise_percent) {
-						$localtax2ligne -= ($localtax2ligne * $object->remise_percent) / 100;
+					$localtax2ligne -= ($localtax2ligne * $object->remise_percent) / 100;
 					}*/
 
 					$vatrate = (string) $object->lines[$i]->tva_tx;
@@ -1327,12 +1320,12 @@
 
 					foreach ($localtax_rate as $tvakey => $tvaval) {
 						if ($tvakey != 0) {    // On affiche pas taux 0
-							//$this->atleastoneratenotnull++;
-
-							$index++;
-							$pdf->SetXY($col1x, $tab2_top + $tab2_hl * $index);
-
-							$tvacompl = '';
+								//$this->atleastoneratenotnull++;
+
+								$index++;
+								$pdf->SetXY($col1x, $tab2_top + $tab2_hl * $index);
+
+								$tvacompl = '';
 							if (preg_match('/\*/', $tvakey)) {
 								$tvakey = str_replace('*', '', $tvakey);
 								$tvacompl = " (".$outputlangs->transnoentities("NonPercuRecuperable").")";
@@ -1362,12 +1355,12 @@
 					foreach ($localtax_rate as $tvakey => $tvaval) {
 						// retrieve global local tax
 						if ($tvakey != 0) {    // On affiche pas taux 0
-							//$this->atleastoneratenotnull++;
-
-							$index++;
-							$pdf->SetXY($col1x, $tab2_top + $tab2_hl * $index);
-
-							$tvacompl = '';
+								//$this->atleastoneratenotnull++;
+
+								$index++;
+								$pdf->SetXY($col1x, $tab2_top + $tab2_hl * $index);
+
+								$tvacompl = '';
 							if (preg_match('/\*/', $tvakey)) {
 								$tvakey = str_replace('*', '', $tvakey);
 								$tvacompl = " (".$outputlangs->transnoentities("NonPercuRecuperable").")";
@@ -1375,16 +1368,12 @@
 							$totalvat = $outputlangs->transcountrynoentities("TotalLT2", $mysoc->country_code).(is_object($outputlangsbis) ? ' / '.$outputlangsbis->transcountrynoentities("TotalLT2", $mysoc->country_code) : '');
 							$totalvat .= ' ';
 
-<<<<<<< HEAD
-							$totalvat .= vatrate((string) abs((float) $tvakey), 1).$tvacompl;
-=======
 							if (getDolGlobalString('PDF_LOCALTAX2_LABEL_IS_CODE_OR_RATE') == 'nocodenorate') {
 								$totalvat .= $tvacompl;
 							} else {
-								$totalvat .= vatrate(abs($tvakey), 1).$tvacompl;
+								$totalvat .= vatrate((string) abs((float) $tvakey), 1).$tvacompl;
 							}
 
->>>>>>> a294cadc
 							$pdf->MultiCell($col2x - $col1x, $tab2_hl, $totalvat, 0, 'L', 1);
 
 							$total_localtax = ((isModEnabled("multicurrency") && isset($object->multicurrency_tx) && $object->multicurrency_tx != 1) ? price2num($tvaval * $object->multicurrency_tx, 'MT') : $tvaval);
@@ -1428,16 +1417,16 @@
 
 			/*
 			if ($object->close_code == 'discount_vat') {
-				$index++;
-				$pdf->SetFillColor(255,255,255);
-
-				$pdf->SetXY($col1x, $tab2_top + $tab2_hl * $index);
-				$pdf->MultiCell($col2x - $col1x, $tab2_hl, $outputlangs->transnoentities("EscompteOfferedShort"), $useborder, 'L', 1);
-
-				$pdf->SetXY($col2x, $tab2_top + $tab2_hl * $index);
-				$pdf->MultiCell($largcol2, $tab2_hl, price($object->total_ttc - $deja_regle, 0, $outputlangs), $useborder, 'R', 1);
-
-				$resteapayer=0;
+			$index++;
+			$pdf->SetFillColor(255,255,255);
+
+			$pdf->SetXY($col1x, $tab2_top + $tab2_hl * $index);
+			$pdf->MultiCell($col2x - $col1x, $tab2_hl, $outputlangs->transnoentities("EscompteOfferedShort"), $useborder, 'L', 1);
+
+			$pdf->SetXY($col2x, $tab2_top + $tab2_hl * $index);
+			$pdf->MultiCell($largcol2, $tab2_hl, price($object->total_ttc - $deja_regle, 0, $outputlangs), $useborder, 'R', 1);
+
+			$resteapayer=0;
 			}
 			*/
 
