--- conflicted
+++ resolved
@@ -1842,10 +1842,8 @@
 	 */
 	protected function drawSignatureArea(&$pdf, $object, $posy, $outputlangs)
 	{
-<<<<<<< HEAD
 		global $conf, $pagenb;
-=======
->>>>>>> a185fb42
+
 		$default_font_size = pdf_getPDFFontSize($outputlangs);
 		$tab_top = $posy + 4;
 		$tab_hl = 4;
@@ -1858,13 +1856,10 @@
 		$pdf->SetXY($posx, $tab_top);
 		$pdf->SetFont('', '', $default_font_size - 2);
 		$pdf->MultiCell($largcol, $tab_hl, $outputlangs->transnoentities("ProposalCustomerSignature"), 0, 'L', 1);
-<<<<<<< HEAD
 		$pdf->SetXY($posx, $tab_top + $tab_hl);
 		pdf_setPosSign($pdf->PageNo(), $posx, $tab_top + $tab_hl, $tab_hl * 3, $largcol);
-=======
 
 		$pdf->SetXY($posx, $tab_top + $tab_hl + 3);
->>>>>>> a185fb42
 		$pdf->MultiCell($largcol, $tab_hl * 3, '', 1, 'R');
 
 		if (getDolGlobalString('MAIN_PDF_PROPAL_USE_ELECTRONIC_SIGNING')) {
