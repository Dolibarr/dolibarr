<?php
/* Copyright (C) 2004-2014 Laurent Destailleur  <eldy@users.sourceforge.net>
 * Copyright (C) 2005-2012 Regis Houssin        <regis.houssin@inodbox.com>
 * Copyright (C) 2008      Raphael Bertrand     <raphael.bertrand@resultic.fr>
 * Copyright (C) 2010-2015 Juanjo Menent	    <jmenent@2byte.es>
 * Copyright (C) 2012      Christophe Battarel   <christophe.battarel@altairis.fr>
 * Copyright (C) 2012      Cedric Salvador      <csalvador@gpcsolutions.fr>
 * Copyright (C) 2015      Marcos García        <marcosgdf@gmail.com>
 * Copyright (C) 2017      Ferran Marcet        <fmarcet@2byte.es>
 * Copyright (C) 2018-2024  Frédéric France     <frederic.france@free.fr>
 * Copyright (C) 2024		MDW							<mdeweerd@users.noreply.github.com>
 *
 * This program is free software; you can redistribute it and/or modify
 * it under the terms of the GNU General Public License as published by
 * the Free Software Foundation; either version 3 of the License, or
 * (at your option) any later version.
 *
 * This program is distributed in the hope that it will be useful,
 * but WITHOUT ANY WARRANTY; without even the implied warranty of
 * MERCHANTABILITY or FITNESS FOR A PARTICULAR PURPOSE.  See the
 * GNU General Public License for more details.
 *
 * You should have received a copy of the GNU General Public License
 * along with this program. If not, see <https://www.gnu.org/licenses/>.
 * or see https://www.gnu.org/
 */

/**
 *	\file       htdocs/core/modules/propale/doc/pdf_cyan.modules.php
 *	\ingroup    propale
 *	\brief      File of Class to generate PDF proposal with Cyan template
 */
require_once DOL_DOCUMENT_ROOT.'/core/modules/propale/modules_propale.php';
require_once DOL_DOCUMENT_ROOT.'/product/class/product.class.php';
require_once DOL_DOCUMENT_ROOT.'/core/lib/company.lib.php';
require_once DOL_DOCUMENT_ROOT.'/core/lib/functions2.lib.php';
require_once DOL_DOCUMENT_ROOT.'/core/lib/pdf.lib.php';


/**
 *	Class to generate PDF proposal Cyan
 */
class pdf_cyan extends ModelePDFPropales
{
	/**
	 * @var DoliDB Database handler
	 */
	public $db;

	/**
	 * @var string model name
	 */
	public $name;

	/**
	 * @var string model description (short text)
	 */
	public $description;

	/**
	 * @var int    Save the name of generated file as the main doc when generating a doc with this template
	 */
	public $update_main_doc_field;

	/**
	 * @var string document type
	 */
	public $type;

	/**
	 * Dolibarr version of the loaded document
	 * @var string Version, possible values are: 'development', 'experimental', 'dolibarr', 'dolibarr_deprecated' or a version string like 'x.y.z'''|'development'|'dolibarr'|'experimental'
	 */
	public $version = 'dolibarr';

	/**
<<<<<<< HEAD
	 * @var array<string,array{rank:int,width:float|int,title:array{textkey:string,label:string,align:string,padding:array{0:float,1:float,2:float,3:float}},content:array{align:string,padding:array{0:float,1:float,2:float,3:float}}}>	Array of columns
=======
	 * @var array<string,array{rank:int,width:float|int,status:bool,title:array{textkey:string,label:string,align:string,padding:array{0:float,1:float,2:float,3:float}},content:array{align:string,padding:array{0:float,1:float,2:float,3:float}}}>	Array of document table columns
>>>>>>> cc80841a
	 */
	public $cols;


	/**
	 *	Constructor
	 *
	 *  @param		DoliDB		$db      Database handler
	 */
	public function __construct($db)
	{
		global $langs, $mysoc;

		// Translations
		$langs->loadLangs(array("main", "bills"));

		$this->db = $db;
		$this->name = "cyan";
		$this->description = $langs->trans('DocModelCyanDescription');
		$this->update_main_doc_field = 1; // Save the name of generated file as the main doc when generating a doc with this template

		// Dimension page
		$this->type = 'pdf';
		$formatarray = pdf_getFormat();
		$this->page_largeur = $formatarray['width'];
		$this->page_hauteur = $formatarray['height'];
		$this->format = array($this->page_largeur, $this->page_hauteur);
		$this->marge_gauche = getDolGlobalInt('MAIN_PDF_MARGIN_LEFT', 10);
		$this->marge_droite = getDolGlobalInt('MAIN_PDF_MARGIN_RIGHT', 10);
		$this->marge_haute = getDolGlobalInt('MAIN_PDF_MARGIN_TOP', 10);
		$this->marge_basse = getDolGlobalInt('MAIN_PDF_MARGIN_BOTTOM', 10);

		$this->option_logo = 1; // Display logo
		$this->option_tva = 1; // Manage the vat option FACTURE_TVAOPTION
		$this->option_modereg = 1; // Display payment mode
		$this->option_condreg = 1; // Display payment terms
		$this->option_multilang = 1; // Available in several languages
		$this->option_escompte = 0; // Displays if there has been a discount
		$this->option_credit_note = 0; // Support credit notes
		$this->option_freetext = 1; // Support add of a personalised text
		$this->option_draft_watermark = 1; // Support add of a watermark on drafts
		$this->watermark = '';

		// Get source company
		$this->emetteur = $mysoc;
		if (empty($this->emetteur->country_code)) {
			$this->emetteur->country_code = substr($langs->defaultlang, -2); // By default, if was not defined
		}

		// Define position of columns
		$this->posxdesc = $this->marge_gauche + 1; // used for notes and other stuff


		$this->tabTitleHeight = 5; // default height

		//  Use new system for position of columns, view  $this->defineColumnField()

		$this->tva = array();
		$this->tva_array = array();
		$this->localtax1 = array();
		$this->localtax2 = array();
		$this->atleastoneratenotnull = 0;
		$this->atleastonediscount = 0;
	}

	// phpcs:disable PEAR.NamingConventions.ValidFunctionName.ScopeNotCamelCaps
	/**
	 *  Function to build pdf onto disk
	 *
	 *  @param		Propal		$object				Object to generate
	 *  @param		Translate	$outputlangs		Lang output object
	 *  @param		string		$srctemplatepath	Full path of source filename for generator using a template file
	 *  @param		int<0,1>	$hidedetails		Do not show line details
	 *  @param		int<0,1>	$hidedesc			Do not show desc
	 *  @param		int<0,1>	$hideref			Do not show ref
	 *  @return		int<-1,1>						1 if OK, <=0 if KO
	 */
	public function write_file($object, $outputlangs, $srctemplatepath = '', $hidedetails = 0, $hidedesc = 0, $hideref = 0)
	{
		// phpcs:enable
		global $user, $langs, $conf, $mysoc, $db, $hookmanager, $nblines;

		dol_syslog("write_file outputlangs->defaultlang=".(is_object($outputlangs) ? $outputlangs->defaultlang : 'null'));

		if (!is_object($outputlangs)) {
			$outputlangs = $langs;
		}
		// For backward compatibility with FPDF, force output charset to ISO, because FPDF expect text to be encoded in ISO
		if (getDolGlobalString('MAIN_USE_FPDF')) {
			$outputlangs->charset_output = 'ISO-8859-1';
		}

		// Load translation files required by page
		$outputlangs->loadLangs(array("main", "dict", "companies", "bills", "products", "propal"));

		//  Show Draft Watermark
		if ($object->status == $object::STATUS_DRAFT && getDolGlobalString('PROPALE_DRAFT_WATERMARK')) {
			$this->watermark = getDolGlobalString('PROPALE_DRAFT_WATERMARK');
		}

		global $outputlangsbis;
		$outputlangsbis = null;
		if (getDolGlobalString('PDF_USE_ALSO_LANGUAGE_CODE') && $outputlangs->defaultlang != getDolGlobalString('PDF_USE_ALSO_LANGUAGE_CODE')) {
			$outputlangsbis = new Translate('', $conf);
			$outputlangsbis->setDefaultLang(getDolGlobalString('PDF_USE_ALSO_LANGUAGE_CODE'));
			$outputlangsbis->loadLangs(array("main", "dict", "companies", "bills", "products", "propal"));
		}

		$nblines = count($object->lines);

		$hidetop = 0;
		if (getDolGlobalString('MAIN_PDF_DISABLE_COL_HEAD_TITLE')) {
			$hidetop = getDolGlobalString('MAIN_PDF_DISABLE_COL_HEAD_TITLE');
		}

		// Loop on each lines to detect if there is at least one image to show
		$realpatharray = array();
		$this->atleastonephoto = false;
		if (getDolGlobalString('MAIN_GENERATE_PROPOSALS_WITH_PICTURE')) {
			$objphoto = new Product($this->db);

			for ($i = 0; $i < $nblines; $i++) {
				if (empty($object->lines[$i]->fk_product)) {
					continue;
				}

				$objphoto->fetch($object->lines[$i]->fk_product);
				//var_dump($objphoto->ref);exit;
				$pdir = array();
				if (getDolGlobalInt('PRODUCT_USE_OLD_PATH_FOR_PHOTO')) {
					$pdir[0] = get_exdir($objphoto->id, 2, 0, 0, $objphoto, 'product').$objphoto->id."/photos/";
					$pdir[1] = get_exdir(0, 0, 0, 0, $objphoto, 'product').dol_sanitizeFileName($objphoto->ref).'/';
				} else {
					$pdir[0] = get_exdir(0, 0, 0, 0, $objphoto, 'product'); // default
					$pdir[1] = get_exdir($objphoto->id, 2, 0, 0, $objphoto, 'product').$objphoto->id."/photos/"; // alternative
				}

				$realpath = '';
				$arephoto = false;
				foreach ($pdir as $midir) {
					if (!$arephoto) {
						if ($conf->entity != $objphoto->entity) {
							$dir = $conf->product->multidir_output[$objphoto->entity].'/'.$midir; //Check repertories of current entities
						} else {
							$dir = $conf->product->dir_output.'/'.$midir; //Check repertory of the current product
						}

						foreach ($objphoto->liste_photos($dir, 1) as $key => $obj) {
							if (!getDolGlobalInt('CAT_HIGH_QUALITY_IMAGES')) {		// If CAT_HIGH_QUALITY_IMAGES not defined, we use thumb if defined and then original photo
								if ($obj['photo_vignette']) {
									$filename = $obj['photo_vignette'];
								} else {
									$filename = $obj['photo'];
								}
							} else {
								$filename = $obj['photo'];
							}

							$realpath = $dir.$filename;
							$arephoto = true;
							$this->atleastonephoto = true;
						}
					}
				}

				if ($realpath && $arephoto) {
					$realpatharray[$i] = $realpath;
				}
			}
		}

		if (count($realpatharray) == 0) {
			$this->posxpicture = $this->posxtva;
		}

		if ($conf->propal->multidir_output[$conf->entity]) {
			$object->fetch_thirdparty();

			$deja_regle = 0;

			// Definition of $dir and $file
			if ($object->specimen) {
				$dir = $conf->propal->multidir_output[$conf->entity];
				$file = $dir."/SPECIMEN.pdf";
			} else {
				$objectref = dol_sanitizeFileName($object->ref);
				$dir = $conf->propal->multidir_output[$object->entity]."/".$objectref;
				$file = $dir."/".$objectref.".pdf";
			}

			if (!file_exists($dir)) {
				if (dol_mkdir($dir) < 0) {
					$this->error = $langs->transnoentities("ErrorCanNotCreateDir", $dir);
					return 0;
				}
			}

			if (file_exists($dir)) {
				// Add pdfgeneration hook
				if (!is_object($hookmanager)) {
					include_once DOL_DOCUMENT_ROOT.'/core/class/hookmanager.class.php';
					$hookmanager = new HookManager($this->db);
				}
				$hookmanager->initHooks(array('pdfgeneration'));
				$parameters = array('file' => $file, 'object' => $object, 'outputlangs' => $outputlangs);
				global $action;
				$reshook = $hookmanager->executeHooks('beforePDFCreation', $parameters, $object, $action); // Note that $action and $object may have been modified by some hooks

				// Set nblines with the new content of lines after hook
				$nblines = count($object->lines);
				//$nbpayments = count($object->getListOfPayments());

				// Create pdf instance
				$pdf = pdf_getInstance($this->format);
				$default_font_size = pdf_getPDFFontSize($outputlangs); // Must be after pdf_getInstance
				$pdf->SetAutoPageBreak(1, 0);

				if (class_exists('TCPDF')) {
					$pdf->setPrintHeader(false);
					$pdf->setPrintFooter(false);
				}
				$pdf->SetFont(pdf_getPDFFont($outputlangs));
				// Set path to the background PDF File
				if (getDolGlobalString('MAIN_ADD_PDF_BACKGROUND')) {
					$logodir = $conf->mycompany->dir_output;
					if (!empty($conf->mycompany->multidir_output[$object->entity])) {
						$logodir = $conf->mycompany->multidir_output[$object->entity];
					}
					$pagecount = $pdf->setSourceFile($logodir.'/' . getDolGlobalString('MAIN_ADD_PDF_BACKGROUND'));
					$tplidx = $pdf->importPage(1);
				}

				$pdf->Open();
				$pagenb = 0;
				$pdf->SetDrawColor(128, 128, 128);

				$pdf->SetTitle($outputlangs->convToOutputCharset($object->ref));
				$pdf->SetSubject($outputlangs->transnoentities("PdfCommercialProposalTitle"));
				$pdf->SetCreator("Dolibarr ".DOL_VERSION);
				$pdf->SetAuthor($outputlangs->convToOutputCharset($user->getFullName($outputlangs)));
				$pdf->SetKeyWords($outputlangs->convToOutputCharset($object->ref)." ".$outputlangs->transnoentities("PdfCommercialProposalTitle")." ".$outputlangs->convToOutputCharset($object->thirdparty->name));
				if (getDolGlobalString('MAIN_DISABLE_PDF_COMPRESSION')) {
					$pdf->SetCompression(false);
				}

				// @phan-suppress-next-line PhanPluginSuspiciousParamOrder
				$pdf->SetMargins($this->marge_gauche, $this->marge_haute, $this->marge_droite); // Left, Top, Right

				// Set $this->atleastonediscount if you have at least one discount
				for ($i = 0; $i < $nblines; $i++) {
					if ($object->lines[$i]->remise_percent) {
						$this->atleastonediscount++;
					}
				}


				// New page
				$pdf->AddPage();
				if (!empty($tplidx)) {
					$pdf->useTemplate($tplidx);
				}
				$pagenb++;

				$heightforinfotot = 40; // Height reserved to output the info and total part
				$heightforsignature = !getDolGlobalString('PROPAL_DISABLE_SIGNATURE') ? (pdfGetHeightForHtmlContent($pdf, $outputlangs->transnoentities("ProposalCustomerSignature")) + 10) : 0;
<<<<<<< HEAD
				$heightforfreetext = (isset($conf->global->MAIN_PDF_FREETEXT_HEIGHT) ? $conf->global->MAIN_PDF_FREETEXT_HEIGHT : 5); // Height reserved to output the free text on last page
=======
				$heightforfreetext = getDolGlobalInt('MAIN_PDF_FREETEXT_HEIGHT', 5); // Height reserved to output the free text on last page
>>>>>>> cc80841a
				$heightforfooter = $this->marge_basse + (!getDolGlobalString('MAIN_GENERATE_DOCUMENTS_SHOW_FOOT_DETAILS') ? 12 : 22); // Height reserved to output the footer (value include bottom margin)
				//print $heightforinfotot + $heightforsignature + $heightforfreetext + $heightforfooter;exit;

				$top_shift = $this->_pagehead($pdf, $object, 1, $outputlangs, $outputlangsbis);
				$pdf->SetFont('', '', $default_font_size - 1);
				$pdf->MultiCell(0, 3, ''); // Set interline to 3
				$pdf->SetTextColor(0, 0, 0);


				$tab_top = 90 + $top_shift;
				$tab_top_newpage = (!getDolGlobalInt('MAIN_PDF_DONOTREPEAT_HEAD') ? 42 + $top_shift : 10);

				$nexY = $tab_top;

				// Incoterm
				$height_incoterms = 0;
				if (isModEnabled('incoterm')) {
					$desc_incoterms = $object->getIncotermsForPDF();
					if ($desc_incoterms) {
						$tab_top -= 2;

						$pdf->SetFont('', '', $default_font_size - 1);
						$pdf->writeHTMLCell(190, 3, $this->posxdesc - 1, $tab_top - 1, dol_htmlentitiesbr($desc_incoterms), 0, 1);
						$nexY = max($pdf->GetY(), $nexY);
						$height_incoterms = $nexY - $tab_top;

						// Rect takes a length in 3rd parameter
						$pdf->SetDrawColor(192, 192, 192);
						$pdf->Rect($this->marge_gauche, $tab_top - 1, $this->page_largeur - $this->marge_gauche - $this->marge_droite, $height_incoterms + 1);

						$tab_top = $nexY + 6;
						$height_incoterms += 4;
					}
				}

				// Displays notes
				$notetoshow = empty($object->note_public) ? '' : $object->note_public;
				if (getDolGlobalString('MAIN_ADD_SALE_REP_SIGNATURE_IN_NOTE')) {
					// Get first sale rep
					if (is_object($object->thirdparty)) {
						$salereparray = $object->thirdparty->getSalesRepresentatives($user);
						$salerepobj = new User($this->db);
						$salerepobj->fetch($salereparray[0]['id']);
						if (!empty($salerepobj->signature)) {
							$notetoshow = dol_concatdesc($notetoshow, $salerepobj->signature);
						}
					}
				}

				// Extrafields in note
				$extranote = $this->getExtrafieldsInHtml($object, $outputlangs);
				if (!empty($extranote)) {
					$notetoshow = dol_concatdesc($notetoshow, $extranote);
				}

				if (getDolGlobalString('MAIN_ADD_CREATOR_IN_NOTE') && $object->user_author_id > 0) {
					$tmpuser = new User($this->db);
					$tmpuser->fetch($object->user_author_id);

					$creator_info = $langs->trans("CaseFollowedBy").' '.$tmpuser->getFullName($langs);
					if ($tmpuser->email) {
						$creator_info .= ',  '.$langs->trans("EMail").': '.$tmpuser->email;
					}
					if ($tmpuser->office_phone) {
						$creator_info .= ', '.$langs->trans("Phone").': '.$tmpuser->office_phone;
					}

					$notetoshow = dol_concatdesc($notetoshow, $creator_info);
				}

				$tab_height = $this->page_hauteur - $tab_top_newpage - $heightforinfotot - $heightforfreetext - $heightforsignature - $heightforfooter;

				$pagenb = $pdf->getPage();
				if ($notetoshow) {
					$tab_top -= 2;

					$tab_width = $this->page_largeur - $this->marge_gauche - $this->marge_droite;
					$pageposbeforenote = $pagenb;

					$substitutionarray = pdf_getSubstitutionArray($outputlangs, null, $object);
					complete_substitutions_array($substitutionarray, $outputlangs, $object);
					$notetoshow = make_substitutions($notetoshow, $substitutionarray, $outputlangs);
					$notetoshow = convertBackOfficeMediasLinksToPublicLinks($notetoshow);

					$pdf->startTransaction();

					$pdf->SetFont('', '', $default_font_size - 1);
					$pdf->writeHTMLCell(190, 3, $this->posxdesc - 1, $tab_top, dol_htmlentitiesbr($notetoshow), 0, 1);
					// Description
					$pageposafternote = $pdf->getPage();
					$posyafter = $pdf->GetY();

					if ($pageposafternote > $pageposbeforenote) {
						$pdf->rollbackTransaction(true);

						// prepare pages to receive notes
						while ($pagenb < $pageposafternote) {
							$pdf->AddPage();
							$pagenb++;
							if (!empty($tplidx)) {
								$pdf->useTemplate($tplidx);
							}
							if (!getDolGlobalInt('MAIN_PDF_DONOTREPEAT_HEAD')) {
								$this->_pagehead($pdf, $object, 0, $outputlangs);
							}
							// $this->_pagefoot($pdf,$object,$outputlangs,1);
							$pdf->setTopMargin($tab_top_newpage);
							// The only function to edit the bottom margin of current page to set it.
							$pdf->setPageOrientation('', 1, $heightforfooter + $heightforfreetext);
						}

						// back to start
						$pdf->setPage($pageposbeforenote);
						$pdf->setPageOrientation('', 1, $heightforfooter + $heightforfreetext);
						$pdf->SetFont('', '', $default_font_size - 1);
						$pdf->writeHTMLCell(190, 3, $this->posxdesc - 1, $tab_top, dol_htmlentitiesbr($notetoshow), 0, 1);
						$pageposafternote = $pdf->getPage();

						$posyafter = $pdf->GetY();

						if ($posyafter > ($this->page_hauteur - ($heightforfooter + $heightforfreetext + 20))) {	// There is no space left for total+free text
							$pdf->AddPage('', '', true);
							$pagenb++;
							$pageposafternote++;
							$pdf->setPage($pageposafternote);
							$pdf->setTopMargin($tab_top_newpage);
							// The only function to edit the bottom margin of current page to set it.
							$pdf->setPageOrientation('', 1, $heightforfooter + $heightforfreetext);
							//$posyafter = $tab_top_newpage;
						}


						// apply note frame to previous pages
						$i = $pageposbeforenote;
						while ($i < $pageposafternote) {
							$pdf->setPage($i);


							$pdf->SetDrawColor(128, 128, 128);
							// Draw note frame
							if ($i > $pageposbeforenote) {
								$height_note = $this->page_hauteur - ($tab_top_newpage + $heightforfooter);
								$pdf->Rect($this->marge_gauche, $tab_top_newpage - 1, $tab_width, $height_note + 1);
							} else {
								$height_note = $this->page_hauteur - ($tab_top + $heightforfooter);
								$pdf->Rect($this->marge_gauche, $tab_top - 1, $tab_width, $height_note + 1);
							}

							// Add footer
							$pdf->setPageOrientation('', 1, 0); // The only function to edit the bottom margin of current page to set it.
							$this->_pagefoot($pdf, $object, $outputlangs, 1);

							$i++;
						}

						// apply note frame to last page
						$pdf->setPage($pageposafternote);
						if (!empty($tplidx)) {
							$pdf->useTemplate($tplidx);
						}
						if (!getDolGlobalInt('MAIN_PDF_DONOTREPEAT_HEAD')) {
							$this->_pagehead($pdf, $object, 0, $outputlangs);
						}
						$height_note = $posyafter - $tab_top_newpage;
						$pdf->Rect($this->marge_gauche, $tab_top_newpage - 1, $tab_width, $height_note + 1);
					} else {
						// No pagebreak
						$pdf->commitTransaction();
						$posyafter = $pdf->GetY();
						$height_note = $posyafter - $tab_top;
						$pdf->Rect($this->marge_gauche, $tab_top - 1, $tab_width, $height_note + 1);


						if ($posyafter > ($this->page_hauteur - ($heightforfooter + $heightforfreetext + 20))) {
							// not enough space, need to add page
							$pdf->AddPage('', '', true);
							$pagenb++;
							$pageposafternote++;
							$pdf->setPage($pageposafternote);
							if (!empty($tplidx)) {
								$pdf->useTemplate($tplidx);
							}
							if (!getDolGlobalInt('MAIN_PDF_DONOTREPEAT_HEAD')) {
								$this->_pagehead($pdf, $object, 0, $outputlangs);
							}

							$posyafter = $tab_top_newpage;
						}
					}
					$tab_height -= $height_note;
					$tab_top = $posyafter + 6;
				} else {
					$height_note = 0;
				}

				// Use new auto column system
				$this->prepareArrayColumnField($object, $outputlangs, $hidedetails, $hidedesc, $hideref);

				// Table simulation to know the height of the title line
				$pdf->startTransaction();
				$this->pdfTabTitles($pdf, $tab_top, $tab_height, $outputlangs, $hidetop);
				$pdf->rollbackTransaction(true);

				$nexY = $tab_top + $this->tabTitleHeight;

				// Loop on each lines
				$pageposbeforeprintlines = $pdf->getPage();
				$pagenb = $pageposbeforeprintlines;
				for ($i = 0; $i < $nblines; $i++) {
					$curY = $nexY;
					$pdf->SetFont('', '', $default_font_size - 1); // Into loop to work with multipage
					$pdf->SetTextColor(0, 0, 0);

					// Define size of image if we need it
					$imglinesize = array();
					if (!empty($realpatharray[$i])) {
						$imglinesize = pdf_getSizeForImage($realpatharray[$i]);
					}

					$pdf->setTopMargin($tab_top_newpage);
					$pdf->setPageOrientation('', 1, $heightforfooter + $heightforfreetext + $heightforsignature + $heightforinfotot); // The only function to edit the bottom margin of current page to set it.
					$pageposbefore = $pdf->getPage();

					$showpricebeforepagebreak = 1;
					$posYAfterImage = 0;
					$posYAfterDescription = 0;

					if ($this->getColumnStatus('position')) {
<<<<<<< HEAD
						$this->printStdColumnContent($pdf, $curY, 'position', $i + 1);
=======
						$this->printStdColumnContent($pdf, $curY, 'position', (string) ($i + 1));
>>>>>>> cc80841a
					}

					if ($this->getColumnStatus('photo')) {
						// We start with Photo of product line
						if (isset($imglinesize['width']) && isset($imglinesize['height']) && ($curY + $imglinesize['height']) > ($this->page_hauteur - ($heightforfooter + $heightforfreetext + $heightforsignature + $heightforinfotot))) {	// If photo too high, we moved completely on new page
							$pdf->AddPage('', '', true);
							if (!empty($tplidx)) {
								$pdf->useTemplate($tplidx);
							}
							$pdf->setPage($pageposbefore + 1);

							$curY = $tab_top_newpage;

							// Allows data in the first page if description is long enough to break in multiples pages
							if (getDolGlobalString('MAIN_PDF_DATA_ON_FIRST_PAGE')) {
								$showpricebeforepagebreak = 1;
							} else {
								$showpricebeforepagebreak = 0;
							}
						}


						if (!empty($this->cols['photo']) && isset($imglinesize['width']) && isset($imglinesize['height'])) {
							$pdf->Image($realpatharray[$i], $this->getColumnContentXStart('photo'), $curY + 1, $imglinesize['width'], $imglinesize['height'], '', '', '', 2, 300); // Use 300 dpi
							// $pdf->Image does not increase value return by getY, so we save it manually
							$posYAfterImage = $curY + $imglinesize['height'];
						}
					}

					// Description of product line
					if ($this->getColumnStatus('desc')) {
						$pdf->startTransaction();

						$this->printColDescContent($pdf, $curY, 'desc', $object, $i, $outputlangs, $hideref, $hidedesc);
						$pageposafter = $pdf->getPage();

						if ($pageposafter > $pageposbefore) {	// There is a pagebreak
							$pdf->rollbackTransaction(true);

							$pdf->setPageOrientation('', 1, $heightforfooter); // The only function to edit the bottom margin of current page to set it.

							$this->printColDescContent($pdf, $curY, 'desc', $object, $i, $outputlangs, $hideref, $hidedesc);

							$pageposafter = $pdf->getPage();
							$posyafter = $pdf->GetY();
							//var_dump($posyafter); var_dump(($this->page_hauteur - ($heightforfooter+$heightforfreetext+$heightforinfotot))); exit;
							if ($posyafter > ($this->page_hauteur - ($heightforfooter + $heightforfreetext + $heightforsignature + $heightforinfotot))) {	// There is no space left for total+free text
								if ($i == ($nblines - 1)) {	// No more lines, and no space left to show total, so we create a new page
									$pdf->AddPage('', '', true);
									if (!empty($tplidx)) {
										$pdf->useTemplate($tplidx);
									}
									$pdf->setPage($pageposafter + 1);
								}
							} else {
								// We found a page break
								// Allows data in the first page if description is long enough to break in multiples pages
								if (getDolGlobalString('MAIN_PDF_DATA_ON_FIRST_PAGE')) {
									$showpricebeforepagebreak = 1;
								} else {
									$showpricebeforepagebreak = 0;
								}
							}
						} else { // No pagebreak
							$pdf->commitTransaction();
						}
						$posYAfterDescription = $pdf->GetY();
					}

					$nexY = $pdf->GetY();
					$pageposafter = $pdf->getPage();

					$pdf->setPage($pageposbefore);
					$pdf->setTopMargin($this->marge_haute);
					$pdf->setPageOrientation('', 1, 0); // The only function to edit the bottom margin of current page to set it.

					// We suppose that a too long description or photo were moved completely on next page
					if ($pageposafter > $pageposbefore && empty($showpricebeforepagebreak)) {
						$pdf->setPage($pageposafter);
						$curY = $tab_top_newpage;
					}

					$pdf->SetFont('', '', $default_font_size - 1); // We reposition the default font

					// VAT Rate
					if ($this->getColumnStatus('vat')) {
						$vat_rate = pdf_getlinevatrate($object, $i, $outputlangs, $hidedetails);
						$this->printStdColumnContent($pdf, $curY, 'vat', $vat_rate);
						$nexY = max($pdf->GetY(), $nexY);
					}

					// Unit price before discount
					if ($this->getColumnStatus('subprice')) {
						$up_excl_tax = pdf_getlineupexcltax($object, $i, $outputlangs, $hidedetails);
						$this->printStdColumnContent($pdf, $curY, 'subprice', $up_excl_tax);
						$nexY = max($pdf->GetY(), $nexY);
					}

					// Quantity
					// Enough for 6 chars
					if ($this->getColumnStatus('qty')) {
						$qty = pdf_getlineqty($object, $i, $outputlangs, $hidedetails);
						$this->printStdColumnContent($pdf, $curY, 'qty', $qty);
						$nexY = max($pdf->GetY(), $nexY);
					}


					// Unit
					if ($this->getColumnStatus('unit')) {
						$unit = pdf_getlineunit($object, $i, $outputlangs, $hidedetails);
						$this->printStdColumnContent($pdf, $curY, 'unit', $unit);
						$nexY = max($pdf->GetY(), $nexY);
					}

					// Discount on line
					if ($this->getColumnStatus('discount') && $object->lines[$i]->remise_percent) {
						$remise_percent = pdf_getlineremisepercent($object, $i, $outputlangs, $hidedetails);
						$this->printStdColumnContent($pdf, $curY, 'discount', $remise_percent);
						$nexY = max($pdf->GetY(), $nexY);
					}

					// Total excl tax line (HT)
					if ($this->getColumnStatus('totalexcltax')) {
						$total_excl_tax = pdf_getlinetotalexcltax($object, $i, $outputlangs, $hidedetails);
						$this->printStdColumnContent($pdf, $curY, 'totalexcltax', $total_excl_tax);
						$nexY = max($pdf->GetY(), $nexY);
					}

					// Total with tax line (TTC)
					if ($this->getColumnStatus('totalincltax')) {
						$total_incl_tax = pdf_getlinetotalwithtax($object, $i, $outputlangs, $hidedetails);
						$this->printStdColumnContent($pdf, $curY, 'totalincltax', $total_incl_tax);
						$nexY = max($pdf->GetY(), $nexY);
					}

					// Extrafields
					if (!empty($object->lines[$i]->array_options)) {
						foreach ($object->lines[$i]->array_options as $extrafieldColKey => $extrafieldValue) {
							if ($this->getColumnStatus($extrafieldColKey)) {
								$extrafieldValue = $this->getExtrafieldContent($object->lines[$i], $extrafieldColKey, $outputlangs);
								$this->printStdColumnContent($pdf, $curY, $extrafieldColKey, $extrafieldValue);
								$nexY = max($pdf->GetY(), $nexY);
							}
						}
					}

					$parameters = array(
						'object' => $object,
						'i' => $i,
						'pdf' => & $pdf,
						'curY' => & $curY,
						'nexY' => & $nexY,
						'outputlangs' => $outputlangs,
						'hidedetails' => $hidedetails
					);
					$reshook = $hookmanager->executeHooks('printPDFline', $parameters, $this); // Note that $object may have been modified by hook


					// Collection of totals by value of vat in $this->tva["rate"] = total_tva
					if (isModEnabled("multicurrency") && $object->multicurrency_tx != 1) {
						$tvaligne = $object->lines[$i]->multicurrency_total_tva;
					} else {
						$tvaligne = $object->lines[$i]->total_tva;
					}

					$localtax1ligne = $object->lines[$i]->total_localtax1;
					$localtax2ligne = $object->lines[$i]->total_localtax2;
					$localtax1_rate = $object->lines[$i]->localtax1_tx;
					$localtax2_rate = $object->lines[$i]->localtax2_tx;
					$localtax1_type = $object->lines[$i]->localtax1_type;
					$localtax2_type = $object->lines[$i]->localtax2_type;

					// TODO remise_percent is an obsolete field for object parent
					/*if ($object->remise_percent) {
						$tvaligne -= ($tvaligne * $object->remise_percent) / 100;
					}
					if ($object->remise_percent) {
						$localtax1ligne -= ($localtax1ligne * $object->remise_percent) / 100;
					}
					if ($object->remise_percent) {
						$localtax2ligne -= ($localtax2ligne * $object->remise_percent) / 100;
					}*/

					$vatrate = (string) $object->lines[$i]->tva_tx;

					// Retrieve type from database for backward compatibility with old records
					if ((!isset($localtax1_type) || $localtax1_type == '' || !isset($localtax2_type) || $localtax2_type == '') // if tax type not defined
					&& (!empty($localtax1_rate) || !empty($localtax2_rate))) { // and there is local tax
						$localtaxtmp_array = getLocalTaxesFromRate($vatrate, 0, $object->thirdparty, $mysoc);
						$localtax1_type = isset($localtaxtmp_array[0]) ? $localtaxtmp_array[0] : '';
						$localtax2_type = isset($localtaxtmp_array[2]) ? $localtaxtmp_array[2] : '';
					}

					// retrieve global local tax
					if ($localtax1_type && $localtax1ligne != 0) {
						if (empty($this->localtax1[$localtax1_type][$localtax1_rate])) {
							$this->localtax1[$localtax1_type][$localtax1_rate] = $localtax1ligne;
						} else {
							$this->localtax1[$localtax1_type][$localtax1_rate] += $localtax1ligne;
						}
					}
					if ($localtax2_type && $localtax2ligne != 0) {
						if (empty($this->localtax2[$localtax2_type][$localtax2_rate])) {
							$this->localtax2[$localtax2_type][$localtax2_rate] = $localtax2ligne;
						} else {
							$this->localtax2[$localtax2_type][$localtax2_rate] += $localtax2ligne;
						}
					}

					if (($object->lines[$i]->info_bits & 0x01) == 0x01) {
						$vatrate .= '*';
					}

					// Fill $this->tva and $this->tva_array
					if (!isset($this->tva[$vatrate])) {
						$this->tva[$vatrate] = 0;
					}
					$this->tva[$vatrate] += $tvaligne;
					$vatcode = $object->lines[$i]->vat_src_code;
					if (empty($this->tva_array[$vatrate.($vatcode ? ' ('.$vatcode.')' : '')]['amount'])) {
						$this->tva_array[$vatrate.($vatcode ? ' ('.$vatcode.')' : '')]['amount'] = 0;
					}
					$this->tva_array[$vatrate.($vatcode ? ' ('.$vatcode.')' : '')] = array('vatrate' => $vatrate, 'vatcode' => $vatcode, 'amount' => $this->tva_array[$vatrate.($vatcode ? ' ('.$vatcode.')' : '')]['amount'] + $tvaligne);

					if ($posYAfterImage > $posYAfterDescription) {
						$nexY = max($nexY, $posYAfterImage);
					}

					// Add line
					if (getDolGlobalString('MAIN_PDF_DASH_BETWEEN_LINES') && $i < ($nblines - 1)) {
						$pdf->setPage($pageposafter);
						$pdf->SetLineStyle(array('dash' => '1,1', 'color' => array(80, 80, 80)));
						//$pdf->SetDrawColor(190,190,200);
						$pdf->line($this->marge_gauche, $nexY + 1, $this->page_largeur - $this->marge_droite, $nexY + 1);
						$pdf->SetLineStyle(array('dash' => 0));
					}

					$nexY += 2; // Add space between lines

					// Detect if some page were added automatically and output _tableau for past pages
					while ($pagenb < $pageposafter) {
						$pdf->setPage($pagenb);
						if ($pagenb == $pageposbeforeprintlines) {
							$this->_tableau($pdf, $tab_top, $this->page_hauteur - $tab_top - $heightforfooter, 0, $outputlangs, $hidetop, 1, $object->multicurrency_code, $outputlangsbis);
						} else {
							$this->_tableau($pdf, $tab_top_newpage, $this->page_hauteur - $tab_top_newpage - $heightforfooter, 0, $outputlangs, 1, 1, $object->multicurrency_code, $outputlangsbis);
						}
						$this->_pagefoot($pdf, $object, $outputlangs, 1);
						$pagenb++;
						$pdf->setPage($pagenb);
						$pdf->setPageOrientation('', 1, 0); // The only function to edit the bottom margin of current page to set it.
						if (!getDolGlobalInt('MAIN_PDF_DONOTREPEAT_HEAD')) {
							$this->_pagehead($pdf, $object, 0, $outputlangs);
						}
						if (!empty($tplidx)) {
							$pdf->useTemplate($tplidx);
						}
					}

					if (isset($object->lines[$i + 1]->pagebreak) && $object->lines[$i + 1]->pagebreak) {
						if ($pagenb == $pageposafter) {
							$this->_tableau($pdf, $tab_top, $this->page_hauteur - $tab_top - $heightforfooter, 0, $outputlangs, $hidetop, 1, $object->multicurrency_code, $outputlangsbis);
						} else {
							$this->_tableau($pdf, $tab_top_newpage, $this->page_hauteur - $tab_top_newpage - $heightforfooter, 0, $outputlangs, 1, 1, $object->multicurrency_code, $outputlangsbis);
						}
						$this->_pagefoot($pdf, $object, $outputlangs, 1);
						// New page
						$pdf->AddPage();
						if (!empty($tplidx)) {
							$pdf->useTemplate($tplidx);
						}
						$pagenb++;
						if (!getDolGlobalInt('MAIN_PDF_DONOTREPEAT_HEAD')) {
							$this->_pagehead($pdf, $object, 0, $outputlangs);
						}
					}
				}

				// Show square
				if ($pagenb == $pageposbeforeprintlines) {
					$this->_tableau($pdf, $tab_top, $this->page_hauteur - $tab_top - $heightforinfotot - $heightforfreetext - $heightforsignature - $heightforfooter, 0, $outputlangs, $hidetop, 0, $object->multicurrency_code, $outputlangsbis);
					$bottomlasttab = $this->page_hauteur - $heightforinfotot - $heightforfreetext - $heightforsignature - $heightforfooter + 1;
				} else {
					$this->_tableau($pdf, $tab_top_newpage, $this->page_hauteur - $tab_top_newpage - $heightforinfotot - $heightforfreetext - $heightforsignature - $heightforfooter, 0, $outputlangs, 1, 0, $object->multicurrency_code, $outputlangsbis);
					$bottomlasttab = $this->page_hauteur - $heightforinfotot - $heightforfreetext - $heightforsignature - $heightforfooter + 1;
				}

				// Display infos area
				$posy = $this->drawInfoTable($pdf, $object, $bottomlasttab, $outputlangs);

				// Display total zone
				$posy = $this->drawTotalTable($pdf, $object, 0, $bottomlasttab, $outputlangs);

				// Customer signature area
				if (!getDolGlobalString('PROPAL_DISABLE_SIGNATURE')) {
					$posy = $this->drawSignatureArea($pdf, $object, $posy, $outputlangs);
				}

				// Pagefoot
				$this->_pagefoot($pdf, $object, $outputlangs);
				if (method_exists($pdf, 'AliasNbPages')) {
					$pdf->AliasNbPages();  // @phan-suppress-current-line PhanUndeclaredMethod
				}

				//If propal merge product PDF is active
				if (getDolGlobalString('PRODUIT_PDF_MERGE_PROPAL')) {
					require_once DOL_DOCUMENT_ROOT.'/product/class/propalmergepdfproduct.class.php';

					$already_merged = array();
					foreach ($object->lines as $line) {
						if (!empty($line->fk_product) && !(in_array($line->fk_product, $already_merged))) {
							// Find the desired PDF
							$filetomerge = new Propalmergepdfproduct($this->db);

							if (getDolGlobalInt('MAIN_MULTILANGS')) {
								$filetomerge->fetch_by_product($line->fk_product, $outputlangs->defaultlang);
							} else {
								$filetomerge->fetch_by_product($line->fk_product);
							}

							$already_merged[] = $line->fk_product;

							$product = new Product($this->db);
							$product->fetch($line->fk_product);

							if ($product->entity != $conf->entity) {
								$entity_product_file = $product->entity;
							} else {
								$entity_product_file = $conf->entity;
							}

							// If PDF is selected and file is not empty
							if (count($filetomerge->lines) > 0) {
								foreach ($filetomerge->lines as $linefile) {
									if (!empty($linefile->id) && !empty($linefile->file_name)) {
										if (getDolGlobalInt('PRODUCT_USE_OLD_PATH_FOR_PHOTO')) {
											if (isModEnabled("product")) {
												$filetomerge_dir = $conf->product->multidir_output[$entity_product_file].'/'.get_exdir($product->id, 2, 0, 0, $product, 'product').$product->id."/photos";
											} elseif (isModEnabled("service")) {
												$filetomerge_dir = $conf->service->multidir_output[$entity_product_file].'/'.get_exdir($product->id, 2, 0, 0, $product, 'product').$product->id."/photos";
											}
										} else {
											if (isModEnabled("product")) {
												$filetomerge_dir = $conf->product->multidir_output[$entity_product_file].'/'.get_exdir(0, 0, 0, 0, $product, 'product');
											} elseif (isModEnabled("service")) {
												$filetomerge_dir = $conf->service->multidir_output[$entity_product_file].'/'.get_exdir(0, 0, 0, 0, $product, 'product');
											}
										}

										dol_syslog(get_class($this).':: upload_dir='.$filetomerge_dir, LOG_DEBUG);

										$infile = $filetomerge_dir.'/'.$linefile->file_name;
										if (file_exists($infile) && is_readable($infile)) {
											$pagecount = $pdf->setSourceFile($infile);
											for ($i = 1; $i <= $pagecount; $i++) {
												$tplIdx = $pdf->importPage($i);
												if ($tplIdx !== false) {
													$s = $pdf->getTemplatesize($tplIdx);
													$pdf->AddPage($s['h'] > $s['w'] ? 'P' : 'L');
													$pdf->useTemplate($tplIdx);
												} else {
													setEventMessages(null, array($infile.' cannot be added, probably protected PDF'), 'warnings');
												}
											}
										}
									}
								}
							}
						}
					}
				}

				$pdf->Close();

				$pdf->Output($file, 'F');

				//Add pdfgeneration hook
				$hookmanager->initHooks(array('pdfgeneration'));
				$parameters = array('file' => $file, 'object' => $object, 'outputlangs' => $outputlangs);
				global $action;
				$reshook = $hookmanager->executeHooks('afterPDFCreation', $parameters, $this, $action); // Note that $action and $object may have been modified by some hooks
				if ($reshook < 0) {
					$this->error = $hookmanager->error;
					$this->errors = $hookmanager->errors;
				}

				dolChmod($file);

				$this->result = array('fullpath' => $file);

				return 1; // No error
			} else {
				$this->error = $langs->trans("ErrorCanNotCreateDir", $dir);
				return 0;
			}
		} else {
			$this->error = $langs->trans("ErrorConstantNotDefined", "PROP_OUTPUTDIR");
			return 0;
		}
	}

	/**
	 *   Show miscellaneous information (payment mode, payment term, ...)
	 *
	 *   @param		TCPDF		$pdf     		Object PDF
	 *   @param		Propal		$object			Object to show
	 *   @param		int			$posy			Y
	 *   @param		Translate	$outputlangs	Langs object
	 *   @return	int							Pos y
	 */
	public function drawInfoTable(&$pdf, $object, $posy, $outputlangs)
	{
		global $conf, $mysoc;
		$default_font_size = pdf_getPDFFontSize($outputlangs);

		$pdf->SetFont('', '', $default_font_size - 1);

		$diffsizetitle = (!getDolGlobalString('PDF_DIFFSIZE_TITLE') ? 3 : $conf->global->PDF_DIFFSIZE_TITLE);

		// If France, show VAT mention if not applicable
		if ($this->emetteur->country_code == 'FR' && empty($mysoc->tva_assuj)) {
			$pdf->SetFont('', 'B', $default_font_size - $diffsizetitle);
			$pdf->SetXY($this->marge_gauche, $posy);
			$pdf->MultiCell(100, 3, $outputlangs->transnoentities("VATIsNotUsedForInvoice"), 0, 'L', 0);

			$posy = $pdf->GetY() + 4;
		}

		$posxval = 52;
		if (getDolGlobalString('MAIN_PDF_DATE_TEXT')) {
			$displaydate = "daytext";
		} else {
			$displaydate = "day";
		}

		// Show shipping date
		if (!empty($object->delivery_date)) {
			$outputlangs->load("sendings");
			$pdf->SetFont('', 'B', $default_font_size - $diffsizetitle);
			$pdf->SetXY($this->marge_gauche, $posy);
			$titre = $outputlangs->transnoentities("DateDeliveryPlanned").':';
			$pdf->MultiCell(80, 4, $titre, 0, 'L');
			$pdf->SetFont('', '', $default_font_size - $diffsizetitle);
			$pdf->SetXY($posxval, $posy);
			$dlp = dol_print_date($object->delivery_date, $displaydate, false, $outputlangs, true);
			$pdf->MultiCell(80, 4, $dlp, 0, 'L');

			$posy = $pdf->GetY() + 1;
		} elseif ($object->availability_code || $object->availability) {    // Show availability conditions
			$pdf->SetFont('', 'B', $default_font_size - $diffsizetitle);
			$pdf->SetXY($this->marge_gauche, $posy);
			$titre = $outputlangs->transnoentities("AvailabilityPeriod").':';
			$pdf->MultiCell(80, 4, $titre, 0, 'L');
			$pdf->SetTextColor(0, 0, 0);
			$pdf->SetFont('', '', $default_font_size - $diffsizetitle);
			$pdf->SetXY($posxval, $posy);
			$lib_availability = ($outputlangs->transnoentities("AvailabilityType".$object->availability_code) != 'AvailabilityType'.$object->availability_code) ? $outputlangs->transnoentities("AvailabilityType".$object->availability_code) : $outputlangs->convToOutputCharset($object->availability);
			$lib_availability = str_replace('\n', "\n", $lib_availability);
			$pdf->MultiCell(80, 4, $lib_availability, 0, 'L');

			$posy = $pdf->GetY() + 1;
		}

		// Show delivery mode
		if (!getDolGlobalString('PROPOSAL_PDF_HIDE_DELIVERYMODE') && $object->shipping_method_id > 0) {
			$outputlangs->load("sendings");

			$shipping_method_id = $object->shipping_method_id;
			if (getDolGlobalString('SOCIETE_ASK_FOR_SHIPPING_METHOD') && !empty($this->emetteur->shipping_method_id)) {
				$shipping_method_id = $this->emetteur->shipping_method_id;
			}
<<<<<<< HEAD
			$shipping_method_code = dol_getIdFromCode($this->db, $shipping_method_id, 'c_shipment_mode', 'rowid', 'code');
			$shipping_method_label = dol_getIdFromCode($this->db, $shipping_method_id, 'c_shipment_mode', 'rowid', 'libelle');
=======
			$shipping_method_code = dol_getIdFromCode($this->db, (string) $shipping_method_id, 'c_shipment_mode', 'rowid', 'code');
			$shipping_method_label = dol_getIdFromCode($this->db, (string) $shipping_method_id, 'c_shipment_mode', 'rowid', 'libelle');
>>>>>>> cc80841a

			$pdf->SetFont('', 'B', $default_font_size - $diffsizetitle);
			$pdf->SetXY($this->marge_gauche, $posy);
			$titre = $outputlangs->transnoentities("SendingMethod").':';
			$pdf->MultiCell(43, 4, $titre, 0, 'L');

			$pdf->SetFont('', '', $default_font_size - $diffsizetitle);
			$pdf->SetXY($posxval, $posy);
			$lib_condition_paiement = ($outputlangs->transnoentities("SendingMethod".strtoupper($shipping_method_code)) != "SendingMethod".strtoupper($shipping_method_code)) ? $outputlangs->trans("SendingMethod".strtoupper($shipping_method_code)) : $shipping_method_label;
			$lib_condition_paiement = str_replace('\n', "\n", $lib_condition_paiement);
			$pdf->MultiCell(67, 4, $lib_condition_paiement, 0, 'L');

			$posy = $pdf->GetY() + 1;
		}

		// Show payments conditions
		if (!getDolGlobalString('PROPOSAL_PDF_HIDE_PAYMENTTERM') && $object->cond_reglement_code) {
			$pdf->SetFont('', 'B', $default_font_size - $diffsizetitle);
			$pdf->SetXY($this->marge_gauche, $posy);
			$titre = $outputlangs->transnoentities("PaymentConditions").':';
			$pdf->MultiCell(43, 4, $titre, 0, 'L');

			$pdf->SetFont('', '', $default_font_size - $diffsizetitle);
			$pdf->SetXY($posxval, $posy);
			$lib_condition_paiement = $outputlangs->transnoentities("PaymentCondition".$object->cond_reglement_code) != 'PaymentCondition'.$object->cond_reglement_code ? $outputlangs->transnoentities("PaymentCondition".$object->cond_reglement_code) : $outputlangs->convToOutputCharset($object->cond_reglement_doc ? $object->cond_reglement_doc : $object->cond_reglement_label);
			$lib_condition_paiement = str_replace('\n', "\n", $lib_condition_paiement);
			if ($object->deposit_percent > 0) {
				$lib_condition_paiement = str_replace('__DEPOSIT_PERCENT__', $object->deposit_percent, $lib_condition_paiement);
			}
			$pdf->MultiCell(67, 4, $lib_condition_paiement, 0, 'L');

			$posy = $pdf->GetY() + 3;
		}

		if (!getDolGlobalString('PROPOSAL_PDF_HIDE_PAYMENTMODE')) {
			// Show payment mode
			if ($object->mode_reglement_code
			&& $object->mode_reglement_code != 'CHQ'
			&& $object->mode_reglement_code != 'VIR') {
				$pdf->SetFont('', 'B', $default_font_size - $diffsizetitle);
				$pdf->SetXY($this->marge_gauche, $posy);
				$titre = $outputlangs->transnoentities("PaymentMode").':';
				$pdf->MultiCell(80, 5, $titre, 0, 'L');
				$pdf->SetFont('', '', $default_font_size - $diffsizetitle);
				$pdf->SetXY($posxval, $posy);
				$lib_mode_reg = $outputlangs->transnoentities("PaymentType".$object->mode_reglement_code) != 'PaymentType'.$object->mode_reglement_code ? $outputlangs->transnoentities("PaymentType".$object->mode_reglement_code) : $outputlangs->convToOutputCharset($object->mode_reglement);
				$pdf->MultiCell(80, 5, $lib_mode_reg, 0, 'L');

				$posy = $pdf->GetY() + 2;
			}

			// Show payment mode CHQ
			if (empty($object->mode_reglement_code) || $object->mode_reglement_code == 'CHQ') {
				// Si mode reglement non force ou si force a CHQ
				if (getDolGlobalInt('FACTURE_CHQ_NUMBER')) {
					if (getDolGlobalInt('FACTURE_CHQ_NUMBER') > 0) {
						$account = new Account($this->db);
						$account->fetch(getDolGlobalInt('FACTURE_CHQ_NUMBER'));

						$pdf->SetXY($this->marge_gauche, $posy);
						$pdf->SetFont('', 'B', $default_font_size - $diffsizetitle);
						$pdf->MultiCell(100, 3, $outputlangs->transnoentities('PaymentByChequeOrderedTo', $account->owner_name), 0, 'L', 0);
						$posy = $pdf->GetY() + 1;

						if (!getDolGlobalString('MAIN_PDF_HIDE_CHQ_ADDRESS')) {
							$pdf->SetXY($this->marge_gauche, $posy);
							$pdf->SetFont('', '', $default_font_size - $diffsizetitle);
							$pdf->MultiCell(100, 3, $outputlangs->convToOutputCharset($account->owner_address), 0, 'L', 0);
							$posy = $pdf->GetY() + 2;
						}
					}
					if (getDolGlobalInt('FACTURE_CHQ_NUMBER') == -1) {
						$pdf->SetXY($this->marge_gauche, $posy);
						$pdf->SetFont('', 'B', $default_font_size - $diffsizetitle);
						$pdf->MultiCell(100, 3, $outputlangs->transnoentities('PaymentByChequeOrderedTo', $this->emetteur->name), 0, 'L', 0);
						$posy = $pdf->GetY() + 1;

						if (!getDolGlobalString('MAIN_PDF_HIDE_CHQ_ADDRESS')) {
							$pdf->SetXY($this->marge_gauche, $posy);
							$pdf->SetFont('', '', $default_font_size - $diffsizetitle);
							$pdf->MultiCell(100, 3, $outputlangs->convToOutputCharset($this->emetteur->getFullAddress()), 0, 'L', 0);
							$posy = $pdf->GetY() + 2;
						}
					}
				}
			}

			// If payment mode not forced or forced to VIR, show payment with BAN
			if (empty($object->mode_reglement_code) || $object->mode_reglement_code == 'VIR') {
				if ($object->fk_account > 0 || $object->fk_bank > 0 || getDolGlobalInt('FACTURE_RIB_NUMBER')) {
					$bankid = ($object->fk_account <= 0 ? $conf->global->FACTURE_RIB_NUMBER : $object->fk_account);
					if ($object->fk_bank > 0) {
						$bankid = $object->fk_bank; // For backward compatibility when object->fk_account is forced with object->fk_bank
					}
					$account = new Account($this->db);
					$account->fetch($bankid);

					$curx = $this->marge_gauche;
					$cury = $posy;

					$posy = pdf_bank($pdf, $outputlangs, $curx, $cury, $account, 0, $default_font_size);

					$posy += 2;
				}
			}
		}

		return $posy;
	}


	/**
	 *	Show total to pay
	 *
	 *	@param	TCPDF		$pdf            Object PDF
	 *	@param  Propal		$object         Object proposal
	 *	@param  int			$deja_regle     Amount already paid (in the currency of invoice)
	 *	@param	int			$posy			Position depart
	 *	@param	Translate	$outputlangs	Object langs
	 *  @param  Translate	$outputlangsbis	Object lang for output bis
	 *	@return int							Position pour suite
	 */
	protected function drawTotalTable(&$pdf, $object, $deja_regle, $posy, $outputlangs, $outputlangsbis = null)
	{
		global $conf, $mysoc, $hookmanager;

		$default_font_size = pdf_getPDFFontSize($outputlangs);

		if (getDolGlobalString('PDF_USE_ALSO_LANGUAGE_CODE') && $outputlangs->defaultlang != getDolGlobalString('PDF_USE_ALSO_LANGUAGE_CODE')) {
			$outputlangsbis = new Translate('', $conf);
			$outputlangsbis->setDefaultLang(getDolGlobalString('PDF_USE_ALSO_LANGUAGE_CODE'));
			$outputlangsbis->loadLangs(array("main", "dict", "companies", "bills", "products", "propal"));
			$default_font_size--;
		}

		$tab2_top = $posy;
		$tab2_hl = 4;
		$pdf->SetFont('', '', $default_font_size - 1);

		// Total table
		$col1x = 120;
		$col2x = 170;
		if ($this->page_largeur < 210) { // To work with US executive format
			$col2x -= 20;
		}
		$largcol2 = ($this->page_largeur - $this->marge_droite - $col2x);

		$useborder = 0;
		$index = 0;

		// Total HT
		$pdf->SetFillColor(255, 255, 255);
		$pdf->SetXY($col1x, $tab2_top);
		$pdf->MultiCell($col2x - $col1x, $tab2_hl, $outputlangs->transnoentities("TotalHT").(is_object($outputlangsbis) ? ' / '.$outputlangsbis->transnoentities("TotalHT") : ''), 0, 'L', 1);

		$total_ht = ((isModEnabled("multicurrency") && isset($object->multicurrency_tx) && $object->multicurrency_tx != 1) ? $object->multicurrency_total_ht : $object->total_ht);
		$pdf->SetXY($col2x, $tab2_top);
		$pdf->MultiCell($largcol2, $tab2_hl, price($total_ht + (!empty($object->remise) ? $object->remise : 0), 0, $outputlangs), 0, 'R', 1);

		// Show VAT by rates and total
		$pdf->SetFillColor(248, 248, 248);

		$total_ttc = (isModEnabled("multicurrency") && $object->multicurrency_tx != 1) ? $object->multicurrency_total_ttc : $object->total_ttc;

		$this->atleastoneratenotnull = 0;
		if (!getDolGlobalString('MAIN_GENERATE_DOCUMENTS_WITHOUT_VAT')) {
<<<<<<< HEAD
			$tvaisnull = ((!empty($this->tva) && count($this->tva) == 1 && isset($this->tva['0.000']) && is_float($this->tva['0.000'])) ? true : false);
=======
			$tvaisnull = (!empty($this->tva) && count($this->tva) == 1 && isset($this->tva['0.000']) && is_float($this->tva['0.000']));
>>>>>>> cc80841a
			if (getDolGlobalString('MAIN_GENERATE_DOCUMENTS_WITHOUT_VAT_IFNULL') && $tvaisnull) {
				// Nothing to do
			} else {
				//Local tax 1 before VAT
				//if (!empty($conf->global->FACTURE_LOCAL_TAX1_OPTION) && $conf->global->FACTURE_LOCAL_TAX1_OPTION=='localtax1on')
				//{
				foreach ($this->localtax1 as $localtax_type => $localtax_rate) {
					if (in_array((string) $localtax_type, array('1', '3', '5'))) {
						continue;
					}

					foreach ($localtax_rate as $tvakey => $tvaval) {
						if ($tvakey != 0) {    // On affiche pas taux 0
							//$this->atleastoneratenotnull++;

							$index++;
							$pdf->SetXY($col1x, $tab2_top + $tab2_hl * $index);

							$tvacompl = '';
							if (preg_match('/\*/', $tvakey)) {
								$tvakey = str_replace('*', '', $tvakey);
								$tvacompl = " (".$outputlangs->transnoentities("NonPercuRecuperable").")";
							}
							$totalvat = $outputlangs->transcountrynoentities("TotalLT1", $mysoc->country_code).(is_object($outputlangsbis) ? ' / '.$outputlangsbis->transcountrynoentities("TotalLT1", $mysoc->country_code) : '');
							$totalvat .= ' ';
							$totalvat .= vatrate((string) abs((float) $tvakey), 1).$tvacompl;
							$pdf->MultiCell($col2x - $col1x, $tab2_hl, $totalvat, 0, 'L', 1);

							$total_localtax = ((isModEnabled("multicurrency") && isset($object->multicurrency_tx) && $object->multicurrency_tx != 1) ? price2num($tvaval * $object->multicurrency_tx, 'MT') : $tvaval);

							$pdf->SetXY($col2x, $tab2_top + $tab2_hl * $index);
							$pdf->MultiCell($largcol2, $tab2_hl, price($total_localtax, 0, $outputlangs), 0, 'R', 1);
						}
					}
				}
				//}
				//Local tax 2 before VAT
				//if (!empty($conf->global->FACTURE_LOCAL_TAX2_OPTION) && $conf->global->FACTURE_LOCAL_TAX2_OPTION=='localtax2on')
				//{
				foreach ($this->localtax2 as $localtax_type => $localtax_rate) {
					if (in_array((string) $localtax_type, array('1', '3', '5'))) {
						continue;
					}

					foreach ($localtax_rate as $tvakey => $tvaval) {
						if ($tvakey != 0) {    // On affiche pas taux 0
							//$this->atleastoneratenotnull++;

							$index++;
							$pdf->SetXY($col1x, $tab2_top + $tab2_hl * $index);

							$tvacompl = '';
							if (preg_match('/\*/', $tvakey)) {
								$tvakey = str_replace('*', '', $tvakey);
								$tvacompl = " (".$outputlangs->transnoentities("NonPercuRecuperable").")";
							}
							$totalvat = $outputlangs->transcountrynoentities("TotalLT2", $mysoc->country_code).(is_object($outputlangsbis) ? ' / '.$outputlangsbis->transcountrynoentities("TotalLT2", $mysoc->country_code) : '');
							$totalvat .= ' ';
							$totalvat .= vatrate((string) abs((float) $tvakey), 1).$tvacompl;
							$pdf->MultiCell($col2x - $col1x, $tab2_hl, $totalvat, 0, 'L', 1);

							$total_localtax = ((isModEnabled("multicurrency") && isset($object->multicurrency_tx) && $object->multicurrency_tx != 1) ? price2num($tvaval * $object->multicurrency_tx, 'MT') : $tvaval);

							$pdf->SetXY($col2x, $tab2_top + $tab2_hl * $index);
							$pdf->MultiCell($largcol2, $tab2_hl, price($total_localtax, 0, $outputlangs), 0, 'R', 1);
						}
					}
				}
				//}

				// VAT
				foreach ($this->tva as $tvakey => $tvaval) {
					if ($tvakey != 0) {    // On affiche pas taux 0
						$this->atleastoneratenotnull++;

						$index++;
						$pdf->SetXY($col1x, $tab2_top + $tab2_hl * $index);

						$tvacompl = '';
						if (preg_match('/\*/', $tvakey)) {
							$tvakey = str_replace('*', '', $tvakey);
							$tvacompl = " (".$outputlangs->transnoentities("NonPercuRecuperable").")";
						}
						$totalvat = $outputlangs->transcountrynoentities("TotalVAT", $mysoc->country_code).(is_object($outputlangsbis) ? ' / '.$outputlangsbis->transcountrynoentities("TotalVAT", $mysoc->country_code) : '');
						$totalvat .= ' ';
						$totalvat .= vatrate($tvakey, 1).$tvacompl;
						$pdf->MultiCell($col2x - $col1x, $tab2_hl, $totalvat, 0, 'L', 1);

						$pdf->SetXY($col2x, $tab2_top + $tab2_hl * $index);
						$pdf->MultiCell($largcol2, $tab2_hl, price($tvaval, 0, $outputlangs), 0, 'R', 1);
					}
				}

				//Local tax 1 after VAT
				//if (!empty($conf->global->FACTURE_LOCAL_TAX1_OPTION) && $conf->global->FACTURE_LOCAL_TAX1_OPTION=='localtax1on')
				//{
				foreach ($this->localtax1 as $localtax_type => $localtax_rate) {
					if (in_array((string) $localtax_type, array('2', '4', '6'))) {
						continue;
					}

					foreach ($localtax_rate as $tvakey => $tvaval) {
						if ($tvakey != 0) {    // On affiche pas taux 0
							//$this->atleastoneratenotnull++;

							$index++;
							$pdf->SetXY($col1x, $tab2_top + $tab2_hl * $index);

							$tvacompl = '';
							if (preg_match('/\*/', $tvakey)) {
								$tvakey = str_replace('*', '', $tvakey);
								$tvacompl = " (".$outputlangs->transnoentities("NonPercuRecuperable").")";
							}
							$totalvat = $outputlangs->transcountrynoentities("TotalLT1", $mysoc->country_code).(is_object($outputlangsbis) ? ' / '.$outputlangsbis->transcountrynoentities("TotalLT1", $mysoc->country_code) : '');
							$totalvat .= ' ';

							$totalvat .= vatrate((string) abs((float) $tvakey), 1).$tvacompl;
							$pdf->MultiCell($col2x - $col1x, $tab2_hl, $totalvat, 0, 'L', 1);

							$total_localtax = ((isModEnabled("multicurrency") && isset($object->multicurrency_tx) && $object->multicurrency_tx != 1) ? price2num($tvaval * $object->multicurrency_tx, 'MT') : $tvaval);

							$pdf->SetXY($col2x, $tab2_top + $tab2_hl * $index);
							$pdf->MultiCell($largcol2, $tab2_hl, price($total_localtax, 0, $outputlangs), 0, 'R', 1);
						}
					}
				}
				//}
				//Local tax 2 after VAT
				//if (!empty($conf->global->FACTURE_LOCAL_TAX2_OPTION) && $conf->global->FACTURE_LOCAL_TAX2_OPTION=='localtax2on')
				//{
				foreach ($this->localtax2 as $localtax_type => $localtax_rate) {
					if (in_array((string) $localtax_type, array('2', '4', '6'))) {
						continue;
					}

					foreach ($localtax_rate as $tvakey => $tvaval) {
						// retrieve global local tax
						if ($tvakey != 0) {    // On affiche pas taux 0
							//$this->atleastoneratenotnull++;

							$index++;
							$pdf->SetXY($col1x, $tab2_top + $tab2_hl * $index);

							$tvacompl = '';
							if (preg_match('/\*/', $tvakey)) {
								$tvakey = str_replace('*', '', $tvakey);
								$tvacompl = " (".$outputlangs->transnoentities("NonPercuRecuperable").")";
							}
							$totalvat = $outputlangs->transcountrynoentities("TotalLT2", $mysoc->country_code).(is_object($outputlangsbis) ? ' / '.$outputlangsbis->transcountrynoentities("TotalLT2", $mysoc->country_code) : '');
							$totalvat .= ' ';

							$totalvat .= vatrate((string) abs((float) $tvakey), 1).$tvacompl;
							$pdf->MultiCell($col2x - $col1x, $tab2_hl, $totalvat, 0, 'L', 1);

							$total_localtax = ((isModEnabled("multicurrency") && isset($object->multicurrency_tx) && $object->multicurrency_tx != 1) ? price2num($tvaval * $object->multicurrency_tx, 'MT') : $tvaval);

							$pdf->SetXY($col2x, $tab2_top + $tab2_hl * $index);
							$pdf->MultiCell($largcol2, $tab2_hl, price($total_localtax, 0, $outputlangs), 0, 'R', 1);
						}
					}
				}
				//}

				// Total TTC
				$index++;
				$pdf->SetXY($col1x, $tab2_top + $tab2_hl * $index);
				$pdf->SetTextColor(0, 0, 60);
				$pdf->SetFillColor(224, 224, 224);
				$pdf->MultiCell($col2x - $col1x, $tab2_hl, $outputlangs->transnoentities("TotalTTC").(is_object($outputlangsbis) ? ' / '.$outputlangsbis->transnoentities("TotalTTC") : ''), $useborder, 'L', 1);

				$pdf->SetXY($col2x, $tab2_top + $tab2_hl * $index);
				$pdf->MultiCell($largcol2, $tab2_hl, price($total_ttc, 0, $outputlangs), $useborder, 'R', 1);
			}
		}

		$pdf->SetTextColor(0, 0, 0);

		$resteapayer = 0;
		/*
		$resteapayer = $object->total_ttc - $deja_regle;
		if (!empty($object->paye)) $resteapayer=0;
		*/

		if ($deja_regle > 0) {
			// Already paid + Deposits
			$index++;

			$pdf->SetXY($col1x, $tab2_top + $tab2_hl * $index);
			$pdf->MultiCell($col2x - $col1x, $tab2_hl, $outputlangs->transnoentities("AlreadyPaid").(is_object($outputlangsbis) ? ' / '.$outputlangsbis->transnoentities("AlreadyPaid") : ''), 0, 'L', 0);

			$pdf->SetXY($col2x, $tab2_top + $tab2_hl * $index);
			$pdf->MultiCell($largcol2, $tab2_hl, price($deja_regle, 0, $outputlangs), 0, 'R', 0);

			/*
			if ($object->close_code == 'discount_vat')
			{
				$index++;
				$pdf->SetFillColor(255,255,255);

				$pdf->SetXY($col1x, $tab2_top + $tab2_hl * $index);
				$pdf->MultiCell($col2x - $col1x, $tab2_hl, $outputlangs->transnoentities("EscompteOfferedShort"), $useborder, 'L', 1);

				$pdf->SetXY($col2x, $tab2_top + $tab2_hl * $index);
				$pdf->MultiCell($largcol2, $tab2_hl, price($object->total_ttc - $deja_regle, 0, $outputlangs), $useborder, 'R', 1);

				$resteapayer=0;
			}
			*/

			$index++;
			$pdf->SetTextColor(0, 0, 60);
			$pdf->SetFillColor(224, 224, 224);
			$pdf->SetXY($col1x, $tab2_top + $tab2_hl * $index);
			$pdf->MultiCell($col2x - $col1x, $tab2_hl, $outputlangs->transnoentities("RemainderToPay").(is_object($outputlangsbis) ? ' / '.$outputlangsbis->transnoentities("RemainderToPay") : ''), $useborder, 'L', 1);

			$pdf->SetXY($col2x, $tab2_top + $tab2_hl * $index);
			$pdf->MultiCell($largcol2, $tab2_hl, price($resteapayer, 0, $outputlangs), $useborder, 'R', 1);

			$pdf->SetFont('', '', $default_font_size - 1);
			$pdf->SetTextColor(0, 0, 0);
		}

		$parameters = array('pdf' => &$pdf, 'object' => &$object, 'outputlangs' => $outputlangs, 'index' => &$index);

		$reshook = $hookmanager->executeHooks('afterPDFTotalTable', $parameters, $this); // Note that $action and $object may have been modified by some hooks
		if ($reshook < 0) {
			$this->error = $hookmanager->error;
			$this->errors = $hookmanager->errors;
		}

		$index++;
		return ($tab2_top + ($tab2_hl * $index));
	}

	// phpcs:disable PEAR.NamingConventions.ValidFunctionName.PublicUnderscore
	/**
	 *   Show table for lines
	 *
	 *   @param		TCPDF		$pdf     		Object PDF
	 *   @param		float|int	$tab_top		Top position of table
	 *   @param		float|int	$tab_height		Height of table (rectangle)
	 *   @param		int			$nexY			Y (not used)
	 *   @param		Translate	$outputlangs	Langs object
	 *   @param		int			$hidetop		1=Hide top bar of array and title, 0=Hide nothing, -1=Hide only title
	 *   @param		int			$hidebottom		Hide bottom bar of array
	 *   @param		string		$currency		Currency code
	 *   @param		Translate	$outputlangsbis	Langs object bis
	 *   @return	void
	 */
	protected function _tableau(&$pdf, $tab_top, $tab_height, $nexY, $outputlangs, $hidetop = 0, $hidebottom = 0, $currency = '', $outputlangsbis = null)
	{
		global $conf;

		// Force to disable hidetop and hidebottom
		$hidebottom = 0;
		if ($hidetop) {
			$hidetop = -1;
		}

		$currency = !empty($currency) ? $currency : $conf->currency;
		$default_font_size = pdf_getPDFFontSize($outputlangs);

		// Amount in (at tab_top - 1)
		$pdf->SetTextColor(0, 0, 0);
		$pdf->SetFont('', '', $default_font_size - 2);

		if (empty($hidetop)) {
			$titre = $outputlangs->transnoentities("AmountInCurrency", $outputlangs->transnoentitiesnoconv("Currency".$currency));
			if (getDolGlobalString('PDF_USE_ALSO_LANGUAGE_CODE') && is_object($outputlangsbis)) {
				$titre .= ' - '.$outputlangsbis->transnoentities("AmountInCurrency", $outputlangsbis->transnoentitiesnoconv("Currency".$currency));
			}

			$pdf->SetXY($this->page_largeur - $this->marge_droite - ($pdf->GetStringWidth($titre) + 3), $tab_top - 4);
			$pdf->MultiCell(($pdf->GetStringWidth($titre) + 3), 2, $titre);

			//$conf->global->MAIN_PDF_TITLE_BACKGROUND_COLOR='230,230,230';
			if (getDolGlobalString('MAIN_PDF_TITLE_BACKGROUND_COLOR')) {
				$pdf->Rect($this->marge_gauche, $tab_top, $this->page_largeur - $this->marge_droite - $this->marge_gauche, $this->tabTitleHeight, 'F', null, explode(',', getDolGlobalString('MAIN_PDF_TITLE_BACKGROUND_COLOR')));
			}
		}

		$pdf->SetDrawColor(128, 128, 128);
		$pdf->SetFont('', '', $default_font_size - 1);

		// Output Rect
		$this->printRect($pdf, $this->marge_gauche, $tab_top, $this->page_largeur - $this->marge_gauche - $this->marge_droite, $tab_height, $hidetop, $hidebottom); // Rect takes a length in 3rd parameter and 4th parameter

		if (getDolGlobalString('MAIN_PDF_TITLE_TEXT_COLOR')) {
			$arrayColorTextTitle = explode(',', getDolGlobalString('MAIN_PDF_TITLE_TEXT_COLOR'));
			$pdf->SetTextColor($arrayColorTextTitle[0], $arrayColorTextTitle[1], $arrayColorTextTitle[2]);
		}

		$this->pdfTabTitles($pdf, $tab_top, $tab_height, $outputlangs, $hidetop);

		if (getDolGlobalString('MAIN_PDF_TITLE_TEXT_COLOR')) {
			$pdf->SetTextColor(0, 0, 0);
		}

		if (empty($hidetop)) {
			$pdf->line($this->marge_gauche, $tab_top + $this->tabTitleHeight, $this->page_largeur - $this->marge_droite, $tab_top + $this->tabTitleHeight); // line takes a position y in 2nd parameter and 4th parameter
		}
	}

	// phpcs:disable PEAR.NamingConventions.ValidFunctionName.PublicUnderscore
	/**
	 *  Show top header of page.
	 *
	 *  @param	TCPDF		$pdf     		Object PDF
	 *  @param  Propal		$object     	Object to show
	 *  @param  int	    	$showaddress    0=no, 1=yes
	 *  @param  Translate	$outputlangs	Object lang for output
	 *  @param  Translate	$outputlangsbis	Object lang for output bis
	 *  @return	float|int                   Return topshift value
	 */
	protected function _pagehead(&$pdf, $object, $showaddress, $outputlangs, $outputlangsbis = null)
	{
		global $conf, $langs;

		$ltrdirection = 'L';
		if ($outputlangs->trans("DIRECTION") == 'rtl') {
			$ltrdirection = 'R';
		}

		// Load traductions files required by page
		$outputlangs->loadLangs(array("main", "propal", "companies", "bills"));

		$default_font_size = pdf_getPDFFontSize($outputlangs);

		pdf_pagehead($pdf, $outputlangs, $this->page_hauteur);

		$pdf->SetTextColor(0, 0, 60);
		$pdf->SetFont('', 'B', $default_font_size + 3);

		$w = 100;

		$posy = $this->marge_haute;
		$posx = $this->page_largeur - $this->marge_droite - $w;

		$pdf->SetXY($this->marge_gauche, $posy);

		// Logo
		if (!getDolGlobalInt('PDF_DISABLE_MYCOMPANY_LOGO')) {
			if ($this->emetteur->logo) {
				$logodir = $conf->mycompany->dir_output;
				if (!empty($conf->mycompany->multidir_output[$object->entity])) {
					$logodir = $conf->mycompany->multidir_output[$object->entity];
				}
				if (!getDolGlobalInt('MAIN_PDF_USE_LARGE_LOGO')) {
					$logo = $logodir.'/logos/thumbs/'.$this->emetteur->logo_small;
				} else {
					$logo = $logodir.'/logos/'.$this->emetteur->logo;
				}
				if (is_readable($logo)) {
					$height = pdf_getHeightForLogo($logo);
					$pdf->Image($logo, $this->marge_gauche, $posy, 0, $height); // width=0 (auto)
				} else {
					$pdf->SetTextColor(200, 0, 0);
					$pdf->SetFont('', 'B', $default_font_size - 2);
					$pdf->MultiCell($w, 3, $outputlangs->transnoentities("ErrorLogoFileNotFound", $logo), 0, 'L');
					$pdf->MultiCell($w, 3, $outputlangs->transnoentities("ErrorGoToGlobalSetup"), 0, 'L');
				}
			} else {
				$text = $this->emetteur->name;
				$pdf->MultiCell($w, 4, $outputlangs->convToOutputCharset($text), 0, $ltrdirection);
			}
		}

		$pdf->SetFont('', 'B', $default_font_size + 3);
		$pdf->SetXY($posx, $posy);
		$pdf->SetTextColor(0, 0, 60);
		$title = $outputlangs->transnoentities("PdfCommercialProposalTitle");
		$title .= ' '.$outputlangs->convToOutputCharset($object->ref);
		if ($object->status == $object::STATUS_DRAFT) {
			$pdf->SetTextColor(128, 0, 0);
			$title .= ' - '.$outputlangs->transnoentities("NotValidated");
		}

		$pdf->MultiCell($w, 4, $title, '', 'R');

		$pdf->SetFont('', 'B', $default_font_size);

		/*
		$posy += 5;
		$pdf->SetXY($posx, $posy);
		$pdf->SetTextColor(0, 0, 60);
		$textref = $outputlangs->transnoentities("Ref")." : ".$outputlangs->convToOutputCharset($object->ref);
		if ($object->status == $object::STATUS_DRAFT) {
			$pdf->SetTextColor(128, 0, 0);
			$textref .= ' - '.$outputlangs->transnoentities("NotValidated");
		}
		$pdf->MultiCell($w, 4, $textref, '', 'R');
		*/

		$posy += 3;
		$pdf->SetFont('', '', $default_font_size - 2);

		$ref_customer = $object->ref_customer ?: $object->ref_client;
		if ($ref_customer) {
			$posy += 4;
			$pdf->SetXY($posx, $posy);
			$pdf->SetTextColor(0, 0, 60);
			$pdf->MultiCell($w, 3, $outputlangs->transnoentities("RefCustomer")." : ".dol_trunc($outputlangs->convToOutputCharset($ref_customer), 65), '', 'R');
		}

		if (getDolGlobalString('PDF_SHOW_PROJECT_TITLE')) {
			$object->fetch_projet();
			if (!empty($object->project->ref)) {
				$posy += 3;
				$pdf->SetXY($posx, $posy);
				$pdf->SetTextColor(0, 0, 60);
				$pdf->MultiCell($w, 3, $outputlangs->transnoentities("Project")." : ".(empty($object->project->title) ? '' : $object->project->title), '', 'R');
			}
		}

		if (getDolGlobalString('PDF_SHOW_PROJECT')) {
			$object->fetch_projet();
			if (!empty($object->project->ref)) {
				$outputlangs->load("projects");
				$posy += 3;
				$pdf->SetXY($posx, $posy);
				$pdf->SetTextColor(0, 0, 60);
				$pdf->MultiCell($w, 3, $outputlangs->transnoentities("RefProject")." : ".(empty($object->project->ref) ? '' : $object->project->ref), '', 'R');
			}
		}

		if (getDolGlobalString('MAIN_PDF_DATE_TEXT')) {
			$displaydate = "daytext";
		} else {
			$displaydate = "day";
		}

		//$posy += 4;
		$posy = $pdf->getY();
		$pdf->SetXY($posx, $posy);
		$pdf->SetTextColor(0, 0, 60);
		$pdf->MultiCell($w, 3, $outputlangs->transnoentities("Date")." : ".dol_print_date($object->date, $displaydate, false, $outputlangs, true), '', 'R');

		$posy += 4;
		$pdf->SetXY($posx, $posy);
		$pdf->SetTextColor(0, 0, 60);

		$title = $outputlangs->transnoentities("DateEndPropal");
		if (getDolGlobalString('PDF_USE_ALSO_LANGUAGE_CODE') && is_object($outputlangsbis)) {
			$title .= ' - '.$outputlangsbis->transnoentities("DateEndPropal");
		}
		$pdf->MultiCell($w, 3, $title." : ".dol_print_date($object->fin_validite, $displaydate, false, $outputlangs, true), '', 'R');

		if (!getDolGlobalString('MAIN_PDF_HIDE_CUSTOMER_CODE') && $object->thirdparty->code_client) {
			$posy += 4;
			$pdf->SetXY($posx, $posy);
			$pdf->SetTextColor(0, 0, 60);
			$pdf->MultiCell($w, 3, $outputlangs->transnoentities("CustomerCode")." : ".$outputlangs->transnoentities($object->thirdparty->code_client), '', 'R');
		}

		// Get contact
		if (getDolGlobalString('DOC_SHOW_FIRST_SALES_REP')) {
			$arrayidcontact = $object->getIdContact('internal', 'SALESREPFOLL');
			if (count($arrayidcontact) > 0) {
				$usertmp = new User($this->db);
				$usertmp->fetch($arrayidcontact[0]);
				$posy += 4;
				$pdf->SetXY($posx, $posy);
				$pdf->SetTextColor(0, 0, 60);
				$pdf->MultiCell($w, 3, $outputlangs->transnoentities("SalesRepresentative")." : ".$usertmp->getFullName($langs), '', 'R');
			}
		}

		$posy += 2;

		$top_shift = 0;
		// Show list of linked objects
		$current_y = $pdf->getY();
		$posy = pdf_writeLinkedObjects($pdf, $object, $outputlangs, $posx, $posy, $w, 3, 'R', $default_font_size);
		if ($current_y < $pdf->getY()) {
			$top_shift = $pdf->getY() - $current_y;
		}

		if ($showaddress) {
			// Sender properties
			$carac_emetteur = '';
			// Add internal contact of object if defined
			$arrayidcontact = $object->getIdContact('internal', 'SALESREPFOLL');
			if (count($arrayidcontact) > 0) {
				$object->fetch_user($arrayidcontact[0]);
				$labelbeforecontactname = ($outputlangs->transnoentities("FromContactName") != 'FromContactName' ? $outputlangs->transnoentities("FromContactName") : $outputlangs->transnoentities("Name"));
				$carac_emetteur .= ($carac_emetteur ? "\n" : '').$labelbeforecontactname." ".$outputlangs->convToOutputCharset($object->user->getFullName($outputlangs));
				$carac_emetteur .= (getDolGlobalInt('PDF_SHOW_PHONE_AFTER_USER_CONTACT') || getDolGlobalInt('PDF_SHOW_EMAIL_AFTER_USER_CONTACT')) ? ' (' : '';
				$carac_emetteur .= (getDolGlobalInt('PDF_SHOW_PHONE_AFTER_USER_CONTACT') && !empty($object->user->office_phone)) ? $object->user->office_phone : '';
				$carac_emetteur .= (getDolGlobalInt('PDF_SHOW_PHONE_AFTER_USER_CONTACT') && getDolGlobalInt('PDF_SHOW_EMAIL_AFTER_USER_CONTACT')) ? ', ' : '';
				$carac_emetteur .= (getDolGlobalInt('PDF_SHOW_EMAIL_AFTER_USER_CONTACT') && !empty($object->user->email)) ? $object->user->email : '';
				$carac_emetteur .= (getDolGlobalInt('PDF_SHOW_PHONE_AFTER_USER_CONTACT') || getDolGlobalInt('PDF_SHOW_EMAIL_AFTER_USER_CONTACT')) ? ')' : '';
				$carac_emetteur .= "\n";
			}

			$carac_emetteur .= pdf_build_address($outputlangs, $this->emetteur, $object->thirdparty, '', 0, 'source', $object);

			// Show sender
			$posy = getDolGlobalString('MAIN_PDF_USE_ISO_LOCATION') ? 40 : 42;
			$posy += $top_shift;
			$posx = $this->marge_gauche;
			if (getDolGlobalString('MAIN_INVERT_SENDER_RECIPIENT')) {
				$posx = $this->page_largeur - $this->marge_droite - 80;
			}

			$hautcadre = getDolGlobalString('MAIN_PDF_USE_ISO_LOCATION') ? 38 : 40;
			$widthrecbox = getDolGlobalString('MAIN_PDF_USE_ISO_LOCATION') ? 92 : 82;

			// Show sender frame
			if (!getDolGlobalString('MAIN_PDF_NO_SENDER_FRAME')) {
				$pdf->SetTextColor(0, 0, 0);
				$pdf->SetFont('', '', $default_font_size - 2);
				$pdf->SetXY($posx, $posy - 5);
				$pdf->MultiCell($widthrecbox, 5, $outputlangs->transnoentities("BillFrom"), 0, $ltrdirection);
				$pdf->SetXY($posx, $posy);
				$pdf->SetFillColor(230, 230, 230);
				$pdf->MultiCell($widthrecbox, $hautcadre, "", 0, 'R', 1);
				$pdf->SetTextColor(0, 0, 60);
			}

			// Show sender name
			if (!getDolGlobalString('MAIN_PDF_HIDE_SENDER_NAME')) {
				$pdf->SetXY($posx + 2, $posy + 3);
				$pdf->SetFont('', 'B', $default_font_size);
				$pdf->MultiCell($widthrecbox - 2, 4, $outputlangs->convToOutputCharset($this->emetteur->name), 0, $ltrdirection);
				$posy = $pdf->getY();
			}

			// Show sender information
			$pdf->SetXY($posx + 2, $posy);
			$pdf->SetFont('', '', $default_font_size - 1);
			$pdf->MultiCell($widthrecbox - 2, 4, $carac_emetteur, 0, $ltrdirection);


			// If CUSTOMER contact defined, we use it
			$usecontact = false;
			$arrayidcontact = $object->getIdContact('external', 'CUSTOMER');
			if (count($arrayidcontact) > 0) {
				$usecontact = true;
				$result = $object->fetch_contact($arrayidcontact[0]);
			}

			// Recipient name
			if ($usecontact && ($object->contact->socid != $object->thirdparty->id && (!isset($conf->global->MAIN_USE_COMPANY_NAME_OF_CONTACT) || getDolGlobalString('MAIN_USE_COMPANY_NAME_OF_CONTACT')))) {
				$thirdparty = $object->contact;
			} else {
				$thirdparty = $object->thirdparty;
			}

			$carac_client_name = pdfBuildThirdpartyName($thirdparty, $outputlangs);

			$mode = 'target';
<<<<<<< HEAD
			$carac_client = pdf_build_address($outputlangs, $this->emetteur, $object->thirdparty, ($usecontact ? $object->contact : ''), $usecontact, $mode, $object);
=======
			$carac_client = pdf_build_address($outputlangs, $this->emetteur, $object->thirdparty, ($usecontact ? $object->contact : ''), ($usecontact ? 1 : 0), $mode, $object);
>>>>>>> cc80841a

			// Show recipient
			$widthrecbox = getDolGlobalString('MAIN_PDF_USE_ISO_LOCATION') ? 92 : 100;
			if ($this->page_largeur < 210) {
				$widthrecbox = 84; // To work with US executive format
			}
			$posy = getDolGlobalString('MAIN_PDF_USE_ISO_LOCATION') ? 40 : 42;
			$posy += $top_shift;
			$posx = $this->page_largeur - $this->marge_droite - $widthrecbox;
			if (getDolGlobalString('MAIN_INVERT_SENDER_RECIPIENT')) {
				$posx = $this->marge_gauche;
			}

			// Show recipient frame
			if (!getDolGlobalString('MAIN_PDF_NO_RECIPENT_FRAME')) {
				$pdf->SetTextColor(0, 0, 0);
				$pdf->SetFont('', '', $default_font_size - 2);
				$pdf->SetXY($posx + 2, $posy - 5);
				$pdf->MultiCell($widthrecbox, 5, $outputlangs->transnoentities("BillTo"), 0, $ltrdirection);
				$pdf->Rect($posx, $posy, $widthrecbox, $hautcadre);
			}

			// Show recipient name
			$pdf->SetXY($posx + 2, $posy + 3);
			$pdf->SetFont('', 'B', $default_font_size);
			// @phan-suppress-next-line PhanPluginSuspiciousParamOrder
			$pdf->MultiCell($widthrecbox, 2, $carac_client_name, 0, $ltrdirection);

			$posy = $pdf->getY();

			// Show recipient information
			$pdf->SetFont('', '', $default_font_size - 1);
			$pdf->SetXY($posx + 2, $posy);
			// @phan-suppress-next-line PhanPluginSuspiciousParamOrder
			$pdf->MultiCell($widthrecbox, 4, $carac_client, 0, $ltrdirection);
		}

		$pdf->SetTextColor(0, 0, 0);

		return $top_shift;
	}

	// phpcs:disable PEAR.NamingConventions.ValidFunctionName.PublicUnderscore
	/**
	 *   	Show footer of page. Need this->emetteur object
	 *
	 *   	@param	TCPDF		$pdf     			PDF
	 * 		@param	Propal		$object				Object to show
	 *      @param	Translate	$outputlangs		Object lang for output
	 *      @param	int			$hidefreetext		1=Hide free text
	 *      @return	int								Return height of bottom margin including footer text
	 */
	protected function _pagefoot(&$pdf, $object, $outputlangs, $hidefreetext = 0)
	{
		$showdetails = getDolGlobalInt('MAIN_GENERATE_DOCUMENTS_SHOW_FOOT_DETAILS', 0);
		return pdf_pagefoot($pdf, $outputlangs, 'PROPOSAL_FREE_TEXT', $this->emetteur, $this->marge_basse, $this->marge_gauche, $this->page_hauteur, $object, $showdetails, $hidefreetext, $this->page_largeur, $this->watermark);
	}

	/**
	 *	Show area for the customer to sign
	 *
	 *	@param	TCPDF		$pdf            Object PDF
	 *	@param  Propal		$object         Object proposal
	 *	@param	int			$posy			Position depart
	 *	@param	Translate	$outputlangs	Object langs
	 *	@return int							Position pour suite
	 */
	protected function drawSignatureArea(&$pdf, $object, $posy, $outputlangs)
	{
		$default_font_size = pdf_getPDFFontSize($outputlangs);
		$tab_top = $posy + 4;
		$tab_hl = 4;

		$posx = 120;
		$largcol = ($this->page_largeur - $this->marge_droite - $posx);

		// Total HT
		$pdf->SetFillColor(255, 255, 255);
		$pdf->SetXY($posx, $tab_top);
		$pdf->SetFont('', '', $default_font_size - 2);
		$pdf->MultiCell($largcol, $tab_hl, $outputlangs->transnoentities("ProposalCustomerSignature"), 0, 'L', 1);

		$pdf->SetXY($posx, $tab_top + $tab_hl);
		$pdf->MultiCell($largcol, $tab_hl * 3, '', 1, 'R');

		if (getDolGlobalString('MAIN_PDF_PROPAL_USE_ELECTRONIC_SIGNING')) {
			// Can be retrieve with getSignatureAppearanceArray()
			// Can be also detected by putting the mouse over the area when using evince pdf reader
			$pdf->addEmptySignatureAppearance($posx, $tab_top + $tab_hl, $largcol, $tab_hl * 3);
		}

		return ($tab_hl * 7);
	}


	/**
	 *   	Define Array Column Field
	 *
	 *   	@param	Propal			$object			object proposal
	 *   	@param	Translate		$outputlangs	langs
	 *      @param	int				$hidedetails	Do not show line details
	 *      @param	int				$hidedesc		Do not show desc
	 *      @param	int				$hideref		Do not show ref
	 *      @return	void
	 */
	public function defineColumnField($object, $outputlangs, $hidedetails = 0, $hidedesc = 0, $hideref = 0)
	{
		global $hookmanager;

		// Default field style for content
		$this->defaultContentsFieldsStyle = array(
			'align' => 'R', // R,C,L
			'padding' => array(1, 0.5, 1, 0.5), // Like css 0 => top , 1 => right, 2 => bottom, 3 => left
		);

		// Default field style for content
		$this->defaultTitlesFieldsStyle = array(
			'align' => 'C', // R,C,L
			'padding' => array(0.5, 0, 0.5, 0), // Like css 0 => top , 1 => right, 2 => bottom, 3 => left
		);

		/*
		 * For example
		 $this->cols['theColKey'] = array(
		 'rank' => $rank, // int : use for ordering columns
		 'width' => 20, // the column width in mm
		 'title' => array(
		 'textkey' => 'yourLangKey', // if there is no label, yourLangKey will be translated to replace label
		 'label' => ' ', // the final label : used fore final generated text
		 'align' => 'L', // text alignment :  R,C,L
		 'padding' => array(0.5,0.5,0.5,0.5), // Like css 0 => top , 1 => right, 2 => bottom, 3 => left
		 ),
		 'content' => array(
		 'align' => 'L', // text alignment :  R,C,L
		 'padding' => array(0.5,0.5,0.5,0.5), // Like css 0 => top , 1 => right, 2 => bottom, 3 => left
		 ),
		 );
		 */

		$rank = 0; // do not use negative rank
		$this->cols['position'] = array(
			'rank' => $rank,
			'width' => 10,
			'status' => getDolGlobalInt('PDF_CYAN_ADD_POSITION') ? true : (getDolGlobalInt('PDF_ADD_POSITION') ? true : false),
			'title' => array(
				'textkey' => '#', // use lang key is useful in somme case with module
				'align' => 'C',
				// 'textkey' => 'yourLangKey', // if there is no label, yourLangKey will be translated to replace label
				// 'label' => ' ', // the final label
				'padding' => array(0.5, 0.5, 0.5, 0.5), // Like css 0 => top , 1 => right, 2 => bottom, 3 => left
			),
			'content' => array(
				'align' => 'C',
				'padding' => array(1, 0.5, 1, 1.5), // Like css 0 => top , 1 => right, 2 => bottom, 3 => left
			),
		);

		$rank = 5; // do not use negative rank
		$this->cols['desc'] = array(
			'rank' => $rank,
			'width' => false, // only for desc
			'status' => true,
			'title' => array(
				'textkey' => 'Designation', // use lang key is useful in somme case with module
				'align' => 'L',
				// 'textkey' => 'yourLangKey', // if there is no label, yourLangKey will be translated to replace label
				// 'label' => ' ', // the final label
				'padding' => array(0.5, 0.5, 0.5, 0.5), // Like css 0 => top , 1 => right, 2 => bottom, 3 => left
			),
			'content' => array(
				'align' => 'L',
				'padding' => array(1, 0.5, 1, 1.5), // Like css 0 => top , 1 => right, 2 => bottom, 3 => left
			),
		);

		// Image of product
		$rank += 10;
		$this->cols['photo'] = array(
			'rank' => $rank,
			'width' => getDolGlobalInt('MAIN_DOCUMENTS_WITH_PICTURE_WIDTH', 20), // in mm
			'status' => false,
			'title' => array(
				'textkey' => 'Photo',
				'label' => ' '
			),
			'content' => array(
				'padding' => array(0, 0, 0, 0), // Like css 0 => top , 1 => right, 2 => bottom, 3 => left
			),
			'border-left' => false, // remove left line separator
		);

		if (getDolGlobalString('MAIN_GENERATE_PROPOSALS_WITH_PICTURE') && !empty($this->atleastonephoto)) {
			$this->cols['photo']['status'] = true;
			$this->cols['photo']['border-left'] = true;
		}


		$rank += 10;
		$this->cols['vat'] = array(
			'rank' => $rank,
			'status' => false,
			'width' => 16, // in mm
			'title' => array(
				'textkey' => 'VAT'
			),
			'border-left' => true, // add left line separator
		);

		if (!getDolGlobalString('MAIN_GENERATE_DOCUMENTS_WITHOUT_VAT') && !getDolGlobalString('MAIN_GENERATE_DOCUMENTS_WITHOUT_VAT_COLUMN')) {
			$this->cols['vat']['status'] = true;
		}

		$rank += 10;
		$this->cols['subprice'] = array(
			'rank' => $rank,
			'width' => 19, // in mm
			'status' => true,
			'title' => array(
				'textkey' => 'PriceUHT'
			),
			'border-left' => true, // add left line separator
		);

		// Adapt dynamically the width of subprice, if text is too long.
		$tmpwidth = 0;
		$nblines = count($object->lines);
		for ($i = 0; $i < $nblines; $i++) {
			$tmpwidth2 = dol_strlen(dol_string_nohtmltag(pdf_getlineupexcltax($object, $i, $outputlangs, $hidedetails)));
			$tmpwidth = max($tmpwidth, $tmpwidth2);
		}
		if ($tmpwidth > 10) {
			$this->cols['subprice']['width'] += (2 * ($tmpwidth - 10));
		}

		$rank += 10;
		$this->cols['qty'] = array(
			'rank' => $rank,
			'width' => 16, // in mm
			'status' => true,
			'title' => array(
				'textkey' => 'Qty'
			),
			'border-left' => true, // add left line separator
		);

		$rank += 10;
		$this->cols['unit'] = array(
			'rank' => $rank,
			'width' => 11, // in mm
			'status' => false,
			'title' => array(
				'textkey' => 'Unit'
			),
			'border-left' => true, // add left line separator
		);
		if (getDolGlobalInt('PRODUCT_USE_UNITS')) {
			$this->cols['unit']['status'] = true;
		}

		$rank += 10;
		$this->cols['discount'] = array(
			'rank' => $rank,
			'width' => 13, // in mm
			'status' => false,
			'title' => array(
				'textkey' => 'ReductionShort'
			),
			'border-left' => true, // add left line separator
		);
		if ($this->atleastonediscount) {
			$this->cols['discount']['status'] = true;
		}

		$rank += 1000; // add a big offset to be sure is the last col because default extrafield rank is 100
		$this->cols['totalexcltax'] = array(
			'rank' => $rank,
			'width' => 26, // in mm
<<<<<<< HEAD
			'status' => !getDolGlobalString('PDF_PROPAL_HIDE_PRICE_EXCL_TAX') ? true : false,
=======
			'status' => !getDolGlobalString('PDF_PROPAL_HIDE_PRICE_EXCL_TAX'),
>>>>>>> cc80841a
			'title' => array(
				'textkey' => 'TotalHTShort'
			),
			'border-left' => true, // add left line separator
		);

		$rank += 1010; // add a big offset to be sure is the last col because default extrafield rank is 100
		$this->cols['totalincltax'] = array(
			'rank' => $rank,
			'width' => 26, // in mm
<<<<<<< HEAD
			'status' => !getDolGlobalString('PDF_PROPAL_SHOW_PRICE_INCL_TAX') ? false : true,
=======
			'status' => getDolGlobalBool('PDF_PROPAL_SHOW_PRICE_INCL_TAX'),
>>>>>>> cc80841a
			'title' => array(
				'textkey' => 'TotalTTCShort'
			),
			'border-left' => true, // add left line separator
		);

		// Add extrafields cols
		if (!empty($object->lines)) {
			$line = reset($object->lines);
			$this->defineColumnExtrafield($line, $outputlangs, $hidedetails);
		}

		$parameters = array(
			'object' => $object,
			'outputlangs' => $outputlangs,
			'hidedetails' => $hidedetails,
			'hidedesc' => $hidedesc,
			'hideref' => $hideref
		);

		$reshook = $hookmanager->executeHooks('defineColumnField', $parameters, $this); // Note that $object may have been modified by hook
		if ($reshook < 0) {
			setEventMessages($hookmanager->error, $hookmanager->errors, 'errors');
		} elseif (empty($reshook)) {
			// @phan-suppress-next-line PhanPluginSuspiciousParamOrderInternal
			$this->cols = array_replace($this->cols, $hookmanager->resArray); // array_replace is used to preserve keys
		} else {
			$this->cols = $hookmanager->resArray;
		}
	}
}<|MERGE_RESOLUTION|>--- conflicted
+++ resolved
@@ -74,11 +74,7 @@
 	public $version = 'dolibarr';
 
 	/**
-<<<<<<< HEAD
-	 * @var array<string,array{rank:int,width:float|int,title:array{textkey:string,label:string,align:string,padding:array{0:float,1:float,2:float,3:float}},content:array{align:string,padding:array{0:float,1:float,2:float,3:float}}}>	Array of columns
-=======
 	 * @var array<string,array{rank:int,width:float|int,status:bool,title:array{textkey:string,label:string,align:string,padding:array{0:float,1:float,2:float,3:float}},content:array{align:string,padding:array{0:float,1:float,2:float,3:float}}}>	Array of document table columns
->>>>>>> cc80841a
 	 */
 	public $cols;
 
@@ -344,11 +340,7 @@
 
 				$heightforinfotot = 40; // Height reserved to output the info and total part
 				$heightforsignature = !getDolGlobalString('PROPAL_DISABLE_SIGNATURE') ? (pdfGetHeightForHtmlContent($pdf, $outputlangs->transnoentities("ProposalCustomerSignature")) + 10) : 0;
-<<<<<<< HEAD
-				$heightforfreetext = (isset($conf->global->MAIN_PDF_FREETEXT_HEIGHT) ? $conf->global->MAIN_PDF_FREETEXT_HEIGHT : 5); // Height reserved to output the free text on last page
-=======
 				$heightforfreetext = getDolGlobalInt('MAIN_PDF_FREETEXT_HEIGHT', 5); // Height reserved to output the free text on last page
->>>>>>> cc80841a
 				$heightforfooter = $this->marge_basse + (!getDolGlobalString('MAIN_GENERATE_DOCUMENTS_SHOW_FOOT_DETAILS') ? 12 : 22); // Height reserved to output the footer (value include bottom margin)
 				//print $heightforinfotot + $heightforsignature + $heightforfreetext + $heightforfooter;exit;
 
@@ -577,11 +569,7 @@
 					$posYAfterDescription = 0;
 
 					if ($this->getColumnStatus('position')) {
-<<<<<<< HEAD
-						$this->printStdColumnContent($pdf, $curY, 'position', $i + 1);
-=======
 						$this->printStdColumnContent($pdf, $curY, 'position', (string) ($i + 1));
->>>>>>> cc80841a
 					}
 
 					if ($this->getColumnStatus('photo')) {
@@ -1053,13 +1041,8 @@
 			if (getDolGlobalString('SOCIETE_ASK_FOR_SHIPPING_METHOD') && !empty($this->emetteur->shipping_method_id)) {
 				$shipping_method_id = $this->emetteur->shipping_method_id;
 			}
-<<<<<<< HEAD
-			$shipping_method_code = dol_getIdFromCode($this->db, $shipping_method_id, 'c_shipment_mode', 'rowid', 'code');
-			$shipping_method_label = dol_getIdFromCode($this->db, $shipping_method_id, 'c_shipment_mode', 'rowid', 'libelle');
-=======
 			$shipping_method_code = dol_getIdFromCode($this->db, (string) $shipping_method_id, 'c_shipment_mode', 'rowid', 'code');
 			$shipping_method_label = dol_getIdFromCode($this->db, (string) $shipping_method_id, 'c_shipment_mode', 'rowid', 'libelle');
->>>>>>> cc80841a
 
 			$pdf->SetFont('', 'B', $default_font_size - $diffsizetitle);
 			$pdf->SetXY($this->marge_gauche, $posy);
@@ -1226,11 +1209,7 @@
 
 		$this->atleastoneratenotnull = 0;
 		if (!getDolGlobalString('MAIN_GENERATE_DOCUMENTS_WITHOUT_VAT')) {
-<<<<<<< HEAD
-			$tvaisnull = ((!empty($this->tva) && count($this->tva) == 1 && isset($this->tva['0.000']) && is_float($this->tva['0.000'])) ? true : false);
-=======
 			$tvaisnull = (!empty($this->tva) && count($this->tva) == 1 && isset($this->tva['0.000']) && is_float($this->tva['0.000']));
->>>>>>> cc80841a
 			if (getDolGlobalString('MAIN_GENERATE_DOCUMENTS_WITHOUT_VAT_IFNULL') && $tvaisnull) {
 				// Nothing to do
 			} else {
@@ -1782,11 +1761,7 @@
 			$carac_client_name = pdfBuildThirdpartyName($thirdparty, $outputlangs);
 
 			$mode = 'target';
-<<<<<<< HEAD
-			$carac_client = pdf_build_address($outputlangs, $this->emetteur, $object->thirdparty, ($usecontact ? $object->contact : ''), $usecontact, $mode, $object);
-=======
 			$carac_client = pdf_build_address($outputlangs, $this->emetteur, $object->thirdparty, ($usecontact ? $object->contact : ''), ($usecontact ? 1 : 0), $mode, $object);
->>>>>>> cc80841a
 
 			// Show recipient
 			$widthrecbox = getDolGlobalString('MAIN_PDF_USE_ISO_LOCATION') ? 92 : 100;
@@ -2064,11 +2039,7 @@
 		$this->cols['totalexcltax'] = array(
 			'rank' => $rank,
 			'width' => 26, // in mm
-<<<<<<< HEAD
-			'status' => !getDolGlobalString('PDF_PROPAL_HIDE_PRICE_EXCL_TAX') ? true : false,
-=======
 			'status' => !getDolGlobalString('PDF_PROPAL_HIDE_PRICE_EXCL_TAX'),
->>>>>>> cc80841a
 			'title' => array(
 				'textkey' => 'TotalHTShort'
 			),
@@ -2079,11 +2050,7 @@
 		$this->cols['totalincltax'] = array(
 			'rank' => $rank,
 			'width' => 26, // in mm
-<<<<<<< HEAD
-			'status' => !getDolGlobalString('PDF_PROPAL_SHOW_PRICE_INCL_TAX') ? false : true,
-=======
 			'status' => getDolGlobalBool('PDF_PROPAL_SHOW_PRICE_INCL_TAX'),
->>>>>>> cc80841a
 			'title' => array(
 				'textkey' => 'TotalTTCShort'
 			),
