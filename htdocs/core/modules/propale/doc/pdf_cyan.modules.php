<?php
/* Copyright (C) 2004-2014 Laurent Destailleur  <eldy@users.sourceforge.net>
 * Copyright (C) 2005-2012 Regis Houssin        <regis.houssin@inodbox.com>
 * Copyright (C) 2008      Raphael Bertrand     <raphael.bertrand@resultic.fr>
 * Copyright (C) 2010-2015 Juanjo Menent	      <jmenent@2byte.es>
 * Copyright (C) 2012      Christophe Battarel  <christophe.battarel@altairis.fr>
 * Copyright (C) 2012      Cedric Salvador      <csalvador@gpcsolutions.fr>
 * Copyright (C) 2015      Marcos García        <marcosgdf@gmail.com>
 * Copyright (C) 2017      Ferran Marcet        <fmarcet@2byte.es>
<<<<<<< HEAD
 * Copyright (C) 2021-2024 Anthony Berton       <anthony.berton@bb2a.fr>
 * Copyright (C) 2018-2024 Frédéric France      <frederic.france@free.fr>
 * Copyright (C) 2024	     MDW							    <mdeweerd@users.noreply.github.com>
=======
 * Copyright (C) 2018-2024  Frédéric France     <frederic.france@free.fr>
 * Copyright (C) 2024		MDW							<mdeweerd@users.noreply.github.com>
>>>>>>> 69534273
 *
 * This program is free software; you can redistribute it and/or modify
 * it under the terms of the GNU General Public License as published by
 * the Free Software Foundation; either version 3 of the License, or
 * (at your option) any later version.
 *
 * This program is distributed in the hope that it will be useful,
 * but WITHOUT ANY WARRANTY; without even the implied warranty of
 * MERCHANTABILITY or FITNESS FOR A PARTICULAR PURPOSE.  See the
 * GNU General Public License for more details.
 *
 * You should have received a copy of the GNU General Public License
 * along with this program. If not, see <https://www.gnu.org/licenses/>.
 * or see https://www.gnu.org/
 */

/**
 *	\file       htdocs/core/modules/propale/doc/pdf_cyan.modules.php
 *	\ingroup    propale
 *	\brief      File of Class to generate PDF proposal with Cyan template
 */
require_once DOL_DOCUMENT_ROOT.'/core/modules/propale/modules_propale.php';
require_once DOL_DOCUMENT_ROOT.'/product/class/product.class.php';
require_once DOL_DOCUMENT_ROOT.'/core/lib/company.lib.php';
require_once DOL_DOCUMENT_ROOT.'/core/lib/functions2.lib.php';
require_once DOL_DOCUMENT_ROOT.'/core/lib/pdf.lib.php';


/**
 *	Class to generate PDF proposal Cyan
 */
class pdf_cyan extends ModelePDFPropales
{
	/**
	 * @var DoliDB Database handler
	 */
	public $db;

	/**
	 * @var string model name
	 */
	public $name;

	/**
	 * @var string model description (short text)
	 */
	public $description;

	/**
	 * @var int    Save the name of generated file as the main doc when generating a doc with this template
	 */
	public $update_main_doc_field;

	/**
	 * @var string document type
	 */
	public $type;

	/**
	 * Dolibarr version of the loaded document
	 * @var string
	 */
	public $version = 'dolibarr';

	/**
	 * @var array<string,array{rank:int,width:float|int,title:array{textkey:string,label:string,align:string,padding:array{0:float,1:float,2:float,3:float}},content:array{align:string,padding:array{0:float,1:float,2:float,3:float}}}>	Array of columns
	 */
	public $cols;


	/**
	 *	Constructor
	 *
	 *  @param		DoliDB		$db      Database handler
	 */
	public function __construct($db)
	{
		global $langs, $mysoc;

		// Translations
		$langs->loadLangs(array("main", "bills"));

		$this->db = $db;
		$this->name = "cyan";
		$this->description = $langs->trans('DocModelCyanDescription');
		$this->update_main_doc_field = 1; // Save the name of generated file as the main doc when generating a doc with this template

		// Dimension page
		$this->type = 'pdf';
		$formatarray = pdf_getFormat();
		$this->page_largeur = $formatarray['width'];
		$this->page_hauteur = $formatarray['height'];
		$this->format = array($this->page_largeur, $this->page_hauteur);
		$this->marge_gauche = getDolGlobalInt('MAIN_PDF_MARGIN_LEFT', 10);
		$this->marge_droite = getDolGlobalInt('MAIN_PDF_MARGIN_RIGHT', 10);
		$this->marge_haute = getDolGlobalInt('MAIN_PDF_MARGIN_TOP', 10);
		$this->marge_basse = getDolGlobalInt('MAIN_PDF_MARGIN_BOTTOM', 10);

		$this->option_logo = 1; // Display logo
		$this->option_tva = 1; // Manage the vat option FACTURE_TVAOPTION
		$this->option_modereg = 1; // Display payment mode
		$this->option_condreg = 1; // Display payment terms
		$this->option_multilang = 1; // Available in several languages
		$this->option_escompte = 0; // Displays if there has been a discount
		$this->option_credit_note = 0; // Support credit notes
		$this->option_freetext = 1; // Support add of a personalised text
		$this->option_draft_watermark = 1; // Support add of a watermark on drafts
		$this->watermark = '';

		// Get source company
		$this->emetteur = $mysoc;
		if (empty($this->emetteur->country_code)) {
			$this->emetteur->country_code = substr($langs->defaultlang, -2); // By default, if was not defined
		}

		// Define position of columns
		$this->posxdesc = $this->marge_gauche + 1; // used for notes and other stuff


		$this->tabTitleHeight = 5; // default height

		//  Use new system for position of columns, view  $this->defineColumnField()

		$this->tva = array();
		$this->tva_array = array();
		$this->localtax1 = array();
		$this->localtax2 = array();
		$this->atleastoneratenotnull = 0;
		$this->atleastonediscount = 0;
	}

	// phpcs:disable PEAR.NamingConventions.ValidFunctionName.ScopeNotCamelCaps
	/**
	 *  Function to build pdf onto disk
	 *
	 *  @param		Propal		$object				Object to generate
	 *  @param		Translate	$outputlangs		Lang output object
	 *  @param		string		$srctemplatepath	Full path of source filename for generator using a template file
	 *  @param		int			$hidedetails		Do not show line details
	 *  @param		int			$hidedesc			Do not show desc
	 *  @param		int			$hideref			Do not show ref
	 *  @return     int             				1=OK, 0=KO
	 */
	public function write_file($object, $outputlangs, $srctemplatepath = '', $hidedetails = 0, $hidedesc = 0, $hideref = 0)
	{
		// phpcs:enable
		global $user, $langs, $conf, $mysoc, $db, $hookmanager, $nblines;

		dol_syslog("write_file outputlangs->defaultlang=".(is_object($outputlangs) ? $outputlangs->defaultlang : 'null'));

		if (!is_object($outputlangs)) {
			$outputlangs = $langs;
		}
		// For backward compatibility with FPDF, force output charset to ISO, because FPDF expect text to be encoded in ISO
		if (getDolGlobalString('MAIN_USE_FPDF')) {
			$outputlangs->charset_output = 'ISO-8859-1';
		}

		// Load translation files required by page
		$outputlangs->loadLangs(array("main", "dict", "companies", "bills", "products", "propal"));

		//  Show Draft Watermark
		if ($object->status == $object::STATUS_DRAFT && getDolGlobalString('PROPALE_DRAFT_WATERMARK')) {
			$this->watermark = getDolGlobalString('PROPALE_DRAFT_WATERMARK');
		}

		global $outputlangsbis;
		$outputlangsbis = null;
		if (getDolGlobalString('PDF_USE_ALSO_LANGUAGE_CODE') && $outputlangs->defaultlang != getDolGlobalString('PDF_USE_ALSO_LANGUAGE_CODE')) {
			$outputlangsbis = new Translate('', $conf);
			$outputlangsbis->setDefaultLang(getDolGlobalString('PDF_USE_ALSO_LANGUAGE_CODE'));
			$outputlangsbis->loadLangs(array("main", "dict", "companies", "bills", "products", "propal"));
		}

		$nblines = count($object->lines);

		$hidetop = 0;
		if (getDolGlobalString('MAIN_PDF_DISABLE_COL_HEAD_TITLE')) {
			$hidetop = getDolGlobalString('MAIN_PDF_DISABLE_COL_HEAD_TITLE');
		}

		// Loop on each lines to detect if there is at least one image to show
		$realpatharray = array();
		$this->atleastonephoto = false;
		if (getDolGlobalString('MAIN_GENERATE_PROPOSALS_WITH_PICTURE')) {
			$objphoto = new Product($this->db);

			for ($i = 0; $i < $nblines; $i++) {
				if (empty($object->lines[$i]->fk_product)) {
					continue;
				}

				$objphoto->fetch($object->lines[$i]->fk_product);
				//var_dump($objphoto->ref);exit;
				$pdir = array();
				if (getDolGlobalInt('PRODUCT_USE_OLD_PATH_FOR_PHOTO')) {
					$pdir[0] = get_exdir($objphoto->id, 2, 0, 0, $objphoto, 'product').$objphoto->id."/photos/";
					$pdir[1] = get_exdir(0, 0, 0, 0, $objphoto, 'product').dol_sanitizeFileName($objphoto->ref).'/';
				} else {
					$pdir[0] = get_exdir(0, 0, 0, 0, $objphoto, 'product'); // default
					$pdir[1] = get_exdir($objphoto->id, 2, 0, 0, $objphoto, 'product').$objphoto->id."/photos/"; // alternative
				}

				$realpath = '';
				$arephoto = false;
				foreach ($pdir as $midir) {
					if (!$arephoto) {
						if ($conf->entity != $objphoto->entity) {
							$dir = $conf->product->multidir_output[$objphoto->entity].'/'.$midir; //Check repertories of current entities
						} else {
							$dir = $conf->product->dir_output.'/'.$midir; //Check repertory of the current product
						}

						foreach ($objphoto->liste_photos($dir, 1) as $key => $obj) {
							if (!getDolGlobalInt('CAT_HIGH_QUALITY_IMAGES')) {		// If CAT_HIGH_QUALITY_IMAGES not defined, we use thumb if defined and then original photo
								if ($obj['photo_vignette']) {
									$filename = $obj['photo_vignette'];
								} else {
									$filename = $obj['photo'];
								}
							} else {
								$filename = $obj['photo'];
							}

							$realpath = $dir.$filename;
							$arephoto = true;
							$this->atleastonephoto = true;
						}
					}
				}

				if ($realpath && $arephoto) {
					$realpatharray[$i] = $realpath;
				}
			}
		}

		if (count($realpatharray) == 0) {
			$this->posxpicture = $this->posxtva;
		}

		if ($conf->propal->multidir_output[$conf->entity]) {
			$object->fetch_thirdparty();

			$deja_regle = 0;

			// Definition of $dir and $file
			if ($object->specimen) {
				$dir = $conf->propal->multidir_output[$conf->entity];
				$file = $dir."/SPECIMEN.pdf";
			} else {
				$objectref = dol_sanitizeFileName($object->ref);
				$dir = $conf->propal->multidir_output[$object->entity]."/".$objectref;
				$file = $dir."/".$objectref.".pdf";
			}

			if (!file_exists($dir)) {
				if (dol_mkdir($dir) < 0) {
					$this->error = $langs->transnoentities("ErrorCanNotCreateDir", $dir);
					return 0;
				}
			}

			if (file_exists($dir)) {
				// Add pdfgeneration hook
				if (!is_object($hookmanager)) {
					include_once DOL_DOCUMENT_ROOT.'/core/class/hookmanager.class.php';
					$hookmanager = new HookManager($this->db);
				}
				$hookmanager->initHooks(array('pdfgeneration'));
				$parameters = array('file' => $file, 'object' => $object, 'outputlangs' => $outputlangs);
				global $action;
				$reshook = $hookmanager->executeHooks('beforePDFCreation', $parameters, $object, $action); // Note that $action and $object may have been modified by some hooks

				// Set nblines with the new content of lines after hook
				$nblines = count($object->lines);
				//$nbpayments = count($object->getListOfPayments());

				// Create pdf instance
				$pdf = pdf_getInstance($this->format);
				$default_font_size = pdf_getPDFFontSize($outputlangs); // Must be after pdf_getInstance
				$pdf->SetAutoPageBreak(1, 0);

				if (class_exists('TCPDF')) {
					$pdf->setPrintHeader(false);
					$pdf->setPrintFooter(false);
				}
				$pdf->SetFont(pdf_getPDFFont($outputlangs));
				// Set path to the background PDF File
				if (getDolGlobalString('MAIN_ADD_PDF_BACKGROUND')) {
					$logodir = $conf->mycompany->dir_output;
					if (!empty($conf->mycompany->multidir_output[$object->entity])) {
						$logodir = $conf->mycompany->multidir_output[$object->entity];
					}
					$pagecount = $pdf->setSourceFile($logodir.'/' . getDolGlobalString('MAIN_ADD_PDF_BACKGROUND'));
					$tplidx = $pdf->importPage(1);
				}

				$pdf->Open();
				$pagenb = 0;
				$pdf->SetDrawColor(128, 128, 128);

				$pdf->SetTitle($outputlangs->convToOutputCharset($object->ref));
				$pdf->SetSubject($outputlangs->transnoentities("PdfCommercialProposalTitle"));
				$pdf->SetCreator("Dolibarr ".DOL_VERSION);
				$pdf->SetAuthor($outputlangs->convToOutputCharset($user->getFullName($outputlangs)));
				$pdf->SetKeyWords($outputlangs->convToOutputCharset($object->ref)." ".$outputlangs->transnoentities("PdfCommercialProposalTitle")." ".$outputlangs->convToOutputCharset($object->thirdparty->name));
				if (getDolGlobalString('MAIN_DISABLE_PDF_COMPRESSION')) {
					$pdf->SetCompression(false);
				}

				// @phan-suppress-next-line PhanPluginSuspiciousParamOrder
				$pdf->SetMargins($this->marge_gauche, $this->marge_haute, $this->marge_droite); // Left, Top, Right

				// Set $this->atleastonediscount if you have at least one discount
				for ($i = 0; $i < $nblines; $i++) {
					if ($object->lines[$i]->remise_percent) {
						$this->atleastonediscount++;
					}
				}


				// New page
				$pdf->AddPage();
				if (!empty($tplidx)) {
					$pdf->useTemplate($tplidx);
				}
				$pagenb++;

				$heightforinfotot = 40; // Height reserved to output the info and total part
				$heightforsignature = !getDolGlobalString('PROPAL_DISABLE_SIGNATURE') ? (pdfGetHeightForHtmlContent($pdf, $outputlangs->transnoentities("ProposalCustomerSignature")) + 10) : 0;
				$heightforfreetext = getDolGlobalInt('MAIN_PDF_FREETEXT_HEIGHT', 5); // Height reserved to output the free text on last page
				$heightforfooter = $this->marge_basse + (!getDolGlobalString('MAIN_GENERATE_DOCUMENTS_SHOW_FOOT_DETAILS') ? 12 : 22); // Height reserved to output the footer (value include bottom margin)
				//print $heightforinfotot + $heightforsignature + $heightforfreetext + $heightforfooter;exit;

				$top_shift = $this->_pagehead($pdf, $object, 1, $outputlangs, $outputlangsbis);
				$pdf->SetFont('', '', $default_font_size - 1);
				$pdf->MultiCell(0, 3, ''); // Set interline to 3
				$pdf->SetTextColor(0, 0, 0);


				$tab_top = 90 + $top_shift;
				$tab_top_newpage = (!getDolGlobalInt('MAIN_PDF_DONOTREPEAT_HEAD') ? 42 + $top_shift : 10);

				$nexY = $tab_top;

				// Incoterm
				$height_incoterms = 0;
				if (isModEnabled('incoterm')) {
					$desc_incoterms = $object->getIncotermsForPDF();
					if ($desc_incoterms) {
						$tab_top -= 2;

						$pdf->SetFont('', '', $default_font_size - 1);
						$pdf->writeHTMLCell(190, 3, $this->posxdesc - 1, $tab_top - 1, dol_htmlentitiesbr($desc_incoterms), 0, 1);
						$nexY = max($pdf->GetY(), $nexY);
						$height_incoterms = $nexY - $tab_top;

						// Rect takes a length in 3rd parameter
						$pdf->SetDrawColor(192, 192, 192);
						$pdf->Rect($this->marge_gauche, $tab_top - 1, $this->page_largeur - $this->marge_gauche - $this->marge_droite, $height_incoterms + 1);

						$tab_top = $nexY + 6;
						$height_incoterms += 4;
					}
				}

				// Displays notes
				$notetoshow = empty($object->note_public) ? '' : $object->note_public;
				if (getDolGlobalString('MAIN_ADD_SALE_REP_SIGNATURE_IN_NOTE')) {
					// Get first sale rep
					if (is_object($object->thirdparty)) {
						$salereparray = $object->thirdparty->getSalesRepresentatives($user);
						$salerepobj = new User($this->db);
						$salerepobj->fetch($salereparray[0]['id']);
						if (!empty($salerepobj->signature)) {
							$notetoshow = dol_concatdesc($notetoshow, $salerepobj->signature);
						}
					}
				}

				// Extrafields in note
				$extranote = $this->getExtrafieldsInHtml($object, $outputlangs);
				if (!empty($extranote)) {
					$notetoshow = dol_concatdesc($notetoshow, $extranote);
				}

				if (getDolGlobalString('MAIN_ADD_CREATOR_IN_NOTE') && $object->user_author_id > 0) {
					$tmpuser = new User($this->db);
					$tmpuser->fetch($object->user_author_id);

					$creator_info = $langs->trans("CaseFollowedBy").' '.$tmpuser->getFullName($langs);
					if ($tmpuser->email) {
						$creator_info .= ',  '.$langs->trans("EMail").': '.$tmpuser->email;
					}
					if ($tmpuser->office_phone) {
						$creator_info .= ', '.$langs->trans("Phone").': '.$tmpuser->office_phone;
					}

					$notetoshow = dol_concatdesc($notetoshow, $creator_info);
				}

				$tab_height = $this->page_hauteur - $tab_top_newpage - $heightforinfotot - $heightforfreetext - $heightforsignature - $heightforfooter;

				$pagenb = $pdf->getPage();
				if ($notetoshow) {
					$tab_top -= 2;

					$tab_width = $this->page_largeur - $this->marge_gauche - $this->marge_droite;
					$pageposbeforenote = $pagenb;

					$substitutionarray = pdf_getSubstitutionArray($outputlangs, null, $object);
					complete_substitutions_array($substitutionarray, $outputlangs, $object);
					$notetoshow = make_substitutions($notetoshow, $substitutionarray, $outputlangs);
					$notetoshow = convertBackOfficeMediasLinksToPublicLinks($notetoshow);

					$pdf->startTransaction();

					$pdf->SetFont('', '', $default_font_size - 1);
					$pdf->writeHTMLCell(190, 3, $this->posxdesc - 1, $tab_top, dol_htmlentitiesbr($notetoshow), 0, 1);
					// Description
					$pageposafternote = $pdf->getPage();
					$posyafter = $pdf->GetY();

					if ($pageposafternote > $pageposbeforenote) {
						$pdf->rollbackTransaction(true);

						// prepare pages to receive notes
						while ($pagenb < $pageposafternote) {
							$pdf->AddPage();
							$pagenb++;
							if (!empty($tplidx)) {
								$pdf->useTemplate($tplidx);
							}
							if (!getDolGlobalInt('MAIN_PDF_DONOTREPEAT_HEAD')) {
								$this->_pagehead($pdf, $object, 0, $outputlangs);
							}
							// $this->_pagefoot($pdf,$object,$outputlangs,1);
							$pdf->setTopMargin($tab_top_newpage);
							// The only function to edit the bottom margin of current page to set it.
							$pdf->setPageOrientation('', 1, $heightforfooter + $heightforfreetext);
						}

						// back to start
						$pdf->setPage($pageposbeforenote);
						$pdf->setPageOrientation('', 1, $heightforfooter + $heightforfreetext);
						$pdf->SetFont('', '', $default_font_size - 1);
						$pdf->writeHTMLCell(190, 3, $this->posxdesc - 1, $tab_top, dol_htmlentitiesbr($notetoshow), 0, 1);
						$pageposafternote = $pdf->getPage();

						$posyafter = $pdf->GetY();

						if ($posyafter > ($this->page_hauteur - ($heightforfooter + $heightforfreetext + 20))) {	// There is no space left for total+free text
							$pdf->AddPage('', '', true);
							$pagenb++;
							$pageposafternote++;
							$pdf->setPage($pageposafternote);
							$pdf->setTopMargin($tab_top_newpage);
							// The only function to edit the bottom margin of current page to set it.
							$pdf->setPageOrientation('', 1, $heightforfooter + $heightforfreetext);
							//$posyafter = $tab_top_newpage;
						}


						// apply note frame to previous pages
						$i = $pageposbeforenote;
						while ($i < $pageposafternote) {
							$pdf->setPage($i);


							$pdf->SetDrawColor(128, 128, 128);
							// Draw note frame
							if ($i > $pageposbeforenote) {
								$height_note = $this->page_hauteur - ($tab_top_newpage + $heightforfooter);
								$pdf->Rect($this->marge_gauche, $tab_top_newpage - 1, $tab_width, $height_note + 1);
							} else {
								$height_note = $this->page_hauteur - ($tab_top + $heightforfooter);
								$pdf->Rect($this->marge_gauche, $tab_top - 1, $tab_width, $height_note + 1);
							}

							// Add footer
							$pdf->setPageOrientation('', 1, 0); // The only function to edit the bottom margin of current page to set it.
							$this->_pagefoot($pdf, $object, $outputlangs, 1);

							$i++;
						}

						// apply note frame to last page
						$pdf->setPage($pageposafternote);
						if (!empty($tplidx)) {
							$pdf->useTemplate($tplidx);
						}
						if (!getDolGlobalInt('MAIN_PDF_DONOTREPEAT_HEAD')) {
							$this->_pagehead($pdf, $object, 0, $outputlangs);
						}
						$height_note = $posyafter - $tab_top_newpage;
						$pdf->Rect($this->marge_gauche, $tab_top_newpage - 1, $tab_width, $height_note + 1);
					} else {
						// No pagebreak
						$pdf->commitTransaction();
						$posyafter = $pdf->GetY();
						$height_note = $posyafter - $tab_top;
						$pdf->Rect($this->marge_gauche, $tab_top - 1, $tab_width, $height_note + 1);


						if ($posyafter > ($this->page_hauteur - ($heightforfooter + $heightforfreetext + 20))) {
							// not enough space, need to add page
							$pdf->AddPage('', '', true);
							$pagenb++;
							$pageposafternote++;
							$pdf->setPage($pageposafternote);
							if (!empty($tplidx)) {
								$pdf->useTemplate($tplidx);
							}
							if (!getDolGlobalInt('MAIN_PDF_DONOTREPEAT_HEAD')) {
								$this->_pagehead($pdf, $object, 0, $outputlangs);
							}

							$posyafter = $tab_top_newpage;
						}
					}
					$tab_height = $tab_height - $height_note;
					$tab_top = $posyafter + 6;
				} else {
					$height_note = 0;
				}

				// Use new auto column system
				$this->prepareArrayColumnField($object, $outputlangs, $hidedetails, $hidedesc, $hideref);

				// Table simulation to know the height of the title line
				$pdf->startTransaction();
				$this->pdfTabTitles($pdf, $tab_top, $tab_height, $outputlangs, $hidetop);
				$pdf->rollbackTransaction(true);

				$nexY = $tab_top + $this->tabTitleHeight;

				// Loop on each lines
				$pageposbeforeprintlines = $pdf->getPage();
				$pagenb = $pageposbeforeprintlines;
				for ($i = 0; $i < $nblines; $i++) {
					$curY = $nexY;
					$pdf->SetFont('', '', $default_font_size - 1); // Into loop to work with multipage
					$pdf->SetTextColor(0, 0, 0);

					// Define size of image if we need it
					$imglinesize = array();
					if (!empty($realpatharray[$i])) {
						$imglinesize = pdf_getSizeForImage($realpatharray[$i]);
					}

					$pdf->setTopMargin($tab_top_newpage);
					$pdf->setPageOrientation('', 1, $heightforfooter + $heightforfreetext + $heightforsignature + $heightforinfotot); // The only function to edit the bottom margin of current page to set it.
					$pageposbefore = $pdf->getPage();

					$showpricebeforepagebreak = 1;
					$posYAfterImage = 0;
					$posYAfterDescription = 0;

					if ($this->getColumnStatus('position')) {
						$this->printStdColumnContent($pdf, $curY, 'position', $i + 1);
					}

					if ($this->getColumnStatus('photo')) {
						// We start with Photo of product line
						if (isset($imglinesize['width']) && isset($imglinesize['height']) && ($curY + $imglinesize['height']) > ($this->page_hauteur - ($heightforfooter + $heightforfreetext + $heightforsignature + $heightforinfotot))) {	// If photo too high, we moved completely on new page
							$pdf->AddPage('', '', true);
							if (!empty($tplidx)) {
								$pdf->useTemplate($tplidx);
							}
							$pdf->setPage($pageposbefore + 1);

							$curY = $tab_top_newpage;

							// Allows data in the first page if description is long enough to break in multiples pages
							if (getDolGlobalString('MAIN_PDF_DATA_ON_FIRST_PAGE')) {
								$showpricebeforepagebreak = 1;
							} else {
								$showpricebeforepagebreak = 0;
							}
						}


						if (!empty($this->cols['photo']) && isset($imglinesize['width']) && isset($imglinesize['height'])) {
							$pdf->Image($realpatharray[$i], $this->getColumnContentXStart('photo'), $curY + 1, $imglinesize['width'], $imglinesize['height'], '', '', '', 2, 300); // Use 300 dpi
							// $pdf->Image does not increase value return by getY, so we save it manually
							$posYAfterImage = $curY + $imglinesize['height'];
						}
					}

					// Description of product line
					if ($this->getColumnStatus('desc')) {
						$pdf->startTransaction();

						$this->printColDescContent($pdf, $curY, 'desc', $object, $i, $outputlangs, $hideref, $hidedesc);
						$pageposafter = $pdf->getPage();

						if ($pageposafter > $pageposbefore) {	// There is a pagebreak
							$pdf->rollbackTransaction(true);

							$pdf->setPageOrientation('', 1, $heightforfooter); // The only function to edit the bottom margin of current page to set it.

							$this->printColDescContent($pdf, $curY, 'desc', $object, $i, $outputlangs, $hideref, $hidedesc);

							$pageposafter = $pdf->getPage();
							$posyafter = $pdf->GetY();
							//var_dump($posyafter); var_dump(($this->page_hauteur - ($heightforfooter+$heightforfreetext+$heightforinfotot))); exit;
							if ($posyafter > ($this->page_hauteur - ($heightforfooter + $heightforfreetext + $heightforsignature + $heightforinfotot))) {	// There is no space left for total+free text
								if ($i == ($nblines - 1)) {	// No more lines, and no space left to show total, so we create a new page
									$pdf->AddPage('', '', true);
									if (!empty($tplidx)) {
										$pdf->useTemplate($tplidx);
									}
									$pdf->setPage($pageposafter + 1);
								}
							} else {
								// We found a page break
								// Allows data in the first page if description is long enough to break in multiples pages
								if (getDolGlobalString('MAIN_PDF_DATA_ON_FIRST_PAGE')) {
									$showpricebeforepagebreak = 1;
								} else {
									$showpricebeforepagebreak = 0;
								}
							}
						} else { // No pagebreak
							$pdf->commitTransaction();
						}
						$posYAfterDescription = $pdf->GetY();
					}

					$nexY = $pdf->GetY();
					$pageposafter = $pdf->getPage();

					$pdf->setPage($pageposbefore);
					$pdf->setTopMargin($this->marge_haute);
					$pdf->setPageOrientation('', 1, 0); // The only function to edit the bottom margin of current page to set it.

					// We suppose that a too long description or photo were moved completely on next page
					if ($pageposafter > $pageposbefore && empty($showpricebeforepagebreak)) {
						$pdf->setPage($pageposafter);
						$curY = $tab_top_newpage;
					}

					$pdf->SetFont('', '', $default_font_size - 1); // We reposition the default font

					// VAT Rate
					if ($this->getColumnStatus('vat')) {
						$vat_rate = pdf_getlinevatrate($object, $i, $outputlangs, $hidedetails);
						$this->printStdColumnContent($pdf, $curY, 'vat', $vat_rate);
						$nexY = max($pdf->GetY(), $nexY);
					}

					// Unit price before discount
					if ($this->getColumnStatus('subprice')) {
						$up_excl_tax = pdf_getlineupexcltax($object, $i, $outputlangs, $hidedetails);
						$this->printStdColumnContent($pdf, $curY, 'subprice', $up_excl_tax);
						$nexY = max($pdf->GetY(), $nexY);
					}

					// Quantity
					// Enough for 6 chars
					if ($this->getColumnStatus('qty')) {
						$qty = pdf_getlineqty($object, $i, $outputlangs, $hidedetails);
						$this->printStdColumnContent($pdf, $curY, 'qty', $qty);
						$nexY = max($pdf->GetY(), $nexY);
					}


					// Unit
					if ($this->getColumnStatus('unit')) {
						$unit = pdf_getlineunit($object, $i, $outputlangs, $hidedetails);
						$this->printStdColumnContent($pdf, $curY, 'unit', $unit);
						$nexY = max($pdf->GetY(), $nexY);
					}

					// Discount on line
					if ($this->getColumnStatus('discount') && $object->lines[$i]->remise_percent) {
						$remise_percent = pdf_getlineremisepercent($object, $i, $outputlangs, $hidedetails);
						$this->printStdColumnContent($pdf, $curY, 'discount', $remise_percent);
						$nexY = max($pdf->GetY(), $nexY);
					}

					// Total excl tax line (HT)
					if ($this->getColumnStatus('totalexcltax')) {
						$total_excl_tax = pdf_getlinetotalexcltax($object, $i, $outputlangs, $hidedetails);
						$this->printStdColumnContent($pdf, $curY, 'totalexcltax', $total_excl_tax);
						$nexY = max($pdf->GetY(), $nexY);
					}

					// Total with tax line (TTC)
					if ($this->getColumnStatus('totalincltax')) {
						$total_incl_tax = pdf_getlinetotalwithtax($object, $i, $outputlangs, $hidedetails);
						$this->printStdColumnContent($pdf, $curY, 'totalincltax', $total_incl_tax);
						$nexY = max($pdf->GetY(), $nexY);
					}

					// Extrafields
					if (!empty($object->lines[$i]->array_options)) {
						foreach ($object->lines[$i]->array_options as $extrafieldColKey => $extrafieldValue) {
							if ($this->getColumnStatus($extrafieldColKey)) {
								$extrafieldValue = $this->getExtrafieldContent($object->lines[$i], $extrafieldColKey, $outputlangs);
								$this->printStdColumnContent($pdf, $curY, $extrafieldColKey, $extrafieldValue);
								$nexY = max($pdf->GetY(), $nexY);
							}
						}
					}

					$parameters = array(
						'object' => $object,
						'i' => $i,
						'pdf' => & $pdf,
						'curY' => & $curY,
						'nexY' => & $nexY,
						'outputlangs' => $outputlangs,
						'hidedetails' => $hidedetails
					);
					$reshook = $hookmanager->executeHooks('printPDFline', $parameters, $this); // Note that $object may have been modified by hook


					// Collection of totals by value of vat in $this->tva["rate"] = total_tva
					if (isModEnabled("multicurrency") && $object->multicurrency_tx != 1) {
						$tvaligne = $object->lines[$i]->multicurrency_total_tva;
					} else {
						$tvaligne = $object->lines[$i]->total_tva;
					}

					$localtax1ligne = $object->lines[$i]->total_localtax1;
					$localtax2ligne = $object->lines[$i]->total_localtax2;
					$localtax1_rate = $object->lines[$i]->localtax1_tx;
					$localtax2_rate = $object->lines[$i]->localtax2_tx;
					$localtax1_type = $object->lines[$i]->localtax1_type;
					$localtax2_type = $object->lines[$i]->localtax2_type;

					// TODO remise_percent is an obsolete field for object parent
					/*if ($object->remise_percent) {
						$tvaligne -= ($tvaligne * $object->remise_percent) / 100;
					}
					if ($object->remise_percent) {
						$localtax1ligne -= ($localtax1ligne * $object->remise_percent) / 100;
					}
					if ($object->remise_percent) {
						$localtax2ligne -= ($localtax2ligne * $object->remise_percent) / 100;
					}*/

					$vatrate = (string) $object->lines[$i]->tva_tx;

					// Retrieve type from database for backward compatibility with old records
					if ((!isset($localtax1_type) || $localtax1_type == '' || !isset($localtax2_type) || $localtax2_type == '') // if tax type not defined
					&& (!empty($localtax1_rate) || !empty($localtax2_rate))) { // and there is local tax
						$localtaxtmp_array = getLocalTaxesFromRate($vatrate, 0, $object->thirdparty, $mysoc);
						$localtax1_type = isset($localtaxtmp_array[0]) ? $localtaxtmp_array[0] : '';
						$localtax2_type = isset($localtaxtmp_array[2]) ? $localtaxtmp_array[2] : '';
					}

					// retrieve global local tax
					if ($localtax1_type && $localtax1ligne != 0) {
						if (empty($this->localtax1[$localtax1_type][$localtax1_rate])) {
							$this->localtax1[$localtax1_type][$localtax1_rate] = $localtax1ligne;
						} else {
							$this->localtax1[$localtax1_type][$localtax1_rate] += $localtax1ligne;
						}
					}
					if ($localtax2_type && $localtax2ligne != 0) {
						if (empty($this->localtax2[$localtax2_type][$localtax2_rate])) {
							$this->localtax2[$localtax2_type][$localtax2_rate] = $localtax2ligne;
						} else {
							$this->localtax2[$localtax2_type][$localtax2_rate] += $localtax2ligne;
						}
					}

					if (($object->lines[$i]->info_bits & 0x01) == 0x01) {
						$vatrate .= '*';
					}

					// Fill $this->tva and $this->tva_array
					if (!isset($this->tva[$vatrate])) {
						$this->tva[$vatrate] = 0;
					}
					$this->tva[$vatrate] += $tvaligne;
					$vatcode = $object->lines[$i]->vat_src_code;
					if (empty($this->tva_array[$vatrate.($vatcode ? ' ('.$vatcode.')' : '')]['amount'])) {
						$this->tva_array[$vatrate.($vatcode ? ' ('.$vatcode.')' : '')]['amount'] = 0;
					}
					$this->tva_array[$vatrate.($vatcode ? ' ('.$vatcode.')' : '')] = array('vatrate' => $vatrate, 'vatcode' => $vatcode, 'amount' => $this->tva_array[$vatrate.($vatcode ? ' ('.$vatcode.')' : '')]['amount'] + $tvaligne);

					if ($posYAfterImage > $posYAfterDescription) {
						$nexY = max($nexY, $posYAfterImage);
					}

					// Add line
					if (getDolGlobalString('MAIN_PDF_DASH_BETWEEN_LINES') && $i < ($nblines - 1)) {
						$pdf->setPage($pageposafter);
						$pdf->SetLineStyle(array('dash' => '1,1', 'color' => array(80, 80, 80)));
						//$pdf->SetDrawColor(190,190,200);
						$pdf->line($this->marge_gauche, $nexY + 1, $this->page_largeur - $this->marge_droite, $nexY + 1);
						$pdf->SetLineStyle(array('dash' => 0));
					}

					$nexY += 2; // Add space between lines

					// Detect if some page were added automatically and output _tableau for past pages
					while ($pagenb < $pageposafter) {
						$pdf->setPage($pagenb);
						if ($pagenb == $pageposbeforeprintlines) {
							$this->_tableau($pdf, $tab_top, $this->page_hauteur - $tab_top - $heightforfooter, 0, $outputlangs, $hidetop, 1, $object->multicurrency_code, $outputlangsbis);
						} else {
							$this->_tableau($pdf, $tab_top_newpage, $this->page_hauteur - $tab_top_newpage - $heightforfooter, 0, $outputlangs, 1, 1, $object->multicurrency_code, $outputlangsbis);
						}
						$this->_pagefoot($pdf, $object, $outputlangs, 1);
						$pagenb++;
						$pdf->setPage($pagenb);
						$pdf->setPageOrientation('', 1, 0); // The only function to edit the bottom margin of current page to set it.
						if (!getDolGlobalInt('MAIN_PDF_DONOTREPEAT_HEAD')) {
							$this->_pagehead($pdf, $object, 0, $outputlangs);
						}
						if (!empty($tplidx)) {
							$pdf->useTemplate($tplidx);
						}
					}

					if (isset($object->lines[$i + 1]->pagebreak) && $object->lines[$i + 1]->pagebreak) {
						if ($pagenb == $pageposafter) {
							$this->_tableau($pdf, $tab_top, $this->page_hauteur - $tab_top - $heightforfooter, 0, $outputlangs, $hidetop, 1, $object->multicurrency_code, $outputlangsbis);
						} else {
							$this->_tableau($pdf, $tab_top_newpage, $this->page_hauteur - $tab_top_newpage - $heightforfooter, 0, $outputlangs, 1, 1, $object->multicurrency_code, $outputlangsbis);
						}
						$this->_pagefoot($pdf, $object, $outputlangs, 1);
						// New page
						$pdf->AddPage();
						if (!empty($tplidx)) {
							$pdf->useTemplate($tplidx);
						}
						$pagenb++;
						if (!getDolGlobalInt('MAIN_PDF_DONOTREPEAT_HEAD')) {
							$this->_pagehead($pdf, $object, 0, $outputlangs);
						}
					}
				}

				// Show square
				if ($pagenb == $pageposbeforeprintlines) {
					$this->_tableau($pdf, $tab_top, $this->page_hauteur - $tab_top - $heightforinfotot - $heightforfreetext - $heightforsignature - $heightforfooter, 0, $outputlangs, $hidetop, 0, $object->multicurrency_code, $outputlangsbis);
					$bottomlasttab = $this->page_hauteur - $heightforinfotot - $heightforfreetext - $heightforsignature - $heightforfooter + 1;
				} else {
					$this->_tableau($pdf, $tab_top_newpage, $this->page_hauteur - $tab_top_newpage - $heightforinfotot - $heightforfreetext - $heightforsignature - $heightforfooter, 0, $outputlangs, 1, 0, $object->multicurrency_code, $outputlangsbis);
					$bottomlasttab = $this->page_hauteur - $heightforinfotot - $heightforfreetext - $heightforsignature - $heightforfooter + 1;
				}

				// Display infos area
				$posy = $this->drawInfoTable($pdf, $object, $bottomlasttab, $outputlangs);

				// Display total zone
				$posy = $this->drawTotalTable($pdf, $object, 0, $bottomlasttab, $outputlangs);

				// Customer signature area
				if (!getDolGlobalString('PROPAL_DISABLE_SIGNATURE')) {
					$posy = $this->drawSignatureArea($pdf, $object, $posy, $outputlangs);
				}

				// Pagefoot
				$this->_pagefoot($pdf, $object, $outputlangs);
				if (method_exists($pdf, 'AliasNbPages')) {
					$pdf->AliasNbPages();
				}

				// Add terms to sale
				if (!empty($mysoc->termsofsale) && getDolGlobalInt('MAIN_PDF_ADD_TERMSOFSALE_PROPAL')) {
					$termsofsale = $conf->mycompany->dir_output.'/'.$mysoc->termsofsale;
					if (!empty($conf->mycompany->multidir_output[$object->entity])) {
						$termsofsale = $conf->mycompany->multidir_output[$object->entity].'/'.$mysoc->termsofsale;
					}
					if (file_exists($termsofsale) && is_readable($termsofsale)) {
						$pagecount = $pdf->setSourceFile($termsofsale);
						for ($i = 1; $i <= $pagecount; $i++) {
							$tplIdx = $pdf->importPage($i);
							if ($tplIdx!==false) {
								$s = $pdf->getTemplatesize($tplIdx);
								$pdf->AddPage($s['h'] > $s['w'] ? 'P' : 'L');
								$pdf->useTemplate($tplIdx);
							} else {
								setEventMessages(null, array($termsofsale.' cannot be added, probably protected PDF'), 'warnings');
							}
						}
					}
				}

				//If propal merge product PDF is active
				if (getDolGlobalString('PRODUIT_PDF_MERGE_PROPAL')) {
					require_once DOL_DOCUMENT_ROOT.'/product/class/propalmergepdfproduct.class.php';

					$already_merged = array();
					foreach ($object->lines as $line) {
						if (!empty($line->fk_product) && !(in_array($line->fk_product, $already_merged))) {
							// Find the desired PDF
							$filetomerge = new Propalmergepdfproduct($this->db);

							if (getDolGlobalInt('MAIN_MULTILANGS')) {
								$filetomerge->fetch_by_product($line->fk_product, $outputlangs->defaultlang);
							} else {
								$filetomerge->fetch_by_product($line->fk_product);
							}

							$already_merged[] = $line->fk_product;

							$product = new Product($this->db);
							$product->fetch($line->fk_product);

							if ($product->entity != $conf->entity) {
								$entity_product_file = $product->entity;
							} else {
								$entity_product_file = $conf->entity;
							}

							// If PDF is selected and file is not empty
							if (count($filetomerge->lines) > 0) {
								foreach ($filetomerge->lines as $linefile) {
									if (!empty($linefile->id) && !empty($linefile->file_name)) {
										if (getDolGlobalInt('PRODUCT_USE_OLD_PATH_FOR_PHOTO')) {
											if (isModEnabled("product")) {
												$filetomerge_dir = $conf->product->multidir_output[$entity_product_file].'/'.get_exdir($product->id, 2, 0, 0, $product, 'product').$product->id."/photos";
											} elseif (isModEnabled("service")) {
												$filetomerge_dir = $conf->service->multidir_output[$entity_product_file].'/'.get_exdir($product->id, 2, 0, 0, $product, 'product').$product->id."/photos";
											}
										} else {
											if (isModEnabled("product")) {
												$filetomerge_dir = $conf->product->multidir_output[$entity_product_file].'/'.get_exdir(0, 0, 0, 0, $product, 'product');
											} elseif (isModEnabled("service")) {
												$filetomerge_dir = $conf->service->multidir_output[$entity_product_file].'/'.get_exdir(0, 0, 0, 0, $product, 'product');
											}
										}

										dol_syslog(get_class($this).':: upload_dir='.$filetomerge_dir, LOG_DEBUG);

										$infile = $filetomerge_dir.'/'.$linefile->file_name;
										if (file_exists($infile) && is_readable($infile)) {
											$pagecount = $pdf->setSourceFile($infile);
											for ($i = 1; $i <= $pagecount; $i++) {
												$tplIdx = $pdf->importPage($i);
												if ($tplIdx !== false) {
													$s = $pdf->getTemplatesize($tplIdx);
													$pdf->AddPage($s['h'] > $s['w'] ? 'P' : 'L');
													$pdf->useTemplate($tplIdx);
												} else {
													setEventMessages(null, array($infile.' cannot be added, probably protected PDF'), 'warnings');
												}
											}
										}
									}
								}
							}
						}
					}
				}

				$pdf->Close();

				$pdf->Output($file, 'F');

				//Add pdfgeneration hook
				$hookmanager->initHooks(array('pdfgeneration'));
				$parameters = array('file' => $file, 'object' => $object, 'outputlangs' => $outputlangs);
				global $action;
				$reshook = $hookmanager->executeHooks('afterPDFCreation', $parameters, $this, $action); // Note that $action and $object may have been modified by some hooks
				if ($reshook < 0) {
					$this->error = $hookmanager->error;
					$this->errors = $hookmanager->errors;
				}

				dolChmod($file);

				$this->result = array('fullpath' => $file);

				return 1; // No error
			} else {
				$this->error = $langs->trans("ErrorCanNotCreateDir", $dir);
				return 0;
			}
		} else {
			$this->error = $langs->trans("ErrorConstantNotDefined", "PROP_OUTPUTDIR");
			return 0;
		}
	}

	/**
	 *   Show miscellaneous information (payment mode, payment term, ...)
	 *
	 *   @param		TCPDF		$pdf     		Object PDF
	 *   @param		Propal		$object			Object to show
	 *   @param		int			$posy			Y
	 *   @param		Translate	$outputlangs	Langs object
	 *   @return	int							Pos y
	 */
	public function drawInfoTable(&$pdf, $object, $posy, $outputlangs)
	{
		global $conf, $mysoc;
		$default_font_size = pdf_getPDFFontSize($outputlangs);

		$pdf->SetFont('', '', $default_font_size - 1);

		$diffsizetitle = (!getDolGlobalString('PDF_DIFFSIZE_TITLE') ? 3 : $conf->global->PDF_DIFFSIZE_TITLE);

		// If France, show VAT mention if not applicable
		if ($this->emetteur->country_code == 'FR' && empty($mysoc->tva_assuj)) {
			$pdf->SetFont('', 'B', $default_font_size - $diffsizetitle);
			$pdf->SetXY($this->marge_gauche, $posy);
			$pdf->MultiCell(100, 3, $outputlangs->transnoentities("VATIsNotUsedForInvoice"), 0, 'L', 0);

			$posy = $pdf->GetY() + 4;
		}

		$posxval = 52;
		if (getDolGlobalString('MAIN_PDF_DATE_TEXT')) {
			$displaydate = "daytext";
		} else {
			$displaydate = "day";
		}

		// Show shipping date
		if (!empty($object->delivery_date)) {
			$outputlangs->load("sendings");
			$pdf->SetFont('', 'B', $default_font_size - $diffsizetitle);
			$pdf->SetXY($this->marge_gauche, $posy);
			$titre = $outputlangs->transnoentities("DateDeliveryPlanned").':';
			$pdf->MultiCell(80, 4, $titre, 0, 'L');
			$pdf->SetFont('', '', $default_font_size - $diffsizetitle);
			$pdf->SetXY($posxval, $posy);
			$dlp = dol_print_date($object->delivery_date, $displaydate, false, $outputlangs, true);
			$pdf->MultiCell(80, 4, $dlp, 0, 'L');

			$posy = $pdf->GetY() + 1;
		} elseif ($object->availability_code || $object->availability) {    // Show availability conditions
			$pdf->SetFont('', 'B', $default_font_size - $diffsizetitle);
			$pdf->SetXY($this->marge_gauche, $posy);
			$titre = $outputlangs->transnoentities("AvailabilityPeriod").':';
			$pdf->MultiCell(80, 4, $titre, 0, 'L');
			$pdf->SetTextColor(0, 0, 0);
			$pdf->SetFont('', '', $default_font_size - $diffsizetitle);
			$pdf->SetXY($posxval, $posy);
			$lib_availability = ($outputlangs->transnoentities("AvailabilityType".$object->availability_code) != 'AvailabilityType'.$object->availability_code) ? $outputlangs->transnoentities("AvailabilityType".$object->availability_code) : $outputlangs->convToOutputCharset($object->availability);
			$lib_availability = str_replace('\n', "\n", $lib_availability);
			$pdf->MultiCell(80, 4, $lib_availability, 0, 'L');

			$posy = $pdf->GetY() + 1;
		}

		// Show delivery mode
		if (!getDolGlobalString('PROPOSAL_PDF_HIDE_DELIVERYMODE') && $object->shipping_method_id > 0) {
			$outputlangs->load("sendings");

			$shipping_method_id = $object->shipping_method_id;
			if (getDolGlobalString('SOCIETE_ASK_FOR_SHIPPING_METHOD') && !empty($this->emetteur->shipping_method_id)) {
				$shipping_method_id = $this->emetteur->shipping_method_id;
			}
			$shipping_method_code = dol_getIdFromCode($this->db, $shipping_method_id, 'c_shipment_mode', 'rowid', 'code');
			$shipping_method_label = dol_getIdFromCode($this->db, $shipping_method_id, 'c_shipment_mode', 'rowid', 'libelle');

			$pdf->SetFont('', 'B', $default_font_size - $diffsizetitle);
			$pdf->SetXY($this->marge_gauche, $posy);
			$titre = $outputlangs->transnoentities("SendingMethod").':';
			$pdf->MultiCell(43, 4, $titre, 0, 'L');

			$pdf->SetFont('', '', $default_font_size - $diffsizetitle);
			$pdf->SetXY($posxval, $posy);
			$lib_condition_paiement = ($outputlangs->transnoentities("SendingMethod".strtoupper($shipping_method_code)) != "SendingMethod".strtoupper($shipping_method_code)) ? $outputlangs->trans("SendingMethod".strtoupper($shipping_method_code)) : $shipping_method_label;
			$lib_condition_paiement = str_replace('\n', "\n", $lib_condition_paiement);
			$pdf->MultiCell(67, 4, $lib_condition_paiement, 0, 'L');

			$posy = $pdf->GetY() + 1;
		}

		// Show payments conditions
		if (!getDolGlobalString('PROPOSAL_PDF_HIDE_PAYMENTTERM') && $object->cond_reglement_code) {
			$pdf->SetFont('', 'B', $default_font_size - $diffsizetitle);
			$pdf->SetXY($this->marge_gauche, $posy);
			$titre = $outputlangs->transnoentities("PaymentConditions").':';
			$pdf->MultiCell(43, 4, $titre, 0, 'L');

			$pdf->SetFont('', '', $default_font_size - $diffsizetitle);
			$pdf->SetXY($posxval, $posy);
			$lib_condition_paiement = $outputlangs->transnoentities("PaymentCondition".$object->cond_reglement_code) != 'PaymentCondition'.$object->cond_reglement_code ? $outputlangs->transnoentities("PaymentCondition".$object->cond_reglement_code) : $outputlangs->convToOutputCharset($object->cond_reglement_doc ? $object->cond_reglement_doc : $object->cond_reglement_label);
			$lib_condition_paiement = str_replace('\n', "\n", $lib_condition_paiement);
			if ($object->deposit_percent > 0) {
				$lib_condition_paiement = str_replace('__DEPOSIT_PERCENT__', $object->deposit_percent, $lib_condition_paiement);
			}
			$pdf->MultiCell(67, 4, $lib_condition_paiement, 0, 'L');

			$posy = $pdf->GetY() + 3;
		}

		if (!getDolGlobalString('PROPOSAL_PDF_HIDE_PAYMENTMODE')) {
			// Show payment mode
			if ($object->mode_reglement_code
			&& $object->mode_reglement_code != 'CHQ'
			&& $object->mode_reglement_code != 'VIR') {
				$pdf->SetFont('', 'B', $default_font_size - $diffsizetitle);
				$pdf->SetXY($this->marge_gauche, $posy);
				$titre = $outputlangs->transnoentities("PaymentMode").':';
				$pdf->MultiCell(80, 5, $titre, 0, 'L');
				$pdf->SetFont('', '', $default_font_size - $diffsizetitle);
				$pdf->SetXY($posxval, $posy);
				$lib_mode_reg = $outputlangs->transnoentities("PaymentType".$object->mode_reglement_code) != 'PaymentType'.$object->mode_reglement_code ? $outputlangs->transnoentities("PaymentType".$object->mode_reglement_code) : $outputlangs->convToOutputCharset($object->mode_reglement);
				$pdf->MultiCell(80, 5, $lib_mode_reg, 0, 'L');

				$posy = $pdf->GetY() + 2;
			}

			// Show payment mode CHQ
			if (empty($object->mode_reglement_code) || $object->mode_reglement_code == 'CHQ') {
				// Si mode reglement non force ou si force a CHQ
				if (getDolGlobalInt('FACTURE_CHQ_NUMBER')) {
					if (getDolGlobalInt('FACTURE_CHQ_NUMBER') > 0) {
						$account = new Account($this->db);
						$account->fetch(getDolGlobalInt('FACTURE_CHQ_NUMBER'));

						$pdf->SetXY($this->marge_gauche, $posy);
						$pdf->SetFont('', 'B', $default_font_size - $diffsizetitle);
						$pdf->MultiCell(100, 3, $outputlangs->transnoentities('PaymentByChequeOrderedTo', $account->owner_name), 0, 'L', 0);
						$posy = $pdf->GetY() + 1;

						if (!getDolGlobalString('MAIN_PDF_HIDE_CHQ_ADDRESS')) {
							$pdf->SetXY($this->marge_gauche, $posy);
							$pdf->SetFont('', '', $default_font_size - $diffsizetitle);
							$pdf->MultiCell(100, 3, $outputlangs->convToOutputCharset($account->owner_address), 0, 'L', 0);
							$posy = $pdf->GetY() + 2;
						}
					}
					if (getDolGlobalInt('FACTURE_CHQ_NUMBER') == -1) {
						$pdf->SetXY($this->marge_gauche, $posy);
						$pdf->SetFont('', 'B', $default_font_size - $diffsizetitle);
						$pdf->MultiCell(100, 3, $outputlangs->transnoentities('PaymentByChequeOrderedTo', $this->emetteur->name), 0, 'L', 0);
						$posy = $pdf->GetY() + 1;

						if (!getDolGlobalString('MAIN_PDF_HIDE_CHQ_ADDRESS')) {
							$pdf->SetXY($this->marge_gauche, $posy);
							$pdf->SetFont('', '', $default_font_size - $diffsizetitle);
							$pdf->MultiCell(100, 3, $outputlangs->convToOutputCharset($this->emetteur->getFullAddress()), 0, 'L', 0);
							$posy = $pdf->GetY() + 2;
						}
					}
				}
			}

			// If payment mode not forced or forced to VIR, show payment with BAN
			if (empty($object->mode_reglement_code) || $object->mode_reglement_code == 'VIR') {
				if ($object->fk_account > 0 || $object->fk_bank > 0 || getDolGlobalInt('FACTURE_RIB_NUMBER')) {
					$bankid = ($object->fk_account <= 0 ? $conf->global->FACTURE_RIB_NUMBER : $object->fk_account);
					if ($object->fk_bank > 0) {
						$bankid = $object->fk_bank; // For backward compatibility when object->fk_account is forced with object->fk_bank
					}
					$account = new Account($this->db);
					$account->fetch($bankid);

					$curx = $this->marge_gauche;
					$cury = $posy;

					$posy = pdf_bank($pdf, $outputlangs, $curx, $cury, $account, 0, $default_font_size);

					$posy += 2;
				}
			}
		}

		return $posy;
	}


	/**
	 *	Show total to pay
	 *
	 *	@param	TCPDF		$pdf            Object PDF
	 *	@param  Propal		$object         Object proposal
	 *	@param  int			$deja_regle     Amount already paid (in the currency of invoice)
	 *	@param	int			$posy			Position depart
	 *	@param	Translate	$outputlangs	Object langs
	 *  @param  Translate	$outputlangsbis	Object lang for output bis
	 *	@return int							Position pour suite
	 */
	protected function drawTotalTable(&$pdf, $object, $deja_regle, $posy, $outputlangs, $outputlangsbis = null)
	{
		global $conf, $mysoc, $hookmanager;

		$default_font_size = pdf_getPDFFontSize($outputlangs);

		if (getDolGlobalString('PDF_USE_ALSO_LANGUAGE_CODE') && $outputlangs->defaultlang != getDolGlobalString('PDF_USE_ALSO_LANGUAGE_CODE')) {
			$outputlangsbis = new Translate('', $conf);
			$outputlangsbis->setDefaultLang(getDolGlobalString('PDF_USE_ALSO_LANGUAGE_CODE'));
			$outputlangsbis->loadLangs(array("main", "dict", "companies", "bills", "products", "propal"));
			$default_font_size--;
		}

		$tab2_top = $posy;
		$tab2_hl = 4;
		$pdf->SetFont('', '', $default_font_size - 1);

		// Total table
		$col1x = 120;
		$col2x = 170;
		if ($this->page_largeur < 210) { // To work with US executive format
			$col2x -= 20;
		}
		$largcol2 = ($this->page_largeur - $this->marge_droite - $col2x);

		$useborder = 0;
		$index = 0;

		// Total HT
		$pdf->SetFillColor(255, 255, 255);
		$pdf->SetXY($col1x, $tab2_top);
		$pdf->MultiCell($col2x - $col1x, $tab2_hl, $outputlangs->transnoentities("TotalHT").(is_object($outputlangsbis) ? ' / '.$outputlangsbis->transnoentities("TotalHT") : ''), 0, 'L', 1);

		$total_ht = ((isModEnabled("multicurrency") && isset($object->multicurrency_tx) && $object->multicurrency_tx != 1) ? $object->multicurrency_total_ht : $object->total_ht);
		$pdf->SetXY($col2x, $tab2_top);
		$pdf->MultiCell($largcol2, $tab2_hl, price($total_ht + (!empty($object->remise) ? $object->remise : 0), 0, $outputlangs), 0, 'R', 1);

		// Show VAT by rates and total
		$pdf->SetFillColor(248, 248, 248);

		$total_ttc = (isModEnabled("multicurrency") && $object->multicurrency_tx != 1) ? $object->multicurrency_total_ttc : $object->total_ttc;

		$this->atleastoneratenotnull = 0;
		if (!getDolGlobalString('MAIN_GENERATE_DOCUMENTS_WITHOUT_VAT')) {
			$tvaisnull = ((!empty($this->tva) && count($this->tva) == 1 && isset($this->tva['0.000']) && is_float($this->tva['0.000'])) ? true : false);
			if (getDolGlobalString('MAIN_GENERATE_DOCUMENTS_WITHOUT_VAT_IFNULL') && $tvaisnull) {
				// Nothing to do
			} else {
				//Local tax 1 before VAT
				//if (!empty($conf->global->FACTURE_LOCAL_TAX1_OPTION) && $conf->global->FACTURE_LOCAL_TAX1_OPTION=='localtax1on')
				//{
				foreach ($this->localtax1 as $localtax_type => $localtax_rate) {
					if (in_array((string) $localtax_type, array('1', '3', '5'))) {
						continue;
					}

					foreach ($localtax_rate as $tvakey => $tvaval) {
						if ($tvakey != 0) {    // On affiche pas taux 0
							//$this->atleastoneratenotnull++;

							$index++;
							$pdf->SetXY($col1x, $tab2_top + $tab2_hl * $index);

							$tvacompl = '';
							if (preg_match('/\*/', $tvakey)) {
								$tvakey = str_replace('*', '', $tvakey);
								$tvacompl = " (".$outputlangs->transnoentities("NonPercuRecuperable").")";
							}
							$totalvat = $outputlangs->transcountrynoentities("TotalLT1", $mysoc->country_code).(is_object($outputlangsbis) ? ' / '.$outputlangsbis->transcountrynoentities("TotalLT1", $mysoc->country_code) : '');
							$totalvat .= ' ';
							$totalvat .= vatrate(abs($tvakey), 1).$tvacompl;
							$pdf->MultiCell($col2x - $col1x, $tab2_hl, $totalvat, 0, 'L', 1);

							$total_localtax = ((isModEnabled("multicurrency") && isset($object->multicurrency_tx) && $object->multicurrency_tx != 1) ? price2num($tvaval * $object->multicurrency_tx, 'MT') : $tvaval);

							$pdf->SetXY($col2x, $tab2_top + $tab2_hl * $index);
							$pdf->MultiCell($largcol2, $tab2_hl, price($total_localtax, 0, $outputlangs), 0, 'R', 1);
						}
					}
				}
				//}
				//Local tax 2 before VAT
				//if (!empty($conf->global->FACTURE_LOCAL_TAX2_OPTION) && $conf->global->FACTURE_LOCAL_TAX2_OPTION=='localtax2on')
				//{
				foreach ($this->localtax2 as $localtax_type => $localtax_rate) {
					if (in_array((string) $localtax_type, array('1', '3', '5'))) {
						continue;
					}

					foreach ($localtax_rate as $tvakey => $tvaval) {
						if ($tvakey != 0) {    // On affiche pas taux 0
							//$this->atleastoneratenotnull++;

							$index++;
							$pdf->SetXY($col1x, $tab2_top + $tab2_hl * $index);

							$tvacompl = '';
							if (preg_match('/\*/', $tvakey)) {
								$tvakey = str_replace('*', '', $tvakey);
								$tvacompl = " (".$outputlangs->transnoentities("NonPercuRecuperable").")";
							}
							$totalvat = $outputlangs->transcountrynoentities("TotalLT2", $mysoc->country_code).(is_object($outputlangsbis) ? ' / '.$outputlangsbis->transcountrynoentities("TotalLT2", $mysoc->country_code) : '');
							$totalvat .= ' ';
							$totalvat .= vatrate(abs($tvakey), 1).$tvacompl;
							$pdf->MultiCell($col2x - $col1x, $tab2_hl, $totalvat, 0, 'L', 1);

							$total_localtax = ((isModEnabled("multicurrency") && isset($object->multicurrency_tx) && $object->multicurrency_tx != 1) ? price2num($tvaval * $object->multicurrency_tx, 'MT') : $tvaval);

							$pdf->SetXY($col2x, $tab2_top + $tab2_hl * $index);
							$pdf->MultiCell($largcol2, $tab2_hl, price($total_localtax, 0, $outputlangs), 0, 'R', 1);
						}
					}
				}
				//}

				// VAT
				foreach ($this->tva as $tvakey => $tvaval) {
					if ($tvakey != 0) {    // On affiche pas taux 0
						$this->atleastoneratenotnull++;

						$index++;
						$pdf->SetXY($col1x, $tab2_top + $tab2_hl * $index);

						$tvacompl = '';
						if (preg_match('/\*/', $tvakey)) {
							$tvakey = str_replace('*', '', $tvakey);
							$tvacompl = " (".$outputlangs->transnoentities("NonPercuRecuperable").")";
						}
						$totalvat = $outputlangs->transcountrynoentities("TotalVAT", $mysoc->country_code).(is_object($outputlangsbis) ? ' / '.$outputlangsbis->transcountrynoentities("TotalVAT", $mysoc->country_code) : '');
						$totalvat .= ' ';
						$totalvat .= vatrate($tvakey, 1).$tvacompl;
						$pdf->MultiCell($col2x - $col1x, $tab2_hl, $totalvat, 0, 'L', 1);

						$pdf->SetXY($col2x, $tab2_top + $tab2_hl * $index);
						$pdf->MultiCell($largcol2, $tab2_hl, price($tvaval, 0, $outputlangs), 0, 'R', 1);
					}
				}

				//Local tax 1 after VAT
				//if (!empty($conf->global->FACTURE_LOCAL_TAX1_OPTION) && $conf->global->FACTURE_LOCAL_TAX1_OPTION=='localtax1on')
				//{
				foreach ($this->localtax1 as $localtax_type => $localtax_rate) {
					if (in_array((string) $localtax_type, array('2', '4', '6'))) {
						continue;
					}

					foreach ($localtax_rate as $tvakey => $tvaval) {
						if ($tvakey != 0) {    // On affiche pas taux 0
							//$this->atleastoneratenotnull++;

							$index++;
							$pdf->SetXY($col1x, $tab2_top + $tab2_hl * $index);

							$tvacompl = '';
							if (preg_match('/\*/', $tvakey)) {
								$tvakey = str_replace('*', '', $tvakey);
								$tvacompl = " (".$outputlangs->transnoentities("NonPercuRecuperable").")";
							}
							$totalvat = $outputlangs->transcountrynoentities("TotalLT1", $mysoc->country_code).(is_object($outputlangsbis) ? ' / '.$outputlangsbis->transcountrynoentities("TotalLT1", $mysoc->country_code) : '');
							$totalvat .= ' ';

							$totalvat .= vatrate(abs($tvakey), 1).$tvacompl;
							$pdf->MultiCell($col2x - $col1x, $tab2_hl, $totalvat, 0, 'L', 1);

							$total_localtax = ((isModEnabled("multicurrency") && isset($object->multicurrency_tx) && $object->multicurrency_tx != 1) ? price2num($tvaval * $object->multicurrency_tx, 'MT') : $tvaval);

							$pdf->SetXY($col2x, $tab2_top + $tab2_hl * $index);
							$pdf->MultiCell($largcol2, $tab2_hl, price($total_localtax, 0, $outputlangs), 0, 'R', 1);
						}
					}
				}
				//}
				//Local tax 2 after VAT
				//if (!empty($conf->global->FACTURE_LOCAL_TAX2_OPTION) && $conf->global->FACTURE_LOCAL_TAX2_OPTION=='localtax2on')
				//{
				foreach ($this->localtax2 as $localtax_type => $localtax_rate) {
					if (in_array((string) $localtax_type, array('2', '4', '6'))) {
						continue;
					}

					foreach ($localtax_rate as $tvakey => $tvaval) {
						// retrieve global local tax
						if ($tvakey != 0) {    // On affiche pas taux 0
							//$this->atleastoneratenotnull++;

							$index++;
							$pdf->SetXY($col1x, $tab2_top + $tab2_hl * $index);

							$tvacompl = '';
							if (preg_match('/\*/', $tvakey)) {
								$tvakey = str_replace('*', '', $tvakey);
								$tvacompl = " (".$outputlangs->transnoentities("NonPercuRecuperable").")";
							}
							$totalvat = $outputlangs->transcountrynoentities("TotalLT2", $mysoc->country_code).(is_object($outputlangsbis) ? ' / '.$outputlangsbis->transcountrynoentities("TotalLT2", $mysoc->country_code) : '');
							$totalvat .= ' ';

							$totalvat .= vatrate(abs($tvakey), 1).$tvacompl;
							$pdf->MultiCell($col2x - $col1x, $tab2_hl, $totalvat, 0, 'L', 1);

							$total_localtax = ((isModEnabled("multicurrency") && isset($object->multicurrency_tx) && $object->multicurrency_tx != 1) ? price2num($tvaval * $object->multicurrency_tx, 'MT') : $tvaval);

							$pdf->SetXY($col2x, $tab2_top + $tab2_hl * $index);
							$pdf->MultiCell($largcol2, $tab2_hl, price($total_localtax, 0, $outputlangs), 0, 'R', 1);
						}
					}
				}
				//}

				// Total TTC
				$index++;
				$pdf->SetXY($col1x, $tab2_top + $tab2_hl * $index);
				$pdf->SetTextColor(0, 0, 60);
				$pdf->SetFillColor(224, 224, 224);
				$pdf->MultiCell($col2x - $col1x, $tab2_hl, $outputlangs->transnoentities("TotalTTC").(is_object($outputlangsbis) ? ' / '.$outputlangsbis->transnoentities("TotalTTC") : ''), $useborder, 'L', 1);

				$pdf->SetXY($col2x, $tab2_top + $tab2_hl * $index);
				$pdf->MultiCell($largcol2, $tab2_hl, price($total_ttc, 0, $outputlangs), $useborder, 'R', 1);
			}
		}

		$pdf->SetTextColor(0, 0, 0);

		$resteapayer = 0;
		/*
		$resteapayer = $object->total_ttc - $deja_regle;
		if (!empty($object->paye)) $resteapayer=0;
		*/

		if ($deja_regle > 0) {
			// Already paid + Deposits
			$index++;

			$pdf->SetXY($col1x, $tab2_top + $tab2_hl * $index);
			$pdf->MultiCell($col2x - $col1x, $tab2_hl, $outputlangs->transnoentities("AlreadyPaid").(is_object($outputlangsbis) ? ' / '.$outputlangsbis->transnoentities("AlreadyPaid") : ''), 0, 'L', 0);

			$pdf->SetXY($col2x, $tab2_top + $tab2_hl * $index);
			$pdf->MultiCell($largcol2, $tab2_hl, price($deja_regle, 0, $outputlangs), 0, 'R', 0);

			/*
			if ($object->close_code == 'discount_vat')
			{
				$index++;
				$pdf->SetFillColor(255,255,255);

				$pdf->SetXY($col1x, $tab2_top + $tab2_hl * $index);
				$pdf->MultiCell($col2x - $col1x, $tab2_hl, $outputlangs->transnoentities("EscompteOfferedShort"), $useborder, 'L', 1);

				$pdf->SetXY($col2x, $tab2_top + $tab2_hl * $index);
				$pdf->MultiCell($largcol2, $tab2_hl, price($object->total_ttc - $deja_regle, 0, $outputlangs), $useborder, 'R', 1);

				$resteapayer=0;
			}
			*/

			$index++;
			$pdf->SetTextColor(0, 0, 60);
			$pdf->SetFillColor(224, 224, 224);
			$pdf->SetXY($col1x, $tab2_top + $tab2_hl * $index);
			$pdf->MultiCell($col2x - $col1x, $tab2_hl, $outputlangs->transnoentities("RemainderToPay").(is_object($outputlangsbis) ? ' / '.$outputlangsbis->transnoentities("RemainderToPay") : ''), $useborder, 'L', 1);

			$pdf->SetXY($col2x, $tab2_top + $tab2_hl * $index);
			$pdf->MultiCell($largcol2, $tab2_hl, price($resteapayer, 0, $outputlangs), $useborder, 'R', 1);

			$pdf->SetFont('', '', $default_font_size - 1);
			$pdf->SetTextColor(0, 0, 0);
		}

		$parameters = array('pdf' => &$pdf, 'object' => &$object, 'outputlangs' => $outputlangs, 'index' => &$index);

		$reshook = $hookmanager->executeHooks('afterPDFTotalTable', $parameters, $this); // Note that $action and $object may have been modified by some hooks
		if ($reshook < 0) {
			$this->error = $hookmanager->error;
			$this->errors = $hookmanager->errors;
		}

		$index++;
		return ($tab2_top + ($tab2_hl * $index));
	}

	// phpcs:disable PEAR.NamingConventions.ValidFunctionName.PublicUnderscore
	/**
	 *   Show table for lines
	 *
	 *   @param		TCPDF		$pdf     		Object PDF
	 *   @param		float|int	$tab_top		Top position of table
	 *   @param		float|int	$tab_height		Height of table (rectangle)
	 *   @param		int			$nexY			Y (not used)
	 *   @param		Translate	$outputlangs	Langs object
	 *   @param		int			$hidetop		1=Hide top bar of array and title, 0=Hide nothing, -1=Hide only title
	 *   @param		int			$hidebottom		Hide bottom bar of array
	 *   @param		string		$currency		Currency code
	 *   @param		Translate	$outputlangsbis	Langs object bis
	 *   @return	void
	 */
	protected function _tableau(&$pdf, $tab_top, $tab_height, $nexY, $outputlangs, $hidetop = 0, $hidebottom = 0, $currency = '', $outputlangsbis = null)
	{
		global $conf;

		// Force to disable hidetop and hidebottom
		$hidebottom = 0;
		if ($hidetop) {
			$hidetop = -1;
		}

		$currency = !empty($currency) ? $currency : $conf->currency;
		$default_font_size = pdf_getPDFFontSize($outputlangs);

		// Amount in (at tab_top - 1)
		$pdf->SetTextColor(0, 0, 0);
		$pdf->SetFont('', '', $default_font_size - 2);

		if (empty($hidetop)) {
			$titre = $outputlangs->transnoentities("AmountInCurrency", $outputlangs->transnoentitiesnoconv("Currency".$currency));
			if (getDolGlobalString('PDF_USE_ALSO_LANGUAGE_CODE') && is_object($outputlangsbis)) {
				$titre .= ' - '.$outputlangsbis->transnoentities("AmountInCurrency", $outputlangsbis->transnoentitiesnoconv("Currency".$currency));
			}

			$pdf->SetXY($this->page_largeur - $this->marge_droite - ($pdf->GetStringWidth($titre) + 3), $tab_top - 4);
			$pdf->MultiCell(($pdf->GetStringWidth($titre) + 3), 2, $titre);

			//$conf->global->MAIN_PDF_TITLE_BACKGROUND_COLOR='230,230,230';
			if (getDolGlobalString('MAIN_PDF_TITLE_BACKGROUND_COLOR')) {
				$pdf->Rect($this->marge_gauche, $tab_top, $this->page_largeur - $this->marge_droite - $this->marge_gauche, $this->tabTitleHeight, 'F', null, explode(',', getDolGlobalString('MAIN_PDF_TITLE_BACKGROUND_COLOR')));
			}
		}

		$pdf->SetDrawColor(128, 128, 128);
		$pdf->SetFont('', '', $default_font_size - 1);

		// Output Rect
		$this->printRect($pdf, $this->marge_gauche, $tab_top, $this->page_largeur - $this->marge_gauche - $this->marge_droite, $tab_height, $hidetop, $hidebottom); // Rect takes a length in 3rd parameter and 4th parameter

		if (getDolGlobalString('MAIN_PDF_TITLE_TEXT_COLOR')) {
			$arrayColorTextTitle = explode(',', getDolGlobalString('MAIN_PDF_TITLE_TEXT_COLOR'));
			$pdf->SetTextColor($arrayColorTextTitle[0], $arrayColorTextTitle[1], $arrayColorTextTitle[2]);
		}

		$this->pdfTabTitles($pdf, $tab_top, $tab_height, $outputlangs, $hidetop);

		if (getDolGlobalString('MAIN_PDF_TITLE_TEXT_COLOR')) {
			$pdf->SetTextColor(0, 0, 0);
		}

		if (empty($hidetop)) {
			$pdf->line($this->marge_gauche, $tab_top + $this->tabTitleHeight, $this->page_largeur - $this->marge_droite, $tab_top + $this->tabTitleHeight); // line takes a position y in 2nd parameter and 4th parameter
		}
	}

	// phpcs:disable PEAR.NamingConventions.ValidFunctionName.PublicUnderscore
	/**
	 *  Show top header of page.
	 *
	 *  @param	TCPDF		$pdf     		Object PDF
	 *  @param  Propal		$object     	Object to show
	 *  @param  int	    	$showaddress    0=no, 1=yes
	 *  @param  Translate	$outputlangs	Object lang for output
	 *  @param  Translate	$outputlangsbis	Object lang for output bis
	 *  @return	float|int                   Return topshift value
	 */
	protected function _pagehead(&$pdf, $object, $showaddress, $outputlangs, $outputlangsbis = null)
	{
		global $conf, $langs;

		$ltrdirection = 'L';
		if ($outputlangs->trans("DIRECTION") == 'rtl') {
			$ltrdirection = 'R';
		}

		// Load traductions files required by page
		$outputlangs->loadLangs(array("main", "propal", "companies", "bills"));

		$default_font_size = pdf_getPDFFontSize($outputlangs);

		pdf_pagehead($pdf, $outputlangs, $this->page_hauteur);

		$pdf->SetTextColor(0, 0, 60);
		$pdf->SetFont('', 'B', $default_font_size + 3);

		$w = 100;

		$posy = $this->marge_haute;
		$posx = $this->page_largeur - $this->marge_droite - $w;

		$pdf->SetXY($this->marge_gauche, $posy);

		// Logo
		if (!getDolGlobalInt('PDF_DISABLE_MYCOMPANY_LOGO')) {
			if ($this->emetteur->logo) {
				$logodir = $conf->mycompany->dir_output;
				if (!empty($conf->mycompany->multidir_output[$object->entity])) {
					$logodir = $conf->mycompany->multidir_output[$object->entity];
				}
				if (!getDolGlobalInt('MAIN_PDF_USE_LARGE_LOGO')) {
					$logo = $logodir.'/logos/thumbs/'.$this->emetteur->logo_small;
				} else {
					$logo = $logodir.'/logos/'.$this->emetteur->logo;
				}
				if (is_readable($logo)) {
					$height = pdf_getHeightForLogo($logo);
					$pdf->Image($logo, $this->marge_gauche, $posy, 0, $height); // width=0 (auto)
				} else {
					$pdf->SetTextColor(200, 0, 0);
					$pdf->SetFont('', 'B', $default_font_size - 2);
					$pdf->MultiCell($w, 3, $outputlangs->transnoentities("ErrorLogoFileNotFound", $logo), 0, 'L');
					$pdf->MultiCell($w, 3, $outputlangs->transnoentities("ErrorGoToGlobalSetup"), 0, 'L');
				}
			} else {
				$text = $this->emetteur->name;
				$pdf->MultiCell($w, 4, $outputlangs->convToOutputCharset($text), 0, $ltrdirection);
			}
		}

		$pdf->SetFont('', 'B', $default_font_size + 3);
		$pdf->SetXY($posx, $posy);
		$pdf->SetTextColor(0, 0, 60);
		$title = $outputlangs->transnoentities("PdfCommercialProposalTitle");
		$title .= ' '.$outputlangs->convToOutputCharset($object->ref);
		if ($object->status == $object::STATUS_DRAFT) {
			$pdf->SetTextColor(128, 0, 0);
			$title .= ' - '.$outputlangs->transnoentities("NotValidated");
		}

		$pdf->MultiCell($w, 4, $title, '', 'R');

		$pdf->SetFont('', 'B', $default_font_size);

		/*
		$posy += 5;
		$pdf->SetXY($posx, $posy);
		$pdf->SetTextColor(0, 0, 60);
		$textref = $outputlangs->transnoentities("Ref")." : ".$outputlangs->convToOutputCharset($object->ref);
		if ($object->status == $object::STATUS_DRAFT) {
			$pdf->SetTextColor(128, 0, 0);
			$textref .= ' - '.$outputlangs->transnoentities("NotValidated");
		}
		$pdf->MultiCell($w, 4, $textref, '', 'R');
		*/

		$posy += 3;
		$pdf->SetFont('', '', $default_font_size - 2);

		$ref_customer = $object->ref_customer ?: $object->ref_client;
		if ($ref_customer) {
			$posy += 4;
			$pdf->SetXY($posx, $posy);
			$pdf->SetTextColor(0, 0, 60);
			$pdf->MultiCell($w, 3, $outputlangs->transnoentities("RefCustomer")." : ".dol_trunc($outputlangs->convToOutputCharset($ref_customer), 65), '', 'R');
		}

		if (getDolGlobalString('PDF_SHOW_PROJECT_TITLE')) {
			$object->fetch_projet();
			if (!empty($object->project->ref)) {
				$posy += 3;
				$pdf->SetXY($posx, $posy);
				$pdf->SetTextColor(0, 0, 60);
				$pdf->MultiCell($w, 3, $outputlangs->transnoentities("Project")." : ".(empty($object->project->title) ? '' : $object->project->title), '', 'R');
			}
		}

		if (getDolGlobalString('PDF_SHOW_PROJECT')) {
			$object->fetch_projet();
			if (!empty($object->project->ref)) {
				$outputlangs->load("projects");
				$posy += 3;
				$pdf->SetXY($posx, $posy);
				$pdf->SetTextColor(0, 0, 60);
				$pdf->MultiCell($w, 3, $outputlangs->transnoentities("RefProject")." : ".(empty($object->project->ref) ? '' : $object->project->ref), '', 'R');
			}
		}

		if (getDolGlobalString('MAIN_PDF_DATE_TEXT')) {
			$displaydate = "daytext";
		} else {
			$displaydate = "day";
		}

		//$posy += 4;
		$posy = $pdf->getY();
		$pdf->SetXY($posx, $posy);
		$pdf->SetTextColor(0, 0, 60);
		$pdf->MultiCell($w, 3, $outputlangs->transnoentities("Date")." : ".dol_print_date($object->date, $displaydate, false, $outputlangs, true), '', 'R');

		$posy += 4;
		$pdf->SetXY($posx, $posy);
		$pdf->SetTextColor(0, 0, 60);

		$title = $outputlangs->transnoentities("DateEndPropal");
		if (getDolGlobalString('PDF_USE_ALSO_LANGUAGE_CODE') && is_object($outputlangsbis)) {
			$title .= ' - '.$outputlangsbis->transnoentities("DateEndPropal");
		}
		$pdf->MultiCell($w, 3, $title." : ".dol_print_date($object->fin_validite, $displaydate, false, $outputlangs, true), '', 'R');

		if (!getDolGlobalString('MAIN_PDF_HIDE_CUSTOMER_CODE') && $object->thirdparty->code_client) {
			$posy += 4;
			$pdf->SetXY($posx, $posy);
			$pdf->SetTextColor(0, 0, 60);
			$pdf->MultiCell($w, 3, $outputlangs->transnoentities("CustomerCode")." : ".$outputlangs->transnoentities($object->thirdparty->code_client), '', 'R');
		}

		// Get contact
		if (getDolGlobalString('DOC_SHOW_FIRST_SALES_REP')) {
			$arrayidcontact = $object->getIdContact('internal', 'SALESREPFOLL');
			if (count($arrayidcontact) > 0) {
				$usertmp = new User($this->db);
				$usertmp->fetch($arrayidcontact[0]);
				$posy += 4;
				$pdf->SetXY($posx, $posy);
				$pdf->SetTextColor(0, 0, 60);
				$pdf->MultiCell($w, 3, $langs->transnoentities("SalesRepresentative")." : ".$usertmp->getFullName($langs), '', 'R');
			}
		}

		$posy += 2;

		$top_shift = 0;
		// Show list of linked objects
		$current_y = $pdf->getY();
		$posy = pdf_writeLinkedObjects($pdf, $object, $outputlangs, $posx, $posy, $w, 3, 'R', $default_font_size);
		if ($current_y < $pdf->getY()) {
			$top_shift = $pdf->getY() - $current_y;
		}

		if ($showaddress) {
			// Sender properties
			$carac_emetteur = '';
			// Add internal contact of object if defined
			$arrayidcontact = $object->getIdContact('internal', 'SALESREPFOLL');
			if (count($arrayidcontact) > 0) {
				$object->fetch_user($arrayidcontact[0]);
				$labelbeforecontactname = ($outputlangs->transnoentities("FromContactName") != 'FromContactName' ? $outputlangs->transnoentities("FromContactName") : $outputlangs->transnoentities("Name"));
				$carac_emetteur .= ($carac_emetteur ? "\n" : '').$labelbeforecontactname." ".$outputlangs->convToOutputCharset($object->user->getFullName($outputlangs));
				$carac_emetteur .= (getDolGlobalInt('PDF_SHOW_PHONE_AFTER_USER_CONTACT') || getDolGlobalInt('PDF_SHOW_EMAIL_AFTER_USER_CONTACT')) ? ' (' : '';
				$carac_emetteur .= (getDolGlobalInt('PDF_SHOW_PHONE_AFTER_USER_CONTACT') && !empty($object->user->office_phone)) ? $object->user->office_phone : '';
				$carac_emetteur .= (getDolGlobalInt('PDF_SHOW_PHONE_AFTER_USER_CONTACT') && getDolGlobalInt('PDF_SHOW_EMAIL_AFTER_USER_CONTACT')) ? ', ' : '';
				$carac_emetteur .= (getDolGlobalInt('PDF_SHOW_EMAIL_AFTER_USER_CONTACT') && !empty($object->user->email)) ? $object->user->email : '';
				$carac_emetteur .= (getDolGlobalInt('PDF_SHOW_PHONE_AFTER_USER_CONTACT') || getDolGlobalInt('PDF_SHOW_EMAIL_AFTER_USER_CONTACT')) ? ')' : '';
				$carac_emetteur .= "\n";
			}

			$carac_emetteur .= pdf_build_address($outputlangs, $this->emetteur, $object->thirdparty, '', 0, 'source', $object);

			// Show sender
			$posy = getDolGlobalString('MAIN_PDF_USE_ISO_LOCATION') ? 40 : 42;
			$posy += $top_shift;
			$posx = $this->marge_gauche;
			if (getDolGlobalString('MAIN_INVERT_SENDER_RECIPIENT')) {
				$posx = $this->page_largeur - $this->marge_droite - 80;
			}

			$hautcadre = getDolGlobalString('MAIN_PDF_USE_ISO_LOCATION') ? 38 : 40;
			$widthrecbox = getDolGlobalString('MAIN_PDF_USE_ISO_LOCATION') ? 92 : 82;

			// Show sender frame
			if (!getDolGlobalString('MAIN_PDF_NO_SENDER_FRAME')) {
				$pdf->SetTextColor(0, 0, 0);
				$pdf->SetFont('', '', $default_font_size - 2);
				$pdf->SetXY($posx, $posy - 5);
				$pdf->MultiCell($widthrecbox, 5, $outputlangs->transnoentities("BillFrom"), 0, $ltrdirection);
				$pdf->SetXY($posx, $posy);
				$pdf->SetFillColor(230, 230, 230);
				$pdf->MultiCell($widthrecbox, $hautcadre, "", 0, 'R', 1);
				$pdf->SetTextColor(0, 0, 60);
			}

			// Show sender name
			if (!getDolGlobalString('MAIN_PDF_HIDE_SENDER_NAME')) {
				$pdf->SetXY($posx + 2, $posy + 3);
				$pdf->SetFont('', 'B', $default_font_size);
				$pdf->MultiCell($widthrecbox - 2, 4, $outputlangs->convToOutputCharset($this->emetteur->name), 0, $ltrdirection);
				$posy = $pdf->getY();
			}

			// Show sender information
			$pdf->SetXY($posx + 2, $posy);
			$pdf->SetFont('', '', $default_font_size - 1);
			$pdf->MultiCell($widthrecbox - 2, 4, $carac_emetteur, 0, $ltrdirection);


			// If CUSTOMER contact defined, we use it
			$usecontact = false;
			$arrayidcontact = $object->getIdContact('external', 'CUSTOMER');
			if (count($arrayidcontact) > 0) {
				$usecontact = true;
				$result = $object->fetch_contact($arrayidcontact[0]);
			}

			// Recipient name
			if ($usecontact && ($object->contact->socid != $object->thirdparty->id && (!isset($conf->global->MAIN_USE_COMPANY_NAME_OF_CONTACT) || getDolGlobalString('MAIN_USE_COMPANY_NAME_OF_CONTACT')))) {
				$thirdparty = $object->contact;
			} else {
				$thirdparty = $object->thirdparty;
			}

			$carac_client_name = pdfBuildThirdpartyName($thirdparty, $outputlangs);

			$mode = 'target';
			$carac_client = pdf_build_address($outputlangs, $this->emetteur, $object->thirdparty, ($usecontact ? $object->contact : ''), $usecontact, $mode, $object);

			// Show recipient
			$widthrecbox = getDolGlobalString('MAIN_PDF_USE_ISO_LOCATION') ? 92 : 100;
			if ($this->page_largeur < 210) {
				$widthrecbox = 84; // To work with US executive format
			}
			$posy = getDolGlobalString('MAIN_PDF_USE_ISO_LOCATION') ? 40 : 42;
			$posy += $top_shift;
			$posx = $this->page_largeur - $this->marge_droite - $widthrecbox;
			if (getDolGlobalString('MAIN_INVERT_SENDER_RECIPIENT')) {
				$posx = $this->marge_gauche;
			}

			// Show recipient frame
			if (!getDolGlobalString('MAIN_PDF_NO_RECIPENT_FRAME')) {
				$pdf->SetTextColor(0, 0, 0);
				$pdf->SetFont('', '', $default_font_size - 2);
				$pdf->SetXY($posx + 2, $posy - 5);
				$pdf->MultiCell($widthrecbox, 5, $outputlangs->transnoentities("BillTo"), 0, $ltrdirection);
				$pdf->Rect($posx, $posy, $widthrecbox, $hautcadre);
			}

			// Show recipient name
			$pdf->SetXY($posx + 2, $posy + 3);
			$pdf->SetFont('', 'B', $default_font_size);
			// @phan-suppress-next-line PhanPluginSuspiciousParamOrder
			$pdf->MultiCell($widthrecbox, 2, $carac_client_name, 0, $ltrdirection);

			$posy = $pdf->getY();

			// Show recipient information
			$pdf->SetFont('', '', $default_font_size - 1);
			$pdf->SetXY($posx + 2, $posy);
			// @phan-suppress-next-line PhanPluginSuspiciousParamOrder
			$pdf->MultiCell($widthrecbox, 4, $carac_client, 0, $ltrdirection);
		}

		$pdf->SetTextColor(0, 0, 0);

		return $top_shift;
	}

	// phpcs:disable PEAR.NamingConventions.ValidFunctionName.PublicUnderscore
	/**
	 *   	Show footer of page. Need this->emetteur object
	 *
	 *   	@param	TCPDF		$pdf     			PDF
	 * 		@param	Propal		$object				Object to show
	 *      @param	Translate	$outputlangs		Object lang for output
	 *      @param	int			$hidefreetext		1=Hide free text
	 *      @return	int								Return height of bottom margin including footer text
	 */
	protected function _pagefoot(&$pdf, $object, $outputlangs, $hidefreetext = 0)
	{
		$showdetails = getDolGlobalInt('MAIN_GENERATE_DOCUMENTS_SHOW_FOOT_DETAILS', 0);
		return pdf_pagefoot($pdf, $outputlangs, 'PROPOSAL_FREE_TEXT', $this->emetteur, $this->marge_basse, $this->marge_gauche, $this->page_hauteur, $object, $showdetails, $hidefreetext, $this->page_largeur, $this->watermark);
	}

	/**
	 *	Show area for the customer to sign
	 *
	 *	@param	TCPDF		$pdf            Object PDF
	 *	@param  Propal		$object         Object proposal
	 *	@param	int			$posy			Position depart
	 *	@param	Translate	$outputlangs	Object langs
	 *	@return int							Position pour suite
	 */
	protected function drawSignatureArea(&$pdf, $object, $posy, $outputlangs)
	{
		$default_font_size = pdf_getPDFFontSize($outputlangs);
		$tab_top = $posy + 4;
		$tab_hl = 4;

		$posx = 120;
		$largcol = ($this->page_largeur - $this->marge_droite - $posx);

		// Total HT
		$pdf->SetFillColor(255, 255, 255);
		$pdf->SetXY($posx, $tab_top);
		$pdf->SetFont('', '', $default_font_size - 2);
		$pdf->MultiCell($largcol, $tab_hl, $outputlangs->transnoentities("ProposalCustomerSignature"), 0, 'L', 1);

		$pdf->SetXY($posx, $tab_top + $tab_hl);
		$pdf->MultiCell($largcol, $tab_hl * 3, '', 1, 'R');

		if (getDolGlobalString('MAIN_PDF_PROPAL_USE_ELECTRONIC_SIGNING')) {
			// Can be retrieve with getSignatureAppearanceArray()
			// Can be also detected by putting the mouse over the area when using evince pdf reader
			$pdf->addEmptySignatureAppearance($posx, $tab_top + $tab_hl, $largcol, $tab_hl * 3);
		}

		return ($tab_hl * 7);
	}


	/**
	 *   	Define Array Column Field
	 *
	 *   	@param	Propal			$object			object proposal
	 *   	@param	Translate		$outputlangs	langs
	 *      @param	int				$hidedetails	Do not show line details
	 *      @param	int				$hidedesc		Do not show desc
	 *      @param	int				$hideref		Do not show ref
	 *      @return	void
	 */
	public function defineColumnField($object, $outputlangs, $hidedetails = 0, $hidedesc = 0, $hideref = 0)
	{
		global $hookmanager;

		// Default field style for content
		$this->defaultContentsFieldsStyle = array(
			'align' => 'R', // R,C,L
			'padding' => array(1, 0.5, 1, 0.5), // Like css 0 => top , 1 => right, 2 => bottom, 3 => left
		);

		// Default field style for content
		$this->defaultTitlesFieldsStyle = array(
			'align' => 'C', // R,C,L
			'padding' => array(0.5, 0, 0.5, 0), // Like css 0 => top , 1 => right, 2 => bottom, 3 => left
		);

		/*
		 * For example
		 $this->cols['theColKey'] = array(
		 'rank' => $rank, // int : use for ordering columns
		 'width' => 20, // the column width in mm
		 'title' => array(
		 'textkey' => 'yourLangKey', // if there is no label, yourLangKey will be translated to replace label
		 'label' => ' ', // the final label : used fore final generated text
		 'align' => 'L', // text alignment :  R,C,L
		 'padding' => array(0.5,0.5,0.5,0.5), // Like css 0 => top , 1 => right, 2 => bottom, 3 => left
		 ),
		 'content' => array(
		 'align' => 'L', // text alignment :  R,C,L
		 'padding' => array(0.5,0.5,0.5,0.5), // Like css 0 => top , 1 => right, 2 => bottom, 3 => left
		 ),
		 );
		 */

		$rank = 0; // do not use negative rank
		$this->cols['position'] = array(
			'rank' => $rank,
			'width' => 10,
			'status' => getDolGlobalInt('PDF_CYAN_ADD_POSITION') ? true : (getDolGlobalInt('PDF_ADD_POSITION') ? true : false),
			'title' => array(
				'textkey' => '#', // use lang key is useful in somme case with module
				'align' => 'C',
				// 'textkey' => 'yourLangKey', // if there is no label, yourLangKey will be translated to replace label
				// 'label' => ' ', // the final label
				'padding' => array(0.5, 0.5, 0.5, 0.5), // Like css 0 => top , 1 => right, 2 => bottom, 3 => left
			),
			'content' => array(
				'align' => 'C',
				'padding' => array(1, 0.5, 1, 1.5), // Like css 0 => top , 1 => right, 2 => bottom, 3 => left
			),
		);

		$rank = 5; // do not use negative rank
		$this->cols['desc'] = array(
			'rank' => $rank,
			'width' => false, // only for desc
			'status' => true,
			'title' => array(
				'textkey' => 'Designation', // use lang key is useful in somme case with module
				'align' => 'L',
				// 'textkey' => 'yourLangKey', // if there is no label, yourLangKey will be translated to replace label
				// 'label' => ' ', // the final label
				'padding' => array(0.5, 0.5, 0.5, 0.5), // Like css 0 => top , 1 => right, 2 => bottom, 3 => left
			),
			'content' => array(
				'align' => 'L',
				'padding' => array(1, 0.5, 1, 1.5), // Like css 0 => top , 1 => right, 2 => bottom, 3 => left
			),
		);

		// Image of product
		$rank = $rank + 10;
		$this->cols['photo'] = array(
			'rank' => $rank,
			'width' => getDolGlobalInt('MAIN_DOCUMENTS_WITH_PICTURE_WIDTH', 20), // in mm
			'status' => false,
			'title' => array(
				'textkey' => 'Photo',
				'label' => ' '
			),
			'content' => array(
				'padding' => array(0, 0, 0, 0), // Like css 0 => top , 1 => right, 2 => bottom, 3 => left
			),
			'border-left' => false, // remove left line separator
		);

		if (getDolGlobalString('MAIN_GENERATE_PROPOSALS_WITH_PICTURE') && !empty($this->atleastonephoto)) {
			$this->cols['photo']['status'] = true;
			$this->cols['photo']['border-left'] = true;
		}


		$rank = $rank + 10;
		$this->cols['vat'] = array(
			'rank' => $rank,
			'status' => false,
			'width' => 16, // in mm
			'title' => array(
				'textkey' => 'VAT'
			),
			'border-left' => true, // add left line separator
		);

		if (!getDolGlobalString('MAIN_GENERATE_DOCUMENTS_WITHOUT_VAT') && !getDolGlobalString('MAIN_GENERATE_DOCUMENTS_WITHOUT_VAT_COLUMN')) {
			$this->cols['vat']['status'] = true;
		}

		$rank = $rank + 10;
		$this->cols['subprice'] = array(
			'rank' => $rank,
			'width' => 19, // in mm
			'status' => true,
			'title' => array(
				'textkey' => 'PriceUHT'
			),
			'border-left' => true, // add left line separator
		);

		// Adapt dynamically the width of subprice, if text is too long.
		$tmpwidth = 0;
		$nblines = count($object->lines);
		for ($i = 0; $i < $nblines; $i++) {
			$tmpwidth2 = dol_strlen(dol_string_nohtmltag(pdf_getlineupexcltax($object, $i, $outputlangs, $hidedetails)));
			$tmpwidth = max($tmpwidth, $tmpwidth2);
		}
		if ($tmpwidth > 10) {
			$this->cols['subprice']['width'] += (2 * ($tmpwidth - 10));
		}

		$rank = $rank + 10;
		$this->cols['qty'] = array(
			'rank' => $rank,
			'width' => 16, // in mm
			'status' => true,
			'title' => array(
				'textkey' => 'Qty'
			),
			'border-left' => true, // add left line separator
		);

		$rank = $rank + 10;
		$this->cols['unit'] = array(
			'rank' => $rank,
			'width' => 11, // in mm
			'status' => false,
			'title' => array(
				'textkey' => 'Unit'
			),
			'border-left' => true, // add left line separator
		);
		if (getDolGlobalInt('PRODUCT_USE_UNITS')) {
			$this->cols['unit']['status'] = true;
		}

		$rank = $rank + 10;
		$this->cols['discount'] = array(
			'rank' => $rank,
			'width' => 13, // in mm
			'status' => false,
			'title' => array(
				'textkey' => 'ReductionShort'
			),
			'border-left' => true, // add left line separator
		);
		if ($this->atleastonediscount) {
			$this->cols['discount']['status'] = true;
		}

		$rank = $rank + 1000; // add a big offset to be sure is the last col because default extrafield rank is 100
		$this->cols['totalexcltax'] = array(
			'rank' => $rank,
			'width' => 26, // in mm
			'status' => !getDolGlobalString('PDF_PROPAL_HIDE_PRICE_EXCL_TAX') ? true : false,
			'title' => array(
				'textkey' => 'TotalHTShort'
			),
			'border-left' => true, // add left line separator
		);

		$rank = $rank + 1010; // add a big offset to be sure is the last col because default extrafield rank is 100
		$this->cols['totalincltax'] = array(
			'rank' => $rank,
			'width' => 26, // in mm
			'status' => !getDolGlobalString('PDF_PROPAL_SHOW_PRICE_INCL_TAX') ? false : true,
			'title' => array(
				'textkey' => 'TotalTTCShort'
			),
			'border-left' => true, // add left line separator
		);

		// Add extrafields cols
		if (!empty($object->lines)) {
			$line = reset($object->lines);
			$this->defineColumnExtrafield($line, $outputlangs, $hidedetails);
		}

		$parameters = array(
			'object' => $object,
			'outputlangs' => $outputlangs,
			'hidedetails' => $hidedetails,
			'hidedesc' => $hidedesc,
			'hideref' => $hideref
		);

		$reshook = $hookmanager->executeHooks('defineColumnField', $parameters, $this); // Note that $object may have been modified by hook
		if ($reshook < 0) {
			setEventMessages($hookmanager->error, $hookmanager->errors, 'errors');
		} elseif (empty($reshook)) {
			// @phan-suppress-next-line PhanPluginSuspiciousParamOrderInternal
			$this->cols = array_replace($this->cols, $hookmanager->resArray); // array_replace is used to preserve keys
		} else {
			$this->cols = $hookmanager->resArray;
		}
	}
}<|MERGE_RESOLUTION|>--- conflicted
+++ resolved
@@ -7,14 +7,9 @@
  * Copyright (C) 2012      Cedric Salvador      <csalvador@gpcsolutions.fr>
  * Copyright (C) 2015      Marcos García        <marcosgdf@gmail.com>
  * Copyright (C) 2017      Ferran Marcet        <fmarcet@2byte.es>
-<<<<<<< HEAD
  * Copyright (C) 2021-2024 Anthony Berton       <anthony.berton@bb2a.fr>
  * Copyright (C) 2018-2024 Frédéric France      <frederic.france@free.fr>
  * Copyright (C) 2024	     MDW							    <mdeweerd@users.noreply.github.com>
-=======
- * Copyright (C) 2018-2024  Frédéric France     <frederic.france@free.fr>
- * Copyright (C) 2024		MDW							<mdeweerd@users.noreply.github.com>
->>>>>>> 69534273
  *
  * This program is free software; you can redistribute it and/or modify
  * it under the terms of the GNU General Public License as published by
