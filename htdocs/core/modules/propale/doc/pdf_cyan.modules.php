--- conflicted
+++ resolved
@@ -1412,11 +1412,6 @@
 		if (empty($hidetop)){
 			$pdf->line($this->marge_gauche, $tab_top+5, $this->page_largeur-$this->marge_droite, $tab_top+5);	// line prend une position y en 2eme param et 4eme param
 		}
-<<<<<<< HEAD
-=======
-
-
->>>>>>> f65df9e5
 	}
 
 	/**
@@ -1706,13 +1701,8 @@
 	 *      @param	int			   $hideref			Do not show ref
 	 *      @return	null
 	 */
-<<<<<<< HEAD
     function defineColumnField($object,$outputlangs,$hidedetails=0,$hidedesc=0,$hideref=0)
     {
-=======
-	function defineColumnField($object,$outputlangs,$hidedetails=0,$hidedesc=0,$hideref=0){
-
->>>>>>> f65df9e5
 	    global $conf, $hookmanager;
 
 	    // Default field style for content
@@ -1898,11 +1888,5 @@
 	    {
 	        $this->cols = $hookmanager->resArray;
 	    }
-<<<<<<< HEAD
 	}
-=======
-
-	}
-
->>>>>>> f65df9e5
 }