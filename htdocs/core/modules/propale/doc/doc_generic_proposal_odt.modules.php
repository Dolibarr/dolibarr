<?php
/* Copyright (C) 2010-2012 	Laurent Destailleur <eldy@users.sourceforge.net>
 * Copyright (C) 2012		Juanjo Menent		<jmenent@2byte.es>
 * Copyright (C) 2016		Charlie Benke		<charlie@patas-monkey.com>
 * Copyright (C) 2018       Frédéric France         <frederic.france@netlogic.fr>
 *
* This program is free software; you can redistribute it and/or modify
* it under the terms of the GNU General Public License as published by
* the Free Software Foundation; either version 3 of the License, or
* (at your option) any later version.
*
* This program is distributed in the hope that it will be useful,
* but WITHOUT ANY WARRANTY; without even the implied warranty of
* MERCHANTABILITY or FITNESS FOR A PARTICULAR PURPOSE.  See the
* GNU General Public License for more details.
*
* You should have received a copy of the GNU General Public License
* along with this program. If not, see <http://www.gnu.org/licenses/>.
* or see http://www.gnu.org/
*/

/**
 *	\file       htdocs/core/modules/propale/doc/doc_generic_proposal_odt.modules.php
 *	\ingroup    societe
 *	\brief      File of class to build ODT documents for third parties
 */

require_once DOL_DOCUMENT_ROOT.'/core/modules/propale/modules_propale.php';
require_once DOL_DOCUMENT_ROOT.'/product/class/product.class.php';
require_once DOL_DOCUMENT_ROOT.'/core/lib/company.lib.php';
require_once DOL_DOCUMENT_ROOT.'/core/lib/functions2.lib.php';
require_once DOL_DOCUMENT_ROOT.'/core/lib/files.lib.php';
require_once DOL_DOCUMENT_ROOT.'/core/lib/doc.lib.php';


/**
 *	Class to build documents using ODF templates generator
 */
class doc_generic_proposal_odt extends ModelePDFPropales
{
	/**
	 * Issuer
	 * @var Company object that emits
	 */
	public $emetteur;

	/**
   * @var array() Minimum version of PHP required by module.
	 * e.g.: PHP ≥ 5.4 = array(5, 4)
   */
	public $phpmin = array(5, 4);

	/**
     * Dolibarr version of the loaded document
     * @public string
     */
	public $version = 'dolibarr';


	/**
	 *	Constructor
	 *
	 *  @param		DoliDB		$db      Database handler
	 */
	function __construct($db)
	{
		global $conf, $langs, $mysoc;

		// Load translation files required by the page
        $langs->loadLangs(array("main","companies"));

		$this->db = $db;
		$this->name = "ODT templates";
		$this->description = $langs->trans("DocumentModelOdt");
		$this->scandir = 'PROPALE_ADDON_PDF_ODT_PATH';	// Name of constant that is used to save list of directories to scan

		// Dimension page pour format A4
		$this->type = 'odt';
		$this->page_largeur = 0;
		$this->page_hauteur = 0;
		$this->format = array($this->page_largeur,$this->page_hauteur);
		$this->marge_gauche=0;
		$this->marge_droite=0;
		$this->marge_haute=0;
		$this->marge_basse=0;

		$this->option_logo = 1;                    // Affiche logo
		$this->option_tva = 0;                     // Gere option tva PROPALE_TVAOPTION
		$this->option_modereg = 0;                 // Affiche mode reglement
		$this->option_condreg = 0;                 // Affiche conditions reglement
		$this->option_codeproduitservice = 0;      // Affiche code produit-service
		$this->option_multilang = 1;               // Dispo en plusieurs langues
		$this->option_escompte = 0;                // Affiche si il y a eu escompte
		$this->option_credit_note = 0;             // Support credit notes
		$this->option_freetext = 1;				   // Support add of a personalised text
		$this->option_draft_watermark = 0;		   // Support add of a watermark on drafts

		// Recupere emetteur
		$this->emetteur=$mysoc;
		if (! $this->emetteur->country_code) $this->emetteur->country_code=substr($langs->defaultlang,-2);    // By default if not defined
	}


	/**
	 *	Return description of a module
	 *
	 *	@param	Translate	$langs      Lang object to use for output
	 *	@return string       			Description
	 */
	function info($langs)
	{
		global $conf,$langs;

		// Load translation files required by the page
        $langs->loadLangs(array("errors","companies"));

		$form = new Form($this->db);

		$texte = $this->description.".<br>\n";
		$texte.= '<form action="'.$_SERVER["PHP_SELF"].'" method="POST">';
		$texte.= '<input type="hidden" name="token" value="'.$_SESSION['newtoken'].'">';
		$texte.= '<input type="hidden" name="action" value="setModuleOptions">';
		$texte.= '<input type="hidden" name="param1" value="PROPALE_ADDON_PDF_ODT_PATH">';
		if ($conf->global->MAIN_PROPAL_CHOOSE_ODT_DOCUMENT > 0)
		{
			$texte.= '<input type="hidden" name="param2" value="PROPALE_ADDON_PDF_ODT_DEFAULT">';
			$texte.= '<input type="hidden" name="param3" value="PROPALE_ADDON_PDF_ODT_TOBILL">';
			$texte.= '<input type="hidden" name="param4" value="PROPALE_ADDON_PDF_ODT_CLOSED">';
		}
		$texte.= '<table class="nobordernopadding" width="100%">';

		// List of directories area
		$texte.= '<tr><td>';
		$texttitle=$langs->trans("ListOfDirectories");
		$listofdir=explode(',',preg_replace('/[\r\n]+/',',',trim($conf->global->PROPALE_ADDON_PDF_ODT_PATH)));
		$listoffiles=array();
		foreach($listofdir as $key=>$tmpdir)
		{
			$tmpdir=trim($tmpdir);
			$tmpdir=preg_replace('/DOL_DATA_ROOT/',DOL_DATA_ROOT,$tmpdir);
			if (! $tmpdir) {
				unset($listofdir[$key]); continue;
			}
			if (! is_dir($tmpdir)) $texttitle.=img_warning($langs->trans("ErrorDirNotFound",$tmpdir),0);
			else
			{
				$tmpfiles=dol_dir_list($tmpdir,'files',0,'\.(ods|odt)');
				if (count($tmpfiles)) $listoffiles=array_merge($listoffiles,$tmpfiles);
			}
		}
		$texthelp=$langs->trans("ListOfDirectoriesForModelGenODT");
		// Add list of substitution keys
		$texthelp.='<br>'.$langs->trans("FollowingSubstitutionKeysCanBeUsed").'<br>';
		$texthelp.=$langs->transnoentitiesnoconv("FullListOnOnlineDocumentation");    // This contains an url, we don't modify it

		$texte.= $form->textwithpicto($texttitle,$texthelp,1,'help','',1);
		$texte.= '<div><div style="display: inline-block; min-width: 100px; vertical-align: middle;">';
		$texte.= '<textarea class="flat" cols="60" name="value1">';
		$texte.=$conf->global->PROPALE_ADDON_PDF_ODT_PATH;
		$texte.= '</textarea>';
		$texte.= '</div><div style="display: inline-block; vertical-align: middle;">';
		$texte.= '<input type="submit" class="button" value="'.$langs->trans("Modify").'" name="Button">';
		$texte.= '<br></div></div>';

		// Scan directories
		$nbofiles=count($listoffiles);
		if (! empty($conf->global->PROPALE_ADDON_PDF_ODT_PATH))
		{
			$texte.=$langs->trans("NumberOfModelFilesFound").': <b>';
			//$texte.=$nbofiles?'<a id="a_'.get_class($this).'" href="#">':'';
			$texte.=count($listoffiles);
			//$texte.=$nbofiles?'</a>':'';
			$texte.='</b>';
		}

		if ($nbofiles)
		{
   			$texte.='<div id="div_'.get_class($this).'" class="hidden">';
   			foreach($listoffiles as $file)
   			{
                $texte.=$file['name'].'<br>';
   			}
   			$texte.='<div id="div_'.get_class($this).'">';

			if ($conf->global->MAIN_PROPAL_CHOOSE_ODT_DOCUMENT > 0)
			{
				// Model for creation
				$liste=ModelePDFPropales::liste_modeles($this->db);
				$texte.= '<table width="50%;">';
				$texte.= '<tr>';
				$texte.= '<td width="60%;">'.$langs->trans("DefaultModelPropalCreate").'</td>';
				$texte.= '<td colspan="">';
				$texte.= $form->selectarray('value2',$liste,$conf->global->PROPALE_ADDON_PDF_ODT_DEFAULT);
				$texte.= "</td></tr>";

				$texte.= '<tr>';
				$texte.= '<td width="60%;">'.$langs->trans("DefaultModelPropalToBill").'</td>';
				$texte.= '<td colspan="">';
				$texte.= $form->selectarray('value3',$liste,$conf->global->PROPALE_ADDON_PDF_ODT_TOBILL);
				$texte.= "</td></tr>";
				$texte.= '<tr>';

				$texte.= '<td width="60%;">'.$langs->trans("DefaultModelPropalClosed").'</td>';
				$texte.= '<td colspan="">';
				$texte.= $form->selectarray('value4',$liste,$conf->global->PROPALE_ADDON_PDF_ODT_CLOSED);
				$texte.= "</td></tr>";
				$texte.= '</table>';
			}
		}

		$texte.= '</td>';

		$texte.= '<td valign="top" rowspan="2" class="hideonsmartphone">';
		$texte.= $langs->trans("ExampleOfDirectoriesForModelGen");
		$texte.= '</td>';
		$texte.= '</tr>';

		$texte.= '</table>';
		$texte.= '</form>';

		return $texte;
	}

    // phpcs:disable PEAR.NamingConventions.ValidFunctionName.NotCamelCaps
	/**
	 *	Function to build a document on disk using the generic odt module.
	 *
	 *	@param		Propale		$object				Object source to build document
	 *	@param		Translate	$outputlangs		Lang output object
	 * 	@param		string		$srctemplatepath	Full path of source filename for generator using a template file
	 *  @param		int			$hidedetails		Do not show line details
	 *  @param		int			$hidedesc			Do not show desc
	 *  @param		int			$hideref			Do not show ref
	 *	@return		int         					1 if OK, <=0 if KO
	 */
	function write_file($object,$outputlangs,$srctemplatepath,$hidedetails=0,$hidedesc=0,$hideref=0)
	{
        // phpcs:enable
		global $user,$langs,$conf,$mysoc,$hookmanager;

		if (empty($srctemplatepath))
		{
			dol_syslog("doc_generic_odt::write_file parameter srctemplatepath empty", LOG_WARNING);
			return -1;
		}

		// Add odtgeneration hook
		if (! is_object($hookmanager))
		{
			include_once DOL_DOCUMENT_ROOT.'/core/class/hookmanager.class.php';
			$hookmanager=new HookManager($this->db);
		}
		$hookmanager->initHooks(array('odtgeneration'));
		global $action;

		if (! is_object($outputlangs)) $outputlangs=$langs;
		$sav_charset_output=$outputlangs->charset_output;
		$outputlangs->charset_output='UTF-8';

		// Load translation files required by the page
		$outputlangs->loadLangs(array("main", "dict", "companies", "bills"));

		if ($conf->propal->multidir_output[$conf->entity])
		{
			// If $object is id instead of object
			if (! is_object($object))
			{
				$id = $object;
				$object = new Propal($this->db);
				$result=$object->fetch($id);
				if ($result < 0)
				{
					dol_print_error($this->db,$object->error);
					return -1;
				}
			}

			$dir = $conf->propal->multidir_output[$object->entity];
			$objectref = dol_sanitizeFileName($object->ref);
			if (! preg_match('/specimen/i',$objectref)) $dir.= "/" . $objectref;
			$file = $dir . "/" . $objectref . ".odt";

			if (! file_exists($dir))
			{
				if (dol_mkdir($dir) < 0)
				{
					$this->error=$langs->transnoentities("ErrorCanNotCreateDir",$dir);
					return -1;
				}
			}

			if (file_exists($dir))
			{
				//print "srctemplatepath=".$srctemplatepath;	// Src filename
				$newfile=basename($srctemplatepath);
				$newfiletmp=preg_replace('/\.od(t|s)/i','',$newfile);
				$newfiletmp=preg_replace('/template_/i','',$newfiletmp);
				$newfiletmp=preg_replace('/modele_/i','',$newfiletmp);

				$newfiletmp=$objectref.'_'.$newfiletmp;

				// Get extension (ods or odt)
				$newfileformat=substr($newfile, strrpos($newfile, '.')+1);
				if ( ! empty($conf->global->MAIN_DOC_USE_TIMING))
				{
				    $format=$conf->global->MAIN_DOC_USE_TIMING;
				    if ($format == '1') $format='%Y%m%d%H%M%S';
					$filename=$newfiletmp.'-'.dol_print_date(dol_now(),$format).'.'.$newfileformat;
				}
				else
				{
					$filename=$newfiletmp.'.'.$newfileformat;
				}
				$file=$dir.'/'.$filename;
				//print "newdir=".$dir;
				//print "newfile=".$newfile;
				//print "file=".$file;
				//print "conf->propal->dir_temp=".$conf->propal->dir_temp;

				dol_mkdir($conf->propal->multidir_temp[$object->entity]);


				// If CUSTOMER contact defined on proposal, we use it
				$usecontact=false;
				$arrayidcontact=$object->getIdContact('external','CUSTOMER');
				if (count($arrayidcontact) > 0)
				{
					$usecontact=true;
					$result=$object->fetch_contact($arrayidcontact[0]);
				}

				// Recipient name
				$contactobject=null;
				if (! empty($usecontact))
				{
					// On peut utiliser le nom de la societe du contact
					if (! empty($conf->global->MAIN_USE_COMPANY_NAME_OF_CONTACT)) $socobject = $object->contact;
					else {
                        			$socobject = $object->thirdparty;
                        			// if we have a CUSTOMER contact and we dont use it as recipient we store the contact object for later use
                        			$contactobject = $object->contact;
                    			}
				}
				else
				{
					$socobject=$object->thirdparty;
				}
				// Make substitution
				$substitutionarray=array(
				'__FROM_NAME__' => $this->emetteur->name,
				'__FROM_EMAIL__' => $this->emetteur->email,
				'__TOTAL_TTC__' => $object->total_ttc,
				'__TOTAL_HT__' => $object->total_ht,
				'__TOTAL_VAT__' => $object->total_vat
				);
				complete_substitutions_array($substitutionarray, $langs, $object);
				// Call the ODTSubstitution hook
				$parameters=array('file'=>$file,'object'=>$object,'outputlangs'=>$outputlangs,'substitutionarray'=>&$substitutionarray);
				$reshook=$hookmanager->executeHooks('ODTSubstitution',$parameters,$this,$action);    // Note that $action and $object may have been modified by some hooks

				// Line of free text
				$newfreetext='';
				$paramfreetext='PROPOSAL_FREE_TEXT';
				if (! empty($conf->global->$paramfreetext))
				{
					$newfreetext=make_substitutions($conf->global->$paramfreetext,$substitutionarray);
				}

				// Open and load template
				require_once ODTPHP_PATH.'odf.php';
				try {
					$odfHandler = new odf(
						$srctemplatepath,
						array(
						'PATH_TO_TMP'	  => $conf->propal->multidir_temp[$object->entity],
						'ZIP_PROXY'		  => 'PclZipProxy',	// PhpZipProxy or PclZipProxy. Got "bad compression method" error when using PhpZipProxy.
						'DELIMITER_LEFT'  => '{',
						'DELIMITER_RIGHT' => '}'
						)
					);
				}
				catch(Exception $e)
				{
					$this->error=$e->getMessage();
					dol_syslog($e->getMessage(), LOG_INFO);
					return -1;
				}
				// After construction $odfHandler->contentXml contains content and
				// [!-- BEGIN row.lines --]*[!-- END row.lines --] has been replaced by
				// [!-- BEGIN lines --]*[!-- END lines --]
				//print html_entity_decode($odfHandler->__toString());
				//print exit;

				$object->fetch_optionals();

				// Make substitutions into odt of freetext
				try {
					$odfHandler->setVars('free_text', $newfreetext, true, 'UTF-8');
				}
				catch (OdfException $e)
				{
					dol_syslog($e->getMessage(), LOG_INFO);
				}

				// Define substitution array
				$substitutionarray = getCommonSubstitutionArray($outputlangs, 0, null, $object);
				$array_object_from_properties=$this->get_substitutionarray_each_var_object($object, $outputlangs);
				$array_objet=$this->get_substitutionarray_object($object,$outputlangs);
				$array_user=$this->get_substitutionarray_user($user,$outputlangs);
				$array_soc=$this->get_substitutionarray_mysoc($mysoc,$outputlangs);
				$array_thirdparty=$this->get_substitutionarray_thirdparty($socobject,$outputlangs);
				$array_other=$this->get_substitutionarray_other($outputlangs);
<<<<<<< HEAD
				// retrieve contact information for use in proposal as contact_xxx tags
=======
				// retrieve contact information for use in object as contact_xxx tags
>>>>>>> d9b8a8c8
				$array_thirdparty_contact = array();
				if ($usecontact && is_object($contactobject)) $array_thirdparty_contact=$this->get_substitutionarray_contact($contactobject,$outputlangs,'contact');

				$tmparray = array_merge($substitutionarray,$array_object_from_properties,$array_user,$array_soc,$array_thirdparty,$array_objet,$array_other,$array_thirdparty_contact);
				complete_substitutions_array($tmparray, $outputlangs, $object);

				// Call the ODTSubstitution hook
				$parameters=array('odfHandler'=>&$odfHandler,'file'=>$file,'object'=>$object,'outputlangs'=>$outputlangs,'substitutionarray'=>&$tmparray);
				$reshook=$hookmanager->executeHooks('ODTSubstitution',$parameters,$this,$action);    // Note that $action and $object may have been modified by some hooks

				foreach($tmparray as $key=>$value)
				{
					try {
						if (preg_match('/logo$/',$key)) // Image
						{
							if (file_exists($value)) $odfHandler->setImage($key, $value);
							else $odfHandler->setVars($key, 'ErrorFileNotFound', true, 'UTF-8');
						}
						else    // Text
						{
							$odfHandler->setVars($key, $value, true, 'UTF-8');
						}
					}
					catch(OdfException $e)
					{
                        dol_syslog($e->getMessage(), LOG_INFO);
					}
				}
				// Replace tags of lines
				try
				{
					$foundtagforlines = 1;
					try {
						$listlines = $odfHandler->setSegment('lines');
					}
					catch(OdfException $e)
<<<<<<< HEAD
					{
						// We may arrive here if tags for lines not present into template
						$foundtagforlines = 0;
						dol_syslog($e->getMessage(), LOG_INFO);
					}
					if ($foundtagforlines)
					{
=======
					{
						// We may arrive here if tags for lines not present into template
						$foundtagforlines = 0;
						dol_syslog($e->getMessage(), LOG_INFO);
					}
					if ($foundtagforlines)
					{
>>>>>>> d9b8a8c8
						foreach ($object->lines as $line)
						{
							$tmparray=$this->get_substitutionarray_lines($line,$outputlangs);
							complete_substitutions_array($tmparray, $outputlangs, $object, $line, "completesubstitutionarray_lines");
							// Call the ODTSubstitutionLine hook
							$parameters=array('odfHandler'=>&$odfHandler,'file'=>$file,'object'=>$object,'outputlangs'=>$outputlangs,'substitutionarray'=>&$tmparray,'line'=>$line);
							$reshook=$hookmanager->executeHooks('ODTSubstitutionLine',$parameters,$this,$action);    // Note that $action and $object may have been modified by some hooks
							foreach($tmparray as $key => $val)
							{
								try
								{
									$listlines->setVars($key, $val, true, 'UTF-8');
								}
								catch(OdfException $e)
								{
<<<<<<< HEAD
								}
								catch(SegmentException $e)
								{
=======
									dol_syslog($e->getMessage(), LOG_INFO);
								}
								catch(SegmentException $e)
								{
									dol_syslog($e->getMessage(), LOG_INFO);
>>>>>>> d9b8a8c8
								}
							}
							$listlines->merge();
						}
						$odfHandler->mergeSegment($listlines);
					}
				}
				catch(OdfException $e)
				{
					$this->error=$e->getMessage();
					dol_syslog($this->error, LOG_WARNING);
					return -1;
				}

				// Replace labels translated
				$tmparray=$outputlangs->get_translations_for_substitutions();
				foreach($tmparray as $key=>$value)
				{
					try {
						$odfHandler->setVars($key, $value, true, 'UTF-8');
					}
					catch (OdfException $e)
					{
                        dol_syslog($e->getMessage(), LOG_INFO);
					}
				}

				// Call the beforeODTSave hook
				$parameters=array('odfHandler'=>&$odfHandler,'file'=>$file,'object'=>$object,'outputlangs'=>$outputlangs,'substitutionarray'=>&$tmparray);
				$reshook=$hookmanager->executeHooks('beforeODTSave',$parameters,$this,$action);    // Note that $action and $object may have been modified by some hooks

				// Write new file
				if (!empty($conf->global->MAIN_ODT_AS_PDF)) {
					try {
						$odfHandler->exportAsAttachedPDF($file);
					} catch (Exception $e) {
						$this->error=$e->getMessage();
                        dol_syslog($e->getMessage(), LOG_INFO);
						return -1;
					}
				}
				else {
					try {
					$odfHandler->saveToDisk($file);
					} catch (Exception $e) {
						$this->error=$e->getMessage();
                        dol_syslog($e->getMessage(), LOG_INFO);
						return -1;
					}
				}
				$parameters=array('odfHandler'=>&$odfHandler,'file'=>$file,'object'=>$object,'outputlangs'=>$outputlangs,'substitutionarray'=>&$tmparray);
				$reshook=$hookmanager->executeHooks('afterODTCreation',$parameters,$this,$action);    // Note that $action and $object may have been modified by some hooks

				if (! empty($conf->global->MAIN_UMASK))
					@chmod($file, octdec($conf->global->MAIN_UMASK));

				$odfHandler=null;	// Destroy object

				$this->result = array('fullpath'=>$file);

				return 1;   // Success
			}
			else
			{
				$this->error=$langs->transnoentities("ErrorCanNotCreateDir",$dir);
				return -1;
			}
		}

		return -1;
	}
}<|MERGE_RESOLUTION|>--- conflicted
+++ resolved
@@ -410,11 +410,7 @@
 				$array_soc=$this->get_substitutionarray_mysoc($mysoc,$outputlangs);
 				$array_thirdparty=$this->get_substitutionarray_thirdparty($socobject,$outputlangs);
 				$array_other=$this->get_substitutionarray_other($outputlangs);
-<<<<<<< HEAD
-				// retrieve contact information for use in proposal as contact_xxx tags
-=======
 				// retrieve contact information for use in object as contact_xxx tags
->>>>>>> d9b8a8c8
 				$array_thirdparty_contact = array();
 				if ($usecontact && is_object($contactobject)) $array_thirdparty_contact=$this->get_substitutionarray_contact($contactobject,$outputlangs,'contact');
 
@@ -451,7 +447,6 @@
 						$listlines = $odfHandler->setSegment('lines');
 					}
 					catch(OdfException $e)
-<<<<<<< HEAD
 					{
 						// We may arrive here if tags for lines not present into template
 						$foundtagforlines = 0;
@@ -459,15 +454,6 @@
 					}
 					if ($foundtagforlines)
 					{
-=======
-					{
-						// We may arrive here if tags for lines not present into template
-						$foundtagforlines = 0;
-						dol_syslog($e->getMessage(), LOG_INFO);
-					}
-					if ($foundtagforlines)
-					{
->>>>>>> d9b8a8c8
 						foreach ($object->lines as $line)
 						{
 							$tmparray=$this->get_substitutionarray_lines($line,$outputlangs);
@@ -483,17 +469,11 @@
 								}
 								catch(OdfException $e)
 								{
-<<<<<<< HEAD
-								}
-								catch(SegmentException $e)
-								{
-=======
 									dol_syslog($e->getMessage(), LOG_INFO);
 								}
 								catch(SegmentException $e)
 								{
 									dol_syslog($e->getMessage(), LOG_INFO);
->>>>>>> d9b8a8c8
 								}
 							}
 							$listlines->merge();
