<?php
/* Copyright (C) 2004-2014 Laurent Destailleur  <eldy@users.sourceforge.net>
 * Copyright (C) 2005-2012 Regis Houssin        <regis.houssin@capnetworks.com>
 * Copyright (C) 2008      Raphael Bertrand     <raphael.bertrand@resultic.fr>
 * Copyright (C) 2010-2015 Juanjo Menent	    <jmenent@2byte.es>
 * Copyright (C) 2012      Christophe Battarel   <christophe.battarel@altairis.fr>
 * Copyright (C) 2012      Cedric Salvador      <csalvador@gpcsolutions.fr>
 * Copyright (C) 2015      Marcos García        <marcosgdf@gmail.com>
<<<<<<< HEAD
 * Copyright (C) 2017-2018 Ferran Marcet        <fmarcet@2byte.es>
=======
 * Copyright (C) 2017      Ferran Marcet        <fmarcet@2byte.es>
 * Copyright (C) 2018       Frédéric France     <frederic.france@netlogic.fr>
>>>>>>> a6996169
 *
 * This program is free software; you can redistribute it and/or modify
 * it under the terms of the GNU General Public License as published by
 * the Free Software Foundation; either version 3 of the License, or
 * (at your option) any later version.
 *
 * This program is distributed in the hope that it will be useful,
 * but WITHOUT ANY WARRANTY; without even the implied warranty of
 * MERCHANTABILITY or FITNESS FOR A PARTICULAR PURPOSE.  See the
 * GNU General Public License for more details.
 *
 * You should have received a copy of the GNU General Public License
 * along with this program. If not, see <http://www.gnu.org/licenses/>.
 * or see http://www.gnu.org/
 */

/**
 *	\file       htdocs/core/modules/propale/doc/pdf_azur.modules.php
 *	\ingroup    propale
 *	\brief      Fichier de la classe permettant de generer les propales au modele Azur
 */
require_once DOL_DOCUMENT_ROOT.'/core/modules/propale/modules_propale.php';
require_once DOL_DOCUMENT_ROOT.'/product/class/product.class.php';
require_once DOL_DOCUMENT_ROOT.'/core/lib/company.lib.php';
require_once DOL_DOCUMENT_ROOT.'/core/lib/functions2.lib.php';
require_once DOL_DOCUMENT_ROOT.'/core/lib/pdf.lib.php';


/**
 *	Class to generate PDF proposal Azur
 */
class pdf_azur extends ModelePDFPropales
{
	var $db;
	var $name;
	var $description;
	var $update_main_doc_field;	// Save the name of generated file as the main doc when generating a doc with this template
	var $type;

	var $phpmin = array(4,3,0); // Minimum version of PHP required by module
	var $version = 'dolibarr';

	var $page_largeur;
	var $page_hauteur;
	var $format;
	var $marge_gauche;
	var	$marge_droite;
	var	$marge_haute;
	var	$marge_basse;

	var $emetteur;	// Objet societe qui emet


	/**
	 *	Constructor
	 *
	 *  @param		DoliDB		$db      Database handler
	 */
	function __construct($db)
	{
		global $conf,$langs,$mysoc;

		$langs->load("main");
		$langs->load("bills");

		$this->db = $db;
		$this->name = "azur";
		$this->description = $langs->trans('DocModelAzurDescription');
		$this->update_main_doc_field = 1;		// Save the name of generated file as the main doc when generating a doc with this template

		// Dimension page
		$this->type = 'pdf';
		$formatarray=pdf_getFormat();
		$this->page_largeur = $formatarray['width'];
		$this->page_hauteur = $formatarray['height'];
		$this->format = array($this->page_largeur,$this->page_hauteur);
		$this->marge_gauche=isset($conf->global->MAIN_PDF_MARGIN_LEFT)?$conf->global->MAIN_PDF_MARGIN_LEFT:10;
		$this->marge_droite=isset($conf->global->MAIN_PDF_MARGIN_RIGHT)?$conf->global->MAIN_PDF_MARGIN_RIGHT:10;
		$this->marge_haute =isset($conf->global->MAIN_PDF_MARGIN_TOP)?$conf->global->MAIN_PDF_MARGIN_TOP:10;
		$this->marge_basse =isset($conf->global->MAIN_PDF_MARGIN_BOTTOM)?$conf->global->MAIN_PDF_MARGIN_BOTTOM:10;

		$this->option_logo = 1;                    // Affiche logo
		$this->option_tva = 1;                     // Gere option tva FACTURE_TVAOPTION
		$this->option_modereg = 1;                 // Affiche mode reglement
		$this->option_condreg = 1;                 // Affiche conditions reglement
		$this->option_codeproduitservice = 1;      // Affiche code produit-service
		$this->option_multilang = 1;               // Dispo en plusieurs langues
		$this->option_escompte = 0;                // Affiche si il y a eu escompte
		$this->option_credit_note = 0;             // Support credit notes
		$this->option_freetext = 1;				   // Support add of a personalised text
		$this->option_draft_watermark = 1;		   //Support add of a watermark on drafts

		$this->franchise=!$mysoc->tva_assuj;

		// Get source company
		$this->emetteur=$mysoc;
		if (empty($this->emetteur->country_code)) $this->emetteur->country_code=substr($langs->defaultlang,-2);    // By default, if was not defined

		// Define position of columns
		$this->posxdesc=$this->marge_gauche+1;
		if($conf->global->PRODUCT_USE_UNITS)
		{
			$this->posxtva=101;
			$this->posxup=118;
			$this->posxqty=135;
			$this->posxunit=151;
		}
		else
		{
			$this->posxtva=110;
			$this->posxup=126;
			$this->posxqty=145;
		}
		$this->posxdiscount=162;
		$this->postotalht=174;
		if (! empty($conf->global->MAIN_GENERATE_DOCUMENTS_WITHOUT_VAT) || ! empty($conf->global->MAIN_GENERATE_DOCUMENTS_WITHOUT_VAT_COLUMN)) $this->posxtva=$this->posxup;
		$this->posxpicture=$this->posxtva - (empty($conf->global->MAIN_DOCUMENTS_WITH_PICTURE_WIDTH)?20:$conf->global->MAIN_DOCUMENTS_WITH_PICTURE_WIDTH);	// width of images
		if ($this->page_largeur < 210) // To work with US executive format
		{
			$this->posxpicture-=20;
			$this->posxtva-=20;
			$this->posxup-=20;
			$this->posxqty-=20;
			$this->posxunit-=20;
			$this->posxdiscount-=20;
			$this->postotalht-=20;
		}

		$this->tva=array();
		$this->localtax1=array();
		$this->localtax2=array();
		$this->atleastoneratenotnull=0;
		$this->atleastonediscount=0;
	}

	/**
     *  Function to build pdf onto disk
     *
     *  @param		Object		$object				Object to generate
     *  @param		Translate	$outputlangs		Lang output object
     *  @param		string		$srctemplatepath	Full path of source filename for generator using a template file
     *  @param		int			$hidedetails		Do not show line details
     *  @param		int			$hidedesc			Do not show desc
     *  @param		int			$hideref			Do not show ref
     *  @return     int             				1=OK, 0=KO
	 */
	function write_file($object,$outputlangs,$srctemplatepath='',$hidedetails=0,$hidedesc=0,$hideref=0)
	{
		global $user,$langs,$conf,$mysoc,$db,$hookmanager,$nblignes;

		if (! is_object($outputlangs)) $outputlangs=$langs;
		// For backward compatibility with FPDF, force output charset to ISO, because FPDF expect text to be encoded in ISO
		if (! empty($conf->global->MAIN_USE_FPDF)) $outputlangs->charset_output='ISO-8859-1';

		$outputlangs->load("main");
		$outputlangs->load("dict");
		$outputlangs->load("companies");
		$outputlangs->load("bills");
		$outputlangs->load("propal");
		$outputlangs->load("products");

		$nblignes = count($object->lines);

		// Loop on each lines to detect if there is at least one image to show
		$realpatharray=array();
		if (! empty($conf->global->MAIN_GENERATE_PROPOSALS_WITH_PICTURE))
		{
			$objphoto = new Product($this->db);

			for ($i = 0 ; $i < $nblignes ; $i++)
			{
				if (empty($object->lines[$i]->fk_product)) continue;

				$objphoto->fetch($object->lines[$i]->fk_product);
                //var_dump($objphoto->ref);exit;
				if (! empty($conf->global->PRODUCT_USE_OLD_PATH_FOR_PHOTO))
				{
					$pdir[0] = get_exdir($objphoto->id,2,0,0,$objphoto,'product') . $objphoto->id ."/photos/";
					$pdir[1] = get_exdir(0,0,0,0,$objphoto,'product') . dol_sanitizeFileName($objphoto->ref).'/';
				}
				else
				{
					$pdir[0] = get_exdir(0,0,0,0,$objphoto,'product') . dol_sanitizeFileName($objphoto->ref).'/';				// default
					$pdir[1] = get_exdir($objphoto->id,2,0,0,$objphoto,'product') . $objphoto->id ."/photos/";	// alternative
				}

				$arephoto = false;
				foreach ($pdir as $midir)
				{
					if (! $arephoto)
					{
						$dir = $conf->product->dir_output.'/'.$midir;

						foreach ($objphoto->liste_photos($dir,1) as $key => $obj)
						{
							if (empty($conf->global->CAT_HIGH_QUALITY_IMAGES))		// If CAT_HIGH_QUALITY_IMAGES not defined, we use thumb if defined and then original photo
							{
								if ($obj['photo_vignette'])
								{
									$filename= $obj['photo_vignette'];
								}
								else
								{
									$filename=$obj['photo'];
								}
							}
							else
							{
								$filename=$obj['photo'];
							}

							$realpath = $dir.$filename;
							$arephoto = true;
						}
					}
				}

				if ($realpath && $arephoto) $realpatharray[$i]=$realpath;
			}
		}

		if (count($realpatharray) == 0) $this->posxpicture=$this->posxtva;

		if ($conf->propal->dir_output)
		{
			$object->fetch_thirdparty();

			$deja_regle = 0;

			// Definition of $dir and $file
			if ($object->specimen)
			{
				$dir = $conf->propal->dir_output;
				$file = $dir . "/SPECIMEN.pdf";
			}
			else
			{
				$objectref = dol_sanitizeFileName($object->ref);
				$dir = $conf->propal->dir_output . "/" . $objectref;
				$file = $dir . "/" . $objectref . ".pdf";
			}

			if (! file_exists($dir))
			{
				if (dol_mkdir($dir) < 0)
				{
					$this->error=$langs->transnoentities("ErrorCanNotCreateDir",$dir);
					return 0;
				}
			}

			if (file_exists($dir))
			{
				// Add pdfgeneration hook
				if (! is_object($hookmanager))
				{
					include_once DOL_DOCUMENT_ROOT.'/core/class/hookmanager.class.php';
					$hookmanager=new HookManager($this->db);
				}
				$hookmanager->initHooks(array('pdfgeneration'));
				$parameters=array('file'=>$file,'object'=>$object,'outputlangs'=>$outputlangs);
				global $action;
				$reshook=$hookmanager->executeHooks('beforePDFCreation',$parameters,$object,$action);    // Note that $action and $object may have been modified by some hooks

				// Create pdf instance
                $pdf=pdf_getInstance($this->format);
                $default_font_size = pdf_getPDFFontSize($outputlangs);	// Must be after pdf_getInstance
	            $pdf->SetAutoPageBreak(1,0);

                if (class_exists('TCPDF'))
                {
                    $pdf->setPrintHeader(false);
                    $pdf->setPrintFooter(false);
                }
                $pdf->SetFont(pdf_getPDFFont($outputlangs));
                // Set path to the background PDF File
                if (empty($conf->global->MAIN_DISABLE_FPDI) && ! empty($conf->global->MAIN_ADD_PDF_BACKGROUND))
                {
                    $pagecount = $pdf->setSourceFile($conf->mycompany->dir_output.'/'.$conf->global->MAIN_ADD_PDF_BACKGROUND);
                    $tplidx = $pdf->importPage(1);
                }

				$pdf->Open();
				$pagenb=0;
				$pdf->SetDrawColor(128,128,128);

				$pdf->SetTitle($outputlangs->convToOutputCharset($object->ref));
				$pdf->SetSubject($outputlangs->transnoentities("PdfCommercialProposalTitle"));
				$pdf->SetCreator("Dolibarr ".DOL_VERSION);
				$pdf->SetAuthor($outputlangs->convToOutputCharset($user->getFullName($outputlangs)));
				$pdf->SetKeyWords($outputlangs->convToOutputCharset($object->ref)." ".$outputlangs->transnoentities("PdfCommercialProposalTitle")." ".$outputlangs->convToOutputCharset($object->thirdparty->name));
				if (! empty($conf->global->MAIN_DISABLE_PDF_COMPRESSION)) $pdf->SetCompression(false);

				$pdf->SetMargins($this->marge_gauche, $this->marge_haute, $this->marge_droite);   // Left, Top, Right

				// Positionne $this->atleastonediscount si on a au moins une remise
				for ($i = 0 ; $i < $nblignes ; $i++)
				{
					if ($object->lines[$i]->remise_percent)
					{
						$this->atleastonediscount++;
					}
				}
				if (empty($this->atleastonediscount) && empty($conf->global->PRODUCT_USE_UNITS))
				{
					$this->posxpicture+=($this->postotalht - $this->posxdiscount);
					$this->posxtva+=($this->postotalht - $this->posxdiscount);
					$this->posxup+=($this->postotalht - $this->posxdiscount);
					$this->posxqty+=($this->postotalht - $this->posxdiscount);
					$this->posxdiscount+=($this->postotalht - $this->posxdiscount);
					//$this->postotalht;
				}

				// New page
				$pdf->AddPage();
				if (! empty($tplidx)) $pdf->useTemplate($tplidx);
				$pagenb++;

                $heightforinfotot = 40;	// Height reserved to output the info and total part
                $heightforsignature = empty($conf->global->PROPAL_DISABLE_SIGNATURE)?(pdfGetHeightForHtmlContent($pdf, $outputlangs->transnoentities("ProposalCustomerSignature"))+10):0;
                $heightforfreetext= (isset($conf->global->MAIN_PDF_FREETEXT_HEIGHT)?$conf->global->MAIN_PDF_FREETEXT_HEIGHT:5);	// Height reserved to output the free text on last page
	            $heightforfooter = $this->marge_basse + 8;	// Height reserved to output the footer (value include bottom margin)
                //print $heightforinfotot + $heightforsignature + $heightforfreetext + $heightforfooter;exit;

				$top_shift = $this->_pagehead($pdf, $object, 1, $outputlangs);
				$pdf->SetFont('','', $default_font_size - 1);
				$pdf->MultiCell(0, 3, '');		// Set interline to 3
				$pdf->SetTextColor(0,0,0);


	            $tab_top = 90+$top_shift;
				$tab_top_newpage = (empty($conf->global->MAIN_PDF_DONOTREPEAT_HEAD)?42+$top_shift:10);
				$tab_height = 130-$top_shift;
				$tab_height_newpage = 150;
				if (empty($conf->global->MAIN_PDF_DONOTREPEAT_HEAD)) $tab_height_newpage -= $top_shift;

				// Incoterm
				$height_incoterms = 0;
				if ($conf->incoterm->enabled)
				{
					$desc_incoterms = $object->getIncotermsForPDF();
					if ($desc_incoterms)
					{
						$tab_top = 88+$top_shift;

						$pdf->SetFont('','', $default_font_size - 1);
						$pdf->writeHTMLCell(190, 3, $this->posxdesc-1, $tab_top-1, dol_htmlentitiesbr($desc_incoterms), 0, 1);
						$nexY = $pdf->GetY();
						$height_incoterms=$nexY-$tab_top;

						// Rect prend une longueur en 3eme param
						$pdf->SetDrawColor(192,192,192);
						$pdf->Rect($this->marge_gauche, $tab_top-1, $this->page_largeur-$this->marge_gauche-$this->marge_droite, $height_incoterms+1);

						$tab_top = $nexY+6;
						$height_incoterms += 4;
					}
				}

				// Affiche notes
				$notetoshow=empty($object->note_public)?'':$object->note_public;
				if (! empty($conf->global->MAIN_ADD_SALE_REP_SIGNATURE_IN_NOTE))
				{
					// Get first sale rep
					if (is_object($object->thirdparty))
					{
						$salereparray=$object->thirdparty->getSalesRepresentatives($user);
						$salerepobj=new User($this->db);
						$salerepobj->fetch($salereparray[0]['id']);
						if (! empty($salerepobj->signature)) $notetoshow=dol_concatdesc($notetoshow, $salerepobj->signature);
					}
				}
				if (! empty($conf->global->MAIN_ADD_CREATOR_IN_NOTE) && $object->user_author_id > 0)
				{
				    $tmpuser=new User($this->db);
				    $tmpuser->fetch($object->user_author_id);
				    $notetoshow.='Affaire suivi par '.$tmpuser->getFullName($langs);
				    if ($tmpuser->email) $notetoshow.=',  Mail: '.$tmpuser->email;
				    if ($tmpuser->office_phone) $notetoshow.=', Tel: '.$tmpuser->office_phone;
				}
				if ($notetoshow)
				{
					$substitutionarray=pdf_getSubstitutionArray($outputlangs, null, $object);
					complete_substitutions_array($substitutionarray, $outputlangs, $object);
					$notetoshow = make_substitutions($notetoshow, $substitutionarray, $outputlangs);

					$tab_top = 88 +$top_shift + $height_incoterms;

					$pdf->SetFont('','', $default_font_size - 1);
					$pdf->writeHTMLCell(190, 3, $this->posxdesc-1, $tab_top, dol_htmlentitiesbr($notetoshow), 0, 1);
					$nexY = $pdf->GetY();
					$height_note=$nexY-$tab_top;

					// Rect prend une longueur en 3eme param
					$pdf->SetDrawColor(192,192,192);
					$pdf->Rect($this->marge_gauche, $tab_top-1, $this->page_largeur-$this->marge_gauche-$this->marge_droite, $height_note+1);

					$tab_height = $tab_height - $height_note;
					$tab_top = $nexY+6;
				}
				else
				{
					$height_note=0;
				}

				$iniY = $tab_top + 7;
				$curY = $tab_top + 7;
				$nexY = $tab_top + 7;

				// Loop on each lines
				for ($i = 0; $i < $nblignes; $i++)
				{
					$curY = $nexY;
					$pdf->SetFont('','', $default_font_size - 1);   // Into loop to work with multipage
					$pdf->SetTextColor(0,0,0);

					// Define size of image if we need it
					$imglinesize=array();
					if (! empty($realpatharray[$i])) $imglinesize=pdf_getSizeForImage($realpatharray[$i]);

					$pdf->setTopMargin($tab_top_newpage);
					$pdf->setPageOrientation('', 1, $heightforfooter+$heightforfreetext+$heightforsignature+$heightforinfotot);	// The only function to edit the bottom margin of current page to set it.
					$pageposbefore=$pdf->getPage();

					$showpricebeforepagebreak=1;
					$posYAfterImage=0;
					$posYAfterDescription=0;

					// We start with Photo of product line
					if (isset($imglinesize['width']) && isset($imglinesize['height']) && ($curY + $imglinesize['height']) > ($this->page_hauteur-($heightforfooter+$heightforfreetext+$heightforsignature+$heightforinfotot)))	// If photo too high, we moved completely on new page
					{
						$pdf->AddPage('','',true);
						if (! empty($tplidx)) $pdf->useTemplate($tplidx);
						if (empty($conf->global->MAIN_PDF_DONOTREPEAT_HEAD)) $this->_pagehead($pdf, $object, 0, $outputlangs);
						$pdf->setPage($pageposbefore+1);

						$curY = $tab_top_newpage;
						$showpricebeforepagebreak=0;
					}

					if (isset($imglinesize['width']) && isset($imglinesize['height']))
					{
						$curX = $this->posxpicture-1;
						$pdf->Image($realpatharray[$i], $curX + (($this->posxtva-$this->posxpicture-$imglinesize['width'])/2), $curY, $imglinesize['width'], $imglinesize['height'], '', '', '', 2, 300);	// Use 300 dpi
						// $pdf->Image does not increase value return by getY, so we save it manually
						$posYAfterImage=$curY+$imglinesize['height'];
					}

					// Description of product line
					$curX = $this->posxdesc-1;

					$pdf->startTransaction();
					pdf_writelinedesc($pdf,$object,$i,$outputlangs,$this->posxpicture-$curX,3,$curX,$curY,$hideref,$hidedesc);
					$pageposafter=$pdf->getPage();
					if ($pageposafter > $pageposbefore)	// There is a pagebreak
					{
						$pdf->rollbackTransaction(true);
						$pageposafter=$pageposbefore;
						//print $pageposafter.'-'.$pageposbefore;exit;
						$pdf->setPageOrientation('', 1, $heightforfooter);	// The only function to edit the bottom margin of current page to set it.
						pdf_writelinedesc($pdf,$object,$i,$outputlangs,$this->posxpicture-$curX,3,$curX,$curY,$hideref,$hidedesc);

						$pageposafter=$pdf->getPage();
						$posyafter=$pdf->GetY();
						//var_dump($posyafter); var_dump(($this->page_hauteur - ($heightforfooter+$heightforfreetext+$heightforinfotot))); exit;
						if ($posyafter > ($this->page_hauteur - ($heightforfooter+$heightforfreetext+$heightforsignature+$heightforinfotot)))	// There is no space left for total+free text
						{
							if ($i == ($nblignes-1))	// No more lines, and no space left to show total, so we create a new page
							{
								$pdf->AddPage('','',true);
								if (! empty($tplidx)) $pdf->useTemplate($tplidx);
								if (empty($conf->global->MAIN_PDF_DONOTREPEAT_HEAD)) $this->_pagehead($pdf, $object, 0, $outputlangs);
								$pdf->setPage($pageposafter+1);
							}
						}
						else
						{
							// We found a page break
							$showpricebeforepagebreak=0;
						}
					}
					else	// No pagebreak
					{
						$pdf->commitTransaction();
					}
					$posYAfterDescription=$pdf->GetY();

					$nexY = $pdf->GetY();
					$pageposafter=$pdf->getPage();

					$pdf->setPage($pageposbefore);
					$pdf->setTopMargin($this->marge_haute);
					$pdf->setPageOrientation('', 1, 0);	// The only function to edit the bottom margin of current page to set it.

					// We suppose that a too long description or photo were moved completely on next page
					if ($pageposafter > $pageposbefore && empty($showpricebeforepagebreak)) {
						$pdf->setPage($pageposafter); $curY = $tab_top_newpage;
					}

					$pdf->SetFont('','', $default_font_size - 1);   // On repositionne la police par defaut

					// VAT Rate
					if (empty($conf->global->MAIN_GENERATE_DOCUMENTS_WITHOUT_VAT) && empty($conf->global->MAIN_GENERATE_DOCUMENTS_WITHOUT_VAT_COLUMN))
					{
						$vat_rate = pdf_getlinevatrate($object, $i, $outputlangs, $hidedetails);
						$pdf->SetXY($this->posxtva-5, $curY);
						$pdf->MultiCell($this->posxup-$this->posxtva+4, 3, $vat_rate, 0, 'R');
					}

					// Unit price before discount
					$up_excl_tax = pdf_getlineupexcltax($object, $i, $outputlangs, $hidedetails);
					$pdf->SetXY($this->posxup, $curY);
					$pdf->MultiCell($this->posxqty-$this->posxup-0.8, 3, $up_excl_tax, 0, 'R', 0);

					// Quantity
					$qty = pdf_getlineqty($object, $i, $outputlangs, $hidedetails);
					$pdf->SetXY($this->posxqty, $curY);
					// Enough for 6 chars
					if($conf->global->PRODUCT_USE_UNITS)
					{
						$pdf->MultiCell($this->posxunit-$this->posxqty-0.8, 4, $qty, 0, 'R');
					}
					else
					{
						$pdf->MultiCell($this->posxdiscount-$this->posxqty-0.8, 4, $qty, 0, 'R');
					}

					// Unit
					if($conf->global->PRODUCT_USE_UNITS)
					{
						$unit = pdf_getlineunit($object, $i, $outputlangs, $hidedetails, $hookmanager);
						$pdf->SetXY($this->posxunit, $curY);
						$pdf->MultiCell($this->posxdiscount-$this->posxunit-0.8, 4, $unit, 0, 'L');
					}

					// Discount on line
					$pdf->SetXY($this->posxdiscount, $curY);
					if ($object->lines[$i]->remise_percent)
					{
						$pdf->SetXY($this->posxdiscount-2, $curY);
						$remise_percent = pdf_getlineremisepercent($object, $i, $outputlangs, $hidedetails);
						$pdf->MultiCell($this->postotalht-$this->posxdiscount+2, 3, $remise_percent, 0, 'R');
					}

					// Total HT line
					$total_excl_tax = pdf_getlinetotalexcltax($object, $i, $outputlangs, $hidedetails);
					$pdf->SetXY($this->postotalht, $curY);
					$pdf->MultiCell($this->page_largeur-$this->marge_droite-$this->postotalht, 3, $total_excl_tax, 0, 'R', 0);

					// Collecte des totaux par valeur de tva dans $this->tva["taux"]=total_tva
					if ($conf->multicurrency->enabled && $object->multicurrency_tx != 1) $tvaligne=$object->lines[$i]->multicurrency_total_tva;
					else $tvaligne=$object->lines[$i]->total_tva;

					$localtax1ligne=$object->lines[$i]->total_localtax1;
					$localtax2ligne=$object->lines[$i]->total_localtax2;
					$localtax1_rate=$object->lines[$i]->localtax1_tx;
					$localtax2_rate=$object->lines[$i]->localtax2_tx;
					$localtax1_type=$object->lines[$i]->localtax1_type;
					$localtax2_type=$object->lines[$i]->localtax2_type;

					if ($object->remise_percent) $tvaligne-=($tvaligne*$object->remise_percent)/100;
					if ($object->remise_percent) $localtax1ligne-=($localtax1ligne*$object->remise_percent)/100;
					if ($object->remise_percent) $localtax2ligne-=($localtax2ligne*$object->remise_percent)/100;

					$vatrate=(string) $object->lines[$i]->tva_tx;

					// Retrieve type from database for backward compatibility with old records
					if ((! isset($localtax1_type) || $localtax1_type=='' || ! isset($localtax2_type) || $localtax2_type=='') // if tax type not defined
					&& (! empty($localtax1_rate) || ! empty($localtax2_rate))) // and there is local tax
					{
						$localtaxtmp_array=getLocalTaxesFromRate($vatrate,0,$object->thirdparty,$mysoc);
						$localtax1_type = $localtaxtmp_array[0];
						$localtax2_type = $localtaxtmp_array[2];
					}

				    // retrieve global local tax
					if ($localtax1_type && $localtax1ligne != 0)
						$this->localtax1[$localtax1_type][$localtax1_rate]+=$localtax1ligne;
					if ($localtax2_type && $localtax2ligne != 0)
						$this->localtax2[$localtax2_type][$localtax2_rate]+=$localtax2ligne;

					if (($object->lines[$i]->info_bits & 0x01) == 0x01) $vatrate.='*';
					if (! isset($this->tva[$vatrate]))				$this->tva[$vatrate]=0;
					$this->tva[$vatrate] += $tvaligne;

					if ($posYAfterImage > $posYAfterDescription) $nexY=$posYAfterImage;

					// Add line
					if (! empty($conf->global->MAIN_PDF_DASH_BETWEEN_LINES) && $i < ($nblignes - 1))
					{
						$pdf->setPage($pageposafter);
						$pdf->SetLineStyle(array('dash'=>'1,1','color'=>array(80,80,80)));
						//$pdf->SetDrawColor(190,190,200);
						$pdf->line($this->marge_gauche, $nexY+1, $this->page_largeur - $this->marge_droite, $nexY+1);
						$pdf->SetLineStyle(array('dash'=>0));
					}

					$nexY+=2;    // Passe espace entre les lignes

					// Detect if some page were added automatically and output _tableau for past pages
					while ($pagenb < $pageposafter)
					{
						$pdf->setPage($pagenb);
						if ($pagenb == 1)
						{
							$this->_tableau($pdf, $tab_top, $this->page_hauteur - $tab_top - $heightforfooter, 0, $outputlangs, 0, 1, $object->multicurrency_code);
						}
						else
						{
							$this->_tableau($pdf, $tab_top_newpage, $this->page_hauteur - $tab_top_newpage - $heightforfooter, 0, $outputlangs, 1, 1, $object->multicurrency_code);
						}
						$this->_pagefoot($pdf,$object,$outputlangs,1);
						$pagenb++;
						$pdf->setPage($pagenb);
						$pdf->setPageOrientation('', 1, 0);	// The only function to edit the bottom margin of current page to set it.
						if (empty($conf->global->MAIN_PDF_DONOTREPEAT_HEAD)) $this->_pagehead($pdf, $object, 0, $outputlangs);
					}
					if (isset($object->lines[$i+1]->pagebreak) && $object->lines[$i+1]->pagebreak)
					{
						if ($pagenb == 1)
						{
							$this->_tableau($pdf, $tab_top, $this->page_hauteur - $tab_top - $heightforfooter, 0, $outputlangs, 0, 1, $object->multicurrency_code);
						}
						else
						{
							$this->_tableau($pdf, $tab_top_newpage, $this->page_hauteur - $tab_top_newpage - $heightforfooter, 0, $outputlangs, 1, 1, $object->multicurrency_code);
						}
						$this->_pagefoot($pdf,$object,$outputlangs,1);
						// New page
						$pdf->AddPage();
						if (! empty($tplidx)) $pdf->useTemplate($tplidx);
						$pagenb++;
						if (empty($conf->global->MAIN_PDF_DONOTREPEAT_HEAD)) $this->_pagehead($pdf, $object, 0, $outputlangs);
					}
				}

				// Show square
				if ($pagenb == 1)
				{
					$this->_tableau($pdf, $tab_top, $this->page_hauteur - $tab_top - $heightforinfotot - $heightforfreetext - $heightforsignature - $heightforfooter, 0, $outputlangs, 0, 0, $object->multicurrency_code);
					$bottomlasttab=$this->page_hauteur - $heightforinfotot - $heightforfreetext - $heightforsignature - $heightforfooter + 1;
				}
				else
				{
					$this->_tableau($pdf, $tab_top_newpage, $this->page_hauteur - $tab_top_newpage - $heightforinfotot - $heightforfreetext - $heightforsignature - $heightforfooter, 0, $outputlangs, 1, 0, $object->multicurrency_code);
					$bottomlasttab=$this->page_hauteur - $heightforinfotot - $heightforfreetext - $heightforsignature - $heightforfooter + 1;
				}

				// Affiche zone infos
				$posy=$this->_tableau_info($pdf, $object, $bottomlasttab, $outputlangs);

				// Affiche zone totaux
				$posy=$this->_tableau_tot($pdf, $object, 0, $bottomlasttab, $outputlangs);

				// Affiche zone versements
				/*
				if ($deja_regle || $amount_credit_notes_included || $amount_deposits_included)
				{
					$posy=$this->_tableau_versements($pdf, $object, $posy, $outputlangs);
				}
				*/

				// Customer signature area
				if (empty($conf->global->PROPAL_DISABLE_SIGNATURE))
				{
				    $posy=$this->_signature_area($pdf, $object, $posy, $outputlangs);
				}

				// Pied de page
				$this->_pagefoot($pdf,$object,$outputlangs);
				if (method_exists($pdf,'AliasNbPages')) $pdf->AliasNbPages();

				//If propal merge product PDF is active
				if (!empty($conf->global->PRODUIT_PDF_MERGE_PROPAL))
				{
					require_once DOL_DOCUMENT_ROOT.'/product/class/propalmergepdfproduct.class.php';

					$already_merged = array ();
					foreach ( $object->lines as $line ) {
						if (! empty($line->fk_product) && ! (in_array($line->fk_product, $already_merged))) {
							// Find the desire PDF
							$filetomerge = new Propalmergepdfproduct($this->db);

							if ($conf->global->MAIN_MULTILANGS) {
								$filetomerge->fetch_by_product($line->fk_product, $outputlangs->defaultlang);
							} else {
								$filetomerge->fetch_by_product($line->fk_product);
							}

							$already_merged[] = $line->fk_product;

							$product = new Product($this->db);
							$product->fetch($line->fk_product);

							if ($product->entity!=$conf->entity) {
								$entity_product_file=$product->entity;
							} else {
								$entity_product_file=$conf->entity;
							}

							// If PDF is selected and file is not empty
							if (count($filetomerge->lines) > 0) {
								foreach ( $filetomerge->lines as $linefile ) {
									if (! empty($linefile->id) && ! empty($linefile->file_name)) {


										if (! empty($conf->global->PRODUCT_USE_OLD_PATH_FOR_PHOTO))
										{
											if (! empty($conf->product->enabled)) {
												$filetomerge_dir = $conf->product->multidir_output[$entity_product_file] . '/' . get_exdir($product->id,2,0,0,$product,'product') . $product->id ."/photos";
											} elseif (! empty($conf->service->enabled)) {
												$filetomerge_dir = $conf->service->multidir_output[$entity_product_file] . '/' . get_exdir($product->id,2,0,0,$product,'product') . $product->id ."/photos";
											}
										}
										else
										{
											if (! empty($conf->product->enabled)) {
												$filetomerge_dir = $conf->product->multidir_output[$entity_product_file] . '/' . get_exdir(0,0,0,0,$product,'product') . dol_sanitizeFileName($product->ref);
											} elseif (! empty($conf->service->enabled)) {
												$filetomerge_dir = $conf->service->multidir_output[$entity_product_file] . '/' . get_exdir(0,0,0,0,$product,'product') . dol_sanitizeFileName($product->ref);
											}
										}

										dol_syslog(get_class($this) . ':: upload_dir=' . $filetomerge_dir, LOG_DEBUG);

										$infile = $filetomerge_dir . '/' . $linefile->file_name;
										if (file_exists($infile) && is_readable($infile)) {
											$pagecount = $pdf->setSourceFile($infile);
											for($i = 1; $i <= $pagecount; $i ++) {
												$tplIdx = $pdf->importPage($i);
												if ($tplIdx!==false) {
													$s = $pdf->getTemplatesize($tplIdx);
													$pdf->AddPage($s['h'] > $s['w'] ? 'P' : 'L');
													$pdf->useTemplate($tplIdx);
												} else {
													setEventMessages(null, array($infile.' cannot be added, probably protected PDF'),'warnings');
												}
											}
										}
									}
								}
							}
						}
					}
				}

				$pdf->Close();

				$pdf->Output($file,'F');

				//Add pdfgeneration hook
				$hookmanager->initHooks(array('pdfgeneration'));
				$parameters=array('file'=>$file,'object'=>$object,'outputlangs'=>$outputlangs);
				global $action;
				$reshook=$hookmanager->executeHooks('afterPDFCreation',$parameters,$this,$action);    // Note that $action and $object may have been modified by some hooks

				if (! empty($conf->global->MAIN_UMASK))
				@chmod($file, octdec($conf->global->MAIN_UMASK));

				$this->result = array('fullpath'=>$file);

				return 1;   // Pas d'erreur
			}
			else
			{
				$this->error=$langs->trans("ErrorCanNotCreateDir",$dir);
				return 0;
			}
		}
		else
		{
			$this->error=$langs->trans("ErrorConstantNotDefined","PROP_OUTPUTDIR");
			return 0;
		}
	}

	/**
	 *  Show payments table
	 *
     *  @param	TCPDF		$pdf           Object PDF
     *  @param  Object		$object         Object proposal
     *  @param  int			$posy           Position y in PDF
     *  @param  Translate	$outputlangs    Object langs for output
     *  @return int             			<0 if KO, >0 if OK
	 */
	function _tableau_versements(&$pdf, $object, $posy, $outputlangs)
	{

	}


	/**
	 *   Show miscellaneous information (payment mode, payment term, ...)
	 *
	 *   @param		TCPDF		$pdf     		Object PDF
	 *   @param		Object		$object			Object to show
	 *   @param		int			$posy			Y
	 *   @param		Translate	$outputlangs	Langs object
	 *   @return	void
	 */
	function _tableau_info(&$pdf, $object, $posy, $outputlangs)
	{
		global $conf;
		$default_font_size = pdf_getPDFFontSize($outputlangs);

		$pdf->SetFont('','', $default_font_size - 1);

		// If France, show VAT mention if not applicable
		if ($this->emetteur->country_code == 'FR' && $this->franchise == 1)
		{
			$pdf->SetFont('','B', $default_font_size - 2);
			$pdf->SetXY($this->marge_gauche, $posy);
			$pdf->MultiCell(100, 3, $outputlangs->transnoentities("VATIsNotUsedForInvoice"), 0, 'L', 0);

			$posy=$pdf->GetY()+4;
		}

		$posxval=52;

        // Show shipping date
        if (! empty($object->date_livraison))
		{
            $outputlangs->load("sendings");
			$pdf->SetFont('','B', $default_font_size - 2);
			$pdf->SetXY($this->marge_gauche, $posy);
			$titre = $outputlangs->transnoentities("DateDeliveryPlanned").':';
			$pdf->MultiCell(80, 4, $titre, 0, 'L');
			$pdf->SetFont('','', $default_font_size - 2);
			$pdf->SetXY($posxval, $posy);
			$dlp=dol_print_date($object->date_livraison,"daytext",false,$outputlangs,true);
			$pdf->MultiCell(80, 4, $dlp, 0, 'L');

            $posy=$pdf->GetY()+1;
		}
        elseif ($object->availability_code || $object->availability)    // Show availability conditions
		{
			$pdf->SetFont('','B', $default_font_size - 2);
			$pdf->SetXY($this->marge_gauche, $posy);
			$titre = $outputlangs->transnoentities("AvailabilityPeriod").':';
			$pdf->MultiCell(80, 4, $titre, 0, 'L');
			$pdf->SetTextColor(0,0,0);
			$pdf->SetFont('','', $default_font_size - 2);
			$pdf->SetXY($posxval, $posy);
			$lib_availability=$outputlangs->transnoentities("AvailabilityType".$object->availability_code)!=('AvailabilityType'.$object->availability_code)?$outputlangs->transnoentities("AvailabilityType".$object->availability_code):$outputlangs->convToOutputCharset($object->availability);
			$lib_availability=str_replace('\n',"\n",$lib_availability);
			$pdf->MultiCell(80, 4, $lib_availability, 0, 'L');

			$posy=$pdf->GetY()+1;
		}

		// Show payments conditions
		if (empty($conf->global->PROPALE_PDF_HIDE_PAYMENTTERMCOND) && ($object->cond_reglement_code || $object->cond_reglement))
		{
			$pdf->SetFont('','B', $default_font_size - 2);
			$pdf->SetXY($this->marge_gauche, $posy);
			$titre = $outputlangs->transnoentities("PaymentConditions").':';
			$pdf->MultiCell(43, 4, $titre, 0, 'L');

			$pdf->SetFont('','', $default_font_size - 2);
			$pdf->SetXY($posxval, $posy);
			$lib_condition_paiement=$outputlangs->transnoentities("PaymentCondition".$object->cond_reglement_code)!=('PaymentCondition'.$object->cond_reglement_code)?$outputlangs->transnoentities("PaymentCondition".$object->cond_reglement_code):$outputlangs->convToOutputCharset($object->cond_reglement_doc);
			$lib_condition_paiement=str_replace('\n',"\n",$lib_condition_paiement);
			$pdf->MultiCell(67, 4, $lib_condition_paiement,0,'L');

			$posy=$pdf->GetY()+3;
		}

		if (empty($conf->global->PROPALE_PDF_HIDE_PAYMENTTERMMODE))
		{
			// Check a payment mode is defined
			/* Not required on a proposal
			if (empty($object->mode_reglement_code)
			&& ! $conf->global->FACTURE_CHQ_NUMBER
			&& ! $conf->global->FACTURE_RIB_NUMBER)
			{
				$pdf->SetXY($this->marge_gauche, $posy);
				$pdf->SetTextColor(200,0,0);
				$pdf->SetFont('','B', $default_font_size - 2);
				$pdf->MultiCell(90, 3, $outputlangs->transnoentities("ErrorNoPaiementModeConfigured"),0,'L',0);
				$pdf->SetTextColor(0,0,0);

				$posy=$pdf->GetY()+1;
			}
			*/

			// Show payment mode
			if ($object->mode_reglement_code
			&& $object->mode_reglement_code != 'CHQ'
			&& $object->mode_reglement_code != 'VIR')
			{
				$pdf->SetFont('','B', $default_font_size - 2);
				$pdf->SetXY($this->marge_gauche, $posy);
				$titre = $outputlangs->transnoentities("PaymentMode").':';
				$pdf->MultiCell(80, 5, $titre, 0, 'L');
				$pdf->SetFont('','', $default_font_size - 2);
				$pdf->SetXY($posxval, $posy);
				$lib_mode_reg=$outputlangs->transnoentities("PaymentType".$object->mode_reglement_code)!=('PaymentType'.$object->mode_reglement_code)?$outputlangs->transnoentities("PaymentType".$object->mode_reglement_code):$outputlangs->convToOutputCharset($object->mode_reglement);
				$pdf->MultiCell(80, 5, $lib_mode_reg,0,'L');

				$posy=$pdf->GetY()+2;
			}

			// Show payment mode CHQ
			if (empty($object->mode_reglement_code) || $object->mode_reglement_code == 'CHQ')
			{
				// Si mode reglement non force ou si force a CHQ
				if (! empty($conf->global->FACTURE_CHQ_NUMBER))
				{
					$diffsizetitle=(empty($conf->global->PDF_DIFFSIZE_TITLE)?3:$conf->global->PDF_DIFFSIZE_TITLE);

					if ($conf->global->FACTURE_CHQ_NUMBER > 0)
					{
						$account = new Account($this->db);
						$account->fetch($conf->global->FACTURE_CHQ_NUMBER);

						$pdf->SetXY($this->marge_gauche, $posy);
						$pdf->SetFont('','B', $default_font_size - $diffsizetitle);
						$pdf->MultiCell(100, 3, $outputlangs->transnoentities('PaymentByChequeOrderedTo',$account->proprio),0,'L',0);
						$posy=$pdf->GetY()+1;

			            if (empty($conf->global->MAIN_PDF_HIDE_CHQ_ADDRESS))
			            {
							$pdf->SetXY($this->marge_gauche, $posy);
							$pdf->SetFont('','', $default_font_size - $diffsizetitle);
							$pdf->MultiCell(100, 3, $outputlangs->convToOutputCharset($account->owner_address), 0, 'L', 0);
							$posy=$pdf->GetY()+2;
			            }
					}
					if ($conf->global->FACTURE_CHQ_NUMBER == -1)
					{
						$pdf->SetXY($this->marge_gauche, $posy);
						$pdf->SetFont('','B', $default_font_size - $diffsizetitle);
						$pdf->MultiCell(100, 3, $outputlangs->transnoentities('PaymentByChequeOrderedTo',$this->emetteur->name),0,'L',0);
						$posy=$pdf->GetY()+1;

			            if (empty($conf->global->MAIN_PDF_HIDE_CHQ_ADDRESS))
			            {
							$pdf->SetXY($this->marge_gauche, $posy);
							$pdf->SetFont('','', $default_font_size - $diffsizetitle);
							$pdf->MultiCell(100, 3, $outputlangs->convToOutputCharset($this->emetteur->getFullAddress()), 0, 'L', 0);
							$posy=$pdf->GetY()+2;
			            }
					}
				}
			}

			// If payment mode not forced or forced to VIR, show payment with BAN
			if (empty($object->mode_reglement_code) || $object->mode_reglement_code == 'VIR')
			{
				if (! empty($object->fk_account) || ! empty($object->fk_bank) || ! empty($conf->global->FACTURE_RIB_NUMBER))
				{
					$bankid=(empty($object->fk_account)?$conf->global->FACTURE_RIB_NUMBER:$object->fk_account);
					if (! empty($object->fk_bank)) $bankid=$object->fk_bank;   // For backward compatibility when object->fk_account is forced with object->fk_bank
					$account = new Account($this->db);
					$account->fetch($bankid);

					$curx=$this->marge_gauche;
					$cury=$posy;

					$posy=pdf_bank($pdf,$outputlangs,$curx,$cury,$account,0,$default_font_size);

					$posy+=2;
				}
			}
		}

		return $posy;
	}


	/**
	 *	Show total to pay
	 *
	 *	@param	PDF			$pdf            Object PDF
	 *	@param  Facture		$object         Object invoice
	 *	@param  int			$deja_regle     Montant deja regle
	 *	@param	int			$posy			Position depart
	 *	@param	Translate	$outputlangs	Objet langs
	 *	@return int							Position pour suite
	 */
	function _tableau_tot(&$pdf, $object, $deja_regle, $posy, $outputlangs)
	{
		global $conf,$mysoc;
		$default_font_size = pdf_getPDFFontSize($outputlangs);

		$tab2_top = $posy;
		$tab2_hl = 4;
		$pdf->SetFont('','', $default_font_size - 1);

		// Tableau total
		$col1x = 120; $col2x = 170;
		if ($this->page_largeur < 210) // To work with US executive format
		{
			$col2x-=20;
		}
		$largcol2 = ($this->page_largeur - $this->marge_droite - $col2x);

		$useborder=0;
		$index = 0;

		// Total HT
		$pdf->SetFillColor(255,255,255);
		$pdf->SetXY($col1x, $tab2_top + 0);
		$pdf->MultiCell($col2x-$col1x, $tab2_hl, $outputlangs->transnoentities("TotalHT"), 0, 'L', 1);

		$total_ht = ($conf->multicurrency->enabled && $object->multicurrency_tx != 1 ? $object->multicurrency_total_ht : $object->total_ht);
		$pdf->SetXY($col2x, $tab2_top + 0);
		$pdf->MultiCell($largcol2, $tab2_hl, price($total_ht + (! empty($object->remise)?$object->remise:0), 0, $outputlangs), 0, 'R', 1);

		// Show VAT by rates and total
		$pdf->SetFillColor(248,248,248);

		$total_ttc = ($conf->multicurrency->enabled && $object->multicurrency_tx != 1) ? $object->multicurrency_total_ttc : $object->total_ttc;

		$this->atleastoneratenotnull=0;
		if (empty($conf->global->MAIN_GENERATE_DOCUMENTS_WITHOUT_VAT))
		{
			$tvaisnull=((! empty($this->tva) && count($this->tva) == 1 && isset($this->tva['0.000']) && is_float($this->tva['0.000'])) ? true : false);
			if (! empty($conf->global->MAIN_GENERATE_DOCUMENTS_WITHOUT_VAT_IFNULL) && $tvaisnull)
			{
				// Nothing to do
			}
			else
			{
				//Local tax 1 before VAT
				//if (! empty($conf->global->FACTURE_LOCAL_TAX1_OPTION) && $conf->global->FACTURE_LOCAL_TAX1_OPTION=='localtax1on')
				//{
					foreach( $this->localtax1 as $localtax_type => $localtax_rate )
					{
						if (in_array((string) $localtax_type, array('1','3','5'))) continue;

						foreach( $localtax_rate as $tvakey => $tvaval )
						{
							if ($tvakey!=0)    // On affiche pas taux 0
							{
								//$this->atleastoneratenotnull++;

								$index++;
								$pdf->SetXY($col1x, $tab2_top + $tab2_hl * $index);

								$tvacompl='';
								if (preg_match('/\*/',$tvakey))
								{
									$tvakey=str_replace('*','',$tvakey);
									$tvacompl = " (".$outputlangs->transnoentities("NonPercuRecuperable").")";
								}
								$totalvat = $outputlangs->transcountrynoentities("TotalLT1",$mysoc->country_code).' ';
								$totalvat.=vatrate(abs($tvakey),1).$tvacompl;
								$pdf->MultiCell($col2x-$col1x, $tab2_hl, $totalvat, 0, 'L', 1);

								$pdf->SetXY($col2x, $tab2_top + $tab2_hl * $index);
								$pdf->MultiCell($largcol2, $tab2_hl, price($tvaval, 0, $outputlangs), 0, 'R', 1);
							}
						}
					}
	      		//}
				//Local tax 2 before VAT
				//if (! empty($conf->global->FACTURE_LOCAL_TAX2_OPTION) && $conf->global->FACTURE_LOCAL_TAX2_OPTION=='localtax2on')
				//{
					foreach( $this->localtax2 as $localtax_type => $localtax_rate )
					{
						if (in_array((string) $localtax_type, array('1','3','5'))) continue;

						foreach( $localtax_rate as $tvakey => $tvaval )
						{
							if ($tvakey!=0)    // On affiche pas taux 0
							{
								//$this->atleastoneratenotnull++;



								$index++;
								$pdf->SetXY($col1x, $tab2_top + $tab2_hl * $index);

								$tvacompl='';
								if (preg_match('/\*/',$tvakey))
								{
									$tvakey=str_replace('*','',$tvakey);
									$tvacompl = " (".$outputlangs->transnoentities("NonPercuRecuperable").")";
								}
								$totalvat = $outputlangs->transcountrynoentities("TotalLT2", $mysoc->country_code).' ';
								$totalvat.=vatrate(abs($tvakey),1).$tvacompl;
								$pdf->MultiCell($col2x-$col1x, $tab2_hl, $totalvat, 0, 'L', 1);

								$pdf->SetXY($col2x, $tab2_top + $tab2_hl * $index);
								$pdf->MultiCell($largcol2, $tab2_hl, price($tvaval, 0, $outputlangs), 0, 'R', 1);

							}
						}
					}
				//}
				// VAT
				foreach($this->tva as $tvakey => $tvaval)
				{
					if ($tvakey != 0)    // On affiche pas taux 0
					{
						$this->atleastoneratenotnull++;

						$index++;
						$pdf->SetXY($col1x, $tab2_top + $tab2_hl * $index);

						$tvacompl='';
						if (preg_match('/\*/',$tvakey))
						{
							$tvakey=str_replace('*','',$tvakey);
							$tvacompl = " (".$outputlangs->transnoentities("NonPercuRecuperable").")";
						}
						$totalvat =$outputlangs->transcountrynoentities("TotalVAT",$mysoc->country_code).' ';
						$totalvat.=vatrate($tvakey,1).$tvacompl;
						$pdf->MultiCell($col2x-$col1x, $tab2_hl, $totalvat, 0, 'L', 1);

						$pdf->SetXY($col2x, $tab2_top + $tab2_hl * $index);
						$pdf->MultiCell($largcol2, $tab2_hl, price($tvaval, 0, $outputlangs), 0, 'R', 1);
					}
				}

				//Local tax 1 after VAT
				//if (! empty($conf->global->FACTURE_LOCAL_TAX1_OPTION) && $conf->global->FACTURE_LOCAL_TAX1_OPTION=='localtax1on')
				//{
					foreach( $this->localtax1 as $localtax_type => $localtax_rate )
					{
						if (in_array((string) $localtax_type, array('2','4','6'))) continue;

						foreach( $localtax_rate as $tvakey => $tvaval )
						{
							if ($tvakey != 0)    // On affiche pas taux 0
							{
								//$this->atleastoneratenotnull++;

								$index++;
								$pdf->SetXY($col1x, $tab2_top + $tab2_hl * $index);

								$tvacompl='';
								if (preg_match('/\*/',$tvakey))
								{
									$tvakey=str_replace('*','',$tvakey);
									$tvacompl = " (".$outputlangs->transnoentities("NonPercuRecuperable").")";
								}
								$totalvat = $outputlangs->transcountrynoentities("TotalLT1",$mysoc->country_code).' ';

								$totalvat.=vatrate(abs($tvakey),1).$tvacompl;
								$pdf->MultiCell($col2x-$col1x, $tab2_hl, $totalvat, 0, 'L', 1);
								$pdf->SetXY($col2x, $tab2_top + $tab2_hl * $index);
								$pdf->MultiCell($largcol2, $tab2_hl, price($tvaval, 0, $outputlangs), 0, 'R', 1);
							}
						}
					}
	      		//}
				//Local tax 2 after VAT
				//if (! empty($conf->global->FACTURE_LOCAL_TAX2_OPTION) && $conf->global->FACTURE_LOCAL_TAX2_OPTION=='localtax2on')
				//{
					foreach( $this->localtax2 as $localtax_type => $localtax_rate )
					{
						if (in_array((string) $localtax_type, array('2','4','6'))) continue;

						foreach( $localtax_rate as $tvakey => $tvaval )
						{
						    // retrieve global local tax
							if ($tvakey != 0)    // On affiche pas taux 0
							{
								//$this->atleastoneratenotnull++;

								$index++;
								$pdf->SetXY($col1x, $tab2_top + $tab2_hl * $index);

								$tvacompl='';
								if (preg_match('/\*/',$tvakey))
								{
									$tvakey=str_replace('*','',$tvakey);
									$tvacompl = " (".$outputlangs->transnoentities("NonPercuRecuperable").")";
								}
								$totalvat = $outputlangs->transcountrynoentities("TotalLT2",$mysoc->country_code).' ';

								$totalvat.=vatrate(abs($tvakey),1).$tvacompl;
								$pdf->MultiCell($col2x-$col1x, $tab2_hl, $totalvat, 0, 'L', 1);

								$pdf->SetXY($col2x, $tab2_top + $tab2_hl * $index);
								$pdf->MultiCell($largcol2, $tab2_hl, price($tvaval, 0, $outputlangs), 0, 'R', 1);
							}
						}
					}
				//}

				// Total TTC
				$index++;
				$pdf->SetXY($col1x, $tab2_top + $tab2_hl * $index);
				$pdf->SetTextColor(0,0,60);
				$pdf->SetFillColor(224,224,224);
				$pdf->MultiCell($col2x-$col1x, $tab2_hl, $outputlangs->transnoentities("TotalTTC"), $useborder, 'L', 1);

				$pdf->SetXY($col2x, $tab2_top + $tab2_hl * $index);
				$pdf->MultiCell($largcol2, $tab2_hl, price($total_ttc, 0, $outputlangs), $useborder, 'R', 1);
			}
		}

		$pdf->SetTextColor(0,0,0);

		/*
		$resteapayer = $object->total_ttc - $deja_regle;
		if (! empty($object->paye)) $resteapayer=0;
		*/

		if ($deja_regle > 0)
		{
			$index++;

			$pdf->SetXY($col1x, $tab2_top + $tab2_hl * $index);
			$pdf->MultiCell($col2x-$col1x, $tab2_hl, $outputlangs->transnoentities("AlreadyPaid"), 0, 'L', 0);

			$pdf->SetXY($col2x, $tab2_top + $tab2_hl * $index);
			$pdf->MultiCell($largcol2, $tab2_hl, price($deja_regle, 0, $outputlangs), 0, 'R', 0);

			/*
			if ($object->close_code == 'discount_vat')
			{
				$index++;
				$pdf->SetFillColor(255,255,255);

				$pdf->SetXY($col1x, $tab2_top + $tab2_hl * $index);
				$pdf->MultiCell($col2x-$col1x, $tab2_hl, $outputlangs->transnoentities("EscompteOfferedShort"), $useborder, 'L', 1);

				$pdf->SetXY($col2x, $tab2_top + $tab2_hl * $index);
				$pdf->MultiCell($largcol2, $tab2_hl, price($object->total_ttc - $deja_regle, 0, $outputlangs), $useborder, 'R', 1);

				$resteapayer=0;
			}
			*/

			$index++;
			$pdf->SetTextColor(0,0,60);
			$pdf->SetFillColor(224,224,224);
			$pdf->SetXY($col1x, $tab2_top + $tab2_hl * $index);
			$pdf->MultiCell($col2x-$col1x, $tab2_hl, $outputlangs->transnoentities("RemainderToPay"), $useborder, 'L', 1);

			$pdf->SetXY($col2x, $tab2_top + $tab2_hl * $index);
			$pdf->MultiCell($largcol2, $tab2_hl, price($resteapayer, 0, $outputlangs), $useborder, 'R', 1);

			$pdf->SetFont('','', $default_font_size - 1);
			$pdf->SetTextColor(0,0,0);
		}

		$index++;
		return ($tab2_top + ($tab2_hl * $index));
	}

	/**
	 *   Show table for lines
	 *
	 *   @param		PDF			$pdf     		Object PDF
	 *   @param		string		$tab_top		Top position of table
	 *   @param		string		$tab_height		Height of table (rectangle)
	 *   @param		int			$nexY			Y (not used)
	 *   @param		Translate	$outputlangs	Langs object
	 *   @param		int			$hidetop		1=Hide top bar of array and title, 0=Hide nothing, -1=Hide only title
	 *   @param		int			$hidebottom		Hide bottom bar of array
	 *   @param		string		$currency		Currency code
	 *   @return	void
	 */
	function _tableau(&$pdf, $tab_top, $tab_height, $nexY, $outputlangs, $hidetop=0, $hidebottom=0, $currency='')
	{
		global $conf;

		// Force to disable hidetop and hidebottom
		$hidebottom=0;
		if ($hidetop) $hidetop=-1;

		$currency = !empty($currency) ? $currency : $conf->currency;
		$default_font_size = pdf_getPDFFontSize($outputlangs);

		// Amount in (at tab_top - 1)
		$pdf->SetTextColor(0,0,0);
		$pdf->SetFont('','',$default_font_size - 2);

		if (empty($hidetop))
		{
			$titre = $outputlangs->transnoentities("AmountInCurrency",$outputlangs->transnoentitiesnoconv("Currency".$currency));
			$pdf->SetXY($this->page_largeur - $this->marge_droite - ($pdf->GetStringWidth($titre) + 3), $tab_top-4);
			$pdf->MultiCell(($pdf->GetStringWidth($titre) + 3), 2, $titre);

			//$conf->global->MAIN_PDF_TITLE_BACKGROUND_COLOR='230,230,230';
			if (! empty($conf->global->MAIN_PDF_TITLE_BACKGROUND_COLOR)) $pdf->Rect($this->marge_gauche, $tab_top, $this->page_largeur-$this->marge_droite-$this->marge_gauche, 5, 'F', null, explode(',',$conf->global->MAIN_PDF_TITLE_BACKGROUND_COLOR));
		}

		$pdf->SetDrawColor(128,128,128);
		$pdf->SetFont('','',$default_font_size - 1);

		// Output Rect
		$this->printRect($pdf,$this->marge_gauche, $tab_top, $this->page_largeur-$this->marge_gauche-$this->marge_droite, $tab_height, $hidetop, $hidebottom);	// Rect prend une longueur en 3eme param et 4eme param

		if (empty($hidetop))
		{
			$pdf->line($this->marge_gauche, $tab_top+5, $this->page_largeur-$this->marge_droite, $tab_top+5);	// line prend une position y en 2eme param et 4eme param

			$pdf->SetXY($this->posxdesc-1, $tab_top+1);
			$pdf->MultiCell(108,2, $outputlangs->transnoentities("Designation"),'','L');
		}

		if (! empty($conf->global->MAIN_GENERATE_PROPOSALS_WITH_PICTURE))
		{
			$pdf->line($this->posxpicture-1, $tab_top, $this->posxpicture-1, $tab_top + $tab_height);
			if (empty($hidetop))
			{
				//$pdf->SetXY($this->posxpicture-1, $tab_top+1);
				//$pdf->MultiCell($this->posxtva-$this->posxpicture-1,2, $outputlangs->transnoentities("Photo"),'','C');
			}
		}

		if (empty($conf->global->MAIN_GENERATE_DOCUMENTS_WITHOUT_VAT) && empty($conf->global->MAIN_GENERATE_DOCUMENTS_WITHOUT_VAT_COLUMN))
		{
			$pdf->line($this->posxtva-1, $tab_top, $this->posxtva-1, $tab_top + $tab_height);
			if (empty($hidetop))
			{
				// Not do -3 and +3 instead of -1 -1 to have more space for text 'Sales tax'
				$pdf->SetXY($this->posxtva-3, $tab_top+1);
				$pdf->MultiCell($this->posxup-$this->posxtva+3,2, $outputlangs->transnoentities("VAT"),'','C');
			}
		}

		$pdf->line($this->posxup-1, $tab_top, $this->posxup-1, $tab_top + $tab_height);
		if (empty($hidetop))
		{
			$pdf->SetXY($this->posxup-1, $tab_top+1);
			$pdf->MultiCell($this->posxqty-$this->posxup-1,2, $outputlangs->transnoentities("PriceUHT"),'','C');
		}

		$pdf->line($this->posxqty-1, $tab_top, $this->posxqty-1, $tab_top + $tab_height);
		if (empty($hidetop))
		{
			$pdf->SetXY($this->posxqty-1, $tab_top+1);
			if($conf->global->PRODUCT_USE_UNITS)
			{
				$pdf->MultiCell($this->posxunit-$this->posxqty-1,2, $outputlangs->transnoentities("Qty"),'','C');
			}
			else
			{
				$pdf->MultiCell($this->posxdiscount-$this->posxqty-1,2, $outputlangs->transnoentities("Qty"),'','C');
			}
		}

		if($conf->global->PRODUCT_USE_UNITS) {
			$pdf->line($this->posxunit - 1, $tab_top, $this->posxunit - 1, $tab_top + $tab_height);
			if (empty($hidetop)) {
				$pdf->SetXY($this->posxunit - 1, $tab_top + 1);
				$pdf->MultiCell($this->posxdiscount - $this->posxunit - 1, 2, $outputlangs->transnoentities("Unit"), '',
					'C');
			}
		}

		$pdf->line($this->posxdiscount-1, $tab_top, $this->posxdiscount-1, $tab_top + $tab_height);
		if (empty($hidetop))
		{
			if ($this->atleastonediscount)
			{
				$pdf->SetXY($this->posxdiscount-1, $tab_top+1);
				$pdf->MultiCell($this->postotalht-$this->posxdiscount+1,2, $outputlangs->transnoentities("ReductionShort"),'','C');
			}
		}
		if ($this->atleastonediscount)
		{
			$pdf->line($this->postotalht, $tab_top, $this->postotalht, $tab_top + $tab_height);
		}
		if (empty($hidetop))
		{
			$pdf->SetXY($this->postotalht-1, $tab_top+1);
			$pdf->MultiCell(30,2, $outputlangs->transnoentities("TotalHT"),'','C');
		}
	}

	/**
	 *  Show top header of page.
	 *
	 *  @param	PDF			$pdf     		Object PDF
	 *  @param  Object		$object     	Object to show
	 *  @param  int	    	$showaddress    0=no, 1=yes
	 *  @param  Translate	$outputlangs	Object lang for output
	 *  @return	void
	 */
	function _pagehead(&$pdf, $object, $showaddress, $outputlangs)
	{
		global $conf,$langs;

		$outputlangs->load("main");
		$outputlangs->load("bills");
		$outputlangs->load("propal");
		$outputlangs->load("companies");

		$default_font_size = pdf_getPDFFontSize($outputlangs);

		pdf_pagehead($pdf,$outputlangs,$this->page_hauteur);

		//  Show Draft Watermark
		if($object->statut==0 && (! empty($conf->global->PROPALE_DRAFT_WATERMARK)) )
		{
            pdf_watermark($pdf,$outputlangs,$this->page_hauteur,$this->page_largeur,'mm',$conf->global->PROPALE_DRAFT_WATERMARK);
		}

		$pdf->SetTextColor(0,0,60);
		$pdf->SetFont('','B', $default_font_size + 3);

		$posy=$this->marge_haute;
		$posx=$this->page_largeur-$this->marge_droite-100;

		$pdf->SetXY($this->marge_gauche,$posy);

		// Logo
		$logo=$conf->mycompany->dir_output.'/logos/'.$this->emetteur->logo;
		if ($this->emetteur->logo)
		{
			if (is_readable($logo))
			{
			    $height=pdf_getHeightForLogo($logo);
			    $pdf->Image($logo, $this->marge_gauche, $posy, 0, $height);	// width=0 (auto)
			}
			else
			{
				$pdf->SetTextColor(200,0,0);
				$pdf->SetFont('','B',$default_font_size - 2);
				$pdf->MultiCell(100, 3, $outputlangs->transnoentities("ErrorLogoFileNotFound",$logo), 0, 'L');
				$pdf->MultiCell(100, 3, $outputlangs->transnoentities("ErrorGoToGlobalSetup"), 0, 'L');
			}
		}
		else
		{
			$text=$this->emetteur->name;
			$pdf->MultiCell(100, 4, $outputlangs->convToOutputCharset($text), 0, 'L');
		}

		$pdf->SetFont('','B',$default_font_size + 3);
		$pdf->SetXY($posx,$posy);
		$pdf->SetTextColor(0,0,60);
		$title=$outputlangs->transnoentities("PdfCommercialProposalTitle");
		$pdf->MultiCell(100, 4, $title, '', 'R');

		$pdf->SetFont('','B',$default_font_size);

		$posy+=5;
		$pdf->SetXY($posx,$posy);
		$pdf->SetTextColor(0,0,60);
		$pdf->MultiCell(100, 4, $outputlangs->transnoentities("Ref")." : " . $outputlangs->convToOutputCharset($object->ref), '', 'R');

		$posy+=1;
		$pdf->SetFont('','', $default_font_size - 2);

		if ($object->ref_client)
		{
			$posy+=4;
			$pdf->SetXY($posx,$posy);
			$pdf->SetTextColor(0,0,60);
			$pdf->MultiCell(100, 3, $outputlangs->transnoentities("RefCustomer")." : " . $outputlangs->convToOutputCharset($object->ref_client), '', 'R');
		}

		$posy+=4;
		$pdf->SetXY($posx,$posy);
		$pdf->SetTextColor(0,0,60);
		$pdf->MultiCell(100, 3, $outputlangs->transnoentities("Date")." : " . dol_print_date($object->date,"day",false,$outputlangs,true), '', 'R');

		$posy+=4;
		$pdf->SetXY($posx,$posy);
		$pdf->SetTextColor(0,0,60);
		$pdf->MultiCell(100, 3, $outputlangs->transnoentities("DateEndPropal")." : " . dol_print_date($object->fin_validite,"day",false,$outputlangs,true), '', 'R');

		if ($object->thirdparty->code_client)
		{
			$posy+=4;
			$pdf->SetXY($posx,$posy);
			$pdf->SetTextColor(0,0,60);
			$pdf->MultiCell(100, 3, $outputlangs->transnoentities("CustomerCode")." : " . $outputlangs->transnoentities($object->thirdparty->code_client), '', 'R');
		}

		// Get contact
		if (!empty($conf->global->DOC_SHOW_FIRST_SALES_REP))
		{
		    $arrayidcontact=$object->getIdContact('internal','SALESREPFOLL');
		    if (count($arrayidcontact) > 0)
		    {
		        $usertmp=new User($this->db);
		        $usertmp->fetch($arrayidcontact[0]);
                $posy+=4;
                $pdf->SetXY($posx,$posy);
		        $pdf->SetTextColor(0,0,60);
		        $pdf->MultiCell(100, 3, $langs->trans("SalesRepresentative")." : ".$usertmp->getFullName($langs), '', 'R');
		    }
		}

		$posy+=2;

		$top_shift = 0;
		// Show list of linked objects
		$current_y = $pdf->getY();
		$posy = pdf_writeLinkedObjects($pdf, $object, $outputlangs, $posx, $posy, 100, 3, 'R', $default_font_size);
		if ($current_y < $pdf->getY())
		{
			$top_shift = $pdf->getY() - $current_y;
		}

		if ($showaddress)
		{
			// Sender properties
			$carac_emetteur='';
		 	// Add internal contact of proposal if defined
			$arrayidcontact=$object->getIdContact('internal','SALESREPFOLL');
		 	if (count($arrayidcontact) > 0)
		 	{
		 		$object->fetch_user($arrayidcontact[0]);
		 		$labelbeforecontactname=($outputlangs->transnoentities("FromContactName")!='FromContactName'?$outputlangs->transnoentities("FromContactName"):$outputlangs->transnoentities("Name"));
		 		$carac_emetteur .= ($carac_emetteur ? "\n" : '' ).$labelbeforecontactname." ".$outputlangs->convToOutputCharset($object->user->getFullName($outputlangs))."\n";
		 	}

		 	$carac_emetteur .= pdf_build_address($outputlangs, $this->emetteur, $object->thirdparty);

			// Show sender
			$posy=42+$top_shift;
		 	$posx=$this->marge_gauche;
			if (! empty($conf->global->MAIN_INVERT_SENDER_RECIPIENT)) $posx=$this->page_largeur-$this->marge_droite-80;
			$hautcadre=40;

			// Show sender frame
			$pdf->SetTextColor(0,0,0);
			$pdf->SetFont('','', $default_font_size - 2);
			$pdf->SetXY($posx,$posy-5);
			$pdf->MultiCell(66,5, $outputlangs->transnoentities("BillFrom").":", 0, 'L');
			$pdf->SetXY($posx,$posy);
			$pdf->SetFillColor(230,230,230);
			$pdf->MultiCell(82, $hautcadre, "", 0, 'R', 1);
			$pdf->SetTextColor(0,0,60);

			// Show sender name
			$pdf->SetXY($posx+2,$posy+3);
			$pdf->SetFont('','B', $default_font_size);
			$pdf->MultiCell(80, 4, $outputlangs->convToOutputCharset($this->emetteur->name), 0, 'L');
			$posy=$pdf->getY();

			// Show sender information
			$pdf->SetXY($posx+2,$posy);
			$pdf->SetFont('','', $default_font_size - 1);
			$pdf->MultiCell(80, 4, $carac_emetteur, 0, 'L');


			// If CUSTOMER contact defined, we use it
			$usecontact=false;
			$arrayidcontact=$object->getIdContact('external','CUSTOMER');
			if (count($arrayidcontact) > 0)
			{
				$usecontact=true;
				$result=$object->fetch_contact($arrayidcontact[0]);
			}

			//Recipient name
			// On peut utiliser le nom de la societe du contact
			if ($usecontact && !empty($conf->global->MAIN_USE_COMPANY_NAME_OF_CONTACT)) {
				$thirdparty = $object->contact;
			} else {
				$thirdparty = $object->thirdparty;
			}

			$carac_client_name= pdfBuildThirdpartyName($thirdparty, $outputlangs);

			$carac_client=pdf_build_address($outputlangs,$this->emetteur,$object->thirdparty,($usecontact?$object->contact:''),$usecontact,'target',$object);

			// Show recipient
			$widthrecbox=100;
			if ($this->page_largeur < 210) $widthrecbox=84;	// To work with US executive format
			$posy=42+$top_shift;
			$posx=$this->page_largeur-$this->marge_droite-$widthrecbox;
			if (! empty($conf->global->MAIN_INVERT_SENDER_RECIPIENT)) $posx=$this->marge_gauche;

			// Show recipient frame
			$pdf->SetTextColor(0,0,0);
			$pdf->SetFont('','', $default_font_size - 2);
			$pdf->SetXY($posx+2,$posy-5);
			$pdf->MultiCell($widthrecbox, 5, $outputlangs->transnoentities("BillTo").":", 0, 'L');
			$pdf->Rect($posx, $posy, $widthrecbox, $hautcadre);

			// Show recipient name
			$pdf->SetXY($posx+2,$posy+3);
			$pdf->SetFont('','B', $default_font_size);
			$pdf->MultiCell($widthrecbox, 4, $carac_client_name, 0, 'L');

			$posy = $pdf->getY();

			// Show recipient information
			$pdf->SetFont('','', $default_font_size - 1);
			$pdf->SetXY($posx+2,$posy);
			$pdf->MultiCell($widthrecbox, 4, $carac_client, 0, 'L');
		}

		$pdf->SetTextColor(0,0,0);
		return $top_shift;
	}

	/**
	 *   	Show footer of page. Need this->emetteur object
     *
	 *   	@param	PDF			$pdf     			PDF
	 * 		@param	Object		$object				Object to show
	 *      @param	Translate	$outputlangs		Object lang for output
	 *      @param	int			$hidefreetext		1=Hide free text
	 *      @return	int								Return height of bottom margin including footer text
	 */
	function _pagefoot(&$pdf,$object,$outputlangs,$hidefreetext=0)
	{
		global $conf;
		$showdetails=$conf->global->MAIN_GENERATE_DOCUMENTS_SHOW_FOOT_DETAILS;
		return pdf_pagefoot($pdf,$outputlangs,'PROPOSAL_FREE_TEXT',$this->emetteur,$this->marge_basse,$this->marge_gauche,$this->page_hauteur,$object,$showdetails,$hidefreetext);
	}

	/**
	 *	Show area for the customer to sign
	 *
	 *	@param	PDF			$pdf            Object PDF
	 *	@param  Facture		$object         Object invoice
	 *	@param	int			$posy			Position depart
	 *	@param	Translate	$outputlangs	Objet langs
	 *	@return int							Position pour suite
	 */
	function _signature_area(&$pdf, $object, $posy, $outputlangs)
	{
		$default_font_size = pdf_getPDFFontSize($outputlangs);
		$tab_top = $posy + 4;
		$tab_hl = 4;

		$posx = 120;
		$largcol = ($this->page_largeur - $this->marge_droite - $posx);
		$useborder=0;
		$index = 0;
		// Total HT
		$pdf->SetFillColor(255,255,255);
		$pdf->SetXY($posx, $tab_top + 0);
		$pdf->SetFont('','', $default_font_size - 2);
		$pdf->MultiCell($largcol, $tab_hl, $outputlangs->transnoentities("ProposalCustomerSignature"), 0, 'L', 1);

		$pdf->SetXY($posx, $tab_top + $tab_hl);
		$pdf->MultiCell($largcol, $tab_hl*3, '', 1, 'R');

		return ($tab_hl*7);
	}
}<|MERGE_RESOLUTION|>--- conflicted
+++ resolved
@@ -6,12 +6,8 @@
  * Copyright (C) 2012      Christophe Battarel   <christophe.battarel@altairis.fr>
  * Copyright (C) 2012      Cedric Salvador      <csalvador@gpcsolutions.fr>
  * Copyright (C) 2015      Marcos García        <marcosgdf@gmail.com>
-<<<<<<< HEAD
  * Copyright (C) 2017-2018 Ferran Marcet        <fmarcet@2byte.es>
-=======
- * Copyright (C) 2017      Ferran Marcet        <fmarcet@2byte.es>
- * Copyright (C) 2018       Frédéric France     <frederic.france@netlogic.fr>
->>>>>>> a6996169
+ * Copyright (C) 2018      Frédéric France      <frederic.france@netlogic.fr>
  *
  * This program is free software; you can redistribute it and/or modify
  * it under the terms of the GNU General Public License as published by
