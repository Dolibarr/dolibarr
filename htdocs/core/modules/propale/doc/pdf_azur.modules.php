--- conflicted
+++ resolved
@@ -357,11 +357,7 @@
 						$pdf->SetDrawColor(192,192,192);
 						$pdf->Rect($this->marge_gauche, $tab_top-1, $this->page_largeur-$this->marge_gauche-$this->marge_droite, $height_incoterms+1);
 
-<<<<<<< HEAD
-						$tab_top = $nexY+6+$height_incoterms;
-=======
 						$tab_top = $nexY+6;
->>>>>>> 6b1acd70
 					}
 				}
 
@@ -388,13 +384,10 @@
 				}
 				if ($notetoshow)
 				{
-<<<<<<< HEAD
 					$substitutionarray=pdf_getSubstitutionArray($outputlangs, null, $object);
 					complete_substitutions_array($substitutionarray, $outputlangs, $object);
 					$notetoshow = make_substitutions($notetoshow, $substitutionarray, $outputlangs);
 
-=======
->>>>>>> 6b1acd70
 					$tab_top -= 2;
 
 					$pdf->SetFont('','', $default_font_size - 1);
@@ -406,11 +399,7 @@
 					$pdf->SetDrawColor(192,192,192);
 					$pdf->Rect($this->marge_gauche, $tab_top-1, $this->page_largeur-$this->marge_gauche-$this->marge_droite, $height_note+1);
 
-<<<<<<< HEAD
-					$tab_top = $nexY+6+$height_note;
-=======
 					$tab_top = $nexY+6;
->>>>>>> 6b1acd70
 				}
 
 				$iniY = $tab_top + 7;
