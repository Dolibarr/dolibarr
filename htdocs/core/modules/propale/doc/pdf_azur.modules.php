<?php
/* Copyright (C) 2004-2014 Laurent Destailleur  <eldy@users.sourceforge.net>
 * Copyright (C) 2005-2012 Regis Houssin        <regis.houssin@inodbox.com>
 * Copyright (C) 2008      Raphael Bertrand     <raphael.bertrand@resultic.fr>
 * Copyright (C) 2010-2015 Juanjo Menent        <jmenent@2byte.es>
 * Copyright (C) 2012      Christophe Battarel  <christophe.battarel@altairis.fr>
 * Copyright (C) 2012      Cedric Salvador      <csalvador@gpcsolutions.fr>
 * Copyright (C) 2015      Marcos García        <marcosgdf@gmail.com>
 * Copyright (C) 2017-2018 Ferran Marcet        <fmarcet@2byte.es>
 * Copyright (C) 2018      Frédéric France      <frederic.france@netlogic.fr>
 *
 * This program is free software; you can redistribute it and/or modify
 * it under the terms of the GNU General Public License as published by
 * the Free Software Foundation; either version 3 of the License, or
 * (at your option) any later version.
 *
 * This program is distributed in the hope that it will be useful,
 * but WITHOUT ANY WARRANTY; without even the implied warranty of
 * MERCHANTABILITY or FITNESS FOR A PARTICULAR PURPOSE.  See the
 * GNU General Public License for more details.
 *
 * You should have received a copy of the GNU General Public License
 * along with this program. If not, see <http://www.gnu.org/licenses/>.
 * or see http://www.gnu.org/
 */

/**
 *	\file       htdocs/core/modules/propale/doc/pdf_azur.modules.php
 *	\ingroup    propale
 *	\brief      Fichier de la classe permettant de generer les propales au modele Azur
 */
require_once DOL_DOCUMENT_ROOT.'/core/modules/propale/modules_propale.php';
require_once DOL_DOCUMENT_ROOT.'/product/class/product.class.php';
require_once DOL_DOCUMENT_ROOT.'/core/lib/company.lib.php';
require_once DOL_DOCUMENT_ROOT.'/core/lib/functions2.lib.php';
require_once DOL_DOCUMENT_ROOT.'/core/lib/pdf.lib.php';


/**
 *	Class to generate PDF proposal Azur
 */
class pdf_azur extends ModelePDFPropales
{
<<<<<<< HEAD
	var $db;
	var $name;
	var $description;
	var $update_main_doc_field;	// Save the name of generated file as the main doc when generating a doc with this template
	var $type;
=======
	/**
     * @var DoliDb Database handler
     */
    public $db;

	/**
     * @var string model name
     */
    public $name;

	/**
     * @var string model description (short text)
     */
    public $description;

    /**
     * @var string Save the name of generated file as the main doc when generating a doc with this template
     */
	public $update_main_doc_field;

	/**
     * @var string document type
     */
    public $type;

    /**
     * @var array() Minimum version of PHP required by module.
	 * e.g.: PHP ≥ 5.4 = array(5, 4)
     */
	public $phpmin = array(5, 4);

	/**
     * Dolibarr version of the loaded document
     * @public string
     */
	public $version = 'dolibarr';
>>>>>>> d9b8a8c8

	/**
     * @var int page_largeur
     */
    public $page_largeur;

	/**
     * @var int page_hauteur
     */
    public $page_hauteur;

	/**
     * @var array format
     */
    public $format;

	/**
     * @var int marge_gauche
     */
	public $marge_gauche;

	/**
     * @var int marge_droite
     */
	public $marge_droite;

	/**
     * @var int marge_haute
     */
	public $marge_haute;

	/**
     * @var int marge_basse
     */
	public $marge_basse;

	/**
	 * Issuer
	 * @var Company object that emits
	 */
	public $emetteur;


	/**
	 *	Constructor
	 *
	 *  @param		DoliDB		$db      Database handler
	 */
	function __construct($db)
	{
		global $conf,$langs,$mysoc;
<<<<<<< HEAD
		
=======

>>>>>>> d9b8a8c8
		// Translations
		$langs->loadLangs(array("main", "bills"));

		$this->db = $db;
		$this->name = "azur";
		$this->description = $langs->trans('DocModelAzurDescription');
		$this->update_main_doc_field = 1;		// Save the name of generated file as the main doc when generating a doc with this template

		// Dimension page
		$this->type = 'pdf';
		$formatarray=pdf_getFormat();
		$this->page_largeur = $formatarray['width'];
		$this->page_hauteur = $formatarray['height'];
		$this->format = array($this->page_largeur,$this->page_hauteur);
		$this->marge_gauche=isset($conf->global->MAIN_PDF_MARGIN_LEFT)?$conf->global->MAIN_PDF_MARGIN_LEFT:10;
		$this->marge_droite=isset($conf->global->MAIN_PDF_MARGIN_RIGHT)?$conf->global->MAIN_PDF_MARGIN_RIGHT:10;
		$this->marge_haute =isset($conf->global->MAIN_PDF_MARGIN_TOP)?$conf->global->MAIN_PDF_MARGIN_TOP:10;
		$this->marge_basse =isset($conf->global->MAIN_PDF_MARGIN_BOTTOM)?$conf->global->MAIN_PDF_MARGIN_BOTTOM:10;

		$this->option_logo = 1;                    // Affiche logo
		$this->option_tva = 1;                     // Gere option tva FACTURE_TVAOPTION
		$this->option_modereg = 1;                 // Affiche mode reglement
		$this->option_condreg = 1;                 // Affiche conditions reglement
		$this->option_codeproduitservice = 1;      // Affiche code produit-service
		$this->option_multilang = 1;               // Dispo en plusieurs langues
		$this->option_escompte = 0;                // Affiche si il y a eu escompte
		$this->option_credit_note = 0;             // Support credit notes
		$this->option_freetext = 1;				   // Support add of a personalised text
		$this->option_draft_watermark = 1;		   //Support add of a watermark on drafts

		$this->franchise=!$mysoc->tva_assuj;

		// Get source company
		$this->emetteur=$mysoc;
		if (empty($this->emetteur->country_code)) $this->emetteur->country_code=substr($langs->defaultlang,-2);    // By default, if was not defined

		// Define position of columns
		$this->posxdesc=$this->marge_gauche+1;
		if($conf->global->PRODUCT_USE_UNITS)
		{
			$this->posxtva=101;
			$this->posxup=118;
			$this->posxqty=135;
			$this->posxunit=151;
		}
		else
		{
			$this->posxtva=110;
			$this->posxup=126;
			$this->posxqty=145;
		}
		$this->posxdiscount=162;
		$this->postotalht=174;
		if (! empty($conf->global->MAIN_GENERATE_DOCUMENTS_WITHOUT_VAT) || ! empty($conf->global->MAIN_GENERATE_DOCUMENTS_WITHOUT_VAT_COLUMN)) $this->posxtva=$this->posxup;
		$this->posxpicture=$this->posxtva - (empty($conf->global->MAIN_DOCUMENTS_WITH_PICTURE_WIDTH)?20:$conf->global->MAIN_DOCUMENTS_WITH_PICTURE_WIDTH);	// width of images
		if ($this->page_largeur < 210) // To work with US executive format
		{
			$this->posxpicture-=20;
			$this->posxtva-=20;
			$this->posxup-=20;
			$this->posxqty-=20;
			$this->posxunit-=20;
			$this->posxdiscount-=20;
			$this->postotalht-=20;
		}

		$this->tva=array();
		$this->localtax1=array();
		$this->localtax2=array();
		$this->atleastoneratenotnull=0;
		$this->atleastonediscount=0;
	}

    // phpcs:disable PEAR.NamingConventions.ValidFunctionName.NotCamelCaps
	/**
     *  Function to build pdf onto disk
     *
     *  @param		Object		$object				Object to generate
     *  @param		Translate	$outputlangs		Lang output object
     *  @param		string		$srctemplatepath	Full path of source filename for generator using a template file
     *  @param		int			$hidedetails		Do not show line details
     *  @param		int			$hidedesc			Do not show desc
     *  @param		int			$hideref			Do not show ref
     *  @return     int             				1=OK, 0=KO
	 */
	function write_file($object,$outputlangs,$srctemplatepath='',$hidedetails=0,$hidedesc=0,$hideref=0)
	{
        // phpcs:enable
		global $user,$langs,$conf,$mysoc,$db,$hookmanager,$nblignes;

		if (! is_object($outputlangs)) $outputlangs=$langs;
		// For backward compatibility with FPDF, force output charset to ISO, because FPDF expect text to be encoded in ISO
		if (! empty($conf->global->MAIN_USE_FPDF)) $outputlangs->charset_output='ISO-8859-1';

		// Load traductions files requiredby by page
		$outputlangs->loadLangs(array("main", "dict", "companies", "bills", "propal", "products"));

		$nblignes = count($object->lines);

		// Loop on each lines to detect if there is at least one image to show
		$realpatharray=array();
		if (! empty($conf->global->MAIN_GENERATE_PROPOSALS_WITH_PICTURE))
		{
			$objphoto = new Product($this->db);

			for ($i = 0 ; $i < $nblignes ; $i++)
			{
				if (empty($object->lines[$i]->fk_product)) continue;

				$objphoto->fetch($object->lines[$i]->fk_product);
                //var_dump($objphoto->ref);exit;
				if (! empty($conf->global->PRODUCT_USE_OLD_PATH_FOR_PHOTO))
				{
					$pdir[0] = get_exdir($objphoto->id,2,0,0,$objphoto,'product') . $objphoto->id ."/photos/";
					$pdir[1] = get_exdir(0,0,0,0,$objphoto,'product') . dol_sanitizeFileName($objphoto->ref).'/';
				}
				else
				{
					$pdir[0] = get_exdir(0,0,0,0,$objphoto,'product') . dol_sanitizeFileName($objphoto->ref).'/';				// default
					$pdir[1] = get_exdir($objphoto->id,2,0,0,$objphoto,'product') . $objphoto->id ."/photos/";	// alternative
				}

				$arephoto = false;
				foreach ($pdir as $midir)
				{
					if (! $arephoto)
					{
						$dir = $conf->product->dir_output.'/'.$midir;

						foreach ($objphoto->liste_photos($dir,1) as $key => $obj)
						{
							if (empty($conf->global->CAT_HIGH_QUALITY_IMAGES))		// If CAT_HIGH_QUALITY_IMAGES not defined, we use thumb if defined and then original photo
							{
								if ($obj['photo_vignette'])
								{
									$filename= $obj['photo_vignette'];
								}
								else
								{
									$filename=$obj['photo'];
								}
							}
							else
							{
								$filename=$obj['photo'];
							}

							$realpath = $dir.$filename;
							$arephoto = true;
						}
					}
				}

				if ($realpath && $arephoto) $realpatharray[$i]=$realpath;
			}
		}

		if (count($realpatharray) == 0) $this->posxpicture=$this->posxtva;

		if ($conf->propal->multidir_output[$conf->entity])
		{
			$object->fetch_thirdparty();

			$deja_regle = 0;

			// Definition of $dir and $file
			if ($object->specimen)
			{
				$dir = $conf->propal->multidir_output[$conf->entity];
				$file = $dir . "/SPECIMEN.pdf";
			}
			else
			{
				$objectref = dol_sanitizeFileName($object->ref);
				$dir = $conf->propal->multidir_output[$object->entity] . "/" . $objectref;
				$file = $dir . "/" . $objectref . ".pdf";
			}

			if (! file_exists($dir))
			{
				if (dol_mkdir($dir) < 0)
				{
					$this->error=$langs->transnoentities("ErrorCanNotCreateDir",$dir);
					return 0;
				}
			}

			if (file_exists($dir))
			{
				// Add pdfgeneration hook
				if (! is_object($hookmanager))
				{
					include_once DOL_DOCUMENT_ROOT.'/core/class/hookmanager.class.php';
					$hookmanager=new HookManager($this->db);
				}
				$hookmanager->initHooks(array('pdfgeneration'));
				$parameters=array('file'=>$file,'object'=>$object,'outputlangs'=>$outputlangs);
				global $action;
				$reshook=$hookmanager->executeHooks('beforePDFCreation',$parameters,$object,$action);    // Note that $action and $object may have been modified by some hooks

				// Create pdf instance
                $pdf=pdf_getInstance($this->format);
                $default_font_size = pdf_getPDFFontSize($outputlangs);	// Must be after pdf_getInstance
	            $pdf->SetAutoPageBreak(1,0);

                if (class_exists('TCPDF'))
                {
                    $pdf->setPrintHeader(false);
                    $pdf->setPrintFooter(false);
                }
                $pdf->SetFont(pdf_getPDFFont($outputlangs));
                // Set path to the background PDF File
                if (! empty($conf->global->MAIN_ADD_PDF_BACKGROUND))
                {
                    $pagecount = $pdf->setSourceFile($conf->mycompany->dir_output.'/'.$conf->global->MAIN_ADD_PDF_BACKGROUND);
                    $tplidx = $pdf->importPage(1);
                }

				$pdf->Open();
				$pagenb=0;
				$pdf->SetDrawColor(128,128,128);

				$pdf->SetTitle($outputlangs->convToOutputCharset($object->ref));
				$pdf->SetSubject($outputlangs->transnoentities("PdfCommercialProposalTitle"));
				$pdf->SetCreator("Dolibarr ".DOL_VERSION);
				$pdf->SetAuthor($outputlangs->convToOutputCharset($user->getFullName($outputlangs)));
				$pdf->SetKeyWords($outputlangs->convToOutputCharset($object->ref)." ".$outputlangs->transnoentities("PdfCommercialProposalTitle")." ".$outputlangs->convToOutputCharset($object->thirdparty->name));
				if (! empty($conf->global->MAIN_DISABLE_PDF_COMPRESSION)) $pdf->SetCompression(false);

				$pdf->SetMargins($this->marge_gauche, $this->marge_haute, $this->marge_droite);   // Left, Top, Right

				// Positionne $this->atleastonediscount si on a au moins une remise
				for ($i = 0 ; $i < $nblignes ; $i++)
				{
					if ($object->lines[$i]->remise_percent)
					{
						$this->atleastonediscount++;
					}
				}
				if (empty($this->atleastonediscount) && empty($conf->global->PRODUCT_USE_UNITS))
				{
					$this->posxpicture+=($this->postotalht - $this->posxdiscount);
					$this->posxtva+=($this->postotalht - $this->posxdiscount);
					$this->posxup+=($this->postotalht - $this->posxdiscount);
					$this->posxqty+=($this->postotalht - $this->posxdiscount);
					$this->posxdiscount+=($this->postotalht - $this->posxdiscount);
					//$this->postotalht;
				}

				// New page
				$pdf->AddPage();
				if (! empty($tplidx)) $pdf->useTemplate($tplidx);
				$pagenb++;

                $heightforinfotot = 40;	// Height reserved to output the info and total part
                $heightforsignature = empty($conf->global->PROPAL_DISABLE_SIGNATURE)?(pdfGetHeightForHtmlContent($pdf, $outputlangs->transnoentities("ProposalCustomerSignature"))+10):0;
                $heightforfreetext= (isset($conf->global->MAIN_PDF_FREETEXT_HEIGHT)?$conf->global->MAIN_PDF_FREETEXT_HEIGHT:5);	// Height reserved to output the free text on last page
	            $heightforfooter = $this->marge_basse + 8;	// Height reserved to output the footer (value include bottom margin)
				if ($conf->global->MAIN_GENERATE_DOCUMENTS_SHOW_FOOT_DETAILS >0) $heightforfooter+= 6;
                //print $heightforinfotot + $heightforsignature + $heightforfreetext + $heightforfooter;exit;

				$top_shift = $this->_pagehead($pdf, $object, 1, $outputlangs);
				$pdf->SetFont('','', $default_font_size - 1);
				$pdf->MultiCell(0, 3, '');		// Set interline to 3
				$pdf->SetTextColor(0,0,0);


	            $tab_top = 90+$top_shift;
				$tab_top_newpage = (empty($conf->global->MAIN_PDF_DONOTREPEAT_HEAD)?42+$top_shift:10);

				// Incoterm
				if ($conf->incoterm->enabled)
				{
					$desc_incoterms = $object->getIncotermsForPDF();
					if ($desc_incoterms)
					{
						$tab_top -= 2;

						$pdf->SetFont('','', $default_font_size - 1);
						$pdf->writeHTMLCell(190, 3, $this->posxdesc-1, $tab_top-1, dol_htmlentitiesbr($desc_incoterms), 0, 1);
						$nexY = $pdf->GetY();
						$height_incoterms=$nexY-$tab_top;

						// Rect prend une longueur en 3eme param
						$pdf->SetDrawColor(192,192,192);
						$pdf->Rect($this->marge_gauche, $tab_top-1, $this->page_largeur-$this->marge_gauche-$this->marge_droite, $height_incoterms+1);

						$tab_top = $nexY+6;
					}
				}

				// Affiche notes
				$notetoshow=empty($object->note_public)?'':$object->note_public;
				if (! empty($conf->global->MAIN_ADD_SALE_REP_SIGNATURE_IN_NOTE))
				{
					// Get first sale rep
					if (is_object($object->thirdparty))
					{
						$salereparray=$object->thirdparty->getSalesRepresentatives($user);
						$salerepobj=new User($this->db);
						$salerepobj->fetch($salereparray[0]['id']);
						if (! empty($salerepobj->signature)) $notetoshow=dol_concatdesc($notetoshow, $salerepobj->signature);
					}
				}
				if (! empty($conf->global->MAIN_ADD_CREATOR_IN_NOTE) && $object->user_author_id > 0)
				{
				    $tmpuser=new User($this->db);
				    $tmpuser->fetch($object->user_author_id);
				    $notetoshow.='Affaire suivi par '.$tmpuser->getFullName($langs);
				    if ($tmpuser->email) $notetoshow.=',  Mail: '.$tmpuser->email;
				    if ($tmpuser->office_phone) $notetoshow.=', Tel: '.$tmpuser->office_phone;
				}
				if ($notetoshow)
				{
					$tab_top -= 2;

					$substitutionarray=pdf_getSubstitutionArray($outputlangs, null, $object);
					complete_substitutions_array($substitutionarray, $outputlangs, $object);
					$notetoshow = make_substitutions($notetoshow, $substitutionarray, $outputlangs);

					$pdf->SetFont('','', $default_font_size - 1);
					$pdf->writeHTMLCell(190, 3, $this->posxdesc-1, $tab_top-1, dol_htmlentitiesbr($notetoshow), 0, 1);
					$nexY = $pdf->GetY();
					$height_note=$nexY-$tab_top;

					// Rect prend une longueur en 3eme param
					$pdf->SetDrawColor(192,192,192);
					$pdf->Rect($this->marge_gauche, $tab_top-1, $this->page_largeur-$this->marge_gauche-$this->marge_droite, $height_note+1);

					$tab_top = $nexY+6;
				}

				$iniY = $tab_top + 7;
				$curY = $tab_top + 7;
				$nexY = $tab_top + 7;

				// Loop on each lines
				for ($i = 0; $i < $nblignes; $i++)
				{
					$curY = $nexY;
					$pdf->SetFont('','', $default_font_size - 1);   // Into loop to work with multipage
					$pdf->SetTextColor(0,0,0);

					// Define size of image if we need it
					$imglinesize=array();
					if (! empty($realpatharray[$i])) $imglinesize=pdf_getSizeForImage($realpatharray[$i]);

					$pdf->setTopMargin($tab_top_newpage);
					$pdf->setPageOrientation('', 1, $heightforfooter+$heightforfreetext+$heightforsignature+$heightforinfotot);	// The only function to edit the bottom margin of current page to set it.
					$pageposbefore=$pdf->getPage();

					$showpricebeforepagebreak=1;
					$posYAfterImage=0;
					$posYAfterDescription=0;

					// We start with Photo of product line
					if (isset($imglinesize['width']) && isset($imglinesize['height']) && ($curY + $imglinesize['height']) > ($this->page_hauteur-($heightforfooter+$heightforfreetext+$heightforsignature+$heightforinfotot)))	// If photo too high, we moved completely on new page
					{
						$pdf->AddPage('','',true);
						if (! empty($tplidx)) $pdf->useTemplate($tplidx);
						if (empty($conf->global->MAIN_PDF_DONOTREPEAT_HEAD)) $this->_pagehead($pdf, $object, 0, $outputlangs);
						$pdf->setPage($pageposbefore+1);

						$curY = $tab_top_newpage;
						$showpricebeforepagebreak=0;
					}

					if (isset($imglinesize['width']) && isset($imglinesize['height']))
					{
						$curX = $this->posxpicture-1;
						$pdf->Image($realpatharray[$i], $curX + (($this->posxtva-$this->posxpicture-$imglinesize['width'])/2), $curY, $imglinesize['width'], $imglinesize['height'], '', '', '', 2, 300);	// Use 300 dpi
						// $pdf->Image does not increase value return by getY, so we save it manually
						$posYAfterImage=$curY+$imglinesize['height'];
					}

					// Description of product line
					$curX = $this->posxdesc-1;

					$pdf->startTransaction();
					pdf_writelinedesc($pdf,$object,$i,$outputlangs,$this->posxpicture-$curX,3,$curX,$curY,$hideref,$hidedesc);
					$pageposafter=$pdf->getPage();
					if ($pageposafter > $pageposbefore)	// There is a pagebreak
					{
						$pdf->rollbackTransaction(true);
						$pageposafter=$pageposbefore;
						//print $pageposafter.'-'.$pageposbefore;exit;
						$pdf->setPageOrientation('', 1, $heightforfooter);	// The only function to edit the bottom margin of current page to set it.
						pdf_writelinedesc($pdf,$object,$i,$outputlangs,$this->posxpicture-$curX,3,$curX,$curY,$hideref,$hidedesc);

						$pageposafter=$pdf->getPage();
						$posyafter=$pdf->GetY();
						//var_dump($posyafter); var_dump(($this->page_hauteur - ($heightforfooter+$heightforfreetext+$heightforinfotot))); exit;
						if ($posyafter > ($this->page_hauteur - ($heightforfooter+$heightforfreetext+$heightforsignature+$heightforinfotot)))	// There is no space left for total+free text
						{
							if ($i == ($nblignes-1))	// No more lines, and no space left to show total, so we create a new page
							{
								$pdf->AddPage('','',true);
								if (! empty($tplidx)) $pdf->useTemplate($tplidx);
								if (empty($conf->global->MAIN_PDF_DONOTREPEAT_HEAD)) $this->_pagehead($pdf, $object, 0, $outputlangs);
								$pdf->setPage($pageposafter+1);
							}
						}
						else
						{
							// We found a page break
							$showpricebeforepagebreak=0;
						}
					}
					else	// No pagebreak
					{
						$pdf->commitTransaction();
					}
					$posYAfterDescription=$pdf->GetY();

					$nexY = $pdf->GetY();
					$pageposafter=$pdf->getPage();

					$pdf->setPage($pageposbefore);
					$pdf->setTopMargin($this->marge_haute);
					$pdf->setPageOrientation('', 1, 0);	// The only function to edit the bottom margin of current page to set it.

					// We suppose that a too long description or photo were moved completely on next page
					if ($pageposafter > $pageposbefore && empty($showpricebeforepagebreak)) {
						$pdf->setPage($pageposafter); $curY = $tab_top_newpage;
					}

					$pdf->SetFont('','', $default_font_size - 1);   // On repositionne la police par defaut

					// VAT Rate
					if (empty($conf->global->MAIN_GENERATE_DOCUMENTS_WITHOUT_VAT) && empty($conf->global->MAIN_GENERATE_DOCUMENTS_WITHOUT_VAT_COLUMN))
					{
						$vat_rate = pdf_getlinevatrate($object, $i, $outputlangs, $hidedetails);
						$pdf->SetXY($this->posxtva-5, $curY);
						$pdf->MultiCell($this->posxup-$this->posxtva+4, 3, $vat_rate, 0, 'R');
					}

					// Unit price before discount
					$up_excl_tax = pdf_getlineupexcltax($object, $i, $outputlangs, $hidedetails);
					$pdf->SetXY($this->posxup, $curY);
					$pdf->MultiCell($this->posxqty-$this->posxup-0.8, 3, $up_excl_tax, 0, 'R', 0);

					// Quantity
					$qty = pdf_getlineqty($object, $i, $outputlangs, $hidedetails);
					$pdf->SetXY($this->posxqty, $curY);
					// Enough for 6 chars
					if($conf->global->PRODUCT_USE_UNITS)
					{
						$pdf->MultiCell($this->posxunit-$this->posxqty-0.8, 4, $qty, 0, 'R');
					}
					else
					{
						$pdf->MultiCell($this->posxdiscount-$this->posxqty-0.8, 4, $qty, 0, 'R');
					}

					// Unit
					if($conf->global->PRODUCT_USE_UNITS)
					{
						$unit = pdf_getlineunit($object, $i, $outputlangs, $hidedetails, $hookmanager);
						$pdf->SetXY($this->posxunit, $curY);
						$pdf->MultiCell($this->posxdiscount-$this->posxunit-0.8, 4, $unit, 0, 'L');
					}

					// Discount on line
					$pdf->SetXY($this->posxdiscount, $curY);
					if ($object->lines[$i]->remise_percent)
					{
						$pdf->SetXY($this->posxdiscount-2, $curY);
						$remise_percent = pdf_getlineremisepercent($object, $i, $outputlangs, $hidedetails);
						$pdf->MultiCell($this->postotalht-$this->posxdiscount+2, 3, $remise_percent, 0, 'R');
					}

					// Total HT line
					$total_excl_tax = pdf_getlinetotalexcltax($object, $i, $outputlangs, $hidedetails);
					$pdf->SetXY($this->postotalht, $curY);
					$pdf->MultiCell($this->page_largeur-$this->marge_droite-$this->postotalht, 3, $total_excl_tax, 0, 'R', 0);

					// Collecte des totaux par valeur de tva dans $this->tva["taux"]=total_tva
					if ($conf->multicurrency->enabled && $object->multicurrency_tx != 1) $tvaligne=$object->lines[$i]->multicurrency_total_tva;
					else $tvaligne=$object->lines[$i]->total_tva;

					$localtax1ligne=$object->lines[$i]->total_localtax1;
					$localtax2ligne=$object->lines[$i]->total_localtax2;
					$localtax1_rate=$object->lines[$i]->localtax1_tx;
					$localtax2_rate=$object->lines[$i]->localtax2_tx;
					$localtax1_type=$object->lines[$i]->localtax1_type;
					$localtax2_type=$object->lines[$i]->localtax2_type;

					if ($object->remise_percent) $tvaligne-=($tvaligne*$object->remise_percent)/100;
					if ($object->remise_percent) $localtax1ligne-=($localtax1ligne*$object->remise_percent)/100;
					if ($object->remise_percent) $localtax2ligne-=($localtax2ligne*$object->remise_percent)/100;

					$vatrate=(string) $object->lines[$i]->tva_tx;

					// Retrieve type from database for backward compatibility with old records
					if ((! isset($localtax1_type) || $localtax1_type=='' || ! isset($localtax2_type) || $localtax2_type=='') // if tax type not defined
					&& (! empty($localtax1_rate) || ! empty($localtax2_rate))) // and there is local tax
					{
						$localtaxtmp_array=getLocalTaxesFromRate($vatrate,0,$object->thirdparty,$mysoc);
						$localtax1_type = $localtaxtmp_array[0];
						$localtax2_type = $localtaxtmp_array[2];
					}

				    // retrieve global local tax
					if ($localtax1_type && $localtax1ligne != 0)
						$this->localtax1[$localtax1_type][$localtax1_rate]+=$localtax1ligne;
					if ($localtax2_type && $localtax2ligne != 0)
						$this->localtax2[$localtax2_type][$localtax2_rate]+=$localtax2ligne;

					if (($object->lines[$i]->info_bits & 0x01) == 0x01) $vatrate.='*';
					if (! isset($this->tva[$vatrate]))				$this->tva[$vatrate]=0;
					$this->tva[$vatrate] += $tvaligne;

					if ($posYAfterImage > $posYAfterDescription) $nexY=$posYAfterImage;

					// Add line
					if (! empty($conf->global->MAIN_PDF_DASH_BETWEEN_LINES) && $i < ($nblignes - 1))
					{
						$pdf->setPage($pageposafter);
						$pdf->SetLineStyle(array('dash'=>'1,1','color'=>array(80,80,80)));
						//$pdf->SetDrawColor(190,190,200);
						$pdf->line($this->marge_gauche, $nexY+1, $this->page_largeur - $this->marge_droite, $nexY+1);
						$pdf->SetLineStyle(array('dash'=>0));
					}

					$nexY+=2;    // Passe espace entre les lignes

					// Detect if some page were added automatically and output _tableau for past pages
					while ($pagenb < $pageposafter)
					{
						$pdf->setPage($pagenb);
						if ($pagenb == 1)
						{
							$this->_tableau($pdf, $tab_top, $this->page_hauteur - $tab_top - $heightforfooter, 0, $outputlangs, 0, 1, $object->multicurrency_code);
						}
						else
						{
							$this->_tableau($pdf, $tab_top_newpage, $this->page_hauteur - $tab_top_newpage - $heightforfooter, 0, $outputlangs, 1, 1, $object->multicurrency_code);
						}
						$this->_pagefoot($pdf,$object,$outputlangs,1);
						$pagenb++;
						$pdf->setPage($pagenb);
						$pdf->setPageOrientation('', 1, 0);	// The only function to edit the bottom margin of current page to set it.
						if (empty($conf->global->MAIN_PDF_DONOTREPEAT_HEAD)) $this->_pagehead($pdf, $object, 0, $outputlangs);
					}
					if (isset($object->lines[$i+1]->pagebreak) && $object->lines[$i+1]->pagebreak)
					{
						if ($pagenb == 1)
						{
							$this->_tableau($pdf, $tab_top, $this->page_hauteur - $tab_top - $heightforfooter, 0, $outputlangs, 0, 1, $object->multicurrency_code);
						}
						else
						{
							$this->_tableau($pdf, $tab_top_newpage, $this->page_hauteur - $tab_top_newpage - $heightforfooter, 0, $outputlangs, 1, 1, $object->multicurrency_code);
						}
						$this->_pagefoot($pdf,$object,$outputlangs,1);
						// New page
						$pdf->AddPage();
						if (! empty($tplidx)) $pdf->useTemplate($tplidx);
						$pagenb++;
						if (empty($conf->global->MAIN_PDF_DONOTREPEAT_HEAD)) $this->_pagehead($pdf, $object, 0, $outputlangs);
					}
				}

				// Show square
				if ($pagenb == 1)
				{
					$this->_tableau($pdf, $tab_top, $this->page_hauteur - $tab_top - $heightforinfotot - $heightforfreetext - $heightforsignature - $heightforfooter, 0, $outputlangs, 0, 0, $object->multicurrency_code);
					$bottomlasttab=$this->page_hauteur - $heightforinfotot - $heightforfreetext - $heightforsignature - $heightforfooter + 1;
				}
				else
				{
					$this->_tableau($pdf, $tab_top_newpage, $this->page_hauteur - $tab_top_newpage - $heightforinfotot - $heightforfreetext - $heightforsignature - $heightforfooter, 0, $outputlangs, 1, 0, $object->multicurrency_code);
					$bottomlasttab=$this->page_hauteur - $heightforinfotot - $heightforfreetext - $heightforsignature - $heightforfooter + 1;
				}

				// Affiche zone infos
				$posy=$this->_tableau_info($pdf, $object, $bottomlasttab, $outputlangs);

				// Affiche zone totaux
				$posy=$this->_tableau_tot($pdf, $object, 0, $bottomlasttab, $outputlangs);

				// Affiche zone versements
				/*
				if ($deja_regle || $amount_credit_notes_included || $amount_deposits_included)
				{
					$posy=$this->_tableau_versements($pdf, $object, $posy, $outputlangs);
				}
				*/

				// Customer signature area
				if (empty($conf->global->PROPAL_DISABLE_SIGNATURE))
				{
				    $posy=$this->_signature_area($pdf, $object, $posy, $outputlangs);
				}

				// Pied de page
				$this->_pagefoot($pdf,$object,$outputlangs);
				if (method_exists($pdf,'AliasNbPages')) $pdf->AliasNbPages();

				//If propal merge product PDF is active
				if (!empty($conf->global->PRODUIT_PDF_MERGE_PROPAL))
				{
					require_once DOL_DOCUMENT_ROOT.'/product/class/propalmergepdfproduct.class.php';

					$already_merged = array ();
					foreach ( $object->lines as $line ) {
						if (! empty($line->fk_product) && ! (in_array($line->fk_product, $already_merged))) {
							// Find the desire PDF
							$filetomerge = new Propalmergepdfproduct($this->db);

							if ($conf->global->MAIN_MULTILANGS) {
								$filetomerge->fetch_by_product($line->fk_product, $outputlangs->defaultlang);
							} else {
								$filetomerge->fetch_by_product($line->fk_product);
							}

							$already_merged[] = $line->fk_product;

							$product = new Product($this->db);
							$product->fetch($line->fk_product);

							if ($product->entity!=$conf->entity) {
								$entity_product_file=$product->entity;
							} else {
								$entity_product_file=$conf->entity;
							}

							// If PDF is selected and file is not empty
							if (count($filetomerge->lines) > 0) {
								foreach ( $filetomerge->lines as $linefile ) {
									if (! empty($linefile->id) && ! empty($linefile->file_name)) {


										if (! empty($conf->global->PRODUCT_USE_OLD_PATH_FOR_PHOTO))
										{
											if (! empty($conf->product->enabled)) {
												$filetomerge_dir = $conf->product->multidir_output[$entity_product_file] . '/' . get_exdir($product->id,2,0,0,$product,'product') . $product->id ."/photos";
											} elseif (! empty($conf->service->enabled)) {
												$filetomerge_dir = $conf->service->multidir_output[$entity_product_file] . '/' . get_exdir($product->id,2,0,0,$product,'product') . $product->id ."/photos";
											}
										}
										else
										{
											if (! empty($conf->product->enabled)) {
												$filetomerge_dir = $conf->product->multidir_output[$entity_product_file] . '/' . get_exdir(0,0,0,0,$product,'product') . dol_sanitizeFileName($product->ref);
											} elseif (! empty($conf->service->enabled)) {
												$filetomerge_dir = $conf->service->multidir_output[$entity_product_file] . '/' . get_exdir(0,0,0,0,$product,'product') . dol_sanitizeFileName($product->ref);
											}
										}

										dol_syslog(get_class($this) . ':: upload_dir=' . $filetomerge_dir, LOG_DEBUG);

										$infile = $filetomerge_dir . '/' . $linefile->file_name;
										if (file_exists($infile) && is_readable($infile)) {
											$pagecount = $pdf->setSourceFile($infile);
											for($i = 1; $i <= $pagecount; $i ++) {
												$tplIdx = $pdf->importPage($i);
												if ($tplIdx!==false) {
													$s = $pdf->getTemplatesize($tplIdx);
													$pdf->AddPage($s['h'] > $s['w'] ? 'P' : 'L');
													$pdf->useTemplate($tplIdx);
												} else {
													setEventMessages(null, array($infile.' cannot be added, probably protected PDF'),'warnings');
												}
											}
										}
									}
								}
							}
						}
					}
				}

				$pdf->Close();

				$pdf->Output($file,'F');

				//Add pdfgeneration hook
				$hookmanager->initHooks(array('pdfgeneration'));
				$parameters=array('file'=>$file,'object'=>$object,'outputlangs'=>$outputlangs);
				global $action;
				$reshook=$hookmanager->executeHooks('afterPDFCreation',$parameters,$this,$action);    // Note that $action and $object may have been modified by some hooks

				if (! empty($conf->global->MAIN_UMASK))
				@chmod($file, octdec($conf->global->MAIN_UMASK));

				$this->result = array('fullpath'=>$file);

				return 1;   // Pas d'erreur
			}
			else
			{
				$this->error=$langs->trans("ErrorCanNotCreateDir",$dir);
				return 0;
			}
		}
		else
		{
			$this->error=$langs->trans("ErrorConstantNotDefined","PROP_OUTPUTDIR");
			return 0;
		}
	}

    // phpcs:disable PEAR.NamingConventions.ValidFunctionName.NotCamelCaps
	/**
	 *  Show payments table
	 *
     *  @param	TCPDF		$pdf           Object PDF
     *  @param  Object		$object         Object proposal
     *  @param  int			$posy           Position y in PDF
     *  @param  Translate	$outputlangs    Object langs for output
     *  @return int             			<0 if KO, >0 if OK
	 */
	function _tableau_versements(&$pdf, $object, $posy, $outputlangs)
	{
        // phpcs:enable
	}


    // phpcs:disable PEAR.NamingConventions.ValidFunctionName.NotCamelCaps
	/**
	 *   Show miscellaneous information (payment mode, payment term, ...)
	 *
	 *   @param		TCPDF		$pdf     		Object PDF
	 *   @param		Object		$object			Object to show
	 *   @param		int			$posy			Y
	 *   @param		Translate	$outputlangs	Langs object
	 *   @return	void
	 */
	function _tableau_info(&$pdf, $object, $posy, $outputlangs)
	{
        // phpcs:enable
		global $conf;
		$default_font_size = pdf_getPDFFontSize($outputlangs);

		$pdf->SetFont('','', $default_font_size - 1);

		// If France, show VAT mention if not applicable
		if ($this->emetteur->country_code == 'FR' && $this->franchise == 1)
		{
			$pdf->SetFont('','B', $default_font_size - 2);
			$pdf->SetXY($this->marge_gauche, $posy);
			$pdf->MultiCell(100, 3, $outputlangs->transnoentities("VATIsNotUsedForInvoice"), 0, 'L', 0);

			$posy=$pdf->GetY()+4;
		}

		$posxval=52;

        // Show shipping date
        if (! empty($object->date_livraison))
		{
            $outputlangs->load("sendings");
			$pdf->SetFont('','B', $default_font_size - 2);
			$pdf->SetXY($this->marge_gauche, $posy);
			$titre = $outputlangs->transnoentities("DateDeliveryPlanned").':';
			$pdf->MultiCell(80, 4, $titre, 0, 'L');
			$pdf->SetFont('','', $default_font_size - 2);
			$pdf->SetXY($posxval, $posy);
			$dlp=dol_print_date($object->date_livraison,"daytext",false,$outputlangs,true);
			$pdf->MultiCell(80, 4, $dlp, 0, 'L');

            $posy=$pdf->GetY()+1;
		}
        elseif ($object->availability_code || $object->availability)    // Show availability conditions
		{
			$pdf->SetFont('','B', $default_font_size - 2);
			$pdf->SetXY($this->marge_gauche, $posy);
			$titre = $outputlangs->transnoentities("AvailabilityPeriod").':';
			$pdf->MultiCell(80, 4, $titre, 0, 'L');
			$pdf->SetTextColor(0,0,0);
			$pdf->SetFont('','', $default_font_size - 2);
			$pdf->SetXY($posxval, $posy);
			$lib_availability=$outputlangs->transnoentities("AvailabilityType".$object->availability_code)!=('AvailabilityType'.$object->availability_code)?$outputlangs->transnoentities("AvailabilityType".$object->availability_code):$outputlangs->convToOutputCharset($object->availability);
			$lib_availability=str_replace('\n',"\n",$lib_availability);
			$pdf->MultiCell(80, 4, $lib_availability, 0, 'L');

			$posy=$pdf->GetY()+1;
		}

		// Show payments conditions
		if (empty($conf->global->PROPALE_PDF_HIDE_PAYMENTTERMCOND) && ($object->cond_reglement_code || $object->cond_reglement))
		{
			$pdf->SetFont('','B', $default_font_size - 2);
			$pdf->SetXY($this->marge_gauche, $posy);
			$titre = $outputlangs->transnoentities("PaymentConditions").':';
			$pdf->MultiCell(43, 4, $titre, 0, 'L');

			$pdf->SetFont('','', $default_font_size - 2);
			$pdf->SetXY($posxval, $posy);
			$lib_condition_paiement=$outputlangs->transnoentities("PaymentCondition".$object->cond_reglement_code)!=('PaymentCondition'.$object->cond_reglement_code)?$outputlangs->transnoentities("PaymentCondition".$object->cond_reglement_code):$outputlangs->convToOutputCharset($object->cond_reglement_doc);
			$lib_condition_paiement=str_replace('\n',"\n",$lib_condition_paiement);
			$pdf->MultiCell(67, 4, $lib_condition_paiement,0,'L');

			$posy=$pdf->GetY()+3;
		}

		if (empty($conf->global->PROPALE_PDF_HIDE_PAYMENTTERMMODE))
		{
			// Check a payment mode is defined
			/* Not required on a proposal
			if (empty($object->mode_reglement_code)
			&& ! $conf->global->FACTURE_CHQ_NUMBER
			&& ! $conf->global->FACTURE_RIB_NUMBER)
			{
				$pdf->SetXY($this->marge_gauche, $posy);
				$pdf->SetTextColor(200,0,0);
				$pdf->SetFont('','B', $default_font_size - 2);
				$pdf->MultiCell(90, 3, $outputlangs->transnoentities("ErrorNoPaiementModeConfigured"),0,'L',0);
				$pdf->SetTextColor(0,0,0);

				$posy=$pdf->GetY()+1;
			}
			*/

			// Show payment mode
			if ($object->mode_reglement_code
			&& $object->mode_reglement_code != 'CHQ'
			&& $object->mode_reglement_code != 'VIR')
			{
				$pdf->SetFont('','B', $default_font_size - 2);
				$pdf->SetXY($this->marge_gauche, $posy);
				$titre = $outputlangs->transnoentities("PaymentMode").':';
				$pdf->MultiCell(80, 5, $titre, 0, 'L');
				$pdf->SetFont('','', $default_font_size - 2);
				$pdf->SetXY($posxval, $posy);
				$lib_mode_reg=$outputlangs->transnoentities("PaymentType".$object->mode_reglement_code)!=('PaymentType'.$object->mode_reglement_code)?$outputlangs->transnoentities("PaymentType".$object->mode_reglement_code):$outputlangs->convToOutputCharset($object->mode_reglement);
				$pdf->MultiCell(80, 5, $lib_mode_reg,0,'L');

				$posy=$pdf->GetY()+2;
			}

			// Show payment mode CHQ
			if (empty($object->mode_reglement_code) || $object->mode_reglement_code == 'CHQ')
			{
				// Si mode reglement non force ou si force a CHQ
				if (! empty($conf->global->FACTURE_CHQ_NUMBER))
				{
					$diffsizetitle=(empty($conf->global->PDF_DIFFSIZE_TITLE)?3:$conf->global->PDF_DIFFSIZE_TITLE);

					if ($conf->global->FACTURE_CHQ_NUMBER > 0)
					{
						$account = new Account($this->db);
						$account->fetch($conf->global->FACTURE_CHQ_NUMBER);

						$pdf->SetXY($this->marge_gauche, $posy);
						$pdf->SetFont('','B', $default_font_size - $diffsizetitle);
						$pdf->MultiCell(100, 3, $outputlangs->transnoentities('PaymentByChequeOrderedTo',$account->proprio),0,'L',0);
						$posy=$pdf->GetY()+1;

			            if (empty($conf->global->MAIN_PDF_HIDE_CHQ_ADDRESS))
			            {
							$pdf->SetXY($this->marge_gauche, $posy);
							$pdf->SetFont('','', $default_font_size - $diffsizetitle);
							$pdf->MultiCell(100, 3, $outputlangs->convToOutputCharset($account->owner_address), 0, 'L', 0);
							$posy=$pdf->GetY()+2;
			            }
					}
					if ($conf->global->FACTURE_CHQ_NUMBER == -1)
					{
						$pdf->SetXY($this->marge_gauche, $posy);
						$pdf->SetFont('','B', $default_font_size - $diffsizetitle);
						$pdf->MultiCell(100, 3, $outputlangs->transnoentities('PaymentByChequeOrderedTo',$this->emetteur->name),0,'L',0);
						$posy=$pdf->GetY()+1;

			            if (empty($conf->global->MAIN_PDF_HIDE_CHQ_ADDRESS))
			            {
							$pdf->SetXY($this->marge_gauche, $posy);
							$pdf->SetFont('','', $default_font_size - $diffsizetitle);
							$pdf->MultiCell(100, 3, $outputlangs->convToOutputCharset($this->emetteur->getFullAddress()), 0, 'L', 0);
							$posy=$pdf->GetY()+2;
			            }
					}
				}
			}

			// If payment mode not forced or forced to VIR, show payment with BAN
			if (empty($object->mode_reglement_code) || $object->mode_reglement_code == 'VIR')
			{
				if (! empty($object->fk_account) || ! empty($object->fk_bank) || ! empty($conf->global->FACTURE_RIB_NUMBER))
				{
					$bankid=(empty($object->fk_account)?$conf->global->FACTURE_RIB_NUMBER:$object->fk_account);
					if (! empty($object->fk_bank)) $bankid=$object->fk_bank;   // For backward compatibility when object->fk_account is forced with object->fk_bank
					$account = new Account($this->db);
					$account->fetch($bankid);

					$curx=$this->marge_gauche;
					$cury=$posy;

					$posy=pdf_bank($pdf,$outputlangs,$curx,$cury,$account,0,$default_font_size);

					$posy+=2;
				}
			}
		}

		return $posy;
	}


    // phpcs:disable PEAR.NamingConventions.ValidFunctionName.NotCamelCaps
	/**
	 *	Show total to pay
	 *
	 *	@param	PDF			$pdf            Object PDF
	 *	@param  Facture		$object         Object invoice
	 *	@param  int			$deja_regle     Montant deja regle
	 *	@param	int			$posy			Position depart
	 *	@param	Translate	$outputlangs	Objet langs
	 *	@return int							Position pour suite
	 */
	function _tableau_tot(&$pdf, $object, $deja_regle, $posy, $outputlangs)
	{
        // phpcs:enable
		global $conf,$mysoc;
		$default_font_size = pdf_getPDFFontSize($outputlangs);

		$tab2_top = $posy;
		$tab2_hl = 4;
		$pdf->SetFont('','', $default_font_size - 1);

		// Tableau total
		$col1x = 120; $col2x = 170;
		if ($this->page_largeur < 210) // To work with US executive format
		{
			$col2x-=20;
		}
		$largcol2 = ($this->page_largeur - $this->marge_droite - $col2x);

		$useborder=0;
		$index = 0;

		// Total HT
		$pdf->SetFillColor(255,255,255);
		$pdf->SetXY($col1x, $tab2_top + 0);
		$pdf->MultiCell($col2x-$col1x, $tab2_hl, $outputlangs->transnoentities("TotalHT"), 0, 'L', 1);

		$total_ht = (($conf->multicurrency->enabled && isset($object->multicurrency_tx) && $object->multicurrency_tx != 1) ? $object->multicurrency_total_ht : $object->total_ht);
		$pdf->SetXY($col2x, $tab2_top + 0);
		$pdf->MultiCell($largcol2, $tab2_hl, price($total_ht + (! empty($object->remise)?$object->remise:0), 0, $outputlangs), 0, 'R', 1);

		// Show VAT by rates and total
		$pdf->SetFillColor(248,248,248);

		$total_ttc = ($conf->multicurrency->enabled && $object->multicurrency_tx != 1) ? $object->multicurrency_total_ttc : $object->total_ttc;

		$this->atleastoneratenotnull=0;
		if (empty($conf->global->MAIN_GENERATE_DOCUMENTS_WITHOUT_VAT))
		{
			$tvaisnull=((! empty($this->tva) && count($this->tva) == 1 && isset($this->tva['0.000']) && is_float($this->tva['0.000'])) ? true : false);
			if (! empty($conf->global->MAIN_GENERATE_DOCUMENTS_WITHOUT_VAT_IFNULL) && $tvaisnull)
			{
				// Nothing to do
			}
			else
			{
				//Local tax 1 before VAT
				//if (! empty($conf->global->FACTURE_LOCAL_TAX1_OPTION) && $conf->global->FACTURE_LOCAL_TAX1_OPTION=='localtax1on')
				//{
					foreach( $this->localtax1 as $localtax_type => $localtax_rate )
					{
						if (in_array((string) $localtax_type, array('1','3','5'))) continue;

						foreach( $localtax_rate as $tvakey => $tvaval )
						{
							if ($tvakey!=0)    // On affiche pas taux 0
							{
								//$this->atleastoneratenotnull++;

								$index++;
								$pdf->SetXY($col1x, $tab2_top + $tab2_hl * $index);

								$tvacompl='';
								if (preg_match('/\*/',$tvakey))
								{
									$tvakey=str_replace('*','',$tvakey);
									$tvacompl = " (".$outputlangs->transnoentities("NonPercuRecuperable").")";
								}
								$totalvat = $outputlangs->transcountrynoentities("TotalLT1",$mysoc->country_code).' ';
								$totalvat.=vatrate(abs($tvakey),1).$tvacompl;
								$pdf->MultiCell($col2x-$col1x, $tab2_hl, $totalvat, 0, 'L', 1);

								$pdf->SetXY($col2x, $tab2_top + $tab2_hl * $index);
								$pdf->MultiCell($largcol2, $tab2_hl, price($tvaval, 0, $outputlangs), 0, 'R', 1);
							}
						}
					}
	      		//}
				//Local tax 2 before VAT
				//if (! empty($conf->global->FACTURE_LOCAL_TAX2_OPTION) && $conf->global->FACTURE_LOCAL_TAX2_OPTION=='localtax2on')
				//{
					foreach( $this->localtax2 as $localtax_type => $localtax_rate )
					{
						if (in_array((string) $localtax_type, array('1','3','5'))) continue;

						foreach( $localtax_rate as $tvakey => $tvaval )
						{
							if ($tvakey!=0)    // On affiche pas taux 0
							{
								//$this->atleastoneratenotnull++;



								$index++;
								$pdf->SetXY($col1x, $tab2_top + $tab2_hl * $index);

								$tvacompl='';
								if (preg_match('/\*/',$tvakey))
								{
									$tvakey=str_replace('*','',$tvakey);
									$tvacompl = " (".$outputlangs->transnoentities("NonPercuRecuperable").")";
								}
								$totalvat = $outputlangs->transcountrynoentities("TotalLT2", $mysoc->country_code).' ';
								$totalvat.=vatrate(abs($tvakey),1).$tvacompl;
								$pdf->MultiCell($col2x-$col1x, $tab2_hl, $totalvat, 0, 'L', 1);

								$pdf->SetXY($col2x, $tab2_top + $tab2_hl * $index);
								$pdf->MultiCell($largcol2, $tab2_hl, price($tvaval, 0, $outputlangs), 0, 'R', 1);
							}
						}
					}
				//}
				// VAT
				foreach($this->tva as $tvakey => $tvaval)
				{
					if ($tvakey != 0)    // On affiche pas taux 0
					{
						$this->atleastoneratenotnull++;

						$index++;
						$pdf->SetXY($col1x, $tab2_top + $tab2_hl * $index);

						$tvacompl='';
						if (preg_match('/\*/',$tvakey))
						{
							$tvakey=str_replace('*','',$tvakey);
							$tvacompl = " (".$outputlangs->transnoentities("NonPercuRecuperable").")";
						}
						$totalvat =$outputlangs->transcountrynoentities("TotalVAT",$mysoc->country_code).' ';
						$totalvat.=vatrate($tvakey,1).$tvacompl;
						$pdf->MultiCell($col2x-$col1x, $tab2_hl, $totalvat, 0, 'L', 1);

						$pdf->SetXY($col2x, $tab2_top + $tab2_hl * $index);
						$pdf->MultiCell($largcol2, $tab2_hl, price($tvaval, 0, $outputlangs), 0, 'R', 1);
					}
				}

				//Local tax 1 after VAT
				//if (! empty($conf->global->FACTURE_LOCAL_TAX1_OPTION) && $conf->global->FACTURE_LOCAL_TAX1_OPTION=='localtax1on')
				//{
					foreach( $this->localtax1 as $localtax_type => $localtax_rate )
					{
						if (in_array((string) $localtax_type, array('2','4','6'))) continue;

						foreach( $localtax_rate as $tvakey => $tvaval )
						{
							if ($tvakey != 0)    // On affiche pas taux 0
							{
								//$this->atleastoneratenotnull++;

								$index++;
								$pdf->SetXY($col1x, $tab2_top + $tab2_hl * $index);

								$tvacompl='';
								if (preg_match('/\*/',$tvakey))
								{
									$tvakey=str_replace('*','',$tvakey);
									$tvacompl = " (".$outputlangs->transnoentities("NonPercuRecuperable").")";
								}
								$totalvat = $outputlangs->transcountrynoentities("TotalLT1",$mysoc->country_code).' ';

								$totalvat.=vatrate(abs($tvakey),1).$tvacompl;
								$pdf->MultiCell($col2x-$col1x, $tab2_hl, $totalvat, 0, 'L', 1);
								$pdf->SetXY($col2x, $tab2_top + $tab2_hl * $index);
								$pdf->MultiCell($largcol2, $tab2_hl, price($tvaval, 0, $outputlangs), 0, 'R', 1);
							}
						}
					}
	      		//}
				//Local tax 2 after VAT
				//if (! empty($conf->global->FACTURE_LOCAL_TAX2_OPTION) && $conf->global->FACTURE_LOCAL_TAX2_OPTION=='localtax2on')
				//{
					foreach( $this->localtax2 as $localtax_type => $localtax_rate )
					{
						if (in_array((string) $localtax_type, array('2','4','6'))) continue;

						foreach( $localtax_rate as $tvakey => $tvaval )
						{
						    // retrieve global local tax
							if ($tvakey != 0)    // On affiche pas taux 0
							{
								//$this->atleastoneratenotnull++;

								$index++;
								$pdf->SetXY($col1x, $tab2_top + $tab2_hl * $index);

								$tvacompl='';
								if (preg_match('/\*/',$tvakey))
								{
									$tvakey=str_replace('*','',$tvakey);
									$tvacompl = " (".$outputlangs->transnoentities("NonPercuRecuperable").")";
								}
								$totalvat = $outputlangs->transcountrynoentities("TotalLT2",$mysoc->country_code).' ';

								$totalvat.=vatrate(abs($tvakey),1).$tvacompl;
								$pdf->MultiCell($col2x-$col1x, $tab2_hl, $totalvat, 0, 'L', 1);

								$pdf->SetXY($col2x, $tab2_top + $tab2_hl * $index);
								$pdf->MultiCell($largcol2, $tab2_hl, price($tvaval, 0, $outputlangs), 0, 'R', 1);
							}
						}
					}
				//}

				// Total TTC
				$index++;
				$pdf->SetXY($col1x, $tab2_top + $tab2_hl * $index);
				$pdf->SetTextColor(0,0,60);
				$pdf->SetFillColor(224,224,224);
				$pdf->MultiCell($col2x-$col1x, $tab2_hl, $outputlangs->transnoentities("TotalTTC"), $useborder, 'L', 1);

				$pdf->SetXY($col2x, $tab2_top + $tab2_hl * $index);
				$pdf->MultiCell($largcol2, $tab2_hl, price($total_ttc, 0, $outputlangs), $useborder, 'R', 1);
			}
		}

		$pdf->SetTextColor(0,0,0);

		/*
		$resteapayer = $object->total_ttc - $deja_regle;
		if (! empty($object->paye)) $resteapayer=0;
		*/

		if ($deja_regle > 0)
		{
			$index++;

			$pdf->SetXY($col1x, $tab2_top + $tab2_hl * $index);
			$pdf->MultiCell($col2x-$col1x, $tab2_hl, $outputlangs->transnoentities("AlreadyPaid"), 0, 'L', 0);

			$pdf->SetXY($col2x, $tab2_top + $tab2_hl * $index);
			$pdf->MultiCell($largcol2, $tab2_hl, price($deja_regle, 0, $outputlangs), 0, 'R', 0);

			/*
			if ($object->close_code == 'discount_vat')
			{
				$index++;
				$pdf->SetFillColor(255,255,255);

				$pdf->SetXY($col1x, $tab2_top + $tab2_hl * $index);
				$pdf->MultiCell($col2x-$col1x, $tab2_hl, $outputlangs->transnoentities("EscompteOfferedShort"), $useborder, 'L', 1);

				$pdf->SetXY($col2x, $tab2_top + $tab2_hl * $index);
				$pdf->MultiCell($largcol2, $tab2_hl, price($object->total_ttc - $deja_regle, 0, $outputlangs), $useborder, 'R', 1);

				$resteapayer=0;
			}
			*/

			$index++;
			$pdf->SetTextColor(0,0,60);
			$pdf->SetFillColor(224,224,224);
			$pdf->SetXY($col1x, $tab2_top + $tab2_hl * $index);
			$pdf->MultiCell($col2x-$col1x, $tab2_hl, $outputlangs->transnoentities("RemainderToPay"), $useborder, 'L', 1);

			$pdf->SetXY($col2x, $tab2_top + $tab2_hl * $index);
			$pdf->MultiCell($largcol2, $tab2_hl, price($resteapayer, 0, $outputlangs), $useborder, 'R', 1);

			$pdf->SetFont('','', $default_font_size - 1);
			$pdf->SetTextColor(0,0,0);
		}

		$index++;
		return ($tab2_top + ($tab2_hl * $index));
	}

	/**
	 *   Show table for lines
	 *
	 *   @param		PDF			$pdf     		Object PDF
	 *   @param		string		$tab_top		Top position of table
	 *   @param		string		$tab_height		Height of table (rectangle)
	 *   @param		int			$nexY			Y (not used)
	 *   @param		Translate	$outputlangs	Langs object
	 *   @param		int			$hidetop		1=Hide top bar of array and title, 0=Hide nothing, -1=Hide only title
	 *   @param		int			$hidebottom		Hide bottom bar of array
	 *   @param		string		$currency		Currency code
	 *   @return	void
	 */
	function _tableau(&$pdf, $tab_top, $tab_height, $nexY, $outputlangs, $hidetop=0, $hidebottom=0, $currency='')
	{
		global $conf;

		// Force to disable hidetop and hidebottom
		$hidebottom=0;
		if ($hidetop) $hidetop=-1;

		$currency = !empty($currency) ? $currency : $conf->currency;
		$default_font_size = pdf_getPDFFontSize($outputlangs);

		// Amount in (at tab_top - 1)
		$pdf->SetTextColor(0,0,0);
		$pdf->SetFont('','',$default_font_size - 2);

		if (empty($hidetop))
		{
			$titre = $outputlangs->transnoentities("AmountInCurrency",$outputlangs->transnoentitiesnoconv("Currency".$currency));
			$pdf->SetXY($this->page_largeur - $this->marge_droite - ($pdf->GetStringWidth($titre) + 3), $tab_top-4);
			$pdf->MultiCell(($pdf->GetStringWidth($titre) + 3), 2, $titre);

			//$conf->global->MAIN_PDF_TITLE_BACKGROUND_COLOR='230,230,230';
			if (! empty($conf->global->MAIN_PDF_TITLE_BACKGROUND_COLOR)) $pdf->Rect($this->marge_gauche, $tab_top, $this->page_largeur-$this->marge_droite-$this->marge_gauche, 5, 'F', null, explode(',',$conf->global->MAIN_PDF_TITLE_BACKGROUND_COLOR));
		}

		$pdf->SetDrawColor(128,128,128);
		$pdf->SetFont('','',$default_font_size - 1);

		// Output Rect
		$this->printRect($pdf,$this->marge_gauche, $tab_top, $this->page_largeur-$this->marge_gauche-$this->marge_droite, $tab_height, $hidetop, $hidebottom);	// Rect prend une longueur en 3eme param et 4eme param

		if (empty($hidetop))
		{
			$pdf->line($this->marge_gauche, $tab_top+5, $this->page_largeur-$this->marge_droite, $tab_top+5);	// line prend une position y en 2eme param et 4eme param

			$pdf->SetXY($this->posxdesc-1, $tab_top+1);
			$pdf->MultiCell(108,2, $outputlangs->transnoentities("Designation"),'','L');
		}

		if (! empty($conf->global->MAIN_GENERATE_PROPOSALS_WITH_PICTURE))
		{
			$pdf->line($this->posxpicture-1, $tab_top, $this->posxpicture-1, $tab_top + $tab_height);
			if (empty($hidetop))
			{
				//$pdf->SetXY($this->posxpicture-1, $tab_top+1);
				//$pdf->MultiCell($this->posxtva-$this->posxpicture-1,2, $outputlangs->transnoentities("Photo"),'','C');
			}
		}

		if (empty($conf->global->MAIN_GENERATE_DOCUMENTS_WITHOUT_VAT) && empty($conf->global->MAIN_GENERATE_DOCUMENTS_WITHOUT_VAT_COLUMN))
		{
			$pdf->line($this->posxtva-1, $tab_top, $this->posxtva-1, $tab_top + $tab_height);
			if (empty($hidetop))
			{
				// Not do -3 and +3 instead of -1 -1 to have more space for text 'Sales tax'
				$pdf->SetXY($this->posxtva-3, $tab_top+1);
				$pdf->MultiCell($this->posxup-$this->posxtva+3,2, $outputlangs->transnoentities("VAT"),'','C');
			}
		}

		$pdf->line($this->posxup-1, $tab_top, $this->posxup-1, $tab_top + $tab_height);
		if (empty($hidetop))
		{
			$pdf->SetXY($this->posxup-1, $tab_top+1);
			$pdf->MultiCell($this->posxqty-$this->posxup-1,2, $outputlangs->transnoentities("PriceUHT"),'','C');
		}

		$pdf->line($this->posxqty-1, $tab_top, $this->posxqty-1, $tab_top + $tab_height);
		if (empty($hidetop))
		{
			$pdf->SetXY($this->posxqty-1, $tab_top+1);
			if($conf->global->PRODUCT_USE_UNITS)
			{
				$pdf->MultiCell($this->posxunit-$this->posxqty-1,2, $outputlangs->transnoentities("Qty"),'','C');
			}
			else
			{
				$pdf->MultiCell($this->posxdiscount-$this->posxqty-1,2, $outputlangs->transnoentities("Qty"),'','C');
			}
		}

		if($conf->global->PRODUCT_USE_UNITS) {
			$pdf->line($this->posxunit - 1, $tab_top, $this->posxunit - 1, $tab_top + $tab_height);
			if (empty($hidetop)) {
				$pdf->SetXY($this->posxunit - 1, $tab_top + 1);
				$pdf->MultiCell($this->posxdiscount - $this->posxunit - 1, 2, $outputlangs->transnoentities("Unit"), '',
					'C');
			}
		}

		$pdf->line($this->posxdiscount-1, $tab_top, $this->posxdiscount-1, $tab_top + $tab_height);
		if (empty($hidetop))
		{
			if ($this->atleastonediscount)
			{
				$pdf->SetXY($this->posxdiscount-1, $tab_top+1);
				$pdf->MultiCell($this->postotalht-$this->posxdiscount+1,2, $outputlangs->transnoentities("ReductionShort"),'','C');
			}
		}
		if ($this->atleastonediscount)
		{
			$pdf->line($this->postotalht, $tab_top, $this->postotalht, $tab_top + $tab_height);
		}
		if (empty($hidetop))
		{
			$pdf->SetXY($this->postotalht-1, $tab_top+1);
			$pdf->MultiCell(30,2, $outputlangs->transnoentities("TotalHT"),'','C');
		}
	}

	/**
	 *  Show top header of page.
	 *
	 *  @param	PDF			$pdf     		Object PDF
	 *  @param  Object		$object     	Object to show
	 *  @param  int	    	$showaddress    0=no, 1=yes
	 *  @param  Translate	$outputlangs	Object lang for output
	 *  @return	void
	 */
	function _pagehead(&$pdf, $object, $showaddress, $outputlangs)
	{
		global $conf,$langs;

		// Load traductions files requiredby by page
		$outputlangs->loadLangs(array("main", "propal", "companies", "bills"));

		$default_font_size = pdf_getPDFFontSize($outputlangs);

		pdf_pagehead($pdf,$outputlangs,$this->page_hauteur);

		//  Show Draft Watermark
		if($object->statut==0 && (! empty($conf->global->PROPALE_DRAFT_WATERMARK)) )
		{
            pdf_watermark($pdf,$outputlangs,$this->page_hauteur,$this->page_largeur,'mm',$conf->global->PROPALE_DRAFT_WATERMARK);
		}

		$pdf->SetTextColor(0,0,60);
		$pdf->SetFont('','B', $default_font_size + 3);

		$posy=$this->marge_haute;
		$posx=$this->page_largeur-$this->marge_droite-100;

		$pdf->SetXY($this->marge_gauche,$posy);

		// Logo
		if (empty($conf->global->PDF_DISABLE_MYCOMPANY_LOGO))
		{
			$logo=$conf->mycompany->dir_output.'/logos/'.$this->emetteur->logo;
			if ($this->emetteur->logo)
			{
				if (is_readable($logo))
				{
				    $height=pdf_getHeightForLogo($logo);
				    $pdf->Image($logo, $this->marge_gauche, $posy, 0, $height);	// width=0 (auto)
				}
				else
				{
					$pdf->SetTextColor(200,0,0);
					$pdf->SetFont('','B',$default_font_size - 2);
					$pdf->MultiCell(100, 3, $outputlangs->transnoentities("ErrorLogoFileNotFound",$logo), 0, 'L');
					$pdf->MultiCell(100, 3, $outputlangs->transnoentities("ErrorGoToGlobalSetup"), 0, 'L');
				}
			}
			else
			{
				$text=$this->emetteur->name;
				$pdf->MultiCell(100, 4, $outputlangs->convToOutputCharset($text), 0, 'L');
			}
		}

		$pdf->SetFont('','B',$default_font_size + 3);
		$pdf->SetXY($posx,$posy);
		$pdf->SetTextColor(0,0,60);
		$title=$outputlangs->transnoentities("PdfCommercialProposalTitle");
		$pdf->MultiCell(100, 4, $title, '', 'R');

		$pdf->SetFont('','B',$default_font_size);

		$posy+=5;
		$pdf->SetXY($posx,$posy);
		$pdf->SetTextColor(0,0,60);
		$pdf->MultiCell(100, 4, $outputlangs->transnoentities("Ref")." : " . $outputlangs->convToOutputCharset($object->ref), '', 'R');

		$posy+=1;
		$pdf->SetFont('','', $default_font_size - 2);

		if ($object->ref_client)
		{
			$posy+=4;
			$pdf->SetXY($posx,$posy);
			$pdf->SetTextColor(0,0,60);
			$pdf->MultiCell(100, 3, $outputlangs->transnoentities("RefCustomer")." : " . $outputlangs->convToOutputCharset($object->ref_client), '', 'R');
		}

		$posy+=4;
		$pdf->SetXY($posx,$posy);
		$pdf->SetTextColor(0,0,60);
		$pdf->MultiCell(100, 3, $outputlangs->transnoentities("Date")." : " . dol_print_date($object->date,"day",false,$outputlangs,true), '', 'R');

		$posy+=4;
		$pdf->SetXY($posx,$posy);
		$pdf->SetTextColor(0,0,60);
		$pdf->MultiCell(100, 3, $outputlangs->transnoentities("DateEndPropal")." : " . dol_print_date($object->fin_validite,"day",false,$outputlangs,true), '', 'R');

		if ($object->thirdparty->code_client)
		{
			$posy+=4;
			$pdf->SetXY($posx,$posy);
			$pdf->SetTextColor(0,0,60);
			$pdf->MultiCell(100, 3, $outputlangs->transnoentities("CustomerCode")." : " . $outputlangs->transnoentities($object->thirdparty->code_client), '', 'R');
		}

		// Get contact
		if (!empty($conf->global->DOC_SHOW_FIRST_SALES_REP))
		{
		    $arrayidcontact=$object->getIdContact('internal','SALESREPFOLL');
		    if (count($arrayidcontact) > 0)
		    {
		        $usertmp=new User($this->db);
		        $usertmp->fetch($arrayidcontact[0]);
                $posy+=4;
                $pdf->SetXY($posx,$posy);
		        $pdf->SetTextColor(0,0,60);
		        $pdf->MultiCell(100, 3, $langs->trans("SalesRepresentative")." : ".$usertmp->getFullName($langs), '', 'R');
		    }
		}

		$posy+=2;

		$top_shift = 0;
		// Show list of linked objects
		$current_y = $pdf->getY();
		$posy = pdf_writeLinkedObjects($pdf, $object, $outputlangs, $posx, $posy, 100, 3, 'R', $default_font_size);
		if ($current_y < $pdf->getY())
		{
			$top_shift = $pdf->getY() - $current_y;
		}

		if ($showaddress)
		{
			// Sender properties
			$carac_emetteur='';
		 	// Add internal contact of proposal if defined
			$arrayidcontact=$object->getIdContact('internal','SALESREPFOLL');
		 	if (count($arrayidcontact) > 0)
		 	{
		 		$object->fetch_user($arrayidcontact[0]);
		 		$labelbeforecontactname=($outputlangs->transnoentities("FromContactName")!='FromContactName'?$outputlangs->transnoentities("FromContactName"):$outputlangs->transnoentities("Name"));
		 		$carac_emetteur .= ($carac_emetteur ? "\n" : '' ).$labelbeforecontactname." ".$outputlangs->convToOutputCharset($object->user->getFullName($outputlangs))."\n";
		 	}

		 	$carac_emetteur .= pdf_build_address($outputlangs, $this->emetteur, $object->thirdparty, '', 0, 'source', $object);

			// Show sender
			$posy=42+$top_shift;
		 	$posx=$this->marge_gauche;
			if (! empty($conf->global->MAIN_INVERT_SENDER_RECIPIENT)) $posx=$this->page_largeur-$this->marge_droite-80;
			$hautcadre=40;

			// Show sender frame
			$pdf->SetTextColor(0,0,0);
			$pdf->SetFont('','', $default_font_size - 2);
			$pdf->SetXY($posx,$posy-5);
			$pdf->MultiCell(66,5, $outputlangs->transnoentities("BillFrom").":", 0, 'L');
			$pdf->SetXY($posx,$posy);
			$pdf->SetFillColor(230,230,230);
			$pdf->MultiCell(82, $hautcadre, "", 0, 'R', 1);
			$pdf->SetTextColor(0,0,60);

			// Show sender name
			$pdf->SetXY($posx+2,$posy+3);
			$pdf->SetFont('','B', $default_font_size);
			$pdf->MultiCell(80, 4, $outputlangs->convToOutputCharset($this->emetteur->name), 0, 'L');
			$posy=$pdf->getY();

			// Show sender information
			$pdf->SetXY($posx+2,$posy);
			$pdf->SetFont('','', $default_font_size - 1);
			$pdf->MultiCell(80, 4, $carac_emetteur, 0, 'L');


			// If CUSTOMER contact defined, we use it
			$usecontact=false;
			$arrayidcontact=$object->getIdContact('external','CUSTOMER');
			if (count($arrayidcontact) > 0)
			{
				$usecontact=true;
				$result=$object->fetch_contact($arrayidcontact[0]);
			}

			//Recipient name
			// On peut utiliser le nom de la societe du contact
			if ($usecontact && !empty($conf->global->MAIN_USE_COMPANY_NAME_OF_CONTACT)) {
				$thirdparty = $object->contact;
			} else {
				$thirdparty = $object->thirdparty;
			}

			$carac_client_name= pdfBuildThirdpartyName($thirdparty, $outputlangs);

			$carac_client=pdf_build_address($outputlangs,$this->emetteur,$object->thirdparty,($usecontact?$object->contact:''),$usecontact,'target',$object);

			// Show recipient
			$widthrecbox=100;
			if ($this->page_largeur < 210) $widthrecbox=84;	// To work with US executive format
			$posy=42+$top_shift;
			$posx=$this->page_largeur-$this->marge_droite-$widthrecbox;
			if (! empty($conf->global->MAIN_INVERT_SENDER_RECIPIENT)) $posx=$this->marge_gauche;

			// Show recipient frame
			$pdf->SetTextColor(0,0,0);
			$pdf->SetFont('','', $default_font_size - 2);
			$pdf->SetXY($posx+2,$posy-5);
			$pdf->MultiCell($widthrecbox, 5, $outputlangs->transnoentities("BillTo").":", 0, 'L');
			$pdf->Rect($posx, $posy, $widthrecbox, $hautcadre);

			// Show recipient name
			$pdf->SetXY($posx+2,$posy+3);
			$pdf->SetFont('','B', $default_font_size);
			$pdf->MultiCell($widthrecbox, 4, $carac_client_name, 0, 'L');

			$posy = $pdf->getY();

			// Show recipient information
			$pdf->SetFont('','', $default_font_size - 1);
			$pdf->SetXY($posx+2,$posy);
			$pdf->MultiCell($widthrecbox, 4, $carac_client, 0, 'L');
		}

		$pdf->SetTextColor(0,0,0);
		return $top_shift;
	}

	/**
	 *   	Show footer of page. Need this->emetteur object
     *
	 *   	@param	PDF			$pdf     			PDF
	 * 		@param	Object		$object				Object to show
	 *      @param	Translate	$outputlangs		Object lang for output
	 *      @param	int			$hidefreetext		1=Hide free text
	 *      @return	int								Return height of bottom margin including footer text
	 */
	function _pagefoot(&$pdf,$object,$outputlangs,$hidefreetext=0)
	{
		global $conf;
		$showdetails=$conf->global->MAIN_GENERATE_DOCUMENTS_SHOW_FOOT_DETAILS;
		return pdf_pagefoot($pdf,$outputlangs,'PROPOSAL_FREE_TEXT',$this->emetteur,$this->marge_basse,$this->marge_gauche,$this->page_hauteur,$object,$showdetails,$hidefreetext);
	}

    // phpcs:disable PEAR.NamingConventions.ValidFunctionName.NotCamelCaps
	/**
	 *	Show area for the customer to sign
	 *
	 *	@param	PDF			$pdf            Object PDF
	 *	@param  Facture		$object         Object invoice
	 *	@param	int			$posy			Position depart
	 *	@param	Translate	$outputlangs	Objet langs
	 *	@return int							Position pour suite
	 */
	function _signature_area(&$pdf, $object, $posy, $outputlangs)
	{
<<<<<<< HEAD
=======
        // phpcs:enable
>>>>>>> d9b8a8c8
		global $conf;
		$default_font_size = pdf_getPDFFontSize($outputlangs);
		$tab_top = $posy + 4;
		$tab_hl = 4;

		$posx = 120;
		$largcol = ($this->page_largeur - $this->marge_droite - $posx);
		$useborder=0;
		$index = 0;
		// Total HT
		$pdf->SetFillColor(255,255,255);
		$pdf->SetXY($posx, $tab_top + 0);
		$pdf->SetFont('','', $default_font_size - 2);
		$pdf->MultiCell($largcol, $tab_hl, $outputlangs->transnoentities("ProposalCustomerSignature"), 0, 'L', 1);

		$pdf->SetXY($posx, $tab_top + $tab_hl);
		$pdf->MultiCell($largcol, $tab_hl*3, '', 1, 'R');
		if (! empty($conf->global->MAIN_PDF_PROPAL_USE_ELECTRONIC_SIGNING)) {
			$pdf->addEmptySignatureAppearance($posx, $tab_top + $tab_hl, $largcol, $tab_hl*3);
		}

		return ($tab_hl*7);
	}
}<|MERGE_RESOLUTION|>--- conflicted
+++ resolved
@@ -41,13 +41,6 @@
  */
 class pdf_azur extends ModelePDFPropales
 {
-<<<<<<< HEAD
-	var $db;
-	var $name;
-	var $description;
-	var $update_main_doc_field;	// Save the name of generated file as the main doc when generating a doc with this template
-	var $type;
-=======
 	/**
      * @var DoliDb Database handler
      */
@@ -84,7 +77,6 @@
      * @public string
      */
 	public $version = 'dolibarr';
->>>>>>> d9b8a8c8
 
 	/**
      * @var int page_largeur
@@ -136,11 +128,7 @@
 	function __construct($db)
 	{
 		global $conf,$langs,$mysoc;
-<<<<<<< HEAD
-		
-=======
-
->>>>>>> d9b8a8c8
+
 		// Translations
 		$langs->loadLangs(array("main", "bills"));
 
@@ -1691,10 +1679,7 @@
 	 */
 	function _signature_area(&$pdf, $object, $posy, $outputlangs)
 	{
-<<<<<<< HEAD
-=======
         // phpcs:enable
->>>>>>> d9b8a8c8
 		global $conf;
 		$default_font_size = pdf_getPDFFontSize($outputlangs);
 		$tab_top = $posy + 4;
