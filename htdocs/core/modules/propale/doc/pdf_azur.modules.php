<?php
/* Copyright (C) 2004-2014 Laurent Destailleur  <eldy@users.sourceforge.net>
 * Copyright (C) 2005-2012 Regis Houssin        <regis.houssin@capnetworks.com>
 * Copyright (C) 2008      Raphael Bertrand     <raphael.bertrand@resultic.fr>
 * Copyright (C) 2010-2015 Juanjo Menent	    <jmenent@2byte.es>
 * Copyright (C) 2012      Christophe Battarel   <christophe.battarel@altairis.fr>
 * Copyright (C) 2012      Cedric Salvador      <csalvador@gpcsolutions.fr>
 * Copyright (C) 2015      Marcos García        <marcosgdf@gmail.com>
 * Copyright (C) 2017      Ferran Marcet        <fmarcet@2byte.es>
 * Copyright (C) 2018       Frédéric France     <frederic.france@netlogic.fr>
 *
 * This program is free software; you can redistribute it and/or modify
 * it under the terms of the GNU General Public License as published by
 * the Free Software Foundation; either version 3 of the License, or
 * (at your option) any later version.
 *
 * This program is distributed in the hope that it will be useful,
 * but WITHOUT ANY WARRANTY; without even the implied warranty of
 * MERCHANTABILITY or FITNESS FOR A PARTICULAR PURPOSE.  See the
 * GNU General Public License for more details.
 *
 * You should have received a copy of the GNU General Public License
 * along with this program. If not, see <http://www.gnu.org/licenses/>.
 * or see http://www.gnu.org/
 */

/**
 *	\file       htdocs/core/modules/propale/doc/pdf_azur.modules.php
 *	\ingroup    propale
 *	\brief      Fichier de la classe permettant de generer les propales au modele Azur
 */
require_once DOL_DOCUMENT_ROOT.'/core/modules/propale/modules_propale.php';
require_once DOL_DOCUMENT_ROOT.'/product/class/product.class.php';
require_once DOL_DOCUMENT_ROOT.'/core/lib/company.lib.php';
require_once DOL_DOCUMENT_ROOT.'/core/lib/functions2.lib.php';
require_once DOL_DOCUMENT_ROOT.'/core/lib/pdf.lib.php';


/**
 *	Class to generate PDF proposal Azur
 */
class pdf_azur extends ModelePDFPropales
{
	var $db;
	var $name;
	var $description;
	var $update_main_doc_field;	// Save the name of generated file as the main doc when generating a doc with this template
	var $type;

	var $phpmin = array(4,3,0); // Minimum version of PHP required by module
	var $version = 'dolibarr';

	var $page_largeur;
	var $page_hauteur;
	var $format;
	var $marge_gauche;
	var	$marge_droite;
	var	$marge_haute;
	var	$marge_basse;

	var $emetteur;	// Objet societe qui emet


	/**
	 *	Constructor
	 *
	 *  @param		DoliDB		$db      Database handler
	 */
	function __construct($db)
	{
		global $conf,$langs,$mysoc;
		
		// Translations
		$langs->loadLangs(array("main", "bills"));

		$this->db = $db;
		$this->name = "azur";
		$this->description = $langs->trans('DocModelAzurDescription');
		$this->update_main_doc_field = 1;		// Save the name of generated file as the main doc when generating a doc with this template

		// Dimension page
		$this->type = 'pdf';
		$formatarray=pdf_getFormat();
		$this->page_largeur = $formatarray['width'];
		$this->page_hauteur = $formatarray['height'];
		$this->format = array($this->page_largeur,$this->page_hauteur);
		$this->marge_gauche=isset($conf->global->MAIN_PDF_MARGIN_LEFT)?$conf->global->MAIN_PDF_MARGIN_LEFT:10;
		$this->marge_droite=isset($conf->global->MAIN_PDF_MARGIN_RIGHT)?$conf->global->MAIN_PDF_MARGIN_RIGHT:10;
		$this->marge_haute =isset($conf->global->MAIN_PDF_MARGIN_TOP)?$conf->global->MAIN_PDF_MARGIN_TOP:10;
		$this->marge_basse =isset($conf->global->MAIN_PDF_MARGIN_BOTTOM)?$conf->global->MAIN_PDF_MARGIN_BOTTOM:10;

		$this->option_logo = 1;                    // Affiche logo
		$this->option_tva = 1;                     // Gere option tva FACTURE_TVAOPTION
		$this->option_modereg = 1;                 // Affiche mode reglement
		$this->option_condreg = 1;                 // Affiche conditions reglement
		$this->option_codeproduitservice = 1;      // Affiche code produit-service
		$this->option_multilang = 1;               // Dispo en plusieurs langues
		$this->option_escompte = 0;                // Affiche si il y a eu escompte
		$this->option_credit_note = 0;             // Support credit notes
		$this->option_freetext = 1;				   // Support add of a personalised text
		$this->option_draft_watermark = 1;		   //Support add of a watermark on drafts

		$this->franchise=!$mysoc->tva_assuj;

		// Get source company
		$this->emetteur=$mysoc;
		if (empty($this->emetteur->country_code)) $this->emetteur->country_code=substr($langs->defaultlang,-2);    // By default, if was not defined

<<<<<<< HEAD
=======
		// Define position of columns
		$this->posxdesc=$this->marge_gauche+1;
		if($conf->global->PRODUCT_USE_UNITS)
		{
			$this->posxtva=101;
			$this->posxup=118;
			$this->posxqty=135;
			$this->posxunit=151;
		}
		else
		{
			$this->posxtva=110;
			$this->posxup=126;
			$this->posxqty=145;
		}
		$this->posxdiscount=162;
		$this->postotalht=174;
		if (! empty($conf->global->MAIN_GENERATE_DOCUMENTS_WITHOUT_VAT) || ! empty($conf->global->MAIN_GENERATE_DOCUMENTS_WITHOUT_VAT_COLUMN)) $this->posxtva=$this->posxup;
		$this->posxpicture=$this->posxtva - (empty($conf->global->MAIN_DOCUMENTS_WITH_PICTURE_WIDTH)?20:$conf->global->MAIN_DOCUMENTS_WITH_PICTURE_WIDTH);	// width of images
		if ($this->page_largeur < 210) // To work with US executive format
		{
			$this->posxpicture-=20;
			$this->posxtva-=20;
			$this->posxup-=20;
			$this->posxqty-=20;
			$this->posxunit-=20;
			$this->posxdiscount-=20;
			$this->postotalht-=20;
		}

>>>>>>> 6cb0793d
		$this->tva=array();
		$this->localtax1=array();
		$this->localtax2=array();
		$this->atleastoneratenotnull=0;
		$this->atleastonediscount = false;
	}

	/**
     *  Function to build pdf onto disk
     *
     *  @param		Object		$object				Object to generate
     *  @param		Translate	$outputlangs		Lang output object
     *  @param		string		$srctemplatepath	Full path of source filename for generator using a template file
     *  @param		int			$hidedetails		Do not show line details
     *  @param		int			$hidedesc			Do not show desc
     *  @param		int			$hideref			Do not show ref
     *  @return     int             				1=OK, 0=KO
	 */
	function write_file($object,$outputlangs,$srctemplatepath='',$hidedetails=0,$hidedesc=0,$hideref=0)
	{
		global $user,$langs,$conf,$mysoc,$db,$hookmanager,$nblignes;

		if (! is_object($outputlangs)) $outputlangs=$langs;
		// For backward compatibility with FPDF, force output charset to ISO, because FPDF expect text to be encoded in ISO
		if (! empty($conf->global->MAIN_USE_FPDF)) $outputlangs->charset_output='ISO-8859-1';

		$outputlangs->load("main");
		$outputlangs->load("dict");
		$outputlangs->load("companies");
		$outputlangs->load("bills");
		$outputlangs->load("propal");
		$outputlangs->load("products");

		$nblignes = count($object->lines);

		// Loop on each lines to detect if there is at least one image to show
		$realpatharray=array();
		if (! empty($conf->global->MAIN_GENERATE_PROPOSALS_WITH_PICTURE))
		{
			$objphoto = new Product($this->db);

			for ($i = 0 ; $i < $nblignes ; $i++)
			{
				if (empty($object->lines[$i]->fk_product)) continue;

				$objphoto->fetch($object->lines[$i]->fk_product);
                //var_dump($objphoto->ref);exit;
				if (! empty($conf->global->PRODUCT_USE_OLD_PATH_FOR_PHOTO))
				{
					$pdir[0] = get_exdir($objphoto->id,2,0,0,$objphoto,'product') . $objphoto->id ."/photos/";
					$pdir[1] = get_exdir(0,0,0,0,$objphoto,'product') . dol_sanitizeFileName($objphoto->ref).'/';
				}
				else
				{
					$pdir[0] = get_exdir(0,0,0,0,$objphoto,'product') . dol_sanitizeFileName($objphoto->ref).'/';				// default
					$pdir[1] = get_exdir($objphoto->id,2,0,0,$objphoto,'product') . $objphoto->id ."/photos/";	// alternative
				}

				$arephoto = false;
				foreach ($pdir as $midir)
				{
					if (! $arephoto)
					{
						$dir = $conf->product->dir_output.'/'.$midir;

						foreach ($objphoto->liste_photos($dir,1) as $key => $obj)
						{
							if (empty($conf->global->CAT_HIGH_QUALITY_IMAGES))		// If CAT_HIGH_QUALITY_IMAGES not defined, we use thumb if defined and then original photo
							{
								if ($obj['photo_vignette'])
								{
									$filename= $obj['photo_vignette'];
								}
								else
								{
									$filename=$obj['photo'];
								}
							}
							else
							{
								$filename=$obj['photo'];
							}

							$realpath = $dir.$filename;
							$arephoto = true;
						}
					}
				}

				if ($realpath && $arephoto) $realpatharray[$i]=$realpath;
			}
		}

<<<<<<< HEAD
		if ($conf->propal->dir_output)
=======
		if (count($realpatharray) == 0) $this->posxpicture=$this->posxtva;

		if ($conf->propal->multidir_output[$conf->entity])
>>>>>>> 6cb0793d
		{
			$object->fetch_thirdparty();

			$deja_regle = 0;

			// Definition of $dir and $file
			if ($object->specimen)
			{
				$dir = $conf->propal->multidir_output[$conf->entity];
				$file = $dir . "/SPECIMEN.pdf";
			}
			else
			{
				$objectref = dol_sanitizeFileName($object->ref);
				$dir = $conf->propal->multidir_output[$object->entity] . "/" . $objectref;
				$file = $dir . "/" . $objectref . ".pdf";
			}

			if (! file_exists($dir))
			{
				if (dol_mkdir($dir) < 0)
				{
					$this->error=$langs->transnoentities("ErrorCanNotCreateDir",$dir);
					return 0;
				}
			}

			if (file_exists($dir))
			{
				// Add pdfgeneration hook
				if (! is_object($hookmanager))
				{
					include_once DOL_DOCUMENT_ROOT.'/core/class/hookmanager.class.php';
					$hookmanager=new HookManager($this->db);
				}
				$hookmanager->initHooks(array('pdfgeneration'));
				$parameters=array('file'=>$file,'object'=>$object,'outputlangs'=>$outputlangs);
				global $action;
				$reshook=$hookmanager->executeHooks('beforePDFCreation',$parameters,$object,$action);    // Note that $action and $object may have been modified by some hooks

				// Create pdf instance
                $pdf=pdf_getInstance($this->format);
                $default_font_size = pdf_getPDFFontSize($outputlangs);	// Must be after pdf_getInstance
	            $pdf->SetAutoPageBreak(1,0);

                if (class_exists('TCPDF'))
                {
                    $pdf->setPrintHeader(false);
                    $pdf->setPrintFooter(false);
                }
                $pdf->SetFont(pdf_getPDFFont($outputlangs));
                // Set path to the background PDF File
                if (empty($conf->global->MAIN_DISABLE_FPDI) && ! empty($conf->global->MAIN_ADD_PDF_BACKGROUND))
                {
                    $pagecount = $pdf->setSourceFile($conf->mycompany->dir_output.'/'.$conf->global->MAIN_ADD_PDF_BACKGROUND);
                    $tplidx = $pdf->importPage(1);
                }

				$pdf->Open();
				$pagenb=0;
				$pdf->SetDrawColor(128,128,128);

				$pdf->SetTitle($outputlangs->convToOutputCharset($object->ref));
				$pdf->SetSubject($outputlangs->transnoentities("PdfCommercialProposalTitle"));
				$pdf->SetCreator("Dolibarr ".DOL_VERSION);
				$pdf->SetAuthor($outputlangs->convToOutputCharset($user->getFullName($outputlangs)));
				$pdf->SetKeyWords($outputlangs->convToOutputCharset($object->ref)." ".$outputlangs->transnoentities("PdfCommercialProposalTitle")." ".$outputlangs->convToOutputCharset($object->thirdparty->name));
				if (! empty($conf->global->MAIN_DISABLE_PDF_COMPRESSION)) $pdf->SetCompression(false);

				$pdf->SetMargins($this->marge_gauche, $this->marge_haute, $this->marge_droite);   // Left, Top, Right

				// Does we have at least one line with discount $this->atleastonediscount
				foreach ($object->lines as $line) {
					if ($line->remise_percent) {
                        $this->atleastonediscount = true;
                        break;
                    }
				}
                // Array for grids
                $arraygrids = array();
                // Define columns
                $this->cols = array();
                // Description
                $this->cols ['description'] = array(
                    'name' => $outputlangs->transnoentities('Designation'),
                    'weight' => 8,
                    'titlealign' => 'L',
                );
                // Pictures
                //$this->posxpicture=$this->posxtva - (empty($conf->global->MAIN_DOCUMENTS_WITH_PICTURE_WIDTH)?20:$conf->global->MAIN_DOCUMENTS_WITH_PICTURE_WIDTH);	// width of images
                if (count($realpatharray) > 0 && ! empty($conf->global->MAIN_GENERATE_PROPOSALS_WITH_PICTURE)) {
                    $this->cols ['picture'] = array(
                        'name' => $outputlangs->transnoentities('Picture'),
                        'weight' => 3,
                        'titlealign' => 'C',
                    );
                }
                // VAT
                if (empty($conf->global->MAIN_GENERATE_DOCUMENTS_WITHOUT_VAT) && empty($conf->global->MAIN_GENERATE_DOCUMENTS_WITHOUT_VAT_COLUMN)) {
                    $this->cols ['vat'] = array(
                        'name' => $outputlangs->transnoentities('VAT'),
                        'weight' => 2,
                        'titlealign' => 'C',
                    );
                }
                // Unitprice
                $this->cols ['unitprice'] = array(
                    'name' => $outputlangs->transnoentities('PriceUHT'),
                    'weight' => 3,
                    'titlealign' => 'C',
                );
                // Quantity
                $this->cols ['qty'] = array(
                    'name' => $outputlangs->transnoentities('Qty'),
                    'weight' => 2,
                    'titlealign' => 'C',
                );
                // Units
                if($conf->global->PRODUCT_USE_UNITS) {
                    $this->cols ['unit'] = array(
                        'name' => $outputlangs->transnoentities('Unit'),
                        'weight' => 1,
                        'titlealign' => 'C',
                    );
                }
                // Discount
                if ($this->atleastonediscount) {
                    $this->cols ['discount'] = array(
                        'name' => $outputlangs->transnoentities('ReductionShort'),
                        'weight' => 2,
                        'titlealign' => 'C',
                    );
                }
                // Total HT
                $this->cols ['totalht'] = array(
                    'name' => $outputlangs->transnoentities('TotalHT'),
                    'weight' => 3,
                    'titlealign' => 'C',
                );
                // Computation of y position and width for each column
                $total = 0;
                foreach ($this->cols as $col) {
                    $total+=$col['weight'];
                }
                $coef = ($this->page_largeur - $this->marge_gauche - $this->marge_droite)/$total;
                $starty = $this->marge_gauche;
                foreach ($this->cols as $key => $value) {
                    $this->cols[$key]['start'] = round($starty);
                    $starty+= $coef * $value['weight'];
                    $this->cols[$key]['width'] = round($coef * $value['weight']);
                }
                //var_dump($this->cols);exit;

				// New page
				$pdf->AddPage();
				if (! empty($tplidx)) $pdf->useTemplate($tplidx);
				$pagenb++;

                $heightforinfotot = 40;	// Height reserved to output the info and total part
                $heightforsignature = empty($conf->global->PROPAL_DISABLE_SIGNATURE)?(pdfGetHeightForHtmlContent($pdf, $outputlangs->transnoentities("ProposalCustomerSignature"))+10):0;
                $heightforfreetext= (isset($conf->global->MAIN_PDF_FREETEXT_HEIGHT)?$conf->global->MAIN_PDF_FREETEXT_HEIGHT:5);	// Height reserved to output the free text on last page
	            $heightforfooter = $this->marge_basse + 12;	// Height reserved to output the footer (value include bottom margin)
                //print $heightforinfotot + $heightforsignature + $heightforfreetext + $heightforfooter;exit;

				$top_shift = $this->_pagehead($pdf, $object, 1, $outputlangs);
				$pdf->SetFont('','', $default_font_size - 1);
				$pdf->MultiCell(0, 3, '');		// Set interline to 3
				$pdf->SetTextColor(0,0,0);


	            $tab_top = 90+$top_shift;
				$tab_top_newpage = (empty($conf->global->MAIN_PDF_DONOTREPEAT_HEAD)?42+$top_shift:10);
				$tab_height = 130-$top_shift;
				$tab_height_newpage = 150;
				if (empty($conf->global->MAIN_PDF_DONOTREPEAT_HEAD)) $tab_height_newpage -= $top_shift;

				// Incoterm
				$height_incoterms = 0;
				if ($conf->incoterm->enabled)
				{
					$desc_incoterms = $object->getIncotermsForPDF();
					if ($desc_incoterms)
					{
						$tab_top = 88;

						$pdf->SetFont('','', $default_font_size - 1);
						$pdf->writeHTMLCell($this->page_largeur-$this->marge_gauche-$this->marge_droite, 3, $this->marge_gauche, $tab_top-1, dol_htmlentitiesbr($desc_incoterms), 0, 1);
						$nexY = $pdf->GetY();
						$height_incoterms=$nexY-$tab_top;

						// Rect prend une longueur en 3eme param
						$pdf->SetDrawColor(192,192,192);
						//$pdf->Rect($this->marge_gauche, $tab_top-1, $this->page_largeur-$this->marge_gauche-$this->marge_droite, $height_incoterms+1);
						$pdf->RoundedRect($this->marge_gauche, $tab_top-1, $this->page_largeur-$this->marge_gauche-$this->marge_droite, $height_incoterms+1, 1);

						$tab_top = $nexY+6;
						$height_incoterms += 4;
					}
				}

				// Affiche notes
				$notetoshow=empty($object->note_public)?'':$object->note_public;
				if (! empty($conf->global->MAIN_ADD_SALE_REP_SIGNATURE_IN_NOTE))
				{
					// Get first sale rep
					if (is_object($object->thirdparty))
					{
						$salereparray=$object->thirdparty->getSalesRepresentatives($user);
						$salerepobj=new User($this->db);
						$salerepobj->fetch($salereparray[0]['id']);
						if (! empty($salerepobj->signature)) $notetoshow=dol_concatdesc($notetoshow, $salerepobj->signature);
					}
				}
				if (! empty($conf->global->MAIN_ADD_CREATOR_IN_NOTE) && $object->user_author_id > 0)
				{
				    $tmpuser=new User($this->db);
				    $tmpuser->fetch($object->user_author_id);
				    $notetoshow.='Affaire suivi par '.$tmpuser->getFullName($langs);
				    if ($tmpuser->email) $notetoshow.=',  Mail: '.$tmpuser->email;
				    if ($tmpuser->office_phone) $notetoshow.=', Tel: '.$tmpuser->office_phone;
				}
				if ($notetoshow)
				{
					$substitutionarray=pdf_getSubstitutionArray($outputlangs, null, $object);
					complete_substitutions_array($substitutionarray, $outputlangs, $object);
					$notetoshow = make_substitutions($notetoshow, $substitutionarray, $outputlangs);

					$tab_top = 88 + $height_incoterms;
                    $pdf->setPageOrientation('', 1, $heightforfooter);
                    $pageposbefore = $pdf->getPage();

                    $pdf->startTransaction();
                    $pdf->SetFont('','', $default_font_size - 1);
                    $pdf->writeHTMLCell($this->page_largeur-$this->marge_gauche-$this->marge_droite, 3, $this->marge_gauche, $tab_top, dol_htmlentitiesbr($notetoshow), 0, 1);
                    $pageposafter = $pdf->getPage();
                    if ($pageposafter > $pageposbefore) // There is a pagebreak
                    {
                        $arraynotegrids[$pageposbefore] = array(
                            'left'=> $this->marge_gauche,
                            'top' => $tab_top-1,
                            'width' => $this->page_largeur-$this->marge_gauche-$this->marge_droite,
                            'height' => 185,
                        );
                        $pdf->rollbackTransaction(true);
                        $pageposafter = $pageposbefore;
                        // New page
                        $pdf->AddPage();
                        if (empty($conf->global->MAIN_PDF_DONOTREPEAT_HEAD)) $this->_pagehead($pdf, $object, 0, $outputlangs);
						$pdf->setTopMargin($tab_top_newpage);
					    $pdf->setPageOrientation('', 1, $heightforfooter);	// The only function to edit the bottom margin of current page to set it.
				        if (! empty($tplidx)) $pdf->useTemplate($tplidx);
						$pagenb++;
                        $pdf->setPage($pageposbefore);
                        $pdf->writeHTMLCell($this->page_largeur-$this->marge_gauche-$this->marge_droite, 3, $this->marge_gauche, $tab_top, dol_htmlentitiesbr($notetoshow), 0, 1);
                    } else {
                        $pdf->commitTransaction();
                    }
                    $nexY = $pdf->GetY();
                    $height_note = $nexY - $tab_top_newpage;
                    $arraynotegrids[$pdf->getPage()] = array(
                        'left'=> $this->marge_gauche,
                        'top' => $tab_top_newpage,
                        'width' => $this->page_largeur-$this->marge_gauche-$this->marge_droite,
                        'height' => $height_note,
                    );


					$tab_height = $tab_height - $height_note;
					$tab_top = $nexY+6;
				}
				else
				{
					$height_note=0;
				}

				$iniY = $tab_top + 7;
				$curY = $tab_top + 7;
				$nexY = $tab_top + 7;

				// Loop on each lines
				for ($i = 0; $i < $nblignes; $i++)
				{
					$curY = $nexY;
					$pdf->SetFont('','', $default_font_size - 1);   // Into loop to work with multipage
					$pdf->SetTextColor(0,0,0);

					// Define size of image if we need it
					$imglinesize=array();
					if (! empty($realpatharray[$i])) $imglinesize=pdf_getSizeForImage($realpatharray[$i]);

					$pdf->setTopMargin($tab_top_newpage);
					// The only function to edit the bottom margin of current page to set it.
					$pdf->setPageOrientation('', 1, $heightforfooter+$heightforfreetext+$heightforsignature+$heightforinfotot);
					$pageposbefore=$pdf->getPage();

					$showpricebeforepagebreak=1;
					$posYAfterImage=0;
					$posYAfterDescription=0;

					// We start with Photo of product line
					if (isset($imglinesize['width']) && isset($imglinesize['height']) && ($curY + $imglinesize['height']) > ($this->page_hauteur-($heightforfooter+$heightforfreetext+$heightforsignature+$heightforinfotot)))	// If photo too high, we moved completely on new page
					{
						$pdf->AddPage('','',true);
						if (! empty($tplidx)) $pdf->useTemplate($tplidx);
						if (empty($conf->global->MAIN_PDF_DONOTREPEAT_HEAD)) $this->_pagehead($pdf, $object, 0, $outputlangs);
						$pdf->setPage($pageposbefore+1);

						$curY = $tab_top_newpage;
						$showpricebeforepagebreak=0;
					}

					if (isset($imglinesize['width']) && isset($imglinesize['height']))
					{
						$curX = $this->cols['picture']['start'];
						$pdf->Image($realpatharray[$i], $curX + (($this->cols['picture']['width']-$imglinesize['width'])/2), $curY, $imglinesize['width'], $imglinesize['height'], '', '', '', 2, 300);	// Use 300 dpi
						// $pdf->Image does not increase value return by getY, so we save it manually
						$posYAfterImage=$curY+$imglinesize['height'];
					}

					// Description of product line
					$curX = $this->cols['description']['start'];

					$pdf->startTransaction();
					pdf_writelinedesc($pdf, $object, $i, $outputlangs, $this->cols['description']['width'], 3, $curX, $curY, $hideref, $hidedesc);
					$pageposafter=$pdf->getPage();
					if ($pageposafter > $pageposbefore)	// There is a pagebreak
					{
                        $arraygrids[$pageposbefore] = array(
                            'top' => $tab_top,
                            'height' => $this->page_hauteur - $tab_top - $heightforfooter,
                            'hidetop' => 0,
                        );
                        $pdf->rollbackTransaction(true);
						$pageposafter=$pageposbefore;
						$pdf->setPageOrientation('', 1, $heightforfooter);	// The only function to edit the bottom margin of current page to set it.
						pdf_writelinedesc($pdf,$object,$i,$outputlangs,$this->cols['description']['width'],3,$curX,$curY,$hideref,$hidedesc);

						$pageposafter=$pdf->getPage();
						$posyafter=$pdf->GetY();
						//var_dump($posyafter); var_dump(($this->page_hauteur - ($heightforfooter+$heightforfreetext+$heightforinfotot))); exit;
						if ($posyafter > ($this->page_hauteur - ($heightforfooter+$heightforfreetext+$heightforsignature+$heightforinfotot)))	// There is no space left for total+free text
						{
							if ($i == ($nblignes-1))	// No more lines, and no space left to show total, so we create a new page
							{
                                $arraygrids[$pagenb] = array(
                                    'top' => $tab_top,
                                    'height' => $this->page_hauteur - $tab_top - $heightforfooter,
                                    'hidetop' => 1,
                                );
                                $pdf->AddPage('', '', true);
								if (! empty($tplidx)) $pdf->useTemplate($tplidx);
								if (empty($conf->global->MAIN_PDF_DONOTREPEAT_HEAD)) $this->_pagehead($pdf, $object, 0, $outputlangs);
								$pdf->setPage($pageposafter+1);
							}
						}
						else
						{
							// We found a page break
							$showpricebeforepagebreak=0;
						}
					}
					else	// No pagebreak
					{
						$pdf->commitTransaction();
					}
					$posYAfterDescription=$pdf->GetY();

					$nexY = $pdf->GetY();
					$pageposafter=$pdf->getPage();

					$pdf->setPage($pageposbefore);
					$pdf->setTopMargin($this->marge_haute);
					$pdf->setPageOrientation('', 1, 0);	// The only function to edit the bottom margin of current page to set it.

					// We suppose that a too long description or photo were moved completely on next page
					if ($pageposafter > $pageposbefore && empty($showpricebeforepagebreak)) {
                        $pdf->setPage($pageposafter);
                        $curY = $tab_top_newpage;
					}

					$pdf->SetFont('','', $default_font_size - 1);   // On repositionne la police par defaut

					// VAT Rate
					if (empty($conf->global->MAIN_GENERATE_DOCUMENTS_WITHOUT_VAT) && empty($conf->global->MAIN_GENERATE_DOCUMENTS_WITHOUT_VAT_COLUMN))
					{
						$vat_rate = pdf_getlinevatrate($object, $i, $outputlangs, $hidedetails);
						$pdf->SetXY($this->cols['vat']['start'], $curY);
						$pdf->MultiCell($this->cols['vat']['width']-1, 3, $vat_rate, 0, 'R');
					}

					// Unit price before discount
					$up_excl_tax = pdf_getlineupexcltax($object, $i, $outputlangs, $hidedetails);
					$pdf->SetXY($this->cols['unitprice']['start'], $curY);
					$pdf->MultiCell($this->cols['unitprice']['width']-1, 3, $up_excl_tax, 0, 'R');

					// Quantity
					$qty = pdf_getlineqty($object, $i, $outputlangs, $hidedetails);
					$pdf->SetXY($this->cols['qty']['start'], $curY);
					$pdf->MultiCell($this->cols['qty']['width']-1, 3, $qty, 0, 'R');

					// Unit
					if($conf->global->PRODUCT_USE_UNITS)
					{
						$unit = pdf_getlineunit($object, $i, $outputlangs, $hidedetails, $hookmanager);
						$pdf->SetXY($this->cols['unit']['start'], $curY);
						$pdf->MultiCell($this->cols['unit']['width'], 4, $unit, 0, 'L');
					}

					// Discount on line
					if ($object->lines[$i]->remise_percent)
					{
						$pdf->SetXY($this->cols['discount']['start'], $curY);
						$remise_percent = pdf_getlineremisepercent($object, $i, $outputlangs, $hidedetails);
						$pdf->MultiCell($this->cols['discount']['width']-1, 3, $remise_percent, 0, 'R');
					}

					// Total HT line
					$total_excl_tax = pdf_getlinetotalexcltax($object, $i, $outputlangs, $hidedetails);
					$pdf->SetXY($this->cols['totalht']['start'], $curY);
					$pdf->MultiCell($this->cols['totalht']['width']-1, 3, $total_excl_tax, 0, 'R');

					// Collecte des totaux par valeur de tva dans $this->tva["taux"]=total_tva
					if ($conf->multicurrency->enabled && $object->multicurrency_tx != 1) $tvaligne=$object->lines[$i]->multicurrency_total_tva;
					else $tvaligne=$object->lines[$i]->total_tva;

					$localtax1ligne=$object->lines[$i]->total_localtax1;
					$localtax2ligne=$object->lines[$i]->total_localtax2;
					$localtax1_rate=$object->lines[$i]->localtax1_tx;
					$localtax2_rate=$object->lines[$i]->localtax2_tx;
					$localtax1_type=$object->lines[$i]->localtax1_type;
					$localtax2_type=$object->lines[$i]->localtax2_type;

					if ($object->remise_percent) $tvaligne-=($tvaligne*$object->remise_percent)/100;
					if ($object->remise_percent) $localtax1ligne-=($localtax1ligne*$object->remise_percent)/100;
					if ($object->remise_percent) $localtax2ligne-=($localtax2ligne*$object->remise_percent)/100;

					$vatrate=(string) $object->lines[$i]->tva_tx;

					// Retrieve type from database for backward compatibility with old records
					if ((! isset($localtax1_type) || $localtax1_type=='' || ! isset($localtax2_type) || $localtax2_type=='') // if tax type not defined
					&& (! empty($localtax1_rate) || ! empty($localtax2_rate))) // and there is local tax
					{
						$localtaxtmp_array=getLocalTaxesFromRate($vatrate,0,$object->thirdparty,$mysoc);
						$localtax1_type = $localtaxtmp_array[0];
						$localtax2_type = $localtaxtmp_array[2];
					}

				    // retrieve global local tax
					if ($localtax1_type && $localtax1ligne != 0)
						$this->localtax1[$localtax1_type][$localtax1_rate]+=$localtax1ligne;
					if ($localtax2_type && $localtax2ligne != 0)
						$this->localtax2[$localtax2_type][$localtax2_rate]+=$localtax2ligne;

					if (($object->lines[$i]->info_bits & 0x01) == 0x01) $vatrate.='*';
					if (! isset($this->tva[$vatrate])) $this->tva[$vatrate]=0;
					$this->tva[$vatrate] += $tvaligne;

					if ($posYAfterImage > $posYAfterDescription) $nexY=$posYAfterImage;

					// Add line
					if (! empty($conf->global->MAIN_PDF_DASH_BETWEEN_LINES) && $i < ($nblignes - 1))
					{
						$pdf->setPage($pageposafter);
						$pdf->SetLineStyle(array('dash'=>'1,1','color'=>array(80,80,80)));
						//$pdf->SetDrawColor(190,190,200);
						$pdf->line($this->marge_gauche, $nexY+1, $this->page_largeur - $this->marge_droite, $nexY+1);
						$pdf->SetLineStyle(array('dash'=>0));
					}

					$nexY+=2;    // Passe espace entre les lignes

					// Detect if some page were added automatically and output _tableau for past pages
					while ($pagenb < $pageposafter)
					{
						$pdf->setPage($pagenb);
						if ($pagenb == 1)
						{
							//$this->_tableau($pdf, $tab_top, $this->page_hauteur - $tab_top - $heightforfooter, 0, $outputlangs, 0, 1, $object->multicurrency_code);
						}
						else
						{
							//$this->_tableau($pdf, $tab_top_newpage, $this->page_hauteur - $tab_top_newpage - $heightforfooter, 0, $outputlangs, 1, 1, $object->multicurrency_code);
						}
						//$this->_pagefoot($pdf,$object,$outputlangs,1);
						$pagenb++;
						$pdf->setPage($pagenb);
						$pdf->setPageOrientation('', 1, 0);	// The only function to edit the bottom margin of current page to set it.
						if (empty($conf->global->MAIN_PDF_DONOTREPEAT_HEAD)) $this->_pagehead($pdf, $object, 0, $outputlangs);
					}
					if (isset($object->lines[$i+1]->pagebreak) && $object->lines[$i+1]->pagebreak)
					{
						if ($pagenb == 1)
						{
                            //$this->_tableau($pdf, $tab_top, $this->page_hauteur - $tab_top - $heightforfooter, 0, $outputlangs, 0, 1, $object->multicurrency_code);
                            $arraygrids[$pagenb] = array(
                                'pagenb'=>$pagenb,
                                'top'=>$tab_top,
                                'height'=>$this->page_hauteur - $tab_top - $heightforfooter,
                                'hidetop' => $pagenb == 1?0:1,
                            );
						}
						else
						{
                            $arraygrids[$pagenb] = array(
                                'pagenb'=>$pagenb,
                                'top'=>$tab_top_newpage,
                                'height'=>$this->page_hauteur - $tab_top_newpage - - $heightforinfotot - $heightforfreetext - $heightforsignature - $heightforfooter,
                                'hidetop' => 1,
                            );
                        //$this->_tableau($pdf, $tab_top_newpage, $this->page_hauteur - $tab_top_newpage - $heightforfooter, 0, $outputlangs, 1, 1, $object->multicurrency_code);
						}
						//$this->_pagefoot($pdf,$object,$outputlangs,1);
						// New page
						$pdf->AddPage();
						if (! empty($tplidx)) $pdf->useTemplate($tplidx);
						$pagenb++;
						if (empty($conf->global->MAIN_PDF_DONOTREPEAT_HEAD)) $this->_pagehead($pdf, $object, 0, $outputlangs);
					}
				}

				// Show square
				if ($pagenb == 1)
				{
					//$this->_tableau($pdf, $tab_top, $this->page_hauteur - $tab_top - $heightforinfotot - $heightforfreetext - $heightforsignature - $heightforfooter, 0, $outputlangs, 0, 0, $object->multicurrency_code);
                    $arraygrids[$pagenb] = array(
                        'top' => $tab_top_newpage,
                        'height' => $this->page_hauteur - $tab_top - $heightforinfotot - $heightforfreetext - $heightforsignature - $heightforfooter,
                        'hidetop' => 1,
                    );
                    $bottomlasttab=$this->page_hauteur - $heightforinfotot - $heightforfreetext - $heightforsignature - $heightforfooter + 1;
				}
				else
				{
					//$this->_tableau($pdf, $tab_top_newpage, $this->page_hauteur - $tab_top_newpage - $heightforinfotot - $heightforfreetext - $heightforsignature - $heightforfooter, 0, $outputlangs, 1, 0, $object->multicurrency_code);
                    $arraygrids[$pagenb] = array(
                        'top' => $tab_top_newpage,
                        'height' => $this->page_hauteur - $tab_top_newpage - $heightforinfotot - $heightforfreetext - $heightforsignature - $heightforfooter,
                        'hidetop' => 1,
                    );
                    $bottomlasttab=$this->page_hauteur - $heightforinfotot - $heightforfreetext - $heightforsignature - $heightforfooter + 1;
                }

				// Affiche zone infos
				$posy=$this->_tableau_info($pdf, $object, $bottomlasttab, $outputlangs);

				// Affiche zone totaux
				$posy=$this->_tableau_tot($pdf, $object, 0, $bottomlasttab, $outputlangs);

				// Affiche zone versements
				/*
				if ($deja_regle || $amount_credit_notes_included || $amount_deposits_included)
				{
					$posy=$this->_tableau_versements($pdf, $object, $posy, $outputlangs);
				}
				*/

				// Customer signature area
				if (empty($conf->global->PROPAL_DISABLE_SIGNATURE))
				{
				    $posy=$this->_signature_area($pdf, $object, $posy, $outputlangs);
				}

				// Pied de page
				//$this->_pagefoot($pdf,$object,$outputlangs);
				//if (method_exists($pdf,'AliasNbPages')) $pdf->AliasNbPages();

				//If propal merge product PDF is active
				if (!empty($conf->global->PRODUIT_PDF_MERGE_PROPAL))
				{
					require_once DOL_DOCUMENT_ROOT.'/product/class/propalmergepdfproduct.class.php';

					$already_merged = array ();
					foreach ( $object->lines as $line ) {
						if (! empty($line->fk_product) && ! (in_array($line->fk_product, $already_merged))) {
							// Find the desire PDF
							$filetomerge = new Propalmergepdfproduct($this->db);

							if ($conf->global->MAIN_MULTILANGS) {
								$filetomerge->fetch_by_product($line->fk_product, $outputlangs->defaultlang);
							} else {
								$filetomerge->fetch_by_product($line->fk_product);
							}

							$already_merged[] = $line->fk_product;

							$product = new Product($this->db);
							$product->fetch($line->fk_product);

							if ($product->entity!=$conf->entity) {
								$entity_product_file=$product->entity;
							} else {
								$entity_product_file=$conf->entity;
							}

							// If PDF is selected and file is not empty
							if (count($filetomerge->lines) > 0) {
								foreach ( $filetomerge->lines as $linefile ) {
									if (! empty($linefile->id) && ! empty($linefile->file_name)) {


										if (! empty($conf->global->PRODUCT_USE_OLD_PATH_FOR_PHOTO))
										{
											if (! empty($conf->product->enabled)) {
												$filetomerge_dir = $conf->product->multidir_output[$entity_product_file] . '/' . get_exdir($product->id,2,0,0,$product,'product') . $product->id ."/photos";
											} elseif (! empty($conf->service->enabled)) {
												$filetomerge_dir = $conf->service->multidir_output[$entity_product_file] . '/' . get_exdir($product->id,2,0,0,$product,'product') . $product->id ."/photos";
											}
										}
										else
										{
											if (! empty($conf->product->enabled)) {
												$filetomerge_dir = $conf->product->multidir_output[$entity_product_file] . '/' . get_exdir(0,0,0,0,$product,'product') . dol_sanitizeFileName($product->ref);
											} elseif (! empty($conf->service->enabled)) {
												$filetomerge_dir = $conf->service->multidir_output[$entity_product_file] . '/' . get_exdir(0,0,0,0,$product,'product') . dol_sanitizeFileName($product->ref);
											}
										}

										dol_syslog(get_class($this) . ':: upload_dir=' . $filetomerge_dir, LOG_DEBUG);

										$infile = $filetomerge_dir . '/' . $linefile->file_name;
										if (file_exists($infile) && is_readable($infile)) {
											$pagecount = $pdf->setSourceFile($infile);
											for($i = 1; $i <= $pagecount; $i ++) {
												$tplIdx = $pdf->importPage($i);
												if ($tplIdx!==false) {
													$s = $pdf->getTemplatesize($tplIdx);
													$pdf->AddPage($s['h'] > $s['w'] ? 'P' : 'L');
													$pdf->useTemplate($tplIdx);
												} else {
													setEventMessages(null, array($infile.' cannot be added, probably protected PDF'),'warnings');
												}
											}
										}
									}
								}
							}
						}
					}
				}

                //var_dump($pagenb);exit;
                // output all grids
                foreach ($arraynotegrids as $key => $grid) {
                    $pdf->setPage($key);
                    // Rect prend une longueur en 3eme param
                    $pdf->SetDrawColor(192,192,192);
                    //$pdf->SetDrawColor(255,112,112);
                    //$pdf->Rect($this->marge_gauche, $tab_top-1, $this->page_largeur-$this->marge_gauche-$this->marge_droite, $height_note+1);
                    $pdf->RoundedRect($grid['left'], $grid['top'], $grid['width'], $grid['height'], 1);
                    $pdf->setPageOrientation('', 1, 0);	// The only function to edit the bottom margin of current page to set it.
                    $this->_pagefoot($pdf, $object, $outputlangs, 0);
                    if (method_exists($pdf,'AliasNbPages')) $pdf->AliasNbPages();
                }
                foreach ($arraygrids as $key => $grid) {
                    $pdf->setPage($key);
                    $this->_tableau($pdf, $grid['top'], $grid['height'], 0, $outputlangs, $grid['hidetop'], 0, $object->multicurrency_code);
                    $this->_pagefoot($pdf, $object, $outputlangs, 0);
                    if (method_exists($pdf,'AliasNbPages')) $pdf->AliasNbPages();
                }

				$pdf->Close();

				$pdf->Output($file,'F');

				//Add pdfgeneration hook
				$hookmanager->initHooks(array('pdfgeneration'));
				$parameters=array('file'=>$file,'object'=>$object,'outputlangs'=>$outputlangs);
				global $action;
				$reshook=$hookmanager->executeHooks('afterPDFCreation',$parameters,$this,$action);    // Note that $action and $object may have been modified by some hooks

				if (! empty($conf->global->MAIN_UMASK))
				@chmod($file, octdec($conf->global->MAIN_UMASK));

				$this->result = array('fullpath'=>$file);

				return 1;   // Pas d'erreur
			}
			else
			{
				$this->error=$langs->trans("ErrorCanNotCreateDir",$dir);
				return 0;
			}
		}
		else
		{
			$this->error=$langs->trans("ErrorConstantNotDefined","PROP_OUTPUTDIR");
			return 0;
		}
	}

	/**
	 *  Show payments table
	 *
     *  @param	TCPDF		$pdf           Object PDF
     *  @param  Object		$object         Object proposal
     *  @param  int			$posy           Position y in PDF
     *  @param  Translate	$outputlangs    Object langs for output
     *  @return int             			<0 if KO, >0 if OK
	 */
	function _tableau_versements(&$pdf, $object, $posy, $outputlangs)
	{

	}


	/**
	 *   Show miscellaneous information (payment mode, payment term, ...)
	 *
	 *   @param		TCPDF		$pdf     		Object PDF
	 *   @param		Object		$object			Object to show
	 *   @param		int			$posy			Y
	 *   @param		Translate	$outputlangs	Langs object
	 *   @return	void
	 */
	function _tableau_info(&$pdf, $object, $posy, $outputlangs)
	{
		global $conf;
		$default_font_size = pdf_getPDFFontSize($outputlangs);

		$pdf->SetFont('','', $default_font_size - 1);

		// If France, show VAT mention if not applicable
		if ($this->emetteur->country_code == 'FR' && $this->franchise == 1)
		{
			$pdf->SetFont('','B', $default_font_size - 2);
			$pdf->SetXY($this->marge_gauche, $posy);
			$pdf->MultiCell(100, 3, $outputlangs->transnoentities("VATIsNotUsedForInvoice"), 0, 'L', 0);

			$posy=$pdf->GetY()+4;
		}

		$posxval=52;

        // Show shipping date
        if (! empty($object->date_livraison))
		{
            $outputlangs->load("sendings");
			$pdf->SetFont('','B', $default_font_size - 2);
			$pdf->SetXY($this->marge_gauche, $posy);
			$titre = $outputlangs->transnoentities("DateDeliveryPlanned").':';
			$pdf->MultiCell(80, 4, $titre, 0, 'L');
			$pdf->SetFont('','', $default_font_size - 2);
			$pdf->SetXY($posxval, $posy);
			$dlp=dol_print_date($object->date_livraison,"daytext",false,$outputlangs,true);
			$pdf->MultiCell(80, 4, $dlp, 0, 'L');

            $posy=$pdf->GetY()+1;
		}
        elseif ($object->availability_code || $object->availability)    // Show availability conditions
		{
			$pdf->SetFont('','B', $default_font_size - 2);
			$pdf->SetXY($this->marge_gauche, $posy);
			$titre = $outputlangs->transnoentities("AvailabilityPeriod").':';
			$pdf->MultiCell(80, 4, $titre, 0, 'L');
			$pdf->SetTextColor(0,0,0);
			$pdf->SetFont('','', $default_font_size - 2);
			$pdf->SetXY($posxval, $posy);
			$lib_availability=$outputlangs->transnoentities("AvailabilityType".$object->availability_code)!=('AvailabilityType'.$object->availability_code)?$outputlangs->transnoentities("AvailabilityType".$object->availability_code):$outputlangs->convToOutputCharset($object->availability);
			$lib_availability=str_replace('\n',"\n",$lib_availability);
			$pdf->MultiCell(80, 4, $lib_availability, 0, 'L');

			$posy=$pdf->GetY()+1;
		}

		// Show payments conditions
		if (empty($conf->global->PROPALE_PDF_HIDE_PAYMENTTERMCOND) && ($object->cond_reglement_code || $object->cond_reglement))
		{
			$pdf->SetFont('','B', $default_font_size - 2);
			$pdf->SetXY($this->marge_gauche, $posy);
			$titre = $outputlangs->transnoentities("PaymentConditions").':';
			$pdf->MultiCell(43, 4, $titre, 0, 'L');

			$pdf->SetFont('','', $default_font_size - 2);
			$pdf->SetXY($posxval, $posy);
			$lib_condition_paiement=$outputlangs->transnoentities("PaymentCondition".$object->cond_reglement_code)!=('PaymentCondition'.$object->cond_reglement_code)?$outputlangs->transnoentities("PaymentCondition".$object->cond_reglement_code):$outputlangs->convToOutputCharset($object->cond_reglement_doc);
			$lib_condition_paiement=str_replace('\n',"\n",$lib_condition_paiement);
			$pdf->MultiCell(67, 4, $lib_condition_paiement,0,'L');

			$posy=$pdf->GetY()+3;
		}

		if (empty($conf->global->PROPALE_PDF_HIDE_PAYMENTTERMMODE))
		{
			// Check a payment mode is defined
			/* Not required on a proposal
			if (empty($object->mode_reglement_code)
			&& ! $conf->global->FACTURE_CHQ_NUMBER
			&& ! $conf->global->FACTURE_RIB_NUMBER)
			{
				$pdf->SetXY($this->marge_gauche, $posy);
				$pdf->SetTextColor(200,0,0);
				$pdf->SetFont('','B', $default_font_size - 2);
				$pdf->MultiCell(90, 3, $outputlangs->transnoentities("ErrorNoPaiementModeConfigured"),0,'L',0);
				$pdf->SetTextColor(0,0,0);

				$posy=$pdf->GetY()+1;
			}
			*/

			// Show payment mode
			if ($object->mode_reglement_code
			&& $object->mode_reglement_code != 'CHQ'
			&& $object->mode_reglement_code != 'VIR')
			{
				$pdf->SetFont('','B', $default_font_size - 2);
				$pdf->SetXY($this->marge_gauche, $posy);
				$titre = $outputlangs->transnoentities("PaymentMode").':';
				$pdf->MultiCell(80, 5, $titre, 0, 'L');
				$pdf->SetFont('','', $default_font_size - 2);
				$pdf->SetXY($posxval, $posy);
				$lib_mode_reg=$outputlangs->transnoentities("PaymentType".$object->mode_reglement_code)!=('PaymentType'.$object->mode_reglement_code)?$outputlangs->transnoentities("PaymentType".$object->mode_reglement_code):$outputlangs->convToOutputCharset($object->mode_reglement);
				$pdf->MultiCell(80, 5, $lib_mode_reg,0,'L');

				$posy=$pdf->GetY()+2;
			}

			// Show payment mode CHQ
			if (empty($object->mode_reglement_code) || $object->mode_reglement_code == 'CHQ')
			{
				// Si mode reglement non force ou si force a CHQ
				if (! empty($conf->global->FACTURE_CHQ_NUMBER))
				{
					$diffsizetitle=(empty($conf->global->PDF_DIFFSIZE_TITLE)?3:$conf->global->PDF_DIFFSIZE_TITLE);

					if ($conf->global->FACTURE_CHQ_NUMBER > 0)
					{
						$account = new Account($this->db);
						$account->fetch($conf->global->FACTURE_CHQ_NUMBER);

						$pdf->SetXY($this->marge_gauche, $posy);
						$pdf->SetFont('','B', $default_font_size - $diffsizetitle);
						$pdf->MultiCell(100, 3, $outputlangs->transnoentities('PaymentByChequeOrderedTo',$account->proprio),0,'L',0);
						$posy=$pdf->GetY()+1;

			            if (empty($conf->global->MAIN_PDF_HIDE_CHQ_ADDRESS))
			            {
							$pdf->SetXY($this->marge_gauche, $posy);
							$pdf->SetFont('','', $default_font_size - $diffsizetitle);
							$pdf->MultiCell(100, 3, $outputlangs->convToOutputCharset($account->owner_address), 0, 'L', 0);
							$posy=$pdf->GetY()+2;
			            }
					}
					if ($conf->global->FACTURE_CHQ_NUMBER == -1)
					{
						$pdf->SetXY($this->marge_gauche, $posy);
						$pdf->SetFont('','B', $default_font_size - $diffsizetitle);
						$pdf->MultiCell(100, 3, $outputlangs->transnoentities('PaymentByChequeOrderedTo',$this->emetteur->name),0,'L',0);
						$posy=$pdf->GetY()+1;

			            if (empty($conf->global->MAIN_PDF_HIDE_CHQ_ADDRESS))
			            {
							$pdf->SetXY($this->marge_gauche, $posy);
							$pdf->SetFont('','', $default_font_size - $diffsizetitle);
							$pdf->MultiCell(100, 3, $outputlangs->convToOutputCharset($this->emetteur->getFullAddress()), 0, 'L', 0);
							$posy=$pdf->GetY()+2;
			            }
					}
				}
			}

			// If payment mode not forced or forced to VIR, show payment with BAN
			if (empty($object->mode_reglement_code) || $object->mode_reglement_code == 'VIR')
			{
				if (! empty($object->fk_account) || ! empty($object->fk_bank) || ! empty($conf->global->FACTURE_RIB_NUMBER))
				{
					$bankid=(empty($object->fk_account)?$conf->global->FACTURE_RIB_NUMBER:$object->fk_account);
					if (! empty($object->fk_bank)) $bankid=$object->fk_bank;   // For backward compatibility when object->fk_account is forced with object->fk_bank
					$account = new Account($this->db);
					$account->fetch($bankid);

					$curx=$this->marge_gauche;
					$cury=$posy;

					$posy=pdf_bank($pdf,$outputlangs,$curx,$cury,$account,0,$default_font_size);

					$posy+=2;
				}
			}
		}

		return $posy;
	}


	/**
	 *	Show total to pay
	 *
	 *	@param	PDF			$pdf            Object PDF
	 *	@param  Facture		$object         Object invoice
	 *	@param  int			$deja_regle     Montant deja regle
	 *	@param	int			$posy			Position depart
	 *	@param	Translate	$outputlangs	Objet langs
	 *	@return int							Position pour suite
	 */
	function _tableau_tot(&$pdf, $object, $deja_regle, $posy, $outputlangs)
	{
		global $conf,$mysoc;
		$default_font_size = pdf_getPDFFontSize($outputlangs);

		$tab2_top = $posy;
		$tab2_hl = 4;
		$pdf->SetFont('','', $default_font_size - 1);

		// Tableau total
		$col1x = 120; $col2x = 170;
		if ($this->page_largeur < 210) // To work with US executive format
		{
			$col2x-=20;
		}
		$largcol2 = ($this->page_largeur - $this->marge_droite - $col2x);

		$useborder=0;
		$index = 0;

		// Total HT
		$pdf->SetFillColor(255,255,255);
		$pdf->SetXY($col1x, $tab2_top + 0);
		$pdf->MultiCell($col2x-$col1x, $tab2_hl, $outputlangs->transnoentities("TotalHT"), 0, 'L', 1);

		$total_ht = ($conf->multicurrency->enabled && $object->mylticurrency_tx != 1 ? $object->multicurrency_total_ht : $object->total_ht);
		$pdf->SetXY($col2x, $tab2_top + 0);
		$pdf->MultiCell($largcol2, $tab2_hl, price($total_ht + (! empty($object->remise)?$object->remise:0), 0, $outputlangs), 0, 'R', 1);

		// Show VAT by rates and total
		$pdf->SetFillColor(248,248,248);

		$total_ttc = ($conf->multicurrency->enabled && $object->multicurrency_tx != 1) ? $object->multicurrency_total_ttc : $object->total_ttc;

		$this->atleastoneratenotnull=0;
		if (empty($conf->global->MAIN_GENERATE_DOCUMENTS_WITHOUT_VAT))
		{
			$tvaisnull=((! empty($this->tva) && count($this->tva) == 1 && isset($this->tva['0.000']) && is_float($this->tva['0.000'])) ? true : false);
			if (! empty($conf->global->MAIN_GENERATE_DOCUMENTS_WITHOUT_VAT_IFNULL) && $tvaisnull)
			{
				// Nothing to do
			}
			else
			{
				//Local tax 1 before VAT
				//if (! empty($conf->global->FACTURE_LOCAL_TAX1_OPTION) && $conf->global->FACTURE_LOCAL_TAX1_OPTION=='localtax1on')
				//{
					foreach( $this->localtax1 as $localtax_type => $localtax_rate )
					{
						if (in_array((string) $localtax_type, array('1','3','5'))) continue;

						foreach( $localtax_rate as $tvakey => $tvaval )
						{
							if ($tvakey!=0)    // On affiche pas taux 0
							{
								//$this->atleastoneratenotnull++;

								$index++;
								$pdf->SetXY($col1x, $tab2_top + $tab2_hl * $index);

								$tvacompl='';
								if (preg_match('/\*/',$tvakey))
								{
									$tvakey=str_replace('*','',$tvakey);
									$tvacompl = " (".$outputlangs->transnoentities("NonPercuRecuperable").")";
								}
								$totalvat = $outputlangs->transcountrynoentities("TotalLT1",$mysoc->country_code).' ';
								$totalvat.=vatrate(abs($tvakey),1).$tvacompl;
								$pdf->MultiCell($col2x-$col1x, $tab2_hl, $totalvat, 0, 'L', 1);

								$pdf->SetXY($col2x, $tab2_top + $tab2_hl * $index);
								$pdf->MultiCell($largcol2, $tab2_hl, price($tvaval, 0, $outputlangs), 0, 'R', 1);
							}
						}
					}
	      		//}
				//Local tax 2 before VAT
				//if (! empty($conf->global->FACTURE_LOCAL_TAX2_OPTION) && $conf->global->FACTURE_LOCAL_TAX2_OPTION=='localtax2on')
				//{
					foreach( $this->localtax2 as $localtax_type => $localtax_rate )
					{
						if (in_array((string) $localtax_type, array('1','3','5'))) continue;

						foreach( $localtax_rate as $tvakey => $tvaval )
						{
							if ($tvakey!=0)    // On affiche pas taux 0
							{
								//$this->atleastoneratenotnull++;



								$index++;
								$pdf->SetXY($col1x, $tab2_top + $tab2_hl * $index);

								$tvacompl='';
								if (preg_match('/\*/',$tvakey))
								{
									$tvakey=str_replace('*','',$tvakey);
									$tvacompl = " (".$outputlangs->transnoentities("NonPercuRecuperable").")";
								}
								$totalvat = $outputlangs->transcountrynoentities("TotalLT2", $mysoc->country_code).' ';
								$totalvat.=vatrate(abs($tvakey),1).$tvacompl;
								$pdf->MultiCell($col2x-$col1x, $tab2_hl, $totalvat, 0, 'L', 1);

								$pdf->SetXY($col2x, $tab2_top + $tab2_hl * $index);
								$pdf->MultiCell($largcol2, $tab2_hl, price($tvaval, 0, $outputlangs), 0, 'R', 1);

							}
						}
					}
				//}
				// VAT
				foreach($this->tva as $tvakey => $tvaval)
				{
					if ($tvakey != 0)    // On affiche pas taux 0
					{
						$this->atleastoneratenotnull++;

						$index++;
						$pdf->SetXY($col1x, $tab2_top + $tab2_hl * $index);

						$tvacompl='';
						if (preg_match('/\*/',$tvakey))
						{
							$tvakey=str_replace('*','',$tvakey);
							$tvacompl = " (".$outputlangs->transnoentities("NonPercuRecuperable").")";
						}
						$totalvat =$outputlangs->transcountrynoentities("TotalVAT",$mysoc->country_code).' ';
						$totalvat.=vatrate($tvakey,1).$tvacompl;
						$pdf->MultiCell($col2x-$col1x, $tab2_hl, $totalvat, 0, 'L', 1);

						$pdf->SetXY($col2x, $tab2_top + $tab2_hl * $index);
						$pdf->MultiCell($largcol2, $tab2_hl, price($tvaval, 0, $outputlangs), 0, 'R', 1);
					}
				}

				//Local tax 1 after VAT
				//if (! empty($conf->global->FACTURE_LOCAL_TAX1_OPTION) && $conf->global->FACTURE_LOCAL_TAX1_OPTION=='localtax1on')
				//{
					foreach( $this->localtax1 as $localtax_type => $localtax_rate )
					{
						if (in_array((string) $localtax_type, array('2','4','6'))) continue;

						foreach( $localtax_rate as $tvakey => $tvaval )
						{
							if ($tvakey != 0)    // On affiche pas taux 0
							{
								//$this->atleastoneratenotnull++;

								$index++;
								$pdf->SetXY($col1x, $tab2_top + $tab2_hl * $index);

								$tvacompl='';
								if (preg_match('/\*/',$tvakey))
								{
									$tvakey=str_replace('*','',$tvakey);
									$tvacompl = " (".$outputlangs->transnoentities("NonPercuRecuperable").")";
								}
								$totalvat = $outputlangs->transcountrynoentities("TotalLT1",$mysoc->country_code).' ';

								$totalvat.=vatrate(abs($tvakey),1).$tvacompl;
								$pdf->MultiCell($col2x-$col1x, $tab2_hl, $totalvat, 0, 'L', 1);
								$pdf->SetXY($col2x, $tab2_top + $tab2_hl * $index);
								$pdf->MultiCell($largcol2, $tab2_hl, price($tvaval, 0, $outputlangs), 0, 'R', 1);
							}
						}
					}
	      		//}
				//Local tax 2 after VAT
				//if (! empty($conf->global->FACTURE_LOCAL_TAX2_OPTION) && $conf->global->FACTURE_LOCAL_TAX2_OPTION=='localtax2on')
				//{
					foreach( $this->localtax2 as $localtax_type => $localtax_rate )
					{
						if (in_array((string) $localtax_type, array('2','4','6'))) continue;

						foreach( $localtax_rate as $tvakey => $tvaval )
						{
						    // retrieve global local tax
							if ($tvakey != 0)    // On affiche pas taux 0
							{
								//$this->atleastoneratenotnull++;

								$index++;
								$pdf->SetXY($col1x, $tab2_top + $tab2_hl * $index);

								$tvacompl='';
								if (preg_match('/\*/',$tvakey))
								{
									$tvakey=str_replace('*','',$tvakey);
									$tvacompl = " (".$outputlangs->transnoentities("NonPercuRecuperable").")";
								}
								$totalvat = $outputlangs->transcountrynoentities("TotalLT2",$mysoc->country_code).' ';

								$totalvat.=vatrate(abs($tvakey),1).$tvacompl;
								$pdf->MultiCell($col2x-$col1x, $tab2_hl, $totalvat, 0, 'L', 1);

								$pdf->SetXY($col2x, $tab2_top + $tab2_hl * $index);
								$pdf->MultiCell($largcol2, $tab2_hl, price($tvaval, 0, $outputlangs), 0, 'R', 1);
							}
						}
					}
				//}

				// Total TTC
				$index++;
				$pdf->SetXY($col1x, $tab2_top + $tab2_hl * $index);
				$pdf->SetTextColor(0,0,60);
				$pdf->SetFillColor(224,224,224);
				$pdf->MultiCell($col2x-$col1x, $tab2_hl, $outputlangs->transnoentities("TotalTTC"), $useborder, 'L', 1);

				$pdf->SetXY($col2x, $tab2_top + $tab2_hl * $index);
				$pdf->MultiCell($largcol2, $tab2_hl, price($total_ttc, 0, $outputlangs), $useborder, 'R', 1);
			}
		}

		$pdf->SetTextColor(0,0,0);

		/*
		$resteapayer = $object->total_ttc - $deja_regle;
		if (! empty($object->paye)) $resteapayer=0;
		*/

		if ($deja_regle > 0)
		{
			$index++;

			$pdf->SetXY($col1x, $tab2_top + $tab2_hl * $index);
			$pdf->MultiCell($col2x-$col1x, $tab2_hl, $outputlangs->transnoentities("AlreadyPaid"), 0, 'L', 0);

			$pdf->SetXY($col2x, $tab2_top + $tab2_hl * $index);
			$pdf->MultiCell($largcol2, $tab2_hl, price($deja_regle, 0, $outputlangs), 0, 'R', 0);

			/*
			if ($object->close_code == 'discount_vat')
			{
				$index++;
				$pdf->SetFillColor(255,255,255);

				$pdf->SetXY($col1x, $tab2_top + $tab2_hl * $index);
				$pdf->MultiCell($col2x-$col1x, $tab2_hl, $outputlangs->transnoentities("EscompteOfferedShort"), $useborder, 'L', 1);

				$pdf->SetXY($col2x, $tab2_top + $tab2_hl * $index);
				$pdf->MultiCell($largcol2, $tab2_hl, price($object->total_ttc - $deja_regle, 0, $outputlangs), $useborder, 'R', 1);

				$resteapayer=0;
			}
			*/

			$index++;
			$pdf->SetTextColor(0,0,60);
			$pdf->SetFillColor(224,224,224);
			$pdf->SetXY($col1x, $tab2_top + $tab2_hl * $index);
			$pdf->MultiCell($col2x-$col1x, $tab2_hl, $outputlangs->transnoentities("RemainderToPay"), $useborder, 'L', 1);

			$pdf->SetXY($col2x, $tab2_top + $tab2_hl * $index);
			$pdf->MultiCell($largcol2, $tab2_hl, price($resteapayer, 0, $outputlangs), $useborder, 'R', 1);

			$pdf->SetFont('','', $default_font_size - 1);
			$pdf->SetTextColor(0,0,0);
		}

		$index++;
		return ($tab2_top + ($tab2_hl * $index));
	}

	/**
	 *   Show table for lines
	 *
	 *   @param		PDF			$pdf     		Object PDF
	 *   @param		string		$tab_top		Top position of table
	 *   @param		string		$tab_height		Height of table (rectangle)
	 *   @param		int			$nexY			Y (not used)
	 *   @param		Translate	$outputlangs	Langs object
	 *   @param		int			$hidetop		1=Hide top bar of array and title, 0=Hide nothing, -1=Hide only title
	 *   @param		int			$hidebottom		Hide bottom bar of array
	 *   @param		string		$currency		Currency code
	 *   @return	void
	 */
	function _tableau(&$pdf, $tab_top, $tab_height, $nexY, $outputlangs, $hidetop=0, $hidebottom=0, $currency='')
	{
		global $conf;

		// Force to disable hidetop and hidebottom
		$hidebottom=0;
		if ($hidetop) $hidetop=-1;

		$currency = !empty($currency) ? $currency : $conf->currency;
		$default_font_size = pdf_getPDFFontSize($outputlangs);

		// Amount in (at tab_top - 1)
		$pdf->SetTextColor(0,0,0);
		$pdf->SetFont('','',$default_font_size - 2);

		if (empty($hidetop))
		{
			$titre = $outputlangs->transnoentities("AmountInCurrency",$outputlangs->transnoentitiesnoconv("Currency".$currency));
			$pdf->SetXY($this->page_largeur - $this->marge_droite - ($pdf->GetStringWidth($titre) + 3), $tab_top-4);
			$pdf->MultiCell(($pdf->GetStringWidth($titre) + 3), 2, $titre);

			//$conf->global->MAIN_PDF_TITLE_BACKGROUND_COLOR='230,230,230';
			if (! empty($conf->global->MAIN_PDF_TITLE_BACKGROUND_COLOR)) $pdf->Rect($this->marge_gauche, $tab_top, $this->page_largeur-$this->marge_droite-$this->marge_gauche, 5, 'F', null, explode(',',$conf->global->MAIN_PDF_TITLE_BACKGROUND_COLOR));
		}

		$pdf->SetDrawColor(128,128,128);
		$pdf->SetFont('','',$default_font_size - 1);

		// Output Rect
        // Rect prend une longueur en 3eme param et 4eme param
        $this->printRect($pdf,$this->marge_gauche, $tab_top, $this->page_largeur-$this->marge_gauche-$this->marge_droite, $tab_height, $hidetop, $hidebottom);
		if (empty($hidetop))
		{
            // line prend une position y en 2eme param et 4eme param
            $pdf->line($this->marge_gauche, $tab_top+5, $this->page_largeur-$this->marge_droite, $tab_top+5);
        }


        foreach ($this->cols as $col) {
            $pdf->line($col['start'], $tab_top, $col['start'], $tab_top + $tab_height);
            if (empty($hidetop)) {
                $pdf->SetXY($col['start'], $tab_top + 1);
                $pdf->MultiCell($col['width'], 2, $col['name'], '', $col['titlealign']);
            }
        }

	}

	/**
	 *  Show top header of page.
	 *
	 *  @param	PDF			$pdf     		Object PDF
	 *  @param  Object		$object     	Object to show
	 *  @param  int	    	$showaddress    0=no, 1=yes
	 *  @param  Translate	$outputlangs	Object lang for output
	 *  @return	void
	 */
	function _pagehead(&$pdf, $object, $showaddress, $outputlangs)
	{
		global $conf,$langs;

		$outputlangs->load("main");
		$outputlangs->load("bills");
		$outputlangs->load("propal");
		$outputlangs->load("companies");

		$default_font_size = pdf_getPDFFontSize($outputlangs);

		pdf_pagehead($pdf,$outputlangs,$this->page_hauteur);

		//  Show Draft Watermark
		if($object->statut==0 && (! empty($conf->global->PROPALE_DRAFT_WATERMARK)) )
		{
            pdf_watermark($pdf,$outputlangs,$this->page_hauteur,$this->page_largeur,'mm',$conf->global->PROPALE_DRAFT_WATERMARK);
		}

		$pdf->SetTextColor(0,0,60);
		$pdf->SetFont('','B', $default_font_size + 3);

		$posy=$this->marge_haute;
		$posx=$this->page_largeur-$this->marge_droite-100;

		$pdf->SetXY($this->marge_gauche,$posy);

		// Logo
		$logo=$conf->mycompany->dir_output.'/logos/'.$this->emetteur->logo;
		if ($this->emetteur->logo)
		{
			if (is_readable($logo))
			{
			    $height=pdf_getHeightForLogo($logo);
			    $pdf->Image($logo, $this->marge_gauche, $posy, 0, $height);	// width=0 (auto)
			}
			else
			{
				$pdf->SetTextColor(200,0,0);
				$pdf->SetFont('','B',$default_font_size - 2);
				$pdf->MultiCell(100, 3, $outputlangs->transnoentities("ErrorLogoFileNotFound",$logo), 0, 'L');
				$pdf->MultiCell(100, 3, $outputlangs->transnoentities("ErrorGoToGlobalSetup"), 0, 'L');
			}
		}
		else
		{
			$text=$this->emetteur->name;
			$pdf->MultiCell(100, 4, $outputlangs->convToOutputCharset($text), 0, 'L');
		}

		$pdf->SetFont('','B',$default_font_size + 3);
		$pdf->SetXY($posx,$posy);
		$pdf->SetTextColor(0,0,60);
		$title=$outputlangs->transnoentities("PdfCommercialProposalTitle");
		$pdf->MultiCell(100, 4, $title, '', 'R');

		$pdf->SetFont('','B',$default_font_size);

		$posy+=5;
		$pdf->SetXY($posx,$posy);
		$pdf->SetTextColor(0,0,60);
		$pdf->MultiCell(100, 4, $outputlangs->transnoentities("Ref")." : " . $outputlangs->convToOutputCharset($object->ref), '', 'R');

		$posy+=1;
		$pdf->SetFont('','', $default_font_size - 2);

		if ($object->ref_client)
		{
			$posy+=4;
			$pdf->SetXY($posx,$posy);
			$pdf->SetTextColor(0,0,60);
			$pdf->MultiCell(100, 3, $outputlangs->transnoentities("RefCustomer")." : " . $outputlangs->convToOutputCharset($object->ref_client), '', 'R');
		}

		$posy+=4;
		$pdf->SetXY($posx,$posy);
		$pdf->SetTextColor(0,0,60);
		$pdf->MultiCell(100, 3, $outputlangs->transnoentities("Date")." : " . dol_print_date($object->date,"day",false,$outputlangs,true), '', 'R');

		$posy+=4;
		$pdf->SetXY($posx,$posy);
		$pdf->SetTextColor(0,0,60);
		$pdf->MultiCell(100, 3, $outputlangs->transnoentities("DateEndPropal")." : " . dol_print_date($object->fin_validite,"day",false,$outputlangs,true), '', 'R');

		if ($object->thirdparty->code_client)
		{
			$posy+=4;
			$pdf->SetXY($posx,$posy);
			$pdf->SetTextColor(0,0,60);
			$pdf->MultiCell(100, 3, $outputlangs->transnoentities("CustomerCode")." : " . $outputlangs->transnoentities($object->thirdparty->code_client), '', 'R');
		}

		// Get contact
		if (!empty($conf->global->DOC_SHOW_FIRST_SALES_REP))
		{
		    $arrayidcontact=$object->getIdContact('internal','SALESREPFOLL');
		    if (count($arrayidcontact) > 0)
		    {
		        $usertmp=new User($this->db);
		        $usertmp->fetch($arrayidcontact[0]);
                $posy+=4;
                $pdf->SetXY($posx,$posy);
		        $pdf->SetTextColor(0,0,60);
		        $pdf->MultiCell(100, 3, $langs->trans("SalesRepresentative")." : ".$usertmp->getFullName($langs), '', 'R');
		    }
		}

		$posy+=2;

		$top_shift = 0;
		// Show list of linked objects
		$current_y = $pdf->getY();
		$posy = pdf_writeLinkedObjects($pdf, $object, $outputlangs, $posx, $posy, 100, 3, 'R', $default_font_size);
		if ($current_y < $pdf->getY())
		{
			$top_shift = $pdf->getY() - $current_y;
		}

		if ($showaddress)
		{
			// Sender properties
			$carac_emetteur='';
		 	// Add internal contact of proposal if defined
			$arrayidcontact=$object->getIdContact('internal','SALESREPFOLL');
		 	if (count($arrayidcontact) > 0)
		 	{
		 		$object->fetch_user($arrayidcontact[0]);
		 		$labelbeforecontactname=($outputlangs->transnoentities("FromContactName")!='FromContactName'?$outputlangs->transnoentities("FromContactName"):$outputlangs->transnoentities("Name"));
		 		$carac_emetteur .= ($carac_emetteur ? "\n" : '' ).$labelbeforecontactname." ".$outputlangs->convToOutputCharset($object->user->getFullName($outputlangs))."\n";
		 	}

		 	$carac_emetteur .= pdf_build_address($outputlangs, $this->emetteur, $object->thirdparty, '', 0, 'source', $object);

			// Show sender
			$posy=42+$top_shift;
		 	$posx=$this->marge_gauche;
			if (! empty($conf->global->MAIN_INVERT_SENDER_RECIPIENT)) $posx=$this->page_largeur-$this->marge_droite-80;
			$hautcadre=40;

			// Show sender frame
			$pdf->SetTextColor(0,0,0);
			$pdf->SetFont('','', $default_font_size - 2);
			$pdf->SetXY($posx,$posy-5);
			$pdf->MultiCell(66,5, $outputlangs->transnoentities("BillFrom").":", 0, 'L');
			$pdf->SetXY($posx,$posy);
			$pdf->SetFillColor(230,230,230);
			$pdf->MultiCell(82, $hautcadre, "", 0, 'R', 1);
			$pdf->SetTextColor(0,0,60);

			// Show sender name
			$pdf->SetXY($posx+2,$posy+3);
			$pdf->SetFont('','B', $default_font_size);
			$pdf->MultiCell(80, 4, $outputlangs->convToOutputCharset($this->emetteur->name), 0, 'L');
			$posy=$pdf->getY();

			// Show sender information
			$pdf->SetXY($posx+2,$posy);
			$pdf->SetFont('','', $default_font_size - 1);
			$pdf->MultiCell(80, 4, $carac_emetteur, 0, 'L');


			// If CUSTOMER contact defined, we use it
			$usecontact=false;
			$arrayidcontact=$object->getIdContact('external','CUSTOMER');
			if (count($arrayidcontact) > 0)
			{
				$usecontact=true;
				$result=$object->fetch_contact($arrayidcontact[0]);
			}

			//Recipient name
			// On peut utiliser le nom de la societe du contact
			if ($usecontact && !empty($conf->global->MAIN_USE_COMPANY_NAME_OF_CONTACT)) {
				$thirdparty = $object->contact;
			} else {
				$thirdparty = $object->thirdparty;
			}

			$carac_client_name= pdfBuildThirdpartyName($thirdparty, $outputlangs);

			$carac_client=pdf_build_address($outputlangs,$this->emetteur,$object->thirdparty,($usecontact?$object->contact:''),$usecontact,'target',$object);

			// Show recipient
			$widthrecbox=100;
			if ($this->page_largeur < 210) $widthrecbox=84;	// To work with US executive format
			$posy=42+$top_shift;
			$posx=$this->page_largeur-$this->marge_droite-$widthrecbox;
			if (! empty($conf->global->MAIN_INVERT_SENDER_RECIPIENT)) $posx=$this->marge_gauche;

			// Show recipient frame
			$pdf->SetTextColor(0,0,0);
			$pdf->SetFont('','', $default_font_size - 2);
			$pdf->SetXY($posx+2,$posy-5);
			$pdf->MultiCell($widthrecbox, 5, $outputlangs->transnoentities("BillTo").":", 0, 'L');
			$pdf->Rect($posx, $posy, $widthrecbox, $hautcadre);

			// Show recipient name
			$pdf->SetXY($posx+2,$posy+3);
			$pdf->SetFont('','B', $default_font_size);
			$pdf->MultiCell($widthrecbox, 4, $carac_client_name, 0, 'L');

			$posy = $pdf->getY();

			// Show recipient information
			$pdf->SetFont('','', $default_font_size - 1);
			$pdf->SetXY($posx+2,$posy);
			$pdf->MultiCell($widthrecbox, 4, $carac_client, 0, 'L');
		}

		$pdf->SetTextColor(0,0,0);
		return $top_shift;
	}

	/**
	 *   	Show footer of page. Need this->emetteur object
     *
	 *   	@param	PDF			$pdf     			PDF
	 * 		@param	Object		$object				Object to show
	 *      @param	Translate	$outputlangs		Object lang for output
	 *      @param	int			$hidefreetext		1=Hide free text
	 *      @return	int								Return height of bottom margin including footer text
	 */
	function _pagefoot(&$pdf,$object,$outputlangs,$hidefreetext=0)
	{
		global $conf;
		$showdetails=$conf->global->MAIN_GENERATE_DOCUMENTS_SHOW_FOOT_DETAILS;
		return pdf_pagefoot($pdf,$outputlangs,'PROPOSAL_FREE_TEXT',$this->emetteur,$this->marge_basse,$this->marge_gauche,$this->page_hauteur,$object,$showdetails,$hidefreetext);
	}

	/**
	 *	Show area for the customer to sign
	 *
	 *	@param	PDF			$pdf            Object PDF
	 *	@param  Facture		$object         Object invoice
	 *	@param	int			$posy			Position depart
	 *	@param	Translate	$outputlangs	Objet langs
	 *	@return int							Position pour suite
	 */
	function _signature_area(&$pdf, $object, $posy, $outputlangs)
	{
		$default_font_size = pdf_getPDFFontSize($outputlangs);
		$tab_top = $posy + 4;
		$tab_hl = 4;

		$posx = 120;
		$largcol = ($this->page_largeur - $this->marge_droite - $posx);
		$useborder=0;
		$index = 0;
		// Total HT
		$pdf->SetFillColor(255,255,255);
		$pdf->SetXY($posx, $tab_top + 0);
		$pdf->SetFont('','', $default_font_size - 2);
		$pdf->MultiCell($largcol, $tab_hl, $outputlangs->transnoentities("ProposalCustomerSignature"), 0, 'L', 1);

		$pdf->SetXY($posx, $tab_top + $tab_hl);
		$pdf->MultiCell($largcol, $tab_hl*3, '', 1, 'R');

		return ($tab_hl*7);
	}
}
<|MERGE_RESOLUTION|>--- conflicted
+++ resolved
@@ -106,39 +106,6 @@
 		$this->emetteur=$mysoc;
 		if (empty($this->emetteur->country_code)) $this->emetteur->country_code=substr($langs->defaultlang,-2);    // By default, if was not defined
 
-<<<<<<< HEAD
-=======
-		// Define position of columns
-		$this->posxdesc=$this->marge_gauche+1;
-		if($conf->global->PRODUCT_USE_UNITS)
-		{
-			$this->posxtva=101;
-			$this->posxup=118;
-			$this->posxqty=135;
-			$this->posxunit=151;
-		}
-		else
-		{
-			$this->posxtva=110;
-			$this->posxup=126;
-			$this->posxqty=145;
-		}
-		$this->posxdiscount=162;
-		$this->postotalht=174;
-		if (! empty($conf->global->MAIN_GENERATE_DOCUMENTS_WITHOUT_VAT) || ! empty($conf->global->MAIN_GENERATE_DOCUMENTS_WITHOUT_VAT_COLUMN)) $this->posxtva=$this->posxup;
-		$this->posxpicture=$this->posxtva - (empty($conf->global->MAIN_DOCUMENTS_WITH_PICTURE_WIDTH)?20:$conf->global->MAIN_DOCUMENTS_WITH_PICTURE_WIDTH);	// width of images
-		if ($this->page_largeur < 210) // To work with US executive format
-		{
-			$this->posxpicture-=20;
-			$this->posxtva-=20;
-			$this->posxup-=20;
-			$this->posxqty-=20;
-			$this->posxunit-=20;
-			$this->posxdiscount-=20;
-			$this->postotalht-=20;
-		}
-
->>>>>>> 6cb0793d
 		$this->tva=array();
 		$this->localtax1=array();
 		$this->localtax2=array();
@@ -232,13 +199,7 @@
 			}
 		}
 
-<<<<<<< HEAD
-		if ($conf->propal->dir_output)
-=======
-		if (count($realpatharray) == 0) $this->posxpicture=$this->posxtva;
-
 		if ($conf->propal->multidir_output[$conf->entity])
->>>>>>> 6cb0793d
 		{
 			$object->fetch_thirdparty();
 
