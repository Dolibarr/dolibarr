<?php
/* Copyright (C) 2004-2014 Laurent Destailleur  <eldy@users.sourceforge.net>
 * Copyright (C) 2005-2012 Regis Houssin        <regis.houssin@capnetworks.com>
 * Copyright (C) 2008      Raphael Bertrand     <raphael.bertrand@resultic.fr>
 * Copyright (C) 2010-2015 Juanjo Menent	    <jmenent@2byte.es>
 * Copyright (C) 2012      Christophe Battarel   <christophe.battarel@altairis.fr>
 * Copyright (C) 2012      Cedric Salvador      <csalvador@gpcsolutions.fr>
 * Copyright (C) 2015      Marcos García        <marcosgdf@gmail.com>
 * Copyright (C) 2017      Ferran Marcet        <fmarcet@2byte.es>
 *
 * This program is free software; you can redistribute it and/or modify
 * it under the terms of the GNU General Public License as published by
 * the Free Software Foundation; either version 3 of the License, or
 * (at your option) any later version.
 *
 * This program is distributed in the hope that it will be useful,
 * but WITHOUT ANY WARRANTY; without even the implied warranty of
 * MERCHANTABILITY or FITNESS FOR A PARTICULAR PURPOSE.  See the
 * GNU General Public License for more details.
 *
 * You should have received a copy of the GNU General Public License
 * along with this program. If not, see <http://www.gnu.org/licenses/>.
 * or see http://www.gnu.org/
 */

/**
 *	\file       htdocs/core/modules/propale/doc/pdf_azur.modules.php
 *	\ingroup    propale
 *	\brief      Fichier de la classe permettant de generer les propales au modele Azur
 */
require_once DOL_DOCUMENT_ROOT.'/core/modules/propale/modules_propale.php';
require_once DOL_DOCUMENT_ROOT.'/product/class/product.class.php';
require_once DOL_DOCUMENT_ROOT.'/core/lib/company.lib.php';
require_once DOL_DOCUMENT_ROOT.'/core/lib/functions2.lib.php';
require_once DOL_DOCUMENT_ROOT.'/core/lib/pdf.lib.php';


/**
 *	Class to generate PDF proposal Azur
 */
class pdf_azur extends ModelePDFPropales
{
	var $db;
	var $name;
	var $description;
	var $update_main_doc_field;	// Save the name of generated file as the main doc when generating a doc with this template
	var $type;

	var $phpmin = array(4,3,0); // Minimum version of PHP required by module
	var $version = 'dolibarr';

	var $page_largeur;
	var $page_hauteur;
	var $format;
	var $marge_gauche;
	var	$marge_droite;
	var	$marge_haute;
	var	$marge_basse;

	var $emetteur;	// Objet societe qui emet


	/**
	 *	Constructor
	 *
	 *  @param		DoliDB		$db      Database handler
	 */
	function __construct($db)
	{
		global $conf,$langs,$mysoc;
		
		// Translations
		$langs->loadLangs(array("main", "bills"));

		$this->db = $db;
		$this->name = "azur";
		$this->description = $langs->trans('DocModelAzurDescription');
		$this->update_main_doc_field = 1;		// Save the name of generated file as the main doc when generating a doc with this template

		// Dimension page
		$this->type = 'pdf';
		$formatarray=pdf_getFormat();
		$this->page_largeur = $formatarray['width'];
		$this->page_hauteur = $formatarray['height'];
		$this->format = array($this->page_largeur,$this->page_hauteur);
		$this->marge_gauche=isset($conf->global->MAIN_PDF_MARGIN_LEFT)?$conf->global->MAIN_PDF_MARGIN_LEFT:10;
		$this->marge_droite=isset($conf->global->MAIN_PDF_MARGIN_RIGHT)?$conf->global->MAIN_PDF_MARGIN_RIGHT:10;
		$this->marge_haute =isset($conf->global->MAIN_PDF_MARGIN_TOP)?$conf->global->MAIN_PDF_MARGIN_TOP:10;
		$this->marge_basse =isset($conf->global->MAIN_PDF_MARGIN_BOTTOM)?$conf->global->MAIN_PDF_MARGIN_BOTTOM:10;

		$this->option_logo = 1;                    // Affiche logo
		$this->option_tva = 1;                     // Gere option tva FACTURE_TVAOPTION
		$this->option_modereg = 1;                 // Affiche mode reglement
		$this->option_condreg = 1;                 // Affiche conditions reglement
		$this->option_codeproduitservice = 1;      // Affiche code produit-service
		$this->option_multilang = 1;               // Dispo en plusieurs langues
		$this->option_escompte = 0;                // Affiche si il y a eu escompte
		$this->option_credit_note = 0;             // Support credit notes
		$this->option_freetext = 1;				   // Support add of a personalised text
		$this->option_draft_watermark = 1;		   //Support add of a watermark on drafts

		$this->franchise=!$mysoc->tva_assuj;

		// Get source company
		$this->emetteur=$mysoc;
		if (empty($this->emetteur->country_code)) $this->emetteur->country_code=substr($langs->defaultlang,-2);    // By default, if was not defined

		// Define position of columns
		$this->posxdesc=$this->marge_gauche+1;
		
		

		$this->tva=array();
		$this->localtax1=array();
		$this->localtax2=array();
		$this->atleastoneratenotnull=0;
		$this->atleastonediscount=0;
	}

	/**
     *  Function to build pdf onto disk
     *
     *  @param		Object		$object				Object to generate
     *  @param		Translate	$outputlangs		Lang output object
     *  @param		string		$srctemplatepath	Full path of source filename for generator using a template file
     *  @param		int			$hidedetails		Do not show line details
     *  @param		int			$hidedesc			Do not show desc
     *  @param		int			$hideref			Do not show ref
     *  @return     int             				1=OK, 0=KO
	 */
	function write_file($object,$outputlangs,$srctemplatepath='',$hidedetails=0,$hidedesc=0,$hideref=0)
	{
		global $user,$langs,$conf,$mysoc,$db,$hookmanager,$nblignes;

		if (! is_object($outputlangs)) $outputlangs=$langs;
		// For backward compatibility with FPDF, force output charset to ISO, because FPDF expect text to be encoded in ISO
		if (! empty($conf->global->MAIN_USE_FPDF)) $outputlangs->charset_output='ISO-8859-1';

		$outputlangs->load("main");
		$outputlangs->load("dict");
		$outputlangs->load("companies");
		$outputlangs->load("bills");
		$outputlangs->load("propal");
		$outputlangs->load("products");

		$nblignes = count($object->lines);

		// Loop on each lines to detect if there is at least one image to show
		$realpatharray=array();
		$this->atleastonephoto = false;
		if (! empty($conf->global->MAIN_GENERATE_PROPOSALS_WITH_PICTURE))
		{
			$objphoto = new Product($this->db);

			for ($i = 0 ; $i < $nblignes ; $i++)
			{
				if (empty($object->lines[$i]->fk_product)) continue;

				$objphoto->fetch($object->lines[$i]->fk_product);
                //var_dump($objphoto->ref);exit;
				if (! empty($conf->global->PRODUCT_USE_OLD_PATH_FOR_PHOTO))
				{
					$pdir[0] = get_exdir($objphoto->id,2,0,0,$objphoto,'product') . $objphoto->id ."/photos/";
					$pdir[1] = get_exdir(0,0,0,0,$objphoto,'product') . dol_sanitizeFileName($objphoto->ref).'/';
				}
				else
				{
					$pdir[0] = get_exdir(0,0,0,0,$objphoto,'product') . dol_sanitizeFileName($objphoto->ref).'/';				// default
					$pdir[1] = get_exdir($objphoto->id,2,0,0,$objphoto,'product') . $objphoto->id ."/photos/";	// alternative
				}

				$arephoto = false;
				foreach ($pdir as $midir)
				{
					if (! $arephoto)
					{
						$dir = $conf->product->dir_output.'/'.$midir;

						foreach ($objphoto->liste_photos($dir,1) as $key => $obj)
						{
							if (empty($conf->global->CAT_HIGH_QUALITY_IMAGES))		// If CAT_HIGH_QUALITY_IMAGES not defined, we use thumb if defined and then original photo
							{
								if ($obj['photo_vignette'])
								{
									$filename= $obj['photo_vignette'];
								}
								else
								{
									$filename=$obj['photo'];
								}
							}
							else
							{
								$filename=$obj['photo'];
							}

							$realpath = $dir.$filename;
							$arephoto = true;
							$this->atleastonephoto = true;
						}
					}
				}

				if ($realpath && $arephoto) $realpatharray[$i]=$realpath;
			}
		}

		if (count($realpatharray) == 0) $this->posxpicture=$this->posxtva;

		if ($conf->propal->multidir_output[$conf->entity])
		{
			$object->fetch_thirdparty();

			$deja_regle = 0;

			// Definition of $dir and $file
			if ($object->specimen)
			{
				$dir = $conf->propal->multidir_output[$conf->entity];
				$file = $dir . "/SPECIMEN.pdf";
			}
			else
			{
				$objectref = dol_sanitizeFileName($object->ref);
				$dir = $conf->propal->multidir_output[$object->entity] . "/" . $objectref;
				$file = $dir . "/" . $objectref . ".pdf";
			}

			if (! file_exists($dir))
			{
				if (dol_mkdir($dir) < 0)
				{
					$this->error=$langs->transnoentities("ErrorCanNotCreateDir",$dir);
					return 0;
				}
			}

			if (file_exists($dir))
			{
				// Add pdfgeneration hook
				if (! is_object($hookmanager))
				{
					include_once DOL_DOCUMENT_ROOT.'/core/class/hookmanager.class.php';
					$hookmanager=new HookManager($this->db);
				}
				$hookmanager->initHooks(array('pdfgeneration'));
				$parameters=array('file'=>$file,'object'=>$object,'outputlangs'=>$outputlangs);
				global $action;
				$reshook=$hookmanager->executeHooks('beforePDFCreation',$parameters,$object,$action);    // Note that $action and $object may have been modified by some hooks

				// Create pdf instance
                $pdf=pdf_getInstance($this->format);
                $default_font_size = pdf_getPDFFontSize($outputlangs);	// Must be after pdf_getInstance
	            $pdf->SetAutoPageBreak(1,0);

                if (class_exists('TCPDF'))
                {
                    $pdf->setPrintHeader(false);
                    $pdf->setPrintFooter(false);
                }
                $pdf->SetFont(pdf_getPDFFont($outputlangs));
                // Set path to the background PDF File
                if (! empty($conf->global->MAIN_ADD_PDF_BACKGROUND))
                {
                    $pagecount = $pdf->setSourceFile($conf->mycompany->dir_output.'/'.$conf->global->MAIN_ADD_PDF_BACKGROUND);
                    $tplidx = $pdf->importPage(1);
                }

				$pdf->Open();
				$pagenb=0;
				$pdf->SetDrawColor(128,128,128);

				$pdf->SetTitle($outputlangs->convToOutputCharset($object->ref));
				$pdf->SetSubject($outputlangs->transnoentities("PdfCommercialProposalTitle"));
				$pdf->SetCreator("Dolibarr ".DOL_VERSION);
				$pdf->SetAuthor($outputlangs->convToOutputCharset($user->getFullName($outputlangs)));
				$pdf->SetKeyWords($outputlangs->convToOutputCharset($object->ref)." ".$outputlangs->transnoentities("PdfCommercialProposalTitle")." ".$outputlangs->convToOutputCharset($object->thirdparty->name));
				if (! empty($conf->global->MAIN_DISABLE_PDF_COMPRESSION)) $pdf->SetCompression(false);

				$pdf->SetMargins($this->marge_gauche, $this->marge_haute, $this->marge_droite);   // Left, Top, Right

				// Does we have at least one line with discount $this->atleastonediscount
				foreach ($object->lines as $line) {
				    if ($line->remise_percent){
				        $this->atleastonediscount = true;
				        break;
				    }
				}
				
				

				// New page
				$pdf->AddPage();
				if (! empty($tplidx)) $pdf->useTemplate($tplidx);
				$pagenb++;

                $heightforinfotot = 40;	// Height reserved to output the info and total part
                $heightforsignature = empty($conf->global->PROPAL_DISABLE_SIGNATURE)?(pdfGetHeightForHtmlContent($pdf, $outputlangs->transnoentities("ProposalCustomerSignature"))+10):0;
                $heightforfreetext= (isset($conf->global->MAIN_PDF_FREETEXT_HEIGHT)?$conf->global->MAIN_PDF_FREETEXT_HEIGHT:5);	// Height reserved to output the free text on last page
                $heightforfooter = $this->marge_basse + (empty($conf->global->MAIN_GENERATE_DOCUMENTS_SHOW_FOOT_DETAILS)?12:22);	// Height reserved to output the footer (value include bottom margin)
                //print $heightforinfotot + $heightforsignature + $heightforfreetext + $heightforfooter;exit;

				$top_shift = $this->_pagehead($pdf, $object, 1, $outputlangs);
				$pdf->SetFont('','', $default_font_size - 1);
				$pdf->MultiCell(0, 3, '');		// Set interline to 3
				$pdf->SetTextColor(0,0,0);


	            $tab_top = 90+$top_shift;
				$tab_top_newpage = (empty($conf->global->MAIN_PDF_DONOTREPEAT_HEAD)?42+$top_shift:10);

				// Incoterm
				if ($conf->incoterm->enabled)
				{
					$desc_incoterms = $object->getIncotermsForPDF();
					if ($desc_incoterms)
					{
						$tab_top -= 2;

						$pdf->SetFont('','', $default_font_size - 1);
						$pdf->writeHTMLCell(190, 3, $this->posxdesc-1, $tab_top-1, dol_htmlentitiesbr($desc_incoterms), 0, 1);
						$nexY = $pdf->GetY();
						$height_incoterms=$nexY-$tab_top;

						// Rect prend une longueur en 3eme param
						$pdf->SetDrawColor(192,192,192);
						$pdf->Rect($this->marge_gauche, $tab_top-1, $this->page_largeur-$this->marge_gauche-$this->marge_droite, $height_incoterms+1);

						$tab_top = $nexY+6;
					}
				}

				// Affiche notes
				$notetoshow=empty($object->note_public)?'':$object->note_public;
				if (! empty($conf->global->MAIN_ADD_SALE_REP_SIGNATURE_IN_NOTE))
				{
					// Get first sale rep
					if (is_object($object->thirdparty))
					{
						$salereparray=$object->thirdparty->getSalesRepresentatives($user);
						$salerepobj=new User($this->db);
						$salerepobj->fetch($salereparray[0]['id']);
						if (! empty($salerepobj->signature)) $notetoshow=dol_concatdesc($notetoshow, $salerepobj->signature);
					}
				}
				if (! empty($conf->global->MAIN_ADD_CREATOR_IN_NOTE) && $object->user_author_id > 0)
				{
				    $tmpuser=new User($this->db);
				    $tmpuser->fetch($object->user_author_id);
				    $notetoshow.='Affaire suivi par '.$tmpuser->getFullName($langs);
				    if ($tmpuser->email) $notetoshow.=',  Mail: '.$tmpuser->email;
				    if ($tmpuser->office_phone) $notetoshow.=', Tel: '.$tmpuser->office_phone;
				}
				
				$pagenb = $pdf->getPage();
				if ($notetoshow)
				{
<<<<<<< HEAD
				    $tab_width = $this->page_largeur-$this->marge_gauche-$this->marge_droite;
				    $pageposbeforenote = $pagenb;
				    
=======
					$tab_top -= 2;

>>>>>>> cbe68258
					$substitutionarray=pdf_getSubstitutionArray($outputlangs, null, $object);
					complete_substitutions_array($substitutionarray, $outputlangs, $object);
					$notetoshow = make_substitutions($notetoshow, $substitutionarray, $outputlangs);

<<<<<<< HEAD
					$tab_top = 89 + $height_incoterms;

					$pdf->startTransaction();
					
					$pdf->SetFont('','', $default_font_size - 1);
					$pdf->writeHTMLCell(190, 3, $this->posxdesc-1, $tab_top, dol_htmlentitiesbr($notetoshow), 0, 1);
					// Description
					$pageposafternote=$pdf->getPage();
					$posyafter = $pdf->GetY();
					
					if($pageposafternote>$pageposbeforenote )
					{
					    $pdf->rollbackTransaction(true);
					    
					    // prepar pages to receive notes
					    while ($pagenb < $pageposafternote) {
					        $pdf->AddPage();
					        $pagenb++;
					        if (! empty($tplidx)) $pdf->useTemplate($tplidx);
					        if (empty($conf->global->MAIN_PDF_DONOTREPEAT_HEAD)) $this->_pagehead($pdf, $object, 0, $outputlangs);
					        // $this->_pagefoot($pdf,$object,$outputlangs,1);
					        $pdf->setTopMargin($tab_top_newpage);
					        // The only function to edit the bottom margin of current page to set it.
					        $pdf->setPageOrientation('', 1, $heightforfooter + $heightforfreetext);
					    }
					    
					    // back to start
					    $pdf->setPage($pageposbeforenote);
					    $pdf->setPageOrientation('', 1, $heightforfooter + $heightforfreetext);
					    $pdf->SetFont('','', $default_font_size - 1);
					    $pdf->writeHTMLCell(190, 3, $this->posxdesc-1, $tab_top, dol_htmlentitiesbr($notetoshow), 0, 1);
					    $pageposafternote=$pdf->getPage();
					    
					    $posyafter = $pdf->GetY();
					    
					    if ($posyafter > ($this->page_hauteur - ($heightforfooter+$heightforfreetext+20)))	// There is no space left for total+free text
					    {
					        $pdf->AddPage('','',true);
					        $pagenb++;
					        $pageposafternote++;
					        $pdf->setPage($pageposafternote);
					        $pdf->setTopMargin($tab_top_newpage);
					        // The only function to edit the bottom margin of current page to set it.
					        $pdf->setPageOrientation('', 1, $heightforfooter + $heightforfreetext);
					        //$posyafter = $tab_top_newpage;
					    }
					    
					    
					    // apply note frame to previus pages
					    $i = $pageposbeforenote;
					    while ($i < $pageposafternote) {
					        $pdf->setPage($i);
					        
					        
					        $pdf->SetDrawColor(128,128,128);
					        // Draw note frame
					        if($i>$pageposbeforenote){
					            $height_note = $this->page_hauteur - ($tab_top_newpage + $heightforfooter);
					            $pdf->Rect($this->marge_gauche, $tab_top_newpage-1, $tab_width, $height_note + 1);
					        }
					        else{
					            $height_note = $this->page_hauteur - ($tab_top + $heightforfooter);
					            $pdf->Rect($this->marge_gauche, $tab_top-1, $tab_width, $height_note + 1);
					        }
					        
					        // Add footer
					        $pdf->setPageOrientation('', 1, 0);	// The only function to edit the bottom margin of current page to set it.
					        $this->_pagefoot($pdf,$object,$outputlangs,1);
					        
					        $i++;
					    }
					    
					    // apply note frame to last page
					    $pdf->setPage($pageposafternote);
					    if (! empty($tplidx)) $pdf->useTemplate($tplidx);
					    if (empty($conf->global->MAIN_PDF_DONOTREPEAT_HEAD)) $this->_pagehead($pdf, $object, 0, $outputlangs);
					    $height_note=$posyafter-$tab_top_newpage;
					    $pdf->Rect($this->marge_gauche, $tab_top_newpage-1, $tab_width, $height_note+1);
					    
					}
					else // No pagebreak
					{
					    $pdf->commitTransaction();
					    $posyafter = $pdf->GetY();
					    $height_note=$posyafter-$tab_top;
					    $pdf->Rect($this->marge_gauche, $tab_top-1, $tab_width, $height_note+1);
					    
					    
					    if($posyafter > ($this->page_hauteur - ($heightforfooter+$heightforfreetext+20)) )
					    {
					        // not enough space, need to add page
					        $pdf->AddPage('','',true);
					        $pagenb++;
					        $pageposafternote++;
					        $pdf->setPage($pageposafternote);
					        if (! empty($tplidx)) $pdf->useTemplate($tplidx);
					        if (empty($conf->global->MAIN_PDF_DONOTREPEAT_HEAD)) $this->_pagehead($pdf, $object, 0, $outputlangs);
					        
					        $posyafter = $tab_top_newpage;
					    }
					    
					}
					
					$tab_height = $tab_height - $height_note;
					$tab_top = $posyafter +6;
=======
					$pdf->SetFont('','', $default_font_size - 1);
					$pdf->writeHTMLCell(190, 3, $this->posxdesc-1, $tab_top-1, dol_htmlentitiesbr($notetoshow), 0, 1);
					$nexY = $pdf->GetY();
					$height_note=$nexY-$tab_top;

					// Rect prend une longueur en 3eme param
					$pdf->SetDrawColor(192,192,192);
					$pdf->Rect($this->marge_gauche, $tab_top-1, $this->page_largeur-$this->marge_gauche-$this->marge_droite, $height_note+1);

					$tab_top = $nexY+6;
>>>>>>> cbe68258
				}

				$iniY = $tab_top + 7;
				$curY = $tab_top + 7;
				$nexY = $tab_top + 7;
				
				// Use new auto collum system
				$this->prepareArrayColumnField($object,$outputlangs,$hidedetails,$hidedesc,$hideref);
				
				// Loop on each lines
				$pageposbeforeprintlines=$pdf->getPage();
				$pagenb = $pageposbeforeprintlines;
				for ($i = 0; $i < $nblignes; $i++)
				{
					$curY = $nexY;
					$pdf->SetFont('','', $default_font_size - 1);   // Into loop to work with multipage
					$pdf->SetTextColor(0,0,0);

					// Define size of image if we need it
					$imglinesize=array();
					if (! empty($realpatharray[$i])) $imglinesize=pdf_getSizeForImage($realpatharray[$i]);

					$pdf->setTopMargin($tab_top_newpage);
					$pdf->setPageOrientation('', 1, $heightforfooter+$heightforfreetext+$heightforsignature+$heightforinfotot);	// The only function to edit the bottom margin of current page to set it.
					$pageposbefore=$pdf->getPage();

					$showpricebeforepagebreak=1;
					$posYAfterImage=0;
					$posYAfterDescription=0;

					if($this->getColumnStatus('photo'))
					{
    					// We start with Photo of product line
    					if (isset($imglinesize['width']) && isset($imglinesize['height']) && ($curY + $imglinesize['height']) > ($this->page_hauteur-($heightforfooter+$heightforfreetext+$heightforsignature+$heightforinfotot)))	// If photo too high, we moved completely on new page
    					{
    						$pdf->AddPage('','',true);
    						if (! empty($tplidx)) $pdf->useTemplate($tplidx);
    						//if (empty($conf->global->MAIN_PDF_DONOTREPEAT_HEAD)) $this->_pagehead($pdf, $object, 0, $outputlangs);
    						$pdf->setPage($pageposbefore+1);
    
    						$curY = $tab_top_newpage;
    						$showpricebeforepagebreak=0;
    					}
    
    					
    					if (!empty($this->cols['photo']) && isset($imglinesize['width']) && isset($imglinesize['height']))
    					{
    						$pdf->Image($realpatharray[$i], $this->getColumnContentXStart('photo'), $curY, $imglinesize['width'], $imglinesize['height'], '', '', '', 2, 300);	// Use 300 dpi
    						// $pdf->Image does not increase value return by getY, so we save it manually
    						$posYAfterImage=$curY+$imglinesize['height'];
    					}
					}
					
					// Description of product line
					if($this->getColumnStatus('desc'))
					{
    					$pdf->startTransaction();
    					pdf_writelinedesc($pdf,$object,$i,$outputlangs,$this->getColumnContentWidth('desc'),3,$this->getColumnContentXStart('desc'),$curY,$hideref,$hidedesc);
    					$pageposafter=$pdf->getPage();
    					if ($pageposafter > $pageposbefore)	// There is a pagebreak
    					{
    						$pdf->rollbackTransaction(true);
    						$pageposafter=$pageposbefore;
    						//print $pageposafter.'-'.$pageposbefore;exit;
    						$pdf->setPageOrientation('', 1, $heightforfooter);	// The only function to edit the bottom margin of current page to set it.
    						pdf_writelinedesc($pdf,$object,$i,$outputlangs,$this->getColumnContentWidth('desc'),3,$this->getColumnContentXStart('desc'),$curY,$hideref,$hidedesc);
    
    						$pageposafter=$pdf->getPage();
    						$posyafter=$pdf->GetY();
    						//var_dump($posyafter); var_dump(($this->page_hauteur - ($heightforfooter+$heightforfreetext+$heightforinfotot))); exit;
    						if ($posyafter > ($this->page_hauteur - ($heightforfooter+$heightforfreetext+$heightforsignature+$heightforinfotot)))	// There is no space left for total+free text
    						{
    							if ($i == ($nblignes-1))	// No more lines, and no space left to show total, so we create a new page
    							{
    								$pdf->AddPage('','',true);
    								if (! empty($tplidx)) $pdf->useTemplate($tplidx);
    								//if (empty($conf->global->MAIN_PDF_DONOTREPEAT_HEAD)) $this->_pagehead($pdf, $object, 0, $outputlangs);
    								$pdf->setPage($pageposafter+1);
    							}
    						}
    						else
    						{
    							// We found a page break
    							$showpricebeforepagebreak=0;
    						}
    					}
    					else	// No pagebreak
    					{
    						$pdf->commitTransaction();
    					}
    					$posYAfterDescription=$pdf->GetY();
					}

					$nexY = $pdf->GetY();
					$pageposafter=$pdf->getPage();

					$pdf->setPage($pageposbefore);
					$pdf->setTopMargin($this->marge_haute);
					$pdf->setPageOrientation('', 1, 0);	// The only function to edit the bottom margin of current page to set it.

					// We suppose that a too long description or photo were moved completely on next page
					if ($pageposafter > $pageposbefore && empty($showpricebeforepagebreak)) {
						$pdf->setPage($pageposafter); $curY = $tab_top_newpage;
					}

					$pdf->SetFont('','', $default_font_size - 1);   // On repositionne la police par defaut

					// VAT Rate
					if ($this->getColumnStatus('vat'))
					{
					    $vat_rate = pdf_getlinevatrate($object, $i, $outputlangs, $hidedetails);
					    $this->printStdColumnContent($pdf, $curY, 'vat', $vat_rate);
					    $nexY = max($pdf->GetY(),$nexY);
					}

					// Unit price before discount
					if ($this->getColumnStatus('subprice'))
					{
					    $up_excl_tax = pdf_getlineupexcltax($object, $i, $outputlangs, $hidedetails);
					    $this->printStdColumnContent($pdf, $curY, 'subprice', $up_excl_tax);
					    $nexY = max($pdf->GetY(),$nexY);
					}
					
					// Quantity
					// Enough for 6 chars
					if ($this->getColumnStatus('qty'))
					{
					    $qty = pdf_getlineqty($object, $i, $outputlangs, $hidedetails);
					    $this->printStdColumnContent($pdf, $curY, 'qty', $qty);
					    $nexY = max($pdf->GetY(),$nexY);
					}
					
					
					// Unit
					if ($this->getColumnStatus('unit'))
					{
					    $unit = pdf_getlineunit($object, $i, $outputlangs, $hidedetails, $hookmanager);
					    $this->printStdColumnContent($pdf, $curY, 'unit', $unit);
					    $nexY = max($pdf->GetY(),$nexY);
					}
					
					// Discount on line
					if ($this->getColumnStatus('discount') && $object->lines[$i]->remise_percent)
					{
					    $remise_percent = pdf_getlineremisepercent($object, $i, $outputlangs, $hidedetails);
					    $this->printStdColumnContent($pdf, $curY, 'discount', $remise_percent);
					    $nexY = max($pdf->GetY(),$nexY);
					}
					
					// Total HT line
					if ($this->getColumnStatus('totalexcltax'))
					{
					    $total_excl_tax = pdf_getlinetotalexcltax($object, $i, $outputlangs, $hidedetails);
					    $this->printStdColumnContent($pdf, $curY, 'totalexcltax', $total_excl_tax);
					    $nexY = max($pdf->GetY(),$nexY);
					}
					
					
					$parameters=array(
					    'object' => $object,
					    'i' => $i,
					    'pdf' =>& $pdf,
					    'curY' =>& $curY,
					    'nexY' =>& $nexY,
					    'outputlangs' => $outputlangs,
					    'hidedetails' => $hidedetails
					);
					$reshook=$hookmanager->executeHooks('printPDFline',$parameters,$this);    // Note that $object may have been modified by hook
					
					

					// Collecte des totaux par valeur de tva dans $this->tva["taux"]=total_tva
					if ($conf->multicurrency->enabled && $object->multicurrency_tx != 1) $tvaligne=$object->lines[$i]->multicurrency_total_tva;
					else $tvaligne=$object->lines[$i]->total_tva;

					$localtax1ligne=$object->lines[$i]->total_localtax1;
					$localtax2ligne=$object->lines[$i]->total_localtax2;
					$localtax1_rate=$object->lines[$i]->localtax1_tx;
					$localtax2_rate=$object->lines[$i]->localtax2_tx;
					$localtax1_type=$object->lines[$i]->localtax1_type;
					$localtax2_type=$object->lines[$i]->localtax2_type;

					if ($object->remise_percent) $tvaligne-=($tvaligne*$object->remise_percent)/100;
					if ($object->remise_percent) $localtax1ligne-=($localtax1ligne*$object->remise_percent)/100;
					if ($object->remise_percent) $localtax2ligne-=($localtax2ligne*$object->remise_percent)/100;

					$vatrate=(string) $object->lines[$i]->tva_tx;

					// Retrieve type from database for backward compatibility with old records
					if ((! isset($localtax1_type) || $localtax1_type=='' || ! isset($localtax2_type) || $localtax2_type=='') // if tax type not defined
					&& (! empty($localtax1_rate) || ! empty($localtax2_rate))) // and there is local tax
					{
						$localtaxtmp_array=getLocalTaxesFromRate($vatrate,0,$object->thirdparty,$mysoc);
						$localtax1_type = $localtaxtmp_array[0];
						$localtax2_type = $localtaxtmp_array[2];
					}

				    // retrieve global local tax
					if ($localtax1_type && $localtax1ligne != 0)
						$this->localtax1[$localtax1_type][$localtax1_rate]+=$localtax1ligne;
					if ($localtax2_type && $localtax2ligne != 0)
						$this->localtax2[$localtax2_type][$localtax2_rate]+=$localtax2ligne;

					if (($object->lines[$i]->info_bits & 0x01) == 0x01) $vatrate.='*';
					if (! isset($this->tva[$vatrate]))				$this->tva[$vatrate]=0;
					$this->tva[$vatrate] += $tvaligne;

					if ($posYAfterImage > $posYAfterDescription) $nexY=$posYAfterImage;

					// Add line
					if (! empty($conf->global->MAIN_PDF_DASH_BETWEEN_LINES) && $i < ($nblignes - 1))
					{
						$pdf->setPage($pageposafter);
						$pdf->SetLineStyle(array('dash'=>'1,1','color'=>array(80,80,80)));
						//$pdf->SetDrawColor(190,190,200);
						$pdf->line($this->marge_gauche, $nexY+1, $this->page_largeur - $this->marge_droite, $nexY+1);
						$pdf->SetLineStyle(array('dash'=>0));
					}

					$nexY+=2;    // Passe espace entre les lignes

					// Detect if some page were added automatically and output _tableau for past pages
					while ($pagenb < $pageposafter)
					{
						$pdf->setPage($pagenb);
						if ($pagenb == $pageposbeforeprintlines)
						{
							$this->_tableau($pdf, $tab_top, $this->page_hauteur - $tab_top - $heightforfooter, 0, $outputlangs, 0, 1, $object->multicurrency_code);
						}
						else
						{
							$this->_tableau($pdf, $tab_top_newpage, $this->page_hauteur - $tab_top_newpage - $heightforfooter, 0, $outputlangs, 1, 1, $object->multicurrency_code);
						}
						$this->_pagefoot($pdf,$object,$outputlangs,1);
						$pagenb++;
						$pdf->setPage($pagenb);
						$pdf->setPageOrientation('', 1, 0);	// The only function to edit the bottom margin of current page to set it.
						if (empty($conf->global->MAIN_PDF_DONOTREPEAT_HEAD)) $this->_pagehead($pdf, $object, 0, $outputlangs);
					}
					if (isset($object->lines[$i+1]->pagebreak) && $object->lines[$i+1]->pagebreak)
					{
					    if ($pagenb == $pageposafter)
						{
							$this->_tableau($pdf, $tab_top, $this->page_hauteur - $tab_top - $heightforfooter, 0, $outputlangs, 0, 1, $object->multicurrency_code);
						}
						else
						{
							$this->_tableau($pdf, $tab_top_newpage, $this->page_hauteur - $tab_top_newpage - $heightforfooter, 0, $outputlangs, 1, 1, $object->multicurrency_code);
						}
						$this->_pagefoot($pdf,$object,$outputlangs,1);
						// New page
						$pdf->AddPage();
						if (! empty($tplidx)) $pdf->useTemplate($tplidx);
						$pagenb++;
						if (empty($conf->global->MAIN_PDF_DONOTREPEAT_HEAD)) $this->_pagehead($pdf, $object, 0, $outputlangs);
					}
				}

				// Show square
				if ($pagenb == $pageposbeforeprintlines)
				{
					$this->_tableau($pdf, $tab_top, $this->page_hauteur - $tab_top - $heightforinfotot - $heightforfreetext - $heightforsignature - $heightforfooter, 0, $outputlangs, 0, 0, $object->multicurrency_code);
					$bottomlasttab=$this->page_hauteur - $heightforinfotot - $heightforfreetext - $heightforsignature - $heightforfooter + 1;
				}
				else
				{
					$this->_tableau($pdf, $tab_top_newpage, $this->page_hauteur - $tab_top_newpage - $heightforinfotot - $heightforfreetext - $heightforsignature - $heightforfooter, 0, $outputlangs, 1, 0, $object->multicurrency_code);
					$bottomlasttab=$this->page_hauteur - $heightforinfotot - $heightforfreetext - $heightforsignature - $heightforfooter + 1;
				}

				// Affiche zone infos
				$posy=$this->_tableau_info($pdf, $object, $bottomlasttab, $outputlangs);

				// Affiche zone totaux
				$posy=$this->_tableau_tot($pdf, $object, 0, $bottomlasttab, $outputlangs);

				// Affiche zone versements
				/*
				if ($deja_regle || $amount_credit_notes_included || $amount_deposits_included)
				{
					$posy=$this->_tableau_versements($pdf, $object, $posy, $outputlangs);
				}
				*/

				// Customer signature area
				if (empty($conf->global->PROPAL_DISABLE_SIGNATURE))
				{
				    $posy=$this->_signature_area($pdf, $object, $posy, $outputlangs);
				}

				// Pied de page
				$this->_pagefoot($pdf,$object,$outputlangs);
				if (method_exists($pdf,'AliasNbPages')) $pdf->AliasNbPages();

				//If propal merge product PDF is active
				if (!empty($conf->global->PRODUIT_PDF_MERGE_PROPAL))
				{
					require_once DOL_DOCUMENT_ROOT.'/product/class/propalmergepdfproduct.class.php';

					$already_merged = array ();
					foreach ( $object->lines as $line ) {
						if (! empty($line->fk_product) && ! (in_array($line->fk_product, $already_merged))) {
							// Find the desire PDF
							$filetomerge = new Propalmergepdfproduct($this->db);

							if ($conf->global->MAIN_MULTILANGS) {
								$filetomerge->fetch_by_product($line->fk_product, $outputlangs->defaultlang);
							} else {
								$filetomerge->fetch_by_product($line->fk_product);
							}

							$already_merged[] = $line->fk_product;

							$product = new Product($this->db);
							$product->fetch($line->fk_product);

							if ($product->entity!=$conf->entity) {
								$entity_product_file=$product->entity;
							} else {
								$entity_product_file=$conf->entity;
							}

							// If PDF is selected and file is not empty
							if (count($filetomerge->lines) > 0) {
								foreach ( $filetomerge->lines as $linefile ) {
									if (! empty($linefile->id) && ! empty($linefile->file_name)) {


										if (! empty($conf->global->PRODUCT_USE_OLD_PATH_FOR_PHOTO))
										{
											if (! empty($conf->product->enabled)) {
												$filetomerge_dir = $conf->product->multidir_output[$entity_product_file] . '/' . get_exdir($product->id,2,0,0,$product,'product') . $product->id ."/photos";
											} elseif (! empty($conf->service->enabled)) {
												$filetomerge_dir = $conf->service->multidir_output[$entity_product_file] . '/' . get_exdir($product->id,2,0,0,$product,'product') . $product->id ."/photos";
											}
										}
										else
										{
											if (! empty($conf->product->enabled)) {
												$filetomerge_dir = $conf->product->multidir_output[$entity_product_file] . '/' . get_exdir(0,0,0,0,$product,'product') . dol_sanitizeFileName($product->ref);
											} elseif (! empty($conf->service->enabled)) {
												$filetomerge_dir = $conf->service->multidir_output[$entity_product_file] . '/' . get_exdir(0,0,0,0,$product,'product') . dol_sanitizeFileName($product->ref);
											}
										}

										dol_syslog(get_class($this) . ':: upload_dir=' . $filetomerge_dir, LOG_DEBUG);

										$infile = $filetomerge_dir . '/' . $linefile->file_name;
										if (file_exists($infile) && is_readable($infile)) {
											$pagecount = $pdf->setSourceFile($infile);
											for($i = 1; $i <= $pagecount; $i ++) {
												$tplIdx = $pdf->importPage($i);
												if ($tplIdx!==false) {
													$s = $pdf->getTemplatesize($tplIdx);
													$pdf->AddPage($s['h'] > $s['w'] ? 'P' : 'L');
													$pdf->useTemplate($tplIdx);
												} else {
													setEventMessages(null, array($infile.' cannot be added, probably protected PDF'),'warnings');
												}
											}
										}
									}
								}
							}
						}
					}
				}

				$pdf->Close();

				$pdf->Output($file,'F');

				//Add pdfgeneration hook
				$hookmanager->initHooks(array('pdfgeneration'));
				$parameters=array('file'=>$file,'object'=>$object,'outputlangs'=>$outputlangs);
				global $action;
				$reshook=$hookmanager->executeHooks('afterPDFCreation',$parameters,$this,$action);    // Note that $action and $object may have been modified by some hooks

				if (! empty($conf->global->MAIN_UMASK))
				@chmod($file, octdec($conf->global->MAIN_UMASK));

				$this->result = array('fullpath'=>$file);

				return 1;   // Pas d'erreur
			}
			else
			{
				$this->error=$langs->trans("ErrorCanNotCreateDir",$dir);
				return 0;
			}
		}
		else
		{
			$this->error=$langs->trans("ErrorConstantNotDefined","PROP_OUTPUTDIR");
			return 0;
		}
	}

	/**
	 *  Show payments table
	 *
     *  @param	TCPDF		$pdf           Object PDF
     *  @param  Object		$object         Object proposal
     *  @param  int			$posy           Position y in PDF
     *  @param  Translate	$outputlangs    Object langs for output
     *  @return int             			<0 if KO, >0 if OK
	 */
	function _tableau_versements(&$pdf, $object, $posy, $outputlangs)
	{

	}


	/**
	 *   Show miscellaneous information (payment mode, payment term, ...)
	 *
	 *   @param		TCPDF		$pdf     		Object PDF
	 *   @param		Object		$object			Object to show
	 *   @param		int			$posy			Y
	 *   @param		Translate	$outputlangs	Langs object
	 *   @return	void
	 */
	function _tableau_info(&$pdf, $object, $posy, $outputlangs)
	{
		global $conf;
		$default_font_size = pdf_getPDFFontSize($outputlangs);

		$pdf->SetFont('','', $default_font_size - 1);

		// If France, show VAT mention if not applicable
		if ($this->emetteur->country_code == 'FR' && $this->franchise == 1)
		{
			$pdf->SetFont('','B', $default_font_size - 2);
			$pdf->SetXY($this->marge_gauche, $posy);
			$pdf->MultiCell(100, 3, $outputlangs->transnoentities("VATIsNotUsedForInvoice"), 0, 'L', 0);

			$posy=$pdf->GetY()+4;
		}

		$posxval=52;

        // Show shipping date
        if (! empty($object->date_livraison))
		{
            $outputlangs->load("sendings");
			$pdf->SetFont('','B', $default_font_size - 2);
			$pdf->SetXY($this->marge_gauche, $posy);
			$titre = $outputlangs->transnoentities("DateDeliveryPlanned").':';
			$pdf->MultiCell(80, 4, $titre, 0, 'L');
			$pdf->SetFont('','', $default_font_size - 2);
			$pdf->SetXY($posxval, $posy);
			$dlp=dol_print_date($object->date_livraison,"daytext",false,$outputlangs,true);
			$pdf->MultiCell(80, 4, $dlp, 0, 'L');

            $posy=$pdf->GetY()+1;
		}
        elseif ($object->availability_code || $object->availability)    // Show availability conditions
		{
			$pdf->SetFont('','B', $default_font_size - 2);
			$pdf->SetXY($this->marge_gauche, $posy);
			$titre = $outputlangs->transnoentities("AvailabilityPeriod").':';
			$pdf->MultiCell(80, 4, $titre, 0, 'L');
			$pdf->SetTextColor(0,0,0);
			$pdf->SetFont('','', $default_font_size - 2);
			$pdf->SetXY($posxval, $posy);
			$lib_availability=$outputlangs->transnoentities("AvailabilityType".$object->availability_code)!=('AvailabilityType'.$object->availability_code)?$outputlangs->transnoentities("AvailabilityType".$object->availability_code):$outputlangs->convToOutputCharset($object->availability);
			$lib_availability=str_replace('\n',"\n",$lib_availability);
			$pdf->MultiCell(80, 4, $lib_availability, 0, 'L');

			$posy=$pdf->GetY()+1;
		}

		// Show payments conditions
		if (empty($conf->global->PROPALE_PDF_HIDE_PAYMENTTERMCOND) && ($object->cond_reglement_code || $object->cond_reglement))
		{
			$pdf->SetFont('','B', $default_font_size - 2);
			$pdf->SetXY($this->marge_gauche, $posy);
			$titre = $outputlangs->transnoentities("PaymentConditions").':';
			$pdf->MultiCell(43, 4, $titre, 0, 'L');

			$pdf->SetFont('','', $default_font_size - 2);
			$pdf->SetXY($posxval, $posy);
			$lib_condition_paiement=$outputlangs->transnoentities("PaymentCondition".$object->cond_reglement_code)!=('PaymentCondition'.$object->cond_reglement_code)?$outputlangs->transnoentities("PaymentCondition".$object->cond_reglement_code):$outputlangs->convToOutputCharset($object->cond_reglement_doc);
			$lib_condition_paiement=str_replace('\n',"\n",$lib_condition_paiement);
			$pdf->MultiCell(67, 4, $lib_condition_paiement,0,'L');

			$posy=$pdf->GetY()+3;
		}

		if (empty($conf->global->PROPALE_PDF_HIDE_PAYMENTTERMMODE))
		{
			// Check a payment mode is defined
			/* Not required on a proposal
			if (empty($object->mode_reglement_code)
			&& ! $conf->global->FACTURE_CHQ_NUMBER
			&& ! $conf->global->FACTURE_RIB_NUMBER)
			{
				$pdf->SetXY($this->marge_gauche, $posy);
				$pdf->SetTextColor(200,0,0);
				$pdf->SetFont('','B', $default_font_size - 2);
				$pdf->MultiCell(90, 3, $outputlangs->transnoentities("ErrorNoPaiementModeConfigured"),0,'L',0);
				$pdf->SetTextColor(0,0,0);

				$posy=$pdf->GetY()+1;
			}
			*/

			// Show payment mode
			if ($object->mode_reglement_code
			&& $object->mode_reglement_code != 'CHQ'
			&& $object->mode_reglement_code != 'VIR')
			{
				$pdf->SetFont('','B', $default_font_size - 2);
				$pdf->SetXY($this->marge_gauche, $posy);
				$titre = $outputlangs->transnoentities("PaymentMode").':';
				$pdf->MultiCell(80, 5, $titre, 0, 'L');
				$pdf->SetFont('','', $default_font_size - 2);
				$pdf->SetXY($posxval, $posy);
				$lib_mode_reg=$outputlangs->transnoentities("PaymentType".$object->mode_reglement_code)!=('PaymentType'.$object->mode_reglement_code)?$outputlangs->transnoentities("PaymentType".$object->mode_reglement_code):$outputlangs->convToOutputCharset($object->mode_reglement);
				$pdf->MultiCell(80, 5, $lib_mode_reg,0,'L');

				$posy=$pdf->GetY()+2;
			}

			// Show payment mode CHQ
			if (empty($object->mode_reglement_code) || $object->mode_reglement_code == 'CHQ')
			{
				// Si mode reglement non force ou si force a CHQ
				if (! empty($conf->global->FACTURE_CHQ_NUMBER))
				{
					$diffsizetitle=(empty($conf->global->PDF_DIFFSIZE_TITLE)?3:$conf->global->PDF_DIFFSIZE_TITLE);

					if ($conf->global->FACTURE_CHQ_NUMBER > 0)
					{
						$account = new Account($this->db);
						$account->fetch($conf->global->FACTURE_CHQ_NUMBER);

						$pdf->SetXY($this->marge_gauche, $posy);
						$pdf->SetFont('','B', $default_font_size - $diffsizetitle);
						$pdf->MultiCell(100, 3, $outputlangs->transnoentities('PaymentByChequeOrderedTo',$account->proprio),0,'L',0);
						$posy=$pdf->GetY()+1;

			            if (empty($conf->global->MAIN_PDF_HIDE_CHQ_ADDRESS))
			            {
							$pdf->SetXY($this->marge_gauche, $posy);
							$pdf->SetFont('','', $default_font_size - $diffsizetitle);
							$pdf->MultiCell(100, 3, $outputlangs->convToOutputCharset($account->owner_address), 0, 'L', 0);
							$posy=$pdf->GetY()+2;
			            }
					}
					if ($conf->global->FACTURE_CHQ_NUMBER == -1)
					{
						$pdf->SetXY($this->marge_gauche, $posy);
						$pdf->SetFont('','B', $default_font_size - $diffsizetitle);
						$pdf->MultiCell(100, 3, $outputlangs->transnoentities('PaymentByChequeOrderedTo',$this->emetteur->name),0,'L',0);
						$posy=$pdf->GetY()+1;

			            if (empty($conf->global->MAIN_PDF_HIDE_CHQ_ADDRESS))
			            {
							$pdf->SetXY($this->marge_gauche, $posy);
							$pdf->SetFont('','', $default_font_size - $diffsizetitle);
							$pdf->MultiCell(100, 3, $outputlangs->convToOutputCharset($this->emetteur->getFullAddress()), 0, 'L', 0);
							$posy=$pdf->GetY()+2;
			            }
					}
				}
			}

			// If payment mode not forced or forced to VIR, show payment with BAN
			if (empty($object->mode_reglement_code) || $object->mode_reglement_code == 'VIR')
			{
				if (! empty($object->fk_account) || ! empty($object->fk_bank) || ! empty($conf->global->FACTURE_RIB_NUMBER))
				{
					$bankid=(empty($object->fk_account)?$conf->global->FACTURE_RIB_NUMBER:$object->fk_account);
					if (! empty($object->fk_bank)) $bankid=$object->fk_bank;   // For backward compatibility when object->fk_account is forced with object->fk_bank
					$account = new Account($this->db);
					$account->fetch($bankid);

					$curx=$this->marge_gauche;
					$cury=$posy;

					$posy=pdf_bank($pdf,$outputlangs,$curx,$cury,$account,0,$default_font_size);

					$posy+=2;
				}
			}
		}

		return $posy;
	}


	/**
	 *	Show total to pay
	 *
	 *	@param	PDF			$pdf            Object PDF
	 *	@param  Facture		$object         Object invoice
	 *	@param  int			$deja_regle     Montant deja regle
	 *	@param	int			$posy			Position depart
	 *	@param	Translate	$outputlangs	Objet langs
	 *	@return int							Position pour suite
	 */
	function _tableau_tot(&$pdf, $object, $deja_regle, $posy, $outputlangs)
	{
		global $conf,$mysoc;
		$default_font_size = pdf_getPDFFontSize($outputlangs);

		$tab2_top = $posy;
		$tab2_hl = 4;
		$pdf->SetFont('','', $default_font_size - 1);

		// Tableau total
		$col1x = 120; $col2x = 170;
		if ($this->page_largeur < 210) // To work with US executive format
		{
			$col2x-=20;
		}
		$largcol2 = ($this->page_largeur - $this->marge_droite - $col2x);

		$useborder=0;
		$index = 0;

		// Total HT
		$pdf->SetFillColor(255,255,255);
		$pdf->SetXY($col1x, $tab2_top + 0);
		$pdf->MultiCell($col2x-$col1x, $tab2_hl, $outputlangs->transnoentities("TotalHT"), 0, 'L', 1);

		$total_ht = ($conf->multicurrency->enabled && $object->mylticurrency_tx != 1 ? $object->multicurrency_total_ht : $object->total_ht);
		$pdf->SetXY($col2x, $tab2_top + 0);
		$pdf->MultiCell($largcol2, $tab2_hl, price($total_ht + (! empty($object->remise)?$object->remise:0), 0, $outputlangs), 0, 'R', 1);

		// Show VAT by rates and total
		$pdf->SetFillColor(248,248,248);

		$total_ttc = ($conf->multicurrency->enabled && $object->multicurrency_tx != 1) ? $object->multicurrency_total_ttc : $object->total_ttc;

		$this->atleastoneratenotnull=0;
		if (empty($conf->global->MAIN_GENERATE_DOCUMENTS_WITHOUT_VAT))
		{
			$tvaisnull=((! empty($this->tva) && count($this->tva) == 1 && isset($this->tva['0.000']) && is_float($this->tva['0.000'])) ? true : false);
			if (! empty($conf->global->MAIN_GENERATE_DOCUMENTS_WITHOUT_VAT_IFNULL) && $tvaisnull)
			{
				// Nothing to do
			}
			else
			{
				//Local tax 1 before VAT
				//if (! empty($conf->global->FACTURE_LOCAL_TAX1_OPTION) && $conf->global->FACTURE_LOCAL_TAX1_OPTION=='localtax1on')
				//{
					foreach( $this->localtax1 as $localtax_type => $localtax_rate )
					{
						if (in_array((string) $localtax_type, array('1','3','5'))) continue;

						foreach( $localtax_rate as $tvakey => $tvaval )
						{
							if ($tvakey!=0)    // On affiche pas taux 0
							{
								//$this->atleastoneratenotnull++;

								$index++;
								$pdf->SetXY($col1x, $tab2_top + $tab2_hl * $index);

								$tvacompl='';
								if (preg_match('/\*/',$tvakey))
								{
									$tvakey=str_replace('*','',$tvakey);
									$tvacompl = " (".$outputlangs->transnoentities("NonPercuRecuperable").")";
								}
								$totalvat = $outputlangs->transcountrynoentities("TotalLT1",$mysoc->country_code).' ';
								$totalvat.=vatrate(abs($tvakey),1).$tvacompl;
								$pdf->MultiCell($col2x-$col1x, $tab2_hl, $totalvat, 0, 'L', 1);

								$pdf->SetXY($col2x, $tab2_top + $tab2_hl * $index);
								$pdf->MultiCell($largcol2, $tab2_hl, price($tvaval, 0, $outputlangs), 0, 'R', 1);
							}
						}
					}
	      		//}
				//Local tax 2 before VAT
				//if (! empty($conf->global->FACTURE_LOCAL_TAX2_OPTION) && $conf->global->FACTURE_LOCAL_TAX2_OPTION=='localtax2on')
				//{
					foreach( $this->localtax2 as $localtax_type => $localtax_rate )
					{
						if (in_array((string) $localtax_type, array('1','3','5'))) continue;

						foreach( $localtax_rate as $tvakey => $tvaval )
						{
							if ($tvakey!=0)    // On affiche pas taux 0
							{
								//$this->atleastoneratenotnull++;



								$index++;
								$pdf->SetXY($col1x, $tab2_top + $tab2_hl * $index);

								$tvacompl='';
								if (preg_match('/\*/',$tvakey))
								{
									$tvakey=str_replace('*','',$tvakey);
									$tvacompl = " (".$outputlangs->transnoentities("NonPercuRecuperable").")";
								}
								$totalvat = $outputlangs->transcountrynoentities("TotalLT2", $mysoc->country_code).' ';
								$totalvat.=vatrate(abs($tvakey),1).$tvacompl;
								$pdf->MultiCell($col2x-$col1x, $tab2_hl, $totalvat, 0, 'L', 1);

								$pdf->SetXY($col2x, $tab2_top + $tab2_hl * $index);
								$pdf->MultiCell($largcol2, $tab2_hl, price($tvaval, 0, $outputlangs), 0, 'R', 1);

							}
						}
					}
				//}
				// VAT
				foreach($this->tva as $tvakey => $tvaval)
				{
					if ($tvakey != 0)    // On affiche pas taux 0
					{
						$this->atleastoneratenotnull++;

						$index++;
						$pdf->SetXY($col1x, $tab2_top + $tab2_hl * $index);

						$tvacompl='';
						if (preg_match('/\*/',$tvakey))
						{
							$tvakey=str_replace('*','',$tvakey);
							$tvacompl = " (".$outputlangs->transnoentities("NonPercuRecuperable").")";
						}
						$totalvat =$outputlangs->transcountrynoentities("TotalVAT",$mysoc->country_code).' ';
						$totalvat.=vatrate($tvakey,1).$tvacompl;
						$pdf->MultiCell($col2x-$col1x, $tab2_hl, $totalvat, 0, 'L', 1);

						$pdf->SetXY($col2x, $tab2_top + $tab2_hl * $index);
						$pdf->MultiCell($largcol2, $tab2_hl, price($tvaval, 0, $outputlangs), 0, 'R', 1);
					}
				}

				//Local tax 1 after VAT
				//if (! empty($conf->global->FACTURE_LOCAL_TAX1_OPTION) && $conf->global->FACTURE_LOCAL_TAX1_OPTION=='localtax1on')
				//{
					foreach( $this->localtax1 as $localtax_type => $localtax_rate )
					{
						if (in_array((string) $localtax_type, array('2','4','6'))) continue;

						foreach( $localtax_rate as $tvakey => $tvaval )
						{
							if ($tvakey != 0)    // On affiche pas taux 0
							{
								//$this->atleastoneratenotnull++;

								$index++;
								$pdf->SetXY($col1x, $tab2_top + $tab2_hl * $index);

								$tvacompl='';
								if (preg_match('/\*/',$tvakey))
								{
									$tvakey=str_replace('*','',$tvakey);
									$tvacompl = " (".$outputlangs->transnoentities("NonPercuRecuperable").")";
								}
								$totalvat = $outputlangs->transcountrynoentities("TotalLT1",$mysoc->country_code).' ';

								$totalvat.=vatrate(abs($tvakey),1).$tvacompl;
								$pdf->MultiCell($col2x-$col1x, $tab2_hl, $totalvat, 0, 'L', 1);
								$pdf->SetXY($col2x, $tab2_top + $tab2_hl * $index);
								$pdf->MultiCell($largcol2, $tab2_hl, price($tvaval, 0, $outputlangs), 0, 'R', 1);
							}
						}
					}
	      		//}
				//Local tax 2 after VAT
				//if (! empty($conf->global->FACTURE_LOCAL_TAX2_OPTION) && $conf->global->FACTURE_LOCAL_TAX2_OPTION=='localtax2on')
				//{
					foreach( $this->localtax2 as $localtax_type => $localtax_rate )
					{
						if (in_array((string) $localtax_type, array('2','4','6'))) continue;

						foreach( $localtax_rate as $tvakey => $tvaval )
						{
						    // retrieve global local tax
							if ($tvakey != 0)    // On affiche pas taux 0
							{
								//$this->atleastoneratenotnull++;

								$index++;
								$pdf->SetXY($col1x, $tab2_top + $tab2_hl * $index);

								$tvacompl='';
								if (preg_match('/\*/',$tvakey))
								{
									$tvakey=str_replace('*','',$tvakey);
									$tvacompl = " (".$outputlangs->transnoentities("NonPercuRecuperable").")";
								}
								$totalvat = $outputlangs->transcountrynoentities("TotalLT2",$mysoc->country_code).' ';

								$totalvat.=vatrate(abs($tvakey),1).$tvacompl;
								$pdf->MultiCell($col2x-$col1x, $tab2_hl, $totalvat, 0, 'L', 1);

								$pdf->SetXY($col2x, $tab2_top + $tab2_hl * $index);
								$pdf->MultiCell($largcol2, $tab2_hl, price($tvaval, 0, $outputlangs), 0, 'R', 1);
							}
						}
					}
				//}

				// Total TTC
				$index++;
				$pdf->SetXY($col1x, $tab2_top + $tab2_hl * $index);
				$pdf->SetTextColor(0,0,60);
				$pdf->SetFillColor(224,224,224);
				$pdf->MultiCell($col2x-$col1x, $tab2_hl, $outputlangs->transnoentities("TotalTTC"), $useborder, 'L', 1);

				$pdf->SetXY($col2x, $tab2_top + $tab2_hl * $index);
				$pdf->MultiCell($largcol2, $tab2_hl, price($total_ttc, 0, $outputlangs), $useborder, 'R', 1);
			}
		}

		$pdf->SetTextColor(0,0,0);

		/*
		$resteapayer = $object->total_ttc - $deja_regle;
		if (! empty($object->paye)) $resteapayer=0;
		*/

		if ($deja_regle > 0)
		{
			$index++;

			$pdf->SetXY($col1x, $tab2_top + $tab2_hl * $index);
			$pdf->MultiCell($col2x-$col1x, $tab2_hl, $outputlangs->transnoentities("AlreadyPaid"), 0, 'L', 0);

			$pdf->SetXY($col2x, $tab2_top + $tab2_hl * $index);
			$pdf->MultiCell($largcol2, $tab2_hl, price($deja_regle, 0, $outputlangs), 0, 'R', 0);

			/*
			if ($object->close_code == 'discount_vat')
			{
				$index++;
				$pdf->SetFillColor(255,255,255);

				$pdf->SetXY($col1x, $tab2_top + $tab2_hl * $index);
				$pdf->MultiCell($col2x-$col1x, $tab2_hl, $outputlangs->transnoentities("EscompteOfferedShort"), $useborder, 'L', 1);

				$pdf->SetXY($col2x, $tab2_top + $tab2_hl * $index);
				$pdf->MultiCell($largcol2, $tab2_hl, price($object->total_ttc - $deja_regle, 0, $outputlangs), $useborder, 'R', 1);

				$resteapayer=0;
			}
			*/

			$index++;
			$pdf->SetTextColor(0,0,60);
			$pdf->SetFillColor(224,224,224);
			$pdf->SetXY($col1x, $tab2_top + $tab2_hl * $index);
			$pdf->MultiCell($col2x-$col1x, $tab2_hl, $outputlangs->transnoentities("RemainderToPay"), $useborder, 'L', 1);

			$pdf->SetXY($col2x, $tab2_top + $tab2_hl * $index);
			$pdf->MultiCell($largcol2, $tab2_hl, price($resteapayer, 0, $outputlangs), $useborder, 'R', 1);

			$pdf->SetFont('','', $default_font_size - 1);
			$pdf->SetTextColor(0,0,0);
		}

		$index++;
		return ($tab2_top + ($tab2_hl * $index));
	}

	/**
	 *   Show table for lines
	 *
	 *   @param		PDF			$pdf     		Object PDF
	 *   @param		string		$tab_top		Top position of table
	 *   @param		string		$tab_height		Height of table (rectangle)
	 *   @param		int			$nexY			Y (not used)
	 *   @param		Translate	$outputlangs	Langs object
	 *   @param		int			$hidetop		1=Hide top bar of array and title, 0=Hide nothing, -1=Hide only title
	 *   @param		int			$hidebottom		Hide bottom bar of array
	 *   @param		string		$currency		Currency code
	 *   @return	void
	 */
	function _tableau(&$pdf, $tab_top, $tab_height, $nexY, $outputlangs, $hidetop=0, $hidebottom=0, $currency='')
	{
		global $conf;

		// Force to disable hidetop and hidebottom
		$hidebottom=0;
		if ($hidetop) $hidetop=-1;

		$currency = !empty($currency) ? $currency : $conf->currency;
		$default_font_size = pdf_getPDFFontSize($outputlangs);

		// Amount in (at tab_top - 1)
		$pdf->SetTextColor(0,0,0);
		$pdf->SetFont('','', $default_font_size - 2);

		if (empty($hidetop))
		{
			$titre = $outputlangs->transnoentities("AmountInCurrency",$outputlangs->transnoentitiesnoconv("Currency".$currency));
			$pdf->SetXY($this->page_largeur - $this->marge_droite - ($pdf->GetStringWidth($titre) + 3), $tab_top-4);
			$pdf->MultiCell(($pdf->GetStringWidth($titre) + 3), 2, $titre);

			//$conf->global->MAIN_PDF_TITLE_BACKGROUND_COLOR='230,230,230';
			if (! empty($conf->global->MAIN_PDF_TITLE_BACKGROUND_COLOR)) $pdf->Rect($this->marge_gauche, $tab_top, $this->page_largeur-$this->marge_droite-$this->marge_gauche, 5, 'F', null, explode(',',$conf->global->MAIN_PDF_TITLE_BACKGROUND_COLOR));
		}

		$pdf->SetDrawColor(128,128,128);
		$pdf->SetFont('','', $default_font_size - 1);

		// Output Rect
		$this->printRect($pdf,$this->marge_gauche, $tab_top, $this->page_largeur-$this->marge_gauche-$this->marge_droite, $tab_height, $hidetop, $hidebottom);	// Rect prend une longueur en 3eme param et 4eme param


		foreach ($this->cols as $colKey => $colDef)
		{
		    if(!$this->getColumnStatus($colKey)) continue;
		    
		    // get title label
		    $colDef['title']['label'] = !empty($colDef['title']['label'])?$colDef['title']['label']:$outputlangs->transnoentities($colDef['title']['textkey']);
		    
		    // Add column separator
		    if(!empty($colDef['border-left'])){
		        $pdf->line($colDef['xStartPos'], $tab_top, $colDef['xStartPos'], $tab_top + $tab_height);
		    }
		    
		    if (empty($hidetop))
		    {
		      $pdf->SetXY($colDef['xStartPos'] + $colDef['title']['padding'][3], $tab_top + $colDef['title']['padding'][0] );
		    
		      $textWidth = $colDef['width'] - $colDef['title']['padding'][3] -$colDef['title']['padding'][1];
		      $pdf->MultiCell($textWidth,2,$colDef['title']['label'],'',$colDef['title']['align']);
		    }
		}
		
		if (empty($hidetop)){
			$pdf->line($this->marge_gauche, $tab_top+5, $this->page_largeur-$this->marge_droite, $tab_top+5);	// line prend une position y en 2eme param et 4eme param
		}

		
	}

	/**
	 *  Show top header of page.
	 *
	 *  @param	PDF			$pdf     		Object PDF
	 *  @param  Object		$object     	Object to show
	 *  @param  int	    	$showaddress    0=no, 1=yes
	 *  @param  Translate	$outputlangs	Object lang for output
	 *  @return	void
	 */
	function _pagehead(&$pdf, $object, $showaddress, $outputlangs)
	{
		global $conf,$langs;

		$outputlangs->load("main");
		$outputlangs->load("bills");
		$outputlangs->load("propal");
		$outputlangs->load("companies");

		$default_font_size = pdf_getPDFFontSize($outputlangs);

		pdf_pagehead($pdf,$outputlangs,$this->page_hauteur);

		//  Show Draft Watermark
		if($object->statut==0 && (! empty($conf->global->PROPALE_DRAFT_WATERMARK)) )
		{
            pdf_watermark($pdf,$outputlangs,$this->page_hauteur,$this->page_largeur,'mm',$conf->global->PROPALE_DRAFT_WATERMARK);
		}

		$pdf->SetTextColor(0,0,60);
		$pdf->SetFont('','B', $default_font_size + 3);

		$posy=$this->marge_haute;
		$posx=$this->page_largeur-$this->marge_droite-100;

		$pdf->SetXY($this->marge_gauche,$posy);

		// Logo
		$logo=$conf->mycompany->dir_output.'/logos/'.$this->emetteur->logo;
		if ($this->emetteur->logo)
		{
			if (is_readable($logo))
			{
			    $height=pdf_getHeightForLogo($logo);
			    $pdf->Image($logo, $this->marge_gauche, $posy, 0, $height);	// width=0 (auto)
			}
			else
			{
				$pdf->SetTextColor(200,0,0);
				$pdf->SetFont('','B',$default_font_size - 2);
				$pdf->MultiCell(100, 3, $outputlangs->transnoentities("ErrorLogoFileNotFound",$logo), 0, 'L');
				$pdf->MultiCell(100, 3, $outputlangs->transnoentities("ErrorGoToGlobalSetup"), 0, 'L');
			}
		}
		else
		{
			$text=$this->emetteur->name;
			$pdf->MultiCell(100, 4, $outputlangs->convToOutputCharset($text), 0, 'L');
		}

		$pdf->SetFont('','B',$default_font_size + 3);
		$pdf->SetXY($posx,$posy);
		$pdf->SetTextColor(0,0,60);
		$title=$outputlangs->transnoentities("PdfCommercialProposalTitle");
		$pdf->MultiCell(100, 4, $title, '', 'R');

		$pdf->SetFont('','B',$default_font_size);

		$posy+=5;
		$pdf->SetXY($posx,$posy);
		$pdf->SetTextColor(0,0,60);
		$pdf->MultiCell(100, 4, $outputlangs->transnoentities("Ref")." : " . $outputlangs->convToOutputCharset($object->ref), '', 'R');

		$posy+=1;
		$pdf->SetFont('','', $default_font_size - 2);

		if ($object->ref_client)
		{
			$posy+=4;
			$pdf->SetXY($posx,$posy);
			$pdf->SetTextColor(0,0,60);
			$pdf->MultiCell(100, 3, $outputlangs->transnoentities("RefCustomer")." : " . $outputlangs->convToOutputCharset($object->ref_client), '', 'R');
		}

		$posy+=4;
		$pdf->SetXY($posx,$posy);
		$pdf->SetTextColor(0,0,60);
		$pdf->MultiCell(100, 3, $outputlangs->transnoentities("Date")." : " . dol_print_date($object->date,"day",false,$outputlangs,true), '', 'R');

		$posy+=4;
		$pdf->SetXY($posx,$posy);
		$pdf->SetTextColor(0,0,60);
		$pdf->MultiCell(100, 3, $outputlangs->transnoentities("DateEndPropal")." : " . dol_print_date($object->fin_validite,"day",false,$outputlangs,true), '', 'R');

		if ($object->thirdparty->code_client)
		{
			$posy+=4;
			$pdf->SetXY($posx,$posy);
			$pdf->SetTextColor(0,0,60);
			$pdf->MultiCell(100, 3, $outputlangs->transnoentities("CustomerCode")." : " . $outputlangs->transnoentities($object->thirdparty->code_client), '', 'R');
		}

		// Get contact
		if (!empty($conf->global->DOC_SHOW_FIRST_SALES_REP))
		{
		    $arrayidcontact=$object->getIdContact('internal','SALESREPFOLL');
		    if (count($arrayidcontact) > 0)
		    {
		        $usertmp=new User($this->db);
		        $usertmp->fetch($arrayidcontact[0]);
                $posy+=4;
                $pdf->SetXY($posx,$posy);
		        $pdf->SetTextColor(0,0,60);
		        $pdf->MultiCell(100, 3, $langs->trans("SalesRepresentative")." : ".$usertmp->getFullName($langs), '', 'R');
		    }
		}

		$posy+=2;

		$top_shift = 0;
		// Show list of linked objects
		$current_y = $pdf->getY();
		$posy = pdf_writeLinkedObjects($pdf, $object, $outputlangs, $posx, $posy, 100, 3, 'R', $default_font_size);
		if ($current_y < $pdf->getY())
		{
			$top_shift = $pdf->getY() - $current_y;
		}

		if ($showaddress)
		{
			// Sender properties
			$carac_emetteur='';
		 	// Add internal contact of proposal if defined
			$arrayidcontact=$object->getIdContact('internal','SALESREPFOLL');
		 	if (count($arrayidcontact) > 0)
		 	{
		 		$object->fetch_user($arrayidcontact[0]);
		 		$labelbeforecontactname=($outputlangs->transnoentities("FromContactName")!='FromContactName'?$outputlangs->transnoentities("FromContactName"):$outputlangs->transnoentities("Name"));
		 		$carac_emetteur .= ($carac_emetteur ? "\n" : '' ).$labelbeforecontactname." ".$outputlangs->convToOutputCharset($object->user->getFullName($outputlangs))."\n";
		 	}

		 	$carac_emetteur .= pdf_build_address($outputlangs, $this->emetteur, $object->thirdparty, '', 0, 'source', $object);

			// Show sender
			$posy=42+$top_shift;
		 	$posx=$this->marge_gauche;
			if (! empty($conf->global->MAIN_INVERT_SENDER_RECIPIENT)) $posx=$this->page_largeur-$this->marge_droite-80;
			$hautcadre=40;

			// Show sender frame
			$pdf->SetTextColor(0,0,0);
			$pdf->SetFont('','', $default_font_size - 2);
			$pdf->SetXY($posx,$posy-5);
			$pdf->MultiCell(66,5, $outputlangs->transnoentities("BillFrom").":", 0, 'L');
			$pdf->SetXY($posx,$posy);
			$pdf->SetFillColor(230,230,230);
			$pdf->MultiCell(82, $hautcadre, "", 0, 'R', 1);
			$pdf->SetTextColor(0,0,60);

			// Show sender name
			$pdf->SetXY($posx+2,$posy+3);
			$pdf->SetFont('','B', $default_font_size);
			$pdf->MultiCell(80, 4, $outputlangs->convToOutputCharset($this->emetteur->name), 0, 'L');
			$posy=$pdf->getY();

			// Show sender information
			$pdf->SetXY($posx+2,$posy);
			$pdf->SetFont('','', $default_font_size - 1);
			$pdf->MultiCell(80, 4, $carac_emetteur, 0, 'L');


			// If CUSTOMER contact defined, we use it
			$usecontact=false;
			$arrayidcontact=$object->getIdContact('external','CUSTOMER');
			if (count($arrayidcontact) > 0)
			{
				$usecontact=true;
				$result=$object->fetch_contact($arrayidcontact[0]);
			}

			//Recipient name
			// On peut utiliser le nom de la societe du contact
			if ($usecontact && !empty($conf->global->MAIN_USE_COMPANY_NAME_OF_CONTACT)) {
				$thirdparty = $object->contact;
			} else {
				$thirdparty = $object->thirdparty;
			}

			$carac_client_name= pdfBuildThirdpartyName($thirdparty, $outputlangs);

			$carac_client=pdf_build_address($outputlangs,$this->emetteur,$object->thirdparty,($usecontact?$object->contact:''),$usecontact,'target',$object);

			// Show recipient
			$widthrecbox=100;
			if ($this->page_largeur < 210) $widthrecbox=84;	// To work with US executive format
			$posy=42+$top_shift;
			$posx=$this->page_largeur-$this->marge_droite-$widthrecbox;
			if (! empty($conf->global->MAIN_INVERT_SENDER_RECIPIENT)) $posx=$this->marge_gauche;

			// Show recipient frame
			$pdf->SetTextColor(0,0,0);
			$pdf->SetFont('','', $default_font_size - 2);
			$pdf->SetXY($posx+2,$posy-5);
			$pdf->MultiCell($widthrecbox, 5, $outputlangs->transnoentities("BillTo").":", 0, 'L');
			$pdf->Rect($posx, $posy, $widthrecbox, $hautcadre);

			// Show recipient name
			$pdf->SetXY($posx+2,$posy+3);
			$pdf->SetFont('','B', $default_font_size);
			$pdf->MultiCell($widthrecbox, 4, $carac_client_name, 0, 'L');

			$posy = $pdf->getY();

			// Show recipient information
			$pdf->SetFont('','', $default_font_size - 1);
			$pdf->SetXY($posx+2,$posy);
			$pdf->MultiCell($widthrecbox, 4, $carac_client, 0, 'L');
		}

		$pdf->SetTextColor(0,0,0);
		return $top_shift;
	}

	/**
	 *   	Show footer of page. Need this->emetteur object
     *
	 *   	@param	PDF			$pdf     			PDF
	 * 		@param	Object		$object				Object to show
	 *      @param	Translate	$outputlangs		Object lang for output
	 *      @param	int			$hidefreetext		1=Hide free text
	 *      @return	int								Return height of bottom margin including footer text
	 */
	function _pagefoot(&$pdf,$object,$outputlangs,$hidefreetext=0)
	{
		global $conf;
		$showdetails=$conf->global->MAIN_GENERATE_DOCUMENTS_SHOW_FOOT_DETAILS;
		return pdf_pagefoot($pdf,$outputlangs,'PROPOSAL_FREE_TEXT',$this->emetteur,$this->marge_basse,$this->marge_gauche,$this->page_hauteur,$object,$showdetails,$hidefreetext);
	}

	/**
	 *	Show area for the customer to sign
	 *
	 *	@param	PDF			$pdf            Object PDF
	 *	@param  Facture		$object         Object invoice
	 *	@param	int			$posy			Position depart
	 *	@param	Translate	$outputlangs	Objet langs
	 *	@return int							Position pour suite
	 */
	function _signature_area(&$pdf, $object, $posy, $outputlangs)
	{
		global $conf;
		$default_font_size = pdf_getPDFFontSize($outputlangs);
		$tab_top = $posy + 4;
		$tab_hl = 4;

		$posx = 120;
		$largcol = ($this->page_largeur - $this->marge_droite - $posx);
		$useborder=0;
		$index = 0;
		// Total HT
		$pdf->SetFillColor(255,255,255);
		$pdf->SetXY($posx, $tab_top + 0);
		$pdf->SetFont('','', $default_font_size - 2);
		$pdf->MultiCell($largcol, $tab_hl, $outputlangs->transnoentities("ProposalCustomerSignature"), 0, 'L', 1);

		$pdf->SetXY($posx, $tab_top + $tab_hl);
		$pdf->MultiCell($largcol, $tab_hl*3, '', 1, 'R');
		if (! empty($conf->global->MAIN_PDF_PROPAL_USE_ELECTRONIC_SIGNING)) {
			$pdf->addEmptySignatureAppearance($posx, $tab_top + $tab_hl, $largcol, $tab_hl*3);
		}

		return ($tab_hl*7);
	}
	
	
	/**
	 *   	Define Array Column Field
	 *
	 *   	@param	object			$object    		common object
	 *   	@param	outputlangs		$outputlangs    langs
	 *      @param	int			   $hidedetails		Do not show line details
	 *      @param	int			   $hidedesc		Do not show desc
	 *      @param	int			   $hideref			Do not show ref
	 *      @return	null
	 */
	function defineColumnField($object,$outputlangs,$hidedetails=0,$hidedesc=0,$hideref=0){
	    
	    global $conf, $hookmanager;
	    
	    // Default field style for content
	    $this->defaultContentsFieldsStyle = array(
	        'align' => 'R', // R,C,L
	        'padding' => array(0.5,0.5,0.5,0.5), // Like css 0 => top , 1 => right, 2 => bottom, 3 => left
	    );
	    
	    // Default field style for content
	    $this->defaultTitlesFieldsStyle = array(
	        'align' => 'C', // R,C,L
	        'padding' => array(0.5,0,0.5,0), // Like css 0 => top , 1 => right, 2 => bottom, 3 => left
	    );
	    
	    /*
	     * For exemple
	     $this->cols['theColKey'] = array(
	     'rank' => $rank, // int : use for ordering columns
	     'width' => 20, // the column width in mm
	     'title' => array(
	     'textkey' => 'yourLangKey', // if there is no label, yourLangKey will be translated to replace label
	     'label' => ' ', // the final label : used fore final generated text
	     'align' => 'L', // text alignement :  R,C,L
	     'padding' => array(0.5,0.5,0.5,0.5), // Like css 0 => top , 1 => right, 2 => bottom, 3 => left
	     ),
	     'content' => array(
	     'align' => 'L', // text alignement :  R,C,L
	     'padding' => array(0.5,0.5,0.5,0.5), // Like css 0 => top , 1 => right, 2 => bottom, 3 => left
	     ),
	     );
	     */
	    
	    $rank=0; // do not use negative rank
	    $this->cols['desc'] = array(
	        'rank' => $rank,
	        'width' => false, // only for desc
	        'status' => true,
	        'title' => array(
	            'textkey' => 'Designation', // use lang key is usefull in somme case with module
	            'align' => 'L',
	            // 'textkey' => 'yourLangKey', // if there is no label, yourLangKey will be translated to replace label
	            // 'label' => ' ', // the final label
	            'padding' => array(0.5,0.5,0.5,0.5), // Like css 0 => top , 1 => right, 2 => bottom, 3 => left
	        ),
	        'content' => array(
	            'align' => 'L',
	        ),
	    );
	    
	    $rank = $rank + 10;
	    $this->cols['photo'] = array(
	        'rank' => $rank,
	        'width' => (empty($conf->global->MAIN_DOCUMENTS_WITH_PICTURE_WIDTH)?20:$conf->global->MAIN_DOCUMENTS_WITH_PICTURE_WIDTH), // in mm
	        'status' => false,
	        'title' => array(
	            'textkey' => 'Photo',
	            'label' => ' '
	        ),
	        'content' => array(
	            'padding' => array(0,0,0,0), // Like css 0 => top , 1 => right, 2 => bottom, 3 => left
	        ),
	        'border-left' => false, // remove left line separator
	    );
	    
	    if (! empty($conf->global->MAIN_GENERATE_PROPOSALS_WITH_PICTURE) && !empty($this->atleastonephoto))
	    {
	        $this->cols['photo']['status'] = true;
	    }
	    
	    
	    $rank = $rank + 10;
	    $this->cols['vat'] = array(
	        'rank' => $rank,
	        'status' => false,
	        'width' => 16, // in mm
	        'title' => array(
	            'textkey' => 'VAT'
	        ),
	        'border-left' => true, // add left line separator
	    );
	    
	    if (empty($conf->global->MAIN_GENERATE_DOCUMENTS_WITHOUT_VAT) && empty($conf->global->MAIN_GENERATE_DOCUMENTS_WITHOUT_VAT_COLUMN))
	    {
	        $this->cols['vat']['status'] = true;
	    }
	    
	    $rank = $rank + 10;
	    $this->cols['subprice'] = array(
	        'rank' => $rank,
	        'width' => 19, // in mm
	        'status' => true,
	        'title' => array(
	            'textkey' => 'PriceUHT'
	        ),
	        'border-left' => true, // add left line separator
	    );
	    
	    $rank = $rank + 10;
	    $this->cols['qty'] = array(
	        'rank' => $rank,
	        'width' => 16, // in mm
	        'status' => true,
	        'title' => array(
	            'textkey' => 'Qty'
	        ),
	        'border-left' => true, // add left line separator
	    );
	    
	    $rank = $rank + 10;
	    $this->cols['progress'] = array(
	        'rank' => $rank,
	        'width' => 19, // in mm
	        'status' => false,
	        'title' => array(
	            'textkey' => 'Progress'
	        ),
	        'border-left' => false, // add left line separator
	    );
	    
	    if($this->situationinvoice)
	    {
	        $this->cols['progress']['status'] = true;
	    }
	    
	    $rank = $rank + 10;
	    $this->cols['unit'] = array(
	        'rank' => $rank,
	        'width' => 11, // in mm
	        'status' => false,
	        'title' => array(
	            'textkey' => 'Unit'
	        ),
	        'border-left' => true, // add left line separator
	    );
	    if($conf->global->PRODUCT_USE_UNITS){
	        $this->cols['unit']['status'] = true;
	    }
	    
	    $rank = $rank + 10;
	    $this->cols['discount'] = array(
	        'rank' => $rank,
	        'width' => 13, // in mm
	        'status' => false,
	        'title' => array(
	            'textkey' => 'ReductionShort'
	        ),
	        'border-left' => true, // add left line separator
	    );
	    if ($this->atleastonediscount){
	        $this->cols['discount']['status'] = true;
	    }
	    
	    $rank = $rank + 10;
	    $this->cols['totalexcltax'] = array(
	        'rank' => $rank,
	        'width' => 26, // in mm
	        'status' => true,
	        'title' => array(
	            'textkey' => 'TotalHT'
	        ),
	        'border-left' => true, // add left line separator
	    );
	    
	    
	    $parameters=array(
	        'object' => $object,
	        'outputlangs' => $outputlangs,
	        'hidedetails' => $hidedetails,
	        'hidedesc' => $hidedesc,
	        'hideref' => $hideref
	    );
	    
	    $reshook=$hookmanager->executeHooks('defineColumnField',$parameters,$this);    // Note that $object may have been modified by hook
	    if ($reshook < 0)
	    {
	        setEventMessages($hookmanager->error, $hookmanager->errors, 'errors');
	    }
	    elseif (empty($reshook))
	    {
	        $this->cols = array_replace($this->cols, $hookmanager->resArray); // array_replace is used to preserve keys
	    }
	    else
	    {
	        $this->cols = $hookmanager->resArray;
	    }
	    
	}
	
}
<|MERGE_RESOLUTION|>--- conflicted
+++ resolved
@@ -308,8 +308,10 @@
 
 	            $tab_top = 90+$top_shift;
 				$tab_top_newpage = (empty($conf->global->MAIN_PDF_DONOTREPEAT_HEAD)?42+$top_shift:10);
+				
 
 				// Incoterm
+				$height_incoterms = 0;
 				if ($conf->incoterm->enabled)
 				{
 					$desc_incoterms = $object->getIncotermsForPDF();
@@ -355,20 +357,15 @@
 				$pagenb = $pdf->getPage();
 				if ($notetoshow)
 				{
-<<<<<<< HEAD
+					$tab_top -= 2;
+
 				    $tab_width = $this->page_largeur-$this->marge_gauche-$this->marge_droite;
 				    $pageposbeforenote = $pagenb;
 				    
-=======
-					$tab_top -= 2;
-
->>>>>>> cbe68258
 					$substitutionarray=pdf_getSubstitutionArray($outputlangs, null, $object);
 					complete_substitutions_array($substitutionarray, $outputlangs, $object);
 					$notetoshow = make_substitutions($notetoshow, $substitutionarray, $outputlangs);
 
-<<<<<<< HEAD
-					$tab_top = 89 + $height_incoterms;
 
 					$pdf->startTransaction();
 					
@@ -473,18 +470,10 @@
 					
 					$tab_height = $tab_height - $height_note;
 					$tab_top = $posyafter +6;
-=======
-					$pdf->SetFont('','', $default_font_size - 1);
-					$pdf->writeHTMLCell(190, 3, $this->posxdesc-1, $tab_top-1, dol_htmlentitiesbr($notetoshow), 0, 1);
-					$nexY = $pdf->GetY();
-					$height_note=$nexY-$tab_top;
-
-					// Rect prend une longueur en 3eme param
-					$pdf->SetDrawColor(192,192,192);
-					$pdf->Rect($this->marge_gauche, $tab_top-1, $this->page_largeur-$this->marge_gauche-$this->marge_droite, $height_note+1);
-
-					$tab_top = $nexY+6;
->>>>>>> cbe68258
+				}
+				else
+				{
+					$height_note=0;
 				}
 
 				$iniY = $tab_top + 7;
