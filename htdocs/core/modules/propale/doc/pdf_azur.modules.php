--- conflicted
+++ resolved
@@ -833,10 +833,7 @@
 		}
 	}
 
-<<<<<<< HEAD
-=======
 	// phpcs:disable PEAR.NamingConventions.ValidFunctionName.PublicUnderscore
->>>>>>> 12e6dabc
     // phpcs:disable PEAR.NamingConventions.ValidFunctionName.ScopeNotCamelCaps
 	/**
 	 *  Show payments table
@@ -847,20 +844,12 @@
      *  @param  Translate	$outputlangs    Object langs for output
      *  @return int             			<0 if KO, >0 if OK
 	 */
-<<<<<<< HEAD
-	private function _tableau_versements(&$pdf, $object, $posy, $outputlangs)
-=======
 	protected function _tableau_versements(&$pdf, $object, $posy, $outputlangs)
->>>>>>> 12e6dabc
 	{
         // phpcs:enable
 	}
 
-<<<<<<< HEAD
-
-=======
 	// phpcs:disable PEAR.NamingConventions.ValidFunctionName.PublicUnderscore
->>>>>>> 12e6dabc
     // phpcs:disable PEAR.NamingConventions.ValidFunctionName.ScopeNotCamelCaps
 	/**
 	 *   Show miscellaneous information (payment mode, payment term, ...)
@@ -871,11 +860,7 @@
 	 *   @param		Translate	$outputlangs	Langs object
 	 *   @return	void
 	 */
-<<<<<<< HEAD
-	private function _tableau_info(&$pdf, $object, $posy, $outputlangs)
-=======
 	protected function _tableau_info(&$pdf, $object, $posy, $outputlangs)
->>>>>>> 12e6dabc
 	{
         // phpcs:enable
 		global $conf;
@@ -1045,11 +1030,7 @@
 		return $posy;
 	}
 
-<<<<<<< HEAD
-
-=======
 	// phpcs:disable PEAR.NamingConventions.ValidFunctionName.PublicUnderscore
->>>>>>> 12e6dabc
     // phpcs:disable PEAR.NamingConventions.ValidFunctionName.ScopeNotCamelCaps
 	/**
 	 *	Show total to pay
@@ -1061,11 +1042,7 @@
 	 *	@param	Translate	$outputlangs	Objet langs
 	 *	@return int							Position pour suite
 	 */
-<<<<<<< HEAD
-	private function _tableau_tot(&$pdf, $object, $deja_regle, $posy, $outputlangs)
-=======
 	protected function _tableau_tot(&$pdf, $object, $deja_regle, $posy, $outputlangs)
->>>>>>> 12e6dabc
 	{
         // phpcs:enable
 		global $conf,$mysoc;
@@ -1344,11 +1321,7 @@
 	 *   @param		string		$currency		Currency code
 	 *   @return	void
 	 */
-<<<<<<< HEAD
-	private function _tableau(&$pdf, $tab_top, $tab_height, $nexY, $outputlangs, $hidetop = 0, $hidebottom = 0, $currency = '')
-=======
 	protected function _tableau(&$pdf, $tab_top, $tab_height, $nexY, $outputlangs, $hidetop = 0, $hidebottom = 0, $currency = '')
->>>>>>> 12e6dabc
 	{
 		global $conf;
 
@@ -1461,11 +1434,7 @@
 	 *  @param  Translate	$outputlangs	Object lang for output
 	 *  @return	void
 	 */
-<<<<<<< HEAD
-	private function _pagehead(&$pdf, $object, $showaddress, $outputlangs)
-=======
 	protected function _pagehead(&$pdf, $object, $showaddress, $outputlangs)
->>>>>>> 12e6dabc
 	{
 		global $conf,$langs;
 
@@ -1689,21 +1658,14 @@
 	 *      @param	int			$hidefreetext		1=Hide free text
 	 *      @return	int								Return height of bottom margin including footer text
 	 */
-<<<<<<< HEAD
-	private function _pagefoot(&$pdf, $object, $outputlangs, $hidefreetext = 0)
-=======
 	protected function _pagefoot(&$pdf, $object, $outputlangs, $hidefreetext = 0)
->>>>>>> 12e6dabc
 	{
 		global $conf;
 		$showdetails=$conf->global->MAIN_GENERATE_DOCUMENTS_SHOW_FOOT_DETAILS;
 		return pdf_pagefoot($pdf, $outputlangs, 'PROPOSAL_FREE_TEXT', $this->emetteur, $this->marge_basse, $this->marge_gauche, $this->page_hauteur, $object, $showdetails, $hidefreetext);
 	}
 
-<<<<<<< HEAD
-=======
 	// phpcs:disable PEAR.NamingConventions.ValidFunctionName.PublicUnderscore
->>>>>>> 12e6dabc
     // phpcs:disable PEAR.NamingConventions.ValidFunctionName.ScopeNotCamelCaps
 	/**
 	 *	Show area for the customer to sign
@@ -1714,11 +1676,7 @@
 	 *	@param	Translate	$outputlangs	Objet langs
 	 *	@return int							Position pour suite
 	 */
-<<<<<<< HEAD
-	private function _signature_area(&$pdf, $object, $posy, $outputlangs)
-=======
 	protected function _signature_area(&$pdf, $object, $posy, $outputlangs)
->>>>>>> 12e6dabc
 	{
         // phpcs:enable
 		global $conf;
