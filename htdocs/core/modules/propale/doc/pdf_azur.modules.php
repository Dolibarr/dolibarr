--- conflicted
+++ resolved
@@ -371,18 +371,11 @@
 					if ($object->remise_percent) $localtax2ligne-=($localtax2ligne*$object->remise_percent)/100;
 
 					$vatrate=(string) $object->lines[$i]->tva_tx;
-					
+
 					// TODO : store local taxes types into object lines and remove this
-<<<<<<< HEAD
 					$localtaxtmp_array=getLocalTaxesFromRate($vatrate,0,$mysoc);
 					if ((! isset($localtax1_type)) || $localtax1_type=='') $localtax1_type = $localtaxtmp_array[0];
 					if ((! isset($localtax2_type)) || $localtax2_type=='') $localtax2_type = $localtaxtmp_array[2];
-=======
-					$localtax1_array=getLocalTaxesFromRate($vatrate,1,$mysoc);
-					$localtax2_array=getLocalTaxesFromRate($vatrate,2,$mysoc);
-					if (! isset($localtax1_type)) $localtax1_type = $localtax1_array[0];
-					if (! isset($localtax2_type)) $localtax2_type = $localtax2_array[0];
->>>>>>> 013b7eca
 					//end TODO
 
 				    // retrieve global local tax
