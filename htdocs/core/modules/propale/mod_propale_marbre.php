<?php
/* Copyright (C) 2005-2008 Laurent Destailleur  <eldy@users.sourceforge.net>
 * Copyright (C) 2005-2012 Regis Houssin        <regis.houssin@inodbox.com>
 *
 * This program is free software; you can redistribute it and/or modify
 * it under the terms of the GNU General Public License as published by
 * the Free Software Foundation; either version 3 of the License, or
 * (at your option) any later version.
 *
 * This program is distributed in the hope that it will be useful,
 * but WITHOUT ANY WARRANTY; without even the implied warranty of
 * MERCHANTABILITY or FITNESS FOR A PARTICULAR PURPOSE.  See the
 * GNU General Public License for more details.
 *
 * You should have received a copy of the GNU General Public License
 * along with this program. If not, see <http://www.gnu.org/licenses/>.
 * or see http://www.gnu.org/
 */

/**
 *    	\file       htdocs/core/modules/propale/mod_propale_marbre.php
 *		\ingroup    propale
 *		\brief      File of class to manage commercial proposal numbering rules Marbre
 */

require_once DOL_DOCUMENT_ROOT .'/core/modules/propale/modules_propale.php';


/**
 *	Class to manage customer order numbering rules Marbre
 */
class mod_propale_marbre extends ModeleNumRefPropales
{
	/**
     * Dolibarr version of the loaded document
     * @public string
     */
	public $version = 'dolibarr';		// 'development', 'experimental', 'dolibarr'

	public $prefix='PR';

	/**
	 * @var string Error code (or message)
	 */
	public $error='';

	/**
	 * @var string Nom du modele
	 * @deprecated
	 * @see name
	 */
	public $nom='Marbre';

	/**
	 * @var string model name
	 */
	public $name='Marbre';


    /**
     *  Return description of numbering module
     *
     *  @return     string      Text with description
     */
    function info()
    {
    	global $langs;
      	return $langs->trans("SimpleNumRefModelDesc",$this->prefix);
    }


	/**
	 *  Return an example of numbering module values
	 *
	 *  @return     string      Example
	 */
	function getExample()
	{
		return $this->prefix."0501-0001";
	}


	/**
	 *  Test si les numeros deje en vigueur dans la base ne provoquent pas de
	 *  de conflits qui empechera cette numerotation de fonctionner.
	 *
	 *  @return     boolean     false si conflit, true si ok
	 */
	function canBeActivated()
	{
		global $conf,$langs,$db;

		$pryymm=''; $max='';

		$posindice=8;
		$sql = "SELECT MAX(CAST(SUBSTRING(ref FROM ".$posindice.") AS SIGNED)) as max";
		$sql.= " FROM ".MAIN_DB_PREFIX."propal";
		$sql.= " WHERE ref LIKE '".$db->escape($this->prefix)."____-%'";
		$sql.= " AND entity = ".$conf->entity;

		$resql=$db->query($sql);
		if ($resql)
		{
			$row = $db->fetch_row($resql);
			if ($row) { $pryymm = substr($row[0],0,6); $max=$row[0]; }
		}

		if (! $pryymm || preg_match('/'.$this->prefix.'[0-9][0-9][0-9][0-9]/i',$pryymm))
		{
			return true;
		}
		else
		{
			$langs->load("errors");
			$this->error=$langs->trans('ErrorNumRefModel',$max);
			return false;
		}
	}

	/**
	 *  Return next value
	 *
	 *  @param	Societe		$objsoc     Object third party
	 * 	@param	Propal		$propal		Object commercial proposal
	 *  @return string      			Next value
	 */
	function getNextValue($objsoc,$propal)
	{
		global $db,$conf;

		// Use object entity ID
		$entity = ((isset($propal->entity) && is_numeric($propal->entity)) ? $propal->entity : $conf->entity);

		// D'abord on recupere la valeur max
		$posindice=8;
		$sql = "SELECT MAX(CAST(SUBSTRING(ref FROM ".$posindice.") AS SIGNED)) as max";	// This is standard SQL
		$sql.= " FROM ".MAIN_DB_PREFIX."propal";
		$sql.= " WHERE ref LIKE '".$db->escape($this->prefix)."____-%'";
<<<<<<< HEAD
		$sql.= " AND entity = ".$entity;
=======
		$sql.= " AND entity IN (".getEntity('proposalnumber', 1, $propal).")";
>>>>>>> d9b8a8c8

		$resql=$db->query($sql);
		if ($resql)
		{
			$obj = $db->fetch_object($resql);
			if ($obj) $max = intval($obj->max);
			else $max=0;
		}
		else
		{
			dol_syslog(get_class($this)."::getNextValue", LOG_DEBUG);
			return -1;
		}

		$date = time();
		$yymm = strftime("%y%m",$date);

		if ($max >= (pow(10, 4) - 1)) $num=$max+1;	// If counter > 9999, we do not format on 4 chars, we take number as it is
		else $num = sprintf("%04s",$max+1);

		dol_syslog(get_class($this)."::getNextValue return ".$this->prefix.$yymm."-".$num);
		return $this->prefix.$yymm."-".$num;
	}

	/**
	 *  Return next free value
	 *
	 *  @param	Societe		$objsoc      	Object third party
	 * 	@param	Object		$objforref		Object for number to search
	 *  @return string      				Next free value
	 */
	function getNumRef($objsoc,$objforref)
	{
		return $this->getNextValue($objsoc,$objforref);
	}
}<|MERGE_RESOLUTION|>--- conflicted
+++ resolved
@@ -128,19 +128,12 @@
 	{
 		global $db,$conf;
 
-		// Use object entity ID
-		$entity = ((isset($propal->entity) && is_numeric($propal->entity)) ? $propal->entity : $conf->entity);
-
 		// D'abord on recupere la valeur max
 		$posindice=8;
 		$sql = "SELECT MAX(CAST(SUBSTRING(ref FROM ".$posindice.") AS SIGNED)) as max";	// This is standard SQL
 		$sql.= " FROM ".MAIN_DB_PREFIX."propal";
 		$sql.= " WHERE ref LIKE '".$db->escape($this->prefix)."____-%'";
-<<<<<<< HEAD
-		$sql.= " AND entity = ".$entity;
-=======
 		$sql.= " AND entity IN (".getEntity('proposalnumber', 1, $propal).")";
->>>>>>> d9b8a8c8
 
 		$resql=$db->query($sql);
 		if ($resql)
