--- conflicted
+++ resolved
@@ -5,10 +5,7 @@
  * Copyright (C) 2008      Raphael Bertrand (Resultic)  <raphael.bertrand@resultic.fr>
  * Copyright (C) 2013      Juanjo Menent				<jmenent@2byte.es>
  * Copyright (C) 2024       Frédéric France             <frederic.france@free.fr>
-<<<<<<< HEAD
-=======
  * Copyright (C) 2024		MDW							<mdeweerd@users.noreply.github.com>
->>>>>>> cc80841a
  *
  * This program is free software; you can redistribute it and/or modify
  * it under the terms of the GNU General Public License as published by
@@ -128,11 +125,7 @@
 	 *
 	 *  @param	Societe|string		$objsoc     Object thirdparty
 	 *  @param  Fichinter|string	$object		Object we need next value for
-<<<<<<< HEAD
-	 *  @return string|int  					Value if OK, 0 if KO
-=======
 	 *	@return string|int<-1,0>    			Next value if OK, <=0 if KO
->>>>>>> cc80841a
 	 */
 	public function getNextValue($objsoc = '', $object = '')
 	{
