--- conflicted
+++ resolved
@@ -57,8 +57,6 @@
 	}
 
 
-<<<<<<< HEAD
-=======
 	// phpcs:disable PEAR.NamingConventions.ValidFunctionName.ScopeNotCamelCaps
 	/**
 	 *  Function to build pdf onto disk
@@ -75,15 +73,11 @@
 }
 
 
->>>>>>> cc80841a
 /**
  *  Parent class numbering models of intervention sheet references
  */
 abstract class ModeleNumRefFicheinter extends CommonNumRefGenerator
 {
-<<<<<<< HEAD
-	// No overload code
-=======
 	/**
 	 * 	Return next free value
 	 *
@@ -99,7 +93,6 @@
 	 *  @return     string      Example
 	 */
 	abstract public function getExample();
->>>>>>> cc80841a
 }
 
 
