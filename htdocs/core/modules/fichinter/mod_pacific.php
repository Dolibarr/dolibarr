--- conflicted
+++ resolved
@@ -145,9 +145,4 @@
 	{
 		return $this->getNextValue($objsoc,$objforref);
 	}
-<<<<<<< HEAD
-
-}
-=======
-}
->>>>>>> 59a27085
+}