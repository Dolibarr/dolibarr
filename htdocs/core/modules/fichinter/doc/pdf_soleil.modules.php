--- conflicted
+++ resolved
@@ -171,13 +171,8 @@
 		if (! is_object($outputlangs)) $outputlangs=$langs;
 		// For backward compatibility with FPDF, force output charset to ISO, because FPDF expect text to be encoded in ISO
 		if (! empty($conf->global->MAIN_USE_FPDF)) $outputlangs->charset_output='ISO-8859-1';
-<<<<<<< HEAD
-		
-		// Translations
-=======
 
 		// Load traductions files requiredby by page
->>>>>>> d9b8a8c8
 		$outputlangs->loadLangs(array("main", "interventions", "dict", "companies"));
 
 		if ($conf->ficheinter->dir_output)
