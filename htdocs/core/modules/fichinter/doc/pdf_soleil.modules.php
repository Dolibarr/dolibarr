--- conflicted
+++ resolved
@@ -613,8 +613,6 @@
 		$pdf->SetTextColor(0, 0, 60);
 		$pdf->MultiCell(100, 3, $outputlangs->transnoentities("Date")." : ".dol_print_date($object->datec, "day", false, $outputlangs, true), '', 'R');
 
-<<<<<<< HEAD
-=======
 		if (!empty($object->ref_client)) {
 			$posy += 4;
 			$pdf->SetXY($posx, $posy);
@@ -623,7 +621,6 @@
 		}
 
 
->>>>>>> 503d1a04
 		if (empty($conf->global->MAIN_PDF_HIDE_CUSTOMER_CODE) && $object->thirdparty->code_client) {
 			$posy += 4;
 			$pdf->SetXY($posx, $posy);
