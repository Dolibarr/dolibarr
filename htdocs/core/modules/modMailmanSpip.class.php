--- conflicted
+++ resolved
@@ -43,15 +43,11 @@
 		$this->db = $db;
 		$this->numero = 105;
 
-<<<<<<< HEAD
-		$this->family = "interface";
-=======
 		// Family can be 'crm','financial','hr','projects','products','ecm','technic','other'
 		// It is used to group modules in module setup page
 		$this->family = "interface";
 		// Module position in the family on 2 digits ('01', '10', '20', ...)
 		$this->module_position = '70';
->>>>>>> d9b8a8c8
 		// Module label (no space allowed), used if translation string 'ModuleXXXName' not found (where XXX is value of numeric property 'numero' of module)
 		$this->name = preg_replace('/^mod/i','',get_class($this));
 		$this->description = "Mailman or Spip interface for member module";
@@ -91,9 +87,5 @@
 		// Menus
 		//-------
 		$this->menu = 1;        // This module add menu entries. They are coded into menu manager.
-<<<<<<< HEAD
-
-=======
->>>>>>> d9b8a8c8
 	}
 }