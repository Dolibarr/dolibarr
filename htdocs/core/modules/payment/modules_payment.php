<?php
/* Copyright (C) 2015      Juanjo Menent	    <jmenent@2byte.es>
 * Copyright (C) 2024		MDW							<mdeweerd@users.noreply.github.com>
 *
 * This program is free software; you can redistribute it and/or modify
 * it under the terms of the GNU General Public License as published by
 * the Free Software Foundation; either version 3 of the License, or
 * (at your option) any later version.
 *
 * This program is distributed in the hope that it will be useful,
 * but WITHOUT ANY WARRANTY; without even the implied warranty of
 * MERCHANTABILITY or FITNESS FOR A PARTICULAR PURPOSE.  See the
 * GNU General Public License for more details.
 *
 * You should have received a copy of the GNU General Public License
 * along with this program. If not, see <https://www.gnu.org/licenses/>.
 * or see https://www.gnu.org/
 */

require_once DOL_DOCUMENT_ROOT.'/core/class/commonnumrefgenerator.class.php';

/**
 * Payment numbering references mother class
 */
abstract class ModeleNumRefPayments extends CommonNumRefGenerator
{
<<<<<<< HEAD
	// No overload code
=======
	/**
	 * 	Return next free value
	 *
	 *  @param	Societe			$objsoc     Object thirdparty
	 *  @param  ?Paiement		$object		Object we need next value for
	 *  @return string|int<-1,0>			Value if OK, <=0 if KO
	 */
	abstract public function getNextValue($objsoc, $object);

	/**
	 *  Return an example of numbering
	 *
	 *  @return     string      Example
	 */
	abstract public function getExample();
>>>>>>> cc80841a
}<|MERGE_RESOLUTION|>--- conflicted
+++ resolved
@@ -24,9 +24,6 @@
  */
 abstract class ModeleNumRefPayments extends CommonNumRefGenerator
 {
-<<<<<<< HEAD
-	// No overload code
-=======
 	/**
 	 * 	Return next free value
 	 *
@@ -42,5 +39,4 @@
 	 *  @return     string      Example
 	 */
 	abstract public function getExample();
->>>>>>> cc80841a
 }