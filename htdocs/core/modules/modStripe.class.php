--- conflicted
+++ resolved
@@ -92,11 +92,7 @@
 
         // Main menu entries
         $r=0;
-<<<<<<< HEAD
-        $this->menu[$r]=array(
-=======
        /* $this->menu[$r]=array(
->>>>>>> d9b8a8c8
         	'fk_menu'=>'fk_mainmenu=billing,fk_leftmenu=customers_bills_payment',		    // Use 'fk_mainmenu=xxx' or 'fk_mainmenu=xxx,fk_leftmenu=yyy' where xxx is mainmenucode and yyy is a leftmenucode
 	        'mainmenu'=>'billing',
         	'leftmenu'=>'customers_bills_payment_stripe',
@@ -106,19 +102,11 @@
 	        'langs'=>'stripe',	        // Lang file to use (without .lang) by module. File must be in langs/code_CODE/ directory.
 	        'position'=>500,
 	        'enabled'=>'$conf->stripe->enabled && $conf->banque->enabled && $conf->global->MAIN_FEATURES_LEVEL >= 2',  // Define condition to show or hide menu entry. Use '$conf->mymodule->enabled' if entry must be visible if module is enabled. Use '$leftmenu==\'system\'' to show if leftmenu system is selected.
-<<<<<<< HEAD
-	        'perms'=>'$user->rights->banque->consolidate',	// Use 'perms'=>'$user->rights->mymodule->level1->level2' if you want your menu with a permission rules
-	        'target'=>'',
-	        'user'=>2
-        );				                // 0=Menu for internal users, 1=external users, 2=both
-        $r++;
-=======
 	        'perms'=>'$user->rights->banque->modifier',	// Use 'perms'=>'$user->rights->mymodule->level1->level2' if you want your menu with a permission rules
 	        'target'=>'',
 	        'user'=>2
         );				                // 0=Menu for internal users, 1=external users, 2=both
         $r++;*/
->>>>>>> d9b8a8c8
 
         $this->menu[$r] = array(
         	'fk_menu'=>'fk_mainmenu=bank',
@@ -129,13 +117,8 @@
 			'url' => '',
 			'langs' => 'stripe',
 			'position' => 100,
-<<<<<<< HEAD
-			'enabled' => '$conf->global->MAIN_FEATURES_LEVEL >= 1',
-			'perms' => '$user->rights->banque->configurer',
-=======
 			'enabled' => '$conf->stripe->enabled && $conf->banque->enabled && $conf->global->MAIN_FEATURES_LEVEL >= 1',
 			'perms' => '$user->rights->banque->lire',
->>>>>>> d9b8a8c8
 			'target' => '',
 			'user' => 0
 		);
@@ -148,13 +131,8 @@
 			'url' => '/stripe/charge.php',
 			'langs' => 'stripe',
 			'position' => 102,
-<<<<<<< HEAD
-			'enabled' => '$conf->stripe->enabled && $conf->banque->enabled && $conf->global->MAIN_FEATURES_LEVEL >= 2',
-			'perms' => '$user->rights->banque->configurer',
-=======
 			'enabled' => '$conf->stripe->enabled && $conf->banque->enabled && $conf->global->MAIN_FEATURES_LEVEL >= 1',
 			'perms' => '$user->rights->banque->lire',
->>>>>>> d9b8a8c8
 			'target' => '',
 			'user' => 0
 		);
@@ -167,13 +145,8 @@
 			'url' => '/stripe/transaction.php',
 			'langs' => 'stripe',
 			'position' => 102,
-<<<<<<< HEAD
-			'enabled' => '$conf->stripe->enabled && $conf->banque->enabled && $conf->global->MAIN_FEATURES_LEVEL >= 2',
-			'perms' => '$user->rights->banque->configurer',
-=======
 			'enabled' => '$conf->stripe->enabled && $conf->banque->enabled && $conf->global->MAIN_FEATURES_LEVEL >= 1',
 			'perms' => '$user->rights->banque->lire',
->>>>>>> d9b8a8c8
 			'target' => '',
 			'user' => 0
 		);
