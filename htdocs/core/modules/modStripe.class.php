--- conflicted
+++ resolved
@@ -150,11 +150,7 @@
 			'target' => '',
 			'user' => 0
 		);
-<<<<<<< HEAD
-		$this->menu[$r] = array(
-=======
 	    $this->menu[$r] = array(
->>>>>>> af09c77a
 			'fk_menu' => 'fk_mainmenu=bank,fk_leftmenu=stripe',
 			'type' => 'left',
 			'titre' => 'StripePayoutList',
