<?php
/* Copyright (C) 2017		Alexandre Spangaro		<aspangaro@open-dsi.fr>
 * Copyright (C) 2017		Saasprov				<saasprov@gmail.com>
 *
 * This program is free software; you can redistribute it and/or modify
 * it under the terms of the GNU General Public License as published by
 * the Free Software Foundation; either version 3 of the License, or
 * (at your option) any later version.
 *
 * This program is distributed in the hope that it will be useful,
 * but WITHOUT ANY WARRANTY; without even the implied warranty of
 * MERCHANTABILITY or FITNESS FOR A PARTICULAR PURPOSE.  See the
 * GNU General Public License for more details.
 *
 * You should have received a copy of the GNU General Public License
 * along with this program. If not, see <https://www.gnu.org/licenses/>.
 */

/**
 * 	\defgroup   stripe     Module stripe
 * 	\brief      Add integration with Stripe online payment system.
 *  \file       htdocs/core/modules/modStripe.class.php
 *  \ingroup    stripe
 *  \brief      Description and activation file for module Stripe
 */
include_once DOL_DOCUMENT_ROOT .'/core/modules/DolibarrModules.class.php';


/**
 * 	Description and activation class for module Paybox
 */
class modStripe extends DolibarrModules
{
    /**
     *   Constructor. Define names, constants, directories, boxes, permissions
     *
     *   @param      DoliDB		$db      Database handler
     */
    public function __construct($db)
    {
        $this->db = $db;

        // Id for module (must be unique).
        // Use here a free id (See in Home -> System information -> Dolibarr for list of used modules id).
        $this->numero = 50300;
        // Key text used to identify module (for permissions, menus, etc...)
        $this->rights_class = 'stripe';

        // Family can be 'crm','financial','hr','projects','products','ecm','technic','other'
        // It is used to group modules in module setup page
        $this->family = "interface";
        // Module label (no space allowed), used if translation string 'ModuleXXXName' not found (where XXX is value of numeric property 'numero' of module)
        $this->name = preg_replace('/^mod/i', '', get_class($this));
        // Module description, used if translation string 'ModuleXXXDesc' not found (where XXX is value of numeric property 'numero' of module)
        $this->description = "Module to offer an online payment page by credit card with Stripe";
        // Possible values for version are: 'development', 'experimental', 'dolibarr' or version
        $this->version = 'dolibarr';
        // Key used in llx_const table to save module status enabled/disabled (where MYMODULE is value of property name of module in uppercase)
        $this->const_name = 'MAIN_MODULE_'.strtoupper($this->name);
        // Name of image file used for this module.
        // If file is in theme/yourtheme/img directory under name object_pictovalue.png, use this->picto='pictovalue'
        // If file is in module/img directory, use this->picto=DOL_URL_ROOT.'/module/img/file.png'
        $this->picto='stripe';

        // Data directories to create when module is enabled.
        $this->dirs = array();

        // Config pages. Put here list of php page names stored in admin directory used to setup module.
        $this->config_page_url = array("stripe.php@stripe");

        // Dependencies
        $this->hidden = false;			// A condition to hide module
        $this->depends = array();		// List of modules id that must be enabled if this module is enabled
        $this->requiredby = array();	// List of modules id to disable if this one is disabled
        $this->phpmin = array(5,4);					// Minimum version of PHP required by module
        $this->need_dolibarr_version = array(5,0);	// Minimum version of Dolibarr required by module
        $this->langfiles = array("stripe");

        // Constants
        $this->const = array();			// List of particular constants to add when module is enabled

        // New pages on tabs
        $this->tabs = array();

        // List of boxes
        $this->boxes = array();
        $r=0;

        // Permissions
        $this->rights = array();		// Permission array used by this module
        $r=0;

        // Main menu entries
        $r=0;
        /* $this->menu[$r]=array(
            'fk_menu'=>'fk_mainmenu=billing,fk_leftmenu=customers_bills_payment',		    // Use 'fk_mainmenu=xxx' or 'fk_mainmenu=xxx,fk_leftmenu=yyy' where xxx is mainmenucode and yyy is a leftmenucode
	        'mainmenu'=>'billing',
        	'leftmenu'=>'customers_bills_payment_stripe',
        	'type'=>'left',			                // This is a Left menu entry
	        'titre'=>'StripeImportPayment',
	        'url'=>'/stripe/importpayments.php',
	        'langs'=>'stripe',	        // Lang file to use (without .lang) by module. File must be in langs/code_CODE/ directory.
	        'position'=>500,
	        'enabled'=>'$conf->stripe->enabled && $conf->banque->enabled && $conf->global->MAIN_FEATURES_LEVEL >= 2',  // Define condition to show or hide menu entry. Use '$conf->mymodule->enabled' if entry must be visible if module is enabled. Use '$leftmenu==\'system\'' to show if leftmenu system is selected.
	        'perms'=>'$user->rights->banque->modifier',	// Use 'perms'=>'$user->rights->mymodule->level1->level2' if you want your menu with a permission rules
	        'target'=>'',
	        'user'=>2
        );				                // 0=Menu for internal users, 1=external users, 2=both
        $r++;*/

        $this->menu[$r] = array(
        	'fk_menu'=>'fk_mainmenu=bank',
			'type'=>'left',
			'titre'=>'StripeAccount',
			'mainmenu'=>'bank',
			'leftmenu'=>'stripe',
			'url' => '',
			'langs' => 'stripe',
			'position' => 100,
			'enabled' => '$conf->stripe->enabled && $conf->banque->enabled && $conf->global->MAIN_FEATURES_LEVEL >= 1',
			'perms' => '$user->rights->banque->lire',
			'target' => '',
			'user' => 0
		);

        $r++;
		$this->menu[$r] = array(
			'fk_menu' => 'fk_mainmenu=bank,fk_leftmenu=stripe',
			'type' => 'left',
			'titre' => 'StripeChargeList',
			'url' => '/stripe/charge.php',
			'langs' => 'stripe',
			'position' => 102,
			'enabled' => '$conf->stripe->enabled && $conf->banque->enabled && $conf->global->MAIN_FEATURES_LEVEL >= 1',
			'perms' => '$user->rights->banque->lire',
			'target' => '',
			'user' => 0
		);

        $r++;
		$this->menu[$r] = array(
			'fk_menu' => 'fk_mainmenu=bank,fk_leftmenu=stripe',
			'type' => 'left',
			'titre' => 'StripeTransactionList',
			'url' => '/stripe/transaction.php',
			'langs' => 'stripe',
			'position' => 102,
			'enabled' => '$conf->stripe->enabled && $conf->banque->enabled && $conf->global->MAIN_FEATURES_LEVEL >= 1',
			'perms' => '$user->rights->banque->lire',
			'target' => '',
			'user' => 0
		);
<<<<<<< HEAD
=======
		
        $r++;
>>>>>>> cb628444
	    $this->menu[$r] = array(
			'fk_menu' => 'fk_mainmenu=bank,fk_leftmenu=stripe',
			'type' => 'left',
			'titre' => 'StripePayoutList',
			'url' => '/stripe/payout.php',
			'langs' => 'stripe',
			'position' => 103,
			'enabled' => '$conf->stripe->enabled && $conf->banque->enabled && $conf->global->MAIN_FEATURES_LEVEL >= 1',
			'perms' => '$user->rights->banque->lire',
			'target' => '',
			'user' => 0
		);

        // Exports
        $r=1;
    }
}<|MERGE_RESOLUTION|>--- conflicted
+++ resolved
@@ -150,11 +150,8 @@
 			'target' => '',
 			'user' => 0
 		);
-<<<<<<< HEAD
-=======
-		
+
         $r++;
->>>>>>> cb628444
 	    $this->menu[$r] = array(
 			'fk_menu' => 'fk_mainmenu=bank,fk_leftmenu=stripe',
 			'type' => 'left',
