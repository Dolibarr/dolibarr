--- conflicted
+++ resolved
@@ -94,9 +94,5 @@
 		// Menus
 		//-------
 		$this->menu = 1;        // This module add menu entries. They are coded into menu manager.
-<<<<<<< HEAD
-
-=======
->>>>>>> d9b8a8c8
 	}
 }