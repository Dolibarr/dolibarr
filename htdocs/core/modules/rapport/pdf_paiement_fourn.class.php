<?php
/* Copyright (C) 2017		ATM-Consulting  	 <support@atm-consulting.fr>
 *
 * This program is free software; you can redistribute it and/or modify
 * it under the terms of the GNU General Public License as published by
 * the Free Software Foundation; either version 3 of the License, or
 * (at your option) any later version.
 *
 * This program is distributed in the hope that it will be useful,
 * but WITHOUT ANY WARRANTY; without even the implied warranty of
 * MERCHANTABILITY or FITNESS FOR A PARTICULAR PURPOSE.  See the
 * GNU General Public License for more details.
 *
 * You should have received a copy of the GNU General Public License
 * along with this program. If not, see <http://www.gnu.org/licenses/>.
 * or see http://www.gnu.org/
 */

/**
 *	\file       htdocs/core/modules/rapport/pdf_paiement_fourn.class.php
 *	\ingroup    banque
 *	\brief      File to build payment reports
 */
require_once DOL_DOCUMENT_ROOT.'/core/lib/pdf.lib.php';
require_once DOL_DOCUMENT_ROOT.'/core/lib/company.lib.php';
require_once DOL_DOCUMENT_ROOT.'/core/modules/rapport/pdf_paiement.class.php';

/**
 *	Classe permettant de generer les rapports de paiement
 */
class pdf_paiement_fourn extends pdf_paiement
{
	/**
     *  Constructor
     *
     *  @param      DoliDb		$db      Database handler
	 */
	function __construct($db)
	{
<<<<<<< HEAD
		global $langs,$conf;
		$langs->load("bills");
		$langs->load("compta");

		$this->db = $db;
		$this->description = $langs->transnoentities("ListOfCustomerPayments");

		// Dimension page pour format A4
		$this->type = 'pdf';
		$formatarray=pdf_getFormat();
		$this->page_largeur = $formatarray['width'];
		$this->page_hauteur = $formatarray['height'];
		$this->format = array($this->page_largeur,$this->page_hauteur);
		$this->marge_gauche=isset($conf->global->MAIN_PDF_MARGIN_LEFT)?$conf->global->MAIN_PDF_MARGIN_LEFT:10;
		$this->marge_droite=isset($conf->global->MAIN_PDF_MARGIN_RIGHT)?$conf->global->MAIN_PDF_MARGIN_RIGHT:10;
		$this->marge_haute =isset($conf->global->MAIN_PDF_MARGIN_TOP)?$conf->global->MAIN_PDF_MARGIN_TOP:10;
		$this->marge_basse =isset($conf->global->MAIN_PDF_MARGIN_BOTTOM)?$conf->global->MAIN_PDF_MARGIN_BOTTOM:10;

		$this->tab_top = 30;

		$this->line_height = 5;
		$this->line_per_page = 40;
		$this->tab_height = $this->page_hauteur - $this->marge_haute - $this->marge_basse - $this->tab_top - 5;	// must be > $this->line_height * $this->line_per_page and < $this->page_hauteur - $this->marge_haute - $this->marge_basse - $this->tab_top - 5;

		$this->posxdate=$this->marge_gauche+2;
		$this->posxpaymenttype=42;
		$this->posxinvoice=82;
		$this->posxbankaccount=110;
		$this->posxinvoiceamount=132;
		$this->posxpaymentamount=162;
		if ($this->page_largeur < 210) // To work with US executive format
		{
			$this->line_per_page = 35;
			$this->posxpaymenttype-=10;
			$this->posxinvoice-=0;
			$this->posxinvoiceamount-=10;
			$this->posxpaymentamount-=20;
		}

	}


	/**
	 *	Fonction generant la rapport sur le disque
	 *
	 *	@param	string	$_dir			repertoire
	 *	@param	int		$month			mois du rapport
	 *	@param	int		$year			annee du rapport
	 *	@param	string	$outputlangs	Lang output object
	 *	@return	int						<0 if KO, >0 if OK
	 */
	function write_file($_dir, $month, $year, $outputlangs)
	{
		include_once DOL_DOCUMENT_ROOT.'/core/lib/date.lib.php';

		global $conf, $hookmanager, $langs, $user;

		$socid=0;
		if ($user->societe_id) $socid=$user->societe_id;

		if (! is_object($outputlangs)) $outputlangs=$langs;
		// For backward compatibility with FPDF, force output charset to ISO, because FPDF expect text to be encoded in ISO
		if (! empty($conf->global->MAIN_USE_FPDF)) $outputlangs->charset_output='ISO-8859-1';

		$this->month=$month;
		$this->year=$year;

		$dir=$_dir.'/'.$year;

		if (! is_dir($dir))
		{
			$result=dol_mkdir($dir);
			if ($result < 0)
			{
				$this->error=$langs->transnoentities("ErrorCanNotCreateDir",$dir);
				return -1;
			}
		}

		$month = sprintf("%02d",$month);
		$year = sprintf("%04d",$year);
		$file = $dir . "/supplier_payments-".$year."-".$month.".pdf";

		// Add pdfgeneration hook
		if (! is_object($hookmanager))
		{
			include_once DOL_DOCUMENT_ROOT.'/core/class/hookmanager.class.php';
			$hookmanager=new HookManager($this->db);
		}
		$hookmanager->initHooks(array('pdfgeneration'));
		$parameters=array('file'=>$file,'outputlangs'=>$outputlangs);
		global $action;
		$reshook=$hookmanager->executeHooks('beforePDFCreation',$parameters,$object,$action);    // Note that $action and $object may have been modified by some hooks

        $pdf=pdf_getInstance($this->format);
        $default_font_size = pdf_getPDFFontSize($outputlangs);	// Must be after pdf_getInstance

        if (class_exists('TCPDF'))
        {
            $pdf->setPrintHeader(false);
            $pdf->setPrintFooter(false);
        }
        $pdf->SetFont(pdf_getPDFFont($outputlangs));

        $num=0;
        $lines=array();

		// count number of lines of payment
		$sql = "SELECT p.rowid as prowid";
		$sql.= " FROM ".MAIN_DB_PREFIX."paiementfourn as p";
		$sql.= " WHERE p.datep BETWEEN '".$this->db->idate(dol_get_first_day($year,$month))."' AND '".$this->db->idate(dol_get_last_day($year,$month))."'";
		$sql.= " AND p.entity = " . $conf->entity;
		$result = $this->db->query($sql);
		if ($result)
		{
			$numpaiement = $this->db->num_rows($result);
		}

		// number of bill
		$sql = "SELECT p.datep as dp, f.ref";
		//$sql .= ", c.libelle as paiement_type, p.num_paiement";
		$sql.= ", c.code as paiement_code, p.num_paiement";
		$sql.= ", p.amount as paiement_amount, f.total_ttc as facture_amount";
		$sql.= ", pf.amount as pf_amount";
		if (! empty($conf->banque->enabled))
			$sql.= ", ba.ref as bankaccount";
		$sql.= ", p.rowid as prowid";
		$sql.= " FROM ".MAIN_DB_PREFIX."paiementfourn as p, ".MAIN_DB_PREFIX."facture_fourn as f,";
		$sql.= " ".MAIN_DB_PREFIX."c_paiement as c, ".MAIN_DB_PREFIX."paiementfourn_facturefourn as pf,";
		if (! empty($conf->banque->enabled))
			$sql.= " ".MAIN_DB_PREFIX."bank as b, ".MAIN_DB_PREFIX."bank_account as ba,";
		$sql.= " ".MAIN_DB_PREFIX."societe as s";
		if (! $user->rights->societe->client->voir && ! $socid)
		{
			$sql .= ", ".MAIN_DB_PREFIX."societe_commerciaux as sc";
		}
		$sql.= " WHERE f.fk_soc = s.rowid AND pf.fk_facturefourn = f.rowid AND pf.fk_paiementfourn = p.rowid";
		if (! empty($conf->banque->enabled))
			$sql.= " AND p.fk_bank = b.rowid AND b.fk_account = ba.rowid ";
		$sql.= " AND f.entity = ".$conf->entity;
		$sql.= " AND p.fk_paiement = c.id ";
		$sql.= " AND c.entity = " . getEntity('c_paiement', 2);
		$sql.= " AND p.datep BETWEEN '".$this->db->idate(dol_get_first_day($year,$month))."' AND '".$this->db->idate(dol_get_last_day($year,$month))."'";
		if (! $user->rights->societe->client->voir && ! $socid)
		{
			$sql .= " AND s.rowid = sc.fk_soc AND sc.fk_user = " .$user->id;
		}
		if (! empty($socid)) $sql .= " AND s.rowid = ".$socid;
		$sql.= " ORDER BY p.datep ASC, pf.fk_paiementfourn ASC";

		dol_syslog(get_class($this)."::write_file", LOG_DEBUG);
		$result = $this->db->query($sql);
		if ($result)
		{
			$num = $this->db->num_rows($result);
			$i = 0;
			$var=True;

			while ($i < $num)
			{
				$objp = $this->db->fetch_object($result);


				$lines[$i][0] = $objp->ref;
				$lines[$i][1] = dol_print_date($this->db->jdate($objp->dp),"day",false,$outputlangs,true);
				$lines[$i][2] = $langs->transnoentities("PaymentTypeShort".$objp->paiement_code);
				$lines[$i][3] = $objp->num_paiement;
				$lines[$i][4] = price($objp->paiement_amount);
				$lines[$i][5] = price($objp->facture_amount);
				$lines[$i][6] = price($objp->pf_amount);
				$lines[$i][7] = $objp->prowid;
				$lines[$i][8] = $objp->bankaccount;
				$i++;
			}
		}
		else
		{
			dol_print_error($this->db);
		}

		$pages = intval(($num + $numpaiement) / $this->line_per_page);

		if ((($num + $numpaiement) % $this->line_per_page)>0)
		{
			$pages++;
		}

		if ($pages == 0)
		{
			// force to build at least one page if report has no line
			$pages = 1;
		}

		$pdf->Open();
		$pagenb=0;
		$pdf->SetDrawColor(128,128,128);

		$pdf->SetTitle($outputlangs->transnoentities("Payments"));
		$pdf->SetSubject($outputlangs->transnoentities("Payments"));
		$pdf->SetCreator("Dolibarr ".DOL_VERSION);
		$pdf->SetAuthor($outputlangs->convToOutputCharset($user->getFullName($outputlangs)));
		//$pdf->SetKeyWords();
		if (! empty($conf->global->MAIN_DISABLE_PDF_COMPRESSION)) $pdf->SetCompression(false);

		$pdf->SetMargins($this->marge_gauche, $this->marge_haute, $this->marge_droite);   // Left, Top, Right
		$pdf->SetAutoPageBreak(1,0);

		// New page
		$pdf->AddPage();
		$pagenb++;
		$this->_pagehead($pdf, $pagenb, 1, $outputlangs);
		$pdf->SetFont('','', 9);
		$pdf->MultiCell(0, 3, '');		// Set interline to 3
		$pdf->SetTextColor(0,0,0);


		$this->Body($pdf, 1, $lines, $outputlangs);

		if (method_exists($pdf,'AliasNbPages')) $pdf->AliasNbPages();

		$pdf->Close();

		$pdf->Output($file,'F');

		// Add pdfgeneration hook
		if (! is_object($hookmanager))
		{
			include_once DOL_DOCUMENT_ROOT.'/core/class/hookmanager.class.php';
			$hookmanager=new HookManager($this->db);
=======
		parent::__construct($db);
		$this->doc_type = "fourn";
>>>>>>> be60e66d
		}

	}

<|MERGE_RESOLUTION|>--- conflicted
+++ resolved
@@ -37,241 +37,7 @@
 	 */
 	function __construct($db)
 	{
-<<<<<<< HEAD
-		global $langs,$conf;
-		$langs->load("bills");
-		$langs->load("compta");
-
-		$this->db = $db;
-		$this->description = $langs->transnoentities("ListOfCustomerPayments");
-
-		// Dimension page pour format A4
-		$this->type = 'pdf';
-		$formatarray=pdf_getFormat();
-		$this->page_largeur = $formatarray['width'];
-		$this->page_hauteur = $formatarray['height'];
-		$this->format = array($this->page_largeur,$this->page_hauteur);
-		$this->marge_gauche=isset($conf->global->MAIN_PDF_MARGIN_LEFT)?$conf->global->MAIN_PDF_MARGIN_LEFT:10;
-		$this->marge_droite=isset($conf->global->MAIN_PDF_MARGIN_RIGHT)?$conf->global->MAIN_PDF_MARGIN_RIGHT:10;
-		$this->marge_haute =isset($conf->global->MAIN_PDF_MARGIN_TOP)?$conf->global->MAIN_PDF_MARGIN_TOP:10;
-		$this->marge_basse =isset($conf->global->MAIN_PDF_MARGIN_BOTTOM)?$conf->global->MAIN_PDF_MARGIN_BOTTOM:10;
-
-		$this->tab_top = 30;
-
-		$this->line_height = 5;
-		$this->line_per_page = 40;
-		$this->tab_height = $this->page_hauteur - $this->marge_haute - $this->marge_basse - $this->tab_top - 5;	// must be > $this->line_height * $this->line_per_page and < $this->page_hauteur - $this->marge_haute - $this->marge_basse - $this->tab_top - 5;
-
-		$this->posxdate=$this->marge_gauche+2;
-		$this->posxpaymenttype=42;
-		$this->posxinvoice=82;
-		$this->posxbankaccount=110;
-		$this->posxinvoiceamount=132;
-		$this->posxpaymentamount=162;
-		if ($this->page_largeur < 210) // To work with US executive format
-		{
-			$this->line_per_page = 35;
-			$this->posxpaymenttype-=10;
-			$this->posxinvoice-=0;
-			$this->posxinvoiceamount-=10;
-			$this->posxpaymentamount-=20;
-		}
-
-	}
-
-
-	/**
-	 *	Fonction generant la rapport sur le disque
-	 *
-	 *	@param	string	$_dir			repertoire
-	 *	@param	int		$month			mois du rapport
-	 *	@param	int		$year			annee du rapport
-	 *	@param	string	$outputlangs	Lang output object
-	 *	@return	int						<0 if KO, >0 if OK
-	 */
-	function write_file($_dir, $month, $year, $outputlangs)
-	{
-		include_once DOL_DOCUMENT_ROOT.'/core/lib/date.lib.php';
-
-		global $conf, $hookmanager, $langs, $user;
-
-		$socid=0;
-		if ($user->societe_id) $socid=$user->societe_id;
-
-		if (! is_object($outputlangs)) $outputlangs=$langs;
-		// For backward compatibility with FPDF, force output charset to ISO, because FPDF expect text to be encoded in ISO
-		if (! empty($conf->global->MAIN_USE_FPDF)) $outputlangs->charset_output='ISO-8859-1';
-
-		$this->month=$month;
-		$this->year=$year;
-
-		$dir=$_dir.'/'.$year;
-
-		if (! is_dir($dir))
-		{
-			$result=dol_mkdir($dir);
-			if ($result < 0)
-			{
-				$this->error=$langs->transnoentities("ErrorCanNotCreateDir",$dir);
-				return -1;
-			}
-		}
-
-		$month = sprintf("%02d",$month);
-		$year = sprintf("%04d",$year);
-		$file = $dir . "/supplier_payments-".$year."-".$month.".pdf";
-
-		// Add pdfgeneration hook
-		if (! is_object($hookmanager))
-		{
-			include_once DOL_DOCUMENT_ROOT.'/core/class/hookmanager.class.php';
-			$hookmanager=new HookManager($this->db);
-		}
-		$hookmanager->initHooks(array('pdfgeneration'));
-		$parameters=array('file'=>$file,'outputlangs'=>$outputlangs);
-		global $action;
-		$reshook=$hookmanager->executeHooks('beforePDFCreation',$parameters,$object,$action);    // Note that $action and $object may have been modified by some hooks
-
-        $pdf=pdf_getInstance($this->format);
-        $default_font_size = pdf_getPDFFontSize($outputlangs);	// Must be after pdf_getInstance
-
-        if (class_exists('TCPDF'))
-        {
-            $pdf->setPrintHeader(false);
-            $pdf->setPrintFooter(false);
-        }
-        $pdf->SetFont(pdf_getPDFFont($outputlangs));
-
-        $num=0;
-        $lines=array();
-
-		// count number of lines of payment
-		$sql = "SELECT p.rowid as prowid";
-		$sql.= " FROM ".MAIN_DB_PREFIX."paiementfourn as p";
-		$sql.= " WHERE p.datep BETWEEN '".$this->db->idate(dol_get_first_day($year,$month))."' AND '".$this->db->idate(dol_get_last_day($year,$month))."'";
-		$sql.= " AND p.entity = " . $conf->entity;
-		$result = $this->db->query($sql);
-		if ($result)
-		{
-			$numpaiement = $this->db->num_rows($result);
-		}
-
-		// number of bill
-		$sql = "SELECT p.datep as dp, f.ref";
-		//$sql .= ", c.libelle as paiement_type, p.num_paiement";
-		$sql.= ", c.code as paiement_code, p.num_paiement";
-		$sql.= ", p.amount as paiement_amount, f.total_ttc as facture_amount";
-		$sql.= ", pf.amount as pf_amount";
-		if (! empty($conf->banque->enabled))
-			$sql.= ", ba.ref as bankaccount";
-		$sql.= ", p.rowid as prowid";
-		$sql.= " FROM ".MAIN_DB_PREFIX."paiementfourn as p, ".MAIN_DB_PREFIX."facture_fourn as f,";
-		$sql.= " ".MAIN_DB_PREFIX."c_paiement as c, ".MAIN_DB_PREFIX."paiementfourn_facturefourn as pf,";
-		if (! empty($conf->banque->enabled))
-			$sql.= " ".MAIN_DB_PREFIX."bank as b, ".MAIN_DB_PREFIX."bank_account as ba,";
-		$sql.= " ".MAIN_DB_PREFIX."societe as s";
-		if (! $user->rights->societe->client->voir && ! $socid)
-		{
-			$sql .= ", ".MAIN_DB_PREFIX."societe_commerciaux as sc";
-		}
-		$sql.= " WHERE f.fk_soc = s.rowid AND pf.fk_facturefourn = f.rowid AND pf.fk_paiementfourn = p.rowid";
-		if (! empty($conf->banque->enabled))
-			$sql.= " AND p.fk_bank = b.rowid AND b.fk_account = ba.rowid ";
-		$sql.= " AND f.entity = ".$conf->entity;
-		$sql.= " AND p.fk_paiement = c.id ";
-		$sql.= " AND c.entity = " . getEntity('c_paiement', 2);
-		$sql.= " AND p.datep BETWEEN '".$this->db->idate(dol_get_first_day($year,$month))."' AND '".$this->db->idate(dol_get_last_day($year,$month))."'";
-		if (! $user->rights->societe->client->voir && ! $socid)
-		{
-			$sql .= " AND s.rowid = sc.fk_soc AND sc.fk_user = " .$user->id;
-		}
-		if (! empty($socid)) $sql .= " AND s.rowid = ".$socid;
-		$sql.= " ORDER BY p.datep ASC, pf.fk_paiementfourn ASC";
-
-		dol_syslog(get_class($this)."::write_file", LOG_DEBUG);
-		$result = $this->db->query($sql);
-		if ($result)
-		{
-			$num = $this->db->num_rows($result);
-			$i = 0;
-			$var=True;
-
-			while ($i < $num)
-			{
-				$objp = $this->db->fetch_object($result);
-
-
-				$lines[$i][0] = $objp->ref;
-				$lines[$i][1] = dol_print_date($this->db->jdate($objp->dp),"day",false,$outputlangs,true);
-				$lines[$i][2] = $langs->transnoentities("PaymentTypeShort".$objp->paiement_code);
-				$lines[$i][3] = $objp->num_paiement;
-				$lines[$i][4] = price($objp->paiement_amount);
-				$lines[$i][5] = price($objp->facture_amount);
-				$lines[$i][6] = price($objp->pf_amount);
-				$lines[$i][7] = $objp->prowid;
-				$lines[$i][8] = $objp->bankaccount;
-				$i++;
-			}
-		}
-		else
-		{
-			dol_print_error($this->db);
-		}
-
-		$pages = intval(($num + $numpaiement) / $this->line_per_page);
-
-		if ((($num + $numpaiement) % $this->line_per_page)>0)
-		{
-			$pages++;
-		}
-
-		if ($pages == 0)
-		{
-			// force to build at least one page if report has no line
-			$pages = 1;
-		}
-
-		$pdf->Open();
-		$pagenb=0;
-		$pdf->SetDrawColor(128,128,128);
-
-		$pdf->SetTitle($outputlangs->transnoentities("Payments"));
-		$pdf->SetSubject($outputlangs->transnoentities("Payments"));
-		$pdf->SetCreator("Dolibarr ".DOL_VERSION);
-		$pdf->SetAuthor($outputlangs->convToOutputCharset($user->getFullName($outputlangs)));
-		//$pdf->SetKeyWords();
-		if (! empty($conf->global->MAIN_DISABLE_PDF_COMPRESSION)) $pdf->SetCompression(false);
-
-		$pdf->SetMargins($this->marge_gauche, $this->marge_haute, $this->marge_droite);   // Left, Top, Right
-		$pdf->SetAutoPageBreak(1,0);
-
-		// New page
-		$pdf->AddPage();
-		$pagenb++;
-		$this->_pagehead($pdf, $pagenb, 1, $outputlangs);
-		$pdf->SetFont('','', 9);
-		$pdf->MultiCell(0, 3, '');		// Set interline to 3
-		$pdf->SetTextColor(0,0,0);
-
-
-		$this->Body($pdf, 1, $lines, $outputlangs);
-
-		if (method_exists($pdf,'AliasNbPages')) $pdf->AliasNbPages();
-
-		$pdf->Close();
-
-		$pdf->Output($file,'F');
-
-		// Add pdfgeneration hook
-		if (! is_object($hookmanager))
-		{
-			include_once DOL_DOCUMENT_ROOT.'/core/class/hookmanager.class.php';
-			$hookmanager=new HookManager($this->db);
-=======
 		parent::__construct($db);
 		$this->doc_type = "fourn";
->>>>>>> be60e66d
-		}
-
 	}
-
+}