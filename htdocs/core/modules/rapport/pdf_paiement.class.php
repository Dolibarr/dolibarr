--- conflicted
+++ resolved
@@ -236,11 +236,7 @@
 					$sql .= " AND p.fk_bank = b.rowid AND b.fk_account = ba.rowid ";
 				}
 				$sql .= " AND f.entity IN (".getEntity('invoice').")";
-<<<<<<< HEAD
-				$sql .= " AND p.datep BETWEEN '".$this->db->idate(dol_get_first_day($year, $month))."' AND '".$this->db->idate(dol_get_last_day($year, $month))."'";
-=======
 				$sql .= " AND p.datep BETWEEN '".$this->db->idate(dol_get_first_day((int) $year, (int) $month))."' AND '".$this->db->idate(dol_get_last_day((int) $year, (int) $month))."'";
->>>>>>> cc80841a
 				if (!$user->hasRight('societe', 'client', 'voir')) {
 					$sql .= " AND s.rowid = sc.fk_soc AND sc.fk_user = ".((int) $user->id);
 				}
@@ -278,11 +274,7 @@
 					$sql .= " AND p.fk_bank = b.rowid AND b.fk_account = ba.rowid ";
 				}
 				$sql .= " AND f.entity IN (".getEntity('invoice').")";
-<<<<<<< HEAD
-				$sql .= " AND p.datep BETWEEN '".$this->db->idate(dol_get_first_day($year, $month))."' AND '".$this->db->idate(dol_get_last_day($year, $month))."'";
-=======
 				$sql .= " AND p.datep BETWEEN '".$this->db->idate(dol_get_first_day((int) $year, (int) $month))."' AND '".$this->db->idate(dol_get_last_day((int) $year, (int) $month))."'";
->>>>>>> cc80841a
 				if (!$user->hasRight('societe', 'client', 'voir')) {
 					$sql .= " AND s.rowid = sc.fk_soc AND sc.fk_user = ".((int) $user->id);
 				}
