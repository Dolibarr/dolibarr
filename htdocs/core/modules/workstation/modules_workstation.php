<?php
/* Copyright (C) 2003-2004 Rodolphe Quiedeville <rodolphe@quiedeville.org>
 * Copyright (C) 2004-2011 Laurent Destailleur  <eldy@users.sourceforge.net>
 * Copyright (C) 2004      Eric Seigne          <eric.seigne@ryxeo.com>
 * Copyright (C) 2005-2012 Regis Houssin        <regis.houssin@inodbox.com>
 * Copyright (C) 2006      Andre Cianfarani     <acianfa@free.fr>
 * Copyright (C) 2012      Juanjo Menent	    <jmenent@2byte.es>
 * Copyright (C) 2014      Marcos García        <marcosgdf@gmail.com>
 * Copyright (C) 2020 	   Gauthier VERDOL <gauthier.verdol@atm-consulting.fr>
 * Copyright (C) 2024		MDW							<mdeweerd@users.noreply.github.com>
 *
 * This program is free software; you can redistribute it and/or modify
 * it under the terms of the GNU General Public License as published by
 * the Free Software Foundation; either version 3 of the License, or
 * (at your option) any later version.
 *
 * This program is distributed in the hope that it will be useful,
 * but WITHOUT ANY WARRANTY; without even the implied warranty of
 * MERCHANTABILITY or FITNESS FOR A PARTICULAR PURPOSE.  See the
 * GNU General Public License for more details.
 *
 * You should have received a copy of the GNU General Public License
 * along with this program. If not, see <https://www.gnu.org/licenses/>.
 * or see https://www.gnu.org/
 */

/**
 *  \file			htdocs/core/modules/workstation/modules_workstation.php
 *  \ingroup		workstation
 *  \brief			File that contains parent class for workstations document models and parent class for workstations numbering models
 */

require_once DOL_DOCUMENT_ROOT.'/core/class/commondocgenerator.class.php';
require_once DOL_DOCUMENT_ROOT.'/core/class/commonnumrefgenerator.class.php';
require_once DOL_DOCUMENT_ROOT.'/compta/bank/class/account.class.php'; // required for use by classes that inherit


/**
 *	Parent class for documents models
 */
abstract class ModelePDFWorkstation extends CommonDocGenerator
{
	// phpcs:disable PEAR.NamingConventions.ValidFunctionName.ScopeNotCamelCaps
	/**
	 *  Return list of active generation modules
	 *
	 *  @param  DoliDB  	$db                 Database handler
	 *  @param  int<0,max>	$maxfilenamelength  Max length of value to show
	 *  @return string[]|int<-1,0>				List of templates
	 */
	public static function liste_modeles($db, $maxfilenamelength = 0)
	{
		// phpcs:enable
		$type = 'workstation';
		$list = array();

		include_once DOL_DOCUMENT_ROOT.'/core/lib/functions2.lib.php';
		$list = getListOfModels($db, $type, $maxfilenamelength);

		return $list;
	}


<<<<<<< HEAD
=======
	// phpcs:disable PEAR.NamingConventions.ValidFunctionName.ScopeNotCamelCaps
	/**
	 *	Function to build pdf onto disk
	 *
	 *	@param		Workstation	$object				Object source to generate
	 *	@param		Translate	$outputlangs		Lang output object
	 *	@param		string		$srctemplatepath	Full path of source filename for generator using a template file
	 *	@param		int<0,1>	$hidedetails		Do not show line details
	 *	@param		int<0,1>	$hidedesc			Do not show desc
	 *	@param		int<0,1>	$hideref			Do not show ref
	 *	@return		int<-1,1>						1 if OK, <=0 if KO
	 */
	abstract public function write_file($object, $outputlangs, $srctemplatepath = '', $hidedetails = 0, $hidedesc = 0, $hideref = 0);
}


>>>>>>> cc80841a
/**
 *  Parent class to manage numbering of Workstation
 */
abstract class ModeleNumRefWorkstation extends CommonNumRefGenerator
{
<<<<<<< HEAD
	// No overload code
=======
	/**
	 * 	Return next free value
	 *
	 *  @param  Workstation		$object		Object we need next value for
	 *  @return string|int<-1,0>			Next value if OK, <=0 if KO
	 */
	abstract public function getNextValue($object);

	/**
	 *  Return an example of numbering
	 *
	 *  @return     string      Example
	 */
	abstract public function getExample();
>>>>>>> cc80841a
}<|MERGE_RESOLUTION|>--- conflicted
+++ resolved
@@ -61,8 +61,6 @@
 	}
 
 
-<<<<<<< HEAD
-=======
 	// phpcs:disable PEAR.NamingConventions.ValidFunctionName.ScopeNotCamelCaps
 	/**
 	 *	Function to build pdf onto disk
@@ -79,15 +77,11 @@
 }
 
 
->>>>>>> cc80841a
 /**
  *  Parent class to manage numbering of Workstation
  */
 abstract class ModeleNumRefWorkstation extends CommonNumRefGenerator
 {
-<<<<<<< HEAD
-	// No overload code
-=======
 	/**
 	 * 	Return next free value
 	 *
@@ -102,5 +96,4 @@
 	 *  @return     string      Example
 	 */
 	abstract public function getExample();
->>>>>>> cc80841a
 }