<?php
/* Copyright (C) 2003-2007  Rodolphe Quiedeville        <rodolphe@quiedeville.org>
 * Copyright (C) 2004-2007  Laurent Destailleur         <eldy@users.sourceforge.net>
 * Copyright (C) 2005-2009  Regis Houssin               <regis.houssin@inodbox.com>
 * Copyright (C) 2008       Raphael Bertrand (Resultic) <raphael.bertrand@resultic.fr>
 * Copyright (C) 2019-2024  Frédéric France             <frederic.france@free.fr>
 * Copyright (C) 2020 		Gauthier VERDOL <gauthier.verdol@atm-consulting.fr>
 * Copyright (C) 2024		MDW							<mdeweerd@users.noreply.github.com>
 *
 * This program is free software; you can redistribute it and/or modify
 * it under the terms of the GNU General Public License as published by
 * the Free Software Foundation; either version 3 of the License, or
 * (at your option) any later version.
 *
 * This program is distributed in the hope that it will be useful,
 * but WITHOUT ANY WARRANTY; without even the implied warranty of
 * MERCHANTABILITY or FITNESS FOR A PARTICULAR PURPOSE.  See the
 * GNU General Public License for more details.
 *
 * You should have received a copy of the GNU General Public License
 * along with this program. If not, see <https://www.gnu.org/licenses/>.
 * or see https://www.gnu.org/
 */

/**
 * \file       htdocs/core/modules/workstation/mod_workstation_advanced.php
 * \ingroup    workstation
 * \brief      File containing class for advanced numbering model of Workstation
 */

require_once DOL_DOCUMENT_ROOT.'/core/modules/workstation/modules_workstation.php';


/**
 *	Class to manage customer Bom numbering rules advanced
 */
class mod_workstation_advanced extends ModeleNumRefWorkstation
{
	/**
	 * Dolibarr version of the loaded document
	 * @var string Version, possible values are: 'development', 'experimental', 'dolibarr', 'dolibarr_deprecated' or a version string like 'x.y.z'''|'development'|'dolibarr'|'experimental'
	 */
	public $version = 'dolibarr'; // 'development', 'experimental', 'dolibarr'

	/**
	 * @var string Error message
	 */
	public $error = '';

	/**
	 * @var string name
	 */
	public $name = 'advanced';


	/**
	 *  Returns the description of the numbering model
	 *
	 *	@param	Translate	$langs      Lang object to use for output
	 *  @return string      			Descriptive text
	 */
	public function info($langs)
	{
		global $langs, $db;

		$langs->load("bills");

		$form = new Form($db);

		$texte = $langs->trans('GenericNumRefModelDesc')."<br>\n";
		$texte .= '<form action="'.$_SERVER["PHP_SELF"].'" method="POST">';
		$texte .= '<input type="hidden" name="token" value="'.newToken().'">';
		$texte .= '<input type="hidden" name="action" value="updateMask">';
		$texte .= '<input type="hidden" name="maskconstWorkstation" value="WORKSTATION_WORKSTATION_ADVANCED_MASK">';
		$texte .= '<table class="nobordernopadding" width="100%">';

		$tooltip = $langs->trans("GenericMaskCodes", $langs->transnoentities("Workstation"), $langs->transnoentities("Workstation"));
		$tooltip .= $langs->trans("GenericMaskCodes2");
		$tooltip .= $langs->trans("GenericMaskCodes3");
		$tooltip .= $langs->trans("GenericMaskCodes4a", $langs->transnoentities("Workstation"), $langs->transnoentities("Workstation"));
		$tooltip .= $langs->trans("GenericMaskCodes5");
		//$tooltip .= '<br>'.$langs->trans("GenericMaskCodes5b");

		// Parametrage du prefix
		$texte .= '<tr><td>'.$langs->trans("Mask").':</td>';
		$texte .= '<td class="right">'.$form->textwithpicto('<input type="text" class="flat minwidth175" name="maskWorkstation" value="'.getDolGlobalString('WORKSTATION_WORKSTATION_ADVANCED_MASK').'">', $tooltip, 1, 1).'</td>';

		$texte .= '<td class="left" rowspan="2">&nbsp; <input type="submit" class="button button-edit reposition smallpaddingimp" name="Button" value="'.$langs->trans("Modify").'"></td>';

		$texte .= '</tr>';

		$texte .= '</table>';
		$texte .= '</form>';

		return $texte;
	}

	/**
	 *  Return an example of numbering
	 *
	 *  @return     string      Example
	 */
	public function getExample()
	{
		global $conf, $db, $langs, $mysoc;

		$object = new Workstation($db);
		$object->initAsSpecimen();

		/*$old_code_client = $mysoc->code_client;
		$old_code_type = $mysoc->typent_code;
		$mysoc->code_client = 'CCCCCCCCCC';
		$mysoc->typent_code = 'TTTTTTTTTT';*/

		$numExample = $this->getNextValue($object);

		/*$mysoc->code_client = $old_code_client;
		$mysoc->typent_code = $old_code_type;*/

		if (!$numExample) {
			$numExample = $langs->trans('NotConfigured');
		}
		return $numExample;
	}

	/**
	 * 	Return next free value
	 *
	 *  @param  Workstation		$object		Object we need next value for
<<<<<<< HEAD
	 *  @return string|int      		    Next value if OK, 0 if KO
=======
	 *  @return string|int<-1,0>			Next value if OK, <=0 if KO
>>>>>>> cc80841a
	 */
	public function getNextValue($object)
	{
		global $db, $conf;

		require_once DOL_DOCUMENT_ROOT.'/core/lib/functions2.lib.php';

		// We get cursor rule
		$mask = getDolGlobalString('WORKSTATION_WORKSTATION_ADVANCED_MASK');

		if (!$mask) {
			$this->error = 'NotConfigured';
			return 0;
		}

		$date = $object->date;

		$numFinal = get_next_value($db, $mask, 'workstation_workstation', 'ref', '', null, $date);

		return  $numFinal;
	}
}<|MERGE_RESOLUTION|>--- conflicted
+++ resolved
@@ -127,11 +127,7 @@
 	 * 	Return next free value
 	 *
 	 *  @param  Workstation		$object		Object we need next value for
-<<<<<<< HEAD
-	 *  @return string|int      		    Next value if OK, 0 if KO
-=======
 	 *  @return string|int<-1,0>			Next value if OK, <=0 if KO
->>>>>>> cc80841a
 	 */
 	public function getNextValue($object)
 	{
