--- conflicted
+++ resolved
@@ -85,9 +85,6 @@
 
 		// Cronjobs
 		$this->cronjobs = array(
-<<<<<<< HEAD
-		    0=>array('label'=>'CompressSyslogs', 'jobtype'=>'method', 'class'=>'core/class/utils.class.php', 'objectname'=>'Utils', 'method'=>'compressSyslogs', 'parameters'=>'', 'comment'=>'Compress and archive log files', 'frequency'=>1, 'unitfrequency'=> 3600 * 24, 'priority'=>50, 'status'=>0, 'test'=>true),
-=======
 			0 => array(
 				'label' => 'CompressSyslogs',
 				'jobtype' => 'method',
@@ -102,7 +99,6 @@
 				'status' => 0,
 				'test' => true
 			)
->>>>>>> d9b8a8c8
 		);
 	}
 }