--- conflicted
+++ resolved
@@ -1,10 +1,7 @@
 <?php
 /* Copyright (C) 2017 Maxime Kohlhaas <support@atm-consulting.fr>
  * Copyright (C) 2024       Frédéric France             <frederic.france@free.fr>
-<<<<<<< HEAD
-=======
  * Copyright (C) 2024		MDW							<mdeweerd@users.noreply.github.com>
->>>>>>> cc80841a
  *
  * This program is free software; you can redistribute it and/or modify
  * it under the terms of the GNU General Public License as published by
@@ -127,11 +124,7 @@
 	 *  Return next free value
 	 *
 	 *  @param  ExpenseReport	$object     Object we need next value for
-<<<<<<< HEAD
-	 *  @return string|int              	Next value if OK, 0 if KO
-=======
 	 *  @return string|int<-1,0>   			Next value if OK, -1 or 0 if KO
->>>>>>> cc80841a
 	 */
 	public function getNextValue($object)
 	{
