--- conflicted
+++ resolved
@@ -84,9 +84,6 @@
  */
 abstract class ModeleNumRefExpenseReport extends CommonNumRefGenerator
 {
-<<<<<<< HEAD
-	// No overload code
-=======
 	/**
 	 *  Return next free value
 	 *
@@ -101,5 +98,4 @@
 	 *  @return     string      Example
 	 */
 	abstract public function getExample();
->>>>>>> cc80841a
 }