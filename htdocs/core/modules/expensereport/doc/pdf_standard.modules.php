--- conflicted
+++ resolved
@@ -105,15 +105,6 @@
 		// Define position of columns
 		$this->posxpiece=$this->marge_gauche+1;
 		$this->posxcomment=$this->marge_gauche+10;
-<<<<<<< HEAD
-		$this->posxdate=80;
-		$this->posxtype=97;
-		$this->posxprojet=116;
-		$this->posxtva=136;
-		$this->posxup=148;
-		$this->posxqty=166;
-		$this->postotalttc=178;
-=======
 		$this->posxdate=88;
 		$this->posxtype=107;
 		$this->posxprojet=126;
@@ -127,7 +118,6 @@
             $this->posxqty-=20;
             $this->postotalttc-=20;
         }
->>>>>>> 3f5d67d4
 		if ($this->page_largeur < 210) // To work with US executive format
 		{
 			$this->posxdate-=20;
@@ -331,7 +321,6 @@
 					$pdf->setPage($pageposbefore);
 					$pdf->setTopMargin($this->marge_haute);
 					$pdf->setPageOrientation('', 1, 0);	// The only function to edit the bottom margin of current page to set it.
-<<<<<<< HEAD
 					
 					// Comments
                     $pdf->SetFont('','', $default_font_size - 1);
@@ -340,23 +329,12 @@
 
 					// Date
 					$pdf->SetXY($this->posxdate, $curY);
-					$pdf->MultiCell($this->posxtype-$this->posxdate-0.8, 4,dol_print_date($object->lines[$i]->date,"day",false,$outpulangs), 0, 'C');
-=======
-
-					// Date
-					$pdf->SetXY($this->posxdate, $curY);
 					$pdf->MultiCell($this->posxtype-$this->posxdate-0.8, 4, dol_print_date($object->lines[$i]->date,"day",false,$outputlangs), 0, 'C');
->>>>>>> 3f5d67d4
 
 					// Type
 					$pdf->SetXY($this->posxtype, $curY);
 					$pdf->MultiCell($this->posxprojet-$this->posxtype-0.8, 4,$outputlangs->transnoentities($object->lines[$i]->type_fees_code), 0, 'C');
 
-<<<<<<< HEAD
-					// Project
-					$pdf->SetXY($this->posxprojet, $curY);
-					$pdf->MultiCell($this->posxtva-$this->posxprojet-0.8, 4,$object->lines[$i]->projet_ref, 0, 'C');
-=======
                     // Project
 					if (! empty($conf->projet->enabled)) 
 					{
@@ -364,7 +342,6 @@
                         $pdf->SetXY($this->posxprojet, $curY);
                         $pdf->MultiCell($this->posxtva-$this->posxprojet-0.8, 4, $object->lines[$i]->projet_ref, 0, 'C');
                     }
->>>>>>> 3f5d67d4
 
 					// VAT Rate
 					if (empty($conf->global->MAIN_GENERATE_DOCUMENTS_WITHOUT_VAT))
@@ -380,11 +357,7 @@
 
 					// Quantity
 					$pdf->SetXY($this->posxqty, $curY);
-<<<<<<< HEAD
-					$pdf->MultiCell($this->postotalttc-$this->posxqty-0.8, 4,$object->lines[$i]->qty, 0, 'C');
-=======
 					$pdf->MultiCell($this->postotalttc-$this->posxqty-0.8, 4,$object->lines[$i]->qty, 0, 'R');
->>>>>>> 3f5d67d4
 
 					// Total with all taxes
 					$pdf->SetXY($this->postotalttc-1, $curY);
@@ -396,11 +369,7 @@
 						//on recupere la description du produit suivant
 						$follow_comment = $object->lines[$i+1]->comments;
 						//on compte le nombre de ligne afin de verifier la place disponible (largeur de ligne 52 caracteres)
-<<<<<<< HEAD
-						$nblineFollowComment = dol_nboflines_bis($follow_descproduitservice,52,$outputlangs->charset_output)*4;
-=======
 						$nblineFollowComment = dol_nboflines_bis($follow_comment,52,$outputlangs->charset_output)*4;
->>>>>>> 3f5d67d4
 					}
 					else	// If it's last line
 					{
@@ -679,11 +648,7 @@
 				$pdf->MultiCell(96,4,$outputlangs->transnoentities("AUTHOR")." : ".dolGetFirstLastname($userfee->firstname,$userfee->lastname),0,'L');
 				$posy+=5;
 				$pdf->SetXY($posx+2,$posy);
-<<<<<<< HEAD
-				$pdf->MultiCell(96,4,$outputlangs->transnoentities("DateCreation")." : ".dol_print_date($object->date_create,"day",false,$outpulangs),0,'L');
-=======
 				$pdf->MultiCell(96,4,$outputlangs->transnoentities("DateCreation")." : ".dol_print_date($object->date_create,"day",false,$outputlangs),0,'L');
->>>>>>> 3f5d67d4
 			}
 
 			if ($object->fk_statut==99)
@@ -699,11 +664,7 @@
 					$pdf->MultiCell(96,4,$outputlangs->transnoentities("MOTIF_REFUS")." : ".$outputlangs->convToOutputCharset($object->detail_refuse),0,'L');
 					$posy+=5;
 					$pdf->SetXY($posx+2,$posy);
-<<<<<<< HEAD
-					$pdf->MultiCell(96,4,$outputlangs->transnoentities("DATE_REFUS")." : ".dol_print_date($object->date_refuse,"day",false,$outpulangs),0,'L');
-=======
 					$pdf->MultiCell(96,4,$outputlangs->transnoentities("DATE_REFUS")." : ".dol_print_date($object->date_refuse,"day",false,$outputlangs),0,'L');
->>>>>>> 3f5d67d4
 				}
 			}
 			else if($object->fk_statut==4)
@@ -719,11 +680,7 @@
 					$pdf->MultiCell(96,4,$outputlangs->transnoentities("MOTIF_CANCEL")." : ".$outputlangs->convToOutputCharset($object->detail_cancel),0,'L');
 					$posy+=5;
 					$pdf->SetXY($posx+2,$posy);
-<<<<<<< HEAD
-					$pdf->MultiCell(96,4,$outputlangs->transnoentities("DATE_CANCEL")." : ".dol_print_date($object->date_cancel,"day",false,$outpulangs),0,'L');
-=======
 					$pdf->MultiCell(96,4,$outputlangs->transnoentities("DATE_CANCEL")." : ".dol_print_date($object->date_cancel,"day",false,$outputlangs),0,'L');
->>>>>>> 3f5d67d4
 				}
 			}
 			else
@@ -736,11 +693,7 @@
 					$pdf->MultiCell(96,4,$outputlangs->transnoentities("VALIDOR")." : ".dolGetFirstLastname($userfee->firstname,$userfee->lastname),0,'L');
 					$posy+=5;
 					$pdf->SetXY($posx+2,$posy);
-<<<<<<< HEAD
-					$pdf->MultiCell(96,4,$outputlangs->transnoentities("DateApprove")." : ".dol_print_date($object->date_approve,"day",false,$outpulangs),0,'L');
-=======
 					$pdf->MultiCell(96,4,$outputlangs->transnoentities("DateApprove")." : ".dol_print_date($object->date_approve,"day",false,$outputlangs),0,'L');
->>>>>>> 3f5d67d4
 				}
 			}
 
@@ -754,11 +707,7 @@
 					$pdf->MultiCell(96,4,$outputlangs->transnoentities("AUTHORPAIEMENT")." : ".dolGetFirstLastname($userfee->firstname,$userfee->lastname),0,'L');
 					$posy+=5;
 					$pdf->SetXY($posx+2,$posy);
-<<<<<<< HEAD
-					$pdf->MultiCell(96,4,$outputlangs->transnoentities("DATE_PAIEMENT")." : ".dol_print_date($object->date_paiement,"day",false,$outpulangs),0,'L');
-=======
 					$pdf->MultiCell(96,4,$outputlangs->transnoentities("DATE_PAIEMENT")." : ".dol_print_date($object->date_paiement,"day",false,$outputlangs),0,'L');
->>>>>>> 3f5d67d4
 				}
 			}
 		}
@@ -834,18 +783,6 @@
 		if (empty($hidetop))
 		{
 			$pdf->SetXY($this->posxtype-1, $tab_top+1);
-<<<<<<< HEAD
-			$pdf->MultiCell($this->posxprojet-$this->posxtype-1,2, $outputlangs->transnoentities("Type"),'','C');
-		}
-
-		// Project
-		$pdf->line($this->posxprojet-1, $tab_top, $this->posxprojet-1, $tab_top + $tab_height);
-		if (empty($hidetop))
-		{
-			$pdf->SetXY($this->posxprojet-1, $tab_top+1);
-			$pdf->MultiCell($this->posxtva-$this->posxprojet-1,2, $outputlangs->transnoentities("Project"),'','C');
-		}
-=======
 			$pdf->MultiCell($this->posxprojet-$this->posxtype - 1, 2, $outputlangs->transnoentities("Type"), '', 'C');
 		}
 
@@ -859,7 +796,6 @@
                 $pdf->MultiCell($this->posxtva - $this->posxprojet - 1, 2, $outputlangs->transnoentities("Project"), '', 'C');
     		}
         }
->>>>>>> 3f5d67d4
 
 		// VAT
 		if (empty($conf->global->MAIN_GENERATE_DOCUMENTS_WITHOUT_VAT))
@@ -868,11 +804,7 @@
 			if (empty($hidetop))
 			{
 				$pdf->SetXY($this->posxtva-1, $tab_top+1);
-<<<<<<< HEAD
-				$pdf->MultiCell($this->posxup-$this->posxtva-1,2, $outputlangs->transnoentities("VAT"),'','C');
-=======
 				$pdf->MultiCell($this->posxup-$this->posxtva - 1, 2, $outputlangs->transnoentities("VAT"), '', 'C');
->>>>>>> 3f5d67d4
 			}
 		}
 
@@ -889,11 +821,7 @@
 		if (empty($hidetop))
 		{
 			$pdf->SetXY($this->posxqty-1, $tab_top+1);
-<<<<<<< HEAD
-			$pdf->MultiCell($this->postotalttc-$this->posxqty,2, $outputlangs->transnoentities("Qty"),'','R');
-=======
 			$pdf->MultiCell($this->postotalttc-$this->posxqty - 1,2, $outputlangs->transnoentities("Qty"),'','R');
->>>>>>> 3f5d67d4
 		}
 
 		// Total with all taxes
