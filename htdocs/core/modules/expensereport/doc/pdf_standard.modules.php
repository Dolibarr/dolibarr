--- conflicted
+++ resolved
@@ -769,14 +769,10 @@
 				$pdf->MultiCell(96, 4, $outputlangs->transnoentities("AUTHOR")." : ".dolGetFirstLastname($userfee->firstname, $userfee->lastname), 0, 'L');
 				$posy+=5;
 				$pdf->SetXY($posx+2, $posy);
-<<<<<<< HEAD
-				$pdf->MultiCell(96, 4, $outputlangs->transnoentities("Bank")." : ".$outputlangs->convToOutputCharset($account->bank), 0, 'L');
+				$pdf->MultiCell(96, 4, $outputlangs->transnoentities("Bank")." : ".$account->bank, 0, 'L');
 				$posy+=5;
 				$pdf->SetXY($posx+2, $posy);
-				$pdf->MultiCell(96, 4, $outputlangs->transnoentities("IBAN")." : ".$outputlangs->convToOutputCharset($account->iban), 0, 'L');
-=======
 				$pdf->MultiCell(96, 4, $outputlangs->transnoentities("IBAN")." : ".$account->iban, 0, 'L');
->>>>>>> fac99ccd
 				$posy+=5;
 				$pdf->SetXY($posx+2, $posy);
 				$pdf->MultiCell(96, 4, $outputlangs->transnoentities("DateCreation")." : ".dol_print_date($object->date_create, "day", false, $outputlangs), 0, 'L');
