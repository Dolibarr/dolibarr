--- conflicted
+++ resolved
@@ -356,15 +356,10 @@
                 while ($i < $nblines) {
 					$pdf->SetFont('', '', $default_font_size - 2); // Into loop to work with multipage
 					$pdf->SetTextColor(0, 0, 0);
-<<<<<<< HEAD
 
 					$pdf->setTopMargin($tab_top_newpage);
-                    if (empty($showpricebeforepagebreak)) {
+                    if (empty($showpricebeforepagebreak) && ($i !== ($nblines - 1))) {
                         $pdf->setPageOrientation('', 1, $heightforfooter); // The only function to edit the bottom margin of current page to set it.
-=======
-                    if (empty($showpricebeforepagebreak) && ($i !== ($nblines - 1))) {
-                        $pdf->setPageOrientation('', 1, $heightforfooter);  // The only function to edit the bottom margin of current page to set it.
->>>>>>> e4e5ca39
                     } else {
                         $pdf->setPageOrientation('', 1, $heightforfooter + $heightforfreetext + $heightforinfotot); // The only function to edit the bottom margin of current page to set it.
                     }
