<?php
/* Copyright (C) 2015       Laurent Destailleur     <eldy@users.sourceforge.net>
 * Copyright (C) 2015       Alexandre Spangaro      <aspangaro@open-dsi.fr>
 * Copyright (C) 2016-2019  Philippe Grand          <philippe.grand@atoo-net.com>
 * Copyright (C) 2018       Frédéric France         <frederic.france@netlogic.fr>
 * Copyright (C) 2018       Francis Appels          <francis.appels@z-application.com>
 * Copyright (C) 2019       Markus Welters          <markus@welters.de>
 * Copyright (C) 2019       Rafael Ingenleuf        <ingenleuf@welters.de>
 * Copyright (C) 2020       Marc Guenneugues        <marc.guenneugues@simicar.fr>
 *
 * This program is free software; you can redistribute it and/or modify
 * it under the terms of the GNU General Public License as published by
 * the Free Software Foundation; either version 3 of the License, or
 * (at your option) any later version.
 *
 * This program is distributed in the hope that it will be useful,
 * but WITHOUT ANY WARRANTY; without even the implied warranty of
 * MERCHANTABILITY or FITNESS FOR A PARTICULAR PURPOSE.  See the
 * GNU General Public License for more details.
 *
 * You should have received a copy of the GNU General Public License
 * along with this program. If not, see <https://www.gnu.org/licenses/>.
 * or see https://www.gnu.org/
 */

/**
 *	\file       htdocs/core/modules/expensereport/doc/pdf_standard.modules.php
 *	\ingroup    expensereport
 *	\brief      File of class to generate expense report from standard model
 */

require_once DOL_DOCUMENT_ROOT.'/core/modules/expensereport/modules_expensereport.php';
require_once DOL_DOCUMENT_ROOT.'/product/class/product.class.php';
require_once DOL_DOCUMENT_ROOT.'/core/lib/functions2.lib.php';
require_once DOL_DOCUMENT_ROOT.'/core/lib/pdf.lib.php';
require_once DOL_DOCUMENT_ROOT.'/core/lib/company.lib.php';
require_once DOL_DOCUMENT_ROOT.'/core/lib/date.lib.php';
require_once DOL_DOCUMENT_ROOT.'/core/lib/bank.lib.php';
require_once DOL_DOCUMENT_ROOT.'/compta/bank/class/account.class.php';
require_once DOL_DOCUMENT_ROOT.'/user/class/userbankaccount.class.php';

/**
 *	Class to generate expense report based on standard model
 */
class pdf_standard extends ModeleExpenseReport
{
	 /**
	  * @var DoliDb Database handler
	  */
	public $db;

	/**
	 * @var string model name
	 */
	public $name;

	/**
	 * @var string model description (short text)
	 */
	public $description;

	/**
	 * @var string document type
	 */
	public $type;

	/**
	 * @var array Minimum version of PHP required by module.
	 * e.g.: PHP ≥ 5.6 = array(5, 6)
	 */
	public $phpmin = array(5, 6);

	/**
	 * Dolibarr version of the loaded document
	 * @var string
	 */
	public $version = 'dolibarr';

	/**
	 * @var int page_largeur
	 */
	public $page_largeur;

	/**
	 * @var int page_hauteur
	 */
	public $page_hauteur;

	/**
	 * @var array format
	 */
	public $format;

	/**
	 * @var int marge_gauche
	 */
	public $marge_gauche;

	/**
	 * @var int marge_droite
	 */
	public $marge_droite;

	/**
	 * @var int marge_haute
	 */
	public $marge_haute;

	/**
	 * @var int marge_basse
	 */
	public $marge_basse;

	/**
	 * Issuer
	 * @var Societe
	 */
	public $emetteur;


	/**
	 *  Constructor
	 *
	 *  @param      DoliDB      $db      Database handler
	 */
	public function __construct($db)
	{
		global $conf, $langs, $mysoc, $user;

		// Translations
		$langs->loadLangs(array("main", "trips", "projects"));

		$this->db = $db;
		$this->name = "";
		$this->description = $langs->trans('PDFStandardExpenseReports');

		// Page size for A4 format
		$this->type = 'pdf';
		$formatarray = pdf_getFormat();
		$this->page_largeur = $formatarray['width'];
		$this->page_hauteur = $formatarray['height'];
		$this->format = array($this->page_largeur, $this->page_hauteur);
		$this->marge_gauche = isset($conf->global->MAIN_PDF_MARGIN_LEFT) ? $conf->global->MAIN_PDF_MARGIN_LEFT : 10;
		$this->marge_droite = isset($conf->global->MAIN_PDF_MARGIN_RIGHT) ? $conf->global->MAIN_PDF_MARGIN_RIGHT : 10;
		$this->marge_haute = isset($conf->global->MAIN_PDF_MARGIN_TOP) ? $conf->global->MAIN_PDF_MARGIN_TOP : 10;
		$this->marge_basse = isset($conf->global->MAIN_PDF_MARGIN_BOTTOM) ? $conf->global->MAIN_PDF_MARGIN_BOTTOM : 10;

		$this->option_logo = 1; // Affiche logo
		$this->option_tva = 1; // Gere option tva FACTURE_TVAOPTION
		$this->option_modereg = 1; // Affiche mode reglement
		$this->option_condreg = 1; // Affiche conditions reglement
		$this->option_codeproduitservice = 1; // Affiche code produit-service
		$this->option_multilang = 1; // Dispo en plusieurs langues
		$this->option_escompte = 0; // Affiche si il y a eu escompte
		$this->option_credit_note = 0; // Support credit notes
		$this->option_freetext = 1; // Support add of a personalised text
		$this->option_draft_watermark = 1; // Support add of a watermark on drafts

		// Get source company
		$this->emetteur = $mysoc;

		if (empty($this->emetteur->country_code)) $this->emetteur->country_code = substr($langs->defaultlang, -2); // By default, if was not defined

		// Define position of columns
		$this->posxpiece = $this->marge_gauche + 1;
		$this->posxcomment = $this->marge_gauche + 10;
		//$this->posxdate=88;
		//$this->posxtype=107;
		//$this->posxprojet=120;
		$this->posxtva = 130;
		$this->posxup = 145;
		$this->posxqty = 168;
		$this->postotalttc = 178;
		// if (empty($conf->projet->enabled)) {
		//     $this->posxtva-=20;
		//     $this->posxup-=20;
		//     $this->posxqty-=20;
		//     $this->postotalttc-=20;
		// }
		if ($this->page_largeur < 210) // To work with US executive format
		{
			$this->posxdate -= 20;
			$this->posxtype -= 20;
			$this->posxprojet -= 20;
			$this->posxtva -= 20;
			$this->posxup -= 20;
			$this->posxqty -= 20;
			$this->postotalttc -= 20;
		}

		$this->tva = array();
		$this->localtax1 = array();
		$this->localtax2 = array();
		$this->atleastoneratenotnull = 0;
	}


	// phpcs:disable PEAR.NamingConventions.ValidFunctionName.ScopeNotCamelCaps
	/**
	 *  Function to build pdf onto disk
	 *
	 *  @param		Object		$object				Object to generate
	 *  @param		Translate	$outputlangs		Lang output object
	 *  @param		string		$srctemplatepath	Full path of source filename for generator using a template file
	 *  @param		int			$hidedetails		Do not show line details
	 *  @param		int			$hidedesc			Do not show desc
	 *  @param		int			$hideref			Do not show ref
	 *  @return     int             				1=OK, 0=KO
	 */
	public function write_file($object, $outputlangs, $srctemplatepath = '', $hidedetails = 0, $hidedesc = 0, $hideref = 0)
	{
		// phpcs:enable
		global $user, $langs, $conf, $mysoc, $db, $hookmanager;

		if (!is_object($outputlangs)) $outputlangs = $langs;
		// For backward compatibility with FPDF, force output charset to ISO, because FPDF expect text to be encoded in ISO
		if (!empty($conf->global->MAIN_USE_FPDF)) $outputlangs->charset_output = 'ISO-8859-1';

		// Load traductions files required by page
		$outputlangs->loadLangs(array("main", "trips", "projects", "dict", "bills", "banks"));

		$nblines = count($object->lines);

		if ($conf->expensereport->dir_output) {
			// Definition of $dir and $file
			if ($object->specimen) {
				$dir = $conf->expensereport->dir_output;
				$file = $dir."/SPECIMEN.pdf";
			} else {
				$objectref = dol_sanitizeFileName($object->ref);
				$dir = $conf->expensereport->dir_output."/".$objectref;
				$file = $dir."/".$objectref.".pdf";
			}

			if (!file_exists($dir))
			{
				if (dol_mkdir($dir) < 0)
				{
					$this->error = $langs->transnoentities("ErrorCanNotCreateDir", $dir);
					return 0;
				}
			}

			if (file_exists($dir))
			{
				// Add pdfgeneration hook
				if (!is_object($hookmanager))
				{
					include_once DOL_DOCUMENT_ROOT.'/core/class/hookmanager.class.php';
					$hookmanager = new HookManager($this->db);
				}
				$hookmanager->initHooks(array('pdfgeneration'));
				$parameters = array('file'=>$file, 'object'=>$object, 'outputlangs'=>$outputlangs);
				global $action;
				$reshook = $hookmanager->executeHooks('beforePDFCreation', $parameters, $object, $action); // Note that $action and $object may have been modified by some hooks

				// Create pdf instance
				$pdf = pdf_getInstance($this->format);
				$default_font_size = pdf_getPDFFontSize($outputlangs); // Must be after pdf_getInstance
				$heightforinfotot = 40; // Height reserved to output the info and total part
				$heightforfreetext = (isset($conf->global->MAIN_PDF_FREETEXT_HEIGHT) ? $conf->global->MAIN_PDF_FREETEXT_HEIGHT : 5); // Height reserved to output the free text on last page
				$heightforfooter = $this->marge_basse + 12; // Height reserved to output the footer (value include bottom margin)
				if ($conf->global->MAIN_GENERATE_DOCUMENTS_SHOW_FOOT_DETAILS > 0) $heightforfooter += 6;

				$pdf->SetAutoPageBreak(1, 0);

				if (class_exists('TCPDF'))
				{
					$pdf->setPrintHeader(false);
					$pdf->setPrintFooter(false);
				}
				$pdf->SetFont(pdf_getPDFFont($outputlangs));
				// Set path to the background PDF File
				if (!empty($conf->global->MAIN_ADD_PDF_BACKGROUND))
				{
					$pagecount = $pdf->setSourceFile($conf->mycompany->dir_output.'/'.$conf->global->MAIN_ADD_PDF_BACKGROUND);
					$tplidx = $pdf->importPage(1);
				}

				$pdf->Open();
				$pagenb = 0;
				$pdf->SetDrawColor(128, 128, 128);

				$pdf->SetTitle($outputlangs->convToOutputCharset($object->ref));
				$pdf->SetSubject($outputlangs->transnoentities("Trips"));
				$pdf->SetCreator("Dolibarr ".DOL_VERSION);
				$pdf->SetAuthor($outputlangs->convToOutputCharset($user->getFullName($outputlangs)));
				$pdf->SetKeyWords($outputlangs->convToOutputCharset($object->ref)." ".$outputlangs->transnoentities("Trips"));
				if (!empty($conf->global->MAIN_DISABLE_PDF_COMPRESSION)) $pdf->SetCompression(false);

				$pdf->SetMargins($this->marge_gauche, $this->marge_haute, $this->marge_droite); // Left, Top, Right

				// New page
				$pdf->AddPage();
				if (!empty($tplidx)) $pdf->useTemplate($tplidx);
				$pagenb++;
				$this->_pagehead($pdf, $object, 1, $outputlangs);
				$pdf->SetFont('', '', $default_font_size - 1);
				$pdf->MultiCell(0, 3, ''); // Set interline to 3
				$pdf->SetTextColor(0, 0, 0);

				$tab_top = 95;
				$tab_top_newpage = (empty($conf->global->MAIN_PDF_DONOTREPEAT_HEAD) ? 65 : 10);
				$tab_height = 130;
				$tab_height_newpage = 150;

				// Show notes
				$notetoshow = empty($object->note_public) ? '' : $object->note_public;
				if (!empty($conf->global->MAIN_ADD_SALE_REP_SIGNATURE_IN_NOTE))
				{
					// Get first sale rep
					if (is_object($object->thirdparty))
					{
						$salereparray = $object->thirdparty->getSalesRepresentatives($user);
						$salerepobj = new User($this->db);
						$salerepobj->fetch($salereparray[0]['id']);
						if (!empty($salerepobj->signature)) $notetoshow = dol_concatdesc($notetoshow, $salerepobj->signature);
					}
				}
				if ($notetoshow)
				{
					$substitutionarray = pdf_getSubstitutionArray($outputlangs, null, $object);
					complete_substitutions_array($substitutionarray, $outputlangs, $object);
					$notetoshow = make_substitutions($notetoshow, $substitutionarray, $outputlangs);
					$notetoshow = convertBackOfficeMediasLinksToPublicLinks($notetoshow);

					$tab_top = 95;

					$pdf->SetFont('', '', $default_font_size - 1);
					$pdf->writeHTMLCell(190, 3, $this->posxpiece - 1, $tab_top, dol_htmlentitiesbr($notetoshow), 0, 1);
					$nexY = $pdf->GetY();
					$height_note = $nexY - $tab_top;

					// Rect takes a length in 3rd parameter
					$pdf->SetDrawColor(192, 192, 192);
					$pdf->Rect($this->marge_gauche, $tab_top - 1, $this->page_largeur - $this->marge_gauche - $this->marge_droite, $height_note + 1);

					$tab_height = $tab_height - $height_note;
					$tab_top = $nexY + 6;
				} else {
					$height_note = 0;
				}

				$iniY = $tab_top + 7;
				$initialY = $tab_top + 7;
				$nexY = $tab_top + 7;

				$showpricebeforepagebreak = 1;
				$pdf->setTopMargin($tab_top_newpage);
				// Loop on each lines
				$i = 0;
				while ($i < $nblines) {
					$pdf->SetFont('', '', $default_font_size - 2); // Into loop to work with multipage
					$pdf->SetTextColor(0, 0, 0);

					$pdf->setTopMargin($tab_top_newpage);
					if (empty($showpricebeforepagebreak) && ($i !== ($nblines - 1))) {
						$pdf->setPageOrientation('', 1, $heightforfooter); // The only function to edit the bottom margin of current page to set it.
					} else {
						$pdf->setPageOrientation('', 1, $heightforfooter + $heightforfreetext + $heightforinfotot); // The only function to edit the bottom margin of current page to set it.
					}

					$pageposbefore = $pdf->getPage();
					$curY = $nexY;
					$pdf->startTransaction();
					$this->printLine($pdf, $object, $i, $curY, $default_font_size, $outputlangs, $hidedetails);
					$pageposafter = $pdf->getPage();
					if ($pageposafter > $pageposbefore) {
						// There is a pagebreak
						$pdf->rollbackTransaction(true);

						$pageposafter = $pageposbefore;
						//print $pageposafter.'-'.$pageposbefore;exit;
						if (empty($showpricebeforepagebreak)) {
							$pdf->AddPage('', '', true);
							if (!empty($tplidx)) {
								$pdf->useTemplate($tplidx);
							}
							if (empty($conf->global->MAIN_PDF_DONOTREPEAT_HEAD)) {
								 $this->_pagehead($pdf, $object, 0, $outputlangs);
							}
							$pdf->setPage($pageposafter + 1);
							$showpricebeforepagebreak = 1;
							$nexY = $tab_top_newpage;
							$nexY += ($pdf->getFontSize() * 1.3); // Add space between lines
							$pdf->SetFont('', '', $default_font_size - 2); // Into loop to work with multipage
							$pdf->SetTextColor(0, 0, 0);

							$pdf->setTopMargin($tab_top_newpage);
							continue;
						} else {
							$pdf->setPageOrientation('', 1, $heightforfooter);
							$showpricebeforepagebreak = 0;
						}

						$this->printLine($pdf, $object, $i, $curY, $default_font_size, $outputlangs, $hidedetails);
						$pageposafter = $pdf->getPage();
						$posyafter = $pdf->GetY();
						//var_dump($posyafter); var_dump(($this->page_hauteur - ($heightforfooter+$heightforfreetext+$heightforinfotot))); exit;
						if ($posyafter > ($this->page_hauteur - ($heightforfooter + $heightforfreetext + $heightforinfotot))) {
							// There is no space left for total+free text
							if ($i == ($nblines - 1)) {
								// No more lines, and no space left to show total, so we create a new page
								$pdf->AddPage('', '', true);
								if (!empty($tplidx)) $pdf->useTemplate($tplidx);
								if (empty($conf->global->MAIN_PDF_DONOTREPEAT_HEAD)) $this->_pagehead($pdf, $object, 0, $outputlangs);
								$pdf->setPage($pageposafter + 1);
							}
						} else {
							// We found a page break
							// Allows data in the first page if description is long enough to break in multiples pages
							if (!empty($conf->global->MAIN_PDF_DATA_ON_FIRST_PAGE))
								$showpricebeforepagebreak = 1;
							else $showpricebeforepagebreak = 0;
						}
					} else // No pagebreak
					{
						$pdf->commitTransaction();
					}
					$i++;
					//nexY
					$nexY = $pdf->GetY();
					$pageposafter = $pdf->getPage();
					$pdf->setPage($pageposbefore);
					$pdf->setTopMargin($this->marge_haute);
					$pdf->setPageOrientation('', 1, 0); // The only function to edit the bottom margin of current page to set it.

					//$nblineFollowComment = 1;
					// Search number of lines coming to know if there is enough room
					// if ($i < ($nblines - 1))	// If it's not last line
					// {
					//     //Fetch current description to know on which line the next one should be placed
					// 	$follow_comment = $object->lines[$i]->comments;
					// 	$follow_type = $object->lines[$i]->type_fees_code;

					// 	//on compte le nombre de ligne afin de verifier la place disponible (largeur de ligne 52 caracteres)
					// 	$nbLineCommentNeed = dol_nboflines_bis($follow_comment,52,$outputlangs->charset_output);
					// 	$nbLineTypeNeed = dol_nboflines_bis($follow_type,4,$outputlangs->charset_output);

					//     $nblineFollowComment = max($nbLineCommentNeed, $nbLineTypeNeed);
					// }

					//$nexY+=$nblineFollowComment*($pdf->getFontSize()*1.3);    // Add space between lines
					$nexY += ($pdf->getFontSize() * 1.3); // Add space between lines

					// Detect if some page were added automatically and output _tableau for past pages
					while ($pagenb < $pageposafter)
					{
						$pdf->setPage($pagenb);
						$pdf->setPageOrientation('', 1, 0); // The only function to edit the bottom margin of current page to set it.
						if ($pagenb == 1)
						{
							$this->_tableau($pdf, $tab_top, $this->page_hauteur - $tab_top - $heightforfooter, 0, $outputlangs, 0, 1);
						} else {
							$this->_tableau($pdf, $tab_top_newpage, $this->page_hauteur - $tab_top_newpage - $heightforfooter, 0, $outputlangs, 1, 1);
						}
						$this->_pagefoot($pdf, $object, $outputlangs, 1);
						$pagenb++;
						$pdf->setPage($pagenb);
						$pdf->setPageOrientation('', 1, 0); // The only function to edit the bottom margin of current page to set it.
						if (empty($conf->global->MAIN_PDF_DONOTREPEAT_HEAD)) $this->_pagehead($pdf, $object, 0, $outputlangs);
					}
					if (isset($object->lines[$i + 1]->pagebreak) && $object->lines[$i + 1]->pagebreak)
					{
						if ($pagenb == 1)
						{
							$this->_tableau($pdf, $tab_top, $this->page_hauteur - $tab_top - $heightforfooter, 0, $outputlangs, 0, 1);
						} else {
							$this->_tableau($pdf, $tab_top_newpage, $this->page_hauteur - $tab_top_newpage - $heightforfooter, 0, $outputlangs, 1, 1);
						}
						$this->_pagefoot($pdf, $object, $outputlangs, 1);
						// New page
						$pdf->AddPage();
						if (!empty($tplidx)) $pdf->useTemplate($tplidx);
						$pagenb++;
						if (empty($conf->global->MAIN_PDF_DONOTREPEAT_HEAD)) $this->_pagehead($pdf, $object, 0, $outputlangs);
					}
				}

				// Show square
				if ($pagenb == 1) {
					$this->_tableau($pdf, $tab_top, $this->page_hauteur - $tab_top - $heightforinfotot - $heightforfreetext - $heightforfooter, 0, $outputlangs, 0, 0);
					$bottomlasttab = $this->page_hauteur - $heightforinfotot - $heightforfreetext - $heightforfooter + 1;
				} else {
					$this->_tableau($pdf, $tab_top_newpage, $this->page_hauteur - $tab_top_newpage - $heightforinfotot - $heightforfreetext - $heightforfooter, 0, $outputlangs, 1, 0);
					$bottomlasttab = $this->page_hauteur - $heightforinfotot - $heightforfreetext - $heightforfooter + 1;
				}

				$pdf->SetFont('', '', 10);

				// Show total area box
				$posy = $bottomlasttab + 5;
				$posy_start_of_totals = $posy;
				$pdf->SetXY(130, $posy);
				$pdf->MultiCell(70, 5, $outputlangs->transnoentities("TotalHT"), 1, 'L');
				$pdf->SetXY(180, $posy);
				$pdf->MultiCell($this->page_largeur - $this->marge_gauche - 180, 5, price($object->total_ht), 1, 'R');
				$pdf->SetFillColor(248, 248, 248);

				if (empty($conf->global->MAIN_GENERATE_DOCUMENTS_WITHOUT_VAT))
				{
					// TODO Show vat amout per tax level
					$posy += 5;
					$pdf->SetXY(130, $posy);
					$pdf->SetTextColor(0, 0, 60);
					$pdf->MultiCell(70, 5, $outputlangs->transnoentities("TotalVAT"), 1, 'L');
					$pdf->SetXY(180, $posy);
					$pdf->MultiCell($this->page_largeur - $this->marge_gauche - 180, 5, price($object->total_tva), 1, 'R');
				}

				$posy += 5;
				$pdf->SetXY(130, $posy);
				$pdf->SetFont('', 'B', 10);
				$pdf->SetTextColor(0, 0, 60);
				$pdf->MultiCell(70, 5, $outputlangs->transnoentities("TotalTTC"), 1, 'L');
				$pdf->SetXY(180, $posy);
				$pdf->MultiCell($this->page_largeur - $this->marge_gauche - 180, 5, price($object->total_ttc), 1, 'R');

				// show payments zone
				$sumPayments = $object->getSumPayments();
				if ($sumPayments > 0 && empty($conf->global->PDF_EXPENSEREPORT_NO_PAYMENT_DETAILS)) {
					$posy = $this->tablePayments($pdf, $object, $posy_start_of_totals, $outputlangs);
				}

				// Page footer
				$this->_pagefoot($pdf, $object, $outputlangs);
				if (method_exists($pdf, 'AliasNbPages')) $pdf->AliasNbPages();

				$pdf->Close();

				$pdf->Output($file, 'F');

				// Add pdfgeneration hook
				$hookmanager->initHooks(array('pdfgeneration'));
				$parameters = array('file'=>$file, 'object'=>$object, 'outputlangs'=>$outputlangs);
				global $action;
				$reshook = $hookmanager->executeHooks('afterPDFCreation', $parameters, $this, $action); // Note that $action and $object may have been modified by some hooks
				if ($reshook < 0)
				{
					$this->error = $hookmanager->error;
					$this->errors = $hookmanager->errors;
				}

				if (!empty($conf->global->MAIN_UMASK))
				@chmod($file, octdec($conf->global->MAIN_UMASK));

				$this->result = array('fullpath'=>$file);

				return 1; // No error
			} else {
				$this->error = $langs->trans("ErrorCanNotCreateDir", $dir);
				return 0;
			}
		} else {
			$this->error = $langs->trans("ErrorConstantNotDefined", "EXPENSEREPORT_OUTPUTDIR");
			return 0;
		}
	}

	/**
	 * @param   TCPDF       $pdf                Object PDF
	 * @param   Object      $object             Object to show
	 * @param   int         $linenumber         line number
	 * @param   int         $curY               current y position
	 * @param   int         $default_font_size  default siez of font
	 * @param   Translate   $outputlangs        Object lang for output
	 * @param	int			$hidedetails		Hide details (0=no, 1=yes, 2=just special lines)
	 * @return  void
	 */
	protected function printLine(&$pdf, $object, $linenumber, $curY, $default_font_size, $outputlangs, $hidedetails = 0)
	{
<<<<<<< HEAD
		global $conf;
		$pdf->SetFont('', '', $default_font_size - 1);

		// Accountancy piece
		$pdf->SetXY($this->posxpiece, $curY);
		$pdf->writeHTMLCell($this->posxcomment - $this->posxpiece - 0.8, 4, $this->posxpiece - 1, $curY, $linenumber + 1, 0, 1);

		// Date
		//$pdf->SetXY($this->posxdate -1, $curY);
		//$pdf->MultiCell($this->posxtype-$this->posxdate-0.8, 4, dol_print_date($object->lines[$linenumber]->date,"day",false,$outputlangs), 0, 'C');

		// Type
		$pdf->SetXY($this->posxtype - 1, $curY);
		$nextColumnPosX = $this->posxup;
		if (empty($conf->global->MAIN_GENERATE_DOCUMENTS_WITHOUT_VAT)) {
			$nextColumnPosX = $this->posxtva;
		}
		if (!empty($conf->projet->enabled)) {
			$nextColumnPosX = $this->posxprojet;
		}

		$expensereporttypecode = $object->lines[$linenumber]->type_fees_code;
=======
        global $conf;
        $pdf->SetFont('', '', $default_font_size - 1);
		$pdf->SetTextColor(0, 0, 0);
        // Accountancy piece
        $pdf->SetXY($this->posxpiece, $curY);
        $pdf->writeHTMLCell($this->posxcomment - $this->posxpiece - 0.8, 4, $this->posxpiece - 1, $curY, $linenumber + 1, 0, 1);

        // Date
        //$pdf->SetXY($this->posxdate -1, $curY);
        //$pdf->MultiCell($this->posxtype-$this->posxdate-0.8, 4, dol_print_date($object->lines[$linenumber]->date,"day",false,$outputlangs), 0, 'C');

        // Type
        $pdf->SetXY($this->posxtype - 1, $curY);
        $nextColumnPosX = $this->posxup;
        if (empty($conf->global->MAIN_GENERATE_DOCUMENTS_WITHOUT_VAT)) {
            $nextColumnPosX = $this->posxtva;
        }
        if (!empty($conf->projet->enabled)) {
            $nextColumnPosX = $this->posxprojet;
        }

        $expensereporttypecode = $object->lines[$linenumber]->type_fees_code;
>>>>>>> e7992131
		$expensereporttypecodetoshow = ($outputlangs->trans(($expensereporttypecode)) == $expensereporttypecode ? $object->lines[$linenumber]->type_fees_libelle : $outputlangs->trans($expensereporttypecode));


		if ($expensereporttypecodetoshow == $expensereporttypecode) {
			$expensereporttypecodetoshow = preg_replace('/^(EX_|TF_)/', '', $expensereporttypecodetoshow);
		}
		//$expensereporttypecodetoshow = dol_trunc($expensereporttypecodetoshow, 9);

		//$pdf->MultiCell($nextColumnPosX-$this->posxtype-0.8, 4, $expensereporttypecodetoshow, 0, 'C');

		// Project
		//if (! empty($conf->projet->enabled))
		//{
		//    $pdf->SetFont('','', $default_font_size - 1);
		//    $pdf->SetXY($this->posxprojet, $curY);
		//    $pdf->MultiCell($this->posxtva-$this->posxprojet-0.8, 4, $object->lines[$linenumber]->projet_ref, 0, 'C');
		//}

		// VAT Rate
		if (empty($conf->global->MAIN_GENERATE_DOCUMENTS_WITHOUT_VAT)) {
			$vat_rate = pdf_getlinevatrate($object, $linenumber, $outputlangs, $hidedetails);
			$pdf->SetXY($this->posxtva, $curY);
			$pdf->MultiCell($this->posxup - $this->posxtva - 0.8, 4, $vat_rate, 0, 'R');
		}

		// Unit price
		$pdf->SetXY($this->posxup, $curY);
		$pdf->MultiCell($this->posxqty - $this->posxup - 0.8, 4, price($object->lines[$linenumber]->value_unit), 0, 'R');

		// Quantity
		$pdf->SetXY($this->posxqty, $curY);
		$pdf->MultiCell($this->postotalttc - $this->posxqty - 0.8, 4, $object->lines[$linenumber]->qty, 0, 'R');

		// Total with all taxes
		$pdf->SetXY($this->postotalttc - 1, $curY);
		$pdf->MultiCell($this->page_largeur - $this->marge_droite - $this->postotalttc, 4, price($object->lines[$linenumber]->total_ttc), 0, 'R');

		// Comments
		$pdf->SetXY($this->posxcomment, $curY);
		$comment = $outputlangs->trans("Date").':'.dol_print_date($object->lines[$linenumber]->date, "day", false, $outputlangs).' ';
		$comment .= $outputlangs->trans("Type").':'.$expensereporttypecodetoshow.'<br>';
		if (!empty($object->lines[$linenumber]->projet_ref)) {
			$comment .= $outputlangs->trans("Project").':'.$object->lines[$linenumber]->projet_ref.'<br>';
		}
		$comment .= $object->lines[$linenumber]->comments;
		$pdf->writeHTMLCell($this->posxtva - $this->posxcomment - 0.8, 4, $this->posxcomment - 1, $curY, $comment, 0, 1);
	}

	// phpcs:disable PEAR.NamingConventions.ValidFunctionName.PublicUnderscore
	/**
	 *  Show top header of page.
	 *
	 *  @param	TCPDF		$pdf     		Object PDF
	 *  @param  Object		$object     	Object to show
	 *  @param  int	    	$showaddress    0=no, 1=yes
	 *  @param  Translate	$outputlangs	Object lang for output
	 *  @return	void
	 */
	protected function _pagehead(&$pdf, $object, $showaddress, $outputlangs)
	{
		// global $conf, $langs, $hookmanager;
		global $user, $langs, $conf, $mysoc, $db, $hookmanager;

		// Load traductions files required by page
		$outputlangs->loadLangs(array("main", "trips", "companies"));

		$default_font_size = pdf_getPDFFontSize($outputlangs);

		/*
		// ajout du fondu vert en bas de page à droite
		$image_fondue = $conf->mycompany->dir_output.'/fondu_vert_.jpg';
		$pdf->Image($image_fondue,20,107,200,190);

		pdf_pagehead($pdf,$outputlangs,$this->page_hauteur);
		*/

		// Draft watermark
		if ($object->fk_statut == 0 && !empty($conf->global->EXPENSEREPORT_DRAFT_WATERMARK)) {
 			pdf_watermark($pdf, $outputlangs, $this->page_hauteur, $this->page_largeur, 'mm', $conf->global->EXPENSEREPORT_DRAFT_WATERMARK);
		}

		$pdf->SetTextColor(0, 0, 60);
		$pdf->SetFont('', 'B', $default_font_size + 3);

		$posy = $this->marge_haute;
		$posx = $this->page_largeur - $this->marge_droite - 100;

		$pdf->SetXY($this->marge_gauche, $posy);

		// Logo
		$logo = $conf->mycompany->dir_output.'/logos/'.$this->emetteur->logo;
		if ($this->emetteur->logo) {
			if (is_readable($logo)) {
				$height = pdf_getHeightForLogo($logo);
				$pdf->Image($logo, $this->marge_gauche, $posy, 0, $height); // width=0 (auto)
			} else {
				$pdf->SetTextColor(200, 0, 0);
				$pdf->SetFont('', 'B', $default_font_size - 2);
				$pdf->MultiCell(100, 3, $outputlangs->transnoentities("ErrorLogoFileNotFound", $logo), 0, 'L');
				$pdf->MultiCell(100, 3, $outputlangs->transnoentities("ErrorGoToGlobalSetup"), 0, 'L');
			}
		} else {
			$text = $this->emetteur->name;
			$pdf->MultiCell(100, 4, $outputlangs->convToOutputCharset($text), 0, 'L');
		}

		$pdf->SetFont('', 'B', $default_font_size + 4);
		$pdf->SetXY($posx, $posy);
   		$pdf->SetTextColor(0, 0, 60);
		$pdf->MultiCell($this->page_largeur - $this->marge_droite - $posx, 6, $langs->trans("ExpenseReport"), 0, 'R');

		$pdf->SetFont('', '', $default_font_size - 1);

   		// Ref complete
   		$posy += 8;
   		$pdf->SetXY($posx, $posy);
   		$pdf->SetTextColor(0, 0, 60);
   		$pdf->MultiCell($this->page_largeur - $this->marge_droite - $posx, 3, $outputlangs->transnoentities("Ref")." : ".$object->ref, '', 'R');

   		// Date start period
   		$posy += 5;
   		$pdf->SetXY($posx, $posy);
   		$pdf->SetTextColor(0, 0, 60);
   		$pdf->MultiCell($this->page_largeur - $this->marge_droite - $posx, 3, $outputlangs->transnoentities("DateStart")." : ".($object->date_debut > 0 ?dol_print_date($object->date_debut, "day", false, $outputlangs) : ''), '', 'R');

   		// Date end period
   		$posy += 5;
   		$pdf->SetXY($posx, $posy);
   		$pdf->SetTextColor(0, 0, 60);
   		$pdf->MultiCell($this->page_largeur - $this->marge_droite - $posx, 3, $outputlangs->transnoentities("DateEnd")." : ".($object->date_fin > 0 ?dol_print_date($object->date_fin, "day", false, $outputlangs) : ''), '', 'R');

   		// Status Expense Report
   		$posy += 6;
   		$pdf->SetXY($posx, $posy);
   		$pdf->SetFont('', 'B', $default_font_size + 2);
   		$pdf->SetTextColor(111, 81, 124);
   		$pdf->MultiCell($this->page_largeur - $this->marge_droite - $posx, 3, $outputlangs->transnoentities($object->statuts_short[$object->status]), '', 'R');

		if ($showaddress) {
			// Sender properties
			$carac_emetteur = '';
			$carac_emetteur .= ($carac_emetteur ? "\n" : '').$outputlangs->convToOutputCharset($this->emetteur->address);
			$carac_emetteur .= ($carac_emetteur ? "\n" : '').$outputlangs->convToOutputCharset($this->emetteur->zip).' '.$outputlangs->convToOutputCharset($this->emetteur->town);
			$carac_emetteur .= "\n";
			if ($this->emetteur->phone) $carac_emetteur .= ($carac_emetteur ? "\n" : '').$outputlangs->transnoentities("Phone")." : ".$outputlangs->convToOutputCharset($this->emetteur->phone);
			if ($this->emetteur->fax) $carac_emetteur .= ($carac_emetteur ? ($this->emetteur->tel ? " - " : "\n") : '').$outputlangs->transnoentities("Fax")." : ".$outputlangs->convToOutputCharset($this->emetteur->fax);
			if ($this->emetteur->email) $carac_emetteur .= ($carac_emetteur ? "\n" : '').$outputlangs->transnoentities("Email")." : ".$outputlangs->convToOutputCharset($this->emetteur->email);
			if ($this->emetteur->url) $carac_emetteur .= ($carac_emetteur ? "\n" : '').$outputlangs->transnoentities("Web")." : ".$outputlangs->convToOutputCharset($this->emetteur->url);

			// Receiver Properties
			$receiver = new User($this->db);
			$receiver->fetch($object->fk_user_author);
			$receiver_account = new UserBankAccount($this->db);
			$receiver_account->fetch(0, '', $object->fk_user_author);
			$expense_receiver = '';
			$expense_receiver .= ($expense_receiver ? "\n" : '').$outputlangs->convToOutputCharset($receiver->address);
			$expense_receiver .= ($expense_receiver ? "\n" : '').$outputlangs->convToOutputCharset($receiver->zip).' '.$outputlangs->convToOutputCharset($receiver->town);
			$expense_receiver .= "\n";
			if ($receiver->email) $expense_receiver .= ($expense_receiver ? "\n" : '').$outputlangs->transnoentities("Email")." : ".$outputlangs->convToOutputCharset($receiver->email);
			if ($receiver_account->iban) $expense_receiver .= ($expense_receiver ? "\n" : '').$outputlangs->transnoentities("IBAN")." : ".$outputlangs->convToOutputCharset($receiver_account->iban);

			// Show sender
			$posy = 50;
			$posx = $this->marge_gauche;
			$hautcadre = 40;
			if (!empty($conf->global->MAIN_INVERT_SENDER_RECIPIENT)) $posx = 118;

			// Show sender frame
			$pdf->SetTextColor(0, 0, 0);
			$pdf->SetFont('', 'B', $default_font_size - 2);
			$pdf->SetXY($posx, $posy - 5);
			$pdf->MultiCell(66, 5, $outputlangs->transnoentities("TripSociete")." :", '', 'L');
			$pdf->SetXY($posx, $posy);
			$pdf->SetFillColor(224, 224, 224);
			$pdf->MultiCell(82, $hautcadre, "", 0, 'R', 1);
			$pdf->SetTextColor(0, 0, 60);

			// Show sender information
			if (empty($conf->global->MAIN_INVERT_SENDER_RECIPIENT)) {
				$pdf->SetXY($posx + 2, $posy + 3);
				$pdf->SetFont('', 'B', $default_font_size);
				$pdf->MultiCell(80, 4, $outputlangs->convToOutputCharset($this->emetteur->name), 0, 'L');
				$pdf->SetXY($posx + 2, $posy + 8);
				$pdf->SetFont('', '', $default_font_size - 1);
				$pdf->MultiCell(80, 4, $carac_emetteur, 0, 'L');
			} else {
				$pdf->SetXY($posx + 2, $posy + 3);
				$pdf->SetFont('', 'B', $default_font_size);
				$pdf->MultiCell(80, 4, $outputlangs->convToOutputCharset(dolGetFirstLastname($receiver->firstname, $receiver->lastname)), 0, 'L');
				$pdf->SetXY($posx + 2, $posy + 8);
				$pdf->SetFont('', '', $default_font_size - 1);
				$pdf->MultiCell(80, 4, $expense_receiver, 0, 'L');
			}

			// Show recipient
			$posy = 50;
			$posx = 100;
			if (!empty($conf->global->MAIN_INVERT_SENDER_RECIPIENT)) $posx = $this->marge_gauche;

			// Show recipient frame
			$pdf->SetTextColor(0, 0, 0);
			$pdf->SetFont('', 'B', 8);
			$pdf->SetXY($posx, $posy - 5);
			$pdf->MultiCell(80, 5, $outputlangs->transnoentities("TripNDF")." :", 0, 'L');
			$pdf->rect($posx, $posy, $this->page_largeur - $this->marge_gauche - $posx, $hautcadre);

			// Informations for expense report (dates and users workflow)
			if ($object->fk_user_author > 0) {
				$userfee = new User($this->db);
				$userfee->fetch($object->fk_user_author);
				$posy += 3;
				$pdf->SetXY($posx + 2, $posy);
				$pdf->SetFont('', '', 10);
				$pdf->MultiCell(96, 4, $outputlangs->transnoentities("AUTHOR")." : ".dolGetFirstLastname($userfee->firstname, $userfee->lastname), 0, 'L');
				$posy = $pdf->GetY() + 1;
				$pdf->SetXY($posx + 2, $posy);
				$pdf->MultiCell(96, 4, $outputlangs->transnoentities("DateCreation")." : ".dol_print_date($object->date_create, "day", false, $outputlangs), 0, 'L');
			}

			if ($object->fk_statut == 99) {
				if ($object->fk_user_refuse > 0) {
					$userfee = new User($this->db);
					$userfee->fetch($object->fk_user_refuse); $posy += 6;
					$pdf->SetXY($posx + 2, $posy);
					$pdf->MultiCell(96, 4, $outputlangs->transnoentities("REFUSEUR")." : ".dolGetFirstLastname($userfee->firstname, $userfee->lastname), 0, 'L');
					$posy += 5;
					$pdf->SetXY($posx + 2, $posy);
					$pdf->MultiCell(96, 4, $outputlangs->transnoentities("MOTIF_REFUS")." : ".$outputlangs->convToOutputCharset($object->detail_refuse), 0, 'L');
					$posy += 5;
					$pdf->SetXY($posx + 2, $posy);
					$pdf->MultiCell(96, 4, $outputlangs->transnoentities("DATE_REFUS")." : ".dol_print_date($object->date_refuse, "day", false, $outputlangs), 0, 'L');
				}
			} elseif ($object->fk_statut == 4) {
				if ($object->fk_user_cancel > 0) {
					$userfee = new User($this->db);
					$userfee->fetch($object->fk_user_cancel); $posy += 6;
					$pdf->SetXY($posx + 2, $posy);
					$pdf->MultiCell(96, 4, $outputlangs->transnoentities("CANCEL_USER")." : ".dolGetFirstLastname($userfee->firstname, $userfee->lastname), 0, 'L');
					$posy += 5;
					$pdf->SetXY($posx + 2, $posy);
					$pdf->MultiCell(96, 4, $outputlangs->transnoentities("MOTIF_CANCEL")." : ".$outputlangs->convToOutputCharset($object->detail_cancel), 0, 'L');
					$posy += 5;
					$pdf->SetXY($posx + 2, $posy);
					$pdf->MultiCell(96, 4, $outputlangs->transnoentities("DATE_CANCEL")." : ".dol_print_date($object->date_cancel, "day", false, $outputlangs), 0, 'L');
				}
			} else {
				if ($object->fk_user_approve > 0) {
					$userfee = new User($this->db);
					$userfee->fetch($object->fk_user_approve); $posy += 6;
					$pdf->SetXY($posx + 2, $posy);
					$pdf->MultiCell(96, 4, $outputlangs->transnoentities("VALIDOR")." : ".dolGetFirstLastname($userfee->firstname, $userfee->lastname), 0, 'L');
					$posy += 5;
					$pdf->SetXY($posx + 2, $posy);
					$pdf->MultiCell(96, 4, $outputlangs->transnoentities("DateApprove")." : ".dol_print_date($object->date_approve, "day", false, $outputlangs), 0, 'L');
				}
			}

			if ($object->fk_statut == 6) {
				if ($object->fk_user_paid > 0) {
					$userfee = new User($this->db);
					$userfee->fetch($object->fk_user_paid); $posy += 6;
					$pdf->SetXY($posx + 2, $posy);
					$pdf->MultiCell(96, 4, $outputlangs->transnoentities("AUTHORPAIEMENT")." : ".dolGetFirstLastname($userfee->firstname, $userfee->lastname), 0, 'L');
					$posy += 5;
					$pdf->SetXY($posx + 2, $posy);
					$pdf->MultiCell(96, 4, $outputlangs->transnoentities("DATE_PAIEMENT")." : ".dol_print_date($object->date_paiement, "day", false, $outputlangs), 0, 'L');
				}
			}
		}
	}

	// phpcs:disable PEAR.NamingConventions.ValidFunctionName.PublicUnderscore
	/**
	 *   Show table for lines
	 *
	 *   @param     TCPDF		$pdf     		Object PDF
	 *   @param		int			$tab_top		Tab top
	 *   @param		int			$tab_height		Tab height
	 *   @param		int			$nexY			next y
	 *   @param		Translate	$outputlangs	Output langs
	 *   @param		int			$hidetop		1=Hide top bar of array and title, 0=Hide nothing, -1=Hide only title
	 *   @param		int			$hidebottom		Hide bottom bar of array
	 *   @param		string		$currency		Currency code
	 *   @return	void
	 */
	protected function _tableau(&$pdf, $tab_top, $tab_height, $nexY, $outputlangs, $hidetop = 0, $hidebottom = 0, $currency = '')
	{
		global $conf;

		// Force to disable hidetop and hidebottom
		$hidebottom = 0;
		if ($hidetop) $hidetop = -1;

		$currency = !empty($currency) ? $currency : $conf->currency;
		$default_font_size = pdf_getPDFFontSize($outputlangs);

		// Amount in (at tab_top - 1)
		$pdf->SetTextColor(0, 0, 0);
		$pdf->SetFont('', '', $default_font_size - 2);
		$titre = $outputlangs->transnoentities("AmountInCurrency", $outputlangs->transnoentitiesnoconv("Currency".$currency));
		$pdf->SetXY($this->page_largeur - $this->marge_droite - ($pdf->GetStringWidth($titre) + 4), $tab_top - 4);
		$pdf->MultiCell(($pdf->GetStringWidth($titre) + 3), 2, $titre);

		$pdf->SetDrawColor(128, 128, 128);

		// Rect takes a length in 3rd parameter
		$pdf->Rect($this->marge_gauche, $tab_top, $this->page_largeur - $this->marge_gauche - $this->marge_droite, $tab_height);
		// line prend une position y en 3eme param
		if (empty($hidetop)) {
			$pdf->line($this->marge_gauche, $tab_top + 5, $this->page_largeur - $this->marge_droite, $tab_top + 5);
		}

		$pdf->SetFont('', '', 8);

		// Accountancy piece
		if (empty($hidetop)) {
			$pdf->SetXY($this->posxpiece - 1, $tab_top + 1);
			$pdf->MultiCell($this->posxcomment - $this->posxpiece - 1, 1, '', '', 'R');
		}

		// Comments
		$pdf->line($this->posxcomment - 1, $tab_top, $this->posxcomment - 1, $tab_top + $tab_height);
		if (empty($hidetop)) {
			$pdf->SetXY($this->posxcomment - 1, $tab_top + 1);
			$pdf->MultiCell($this->posxdate - $this->posxcomment - 1, 1, $outputlangs->transnoentities("Description"), '', 'L');
		}

		// Date
		//$pdf->line($this->posxdate-1, $tab_top, $this->posxdate-1, $tab_top + $tab_height);
		//if (empty($hidetop))
		//{
		//	$pdf->SetXY($this->posxdate-1, $tab_top+1);
		//	$pdf->MultiCell($this->posxtype-$this->posxdate-1,2, $outputlangs->transnoentities("Date"),'','C');
		//}

		// Type
		//$pdf->line($this->posxtype-1, $tab_top, $this->posxtype-1, $tab_top + $tab_height);
		//if (empty($hidetop))
		//{
		//	$pdf->SetXY($this->posxtype-1, $tab_top+1);
		//	$pdf->MultiCell($this->posxprojet-$this->posxtype - 1, 2, $outputlangs->transnoentities("Type"), '', 'C');
		//}

		//if (!empty($conf->projet->enabled))
		//{
		//    // Project
		//    $pdf->line($this->posxprojet - 1, $tab_top, $this->posxprojet - 1, $tab_top + $tab_height);
		//	if (empty($hidetop)) {
		//        $pdf->SetXY($this->posxprojet - 1, $tab_top + 1);
		//        $pdf->MultiCell($this->posxtva - $this->posxprojet - 1, 2, $outputlangs->transnoentities("Project"), '', 'C');
		//	}
		//}

		// VAT
		if (empty($conf->global->MAIN_GENERATE_DOCUMENTS_WITHOUT_VAT)) {
			$pdf->line($this->posxtva - 1, $tab_top, $this->posxtva - 1, $tab_top + $tab_height);
			if (empty($hidetop)) {
				$pdf->SetXY($this->posxtva - 1, $tab_top + 1);
				$pdf->MultiCell($this->posxup - $this->posxtva - 1, 2, $outputlangs->transnoentities("VAT"), '', 'C');
			}
		}

		// Unit price
		$pdf->line($this->posxup - 1, $tab_top, $this->posxup - 1, $tab_top + $tab_height);
		if (empty($hidetop)) {
			$pdf->SetXY($this->posxup - 1, $tab_top + 1);
			$pdf->MultiCell($this->posxqty - $this->posxup - 1, 2, $outputlangs->transnoentities("PriceU"), '', 'C');
		}

		// Quantity
		$pdf->line($this->posxqty - 1, $tab_top, $this->posxqty - 1, $tab_top + $tab_height);
		if (empty($hidetop)) {
			$pdf->SetXY($this->posxqty - 1, $tab_top + 1);
			$pdf->MultiCell($this->postotalttc - $this->posxqty - 1, 2, $outputlangs->transnoentities("Qty"), '', 'C');
		}

		// Total with all taxes
		$pdf->line($this->postotalttc, $tab_top, $this->postotalttc, $tab_top + $tab_height);
		if (empty($hidetop)) {
			$pdf->SetXY($this->postotalttc - 1, $tab_top + 1);
			$pdf->MultiCell($this->page_largeur - $this->marge_droite - $this->postotalttc, 2, $outputlangs->transnoentities("TotalTTC"), '', 'R');
		}

		$pdf->SetTextColor(0, 0, 0);
	}

	/**
	 *  Show payments table
	 *
	 *  @param	TCPDF		$pdf            Object PDF
	 *  @param  Object		$object         Object invoice
	 *  @param  int			$posy           Position y in PDF
	 *  @param  Translate	$outputlangs    Object langs for output
	 *  @return int             			<0 if KO, >0 if OK
	 */
	protected function tablePayments(&$pdf, $object, $posy, $outputlangs)
	{
		global $conf;

		$sign = 1;
		$tab3_posx = $this->marge_gauche;
		$tab3_top = $posy;
		$tab3_width = 88;
		$tab3_height = 5;

		$default_font_size = pdf_getPDFFontSize($outputlangs);

		$title = $outputlangs->transnoentities("PaymentsAlreadyDone");
		$pdf->SetFont('', '', $default_font_size - 2);
		$pdf->SetXY($tab3_posx, $tab3_top - 4);
		$pdf->SetTextColor(0, 0, 0);
		$pdf->MultiCell(60, 3, $title, 0, 'L', 0);

		$pdf->line($tab3_posx, $tab3_top, $tab3_posx + $tab3_width + 2, $tab3_top); // Top border line of table title

		$pdf->SetXY($tab3_posx, $tab3_top + 1);
		$pdf->MultiCell(20, 3, $outputlangs->transnoentities("Date"), 0, 'L', 0);
		$pdf->SetXY($tab3_posx + 19, $tab3_top + 1); // Old value 17
		$pdf->MultiCell(15, 3, $outputlangs->transnoentities("Amount"), 0, 'C', 0);
		$pdf->SetXY($tab3_posx + 35, $tab3_top + 1);
		$pdf->MultiCell(30, 3, $outputlangs->transnoentities("Type"), 0, 'L', 0);
		if (!empty($conf->banque->enabled)) {
			$pdf->SetXY($tab3_posx + 65, $tab3_top + 1);
			$pdf->MultiCell(25, 3, $outputlangs->transnoentities("BankAccount"), 0, 'L', 0);
		}
		$pdf->line($tab3_posx, $tab3_top + $tab3_height, $tab3_posx + $tab3_width + 2, $tab3_top + $tab3_height); // Bottom border line of table title

		$y = 0;

		// Loop on each payment
		// TODO create method on expensereport class to get payments
		// Payments already done (from payment on this expensereport)
		$sql = "SELECT p.rowid, p.num_payment, p.datep as dp, p.amount, p.fk_bank,";
		$sql .= "c.code as p_code, c.libelle as payment_type,";
		$sql .= "ba.rowid as baid, ba.ref as baref, ba.label, ba.number as banumber, ba.account_number, ba.fk_accountancy_journal";
		$sql .= " FROM ".MAIN_DB_PREFIX."expensereport as e, ".MAIN_DB_PREFIX."payment_expensereport as p";
		$sql .= " LEFT JOIN ".MAIN_DB_PREFIX."c_paiement as c ON p.fk_typepayment = c.id";
		$sql .= ' LEFT JOIN '.MAIN_DB_PREFIX.'bank as b ON p.fk_bank = b.rowid';
		$sql .= ' LEFT JOIN '.MAIN_DB_PREFIX.'bank_account as ba ON b.fk_account = ba.rowid';
		$sql .= " WHERE e.rowid = ".((int) $object->id);
		$sql .= " AND p.fk_expensereport = e.rowid";
		$sql .= ' AND e.entity IN ('.getEntity('expensereport').')';
		$sql .= " ORDER BY dp";

		$resql = $this->db->query($sql);
		if ($resql)
		{
			$num = $this->db->num_rows($resql);
			$totalpaid = 0;
			$i = 0;
			while ($i < $num) {
				$y += $tab3_height;
				$row = $this->db->fetch_object($resql);

				$pdf->SetXY($tab3_posx, $tab3_top + $y + 1);
				$pdf->MultiCell(20, 3, dol_print_date($this->db->jdate($row->dp), 'day', false, $outputlangs, true), 0, 'L', 0);
				$pdf->SetXY($tab3_posx + 17, $tab3_top + $y + 1);
				$pdf->MultiCell(15, 3, price($sign * $row->amount, 0, $outputlangs), 0, 'R', 0);
				$pdf->SetXY($tab3_posx + 35, $tab3_top + $y + 1);
				$oper = $outputlangs->transnoentitiesnoconv("PaymentTypeShort".$row->p_code);

				$pdf->MultiCell(40, 3, $oper, 0, 'L', 0);
				if (!empty($conf->banque->enabled)) {
					$pdf->SetXY($tab3_posx + 65, $tab3_top + $y + 1);
					$pdf->MultiCell(30, 3, $row->baref, 0, 'L', 0);
				}

				$pdf->line($tab3_posx, $tab3_top + $y + $tab3_height, $tab3_posx + $tab3_width + 2, $tab3_top + $y + $tab3_height); // Bottom line border of table
				$totalpaid += $row->amount;
				$i++;
			}
			if ($num > 0 && $object->paid == 0)
			{
				$y += $tab3_height;

				$pdf->SetXY($tab3_posx + 17, $tab3_top + $y);
				$pdf->MultiCell(15, 3, price($totalpaid), 0, 'R', 0);
				$pdf->SetXY($tab3_posx + 35, $tab3_top + $y);
				$pdf->MultiCell(30, 4, $outputlangs->transnoentitiesnoconv("AlreadyPaid"), 0, 'L', 0);
				$y += $tab3_height - 2;
				$pdf->SetXY($tab3_posx + 17, $tab3_top + $y);
				$pdf->MultiCell(15, 3, price($object->total_ttc), 0, 'R', 0);
				$pdf->SetXY($tab3_posx + 35, $tab3_top + $y);
				$pdf->MultiCell(30, 4, $outputlangs->transnoentitiesnoconv("AmountExpected"), 0, 'L', 0);
				$y += $tab3_height - 2;
				$remaintopay = $object->total_ttc - $totalpaid;
				$pdf->SetXY($tab3_posx + 17, $tab3_top + $y);
				$pdf->MultiCell(15, 3, price($remaintopay), 0, 'R', 0);
				$pdf->SetXY($tab3_posx + 35, $tab3_top + $y);
				$pdf->MultiCell(30, 4, $outputlangs->transnoentitiesnoconv("RemainderToPay"), 0, 'L', 0);
			}
		} else {
			$this->error = $this->db->lasterror();
			return -1;
		}
	}

	// phpcs:disable PEAR.NamingConventions.ValidFunctionName.PublicUnderscore
	/**
	 *  Show footer of page. Need this->emetteur object
	 *
	 *  @param  TCPDF		$pdf     			PDF
	 *  @param  Object		$object				Object to show
	 *  @param  Translate	$outputlangs		Object lang for output
	 *  @param  int			$hidefreetext		1=Hide free text
	 *  @return int								Return height of bottom margin including footer text
	 */
	protected function _pagefoot(&$pdf, $object, $outputlangs, $hidefreetext = 0)
	{
		global $conf;
		$showdetails = $conf->global->MAIN_GENERATE_DOCUMENTS_SHOW_FOOT_DETAILS;
		return pdf_pagefoot($pdf, $outputlangs, 'EXPENSEREPORT_FREE_TEXT', $this->emetteur, $this->marge_basse, $this->marge_gauche, $this->page_hauteur, $object, $showdetails, $hidefreetext);
	}
}<|MERGE_RESOLUTION|>--- conflicted
+++ resolved
@@ -569,9 +569,9 @@
 	 */
 	protected function printLine(&$pdf, $object, $linenumber, $curY, $default_font_size, $outputlangs, $hidedetails = 0)
 	{
-<<<<<<< HEAD
 		global $conf;
 		$pdf->SetFont('', '', $default_font_size - 1);
+		$pdf->SetTextColor(0, 0, 0);
 
 		// Accountancy piece
 		$pdf->SetXY($this->posxpiece, $curY);
@@ -592,30 +592,6 @@
 		}
 
 		$expensereporttypecode = $object->lines[$linenumber]->type_fees_code;
-=======
-        global $conf;
-        $pdf->SetFont('', '', $default_font_size - 1);
-		$pdf->SetTextColor(0, 0, 0);
-        // Accountancy piece
-        $pdf->SetXY($this->posxpiece, $curY);
-        $pdf->writeHTMLCell($this->posxcomment - $this->posxpiece - 0.8, 4, $this->posxpiece - 1, $curY, $linenumber + 1, 0, 1);
-
-        // Date
-        //$pdf->SetXY($this->posxdate -1, $curY);
-        //$pdf->MultiCell($this->posxtype-$this->posxdate-0.8, 4, dol_print_date($object->lines[$linenumber]->date,"day",false,$outputlangs), 0, 'C');
-
-        // Type
-        $pdf->SetXY($this->posxtype - 1, $curY);
-        $nextColumnPosX = $this->posxup;
-        if (empty($conf->global->MAIN_GENERATE_DOCUMENTS_WITHOUT_VAT)) {
-            $nextColumnPosX = $this->posxtva;
-        }
-        if (!empty($conf->projet->enabled)) {
-            $nextColumnPosX = $this->posxprojet;
-        }
-
-        $expensereporttypecode = $object->lines[$linenumber]->type_fees_code;
->>>>>>> e7992131
 		$expensereporttypecodetoshow = ($outputlangs->trans(($expensereporttypecode)) == $expensereporttypecode ? $object->lines[$linenumber]->type_fees_libelle : $outputlangs->trans($expensereporttypecode));
 
 
