<?php
/* Copyright (C) 2015       Laurent Destailleur     <eldy@users.sourceforge.net>
 * Copyright (C) 2015       Alexandre Spangaro      <aspangaro@open-dsi.fr>
 * Copyright (C) 2016-2019  Philippe Grand          <philippe.grand@atoo-net.com>
 * Copyright (C) 2018       Frédéric France         <frederic.france@netlogic.fr>
 * Copyright (C) 2018       Francis Appels          <francis.appels@z-application.com>
 * Copyright (C) 2019       Markus Welters          <markus@welters.de>
 * Copyright (C) 2019       Rafael Ingenleuf        <ingenleuf@welters.de>
 *
 * This program is free software; you can redistribute it and/or modify
 * it under the terms of the GNU General Public License as published by
 * the Free Software Foundation; either version 3 of the License, or
 * (at your option) any later version.
 *
 * This program is distributed in the hope that it will be useful,
 * but WITHOUT ANY WARRANTY; without even the implied warranty of
 * MERCHANTABILITY or FITNESS FOR A PARTICULAR PURPOSE.  See the
 * GNU General Public License for more details.
 *
 * You should have received a copy of the GNU General Public License
 * along with this program. If not, see <http://www.gnu.org/licenses/>.
 * or see http://www.gnu.org/
 */

/**
 *	\file       htdocs/core/modules/expensereport/doc/pdf_standard.modules.php
 *	\ingroup    expensereport
 *	\brief      File of class to generate expense report from standard model
 */

require_once DOL_DOCUMENT_ROOT.'/core/modules/expensereport/modules_expensereport.php';
require_once DOL_DOCUMENT_ROOT.'/product/class/product.class.php';
require_once DOL_DOCUMENT_ROOT.'/core/lib/functions2.lib.php';
require_once DOL_DOCUMENT_ROOT.'/core/lib/pdf.lib.php';
require_once DOL_DOCUMENT_ROOT.'/core/lib/company.lib.php';
require_once DOL_DOCUMENT_ROOT.'/core/lib/date.lib.php';
require_once DOL_DOCUMENT_ROOT.'/core/lib/bank.lib.php';
require_once DOL_DOCUMENT_ROOT.'/compta/bank/class/account.class.php';
require_once DOL_DOCUMENT_ROOT.'/user/class/userbankaccount.class.php';

/**
 *	Class to generate expense report based on standard model
 */
class pdf_standard extends ModeleExpenseReport
{
     /**
     * @var DoliDb Database handler
     */
    public $db;

	/**
     * @var string model name
     */
    public $name;

	/**
     * @var string model description (short text)
     */
    public $description;

	/**
     * @var string document type
     */
    public $type;

    /**
     * @var array Minimum version of PHP required by module.
     * e.g.: PHP ≥ 5.5 = array(5, 5)
     */
	public $phpmin = array(5, 5);

	/**
     * Dolibarr version of the loaded document
     * @var string
     */
	public $version = 'dolibarr';

	/**
     * @var int page_largeur
     */
    public $page_largeur;

	/**
     * @var int page_hauteur
     */
    public $page_hauteur;

	/**
     * @var array format
     */
    public $format;

	/**
     * @var int marge_gauche
     */
	public $marge_gauche;

	/**
     * @var int marge_droite
     */
	public $marge_droite;

	/**
     * @var int marge_haute
     */
	public $marge_haute;

	/**
     * @var int marge_basse
     */
	public $marge_basse;

	/**
	 * Issuer
	 * @var Societe
	 */
	public $emetteur;


	/**
	 *  Constructor
	 *
	 *  @param      DoliDB      $db      Database handler
	 */
	public function __construct($db)
	{
		global $conf, $langs, $mysoc, $user;

		// Translations
		$langs->loadLangs(array("main", "trips", "projects"));

		$this->db = $db;
		$this->name = "";
		$this->description = $langs->trans('PDFStandardExpenseReports');

		// Dimension page pour format A4
		$this->type = 'pdf';
		$formatarray=pdf_getFormat();
		$this->page_largeur = $formatarray['width'];
		$this->page_hauteur = $formatarray['height'];
		$this->format = array($this->page_largeur,$this->page_hauteur);
		$this->marge_gauche=isset($conf->global->MAIN_PDF_MARGIN_LEFT)?$conf->global->MAIN_PDF_MARGIN_LEFT:10;
		$this->marge_droite=isset($conf->global->MAIN_PDF_MARGIN_RIGHT)?$conf->global->MAIN_PDF_MARGIN_RIGHT:10;
		$this->marge_haute =isset($conf->global->MAIN_PDF_MARGIN_TOP)?$conf->global->MAIN_PDF_MARGIN_TOP:10;
		$this->marge_basse =isset($conf->global->MAIN_PDF_MARGIN_BOTTOM)?$conf->global->MAIN_PDF_MARGIN_BOTTOM:10;

		$this->option_logo = 1;                    // Affiche logo
		$this->option_tva = 1;                     // Gere option tva FACTURE_TVAOPTION
		$this->option_modereg = 1;                 // Affiche mode reglement
		$this->option_condreg = 1;                 // Affiche conditions reglement
		$this->option_codeproduitservice = 1;      // Affiche code produit-service
		$this->option_multilang = 1;               // Dispo en plusieurs langues
		$this->option_escompte = 0;                // Affiche si il y a eu escompte
		$this->option_credit_note = 0;             // Support credit notes
		$this->option_freetext = 1;				   // Support add of a personalised text
		$this->option_draft_watermark = 1;		   // Support add of a watermark on drafts

		$this->franchise = !$mysoc->tva_assuj;

		// Get source company
		$this->emetteur=$mysoc;

		if (empty($this->emetteur->country_code)) $this->emetteur->country_code=substr($langs->defaultlang, -2);    // By default, if was not defined

		// Define position of columns
		$this->posxpiece=$this->marge_gauche+1;
		$this->posxcomment=$this->marge_gauche+10;
		//$this->posxdate=88;
		//$this->posxtype=107;
		//$this->posxprojet=120;
		$this->posxtva=130;
		$this->posxup=145;
		$this->posxqty=168;
		$this->postotalttc=178;
		// if (empty($conf->projet->enabled)) {
		//     $this->posxtva-=20;
		//     $this->posxup-=20;
		//     $this->posxqty-=20;
		//     $this->postotalttc-=20;
		// }
		if ($this->page_largeur < 210) // To work with US executive format
		{
			$this->posxdate-=20;
			$this->posxtype-=20;
			$this->posxprojet-=20;
			$this->posxtva-=20;
			$this->posxup-=20;
			$this->posxqty-=20;
			$this->postotalttc-=20;
		}

		$this->tva=array();
		$this->localtax1=array();
		$this->localtax2=array();
		$this->atleastoneratenotnull=0;
	}


	// phpcs:disable PEAR.NamingConventions.ValidFunctionName.ScopeNotCamelCaps
	/**
	 *  Function to build pdf onto disk
	 *
	 *  @param		Object		$object				Object to generate
	 *  @param		Translate	$outputlangs		Lang output object
	 *  @param		string		$srctemplatepath	Full path of source filename for generator using a template file
	 *  @param		int			$hidedetails		Do not show line details
	 *  @param		int			$hidedesc			Do not show desc
	 *  @param		int			$hideref			Do not show ref
	 *  @return     int             				1=OK, 0=KO
	 */
	public function write_file($object, $outputlangs, $srctemplatepath = '', $hidedetails = 0, $hidedesc = 0, $hideref = 0)
	{
        // phpcs:enable
		global $user, $langs, $conf, $mysoc, $db, $hookmanager;

		if (! is_object($outputlangs)) $outputlangs=$langs;
		// For backward compatibility with FPDF, force output charset to ISO, because FPDF expect text to be encoded in ISO
		if (! empty($conf->global->MAIN_USE_FPDF)) $outputlangs->charset_output='ISO-8859-1';

		// Load traductions files requiredby by page
		$outputlangs->loadLangs(array("main", "trips", "projects", "dict", "bills", "banks"));

		$nblines = count($object->lines);

		if ($conf->expensereport->dir_output) {
			// Definition of $dir and $file
			if ($object->specimen) {
				$dir = $conf->expensereport->dir_output;
				$file = $dir . "/SPECIMEN.pdf";
			}
			else
			{
				$objectref = dol_sanitizeFileName($object->ref);
				$dir = $conf->expensereport->dir_output . "/" . $objectref;
				$file = $dir . "/" . $objectref . ".pdf";
			}

			if (! file_exists($dir))
			{
				if (dol_mkdir($dir) < 0)
				{
					$this->error=$langs->transnoentities("ErrorCanNotCreateDir", $dir);
					return 0;
				}
			}

			if (file_exists($dir))
			{
				// Add pdfgeneration hook
				if (! is_object($hookmanager))
				{
					include_once DOL_DOCUMENT_ROOT.'/core/class/hookmanager.class.php';
					$hookmanager=new HookManager($this->db);
				}
				$hookmanager->initHooks(array('pdfgeneration'));
				$parameters=array('file'=>$file,'object'=>$object,'outputlangs'=>$outputlangs);
				global $action;
				$reshook=$hookmanager->executeHooks('beforePDFCreation', $parameters, $object, $action);    // Note that $action and $object may have been modified by some hooks

				// Create pdf instance
				$pdf=pdf_getInstance($this->format);
				$default_font_size = pdf_getPDFFontSize($outputlangs);	// Must be after pdf_getInstance
				$heightforinfotot = 40;	// Height reserved to output the info and total part
		        $heightforfreetext= (isset($conf->global->MAIN_PDF_FREETEXT_HEIGHT)?$conf->global->MAIN_PDF_FREETEXT_HEIGHT:5);	// Height reserved to output the free text on last page
		        $heightforfooter = $this->marge_basse + 12;	// Height reserved to output the footer (value include bottom margin)
	            if ($conf->global->MAIN_GENERATE_DOCUMENTS_SHOW_FOOT_DETAILS >0) $heightforfooter+= 6;

	            $pdf->SetAutoPageBreak(1, 0);

                if (class_exists('TCPDF'))
                {
                    $pdf->setPrintHeader(false);
                    $pdf->setPrintFooter(false);
                }
                $pdf->SetFont(pdf_getPDFFont($outputlangs));
			    // Set path to the background PDF File
                if (! empty($conf->global->MAIN_ADD_PDF_BACKGROUND))
                {
                    $pagecount = $pdf->setSourceFile($conf->mycompany->dir_output.'/'.$conf->global->MAIN_ADD_PDF_BACKGROUND);
                    $tplidx = $pdf->importPage(1);
                }

				$pdf->Open();
				$pagenb=0;
				$pdf->SetDrawColor(128, 128, 128);

				$pdf->SetTitle($outputlangs->convToOutputCharset($object->ref));
				$pdf->SetSubject($outputlangs->transnoentities("Trips"));
				$pdf->SetCreator("Dolibarr ".DOL_VERSION);
				$pdf->SetAuthor($outputlangs->convToOutputCharset($user->getFullName($outputlangs)));
				$pdf->SetKeyWords($outputlangs->convToOutputCharset($object->ref)." ".$outputlangs->transnoentities("Trips"));
				if (! empty($conf->global->MAIN_DISABLE_PDF_COMPRESSION)) $pdf->SetCompression(false);

				$pdf->SetMargins($this->marge_gauche, $this->marge_haute, $this->marge_droite);   // Left, Top, Right

				// New page
				$pdf->AddPage();
				if (! empty($tplidx)) $pdf->useTemplate($tplidx);
				$pagenb++;
				$this->_pagehead($pdf, $object, 1, $outputlangs);
				$pdf->SetFont('', '', $default_font_size - 1);
				$pdf->MultiCell(0, 3, '');		// Set interline to 3
				$pdf->SetTextColor(0, 0, 0);

				$tab_top = 95;
				$tab_top_newpage = (empty($conf->global->MAIN_PDF_DONOTREPEAT_HEAD)?65:10);
				$tab_height = 130;
				$tab_height_newpage = 150;

				// Show notes
				$notetoshow=empty($object->note_public)?'':$object->note_public;
				if (! empty($conf->global->MAIN_ADD_SALE_REP_SIGNATURE_IN_NOTE))
				{
					// Get first sale rep
					if (is_object($object->thirdparty))
					{
						$salereparray=$object->thirdparty->getSalesRepresentatives($user);
						$salerepobj=new User($this->db);
						$salerepobj->fetch($salereparray[0]['id']);
						if (! empty($salerepobj->signature)) $notetoshow=dol_concatdesc($notetoshow, $salerepobj->signature);
					}
				}
				if ($notetoshow)
				{
					$substitutionarray=pdf_getSubstitutionArray($outputlangs, null, $object);
					complete_substitutions_array($substitutionarray, $outputlangs, $object);
					$notetoshow = make_substitutions($notetoshow, $substitutionarray, $outputlangs);
					$notetoshow = convertBackOfficeMediasLinksToPublicLinks($notetoshow);

					$tab_top = 95;

					$pdf->SetFont('', '', $default_font_size - 1);
					$pdf->writeHTMLCell(190, 3, $this->posxpiece-1, $tab_top, dol_htmlentitiesbr($notetoshow), 0, 1);
					$nexY = $pdf->GetY();
					$height_note=$nexY-$tab_top;

					// Rect prend une longueur en 3eme param
					$pdf->SetDrawColor(192, 192, 192);
					$pdf->Rect($this->marge_gauche, $tab_top-1, $this->page_largeur-$this->marge_gauche-$this->marge_droite, $height_note+1);

					$tab_height = $tab_height - $height_note;
					$tab_top = $nexY+6;
				}
				else
				{
					$height_note=0;
				}

				$iniY = $tab_top + 7;
				$initialY = $tab_top + 7;
				$nexY = $tab_top + 7;

				// Loop on each lines
<<<<<<< HEAD
				for ($i = 0 ; $i < $nblines ; $i++) {
=======
				for ($i = 0 ; $i < $nblignes ; $i++) {
>>>>>>> 12e6dabc
					$pdf->SetFont('', '', $default_font_size - 2);   // Into loop to work with multipage
					$pdf->SetTextColor(0, 0, 0);

					$pdf->setTopMargin($tab_top_newpage);
					$pdf->setPageOrientation('', 1, $heightforfooter+$heightforfreetext+$heightforinfotot);	// The only function to edit the bottom margin of current page to set it.
					$pageposbefore = $pdf->getPage();
                    $curY = $nexY;
                    $pdf->startTransaction();
                    $this->printLine($pdf, $object, $i, $curY, $default_font_size, $outputlangs, $hidedetails);
                    $pageposafter=$pdf->getPage();
					if ($pageposafter > $pageposbefore) {
                        // There is a pagebreak
						$pdf->rollbackTransaction(true);
						$pageposafter = $pageposbefore;
						//print $pageposafter.'-'.$pageposbefore;exit;
						$pdf->setPageOrientation('', 1, $heightforfooter);	// The only function to edit the bottom margin of current page to set it.
						$this->printLine($pdf, $object, $i, $curY, $default_font_size, $outputlangs, $hidedetails);
						$pageposafter = $pdf->getPage();
						$posyafter = $pdf->GetY();
						//var_dump($posyafter); var_dump(($this->page_hauteur - ($heightforfooter+$heightforfreetext+$heightforinfotot))); exit;
						if ($posyafter > ($this->page_hauteur - ($heightforfooter+$heightforfreetext+$heightforinfotot))) {
                            // There is no space left for total+free text
							if ($i == ($nblines-1)) {
                                // No more lines, and no space left to show total, so we create a new page
								$pdf->AddPage('', '', true);
								if (! empty($tplidx)) $pdf->useTemplate($tplidx);
								if (empty($conf->global->MAIN_PDF_DONOTREPEAT_HEAD)) $this->_pagehead($pdf, $object, 0, $outputlangs);
								$pdf->setPage($pageposafter+1);
							}
						}
						else
						{
							// We found a page break
							$showpricebeforepagebreak=0;
						}
					}
					else	// No pagebreak
					{
						$pdf->commitTransaction();
					}
                    //nexY
                    $nexY = $pdf->GetY();
                    $pageposafter=$pdf->getPage();
                    $pdf->setPage($pageposbefore);
                    $pdf->setTopMargin($this->marge_haute);
                    $pdf->setPageOrientation('', 1, 0);	// The only function to edit the bottom margin of current page to set it.

                    //$nblineFollowComment = 1;
                    // Search number of lines coming to know if there is enough room
					// if ($i < ($nblines - 1))	// If it's not last line
					// {
					//     //Fetch current description to know on which line the next one should be placed
					// 	$follow_comment = $object->lines[$i]->comments;
					// 	$follow_type = $object->lines[$i]->type_fees_code;

					// 	//on compte le nombre de ligne afin de verifier la place disponible (largeur de ligne 52 caracteres)
					// 	$nbLineCommentNeed = dol_nboflines_bis($follow_comment,52,$outputlangs->charset_output);
					// 	$nbLineTypeNeed = dol_nboflines_bis($follow_type,4,$outputlangs->charset_output);

                    //     $nblineFollowComment = max($nbLineCommentNeed, $nbLineTypeNeed);
					// }

                    //$nexY+=$nblineFollowComment*($pdf->getFontSize()*1.3);    // Add space between lines
                    $nexY += ($pdf->getFontSize()*1.3);    // Add space between lines

					// Detect if some page were added automatically and output _tableau for past pages
					while ($pagenb < $pageposafter)
					{
						$pdf->setPage($pagenb);
						if ($pagenb == 1)
						{
							$this->_tableau($pdf, $tab_top, $this->page_hauteur - $tab_top - $heightforfooter, 0, $outputlangs, 0, 1);
						}
						else
						{
							$this->_tableau($pdf, $tab_top_newpage, $this->page_hauteur - $tab_top_newpage - $heightforfooter, 0, $outputlangs, 1, 1);
						}
						$this->_pagefoot($pdf, $object, $outputlangs, 1);
						$pagenb++;
						$pdf->setPage($pagenb);
						$pdf->setPageOrientation('', 1, 0);	// The only function to edit the bottom margin of current page to set it.
						if (empty($conf->global->MAIN_PDF_DONOTREPEAT_HEAD)) $this->_pagehead($pdf, $object, 0, $outputlangs);
					}
					if (isset($object->lines[$i+1]->pagebreak) && $object->lines[$i+1]->pagebreak)
					{
						if ($pagenb == 1)
						{
							$this->_tableau($pdf, $tab_top, $this->page_hauteur - $tab_top - $heightforfooter, 0, $outputlangs, 0, 1);
						}
						else
						{
							$this->_tableau($pdf, $tab_top_newpage, $this->page_hauteur - $tab_top_newpage - $heightforfooter, 0, $outputlangs, 1, 1);
						}
						$this->_pagefoot($pdf, $object, $outputlangs, 1);
						// New page
						$pdf->AddPage();
						if (! empty($tplidx)) $pdf->useTemplate($tplidx);
						$pagenb++;
						if (empty($conf->global->MAIN_PDF_DONOTREPEAT_HEAD)) $this->_pagehead($pdf, $object, 0, $outputlangs);
					}
				}

				// Show square
				if ($pagenb == 1) {
					$this->_tableau($pdf, $tab_top, $this->page_hauteur - $tab_top - $heightforinfotot - $heightforfreetext - $heightforfooter, 0, $outputlangs, 0, 0);
					$bottomlasttab=$this->page_hauteur - $heightforinfotot - $heightforfreetext - $heightforfooter + 1;
				}
				else
				{
					$this->_tableau($pdf, $tab_top_newpage, $this->page_hauteur - $tab_top_newpage - $heightforinfotot - $heightforfreetext - $heightforfooter, 0, $outputlangs, 1, 0);
					$bottomlasttab=$this->page_hauteur - $heightforinfotot - $heightforfreetext - $heightforfooter + 1;
				}

				$pdf->SetFont('', '', 10);

            	// Show total area box
				$posy=$bottomlasttab+5;
				$posy_start_of_totals = $posy;
				$pdf->SetXY(130, $posy);
				$pdf->MultiCell(70, 5, $outputlangs->transnoentities("TotalHT"), 1, 'L');
				$pdf->SetXY(180, $posy);
				$pdf->MultiCell($this->page_largeur - $this->marge_gauche - 180, 5, price($object->total_ht), 1, 'R');
				$pdf->SetFillColor(248, 248, 248);

				if (empty($conf->global->MAIN_GENERATE_DOCUMENTS_WITHOUT_VAT))
				{
				    // TODO Show vat amout per tax level
					$posy+=5;
					$pdf->SetXY(130, $posy);
					$pdf->SetTextColor(0, 0, 60);
					$pdf->MultiCell(70, 5, $outputlangs->transnoentities("TotalVAT"), 1, 'L');
					$pdf->SetXY(180, $posy);
					$pdf->MultiCell($this->page_largeur - $this->marge_gauche - 180, 5, price($object->total_tva), 1, 'R');
				}

				$posy+=5;
				$pdf->SetXY(130, $posy);
				$pdf->SetFont('', 'B', 10);
				$pdf->SetTextColor(0, 0, 60);
				$pdf->MultiCell(70, 5, $outputlangs->transnoentities("TotalTTC"), 1, 'L');
				$pdf->SetXY(180, $posy);
				$pdf->MultiCell($this->page_largeur - $this->marge_gauche - 180, 5, price($object->total_ttc), 1, 'R');

				// show payments zone
				$sumPayments = $object->getSumPayments();
				if ($sumPayments > 0 && empty($conf->global->PDF_EXPENSEREPORT_NO_PAYMENT_DETAILS)) {
					$posy=$this->tablePayments($pdf, $object, $posy_start_of_totals, $outputlangs);
				}

				// Page footer
				$this->_pagefoot($pdf, $object, $outputlangs);
				if (method_exists($pdf, 'AliasNbPages')) $pdf->AliasNbPages();

				$pdf->Close();

				$pdf->Output($file, 'F');

				// Add pdfgeneration hook
				$hookmanager->initHooks(array('pdfgeneration'));
				$parameters=array('file'=>$file,'object'=>$object,'outputlangs'=>$outputlangs);
				global $action;
				$reshook=$hookmanager->executeHooks('afterPDFCreation', $parameters, $this, $action);    // Note that $action and $object may have been modified by some hooks
				if ($reshook < 0)
				{
				    $this->error = $hookmanager->error;
				    $this->errors = $hookmanager->errors;
				}

				if (! empty($conf->global->MAIN_UMASK))
				@chmod($file, octdec($conf->global->MAIN_UMASK));

				$this->result = array('fullpath'=>$file);

				return 1;   // Pas d'erreur
			}
			else
			{
				$this->error=$langs->trans("ErrorCanNotCreateDir", $dir);
				return 0;
			}
		}
		else
		{
			$this->error=$langs->trans("ErrorConstantNotDefined", "EXPENSEREPORT_OUTPUTDIR");
			return 0;
		}
	}

	/**
	 * @param   TCPDF       $pdf                Object PDF
	 * @param   Object      $object             Object to show
	 * @param   int         $linenumber         line number
	 * @param   int         $curY               current y position
	 * @param   int         $default_font_size  default siez of font
	 * @param   Translate   $outputlangs        Object lang for output
	 * @param	int			$hidedetails		Hide details (0=no, 1=yes, 2=just special lines)
	 * @return  void
	 */
<<<<<<< HEAD
	private function printLine(&$pdf, $object, $linenumber, $curY, $default_font_size, $outputlangs, $hidedetails = 0)
=======
	protected function printLine(&$pdf, $object, $linenumber, $curY, $default_font_size, $outputlangs, $hidedetails = 0)
>>>>>>> 12e6dabc
	{
        global $conf;
        $pdf->SetFont('', '', $default_font_size - 1);

        // Accountancy piece
        $pdf->SetXY($this->posxpiece, $curY);
        $pdf->writeHTMLCell($this->posxcomment-$this->posxpiece-0.8, 4, $this->posxpiece-1, $curY, $linenumber + 1, 0, 1);

        // Date
        //$pdf->SetXY($this->posxdate -1, $curY);
        //$pdf->MultiCell($this->posxtype-$this->posxdate-0.8, 4, dol_print_date($object->lines[$linenumber]->date,"day",false,$outputlangs), 0, 'C');

        // Type
        $pdf->SetXY($this->posxtype -1, $curY);
        $nextColumnPosX = $this->posxup;
        if (empty($conf->global->MAIN_GENERATE_DOCUMENTS_WITHOUT_VAT)) {
            $nextColumnPosX = $this->posxtva;
        }
        if (!empty($conf->projet->enabled)) {
            $nextColumnPosX = $this->posxprojet;
        }

        $expensereporttypecode = $object->lines[$linenumber]->type_fees_code;
        $expensereporttypecodetoshow = $outputlangs->trans($expensereporttypecode);
        if ($expensereporttypecodetoshow == $expensereporttypecode) {
            $expensereporttypecodetoshow = preg_replace('/^(EX_|TF_)/', '', $expensereporttypecodetoshow);
        }
        //$expensereporttypecodetoshow = dol_trunc($expensereporttypecodetoshow, 9);

        //$pdf->MultiCell($nextColumnPosX-$this->posxtype-0.8, 4, $expensereporttypecodetoshow, 0, 'C');

        // Project
        //if (! empty($conf->projet->enabled))
        //{
        //    $pdf->SetFont('','', $default_font_size - 1);
        //    $pdf->SetXY($this->posxprojet, $curY);
        //    $pdf->MultiCell($this->posxtva-$this->posxprojet-0.8, 4, $object->lines[$linenumber]->projet_ref, 0, 'C');
        //}

        // VAT Rate
        if (empty($conf->global->MAIN_GENERATE_DOCUMENTS_WITHOUT_VAT)) {
            $vat_rate = pdf_getlinevatrate($object, $linenumber, $outputlangs, $hidedetails);
            $pdf->SetXY($this->posxtva, $curY);
            $pdf->MultiCell($this->posxup-$this->posxtva-0.8, 4, $vat_rate, 0, 'R');
        }

        // Unit price
        $pdf->SetXY($this->posxup, $curY);
        $pdf->MultiCell($this->posxqty-$this->posxup-0.8, 4, price($object->lines[$linenumber]->value_unit), 0, 'R');

        // Quantity
        $pdf->SetXY($this->posxqty, $curY);
        $pdf->MultiCell($this->postotalttc-$this->posxqty-0.8, 4, $object->lines[$linenumber]->qty, 0, 'R');

        // Total with all taxes
        $pdf->SetXY($this->postotalttc-1, $curY);
        $pdf->MultiCell($this->page_largeur-$this->marge_droite-$this->postotalttc, 4, price($object->lines[$linenumber]->total_ttc), 0, 'R');

        // Comments
        $pdf->SetXY($this->posxcomment, $curY);
        $comment = $outputlangs->trans("Date").':'. dol_print_date($object->lines[$linenumber]->date, "day", false, $outputlangs).' ';
        $comment .= $outputlangs->trans("Type").':'. $expensereporttypecodetoshow.'<br>';
        if (! empty($object->lines[$linenumber]->projet_ref)) {
            $comment .= $outputlangs->trans("Project").':'. $object->lines[$linenumber]->projet_ref.'<br>';
        }
        $comment .= $object->lines[$linenumber]->comments;
        $pdf->writeHTMLCell($this->posxtva-$this->posxcomment-0.8, 4, $this->posxcomment-1, $curY, $comment, 0, 1);
	}

	// phpcs:disable PEAR.NamingConventions.ValidFunctionName.PublicUnderscore
    /**
	 *  Show top header of page.
	 *
	 *  @param	PDF			$pdf     		Object PDF
	 *  @param  Object		$object     	Object to show
	 *  @param  int	    	$showaddress    0=no, 1=yes
	 *  @param  Translate	$outputlangs	Object lang for output
	 *  @return	void
	 */
<<<<<<< HEAD
	private function _pagehead(&$pdf, $object, $showaddress, $outputlangs)
=======
	protected function _pagehead(&$pdf, $object, $showaddress, $outputlangs)
>>>>>>> 12e6dabc
	{
		// global $conf, $langs, $hookmanager;
		global $user, $langs, $conf, $mysoc, $db, $hookmanager;

		// Load traductions files requiredby by page
		$outputlangs->loadLangs(array("main", "trips", "companies"));

		$default_font_size = pdf_getPDFFontSize($outputlangs);

		/*
		// ajout du fondu vert en bas de page à droite
		$image_fondue = $conf->mycompany->dir_output.'/fondu_vert_.jpg';
		$pdf->Image($image_fondue,20,107,200,190);

		pdf_pagehead($pdf,$outputlangs,$this->page_hauteur);
		*/

	    // Draft watermark
		if ($object->fk_statut == 0 && ! empty($conf->global->EXPENSEREPORT_DRAFT_WATERMARK)) {
 			pdf_watermark($pdf, $outputlangs, $this->page_hauteur, $this->page_largeur, 'mm', $conf->global->EXPENSEREPORT_DRAFT_WATERMARK);
		}

		$pdf->SetTextColor(0, 0, 60);
		$pdf->SetFont('', 'B', $default_font_size + 3);

		$posy=$this->marge_haute;
		$posx=$this->page_largeur-$this->marge_droite-100;

		$pdf->SetXY($this->marge_gauche, $posy);

		// Logo
		$logo = $conf->mycompany->dir_output.'/logos/'.$this->emetteur->logo;
		if ($this->emetteur->logo) {
			if (is_readable($logo)) {
			    $height=pdf_getHeightForLogo($logo);
			    $pdf->Image($logo, $this->marge_gauche, $posy, 0, $height);	// width=0 (auto)
			} else {
				$pdf->SetTextColor(200, 0, 0);
				$pdf->SetFont('', 'B', $default_font_size -2);
				$pdf->MultiCell(100, 3, $outputlangs->transnoentities("ErrorLogoFileNotFound", $logo), 0, 'L');
				$pdf->MultiCell(100, 3, $outputlangs->transnoentities("ErrorGoToGlobalSetup"), 0, 'L');
			}
		}
		else
		{
			$text=$this->emetteur->name;
			$pdf->MultiCell(100, 4, $outputlangs->convToOutputCharset($text), 0, 'L');
		}

		$pdf->SetFont('', 'B', $default_font_size + 4);
		$pdf->SetXY($posx, $posy);
   		$pdf->SetTextColor(0, 0, 60);
		$pdf->MultiCell($this->page_largeur-$this->marge_droite-$posx, 6, $langs->trans("ExpenseReport"), 0, 'R');

		$pdf->SetFont('', '', $default_font_size -1);

   		// Ref complete
   		$posy+=8;
   		$pdf->SetXY($posx, $posy);
   		$pdf->SetTextColor(0, 0, 60);
   		$pdf->MultiCell($this->page_largeur-$this->marge_droite-$posx, 3, $outputlangs->transnoentities("Ref")." : " . $object->ref, '', 'R');

   		// Date start period
   		$posy+=5;
   		$pdf->SetXY($posx, $posy);
   		$pdf->SetTextColor(0, 0, 60);
   		$pdf->MultiCell($this->page_largeur-$this->marge_droite-$posx, 3, $outputlangs->transnoentities("DateStart")." : " . ($object->date_debut>0?dol_print_date($object->date_debut, "day", false, $outputlangs):''), '', 'R');

   		// Date end period
   		$posy+=5;
   		$pdf->SetXY($posx, $posy);
   		$pdf->SetTextColor(0, 0, 60);
   		$pdf->MultiCell($this->page_largeur-$this->marge_droite-$posx, 3, $outputlangs->transnoentities("DateEnd")." : " . ($object->date_fin>0?dol_print_date($object->date_fin, "day", false, $outputlangs):''), '', 'R');

   		// Status Expense Report
   		$posy+=6;
   		$pdf->SetXY($posx, $posy);
   		$pdf->SetFont('', 'B', $default_font_size + 2);
   		$pdf->SetTextColor(111, 81, 124);
		$pdf->MultiCell($this->page_largeur-$this->marge_droite-$posx, 3, $object->getLibStatut(0), '', 'R');

		if ($showaddress) {
			// Sender properties
			$carac_emetteur = '';
			$carac_emetteur .= ($carac_emetteur ? "\n" : '' ).$outputlangs->convToOutputCharset($this->emetteur->address);
			$carac_emetteur .= ($carac_emetteur ? "\n" : '' ).$outputlangs->convToOutputCharset($this->emetteur->zip).' '.$outputlangs->convToOutputCharset($this->emetteur->town);
			$carac_emetteur .= "\n";
			if ($this->emetteur->phone) $carac_emetteur .= ($carac_emetteur ? "\n" : '' ).$outputlangs->transnoentities("Phone")." : ".$outputlangs->convToOutputCharset($this->emetteur->phone);
			if ($this->emetteur->fax) $carac_emetteur .= ($carac_emetteur ? ($this->emetteur->tel ? " - " : "\n") : '' ).$outputlangs->transnoentities("Fax")." : ".$outputlangs->convToOutputCharset($this->emetteur->fax);
			if ($this->emetteur->email) $carac_emetteur .= ($carac_emetteur ? "\n" : '' ).$outputlangs->transnoentities("Email")." : ".$outputlangs->convToOutputCharset($this->emetteur->email);
			if ($this->emetteur->url) $carac_emetteur .= ($carac_emetteur ? "\n" : '' ).$outputlangs->transnoentities("Web")." : ".$outputlangs->convToOutputCharset($this->emetteur->url);

			// Receiver Properties
			$receiver=new User($this->db);
			$receiver->fetch($object->fk_user_author);
			$receiver_account=new UserBankAccount($this->db);
			$receiver_account->fetch(0, '', $object->fk_user_author);
			$expense_receiver = '';
			$expense_receiver .= ($expense_receiver ? "\n" : '' ).$outputlangs->convToOutputCharset($receiver->address);
			$expense_receiver .= ($expense_receiver ? "\n" : '' ).$outputlangs->convToOutputCharset($receiver->zip).' '.$outputlangs->convToOutputCharset($receiver->town);
			$expense_receiver .= "\n";
			if ($receiver->email) $expense_receiver .= ($expense_receiver ? "\n" : '' ).$outputlangs->transnoentities("Email")." : ".$outputlangs->convToOutputCharset($receiver->email);
			if ($receiver_account->iban) $expense_receiver .= ($expense_receiver ? "\n" : '' ).$outputlangs->transnoentities("IBAN")." : ".$outputlangs->convToOutputCharset($receiver_account->iban);

			// Show sender
			$posy=50;
			$posx=$this->marge_gauche;
			$hautcadre=40;
			if (! empty($conf->global->MAIN_INVERT_SENDER_RECIPIENT)) $posx=118;

			// Show sender frame
			$pdf->SetTextColor(0, 0, 0);
			$pdf->SetFont('', 'B', $default_font_size - 2);
			$pdf->SetXY($posx, $posy-5);
			$pdf->MultiCell(66, 5, $outputlangs->transnoentities("TripSociete")." :", '', 'L');
			$pdf->SetXY($posx, $posy);
			$pdf->SetFillColor(224, 224, 224);
			$pdf->MultiCell(82, $hautcadre, "", 0, 'R', 1);
			$pdf->SetTextColor(0, 0, 60);

			// Show sender information
			if (empty($conf->global->MAIN_INVERT_SENDER_RECIPIENT)) {
				$pdf->SetXY($posx+2, $posy+3);
				$pdf->SetFont('', 'B', $default_font_size);
				$pdf->MultiCell(80, 4, $outputlangs->convToOutputCharset($this->emetteur->name), 0, 'L');
				$pdf->SetXY($posx+2, $posy+8);
				$pdf->SetFont('', '', $default_font_size - 1);
				$pdf->MultiCell(80, 4, $carac_emetteur, 0, 'L');
			} else {
				$pdf->SetXY($posx+2, $posy+3);
				$pdf->SetFont('', 'B', $default_font_size);
				$pdf->MultiCell(80, 4, $outputlangs->convToOutputCharset(dolGetFirstLastname($receiver->firstname, $receiver->lastname)), 0, 'L');
				$pdf->SetXY($posx+2, $posy+8);
				$pdf->SetFont('', '', $default_font_size - 1);
				$pdf->MultiCell(80, 4, $expense_receiver, 0, 'L');
			}

			// Show recipient
			$posy=50;
			$posx=100;
			if (! empty($conf->global->MAIN_INVERT_SENDER_RECIPIENT)) $posx=$this->marge_gauche;

			// Show recipient frame
			$pdf->SetTextColor(0, 0, 0);
			$pdf->SetFont('', 'B', 8);
			$pdf->SetXY($posx, $posy-5);
			$pdf->MultiCell(80, 5, $outputlangs->transnoentities("TripNDF")." :", 0, 'L');
			$pdf->rect($posx, $posy, $this->page_largeur - $this->marge_gauche - $posx, $hautcadre);

			// Informations for trip (dates and users workflow)
			if ($object->fk_user_author > 0) {
				$userfee=new User($this->db);
				$userfee->fetch($object->fk_user_author);
				$posy+=3;
				$pdf->SetXY($posx+2, $posy);
				$pdf->SetFont('', '', 10);
				$pdf->MultiCell(96, 4, $outputlangs->transnoentities("AUTHOR")." : ".dolGetFirstLastname($userfee->firstname, $userfee->lastname), 0, 'L');
				$posy+=5;
				$pdf->SetXY($posx+2, $posy);
				$pdf->MultiCell(96, 4, $outputlangs->transnoentities("DateCreation")." : ".dol_print_date($object->date_create, "day", false, $outputlangs), 0, 'L');
			}

			if ($object->fk_statut==99) {
				if ($object->fk_user_refuse > 0) {
					$userfee=new User($this->db);
					$userfee->fetch($object->fk_user_refuse); $posy+=6;
					$pdf->SetXY($posx+2, $posy);
					$pdf->MultiCell(96, 4, $outputlangs->transnoentities("REFUSEUR")." : ".dolGetFirstLastname($userfee->firstname, $userfee->lastname), 0, 'L');
					$posy+=5;
					$pdf->SetXY($posx+2, $posy);
					$pdf->MultiCell(96, 4, $outputlangs->transnoentities("MOTIF_REFUS")." : ".$outputlangs->convToOutputCharset($object->detail_refuse), 0, 'L');
					$posy+=5;
					$pdf->SetXY($posx+2, $posy);
					$pdf->MultiCell(96, 4, $outputlangs->transnoentities("DATE_REFUS")." : ".dol_print_date($object->date_refuse, "day", false, $outputlangs), 0, 'L');
				}
			}
			elseif($object->fk_statut==4)
			{
				if ($object->fk_user_cancel > 0) {
					$userfee=new User($this->db);
					$userfee->fetch($object->fk_user_cancel); $posy+=6;
					$pdf->SetXY($posx+2, $posy);
					$pdf->MultiCell(96, 4, $outputlangs->transnoentities("CANCEL_USER")." : ".dolGetFirstLastname($userfee->firstname, $userfee->lastname), 0, 'L');
					$posy+=5;
					$pdf->SetXY($posx+2, $posy);
					$pdf->MultiCell(96, 4, $outputlangs->transnoentities("MOTIF_CANCEL")." : ".$outputlangs->convToOutputCharset($object->detail_cancel), 0, 'L');
					$posy+=5;
					$pdf->SetXY($posx+2, $posy);
					$pdf->MultiCell(96, 4, $outputlangs->transnoentities("DATE_CANCEL")." : ".dol_print_date($object->date_cancel, "day", false, $outputlangs), 0, 'L');
				}
			}
			else
			{
				if ($object->fk_user_approve > 0) {
					$userfee=new User($this->db);
					$userfee->fetch($object->fk_user_approve); $posy+=6;
					$pdf->SetXY($posx+2, $posy);
					$pdf->MultiCell(96, 4, $outputlangs->transnoentities("VALIDOR")." : ".dolGetFirstLastname($userfee->firstname, $userfee->lastname), 0, 'L');
					$posy+=5;
					$pdf->SetXY($posx+2, $posy);
					$pdf->MultiCell(96, 4, $outputlangs->transnoentities("DateApprove")." : ".dol_print_date($object->date_approve, "day", false, $outputlangs), 0, 'L');
				}
			}

			if($object->fk_statut==6) {
				if ($object->fk_user_paid > 0) {
					$userfee=new User($this->db);
					$userfee->fetch($object->fk_user_paid); $posy+=6;
					$pdf->SetXY($posx+2, $posy);
					$pdf->MultiCell(96, 4, $outputlangs->transnoentities("AUTHORPAIEMENT")." : ".dolGetFirstLastname($userfee->firstname, $userfee->lastname), 0, 'L');
					$posy+=5;
					$pdf->SetXY($posx+2, $posy);
					$pdf->MultiCell(96, 4, $outputlangs->transnoentities("DATE_PAIEMENT")." : ".dol_print_date($object->date_paiement, "day", false, $outputlangs), 0, 'L');
				}
			}
		}
	}

	// phpcs:disable PEAR.NamingConventions.ValidFunctionName.PublicUnderscore
	/**
	 *   Show table for lines
	 *
	 *   @param     PDF			$pdf     		Object PDF
	 *   @param		int			$tab_top		Tab top
	 *   @param		int			$tab_height		Tab height
	 *   @param		int			$nexY			next y
	 *   @param		Translate	$outputlangs	Output langs
	 *   @param		int			$hidetop		1=Hide top bar of array and title, 0=Hide nothing, -1=Hide only title
	 *   @param		int			$hidebottom		Hide bottom bar of array
	 *   @param		string		$currency		Currency code
	 *   @return	void
	 */
<<<<<<< HEAD
	private function _tableau(&$pdf, $tab_top, $tab_height, $nexY, $outputlangs, $hidetop = 0, $hidebottom = 0, $currency = '')
=======
	protected function _tableau(&$pdf, $tab_top, $tab_height, $nexY, $outputlangs, $hidetop = 0, $hidebottom = 0, $currency = '')
>>>>>>> 12e6dabc
	{
		global $conf;

		// Force to disable hidetop and hidebottom
		$hidebottom=0;
		if ($hidetop) $hidetop=-1;

		$currency = !empty($currency) ? $currency : $conf->currency;
		$default_font_size = pdf_getPDFFontSize($outputlangs);

		// Amount in (at tab_top - 1)
		$pdf->SetTextColor(0, 0, 0);
		$pdf->SetFont('', '', $default_font_size - 2);
		$titre = $outputlangs->transnoentities("AmountInCurrency", $outputlangs->transnoentitiesnoconv("Currency".$currency));
		$pdf->SetXY($this->page_largeur - $this->marge_droite - ($pdf->GetStringWidth($titre) + 4), $tab_top -4);
		$pdf->MultiCell(($pdf->GetStringWidth($titre) + 3), 2, $titre);

		$pdf->SetDrawColor(128, 128, 128);

		// Rect prend une longueur en 3eme param
		$pdf->Rect($this->marge_gauche, $tab_top, $this->page_largeur-$this->marge_gauche-$this->marge_droite, $tab_height);
		// line prend une position y en 3eme param
		if (empty($hidetop)) {
			$pdf->line($this->marge_gauche, $tab_top+5, $this->page_largeur-$this->marge_droite, $tab_top+5);
		}

		$pdf->SetFont('', '', 8);

		// Accountancy piece
		if (empty($hidetop)) {
			$pdf->SetXY($this->posxpiece-1, $tab_top+1);
			$pdf->MultiCell($this->posxcomment-$this->posxpiece-1, 1, '', '', 'R');
		}

		// Comments
		$pdf->line($this->posxcomment-1, $tab_top, $this->posxcomment-1, $tab_top + $tab_height);
		if (empty($hidetop)) {
			$pdf->SetXY($this->posxcomment-1, $tab_top+1);
			$pdf->MultiCell($this->posxdate-$this->posxcomment-1, 1, $outputlangs->transnoentities("Description"), '', 'L');
		}

		// Date
		//$pdf->line($this->posxdate-1, $tab_top, $this->posxdate-1, $tab_top + $tab_height);
		//if (empty($hidetop))
		//{
		//	$pdf->SetXY($this->posxdate-1, $tab_top+1);
		//	$pdf->MultiCell($this->posxtype-$this->posxdate-1,2, $outputlangs->transnoentities("Date"),'','C');
		//}

		// Type
		//$pdf->line($this->posxtype-1, $tab_top, $this->posxtype-1, $tab_top + $tab_height);
		//if (empty($hidetop))
		//{
		//	$pdf->SetXY($this->posxtype-1, $tab_top+1);
		//	$pdf->MultiCell($this->posxprojet-$this->posxtype - 1, 2, $outputlangs->transnoentities("Type"), '', 'C');
		//}

        //if (!empty($conf->projet->enabled))
        //{
        //    // Project
        //    $pdf->line($this->posxprojet - 1, $tab_top, $this->posxprojet - 1, $tab_top + $tab_height);
    	//	if (empty($hidetop)) {
        //        $pdf->SetXY($this->posxprojet - 1, $tab_top + 1);
        //        $pdf->MultiCell($this->posxtva - $this->posxprojet - 1, 2, $outputlangs->transnoentities("Project"), '', 'C');
    	//	}
        //}

		// VAT
		if (empty($conf->global->MAIN_GENERATE_DOCUMENTS_WITHOUT_VAT)) {
			$pdf->line($this->posxtva-1, $tab_top, $this->posxtva-1, $tab_top + $tab_height);
			if (empty($hidetop)) {
				$pdf->SetXY($this->posxtva-1, $tab_top+1);
				$pdf->MultiCell($this->posxup-$this->posxtva - 1, 2, $outputlangs->transnoentities("VAT"), '', 'C');
			}
		}

        // Unit price
		$pdf->line($this->posxup-1, $tab_top, $this->posxup-1, $tab_top + $tab_height);
		if (empty($hidetop)) {
			$pdf->SetXY($this->posxup-1, $tab_top+1);
			$pdf->MultiCell($this->posxqty-$this->posxup-1, 2, $outputlangs->transnoentities("PriceU"), '', 'C');
		}

		// Quantity
		$pdf->line($this->posxqty-1, $tab_top, $this->posxqty-1, $tab_top + $tab_height);
		if (empty($hidetop)) {
			$pdf->SetXY($this->posxqty-1, $tab_top+1);
			$pdf->MultiCell($this->postotalttc-$this->posxqty - 1, 2, $outputlangs->transnoentities("Qty"), '', 'C');
		}

		// Total with all taxes
		$pdf->line($this->postotalttc, $tab_top, $this->postotalttc, $tab_top + $tab_height);
		if (empty($hidetop)) {
			$pdf->SetXY($this->postotalttc-1, $tab_top+1);
			$pdf->MultiCell($this->page_largeur-$this->marge_droite-$this->postotalttc, 2, $outputlangs->transnoentities("TotalTTC"), '', 'R');
		}

		$pdf->SetTextColor(0, 0, 0);
	}

	/**
	 *  Show payments table
	 *
	 *  @param	PDF			$pdf           Object PDF
	 *  @param  Object		$object         Object invoice
	 *  @param  int			$posy           Position y in PDF
	 *  @param  Translate	$outputlangs    Object langs for output
	 *  @return int             			<0 if KO, >0 if OK
	 */
<<<<<<< HEAD
	private function tablePayments(&$pdf, $object, $posy, $outputlangs)
=======
	protected function tablePayments(&$pdf, $object, $posy, $outputlangs)
>>>>>>> 12e6dabc
	{
		global $conf;

		$sign=1;
		$tab3_posx = $this->marge_gauche;
		$tab3_top = $posy;
		$tab3_width = 88;
		$tab3_height = 5;

		$default_font_size = pdf_getPDFFontSize($outputlangs);

		$title=$outputlangs->transnoentities("PaymentsAlreadyDone");
		$pdf->SetFont('', '', $default_font_size - 2);
		$pdf->SetXY($tab3_posx, $tab3_top - 4);
		$pdf->SetTextColor(0, 0, 0);
		$pdf->MultiCell(60, 3, $title, 0, 'L', 0);

		$pdf->line($tab3_posx, $tab3_top, $tab3_posx+$tab3_width+2, $tab3_top); // Top border line of table title

		$pdf->SetXY($tab3_posx, $tab3_top+1);
		$pdf->MultiCell(20, 3, $outputlangs->transnoentities("Date"), 0, 'L', 0);
		$pdf->SetXY($tab3_posx+19, $tab3_top+1); // Old value 17
		$pdf->MultiCell(15, 3, $outputlangs->transnoentities("Amount"), 0, 'C', 0);
		$pdf->SetXY($tab3_posx+35, $tab3_top+1);
		$pdf->MultiCell(30, 3, $outputlangs->transnoentities("Type"), 0, 'L', 0);
		if (! empty($conf->banque->enabled)) {
			$pdf->SetXY($tab3_posx+65, $tab3_top+1);
			$pdf->MultiCell(25, 3, $outputlangs->transnoentities("BankAccount"), 0, 'L', 0);
		}
		$pdf->line($tab3_posx, $tab3_top+$tab3_height, $tab3_posx+$tab3_width+2, $tab3_top+$tab3_height); // Bottom border line of table title

		$y=0;

		// Loop on each payment
		// TODO create method on expensereport class to get payments
		// Payments already done (from payment on this expensereport)
		$sql = "SELECT p.rowid, p.num_payment, p.datep as dp, p.amount, p.fk_bank,";
		$sql.= "c.code as p_code, c.libelle as payment_type,";
		$sql.= "ba.rowid as baid, ba.ref as baref, ba.label, ba.number as banumber, ba.account_number, ba.fk_accountancy_journal";
		$sql.= " FROM ".MAIN_DB_PREFIX."expensereport as e, ".MAIN_DB_PREFIX."payment_expensereport as p";
		$sql.= " LEFT JOIN ".MAIN_DB_PREFIX."c_paiement as c ON p.fk_typepayment = c.id";
		$sql.= ' LEFT JOIN ' . MAIN_DB_PREFIX . 'bank as b ON p.fk_bank = b.rowid';
		$sql.= ' LEFT JOIN ' . MAIN_DB_PREFIX . 'bank_account as ba ON b.fk_account = ba.rowid';
		$sql.= " WHERE e.rowid = '".$object->id."'";
		$sql.= " AND p.fk_expensereport = e.rowid";
		$sql.= ' AND e.entity IN ('.getEntity('expensereport').')';
		$sql.= " ORDER BY dp";

		$resql=$this->db->query($sql);
		if ($resql)
		{
			$num = $this->db->num_rows($resql);
			$totalpaid = 0;
			$i=0;
			while ($i < $num) {
				$y+=$tab3_height;
				$row = $this->db->fetch_object($resql);

				$pdf->SetXY($tab3_posx, $tab3_top+$y+1);
				$pdf->MultiCell(20, 3, dol_print_date($this->db->jdate($row->dp), 'day', false, $outputlangs, true), 0, 'L', 0);
				$pdf->SetXY($tab3_posx+17, $tab3_top+$y+1);
				$pdf->MultiCell(15, 3, price($sign * $row->amount, 0, $outputlangs), 0, 'R', 0);
				$pdf->SetXY($tab3_posx+35, $tab3_top+$y+1);
				$oper = $outputlangs->transnoentitiesnoconv("PaymentTypeShort" . $row->p_code);

				$pdf->MultiCell(40, 3, $oper, 0, 'L', 0);
				if (! empty($conf->banque->enabled)) {
					$pdf->SetXY($tab3_posx+65, $tab3_top+$y+1);
					$pdf->MultiCell(30, 3, $row->baref, 0, 'L', 0);
				}

				$pdf->line($tab3_posx, $tab3_top+$y+$tab3_height, $tab3_posx+$tab3_width+2, $tab3_top+$y+$tab3_height); // Bottom line border of table
				$totalpaid += $row->amount;
				$i++;
			}
			if ($num > 0 && $object->paid == 0)
			{
				$y+=$tab3_height;

				$pdf->SetXY($tab3_posx+17, $tab3_top+$y);
				$pdf->MultiCell(15, 3, price($totalpaid), 0, 'R', 0);
				$pdf->SetXY($tab3_posx+35, $tab3_top+$y);
				$pdf->MultiCell(30, 4, $outputlangs->transnoentitiesnoconv("AlreadyPaid"), 0, 'L', 0);
				$y+=$tab3_height-2;
				$pdf->SetXY($tab3_posx+17, $tab3_top+$y);
				$pdf->MultiCell(15, 3, price($object->total_ttc), 0, 'R', 0);
				$pdf->SetXY($tab3_posx+35, $tab3_top+$y);
				$pdf->MultiCell(30, 4, $outputlangs->transnoentitiesnoconv("AmountExpected"), 0, 'L', 0);
				$y+=$tab3_height-2;
				$remaintopay = $object->total_ttc - $totalpaid;
				$pdf->SetXY($tab3_posx+17, $tab3_top+$y);
				$pdf->MultiCell(15, 3, price($remaintopay), 0, 'R', 0);
				$pdf->SetXY($tab3_posx+35, $tab3_top+$y);
				$pdf->MultiCell(30, 4, $outputlangs->transnoentitiesnoconv("RemainderToPay"), 0, 'L', 0);
			}
		}
		else
		{
			$this->error=$this->db->lasterror();
			return -1;
		}
	}

	// phpcs:disable PEAR.NamingConventions.ValidFunctionName.PublicUnderscore
	/**
	 *  Show footer of page. Need this->emetteur object
     *
	 *  @param  PDF			$pdf     			PDF
	 *  @param  Object		$object				Object to show
	 *  @param  Translate	$outputlangs		Object lang for output
	 *  @param  int			$hidefreetext		1=Hide free text
	 *  @return int								Return height of bottom margin including footer text
	 */
<<<<<<< HEAD
	private function _pagefoot(&$pdf, $object, $outputlangs, $hidefreetext = 0)
=======
	protected function _pagefoot(&$pdf, $object, $outputlangs, $hidefreetext = 0)
>>>>>>> 12e6dabc
	{
		global $conf;
		$showdetails = $conf->global->MAIN_GENERATE_DOCUMENTS_SHOW_FOOT_DETAILS;
		return pdf_pagefoot($pdf, $outputlangs, 'EXPENSEREPORT_FREE_TEXT', $this->emetteur, $this->marge_basse, $this->marge_gauche, $this->page_hauteur, $object, $showdetails, $hidefreetext);
	}
}<|MERGE_RESOLUTION|>--- conflicted
+++ resolved
@@ -351,11 +351,7 @@
 				$nexY = $tab_top + 7;
 
 				// Loop on each lines
-<<<<<<< HEAD
 				for ($i = 0 ; $i < $nblines ; $i++) {
-=======
-				for ($i = 0 ; $i < $nblignes ; $i++) {
->>>>>>> 12e6dabc
 					$pdf->SetFont('', '', $default_font_size - 2);   // Into loop to work with multipage
 					$pdf->SetTextColor(0, 0, 0);
 
@@ -554,11 +550,7 @@
 	 * @param	int			$hidedetails		Hide details (0=no, 1=yes, 2=just special lines)
 	 * @return  void
 	 */
-<<<<<<< HEAD
-	private function printLine(&$pdf, $object, $linenumber, $curY, $default_font_size, $outputlangs, $hidedetails = 0)
-=======
 	protected function printLine(&$pdf, $object, $linenumber, $curY, $default_font_size, $outputlangs, $hidedetails = 0)
->>>>>>> 12e6dabc
 	{
         global $conf;
         $pdf->SetFont('', '', $default_font_size - 1);
@@ -638,11 +630,7 @@
 	 *  @param  Translate	$outputlangs	Object lang for output
 	 *  @return	void
 	 */
-<<<<<<< HEAD
-	private function _pagehead(&$pdf, $object, $showaddress, $outputlangs)
-=======
 	protected function _pagehead(&$pdf, $object, $showaddress, $outputlangs)
->>>>>>> 12e6dabc
 	{
 		// global $conf, $langs, $hookmanager;
 		global $user, $langs, $conf, $mysoc, $db, $hookmanager;
@@ -875,11 +863,7 @@
 	 *   @param		string		$currency		Currency code
 	 *   @return	void
 	 */
-<<<<<<< HEAD
-	private function _tableau(&$pdf, $tab_top, $tab_height, $nexY, $outputlangs, $hidetop = 0, $hidebottom = 0, $currency = '')
-=======
 	protected function _tableau(&$pdf, $tab_top, $tab_height, $nexY, $outputlangs, $hidetop = 0, $hidebottom = 0, $currency = '')
->>>>>>> 12e6dabc
 	{
 		global $conf;
 
@@ -989,11 +973,7 @@
 	 *  @param  Translate	$outputlangs    Object langs for output
 	 *  @return int             			<0 if KO, >0 if OK
 	 */
-<<<<<<< HEAD
-	private function tablePayments(&$pdf, $object, $posy, $outputlangs)
-=======
 	protected function tablePayments(&$pdf, $object, $posy, $outputlangs)
->>>>>>> 12e6dabc
 	{
 		global $conf;
 
@@ -1107,11 +1087,7 @@
 	 *  @param  int			$hidefreetext		1=Hide free text
 	 *  @return int								Return height of bottom margin including footer text
 	 */
-<<<<<<< HEAD
-	private function _pagefoot(&$pdf, $object, $outputlangs, $hidefreetext = 0)
-=======
 	protected function _pagefoot(&$pdf, $object, $outputlangs, $hidefreetext = 0)
->>>>>>> 12e6dabc
 	{
 		global $conf;
 		$showdetails = $conf->global->MAIN_GENERATE_DOCUMENTS_SHOW_FOOT_DETAILS;
