<?php
/* Copyright (C) 2015       Laurent Destailleur     <eldy@users.sourceforge.net>
 * Copyright (C) 2015       Alexandre Spangaro      <aspangaro@open-dsi.fr>
 * Copyright (C) 2016-2019  Philippe Grand          <philippe.grand@atoo-net.com>
 * Copyright (C) 2018       Frédéric France         <frederic.france@netlogic.fr>
 * Copyright (C) 2018       Francis Appels          <francis.appels@z-application.com>
 * Copyright (C) 2019       Markus Welters          <markus@welters.de>
 * Copyright (C) 2019       Rafael Ingenleuf        <ingenleuf@welters.de>
 * Copyright (C) 2020       Marc Guenneugues        <marc.guenneugues@simicar.fr>
 *
 * This program is free software; you can redistribute it and/or modify
 * it under the terms of the GNU General Public License as published by
 * the Free Software Foundation; either version 3 of the License, or
 * (at your option) any later version.
 *
 * This program is distributed in the hope that it will be useful,
 * but WITHOUT ANY WARRANTY; without even the implied warranty of
 * MERCHANTABILITY or FITNESS FOR A PARTICULAR PURPOSE.  See the
 * GNU General Public License for more details.
 *
 * You should have received a copy of the GNU General Public License
 * along with this program. If not, see <https://www.gnu.org/licenses/>.
 * or see https://www.gnu.org/
 */

/**
 *	\file       htdocs/core/modules/expensereport/doc/pdf_standard.modules.php
 *	\ingroup    expensereport
 *	\brief      File of class to generate expense report from standard model
 */

require_once DOL_DOCUMENT_ROOT.'/core/modules/expensereport/modules_expensereport.php';
require_once DOL_DOCUMENT_ROOT.'/product/class/product.class.php';
require_once DOL_DOCUMENT_ROOT.'/core/lib/functions2.lib.php';
require_once DOL_DOCUMENT_ROOT.'/core/lib/pdf.lib.php';
require_once DOL_DOCUMENT_ROOT.'/core/lib/company.lib.php';
require_once DOL_DOCUMENT_ROOT.'/core/lib/date.lib.php';
require_once DOL_DOCUMENT_ROOT.'/core/lib/bank.lib.php';
require_once DOL_DOCUMENT_ROOT.'/compta/bank/class/account.class.php';
require_once DOL_DOCUMENT_ROOT.'/user/class/userbankaccount.class.php';

/**
 *	Class to generate expense report based on standard model
 */
class pdf_standard extends ModeleExpenseReport
{
     /**
     * @var DoliDb Database handler
     */
    public $db;

	/**
     * @var string model name
     */
    public $name;

	/**
     * @var string model description (short text)
     */
    public $description;

	/**
     * @var string document type
     */
    public $type;

    /**
     * @var array Minimum version of PHP required by module.
     * e.g.: PHP ≥ 5.6 = array(5, 6)
     */
	public $phpmin = array(5, 6);

	/**
     * Dolibarr version of the loaded document
     * @var string
     */
	public $version = 'dolibarr';

	/**
     * @var int page_largeur
     */
    public $page_largeur;

	/**
     * @var int page_hauteur
     */
    public $page_hauteur;

	/**
     * @var array format
     */
    public $format;

	/**
     * @var int marge_gauche
     */
	public $marge_gauche;

	/**
     * @var int marge_droite
     */
	public $marge_droite;

	/**
     * @var int marge_haute
     */
	public $marge_haute;

	/**
     * @var int marge_basse
     */
	public $marge_basse;

	/**
	 * Issuer
	 * @var Societe
	 */
	public $emetteur;


	/**
	 *  Constructor
	 *
	 *  @param      DoliDB      $db      Database handler
	 */
	public function __construct($db)
	{
		global $conf, $langs, $mysoc, $user;

		// Translations
		$langs->loadLangs(array("main", "trips", "projects"));

		$this->db = $db;
		$this->name = "";
		$this->description = $langs->trans('PDFStandardExpenseReports');

		// Page size for A4 format
		$this->type = 'pdf';
		$formatarray = pdf_getFormat();
		$this->page_largeur = $formatarray['width'];
		$this->page_hauteur = $formatarray['height'];
		$this->format = array($this->page_largeur, $this->page_hauteur);
		$this->marge_gauche = isset($conf->global->MAIN_PDF_MARGIN_LEFT) ? $conf->global->MAIN_PDF_MARGIN_LEFT : 10;
		$this->marge_droite = isset($conf->global->MAIN_PDF_MARGIN_RIGHT) ? $conf->global->MAIN_PDF_MARGIN_RIGHT : 10;
		$this->marge_haute = isset($conf->global->MAIN_PDF_MARGIN_TOP) ? $conf->global->MAIN_PDF_MARGIN_TOP : 10;
		$this->marge_basse = isset($conf->global->MAIN_PDF_MARGIN_BOTTOM) ? $conf->global->MAIN_PDF_MARGIN_BOTTOM : 10;

		$this->option_logo = 1; // Affiche logo
		$this->option_tva = 1; // Gere option tva FACTURE_TVAOPTION
		$this->option_modereg = 1; // Affiche mode reglement
		$this->option_condreg = 1; // Affiche conditions reglement
		$this->option_codeproduitservice = 1; // Affiche code produit-service
		$this->option_multilang = 1; // Dispo en plusieurs langues
		$this->option_escompte = 0; // Affiche si il y a eu escompte
		$this->option_credit_note = 0; // Support credit notes
		$this->option_freetext = 1; // Support add of a personalised text
		$this->option_draft_watermark = 1; // Support add of a watermark on drafts

		// Get source company
		$this->emetteur = $mysoc;

		if (empty($this->emetteur->country_code)) $this->emetteur->country_code = substr($langs->defaultlang, -2); // By default, if was not defined

		// Define position of columns
		$this->posxpiece = $this->marge_gauche + 1;
		$this->posxcomment = $this->marge_gauche + 10;
		//$this->posxdate=88;
		//$this->posxtype=107;
		//$this->posxprojet=120;
		$this->posxtva = 130;
		$this->posxup = 145;
		$this->posxqty = 168;
		$this->postotalttc = 178;
		// if (empty($conf->projet->enabled)) {
		//     $this->posxtva-=20;
		//     $this->posxup-=20;
		//     $this->posxqty-=20;
		//     $this->postotalttc-=20;
		// }
		if ($this->page_largeur < 210) // To work with US executive format
		{
			$this->posxdate -= 20;
			$this->posxtype -= 20;
			$this->posxprojet -= 20;
			$this->posxtva -= 20;
			$this->posxup -= 20;
			$this->posxqty -= 20;
			$this->postotalttc -= 20;
		}

		$this->tva = array();
		$this->localtax1 = array();
		$this->localtax2 = array();
		$this->atleastoneratenotnull = 0;
	}


	// phpcs:disable PEAR.NamingConventions.ValidFunctionName.ScopeNotCamelCaps
	/**
	 *  Function to build pdf onto disk
	 *
	 *  @param		Object		$object				Object to generate
	 *  @param		Translate	$outputlangs		Lang output object
	 *  @param		string		$srctemplatepath	Full path of source filename for generator using a template file
	 *  @param		int			$hidedetails		Do not show line details
	 *  @param		int			$hidedesc			Do not show desc
	 *  @param		int			$hideref			Do not show ref
	 *  @return     int             				1=OK, 0=KO
	 */
	public function write_file($object, $outputlangs, $srctemplatepath = '', $hidedetails = 0, $hidedesc = 0, $hideref = 0)
	{
        // phpcs:enable
		global $user, $langs, $conf, $mysoc, $db, $hookmanager;

		if (!is_object($outputlangs)) $outputlangs = $langs;
		// For backward compatibility with FPDF, force output charset to ISO, because FPDF expect text to be encoded in ISO
		if (!empty($conf->global->MAIN_USE_FPDF)) $outputlangs->charset_output = 'ISO-8859-1';

		// Load traductions files required by page
		$outputlangs->loadLangs(array("main", "trips", "projects", "dict", "bills", "banks"));

		$nblines = count($object->lines);

		if ($conf->expensereport->dir_output) {
			// Definition of $dir and $file
			if ($object->specimen) {
				$dir = $conf->expensereport->dir_output;
				$file = $dir."/SPECIMEN.pdf";
			} else {
				$objectref = dol_sanitizeFileName($object->ref);
				$dir = $conf->expensereport->dir_output."/".$objectref;
				$file = $dir."/".$objectref.".pdf";
			}

			if (!file_exists($dir))
			{
				if (dol_mkdir($dir) < 0)
				{
					$this->error = $langs->transnoentities("ErrorCanNotCreateDir", $dir);
					return 0;
				}
			}

			if (file_exists($dir))
			{
				// Add pdfgeneration hook
				if (!is_object($hookmanager))
				{
					include_once DOL_DOCUMENT_ROOT.'/core/class/hookmanager.class.php';
					$hookmanager = new HookManager($this->db);
				}
				$hookmanager->initHooks(array('pdfgeneration'));
				$parameters = array('file'=>$file, 'object'=>$object, 'outputlangs'=>$outputlangs);
				global $action;
				$reshook = $hookmanager->executeHooks('beforePDFCreation', $parameters, $object, $action); // Note that $action and $object may have been modified by some hooks

				// Create pdf instance
				$pdf = pdf_getInstance($this->format);
				$default_font_size = pdf_getPDFFontSize($outputlangs); // Must be after pdf_getInstance
				$heightforinfotot = 40; // Height reserved to output the info and total part
		        $heightforfreetext = (isset($conf->global->MAIN_PDF_FREETEXT_HEIGHT) ? $conf->global->MAIN_PDF_FREETEXT_HEIGHT : 5); // Height reserved to output the free text on last page
		        $heightforfooter = $this->marge_basse + 12; // Height reserved to output the footer (value include bottom margin)
	            if ($conf->global->MAIN_GENERATE_DOCUMENTS_SHOW_FOOT_DETAILS > 0) $heightforfooter += 6;

	            $pdf->SetAutoPageBreak(1, 0);

                if (class_exists('TCPDF'))
                {
                    $pdf->setPrintHeader(false);
                    $pdf->setPrintFooter(false);
                }
                $pdf->SetFont(pdf_getPDFFont($outputlangs));
			    // Set path to the background PDF File
                if (!empty($conf->global->MAIN_ADD_PDF_BACKGROUND))
                {
                    $pagecount = $pdf->setSourceFile($conf->mycompany->dir_output.'/'.$conf->global->MAIN_ADD_PDF_BACKGROUND);
                    $tplidx = $pdf->importPage(1);
                }

				$pdf->Open();
				$pagenb = 0;
				$pdf->SetDrawColor(128, 128, 128);

				$pdf->SetTitle($outputlangs->convToOutputCharset($object->ref));
				$pdf->SetSubject($outputlangs->transnoentities("Trips"));
				$pdf->SetCreator("Dolibarr ".DOL_VERSION);
				$pdf->SetAuthor($outputlangs->convToOutputCharset($user->getFullName($outputlangs)));
				$pdf->SetKeyWords($outputlangs->convToOutputCharset($object->ref)." ".$outputlangs->transnoentities("Trips"));
				if (!empty($conf->global->MAIN_DISABLE_PDF_COMPRESSION)) $pdf->SetCompression(false);

				$pdf->SetMargins($this->marge_gauche, $this->marge_haute, $this->marge_droite); // Left, Top, Right

				// New page
				$pdf->AddPage();
				if (!empty($tplidx)) $pdf->useTemplate($tplidx);
				$pagenb++;
				$this->_pagehead($pdf, $object, 1, $outputlangs);
				$pdf->SetFont('', '', $default_font_size - 1);
				$pdf->MultiCell(0, 3, ''); // Set interline to 3
				$pdf->SetTextColor(0, 0, 0);

				$tab_top = 95;
				$tab_top_newpage = (empty($conf->global->MAIN_PDF_DONOTREPEAT_HEAD) ? 65 : 10);
				$tab_height = 130;
				$tab_height_newpage = 150;

				// Show notes
				$notetoshow = empty($object->note_public) ? '' : $object->note_public;
				if (!empty($conf->global->MAIN_ADD_SALE_REP_SIGNATURE_IN_NOTE))
				{
					// Get first sale rep
					if (is_object($object->thirdparty))
					{
						$salereparray = $object->thirdparty->getSalesRepresentatives($user);
						$salerepobj = new User($this->db);
						$salerepobj->fetch($salereparray[0]['id']);
						if (!empty($salerepobj->signature)) $notetoshow = dol_concatdesc($notetoshow, $salerepobj->signature);
					}
				}
				if ($notetoshow)
				{
					$substitutionarray = pdf_getSubstitutionArray($outputlangs, null, $object);
					complete_substitutions_array($substitutionarray, $outputlangs, $object);
					$notetoshow = make_substitutions($notetoshow, $substitutionarray, $outputlangs);
					$notetoshow = convertBackOfficeMediasLinksToPublicLinks($notetoshow);

					$tab_top = 95;

					$pdf->SetFont('', '', $default_font_size - 1);
					$pdf->writeHTMLCell(190, 3, $this->posxpiece - 1, $tab_top, dol_htmlentitiesbr($notetoshow), 0, 1);
					$nexY = $pdf->GetY();
					$height_note = $nexY - $tab_top;

					// Rect takes a length in 3rd parameter
					$pdf->SetDrawColor(192, 192, 192);
					$pdf->Rect($this->marge_gauche, $tab_top - 1, $this->page_largeur - $this->marge_gauche - $this->marge_droite, $height_note + 1);

					$tab_height = $tab_height - $height_note;
					$tab_top = $nexY + 6;
				} else {
					$height_note = 0;
				}

				$iniY = $tab_top + 7;
				$initialY = $tab_top + 7;
				$nexY = $tab_top + 7;

				$showpricebeforepagebreak = 1;
				$pdf->setTopMargin($tab_top_newpage);
				// Loop on each lines
				$i = 0;
                while ($i < $nblines) {
					$pdf->SetFont('', '', $default_font_size - 2); // Into loop to work with multipage
					$pdf->SetTextColor(0, 0, 0);

					$pdf->setTopMargin($tab_top_newpage);
                    if (empty($showpricebeforepagebreak)) {
                        $pdf->setPageOrientation('', 1, $heightforfooter); // The only function to edit the bottom margin of current page to set it.
                    } else {
                        $pdf->setPageOrientation('', 1, $heightforfooter + $heightforfreetext + $heightforinfotot); // The only function to edit the bottom margin of current page to set it.
                    }

					$pageposbefore = $pdf->getPage();
                    $curY = $nexY;
                    $pdf->startTransaction();
                    $this->printLine($pdf, $object, $i, $curY, $default_font_size, $outputlangs, $hidedetails);
                    $pageposafter = $pdf->getPage();
					if ($pageposafter > $pageposbefore) {
                        // There is a pagebreak
						$pdf->rollbackTransaction(true);
						$pageposafter = $pageposbefore;
						//print $pageposafter.'-'.$pageposbefore;exit;
						if (empty($showpricebeforepagebreak)) {
                            $pdf->AddPage('', '', true);
                            if (!empty($tplidx)) {
                                $pdf->useTemplate($tplidx);
                            }
                            if (empty($conf->global->MAIN_PDF_DONOTREPEAT_HEAD)) {
                                 $this->_pagehead($pdf, $object, 0, $outputlangs);
                            }
                            $pdf->setPage($pageposafter + 1);
                            $showpricebeforepagebreak = 1;
                            $nexY = $tab_top_newpage;
                            $nexY += ($pdf->getFontSize() * 1.3); // Add space between lines
                            $pdf->SetFont('', '', $default_font_size - 2); // Into loop to work with multipage
                            $pdf->SetTextColor(0, 0, 0);

                            $pdf->setTopMargin($tab_top_newpage);
                            continue;
                        } else {
                            $pdf->setPageOrientation('', 1, $heightforfooter);
                            $showpricebeforepagebreak = 0;
                        }

						$this->printLine($pdf, $object, $i, $curY, $default_font_size, $outputlangs, $hidedetails);
						$pageposafter = $pdf->getPage();
						$posyafter = $pdf->GetY();
						//var_dump($posyafter); var_dump(($this->page_hauteur - ($heightforfooter+$heightforfreetext+$heightforinfotot))); exit;
						if ($posyafter > ($this->page_hauteur - ($heightforfooter + $heightforfreetext + $heightforinfotot))) {
                            // There is no space left for total+free text
							if ($i == ($nblines - 1)) {
                                // No more lines, and no space left to show total, so we create a new page
								$pdf->AddPage('', '', true);
								if (!empty($tplidx)) $pdf->useTemplate($tplidx);
								if (empty($conf->global->MAIN_PDF_DONOTREPEAT_HEAD)) $this->_pagehead($pdf, $object, 0, $outputlangs);
								$pdf->setPage($pageposafter + 1);
							}
						} else {
							// We found a page break
							// Allows data in the first page if description is long enough to break in multiples pages
							if (!empty($conf->global->MAIN_PDF_DATA_ON_FIRST_PAGE))
								$showpricebeforepagebreak = 1;
							else $showpricebeforepagebreak = 0;
						}
					} else // No pagebreak
					{
						$pdf->commitTransaction();
					}
					$i++;
                    //nexY
                    $nexY = $pdf->GetY();
                    $pageposafter = $pdf->getPage();
                    $pdf->setPage($pageposbefore);
                    $pdf->setTopMargin($this->marge_haute);
                    $pdf->setPageOrientation('', 1, 0); // The only function to edit the bottom margin of current page to set it.

                    //$nblineFollowComment = 1;
                    // Search number of lines coming to know if there is enough room
					// if ($i < ($nblines - 1))	// If it's not last line
					// {
					//     //Fetch current description to know on which line the next one should be placed
					// 	$follow_comment = $object->lines[$i]->comments;
					// 	$follow_type = $object->lines[$i]->type_fees_code;

					// 	//on compte le nombre de ligne afin de verifier la place disponible (largeur de ligne 52 caracteres)
					// 	$nbLineCommentNeed = dol_nboflines_bis($follow_comment,52,$outputlangs->charset_output);
					// 	$nbLineTypeNeed = dol_nboflines_bis($follow_type,4,$outputlangs->charset_output);

                    //     $nblineFollowComment = max($nbLineCommentNeed, $nbLineTypeNeed);
					// }

                    //$nexY+=$nblineFollowComment*($pdf->getFontSize()*1.3);    // Add space between lines
                    $nexY += ($pdf->getFontSize() * 1.3); // Add space between lines

					// Detect if some page were added automatically and output _tableau for past pages
					while ($pagenb < $pageposafter)
					{
						$pdf->setPage($pagenb);
						$pdf->setPageOrientation('', 1, 0); // The only function to edit the bottom margin of current page to set it.
						if ($pagenb == 1)
						{
							$this->_tableau($pdf, $tab_top, $this->page_hauteur - $tab_top - $heightforfooter, 0, $outputlangs, 0, 1);
						} else {
							$this->_tableau($pdf, $tab_top_newpage, $this->page_hauteur - $tab_top_newpage - $heightforfooter, 0, $outputlangs, 1, 1);
						}
						$this->_pagefoot($pdf, $object, $outputlangs, 1);
						$pagenb++;
						$pdf->setPage($pagenb);
						$pdf->setPageOrientation('', 1, 0); // The only function to edit the bottom margin of current page to set it.
						if (empty($conf->global->MAIN_PDF_DONOTREPEAT_HEAD)) $this->_pagehead($pdf, $object, 0, $outputlangs);
					}
					if (isset($object->lines[$i + 1]->pagebreak) && $object->lines[$i + 1]->pagebreak)
					{
						if ($pagenb == 1)
						{
							$this->_tableau($pdf, $tab_top, $this->page_hauteur - $tab_top - $heightforfooter, 0, $outputlangs, 0, 1);
						} else {
							$this->_tableau($pdf, $tab_top_newpage, $this->page_hauteur - $tab_top_newpage - $heightforfooter, 0, $outputlangs, 1, 1);
						}
						$this->_pagefoot($pdf, $object, $outputlangs, 1);
						// New page
						$pdf->AddPage();
						if (!empty($tplidx)) $pdf->useTemplate($tplidx);
						$pagenb++;
						if (empty($conf->global->MAIN_PDF_DONOTREPEAT_HEAD)) $this->_pagehead($pdf, $object, 0, $outputlangs);
					}
				}

				// Show square
				if ($pagenb == 1) {
					$this->_tableau($pdf, $tab_top, $this->page_hauteur - $tab_top - $heightforinfotot - $heightforfreetext - $heightforfooter, 0, $outputlangs, 0, 0);
					$bottomlasttab = $this->page_hauteur - $heightforinfotot - $heightforfreetext - $heightforfooter + 1;
				} else {
					$this->_tableau($pdf, $tab_top_newpage, $this->page_hauteur - $tab_top_newpage - $heightforinfotot - $heightforfreetext - $heightforfooter, 0, $outputlangs, 1, 0);
					$bottomlasttab = $this->page_hauteur - $heightforinfotot - $heightforfreetext - $heightforfooter + 1;
				}

				$pdf->SetFont('', '', 10);

            	// Show total area box
				$posy = $bottomlasttab + 5;
				$posy_start_of_totals = $posy;
				$pdf->SetXY(130, $posy);
				$pdf->MultiCell(70, 5, $outputlangs->transnoentities("TotalHT"), 1, 'L');
				$pdf->SetXY(180, $posy);
				$pdf->MultiCell($this->page_largeur - $this->marge_gauche - 180, 5, price($object->total_ht), 1, 'R');
				$pdf->SetFillColor(248, 248, 248);

				if (empty($conf->global->MAIN_GENERATE_DOCUMENTS_WITHOUT_VAT))
				{
				    // TODO Show vat amout per tax level
					$posy += 5;
					$pdf->SetXY(130, $posy);
					$pdf->SetTextColor(0, 0, 60);
					$pdf->MultiCell(70, 5, $outputlangs->transnoentities("TotalVAT"), 1, 'L');
					$pdf->SetXY(180, $posy);
					$pdf->MultiCell($this->page_largeur - $this->marge_gauche - 180, 5, price($object->total_tva), 1, 'R');
				}

				$posy += 5;
				$pdf->SetXY(130, $posy);
				$pdf->SetFont('', 'B', 10);
				$pdf->SetTextColor(0, 0, 60);
				$pdf->MultiCell(70, 5, $outputlangs->transnoentities("TotalTTC"), 1, 'L');
				$pdf->SetXY(180, $posy);
				$pdf->MultiCell($this->page_largeur - $this->marge_gauche - 180, 5, price($object->total_ttc), 1, 'R');

				// show payments zone
				$sumPayments = $object->getSumPayments();
				if ($sumPayments > 0 && empty($conf->global->PDF_EXPENSEREPORT_NO_PAYMENT_DETAILS)) {
					$posy = $this->tablePayments($pdf, $object, $posy_start_of_totals, $outputlangs);
				}

				// Page footer
				$this->_pagefoot($pdf, $object, $outputlangs);
				if (method_exists($pdf, 'AliasNbPages')) $pdf->AliasNbPages();

				$pdf->Close();

				$pdf->Output($file, 'F');

				// Add pdfgeneration hook
				$hookmanager->initHooks(array('pdfgeneration'));
				$parameters = array('file'=>$file, 'object'=>$object, 'outputlangs'=>$outputlangs);
				global $action;
				$reshook = $hookmanager->executeHooks('afterPDFCreation', $parameters, $this, $action); // Note that $action and $object may have been modified by some hooks
				if ($reshook < 0)
				{
				    $this->error = $hookmanager->error;
				    $this->errors = $hookmanager->errors;
				}

				if (!empty($conf->global->MAIN_UMASK))
				@chmod($file, octdec($conf->global->MAIN_UMASK));

				$this->result = array('fullpath'=>$file);

				return 1; // No error
			} else {
				$this->error = $langs->trans("ErrorCanNotCreateDir", $dir);
				return 0;
			}
		} else {
			$this->error = $langs->trans("ErrorConstantNotDefined", "EXPENSEREPORT_OUTPUTDIR");
			return 0;
		}
	}

	/**
	 * @param   TCPDF       $pdf                Object PDF
	 * @param   Object      $object             Object to show
	 * @param   int         $linenumber         line number
	 * @param   int         $curY               current y position
	 * @param   int         $default_font_size  default siez of font
	 * @param   Translate   $outputlangs        Object lang for output
	 * @param	int			$hidedetails		Hide details (0=no, 1=yes, 2=just special lines)
	 * @return  void
	 */
	protected function printLine(&$pdf, $object, $linenumber, $curY, $default_font_size, $outputlangs, $hidedetails = 0)
	{
        global $conf;
        $pdf->SetFont('', '', $default_font_size - 1);

        // Accountancy piece
        $pdf->SetXY($this->posxpiece, $curY);
        $pdf->writeHTMLCell($this->posxcomment - $this->posxpiece - 0.8, 4, $this->posxpiece - 1, $curY, $linenumber + 1, 0, 1);

        // Date
        //$pdf->SetXY($this->posxdate -1, $curY);
        //$pdf->MultiCell($this->posxtype-$this->posxdate-0.8, 4, dol_print_date($object->lines[$linenumber]->date,"day",false,$outputlangs), 0, 'C');

        // Type
        $pdf->SetXY($this->posxtype - 1, $curY);
        $nextColumnPosX = $this->posxup;
        if (empty($conf->global->MAIN_GENERATE_DOCUMENTS_WITHOUT_VAT)) {
            $nextColumnPosX = $this->posxtva;
        }
        if (!empty($conf->projet->enabled)) {
            $nextColumnPosX = $this->posxprojet;
        }

        $expensereporttypecode = $object->lines[$linenumber]->type_fees_code;
		$expensereporttypecodetoshow = ($outputlangs->trans(($expensereporttypecode)) == $expensereporttypecode ? $object->lines[$linenumber]->type_fees_libelle : $outputlangs->trans($expensereporttypecode));


		if ($expensereporttypecodetoshow == $expensereporttypecode) {
            $expensereporttypecodetoshow = preg_replace('/^(EX_|TF_)/', '', $expensereporttypecodetoshow);
        }
        //$expensereporttypecodetoshow = dol_trunc($expensereporttypecodetoshow, 9);

        //$pdf->MultiCell($nextColumnPosX-$this->posxtype-0.8, 4, $expensereporttypecodetoshow, 0, 'C');

        // Project
        //if (! empty($conf->projet->enabled))
        //{
        //    $pdf->SetFont('','', $default_font_size - 1);
        //    $pdf->SetXY($this->posxprojet, $curY);
        //    $pdf->MultiCell($this->posxtva-$this->posxprojet-0.8, 4, $object->lines[$linenumber]->projet_ref, 0, 'C');
        //}

        // VAT Rate
        if (empty($conf->global->MAIN_GENERATE_DOCUMENTS_WITHOUT_VAT)) {
            $vat_rate = pdf_getlinevatrate($object, $linenumber, $outputlangs, $hidedetails);
            $pdf->SetXY($this->posxtva, $curY);
            $pdf->MultiCell($this->posxup - $this->posxtva - 0.8, 4, $vat_rate, 0, 'R');
        }

        // Unit price
        $pdf->SetXY($this->posxup, $curY);
        $pdf->MultiCell($this->posxqty - $this->posxup - 0.8, 4, price($object->lines[$linenumber]->value_unit), 0, 'R');

        // Quantity
        $pdf->SetXY($this->posxqty, $curY);
        $pdf->MultiCell($this->postotalttc - $this->posxqty - 0.8, 4, $object->lines[$linenumber]->qty, 0, 'R');

        // Total with all taxes
        $pdf->SetXY($this->postotalttc - 1, $curY);
        $pdf->MultiCell($this->page_largeur - $this->marge_droite - $this->postotalttc, 4, price($object->lines[$linenumber]->total_ttc), 0, 'R');

        // Comments
        $pdf->SetXY($this->posxcomment, $curY);
        $comment = $outputlangs->trans("Date").':'.dol_print_date($object->lines[$linenumber]->date, "day", false, $outputlangs).' ';
        $comment .= $outputlangs->trans("Type").':'.$expensereporttypecodetoshow.'<br>';
        if (!empty($object->lines[$linenumber]->projet_ref)) {
            $comment .= $outputlangs->trans("Project").':'.$object->lines[$linenumber]->projet_ref.'<br>';
        }
        $comment .= $object->lines[$linenumber]->comments;
        $pdf->writeHTMLCell($this->posxtva - $this->posxcomment - 0.8, 4, $this->posxcomment - 1, $curY, $comment, 0, 1);
	}

	// phpcs:disable PEAR.NamingConventions.ValidFunctionName.PublicUnderscore
    /**
	 *  Show top header of page.
	 *
<<<<<<< HEAD
	 *  @param	TCPDF		&$pdf     		Object PDF
=======
	 *  @param	TCPDF		$pdf     		Object PDF
>>>>>>> aa422ce4
	 *  @param  Object		$object     	Object to show
	 *  @param  int	    	$showaddress    0=no, 1=yes
	 *  @param  Translate	$outputlangs	Object lang for output
	 *  @return	void
	 */
	protected function _pagehead(&$pdf, $object, $showaddress, $outputlangs)
	{
		// global $conf, $langs, $hookmanager;
		global $user, $langs, $conf, $mysoc, $db, $hookmanager;

		// Load traductions files required by page
		$outputlangs->loadLangs(array("main", "trips", "companies"));

		$default_font_size = pdf_getPDFFontSize($outputlangs);

		/*
		// ajout du fondu vert en bas de page à droite
		$image_fondue = $conf->mycompany->dir_output.'/fondu_vert_.jpg';
		$pdf->Image($image_fondue,20,107,200,190);

		pdf_pagehead($pdf,$outputlangs,$this->page_hauteur);
		*/

	    // Draft watermark
		if ($object->fk_statut == 0 && !empty($conf->global->EXPENSEREPORT_DRAFT_WATERMARK)) {
 			pdf_watermark($pdf, $outputlangs, $this->page_hauteur, $this->page_largeur, 'mm', $conf->global->EXPENSEREPORT_DRAFT_WATERMARK);
		}

		$pdf->SetTextColor(0, 0, 60);
		$pdf->SetFont('', 'B', $default_font_size + 3);

		$posy = $this->marge_haute;
		$posx = $this->page_largeur - $this->marge_droite - 100;

		$pdf->SetXY($this->marge_gauche, $posy);

		// Logo
		$logo = $conf->mycompany->dir_output.'/logos/'.$this->emetteur->logo;
		if ($this->emetteur->logo) {
			if (is_readable($logo)) {
			    $height = pdf_getHeightForLogo($logo);
			    $pdf->Image($logo, $this->marge_gauche, $posy, 0, $height); // width=0 (auto)
			} else {
				$pdf->SetTextColor(200, 0, 0);
				$pdf->SetFont('', 'B', $default_font_size - 2);
				$pdf->MultiCell(100, 3, $outputlangs->transnoentities("ErrorLogoFileNotFound", $logo), 0, 'L');
				$pdf->MultiCell(100, 3, $outputlangs->transnoentities("ErrorGoToGlobalSetup"), 0, 'L');
			}
		} else {
			$text = $this->emetteur->name;
			$pdf->MultiCell(100, 4, $outputlangs->convToOutputCharset($text), 0, 'L');
		}

		$pdf->SetFont('', 'B', $default_font_size + 4);
		$pdf->SetXY($posx, $posy);
   		$pdf->SetTextColor(0, 0, 60);
		$pdf->MultiCell($this->page_largeur - $this->marge_droite - $posx, 6, $langs->trans("ExpenseReport"), 0, 'R');

		$pdf->SetFont('', '', $default_font_size - 1);

   		// Ref complete
   		$posy += 8;
   		$pdf->SetXY($posx, $posy);
   		$pdf->SetTextColor(0, 0, 60);
   		$pdf->MultiCell($this->page_largeur - $this->marge_droite - $posx, 3, $outputlangs->transnoentities("Ref")." : ".$object->ref, '', 'R');

   		// Date start period
   		$posy += 5;
   		$pdf->SetXY($posx, $posy);
   		$pdf->SetTextColor(0, 0, 60);
   		$pdf->MultiCell($this->page_largeur - $this->marge_droite - $posx, 3, $outputlangs->transnoentities("DateStart")." : ".($object->date_debut > 0 ?dol_print_date($object->date_debut, "day", false, $outputlangs) : ''), '', 'R');

   		// Date end period
   		$posy += 5;
   		$pdf->SetXY($posx, $posy);
   		$pdf->SetTextColor(0, 0, 60);
   		$pdf->MultiCell($this->page_largeur - $this->marge_droite - $posx, 3, $outputlangs->transnoentities("DateEnd")." : ".($object->date_fin > 0 ?dol_print_date($object->date_fin, "day", false, $outputlangs) : ''), '', 'R');

   		// Status Expense Report
   		$posy += 6;
   		$pdf->SetXY($posx, $posy);
   		$pdf->SetFont('', 'B', $default_font_size + 2);
   		$pdf->SetTextColor(111, 81, 124);
   		$pdf->MultiCell($this->page_largeur - $this->marge_droite - $posx, 3, $outputlangs->transnoentities($object->statuts_short[$object->status]), '', 'R');

		if ($showaddress) {
			// Sender properties
			$carac_emetteur = '';
			$carac_emetteur .= ($carac_emetteur ? "\n" : '').$outputlangs->convToOutputCharset($this->emetteur->address);
			$carac_emetteur .= ($carac_emetteur ? "\n" : '').$outputlangs->convToOutputCharset($this->emetteur->zip).' '.$outputlangs->convToOutputCharset($this->emetteur->town);
			$carac_emetteur .= "\n";
			if ($this->emetteur->phone) $carac_emetteur .= ($carac_emetteur ? "\n" : '').$outputlangs->transnoentities("Phone")." : ".$outputlangs->convToOutputCharset($this->emetteur->phone);
			if ($this->emetteur->fax) $carac_emetteur .= ($carac_emetteur ? ($this->emetteur->tel ? " - " : "\n") : '').$outputlangs->transnoentities("Fax")." : ".$outputlangs->convToOutputCharset($this->emetteur->fax);
			if ($this->emetteur->email) $carac_emetteur .= ($carac_emetteur ? "\n" : '').$outputlangs->transnoentities("Email")." : ".$outputlangs->convToOutputCharset($this->emetteur->email);
			if ($this->emetteur->url) $carac_emetteur .= ($carac_emetteur ? "\n" : '').$outputlangs->transnoentities("Web")." : ".$outputlangs->convToOutputCharset($this->emetteur->url);

			// Receiver Properties
			$receiver = new User($this->db);
			$receiver->fetch($object->fk_user_author);
			$receiver_account = new UserBankAccount($this->db);
			$receiver_account->fetch(0, '', $object->fk_user_author);
			$expense_receiver = '';
			$expense_receiver .= ($expense_receiver ? "\n" : '').$outputlangs->convToOutputCharset($receiver->address);
			$expense_receiver .= ($expense_receiver ? "\n" : '').$outputlangs->convToOutputCharset($receiver->zip).' '.$outputlangs->convToOutputCharset($receiver->town);
			$expense_receiver .= "\n";
			if ($receiver->email) $expense_receiver .= ($expense_receiver ? "\n" : '').$outputlangs->transnoentities("Email")." : ".$outputlangs->convToOutputCharset($receiver->email);
			if ($receiver_account->iban) $expense_receiver .= ($expense_receiver ? "\n" : '').$outputlangs->transnoentities("IBAN")." : ".$outputlangs->convToOutputCharset($receiver_account->iban);

			// Show sender
			$posy = 50;
			$posx = $this->marge_gauche;
			$hautcadre = 40;
			if (!empty($conf->global->MAIN_INVERT_SENDER_RECIPIENT)) $posx = 118;

			// Show sender frame
			$pdf->SetTextColor(0, 0, 0);
			$pdf->SetFont('', 'B', $default_font_size - 2);
			$pdf->SetXY($posx, $posy - 5);
			$pdf->MultiCell(66, 5, $outputlangs->transnoentities("TripSociete")." :", '', 'L');
			$pdf->SetXY($posx, $posy);
			$pdf->SetFillColor(224, 224, 224);
			$pdf->MultiCell(82, $hautcadre, "", 0, 'R', 1);
			$pdf->SetTextColor(0, 0, 60);

			// Show sender information
			if (empty($conf->global->MAIN_INVERT_SENDER_RECIPIENT)) {
				$pdf->SetXY($posx + 2, $posy + 3);
				$pdf->SetFont('', 'B', $default_font_size);
				$pdf->MultiCell(80, 4, $outputlangs->convToOutputCharset($this->emetteur->name), 0, 'L');
				$pdf->SetXY($posx + 2, $posy + 8);
				$pdf->SetFont('', '', $default_font_size - 1);
				$pdf->MultiCell(80, 4, $carac_emetteur, 0, 'L');
			} else {
				$pdf->SetXY($posx + 2, $posy + 3);
				$pdf->SetFont('', 'B', $default_font_size);
				$pdf->MultiCell(80, 4, $outputlangs->convToOutputCharset(dolGetFirstLastname($receiver->firstname, $receiver->lastname)), 0, 'L');
				$pdf->SetXY($posx + 2, $posy + 8);
				$pdf->SetFont('', '', $default_font_size - 1);
				$pdf->MultiCell(80, 4, $expense_receiver, 0, 'L');
			}

			// Show recipient
			$posy = 50;
			$posx = 100;
			if (!empty($conf->global->MAIN_INVERT_SENDER_RECIPIENT)) $posx = $this->marge_gauche;

			// Show recipient frame
			$pdf->SetTextColor(0, 0, 0);
			$pdf->SetFont('', 'B', 8);
			$pdf->SetXY($posx, $posy - 5);
			$pdf->MultiCell(80, 5, $outputlangs->transnoentities("TripNDF")." :", 0, 'L');
			$pdf->rect($posx, $posy, $this->page_largeur - $this->marge_gauche - $posx, $hautcadre);

			// Informations for trip (dates and users workflow)
			if ($object->fk_user_author > 0) {
				$userfee = new User($this->db);
				$userfee->fetch($object->fk_user_author);
				$posy += 3;
				$pdf->SetXY($posx + 2, $posy);
				$pdf->SetFont('', '', 10);
				$pdf->MultiCell(96, 4, $outputlangs->transnoentities("AUTHOR")." : ".dolGetFirstLastname($userfee->firstname, $userfee->lastname), 0, 'L');
				$posy += 5;
				$pdf->SetXY($posx + 2, $posy);
				$pdf->MultiCell(96, 4, $outputlangs->transnoentities("DateCreation")." : ".dol_print_date($object->date_create, "day", false, $outputlangs), 0, 'L');
			}

			if ($object->fk_statut == 99) {
				if ($object->fk_user_refuse > 0) {
					$userfee = new User($this->db);
					$userfee->fetch($object->fk_user_refuse); $posy += 6;
					$pdf->SetXY($posx + 2, $posy);
					$pdf->MultiCell(96, 4, $outputlangs->transnoentities("REFUSEUR")." : ".dolGetFirstLastname($userfee->firstname, $userfee->lastname), 0, 'L');
					$posy += 5;
					$pdf->SetXY($posx + 2, $posy);
					$pdf->MultiCell(96, 4, $outputlangs->transnoentities("MOTIF_REFUS")." : ".$outputlangs->convToOutputCharset($object->detail_refuse), 0, 'L');
					$posy += 5;
					$pdf->SetXY($posx + 2, $posy);
					$pdf->MultiCell(96, 4, $outputlangs->transnoentities("DATE_REFUS")." : ".dol_print_date($object->date_refuse, "day", false, $outputlangs), 0, 'L');
				}
			} elseif ($object->fk_statut == 4)
			{
				if ($object->fk_user_cancel > 0) {
					$userfee = new User($this->db);
					$userfee->fetch($object->fk_user_cancel); $posy += 6;
					$pdf->SetXY($posx + 2, $posy);
					$pdf->MultiCell(96, 4, $outputlangs->transnoentities("CANCEL_USER")." : ".dolGetFirstLastname($userfee->firstname, $userfee->lastname), 0, 'L');
					$posy += 5;
					$pdf->SetXY($posx + 2, $posy);
					$pdf->MultiCell(96, 4, $outputlangs->transnoentities("MOTIF_CANCEL")." : ".$outputlangs->convToOutputCharset($object->detail_cancel), 0, 'L');
					$posy += 5;
					$pdf->SetXY($posx + 2, $posy);
					$pdf->MultiCell(96, 4, $outputlangs->transnoentities("DATE_CANCEL")." : ".dol_print_date($object->date_cancel, "day", false, $outputlangs), 0, 'L');
				}
			} else {
				if ($object->fk_user_approve > 0) {
					$userfee = new User($this->db);
					$userfee->fetch($object->fk_user_approve); $posy += 6;
					$pdf->SetXY($posx + 2, $posy);
					$pdf->MultiCell(96, 4, $outputlangs->transnoentities("VALIDOR")." : ".dolGetFirstLastname($userfee->firstname, $userfee->lastname), 0, 'L');
					$posy += 5;
					$pdf->SetXY($posx + 2, $posy);
					$pdf->MultiCell(96, 4, $outputlangs->transnoentities("DateApprove")." : ".dol_print_date($object->date_approve, "day", false, $outputlangs), 0, 'L');
				}
			}

			if ($object->fk_statut == 6) {
				if ($object->fk_user_paid > 0) {
					$userfee = new User($this->db);
					$userfee->fetch($object->fk_user_paid); $posy += 6;
					$pdf->SetXY($posx + 2, $posy);
					$pdf->MultiCell(96, 4, $outputlangs->transnoentities("AUTHORPAIEMENT")." : ".dolGetFirstLastname($userfee->firstname, $userfee->lastname), 0, 'L');
					$posy += 5;
					$pdf->SetXY($posx + 2, $posy);
					$pdf->MultiCell(96, 4, $outputlangs->transnoentities("DATE_PAIEMENT")." : ".dol_print_date($object->date_paiement, "day", false, $outputlangs), 0, 'L');
				}
			}
		}
	}

	// phpcs:disable PEAR.NamingConventions.ValidFunctionName.PublicUnderscore
	/**
	 *   Show table for lines
	 *
<<<<<<< HEAD
	 *   @param     TCPDF		&$pdf     		Object PDF
=======
	 *   @param     TCPDF		$pdf     		Object PDF
>>>>>>> aa422ce4
	 *   @param		int			$tab_top		Tab top
	 *   @param		int			$tab_height		Tab height
	 *   @param		int			$nexY			next y
	 *   @param		Translate	$outputlangs	Output langs
	 *   @param		int			$hidetop		1=Hide top bar of array and title, 0=Hide nothing, -1=Hide only title
	 *   @param		int			$hidebottom		Hide bottom bar of array
	 *   @param		string		$currency		Currency code
	 *   @return	void
	 */
	protected function _tableau(&$pdf, $tab_top, $tab_height, $nexY, $outputlangs, $hidetop = 0, $hidebottom = 0, $currency = '')
	{
		global $conf;

		// Force to disable hidetop and hidebottom
		$hidebottom = 0;
		if ($hidetop) $hidetop = -1;

		$currency = !empty($currency) ? $currency : $conf->currency;
		$default_font_size = pdf_getPDFFontSize($outputlangs);

		// Amount in (at tab_top - 1)
		$pdf->SetTextColor(0, 0, 0);
		$pdf->SetFont('', '', $default_font_size - 2);
		$titre = $outputlangs->transnoentities("AmountInCurrency", $outputlangs->transnoentitiesnoconv("Currency".$currency));
		$pdf->SetXY($this->page_largeur - $this->marge_droite - ($pdf->GetStringWidth($titre) + 4), $tab_top - 4);
		$pdf->MultiCell(($pdf->GetStringWidth($titre) + 3), 2, $titre);

		$pdf->SetDrawColor(128, 128, 128);

		// Rect takes a length in 3rd parameter
		$pdf->Rect($this->marge_gauche, $tab_top, $this->page_largeur - $this->marge_gauche - $this->marge_droite, $tab_height);
		// line prend une position y en 3eme param
		if (empty($hidetop)) {
			$pdf->line($this->marge_gauche, $tab_top + 5, $this->page_largeur - $this->marge_droite, $tab_top + 5);
		}

		$pdf->SetFont('', '', 8);

		// Accountancy piece
		if (empty($hidetop)) {
			$pdf->SetXY($this->posxpiece - 1, $tab_top + 1);
			$pdf->MultiCell($this->posxcomment - $this->posxpiece - 1, 1, '', '', 'R');
		}

		// Comments
		$pdf->line($this->posxcomment - 1, $tab_top, $this->posxcomment - 1, $tab_top + $tab_height);
		if (empty($hidetop)) {
			$pdf->SetXY($this->posxcomment - 1, $tab_top + 1);
			$pdf->MultiCell($this->posxdate - $this->posxcomment - 1, 1, $outputlangs->transnoentities("Description"), '', 'L');
		}

		// Date
		//$pdf->line($this->posxdate-1, $tab_top, $this->posxdate-1, $tab_top + $tab_height);
		//if (empty($hidetop))
		//{
		//	$pdf->SetXY($this->posxdate-1, $tab_top+1);
		//	$pdf->MultiCell($this->posxtype-$this->posxdate-1,2, $outputlangs->transnoentities("Date"),'','C');
		//}

		// Type
		//$pdf->line($this->posxtype-1, $tab_top, $this->posxtype-1, $tab_top + $tab_height);
		//if (empty($hidetop))
		//{
		//	$pdf->SetXY($this->posxtype-1, $tab_top+1);
		//	$pdf->MultiCell($this->posxprojet-$this->posxtype - 1, 2, $outputlangs->transnoentities("Type"), '', 'C');
		//}

        //if (!empty($conf->projet->enabled))
        //{
        //    // Project
        //    $pdf->line($this->posxprojet - 1, $tab_top, $this->posxprojet - 1, $tab_top + $tab_height);
    	//	if (empty($hidetop)) {
        //        $pdf->SetXY($this->posxprojet - 1, $tab_top + 1);
        //        $pdf->MultiCell($this->posxtva - $this->posxprojet - 1, 2, $outputlangs->transnoentities("Project"), '', 'C');
    	//	}
        //}

		// VAT
		if (empty($conf->global->MAIN_GENERATE_DOCUMENTS_WITHOUT_VAT)) {
			$pdf->line($this->posxtva - 1, $tab_top, $this->posxtva - 1, $tab_top + $tab_height);
			if (empty($hidetop)) {
				$pdf->SetXY($this->posxtva - 1, $tab_top + 1);
				$pdf->MultiCell($this->posxup - $this->posxtva - 1, 2, $outputlangs->transnoentities("VAT"), '', 'C');
			}
		}

        // Unit price
		$pdf->line($this->posxup - 1, $tab_top, $this->posxup - 1, $tab_top + $tab_height);
		if (empty($hidetop)) {
			$pdf->SetXY($this->posxup - 1, $tab_top + 1);
			$pdf->MultiCell($this->posxqty - $this->posxup - 1, 2, $outputlangs->transnoentities("PriceU"), '', 'C');
		}

		// Quantity
		$pdf->line($this->posxqty - 1, $tab_top, $this->posxqty - 1, $tab_top + $tab_height);
		if (empty($hidetop)) {
			$pdf->SetXY($this->posxqty - 1, $tab_top + 1);
			$pdf->MultiCell($this->postotalttc - $this->posxqty - 1, 2, $outputlangs->transnoentities("Qty"), '', 'C');
		}

		// Total with all taxes
		$pdf->line($this->postotalttc, $tab_top, $this->postotalttc, $tab_top + $tab_height);
		if (empty($hidetop)) {
			$pdf->SetXY($this->postotalttc - 1, $tab_top + 1);
			$pdf->MultiCell($this->page_largeur - $this->marge_droite - $this->postotalttc, 2, $outputlangs->transnoentities("TotalTTC"), '', 'R');
		}

		$pdf->SetTextColor(0, 0, 0);
	}

	/**
	 *  Show payments table
	 *
<<<<<<< HEAD
	 *  @param	TCPDF		&$pdf           Object PDF
=======
	 *  @param	TCPDF		$pdf            Object PDF
>>>>>>> aa422ce4
	 *  @param  Object		$object         Object invoice
	 *  @param  int			$posy           Position y in PDF
	 *  @param  Translate	$outputlangs    Object langs for output
	 *  @return int             			<0 if KO, >0 if OK
	 */
	protected function tablePayments(&$pdf, $object, $posy, $outputlangs)
	{
		global $conf;

		$sign = 1;
		$tab3_posx = $this->marge_gauche;
		$tab3_top = $posy;
		$tab3_width = 88;
		$tab3_height = 5;

		$default_font_size = pdf_getPDFFontSize($outputlangs);

		$title = $outputlangs->transnoentities("PaymentsAlreadyDone");
		$pdf->SetFont('', '', $default_font_size - 2);
		$pdf->SetXY($tab3_posx, $tab3_top - 4);
		$pdf->SetTextColor(0, 0, 0);
		$pdf->MultiCell(60, 3, $title, 0, 'L', 0);

		$pdf->line($tab3_posx, $tab3_top, $tab3_posx + $tab3_width + 2, $tab3_top); // Top border line of table title

		$pdf->SetXY($tab3_posx, $tab3_top + 1);
		$pdf->MultiCell(20, 3, $outputlangs->transnoentities("Date"), 0, 'L', 0);
		$pdf->SetXY($tab3_posx + 19, $tab3_top + 1); // Old value 17
		$pdf->MultiCell(15, 3, $outputlangs->transnoentities("Amount"), 0, 'C', 0);
		$pdf->SetXY($tab3_posx + 35, $tab3_top + 1);
		$pdf->MultiCell(30, 3, $outputlangs->transnoentities("Type"), 0, 'L', 0);
		if (!empty($conf->banque->enabled)) {
			$pdf->SetXY($tab3_posx + 65, $tab3_top + 1);
			$pdf->MultiCell(25, 3, $outputlangs->transnoentities("BankAccount"), 0, 'L', 0);
		}
		$pdf->line($tab3_posx, $tab3_top + $tab3_height, $tab3_posx + $tab3_width + 2, $tab3_top + $tab3_height); // Bottom border line of table title

		$y = 0;

		// Loop on each payment
		// TODO create method on expensereport class to get payments
		// Payments already done (from payment on this expensereport)
		$sql = "SELECT p.rowid, p.num_payment, p.datep as dp, p.amount, p.fk_bank,";
		$sql .= "c.code as p_code, c.libelle as payment_type,";
		$sql .= "ba.rowid as baid, ba.ref as baref, ba.label, ba.number as banumber, ba.account_number, ba.fk_accountancy_journal";
		$sql .= " FROM ".MAIN_DB_PREFIX."expensereport as e, ".MAIN_DB_PREFIX."payment_expensereport as p";
		$sql .= " LEFT JOIN ".MAIN_DB_PREFIX."c_paiement as c ON p.fk_typepayment = c.id";
		$sql .= ' LEFT JOIN '.MAIN_DB_PREFIX.'bank as b ON p.fk_bank = b.rowid';
		$sql .= ' LEFT JOIN '.MAIN_DB_PREFIX.'bank_account as ba ON b.fk_account = ba.rowid';
		$sql .= " WHERE e.rowid = '".$object->id."'";
		$sql .= " AND p.fk_expensereport = e.rowid";
		$sql .= ' AND e.entity IN ('.getEntity('expensereport').')';
		$sql .= " ORDER BY dp";

		$resql = $this->db->query($sql);
		if ($resql)
		{
			$num = $this->db->num_rows($resql);
			$totalpaid = 0;
			$i = 0;
			while ($i < $num) {
				$y += $tab3_height;
				$row = $this->db->fetch_object($resql);

				$pdf->SetXY($tab3_posx, $tab3_top + $y + 1);
				$pdf->MultiCell(20, 3, dol_print_date($this->db->jdate($row->dp), 'day', false, $outputlangs, true), 0, 'L', 0);
				$pdf->SetXY($tab3_posx + 17, $tab3_top + $y + 1);
				$pdf->MultiCell(15, 3, price($sign * $row->amount, 0, $outputlangs), 0, 'R', 0);
				$pdf->SetXY($tab3_posx + 35, $tab3_top + $y + 1);
				$oper = $outputlangs->transnoentitiesnoconv("PaymentTypeShort".$row->p_code);

				$pdf->MultiCell(40, 3, $oper, 0, 'L', 0);
				if (!empty($conf->banque->enabled)) {
					$pdf->SetXY($tab3_posx + 65, $tab3_top + $y + 1);
					$pdf->MultiCell(30, 3, $row->baref, 0, 'L', 0);
				}

				$pdf->line($tab3_posx, $tab3_top + $y + $tab3_height, $tab3_posx + $tab3_width + 2, $tab3_top + $y + $tab3_height); // Bottom line border of table
				$totalpaid += $row->amount;
				$i++;
			}
			if ($num > 0 && $object->paid == 0)
			{
				$y += $tab3_height;

				$pdf->SetXY($tab3_posx + 17, $tab3_top + $y);
				$pdf->MultiCell(15, 3, price($totalpaid), 0, 'R', 0);
				$pdf->SetXY($tab3_posx + 35, $tab3_top + $y);
				$pdf->MultiCell(30, 4, $outputlangs->transnoentitiesnoconv("AlreadyPaid"), 0, 'L', 0);
				$y += $tab3_height - 2;
				$pdf->SetXY($tab3_posx + 17, $tab3_top + $y);
				$pdf->MultiCell(15, 3, price($object->total_ttc), 0, 'R', 0);
				$pdf->SetXY($tab3_posx + 35, $tab3_top + $y);
				$pdf->MultiCell(30, 4, $outputlangs->transnoentitiesnoconv("AmountExpected"), 0, 'L', 0);
				$y += $tab3_height - 2;
				$remaintopay = $object->total_ttc - $totalpaid;
				$pdf->SetXY($tab3_posx + 17, $tab3_top + $y);
				$pdf->MultiCell(15, 3, price($remaintopay), 0, 'R', 0);
				$pdf->SetXY($tab3_posx + 35, $tab3_top + $y);
				$pdf->MultiCell(30, 4, $outputlangs->transnoentitiesnoconv("RemainderToPay"), 0, 'L', 0);
			}
		} else {
			$this->error = $this->db->lasterror();
			return -1;
		}
	}

	// phpcs:disable PEAR.NamingConventions.ValidFunctionName.PublicUnderscore
	/**
	 *  Show footer of page. Need this->emetteur object
     *
<<<<<<< HEAD
	 *  @param  TCPDF		&$pdf     			PDF
=======
	 *  @param  TCPDF		$pdf     			PDF
>>>>>>> aa422ce4
	 *  @param  Object		$object				Object to show
	 *  @param  Translate	$outputlangs		Object lang for output
	 *  @param  int			$hidefreetext		1=Hide free text
	 *  @return int								Return height of bottom margin including footer text
	 */
	protected function _pagefoot(&$pdf, $object, $outputlangs, $hidefreetext = 0)
	{
		global $conf;
		$showdetails = $conf->global->MAIN_GENERATE_DOCUMENTS_SHOW_FOOT_DETAILS;
		return pdf_pagefoot($pdf, $outputlangs, 'EXPENSEREPORT_FREE_TEXT', $this->emetteur, $this->marge_basse, $this->marge_gauche, $this->page_hauteur, $object, $showdetails, $hidefreetext);
	}
}<|MERGE_RESOLUTION|>--- conflicted
+++ resolved
@@ -642,11 +642,7 @@
     /**
 	 *  Show top header of page.
 	 *
-<<<<<<< HEAD
-	 *  @param	TCPDF		&$pdf     		Object PDF
-=======
 	 *  @param	TCPDF		$pdf     		Object PDF
->>>>>>> aa422ce4
 	 *  @param  Object		$object     	Object to show
 	 *  @param  int	    	$showaddress    0=no, 1=yes
 	 *  @param  Translate	$outputlangs	Object lang for output
@@ -870,11 +866,7 @@
 	/**
 	 *   Show table for lines
 	 *
-<<<<<<< HEAD
-	 *   @param     TCPDF		&$pdf     		Object PDF
-=======
 	 *   @param     TCPDF		$pdf     		Object PDF
->>>>>>> aa422ce4
 	 *   @param		int			$tab_top		Tab top
 	 *   @param		int			$tab_height		Tab height
 	 *   @param		int			$nexY			next y
@@ -988,11 +980,7 @@
 	/**
 	 *  Show payments table
 	 *
-<<<<<<< HEAD
-	 *  @param	TCPDF		&$pdf           Object PDF
-=======
 	 *  @param	TCPDF		$pdf            Object PDF
->>>>>>> aa422ce4
 	 *  @param  Object		$object         Object invoice
 	 *  @param  int			$posy           Position y in PDF
 	 *  @param  Translate	$outputlangs    Object langs for output
@@ -1104,11 +1092,7 @@
 	/**
 	 *  Show footer of page. Need this->emetteur object
      *
-<<<<<<< HEAD
-	 *  @param  TCPDF		&$pdf     			PDF
-=======
 	 *  @param  TCPDF		$pdf     			PDF
->>>>>>> aa422ce4
 	 *  @param  Object		$object				Object to show
 	 *  @param  Translate	$outputlangs		Object lang for output
 	 *  @param  int			$hidefreetext		1=Hide free text
