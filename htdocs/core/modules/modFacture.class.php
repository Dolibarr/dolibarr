<?php
/* Copyright (C) 2003-2004	Rodolphe Quiedeville	<rodolphe@quiedeville.org>
 * Copyright (C) 2004-2018	Laurent Destailleur		<eldy@users.sourceforge.net>
 * Copyright (C) 2004		Sebastien Di Cintio		<sdicintio@ressource-toi.org>
 * Copyright (C) 2004		Benoit Mortier			<benoit.mortier@opensides.be>
 * Copyright (C) 2005-2012	Regis Houssin			<regis.houssin@inodbox.com>
 * Copyright (C) 2021		Alexandre Spangaro		<aspangaro@open-dsi.fr>
 * Copyright (C) 2022       Frédéric France         <frederic.france@netlogic.fr>
 * Copyright (C) 2024		William Mead			<william.mead@manchenumerique.fr>
 *
 * This program is free software; you can redistribute it and/or modify
 * it under the terms of the GNU General Public License as published by
 * the Free Software Foundation; either version 3 of the License, or
 * (at your option) any later version.
 *
 * This program is distributed in the hope that it will be useful,
 * but WITHOUT ANY WARRANTY; without even the implied warranty of
 * MERCHANTABILITY or FITNESS FOR A PARTICULAR PURPOSE.  See the
 * GNU General Public License for more details.
 *
 * You should have received a copy of the GNU General Public License
 * along with this program. If not, see <https://www.gnu.org/licenses/>.
 */

/**
 * 		\defgroup   facture     Module customer invoices
 *      \brief      Module to manage customer invoices
 *      \file       htdocs/core/modules/modFacture.class.php
 *		\ingroup    invoice
 *		\brief      Description and activation file for the module customer invoices
 */
include_once DOL_DOCUMENT_ROOT.'/core/modules/DolibarrModules.class.php';


/**
 *  Class to describe module customer invoices
 */
class modFacture extends DolibarrModules
{
	/**
	 *   Constructor. Define names, constants, directories, boxes, permissions
	 *
	 *   @param      DoliDB		$db      Database handler
	 */
	public function __construct($db)
	{
		global $conf, $langs, $user, $mysoc;

		$this->db = $db;
		$this->numero = 30;

		$this->family = "financial";
		$this->module_position = '11';
		// Module label (no space allowed), used if translation string 'ModuleXXXName' not found (where XXX is value of numeric property 'numero' of module)
		$this->name = preg_replace('/^mod/i', '', get_class($this));
		$this->description = "Gestion des factures";

		// Possible values for version are: 'development', 'experimental', 'dolibarr' or version
		$this->version = 'dolibarr';

		$this->const_name = 'MAIN_MODULE_'.strtoupper($this->name);
		$this->picto = 'bill';

		// Data directories to create when module is enabled
		$this->dirs = array("/facture/temp");

		// Dependencies
		$this->depends = array('always'=>"modSociete");
		$this->requiredby = array("modComptabilite", "modAccounting");
		$this->conflictwith = array();
		$this->langfiles = array("bills", "companies", "compta", "products");
		$this->warnings_activation = array(); // Warning to show when we activate module. array('always'='text') or array('FR'='text')
		$this->warnings_activation_ext = array(); // Warning to show when we activate an external module. array('always'='text') or array('FR'='text')

		// Config pages
		$this->config_page_url = array("invoice.php");

		// Constants
		$this->const = array();
		$r = 0;

		$this->const[$r][0] = "FACTURE_ADDON";
		$this->const[$r][1] = "chaine";
		$this->const[$r][2] = "mod_facture_terre";
		$this->const[$r][3] = 'Name of numbering numerotation rules of invoice';
		$this->const[$r][4] = 0;
		$r++;

		$this->const[$r][0] = "FACTURE_ADDON_PDF";
		$this->const[$r][1] = "chaine";
		$this->const[$r][2] = "sponge";
		$this->const[$r][3] = 'Name of PDF model of invoice';
		$this->const[$r][4] = 0;
		$r++;

		$this->const[$r][0] = "FACTURE_ADDON_PDF_ODT_PATH";
		$this->const[$r][1] = "chaine";
		$this->const[$r][2] = "DOL_DATA_ROOT/doctemplates/invoices";
		$this->const[$r][3] = "";
		$this->const[$r][4] = 0;
		$r++;

		// Boxes
		//$this->boxes = array(0=>array(1=>'box_factures_imp.php'),1=>array(1=>'box_factures.php'));
		$this->boxes = array(
				0=>array('file'=>'box_factures_imp.php', 'enabledbydefaulton'=>'Home'),
				1=>array('file'=>'box_factures.php', 'enabledbydefaulton'=>'Home'),
				2=>array('file'=>'box_graph_invoices_permonth.php', 'enabledbydefaulton'=>'Home'),
				3=>array('file'=>'box_customers_outstanding_bill_reached.php', 'enabledbydefaulton'=>'Home')
		);

		// Cronjobs
		$arraydate = dol_getdate(dol_now());
		$datestart = dol_mktime(23, 0, 0, $arraydate['mon'], $arraydate['mday'], $arraydate['year']);
		$this->cronjobs = array(
			0 => array(
				'label'=>'RecurringInvoicesJob',
				'jobtype'=>'method',
				'class'=>'compta/facture/class/facture-rec.class.php',
				'objectname'=>'FactureRec',
				'method'=>'createRecurringInvoices',
				'parameters'=>'',
				'comment'=>'Generate recurring invoices',
				'frequency'=>1,
				'unitfrequency'=>3600 * 24,
				'priority'=>51,
				'status'=>1,
				'test'=>'$conf->facture->enabled',
				'datestart'=>$datestart
			),
			1 => array(
				'label'=>'SendEmailsRemindersOnInvoiceDueDate',
				'jobtype'=>'method',
				'class'=>'compta/facture/class/facture.class.php',
				'objectname'=>'Facture',
				'method'=>'sendEmailsRemindersOnInvoiceDueDate',
				'parameters'=>"10,all,EmailTemplateCode,duedate",
				'comment'=>'Send an email when we reach the invoice due date (or invoice date) - n days. First param is n, the number of days before due date (or invoice date) to send the remind (or after if value is negative), second parameter is "all" or a payment mode code, third parameter is the code of the email template to use (an email template with the EmailTemplateCode must exists. The version of the email template in the language of the thirdparty will be used in priority. Language of the thirdparty will be also used to update the PDF of the sent invoice). The fourth parameter is the string "duedate" (default) or "invoicedate" to define which date of the invoice to use.',
				'frequency'=>1,
				'unitfrequency'=>3600 * 24,
				'priority'=>50,
				'status'=>0,
				'test'=>'$conf->facture->enabled',
				'datestart'=>$datestart
			),
		);

		// Permissions
		$this->rights = array();
		$this->rights_class = 'facture';
		$r = 0;

		$r++;
		$this->rights[$r][0] = 11;
		$this->rights[$r][1] = 'Read invoices';
		$this->rights[$r][2] = 'a';
		$this->rights[$r][3] = 0;
		$this->rights[$r][4] = 'lire';

		$r++;
		$this->rights[$r][0] = 12;
		$this->rights[$r][1] = 'Create and update invoices';
		$this->rights[$r][2] = 'a';
		$this->rights[$r][3] = 0;
		$this->rights[$r][4] = 'creer';

		// There is a particular permission for unvalidate because this may be not forbidden by some laws
		$r++;
		$this->rights[$r][0] = 13;
		$this->rights[$r][1] = 'Devalidate invoices';
		$this->rights[$r][2] = 'a';
		$this->rights[$r][3] = 0;
		$this->rights[$r][4] = 'invoice_advance';
		$this->rights[$r][5] = 'unvalidate';

		$r++;
		$this->rights[$r][0] = 14;
		$this->rights[$r][1] = 'Validate invoices';
		$this->rights[$r][2] = 'a';
		$this->rights[$r][3] = 0;
		$this->rights[$r][4] = 'invoice_advance';
		$this->rights[$r][5] = 'validate';

		$r++;
		$this->rights[$r][0] = 15;
		$this->rights[$r][1] = 'Send invoices by email';
		$this->rights[$r][2] = 'a';
		$this->rights[$r][3] = 0;
		$this->rights[$r][4] = 'invoice_advance';
		$this->rights[$r][5] = 'send';

		$r++;
		$this->rights[$r][0] = 16;
		$this->rights[$r][1] = 'Issue payments on invoices';
		$this->rights[$r][2] = 'a';
		$this->rights[$r][3] = 0;
		$this->rights[$r][4] = 'paiement';

		$r++;
		$this->rights[$r][0] = 19;
		$this->rights[$r][1] = 'Delete invoices';
		$this->rights[$r][2] = 'a';
		$this->rights[$r][3] = 0;
		$this->rights[$r][4] = 'supprimer';

		$r++;
		$this->rights[$r][0] = 1321;
		$this->rights[$r][1] = 'Export customer invoices, attributes and payments';
		$this->rights[$r][2] = 'r';
		$this->rights[$r][3] = 0;
		$this->rights[$r][4] = 'facture';
		$this->rights[$r][5] = 'export';

		$r++;
		$this->rights[$r][0] = 1322;
		$this->rights[$r][1] = 'Re-open a fully paid invoice';
		$this->rights[$r][2] = 'r';
		$this->rights[$r][3] = 0;
		$this->rights[$r][4] = 'invoice_advance';
		$this->rights[$r][5] = 'reopen';


		// Menus
		//-------
		$this->menu = 1; // This module add menu entries. They are coded into menu manager.


		// Imports
		//--------
		$r = 1;

		$r++;
		$this->import_code[$r] = $this->rights_class.'_'.$r;
		$this->import_label[$r] = "Invoices"; // Translation key
		$this->import_icon[$r] = $this->picto;
		$this->import_entities_array[$r] = array(); // We define here only fields that use another icon that the one defined into import_icon
		$this->import_tables_array[$r] = array('f' => MAIN_DB_PREFIX.'facture', 'extra' => MAIN_DB_PREFIX.'facture_extrafields');
		$this->import_tables_creator_array[$r] = array('f' => 'fk_user_author'); // Fields to store import user id
		$this->import_fields_array[$r] = array(
			'f.ref' => 'InvoiceRef*',
			'f.ref_ext' => 'ExternalRef',
			'f.ref_client' => 'RefCustomer',
			'f.type' => 'Type*',
			'f.fk_soc' => 'Customer*',
			'f.datec' => 'InvoiceDateCreation',
			'f.datef' => 'DateInvoice',
			'f.date_valid' => 'Validation Date',
			'f.paye' => 'InvoicePaid',
			'f.total_tva' => 'TotalVAT',
			'f.total_ht' => 'TotalHT',
			'f.total_ttc' => 'TotalTTC',
			'f.fk_statut' => 'InvoiceStatus',
			'f.fk_user_modif' => 'Modifier Id',
			'f.fk_user_valid' => 'Validator Id',
			'f.fk_user_closing' => 'Closer Id',
			'f.fk_facture_source' => 'Invoice Source Id',
			'f.fk_projet' => 'Project Id',
			'f.fk_account' => 'Bank Account',
			'f.fk_currency' => 'Currency*',
			'f.fk_cond_reglement' => 'PaymentTerm',
			'f.fk_mode_reglement' => 'PaymentMode',
			'f.date_lim_reglement' => 'DateMaxPayment',
			'f.note_public' => 'InvoiceNote',
			'f.note_private' => 'NotePrivate',
			'f.model_pdf' => 'Model'
		);
		if (isModEnabled("multicurrency")) {
			$this->import_fields_array[$r]['f.multicurrency_code'] = 'Currency';
			$this->import_fields_array[$r]['f.multicurrency_tx'] = 'CurrencyRate';
			$this->import_fields_array[$r]['f.multicurrency_total_ht'] = 'MulticurrencyAmountHT';
			$this->import_fields_array[$r]['f.multicurrency_total_tva'] = 'MulticurrencyAmountVAT';
			$this->import_fields_array[$r]['f.multicurrency_total_ttc'] = 'MulticurrencyAmountTTC';
		}
		// Add extra fields
		$import_extrafield_sample = array();
		$sql = "SELECT name, label, fieldrequired FROM ".MAIN_DB_PREFIX."extrafields WHERE elementtype = 'facture' AND entity IN (0, ".$conf->entity.")";
		$resql = $this->db->query($sql);
		if ($resql) {
			while ($obj = $this->db->fetch_object($resql)) {
				$fieldname = 'extra.'.$obj->name;
				$fieldlabel = ucfirst($obj->label);
				$this->import_fields_array[$r][$fieldname] = $fieldlabel.($obj->fieldrequired ? '*' : '');
				$import_extrafield_sample[$fieldname] = $fieldlabel;
			}
		}
		// End add extra fields
		$this->import_fieldshidden_array[$r] = array('extra.fk_object' => 'lastrowid-'.MAIN_DB_PREFIX.'facture');
		$this->import_regex_array[$r] = array('f.multicurrency_code' => 'code@'.MAIN_DB_PREFIX.'multicurrency');
		$import_sample = array(
			'f.ref' => '(PROV0001)',
			'f.ref_ext' => '',
			'f.ref_client' => '',
			'f.type' => '0',
			'f.fk_soc' => '80LIMIT',
			'f.datec' => '2021-11-24',
			'f.datef' => '2021-11-24',
			'f.date_valid' => '2021-11-24',
			'f.paye' => '1',
			'f.total_tva' => '21',
			'f.total_ht' => '100',
			'f.total_ttc' => '121',
			'f.fk_statut' => '1',
			'f.fk_user_modif' => '',
			'f.fk_user_valid' => '',
			'f.fk_user_closing' => '',
			'f.fk_facture_source' => '',
			'f.fk_projet' => '',
			'f.fk_account' => '',
			'f.fk_currency' => 'EUR',
			'f.fk_cond_reglement' => '30D',
			'f.fk_mode_reglement' => 'VIR',
			'f.date_lim_reglement' => '2021-12-24',
			'f.note_public' => '',
			'f.note_private' => '',
			'f.model_pdf' => 'sponge',
			'f.multicurrency_code' => 'EUR',
			'f.multicurrency_tx' => '1',
			'f.multicurrency_total_ht' => '100',
			'f.multicurrency_total_tva' => '21',
			'f.multicurrency_total_ttc' => '121'
		);
		$this->import_examplevalues_array[$r] = array_merge($import_sample, $import_extrafield_sample);
		$this->import_updatekeys_array[$r] = array('f.ref' => 'Ref');
		$this->import_convertvalue_array[$r] = array(
			'f.fk_soc' => array(
				'rule' => 'fetchidfromref',
				'file' => '/societe/class/societe.class.php',
				'class' => 'Societe',
				'method' => 'fetch',
				'element' => 'ThirdParty'
			),
			'f.fk_projet' => array(
				'rule' => 'fetchidfromref',
				'file' => '/projet/class/project.class.php',
				'class' => 'Project',
				'method' => 'fetch',
				'element' => 'facture'
			),
			'f.fk_cond_reglement' => array(
				'rule' => 'fetchidfromcodeorlabel',
				'file' => '/compta/facture/class/paymentterm.class.php',
				'class' => 'PaymentTerm',
				'method' => 'fetch',
				'element' => 'c_payment_term'
			)
		);

		// Import Invoice Lines
		$r++;
		$this->import_code[$r] = $this->rights_class.'_'.$r;
		$this->import_label[$r] = "InvoiceLine"; // Translation key
		$this->import_icon[$r] = $this->picto;
		$this->import_entities_array[$r] = array(); // We define here only fields that use another icon that the one defined into import_icon
		$this->import_tables_array[$r] = array('fd' => MAIN_DB_PREFIX.'facturedet', 'extra' => MAIN_DB_PREFIX.'facturedet_extrafields');
		$this->import_fields_array[$r] = array(
			'fd.fk_facture' => 'InvoiceRef*',
			'fd.fk_parent_line' => 'FacParentLine',
			'fd.fk_product' => 'IdProduct',
			'fd.label' => 'Label',
			'fd.description' => 'LineDescription*',
			'fd.vat_src_code' => 'Vat Source Code',
			'fd.tva_tx' => 'LineVATRate*',
			// localtax1_tx
			// localtax1_type
			// localtax2_tx
			// localtax2_type
			'fd.qty' => 'LineQty',
			'fd.remise_percent' => 'Reduc. (%)',
			// remise
			// fk_remise_except
			'fd.subprice' => 'UnitPriceHT',
			// price
			'fd.total_ht' => 'LineTotalHT',
			'fd.total_tva' => 'LineTotalVAT',
			// total_localtax1
			// total_localtax2
			'fd.total_ttc' => 'LineTotalTTC',
			'fd.product_type' => 'TypeOfLineServiceOrProduct',
			'fd.date_start' => 'Start Date',
			'fd.date_end' => 'End Date',
			// info_bits
			// buy_price_ht
			// fk_product_fournisseur_price
			// specia_code
			// rang
			// fk_contract_line
			'fd.fk_unit' => 'Unit',
			// fk_code_ventilation
			// situation_percent
			// fk_prev_id
			// fk_user_author
			// fk_user_modif
			// ref_ext
		);
		if (isModEnabled("multicurrency")) {
			$this->import_fields_array[$r]['fd.multicurrency_code'] = 'Currency';
			$this->import_fields_array[$r]['fd.multicurrency_subprice'] = 'CurrencyRate';
			$this->import_fields_array[$r]['fd.multicurrency_total_ht'] = 'MulticurrencyAmountHT';
			$this->import_fields_array[$r]['fd.multicurrency_total_tva'] = 'MulticurrencyAmountVAT';
			$this->import_fields_array[$r]['fd.multicurrency_total_ttc'] = 'MulticurrencyAmountTTC';
		}
		// Add extra fields
		$import_extrafield_sample = array();
		$sql = "SELECT name, label, fieldrequired FROM ".MAIN_DB_PREFIX."extrafields WHERE elementtype = 'facture_det' AND entity IN (0, ".$conf->entity.")";
		$resql = $this->db->query($sql);
		if ($resql) {
			while ($obj = $this->db->fetch_object($resql)) {
				$fieldname = 'extra.'.$obj->name;
				$fieldlabel = ucfirst($obj->label);
				$this->import_fields_array[$r][$fieldname] = $fieldlabel.($obj->fieldrequired ? '*' : '');
				$import_extrafield_sample[$fieldname] = $fieldlabel;
			}
		}
		// End add extra fields
		$this->import_fieldshidden_array[$r] = array('extra.fk_object' => 'lastrowid-'.MAIN_DB_PREFIX.'facturedet');
		$this->import_regex_array[$r] = array(
			'fd.fk_product' => 'rowid@'.MAIN_DB_PREFIX.'product',
			'fd.multicurrency_code' => 'code@'.MAIN_DB_PREFIX.'multicurrency'
		);
		$import_sample = array(
			'fd.fk_facture' => '(PROV00001)',
			'fd.fk_parent_line' => '',
			'fd.fk_product' => '',
			'fd.label' => '',
			'fd.description' => 'Test product',
			'fd.vat_src_code' => '',
			'fd.tva_tx' => '21',
			// localtax1_tx
			// localtax1_type
			// localtax2_tx
			// localtax2_type
			'fd.qty' => '1',
			'fd.remise_percent' => '0',
			// remise
			// fk_remise_except
			'fd.subprice' => '100',
			// price
			'fd.total_ht' => '100',
			'fd.total_tva' => '21',
			// total_localtax1
			// total_localtax2
			'fd.total_ttc' => '121',
			'fd.product_type' => '0',
			'fd.date_start' => '',
			'fd.date_end' => '',
			// info_bits
			// buy_price_ht
			// fk_product_fournisseur_price
			// specia_code
			// rang
			// fk_contract_line
			'fd.fk_unit' => '',
			// fk_code_ventilation
			// situation_percent
			// fk_prev_id
			// fk_user_author
			// fk_user_modif
			// ref_ext
			'fd.multicurrency_code' => 'EUR',
			'fd.multicurrency_tx' => '21',
			'fd.multicurrency_total_ht' => '100',
			'fd.multicurrency_total_tva' => '21',
			'fd.multicurrency_total_ttc' => '121'
		);
		$this->import_examplevalues_array[$r] = array_merge($import_sample, $import_extrafield_sample);
		$this->import_updatekeys_array[$r] = array(
			'fd.rowid' => 'Row Id',
			'fd.fk_facture' => 'Invoice Id'
		);
		$this->import_convertvalue_array[$r] = array(
			'fd.fk_facture' => array(
				'rule' => 'fetchidfromref',
				'file' => '/compta/facture/class/facture.class.php',
				'class' => 'Facture',
				'method' => 'fetch',
				'element' => 'facture'
			),
			'fd.fk_projet' => array(
				'rule' => 'fetchidfromref',
				'file' => '/projet/class/project.class.php',
				'class' => 'Project',
				'method' => 'fetch',
				'element' => 'facture'
			),
		);


		// Exports
		//--------
<<<<<<< HEAD
		$uselocaltax1 = (is_object($mysoc) && $mysoc->localtax1_assuj) ? $mysoc->localtax1_assuj : 0;
		$uselocaltax2 = (is_object($mysoc) && $mysoc->localtax2_assuj) ? $mysoc->localtax2_assuj : 0;
=======
		$r = 0;
>>>>>>> 9d291c50

		$langs->loadLangs(array("suppliers", "multicurrency", "bills"));

		$uselocaltax1 = $mysoc->localtax1_assuj ?? 0;
		$uselocaltax2 = $mysoc->localtax2_assuj ?? 0;

		$alias_product_perentity = !getDolGlobalString('MAIN_PRODUCT_PERENTITY_SHARED') ? "p" : "ppe";

		// Invoices and lines
		$this->export_code[$r] = $this->rights_class.'_'.$r;
		$this->export_label[$r] = 'CustomersInvoicesAndInvoiceLines'; // Translation key (used only if key ExportDataset_xxx_z not found)
		$this->export_icon[$r] = 'invoice';
		$this->export_permission[$r] = array(array("facture", "facture", "export", "other"));

		$this->export_fields_array[$r] = array(
			's.rowid'=>"IdCompany", 's.nom'=>'CompanyName', 'ps.nom' => 'ParentCompany', 's.code_client'=>'CustomerCode', 's.address'=>'Address', 's.zip'=>'Zip', 's.town'=>'Town', 'c.code'=>'CountryCode', 'cd.nom'=>'State',
			's.phone'=>'Phone',
			's.siren'=>'ProfId1', 's.siret'=>'ProfId2', 's.ape'=>'ProfId3', 's.idprof4'=>'ProfId4',
			's.code_compta'=>'CustomerAccountancyCode',
			's.code_compta_fournisseur'=>'SupplierAccountancyCode',
			's.tva_intra'=>'VATIntra',
			't.libelle'=>"ThirdPartyType", // 'ce.code'=>"Staff", "cfj.libelle"=>"JuridicalStatus",
			'f.rowid'=>"InvoiceId", 'f.ref'=>"InvoiceRef", 'f.ref_client'=>'RefCustomer', 'f.fk_facture_source'=>'SourceInvoiceId',
			'f.type'=>"Type", 'f.datec'=>"InvoiceDateCreation", 'f.datef'=>"DateInvoice", 'f.date_lim_reglement'=>"DateDue",
			'f.fk_cond_reglement'=>'IdPaymentTerm', 'f.fk_mode_reglement'=>'IdPaymentMode',
			'f.total_ht'=>"TotalHT", 'f.total_ttc'=>"TotalTTC", 'f.total_tva'=>"TotalVAT",
			'f.localtax1'=>"TotalLT1", 'f.localtax2'=>"TotalLT2",
			'f.paye'=>"InvoicePaidCompletely", 'f.fk_statut'=>'InvoiceStatus', 'f.close_code'=>'EarlyClosingReason', 'f.close_note'=>'EarlyClosingComment',
			'none.rest'=>'Rest',
			'f.note_private'=>"NotePrivate", 'f.note_public'=>"NotePublic"
		);
		if (!$uselocaltax1) {
			unset($this->export_fields_array[$r]['f.localtax1']);
		}
		if (!$uselocaltax2) {
			unset($this->export_fields_array[$r]['f.localtax2']);
		}

		// Add multicurrency fields
		if (isModEnabled("multicurrency")) {
			$this->export_fields_array[$r]['f.multicurrency_code'] = 'Currency';
			$this->export_fields_array[$r]['f.multicurrency_tx'] = 'CurrencyRate';
			$this->export_fields_array[$r]['f.multicurrency_total_ht'] = 'MulticurrencyAmountHT';
			$this->export_fields_array[$r]['f.multicurrency_total_tva'] = 'MulticurrencyAmountVAT';
			$this->export_fields_array[$r]['f.multicurrency_total_ttc'] = 'MulticurrencyAmountTTC';
		}
		// Add POS fields
		if (!empty($conf->cashdesk->enabled) || !empty($conf->takepos->enabled) || getDolGlobalString('INVOICE_SHOW_POS')) {
			$this->export_fields_array[$r]['f.module_source'] = 'Module';
			$this->export_fields_array[$r]['f.pos_source'] = 'POSTerminal';
		}
		$this->export_fields_array[$r] = $this->export_fields_array[$r] + array(
			'f.fk_user_author'=>'CreatedById', 'uc.login'=>'CreatedByLogin',
			'f.fk_user_valid'=>'ValidatedById', 'uv.login'=>'ValidatedByLogin',
			'pj.ref'=>'ProjectRef', 'pj.title'=>'ProjectLabel'
		);
		// Add multicompany field
		if (getDolGlobalString('MULTICOMPANY_ENTITY_IN_EXPORT_IF_SHARED')) {
			$nbofallowedentities = count(explode(',', getEntity('invoice')));
			if (isModEnabled('multicompany') && $nbofallowedentities > 1) {
				$this->export_fields_array[$r]['f.entity'] = 'Entity';
			}
		}
		$this->export_fields_array[$r] = $this->export_fields_array[$r] + array(
			'fd.rowid'=>'LineId', 'fd.description'=>"LineDescription",
			'fd.subprice'=>"LineUnitPrice", 'fd.qty'=>"LineQty",
			'fd.tva_tx'=>"LineVATRate",
			'fd.total_ht'=>"LineTotalHT", 'fd.total_tva'=>"LineTotalVAT", 'fd.total_ttc'=>"LineTotalTTC",
			'fd.localtax1_tx'=>"LineLT1Rate", 'fd.localtax1_type'=>"LineLT1Type", 'fd.total_localtax1'=>"LineTotalLT1",
			'fd.localtax2_tx'=>"LineLT2Rate", 'fd.localtax2_type'=>"LineLT2Type", 'fd.total_localtax2'=>"LineTotalLT2",
			'fd.buy_price_ht'=>'BuyingPrice', 'fd.date_start'=>"DateStart", 'fd.date_end'=>"DateEnd", 'fd.special_code'=>'SpecialCode',
			'fd.product_type'=>"TypeOfLineServiceOrProduct", 'fd.fk_product'=>'ProductId', 'p.ref'=>'ProductRef', 'p.label'=>'ProductLabel',
			$alias_product_perentity . '.accountancy_code_sell'=>'ProductAccountancySellCode',
			'aa.account_number' => 'AccountingAffectation'
		);
		if (!$uselocaltax1) {
			unset($this->export_fields_array[$r]['fd.localtax1_tx']);
			unset($this->export_fields_array[$r]['fd.localtax1_type']);
			unset($this->export_fields_array[$r]['fd.total_localtax1']);
		}
		if (!$uselocaltax2) {
			unset($this->export_fields_array[$r]['fd.localtax2_tx']);
			unset($this->export_fields_array[$r]['fd.localtax2_type']);
			unset($this->export_fields_array[$r]['fd.total_localtax2']);
		}

		$this->export_TypeFields_array[$r] = array(
			's.rowid'=>'Numeric', 's.nom'=>'Text', 'ps.nom'=>'Text', 's.code_client'=>'Text', 's.address'=>'Text', 's.zip'=>'Text', 's.town'=>'Text', 'c.code'=>'Text', 'cd.nom'=>'Text', 's.phone'=>'Text', 's.siren'=>'Text',
			's.siret'=>'Text', 's.ape'=>'Text', 's.idprof4'=>'Text', 's.code_compta'=>'Text', 's.code_compta_fournisseur'=>'Text', 's.tva_intra'=>'Text',
			't.libelle'=>"Text", // 'ce.code'=>"List:c_effectif:libelle:code", "cfj.libelle"=>"Text",
			'f.rowid'=>'Numeric', 'f.ref'=>"Text", 'f.ref_client'=>'Text', 'f.fk_facture_source'=>'Numeric', 'f.type'=>"Numeric", 'f.datec'=>"Date", 'f.datef'=>"Date", 'f.date_lim_reglement'=>"Date",
			'f.fk_cond_reglement'=>'Numeric', 'f.fk_mode_reglement'=>'Numeric',
			'f.total_ht'=>"Numeric", 'f.total_ttc'=>"Numeric", 'f.total_tva'=>"Numeric", 'f.localtax1'=>'Numeric', 'f.localtax2'=>'Numeric', 'f.paye'=>"Boolean", 'f.fk_statut'=>'Numeric', 'f.close_code'=>'Text', 'f.close_note'=>'Text',
			'none.rest'=>"NumericCompute",
			'f.note_private'=>"Text", 'f.note_public'=>"Text",
			'f.module_source' => 'Text',
			'f.pos_source' => 'Text',
			'f.entity'=>'List:entity:label:rowid',
			'f.fk_user_author'=>'Numeric', 'uc.login'=>'Text', 'f.fk_user_valid'=>'Numeric', 'uv.login'=>'Text',
			'pj.ref'=>'Text', 'pj.title'=>'Text', 'fd.rowid'=>'Numeric', 'fd.description'=>"Text", 'fd.subprice'=>"Numeric", 'fd.tva_tx'=>"Numeric",
			'fd.qty'=>"Numeric", 'fd.buy_price_ht'=>"Numeric", 'fd.date_start'=>"Date", 'fd.date_end'=>"Date",
			'fd.total_ht'=>"Numeric", 'fd.total_tva'=>"Numeric", 'fd.total_ttc'=>"Numeric", 'fd.total_localtax1'=>"Numeric", 'fd.total_localtax2'=>"Numeric",
			'fd.localtax1_tx'=>'Numeric', 'fd.localtax2_tx'=>'Numeric', 'fd.localtax1_type'=>'Numeric', 'fd.localtax2_type'=>'Numeric',
			'fd.special_code'=>'Numeric', 'fd.product_type'=>"Numeric", 'fd.fk_product'=>'List:product:label', 'p.ref'=>'Text', 'p.label'=>'Text',
			$alias_product_perentity . '.accountancy_code_sell'=>'Text',
			'aa.account_number' => 'Text',
			'f.multicurrency_code' => 'Text',
			'f.multicurrency_tx' => 'Number', 'f.multicurrency_total_ht' => 'Number', 'f.multicurrency_total_tva' => 'Number', 'f.multicurrency_total_ttc' => 'Number'
		);
		$this->export_entities_array[$r] = array(
			's.rowid'=>"company", 's.nom'=>'company', 'ps.nom'=>'company', 's.code_client'=>'company', 's.address'=>'company', 's.zip'=>'company', 's.town'=>'company', 'c.code'=>'company', 'cd.nom'=>'company', 's.phone'=>'company',
			's.siren'=>'company', 's.siret'=>'company', 's.ape'=>'company', 's.idprof4'=>'company', 's.code_compta'=>'company', 's.code_compta_fournisseur'=>'company', 's.tva_intra'=>'company',
			't.libelle'=>'company', // 'ce.code'=>'company', 'cfj.libelle'=>'company'
			'pj.ref'=>'project', 'pj.title'=>'project', 'fd.rowid'=>'invoice_line', 'fd.description'=>"invoice_line",
			'fd.subprice'=>"invoice_line", 'fd.buy_price_ht'=>'invoice_line',
			'fd.total_ht'=>"invoice_line", 'fd.total_tva'=>"invoice_line", 'fd.total_ttc'=>"invoice_line", 'fd.total_localtax1'=>"invoice_line", 'fd.total_localtax2'=>"invoice_line",
			'fd.tva_tx'=>"invoice_line", 'fd.localtax1_tx'=>"invoice_line", 'fd.localtax2_tx'=>"invoice_line", 'fd.localtax1_type'=>"invoice_line", 'fd.localtax2_type'=>"invoice_line",
			'fd.qty'=>"invoice_line", 'fd.date_start'=>"invoice_line", 'fd.date_end'=>"invoice_line", 'fd.special_code'=>'invoice_line',
			'fd.product_type'=>'invoice_line', 'fd.fk_product'=>'product', 'p.ref'=>'product', 'p.label'=>'product', $alias_product_perentity . '.accountancy_code_sell'=>'product',
			'f.fk_user_author'=>'user', 'uc.login'=>'user', 'f.fk_user_valid'=>'user', 'uv.login'=>'user',
			'aa.account_number' => "invoice_line",
		);
		$this->export_help_array[$r] = array('fd.buy_price_ht'=>'CostPriceUsage');
		$this->export_special_array[$r] = array('none.rest'=>'getRemainToPay');
		$this->export_dependencies_array[$r] = array('invoice_line'=>'fd.rowid', 'product'=>'fd.rowid', 'none.rest'=>array('f.rowid', 'f.total_ttc', 'f.close_code')); // To add unique key if we ask a field of a child to avoid the DISTINCT to discard them
		$keyforselect = 'facture';
		$keyforelement = 'invoice';
		$keyforaliasextra = 'extra';
		include DOL_DOCUMENT_ROOT.'/core/extrafieldsinexport.inc.php';
		$keyforselect = 'facturedet';
		$keyforelement = 'invoice_line';
		$keyforaliasextra = 'extra2';
		include DOL_DOCUMENT_ROOT.'/core/extrafieldsinexport.inc.php';
		$keyforselect = 'product';
		$keyforelement = 'product';
		$keyforaliasextra = 'extra3';
		include DOL_DOCUMENT_ROOT.'/core/extrafieldsinexport.inc.php';
		$keyforselect = 'societe';
		$keyforelement = 'company';
		$keyforaliasextra = 'extra4';
		include DOL_DOCUMENT_ROOT.'/core/extrafieldsinexport.inc.php';
		$this->export_sql_start[$r] = 'SELECT DISTINCT ';
		$this->export_sql_end[$r]  = ' FROM '.MAIN_DB_PREFIX.'societe as s';
		$this->export_sql_end[$r] .= ' LEFT JOIN '.MAIN_DB_PREFIX.'societe_extrafields as extra4 ON s.rowid = extra4.fk_object';
		$this->export_sql_end[$r] .= ' LEFT JOIN '.MAIN_DB_PREFIX.'societe as ps ON ps.rowid = s.parent';
		$this->export_sql_end[$r] .= ' LEFT JOIN '.MAIN_DB_PREFIX.'c_typent as t ON s.fk_typent = t.id';
		if (!empty($user) && !$user->hasRight('societe', 'client', 'voir')) {
			$this->export_sql_end[$r] .= ' LEFT JOIN '.MAIN_DB_PREFIX.'societe_commerciaux as sc ON sc.fk_soc = s.rowid';
		}
		$this->export_sql_end[$r] .= ' LEFT JOIN '.MAIN_DB_PREFIX.'c_country as c on s.fk_pays = c.rowid';
		$this->export_sql_end[$r] .= ' LEFT JOIN '.MAIN_DB_PREFIX.'c_departements as cd on s.fk_departement = cd.rowid,';
		$this->export_sql_end[$r] .= ' '.MAIN_DB_PREFIX.'facture as f';
		$this->export_sql_end[$r] .= ' LEFT JOIN '.MAIN_DB_PREFIX.'projet as pj ON f.fk_projet = pj.rowid';
		$this->export_sql_end[$r] .= ' LEFT JOIN '.MAIN_DB_PREFIX.'user as uc ON f.fk_user_author = uc.rowid';
		$this->export_sql_end[$r] .= ' LEFT JOIN '.MAIN_DB_PREFIX.'user as uv ON f.fk_user_valid = uv.rowid';
		$this->export_sql_end[$r] .= ' LEFT JOIN '.MAIN_DB_PREFIX.'facture_extrafields as extra ON f.rowid = extra.fk_object';
		$this->export_sql_end[$r] .= ' , '.MAIN_DB_PREFIX.'facturedet as fd';
		$this->export_sql_end[$r] .= ' LEFT JOIN '.MAIN_DB_PREFIX.'facturedet_extrafields as extra2 on fd.rowid = extra2.fk_object';
		$this->export_sql_end[$r] .= ' LEFT JOIN '.MAIN_DB_PREFIX.'product as p on (fd.fk_product = p.rowid)';
		if (getDolGlobalString('MAIN_PRODUCT_PERENTITY_SHARED')) {
			$this->export_sql_end[$r] .= " LEFT JOIN " . MAIN_DB_PREFIX . "product_perentity as ppe ON ppe.fk_product = p.rowid AND ppe.entity = " . ((int) $conf->entity);
		}
		$this->export_sql_end[$r] .= ' LEFT JOIN '.MAIN_DB_PREFIX.'product_extrafields as extra3 on p.rowid = extra3.fk_object';
		$this->export_sql_end[$r] .= ' LEFT JOIN '.MAIN_DB_PREFIX.'accounting_account as aa on fd.fk_code_ventilation = aa.rowid';
		$this->export_sql_end[$r] .= ' WHERE f.fk_soc = s.rowid AND f.rowid = fd.fk_facture';
		$this->export_sql_end[$r] .= ' AND f.entity IN ('.getEntity('invoice').')';
		if (!empty($user) && !$user->hasRight('societe', 'client', 'voir')) {
			$this->export_sql_end[$r] .= ' AND sc.fk_user = '.(empty($user) ? 0 : $user->id);
		}
		$r++;

		// Invoices and payments
		$this->export_code[$r] = $this->rights_class.'_'.$r;
		$this->export_label[$r] = 'CustomersInvoicesAndPayments'; // Translation key (used only if key ExportDataset_xxx_z not found)
		$this->export_icon[$r] = 'invoice';
		$this->export_permission[$r] = array(array("facture", "facture", "export"));
		$this->export_fields_array[$r] = array(
			's.rowid'=>"IdCompany", 's.nom'=>'CompanyName', 's.code_client'=>'CustomerCode', 's.address'=>'Address', 's.zip'=>'Zip', 's.town'=>'Town', 'c.code'=>'CountryCode', 'cd.nom'=>'State',
			's.phone'=>'Phone',
			's.siren'=>'ProfId1', 's.siret'=>'ProfId2', 's.ape'=>'ProfId3', 's.idprof4'=>'ProfId4', 's.code_compta'=>'CustomerAccountancyCode',
			's.code_compta_fournisseur'=>'SupplierAccountancyCode', 's.tva_intra'=>'VATIntra',
			'f.rowid'=>"InvoiceId", 'f.ref'=>"InvoiceRef", 'f.ref_client'=>'RefCustomer', 'f.fk_facture_source'=>'SourceInvoiceId',
			'f.type'=>"Type", 'f.datec'=>"InvoiceDateCreation", 'f.datef'=>"DateInvoice", 'f.date_lim_reglement'=>"DateDue",
			'f.fk_cond_reglement'=>'IdPaymentTerm', 'f.fk_mode_reglement'=>'IdPaymentMode',
			'f.total_ht'=>"TotalHT", 'f.total_ttc'=>"TotalTTC", 'f.total_tva'=>"TotalVAT", 'f.localtax1'=>'LT1', 'f.localtax2'=>'LT2', 'f.paye'=>"InvoicePaidCompletely", 'f.fk_statut'=>'InvoiceStatus', 'f.close_code'=>'EarlyClosingReason', 'f.close_note'=>'EarlyClosingComment',
			'none.rest'=>'Rest',
			'f.note_private'=>"NotePrivate", 'f.note_public'=>"NotePublic", 'f.fk_user_author'=>'CreatedById', 'uc.login'=>'CreatedByLogin',
			'f.fk_user_valid'=>'ValidatedById', 'uv.login'=>'ValidatedByLogin', 'pj.ref'=>'ProjectRef', 'pj.title'=>'ProjectLabel', 'p.rowid'=>'PaymentId', 'p.ref'=>'PaymentRef',
			'p.amount'=>'AmountPayment', 'pf.amount'=>'AmountPaymentDistributedOnInvoice', 'p.datep'=>'DatePayment', 'p.num_paiement'=>'PaymentNumber',
			'pt.code'=>'CodePaymentMode', 'pt.libelle'=>'LabelPaymentMode', 'p.note'=>'PaymentNote', 'p.fk_bank'=>'IdTransaction', 'ba.ref'=>'AccountRef'
		);
		if (!$uselocaltax1) {
			unset($this->export_fields_array[$r]['f.localtax1']);
		}
		if (!$uselocaltax2) {
			unset($this->export_fields_array[$r]['f.localtax2']);
		}

		$this->export_help_array[$r] = array('f.paye'=>'InvoicePaidCompletelyHelp');
		if (isModEnabled("multicurrency")) {
			$this->export_fields_array[$r]['f.multicurrency_code'] = 'Currency';
			$this->export_fields_array[$r]['f.multicurrency_tx'] = 'CurrencyRate';
			$this->export_fields_array[$r]['f.multicurrency_total_ht'] = 'MulticurrencyAmountHT';
			$this->export_fields_array[$r]['f.multicurrency_total_tva'] = 'MulticurrencyAmountVAT';
			$this->export_fields_array[$r]['f.multicurrency_total_ttc'] = 'MulticurrencyAmountTTC';
			$this->export_examplevalues_array[$r]['f.multicurrency_code'] = 'EUR';
		}
		if (!empty($conf->cashdesk->enabled) || !empty($conf->takepos->enabled) || getDolGlobalString('INVOICE_SHOW_POS')) {
			$this->export_fields_array[$r]['f.module_source'] = 'POSModule';
			$this->export_fields_array[$r]['f.pos_source'] = 'POSTerminal';
		}
		$this->export_TypeFields_array[$r] = array(
			's.rowid'=>'Numeric', 's.nom'=>'Text', 's.code_client'=>'Text', 's.address'=>'Text', 's.zip'=>'Text', 's.town'=>'Text', 'c.code'=>'Text', 'cd.nom'=>'Text', 's.phone'=>'Text', 's.siren'=>'Text',
			's.siret'=>'Text', 's.ape'=>'Text', 's.idprof4'=>'Text', 's.code_compta'=>'Text', 's.code_compta_fournisseur'=>'Text', 's.tva_intra'=>'Text',
			'f.rowid'=>"Numeric", 'f.ref'=>"Text", 'f.ref_client'=>'Text', 'f.fk_facture_source'=>'Numeric', 'f.type'=>"Numeric", 'f.datec'=>"Date", 'f.datef'=>"Date", 'f.date_lim_reglement'=>"Date",
			'f.fk_cond_reglement'=>'Numeric', 'f.fk_mode_reglement'=>'Numeric',
			'f.total_ht'=>"Numeric", 'f.total_ttc'=>"Numeric", 'f.total_tva'=>"Numeric", 'f.localtax1'=>'Numeric', 'f.localtax2'=>'Numeric', 'f.paye'=>"Boolean", 'f.fk_statut'=>'Status', 'f.close_code'=>'Text', 'f.close_note'=>'Text',
			'none.rest'=>'NumericCompute',
			'f.note_private'=>"Text", 'f.note_public'=>"Text", 'f.fk_user_author'=>'Numeric', 'uc.login'=>'Text', 'f.fk_user_valid'=>'Numeric', 'uv.login'=>'Text',
			'pj.ref'=>'Text', 'pj.title'=>'Text', 'p.amount'=>'Numeric', 'pf.amount'=>'Numeric', 'p.rowid'=>'Numeric', 'p.ref'=>'Text', 'p.title'=>'Text', 'p.datep'=>'Date', 'p.num_paiement'=>'Numeric',
			'p.fk_bank'=>'Numeric', 'p.note'=>'Text', 'pt.code'=>'Text', 'pt.libelle'=>'text', 'ba.ref'=>'Text'
		);
		if (!empty($conf->cashdesk->enabled) || !empty($conf->takepos->enabled) || getDolGlobalString('INVOICE_SHOW_POS')) {
			$this->export_fields_array[$r]['f.module_source'] = 'POSModule';
			$this->export_fields_array[$r]['f.pos_source'] = 'POSTerminal';
		}
		$this->export_entities_array[$r] = array(
			's.rowid'=>"company", 's.nom'=>'company', 's.code_client'=>'company', 's.address'=>'company', 's.zip'=>'company', 's.town'=>'company', 'c.code'=>'company', 'cd.nom'=>'company', 's.phone'=>'company',
			's.siren'=>'company', 's.siret'=>'company', 's.ape'=>'company', 's.idprof4'=>'company', 's.code_compta'=>'company', 's.code_compta_fournisseur'=>'company',
			's.tva_intra'=>'company', 'pj.ref'=>'project', 'pj.title'=>'project', 'p.rowid'=>'payment', 'p.ref'=>'payment', 'p.amount'=>'payment', 'pf.amount'=>'payment', 'p.datep'=>'payment',
			'p.num_paiement'=>'payment', 'pt.code'=>'payment', 'pt.libelle'=>'payment', 'p.note'=>'payment', 'f.fk_user_author'=>'user', 'uc.login'=>'user',
			'f.fk_user_valid'=>'user', 'uv.login'=>'user', 'p.fk_bank'=>'account', 'ba.ref'=>'account'
		);
		$this->export_special_array[$r] = array('none.rest'=>'getRemainToPay');
		$this->export_dependencies_array[$r] = array('payment'=>'p.rowid', 'none.rest'=>array('f.rowid', 'f.total_ttc', 'f.close_code')); // To add unique key if we ask a field of a child to avoid the DISTINCT to discard them, or just to have field we need
		$keyforselect = 'facture';
		$keyforelement = 'invoice';
		$keyforaliasextra = 'extra';
		include DOL_DOCUMENT_ROOT.'/core/extrafieldsinexport.inc.php';
		$this->export_sql_start[$r] = 'SELECT DISTINCT ';
		$this->export_sql_end[$r]  = ' FROM '.MAIN_DB_PREFIX.'societe as s';
		if (!empty($user) && !$user->hasRight('societe', 'client', 'voir')) {
			$this->export_sql_end[$r] .= ' LEFT JOIN '.MAIN_DB_PREFIX.'societe_commerciaux as sc ON sc.fk_soc = s.rowid';
		}
		$this->export_sql_end[$r] .= ' LEFT JOIN '.MAIN_DB_PREFIX.'c_country as c on s.fk_pays = c.rowid';
		$this->export_sql_end[$r] .= ' LEFT JOIN '.MAIN_DB_PREFIX.'c_departements as cd on s.fk_departement = cd.rowid,';
		$this->export_sql_end[$r] .= ' '.MAIN_DB_PREFIX.'facture as f';
		$this->export_sql_end[$r] .= ' LEFT JOIN '.MAIN_DB_PREFIX.'projet as pj ON f.fk_projet = pj.rowid';
		$this->export_sql_end[$r] .= ' LEFT JOIN '.MAIN_DB_PREFIX.'user as uc ON f.fk_user_author = uc.rowid';
		$this->export_sql_end[$r] .= ' LEFT JOIN '.MAIN_DB_PREFIX.'user as uv ON f.fk_user_valid = uv.rowid';
		$this->export_sql_end[$r] .= ' LEFT JOIN '.MAIN_DB_PREFIX.'facture_extrafields as extra ON f.rowid = extra.fk_object';
		$this->export_sql_end[$r] .= ' LEFT JOIN '.MAIN_DB_PREFIX.'paiement_facture as pf ON pf.fk_facture = f.rowid';
		$this->export_sql_end[$r] .= ' LEFT JOIN '.MAIN_DB_PREFIX.'paiement as p ON pf.fk_paiement = p.rowid';
		$this->export_sql_end[$r] .= ' LEFT JOIN '.MAIN_DB_PREFIX.'c_paiement as pt ON pt.id = p.fk_paiement';
		$this->export_sql_end[$r] .= ' LEFT JOIN '.MAIN_DB_PREFIX.'bank as b ON b.rowid = p.fk_bank';
		$this->export_sql_end[$r] .= ' LEFT JOIN '.MAIN_DB_PREFIX.'bank_account as ba ON ba.rowid = b.fk_account';
		$this->export_sql_end[$r] .= ' WHERE f.fk_soc = s.rowid';
		$this->export_sql_end[$r] .= ' AND f.entity IN ('.getEntity('invoice').')';
		if (!empty($user) && !$user->hasRight('societe', 'client', 'voir')) {
			$this->export_sql_end[$r] .= ' AND sc.fk_user = '.(empty($user) ? 0 : $user->id);
		}
		$r++;
	}


	/**
	 *  Function called when module is enabled.
	 *  The init function add constants, boxes, permissions and menus (defined in constructor) into Dolibarr database.
	 *  It also creates data directories
	 *
	 *  @param      string	$options    Options when enabling module ('', 'newboxdefonly', 'noboxes')
	 *  @return     int             	1 if OK, 0 if KO
	 */
	public function init($options = '')
	{
		global $conf, $langs;

		// Remove permissions and default values
		$this->remove($options);

		//ODT template
		$src = DOL_DOCUMENT_ROOT.'/install/doctemplates/invoices/template_invoice.odt';
		$dirodt = DOL_DATA_ROOT.'/doctemplates/invoices';
		$dest = $dirodt.'/template_invoice.odt';

		if (file_exists($src) && !file_exists($dest)) {
			require_once DOL_DOCUMENT_ROOT.'/core/lib/files.lib.php';
			dol_mkdir($dirodt);
			$result = dol_copy($src, $dest, 0, 0);
			if ($result < 0) {
				$langs->load("errors");
				$this->error = $langs->trans('ErrorFailToCopyFile', $src, $dest);
				return 0;
			}
		}

		$sql = array(
			"DELETE FROM ".MAIN_DB_PREFIX."document_model WHERE nom = '".$this->db->escape($this->const[1][2])."' AND type = 'invoice' AND entity = ".((int) $conf->entity),
			"INSERT INTO ".MAIN_DB_PREFIX."document_model (nom, type, entity) VALUES('".$this->db->escape($this->const[1][2])."','invoice',".((int) $conf->entity).")"
		);

		return $this->_init($sql, $options);
	}
}<|MERGE_RESOLUTION|>--- conflicted
+++ resolved
@@ -487,12 +487,10 @@
 
 		// Exports
 		//--------
-<<<<<<< HEAD
 		$uselocaltax1 = (is_object($mysoc) && $mysoc->localtax1_assuj) ? $mysoc->localtax1_assuj : 0;
 		$uselocaltax2 = (is_object($mysoc) && $mysoc->localtax2_assuj) ? $mysoc->localtax2_assuj : 0;
-=======
+
 		$r = 0;
->>>>>>> 9d291c50
 
 		$langs->loadLangs(array("suppliers", "multicurrency", "bills"));
 
