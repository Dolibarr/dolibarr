--- conflicted
+++ resolved
@@ -4,13 +4,8 @@
  * Copyright (C) 2004		Sebastien Di Cintio		<sdicintio@ressource-toi.org>
  * Copyright (C) 2004		Benoit Mortier			<benoit.mortier@opensides.be>
  * Copyright (C) 2005-2012	Regis Houssin			<regis.houssin@inodbox.com>
-<<<<<<< HEAD
- * Copyright (C) 2021		Alexandre Spangaro		<aspangaro@open-dsi.fr>
- * Copyright (C) 2022       Frédéric France         <frederic.france@netlogic.fr>
-=======
  * Copyright (C) 2021-2024	Alexandre Spangaro		<alexandre@inovea-conseil.com>
  * Copyright (C) 2022-2024	Frédéric France         <frederic.france@free.fr>
->>>>>>> cc80841a
  * Copyright (C) 2024		William Mead			<william.mead@manchenumerique.fr>
  *
  * This program is free software; you can redistribute it and/or modify
@@ -119,36 +114,6 @@
 		$datestart = dol_mktime(23, 0, 0, $arraydate['mon'], $arraydate['mday'], $arraydate['year']);
 		$this->cronjobs = array(
 			0 => array(
-<<<<<<< HEAD
-				'label'=>'RecurringInvoicesJob',
-				'jobtype'=>'method',
-				'class'=>'compta/facture/class/facture-rec.class.php',
-				'objectname'=>'FactureRec',
-				'method'=>'createRecurringInvoices',
-				'parameters'=>'',
-				'comment'=>'Generate recurring invoices',
-				'frequency'=>1,
-				'unitfrequency'=>3600 * 24,
-				'priority'=>51,
-				'status'=>1,
-				'test'=>'$conf->facture->enabled',
-				'datestart'=>$datestart
-			),
-			1 => array(
-				'label'=>'SendEmailsRemindersOnInvoiceDueDate',
-				'jobtype'=>'method',
-				'class'=>'compta/facture/class/facture.class.php',
-				'objectname'=>'Facture',
-				'method'=>'sendEmailsRemindersOnInvoiceDueDate',
-				'parameters'=>"10,all,EmailTemplateCode,duedate",
-				'comment'=>'Send an email when we reach the invoice due date (or invoice date) - n days. First param is n, the number of days before due date (or invoice date) to send the remind (or after if value is negative), second parameter is "all" or a payment mode code, third parameter is the code of the email template to use (an email template with the EmailTemplateCode must exists. The version of the email template in the language of the thirdparty will be used in priority. Language of the thirdparty will be also used to update the PDF of the sent invoice). The fourth parameter is the string "duedate" (default) or "invoicedate" to define which date of the invoice to use.',
-				'frequency'=>1,
-				'unitfrequency'=>3600 * 24,
-				'priority'=>50,
-				'status'=>0,
-				'test'=>'$conf->facture->enabled',
-				'datestart'=>$datestart
-=======
 				'label' => 'RecurringInvoicesJob',
 				'jobtype' => 'method',
 				'class' => 'compta/facture/class/facture-rec.class.php',
@@ -177,7 +142,6 @@
 				'status' => 0,
 				'test' => '$conf->facture->enabled',
 				'datestart' => $datestart
->>>>>>> cc80841a
 			),
 		);
 
@@ -391,11 +355,7 @@
 		$this->import_fields_array[$r] = array(
 			'fd.fk_facture' => 'InvoiceRef*',
 			'fd.fk_parent_line' => 'FacParentLine',
-<<<<<<< HEAD
-			'fd.fk_product' => 'IdProduct',
-=======
 			'fd.fk_product' => 'ProductOrService',
->>>>>>> cc80841a
 			'fd.label' => 'Label',
 			'fd.description' => 'LineDescription*',
 			'fd.vat_src_code' => 'Vat Source Code',
@@ -454,20 +414,12 @@
 		// End add extra fields
 		$this->import_fieldshidden_array[$r] = array('extra.fk_object' => 'lastrowid-'.MAIN_DB_PREFIX.'facturedet');
 		$this->import_regex_array[$r] = array(
-<<<<<<< HEAD
-			'fd.fk_product' => 'rowid@'.MAIN_DB_PREFIX.'product',
-=======
->>>>>>> cc80841a
 			'fd.multicurrency_code' => 'code@'.MAIN_DB_PREFIX.'multicurrency'
 		);
 		$import_sample = array(
 			'fd.fk_facture' => '(PROV00001)',
 			'fd.fk_parent_line' => '',
-<<<<<<< HEAD
-			'fd.fk_product' => '',
-=======
 			'fd.fk_product' => 'ref:PRODUCT_REF or id:123456',
->>>>>>> cc80841a
 			'fd.label' => '',
 			'fd.description' => 'Test product',
 			'fd.vat_src_code' => '',
@@ -512,12 +464,8 @@
 		$this->import_examplevalues_array[$r] = array_merge($import_sample, $import_extrafield_sample);
 		$this->import_updatekeys_array[$r] = array(
 			'fd.rowid' => 'Row Id',
-<<<<<<< HEAD
-			'fd.fk_facture' => 'Invoice Id'
-=======
 			'fd.fk_facture' => 'Invoice Id',
 			'fd.fk_product'=> 'ProductRef'
->>>>>>> cc80841a
 		);
 		$this->import_convertvalue_array[$r] = array(
 			'fd.fk_facture' => array(
@@ -527,8 +475,6 @@
 				'method' => 'fetch',
 				'element' => 'facture'
 			),
-<<<<<<< HEAD
-=======
 			'fd.fk_product' => array(
 				'rule'=>'fetchidfromref',
 				'classfile'=>'/product/class/product.class.php',
@@ -536,7 +482,6 @@
 				'method'=>'fetch',
 				'element'=>'Product'
 			),
->>>>>>> cc80841a
 			'fd.fk_projet' => array(
 				'rule' => 'fetchidfromref',
 				'file' => '/projet/class/project.class.php',
@@ -568,23 +513,6 @@
 		$this->export_permission[$r] = array(array("facture", "facture", "export", "other"));
 
 		$this->export_fields_array[$r] = array(
-<<<<<<< HEAD
-			's.rowid'=>"IdCompany", 's.nom'=>'CompanyName', 'ps.nom' => 'ParentCompany', 's.code_client'=>'CustomerCode', 's.address'=>'Address', 's.zip'=>'Zip', 's.town'=>'Town', 'c.code'=>'CountryCode', 'cd.nom'=>'State',
-			's.phone'=>'Phone',
-			's.siren'=>'ProfId1', 's.siret'=>'ProfId2', 's.ape'=>'ProfId3', 's.idprof4'=>'ProfId4',
-			's.code_compta'=>'CustomerAccountancyCode',
-			's.code_compta_fournisseur'=>'SupplierAccountancyCode',
-			's.tva_intra'=>'VATIntra',
-			't.libelle'=>"ThirdPartyType", // 'ce.code'=>"Staff", "cfj.libelle"=>"JuridicalStatus",
-			'f.rowid'=>"InvoiceId", 'f.ref'=>"InvoiceRef", 'f.ref_client'=>'RefCustomer', 'f.fk_facture_source'=>'SourceInvoiceId',
-			'f.type'=>"Type", 'f.datec'=>"InvoiceDateCreation", 'f.datef'=>"DateInvoice", 'f.date_lim_reglement'=>"DateDue",
-			'f.fk_cond_reglement'=>'IdPaymentTerm', 'f.fk_mode_reglement'=>'IdPaymentMode',
-			'f.total_ht'=>"TotalHT", 'f.total_ttc'=>"TotalTTC", 'f.total_tva'=>"TotalVAT",
-			'f.localtax1'=>"TotalLT1", 'f.localtax2'=>"TotalLT2",
-			'f.paye'=>"InvoicePaidCompletely", 'f.fk_statut'=>'InvoiceStatus', 'f.close_code'=>'EarlyClosingReason', 'f.close_note'=>'EarlyClosingComment',
-			'none.rest'=>'Rest',
-			'f.note_private'=>"NotePrivate", 'f.note_public'=>"NotePublic"
-=======
 			's.rowid' => "IdCompany", 's.nom' => 'CompanyName', 'ps.nom' => 'ParentCompany', 's.code_client' => 'CustomerCode', 's.address' => 'Address', 's.zip' => 'Zip', 's.town' => 'Town', 'c.code' => 'CountryCode', 'cd.nom' => 'State',
 			's.phone' => 'Phone',
 			's.siren' => 'ProfId1', 's.siret' => 'ProfId2', 's.ape' => 'ProfId3', 's.idprof4' => 'ProfId4',
@@ -600,7 +528,6 @@
 			'f.paye' => "InvoicePaidCompletely", 'f.fk_statut' => 'InvoiceStatus', 'f.close_code' => 'EarlyClosingReason', 'f.close_note' => 'EarlyClosingComment',
 			'none.rest' => 'Rest',
 			'f.note_private' => "NotePrivate", 'f.note_public' => "NotePublic"
->>>>>>> cc80841a
 		);
 		if (!$uselocaltax1) {
 			unset($this->export_fields_array[$r]['f.localtax1']);
@@ -622,82 +549,6 @@
 			$this->export_fields_array[$r]['f.module_source'] = 'Module';
 			$this->export_fields_array[$r]['f.pos_source'] = 'POSTerminal';
 		}
-<<<<<<< HEAD
-		$this->export_fields_array[$r] = $this->export_fields_array[$r] + array(
-			'f.fk_user_author'=>'CreatedById', 'uc.login'=>'CreatedByLogin',
-			'f.fk_user_valid'=>'ValidatedById', 'uv.login'=>'ValidatedByLogin',
-			'pj.ref'=>'ProjectRef', 'pj.title'=>'ProjectLabel'
-		);
-		// Add multicompany field
-		if (getDolGlobalString('MULTICOMPANY_ENTITY_IN_EXPORT_IF_SHARED')) {
-			$nbofallowedentities = count(explode(',', getEntity('invoice')));
-			if (isModEnabled('multicompany') && $nbofallowedentities > 1) {
-				$this->export_fields_array[$r]['f.entity'] = 'Entity';
-			}
-		}
-		$this->export_fields_array[$r] = $this->export_fields_array[$r] + array(
-			'fd.rowid'=>'LineId', 'fd.description'=>"LineDescription",
-			'fd.subprice'=>"LineUnitPrice", 'fd.qty'=>"LineQty",
-			'fd.tva_tx'=>"LineVATRate",
-			'fd.total_ht'=>"LineTotalHT", 'fd.total_tva'=>"LineTotalVAT", 'fd.total_ttc'=>"LineTotalTTC",
-			'fd.localtax1_tx'=>"LineLT1Rate", 'fd.localtax1_type'=>"LineLT1Type", 'fd.total_localtax1'=>"LineTotalLT1",
-			'fd.localtax2_tx'=>"LineLT2Rate", 'fd.localtax2_type'=>"LineLT2Type", 'fd.total_localtax2'=>"LineTotalLT2",
-			'fd.buy_price_ht'=>'BuyingPrice', 'fd.date_start'=>"DateStart", 'fd.date_end'=>"DateEnd", 'fd.special_code'=>'SpecialCode',
-			'fd.product_type'=>"TypeOfLineServiceOrProduct", 'fd.fk_product'=>'ProductId', 'p.ref'=>'ProductRef', 'p.label'=>'ProductLabel',
-			$alias_product_perentity . '.accountancy_code_sell'=>'ProductAccountancySellCode',
-			'aa.account_number' => 'AccountingAffectation'
-		);
-		if (!$uselocaltax1) {
-			unset($this->export_fields_array[$r]['fd.localtax1_tx']);
-			unset($this->export_fields_array[$r]['fd.localtax1_type']);
-			unset($this->export_fields_array[$r]['fd.total_localtax1']);
-		}
-		if (!$uselocaltax2) {
-			unset($this->export_fields_array[$r]['fd.localtax2_tx']);
-			unset($this->export_fields_array[$r]['fd.localtax2_type']);
-			unset($this->export_fields_array[$r]['fd.total_localtax2']);
-		}
-
-		$this->export_TypeFields_array[$r] = array(
-			's.rowid'=>'Numeric', 's.nom'=>'Text', 'ps.nom'=>'Text', 's.code_client'=>'Text', 's.address'=>'Text', 's.zip'=>'Text', 's.town'=>'Text', 'c.code'=>'Text', 'cd.nom'=>'Text', 's.phone'=>'Text', 's.siren'=>'Text',
-			's.siret'=>'Text', 's.ape'=>'Text', 's.idprof4'=>'Text', 's.code_compta'=>'Text', 's.code_compta_fournisseur'=>'Text', 's.tva_intra'=>'Text',
-			't.libelle'=>"Text", // 'ce.code'=>"List:c_effectif:libelle:code", "cfj.libelle"=>"Text",
-			'f.rowid'=>'Numeric', 'f.ref'=>"Text", 'f.ref_client'=>'Text', 'f.fk_facture_source'=>'Numeric', 'f.type'=>"Numeric", 'f.datec'=>"Date", 'f.datef'=>"Date", 'f.date_lim_reglement'=>"Date",
-			'f.fk_cond_reglement'=>'Numeric', 'f.fk_mode_reglement'=>'Numeric',
-			'f.total_ht'=>"Numeric", 'f.total_ttc'=>"Numeric", 'f.total_tva'=>"Numeric", 'f.localtax1'=>'Numeric', 'f.localtax2'=>'Numeric', 'f.paye'=>"Boolean", 'f.fk_statut'=>'Numeric', 'f.close_code'=>'Text', 'f.close_note'=>'Text',
-			'none.rest'=>"NumericCompute",
-			'f.note_private'=>"Text", 'f.note_public'=>"Text",
-			'f.module_source' => 'Text',
-			'f.pos_source' => 'Text',
-			'f.entity'=>'List:entity:label:rowid',
-			'f.fk_user_author'=>'Numeric', 'uc.login'=>'Text', 'f.fk_user_valid'=>'Numeric', 'uv.login'=>'Text',
-			'pj.ref'=>'Text', 'pj.title'=>'Text', 'fd.rowid'=>'Numeric', 'fd.description'=>"Text", 'fd.subprice'=>"Numeric", 'fd.tva_tx'=>"Numeric",
-			'fd.qty'=>"Numeric", 'fd.buy_price_ht'=>"Numeric", 'fd.date_start'=>"Date", 'fd.date_end'=>"Date",
-			'fd.total_ht'=>"Numeric", 'fd.total_tva'=>"Numeric", 'fd.total_ttc'=>"Numeric", 'fd.total_localtax1'=>"Numeric", 'fd.total_localtax2'=>"Numeric",
-			'fd.localtax1_tx'=>'Numeric', 'fd.localtax2_tx'=>'Numeric', 'fd.localtax1_type'=>'Numeric', 'fd.localtax2_type'=>'Numeric',
-			'fd.special_code'=>'Numeric', 'fd.product_type'=>"Numeric", 'fd.fk_product'=>'List:product:label', 'p.ref'=>'Text', 'p.label'=>'Text',
-			$alias_product_perentity . '.accountancy_code_sell'=>'Text',
-			'aa.account_number' => 'Text',
-			'f.multicurrency_code' => 'Text',
-			'f.multicurrency_tx' => 'Number', 'f.multicurrency_total_ht' => 'Number', 'f.multicurrency_total_tva' => 'Number', 'f.multicurrency_total_ttc' => 'Number'
-		);
-		$this->export_entities_array[$r] = array(
-			's.rowid'=>"company", 's.nom'=>'company', 'ps.nom'=>'company', 's.code_client'=>'company', 's.address'=>'company', 's.zip'=>'company', 's.town'=>'company', 'c.code'=>'company', 'cd.nom'=>'company', 's.phone'=>'company',
-			's.siren'=>'company', 's.siret'=>'company', 's.ape'=>'company', 's.idprof4'=>'company', 's.code_compta'=>'company', 's.code_compta_fournisseur'=>'company', 's.tva_intra'=>'company',
-			't.libelle'=>'company', // 'ce.code'=>'company', 'cfj.libelle'=>'company'
-			'pj.ref'=>'project', 'pj.title'=>'project', 'fd.rowid'=>'invoice_line', 'fd.description'=>"invoice_line",
-			'fd.subprice'=>"invoice_line", 'fd.buy_price_ht'=>'invoice_line',
-			'fd.total_ht'=>"invoice_line", 'fd.total_tva'=>"invoice_line", 'fd.total_ttc'=>"invoice_line", 'fd.total_localtax1'=>"invoice_line", 'fd.total_localtax2'=>"invoice_line",
-			'fd.tva_tx'=>"invoice_line", 'fd.localtax1_tx'=>"invoice_line", 'fd.localtax2_tx'=>"invoice_line", 'fd.localtax1_type'=>"invoice_line", 'fd.localtax2_type'=>"invoice_line",
-			'fd.qty'=>"invoice_line", 'fd.date_start'=>"invoice_line", 'fd.date_end'=>"invoice_line", 'fd.special_code'=>'invoice_line',
-			'fd.product_type'=>'invoice_line', 'fd.fk_product'=>'product', 'p.ref'=>'product', 'p.label'=>'product', $alias_product_perentity . '.accountancy_code_sell'=>'product',
-			'f.fk_user_author'=>'user', 'uc.login'=>'user', 'f.fk_user_valid'=>'user', 'uv.login'=>'user',
-			'aa.account_number' => "invoice_line",
-		);
-		$this->export_help_array[$r] = array('fd.buy_price_ht'=>'CostPriceUsage');
-		$this->export_special_array[$r] = array('none.rest'=>'getRemainToPay');
-		$this->export_dependencies_array[$r] = array('invoice_line'=>'fd.rowid', 'product'=>'fd.rowid', 'none.rest'=>array('f.rowid', 'f.total_ttc', 'f.close_code')); // To add unique key if we ask a field of a child to avoid the DISTINCT to discard them
-=======
 		$this->export_fields_array[$r] += array(
 			'f.fk_user_author' => 'CreatedById', 'uc.login' => 'CreatedByLogin',
 			'f.fk_user_valid' => 'ValidatedById', 'uv.login' => 'ValidatedByLogin',
@@ -772,7 +623,6 @@
 		$this->export_help_array[$r] = array('fd.buy_price_ht' => 'CostPriceUsage');
 		$this->export_special_array[$r] = array('none.rest' => 'getRemainToPay');
 		$this->export_dependencies_array[$r] = array('invoice_line' => 'fd.rowid', 'product' => 'fd.rowid', 'none.rest' => array('f.rowid', 'f.total_ttc', 'f.close_code')); // To add unique key if we ask a field of a child to avoid the DISTINCT to discard them
->>>>>>> cc80841a
 		$keyforselect = 'facture';
 		$keyforelement = 'invoice';
 		$keyforaliasextra = 'extra';
@@ -825,21 +675,6 @@
 		$this->export_icon[$r] = 'invoice';
 		$this->export_permission[$r] = array(array("facture", "facture", "export"));
 		$this->export_fields_array[$r] = array(
-<<<<<<< HEAD
-			's.rowid'=>"IdCompany", 's.nom'=>'CompanyName', 's.code_client'=>'CustomerCode', 's.address'=>'Address', 's.zip'=>'Zip', 's.town'=>'Town', 'c.code'=>'CountryCode', 'cd.nom'=>'State',
-			's.phone'=>'Phone',
-			's.siren'=>'ProfId1', 's.siret'=>'ProfId2', 's.ape'=>'ProfId3', 's.idprof4'=>'ProfId4', 's.code_compta'=>'CustomerAccountancyCode',
-			's.code_compta_fournisseur'=>'SupplierAccountancyCode', 's.tva_intra'=>'VATIntra',
-			'f.rowid'=>"InvoiceId", 'f.ref'=>"InvoiceRef", 'f.ref_client'=>'RefCustomer', 'f.fk_facture_source'=>'SourceInvoiceId',
-			'f.type'=>"Type", 'f.datec'=>"InvoiceDateCreation", 'f.datef'=>"DateInvoice", 'f.date_lim_reglement'=>"DateDue",
-			'f.fk_cond_reglement'=>'IdPaymentTerm', 'f.fk_mode_reglement'=>'IdPaymentMode',
-			'f.total_ht'=>"TotalHT", 'f.total_ttc'=>"TotalTTC", 'f.total_tva'=>"TotalVAT", 'f.localtax1'=>'LT1', 'f.localtax2'=>'LT2', 'f.paye'=>"InvoicePaidCompletely", 'f.fk_statut'=>'InvoiceStatus', 'f.close_code'=>'EarlyClosingReason', 'f.close_note'=>'EarlyClosingComment',
-			'none.rest'=>'Rest',
-			'f.note_private'=>"NotePrivate", 'f.note_public'=>"NotePublic", 'f.fk_user_author'=>'CreatedById', 'uc.login'=>'CreatedByLogin',
-			'f.fk_user_valid'=>'ValidatedById', 'uv.login'=>'ValidatedByLogin', 'pj.ref'=>'ProjectRef', 'pj.title'=>'ProjectLabel', 'p.rowid'=>'PaymentId', 'p.ref'=>'PaymentRef',
-			'p.amount'=>'AmountPayment', 'pf.amount'=>'AmountPaymentDistributedOnInvoice', 'p.datep'=>'DatePayment', 'p.num_paiement'=>'PaymentNumber',
-			'pt.code'=>'CodePaymentMode', 'pt.libelle'=>'LabelPaymentMode', 'p.note'=>'PaymentNote', 'p.fk_bank'=>'IdTransaction', 'ba.ref'=>'AccountRef'
-=======
 			's.rowid' => "IdCompany", 's.nom' => 'CompanyName', 's.code_client' => 'CustomerCode', 's.address' => 'Address', 's.zip' => 'Zip', 's.town' => 'Town', 'c.code' => 'CountryCode', 'cd.nom' => 'State',
 			's.phone' => 'Phone',
 			's.siren' => 'ProfId1', 's.siret' => 'ProfId2', 's.ape' => 'ProfId3', 's.idprof4' => 'ProfId4', 's.code_compta' => 'CustomerAccountancyCode',
@@ -853,7 +688,6 @@
 			'f.fk_user_valid' => 'ValidatedById', 'uv.login' => 'ValidatedByLogin', 'pj.ref' => 'ProjectRef', 'pj.title' => 'ProjectLabel', 'p.rowid' => 'PaymentId', 'p.ref' => 'PaymentRef',
 			'p.amount' => 'AmountPayment', 'pf.amount' => 'AmountPaymentDistributedOnInvoice', 'p.datep' => 'DatePayment', 'p.num_paiement' => 'PaymentNumber',
 			'pt.code' => 'CodePaymentMode', 'pt.libelle' => 'LabelPaymentMode', 'p.note' => 'PaymentNote', 'p.fk_bank' => 'IdTransaction', 'ba.ref' => 'AccountRef'
->>>>>>> cc80841a
 		);
 		if (!$uselocaltax1) {
 			unset($this->export_fields_array[$r]['f.localtax1']);
@@ -862,11 +696,7 @@
 			unset($this->export_fields_array[$r]['f.localtax2']);
 		}
 
-<<<<<<< HEAD
-		$this->export_help_array[$r] = array('f.paye'=>'InvoicePaidCompletelyHelp');
-=======
 		$this->export_help_array[$r] = array('f.paye' => 'InvoicePaidCompletelyHelp');
->>>>>>> cc80841a
 		if (isModEnabled("multicurrency")) {
 			$this->export_fields_array[$r]['f.multicurrency_code'] = 'Currency';
 			$this->export_fields_array[$r]['f.multicurrency_tx'] = 'CurrencyRate';
@@ -880,17 +710,6 @@
 			$this->export_fields_array[$r]['f.pos_source'] = 'POSTerminal';
 		}
 		$this->export_TypeFields_array[$r] = array(
-<<<<<<< HEAD
-			's.rowid'=>'Numeric', 's.nom'=>'Text', 's.code_client'=>'Text', 's.address'=>'Text', 's.zip'=>'Text', 's.town'=>'Text', 'c.code'=>'Text', 'cd.nom'=>'Text', 's.phone'=>'Text', 's.siren'=>'Text',
-			's.siret'=>'Text', 's.ape'=>'Text', 's.idprof4'=>'Text', 's.code_compta'=>'Text', 's.code_compta_fournisseur'=>'Text', 's.tva_intra'=>'Text',
-			'f.rowid'=>"Numeric", 'f.ref'=>"Text", 'f.ref_client'=>'Text', 'f.fk_facture_source'=>'Numeric', 'f.type'=>"Numeric", 'f.datec'=>"Date", 'f.datef'=>"Date", 'f.date_lim_reglement'=>"Date",
-			'f.fk_cond_reglement'=>'Numeric', 'f.fk_mode_reglement'=>'Numeric',
-			'f.total_ht'=>"Numeric", 'f.total_ttc'=>"Numeric", 'f.total_tva'=>"Numeric", 'f.localtax1'=>'Numeric', 'f.localtax2'=>'Numeric', 'f.paye'=>"Boolean", 'f.fk_statut'=>'Status', 'f.close_code'=>'Text', 'f.close_note'=>'Text',
-			'none.rest'=>'NumericCompute',
-			'f.note_private'=>"Text", 'f.note_public'=>"Text", 'f.fk_user_author'=>'Numeric', 'uc.login'=>'Text', 'f.fk_user_valid'=>'Numeric', 'uv.login'=>'Text',
-			'pj.ref'=>'Text', 'pj.title'=>'Text', 'p.amount'=>'Numeric', 'pf.amount'=>'Numeric', 'p.rowid'=>'Numeric', 'p.ref'=>'Text', 'p.title'=>'Text', 'p.datep'=>'Date', 'p.num_paiement'=>'Numeric',
-			'p.fk_bank'=>'Numeric', 'p.note'=>'Text', 'pt.code'=>'Text', 'pt.libelle'=>'text', 'ba.ref'=>'Text'
-=======
 			's.rowid' => 'Numeric', 's.nom' => 'Text', 's.code_client' => 'Text', 's.address' => 'Text', 's.zip' => 'Text', 's.town' => 'Text', 'c.code' => 'Text', 'cd.nom' => 'Text', 's.phone' => 'Text', 's.siren' => 'Text',
 			's.siret' => 'Text', 's.ape' => 'Text', 's.idprof4' => 'Text', 's.code_compta' => 'Text', 's.code_compta_fournisseur' => 'Text', 's.tva_intra' => 'Text',
 			'f.rowid' => "Numeric", 'f.ref' => "Text", 'f.ref_client' => 'Text', 'f.fk_facture_source' => 'Numeric', 'f.type' => "Numeric", 'f.datec' => "Date", 'f.datef' => "Date", 'f.date_lim_reglement' => "Date",
@@ -900,7 +719,6 @@
 			'f.note_private' => "Text", 'f.note_public' => "Text", 'f.fk_user_author' => 'Numeric', 'uc.login' => 'Text', 'f.fk_user_valid' => 'Numeric', 'uv.login' => 'Text',
 			'pj.ref' => 'Text', 'pj.title' => 'Text', 'p.amount' => 'Numeric', 'pf.amount' => 'Numeric', 'p.rowid' => 'Numeric', 'p.ref' => 'Text', 'p.title' => 'Text', 'p.datep' => 'Date', 'p.num_paiement' => 'Numeric',
 			'p.fk_bank' => 'Numeric', 'p.note' => 'Text', 'pt.code' => 'Text', 'pt.libelle' => 'Text', 'ba.ref' => 'Text'
->>>>>>> cc80841a
 		);
 		if (!empty($conf->cashdesk->enabled) || !empty($conf->takepos->enabled) || getDolGlobalString('INVOICE_SHOW_POS')) {
 			$this->export_fields_array[$r]['f.module_source'] = 'POSModule';
