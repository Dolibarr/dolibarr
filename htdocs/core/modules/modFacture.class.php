--- conflicted
+++ resolved
@@ -44,11 +44,7 @@
 	 */
 	public function __construct($db)
 	{
-<<<<<<< HEAD
-		global $conf, $langs, $user;
-=======
-		global $conf, $user, $mysoc;
->>>>>>> 83629c51
+		global $conf, $langs, $user, $mysoc;
 
 		$this->db = $db;
 		$this->numero = 30;
@@ -491,16 +487,12 @@
 
 		// Exports
 		//--------
-<<<<<<< HEAD
 		$r = 0;
 
 		$langs->loadLangs(array("suppliers", "multicurrency", "bills"));
-=======
+
 		$uselocaltax1 = $mysoc->localtax1_assuj;
 		$uselocaltax2 = $mysoc->localtax2_assuj;
-
-		$r = 1;
->>>>>>> 83629c51
 
 		$alias_product_perentity = !getDolGlobalString('MAIN_PRODUCT_PERENTITY_SHARED') ? "p" : "ppe";
 
