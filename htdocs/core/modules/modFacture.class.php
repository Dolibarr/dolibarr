<?php
/* Copyright (C) 2003-2004	Rodolphe Quiedeville	<rodolphe@quiedeville.org>
 * Copyright (C) 2004-2013	Laurent Destailleur		<eldy@users.sourceforge.net>
 * Copyright (C) 2004		Sebastien Di Cintio		<sdicintio@ressource-toi.org>
 * Copyright (C) 2004		Benoit Mortier			<benoit.mortier@opensides.be>
 * Copyright (C) 2005-2012	Regis Houssin			<regis.houssin@capnetworks.com>
 *
 * This program is free software; you can redistribute it and/or modify
 * it under the terms of the GNU General Public License as published by
 * the Free Software Foundation; either version 3 of the License, or
 * (at your option) any later version.
 *
 * This program is distributed in the hope that it will be useful,
 * but WITHOUT ANY WARRANTY; without even the implied warranty of
 * MERCHANTABILITY or FITNESS FOR A PARTICULAR PURPOSE.  See the
 * GNU General Public License for more details.
 *
 * You should have received a copy of the GNU General Public License
 * along with this program. If not, see <http://www.gnu.org/licenses/>.
 */

/**
 * 		\defgroup   facture     Module invoices
 *      \brief      Module pour gerer les factures clients et/ou fournisseurs
 *      \file       htdocs/core/modules/modFacture.class.php
 *		\ingroup    facture
 *		\brief      Fichier de la classe de description et activation du module Facture
 */
include_once DOL_DOCUMENT_ROOT .'/core/modules/DolibarrModules.class.php';


/**
 *  Class to describe module customer invoices
 */
class modFacture extends DolibarrModules
{

	/**
	 *   Constructor. Define names, constants, directories, boxes, permissions
	 *
	 *   @param      DoliDB		$db      Database handler
	 */
	function __construct($db)
	{
		global $conf, $user;

		$this->db = $db;
		$this->numero = 30;

		$this->family = "financial";
		$this->module_position = 10;
		// Module label (no space allowed), used if translation string 'ModuleXXXName' not found (where XXX is value of numeric property 'numero' of module)
		$this->name = preg_replace('/^mod/i','',get_class($this));
		$this->description = "Gestion des factures";

		// Possible values for version are: 'development', 'experimental', 'dolibarr' or version
		$this->version = 'dolibarr';

		$this->const_name = 'MAIN_MODULE_'.strtoupper($this->name);
		$this->special = 0;
		$this->picto='bill';

		// Data directories to create when module is enabled
		$this->dirs = array("/facture/temp");

		// Dependencies
		$this->depends = array('always'=>"modSociete");
		$this->requiredby = array("modComptabilite","modAccounting");
		$this->conflictwith = array();
		$this->langfiles = array("bills","companies","compta","products");
<<<<<<< HEAD
		$this->warnings_activation = array('FR'=>'WarningNoteModuleInvoiceForFrenchLaw');                              // Warning to show when we activate module. array('always'='text') or array('FR'='text')
		$this->warnings_activation = array();
		$this->warnings_activation_ext = array('FR'=>'WarningInstallationMayBecomeNotCompliantWithLaw');  // Warning to show when we activate an external module. array('always'='text') or array('FR'='text')
=======
		$this->warnings_activation = array();                              // Warning to show when we activate module. array('always'='text') or array('FR'='text')
		$this->warnings_activation_ext = array();                          // Warning to show when we activate an external module. array('always'='text') or array('FR'='text')
>>>>>>> 8a1de52f

		// Config pages
		$this->config_page_url = array("facture.php");

		// Constants
		$this->const = array();
		$r=0;

		$this->const[$r][0] = "FACTURE_ADDON";
		$this->const[$r][1] = "chaine";
		$this->const[$r][2] = "mod_facture_terre";
		$this->const[$r][3] = 'Name of numbering numerotation rules of invoice';
		$this->const[$r][4] = 0;
		$r++;

		$this->const[$r][0] = "FACTURE_ADDON_PDF";
		$this->const[$r][1] = "chaine";
		$this->const[$r][2] = "crabe";
		$this->const[$r][3] = 'Name of PDF model of invoice';
		$this->const[$r][4] = 0;
		$r++;

		$this->const[$r][0] = "FACTURE_ADDON_PDF_ODT_PATH";
		$this->const[$r][1] = "chaine";
		$this->const[$r][2] = "DOL_DATA_ROOT/doctemplates/invoices";
		$this->const[$r][3] = "";
		$this->const[$r][4] = 0;
		$r++;

		/*$this->const[$r][0] = "FACTURE_DRAFT_WATERMARK";
		$this->const[$r][1] = "chaine";
		$this->const[$r][2] = "__(Draft)__";
		$this->const[$r][3] = 'Watermark to show on draft invoices';
		$this->const[$r][4] = 0;
		$r++;*/


		// Boxes
		//$this->boxes = array(0=>array(1=>'box_factures_imp.php'),1=>array(1=>'box_factures.php'));
		$this->boxes = array(
				0=>array('file'=>'box_factures_imp.php','enabledbydefaulton'=>'Home'),
				1=>array('file'=>'box_factures.php','enabledbydefaulton'=>'Home'),
				2=>array('file'=>'box_graph_invoices_permonth.php','enabledbydefaulton'=>'Home')
		);

        // Cronjobs
        $this->cronjobs = array(
            0=>array('label'=>'RecurringInvoices', 'jobtype'=>'method', 'class'=>'compta/facture/class/facture-rec.class.php', 'objectname'=>'FactureRec', 'method'=>'createRecurringInvoices', 'parameters'=>'', 'comment'=>'Generate recurring invoices', 'frequency'=>1, 'unitfrequency'=>3600*24),
            // 1=>array('label'=>'My label', 'jobtype'=>'command', 'command'=>'', 'parameters'=>'', 'comment'=>'Comment', 'frequency'=>3600, 'unitfrequency'=>3600)
        );
        // List of cron jobs entries to add
        // Example:
        // $this->cronjobs=array(
        //              0=>array('label'=>'My label', 'jobtype'=>'method', 'class'=>'MyClass', 'method'=>'myMethod', 'parameters'=>'', 'comment'=>'Comment', 'frequency'=>1, 'unitfrequency'=>3600),
        //              1=>array('label'=>'My label', 'jobtype'=>'command', 'command'=>'', 'parameters'=>'', 'comment'=>'Comment', 'frequency'=>1, 'unitfrequency'=>3600)
        // );

        // Permissions
		$this->rights = array();
		$this->rights_class = 'facture';
		$r=0;

		$r++;
		$this->rights[$r][0] = 11;
		$this->rights[$r][1] = 'Lire les factures';
		$this->rights[$r][2] = 'a';
		$this->rights[$r][3] = 0;
		$this->rights[$r][4] = 'lire';

		$r++;
		$this->rights[$r][0] = 12;
		$this->rights[$r][1] = 'Creer/modifier les factures';
		$this->rights[$r][2] = 'a';
		$this->rights[$r][3] = 0;
		$this->rights[$r][4] = 'creer';

		// There is a particular permission for unvalidate because this may be not forbidden by some laws
		$r++;
		$this->rights[$r][0] = 13;
		$this->rights[$r][1] = 'Dévalider les factures';
		$this->rights[$r][2] = 'a';
		$this->rights[$r][3] = 0;
        $this->rights[$r][4] = 'invoice_advance';
		$this->rights[$r][5] = 'unvalidate';

		$r++;
		$this->rights[$r][0] = 14;
		$this->rights[$r][1] = 'Valider les factures';
		$this->rights[$r][2] = 'a';
		$this->rights[$r][3] = 0;
		$this->rights[$r][4] = 'invoice_advance';
		$this->rights[$r][5] = 'validate';

		$r++;
		$this->rights[$r][0] = 15;
		$this->rights[$r][1] = 'Envoyer les factures par mail';
		$this->rights[$r][2] = 'a';
		$this->rights[$r][3] = 0;
		$this->rights[$r][4] = 'invoice_advance';
        $this->rights[$r][5] = 'send';

		$r++;
		$this->rights[$r][0] = 16;
		$this->rights[$r][1] = 'Emettre des paiements sur les factures';
		$this->rights[$r][2] = 'a';
		$this->rights[$r][3] = 0;
		$this->rights[$r][4] = 'paiement';

		$r++;
		$this->rights[$r][0] = 19;
		$this->rights[$r][1] = 'Supprimer les factures';
		$this->rights[$r][2] = 'a';
		$this->rights[$r][3] = 0;
		$this->rights[$r][4] = 'supprimer';

		$r++;
		$this->rights[$r][0] = 1321;
		$this->rights[$r][1] = 'Exporter les factures clients, attributs et reglements';
		$this->rights[$r][2] = 'r';
		$this->rights[$r][3] = 0;
		$this->rights[$r][4] = 'facture';
		$this->rights[$r][5] = 'export';

		$r++;
		$this->rights[$r][0] = 1322;
		$this->rights[$r][1] = 'Rouvrir une facture totalement réglée';
		$this->rights[$r][2] = 'r';
		$this->rights[$r][3] = 0;
		$this->rights[$r][4] = 'invoice_advance';
		$this->rights[$r][5] = 'reopen';


		// Menus
		//-------
		$this->menu = 1;        // This module add menu entries. They are coded into menu manager.


		// Exports
		//--------
		$r=1;

		$this->export_code[$r]=$this->rights_class.'_'.$r;
		$this->export_label[$r]='CustomersInvoicesAndInvoiceLines';	// Translation key (used only if key ExportDataset_xxx_z not found)
		$this->export_icon[$r]='invoice';
		$this->export_permission[$r]=array(array("facture","facture","export","other"));
		$this->export_fields_array[$r]=array('s.rowid'=>"IdCompany",'s.nom'=>'CompanyName','s.address'=>'Address','s.zip'=>'Zip','s.town'=>'Town','c.code'=>'CountryCode','s.phone'=>'Phone','s.siren'=>'ProfId1','s.siret'=>'ProfId2','s.ape'=>'ProfId3','s.idprof4'=>'ProfId4','s.code_compta'=>'CustomerAccountancyCode','s.code_compta_fournisseur'=>'SupplierAccountancyCode','s.tva_intra'=>'VATIntra','f.rowid'=>"InvoiceId",'f.facnumber'=>"InvoiceRef",'f.type'=>"Type",'f.datec'=>"InvoiceDateCreation",'f.datef'=>"DateInvoice",'f.date_lim_reglement'=>"DateDue",'f.total'=>"TotalHT",'f.total_ttc'=>"TotalTTC",'f.tva'=>"TotalVAT",'none.rest'=>'Rest','f.paye'=>"InvoicePaid",'f.fk_statut'=>'InvoiceStatus','f.note_private'=>"NotePrivate",'f.note_public'=>"NotePublic",'f.fk_user_author'=>'CreatedById','uc.login'=>'CreatedByLogin','f.fk_user_valid'=>'ValidatedById','uv.login'=>'ValidatedByLogin', 'pj.ref'=>'ProjectRef', 'fd.rowid'=>'LineId','fd.description'=>"LineDescription",'fd.subprice'=>"LineUnitPrice",'fd.tva_tx'=>"LineVATRate",'fd.qty'=>"LineQty",'fd.total_ht'=>"LineTotalHT",'fd.total_tva'=>"LineTotalVAT",'fd.total_ttc'=>"LineTotalTTC",'fd.date_start'=>"DateStart",'fd.date_end'=>"DateEnd",'fd.special_code'=>'SpecialCode','fd.product_type'=>"TypeOfLineServiceOrProduct",'fd.fk_product'=>'ProductId','p.ref'=>'ProductRef','p.label'=>'ProductLabel','p.accountancy_code_sell'=>'ProductAccountancySellCode');
		$this->export_TypeFields_array[$r]=array('s.rowid'=>'Numeric','s.nom'=>'Text','s.address'=>'Text','s.zip'=>'Text','s.town'=>'Text','c.code'=>'Text','s.phone'=>'Text','s.siren'=>'Text','s.siret'=>'Text','s.ape'=>'Text','s.idprof4'=>'Text','s.code_compta'=>'Text','s.code_compta_fournisseur'=>'Text','s.tva_intra'=>'Text','f.rowid'=>'Numeric','f.facnumber'=>"Text",'f.type'=>"Numeric",'f.datec'=>"Date",'f.datef'=>"Date",'f.date_lim_reglement'=>"Date",'f.total'=>"Numeric",'f.total_ttc'=>"Numeric",'f.tva'=>"Numeric",'none.rest'=>"NumericCompute",'f.paye'=>"Boolean",'f.fk_statut'=>'Numeric','f.note_private'=>"Text",'f.note_public'=>"Text",'f.fk_user_author'=>'Numeric','uc.login'=>'Text','f.fk_user_valid'=>'Numeric','uv.login'=>'Text','pj.ref'=>'Text','fd.rowid'=>'Numeric','fd.label'=>'Text','fd.description'=>"Text",'fd.subprice'=>"Numeric",'fd.tva_tx'=>"Numeric",'fd.qty'=>"Numeric",'fd.total_ht'=>"Numeric",'fd.total_tva'=>"Numeric",'fd.total_ttc'=>"Numeric",'fd.date_start'=>"Date",'fd.date_end'=>"Date",'fd.special_code'=>'Numeric','fd.product_type'=>"Numeric",'fd.fk_product'=>'List:product:label','p.ref'=>'Text','p.label'=>'Text','p.accountancy_code_sell'=>'Text');
		$this->export_entities_array[$r]=array('s.rowid'=>"company",'s.nom'=>'company','s.address'=>'company','s.zip'=>'company','s.town'=>'company','c.code'=>'company','s.phone'=>'company','s.siren'=>'company','s.siret'=>'company','s.ape'=>'company','s.idprof4'=>'company','s.code_compta'=>'company','s.code_compta_fournisseur'=>'company','s.tva_intra'=>'company', 'pj.ref'=>'project', 'fd.rowid'=>'invoice_line','fd.label'=>"invoice_line",'fd.description'=>"invoice_line",'fd.subprice'=>"invoice_line",'fd.total_ht'=>"invoice_line",'fd.total_tva'=>"invoice_line",'fd.total_ttc'=>"invoice_line",'fd.tva_tx'=>"invoice_line",'fd.qty'=>"invoice_line",'fd.date_start'=>"invoice_line",'fd.date_end'=>"invoice_line",'fd.special_code'=>'invoice_line','fd.product_type'=>'invoice_line','fd.fk_product'=>'product','p.ref'=>'product','p.label'=>'product','p.accountancy_code_sell'=>'product','f.fk_user_author'=>'user','uc.login'=>'user','f.fk_user_valid'=>'user','uv.login'=>'user');
		$this->export_special_array[$r]=array('none.rest'=>'getRemainToPay');
		$this->export_dependencies_array[$r]=array('invoice_line'=>'fd.rowid', 'product'=>'fd.rowid', 'none.rest'=>array('f.rowid','f.total_ttc')); // To add unique key if we ask a field of a child to avoid the DISTINCT to discard them
		$keyforselect='facture'; $keyforelement='invoice'; $keyforaliasextra='extra';
		include DOL_DOCUMENT_ROOT.'/core/extrafieldsinexport.inc.php';
		$keyforselect='facturedet'; $keyforelement='invoice_line'; $keyforaliasextra='extra2';
		include DOL_DOCUMENT_ROOT.'/core/extrafieldsinexport.inc.php';
		$keyforselect='product'; $keyforelement='product'; $keyforaliasextra='extra3';
		include DOL_DOCUMENT_ROOT.'/core/extrafieldsinexport.inc.php';
		$this->export_sql_start[$r]='SELECT DISTINCT ';
		$this->export_sql_end[$r]  =' FROM '.MAIN_DB_PREFIX.'societe as s';
		if (empty($user->rights->societe->client->voir)) $this->export_sql_end[$r] .=' LEFT JOIN '.MAIN_DB_PREFIX.'societe_commerciaux as sc ON sc.fk_soc = s.rowid';
		$this->export_sql_end[$r] .=' LEFT JOIN '.MAIN_DB_PREFIX.'c_country as c on s.fk_pays = c.rowid,';
		$this->export_sql_end[$r] .=' '.MAIN_DB_PREFIX.'facture as f';
		$this->export_sql_end[$r] .=' LEFT JOIN '.MAIN_DB_PREFIX.'projet as pj ON f.fk_projet = pj.rowid';
		$this->export_sql_end[$r] .=' LEFT JOIN '.MAIN_DB_PREFIX.'user as uc ON f.fk_user_author = uc.rowid';
		$this->export_sql_end[$r] .=' LEFT JOIN '.MAIN_DB_PREFIX.'user as uv ON f.fk_user_valid = uv.rowid';
		$this->export_sql_end[$r] .=' LEFT JOIN '.MAIN_DB_PREFIX.'facture_extrafields as extra ON f.rowid = extra.fk_object';
		$this->export_sql_end[$r] .=' , '.MAIN_DB_PREFIX.'facturedet as fd';
		$this->export_sql_end[$r] .=' LEFT JOIN '.MAIN_DB_PREFIX.'facturedet_extrafields as extra2 on fd.rowid = extra2.fk_object';
		$this->export_sql_end[$r] .=' LEFT JOIN '.MAIN_DB_PREFIX.'product as p on (fd.fk_product = p.rowid)';
		$this->export_sql_end[$r] .=' LEFT JOIN '.MAIN_DB_PREFIX.'product_extrafields as extra3 on p.rowid = extra3.fk_object';
		$this->export_sql_end[$r] .=' WHERE f.fk_soc = s.rowid AND f.rowid = fd.fk_facture';
		$this->export_sql_end[$r] .=' AND f.entity IN ('.getEntity('facture').')';
		if(isset($user) && empty($user->rights->societe->client->voir)) $this->export_sql_end[$r] .=' AND sc.fk_user = '.$user->id;
		$r++;

		$this->export_code[$r]=$this->rights_class.'_'.$r;
		$this->export_label[$r]='CustomersInvoicesAndPayments';	// Translation key (used only if key ExportDataset_xxx_z not found)
		$this->export_icon[$r]='invoice';
		$this->export_permission[$r]=array(array("facture","facture","export"));
		$this->export_fields_array[$r]=array('s.rowid'=>"IdCompany",'s.nom'=>'CompanyName','s.address'=>'Address','s.zip'=>'Zip','s.town'=>'Town','c.code'=>'CountryCode','s.phone'=>'Phone','s.siren'=>'ProfId1','s.siret'=>'ProfId2','s.ape'=>'ProfId3','s.idprof4'=>'ProfId4','s.code_compta'=>'CustomerAccountancyCode','s.code_compta_fournisseur'=>'SupplierAccountancyCode','s.tva_intra'=>'VATIntra','f.rowid'=>"InvoiceId",'f.facnumber'=>"InvoiceRef",'f.type'=>"Type",'f.datec'=>"InvoiceDateCreation",'f.datef'=>"DateInvoice",'f.date_lim_reglement'=>"DateDue",'f.total'=>"TotalHT",'f.total_ttc'=>"TotalTTC",'f.tva'=>"TotalVAT",'none.rest'=>'Rest','f.paye'=>"InvoicePaid",'f.fk_statut'=>'InvoiceStatus','f.note_private'=>"NotePrivate",'f.note_public'=>"NotePublic",'f.fk_user_author'=>'CreatedById','uc.login'=>'CreatedByLogin','f.fk_user_valid'=>'ValidatedById','uv.login'=>'ValidatedByLogin','pj.ref'=>'ProjectRef','p.rowid'=>'PaymentId','p.ref'=>'PaymentRef','p.amount'=>'AmountPayment','pf.amount'=>'AmountPaymentDistributedOnInvoice','p.datep'=>'DatePayment','p.num_paiement'=>'PaymentNumber','pt.code'=>'CodePaymentMode','pt.libelle'=>'LabelPaymentMode','p.note'=>'PaymentNote','p.fk_bank'=>'IdTransaction','ba.ref'=>'AccountRef');
		$this->export_TypeFields_array[$r]=array('s.rowid'=>'Numeric','s.nom'=>'Text','s.address'=>'Text','s.zip'=>'Text','s.town'=>'Text','c.code'=>'Text','s.phone'=>'Text','s.siren'=>'Text','s.siret'=>'Text','s.ape'=>'Text','s.idprof4'=>'Text','s.code_compta'=>'Text','s.code_compta_fournisseur'=>'Text','s.tva_intra'=>'Text','f.rowid'=>"Numeric",'f.facnumber'=>"Text",'f.type'=>"Numeric",'f.datec'=>"Date",'f.datef'=>"Date",'f.date_lim_reglement'=>"Date",'f.total'=>"Numeric",'f.total_ttc'=>"Numeric",'f.tva'=>"Numeric",'none.rest'=>'NumericCompute','f.paye'=>"Boolean",'f.fk_statut'=>'Status','f.note_private'=>"Text",'f.note_public'=>"Text",'f.fk_user_author'=>'Numeric','uc.login'=>'Text','f.fk_user_valid'=>'Numeric','uv.login'=>'Text','pj.ref'=>'Text','p.amount'=>'Numeric','pf.amount'=>'Numeric','p.rowid'=>'Numeric','p.ref'=>'Text','p.datep'=>'Date','p.num_paiement'=>'Numeric','p.fk_bank'=>'Numeric','p.note'=>'Text','pt.code'=>'Text','pt.libelle'=>'text','ba.ref'=>'Text');
		$this->export_entities_array[$r]=array('s.rowid'=>"company",'s.nom'=>'company','s.address'=>'company','s.zip'=>'company','s.town'=>'company','c.code'=>'company','s.phone'=>'company','s.siren'=>'company','s.siret'=>'company','s.ape'=>'company','s.idprof4'=>'company','s.code_compta'=>'company','s.code_compta_fournisseur'=>'company','s.tva_intra'=>'company','pj.ref'=>'project','p.rowid'=>'payment','p.ref'=>'payment','p.amount'=>'payment','pf.amount'=>'payment','p.datep'=>'payment','p.num_paiement'=>'payment','pt.code'=>'payment','pt.libelle'=>'payment','p.note'=>'payment','f.fk_user_author'=>'user','uc.login'=>'user','f.fk_user_valid'=>'user','uv.login'=>'user','p.fk_bank'=>'account','ba.ref'=>'account');
		$this->export_special_array[$r]=array('none.rest'=>'getRemainToPay');
		$this->export_dependencies_array[$r]=array('payment'=>'p.rowid', 'none.rest'=>array('f.rowid','f.total_ttc')); // To add unique key if we ask a field of a child to avoid the DISTINCT to discard them
		$keyforselect='facture'; $keyforelement='invoice'; $keyforaliasextra='extra';
		include DOL_DOCUMENT_ROOT.'/core/extrafieldsinexport.inc.php';
		$this->export_sql_start[$r]='SELECT DISTINCT ';
		$this->export_sql_end[$r]  =' FROM '.MAIN_DB_PREFIX.'societe as s';
		if (empty($user->rights->societe->client->voir)) $this->export_sql_end[$r] .=' LEFT JOIN '.MAIN_DB_PREFIX.'societe_commerciaux as sc ON sc.fk_soc = s.rowid';
		$this->export_sql_end[$r] .=' LEFT JOIN '.MAIN_DB_PREFIX.'c_country as c on s.fk_pays = c.rowid,';
		$this->export_sql_end[$r] .=' '.MAIN_DB_PREFIX.'facture as f';
		$this->export_sql_end[$r] .=' LEFT JOIN '.MAIN_DB_PREFIX.'projet as pj ON f.fk_projet = pj.rowid';
		$this->export_sql_end[$r] .=' LEFT JOIN '.MAIN_DB_PREFIX.'user as uc ON f.fk_user_author = uc.rowid';
		$this->export_sql_end[$r] .=' LEFT JOIN '.MAIN_DB_PREFIX.'user as uv ON f.fk_user_valid = uv.rowid';
		$this->export_sql_end[$r] .=' LEFT JOIN '.MAIN_DB_PREFIX.'facture_extrafields as extra ON f.rowid = extra.fk_object';
		$this->export_sql_end[$r] .=' LEFT JOIN '.MAIN_DB_PREFIX.'paiement_facture as pf ON pf.fk_facture = f.rowid';
		$this->export_sql_end[$r] .=' LEFT JOIN '.MAIN_DB_PREFIX.'paiement as p ON pf.fk_paiement = p.rowid';
		$this->export_sql_end[$r] .=' LEFT JOIN '.MAIN_DB_PREFIX.'c_paiement as pt ON pt.id = p.fk_paiement AND pt.entity = ' . getEntity('c_paiement', 2);
		$this->export_sql_end[$r] .=' LEFT JOIN '.MAIN_DB_PREFIX.'bank as b ON b.rowid = p.fk_bank';
		$this->export_sql_end[$r] .=' LEFT JOIN '.MAIN_DB_PREFIX.'bank_account as ba ON ba.rowid = b.fk_account';
		$this->export_sql_end[$r] .=' WHERE f.fk_soc = s.rowid';
		$this->export_sql_end[$r] .=' AND f.entity IN ('.getEntity('facture').')';
		if (isset($user) && empty($user->rights->societe->client->voir)) $this->export_sql_end[$r] .=' AND sc.fk_user = '.$user->id;
		$r++;
	}


	/**
	 *		Function called when module is enabled.
	 *		The init function add constants, boxes, permissions and menus (defined in constructor) into Dolibarr database.
	 *		It also creates data directories
	 *
     *      @param      string	$options    Options when enabling module ('', 'newboxdefonly', 'noboxes')
	 *      @return     int             	1 if OK, 0 if KO
	 */
	function init($options='')
	{
		global $conf,$langs;

		// Remove permissions and default values
		$this->remove($options);

		//ODT template
		$src=DOL_DOCUMENT_ROOT.'/install/doctemplates/invoices/template_invoice.odt';
		$dirodt=DOL_DATA_ROOT.'/doctemplates/invoices';
		$dest=$dirodt.'/template_invoice.odt';

		if (file_exists($src) && ! file_exists($dest))
		{
			require_once DOL_DOCUMENT_ROOT.'/core/lib/files.lib.php';
			dol_mkdir($dirodt);
			$result=dol_copy($src,$dest,0,0);
			if ($result < 0)
			{
				$langs->load("errors");
				$this->error=$langs->trans('ErrorFailToCopyFile',$src,$dest);
				return 0;
			}
		}

		$sql = array(
				"DELETE FROM ".MAIN_DB_PREFIX."document_model WHERE nom = '".$this->db->escape($this->const[1][2])."' AND type = 'invoice' AND entity = ".$conf->entity,
				"INSERT INTO ".MAIN_DB_PREFIX."document_model (nom, type, entity) VALUES('".$this->db->escape($this->const[1][2])."','invoice',".$conf->entity.")"
		);

		return $this->_init($sql,$options);
	}
}<|MERGE_RESOLUTION|>--- conflicted
+++ resolved
@@ -68,14 +68,8 @@
 		$this->requiredby = array("modComptabilite","modAccounting");
 		$this->conflictwith = array();
 		$this->langfiles = array("bills","companies","compta","products");
-<<<<<<< HEAD
-		$this->warnings_activation = array('FR'=>'WarningNoteModuleInvoiceForFrenchLaw');                              // Warning to show when we activate module. array('always'='text') or array('FR'='text')
-		$this->warnings_activation = array();
-		$this->warnings_activation_ext = array('FR'=>'WarningInstallationMayBecomeNotCompliantWithLaw');  // Warning to show when we activate an external module. array('always'='text') or array('FR'='text')
-=======
 		$this->warnings_activation = array();                              // Warning to show when we activate module. array('always'='text') or array('FR'='text')
 		$this->warnings_activation_ext = array();                          // Warning to show when we activate an external module. array('always'='text') or array('FR'='text')
->>>>>>> 8a1de52f
 
 		// Config pages
 		$this->config_page_url = array("facture.php");
