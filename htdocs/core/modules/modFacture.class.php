<?php
/* Copyright (C) 2003-2004	Rodolphe Quiedeville	<rodolphe@quiedeville.org>
 * Copyright (C) 2004-2018	Laurent Destailleur		<eldy@users.sourceforge.net>
 * Copyright (C) 2004		Sebastien Di Cintio		<sdicintio@ressource-toi.org>
 * Copyright (C) 2004		Benoit Mortier			<benoit.mortier@opensides.be>
 * Copyright (C) 2005-2012	Regis Houssin			<regis.houssin@inodbox.com>
 *
 * This program is free software; you can redistribute it and/or modify
 * it under the terms of the GNU General Public License as published by
 * the Free Software Foundation; either version 3 of the License, or
 * (at your option) any later version.
 *
 * This program is distributed in the hope that it will be useful,
 * but WITHOUT ANY WARRANTY; without even the implied warranty of
 * MERCHANTABILITY or FITNESS FOR A PARTICULAR PURPOSE.  See the
 * GNU General Public License for more details.
 *
 * You should have received a copy of the GNU General Public License
 * along with this program. If not, see <http://www.gnu.org/licenses/>.
 */

/**
 * 		\defgroup   facture     Module invoices
 *      \brief      Module pour gerer les factures clients et/ou fournisseurs
 *      \file       htdocs/core/modules/modFacture.class.php
 *		\ingroup    facture
 *		\brief      Fichier de la classe de description et activation du module Facture
 */
include_once DOL_DOCUMENT_ROOT.'/core/modules/DolibarrModules.class.php';


/**
 *  Class to describe module customer invoices
 */
class modFacture extends DolibarrModules
{

	/**
	 *   Constructor. Define names, constants, directories, boxes, permissions
	 *
	 *   @param      DoliDB		$db      Database handler
	 */
	function __construct($db)
	{
		global $conf, $user;

		$this->db = $db;
		$this->numero = 30;

		$this->family = "financial";
		$this->module_position = '10';
		// Module label (no space allowed), used if translation string 'ModuleXXXName' not found (where XXX is value of numeric property 'numero' of module)
		$this->name = preg_replace('/^mod/i', '', get_class($this));
		$this->description = "Gestion des factures";

		// Possible values for version are: 'development', 'experimental', 'dolibarr' or version
		$this->version = 'dolibarr';

		$this->const_name = 'MAIN_MODULE_'.strtoupper($this->name);
		$this->picto = 'bill';

		// Data directories to create when module is enabled
		$this->dirs = array("/facture/temp");

		// Dependencies
		$this->depends = array('always'=>"modSociete");
		$this->requiredby = array("modComptabilite", "modAccounting");
		$this->conflictwith = array();
		$this->langfiles = array("bills", "companies", "compta", "products");
		$this->warnings_activation = array(); // Warning to show when we activate module. array('always'='text') or array('FR'='text')
		$this->warnings_activation_ext = array(); // Warning to show when we activate an external module. array('always'='text') or array('FR'='text')

		// Config pages
		$this->config_page_url = array("facture.php");

		// Constants
		$this->const = array();
		$r = 0;

		$this->const[$r][0] = "FACTURE_ADDON";
		$this->const[$r][1] = "chaine";
		$this->const[$r][2] = "mod_facture_terre";
		$this->const[$r][3] = 'Name of numbering numerotation rules of invoice';
		$this->const[$r][4] = 0;
		$r++;

		$this->const[$r][0] = "FACTURE_ADDON_PDF";
		$this->const[$r][1] = "chaine";
		$this->const[$r][2] = "crabe";
		$this->const[$r][3] = 'Name of PDF model of invoice';
		$this->const[$r][4] = 0;
		$r++;

		$this->const[$r][0] = "FACTURE_ADDON_PDF_ODT_PATH";
		$this->const[$r][1] = "chaine";
		$this->const[$r][2] = "DOL_DATA_ROOT/doctemplates/invoices";
		$this->const[$r][3] = "";
		$this->const[$r][4] = 0;
		$r++;

		/*$this->const[$r][0] = "FACTURE_DRAFT_WATERMARK";
		$this->const[$r][1] = "chaine";
		$this->const[$r][2] = "__(Draft)__";
		$this->const[$r][3] = 'Watermark to show on draft invoices';
		$this->const[$r][4] = 0;
		$r++;*/


		// Boxes
		//$this->boxes = array(0=>array(1=>'box_factures_imp.php'),1=>array(1=>'box_factures.php'));
		$this->boxes = array(
				0=>array('file'=>'box_factures_imp.php', 'enabledbydefaulton'=>'Home'),
				1=>array('file'=>'box_factures.php', 'enabledbydefaulton'=>'Home'),
				2=>array('file'=>'box_graph_invoices_permonth.php', 'enabledbydefaulton'=>'Home')
		);

<<<<<<< HEAD
        // Cronjobs
        $this->cronjobs = array(
            0=>array('label'=>'RecurringInvoices', 'jobtype'=>'method', 'class'=>'compta/facture/class/facture-rec.class.php', 'objectname'=>'FactureRec', 'method'=>'createRecurringInvoices', 'parameters'=>'', 'comment'=>'Generate recurring invoices', 'frequency'=>1, 'unitfrequency'=>3600 * 24, 'priority'=>50, 'status'=>1, 'test'=>true),
            // 1=>array('label'=>'My label', 'jobtype'=>'command', 'command'=>'', 'parameters'=>'', 'comment'=>'Comment', 'frequency'=>3600, 'unitfrequency'=>3600)
        );

        // Permissions
=======
		// Cronjobs
		$arraydate=dol_getdate(dol_now());
		$datestart=dol_mktime(23, 0, 0, $arraydate['mon'], $arraydate['mday'], $arraydate['year']);
		$this->cronjobs = array(
			0=>array('label'=>'RecurringInvoices', 'jobtype'=>'method', 'class'=>'compta/facture/class/facture-rec.class.php', 'objectname'=>'FactureRec', 'method'=>'createRecurringInvoices', 'parameters'=>'', 'comment'=>'Generate recurring invoices', 'frequency'=>1, 'unitfrequency'=>3600 * 24, 'priority'=>50, 'status'=>1, 'test'=>'$conf->facture->enabled', 'datestart'=>$datestart),
		);

		// Permissions
>>>>>>> d9b8a8c8
		$this->rights = array();
		$this->rights_class = 'facture';
		$r = 0;

		$r++;
		$this->rights[$r][0] = 11;
		$this->rights[$r][1] = 'Read invoices';
		$this->rights[$r][2] = 'a';
		$this->rights[$r][3] = 0;
		$this->rights[$r][4] = 'lire';

		$r++;
		$this->rights[$r][0] = 12;
		$this->rights[$r][1] = 'Create and update invoices';
		$this->rights[$r][2] = 'a';
		$this->rights[$r][3] = 0;
		$this->rights[$r][4] = 'creer';

		// There is a particular permission for unvalidate because this may be not forbidden by some laws
		$r++;
		$this->rights[$r][0] = 13;
		$this->rights[$r][1] = 'Devalidate invoices';
		$this->rights[$r][2] = 'a';
		$this->rights[$r][3] = 0;
        $this->rights[$r][4] = 'invoice_advance';
		$this->rights[$r][5] = 'unvalidate';

		$r++;
		$this->rights[$r][0] = 14;
		$this->rights[$r][1] = 'Validate invoices';
		$this->rights[$r][2] = 'a';
		$this->rights[$r][3] = 0;
		$this->rights[$r][4] = 'invoice_advance';
		$this->rights[$r][5] = 'validate';

		$r++;
		$this->rights[$r][0] = 15;
		$this->rights[$r][1] = 'Send invoices by email';
		$this->rights[$r][2] = 'a';
		$this->rights[$r][3] = 0;
		$this->rights[$r][4] = 'invoice_advance';
        $this->rights[$r][5] = 'send';

		$r++;
		$this->rights[$r][0] = 16;
		$this->rights[$r][1] = 'Issue payments on invoices';
		$this->rights[$r][2] = 'a';
		$this->rights[$r][3] = 0;
		$this->rights[$r][4] = 'paiement';

		$r++;
		$this->rights[$r][0] = 19;
		$this->rights[$r][1] = 'Delete invoices';
		$this->rights[$r][2] = 'a';
		$this->rights[$r][3] = 0;
		$this->rights[$r][4] = 'supprimer';

		$r++;
		$this->rights[$r][0] = 1321;
		$this->rights[$r][1] = 'Export customer invoices, attributes and payments';
		$this->rights[$r][2] = 'r';
		$this->rights[$r][3] = 0;
		$this->rights[$r][4] = 'facture';
		$this->rights[$r][5] = 'export';

		$r++;
		$this->rights[$r][0] = 1322;
		$this->rights[$r][1] = 'Re-open a fully paid invoice';
		$this->rights[$r][2] = 'r';
		$this->rights[$r][3] = 0;
		$this->rights[$r][4] = 'invoice_advance';
		$this->rights[$r][5] = 'reopen';


		// Menus
		//-------
		$this->menu = 1; // This module add menu entries. They are coded into menu manager.


		// Exports
		//--------
		$r = 1;

		$this->export_code[$r] = $this->rights_class.'_'.$r;
		$this->export_label[$r] = 'CustomersInvoicesAndInvoiceLines'; // Translation key (used only if key ExportDataset_xxx_z not found)
		$this->export_icon[$r] = 'invoice';
		$this->export_permission[$r] = array(array("facture", "facture", "export", "other"));
		$this->export_fields_array[$r] = array(
			's.rowid'=>"IdCompany", 's.nom'=>'CompanyName', 's.code_client'=>'CustomerCode', 's.address'=>'Address', 's.zip'=>'Zip', 's.town'=>'Town', 'c.code'=>'CountryCode', 's.phone'=>'Phone',
			's.siren'=>'ProfId1', 's.siret'=>'ProfId2', 's.ape'=>'ProfId3', 's.idprof4'=>'ProfId4', 's.code_compta'=>'CustomerAccountancyCode',
			's.code_compta_fournisseur'=>'SupplierAccountancyCode', 's.tva_intra'=>'VATIntra',
			'f.rowid'=>"InvoiceId", 'f.facnumber'=>"InvoiceRef", 'f.ref_client'=>'RefCustomer',
			'f.type'=>"Type", 'f.datec'=>"InvoiceDateCreation", 'f.datef'=>"DateInvoice", 'f.date_lim_reglement'=>"DateDue", 'f.total'=>"TotalHT",
			'f.total_ttc'=>"TotalTTC", 'f.tva'=>"TotalVAT", 'none.rest'=>'Rest', 'f.paye'=>"InvoicePaid", 'f.fk_statut'=>'InvoiceStatus',
			'f.note_private'=>"NotePrivate", 'f.note_public'=>"NotePublic", 'f.fk_user_author'=>'CreatedById', 'uc.login'=>'CreatedByLogin',
			'f.fk_user_valid'=>'ValidatedById', 'uv.login'=>'ValidatedByLogin', 'pj.ref'=>'ProjectRef', 'fd.rowid'=>'LineId', 'fd.description'=>"LineDescription",
			'fd.subprice'=>"LineUnitPrice", 'fd.tva_tx'=>"LineVATRate", 'fd.qty'=>"LineQty", 'fd.total_ht'=>"LineTotalHT", 'fd.total_tva'=>"LineTotalVAT",
			'fd.total_ttc'=>"LineTotalTTC", 'fd.date_start'=>"DateStart", 'fd.date_end'=>"DateEnd", 'fd.special_code'=>'SpecialCode',
			'fd.product_type'=>"TypeOfLineServiceOrProduct", 'fd.fk_product'=>'ProductId', 'p.ref'=>'ProductRef', 'p.label'=>'ProductLabel',
			'p.accountancy_code_sell'=>'ProductAccountancySellCode'
		);
		$this->export_TypeFields_array[$r] = array(
			's.rowid'=>'Numeric', 's.nom'=>'Text', 's.code_client'=>'Text', 's.address'=>'Text', 's.zip'=>'Text', 's.town'=>'Text', 'c.code'=>'Text', 's.phone'=>'Text', 's.siren'=>'Text',
			's.siret'=>'Text', 's.ape'=>'Text', 's.idprof4'=>'Text', 's.code_compta'=>'Text', 's.code_compta_fournisseur'=>'Text', 's.tva_intra'=>'Text',
			'f.rowid'=>'Numeric', 'f.facnumber'=>"Text", 'f.ref_client'=>'Text', 'f.type'=>"Numeric", 'f.datec'=>"Date", 'f.datef'=>"Date", 'f.date_lim_reglement'=>"Date",
			'f.total'=>"Numeric", 'f.total_ttc'=>"Numeric", 'f.tva'=>"Numeric", 'none.rest'=>"NumericCompute", 'f.paye'=>"Boolean", 'f.fk_statut'=>'Numeric',
			'f.note_private'=>"Text", 'f.note_public'=>"Text", 'f.fk_user_author'=>'Numeric', 'uc.login'=>'Text', 'f.fk_user_valid'=>'Numeric', 'uv.login'=>'Text',
			'pj.ref'=>'Text', 'fd.rowid'=>'Numeric', 'fd.label'=>'Text', 'fd.description'=>"Text", 'fd.subprice'=>"Numeric", 'fd.tva_tx'=>"Numeric",
			'fd.qty'=>"Numeric", 'fd.total_ht'=>"Numeric", 'fd.total_tva'=>"Numeric", 'fd.total_ttc'=>"Numeric", 'fd.date_start'=>"Date", 'fd.date_end'=>"Date",
			'fd.special_code'=>'Numeric', 'fd.product_type'=>"Numeric", 'fd.fk_product'=>'List:product:label', 'p.ref'=>'Text', 'p.label'=>'Text',
			'p.accountancy_code_sell'=>'Text'
		);
		$this->export_entities_array[$r] = array(
			's.rowid'=>"company", 's.nom'=>'company', 's.code_client'=>'company', 's.address'=>'company', 's.zip'=>'company', 's.town'=>'company', 'c.code'=>'company', 's.phone'=>'company',
			's.siren'=>'company', 's.siret'=>'company', 's.ape'=>'company', 's.idprof4'=>'company', 's.code_compta'=>'company', 's.code_compta_fournisseur'=>'company',
			's.tva_intra'=>'company', 'pj.ref'=>'project', 'fd.rowid'=>'invoice_line', 'fd.label'=>"invoice_line", 'fd.description'=>"invoice_line",
			'fd.subprice'=>"invoice_line", 'fd.total_ht'=>"invoice_line", 'fd.total_tva'=>"invoice_line", 'fd.total_ttc'=>"invoice_line", 'fd.tva_tx'=>"invoice_line",
			'fd.qty'=>"invoice_line", 'fd.date_start'=>"invoice_line", 'fd.date_end'=>"invoice_line", 'fd.special_code'=>'invoice_line',
			'fd.product_type'=>'invoice_line', 'fd.fk_product'=>'product', 'p.ref'=>'product', 'p.label'=>'product', 'p.accountancy_code_sell'=>'product',
			'f.fk_user_author'=>'user', 'uc.login'=>'user', 'f.fk_user_valid'=>'user', 'uv.login'=>'user'
		);
		$this->export_special_array[$r] = array('none.rest'=>'getRemainToPay');
		$this->export_dependencies_array[$r] = array('invoice_line'=>'fd.rowid', 'product'=>'fd.rowid', 'none.rest'=>array('f.rowid', 'f.total_ttc')); // To add unique key if we ask a field of a child to avoid the DISTINCT to discard them
		$keyforselect = 'facture'; $keyforelement = 'invoice'; $keyforaliasextra = 'extra';
		include DOL_DOCUMENT_ROOT.'/core/extrafieldsinexport.inc.php';
		$keyforselect = 'facturedet'; $keyforelement = 'invoice_line'; $keyforaliasextra = 'extra2';
		include DOL_DOCUMENT_ROOT.'/core/extrafieldsinexport.inc.php';
		$keyforselect = 'product'; $keyforelement = 'product'; $keyforaliasextra = 'extra3';
		include DOL_DOCUMENT_ROOT.'/core/extrafieldsinexport.inc.php';
		$this->export_sql_start[$r] = 'SELECT DISTINCT ';
		$this->export_sql_end[$r]  = ' FROM '.MAIN_DB_PREFIX.'societe as s';
		if (empty($user->rights->societe->client->voir)) $this->export_sql_end[$r] .= ' LEFT JOIN '.MAIN_DB_PREFIX.'societe_commerciaux as sc ON sc.fk_soc = s.rowid';
		$this->export_sql_end[$r] .= ' LEFT JOIN '.MAIN_DB_PREFIX.'c_country as c on s.fk_pays = c.rowid,';
		$this->export_sql_end[$r] .= ' '.MAIN_DB_PREFIX.'facture as f';
		$this->export_sql_end[$r] .= ' LEFT JOIN '.MAIN_DB_PREFIX.'projet as pj ON f.fk_projet = pj.rowid';
		$this->export_sql_end[$r] .= ' LEFT JOIN '.MAIN_DB_PREFIX.'user as uc ON f.fk_user_author = uc.rowid';
		$this->export_sql_end[$r] .= ' LEFT JOIN '.MAIN_DB_PREFIX.'user as uv ON f.fk_user_valid = uv.rowid';
		$this->export_sql_end[$r] .= ' LEFT JOIN '.MAIN_DB_PREFIX.'facture_extrafields as extra ON f.rowid = extra.fk_object';
		$this->export_sql_end[$r] .= ' , '.MAIN_DB_PREFIX.'facturedet as fd';
		$this->export_sql_end[$r] .= ' LEFT JOIN '.MAIN_DB_PREFIX.'facturedet_extrafields as extra2 on fd.rowid = extra2.fk_object';
		$this->export_sql_end[$r] .= ' LEFT JOIN '.MAIN_DB_PREFIX.'product as p on (fd.fk_product = p.rowid)';
		$this->export_sql_end[$r] .= ' LEFT JOIN '.MAIN_DB_PREFIX.'product_extrafields as extra3 on p.rowid = extra3.fk_object';
		$this->export_sql_end[$r] .= ' WHERE f.fk_soc = s.rowid AND f.rowid = fd.fk_facture';
		$this->export_sql_end[$r] .= ' AND f.entity IN ('.getEntity('facture').')';
		if (isset($user) && empty($user->rights->societe->client->voir)) $this->export_sql_end[$r] .= ' AND sc.fk_user = '.$user->id;
		$r++;

		$this->export_code[$r] = $this->rights_class.'_'.$r;
		$this->export_label[$r] = 'CustomersInvoicesAndPayments'; // Translation key (used only if key ExportDataset_xxx_z not found)
		$this->export_icon[$r] = 'invoice';
		$this->export_permission[$r] = array(array("facture", "facture", "export"));
		$this->export_fields_array[$r] = array(
			's.rowid'=>"IdCompany", 's.nom'=>'CompanyName', 's.code_client'=>'CustomerCode', 's.address'=>'Address', 's.zip'=>'Zip', 's.town'=>'Town', 'c.code'=>'CountryCode', 's.phone'=>'Phone',
			's.siren'=>'ProfId1', 's.siret'=>'ProfId2', 's.ape'=>'ProfId3', 's.idprof4'=>'ProfId4', 's.code_compta'=>'CustomerAccountancyCode',
			's.code_compta_fournisseur'=>'SupplierAccountancyCode', 's.tva_intra'=>'VATIntra',
			'f.rowid'=>"InvoiceId", 'f.facnumber'=>"InvoiceRef",  'f.ref_client'=>'RefCustomer',
			'f.type'=>"Type", 'f.datec'=>"InvoiceDateCreation", 'f.datef'=>"DateInvoice", 'f.date_lim_reglement'=>"DateDue", 'f.total'=>"TotalHT",
			'f.total_ttc'=>"TotalTTC", 'f.tva'=>"TotalVAT", 'none.rest'=>'Rest', 'f.paye'=>"InvoicePaid", 'f.fk_statut'=>'InvoiceStatus',
			'f.note_private'=>"NotePrivate", 'f.note_public'=>"NotePublic", 'f.fk_user_author'=>'CreatedById', 'uc.login'=>'CreatedByLogin',
			'f.fk_user_valid'=>'ValidatedById', 'uv.login'=>'ValidatedByLogin', 'pj.ref'=>'ProjectRef', 'p.rowid'=>'PaymentId', 'p.ref'=>'PaymentRef',
			'p.amount'=>'AmountPayment', 'pf.amount'=>'AmountPaymentDistributedOnInvoice', 'p.datep'=>'DatePayment', 'p.num_paiement'=>'PaymentNumber',
			'pt.code'=>'CodePaymentMode', 'pt.libelle'=>'LabelPaymentMode', 'p.note'=>'PaymentNote', 'p.fk_bank'=>'IdTransaction', 'ba.ref'=>'AccountRef'
		);
		$this->export_TypeFields_array[$r] = array(
			's.rowid'=>'Numeric', 's.nom'=>'Text', 's.code_client'=>'Text', 's.address'=>'Text', 's.zip'=>'Text', 's.town'=>'Text', 'c.code'=>'Text', 's.phone'=>'Text', 's.siren'=>'Text',
			's.siret'=>'Text', 's.ape'=>'Text', 's.idprof4'=>'Text', 's.code_compta'=>'Text', 's.code_compta_fournisseur'=>'Text', 's.tva_intra'=>'Text',
			'f.rowid'=>"Numeric", 'f.facnumber'=>"Text", 'f.ref_client'=>'Text', 'f.type'=>"Numeric", 'f.datec'=>"Date", 'f.datef'=>"Date", 'f.date_lim_reglement'=>"Date",
			'f.total'=>"Numeric", 'f.total_ttc'=>"Numeric", 'f.tva'=>"Numeric", 'none.rest'=>'NumericCompute', 'f.paye'=>"Boolean", 'f.fk_statut'=>'Status',
			'f.note_private'=>"Text", 'f.note_public'=>"Text", 'f.fk_user_author'=>'Numeric', 'uc.login'=>'Text', 'f.fk_user_valid'=>'Numeric', 'uv.login'=>'Text',
			'pj.ref'=>'Text', 'p.amount'=>'Numeric', 'pf.amount'=>'Numeric', 'p.rowid'=>'Numeric', 'p.ref'=>'Text', 'p.datep'=>'Date', 'p.num_paiement'=>'Numeric',
			'p.fk_bank'=>'Numeric', 'p.note'=>'Text', 'pt.code'=>'Text', 'pt.libelle'=>'text', 'ba.ref'=>'Text'
		);
		$this->export_entities_array[$r] = array(
			's.rowid'=>"company", 's.nom'=>'company', 's.code_client'=>'company', 's.address'=>'company', 's.zip'=>'company', 's.town'=>'company', 'c.code'=>'company', 's.phone'=>'company',
			's.siren'=>'company', 's.siret'=>'company', 's.ape'=>'company', 's.idprof4'=>'company', 's.code_compta'=>'company', 's.code_compta_fournisseur'=>'company',
			's.tva_intra'=>'company', 'pj.ref'=>'project', 'p.rowid'=>'payment', 'p.ref'=>'payment', 'p.amount'=>'payment', 'pf.amount'=>'payment', 'p.datep'=>'payment',
			'p.num_paiement'=>'payment', 'pt.code'=>'payment', 'pt.libelle'=>'payment', 'p.note'=>'payment', 'f.fk_user_author'=>'user', 'uc.login'=>'user',
			'f.fk_user_valid'=>'user', 'uv.login'=>'user', 'p.fk_bank'=>'account', 'ba.ref'=>'account'
		);
		$this->export_special_array[$r] = array('none.rest'=>'getRemainToPay');
		$this->export_dependencies_array[$r] = array('payment'=>'p.rowid', 'none.rest'=>array('f.rowid', 'f.total_ttc')); // To add unique key if we ask a field of a child to avoid the DISTINCT to discard them
		$keyforselect = 'facture'; $keyforelement = 'invoice'; $keyforaliasextra = 'extra';
		include DOL_DOCUMENT_ROOT.'/core/extrafieldsinexport.inc.php';
		$this->export_sql_start[$r]='SELECT DISTINCT ';
		$this->export_sql_end[$r]  =' FROM '.MAIN_DB_PREFIX.'societe as s';
		if (empty($user->rights->societe->client->voir)) $this->export_sql_end[$r] .=' LEFT JOIN '.MAIN_DB_PREFIX.'societe_commerciaux as sc ON sc.fk_soc = s.rowid';
		$this->export_sql_end[$r] .=' LEFT JOIN '.MAIN_DB_PREFIX.'c_country as c on s.fk_pays = c.rowid,';
		$this->export_sql_end[$r] .=' '.MAIN_DB_PREFIX.'facture as f';
		$this->export_sql_end[$r] .=' LEFT JOIN '.MAIN_DB_PREFIX.'projet as pj ON f.fk_projet = pj.rowid';
		$this->export_sql_end[$r] .=' LEFT JOIN '.MAIN_DB_PREFIX.'user as uc ON f.fk_user_author = uc.rowid';
		$this->export_sql_end[$r] .=' LEFT JOIN '.MAIN_DB_PREFIX.'user as uv ON f.fk_user_valid = uv.rowid';
		$this->export_sql_end[$r] .=' LEFT JOIN '.MAIN_DB_PREFIX.'facture_extrafields as extra ON f.rowid = extra.fk_object';
		$this->export_sql_end[$r] .=' LEFT JOIN '.MAIN_DB_PREFIX.'paiement_facture as pf ON pf.fk_facture = f.rowid';
		$this->export_sql_end[$r] .=' LEFT JOIN '.MAIN_DB_PREFIX.'paiement as p ON pf.fk_paiement = p.rowid';
		$this->export_sql_end[$r] .=' LEFT JOIN '.MAIN_DB_PREFIX.'c_paiement as pt ON pt.id = p.fk_paiement';
		$this->export_sql_end[$r] .=' LEFT JOIN '.MAIN_DB_PREFIX.'bank as b ON b.rowid = p.fk_bank';
		$this->export_sql_end[$r] .=' LEFT JOIN '.MAIN_DB_PREFIX.'bank_account as ba ON ba.rowid = b.fk_account';
		$this->export_sql_end[$r] .=' WHERE f.fk_soc = s.rowid';
		$this->export_sql_end[$r] .=' AND f.entity IN ('.getEntity('facture').')';
		if (isset($user) && empty($user->rights->societe->client->voir)) $this->export_sql_end[$r] .=' AND sc.fk_user = '.$user->id;
		$r++;
	}


	/**
	 *		Function called when module is enabled.
	 *		The init function add constants, boxes, permissions and menus (defined in constructor) into Dolibarr database.
	 *		It also creates data directories
	 *
     *      @param      string	$options    Options when enabling module ('', 'newboxdefonly', 'noboxes')
	 *      @return     int             	1 if OK, 0 if KO
	 */
	function init($options = '')
	{
		global $conf, $langs;

		// Remove permissions and default values
		$this->remove($options);

		//ODT template
		$src = DOL_DOCUMENT_ROOT.'/install/doctemplates/invoices/template_invoice.odt';
		$dirodt = DOL_DATA_ROOT.'/doctemplates/invoices';
		$dest = $dirodt.'/template_invoice.odt';

		if (file_exists($src) && !file_exists($dest))
		{
			require_once DOL_DOCUMENT_ROOT.'/core/lib/files.lib.php';
			dol_mkdir($dirodt);
			$result = dol_copy($src, $dest, 0, 0);
			if ($result < 0)
			{
				$langs->load("errors");
				$this->error = $langs->trans('ErrorFailToCopyFile', $src, $dest);
				return 0;
			}
		}

		$sql = array(
				"DELETE FROM ".MAIN_DB_PREFIX."document_model WHERE nom = '".$this->db->escape($this->const[1][2])."' AND type = 'invoice' AND entity = ".$conf->entity,
				"INSERT INTO ".MAIN_DB_PREFIX."document_model (nom, type, entity) VALUES('".$this->db->escape($this->const[1][2])."','invoice',".$conf->entity.")"
		);

		return $this->_init($sql, $options);
	}
}<|MERGE_RESOLUTION|>--- conflicted
+++ resolved
@@ -114,15 +114,6 @@
 				2=>array('file'=>'box_graph_invoices_permonth.php', 'enabledbydefaulton'=>'Home')
 		);
 
-<<<<<<< HEAD
-        // Cronjobs
-        $this->cronjobs = array(
-            0=>array('label'=>'RecurringInvoices', 'jobtype'=>'method', 'class'=>'compta/facture/class/facture-rec.class.php', 'objectname'=>'FactureRec', 'method'=>'createRecurringInvoices', 'parameters'=>'', 'comment'=>'Generate recurring invoices', 'frequency'=>1, 'unitfrequency'=>3600 * 24, 'priority'=>50, 'status'=>1, 'test'=>true),
-            // 1=>array('label'=>'My label', 'jobtype'=>'command', 'command'=>'', 'parameters'=>'', 'comment'=>'Comment', 'frequency'=>3600, 'unitfrequency'=>3600)
-        );
-
-        // Permissions
-=======
 		// Cronjobs
 		$arraydate=dol_getdate(dol_now());
 		$datestart=dol_mktime(23, 0, 0, $arraydate['mon'], $arraydate['mday'], $arraydate['year']);
@@ -131,7 +122,6 @@
 		);
 
 		// Permissions
->>>>>>> d9b8a8c8
 		$this->rights = array();
 		$this->rights_class = 'facture';
 		$r = 0;
