<?php
/* Copyright (C) 2003      Rodolphe Quiedeville <rodolphe@quiedeville.org>
 * Copyright (C) 2004-2011 Laurent Destailleur  <eldy@users.sourceforge.net>
 * Copyright (C) 2005-2012 Regis Houssin        <regis.houssin@capnetworks.com>
 * Copyright (C) 2011-2012 Philippe Grand	    <philippe.grand@atoo-net.com>
 * Copyright (C) 2020      Open-DSI	            <support@open-dsi.fr>
 * Copyright (C) 2024		MDW							<mdeweerd@users.noreply.github.com>
 *
 * This program is free software; you can redistribute it and/or modify
 * it under the terms of the GNU General Public License as published by
 * the Free Software Foundation; either version 3 of the License, or
 * (at your option) any later version.
 *
 * This program is distributed in the hope that it will be useful,
 * but WITHOUT ANY WARRANTY; without even the implied warranty of
 * MERCHANTABILITY or FITNESS FOR A PARTICULAR PURPOSE.  See the
 * GNU General Public License for more details.
 *
 * You should have received a copy of the GNU General Public License
 * along with this program. If not, see <https://www.gnu.org/licenses/>.
 * or see https://www.gnu.org/
 */

/**
 *  \file       htdocs/core/modules/takepos/modules_takepos.php
 *  \ingroup    takepos
 *  \brief      File containing the parent class for the numbering of cash register receipts
 */

require_once DOL_DOCUMENT_ROOT.'/core/class/commonnumrefgenerator.class.php';


/**
 *  Parent Class of the models to number the cash register receipts
 */
abstract class ModeleNumRefTakepos extends CommonNumRefGenerator
{
<<<<<<< HEAD
	// No overload code
=======
	/**
	 * Return next free value
	 *
	 * @param	?Societe	$objsoc		Object third party
	 * @param	?Facture	$invoice	Object invoice
	 * @param	string		$mode		'next' for next value or 'last' for last value
	 * @return	string|int<-1,0>		Next ref value or last ref if $mode is 'last'
	 */
	abstract public function getNextValue($objsoc = null, $invoice = null, $mode = 'next');

	/**
	 *  Return an example of numbering
	 *
	 *  @return     string      Example
	 */
	abstract public function getExample();
>>>>>>> cc80841a
}<|MERGE_RESOLUTION|>--- conflicted
+++ resolved
@@ -35,9 +35,6 @@
  */
 abstract class ModeleNumRefTakepos extends CommonNumRefGenerator
 {
-<<<<<<< HEAD
-	// No overload code
-=======
 	/**
 	 * Return next free value
 	 *
@@ -54,5 +51,4 @@
 	 *  @return     string      Example
 	 */
 	abstract public function getExample();
->>>>>>> cc80841a
 }