<?php
/* Copyright (C) 2004-2014	Laurent Destailleur	<eldy@users.sourceforge.net>
 * Copyright (C) 2005-2012	Regis Houssin		<regis.houssin@capnetworks.com>
 * Copyright (C) 2008		Raphael Bertrand	<raphael.bertrand@resultic.fr>
 * Copyright (C) 2010-2013	Juanjo Menent		<jmenent@2byte.es>
 * Copyright (C) 2012      	Christophe Battarel <christophe.battarel@altairis.fr>
 * Copyright (C) 2012       Cedric Salvador     <csalvador@gpcsolutions.fr>
 * Copyright (C) 2015       Marcos García       <marcosgdf@gmail.com>
 *
 * This program is free software; you can redistribute it and/or modify
 * it under the terms of the GNU General Public License as published by
 * the Free Software Foundation; either version 3 of the License, or
 * (at your option) any later version.
 *
 * This program is distributed in the hope that it will be useful,
 * but WITHOUT ANY WARRANTY; without even the implied warranty of
 * MERCHANTABILITY or FITNESS FOR A PARTICULAR PURPOSE.  See the
 * GNU General Public License for more details.
 *
 * You should have received a copy of the GNU General Public License
 * along with this program. If not, see <http://www.gnu.org/licenses/>.
 * or see http://www.gnu.org/
 */

/**
 *	\file       htdocs/core/modules/commande/doc/pdf_proforma.modules.php
 *	\ingroup    commande
 *	\brief      Fichier de la classe permettant de generer les commandes au modele Proforma
 */

require_once DOL_DOCUMENT_ROOT.'/core/modules/commande/doc/pdf_einstein.modules.php';
require_once DOL_DOCUMENT_ROOT.'/product/class/product.class.php';
require_once DOL_DOCUMENT_ROOT.'/core/lib/company.lib.php';
require_once DOL_DOCUMENT_ROOT.'/core/lib/functions2.lib.php';
require_once DOL_DOCUMENT_ROOT.'/core/lib/pdf.lib.php';


/**
 *	Classe permettant de generer les commandes au modele Proforma
 */
class pdf_proforma extends pdf_einstein
{

	/**
	 *	Constructor
	 *
	 *  @param		DoliDB		$db      Database handler
	 */
	function __construct($db)
	{
		global $conf,$langs,$mysoc;
	    
		parent::__construct($db);

<<<<<<< HEAD
=======
		parent::__construct($db);

>>>>>>> 3f5d67d4
		$this->name = "proforma";
		$this->description = $langs->trans('PDFProformaDescription');
	}


	/**
	 *  Show top header of page.
	 *
	 *  @param	TCPDF		$pdf     		Object PDF
	 *  @param  Object		$object     	Object to show
	 *  @param  int	    	$showaddress    0=no, 1=yes
	 *  @param  Translate	$outputlangs	Object lang for output
	 *  @param	string		$titlekey		Translation key to show as title of document
	 *  @return	void
	 */
	function _pagehead(&$pdf, $object, $showaddress, $outputlangs, $titlekey="InvoiceProForma")
	{
		global $conf,$langs,$hookmanager;

<<<<<<< HEAD
		parent::_pagehead($pdf, $object, $showaddress, $outputlangs, "InvoiceProForma");
=======
		parent::_pagehead($pdf, $object, $showaddress, $outputlangs, $titlekey);
>>>>>>> 3f5d67d4
	}

}
<|MERGE_RESOLUTION|>--- conflicted
+++ resolved
@@ -49,14 +49,9 @@
 	function __construct($db)
 	{
 		global $conf,$langs,$mysoc;
-	    
+
 		parent::__construct($db);
 
-<<<<<<< HEAD
-=======
-		parent::__construct($db);
-
->>>>>>> 3f5d67d4
 		$this->name = "proforma";
 		$this->description = $langs->trans('PDFProformaDescription');
 	}
@@ -76,11 +71,7 @@
 	{
 		global $conf,$langs,$hookmanager;
 
-<<<<<<< HEAD
-		parent::_pagehead($pdf, $object, $showaddress, $outputlangs, "InvoiceProForma");
-=======
 		parent::_pagehead($pdf, $object, $showaddress, $outputlangs, $titlekey);
->>>>>>> 3f5d67d4
 	}
 
 }
