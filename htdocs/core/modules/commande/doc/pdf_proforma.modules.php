<?php
/* Copyright (C) 2004-2014	Laurent Destailleur	<eldy@users.sourceforge.net>
 * Copyright (C) 2005-2012	Regis Houssin		<regis.houssin@capnetworks.com>
 * Copyright (C) 2008		Raphael Bertrand	<raphael.bertrand@resultic.fr>
 * Copyright (C) 2010-2013	Juanjo Menent		<jmenent@2byte.es>
 * Copyright (C) 2012      	Christophe Battarel <christophe.battarel@altairis.fr>
 * Copyright (C) 2012       Cedric Salvador     <csalvador@gpcsolutions.fr>
 * Copyright (C) 2015       Marcos García       <marcosgdf@gmail.com>
 *
 * This program is free software; you can redistribute it and/or modify
 * it under the terms of the GNU General Public License as published by
 * the Free Software Foundation; either version 3 of the License, or
 * (at your option) any later version.
 *
 * This program is distributed in the hope that it will be useful,
 * but WITHOUT ANY WARRANTY; without even the implied warranty of
 * MERCHANTABILITY or FITNESS FOR A PARTICULAR PURPOSE.  See the
 * GNU General Public License for more details.
 *
 * You should have received a copy of the GNU General Public License
 * along with this program. If not, see <http://www.gnu.org/licenses/>.
 * or see http://www.gnu.org/
 */

/**
 *	\file       htdocs/core/modules/commande/doc/pdf_proforma.modules.php
 *	\ingroup    commande
 *	\brief      Fichier de la classe permettant de generer les commandes au modele Proforma
 */

require_once DOL_DOCUMENT_ROOT.'/core/modules/commande/doc/pdf_einstein.modules.php';
require_once DOL_DOCUMENT_ROOT.'/product/class/product.class.php';
require_once DOL_DOCUMENT_ROOT.'/core/lib/company.lib.php';
require_once DOL_DOCUMENT_ROOT.'/core/lib/functions2.lib.php';
require_once DOL_DOCUMENT_ROOT.'/core/lib/pdf.lib.php';


/**
 *	Classe permettant de generer les commandes au modele Proforma
 */
class pdf_proforma extends pdf_einstein
{

	/**
	 *	Constructor
	 *
	 *  @param		DoliDB		$db      Database handler
	 */
	function __construct($db)
	{
		global $conf,$langs,$mysoc;
	    
		parent::__construct($db);

		$this->name = "proforma";
		$this->description = $langs->trans('PDFProformaDescription');
	}


<<<<<<< HEAD
=======
	/**
	 *	Show total to pay
	 *
	 *	@param	PDF			$pdf           Object PDF
	 *	@param  Facture		$object         Object invoice
	 *	@param  int			$deja_regle     Montant deja regle
	 *	@param	int			$posy			Position depart
	 *	@param	Translate	$outputlangs	Objet langs
	 *	@return int							Position pour suite
	 */
	function _tableau_tot(&$pdf, $object, $deja_regle, $posy, $outputlangs)
	{
	    global $conf,$mysoc;

		$default_font_size = pdf_getPDFFontSize($outputlangs);

		$tab2_top = $posy;
		$tab2_hl = 4;
		$pdf->SetFont('','', $default_font_size - 1);

		// Tableau total
        $col1x = 120; $col2x = 170;
		if ($this->page_largeur < 210) // To work with US executive format
		{
			$col2x-=20;
		}
		$largcol2 = ($this->page_largeur - $this->marge_droite - $col2x);

		$useborder=0;
		$index = 0;

		// Total HT
		$pdf->SetFillColor(255,255,255);
		$pdf->SetXY($col1x, $tab2_top + 0);
		$pdf->MultiCell($col2x-$col1x, $tab2_hl, $outputlangs->transnoentities("TotalHT"), 0, 'L', 1);

		$pdf->SetXY($col2x, $tab2_top + 0);
		$pdf->MultiCell($largcol2, $tab2_hl, price($object->total_ht + (! empty($object->remise)?$object->remise:0), 0, $outputlangs), 0, 'R', 1);

		// Show VAT by rates and total
		$pdf->SetFillColor(248,248,248);

		$this->atleastoneratenotnull=0;
		if (empty($conf->global->MAIN_GENERATE_DOCUMENTS_WITHOUT_VAT))
		{
			$tvaisnull=((! empty($this->tva) && count($this->tva) == 1 && isset($this->tva['0.000']) && is_float($this->tva['0.000'])) ? true : false);
			if (! empty($conf->global->MAIN_GENERATE_DOCUMENTS_WITHOUT_VAT_ISNULL) && $tvaisnull)
			{
				// Nothing to do
			}
			else
			{
				//Local tax 1 before VAT
				//if (! empty($conf->global->FACTURE_LOCAL_TAX1_OPTION) && $conf->global->FACTURE_LOCAL_TAX1_OPTION=='localtax1on')
				//{
					foreach( $this->localtax1 as $localtax_type => $localtax_rate )
					{
						if (in_array((string) $localtax_type, array('1','3','5','7'))) continue;
						foreach( $localtax_rate as $tvakey => $tvaval )
						{
							if ($tvakey!=0)    // On affiche pas taux 0
							{
								//$this->atleastoneratenotnull++;

								$index++;
								$pdf->SetXY($col1x, $tab2_top + $tab2_hl * $index);

								$tvacompl='';
								if (preg_match('/\*/',$tvakey))
								{
									$tvakey=str_replace('*','',$tvakey);
									$tvacompl = " (".$outputlangs->transnoentities("NonPercuRecuperable").")";
								}
								$totalvat = $outputlangs->transcountrynoentities("TotalLT1",$mysoc->country_code).' ';
								$totalvat.=vatrate(abs($tvakey),1).$tvacompl;
								$pdf->MultiCell($col2x-$col1x, $tab2_hl, $totalvat, 0, 'L', 1);

								$pdf->SetXY($col2x, $tab2_top + $tab2_hl * $index);
								$pdf->MultiCell($largcol2, $tab2_hl, price($tvaval, 0, $outputlangs), 0, 'R', 1);
							}
						}
					}
	      		//}
				//Local tax 2 before VAT
				//if (! empty($conf->global->FACTURE_LOCAL_TAX2_OPTION) && $conf->global->FACTURE_LOCAL_TAX2_OPTION=='localtax2on')
				//{
					foreach( $this->localtax2 as $localtax_type => $localtax_rate )
					{
						if (in_array((string) $localtax_type, array('1','3','5','7'))) continue;
						foreach( $localtax_rate as $tvakey => $tvaval )
						{
							if ($tvakey!=0)    // On affiche pas taux 0
							{
								//$this->atleastoneratenotnull++;



								$index++;
								$pdf->SetXY($col1x, $tab2_top + $tab2_hl * $index);

								$tvacompl='';
								if (preg_match('/\*/',$tvakey))
								{
									$tvakey=str_replace('*','',$tvakey);
									$tvacompl = " (".$outputlangs->transnoentities("NonPercuRecuperable").")";
								}
								$totalvat = $outputlangs->transcountrynoentities("TotalLT2",$mysoc->country_code).' ';
								$totalvat.=vatrate(abs($tvakey),1).$tvacompl;
								$pdf->MultiCell($col2x-$col1x, $tab2_hl, $totalvat, 0, 'L', 1);

								$pdf->SetXY($col2x, $tab2_top + $tab2_hl * $index);
								$pdf->MultiCell($largcol2, $tab2_hl, price($tvaval, 0, $outputlangs), 0, 'R', 1);

							}
						}
					}
				//}
				// VAT
				foreach($this->tva as $tvakey => $tvaval)
				{
					if ($tvakey != 0)    // On affiche pas taux 0
					{
						$this->atleastoneratenotnull++;

						$index++;
						$pdf->SetXY($col1x, $tab2_top + $tab2_hl * $index);

						$tvacompl='';
						if (preg_match('/\*/',$tvakey))
						{
							$tvakey=str_replace('*','',$tvakey);
							$tvacompl = " (".$outputlangs->transnoentities("NonPercuRecuperable").")";
						}
						$totalvat =$outputlangs->transnoentities("TotalVAT").' ';
						$totalvat.=vatrate($tvakey,1).$tvacompl;
						$pdf->MultiCell($col2x-$col1x, $tab2_hl, $totalvat, 0, 'L', 1);

						$pdf->SetXY($col2x, $tab2_top + $tab2_hl * $index);
						$pdf->MultiCell($largcol2, $tab2_hl, price($tvaval, 0, $outputlangs), 0, 'R', 1);
					}
				}

				//Local tax 1 after VAT
				//if (! empty($conf->global->FACTURE_LOCAL_TAX1_OPTION) && $conf->global->FACTURE_LOCAL_TAX1_OPTION=='localtax1on')
				//{
					foreach( $this->localtax1 as $localtax_type => $localtax_rate )
					{
						if (in_array((string) $localtax_type, array('2','4','6'))) continue;

						foreach( $localtax_rate as $tvakey => $tvaval )
						{
							if ($tvakey != 0)    // On affiche pas taux 0
							{
								//$this->atleastoneratenotnull++;

								$index++;
								$pdf->SetXY($col1x, $tab2_top + $tab2_hl * $index);

								$tvacompl='';
								if (preg_match('/\*/',$tvakey))
								{
									$tvakey=str_replace('*','',$tvakey);
									$tvacompl = " (".$outputlangs->transnoentities("NonPercuRecuperable").")";
								}
								$totalvat = $outputlangs->transcountrynoentities("TotalLT1",$mysoc->country_code).' ';

								$totalvat.=vatrate(abs($tvakey),1).$tvacompl;
								$pdf->MultiCell($col2x-$col1x, $tab2_hl, $totalvat, 0, 'L', 1);
								$pdf->SetXY($col2x, $tab2_top + $tab2_hl * $index);
								$pdf->MultiCell($largcol2, $tab2_hl, price($tvaval, 0, $outputlangs), 0, 'R', 1);
							}
						}
					}
	      		//}
				//Local tax 2 after VAT
				//if (! empty($conf->global->FACTURE_LOCAL_TAX2_OPTION) && $conf->global->FACTURE_LOCAL_TAX2_OPTION=='localtax2on')
				//{
					foreach( $this->localtax2 as $localtax_type => $localtax_rate )
					{
						if (in_array((string) $localtax_type, array('2','4','6'))) continue;

						foreach( $localtax_rate as $tvakey => $tvaval )
						{
							if ($tvakey != 0)    // On affiche pas taux 0
							{
								//$this->atleastoneratenotnull++;

								$index++;
								$pdf->SetXY($col1x, $tab2_top + $tab2_hl * $index);

								$tvacompl='';
								if (preg_match('/\*/',$tvakey))
								{
									$tvakey=str_replace('*','',$tvakey);
									$tvacompl = " (".$outputlangs->transnoentities("NonPercuRecuperable").")";
								}
								$totalvat = $outputlangs->transcountrynoentities("TotalLT2",$mysoc->country_code).' ';

								$totalvat.=vatrate(abs($tvakey),1).$tvacompl;
								$pdf->MultiCell($col2x-$col1x, $tab2_hl, $totalvat, 0, 'L', 1);

								$pdf->SetXY($col2x, $tab2_top + $tab2_hl * $index);
								$pdf->MultiCell($largcol2, $tab2_hl, price($tvaval, 0, $outputlangs), 0, 'R', 1);
							}
						}
					}
				//}

				// Total TTC
				$index++;
				$pdf->SetXY($col1x, $tab2_top + $tab2_hl * $index);
				$pdf->SetTextColor(0,0,60);
				$pdf->SetFillColor(224,224,224);
				$pdf->MultiCell($col2x-$col1x, $tab2_hl, $outputlangs->transnoentities("TotalTTC"), $useborder, 'L', 1);

				$pdf->SetXY($col2x, $tab2_top + $tab2_hl * $index);
				$pdf->MultiCell($largcol2, $tab2_hl, price($object->total_ttc, 0, $outputlangs), $useborder, 'R', 1);
			}
		}

		$pdf->SetTextColor(0,0,0);

        $creditnoteamount=0;
        $depositsamount=0;
		//$creditnoteamount=$object->getSumCreditNotesUsed();
		//$depositsamount=$object->getSumDepositsUsed();
		//print "x".$creditnoteamount."-".$depositsamount;exit;
		$resteapayer = price2num($object->total_ttc - $deja_regle - $creditnoteamount - $depositsamount, 'MT');
		if (! empty($object->paye)) $resteapayer=0;

		if ($deja_regle > 0)
		{
			// Already paid + Deposits
			$index++;

			$pdf->SetXY($col1x, $tab2_top + $tab2_hl * $index);
			$pdf->MultiCell($col2x-$col1x, $tab2_hl, $outputlangs->transnoentities("AlreadyPaid"), 0, 'L', 0);
			$pdf->SetXY($col2x, $tab2_top + $tab2_hl * $index);
			$pdf->MultiCell($largcol2, $tab2_hl, price($deja_regle, 0, $outputlangs), 0, 'R', 0);

			$index++;
			$pdf->SetTextColor(0,0,60);
			$pdf->SetFillColor(224,224,224);
			$pdf->SetXY($col1x, $tab2_top + $tab2_hl * $index);
			$pdf->MultiCell($col2x-$col1x, $tab2_hl, $outputlangs->transnoentities("RemainderToPay"), $useborder, 'L', 1);

			$pdf->SetXY($col2x, $tab2_top + $tab2_hl * $index);
			$pdf->MultiCell($largcol2, $tab2_hl, price($resteapayer, 0, $outputlangs), $useborder, 'R', 1);

			$pdf->SetFont('','', $default_font_size - 1);
			$pdf->SetTextColor(0,0,0);
		}

		$index++;
		return ($tab2_top + ($tab2_hl * $index));
	}

	/**
	 *   Show table for lines
	 *
	 *   @param		PDF			$pdf     		Object PDF
	 *   @param		string		$tab_top		Top position of table
	 *   @param		string		$tab_height		Height of table (rectangle)
	 *   @param		int			$nexY			Y (not used)
	 *   @param		Translate	$outputlangs	Langs object
	 *   @param		int			$hidetop		1=Hide top bar of array and title, 0=Hide nothing, -1=Hide only title
	 *   @param		int			$hidebottom		Hide bottom bar of array
	 *   @return	void
	 */
	function _tableau(&$pdf, $tab_top, $tab_height, $nexY, $outputlangs, $hidetop=0, $hidebottom=0)
	{
		global $conf;

		// Force to disable hidetop and hidebottom
		$hidebottom=0;
		if ($hidetop) $hidetop=-1;

		$default_font_size = pdf_getPDFFontSize($outputlangs);

		// Amount in (at tab_top - 1)
		$pdf->SetTextColor(0,0,0);
		$pdf->SetFont('','', $default_font_size - 2);

		if (empty($hidetop))
		{
			$titre = $outputlangs->transnoentities("AmountInCurrency",$outputlangs->transnoentitiesnoconv("Currency".$conf->currency));
			$pdf->SetXY($this->page_largeur - $this->marge_droite - ($pdf->GetStringWidth($titre) + 3), $tab_top-4);
			$pdf->MultiCell(($pdf->GetStringWidth($titre) + 3), 2, $titre);

			//$conf->global->MAIN_PDF_TITLE_BACKGROUND_COLOR='230,230,230';
			if (! empty($conf->global->MAIN_PDF_TITLE_BACKGROUND_COLOR)) $pdf->Rect($this->marge_gauche, $tab_top, $this->page_largeur-$this->marge_droite-$this->marge_gauche, 5, 'F', null, explode(',',$conf->global->MAIN_PDF_TITLE_BACKGROUND_COLOR));
		}

		$pdf->SetDrawColor(128,128,128);
		$pdf->SetFont('','', $default_font_size - 1);

		// Output Rect
		$this->printRect($pdf,$this->marge_gauche, $tab_top, $this->page_largeur-$this->marge_gauche-$this->marge_droite, $tab_height, $hidetop, $hidebottom);	// Rect prend une longueur en 3eme param et 4eme param

		if (empty($hidetop))
		{
			$pdf->line($this->marge_gauche, $tab_top+5, $this->page_largeur-$this->marge_droite, $tab_top+5);	// line prend une position y en 2eme param et 4eme param

			$pdf->SetXY($this->posxdesc-1, $tab_top+1);
			$pdf->MultiCell(108,2, $outputlangs->transnoentities("Designation"),'','L');
		}

		if (empty($conf->global->MAIN_GENERATE_DOCUMENTS_WITHOUT_VAT))
		{
			$pdf->line($this->posxtva-1, $tab_top, $this->posxtva-1, $tab_top + $tab_height);
			if (empty($hidetop))
			{
				$pdf->SetXY($this->posxtva-3, $tab_top+1);
				$pdf->MultiCell($this->posxup-$this->posxtva+3,2, $outputlangs->transnoentities("VAT"),'','C');
			}
		}

		$pdf->line($this->posxup-1, $tab_top, $this->posxup-1, $tab_top + $tab_height);
		if (empty($hidetop))
		{
			$pdf->SetXY($this->posxup-1, $tab_top+1);
			$pdf->MultiCell($this->posxqty-$this->posxup-1,2, $outputlangs->transnoentities("PriceUHT"),'','C');
		}

		$pdf->line($this->posxqty-1, $tab_top, $this->posxqty-1, $tab_top + $tab_height);
		if (empty($hidetop))
		{
			$pdf->SetXY($this->posxqty-1, $tab_top+1);
			$pdf->MultiCell($this->posxdiscount-$this->posxqty-1,2, $outputlangs->transnoentities("Qty"),'','C');
		}

		$pdf->line($this->posxdiscount-1, $tab_top, $this->posxdiscount-1, $tab_top + $tab_height);
		if (empty($hidetop))
		{
			if ($this->atleastonediscount)
			{
				$pdf->SetXY($this->posxdiscount-1, $tab_top+1);
				$pdf->MultiCell($this->postotalht-$this->posxdiscount+1,2, $outputlangs->transnoentities("ReductionShort"),'','C');
			}
		}

		if ($this->atleastonediscount)
		{
			$pdf->line($this->postotalht, $tab_top, $this->postotalht, $tab_top + $tab_height);
		}
		if (empty($hidetop))
		{
			$pdf->SetXY($this->postotalht-1, $tab_top+1);
			$pdf->MultiCell(30,2, $outputlangs->transnoentities("TotalHT"),'','C');
		}
	}
>>>>>>> b023aa31

	/**
	 *  Show top header of page.
	 *
	 *  @param	TCPDF		$pdf     		Object PDF
	 *  @param  Object		$object     	Object to show
	 *  @param  int	    	$showaddress    0=no, 1=yes
	 *  @param  Translate	$outputlangs	Object lang for output
	 *  @return	void
	 */
	function _pagehead(&$pdf, $object, $showaddress, $outputlangs)
	{
		global $conf,$langs,$hookmanager;

		parent::_pagehead($pdf, $object, $showaddress, $outputlangs, "InvoiceProForma");
	}

}
<|MERGE_RESOLUTION|>--- conflicted
+++ resolved
@@ -57,361 +57,6 @@
 	}
 
 
-<<<<<<< HEAD
-=======
-	/**
-	 *	Show total to pay
-	 *
-	 *	@param	PDF			$pdf           Object PDF
-	 *	@param  Facture		$object         Object invoice
-	 *	@param  int			$deja_regle     Montant deja regle
-	 *	@param	int			$posy			Position depart
-	 *	@param	Translate	$outputlangs	Objet langs
-	 *	@return int							Position pour suite
-	 */
-	function _tableau_tot(&$pdf, $object, $deja_regle, $posy, $outputlangs)
-	{
-	    global $conf,$mysoc;
-
-		$default_font_size = pdf_getPDFFontSize($outputlangs);
-
-		$tab2_top = $posy;
-		$tab2_hl = 4;
-		$pdf->SetFont('','', $default_font_size - 1);
-
-		// Tableau total
-        $col1x = 120; $col2x = 170;
-		if ($this->page_largeur < 210) // To work with US executive format
-		{
-			$col2x-=20;
-		}
-		$largcol2 = ($this->page_largeur - $this->marge_droite - $col2x);
-
-		$useborder=0;
-		$index = 0;
-
-		// Total HT
-		$pdf->SetFillColor(255,255,255);
-		$pdf->SetXY($col1x, $tab2_top + 0);
-		$pdf->MultiCell($col2x-$col1x, $tab2_hl, $outputlangs->transnoentities("TotalHT"), 0, 'L', 1);
-
-		$pdf->SetXY($col2x, $tab2_top + 0);
-		$pdf->MultiCell($largcol2, $tab2_hl, price($object->total_ht + (! empty($object->remise)?$object->remise:0), 0, $outputlangs), 0, 'R', 1);
-
-		// Show VAT by rates and total
-		$pdf->SetFillColor(248,248,248);
-
-		$this->atleastoneratenotnull=0;
-		if (empty($conf->global->MAIN_GENERATE_DOCUMENTS_WITHOUT_VAT))
-		{
-			$tvaisnull=((! empty($this->tva) && count($this->tva) == 1 && isset($this->tva['0.000']) && is_float($this->tva['0.000'])) ? true : false);
-			if (! empty($conf->global->MAIN_GENERATE_DOCUMENTS_WITHOUT_VAT_ISNULL) && $tvaisnull)
-			{
-				// Nothing to do
-			}
-			else
-			{
-				//Local tax 1 before VAT
-				//if (! empty($conf->global->FACTURE_LOCAL_TAX1_OPTION) && $conf->global->FACTURE_LOCAL_TAX1_OPTION=='localtax1on')
-				//{
-					foreach( $this->localtax1 as $localtax_type => $localtax_rate )
-					{
-						if (in_array((string) $localtax_type, array('1','3','5','7'))) continue;
-						foreach( $localtax_rate as $tvakey => $tvaval )
-						{
-							if ($tvakey!=0)    // On affiche pas taux 0
-							{
-								//$this->atleastoneratenotnull++;
-
-								$index++;
-								$pdf->SetXY($col1x, $tab2_top + $tab2_hl * $index);
-
-								$tvacompl='';
-								if (preg_match('/\*/',$tvakey))
-								{
-									$tvakey=str_replace('*','',$tvakey);
-									$tvacompl = " (".$outputlangs->transnoentities("NonPercuRecuperable").")";
-								}
-								$totalvat = $outputlangs->transcountrynoentities("TotalLT1",$mysoc->country_code).' ';
-								$totalvat.=vatrate(abs($tvakey),1).$tvacompl;
-								$pdf->MultiCell($col2x-$col1x, $tab2_hl, $totalvat, 0, 'L', 1);
-
-								$pdf->SetXY($col2x, $tab2_top + $tab2_hl * $index);
-								$pdf->MultiCell($largcol2, $tab2_hl, price($tvaval, 0, $outputlangs), 0, 'R', 1);
-							}
-						}
-					}
-	      		//}
-				//Local tax 2 before VAT
-				//if (! empty($conf->global->FACTURE_LOCAL_TAX2_OPTION) && $conf->global->FACTURE_LOCAL_TAX2_OPTION=='localtax2on')
-				//{
-					foreach( $this->localtax2 as $localtax_type => $localtax_rate )
-					{
-						if (in_array((string) $localtax_type, array('1','3','5','7'))) continue;
-						foreach( $localtax_rate as $tvakey => $tvaval )
-						{
-							if ($tvakey!=0)    // On affiche pas taux 0
-							{
-								//$this->atleastoneratenotnull++;
-
-
-
-								$index++;
-								$pdf->SetXY($col1x, $tab2_top + $tab2_hl * $index);
-
-								$tvacompl='';
-								if (preg_match('/\*/',$tvakey))
-								{
-									$tvakey=str_replace('*','',$tvakey);
-									$tvacompl = " (".$outputlangs->transnoentities("NonPercuRecuperable").")";
-								}
-								$totalvat = $outputlangs->transcountrynoentities("TotalLT2",$mysoc->country_code).' ';
-								$totalvat.=vatrate(abs($tvakey),1).$tvacompl;
-								$pdf->MultiCell($col2x-$col1x, $tab2_hl, $totalvat, 0, 'L', 1);
-
-								$pdf->SetXY($col2x, $tab2_top + $tab2_hl * $index);
-								$pdf->MultiCell($largcol2, $tab2_hl, price($tvaval, 0, $outputlangs), 0, 'R', 1);
-
-							}
-						}
-					}
-				//}
-				// VAT
-				foreach($this->tva as $tvakey => $tvaval)
-				{
-					if ($tvakey != 0)    // On affiche pas taux 0
-					{
-						$this->atleastoneratenotnull++;
-
-						$index++;
-						$pdf->SetXY($col1x, $tab2_top + $tab2_hl * $index);
-
-						$tvacompl='';
-						if (preg_match('/\*/',$tvakey))
-						{
-							$tvakey=str_replace('*','',$tvakey);
-							$tvacompl = " (".$outputlangs->transnoentities("NonPercuRecuperable").")";
-						}
-						$totalvat =$outputlangs->transnoentities("TotalVAT").' ';
-						$totalvat.=vatrate($tvakey,1).$tvacompl;
-						$pdf->MultiCell($col2x-$col1x, $tab2_hl, $totalvat, 0, 'L', 1);
-
-						$pdf->SetXY($col2x, $tab2_top + $tab2_hl * $index);
-						$pdf->MultiCell($largcol2, $tab2_hl, price($tvaval, 0, $outputlangs), 0, 'R', 1);
-					}
-				}
-
-				//Local tax 1 after VAT
-				//if (! empty($conf->global->FACTURE_LOCAL_TAX1_OPTION) && $conf->global->FACTURE_LOCAL_TAX1_OPTION=='localtax1on')
-				//{
-					foreach( $this->localtax1 as $localtax_type => $localtax_rate )
-					{
-						if (in_array((string) $localtax_type, array('2','4','6'))) continue;
-
-						foreach( $localtax_rate as $tvakey => $tvaval )
-						{
-							if ($tvakey != 0)    // On affiche pas taux 0
-							{
-								//$this->atleastoneratenotnull++;
-
-								$index++;
-								$pdf->SetXY($col1x, $tab2_top + $tab2_hl * $index);
-
-								$tvacompl='';
-								if (preg_match('/\*/',$tvakey))
-								{
-									$tvakey=str_replace('*','',$tvakey);
-									$tvacompl = " (".$outputlangs->transnoentities("NonPercuRecuperable").")";
-								}
-								$totalvat = $outputlangs->transcountrynoentities("TotalLT1",$mysoc->country_code).' ';
-
-								$totalvat.=vatrate(abs($tvakey),1).$tvacompl;
-								$pdf->MultiCell($col2x-$col1x, $tab2_hl, $totalvat, 0, 'L', 1);
-								$pdf->SetXY($col2x, $tab2_top + $tab2_hl * $index);
-								$pdf->MultiCell($largcol2, $tab2_hl, price($tvaval, 0, $outputlangs), 0, 'R', 1);
-							}
-						}
-					}
-	      		//}
-				//Local tax 2 after VAT
-				//if (! empty($conf->global->FACTURE_LOCAL_TAX2_OPTION) && $conf->global->FACTURE_LOCAL_TAX2_OPTION=='localtax2on')
-				//{
-					foreach( $this->localtax2 as $localtax_type => $localtax_rate )
-					{
-						if (in_array((string) $localtax_type, array('2','4','6'))) continue;
-
-						foreach( $localtax_rate as $tvakey => $tvaval )
-						{
-							if ($tvakey != 0)    // On affiche pas taux 0
-							{
-								//$this->atleastoneratenotnull++;
-
-								$index++;
-								$pdf->SetXY($col1x, $tab2_top + $tab2_hl * $index);
-
-								$tvacompl='';
-								if (preg_match('/\*/',$tvakey))
-								{
-									$tvakey=str_replace('*','',$tvakey);
-									$tvacompl = " (".$outputlangs->transnoentities("NonPercuRecuperable").")";
-								}
-								$totalvat = $outputlangs->transcountrynoentities("TotalLT2",$mysoc->country_code).' ';
-
-								$totalvat.=vatrate(abs($tvakey),1).$tvacompl;
-								$pdf->MultiCell($col2x-$col1x, $tab2_hl, $totalvat, 0, 'L', 1);
-
-								$pdf->SetXY($col2x, $tab2_top + $tab2_hl * $index);
-								$pdf->MultiCell($largcol2, $tab2_hl, price($tvaval, 0, $outputlangs), 0, 'R', 1);
-							}
-						}
-					}
-				//}
-
-				// Total TTC
-				$index++;
-				$pdf->SetXY($col1x, $tab2_top + $tab2_hl * $index);
-				$pdf->SetTextColor(0,0,60);
-				$pdf->SetFillColor(224,224,224);
-				$pdf->MultiCell($col2x-$col1x, $tab2_hl, $outputlangs->transnoentities("TotalTTC"), $useborder, 'L', 1);
-
-				$pdf->SetXY($col2x, $tab2_top + $tab2_hl * $index);
-				$pdf->MultiCell($largcol2, $tab2_hl, price($object->total_ttc, 0, $outputlangs), $useborder, 'R', 1);
-			}
-		}
-
-		$pdf->SetTextColor(0,0,0);
-
-        $creditnoteamount=0;
-        $depositsamount=0;
-		//$creditnoteamount=$object->getSumCreditNotesUsed();
-		//$depositsamount=$object->getSumDepositsUsed();
-		//print "x".$creditnoteamount."-".$depositsamount;exit;
-		$resteapayer = price2num($object->total_ttc - $deja_regle - $creditnoteamount - $depositsamount, 'MT');
-		if (! empty($object->paye)) $resteapayer=0;
-
-		if ($deja_regle > 0)
-		{
-			// Already paid + Deposits
-			$index++;
-
-			$pdf->SetXY($col1x, $tab2_top + $tab2_hl * $index);
-			$pdf->MultiCell($col2x-$col1x, $tab2_hl, $outputlangs->transnoentities("AlreadyPaid"), 0, 'L', 0);
-			$pdf->SetXY($col2x, $tab2_top + $tab2_hl * $index);
-			$pdf->MultiCell($largcol2, $tab2_hl, price($deja_regle, 0, $outputlangs), 0, 'R', 0);
-
-			$index++;
-			$pdf->SetTextColor(0,0,60);
-			$pdf->SetFillColor(224,224,224);
-			$pdf->SetXY($col1x, $tab2_top + $tab2_hl * $index);
-			$pdf->MultiCell($col2x-$col1x, $tab2_hl, $outputlangs->transnoentities("RemainderToPay"), $useborder, 'L', 1);
-
-			$pdf->SetXY($col2x, $tab2_top + $tab2_hl * $index);
-			$pdf->MultiCell($largcol2, $tab2_hl, price($resteapayer, 0, $outputlangs), $useborder, 'R', 1);
-
-			$pdf->SetFont('','', $default_font_size - 1);
-			$pdf->SetTextColor(0,0,0);
-		}
-
-		$index++;
-		return ($tab2_top + ($tab2_hl * $index));
-	}
-
-	/**
-	 *   Show table for lines
-	 *
-	 *   @param		PDF			$pdf     		Object PDF
-	 *   @param		string		$tab_top		Top position of table
-	 *   @param		string		$tab_height		Height of table (rectangle)
-	 *   @param		int			$nexY			Y (not used)
-	 *   @param		Translate	$outputlangs	Langs object
-	 *   @param		int			$hidetop		1=Hide top bar of array and title, 0=Hide nothing, -1=Hide only title
-	 *   @param		int			$hidebottom		Hide bottom bar of array
-	 *   @return	void
-	 */
-	function _tableau(&$pdf, $tab_top, $tab_height, $nexY, $outputlangs, $hidetop=0, $hidebottom=0)
-	{
-		global $conf;
-
-		// Force to disable hidetop and hidebottom
-		$hidebottom=0;
-		if ($hidetop) $hidetop=-1;
-
-		$default_font_size = pdf_getPDFFontSize($outputlangs);
-
-		// Amount in (at tab_top - 1)
-		$pdf->SetTextColor(0,0,0);
-		$pdf->SetFont('','', $default_font_size - 2);
-
-		if (empty($hidetop))
-		{
-			$titre = $outputlangs->transnoentities("AmountInCurrency",$outputlangs->transnoentitiesnoconv("Currency".$conf->currency));
-			$pdf->SetXY($this->page_largeur - $this->marge_droite - ($pdf->GetStringWidth($titre) + 3), $tab_top-4);
-			$pdf->MultiCell(($pdf->GetStringWidth($titre) + 3), 2, $titre);
-
-			//$conf->global->MAIN_PDF_TITLE_BACKGROUND_COLOR='230,230,230';
-			if (! empty($conf->global->MAIN_PDF_TITLE_BACKGROUND_COLOR)) $pdf->Rect($this->marge_gauche, $tab_top, $this->page_largeur-$this->marge_droite-$this->marge_gauche, 5, 'F', null, explode(',',$conf->global->MAIN_PDF_TITLE_BACKGROUND_COLOR));
-		}
-
-		$pdf->SetDrawColor(128,128,128);
-		$pdf->SetFont('','', $default_font_size - 1);
-
-		// Output Rect
-		$this->printRect($pdf,$this->marge_gauche, $tab_top, $this->page_largeur-$this->marge_gauche-$this->marge_droite, $tab_height, $hidetop, $hidebottom);	// Rect prend une longueur en 3eme param et 4eme param
-
-		if (empty($hidetop))
-		{
-			$pdf->line($this->marge_gauche, $tab_top+5, $this->page_largeur-$this->marge_droite, $tab_top+5);	// line prend une position y en 2eme param et 4eme param
-
-			$pdf->SetXY($this->posxdesc-1, $tab_top+1);
-			$pdf->MultiCell(108,2, $outputlangs->transnoentities("Designation"),'','L');
-		}
-
-		if (empty($conf->global->MAIN_GENERATE_DOCUMENTS_WITHOUT_VAT))
-		{
-			$pdf->line($this->posxtva-1, $tab_top, $this->posxtva-1, $tab_top + $tab_height);
-			if (empty($hidetop))
-			{
-				$pdf->SetXY($this->posxtva-3, $tab_top+1);
-				$pdf->MultiCell($this->posxup-$this->posxtva+3,2, $outputlangs->transnoentities("VAT"),'','C');
-			}
-		}
-
-		$pdf->line($this->posxup-1, $tab_top, $this->posxup-1, $tab_top + $tab_height);
-		if (empty($hidetop))
-		{
-			$pdf->SetXY($this->posxup-1, $tab_top+1);
-			$pdf->MultiCell($this->posxqty-$this->posxup-1,2, $outputlangs->transnoentities("PriceUHT"),'','C');
-		}
-
-		$pdf->line($this->posxqty-1, $tab_top, $this->posxqty-1, $tab_top + $tab_height);
-		if (empty($hidetop))
-		{
-			$pdf->SetXY($this->posxqty-1, $tab_top+1);
-			$pdf->MultiCell($this->posxdiscount-$this->posxqty-1,2, $outputlangs->transnoentities("Qty"),'','C');
-		}
-
-		$pdf->line($this->posxdiscount-1, $tab_top, $this->posxdiscount-1, $tab_top + $tab_height);
-		if (empty($hidetop))
-		{
-			if ($this->atleastonediscount)
-			{
-				$pdf->SetXY($this->posxdiscount-1, $tab_top+1);
-				$pdf->MultiCell($this->postotalht-$this->posxdiscount+1,2, $outputlangs->transnoentities("ReductionShort"),'','C');
-			}
-		}
-
-		if ($this->atleastonediscount)
-		{
-			$pdf->line($this->postotalht, $tab_top, $this->postotalht, $tab_top + $tab_height);
-		}
-		if (empty($hidetop))
-		{
-			$pdf->SetXY($this->postotalht-1, $tab_top+1);
-			$pdf->MultiCell(30,2, $outputlangs->transnoentities("TotalHT"),'','C');
-		}
-	}
->>>>>>> b023aa31
-
 	/**
 	 *  Show top header of page.
 	 *
