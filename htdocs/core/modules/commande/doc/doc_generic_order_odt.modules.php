<?php
/* Copyright (C) 2010-2012 	Laurent Destailleur <eldy@users.sourceforge.net>
 * Copyright (C) 2012		Juanjo Menent		<jmenent@2byte.es>
 * Copyright (C) 2014		Marcos García		<marcosgdf@gmail.com>
 * Copyright (C) 2016		Charlie Benke		<charlie@patas-monkey.com>
 * Copyright (C) 2018-2021  Philippe Grand      <philippe.grand@atoo-net.com>
 * Copyright (C) 2018-2024  Frédéric France     <frederic.france@free.fr>
<<<<<<< HEAD
=======
 * Copyright (C) 2024		MDW							<mdeweerd@users.noreply.github.com>
>>>>>>> cc80841a
 *
 * This program is free software; you can redistribute it and/or modify
 * it under the terms of the GNU General Public License as published by
 * the Free Software Foundation; either version 3 of the License, or
 * (at your option) any later version.
 *
 * This program is distributed in the hope that it will be useful,
 * but WITHOUT ANY WARRANTY; without even the implied warranty of
 * MERCHANTABILITY or FITNESS FOR A PARTICULAR PURPOSE.  See the
 * GNU General Public License for more details.
 *
 * You should have received a copy of the GNU General Public License
 * along with this program. If not, see <https://www.gnu.org/licenses/>.
 * or see https://www.gnu.org/
 */

/**
 *	\file       htdocs/core/modules/commande/doc/doc_generic_order_odt.modules.php
 *	\ingroup    order
 *	\brief      File of class to build ODT documents for third parties
 */

require_once DOL_DOCUMENT_ROOT.'/core/modules/commande/modules_commande.php';
require_once DOL_DOCUMENT_ROOT.'/product/class/product.class.php';
require_once DOL_DOCUMENT_ROOT.'/core/lib/company.lib.php';
require_once DOL_DOCUMENT_ROOT.'/core/lib/functions2.lib.php';
require_once DOL_DOCUMENT_ROOT.'/core/lib/files.lib.php';
require_once DOL_DOCUMENT_ROOT.'/core/lib/doc.lib.php';


/**
 *	Class to build documents using ODF templates generator
 */
class doc_generic_order_odt extends ModelePDFCommandes
{
	/**
	 * Dolibarr version of the loaded document
<<<<<<< HEAD
	 * @var string
=======
	 * @var string Version, possible values are: 'development', 'experimental', 'dolibarr', 'dolibarr_deprecated' or a version string like 'x.y.z'''|'development'|'dolibarr'|'experimental'
>>>>>>> cc80841a
	 */
	public $version = 'dolibarr';


	/**
	 *	Constructor
	 *
	 *  @param		DoliDB		$db      Database handler
	 */
	public function __construct($db)
	{
		global $langs, $mysoc;

		// Load translation files required by the page
		$langs->loadLangs(array("main", "companies"));

		$this->db = $db;
		$this->name = "ODT templates";
		$this->description = $langs->trans("DocumentModelOdt");
		$this->scandir = 'COMMANDE_ADDON_PDF_ODT_PATH'; // Name of constant that is used to save list of directories to scan

		// Page size for A4 format
		$this->type = 'odt';
		$this->page_largeur = 0;
		$this->page_hauteur = 0;
		$this->format = array($this->page_largeur, $this->page_hauteur);
		$this->marge_gauche = 0;
		$this->marge_droite = 0;
		$this->marge_haute = 0;
		$this->marge_basse = 0;

		$this->option_logo = 1; // Display logo
		$this->option_tva = 0; // Manage the vat option COMMANDE_TVAOPTION
		$this->option_modereg = 0; // Display payment mode
		$this->option_condreg = 0; // Display payment terms
		$this->option_multilang = 1; // Available in several languages
		$this->option_escompte = 0; // Displays if there has been a discount
		$this->option_credit_note = 0; // Support credit notes
		$this->option_freetext = 1; // Support add of a personalised text
		$this->option_draft_watermark = 0; // Support add of a watermark on drafts

		// Get source company
		$this->emetteur = $mysoc;
		if (!$this->emetteur->country_code) {
			$this->emetteur->country_code = substr($langs->defaultlang, -2); // By default if not defined
		}
	}


	/**
	 *	Return description of a module
	 *
	 *	@param	Translate	$langs      Lang object to use for output
	 *	@return string       			Description
	 */
	public function info($langs)
	{
		global $conf, $langs;

		// Load translation files required by the page
		$langs->loadLangs(array("errors", "companies"));

		$form = new Form($this->db);

		$texte = $this->description.".<br>\n";
		$texte .= '<form action="'.$_SERVER["PHP_SELF"].'" method="POST" enctype="multipart/form-data">';
		$texte .= '<input type="hidden" name="token" value="'.newToken().'">';
		$texte .= '<input type="hidden" name="page_y" value="">';
		$texte .= '<input type="hidden" name="action" value="setModuleOptions">';
		$texte .= '<input type="hidden" name="param1" value="COMMANDE_ADDON_PDF_ODT_PATH">';
		$texte .= '<table class="nobordernopadding" width="100%">';

		// List of directories area
		$texte .= '<tr><td>';
		$texttitle = $langs->trans("ListOfDirectories");
		$listofdir = explode(',', preg_replace('/[\r\n]+/', ',', trim($conf->global->COMMANDE_ADDON_PDF_ODT_PATH)));
		$listoffiles = array();
		foreach ($listofdir as $key => $tmpdir) {
			$tmpdir = trim($tmpdir);
			$tmpdir = preg_replace('/DOL_DATA_ROOT/', DOL_DATA_ROOT, $tmpdir);
			if (!$tmpdir) {
				unset($listofdir[$key]);
				continue;
			}
			if (!is_dir($tmpdir)) {
				$texttitle .= img_warning($langs->trans("ErrorDirNotFound", $tmpdir), '');
			} else {
				$tmpfiles = dol_dir_list($tmpdir, 'files', 0, '\.(ods|odt)');
				if (count($tmpfiles)) {
					$listoffiles = array_merge($listoffiles, $tmpfiles);
				}
			}
		}
		$texthelp = $langs->trans("ListOfDirectoriesForModelGenODT");
		$texthelp .= '<br><br><span class="opacitymedium">'.$langs->trans("ExampleOfDirectoriesForModelGen").'</span>';
		// Add list of substitution keys
		$texthelp .= '<br>'.$langs->trans("FollowingSubstitutionKeysCanBeUsed").'<br>';
		$texthelp .= $langs->transnoentitiesnoconv("FullListOnOnlineDocumentation"); // This contains an url, we don't modify it

		$texte .= $form->textwithpicto($texttitle, $texthelp, 1, 'help', '', 1, 3, $this->name);
		$texte .= '<div><div style="display: inline-block; min-width: 100px; vertical-align: middle;">';
		$texte .= '<textarea class="flat" cols="60" name="value1">';
		$texte .= getDolGlobalString('COMMANDE_ADDON_PDF_ODT_PATH');
		$texte .= '</textarea>';
		$texte .= '</div><div style="display: inline-block; vertical-align: middle;">';
		$texte .= '<input type="submit" class="button button-edit reposition smallpaddingimp" name="modify" value="'.dol_escape_htmltag($langs->trans("Modify")).'">';
		$texte .= '<br></div></div>';

		// Scan directories
		$nbofiles = count($listoffiles);
		if (getDolGlobalString('COMMANDE_ADDON_PDF_ODT_PATH')) {
			$texte .= $langs->trans("NumberOfModelFilesFound").': <b>';
			//$texte.=$nbofiles?'<a id="a_'.get_class($this).'" href="#">':'';
			$texte .= count($listoffiles);
			//$texte.=$nbofiles?'</a>':'';
			$texte .= '</b>';
		}

		if ($nbofiles) {
			$texte .= '<div id="div_'.get_class($this).'" class="hiddenx">';
			// Show list of found files
			foreach ($listoffiles as $file) {
				$texte .= '- '.$file['name'].' <a href="'.DOL_URL_ROOT.'/document.php?modulepart=doctemplates&file=orders/'.urlencode(basename($file['name'])).'">'.img_picto('', 'listlight').'</a>';
				$texte .= ' &nbsp; <a class="reposition" href="'.$_SERVER["PHP_SELF"].'?modulepart=doctemplates&keyforuploaddir=COMMANDE_ADDON_PDF_ODT_PATH&action=deletefile&token='.newToken().'&file='.urlencode(basename($file['name'])).'">'.img_picto('', 'delete').'</a>';
				$texte .= '<br>';
			}
			$texte .= '</div>';
		}
		// Add input to upload a new template file.
		$texte .= '<div>'.$langs->trans("UploadNewTemplate");
		$maxfilesizearray = getMaxFileSizeArray();
		$maxmin = $maxfilesizearray['maxmin'];
		if ($maxmin > 0) {
			$texte .= '<input type="hidden" name="MAX_FILE_SIZE" value="'.($maxmin * 1024).'">';	// MAX_FILE_SIZE must precede the field type=file
		}
		$texte .= ' <input type="file" name="uploadfile">';
		$texte .= '<input type="hidden" value="COMMANDE_ADDON_PDF_ODT_PATH" name="keyforuploaddir">';
		$texte .= '<input type="submit" class="button reposition smallpaddingimp" value="'.dol_escape_htmltag($langs->trans("Upload")).'" name="upload">';
		$texte .= '</div>';

		$texte .= '</td>';

		$texte .= '</tr>';

		$texte .= '</table>';
		$texte .= '</form>';

		return $texte;
	}

	// phpcs:disable PEAR.NamingConventions.ValidFunctionName.ScopeNotCamelCaps
	/**
	 *  Function to build pdf onto disk
	 *
	 *	@param		Commande	$object				Object source to build document
	 *  @param		Translate	$outputlangs		Lang output object
	 *  @param		string		$srctemplatepath	Full path of source filename for generator using a template file
	 *  @param		int<0,1>	$hidedetails		Do not show line details
	 *  @param		int<0,1>	$hidedesc			Do not show desc
	 *  @param		int<0,1>	$hideref			Do not show ref
	 *  @return		int<-1,1>						1 if OK, <=0 if KO
	 */
	public function write_file($object, $outputlangs, $srctemplatepath = '', $hidedetails = 0, $hidedesc = 0, $hideref = 0)
	{
		// phpcs:enable
		global $user, $langs, $conf, $mysoc, $hookmanager;

		if (empty($srctemplatepath)) {
			dol_syslog("doc_generic_odt::write_file parameter srctemplatepath empty", LOG_WARNING);
			return -1;
		}

		// Add odtgeneration hook
		if (!is_object($hookmanager)) {
			include_once DOL_DOCUMENT_ROOT.'/core/class/hookmanager.class.php';
			$hookmanager = new HookManager($this->db);
		}
		$hookmanager->initHooks(array('odtgeneration'));
		global $action;

		if (!is_object($outputlangs)) {
			$outputlangs = $langs;
		}
		$sav_charset_output = $outputlangs->charset_output;
		$outputlangs->charset_output = 'UTF-8';

		// Load translation files required by the page
		$outputlangs->loadLangs(array("main", "dict", "companies", "bills"));

		if ($conf->commande->dir_output) {
			// If $object is id instead of object
			if (!is_object($object)) {
				$id = $object;
				$object = new Commande($this->db);
				$result = $object->fetch($id);
				if ($result < 0) {
					dol_print_error($this->db, $object->error);
					return -1;
				}
			}

			$object->fetch_thirdparty();

			$dir = $conf->commande->multidir_output[$object->entity];
			$objectref = dol_sanitizeFileName($object->ref);
			if (!preg_match('/specimen/i', $objectref)) {
				$dir .= "/".$objectref;
			}
			$file = $dir."/".$objectref.".odt";

			if (!file_exists($dir)) {
				if (dol_mkdir($dir) < 0) {
					$this->error = $langs->transnoentities("ErrorCanNotCreateDir", $dir);
					return -1;
				}
			}

			if (file_exists($dir)) {
				//print "srctemplatepath=".$srctemplatepath;	// Src filename
				$newfile = basename($srctemplatepath);
				$newfiletmp = preg_replace('/\.od[ts]/i', '', $newfile);
				$newfiletmp = preg_replace('/template_/i', '', $newfiletmp);
				$newfiletmp = preg_replace('/modele_/i', '', $newfiletmp);
				$newfiletmp = $objectref . '_' . $newfiletmp;

				// Get extension (ods or odt)
				$newfileformat = substr($newfile, strrpos($newfile, '.') + 1);
				if (getDolGlobalString('MAIN_DOC_USE_TIMING')) {
					$format = getDolGlobalString('MAIN_DOC_USE_TIMING');
					if ($format == '1') {
						$format = '%Y%m%d%H%M%S';
					}
					$filename = $newfiletmp . '-' . dol_print_date(dol_now(), $format) . '.' . $newfileformat;
				} else {
					$filename = $newfiletmp . '.' . $newfileformat;
				}
				$file = $dir . '/' . $filename;
				//print "newdir=".$dir;
				//print "newfile=".$newfile;
				//print "file=".$file;
				//print "conf->societe->dir_temp=".$conf->societe->dir_temp;

				dol_mkdir($conf->commande->dir_temp);
				if (!is_writable($conf->commande->dir_temp)) {
					$this->error = $langs->transnoentities("ErrorFailedToWriteInTempDirectory", $conf->commande->dir_temp);
					dol_syslog('Error in write_file: ' . $this->error, LOG_ERR);
					return -1;
				}

				// If CUSTOMER contact defined on order, we use it
				$usecontact = false;
				$arrayidcontact = $object->getIdContact('external', 'CUSTOMER');
				if (count($arrayidcontact) > 0) {
					$usecontact = true;
					$result = $object->fetch_contact($arrayidcontact[0]);
				}

				// Recipient name
				$contactobject = null;
				if (!empty($usecontact)) {
					// We can use the company of contact instead of thirdparty company
					if ($object->contact->socid != $object->thirdparty->id && (!isset($conf->global->MAIN_USE_COMPANY_NAME_OF_CONTACT) || getDolGlobalString('MAIN_USE_COMPANY_NAME_OF_CONTACT'))) {
						$object->contact->fetch_thirdparty();
						$socobject = $object->contact->thirdparty;
						$contactobject = $object->contact;
					} else {
						$socobject = $object->thirdparty;
						// if we have a CUSTOMER contact and we don't use it as thirdparty recipient we store the contact object for later use
						$contactobject = $object->contact;
					}
				} else {
					$socobject = $object->thirdparty;
				}

				// Make substitution
				$substitutionarray = array(
					'__FROM_NAME__' => $this->emetteur->name,
					'__FROM_EMAIL__' => $this->emetteur->email,
					'__TOTAL_TTC__' => $object->total_ttc,
					'__TOTAL_HT__' => $object->total_ht,
					'__TOTAL_VAT__' => $object->total_tva
				);
				complete_substitutions_array($substitutionarray, $langs, $object);
				// Call the ODTSubstitution hook
				$parameters = array('file' => $file, 'object' => $object, 'outputlangs' => $outputlangs, 'substitutionarray' => &$substitutionarray);
				$reshook = $hookmanager->executeHooks('ODTSubstitution', $parameters, $this, $action); // Note that $action and $object may have been modified by some hooks

				// Line of free text
				$newfreetext = '';
				$paramfreetext = 'ORDER_FREE_TEXT';
<<<<<<< HEAD
				if (!empty($conf->global->$paramfreetext)) {
=======
				if (getDolGlobalString($paramfreetext)) {
>>>>>>> cc80841a
					$newfreetext = make_substitutions(getDolGlobalString($paramfreetext), $substitutionarray);
				}

				// Open and load template
				require_once ODTPHP_PATH.'odf.php';
				try {
					$odfHandler = new Odf(
						$srctemplatepath,
						array(
							'PATH_TO_TMP'	  => $conf->commande->dir_temp,
							'ZIP_PROXY'		  => 'PclZipProxy', // PhpZipProxy or PclZipProxy. Got "bad compression method" error when using PhpZipProxy.
							'DELIMITER_LEFT'  => '{',
							'DELIMITER_RIGHT' => '}'
						)
					);
				} catch (Exception $e) {
					$this->error = $e->getMessage();
					dol_syslog($e->getMessage(), LOG_INFO);
					return -1;
				}
				// After construction $odfHandler->contentXml contains content and
				// [!-- BEGIN row.lines --]*[!-- END row.lines --] has been replaced by
				// [!-- BEGIN lines --]*[!-- END lines --]
				//print html_entity_decode($odfHandler->__toString());
				//print exit;


				// Make substitutions into odt of freetext
				try {
					$odfHandler->setVars('free_text', $newfreetext, true, 'UTF-8');
				} catch (OdfException $e) {
					dol_syslog($e->getMessage(), LOG_INFO);
				}

				// Define substitution array
				$substitutionarray = getCommonSubstitutionArray($outputlangs, 0, null, $object);
				$array_object_from_properties = $this->get_substitutionarray_each_var_object($object, $outputlangs);
				$array_objet = $this->get_substitutionarray_object($object, $outputlangs);
				$array_user = $this->get_substitutionarray_user($user, $outputlangs);
				$array_soc = $this->get_substitutionarray_mysoc($mysoc, $outputlangs);
				$array_thirdparty = $this->get_substitutionarray_thirdparty($socobject, $outputlangs);
				$array_other = $this->get_substitutionarray_other($outputlangs);
				// retrieve contact information for use in object as contact_xxx tags
				$array_thirdparty_contact = array();

				if ($usecontact && is_object($contactobject)) {
					$array_thirdparty_contact = $this->get_substitutionarray_contact($contactobject, $outputlangs, 'contact');
				}

				$tmparray = array_merge($substitutionarray, $array_object_from_properties, $array_user, $array_soc, $array_thirdparty, $array_objet, $array_other, $array_thirdparty_contact);
				complete_substitutions_array($tmparray, $outputlangs, $object);

				// Call the ODTSubstitution hook
				$parameters = array('odfHandler' => &$odfHandler, 'file' => $file, 'object' => $object, 'outputlangs' => $outputlangs, 'substitutionarray' => &$tmparray);
				$reshook = $hookmanager->executeHooks('ODTSubstitution', $parameters, $this, $action); // Note that $action and $object may have been modified by some hooks

				foreach ($tmparray as $key => $value) {
					try {
						if (preg_match('/logo$/', $key)) { // Image
							if (file_exists($value)) {
								$odfHandler->setImage($key, $value);
							} else {
								$odfHandler->setVars($key, 'ErrorFileNotFound', true, 'UTF-8');
							}
						} else { // Text
							$odfHandler->setVars($key, $value, true, 'UTF-8');
						}
					} catch (OdfException $e) {
						dol_syslog($e->getMessage(), LOG_INFO);
					}
				}
				// Replace tags of lines
				$foundtagforlines = 1;
				try {
					$listlines = $odfHandler->setSegment('lines');
				} catch (OdfExceptionSegmentNotFound $e) {
					// We may arrive here if tags for lines not present into template
					$foundtagforlines = 0;
					dol_syslog($e->getMessage(), LOG_INFO);
				}
				if ($foundtagforlines) {
					$linenumber = 0;
					foreach ($object->lines as $line) {
						$linenumber++;
						$tmparray = $this->get_substitutionarray_lines($line, $outputlangs, $linenumber);
						complete_substitutions_array($tmparray, $outputlangs, $object, $line, "completesubstitutionarray_lines");
						// Call the ODTSubstitutionLine hook
<<<<<<< HEAD
						$parameters = array('odfHandler'=>&$odfHandler, 'file'=>$file, 'object'=>$object, 'outputlangs'=>$outputlangs, 'substitutionarray'=>&$tmparray, 'line'=>$line);
=======
						$parameters = array('odfHandler' => &$odfHandler, 'file' => $file, 'object' => $object, 'outputlangs' => $outputlangs, 'substitutionarray' => &$tmparray, 'line' => $line);
>>>>>>> cc80841a
						$reshook = $hookmanager->executeHooks('ODTSubstitutionLine', $parameters, $this, $action); // Note that $action and $object may have been modified by some hooks
						foreach ($tmparray as $key => $val) {
							try {
								$listlines->setVars($key, $val, true, 'UTF-8');
							} catch (SegmentException $e) {
								dol_syslog($e->getMessage(), LOG_INFO);
							}
						}
						$listlines->merge();
					}
					try {
						$odfHandler->mergeSegment($listlines);
					} catch (OdfException $e) {
						$this->error = $e->getMessage();
						dol_syslog($this->error, LOG_WARNING);
						return -1;
					}
				}

				// Replace labels translated
				$tmparray = $outputlangs->get_translations_for_substitutions();
				foreach ($tmparray as $key => $value) {
					try {
						$odfHandler->setVars($key, $value, true, 'UTF-8');
					} catch (OdfException $e) {
						dol_syslog($e->getMessage(), LOG_INFO);
					}
				}

				// Call the beforeODTSave hook
<<<<<<< HEAD
				$parameters = array('odfHandler'=>&$odfHandler, 'file'=>$file, 'object'=>$object, 'outputlangs'=>$outputlangs, 'substitutionarray'=>&$tmparray);
=======
				$parameters = array('odfHandler' => &$odfHandler, 'file' => $file, 'object' => $object, 'outputlangs' => $outputlangs, 'substitutionarray' => &$tmparray);
>>>>>>> cc80841a
				$reshook = $hookmanager->executeHooks('beforeODTSave', $parameters, $this, $action); // Note that $action and $object may have been modified by some hooks

				// Write new file
				if (getDolGlobalString('MAIN_ODT_AS_PDF')) {
					try {
						$odfHandler->exportAsAttachedPDF($file);
					} catch (Exception $e) {
						$this->error = $e->getMessage();
						dol_syslog($e->getMessage(), LOG_INFO);
						return -1;
					}
				} else {
					try {
						$odfHandler->saveToDisk($file);
					} catch (Exception $e) {
						$this->error = $e->getMessage();
						dol_syslog($e->getMessage(), LOG_INFO);
						return -1;
					}
				}

				$parameters = array('odfHandler' => &$odfHandler, 'file' => $file, 'object' => $object, 'outputlangs' => $outputlangs, 'substitutionarray' => &$tmparray);
				$reshook = $hookmanager->executeHooks('afterODTCreation', $parameters, $this, $action); // Note that $action and $object may have been modified by some hooks

				dolChmod($file);

				$odfHandler = null; // Destroy object

				$this->result = array('fullpath' => $file);

				return 1; // Success
			} else {
				$this->error = $langs->transnoentities("ErrorCanNotCreateDir", $dir);
				return -1;
			}
		}

		return -1;
	}
}<|MERGE_RESOLUTION|>--- conflicted
+++ resolved
@@ -5,10 +5,7 @@
  * Copyright (C) 2016		Charlie Benke		<charlie@patas-monkey.com>
  * Copyright (C) 2018-2021  Philippe Grand      <philippe.grand@atoo-net.com>
  * Copyright (C) 2018-2024  Frédéric France     <frederic.france@free.fr>
-<<<<<<< HEAD
-=======
  * Copyright (C) 2024		MDW							<mdeweerd@users.noreply.github.com>
->>>>>>> cc80841a
  *
  * This program is free software; you can redistribute it and/or modify
  * it under the terms of the GNU General Public License as published by
@@ -46,11 +43,7 @@
 {
 	/**
 	 * Dolibarr version of the loaded document
-<<<<<<< HEAD
-	 * @var string
-=======
 	 * @var string Version, possible values are: 'development', 'experimental', 'dolibarr', 'dolibarr_deprecated' or a version string like 'x.y.z'''|'development'|'dolibarr'|'experimental'
->>>>>>> cc80841a
 	 */
 	public $version = 'dolibarr';
 
@@ -341,11 +334,7 @@
 				// Line of free text
 				$newfreetext = '';
 				$paramfreetext = 'ORDER_FREE_TEXT';
-<<<<<<< HEAD
-				if (!empty($conf->global->$paramfreetext)) {
-=======
 				if (getDolGlobalString($paramfreetext)) {
->>>>>>> cc80841a
 					$newfreetext = make_substitutions(getDolGlobalString($paramfreetext), $substitutionarray);
 				}
 
@@ -433,11 +422,7 @@
 						$tmparray = $this->get_substitutionarray_lines($line, $outputlangs, $linenumber);
 						complete_substitutions_array($tmparray, $outputlangs, $object, $line, "completesubstitutionarray_lines");
 						// Call the ODTSubstitutionLine hook
-<<<<<<< HEAD
-						$parameters = array('odfHandler'=>&$odfHandler, 'file'=>$file, 'object'=>$object, 'outputlangs'=>$outputlangs, 'substitutionarray'=>&$tmparray, 'line'=>$line);
-=======
 						$parameters = array('odfHandler' => &$odfHandler, 'file' => $file, 'object' => $object, 'outputlangs' => $outputlangs, 'substitutionarray' => &$tmparray, 'line' => $line);
->>>>>>> cc80841a
 						$reshook = $hookmanager->executeHooks('ODTSubstitutionLine', $parameters, $this, $action); // Note that $action and $object may have been modified by some hooks
 						foreach ($tmparray as $key => $val) {
 							try {
@@ -468,11 +453,7 @@
 				}
 
 				// Call the beforeODTSave hook
-<<<<<<< HEAD
-				$parameters = array('odfHandler'=>&$odfHandler, 'file'=>$file, 'object'=>$object, 'outputlangs'=>$outputlangs, 'substitutionarray'=>&$tmparray);
-=======
 				$parameters = array('odfHandler' => &$odfHandler, 'file' => $file, 'object' => $object, 'outputlangs' => $outputlangs, 'substitutionarray' => &$tmparray);
->>>>>>> cc80841a
 				$reshook = $hookmanager->executeHooks('beforeODTSave', $parameters, $this, $action); // Note that $action and $object may have been modified by some hooks
 
 				// Write new file
