<?php
/* Copyright (C) 2004-2014  Laurent Destailleur <eldy@users.sourceforge.net>
 * Copyright (C) 2005-2012  Regis Houssin		<regis.houssin@inodbox.com>
 * Copyright (C) 2008		Raphael Bertrand	<raphael.bertrand@resultic.fr>
 * Copyright (C) 2010-2013	Juanjo Menent		<jmenent@2byte.es>
 * Copyright (C) 2012      	Christophe Battarel <christophe.battarel@altairis.fr>
 * Copyright (C) 2012       Cedric Salvador     <csalvador@gpcsolutions.fr>
 * Copyright (C) 2015       Marcos García       <marcosgdf@gmail.com>
 * Copyright (C) 2017       Ferran Marcet       <fmarcet@2byte.es>
 * Copyright (C) 2018-2024  Frédéric France     <frederic.france@free.fr>
 * Copyright (C) 2024		MDW							<mdeweerd@users.noreply.github.com>
 *
 * This program is free software; you can redistribute it and/or modify
 * it under the terms of the GNU General Public License as published by
 * the Free Software Foundation; either version 3 of the License, or
 * (at your option) any later version.
 *
 * This program is distributed in the hope that it will be useful,
 * but WITHOUT ANY WARRANTY; without even the implied warranty of
 * MERCHANTABILITY or FITNESS FOR A PARTICULAR PURPOSE.  See the
 * GNU General Public License for more details.
 *
 * You should have received a copy of the GNU General Public License
 * along with this program. If not, see <https://www.gnu.org/licenses/>.
 * or see https://www.gnu.org/
 */

/**
 *	\file       htdocs/core/modules/commande/doc/pdf_eratosthene.modules.php
 *	\ingroup    order
 *	\brief      File of Class to generate PDF orders with template Eratosthene
 */

require_once DOL_DOCUMENT_ROOT.'/core/modules/commande/modules_commande.php';
require_once DOL_DOCUMENT_ROOT.'/product/class/product.class.php';
require_once DOL_DOCUMENT_ROOT.'/core/lib/company.lib.php';
require_once DOL_DOCUMENT_ROOT.'/core/lib/functions2.lib.php';
require_once DOL_DOCUMENT_ROOT.'/core/lib/pdf.lib.php';


/**
 *	Class to generate PDF orders with template Eratosthene
 */
class pdf_eratosthene extends ModelePDFCommandes
{
	/**
	 * @var DoliDB Database handler
	 */
	public $db;

	/**
	 * @var int The environment ID when using a multicompany module
	 */
	public $entity;

	/**
	 * @var string model name
	 */
	public $name;

	/**
	 * @var string model description (short text)
	 */
	public $description;

	/**
	 * @var int 	Save the name of generated file as the main doc when generating a doc with this template
	 */
	public $update_main_doc_field;

	/**
	 * @var string document type
	 */
	public $type;

	/**
	 * Dolibarr version of the loaded document
	 * @var string Version, possible values are: 'development', 'experimental', 'dolibarr', 'dolibarr_deprecated' or a version string like 'x.y.z'''|'development'|'dolibarr'|'experimental'
	 */
	public $version = 'dolibarr';

	/**
<<<<<<< HEAD
	 * @var array<string,array{rank:int,width:float|int,title:array{textkey:string,label:string,align:string,padding:array{0:float,1:float,2:float,3:float}},content:array{align:string,padding:array{0:float,1:float,2:float,3:float}}}>	Array of document table columns
=======
	 * @var array<string,array{rank:int,width:float|int,status:bool,title:array{textkey:string,label:string,align:string,padding:array{0:float,1:float,2:float,3:float}},content:array{align:string,padding:array{0:float,1:float,2:float,3:float}}}>	Array of document table columns
>>>>>>> cc80841a
	 */
	public $cols;


	/**
	 *	Constructor
	 *
	 *  @param		DoliDB		$db      Database handler
	 */
	public function __construct(DoliDB $db)
	{
		global $conf, $langs, $mysoc;

		// Translations
		$langs->loadLangs(array("main", "bills", "products"));

		$this->db = $db;
		$this->name = "eratosthene";
		$this->description = $langs->trans('PDFEratostheneDescription');
		$this->update_main_doc_field = 1; // Save the name of generated file as the main doc when generating a doc with this template

		// Dimension page
		$this->type = 'pdf';
		$formatarray = pdf_getFormat();
		$this->page_largeur = $formatarray['width'];
		$this->page_hauteur = $formatarray['height'];
		$this->format = array($this->page_largeur, $this->page_hauteur);
		$this->marge_gauche = getDolGlobalInt('MAIN_PDF_MARGIN_LEFT', 10);
		$this->marge_droite = getDolGlobalInt('MAIN_PDF_MARGIN_RIGHT', 10);
		$this->marge_haute = getDolGlobalInt('MAIN_PDF_MARGIN_TOP', 10);
		$this->marge_basse = getDolGlobalInt('MAIN_PDF_MARGIN_BOTTOM', 10);

		$this->option_logo = 1; // Display logo
		$this->option_tva = 1; // Manage the vat option FACTURE_TVAOPTION
		$this->option_modereg = 1; // Display payment mode
		$this->option_condreg = 1; // Display payment terms
		$this->option_multilang = 1; // Available in several languages
		$this->option_escompte = 0; // Displays if there has been a discount
		$this->option_credit_note = 0; // Support credit notes
		$this->option_freetext = 1; // Support add of a personalised text
		$this->option_draft_watermark = 1; // Support add of a watermark on drafts
		$this->watermark = '';

		// Get source company
		$this->emetteur = $mysoc;
		if (empty($this->emetteur->country_code)) {
			$this->emetteur->country_code = substr($langs->defaultlang, -2); // By default, if was not defined
		}

		// Define position of columns
		$this->posxdesc = $this->marge_gauche + 1; // used for notes and other stuff


		$this->tabTitleHeight = 5; // default height

		//  Use new system for position of columns, view  $this->defineColumnField()

		$this->tva = array();
		$this->tva_array = array();
		$this->localtax1 = array();
		$this->localtax2 = array();
		$this->atleastoneratenotnull = 0;
		$this->atleastonediscount = 0;
	}

	// phpcs:disable PEAR.NamingConventions.ValidFunctionName.ScopeNotCamelCaps
	/**
	 *  Function to build pdf onto disk
	 *
	 *  @param		Commande	$object				Object to generate
	 *  @param		Translate	$outputlangs		Lang output object
	 *  @param		string		$srctemplatepath	Full path of source filename for generator using a template file
	 *  @param		int<0,1>	$hidedetails		Do not show line details
	 *  @param		int<0,1>	$hidedesc			Do not show desc
	 *  @param		int<0,1>	$hideref			Do not show ref
	 *  @return		int<-1,1>						1 if OK, <=0 if KO
	 */
	public function write_file($object, $outputlangs, $srctemplatepath = '', $hidedetails = 0, $hidedesc = 0, $hideref = 0)
	{
		// phpcs:enable
		global $user, $langs, $conf, $mysoc, $db, $hookmanager, $nblines;

		dol_syslog("write_file outputlangs->defaultlang=".(is_object($outputlangs) ? $outputlangs->defaultlang : 'null'));

		if (!is_object($outputlangs)) {
			$outputlangs = $langs;
		}
		// For backward compatibility with FPDF, force output charset to ISO, because FPDF expect text to be encoded in ISO
		if (getDolGlobalInt('MAIN_USE_FPDF')) {
			$outputlangs->charset_output = 'ISO-8859-1';
		}

		// Load translation files required by the page
		$outputlangs->loadLangs(array("main", "dict", "companies", "bills", "products", "orders", "deliveries"));

		// Show Draft Watermark
		if ($object->statut == $object::STATUS_DRAFT && getDolGlobalString('COMMANDE_DRAFT_WATERMARK')) {
			$this->watermark = getDolGlobalString('COMMANDE_DRAFT_WATERMARK');
		}

		global $outputlangsbis;
		$outputlangsbis = null;
		if (getDolGlobalString('PDF_USE_ALSO_LANGUAGE_CODE') && $outputlangs->defaultlang != getDolGlobalString('PDF_USE_ALSO_LANGUAGE_CODE')) {
			$outputlangsbis = new Translate('', $conf);
			$outputlangsbis->setDefaultLang(getDolGlobalString('PDF_USE_ALSO_LANGUAGE_CODE'));
			$outputlangsbis->loadLangs(array("main", "dict", "companies", "bills", "products", "orders", "deliveries"));
		}

		$nblines = (is_array($object->lines) ? count($object->lines) : 0);

		$hidetop = 0;
		if (getDolGlobalString('MAIN_PDF_DISABLE_COL_HEAD_TITLE')) {
			$hidetop = getDolGlobalString('MAIN_PDF_DISABLE_COL_HEAD_TITLE');
		}

		// Loop on each lines to detect if there is at least one image to show
		$realpatharray = array();
		$this->atleastonephoto = false;
		if (getDolGlobalInt('MAIN_GENERATE_ORDERS_WITH_PICTURE')) {
			$objphoto = new Product($this->db);

			for ($i = 0; $i < $nblines; $i++) {
				if (empty($object->lines[$i]->fk_product)) {
					continue;
				}

				$pdir = array();

				$objphoto->fetch($object->lines[$i]->fk_product);
				//var_dump($objphoto->ref);exit;
				if (getDolGlobalInt('PRODUCT_USE_OLD_PATH_FOR_PHOTO')) {
					$pdir[0] = get_exdir($objphoto->id, 2, 0, 0, $objphoto, 'product').$objphoto->id."/photos/";
					$pdir[1] = get_exdir(0, 0, 0, 0, $objphoto, 'product').dol_sanitizeFileName($objphoto->ref).'/';
				} else {
					$pdir[0] = get_exdir(0, 0, 0, 0, $objphoto, 'product'); // default
					$pdir[1] = get_exdir($objphoto->id, 2, 0, 0, $objphoto, 'product').$objphoto->id."/photos/"; // alternative
				}

				$arephoto = false;
				foreach ($pdir as $midir) {
					if (!$arephoto) {
						if ($conf->entity != $objphoto->entity) {
							$dir = $conf->product->multidir_output[$objphoto->entity].'/'.$midir; //Check repertories of current entities
						} else {
							$dir = $conf->product->dir_output.'/'.$midir; //Check repertory of the current product
						}

						foreach ($objphoto->liste_photos($dir, 1) as $key => $obj) {
							if (!getDolGlobalInt('CAT_HIGH_QUALITY_IMAGES')) {		// If CAT_HIGH_QUALITY_IMAGES not defined, we use thumb if defined and then original photo
								if ($obj['photo_vignette']) {
									$filename = $obj['photo_vignette'];
								} else {
									$filename = $obj['photo'];
								}
							} else {
								$filename = $obj['photo'];
							}

							$realpath = $dir.$filename;
							$arephoto = true;
							$this->atleastonephoto = true;
						}
					}
				}

				if ($realpath && $arephoto) {
					$realpatharray[$i] = $realpath;
				}
			}
		}



		if (getMultidirOutput($object)) {
			$object->fetch_thirdparty();

			$deja_regle = 0;

			// Definition of $dir and $file
			if ($object->specimen) {
				$dir = getMultidirOutput($object);
				$file = $dir."/SPECIMEN.pdf";
			} else {
				$objectref = dol_sanitizeFileName($object->ref);
				$dir = getMultidirOutput($object)."/".$objectref;
				$file = $dir."/".$objectref.".pdf";
			}

			if (!file_exists($dir)) {
				if (dol_mkdir($dir) < 0) {
					$this->error = $langs->transnoentities("ErrorCanNotCreateDir", $dir);
					return 0;
				}
			}

			if (file_exists($dir)) {
				// Add pdfgeneration hook
				if (!is_object($hookmanager)) {
					include_once DOL_DOCUMENT_ROOT.'/core/class/hookmanager.class.php';
					$hookmanager = new HookManager($this->db);
				}
				$hookmanager->initHooks(array('pdfgeneration'));
				$parameters = array('file' => $file, 'object' => $object, 'outputlangs' => $outputlangs);
				global $action;
				$reshook = $hookmanager->executeHooks('beforePDFCreation', $parameters, $object, $action); // Note that $action and $object may have been modified by some hooks

				// Set nblines with the new lines content after hook
				$nblines = (is_array($object->lines) ? count($object->lines) : 0);

				// Create pdf instance
				$pdf = pdf_getInstance($this->format);
				$default_font_size = pdf_getPDFFontSize($outputlangs); // Must be after pdf_getInstance
				$pdf->SetAutoPageBreak(1, 0);

				$heightforinfotot = 40; // Height reserved to output the info and total part
				$heightforfreetext = getDolGlobalInt('MAIN_PDF_FREETEXT_HEIGHT', 5); // Height reserved to output the free text on last page
				$heightforfooter = $this->marge_basse + 8; // Height reserved to output the footer (value include bottom margin)
				if (getDolGlobalString('MAIN_GENERATE_DOCUMENTS_SHOW_FOOT_DETAILS')) {
					$heightforfooter += 6;
				}

				if (class_exists('TCPDF')) {
					$pdf->setPrintHeader(false);
					$pdf->setPrintFooter(false);
				}
				$pdf->SetFont(pdf_getPDFFont($outputlangs));
				// Set path to the background PDF File
				if (getDolGlobalString('MAIN_ADD_PDF_BACKGROUND')) {
					$logodir = $conf->mycompany->dir_output;
					if (!empty($conf->mycompany->multidir_output[$object->entity])) {
						$logodir = $conf->mycompany->multidir_output[$object->entity];
					}
					$pagecount = $pdf->setSourceFile($logodir.'/'.getDolGlobalString('MAIN_ADD_PDF_BACKGROUND'));
					$tplidx = $pdf->importPage(1);
				}

				$pdf->Open();
				$pagenb = 0;
				$pdf->SetDrawColor(128, 128, 128);

				$pdf->SetTitle($outputlangs->convToOutputCharset($object->ref));
				$pdf->SetSubject($outputlangs->transnoentities("PdfOrderTitle"));
				$pdf->SetCreator("Dolibarr ".DOL_VERSION);
				$pdf->SetAuthor($outputlangs->convToOutputCharset($user->getFullName($outputlangs)));
				$pdf->SetKeyWords($outputlangs->convToOutputCharset($object->ref)." ".$outputlangs->transnoentities("PdfOrderTitle")." ".$outputlangs->convToOutputCharset($object->thirdparty->name));
				if (getDolGlobalString('MAIN_DISABLE_PDF_COMPRESSION')) {
					$pdf->SetCompression(false);
				}

				// @phan-suppress-next-line PhanPluginSuspiciousParamOrder
				$pdf->SetMargins($this->marge_gauche, $this->marge_haute, $this->marge_droite); // Left, Top, Right

				// Set $this->atleastonediscount if you have at least one discount
				for ($i = 0; $i < $nblines; $i++) {
					if ($object->lines[$i]->remise_percent) {
						$this->atleastonediscount++;
					}
				}


				// New page
				$pdf->AddPage();
				if (!empty($tplidx)) {
					$pdf->useTemplate($tplidx);
				}
				$pagenb++;
				$top_shift = $this->_pagehead($pdf, $object, 1, $outputlangs, (is_object($outputlangsbis) ? $outputlangsbis : null));
				$pdf->SetFont('', '', $default_font_size - 1);
				$pdf->MultiCell(0, 3, ''); // Set interline to 3
				$pdf->SetTextColor(0, 0, 0);


				$tab_top = 90 + $top_shift;
				$tab_top_newpage = (!getDolGlobalInt('MAIN_PDF_DONOTREPEAT_HEAD') ? 42 + $top_shift : 10);

				$tab_height = $this->page_hauteur - $tab_top - $heightforfooter - $heightforfreetext;

				$nexY = $tab_top - 1;

				// Incoterm
				$height_incoterms = 0;
				if (isModEnabled('incoterm')) {
					$desc_incoterms = $object->getIncotermsForPDF();
					if ($desc_incoterms) {
						$tab_top -= 2;

						$pdf->SetFont('', '', $default_font_size - 1);
						$pdf->writeHTMLCell(190, 3, $this->posxdesc - 1, $tab_top - 1, dol_htmlentitiesbr($desc_incoterms), 0, 1);
						$nexY = max($pdf->GetY(), $nexY);
						$height_incoterms = $nexY - $tab_top;

						// Rect takes a length in 3rd parameter
						$pdf->SetDrawColor(192, 192, 192);
						$pdf->Rect($this->marge_gauche, $tab_top - 1, $this->page_largeur - $this->marge_gauche - $this->marge_droite, $height_incoterms + 1);

						$tab_top = $nexY + 6;
					}
				}

				// Display notes
				$notetoshow = empty($object->note_public) ? '' : $object->note_public;
				if (getDolGlobalString('MAIN_ADD_SALE_REP_SIGNATURE_IN_NOTE')) {
					// Get first sale rep
					if (is_object($object->thirdparty)) {
						$salereparray = $object->thirdparty->getSalesRepresentatives($user);
						$salerepobj = new User($this->db);
						$salerepobj->fetch($salereparray[0]['id']);
						if (!empty($salerepobj->signature)) {
							$notetoshow = dol_concatdesc($notetoshow, $salerepobj->signature);
						}
					}
				}
				// Extrafields in note
				$extranote = $this->getExtrafieldsInHtml($object, $outputlangs);
				if (!empty($extranote)) {
					$notetoshow = dol_concatdesc($notetoshow, $extranote);
				}

				$pagenb = $pdf->getPage();
				if ($notetoshow) {
					$tab_top -= 2;

					$tab_width = $this->page_largeur - $this->marge_gauche - $this->marge_droite;
					$pageposbeforenote = $pagenb;

					$substitutionarray = pdf_getSubstitutionArray($outputlangs, null, $object);
					complete_substitutions_array($substitutionarray, $outputlangs, $object);
					$notetoshow = make_substitutions($notetoshow, $substitutionarray, $outputlangs);
					$notetoshow = convertBackOfficeMediasLinksToPublicLinks($notetoshow);

					$pdf->startTransaction();

					$pdf->SetFont('', '', $default_font_size - 1);
					$pdf->writeHTMLCell(190, 3, $this->posxdesc - 1, $tab_top, dol_htmlentitiesbr($notetoshow), 0, 1);
					// Description
					$pageposafternote = $pdf->getPage();
					$posyafter = $pdf->GetY();

					if ($pageposafternote > $pageposbeforenote) {
						$pdf->rollbackTransaction(true);

						// prepare pages to receive notes
						while ($pagenb < $pageposafternote) {
							$pdf->AddPage();
							$pagenb++;
							if (!empty($tplidx)) {
								$pdf->useTemplate($tplidx);
							}
							if (!getDolGlobalInt('MAIN_PDF_DONOTREPEAT_HEAD')) {
								$this->_pagehead($pdf, $object, 0, $outputlangs);
							}
							// $this->_pagefoot($pdf,$object,$outputlangs,1);
							$pdf->setTopMargin($tab_top_newpage);
							// The only function to edit the bottom margin of current page to set it.
							$pdf->setPageOrientation('', 1, $heightforfooter + $heightforfreetext);
						}

						// back to start
						$pdf->setPage($pageposbeforenote);
						$pdf->setPageOrientation('', 1, $heightforfooter + $heightforfreetext);
						$pdf->SetFont('', '', $default_font_size - 1);
						$pdf->writeHTMLCell(190, 3, $this->posxdesc - 1, $tab_top, dol_htmlentitiesbr($notetoshow), 0, 1);
						$pageposafternote = $pdf->getPage();

						$posyafter = $pdf->GetY();

						if ($posyafter > ($this->page_hauteur - ($heightforfooter + $heightforfreetext + 20))) {	// There is no space left for total+free text
							$pdf->AddPage('', '', true);
							$pagenb++;
							$pageposafternote++;
							$pdf->setPage($pageposafternote);
							$pdf->setTopMargin($tab_top_newpage);
							// The only function to edit the bottom margin of current page to set it.
							$pdf->setPageOrientation('', 1, $heightforfooter + $heightforfreetext);
							//$posyafter = $tab_top_newpage;
						}


						// apply note frame to previous pages
						$i = $pageposbeforenote;
						while ($i < $pageposafternote) {
							$pdf->setPage($i);


							$pdf->SetDrawColor(128, 128, 128);
							// Draw note frame
							if ($i > $pageposbeforenote) {
								$height_note = $this->page_hauteur - ($tab_top_newpage + $heightforfooter);
								$pdf->Rect($this->marge_gauche, $tab_top_newpage - 1, $tab_width, $height_note + 1);
							} else {
								$height_note = $this->page_hauteur - ($tab_top + $heightforfooter);
								$pdf->Rect($this->marge_gauche, $tab_top - 1, $tab_width, $height_note + 1);
							}

							// Add footer
							$pdf->setPageOrientation('', 1, 0); // The only function to edit the bottom margin of current page to set it.
							$this->_pagefoot($pdf, $object, $outputlangs, 1);

							$i++;
						}

						// apply note frame to last page
						$pdf->setPage($pageposafternote);
						if (!empty($tplidx)) {
							$pdf->useTemplate($tplidx);
						}
						if (!getDolGlobalInt('MAIN_PDF_DONOTREPEAT_HEAD')) {
							$this->_pagehead($pdf, $object, 0, $outputlangs);
						}
						$height_note = $posyafter - $tab_top_newpage;
						$pdf->Rect($this->marge_gauche, $tab_top_newpage - 1, $tab_width, $height_note + 1);
					} else {
						// No pagebreak
						$pdf->commitTransaction();
						$posyafter = $pdf->GetY();
						$height_note = $posyafter - $tab_top;
						$pdf->Rect($this->marge_gauche, $tab_top - 1, $tab_width, $height_note + 1);


						if ($posyafter > ($this->page_hauteur - ($heightforfooter + $heightforfreetext + 20))) {
							// not enough space, need to add page
							$pdf->AddPage('', '', true);
							$pagenb++;
							$pageposafternote++;
							$pdf->setPage($pageposafternote);
							if (!empty($tplidx)) {
								$pdf->useTemplate($tplidx);
							}
							if (!getDolGlobalInt('MAIN_PDF_DONOTREPEAT_HEAD')) {
								$this->_pagehead($pdf, $object, 0, $outputlangs);
							}

							$posyafter = $tab_top_newpage;
						}
					}

					$tab_height -= $height_note;
					$tab_top = $posyafter + 6;
				} else {
					$height_note = 0;
				}


				// Use new auto column system
				$this->prepareArrayColumnField($object, $outputlangs, $hidedetails, $hidedesc, $hideref);

				// Table simulation to know the height of the title line
				$pdf->startTransaction();
				$this->pdfTabTitles($pdf, $tab_top, $tab_height, $outputlangs, $hidetop);
				$pdf->rollbackTransaction(true);

				$nexY = $tab_top + $this->tabTitleHeight;

				// Loop on each lines
				$pageposbeforeprintlines = $pdf->getPage();
				$pagenb = $pageposbeforeprintlines;
				for ($i = 0; $i < $nblines; $i++) {
					$curY = $nexY;
					$pdf->SetFont('', '', $default_font_size - 1); // Into loop to work with multipage
					$pdf->SetTextColor(0, 0, 0);

					// Define size of image if we need it
					$imglinesize = array();
					if (!empty($realpatharray[$i])) {
						$imglinesize = pdf_getSizeForImage($realpatharray[$i]);
					}

					$pdf->setTopMargin($tab_top_newpage);
					$pdf->setPageOrientation('', 1, $heightforfooter + $heightforfreetext + $heightforinfotot); // The only function to edit the bottom margin of current page to set it.
					$pageposbefore = $pdf->getPage();


					$showpricebeforepagebreak = 1;
					$posYAfterImage = 0;
					$posYAfterDescription = 0;

					if ($this->getColumnStatus('position')) {
<<<<<<< HEAD
						$this->printStdColumnContent($pdf, $curY, 'position', $i + 1);
=======
						$this->printStdColumnContent($pdf, $curY, 'position', (string) ($i + 1));
>>>>>>> cc80841a
					}

					if ($this->getColumnStatus('photo')) {
						// We start with Photo of product line
						if (isset($imglinesize['width']) && isset($imglinesize['height']) && ($curY + $imglinesize['height']) > ($this->page_hauteur - ($heightforfooter + $heightforfreetext + $heightforinfotot))) {	// If photo too high, we moved completely on new page
							$pdf->AddPage('', '', true);
							if (!empty($tplidx)) {
								$pdf->useTemplate($tplidx);
							}
							$pdf->setPage($pageposbefore + 1);

							$curY = $tab_top_newpage;

							// Allows data in the first page if description is long enough to break in multiples pages
							if (getDolGlobalInt('MAIN_PDF_DATA_ON_FIRST_PAGE')) {
								$showpricebeforepagebreak = 1;
							} else {
								$showpricebeforepagebreak = 0;
							}
						}

						if (!empty($this->cols['photo']) && isset($imglinesize['width']) && isset($imglinesize['height'])) {
							$pdf->Image($realpatharray[$i], $this->getColumnContentXStart('photo'), $curY + 1, $imglinesize['width'], $imglinesize['height'], '', '', '', 2, 300); // Use 300 dpi
							// $pdf->Image does not increase value return by getY, so we save it manually
							$posYAfterImage = $curY + $imglinesize['height'];
						}
					}

					// Description of product line
					if ($this->getColumnStatus('desc')) {
						$pdf->startTransaction();

						$this->printColDescContent($pdf, $curY, 'desc', $object, $i, $outputlangs, $hideref, $hidedesc);
						$pageposafter = $pdf->getPage();

						if ($pageposafter > $pageposbefore) {	// There is a pagebreak
							$pdf->rollbackTransaction(true);
							$pageposafter = $pageposbefore;
							//print $pageposafter.'-'.$pageposbefore;exit;
							$pdf->setPageOrientation('', 1, $heightforfooter); // The only function to edit the bottom margin of current page to set it.

							$this->printColDescContent($pdf, $curY, 'desc', $object, $i, $outputlangs, $hideref, $hidedesc);
							$pageposafter = $pdf->getPage();
							$posyafter = $pdf->GetY();
							if ($posyafter > ($this->page_hauteur - ($heightforfooter + $heightforfreetext + $heightforinfotot))) {	// There is no space left for total+free text
								if ($i == ($nblines - 1)) {	// No more lines, and no space left to show total, so we create a new page
									$pdf->AddPage('', '', true);
									if (!empty($tplidx)) {
										$pdf->useTemplate($tplidx);
									}
									$pdf->setPage($pageposafter + 1);
								}
							} else {
								// We found a page break
								// Allows data in the first page if description is long enough to break in multiples pages
								if (getDolGlobalInt('MAIN_PDF_DATA_ON_FIRST_PAGE')) {
									$showpricebeforepagebreak = 1;
								} else {
									$showpricebeforepagebreak = 0;
								}
							}
						} else {	// No pagebreak
							$pdf->commitTransaction();
						}
						$posYAfterDescription = $pdf->GetY();
					}


					$nexY = max($pdf->GetY(), $posYAfterImage);


					$pageposafter = $pdf->getPage();

					$pdf->setPage($pageposbefore);
					$pdf->setTopMargin($this->marge_haute);
					$pdf->setPageOrientation('', 1, 0); // The only function to edit the bottom margin of current page to set it.

					// We suppose that a too long description or photo were moved completely on next page
					if ($pageposafter > $pageposbefore && empty($showpricebeforepagebreak)) {
						$pdf->setPage($pageposafter);
						$curY = $tab_top_newpage;
					}

					$pdf->SetFont('', '', $default_font_size - 1); // We reposition the default font

					// VAT Rate
					if ($this->getColumnStatus('vat')) {
						$vat_rate = pdf_getlinevatrate($object, $i, $outputlangs, $hidedetails);
						$this->printStdColumnContent($pdf, $curY, 'vat', $vat_rate);
						$nexY = max($pdf->GetY(), $nexY);
					}

					// Unit price before discount
					if ($this->getColumnStatus('subprice')) {
						$up_excl_tax = pdf_getlineupexcltax($object, $i, $outputlangs, $hidedetails);
						$this->printStdColumnContent($pdf, $curY, 'subprice', $up_excl_tax);
						$nexY = max($pdf->GetY(), $nexY);
					}

					// Quantity
					// Enough for 6 chars
					if ($this->getColumnStatus('qty')) {
						$qty = pdf_getlineqty($object, $i, $outputlangs, $hidedetails);
						$this->printStdColumnContent($pdf, $curY, 'qty', $qty);
						$nexY = max($pdf->GetY(), $nexY);
					}


					// Unit
					if ($this->getColumnStatus('unit')) {
						$unit = pdf_getlineunit($object, $i, $outputlangs, $hidedetails);
						$this->printStdColumnContent($pdf, $curY, 'unit', $unit);
						$nexY = max($pdf->GetY(), $nexY);
					}

					// Discount on line
					if ($this->getColumnStatus('discount') && $object->lines[$i]->remise_percent) {
						$remise_percent = pdf_getlineremisepercent($object, $i, $outputlangs, $hidedetails);
						$this->printStdColumnContent($pdf, $curY, 'discount', $remise_percent);
						$nexY = max($pdf->GetY(), $nexY);
					}

					// Total excl tax line (HT)
					if ($this->getColumnStatus('totalexcltax')) {
						$total_excl_tax = pdf_getlinetotalexcltax($object, $i, $outputlangs, $hidedetails);
						$this->printStdColumnContent($pdf, $curY, 'totalexcltax', $total_excl_tax);
						$nexY = max($pdf->GetY(), $nexY);
					}

					// Total with tax line (TTC)
					if ($this->getColumnStatus('totalincltax')) {
						$total_incl_tax = pdf_getlinetotalwithtax($object, $i, $outputlangs, $hidedetails);
						$this->printStdColumnContent($pdf, $curY, 'totalincltax', $total_incl_tax);
						$nexY = max($pdf->GetY(), $nexY);
					}

					// Extrafields
					if (!empty($object->lines[$i]->array_options)) {
						foreach ($object->lines[$i]->array_options as $extrafieldColKey => $extrafieldValue) {
							if ($this->getColumnStatus($extrafieldColKey)) {
								$extrafieldValue = $this->getExtrafieldContent($object->lines[$i], $extrafieldColKey, $outputlangs);
								$this->printStdColumnContent($pdf, $curY, $extrafieldColKey, $extrafieldValue);
								$nexY = max($pdf->GetY(), $nexY);
							}
						}
					}

					$parameters = array(
						'object' => $object,
						'i' => $i,
						'pdf' => & $pdf,
						'curY' => & $curY,
						'nexY' => & $nexY,
						'outputlangs' => $outputlangs,
						'hidedetails' => $hidedetails
					);
					$reshook = $hookmanager->executeHooks('printPDFline', $parameters, $this); // Note that $object may have been modified by hook


					// Collection of totals by value of vat in $this->tva["rate"] = total_tva
					if (isModEnabled("multicurrency") && $object->multicurrency_tx != 1) {
						$tvaligne = $object->lines[$i]->multicurrency_total_tva;
					} else {
						$tvaligne = $object->lines[$i]->total_tva;
					}

					$localtax1ligne = $object->lines[$i]->total_localtax1;
					$localtax2ligne = $object->lines[$i]->total_localtax2;
					$localtax1_rate = $object->lines[$i]->localtax1_tx;
					$localtax2_rate = $object->lines[$i]->localtax2_tx;
					$localtax1_type = $object->lines[$i]->localtax1_type;
					$localtax2_type = $object->lines[$i]->localtax2_type;

					$vatrate = (string) $object->lines[$i]->tva_tx;

					// Retrieve type from database for backward compatibility with old records
					if ((!isset($localtax1_type) || $localtax1_type == '' || !isset($localtax2_type) || $localtax2_type == '') // if tax type not defined
					&& (!empty($localtax1_rate) || !empty($localtax2_rate))) { // and there is local tax
						$localtaxtmp_array = getLocalTaxesFromRate($vatrate, 0, $object->thirdparty, $mysoc);
						$localtax1_type = isset($localtaxtmp_array[0]) ? $localtaxtmp_array[0] : '';
						$localtax2_type = isset($localtaxtmp_array[2]) ? $localtaxtmp_array[2] : '';
					}

					// retrieve global local tax
					if ($localtax1_type && $localtax1ligne != 0) {
						if (empty($this->localtax1[$localtax1_type][$localtax1_rate])) {
							$this->localtax1[$localtax1_type][$localtax1_rate] = $localtax1ligne;
						} else {
							$this->localtax1[$localtax1_type][$localtax1_rate] += $localtax1ligne;
						}
					}
					if ($localtax2_type && $localtax2ligne != 0) {
						if (empty($this->localtax2[$localtax2_type][$localtax2_rate])) {
							$this->localtax2[$localtax2_type][$localtax2_rate] = $localtax2ligne;
						} else {
							$this->localtax2[$localtax2_type][$localtax2_rate] += $localtax2ligne;
						}
					}

					if (($object->lines[$i]->info_bits & 0x01) == 0x01) {
						$vatrate .= '*';
					}

					// Fill $this->tva and $this->tva_array
					if (!isset($this->tva[$vatrate])) {
						$this->tva[$vatrate] = 0;
					}
					$this->tva[$vatrate] += $tvaligne;
					$vatcode = $object->lines[$i]->vat_src_code;
					if (empty($this->tva_array[$vatrate.($vatcode ? ' ('.$vatcode.')' : '')]['amount'])) {
						$this->tva_array[$vatrate.($vatcode ? ' ('.$vatcode.')' : '')]['amount'] = 0;
					}
					$this->tva_array[$vatrate.($vatcode ? ' ('.$vatcode.')' : '')] = array('vatrate' => $vatrate, 'vatcode' => $vatcode, 'amount' => $this->tva_array[$vatrate.($vatcode ? ' ('.$vatcode.')' : '')]['amount'] + $tvaligne);

					// Add line
					if (getDolGlobalInt('MAIN_PDF_DASH_BETWEEN_LINES') && $i < ($nblines - 1)) {
						$pdf->setPage($pageposafter);
						$pdf->SetLineStyle(array('dash' => '1,1', 'color' => array(80, 80, 80)));
						//$pdf->SetDrawColor(190,190,200);
						$pdf->line($this->marge_gauche, $nexY, $this->page_largeur - $this->marge_droite, $nexY);
						$pdf->SetLineStyle(array('dash' => 0));
					}


					// Detect if some page were added automatically and output _tableau for past pages
					while ($pagenb < $pageposafter) {
						$pdf->setPage($pagenb);
						if ($pagenb == $pageposbeforeprintlines) {
							$this->_tableau($pdf, $tab_top, $this->page_hauteur - $tab_top - $heightforfooter, 0, $outputlangs, $hidetop, 1, $object->multicurrency_code, $outputlangsbis);
						} else {
							$this->_tableau($pdf, $tab_top_newpage, $this->page_hauteur - $tab_top_newpage - $heightforfooter, 0, $outputlangs, 1, 1, $object->multicurrency_code, $outputlangsbis);
						}
						$this->_pagefoot($pdf, $object, $outputlangs, 1);
						$pagenb++;
						$pdf->setPage($pagenb);
						$pdf->setPageOrientation('', 1, 0); // The only function to edit the bottom margin of current page to set it.
						if (!getDolGlobalInt('MAIN_PDF_DONOTREPEAT_HEAD')) {
							$this->_pagehead($pdf, $object, 0, $outputlangs);
						}
						if (!empty($tplidx)) {
							$pdf->useTemplate($tplidx);
						}
					}
					if (isset($object->lines[$i + 1]->pagebreak) && $object->lines[$i + 1]->pagebreak) {
						if ($pagenb == $pageposafter) {
							$this->_tableau($pdf, $tab_top, $this->page_hauteur - $tab_top - $heightforfooter, 0, $outputlangs, $hidetop, 1, $object->multicurrency_code, $outputlangsbis);
						} else {
							$this->_tableau($pdf, $tab_top_newpage, $this->page_hauteur - $tab_top_newpage - $heightforfooter, 0, $outputlangs, 1, 1, $object->multicurrency_code, $outputlangsbis);
						}
						$this->_pagefoot($pdf, $object, $outputlangs, 1);
						// New page
						$pdf->AddPage();
						if (!empty($tplidx)) {
							$pdf->useTemplate($tplidx);
						}
						$pagenb++;
						if (!getDolGlobalInt('MAIN_PDF_DONOTREPEAT_HEAD')) {
							$this->_pagehead($pdf, $object, 0, $outputlangs);
						}
					}
				}

				// Show square
				if ($pagenb == $pageposbeforeprintlines) {
					$this->_tableau($pdf, $tab_top, $this->page_hauteur - $tab_top - $heightforinfotot - $heightforfreetext - $heightforfooter, 0, $outputlangs, $hidetop, 0, $object->multicurrency_code, $outputlangsbis);
				} else {
					$this->_tableau($pdf, $tab_top_newpage, $this->page_hauteur - $tab_top_newpage - $heightforinfotot - $heightforfreetext - $heightforfooter, 0, $outputlangs, 1, 0, $object->multicurrency_code, $outputlangsbis);
				}
				$bottomlasttab = $this->page_hauteur - $heightforinfotot - $heightforfreetext - $heightforfooter + 1;

				// Display infos area
				$posy = $this->drawInfoTable($pdf, $object, $bottomlasttab, $outputlangs);

				// Display total zone
				$posy = $this->drawTotalTable($pdf, $object, $deja_regle, $bottomlasttab, $outputlangs);

				// Display payment area
				/*
				if ($deja_regle)
				{
					$posy=$this->drawPaymentsTable($pdf, $object, $posy, $outputlangs);
				}
				*/

				// Pagefoot
				$this->_pagefoot($pdf, $object, $outputlangs);
				if (method_exists($pdf, 'AliasNbPages')) {
					$pdf->AliasNbPages();  // @phan-suppress-current-line PhanUndeclaredMethod
				}

				$pdf->Close();

				$pdf->Output($file, 'F');

				// Add pdfgeneration hook
				$hookmanager->initHooks(array('pdfgeneration'));
				$parameters = array('file' => $file, 'object' => $object, 'outputlangs' => $outputlangs);
				global $action;
				$reshook = $hookmanager->executeHooks('afterPDFCreation', $parameters, $this, $action); // Note that $action and $object may have been modified by some hooks
				if ($reshook < 0) {
					$this->error = $hookmanager->error;
					$this->errors = $hookmanager->errors;
				}

				dolChmod($file);

				$this->result = array('fullpath' => $file);

				return 1; // No error
			} else {
				$this->error = $langs->transnoentities("ErrorCanNotCreateDir", $dir);
				return 0;
			}
		} else {
			$this->error = $langs->transnoentities("ErrorConstantNotDefined", "COMMANDE_OUTPUTDIR");
			return 0;
		}
	}

	/**
	 *  Show payments table
	 *
	 *  @param	TCPDF		$pdf     		Object PDF
	 *  @param  Commande	$object			Object order
	 *	@param	int			$posy			Position y in PDF
	 *	@param	Translate	$outputlangs	Object langs for output
	 *	@return int							Return integer <0 if KO, >0 if OK
	 */
	protected function drawPaymentsTable(&$pdf, $object, $posy, $outputlangs)
	{
		return 0;
	}

	/**
	 *   Show miscellaneous information (payment mode, payment term, ...)
	 *
	 *   @param		TCPDF		$pdf     		Object PDF
	 *   @param		Commande	$object			Object to show
	 *   @param		int			$posy			Y
	 *   @param		Translate	$outputlangs	Langs object
	 *   @return	int							Pos y
	 */
	protected function drawInfoTable(&$pdf, $object, $posy, $outputlangs)
	{
		global $conf, $mysoc;
		$default_font_size = pdf_getPDFFontSize($outputlangs);

		$pdf->SetFont('', '', $default_font_size - 1);

		$diffsizetitle = (!getDolGlobalString('PDF_DIFFSIZE_TITLE') ? 3 : $conf->global->PDF_DIFFSIZE_TITLE);

		// If France, show VAT mention if not applicable
		if ($this->emetteur->country_code == 'FR' && empty($mysoc->tva_assuj)) {
			$pdf->SetFont('', 'B', $default_font_size - $diffsizetitle);
			$pdf->SetXY($this->marge_gauche, $posy);
			$pdf->MultiCell(100, 3, $outputlangs->transnoentities("VATIsNotUsedForInvoice"), 0, 'L', 0);

			$posy = $pdf->GetY() + 4;
		}

		$posxval = 52;

		$diffsizetitle = (!getDolGlobalString('PDF_DIFFSIZE_TITLE') ? 3 : $conf->global->PDF_DIFFSIZE_TITLE);

		// Show payments conditions
		if ($object->cond_reglement_code || $object->cond_reglement) {
			$pdf->SetFont('', 'B', $default_font_size - $diffsizetitle);
			$pdf->SetXY($this->marge_gauche, $posy);
			$titre = $outputlangs->transnoentities("PaymentConditions").':';
			$pdf->MultiCell(43, 4, $titre, 0, 'L');

			$pdf->SetFont('', '', $default_font_size - $diffsizetitle);
			$pdf->SetXY($posxval, $posy);
			$lib_condition_paiement = ($outputlangs->transnoentities("PaymentCondition".$object->cond_reglement_code) != 'PaymentCondition'.$object->cond_reglement_code) ? $outputlangs->transnoentities("PaymentCondition".$object->cond_reglement_code) : $outputlangs->convToOutputCharset($object->cond_reglement_doc ? $object->cond_reglement_doc : $object->cond_reglement_label);
			$lib_condition_paiement = str_replace('\n', "\n", $lib_condition_paiement);
			if ($object->deposit_percent > 0) {
				$lib_condition_paiement = str_replace('__DEPOSIT_PERCENT__', (string) $object->deposit_percent, $lib_condition_paiement);
			}
			$pdf->MultiCell(67, 4, $lib_condition_paiement, 0, 'L');

			$posy = $pdf->GetY() + 3;
		}

		// Check a payment mode is defined
		/* Not used with orders
		if (empty($object->mode_reglement_code)
			&& ! $conf->global->FACTURE_CHQ_NUMBER
			&& ! $conf->global->FACTURE_RIB_NUMBER)
		{
			$pdf->SetXY($this->marge_gauche, $posy);
			$pdf->SetTextColor(200,0,0);
			$pdf->SetFont('','B', $default_font_size - 2);
			$pdf->MultiCell(80, 3, $outputlangs->transnoentities("ErrorNoPaiementModeConfigured"),0,'L',0);
			$pdf->SetTextColor(0,0,0);

			$posy=$pdf->GetY()+1;
		}
		*/
		/* TODO
		else if (!empty($object->availability_code))
		{
			$pdf->SetXY($this->marge_gauche, $posy);
			$pdf->SetTextColor(200,0,0);
			$pdf->SetFont('','B', $default_font_size - 2);
			$pdf->MultiCell(80, 3, $outputlangs->transnoentities("AvailabilityPeriod").': '.,0,'L',0);
			$pdf->SetTextColor(0,0,0);

			$posy=$pdf->GetY()+1;
		}*/

		// Show planned date of delivery
		if (!empty($object->delivery_date)) {
			$outputlangs->load("sendings");
			$pdf->SetFont('', 'B', $default_font_size - $diffsizetitle);
			$pdf->SetXY($this->marge_gauche, $posy);
			$titre = $outputlangs->transnoentities("DateDeliveryPlanned").':';
			$pdf->MultiCell(80, 4, $titre, 0, 'L');
			$pdf->SetFont('', '', $default_font_size - $diffsizetitle);
			$pdf->SetXY($posxval, $posy);
			$dlp = dol_print_date($object->delivery_date, "daytext", false, $outputlangs, true);
			$pdf->MultiCell(80, 4, $dlp, 0, 'L');

			$posy = $pdf->GetY() + 1;
		} elseif ($object->availability_code || $object->availability) {    // Show availability conditions
			$pdf->SetFont('', 'B', $default_font_size - $diffsizetitle);
			$pdf->SetXY($this->marge_gauche, $posy);
			$titre = $outputlangs->transnoentities("AvailabilityPeriod").':';
			$pdf->MultiCell(80, 4, $titre, 0, 'L');
			$pdf->SetTextColor(0, 0, 0);
			$pdf->SetFont('', '', $default_font_size - $diffsizetitle);
			$pdf->SetXY($posxval, $posy);
			$lib_availability = $outputlangs->transnoentities("AvailabilityType".$object->availability_code) != 'AvailabilityType'.$object->availability_code ? $outputlangs->transnoentities("AvailabilityType".$object->availability_code) : $outputlangs->convToOutputCharset(isset($object->availability) ? $object->availability : '');
			$lib_availability = str_replace('\n', "\n", $lib_availability);
			$pdf->MultiCell(80, 4, $lib_availability, 0, 'L');

			$posy = $pdf->GetY() + 1;
		}

		// Show payment mode
		if ($object->mode_reglement_code
			&& $object->mode_reglement_code != 'CHQ'
			&& $object->mode_reglement_code != 'VIR') {
			$pdf->SetFont('', 'B', $default_font_size - $diffsizetitle);
			$pdf->SetXY($this->marge_gauche, $posy);
			$titre = $outputlangs->transnoentities("PaymentMode").':';
			$pdf->MultiCell(80, 5, $titre, 0, 'L');

			$pdf->SetFont('', '', $default_font_size - $diffsizetitle);
			$pdf->SetXY($posxval, $posy);
			$lib_mode_reg = $outputlangs->transnoentities("PaymentType".$object->mode_reglement_code) != 'PaymentType'.$object->mode_reglement_code ? $outputlangs->transnoentities("PaymentType".$object->mode_reglement_code) : $outputlangs->convToOutputCharset($object->mode_reglement);
			$pdf->MultiCell(80, 5, $lib_mode_reg, 0, 'L');

			$posy = $pdf->GetY() + 2;
		}

		// Show payment mode CHQ
		if (empty($object->mode_reglement_code) || $object->mode_reglement_code == 'CHQ') {
			// Si mode reglement non force ou si force a CHQ
			if (getDolGlobalString('FACTURE_CHQ_NUMBER')) {
				if (getDolGlobalInt('FACTURE_CHQ_NUMBER') > 0) {
					$account = new Account($this->db);
					$account->fetch(getDolGlobalString('FACTURE_CHQ_NUMBER'));

					$pdf->SetXY($this->marge_gauche, $posy);
					$pdf->SetFont('', 'B', $default_font_size - $diffsizetitle);
					$pdf->MultiCell(100, 3, $outputlangs->transnoentities('PaymentByChequeOrderedTo', $account->owner_name), 0, 'L', 0);
					$posy = $pdf->GetY() + 1;

					if (!getDolGlobalString('MAIN_PDF_HIDE_CHQ_ADDRESS')) {
						$pdf->SetXY($this->marge_gauche, $posy);
						$pdf->SetFont('', '', $default_font_size - $diffsizetitle);
						$pdf->MultiCell(100, 3, $outputlangs->convToOutputCharset($account->owner_address), 0, 'L', 0);
						$posy = $pdf->GetY() + 2;
					}
				}
				if ($conf->global->FACTURE_CHQ_NUMBER == -1) {
					$pdf->SetXY($this->marge_gauche, $posy);
					$pdf->SetFont('', 'B', $default_font_size - $diffsizetitle);
					$pdf->MultiCell(100, 3, $outputlangs->transnoentities('PaymentByChequeOrderedTo', $this->emetteur->name), 0, 'L', 0);
					$posy = $pdf->GetY() + 1;

					if (!getDolGlobalString('MAIN_PDF_HIDE_CHQ_ADDRESS')) {
						$pdf->SetXY($this->marge_gauche, $posy);
						$pdf->SetFont('', '', $default_font_size - $diffsizetitle);
						$pdf->MultiCell(100, 3, $outputlangs->convToOutputCharset($this->emetteur->getFullAddress()), 0, 'L', 0);
						$posy = $pdf->GetY() + 2;
					}
				}
			}
		}

		// If payment mode not forced or forced to VIR, show payment with BAN
		if (empty($object->mode_reglement_code) || $object->mode_reglement_code == 'VIR') {
			if ($object->fk_account > 0 || $object->fk_bank > 0 || getDolGlobalInt('FACTURE_RIB_NUMBER')) {
				$bankid = ($object->fk_account <= 0 ? $conf->global->FACTURE_RIB_NUMBER : $object->fk_account);
				if ($object->fk_bank > 0) {
					$bankid = $object->fk_bank; // For backward compatibility when object->fk_account is forced with object->fk_bank
				}
				$account = new Account($this->db);
				$account->fetch($bankid);

				$curx = $this->marge_gauche;
				$cury = $posy;

				$posy = pdf_bank($pdf, $outputlangs, $curx, $cury, $account, 0, $default_font_size);

				$posy += 2;
			}
		}

		return $posy;
	}


	/**
	 *	Show total to pay
	 *
	 *	@param	TCPDF		$pdf            Object PDF
	 *	@param  Commande	$object         Object to show
	 *	@param  int			$deja_regle     Montant deja regle
	 *	@param	int			$posy			Position depart
	 *	@param	Translate	$outputlangs	Object langs
	 *  @param  Translate	$outputlangsbis	Object lang for output bis
	 *	@return int							Position pour suite
	 */
	protected function drawTotalTable(&$pdf, $object, $deja_regle, $posy, $outputlangs, $outputlangsbis = null)
	{
		global $conf, $mysoc, $hookmanager;

		$default_font_size = pdf_getPDFFontSize($outputlangs);

		if (getDolGlobalString('PDF_USE_ALSO_LANGUAGE_CODE') && $outputlangs->defaultlang != getDolGlobalString('PDF_USE_ALSO_LANGUAGE_CODE')) {
			$outputlangsbis = new Translate('', $conf);
			$outputlangsbis->setDefaultLang(getDolGlobalString('PDF_USE_ALSO_LANGUAGE_CODE'));
			$outputlangsbis->loadLangs(array("main", "dict", "companies", "bills", "products", "propal"));
			$default_font_size--;
		}

		$tab2_top = $posy;
		$tab2_hl = 4;
		$pdf->SetFont('', '', $default_font_size - 1);

		// Total table
		$col1x = 120;
		$col2x = 170;
		if ($this->page_largeur < 210) { // To work with US executive format
			$col2x -= 20;
		}
		$largcol2 = ($this->page_largeur - $this->marge_droite - $col2x);

		$useborder = 0;
		$index = 0;

		// Total HT
		$pdf->SetFillColor(255, 255, 255);
		$pdf->SetXY($col1x, $tab2_top);
		$pdf->MultiCell($col2x - $col1x, $tab2_hl, $outputlangs->transnoentities("TotalHT").(is_object($outputlangsbis) ? ' / '.$outputlangsbis->transnoentities("TotalHT") : ''), 0, 'L', 1);
		$total_ht = ((isModEnabled("multicurrency") && isset($object->multicurrency_tx) && $object->multicurrency_tx != 1) ? $object->multicurrency_total_ht : $object->total_ht);
		$pdf->SetXY($col2x, $tab2_top);
		$pdf->MultiCell($largcol2, $tab2_hl, price($total_ht + (!empty($object->remise) ? $object->remise : 0), 0, $outputlangs), 0, 'R', 1);

		// Show VAT by rates and total
		$pdf->SetFillColor(248, 248, 248);

		$total_ttc = (isModEnabled("multicurrency") && $object->multicurrency_tx != 1) ? $object->multicurrency_total_ttc : $object->total_ttc;

		$this->atleastoneratenotnull = 0;
		if (!getDolGlobalString('MAIN_GENERATE_DOCUMENTS_WITHOUT_VAT')) {
<<<<<<< HEAD
			$tvaisnull = ((!empty($this->tva) && count($this->tva) == 1 && isset($this->tva['0.000']) && is_float($this->tva['0.000'])) ? true : false);
=======
			$tvaisnull = (!empty($this->tva) && count($this->tva) == 1 && isset($this->tva['0.000']) && is_float($this->tva['0.000']));
>>>>>>> cc80841a
			if (getDolGlobalString('MAIN_GENERATE_DOCUMENTS_WITHOUT_VAT_IFNULL') && $tvaisnull) {
				// Nothing to do
			} else {
				//Local tax 1 before VAT
				foreach ($this->localtax1 as $localtax_type => $localtax_rate) {
					if (in_array((string) $localtax_type, array('1', '3', '5'))) {
						continue;
					}
					foreach ($localtax_rate as $tvakey => $tvaval) {
						if ($tvakey != 0) {    // On affiche pas taux 0
							//$this->atleastoneratenotnull++;
							$index++;
							$pdf->SetXY($col1x, $tab2_top + $tab2_hl * $index);

							$tvacompl = '';
							if (preg_match('/\*/', (string) $tvakey)) {
								$tvakey = str_replace('*', '', (string) $tvakey);
								$tvacompl = " (".$outputlangs->transnoentities("NonPercuRecuperable").")";
							}
							$totalvat = $outputlangs->transcountrynoentities("TotalLT1", $mysoc->country_code).(is_object($outputlangsbis) ? ' / '.$outputlangsbis->transcountrynoentities("TotalLT1", $mysoc->country_code) : '');
							$totalvat .= ' ';

							if (getDolGlobalString('PDF_LOCALTAX1_LABEL_IS_CODE_OR_RATE') == 'nocodenorate') {
								$totalvat .= $tvacompl;
							} else {
<<<<<<< HEAD
								$totalvat .= vatrate(abs($tvakey), 1).$tvacompl;
=======
								$totalvat .= vatrate((string) abs((float) $tvakey), 1).$tvacompl;
>>>>>>> cc80841a
							}

							$pdf->MultiCell($col2x - $col1x, $tab2_hl, $totalvat, 0, 'L', 1);

							$total_localtax = ((isModEnabled("multicurrency") && isset($object->multicurrency_tx) && $object->multicurrency_tx != 1) ? price2num($tvaval * $object->multicurrency_tx, 'MT') : $tvaval);

							$pdf->SetXY($col2x, $tab2_top + $tab2_hl * $index);
							$pdf->MultiCell($largcol2, $tab2_hl, price($total_localtax, 0, $outputlangs), 0, 'R', 1);
						}
					}
				}

				//Local tax 2 before VAT
				foreach ($this->localtax2 as $localtax_type => $localtax_rate) {
					if (in_array((string) $localtax_type, array('1', '3', '5'))) {
						continue;
					}
					foreach ($localtax_rate as $tvakey => $tvaval) {
						if ($tvakey != 0) {    // On affiche pas taux 0
							//$this->atleastoneratenotnull++;

							$index++;
							$pdf->SetXY($col1x, $tab2_top + $tab2_hl * $index);

							$tvacompl = '';
							if (preg_match('/\*/', (string) $tvakey)) {
								$tvakey = str_replace('*', '', (string) $tvakey);
								$tvacompl = " (".$outputlangs->transnoentities("NonPercuRecuperable").")";
							}
							$totalvat = $outputlangs->transcountrynoentities("TotalLT2", $mysoc->country_code).(is_object($outputlangsbis) ? ' / '.$outputlangsbis->transcountrynoentities("TotalLT2", $mysoc->country_code) : '');
							$totalvat .= ' ';

							if (getDolGlobalString('PDF_LOCALTAX2_LABEL_IS_CODE_OR_RATE') == 'nocodenorate') {
								$totalvat .= $tvacompl;
							} else {
<<<<<<< HEAD
								$totalvat .= vatrate(abs($tvakey), 1).$tvacompl;
=======
								$totalvat .= vatrate((string) abs((float) $tvakey), 1).$tvacompl;
>>>>>>> cc80841a
							}

							$pdf->MultiCell($col2x - $col1x, $tab2_hl, $totalvat, 0, 'L', 1);

							$total_localtax = ((isModEnabled("multicurrency") && isset($object->multicurrency_tx) && $object->multicurrency_tx != 1) ? price2num($tvaval * $object->multicurrency_tx, 'MT') : $tvaval);

							$pdf->SetXY($col2x, $tab2_top + $tab2_hl * $index);
							$pdf->MultiCell($largcol2, $tab2_hl, price($total_localtax, 0, $outputlangs), 0, 'R', 1);
						}
					}
				}

				// VAT
				foreach ($this->tva_array as $tvakey => $tvaval) {
					if ($tvakey != 0) {    // On affiche pas taux 0
						$this->atleastoneratenotnull++;

						$index++;
						$pdf->SetXY($col1x, $tab2_top + $tab2_hl * $index);

						$tvacompl = '';
						if (preg_match('/\*/', $tvakey)) {
							$tvakey = str_replace('*', '', $tvakey);
							$tvacompl = " (".$outputlangs->transnoentities("NonPercuRecuperable").")";
						}
						$totalvat = $outputlangs->transcountrynoentities("TotalVAT", $mysoc->country_code).(is_object($outputlangsbis) ? ' / '.$outputlangsbis->transcountrynoentities("TotalVAT", $mysoc->country_code) : '');
						$totalvat .= ' ';
						if (getDolGlobalString('PDF_VAT_LABEL_IS_CODE_OR_RATE') == 'rateonly') {
							$totalvat .= vatrate($tvaval['vatrate'], 1).$tvacompl;
						} elseif (getDolGlobalString('PDF_VAT_LABEL_IS_CODE_OR_RATE') == 'codeonly') {
							$totalvat .= $tvaval['vatcode'].$tvacompl;
						} elseif (getDolGlobalString('PDF_VAT_LABEL_IS_CODE_OR_RATE') == 'nocodenorate') {
							$totalvat .= $tvacompl;
						} else {
							$totalvat .= vatrate($tvaval['vatrate'], 1).($tvaval['vatcode'] ? ' ('.$tvaval['vatcode'].')' : '').$tvacompl;
						}
						$pdf->MultiCell($col2x - $col1x, $tab2_hl, $totalvat, 0, 'L', 1);

						$pdf->SetXY($col2x, $tab2_top + $tab2_hl * $index);
						$pdf->MultiCell($largcol2, $tab2_hl, price(price2num($tvaval['amount'], 'MT'), 0, $outputlangs), 0, 'R', 1);
					}
				}

				//Local tax 1 after VAT
				foreach ($this->localtax1 as $localtax_type => $localtax_rate) {
					if (in_array((string) $localtax_type, array('2', '4', '6'))) {
						continue;
					}

					foreach ($localtax_rate as $tvakey => $tvaval) {
						if ($tvakey != 0) {    // On affiche pas taux 0
							//$this->atleastoneratenotnull++;

							$index++;
							$pdf->SetXY($col1x, $tab2_top + $tab2_hl * $index);

							$tvacompl = '';
							if (preg_match('/\*/', (string) $tvakey)) {
								$tvakey = str_replace('*', '', (string) $tvakey);
								$tvacompl = " (".$outputlangs->transnoentities("NonPercuRecuperable").")";
							}
							$totalvat = $outputlangs->transcountrynoentities("TotalLT1", $mysoc->country_code).(is_object($outputlangsbis) ? ' / '.$outputlangsbis->transcountrynoentities("TotalLT1", $mysoc->country_code) : '');
							$totalvat .= ' ';

							if (getDolGlobalString('PDF_LOCALTAX1_LABEL_IS_CODE_OR_RATE') == 'nocodenorate') {
								$totalvat .= $tvacompl;
							} else {
<<<<<<< HEAD
								$totalvat .= vatrate(abs($tvakey), 1).$tvacompl;
=======
								$totalvat .= vatrate((string) abs((float) $tvakey), 1).$tvacompl;
>>>>>>> cc80841a
							}

							$pdf->MultiCell($col2x - $col1x, $tab2_hl, $totalvat, 0, 'L', 1);

							$total_localtax = ((isModEnabled("multicurrency") && isset($object->multicurrency_tx) && $object->multicurrency_tx != 1) ? price2num($tvaval * $object->multicurrency_tx, 'MT') : $tvaval);

							$pdf->SetXY($col2x, $tab2_top + $tab2_hl * $index);
							$pdf->MultiCell($largcol2, $tab2_hl, price($total_localtax, 0, $outputlangs), 0, 'R', 1);
						}
					}
				}

				//Local tax 2 after VAT
				foreach ($this->localtax2 as $localtax_type => $localtax_rate) {
					if (in_array((string) $localtax_type, array('2', '4', '6'))) {
						continue;
					}

					foreach ($localtax_rate as $tvakey => $tvaval) {
						// retrieve global local tax
						if ($tvakey != 0) {    // On affiche pas taux 0
							//$this->atleastoneratenotnull++;

							$index++;
							$pdf->SetXY($col1x, $tab2_top + $tab2_hl * $index);

							$tvacompl = '';
							if (preg_match('/\*/', (string) $tvakey)) {
								$tvakey = str_replace('*', '', (string) $tvakey);
								$tvacompl = " (".$outputlangs->transnoentities("NonPercuRecuperable").")";
							}
							$totalvat = $outputlangs->transcountrynoentities("TotalLT2", $mysoc->country_code).(is_object($outputlangsbis) ? ' / '.$outputlangsbis->transcountrynoentities("TotalLT2", $mysoc->country_code) : '');
							$totalvat .= ' ';

							if (getDolGlobalString('PDF_LOCALTAX2_LABEL_IS_CODE_OR_RATE') == 'nocodenorate') {
								$totalvat .= $tvacompl;
							} else {
<<<<<<< HEAD
								$totalvat .= vatrate(abs($tvakey), 1).$tvacompl;
=======
								$totalvat .= vatrate((string) abs((float) $tvakey), 1).$tvacompl;
>>>>>>> cc80841a
							}

							$pdf->MultiCell($col2x - $col1x, $tab2_hl, $totalvat, 0, 'L', 1);

							$total_localtax = ((isModEnabled("multicurrency") && isset($object->multicurrency_tx) && $object->multicurrency_tx != 1) ? price2num($tvaval * $object->multicurrency_tx, 'MT') : $tvaval);

							$pdf->SetXY($col2x, $tab2_top + $tab2_hl * $index);
							$pdf->MultiCell($largcol2, $tab2_hl, price($total_localtax, 0, $outputlangs), 0, 'R', 1);
						}
					}
				}
				//}

				// Total TTC
				$index++;
				$pdf->SetXY($col1x, $tab2_top + $tab2_hl * $index);
				$pdf->SetTextColor(0, 0, 60);
				$pdf->SetFillColor(224, 224, 224);
				$pdf->MultiCell($col2x - $col1x, $tab2_hl, $outputlangs->transnoentities("TotalTTC").(is_object($outputlangsbis) ? ' / '.$outputlangsbis->transcountrynoentities("TotalTTC", $mysoc->country_code) : ''), $useborder, 'L', 1);

				$pdf->SetXY($col2x, $tab2_top + $tab2_hl * $index);
				$pdf->MultiCell($largcol2, $tab2_hl, price($total_ttc, 0, $outputlangs), $useborder, 'R', 1);
			}
		}

		$pdf->SetTextColor(0, 0, 0);

		$creditnoteamount = 0;
		$depositsamount = 0;
		//$creditnoteamount=$object->getSumCreditNotesUsed();
		//$depositsamount=$object->getSumDepositsUsed();
		//print "x".$creditnoteamount."-".$depositsamount;exit;
		$resteapayer = price2num($total_ttc - $deja_regle - $creditnoteamount - $depositsamount, 'MT');
		if (!empty($object->paye)) {
			$resteapayer = 0;
		}

		if ($deja_regle > 0) {
			// Already paid + Deposits
			$index++;

			$pdf->SetXY($col1x, $tab2_top + $tab2_hl * $index);
			$pdf->MultiCell($col2x - $col1x, $tab2_hl, $outputlangs->transnoentities("AlreadyPaid").(is_object($outputlangsbis) ? ' / '.$outputlangsbis->transnoentities("AlreadyPaid") : ''), 0, 'L', 0);
			$pdf->SetXY($col2x, $tab2_top + $tab2_hl * $index);
			$pdf->MultiCell($largcol2, $tab2_hl, price($deja_regle, 0, $outputlangs), 0, 'R', 0);

			$index++;
			$pdf->SetTextColor(0, 0, 60);
			$pdf->SetFillColor(224, 224, 224);
			$pdf->SetXY($col1x, $tab2_top + $tab2_hl * $index);
			$pdf->MultiCell($col2x - $col1x, $tab2_hl, $outputlangs->transnoentities("RemainderToPay").(is_object($outputlangsbis) ? ' / '.$outputlangsbis->transnoentities("RemainderToPay") : ''), $useborder, 'L', 1);

			$pdf->SetXY($col2x, $tab2_top + $tab2_hl * $index);
			$pdf->MultiCell($largcol2, $tab2_hl, price($resteapayer, 0, $outputlangs), $useborder, 'R', 1);

			$pdf->SetFont('', '', $default_font_size - 1);
			$pdf->SetTextColor(0, 0, 0);
		}

		$parameters = array('pdf' => &$pdf, 'object' => &$object, 'outputlangs' => $outputlangs, 'index' => &$index);

		$reshook = $hookmanager->executeHooks('afterPDFTotalTable', $parameters, $this); // Note that $action and $object may have been modified by some hooks
		if ($reshook < 0) {
			$this->error = $hookmanager->error;
			$this->errors = $hookmanager->errors;
		}

		$index++;
		return ($tab2_top + ($tab2_hl * $index));
	}

	// phpcs:disable PEAR.NamingConventions.ValidFunctionName.PublicUnderscore
	/**
	 *   Show table for lines
	 *
	 *   @param		TCPDF		$pdf     		Object PDF
	 *   @param		float|int	$tab_top		Top position of table
	 *   @param		float|int	$tab_height		Height of table (rectangle)
	 *   @param		int			$nexY			Y (not used)
	 *   @param		Translate	$outputlangs	Langs object
	 *   @param		int			$hidetop		1=Hide top bar of array and title, 0=Hide nothing, -1=Hide only title
	 *   @param		int			$hidebottom		Hide bottom bar of array
	 *   @param		string		$currency		Currency code
	 *   @param		Translate	$outputlangsbis	Langs object bis
	 *   @return	void
	 */
	protected function _tableau(&$pdf, $tab_top, $tab_height, $nexY, $outputlangs, $hidetop = 0, $hidebottom = 0, $currency = '', $outputlangsbis = null)
	{
		global $conf;

		// Force to disable hidetop and hidebottom
		$hidebottom = 0;
		if ($hidetop) {
			$hidetop = -1;
		}

		$currency = !empty($currency) ? $currency : $conf->currency;
		$default_font_size = pdf_getPDFFontSize($outputlangs);

		// Amount in (at tab_top - 1)
		$pdf->SetTextColor(0, 0, 0);
		$pdf->SetFont('', '', $default_font_size - 2);

		if (empty($hidetop)) {
			$titre = $outputlangs->transnoentities("AmountInCurrency", $outputlangs->transnoentitiesnoconv("Currency".$currency));
			if (getDolGlobalInt('PDF_USE_ALSO_LANGUAGE_CODE') && is_object($outputlangsbis)) {
				$titre .= ' - '.$outputlangsbis->transnoentities("AmountInCurrency", $outputlangsbis->transnoentitiesnoconv("Currency".$currency));
			}

			$pdf->SetXY($this->page_largeur - $this->marge_droite - ($pdf->GetStringWidth($titre) + 3), $tab_top - 4);
			$pdf->MultiCell(($pdf->GetStringWidth($titre) + 3), 2, $titre);

			//$conf->global->MAIN_PDF_TITLE_BACKGROUND_COLOR='230,230,230';
			if (getDolGlobalString('MAIN_PDF_TITLE_BACKGROUND_COLOR')) {
				$pdf->Rect($this->marge_gauche, $tab_top, $this->page_largeur - $this->marge_droite - $this->marge_gauche, $this->tabTitleHeight, 'F', null, explode(',', getDolGlobalString('MAIN_PDF_TITLE_BACKGROUND_COLOR')));
			}
		}

		$pdf->SetDrawColor(128, 128, 128);
		$pdf->SetFont('', '', $default_font_size - 1);

		// Output Rect
		$this->printRect($pdf, $this->marge_gauche, $tab_top, $this->page_largeur - $this->marge_gauche - $this->marge_droite, $tab_height, $hidetop, $hidebottom); // Rect takes a length in 3rd parameter and 4th parameter


		$this->pdfTabTitles($pdf, $tab_top, $tab_height, $outputlangs, $hidetop);

		if (empty($hidetop)) {
			$pdf->line($this->marge_gauche, $tab_top + $this->tabTitleHeight, $this->page_largeur - $this->marge_droite, $tab_top + $this->tabTitleHeight); // line takes a position y in 2nd parameter and 4th parameter
		}
	}

	// phpcs:disable PEAR.NamingConventions.ValidFunctionName.ScopeNotCamelCaps
	// phpcs:disable PEAR.NamingConventions.ValidFunctionName.PublicUnderscore
	/**
	 *  Show top header of page.
	 *
	 *  @param	TCPDF		$pdf     		Object PDF
	 *  @param  Commande	$object     	Object to show
	 *  @param  int	    	$showaddress    0=no, 1=yes
	 *  @param  Translate	$outputlangs	Object lang for output
	 *  @param  Translate	$outputlangsbis	Object lang for output bis
	 *  @param	string		$titlekey		Translation key to show as title of document
	 *  @return	float|int                   Return topshift value
	 */
	protected function _pagehead(&$pdf, $object, $showaddress, $outputlangs, $outputlangsbis = null, $titlekey = "PdfOrderTitle")
	{
		// phpcs:enable
		global $conf, $langs, $hookmanager, $mysoc;

		$ltrdirection = 'L';
		if ($outputlangs->trans("DIRECTION") == 'rtl') {
			$ltrdirection = 'R';
		}

		// Load traductions files required by page
		$outputlangs->loadLangs(array("main", "bills", "propal", "orders", "companies"));

		$default_font_size = pdf_getPDFFontSize($outputlangs);

		pdf_pagehead($pdf, $outputlangs, $this->page_hauteur);

		$pdf->SetTextColor(0, 0, 60);
		$pdf->SetFont('', 'B', $default_font_size + 3);

		$w = 100;

		$posy = $this->marge_haute;
		$posx = $this->page_largeur - $this->marge_droite - $w;

		$pdf->SetXY($this->marge_gauche, $posy);

		// Logo
		if (!getDolGlobalInt('PDF_DISABLE_MYCOMPANY_LOGO')) {
			if ($this->emetteur->logo) {
				$logodir = $conf->mycompany->dir_output;
				if (!empty(getMultidirOutput($mysoc, 'mycompany'))) {
					$logodir = getMultidirOutput($mysoc, 'mycompany');
				}
				if (!getDolGlobalInt('MAIN_PDF_USE_LARGE_LOGO')) {
					$logo = $logodir.'/logos/thumbs/'.$this->emetteur->logo_small;
				} else {
					$logo = $logodir.'/logos/'.$this->emetteur->logo;
				}
				if (is_readable($logo)) {
					$height = pdf_getHeightForLogo($logo);
					$pdf->Image($logo, $this->marge_gauche, $posy, 0, $height); // width=0 (auto)
				} else {
					$pdf->SetTextColor(200, 0, 0);
					$pdf->SetFont('', 'B', $default_font_size - 2);
					$pdf->MultiCell($w, 3, $outputlangs->transnoentities("ErrorLogoFileNotFound", $logo), 0, 'L');
					$pdf->MultiCell($w, 3, $outputlangs->transnoentities("ErrorGoToGlobalSetup"), 0, 'L');
				}
			} else {
				$text = $this->emetteur->name;
				$pdf->MultiCell($w, 4, $outputlangs->convToOutputCharset($text), 0, 'L');
			}
		}

		$pdf->SetFont('', 'B', $default_font_size + 3);
		$pdf->SetXY($posx, $posy);
		$pdf->SetTextColor(0, 0, 60);
		$title = $outputlangs->transnoentities($titlekey);
		if (getDolGlobalInt('PDF_USE_ALSO_LANGUAGE_CODE') && is_object($outputlangsbis)) {
			$title .= ' - ';
			$title .= $outputlangsbis->transnoentities($titlekey);
		}
		$title .= ' '.$outputlangs->convToOutputCharset($object->ref);
		if ($object->statut == $object::STATUS_DRAFT) {
			$pdf->SetTextColor(128, 0, 0);
			$title .= ' - '.$outputlangs->transnoentities("NotValidated");
		}

		$pdf->MultiCell($w, 3, $title, '', 'R');

		$pdf->SetFont('', 'B', $default_font_size);

		/*
		$posy += 5;
		$pdf->SetXY($posx, $posy);
		$pdf->SetTextColor(0, 0, 60);
		$textref = $outputlangs->transnoentities("Ref")." : ".$outputlangs->convToOutputCharset($object->ref);
		if ($object->statut == $object::STATUS_DRAFT) {
			$pdf->SetTextColor(128, 0, 0);
			$textref .= ' - '.$outputlangs->transnoentities("NotValidated");
		}
		$pdf->MultiCell($w, 4, $textref, '', 'R');
		*/

		$posy += 3;
		$pdf->SetFont('', '', $default_font_size - 2);

		if ($object->ref_client) {
			$posy += 4;
			$pdf->SetXY($posx, $posy);
			$pdf->SetTextColor(0, 0, 60);
			$pdf->MultiCell($w, 3, $outputlangs->transnoentities("RefCustomer")." : ".dol_trunc($outputlangs->convToOutputCharset($object->ref_client), 65), '', 'R');
		}

		if (getDolGlobalInt('PDF_SHOW_PROJECT_TITLE')) {
			$object->fetch_projet();
			if (!empty($object->project->ref)) {
				$posy += 3;
				$pdf->SetXY($posx, $posy);
				$pdf->SetTextColor(0, 0, 60);
				$pdf->MultiCell($w, 3, $outputlangs->transnoentities("Project")." : ".(empty($object->project->title) ? '' : $object->project->title), '', 'R');
			}
		}

		if (getDolGlobalInt('PDF_SHOW_PROJECT')) {
			$object->fetch_projet();
			if (!empty($object->project->ref)) {
				$outputlangs->load("projects");
				$posy += 3;
				$pdf->SetXY($posx, $posy);
				$pdf->SetTextColor(0, 0, 60);
				$pdf->MultiCell($w, 3, $outputlangs->transnoentities("RefProject")." : ".(empty($object->project->ref) ? '' : $object->project->ref), '', 'R');
			}
		}

		$posy += 4;

		$pdf->SetXY($posx, $posy);
		$pdf->SetTextColor(0, 0, 60);
		$title = $outputlangs->transnoentities("OrderDate");
		if (getDolGlobalInt('PDF_USE_ALSO_LANGUAGE_CODE') && is_object($outputlangsbis)) {
			$title .= ' - '.$outputlangsbis->transnoentities("DateInvoice");
		}
		$pdf->MultiCell($w, 3, $title." : ".dol_print_date($object->date, "day", false, $outputlangs, true), '', 'R');

		if (!getDolGlobalString('MAIN_PDF_HIDE_CUSTOMER_CODE') && !empty($object->thirdparty->code_client)) {
			$posy += 4;
			$pdf->SetXY($posx, $posy);
			$pdf->SetTextColor(0, 0, 60);
			$pdf->MultiCell($w, 3, $outputlangs->transnoentities("CustomerCode")." : ".$outputlangs->transnoentities($object->thirdparty->code_client), '', 'R');
		}

		// Get contact
		if (getDolGlobalInt('DOC_SHOW_FIRST_SALES_REP')) {
			$arrayidcontact = $object->getIdContact('internal', 'SALESREPFOLL');
			if (count($arrayidcontact) > 0) {
				$usertmp = new User($this->db);
				$usertmp->fetch($arrayidcontact[0]);
				$posy += 4;
				$pdf->SetXY($posx, $posy);
				$pdf->SetTextColor(0, 0, 60);
				$pdf->MultiCell($w, 3, $outputlangs->transnoentities("SalesRepresentative")." : ".$usertmp->getFullName($langs), '', 'R');
			}
		}

		$posy += 2;

		$top_shift = 0;
		// Show list of linked objects
		$current_y = $pdf->getY();
		$posy = pdf_writeLinkedObjects($pdf, $object, $outputlangs, $posx, $posy, $w, 3, 'R', $default_font_size);
		if ($current_y < $pdf->getY()) {
			$top_shift = $pdf->getY() - $current_y;
		}

		if ($showaddress) {
			// Sender properties
			$carac_emetteur = '';
			// Add internal contact of object if defined
			$arrayidcontact = $object->getIdContact('internal', 'SALESREPFOLL');
			if (count($arrayidcontact) > 0) {
				$object->fetch_user($arrayidcontact[0]);
				$labelbeforecontactname = ($outputlangs->transnoentities("FromContactName") != 'FromContactName' ? $outputlangs->transnoentities("FromContactName") : $outputlangs->transnoentities("Name"));
				$carac_emetteur .= ($carac_emetteur ? "\n" : '').$labelbeforecontactname." ".$outputlangs->convToOutputCharset($object->user->getFullName($outputlangs));
				$carac_emetteur .= (getDolGlobalInt('PDF_SHOW_PHONE_AFTER_USER_CONTACT') || getDolGlobalInt('PDF_SHOW_EMAIL_AFTER_USER_CONTACT')) ? ' (' : '';
				$carac_emetteur .= (getDolGlobalInt('PDF_SHOW_PHONE_AFTER_USER_CONTACT') && !empty($object->user->office_phone)) ? $object->user->office_phone : '';
				$carac_emetteur .= (getDolGlobalInt('PDF_SHOW_PHONE_AFTER_USER_CONTACT') && getDolGlobalInt('PDF_SHOW_EMAIL_AFTER_USER_CONTACT')) ? ', ' : '';
				$carac_emetteur .= (getDolGlobalInt('PDF_SHOW_EMAIL_AFTER_USER_CONTACT') && !empty($object->user->email)) ? $object->user->email : '';
				$carac_emetteur .= (getDolGlobalInt('PDF_SHOW_PHONE_AFTER_USER_CONTACT') || getDolGlobalInt('PDF_SHOW_EMAIL_AFTER_USER_CONTACT')) ? ')' : '';
				$carac_emetteur .= "\n";
			}

			$carac_emetteur .= pdf_build_address($outputlangs, $this->emetteur, $object->thirdparty, '', 0, 'source', $object);

			// Show sender
			$posy = getDolGlobalInt('MAIN_PDF_USE_ISO_LOCATION') ? 40 : 42;
			$posy += $top_shift;
			$posx = $this->marge_gauche;
			if (getDolGlobalInt('MAIN_INVERT_SENDER_RECIPIENT')) {
				$posx = $this->page_largeur - $this->marge_droite - 80;
			}

			$hautcadre = getDolGlobalInt('MAIN_PDF_USE_ISO_LOCATION') ? 38 : 40;
			$widthrecbox = getDolGlobalInt('MAIN_PDF_USE_ISO_LOCATION') ? 92 : 82;


			// Show sender frame
			if (!getDolGlobalString('MAIN_PDF_NO_SENDER_FRAME')) {
				$pdf->SetTextColor(0, 0, 0);
				$pdf->SetFont('', '', $default_font_size - 2);
				$pdf->SetXY($posx, $posy - 5);
				$pdf->MultiCell($widthrecbox, 5, $outputlangs->transnoentities("BillFrom"), 0, $ltrdirection);
				$pdf->SetXY($posx, $posy);
				$pdf->SetFillColor(230, 230, 230);
				$pdf->MultiCell($widthrecbox, $hautcadre, "", 0, 'R', 1);
				$pdf->SetTextColor(0, 0, 60);
			}

			// Show sender name
			if (!getDolGlobalString('MAIN_PDF_HIDE_SENDER_NAME')) {
				$pdf->SetXY($posx + 2, $posy + 3);
				$pdf->SetFont('', 'B', $default_font_size);
				$pdf->MultiCell($widthrecbox - 2, 4, $outputlangs->convToOutputCharset($this->emetteur->name), 0, $ltrdirection);
				$posy = $pdf->getY();
			}

			// Show sender information
			$pdf->SetXY($posx + 2, $posy);
			$pdf->SetFont('', '', $default_font_size - 1);
			$pdf->MultiCell($widthrecbox - 2, 4, $carac_emetteur, 0, $ltrdirection);

			// If CUSTOMER contact defined, we use it
			$usecontact = false;
			$arrayidcontact = $object->getIdContact('external', 'CUSTOMER');
			if (count($arrayidcontact) > 0) {
				$usecontact = true;
				$result = $object->fetch_contact($arrayidcontact[0]);
			}

			//Recipient name
			if ($usecontact && $object->contact->socid != $object->thirdparty->id && getDolGlobalInt('MAIN_USE_COMPANY_NAME_OF_CONTACT')) {
				$thirdparty = $object->contact;
			} else {
				$thirdparty = $object->thirdparty;
			}

			if (is_object($thirdparty)) {
				$carac_client_name = pdfBuildThirdpartyName($thirdparty, $outputlangs);
			}

			$mode =  'target';
			$carac_client = pdf_build_address($outputlangs, $this->emetteur, $object->thirdparty, ($usecontact ? $object->contact : ''), ($usecontact ? 1 : 0), $mode, $object);

			// Show recipient
			$widthrecbox = getDolGlobalInt('MAIN_PDF_USE_ISO_LOCATION') ? 92 : 100;
			if ($this->page_largeur < 210) {
				$widthrecbox = 84; // To work with US executive format
			}
			$posy = getDolGlobalInt('MAIN_PDF_USE_ISO_LOCATION') ? 40 : 42;
			$posy += $top_shift;
			$posx = $this->page_largeur - $this->marge_droite - $widthrecbox;
			if (getDolGlobalInt('MAIN_INVERT_SENDER_RECIPIENT')) {
				$posx = $this->marge_gauche;
			}

			// Show recipient frame
			if (!getDolGlobalString('MAIN_PDF_NO_RECIPENT_FRAME')) {
				$pdf->SetTextColor(0, 0, 0);
				$pdf->SetFont('', '', $default_font_size - 2);
				$pdf->SetXY($posx + 2, $posy - 5);
				$pdf->MultiCell($widthrecbox, 5, $outputlangs->transnoentities("BillTo"), 0, $ltrdirection);
				$pdf->Rect($posx, $posy, $widthrecbox, $hautcadre);
			}

			// Show recipient name
			$pdf->SetXY($posx + 2, $posy + 3);
			$pdf->SetFont('', 'B', $default_font_size);
			// @phan-suppress-next-line PhanPluginSuspiciousParamOrder
			$pdf->MultiCell($widthrecbox, 2, $carac_client_name, 0, $ltrdirection);

			$posy = $pdf->getY();

			// Show recipient information
			$pdf->SetFont('', '', $default_font_size - 1);
			$pdf->SetXY($posx + 2, $posy);
			// @phan-suppress-next-line PhanPluginSuspiciousParamOrder
			$pdf->MultiCell($widthrecbox, 4, $carac_client, 0, $ltrdirection);
		}

		$pdf->SetTextColor(0, 0, 0);

		return $top_shift;
	}

	// phpcs:disable PEAR.NamingConventions.ValidFunctionName.ScopeNotCamelCaps
	// phpcs:disable PEAR.NamingConventions.ValidFunctionName.PublicUnderscore
	/**
	 *   	Show footer of page. Need this->emetteur object
	 *
	 *   	@param	TCPDF		$pdf     			PDF
	 * 		@param	Commande	$object				Object to show
	 *      @param	Translate	$outputlangs		Object lang for output
	 *      @param	int			$hidefreetext		1=Hide free text
	 *      @return	int								Return height of bottom margin including footer text
	 */
	protected function _pagefoot(&$pdf, $object, $outputlangs, $hidefreetext = 0)
	{
		// phpcs:enable
		$showdetails = getDolGlobalInt('MAIN_GENERATE_DOCUMENTS_SHOW_FOOT_DETAILS', 0);
		return pdf_pagefoot($pdf, $outputlangs, 'ORDER_FREE_TEXT', $this->emetteur, $this->marge_basse, $this->marge_gauche, $this->page_hauteur, $object, $showdetails, $hidefreetext, $this->page_largeur, $this->watermark);
	}



	/**
	 *   	Define Array Column Field
	 *
	 *   	@param	Commande		$object    		common object
	 *   	@param	Translate		$outputlangs    langs
	 *      @param	int				$hidedetails	Do not show line details
	 *      @param	int				$hidedesc		Do not show desc
	 *      @param	int				$hideref		Do not show ref
	 *      @return	void
	 */
	public function defineColumnField($object, $outputlangs, $hidedetails = 0, $hidedesc = 0, $hideref = 0)
	{
		global $hookmanager;

		// Default field style for content
		$this->defaultContentsFieldsStyle = array(
			'align' => 'R', // R,C,L
			'padding' => array(1, 0.5, 1, 0.5), // Like css 0 => top , 1 => right, 2 => bottom, 3 => left
		);

		// Default field style for content
		$this->defaultTitlesFieldsStyle = array(
			'align' => 'C', // R,C,L
			'padding' => array(0.5, 0, 0.5, 0), // Like css 0 => top , 1 => right, 2 => bottom, 3 => left
		);

		/*
		 * For example
		 $this->cols['theColKey'] = array(
		 'rank' => $rank, // int : use for ordering columns
		 'width' => 20, // the column width in mm
		 'title' => array(
		 'textkey' => 'yourLangKey', // if there is no label, yourLangKey will be translated to replace label
		 'label' => ' ', // the final label : used fore final generated text
		 'align' => 'L', // text alignment :  R,C,L
		 'padding' => array(0.5,0.5,0.5,0.5), // Like css 0 => top , 1 => right, 2 => bottom, 3 => left
		 ),
		 'content' => array(
		 'align' => 'L', // text alignment :  R,C,L
		 'padding' => array(0.5,0.5,0.5,0.5), // Like css 0 => top , 1 => right, 2 => bottom, 3 => left
		 ),
		 );
		 */

		$rank = 0; // do not use negative rank
		$this->cols['position'] = array(
			'rank' => $rank,
			'width' => 10,
<<<<<<< HEAD
			'status' => getDolGlobalInt('PDF_ERATOSHTENE_ADD_POSITION') ? true : (getDolGlobalInt('PDF_ADD_POSITION') ? true : false),
=======
			'status' => getDolGlobalInt('PDF_ERATOSHTENE_ADD_POSITION') ? true : ((bool) getDolGlobalInt('PDF_ADD_POSITION')),
>>>>>>> cc80841a
			'title' => array(
				'textkey' => '#', // use lang key is useful in somme case with module
				'align' => 'C',
				// 'textkey' => 'yourLangKey', // if there is no label, yourLangKey will be translated to replace label
				// 'label' => ' ', // the final label
				'padding' => array(0.5, 0.5, 0.5, 0.5), // Like css 0 => top , 1 => right, 2 => bottom, 3 => left
			),
			'content' => array(
				'align' => 'C',
				'padding' => array(1, 0.5, 1, 1.5), // Like css 0 => top , 1 => right, 2 => bottom, 3 => left
			),
		);

		$rank = 5; // do not use negative rank
		$this->cols['desc'] = array(
			'rank' => $rank,
			'width' => false, // only for desc
			'status' => true,
			'title' => array(
				'textkey' => 'Designation', // use lang key is useful in somme case with module
				'align' => 'L',
				// 'textkey' => 'yourLangKey', // if there is no label, yourLangKey will be translated to replace label
				// 'label' => ' ', // the final label
				'padding' => array(0.5, 0.5, 0.5, 0.5), // Like css 0 => top , 1 => right, 2 => bottom, 3 => left
			),
			'content' => array(
				'align' => 'L',
				'padding' => array(1, 0.5, 1, 1.5), // Like css 0 => top , 1 => right, 2 => bottom, 3 => left
			),
		);

		// Image of product
		$rank += 10;
		$this->cols['photo'] = array(
			'rank' => $rank,
			'width' => (!getDolGlobalInt('MAIN_DOCUMENTS_WITH_PICTURE_WIDTH') ? 20 : getDolGlobalInt('MAIN_DOCUMENTS_WITH_PICTURE_WIDTH')), // in mm
			'status' => false,
			'title' => array(
				'textkey' => 'Photo',
				'label' => ' '
			),
			'content' => array(
				'padding' => array(0, 0, 0, 0), // Like css 0 => top , 1 => right, 2 => bottom, 3 => left
			),
			'border-left' => false, // remove left line separator
		);

		if (getDolGlobalInt('MAIN_GENERATE_ORDERS_WITH_PICTURE') && !empty($this->atleastonephoto)) {
			$this->cols['photo']['status'] = true;
		}

		$rank += 10;
		$this->cols['vat'] = array(
			'rank' => $rank,
			'status' => false,
			'width' => 16, // in mm
			'title' => array(
				'textkey' => 'VAT'
			),
			'border-left' => true, // add left line separator
		);

		if (!getDolGlobalInt('MAIN_GENERATE_DOCUMENTS_WITHOUT_VAT')) {
			$this->cols['vat']['status'] = true;
		}

		$rank += 10;
		$this->cols['subprice'] = array(
			'rank' => $rank,
			'width' => 19, // in mm
			'status' => true,
			'title' => array(
				'textkey' => 'PriceUHT'
			),
			'border-left' => true, // add left line separator
		);

		// Adapt dynamically the width of subprice, if text is too long.
		$tmpwidth = 0;
		$nblines = count($object->lines);
		for ($i = 0; $i < $nblines; $i++) {
			$tmpwidth2 = dol_strlen(dol_string_nohtmltag(pdf_getlineupexcltax($object, $i, $outputlangs, $hidedetails)));
			$tmpwidth = max($tmpwidth, $tmpwidth2);
		}
		if ($tmpwidth > 10) {
			$this->cols['subprice']['width'] += (2 * ($tmpwidth - 10));
		}

		$rank += 10;
		$this->cols['qty'] = array(
			'rank' => $rank,
			'width' => 16, // in mm
			'status' => true,
			'title' => array(
				'textkey' => 'Qty'
			),
			'border-left' => true, // add left line separator
		);

		$rank += 10;
		$this->cols['unit'] = array(
			'rank' => $rank,
			'width' => 11, // in mm
			'status' => false,
			'title' => array(
				'textkey' => 'Unit'
			),
			'border-left' => true, // add left line separator
		);
		if (getDolGlobalInt('PRODUCT_USE_UNITS')) {
			$this->cols['unit']['status'] = true;
		}

		$rank += 10;
		$this->cols['discount'] = array(
			'rank' => $rank,
			'width' => 13, // in mm
			'status' => false,
			'title' => array(
				'textkey' => 'ReductionShort'
			),
			'border-left' => true, // add left line separator
		);
		if ($this->atleastonediscount) {
			$this->cols['discount']['status'] = true;
		}

		$rank += 1000; // add a big offset to be sure is the last col because default extrafield rank is 100
		$this->cols['totalexcltax'] = array(
			'rank' => $rank,
			'width' => 26, // in mm
<<<<<<< HEAD
			'status' => !getDolGlobalString('PDF_ORDER_HIDE_PRICE_EXCL_TAX') ? true : false,
=======
			'status' => !getDolGlobalString('PDF_ORDER_HIDE_PRICE_EXCL_TAX'),
>>>>>>> cc80841a
			'title' => array(
				'textkey' => 'TotalHTShort'
			),
			'border-left' => true, // add left line separator
		);

		$rank += 1010; // add a big offset to be sure is the last col because default extrafield rank is 100
		$this->cols['totalincltax'] = array(
			'rank' => $rank,
			'width' => 26, // in mm
<<<<<<< HEAD
			'status' => !getDolGlobalString('PDF_ORDER_SHOW_PRICE_INCL_TAX') ? false : true,
=======
			'status' => getDolGlobalBool('PDF_ORDER_SHOW_PRICE_INCL_TAX'),
>>>>>>> cc80841a
			'title' => array(
				'textkey' => 'TotalTTCShort'
			),
			'border-left' => true, // add left line separator
		);

		// Add extrafields cols
		if (!empty($object->lines)) {
			$line = reset($object->lines);
			$this->defineColumnExtrafield($line, $outputlangs, $hidedetails);
		}

		$parameters = array(
			'object' => $object,
			'outputlangs' => $outputlangs,
			'hidedetails' => $hidedetails,
			'hidedesc' => $hidedesc,
			'hideref' => $hideref
		);

		$reshook = $hookmanager->executeHooks('defineColumnField', $parameters, $this); // Note that $object may have been modified by hook
		if ($reshook < 0) {
			setEventMessages($hookmanager->error, $hookmanager->errors, 'errors');
		} elseif (empty($reshook)) {
			// @phan-suppress-next-line PhanPluginSuspiciousParamOrderInternal
			$this->cols = array_replace($this->cols, $hookmanager->resArray); // array_replace is used to preserve keys
		} else {
			$this->cols = $hookmanager->resArray;
		}
	}
}<|MERGE_RESOLUTION|>--- conflicted
+++ resolved
@@ -80,11 +80,7 @@
 	public $version = 'dolibarr';
 
 	/**
-<<<<<<< HEAD
-	 * @var array<string,array{rank:int,width:float|int,title:array{textkey:string,label:string,align:string,padding:array{0:float,1:float,2:float,3:float}},content:array{align:string,padding:array{0:float,1:float,2:float,3:float}}}>	Array of document table columns
-=======
 	 * @var array<string,array{rank:int,width:float|int,status:bool,title:array{textkey:string,label:string,align:string,padding:array{0:float,1:float,2:float,3:float}},content:array{align:string,padding:array{0:float,1:float,2:float,3:float}}}>	Array of document table columns
->>>>>>> cc80841a
 	 */
 	public $cols;
 
@@ -562,11 +558,7 @@
 					$posYAfterDescription = 0;
 
 					if ($this->getColumnStatus('position')) {
-<<<<<<< HEAD
-						$this->printStdColumnContent($pdf, $curY, 'position', $i + 1);
-=======
 						$this->printStdColumnContent($pdf, $curY, 'position', (string) ($i + 1));
->>>>>>> cc80841a
 					}
 
 					if ($this->getColumnStatus('photo')) {
@@ -1135,11 +1127,7 @@
 
 		$this->atleastoneratenotnull = 0;
 		if (!getDolGlobalString('MAIN_GENERATE_DOCUMENTS_WITHOUT_VAT')) {
-<<<<<<< HEAD
-			$tvaisnull = ((!empty($this->tva) && count($this->tva) == 1 && isset($this->tva['0.000']) && is_float($this->tva['0.000'])) ? true : false);
-=======
 			$tvaisnull = (!empty($this->tva) && count($this->tva) == 1 && isset($this->tva['0.000']) && is_float($this->tva['0.000']));
->>>>>>> cc80841a
 			if (getDolGlobalString('MAIN_GENERATE_DOCUMENTS_WITHOUT_VAT_IFNULL') && $tvaisnull) {
 				// Nothing to do
 			} else {
@@ -1165,11 +1153,7 @@
 							if (getDolGlobalString('PDF_LOCALTAX1_LABEL_IS_CODE_OR_RATE') == 'nocodenorate') {
 								$totalvat .= $tvacompl;
 							} else {
-<<<<<<< HEAD
-								$totalvat .= vatrate(abs($tvakey), 1).$tvacompl;
-=======
 								$totalvat .= vatrate((string) abs((float) $tvakey), 1).$tvacompl;
->>>>>>> cc80841a
 							}
 
 							$pdf->MultiCell($col2x - $col1x, $tab2_hl, $totalvat, 0, 'L', 1);
@@ -1205,11 +1189,7 @@
 							if (getDolGlobalString('PDF_LOCALTAX2_LABEL_IS_CODE_OR_RATE') == 'nocodenorate') {
 								$totalvat .= $tvacompl;
 							} else {
-<<<<<<< HEAD
-								$totalvat .= vatrate(abs($tvakey), 1).$tvacompl;
-=======
 								$totalvat .= vatrate((string) abs((float) $tvakey), 1).$tvacompl;
->>>>>>> cc80841a
 							}
 
 							$pdf->MultiCell($col2x - $col1x, $tab2_hl, $totalvat, 0, 'L', 1);
@@ -1277,11 +1257,7 @@
 							if (getDolGlobalString('PDF_LOCALTAX1_LABEL_IS_CODE_OR_RATE') == 'nocodenorate') {
 								$totalvat .= $tvacompl;
 							} else {
-<<<<<<< HEAD
-								$totalvat .= vatrate(abs($tvakey), 1).$tvacompl;
-=======
 								$totalvat .= vatrate((string) abs((float) $tvakey), 1).$tvacompl;
->>>>>>> cc80841a
 							}
 
 							$pdf->MultiCell($col2x - $col1x, $tab2_hl, $totalvat, 0, 'L', 1);
@@ -1319,11 +1295,7 @@
 							if (getDolGlobalString('PDF_LOCALTAX2_LABEL_IS_CODE_OR_RATE') == 'nocodenorate') {
 								$totalvat .= $tvacompl;
 							} else {
-<<<<<<< HEAD
-								$totalvat .= vatrate(abs($tvakey), 1).$tvacompl;
-=======
 								$totalvat .= vatrate((string) abs((float) $tvakey), 1).$tvacompl;
->>>>>>> cc80841a
 							}
 
 							$pdf->MultiCell($col2x - $col1x, $tab2_hl, $totalvat, 0, 'L', 1);
@@ -1811,11 +1783,7 @@
 		$this->cols['position'] = array(
 			'rank' => $rank,
 			'width' => 10,
-<<<<<<< HEAD
-			'status' => getDolGlobalInt('PDF_ERATOSHTENE_ADD_POSITION') ? true : (getDolGlobalInt('PDF_ADD_POSITION') ? true : false),
-=======
 			'status' => getDolGlobalInt('PDF_ERATOSHTENE_ADD_POSITION') ? true : ((bool) getDolGlobalInt('PDF_ADD_POSITION')),
->>>>>>> cc80841a
 			'title' => array(
 				'textkey' => '#', // use lang key is useful in somme case with module
 				'align' => 'C',
@@ -1947,11 +1915,7 @@
 		$this->cols['totalexcltax'] = array(
 			'rank' => $rank,
 			'width' => 26, // in mm
-<<<<<<< HEAD
-			'status' => !getDolGlobalString('PDF_ORDER_HIDE_PRICE_EXCL_TAX') ? true : false,
-=======
 			'status' => !getDolGlobalString('PDF_ORDER_HIDE_PRICE_EXCL_TAX'),
->>>>>>> cc80841a
 			'title' => array(
 				'textkey' => 'TotalHTShort'
 			),
@@ -1962,11 +1926,7 @@
 		$this->cols['totalincltax'] = array(
 			'rank' => $rank,
 			'width' => 26, // in mm
-<<<<<<< HEAD
-			'status' => !getDolGlobalString('PDF_ORDER_SHOW_PRICE_INCL_TAX') ? false : true,
-=======
 			'status' => getDolGlobalBool('PDF_ORDER_SHOW_PRICE_INCL_TAX'),
->>>>>>> cc80841a
 			'title' => array(
 				'textkey' => 'TotalTTCShort'
 			),
