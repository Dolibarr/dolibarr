--- conflicted
+++ resolved
@@ -633,11 +633,7 @@
 
 					// Line position
 					if ($this->getColumnStatus('position')) {
-<<<<<<< HEAD
-						$this->printStdColumnContent($pdf, $curY, 'position', $linePosition);
-=======
 						$this->printStdColumnContent($pdf, $curY, 'position', strval($linePosition));
->>>>>>> f831417f
 					}
 
 					// VAT Rate
