<?php
/* Copyright (C) 2004-2014  Laurent Destailleur <eldy@users.sourceforge.net>
 * Copyright (C) 2005-2012  Regis Houssin		<regis.houssin@inodbox.com>
 * Copyright (C) 2008		Raphael Bertrand	<raphael.bertrand@resultic.fr>
 * Copyright (C) 2010-2013	Juanjo Menent		<jmenent@2byte.es>
 * Copyright (C) 2012      	Christophe Battarel <christophe.battarel@altairis.fr>
 * Copyright (C) 2012       Cedric Salvador     <csalvador@gpcsolutions.fr>
 * Copyright (C) 2015       Marcos García       <marcosgdf@gmail.com>
 * Copyright (C) 2017       Ferran Marcet       <fmarcet@2byte.es>
 * Copyright (C) 2018-2019  Frédéric France     <frederic.france@netlogic.fr>
 *
 * This program is free software; you can redistribute it and/or modify
 * it under the terms of the GNU General Public License as published by
 * the Free Software Foundation; either version 3 of the License, or
 * (at your option) any later version.
 *
 * This program is distributed in the hope that it will be useful,
 * but WITHOUT ANY WARRANTY; without even the implied warranty of
 * MERCHANTABILITY or FITNESS FOR A PARTICULAR PURPOSE.  See the
 * GNU General Public License for more details.
 *
 * You should have received a copy of the GNU General Public License
 * along with this program. If not, see <https://www.gnu.org/licenses/>.
 * or see https://www.gnu.org/
 */

/**
 *	\file       htdocs/core/modules/commande/doc/pdf_eratosthene.modules.php
 *	\ingroup    commande
 *	\brief      File of Class to generate PDF orders with template Eratosthène
 */

require_once DOL_DOCUMENT_ROOT.'/core/modules/commande/modules_commande.php';
require_once DOL_DOCUMENT_ROOT.'/product/class/product.class.php';
require_once DOL_DOCUMENT_ROOT.'/core/lib/company.lib.php';
require_once DOL_DOCUMENT_ROOT.'/core/lib/functions2.lib.php';
require_once DOL_DOCUMENT_ROOT.'/core/lib/pdf.lib.php';


/**
 *	Class to generate PDF orders with template Eratosthene
 */
class pdf_eratosthene extends ModelePDFCommandes
{
    /**
     * @var DoliDb Database handler
     */
    public $db;

	/**
     * @var string model name
     */
    public $name;

	/**
     * @var string model description (short text)
     */
    public $description;

    /**
     * @var int 	Save the name of generated file as the main doc when generating a doc with this template
     */
    public $update_main_doc_field;

	/**
     * @var string document type
     */
    public $type;

	/**
     * @var array Minimum version of PHP required by module.
     * e.g.: PHP ≥ 5.5 = array(5, 5)
     */
	public $phpmin = array(5, 5);

	/**
     * Dolibarr version of the loaded document
     * @var string
     */
	public $version = 'development';

     /**
     * @var int page_largeur
     */
    public $page_largeur;

	/**
     * @var int page_hauteur
     */
    public $page_hauteur;

	/**
     * @var array format
     */
    public $format;

	/**
     * @var int marge_gauche
     */
	public $marge_gauche;

	/**
     * @var int marge_droite
     */
	public $marge_droite;

	/**
     * @var int marge_haute
     */
	public $marge_haute;

	/**
     * @var int marge_basse
     */
	public $marge_basse;

    /**
	* Issuer
	* @var Societe
	*/
	public $emetteur;


	/**
	 *	Constructor
	 *
	 *  @param		DoliDB		$db      Database handler
	 */
	public function __construct($db)
	{
		global $conf, $langs, $mysoc;

		// Translations
		$langs->loadLangs(array("main", "bills", "products"));

		$this->db = $db;
		$this->name = "eratosthene";
		$this->description = $langs->trans('PDFEratostheneDescription');
		$this->update_main_doc_field = 1;		// Save the name of generated file as the main doc when generating a doc with this template

		// Dimension page
		$this->type = 'pdf';
		$formatarray=pdf_getFormat();
		$this->page_largeur = $formatarray['width'];
		$this->page_hauteur = $formatarray['height'];
		$this->format = array($this->page_largeur,$this->page_hauteur);
		$this->marge_gauche=isset($conf->global->MAIN_PDF_MARGIN_LEFT)?$conf->global->MAIN_PDF_MARGIN_LEFT:10;
		$this->marge_droite=isset($conf->global->MAIN_PDF_MARGIN_RIGHT)?$conf->global->MAIN_PDF_MARGIN_RIGHT:10;
		$this->marge_haute =isset($conf->global->MAIN_PDF_MARGIN_TOP)?$conf->global->MAIN_PDF_MARGIN_TOP:10;
		$this->marge_basse =isset($conf->global->MAIN_PDF_MARGIN_BOTTOM)?$conf->global->MAIN_PDF_MARGIN_BOTTOM:10;

		$this->option_logo = 1;                    // Display logo
		$this->option_tva = 1;                     // Manage the vat option FACTURE_TVAOPTION
		$this->option_modereg = 1;                 // Display payment mode
		$this->option_condreg = 1;                 // Display payment terms
		$this->option_codeproduitservice = 1;      // Display product-service code
		$this->option_multilang = 1;               // Available in several languages
		$this->option_escompte = 0;                // Displays if there has been a discount
		$this->option_credit_note = 0;             // Support credit notes
		$this->option_freetext = 1;				   // Support add of a personalised text
		$this->option_draft_watermark = 1;		   // Support add of a watermark on drafts

		$this->franchise=!$mysoc->tva_assuj;

		// Get source company
		$this->emetteur=$mysoc;
		if (empty($this->emetteur->country_code)) $this->emetteur->country_code=substr($langs->defaultlang, -2);    // By default, if was not defined

		// Define position of columns
		$this->posxdesc=$this->marge_gauche+1;


		$this->tabTitleHeight = 5; // default height

		$this->tva=array();
		$this->localtax1=array();
		$this->localtax2=array();
		$this->atleastoneratenotnull=0;
		$this->atleastonediscount=0;
	}

    // phpcs:disable PEAR.NamingConventions.ValidFunctionName.ScopeNotCamelCaps
    /**
     *  Function to build pdf onto disk
     *
     *  @param		Object		$object				Object to generate
     *  @param		Translate	$outputlangs		Lang output object
     *  @param		string		$srctemplatepath	Full path of source filename for generator using a template file
     *  @param		int			$hidedetails		Do not show line details
     *  @param		int			$hidedesc			Do not show desc
     *  @param		int			$hideref			Do not show ref
     *  @return     int             			    1=OK, 0=KO
	 */
	public function write_file($object, $outputlangs, $srctemplatepath = '', $hidedetails = 0, $hidedesc = 0, $hideref = 0)
	{
	    // phpcs:enable
		global $user, $langs, $conf, $mysoc, $db, $hookmanager, $nblines;

		if (! is_object($outputlangs)) $outputlangs=$langs;
		// For backward compatibility with FPDF, force output charset to ISO, because FPDF expect text to be encoded in ISO
		if (! empty($conf->global->MAIN_USE_FPDF)) $outputlangs->charset_output='ISO-8859-1';

		// Translations
		$outputlangs->loadLangs(array("main", "dict", "companies", "bills", "products", "orders", "deliveries"));

		$nblines = count($object->lines);

		$hidetop=0;
		if(!empty($conf->global->MAIN_PDF_DISABLE_COL_HEAD_TITLE)){
		    $hidetop=$conf->global->MAIN_PDF_DISABLE_COL_HEAD_TITLE;
		}

		// Loop on each lines to detect if there is at least one image to show
		$realpatharray=array();
		$this->atleastonephoto = false;
		if (! empty($conf->global->MAIN_GENERATE_ORDERS_WITH_PICTURE))
		{
		    $objphoto = new Product($this->db);

		    for ($i = 0 ; $i < $nblines ; $i++)
		    {
		        if (empty($object->lines[$i]->fk_product)) continue;

		        $objphoto->fetch($object->lines[$i]->fk_product);
		        //var_dump($objphoto->ref);exit;
		        if (! empty($conf->global->PRODUCT_USE_OLD_PATH_FOR_PHOTO))
		        {
		            $pdir[0] = get_exdir($objphoto->id, 2, 0, 0, $objphoto, 'product') . $objphoto->id ."/photos/";
		            $pdir[1] = get_exdir(0, 0, 0, 0, $objphoto, 'product') . dol_sanitizeFileName($objphoto->ref).'/';
		        }
		        else
		        {
		            $pdir[0] = get_exdir(0, 0, 0, 0, $objphoto, 'product') . dol_sanitizeFileName($objphoto->ref).'/';				// default
		            $pdir[1] = get_exdir($objphoto->id, 2, 0, 0, $objphoto, 'product') . $objphoto->id ."/photos/";	// alternative
		        }

		        $arephoto = false;
		        foreach ($pdir as $midir)
		        {
		            if (! $arephoto)
		            {
		                $dir = $conf->product->dir_output.'/'.$midir;

		                foreach ($objphoto->liste_photos($dir, 1) as $key => $obj)
		                {
		                    if (empty($conf->global->CAT_HIGH_QUALITY_IMAGES))		// If CAT_HIGH_QUALITY_IMAGES not defined, we use thumb if defined and then original photo
		                    {
		                        if ($obj['photo_vignette'])
		                        {
		                            $filename = $obj['photo_vignette'];
		                        }
		                        else
		                        {
		                            $filename = $obj['photo'];
		                        }
		                    }
		                    else
		                    {
		                        $filename = $obj['photo'];
		                    }

		                    $realpath = $dir.$filename;
		                    $arephoto = true;
		                    $this->atleastonephoto = true;
		                }
		            }
		        }

		        if ($realpath && $arephoto) $realpatharray[$i] = $realpath;
		    }
		}



		if ($conf->commande->dir_output)
		{
            $object->fetch_thirdparty();

            $deja_regle = 0;

            // Definition of $dir and $file
			if ($object->specimen)
			{
				$dir = $conf->commande->multidir_output[$conf->entity];
				$file = $dir . "/SPECIMEN.pdf";
			}
			else
			{
				$objectref = dol_sanitizeFileName($object->ref);
				$dir = $conf->commande->multidir_output[$object->entity] . "/" . $objectref;
				$file = $dir . "/" . $objectref . ".pdf";
			}

			if (! file_exists($dir))
			{
				if (dol_mkdir($dir) < 0)
				{
					$this->error=$langs->transnoentities("ErrorCanNotCreateDir", $dir);
					return 0;
				}
			}

			if (file_exists($dir))
			{
				// Add pdfgeneration hook
				if (!is_object($hookmanager))
				{
					include_once DOL_DOCUMENT_ROOT.'/core/class/hookmanager.class.php';
					$hookmanager = new HookManager($this->db);
				}
				$hookmanager->initHooks(array('pdfgeneration'));
				$parameters = array('file'=>$file, 'object'=>$object, 'outputlangs'=>$outputlangs);
				global $action;
				$reshook = $hookmanager->executeHooks('beforePDFCreation', $parameters, $object, $action); // Note that $action and $object may have been modified by some hooks

				// Create pdf instance
				$pdf = pdf_getInstance($this->format);
				$default_font_size = pdf_getPDFFontSize($outputlangs); // Must be after pdf_getInstance
				$pdf->SetAutoPageBreak(1, 0);

				$heightforinfotot = 40; // Height reserved to output the info and total part
		        $heightforfreetext = (isset($conf->global->MAIN_PDF_FREETEXT_HEIGHT) ? $conf->global->MAIN_PDF_FREETEXT_HEIGHT : 5); // Height reserved to output the free text on last page
		        $heightforfooter = $this->marge_basse + (empty($conf->global->MAIN_GENERATE_DOCUMENTS_SHOW_FOOT_DETAILS) ? 12 : 22); // Height reserved to output the footer (value include bottom margin)

                if (class_exists('TCPDF'))
                {
                    $pdf->setPrintHeader(false);
                    $pdf->setPrintFooter(false);
                }
                $pdf->SetFont(pdf_getPDFFont($outputlangs));
                // Set path to the background PDF File
                if (! empty($conf->global->MAIN_ADD_PDF_BACKGROUND))
                {
                	$pagecount = $pdf->setSourceFile($conf->mycompany->multidir_output[$object->entity].'/'.$conf->global->MAIN_ADD_PDF_BACKGROUND);
                    $tplidx = $pdf->importPage(1);
                }

				$pdf->Open();
				$pagenb=0;
				$pdf->SetDrawColor(128, 128, 128);

				$pdf->SetTitle($outputlangs->convToOutputCharset($object->ref));
				$pdf->SetSubject($outputlangs->transnoentities("PdfOrderTitle"));
				$pdf->SetCreator("Dolibarr ".DOL_VERSION);
				$pdf->SetAuthor($outputlangs->convToOutputCharset($user->getFullName($outputlangs)));
				$pdf->SetKeyWords($outputlangs->convToOutputCharset($object->ref)." ".$outputlangs->transnoentities("PdfOrderTitle")." ".$outputlangs->convToOutputCharset($object->thirdparty->name));
				if (!empty($conf->global->MAIN_DISABLE_PDF_COMPRESSION)) $pdf->SetCompression(false);

				$pdf->SetMargins($this->marge_gauche, $this->marge_haute, $this->marge_droite); // Left, Top, Right

				/// Does we have at least one line with discount $this->atleastonediscount
				foreach ($object->lines as $line) {
				    if ($line->remise_percent) {
				        $this->atleastonediscount = true;
				        break;
				    }
				}


				// New page
				$pdf->AddPage();
				if (! empty($tplidx)) $pdf->useTemplate($tplidx);
				$pagenb++;
				$top_shift = $this->_pagehead($pdf, $object, 1, $outputlangs);
				$pdf->SetFont('', '', $default_font_size - 1);
				$pdf->MultiCell(0, 3, '');		// Set interline to 3
				$pdf->SetTextColor(0, 0, 0);


				$tab_top = 90+$top_shift;
				$tab_top_newpage = (empty($conf->global->MAIN_PDF_DONOTREPEAT_HEAD)?42+$top_shift:10);

				// Incoterm
				if ($conf->incoterm->enabled)
				{
					$desc_incoterms = $object->getIncotermsForPDF();
					if ($desc_incoterms)
					{
						$tab_top -= 2;

						$pdf->SetFont('', '', $default_font_size - 1);
						$pdf->writeHTMLCell(190, 3, $this->posxdesc-1, $tab_top-1, dol_htmlentitiesbr($desc_incoterms), 0, 1);
						$nexY = $pdf->GetY();
						$height_incoterms=$nexY-$tab_top;

						// Rect takes a length in 3rd parameter
						$pdf->SetDrawColor(192, 192, 192);
						$pdf->Rect($this->marge_gauche, $tab_top-1, $this->page_largeur-$this->marge_gauche-$this->marge_droite, $height_incoterms+1);

						$tab_top = $nexY+6;
					}
				}

				// Affiche notes
				$notetoshow=empty($object->note_public)?'':$object->note_public;
				if (! empty($conf->global->MAIN_ADD_SALE_REP_SIGNATURE_IN_NOTE))
				{
					// Get first sale rep
					if (is_object($object->thirdparty))
					{
						$salereparray=$object->thirdparty->getSalesRepresentatives($user);
						$salerepobj=new User($this->db);
						$salerepobj->fetch($salereparray[0]['id']);
						if (! empty($salerepobj->signature)) $notetoshow=dol_concatdesc($notetoshow, $salerepobj->signature);
					}
				}

				$pagenb = $pdf->getPage();
				if ($notetoshow)
				{
				    $tab_width = $this->page_largeur-$this->marge_gauche-$this->marge_droite;
				    $pageposbeforenote = $pagenb;

				    $substitutionarray=pdf_getSubstitutionArray($outputlangs, null, $object);
				    complete_substitutions_array($substitutionarray, $outputlangs, $object);
				    $notetoshow = make_substitutions($notetoshow, $substitutionarray, $outputlangs);
				    $notetoshow = convertBackOfficeMediasLinksToPublicLinks($notetoshow);

					$tab_top -= 2;

				    $pdf->startTransaction();

				    $pdf->SetFont('', '', $default_font_size - 1);
				    $pdf->writeHTMLCell(190, 3, $this->posxdesc - 1, $tab_top, dol_htmlentitiesbr($notetoshow), 0, 1);
				    // Description
				    $pageposafternote = $pdf->getPage();
				    $posyafter = $pdf->GetY();

				    if ($pageposafternote > $pageposbeforenote)
				    {
				        $pdf->rollbackTransaction(true);

				        // prepare pages to receive notes
				        while ($pagenb < $pageposafternote) {
				            $pdf->AddPage();
				            $pagenb++;
				            if (!empty($tplidx)) $pdf->useTemplate($tplidx);
				            if (empty($conf->global->MAIN_PDF_DONOTREPEAT_HEAD)) $this->_pagehead($pdf, $object, 0, $outputlangs);
				            // $this->_pagefoot($pdf,$object,$outputlangs,1);
				            $pdf->setTopMargin($tab_top_newpage);
				            // The only function to edit the bottom margin of current page to set it.
				            $pdf->setPageOrientation('', 1, $heightforfooter + $heightforfreetext);
				        }

				        // back to start
				        $pdf->setPage($pageposbeforenote);
				        $pdf->setPageOrientation('', 1, $heightforfooter + $heightforfreetext);
				        $pdf->SetFont('', '', $default_font_size - 1);
				        $pdf->writeHTMLCell(190, 3, $this->posxdesc - 1, $tab_top, dol_htmlentitiesbr($notetoshow), 0, 1);
				        $pageposafternote = $pdf->getPage();

				        $posyafter = $pdf->GetY();

				        if ($posyafter > ($this->page_hauteur - ($heightforfooter + $heightforfreetext + 20)))	// There is no space left for total+free text
				        {
				            $pdf->AddPage('', '', true);
				            $pagenb++;
				            $pageposafternote++;
				            $pdf->setPage($pageposafternote);
				            $pdf->setTopMargin($tab_top_newpage);
				            // The only function to edit the bottom margin of current page to set it.
				            $pdf->setPageOrientation('', 1, $heightforfooter + $heightforfreetext);
				            //$posyafter = $tab_top_newpage;
				        }


				        // apply note frame to previous pages
				        $i = $pageposbeforenote;
				        while ($i < $pageposafternote) {
				            $pdf->setPage($i);


				            $pdf->SetDrawColor(128, 128, 128);
				            // Draw note frame
				            if ($i > $pageposbeforenote) {
				                $height_note = $this->page_hauteur - ($tab_top_newpage + $heightforfooter);
				                $pdf->Rect($this->marge_gauche, $tab_top_newpage - 1, $tab_width, $height_note + 1);
				            }
				            else {
				                $height_note = $this->page_hauteur - ($tab_top + $heightforfooter);
				                $pdf->Rect($this->marge_gauche, $tab_top - 1, $tab_width, $height_note + 1);
				            }

				            // Add footer
				            $pdf->setPageOrientation('', 1, 0); // The only function to edit the bottom margin of current page to set it.
				            $this->_pagefoot($pdf, $object, $outputlangs, 1);

				            $i++;
				        }

				        // apply note frame to last page
				        $pdf->setPage($pageposafternote);
				        if (!empty($tplidx)) $pdf->useTemplate($tplidx);
				        if (empty($conf->global->MAIN_PDF_DONOTREPEAT_HEAD)) $this->_pagehead($pdf, $object, 0, $outputlangs);
				        $height_note = $posyafter - $tab_top_newpage;
				        $pdf->Rect($this->marge_gauche, $tab_top_newpage - 1, $tab_width, $height_note + 1);
				    }
				    else // No pagebreak
				    {
				        $pdf->commitTransaction();
				        $posyafter = $pdf->GetY();
				        $height_note = $posyafter - $tab_top;
				        $pdf->Rect($this->marge_gauche, $tab_top - 1, $tab_width, $height_note + 1);


				        if ($posyafter > ($this->page_hauteur - ($heightforfooter + $heightforfreetext + 20)))
				        {
				            // not enough space, need to add page
				            $pdf->AddPage('', '', true);
				            $pagenb++;
				            $pageposafternote++;
				            $pdf->setPage($pageposafternote);
				            if (!empty($tplidx)) $pdf->useTemplate($tplidx);
				            if (empty($conf->global->MAIN_PDF_DONOTREPEAT_HEAD)) $this->_pagehead($pdf, $object, 0, $outputlangs);

				            $posyafter = $tab_top_newpage;
				        }
				    }

				    $tab_height = $tab_height - $height_note;
				    $tab_top = $posyafter + 6;
				}
				else
				{
					$height_note = 0;
				}


				// Use new auto column system
				$this->prepareArrayColumnField($object, $outputlangs, $hidedetails, $hidedesc, $hideref);

				// tab simulation to know line height
				$pdf->startTransaction();
				$this->pdfTabTitles($pdf, $tab_top, $tab_height, $outputlangs, $hidetop);
				$pdf->rollbackTransaction(true);

				$iniY = $tab_top + $this->tabTitleHeight + 2;
				$curY = $tab_top + $this->tabTitleHeight + 2;
				$nexY = $tab_top + $this->tabTitleHeight + 2;

				// Loop on each lines
				$pageposbeforeprintlines=$pdf->getPage();
				$pagenb = $pageposbeforeprintlines;
				for ($i = 0 ; $i < $nblines ; $i++)
				{
					$curY = $nexY;
					$pdf->SetFont('', '', $default_font_size - 1);   // Into loop to work with multipage
					$pdf->SetTextColor(0, 0, 0);

					// Define size of image if we need it
					$imglinesize=array();
					if (! empty($realpatharray[$i])) $imglinesize=pdf_getSizeForImage($realpatharray[$i]);

					$pdf->setTopMargin($tab_top_newpage);
					$pdf->setPageOrientation('', 1, $heightforfooter+$heightforfreetext+$heightforinfotot);	// The only function to edit the bottom margin of current page to set it.
					$pageposbefore=$pdf->getPage();

					// Description of product line
					$curX = $this->posxdesc-1;

					$showpricebeforepagebreak=1;
					$posYAfterImage=0;
					$posYAfterDescription=0;

					if($this->getColumnStatus('photo'))
					{
					    // We start with Photo of product line
					    if (isset($imglinesize['width']) && isset($imglinesize['height']) && ($curY + $imglinesize['height']) > ($this->page_hauteur-($heightforfooter+$heightforfreetext+$heightforinfotot)))	// If photo too high, we moved completely on new page
					    {
					        $pdf->AddPage('', '', true);
					        if (! empty($tplidx)) $pdf->useTemplate($tplidx);
					        $pdf->setPage($pageposbefore+1);

					        $curY = $tab_top_newpage;
					        $showpricebeforepagebreak=0;
					    }

					    if (!empty($this->cols['photo']) && isset($imglinesize['width']) && isset($imglinesize['height']))
					    {
					        $pdf->Image($realpatharray[$i], $this->getColumnContentXStart('photo'), $curY, $imglinesize['width'], $imglinesize['height'], '', '', '', 2, 300);	// Use 300 dpi
					        // $pdf->Image does not increase value return by getY, so we save it manually
					        $posYAfterImage=$curY+$imglinesize['height'];
					    }
					}

					if($this->getColumnStatus('desc'))
					{
    					$pdf->startTransaction();
    					pdf_writelinedesc($pdf, $object, $i, $outputlangs, $this->getColumnContentWidth('desc'), 3, $this->getColumnContentXStart('desc'), $curY, $hideref, $hidedesc);
    					$pageposafter=$pdf->getPage();
    					if ($pageposafter > $pageposbefore)	// There is a pagebreak
    					{
    						$pdf->rollbackTransaction(true);
    						$pageposafter=$pageposbefore;
    						//print $pageposafter.'-'.$pageposbefore;exit;
    						$pdf->setPageOrientation('', 1, $heightforfooter);	// The only function to edit the bottom margin of current page to set it.
    						pdf_writelinedesc($pdf, $object, $i, $outputlangs, $this->getColumnContentWidth('desc'), 3, $this->getColumnContentXStart('desc'), $curY, $hideref, $hidedesc);
    						$pageposafter=$pdf->getPage();
    						$posyafter=$pdf->GetY();
    						if ($posyafter > ($this->page_hauteur - ($heightforfooter+$heightforfreetext+$heightforinfotot)))	// There is no space left for total+free text
    						{
    							if ($i == ($nblines-1))	// No more lines, and no space left to show total, so we create a new page
    							{
    								$pdf->AddPage('', '', true);
    								if (! empty($tplidx)) $pdf->useTemplate($tplidx);
    								//if (empty($conf->global->MAIN_PDF_DONOTREPEAT_HEAD)) $this->_pagehead($pdf, $object, 0, $outputlangs);
    								$pdf->setPage($pageposafter+1);
    							}
    						}
    						else
    						{
    							// We found a page break
    							$showpricebeforepagebreak=0;
    						}
    					}
    					else	// No pagebreak
    					{
    						$pdf->commitTransaction();
    					}
    					$posYAfterDescription=$pdf->GetY();
					}



					$nexY = max($pdf->GetY(), $posYAfterImage);


					$pageposafter=$pdf->getPage();

					$pdf->setPage($pageposbefore);
					$pdf->setTopMargin($this->marge_haute);
					$pdf->setPageOrientation('', 1, 0);	// The only function to edit the bottom margin of current page to set it.

					// We suppose that a too long description is moved completely on next page
					if ($pageposafter > $pageposbefore && empty($showpricebeforepagebreak)) {
						$pdf->setPage($pageposafter); $curY = $tab_top_newpage;
					}

					$pdf->SetFont('', '', $default_font_size - 1);   // We reposition the default font

					// VAT Rate
					if ($this->getColumnStatus('vat'))
					{
					    $vat_rate = pdf_getlinevatrate($object, $i, $outputlangs, $hidedetails);
					    $this->printStdColumnContent($pdf, $curY, 'vat', $vat_rate);
					    $nexY = max($pdf->GetY(), $nexY);
					}

					// Unit price before discount
					if ($this->getColumnStatus('subprice'))
					{
					    $up_excl_tax = pdf_getlineupexcltax($object, $i, $outputlangs, $hidedetails);
					    $this->printStdColumnContent($pdf, $curY, 'subprice', $up_excl_tax);
					    $nexY = max($pdf->GetY(), $nexY);
					}

					// Quantity
					// Enough for 6 chars
					if ($this->getColumnStatus('qty'))
					{
					    $qty = pdf_getlineqty($object, $i, $outputlangs, $hidedetails);
					    $this->printStdColumnContent($pdf, $curY, 'qty', $qty);
					    $nexY = max($pdf->GetY(), $nexY);
					}


					// Unit
					if ($this->getColumnStatus('unit'))
					{
					    $unit = pdf_getlineunit($object, $i, $outputlangs, $hidedetails, $hookmanager);
					    $this->printStdColumnContent($pdf, $curY, 'unit', $unit);
					    $nexY = max($pdf->GetY(), $nexY);
					}

					// Discount on line
					if ($this->getColumnStatus('discount') && $object->lines[$i]->remise_percent)
					{
					    $remise_percent = pdf_getlineremisepercent($object, $i, $outputlangs, $hidedetails);
					    $this->printStdColumnContent($pdf, $curY, 'discount', $remise_percent);
					    $nexY = max($pdf->GetY(), $nexY);
					}

					// Total HT line
					if ($this->getColumnStatus('totalexcltax'))
					{
					    $total_excl_tax = pdf_getlinetotalexcltax($object, $i, $outputlangs, $hidedetails);
					    $this->printStdColumnContent($pdf, $curY, 'totalexcltax', $total_excl_tax);
					    $nexY = max($pdf->GetY(), $nexY);
					}


					$parameters = array(
					    'object' => $object,
					    'i' => $i,
					    'pdf' =>& $pdf,
					    'curY' =>& $curY,
					    'nexY' =>& $nexY,
					    'outputlangs' => $outputlangs,
					    'hidedetails' => $hidedetails
					);
					$reshook=$hookmanager->executeHooks('printPDFline', $parameters, $this);    // Note that $object may have been modified by hook


					// Collection of totals by value of vat in $this->tva["rate"] = total_tva
					if ($conf->multicurrency->enabled && $object->multicurrency_tx != 1) $tvaligne=$object->lines[$i]->multicurrency_total_tva;
					else $tvaligne=$object->lines[$i]->total_tva;

					$localtax1ligne=$object->lines[$i]->total_localtax1;
					$localtax2ligne=$object->lines[$i]->total_localtax2;
					$localtax1_rate=$object->lines[$i]->localtax1_tx;
					$localtax2_rate=$object->lines[$i]->localtax2_tx;
					$localtax1_type=$object->lines[$i]->localtax1_type;
					$localtax2_type=$object->lines[$i]->localtax2_type;

					if ($object->remise_percent) $tvaligne-=($tvaligne*$object->remise_percent)/100;
					if ($object->remise_percent) $localtax1ligne-=($localtax1ligne*$object->remise_percent)/100;
					if ($object->remise_percent) $localtax2ligne-=($localtax2ligne*$object->remise_percent)/100;

					$vatrate=(string) $object->lines[$i]->tva_tx;

					// Retrieve type from database for backward compatibility with old records
					if ((! isset($localtax1_type) || $localtax1_type=='' || ! isset($localtax2_type) || $localtax2_type=='') // if tax type not defined
					&& (! empty($localtax1_rate) || ! empty($localtax2_rate))) // and there is local tax
					{
						$localtaxtmp_array=getLocalTaxesFromRate($vatrate, 0, $object->thirdparty, $mysoc);
						$localtax1_type = $localtaxtmp_array[0];
						$localtax2_type = $localtaxtmp_array[2];
					}

				    // retrieve global local tax
					if ($localtax1_type && $localtax1ligne != 0)
						$this->localtax1[$localtax1_type][$localtax1_rate]+=$localtax1ligne;
					if ($localtax2_type && $localtax2ligne != 0)
						$this->localtax2[$localtax2_type][$localtax2_rate]+=$localtax2ligne;

					if (($object->lines[$i]->info_bits & 0x01) == 0x01) $vatrate.='*';
					if (! isset($this->tva[$vatrate])) 				$this->tva[$vatrate]=0;
					$this->tva[$vatrate] += $tvaligne;

					// Add line
					if (! empty($conf->global->MAIN_PDF_DASH_BETWEEN_LINES) && $i < ($nblines - 1))
					{
						$pdf->setPage($pageposafter);
						$pdf->SetLineStyle(array('dash'=>'1,1','color'=>array(80,80,80)));
						//$pdf->SetDrawColor(190,190,200);
						$pdf->line($this->marge_gauche, $nexY+1, $this->page_largeur - $this->marge_droite, $nexY+1);
						$pdf->SetLineStyle(array('dash'=>0));
					}

					$nexY+=2;    // Add space between lines

					// Detect if some page were added automatically and output _tableau for past pages
					while ($pagenb < $pageposafter)
					{
						$pdf->setPage($pagenb);
						if ($pagenb == $pageposbeforeprintlines)
						{
						    $this->_tableau($pdf, $tab_top, $this->page_hauteur - $tab_top - $heightforfooter, 0, $outputlangs, $hidetop, 1, $object->multicurrency_code);
						}
						else
						{
							$this->_tableau($pdf, $tab_top_newpage, $this->page_hauteur - $tab_top_newpage - $heightforfooter, 0, $outputlangs, 1, 1, $object->multicurrency_code);
						}
						$this->_pagefoot($pdf, $object, $outputlangs, 1);
						$pagenb++;
						$pdf->setPage($pagenb);
						$pdf->setPageOrientation('', 1, 0); // The only function to edit the bottom margin of current page to set it.
						if (empty($conf->global->MAIN_PDF_DONOTREPEAT_HEAD)) $this->_pagehead($pdf, $object, 0, $outputlangs);
					}
					if (isset($object->lines[$i + 1]->pagebreak) && $object->lines[$i + 1]->pagebreak)
					{
					    if ($pagenb == $pageposafter)
						{
						    $this->_tableau($pdf, $tab_top, $this->page_hauteur - $tab_top - $heightforfooter, 0, $outputlangs, $hidetop, 1, $object->multicurrency_code);
					    }
						else
						{
							$this->_tableau($pdf, $tab_top_newpage, $this->page_hauteur - $tab_top_newpage - $heightforfooter, 0, $outputlangs, 1, 1, $object->multicurrency_code);
						}
						$this->_pagefoot($pdf, $object, $outputlangs, 1);
						// New page
						$pdf->AddPage();
						if (!empty($tplidx)) $pdf->useTemplate($tplidx);
						$pagenb++;
						if (empty($conf->global->MAIN_PDF_DONOTREPEAT_HEAD)) $this->_pagehead($pdf, $object, 0, $outputlangs);
					}
				}

				// Show square
				if ($pagenb == $pageposbeforeprintlines)
				    $this->_tableau($pdf, $tab_top, $this->page_hauteur - $tab_top - $heightforinfotot - $heightforfreetext - $heightforfooter, 0, $outputlangs, $hidetop, 0, $object->multicurrency_code);
				else
					$this->_tableau($pdf, $tab_top_newpage, $this->page_hauteur - $tab_top_newpage - $heightforinfotot - $heightforfreetext - $heightforfooter, 0, $outputlangs, 1, 0, $object->multicurrency_code);
				$bottomlasttab = $this->page_hauteur - $heightforinfotot - $heightforfreetext - $heightforfooter + 1;

				// Affiche zone infos
				$posy = $this->drawInfoTable($pdf, $object, $bottomlasttab, $outputlangs);

				// Affiche zone totaux
				$posy = $this->drawTotalTable($pdf, $object, $deja_regle, $bottomlasttab, $outputlangs);

				// Affiche zone versements
				/*
				if ($deja_regle)
				{
					$posy=$this->drawPaymentsTable($pdf, $object, $posy, $outputlangs);
				}
				*/

				// Pied de page
				$this->_pagefoot($pdf, $object, $outputlangs);
				if (method_exists($pdf, 'AliasNbPages')) $pdf->AliasNbPages();

				$pdf->Close();

				$pdf->Output($file, 'F');

				// Add pdfgeneration hook
				$hookmanager->initHooks(array('pdfgeneration'));
				$parameters=array('file'=>$file, 'object'=>$object, 'outputlangs'=>$outputlangs);
				global $action;
				$reshook=$hookmanager->executeHooks('afterPDFCreation', $parameters, $this, $action);    // Note that $action and $object may have been modified by some hooks
				if ($reshook < 0)
				{
				    $this->error = $hookmanager->error;
				    $this->errors = $hookmanager->errors;
				}

				if (! empty($conf->global->MAIN_UMASK))
					@chmod($file, octdec($conf->global->MAIN_UMASK));

				$this->result = array('fullpath'=>$file);

				return 1;   // No error
			}
			else
			{
				$this->error=$langs->transnoentities("ErrorCanNotCreateDir", $dir);
				return 0;
			}
		}
		else
		{
			$this->error=$langs->transnoentities("ErrorConstantNotDefined", "COMMANDE_OUTPUTDIR");
			return 0;
		}
	}

	/**
	 *  Show payments table
   *
	 *  @param	TCPDF		$pdf     		Object PDF
	 *  @param  Object		$object			Object order
	 *	@param	int			$posy			Position y in PDF
	 *	@param	Translate	$outputlangs	Object langs for output
	 *	@return int							<0 if KO, >0 if OK
	 */
	protected function drawPaymentsTable(&$pdf, $object, $posy, $outputlangs)
	{
	}

	/**
	 *   Show miscellaneous information (payment mode, payment term, ...)
	 *
	 *   @param		TCPDF		$pdf     		Object PDF
	 *   @param		Object		$object			Object to show
	 *   @param		int			$posy			Y
	 *   @param		Translate	$outputlangs	Langs object
	 *   @return	void
	 */
	protected function drawInfoTable(&$pdf, $object, $posy, $outputlangs)
	{
		global $conf;
		$default_font_size = pdf_getPDFFontSize($outputlangs);

		$pdf->SetFont('', '', $default_font_size - 1);

        // If France, show VAT mention if not applicable
		if ($this->emetteur->country_code == 'FR' && $this->franchise == 1)
		{
			$pdf->SetFont('', 'B', $default_font_size - 2);
			$pdf->SetXY($this->marge_gauche, $posy);
			$pdf->MultiCell(100, 3, $outputlangs->transnoentities("VATIsNotUsedForInvoice"), 0, 'L', 0);

			$posy = $pdf->GetY() + 4;
		}

		$posxval = 52;

		// Show payments conditions
		if ($object->cond_reglement_code || $object->cond_reglement)
		{
			$pdf->SetFont('', 'B', $default_font_size - 2);
			$pdf->SetXY($this->marge_gauche, $posy);
			$titre = $outputlangs->transnoentities("PaymentConditions").':';
			$pdf->MultiCell(43, 4, $titre, 0, 'L');

			$pdf->SetFont('', '', $default_font_size - 2);
			$pdf->SetXY($posxval, $posy);
			$lib_condition_paiement = $outputlangs->transnoentities("PaymentCondition".$object->cond_reglement_code) != ('PaymentCondition'.$object->cond_reglement_code) ? $outputlangs->transnoentities("PaymentCondition".$object->cond_reglement_code) : $outputlangs->convToOutputCharset($object->cond_reglement_doc);
			$lib_condition_paiement = str_replace('\n', "\n", $lib_condition_paiement);
			$pdf->MultiCell(67, 4, $lib_condition_paiement, 0, 'L');

			$posy = $pdf->GetY() + 3;
		}

        // Check a payment mode is defined
        /* Not used with orders
		if (empty($object->mode_reglement_code)
        	&& ! $conf->global->FACTURE_CHQ_NUMBER
        	&& ! $conf->global->FACTURE_RIB_NUMBER)
		{
            $pdf->SetXY($this->marge_gauche, $posy);
            $pdf->SetTextColor(200,0,0);
            $pdf->SetFont('','B', $default_font_size - 2);
            $pdf->MultiCell(80, 3, $outputlangs->transnoentities("ErrorNoPaiementModeConfigured"),0,'L',0);
            $pdf->SetTextColor(0,0,0);

            $posy=$pdf->GetY()+1;
        }
		*/
		/* TODO
		else if (! empty($object->availability_code))
		{
            $pdf->SetXY($this->marge_gauche, $posy);
            $pdf->SetTextColor(200,0,0);
            $pdf->SetFont('','B', $default_font_size - 2);
            $pdf->MultiCell(80, 3, $outputlangs->transnoentities("AvailabilityPeriod").': '.,0,'L',0);
            $pdf->SetTextColor(0,0,0);

            $posy=$pdf->GetY()+1;
		}*/

	    // Show planed date of delivery
        if (!empty($object->date_livraison))
		{
            $outputlangs->load("sendings");
			$pdf->SetFont('', 'B', $default_font_size - 2);
			$pdf->SetXY($this->marge_gauche, $posy);
			$titre = $outputlangs->transnoentities("DateDeliveryPlanned").':';
			$pdf->MultiCell(80, 4, $titre, 0, 'L');
			$pdf->SetFont('', '', $default_font_size - 2);
			$pdf->SetXY($posxval, $posy);
			$dlp = dol_print_date($object->date_livraison, "daytext", false, $outputlangs, true);
			$pdf->MultiCell(80, 4, $dlp, 0, 'L');

            $posy = $pdf->GetY() + 1;
        }
        elseif ($object->availability_code || $object->availability)    // Show availability conditions
		{
			$pdf->SetFont('', 'B', $default_font_size - 2);
			$pdf->SetXY($this->marge_gauche, $posy);
			$titre = $outputlangs->transnoentities("AvailabilityPeriod").':';
			$pdf->MultiCell(80, 4, $titre, 0, 'L');
			$pdf->SetTextColor(0, 0, 0);
			$pdf->SetFont('', '', $default_font_size - 2);
			$pdf->SetXY($posxval, $posy);
			$lib_availability = $outputlangs->transnoentities("AvailabilityType".$object->availability_code) != ('AvailabilityType'.$object->availability_code) ? $outputlangs->transnoentities("AvailabilityType".$object->availability_code) : $outputlangs->convToOutputCharset(isset($object->availability) ? $object->availability : '');
			$lib_availability = str_replace('\n', "\n", $lib_availability);
			$pdf->MultiCell(80, 4, $lib_availability, 0, 'L');

			$posy = $pdf->GetY() + 1;
        }

        // Show payment mode
        if ($object->mode_reglement_code
        	&& $object->mode_reglement_code != 'CHQ'
           	&& $object->mode_reglement_code != 'VIR') {
            $pdf->SetFont('', 'B', $default_font_size - 2);
            $pdf->SetXY($this->marge_gauche, $posy);
            $titre = $outputlangs->transnoentities("PaymentMode").':';
            $pdf->MultiCell(80, 5, $titre, 0, 'L');

			$pdf->SetFont('', '', $default_font_size - 2);
            $pdf->SetXY($posxval, $posy);
            $lib_mode_reg = $outputlangs->transnoentities("PaymentType".$object->mode_reglement_code) != ('PaymentType'.$object->mode_reglement_code) ? $outputlangs->transnoentities("PaymentType".$object->mode_reglement_code) : $outputlangs->convToOutputCharset($object->mode_reglement);
            $pdf->MultiCell(80, 5, $lib_mode_reg, 0, 'L');

            $posy = $pdf->GetY() + 2;
        }

		// Show payment mode CHQ
        if (empty($object->mode_reglement_code) || $object->mode_reglement_code == 'CHQ')
        {
            // Si mode reglement non force ou si force a CHQ
            if (!empty($conf->global->FACTURE_CHQ_NUMBER))
            {
	            if ($conf->global->FACTURE_CHQ_NUMBER > 0)
	            {
	                $account = new Account($this->db);
	                $account->fetch($conf->global->FACTURE_CHQ_NUMBER);

	                $pdf->SetXY($this->marge_gauche, $posy);
	                $pdf->SetFont('', 'B', $default_font_size - 3);
	                $pdf->MultiCell(100, 3, $outputlangs->transnoentities('PaymentByChequeOrderedTo', $account->proprio), 0, 'L', 0);
		            $posy = $pdf->GetY() + 1;

		            if (empty($conf->global->MAIN_PDF_HIDE_CHQ_ADDRESS))
		            {
		                $pdf->SetXY($this->marge_gauche, $posy);
		                $pdf->SetFont('', '', $default_font_size - 3);
		                $pdf->MultiCell(100, 3, $outputlangs->convToOutputCharset($account->owner_address), 0, 'L', 0);
			            $posy = $pdf->GetY() + 2;
		            }
	            }
	            if ($conf->global->FACTURE_CHQ_NUMBER == -1)
	            {
	                $pdf->SetXY($this->marge_gauche, $posy);
	                $pdf->SetFont('', 'B', $default_font_size - 3);
	                $pdf->MultiCell(100, 3, $outputlangs->transnoentities('PaymentByChequeOrderedTo', $this->emetteur->name), 0, 'L', 0);
		            $posy = $pdf->GetY() + 1;

		            if (empty($conf->global->MAIN_PDF_HIDE_CHQ_ADDRESS))
		            {
			            $pdf->SetXY($this->marge_gauche, $posy);
		                $pdf->SetFont('', '', $default_font_size - 3);
		                $pdf->MultiCell(100, 3, $outputlangs->convToOutputCharset($this->emetteur->getFullAddress()), 0, 'L', 0);
			            $posy = $pdf->GetY() + 2;
		            }
	            }
            }
        }

        // If payment mode not forced or forced to VIR, show payment with BAN
        if (empty($object->mode_reglement_code) || $object->mode_reglement_code == 'VIR')
        {
			if (!empty($object->fk_account) || !empty($object->fk_bank) || !empty($conf->global->FACTURE_RIB_NUMBER))
			{
				$bankid = (empty($object->fk_account) ? $conf->global->FACTURE_RIB_NUMBER : $object->fk_account);
				if (!empty($object->fk_bank)) $bankid = $object->fk_bank; // For backward compatibility when object->fk_account is forced with object->fk_bank
				$account = new Account($this->db);
				$account->fetch($bankid);

				$curx = $this->marge_gauche;
				$cury = $posy;

				$posy = pdf_bank($pdf, $outputlangs, $curx, $cury, $account, 0, $default_font_size);

				$posy += 2;
			}
        }

		return $posy;
	}


	/**
	 *	Show total to pay
	 *
	 *	@param	TCPDF		$pdf           Object PDF
	 *	@param  Facture		$object         Object invoice
	 *	@param  int			$deja_regle     Montant deja regle
	 *	@param	int			$posy			Position depart
	 *	@param	Translate	$outputlangs	Objet langs
	 *	@return int							Position pour suite
	 */
	protected function drawTotalTable(&$pdf, $object, $deja_regle, $posy, $outputlangs)
	{
	    global $conf, $mysoc;

		$default_font_size = pdf_getPDFFontSize($outputlangs);

		$tab2_top = $posy;
		$tab2_hl = 4;
		$pdf->SetFont('', '', $default_font_size - 1);

		// Tableau total
        $col1x = 120; $col2x = 170;
		if ($this->page_largeur < 210) // To work with US executive format
		{
			$col2x -= 20;
		}
		$largcol2 = ($this->page_largeur - $this->marge_droite - $col2x);
		$useborder = 0;
		$index = 0;
		// Total HT
		$pdf->SetFillColor(255, 255, 255);
		$pdf->SetXY($col1x, $tab2_top + 0);
		$pdf->MultiCell($col2x - $col1x, $tab2_hl, $outputlangs->transnoentities("TotalHT"), 0, 'L', 1);
		$total_ht = ($conf->multicurrency->enabled && $object->mylticurrency_tx != 1 ? $object->multicurrency_total_ht : $object->total_ht);
		$pdf->SetXY($col2x, $tab2_top + 0);
		$pdf->MultiCell($largcol2, $tab2_hl, price($total_ht + (!empty($object->remise) ? $object->remise : 0), 0, $outputlangs), 0, 'R', 1);

		// Show VAT by rates and total
		$pdf->SetFillColor(248, 248, 248);

		$total_ttc = ($conf->multicurrency->enabled && $object->multicurrency_tx != 1) ? $object->multicurrency_total_ttc : $object->total_ttc;

		$this->atleastoneratenotnull = 0;
		if (empty($conf->global->MAIN_GENERATE_DOCUMENTS_WITHOUT_VAT))
		{
			$tvaisnull = ((!empty($this->tva) && count($this->tva) == 1 && isset($this->tva['0.000']) && is_float($this->tva['0.000'])) ? true : false);
			if (!empty($conf->global->MAIN_GENERATE_DOCUMENTS_WITHOUT_VAT_IFNULL) && $tvaisnull)
			{
				// Nothing to do
			}
			else
			{
				//Local tax 1 before VAT
				//if (! empty($conf->global->FACTURE_LOCAL_TAX1_OPTION) && $conf->global->FACTURE_LOCAL_TAX1_OPTION=='localtax1on')
				//{
				foreach($this->localtax1 as $localtax_type => $localtax_rate)
				{
					if (in_array((string) $localtax_type, array('1','3','5'))) continue;
					foreach($localtax_rate as $tvakey => $tvaval)
					{
						if ($tvakey!=0)    // On affiche pas taux 0
						{
							//$this->atleastoneratenotnull++;
							$index++;
							$pdf->SetXY($col1x, $tab2_top + $tab2_hl * $index);

							$tvacompl='';
							if (preg_match('/\*/', $tvakey))
							{
								$tvakey=str_replace('*', '', $tvakey);
								$tvacompl = " (".$outputlangs->transnoentities("NonPercuRecuperable").")";
							}
							$totalvat = $outputlangs->transcountrynoentities("TotalLT1", $mysoc->country_code).' ';
							$totalvat.=vatrate(abs($tvakey), 1).$tvacompl;
							$pdf->MultiCell($col2x-$col1x, $tab2_hl, $totalvat, 0, 'L', 1);

							$pdf->SetXY($col2x, $tab2_top + $tab2_hl * $index);
							$pdf->MultiCell($largcol2, $tab2_hl, price($tvaval, 0, $outputlangs), 0, 'R', 1);
						}
					}
				}
	      		//}
				//Local tax 2 before VAT
				//if (! empty($conf->global->FACTURE_LOCAL_TAX2_OPTION) && $conf->global->FACTURE_LOCAL_TAX2_OPTION=='localtax2on')
				//{
				foreach($this->localtax2 as $localtax_type => $localtax_rate)
				{
					if (in_array((string) $localtax_type, array('1','3','5'))) continue;
					foreach($localtax_rate as $tvakey => $tvaval)
					{
						if ($tvakey!=0)    // On affiche pas taux 0
						{
							//$this->atleastoneratenotnull++;

							$index++;
							$pdf->SetXY($col1x, $tab2_top + $tab2_hl * $index);

							$tvacompl='';
							if (preg_match('/\*/', $tvakey))
							{
								$tvakey=str_replace('*', '', $tvakey);
								$tvacompl = " (".$outputlangs->transnoentities("NonPercuRecuperable").")";
							}
							$totalvat = $outputlangs->transcountrynoentities("TotalLT2", $mysoc->country_code).' ';
							$totalvat.=vatrate(abs($tvakey), 1).$tvacompl;
							$pdf->MultiCell($col2x-$col1x, $tab2_hl, $totalvat, 0, 'L', 1);

							$pdf->SetXY($col2x, $tab2_top + $tab2_hl * $index);
							$pdf->MultiCell($largcol2, $tab2_hl, price($tvaval, 0, $outputlangs), 0, 'R', 1);
						}
					}
				}
				//}
				// VAT
				foreach ($this->tva as $tvakey => $tvaval)
				{
					if ($tvakey != 0)    // On affiche pas taux 0
					{
						$this->atleastoneratenotnull++;

						$index++;
						$pdf->SetXY($col1x, $tab2_top + $tab2_hl * $index);

						$tvacompl = '';
						if (preg_match('/\*/', $tvakey))
						{
							$tvakey = str_replace('*', '', $tvakey);
							$tvacompl = " (".$outputlangs->transnoentities("NonPercuRecuperable").")";
						}
						$totalvat = $outputlangs->transcountrynoentities("TotalVAT", $mysoc->country_code).' ';
						$totalvat .= vatrate($tvakey, 1).$tvacompl;
						$pdf->MultiCell($col2x - $col1x, $tab2_hl, $totalvat, 0, 'L', 1);

						$pdf->SetXY($col2x, $tab2_top + $tab2_hl * $index);
						$pdf->MultiCell($largcol2, $tab2_hl, price($tvaval, 0, $outputlangs), 0, 'R', 1);
					}
				}

				//Local tax 1 after VAT
				//if (! empty($conf->global->FACTURE_LOCAL_TAX1_OPTION) && $conf->global->FACTURE_LOCAL_TAX1_OPTION=='localtax1on')
				//{
				foreach($this->localtax1 as $localtax_type => $localtax_rate)
				{
					if (in_array((string) $localtax_type, array('2','4','6'))) continue;

					foreach($localtax_rate as $tvakey => $tvaval)
					{
						if ($tvakey != 0)    // On affiche pas taux 0
						{
							//$this->atleastoneratenotnull++;

							$index++;
							$pdf->SetXY($col1x, $tab2_top + $tab2_hl * $index);

							$tvacompl='';
							if (preg_match('/\*/', $tvakey))
							{
								$tvakey=str_replace('*', '', $tvakey);
								$tvacompl = " (".$outputlangs->transnoentities("NonPercuRecuperable").")";
							}
							$totalvat = $outputlangs->transcountrynoentities("TotalLT1", $mysoc->country_code).' ';

							$totalvat.=vatrate(abs($tvakey), 1).$tvacompl;
							$pdf->MultiCell($col2x-$col1x, $tab2_hl, $totalvat, 0, 'L', 1);
							$pdf->SetXY($col2x, $tab2_top + $tab2_hl * $index);
							$pdf->MultiCell($largcol2, $tab2_hl, price($tvaval, 0, $outputlangs), 0, 'R', 1);
						}
					}
				}
	      		//}
				//Local tax 2 after VAT
				//if (! empty($conf->global->FACTURE_LOCAL_TAX2_OPTION) && $conf->global->FACTURE_LOCAL_TAX2_OPTION=='localtax2on')
				//{
				foreach($this->localtax2 as $localtax_type => $localtax_rate)
				{
					if (in_array((string) $localtax_type, array('2','4','6'))) continue;

					foreach($localtax_rate as $tvakey => $tvaval)
					{
						if ($tvakey != 0)    // On affiche pas taux 0
						{
							//$this->atleastoneratenotnull++;

							$index++;
							$pdf->SetXY($col1x, $tab2_top + $tab2_hl * $index);

							$tvacompl='';
							if (preg_match('/\*/', $tvakey))
							{
								$tvakey=str_replace('*', '', $tvakey);
								$tvacompl = " (".$outputlangs->transnoentities("NonPercuRecuperable").")";
							}
							$totalvat = $outputlangs->transcountrynoentities("TotalLT2", $mysoc->country_code).' ';

							$totalvat.=vatrate(abs($tvakey), 1).$tvacompl;
							$pdf->MultiCell($col2x-$col1x, $tab2_hl, $totalvat, 0, 'L', 1);

							$pdf->SetXY($col2x, $tab2_top + $tab2_hl * $index);
							$pdf->MultiCell($largcol2, $tab2_hl, price($tvaval, 0, $outputlangs), 0, 'R', 1);
						}
					}
				}
				//}

				// Total TTC
				$index++;
				$pdf->SetXY($col1x, $tab2_top + $tab2_hl * $index);
				$pdf->SetTextColor(0, 0, 60);
				$pdf->SetFillColor(224, 224, 224);
				$pdf->MultiCell($col2x - $col1x, $tab2_hl, $outputlangs->transnoentities("TotalTTC"), $useborder, 'L', 1);

				$pdf->SetXY($col2x, $tab2_top + $tab2_hl * $index);
				$pdf->MultiCell($largcol2, $tab2_hl, price($total_ttc, 0, $outputlangs), $useborder, 'R', 1);
			}
		}

		$pdf->SetTextColor(0, 0, 0);

        $creditnoteamount = 0;
        $depositsamount = 0;
		//$creditnoteamount=$object->getSumCreditNotesUsed();
		//$depositsamount=$object->getSumDepositsUsed();
		//print "x".$creditnoteamount."-".$depositsamount;exit;
		$resteapayer = price2num($total_ttc - $deja_regle - $creditnoteamount - $depositsamount, 'MT');
		if (!empty($object->paye)) $resteapayer = 0;

		if ($deja_regle > 0)
		{
			// Already paid + Deposits
			$index++;

			$pdf->SetXY($col1x, $tab2_top + $tab2_hl * $index);
			$pdf->MultiCell($col2x - $col1x, $tab2_hl, $outputlangs->transnoentities("AlreadyPaid"), 0, 'L', 0);
			$pdf->SetXY($col2x, $tab2_top + $tab2_hl * $index);
			$pdf->MultiCell($largcol2, $tab2_hl, price($deja_regle, 0, $outputlangs), 0, 'R', 0);

			$index++;
			$pdf->SetTextColor(0, 0, 60);
			$pdf->SetFillColor(224, 224, 224);
			$pdf->SetXY($col1x, $tab2_top + $tab2_hl * $index);
			$pdf->MultiCell($col2x - $col1x, $tab2_hl, $outputlangs->transnoentities("RemainderToPay"), $useborder, 'L', 1);

			$pdf->SetXY($col2x, $tab2_top + $tab2_hl * $index);
			$pdf->MultiCell($largcol2, $tab2_hl, price($resteapayer, 0, $outputlangs), $useborder, 'R', 1);

			$pdf->SetFont('', '', $default_font_size - 1);
			$pdf->SetTextColor(0, 0, 0);
		}

		$index++;
		return ($tab2_top + ($tab2_hl * $index));
	}

	// phpcs:disable PEAR.NamingConventions.ValidFunctionName.PublicUnderscore
	/**
	 *   Show table for lines
	 *
	 *   @param		TCPDF		$pdf     		Object PDF
	 *   @param		string		$tab_top		Top position of table
	 *   @param		string		$tab_height		Height of table (rectangle)
	 *   @param		int			$nexY			Y (not used)
	 *   @param		Translate	$outputlangs	Langs object
	 *   @param		int			$hidetop		1=Hide top bar of array and title, 0=Hide nothing, -1=Hide only title
	 *   @param		int			$hidebottom		Hide bottom bar of array
	 *   @param		string		$currency		Currency code
	 *   @return	void
	 */
	protected function _tableau(&$pdf, $tab_top, $tab_height, $nexY, $outputlangs, $hidetop = 0, $hidebottom = 0, $currency = '')
	{
		global $conf;

		// Force to disable hidetop and hidebottom
		$hidebottom = 0;
		if ($hidetop) $hidetop = -1;

		$currency = !empty($currency) ? $currency : $conf->currency;
		$default_font_size = pdf_getPDFFontSize($outputlangs);

		// Amount in (at tab_top - 1)
		$pdf->SetTextColor(0, 0, 0);
		$pdf->SetFont('', '', $default_font_size - 2);

		if (empty($hidetop))
		{
			$titre = $outputlangs->transnoentities("AmountInCurrency", $outputlangs->transnoentitiesnoconv("Currency".$currency));
			$pdf->SetXY($this->page_largeur - $this->marge_droite - ($pdf->GetStringWidth($titre) + 3), $tab_top-4);
			$pdf->MultiCell(($pdf->GetStringWidth($titre) + 3), 2, $titre);

			//$conf->global->MAIN_PDF_TITLE_BACKGROUND_COLOR='230,230,230';
			if (! empty($conf->global->MAIN_PDF_TITLE_BACKGROUND_COLOR)) $pdf->Rect($this->marge_gauche, $tab_top, $this->page_largeur-$this->marge_droite-$this->marge_gauche, 5, 'F', null, explode(',', $conf->global->MAIN_PDF_TITLE_BACKGROUND_COLOR));
		}

		$pdf->SetDrawColor(128, 128, 128);
		$pdf->SetFont('', '', $default_font_size - 1);

		// Output Rect
		$this->printRect($pdf, $this->marge_gauche, $tab_top, $this->page_largeur-$this->marge_gauche-$this->marge_droite, $tab_height, $hidetop, $hidebottom);	// Rect takes a length in 3rd parameter and 4th parameter


		$this->pdfTabTitles($pdf, $tab_top, $tab_height, $outputlangs, $hidetop);

		if (empty($hidetop)){
		    $pdf->line($this->marge_gauche, $tab_top+$this->tabTitleHeight, $this->page_largeur-$this->marge_droite, $tab_top+$this->tabTitleHeight);	// line takes a position y in 2nd parameter and 4th parameter
		}
	}

	// phpcs:disable PEAR.NamingConventions.ValidFunctionName.ScopeNotCamelCaps
	// phpcs:disable PEAR.NamingConventions.ValidFunctionName.PublicUnderscore
	/**
	 *  Show top header of page.
	 *
	 *  @param	TCPDF		$pdf     		Object PDF
	 *  @param  Object		$object     	Object to show
	 *  @param  int	    	$showaddress    0=no, 1=yes
	 *  @param  Translate	$outputlangs	Object lang for output
	 *  @param	string		$titlekey		Translation key to show as title of document
	 *  @return	void
	 */
	protected function _pagehead(&$pdf, $object, $showaddress, $outputlangs, $titlekey = "PdfOrderTitle")
	{
		// phpcs:enable
		global $conf,$langs,$hookmanager;

		// Translations
		$outputlangs->loadLangs(array("main", "bills", "propal", "orders", "companies"));

		$default_font_size = pdf_getPDFFontSize($outputlangs);

		pdf_pagehead($pdf, $outputlangs, $this->page_hauteur);

		// Show Draft Watermark
		if ($object->statut == 0 && (!empty($conf->global->COMMANDE_DRAFT_WATERMARK)))
		{
            pdf_watermark($pdf, $outputlangs, $this->page_hauteur, $this->page_largeur, 'mm', $conf->global->COMMANDE_DRAFT_WATERMARK);
		}

		$pdf->SetTextColor(0, 0, 60);
		$pdf->SetFont('', 'B', $default_font_size + 3);

		$posy=$this->marge_haute;
		$posx=$this->page_largeur-$this->marge_droite-100;

		$pdf->SetXY($this->marge_gauche, $posy);

		// Logo
		if (empty($conf->global->PDF_DISABLE_MYCOMPANY_LOGO))
		{
<<<<<<< HEAD
			$logo=$conf->mycompany->multidir_output[$object->entity].'/logos/'.$this->emetteur->logo;
=======
>>>>>>> 7e52c703
			if ($this->emetteur->logo)
			{
				if (empty($conf->global->MAIN_PDF_USE_LARGE_LOGO))
				{
					$logo=$conf->mycompany->dir_output.'/logos/thumbs/'.$this->emetteur->logo_small;
				}
				else {
					$logo=$conf->mycompany->dir_output.'/logos/'.$this->emetteur->logo;
				}
				if (is_readable($logo))
				{
				    $height=pdf_getHeightForLogo($logo);
				    $pdf->Image($logo, $this->marge_gauche, $posy, 0, $height);	// width=0 (auto)
				}
				else
				{
					$pdf->SetTextColor(200, 0, 0);
					$pdf->SetFont('', 'B', $default_font_size -2);
					$pdf->MultiCell(100, 3, $outputlangs->transnoentities("ErrorLogoFileNotFound", $logo), 0, 'L');
					$pdf->MultiCell(100, 3, $outputlangs->transnoentities("ErrorGoToGlobalSetup"), 0, 'L');
				}
			}
			else
			{
				$text=$this->emetteur->name;
				$pdf->MultiCell(100, 4, $outputlangs->convToOutputCharset($text), 0, 'L');
			}
		}

		$pdf->SetFont('', 'B', $default_font_size + 3);
		$pdf->SetXY($posx, $posy);
		$pdf->SetTextColor(0, 0, 60);
		$title = $outputlangs->transnoentities($titlekey);
		$pdf->MultiCell(100, 3, $title, '', 'R');

		$pdf->SetFont('', 'B', $default_font_size);

		$posy += 5;
		$pdf->SetXY($posx, $posy);
		$pdf->SetTextColor(0, 0, 60);
		$pdf->MultiCell(100, 4, $outputlangs->transnoentities("Ref")." : ".$outputlangs->convToOutputCharset($object->ref), '', 'R');

		$posy += 1;
		$pdf->SetFont('', '', $default_font_size - 1);

		if ($object->ref_client)
		{
			$posy += 5;
			$pdf->SetXY($posx, $posy);
			$pdf->SetTextColor(0, 0, 60);
			$pdf->MultiCell(100, 3, $outputlangs->transnoentities("RefCustomer")." : ".$outputlangs->convToOutputCharset($object->ref_client), '', 'R');
		}

		$posy += 4;
		$pdf->SetXY($posx, $posy);
		$pdf->SetTextColor(0, 0, 60);
		$pdf->MultiCell(100, 3, $outputlangs->transnoentities("OrderDate")." : ".dol_print_date($object->date, "%d %b %Y", false, $outputlangs, true), '', 'R');

		// Get contact
		if (!empty($conf->global->DOC_SHOW_FIRST_SALES_REP))
		{
		    $arrayidcontact = $object->getIdContact('internal', 'SALESREPFOLL');
		    if (count($arrayidcontact) > 0)
		    {
                $usertmp = new User($this->db);
		        $usertmp->fetch($arrayidcontact[0]);
                $posy += 4;
                $pdf->SetXY($posx, $posy);
		        $pdf->SetTextColor(0, 0, 60);
		        $pdf->MultiCell(100, 3, $langs->trans("SalesRepresentative")." : ".$usertmp->getFullName($langs), '', 'R');
		    }
		}

		$posy += 2;

		$top_shift = 0;
		// Show list of linked objects
		$current_y = $pdf->getY();
		$posy = pdf_writeLinkedObjects($pdf, $object, $outputlangs, $posx, $posy, 100, 3, 'R', $default_font_size);
		if ($current_y < $pdf->getY())
		{
			$top_shift = $pdf->getY() - $current_y;
		}

		if ($showaddress)
		{
			// Sender properties
			$carac_emetteur = '';
		 	// Add internal contact of proposal if defined
			$arrayidcontact = $object->getIdContact('internal', 'SALESREPFOLL');
		 	if (count($arrayidcontact) > 0)
		 	{
		 		$object->fetch_user($arrayidcontact[0]);
		 		$labelbeforecontactname = ($outputlangs->transnoentities("FromContactName") != 'FromContactName' ? $outputlangs->transnoentities("FromContactName") : $outputlangs->transnoentities("Name"));
		 		$carac_emetteur .= ($carac_emetteur ? "\n" : '').$labelbeforecontactname." ".$outputlangs->convToOutputCharset($object->user->getFullName($outputlangs))."\n";
		 	}

		 	$carac_emetteur .= pdf_build_address($outputlangs, $this->emetteur, $object->thirdparty, '', 0, 'source', $object);

			// Show sender
			$posy = 42 + $top_shift;
			$posx = $this->marge_gauche;
			if (!empty($conf->global->MAIN_INVERT_SENDER_RECIPIENT)) $posx = $this->page_largeur - $this->marge_droite - 80;
			$hautcadre = 40;

			// Show sender frame
			$pdf->SetTextColor(0, 0, 0);
			$pdf->SetFont('', '', $default_font_size - 2);
			$pdf->SetXY($posx, $posy - 5);
			$pdf->MultiCell(66, 5, $outputlangs->transnoentities("BillFrom").":", 0, 'L');
			$pdf->SetXY($posx, $posy);
			$pdf->SetFillColor(230, 230, 230);
			$pdf->MultiCell(82, $hautcadre, "", 0, 'R', 1);
			$pdf->SetTextColor(0, 0, 60);

			// Show sender name
			$pdf->SetXY($posx + 2, $posy + 3);
			$pdf->SetFont('', 'B', $default_font_size);
			$pdf->MultiCell(80, 4, $outputlangs->convToOutputCharset($this->emetteur->name), 0, 'L');
			$posy = $pdf->getY();

			// Show sender information
			$pdf->SetXY($posx + 2, $posy);
			$pdf->SetFont('', '', $default_font_size - 1);
			$pdf->MultiCell(80, 4, $carac_emetteur, 0, 'L');



			// If CUSTOMER contact defined on order, we use it
			$usecontact = false;
			$arrayidcontact = $object->getIdContact('external', 'CUSTOMER');
			if (count($arrayidcontact) > 0)
			{
				$usecontact = true;
				$result = $object->fetch_contact($arrayidcontact[0]);
			}

			//Recipient name
			// On peut utiliser le nom de la societe du contact
			if ($usecontact && !empty($conf->global->MAIN_USE_COMPANY_NAME_OF_CONTACT)) {
				$thirdparty = $object->contact;
			} else {
				$thirdparty = $object->thirdparty;
			}

			$carac_client_name = pdfBuildThirdpartyName($thirdparty, $outputlangs);

			$carac_client = pdf_build_address($outputlangs, $this->emetteur, $object->thirdparty, ($usecontact ? $object->contact : ''), $usecontact, 'target', $object);

			// Show recipient
			$widthrecbox = 100;
			if ($this->page_largeur < 210) $widthrecbox = 84; // To work with US executive format
			$posy = 42 + $top_shift;
			$posx = $this->page_largeur - $this->marge_droite - $widthrecbox;
			if (!empty($conf->global->MAIN_INVERT_SENDER_RECIPIENT)) $posx = $this->marge_gauche;

			// Show recipient frame
			$pdf->SetTextColor(0, 0, 0);
			$pdf->SetFont('', '', $default_font_size - 2);
			$pdf->SetXY($posx + 2, $posy - 5);
			$pdf->MultiCell($widthrecbox, 5, $outputlangs->transnoentities("BillTo").":", 0, 'L');
			$pdf->Rect($posx, $posy, $widthrecbox, $hautcadre);

			// Show recipient name
			$pdf->SetXY($posx + 2, $posy + 3);
			$pdf->SetFont('', 'B', $default_font_size);
			$pdf->MultiCell($widthrecbox, 4, $carac_client_name, 0, 'L');

			$posy = $pdf->getY();

			// Show recipient information
			$pdf->SetFont('', '', $default_font_size - 1);
			$pdf->SetXY($posx + 2, $posy);
			$pdf->MultiCell($widthrecbox, 4, $carac_client, 0, 'L');
		}

		$pdf->SetTextColor(0, 0, 0);
		return $top_shift;
	}

	// phpcs:disable PEAR.NamingConventions.ValidFunctionName.ScopeNotCamelCaps
	// phpcs:disable PEAR.NamingConventions.ValidFunctionName.PublicUnderscore
	/**
	 *   	Show footer of page. Need this->emetteur object
     *
	 *   	@param	TCPDF		$pdf     			PDF
	 * 		@param	Object		$object				Object to show
	 *      @param	Translate	$outputlangs		Object lang for output
	 *      @param	int			$hidefreetext		1=Hide free text
	 *      @return	int								Return height of bottom margin including footer text
	 */
	protected function _pagefoot(&$pdf, $object, $outputlangs, $hidefreetext = 0)
	{
		// phpcs:enable
		global $conf;
		$showdetails = $conf->global->MAIN_GENERATE_DOCUMENTS_SHOW_FOOT_DETAILS;
		return pdf_pagefoot($pdf, $outputlangs, 'ORDER_FREE_TEXT', $this->emetteur, $this->marge_basse, $this->marge_gauche, $this->page_hauteur, $object, $showdetails, $hidefreetext);
	}



	/**
	 *   	Define Array Column Field
	 *
	 *   	@param	object			$object    		common object
	 *   	@param	Translate		$outputlangs    langs
	 *      @param	int				$hidedetails	Do not show line details
	 *      @param	int				$hidedesc		Do not show desc
	 *      @param	int				$hideref		Do not show ref
	 *      @return	null
	 */
    public function defineColumnField($object, $outputlangs, $hidedetails = 0, $hidedesc = 0, $hideref = 0)
    {
	    global $conf, $hookmanager;

	    // Default field style for content
	    $this->defaultContentsFieldsStyle = array(
	        'align' => 'R', // R,C,L
	        'padding' => array(0.5, 0.5, 0.5, 0.5), // Like css 0 => top , 1 => right, 2 => bottom, 3 => left
	    );

	    // Default field style for content
	    $this->defaultTitlesFieldsStyle = array(
	        'align' => 'C', // R,C,L
	        'padding' => array(0.5, 0, 0.5, 0), // Like css 0 => top , 1 => right, 2 => bottom, 3 => left
	    );

	    /*
	     * For exemple
	     $this->cols['theColKey'] = array(
	     'rank' => $rank, // int : use for ordering columns
	     'width' => 20, // the column width in mm
	     'title' => array(
	     'textkey' => 'yourLangKey', // if there is no label, yourLangKey will be translated to replace label
	     'label' => ' ', // the final label : used fore final generated text
	     'align' => 'L', // text alignement :  R,C,L
	     'padding' => array(0.5,0.5,0.5,0.5), // Like css 0 => top , 1 => right, 2 => bottom, 3 => left
	     ),
	     'content' => array(
	     'align' => 'L', // text alignement :  R,C,L
	     'padding' => array(0.5,0.5,0.5,0.5), // Like css 0 => top , 1 => right, 2 => bottom, 3 => left
	     ),
	     );
	     */

	    $rank = 0; // do not use negative rank
	    $this->cols['desc'] = array(
	        'rank' => $rank,
	        'width' => false, // only for desc
	        'status' => true,
	        'title' => array(
	            'textkey' => 'Designation', // use lang key is usefull in somme case with module
	            'align' => 'L',
	            // 'textkey' => 'yourLangKey', // if there is no label, yourLangKey will be translated to replace label
	            // 'label' => ' ', // the final label
	            'padding' => array(0.5, 0.5, 0.5, 0.5), // Like css 0 => top , 1 => right, 2 => bottom, 3 => left
	        ),
	        'content' => array(
	            'align' => 'L',
	        ),
	    );

	    $rank = $rank + 10;
	    $this->cols['photo'] = array(
	        'rank' => $rank,
	        'width' => (empty($conf->global->MAIN_DOCUMENTS_WITH_PICTURE_WIDTH) ? 20 : $conf->global->MAIN_DOCUMENTS_WITH_PICTURE_WIDTH), // in mm
	        'status' => false,
	        'title' => array(
	            'textkey' => 'Photo',
	            'label' => ' '
	        ),
	        'content' => array(
	            'padding' => array(0, 0, 0, 0), // Like css 0 => top , 1 => right, 2 => bottom, 3 => left
	        ),
	        'border-left' => false, // remove left line separator
	    );

	    if (!empty($conf->global->MAIN_GENERATE_ORDERS_WITH_PICTURE))
	    {
	        $this->cols['photo']['status'] = true;
	    }


	    $rank = $rank + 10;
	    $this->cols['vat'] = array(
	        'rank' => $rank,
	        'status' => false,
	        'width' => 16, // in mm
	        'title' => array(
	            'textkey' => 'VAT'
	        ),
	        'border-left' => true, // add left line separator
	    );

	    if (empty($conf->global->MAIN_GENERATE_DOCUMENTS_WITHOUT_VAT) && empty($conf->global->MAIN_GENERATE_DOCUMENTS_WITHOUT_VAT_COLUMN))
	    {
	        $this->cols['vat']['status'] = true;
	    }

	    $rank = $rank + 10;
	    $this->cols['subprice'] = array(
	        'rank' => $rank,
	        'width' => 19, // in mm
	        'status' => true,
	        'title' => array(
	            'textkey' => 'PriceUHT'
	        ),
	        'border-left' => true, // add left line separator
	    );

	    $rank = $rank + 10;
	    $this->cols['qty'] = array(
	        'rank' => $rank,
	        'width' => 16, // in mm
	        'status' => true,
	        'title' => array(
	            'textkey' => 'Qty'
	        ),
	        'border-left' => true, // add left line separator
	    );

	    $rank = $rank + 10;
	    $this->cols['unit'] = array(
	        'rank' => $rank,
	        'width' => 11, // in mm
	        'status' => false,
	        'title' => array(
	            'textkey' => 'Unit'
	        ),
	        'border-left' => true, // add left line separator
	    );
	    if ($conf->global->PRODUCT_USE_UNITS) {
	        $this->cols['unit']['status'] = true;
	    }

	    $rank = $rank + 10;
	    $this->cols['discount'] = array(
	        'rank' => $rank,
	        'width' => 13, // in mm
	        'status' => false,
	        'title' => array(
	            'textkey' => 'ReductionShort'
	        ),
	        'border-left' => true, // add left line separator
	    );
	    if ($this->atleastonediscount) {
	        $this->cols['discount']['status'] = true;
	    }

	    $rank = $rank + 10;
	    $this->cols['totalexcltax'] = array(
	        'rank' => $rank,
	        'width' => 26, // in mm
	        'status' => true,
	        'title' => array(
	            'textkey' => 'TotalHT'
	        ),
	        'border-left' => true, // add left line separator
	    );


	    $parameters = array(
	        'object' => $object,
	        'outputlangs' => $outputlangs,
	        'hidedetails' => $hidedetails,
	        'hidedesc' => $hidedesc,
	        'hideref' => $hideref
	    );

	    $reshook = $hookmanager->executeHooks('defineColumnField', $parameters, $this); // Note that $object may have been modified by hook
	    if ($reshook < 0)
	    {
	        setEventMessages($hookmanager->error, $hookmanager->errors, 'errors');
	    }
	    elseif (empty($reshook))
	    {
	        $this->cols = array_replace($this->cols, $hookmanager->resArray); // array_replace is used to preserve keys
	    }
	    else
	    {
	        $this->cols = $hookmanager->resArray;
	    }
    }
}<|MERGE_RESOLUTION|>--- conflicted
+++ resolved
@@ -1391,18 +1391,14 @@
 		// Logo
 		if (empty($conf->global->PDF_DISABLE_MYCOMPANY_LOGO))
 		{
-<<<<<<< HEAD
-			$logo=$conf->mycompany->multidir_output[$object->entity].'/logos/'.$this->emetteur->logo;
-=======
->>>>>>> 7e52c703
 			if ($this->emetteur->logo)
 			{
 				if (empty($conf->global->MAIN_PDF_USE_LARGE_LOGO))
 				{
-					$logo=$conf->mycompany->dir_output.'/logos/thumbs/'.$this->emetteur->logo_small;
+					$logo=$conf->mycompany->multidir_output[$object->entity].'/logos/thumbs/'.$this->emetteur->logo_small;
 				}
 				else {
-					$logo=$conf->mycompany->dir_output.'/logos/'.$this->emetteur->logo;
+					$logo=$conf->mycompany->multidir_output[$object->entity].'/logos/'.$this->emetteur->logo;
 				}
 				if (is_readable($logo))
 				{
