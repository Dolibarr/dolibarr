--- conflicted
+++ resolved
@@ -27,11 +27,7 @@
 /**
  *	\file       htdocs/core/modules/commande/doc/pdf_eratosthene.modules.php
  *	\ingroup    commande
-<<<<<<< HEAD
  *	\brief      File of Class to generate PDF orders with template Eratosthène
-=======
- *	\brief      File of the class allowing to generate the orders to the Eratosthene model
->>>>>>> a65d3d03
  */
 
 require_once DOL_DOCUMENT_ROOT.'/core/modules/commande/modules_commande.php';
