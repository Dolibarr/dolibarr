--- conflicted
+++ resolved
@@ -1185,26 +1185,14 @@
 		if (empty($hidetop))
 		{
 			$pdf->SetXY($this->posxqty-1, $tab_top+1);
-<<<<<<< HEAD
-			if($conf->global->PRODUCT_USE_UNITS)
-			{
-				$pdf->MultiCell($this->posxunit-$this->posxqty-1, 2, $outputlangs->transnoentities("Qty"), '', 'C');
-			}
-			else
-			{
-				$pdf->MultiCell($this->posxdiscount-$this->posxqty-1, 2, $outputlangs->transnoentities("Qty"), '', 'C');
-			}
-=======
-			$pdf->MultiCell($this->posxunit-$this->posxqty-1,2, $outputlangs->transnoentities("Qty"),'','C');
->>>>>>> d3bbb93a
+			$pdf->MultiCell($this->posxunit-$this->posxqty-1, 2, $outputlangs->transnoentities("Qty"), '', 'C');
 		}
 
 		if($conf->global->PRODUCT_USE_UNITS) {
 			$pdf->line($this->posxunit - 1, $tab_top, $this->posxunit - 1, $tab_top + $tab_height);
 			if (empty($hidetop)) {
 				$pdf->SetXY($this->posxunit - 1, $tab_top + 1);
-				$pdf->MultiCell($this->posxdiscount - $this->posxunit - 1, 2, $outputlangs->transnoentities("Unit"), '',
-					'C');
+				$pdf->MultiCell($this->posxdiscount - $this->posxunit - 1, 2, $outputlangs->transnoentities("Unit"), '', 'C');
 			}
 		}
 
