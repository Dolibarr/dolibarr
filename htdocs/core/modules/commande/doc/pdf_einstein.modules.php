--- conflicted
+++ resolved
@@ -314,11 +314,7 @@
 					$desc_incoterms = $object->getIncotermsForPDF();
 					if ($desc_incoterms)
 					{
-<<<<<<< HEAD
-						$tab_top = 88+$top_shift;
-=======
 						$tab_top -= 2;
->>>>>>> 12415ce4
 
 						$pdf->SetFont('','', $default_font_size - 1);
 						$pdf->writeHTMLCell(190, 3, $this->posxdesc-1, $tab_top-1, dol_htmlentitiesbr($desc_incoterms), 0, 1);
@@ -352,11 +348,7 @@
 					complete_substitutions_array($substitutionarray, $outputlangs, $object);
 					$notetoshow = make_substitutions($notetoshow, $substitutionarray, $outputlangs);
 
-<<<<<<< HEAD
-					$tab_top = 88 + $top_shift + $height_incoterms;
-=======
 					$tab_top -= 2;
->>>>>>> 12415ce4
 
 					$pdf->SetFont('','', $default_font_size - 1);
 					$pdf->writeHTMLCell(190, 3, $this->posxdesc-1, $tab_top-1, dol_htmlentitiesbr($notetoshow), 0, 1);
