--- conflicted
+++ resolved
@@ -770,38 +770,20 @@
 
         // Show payment mode
         if ($object->mode_reglement_code
-<<<<<<< HEAD
-            && $object->mode_reglement_code != 'CHQ'
+        	&& $object->mode_reglement_code != 'CHQ'
            	&& $object->mode_reglement_code != 'VIR') {
-            $pdf->SetFont('','B', $default_font_size - 2);
+            $pdf->SetFont('', 'B', $default_font_size - 2);
             $pdf->SetXY($this->marge_gauche, $posy);
             $titre = $outputlangs->transnoentities("PaymentMode").':';
             $pdf->MultiCell(80, 5, $titre, 0, 'L');
 
-            $pdf->SetFont('','', $default_font_size - 2);
+			$pdf->SetFont('', '', $default_font_size - 2);
             $pdf->SetXY($posxval, $posy);
             $lib_mode_reg=$outputlangs->transnoentities("PaymentType".$object->mode_reglement_code)!=('PaymentType'.$object->mode_reglement_code)?$outputlangs->transnoentities("PaymentType".$object->mode_reglement_code):$outputlangs->convToOutputCharset($object->mode_reglement);
-            $pdf->MultiCell(80, 5, $lib_mode_reg,0,'L');
+            $pdf->MultiCell(80, 5, $lib_mode_reg, 0, 'L');
 
             $posy=$pdf->GetY()+2;
         }
-=======
-        	 && $object->mode_reglement_code != 'CHQ'
-           	 && $object->mode_reglement_code != 'VIR')
-           	 {
-	            $pdf->SetFont('', 'B', $default_font_size - 2);
-	            $pdf->SetXY($this->marge_gauche, $posy);
-	            $titre = $outputlangs->transnoentities("PaymentMode").':';
-	            $pdf->MultiCell(80, 5, $titre, 0, 'L');
-
-				$pdf->SetFont('', '', $default_font_size - 2);
-	            $pdf->SetXY($posxval, $posy);
-	            $lib_mode_reg=$outputlangs->transnoentities("PaymentType".$object->mode_reglement_code)!=('PaymentType'.$object->mode_reglement_code)?$outputlangs->transnoentities("PaymentType".$object->mode_reglement_code):$outputlangs->convToOutputCharset($object->mode_reglement);
-	            $pdf->MultiCell(80, 5, $lib_mode_reg, 0, 'L');
-
-	            $posy=$pdf->GetY()+2;
-           	 }
->>>>>>> 57f81217
 
 		// Show payment mode CHQ
         if (empty($object->mode_reglement_code) || $object->mode_reglement_code == 'CHQ')
