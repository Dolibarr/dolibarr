--- conflicted
+++ resolved
@@ -1,2511 +1,1269 @@
-<<<<<<< HEAD
-<?php
-/* Copyright (C) 2004-2012	Laurent Destailleur	<eldy@users.sourceforge.net>
- * Copyright (C) 2005-2012	Regis Houssin		<regis@dolibarr.fr>
- * Copyright (C) 2008		Raphael Bertrand	<raphael.bertrand@resultic.fr>
- * Copyright (C) 2010-2012	Juanjo Menent		<jmenent@2byte.es>
- * Copyright (C) 2012      	Christophe Battarel <christophe.battarel@altairis.fr>
- *
- * This program is free software; you can redistribute it and/or modify
- * it under the terms of the GNU General Public License as published by
- * the Free Software Foundation; either version 2 of the License, or
- * (at your option) any later version.
- *
- * This program is distributed in the hope that it will be useful,
- * but WITHOUT ANY WARRANTY; without even the implied warranty of
- * MERCHANTABILITY or FITNESS FOR A PARTICULAR PURPOSE.  See the
- * GNU General Public License for more details.
- *
- * You should have received a copy of the GNU General Public License
- * along with this program. If not, see <http://www.gnu.org/licenses/>.
- * or see http://www.gnu.org/
- */
-
-/**
- *	\file       htdocs/core/modules/commande/doc/pdf_einstein.modules.php
- *	\ingroup    commande
- *	\brief      Fichier de la classe permettant de generer les commandes au modele Einstein
- */
-
-require_once DOL_DOCUMENT_ROOT .'/core/modules/commande/modules_commande.php';
-require_once DOL_DOCUMENT_ROOT.'/product/class/product.class.php';
-require_once DOL_DOCUMENT_ROOT.'/core/lib/company.lib.php';
-require_once DOL_DOCUMENT_ROOT.'/core/lib/functions2.lib.php';
-require_once DOL_DOCUMENT_ROOT.'/core/lib/pdf.lib.php';
-
-
-/**
- *	Classe permettant de generer les commandes au modele Einstein
- */
-class pdf_einstein extends ModelePDFCommandes
-{
-    var $db;
-    var $name;
-    var $description;
-    var $type;
-
-    var $phpmin = array(4,3,0); // Minimum version of PHP required by module
-    var $version = 'dolibarr';
-
-    var $page_largeur;
-    var $page_hauteur;
-    var $format;
-	var $marge_gauche;
-	var	$marge_droite;
-	var	$marge_haute;
-	var	$marge_basse;
-
-    var $emetteur;	// Objet societe qui emet
-
-
-	/**
-	 *	Constructor
-	 *
-	 *  @param		DoliDB		$db      Database handler
-	 */
-	function __construct($db)
-	{
-		global $conf,$langs,$mysoc;
-
-		$langs->load("main");
-		$langs->load("bills");
-
-		$this->db = $db;
-		$this->name = "einstein";
-		$this->description = $langs->trans('PDFEinsteinDescription');
-
-		// Dimension page pour format A4
-		$this->type = 'pdf';
-		$formatarray=pdf_getFormat();
-		$this->page_largeur = $formatarray['width'];
-		$this->page_hauteur = $formatarray['height'];
-		$this->format = array($this->page_largeur,$this->page_hauteur);
-		$this->marge_gauche=isset($conf->global->MAIN_PDF_MARGIN_LEFT)?$conf->global->MAIN_PDF_MARGIN_LEFT:10;
-		$this->marge_droite=isset($conf->global->MAIN_PDF_MARGIN_RIGHT)?$conf->global->MAIN_PDF_MARGIN_RIGHT:10;
-		$this->marge_haute =isset($conf->global->MAIN_PDF_MARGIN_TOP)?$conf->global->MAIN_PDF_MARGIN_TOP:10;
-		$this->marge_basse =isset($conf->global->MAIN_PDF_MARGIN_BOTTOM)?$conf->global->MAIN_PDF_MARGIN_BOTTOM:10;
-
-		$this->option_logo = 1;                    // Affiche logo
-		$this->option_tva = 1;                     // Gere option tva FACTURE_TVAOPTION
-		$this->option_modereg = 1;                 // Affiche mode reglement
-		$this->option_condreg = 1;                 // Affiche conditions reglement
-		$this->option_codeproduitservice = 1;      // Affiche code produit-service
-		$this->option_multilang = 1;               // Dispo en plusieurs langues
-		$this->option_escompte = 0;                // Affiche si il y a eu escompte
-		$this->option_credit_note = 0;             // Support credit notes
-		$this->option_freetext = 1;				   // Support add of a personalised text
-		$this->option_draft_watermark = 1;		   // Support add of a watermark on drafts
-
-		$this->franchise=!$mysoc->tva_assuj;
-
-		// Get source company
-		$this->emetteur=$mysoc;
-		if (empty($this->emetteur->country_code)) $this->emetteur->country_code=substr($langs->defaultlang,-2);    // By default, if was not defined
-
-		// Define position of columns
-		$this->posxdesc=$this->marge_gauche+1;
-		$this->posxtva=111;
-		$this->posxup=126;
-		$this->posxqty=145;
-		$this->posxdiscount=162;
-		$this->postotalht=174;
-		if ($this->page_largeur < 210) // To work with US executive format
-		{
-			$this->posxtva-=20;
-			$this->posxup-=20;
-			$this->posxqty-=20;
-			$this->posxdiscount-=20;
-			$this->postotalht-=20;
-		}
-
-		$this->tva=array();
-		$this->localtax1=array();
-		$this->localtax2=array();
-		$this->atleastoneratenotnull=0;
-		$this->atleastonediscount=0;
-	}
-
-	/**
-     *  Function to build pdf onto disk
-     *
-     *  @param		Object		$object				Object to generate
-     *  @param		Translate	$outputlangs		Lang output object
-     *  @param		string		$srctemplatepath	Full path of source filename for generator using a template file
-     *  @param		int			$hidedetails		Do not show line details
-     *  @param		int			$hidedesc			Do not show desc
-     *  @param		int			$hideref			Do not show ref
-     *  @param		object		$hookmanager		Hookmanager object
-     *  @return     int             			1=OK, 0=KO
-	 */
-	function write_file($object,$outputlangs,$srctemplatepath='',$hidedetails=0,$hidedesc=0,$hideref=0,$hookmanager=false)
-	{
-		global $user,$langs,$conf,$mysoc,$db;
-
-		if (! is_object($outputlangs)) $outputlangs=$langs;
-		// For backward compatibility with FPDF, force output charset to ISO, because FPDF expect text to be encoded in ISO
-		if (! empty($conf->global->MAIN_USE_FPDF)) $outputlangs->charset_output='ISO-8859-1';
-
-		$outputlangs->load("main");
-		$outputlangs->load("dict");
-		$outputlangs->load("companies");
-		$outputlangs->load("bills");
-		$outputlangs->load("products");
-		$outputlangs->load("orders");
-
-		$default_font_size = pdf_getPDFFontSize($outputlangs);
-
-		if ($conf->commande->dir_output)
-		{
-            $object->fetch_thirdparty();
-
-            $deja_regle = "";
-
-            // Definition of $dir and $file
-			if ($object->specimen)
-			{
-				$dir = $conf->commande->dir_output;
-				$file = $dir . "/SPECIMEN.pdf";
-			}
-			else
-			{
-				$objectref = dol_sanitizeFileName($object->ref);
-				$dir = $conf->commande->dir_output . "/" . $objectref;
-				$file = $dir . "/" . $objectref . ".pdf";
-			}
-
-			if (! file_exists($dir))
-			{
-				if (dol_mkdir($dir) < 0)
-				{
-					$this->error=$langs->transnoentities("ErrorCanNotCreateDir",$dir);
-					return 0;
-				}
-			}
-
-			if (file_exists($dir))
-			{
-				$nblignes = count($object->lines);
-
-				// Create pdf instance
-				$pdf=pdf_getInstance($this->format);
-                $heightforinfotot = 50;	// Height reserved to output the info and total part
-		        $heightforfreetext= (isset($conf->global->MAIN_PDF_FREETEXT_HEIGHT)?$conf->global->MAIN_PDF_FREETEXT_HEIGHT:5);	// Height reserved to output the free text on last page
-	            $heightforfooter = $this->marge_basse + 8;	// Height reserved to output the footer (value include bottom margin)
-                $pdf->SetAutoPageBreak(1,0);
-
-                if (class_exists('TCPDF'))
-                {
-                    $pdf->setPrintHeader(false);
-                    $pdf->setPrintFooter(false);
-                }
-                $pdf->SetFont(pdf_getPDFFont($outputlangs));
-                // Set path to the background PDF File
-                if (empty($conf->global->MAIN_DISABLE_FPDI) && ! empty($conf->global->MAIN_ADD_PDF_BACKGROUND))
-                {
-                    $pagecount = $pdf->setSourceFile($conf->mycompany->dir_output.'/'.$conf->global->MAIN_ADD_PDF_BACKGROUND);
-                    $tplidx = $pdf->importPage(1);
-                }
-
-				$pdf->Open();
-				$pagenb=0;
-				$pdf->SetDrawColor(128,128,128);
-
-				$pdf->SetTitle($outputlangs->convToOutputCharset($object->ref));
-				$pdf->SetSubject($outputlangs->transnoentities("Order"));
-				$pdf->SetCreator("Dolibarr ".DOL_VERSION);
-				$pdf->SetAuthor($outputlangs->convToOutputCharset($user->getFullName($outputlangs)));
-				$pdf->SetKeyWords($outputlangs->convToOutputCharset($object->ref)." ".$outputlangs->transnoentities("Order"));
-				if (! empty($conf->global->MAIN_DISABLE_PDF_COMPRESSION)) $pdf->SetCompression(false);
-
-				$pdf->SetMargins($this->marge_gauche, $this->marge_haute, $this->marge_droite);   // Left, Top, Right
-
-				// Positionne $this->atleastonediscount si on a au moins une remise
-				for ($i = 0 ; $i < $nblignes ; $i++)
-				{
-					if ($object->lines[$i]->remise_percent)
-					{
-						$this->atleastonediscount++;
-					}
-				}
-
-				// New page
-				$pdf->AddPage();
-				if (! empty($tplidx)) $pdf->useTemplate($tplidx);
-				$pagenb++;
-				$this->_pagehead($pdf, $object, 1, $outputlangs, $hookmanager);
-				$pdf->SetFont('','', $default_font_size - 1);
-				$pdf->MultiCell(0, 3, '');		// Set interline to 3
-				$pdf->SetTextColor(0,0,0);
-
-
-				$tab_top = 90;
-				$tab_top_newpage = (empty($conf->global->MAIN_PDF_DONOTREPEAT_HEAD)?42:10);
-				$tab_height = 130;
-				$tab_height_newpage = 150;
-
-				// Affiche notes
-				if (! empty($object->note_public))
-				{
-					$tab_top = 88;
-
-					$pdf->SetFont('','', $default_font_size - 1);
-					$pdf->writeHTMLCell(190, 3, $this->posxdesc-1, $tab_top, dol_htmlentitiesbr($object->note_public), 0, 1);
-					$nexY = $pdf->GetY();
-					$height_note=$nexY-$tab_top;
-
-					// Rect prend une longueur en 3eme param
-					$pdf->SetDrawColor(192,192,192);
-					$pdf->Rect($this->marge_gauche, $tab_top-1, $this->page_largeur-$this->marge_gauche-$this->marge_droite, $height_note+1);
-
-					$tab_height = $tab_height - $height_note;
-					$tab_top = $nexY+6;
-				}
-				else
-				{
-					$height_note=0;
-				}
-
-				$iniY = $tab_top + 7;
-				$curY = $tab_top + 7;
-				$nexY = $tab_top + 7;
-
-				// Loop on each lines
-				for ($i = 0 ; $i < $nblignes ; $i++)
-				{
-					$curY = $nexY;
-					$pdf->SetFont('','', $default_font_size - 1);   // Into loop to work with multipage
-					$pdf->SetTextColor(0,0,0);
-
-					$pdf->setTopMargin($tab_top_newpage);
-					$pdf->setPageOrientation('', 1, $heightforfooter+$heightforfreetext+$heightforinfotot);	// The only function to edit the bottom margin of current page to set it.
-					$pageposbefore=$pdf->getPage();
-
-					// Description of product line
-					$curX = $this->posxdesc-1;
-
-					$showpricebeforepagebreak=1;
-
-					$pdf->startTransaction();
-					pdf_writelinedesc($pdf,$object,$i,$outputlangs,$this->posxtva-$curX,3,$curX,$curY,$hideref,$hidedesc,0,$hookmanager);
-					$pageposafter=$pdf->getPage();
-					if ($pageposafter > $pageposbefore)	// There is a pagebreak
-					{
-						$pdf->rollbackTransaction(true);
-						$pageposafter=$pageposbefore;
-						//print $pageposafter.'-'.$pageposbefore;exit;
-						$pdf->setPageOrientation('', 1, $heightforfooter);	// The only function to edit the bottom margin of current page to set it.
-						pdf_writelinedesc($pdf,$object,$i,$outputlangs,$this->posxtva-$curX,4,$curX,$curY,$hideref,$hidedesc,0,$hookmanager);
-						$posyafter=$pdf->GetY();
-						if ($posyafter > ($this->page_hauteur - ($heightforfooter+$heightforfreetext+$heightforinfotot)))	// There is no space left for total+free text
-						{
-							if ($i == ($nblignes-1))	// No more lines, and no space left to show total, so we create a new page
-							{
-								$pdf->AddPage('','',true);
-								if (! empty($tplidx)) $pdf->useTemplate($tplidx);
-								if (empty($conf->global->MAIN_PDF_DONOTREPEAT_HEAD)) $this->_pagehead($pdf, $object, 0, $outputlangs, $hookmanager);
-								$pdf->setPage($pagenb+1);
-							}
-						}
-						else
-						{
-							// We found a page break
-							$showpricebeforepagebreak=0;
-						}
-					}
-					else	// No pagebreak
-					{
-						$pdf->commitTransaction();
-					}
-
-					$nexY = $pdf->GetY();
-					$pageposafter=$pdf->getPage();
-					$pdf->setPage($pageposbefore);
-					$pdf->setTopMargin($this->marge_haute);
-					$pdf->setPageOrientation('', 1, 0);	// The only function to edit the bottom margin of current page to set it.
-
-					// We suppose that a too long description is moved completely on next page
-					if ($pageposafter > $pageposbefore && empty($showpricebeforepagebreak)) {
-						$pdf->setPage($pageposafter); $curY = $tab_top_newpage;
-					}
-
-					$pdf->SetFont('','',  $default_font_size - 1);   // On repositionne la police par defaut
-
-					// VAT Rate
-					if (empty($conf->global->MAIN_GENERATE_DOCUMENTS_WITHOUT_VAT))
-					{
-						$vat_rate = pdf_getlinevatrate($object, $i, $outputlangs, $hidedetails, $hookmanager);
-						$pdf->SetXY($this->posxtva, $curY);
-						$pdf->MultiCell($this->posxup-$this->posxtva-1, 3, $vat_rate, 0, 'R');
-					}
-
-					// Unit price before discount
-					$up_excl_tax = pdf_getlineupexcltax($object, $i, $outputlangs, $hidedetails, $hookmanager);
-					$pdf->SetXY($this->posxup, $curY);
-					$pdf->MultiCell($this->posxqty-$this->posxup-1, 3, $up_excl_tax, 0, 'R', 0);
-
-					// Quantity
-					$qty = pdf_getlineqty($object, $i, $outputlangs, $hidedetails, $hookmanager);
-					$pdf->SetXY($this->posxqty, $curY);
-					$pdf->MultiCell($this->posxdiscount-$this->posxqty-1, 3, $qty, 0, 'R');	// Enough for 6 chars
-
-					// Discount on line
-					if ($object->lines[$i]->remise_percent)
-					{
-						$pdf->SetXY($this->posxdiscount-2, $curY);
-						$remise_percent = pdf_getlineremisepercent($object, $i, $outputlangs, $hidedetails, $hookmanager);
-						$pdf->MultiCell($this->postotalht-$this->posxdiscount+2, 3, $remise_percent, 0, 'R');
-					}
-
-					// Total HT line
-					$total_excl_tax = pdf_getlinetotalexcltax($object, $i, $outputlangs, $hidedetails, $hookmanager);
-					$pdf->SetXY($this->postotalht, $curY);
-					$pdf->MultiCell($this->page_largeur-$this->marge_droite-$this->postotalht, 3, $total_excl_tax, 0, 'R', 0);
-
-					// Collecte des totaux par valeur de tva dans $this->tva["taux"]=total_tva
-					$tvaligne=$object->lines[$i]->total_tva;
-
-					$localtax1ligne=$object->lines[$i]->total_localtax1;
-					$localtax2ligne=$object->lines[$i]->total_localtax2;
-					$localtax1_rate=$object->lines[$i]->localtax1_tx;
-					$localtax2_rate=$object->lines[$i]->localtax2_tx;
-					$localtax1_type=$object->lines[$i]->localtax1_type;
-					$localtax2_type=$object->lines[$i]->localtax2_type;
-
-					if ($object->remise_percent) $tvaligne-=($tvaligne*$object->remise_percent)/100;
-					if ($object->remise_percent) $localtax1ligne-=($localtax1ligne*$object->remise_percent)/100;
-					if ($object->remise_percent) $localtax2ligne-=($localtax2ligne*$object->remise_percent)/100;
-
-					$vatrate=(string) $object->lines[$i]->tva_tx;
-
-					// TODO : store local taxes types into object lines and remove this
-					if (empty($localtax1_type))
-						$localtax1_type=getTypeOfLocalTaxFromRate($vatrate,1);
-					if (empty($localtax2_type))
-						$localtax2_type=getTypeOfLocalTaxFromRate($vatrate,2);
-					//end TODO
-					
-				    // retrieve global local tax
-					if ($localtax1_type == '7')
-					{
-						$sql  = "SELECT t.localtax1";
-						$sql .= " FROM ".MAIN_DB_PREFIX."c_tva as t, ".MAIN_DB_PREFIX."c_pays as p";
-						$sql .= " WHERE t.fk_pays = p.rowid AND p.code = '".$mysoc->country_code."'";
-						$sql .= " AND t.taux = ".$vatrate." AND t.active = 1";
-
-						$resql=$db->query($sql);
-						if ($resql)
-						{
-							$obj = $db->fetch_object($resql);
-							$localtax1_rate = $obj->localtax1;
-						}
-					}
-					if ($localtax2_type == '7')
-					{
-						$sql  = "SELECT t.localtax2";
-						$sql .= " FROM ".MAIN_DB_PREFIX."c_tva as t, ".MAIN_DB_PREFIX."c_pays as p";
-						$sql .= " WHERE t.fk_pays = p.rowid AND p.code = '".$mysoc->country_code."'";
-						$sql .= " AND t.taux = ".$vatrate." AND t.active = 1";
-
-						$resql=$db->query($sql);
-						if ($resql)
-						{
-							$obj = $db->fetch_object($resql);
-							$localtax2_rate = $obj->localtax2;
-						}
-					}
-
-					if ($localtax1ligne != 0 || $localtax1_type == '7')
-						$this->localtax1[$localtax1_type][$localtax1_rate]+=$localtax1ligne;
-					if ($localtax2ligne != 0 || $localtax2_type == '7')
-						$this->localtax2[$localtax2_type][$localtax2_rate]+=$localtax2ligne;
-
-					if (($object->lines[$i]->info_bits & 0x01) == 0x01) $vatrate.='*';
-					if (! isset($this->tva[$vatrate])) 				$this->tva[$vatrate]='';
-					$this->tva[$vatrate] += $tvaligne;
-
-					// Add line
-					if (! empty($conf->global->MAIN_PDF_DASH_BETWEEN_LINES) && $i < ($nblignes - 1))
-					{
-						$pdf->SetLineStyle(array('dash'=>'1,1','color'=>array(210,210,210)));
-						//$pdf->SetDrawColor(190,190,200);
-						$pdf->line($this->marge_gauche, $nexY+1, $this->page_largeur - $this->marge_droite, $nexY+1);
-						$pdf->SetLineStyle(array('dash'=>0));
-					}
-
-					$nexY+=2;    // Passe espace entre les lignes
-
-					// Detect if some page were added automatically and output _tableau for past pages
-					while ($pagenb < $pageposafter)
-					{
-						$pdf->setPage($pagenb);
-						if ($pagenb == 1)
-						{
-							$this->_tableau($pdf, $tab_top, $this->page_hauteur - $tab_top - $heightforfooter, 0, $outputlangs, 0, 1);
-						}
-						else
-						{
-							$this->_tableau($pdf, $tab_top_newpage, $this->page_hauteur - $tab_top_newpage - $heightforfooter, 0, $outputlangs, 1, 1);
-						}
-						$this->_pagefoot($pdf,$object,$outputlangs,1);
-						$pagenb++;
-						$pdf->setPage($pagenb);
-						$pdf->setPageOrientation('', 1, 0);	// The only function to edit the bottom margin of current page to set it.
-						if (empty($conf->global->MAIN_PDF_DONOTREPEAT_HEAD)) $this->_pagehead($pdf, $object, 0, $outputlangs, $hookmanager);
-					}
-					if (isset($object->lines[$i+1]->pagebreak) && $object->lines[$i+1]->pagebreak)
-					{
-						if ($pagenb == 1)
-						{
-							$this->_tableau($pdf, $tab_top, $this->page_hauteur - $tab_top - $heightforfooter, 0, $outputlangs, 0, 1);
-						}
-						else
-						{
-							$this->_tableau($pdf, $tab_top_newpage, $this->page_hauteur - $tab_top_newpage - $heightforfooter, 0, $outputlangs, 1, 1);
-						}
-						$this->_pagefoot($pdf,$object,$outputlangs,1);
-						// New page
-						$pdf->AddPage();
-						if (! empty($tplidx)) $pdf->useTemplate($tplidx);
-						$pagenb++;
-						if (empty($conf->global->MAIN_PDF_DONOTREPEAT_HEAD)) $this->_pagehead($pdf, $object, 0, $outputlangs, $hookmanager);
-					}
-				}
-
-				// Show square
-				if ($pagenb == 1)
-				{
-					$this->_tableau($pdf, $tab_top, $this->page_hauteur - $tab_top - $heightforinfotot - $heightforfreetext - $heightforfooter, 0, $outputlangs, 0, 0);
-					$bottomlasttab=$this->page_hauteur - $heightforinfotot - $heightforfreetext - $heightforfooter + 1;
-				}
-				else
-				{
-					$this->_tableau($pdf, $tab_top_newpage, $this->page_hauteur - $tab_top_newpage - $heightforinfotot - $heightforfreetext - $heightforfooter, 0, $outputlangs, 1, 0);
-					$bottomlasttab=$this->page_hauteur - $heightforinfotot - $heightforfreetext - $heightforfooter + 1;
-				}
-
-				// Affiche zone infos
-				$posy=$this->_tableau_info($pdf, $object, $bottomlasttab, $outputlangs);
-
-				// Affiche zone totaux
-				$posy=$this->_tableau_tot($pdf, $object, $deja_regle, $bottomlasttab, $outputlangs);
-
-				// Affiche zone versements
-				if ($deja_regle)
-				{
-					$posy=$this->_tableau_versements($pdf, $object, $posy, $outputlangs);
-				}
-
-				// Pied de page
-				$this->_pagefoot($pdf,$object,$outputlangs);
-				$pdf->AliasNbPages();
-
-				$pdf->Close();
-
-				$pdf->Output($file,'F');
-
-				// Add pdfgeneration hook
-				if (! is_object($hookmanager))
-				{
-					include_once DOL_DOCUMENT_ROOT.'/core/class/hookmanager.class.php';
-					$hookmanager=new HookManager($this->db);
-				}
-				$hookmanager->initHooks(array('pdfgeneration'));
-				$parameters=array('file'=>$file,'object'=>$object,'outputlangs'=>$outputlangs);
-				global $action;
-				$reshook=$hookmanager->executeHooks('afterPDFCreation',$parameters,$this,$action);    // Note that $action and $object may have been modified by some hooks
-
-				if (! empty($conf->global->MAIN_UMASK))
-					@chmod($file, octdec($conf->global->MAIN_UMASK));
-
-				return 1;   // Pas d'erreur
-			}
-			else
-			{
-				$this->error=$langs->trans("ErrorCanNotCreateDir",$dir);
-				return 0;
-			}
-		}
-		else
-		{
-			$this->error=$langs->trans("ErrorConstantNotDefined","COMMANDE_OUTPUTDIR");
-			return 0;
-		}
-		$this->error=$langs->trans("ErrorUnknown");
-		return 0;   // Erreur par defaut
-	}
-
-	/**
-	 *  Show payments table
-     *
-	 *  @param	PDF			&$pdf     		Object PDF
-	 *  @param  Object		$object			Object order
-	 *	@param	int			$posy			Position y in PDF
-	 *	@param	Translate	$outputlangs	Object langs for output
-	 *	@return int							<0 if KO, >0 if OK
-	 */
-	function _tableau_versements(&$pdf, $object, $posy, $outputlangs)
-	{
-
-	}
-
-
-	/**
-	 *   Show miscellaneous information (payment mode, payment term, ...)
-	 *
-	 *   @param		PDF			&$pdf     		Object PDF
-	 *   @param		Object		$object			Object to show
-	 *   @param		int			$posy			Y
-	 *   @param		Translate	$outputlangs	Langs object
-	 *   @return	void
-	 */
-	function _tableau_info(&$pdf, $object, $posy, $outputlangs)
-	{
-		global $conf;
-		$default_font_size = pdf_getPDFFontSize($outputlangs);
-
-		$pdf->SetFont('','', $default_font_size - 1);
-
-        // If France, show VAT mention if not applicable
-		if ($this->emetteur->pays_code == 'FR' && $this->franchise == 1)
-		{
-			$pdf->SetFont('','B', $default_font_size - 2);
-			$pdf->SetXY($this->marge_gauche, $posy);
-			$pdf->MultiCell(100, 3, $outputlangs->transnoentities("VATIsNotUsedForInvoice"), 0, 'L', 0);
-
-			$posy=$pdf->GetY()+4;
-		}
-
-		$posxval=52;
-
-		// Show payments conditions
-		if ($object->cond_reglement_code || $object->cond_reglement)
-		{
-			$pdf->SetFont('','B', $default_font_size - 2);
-			$pdf->SetXY($this->marge_gauche, $posy);
-			$titre = $outputlangs->transnoentities("PaymentConditions").':';
-			$pdf->MultiCell(80, 4, $titre, 0, 'L');
-
-			$pdf->SetFont('','', $default_font_size - 2);
-			$pdf->SetXY($posxval, $posy);
-			$lib_condition_paiement=$outputlangs->transnoentities("PaymentCondition".$object->cond_reglement_code)!=('PaymentCondition'.$object->cond_reglement_code)?$outputlangs->transnoentities("PaymentCondition".$object->cond_reglement_code):$outputlangs->convToOutputCharset($object->cond_reglement_doc);
-			$lib_condition_paiement=str_replace('\n',"\n",$lib_condition_paiement);
-			$pdf->MultiCell(80, 4, $lib_condition_paiement,0,'L');
-
-			$posy=$pdf->GetY()+3;
-		}
-
-        // Check a payment mode is defined
-        /* Not used with orders
-		if (empty($object->mode_reglement_code)
-        	&& ! $conf->global->FACTURE_CHQ_NUMBER
-        	&& ! $conf->global->FACTURE_RIB_NUMBER)
-		{
-            $pdf->SetXY($this->marge_gauche, $posy);
-            $pdf->SetTextColor(200,0,0);
-            $pdf->SetFont('','B', $default_font_size - 2);
-            $pdf->MultiCell(80, 3, $outputlangs->transnoentities("ErrorNoPaiementModeConfigured"),0,'L',0);
-            $pdf->SetTextColor(0,0,0);
-
-            $posy=$pdf->GetY()+1;
-        }
-		*/
-
-      	// Show payment mode
-        if ($object->mode_reglement_code
-        	 && $object->mode_reglement_code != 'CHQ'
-           	 && $object->mode_reglement_code != 'VIR')
-           	 {
-	            $pdf->SetFont('','B', $default_font_size - 2);
-	            $pdf->SetXY($this->marge_gauche, $posy);
-	            $titre = $outputlangs->transnoentities("PaymentMode").':';
-	            $pdf->MultiCell(80, 5, $titre, 0, 'L');
-
-				$pdf->SetFont('','', $default_font_size - 2);
-	            $pdf->SetXY($posxval, $posy);
-	            $lib_mode_reg=$outputlangs->transnoentities("PaymentType".$object->mode_reglement_code)!=('PaymentType'.$object->mode_reglement_code)?$outputlangs->transnoentities("PaymentType".$object->mode_reglement_code):$outputlangs->convToOutputCharset($object->mode_reglement);
-	            $pdf->MultiCell(80, 5, $lib_mode_reg,0,'L');
-
-	            $posy=$pdf->GetY()+2;
-           	 }
-
-		// Show payment mode CHQ
-        if (empty($object->mode_reglement_code) || $object->mode_reglement_code == 'CHQ')
-        {
-        	// Si mode reglement non force ou si force a CHQ
-	        if (! empty($conf->global->FACTURE_CHQ_NUMBER))
-	        {
-	            if ($conf->global->FACTURE_CHQ_NUMBER > 0)
-	            {
-	                $account = new Account($this->db);
-	                $account->fetch($conf->global->FACTURE_CHQ_NUMBER);
-
-	                $pdf->SetXY($this->marge_gauche, $posy);
-	                $pdf->SetFont('','B', $default_font_size - 3);
-	                $pdf->MultiCell(100, 3, $outputlangs->transnoentities('PaymentByChequeOrderedTo',$account->proprio),0,'L',0);
-		            $posy=$pdf->GetY()+1;
-
-		            if (empty($conf->global->MAIN_PDF_HIDE_CHQ_ADDRESS))
-		            {
-		                $pdf->SetXY($this->marge_gauche, $posy);
-		                $pdf->SetFont('','', $default_font_size - 3);
-		                $pdf->MultiCell(100, 3, $outputlangs->convToOutputCharset($account->adresse_proprio), 0, 'L', 0);
-			            $posy=$pdf->GetY()+2;
-		            }
-	            }
-	            if ($conf->global->FACTURE_CHQ_NUMBER == -1)
-	            {
-	                $pdf->SetXY($this->marge_gauche, $posy);
-	                $pdf->SetFont('','B', $default_font_size - 3);
-	                $pdf->MultiCell(100, 3, $outputlangs->transnoentities('PaymentByChequeOrderedTo',$this->emetteur->name),0,'L',0);
-		            $posy=$pdf->GetY()+1;
-
-		            if (empty($conf->global->MAIN_PDF_HIDE_CHQ_ADDRESS))
-		            {
-			            $pdf->SetXY($this->marge_gauche, $posy);
-		                $pdf->SetFont('','', $default_font_size - 3);
-		                $pdf->MultiCell(100, 3, $outputlangs->convToOutputCharset($this->emetteur->getFullAddress()), 0, 'L', 0);
-			            $posy=$pdf->GetY()+2;
-		            }
-	            }
-	        }
-		}
-
-        // If payment mode not forced or forced to VIR, show payment with BAN
-        if (empty($object->mode_reglement_code) || $object->mode_reglement_code == 'VIR')
-        {
-	        if (! empty($conf->global->FACTURE_RIB_NUMBER))
-	        {
-                $account = new Account($this->db);
-                $account->fetch($conf->global->FACTURE_RIB_NUMBER);
-
-                $curx=$this->marge_gauche;
-                $cury=$posy;
-
-                $posy=pdf_bank($pdf,$outputlangs,$curx,$cury,$account,0,$default_font_size);
-
-                $posy+=2;
-	        }
-		}
-
-		return $posy;
-	}
-
-
-	/**
-	 *	Show total to pay
-	 *
-	 *	@param	PDF			&$pdf           Object PDF
-	 *	@param  Facture		$object         Object invoice
-	 *	@param  int			$deja_regle     Montant deja regle
-	 *	@param	int			$posy			Position depart
-	 *	@param	Translate	$outputlangs	Objet langs
-	 *	@return int							Position pour suite
-	 */
-	function _tableau_tot(&$pdf, $object, $deja_regle, $posy, $outputlangs)
-	{
-	    global $conf,$mysoc;
-
-		$default_font_size = pdf_getPDFFontSize($outputlangs);
-
-		$tab2_top = $posy;
-		$tab2_hl = 4;
-		$pdf->SetFont('','', $default_font_size - 1);
-
-		// Tableau total
-        $col1x = 120; $col2x = 170;
-		if ($this->page_largeur < 210) // To work with US executive format
-		{
-			$col2x-=20;
-		}
-		$largcol2 = ($this->page_largeur - $this->marge_droite - $col2x);
-
-		$useborder=0;
-		$index = 0;
-
-		// Total HT
-		$pdf->SetFillColor(255,255,255);
-		$pdf->SetXY($col1x, $tab2_top + 0);
-		$pdf->MultiCell($col2x-$col1x, $tab2_hl, $outputlangs->transnoentities("TotalHT"), 0, 'L', 1);
-
-		$pdf->SetXY($col2x, $tab2_top + 0);
-		$pdf->MultiCell($largcol2, $tab2_hl, price($object->total_ht + (! empty($object->remise)?$object->remise:0)), 0, 'R', 1);
-
-		// Show VAT by rates and total
-		$pdf->SetFillColor(248,248,248);
-
-		$this->atleastoneratenotnull=0;
-		if (empty($conf->global->MAIN_GENERATE_DOCUMENTS_WITHOUT_VAT))
-		{
-			$tvaisnull=((! empty($this->tva) && count($this->tva) == 1 && isset($this->tva['0.000']) && is_float($this->tva['0.000'])) ? true : false);
-			if (! empty($conf->global->MAIN_GENERATE_DOCUMENTS_WITHOUT_VAT_ISNULL) && $tvaisnull)
-			{
-				// Nothing to do
-			}
-			else
-			{
-				//Local tax 1 before VAT
-				if (! empty($conf->global->FACTURE_LOCAL_TAX1_OPTION) && $conf->global->FACTURE_LOCAL_TAX1_OPTION=='localtax1on')
-				{
-					foreach( $this->localtax1 as $localtax_type => $localtax_rate ) {
-						switch ($localtax_type) {
-							case '1':
-							case '3':
-							case '5':
-							case '7':
-								continue 2;
-								break;
-						}
-						foreach( $localtax_rate as $tvakey => $tvaval )
-						{
-							if ($tvakey>0)    // On affiche pas taux 0
-							{
-								//$this->atleastoneratenotnull++;
-
-								$index++;
-								$pdf->SetXY ($col1x, $tab2_top + $tab2_hl * $index);
-
-								$tvacompl='';
-								if (preg_match('/\*/',$tvakey))
-								{
-									$tvakey=str_replace('*','',$tvakey);
-									$tvacompl = " (".$outputlangs->transnoentities("NonPercuRecuperable").")";
-								}
-								$totalvat = $outputlangs->transnoentities("TotalLT1".$mysoc->pays_code).' ';
-								$totalvat.=vatrate($tvakey,1).$tvacompl;
-								$pdf->MultiCell($col2x-$col1x, $tab2_hl, $totalvat, 0, 'L', 1);
-
-								$pdf->SetXY ($col2x, $tab2_top + $tab2_hl * $index);
-								$pdf->MultiCell($largcol2, $tab2_hl, price($tvaval), 0, 'R', 1);
-							}
-						}
-					}
-	      }
-				//Local tax 2  before VAT
-				if (! empty($conf->global->FACTURE_LOCAL_TAX2_OPTION) && $conf->global->FACTURE_LOCAL_TAX2_OPTION=='localtax2on')
-				{
-					foreach( $this->localtax2 as $localtax_type => $localtax_rate ) {
-						switch ($localtax_type) {
-							case '1':
-							case '3':
-							case '5':
-							case '7':
-								continue 2;
-								break;
-						}
-						foreach( $localtax_rate as $tvakey => $tvaval )
-						{
-							if ($tvakey>0)    // On affiche pas taux 0
-							{
-								//$this->atleastoneratenotnull++;
-
-
-
-								$index++;
-								$pdf->SetXY ($col1x, $tab2_top + $tab2_hl * $index);
-
-								$tvacompl='';
-								if (preg_match('/\*/',$tvakey))
-								{
-									$tvakey=str_replace('*','',$tvakey);
-									$tvacompl = " (".$outputlangs->transnoentities("NonPercuRecuperable").")";
-								}
-								$totalvat = $outputlangs->transnoentities("TotalLT2".$mysoc->pays_code).' ';
-								$totalvat.=vatrate($tvakey,1).$tvacompl;
-								$pdf->MultiCell($col2x-$col1x, $tab2_hl, $totalvat, 0, 'L', 1);
-
-								$pdf->SetXY ($col2x, $tab2_top + $tab2_hl * $index);
-								$pdf->MultiCell($largcol2, $tab2_hl, price($tvaval), 0, 'R', 1);
-
-							}
-						}
-					}
-				}
-				// VAT
-				foreach($this->tva as $tvakey => $tvaval)
-				{
-					if ($tvakey > 0)    // On affiche pas taux 0
-					{
-						$this->atleastoneratenotnull++;
-
-						$index++;
-						$pdf->SetXY($col1x, $tab2_top + $tab2_hl * $index);
-
-						$tvacompl='';
-						if (preg_match('/\*/',$tvakey))
-						{
-							$tvakey=str_replace('*','',$tvakey);
-							$tvacompl = " (".$outputlangs->transnoentities("NonPercuRecuperable").")";
-						}
-						$totalvat =$outputlangs->transnoentities("TotalVAT").' ';
-						$totalvat.=vatrate($tvakey,1).$tvacompl;
-						$pdf->MultiCell($col2x-$col1x, $tab2_hl, $totalvat, 0, 'L', 1);
-
-						$pdf->SetXY($col2x, $tab2_top + $tab2_hl * $index);
-						$pdf->MultiCell($largcol2, $tab2_hl, price($tvaval), 0, 'R', 1);
-					}
-				}
-
-				//Local tax 1 after VAT
-				if (! empty($conf->global->FACTURE_LOCAL_TAX1_OPTION) && $conf->global->FACTURE_LOCAL_TAX1_OPTION=='localtax1on')
-				{
-					foreach( $this->localtax1 as $localtax_type => $localtax_rate ) {
-						switch ($localtax_type) {
-							case '2':
-							case '4':
-							case '6':
-								continue 2;
-								break;
-						}
-						foreach( $localtax_rate as $tvakey => $tvaval )
-						{
-							if ($tvakey>0)    // On affiche pas taux 0
-							{
-								//$this->atleastoneratenotnull++;
-
-								$index++;
-								$pdf->SetXY ($col1x, $tab2_top + $tab2_hl * $index);
-
-								$tvacompl='';
-								if (preg_match('/\*/',$tvakey))
-								{
-									$tvakey=str_replace('*','',$tvakey);
-									$tvacompl = " (".$outputlangs->transnoentities("NonPercuRecuperable").")";
-								}
-								$totalvat = $outputlangs->transnoentities("TotalLT1".$mysoc->pays_code).' ';
-								if ($localtax_type == '7') {  // amount on order
-									$pdf->MultiCell($col2x-$col1x, $tab2_hl, $totalvat, 0, 'L', 1);
-
-									$pdf->SetXY ($col2x, $tab2_top + $tab2_hl * $index);
-									$pdf->MultiCell($largcol2, $tab2_hl, price($tvakey), 0, 'R', 1);
-								}
-								else
-								{
-									$totalvat.=vatrate($tvakey,1).$tvacompl;
-									$pdf->MultiCell($col2x-$col1x, $tab2_hl, $totalvat, 0, 'L', 1);
-									$pdf->SetXY ($col2x, $tab2_top + $tab2_hl * $index);
-									$pdf->MultiCell($largcol2, $tab2_hl, price($tvaval), 0, 'R', 1);
-								}
-							}
-						}
-					}
-	      		}
-				//Local tax 2  after VAT
-				if (! empty($conf->global->FACTURE_LOCAL_TAX2_OPTION) && $conf->global->FACTURE_LOCAL_TAX2_OPTION=='localtax2on')
-				{
-					foreach( $this->localtax2 as $localtax_type => $localtax_rate ) {
-						switch ($localtax_type) {
-							case '2':
-							case '4':
-							case '6':
-								continue 2;
-								break;
-						}
-						foreach( $localtax_rate as $tvakey => $tvaval )
-						{
-							if ($tvakey>0)    // On affiche pas taux 0
-							{
-								//$this->atleastoneratenotnull++;
-
-								$index++;
-								$pdf->SetXY ($col1x, $tab2_top + $tab2_hl * $index);
-
-								$tvacompl='';
-								if (preg_match('/\*/',$tvakey))
-								{
-									$tvakey=str_replace('*','',$tvakey);
-									$tvacompl = " (".$outputlangs->transnoentities("NonPercuRecuperable").")";
-								}
-								$totalvat = $outputlangs->transnoentities("TotalLT2".$mysoc->pays_code).' ';
-
-								if ($localtax_type == '7') {  // amount on order
-									$pdf->MultiCell($col2x-$col1x, $tab2_hl, $totalvat, 0, 'L', 1);
-									$pdf->SetXY ($col2x, $tab2_top + $tab2_hl * $index);
-									$pdf->MultiCell($largcol2, $tab2_hl, price($tvakey), 0, 'R', 1);
-								}
-								else
-								{
-									$totalvat.=vatrate($tvakey,1).$tvacompl;
-									$pdf->MultiCell($col2x-$col1x, $tab2_hl, $totalvat, 0, 'L', 1);
-
-									$pdf->SetXY ($col2x, $tab2_top + $tab2_hl * $index);
-									$pdf->MultiCell($largcol2, $tab2_hl, price($tvaval), 0, 'R', 1);
-								}
-							}
-						}
-					}
-				}
-
-				// Total TTC
-				$index++;
-				$pdf->SetXY($col1x, $tab2_top + $tab2_hl * $index);
-				$pdf->SetTextColor(0,0,60);
-				$pdf->SetFillColor(224,224,224);
-				$pdf->MultiCell($col2x-$col1x, $tab2_hl, $outputlangs->transnoentities("TotalTTC"), $useborder, 'L', 1);
-
-				$pdf->SetXY($col2x, $tab2_top + $tab2_hl * $index);
-				$pdf->MultiCell($largcol2, $tab2_hl, price($object->total_ttc), $useborder, 'R', 1);
-			}
-		}
-
-		$pdf->SetTextColor(0,0,0);
-
-        $creditnoteamount=0;
-        $depositsamount=0;
-		//$creditnoteamount=$object->getSumCreditNotesUsed();
-		//$depositsamount=$object->getSumDepositsUsed();
-		//print "x".$creditnoteamount."-".$depositsamount;exit;
-		$resteapayer = price2num($object->total_ttc - $deja_regle - $creditnoteamount - $depositsamount, 'MT');
-		if (! empty($object->paye)) $resteapayer=0;
-
-		if ($deja_regle > 0)
-		{
-			// Already paid + Deposits
-			$index++;
-
-			$pdf->SetXY($col1x, $tab2_top + $tab2_hl * $index);
-			$pdf->MultiCell($col2x-$col1x, $tab2_hl, $outputlangs->transnoentities("AlreadyPaid"), 0, 'L', 0);
-			$pdf->SetXY($col2x, $tab2_top + $tab2_hl * $index);
-			$pdf->MultiCell($largcol2, $tab2_hl, price($deja_regle), 0, 'R', 0);
-
-			$index++;
-			$pdf->SetTextColor(0,0,60);
-			$pdf->SetFillColor(224,224,224);
-			$pdf->SetXY($col1x, $tab2_top + $tab2_hl * $index);
-			$pdf->MultiCell($col2x-$col1x, $tab2_hl, $outputlangs->transnoentities("RemainderToPay"), $useborder, 'L', 1);
-
-			$pdf->SetXY($col2x, $tab2_top + $tab2_hl * $index);
-			$pdf->MultiCell($largcol2, $tab2_hl, price($resteapayer), $useborder, 'R', 1);
-
-			$pdf->SetFont('','', $default_font_size - 1);
-			$pdf->SetTextColor(0,0,0);
-		}
-
-		$index++;
-		return ($tab2_top + ($tab2_hl * $index));
-	}
-
-	/**
-	 *   Show table for lines
-	 *
-	 *   @param		PDF			&$pdf     		Object PDF
-	 *   @param		string		$tab_top		Top position of table
-	 *   @param		string		$tab_height		Height of table (rectangle)
-	 *   @param		int			$nexY			Y (not used)
-	 *   @param		Translate	$outputlangs	Langs object
-	 *   @param		int			$hidetop		1=Hide top bar of array and title, 0=Hide nothing, -1=Hide only title
-	 *   @param		int			$hidebottom		Hide bottom bar of array
-	 *   @return	void
-	 */
-	function _tableau(&$pdf, $tab_top, $tab_height, $nexY, $outputlangs, $hidetop=0, $hidebottom=0)
-	{
-		global $conf;
-
-		// Force to disable hidetop and hidebottom
-		$hidebottom=0;
-		if ($hidetop) $hidetop=-1;
-
-		$default_font_size = pdf_getPDFFontSize($outputlangs);
-
-		// Amount in (at tab_top - 1)
-		$pdf->SetTextColor(0,0,0);
-		$pdf->SetFont('','', $default_font_size - 2);
-
-		if (empty($hidetop))
-		{
-			$titre = $outputlangs->transnoentities("AmountInCurrency",$outputlangs->transnoentitiesnoconv("Currency".$conf->currency));
-			$pdf->SetXY($this->page_largeur - $this->marge_droite - ($pdf->GetStringWidth($titre) + 3), $tab_top-4);
-			$pdf->MultiCell(($pdf->GetStringWidth($titre) + 3), 2, $titre);
-		}
-
-		$pdf->SetDrawColor(128,128,128);
-		$pdf->SetFont('','', $default_font_size - 1);
-
-		// Output Rect
-		$this->printRect($pdf,$this->marge_gauche, $tab_top, $this->page_largeur-$this->marge_gauche-$this->marge_droite, $tab_height, $hidetop, $hidebottom);	// Rect prend une longueur en 3eme param et 4eme param
-
-		if (empty($hidetop))
-		{
-			$pdf->line($this->marge_gauche, $tab_top+5, $this->page_largeur-$this->marge_droite, $tab_top+5);	// line prend une position y en 2eme param et 4eme param
-
-			$pdf->SetXY($this->posxdesc-1, $tab_top+1);
-			$pdf->MultiCell(108,2, $outputlangs->transnoentities("Designation"),'','L');
-		}
-
-		if (empty($conf->global->MAIN_GENERATE_DOCUMENTS_WITHOUT_VAT))
-		{
-			$pdf->line($this->posxtva-1, $tab_top, $this->posxtva-1, $tab_top + $tab_height);
-			if (empty($hidetop))
-			{
-				$pdf->SetXY($this->posxtva-3, $tab_top+1);
-				$pdf->MultiCell($this->posxup-$this->posxtva+3,2, $outputlangs->transnoentities("VAT"),'','C');
-			}
-		}
-
-		$pdf->line($this->posxup-1, $tab_top, $this->posxup-1, $tab_top + $tab_height);
-		if (empty($hidetop))
-		{
-			$pdf->SetXY($this->posxup-1, $tab_top+1);
-			$pdf->MultiCell($this->posxqty-$this->posxup-1,2, $outputlangs->transnoentities("PriceUHT"),'','C');
-		}
-
-		$pdf->line($this->posxqty-1, $tab_top, $this->posxqty-1, $tab_top + $tab_height);
-		if (empty($hidetop))
-		{
-			$pdf->SetXY($this->posxqty-1, $tab_top+1);
-			$pdf->MultiCell($this->posxdiscount-$this->posxqty-1,2, $outputlangs->transnoentities("Qty"),'','C');
-		}
-
-		$pdf->line($this->posxdiscount-1, $tab_top, $this->posxdiscount-1, $tab_top + $tab_height);
-		if (empty($hidetop))
-		{
-			if ($this->atleastonediscount)
-			{
-				$pdf->SetXY($this->posxdiscount-1, $tab_top+1);
-				$pdf->MultiCell($this->postotalht-$this->posxdiscount+1,2, $outputlangs->transnoentities("ReductionShort"),'','C');
-			}
-		}
-
-		if ($this->atleastonediscount)
-		{
-			$pdf->line($this->postotalht, $tab_top, $this->postotalht, $tab_top + $tab_height);
-		}
-		if (empty($hidetop))
-		{
-			$pdf->SetXY($this->postotalht-1, $tab_top+1);
-			$pdf->MultiCell(30,2, $outputlangs->transnoentities("TotalHT"),'','C');
-		}
-	}
-
-	/**
-	 *  Show top header of page.
-	 *
-	 *  @param	PDF			&$pdf     		Object PDF
-	 *  @param  Object		$object     	Object to show
-	 *  @param  int	    	$showaddress    0=no, 1=yes
-	 *  @param  Translate	$outputlangs	Object lang for output
-	 *  @param	object		$hookmanager	Hookmanager object
-	 *  @return	void
-	 */
-	function _pagehead(&$pdf, $object, $showaddress, $outputlangs, $hookmanager)
-	{
-		global $conf,$langs;
-
-		$outputlangs->load("main");
-		$outputlangs->load("bills");
-		$outputlangs->load("propal");
-		$outputlangs->load("companies");
-		$default_font_size = pdf_getPDFFontSize($outputlangs);
-
-		pdf_pagehead($pdf,$outputlangs,$this->page_hauteur);
-
-		// Show Draft Watermark
-		if($object->statut==0 && (! empty($conf->global->COMMANDE_DRAFT_WATERMARK)) )
-		{
-            pdf_watermark($pdf,$outputlangs,$this->page_hauteur,$this->page_largeur,'mm',$conf->global->COMMANDE_DRAFT_WATERMARK);
-		}
-
-		$pdf->SetTextColor(0,0,60);
-		$pdf->SetFont('','B', $default_font_size + 3);
-
-		$posy=$this->marge_haute;
-		$posx=$this->page_largeur-$this->marge_droite-100;
-
-		$pdf->SetXY($this->marge_gauche,$posy);
-
-		// Logo
-		$logo=$conf->mycompany->dir_output.'/logos/'.$this->emetteur->logo;
-		if ($this->emetteur->logo)
-		{
-			if (is_readable($logo))
-			{
-			    $height=pdf_getHeightForLogo($logo);
-			    $pdf->Image($logo, $this->marge_gauche, $posy, 0, $height);	// width=0 (auto)
-			}
-			else
-			{
-				$pdf->SetTextColor(200,0,0);
-				$pdf->SetFont('','B', $default_font_size -2);
-				$pdf->MultiCell(100, 3, $outputlangs->transnoentities("ErrorLogoFileNotFound",$logo), 0, 'L');
-				$pdf->MultiCell(100, 3, $outputlangs->transnoentities("ErrorGoToGlobalSetup"), 0, 'L');
-			}
-		}
-		else
-		{
-			$text=$this->emetteur->name;
-			$pdf->MultiCell(100, 4, $outputlangs->convToOutputCharset($text), 0, 'L');
-		}
-
-		$pdf->SetFont('','B', $default_font_size + 3);
-		$pdf->SetXY($posx,$posy);
-		$pdf->SetTextColor(0,0,60);
-		$title=$outputlangs->transnoentities("Order");
-		$pdf->MultiCell(100, 3, $title, '', 'R');
-
-		$pdf->SetFont('','B',$default_font_size);
-
-		$posy+=5;
-		$pdf->SetXY($posx,$posy);
-		$pdf->SetTextColor(0,0,60);
-		$pdf->MultiCell(100, 4, $outputlangs->transnoentities("Ref")." : " . $outputlangs->convToOutputCharset($object->ref), '', 'R');
-
-		$posy+=1;
-		$pdf->SetFont('','', $default_font_size - 1);
-
-		if ($object->ref_client)
-		{
-			$posy+=5;
-			$pdf->SetXY($posx,$posy);
-			$pdf->SetTextColor(0,0,60);
-			$pdf->MultiCell(100, 3, $outputlangs->transnoentities("RefCustomer")." : " . $outputlangs->convToOutputCharset($object->ref_client), '', 'R');
-		}
-
-		$posy+=4;
-		$pdf->SetXY($posx,$posy);
-		$pdf->SetTextColor(0,0,60);
-		$pdf->MultiCell(100, 3, $outputlangs->transnoentities("OrderDate")." : " . dol_print_date($object->date,"%d %b %Y",false,$outputlangs,true), '', 'R');
-
-		$posy+=2;
-
-		// Show list of linked objects
-		$posy = pdf_writeLinkedObjects($pdf, $object, $outputlangs, $posx, $posy, 100, 3, 'R', $default_font_size, $hookmanager);
-
-		if ($showaddress)
-		{
-			// Sender properties
-			$carac_emetteur = pdf_build_address($outputlangs,$this->emetteur);
-
-			// Show sender
-			$posy=42;
-			$posx=$this->marge_gauche;
-			if (! empty($conf->global->MAIN_INVERT_SENDER_RECIPIENT)) $posx=$this->page_largeur-$this->marge_droite-80;
-			$hautcadre=40;
-
-			// Show sender frame
-			$pdf->SetTextColor(0,0,0);
-			$pdf->SetFont('','', $default_font_size - 2);
-			$pdf->SetXY($posx,$posy-5);
-			$pdf->MultiCell(66,5, $outputlangs->transnoentities("BillFrom").":", 0, 'L');
-			$pdf->SetXY($posx,$posy);
-			$pdf->SetFillColor(230,230,230);
-			$pdf->MultiCell(82, $hautcadre, "", 0, 'R', 1);
-			$pdf->SetTextColor(0,0,60);
-
-			// Show sender name
-			$pdf->SetXY($posx+2,$posy+3);
-			$pdf->SetFont('','B', $default_font_size);
-			$pdf->MultiCell(80, 4, $outputlangs->convToOutputCharset($this->emetteur->name), 0, 'L');
-
-			// Show sender information
-			$pdf->SetXY($posx+2,$posy+8);
-			$pdf->SetFont('','', $default_font_size - 1);
-			$pdf->MultiCell(80, 4, $carac_emetteur, 0, 'L');
-
-
-
-			// If CUSTOMER contact defined on order, we use it
-			$usecontact=false;
-			$arrayidcontact=$object->getIdContact('external','CUSTOMER');
-			if (count($arrayidcontact) > 0)
-			{
-				$usecontact=true;
-				$result=$object->fetch_contact($arrayidcontact[0]);
-			}
-
-			// Recipient name
-			if (! empty($usecontact))
-			{
-				// On peut utiliser le nom de la societe du contact
-				if (! empty($conf->global->MAIN_USE_COMPANY_NAME_OF_CONTACT)) $socname = $object->contact->socname;
-				else $socname = $object->client->nom;
-				$carac_client_name=$outputlangs->convToOutputCharset($socname);
-			}
-			else
-			{
-				$carac_client_name=$outputlangs->convToOutputCharset($object->client->nom);
-			}
-
-			$carac_client=pdf_build_address($outputlangs,$this->emetteur,$object->client,($usecontact?$object->contact:''),$usecontact,'target');
-
-			// Show recipient
-			$widthrecbox=100;
-			if ($this->page_largeur < 210) $widthrecbox=84;	// To work with US executive format
-			$posy=42;
-			$posx=$this->page_largeur-$this->marge_droite-$widthrecbox;
-			if (! empty($conf->global->MAIN_INVERT_SENDER_RECIPIENT)) $posx=$this->marge_gauche;
-
-			// Show recipient frame
-			$pdf->SetTextColor(0,0,0);
-			$pdf->SetFont('','', $default_font_size - 2);
-			$pdf->SetXY($posx+2,$posy-5);
-			$pdf->MultiCell($widthrecbox, 5, $outputlangs->transnoentities("BillTo").":",0,'L');
-			$pdf->Rect($posx, $posy, $widthrecbox, $hautcadre);
-
-			// Show recipient name
-			$pdf->SetXY($posx+2,$posy+3);
-			$pdf->SetFont('','B', $default_font_size);
-			$pdf->MultiCell($widthrecbox, 4, $carac_client_name, 0, 'L');
-
-			// Show recipient information
-			$pdf->SetFont('','', $default_font_size - 1);
-			$pdf->SetXY($posx+2,$posy+4+(dol_nboflines_bis($carac_client_name,50)*4));
-			$pdf->MultiCell($widthrecbox, 4, $carac_client, 0, 'L');
-		}
-	}
-
-	/**
-	 *   	Show footer of page. Need this->emetteur object
-     *
-	 *   	@param	PDF			&$pdf     			PDF
-	 * 		@param	Object		$object				Object to show
-	 *      @param	Translate	$outputlangs		Object lang for output
-	 *      @param	int			$hidefreetext		1=Hide free text
-	 *      @return	int								Return height of bottom margin including footer text
-	 */
-	function _pagefoot(&$pdf,$object,$outputlangs,$hidefreetext=0)
-	{
-		return pdf_pagefoot($pdf,$outputlangs,'COMMANDE_FREE_TEXT',$this->emetteur,$this->marge_basse,$this->marge_gauche,$this->page_hauteur,$object,0,$hidefreetext);
-	}
-
-}
-
-?>
-=======
-<?php
-/* Copyright (C) 2004-2012	Laurent Destailleur	<eldy@users.sourceforge.net>
- * Copyright (C) 2005-2012	Regis Houssin		<regis@dolibarr.fr>
- * Copyright (C) 2008		Raphael Bertrand	<raphael.bertrand@resultic.fr>
- * Copyright (C) 2010-2012	Juanjo Menent		<jmenent@2byte.es>
- *
- * This program is free software; you can redistribute it and/or modify
- * it under the terms of the GNU General Public License as published by
- * the Free Software Foundation; either version 2 of the License, or
- * (at your option) any later version.
- *
- * This program is distributed in the hope that it will be useful,
- * but WITHOUT ANY WARRANTY; without even the implied warranty of
- * MERCHANTABILITY or FITNESS FOR A PARTICULAR PURPOSE.  See the
- * GNU General Public License for more details.
- *
- * You should have received a copy of the GNU General Public License
- * along with this program. If not, see <http://www.gnu.org/licenses/>.
- * or see http://www.gnu.org/
- */
-
-/**
- *	\file       htdocs/core/modules/commande/doc/pdf_einstein.modules.php
- *	\ingroup    commande
- *	\brief      Fichier de la classe permettant de generer les commandes au modele Einstein
- */
-
-require_once DOL_DOCUMENT_ROOT .'/core/modules/commande/modules_commande.php';
-require_once DOL_DOCUMENT_ROOT.'/product/class/product.class.php';
-require_once DOL_DOCUMENT_ROOT.'/core/lib/company.lib.php';
-require_once DOL_DOCUMENT_ROOT.'/core/lib/functions2.lib.php';
-require_once DOL_DOCUMENT_ROOT.'/core/lib/pdf.lib.php';
-
-
-/**
- *	Classe permettant de generer les commandes au modele Einstein
- */
-class pdf_einstein extends ModelePDFCommandes
-{
-    var $db;
-    var $name;
-    var $description;
-    var $type;
-
-    var $phpmin = array(4,3,0); // Minimum version of PHP required by module
-    var $version = 'dolibarr';
-
-    var $page_largeur;
-    var $page_hauteur;
-    var $format;
-	var $marge_gauche;
-	var	$marge_droite;
-	var	$marge_haute;
-	var	$marge_basse;
-
-    var $emetteur;	// Objet societe qui emet
-
-
-	/**
-	 *	Constructor
-	 *
-	 *  @param		DoliDB		$db      Database handler
-	 */
-	function __construct($db)
-	{
-		global $conf,$langs,$mysoc;
-
-		$langs->load("main");
-		$langs->load("bills");
-
-		$this->db = $db;
-		$this->name = "einstein";
-		$this->description = $langs->trans('PDFEinsteinDescription');
-
-		// Dimension page pour format A4
-		$this->type = 'pdf';
-		$formatarray=pdf_getFormat();
-		$this->page_largeur = $formatarray['width'];
-		$this->page_hauteur = $formatarray['height'];
-		$this->format = array($this->page_largeur,$this->page_hauteur);
-		$this->marge_gauche=isset($conf->global->MAIN_PDF_MARGIN_LEFT)?$conf->global->MAIN_PDF_MARGIN_LEFT:10;
-		$this->marge_droite=isset($conf->global->MAIN_PDF_MARGIN_RIGHT)?$conf->global->MAIN_PDF_MARGIN_RIGHT:10;
-		$this->marge_haute =isset($conf->global->MAIN_PDF_MARGIN_TOP)?$conf->global->MAIN_PDF_MARGIN_TOP:10;
-		$this->marge_basse =isset($conf->global->MAIN_PDF_MARGIN_BOTTOM)?$conf->global->MAIN_PDF_MARGIN_BOTTOM:10;
-
-		$this->option_logo = 1;                    // Affiche logo
-		$this->option_tva = 1;                     // Gere option tva FACTURE_TVAOPTION
-		$this->option_modereg = 1;                 // Affiche mode reglement
-		$this->option_condreg = 1;                 // Affiche conditions reglement
-		$this->option_codeproduitservice = 1;      // Affiche code produit-service
-		$this->option_multilang = 1;               // Dispo en plusieurs langues
-		$this->option_escompte = 0;                // Affiche si il y a eu escompte
-		$this->option_credit_note = 0;             // Support credit notes
-		$this->option_freetext = 1;				   // Support add of a personalised text
-		$this->option_draft_watermark = 1;		   // Support add of a watermark on drafts
-
-		$this->franchise=!$mysoc->tva_assuj;
-
-		// Get source company
-		$this->emetteur=$mysoc;
-		if (empty($this->emetteur->country_code)) $this->emetteur->country_code=substr($langs->defaultlang,-2);    // By default, if was not defined
-
-		// Define position of columns
-		$this->posxdesc=$this->marge_gauche+1;
-		$this->posxtva=111;
-		$this->posxup=126;
-		$this->posxqty=145;
-		$this->posxdiscount=162;
-		$this->postotalht=174;
-		if ($this->page_largeur < 210) // To work with US executive format
-		{
-			$this->posxtva-=20;
-			$this->posxup-=20;
-			$this->posxqty-=20;
-			$this->posxdiscount-=20;
-			$this->postotalht-=20;
-		}
-
-		$this->tva=array();
-		$this->localtax1=array();
-		$this->localtax2=array();
-		$this->localtax1_type=array();
-		$this->localtax2_type=array();
-		$this->atleastoneratenotnull=0;
-		$this->atleastonediscount=0;
-	}
-
-	/**
-     *  Function to build pdf onto disk
-     *
-     *  @param		Object		$object				Object to generate
-     *  @param		Translate	$outputlangs		Lang output object
-     *  @param		string		$srctemplatepath	Full path of source filename for generator using a template file
-     *  @param		int			$hidedetails		Do not show line details
-     *  @param		int			$hidedesc			Do not show desc
-     *  @param		int			$hideref			Do not show ref
-     *  @param		object		$hookmanager		Hookmanager object
-     *  @return     int             			1=OK, 0=KO
-	 */
-	function write_file($object,$outputlangs,$srctemplatepath='',$hidedetails=0,$hidedesc=0,$hideref=0,$hookmanager=false)
-	{
-		global $user,$langs,$conf;
-
-		if (! is_object($outputlangs)) $outputlangs=$langs;
-		// For backward compatibility with FPDF, force output charset to ISO, because FPDF expect text to be encoded in ISO
-		if (! empty($conf->global->MAIN_USE_FPDF)) $outputlangs->charset_output='ISO-8859-1';
-
-		$outputlangs->load("main");
-		$outputlangs->load("dict");
-		$outputlangs->load("companies");
-		$outputlangs->load("bills");
-		$outputlangs->load("products");
-		$outputlangs->load("orders");
-
-		if ($conf->commande->dir_output)
-		{
-            $object->fetch_thirdparty();
-
-            $deja_regle = "";
-
-            // Definition of $dir and $file
-			if ($object->specimen)
-			{
-				$dir = $conf->commande->dir_output;
-				$file = $dir . "/SPECIMEN.pdf";
-			}
-			else
-			{
-				$objectref = dol_sanitizeFileName($object->ref);
-				$dir = $conf->commande->dir_output . "/" . $objectref;
-				$file = $dir . "/" . $objectref . ".pdf";
-			}
-
-			if (! file_exists($dir))
-			{
-				if (dol_mkdir($dir) < 0)
-				{
-					$this->error=$langs->transnoentities("ErrorCanNotCreateDir",$dir);
-					return 0;
-				}
-			}
-
-			if (file_exists($dir))
-			{
-				$nblignes = count($object->lines);
-
-				// Create pdf instance
-				$pdf=pdf_getInstance($this->format);
-                $default_font_size = pdf_getPDFFontSize($outputlangs);	// Must be after pdf_getInstance
-				$heightforinfotot = 50;	// Height reserved to output the info and total part
-		        $heightforfreetext= (isset($conf->global->MAIN_PDF_FREETEXT_HEIGHT)?$conf->global->MAIN_PDF_FREETEXT_HEIGHT:5);	// Height reserved to output the free text on last page
-	            $heightforfooter = $this->marge_basse + 8;	// Height reserved to output the footer (value include bottom margin)
-                $pdf->SetAutoPageBreak(1,0);
-
-                if (class_exists('TCPDF'))
-                {
-                    $pdf->setPrintHeader(false);
-                    $pdf->setPrintFooter(false);
-                }
-                $pdf->SetFont(pdf_getPDFFont($outputlangs));
-                // Set path to the background PDF File
-                if (empty($conf->global->MAIN_DISABLE_FPDI) && ! empty($conf->global->MAIN_ADD_PDF_BACKGROUND))
-                {
-                    $pagecount = $pdf->setSourceFile($conf->mycompany->dir_output.'/'.$conf->global->MAIN_ADD_PDF_BACKGROUND);
-                    $tplidx = $pdf->importPage(1);
-                }
-
-				$pdf->Open();
-				$pagenb=0;
-				$pdf->SetDrawColor(128,128,128);
-
-				$pdf->SetTitle($outputlangs->convToOutputCharset($object->ref));
-				$pdf->SetSubject($outputlangs->transnoentities("Order"));
-				$pdf->SetCreator("Dolibarr ".DOL_VERSION);
-				$pdf->SetAuthor($outputlangs->convToOutputCharset($user->getFullName($outputlangs)));
-				$pdf->SetKeyWords($outputlangs->convToOutputCharset($object->ref)." ".$outputlangs->transnoentities("Order"));
-				if (! empty($conf->global->MAIN_DISABLE_PDF_COMPRESSION)) $pdf->SetCompression(false);
-
-				$pdf->SetMargins($this->marge_gauche, $this->marge_haute, $this->marge_droite);   // Left, Top, Right
-
-				// Positionne $this->atleastonediscount si on a au moins une remise
-				for ($i = 0 ; $i < $nblignes ; $i++)
-				{
-					if ($object->lines[$i]->remise_percent)
-					{
-						$this->atleastonediscount++;
-					}
-				}
-
-				// New page
-				$pdf->AddPage();
-				if (! empty($tplidx)) $pdf->useTemplate($tplidx);
-				$pagenb++;
-				$this->_pagehead($pdf, $object, 1, $outputlangs, $hookmanager);
-				$pdf->SetFont('','', $default_font_size - 1);
-				$pdf->MultiCell(0, 3, '');		// Set interline to 3
-				$pdf->SetTextColor(0,0,0);
-
-
-				$tab_top = 90;
-				$tab_top_newpage = (empty($conf->global->MAIN_PDF_DONOTREPEAT_HEAD)?42:10);
-				$tab_height = 130;
-				$tab_height_newpage = 150;
-
-				// Affiche notes
-				if (! empty($object->note_public))
-				{
-					$tab_top = 88;
-
-					$pdf->SetFont('','', $default_font_size - 1);
-					$pdf->writeHTMLCell(190, 3, $this->posxdesc-1, $tab_top, dol_htmlentitiesbr($object->note_public), 0, 1);
-					$nexY = $pdf->GetY();
-					$height_note=$nexY-$tab_top;
-
-					// Rect prend une longueur en 3eme param
-					$pdf->SetDrawColor(192,192,192);
-					$pdf->Rect($this->marge_gauche, $tab_top-1, $this->page_largeur-$this->marge_gauche-$this->marge_droite, $height_note+1);
-
-					$tab_height = $tab_height - $height_note;
-					$tab_top = $nexY+6;
-				}
-				else
-				{
-					$height_note=0;
-				}
-
-				$iniY = $tab_top + 7;
-				$curY = $tab_top + 7;
-				$nexY = $tab_top + 7;
-
-				// Loop on each lines
-				for ($i = 0 ; $i < $nblignes ; $i++)
-				{
-					$curY = $nexY;
-					$pdf->SetFont('','', $default_font_size - 1);   // Into loop to work with multipage
-					$pdf->SetTextColor(0,0,0);
-
-					$pdf->setTopMargin($tab_top_newpage);
-					$pdf->setPageOrientation('', 1, $heightforfooter+$heightforfreetext+$heightforinfotot);	// The only function to edit the bottom margin of current page to set it.
-					$pageposbefore=$pdf->getPage();
-
-					// Description of product line
-					$curX = $this->posxdesc-1;
-
-					$showpricebeforepagebreak=1;
-
-					$pdf->startTransaction();
-					pdf_writelinedesc($pdf,$object,$i,$outputlangs,$this->posxtva-$curX,3,$curX,$curY,$hideref,$hidedesc,0,$hookmanager);
-					$pageposafter=$pdf->getPage();
-					if ($pageposafter > $pageposbefore)	// There is a pagebreak
-					{
-						$pdf->rollbackTransaction(true);
-						$pageposafter=$pageposbefore;
-						//print $pageposafter.'-'.$pageposbefore;exit;
-						$pdf->setPageOrientation('', 1, $heightforfooter);	// The only function to edit the bottom margin of current page to set it.
-						pdf_writelinedesc($pdf,$object,$i,$outputlangs,$this->posxtva-$curX,4,$curX,$curY,$hideref,$hidedesc,0,$hookmanager);
-						$posyafter=$pdf->GetY();
-						if ($posyafter > ($this->page_hauteur - ($heightforfooter+$heightforfreetext+$heightforinfotot)))	// There is no space left for total+free text
-						{
-							if ($i == ($nblignes-1))	// No more lines, and no space left to show total, so we create a new page
-							{
-								$pdf->AddPage('','',true);
-								if (! empty($tplidx)) $pdf->useTemplate($tplidx);
-								if (empty($conf->global->MAIN_PDF_DONOTREPEAT_HEAD)) $this->_pagehead($pdf, $object, 0, $outputlangs, $hookmanager);
-								$pdf->setPage($pagenb+1);
-							}
-						}
-						else
-						{
-							// We found a page break
-							$showpricebeforepagebreak=0;
-						}
-					}
-					else	// No pagebreak
-					{
-						$pdf->commitTransaction();
-					}
-
-					$nexY = $pdf->GetY();
-					$pageposafter=$pdf->getPage();
-					$pdf->setPage($pageposbefore);
-					$pdf->setTopMargin($this->marge_haute);
-					$pdf->setPageOrientation('', 1, 0);	// The only function to edit the bottom margin of current page to set it.
-
-					// We suppose that a too long description is moved completely on next page
-					if ($pageposafter > $pageposbefore && empty($showpricebeforepagebreak)) {
-						$pdf->setPage($pageposafter); $curY = $tab_top_newpage;
-					}
-
-					$pdf->SetFont('','',  $default_font_size - 1);   // On repositionne la police par defaut
-
-					// VAT Rate
-					if (empty($conf->global->MAIN_GENERATE_DOCUMENTS_WITHOUT_VAT))
-					{
-						$vat_rate = pdf_getlinevatrate($object, $i, $outputlangs, $hidedetails, $hookmanager);
-						$pdf->SetXY($this->posxtva, $curY);
-						$pdf->MultiCell($this->posxup-$this->posxtva-1, 3, $vat_rate, 0, 'R');
-					}
-
-					// Unit price before discount
-					$up_excl_tax = pdf_getlineupexcltax($object, $i, $outputlangs, $hidedetails, $hookmanager);
-					$pdf->SetXY($this->posxup, $curY);
-					$pdf->MultiCell($this->posxqty-$this->posxup-1, 3, $up_excl_tax, 0, 'R', 0);
-
-					// Quantity
-					$qty = pdf_getlineqty($object, $i, $outputlangs, $hidedetails, $hookmanager);
-					$pdf->SetXY($this->posxqty, $curY);
-					$pdf->MultiCell($this->posxdiscount-$this->posxqty-1, 3, $qty, 0, 'R');	// Enough for 6 chars
-
-					// Discount on line
-					if ($object->lines[$i]->remise_percent)
-					{
-						$pdf->SetXY($this->posxdiscount-2, $curY);
-						$remise_percent = pdf_getlineremisepercent($object, $i, $outputlangs, $hidedetails, $hookmanager);
-						$pdf->MultiCell($this->postotalht-$this->posxdiscount+2, 3, $remise_percent, 0, 'R');
-					}
-
-					// Total HT line
-					$total_excl_tax = pdf_getlinetotalexcltax($object, $i, $outputlangs, $hidedetails, $hookmanager);
-					$pdf->SetXY($this->postotalht, $curY);
-					$pdf->MultiCell($this->page_largeur-$this->marge_droite-$this->postotalht, 3, $total_excl_tax, 0, 'R', 0);
-
-					// Collecte des totaux par valeur de tva dans $this->tva["taux"]=total_tva
-					$tvaligne=$object->lines[$i]->total_tva;
-
-					$localtax1ligne=$object->lines[$i]->total_localtax1;
-					$localtax2ligne=$object->lines[$i]->total_localtax2;
-
-					if ($object->remise_percent) $tvaligne-=($tvaligne*$object->remise_percent)/100;
-					if ($object->remise_percent) $localtax1ligne-=($localtax1ligne*$object->remise_percent)/100;
-					if ($object->remise_percent) $localtax2ligne-=($localtax2ligne*$object->remise_percent)/100;
-
-					$vatrate=(string) $object->lines[$i]->tva_tx;
-
-					if (($object->lines[$i]->info_bits & 0x01) == 0x01) $vatrate.='*';
-					if (! isset($this->tva[$vatrate])) 				$this->tva[$vatrate]='';
-					$this->tva[$vatrate] += $tvaligne;
-
-					// Search local taxes
-					$sql  = "SELECT t.localtax1, t.localtax1_type, t.localtax2, t.localtax2_type";
-					$sql .= " FROM ".MAIN_DB_PREFIX."c_tva as t, ".MAIN_DB_PREFIX."c_pays as p";
-					$sql .= " WHERE t.fk_pays = p.rowid AND p.code = '".$object->client->country_code."'";
-					$sql .= " AND t.taux = ".$vatrate." AND t.active = 1";
-
-					$resqlt=$this->db->query($sql);
-					if ($resqlt)
-					{
-						$objt = $this->db->fetch_object($resqlt);
-						$this->localtax1[$objt->localtax1_type][$objt->localtax1]+=$localtax1ligne;
-						$this->localtax2[$objt->localtax2_type][$objt->localtax2]+=$localtax2ligne;
-					}
-
-					// Add line
-					if (! empty($conf->global->MAIN_PDF_DASH_BETWEEN_LINES) && $i < ($nblignes - 1))
-					{
-						$pdf->SetLineStyle(array('dash'=>'1,1','color'=>array(210,210,210)));
-						//$pdf->SetDrawColor(190,190,200);
-						$pdf->line($this->marge_gauche, $nexY+1, $this->page_largeur - $this->marge_droite, $nexY+1);
-						$pdf->SetLineStyle(array('dash'=>0));
-					}
-
-					$nexY+=2;    // Passe espace entre les lignes
-
-					// Detect if some page were added automatically and output _tableau for past pages
-					while ($pagenb < $pageposafter)
-					{
-						$pdf->setPage($pagenb);
-						if ($pagenb == 1)
-						{
-							$this->_tableau($pdf, $tab_top, $this->page_hauteur - $tab_top - $heightforfooter, 0, $outputlangs, 0, 1);
-						}
-						else
-						{
-							$this->_tableau($pdf, $tab_top_newpage, $this->page_hauteur - $tab_top_newpage - $heightforfooter, 0, $outputlangs, 1, 1);
-						}
-						$this->_pagefoot($pdf,$object,$outputlangs,1);
-						$pagenb++;
-						$pdf->setPage($pagenb);
-						$pdf->setPageOrientation('', 1, 0);	// The only function to edit the bottom margin of current page to set it.
-						if (empty($conf->global->MAIN_PDF_DONOTREPEAT_HEAD)) $this->_pagehead($pdf, $object, 0, $outputlangs, $hookmanager);
-					}
-					if (isset($object->lines[$i+1]->pagebreak) && $object->lines[$i+1]->pagebreak)
-					{
-						if ($pagenb == 1)
-						{
-							$this->_tableau($pdf, $tab_top, $this->page_hauteur - $tab_top - $heightforfooter, 0, $outputlangs, 0, 1);
-						}
-						else
-						{
-							$this->_tableau($pdf, $tab_top_newpage, $this->page_hauteur - $tab_top_newpage - $heightforfooter, 0, $outputlangs, 1, 1);
-						}
-						$this->_pagefoot($pdf,$object,$outputlangs,1);
-						// New page
-						$pdf->AddPage();
-						if (! empty($tplidx)) $pdf->useTemplate($tplidx);
-						$pagenb++;
-						if (empty($conf->global->MAIN_PDF_DONOTREPEAT_HEAD)) $this->_pagehead($pdf, $object, 0, $outputlangs, $hookmanager);
-					}
-				}
-
-				// Show square
-				if ($pagenb == 1)
-				{
-					$this->_tableau($pdf, $tab_top, $this->page_hauteur - $tab_top - $heightforinfotot - $heightforfreetext - $heightforfooter, 0, $outputlangs, 0, 0);
-					$bottomlasttab=$this->page_hauteur - $heightforinfotot - $heightforfreetext - $heightforfooter + 1;
-				}
-				else
-				{
-					$this->_tableau($pdf, $tab_top_newpage, $this->page_hauteur - $tab_top_newpage - $heightforinfotot - $heightforfreetext - $heightforfooter, 0, $outputlangs, 1, 0);
-					$bottomlasttab=$this->page_hauteur - $heightforinfotot - $heightforfreetext - $heightforfooter + 1;
-				}
-
-				// Affiche zone infos
-				$posy=$this->_tableau_info($pdf, $object, $bottomlasttab, $outputlangs);
-
-				// Affiche zone totaux
-				$posy=$this->_tableau_tot($pdf, $object, $deja_regle, $bottomlasttab, $outputlangs);
-
-				// Affiche zone versements
-				if ($deja_regle)
-				{
-					$posy=$this->_tableau_versements($pdf, $object, $posy, $outputlangs);
-				}
-
-				// Pied de page
-				$this->_pagefoot($pdf,$object,$outputlangs);
-				$pdf->AliasNbPages();
-
-				$pdf->Close();
-
-				$pdf->Output($file,'F');
-
-				// Add pdfgeneration hook
-				if (! is_object($hookmanager))
-				{
-					include_once DOL_DOCUMENT_ROOT.'/core/class/hookmanager.class.php';
-					$hookmanager=new HookManager($this->db);
-				}
-				$hookmanager->initHooks(array('pdfgeneration'));
-				$parameters=array('file'=>$file,'object'=>$object,'outputlangs'=>$outputlangs);
-				global $action;
-				$reshook=$hookmanager->executeHooks('afterPDFCreation',$parameters,$this,$action);    // Note that $action and $object may have been modified by some hooks
-
-				if (! empty($conf->global->MAIN_UMASK))
-					@chmod($file, octdec($conf->global->MAIN_UMASK));
-
-				return 1;   // Pas d'erreur
-			}
-			else
-			{
-				$this->error=$langs->trans("ErrorCanNotCreateDir",$dir);
-				return 0;
-			}
-		}
-		else
-		{
-			$this->error=$langs->trans("ErrorConstantNotDefined","COMMANDE_OUTPUTDIR");
-			return 0;
-		}
-		$this->error=$langs->trans("ErrorUnknown");
-		return 0;   // Erreur par defaut
-	}
-
-	/**
-	 *  Show payments table
-     *
-	 *  @param	PDF			&$pdf     		Object PDF
-	 *  @param  Object		$object			Object order
-	 *	@param	int			$posy			Position y in PDF
-	 *	@param	Translate	$outputlangs	Object langs for output
-	 *	@return int							<0 if KO, >0 if OK
-	 */
-	function _tableau_versements(&$pdf, $object, $posy, $outputlangs)
-	{
-
-	}
-
-
-	/**
-	 *   Show miscellaneous information (payment mode, payment term, ...)
-	 *
-	 *   @param		PDF			&$pdf     		Object PDF
-	 *   @param		Object		$object			Object to show
-	 *   @param		int			$posy			Y
-	 *   @param		Translate	$outputlangs	Langs object
-	 *   @return	void
-	 */
-	function _tableau_info(&$pdf, $object, $posy, $outputlangs)
-	{
-		global $conf;
-		$default_font_size = pdf_getPDFFontSize($outputlangs);
-
-		$pdf->SetFont('','', $default_font_size - 1);
-
-        // If France, show VAT mention if not applicable
-		if ($this->emetteur->pays_code == 'FR' && $this->franchise == 1)
-		{
-			$pdf->SetFont('','B', $default_font_size - 2);
-			$pdf->SetXY($this->marge_gauche, $posy);
-			$pdf->MultiCell(100, 3, $outputlangs->transnoentities("VATIsNotUsedForInvoice"), 0, 'L', 0);
-
-			$posy=$pdf->GetY()+4;
-		}
-
-		$posxval=52;
-
-		// Show payments conditions
-		if ($object->cond_reglement_code || $object->cond_reglement)
-		{
-			$pdf->SetFont('','B', $default_font_size - 2);
-			$pdf->SetXY($this->marge_gauche, $posy);
-			$titre = $outputlangs->transnoentities("PaymentConditions").':';
-			$pdf->MultiCell(80, 4, $titre, 0, 'L');
-
-			$pdf->SetFont('','', $default_font_size - 2);
-			$pdf->SetXY($posxval, $posy);
-			$lib_condition_paiement=$outputlangs->transnoentities("PaymentCondition".$object->cond_reglement_code)!=('PaymentCondition'.$object->cond_reglement_code)?$outputlangs->transnoentities("PaymentCondition".$object->cond_reglement_code):$outputlangs->convToOutputCharset($object->cond_reglement_doc);
-			$lib_condition_paiement=str_replace('\n',"\n",$lib_condition_paiement);
-			$pdf->MultiCell(80, 4, $lib_condition_paiement,0,'L');
-
-			$posy=$pdf->GetY()+3;
-		}
-
-        // Check a payment mode is defined
-        /* Not used with orders
-		if (empty($object->mode_reglement_code)
-        	&& ! $conf->global->FACTURE_CHQ_NUMBER
-        	&& ! $conf->global->FACTURE_RIB_NUMBER)
-		{
-            $pdf->SetXY($this->marge_gauche, $posy);
-            $pdf->SetTextColor(200,0,0);
-            $pdf->SetFont('','B', $default_font_size - 2);
-            $pdf->MultiCell(80, 3, $outputlangs->transnoentities("ErrorNoPaiementModeConfigured"),0,'L',0);
-            $pdf->SetTextColor(0,0,0);
-
-            $posy=$pdf->GetY()+1;
-        }
-		*/
-
-      	// Show payment mode
-        if ($object->mode_reglement_code
-        	 && $object->mode_reglement_code != 'CHQ'
-           	 && $object->mode_reglement_code != 'VIR')
-           	 {
-	            $pdf->SetFont('','B', $default_font_size - 2);
-	            $pdf->SetXY($this->marge_gauche, $posy);
-	            $titre = $outputlangs->transnoentities("PaymentMode").':';
-	            $pdf->MultiCell(80, 5, $titre, 0, 'L');
-
-				$pdf->SetFont('','', $default_font_size - 2);
-	            $pdf->SetXY($posxval, $posy);
-	            $lib_mode_reg=$outputlangs->transnoentities("PaymentType".$object->mode_reglement_code)!=('PaymentType'.$object->mode_reglement_code)?$outputlangs->transnoentities("PaymentType".$object->mode_reglement_code):$outputlangs->convToOutputCharset($object->mode_reglement);
-	            $pdf->MultiCell(80, 5, $lib_mode_reg,0,'L');
-
-	            $posy=$pdf->GetY()+2;
-           	 }
-
-		// Show payment mode CHQ
-        if (empty($object->mode_reglement_code) || $object->mode_reglement_code == 'CHQ')
-        {
-        	// Si mode reglement non force ou si force a CHQ
-	        if (! empty($conf->global->FACTURE_CHQ_NUMBER))
-	        {
-	            if ($conf->global->FACTURE_CHQ_NUMBER > 0)
-	            {
-	                $account = new Account($this->db);
-	                $account->fetch($conf->global->FACTURE_CHQ_NUMBER);
-
-	                $pdf->SetXY($this->marge_gauche, $posy);
-	                $pdf->SetFont('','B', $default_font_size - 3);
-	                $pdf->MultiCell(100, 3, $outputlangs->transnoentities('PaymentByChequeOrderedTo',$account->proprio),0,'L',0);
-		            $posy=$pdf->GetY()+1;
-
-		            if (empty($conf->global->MAIN_PDF_HIDE_CHQ_ADDRESS))
-		            {
-		                $pdf->SetXY($this->marge_gauche, $posy);
-		                $pdf->SetFont('','', $default_font_size - 3);
-		                $pdf->MultiCell(100, 3, $outputlangs->convToOutputCharset($account->adresse_proprio), 0, 'L', 0);
-			            $posy=$pdf->GetY()+2;
-		            }
-	            }
-	            if ($conf->global->FACTURE_CHQ_NUMBER == -1)
-	            {
-	                $pdf->SetXY($this->marge_gauche, $posy);
-	                $pdf->SetFont('','B', $default_font_size - 3);
-	                $pdf->MultiCell(100, 3, $outputlangs->transnoentities('PaymentByChequeOrderedTo',$this->emetteur->name),0,'L',0);
-		            $posy=$pdf->GetY()+1;
-
-		            if (empty($conf->global->MAIN_PDF_HIDE_CHQ_ADDRESS))
-		            {
-			            $pdf->SetXY($this->marge_gauche, $posy);
-		                $pdf->SetFont('','', $default_font_size - 3);
-		                $pdf->MultiCell(100, 3, $outputlangs->convToOutputCharset($this->emetteur->getFullAddress()), 0, 'L', 0);
-			            $posy=$pdf->GetY()+2;
-		            }
-	            }
-	        }
-		}
-
-        // If payment mode not forced or forced to VIR, show payment with BAN
-        if (empty($object->mode_reglement_code) || $object->mode_reglement_code == 'VIR')
-        {
-	        if (! empty($conf->global->FACTURE_RIB_NUMBER))
-	        {
-                $account = new Account($this->db);
-                $account->fetch($conf->global->FACTURE_RIB_NUMBER);
-
-                $curx=$this->marge_gauche;
-                $cury=$posy;
-
-                $posy=pdf_bank($pdf,$outputlangs,$curx,$cury,$account,0,$default_font_size);
-
-                $posy+=2;
-	        }
-		}
-
-		return $posy;
-	}
-
-
-	/**
-	 *	Show total to pay
-	 *
-	 *	@param	PDF			&$pdf           Object PDF
-	 *	@param  Facture		$object         Object invoice
-	 *	@param  int			$deja_regle     Montant deja regle
-	 *	@param	int			$posy			Position depart
-	 *	@param	Translate	$outputlangs	Objet langs
-	 *	@return int							Position pour suite
-	 */
-	function _tableau_tot(&$pdf, $object, $deja_regle, $posy, $outputlangs)
-	{
-	    global $conf,$mysoc;
-
-		$default_font_size = pdf_getPDFFontSize($outputlangs);
-
-		$tab2_top = $posy;
-		$tab2_hl = 4;
-		$pdf->SetFont('','', $default_font_size - 1);
-
-		// Tableau total
-        $col1x = 120; $col2x = 170;
-		if ($this->page_largeur < 210) // To work with US executive format
-		{
-			$col2x-=20;
-		}
-		$largcol2 = ($this->page_largeur - $this->marge_droite - $col2x);
-
-		$useborder=0;
-		$index = 0;
-
-		// Total HT
-		$pdf->SetFillColor(255,255,255);
-		$pdf->SetXY($col1x, $tab2_top + 0);
-		$pdf->MultiCell($col2x-$col1x, $tab2_hl, $outputlangs->transnoentities("TotalHT"), 0, 'L', 1);
-
-		$pdf->SetXY($col2x, $tab2_top + 0);
-		$pdf->MultiCell($largcol2, $tab2_hl, price($object->total_ht + (! empty($object->remise)?$object->remise:0)), 0, 'R', 1);
-
-		// Show VAT by rates and total
-		$pdf->SetFillColor(248,248,248);
-
-		$this->atleastoneratenotnull=0;
-		if (empty($conf->global->MAIN_GENERATE_DOCUMENTS_WITHOUT_VAT))
-		{
-			$tvaisnull=((! empty($this->tva) && count($this->tva) == 1 && isset($this->tva['0.000']) && is_float($this->tva['0.000'])) ? true : false);
-			if (! empty($conf->global->MAIN_GENERATE_DOCUMENTS_WITHOUT_VAT_ISNULL) && $tvaisnull)
-			{
-				// Nothing to do
-			}
-			else
-			{
-				//Local tax 1 before VAT
-				if (! empty($conf->global->FACTURE_LOCAL_TAX1_OPTION) && $conf->global->FACTURE_LOCAL_TAX1_OPTION=='localtax1on')
-				{
-					foreach( $this->localtax1 as $localtax_type => $localtax_rate ) {
-						switch ($localtax_type) {
-							case '1':
-							case '3':
-							case '5':
-							case '7':
-								continue 2;
-								break;
-						}
-						foreach( $localtax_rate as $tvakey => $tvaval )
-						{
-							if ($tvakey>0)    // On affiche pas taux 0
-							{
-								//$this->atleastoneratenotnull++;
-
-								$index++;
-								$pdf->SetXY ($col1x, $tab2_top + $tab2_hl * $index);
-
-								$tvacompl='';
-								if (preg_match('/\*/',$tvakey))
-								{
-									$tvakey=str_replace('*','',$tvakey);
-									$tvacompl = " (".$outputlangs->transnoentities("NonPercuRecuperable").")";
-								}
-								$totalvat = $outputlangs->transnoentities("TotalLT1".$mysoc->pays_code).' ';
-								$totalvat.=vatrate($tvakey,1).$tvacompl;
-								$pdf->MultiCell($col2x-$col1x, $tab2_hl, $totalvat, 0, 'L', 1);
-
-								$pdf->SetXY ($col2x, $tab2_top + $tab2_hl * $index);
-								$pdf->MultiCell($largcol2, $tab2_hl, price($tvaval), 0, 'R', 1);
-							}
-						}
-					}
-	      }
-				//Local tax 2  before VAT
-				if (! empty($conf->global->FACTURE_LOCAL_TAX2_OPTION) && $conf->global->FACTURE_LOCAL_TAX2_OPTION=='localtax2on')
-				{
-					foreach( $this->localtax2 as $localtax_type => $localtax_rate ) {
-						switch ($localtax_type) {
-							case '1':
-							case '3':
-							case '5':
-							case '7':
-								continue 2;
-								break;
-						}
-						foreach( $localtax_rate as $tvakey => $tvaval )
-						{
-							if ($tvakey>0)    // On affiche pas taux 0
-							{
-								//$this->atleastoneratenotnull++;
-
-
-
-								$index++;
-								$pdf->SetXY ($col1x, $tab2_top + $tab2_hl * $index);
-
-								$tvacompl='';
-								if (preg_match('/\*/',$tvakey))
-								{
-									$tvakey=str_replace('*','',$tvakey);
-									$tvacompl = " (".$outputlangs->transnoentities("NonPercuRecuperable").")";
-								}
-								$totalvat = $outputlangs->transnoentities("TotalLT2".$mysoc->pays_code).' ';
-								$totalvat.=vatrate($tvakey,1).$tvacompl;
-								$pdf->MultiCell($col2x-$col1x, $tab2_hl, $totalvat, 0, 'L', 1);
-
-								$pdf->SetXY ($col2x, $tab2_top + $tab2_hl * $index);
-								$pdf->MultiCell($largcol2, $tab2_hl, price($tvaval), 0, 'R', 1);
-
-							}
-						}
-					}
-				}
-				// VAT
-				foreach($this->tva as $tvakey => $tvaval)
-				{
-					if ($tvakey > 0)    // On affiche pas taux 0
-					{
-						$this->atleastoneratenotnull++;
-
-						$index++;
-						$pdf->SetXY($col1x, $tab2_top + $tab2_hl * $index);
-
-						$tvacompl='';
-						if (preg_match('/\*/',$tvakey))
-						{
-							$tvakey=str_replace('*','',$tvakey);
-							$tvacompl = " (".$outputlangs->transnoentities("NonPercuRecuperable").")";
-						}
-						$totalvat =$outputlangs->transnoentities("TotalVAT").' ';
-						$totalvat.=vatrate($tvakey,1).$tvacompl;
-						$pdf->MultiCell($col2x-$col1x, $tab2_hl, $totalvat, 0, 'L', 1);
-
-						$pdf->SetXY($col2x, $tab2_top + $tab2_hl * $index);
-						$pdf->MultiCell($largcol2, $tab2_hl, price($tvaval), 0, 'R', 1);
-					}
-				}
-
-				//Local tax 1 after VAT
-				if (! empty($conf->global->FACTURE_LOCAL_TAX1_OPTION) && $conf->global->FACTURE_LOCAL_TAX1_OPTION=='localtax1on')
-				{
-					foreach( $this->localtax1 as $localtax_type => $localtax_rate ) {
-						switch ($localtax_type) {
-							case '2':
-							case '4':
-							case '6':
-								continue 2;
-								break;
-						}
-						foreach( $localtax_rate as $tvakey => $tvaval )
-						{
-							if ($tvakey>0)    // On affiche pas taux 0
-							{
-								//$this->atleastoneratenotnull++;
-
-								$index++;
-								$pdf->SetXY ($col1x, $tab2_top + $tab2_hl * $index);
-
-								$tvacompl='';
-								if (preg_match('/\*/',$tvakey))
-								{
-									$tvakey=str_replace('*','',$tvakey);
-									$tvacompl = " (".$outputlangs->transnoentities("NonPercuRecuperable").")";
-								}
-								$totalvat = $outputlangs->transnoentities("TotalLT1".$mysoc->pays_code).' ';
-								if ($localtax_type == '7') {  // amount on order
-									$pdf->MultiCell($col2x-$col1x, $tab2_hl, $totalvat, 0, 'L', 1);
-
-									$pdf->SetXY ($col2x, $tab2_top + $tab2_hl * $index);
-									$pdf->MultiCell($largcol2, $tab2_hl, price($tvakey), 0, 'R', 1);
-								}
-								else
-								{
-									$totalvat.=vatrate($tvakey,1).$tvacompl;
-									$pdf->MultiCell($col2x-$col1x, $tab2_hl, $totalvat, 0, 'L', 1);
-									$pdf->SetXY ($col2x, $tab2_top + $tab2_hl * $index);
-									$pdf->MultiCell($largcol2, $tab2_hl, price($tvaval), 0, 'R', 1);
-								}
-							}
-						}
-					}
-	      		}
-				//Local tax 2  after VAT
-				if (! empty($conf->global->FACTURE_LOCAL_TAX2_OPTION) && $conf->global->FACTURE_LOCAL_TAX2_OPTION=='localtax2on')
-				{
-					foreach( $this->localtax2 as $localtax_type => $localtax_rate ) {
-						switch ($localtax_type) {
-							case '2':
-							case '4':
-							case '6':
-								continue 2;
-								break;
-						}
-						foreach( $localtax_rate as $tvakey => $tvaval )
-						{
-							if ($tvakey>0)    // On affiche pas taux 0
-							{
-								//$this->atleastoneratenotnull++;
-
-								$index++;
-								$pdf->SetXY ($col1x, $tab2_top + $tab2_hl * $index);
-
-								$tvacompl='';
-								if (preg_match('/\*/',$tvakey))
-								{
-									$tvakey=str_replace('*','',$tvakey);
-									$tvacompl = " (".$outputlangs->transnoentities("NonPercuRecuperable").")";
-								}
-								$totalvat = $outputlangs->transnoentities("TotalLT2".$mysoc->pays_code).' ';
-
-								if ($localtax_type == '7') {  // amount on order
-									$pdf->MultiCell($col2x-$col1x, $tab2_hl, $totalvat, 0, 'L', 1);
-									$pdf->SetXY ($col2x, $tab2_top + $tab2_hl * $index);
-									$pdf->MultiCell($largcol2, $tab2_hl, price($tvakey), 0, 'R', 1);
-								}
-								else
-								{
-									$totalvat.=vatrate($tvakey,1).$tvacompl;
-									$pdf->MultiCell($col2x-$col1x, $tab2_hl, $totalvat, 0, 'L', 1);
-
-									$pdf->SetXY ($col2x, $tab2_top + $tab2_hl * $index);
-									$pdf->MultiCell($largcol2, $tab2_hl, price($tvaval), 0, 'R', 1);
-								}
-							}
-						}
-					}
-				}
-
-				// Total TTC
-				$index++;
-				$pdf->SetXY($col1x, $tab2_top + $tab2_hl * $index);
-				$pdf->SetTextColor(0,0,60);
-				$pdf->SetFillColor(224,224,224);
-				$pdf->MultiCell($col2x-$col1x, $tab2_hl, $outputlangs->transnoentities("TotalTTC"), $useborder, 'L', 1);
-
-				$pdf->SetXY($col2x, $tab2_top + $tab2_hl * $index);
-				$pdf->MultiCell($largcol2, $tab2_hl, price($object->total_ttc), $useborder, 'R', 1);
-			}
-		}
-
-		$pdf->SetTextColor(0,0,0);
-
-        $creditnoteamount=0;
-        $depositsamount=0;
-		//$creditnoteamount=$object->getSumCreditNotesUsed();
-		//$depositsamount=$object->getSumDepositsUsed();
-		//print "x".$creditnoteamount."-".$depositsamount;exit;
-		$resteapayer = price2num($object->total_ttc - $deja_regle - $creditnoteamount - $depositsamount, 'MT');
-		if (! empty($object->paye)) $resteapayer=0;
-
-		if ($deja_regle > 0)
-		{
-			// Already paid + Deposits
-			$index++;
-
-			$pdf->SetXY($col1x, $tab2_top + $tab2_hl * $index);
-			$pdf->MultiCell($col2x-$col1x, $tab2_hl, $outputlangs->transnoentities("AlreadyPaid"), 0, 'L', 0);
-			$pdf->SetXY($col2x, $tab2_top + $tab2_hl * $index);
-			$pdf->MultiCell($largcol2, $tab2_hl, price($deja_regle), 0, 'R', 0);
-
-			$index++;
-			$pdf->SetTextColor(0,0,60);
-			$pdf->SetFillColor(224,224,224);
-			$pdf->SetXY($col1x, $tab2_top + $tab2_hl * $index);
-			$pdf->MultiCell($col2x-$col1x, $tab2_hl, $outputlangs->transnoentities("RemainderToPay"), $useborder, 'L', 1);
-
-			$pdf->SetXY($col2x, $tab2_top + $tab2_hl * $index);
-			$pdf->MultiCell($largcol2, $tab2_hl, price($resteapayer), $useborder, 'R', 1);
-
-			$pdf->SetFont('','', $default_font_size - 1);
-			$pdf->SetTextColor(0,0,0);
-		}
-
-		$index++;
-		return ($tab2_top + ($tab2_hl * $index));
-	}
-
-	/**
-	 *   Show table for lines
-	 *
-	 *   @param		PDF			&$pdf     		Object PDF
-	 *   @param		string		$tab_top		Top position of table
-	 *   @param		string		$tab_height		Height of table (rectangle)
-	 *   @param		int			$nexY			Y (not used)
-	 *   @param		Translate	$outputlangs	Langs object
-	 *   @param		int			$hidetop		1=Hide top bar of array and title, 0=Hide nothing, -1=Hide only title
-	 *   @param		int			$hidebottom		Hide bottom bar of array
-	 *   @return	void
-	 */
-	function _tableau(&$pdf, $tab_top, $tab_height, $nexY, $outputlangs, $hidetop=0, $hidebottom=0)
-	{
-		global $conf;
-
-		// Force to disable hidetop and hidebottom
-		$hidebottom=0;
-		if ($hidetop) $hidetop=-1;
-
-		$default_font_size = pdf_getPDFFontSize($outputlangs);
-
-		// Amount in (at tab_top - 1)
-		$pdf->SetTextColor(0,0,0);
-		$pdf->SetFont('','', $default_font_size - 2);
-
-		if (empty($hidetop))
-		{
-			$titre = $outputlangs->transnoentities("AmountInCurrency",$outputlangs->transnoentitiesnoconv("Currency".$conf->currency));
-			$pdf->SetXY($this->page_largeur - $this->marge_droite - ($pdf->GetStringWidth($titre) + 3), $tab_top-4);
-			$pdf->MultiCell(($pdf->GetStringWidth($titre) + 3), 2, $titre);
-		}
-
-		$pdf->SetDrawColor(128,128,128);
-		$pdf->SetFont('','', $default_font_size - 1);
-
-		// Output Rect
-		$this->printRect($pdf,$this->marge_gauche, $tab_top, $this->page_largeur-$this->marge_gauche-$this->marge_droite, $tab_height, $hidetop, $hidebottom);	// Rect prend une longueur en 3eme param et 4eme param
-
-		if (empty($hidetop))
-		{
-			$pdf->line($this->marge_gauche, $tab_top+5, $this->page_largeur-$this->marge_droite, $tab_top+5);	// line prend une position y en 2eme param et 4eme param
-
-			$pdf->SetXY($this->posxdesc-1, $tab_top+1);
-			$pdf->MultiCell(108,2, $outputlangs->transnoentities("Designation"),'','L');
-		}
-
-		if (empty($conf->global->MAIN_GENERATE_DOCUMENTS_WITHOUT_VAT))
-		{
-			$pdf->line($this->posxtva-1, $tab_top, $this->posxtva-1, $tab_top + $tab_height);
-			if (empty($hidetop))
-			{
-				$pdf->SetXY($this->posxtva-3, $tab_top+1);
-				$pdf->MultiCell($this->posxup-$this->posxtva+3,2, $outputlangs->transnoentities("VAT"),'','C');
-			}
-		}
-
-		$pdf->line($this->posxup-1, $tab_top, $this->posxup-1, $tab_top + $tab_height);
-		if (empty($hidetop))
-		{
-			$pdf->SetXY($this->posxup-1, $tab_top+1);
-			$pdf->MultiCell($this->posxqty-$this->posxup-1,2, $outputlangs->transnoentities("PriceUHT"),'','C');
-		}
-
-		$pdf->line($this->posxqty-1, $tab_top, $this->posxqty-1, $tab_top + $tab_height);
-		if (empty($hidetop))
-		{
-			$pdf->SetXY($this->posxqty-1, $tab_top+1);
-			$pdf->MultiCell($this->posxdiscount-$this->posxqty-1,2, $outputlangs->transnoentities("Qty"),'','C');
-		}
-
-		$pdf->line($this->posxdiscount-1, $tab_top, $this->posxdiscount-1, $tab_top + $tab_height);
-		if (empty($hidetop))
-		{
-			if ($this->atleastonediscount)
-			{
-				$pdf->SetXY($this->posxdiscount-1, $tab_top+1);
-				$pdf->MultiCell($this->postotalht-$this->posxdiscount+1,2, $outputlangs->transnoentities("ReductionShort"),'','C');
-			}
-		}
-
-		if ($this->atleastonediscount)
-		{
-			$pdf->line($this->postotalht, $tab_top, $this->postotalht, $tab_top + $tab_height);
-		}
-		if (empty($hidetop))
-		{
-			$pdf->SetXY($this->postotalht-1, $tab_top+1);
-			$pdf->MultiCell(30,2, $outputlangs->transnoentities("TotalHT"),'','C');
-		}
-	}
-
-	/**
-	 *  Show top header of page.
-	 *
-	 *  @param	PDF			&$pdf     		Object PDF
-	 *  @param  Object		$object     	Object to show
-	 *  @param  int	    	$showaddress    0=no, 1=yes
-	 *  @param  Translate	$outputlangs	Object lang for output
-	 *  @param	object		$hookmanager	Hookmanager object
-	 *  @return	void
-	 */
-	function _pagehead(&$pdf, $object, $showaddress, $outputlangs, $hookmanager)
-	{
-		global $conf,$langs;
-
-		$outputlangs->load("main");
-		$outputlangs->load("bills");
-		$outputlangs->load("propal");
-		$outputlangs->load("companies");
-		$default_font_size = pdf_getPDFFontSize($outputlangs);
-
-		pdf_pagehead($pdf,$outputlangs,$this->page_hauteur);
-
-		// Show Draft Watermark
-		if($object->statut==0 && (! empty($conf->global->COMMANDE_DRAFT_WATERMARK)) )
-		{
-            pdf_watermark($pdf,$outputlangs,$this->page_hauteur,$this->page_largeur,'mm',$conf->global->COMMANDE_DRAFT_WATERMARK);
-		}
-
-		$pdf->SetTextColor(0,0,60);
-		$pdf->SetFont('','B', $default_font_size + 3);
-
-		$posy=$this->marge_haute;
-		$posx=$this->page_largeur-$this->marge_droite-100;
-
-		$pdf->SetXY($this->marge_gauche,$posy);
-
-		// Logo
-		$logo=$conf->mycompany->dir_output.'/logos/'.$this->emetteur->logo;
-		if ($this->emetteur->logo)
-		{
-			if (is_readable($logo))
-			{
-			    $height=pdf_getHeightForLogo($logo);
-			    $pdf->Image($logo, $this->marge_gauche, $posy, 0, $height);	// width=0 (auto)
-			}
-			else
-			{
-				$pdf->SetTextColor(200,0,0);
-				$pdf->SetFont('','B', $default_font_size -2);
-				$pdf->MultiCell(100, 3, $outputlangs->transnoentities("ErrorLogoFileNotFound",$logo), 0, 'L');
-				$pdf->MultiCell(100, 3, $outputlangs->transnoentities("ErrorGoToGlobalSetup"), 0, 'L');
-			}
-		}
-		else
-		{
-			$text=$this->emetteur->name;
-			$pdf->MultiCell(100, 4, $outputlangs->convToOutputCharset($text), 0, 'L');
-		}
-
-		$pdf->SetFont('','B', $default_font_size + 3);
-		$pdf->SetXY($posx,$posy);
-		$pdf->SetTextColor(0,0,60);
-		$title=$outputlangs->transnoentities("Order");
-		$pdf->MultiCell(100, 3, $title, '', 'R');
-
-		$pdf->SetFont('','B',$default_font_size);
-
-		$posy+=5;
-		$pdf->SetXY($posx,$posy);
-		$pdf->SetTextColor(0,0,60);
-		$pdf->MultiCell(100, 4, $outputlangs->transnoentities("Ref")." : " . $outputlangs->convToOutputCharset($object->ref), '', 'R');
-
-		$posy+=1;
-		$pdf->SetFont('','', $default_font_size - 1);
-
-		if ($object->ref_client)
-		{
-			$posy+=5;
-			$pdf->SetXY($posx,$posy);
-			$pdf->SetTextColor(0,0,60);
-			$pdf->MultiCell(100, 3, $outputlangs->transnoentities("RefCustomer")." : " . $outputlangs->convToOutputCharset($object->ref_client), '', 'R');
-		}
-
-		$posy+=4;
-		$pdf->SetXY($posx,$posy);
-		$pdf->SetTextColor(0,0,60);
-		$pdf->MultiCell(100, 3, $outputlangs->transnoentities("OrderDate")." : " . dol_print_date($object->date,"%d %b %Y",false,$outputlangs,true), '', 'R');
-
-		$posy+=2;
-
-		// Show list of linked objects
-		$posy = pdf_writeLinkedObjects($pdf, $object, $outputlangs, $posx, $posy, 100, 3, 'R', $default_font_size, $hookmanager);
-
-		if ($showaddress)
-		{
-			// Sender properties
-			$carac_emetteur = pdf_build_address($outputlangs,$this->emetteur);
-
-			// Show sender
-			$posy=42;
-			$posx=$this->marge_gauche;
-			if (! empty($conf->global->MAIN_INVERT_SENDER_RECIPIENT)) $posx=$this->page_largeur-$this->marge_droite-80;
-			$hautcadre=40;
-
-			// Show sender frame
-			$pdf->SetTextColor(0,0,0);
-			$pdf->SetFont('','', $default_font_size - 2);
-			$pdf->SetXY($posx,$posy-5);
-			$pdf->MultiCell(66,5, $outputlangs->transnoentities("BillFrom").":", 0, 'L');
-			$pdf->SetXY($posx,$posy);
-			$pdf->SetFillColor(230,230,230);
-			$pdf->MultiCell(82, $hautcadre, "", 0, 'R', 1);
-			$pdf->SetTextColor(0,0,60);
-
-			// Show sender name
-			$pdf->SetXY($posx+2,$posy+3);
-			$pdf->SetFont('','B', $default_font_size);
-			$pdf->MultiCell(80, 4, $outputlangs->convToOutputCharset($this->emetteur->name), 0, 'L');
-
-			// Show sender information
-			$pdf->SetXY($posx+2,$posy+8);
-			$pdf->SetFont('','', $default_font_size - 1);
-			$pdf->MultiCell(80, 4, $carac_emetteur, 0, 'L');
-
-
-
-			// If CUSTOMER contact defined on order, we use it
-			$usecontact=false;
-			$arrayidcontact=$object->getIdContact('external','CUSTOMER');
-			if (count($arrayidcontact) > 0)
-			{
-				$usecontact=true;
-				$result=$object->fetch_contact($arrayidcontact[0]);
-			}
-
-			// Recipient name
-			if (! empty($usecontact))
-			{
-				// On peut utiliser le nom de la societe du contact
-				if (! empty($conf->global->MAIN_USE_COMPANY_NAME_OF_CONTACT)) $socname = $object->contact->socname;
-				else $socname = $object->client->nom;
-				$carac_client_name=$outputlangs->convToOutputCharset($socname);
-			}
-			else
-			{
-				$carac_client_name=$outputlangs->convToOutputCharset($object->client->nom);
-			}
-
-			$carac_client=pdf_build_address($outputlangs,$this->emetteur,$object->client,($usecontact?$object->contact:''),$usecontact,'target');
-
-			// Show recipient
-			$widthrecbox=100;
-			if ($this->page_largeur < 210) $widthrecbox=84;	// To work with US executive format
-			$posy=42;
-			$posx=$this->page_largeur-$this->marge_droite-$widthrecbox;
-			if (! empty($conf->global->MAIN_INVERT_SENDER_RECIPIENT)) $posx=$this->marge_gauche;
-
-			// Show recipient frame
-			$pdf->SetTextColor(0,0,0);
-			$pdf->SetFont('','', $default_font_size - 2);
-			$pdf->SetXY($posx+2,$posy-5);
-			$pdf->MultiCell($widthrecbox, 5, $outputlangs->transnoentities("BillTo").":",0,'L');
-			$pdf->Rect($posx, $posy, $widthrecbox, $hautcadre);
-
-			// Show recipient name
-			$pdf->SetXY($posx+2,$posy+3);
-			$pdf->SetFont('','B', $default_font_size);
-			$pdf->MultiCell($widthrecbox, 4, $carac_client_name, 0, 'L');
-
-			// Show recipient information
-			$pdf->SetFont('','', $default_font_size - 1);
-			$pdf->SetXY($posx+2,$posy+4+(dol_nboflines_bis($carac_client_name,50)*4));
-			$pdf->MultiCell($widthrecbox, 4, $carac_client, 0, 'L');
-		}
-	}
-
-	/**
-	 *   	Show footer of page. Need this->emetteur object
-     *
-	 *   	@param	PDF			&$pdf     			PDF
-	 * 		@param	Object		$object				Object to show
-	 *      @param	Translate	$outputlangs		Object lang for output
-	 *      @param	int			$hidefreetext		1=Hide free text
-	 *      @return	int								Return height of bottom margin including footer text
-	 */
-	function _pagefoot(&$pdf,$object,$outputlangs,$hidefreetext=0)
-	{
-		return pdf_pagefoot($pdf,$outputlangs,'COMMANDE_FREE_TEXT',$this->emetteur,$this->marge_basse,$this->marge_gauche,$this->page_hauteur,$object,0,$hidefreetext);
-	}
-
-}
-
-?>
->>>>>>> 75fa37cd
+<?php
+/* Copyright (C) 2004-2012	Laurent Destailleur	<eldy@users.sourceforge.net>
+ * Copyright (C) 2005-2012	Regis Houssin		<regis@dolibarr.fr>
+ * Copyright (C) 2008		Raphael Bertrand	<raphael.bertrand@resultic.fr>
+ * Copyright (C) 2010-2012	Juanjo Menent		<jmenent@2byte.es>
+ * Copyright (C) 2012      	Christophe Battarel <christophe.battarel@altairis.fr>
+ *
+ * This program is free software; you can redistribute it and/or modify
+ * it under the terms of the GNU General Public License as published by
+ * the Free Software Foundation; either version 2 of the License, or
+ * (at your option) any later version.
+ *
+ * This program is distributed in the hope that it will be useful,
+ * but WITHOUT ANY WARRANTY; without even the implied warranty of
+ * MERCHANTABILITY or FITNESS FOR A PARTICULAR PURPOSE.  See the
+ * GNU General Public License for more details.
+ *
+ * You should have received a copy of the GNU General Public License
+ * along with this program. If not, see <http://www.gnu.org/licenses/>.
+ * or see http://www.gnu.org/
+ */
+
+/**
+ *	\file       htdocs/core/modules/commande/doc/pdf_einstein.modules.php
+ *	\ingroup    commande
+ *	\brief      Fichier de la classe permettant de generer les commandes au modele Einstein
+ */
+
+require_once DOL_DOCUMENT_ROOT .'/core/modules/commande/modules_commande.php';
+require_once DOL_DOCUMENT_ROOT.'/product/class/product.class.php';
+require_once DOL_DOCUMENT_ROOT.'/core/lib/company.lib.php';
+require_once DOL_DOCUMENT_ROOT.'/core/lib/functions2.lib.php';
+require_once DOL_DOCUMENT_ROOT.'/core/lib/pdf.lib.php';
+
+
+/**
+ *	Classe permettant de generer les commandes au modele Einstein
+ */
+class pdf_einstein extends ModelePDFCommandes
+{
+    var $db;
+    var $name;
+    var $description;
+    var $type;
+
+    var $phpmin = array(4,3,0); // Minimum version of PHP required by module
+    var $version = 'dolibarr';
+
+    var $page_largeur;
+    var $page_hauteur;
+    var $format;
+	var $marge_gauche;
+	var	$marge_droite;
+	var	$marge_haute;
+	var	$marge_basse;
+
+    var $emetteur;	// Objet societe qui emet
+
+
+	/**
+	 *	Constructor
+	 *
+	 *  @param		DoliDB		$db      Database handler
+	 */
+	function __construct($db)
+	{
+		global $conf,$langs,$mysoc;
+
+		$langs->load("main");
+		$langs->load("bills");
+
+		$this->db = $db;
+		$this->name = "einstein";
+		$this->description = $langs->trans('PDFEinsteinDescription');
+
+		// Dimension page pour format A4
+		$this->type = 'pdf';
+		$formatarray=pdf_getFormat();
+		$this->page_largeur = $formatarray['width'];
+		$this->page_hauteur = $formatarray['height'];
+		$this->format = array($this->page_largeur,$this->page_hauteur);
+		$this->marge_gauche=isset($conf->global->MAIN_PDF_MARGIN_LEFT)?$conf->global->MAIN_PDF_MARGIN_LEFT:10;
+		$this->marge_droite=isset($conf->global->MAIN_PDF_MARGIN_RIGHT)?$conf->global->MAIN_PDF_MARGIN_RIGHT:10;
+		$this->marge_haute =isset($conf->global->MAIN_PDF_MARGIN_TOP)?$conf->global->MAIN_PDF_MARGIN_TOP:10;
+		$this->marge_basse =isset($conf->global->MAIN_PDF_MARGIN_BOTTOM)?$conf->global->MAIN_PDF_MARGIN_BOTTOM:10;
+
+		$this->option_logo = 1;                    // Affiche logo
+		$this->option_tva = 1;                     // Gere option tva FACTURE_TVAOPTION
+		$this->option_modereg = 1;                 // Affiche mode reglement
+		$this->option_condreg = 1;                 // Affiche conditions reglement
+		$this->option_codeproduitservice = 1;      // Affiche code produit-service
+		$this->option_multilang = 1;               // Dispo en plusieurs langues
+		$this->option_escompte = 0;                // Affiche si il y a eu escompte
+		$this->option_credit_note = 0;             // Support credit notes
+		$this->option_freetext = 1;				   // Support add of a personalised text
+		$this->option_draft_watermark = 1;		   // Support add of a watermark on drafts
+
+		$this->franchise=!$mysoc->tva_assuj;
+
+		// Get source company
+		$this->emetteur=$mysoc;
+		if (empty($this->emetteur->country_code)) $this->emetteur->country_code=substr($langs->defaultlang,-2);    // By default, if was not defined
+
+		// Define position of columns
+		$this->posxdesc=$this->marge_gauche+1;
+		$this->posxtva=111;
+		$this->posxup=126;
+		$this->posxqty=145;
+		$this->posxdiscount=162;
+		$this->postotalht=174;
+		if ($this->page_largeur < 210) // To work with US executive format
+		{
+			$this->posxtva-=20;
+			$this->posxup-=20;
+			$this->posxqty-=20;
+			$this->posxdiscount-=20;
+			$this->postotalht-=20;
+		}
+
+		$this->tva=array();
+		$this->localtax1=array();
+		$this->localtax2=array();
+		$this->atleastoneratenotnull=0;
+		$this->atleastonediscount=0;
+	}
+
+	/**
+     *  Function to build pdf onto disk
+     *
+     *  @param		Object		$object				Object to generate
+     *  @param		Translate	$outputlangs		Lang output object
+     *  @param		string		$srctemplatepath	Full path of source filename for generator using a template file
+     *  @param		int			$hidedetails		Do not show line details
+     *  @param		int			$hidedesc			Do not show desc
+     *  @param		int			$hideref			Do not show ref
+     *  @param		object		$hookmanager		Hookmanager object
+     *  @return     int             			1=OK, 0=KO
+	 */
+	function write_file($object,$outputlangs,$srctemplatepath='',$hidedetails=0,$hidedesc=0,$hideref=0,$hookmanager=false)
+	{
+		global $user,$langs,$conf,$mysoc,$db;
+
+		if (! is_object($outputlangs)) $outputlangs=$langs;
+		// For backward compatibility with FPDF, force output charset to ISO, because FPDF expect text to be encoded in ISO
+		if (! empty($conf->global->MAIN_USE_FPDF)) $outputlangs->charset_output='ISO-8859-1';
+
+		$outputlangs->load("main");
+		$outputlangs->load("dict");
+		$outputlangs->load("companies");
+		$outputlangs->load("bills");
+		$outputlangs->load("products");
+		$outputlangs->load("orders");
+
+		if ($conf->commande->dir_output)
+		{
+            $object->fetch_thirdparty();
+
+            $deja_regle = "";
+
+            // Definition of $dir and $file
+			if ($object->specimen)
+			{
+				$dir = $conf->commande->dir_output;
+				$file = $dir . "/SPECIMEN.pdf";
+			}
+			else
+			{
+				$objectref = dol_sanitizeFileName($object->ref);
+				$dir = $conf->commande->dir_output . "/" . $objectref;
+				$file = $dir . "/" . $objectref . ".pdf";
+			}
+
+			if (! file_exists($dir))
+			{
+				if (dol_mkdir($dir) < 0)
+				{
+					$this->error=$langs->transnoentities("ErrorCanNotCreateDir",$dir);
+					return 0;
+				}
+			}
+
+			if (file_exists($dir))
+			{
+				$nblignes = count($object->lines);
+
+				// Create pdf instance
+				$pdf=pdf_getInstance($this->format);
+                $default_font_size = pdf_getPDFFontSize($outputlangs);	// Must be after pdf_getInstance
+				$heightforinfotot = 50;	// Height reserved to output the info and total part
+		        $heightforfreetext= (isset($conf->global->MAIN_PDF_FREETEXT_HEIGHT)?$conf->global->MAIN_PDF_FREETEXT_HEIGHT:5);	// Height reserved to output the free text on last page
+	            $heightforfooter = $this->marge_basse + 8;	// Height reserved to output the footer (value include bottom margin)
+                $pdf->SetAutoPageBreak(1,0);
+
+                if (class_exists('TCPDF'))
+                {
+                    $pdf->setPrintHeader(false);
+                    $pdf->setPrintFooter(false);
+                }
+                $pdf->SetFont(pdf_getPDFFont($outputlangs));
+                // Set path to the background PDF File
+                if (empty($conf->global->MAIN_DISABLE_FPDI) && ! empty($conf->global->MAIN_ADD_PDF_BACKGROUND))
+                {
+                    $pagecount = $pdf->setSourceFile($conf->mycompany->dir_output.'/'.$conf->global->MAIN_ADD_PDF_BACKGROUND);
+                    $tplidx = $pdf->importPage(1);
+                }
+
+				$pdf->Open();
+				$pagenb=0;
+				$pdf->SetDrawColor(128,128,128);
+
+				$pdf->SetTitle($outputlangs->convToOutputCharset($object->ref));
+				$pdf->SetSubject($outputlangs->transnoentities("Order"));
+				$pdf->SetCreator("Dolibarr ".DOL_VERSION);
+				$pdf->SetAuthor($outputlangs->convToOutputCharset($user->getFullName($outputlangs)));
+				$pdf->SetKeyWords($outputlangs->convToOutputCharset($object->ref)." ".$outputlangs->transnoentities("Order"));
+				if (! empty($conf->global->MAIN_DISABLE_PDF_COMPRESSION)) $pdf->SetCompression(false);
+
+				$pdf->SetMargins($this->marge_gauche, $this->marge_haute, $this->marge_droite);   // Left, Top, Right
+
+				// Positionne $this->atleastonediscount si on a au moins une remise
+				for ($i = 0 ; $i < $nblignes ; $i++)
+				{
+					if ($object->lines[$i]->remise_percent)
+					{
+						$this->atleastonediscount++;
+					}
+				}
+
+				// New page
+				$pdf->AddPage();
+				if (! empty($tplidx)) $pdf->useTemplate($tplidx);
+				$pagenb++;
+				$this->_pagehead($pdf, $object, 1, $outputlangs, $hookmanager);
+				$pdf->SetFont('','', $default_font_size - 1);
+				$pdf->MultiCell(0, 3, '');		// Set interline to 3
+				$pdf->SetTextColor(0,0,0);
+
+
+				$tab_top = 90;
+				$tab_top_newpage = (empty($conf->global->MAIN_PDF_DONOTREPEAT_HEAD)?42:10);
+				$tab_height = 130;
+				$tab_height_newpage = 150;
+
+				// Affiche notes
+				if (! empty($object->note_public))
+				{
+					$tab_top = 88;
+
+					$pdf->SetFont('','', $default_font_size - 1);
+					$pdf->writeHTMLCell(190, 3, $this->posxdesc-1, $tab_top, dol_htmlentitiesbr($object->note_public), 0, 1);
+					$nexY = $pdf->GetY();
+					$height_note=$nexY-$tab_top;
+
+					// Rect prend une longueur en 3eme param
+					$pdf->SetDrawColor(192,192,192);
+					$pdf->Rect($this->marge_gauche, $tab_top-1, $this->page_largeur-$this->marge_gauche-$this->marge_droite, $height_note+1);
+
+					$tab_height = $tab_height - $height_note;
+					$tab_top = $nexY+6;
+				}
+				else
+				{
+					$height_note=0;
+				}
+
+				$iniY = $tab_top + 7;
+				$curY = $tab_top + 7;
+				$nexY = $tab_top + 7;
+
+				// Loop on each lines
+				for ($i = 0 ; $i < $nblignes ; $i++)
+				{
+					$curY = $nexY;
+					$pdf->SetFont('','', $default_font_size - 1);   // Into loop to work with multipage
+					$pdf->SetTextColor(0,0,0);
+
+					$pdf->setTopMargin($tab_top_newpage);
+					$pdf->setPageOrientation('', 1, $heightforfooter+$heightforfreetext+$heightforinfotot);	// The only function to edit the bottom margin of current page to set it.
+					$pageposbefore=$pdf->getPage();
+
+					// Description of product line
+					$curX = $this->posxdesc-1;
+
+					$showpricebeforepagebreak=1;
+
+					$pdf->startTransaction();
+					pdf_writelinedesc($pdf,$object,$i,$outputlangs,$this->posxtva-$curX,3,$curX,$curY,$hideref,$hidedesc,0,$hookmanager);
+					$pageposafter=$pdf->getPage();
+					if ($pageposafter > $pageposbefore)	// There is a pagebreak
+					{
+						$pdf->rollbackTransaction(true);
+						$pageposafter=$pageposbefore;
+						//print $pageposafter.'-'.$pageposbefore;exit;
+						$pdf->setPageOrientation('', 1, $heightforfooter);	// The only function to edit the bottom margin of current page to set it.
+						pdf_writelinedesc($pdf,$object,$i,$outputlangs,$this->posxtva-$curX,4,$curX,$curY,$hideref,$hidedesc,0,$hookmanager);
+						$posyafter=$pdf->GetY();
+						if ($posyafter > ($this->page_hauteur - ($heightforfooter+$heightforfreetext+$heightforinfotot)))	// There is no space left for total+free text
+						{
+							if ($i == ($nblignes-1))	// No more lines, and no space left to show total, so we create a new page
+							{
+								$pdf->AddPage('','',true);
+								if (! empty($tplidx)) $pdf->useTemplate($tplidx);
+								if (empty($conf->global->MAIN_PDF_DONOTREPEAT_HEAD)) $this->_pagehead($pdf, $object, 0, $outputlangs, $hookmanager);
+								$pdf->setPage($pagenb+1);
+							}
+						}
+						else
+						{
+							// We found a page break
+							$showpricebeforepagebreak=0;
+						}
+					}
+					else	// No pagebreak
+					{
+						$pdf->commitTransaction();
+					}
+
+					$nexY = $pdf->GetY();
+					$pageposafter=$pdf->getPage();
+					$pdf->setPage($pageposbefore);
+					$pdf->setTopMargin($this->marge_haute);
+					$pdf->setPageOrientation('', 1, 0);	// The only function to edit the bottom margin of current page to set it.
+
+					// We suppose that a too long description is moved completely on next page
+					if ($pageposafter > $pageposbefore && empty($showpricebeforepagebreak)) {
+						$pdf->setPage($pageposafter); $curY = $tab_top_newpage;
+					}
+
+					$pdf->SetFont('','',  $default_font_size - 1);   // On repositionne la police par defaut
+
+					// VAT Rate
+					if (empty($conf->global->MAIN_GENERATE_DOCUMENTS_WITHOUT_VAT))
+					{
+						$vat_rate = pdf_getlinevatrate($object, $i, $outputlangs, $hidedetails, $hookmanager);
+						$pdf->SetXY($this->posxtva, $curY);
+						$pdf->MultiCell($this->posxup-$this->posxtva-1, 3, $vat_rate, 0, 'R');
+					}
+
+					// Unit price before discount
+					$up_excl_tax = pdf_getlineupexcltax($object, $i, $outputlangs, $hidedetails, $hookmanager);
+					$pdf->SetXY($this->posxup, $curY);
+					$pdf->MultiCell($this->posxqty-$this->posxup-1, 3, $up_excl_tax, 0, 'R', 0);
+
+					// Quantity
+					$qty = pdf_getlineqty($object, $i, $outputlangs, $hidedetails, $hookmanager);
+					$pdf->SetXY($this->posxqty, $curY);
+					$pdf->MultiCell($this->posxdiscount-$this->posxqty-1, 3, $qty, 0, 'R');	// Enough for 6 chars
+
+					// Discount on line
+					if ($object->lines[$i]->remise_percent)
+					{
+						$pdf->SetXY($this->posxdiscount-2, $curY);
+						$remise_percent = pdf_getlineremisepercent($object, $i, $outputlangs, $hidedetails, $hookmanager);
+						$pdf->MultiCell($this->postotalht-$this->posxdiscount+2, 3, $remise_percent, 0, 'R');
+					}
+
+					// Total HT line
+					$total_excl_tax = pdf_getlinetotalexcltax($object, $i, $outputlangs, $hidedetails, $hookmanager);
+					$pdf->SetXY($this->postotalht, $curY);
+					$pdf->MultiCell($this->page_largeur-$this->marge_droite-$this->postotalht, 3, $total_excl_tax, 0, 'R', 0);
+
+					// Collecte des totaux par valeur de tva dans $this->tva["taux"]=total_tva
+					$tvaligne=$object->lines[$i]->total_tva;
+
+					$localtax1ligne=$object->lines[$i]->total_localtax1;
+					$localtax2ligne=$object->lines[$i]->total_localtax2;
+					$localtax1_rate=$object->lines[$i]->localtax1_tx;
+					$localtax2_rate=$object->lines[$i]->localtax2_tx;
+					$localtax1_type=$object->lines[$i]->localtax1_type;
+					$localtax2_type=$object->lines[$i]->localtax2_type;
+
+					if ($object->remise_percent) $tvaligne-=($tvaligne*$object->remise_percent)/100;
+					if ($object->remise_percent) $localtax1ligne-=($localtax1ligne*$object->remise_percent)/100;
+					if ($object->remise_percent) $localtax2ligne-=($localtax2ligne*$object->remise_percent)/100;
+
+					$vatrate=(string) $object->lines[$i]->tva_tx;
+
+					// TODO : store local taxes types into object lines and remove this
+					if (empty($localtax1_type))
+						$localtax1_type=getTypeOfLocalTaxFromRate($vatrate,1);
+					if (empty($localtax2_type))
+						$localtax2_type=getTypeOfLocalTaxFromRate($vatrate,2);
+					//end TODO
+
+				    // retrieve global local tax
+					if ($localtax1_type == '7')
+					{
+						$sql  = "SELECT t.localtax1";
+						$sql .= " FROM ".MAIN_DB_PREFIX."c_tva as t, ".MAIN_DB_PREFIX."c_pays as p";
+						$sql .= " WHERE t.fk_pays = p.rowid AND p.code = '".$mysoc->country_code."'";
+						$sql .= " AND t.taux = ".$vatrate." AND t.active = 1";
+
+						$resql=$db->query($sql);
+						if ($resql)
+						{
+							$obj = $db->fetch_object($resql);
+							$localtax1_rate = $obj->localtax1;
+						}
+					}
+					if ($localtax2_type == '7')
+					{
+						$sql  = "SELECT t.localtax2";
+						$sql .= " FROM ".MAIN_DB_PREFIX."c_tva as t, ".MAIN_DB_PREFIX."c_pays as p";
+						$sql .= " WHERE t.fk_pays = p.rowid AND p.code = '".$mysoc->country_code."'";
+						$sql .= " AND t.taux = ".$vatrate." AND t.active = 1";
+
+						$resql=$db->query($sql);
+						if ($resql)
+						{
+							$obj = $db->fetch_object($resql);
+							$localtax2_rate = $obj->localtax2;
+						}
+					}
+
+					if ($localtax1ligne != 0 || $localtax1_type == '7')
+						$this->localtax1[$localtax1_type][$localtax1_rate]+=$localtax1ligne;
+					if ($localtax2ligne != 0 || $localtax2_type == '7')
+						$this->localtax2[$localtax2_type][$localtax2_rate]+=$localtax2ligne;
+
+					if (($object->lines[$i]->info_bits & 0x01) == 0x01) $vatrate.='*';
+					if (! isset($this->tva[$vatrate])) 				$this->tva[$vatrate]='';
+					$this->tva[$vatrate] += $tvaligne;
+
+					// Add line
+					if (! empty($conf->global->MAIN_PDF_DASH_BETWEEN_LINES) && $i < ($nblignes - 1))
+					{
+						$pdf->SetLineStyle(array('dash'=>'1,1','color'=>array(210,210,210)));
+						//$pdf->SetDrawColor(190,190,200);
+						$pdf->line($this->marge_gauche, $nexY+1, $this->page_largeur - $this->marge_droite, $nexY+1);
+						$pdf->SetLineStyle(array('dash'=>0));
+					}
+
+					$nexY+=2;    // Passe espace entre les lignes
+
+					// Detect if some page were added automatically and output _tableau for past pages
+					while ($pagenb < $pageposafter)
+					{
+						$pdf->setPage($pagenb);
+						if ($pagenb == 1)
+						{
+							$this->_tableau($pdf, $tab_top, $this->page_hauteur - $tab_top - $heightforfooter, 0, $outputlangs, 0, 1);
+						}
+						else
+						{
+							$this->_tableau($pdf, $tab_top_newpage, $this->page_hauteur - $tab_top_newpage - $heightforfooter, 0, $outputlangs, 1, 1);
+						}
+						$this->_pagefoot($pdf,$object,$outputlangs,1);
+						$pagenb++;
+						$pdf->setPage($pagenb);
+						$pdf->setPageOrientation('', 1, 0);	// The only function to edit the bottom margin of current page to set it.
+						if (empty($conf->global->MAIN_PDF_DONOTREPEAT_HEAD)) $this->_pagehead($pdf, $object, 0, $outputlangs, $hookmanager);
+					}
+					if (isset($object->lines[$i+1]->pagebreak) && $object->lines[$i+1]->pagebreak)
+					{
+						if ($pagenb == 1)
+						{
+							$this->_tableau($pdf, $tab_top, $this->page_hauteur - $tab_top - $heightforfooter, 0, $outputlangs, 0, 1);
+						}
+						else
+						{
+							$this->_tableau($pdf, $tab_top_newpage, $this->page_hauteur - $tab_top_newpage - $heightforfooter, 0, $outputlangs, 1, 1);
+						}
+						$this->_pagefoot($pdf,$object,$outputlangs,1);
+						// New page
+						$pdf->AddPage();
+						if (! empty($tplidx)) $pdf->useTemplate($tplidx);
+						$pagenb++;
+						if (empty($conf->global->MAIN_PDF_DONOTREPEAT_HEAD)) $this->_pagehead($pdf, $object, 0, $outputlangs, $hookmanager);
+					}
+				}
+
+				// Show square
+				if ($pagenb == 1)
+				{
+					$this->_tableau($pdf, $tab_top, $this->page_hauteur - $tab_top - $heightforinfotot - $heightforfreetext - $heightforfooter, 0, $outputlangs, 0, 0);
+					$bottomlasttab=$this->page_hauteur - $heightforinfotot - $heightforfreetext - $heightforfooter + 1;
+				}
+				else
+				{
+					$this->_tableau($pdf, $tab_top_newpage, $this->page_hauteur - $tab_top_newpage - $heightforinfotot - $heightforfreetext - $heightforfooter, 0, $outputlangs, 1, 0);
+					$bottomlasttab=$this->page_hauteur - $heightforinfotot - $heightforfreetext - $heightforfooter + 1;
+				}
+
+				// Affiche zone infos
+				$posy=$this->_tableau_info($pdf, $object, $bottomlasttab, $outputlangs);
+
+				// Affiche zone totaux
+				$posy=$this->_tableau_tot($pdf, $object, $deja_regle, $bottomlasttab, $outputlangs);
+
+				// Affiche zone versements
+				if ($deja_regle)
+				{
+					$posy=$this->_tableau_versements($pdf, $object, $posy, $outputlangs);
+				}
+
+				// Pied de page
+				$this->_pagefoot($pdf,$object,$outputlangs);
+				$pdf->AliasNbPages();
+
+				$pdf->Close();
+
+				$pdf->Output($file,'F');
+
+				// Add pdfgeneration hook
+				if (! is_object($hookmanager))
+				{
+					include_once DOL_DOCUMENT_ROOT.'/core/class/hookmanager.class.php';
+					$hookmanager=new HookManager($this->db);
+				}
+				$hookmanager->initHooks(array('pdfgeneration'));
+				$parameters=array('file'=>$file,'object'=>$object,'outputlangs'=>$outputlangs);
+				global $action;
+				$reshook=$hookmanager->executeHooks('afterPDFCreation',$parameters,$this,$action);    // Note that $action and $object may have been modified by some hooks
+
+				if (! empty($conf->global->MAIN_UMASK))
+					@chmod($file, octdec($conf->global->MAIN_UMASK));
+
+				return 1;   // Pas d'erreur
+			}
+			else
+			{
+				$this->error=$langs->trans("ErrorCanNotCreateDir",$dir);
+				return 0;
+			}
+		}
+		else
+		{
+			$this->error=$langs->trans("ErrorConstantNotDefined","COMMANDE_OUTPUTDIR");
+			return 0;
+		}
+		$this->error=$langs->trans("ErrorUnknown");
+		return 0;   // Erreur par defaut
+	}
+
+	/**
+	 *  Show payments table
+     *
+	 *  @param	PDF			&$pdf     		Object PDF
+	 *  @param  Object		$object			Object order
+	 *	@param	int			$posy			Position y in PDF
+	 *	@param	Translate	$outputlangs	Object langs for output
+	 *	@return int							<0 if KO, >0 if OK
+	 */
+	function _tableau_versements(&$pdf, $object, $posy, $outputlangs)
+	{
+
+	}
+
+
+	/**
+	 *   Show miscellaneous information (payment mode, payment term, ...)
+	 *
+	 *   @param		PDF			&$pdf     		Object PDF
+	 *   @param		Object		$object			Object to show
+	 *   @param		int			$posy			Y
+	 *   @param		Translate	$outputlangs	Langs object
+	 *   @return	void
+	 */
+	function _tableau_info(&$pdf, $object, $posy, $outputlangs)
+	{
+		global $conf;
+		$default_font_size = pdf_getPDFFontSize($outputlangs);
+
+		$pdf->SetFont('','', $default_font_size - 1);
+
+        // If France, show VAT mention if not applicable
+		if ($this->emetteur->pays_code == 'FR' && $this->franchise == 1)
+		{
+			$pdf->SetFont('','B', $default_font_size - 2);
+			$pdf->SetXY($this->marge_gauche, $posy);
+			$pdf->MultiCell(100, 3, $outputlangs->transnoentities("VATIsNotUsedForInvoice"), 0, 'L', 0);
+
+			$posy=$pdf->GetY()+4;
+		}
+
+		$posxval=52;
+
+		// Show payments conditions
+		if ($object->cond_reglement_code || $object->cond_reglement)
+		{
+			$pdf->SetFont('','B', $default_font_size - 2);
+			$pdf->SetXY($this->marge_gauche, $posy);
+			$titre = $outputlangs->transnoentities("PaymentConditions").':';
+			$pdf->MultiCell(80, 4, $titre, 0, 'L');
+
+			$pdf->SetFont('','', $default_font_size - 2);
+			$pdf->SetXY($posxval, $posy);
+			$lib_condition_paiement=$outputlangs->transnoentities("PaymentCondition".$object->cond_reglement_code)!=('PaymentCondition'.$object->cond_reglement_code)?$outputlangs->transnoentities("PaymentCondition".$object->cond_reglement_code):$outputlangs->convToOutputCharset($object->cond_reglement_doc);
+			$lib_condition_paiement=str_replace('\n',"\n",$lib_condition_paiement);
+			$pdf->MultiCell(80, 4, $lib_condition_paiement,0,'L');
+
+			$posy=$pdf->GetY()+3;
+		}
+
+        // Check a payment mode is defined
+        /* Not used with orders
+		if (empty($object->mode_reglement_code)
+        	&& ! $conf->global->FACTURE_CHQ_NUMBER
+        	&& ! $conf->global->FACTURE_RIB_NUMBER)
+		{
+            $pdf->SetXY($this->marge_gauche, $posy);
+            $pdf->SetTextColor(200,0,0);
+            $pdf->SetFont('','B', $default_font_size - 2);
+            $pdf->MultiCell(80, 3, $outputlangs->transnoentities("ErrorNoPaiementModeConfigured"),0,'L',0);
+            $pdf->SetTextColor(0,0,0);
+
+            $posy=$pdf->GetY()+1;
+        }
+		*/
+
+      	// Show payment mode
+        if ($object->mode_reglement_code
+        	 && $object->mode_reglement_code != 'CHQ'
+           	 && $object->mode_reglement_code != 'VIR')
+           	 {
+	            $pdf->SetFont('','B', $default_font_size - 2);
+	            $pdf->SetXY($this->marge_gauche, $posy);
+	            $titre = $outputlangs->transnoentities("PaymentMode").':';
+	            $pdf->MultiCell(80, 5, $titre, 0, 'L');
+
+				$pdf->SetFont('','', $default_font_size - 2);
+	            $pdf->SetXY($posxval, $posy);
+	            $lib_mode_reg=$outputlangs->transnoentities("PaymentType".$object->mode_reglement_code)!=('PaymentType'.$object->mode_reglement_code)?$outputlangs->transnoentities("PaymentType".$object->mode_reglement_code):$outputlangs->convToOutputCharset($object->mode_reglement);
+	            $pdf->MultiCell(80, 5, $lib_mode_reg,0,'L');
+
+	            $posy=$pdf->GetY()+2;
+           	 }
+
+		// Show payment mode CHQ
+        if (empty($object->mode_reglement_code) || $object->mode_reglement_code == 'CHQ')
+        {
+        	// Si mode reglement non force ou si force a CHQ
+	        if (! empty($conf->global->FACTURE_CHQ_NUMBER))
+	        {
+	            if ($conf->global->FACTURE_CHQ_NUMBER > 0)
+	            {
+	                $account = new Account($this->db);
+	                $account->fetch($conf->global->FACTURE_CHQ_NUMBER);
+
+	                $pdf->SetXY($this->marge_gauche, $posy);
+	                $pdf->SetFont('','B', $default_font_size - 3);
+	                $pdf->MultiCell(100, 3, $outputlangs->transnoentities('PaymentByChequeOrderedTo',$account->proprio),0,'L',0);
+		            $posy=$pdf->GetY()+1;
+
+		            if (empty($conf->global->MAIN_PDF_HIDE_CHQ_ADDRESS))
+		            {
+		                $pdf->SetXY($this->marge_gauche, $posy);
+		                $pdf->SetFont('','', $default_font_size - 3);
+		                $pdf->MultiCell(100, 3, $outputlangs->convToOutputCharset($account->adresse_proprio), 0, 'L', 0);
+			            $posy=$pdf->GetY()+2;
+		            }
+	            }
+	            if ($conf->global->FACTURE_CHQ_NUMBER == -1)
+	            {
+	                $pdf->SetXY($this->marge_gauche, $posy);
+	                $pdf->SetFont('','B', $default_font_size - 3);
+	                $pdf->MultiCell(100, 3, $outputlangs->transnoentities('PaymentByChequeOrderedTo',$this->emetteur->name),0,'L',0);
+		            $posy=$pdf->GetY()+1;
+
+		            if (empty($conf->global->MAIN_PDF_HIDE_CHQ_ADDRESS))
+		            {
+			            $pdf->SetXY($this->marge_gauche, $posy);
+		                $pdf->SetFont('','', $default_font_size - 3);
+		                $pdf->MultiCell(100, 3, $outputlangs->convToOutputCharset($this->emetteur->getFullAddress()), 0, 'L', 0);
+			            $posy=$pdf->GetY()+2;
+		            }
+	            }
+	        }
+		}
+
+        // If payment mode not forced or forced to VIR, show payment with BAN
+        if (empty($object->mode_reglement_code) || $object->mode_reglement_code == 'VIR')
+        {
+	        if (! empty($conf->global->FACTURE_RIB_NUMBER))
+	        {
+                $account = new Account($this->db);
+                $account->fetch($conf->global->FACTURE_RIB_NUMBER);
+
+                $curx=$this->marge_gauche;
+                $cury=$posy;
+
+                $posy=pdf_bank($pdf,$outputlangs,$curx,$cury,$account,0,$default_font_size);
+
+                $posy+=2;
+	        }
+		}
+
+		return $posy;
+	}
+
+
+	/**
+	 *	Show total to pay
+	 *
+	 *	@param	PDF			&$pdf           Object PDF
+	 *	@param  Facture		$object         Object invoice
+	 *	@param  int			$deja_regle     Montant deja regle
+	 *	@param	int			$posy			Position depart
+	 *	@param	Translate	$outputlangs	Objet langs
+	 *	@return int							Position pour suite
+	 */
+	function _tableau_tot(&$pdf, $object, $deja_regle, $posy, $outputlangs)
+	{
+	    global $conf,$mysoc;
+
+		$default_font_size = pdf_getPDFFontSize($outputlangs);
+
+		$tab2_top = $posy;
+		$tab2_hl = 4;
+		$pdf->SetFont('','', $default_font_size - 1);
+
+		// Tableau total
+        $col1x = 120; $col2x = 170;
+		if ($this->page_largeur < 210) // To work with US executive format
+		{
+			$col2x-=20;
+		}
+		$largcol2 = ($this->page_largeur - $this->marge_droite - $col2x);
+
+		$useborder=0;
+		$index = 0;
+
+		// Total HT
+		$pdf->SetFillColor(255,255,255);
+		$pdf->SetXY($col1x, $tab2_top + 0);
+		$pdf->MultiCell($col2x-$col1x, $tab2_hl, $outputlangs->transnoentities("TotalHT"), 0, 'L', 1);
+
+		$pdf->SetXY($col2x, $tab2_top + 0);
+		$pdf->MultiCell($largcol2, $tab2_hl, price($object->total_ht + (! empty($object->remise)?$object->remise:0)), 0, 'R', 1);
+
+		// Show VAT by rates and total
+		$pdf->SetFillColor(248,248,248);
+
+		$this->atleastoneratenotnull=0;
+		if (empty($conf->global->MAIN_GENERATE_DOCUMENTS_WITHOUT_VAT))
+		{
+			$tvaisnull=((! empty($this->tva) && count($this->tva) == 1 && isset($this->tva['0.000']) && is_float($this->tva['0.000'])) ? true : false);
+			if (! empty($conf->global->MAIN_GENERATE_DOCUMENTS_WITHOUT_VAT_ISNULL) && $tvaisnull)
+			{
+				// Nothing to do
+			}
+			else
+			{
+				//Local tax 1 before VAT
+				if (! empty($conf->global->FACTURE_LOCAL_TAX1_OPTION) && $conf->global->FACTURE_LOCAL_TAX1_OPTION=='localtax1on')
+				{
+					foreach( $this->localtax1 as $localtax_type => $localtax_rate ) {
+						switch ($localtax_type) {
+							case '1':
+							case '3':
+							case '5':
+							case '7':
+								continue 2;
+								break;
+						}
+						foreach( $localtax_rate as $tvakey => $tvaval )
+						{
+							if ($tvakey>0)    // On affiche pas taux 0
+							{
+								//$this->atleastoneratenotnull++;
+
+								$index++;
+								$pdf->SetXY ($col1x, $tab2_top + $tab2_hl * $index);
+
+								$tvacompl='';
+								if (preg_match('/\*/',$tvakey))
+								{
+									$tvakey=str_replace('*','',$tvakey);
+									$tvacompl = " (".$outputlangs->transnoentities("NonPercuRecuperable").")";
+								}
+								$totalvat = $outputlangs->transnoentities("TotalLT1".$mysoc->pays_code).' ';
+								$totalvat.=vatrate($tvakey,1).$tvacompl;
+								$pdf->MultiCell($col2x-$col1x, $tab2_hl, $totalvat, 0, 'L', 1);
+
+								$pdf->SetXY ($col2x, $tab2_top + $tab2_hl * $index);
+								$pdf->MultiCell($largcol2, $tab2_hl, price($tvaval), 0, 'R', 1);
+							}
+						}
+					}
+	      }
+				//Local tax 2  before VAT
+				if (! empty($conf->global->FACTURE_LOCAL_TAX2_OPTION) && $conf->global->FACTURE_LOCAL_TAX2_OPTION=='localtax2on')
+				{
+					foreach( $this->localtax2 as $localtax_type => $localtax_rate ) {
+						switch ($localtax_type) {
+							case '1':
+							case '3':
+							case '5':
+							case '7':
+								continue 2;
+								break;
+						}
+						foreach( $localtax_rate as $tvakey => $tvaval )
+						{
+							if ($tvakey>0)    // On affiche pas taux 0
+							{
+								//$this->atleastoneratenotnull++;
+
+
+
+								$index++;
+								$pdf->SetXY ($col1x, $tab2_top + $tab2_hl * $index);
+
+								$tvacompl='';
+								if (preg_match('/\*/',$tvakey))
+								{
+									$tvakey=str_replace('*','',$tvakey);
+									$tvacompl = " (".$outputlangs->transnoentities("NonPercuRecuperable").")";
+								}
+								$totalvat = $outputlangs->transnoentities("TotalLT2".$mysoc->pays_code).' ';
+								$totalvat.=vatrate($tvakey,1).$tvacompl;
+								$pdf->MultiCell($col2x-$col1x, $tab2_hl, $totalvat, 0, 'L', 1);
+
+								$pdf->SetXY ($col2x, $tab2_top + $tab2_hl * $index);
+								$pdf->MultiCell($largcol2, $tab2_hl, price($tvaval), 0, 'R', 1);
+
+							}
+						}
+					}
+				}
+				// VAT
+				foreach($this->tva as $tvakey => $tvaval)
+				{
+					if ($tvakey > 0)    // On affiche pas taux 0
+					{
+						$this->atleastoneratenotnull++;
+
+						$index++;
+						$pdf->SetXY($col1x, $tab2_top + $tab2_hl * $index);
+
+						$tvacompl='';
+						if (preg_match('/\*/',$tvakey))
+						{
+							$tvakey=str_replace('*','',$tvakey);
+							$tvacompl = " (".$outputlangs->transnoentities("NonPercuRecuperable").")";
+						}
+						$totalvat =$outputlangs->transnoentities("TotalVAT").' ';
+						$totalvat.=vatrate($tvakey,1).$tvacompl;
+						$pdf->MultiCell($col2x-$col1x, $tab2_hl, $totalvat, 0, 'L', 1);
+
+						$pdf->SetXY($col2x, $tab2_top + $tab2_hl * $index);
+						$pdf->MultiCell($largcol2, $tab2_hl, price($tvaval), 0, 'R', 1);
+					}
+				}
+
+				//Local tax 1 after VAT
+				if (! empty($conf->global->FACTURE_LOCAL_TAX1_OPTION) && $conf->global->FACTURE_LOCAL_TAX1_OPTION=='localtax1on')
+				{
+					foreach( $this->localtax1 as $localtax_type => $localtax_rate ) {
+						switch ($localtax_type) {
+							case '2':
+							case '4':
+							case '6':
+								continue 2;
+								break;
+						}
+						foreach( $localtax_rate as $tvakey => $tvaval )
+						{
+							if ($tvakey>0)    // On affiche pas taux 0
+							{
+								//$this->atleastoneratenotnull++;
+
+								$index++;
+								$pdf->SetXY ($col1x, $tab2_top + $tab2_hl * $index);
+
+								$tvacompl='';
+								if (preg_match('/\*/',$tvakey))
+								{
+									$tvakey=str_replace('*','',$tvakey);
+									$tvacompl = " (".$outputlangs->transnoentities("NonPercuRecuperable").")";
+								}
+								$totalvat = $outputlangs->transnoentities("TotalLT1".$mysoc->pays_code).' ';
+								if ($localtax_type == '7') {  // amount on order
+									$pdf->MultiCell($col2x-$col1x, $tab2_hl, $totalvat, 0, 'L', 1);
+
+									$pdf->SetXY ($col2x, $tab2_top + $tab2_hl * $index);
+									$pdf->MultiCell($largcol2, $tab2_hl, price($tvakey), 0, 'R', 1);
+								}
+								else
+								{
+									$totalvat.=vatrate($tvakey,1).$tvacompl;
+									$pdf->MultiCell($col2x-$col1x, $tab2_hl, $totalvat, 0, 'L', 1);
+									$pdf->SetXY ($col2x, $tab2_top + $tab2_hl * $index);
+									$pdf->MultiCell($largcol2, $tab2_hl, price($tvaval), 0, 'R', 1);
+								}
+							}
+						}
+					}
+	      		}
+				//Local tax 2  after VAT
+				if (! empty($conf->global->FACTURE_LOCAL_TAX2_OPTION) && $conf->global->FACTURE_LOCAL_TAX2_OPTION=='localtax2on')
+				{
+					foreach( $this->localtax2 as $localtax_type => $localtax_rate ) {
+						switch ($localtax_type) {
+							case '2':
+							case '4':
+							case '6':
+								continue 2;
+								break;
+						}
+						foreach( $localtax_rate as $tvakey => $tvaval )
+						{
+							if ($tvakey>0)    // On affiche pas taux 0
+							{
+								//$this->atleastoneratenotnull++;
+
+								$index++;
+								$pdf->SetXY ($col1x, $tab2_top + $tab2_hl * $index);
+
+								$tvacompl='';
+								if (preg_match('/\*/',$tvakey))
+								{
+									$tvakey=str_replace('*','',$tvakey);
+									$tvacompl = " (".$outputlangs->transnoentities("NonPercuRecuperable").")";
+								}
+								$totalvat = $outputlangs->transnoentities("TotalLT2".$mysoc->pays_code).' ';
+
+								if ($localtax_type == '7') {  // amount on order
+									$pdf->MultiCell($col2x-$col1x, $tab2_hl, $totalvat, 0, 'L', 1);
+									$pdf->SetXY ($col2x, $tab2_top + $tab2_hl * $index);
+									$pdf->MultiCell($largcol2, $tab2_hl, price($tvakey), 0, 'R', 1);
+								}
+								else
+								{
+									$totalvat.=vatrate($tvakey,1).$tvacompl;
+									$pdf->MultiCell($col2x-$col1x, $tab2_hl, $totalvat, 0, 'L', 1);
+
+									$pdf->SetXY ($col2x, $tab2_top + $tab2_hl * $index);
+									$pdf->MultiCell($largcol2, $tab2_hl, price($tvaval), 0, 'R', 1);
+								}
+							}
+						}
+					}
+				}
+
+				// Total TTC
+				$index++;
+				$pdf->SetXY($col1x, $tab2_top + $tab2_hl * $index);
+				$pdf->SetTextColor(0,0,60);
+				$pdf->SetFillColor(224,224,224);
+				$pdf->MultiCell($col2x-$col1x, $tab2_hl, $outputlangs->transnoentities("TotalTTC"), $useborder, 'L', 1);
+
+				$pdf->SetXY($col2x, $tab2_top + $tab2_hl * $index);
+				$pdf->MultiCell($largcol2, $tab2_hl, price($object->total_ttc), $useborder, 'R', 1);
+			}
+		}
+
+		$pdf->SetTextColor(0,0,0);
+
+        $creditnoteamount=0;
+        $depositsamount=0;
+		//$creditnoteamount=$object->getSumCreditNotesUsed();
+		//$depositsamount=$object->getSumDepositsUsed();
+		//print "x".$creditnoteamount."-".$depositsamount;exit;
+		$resteapayer = price2num($object->total_ttc - $deja_regle - $creditnoteamount - $depositsamount, 'MT');
+		if (! empty($object->paye)) $resteapayer=0;
+
+		if ($deja_regle > 0)
+		{
+			// Already paid + Deposits
+			$index++;
+
+			$pdf->SetXY($col1x, $tab2_top + $tab2_hl * $index);
+			$pdf->MultiCell($col2x-$col1x, $tab2_hl, $outputlangs->transnoentities("AlreadyPaid"), 0, 'L', 0);
+			$pdf->SetXY($col2x, $tab2_top + $tab2_hl * $index);
+			$pdf->MultiCell($largcol2, $tab2_hl, price($deja_regle), 0, 'R', 0);
+
+			$index++;
+			$pdf->SetTextColor(0,0,60);
+			$pdf->SetFillColor(224,224,224);
+			$pdf->SetXY($col1x, $tab2_top + $tab2_hl * $index);
+			$pdf->MultiCell($col2x-$col1x, $tab2_hl, $outputlangs->transnoentities("RemainderToPay"), $useborder, 'L', 1);
+
+			$pdf->SetXY($col2x, $tab2_top + $tab2_hl * $index);
+			$pdf->MultiCell($largcol2, $tab2_hl, price($resteapayer), $useborder, 'R', 1);
+
+			$pdf->SetFont('','', $default_font_size - 1);
+			$pdf->SetTextColor(0,0,0);
+		}
+
+		$index++;
+		return ($tab2_top + ($tab2_hl * $index));
+	}
+
+	/**
+	 *   Show table for lines
+	 *
+	 *   @param		PDF			&$pdf     		Object PDF
+	 *   @param		string		$tab_top		Top position of table
+	 *   @param		string		$tab_height		Height of table (rectangle)
+	 *   @param		int			$nexY			Y (not used)
+	 *   @param		Translate	$outputlangs	Langs object
+	 *   @param		int			$hidetop		1=Hide top bar of array and title, 0=Hide nothing, -1=Hide only title
+	 *   @param		int			$hidebottom		Hide bottom bar of array
+	 *   @return	void
+	 */
+	function _tableau(&$pdf, $tab_top, $tab_height, $nexY, $outputlangs, $hidetop=0, $hidebottom=0)
+	{
+		global $conf;
+
+		// Force to disable hidetop and hidebottom
+		$hidebottom=0;
+		if ($hidetop) $hidetop=-1;
+
+		$default_font_size = pdf_getPDFFontSize($outputlangs);
+
+		// Amount in (at tab_top - 1)
+		$pdf->SetTextColor(0,0,0);
+		$pdf->SetFont('','', $default_font_size - 2);
+
+		if (empty($hidetop))
+		{
+			$titre = $outputlangs->transnoentities("AmountInCurrency",$outputlangs->transnoentitiesnoconv("Currency".$conf->currency));
+			$pdf->SetXY($this->page_largeur - $this->marge_droite - ($pdf->GetStringWidth($titre) + 3), $tab_top-4);
+			$pdf->MultiCell(($pdf->GetStringWidth($titre) + 3), 2, $titre);
+		}
+
+		$pdf->SetDrawColor(128,128,128);
+		$pdf->SetFont('','', $default_font_size - 1);
+
+		// Output Rect
+		$this->printRect($pdf,$this->marge_gauche, $tab_top, $this->page_largeur-$this->marge_gauche-$this->marge_droite, $tab_height, $hidetop, $hidebottom);	// Rect prend une longueur en 3eme param et 4eme param
+
+		if (empty($hidetop))
+		{
+			$pdf->line($this->marge_gauche, $tab_top+5, $this->page_largeur-$this->marge_droite, $tab_top+5);	// line prend une position y en 2eme param et 4eme param
+
+			$pdf->SetXY($this->posxdesc-1, $tab_top+1);
+			$pdf->MultiCell(108,2, $outputlangs->transnoentities("Designation"),'','L');
+		}
+
+		if (empty($conf->global->MAIN_GENERATE_DOCUMENTS_WITHOUT_VAT))
+		{
+			$pdf->line($this->posxtva-1, $tab_top, $this->posxtva-1, $tab_top + $tab_height);
+			if (empty($hidetop))
+			{
+				$pdf->SetXY($this->posxtva-3, $tab_top+1);
+				$pdf->MultiCell($this->posxup-$this->posxtva+3,2, $outputlangs->transnoentities("VAT"),'','C');
+			}
+		}
+
+		$pdf->line($this->posxup-1, $tab_top, $this->posxup-1, $tab_top + $tab_height);
+		if (empty($hidetop))
+		{
+			$pdf->SetXY($this->posxup-1, $tab_top+1);
+			$pdf->MultiCell($this->posxqty-$this->posxup-1,2, $outputlangs->transnoentities("PriceUHT"),'','C');
+		}
+
+		$pdf->line($this->posxqty-1, $tab_top, $this->posxqty-1, $tab_top + $tab_height);
+		if (empty($hidetop))
+		{
+			$pdf->SetXY($this->posxqty-1, $tab_top+1);
+			$pdf->MultiCell($this->posxdiscount-$this->posxqty-1,2, $outputlangs->transnoentities("Qty"),'','C');
+		}
+
+		$pdf->line($this->posxdiscount-1, $tab_top, $this->posxdiscount-1, $tab_top + $tab_height);
+		if (empty($hidetop))
+		{
+			if ($this->atleastonediscount)
+			{
+				$pdf->SetXY($this->posxdiscount-1, $tab_top+1);
+				$pdf->MultiCell($this->postotalht-$this->posxdiscount+1,2, $outputlangs->transnoentities("ReductionShort"),'','C');
+			}
+		}
+
+		if ($this->atleastonediscount)
+		{
+			$pdf->line($this->postotalht, $tab_top, $this->postotalht, $tab_top + $tab_height);
+		}
+		if (empty($hidetop))
+		{
+			$pdf->SetXY($this->postotalht-1, $tab_top+1);
+			$pdf->MultiCell(30,2, $outputlangs->transnoentities("TotalHT"),'','C');
+		}
+	}
+
+	/**
+	 *  Show top header of page.
+	 *
+	 *  @param	PDF			&$pdf     		Object PDF
+	 *  @param  Object		$object     	Object to show
+	 *  @param  int	    	$showaddress    0=no, 1=yes
+	 *  @param  Translate	$outputlangs	Object lang for output
+	 *  @param	object		$hookmanager	Hookmanager object
+	 *  @return	void
+	 */
+	function _pagehead(&$pdf, $object, $showaddress, $outputlangs, $hookmanager)
+	{
+		global $conf,$langs;
+
+		$outputlangs->load("main");
+		$outputlangs->load("bills");
+		$outputlangs->load("propal");
+		$outputlangs->load("companies");
+		$default_font_size = pdf_getPDFFontSize($outputlangs);
+
+		pdf_pagehead($pdf,$outputlangs,$this->page_hauteur);
+
+		// Show Draft Watermark
+		if($object->statut==0 && (! empty($conf->global->COMMANDE_DRAFT_WATERMARK)) )
+		{
+            pdf_watermark($pdf,$outputlangs,$this->page_hauteur,$this->page_largeur,'mm',$conf->global->COMMANDE_DRAFT_WATERMARK);
+		}
+
+		$pdf->SetTextColor(0,0,60);
+		$pdf->SetFont('','B', $default_font_size + 3);
+
+		$posy=$this->marge_haute;
+		$posx=$this->page_largeur-$this->marge_droite-100;
+
+		$pdf->SetXY($this->marge_gauche,$posy);
+
+		// Logo
+		$logo=$conf->mycompany->dir_output.'/logos/'.$this->emetteur->logo;
+		if ($this->emetteur->logo)
+		{
+			if (is_readable($logo))
+			{
+			    $height=pdf_getHeightForLogo($logo);
+			    $pdf->Image($logo, $this->marge_gauche, $posy, 0, $height);	// width=0 (auto)
+			}
+			else
+			{
+				$pdf->SetTextColor(200,0,0);
+				$pdf->SetFont('','B', $default_font_size -2);
+				$pdf->MultiCell(100, 3, $outputlangs->transnoentities("ErrorLogoFileNotFound",$logo), 0, 'L');
+				$pdf->MultiCell(100, 3, $outputlangs->transnoentities("ErrorGoToGlobalSetup"), 0, 'L');
+			}
+		}
+		else
+		{
+			$text=$this->emetteur->name;
+			$pdf->MultiCell(100, 4, $outputlangs->convToOutputCharset($text), 0, 'L');
+		}
+
+		$pdf->SetFont('','B', $default_font_size + 3);
+		$pdf->SetXY($posx,$posy);
+		$pdf->SetTextColor(0,0,60);
+		$title=$outputlangs->transnoentities("Order");
+		$pdf->MultiCell(100, 3, $title, '', 'R');
+
+		$pdf->SetFont('','B',$default_font_size);
+
+		$posy+=5;
+		$pdf->SetXY($posx,$posy);
+		$pdf->SetTextColor(0,0,60);
+		$pdf->MultiCell(100, 4, $outputlangs->transnoentities("Ref")." : " . $outputlangs->convToOutputCharset($object->ref), '', 'R');
+
+		$posy+=1;
+		$pdf->SetFont('','', $default_font_size - 1);
+
+		if ($object->ref_client)
+		{
+			$posy+=5;
+			$pdf->SetXY($posx,$posy);
+			$pdf->SetTextColor(0,0,60);
+			$pdf->MultiCell(100, 3, $outputlangs->transnoentities("RefCustomer")." : " . $outputlangs->convToOutputCharset($object->ref_client), '', 'R');
+		}
+
+		$posy+=4;
+		$pdf->SetXY($posx,$posy);
+		$pdf->SetTextColor(0,0,60);
+		$pdf->MultiCell(100, 3, $outputlangs->transnoentities("OrderDate")." : " . dol_print_date($object->date,"%d %b %Y",false,$outputlangs,true), '', 'R');
+
+		$posy+=2;
+
+		// Show list of linked objects
+		$posy = pdf_writeLinkedObjects($pdf, $object, $outputlangs, $posx, $posy, 100, 3, 'R', $default_font_size, $hookmanager);
+
+		if ($showaddress)
+		{
+			// Sender properties
+			$carac_emetteur = pdf_build_address($outputlangs,$this->emetteur);
+
+			// Show sender
+			$posy=42;
+			$posx=$this->marge_gauche;
+			if (! empty($conf->global->MAIN_INVERT_SENDER_RECIPIENT)) $posx=$this->page_largeur-$this->marge_droite-80;
+			$hautcadre=40;
+
+			// Show sender frame
+			$pdf->SetTextColor(0,0,0);
+			$pdf->SetFont('','', $default_font_size - 2);
+			$pdf->SetXY($posx,$posy-5);
+			$pdf->MultiCell(66,5, $outputlangs->transnoentities("BillFrom").":", 0, 'L');
+			$pdf->SetXY($posx,$posy);
+			$pdf->SetFillColor(230,230,230);
+			$pdf->MultiCell(82, $hautcadre, "", 0, 'R', 1);
+			$pdf->SetTextColor(0,0,60);
+
+			// Show sender name
+			$pdf->SetXY($posx+2,$posy+3);
+			$pdf->SetFont('','B', $default_font_size);
+			$pdf->MultiCell(80, 4, $outputlangs->convToOutputCharset($this->emetteur->name), 0, 'L');
+
+			// Show sender information
+			$pdf->SetXY($posx+2,$posy+8);
+			$pdf->SetFont('','', $default_font_size - 1);
+			$pdf->MultiCell(80, 4, $carac_emetteur, 0, 'L');
+
+
+
+			// If CUSTOMER contact defined on order, we use it
+			$usecontact=false;
+			$arrayidcontact=$object->getIdContact('external','CUSTOMER');
+			if (count($arrayidcontact) > 0)
+			{
+				$usecontact=true;
+				$result=$object->fetch_contact($arrayidcontact[0]);
+			}
+
+			// Recipient name
+			if (! empty($usecontact))
+			{
+				// On peut utiliser le nom de la societe du contact
+				if (! empty($conf->global->MAIN_USE_COMPANY_NAME_OF_CONTACT)) $socname = $object->contact->socname;
+				else $socname = $object->client->nom;
+				$carac_client_name=$outputlangs->convToOutputCharset($socname);
+			}
+			else
+			{
+				$carac_client_name=$outputlangs->convToOutputCharset($object->client->nom);
+			}
+
+			$carac_client=pdf_build_address($outputlangs,$this->emetteur,$object->client,($usecontact?$object->contact:''),$usecontact,'target');
+
+			// Show recipient
+			$widthrecbox=100;
+			if ($this->page_largeur < 210) $widthrecbox=84;	// To work with US executive format
+			$posy=42;
+			$posx=$this->page_largeur-$this->marge_droite-$widthrecbox;
+			if (! empty($conf->global->MAIN_INVERT_SENDER_RECIPIENT)) $posx=$this->marge_gauche;
+
+			// Show recipient frame
+			$pdf->SetTextColor(0,0,0);
+			$pdf->SetFont('','', $default_font_size - 2);
+			$pdf->SetXY($posx+2,$posy-5);
+			$pdf->MultiCell($widthrecbox, 5, $outputlangs->transnoentities("BillTo").":",0,'L');
+			$pdf->Rect($posx, $posy, $widthrecbox, $hautcadre);
+
+			// Show recipient name
+			$pdf->SetXY($posx+2,$posy+3);
+			$pdf->SetFont('','B', $default_font_size);
+			$pdf->MultiCell($widthrecbox, 4, $carac_client_name, 0, 'L');
+
+			// Show recipient information
+			$pdf->SetFont('','', $default_font_size - 1);
+			$pdf->SetXY($posx+2,$posy+4+(dol_nboflines_bis($carac_client_name,50)*4));
+			$pdf->MultiCell($widthrecbox, 4, $carac_client, 0, 'L');
+		}
+	}
+
+	/**
+	 *   	Show footer of page. Need this->emetteur object
+     *
+	 *   	@param	PDF			&$pdf     			PDF
+	 * 		@param	Object		$object				Object to show
+	 *      @param	Translate	$outputlangs		Object lang for output
+	 *      @param	int			$hidefreetext		1=Hide free text
+	 *      @return	int								Return height of bottom margin including footer text
+	 */
+	function _pagefoot(&$pdf,$object,$outputlangs,$hidefreetext=0)
+	{
+		return pdf_pagefoot($pdf,$outputlangs,'COMMANDE_FREE_TEXT',$this->emetteur,$this->marge_basse,$this->marge_gauche,$this->page_hauteur,$object,0,$hidefreetext);
+	}
+
+}
+
+?>