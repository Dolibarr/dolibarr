--- conflicted
+++ resolved
@@ -605,23 +605,6 @@
             $posy=$pdf->GetY()+1;
         }
 		*/
-<<<<<<< HEAD
-		/*if (! empty($object->date_livraison))
-		{
-            $pdf->SetXY($this->marge_gauche, $posy);
-            $pdf->SetFont('','B', $default_font_size - 2);
-            $text=$outputlangs->transnoentities("DeliveryDate").':';
-            $pdf->MultiCell(80, 3, $text, 0, 'L', 0);
-
-			$pdf->SetFont('','', $default_font_size - 2);
-			$pdf->SetXY($posxval, $posy);
-            $text=dol_print_date($object->date_livraison,'day','',$outputlangs);
-            $pdf->MultiCell(80, 3, $text, 0, 'L', 0);
-
-            $posy=$pdf->GetY()+1;
-		}*/
-=======
->>>>>>> ed49f884
 		/* TODO
 		else if (! empty($object->availability_code))
 		{
@@ -635,7 +618,7 @@
 		}*/
 
 	    // Show planed date of delivery
-        if ($object->date_livraison)
+        if (! empty($object->date_livraison))
 		{
             $outputlangs->load("sendings");
 			$pdf->SetFont('','B', $default_font_size - 2);
