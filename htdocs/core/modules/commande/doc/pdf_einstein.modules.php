--- conflicted
+++ resolved
@@ -217,21 +217,14 @@
 	 */
 	function write_file($object, $outputlangs, $srctemplatepath='', $hidedetails=0, $hidedesc=0, $hideref=0)
 	{
-<<<<<<< HEAD
-=======
         // phpcs:enable
->>>>>>> d9b8a8c8
 		global $user, $langs, $conf, $mysoc, $db, $hookmanager, $nblignes;
 
 		if (! is_object($outputlangs)) $outputlangs=$langs;
 		// For backward compatibility with FPDF, force output charset to ISO, because FPDF expect text to be encoded in ISO
 		if (! empty($conf->global->MAIN_USE_FPDF)) $outputlangs->charset_output='ISO-8859-1';
 
-<<<<<<< HEAD
-		// Translations
-=======
 		// Load translation files required by the page
->>>>>>> d9b8a8c8
 		$outputlangs->loadLangs(array("main", "dict", "companies", "bills", "products", "orders", "deliveries"));
 
 		$nblignes = count($object->lines);
@@ -1246,11 +1239,7 @@
 	{
 		global $conf,$langs,$hookmanager;
 
-<<<<<<< HEAD
-		// Translations
-=======
 		// Load traductions files requiredby by page
->>>>>>> d9b8a8c8
 		$outputlangs->loadLangs(array("main", "bills", "propal", "orders", "companies"));
 
 		$default_font_size = pdf_getPDFFontSize($outputlangs);
