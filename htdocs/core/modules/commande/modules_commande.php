<?php
/* Copyright (C) 2003-2004 Rodolphe Quiedeville <rodolphe@quiedeville.org>
 * Copyright (C) 2004-2011 Laurent Destailleur  <eldy@users.sourceforge.net>
 * Copyright (C) 2004      Eric Seigne          <eric.seigne@ryxeo.com>
 * Copyright (C) 2005-2012 Regis Houssin        <regis.houssin@inodbox.com>
 * Copyright (C) 2006      Andre Cianfarani     <acianfa@free.fr>
 * Copyright (C) 2012      Juanjo Menent	    <jmenent@2byte.es>
 * Copyright (C) 2014      Marcos García        <marcosgdf@gmail.com>
 * Copyright (C) 2024		MDW							<mdeweerd@users.noreply.github.com>
 *
 * This program is free software; you can redistribute it and/or modify
 * it under the terms of the GNU General Public License as published by
 * the Free Software Foundation; either version 3 of the License, or
 * (at your option) any later version.
 *
 * This program is distributed in the hope that it will be useful,
 * but WITHOUT ANY WARRANTY; without even the implied warranty of
 * MERCHANTABILITY or FITNESS FOR A PARTICULAR PURPOSE.  See the
 * GNU General Public License for more details.
 *
 * You should have received a copy of the GNU General Public License
 * along with this program. If not, see <https://www.gnu.org/licenses/>.
 * or see https://www.gnu.org/
 */

/**
 *  \file			htdocs/core/modules/commande/modules_commande.php
 *  \ingroup		commande
 *  \brief			File that contains parent class for orders models
 *                  and parent class for orders numbering models
 */

require_once DOL_DOCUMENT_ROOT.'/core/class/commondocgenerator.class.php';
require_once DOL_DOCUMENT_ROOT.'/core/class/commonnumrefgenerator.class.php';
require_once DOL_DOCUMENT_ROOT.'/compta/bank/class/account.class.php'; // required for use by classes that inherit
require_once DOL_DOCUMENT_ROOT.'/core/class/discount.class.php';


/**
 *	Parent class for orders models
 */
abstract class ModelePDFCommandes extends CommonDocGenerator
{
	public $posxpicture;
	public $posxtva;
	public $posxup;
	public $posxqty;
	public $posxunit;
	public $posxdesc;
	public $posxdiscount;
	public $postotalht;

	public $tva;
	public $tva_array;
	public $localtax1;
	public $localtax2;

	public $atleastoneratenotnull = 0;
	public $atleastonediscount = 0;


	// phpcs:disable PEAR.NamingConventions.ValidFunctionName.ScopeNotCamelCaps
	/**
	 *  Return list of active generation modules
	 *
	 *  @param  DoliDB  	$db                 Database handler
	 *  @param  int<0,max>	$maxfilenamelength  Max length of value to show
	 *  @return string[]|int<-1,0>				List of templates
	 */
	public static function liste_modeles($db, $maxfilenamelength = 0)
	{
		// phpcs:enable
		$type = 'order';
		$list = array();

		include_once DOL_DOCUMENT_ROOT.'/core/lib/functions2.lib.php';
		$list = getListOfModels($db, $type, $maxfilenamelength);

		return $list;
	}


<<<<<<< HEAD
=======
	// phpcs:disable PEAR.NamingConventions.ValidFunctionName.ScopeNotCamelCaps
	/**
	 *  Function to build pdf onto disk
	 *
	 *	@param		Commande	$object				Object source to build document
	 *  @param		Translate	$outputlangs		Lang output object
	 *  @param		string		$srctemplatepath	Full path of source filename for generator using a template file
	 *  @param		int<0,1>	$hidedetails		Do not show line details
	 *  @param		int<0,1>	$hidedesc			Do not show desc
	 *  @param		int<0,1>	$hideref			Do not show ref
	 *  @return		int<-1,1>						1 if OK, <=0 if KO
	 */
	abstract public function write_file($object, $outputlangs, $srctemplatepath = '', $hidedetails = 0, $hidedesc = 0, $hideref = 0);
	// phpcs:enable
}


>>>>>>> cc80841a

/**
 *  Parent class to manage numbering of Sale Orders
 */
abstract class ModeleNumRefCommandes extends CommonNumRefGenerator
{
<<<<<<< HEAD
	// No overload code
=======
	/**
	 * 	Return next free value
	 *
	 *  @param	Societe			$objsoc     Object thirdparty
	 *  @param  Commande		$object		Object we need next value for
	 *  @return string|int<-1,0>		Value if OK, -1 if KO
	 */
	abstract public function getNextValue($objsoc, $object);


	/**
	 *  Return an example of numbering
	 *
	 *  @return     string      Example
	 */
	abstract public function getExample();
>>>>>>> cc80841a
}<|MERGE_RESOLUTION|>--- conflicted
+++ resolved
@@ -80,8 +80,6 @@
 	}
 
 
-<<<<<<< HEAD
-=======
 	// phpcs:disable PEAR.NamingConventions.ValidFunctionName.ScopeNotCamelCaps
 	/**
 	 *  Function to build pdf onto disk
@@ -99,16 +97,12 @@
 }
 
 
->>>>>>> cc80841a
 
 /**
  *  Parent class to manage numbering of Sale Orders
  */
 abstract class ModeleNumRefCommandes extends CommonNumRefGenerator
 {
-<<<<<<< HEAD
-	// No overload code
-=======
 	/**
 	 * 	Return next free value
 	 *
@@ -125,5 +119,4 @@
 	 *  @return     string      Example
 	 */
 	abstract public function getExample();
->>>>>>> cc80841a
 }