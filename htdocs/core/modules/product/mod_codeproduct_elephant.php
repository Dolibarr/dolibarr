--- conflicted
+++ resolved
@@ -119,15 +119,6 @@
 	/**
 	 * Return an example of result returned by getNextValue
 	 *
-<<<<<<< HEAD
-	 * @param	Translate		$langs		Object langs
-	 * @param	Product|string	$objproduct	Object product
-	 * @param	int				$type		Type of third party (1:customer, 2:supplier, -1:autodetect)
-	 * @return	string						Return string example
-	 */
-	public function getExample($langs, $objproduct = '', $type = -1)
-	{
-=======
 	 * @param	?Translate		$langs		Object langs
 	 * @param	Product|string	$objproduct	Object product
 	 * @param	int<-1,2>		$type		Type of third party (1:customer, 2:supplier, -1:autodetect)
@@ -139,7 +130,6 @@
 			$langs = $GLOBALS['langs'];
 			'@phan-var-force Translate $langs';
 		}
->>>>>>> cc80841a
 		$exampleproduct = $exampleservice = '';
 
 		if ($type == 0 || $type == -1) {
