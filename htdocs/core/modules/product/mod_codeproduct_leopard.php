--- conflicted
+++ resolved
@@ -69,24 +69,6 @@
 		return $langs->trans("LeopardNumRefModelDesc");
 	}
 
-<<<<<<< HEAD
-	/**
-	 * Return an example of result returned by getNextValue
-	 *
-	 * @param	Translate	$langs		Object langs
-	 * @param	Product		$objproduct		Object product
-	 * @param	int			$type		Type of third party (1:customer, 2:supplier, -1:autodetect)
-	 * @return	string					Return string example
-	 */
-	public function getExample($langs, $objproduct = null, $type = -1)
-	{
-		return '';
-	}
-
-	/**
-	 * Return an example of result returned by getNextValue
-	 *
-=======
 	/**
 	 * Return an example of result returned by getNextValue
 	 *
@@ -103,7 +85,6 @@
 	/**
 	 * Return an example of result returned by getNextValue
 	 *
->>>>>>> cc80841a
 	 * @param	Product|string	$objproduct	Object product
 	 * @param	int				$type		Type of third party (1:customer, 2:supplier, -1:autodetect)
 	 * @return	string						Return next value
