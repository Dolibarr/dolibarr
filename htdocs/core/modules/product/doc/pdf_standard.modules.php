<?php
/* Copyright (C) 2017 	Laurent Destailleur		<eldy@products.sourceforge.net>
 * Copyright (C) 2023 	Anthony Berton			<anthony.berton@bb2a.fr>
 * Copyright (C) 2024		MDW							<mdeweerd@users.noreply.github.com>
<<<<<<< HEAD
=======
 * Copyright (C) 2024       Frédéric France             <frederic.france@free.fr>
>>>>>>> cc80841a
 *
 * This program is free software; you can redistribute it and/or modify
 * it under the terms of the GNU General Public License as published by
 * the Free Software Foundation; either version 3 of the License, or
 * (at your option) any later version.
 *
 * This program is distributed in the hope that it will be useful,
 * but WITHOUT ANY WARRANTY; without even the implied warranty of
 * MERCHANTABILITY or FITNESS FOR A PARTICULAR PURPOSE.  See the
 * GNU General Public License for more details.
 *
 * You should have received a copy of the GNU General Public License
 * along with this program. If not, see <https://www.gnu.org/licenses/>.
 * or see https://www.gnu.org/
 */

/**
 *	\file       htdocs/core/modules/product/doc/pdf_standard.modules.php
 *	\ingroup    societe
 *	\brief      File of class to build PDF documents for products/services
 */

require_once DOL_DOCUMENT_ROOT.'/core/modules/product/modules_product.class.php';
require_once DOL_DOCUMENT_ROOT.'/product/class/product.class.php';
require_once DOL_DOCUMENT_ROOT.'/fourn/class/fournisseur.product.class.php';
require_once DOL_DOCUMENT_ROOT.'/core/lib/company.lib.php';
require_once DOL_DOCUMENT_ROOT.'/core/lib/functions2.lib.php';
require_once DOL_DOCUMENT_ROOT.'/core/lib/files.lib.php';
require_once DOL_DOCUMENT_ROOT.'/core/lib/pdf.lib.php';


/**
 *	Class to build documents using ODF templates generator
 */
class pdf_standard extends ModelePDFProduct
{
	/**
	 * @var DoliDB Database handler
	 */
	public $db;

	/**
	 * @var string model name
	 */
	public $name;

	/**
	 * @var string model description (short text)
	 */
	public $description;

	/**
	 * @var string document type
	 */
	public $type;

	/**
	 * Dolibarr version of the loaded document
	 * @var string Version, possible values are: 'development', 'experimental', 'dolibarr', 'dolibarr_deprecated' or a version string like 'x.y.z'''|'development'|'dolibarr'|'experimental'
	 */
	public $version = 'dolibarr';


	/**
	 *	Constructor
	 *
	 *  @param		DoliDB		$db      Database handler
	 */
	public function __construct($db)
	{
		global $langs, $mysoc;

		// Load traductions files required by page
		$langs->loadLangs(array("main", "companies"));

		$this->db = $db;
		$this->name = "standard";
		$this->description = $langs->trans("DocumentModelStandardPDF");

		// Page size for A4 format
		$this->type = 'pdf';
		$formatarray = pdf_getFormat();
		$this->page_largeur = $formatarray['width'];
		$this->page_hauteur = $formatarray['height'];
		$this->format = array($this->page_largeur, $this->page_hauteur);
		$this->marge_gauche = getDolGlobalInt('MAIN_PDF_MARGIN_LEFT', 10);
		$this->marge_droite = getDolGlobalInt('MAIN_PDF_MARGIN_RIGHT', 10);
		$this->marge_haute = getDolGlobalInt('MAIN_PDF_MARGIN_TOP', 10);
		$this->marge_basse = getDolGlobalInt('MAIN_PDF_MARGIN_BOTTOM', 10);

		$this->option_logo = 1; // Display logo
		$this->option_multilang = 1; // Available in several languages
		$this->option_freetext = 0; // Support add of a personalised text

		// Get source company
		$this->emetteur = $mysoc;
		if (!$this->emetteur->country_code) {
			$this->emetteur->country_code = substr($langs->defaultlang, -2); // By default if not defined
		}
	}


	// phpcs:disable PEAR.NamingConventions.ValidFunctionName.ScopeNotCamelCaps
	/**
	 *	Function to build pdf onto disk
	 *
	 *	@param		Product		$object				Object source to build document
	 *	@param		Translate	$outputlangs		Lang output object
	 *	@param		string		$srctemplatepath	Full path of source filename for generator using a template file
	 *	@param		int<0,1>	$hidedetails		Do not show line details
	 *	@param		int<0,1>	$hidedesc			Do not show desc
	 *	@param		int<0,1>	$hideref			Do not show ref
	 *	@return		int<-1,1>						1 if OK, <=0 if KO
	 */
	public function write_file($object, $outputlangs, $srctemplatepath = '', $hidedetails = 0, $hidedesc = 0, $hideref = 0)
	{
		// phpcs:enable
		global $user, $langs, $conf, $mysoc, $db, $hookmanager;

		if (!is_object($outputlangs)) {
			$outputlangs = $langs;
		}
		// For backward compatibility with FPDF, force output charset to ISO, because FPDF expect text to be encoded in ISO
		if (getDolGlobalString('MAIN_USE_FPDF')) {
			$outputlangs->charset_output = 'ISO-8859-1';
		}

		// Load traductions files required by page
		$outputlangs->loadLangs(array("main", "dict", "companies", "bills", "products", "orders", "deliveries"));

		if (is_array($object->lines)) {
			$nblines = count($object->lines);
		} else {
			$nblines = 0;
		}

		if ($conf->product->dir_output) {
			// Definition of $dir and $file
			if ($object->specimen) {
				$dir = $conf->product->dir_output;
				$file = $dir."/SPECIMEN.pdf";
			} else {
				$objectref = dol_sanitizeFileName($object->ref);
				$dir = $conf->product->dir_output."/".$objectref;
				$file = $dir."/".$objectref.".pdf";
			}

			$productFournisseur = new ProductFournisseur($this->db);
			$supplierprices = $productFournisseur->list_product_fournisseur_price($object->id);
			$object->supplierprices = $supplierprices;

			if (!file_exists($dir)) {
				if (dol_mkdir($dir) < 0) {
					$this->error = $langs->transnoentities("ErrorCanNotCreateDir", $dir);
					return -1;
				}
			}

			if (file_exists($dir)) {
				// Add pdfgeneration hook
				if (!is_object($hookmanager)) {
					include_once DOL_DOCUMENT_ROOT.'/core/class/hookmanager.class.php';
					$hookmanager = new HookManager($this->db);
				}
				$hookmanager->initHooks(array('pdfgeneration'));
				$parameters = array('file' => $file, 'object' => $object, 'outputlangs' => $outputlangs);
				global $action;
				$reshook = $hookmanager->executeHooks('beforePDFCreation', $parameters, $object, $action); // Note that $action and $object may have been modified by some hooks

				// Create pdf instance
				$pdf = pdf_getInstance($this->format);
				$default_font_size = pdf_getPDFFontSize($outputlangs); // Must be after pdf_getInstance
				$pdf->SetAutoPageBreak(1, 0);

				$heightforinfotot = 40; // Height reserved to output the info and total part
				$heightforfreetext = getDolGlobalInt('MAIN_PDF_FREETEXT_HEIGHT', 5); // Height reserved to output the free text on last page
				$heightforfooter = $this->marge_basse + 8; // Height reserved to output the footer (value include bottom margin)
				if (getDolGlobalString('MAIN_GENERATE_DOCUMENTS_SHOW_FOOT_DETAILS')) {
					$heightforfooter += 6;
				}

				if (class_exists('TCPDF')) {
					$pdf->setPrintHeader(false);
					$pdf->setPrintFooter(false);
				}
				$pdf->SetFont(pdf_getPDFFont($outputlangs));
				// Set path to the background PDF File
				if (getDolGlobalString('MAIN_ADD_PDF_BACKGROUND')) {
					$pagecount = $pdf->setSourceFile($conf->mycompany->dir_output.'/' . getDolGlobalString('MAIN_ADD_PDF_BACKGROUND'));
					$tplidx = $pdf->importPage(1);
				}

				$pdf->Open();
				$pagenb = 0;
				$pdf->SetDrawColor(128, 128, 128);

				$pdf->SetTitle($outputlangs->convToOutputCharset($object->ref));
				$pdf->SetSubject($outputlangs->transnoentities("Product"));
				$pdf->SetCreator("Dolibarr ".DOL_VERSION);
				$pdf->SetAuthor($outputlangs->convToOutputCharset($user->getFullName($outputlangs)));
				$pdf->SetKeyWords($outputlangs->convToOutputCharset($object->ref)." ".$outputlangs->transnoentities("Product"));
				if (getDolGlobalString('MAIN_DISABLE_PDF_COMPRESSION')) {
					$pdf->SetCompression(false);
				}

				// @phan-suppress-next-line PhanPluginSuspiciousParamOrder
				$pdf->SetMargins($this->marge_gauche, $this->marge_haute, $this->marge_droite); // Left, Top, Right


				// New page
				$pdf->AddPage();
				if (!empty($tplidx)) {
					$pdf->useTemplate($tplidx);
				}
				$pagenb++;
				$this->_pagehead($pdf, $object, 1, $outputlangs);
				$pdf->SetFont('', '', $default_font_size - 1);
				$pdf->MultiCell(0, 3, ''); // Set interline to 3
				$pdf->SetTextColor(0, 0, 0);


				$tab_top = 42;
				$tab_top_newpage = (!getDolGlobalInt('MAIN_PDF_DONOTREPEAT_HEAD') ? 42 : 10);

				$tab_height = $this->page_hauteur - $tab_top - $heightforfooter - $heightforfreetext;

				// Label of product
				$pdf->SetFont('', 'B', $default_font_size);
				$pdf->writeHTMLCell(190, 3, $this->marge_gauche, $tab_top, dol_htmlentitiesbr($object->label), 0, 1);
				$nexY = $pdf->GetY();

				// Show photo
				$pdir = array();
				if (getDolGlobalInt('PRODUCT_USE_OLD_PATH_FOR_PHOTO')) {
					$pdir[0] = get_exdir($object->id, 2, 0, 0, $object, 'product').$object->id."/photos/";
					$pdir[1] = get_exdir(0, 0, 0, 0, $object, 'product').dol_sanitizeFileName($object->ref).'/';
				} else {
					$pdir[0] = get_exdir(0, 0, 0, 0, $object, 'product'); // default
					$pdir[1] = get_exdir($object->id, 2, 0, 0, $object, 'product').$object->id."/photos/"; // alternative
				}

				$arephoto = false;
				foreach ($pdir as $midir) {
					if (!$arephoto) {
						if ($conf->entity != $object->entity) {
							$dir = $conf->product->multidir_output[$object->entity].'/'.$midir; //Check repertories of current entities
						} else {
							$dir = $conf->product->dir_output.'/'.$midir; //Check repertory of the current product
						}
						foreach ($object->liste_photos($dir, 1) as $key => $obj) {
							if (!getDolGlobalInt('CAT_HIGH_QUALITY_IMAGES')) {		// If CAT_HIGH_QUALITY_IMAGES not defined, we use thumb if defined and then original photo
								if ($obj['photo_vignette']) {
									$filename = $obj['photo_vignette'];
								} else {
									$filename = $obj['photo'];
								}
							} else {
								$filename = $obj['photo'];
							}
							$realpath = $dir.$filename;
							$arephoto = true;
						}
					}
				}
				// Define size of image if we need it
				$imglinesize = array();
				if (!empty($realpath) && $arephoto) {
					$imgsize = pdf_getSizeForImage($realpath);
					$imgsizewidth = $imgsize['width'] + 20;
					$imgsizeheight = $imgsize['height'] + 20;

					$midelpage = ($this->page_largeur - $this->marge_gauche - $this->marge_droite) / 2;
					$posxphoto = $midelpage + ($midelpage / 2) - ($imgsizewidth / 2);
					$posyphoto = $tab_top - 1;
					$pdf->Image($realpath, $posxphoto, $posyphoto, $imgsizewidth, $imgsizeheight, '', '', '', 2, 300); // Use 300 dpi
					$nexyafterphoto = $tab_top + $imgsizeheight;
				}

				// Description
				$pdf->SetFont('', '', $default_font_size);
				$pdf->writeHTMLCell(190, 3, $this->marge_gauche, $nexY, dol_htmlentitiesbr($object->description), 0, 1);
				$nexY = $pdf->GetY();

				$nexY += 5;

				$outputlangs->load("other");
				if ($object->weight) {
					$texttoshow = $langs->trans("Weight").': '.dol_htmlentitiesbr($object->weight);
					if (isset($object->weight_units)) {
						$texttoshow .= ' '.measuring_units_string($object->weight_units, 'weight', 0, 0, $outputlangs);
					}
					$pdf->writeHTMLCell(190, 3, $this->marge_gauche, $nexY, $texttoshow, 0, 1);
					$nexY = $pdf->GetY();
				}
				if ($object->length) {
					$texttoshow = $langs->trans("Length") . ' x ' . $langs->trans("Width") . ' x ' . $langs->trans("Height") . ': ' . ($object->length != '' ? $object->length : '?') . ' x ' . ($object->width != '' ? $object->width : '?') . ' x ' . ($object->height != '' ? $object->height : '?');
					$texttoshow .= ' ' . measuringUnitString(0, "size", $object->length_units);
					$pdf->writeHTMLCell(190, 3, $this->marge_gauche, $nexY, $texttoshow, 0, 1);
					$nexY = $pdf->GetY();
				}
				if ($object->surface) {
					$texttoshow = $langs->trans("Surface") . ': ' . dol_htmlentitiesbr($object->surface);
					$texttoshow .= ' ' . measuringUnitString(0, "surface", $object->surface_units);
					$pdf->writeHTMLCell(190, 3, $this->marge_gauche, $nexY, $texttoshow, 0, 1);
					$nexY = $pdf->GetY();
				}
				if ($object->volume) {
					$texttoshow = $langs->trans("Volume") . ': ' . dol_htmlentitiesbr($object->volume);
					$texttoshow .= ' ' . measuringUnitString(0, "volume", $object->volume_units);
					$pdf->writeHTMLCell(190, 3, $this->marge_gauche, $nexY, $texttoshow, 0, 1);
					$nexY = $pdf->GetY();
				}

				$tab_top = 88;
				if (!empty($nexyafterphoto) && $nexyafterphoto > $tab_top) {
					$tab_top = $nexyafterphoto;
				}

				// Show notes
				// TODO There is no public note on product yet
				$notetoshow = empty($object->note_public) ? '' : $object->note_public;
				if ($notetoshow) {
					$substitutionarray = pdf_getSubstitutionArray($outputlangs, null, $object);
					complete_substitutions_array($substitutionarray, $outputlangs, $object);
					$notetoshow = make_substitutions($notetoshow, $substitutionarray, $outputlangs);
					$notetoshow = convertBackOfficeMediasLinksToPublicLinks($notetoshow);

					$pdf->SetFont('', '', $default_font_size - 1);
					$pdf->writeHTMLCell(190, 3, $this->marge_gauche - 1, $tab_top, dol_htmlentitiesbr($notetoshow), 0, 1);
					$nexY = $pdf->GetY();
					$height_note = $nexY - $tab_top;

					// Rect takes a length in 3rd parameter
					$pdf->SetDrawColor(192, 192, 192);
					$pdf->Rect($this->marge_gauche, $tab_top - 1, $this->page_largeur - $this->marge_gauche - $this->marge_droite, $height_note + 1);

					$tab_height -= $height_note;
					$tab_top = $nexY + 6;
				} else {
					$height_note = 0;
				}

				$iniY = $tab_top + 7;
				$curY = $tab_top + 7;
				$nexY = $tab_top + 7;

				// Loop on each lines
				/*
				for ($i = 0 ; $i < $nblines ; $i++)
				{
					$curY = $nexY;
					$pdf->SetFont('','', $default_font_size - 1);   // Into loop to work with multipage
					$pdf->SetTextColor(0,0,0);

					$pdf->setTopMargin($tab_top_newpage);
					$pdf->setPageOrientation('', 1, $heightforfooter+$heightforfreetext+$heightforinfotot);	// The only function to edit the bottom margin of current page to set it.
					$pageposbefore=$pdf->getPage();

					// Description of product line
					$curX = $this->posxdesc-1;

					$showpricebeforepagebreak=1;

					$pdf->startTransaction();
					pdf_writelinedesc($pdf,$object,$i,$outputlangs,$this->posxtva-$curX,3,$curX,$curY,$hideref,$hidedesc);
					$pageposafter=$pdf->getPage();
					if ($pageposafter > $pageposbefore)	// There is a pagebreak
					{
						$pdf->rollbackTransaction(true);
						$pageposafter=$pageposbefore;
						//print $pageposafter.'-'.$pageposbefore;exit;
						$pdf->setPageOrientation('', 1, $heightforfooter);	// The only function to edit the bottom margin of current page to set it.
						pdf_writelinedesc($pdf,$object,$i,$outputlangs,$this->posxtva-$curX,4,$curX,$curY,$hideref,$hidedesc);
						$pageposafter=$pdf->getPage();
						$posyafter=$pdf->GetY();
						if ($posyafter > ($this->page_hauteur - ($heightforfooter+$heightforfreetext+$heightforinfotot)))	// There is no space left for total+free text
						{
							if ($i == ($nblines-1))	// No more lines, and no space left to show total, so we create a new page
							{
								$pdf->AddPage('','',true);
								if (!empty($tplidx)) $pdf->useTemplate($tplidx);
								if (!getDolGlobalInt('MAIN_PDF_DONOTREPEAT_HEAD')) $this->_pagehead($pdf, $object, 0, $outputlangs);
								$pdf->setPage($pageposafter+1);
							}
						}
						else
						{
							// We found a page break
							$showpricebeforepagebreak=0;
						}
					}
					else	// No pagebreak
					{
						$pdf->commitTransaction();
					}

					$nexY = $pdf->GetY();
					$pageposafter=$pdf->getPage();
					$pdf->setPage($pageposbefore);
					$pdf->setTopMargin($this->marge_haute);
					$pdf->setPageOrientation('', 1, 0);	// The only function to edit the bottom margin of current page to set it.

					// We suppose that a too long description is moved completely on next page
					if ($pageposafter > $pageposbefore && empty($showpricebeforepagebreak)) {
						$pdf->setPage($pageposafter); $curY = $tab_top_newpage;
					}

					$pdf->SetFont('','',  $default_font_size - 1);   // On repositionne la police par default

					// VAT Rate
					if (empty($conf->global->MAIN_GENERATE_DOCUMENTS_WITHOUT_VAT) && empty($conf->global->MAIN_GENERATE_DOCUMENTS_WITHOUT_VAT_COLUMN))
					{
						$vat_rate = pdf_getlinevatrate($object, $i, $outputlangs, $hidedetails);
						$pdf->SetXY($this->posxtva, $curY);
						$pdf->MultiCell($this->posxup-$this->posxtva-0.8, 3, $vat_rate, 0, 'R');
					}

					// Unit price before discount
					$up_excl_tax = pdf_getlineupexcltax($object, $i, $outputlangs, $hidedetails);
					$pdf->SetXY($this->posxup, $curY);
					$pdf->MultiCell($this->posxqty-$this->posxup-0.8, 3, $up_excl_tax, 0, 'R', 0);

					// Quantity
					$qty = pdf_getlineqty($object, $i, $outputlangs, $hidedetails);
					$pdf->SetXY($this->posxqty, $curY);
					$pdf->MultiCell($this->posxunit-$this->posxqty-0.8, 4, $qty, 0, 'R');  // Enough for 6 chars

					// Unit
					if($conf->global->PRODUCT_USE_UNITS)
					{
						$unit = pdf_getlineunit($object, $i, $outputlangs, $hidedetails);
						$pdf->SetXY($this->posxunit, $curY);
						$pdf->MultiCell($this->posxdiscount-$this->posxunit-0.8, 4, $unit, 0, 'L');
					}

					// Discount on line
					$pdf->SetXY($this->posxdiscount, $curY);
					if ($object->lines[$i]->remise_percent)
					{
						$pdf->SetXY($this->posxdiscount-2, $curY);
						$remise_percent = pdf_getlineremisepercent($object, $i, $outputlangs, $hidedetails);
						$pdf->MultiCell($this->postotalht-$this->posxdiscount+2, 3, $remise_percent, 0, 'R');
					}

					// Total HT line
					$total_excl_tax = pdf_getlinetotalexcltax($object, $i, $outputlangs, $hidedetails);
					$pdf->SetXY($this->postotalht, $curY);
					$pdf->MultiCell($this->page_largeur-$this->marge_droite-$this->postotalht, 3, $total_excl_tax, 0, 'R', 0);

					// Collecte des totaux par valeur de tva dans $this->tva["taux"]=total_tva
					if (isModEnabled("multicurrency") && $object->multicurrency_tx != 1) $tvaligne=$object->lines[$i]->multicurrency_total_tva;
					else $tvaligne=$object->lines[$i]->total_tva;

					$localtax1ligne=$object->lines[$i]->total_localtax1;
					$localtax2ligne=$object->lines[$i]->total_localtax2;
					$localtax1_rate=$object->lines[$i]->localtax1_tx;
					$localtax2_rate=$object->lines[$i]->localtax2_tx;
					$localtax1_type=$object->lines[$i]->localtax1_type;
					$localtax2_type=$object->lines[$i]->localtax2_type;

					if ($object->remise_percent) $tvaligne-=($tvaligne*$object->remise_percent)/100;
					if ($object->remise_percent) $localtax1ligne-=($localtax1ligne*$object->remise_percent)/100;
					if ($object->remise_percent) $localtax2ligne-=($localtax2ligne*$object->remise_percent)/100;

					$vatrate=(string) $object->lines[$i]->tva_tx;

					// Retrieve type from database for backward compatibility with old records
					if ((! isset($localtax1_type) || $localtax1_type=='' || ! isset($localtax2_type) || $localtax2_type=='') // if tax type not defined
					&& (!empty($localtax1_rate) || !empty($localtax2_rate))) // and there is local tax
					{
						$localtaxtmp_array=getLocalTaxesFromRate($vatrate,0,$object->thirdparty,$mysoc);
						$localtax1_type = isset($localtaxtmp_array[0]) ? $localtaxtmp_array[0] : '';
						$localtax2_type = isset($localtaxtmp_array[2]) ? $localtaxtmp_array[2] : '';
					}

					// retrieve global local tax
					if ($localtax1_type && $localtax1ligne != 0) {
						if (empty($this->localtax1[$localtax1_type][$localtax1_rate])) {
							$this->localtax1[$localtax1_type][$localtax1_rate] = $localtax1ligne;
						} else {
							$this->localtax1[$localtax1_type][$localtax1_rate] += $localtax1ligne;
						}
					}
					if ($localtax2_type && $localtax2ligne != 0) {
						if (empty($this->localtax2[$localtax2_type][$localtax2_rate])) {
							$this->localtax2[$localtax2_type][$localtax2_rate] = $localtax2ligne;
						} else {
							$this->localtax2[$localtax2_type][$localtax2_rate] += $localtax2ligne;
						}
					}

					if (($object->lines[$i]->info_bits & 0x01) == 0x01) $vatrate.='*';
					if (! isset($this->tva[$vatrate])) 				$this->tva[$vatrate]=0;
					$this->tva[$vatrate] += $tvaligne;

					// Add line
					if (!empty($conf->global->MAIN_PDF_DASH_BETWEEN_LINES) && $i < ($nblines - 1))
					{
						$pdf->setPage($pageposafter);
						$pdf->SetLineStyle(array('dash'=>'1,1','color'=>array(80,80,80)));
						//$pdf->SetDrawColor(190,190,200);
						$pdf->line($this->marge_gauche, $nexY+1, $this->page_largeur - $this->marge_droite, $nexY+1);
						$pdf->SetLineStyle(array('dash'=>0));
					}

					$nexY+=2;    // Add space between lines

					// Detect if some page were added automatically and output _tableau for past pages
					while ($pagenb < $pageposafter)
					{
						$pdf->setPage($pagenb);
						if ($pagenb == 1)
						{
							$this->_tableau($pdf, $tab_top, $this->page_hauteur - $tab_top - $heightforfooter, 0, $outputlangs, 0, 1, $object->multicurrency_code);
						}
						else
						{
							$this->_tableau($pdf, $tab_top_newpage, $this->page_hauteur - $tab_top_newpage - $heightforfooter, 0, $outputlangs, 1, 1, $object->multicurrency_code);
						}
						$this->_pagefoot($pdf,$object,$outputlangs,1);
						$pagenb++;
						$pdf->setPage($pagenb);
						$pdf->setPageOrientation('', 1, 0);	// The only function to edit the bottom margin of current page to set it.
						if (!getDolGlobalInt('MAIN_PDF_DONOTREPEAT_HEAD')) $this->_pagehead($pdf, $object, 0, $outputlangs);
					}
					if (isset($object->lines[$i+1]->pagebreak) && $object->lines[$i+1]->pagebreak)
					{
						if ($pagenb == 1)
						{
							$this->_tableau($pdf, $tab_top, $this->page_hauteur - $tab_top - $heightforfooter, 0, $outputlangs, 0, 1, $object->multicurrency_code);
						}
						else
						{
							$this->_tableau($pdf, $tab_top_newpage, $this->page_hauteur - $tab_top_newpage - $heightforfooter, 0, $outputlangs, 1, 1, $object->multicurrency_code);
						}
						$this->_pagefoot($pdf,$object,$outputlangs,1);
						// New page
						$pdf->AddPage();
						if (!empty($tplidx)) $pdf->useTemplate($tplidx);
						$pagenb++;
						if (!getDolGlobalInt('MAIN_PDF_DONOTREPEAT_HEAD')) $this->_pagehead($pdf, $object, 0, $outputlangs);
					}
				}

				// Show square
				if ($pagenb == 1)
				{
					$this->_tableau($pdf, $tab_top, $this->page_hauteur - $tab_top - $heightforinfotot - $heightforfreetext - $heightforfooter, 0, $outputlangs, 0, 0, $object->multicurrency_code);
					$bottomlasttab=$this->page_hauteur - $heightforinfotot - $heightforfreetext - $heightforfooter + 1;
				}
				else
				{
					$this->_tableau($pdf, $tab_top_newpage, $this->page_hauteur - $tab_top_newpage - $heightforinfotot - $heightforfreetext - $heightforfooter, 0, $outputlangs, 1, 0, $object->multicurrency_code);
					$bottomlasttab=$this->page_hauteur - $heightforinfotot - $heightforfreetext - $heightforfooter + 1;
				}
				*/

				// Affiche zone infos
				//$posy=$this->_tableau_info($pdf, $object, $bottomlasttab, $outputlangs);

				// Pied de page
				$this->_pagefoot($pdf, $object, $outputlangs);
				if (method_exists($pdf, 'AliasNbPages')) {
					$pdf->AliasNbPages();  // @phan-suppress-current-line PhanUndeclaredMethod
				}

				$pdf->Close();

				$pdf->Output($file, 'F');

				// Add pdfgeneration hook
				$hookmanager->initHooks(array('pdfgeneration'));
				$parameters = array('file' => $file, 'object' => $object, 'outputlangs' => $outputlangs);
				global $action;
				$reshook = $hookmanager->executeHooks('afterPDFCreation', $parameters, $this, $action); // Note that $action and $object may have been modified by some hooks
				if ($reshook < 0) {
					$this->error = $hookmanager->error;
					$this->errors = $hookmanager->errors;
				}

				dolChmod($file);

				$this->result = array('fullpath' => $file);

				return 1; // No error
			} else {
				$this->error = $langs->trans("ErrorCanNotCreateDir", $dir);
				return 0;
			}
		} else {
			$this->error = $langs->trans("ErrorConstantNotDefined", "PRODUCT_OUTPUTDIR");
			return 0;
		}
	}

	// phpcs:disable PEAR.NamingConventions.ValidFunctionName.PublicUnderscore
	/**
	 *   Show table for lines
	 *
	 *   @param		TCPDF		$pdf     		Object PDF
	 *   @param		float|int	$tab_top		Top position of table
	 *   @param		float|int	$tab_height		Height of table (rectangle)
	 *   @param		int			$nexY			Y (not used)
	 *   @param		Translate	$outputlangs	Langs object
	 *   @param		int			$hidetop		1=Hide top bar of array and title, 0=Hide nothing, -1=Hide only title
	 *   @param		int			$hidebottom		Hide bottom bar of array
	 *   @param		string		$currency		Currency code
	 *   @return	void
	 */
	protected function _tableau(&$pdf, $tab_top, $tab_height, $nexY, $outputlangs, $hidetop = 0, $hidebottom = 0, $currency = '')
	{
		global $conf;

		// Force to disable hidetop and hidebottom
		$hidebottom = 0;
		if ($hidetop) {
			$hidetop = -1;
		}

		$currency = !empty($currency) ? $currency : $conf->currency;
		$default_font_size = pdf_getPDFFontSize($outputlangs);

		// Amount in (at tab_top - 1)
		$pdf->SetTextColor(0, 0, 0);
		$pdf->SetFont('', '', $default_font_size - 2);

		if (empty($hidetop)) {
			$titre = $outputlangs->transnoentities("AmountInCurrency", $outputlangs->transnoentitiesnoconv("Currency".$currency));
			$pdf->SetXY($this->page_largeur - $this->marge_droite - ($pdf->GetStringWidth($titre) + 3), $tab_top - 4);
			$pdf->MultiCell(($pdf->GetStringWidth($titre) + 3), 2, $titre);

			//$conf->global->MAIN_PDF_TITLE_BACKGROUND_COLOR='230,230,230';
			if (getDolGlobalString('MAIN_PDF_TITLE_BACKGROUND_COLOR')) {
<<<<<<< HEAD
				$pdf->Rect($this->marge_gauche, $tab_top, $this->page_largeur - $this->marge_droite - $this->marge_gauche, 5, 'F', null, explode(',', getDolGlobalString('MAIN_PDF_TITLE_BACKGROUND_COLOR')));
=======
				$pdf->Rect($this->marge_gauche, $tab_top, $this->page_largeur - $this->marge_droite - $this->marge_gauche, 5, 'F', array(), explode(',', getDolGlobalString('MAIN_PDF_TITLE_BACKGROUND_COLOR')));
>>>>>>> cc80841a
			}
		}

		$pdf->SetDrawColor(128, 128, 128);
		$pdf->SetFont('', '', $default_font_size - 1);

		// Output Rect
		$this->printRect($pdf, $this->marge_gauche, $tab_top, $this->page_largeur - $this->marge_gauche - $this->marge_droite, $tab_height, $hidetop, $hidebottom); // Rect takes a length in 3rd parameter and 4th parameter

		if (empty($hidetop)) {
			$pdf->line($this->marge_gauche, $tab_top + 5, $this->page_largeur - $this->marge_droite, $tab_top + 5); // line takes a position y in 2nd parameter and 4th parameter

			$pdf->SetXY($this->posxdesc - 1, $tab_top + 1);
			$pdf->MultiCell(108, 2, $outputlangs->transnoentities("Designation"), '', 'L');
		}

		if (!getDolGlobalString('MAIN_GENERATE_DOCUMENTS_WITHOUT_VAT') && !getDolGlobalString('MAIN_GENERATE_DOCUMENTS_WITHOUT_VAT_COLUMN')) {
			$pdf->line($this->posxtva - 1, $tab_top, $this->posxtva - 1, $tab_top + $tab_height);
			if (empty($hidetop)) {
				$pdf->SetXY($this->posxtva - 3, $tab_top + 1);
				$pdf->MultiCell($this->posxup - $this->posxtva + 3, 2, $outputlangs->transnoentities("VAT"), '', 'C');
			}
		}

		$pdf->line($this->posxup - 1, $tab_top, $this->posxup - 1, $tab_top + $tab_height);
		if (empty($hidetop)) {
			$pdf->SetXY($this->posxup - 1, $tab_top + 1);
			$pdf->MultiCell($this->posxqty - $this->posxup - 1, 2, $outputlangs->transnoentities("PriceUHT"), '', 'C');
		}

		$pdf->line($this->posxqty - 1, $tab_top, $this->posxqty - 1, $tab_top + $tab_height);
		if (empty($hidetop)) {
			$pdf->SetXY($this->posxqty - 1, $tab_top + 1);
			$pdf->MultiCell($this->posxunit - $this->posxqty - 1, 2, $outputlangs->transnoentities("Qty"), '', 'C');
		}

		if (getDolGlobalString('PRODUCT_USE_UNITS')) {
			$pdf->line($this->posxunit - 1, $tab_top, $this->posxunit - 1, $tab_top + $tab_height);
			if (empty($hidetop)) {
				$pdf->SetXY($this->posxunit - 1, $tab_top + 1);
				$pdf->MultiCell($this->posxdiscount - $this->posxunit - 1, 2, $outputlangs->transnoentities("Unit"), '', 'C');
			}
		}

		$pdf->line($this->posxdiscount - 1, $tab_top, $this->posxdiscount - 1, $tab_top + $tab_height);
		if (empty($hidetop)) {
			if ($this->atleastonediscount) {
				$pdf->SetXY($this->posxdiscount - 1, $tab_top + 1);
				$pdf->MultiCell($this->postotalht - $this->posxdiscount + 1, 2, $outputlangs->transnoentities("ReductionShort"), '', 'C');
			}
		}

		if ($this->atleastonediscount) {
			$pdf->line($this->postotalht, $tab_top, $this->postotalht, $tab_top + $tab_height);
		}
		if (empty($hidetop)) {
			$pdf->SetXY($this->postotalht - 1, $tab_top + 1);
			$pdf->MultiCell(30, 2, $outputlangs->transnoentities("TotalHT"), '', 'C');
		}
	}

	// phpcs:disable PEAR.NamingConventions.ValidFunctionName.PublicUnderscore
	/**
	 *  Show top header of page.
	 *
	 *  @param	TCPDF		$pdf     		Object PDF
	 *  @param  Product		$object     	Object to show
	 *  @param  int	    	$showaddress    0=no, 1=yes
	 *  @param  Translate	$outputlangs	Object lang for output
	 *  @param	string		$titlekey		Translation key to show as title of document
	 *  @return	float|int                   Return topshift value
	 */
	protected function _pagehead(&$pdf, $object, $showaddress, $outputlangs, $titlekey = "")
	{
		global $conf;

		$ltrdirection = 'L';
		if ($outputlangs->trans("DIRECTION") == 'rtl') {
			$ltrdirection = 'R';
		}

		// Load traductions files required by page
		$outputlangs->loadLangs(array("main", "propal", "companies", "bills", "orders"));

		$default_font_size = pdf_getPDFFontSize($outputlangs);

		if ($object->type == 1) {
			$titlekey = 'ServiceSheet';
		} else {
			$titlekey = 'ProductSheet';
		}

		pdf_pagehead($pdf, $outputlangs, $this->page_hauteur);

		// Show Draft Watermark
<<<<<<< HEAD
		if ($object->statut == 0 && getDolGlobalString('PRODUCT_DRAFT_WATERMARK')) {
=======
		if ($object->status == 0 && getDolGlobalString('PRODUCT_DRAFT_WATERMARK')) {
>>>>>>> cc80841a
			pdf_watermark($pdf, $outputlangs, $this->page_hauteur, $this->page_largeur, 'mm', getDolGlobalString('COMMANDE_DRAFT_WATERMARK'));
		}

		$pdf->SetTextColor(0, 0, 60);
		$pdf->SetFont('', 'B', $default_font_size + 3);

		$w = 100;

		$posy = $this->marge_haute;
		$posx = $this->page_largeur - $this->marge_droite - 100;

		$pdf->SetXY($this->marge_gauche, $posy);

		// Logo
		if (!getDolGlobalInt('PDF_DISABLE_MYCOMPANY_LOGO')) {
			if ($this->emetteur->logo) {
				$logodir = $conf->mycompany->dir_output;
				if (!empty($conf->mycompany->multidir_output[$object->entity])) {
					$logodir = $conf->mycompany->multidir_output[$object->entity];
				}
				if (!getDolGlobalInt('MAIN_PDF_USE_LARGE_LOGO')) {
					$logo = $logodir.'/logos/thumbs/'.$this->emetteur->logo_small;
				} else {
					$logo = $logodir.'/logos/'.$this->emetteur->logo;
				}
				if (is_readable($logo)) {
					$height = pdf_getHeightForLogo($logo);
					$pdf->Image($logo, $this->marge_gauche, $posy, 0, $height); // width=0 (auto)
				} else {
					$pdf->SetTextColor(200, 0, 0);
					$pdf->SetFont('', 'B', $default_font_size - 2);
					$pdf->MultiCell($w, 3, $outputlangs->transnoentities("ErrorLogoFileNotFound", $logo), 0, 'L');
					$pdf->MultiCell($w, 3, $outputlangs->transnoentities("ErrorGoToGlobalSetup"), 0, 'L');
				}
			} else {
				$text = $this->emetteur->name;
				$pdf->MultiCell($w, 4, $outputlangs->convToOutputCharset($text), 0, $ltrdirection);
			}
		}


		$pdf->SetFont('', 'B', $default_font_size + 3);
		$pdf->SetXY($posx, $posy);
		$pdf->SetTextColor(0, 0, 60);
		$title = $outputlangs->transnoentities($titlekey);
		$pdf->MultiCell(100, 3, $title, '', 'R');

		$pdf->SetFont('', 'B', $default_font_size);

		$posy += 5;
		$pdf->SetXY($posx, $posy);
		$pdf->SetTextColor(0, 0, 60);
		$pdf->MultiCell(100, 4, $outputlangs->transnoentities("Ref")." : ".$outputlangs->convToOutputCharset($object->ref), '', 'R');

		$posy += 1;
		$pdf->SetFont('', '', $default_font_size - 1);

		/*if ($object->ref_client)
		{
			$posy+=5;
			$pdf->SetXY($posx,$posy);
			$pdf->SetTextColor(0,0,60);
			$pdf->MultiCell(100, 3, $outputlangs->transnoentities("RefCustomer")." : " . $outputlangs->convToOutputCharset($object->ref_client), '', 'R');
		}*/

		/*$posy+=4;
		$pdf->SetXY($posx,$posy);
		$pdf->SetTextColor(0,0,60);
		$pdf->MultiCell(100, 3, $outputlangs->transnoentities("OrderDate")." : " . dol_print_date($object->date,"%d %b %Y",false,$outputlangs,true), '', 'R');
		*/

		// Get contact
		/*
		if (!empty($conf->global->DOC_SHOW_FIRST_SALES_REP))
		{
			$arrayidcontact=$object->getIdContact('internal','SALESREPFOLL');
			if (count($arrayidcontact) > 0)
			{
				$usertmp=new User($this->db);
				$usertmp->fetch($arrayidcontact[0]);
				$posy+=4;
				$pdf->SetXY($posx,$posy);
				$pdf->SetTextColor(0,0,60);
				$pdf->MultiCell(100, 3, $langs->trans("SalesRepresentative")." : ".$usertmp->getFullName($langs), '', 'R');
			}
		}*/

		$posy += 2;

		// Show list of linked objects
		$posy = pdf_writeLinkedObjects($pdf, $object, $outputlangs, $posx, $posy, 100, 3, 'R', $default_font_size);

		if ($showaddress) {
			/*
			// Sender properties
			$carac_emetteur = pdf_build_address($outputlangs, $this->emetteur, $object->thirdparty);

			// Show sender
			$posy=42;
			$posx=$this->marge_gauche;
			if (!empty($conf->global->MAIN_INVERT_SENDER_RECIPIENT)) $posx=$this->page_largeur-$this->marge_droite-80;
			$hautcadre=40;

			// Show sender frame
			$pdf->SetTextColor(0,0,0);
			$pdf->SetFont('','', $default_font_size - 2);
			$pdf->SetXY($posx,$posy-5);
			$pdf->MultiCell(80, 5, $outputlangs->transnoentities("BillFrom"), 0, 'L');
			$pdf->SetXY($posx,$posy);
			$pdf->SetFillColor(230,230,230);
			$pdf->MultiCell(82, $hautcadre, "", 0, 'R', 1);
			$pdf->SetTextColor(0,0,60);

			// Show sender name
			$pdf->SetXY($posx+2,$posy+3);
			$pdf->SetFont('','B', $default_font_size);
			$pdf->MultiCell(80, 4, $outputlangs->convToOutputCharset($this->emetteur->name), 0, 'L');
			$posy=$pdf->getY();

			// Show sender information
			$pdf->SetXY($posx+2,$posy);
			$pdf->SetFont('','', $default_font_size - 1);
			$pdf->MultiCell(80, 4, $carac_emetteur, 0, 'L');
			*/
		}

		$pdf->SetTextColor(0, 0, 0);

		return 0;
	}

	// phpcs:disable PEAR.NamingConventions.ValidFunctionName.PublicUnderscore
	/**
	 *  Show footer of page. Need this->emetteur object
	 *
	 *  @param	TCPDF		$pdf     			PDF
	 *  @param	Product		$object				Object to show
	 *  @param	Translate	$outputlangs		Object lang for output
	 *  @param	int			$hidefreetext		1=Hide free text
	 *  @return	int								Return height of bottom margin including footer text
	 */
	protected function _pagefoot(&$pdf, $object, $outputlangs, $hidefreetext = 0)
	{
		$showdetails = getDolGlobalInt('MAIN_GENERATE_DOCUMENTS_SHOW_FOOT_DETAILS', 0);
		return pdf_pagefoot($pdf, $outputlangs, 'PRODUCT_FREE_TEXT', $this->emetteur, $this->marge_basse, $this->marge_gauche, $this->page_hauteur, $object, $showdetails, $hidefreetext);
	}
}<|MERGE_RESOLUTION|>--- conflicted
+++ resolved
@@ -2,10 +2,7 @@
 /* Copyright (C) 2017 	Laurent Destailleur		<eldy@products.sourceforge.net>
  * Copyright (C) 2023 	Anthony Berton			<anthony.berton@bb2a.fr>
  * Copyright (C) 2024		MDW							<mdeweerd@users.noreply.github.com>
-<<<<<<< HEAD
-=======
  * Copyright (C) 2024       Frédéric France             <frederic.france@free.fr>
->>>>>>> cc80841a
  *
  * This program is free software; you can redistribute it and/or modify
  * it under the terms of the GNU General Public License as published by
@@ -639,11 +636,7 @@
 
 			//$conf->global->MAIN_PDF_TITLE_BACKGROUND_COLOR='230,230,230';
 			if (getDolGlobalString('MAIN_PDF_TITLE_BACKGROUND_COLOR')) {
-<<<<<<< HEAD
-				$pdf->Rect($this->marge_gauche, $tab_top, $this->page_largeur - $this->marge_droite - $this->marge_gauche, 5, 'F', null, explode(',', getDolGlobalString('MAIN_PDF_TITLE_BACKGROUND_COLOR')));
-=======
 				$pdf->Rect($this->marge_gauche, $tab_top, $this->page_largeur - $this->marge_droite - $this->marge_gauche, 5, 'F', array(), explode(',', getDolGlobalString('MAIN_PDF_TITLE_BACKGROUND_COLOR')));
->>>>>>> cc80841a
 			}
 		}
 
@@ -739,11 +732,7 @@
 		pdf_pagehead($pdf, $outputlangs, $this->page_hauteur);
 
 		// Show Draft Watermark
-<<<<<<< HEAD
-		if ($object->statut == 0 && getDolGlobalString('PRODUCT_DRAFT_WATERMARK')) {
-=======
 		if ($object->status == 0 && getDolGlobalString('PRODUCT_DRAFT_WATERMARK')) {
->>>>>>> cc80841a
 			pdf_watermark($pdf, $outputlangs, $this->page_hauteur, $this->page_largeur, 'mm', getDolGlobalString('COMMANDE_DRAFT_WATERMARK'));
 		}
 
