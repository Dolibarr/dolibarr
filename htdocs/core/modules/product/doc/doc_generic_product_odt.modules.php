--- conflicted
+++ resolved
@@ -2,10 +2,7 @@
 /* Copyright (C) 2010-2012  Laurent Destailleur     <eldy@products.sourceforge.net>
  * Copyright (C) 2012       Juanjo Menent           <jmenent@2byte.es>
  * Copyright (C) 2018-2024  Frédéric France         <frederic.france@free.fr>
-<<<<<<< HEAD
-=======
  * Copyright (C) 2024		MDW							<mdeweerd@users.noreply.github.com>
->>>>>>> cc80841a
  *
 * This program is free software; you can redistribute it and/or modify
 * it under the terms of the GNU General Public License as published by
@@ -332,11 +329,7 @@
 				// Line of free text
 				$newfreetext = '';
 				$paramfreetext = 'PRODUCT_FREE_TEXT';
-<<<<<<< HEAD
-				if (!empty($conf->global->$paramfreetext)) {
-=======
 				if (getDolGlobalString($paramfreetext)) {
->>>>>>> cc80841a
 					$newfreetext = make_substitutions(getDolGlobalString($paramfreetext), $substitutionarray);
 				}
 
@@ -389,11 +382,7 @@
 				complete_substitutions_array($tmparray, $outputlangs, $object);
 
 				// Call the ODTSubstitution hook
-<<<<<<< HEAD
-				$parameters = array('odfHandler'=>&$odfHandler, 'file'=>$file, 'object'=>$object, 'outputlangs'=>$outputlangs, 'substitutionarray'=>&$tmparray);
-=======
 				$parameters = array('odfHandler' => &$odfHandler, 'file' => $file, 'object' => $object, 'outputlangs' => $outputlangs, 'substitutionarray' => &$tmparray);
->>>>>>> cc80841a
 				$reshook = $hookmanager->executeHooks('ODTSubstitution', $parameters, $this, $action); // Note that $action and $object may have been modified by some hooks
 
 				foreach ($tmparray as $key => $value) {
@@ -471,11 +460,7 @@
 					}
 				}
 
-<<<<<<< HEAD
-				$parameters = array('odfHandler'=>&$odfHandler, 'file'=>$file, 'object'=>$object, 'outputlangs'=>$outputlangs, 'substitutionarray'=>&$tmparray);
-=======
 				$parameters = array('odfHandler' => &$odfHandler, 'file' => $file, 'object' => $object, 'outputlangs' => $outputlangs, 'substitutionarray' => &$tmparray);
->>>>>>> cc80841a
 				$reshook = $hookmanager->executeHooks('afterODTCreation', $parameters, $this, $action); // Note that $action and $object may have been modified by some hooks
 
 				dolChmod($file);
