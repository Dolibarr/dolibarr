<?php
/* Copyright (C) 2010 Regis Houssin  <regis.houssin@capnetworks.com>
 *
 * This program is free software; you can redistribute it and/or modify
 * it under the terms of the GNU General Public License as published by
 * the Free Software Foundation; either version 3 of the License, or
 * (at your option) any later version.
 *
 * This program is distributed in the hope that it will be useful,
 * but WITHOUT ANY WARRANTY; without even the implied warranty of
 * MERCHANTABILITY or FITNESS FOR A PARTICULAR PURPOSE.  See the
 * GNU General Public License for more details.
 *
 * You should have received a copy of the GNU General Public License
 * along with this program. If not, see <http://www.gnu.org/licenses/>.
 * or see http://www.gnu.org/
 */

/**
 *    \file       ticket/core/modules/ticket/mod_ticket_universal.php
 *    \ingroup    ticket
 *    \brief      Fichier contenant la classe du modele de numerotation de reference de projet Universal
 */

require_once DOL_DOCUMENT_ROOT.'/core/modules/ticket/modules_ticket.php';

/**
 *     Classe du modele de numerotation de reference de projet Universal
 */
class mod_ticket_universal extends ModeleNumRefTicket
{
    /**
     * Dolibarr version of the loaded document
     * @public string
     */
	public $version = 'dolibarr'; // 'development', 'experimental', 'dolibarr'

<<<<<<< HEAD
    /**
     * @var string Error code (or message)
     */
=======
>>>>>>> 90b327af
    public $error = '';

    /**
	 * @var string Nom du modele
	 * @deprecated
	 * @see name
	 */
	public $nom='Universal';

	/**
	 * @var string model name
	 */
	public $name='Universal';

    /**
     *  Renvoi la description du modele de numerotation
     *
     *  @return string      Texte descripif
     */
    public function info()
    {
        global $conf, $langs;

        // Load translation files required by the page
        $langs->loadLangs(array("ticket","admin"));

        $form = new Form($this->db);

        $texte = $langs->trans('GenericNumRefModelDesc') . "<br>\n";
        $texte .= '<form action="' . $_SERVER["PHP_SELF"] . '" method="POST">';
        $texte .= '<input type="hidden" name="token" value="' . $_SESSION['newtoken'] . '">';
        $texte .= '<input type="hidden" name="action" value="updateMask">';
        $texte .= '<input type="hidden" name="maskconstticket" value="TICKET_UNIVERSAL_MASK">';
        $texte .= '<table class="nobordernopadding" width="100%">';

        $tooltip = $langs->trans("GenericMaskCodes", $langs->transnoentities("Ticket"), $langs->transnoentities("Ticket"));
        $tooltip .= $langs->trans("GenericMaskCodes2");
        $tooltip .= $langs->trans("GenericMaskCodes3");
        $tooltip .= $langs->trans("GenericMaskCodes4a", $langs->transnoentities("Ticket"), $langs->transnoentities("Ticket"));
        $tooltip .= $langs->trans("GenericMaskCodes5");

        // Parametrage du prefix
        $texte .= '<tr><td>' . $langs->trans("Mask") . ':</td>';
        $texte .= '<td align="right">' . $form->textwithpicto('<input type="text" class="flat" size="24" name="maskticket" value="' . $conf->global->TICKET_UNIVERSAL_MASK . '">', $tooltip, 1, 1) . '</td>';

        $texte .= '<td align="left" rowspan="2">&nbsp; <input type="submit" class="button" value="' . $langs->trans("Modify") . '" name="Button"></td>';

        $texte .= '</tr>';

        $texte .= '</table>';
        $texte .= '</form>';

        return $texte;
    }

    /**
     *  Renvoi un exemple de numerotation
     *
     *  @return string      Example
     */
    public function getExample()
    {
        global $conf, $langs, $mysoc;

        $old_code_client = $mysoc->code_client;
        $mysoc->code_client = 'CCCCCCCCCC';
        $numExample = $this->getNextValue($mysoc, '');
        $mysoc->code_client = $old_code_client;

        if (!$numExample) {
            $numExample = $langs->trans('NotConfigured');
        }
        return $numExample;
    }

    /**
     *  Return next value
     *
     *  @param  Societe $objsoc    Object third party
     *  @param  Project $ticket Object ticket
     *  @return string                    Value if OK, 0 if KO
     */
    public function getNextValue($objsoc, $ticket)
    {
        global $db, $conf;

        include_once DOL_DOCUMENT_ROOT . '/core/lib/functions2.lib.php';

        // On defini critere recherche compteur
        $mask = $conf->global->TICKET_UNIVERSAL_MASK;

        if (!$mask) {
            $this->error = 'NotConfigured';
            return 0;
        }

        $date = empty($ticket->date_c) ? dol_now() : $ticket->datec;
        $numFinal = get_next_value($db, $mask, 'ticket', 'ref', '', $objsoc->code_client, $date);

        return $numFinal;
    }
}<|MERGE_RESOLUTION|>--- conflicted
+++ resolved
@@ -35,13 +35,10 @@
      */
 	public $version = 'dolibarr'; // 'development', 'experimental', 'dolibarr'
 
-<<<<<<< HEAD
     /**
      * @var string Error code (or message)
      */
-=======
->>>>>>> 90b327af
-    public $error = '';
+  public $error = '';
 
     /**
 	 * @var string Nom du modele
