<?php
/* Copyright (C) 2010       Regis Houssin               <regis.houssin@inodbox.com>
 * Copyright (C) 2024       Frédéric France             <frederic.france@free.fr>
 * Copyright (C) 2024		MDW							<mdeweerd@users.noreply.github.com>
 *
 * This program is free software; you can redistribute it and/or modify
 * it under the terms of the GNU General Public License as published by
 * the Free Software Foundation; either version 3 of the License, or
 * (at your option) any later version.
 *
 * This program is distributed in the hope that it will be useful,
 * but WITHOUT ANY WARRANTY; without even the implied warranty of
 * MERCHANTABILITY or FITNESS FOR A PARTICULAR PURPOSE.  See the
 * GNU General Public License for more details.
 *
 * You should have received a copy of the GNU General Public License
 * along with this program. If not, see <https://www.gnu.org/licenses/>.
 * or see https://www.gnu.org/
 */

/**
 *    \file       htdocs/core/modules/ticket/mod_ticket_universal.php
 *    \ingroup    ticket
 *    \brief      File with class to manage the numbering module Universal for Ticket references
 */

require_once DOL_DOCUMENT_ROOT.'/core/modules/ticket/modules_ticket.php';

/**
 *  Class to manage the numbering module Universal for Ticket references
 */
class mod_ticket_universal extends ModeleNumRefTicket
{
	/**
	 *  Dolibarr version of the loaded document
<<<<<<< HEAD
	 *  @var string
=======
	 *  @var string Version, possible values are: 'development', 'experimental', 'dolibarr', 'dolibarr_deprecated' or a version string like 'x.y.z'''|'development'|'dolibarr'|'experimental'
>>>>>>> cc80841a
	 */
	public $version = 'dolibarr';  // 'development', 'experimental', 'dolibarr'

	/**
	 *  @var string Error code (or message)
	 */
	public $error = '';

	/**
	 *  @var string Nom du modele
	 *  @deprecated
	 *  @see $name
	 */
	public $nom = 'Universal';

	/**
	 *  @var string model name
	 */
	public $name = 'Universal';

	/**
	 *  Returns the description of the numbering model
	 *
	 *	@param	Translate	$langs      Lang object to use for output
	 *  @return string      			Descriptive text
	 */
	public function info($langs)
	{
		global $db, $langs;

		// Load translation files required by the page
		$langs->loadLangs(array("ticket", "admin"));

		$form = new Form($db);

		$text = $langs->trans('GenericNumRefModelDesc')."<br>\n";
		$text .= '<form action="'.$_SERVER["PHP_SELF"].'" method="POST">';
		$text .= '<input type="hidden" name="token" value="'.newToken().'">';
		$text .= '<input type="hidden" name="action" value="updateMask">';
		$text .= '<input type="hidden" name="maskconstticket" value="TICKET_UNIVERSAL_MASK">';
		$text .= '<table class="nobordernopadding" width="100%">';

		$tooltip = $langs->trans("GenericMaskCodes", $langs->transnoentities("Ticket"), $langs->transnoentities("Ticket"));
		$tooltip .= $langs->trans("GenericMaskCodes2");
		$tooltip .= $langs->trans("GenericMaskCodes3");
		$tooltip .= $langs->trans("GenericMaskCodes4a", $langs->transnoentities("Ticket"), $langs->transnoentities("Ticket"));
		$tooltip .= $langs->trans("GenericMaskCodes5");
		//$tooltip .= '<br>'.$langs->trans("GenericMaskCodes5b");

		// Prefix settings
<<<<<<< HEAD
		$texte .= '<tr><td>'.$langs->trans("Mask").':</td>';
		$texte .= '<td class="right">'.$form->textwithpicto('<input type="text" class="flat minwidth175" name="maskticket" value="'.getDolGlobalString("TICKET_UNIVERSAL_MASK").'">', $tooltip, 1, 1).'</td>';

		$texte .= '<td class="left" rowspan="2">&nbsp; <input type="submit" class="button button-edit reposition smallpaddingimp" name="Button"value="'.$langs->trans("Modify").'"></td>';
=======
		$text .= '<tr><td>'.$langs->trans("Mask").':</td>';
		$text .= '<td class="right">'.$form->textwithpicto('<input type="text" class="flat minwidth175" name="maskticket" value="'.getDolGlobalString("TICKET_UNIVERSAL_MASK").'">', $tooltip, 1, 1).'</td>';

		$text .= '<td class="left" rowspan="2">&nbsp; <input type="submit" class="button button-edit reposition smallpaddingimp" name="Button"value="'.$langs->trans("Modify").'"></td>';
>>>>>>> cc80841a

		$text .= '</tr>';

		$text .= '</table>';
		$text .= '</form>';

		return $text;
	}

	/**
	 *  Return an example of numbering
	 *
	 *  @return string      Example
	 */
	public function getExample()
	{
		global $db, $langs;

		require_once DOL_DOCUMENT_ROOT . '/ticket/class/ticket.class.php';
		require_once DOL_DOCUMENT_ROOT . '/societe/class/societe.class.php';

		$ticket = new Ticket($db);
		$ticket->initAsSpecimen();
		$thirdparty = new Societe($db);
		$thirdparty->initAsSpecimen();

		$numExample = $this->getNextValue($thirdparty, $ticket);

		if (!$numExample) {
			$numExample = $langs->trans('NotConfigured');
		}

		return $numExample;
	}

	/**
	 *  Return next value
	 *
<<<<<<< HEAD
	 *  @param  Societe 		$objsoc     Object third party
	 *  @param  Ticket  		$ticket 	Object ticket
	 *  @return string|int   			Next value if OK, 0 if KO
=======
	 *  @param	Societe	$objsoc		Object third party
	 *  @param	Ticket	$ticket 	Object ticket
	 *  @return	string|int<-1,0>	Next value if OK, <=-1 if KO
>>>>>>> cc80841a
	 */
	public function getNextValue($objsoc, $ticket)
	{
		global $db, $langs;

		include_once DOL_DOCUMENT_ROOT.'/core/lib/functions2.lib.php';

		// We define criterion search counter
		$mask = getDolGlobalString("TICKET_UNIVERSAL_MASK");

		if (!$mask) {
			$this->error = $langs->trans('NotConfigured');
			return 0;
		}

		// Get entities
		$entity = getEntity('ticketnumber', 1, $ticket);

		$date = empty($ticket->datec) ? dol_now() : $ticket->datec;
		$numFinal = get_next_value($db, $mask, 'ticket', 'ref', '', $objsoc->code_client, $date, 'next', false, null, $entity);

		return $numFinal;
	}
}<|MERGE_RESOLUTION|>--- conflicted
+++ resolved
@@ -33,11 +33,7 @@
 {
 	/**
 	 *  Dolibarr version of the loaded document
-<<<<<<< HEAD
-	 *  @var string
-=======
 	 *  @var string Version, possible values are: 'development', 'experimental', 'dolibarr', 'dolibarr_deprecated' or a version string like 'x.y.z'''|'development'|'dolibarr'|'experimental'
->>>>>>> cc80841a
 	 */
 	public $version = 'dolibarr';  // 'development', 'experimental', 'dolibarr'
 
@@ -88,17 +84,10 @@
 		//$tooltip .= '<br>'.$langs->trans("GenericMaskCodes5b");
 
 		// Prefix settings
-<<<<<<< HEAD
-		$texte .= '<tr><td>'.$langs->trans("Mask").':</td>';
-		$texte .= '<td class="right">'.$form->textwithpicto('<input type="text" class="flat minwidth175" name="maskticket" value="'.getDolGlobalString("TICKET_UNIVERSAL_MASK").'">', $tooltip, 1, 1).'</td>';
-
-		$texte .= '<td class="left" rowspan="2">&nbsp; <input type="submit" class="button button-edit reposition smallpaddingimp" name="Button"value="'.$langs->trans("Modify").'"></td>';
-=======
 		$text .= '<tr><td>'.$langs->trans("Mask").':</td>';
 		$text .= '<td class="right">'.$form->textwithpicto('<input type="text" class="flat minwidth175" name="maskticket" value="'.getDolGlobalString("TICKET_UNIVERSAL_MASK").'">', $tooltip, 1, 1).'</td>';
 
 		$text .= '<td class="left" rowspan="2">&nbsp; <input type="submit" class="button button-edit reposition smallpaddingimp" name="Button"value="'.$langs->trans("Modify").'"></td>';
->>>>>>> cc80841a
 
 		$text .= '</tr>';
 
@@ -137,15 +126,9 @@
 	/**
 	 *  Return next value
 	 *
-<<<<<<< HEAD
-	 *  @param  Societe 		$objsoc     Object third party
-	 *  @param  Ticket  		$ticket 	Object ticket
-	 *  @return string|int   			Next value if OK, 0 if KO
-=======
 	 *  @param	Societe	$objsoc		Object third party
 	 *  @param	Ticket	$ticket 	Object ticket
 	 *  @return	string|int<-1,0>	Next value if OK, <=-1 if KO
->>>>>>> cc80841a
 	 */
 	public function getNextValue($objsoc, $ticket)
 	{
