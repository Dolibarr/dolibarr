<?php
/* Copyright (C) 2010-2014  Regis Houssin    <regis.houssin@inodbox.com>
 * Copyright (C) 2014       Marcos García    <marcosgdf@gmail.com>
 * Copyright (C) 2020       Charlene Benke   <charlie@patas-monkey.com>
 * Copyright (C) 2024		MDW							<mdeweerd@users.noreply.github.com>
 *
 * This program is free software; you can redistribute it and/or modify
 * it under the terms of the GNU General Public License as published by
 * the Free Software Foundation; either version 3 of the License, or
 * (at your option) any later version.
 *
 * This program is distributed in the hope that it will be useful,
 * but WITHOUT ANY WARRANTY; without even the implied warranty of
 * MERCHANTABILITY or FITNESS FOR A PARTICULAR PURPOSE.  See the
 * GNU General Public License for more details.
 *
 * You should have received a copy of the GNU General Public License
 * along with this program. If not, see <https://www.gnu.org/licenses/>.
 * or see https://www.gnu.org/
 */

/**
 *      \file       htdocs/core/modules/ticket/modules_ticket.php
 *      \ingroup    ticket
 *      \brief      File that contain parent class for projects models
 *                  and parent class for projects numbering models
 */

require_once DOL_DOCUMENT_ROOT.'/core/class/commondocgenerator.class.php';
require_once DOL_DOCUMENT_ROOT.'/core/class/commonnumrefgenerator.class.php';


/**
 *	Parent class for documents models
 */
abstract class ModelePDFTicket extends CommonDocGenerator
{
	// phpcs:disable PEAR.NamingConventions.ValidFunctionName.ScopeNotCamelCaps
	/**
	 *  Return list of active generation modules
	 *
	 *  @param  DoliDB  	$db                 Database handler
	 *  @param  int<0,max>	$maxfilenamelength  Max length of value to show
	 *  @return string[]|int<-1,0>				List of templates
	 */
	public static function liste_modeles($db, $maxfilenamelength = 0)
	{
		// phpcs:enable
		$type = 'ticket';
		$list = array();

		include_once DOL_DOCUMENT_ROOT.'/core/lib/functions2.lib.php';
		$list = getListOfModels($db, $type, $maxfilenamelength);

		return $list;
	}
<<<<<<< HEAD
=======



	// phpcs:disable PEAR.NamingConventions.ValidFunctionName.ScopeNotCamelCaps
	/**
	 *  Function to build a document on disk using the generic odt module.
	 *
	 *	@param	User		$object				Object source to build document
	 *	@param	Translate	$outputlangs		Lang output object
	 *	@param	string		$srctemplatepath	Full path of source filename for generator using a template file
	 *	@param	int<0,1>	$hidedetails		Do not show line details
	 *	@param	int<0,1>	$hidedesc			Do not show desc
	 *	@param	int<0,1>	$hideref			Do not show ref
	 *	@return	int<-1,1>						1 if OK, <=0 if KO
	 */
	abstract public function write_file($object, $outputlangs, $srctemplatepath = '', $hidedetails = 0, $hidedesc = 0, $hideref = 0);
	// phpcs:enable
>>>>>>> cc80841a
}


/**
 *  Parent Class of the project reference numbering model classes
 */
abstract class ModeleNumRefTicket extends CommonNumRefGenerator
{
<<<<<<< HEAD
	// No overload code
=======
	/**
	 *  Return next value
	 *
	 *  @param	Societe	$objsoc		Object third party
	 *  @param	Ticket	$ticket 	Object ticket
	 *  @return	string|int<-1,0>	Next value if OK, <=-1 if KO
	 */
	abstract public function getNextValue($objsoc, $ticket);

	/**
	 *  Return an example of numbering
	 *
	 *  @return     string      Example
	 */
	abstract public function getExample();
>>>>>>> cc80841a
}<|MERGE_RESOLUTION|>--- conflicted
+++ resolved
@@ -54,8 +54,6 @@
 
 		return $list;
 	}
-<<<<<<< HEAD
-=======
 
 
 
@@ -73,7 +71,6 @@
 	 */
 	abstract public function write_file($object, $outputlangs, $srctemplatepath = '', $hidedetails = 0, $hidedesc = 0, $hideref = 0);
 	// phpcs:enable
->>>>>>> cc80841a
 }
 
 
@@ -82,9 +79,6 @@
  */
 abstract class ModeleNumRefTicket extends CommonNumRefGenerator
 {
-<<<<<<< HEAD
-	// No overload code
-=======
 	/**
 	 *  Return next value
 	 *
@@ -100,5 +94,4 @@
 	 *  @return     string      Example
 	 */
 	abstract public function getExample();
->>>>>>> cc80841a
 }