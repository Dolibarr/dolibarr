--- conflicted
+++ resolved
@@ -1,17 +1,10 @@
 <?php
-<<<<<<< HEAD
 /* Copyright (C) 2005		Matthieu Valleton	<mv@seeschloss.org>
  * Copyright (C) 2005-2014	Laurent Destailleur	<eldy@users.sourceforge.net>
  * Copyright (C) 2012-2016	Juanjo Menent		<jmenent@2byte.es>
  * Copyright (C) 2020		Stéphane Lesage		<stephane.lesage@ateis.com>
  * Copyright (C) 2022-2023	Solution Libre SAS	<contact@solution-libre.fr>
-=======
-/* Copyright (C) 2005      Matthieu Valleton    <mv@seeschloss.org>
- * Copyright (C) 2005-2014 Laurent Destailleur  <eldy@users.sourceforge.net>
- * Copyright (C) 2012-2016 Juanjo Menent		<jmenent@2byte.es>
- * Copyright (C) 2020      Stéphane Lesage		<stephane.lesage@ateis.com>
- * Copyright (C) 2024		MDW							<mdeweerd@users.noreply.github.com>
->>>>>>> cbc28b0a
+ * Copyright (C) 2024		MDW					<mdeweerd@users.noreply.github.com>
  *
  * This program is free software; you can redistribute it and/or modify
  * it under the terms of the GNU General Public License as published by
@@ -486,11 +479,7 @@
 			'ca.label' => "Label*", 'ca.type' => "Type*", 'ca.description' => "Description",
 			'ca.fk_parent' => 'ParentCategory'
 		);
-<<<<<<< HEAD
-		$this->import_regex_array[$r] = array('ca.type'=>'^(0|1|2|3|4|5|6|7|8|9|10|11|16)$');
-=======
-		$this->import_regex_array[$r] = array('ca.type' => '^(0|1|2|3|4|5|6|7|8|9|10|11)$');
->>>>>>> cbc28b0a
+		$this->import_regex_array[$r] = array('ca.type' => '^(0|1|2|3|4|5|6|7|8|9|10|11|16)$');
 		$this->import_convertvalue_array[$r] = array(
 			'ca.fk_parent' => array(
 				'rule'          => 'fetchidfromcodeandlabel',
