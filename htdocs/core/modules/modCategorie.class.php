<?php
/* Copyright (C) 2005      Matthieu Valleton    <mv@seeschloss.org>
 * Copyright (C) 2005-2014 Laurent Destailleur  <eldy@users.sourceforge.net>
 * Copyright (C) 2012-2016 Juanjo Menent		<jmenent@2byte.es>
 *
 * This program is free software; you can redistribute it and/or modify
 * it under the terms of the GNU General Public License as published by
 * the Free Software Foundation; either version 3 of the License, or
 * (at your option) any later version.
 *
 * This program is distributed in the hope that it will be useful,
 * but WITHOUT ANY WARRANTY; without even the implied warranty of
 * MERCHANTABILITY or FITNESS FOR A PARTICULAR PURPOSE.  See the
 * GNU General Public License for more details.
 *
 * You should have received a copy of the GNU General Public License
 * along with this program. If not, see <https://www.gnu.org/licenses/>.
 */

/**
 *      \defgroup   category       Module categories
 *      \brief      Module to manage categories
 *      \file       htdocs/core/modules/modCategorie.class.php
 *      \ingroup    category
 *      \brief      Fichier de description et activation du module Categorie
 */
include_once DOL_DOCUMENT_ROOT.'/core/modules/DolibarrModules.class.php';


/**
 *	Class to describe and enable module Categorie
 */
class modCategorie extends DolibarrModules
{
	/**
	 *   Constructor. Define names, constants, directories, boxes, permissions
	 *
	 *   @param      DoliDB		$db      Database handler
	 */
	public function __construct($db)
	{
		global $conf;

		$this->db = $db;
		$this->numero = 1780;

		$this->family = "technic";
		$this->module_position = '20';
		// Module label (no space allowed), used if translation string 'ModuleXXXName' not found (where XXX is value of numeric property 'numero' of module)
		$this->name = preg_replace('/^mod/i', '', get_class($this));
		$this->description = "Gestion des categories (produits, clients, fournisseurs...)";

		// Possible values for version are: 'development', 'experimental', 'dolibarr' or version
		$this->version = 'dolibarr';

		$this->const_name = 'MAIN_MODULE_'.strtoupper($this->name);
		$this->picto = 'category';

		// Data directories to create when module is enabled
		$this->dirs = array();

		// Dependencies
		$this->depends = array();

		// Config pages
		$this->config_page_url = array('categorie.php@categories');
		$this->langfiles = array("products", "companies", "categories", "members");

		// Constants
		$this->const = array();
		$r = 0;
		$this->const[$r][0] = "CATEGORIE_RECURSIV_ADD";
		$this->const[$r][1] = "yesno";
		$this->const[$r][2] = "0";
		$this->const[$r][3] = 'Affect parent categories';
		$this->const[$r][4] = 0;
		$r++;

		// Boxes
		$this->boxes = array();

		// Permissions
		$this->rights = array();
		$this->rights_class = 'categorie';

		$r = 0;

		$this->rights[$r][0] = 241; // id de la permission
		$this->rights[$r][1] = 'Lire les categories'; // libelle de la permission
		$this->rights[$r][2] = 'r'; // type de la permission (deprecated)
		$this->rights[$r][3] = 0; // La permission est-elle une permission par defaut
		$this->rights[$r][4] = 'lire';
		$r++;

		$this->rights[$r][0] = 242; // id de la permission
		$this->rights[$r][1] = 'Creer/modifier les categories'; // libelle de la permission
		$this->rights[$r][2] = 'w'; // type de la permission (deprecated)
		$this->rights[$r][3] = 0; // La permission est-elle une permission par defaut
		$this->rights[$r][4] = 'creer';
		$r++;

		$this->rights[$r][0] = 243; // id de la permission
		$this->rights[$r][1] = 'Supprimer les categories'; // libelle de la permission
		$this->rights[$r][2] = 'd'; // type de la permission (deprecated)
		$this->rights[$r][3] = 0; // La permission est-elle une permission par defaut
		$this->rights[$r][4] = 'supprimer';
		$r++;


		// Menus
		//-------
		$this->menu = 1; // This module add menu entries. They are coded into menu manager.


		// Exports
		//--------
		$r = 0;

		$r++;
		$this->export_code[$r] = 'category_'.$r;
		$this->export_label[$r] = 'CatSupList';
		$this->export_icon[$r] = 'category';
		$this->export_enabled[$r] = '!empty($conf->fournisseur->enabled) && empty($conf->global->MAIN_USE_NEW_SUPPLIERMOD) || !empty($conf->supplier_order->enabled) || !empty($conf->supplier_invoice->enabled)';
		$this->export_permission[$r] = array(array("categorie", "lire"), array("fournisseur", "lire"));
		$this->export_fields_array[$r] = array(
			'u.rowid'=>"CategId", 'u.label'=>"Label", 'u.description'=>"Description", 's.rowid'=>'IdThirdParty', 's.nom'=>'Name', 's.prefix_comm'=>"Prefix",
			's.client'=>"Customer", 's.datec'=>"DateCreation", 's.tms'=>"DateLastModification", 's.code_client'=>"CustomerCode", 's.address'=>"Address",
			's.zip'=>"Zip", 's.town'=>"Town", 'c.label'=>"Country", 'c.code'=>"CountryCode", 's.phone'=>"Phone", 's.fax'=>"Fax", 's.url'=>"Url", 's.email'=>"Email",
			's.siret'=>"ProfId1", 's.siren'=>"ProfId2", 's.ape'=>"ProfId3", 's.idprof4'=>"ProfId4", 's.tva_intra'=>"VATIntraShort", 's.capital'=>"Capital",
			's.note_public'=>"NotePublic"
		);
		$this->export_TypeFields_array[$r] = array(
			'u.label'=>"Text", 'u.description'=>"Text", 's.rowid'=>'List:societe:nom', 's.nom'=>'Text', 's.prefix_comm'=>"Text", 's.client'=>"Text", 's.datec'=>"Date",
			's.tms'=>"Date", 's.code_client'=>"Text", 's.address'=>"Text", 's.zip'=>"Text", 's.town'=>"Text", 'c.label'=>"List:c_country:label:label", 'c.code'=>"Text",
			's.phone'=>"Text", 's.fax'=>"Text", 's.url'=>"Text", 's.email'=>"Text", 's.siret'=>"Text", 's.siren'=>"Text", 's.ape'=>"Text", 's.idprof4'=>"Text",
			's.tva_intra'=>"Text", 's.capital'=>"Numeric", 's.note_public'=>"Text"
		);
		$this->export_entities_array[$r] = array(
			's.rowid'=>'company', 's.nom'=>'company', 's.prefix_comm'=>"company", 's.client'=>"company", 's.datec'=>"company", 's.tms'=>"company",
			's.code_client'=>"company", 's.address'=>"company", 's.zip'=>"company", 's.town'=>"company", 'c.label'=>"company", 'c.code'=>"company",
			's.phone'=>"company", 's.fax'=>"company", 's.url'=>"company", 's.email'=>"company", 's.siret'=>"company", 's.siren'=>"company", 's.ape'=>"company",
			's.idprof4'=>"company", 's.tva_intra'=>"company", 's.capital'=>"company", 's.note_public'=>"company"
		); // We define here only fields that use another picto
		$this->export_sql_start[$r] = 'SELECT DISTINCT ';
		$this->export_sql_end[$r]  = ' FROM '.MAIN_DB_PREFIX.'categorie as u, ';
		$this->export_sql_end[$r] .= MAIN_DB_PREFIX.'categorie_fournisseur as cf, ';
		$this->export_sql_end[$r] .= MAIN_DB_PREFIX.'societe as s LEFT JOIN '.MAIN_DB_PREFIX.'c_typent as t ON s.fk_typent = t.id LEFT JOIN '.MAIN_DB_PREFIX.'c_country as c ON s.fk_pays = c.rowid LEFT JOIN '.MAIN_DB_PREFIX.'c_effectif as ce ON s.fk_effectif = ce.id LEFT JOIN '.MAIN_DB_PREFIX.'c_forme_juridique as cfj ON s.fk_forme_juridique = cfj.code';
		$this->export_sql_end[$r] .= ' WHERE u.rowid = cf.fk_categorie AND cf.fk_soc = s.rowid';
		$this->export_sql_end[$r] .= ' AND u.entity IN ('.getEntity('category').')';
		$this->export_sql_end[$r] .= ' AND u.type = 1'; // Supplier categories

		$r++;
		$this->export_code[$r] = 'category_'.$r;
		$this->export_label[$r] = 'CatCusList';
		$this->export_icon[$r] = 'category';
		$this->export_enabled[$r] = '$conf->societe->enabled';
		$this->export_permission[$r] = array(array("categorie", "lire"), array("societe", "lire"));
		$this->export_fields_array[$r] = array(
			'u.rowid'=>"CategId", 'u.label'=>"Label", 'u.description'=>"Description", 's.rowid'=>'IdThirdParty', 's.nom'=>'Name', 's.prefix_comm'=>"Prefix",
			's.client'=>"Customer", 's.datec'=>"DateCreation", 's.tms'=>"DateLastModification", 's.code_client'=>"CustomerCode", 's.address'=>"Address",
			's.zip'=>"Zip", 's.town'=>"Town", 'c.label'=>"Country", 'c.code'=>"CountryCode", 's.phone'=>"Phone", 's.fax'=>"Fax", 's.url'=>"Url", 's.email'=>"Email",
			's.siret'=>"ProfId1", 's.siren'=>"ProfId2", 's.ape'=>"ProfId3", 's.idprof4'=>"ProfId4", 's.tva_intra'=>"VATIntraShort", 's.capital'=>"Capital",
			's.note_public'=>"NotePublic", 's.fk_prospectlevel'=>'ProspectLevel', 's.fk_stcomm'=>'ProspectStatus'
		);
		$this->export_TypeFields_array[$r] = array(
			'u.label'=>"Text", 'u.description'=>"Text", 's.rowid'=>'List:societe:nom', 's.nom'=>'Text', 's.prefix_comm'=>"Text", 's.client'=>"Text",
			's.datec'=>"Date", 's.tms'=>"Date", 's.code_client'=>"Text", 's.address'=>"Text", 's.zip'=>"Text", 's.town'=>"Text", 'c.label'=>"List:c_country:label:label",
			'c.code'=>"Text", 's.phone'=>"Text", 's.fax'=>"Text", 's.url'=>"Text", 's.email'=>"Text", 's.siret'=>"Text", 's.siren'=>"Text", 's.ape'=>"Text",
			's.idprof4'=>"Text", 's.tva_intra'=>"Text", 's.capital'=>"Numeric", 's.note_public'=>"Text", 's.fk_prospectlevel'=>'List:c_prospectlevel:label:code',
			's.fk_stcomm'=>'List:c_stcomm:libelle:code'
		);
		$this->export_entities_array[$r] = array(
			's.rowid'=>'company', 's.nom'=>'company', 's.prefix_comm'=>"company", 's.client'=>"company", 's.datec'=>"company", 's.tms'=>"company",
			's.code_client'=>"company", 's.address'=>"company", 's.zip'=>"company", 's.town'=>"company", 'c.label'=>"company", 'c.code'=>"company",
			's.phone'=>"company", 's.fax'=>"company", 's.url'=>"company", 's.email'=>"company", 's.siret'=>"company", 's.siren'=>"company", 's.ape'=>"company",
			's.idprof4'=>"company", 's.tva_intra'=>"company", 's.capital'=>"company", 's.note_public'=>"company", 's.fk_prospectlevel'=>'company',
			's.fk_stcomm'=>'company'
		); // We define here only fields that use another picto

		$keyforselect = 'societe'; $keyforelement = 'company'; $keyforaliasextra = 'extrasoc';
		include DOL_DOCUMENT_ROOT.'/core/extrafieldsinexport.inc.php';

		$this->export_sql_start[$r] = 'SELECT DISTINCT ';
		$this->export_sql_end[$r]  = ' FROM '.MAIN_DB_PREFIX.'categorie as u, ';
		$this->export_sql_end[$r] .= MAIN_DB_PREFIX.'categorie_societe as cf, ';
		$this->export_sql_end[$r] .= MAIN_DB_PREFIX.'societe as s';
		$this->export_sql_end[$r] .= ' LEFT JOIN '.MAIN_DB_PREFIX.'c_typent as t ON s.fk_typent = t.id LEFT JOIN '.MAIN_DB_PREFIX.'c_country as c ON s.fk_pays = c.rowid LEFT JOIN '.MAIN_DB_PREFIX.'c_effectif as ce ON s.fk_effectif = ce.id LEFT JOIN '.MAIN_DB_PREFIX.'c_forme_juridique as cfj ON s.fk_forme_juridique = cfj.code';
	 	$this->export_sql_end[$r] .= ' LEFT JOIN '.MAIN_DB_PREFIX.'societe_extrafields as extrasoc ON s.rowid = extrasoc.fk_object ';
		$this->export_sql_end[$r] .= ' WHERE u.rowid = cf.fk_categorie AND cf.fk_soc = s.rowid';
		$this->export_sql_end[$r] .= ' AND u.entity IN ('.getEntity('category').')';
		$this->export_sql_end[$r] .= ' AND u.type = 2'; // Customer/Prospect categories

<<<<<<< HEAD
		// Add extra fields
		$sql = "SELECT name, label, type, param FROM ".MAIN_DB_PREFIX."extrafields WHERE elementtype = 'societe' AND entity IN (0, ".$conf->entity.")";
		$resql = $this->db->query($sql);
		if ($resql)    // This can fail when class is used on old database (during migration for example)
		{
			while ($obj = $this->db->fetch_object($resql))
			{
				$fieldname = 'extra.'.$obj->name;
				$fieldlabel = ucfirst($obj->label);
				$typeFilter = "Text";
				switch ($obj->type)
				{
					case 'int':
					case 'double':
					case 'price':
						$typeFilter = "Numeric";
						break;
					case 'date':
					case 'datetime':
						$typeFilter = "Date";
						break;
					case 'boolean':
						$typeFilter = "Boolean";
						break;
					case 'sellist':
						$typeFilter = "List:".$obj->param;
						break;
					case 'select':
						$typeFilter = "Select:".$obj->param;
						break;
				}
				$this->export_fields_array[$r][$fieldname] = $fieldlabel;
				$this->export_TypeFields_array[$r][$fieldname] = $typeFilter;
				$this->export_entities_array[$r][$fieldname] = 'company';
			}
		}
		// End add axtra fields





=======
>>>>>>> 4a5cdd00
		$r++;
		$this->export_code[$r] = 'category_'.$r;
		$this->export_label[$r] = 'CatProdList';
		$this->export_icon[$r] = 'category';
		$this->export_enabled[$r] = '$conf->product->enabled || $conf->service->enabled';
		$this->export_permission[$r] = array(array("categorie", "lire"), array("produit", "lire"));
		$this->export_fields_array[$r] = array('u.rowid'=>"CategId", 'u.label'=>"Label", 'u.description'=>"Description", 'p.rowid'=>'ProductId', 'p.ref'=>'Ref');
		$this->export_TypeFields_array[$r] = array('u.label'=>"Text", 'u.description'=>"Text", 'p.ref'=>'Text');
		$this->export_entities_array[$r] = array('p.rowid'=>'product', 'p.ref'=>'product'); // We define here only fields that use another picto
		$this->export_sql_start[$r] = 'SELECT DISTINCT ';
		$this->export_sql_end[$r]  = ' FROM '.MAIN_DB_PREFIX.'categorie as u, '.MAIN_DB_PREFIX.'categorie_product as cp, '.MAIN_DB_PREFIX.'product as p';
		$this->export_sql_end[$r] .= ' WHERE u.rowid = cp.fk_categorie AND cp.fk_product = p.rowid';
		$this->export_sql_end[$r] .= ' AND u.entity IN ('.getEntity('category').')';
		$this->export_sql_end[$r] .= ' AND u.type = 0'; // Supplier categories

		$r++;
		$this->export_code[$r] = 'category_'.$r;
		$this->export_label[$r] = 'CatMemberList';
		$this->export_icon[$r] = 'category';
		$this->export_enabled[$r] = '$conf->adherent->enabled';
		$this->export_permission[$r] = array(array("categorie", "lire"), array("adherent", "lire"));
		$this->export_fields_array[$r] = array('u.rowid'=>"CategId", 'u.label'=>"Label", 'u.description'=>"Description", 'p.rowid'=>'MemberId', 'p.lastname'=>'LastName', 'p.firstname'=>'Firstname');
		$this->export_TypeFields_array[$r] = array('u.label'=>"Text", 'u.description'=>"Text", 'p.lastname'=>'Text', 'p.firstname'=>'Text');
		$this->export_entities_array[$r] = array('p.rowid'=>'member', 'p.lastname'=>'member', 'p.firstname'=>'member'); // We define here only fields that use another picto
		$this->export_sql_start[$r] = 'SELECT DISTINCT ';
		$this->export_sql_end[$r]  = ' FROM '.MAIN_DB_PREFIX.'categorie as u, '.MAIN_DB_PREFIX.'categorie_member as cp, '.MAIN_DB_PREFIX.'adherent as p';
		$this->export_sql_end[$r] .= ' WHERE u.rowid = cp.fk_categorie AND cp.fk_member = p.rowid';
		$this->export_sql_end[$r] .= ' AND u.entity IN ('.getEntity('category').')';
		$this->export_sql_end[$r] .= ' AND u.type = 3'; // Member categories

		$r++;
		$this->export_code[$r] = 'category_'.$r;
		$this->export_label[$r] = 'CatContactList';
		$this->export_icon[$r] = 'category';
		$this->export_enabled[$r] = '$conf->societe->enabled';
		$this->export_permission[$r] = array(array("categorie", "lire"), array("societe", "lire"));
		$this->export_fields_array[$r] = array(
			'u.rowid' => "CategId",
			'u.label' => "Label",
			'u.description' => "Description",
			'p.rowid' => 'ContactId',
			'p.civility' => 'UserTitle',
			'p.lastname' => 'LastName',
			'p.firstname' => 'Firstname',
			'p.address' => 'Address',
			'p.zip' => 'Zip',
			'p.town' => 'Town',
			'country.code' => 'CountryCode',
			'country.label' => 'Country',
			'p.birthday' => 'DateOfBirth',
			'p.poste' => 'PostOrFunction',
			'p.phone' => 'Phone',
			'p.phone_perso' => 'PhonePerso',
			'p.phone_mobile' => 'PhoneMobile',
			'p.fax' => 'Fax',
			'p.email' => 'Email',
			'p.note_private' => 'NotePrivate',
			'p.note_public' => 'NotePublic',
			'p.statut' => 'Status',
			's.nom'=>"Name",
			's.client'=>"Customer",
			's.fournisseur'=>"Supplier",
			's.status'=>"Status",
			's.address'=>"Address",
			's.zip'=>"Zip",
			's.town'=>"Town",
			's.phone'=>"Phone",
			's.fax'=>"Fax",
			's.url'=>"Url",
			's.email'=>"Email"
		);
		$this->export_TypeFields_array[$r] = array(
			'u.label' => "Text",
			'u.description' => "Text",
			'p.lastname' => 'Text',
			'p.firstname' => 'Text',
			'p.statut'=>"Numeric",
			's.nom'=>"Text",
			's.status'=>"Text",
			's.address'=>"Text",
			's.zip'=>"Text",
			's.town'=>"Text",
			's.phone'=>"Text",
			's.fax'=>"Text",
			's.url'=>"Text",
			's.email'=>"Text"
		);
		$this->export_entities_array[$r] = array(
			'u.rowid' => "category",
			'u.label' => "category",
			'u.description' => "category",
			'p.rowid' => 'contact',
			'p.civility' => 'contact',
			'p.lastname' => 'contact',
			'p.firstname' => 'contact',
			'p.address' => 'contact',
			'p.zip' => 'contact',
			'p.town' => 'contact',
			'country.code' => 'contact',
			'country.label' => 'contact',
			'p.birthday' => 'contact',
			'p.poste' => 'contact',
			'p.phone' => 'contact',
			'p.phone_perso' => 'contact',
			'p.phone_mobile' => 'contact',
			'p.fax' => 'contact',
			'p.email' => 'contact',
			'p.note_private' => 'contact',
			'p.note_public' => 'contact',
			'p.statut' => 'contact',
			's.nom'=>"company",
			's.client'=>"company",
			's.fournisseur'=>"company",
			's.status'=>"company",
			's.address'=>"company",
			's.zip'=>"company",
			's.town'=>"company",
			's.phone'=>"company",
			's.fax'=>"company",
			's.url'=>"company",
			's.email'=>"company"
		); // We define here only fields that use another picto

		// Add extra fields
		$sql = "SELECT name, label, type, param FROM ".MAIN_DB_PREFIX."extrafields WHERE elementtype = 'socpeople' AND entity IN (0, ".$conf->entity.")";
		$resql = $this->db->query($sql);
		if ($resql)    // This can fail when class is used on old database (during migration for example)
		{
			while ($obj = $this->db->fetch_object($resql))
			{
				$fieldname = 'extra.'.$obj->name;
				$fieldlabel = ucfirst($obj->label);
				$typeFilter = "Text";
				switch ($obj->type)
				{
					case 'int':
					case 'double':
					case 'price':
						$typeFilter = "Numeric";
						break;
					case 'date':
					case 'datetime':
						$typeFilter = "Date";
						break;
					case 'boolean':
						$typeFilter = "Boolean";
						break;
					case 'sellist':
						$typeFilter = "List:".$obj->param;
						break;
					case 'select':
						$typeFilter = "Select:".$obj->param;
						break;
				}
				$this->export_fields_array[$r][$fieldname] = $fieldlabel;
				$this->export_TypeFields_array[$r][$fieldname] = $typeFilter;
				$this->export_entities_array[$r][$fieldname] = 'contact';
			}
		}
		// End add axtra fields

		$this->export_sql_start[$r] = 'SELECT DISTINCT ';
		$this->export_sql_end[$r]  = ' FROM '.MAIN_DB_PREFIX.'categorie as u, '.MAIN_DB_PREFIX.'categorie_contact as cp, '.MAIN_DB_PREFIX.'socpeople as p';
		$this->export_sql_end[$r] .= ' LEFT JOIN '.MAIN_DB_PREFIX.'c_country as country ON p.fk_pays = country.rowid';
		$this->export_sql_end[$r] .= ' LEFT JOIN '.MAIN_DB_PREFIX.'societe as s ON s.rowid = p.fk_soc';
		$this->export_sql_end[$r] .= ' LEFT JOIN '.MAIN_DB_PREFIX.'socpeople_extrafields as extra ON extra.fk_object = p.rowid';
		$this->export_sql_end[$r] .= ' WHERE u.rowid = cp.fk_categorie AND cp.fk_socpeople = p.rowid AND u.entity IN ('.getEntity('category').')';
		$this->export_sql_end[$r] .= ' AND u.type = 4'; // contact categories

		// Imports
		//--------

		$r = 0;

		$r++;
		$this->import_code[$r] = $this->rights_class.'_'.$r;
		$this->import_label[$r] = "CatList"; // Translation key
		$this->import_icon[$r] = $this->picto;
		$this->import_entities_array[$r] = array(); // We define here only fields that use another icon that the one defined into import_icon
		$this->import_tables_array[$r] = array('ca'=>MAIN_DB_PREFIX.'categorie');
		$this->import_fields_array[$r] = array(
			'ca.label'=>"Label*", 'ca.type'=>"Type*", 'ca.description'=>"Description",
			'ca.fk_parent' => 'Parent'
		);
		$this->import_regex_array[$r] = array('ca.type'=>'^[0|1|2|3]');
		$this->import_convertvalue_array[$r] = array(
			'ca.fk_parent' => array(
				'rule'          => 'fetchidfromcodeandlabel',
				'classfile'     => '/categories/class/categorie.class.php',
				'class'         => 'Categorie',
				'method'        => 'fetch',
				'element'       => 'category',
				'codefromfield' => 'ca.type'
			)
		);
		$typeexample = "";
		if ($conf->product->enabled) { $typeexample .= ($typeexample ? "/" : "")."0=Product"; }
		if (!empty($conf->fournisseur->enabled) && empty($conf->global->MAIN_USE_NEW_SUPPLIERMOD) || !empty($conf->supplier_order->enabled) || !empty($conf->supplier_invoice->enabled)) { $typeexample .= ($typeexample ? "/" : "")."1=Supplier"; }
		if ($conf->societe->enabled) { $typeexample .= ($typeexample ? "/" : "")."2=Customer-Prospect"; }
		if ($conf->adherent->enabled) { $typeexample .= ($typeexample ? "/" : "")."3=Member"; }
		$this->import_examplevalues_array[$r] = array(
			'ca.label'=>"Supplier Category", 'ca.type'=>$typeexample, 'ca.description'=>"My Category description",
			'ca.fk_parent' => '0'
		);

		if (!empty($conf->product->enabled))
		{
			//Products
			$r++;
			$this->import_code[$r] = $this->rights_class.'_'.$r;
			$this->import_label[$r] = "CatProdLinks"; // Translation key
			$this->import_icon[$r] = $this->picto;
			$this->import_entities_array[$r] = array(); // We define here only fields that use another icon that the one defined into import_icon
			$this->import_tables_array[$r] = array('cp'=>MAIN_DB_PREFIX.'categorie_product');
			$this->import_fields_array[$r] = array('cp.fk_categorie'=>"Category*", 'cp.fk_product'=>"Product*");
			$this->import_regex_array[$r] = array('cp.fk_categorie'=>'rowid@'.MAIN_DB_PREFIX.'categorie:type=0');

			$this->import_convertvalue_array[$r] = array(
					'cp.fk_categorie'=>array('rule'=>'fetchidfromref', 'classfile'=>'/categories/class/categorie.class.php', 'class'=>'Categorie', 'method'=>'fetch', 'element'=>'category'),
					'cp.fk_product'=>array('rule'=>'fetchidfromref', 'classfile'=>'/product/class/product.class.php', 'class'=>'Product', 'method'=>'fetch', 'element'=>'product')
			);
			$this->import_examplevalues_array[$r] = array('cp.fk_categorie'=>"Imported category", 'cp.fk_product'=>"PREF123456");
		}

		if (!empty($conf->societe->enabled))
		{
			// Customers
			$r++;
			$this->import_code[$r] = $this->rights_class.'_'.$r;
			$this->import_label[$r] = "CatCusLinks"; // Translation key
			$this->import_icon[$r] = $this->picto;
			$this->import_entities_array[$r] = array(); // We define here only fields that use another icon that the one defined into import_icon
			$this->import_tables_array[$r] = array('cs'=>MAIN_DB_PREFIX.'categorie_societe');
			$this->import_fields_array[$r] = array('cs.fk_categorie'=>"Category*", 'cs.fk_soc'=>"ThirdParty*");
			$this->import_regex_array[$r] = array(
				'cs.fk_categorie'=>'rowid@'.MAIN_DB_PREFIX.'categorie:type=2',
				'cs.fk_soc'=>'rowid@'.MAIN_DB_PREFIX.'societe:client>0'
			);

			$this->import_convertvalue_array[$r] = array(
					'cs.fk_categorie'=>array('rule'=>'fetchidfromref', 'classfile'=>'/categories/class/categorie.class.php', 'class'=>'Categorie', 'method'=>'fetch', 'element'=>'category'),
					'cs.fk_soc'=>array('rule'=>'fetchidfromref', 'classfile'=>'/societe/class/societe.class.php', 'class'=>'Societe', 'method'=>'fetch', 'element'=>'ThirdParty')
			);
			$this->import_examplevalues_array[$r] = array('cs.fk_categorie'=>"Imported category", 'cs.fk_soc'=>"MyBigCompany");

			// Contacts/Addresses
			$r++;
			$this->import_code[$r] = $this->rights_class.'_'.$r;
			$this->import_label[$r] = "CatContactsLinks"; // Translation key
			$this->import_icon[$r] = $this->picto;
			$this->import_entities_array[$r] = array(); // We define here only fields that use another icon that the one defined into import_icon
			$this->import_tables_array[$r] = array('cs'=>MAIN_DB_PREFIX.'categorie_contact');
			$this->import_fields_array[$r] = array('cs.fk_categorie'=>"Category*", 'cs.fk_socpeople'=>"Contact ID*");
			$this->import_regex_array[$r] = array(
				'cs.fk_categorie'=>'rowid@'.MAIN_DB_PREFIX.'categorie:type=4'
				//'cs.fk_socpeople'=>'rowid@'.MAIN_DB_PREFIX.'socpeople'
			);

			$this->import_convertvalue_array[$r] = array(
				'cs.fk_categorie'=>array('rule'=>'fetchidfromref', 'classfile'=>'/categories/class/categorie.class.php', 'class'=>'Categorie', 'method'=>'fetch', 'element'=>'category')
				//'cs.fk_socpeople'=>array('rule'=>'fetchidfromref','classfile'=>'/contact/class/contact.class.php','class'=>'Contact','method'=>'fetch','element'=>'Contact')
			);
			$this->import_examplevalues_array[$r] = array('cs.fk_categorie'=>"Imported category", 'cs.fk_socpeople'=>"123");
		}

		if (!empty($conf->fournisseur->enabled) && empty($conf->global->MAIN_USE_NEW_SUPPLIERMOD) || !empty($conf->supplier_order->enabled) || !empty($conf->supplier_invoice->enabled))
		{
			// Suppliers
			$r++;
			$this->import_code[$r] = $this->rights_class.'_'.$r;
			$this->import_label[$r] = "CatSupLinks"; // Translation key
			$this->import_icon[$r] = $this->picto;
			$this->import_entities_array[$r] = array(); // We define here only fields that use another icon that the one defined into import_icon
			$this->import_tables_array[$r] = array('cs'=>MAIN_DB_PREFIX.'categorie_fournisseur');
			$this->import_fields_array[$r] = array('cs.fk_categorie'=>"Category*", 'cs.fk_soc'=>"Supplier*");
			$this->import_regex_array[$r] = array(
				'cs.fk_categorie'=>'rowid@'.MAIN_DB_PREFIX.'categorie:type=1',
				'cs.fk_soc'=>'rowid@'.MAIN_DB_PREFIX.'societe:fournisseur>0'
			);

			$this->import_convertvalue_array[$r] = array(
					'cs.fk_categorie'=>array('rule'=>'fetchidfromref', 'classfile'=>'/categories/class/categorie.class.php', 'class'=>'Categorie', 'method'=>'fetch', 'element'=>'category'),
					'cs.fk_soc'=>array('rule'=>'fetchidfromref', 'classfile'=>'/societe/class/societe.class.php', 'class'=>'Societe', 'method'=>'fetch', 'element'=>'ThirdParty')
			);
			$this->import_examplevalues_array[$r] = array('cs.fk_categorie'=>"Imported category", 'cs.fk_soc'=>"MyBigCompany");
		}
	}


	/**
	 *		Function called when module is enabled.
	 *		The init function add constants, boxes, permissions and menus (defined in constructor) into Dolibarr database.
	 *		It also creates data directories
	 *
	 *      @param      string	$options    Options when enabling module ('', 'noboxes')
	 *      @return     int             	1 if OK, 0 if KO
	 */
	public function init($options = '')
	{
		// Permissions
		$this->remove($options);

		$sql = array();

		return $this->_init($sql, $options);
	}
}<|MERGE_RESOLUTION|>--- conflicted
+++ resolved
@@ -190,51 +190,6 @@
 		$this->export_sql_end[$r] .= ' AND u.entity IN ('.getEntity('category').')';
 		$this->export_sql_end[$r] .= ' AND u.type = 2'; // Customer/Prospect categories
 
-<<<<<<< HEAD
-		// Add extra fields
-		$sql = "SELECT name, label, type, param FROM ".MAIN_DB_PREFIX."extrafields WHERE elementtype = 'societe' AND entity IN (0, ".$conf->entity.")";
-		$resql = $this->db->query($sql);
-		if ($resql)    // This can fail when class is used on old database (during migration for example)
-		{
-			while ($obj = $this->db->fetch_object($resql))
-			{
-				$fieldname = 'extra.'.$obj->name;
-				$fieldlabel = ucfirst($obj->label);
-				$typeFilter = "Text";
-				switch ($obj->type)
-				{
-					case 'int':
-					case 'double':
-					case 'price':
-						$typeFilter = "Numeric";
-						break;
-					case 'date':
-					case 'datetime':
-						$typeFilter = "Date";
-						break;
-					case 'boolean':
-						$typeFilter = "Boolean";
-						break;
-					case 'sellist':
-						$typeFilter = "List:".$obj->param;
-						break;
-					case 'select':
-						$typeFilter = "Select:".$obj->param;
-						break;
-				}
-				$this->export_fields_array[$r][$fieldname] = $fieldlabel;
-				$this->export_TypeFields_array[$r][$fieldname] = $typeFilter;
-				$this->export_entities_array[$r][$fieldname] = 'company';
-			}
-		}
-		// End add axtra fields
-
-
-
-
-
-=======
->>>>>>> 4a5cdd00
 		$r++;
 		$this->export_code[$r] = 'category_'.$r;
 		$this->export_label[$r] = 'CatProdList';
