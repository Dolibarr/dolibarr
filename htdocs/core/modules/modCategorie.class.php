<?php
/* Copyright (C) 2005      Matthieu Valleton    <mv@seeschloss.org>
 * Copyright (C) 2005-2014 Laurent Destailleur  <eldy@users.sourceforge.net>
 * Copyright (C) 2012-2016 Juanjo Menent		<jmenent@2byte.es>
 *
 * This program is free software; you can redistribute it and/or modify
 * it under the terms of the GNU General Public License as published by
 * the Free Software Foundation; either version 3 of the License, or
 * (at your option) any later version.
 *
 * This program is distributed in the hope that it will be useful,
 * but WITHOUT ANY WARRANTY; without even the implied warranty of
 * MERCHANTABILITY or FITNESS FOR A PARTICULAR PURPOSE.  See the
 * GNU General Public License for more details.
 *
 * You should have received a copy of the GNU General Public License
 * along with this program. If not, see <https://www.gnu.org/licenses/>.
 */

/**
 *      \defgroup   category       Module categories
 *      \brief      Module to manage categories
 *      \file       htdocs/core/modules/modCategorie.class.php
 *      \ingroup    category
 *      \brief      Fichier de description et activation du module Categorie
 */
include_once DOL_DOCUMENT_ROOT.'/core/modules/DolibarrModules.class.php';


/**
 *	Class to describe and enable module Categorie
 */
class modCategorie extends DolibarrModules
{
	/**
	 *   Constructor. Define names, constants, directories, boxes, permissions
	 *
	 *   @param      DoliDB		$db      Database handler
	 */
	public function __construct($db)
	{
		global $conf;

		$this->db = $db;
		$this->numero = 1780;

		$this->family = "technic";
		$this->module_position = '20';
		// Module label (no space allowed), used if translation string 'ModuleXXXName' not found (where XXX is value of numeric property 'numero' of module)
		$this->name = preg_replace('/^mod/i', '', get_class($this));
		$this->description = "Gestion des categories (produits, clients, fournisseurs...)";

		// Possible values for version are: 'development', 'experimental', 'dolibarr' or version
		$this->version = 'dolibarr';

		$this->const_name = 'MAIN_MODULE_'.strtoupper($this->name);
		$this->picto = 'category';

		// Data directories to create when module is enabled
		$this->dirs = array();

		// Dependencies
		$this->depends = array();

		// Config pages
		$this->config_page_url = array('categorie.php@categories');
		$this->langfiles = array("products", "companies", "categories", "members");

		// Constants
		$this->const = array();
		$r = 0;
		$this->const[$r][0] = "CATEGORIE_RECURSIV_ADD";
		$this->const[$r][1] = "yesno";
		$this->const[$r][2] = "0";
		$this->const[$r][3] = 'Affect parent categories';
		$this->const[$r][4] = 0;
		$r++;

		// Boxes
		$this->boxes = array();

		// Permissions
		$this->rights = array();
		$this->rights_class = 'categorie';

		$r = 0;

		$this->rights[$r][0] = 241; // id de la permission
		$this->rights[$r][1] = 'Lire les categories'; // libelle de la permission
		$this->rights[$r][2] = 'r'; // type de la permission (deprecated)
		$this->rights[$r][3] = 0; // La permission est-elle une permission par defaut
		$this->rights[$r][4] = 'lire';
		$r++;

		$this->rights[$r][0] = 242; // id de la permission
		$this->rights[$r][1] = 'Creer/modifier les categories'; // libelle de la permission
		$this->rights[$r][2] = 'w'; // type de la permission (deprecated)
		$this->rights[$r][3] = 0; // La permission est-elle une permission par defaut
		$this->rights[$r][4] = 'creer';
		$r++;

		$this->rights[$r][0] = 243; // id de la permission
		$this->rights[$r][1] = 'Supprimer les categories'; // libelle de la permission
		$this->rights[$r][2] = 'd'; // type de la permission (deprecated)
		$this->rights[$r][3] = 0; // La permission est-elle une permission par defaut
		$this->rights[$r][4] = 'supprimer';
		$r++;


		// Menus
		//-------
		$this->menu = 1; // This module add menu entries. They are coded into menu manager.


		// Exports
		//--------
		$r = 0;

		$r++;
		$this->export_code[$r] = 'category_'.$r;
		$this->export_label[$r] = 'CatSupList';
		$this->export_icon[$r] = 'category';
		$this->export_enabled[$r] = '!empty($conf->fournisseur->enabled) && empty($conf->global->MAIN_USE_NEW_SUPPLIERMOD) || !empty($conf->supplier_order->enabled) || !empty($conf->supplier_invoice->enabled)';
		$this->export_permission[$r] = array(array("categorie", "lire"), array("fournisseur", "lire"));
		$this->export_fields_array[$r] = array(
			'u.rowid'=>"CategId", 'u.label'=>"Label", 'u.description'=>"Description", 's.rowid'=>'IdThirdParty', 's.nom'=>'Name', 's.prefix_comm'=>"Prefix",
			's.client'=>"Customer", 's.datec'=>"DateCreation", 's.tms'=>"DateLastModification", 's.code_client'=>"CustomerCode", 's.address'=>"Address",
			's.zip'=>"Zip", 's.town'=>"Town", 'c.label'=>"Country", 'c.code'=>"CountryCode", 's.phone'=>"Phone", 's.fax'=>"Fax", 's.url'=>"Url", 's.email'=>"Email",
			's.siret'=>"ProfId1", 's.siren'=>"ProfId2", 's.ape'=>"ProfId3", 's.idprof4'=>"ProfId4", 's.tva_intra'=>"VATIntraShort", 's.capital'=>"Capital",
			's.note_public'=>"NotePublic"
		);
		$this->export_TypeFields_array[$r] = array(
			'u.label'=>"Text", 'u.description'=>"Text", 's.rowid'=>'List:societe:nom', 's.nom'=>'Text', 's.prefix_comm'=>"Text", 's.client'=>"Text", 's.datec'=>"Date",
			's.tms'=>"Date", 's.code_client'=>"Text", 's.address'=>"Text", 's.zip'=>"Text", 's.town'=>"Text", 'c.label'=>"List:c_country:label:label", 'c.code'=>"Text",
			's.phone'=>"Text", 's.fax'=>"Text", 's.url'=>"Text", 's.email'=>"Text", 's.siret'=>"Text", 's.siren'=>"Text", 's.ape'=>"Text", 's.idprof4'=>"Text",
			's.tva_intra'=>"Text", 's.capital'=>"Numeric", 's.note_public'=>"Text"
		);
		$this->export_entities_array[$r] = array(
			's.rowid'=>'company', 's.nom'=>'company', 's.prefix_comm'=>"company", 's.client'=>"company", 's.datec'=>"company", 's.tms'=>"company",
			's.code_client'=>"company", 's.address'=>"company", 's.zip'=>"company", 's.town'=>"company", 'c.label'=>"company", 'c.code'=>"company",
			's.phone'=>"company", 's.fax'=>"company", 's.url'=>"company", 's.email'=>"company", 's.siret'=>"company", 's.siren'=>"company", 's.ape'=>"company",
			's.idprof4'=>"company", 's.tva_intra'=>"company", 's.capital'=>"company", 's.note_public'=>"company"
		); // We define here only fields that use another picto
		$this->export_sql_start[$r] = 'SELECT DISTINCT ';
		$this->export_sql_end[$r]  = ' FROM '.MAIN_DB_PREFIX.'categorie as u, ';
		$this->export_sql_end[$r] .= MAIN_DB_PREFIX.'categorie_fournisseur as cf, ';
		$this->export_sql_end[$r] .= MAIN_DB_PREFIX.'societe as s LEFT JOIN '.MAIN_DB_PREFIX.'c_typent as t ON s.fk_typent = t.id LEFT JOIN '.MAIN_DB_PREFIX.'c_country as c ON s.fk_pays = c.rowid LEFT JOIN '.MAIN_DB_PREFIX.'c_effectif as ce ON s.fk_effectif = ce.id LEFT JOIN '.MAIN_DB_PREFIX.'c_forme_juridique as cfj ON s.fk_forme_juridique = cfj.code';
		$this->export_sql_end[$r] .= ' WHERE u.rowid = cf.fk_categorie AND cf.fk_soc = s.rowid';
		$this->export_sql_end[$r] .= ' AND u.entity IN ('.getEntity('category').')';
		$this->export_sql_end[$r] .= ' AND u.type = 1'; // Supplier categories

		$r++;
		$this->export_code[$r] = 'category_'.$r;
		$this->export_label[$r] = 'CatCusList';
		$this->export_icon[$r] = 'category';
		$this->export_enabled[$r] = '$conf->societe->enabled';
		$this->export_permission[$r] = array(array("categorie", "lire"), array("societe", "lire"));
		$this->export_fields_array[$r] = array(
			'u.rowid'=>"CategId", 'u.label'=>"Label", 'u.description'=>"Description", 's.rowid'=>'IdThirdParty', 's.nom'=>'Name', 's.prefix_comm'=>"Prefix",
			's.client'=>"Customer", 's.datec'=>"DateCreation", 's.tms'=>"DateLastModification", 's.code_client'=>"CustomerCode", 's.address'=>"Address",
			's.zip'=>"Zip", 's.town'=>"Town", 'c.label'=>"Country", 'c.code'=>"CountryCode", 's.phone'=>"Phone", 's.fax'=>"Fax", 's.url'=>"Url", 's.email'=>"Email",
			's.siret'=>"ProfId1", 's.siren'=>"ProfId2", 's.ape'=>"ProfId3", 's.idprof4'=>"ProfId4", 's.tva_intra'=>"VATIntraShort", 's.capital'=>"Capital",
			's.note_public'=>"NotePublic", 's.fk_prospectlevel'=>'ProspectLevel', 's.fk_stcomm'=>'ProspectStatus'
		);
		$this->export_TypeFields_array[$r] = array(
			'u.label'=>"Text", 'u.description'=>"Text", 's.rowid'=>'List:societe:nom', 's.nom'=>'Text', 's.prefix_comm'=>"Text", 's.client'=>"Text",
			's.datec'=>"Date", 's.tms'=>"Date", 's.code_client'=>"Text", 's.address'=>"Text", 's.zip'=>"Text", 's.town'=>"Text", 'c.label'=>"List:c_country:label:label",
			'c.code'=>"Text", 's.phone'=>"Text", 's.fax'=>"Text", 's.url'=>"Text", 's.email'=>"Text", 's.siret'=>"Text", 's.siren'=>"Text", 's.ape'=>"Text",
			's.idprof4'=>"Text", 's.tva_intra'=>"Text", 's.capital'=>"Numeric", 's.note_public'=>"Text", 's.fk_prospectlevel'=>'List:c_prospectlevel:label:code',
			's.fk_stcomm'=>'List:c_stcomm:libelle:code'
		);
		$this->export_entities_array[$r] = array(
			's.rowid'=>'company', 's.nom'=>'company', 's.prefix_comm'=>"company", 's.client'=>"company", 's.datec'=>"company", 's.tms'=>"company",
			's.code_client'=>"company", 's.address'=>"company", 's.zip'=>"company", 's.town'=>"company", 'c.label'=>"company", 'c.code'=>"company",
			's.phone'=>"company", 's.fax'=>"company", 's.url'=>"company", 's.email'=>"company", 's.siret'=>"company", 's.siren'=>"company", 's.ape'=>"company",
			's.idprof4'=>"company", 's.tva_intra'=>"company", 's.capital'=>"company", 's.note_public'=>"company", 's.fk_prospectlevel'=>'company',
			's.fk_stcomm'=>'company'
		); // We define here only fields that use another picto

		$keyforselect = 'societe'; $keyforelement = 'company'; $keyforaliasextra = 'extrasoc';
		include DOL_DOCUMENT_ROOT.'/core/extrafieldsinexport.inc.php';

		$this->export_sql_start[$r] = 'SELECT DISTINCT ';
		$this->export_sql_end[$r]  = ' FROM '.MAIN_DB_PREFIX.'categorie as u, ';
		$this->export_sql_end[$r] .= MAIN_DB_PREFIX.'categorie_societe as cf, ';
		$this->export_sql_end[$r] .= MAIN_DB_PREFIX.'societe as s';
		$this->export_sql_end[$r] .= ' LEFT JOIN '.MAIN_DB_PREFIX.'c_typent as t ON s.fk_typent = t.id LEFT JOIN '.MAIN_DB_PREFIX.'c_country as c ON s.fk_pays = c.rowid LEFT JOIN '.MAIN_DB_PREFIX.'c_effectif as ce ON s.fk_effectif = ce.id LEFT JOIN '.MAIN_DB_PREFIX.'c_forme_juridique as cfj ON s.fk_forme_juridique = cfj.code';
	 	$this->export_sql_end[$r] .= ' LEFT JOIN '.MAIN_DB_PREFIX.'societe_extrafields as extrasoc ON s.rowid = extrasoc.fk_object ';
		$this->export_sql_end[$r] .= ' WHERE u.rowid = cf.fk_categorie AND cf.fk_soc = s.rowid';
		$this->export_sql_end[$r] .= ' AND u.entity IN ('.getEntity('category').')';
		$this->export_sql_end[$r] .= ' AND u.type = 2'; // Customer/Prospect categories

		$r++;
		$this->export_code[$r] = 'category_'.$r;
		$this->export_label[$r] = 'CatProdList';
		$this->export_icon[$r] = 'category';
		$this->export_enabled[$r] = '$conf->product->enabled || $conf->service->enabled';
		$this->export_permission[$r] = array(array("categorie", "lire"), array("produit", "lire"));
		$this->export_fields_array[$r] = array('u.rowid'=>"CategId", 'u.label'=>"Label", 'u.description'=>"Description", 'p.rowid'=>'ProductId', 'p.ref'=>'Ref');
		$this->export_TypeFields_array[$r] = array('u.label'=>"Text", 'u.description'=>"Text", 'p.ref'=>'Text');
		$this->export_entities_array[$r] = array('p.rowid'=>'product', 'p.ref'=>'product'); // We define here only fields that use another picto
		$this->export_sql_start[$r] = 'SELECT DISTINCT ';
		$this->export_sql_end[$r]  = ' FROM '.MAIN_DB_PREFIX.'categorie as u, '.MAIN_DB_PREFIX.'categorie_product as cp, '.MAIN_DB_PREFIX.'product as p';
		$this->export_sql_end[$r] .= ' WHERE u.rowid = cp.fk_categorie AND cp.fk_product = p.rowid';
		$this->export_sql_end[$r] .= ' AND u.entity IN ('.getEntity('category').')';
		$this->export_sql_end[$r] .= ' AND u.type = 0'; // Supplier categories

		$r++;
		$this->export_code[$r] = 'category_'.$r;
		$this->export_label[$r] = 'CatMemberList';
		$this->export_icon[$r] = 'category';
		$this->export_enabled[$r] = '$conf->adherent->enabled';
		$this->export_permission[$r] = array(array("categorie", "lire"), array("adherent", "lire"));
		$this->export_fields_array[$r] = array('u.rowid'=>"CategId", 'u.label'=>"Label", 'u.description'=>"Description", 'p.rowid'=>'MemberId', 'p.lastname'=>'LastName', 'p.firstname'=>'Firstname');
		$this->export_TypeFields_array[$r] = array('u.label'=>"Text", 'u.description'=>"Text", 'p.lastname'=>'Text', 'p.firstname'=>'Text');
		$this->export_entities_array[$r] = array('p.rowid'=>'member', 'p.lastname'=>'member', 'p.firstname'=>'member'); // We define here only fields that use another picto
		$this->export_sql_start[$r] = 'SELECT DISTINCT ';
		$this->export_sql_end[$r]  = ' FROM '.MAIN_DB_PREFIX.'categorie as u, '.MAIN_DB_PREFIX.'categorie_member as cp, '.MAIN_DB_PREFIX.'adherent as p';
		$this->export_sql_end[$r] .= ' WHERE u.rowid = cp.fk_categorie AND cp.fk_member = p.rowid';
		$this->export_sql_end[$r] .= ' AND u.entity IN ('.getEntity('category').')';
		$this->export_sql_end[$r] .= ' AND u.type = 3'; // Member categories

		$r++;
		$this->export_code[$r] = 'category_'.$r;
		$this->export_label[$r] = 'CatContactList';
		$this->export_icon[$r] = 'category';
		$this->export_enabled[$r] = '$conf->societe->enabled';
		$this->export_permission[$r] = array(array("categorie", "lire"), array("societe", "lire"));
		$this->export_fields_array[$r] = array(
			'u.rowid' => "CategId",
			'u.label' => "Label",
			'u.description' => "Description",
			'p.rowid' => 'ContactId',
			'p.civility' => 'UserTitle',
			'p.lastname' => 'LastName',
			'p.firstname' => 'Firstname',
			'p.address' => 'Address',
			'p.zip' => 'Zip',
			'p.town' => 'Town',
			'country.code' => 'CountryCode',
			'country.label' => 'Country',
			'p.birthday' => 'DateOfBirth',
			'p.poste' => 'PostOrFunction',
			'p.phone' => 'Phone',
			'p.phone_perso' => 'PhonePerso',
			'p.phone_mobile' => 'PhoneMobile',
			'p.fax' => 'Fax',
			'p.email' => 'Email',
			'p.note_private' => 'NotePrivate',
			'p.note_public' => 'NotePublic',
			'p.statut' => 'Status',
			's.nom'=>"Name",
			's.client'=>"Customer",
			's.fournisseur'=>"Supplier",
			's.status'=>"Status",
			's.address'=>"Address",
			's.zip'=>"Zip",
			's.town'=>"Town",
			's.phone'=>"Phone",
			's.fax'=>"Fax",
			's.url'=>"Url",
			's.email'=>"Email"
		);
		$this->export_TypeFields_array[$r] = array(
			'u.label' => "Text",
			'u.description' => "Text",
			'p.lastname' => 'Text',
			'p.firstname' => 'Text',
			'p.statut'=>"Numeric",
			's.nom'=>"Text",
			's.status'=>"Text",
			's.address'=>"Text",
			's.zip'=>"Text",
			's.town'=>"Text",
			's.phone'=>"Text",
			's.fax'=>"Text",
			's.url'=>"Text",
			's.email'=>"Text"
		);
		$this->export_entities_array[$r] = array(
			'u.rowid' => "category",
			'u.label' => "category",
			'u.description' => "category",
			'p.rowid' => 'contact',
			'p.civility' => 'contact',
			'p.lastname' => 'contact',
			'p.firstname' => 'contact',
			'p.address' => 'contact',
			'p.zip' => 'contact',
			'p.town' => 'contact',
			'country.code' => 'contact',
			'country.label' => 'contact',
			'p.birthday' => 'contact',
			'p.poste' => 'contact',
			'p.phone' => 'contact',
			'p.phone_perso' => 'contact',
			'p.phone_mobile' => 'contact',
			'p.fax' => 'contact',
			'p.email' => 'contact',
			'p.note_private' => 'contact',
			'p.note_public' => 'contact',
			'p.statut' => 'contact',
			's.nom'=>"company",
			's.client'=>"company",
			's.fournisseur'=>"company",
			's.status'=>"company",
			's.address'=>"company",
			's.zip'=>"company",
			's.town'=>"company",
			's.phone'=>"company",
			's.fax'=>"company",
			's.url'=>"company",
			's.email'=>"company"
		); // We define here only fields that use another picto

		// Add extra fields
		$sql = "SELECT name, label, type, param FROM ".MAIN_DB_PREFIX."extrafields WHERE elementtype = 'socpeople' AND entity IN (0, ".$conf->entity.")";
		$resql = $this->db->query($sql);
		if ($resql)    // This can fail when class is used on old database (during migration for example)
		{
			while ($obj = $this->db->fetch_object($resql))
			{
				$fieldname = 'extra.'.$obj->name;
				$fieldlabel = ucfirst($obj->label);
				$typeFilter = "Text";
				switch ($obj->type)
				{
					case 'int':
					case 'double':
					case 'price':
						$typeFilter = "Numeric";
						break;
					case 'date':
					case 'datetime':
						$typeFilter = "Date";
						break;
					case 'boolean':
						$typeFilter = "Boolean";
						break;
					case 'sellist':
						$typeFilter = "List:".$obj->param;
						break;
					case 'select':
						$typeFilter = "Select:".$obj->param;
						break;
				}
				$this->export_fields_array[$r][$fieldname] = $fieldlabel;
				$this->export_TypeFields_array[$r][$fieldname] = $typeFilter;
				$this->export_entities_array[$r][$fieldname] = 'contact';
			}
		}
		// End add axtra fields

		$this->export_sql_start[$r] = 'SELECT DISTINCT ';
		$this->export_sql_end[$r]  = ' FROM '.MAIN_DB_PREFIX.'categorie as u, '.MAIN_DB_PREFIX.'categorie_contact as cp, '.MAIN_DB_PREFIX.'socpeople as p';
		$this->export_sql_end[$r] .= ' LEFT JOIN '.MAIN_DB_PREFIX.'c_country as country ON p.fk_pays = country.rowid';
		$this->export_sql_end[$r] .= ' LEFT JOIN '.MAIN_DB_PREFIX.'societe as s ON s.rowid = p.fk_soc';
		$this->export_sql_end[$r] .= ' LEFT JOIN '.MAIN_DB_PREFIX.'socpeople_extrafields as extra ON extra.fk_object = p.rowid';
		$this->export_sql_end[$r] .= ' WHERE u.rowid = cp.fk_categorie AND cp.fk_socpeople = p.rowid AND u.entity IN ('.getEntity('category').')';
		$this->export_sql_end[$r] .= ' AND u.type = 4'; // contact categories

		// Imports
		//--------

		$r = 0;

		$r++;
		$this->import_code[$r] = $this->rights_class.'_'.$r;
		$this->import_label[$r] = "CatList"; // Translation key
		$this->import_icon[$r] = $this->picto;
		$this->import_entities_array[$r] = array(); // We define here only fields that use another icon that the one defined into import_icon
		$this->import_tables_array[$r] = array('ca'=>MAIN_DB_PREFIX.'categorie');
<<<<<<< HEAD
		$this->import_fields_array[$r] = array(
			'ca.label'=>"Label*", 'ca.type'=>"Type*", 'ca.description'=>"Description",
			'ca.fk_parent' => 'Parent'
		);
		$this->import_regex_array[$r] = array('ca.type'=>'^[0|1|2|3]');
		$this->import_convertvalue_array[$r] = array(
			'ca.fk_parent' => array(
				'rule'          => 'fetchidfromcodeandlabel',
				'classfile'     => '/categories/class/categorie.class.php',
				'class'         => 'Categorie',
				'method'        => 'fetch',
				'element'       => 'category',
				'codefromfield' => 'ca.type'
			)
		);
=======
        $this->import_fields_array[$r] = array(
            'ca.label'=>"Label*", 'ca.type'=>"Type*", 'ca.description'=>"Description",
            'ca.fk_parent' => 'Parent'
        );
		$this->import_regex_array[$r] = array('ca.type'=>'^(0|1|2|3|4|5|6|7|8|9|10|11)$');
        $this->import_convertvalue_array[$r] = array(
            'ca.fk_parent' => array(
                'rule'          => 'fetchidfromcodeandlabel',
                'classfile'     => '/categories/class/categorie.class.php',
                'class'         => 'Categorie',
                'method'        => 'fetch',
                'element'       => 'category',
                'codefromfield' => 'ca.type'
            )
        );
>>>>>>> 3770eef8
		$typeexample = "";
		if ($conf->product->enabled) { $typeexample .= ($typeexample ? "/" : "")."0=Product"; }
		if (!empty($conf->fournisseur->enabled) && empty($conf->global->MAIN_USE_NEW_SUPPLIERMOD) || !empty($conf->supplier_order->enabled) || !empty($conf->supplier_invoice->enabled)) { $typeexample .= ($typeexample ? "/" : "")."1=Supplier"; }
		if ($conf->societe->enabled) { $typeexample .= ($typeexample ? "/" : "")."2=Customer-Prospect"; }
		if ($conf->adherent->enabled) { $typeexample .= ($typeexample ? "/" : "")."3=Member"; }
		$this->import_examplevalues_array[$r] = array(
			'ca.label'=>"Supplier Category", 'ca.type'=>$typeexample, 'ca.description'=>"My Category description",
			'ca.fk_parent' => '0'
		);

		if (!empty($conf->product->enabled))
		{
			//Products
			$r++;
			$this->import_code[$r] = $this->rights_class.'_'.$r;
			$this->import_label[$r] = "CatProdLinks"; // Translation key
			$this->import_icon[$r] = $this->picto;
			$this->import_entities_array[$r] = array(); // We define here only fields that use another icon that the one defined into import_icon
			$this->import_tables_array[$r] = array('cp'=>MAIN_DB_PREFIX.'categorie_product');
			$this->import_fields_array[$r] = array('cp.fk_categorie'=>"Category*", 'cp.fk_product'=>"Product*");
			$this->import_regex_array[$r] = array('cp.fk_categorie'=>'rowid@'.MAIN_DB_PREFIX.'categorie:type=0');

			$this->import_convertvalue_array[$r] = array(
					'cp.fk_categorie'=>array('rule'=>'fetchidfromref', 'classfile'=>'/categories/class/categorie.class.php', 'class'=>'Categorie', 'method'=>'fetch', 'element'=>'category'),
					'cp.fk_product'=>array('rule'=>'fetchidfromref', 'classfile'=>'/product/class/product.class.php', 'class'=>'Product', 'method'=>'fetch', 'element'=>'product')
			);
			$this->import_examplevalues_array[$r] = array('cp.fk_categorie'=>"Imported category", 'cp.fk_product'=>"PREF123456");
		}

		if (!empty($conf->societe->enabled))
		{
			// Customers
			$r++;
			$this->import_code[$r] = $this->rights_class.'_'.$r;
			$this->import_label[$r] = "CatCusLinks"; // Translation key
			$this->import_icon[$r] = $this->picto;
			$this->import_entities_array[$r] = array(); // We define here only fields that use another icon that the one defined into import_icon
			$this->import_tables_array[$r] = array('cs'=>MAIN_DB_PREFIX.'categorie_societe');
			$this->import_fields_array[$r] = array('cs.fk_categorie'=>"Category*", 'cs.fk_soc'=>"ThirdParty*");
			$this->import_regex_array[$r] = array(
				'cs.fk_categorie'=>'rowid@'.MAIN_DB_PREFIX.'categorie:type=2',
				'cs.fk_soc'=>'rowid@'.MAIN_DB_PREFIX.'societe:client>0'
			);

			$this->import_convertvalue_array[$r] = array(
					'cs.fk_categorie'=>array('rule'=>'fetchidfromref', 'classfile'=>'/categories/class/categorie.class.php', 'class'=>'Categorie', 'method'=>'fetch', 'element'=>'category'),
					'cs.fk_soc'=>array('rule'=>'fetchidfromref', 'classfile'=>'/societe/class/societe.class.php', 'class'=>'Societe', 'method'=>'fetch', 'element'=>'ThirdParty')
			);
			$this->import_examplevalues_array[$r] = array('cs.fk_categorie'=>"Imported category", 'cs.fk_soc'=>"MyBigCompany");

			// Contacts/Addresses
			$r++;
			$this->import_code[$r] = $this->rights_class.'_'.$r;
			$this->import_label[$r] = "CatContactsLinks"; // Translation key
			$this->import_icon[$r] = $this->picto;
			$this->import_entities_array[$r] = array(); // We define here only fields that use another icon that the one defined into import_icon
			$this->import_tables_array[$r] = array('cs'=>MAIN_DB_PREFIX.'categorie_contact');
			$this->import_fields_array[$r] = array('cs.fk_categorie'=>"Category*", 'cs.fk_socpeople'=>"Contact ID*");
			$this->import_regex_array[$r] = array(
				'cs.fk_categorie'=>'rowid@'.MAIN_DB_PREFIX.'categorie:type=4'
				//'cs.fk_socpeople'=>'rowid@'.MAIN_DB_PREFIX.'socpeople'
			);

			$this->import_convertvalue_array[$r] = array(
				'cs.fk_categorie'=>array('rule'=>'fetchidfromref', 'classfile'=>'/categories/class/categorie.class.php', 'class'=>'Categorie', 'method'=>'fetch', 'element'=>'category')
				//'cs.fk_socpeople'=>array('rule'=>'fetchidfromref','classfile'=>'/contact/class/contact.class.php','class'=>'Contact','method'=>'fetch','element'=>'Contact')
			);
			$this->import_examplevalues_array[$r] = array('cs.fk_categorie'=>"Imported category", 'cs.fk_socpeople'=>"123");
		}

		if (!empty($conf->fournisseur->enabled) && empty($conf->global->MAIN_USE_NEW_SUPPLIERMOD) || !empty($conf->supplier_order->enabled) || !empty($conf->supplier_invoice->enabled))
		{
			// Suppliers
			$r++;
			$this->import_code[$r] = $this->rights_class.'_'.$r;
			$this->import_label[$r] = "CatSupLinks"; // Translation key
			$this->import_icon[$r] = $this->picto;
			$this->import_entities_array[$r] = array(); // We define here only fields that use another icon that the one defined into import_icon
			$this->import_tables_array[$r] = array('cs'=>MAIN_DB_PREFIX.'categorie_fournisseur');
			$this->import_fields_array[$r] = array('cs.fk_categorie'=>"Category*", 'cs.fk_soc'=>"Supplier*");
			$this->import_regex_array[$r] = array(
				'cs.fk_categorie'=>'rowid@'.MAIN_DB_PREFIX.'categorie:type=1',
				'cs.fk_soc'=>'rowid@'.MAIN_DB_PREFIX.'societe:fournisseur>0'
			);

			$this->import_convertvalue_array[$r] = array(
					'cs.fk_categorie'=>array('rule'=>'fetchidfromref', 'classfile'=>'/categories/class/categorie.class.php', 'class'=>'Categorie', 'method'=>'fetch', 'element'=>'category'),
					'cs.fk_soc'=>array('rule'=>'fetchidfromref', 'classfile'=>'/societe/class/societe.class.php', 'class'=>'Societe', 'method'=>'fetch', 'element'=>'ThirdParty')
			);
			$this->import_examplevalues_array[$r] = array('cs.fk_categorie'=>"Imported category", 'cs.fk_soc'=>"MyBigCompany");
		}
	}


	/**
	 *		Function called when module is enabled.
	 *		The init function add constants, boxes, permissions and menus (defined in constructor) into Dolibarr database.
	 *		It also creates data directories
	 *
	 *      @param      string	$options    Options when enabling module ('', 'noboxes')
	 *      @return     int             	1 if OK, 0 if KO
	 */
	public function init($options = '')
	{
		// Permissions
		$this->remove($options);

		$sql = array();

		return $this->_init($sql, $options);
	}
}<|MERGE_RESOLUTION|>--- conflicted
+++ resolved
@@ -370,12 +370,11 @@
 		$this->import_icon[$r] = $this->picto;
 		$this->import_entities_array[$r] = array(); // We define here only fields that use another icon that the one defined into import_icon
 		$this->import_tables_array[$r] = array('ca'=>MAIN_DB_PREFIX.'categorie');
-<<<<<<< HEAD
 		$this->import_fields_array[$r] = array(
 			'ca.label'=>"Label*", 'ca.type'=>"Type*", 'ca.description'=>"Description",
 			'ca.fk_parent' => 'Parent'
 		);
-		$this->import_regex_array[$r] = array('ca.type'=>'^[0|1|2|3]');
+		$this->import_regex_array[$r] = array('ca.type'=>'^\d+$');
 		$this->import_convertvalue_array[$r] = array(
 			'ca.fk_parent' => array(
 				'rule'          => 'fetchidfromcodeandlabel',
@@ -386,23 +385,6 @@
 				'codefromfield' => 'ca.type'
 			)
 		);
-=======
-        $this->import_fields_array[$r] = array(
-            'ca.label'=>"Label*", 'ca.type'=>"Type*", 'ca.description'=>"Description",
-            'ca.fk_parent' => 'Parent'
-        );
-		$this->import_regex_array[$r] = array('ca.type'=>'^(0|1|2|3|4|5|6|7|8|9|10|11)$');
-        $this->import_convertvalue_array[$r] = array(
-            'ca.fk_parent' => array(
-                'rule'          => 'fetchidfromcodeandlabel',
-                'classfile'     => '/categories/class/categorie.class.php',
-                'class'         => 'Categorie',
-                'method'        => 'fetch',
-                'element'       => 'category',
-                'codefromfield' => 'ca.type'
-            )
-        );
->>>>>>> 3770eef8
 		$typeexample = "";
 		if ($conf->product->enabled) { $typeexample .= ($typeexample ? "/" : "")."0=Product"; }
 		if (!empty($conf->fournisseur->enabled) && empty($conf->global->MAIN_USE_NEW_SUPPLIERMOD) || !empty($conf->supplier_order->enabled) || !empty($conf->supplier_invoice->enabled)) { $typeexample .= ($typeexample ? "/" : "")."1=Supplier"; }
