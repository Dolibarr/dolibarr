<?php
/* Copyright (C) 2018	   Quentin Vial-Gouteyron    <quentin.vial-gouteyron@atm-consulting.fr>
 *
 * This program is free software; you can redistribute it and/or modify
 * it under the terms of the GNU General Public License as published by
 * the Free Software Foundation; either version 3 of the License, or
 * (at your option) any later version.
 *
 * This program is distributed in the hope that it will be useful,
 * but WITHOUT ANY WARRANTY; without even the implied warranty of
 * MERCHANTABILITY or FITNESS FOR A PARTICULAR PURPOSE.  See the
 * GNU General Public License for more details.
 *
 * You should have received a copy of the GNU General Public License
 * along with this program. If not, see <https://www.gnu.org/licenses/>.
 */

/**
 *	\defgroup   reception     Module reception
 *	\brief      Module pour gerer les réceptions de produits
 *	\file       htdocs/core/modules/modReception.class.php
 *	\ingroup    reception
 *	\brief      Fichier de description et activation du module Reception
 */

include_once DOL_DOCUMENT_ROOT.'/core/modules/DolibarrModules.class.php';


/**
 *	Class to describe and enable module Reception
 */
class modReception extends DolibarrModules
{
	/**
	 *   Constructor. Define names, constants, directories, boxes, permissions
	 *
	 *   @param      DoliDB		$db      Database handler
	 */
	public function __construct($db)
	{
		global $conf, $user;

		$this->db = $db;
		$this->numero = 94160;

		$this->family = "srm";
		$this->module_position = '40';
		// Module label (no space allowed), used if translation string 'ModuleXXXName' not found (where XXX is value of numeric property 'numero' of module)
		$this->name = preg_replace('/^mod/i', '', get_class($this));
		$this->description = "Gestion des réceptions fournisseurs";

		// Possible values for version are: 'development', 'experimental', 'dolibarr' or version
		$this->version = 'dolibarr';

		$this->const_name = 'MAIN_MODULE_'.strtoupper($this->name);
		$this->picto = "dollyrevert";

		// Data directories to create when module is enabled
		$this->dirs = array("/reception/receipt",
							"/reception/receipt/temp",
							"/doctemplates/receptions"
							);

		// Config pages
		$this->config_page_url = array("reception_setup.php");

		// Dependencies
		$this->depends = array("modFournisseur");
		$this->requiredby = array();
		$this->conflictwith = array();
		$this->langfiles = array('receptions');

		// Constants
		$this->const = array();
		$r = 0;

		$this->const[$r][0] = "RECEPTION_ADDON_PDF";
		$this->const[$r][1] = "chaine";
		$this->const[$r][2] = "squille";
		$this->const[$r][3] = 'Nom du gestionnaire de generation des bons receptions en PDF';
		$this->const[$r][4] = 0;
		$r++;

		$this->const[$r][0] = "RECEPTION_ADDON_NUMBER";
		$this->const[$r][1] = "chaine";
		$this->const[$r][2] = "mod_reception_beryl";
		$this->const[$r][3] = 'Name for numbering manager for receptions';
		$this->const[$r][4] = 0;
		$r++;

		$this->const[$r][0] = "RECEPTION_ADDON_PDF_ODT_PATH";
		$this->const[$r][1] = "chaine";
		$this->const[$r][2] = "DOL_DATA_ROOT/doctemplates/receptions";
		$this->const[$r][3] = "";
		$this->const[$r][4] = 0;
		$r++;

		$this->const[$r][0] = "MAIN_SUBMODULE_RECEPTION";
		$this->const[$r][1] = "chaine";
		$this->const[$r][2] = "1";
		$this->const[$r][3] = "Enable receptions";
		$this->const[$r][4] = 0;
		$r++;

		// Boxes
		$this->boxes = array();

		// Permissions
		$this->rights = array();
		$this->rights_class = 'reception';
		$r = 0;

		$r++;
		$this->rights[$r][0] = $this->numero.$r;
		$this->rights[$r][1] = 'Lire les receptions';
		$this->rights[$r][2] = 'r';
		$this->rights[$r][3] = 0;
		$this->rights[$r][4] = 'lire';

		$r++;
		$this->rights[$r][0] = $this->numero.$r;
		$this->rights[$r][1] = 'Creer modifier les receptions';
		$this->rights[$r][2] = 'w';
		$this->rights[$r][3] = 0;
		$this->rights[$r][4] = 'creer';

		$r++;
		$this->rights[$r][0] = $this->numero.$r;
		$this->rights[$r][1] = 'Valider les receptions';
		$this->rights[$r][2] = 'd';
		$this->rights[$r][3] = 0;
		$this->rights[$r][4] = 'reception_advance';
		$this->rights[$r][5] = 'validate';

		$r++;
		$this->rights[$r][0] = $this->numero.$r; // id de la permission
		$this->rights[$r][1] = 'Envoyer les receptions aux clients'; // libelle de la permission
		$this->rights[$r][2] = 'd'; // type de la permission (deprecie a ce jour)
		$this->rights[$r][3] = 0; // La permission est-elle une permission par defaut
		$this->rights[$r][4] = 'reception_advance';
		$this->rights[$r][5] = 'send';

		$r++;
		$this->rights[$r][0] = $this->numero.$r;
		$this->rights[$r][1] = 'Exporter les receptions';
		$this->rights[$r][2] = 'r';
		$this->rights[$r][3] = 0;
		$this->rights[$r][4] = 'reception';
		$this->rights[$r][5] = 'export';

		$r++;
		$this->rights[$r][0] = $this->numero.$r;
		$this->rights[$r][1] = 'Supprimer les receptions';
		$this->rights[$r][2] = 'd';
		$this->rights[$r][3] = 0;
		$this->rights[$r][4] = 'supprimer';


		// Menus
		//-------
		$this->menu = 1; // This module add menu entries. They are coded into menu manager.


		// Exports
		//--------
		$r = 0;

		include_once DOL_DOCUMENT_ROOT.'/fourn/class/fournisseur.commande.class.php';
		$shipment = new CommandeFournisseur($this->db);
		$contact_arrays = $shipment->liste_type_contact('external', '', 0, 0, '');
		if (is_array($contact_arrays) && count($contact_arrays) > 0) {
			$idcontacts = join(',', array_keys($shipment->liste_type_contact('external', '', 0, 0, '')));
		} else {
			$idcontacts = 0;
		}


		$r++;
		$this->export_code[$r] = $this->rights_class.'_'.$r;
		$this->export_label[$r] = 'Receptions'; // Translation key (used only if key ExportDataset_xxx_z not found)
		$this->export_permission[$r] = array(array("reception", "reception", "export"));
		$this->export_fields_array[$r] = array(
			's.rowid'=>"IdCompany", 's.nom'=>'ThirdParty', 's.address'=>'Address', 's.zip'=>'Zip', 's.town'=>'Town',
			'd.nom'=>'State', 'co.label'=>'Country', 'co.code'=>'CountryCode', 's.phone'=>'Phone', 's.siren'=>'ProfId1', 's.siret'=>'ProfId2', 's.ape'=>'ProfId3', 's.idprof4'=>'ProfId4', 's.idprof5'=>'ProfId5', 's.idprof6'=>'ProfId6',
			'c.rowid'=>"Id", 'c.ref'=>"Ref", 'c.ref_supplier'=>"RefSupplier", 'c.fk_soc'=>"IdCompany", 'c.date_creation'=>"DateCreation", 'c.date_delivery'=>"DateDeliveryPlanned", 'c.tracking_number'=>"TrackingNumber", 'c.height'=>"Height", 'c.width'=>"Width", 'c.size'=>"Depth", 'c.size_units'=>'SizeUnits', 'c.weight'=>"Weight", 'c.weight_units'=>"WeightUnits", 'c.fk_statut'=>'Status', 'c.note_public'=>"NotePublic", 'ed.rowid'=>'LineId',
			'ed.comment'=>'Description', 'ed.qty'=>"Qty",
			'p.rowid'=>'ProductId', 'p.ref'=>'ProductRef', 'p.label'=>'ProductLabel', 'p.weight'=>'ProductWeight', 'p.weight_units'=>'WeightUnits', 'p.volume'=>'ProductVolume', 'p.volume_units'=>'VolumeUnits'
		);
		if ($idcontacts && !empty($conf->global->RECEPTION_ADD_CONTACTS_IN_EXPORT)) $this->export_fields_array[$r] += array('sp.rowid'=>'IdContact', 'sp.lastname'=>'Lastname', 'sp.firstname'=>'Firstname', 'sp.note_public'=>'NotePublic');
		//$this->export_TypeFields_array[$r]=array('s.rowid'=>"List:societe:nom",'s.nom'=>'Text','s.address'=>'Text','s.zip'=>'Text','s.town'=>'Text','co.label'=>'List:c_country:label:label','co.code'=>'Text','s.phone'=>'Text','s.siren'=>'Text','s.siret'=>'Text','s.ape'=>'Text','s.idprof4'=>'Text','c.ref'=>"Text",'c.ref_client'=>"Text",'c.date_creation'=>"Date",'c.date_commande'=>"Date",'c.amount_ht'=>"Numeric",'c.remise_percent'=>"Numeric",'c.total_ht'=>"Numeric",'c.total_ttc'=>"Numeric",'c.facture'=>"Boolean",'c.fk_statut'=>'Status','c.note_public'=>"Text",'c.date_livraison'=>'Date','ed.qty'=>"Text");
		$this->export_TypeFields_array[$r] = array(
			's.nom'=>'Text', 's.address'=>'Text', 's.zip'=>'Text', 's.town'=>'Text',
			'co.label'=>'List:c_country:label:label', 'co.code'=>'Text', 's.phone'=>'Text', 's.siren'=>'Text', 's.siret'=>'Text', 's.ape'=>'Text', 's.idprof4'=>'Text',
			'c.ref'=>"Text", 'c.ref_supplier'=>"Text", 'c.date_creation'=>"Date", 'c.date_delivery'=>"Date", 'c.tracking_number'=>"Numeric", 'c.height'=>"Numeric", 'c.width'=>"Numeric", 'c.weight'=>"Numeric", 'c.fk_statut'=>'Status', 'c.note_public'=>"Text",
			'ed.qty'=>"Numeric", 'd.nom'=>'Text'
		);
		$this->export_entities_array[$r] = array(
			's.rowid'=>"company", 's.nom'=>'company', 's.address'=>'company', 's.zip'=>'company', 's.town'=>'company',
			'd.nom'=>'company', 'co.label'=>'company', 'co.code'=>'company', 's.fk_pays'=>'company', 's.phone'=>'company', 's.siren'=>'company', 's.ape'=>'company', 's.siret'=>'company', 's.idprof4'=>'company', 's.idprof5'=>'company', 's.idprof6'=>'company',
			'c.rowid'=>"reception", 'c.ref'=>"reception", 'c.ref_supplier'=>"reception", 'c.fk_soc'=>"reception", 'c.date_creation'=>"reception", 'c.date_delivery'=>"reception", 'c.tracking_number'=>'reception', 'c.height'=>"reception", 'c.width'=>"reception", 'c.size'=>'reception', 'c.size_units'=>'reception', 'c.weight'=>"reception", 'c.weight_units'=>'reception', 'c.fk_statut'=>"reception", 'c.note_public'=>"reception",
			'ed.rowid'=>'reception_line', 'ed.comment'=>'reception_line', 'ed.qty'=>"reception_line",
			'p.rowid'=>'product', 'p.ref'=>'product', 'p.label'=>'product', 'p.weight'=>'product', 'p.weight_units'=>'product', 'p.volume'=>'product', 'p.volume_units'=>'product'
		);
		if ($idcontacts && !empty($conf->global->RECEPTION_ADD_CONTACTS_IN_EXPORT)) $this->export_entities_array[$r] += array('sp.rowid'=>'contact', 'sp.lastname'=>'contact', 'sp.firstname'=>'contact', 'sp.note_public'=>'contact');
		$this->export_dependencies_array[$r] = array('reception_line'=>'ed.rowid', 'product'=>'ed.rowid'); // To add unique key if we ask a field of a child to avoid the DISTINCT to discard them
		if ($idcontacts && !empty($conf->global->RECEPTION_ADD_CONTACTS_IN_EXPORT))
		{
			$keyforselect = 'socpeople'; $keyforelement = 'contact'; $keyforaliasextra = 'extra3';
			include DOL_DOCUMENT_ROOT.'/core/extrafieldsinexport.inc.php';
		}
		$keyforselect = 'reception'; $keyforelement = 'reception'; $keyforaliasextra = 'extra';
		include DOL_DOCUMENT_ROOT.'/core/extrafieldsinexport.inc.php';
		$keyforselect = 'commande_fournisseur_dispatch'; $keyforelement = 'reception_line'; $keyforaliasextra = 'extra2';
		include DOL_DOCUMENT_ROOT.'/core/extrafieldsinexport.inc.php';

		$this->export_sql_start[$r] = 'SELECT DISTINCT ';
		$this->export_sql_end[$r]  = ' FROM '.MAIN_DB_PREFIX.'reception as c';
		$this->export_sql_end[$r] .= ' LEFT JOIN '.MAIN_DB_PREFIX.'reception_extrafields as extra ON c.rowid = extra.fk_object,';
		$this->export_sql_end[$r] .= ' '.MAIN_DB_PREFIX.'societe as s';
		if (empty($user->rights->societe->client->voir)) $this->export_sql_end[$r] .= ' LEFT JOIN '.MAIN_DB_PREFIX.'societe_commerciaux as sc ON sc.fk_soc = s.rowid';
		$this->export_sql_end[$r] .= ' LEFT JOIN '.MAIN_DB_PREFIX.'c_departements as d ON s.fk_departement = d.rowid';
		$this->export_sql_end[$r] .= ' LEFT JOIN '.MAIN_DB_PREFIX.'c_country as co ON s.fk_pays = co.rowid,';
		$this->export_sql_end[$r] .= ' '.MAIN_DB_PREFIX.'commande_fournisseur_dispatch as ed';
		$this->export_sql_end[$r] .= ' LEFT JOIN '.MAIN_DB_PREFIX.'commande_fournisseur_dispatch_extrafields as extra2 ON ed.rowid = extra2.fk_object';
		$this->export_sql_end[$r] .= ' , '.MAIN_DB_PREFIX.'commande_fournisseurdet as cd';
		$this->export_sql_end[$r] .= ' LEFT JOIN '.MAIN_DB_PREFIX.'product as p on cd.fk_product = p.rowid';
		if ($idcontacts && !empty($conf->global->RECEPTION_ADD_CONTACTS_IN_EXPORT)) {
			$this->export_sql_end[$r] .= ' LEFT JOIN '.MAIN_DB_PREFIX.'element_contact as ee ON ee.element_id = cd.fk_commande AND ee.fk_c_type_contact IN ('.$idcontacts.')';
			$this->export_sql_end[$r] .= ' LEFT JOIN '.MAIN_DB_PREFIX.'socpeople as sp ON sp.rowid = ee.fk_socpeople';
			$this->export_sql_end[$r] .= ' LEFT JOIN '.MAIN_DB_PREFIX.'socpeople_extrafields as extra3 ON sp.rowid = extra3.fk_object';
		}
		$this->export_sql_end[$r] .= ' WHERE c.fk_soc = s.rowid AND c.rowid = ed.fk_reception AND ed.fk_commandefourndet = cd.rowid';
		$this->export_sql_end[$r] .= ' AND c.entity IN ('.getEntity('reception').')';
<<<<<<< HEAD
		if (empty($user->rights->societe->client->voir)) $this->export_sql_end[$r] .= ' AND sc.fk_user = '.$user->id;
=======
		if (empty($user->rights->societe->client->voir)) $this->export_sql_end[$r] .= ' AND sc.fk_user = '.(empty($user) ? 0 : $user->id);
>>>>>>> b7cd27e7
	}


	/**
	 *		Function called when module is enabled.
	 *		The init function add constants, boxes, permissions and menus (defined in constructor) into Dolibarr database.
	 *		It also creates data directories
	 *
	 *      @param      string	$options    Options when enabling module ('', 'noboxes')
	 *      @return     int             	1 if OK, 0 if KO
	 */
	public function init($options = '')
	{
		global $conf, $langs;

		// Permissions
		$this->remove($options);

		//ODT template
		$src = DOL_DOCUMENT_ROOT.'/install/doctemplates/reception/template_reception.odt';
		$dirodt = DOL_DATA_ROOT.'/doctemplates/reception';
		$dest = $dirodt.'/template_reception.odt';

		if (file_exists($src) && !file_exists($dest))
		{
			require_once DOL_DOCUMENT_ROOT.'/core/lib/files.lib.php';
			dol_mkdir($dirodt);
			$result = dol_copy($src, $dest, 0, 0);
			if ($result < 0)
			{
				$langs->load("errors");
				$this->error = $langs->trans('ErrorFailToCopyFile', $src, $dest);
				return 0;
			}
		}

		$sql = array();

		$sql = array(
			 "DELETE FROM ".MAIN_DB_PREFIX."document_model WHERE nom = '".$this->db->escape($this->const[0][2])."' AND type = 'reception' AND entity = ".$conf->entity,
			 "INSERT INTO ".MAIN_DB_PREFIX."document_model (nom, type, entity) VALUES('".$this->db->escape($this->const[0][2])."','reception',".$conf->entity.")",
		);

		return $this->_init($sql, $options);
	}
}<|MERGE_RESOLUTION|>--- conflicted
+++ resolved
@@ -231,11 +231,7 @@
 		}
 		$this->export_sql_end[$r] .= ' WHERE c.fk_soc = s.rowid AND c.rowid = ed.fk_reception AND ed.fk_commandefourndet = cd.rowid';
 		$this->export_sql_end[$r] .= ' AND c.entity IN ('.getEntity('reception').')';
-<<<<<<< HEAD
-		if (empty($user->rights->societe->client->voir)) $this->export_sql_end[$r] .= ' AND sc.fk_user = '.$user->id;
-=======
 		if (empty($user->rights->societe->client->voir)) $this->export_sql_end[$r] .= ' AND sc.fk_user = '.(empty($user) ? 0 : $user->id);
->>>>>>> b7cd27e7
 	}
 
 
