--- conflicted
+++ resolved
@@ -119,11 +119,6 @@
 
 
 		// Menus
-<<<<<<< HEAD
-		//-------
-
-=======
->>>>>>> e8f85084
 		$this->menu = 1;        // This module add menu entries. They are coded into menu manager.
 
 
