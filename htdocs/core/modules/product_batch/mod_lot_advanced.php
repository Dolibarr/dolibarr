--- conflicted
+++ resolved
@@ -134,15 +134,9 @@
 	/**
 	 * 	Return next free value
 	 *
-<<<<<<< HEAD
-	 *  @param	Societe			$objsoc	    Object thirdparty
-	 *  @param  Productlot		$object		Object we need next value for
-	 *  @return string|int      			Value if OK, 0 if KO
-=======
 	 *  @param	?Societe	$objsoc		Object thirdparty
 	 *  @param  ?Productlot	$object		Object we need next value for
 	 *  @return string|int<-1,0>		Value if OK, <=0 if KO
->>>>>>> cc80841a
 	 */
 	public function getNextValue($objsoc, $object)
 	{
