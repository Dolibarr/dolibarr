--- conflicted
+++ resolved
@@ -59,8 +59,6 @@
 		$list = getListOfModels($db, $type, $maxfilenamelength);
 		return $list;
 	}
-<<<<<<< HEAD
-=======
 
 
 	// phpcs:disable PEAR.NamingConventions.ValidFunctionName.ScopeNotCamelCaps
@@ -76,7 +74,6 @@
 	 *	@return	int<-1,1>						1 if OK, <=0 if KO
 	 */
 	abstract public function write_file($object, $outputlangs, $srctemplatepath = '', $hidedetails = 0, $hidedesc = 0, $hideref = 0);
->>>>>>> cc80841a
 }
 
 /**
@@ -84,9 +81,6 @@
  */
 abstract class ModeleNumRefBatch extends CommonNumRefGenerator
 {
-<<<<<<< HEAD
-	// No overload code
-=======
 	/**
 	 * 	Return next free value
 	 *
@@ -102,5 +96,4 @@
 	 *  @return     string      Example
 	 */
 	abstract public function getExample();
->>>>>>> cc80841a
 }