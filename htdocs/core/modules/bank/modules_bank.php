--- conflicted
+++ resolved
@@ -52,21 +52,14 @@
 		return $list;
 	}
 
-<<<<<<< HEAD
-=======
 
->>>>>>> cc80841a
 	// phpcs:disable PEAR.NamingConventions.ValidFunctionName.ScopeNotCamelCaps
 	/**
 	 *	Write the document to disk
 	 *
 	 *	@param	Account		$object   		Object Account to generate
 	 *	@param	Translate	$outputlangs	Lang output object
-<<<<<<< HEAD
-	 *	@return	int         				1 if OK, <=0 if KO
-=======
 	 *	@return	int<-1,1>      				1 if OK, <=0 if KO
->>>>>>> cc80841a
 	 */
 	abstract public function write_file($object, $outputlangs);
 	// phpcs:enable
