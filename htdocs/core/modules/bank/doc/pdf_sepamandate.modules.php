<?php
/* Copyright (C) 2016 Laurent Destailleur <eldy@users.sourceforge.net>
 *
 * This program is free software; you can redistribute it and/or modify
 * it under the terms of the GNU General Public License as published by
 * the Free Software Foundation; either version 3 of the License, or
 * (at your option) any later version.
 *
 * This program is distributed in the hope that it will be useful,
 * but WITHOUT ANY WARRANTY; without even the implied warranty of
 * MERCHANTABILITY or FITNESS FOR A PARTICULAR PURPOSE.  See the
 * GNU General Public License for more details.
 *
 * You should have received a copy of the GNU General Public License
 * along with this program. If not, see <http://www.gnu.org/licenses/>.
 * or see http://www.gnu.org/
 */

/**
 *	\file       htdocs/core/modules/bank/doc/pdf_sepamandate.modules.php
 *	\ingroup    project
 *	\brief      File of class to generate document with template sepamandate
 */

require_once DOL_DOCUMENT_ROOT.'/core/modules/bank/modules_bank.php';
require_once DOL_DOCUMENT_ROOT.'/societe/class/companybankaccount.class.php';
require_once DOL_DOCUMENT_ROOT.'/core/lib/company.lib.php';
require_once DOL_DOCUMENT_ROOT.'/core/lib/pdf.lib.php';
require_once DOL_DOCUMENT_ROOT.'/core/lib/date.lib.php';


/**
 *	Class to generate SEPA mandate
 */

class pdf_sepamandate extends ModeleBankAccountDoc
{
	/**
	 * Issuer
	 * @var Societe
	 */
	public $emetteur;

	/**
     * Dolibarr version of the loaded document
     * @var string
     */
	public $version = 'dolibarr';

	/**
	 *	Constructor
	 *
	 *  @param		DoliDB		$db      Database handler
	 */
    public function __construct($db)
	{
		global $conf, $langs, $mysoc;

		// Translations
		$langs->loadLangs(array("main", "bank", "withdrawals", "companies"));

		$this->db = $db;
		$this->name = "sepamandate";
		$this->description = $langs->transnoentitiesnoconv("DocumentModelSepaMandate");

		// Dimension page pour format A4
		$this->type = 'pdf';
		$formatarray=pdf_getFormat();
		$this->page_largeur = $formatarray['width'];
		$this->page_hauteur = $formatarray['height'];
		$this->format = array($this->page_largeur,$this->page_hauteur);
		$this->marge_gauche=isset($conf->global->MAIN_PDF_MARGIN_LEFT)?$conf->global->MAIN_PDF_MARGIN_LEFT:10;
		$this->marge_droite=isset($conf->global->MAIN_PDF_MARGIN_RIGHT)?$conf->global->MAIN_PDF_MARGIN_RIGHT:10;
		$this->marge_haute =isset($conf->global->MAIN_PDF_MARGIN_TOP)?$conf->global->MAIN_PDF_MARGIN_TOP:10;
		$this->marge_basse =isset($conf->global->MAIN_PDF_MARGIN_BOTTOM)?$conf->global->MAIN_PDF_MARGIN_BOTTOM:10;

		$this->option_logo = 1;                    // Affiche logo FAC_PDF_LOGO
		$this->option_tva = 1;                     // Gere option tva FACTURE_TVAOPTION
		$this->option_codeproduitservice = 1;      // Affiche code produit-service

		// Recupere emmetteur
		$this->emetteur=$mysoc;
		if (! $this->emetteur->country_code) $this->emetteur->country_code=substr($langs->defaultlang, -2);    // By default if not defined

		// Defini position des colonnes
		$this->posxref=$this->marge_gauche;
	}


    // phpcs:disable PEAR.NamingConventions.ValidFunctionName.ScopeNotCamelCaps
    /**
	 *  Fonction generant le projet sur le disque
	 *
	 *	@param	    Project		$object   		    Object project a generer
	 *	@param	    Translate	$outputlangs	    Lang output object
     *  @param		string		$srctemplatepath	Full path of source filename for generator using a template file
     *  @param		int			$hidedetails		Do not show line details (not used for this template)
     *  @param		int			$hidedesc			Do not show desc (not used for this template)
     *  @param		int			$hideref			Do not show ref (not used for this template)
     *  @param      null|array  $moreparams         More parameters
	 *	@return	    int         				    1 if OK, <=0 if KO
	 */
    public function write_file($object, $outputlangs, $srctemplatepath = '', $hidedetails = 0, $hidedesc = 0, $hideref = 0, $moreparams = null)
	{
        // phpcs:enable
		global $conf, $hookmanager, $langs, $user, $mysoc;

		if (! is_object($outputlangs)) $outputlangs=$langs;
		// For backward compatibility with FPDF, force output charset to ISO, because FPDF expect text to be encoded in ISO
		if (! empty($conf->global->MAIN_USE_FPDF)) $outputlangs->charset_output='ISO-8859-1';

		// Load traductions files requiredby by page
		$outputlangs->loadLangs(array("main", "dict", "withdrawals", "companies", "projects", "bills"));

		if (! empty($conf->bank->dir_output))
		{
			//$nblines = count($object->lines);  // This is set later with array of tasks

		    // Definition of $dir and $file
		    if ($object->specimen)
		    {
		        if (! empty($moreparams['force_dir_output'])) $dir = $moreparams['force_dir_output'];
		        else $dir = $conf->bank->dir_output;
		        $file = $dir . "/SPECIMEN.pdf";
		    }
		    else
		    {
		        $objectref = dol_sanitizeFileName($object->ref);
		        if (! empty($moreparams['force_dir_output'])) $dir = $moreparams['force_dir_output'];
		        else $dir = $conf->bank->dir_output . "/" . $objectref;
		        $file = $dir . "/" . $langs->transnoentitiesnoconv("SepaMandateShort").' '.$objectref . "-".dol_sanitizeFileName($object->rum).".pdf";
		    }

			if (! file_exists($dir))
			{
				if (dol_mkdir($dir) < 0)
				{
					$this->error=$langs->transnoentities("ErrorCanNotCreateDir", $dir);
					return 0;
				}
			}

			if (file_exists($dir))
			{
				// Add pdfgeneration hook
				if (! is_object($hookmanager))
				{
					include_once DOL_DOCUMENT_ROOT.'/core/class/hookmanager.class.php';
					$hookmanager=new HookManager($this->db);
				}
				$hookmanager->initHooks(array('pdfgeneration'));
				$parameters=array('file'=>$file,'object'=>$object,'outputlangs'=>$outputlangs);
				global $action;
				$reshook=$hookmanager->executeHooks('beforePDFCreation', $parameters, $object, $action);    // Note that $action and $object may have been modified by some hooks

                $pdf=pdf_getInstance($this->format);
                $default_font_size = pdf_getPDFFontSize($outputlangs);	// Must be after pdf_getInstance
                $heightforinfotot = 50;	// Height reserved to output the info and total part
		        $heightforfreetext= (isset($conf->global->MAIN_PDF_FREETEXT_HEIGHT)?$conf->global->MAIN_PDF_FREETEXT_HEIGHT:5);	// Height reserved to output the free text on last page
	            $heightforfooter = $this->marge_basse + 8;	// Height reserved to output the footer (value include bottom margin)
	            if ($conf->global->MAIN_GENERATE_DOCUMENTS_SHOW_FOOT_DETAILS >0) $heightforfooter+= 6;
                $pdf->SetAutoPageBreak(1, 0);

                if (class_exists('TCPDF'))
                {
                    $pdf->setPrintHeader(false);
                    $pdf->setPrintFooter(false);
                }
                $pdf->SetFont(pdf_getPDFFont($outputlangs));

				$pdf->Open();
				$pagenb=0;
				$pdf->SetDrawColor(128, 128, 128);

				$pdf->SetTitle($outputlangs->convToOutputCharset($object->ref));
				$pdf->SetSubject($outputlangs->transnoentities("SepaMandate"));
				$pdf->SetCreator("Dolibarr ".DOL_VERSION);
				$pdf->SetAuthor($outputlangs->convToOutputCharset($user->getFullName($outputlangs)));
				$pdf->SetKeyWords($outputlangs->convToOutputCharset($object->ref)." ".$outputlangs->transnoentities("SepaMandate"));
				if (! empty($conf->global->MAIN_DISABLE_PDF_COMPRESSION)) $pdf->SetCompression(false);

				$pdf->SetMargins($this->marge_gauche, $this->marge_haute, $this->marge_droite);   // Left, Top, Right

				// New page
				$pdf->AddPage();
				$pagenb++;
				$this->_pagehead($pdf, $object, 1, $outputlangs);
				$pdf->SetFont('', '', $default_font_size - 1);
				$pdf->MultiCell(0, 3, '');		// Set interline to 3
				$pdf->SetTextColor(0, 0, 0);

				$tab_top = 50;
				$tab_height = 200;
				$tab_top_newpage = 40;
                $tab_height_newpage = 210;

				// Affiche notes
				if (! empty($object->note_public))
				{
					$pdf->SetFont('', '', $default_font_size - 1);
					$pdf->writeHTMLCell(190, 3, $this->posxref, $tab_top-2, dol_htmlentitiesbr($object->note_public), 0, 1);
					$nexY = $pdf->GetY();
					$height_note=$nexY-($tab_top-2);

					// Rect prend une longueur en 3eme param
					$pdf->SetDrawColor(192, 192, 192);
					$pdf->Rect($this->marge_gauche, $tab_top-3, $this->page_largeur-$this->marge_gauche-$this->marge_droite, $height_note+1);

					$tab_height = $tab_height - $height_note;
					$tab_top = $nexY+6;
				}
				else
				{
					$height_note=0;
				}

				$iniY = $tab_top + 7;
				$curY = $tab_top + 7;
				$nexY = $tab_top + 7;

				$posY = $curY;

				$pdf->SetFont('', '', $default_font_size);

				$pdf->line($this->marge_gauche, $posY, $this->page_largeur - $this->marge_droite, $posY);
				$posY+=2;

				$pdf->SetXY($this->marge_gauche, $posY);
				$pdf->MultiCell($this->page_largeur - $this->marge_gauche - $this->marge_droite, 3, $outputlangs->transnoentitiesnoconv("RUMLong").' ('.$outputlangs->transnoentitiesnoconv("RUM").')'.' : '.$object->rum, 0, 'L');

				$posY=$pdf->GetY();
				$posY+=2;
				$pdf->SetXY($this->marge_gauche, $posY);
				$ics='';
				if (! empty($conf->global->PRELEVEMENT_ICS)) $ics=$conf->global->PRELEVEMENT_ICS;
				$pdf->MultiCell($this->page_largeur - $this->marge_gauche - $this->marge_droite, 3, $outputlangs->transnoentitiesnoconv("CreditorIdentifier").' ('.$outputlangs->transnoentitiesnoconv("ICS").')'.' : '.$ics, 0, 'L');

				$posY=$pdf->GetY();
				$posY+=1;
				$pdf->SetXY($this->marge_gauche, $posY);
				$pdf->MultiCell($this->page_largeur - $this->marge_gauche - $this->marge_droite, 3, $outputlangs->transnoentitiesnoconv("CreditorName").' : '.$mysoc->name, 0, 'L');

				$posY=$pdf->GetY();
				$posY+=1;
				$pdf->SetXY($this->marge_gauche, $posY);
				$pdf->MultiCell($this->page_largeur - $this->marge_gauche - $this->marge_droite, 3, $outputlangs->transnoentitiesnoconv("Address").' : ', 0, 'L');
				$pdf->MultiCell($this->page_largeur - $this->marge_gauche - $this->marge_droite, 3, $mysoc->getFullAddress(), 0, 'L');

				$posY=$pdf->GetY();
				$posY+=3;

				$pdf->line($this->marge_gauche, $posY, $this->page_largeur - $this->marge_droite, $posY);

				$pdf->SetFont('', '', $default_font_size - 1);

				$posY+=8;
				$pdf->SetXY($this->marge_gauche, $posY);
				$pdf->MultiCell($this->page_largeur - $this->marge_gauche - $this->marge_droite, 8, $outputlangs->transnoentitiesnoconv("SEPALegalText", $mysoc->name, $mysoc->name), 0, 'L');

				// Your data form
				$posY=$pdf->GetY();
				$posY+=8;
				$pdf->line($this->marge_gauche, $posY, $this->page_largeur - $this->marge_droite, $posY);
				$posY+=2;

				$pdf->SetFont('', '', $default_font_size);

				$pdf->SetXY($this->marge_gauche, $posY);
				$pdf->MultiCell($this->page_largeur - $this->marge_gauche - $this->marge_droite, 3, $outputlangs->transnoentitiesnoconv("SEPAFillForm"), 0, 'C');

				$thirdparty=new Societe($this->db);
				if ($object->socid > 0) $thirdparty->fetch($object->socid);

				$sepaname = '______________________________________________';
				if ($thirdparty->id > 0)
				{
				    $sepaname = $thirdparty->name.($object->account_owner?' ('.$object->account_owner.')':'');
				}
				$posY=$pdf->GetY();
				$posY+=3;
				$pdf->SetXY($this->marge_gauche, $posY);
				$pdf->MultiCell($this->page_largeur - $this->marge_gauche - $this->marge_droite, 3, $outputlangs->transnoentitiesnoconv("SEPAFormYourName").' * : ', 0, 'L');
				$pdf->SetXY(80, $posY);
				$pdf->MultiCell($this->page_largeur - $this->marge_gauche - $this->marge_droite, 3, $sepaname, 0, 'L');

			    $address = '______________________________________________';
				if ($thirdparty->id > 0)
				{
				    $address = $thirdparty->getFullAddress();
				}
				$posY=$pdf->GetY();
				$posY+=1;
				$pdf->SetXY($this->marge_gauche, $posY);
				$pdf->MultiCell($this->page_largeur - $this->marge_gauche - $this->marge_droite, 3, $outputlangs->transnoentitiesnoconv("Address").' : ', 0, 'L');
				$pdf->SetXY(80, $posY);
				$pdf->MultiCell($this->page_largeur - $this->marge_gauche - $this->marge_droite, 3, $address, 0, 'L');
				if (preg_match('/_____/', $address))
				{
    				$posY+=6;
    				$pdf->SetXY(80, $posY);
    				$pdf->MultiCell($this->page_largeur - $this->marge_gauche - $this->marge_droite, 3, $address, 0, 'L');
				}

				$ban = '__________________________________________________';
				if (! empty($object->iban)) $ban = $object->iban;
				$posY=$pdf->GetY();
				$posY+=1;
				$pdf->SetXY($this->marge_gauche, $posY);
				$pdf->MultiCell($this->page_largeur - $this->marge_gauche - $this->marge_droite, 3, $outputlangs->transnoentitiesnoconv("SEPAFormYourBAN").' * : ', 0, 'L');
				$pdf->SetXY(80, $posY);
				$pdf->MultiCell($this->page_largeur - $this->marge_gauche - $this->marge_droite, 3, $ban, 0, 'L');

				$bic = '__________________________________________________';
				if (! empty($object->bic)) $bic = $object->bic;
				$posY=$pdf->GetY();
				$posY+=1;
				$pdf->SetXY($this->marge_gauche, $posY);
				$pdf->MultiCell($this->page_largeur - $this->marge_gauche - $this->marge_droite, 3, $outputlangs->transnoentitiesnoconv("SEPAFormYourBIC").' * : ', 0, 'L');
				$pdf->SetXY(80, $posY);
				$pdf->MultiCell($this->page_largeur - $this->marge_gauche - $this->marge_droite, 3, $bic, 0, 'L');


				$posY=$pdf->GetY();
				$posY+=1;
				$pdf->SetXY($this->marge_gauche, $posY);
				$txt = $outputlangs->transnoentitiesnoconv("SEPAFrstOrRecur").' * : ';
				$pdf->MultiCell($this->page_largeur - $this->marge_gauche - $this->marge_droite, 3, $txt, 0, 'L');
				$pdf->Rect(80, $posY, 5, 5);
				$pdf->SetXY(80, $posY);
				if ($object->frstrecur == 'RECUR') $pdf->MultiCell(5, 3, 'X', 0, 'L');
				$pdf->SetXY(86, $posY);
				$txt = $langs->transnoentitiesnoconv("ModeRECUR").'  '.$langs->transnoentitiesnoconv("or");
				$pdf->MultiCell($this->page_largeur - $this->marge_gauche - $this->marge_droite, 3, $txt, 0, 'L');
				$posY+=6;
				$pdf->Rect(80, $posY, 5, 5);
				$pdf->SetXY(80, $posY);
				if ($object->frstrecur == 'FRST') $pdf->MultiCell(5, 3, 'X', 0, 'L');
				$pdf->SetXY(86, $posY);
				$txt = $langs->transnoentitiesnoconv("ModeFRST");
				$pdf->MultiCell($this->page_largeur - $this->marge_gauche - $this->marge_droite, 3, $txt, 0, 'L');
				if (empty($object->frstrecur))
				{
    				$posY+=6;
    				$pdf->SetXY(80, $posY);
				    $txt = '('.$langs->transnoentitiesnoconv("PleaseCheckOne").')';
    				$pdf->MultiCell($this->page_largeur - $this->marge_gauche - $this->marge_droite, 3, $txt, 0, 'L');
				}

				$posY=$pdf->GetY();
				$posY+=3;
				$pdf->line($this->marge_gauche, $posY, $this->page_largeur - $this->marge_droite, $posY);
				$posY+=3;


				// Show square
				if ($pagenb == 1)
				{
					$this->_tableau($pdf, $tab_top, $this->page_hauteur - $tab_top - $heightforinfotot - $heightforfreetext - $heightforfooter, 0, $outputlangs, 0, 0);
					$bottomlasttab=$this->page_hauteur - $heightforinfotot - $heightforfreetext - $heightforfooter + 1;
				}
				else
				{
					$this->_tableau($pdf, $tab_top_newpage, $this->page_hauteur - $tab_top_newpage - $heightforinfotot - $heightforfreetext - $heightforfooter, 0, $outputlangs, 1, 0);
					$bottomlasttab=$this->page_hauteur - $heightforinfotot - $heightforfreetext - $heightforfooter + 1;
				}

				/*var_dump($tab_top);
				var_dump($heightforinfotot);
				var_dump($heightforfreetext);
				var_dump($heightforfooter);
				var_dump($bottomlasttab);*/

				// Affiche zone infos
				$posy=$this->_tableau_info($pdf, $object, $bottomlasttab, $outputlangs);

				/*
				 * Pied de page
				 */
				$this->_pagefoot($pdf, $object, $outputlangs);
				if (method_exists($pdf, 'AliasNbPages')) $pdf->AliasNbPages();

				$pdf->Close();

				$pdf->Output($file, 'F');

				// Add pdfgeneration hook
				if (! is_object($hookmanager))
				{
					include_once DOL_DOCUMENT_ROOT.'/core/class/hookmanager.class.php';
					$hookmanager=new HookManager($this->db);
				}
				$hookmanager->initHooks(array('pdfgeneration'));
				$parameters=array('file'=>$file,'object'=>$object,'outputlangs'=>$outputlangs);
				global $action;
				$reshook=$hookmanager->executeHooks('afterPDFCreation', $parameters, $this, $action);    // Note that $action and $object may have been modified by some hooks
				if ($reshook < 0)
				{
				    $this->error = $hookmanager->error;
				    $this->errors = $hookmanager->errors;
				}

				if (! empty($conf->global->MAIN_UMASK))
				@chmod($file, octdec($conf->global->MAIN_UMASK));

				$this->result = array('fullpath'=>$file);

				return 1;   // Pas d'erreur
			}
			else
			{
				$this->error=$langs->transnoentities("ErrorCanNotCreateDir", $dir);
				return 0;
			}
		}

		$this->error=$langs->transnoentities("ErrorConstantNotDefined", "LIVRAISON_OUTPUTDIR");
		return 0;
	}


	/**
	 *   Show table for lines
	 *
	 *   @param		PDF			$pdf     		Object PDF
	 *   @param		string		$tab_top		Top position of table
	 *   @param		string		$tab_height		Height of table (rectangle)
	 *   @param		int			$nexY			Y
	 *   @param		Translate	$outputlangs	Langs object
	 *   @param		int			$hidetop		Hide top bar of array
	 *   @param		int			$hidebottom		Hide bottom bar of array
	 *   @return	void
	 */
<<<<<<< HEAD
    protected function _tableau(&$pdf, $tab_top, $tab_height, $nexY, $outputlangs, $hidetop = 0, $hidebottom = 0)
=======
	protected function _tableau(&$pdf, $tab_top, $tab_height, $nexY, $outputlangs, $hidetop = 0, $hidebottom = 0)
>>>>>>> 72084f46
	{
		global $conf,$mysoc;

        $default_font_size = pdf_getPDFFontSize($outputlangs);
	}


    // phpcs:disable PEAR.NamingConventions.ValidFunctionName.ScopeNotCamelCaps
	/**
	 *   Show miscellaneous information (payment mode, payment term, ...)
	 *
	 *   @param		PDF			$pdf     		Object PDF
	 *   @param		Object		$object			Object to show
	 *   @param		int			$posy			Y
	 *   @param		Translate	$outputlangs	Langs object
	 *   @return	void
	 */
	protected function _tableau_info(&$pdf, $object, $posy, $outputlangs)
	{
        // phpcs:enable
        global $conf, $mysoc;

	    $default_font_size = pdf_getPDFFontSize($outputlangs);

	    $diffsizetitle=(empty($conf->global->PDF_DIFFSIZE_TITLE)?1:$conf->global->PDF_DIFFSIZE_TITLE);

	    $posy+=$this->_signature_area($pdf, $object, $posy, $outputlangs);

	    $pdf->SetXY($this->marge_gauche, $posy);
	    $pdf->SetFont('', '', $default_font_size);
	    $pdf->MultiCell(100, 3, $outputlangs->transnoentitiesnoconv("PleaseReturnMandate", $mysoc->email).':', 0, 'L', 0);
	    $posy=$pdf->GetY()+2;

	    $pdf->SetXY($this->marge_gauche, $posy);
	    $pdf->SetFont('', '', $default_font_size - $diffsizetitle);
	    $pdf->MultiCell(100, 6, $mysoc->name, 0, 'L', 0);
		$pdf->MultiCell(100, 6, $outputlangs->convToOutputCharset($mysoc->getFullAddress()), 0, 'L', 0);
		$posy=$pdf->GetY()+2;

	    return $posy;
	}



    // phpcs:disable PEAR.NamingConventions.ValidFunctionName.ScopeNotCamelCaps
	/**
	 *	Show area for the customer to sign
	 *
	 *	@param	PDF			$pdf            Object PDF
	 *	@param  Facture		$object         Object invoice
	 *	@param	int			$posy			Position depart
	 *	@param	Translate	$outputlangs	Objet langs
	 *	@return int							Position pour suite
	 */
	protected function _signature_area(&$pdf, $object, $posy, $outputlangs)
	{
        // phpcs:enable
	    $default_font_size = pdf_getPDFFontSize($outputlangs);
	    $tab_top = $posy + 4;
	    $tab_hl = 4;

	    $posx = $this->marge_gauche;
	    $pdf->SetXY($posx, $tab_top + 0);

	    $pdf->SetFont('', '', $default_font_size - 2);

	    $pdf->MultiCell(100, 3, $outputlangs->transnoentitiesnoconv("DateOfSignature"), 0, 'L', 0);
	    $pdf->MultiCell(100, 3, ' ');
	    $pdf->MultiCell(100, 3, '______________________', 0, 'L', 0);

	    $posx = 120;
	    $largcol = ($this->page_largeur - $this->marge_droite - $posx);
	    $useborder=0;
	    $index = 0;
	    // Total HT
	    $pdf->SetFillColor(255, 255, 255);
	    $pdf->SetXY($posx, $tab_top + 0);
	    $pdf->MultiCell($largcol, $tab_hl, $outputlangs->transnoentitiesnoconv("Signature"), 0, 'L', 1);

	    $pdf->SetXY($posx, $tab_top + $tab_hl);
	    $pdf->MultiCell($largcol, $tab_hl*3, '', 1, 'R');

	    return ($tab_hl*7);
	}


	/**
	 *  Show top header of page.
	 *
	 *  @param	PDF			$pdf     		Object PDF
	 *  @param  Project		$object     	Object to show
	 *  @param  int	    	$showaddress    0=no, 1=yes
	 *  @param  Translate	$outputlangs	Object lang for output
	 *  @return	void
	 */
	protected function _pagehead(&$pdf, $object, $showaddress, $outputlangs)
	{
		global $langs,$conf,$mysoc;

		$default_font_size = pdf_getPDFFontSize($outputlangs);

		pdf_pagehead($pdf, $outputlangs, $this->page_hauteur);

		$pdf->SetTextColor(0, 0, 60);
		$pdf->SetFont('', 'B', $default_font_size + 3);

        $posx=$this->page_largeur-$this->marge_droite-100;
		$posy=$this->marge_haute;

		$pdf->SetXY($this->marge_gauche, $posy);

		// Logo
		$logo=$conf->mycompany->dir_output.'/logos/'.$mysoc->logo;
		if ($mysoc->logo)
		{
			if (is_readable($logo))
			{
			    $height=pdf_getHeightForLogo($logo);
			    $pdf->Image($logo, $this->marge_gauche, $posy, 0, $height);	// width=0 (auto)
			}
			else
			{
				$pdf->SetTextColor(200, 0, 0);
				$pdf->SetFont('', 'B', $default_font_size - 2);
				$pdf->MultiCell(100, 3, $langs->transnoentities("ErrorLogoFileNotFound", $logo), 0, 'L');
				$pdf->MultiCell(100, 3, $langs->transnoentities("ErrorGoToModuleSetup"), 0, 'L');
			}
		}
		else $pdf->MultiCell(100, 4, $outputlangs->transnoentities($this->emetteur->name), 0, 'L');

		$pdf->SetFont('', 'B', $default_font_size + 3);
		$pdf->SetXY($posx, $posy);
		$pdf->SetTextColor(0, 0, 60);
		$pdf->MultiCell(100, 4, $outputlangs->transnoentities("SepaMandate"), '', 'R');
		$pdf->SetFont('', '', $default_font_size + 2);

		$posy+=6;
		$pdf->SetXY($posx, $posy);
		$pdf->SetTextColor(0, 0, 60);
		$daterum = '__________________';
		if (! empty($object->date_rum))
		{
            $daterum = dol_print_date($object->date_rum, 'day', false, $outputlangs, true);
		}
		else $daterum = dol_print_date($object->datec, 'day', false, $outputlangs, true);   // For old record, the date_rum was not saved.
		$pdf->MultiCell(100, 4, $outputlangs->transnoentities("Date")." : " . $daterum, '', 'R');
		/*$posy+=6;
		$pdf->SetXY($posx,$posy);
		$pdf->MultiCell(100, 4, $outputlangs->transnoentities("DateEnd")." : " . dol_print_date($object->date_end,'day',false,$outputlangs,true), '', 'R');
		*/

		$pdf->SetTextColor(0, 0, 60);

		// Add list of linked objects
		/* Removed: A project can have more than thousands linked objects (orders, invoices, proposals, etc....
		$object->fetchObjectLinked();

	    foreach($object->linkedObjects as $objecttype => $objects)
	    {
	        var_dump($objects);exit;
	    	if ($objecttype == 'commande')
	    	{
	    		$outputlangs->load('orders');
	    		$num=count($objects);
	    		for ($i=0;$i<$num;$i++)
	    		{
	    			$posy+=4;
	    			$pdf->SetXY($posx,$posy);
	    			$pdf->SetFont('','', $default_font_size - 1);
	    			$text=$objects[$i]->ref;
	    			if ($objects[$i]->ref_client) $text.=' ('.$objects[$i]->ref_client.')';
	    			$pdf->MultiCell(100, 4, $outputlangs->transnoentities("RefOrder")." : ".$outputlangs->transnoentities($text), '', 'R');
	    		}
	    	}
	    }
        */
	}

	/**
	 *   	Show footer of page. Need this->emetteur object
     *
	 *   	@param	PDF			$pdf     			PDF
	 * 		@param	Project		$object				Object to show
	 *      @param	Translate	$outputlangs		Object lang for output
	 *      @param	int			$hidefreetext		1=Hide free text
	 *      @return	integer
	 */
	protected function _pagefoot(&$pdf, $object, $outputlangs, $hidefreetext = 0)
	{
		global $conf;
		$showdetails=$conf->global->MAIN_GENERATE_DOCUMENTS_SHOW_FOOT_DETAILS;
		return pdf_pagefoot($pdf, $outputlangs, 'PAYMENTORDER_FREE_TEXT', null, $this->marge_basse, $this->marge_gauche, $this->page_hauteur, $object, $showdetails, $hidefreetext);
	}
}<|MERGE_RESOLUTION|>--- conflicted
+++ resolved
@@ -430,11 +430,7 @@
 	 *   @param		int			$hidebottom		Hide bottom bar of array
 	 *   @return	void
 	 */
-<<<<<<< HEAD
     protected function _tableau(&$pdf, $tab_top, $tab_height, $nexY, $outputlangs, $hidetop = 0, $hidebottom = 0)
-=======
-	protected function _tableau(&$pdf, $tab_top, $tab_height, $nexY, $outputlangs, $hidetop = 0, $hidebottom = 0)
->>>>>>> 72084f46
 	{
 		global $conf,$mysoc;
 
