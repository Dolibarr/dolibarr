<?php
/* Copyright (C) 2016 Laurent Destailleur <eldy@users.sourceforge.net>
 * Copyright (C) 2020 Josep Lluís Amador  <joseplluis@lliuretic.cat>
 * Copyright (C) 2024		MDW							<mdeweerd@users.noreply.github.com>
<<<<<<< HEAD
=======
 * Copyright (C) 2024		Frédéric France			<frederic.france@free.fr>
>>>>>>> cc80841a
 *
 * This program is free software; you can redistribute it and/or modify
 * it under the terms of the GNU General Public License as published by
 * the Free Software Foundation; either version 3 of the License, or
 * (at your option) any later version.
 *
 * This program is distributed in the hope that it will be useful,
 * but WITHOUT ANY WARRANTY; without even the implied warranty of
 * MERCHANTABILITY or FITNESS FOR A PARTICULAR PURPOSE.  See the
 * GNU General Public License for more details.
 *
 * You should have received a copy of the GNU General Public License
 * along with this program. If not, see <https://www.gnu.org/licenses/>.
 * or see https://www.gnu.org/
 */

/**
 *	\file       htdocs/core/modules/bank/doc/pdf_sepamandate.modules.php
 *	\ingroup    project
 *	\brief      File of class to generate document with template sepamandate
 */

require_once DOL_DOCUMENT_ROOT.'/core/modules/bank/modules_bank.php';
require_once DOL_DOCUMENT_ROOT.'/societe/class/companybankaccount.class.php';
require_once DOL_DOCUMENT_ROOT.'/core/lib/company.lib.php';
require_once DOL_DOCUMENT_ROOT.'/core/lib/pdf.lib.php';
require_once DOL_DOCUMENT_ROOT.'/core/lib/date.lib.php';


/**
 *	Class to generate SEPA mandate
 */

class pdf_sepamandate extends ModeleBankAccountDoc
{
	/**
	 * Dolibarr version of the loaded document
<<<<<<< HEAD
	 * @var string
=======
	 * @var string Version, possible values are: 'development', 'experimental', 'dolibarr', 'dolibarr_deprecated' or a version string like 'x.y.z'''|'development'|'dolibarr'|'experimental'
	 */
	public $version = 'dolibarr';

	/**
	 * @var int Height reserved to output the info and total part
>>>>>>> cc80841a
	 */
	public $heightforinfotot;

	/**
<<<<<<< HEAD
	 * @var int Height reserved to output the info and total part
	 */
	public $heightforinfotot;

	/**
=======
>>>>>>> cc80841a
	 * @var int Height reserved to output the free text on last page
	 */
	public $heightforfreetext;

	/**
	 * @var int Height reserved to output the footer (value include bottom margin)
	 */
	public $heightforfooter;

	/**
	 * @var int x coordinate reserved to output the Signature area
	 */
	public $xPosSignArea;
	/**
	 *	Constructor
	 *
	 *  @param		DoliDB		$db      Database handler
	 */
	public function __construct($db)
	{
		global $conf, $langs, $mysoc;

		// Translations
		$langs->loadLangs(array("main", "bank", "withdrawals", "companies"));

		$this->db = $db;
		$this->name = "sepamandate";
		$this->description = $langs->transnoentitiesnoconv("DocumentModelSepaMandate");

		// Page size for A4 format
		$this->type = 'pdf';
		$formatarray = pdf_getFormat();
		$this->page_largeur = $formatarray['width'];
		$this->page_hauteur = $formatarray['height'];
		$this->format = array($this->page_largeur, $this->page_hauteur);
		$this->marge_gauche = getDolGlobalInt('MAIN_PDF_MARGIN_LEFT', 10);
		$this->marge_droite = getDolGlobalInt('MAIN_PDF_MARGIN_RIGHT', 10);
		$this->marge_haute = getDolGlobalInt('MAIN_PDF_MARGIN_TOP', 10);
		$this->marge_basse = getDolGlobalInt('MAIN_PDF_MARGIN_BOTTOM', 10);

		$this->option_logo = 1; // Display logo FAC_PDF_LOGO
		$this->option_tva = 1; // Manage the vat option FACTURE_TVAOPTION

		// Retrieves transmitter
		$this->emetteur = $mysoc;
		if (!$this->emetteur->country_code) {
			$this->emetteur->country_code = substr($langs->defaultlang, -2); // By default if not defined
		}

		// Define column position
		$this->posxref = $this->marge_gauche;

		$this->update_main_doc_field = 1;

		$this->heightforinfotot = 50;

		$this->xPosSignArea = 120;

		$this->heightforfreetext = (getDolGlobalInt('MAIN_PDF_FREETEXT_HEIGHT') > 0 ? getDolGlobalInt('MAIN_PDF_FREETEXT_HEIGHT') : 5);

		$this->heightforfooter = $this->marge_basse + 8;
	}

	// phpcs:disable PEAR.NamingConventions.ValidFunctionName.ScopeNotCamelCaps
	/**
	 *  Function to create pdf of company bank account sepa mandate
	 *
<<<<<<< HEAD
	 *	@param	Account				$object				CompanyBankAccount bank account to generate document for
	 *	@param	Translate			$outputlangs	    Lang output object
	 *  @param	string				$srctemplatepath	Full path of source filename for generator using a template file
	 *  @param	int					$hidedetails		Do not show line details (not used for this template)
	 *  @param	int					$hidedesc			Do not show desc (not used for this template)
	 *  @param	int					$hideref			Do not show ref (not used for this template)
	 *  @param  null|array  		$moreparams         More parameters
	 *	@return	int         				    		1 if OK, <=0 if KO
=======
	 *	@param	Account					$object				CompanyBankAccount bank account to generate document for
	 *	@param	Translate				$outputlangs		Lang output object
	 *  @param	string					$srctemplatepath	Full path of source filename for generator using a template file
	 *	@param	int<0,1>				$hidedetails		Do not show line details
	 *	@param	int<0,1>				$hidedesc			Do not show desc
	 *	@param	int<0,1>				$hideref			Do not show ref
	 *  @param  ?array<string,string>	$moreparams			More parameters
	 *	@return	int<-1,1>									1 if OK, <=0 if KO
>>>>>>> cc80841a
	 */
	public function write_file($object, $outputlangs, $srctemplatepath = '', $hidedetails = 0, $hidedesc = 0, $hideref = 0, $moreparams = null)
	{
		// phpcs:enable
		global $conf, $hookmanager, $langs, $user, $mysoc;

		if (!$object instanceof CompanyBankAccount) {
			dol_syslog(get_class($this)."::write_file object is of type ".get_class($object)." which is not expected", LOG_ERR);
			return -1;
		}

		if (!is_object($outputlangs)) {
			$outputlangs = $langs;
		}
		// For backward compatibility with FPDF, force output charset to ISO, because FPDF expect text to be encoded in ISO
		if (getDolGlobalString('MAIN_USE_FPDF')) {
			$outputlangs->charset_output = 'ISO-8859-1';
		}

		// Load translation files required by the page
		$outputlangs->loadLangs(array("main", "dict", "withdrawals", "companies", "projects", "bills"));

		if (!empty($conf->bank->dir_output)) {
			//$nblines = count($object->lines);  // This is set later with array of tasks

			// Definition of $dir and $file
			if ($object->specimen) {
				if (!empty($moreparams['force_dir_output'])) {
					$dir = $moreparams['force_dir_output'];
				} else {
					$dir = $conf->bank->dir_output;
				}
				$file = $dir."/SPECIMEN.pdf";
			} else {
				$objectref = dol_sanitizeFileName($object->ref);
				if (!empty($moreparams['force_dir_output'])) {
					$dir = $moreparams['force_dir_output'];
				} else {
					$dir = $conf->bank->dir_output."/".$objectref;
				}
				$file = $dir."/".$langs->transnoentitiesnoconv("SepaMandateShort").' '.$objectref."-".dol_sanitizeFileName($object->rum).".pdf";
			}

			if (!file_exists($dir)) {
				if (dol_mkdir($dir) < 0) {
					$this->error = $langs->transnoentities("ErrorCanNotCreateDir", $dir);
					return 0;
				}
			}

			if (file_exists($dir)) {
				// Add pdfgeneration hook
				if (!is_object($hookmanager)) {
					include_once DOL_DOCUMENT_ROOT.'/core/class/hookmanager.class.php';
					$hookmanager = new HookManager($this->db);
				}
				$hookmanager->initHooks(array('pdfgeneration'));
				$parameters = array('file' => $file, 'object' => $object, 'outputlangs' => $outputlangs);
				global $action;
				$reshook = $hookmanager->executeHooks('beforePDFCreation', $parameters, $object, $action); // Note that $action and $object may have been modified by some hooks

				$pdf = pdf_getInstance($this->format);
				$default_font_size = pdf_getPDFFontSize($outputlangs); // Must be after pdf_getInstance

				if (getDolGlobalString('MAIN_GENERATE_DOCUMENTS_SHOW_FOOT_DETAILS')) {
					$this->heightforfooter  += 6;
				}
				$pdf->SetAutoPageBreak(1, 0);

				if (class_exists('TCPDF')) {
					$pdf->setPrintHeader(false);
					$pdf->setPrintFooter(false);
				}
				$pdf->SetFont(pdf_getPDFFont($outputlangs));

				$pdf->Open();
				$pagenb = 0;
				$pdf->SetDrawColor(128, 128, 128);

				$pdf->SetTitle($outputlangs->convToOutputCharset($object->ref));
				$pdf->SetSubject($outputlangs->transnoentities("SepaMandate"));
				$pdf->SetCreator("Dolibarr ".DOL_VERSION);
				$pdf->SetAuthor($outputlangs->convToOutputCharset($user->getFullName($outputlangs)));
				$pdf->SetKeyWords($outputlangs->convToOutputCharset($object->ref)." ".$outputlangs->transnoentities("SepaMandate"));
				if (getDolGlobalString('MAIN_DISABLE_PDF_COMPRESSION')) {
					$pdf->SetCompression(false);
				}

				// @phan-suppress-next-line PhanPluginSuspiciousParamOrder
				$pdf->SetMargins($this->marge_gauche, $this->marge_haute, $this->marge_droite); // Left, Top, Right

				// New page
				$pdf->AddPage();
				$pagenb++;
				$this->_pagehead($pdf, $object, 1, $outputlangs);
				$pdf->SetFont('', '', $default_font_size - 1);
				$pdf->MultiCell(0, 3, ''); // Set interline to 3
				$pdf->SetTextColor(0, 0, 0);

				$tab_top = 50;
				$tab_top_newpage = 40;

				$tab_height = $this->page_hauteur - $tab_top - $this->heightforfooter  - $this->heightforfreetext ;

				// Show notes
				if (!empty($object->note_public)) {
					$pdf->SetFont('', '', $default_font_size - 1);
					$pdf->writeHTMLCell(190, 3, $this->posxref, $tab_top - 2, dol_htmlentitiesbr($object->note_public), 0, 1);
					$nexY = $pdf->GetY();
					$height_note = $nexY - ($tab_top - 2);

					// Rect takes a length in 3rd parameter
					$pdf->SetDrawColor(192, 192, 192);
					$pdf->Rect($this->marge_gauche, $tab_top - 3, $this->page_largeur - $this->marge_gauche - $this->marge_droite, $height_note + 1);

					$tab_height -= $height_note;
					$tab_top = $nexY + 6;
				} else {
					$height_note = 0;
				}

				$iniY = $tab_top + 7;
				$curY = $tab_top + 7;
				$nexY = $tab_top + 7;

				$posY = $curY;

				$pdf->SetFont('', '', $default_font_size - 1);

				$pdf->line($this->marge_gauche, $posY, $this->page_largeur - $this->marge_droite, $posY);
				$posY += 2;

				$pdf->SetXY($this->marge_gauche, $posY);
				$pdf->MultiCell($this->page_largeur - $this->marge_gauche - $this->marge_droite, 3, $outputlangs->transnoentitiesnoconv("RUMLong").' ('.$outputlangs->transnoentitiesnoconv("RUM").') : '.$object->rum, 0, 'L');

				$posY = $pdf->GetY();
				$posY += 2;
				$pdf->SetXY($this->marge_gauche, $posY);

				$ics = '';
				$idbankfordirectdebit = getDolGlobalInt('PRELEVEMENT_ID_BANKACCOUNT');
				if ($idbankfordirectdebit > 0) {
					$tmpbankfordirectdebit = new Account($this->db);
					$tmpbankfordirectdebit->fetch($idbankfordirectdebit);
					$ics = $tmpbankfordirectdebit->ics;	// ICS for direct debit
				}
				if (empty($ics) && getDolGlobalString('PRELEVEMENT_ICS')) {
					$ics = getDolGlobalString('PRELEVEMENT_ICS');
				}
				$pdf->MultiCell($this->page_largeur - $this->marge_gauche - $this->marge_droite, 3, $outputlangs->transnoentitiesnoconv("CreditorIdentifier").' ('.$outputlangs->transnoentitiesnoconv("ICS").') : '.$ics, 0, 'L');

				$posY = $pdf->GetY();
				$posY += 1;
				$pdf->SetXY($this->marge_gauche, $posY);
				$pdf->MultiCell($this->page_largeur - $this->marge_gauche - $this->marge_droite, 3, $outputlangs->transnoentitiesnoconv("CreditorName").' : '.$mysoc->name, 0, 'L');

				$posY = $pdf->GetY();
				$posY += 1;
				$pdf->SetXY($this->marge_gauche, $posY);
				$pdf->MultiCell($this->page_largeur - $this->marge_gauche - $this->marge_droite, 3, $outputlangs->transnoentitiesnoconv("Address").' : ', 0, 'L');
				$pdf->MultiCell($this->page_largeur - $this->marge_gauche - $this->marge_droite, 3, $mysoc->getFullAddress(1), 0, 'L');

				$posY = $pdf->GetY();
				$posY += 3;

				$pdf->line($this->marge_gauche, $posY, $this->page_largeur - $this->marge_droite, $posY);

				$pdf->SetFont('', '', $default_font_size - 1);

				$posY += 8;
				$pdf->SetXY($this->marge_gauche, $posY);
				$pdf->MultiCell($this->page_largeur - $this->marge_gauche - $this->marge_droite, 8, $outputlangs->transnoentitiesnoconv("SEPALegalText", $mysoc->name, $mysoc->name), 0, 'L');

				// Your data form
				$posY = $pdf->GetY();
				$posY += 8;
				$pdf->line($this->marge_gauche, $posY, $this->page_largeur - $this->marge_droite, $posY);
				$posY += 2;

				$pdf->SetFont('', '', $default_font_size - 2);

				$pdf->SetXY($this->marge_gauche, $posY);
				$pdf->MultiCell($this->page_largeur - $this->marge_gauche - $this->marge_droite, 3, $outputlangs->transnoentitiesnoconv("SEPAFillForm"), 0, 'C');

				$thirdparty = new Societe($this->db);
				if ($object->socid > 0) {
					$thirdparty->fetch($object->socid);
				}

				$sepaname = '______________________________________________';
				if ($thirdparty->id > 0) {
					$sepaname = $thirdparty->name.($object->owner_name ? ' ('.$object->owner_name.')' : '');
				}
				$posY = $pdf->GetY();
				$posY += 3;
				$pdf->SetXY($this->marge_gauche, $posY);
				$pdf->MultiCell($this->page_largeur - $this->marge_gauche - $this->marge_droite, 3, $outputlangs->transnoentitiesnoconv("SEPAFormYourName").' * : ', 0, 'L');
				$pdf->SetXY(80, $posY);
				$pdf->MultiCell($this->page_largeur - $this->marge_gauche - $this->marge_droite, 3, $sepaname, 0, 'L');

				$sepavatid = '__________________________________________________';
				if (!empty($thirdparty->idprof1)) {
					$sepavatid = $thirdparty->idprof1;
				}
				$posY = $pdf->GetY();
				$posY += 1;
				$pdf->SetXY($this->marge_gauche, $posY);
				$pdf->MultiCell($this->page_largeur - $this->marge_gauche - $this->marge_droite, 3, $outputlangs->transnoentitiesnoconv('ProfId1'.$thirdparty->country_code).' * : ', 0, 'L');
				$pdf->SetXY(80, $posY);
				$pdf->MultiCell($this->page_largeur - $this->marge_gauche - $this->marge_droite, 3, $sepavatid, 0, 'L');

				$address = '__________________________________________________';
				if (!empty($object->owner_address)) {
					$address = $object->owner_address;
				} elseif ($thirdparty->id > 0) {
					$tmpaddresswithoutcountry = $thirdparty->getFullAddress();	// we test on address without country
					if ($tmpaddresswithoutcountry) {
						$address = $thirdparty->getFullAddress(1);	// full address
					}
				}
				$posY = $pdf->GetY();
				$posY += 1;
				$pdf->SetXY($this->marge_gauche, $posY);
				$pdf->MultiCell($this->page_largeur - $this->marge_gauche - $this->marge_droite, 3, $outputlangs->transnoentitiesnoconv("Address").' : ', 0, 'L');
				$pdf->SetXY(80, $posY);
				$pdf->MultiCell($this->page_largeur - $this->marge_gauche - $this->marge_droite, 3, $address, 0, 'L');
				if (preg_match('/_____/', $address)) {	// Second line ____ for address
					$posY += 5;
					$pdf->SetXY(80, $posY);
					$pdf->MultiCell($this->page_largeur - $this->marge_gauche - $this->marge_droite, 3, $address, 0, 'L');
				}

				$ban = '__________________________________________________';
				if (!empty($object->iban)) {
					$ban = $object->iban;
				}
				$posY = $pdf->GetY();
				$posY += 1;
				$pdf->SetXY($this->marge_gauche, $posY);
				$pdf->MultiCell($this->page_largeur - $this->marge_gauche - $this->marge_droite, 3, $outputlangs->transnoentitiesnoconv("SEPAFormYourBAN").' * : ', 0, 'L');
				$pdf->SetXY(80, $posY);
				$pdf->MultiCell($this->page_largeur - $this->marge_gauche - $this->marge_droite, 3, $ban, 0, 'L');

				$bic = '__________________________________________________';
				if (!empty($object->bic)) {
					$bic = $object->bic;
				}
				$posY = $pdf->GetY();
				$posY += 1;
				$pdf->SetXY($this->marge_gauche, $posY);
				$pdf->MultiCell($this->page_largeur - $this->marge_gauche - $this->marge_droite, 3, $outputlangs->transnoentitiesnoconv("SEPAFormYourBIC").' * : ', 0, 'L');
				$pdf->SetXY(80, $posY);
				$pdf->MultiCell($this->page_largeur - $this->marge_gauche - $this->marge_droite, 3, $bic, 0, 'L');


				$posY = $pdf->GetY();
				$posY += 1;
				$pdf->SetXY($this->marge_gauche, $posY);
				$txt = $outputlangs->transnoentitiesnoconv("SEPAFrstOrRecur").' * : ';
				$pdf->MultiCell($this->page_largeur - $this->marge_gauche - $this->marge_droite, 3, $txt, 0, 'L');
				$pdf->Rect(80, $posY, 5, 5);
				$pdf->SetXY(80, $posY);
				if ($object->frstrecur == 'RCUR') {
					$pdf->MultiCell(5, 3, 'X', 0, 'L');
				}
				$pdf->SetXY(86, $posY);
				$txt = $langs->transnoentitiesnoconv("ModeRECUR").'  '.$langs->transnoentitiesnoconv("or");
				$pdf->MultiCell($this->page_largeur - $this->marge_gauche - $this->marge_droite, 3, $txt, 0, 'L');
				$posY += 6;
				$pdf->Rect(80, $posY, 5, 5);
				$pdf->SetXY(80, $posY);
				if ($object->frstrecur == 'FRST') {
					$pdf->MultiCell(5, 3, 'X', 0, 'L');
				}
				$pdf->SetXY(86, $posY);
				$txt = $langs->transnoentitiesnoconv("ModeFRST");
				$pdf->MultiCell($this->page_largeur - $this->marge_gauche - $this->marge_droite, 3, $txt, 0, 'L');
				if (empty($object->frstrecur)) {
					$posY += 6;
					$pdf->SetXY(80, $posY);
					$txt = '('.$langs->transnoentitiesnoconv("PleaseCheckOne").')';
					$pdf->MultiCell($this->page_largeur - $this->marge_gauche - $this->marge_droite, 3, $txt, 0, 'L');
				}

				$posY = $pdf->GetY();
				$posY += 3;
				$pdf->line($this->marge_gauche, $posY, $this->page_largeur - $this->marge_droite, $posY);
				$posY += 3;


				// Show square
				if ($pagenb == 1) {
					$this->_tableau($pdf, $tab_top, $this->page_hauteur - $tab_top - $this->heightforinfotot  - $this->heightforfreetext  - $this->heightforfooter, 0, $outputlangs, 0, 0);
					$bottomlasttab = $this->page_hauteur - $this->heightforinfotot  - $this->heightforfreetext  - $this->heightforfooter  + 1;
				} else {
					$this->_tableau($pdf, $tab_top_newpage, $this->page_hauteur - $tab_top_newpage - $this->heightforinfotot  - $this->heightforfreetext  - $this->heightforfooter, 0, $outputlangs, 1, 0);
					$bottomlasttab = $this->page_hauteur - $this->heightforinfotot  - $this->heightforfreetext  - $this->heightforfooter  + 1;
				}

				//var_dump($tab_top);
				//var_dump($this->heightforinfotot );
				//var_dump($this->heightforfreetext );
				//var_dump($this->heightforfooter );
				//var_dump($bottomlasttab);

				// Affiche zone infos
				$posy = $this->_tableau_info($pdf, $object, $bottomlasttab, $outputlangs);

				/*
				 * Footer of the page
				 */
				$this->_pagefoot($pdf, $object, $outputlangs);
				if (method_exists($pdf, 'AliasNbPages')) {
					$pdf->AliasNbPages();  // @phan-suppress-current-line PhanUndeclaredMethod
				}

				$pdf->Close();

				$pdf->Output($file, 'F');

				// Add pdfgeneration hook
				if (!is_object($hookmanager)) {
					include_once DOL_DOCUMENT_ROOT.'/core/class/hookmanager.class.php';
					$hookmanager = new HookManager($this->db);
				}
				$hookmanager->initHooks(array('pdfgeneration'));
				$parameters = array('file' => $file, 'object' => $object, 'outputlangs' => $outputlangs);
				global $action;
				$reshook = $hookmanager->executeHooks('afterPDFCreation', $parameters, $this, $action); // Note that $action and $object may have been modified by some hooks
				if ($reshook < 0) {
					$this->error = $hookmanager->error;
					$this->errors = $hookmanager->errors;
				}

				dolChmod($file);

				$this->result = array('fullpath' => $file);

				return 1; // No error
			} else {
				$this->error = $langs->transnoentities("ErrorCanNotCreateDir", $dir);
				return 0;
			}
		}

		$this->error = $langs->transnoentities("ErrorConstantNotDefined", "DELIVERY_OUTPUTDIR");
		return 0;
	}


	// phpcs:disable PEAR.NamingConventions.ValidFunctionName.PublicUnderscore
	/**
	 *   Show table for lines
	 *
	 *   @param		TCPDF		$pdf     		Object PDF
	 *   @param		int 		$tab_top		Top position of table
	 *   @param		int 		$tab_height		Height of table (rectangle)
	 *   @param		int			$nexY			Y
	 *   @param		Translate	$outputlangs	Langs object
	 *   @param		int			$hidetop		Hide top bar of array
	 *   @param		int			$hidebottom		Hide bottom bar of array
	 *   @return	void
	 */
	protected function _tableau(&$pdf, $tab_top, $tab_height, $nexY, $outputlangs, $hidetop = 0, $hidebottom = 0)
	{
		// phpcs:enable
		global $conf, $mysoc;

		$default_font_size = pdf_getPDFFontSize($outputlangs);
	}


	// phpcs:disable PEAR.NamingConventions.ValidFunctionName.PublicUnderscore
	// phpcs:disable PEAR.NamingConventions.ValidFunctionName.ScopeNotCamelCaps
	/**
	 *   Show miscellaneous information (payment mode, payment term, ...)
	 *
	 *   @param		TCPDF				$pdf     		Object PDF
	 *   @param		CompanyBankAccount	$object			Object to show
	 *   @param		int					$posy			Y
	 *   @param		Translate			$outputlangs	Langs object
	 *   @return	float
	 */
	protected function _tableau_info(&$pdf, $object, $posy, $outputlangs)
	{
		// phpcs:enable
		global $conf, $mysoc;

		$default_font_size = pdf_getPDFFontSize($outputlangs);

		$diffsizetitle = (!getDolGlobalString('PDF_DIFFSIZE_TITLE') ? 1 : $conf->global->PDF_DIFFSIZE_TITLE);

		$posy += $this->_signature_area($pdf, $object, $posy, $outputlangs);

		$pdf->SetXY($this->marge_gauche, $posy);
		$pdf->SetFont('', '', $default_font_size);
		$pdf->MultiCell(100, 3, $outputlangs->transnoentitiesnoconv("PleaseReturnMandate", $mysoc->email).':', 0, 'L', 0);
		$posy = $pdf->GetY() + 2;

		$pdf->SetXY($this->marge_gauche, $posy);
		$pdf->SetFont('', '', $default_font_size - $diffsizetitle);
		$pdf->MultiCell(100, 6, $mysoc->name, 0, 'L', 0);
		$pdf->MultiCell(100, 6, $outputlangs->convToOutputCharset($mysoc->getFullAddress(1)), 0, 'L', 0);
		$posy = $pdf->GetY() + 2;

		return $posy;
	}


	// phpcs:disable PEAR.NamingConventions.ValidFunctionName.PublicUnderscore
	// phpcs:disable PEAR.NamingConventions.ValidFunctionName.ScopeNotCamelCaps
	/**
	 *	Show area for the customer to sign
	 *
	 *	@param	TCPDF				$pdf           	Object PDF
	 *	@param  CompanyBankAccount	$object         Object invoice
	 *	@param	int					$posy			Position depart
	 *	@param	Translate			$outputlangs	Object langs
	 *	@return int									Position pour suite
	 */
	protected function _signature_area(&$pdf, $object, $posy, $outputlangs)
	{
		// phpcs:enable
		$default_font_size = pdf_getPDFFontSize($outputlangs);
		$tab_top = $posy + 4;
		$tab_hl = 4;

		$posx = $this->marge_gauche;
		$pdf->SetXY($posx, $tab_top);

		$pdf->SetFont('', '', $default_font_size - 2);

		$pdf->MultiCell(100, 3, $outputlangs->transnoentitiesnoconv("DateSigning"), 0, 'L', 0);
		$pdf->MultiCell(100, 3, ' ');
		$pdf->MultiCell(100, 3, '______________________', 0, 'L', 0);

		$posx = $this->xPosSignArea;
		$largcol = ($this->page_largeur - $this->marge_droite - $posx);

		// Total HT
		$pdf->SetFillColor(255, 255, 255);
		$pdf->SetXY($posx, $tab_top);
		$pdf->MultiCell($largcol, $tab_hl, $outputlangs->transnoentitiesnoconv("Signature"), 0, 'L', 1);

		$pdf->SetXY($posx, $tab_top + $tab_hl);
		$pdf->MultiCell($largcol, $tab_hl * 3, '', 1, 'R');

		return ($tab_hl * 7);
	}


	// phpcs:disable PEAR.NamingConventions.ValidFunctionName.PublicUnderscore
	/**
	 *  Show top header of page.
	 *
	 *  @param	TCPDF				$pdf     		Object PDF
	 *  @param  CompanyBankAccount	$object     	Object to show
	 *  @param  int	    			$showaddress    0=no, 1=yes
	 *  @param  Translate			$outputlangs	Object lang for output
	 *  @return	float|int                   		Return topshift value
	 */
	protected function _pagehead(&$pdf, $object, $showaddress, $outputlangs)
	{
		// phpcs:enable
		global $langs, $conf, $mysoc;

		$default_font_size = pdf_getPDFFontSize($outputlangs);

		pdf_pagehead($pdf, $outputlangs, $this->page_hauteur);

		$pdf->SetTextColor(0, 0, 60);
		$pdf->SetFont('', 'B', $default_font_size + 3);

		$posx = $this->page_largeur - $this->marge_droite - 100;
		$posy = $this->marge_haute;

		$pdf->SetXY($this->marge_gauche, $posy);

		// Logo
		$logo = $conf->mycompany->dir_output.'/logos/'.$mysoc->logo;
		if ($mysoc->logo) {
			if (is_readable($logo)) {
				$height = pdf_getHeightForLogo($logo);
				$pdf->Image($logo, $this->marge_gauche, $posy, 0, $height); // width=0 (auto)
			} else {
				$pdf->SetTextColor(200, 0, 0);
				$pdf->SetFont('', 'B', $default_font_size - 2);
				$pdf->MultiCell(100, 3, $langs->transnoentities("ErrorLogoFileNotFound", $logo), 0, 'L');
				$pdf->MultiCell(100, 3, $langs->transnoentities("ErrorGoToModuleSetup"), 0, 'L');
			}
		} else {
			$pdf->MultiCell(100, 4, $outputlangs->transnoentities($this->emetteur->name), 0, 'L');
		}

		$pdf->SetFont('', 'B', $default_font_size + 3);
		$pdf->SetXY($posx, $posy);
		$pdf->SetTextColor(0, 0, 60);
		$pdf->MultiCell(100, 4, $outputlangs->transnoentities("SepaMandate"), '', 'R');
		$pdf->SetFont('', '', $default_font_size + 2);

		$posy += 6;
		$pdf->SetXY($posx, $posy);
		$pdf->SetTextColor(0, 0, 60);
		$daterum = '__________________';
		if (!empty($object->date_rum)) {
			$daterum = dol_print_date($object->date_rum, 'day', false, $outputlangs, true);
		} else {
			$daterum = dol_print_date($object->datec, 'day', false, $outputlangs, true); // For old record, the date_rum was not saved.
		}
		$pdf->MultiCell(100, 4, $outputlangs->transnoentities("Date")." : ".$daterum, '', 'R');
		/*$posy+=6;
		$pdf->SetXY($posx,$posy);
		$pdf->MultiCell(100, 4, $outputlangs->transnoentities("DateEnd")." : " . dol_print_date($object->date_end,'day',false,$outputlangs,true), '', 'R');
		*/

		$pdf->SetTextColor(0, 0, 60);

		// Add list of linked objects
		/* Removed: A project can have more than thousands linked objects (orders, invoices, proposals, etc....
		$object->fetchObjectLinked();

		foreach($object->linkedObjects as $objecttype => $objects)
		{
			var_dump($objects);exit;
			if ($objecttype == 'commande')
			{
				$outputlangs->load('orders');
				$num=count($objects);
				for ($i=0;$i<$num;$i++)
				{
					$posy+=4;
					$pdf->SetXY($posx,$posy);
					$pdf->SetFont('','', $default_font_size - 1);
					$text=$objects[$i]->ref;
					if ($objects[$i]->ref_client) $text.=' ('.$objects[$i]->ref_client.')';
					$pdf->MultiCell(100, 4, $outputlangs->transnoentities("RefOrder")." : ".$outputlangs->transnoentities($text), '', 'R');
				}
			}
		}
		*/

		return 0;
	}

	// phpcs:disable PEAR.NamingConventions.ValidFunctionName.PublicUnderscore
	/**
	 *	Show footer of page. Need this->emetteur object
	 *
	 *	@param	TCPDF				$pdf     			PDF
	 * 	@param	CompanyBankAccount	$object				Object to show
	 * 	@param	Translate			$outputlangs		Object lang for output
	 *	@param	int					$hidefreetext		1=Hide free text
	 *	@return	integer
	 */
	protected function _pagefoot(&$pdf, $object, $outputlangs, $hidefreetext = 0)
	{
		// phpcs:enable
		$showdetails = getDolGlobalInt('MAIN_GENERATE_DOCUMENTS_SHOW_FOOT_DETAILS', 0);
		return pdf_pagefoot($pdf, $outputlangs, 'PAYMENTORDER_FREE_TEXT', null, $this->marge_basse, $this->marge_gauche, $this->page_hauteur, $object, $showdetails, $hidefreetext);
	}
}<|MERGE_RESOLUTION|>--- conflicted
+++ resolved
@@ -2,10 +2,7 @@
 /* Copyright (C) 2016 Laurent Destailleur <eldy@users.sourceforge.net>
  * Copyright (C) 2020 Josep Lluís Amador  <joseplluis@lliuretic.cat>
  * Copyright (C) 2024		MDW							<mdeweerd@users.noreply.github.com>
-<<<<<<< HEAD
-=======
  * Copyright (C) 2024		Frédéric France			<frederic.france@free.fr>
->>>>>>> cc80841a
  *
  * This program is free software; you can redistribute it and/or modify
  * it under the terms of the GNU General Public License as published by
@@ -43,28 +40,16 @@
 {
 	/**
 	 * Dolibarr version of the loaded document
-<<<<<<< HEAD
-	 * @var string
-=======
 	 * @var string Version, possible values are: 'development', 'experimental', 'dolibarr', 'dolibarr_deprecated' or a version string like 'x.y.z'''|'development'|'dolibarr'|'experimental'
 	 */
 	public $version = 'dolibarr';
 
 	/**
 	 * @var int Height reserved to output the info and total part
->>>>>>> cc80841a
 	 */
 	public $heightforinfotot;
 
 	/**
-<<<<<<< HEAD
-	 * @var int Height reserved to output the info and total part
-	 */
-	public $heightforinfotot;
-
-	/**
-=======
->>>>>>> cc80841a
 	 * @var int Height reserved to output the free text on last page
 	 */
 	public $heightforfreetext;
@@ -132,16 +117,6 @@
 	/**
 	 *  Function to create pdf of company bank account sepa mandate
 	 *
-<<<<<<< HEAD
-	 *	@param	Account				$object				CompanyBankAccount bank account to generate document for
-	 *	@param	Translate			$outputlangs	    Lang output object
-	 *  @param	string				$srctemplatepath	Full path of source filename for generator using a template file
-	 *  @param	int					$hidedetails		Do not show line details (not used for this template)
-	 *  @param	int					$hidedesc			Do not show desc (not used for this template)
-	 *  @param	int					$hideref			Do not show ref (not used for this template)
-	 *  @param  null|array  		$moreparams         More parameters
-	 *	@return	int         				    		1 if OK, <=0 if KO
-=======
 	 *	@param	Account					$object				CompanyBankAccount bank account to generate document for
 	 *	@param	Translate				$outputlangs		Lang output object
 	 *  @param	string					$srctemplatepath	Full path of source filename for generator using a template file
@@ -150,7 +125,6 @@
 	 *	@param	int<0,1>				$hideref			Do not show ref
 	 *  @param  ?array<string,string>	$moreparams			More parameters
 	 *	@return	int<-1,1>									1 if OK, <=0 if KO
->>>>>>> cc80841a
 	 */
 	public function write_file($object, $outputlangs, $srctemplatepath = '', $hidedetails = 0, $hidedesc = 0, $hideref = 0, $moreparams = null)
 	{
