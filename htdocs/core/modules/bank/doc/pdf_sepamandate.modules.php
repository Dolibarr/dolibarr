<?php
/* Copyright (C) 2016 Laurent Destailleur <eldy@users.sourceforge.net>
 * Copyright (C) 2020 Josep Lluís Amador  <joseplluis@lliuretic.cat>
 *
 * This program is free software; you can redistribute it and/or modify
 * it under the terms of the GNU General Public License as published by
 * the Free Software Foundation; either version 3 of the License, or
 * (at your option) any later version.
 *
 * This program is distributed in the hope that it will be useful,
 * but WITHOUT ANY WARRANTY; without even the implied warranty of
 * MERCHANTABILITY or FITNESS FOR A PARTICULAR PURPOSE.  See the
 * GNU General Public License for more details.
 *
 * You should have received a copy of the GNU General Public License
 * along with this program. If not, see <https://www.gnu.org/licenses/>.
 * or see https://www.gnu.org/
 */

/**
 *	\file       htdocs/core/modules/bank/doc/pdf_sepamandate.modules.php
 *	\ingroup    project
 *	\brief      File of class to generate document with template sepamandate
 */

require_once DOL_DOCUMENT_ROOT.'/core/modules/bank/modules_bank.php';
require_once DOL_DOCUMENT_ROOT.'/societe/class/companybankaccount.class.php';
require_once DOL_DOCUMENT_ROOT.'/core/lib/company.lib.php';
require_once DOL_DOCUMENT_ROOT.'/core/lib/pdf.lib.php';
require_once DOL_DOCUMENT_ROOT.'/core/lib/date.lib.php';


/**
 *	Class to generate SEPA mandate
 */

class pdf_sepamandate extends ModeleBankAccountDoc
{
	/**
	 * Dolibarr version of the loaded document
	 * @var string
	 */
	public $version = 'dolibarr';

	/**
	 * @var int Height reserved to output the info and total part
	 */
	public $heightforinfotot;

	/**
	 * @var int Height reserved to output the free text on last page
	 */
	public $heightforfreetext;

	/**
	 * @var int Height reserved to output the footer (value include bottom margin)
	 */
	public $heightforfooter;

	/**
	 * @var int x coordinate reserved to output the Signature area
	 */
	public $xPosSignArea;
	/**
	 *	Constructor
	 *
	 *  @param		DoliDB		$db      Database handler
	 */
	public function __construct($db)
	{
		global $conf, $langs, $mysoc;

		// Translations
		$langs->loadLangs(array("main", "bank", "withdrawals", "companies"));

		$this->db = $db;
		$this->name = "sepamandate";
		$this->description = $langs->transnoentitiesnoconv("DocumentModelSepaMandate");

		// Page size for A4 format
		$this->type = 'pdf';
		$formatarray = pdf_getFormat();
		$this->page_largeur = $formatarray['width'];
		$this->page_hauteur = $formatarray['height'];
		$this->format = array($this->page_largeur, $this->page_hauteur);
		$this->marge_gauche = getDolGlobalInt('MAIN_PDF_MARGIN_LEFT', 10);
		$this->marge_droite = getDolGlobalInt('MAIN_PDF_MARGIN_RIGHT', 10);
		$this->marge_haute = getDolGlobalInt('MAIN_PDF_MARGIN_TOP', 10);
		$this->marge_basse = getDolGlobalInt('MAIN_PDF_MARGIN_BOTTOM', 10);

		$this->option_logo = 1; // Display logo FAC_PDF_LOGO
		$this->option_tva = 1; // Manage the vat option FACTURE_TVAOPTION

		// Retrieves transmitter
		$this->emetteur = $mysoc;
		if (!$this->emetteur->country_code) {
			$this->emetteur->country_code = substr($langs->defaultlang, -2); // By default if not defined
		}

		// Define column position
		$this->posxref = $this->marge_gauche;

		$this->update_main_doc_field=1;

		$this->heightforinfotot=50;

		$this->xPosSignArea=120;

		$this->heightforfreetext = (getDolGlobalInt('MAIN_PDF_FREETEXT_HEIGHT') > 0 ? getDolGlobalInt('MAIN_PDF_FREETEXT_HEIGHT') : 5);

		$this->heightforfooter = $this->marge_basse + 8;
	}

	// phpcs:disable PEAR.NamingConventions.ValidFunctionName.ScopeNotCamelCaps
	/**
	 *  Function to create pdf of company bank account sepa mandate
	 *
	 *	@param	CompanyBankAccount	$object   		    Object bank account to generate document for
	 *	@param	Translate			$outputlangs	    Lang output object
	 *  @param	string				$srctemplatepath	Full path of source filename for generator using a template file
	 *  @param	int					$hidedetails		Do not show line details (not used for this template)
	 *  @param	int					$hidedesc			Do not show desc (not used for this template)
	 *  @param	int					$hideref			Do not show ref (not used for this template)
	 *  @param  null|array  		$moreparams         More parameters
	 *	@return	int         				    		1 if OK, <=0 if KO
	 */
	public function write_file($object, $outputlangs, $srctemplatepath = '', $hidedetails = 0, $hidedesc = 0, $hideref = 0, $moreparams = null)
	{
		// phpcs:enable
		global $conf, $hookmanager, $langs, $user, $mysoc;

		if (!is_object($outputlangs)) {
			$outputlangs = $langs;
		}
		// For backward compatibility with FPDF, force output charset to ISO, because FPDF expect text to be encoded in ISO
		if (getDolGlobalString('MAIN_USE_FPDF')) {
			$outputlangs->charset_output = 'ISO-8859-1';
		}

		// Load translation files required by the page
		$outputlangs->loadLangs(array("main", "dict", "withdrawals", "companies", "projects", "bills"));

		if (!empty($conf->bank->dir_output)) {
			//$nblines = count($object->lines);  // This is set later with array of tasks

			// Definition of $dir and $file
			if ($object->specimen) {
				if (!empty($moreparams['force_dir_output'])) {
					$dir = $moreparams['force_dir_output'];
				} else {
					$dir = $conf->bank->dir_output;
				}
				$file = $dir."/SPECIMEN.pdf";
			} else {
				$objectref = dol_sanitizeFileName($object->ref);
				if (!empty($moreparams['force_dir_output'])) {
					$dir = $moreparams['force_dir_output'];
				} else {
					$dir = $conf->bank->dir_output."/".$objectref;
				}
				$file = $dir."/".$langs->transnoentitiesnoconv("SepaMandateShort").' '.$objectref."-".dol_sanitizeFileName($object->rum).".pdf";
			}

			if (!file_exists($dir)) {
				if (dol_mkdir($dir) < 0) {
					$this->error = $langs->transnoentities("ErrorCanNotCreateDir", $dir);
					return 0;
				}
			}

			if (file_exists($dir)) {
				// Add pdfgeneration hook
				if (!is_object($hookmanager)) {
					include_once DOL_DOCUMENT_ROOT.'/core/class/hookmanager.class.php';
					$hookmanager = new HookManager($this->db);
				}
				$hookmanager->initHooks(array('pdfgeneration'));
				$parameters = array('file'=>$file, 'object'=>$object, 'outputlangs'=>$outputlangs);
				global $action;
				$reshook = $hookmanager->executeHooks('beforePDFCreation', $parameters, $object, $action); // Note that $action and $object may have been modified by some hooks

				$pdf = pdf_getInstance($this->format);
				$default_font_size = pdf_getPDFFontSize($outputlangs); // Must be after pdf_getInstance

<<<<<<< HEAD
				if (!empty($conf->global->MAIN_GENERATE_DOCUMENTS_SHOW_FOOT_DETAILS)) {
=======
				if (getDolGlobalString('MAIN_GENERATE_DOCUMENTS_SHOW_FOOT_DETAILS')) {
>>>>>>> 729451fa
					$this->heightforfooter  += 6;
				}
				$pdf->SetAutoPageBreak(1, 0);

				if (class_exists('TCPDF')) {
					$pdf->setPrintHeader(false);
					$pdf->setPrintFooter(false);
				}
				$pdf->SetFont(pdf_getPDFFont($outputlangs));

				$pdf->Open();
				$pagenb = 0;
				$pdf->SetDrawColor(128, 128, 128);

				$pdf->SetTitle($outputlangs->convToOutputCharset($object->ref));
				$pdf->SetSubject($outputlangs->transnoentities("SepaMandate"));
				$pdf->SetCreator("Dolibarr ".DOL_VERSION);
				$pdf->SetAuthor($outputlangs->convToOutputCharset($user->getFullName($outputlangs)));
				$pdf->SetKeyWords($outputlangs->convToOutputCharset($object->ref)." ".$outputlangs->transnoentities("SepaMandate"));
				if (getDolGlobalString('MAIN_DISABLE_PDF_COMPRESSION')) {
					$pdf->SetCompression(false);
				}

				$pdf->SetMargins($this->marge_gauche, $this->marge_haute, $this->marge_droite); // Left, Top, Right

				// New page
				$pdf->AddPage();
				$pagenb++;
				$this->_pagehead($pdf, $object, 1, $outputlangs);
				$pdf->SetFont('', '', $default_font_size - 1);
				$pdf->MultiCell(0, 3, ''); // Set interline to 3
				$pdf->SetTextColor(0, 0, 0);

				$tab_top = 50;
				$tab_top_newpage = 40;

				$tab_height = $this->page_hauteur - $tab_top - $this->heightforfooter  - $this->heightforfreetext ;

				// Show notes
				if (!empty($object->note_public)) {
					$pdf->SetFont('', '', $default_font_size - 1);
					$pdf->writeHTMLCell(190, 3, $this->posxref, $tab_top - 2, dol_htmlentitiesbr($object->note_public), 0, 1);
					$nexY = $pdf->GetY();
					$height_note = $nexY - ($tab_top - 2);

					// Rect takes a length in 3rd parameter
					$pdf->SetDrawColor(192, 192, 192);
					$pdf->Rect($this->marge_gauche, $tab_top - 3, $this->page_largeur - $this->marge_gauche - $this->marge_droite, $height_note + 1);

					$tab_height = $tab_height - $height_note;
					$tab_top = $nexY + 6;
				} else {
					$height_note = 0;
				}

				$iniY = $tab_top + 7;
				$curY = $tab_top + 7;
				$nexY = $tab_top + 7;

				$posY = $curY;

				$pdf->SetFont('', '', $default_font_size);

				$pdf->line($this->marge_gauche, $posY, $this->page_largeur - $this->marge_droite, $posY);
				$posY += 2;

				$pdf->SetXY($this->marge_gauche, $posY);
				$pdf->MultiCell($this->page_largeur - $this->marge_gauche - $this->marge_droite, 3, $outputlangs->transnoentitiesnoconv("RUMLong").' ('.$outputlangs->transnoentitiesnoconv("RUM").') : '.$object->rum, 0, 'L');

				$posY = $pdf->GetY();
				$posY += 2;
				$pdf->SetXY($this->marge_gauche, $posY);

				$ics = '';
				$idbankfordirectdebit = getDolGlobalInt('PRELEVEMENT_ID_BANKACCOUNT');
				if ($idbankfordirectdebit > 0) {
					$tmpbankfordirectdebit = new Account($this->db);
					$tmpbankfordirectdebit->fetch($idbankfordirectdebit);
					$ics = $tmpbankfordirectdebit->ics;	// ICS for direct debit
				}
				if (empty($ics) && getDolGlobalString('PRELEVEMENT_ICS')) {
					$ics = $conf->global->PRELEVEMENT_ICS;
				}
				$pdf->MultiCell($this->page_largeur - $this->marge_gauche - $this->marge_droite, 3, $outputlangs->transnoentitiesnoconv("CreditorIdentifier").' ('.$outputlangs->transnoentitiesnoconv("ICS").') : '.$ics, 0, 'L');

				$posY = $pdf->GetY();
				$posY += 1;
				$pdf->SetXY($this->marge_gauche, $posY);
				$pdf->MultiCell($this->page_largeur - $this->marge_gauche - $this->marge_droite, 3, $outputlangs->transnoentitiesnoconv("CreditorName").' : '.$mysoc->name, 0, 'L');

				$posY = $pdf->GetY();
				$posY += 1;
				$pdf->SetXY($this->marge_gauche, $posY);
				$pdf->MultiCell($this->page_largeur - $this->marge_gauche - $this->marge_droite, 3, $outputlangs->transnoentitiesnoconv("Address").' : ', 0, 'L');
				$pdf->MultiCell($this->page_largeur - $this->marge_gauche - $this->marge_droite, 3, $mysoc->getFullAddress(1), 0, 'L');

				$posY = $pdf->GetY();
				$posY += 3;

				$pdf->line($this->marge_gauche, $posY, $this->page_largeur - $this->marge_droite, $posY);

				$pdf->SetFont('', '', $default_font_size - 1);

				$posY += 8;
				$pdf->SetXY($this->marge_gauche, $posY);
				$pdf->MultiCell($this->page_largeur - $this->marge_gauche - $this->marge_droite, 8, $outputlangs->transnoentitiesnoconv("SEPALegalText", $mysoc->name, $mysoc->name), 0, 'L');

				// Your data form
				$posY = $pdf->GetY();
				$posY += 8;
				$pdf->line($this->marge_gauche, $posY, $this->page_largeur - $this->marge_droite, $posY);
				$posY += 2;

				$pdf->SetFont('', '', $default_font_size);

				$pdf->SetXY($this->marge_gauche, $posY);
				$pdf->MultiCell($this->page_largeur - $this->marge_gauche - $this->marge_droite, 3, $outputlangs->transnoentitiesnoconv("SEPAFillForm"), 0, 'C');

				$thirdparty = new Societe($this->db);
				if ($object->socid > 0) {
					$thirdparty->fetch($object->socid);
				}

				$sepaname = '______________________________________________';
				if ($thirdparty->id > 0) {
					$sepaname = $thirdparty->name.($object->proprio ? ' ('.$object->proprio.')' : '');
				}
				$posY = $pdf->GetY();
				$posY += 3;
				$pdf->SetXY($this->marge_gauche, $posY);
				$pdf->MultiCell($this->page_largeur - $this->marge_gauche - $this->marge_droite, 3, $outputlangs->transnoentitiesnoconv("SEPAFormYourName").' * : ', 0, 'L');
				$pdf->SetXY(80, $posY);
				$pdf->MultiCell($this->page_largeur - $this->marge_gauche - $this->marge_droite, 3, $sepaname, 0, 'L');

				$sepavatid = '__________________________________________________';
				if (!empty($thirdparty->idprof1)) {
					$sepavatid = $thirdparty->idprof1;
				}
				$posY = $pdf->GetY();
				$posY += 1;
				$pdf->SetXY($this->marge_gauche, $posY);
				$pdf->MultiCell($this->page_largeur - $this->marge_gauche - $this->marge_droite, 3, $outputlangs->transnoentitiesnoconv('ProfId1'.$thirdparty->country_code).' * : ', 0, 'L');
				$pdf->SetXY(80, $posY);
				$pdf->MultiCell($this->page_largeur - $this->marge_gauche - $this->marge_droite, 3, $sepavatid, 0, 'L');

				$address = '______________________________________________';
				if (!empty($object->owner_address)) {
					$address = $object->owner_address;
				} elseif ($thirdparty->id > 0) {
					$tmpaddresswithoutcountry = $thirdparty->getFullAddress();	// we test on address without country
					if ($tmpaddresswithoutcountry) {
						$address = $thirdparty->getFullAddress(1);	// full address
					}
				}
				$posY = $pdf->GetY();
				$posY += 1;
				$pdf->SetXY($this->marge_gauche, $posY);
				$pdf->MultiCell($this->page_largeur - $this->marge_gauche - $this->marge_droite, 3, $outputlangs->transnoentitiesnoconv("Address").' : ', 0, 'L');
				$pdf->SetXY(80, $posY);
				$pdf->MultiCell($this->page_largeur - $this->marge_gauche - $this->marge_droite, 3, $address, 0, 'L');
				if (preg_match('/_____/', $address)) {
					$posY += 6;
					$pdf->SetXY(80, $posY);
					$pdf->MultiCell($this->page_largeur - $this->marge_gauche - $this->marge_droite, 3, $address, 0, 'L');
				}

				$ban = '__________________________________________________';
				if (!empty($object->iban)) {
					$ban = $object->iban;
				}
				$posY = $pdf->GetY();
				$posY += 1;
				$pdf->SetXY($this->marge_gauche, $posY);
				$pdf->MultiCell($this->page_largeur - $this->marge_gauche - $this->marge_droite, 3, $outputlangs->transnoentitiesnoconv("SEPAFormYourBAN").' * : ', 0, 'L');
				$pdf->SetXY(80, $posY);
				$pdf->MultiCell($this->page_largeur - $this->marge_gauche - $this->marge_droite, 3, $ban, 0, 'L');

				$bic = '__________________________________________________';
				if (!empty($object->bic)) {
					$bic = $object->bic;
				}
				$posY = $pdf->GetY();
				$posY += 1;
				$pdf->SetXY($this->marge_gauche, $posY);
				$pdf->MultiCell($this->page_largeur - $this->marge_gauche - $this->marge_droite, 3, $outputlangs->transnoentitiesnoconv("SEPAFormYourBIC").' * : ', 0, 'L');
				$pdf->SetXY(80, $posY);
				$pdf->MultiCell($this->page_largeur - $this->marge_gauche - $this->marge_droite, 3, $bic, 0, 'L');


				$posY = $pdf->GetY();
				$posY += 1;
				$pdf->SetXY($this->marge_gauche, $posY);
				$txt = $outputlangs->transnoentitiesnoconv("SEPAFrstOrRecur").' * : ';
				$pdf->MultiCell($this->page_largeur - $this->marge_gauche - $this->marge_droite, 3, $txt, 0, 'L');
				$pdf->Rect(80, $posY, 5, 5);
				$pdf->SetXY(80, $posY);
				if ($object->frstrecur == 'RCUR') {
					$pdf->MultiCell(5, 3, 'X', 0, 'L');
				}
				$pdf->SetXY(86, $posY);
				$txt = $langs->transnoentitiesnoconv("ModeRECUR").'  '.$langs->transnoentitiesnoconv("or");
				$pdf->MultiCell($this->page_largeur - $this->marge_gauche - $this->marge_droite, 3, $txt, 0, 'L');
				$posY += 6;
				$pdf->Rect(80, $posY, 5, 5);
				$pdf->SetXY(80, $posY);
				if ($object->frstrecur == 'FRST') {
					$pdf->MultiCell(5, 3, 'X', 0, 'L');
				}
				$pdf->SetXY(86, $posY);
				$txt = $langs->transnoentitiesnoconv("ModeFRST");
				$pdf->MultiCell($this->page_largeur - $this->marge_gauche - $this->marge_droite, 3, $txt, 0, 'L');
				if (empty($object->frstrecur)) {
					$posY += 6;
					$pdf->SetXY(80, $posY);
					$txt = '('.$langs->transnoentitiesnoconv("PleaseCheckOne").')';
					$pdf->MultiCell($this->page_largeur - $this->marge_gauche - $this->marge_droite, 3, $txt, 0, 'L');
				}

				$posY = $pdf->GetY();
				$posY += 3;
				$pdf->line($this->marge_gauche, $posY, $this->page_largeur - $this->marge_droite, $posY);
				$posY += 3;


				// Show square
				if ($pagenb == 1) {
					$this->_tableau($pdf, $tab_top, $this->page_hauteur - $tab_top - $this->heightforinfotot  - $this->heightforfreetext  - $this->heightforfooter, 0, $outputlangs, 0, 0);
					$bottomlasttab = $this->page_hauteur - $this->heightforinfotot  - $this->heightforfreetext  - $this->heightforfooter  + 1;
				} else {
					$this->_tableau($pdf, $tab_top_newpage, $this->page_hauteur - $tab_top_newpage - $this->heightforinfotot  - $this->heightforfreetext  - $this->heightforfooter, 0, $outputlangs, 1, 0);
					$bottomlasttab = $this->page_hauteur - $this->heightforinfotot  - $this->heightforfreetext  - $this->heightforfooter  + 1;
				}

				//var_dump($tab_top);
				//var_dump($this->heightforinfotot );
				//var_dump($this->heightforfreetext );
				//var_dump($this->heightforfooter );
				//var_dump($bottomlasttab);

				// Affiche zone infos
				$posy = $this->_tableau_info($pdf, $object, $bottomlasttab, $outputlangs);

				/*
				 * Footer of the page
				 */
				$this->_pagefoot($pdf, $object, $outputlangs);
				if (method_exists($pdf, 'AliasNbPages')) {
					$pdf->AliasNbPages();
				}

				$pdf->Close();

				$pdf->Output($file, 'F');

				// Add pdfgeneration hook
				if (!is_object($hookmanager)) {
					include_once DOL_DOCUMENT_ROOT.'/core/class/hookmanager.class.php';
					$hookmanager = new HookManager($this->db);
				}
				$hookmanager->initHooks(array('pdfgeneration'));
				$parameters = array('file'=>$file, 'object'=>$object, 'outputlangs'=>$outputlangs);
				global $action;
				$reshook = $hookmanager->executeHooks('afterPDFCreation', $parameters, $this, $action); // Note that $action and $object may have been modified by some hooks
				if ($reshook < 0) {
					$this->error = $hookmanager->error;
					$this->errors = $hookmanager->errors;
				}

				dolChmod($file);

				$this->result = array('fullpath'=>$file);

				return 1; // No error
			} else {
				$this->error = $langs->transnoentities("ErrorCanNotCreateDir", $dir);
				return 0;
			}
		}

		$this->error = $langs->transnoentities("ErrorConstantNotDefined", "DELIVERY_OUTPUTDIR");
		return 0;
	}


	// phpcs:disable PEAR.NamingConventions.ValidFunctionName.PublicUnderscore
	/**
	 *   Show table for lines
	 *
	 *   @param		TCPDF		$pdf     		Object PDF
	 *   @param		string		$tab_top		Top position of table
	 *   @param		string		$tab_height		Height of table (rectangle)
	 *   @param		int			$nexY			Y
	 *   @param		Translate	$outputlangs	Langs object
	 *   @param		int			$hidetop		Hide top bar of array
	 *   @param		int			$hidebottom		Hide bottom bar of array
	 *   @return	void
	 */
	protected function _tableau(&$pdf, $tab_top, $tab_height, $nexY, $outputlangs, $hidetop = 0, $hidebottom = 0)
	{
		// phpcs:enable
		global $conf, $mysoc;

		$default_font_size = pdf_getPDFFontSize($outputlangs);
	}


	// phpcs:disable PEAR.NamingConventions.ValidFunctionName.PublicUnderscore
	// phpcs:disable PEAR.NamingConventions.ValidFunctionName.ScopeNotCamelCaps
	/**
	 *   Show miscellaneous information (payment mode, payment term, ...)
	 *
	 *   @param		TCPDF				$pdf     		Object PDF
	 *   @param		CompanyBankAccount	$object			Object to show
	 *   @param		int					$posy			Y
	 *   @param		Translate			$outputlangs	Langs object
	 *   @return	float
	 */
	protected function _tableau_info(&$pdf, $object, $posy, $outputlangs)
	{
		// phpcs:enable
		global $conf, $mysoc;

		$default_font_size = pdf_getPDFFontSize($outputlangs);

		$diffsizetitle = (!getDolGlobalString('PDF_DIFFSIZE_TITLE') ? 1 : $conf->global->PDF_DIFFSIZE_TITLE);

		$posy += $this->_signature_area($pdf, $object, $posy, $outputlangs);

		$pdf->SetXY($this->marge_gauche, $posy);
		$pdf->SetFont('', '', $default_font_size);
		$pdf->MultiCell(100, 3, $outputlangs->transnoentitiesnoconv("PleaseReturnMandate", $mysoc->email).':', 0, 'L', 0);
		$posy = $pdf->GetY() + 2;

		$pdf->SetXY($this->marge_gauche, $posy);
		$pdf->SetFont('', '', $default_font_size - $diffsizetitle);
		$pdf->MultiCell(100, 6, $mysoc->name, 0, 'L', 0);
		$pdf->MultiCell(100, 6, $outputlangs->convToOutputCharset($mysoc->getFullAddress(1)), 0, 'L', 0);
		$posy = $pdf->GetY() + 2;

		return $posy;
	}


	// phpcs:disable PEAR.NamingConventions.ValidFunctionName.PublicUnderscore
	// phpcs:disable PEAR.NamingConventions.ValidFunctionName.ScopeNotCamelCaps
	/**
	 *	Show area for the customer to sign
	 *
	 *	@param	TCPDF				$pdf           	Object PDF
	 *	@param  CompanyBankAccount	$object         Object invoice
	 *	@param	int					$posy			Position depart
	 *	@param	Translate			$outputlangs	Objet langs
	 *	@return int									Position pour suite
	 */
	protected function _signature_area(&$pdf, $object, $posy, $outputlangs)
	{
		// phpcs:enable
		$default_font_size = pdf_getPDFFontSize($outputlangs);
		$tab_top = $posy + 4;
		$tab_hl = 4;

		$posx = $this->marge_gauche;
		$pdf->SetXY($posx, $tab_top);

		$pdf->SetFont('', '', $default_font_size - 2);

		$pdf->MultiCell(100, 3, $outputlangs->transnoentitiesnoconv("DateOfSignature"), 0, 'L', 0);
		$pdf->MultiCell(100, 3, ' ');
		$pdf->MultiCell(100, 3, '______________________', 0, 'L', 0);

		$posx = $this->xPosSignArea;
		$largcol = ($this->page_largeur - $this->marge_droite - $posx);
		$useborder = 0;
		$index = 0;
		// Total HT
		$pdf->SetFillColor(255, 255, 255);
		$pdf->SetXY($posx, $tab_top);
		$pdf->MultiCell($largcol, $tab_hl, $outputlangs->transnoentitiesnoconv("Signature"), 0, 'L', 1);

		$pdf->SetXY($posx, $tab_top + $tab_hl);
		$pdf->MultiCell($largcol, $tab_hl * 3, '', 1, 'R');

		return ($tab_hl * 7);
	}


	// phpcs:disable PEAR.NamingConventions.ValidFunctionName.PublicUnderscore
	/**
	 *  Show top header of page.
	 *
	 *  @param	TCPDF				$pdf     		Object PDF
	 *  @param  CompanyBankAccount	$object     	Object to show
	 *  @param  int	    			$showaddress    0=no, 1=yes
	 *  @param  Translate			$outputlangs	Object lang for output
	 *  @return	void
	 */
	protected function _pagehead(&$pdf, $object, $showaddress, $outputlangs)
	{
		// phpcs:enable
		global $langs, $conf, $mysoc;

		$default_font_size = pdf_getPDFFontSize($outputlangs);

		pdf_pagehead($pdf, $outputlangs, $this->page_hauteur);

		$pdf->SetTextColor(0, 0, 60);
		$pdf->SetFont('', 'B', $default_font_size + 3);

		$posx = $this->page_largeur - $this->marge_droite - 100;
		$posy = $this->marge_haute;

		$pdf->SetXY($this->marge_gauche, $posy);

		// Logo
		$logo = $conf->mycompany->dir_output.'/logos/'.$mysoc->logo;
		if ($mysoc->logo) {
			if (is_readable($logo)) {
				$height = pdf_getHeightForLogo($logo);
				$pdf->Image($logo, $this->marge_gauche, $posy, 0, $height); // width=0 (auto)
			} else {
				$pdf->SetTextColor(200, 0, 0);
				$pdf->SetFont('', 'B', $default_font_size - 2);
				$pdf->MultiCell(100, 3, $langs->transnoentities("ErrorLogoFileNotFound", $logo), 0, 'L');
				$pdf->MultiCell(100, 3, $langs->transnoentities("ErrorGoToModuleSetup"), 0, 'L');
			}
		} else {
			$pdf->MultiCell(100, 4, $outputlangs->transnoentities($this->emetteur->name), 0, 'L');
		}

		$pdf->SetFont('', 'B', $default_font_size + 3);
		$pdf->SetXY($posx, $posy);
		$pdf->SetTextColor(0, 0, 60);
		$pdf->MultiCell(100, 4, $outputlangs->transnoentities("SepaMandate"), '', 'R');
		$pdf->SetFont('', '', $default_font_size + 2);

		$posy += 6;
		$pdf->SetXY($posx, $posy);
		$pdf->SetTextColor(0, 0, 60);
		$daterum = '__________________';
		if (!empty($object->date_rum)) {
			$daterum = dol_print_date($object->date_rum, 'day', false, $outputlangs, true);
		} else {
			$daterum = dol_print_date($object->datec, 'day', false, $outputlangs, true); // For old record, the date_rum was not saved.
		}
		$pdf->MultiCell(100, 4, $outputlangs->transnoentities("Date")." : ".$daterum, '', 'R');
		/*$posy+=6;
		$pdf->SetXY($posx,$posy);
		$pdf->MultiCell(100, 4, $outputlangs->transnoentities("DateEnd")." : " . dol_print_date($object->date_end,'day',false,$outputlangs,true), '', 'R');
		*/

		$pdf->SetTextColor(0, 0, 60);

		// Add list of linked objects
		/* Removed: A project can have more than thousands linked objects (orders, invoices, proposals, etc....
		$object->fetchObjectLinked();

		foreach($object->linkedObjects as $objecttype => $objects)
		{
			var_dump($objects);exit;
			if ($objecttype == 'commande')
			{
				$outputlangs->load('orders');
				$num=count($objects);
				for ($i=0;$i<$num;$i++)
				{
					$posy+=4;
					$pdf->SetXY($posx,$posy);
					$pdf->SetFont('','', $default_font_size - 1);
					$text=$objects[$i]->ref;
					if ($objects[$i]->ref_client) $text.=' ('.$objects[$i]->ref_client.')';
					$pdf->MultiCell(100, 4, $outputlangs->transnoentities("RefOrder")." : ".$outputlangs->transnoentities($text), '', 'R');
				}
			}
		}
		*/
	}

	// phpcs:disable PEAR.NamingConventions.ValidFunctionName.PublicUnderscore
	/**
	 *	Show footer of page. Need this->emetteur object
	 *
	 *	@param	TCPDF				$pdf     			PDF
	 * 	@param	CompanyBankAccount	$object				Object to show
	 * 	@param	Translate			$outputlangs		Object lang for output
	 *	@param	int					$hidefreetext		1=Hide free text
	 *	@return	integer
	 */
	protected function _pagefoot(&$pdf, $object, $outputlangs, $hidefreetext = 0)
	{
		// phpcs:enable
		$showdetails = getDolGlobalInt('MAIN_GENERATE_DOCUMENTS_SHOW_FOOT_DETAILS', 0);
		return pdf_pagefoot($pdf, $outputlangs, 'PAYMENTORDER_FREE_TEXT', null, $this->marge_basse, $this->marge_gauche, $this->page_hauteur, $object, $showdetails, $hidefreetext);
	}
}<|MERGE_RESOLUTION|>--- conflicted
+++ resolved
@@ -182,11 +182,7 @@
 				$pdf = pdf_getInstance($this->format);
 				$default_font_size = pdf_getPDFFontSize($outputlangs); // Must be after pdf_getInstance
 
-<<<<<<< HEAD
-				if (!empty($conf->global->MAIN_GENERATE_DOCUMENTS_SHOW_FOOT_DETAILS)) {
-=======
 				if (getDolGlobalString('MAIN_GENERATE_DOCUMENTS_SHOW_FOOT_DETAILS')) {
->>>>>>> 729451fa
 					$this->heightforfooter  += 6;
 				}
 				$pdf->SetAutoPageBreak(1, 0);
