--- conflicted
+++ resolved
@@ -258,11 +258,7 @@
 				@chmod($file, octdec($conf->global->MAIN_UMASK));
 
 				$this->result = array('fullpath'=>$file);
-<<<<<<< HEAD
-				
-=======
-
->>>>>>> d9b8a8c8
+
 				return 1;   // Pas d'erreur
 			}
 			else
