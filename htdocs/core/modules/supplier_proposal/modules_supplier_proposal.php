<?php
/* Copyright (C) 2003      Rodolphe Quiedeville <rodolphe@quiedeville.org>
 * Copyright (C) 2004-2012 Laurent Destailleur  <eldy@users.sourceforge.net>
 * Copyright (C) 2005-2012 Regis Houssin        <regis.houssin@inodbox.com>
 * Copyright (C) 2012      Juanjo Menent		<jmenent@2byte.es>
 * Copyright (C) 2014      Marcos García        <marcosgdf@gmail.com>
 * Copyright (C) 2024		MDW							<mdeweerd@users.noreply.github.com>
 *
 * This program is free software; you can redistribute it and/or modify
 * it under the terms of the GNU General Public License as published by
 * the Free Software Foundation; either version 3 of the License, or
 * (at your option) any later version.
 *
 * This program is distributed in the hope that it will be useful,
 * but WITHOUT ANY WARRANTY; without even the implied warranty of
 * MERCHANTABILITY or FITNESS FOR A PARTICULAR PURPOSE.  See the
 * GNU General Public License for more details.
 *
 * You should have received a copy of the GNU General Public License
 * along with this program. If not, see <https://www.gnu.org/licenses/>.
 * or see https://www.gnu.org/
 */

/**
 *  \file       htdocs/core/modules/propale/modules_propale.php
 *  \ingroup    propale
 *  \brief      File for the parent class of PDF proposal generation
 *  			 and parent class of proposals and proposal numbering
 */

require_once DOL_DOCUMENT_ROOT.'/core/class/commondocgenerator.class.php';
require_once DOL_DOCUMENT_ROOT.'/core/class/commonnumrefgenerator.class.php';
require_once DOL_DOCUMENT_ROOT.'/compta/bank/class/account.class.php'; // Requis car utilise dans les classes qui heritent


/**
 *	Perent class of the Proposal models
 */
abstract class ModelePDFSupplierProposal extends CommonDocGenerator
{
	// phpcs:disable PEAR.NamingConventions.ValidFunctionName.ScopeNotCamelCaps
	/**
	 *  Return list of active generation modules
	 *
	 *  @param  DoliDB  	$db                 Database handler
	 *  @param  int<0,max>	$maxfilenamelength  Max length of value to show
	 *  @return string[]|int<-1,0>				List of templates
	 */
	public static function liste_modeles($db, $maxfilenamelength = 0)
	{
		// phpcs:enable
		$type = 'supplier_proposal';
		$list = array();

		include_once DOL_DOCUMENT_ROOT.'/core/lib/functions2.lib.php';
		$list = getListOfModels($db, $type, $maxfilenamelength);

		return $list;
	}
<<<<<<< HEAD
=======


	// phpcs:disable PEAR.NamingConventions.ValidFunctionName.ScopeNotCamelCaps
	/**
	 *	Function to build a document on disk using the generic odt module.
	 *
	 *	@param	SupplierProposal	$object				Object source to build document
	 *	@param	Translate			$outputlangs		Lang output object
	 *	@param	string				$srctemplatepath	Full path of source filename for generator using a template file
	 *	@param	int<0,1>			$hidedetails		Do not show line details
	 *	@param	int<0,1>			$hidedesc			Do not show desc
	 *	@param	int<0,1>			$hideref			Do not show ref
	 *	@return	int<-1,1>								1 if OK, <=0 if KO
	 */
	abstract public function write_file($object, $outputlangs, $srctemplatepath = '', $hidedetails = 0, $hidedesc = 0, $hideref = 0);
	// phpcs:enable
>>>>>>> cc80841a
}


/**
 *	Parent class of the Proposal numbering model classes
 */
abstract class ModeleNumRefSupplierProposal extends CommonNumRefGenerator
{
<<<<<<< HEAD
	// No overload code
=======
	/**
	 *  Return next value
	 *
	 *  @param	Societe				$objsoc					Object third party
	 * 	@param	?SupplierProposal	$supplier_proposal		Object commercial proposal
	 *  @return string|int<-1,0>							Next value if OK, -1 if KO
	 */
	abstract public function getNextValue($objsoc, $supplier_proposal);

	/**
	 *  Return an example of numbering
	 *
	 *  @return     string      Example
	 */
	abstract public function getExample();
>>>>>>> cc80841a
}<|MERGE_RESOLUTION|>--- conflicted
+++ resolved
@@ -57,8 +57,6 @@
 
 		return $list;
 	}
-<<<<<<< HEAD
-=======
 
 
 	// phpcs:disable PEAR.NamingConventions.ValidFunctionName.ScopeNotCamelCaps
@@ -75,7 +73,6 @@
 	 */
 	abstract public function write_file($object, $outputlangs, $srctemplatepath = '', $hidedetails = 0, $hidedesc = 0, $hideref = 0);
 	// phpcs:enable
->>>>>>> cc80841a
 }
 
 
@@ -84,9 +81,6 @@
  */
 abstract class ModeleNumRefSupplierProposal extends CommonNumRefGenerator
 {
-<<<<<<< HEAD
-	// No overload code
-=======
 	/**
 	 *  Return next value
 	 *
@@ -102,5 +96,4 @@
 	 *  @return     string      Example
 	 */
 	abstract public function getExample();
->>>>>>> cc80841a
 }