--- conflicted
+++ resolved
@@ -1354,18 +1354,14 @@
 			$pdf->MultiCell(80, 4, $carac_emetteur, 0, 'L');
 
 
-			// If CUSTOMER contact defined, we use it
+			// If CUSTOMER contact defined on proposal, we use it. Note: Even if this is a supplier object, the code for external contact that follow order is 'CUSTOMER'
 			$usecontact = false;
 			if (!getDolGlobalInt('SUPPLIER_PROPOSAL_ADD_BILLING_CONTACT')) {
 				$arrayidcontact = $object->getIdContact('external', 'CUSTOMER');
 			} else {
 				$arrayidcontact = array_merge($object->getIdContact('external', 'CUSTOMER'), $object->getIdContact('external', 'BILLING'));
 			}
-<<<<<<< HEAD
 			if (is_array($arrayidcontact) && count($arrayidcontact) > 0) {
-=======
-			if (count($arrayidcontact) > 0) {
->>>>>>> b303be54
 				$usecontact = true;
 				$result = $object->fetch_contact($arrayidcontact[0]);
 			}
