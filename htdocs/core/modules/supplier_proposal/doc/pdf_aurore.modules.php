<?php
/* Copyright (C) 2004-2014 Laurent Destailleur  <eldy@users.sourceforge.net>
 * Copyright (C) 2005-2012 Regis Houssin        <regis.houssin@capnetworks.com>
 * Copyright (C) 2008      Raphael Bertrand     <raphael.bertrand@resultic.fr>
 * Copyright (C) 2010-2014 Juanjo Menent	    <jmenent@2byte.es>
 * Copyright (C) 2012      Christophe Battarel   <christophe.battarel@altairis.fr>
 * Copyright (C) 2017      Ferran Marcet         <fmarcet@2byte.es>
 *
 * This program is free software; you can redistribute it and/or modify
 * it under the terms of the GNU General Public License as published by
 * the Free Software Foundation; either version 3 of the License, or
 * (at your option) any later version.
 *
 * This program is distributed in the hope that it will be useful,
 * but WITHOUT ANY WARRANTY; without even the implied warranty of
 * MERCHANTABILITY or FITNESS FOR A PARTICULAR PURPOSE.  See the
 * GNU General Public License for more details.
 *
 * You should have received a copy of the GNU General Public License
 * along with this program. If not, see <http://www.gnu.org/licenses/>.
 * or see http://www.gnu.org/
 */

/**
 *	\file       htdocs/core/modules/propale/doc/pdf_azur.modules.php
 *	\ingroup    propale
 *	\brief      Fichier de la classe permettant de generer les propales au modele Azur
 */
require_once DOL_DOCUMENT_ROOT.'/core/modules/supplier_proposal/modules_supplier_proposal.php';
require_once DOL_DOCUMENT_ROOT.'/product/class/product.class.php';
require_once DOL_DOCUMENT_ROOT.'/core/lib/company.lib.php';
require_once DOL_DOCUMENT_ROOT.'/core/lib/functions2.lib.php';
require_once DOL_DOCUMENT_ROOT.'/core/lib/pdf.lib.php';


/**
 *	Class to generate PDF proposal Azur
 */
class pdf_aurore extends ModelePDFSupplierProposal
{
	/**
     * @var DoliDb Database handler
     */
    public $db;
	
	/**
     * @var string model name
     */
    public $name;
	
	/**
     * @var string model description (short text)
     */
    public $description;
	
	/**
     * @var string document type
     */
    public $type;

	/**
     * @var array() Minimum version of PHP required by module.
	 * e.g.: PHP ≥ 5.3 = array(5, 3)
     */
	public $phpmin = array(5, 2); 
	
	/**
     * Dolibarr version of the loaded document
     * @public string
     */
	public $version = 'dolibarr';

	/**
     * @var int page_largeur
     */
    public $page_largeur;
	
	/**
     * @var int page_hauteur
     */
    public $page_hauteur;
	
	/**
     * @var array format
     */
    public $format;
	
	/**
     * @var int marge_gauche
     */
	public $marge_gauche;
	
	/**
     * @var int marge_droite
     */
	public $marge_droite;
	
	/**
     * @var int marge_haute
     */
	public $marge_haute;
	
	/**
     * @var int marge_basse
     */
	public $marge_basse;

	/**
	* Issuer
	* @var Societe
	*/
	public $emetteur;


	/**
	 *	Constructor
	 *
	 *  @param		DoliDB		$db      Database handler
	 */
	public function __construct($db)
	{
		global $conf, $langs, $mysoc;
		
		// Translations
		$langs->loadLangs(array("main", "bills"));

		$this->db = $db;
		$this->name = "aurore";
		$this->description = $langs->trans('DocModelAuroreDescription');

		// Dimension page pour format A4
		$this->type = 'pdf';
		$formatarray=pdf_getFormat();
		$this->page_largeur = $formatarray['width'];
		$this->page_hauteur = $formatarray['height'];
		$this->format = array($this->page_largeur,$this->page_hauteur);
		$this->marge_gauche=isset($conf->global->MAIN_PDF_MARGIN_LEFT)?$conf->global->MAIN_PDF_MARGIN_LEFT:10;
		$this->marge_droite=isset($conf->global->MAIN_PDF_MARGIN_RIGHT)?$conf->global->MAIN_PDF_MARGIN_RIGHT:10;
		$this->marge_haute =isset($conf->global->MAIN_PDF_MARGIN_TOP)?$conf->global->MAIN_PDF_MARGIN_TOP:10;
		$this->marge_basse =isset($conf->global->MAIN_PDF_MARGIN_BOTTOM)?$conf->global->MAIN_PDF_MARGIN_BOTTOM:10;

		$this->option_logo = 1;                    // Affiche logo
		$this->option_tva = 1;                     // Gere option tva FACTURE_TVAOPTION
		$this->option_modereg = 1;                 // Affiche mode reglement
		$this->option_condreg = 1;                 // Affiche conditions reglement
		$this->option_codeproduitservice = 1;      // Affiche code produit-service
		$this->option_multilang = 1;               // Dispo en plusieurs langues
		$this->option_escompte = 1;                // Affiche si il y a eu escompte
		$this->option_credit_note = 1;             // Support credit notes
		$this->option_freetext = 1;				   // Support add of a personalised text
		$this->option_draft_watermark = 1;		   //Support add of a watermark on drafts

		$this->franchise=!$mysoc->tva_assuj;

		// Get source company
		$this->emetteur=$mysoc;
		if (empty($this->emetteur->country_code)) $this->emetteur->country_code=substr($langs->defaultlang,-2);    // By default, if was not defined

		// Define position of columns
		$this->posxdesc=$this->marge_gauche+1;
		$this->posxtva=102;
		$this->posxup=126;
		$this->posxqty=145;
		$this->posxdiscount=162;
		$this->postotalht=174;
		if (! empty($conf->global->MAIN_GENERATE_DOCUMENTS_WITHOUT_VAT) || ! empty($conf->global->MAIN_GENERATE_DOCUMENTS_WITHOUT_VAT_COLUMN)) $this->posxup=$this->posxtva;
		$this->posxpicture=$this->posxtva - (empty($conf->global->MAIN_DOCUMENTS_WITH_PICTURE_WIDTH)?20:$conf->global->MAIN_DOCUMENTS_WITH_PICTURE_WIDTH);	// width of images
		if ($this->page_largeur < 210) // To work with US executive format
		{
			$this->posxpicture-=20;
			$this->posxtva-=20;
			$this->posxup-=20;
			$this->posxqty-=20;
			$this->posxunit-=20;
			$this->posxdiscount-=20;
			$this->postotalht-=20;
		}

		$this->tva=array();
		$this->localtax1=array();
		$this->localtax2=array();
		$this->atleastoneratenotnull=0;
		$this->atleastonediscount=0;
	}

	/**
     *  Function to build pdf onto disk
     *
     *  @param		Object		$object				Object to generate
     *  @param		Translate	$outputlangs		Lang output object
     *  @param		string		$srctemplatepath	Full path of source filename for generator using a template file
     *  @param		int			$hidedetails		Do not show line details
     *  @param		int			$hidedesc			Do not show desc
     *  @param		int			$hideref			Do not show ref
     *  @return     int             				1=OK, 0=KO
	 */
	function write_file($object,$outputlangs,$srctemplatepath='',$hidedetails=0,$hidedesc=0,$hideref=0)
	{
		global $user,$langs,$conf,$mysoc,$db,$hookmanager,$nblignes;

		if (! is_object($outputlangs)) $outputlangs=$langs;
		// For backward compatibility with FPDF, force output charset to ISO, because FPDF expect text to be encoded in ISO
		if (! empty($conf->global->MAIN_USE_FPDF)) $outputlangs->charset_output='ISO-8859-1';
		
		// Translations
		$outputlangs->loadLangs(array("main", "dict", "companies", "bills", "products", "supplier_proposal"));

		$nblignes = count($object->lines);

		// Loop on each lines to detect if there is at least one image to show
		$realpatharray=array();
		if (! empty($conf->global->MAIN_GENERATE_SUPPLIER_PROPOSAL_WITH_PICTURE))
		{
			for ($i = 0 ; $i < $nblignes ; $i++)
			{
				if (empty($object->lines[$i]->fk_product)) continue;

				$objphoto = new Product($this->db);
				$objphoto->fetch($object->lines[$i]->fk_product);

				if (! empty($conf->global->PRODUCT_USE_OLD_PATH_FOR_PHOTO))
				{
					$pdir = get_exdir($object->lines[$i]->fk_product,2,0,0,$objphoto,'product') . $object->lines[$i]->fk_product ."/photos/";
					$dir = $conf->product->dir_output.'/'.$pdir;
				}
				else
				{
					$pdir = get_exdir(0,2,0,0,$objphoto,'product') . dol_sanitizeFileName($objphoto->ref).'/';
					$dir = $conf->product->dir_output.'/'.$pdir;
				}

				$realpath='';
				foreach ($objphoto->liste_photos($dir,1) as $key => $obj)
				{
					$filename=$obj['photo'];
					//if ($obj['photo_vignette']) $filename='thumbs/'.$obj['photo_vignette'];
					$realpath = $dir.$filename;
					break;
				}

				if ($realpath) $realpatharray[$i]=$realpath;
			}
		}
		if (count($realpatharray) == 0) $this->posxpicture=$this->posxtva;

		if ($conf->supplier_proposal->dir_output)
		{
			$object->fetch_thirdparty();

			// $deja_regle = 0;

			// Definition of $dir and $file
			if ($object->specimen)
			{
				$dir = $conf->supplier_proposal->dir_output;
				$file = $dir . "/SPECIMEN.pdf";
			}
			else
			{
				$objectref = dol_sanitizeFileName($object->ref);
				$dir = $conf->supplier_proposal->dir_output . "/" . $objectref;
				$file = $dir . "/" . $objectref . ".pdf";
			}

			if (! file_exists($dir))
			{
				if (dol_mkdir($dir) < 0)
				{
					$this->error=$langs->transnoentities("ErrorCanNotCreateDir",$dir);
					return 0;
				}
			}

			if (file_exists($dir))
			{
				// Add pdfgeneration hook
				if (! is_object($hookmanager))
				{
					include_once DOL_DOCUMENT_ROOT.'/core/class/hookmanager.class.php';
					$hookmanager=new HookManager($this->db);
				}
				$hookmanager->initHooks(array('pdfgeneration'));
				$parameters=array('file'=>$file,'object'=>$object,'outputlangs'=>$outputlangs);
				global $action;
				$reshook=$hookmanager->executeHooks('beforePDFCreation',$parameters,$object,$action);    // Note that $action and $object may have been modified by some hooks

				// Create pdf instance
                $pdf=pdf_getInstance($this->format);
                $default_font_size = pdf_getPDFFontSize($outputlangs);	// Must be after pdf_getInstance
                $heightforinfotot = 50;	// Height reserved to output the info and total part
		        $heightforfreetext= (isset($conf->global->MAIN_PDF_FREETEXT_HEIGHT)?$conf->global->MAIN_PDF_FREETEXT_HEIGHT:5);	// Height reserved to output the free text on last page
	            $heightforfooter = $this->marge_basse + 8;	// Height reserved to output the footer (value include bottom margin)
                $pdf->SetAutoPageBreak(1,0);

                if (class_exists('TCPDF'))
                {
                    $pdf->setPrintHeader(false);
                    $pdf->setPrintFooter(false);
                }
                $pdf->SetFont(pdf_getPDFFont($outputlangs));
                // Set path to the background PDF File
                if (! empty($conf->global->MAIN_ADD_PDF_BACKGROUND))
                {
                    $pagecount = $pdf->setSourceFile($conf->mycompany->dir_output.'/'.$conf->global->MAIN_ADD_PDF_BACKGROUND);
                    $tplidx = $pdf->importPage(1);
                }

				$pdf->Open();
				$pagenb=0;
				$pdf->SetDrawColor(128,128,128);

				$pdf->SetTitle($outputlangs->convToOutputCharset($object->ref));
				$pdf->SetSubject($outputlangs->transnoentities("CommercialAsk"));
				$pdf->SetCreator("Dolibarr ".DOL_VERSION);
				$pdf->SetAuthor($outputlangs->convToOutputCharset($user->getFullName($outputlangs)));
				$pdf->SetKeyWords($outputlangs->convToOutputCharset($object->ref)." ".$outputlangs->transnoentities("CommercialAsk")." ".$outputlangs->convToOutputCharset($object->thirdparty->name));
				if (! empty($conf->global->MAIN_DISABLE_PDF_COMPRESSION)) $pdf->SetCompression(false);

				$pdf->SetMargins($this->marge_gauche, $this->marge_haute, $this->marge_droite);   // Left, Top, Right

				// Positionne $this->atleastonediscount si on a au moins une remise
				for ($i = 0 ; $i < $nblignes ; $i++)
				{
					if ($object->lines[$i]->remise_percent)
					{
						$this->atleastonediscount++;
					}
				}
				if (empty($this->atleastonediscount))
				{
					$this->posxpicture+=($this->postotalht - $this->posxdiscount);
					$this->posxtva+=($this->postotalht - $this->posxdiscount);
					$this->posxup+=($this->postotalht - $this->posxdiscount);
					$this->posxqty+=($this->postotalht - $this->posxdiscount);
					$this->posxdiscount+=($this->postotalht - $this->posxdiscount);
					//$this->postotalht;
				}

				// New page
				$pdf->AddPage();
				if (! empty($tplidx)) $pdf->useTemplate($tplidx);
				$pagenb++;
				$top_shift = $this->_pagehead($pdf, $object, 1, $outputlangs);
				$pdf->SetFont('','', $default_font_size - 1);
				$pdf->MultiCell(0, 3, '');		// Set interline to 3
				$pdf->SetTextColor(0,0,0);

				$tab_top = 90+$top_shift;
				$tab_top_newpage = (empty($conf->global->MAIN_PDF_DONOTREPEAT_HEAD)?42+$top_shift:10);

				// Affiche notes
				$notetoshow=empty($object->note_public)?'':$object->note_public;
				if (! empty($conf->global->MAIN_ADD_SALE_REP_SIGNATURE_IN_NOTE))
				{
					// Get first sale rep
					if (is_object($object->thirdparty))
					{
						$salereparray=$object->thirdparty->getSalesRepresentatives($user);
						$salerepobj=new User($this->db);
						$salerepobj->fetch($salereparray[0]['id']);
						if (! empty($salerepobj->signature)) $notetoshow=dol_concatdesc($notetoshow, $salerepobj->signature);
					}
				}
				if ($notetoshow)
				{
<<<<<<< HEAD
					$tab_top -= 2;
=======
					$substitutionarray=pdf_getSubstitutionArray($outputlangs, null, $object);
					complete_substitutions_array($substitutionarray, $outputlangs, $object);
					$notetoshow = make_substitutions($notetoshow, $substitutionarray, $outputlangs);

					$tab_top = 88;
>>>>>>> aa65b3f9

					$pdf->SetFont('','', $default_font_size - 1);
					$pdf->writeHTMLCell(190, 3, $this->posxdesc-1, $tab_top-1, dol_htmlentitiesbr($notetoshow), 0, 1);
					$nexY = $pdf->GetY();
					$height_note=$nexY-$tab_top;

					// Rect prend une longueur en 3eme param
					$pdf->SetDrawColor(192,192,192);
					$pdf->Rect($this->marge_gauche, $tab_top-1, $this->page_largeur-$this->marge_gauche-$this->marge_droite, $height_note+1);

					$tab_top = $nexY+6+$height_note;
				}

				$iniY = $tab_top + 7;
				$curY = $tab_top + 7;
				$nexY = $tab_top + 7;

				// Loop on each lines
				for ($i = 0 ; $i < $nblignes ; $i++)
				{
					$curY = $nexY;
					$pdf->SetFont('','', $default_font_size - 1);   // Into loop to work with multipage
					$pdf->SetTextColor(0,0,0);

					// Define size of image if we need it
					$imglinesize=array();
					if (! empty($realpatharray[$i])) $imglinesize=pdf_getSizeForImage($realpatharray[$i]);

					$pdf->setTopMargin($tab_top_newpage);
					$pdf->setPageOrientation('', 1, $heightforfooter+$heightforfreetext+$heightforinfotot);	// The only function to edit the bottom margin of current page to set it.
					$pageposbefore=$pdf->getPage();

					$showpricebeforepagebreak=1;
					$posYAfterImage=0;
					$posYAfterDescription=0;

					// We start with Photo of product line
					if (!empty($imglinesize['width']) && !empty($imglinesize['height']) && ($curY + $imglinesize['height']) > ($this->page_hauteur-($heightforfooter+$heightforfreetext+$heightforinfotot)))	// If photo too high, we moved completely on new page
					{
						$pdf->AddPage('','',true);
						if (! empty($tplidx)) $pdf->useTemplate($tplidx);
						if (empty($conf->global->MAIN_PDF_DONOTREPEAT_HEAD)) $this->_pagehead($pdf, $object, 0, $outputlangs);
						$pdf->setPage($pageposbefore+1);

						$curY = $tab_top_newpage;
						$showpricebeforepagebreak=0;
					}

					if (!empty($imglinesize['width']) && !empty($imglinesize['height']))
					{
						$curX = $this->posxpicture-1;
						$pdf->Image($realpatharray[$i], $curX + (($this->posxtva-$this->posxpicture-$imglinesize['width'])/2), $curY, $imglinesize['width'], $imglinesize['height'], '', '', '', 2, 300);	// Use 300 dpi
						// $pdf->Image does not increase value return by getY, so we save it manually
						$posYAfterImage=$curY+$imglinesize['height'];
					}

					// Description of product line
					$curX = $this->posxdesc-1;

					$pdf->startTransaction();
					if ($posYAfterImage > 0)
					{
						$descWidth = $this->posxpicture-$curX;
					}
					else
					{
						$descWidth = $this->posxtva-$curX;
					}
					pdf_writelinedesc($pdf,$object,$i,$outputlangs,$descWidth,3,$curX,$curY,$hideref,$hidedesc,1);

					$pageposafter=$pdf->getPage();
					if ($pageposafter > $pageposbefore)	// There is a pagebreak
					{
						$pdf->rollbackTransaction(true);
						$pageposafter=$pageposbefore;
						//print $pageposafter.'-'.$pageposbefore;exit;
						$pdf->setPageOrientation('', 1, $heightforfooter);	// The only function to edit the bottom margin of current page to set it.
						pdf_writelinedesc($pdf,$object,$i,$outputlangs,$descWidth,3,$curX,$curY,$hideref,$hidedesc);

						$pageposafter=$pdf->getPage();
						$posyafter=$pdf->GetY();
						//var_dump($posyafter); var_dump(($this->page_hauteur - ($heightforfooter+$heightforfreetext+$heightforinfotot))); exit;
						if ($posyafter > ($this->page_hauteur - ($heightforfooter+$heightforfreetext+$heightforinfotot)))	// There is no space left for total+free text
						{
							if ($i == ($nblignes-1))	// No more lines, and no space left to show total, so we create a new page
							{
								$pdf->AddPage('','',true);
								if (! empty($tplidx)) $pdf->useTemplate($tplidx);
								if (empty($conf->global->MAIN_PDF_DONOTREPEAT_HEAD)) $this->_pagehead($pdf, $object, 0, $outputlangs);
								$pdf->setPage($pageposafter+1);
							}
						}
						else
						{
							// We found a page break
							$showpricebeforepagebreak=0;
						}
					}
					else	// No pagebreak
					{
						$pdf->commitTransaction();
					}
					$posYAfterDescription=$pdf->GetY();

					$nexY = $pdf->GetY();
					$pageposafter=$pdf->getPage();

					$pdf->setPage($pageposbefore);
					$pdf->setTopMargin($this->marge_haute);
					$pdf->setPageOrientation('', 1, 0);	// The only function to edit the bottom margin of current page to set it.

					// We suppose that a too long description or photo were moved completely on next page
					if ($pageposafter > $pageposbefore && empty($showpricebeforepagebreak)) {
						$pdf->setPage($pageposafter); $curY = $tab_top_newpage;
					}

					$pdf->SetFont('','', $default_font_size - 1);   // On repositionne la police par defaut

					// VAT Rate
					/*
					if (empty($conf->global->MAIN_GENERATE_DOCUMENTS_WITHOUT_VAT))
					{
						$vat_rate = pdf_getlinevatrate($object, $i, $outputlangs, $hidedetails);
						$pdf->SetXY($this->posxtva, $curY);
						$pdf->MultiCell($this->posxup-$this->posxtva-3, 3, $vat_rate, 0, 'R');
					}

					// Unit price before discount
					$up_excl_tax = pdf_getlineupexcltax($object, $i, $outputlangs, $hidedetails);
					$pdf->SetXY($this->posxup, $curY);
					if ($up_excl_tax > 0)
						$pdf->MultiCell($this->posxqty-$this->posxup-0.8, 3, $up_excl_tax, 0, 'R', 0);
                    */

					// Quantity
					$qty = pdf_getlineqty($object, $i, $outputlangs, $hidedetails);
					$pdf->SetXY($this->posxqty, $curY);
					$pdf->MultiCell($this->posxdiscount-$this->posxqty-0.8, 3, $qty, 0, 'R');	// Enough for 6 chars

					// Discount on line
					/*
					if ($object->lines[$i]->remise_percent)
					{
						$pdf->SetXY($this->posxdiscount-2, $curY);
						$remise_percent = pdf_getlineremisepercent($object, $i, $outputlangs, $hidedetails);
						$pdf->MultiCell($this->postotalht-$this->posxdiscount+2, 3, $remise_percent, 0, 'R');
					}

					// Total HT line
					$total_excl_tax = pdf_getlinetotalexcltax($object, $i, $outputlangs, $hidedetails);
					$pdf->SetXY($this->postotalht, $curY);
					if ($total_excl_tax > 0)
						$pdf->MultiCell($this->page_largeur-$this->marge_droite-$this->postotalht, 3, $total_excl_tax, 0, 'R', 0);
                    */

					// Collecte des totaux par valeur de tva dans $this->tva["taux"]=total_tva
					if ($conf->multicurrency->enabled && $object->multicurrency_tx != 1) $tvaligne=$object->lines[$i]->multicurrency_total_tva;
					else $tvaligne=$object->lines[$i]->total_tva;

					$localtax1ligne=$object->lines[$i]->total_localtax1;
					$localtax2ligne=$object->lines[$i]->total_localtax2;
					$localtax1_rate=$object->lines[$i]->localtax1_tx;
					$localtax2_rate=$object->lines[$i]->localtax2_tx;
					$localtax1_type=$object->lines[$i]->localtax1_type;
					$localtax2_type=$object->lines[$i]->localtax2_type;

					if ($object->remise_percent) $tvaligne-=($tvaligne*$object->remise_percent)/100;
					if ($object->remise_percent) $localtax1ligne-=($localtax1ligne*$object->remise_percent)/100;
					if ($object->remise_percent) $localtax2ligne-=($localtax2ligne*$object->remise_percent)/100;

					$vatrate=(string) $object->lines[$i]->tva_tx;

					// Retrieve type from database for backward compatibility with old records
					if ((! isset($localtax1_type) || $localtax1_type=='' || ! isset($localtax2_type) || $localtax2_type=='') // if tax type not defined
					&& (! empty($localtax1_rate) || ! empty($localtax2_rate))) // and there is local tax
					{
						$localtaxtmp_array=getLocalTaxesFromRate($vatrate,0,$object->thirdparty,$mysoc);
						$localtax1_type = $localtaxtmp_array[0];
						$localtax2_type = $localtaxtmp_array[2];
					}

				    // retrieve global local tax
					if ($localtax1_type && $localtax1ligne != 0)
						$this->localtax1[$localtax1_type][$localtax1_rate]+=$localtax1ligne;
					if ($localtax2_type && $localtax2ligne != 0)
						$this->localtax2[$localtax2_type][$localtax2_rate]+=$localtax2ligne;

					if (($object->lines[$i]->info_bits & 0x01) == 0x01) $vatrate.='*';
					if (! isset($this->tva[$vatrate]))				$this->tva[$vatrate]=0;
					$this->tva[$vatrate] += $tvaligne;

					if ($posYAfterImage > $posYAfterDescription) $nexY=$posYAfterImage;

					// Add line
					if (! empty($conf->global->MAIN_PDF_DASH_BETWEEN_LINES) && $i < ($nblignes - 1))
					{
						$pdf->setPage($pageposafter);
						$pdf->SetLineStyle(array('dash'=>'1,1','color'=>array(80,80,80)));
						//$pdf->SetDrawColor(190,190,200);
						$pdf->line($this->marge_gauche, $nexY+1, $this->page_largeur - $this->marge_droite, $nexY+1);
						$pdf->SetLineStyle(array('dash'=>0));
					}

					$nexY+=2;    // Passe espace entre les lignes

					// Detect if some page were added automatically and output _tableau for past pages
					while ($pagenb < $pageposafter)
					{
						$pdf->setPage($pagenb);
						if ($pagenb == 1)
						{
							$this->_tableau($pdf, $tab_top, $this->page_hauteur - $tab_top - $heightforfooter, 0, $outputlangs, 0, 1);
						}
						else
						{
							$this->_tableau($pdf, $tab_top_newpage, $this->page_hauteur - $tab_top_newpage - $heightforfooter, 0, $outputlangs, 1, 1);
						}
						$this->_pagefoot($pdf,$object,$outputlangs,1);
						$pagenb++;
						$pdf->setPage($pagenb);
						$pdf->setPageOrientation('', 1, 0);	// The only function to edit the bottom margin of current page to set it.
						if (empty($conf->global->MAIN_PDF_DONOTREPEAT_HEAD)) $this->_pagehead($pdf, $object, 0, $outputlangs);
					}
					if (isset($object->lines[$i+1]->pagebreak) && $object->lines[$i+1]->pagebreak)
					{
						if ($pagenb == 1)
						{
							$this->_tableau($pdf, $tab_top, $this->page_hauteur - $tab_top - $heightforfooter, 0, $outputlangs, 0, 1);
						}
						else
						{
							$this->_tableau($pdf, $tab_top_newpage, $this->page_hauteur - $tab_top_newpage - $heightforfooter, 0, $outputlangs, 1, 1);
						}
						$this->_pagefoot($pdf,$object,$outputlangs,1);
						// New page
						$pdf->AddPage();
						if (! empty($tplidx)) $pdf->useTemplate($tplidx);
						$pagenb++;
						if (empty($conf->global->MAIN_PDF_DONOTREPEAT_HEAD)) $this->_pagehead($pdf, $object, 0, $outputlangs);
					}
				}

				// Show square
				if ($pagenb == 1)
				{
					$this->_tableau($pdf, $tab_top, $this->page_hauteur - $tab_top - $heightforinfotot - $heightforfreetext - $heightforfooter, 0, $outputlangs, 0, 0);
					$bottomlasttab=$this->page_hauteur - $heightforinfotot - $heightforfreetext - $heightforfooter + 1;
				}
				else
				{
					$this->_tableau($pdf, $tab_top_newpage, $this->page_hauteur - $tab_top_newpage - $heightforinfotot - $heightforfreetext - $heightforfooter, 0, $outputlangs, 1, 0);
					$bottomlasttab=$this->page_hauteur - $heightforinfotot - $heightforfreetext - $heightforfooter + 1;
				}

				// Affiche zone infos
				$posy=$this->_tableau_info($pdf, $object, $bottomlasttab, $outputlangs);

				// Affiche zone totaux
				//$posy=$this->_tableau_tot($pdf, $object, 0, $bottomlasttab, $outputlangs);

				// Affiche zone versements
				/*
				if ($deja_regle || $amount_credit_notes_included || $amount_deposits_included)
				{
					$posy=$this->_tableau_versements($pdf, $object, $posy, $outputlangs);
				}
				*/

				// Pied de page
				$this->_pagefoot($pdf,$object,$outputlangs);
				if (method_exists($pdf,'AliasNbPages')) $pdf->AliasNbPages();

				$pdf->Close();

				$pdf->Output($file,'F');

				//Add pdfgeneration hook
				$hookmanager->initHooks(array('pdfgeneration'));
				$parameters=array('file'=>$file,'object'=>$object,'outputlangs'=>$outputlangs);
				global $action;
				$reshook=$hookmanager->executeHooks('afterPDFCreation',$parameters,$this,$action);    // Note that $action and $object may have been modified by some hooks

				if (! empty($conf->global->MAIN_UMASK))
				@chmod($file, octdec($conf->global->MAIN_UMASK));

				$this->result = array('fullpath'=>$file);

				return 1;   // Pas d'erreur
			}
			else
			{
				$this->error=$langs->trans("ErrorCanNotCreateDir",$dir);
				return 0;
			}
		}
		else
		{
			$this->error=$langs->trans("ErrorConstantNotDefined","SUPPLIER_PROPOSAL_OUTPUTDIR");
			return 0;
		}
	}

	/**
	 *  Show payments table
	 *
     *  @param	PDF			$pdf           Object PDF
     *  @param  Object		$object         Object proposal
     *  @param  int			$posy           Position y in PDF
     *  @param  Translate	$outputlangs    Object langs for output
     *  @return int             			<0 if KO, >0 if OK
	 */
	function _tableau_versements(&$pdf, $object, $posy, $outputlangs)
	{

	}


	/**
	 *   Show miscellaneous information (payment mode, payment term, ...)
	 *
	 *   @param		PDF			$pdf     		Object PDF
	 *   @param		Object		$object			Object to show
	 *   @param		int			$posy			Y
	 *   @param		Translate	$outputlangs	Langs object
	 *   @return	void
	 */
	function _tableau_info(&$pdf, $object, $posy, $outputlangs)
	{
		global $conf;
		$default_font_size = pdf_getPDFFontSize($outputlangs);

		$pdf->SetFont('','', $default_font_size - 1);

		$posxval=52;

        // Show shipping date
        if (! empty($object->date_livraison))
		{
            $outputlangs->load("sendings");
			$pdf->SetFont('','B', $default_font_size - 2);
			$pdf->SetXY($this->marge_gauche, $posy);
			$titre = $outputlangs->transnoentities("DateDeliveryPlanned").':';
			$pdf->MultiCell(80, 4, $titre, 0, 'L');
			$pdf->SetFont('','', $default_font_size - 2);
			$pdf->SetXY($posxval, $posy);
			$dlp=dol_print_date($object->date_livraison,"daytext",false,$outputlangs,true);
			$pdf->MultiCell(80, 4, $dlp, 0, 'L');

            $posy=$pdf->GetY()+1;
		}
		else {
			$outputlangs->load("sendings");
			$pdf->SetFont('','B', $default_font_size - 2);
			$pdf->SetXY($this->marge_gauche, $posy);
			$titre = $outputlangs->transnoentities("DateDeliveryPlanned").':';
			$pdf->MultiCell(80, 4, $titre, 0, 'L');
			$pdf->SetFont('','', $default_font_size - 2);
			$pdf->SetXY($posxval, $posy);
			//$dlp=dol_print_date($object->date_livraison,"daytext",false,$outputlangs,true);
			$pdf->MultiCell(80, 4, $dlp, 0, 'L');

            $posy=$pdf->GetY()+1;
		}
        /* PHFAVRE
		elseif ($object->availability_code || $object->availability)    // Show availability conditions
		{
			$pdf->SetFont('','B', $default_font_size - 2);
			$pdf->SetXY($this->marge_gauche, $posy);
			$titre = $outputlangs->transnoentities("AvailabilityPeriod").':';
			$pdf->MultiCell(80, 4, $titre, 0, 'L');
			$pdf->SetTextColor(0,0,0);
			$pdf->SetFont('','', $default_font_size - 2);
			$pdf->SetXY($posxval, $posy);
			$lib_availability=$outputlangs->transnoentities("AvailabilityType".$object->availability_code)!=('AvailabilityType'.$object->availability_code)?$outputlangs->transnoentities("AvailabilityType".$object->availability_code):$outputlangs->convToOutputCharset($object->availability);
			$lib_availability=str_replace('\n',"\n",$lib_availability);
			$pdf->MultiCell(80, 4, $lib_availability, 0, 'L');

			$posy=$pdf->GetY()+1;
		}*/

		// Show payments conditions
		if (empty($conf->global->SUPPLIER_PROPOSAL_PDF_HIDE_PAYMENTTERMCOND) && ($object->cond_reglement_code || $object->cond_reglement))
		{
			$pdf->SetFont('','B', $default_font_size - 2);
			$pdf->SetXY($this->marge_gauche, $posy);
			$titre = $outputlangs->transnoentities("PaymentConditions").':';
			$pdf->MultiCell(80, 4, $titre, 0, 'L');

			$pdf->SetFont('','', $default_font_size - 2);
			$pdf->SetXY($posxval, $posy);
			$lib_condition_paiement=$outputlangs->transnoentities("PaymentCondition".$object->cond_reglement_code)!=('PaymentCondition'.$object->cond_reglement_code)?$outputlangs->transnoentities("PaymentCondition".$object->cond_reglement_code):$outputlangs->convToOutputCharset($object->cond_reglement_doc);
			$lib_condition_paiement=str_replace('\n',"\n",$lib_condition_paiement);
			$pdf->MultiCell(80, 4, $lib_condition_paiement,0,'L');

			$posy=$pdf->GetY()+3;
		}

		if (! empty($conf->global->SUPPLIER_PROPOSAL_PDF_SHOW_PAYMENTTERMMODE))
		{
			// Show payment mode
			if ($object->mode_reglement_code
			&& $object->mode_reglement_code != 'CHQ'
			&& $object->mode_reglement_code != 'VIR')
			{
				$pdf->SetFont('','B', $default_font_size - 2);
				$pdf->SetXY($this->marge_gauche, $posy-2);
				$titre = $outputlangs->transnoentities("PaymentMode").':';
				$pdf->MultiCell(80, 5, $titre, 0, 'L');
				$pdf->SetFont('','', $default_font_size - 2);
				$pdf->SetXY($posxval, $posy-2);
				$lib_mode_reg=$outputlangs->transnoentities("PaymentType".$object->mode_reglement_code)!=('PaymentType'.$object->mode_reglement_code)?$outputlangs->transnoentities("PaymentType".$object->mode_reglement_code):$outputlangs->convToOutputCharset($object->mode_reglement);
				$pdf->MultiCell(80, 5, $lib_mode_reg,0,'L');

				$posy=$pdf->GetY()+2;
			}

			// Show payment mode CHQ
			if (empty($object->mode_reglement_code) || $object->mode_reglement_code == 'CHQ')
			{
				// Si mode reglement non force ou si force a CHQ
				if (! empty($conf->global->FACTURE_CHQ_NUMBER))
				{
					$diffsizetitle=(empty($conf->global->PDF_DIFFSIZE_TITLE)?3:$conf->global->PDF_DIFFSIZE_TITLE);

					if ($conf->global->FACTURE_CHQ_NUMBER > 0)
					{
						$account = new Account($this->db);
						$account->fetch($conf->global->FACTURE_CHQ_NUMBER);

						$pdf->SetXY($this->marge_gauche, $posy);
						$pdf->SetFont('','B', $default_font_size - $diffsizetitle);
						$pdf->MultiCell(100, 3, $outputlangs->transnoentities('PaymentByChequeOrderedTo',$account->proprio),0,'L',0);
						$posy=$pdf->GetY()+1;

			            if (empty($conf->global->MAIN_PDF_HIDE_CHQ_ADDRESS))
			            {
							$pdf->SetXY($this->marge_gauche, $posy);
							$pdf->SetFont('','', $default_font_size - $diffsizetitle);
							$pdf->MultiCell(100, 3, $outputlangs->convToOutputCharset($account->owner_address), 0, 'L', 0);
							$posy=$pdf->GetY()+2;
			            }
					}
					if ($conf->global->FACTURE_CHQ_NUMBER == -1)
					{
						$pdf->SetXY($this->marge_gauche, $posy);
						$pdf->SetFont('','B', $default_font_size - $diffsizetitle);
						$pdf->MultiCell(100, 3, $outputlangs->transnoentities('PaymentByChequeOrderedTo',$this->emetteur->name),0,'L',0);
						$posy=$pdf->GetY()+1;

			            if (empty($conf->global->MAIN_PDF_HIDE_CHQ_ADDRESS))
			            {
							$pdf->SetXY($this->marge_gauche, $posy);
							$pdf->SetFont('','', $default_font_size - $diffsizetitle);
							$pdf->MultiCell(100, 3, $outputlangs->convToOutputCharset($this->emetteur->getFullAddress()), 0, 'L', 0);
							$posy=$pdf->GetY()+2;
			            }
					}
				}
			}

			// If payment mode not forced or forced to VIR, show payment with BAN
			if (empty($object->mode_reglement_code) || $object->mode_reglement_code == 'VIR')
			{
				if (! empty($object->fk_bank) || ! empty($conf->global->FACTURE_RIB_NUMBER))
				{
					$bankid=(empty($object->fk_bank)?$conf->global->FACTURE_RIB_NUMBER:$object->fk_bank);
					$account = new Account($this->db);
					$account->fetch($bankid);

					$curx=$this->marge_gauche;
					$cury=$posy;

					$posy=pdf_bank($pdf,$outputlangs,$curx,$cury,$account,0,$default_font_size);

					$posy+=2;
				}
			}
		}

		return $posy;
	}


	/**
	 *	Show total to pay
	 *
	 *	@param	PDF			$pdf            Object PDF
	 *	@param  Facture		$object         Object invoice
	 *	@param  int			$deja_regle     Montant deja regle
	 *	@param	int			$posy			Position depart
	 *	@param	Translate	$outputlangs	Objet langs
	 *	@return int							Position pour suite
	 */
	function _tableau_tot(&$pdf, $object, $deja_regle, $posy, $outputlangs)
	{
		global $conf,$mysoc;
		$default_font_size = pdf_getPDFFontSize($outputlangs);

		$tab2_top = $posy;
		$tab2_hl = 4;
		$pdf->SetFont('','', $default_font_size - 1);

		// Tableau total
		$col1x = 120; $col2x = 170;
		if ($this->page_largeur < 210) // To work with US executive format
		{
			$col2x-=20;
		}
		$largcol2 = ($this->page_largeur - $this->marge_droite - $col2x);

		$useborder=0;
		$index = 0;

		// Total HT
		$pdf->SetFillColor(255,255,255);
		$pdf->SetXY($col1x, $tab2_top + 0);
		$pdf->MultiCell($col2x-$col1x, $tab2_hl, $outputlangs->transnoentities("TotalHT"), 0, 'L', 1);

		$pdf->SetXY($col2x, $tab2_top + 0);
		$pdf->MultiCell($largcol2, $tab2_hl, price($object->total_ht + (! empty($object->remise)?$object->remise:0), 0, $outputlangs), 0, 'R', 1);

		// Show VAT by rates and total
		$pdf->SetFillColor(248,248,248);

		$this->atleastoneratenotnull=0;
		if (empty($conf->global->MAIN_GENERATE_DOCUMENTS_WITHOUT_VAT))
		{
			$tvaisnull=((! empty($this->tva) && count($this->tva) == 1 && isset($this->tva['0.000']) && is_float($this->tva['0.000'])) ? true : false);
			if (! empty($conf->global->MAIN_GENERATE_DOCUMENTS_WITHOUT_VAT_IFNULL) && $tvaisnull)
			{
				// Nothing to do
			}
			else
			{
				//Local tax 1 before VAT
				//if (! empty($conf->global->FACTURE_LOCAL_TAX1_OPTION) && $conf->global->FACTURE_LOCAL_TAX1_OPTION=='localtax1on')
				//{
					foreach( $this->localtax1 as $localtax_type => $localtax_rate )
					{
						if (in_array((string) $localtax_type, array('1','3','5'))) continue;

						foreach( $localtax_rate as $tvakey => $tvaval )
						{
							if ($tvakey!=0)    // On affiche pas taux 0
							{
								//$this->atleastoneratenotnull++;

								$index++;
								$pdf->SetXY($col1x, $tab2_top + $tab2_hl * $index);

								$tvacompl='';
								if (preg_match('/\*/',$tvakey))
								{
									$tvakey=str_replace('*','',$tvakey);
									$tvacompl = " (".$outputlangs->transnoentities("NonPercuRecuperable").")";
								}
								$totalvat = $outputlangs->transcountrynoentities("TotalLT1",$mysoc->country_code).' ';
								$totalvat.=vatrate(abs($tvakey),1).$tvacompl;
								$pdf->MultiCell($col2x-$col1x, $tab2_hl, $totalvat, 0, 'L', 1);

								$pdf->SetXY($col2x, $tab2_top + $tab2_hl * $index);
								$pdf->MultiCell($largcol2, $tab2_hl, price($tvaval, 0, $outputlangs), 0, 'R', 1);
							}
						}
					}
	      		//}
				//Local tax 2 before VAT
				//if (! empty($conf->global->FACTURE_LOCAL_TAX2_OPTION) && $conf->global->FACTURE_LOCAL_TAX2_OPTION=='localtax2on')
				//{
					foreach( $this->localtax2 as $localtax_type => $localtax_rate )
					{
						if (in_array((string) $localtax_type, array('1','3','5'))) continue;

						foreach( $localtax_rate as $tvakey => $tvaval )
						{
							if ($tvakey!=0)    // On affiche pas taux 0
							{
								//$this->atleastoneratenotnull++;



								$index++;
								$pdf->SetXY($col1x, $tab2_top + $tab2_hl * $index);

								$tvacompl='';
								if (preg_match('/\*/',$tvakey))
								{
									$tvakey=str_replace('*','',$tvakey);
									$tvacompl = " (".$outputlangs->transnoentities("NonPercuRecuperable").")";
								}
								$totalvat = $outputlangs->transcountrynoentities("TotalLT2", $mysoc->country_code).' ';
								$totalvat.=vatrate(abs($tvakey),1).$tvacompl;
								$pdf->MultiCell($col2x-$col1x, $tab2_hl, $totalvat, 0, 'L', 1);

								$pdf->SetXY($col2x, $tab2_top + $tab2_hl * $index);
								$pdf->MultiCell($largcol2, $tab2_hl, price($tvaval, 0, $outputlangs), 0, 'R', 1);

							}
						}
					}
				//}
				// VAT
				foreach($this->tva as $tvakey => $tvaval)
				{
					if ($tvakey > 0)    // On affiche pas taux 0
					{
						$this->atleastoneratenotnull++;

						$index++;
						$pdf->SetXY($col1x, $tab2_top + $tab2_hl * $index);

						$tvacompl='';
						if (preg_match('/\*/',$tvakey))
						{
							$tvakey=str_replace('*','',$tvakey);
							$tvacompl = " (".$outputlangs->transnoentities("NonPercuRecuperable").")";
						}
						$totalvat =$outputlangs->transcountrynoentities("TotalVAT",$mysoc->country_code).' ';
						$totalvat.=vatrate($tvakey,1).$tvacompl;
						$pdf->MultiCell($col2x-$col1x, $tab2_hl, $totalvat, 0, 'L', 1);

						$pdf->SetXY($col2x, $tab2_top + $tab2_hl * $index);
						$pdf->MultiCell($largcol2, $tab2_hl, price($tvaval, 0, $outputlangs), 0, 'R', 1);
					}
				}

				//Local tax 1 after VAT
				//if (! empty($conf->global->FACTURE_LOCAL_TAX1_OPTION) && $conf->global->FACTURE_LOCAL_TAX1_OPTION=='localtax1on')
				//{
					foreach( $this->localtax1 as $localtax_type => $localtax_rate )
					{
						if (in_array((string) $localtax_type, array('2','4','6'))) continue;

						foreach( $localtax_rate as $tvakey => $tvaval )
						{
							if ($tvakey != 0)    // On affiche pas taux 0
							{
								//$this->atleastoneratenotnull++;

								$index++;
								$pdf->SetXY($col1x, $tab2_top + $tab2_hl * $index);

								$tvacompl='';
								if (preg_match('/\*/',$tvakey))
								{
									$tvakey=str_replace('*','',$tvakey);
									$tvacompl = " (".$outputlangs->transnoentities("NonPercuRecuperable").")";
								}
								$totalvat = $outputlangs->transcountrynoentities("TotalLT1",$mysoc->country_code).' ';

								$totalvat.=vatrate(abs($tvakey),1).$tvacompl;
								$pdf->MultiCell($col2x-$col1x, $tab2_hl, $totalvat, 0, 'L', 1);
								$pdf->SetXY($col2x, $tab2_top + $tab2_hl * $index);
								$pdf->MultiCell($largcol2, $tab2_hl, price($tvaval, 0, $outputlangs), 0, 'R', 1);
							}
						}
					}
	      		//}
				//Local tax 2 after VAT
				//if (! empty($conf->global->FACTURE_LOCAL_TAX2_OPTION) && $conf->global->FACTURE_LOCAL_TAX2_OPTION=='localtax2on')
				//{
					foreach( $this->localtax2 as $localtax_type => $localtax_rate )
					{
						if (in_array((string) $localtax_type, array('2','4','6'))) continue;

						foreach( $localtax_rate as $tvakey => $tvaval )
						{
						    // retrieve global local tax
							if ($tvakey != 0)    // On affiche pas taux 0
							{
								//$this->atleastoneratenotnull++;

								$index++;
								$pdf->SetXY($col1x, $tab2_top + $tab2_hl * $index);

								$tvacompl='';
								if (preg_match('/\*/',$tvakey))
								{
									$tvakey=str_replace('*','',$tvakey);
									$tvacompl = " (".$outputlangs->transnoentities("NonPercuRecuperable").")";
								}
								$totalvat = $outputlangs->transcountrynoentities("TotalLT2",$mysoc->country_code).' ';

								$totalvat.=vatrate(abs($tvakey),1).$tvacompl;
								$pdf->MultiCell($col2x-$col1x, $tab2_hl, $totalvat, 0, 'L', 1);

								$pdf->SetXY($col2x, $tab2_top + $tab2_hl * $index);
								$pdf->MultiCell($largcol2, $tab2_hl, price($tvaval, 0, $outputlangs), 0, 'R', 1);
							}
						}
					}
				//}

				// Total TTC
				$index++;
				$pdf->SetXY($col1x, $tab2_top + $tab2_hl * $index);
				$pdf->SetTextColor(0,0,60);
				$pdf->SetFillColor(224,224,224);
				$pdf->MultiCell($col2x-$col1x, $tab2_hl, $outputlangs->transnoentities("TotalTTC"), $useborder, 'L', 1);

				$pdf->SetXY($col2x, $tab2_top + $tab2_hl * $index);
				$pdf->MultiCell($largcol2, $tab2_hl, price($object->total_ttc, 0, $outputlangs), $useborder, 'R', 1);
			}
		}

		$pdf->SetTextColor(0,0,0);

		/*
		$resteapayer = $object->total_ttc - $deja_regle;
		if (! empty($object->paye)) $resteapayer=0;
		*/

		if ($deja_regle > 0)
		{
			$index++;

			$pdf->SetXY($col1x, $tab2_top + $tab2_hl * $index);
			$pdf->MultiCell($col2x-$col1x, $tab2_hl, $outputlangs->transnoentities("AlreadyPaid"), 0, 'L', 0);

			$pdf->SetXY($col2x, $tab2_top + $tab2_hl * $index);
			$pdf->MultiCell($largcol2, $tab2_hl, price($deja_regle, 0, $outputlangs), 0, 'R', 0);

			/*
			if ($object->close_code == 'discount_vat')
			{
				$index++;
				$pdf->SetFillColor(255,255,255);

				$pdf->SetXY($col1x, $tab2_top + $tab2_hl * $index);
				$pdf->MultiCell($col2x-$col1x, $tab2_hl, $outputlangs->transnoentities("EscompteOfferedShort"), $useborder, 'L', 1);

				$pdf->SetXY($col2x, $tab2_top + $tab2_hl * $index);
				$pdf->MultiCell($largcol2, $tab2_hl, price($object->total_ttc - $deja_regle, 0, $outputlangs), $useborder, 'R', 1);

				$resteapayer=0;
			}
			*/

			$index++;
			$pdf->SetTextColor(0,0,60);
			$pdf->SetFillColor(224,224,224);
			$pdf->SetXY($col1x, $tab2_top + $tab2_hl * $index);
			$pdf->MultiCell($col2x-$col1x, $tab2_hl, $outputlangs->transnoentities("RemainderToPay"), $useborder, 'L', 1);

			$pdf->SetXY($col2x, $tab2_top + $tab2_hl * $index);
			$pdf->MultiCell($largcol2, $tab2_hl, price($resteapayer, 0, $outputlangs), $useborder, 'R', 1);

			$pdf->SetFont('','', $default_font_size - 1);
			$pdf->SetTextColor(0,0,0);
		}

		$index++;
		return ($tab2_top + ($tab2_hl * $index));
	}

	/**
	 *   Show table for lines
	 *
	 *   @param		PDF			$pdf     		Object PDF
	 *   @param		string		$tab_top		Top position of table
	 *   @param		string		$tab_height		Height of table (rectangle)
	 *   @param		int			$nexY			Y (not used)
	 *   @param		Translate	$outputlangs	Langs object
	 *   @param		int			$hidetop		1=Hide top bar of array and title, 0=Hide nothing, -1=Hide only title
	 *   @param		int			$hidebottom		Hide bottom bar of array
	 *   @param		string		$currency		Currency code
	 *   @return	void
	 */
	function _tableau(&$pdf, $tab_top, $tab_height, $nexY, $outputlangs, $hidetop=0, $hidebottom=0, $currency='')
	{
		global $conf;

		// Force to disable hidetop and hidebottom
		$hidebottom=0;
		if ($hidetop) $hidetop=-1;

		$currency = !empty($currency) ? $currency : $conf->currency;
		$default_font_size = pdf_getPDFFontSize($outputlangs);

		// Amount in (at tab_top - 1)
		$pdf->SetTextColor(0,0,0);
		$pdf->SetFont('','',$default_font_size - 2);

		if (empty($hidetop))
		{
			$titre = $outputlangs->transnoentities("AmountInCurrency",$outputlangs->transnoentitiesnoconv("Currency".$currency));
			$pdf->SetXY($this->page_largeur - $this->marge_droite - ($pdf->GetStringWidth($titre) + 3), $tab_top-4);
			$pdf->MultiCell(($pdf->GetStringWidth($titre) + 3), 2, $titre);

			//$conf->global->MAIN_PDF_TITLE_BACKGROUND_COLOR='230,230,230';
			if (! empty($conf->global->MAIN_PDF_TITLE_BACKGROUND_COLOR)) $pdf->Rect($this->marge_gauche, $tab_top, $this->page_largeur-$this->marge_droite-$this->marge_gauche, 5, 'F', null, explode(',',$conf->global->MAIN_PDF_TITLE_BACKGROUND_COLOR));
		}

		$pdf->SetDrawColor(128,128,128);
		$pdf->SetFont('','',$default_font_size - 1);

		// Output Rect
		$this->printRect($pdf,$this->marge_gauche, $tab_top, $this->page_largeur-$this->marge_gauche-$this->marge_droite, $tab_height, $hidetop, $hidebottom);	// Rect prend une longueur en 3eme param et 4eme param

		if (empty($hidetop))
		{
			$pdf->line($this->marge_gauche, $tab_top+5, $this->page_largeur-$this->marge_droite, $tab_top+5);	// line prend une position y en 2eme param et 4eme param

			$pdf->SetXY($this->posxdesc-1, $tab_top+1);
			$pdf->MultiCell(108,2, $outputlangs->transnoentities("Designation"),'','L');
		}

		if (empty($conf->global->MAIN_GENERATE_DOCUMENTS_WITHOUT_VAT))
		{
			$pdf->line($this->posxtva, $tab_top, $this->posxtva, $tab_top + $tab_height);
			//$pdf->line($this->posxtva-2, $tab_top, $this->posxtva-2, $tab_top + $tab_height);
			if (empty($hidetop))
			{
				$pdf->SetXY($this->posxtva-5, $tab_top+1);
				$pdf->MultiCell($this->posxup-$this->posxtva+3,2, $outputlangs->transnoentities("VAT"),'','C');
			}
		}

		$pdf->line($this->posxup-3, $tab_top, $this->posxup-3, $tab_top + $tab_height);
		if (empty($hidetop))
		{
			$pdf->SetXY($this->posxup-1, $tab_top+1);
			$pdf->MultiCell($this->posxqty-$this->posxup-1,2, $outputlangs->transnoentities("PriceUHT"),'','C');
		}

		$pdf->line($this->posxqty-1, $tab_top, $this->posxqty-1, $tab_top + $tab_height);
		if (empty($hidetop))
		{
			$pdf->SetXY($this->posxqty-1, $tab_top+1);
			$pdf->MultiCell($this->posxdiscount-$this->posxqty-1,2, $outputlangs->transnoentities("Qty"),'','C');
		}

		$pdf->line($this->posxdiscount-1, $tab_top, $this->posxdiscount-1, $tab_top + $tab_height);
		if (empty($hidetop))
		{
			if ($this->atleastonediscount)
			{
				$pdf->SetXY($this->posxdiscount-1, $tab_top+1);
				$pdf->MultiCell($this->postotalht-$this->posxdiscount+1,2, $outputlangs->transnoentities("ReductionShort"),'','C');
			}
		}
		if ($this->atleastonediscount)
		{
			$pdf->line($this->postotalht, $tab_top, $this->postotalht, $tab_top + $tab_height);
		}
		if (empty($hidetop))
		{
			$pdf->SetXY($this->postotalht-1, $tab_top+1);
			$pdf->MultiCell(30,2, $outputlangs->transnoentities("TotalHT"),'','C');
		}
	}

	/**
	 *  Show top header of page.
	 *
	 *  @param	PDF			$pdf     		Object PDF
	 *  @param  Object		$object     	Object to show
	 *  @param  int	    	$showaddress    0=no, 1=yes
	 *  @param  Translate	$outputlangs	Object lang for output
	 *  @return	void
	 */
	function _pagehead(&$pdf, $object, $showaddress, $outputlangs)
	{
		global $conf,$langs;
		
		// Translations
		$outputlangs->loadLangs(array("main", "bills", "supplier_proposal", "companies"));

		$default_font_size = pdf_getPDFFontSize($outputlangs);

		pdf_pagehead($pdf,$outputlangs,$this->page_hauteur);

		//  Show Draft Watermark
		if($object->statut==0 && (! empty($conf->global->SUPPLIER_PROPOSAL_DRAFT_WATERMARK)) )
		{
            pdf_watermark($pdf,$outputlangs,$this->page_hauteur,$this->page_largeur,'mm',$conf->global->SUPPLIER_PROPOSAL_DRAFT_WATERMARK);
		}

		$pdf->SetTextColor(0,0,60);
		$pdf->SetFont('','B', $default_font_size + 3);

		$posy=$this->marge_haute;
		$posx=$this->page_largeur-$this->marge_droite-100;

		$pdf->SetXY($this->marge_gauche,$posy);

		// Logo
		$logo=$conf->mycompany->dir_output.'/logos/'.$this->emetteur->logo;
		if ($this->emetteur->logo)
		{
			if (is_readable($logo))
			{
			    $height=pdf_getHeightForLogo($logo);
			    $pdf->Image($logo, $this->marge_gauche, $posy, 0, $height);	// width=0 (auto)
			}
			else
			{
				$pdf->SetTextColor(200,0,0);
				$pdf->SetFont('','B',$default_font_size - 2);
				$pdf->MultiCell(100, 3, $outputlangs->transnoentities("ErrorLogoFileNotFound",$logo), 0, 'L');
				$pdf->MultiCell(100, 3, $outputlangs->transnoentities("ErrorGoToGlobalSetup"), 0, 'L');
			}
		}
		else
		{
			$text=$this->emetteur->name;
			$pdf->MultiCell(100, 4, $outputlangs->convToOutputCharset($text), 0, 'L');
		}

		$pdf->SetFont('','B',$default_font_size + 3);
		$pdf->SetXY($posx,$posy);
		$pdf->SetTextColor(0,0,60);
		$title=$outputlangs->transnoentities("CommercialAsk");
		$pdf->MultiCell(100, 4, $title, '', 'R');

		$pdf->SetFont('','B',$default_font_size);

		$posy+=5;
		$pdf->SetXY($posx,$posy);
		$pdf->SetTextColor(0,0,60);
		$pdf->MultiCell(100, 4, $outputlangs->transnoentities("Ref")." : " . $outputlangs->convToOutputCharset($object->ref), '', 'R');

		$posy+=1;
		$pdf->SetFont('','', $default_font_size - 2);

		if ($object->ref_client)
		{
			$posy+=4;
			$pdf->SetXY($posx,$posy);
			$pdf->SetTextColor(0,0,60);
			$pdf->MultiCell(100, 3, $outputlangs->transnoentities("RefCustomer")." : " . $outputlangs->convToOutputCharset($object->ref_client), '', 'R');
		}
/* PHFAVRE
		$posy+=4;
		$pdf->SetXY($posx,$posy);
		$pdf->SetTextColor(0,0,60);
		$pdf->MultiCell(100, 3, $outputlangs->transnoentities("SupplierProposalDate")." : " . dol_print_date($object->date_livraison,"day",false,$outputlangs,true), '', 'R');
*/

		if ($object->thirdparty->code_fournisseur)
		{
			$posy+=4;
			$pdf->SetXY($posx,$posy);
			$pdf->SetTextColor(0,0,60);
			$pdf->MultiCell(100, 3, $outputlangs->transnoentities("SupplierCode")." : " . $outputlangs->transnoentities($object->thirdparty->code_fournisseur), '', 'R');
		}

		// Get contact
		if (!empty($conf->global->DOC_SHOW_FIRST_SALES_REP))
		{
		    $arrayidcontact=$object->getIdContact('internal','SALESREPFOLL');
		    if (count($arrayidcontact) > 0)
		    {
		        $usertmp=new User($this->db);
		        $usertmp->fetch($arrayidcontact[0]);
                $posy+=4;
                $pdf->SetXY($posx,$posy);
		        $pdf->SetTextColor(0,0,60);
		        $pdf->MultiCell(100, 3, $langs->trans("BuyerName")." : ".$usertmp->getFullName($langs), '', 'R');
		    }
		}

		$posy+=2;

		$top_shift = 0;
		// Show list of linked objects
		$current_y = $pdf->getY();
		$posy = pdf_writeLinkedObjects($pdf, $object, $outputlangs, $posx, $posy, 100, 3, 'R', $default_font_size);
		if ($current_y < $pdf->getY())
		{
			$top_shift = $pdf->getY() - $current_y;
		}

		if ($showaddress)
		{
			// Sender properties
			$carac_emetteur='';
		 	// Add internal contact of proposal if defined
			$arrayidcontact=$object->getIdContact('internal','SALESREPFOLL');
		 	if (count($arrayidcontact) > 0)
		 	{
		 		$object->fetch_user($arrayidcontact[0]);
		 		$labelbeforecontactname=($outputlangs->transnoentities("FromContactName")!='FromContactName'?$outputlangs->transnoentities("FromContactName"):$outputlangs->transnoentities("Name"));
		 		$carac_emetteur .= ($carac_emetteur ? "\n" : '' ).$labelbeforecontactname.": ".$outputlangs->convToOutputCharset($object->user->getFullName($outputlangs))."\n";
		 	}

		 	$carac_emetteur .= pdf_build_address($outputlangs, $this->emetteur, $object->thirdparty, '', 0, 'source', $object);

			// Show sender
			$posy=42+$top_shift;
		 	$posx=$this->marge_gauche;
			if (! empty($conf->global->MAIN_INVERT_SENDER_RECIPIENT)) $posx=$this->page_largeur-$this->marge_droite-80;
			$hautcadre=40;

			// Show sender frame
			$pdf->SetTextColor(0,0,0);
			$pdf->SetFont('','', $default_font_size - 2);
			$pdf->SetXY($posx,$posy-5);
			$pdf->MultiCell(66,5, $outputlangs->transnoentities("BillFrom").":", 0, 'L');
			$pdf->SetXY($posx,$posy);
			$pdf->SetFillColor(230,230,230);
			$pdf->MultiCell(82, $hautcadre, "", 0, 'R', 1);
			$pdf->SetTextColor(0,0,60);

			// Show sender name
			$pdf->SetXY($posx+2,$posy+3);
			$pdf->SetFont('','B', $default_font_size);
			$pdf->MultiCell(80, 4, $outputlangs->convToOutputCharset($this->emetteur->name), 0, 'L');
			$posy=$pdf->getY();

			// Show sender information
			$pdf->SetXY($posx+2,$posy);
			$pdf->SetFont('','', $default_font_size - 1);
			$pdf->MultiCell(80, 4, $carac_emetteur, 0, 'L');


			// If CUSTOMER contact defined, we use it
			$usecontact=false;
			$arrayidcontact=$object->getIdContact('external','CUSTOMER');
			if (count($arrayidcontact) > 0)
			{
				$usecontact=true;
				$result=$object->fetch_contact($arrayidcontact[0]);
			}

			// Recipient name
			if (! empty($usecontact))
			{
				// On peut utiliser le nom de la societe du contact
				if (! empty($conf->global->MAIN_USE_COMPANY_NAME_OF_CONTACT)) $socname = $object->contact->socname;
				else $socname = $object->thirdparty->name;
				$carac_client_name=$outputlangs->convToOutputCharset($socname);
			}
			else
			{
				$carac_client_name=$outputlangs->convToOutputCharset($object->thirdparty->name);
			}

			$carac_client=pdf_build_address($outputlangs,$this->emetteur,$object->thirdparty,($usecontact?$object->contact:''),$usecontact,'target',$object);

			// Show recipient
			$widthrecbox=100;
			if ($this->page_largeur < 210) $widthrecbox=84;	// To work with US executive format
			$posy=42+$top_shift;
			$posx=$this->page_largeur-$this->marge_droite-$widthrecbox;
			if (! empty($conf->global->MAIN_INVERT_SENDER_RECIPIENT)) $posx=$this->marge_gauche;

			// Show recipient frame
			$pdf->SetTextColor(0,0,0);
			$pdf->SetFont('','', $default_font_size - 2);
			$pdf->SetXY($posx+2,$posy-5);
			$pdf->MultiCell($widthrecbox, 5, $outputlangs->transnoentities("BillTo").":", 0, 'L');
			$pdf->Rect($posx, $posy, $widthrecbox, $hautcadre);

			// Show recipient name
			$pdf->SetXY($posx+2,$posy+3);
			$pdf->SetFont('','B', $default_font_size);
			$pdf->MultiCell($widthrecbox, 4, $carac_client_name, 0, 'L');

			// Show recipient information
			$pdf->SetFont('','', $default_font_size - 1);
			$pdf->SetXY($posx+2,$posy+4+(dol_nboflines_bis($carac_client_name,50)*4));
			$pdf->MultiCell($widthrecbox, 4, $carac_client, 0, 'L');
		}

		$pdf->SetTextColor(0,0,0);
		return $top_shift;
	}

	/**
	 *   	Show footer of page. Need this->emetteur object
     *
	 *   	@param	PDF			$pdf     			PDF
	 * 		@param	Object		$object				Object to show
	 *      @param	Translate	$outputlangs		Object lang for output
	 *      @param	int			$hidefreetext		1=Hide free text
	 *      @return	int								Return height of bottom margin including footer text
	 */
	function _pagefoot(&$pdf,$object,$outputlangs,$hidefreetext=0)
	{
		global $conf;
		$showdetails=$conf->global->MAIN_GENERATE_DOCUMENTS_SHOW_FOOT_DETAILS;
		return pdf_pagefoot($pdf,$outputlangs,'SUPPLIER_PROPOSAL_FREE_TEXT',$this->emetteur,$this->marge_basse,$this->marge_gauche,$this->page_hauteur,$object,$showdetails,$hidefreetext);
	}

}
<|MERGE_RESOLUTION|>--- conflicted
+++ resolved
@@ -363,15 +363,11 @@
 				}
 				if ($notetoshow)
 				{
-<<<<<<< HEAD
 					$tab_top -= 2;
-=======
-					$substitutionarray=pdf_getSubstitutionArray($outputlangs, null, $object);
+
+          $substitutionarray=pdf_getSubstitutionArray($outputlangs, null, $object);
 					complete_substitutions_array($substitutionarray, $outputlangs, $object);
 					$notetoshow = make_substitutions($notetoshow, $substitutionarray, $outputlangs);
-
-					$tab_top = 88;
->>>>>>> aa65b3f9
 
 					$pdf->SetFont('','', $default_font_size - 1);
 					$pdf->writeHTMLCell(190, 3, $this->posxdesc-1, $tab_top-1, dol_htmlentitiesbr($notetoshow), 0, 1);
