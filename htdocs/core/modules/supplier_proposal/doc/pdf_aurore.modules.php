<?php
/* Copyright (C) 2004-2014 Laurent Destailleur  <eldy@users.sourceforge.net>
 * Copyright (C) 2005-2012 Regis Houssin        <regis.houssin@capnetworks.com>
 * Copyright (C) 2008      Raphael Bertrand     <raphael.bertrand@resultic.fr>
 * Copyright (C) 2010-2014 Juanjo Menent	    <jmenent@2byte.es>
 * Copyright (C) 2012      Christophe Battarel   <christophe.battarel@altairis.fr>
 * Copyright (C) 2017      Ferran Marcet         <fmarcet@2byte.es>
 *
 * This program is free software; you can redistribute it and/or modify
 * it under the terms of the GNU General Public License as published by
 * the Free Software Foundation; either version 3 of the License, or
 * (at your option) any later version.
 *
 * This program is distributed in the hope that it will be useful,
 * but WITHOUT ANY WARRANTY; without even the implied warranty of
 * MERCHANTABILITY or FITNESS FOR A PARTICULAR PURPOSE.  See the
 * GNU General Public License for more details.
 *
 * You should have received a copy of the GNU General Public License
 * along with this program. If not, see <http://www.gnu.org/licenses/>.
 * or see http://www.gnu.org/
 */

/**
 *	\file       htdocs/core/modules/propale/doc/pdf_azur.modules.php
 *	\ingroup    propale
 *	\brief      Fichier de la classe permettant de generer les propales au modele Azur
 */
require_once DOL_DOCUMENT_ROOT.'/core/modules/supplier_proposal/modules_supplier_proposal.php';
require_once DOL_DOCUMENT_ROOT.'/product/class/product.class.php';
require_once DOL_DOCUMENT_ROOT.'/core/lib/company.lib.php';
require_once DOL_DOCUMENT_ROOT.'/core/lib/functions2.lib.php';
require_once DOL_DOCUMENT_ROOT.'/core/lib/pdf.lib.php';


/**
 *	Class to generate PDF proposal Azur
 */
class pdf_aurore extends ModelePDFSupplierProposal
{
	/**
     * @var DoliDb Database handler
     */
    public $db;
	
	/**
     * @var string model name
     */
    public $name;
	
	/**
     * @var string model description (short text)
     */
    public $description;
	
	/**
     * @var string document type
     */
    public $type;

	/**
     * @var array() Minimum version of PHP required by module.
	 * e.g.: PHP ≥ 5.3 = array(5, 3)
     */
	public $phpmin = array(5, 2); 
	
	/**
     * Dolibarr version of the loaded document
     * @public string
     */
	public $version = 'dolibarr';

	/**
     * @var int page_largeur
     */
    public $page_largeur;
	
	/**
     * @var int page_hauteur
     */
    public $page_hauteur;
	
	/**
     * @var array format
     */
    public $format;
	
	/**
     * @var int marge_gauche
     */
	public $marge_gauche;
	
	/**
     * @var int marge_droite
     */
	public $marge_droite;
	
	/**
     * @var int marge_haute
     */
	public $marge_haute;
	
	/**
     * @var int marge_basse
     */
	public $marge_basse;

	/**
	* Issuer
	* @var Societe
	*/
	public $emetteur;


	/**
	 *	Constructor
	 *
	 *  @param		DoliDB		$db      Database handler
	 */
	public function __construct($db)
	{
		global $conf, $langs, $mysoc;
		
		// Translations
		$langs->loadLangs(array("main", "bills"));

		$this->db = $db;
		$this->name = "aurore";
		$this->description = $langs->trans('DocModelAuroreDescription');

		// Dimension page pour format A4
		$this->type = 'pdf';
		$formatarray=pdf_getFormat();
		$this->page_largeur = $formatarray['width'];
		$this->page_hauteur = $formatarray['height'];
		$this->format = array($this->page_largeur,$this->page_hauteur);
		$this->marge_gauche=isset($conf->global->MAIN_PDF_MARGIN_LEFT)?$conf->global->MAIN_PDF_MARGIN_LEFT:10;
		$this->marge_droite=isset($conf->global->MAIN_PDF_MARGIN_RIGHT)?$conf->global->MAIN_PDF_MARGIN_RIGHT:10;
		$this->marge_haute =isset($conf->global->MAIN_PDF_MARGIN_TOP)?$conf->global->MAIN_PDF_MARGIN_TOP:10;
		$this->marge_basse =isset($conf->global->MAIN_PDF_MARGIN_BOTTOM)?$conf->global->MAIN_PDF_MARGIN_BOTTOM:10;

		$this->option_logo = 1;                    // Affiche logo
		$this->option_tva = 1;                     // Gere option tva FACTURE_TVAOPTION
		$this->option_modereg = 1;                 // Affiche mode reglement
		$this->option_condreg = 1;                 // Affiche conditions reglement
		$this->option_codeproduitservice = 1;      // Affiche code produit-service
		$this->option_multilang = 1;               // Dispo en plusieurs langues
		$this->option_escompte = 1;                // Affiche si il y a eu escompte
		$this->option_credit_note = 1;             // Support credit notes
		$this->option_freetext = 1;				   // Support add of a personalised text
		$this->option_draft_watermark = 1;		   //Support add of a watermark on drafts

		$this->franchise=!$mysoc->tva_assuj;

		// Get source company
		$this->emetteur=$mysoc;
		if (empty($this->emetteur->country_code)) $this->emetteur->country_code=substr($langs->defaultlang,-2);    // By default, if was not defined

		// Define position of columns
		$this->posxdesc=$this->marge_gauche+1;
		$this->posxdiscount=162;
		$this->postotalht=174;
		
		if ($conf->global->PRODUCT_USE_UNITS)
		{
		    $this->posxtva=101;
		    $this->posxup=118;
		    $this->posxqty=135;
		    $this->posxunit=151;
		} else {
		    $this->posxtva=102;
		    $this->posxup=126;
		    $this->posxqty=145;
		}
		
		if (! empty($conf->global->MAIN_GENERATE_DOCUMENTS_WITHOUT_VAT) || ! empty($conf->global->MAIN_GENERATE_DOCUMENTS_WITHOUT_VAT_COLUMN)) $this->posxup=$this->posxtva;
		$this->posxpicture=$this->posxtva - (empty($conf->global->MAIN_DOCUMENTS_WITH_PICTURE_WIDTH)?20:$conf->global->MAIN_DOCUMENTS_WITH_PICTURE_WIDTH);	// width of images
		if ($this->page_largeur < 210) // To work with US executive format
		{
			$this->posxpicture-=20;
			$this->posxtva-=20;
			$this->posxup-=20;
			$this->posxqty-=20;
			$this->posxunit-=20;
			$this->posxdiscount-=20;
			$this->postotalht-=20;
		}

		$this->tva=array();
		$this->localtax1=array();
		$this->localtax2=array();
		$this->atleastoneratenotnull=0;
		$this->atleastonediscount=0;
	}

	/**
     *  Function to build pdf onto disk
     *
     *  @param		Object		$object				Object to generate
     *  @param		Translate	$outputlangs		Lang output object
     *  @param		string		$srctemplatepath	Full path of source filename for generator using a template file
     *  @param		int			$hidedetails		Do not show line details
     *  @param		int			$hidedesc			Do not show desc
     *  @param		int			$hideref			Do not show ref
     *  @return     int             				1=OK, 0=KO
	 */
	function write_file($object,$outputlangs,$srctemplatepath='',$hidedetails=0,$hidedesc=0,$hideref=0)
	{
		global $user,$langs,$conf,$mysoc,$db,$hookmanager,$nblignes;

		if (! is_object($outputlangs)) $outputlangs=$langs;
		// For backward compatibility with FPDF, force output charset to ISO, because FPDF expect text to be encoded in ISO
		if (! empty($conf->global->MAIN_USE_FPDF)) $outputlangs->charset_output='ISO-8859-1';
		
		// Translations
		$outputlangs->loadLangs(array("main", "dict", "companies", "bills", "products", "supplier_proposal"));

		$nblignes = count($object->lines);

		// Loop on each lines to detect if there is at least one image to show
		$realpatharray=array();
		if (! empty($conf->global->MAIN_GENERATE_SUPPLIER_PROPOSAL_WITH_PICTURE))
		{
			for ($i = 0 ; $i < $nblignes ; $i++)
			{
				if (empty($object->lines[$i]->fk_product)) continue;

				$objphoto = new Product($this->db);
				$objphoto->fetch($object->lines[$i]->fk_product);

				if (! empty($conf->global->PRODUCT_USE_OLD_PATH_FOR_PHOTO))
				{
					$pdir = get_exdir($object->lines[$i]->fk_product,2,0,0,$objphoto,'product') . $object->lines[$i]->fk_product ."/photos/";
					$dir = $conf->product->dir_output.'/'.$pdir;
				}
				else
				{
					$pdir = get_exdir(0,2,0,0,$objphoto,'product') . dol_sanitizeFileName($objphoto->ref).'/';
					$dir = $conf->product->dir_output.'/'.$pdir;
				}

				$realpath='';
				foreach ($objphoto->liste_photos($dir,1) as $key => $obj)
				{
					$filename=$obj['photo'];
					//if ($obj['photo_vignette']) $filename='thumbs/'.$obj['photo_vignette'];
					$realpath = $dir.$filename;
					break;
				}

				if ($realpath) $realpatharray[$i]=$realpath;
			}
		}
		if (count($realpatharray) == 0) $this->posxpicture=$this->posxtva;

		if ($conf->supplier_proposal->dir_output)
		{
			$object->fetch_thirdparty();

			// $deja_regle = 0;

			// Definition of $dir and $file
			if ($object->specimen)
			{
				$dir = $conf->supplier_proposal->dir_output;
				$file = $dir . "/SPECIMEN.pdf";
			}
			else
			{
				$objectref = dol_sanitizeFileName($object->ref);
				$dir = $conf->supplier_proposal->dir_output . "/" . $objectref;
				$file = $dir . "/" . $objectref . ".pdf";
			}

			if (! file_exists($dir))
			{
				if (dol_mkdir($dir) < 0)
				{
					$this->error=$langs->transnoentities("ErrorCanNotCreateDir",$dir);
					return 0;
				}
			}

			if (file_exists($dir))
			{
				// Add pdfgeneration hook
				if (! is_object($hookmanager))
				{
					include_once DOL_DOCUMENT_ROOT.'/core/class/hookmanager.class.php';
					$hookmanager=new HookManager($this->db);
				}
				$hookmanager->initHooks(array('pdfgeneration'));
				$parameters=array('file'=>$file,'object'=>$object,'outputlangs'=>$outputlangs);
				global $action;
				$reshook=$hookmanager->executeHooks('beforePDFCreation',$parameters,$object,$action);    // Note that $action and $object may have been modified by some hooks

				// Create pdf instance
                $pdf=pdf_getInstance($this->format);
                $default_font_size = pdf_getPDFFontSize($outputlangs);	// Must be after pdf_getInstance
                $heightforinfotot = 50;	// Height reserved to output the info and total part
		        $heightforfreetext= (isset($conf->global->MAIN_PDF_FREETEXT_HEIGHT)?$conf->global->MAIN_PDF_FREETEXT_HEIGHT:5);	// Height reserved to output the free text on last page
	            $heightforfooter = $this->marge_basse + 8;	// Height reserved to output the footer (value include bottom margin)
                $pdf->SetAutoPageBreak(1,0);

                if (class_exists('TCPDF'))
                {
                    $pdf->setPrintHeader(false);
                    $pdf->setPrintFooter(false);
                }
                $pdf->SetFont(pdf_getPDFFont($outputlangs));
                // Set path to the background PDF File
                if (! empty($conf->global->MAIN_ADD_PDF_BACKGROUND))
                {
                    $pagecount = $pdf->setSourceFile($conf->mycompany->dir_output.'/'.$conf->global->MAIN_ADD_PDF_BACKGROUND);
                    $tplidx = $pdf->importPage(1);
                }

				$pdf->Open();
				$pagenb=0;
				$pdf->SetDrawColor(128,128,128);

				$pdf->SetTitle($outputlangs->convToOutputCharset($object->ref));
				$pdf->SetSubject($outputlangs->transnoentities("CommercialAsk"));
				$pdf->SetCreator("Dolibarr ".DOL_VERSION);
				$pdf->SetAuthor($outputlangs->convToOutputCharset($user->getFullName($outputlangs)));
				$pdf->SetKeyWords($outputlangs->convToOutputCharset($object->ref)." ".$outputlangs->transnoentities("CommercialAsk")." ".$outputlangs->convToOutputCharset($object->thirdparty->name));
				if (! empty($conf->global->MAIN_DISABLE_PDF_COMPRESSION)) $pdf->SetCompression(false);

				$pdf->SetMargins($this->marge_gauche, $this->marge_haute, $this->marge_droite);   // Left, Top, Right

				// Positionne $this->atleastonediscount si on a au moins une remise
				for ($i = 0 ; $i < $nblignes ; $i++)
				{
					if ($object->lines[$i]->remise_percent)
					{
						$this->atleastonediscount++;
					}
				}
				if (empty($this->atleastonediscount) && empty($conf->global->PRODUCT_USE_UNITS))
				{
					$this->posxpicture+=($this->postotalht - $this->posxdiscount);
					$this->posxtva+=($this->postotalht - $this->posxdiscount);
					$this->posxup+=($this->postotalht - $this->posxdiscount);
					$this->posxqty+=($this->postotalht - $this->posxdiscount);
					$this->posxdiscount+=($this->postotalht - $this->posxdiscount);
					//$this->postotalht;
				}

				// New page
				$pdf->AddPage();
				if (! empty($tplidx)) $pdf->useTemplate($tplidx);
				$pagenb++;
				$top_shift = $this->_pagehead($pdf, $object, 1, $outputlangs);
				$pdf->SetFont('','', $default_font_size - 1);
				$pdf->MultiCell(0, 3, '');		// Set interline to 3
				$pdf->SetTextColor(0,0,0);

				$tab_top = 90+$top_shift;
				$tab_top_newpage = (empty($conf->global->MAIN_PDF_DONOTREPEAT_HEAD)?42+$top_shift:10);

				// Affiche notes
				$notetoshow=empty($object->note_public)?'':$object->note_public;
				if (! empty($conf->global->MAIN_ADD_SALE_REP_SIGNATURE_IN_NOTE))
				{
					// Get first sale rep
					if (is_object($object->thirdparty))
					{
						$salereparray=$object->thirdparty->getSalesRepresentatives($user);
						$salerepobj=new User($this->db);
						$salerepobj->fetch($salereparray[0]['id']);
						if (! empty($salerepobj->signature)) $notetoshow=dol_concatdesc($notetoshow, $salerepobj->signature);
					}
				}
				if ($notetoshow)
				{
					$tab_top -= 2;
<<<<<<< HEAD
=======

          $substitutionarray=pdf_getSubstitutionArray($outputlangs, null, $object);
					complete_substitutions_array($substitutionarray, $outputlangs, $object);
					$notetoshow = make_substitutions($notetoshow, $substitutionarray, $outputlangs);
>>>>>>> a73296e2

					$pdf->SetFont('','', $default_font_size - 1);
					$pdf->writeHTMLCell(190, 3, $this->posxdesc-1, $tab_top-1, dol_htmlentitiesbr($notetoshow), 0, 1);
					$nexY = $pdf->GetY();
					$height_note=$nexY-$tab_top;

					// Rect prend une longueur en 3eme param
					$pdf->SetDrawColor(192,192,192);
					$pdf->Rect($this->marge_gauche, $tab_top-1, $this->page_largeur-$this->marge_gauche-$this->marge_droite, $height_note+1);

<<<<<<< HEAD
					$tab_top = $nexY+6;
=======
					$tab_top = $nexY+6+$height_note;
>>>>>>> a73296e2
				}

				$iniY = $tab_top + 7;
				$curY = $tab_top + 7;
				$nexY = $tab_top + 7;

				// Loop on each lines
				for ($i = 0 ; $i < $nblignes ; $i++)
				{
					$curY = $nexY;
					$pdf->SetFont('','', $default_font_size - 1);   // Into loop to work with multipage
					$pdf->SetTextColor(0,0,0);

					// Define size of image if we need it
					$imglinesize=array();
					if (! empty($realpatharray[$i])) $imglinesize=pdf_getSizeForImage($realpatharray[$i]);

					$pdf->setTopMargin($tab_top_newpage);
					$pdf->setPageOrientation('', 1, $heightforfooter+$heightforfreetext+$heightforinfotot);	// The only function to edit the bottom margin of current page to set it.
					$pageposbefore=$pdf->getPage();

					$showpricebeforepagebreak=1;
					$posYAfterImage=0;
					$posYAfterDescription=0;

					// We start with Photo of product line
					if (!empty($imglinesize['width']) && !empty($imglinesize['height']) && ($curY + $imglinesize['height']) > ($this->page_hauteur-($heightforfooter+$heightforfreetext+$heightforinfotot)))	// If photo too high, we moved completely on new page
					{
						$pdf->AddPage('','',true);
						if (! empty($tplidx)) $pdf->useTemplate($tplidx);
						if (empty($conf->global->MAIN_PDF_DONOTREPEAT_HEAD)) $this->_pagehead($pdf, $object, 0, $outputlangs);
						$pdf->setPage($pageposbefore+1);

						$curY = $tab_top_newpage;
						$showpricebeforepagebreak=0;
					}

					if (!empty($imglinesize['width']) && !empty($imglinesize['height']))
					{
						$curX = $this->posxpicture-1;
						$pdf->Image($realpatharray[$i], $curX + (($this->posxtva-$this->posxpicture-$imglinesize['width'])/2), $curY, $imglinesize['width'], $imglinesize['height'], '', '', '', 2, 300);	// Use 300 dpi
						// $pdf->Image does not increase value return by getY, so we save it manually
						$posYAfterImage=$curY+$imglinesize['height'];
					}

					// Description of product line
					$curX = $this->posxdesc-1;

					$pdf->startTransaction();
					if ($posYAfterImage > 0)
					{
						$descWidth = $this->posxpicture-$curX;
					}
					else
					{
						$descWidth = $this->posxtva-$curX;
					}
					pdf_writelinedesc($pdf,$object,$i,$outputlangs,$descWidth,3,$curX,$curY,$hideref,$hidedesc,1);

					$pageposafter=$pdf->getPage();
					if ($pageposafter > $pageposbefore)	// There is a pagebreak
					{
						$pdf->rollbackTransaction(true);
						$pageposafter=$pageposbefore;
						//print $pageposafter.'-'.$pageposbefore;exit;
						$pdf->setPageOrientation('', 1, $heightforfooter);	// The only function to edit the bottom margin of current page to set it.
						pdf_writelinedesc($pdf,$object,$i,$outputlangs,$descWidth,3,$curX,$curY,$hideref,$hidedesc);

						$pageposafter=$pdf->getPage();
						$posyafter=$pdf->GetY();
						//var_dump($posyafter); var_dump(($this->page_hauteur - ($heightforfooter+$heightforfreetext+$heightforinfotot))); exit;
						if ($posyafter > ($this->page_hauteur - ($heightforfooter+$heightforfreetext+$heightforinfotot)))	// There is no space left for total+free text
						{
							if ($i == ($nblignes-1))	// No more lines, and no space left to show total, so we create a new page
							{
								$pdf->AddPage('','',true);
								if (! empty($tplidx)) $pdf->useTemplate($tplidx);
								if (empty($conf->global->MAIN_PDF_DONOTREPEAT_HEAD)) $this->_pagehead($pdf, $object, 0, $outputlangs);
								$pdf->setPage($pageposafter+1);
							}
						}
						else
						{
							// We found a page break
							$showpricebeforepagebreak=0;
						}
					}
					else	// No pagebreak
					{
						$pdf->commitTransaction();
					}
					$posYAfterDescription=$pdf->GetY();

					$nexY = $pdf->GetY();
					$pageposafter=$pdf->getPage();

					$pdf->setPage($pageposbefore);
					$pdf->setTopMargin($this->marge_haute);
					$pdf->setPageOrientation('', 1, 0);	// The only function to edit the bottom margin of current page to set it.

					// We suppose that a too long description or photo were moved completely on next page
					if ($pageposafter > $pageposbefore && empty($showpricebeforepagebreak)) {
						$pdf->setPage($pageposafter); $curY = $tab_top_newpage;
					}

					$pdf->SetFont('','', $default_font_size - 1);   // On repositionne la police par defaut

					// VAT Rate
					/*
					if (empty($conf->global->MAIN_GENERATE_DOCUMENTS_WITHOUT_VAT))
					{
						$vat_rate = pdf_getlinevatrate($object, $i, $outputlangs, $hidedetails);
						$pdf->SetXY($this->posxtva, $curY);
						$pdf->MultiCell($this->posxup-$this->posxtva-3, 3, $vat_rate, 0, 'R');
					}

					// Unit price before discount
					$up_excl_tax = pdf_getlineupexcltax($object, $i, $outputlangs, $hidedetails);
					$pdf->SetXY($this->posxup, $curY);
					if ($up_excl_tax > 0)
						$pdf->MultiCell($this->posxqty-$this->posxup-0.8, 3, $up_excl_tax, 0, 'R', 0);
                    */

					// Quantity
					$qty = pdf_getlineqty($object, $i, $outputlangs, $hidedetails);
					$pdf->SetXY($this->posxqty, $curY);
					// Enough for 6 chars
					if($conf->global->PRODUCT_USE_UNITS)
					{
					    $pdf->MultiCell($this->posxunit-$this->posxqty-0.8, 3, $qty, 0, 'R');
					}
					else
					{
					    $pdf->MultiCell($this->posxdiscount-$this->posxqty-0.8, 3, $qty, 0, 'R');
					}
					
					// Unit
					if($conf->global->PRODUCT_USE_UNITS)
					{
					    $unit = pdf_getlineunit($object, $i, $outputlangs, $hidedetails, $hookmanager);
					    $pdf->SetXY($this->posxunit, $curY);
					    $pdf->MultiCell($this->posxdiscount-$this->posxunit-0.8, 4, $unit, 0, 'L');
					}

					// Discount on line
					/*
					if ($object->lines[$i]->remise_percent)
					{
						$pdf->SetXY($this->posxdiscount-2, $curY);
						$remise_percent = pdf_getlineremisepercent($object, $i, $outputlangs, $hidedetails);
						$pdf->MultiCell($this->postotalht-$this->posxdiscount+2, 3, $remise_percent, 0, 'R');
					}

					// Total HT line
					$total_excl_tax = pdf_getlinetotalexcltax($object, $i, $outputlangs, $hidedetails);
					$pdf->SetXY($this->postotalht, $curY);
					if ($total_excl_tax > 0)
						$pdf->MultiCell($this->page_largeur-$this->marge_droite-$this->postotalht, 3, $total_excl_tax, 0, 'R', 0);
                    */

					// Collecte des totaux par valeur de tva dans $this->tva["taux"]=total_tva
					if ($conf->multicurrency->enabled && $object->multicurrency_tx != 1) $tvaligne=$object->lines[$i]->multicurrency_total_tva;
					else $tvaligne=$object->lines[$i]->total_tva;

					$localtax1ligne=$object->lines[$i]->total_localtax1;
					$localtax2ligne=$object->lines[$i]->total_localtax2;
					$localtax1_rate=$object->lines[$i]->localtax1_tx;
					$localtax2_rate=$object->lines[$i]->localtax2_tx;
					$localtax1_type=$object->lines[$i]->localtax1_type;
					$localtax2_type=$object->lines[$i]->localtax2_type;

					if ($object->remise_percent) $tvaligne-=($tvaligne*$object->remise_percent)/100;
					if ($object->remise_percent) $localtax1ligne-=($localtax1ligne*$object->remise_percent)/100;
					if ($object->remise_percent) $localtax2ligne-=($localtax2ligne*$object->remise_percent)/100;

					$vatrate=(string) $object->lines[$i]->tva_tx;

					// Retrieve type from database for backward compatibility with old records
					if ((! isset($localtax1_type) || $localtax1_type=='' || ! isset($localtax2_type) || $localtax2_type=='') // if tax type not defined
					&& (! empty($localtax1_rate) || ! empty($localtax2_rate))) // and there is local tax
					{
						$localtaxtmp_array=getLocalTaxesFromRate($vatrate,0,$object->thirdparty,$mysoc);
						$localtax1_type = $localtaxtmp_array[0];
						$localtax2_type = $localtaxtmp_array[2];
					}

				    // retrieve global local tax
					if ($localtax1_type && $localtax1ligne != 0)
						$this->localtax1[$localtax1_type][$localtax1_rate]+=$localtax1ligne;
					if ($localtax2_type && $localtax2ligne != 0)
						$this->localtax2[$localtax2_type][$localtax2_rate]+=$localtax2ligne;

					if (($object->lines[$i]->info_bits & 0x01) == 0x01) $vatrate.='*';
					if (! isset($this->tva[$vatrate]))				$this->tva[$vatrate]=0;
					$this->tva[$vatrate] += $tvaligne;

					if ($posYAfterImage > $posYAfterDescription) $nexY=$posYAfterImage;

					// Add line
					if (! empty($conf->global->MAIN_PDF_DASH_BETWEEN_LINES) && $i < ($nblignes - 1))
					{
						$pdf->setPage($pageposafter);
						$pdf->SetLineStyle(array('dash'=>'1,1','color'=>array(80,80,80)));
						//$pdf->SetDrawColor(190,190,200);
						$pdf->line($this->marge_gauche, $nexY+1, $this->page_largeur - $this->marge_droite, $nexY+1);
						$pdf->SetLineStyle(array('dash'=>0));
					}

					$nexY+=2;    // Passe espace entre les lignes

					// Detect if some page were added automatically and output _tableau for past pages
					while ($pagenb < $pageposafter)
					{
						$pdf->setPage($pagenb);
						if ($pagenb == 1)
						{
							$this->_tableau($pdf, $tab_top, $this->page_hauteur - $tab_top - $heightforfooter, 0, $outputlangs, 0, 1);
						}
						else
						{
							$this->_tableau($pdf, $tab_top_newpage, $this->page_hauteur - $tab_top_newpage - $heightforfooter, 0, $outputlangs, 1, 1);
						}
						$this->_pagefoot($pdf,$object,$outputlangs,1);
						$pagenb++;
						$pdf->setPage($pagenb);
						$pdf->setPageOrientation('', 1, 0);	// The only function to edit the bottom margin of current page to set it.
						if (empty($conf->global->MAIN_PDF_DONOTREPEAT_HEAD)) $this->_pagehead($pdf, $object, 0, $outputlangs);
					}
					if (isset($object->lines[$i+1]->pagebreak) && $object->lines[$i+1]->pagebreak)
					{
						if ($pagenb == 1)
						{
							$this->_tableau($pdf, $tab_top, $this->page_hauteur - $tab_top - $heightforfooter, 0, $outputlangs, 0, 1);
						}
						else
						{
							$this->_tableau($pdf, $tab_top_newpage, $this->page_hauteur - $tab_top_newpage - $heightforfooter, 0, $outputlangs, 1, 1);
						}
						$this->_pagefoot($pdf,$object,$outputlangs,1);
						// New page
						$pdf->AddPage();
						if (! empty($tplidx)) $pdf->useTemplate($tplidx);
						$pagenb++;
						if (empty($conf->global->MAIN_PDF_DONOTREPEAT_HEAD)) $this->_pagehead($pdf, $object, 0, $outputlangs);
					}
				}

				// Show square
				if ($pagenb == 1)
				{
					$this->_tableau($pdf, $tab_top, $this->page_hauteur - $tab_top - $heightforinfotot - $heightforfreetext - $heightforfooter, 0, $outputlangs, 0, 0);
					$bottomlasttab=$this->page_hauteur - $heightforinfotot - $heightforfreetext - $heightforfooter + 1;
				}
				else
				{
					$this->_tableau($pdf, $tab_top_newpage, $this->page_hauteur - $tab_top_newpage - $heightforinfotot - $heightforfreetext - $heightforfooter, 0, $outputlangs, 1, 0);
					$bottomlasttab=$this->page_hauteur - $heightforinfotot - $heightforfreetext - $heightforfooter + 1;
				}

				// Affiche zone infos
				$posy=$this->_tableau_info($pdf, $object, $bottomlasttab, $outputlangs);

				// Affiche zone totaux
				//$posy=$this->_tableau_tot($pdf, $object, 0, $bottomlasttab, $outputlangs);

				// Affiche zone versements
				/*
				if ($deja_regle || $amount_credit_notes_included || $amount_deposits_included)
				{
					$posy=$this->_tableau_versements($pdf, $object, $posy, $outputlangs);
				}
				*/

				// Pied de page
				$this->_pagefoot($pdf,$object,$outputlangs);
				if (method_exists($pdf,'AliasNbPages')) $pdf->AliasNbPages();

				$pdf->Close();

				$pdf->Output($file,'F');

				//Add pdfgeneration hook
				$hookmanager->initHooks(array('pdfgeneration'));
				$parameters=array('file'=>$file,'object'=>$object,'outputlangs'=>$outputlangs);
				global $action;
				$reshook=$hookmanager->executeHooks('afterPDFCreation',$parameters,$this,$action);    // Note that $action and $object may have been modified by some hooks

				if (! empty($conf->global->MAIN_UMASK))
				@chmod($file, octdec($conf->global->MAIN_UMASK));

				$this->result = array('fullpath'=>$file);

				return 1;   // Pas d'erreur
			}
			else
			{
				$this->error=$langs->trans("ErrorCanNotCreateDir",$dir);
				return 0;
			}
		}
		else
		{
			$this->error=$langs->trans("ErrorConstantNotDefined","SUPPLIER_PROPOSAL_OUTPUTDIR");
			return 0;
		}
	}

	/**
	 *  Show payments table
	 *
     *  @param	PDF			$pdf           Object PDF
     *  @param  Object		$object         Object proposal
     *  @param  int			$posy           Position y in PDF
     *  @param  Translate	$outputlangs    Object langs for output
     *  @return int             			<0 if KO, >0 if OK
	 */
	function _tableau_versements(&$pdf, $object, $posy, $outputlangs)
	{

	}


	/**
	 *   Show miscellaneous information (payment mode, payment term, ...)
	 *
	 *   @param		PDF			$pdf     		Object PDF
	 *   @param		Object		$object			Object to show
	 *   @param		int			$posy			Y
	 *   @param		Translate	$outputlangs	Langs object
	 *   @return	void
	 */
	function _tableau_info(&$pdf, $object, $posy, $outputlangs)
	{
		global $conf;
		$default_font_size = pdf_getPDFFontSize($outputlangs);

		$pdf->SetFont('','', $default_font_size - 1);

		$posxval=52;

        // Show shipping date
        if (! empty($object->date_livraison))
		{
            $outputlangs->load("sendings");
			$pdf->SetFont('','B', $default_font_size - 2);
			$pdf->SetXY($this->marge_gauche, $posy);
			$titre = $outputlangs->transnoentities("DateDeliveryPlanned").':';
			$pdf->MultiCell(80, 4, $titre, 0, 'L');
			$pdf->SetFont('','', $default_font_size - 2);
			$pdf->SetXY($posxval, $posy);
			$dlp=dol_print_date($object->date_livraison,"daytext",false,$outputlangs,true);
			$pdf->MultiCell(80, 4, $dlp, 0, 'L');

            $posy=$pdf->GetY()+1;
		}
		else {
			$outputlangs->load("sendings");
			$pdf->SetFont('','B', $default_font_size - 2);
			$pdf->SetXY($this->marge_gauche, $posy);
			$titre = $outputlangs->transnoentities("DateDeliveryPlanned").':';
			$pdf->MultiCell(80, 4, $titre, 0, 'L');
			$pdf->SetFont('','', $default_font_size - 2);
			$pdf->SetXY($posxval, $posy);
			//$dlp=dol_print_date($object->date_livraison,"daytext",false,$outputlangs,true);
			$pdf->MultiCell(80, 4, $dlp, 0, 'L');

            $posy=$pdf->GetY()+1;
		}
        /* PHFAVRE
		elseif ($object->availability_code || $object->availability)    // Show availability conditions
		{
			$pdf->SetFont('','B', $default_font_size - 2);
			$pdf->SetXY($this->marge_gauche, $posy);
			$titre = $outputlangs->transnoentities("AvailabilityPeriod").':';
			$pdf->MultiCell(80, 4, $titre, 0, 'L');
			$pdf->SetTextColor(0,0,0);
			$pdf->SetFont('','', $default_font_size - 2);
			$pdf->SetXY($posxval, $posy);
			$lib_availability=$outputlangs->transnoentities("AvailabilityType".$object->availability_code)!=('AvailabilityType'.$object->availability_code)?$outputlangs->transnoentities("AvailabilityType".$object->availability_code):$outputlangs->convToOutputCharset($object->availability);
			$lib_availability=str_replace('\n',"\n",$lib_availability);
			$pdf->MultiCell(80, 4, $lib_availability, 0, 'L');

			$posy=$pdf->GetY()+1;
		}*/

		// Show payments conditions
		if (empty($conf->global->SUPPLIER_PROPOSAL_PDF_HIDE_PAYMENTTERMCOND) && ($object->cond_reglement_code || $object->cond_reglement))
		{
			$pdf->SetFont('','B', $default_font_size - 2);
			$pdf->SetXY($this->marge_gauche, $posy);
			$titre = $outputlangs->transnoentities("PaymentConditions").':';
			$pdf->MultiCell(80, 4, $titre, 0, 'L');

			$pdf->SetFont('','', $default_font_size - 2);
			$pdf->SetXY($posxval, $posy);
			$lib_condition_paiement=$outputlangs->transnoentities("PaymentCondition".$object->cond_reglement_code)!=('PaymentCondition'.$object->cond_reglement_code)?$outputlangs->transnoentities("PaymentCondition".$object->cond_reglement_code):$outputlangs->convToOutputCharset($object->cond_reglement_doc);
			$lib_condition_paiement=str_replace('\n',"\n",$lib_condition_paiement);
			$pdf->MultiCell(80, 4, $lib_condition_paiement,0,'L');

			$posy=$pdf->GetY()+3;
		}

		if (! empty($conf->global->SUPPLIER_PROPOSAL_PDF_SHOW_PAYMENTTERMMODE))
		{
			// Show payment mode
			if ($object->mode_reglement_code
			&& $object->mode_reglement_code != 'CHQ'
			&& $object->mode_reglement_code != 'VIR')
			{
				$pdf->SetFont('','B', $default_font_size - 2);
				$pdf->SetXY($this->marge_gauche, $posy-2);
				$titre = $outputlangs->transnoentities("PaymentMode").':';
				$pdf->MultiCell(80, 5, $titre, 0, 'L');
				$pdf->SetFont('','', $default_font_size - 2);
				$pdf->SetXY($posxval, $posy-2);
				$lib_mode_reg=$outputlangs->transnoentities("PaymentType".$object->mode_reglement_code)!=('PaymentType'.$object->mode_reglement_code)?$outputlangs->transnoentities("PaymentType".$object->mode_reglement_code):$outputlangs->convToOutputCharset($object->mode_reglement);
				$pdf->MultiCell(80, 5, $lib_mode_reg,0,'L');

				$posy=$pdf->GetY()+2;
			}

			// Show payment mode CHQ
			if (empty($object->mode_reglement_code) || $object->mode_reglement_code == 'CHQ')
			{
				// Si mode reglement non force ou si force a CHQ
				if (! empty($conf->global->FACTURE_CHQ_NUMBER))
				{
					$diffsizetitle=(empty($conf->global->PDF_DIFFSIZE_TITLE)?3:$conf->global->PDF_DIFFSIZE_TITLE);

					if ($conf->global->FACTURE_CHQ_NUMBER > 0)
					{
						$account = new Account($this->db);
						$account->fetch($conf->global->FACTURE_CHQ_NUMBER);

						$pdf->SetXY($this->marge_gauche, $posy);
						$pdf->SetFont('','B', $default_font_size - $diffsizetitle);
						$pdf->MultiCell(100, 3, $outputlangs->transnoentities('PaymentByChequeOrderedTo',$account->proprio),0,'L',0);
						$posy=$pdf->GetY()+1;

			            if (empty($conf->global->MAIN_PDF_HIDE_CHQ_ADDRESS))
			            {
							$pdf->SetXY($this->marge_gauche, $posy);
							$pdf->SetFont('','', $default_font_size - $diffsizetitle);
							$pdf->MultiCell(100, 3, $outputlangs->convToOutputCharset($account->owner_address), 0, 'L', 0);
							$posy=$pdf->GetY()+2;
			            }
					}
					if ($conf->global->FACTURE_CHQ_NUMBER == -1)
					{
						$pdf->SetXY($this->marge_gauche, $posy);
						$pdf->SetFont('','B', $default_font_size - $diffsizetitle);
						$pdf->MultiCell(100, 3, $outputlangs->transnoentities('PaymentByChequeOrderedTo',$this->emetteur->name),0,'L',0);
						$posy=$pdf->GetY()+1;

			            if (empty($conf->global->MAIN_PDF_HIDE_CHQ_ADDRESS))
			            {
							$pdf->SetXY($this->marge_gauche, $posy);
							$pdf->SetFont('','', $default_font_size - $diffsizetitle);
							$pdf->MultiCell(100, 3, $outputlangs->convToOutputCharset($this->emetteur->getFullAddress()), 0, 'L', 0);
							$posy=$pdf->GetY()+2;
			            }
					}
				}
			}

			// If payment mode not forced or forced to VIR, show payment with BAN
			if (empty($object->mode_reglement_code) || $object->mode_reglement_code == 'VIR')
			{
				if (! empty($object->fk_bank) || ! empty($conf->global->FACTURE_RIB_NUMBER))
				{
					$bankid=(empty($object->fk_bank)?$conf->global->FACTURE_RIB_NUMBER:$object->fk_bank);
					$account = new Account($this->db);
					$account->fetch($bankid);

					$curx=$this->marge_gauche;
					$cury=$posy;

					$posy=pdf_bank($pdf,$outputlangs,$curx,$cury,$account,0,$default_font_size);

					$posy+=2;
				}
			}
		}

		return $posy;
	}


	/**
	 *	Show total to pay
	 *
	 *	@param	PDF			$pdf            Object PDF
	 *	@param  Facture		$object         Object invoice
	 *	@param  int			$deja_regle     Montant deja regle
	 *	@param	int			$posy			Position depart
	 *	@param	Translate	$outputlangs	Objet langs
	 *	@return int							Position pour suite
	 */
	function _tableau_tot(&$pdf, $object, $deja_regle, $posy, $outputlangs)
	{
		global $conf,$mysoc;
		$default_font_size = pdf_getPDFFontSize($outputlangs);

		$tab2_top = $posy;
		$tab2_hl = 4;
		$pdf->SetFont('','', $default_font_size - 1);

		// Tableau total
		$col1x = 120; $col2x = 170;
		if ($this->page_largeur < 210) // To work with US executive format
		{
			$col2x-=20;
		}
		$largcol2 = ($this->page_largeur - $this->marge_droite - $col2x);

		$useborder=0;
		$index = 0;

		// Total HT
		$pdf->SetFillColor(255,255,255);
		$pdf->SetXY($col1x, $tab2_top + 0);
		$pdf->MultiCell($col2x-$col1x, $tab2_hl, $outputlangs->transnoentities("TotalHT"), 0, 'L', 1);

		$pdf->SetXY($col2x, $tab2_top + 0);
		$pdf->MultiCell($largcol2, $tab2_hl, price($object->total_ht + (! empty($object->remise)?$object->remise:0), 0, $outputlangs), 0, 'R', 1);

		// Show VAT by rates and total
		$pdf->SetFillColor(248,248,248);

		$this->atleastoneratenotnull=0;
		if (empty($conf->global->MAIN_GENERATE_DOCUMENTS_WITHOUT_VAT))
		{
			$tvaisnull=((! empty($this->tva) && count($this->tva) == 1 && isset($this->tva['0.000']) && is_float($this->tva['0.000'])) ? true : false);
			if (! empty($conf->global->MAIN_GENERATE_DOCUMENTS_WITHOUT_VAT_IFNULL) && $tvaisnull)
			{
				// Nothing to do
			}
			else
			{
				//Local tax 1 before VAT
				//if (! empty($conf->global->FACTURE_LOCAL_TAX1_OPTION) && $conf->global->FACTURE_LOCAL_TAX1_OPTION=='localtax1on')
				//{
					foreach( $this->localtax1 as $localtax_type => $localtax_rate )
					{
						if (in_array((string) $localtax_type, array('1','3','5'))) continue;

						foreach( $localtax_rate as $tvakey => $tvaval )
						{
							if ($tvakey!=0)    // On affiche pas taux 0
							{
								//$this->atleastoneratenotnull++;

								$index++;
								$pdf->SetXY($col1x, $tab2_top + $tab2_hl * $index);

								$tvacompl='';
								if (preg_match('/\*/',$tvakey))
								{
									$tvakey=str_replace('*','',$tvakey);
									$tvacompl = " (".$outputlangs->transnoentities("NonPercuRecuperable").")";
								}
								$totalvat = $outputlangs->transcountrynoentities("TotalLT1",$mysoc->country_code).' ';
								$totalvat.=vatrate(abs($tvakey),1).$tvacompl;
								$pdf->MultiCell($col2x-$col1x, $tab2_hl, $totalvat, 0, 'L', 1);

								$pdf->SetXY($col2x, $tab2_top + $tab2_hl * $index);
								$pdf->MultiCell($largcol2, $tab2_hl, price($tvaval, 0, $outputlangs), 0, 'R', 1);
							}
						}
					}
	      		//}
				//Local tax 2 before VAT
				//if (! empty($conf->global->FACTURE_LOCAL_TAX2_OPTION) && $conf->global->FACTURE_LOCAL_TAX2_OPTION=='localtax2on')
				//{
					foreach( $this->localtax2 as $localtax_type => $localtax_rate )
					{
						if (in_array((string) $localtax_type, array('1','3','5'))) continue;

						foreach( $localtax_rate as $tvakey => $tvaval )
						{
							if ($tvakey!=0)    // On affiche pas taux 0
							{
								//$this->atleastoneratenotnull++;



								$index++;
								$pdf->SetXY($col1x, $tab2_top + $tab2_hl * $index);

								$tvacompl='';
								if (preg_match('/\*/',$tvakey))
								{
									$tvakey=str_replace('*','',$tvakey);
									$tvacompl = " (".$outputlangs->transnoentities("NonPercuRecuperable").")";
								}
								$totalvat = $outputlangs->transcountrynoentities("TotalLT2", $mysoc->country_code).' ';
								$totalvat.=vatrate(abs($tvakey),1).$tvacompl;
								$pdf->MultiCell($col2x-$col1x, $tab2_hl, $totalvat, 0, 'L', 1);

								$pdf->SetXY($col2x, $tab2_top + $tab2_hl * $index);
								$pdf->MultiCell($largcol2, $tab2_hl, price($tvaval, 0, $outputlangs), 0, 'R', 1);

							}
						}
					}
				//}
				// VAT
				foreach($this->tva as $tvakey => $tvaval)
				{
					if ($tvakey > 0)    // On affiche pas taux 0
					{
						$this->atleastoneratenotnull++;

						$index++;
						$pdf->SetXY($col1x, $tab2_top + $tab2_hl * $index);

						$tvacompl='';
						if (preg_match('/\*/',$tvakey))
						{
							$tvakey=str_replace('*','',$tvakey);
							$tvacompl = " (".$outputlangs->transnoentities("NonPercuRecuperable").")";
						}
						$totalvat =$outputlangs->transcountrynoentities("TotalVAT",$mysoc->country_code).' ';
						$totalvat.=vatrate($tvakey,1).$tvacompl;
						$pdf->MultiCell($col2x-$col1x, $tab2_hl, $totalvat, 0, 'L', 1);

						$pdf->SetXY($col2x, $tab2_top + $tab2_hl * $index);
						$pdf->MultiCell($largcol2, $tab2_hl, price($tvaval, 0, $outputlangs), 0, 'R', 1);
					}
				}

				//Local tax 1 after VAT
				//if (! empty($conf->global->FACTURE_LOCAL_TAX1_OPTION) && $conf->global->FACTURE_LOCAL_TAX1_OPTION=='localtax1on')
				//{
					foreach( $this->localtax1 as $localtax_type => $localtax_rate )
					{
						if (in_array((string) $localtax_type, array('2','4','6'))) continue;

						foreach( $localtax_rate as $tvakey => $tvaval )
						{
							if ($tvakey != 0)    // On affiche pas taux 0
							{
								//$this->atleastoneratenotnull++;

								$index++;
								$pdf->SetXY($col1x, $tab2_top + $tab2_hl * $index);

								$tvacompl='';
								if (preg_match('/\*/',$tvakey))
								{
									$tvakey=str_replace('*','',$tvakey);
									$tvacompl = " (".$outputlangs->transnoentities("NonPercuRecuperable").")";
								}
								$totalvat = $outputlangs->transcountrynoentities("TotalLT1",$mysoc->country_code).' ';

								$totalvat.=vatrate(abs($tvakey),1).$tvacompl;
								$pdf->MultiCell($col2x-$col1x, $tab2_hl, $totalvat, 0, 'L', 1);
								$pdf->SetXY($col2x, $tab2_top + $tab2_hl * $index);
								$pdf->MultiCell($largcol2, $tab2_hl, price($tvaval, 0, $outputlangs), 0, 'R', 1);
							}
						}
					}
	      		//}
				//Local tax 2 after VAT
				//if (! empty($conf->global->FACTURE_LOCAL_TAX2_OPTION) && $conf->global->FACTURE_LOCAL_TAX2_OPTION=='localtax2on')
				//{
					foreach( $this->localtax2 as $localtax_type => $localtax_rate )
					{
						if (in_array((string) $localtax_type, array('2','4','6'))) continue;

						foreach( $localtax_rate as $tvakey => $tvaval )
						{
						    // retrieve global local tax
							if ($tvakey != 0)    // On affiche pas taux 0
							{
								//$this->atleastoneratenotnull++;

								$index++;
								$pdf->SetXY($col1x, $tab2_top + $tab2_hl * $index);

								$tvacompl='';
								if (preg_match('/\*/',$tvakey))
								{
									$tvakey=str_replace('*','',$tvakey);
									$tvacompl = " (".$outputlangs->transnoentities("NonPercuRecuperable").")";
								}
								$totalvat = $outputlangs->transcountrynoentities("TotalLT2",$mysoc->country_code).' ';

								$totalvat.=vatrate(abs($tvakey),1).$tvacompl;
								$pdf->MultiCell($col2x-$col1x, $tab2_hl, $totalvat, 0, 'L', 1);

								$pdf->SetXY($col2x, $tab2_top + $tab2_hl * $index);
								$pdf->MultiCell($largcol2, $tab2_hl, price($tvaval, 0, $outputlangs), 0, 'R', 1);
							}
						}
					}
				//}

				// Total TTC
				$index++;
				$pdf->SetXY($col1x, $tab2_top + $tab2_hl * $index);
				$pdf->SetTextColor(0,0,60);
				$pdf->SetFillColor(224,224,224);
				$pdf->MultiCell($col2x-$col1x, $tab2_hl, $outputlangs->transnoentities("TotalTTC"), $useborder, 'L', 1);

				$pdf->SetXY($col2x, $tab2_top + $tab2_hl * $index);
				$pdf->MultiCell($largcol2, $tab2_hl, price($object->total_ttc, 0, $outputlangs), $useborder, 'R', 1);
			}
		}

		$pdf->SetTextColor(0,0,0);

		/*
		$resteapayer = $object->total_ttc - $deja_regle;
		if (! empty($object->paye)) $resteapayer=0;
		*/

		if ($deja_regle > 0)
		{
			$index++;

			$pdf->SetXY($col1x, $tab2_top + $tab2_hl * $index);
			$pdf->MultiCell($col2x-$col1x, $tab2_hl, $outputlangs->transnoentities("AlreadyPaid"), 0, 'L', 0);

			$pdf->SetXY($col2x, $tab2_top + $tab2_hl * $index);
			$pdf->MultiCell($largcol2, $tab2_hl, price($deja_regle, 0, $outputlangs), 0, 'R', 0);

			/*
			if ($object->close_code == 'discount_vat')
			{
				$index++;
				$pdf->SetFillColor(255,255,255);

				$pdf->SetXY($col1x, $tab2_top + $tab2_hl * $index);
				$pdf->MultiCell($col2x-$col1x, $tab2_hl, $outputlangs->transnoentities("EscompteOfferedShort"), $useborder, 'L', 1);

				$pdf->SetXY($col2x, $tab2_top + $tab2_hl * $index);
				$pdf->MultiCell($largcol2, $tab2_hl, price($object->total_ttc - $deja_regle, 0, $outputlangs), $useborder, 'R', 1);

				$resteapayer=0;
			}
			*/

			$index++;
			$pdf->SetTextColor(0,0,60);
			$pdf->SetFillColor(224,224,224);
			$pdf->SetXY($col1x, $tab2_top + $tab2_hl * $index);
			$pdf->MultiCell($col2x-$col1x, $tab2_hl, $outputlangs->transnoentities("RemainderToPay"), $useborder, 'L', 1);

			$pdf->SetXY($col2x, $tab2_top + $tab2_hl * $index);
			$pdf->MultiCell($largcol2, $tab2_hl, price($resteapayer, 0, $outputlangs), $useborder, 'R', 1);

			$pdf->SetFont('','', $default_font_size - 1);
			$pdf->SetTextColor(0,0,0);
		}

		$index++;
		return ($tab2_top + ($tab2_hl * $index));
	}

	/**
	 *   Show table for lines
	 *
	 *   @param		PDF			$pdf     		Object PDF
	 *   @param		string		$tab_top		Top position of table
	 *   @param		string		$tab_height		Height of table (rectangle)
	 *   @param		int			$nexY			Y (not used)
	 *   @param		Translate	$outputlangs	Langs object
	 *   @param		int			$hidetop		1=Hide top bar of array and title, 0=Hide nothing, -1=Hide only title
	 *   @param		int			$hidebottom		Hide bottom bar of array
	 *   @param		string		$currency		Currency code
	 *   @return	void
	 */
	function _tableau(&$pdf, $tab_top, $tab_height, $nexY, $outputlangs, $hidetop=0, $hidebottom=0, $currency='')
	{
		global $conf;

		// Force to disable hidetop and hidebottom
		$hidebottom=0;
		if ($hidetop) $hidetop=-1;

		$currency = !empty($currency) ? $currency : $conf->currency;
		$default_font_size = pdf_getPDFFontSize($outputlangs);

		// Amount in (at tab_top - 1)
		$pdf->SetTextColor(0,0,0);
		$pdf->SetFont('','',$default_font_size - 2);

		if (empty($hidetop))
		{
			$titre = $outputlangs->transnoentities("AmountInCurrency",$outputlangs->transnoentitiesnoconv("Currency".$currency));
			$pdf->SetXY($this->page_largeur - $this->marge_droite - ($pdf->GetStringWidth($titre) + 3), $tab_top-4);
			$pdf->MultiCell(($pdf->GetStringWidth($titre) + 3), 2, $titre);

			//$conf->global->MAIN_PDF_TITLE_BACKGROUND_COLOR='230,230,230';
			if (! empty($conf->global->MAIN_PDF_TITLE_BACKGROUND_COLOR)) $pdf->Rect($this->marge_gauche, $tab_top, $this->page_largeur-$this->marge_droite-$this->marge_gauche, 5, 'F', null, explode(',',$conf->global->MAIN_PDF_TITLE_BACKGROUND_COLOR));
		}

		$pdf->SetDrawColor(128,128,128);
		$pdf->SetFont('','',$default_font_size - 1);

		// Output Rect
		$this->printRect($pdf,$this->marge_gauche, $tab_top, $this->page_largeur-$this->marge_gauche-$this->marge_droite, $tab_height, $hidetop, $hidebottom);	// Rect prend une longueur en 3eme param et 4eme param

		if (empty($hidetop))
		{
			$pdf->line($this->marge_gauche, $tab_top+5, $this->page_largeur-$this->marge_droite, $tab_top+5);	// line prend une position y en 2eme param et 4eme param

			$pdf->SetXY($this->posxdesc-1, $tab_top+1);
			$pdf->MultiCell(108,2, $outputlangs->transnoentities("Designation"),'','L');
		}

		if (empty($conf->global->MAIN_GENERATE_DOCUMENTS_WITHOUT_VAT))
		{
			$pdf->line($this->posxtva, $tab_top, $this->posxtva, $tab_top + $tab_height);
			//$pdf->line($this->posxtva-2, $tab_top, $this->posxtva-2, $tab_top + $tab_height);
			if (empty($hidetop))
			{
				$pdf->SetXY($this->posxtva-5, $tab_top+1);
				$pdf->MultiCell($this->posxup-$this->posxtva+3,2, $outputlangs->transnoentities("VAT"),'','C');
			}
		}

		$pdf->line($this->posxup-3, $tab_top, $this->posxup-3, $tab_top + $tab_height);
		if (empty($hidetop))
		{
			$pdf->SetXY($this->posxup-1, $tab_top+1);
			$pdf->MultiCell($this->posxqty-$this->posxup-1,2, $outputlangs->transnoentities("PriceUHT"),'','C');
		}

		$pdf->line($this->posxqty-1, $tab_top, $this->posxqty-1, $tab_top + $tab_height);
		if (empty($hidetop))
		{
		    $pdf->SetXY($this->posxqty-1, $tab_top+1);
		    if($conf->global->PRODUCT_USE_UNITS)
		    {
		        $pdf->MultiCell($this->posxunit-$this->posxqty-1,2, $outputlangs->transnoentities("Qty"),'','C');
		    }
		    else
		    {
		        $pdf->MultiCell($this->posxdiscount-$this->posxqty-1,2, $outputlangs->transnoentities("Qty"),'','C');
		    }
		}
		
		if($conf->global->PRODUCT_USE_UNITS) {
		    $pdf->line($this->posxunit - 1, $tab_top, $this->posxunit - 1, $tab_top + $tab_height);
		    if (empty($hidetop)) {
		        $pdf->SetXY($this->posxunit - 1, $tab_top + 1);
		        $pdf->MultiCell($this->posxdiscount - $this->posxunit - 1, 2, $outputlangs->transnoentities("Unit"), '',
		            'C');
		    }
		}

		$pdf->line($this->posxdiscount-1, $tab_top, $this->posxdiscount-1, $tab_top + $tab_height);
		if (empty($hidetop))
		{
			if ($this->atleastonediscount)
			{
				$pdf->SetXY($this->posxdiscount-1, $tab_top+1);
				$pdf->MultiCell($this->postotalht-$this->posxdiscount+1,2, $outputlangs->transnoentities("ReductionShort"),'','C');
			}
		}
		if ($this->atleastonediscount)
		{
			$pdf->line($this->postotalht, $tab_top, $this->postotalht, $tab_top + $tab_height);
		}
		if (empty($hidetop))
		{
			$pdf->SetXY($this->postotalht-1, $tab_top+1);
			$pdf->MultiCell(30,2, $outputlangs->transnoentities("TotalHT"),'','C');
		}
	}

	/**
	 *  Show top header of page.
	 *
	 *  @param	PDF			$pdf     		Object PDF
	 *  @param  Object		$object     	Object to show
	 *  @param  int	    	$showaddress    0=no, 1=yes
	 *  @param  Translate	$outputlangs	Object lang for output
	 *  @return	void
	 */
	function _pagehead(&$pdf, $object, $showaddress, $outputlangs)
	{
		global $conf,$langs;
		
		// Translations
		$outputlangs->loadLangs(array("main", "bills", "supplier_proposal", "companies"));

		$default_font_size = pdf_getPDFFontSize($outputlangs);

		pdf_pagehead($pdf,$outputlangs,$this->page_hauteur);

		//  Show Draft Watermark
		if($object->statut==0 && (! empty($conf->global->SUPPLIER_PROPOSAL_DRAFT_WATERMARK)) )
		{
            pdf_watermark($pdf,$outputlangs,$this->page_hauteur,$this->page_largeur,'mm',$conf->global->SUPPLIER_PROPOSAL_DRAFT_WATERMARK);
		}

		$pdf->SetTextColor(0,0,60);
		$pdf->SetFont('','B', $default_font_size + 3);

		$posy=$this->marge_haute;
		$posx=$this->page_largeur-$this->marge_droite-100;

		$pdf->SetXY($this->marge_gauche,$posy);

		// Logo
		$logo=$conf->mycompany->dir_output.'/logos/'.$this->emetteur->logo;
		if ($this->emetteur->logo)
		{
			if (is_readable($logo))
			{
			    $height=pdf_getHeightForLogo($logo);
			    $pdf->Image($logo, $this->marge_gauche, $posy, 0, $height);	// width=0 (auto)
			}
			else
			{
				$pdf->SetTextColor(200,0,0);
				$pdf->SetFont('','B',$default_font_size - 2);
				$pdf->MultiCell(100, 3, $outputlangs->transnoentities("ErrorLogoFileNotFound",$logo), 0, 'L');
				$pdf->MultiCell(100, 3, $outputlangs->transnoentities("ErrorGoToGlobalSetup"), 0, 'L');
			}
		}
		else
		{
			$text=$this->emetteur->name;
			$pdf->MultiCell(100, 4, $outputlangs->convToOutputCharset($text), 0, 'L');
		}

		$pdf->SetFont('','B',$default_font_size + 3);
		$pdf->SetXY($posx,$posy);
		$pdf->SetTextColor(0,0,60);
		$title=$outputlangs->transnoentities("CommercialAsk");
		$pdf->MultiCell(100, 4, $title, '', 'R');

		$pdf->SetFont('','B',$default_font_size);

		$posy+=5;
		$pdf->SetXY($posx,$posy);
		$pdf->SetTextColor(0,0,60);
		$pdf->MultiCell(100, 4, $outputlangs->transnoentities("Ref")." : " . $outputlangs->convToOutputCharset($object->ref), '', 'R');

		$posy+=1;
		$pdf->SetFont('','', $default_font_size - 2);

		if ($object->ref_client)
		{
			$posy+=4;
			$pdf->SetXY($posx,$posy);
			$pdf->SetTextColor(0,0,60);
			$pdf->MultiCell(100, 3, $outputlangs->transnoentities("RefCustomer")." : " . $outputlangs->convToOutputCharset($object->ref_client), '', 'R');
		}
/* PHFAVRE
		$posy+=4;
		$pdf->SetXY($posx,$posy);
		$pdf->SetTextColor(0,0,60);
		$pdf->MultiCell(100, 3, $outputlangs->transnoentities("SupplierProposalDate")." : " . dol_print_date($object->date_livraison,"day",false,$outputlangs,true), '', 'R');
*/

		if ($object->thirdparty->code_fournisseur)
		{
			$posy+=4;
			$pdf->SetXY($posx,$posy);
			$pdf->SetTextColor(0,0,60);
			$pdf->MultiCell(100, 3, $outputlangs->transnoentities("SupplierCode")." : " . $outputlangs->transnoentities($object->thirdparty->code_fournisseur), '', 'R');
		}

		// Get contact
		if (!empty($conf->global->DOC_SHOW_FIRST_SALES_REP))
		{
		    $arrayidcontact=$object->getIdContact('internal','SALESREPFOLL');
		    if (count($arrayidcontact) > 0)
		    {
		        $usertmp=new User($this->db);
		        $usertmp->fetch($arrayidcontact[0]);
                $posy+=4;
                $pdf->SetXY($posx,$posy);
		        $pdf->SetTextColor(0,0,60);
		        $pdf->MultiCell(100, 3, $langs->trans("BuyerName")." : ".$usertmp->getFullName($langs), '', 'R');
		    }
		}

		$posy+=2;

		$top_shift = 0;
		// Show list of linked objects
		$current_y = $pdf->getY();
		$posy = pdf_writeLinkedObjects($pdf, $object, $outputlangs, $posx, $posy, 100, 3, 'R', $default_font_size);
		if ($current_y < $pdf->getY())
		{
			$top_shift = $pdf->getY() - $current_y;
		}

		if ($showaddress)
		{
			// Sender properties
			$carac_emetteur='';
		 	// Add internal contact of proposal if defined
			$arrayidcontact=$object->getIdContact('internal','SALESREPFOLL');
		 	if (count($arrayidcontact) > 0)
		 	{
		 		$object->fetch_user($arrayidcontact[0]);
		 		$labelbeforecontactname=($outputlangs->transnoentities("FromContactName")!='FromContactName'?$outputlangs->transnoentities("FromContactName"):$outputlangs->transnoentities("Name"));
		 		$carac_emetteur .= ($carac_emetteur ? "\n" : '' ).$labelbeforecontactname.": ".$outputlangs->convToOutputCharset($object->user->getFullName($outputlangs))."\n";
		 	}

		 	$carac_emetteur .= pdf_build_address($outputlangs, $this->emetteur, $object->thirdparty, '', 0, 'source', $object);

			// Show sender
			$posy=42+$top_shift;
		 	$posx=$this->marge_gauche;
			if (! empty($conf->global->MAIN_INVERT_SENDER_RECIPIENT)) $posx=$this->page_largeur-$this->marge_droite-80;
			$hautcadre=40;

			// Show sender frame
			$pdf->SetTextColor(0,0,0);
			$pdf->SetFont('','', $default_font_size - 2);
			$pdf->SetXY($posx,$posy-5);
			$pdf->MultiCell(66,5, $outputlangs->transnoentities("BillFrom").":", 0, 'L');
			$pdf->SetXY($posx,$posy);
			$pdf->SetFillColor(230,230,230);
			$pdf->MultiCell(82, $hautcadre, "", 0, 'R', 1);
			$pdf->SetTextColor(0,0,60);

			// Show sender name
			$pdf->SetXY($posx+2,$posy+3);
			$pdf->SetFont('','B', $default_font_size);
			$pdf->MultiCell(80, 4, $outputlangs->convToOutputCharset($this->emetteur->name), 0, 'L');
			$posy=$pdf->getY();

			// Show sender information
			$pdf->SetXY($posx+2,$posy);
			$pdf->SetFont('','', $default_font_size - 1);
			$pdf->MultiCell(80, 4, $carac_emetteur, 0, 'L');


			// If CUSTOMER contact defined, we use it
			$usecontact=false;
			$arrayidcontact=$object->getIdContact('external','CUSTOMER');
			if (count($arrayidcontact) > 0)
			{
				$usecontact=true;
				$result=$object->fetch_contact($arrayidcontact[0]);
			}

			// Recipient name
			if (! empty($usecontact))
			{
				// On peut utiliser le nom de la societe du contact
				if (! empty($conf->global->MAIN_USE_COMPANY_NAME_OF_CONTACT)) $socname = $object->contact->socname;
				else $socname = $object->thirdparty->name;
				$carac_client_name=$outputlangs->convToOutputCharset($socname);
			}
			else
			{
				$carac_client_name=$outputlangs->convToOutputCharset($object->thirdparty->name);
			}

			$carac_client=pdf_build_address($outputlangs,$this->emetteur,$object->thirdparty,($usecontact?$object->contact:''),$usecontact,'target',$object);

			// Show recipient
			$widthrecbox=100;
			if ($this->page_largeur < 210) $widthrecbox=84;	// To work with US executive format
			$posy=42+$top_shift;
			$posx=$this->page_largeur-$this->marge_droite-$widthrecbox;
			if (! empty($conf->global->MAIN_INVERT_SENDER_RECIPIENT)) $posx=$this->marge_gauche;

			// Show recipient frame
			$pdf->SetTextColor(0,0,0);
			$pdf->SetFont('','', $default_font_size - 2);
			$pdf->SetXY($posx+2,$posy-5);
			$pdf->MultiCell($widthrecbox, 5, $outputlangs->transnoentities("BillTo").":", 0, 'L');
			$pdf->Rect($posx, $posy, $widthrecbox, $hautcadre);

			// Show recipient name
			$pdf->SetXY($posx+2,$posy+3);
			$pdf->SetFont('','B', $default_font_size);
			$pdf->MultiCell($widthrecbox, 4, $carac_client_name, 0, 'L');

			// Show recipient information
			$pdf->SetFont('','', $default_font_size - 1);
			$pdf->SetXY($posx+2,$posy+4+(dol_nboflines_bis($carac_client_name,50)*4));
			$pdf->MultiCell($widthrecbox, 4, $carac_client, 0, 'L');
		}

		$pdf->SetTextColor(0,0,0);
		return $top_shift;
	}

	/**
	 *   	Show footer of page. Need this->emetteur object
     *
	 *   	@param	PDF			$pdf     			PDF
	 * 		@param	Object		$object				Object to show
	 *      @param	Translate	$outputlangs		Object lang for output
	 *      @param	int			$hidefreetext		1=Hide free text
	 *      @return	int								Return height of bottom margin including footer text
	 */
	function _pagefoot(&$pdf,$object,$outputlangs,$hidefreetext=0)
	{
		global $conf;
		$showdetails=$conf->global->MAIN_GENERATE_DOCUMENTS_SHOW_FOOT_DETAILS;
		return pdf_pagefoot($pdf,$outputlangs,'SUPPLIER_PROPOSAL_FREE_TEXT',$this->emetteur,$this->marge_basse,$this->marge_gauche,$this->page_hauteur,$object,$showdetails,$hidefreetext);
	}

}
<|MERGE_RESOLUTION|>--- conflicted
+++ resolved
@@ -374,13 +374,10 @@
 				if ($notetoshow)
 				{
 					$tab_top -= 2;
-<<<<<<< HEAD
-=======
 
           $substitutionarray=pdf_getSubstitutionArray($outputlangs, null, $object);
 					complete_substitutions_array($substitutionarray, $outputlangs, $object);
 					$notetoshow = make_substitutions($notetoshow, $substitutionarray, $outputlangs);
->>>>>>> a73296e2
 
 					$pdf->SetFont('','', $default_font_size - 1);
 					$pdf->writeHTMLCell(190, 3, $this->posxdesc-1, $tab_top-1, dol_htmlentitiesbr($notetoshow), 0, 1);
@@ -391,11 +388,7 @@
 					$pdf->SetDrawColor(192,192,192);
 					$pdf->Rect($this->marge_gauche, $tab_top-1, $this->page_largeur-$this->marge_gauche-$this->marge_droite, $height_note+1);
 
-<<<<<<< HEAD
 					$tab_top = $nexY+6;
-=======
-					$tab_top = $nexY+6+$height_note;
->>>>>>> a73296e2
 				}
 
 				$iniY = $tab_top + 7;
