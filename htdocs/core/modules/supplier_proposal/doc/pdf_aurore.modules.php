--- conflicted
+++ resolved
@@ -165,20 +165,13 @@
 		// Define position of columns
 		$this->posxdesc = $this->marge_gauche + 1;
 		if (!empty($conf->global->PRODUCT_USE_UNITS)) {
-<<<<<<< HEAD
-=======
 			//$this->posxtva = 101;
->>>>>>> 53c83541
 			$this->posxup = 112;
 			$this->posxqty = 135;
 			$this->posxunit = 151;
 		} else {
-<<<<<<< HEAD
-			$this->posxup = 120;
-=======
 			//$this->posxtva = 106;
 			$this->posxup = 122;
->>>>>>> 53c83541
 			$this->posxqty = 145;
 			$this->posxunit = 162;
 		}
