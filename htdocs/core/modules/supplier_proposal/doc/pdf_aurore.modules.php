--- conflicted
+++ resolved
@@ -312,15 +312,11 @@
 				}
 				if ($notetoshow)
 				{
-<<<<<<< HEAD
 					$substitutionarray=pdf_getSubstitutionArray($outputlangs, null, $object);
 					complete_substitutions_array($substitutionarray, $outputlangs, $object);
 					$notetoshow = make_substitutions($notetoshow, $substitutionarray, $outputlangs);
 
-					$tab_top = 88;
-=======
 					$tab_top -= 2;
->>>>>>> e44ce8f4
 
 					$pdf->SetFont('','', $default_font_size - 1);
 					$pdf->writeHTMLCell(190, 3, $this->posxdesc-1, $tab_top-1, dol_htmlentitiesbr($notetoshow), 0, 1);
