--- conflicted
+++ resolved
@@ -700,10 +700,7 @@
 		}
 	}
 
-<<<<<<< HEAD
-=======
 	// phpcs:disable PEAR.NamingConventions.ValidFunctionName.PublicUnderscore
->>>>>>> 12e6dabc
     // phpcs:disable PEAR.NamingConventions.ValidFunctionName.ScopeNotCamelCaps
 	/**
 	 *  Show payments table
@@ -714,20 +711,12 @@
      *  @param  Translate	$outputlangs    Object langs for output
      *  @return int             			<0 if KO, >0 if OK
 	 */
-<<<<<<< HEAD
-	private function _tableau_versements(&$pdf, $object, $posy, $outputlangs)
-=======
 	protected function _tableau_versements(&$pdf, $object, $posy, $outputlangs)
->>>>>>> 12e6dabc
 	{
         // phpcs:enable
 	}
 
-<<<<<<< HEAD
-
-=======
 	// phpcs:disable PEAR.NamingConventions.ValidFunctionName.PublicUnderscore
->>>>>>> 12e6dabc
     // phpcs:disable PEAR.NamingConventions.ValidFunctionName.ScopeNotCamelCaps
 	/**
 	 *   Show miscellaneous information (payment mode, payment term, ...)
@@ -738,11 +727,7 @@
 	 *   @param		Translate	$outputlangs	Langs object
 	 *   @return	void
 	 */
-<<<<<<< HEAD
-	private function _tableau_info(&$pdf, $object, $posy, $outputlangs)
-=======
 	protected function _tableau_info(&$pdf, $object, $posy, $outputlangs)
->>>>>>> 12e6dabc
 	{
         // phpcs:enable
 		global $conf;
@@ -899,11 +884,7 @@
 		return $posy;
 	}
 
-<<<<<<< HEAD
-
-=======
 	// phpcs:disable PEAR.NamingConventions.ValidFunctionName.PublicUnderscore
->>>>>>> 12e6dabc
     // phpcs:disable PEAR.NamingConventions.ValidFunctionName.ScopeNotCamelCaps
 	/**
 	 *	Show total to pay
@@ -915,11 +896,7 @@
 	 *	@param	Translate	$outputlangs	Objet langs
 	 *	@return int							Position pour suite
 	 */
-<<<<<<< HEAD
-	private function _tableau_tot(&$pdf, $object, $deja_regle, $posy, $outputlangs)
-=======
 	protected function _tableau_tot(&$pdf, $object, $deja_regle, $posy, $outputlangs)
->>>>>>> 12e6dabc
 	{
         // phpcs:enable
 		global $conf,$mysoc;
@@ -1195,11 +1172,7 @@
 	 *   @param		string		$currency		Currency code
 	 *   @return	void
 	 */
-<<<<<<< HEAD
-	private function _tableau(&$pdf, $tab_top, $tab_height, $nexY, $outputlangs, $hidetop = 0, $hidebottom = 0, $currency = '')
-=======
 	protected function _tableau(&$pdf, $tab_top, $tab_height, $nexY, $outputlangs, $hidetop = 0, $hidebottom = 0, $currency = '')
->>>>>>> 12e6dabc
 	{
 		global $conf;
 
@@ -1301,11 +1274,7 @@
 	 *  @param  Translate	$outputlangs	Object lang for output
 	 *  @return	void
 	 */
-<<<<<<< HEAD
-	private function _pagehead(&$pdf, $object, $showaddress, $outputlangs)
-=======
 	protected function _pagehead(&$pdf, $object, $showaddress, $outputlangs)
->>>>>>> 12e6dabc
 	{
 		global $conf, $langs;
 
@@ -1513,10 +1482,7 @@
 		return $top_shift;
 	}
 
-<<<<<<< HEAD
-=======
 	// phpcs:disable PEAR.NamingConventions.ValidFunctionName.PublicUnderscore
->>>>>>> 12e6dabc
     /**
      *  Show footer of page. Need this->emetteur object
      *
@@ -1526,11 +1492,7 @@
      *  @param  int			$hidefreetext		1=Hide free text
      *  @return int								Return height of bottom margin including footer text
      */
-<<<<<<< HEAD
-    private function _pagefoot(&$pdf, $object, $outputlangs, $hidefreetext = 0)
-=======
     protected function _pagefoot(&$pdf, $object, $outputlangs, $hidefreetext = 0)
->>>>>>> 12e6dabc
 	{
 		global $conf;
 		$showdetails=$conf->global->MAIN_GENERATE_DOCUMENTS_SHOW_FOOT_DETAILS;
