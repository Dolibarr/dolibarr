<?php
/* Copyright (C) 2004-2014 Laurent Destailleur  <eldy@users.sourceforge.net>
 * Copyright (C) 2005-2012 Regis Houssin        <regis.houssin@inodbox.com>
 * Copyright (C) 2008      Raphael Bertrand     <raphael.bertrand@resultic.fr>
 * Copyright (C) 2010-2014 Juanjo Menent	    <jmenent@2byte.es>
 * Copyright (C) 2012      Christophe Battarel  <christophe.battarel@altairis.fr>
 * Copyright (C) 2017      Ferran Marcet        <fmarcet@2byte.es>
 *
 * This program is free software; you can redistribute it and/or modify
 * it under the terms of the GNU General Public License as published by
 * the Free Software Foundation; either version 3 of the License, or
 * (at your option) any later version.
 *
 * This program is distributed in the hope that it will be useful,
 * but WITHOUT ANY WARRANTY; without even the implied warranty of
 * MERCHANTABILITY or FITNESS FOR A PARTICULAR PURPOSE.  See the
 * GNU General Public License for more details.
 *
 * You should have received a copy of the GNU General Public License
 * along with this program. If not, see <http://www.gnu.org/licenses/>.
 * or see http://www.gnu.org/
 */

/**
 *	\file       htdocs/core/modules/propale/doc/pdf_azur.modules.php
 *	\ingroup    propale
 *	\brief      Fichier de la classe permettant de generer les propales au modele Azur
 */
require_once DOL_DOCUMENT_ROOT.'/core/modules/supplier_proposal/modules_supplier_proposal.php';
require_once DOL_DOCUMENT_ROOT.'/product/class/product.class.php';
require_once DOL_DOCUMENT_ROOT.'/core/lib/company.lib.php';
require_once DOL_DOCUMENT_ROOT.'/core/lib/functions2.lib.php';
require_once DOL_DOCUMENT_ROOT.'/core/lib/pdf.lib.php';


/**
 *	Class to generate PDF proposal Azur
 */
class pdf_aurore extends ModelePDFSupplierProposal
{
	/**
     * @var DoliDb Database handler
     */
    public $db;

	/**
     * @var string model name
     */
    public $name;

	/**
     * @var string model description (short text)
     */
    public $description;

	/**
     * @var string document type
     */
    public $type;

	/**
     * @var array Minimum version of PHP required by module.
     * e.g.: PHP ≥ 5.5 = array(5, 5)
     */
	public $phpmin = array(5, 5);

	/**
     * Dolibarr version of the loaded document
     * @var string
     */
	public $version = 'dolibarr';

	/**
     * @var int page_largeur
     */
    public $page_largeur;

	/**
     * @var int page_hauteur
     */
    public $page_hauteur;

	/**
     * @var array format
     */
    public $format;

	/**
     * @var int marge_gauche
     */
	public $marge_gauche;

	/**
     * @var int marge_droite
     */
	public $marge_droite;

	/**
     * @var int marge_haute
     */
	public $marge_haute;

	/**
     * @var int marge_basse
     */
	public $marge_basse;

	/**
	* Issuer
	* @var Societe
	*/
	public $emetteur;


	/**
	 *	Constructor
	 *
	 *  @param		DoliDB		$db      Database handler
	 */
	public function __construct($db)
	{
		global $conf, $langs, $mysoc;

		// Translations
		$langs->loadLangs(array("main", "bills"));

		$this->db = $db;
		$this->name = "aurore";
		$this->description = $langs->trans('DocModelAuroreDescription');

		// Dimension page pour format A4
		$this->type = 'pdf';
		$formatarray=pdf_getFormat();
		$this->page_largeur = $formatarray['width'];
		$this->page_hauteur = $formatarray['height'];
		$this->format = array($this->page_largeur,$this->page_hauteur);
		$this->marge_gauche=isset($conf->global->MAIN_PDF_MARGIN_LEFT)?$conf->global->MAIN_PDF_MARGIN_LEFT:10;
		$this->marge_droite=isset($conf->global->MAIN_PDF_MARGIN_RIGHT)?$conf->global->MAIN_PDF_MARGIN_RIGHT:10;
		$this->marge_haute =isset($conf->global->MAIN_PDF_MARGIN_TOP)?$conf->global->MAIN_PDF_MARGIN_TOP:10;
		$this->marge_basse =isset($conf->global->MAIN_PDF_MARGIN_BOTTOM)?$conf->global->MAIN_PDF_MARGIN_BOTTOM:10;

		$this->option_logo = 1;                    // Affiche logo
		$this->option_tva = 1;                     // Gere option tva FACTURE_TVAOPTION
		$this->option_modereg = 1;                 // Affiche mode reglement
		$this->option_condreg = 1;                 // Affiche conditions reglement
		$this->option_codeproduitservice = 1;      // Affiche code produit-service
		$this->option_multilang = 1;               // Dispo en plusieurs langues
		$this->option_escompte = 1;                // Affiche si il y a eu escompte
		$this->option_credit_note = 1;             // Support credit notes
		$this->option_freetext = 1;				   // Support add of a personalised text
		$this->option_draft_watermark = 1;		   //Support add of a watermark on drafts

		$this->franchise=!$mysoc->tva_assuj;

		// Get source company
		$this->emetteur=$mysoc;
		if (empty($this->emetteur->country_code)) $this->emetteur->country_code=substr($langs->defaultlang, -2);    // By default, if was not defined

		// Define position of columns
		$this->posxdesc=$this->marge_gauche+1;
		$this->posxdiscount=162;
		$this->postotalht=174;

		if ($conf->global->PRODUCT_USE_UNITS)
		{
		    $this->posxtva=101;
		    $this->posxup=118;
		    $this->posxqty=135;
		    $this->posxunit=151;
		} else {
		    $this->posxtva=102;
		    $this->posxup=126;
		    $this->posxqty=145;
		    $this->posxunit=162;
		}

		if (! empty($conf->global->MAIN_GENERATE_DOCUMENTS_WITHOUT_VAT) || ! empty($conf->global->MAIN_GENERATE_DOCUMENTS_WITHOUT_VAT_COLUMN)) $this->posxup=$this->posxtva;
		$this->posxpicture=$this->posxtva - (empty($conf->global->MAIN_DOCUMENTS_WITH_PICTURE_WIDTH)?20:$conf->global->MAIN_DOCUMENTS_WITH_PICTURE_WIDTH);	// width of images
		if ($this->page_largeur < 210) // To work with US executive format
		{
			$this->posxpicture-=20;
			$this->posxtva-=20;
			$this->posxup-=20;
			$this->posxqty-=20;
			$this->posxunit-=20;
			$this->posxdiscount-=20;
			$this->postotalht-=20;
		}

		$this->tva=array();
		$this->localtax1=array();
		$this->localtax2=array();
		$this->atleastoneratenotnull=0;
		$this->atleastonediscount=0;
	}

    // phpcs:disable PEAR.NamingConventions.ValidFunctionName.ScopeNotCamelCaps
    /**
     *  Function to build pdf onto disk
     *
     *  @param		Object		$object				Object to generate
     *  @param		Translate	$outputlangs		Lang output object
     *  @param		string		$srctemplatepath	Full path of source filename for generator using a template file
     *  @param		int			$hidedetails		Do not show line details
     *  @param		int			$hidedesc			Do not show desc
     *  @param		int			$hideref			Do not show ref
     *  @return     int             				1=OK, 0=KO
	 */
	public function write_file($object, $outputlangs, $srctemplatepath = '', $hidedetails = 0, $hidedesc = 0, $hideref = 0)
	{
        // phpcs:enable
		global $user,$langs,$conf,$mysoc,$db,$hookmanager,$nblignes;

		if (! is_object($outputlangs)) $outputlangs=$langs;
		// For backward compatibility with FPDF, force output charset to ISO, because FPDF expect text to be encoded in ISO
		if (! empty($conf->global->MAIN_USE_FPDF)) $outputlangs->charset_output='ISO-8859-1';

		// Load traductions files requiredby by page
		$outputlangs->loadLangs(array("main", "dict", "companies", "bills", "products", "supplier_proposal"));

		$nblignes = count($object->lines);

		// Loop on each lines to detect if there is at least one image to show
		$realpatharray=array();
		if (! empty($conf->global->MAIN_GENERATE_SUPPLIER_PROPOSAL_WITH_PICTURE))
		{
			for ($i = 0 ; $i < $nblignes ; $i++)
			{
				if (empty($object->lines[$i]->fk_product)) continue;

				$objphoto = new Product($this->db);
				$objphoto->fetch($object->lines[$i]->fk_product);

				if (! empty($conf->global->PRODUCT_USE_OLD_PATH_FOR_PHOTO))
				{
					$pdir = get_exdir($object->lines[$i]->fk_product, 2, 0, 0, $objphoto, 'product') . $object->lines[$i]->fk_product ."/photos/";
					$dir = $conf->product->dir_output.'/'.$pdir;
				}
				else
				{
					$pdir = get_exdir(0, 2, 0, 0, $objphoto, 'product') . dol_sanitizeFileName($objphoto->ref).'/';
					$dir = $conf->product->dir_output.'/'.$pdir;
				}

				$realpath='';
				foreach ($objphoto->liste_photos($dir, 1) as $key => $obj)
				{
					$filename=$obj['photo'];
					//if ($obj['photo_vignette']) $filename='thumbs/'.$obj['photo_vignette'];
					$realpath = $dir.$filename;
					break;
				}

				if ($realpath) $realpatharray[$i]=$realpath;
			}
		}
		if (count($realpatharray) == 0) $this->posxpicture=$this->posxtva;

		if ($conf->supplier_proposal->dir_output)
		{
			$object->fetch_thirdparty();

			// $deja_regle = 0;

			// Definition of $dir and $file
			if ($object->specimen)
			{
				$dir = $conf->supplier_proposal->dir_output;
				$file = $dir . "/SPECIMEN.pdf";
			}
			else
			{
				$objectref = dol_sanitizeFileName($object->ref);
				$dir = $conf->supplier_proposal->dir_output . "/" . $objectref;
				$file = $dir . "/" . $objectref . ".pdf";
			}

			if (! file_exists($dir))
			{
				if (dol_mkdir($dir) < 0)
				{
					$this->error=$langs->transnoentities("ErrorCanNotCreateDir", $dir);
					return 0;
				}
			}

			if (file_exists($dir))
			{
				// Add pdfgeneration hook
				if (! is_object($hookmanager))
				{
					include_once DOL_DOCUMENT_ROOT.'/core/class/hookmanager.class.php';
					$hookmanager=new HookManager($this->db);
				}
				$hookmanager->initHooks(array('pdfgeneration'));
				$parameters=array('file'=>$file,'object'=>$object,'outputlangs'=>$outputlangs);
				global $action;
				$reshook=$hookmanager->executeHooks('beforePDFCreation', $parameters, $object, $action);    // Note that $action and $object may have been modified by some hooks

				// Create pdf instance
                $pdf=pdf_getInstance($this->format);
                $default_font_size = pdf_getPDFFontSize($outputlangs);	// Must be after pdf_getInstance
                $heightforinfotot = 50;	// Height reserved to output the info and total part
		        $heightforfreetext= (isset($conf->global->MAIN_PDF_FREETEXT_HEIGHT)?$conf->global->MAIN_PDF_FREETEXT_HEIGHT:5);	// Height reserved to output the free text on last page
	            $heightforfooter = $this->marge_basse + 8;	// Height reserved to output the footer (value include bottom margin)
	            if ($conf->global->MAIN_GENERATE_DOCUMENTS_SHOW_FOOT_DETAILS >0) $heightforfooter+= 6;
                $pdf->SetAutoPageBreak(1, 0);

                if (class_exists('TCPDF'))
                {
                    $pdf->setPrintHeader(false);
                    $pdf->setPrintFooter(false);
                }
                $pdf->SetFont(pdf_getPDFFont($outputlangs));
                // Set path to the background PDF File
                if (! empty($conf->global->MAIN_ADD_PDF_BACKGROUND))
                {
                    $pagecount = $pdf->setSourceFile($conf->mycompany->dir_output.'/'.$conf->global->MAIN_ADD_PDF_BACKGROUND);
                    $tplidx = $pdf->importPage(1);
                }

				$pdf->Open();
				$pagenb=0;
				$pdf->SetDrawColor(128, 128, 128);

				$pdf->SetTitle($outputlangs->convToOutputCharset($object->ref));
				$pdf->SetSubject($outputlangs->transnoentities("CommercialAsk"));
				$pdf->SetCreator("Dolibarr ".DOL_VERSION);
				$pdf->SetAuthor($outputlangs->convToOutputCharset($user->getFullName($outputlangs)));
				$pdf->SetKeyWords($outputlangs->convToOutputCharset($object->ref)." ".$outputlangs->transnoentities("CommercialAsk")." ".$outputlangs->convToOutputCharset($object->thirdparty->name));
				if (! empty($conf->global->MAIN_DISABLE_PDF_COMPRESSION)) $pdf->SetCompression(false);

				$pdf->SetMargins($this->marge_gauche, $this->marge_haute, $this->marge_droite);   // Left, Top, Right

				// Positionne $this->atleastonediscount si on a au moins une remise
				for ($i = 0 ; $i < $nblignes ; $i++)
				{
					if ($object->lines[$i]->remise_percent)
					{
						$this->atleastonediscount++;
					}
				}
				if (empty($this->atleastonediscount))
				{
				    $delta = ($this->postotalht - $this->posxdiscount);
				    $this->posxpicture+=$delta;
				    $this->posxtva+=$delta;
				    $this->posxup+=$delta;
				    $this->posxqty+=$delta;
				    $this->posxunit+=$delta;
				    $this->posxdiscount+=$delta;
				    // post of fields after are not modified, stay at same position
				}

				// New page
				$pdf->AddPage();
				if (! empty($tplidx)) $pdf->useTemplate($tplidx);
				$pagenb++;
				$top_shift = $this->_pagehead($pdf, $object, 1, $outputlangs);
				$pdf->SetFont('', '', $default_font_size - 1);
				$pdf->MultiCell(0, 3, '');		// Set interline to 3
				$pdf->SetTextColor(0, 0, 0);

				$tab_top = 90+$top_shift;
				$tab_top_newpage = (empty($conf->global->MAIN_PDF_DONOTREPEAT_HEAD)?42+$top_shift:10);

				// Affiche notes
				$notetoshow=empty($object->note_public)?'':$object->note_public;
				if (! empty($conf->global->MAIN_ADD_SALE_REP_SIGNATURE_IN_NOTE))
				{
					// Get first sale rep
					if (is_object($object->thirdparty))
					{
						$salereparray=$object->thirdparty->getSalesRepresentatives($user);
						$salerepobj=new User($this->db);
						$salerepobj->fetch($salereparray[0]['id']);
						if (! empty($salerepobj->signature)) $notetoshow=dol_concatdesc($notetoshow, $salerepobj->signature);
					}
				}
				if ($notetoshow)
				{
					$tab_top -= 2;

                    $substitutionarray=pdf_getSubstitutionArray($outputlangs, null, $object);
					complete_substitutions_array($substitutionarray, $outputlangs, $object);
					$notetoshow = make_substitutions($notetoshow, $substitutionarray, $outputlangs);
					$notetoshow = convertBackOfficeMediasLinksToPublicLinks($notetoshow);
					
					$pdf->SetFont('', '', $default_font_size - 1);
					$pdf->writeHTMLCell(190, 3, $this->posxdesc-1, $tab_top-1, dol_htmlentitiesbr($notetoshow), 0, 1);
					$nexY = $pdf->GetY();
					$height_note=$nexY-$tab_top;

					// Rect prend une longueur en 3eme param
					$pdf->SetDrawColor(192, 192, 192);
					$pdf->Rect($this->marge_gauche, $tab_top-1, $this->page_largeur-$this->marge_gauche-$this->marge_droite, $height_note+1);

					$tab_top = $nexY+6;
				}

				$iniY = $tab_top + 7;
				$curY = $tab_top + 7;
				$nexY = $tab_top + 7;

				// Loop on each lines
				for ($i = 0 ; $i < $nblignes ; $i++)
				{
					$curY = $nexY;
					$pdf->SetFont('', '', $default_font_size - 1);   // Into loop to work with multipage
					$pdf->SetTextColor(0, 0, 0);

					// Define size of image if we need it
					$imglinesize=array();
					if (! empty($realpatharray[$i])) $imglinesize=pdf_getSizeForImage($realpatharray[$i]);

					$pdf->setTopMargin($tab_top_newpage);
					$pdf->setPageOrientation('', 1, $heightforfooter+$heightforfreetext+$heightforinfotot);	// The only function to edit the bottom margin of current page to set it.
					$pageposbefore=$pdf->getPage();

					$showpricebeforepagebreak=1;
					$posYAfterImage=0;
					$posYAfterDescription=0;

					// We start with Photo of product line
					if (!empty($imglinesize['width']) && !empty($imglinesize['height']) && ($curY + $imglinesize['height']) > ($this->page_hauteur-($heightforfooter+$heightforfreetext+$heightforinfotot)))	// If photo too high, we moved completely on new page
					{
						$pdf->AddPage('', '', true);
						if (! empty($tplidx)) $pdf->useTemplate($tplidx);
						if (empty($conf->global->MAIN_PDF_DONOTREPEAT_HEAD)) $this->_pagehead($pdf, $object, 0, $outputlangs);
						$pdf->setPage($pageposbefore+1);

						$curY = $tab_top_newpage;
						$showpricebeforepagebreak=0;
					}

					if (!empty($imglinesize['width']) && !empty($imglinesize['height']))
					{
						$curX = $this->posxpicture-1;
						$pdf->Image($realpatharray[$i], $curX + (($this->posxtva-$this->posxpicture-$imglinesize['width'])/2), $curY, $imglinesize['width'], $imglinesize['height'], '', '', '', 2, 300);	// Use 300 dpi
						// $pdf->Image does not increase value return by getY, so we save it manually
						$posYAfterImage=$curY+$imglinesize['height'];
					}

					// Description of product line
					$curX = $this->posxdesc-1;

					$pdf->startTransaction();
					if ($posYAfterImage > 0)
					{
						$descWidth = $this->posxpicture-$curX;
					}
					else
					{
						$descWidth = $this->posxtva-$curX;
					}
					pdf_writelinedesc($pdf, $object, $i, $outputlangs, $descWidth, 3, $curX, $curY, $hideref, $hidedesc, 1);

					$pageposafter=$pdf->getPage();
					if ($pageposafter > $pageposbefore)	// There is a pagebreak
					{
						$pdf->rollbackTransaction(true);
						$pageposafter=$pageposbefore;
						//print $pageposafter.'-'.$pageposbefore;exit;
						$pdf->setPageOrientation('', 1, $heightforfooter);	// The only function to edit the bottom margin of current page to set it.
						pdf_writelinedesc($pdf, $object, $i, $outputlangs, $descWidth, 3, $curX, $curY, $hideref, $hidedesc);

						$pageposafter=$pdf->getPage();
						$posyafter=$pdf->GetY();
						//var_dump($posyafter); var_dump(($this->page_hauteur - ($heightforfooter+$heightforfreetext+$heightforinfotot))); exit;
						if ($posyafter > ($this->page_hauteur - ($heightforfooter+$heightforfreetext+$heightforinfotot)))	// There is no space left for total+free text
						{
							if ($i == ($nblignes-1))	// No more lines, and no space left to show total, so we create a new page
							{
								$pdf->AddPage('', '', true);
								if (! empty($tplidx)) $pdf->useTemplate($tplidx);
								if (empty($conf->global->MAIN_PDF_DONOTREPEAT_HEAD)) $this->_pagehead($pdf, $object, 0, $outputlangs);
								$pdf->setPage($pageposafter+1);
							}
						}
						else
						{
							// We found a page break
							$showpricebeforepagebreak=0;
						}
					}
					else	// No pagebreak
					{
						$pdf->commitTransaction();
					}
					$posYAfterDescription=$pdf->GetY();

					$nexY = $pdf->GetY();
					$pageposafter=$pdf->getPage();

					$pdf->setPage($pageposbefore);
					$pdf->setTopMargin($this->marge_haute);
					$pdf->setPageOrientation('', 1, 0);	// The only function to edit the bottom margin of current page to set it.

					// We suppose that a too long description or photo were moved completely on next page
					if ($pageposafter > $pageposbefore && empty($showpricebeforepagebreak)) {
						$pdf->setPage($pageposafter); $curY = $tab_top_newpage;
					}

					$pdf->SetFont('', '', $default_font_size - 1);   // On repositionne la police par defaut

					// VAT Rate
					/*
					if (empty($conf->global->MAIN_GENERATE_DOCUMENTS_WITHOUT_VAT))
					{
						$vat_rate = pdf_getlinevatrate($object, $i, $outputlangs, $hidedetails);
						$pdf->SetXY($this->posxtva, $curY);
						$pdf->MultiCell($this->posxup-$this->posxtva-3, 3, $vat_rate, 0, 'R');
					}

					// Unit price before discount
					$up_excl_tax = pdf_getlineupexcltax($object, $i, $outputlangs, $hidedetails);
					$pdf->SetXY($this->posxup, $curY);
					if ($up_excl_tax > 0)
						$pdf->MultiCell($this->posxqty-$this->posxup-0.8, 3, $up_excl_tax, 0, 'R', 0);
                    */

					// Quantity
					$qty = pdf_getlineqty($object, $i, $outputlangs, $hidedetails);
					$pdf->SetXY($this->posxqty, $curY);
					$pdf->MultiCell($this->posxunit-$this->posxqty-0.8, 4, $qty, 0, 'R');  // Enough for 6 chars

					// Unit
					if($conf->global->PRODUCT_USE_UNITS)
					{
					    $unit = pdf_getlineunit($object, $i, $outputlangs, $hidedetails, $hookmanager);
					    $pdf->SetXY($this->posxunit, $curY);
					    $pdf->MultiCell($this->posxdiscount-$this->posxunit-0.8, 4, $unit, 0, 'L');
					}

					// Discount on line
					/*
					if ($object->lines[$i]->remise_percent)
					{
						$pdf->SetXY($this->posxdiscount-2, $curY);
						$remise_percent = pdf_getlineremisepercent($object, $i, $outputlangs, $hidedetails);
						$pdf->MultiCell($this->postotalht-$this->posxdiscount+2, 3, $remise_percent, 0, 'R');
					}

					// Total HT line
					$total_excl_tax = pdf_getlinetotalexcltax($object, $i, $outputlangs, $hidedetails);
					$pdf->SetXY($this->postotalht, $curY);
					if ($total_excl_tax > 0)
						$pdf->MultiCell($this->page_largeur-$this->marge_droite-$this->postotalht, 3, $total_excl_tax, 0, 'R', 0);
                    */

					// Collecte des totaux par valeur de tva dans $this->tva["taux"]=total_tva
					if ($conf->multicurrency->enabled && $object->multicurrency_tx != 1) $tvaligne=$object->lines[$i]->multicurrency_total_tva;
					else $tvaligne=$object->lines[$i]->total_tva;

					$localtax1ligne=$object->lines[$i]->total_localtax1;
					$localtax2ligne=$object->lines[$i]->total_localtax2;
					$localtax1_rate=$object->lines[$i]->localtax1_tx;
					$localtax2_rate=$object->lines[$i]->localtax2_tx;
					$localtax1_type=$object->lines[$i]->localtax1_type;
					$localtax2_type=$object->lines[$i]->localtax2_type;

					if ($object->remise_percent) $tvaligne-=($tvaligne*$object->remise_percent)/100;
					if ($object->remise_percent) $localtax1ligne-=($localtax1ligne*$object->remise_percent)/100;
					if ($object->remise_percent) $localtax2ligne-=($localtax2ligne*$object->remise_percent)/100;

					$vatrate=(string) $object->lines[$i]->tva_tx;

					// Retrieve type from database for backward compatibility with old records
					if ((! isset($localtax1_type) || $localtax1_type=='' || ! isset($localtax2_type) || $localtax2_type=='') // if tax type not defined
					&& (! empty($localtax1_rate) || ! empty($localtax2_rate))) // and there is local tax
					{
						$localtaxtmp_array=getLocalTaxesFromRate($vatrate, 0, $object->thirdparty, $mysoc);
						$localtax1_type = $localtaxtmp_array[0];
						$localtax2_type = $localtaxtmp_array[2];
					}

				    // retrieve global local tax
					if ($localtax1_type && $localtax1ligne != 0)
						$this->localtax1[$localtax1_type][$localtax1_rate]+=$localtax1ligne;
					if ($localtax2_type && $localtax2ligne != 0)
						$this->localtax2[$localtax2_type][$localtax2_rate]+=$localtax2ligne;

					if (($object->lines[$i]->info_bits & 0x01) == 0x01) $vatrate.='*';
					if (! isset($this->tva[$vatrate]))				$this->tva[$vatrate]=0;
					$this->tva[$vatrate] += $tvaligne;

					if ($posYAfterImage > $posYAfterDescription) $nexY=$posYAfterImage;

					// Add line
					if (! empty($conf->global->MAIN_PDF_DASH_BETWEEN_LINES) && $i < ($nblignes - 1))
					{
						$pdf->setPage($pageposafter);
						$pdf->SetLineStyle(array('dash'=>'1,1','color'=>array(80,80,80)));
						//$pdf->SetDrawColor(190,190,200);
						$pdf->line($this->marge_gauche, $nexY+1, $this->page_largeur - $this->marge_droite, $nexY+1);
						$pdf->SetLineStyle(array('dash'=>0));
					}

					$nexY+=2;    // Passe espace entre les lignes

					// Detect if some page were added automatically and output _tableau for past pages
					while ($pagenb < $pageposafter)
					{
						$pdf->setPage($pagenb);
						if ($pagenb == 1)
						{
							$this->_tableau($pdf, $tab_top, $this->page_hauteur - $tab_top - $heightforfooter, 0, $outputlangs, 0, 1);
						}
						else
						{
							$this->_tableau($pdf, $tab_top_newpage, $this->page_hauteur - $tab_top_newpage - $heightforfooter, 0, $outputlangs, 1, 1);
						}
						$this->_pagefoot($pdf, $object, $outputlangs, 1);
						$pagenb++;
						$pdf->setPage($pagenb);
						$pdf->setPageOrientation('', 1, 0);	// The only function to edit the bottom margin of current page to set it.
						if (empty($conf->global->MAIN_PDF_DONOTREPEAT_HEAD)) $this->_pagehead($pdf, $object, 0, $outputlangs);
					}
					if (isset($object->lines[$i+1]->pagebreak) && $object->lines[$i+1]->pagebreak)
					{
						if ($pagenb == 1)
						{
							$this->_tableau($pdf, $tab_top, $this->page_hauteur - $tab_top - $heightforfooter, 0, $outputlangs, 0, 1);
						}
						else
						{
							$this->_tableau($pdf, $tab_top_newpage, $this->page_hauteur - $tab_top_newpage - $heightforfooter, 0, $outputlangs, 1, 1);
						}
						$this->_pagefoot($pdf, $object, $outputlangs, 1);
						// New page
						$pdf->AddPage();
						if (! empty($tplidx)) $pdf->useTemplate($tplidx);
						$pagenb++;
						if (empty($conf->global->MAIN_PDF_DONOTREPEAT_HEAD)) $this->_pagehead($pdf, $object, 0, $outputlangs);
					}
				}

				// Show square
				if ($pagenb == 1)
				{
					$this->_tableau($pdf, $tab_top, $this->page_hauteur - $tab_top - $heightforinfotot - $heightforfreetext - $heightforfooter, 0, $outputlangs, 0, 0);
					$bottomlasttab=$this->page_hauteur - $heightforinfotot - $heightforfreetext - $heightforfooter + 1;
				}
				else
				{
					$this->_tableau($pdf, $tab_top_newpage, $this->page_hauteur - $tab_top_newpage - $heightforinfotot - $heightforfreetext - $heightforfooter, 0, $outputlangs, 1, 0);
					$bottomlasttab=$this->page_hauteur - $heightforinfotot - $heightforfreetext - $heightforfooter + 1;
				}

				// Affiche zone infos
				$posy=$this->_tableau_info($pdf, $object, $bottomlasttab, $outputlangs);

				// Affiche zone totaux
				//$posy=$this->_tableau_tot($pdf, $object, 0, $bottomlasttab, $outputlangs);

				// Affiche zone versements
				/*
				if ($deja_regle || $amount_credit_notes_included || $amount_deposits_included)
				{
					$posy=$this->_tableau_versements($pdf, $object, $posy, $outputlangs);
				}
				*/

				// Pied de page
				$this->_pagefoot($pdf, $object, $outputlangs);
				if (method_exists($pdf, 'AliasNbPages')) $pdf->AliasNbPages();

				$pdf->Close();

				$pdf->Output($file, 'F');

				//Add pdfgeneration hook
				$hookmanager->initHooks(array('pdfgeneration'));
				$parameters=array('file'=>$file,'object'=>$object,'outputlangs'=>$outputlangs);
				global $action;
				$reshook=$hookmanager->executeHooks('afterPDFCreation', $parameters, $this, $action);    // Note that $action and $object may have been modified by some hooks
				if ($reshook < 0)
				{
				    $this->error = $hookmanager->error;
				    $this->errors = $hookmanager->errors;
				}

				if (! empty($conf->global->MAIN_UMASK))
				@chmod($file, octdec($conf->global->MAIN_UMASK));

				$this->result = array('fullpath'=>$file);

				return 1;   // Pas d'erreur
			}
			else
			{
				$this->error=$langs->trans("ErrorCanNotCreateDir", $dir);
				return 0;
			}
		}
		else
		{
			$this->error=$langs->trans("ErrorConstantNotDefined", "SUPPLIER_PROPOSAL_OUTPUTDIR");
			return 0;
		}
	}

    // phpcs:disable PEAR.NamingConventions.ValidFunctionName.ScopeNotCamelCaps
	/**
	 *  Show payments table
	 *
     *  @param	PDF			$pdf           Object PDF
     *  @param  Object		$object         Object proposal
     *  @param  int			$posy           Position y in PDF
     *  @param  Translate	$outputlangs    Object langs for output
     *  @return int             			<0 if KO, >0 if OK
	 */
	private function _tableau_versements(&$pdf, $object, $posy, $outputlangs)
	{
        // phpcs:enable
	}


    // phpcs:disable PEAR.NamingConventions.ValidFunctionName.ScopeNotCamelCaps
	/**
	 *   Show miscellaneous information (payment mode, payment term, ...)
	 *
	 *   @param		PDF			$pdf     		Object PDF
	 *   @param		Object		$object			Object to show
	 *   @param		int			$posy			Y
	 *   @param		Translate	$outputlangs	Langs object
	 *   @return	void
	 */
	private function _tableau_info(&$pdf, $object, $posy, $outputlangs)
	{
        // phpcs:enable
		global $conf;
		$default_font_size = pdf_getPDFFontSize($outputlangs);

		$pdf->SetFont('', '', $default_font_size - 1);

		$posxval=52;

        // Show shipping date
        if (! empty($object->date_livraison))
		{
            $outputlangs->load("sendings");
			$pdf->SetFont('', 'B', $default_font_size - 2);
			$pdf->SetXY($this->marge_gauche, $posy);
			$titre = $outputlangs->transnoentities("DateDeliveryPlanned").':';
			$pdf->MultiCell(80, 4, $titre, 0, 'L');
			$pdf->SetFont('', '', $default_font_size - 2);
			$pdf->SetXY($posxval, $posy);
			$dlp=dol_print_date($object->date_livraison, "daytext", false, $outputlangs, true);
			$pdf->MultiCell(80, 4, $dlp, 0, 'L');

            $posy=$pdf->GetY()+1;
		}
		else {
			$outputlangs->load("sendings");
			$pdf->SetFont('', 'B', $default_font_size - 2);
			$pdf->SetXY($this->marge_gauche, $posy);
			$titre = $outputlangs->transnoentities("DateDeliveryPlanned").':';
			$pdf->MultiCell(80, 4, $titre, 0, 'L');
			$pdf->SetFont('', '', $default_font_size - 2);
			$pdf->SetXY($posxval, $posy);
			//$dlp=dol_print_date($object->date_livraison,"daytext",false,$outputlangs,true);
			$pdf->MultiCell(80, 4, $dlp, 0, 'L');

            $posy=$pdf->GetY()+1;
		}
        /* PHFAVRE
		elseif ($object->availability_code || $object->availability)    // Show availability conditions
		{
			$pdf->SetFont('','B', $default_font_size - 2);
			$pdf->SetXY($this->marge_gauche, $posy);
			$titre = $outputlangs->transnoentities("AvailabilityPeriod").':';
			$pdf->MultiCell(80, 4, $titre, 0, 'L');
			$pdf->SetTextColor(0,0,0);
			$pdf->SetFont('','', $default_font_size - 2);
			$pdf->SetXY($posxval, $posy);
			$lib_availability=$outputlangs->transnoentities("AvailabilityType".$object->availability_code)!=('AvailabilityType'.$object->availability_code)?$outputlangs->transnoentities("AvailabilityType".$object->availability_code):$outputlangs->convToOutputCharset($object->availability);
			$lib_availability=str_replace('\n',"\n",$lib_availability);
			$pdf->MultiCell(80, 4, $lib_availability, 0, 'L');

			$posy=$pdf->GetY()+1;
		}*/

		// Show payments conditions
		if (empty($conf->global->SUPPLIER_PROPOSAL_PDF_HIDE_PAYMENTTERMCOND) && ($object->cond_reglement_code || $object->cond_reglement))
		{
			$pdf->SetFont('', 'B', $default_font_size - 2);
			$pdf->SetXY($this->marge_gauche, $posy);
			$titre = $outputlangs->transnoentities("PaymentConditions").':';
			$pdf->MultiCell(80, 4, $titre, 0, 'L');

			$pdf->SetFont('', '', $default_font_size - 2);
			$pdf->SetXY($posxval, $posy);
			$lib_condition_paiement=$outputlangs->transnoentities("PaymentCondition".$object->cond_reglement_code)!=('PaymentCondition'.$object->cond_reglement_code)?$outputlangs->transnoentities("PaymentCondition".$object->cond_reglement_code):$outputlangs->convToOutputCharset($object->cond_reglement_doc);
			$lib_condition_paiement=str_replace('\n', "\n", $lib_condition_paiement);
			$pdf->MultiCell(80, 4, $lib_condition_paiement, 0, 'L');

			$posy=$pdf->GetY()+3;
		}

		if (! empty($conf->global->SUPPLIER_PROPOSAL_PDF_SHOW_PAYMENTTERMMODE))
		{
			// Show payment mode
			if ($object->mode_reglement_code
			&& $object->mode_reglement_code != 'CHQ'
			&& $object->mode_reglement_code != 'VIR')
			{
				$pdf->SetFont('', 'B', $default_font_size - 2);
				$pdf->SetXY($this->marge_gauche, $posy-2);
				$titre = $outputlangs->transnoentities("PaymentMode").':';
				$pdf->MultiCell(80, 5, $titre, 0, 'L');
				$pdf->SetFont('', '', $default_font_size - 2);
				$pdf->SetXY($posxval, $posy-2);
				$lib_mode_reg=$outputlangs->transnoentities("PaymentType".$object->mode_reglement_code)!=('PaymentType'.$object->mode_reglement_code)?$outputlangs->transnoentities("PaymentType".$object->mode_reglement_code):$outputlangs->convToOutputCharset($object->mode_reglement);
				$pdf->MultiCell(80, 5, $lib_mode_reg, 0, 'L');

				$posy=$pdf->GetY()+2;
			}

			// Show payment mode CHQ
			if (empty($object->mode_reglement_code) || $object->mode_reglement_code == 'CHQ')
			{
				// Si mode reglement non force ou si force a CHQ
				if (! empty($conf->global->FACTURE_CHQ_NUMBER))
				{
					$diffsizetitle=(empty($conf->global->PDF_DIFFSIZE_TITLE)?3:$conf->global->PDF_DIFFSIZE_TITLE);

					if ($conf->global->FACTURE_CHQ_NUMBER > 0)
					{
						$account = new Account($this->db);
						$account->fetch($conf->global->FACTURE_CHQ_NUMBER);

						$pdf->SetXY($this->marge_gauche, $posy);
						$pdf->SetFont('', 'B', $default_font_size - $diffsizetitle);
						$pdf->MultiCell(100, 3, $outputlangs->transnoentities('PaymentByChequeOrderedTo', $account->proprio), 0, 'L', 0);
						$posy=$pdf->GetY()+1;

			            if (empty($conf->global->MAIN_PDF_HIDE_CHQ_ADDRESS))
			            {
							$pdf->SetXY($this->marge_gauche, $posy);
							$pdf->SetFont('', '', $default_font_size - $diffsizetitle);
							$pdf->MultiCell(100, 3, $outputlangs->convToOutputCharset($account->owner_address), 0, 'L', 0);
							$posy=$pdf->GetY()+2;
			            }
					}
					if ($conf->global->FACTURE_CHQ_NUMBER == -1)
					{
						$pdf->SetXY($this->marge_gauche, $posy);
						$pdf->SetFont('', 'B', $default_font_size - $diffsizetitle);
						$pdf->MultiCell(100, 3, $outputlangs->transnoentities('PaymentByChequeOrderedTo', $this->emetteur->name), 0, 'L', 0);
						$posy=$pdf->GetY()+1;

			            if (empty($conf->global->MAIN_PDF_HIDE_CHQ_ADDRESS))
			            {
							$pdf->SetXY($this->marge_gauche, $posy);
							$pdf->SetFont('', '', $default_font_size - $diffsizetitle);
							$pdf->MultiCell(100, 3, $outputlangs->convToOutputCharset($this->emetteur->getFullAddress()), 0, 'L', 0);
							$posy=$pdf->GetY()+2;
			            }
					}
				}
			}

			// If payment mode not forced or forced to VIR, show payment with BAN
			if (empty($object->mode_reglement_code) || $object->mode_reglement_code == 'VIR')
			{
				if (! empty($object->fk_bank) || ! empty($conf->global->FACTURE_RIB_NUMBER))
				{
					$bankid=(empty($object->fk_bank)?$conf->global->FACTURE_RIB_NUMBER:$object->fk_bank);
					$account = new Account($this->db);
					$account->fetch($bankid);

					$curx=$this->marge_gauche;
					$cury=$posy;

					$posy=pdf_bank($pdf, $outputlangs, $curx, $cury, $account, 0, $default_font_size);

					$posy+=2;
				}
			}
		}

		return $posy;
	}


    // phpcs:disable PEAR.NamingConventions.ValidFunctionName.ScopeNotCamelCaps
	/**
	 *	Show total to pay
	 *
	 *	@param	PDF			$pdf            Object PDF
	 *	@param  Facture		$object         Object invoice
	 *	@param  int			$deja_regle     Montant deja regle
	 *	@param	int			$posy			Position depart
	 *	@param	Translate	$outputlangs	Objet langs
	 *	@return int							Position pour suite
	 */
	private function _tableau_tot(&$pdf, $object, $deja_regle, $posy, $outputlangs)
	{
        // phpcs:enable
		global $conf,$mysoc;
		$default_font_size = pdf_getPDFFontSize($outputlangs);

		$tab2_top = $posy;
		$tab2_hl = 4;
		$pdf->SetFont('', '', $default_font_size - 1);

		// Tableau total
		$col1x = 120; $col2x = 170;
		if ($this->page_largeur < 210) // To work with US executive format
		{
			$col2x-=20;
		}
		$largcol2 = ($this->page_largeur - $this->marge_droite - $col2x);

		$useborder=0;
		$index = 0;

		// Total HT
		$pdf->SetFillColor(255, 255, 255);
		$pdf->SetXY($col1x, $tab2_top + 0);
		$pdf->MultiCell($col2x-$col1x, $tab2_hl, $outputlangs->transnoentities("TotalHT"), 0, 'L', 1);

		$pdf->SetXY($col2x, $tab2_top + 0);
		$pdf->MultiCell($largcol2, $tab2_hl, price($object->total_ht + (! empty($object->remise)?$object->remise:0), 0, $outputlangs), 0, 'R', 1);

		// Show VAT by rates and total
		$pdf->SetFillColor(248, 248, 248);

		$this->atleastoneratenotnull=0;
		if (empty($conf->global->MAIN_GENERATE_DOCUMENTS_WITHOUT_VAT))
		{
			$tvaisnull=((! empty($this->tva) && count($this->tva) == 1 && isset($this->tva['0.000']) && is_float($this->tva['0.000'])) ? true : false);
			if (! empty($conf->global->MAIN_GENERATE_DOCUMENTS_WITHOUT_VAT_IFNULL) && $tvaisnull)
			{
				// Nothing to do
			}
			else
			{
				//Local tax 1 before VAT
				//if (! empty($conf->global->FACTURE_LOCAL_TAX1_OPTION) && $conf->global->FACTURE_LOCAL_TAX1_OPTION=='localtax1on')
				//{
					foreach($this->localtax1 as $localtax_type => $localtax_rate)
					{
						if (in_array((string) $localtax_type, array('1','3','5'))) continue;

						foreach($localtax_rate as $tvakey => $tvaval)
						{
							if ($tvakey!=0)    // On affiche pas taux 0
							{
								//$this->atleastoneratenotnull++;

								$index++;
								$pdf->SetXY($col1x, $tab2_top + $tab2_hl * $index);

								$tvacompl='';
								if (preg_match('/\*/', $tvakey))
								{
									$tvakey=str_replace('*', '', $tvakey);
									$tvacompl = " (".$outputlangs->transnoentities("NonPercuRecuperable").")";
								}
								$totalvat = $outputlangs->transcountrynoentities("TotalLT1", $mysoc->country_code).' ';
								$totalvat.=vatrate(abs($tvakey), 1).$tvacompl;
								$pdf->MultiCell($col2x-$col1x, $tab2_hl, $totalvat, 0, 'L', 1);

								$pdf->SetXY($col2x, $tab2_top + $tab2_hl * $index);
								$pdf->MultiCell($largcol2, $tab2_hl, price($tvaval, 0, $outputlangs), 0, 'R', 1);
							}
						}
					}
	      		//}
				//Local tax 2 before VAT
				//if (! empty($conf->global->FACTURE_LOCAL_TAX2_OPTION) && $conf->global->FACTURE_LOCAL_TAX2_OPTION=='localtax2on')
				//{
					foreach($this->localtax2 as $localtax_type => $localtax_rate)
					{
						if (in_array((string) $localtax_type, array('1','3','5'))) continue;

						foreach($localtax_rate as $tvakey => $tvaval)
						{
							if ($tvakey!=0)    // On affiche pas taux 0
							{
								//$this->atleastoneratenotnull++;



								$index++;
								$pdf->SetXY($col1x, $tab2_top + $tab2_hl * $index);

								$tvacompl='';
								if (preg_match('/\*/', $tvakey))
								{
									$tvakey=str_replace('*', '', $tvakey);
									$tvacompl = " (".$outputlangs->transnoentities("NonPercuRecuperable").")";
								}
								$totalvat = $outputlangs->transcountrynoentities("TotalLT2", $mysoc->country_code).' ';
								$totalvat.=vatrate(abs($tvakey), 1).$tvacompl;
								$pdf->MultiCell($col2x-$col1x, $tab2_hl, $totalvat, 0, 'L', 1);

								$pdf->SetXY($col2x, $tab2_top + $tab2_hl * $index);
								$pdf->MultiCell($largcol2, $tab2_hl, price($tvaval, 0, $outputlangs), 0, 'R', 1);
							}
						}
					}
				//}
				// VAT
				foreach($this->tva as $tvakey => $tvaval)
				{
					if ($tvakey > 0)    // On affiche pas taux 0
					{
						$this->atleastoneratenotnull++;

						$index++;
						$pdf->SetXY($col1x, $tab2_top + $tab2_hl * $index);

						$tvacompl='';
						if (preg_match('/\*/', $tvakey))
						{
							$tvakey=str_replace('*', '', $tvakey);
							$tvacompl = " (".$outputlangs->transnoentities("NonPercuRecuperable").")";
						}
						$totalvat =$outputlangs->transcountrynoentities("TotalVAT", $mysoc->country_code).' ';
						$totalvat.=vatrate($tvakey, 1).$tvacompl;
						$pdf->MultiCell($col2x-$col1x, $tab2_hl, $totalvat, 0, 'L', 1);

						$pdf->SetXY($col2x, $tab2_top + $tab2_hl * $index);
						$pdf->MultiCell($largcol2, $tab2_hl, price($tvaval, 0, $outputlangs), 0, 'R', 1);
					}
				}

				//Local tax 1 after VAT
				//if (! empty($conf->global->FACTURE_LOCAL_TAX1_OPTION) && $conf->global->FACTURE_LOCAL_TAX1_OPTION=='localtax1on')
				//{
					foreach($this->localtax1 as $localtax_type => $localtax_rate)
					{
						if (in_array((string) $localtax_type, array('2','4','6'))) continue;

						foreach($localtax_rate as $tvakey => $tvaval)
						{
							if ($tvakey != 0)    // On affiche pas taux 0
							{
								//$this->atleastoneratenotnull++;

								$index++;
								$pdf->SetXY($col1x, $tab2_top + $tab2_hl * $index);

								$tvacompl='';
								if (preg_match('/\*/', $tvakey))
								{
									$tvakey=str_replace('*', '', $tvakey);
									$tvacompl = " (".$outputlangs->transnoentities("NonPercuRecuperable").")";
								}
								$totalvat = $outputlangs->transcountrynoentities("TotalLT1", $mysoc->country_code).' ';

								$totalvat.=vatrate(abs($tvakey), 1).$tvacompl;
								$pdf->MultiCell($col2x-$col1x, $tab2_hl, $totalvat, 0, 'L', 1);
								$pdf->SetXY($col2x, $tab2_top + $tab2_hl * $index);
								$pdf->MultiCell($largcol2, $tab2_hl, price($tvaval, 0, $outputlangs), 0, 'R', 1);
							}
						}
					}
	      		//}
				//Local tax 2 after VAT
				//if (! empty($conf->global->FACTURE_LOCAL_TAX2_OPTION) && $conf->global->FACTURE_LOCAL_TAX2_OPTION=='localtax2on')
				//{
					foreach($this->localtax2 as $localtax_type => $localtax_rate)
					{
						if (in_array((string) $localtax_type, array('2','4','6'))) continue;

						foreach($localtax_rate as $tvakey => $tvaval)
						{
						    // retrieve global local tax
							if ($tvakey != 0)    // On affiche pas taux 0
							{
								//$this->atleastoneratenotnull++;

								$index++;
								$pdf->SetXY($col1x, $tab2_top + $tab2_hl * $index);

								$tvacompl='';
								if (preg_match('/\*/', $tvakey))
								{
									$tvakey=str_replace('*', '', $tvakey);
									$tvacompl = " (".$outputlangs->transnoentities("NonPercuRecuperable").")";
								}
								$totalvat = $outputlangs->transcountrynoentities("TotalLT2", $mysoc->country_code).' ';

								$totalvat.=vatrate(abs($tvakey), 1).$tvacompl;
								$pdf->MultiCell($col2x-$col1x, $tab2_hl, $totalvat, 0, 'L', 1);

								$pdf->SetXY($col2x, $tab2_top + $tab2_hl * $index);
								$pdf->MultiCell($largcol2, $tab2_hl, price($tvaval, 0, $outputlangs), 0, 'R', 1);
							}
						}
					}
				//}

				// Total TTC
				$index++;
				$pdf->SetXY($col1x, $tab2_top + $tab2_hl * $index);
				$pdf->SetTextColor(0, 0, 60);
				$pdf->SetFillColor(224, 224, 224);
				$pdf->MultiCell($col2x-$col1x, $tab2_hl, $outputlangs->transnoentities("TotalTTC"), $useborder, 'L', 1);

				$pdf->SetXY($col2x, $tab2_top + $tab2_hl * $index);
				$pdf->MultiCell($largcol2, $tab2_hl, price($object->total_ttc, 0, $outputlangs), $useborder, 'R', 1);
			}
		}

		$pdf->SetTextColor(0, 0, 0);

		/*
		$resteapayer = $object->total_ttc - $deja_regle;
		if (! empty($object->paye)) $resteapayer=0;
		*/

		if ($deja_regle > 0)
		{
			$index++;

			$pdf->SetXY($col1x, $tab2_top + $tab2_hl * $index);
			$pdf->MultiCell($col2x-$col1x, $tab2_hl, $outputlangs->transnoentities("AlreadyPaid"), 0, 'L', 0);

			$pdf->SetXY($col2x, $tab2_top + $tab2_hl * $index);
			$pdf->MultiCell($largcol2, $tab2_hl, price($deja_regle, 0, $outputlangs), 0, 'R', 0);

			/*
			if ($object->close_code == 'discount_vat')
			{
				$index++;
				$pdf->SetFillColor(255,255,255);

				$pdf->SetXY($col1x, $tab2_top + $tab2_hl * $index);
				$pdf->MultiCell($col2x-$col1x, $tab2_hl, $outputlangs->transnoentities("EscompteOfferedShort"), $useborder, 'L', 1);

				$pdf->SetXY($col2x, $tab2_top + $tab2_hl * $index);
				$pdf->MultiCell($largcol2, $tab2_hl, price($object->total_ttc - $deja_regle, 0, $outputlangs), $useborder, 'R', 1);

				$resteapayer=0;
			}
			*/

			$index++;
			$pdf->SetTextColor(0, 0, 60);
			$pdf->SetFillColor(224, 224, 224);
			$pdf->SetXY($col1x, $tab2_top + $tab2_hl * $index);
			$pdf->MultiCell($col2x-$col1x, $tab2_hl, $outputlangs->transnoentities("RemainderToPay"), $useborder, 'L', 1);

			$pdf->SetXY($col2x, $tab2_top + $tab2_hl * $index);
			$pdf->MultiCell($largcol2, $tab2_hl, price($resteapayer, 0, $outputlangs), $useborder, 'R', 1);

			$pdf->SetFont('', '', $default_font_size - 1);
			$pdf->SetTextColor(0, 0, 0);
		}

		$index++;
		return ($tab2_top + ($tab2_hl * $index));
	}

	/**
	 *   Show table for lines
	 *
	 *   @param		PDF			$pdf     		Object PDF
	 *   @param		string		$tab_top		Top position of table
	 *   @param		string		$tab_height		Height of table (rectangle)
	 *   @param		int			$nexY			Y (not used)
	 *   @param		Translate	$outputlangs	Langs object
	 *   @param		int			$hidetop		1=Hide top bar of array and title, 0=Hide nothing, -1=Hide only title
	 *   @param		int			$hidebottom		Hide bottom bar of array
	 *   @param		string		$currency		Currency code
	 *   @return	void
	 */
	private function _tableau(&$pdf, $tab_top, $tab_height, $nexY, $outputlangs, $hidetop = 0, $hidebottom = 0, $currency = '')
	{
		global $conf;

		// Force to disable hidetop and hidebottom
		$hidebottom=0;
		if ($hidetop) $hidetop=-1;

		$currency = !empty($currency) ? $currency : $conf->currency;
		$default_font_size = pdf_getPDFFontSize($outputlangs);

		// Amount in (at tab_top - 1)
		$pdf->SetTextColor(0, 0, 0);
		$pdf->SetFont('', '', $default_font_size - 2);

		if (empty($hidetop))
		{
			$titre = $outputlangs->transnoentities("AmountInCurrency", $outputlangs->transnoentitiesnoconv("Currency".$currency));
			$pdf->SetXY($this->page_largeur - $this->marge_droite - ($pdf->GetStringWidth($titre) + 3), $tab_top-4);
			$pdf->MultiCell(($pdf->GetStringWidth($titre) + 3), 2, $titre);

			//$conf->global->MAIN_PDF_TITLE_BACKGROUND_COLOR='230,230,230';
			if (! empty($conf->global->MAIN_PDF_TITLE_BACKGROUND_COLOR)) $pdf->Rect($this->marge_gauche, $tab_top, $this->page_largeur-$this->marge_droite-$this->marge_gauche, 5, 'F', null, explode(',', $conf->global->MAIN_PDF_TITLE_BACKGROUND_COLOR));
		}

		$pdf->SetDrawColor(128, 128, 128);
		$pdf->SetFont('', '', $default_font_size - 1);

		// Output Rect
		$this->printRect($pdf, $this->marge_gauche, $tab_top, $this->page_largeur-$this->marge_gauche-$this->marge_droite, $tab_height, $hidetop, $hidebottom);	// Rect prend une longueur en 3eme param et 4eme param

		if (empty($hidetop))
		{
			$pdf->line($this->marge_gauche, $tab_top+5, $this->page_largeur-$this->marge_droite, $tab_top+5);	// line prend une position y en 2eme param et 4eme param

			$pdf->SetXY($this->posxdesc-1, $tab_top+1);
			$pdf->MultiCell(108, 2, $outputlangs->transnoentities("Designation"), '', 'L');
		}

		if (empty($conf->global->MAIN_GENERATE_DOCUMENTS_WITHOUT_VAT))
		{
			$pdf->line($this->posxtva, $tab_top, $this->posxtva, $tab_top + $tab_height);
			//$pdf->line($this->posxtva-2, $tab_top, $this->posxtva-2, $tab_top + $tab_height);
			if (empty($hidetop))
			{
				$pdf->SetXY($this->posxtva-5, $tab_top+1);
				$pdf->MultiCell($this->posxup-$this->posxtva+3, 2, $outputlangs->transnoentities("VAT"), '', 'C');
			}
		}

		$pdf->line($this->posxup-3, $tab_top, $this->posxup-3, $tab_top + $tab_height);
		if (empty($hidetop))
		{
			$pdf->SetXY($this->posxup-1, $tab_top+1);
			$pdf->MultiCell($this->posxqty-$this->posxup-1, 2, $outputlangs->transnoentities("PriceUHT"), '', 'C');
		}

		$pdf->line($this->posxqty-1, $tab_top, $this->posxqty-1, $tab_top + $tab_height);
		if (empty($hidetop))
		{
		    $pdf->SetXY($this->posxqty-1, $tab_top+1);
<<<<<<< HEAD
		    if($conf->global->PRODUCT_USE_UNITS)
		    {
		        $pdf->MultiCell($this->posxunit-$this->posxqty-1, 2, $outputlangs->transnoentities("Qty"), '', 'C');
		    }
		    else
		    {
		        $pdf->MultiCell($this->posxdiscount-$this->posxqty-1, 2, $outputlangs->transnoentities("Qty"), '', 'C');
		    }
=======
		    $pdf->MultiCell($this->posxunit-$this->posxqty-1,2, $outputlangs->transnoentities("Qty"),'','C');
>>>>>>> d3bbb93a
		}

		if($conf->global->PRODUCT_USE_UNITS) {
		    $pdf->line($this->posxunit - 1, $tab_top, $this->posxunit - 1, $tab_top + $tab_height);
		    if (empty($hidetop)) {
		        $pdf->SetXY($this->posxunit - 1, $tab_top + 1);
        $pdf->MultiCell($this->posxdiscount - $this->posxunit - 1, 2, $outputlangs->transnoentities("Unit"), '',
		            'C');
		    }
		}

		$pdf->line($this->posxdiscount-1, $tab_top, $this->posxdiscount-1, $tab_top + $tab_height);
		if (empty($hidetop))
		{
			if ($this->atleastonediscount)
			{
				$pdf->SetXY($this->posxdiscount-1, $tab_top+1);
				$pdf->MultiCell($this->postotalht-$this->posxdiscount+1, 2, $outputlangs->transnoentities("ReductionShort"), '', 'C');
			}
		}
		if ($this->atleastonediscount)
		{
			$pdf->line($this->postotalht, $tab_top, $this->postotalht, $tab_top + $tab_height);
		}
		if (empty($hidetop))
		{
			$pdf->SetXY($this->postotalht-1, $tab_top+1);
			$pdf->MultiCell(30, 2, $outputlangs->transnoentities("TotalHT"), '', 'C');
		}
	}

	/**
	 *  Show top header of page.
	 *
	 *  @param	PDF			$pdf     		Object PDF
	 *  @param  Object		$object     	Object to show
	 *  @param  int	    	$showaddress    0=no, 1=yes
	 *  @param  Translate	$outputlangs	Object lang for output
	 *  @return	void
	 */
	private function _pagehead(&$pdf, $object, $showaddress, $outputlangs)
	{
		global $conf, $langs;

		// Load traductions files requiredby by page
		$outputlangs->loadLangs(array("main", "bills", "supplier_proposal", "companies"));

		$default_font_size = pdf_getPDFFontSize($outputlangs);

		pdf_pagehead($pdf, $outputlangs, $this->page_hauteur);

		//  Show Draft Watermark
		if($object->statut==0 && (! empty($conf->global->SUPPLIER_PROPOSAL_DRAFT_WATERMARK)) )
		{
            pdf_watermark($pdf, $outputlangs, $this->page_hauteur, $this->page_largeur, 'mm', $conf->global->SUPPLIER_PROPOSAL_DRAFT_WATERMARK);
		}

		$pdf->SetTextColor(0, 0, 60);
		$pdf->SetFont('', 'B', $default_font_size + 3);

		$posy=$this->marge_haute;
		$posx=$this->page_largeur-$this->marge_droite-100;

		$pdf->SetXY($this->marge_gauche, $posy);

		// Logo
		$logo=$conf->mycompany->dir_output.'/logos/'.$this->emetteur->logo;
		if ($this->emetteur->logo)
		{
			if (is_readable($logo))
			{
			    $height=pdf_getHeightForLogo($logo);
			    $pdf->Image($logo, $this->marge_gauche, $posy, 0, $height);	// width=0 (auto)
			}
			else
			{
				$pdf->SetTextColor(200, 0, 0);
				$pdf->SetFont('', 'B', $default_font_size - 2);
				$pdf->MultiCell(100, 3, $outputlangs->transnoentities("ErrorLogoFileNotFound", $logo), 0, 'L');
				$pdf->MultiCell(100, 3, $outputlangs->transnoentities("ErrorGoToGlobalSetup"), 0, 'L');
			}
		}
		else
		{
			$text=$this->emetteur->name;
			$pdf->MultiCell(100, 4, $outputlangs->convToOutputCharset($text), 0, 'L');
		}

		$pdf->SetFont('', 'B', $default_font_size + 3);
		$pdf->SetXY($posx, $posy);
		$pdf->SetTextColor(0, 0, 60);
		$title=$outputlangs->transnoentities("CommercialAsk");
		$pdf->MultiCell(100, 4, $title, '', 'R');

		$pdf->SetFont('', 'B', $default_font_size);

		$posy+=5;
		$pdf->SetXY($posx, $posy);
		$pdf->SetTextColor(0, 0, 60);
		$pdf->MultiCell(100, 4, $outputlangs->transnoentities("Ref")." : " . $outputlangs->convToOutputCharset($object->ref), '', 'R');

		$posy+=1;
		$pdf->SetFont('', '', $default_font_size - 2);

		if ($object->ref_client)
		{
			$posy+=4;
			$pdf->SetXY($posx, $posy);
			$pdf->SetTextColor(0, 0, 60);
			$pdf->MultiCell(100, 3, $outputlangs->transnoentities("RefCustomer")." : " . $outputlangs->convToOutputCharset($object->ref_client), '', 'R');
		}
/* PHFAVRE
		$posy+=4;
		$pdf->SetXY($posx,$posy);
		$pdf->SetTextColor(0,0,60);
		$pdf->MultiCell(100, 3, $outputlangs->transnoentities("SupplierProposalDate")." : " . dol_print_date($object->date_livraison,"day",false,$outputlangs,true), '', 'R');
*/

		if ($object->thirdparty->code_fournisseur)
		{
			$posy+=4;
			$pdf->SetXY($posx, $posy);
			$pdf->SetTextColor(0, 0, 60);
			$pdf->MultiCell(100, 3, $outputlangs->transnoentities("SupplierCode")." : " . $outputlangs->transnoentities($object->thirdparty->code_fournisseur), '', 'R');
		}

		// Get contact
		if (!empty($conf->global->DOC_SHOW_FIRST_SALES_REP))
		{
		    $arrayidcontact=$object->getIdContact('internal', 'SALESREPFOLL');
		    if (count($arrayidcontact) > 0)
		    {
		        $usertmp=new User($this->db);
		        $usertmp->fetch($arrayidcontact[0]);
                $posy+=4;
                $pdf->SetXY($posx, $posy);
		        $pdf->SetTextColor(0, 0, 60);
		        $pdf->MultiCell(100, 3, $langs->trans("BuyerName")." : ".$usertmp->getFullName($langs), '', 'R');
		    }
		}

		$posy+=2;

		$top_shift = 0;
		// Show list of linked objects
		$current_y = $pdf->getY();
		$posy = pdf_writeLinkedObjects($pdf, $object, $outputlangs, $posx, $posy, 100, 3, 'R', $default_font_size);
		if ($current_y < $pdf->getY())
		{
			$top_shift = $pdf->getY() - $current_y;
		}

		if ($showaddress)
		{
			// Sender properties
			$carac_emetteur='';
		 	// Add internal contact of proposal if defined
			$arrayidcontact=$object->getIdContact('internal', 'SALESREPFOLL');
		 	if (count($arrayidcontact) > 0)
		 	{
		 		$object->fetch_user($arrayidcontact[0]);
		 		$labelbeforecontactname=($outputlangs->transnoentities("FromContactName")!='FromContactName'?$outputlangs->transnoentities("FromContactName"):$outputlangs->transnoentities("Name"));
		 		$carac_emetteur .= ($carac_emetteur ? "\n" : '' ).$labelbeforecontactname.": ".$outputlangs->convToOutputCharset($object->user->getFullName($outputlangs))."\n";
		 	}

		 	$carac_emetteur .= pdf_build_address($outputlangs, $this->emetteur, $object->thirdparty, '', 0, 'source', $object);

			// Show sender
			$posy=42+$top_shift;
		 	$posx=$this->marge_gauche;
			if (! empty($conf->global->MAIN_INVERT_SENDER_RECIPIENT)) $posx=$this->page_largeur-$this->marge_droite-80;
			$hautcadre=40;

			// Show sender frame
			$pdf->SetTextColor(0, 0, 0);
			$pdf->SetFont('', '', $default_font_size - 2);
			$pdf->SetXY($posx, $posy-5);
			$pdf->MultiCell(66, 5, $outputlangs->transnoentities("BillFrom").":", 0, 'L');
			$pdf->SetXY($posx, $posy);
			$pdf->SetFillColor(230, 230, 230);
			$pdf->MultiCell(82, $hautcadre, "", 0, 'R', 1);
			$pdf->SetTextColor(0, 0, 60);

			// Show sender name
			$pdf->SetXY($posx+2, $posy+3);
			$pdf->SetFont('', 'B', $default_font_size);
			$pdf->MultiCell(80, 4, $outputlangs->convToOutputCharset($this->emetteur->name), 0, 'L');
			$posy=$pdf->getY();

			// Show sender information
			$pdf->SetXY($posx+2, $posy);
			$pdf->SetFont('', '', $default_font_size - 1);
			$pdf->MultiCell(80, 4, $carac_emetteur, 0, 'L');


			// If CUSTOMER contact defined, we use it
			$usecontact=false;
			$arrayidcontact=$object->getIdContact('external', 'CUSTOMER');
			if (count($arrayidcontact) > 0)
			{
				$usecontact=true;
				$result=$object->fetch_contact($arrayidcontact[0]);
			}

			// Recipient name
			if (! empty($usecontact))
			{
				// On peut utiliser le nom de la societe du contact
				if (! empty($conf->global->MAIN_USE_COMPANY_NAME_OF_CONTACT)) $socname = $object->contact->socname;
				else $socname = $object->thirdparty->name;
				$carac_client_name=$outputlangs->convToOutputCharset($socname);
			}
			else
			{
				$carac_client_name=$outputlangs->convToOutputCharset($object->thirdparty->name);
			}

			$carac_client=pdf_build_address($outputlangs, $this->emetteur, $object->thirdparty, ($usecontact?$object->contact:''), $usecontact, 'target', $object);

			// Show recipient
			$widthrecbox=100;
			if ($this->page_largeur < 210) $widthrecbox=84;	// To work with US executive format
			$posy=42+$top_shift;
			$posx=$this->page_largeur-$this->marge_droite-$widthrecbox;
			if (! empty($conf->global->MAIN_INVERT_SENDER_RECIPIENT)) $posx=$this->marge_gauche;

			// Show recipient frame
			$pdf->SetTextColor(0, 0, 0);
			$pdf->SetFont('', '', $default_font_size - 2);
			$pdf->SetXY($posx+2, $posy-5);
			$pdf->MultiCell($widthrecbox, 5, $outputlangs->transnoentities("BillTo").":", 0, 'L');
			$pdf->Rect($posx, $posy, $widthrecbox, $hautcadre);

			// Show recipient name
			$pdf->SetXY($posx+2, $posy+3);
			$pdf->SetFont('', 'B', $default_font_size);
			$pdf->MultiCell($widthrecbox, 4, $carac_client_name, 0, 'L');

			// Show recipient information
			$pdf->SetFont('', '', $default_font_size - 1);
			$pdf->SetXY($posx+2, $posy+4+(dol_nboflines_bis($carac_client_name, 50)*4));
			$pdf->MultiCell($widthrecbox, 4, $carac_client, 0, 'L');
		}

		$pdf->SetTextColor(0, 0, 0);
		return $top_shift;
	}

    /**
     *  Show footer of page. Need this->emetteur object
     *
     *  @param  PDF			$pdf     			PDF
     *  @param  Object		$object				Object to show
     *  @param  Translate	$outputlangs		Object lang for output
     *  @param  int			$hidefreetext		1=Hide free text
     *  @return int								Return height of bottom margin including footer text
     */
    private function _pagefoot(&$pdf, $object, $outputlangs, $hidefreetext = 0)
	{
		global $conf;
		$showdetails=$conf->global->MAIN_GENERATE_DOCUMENTS_SHOW_FOOT_DETAILS;
		return pdf_pagefoot($pdf, $outputlangs, 'SUPPLIER_PROPOSAL_FREE_TEXT', $this->emetteur, $this->marge_basse, $this->marge_gauche, $this->page_hauteur, $object, $showdetails, $hidefreetext);
	}
}<|MERGE_RESOLUTION|>--- conflicted
+++ resolved
@@ -385,7 +385,7 @@
 					complete_substitutions_array($substitutionarray, $outputlangs, $object);
 					$notetoshow = make_substitutions($notetoshow, $substitutionarray, $outputlangs);
 					$notetoshow = convertBackOfficeMediasLinksToPublicLinks($notetoshow);
-					
+
 					$pdf->SetFont('', '', $default_font_size - 1);
 					$pdf->writeHTMLCell(190, 3, $this->posxdesc-1, $tab_top-1, dol_htmlentitiesbr($notetoshow), 0, 1);
 					$nexY = $pdf->GetY();
@@ -1231,26 +1231,14 @@
 		if (empty($hidetop))
 		{
 		    $pdf->SetXY($this->posxqty-1, $tab_top+1);
-<<<<<<< HEAD
-		    if($conf->global->PRODUCT_USE_UNITS)
-		    {
-		        $pdf->MultiCell($this->posxunit-$this->posxqty-1, 2, $outputlangs->transnoentities("Qty"), '', 'C');
-		    }
-		    else
-		    {
-		        $pdf->MultiCell($this->posxdiscount-$this->posxqty-1, 2, $outputlangs->transnoentities("Qty"), '', 'C');
-		    }
-=======
-		    $pdf->MultiCell($this->posxunit-$this->posxqty-1,2, $outputlangs->transnoentities("Qty"),'','C');
->>>>>>> d3bbb93a
+		    $pdf->MultiCell($this->posxunit-$this->posxqty-1, 2, $outputlangs->transnoentities("Qty"), '', 'C');
 		}
 
 		if($conf->global->PRODUCT_USE_UNITS) {
 		    $pdf->line($this->posxunit - 1, $tab_top, $this->posxunit - 1, $tab_top + $tab_height);
 		    if (empty($hidetop)) {
 		        $pdf->SetXY($this->posxunit - 1, $tab_top + 1);
-        $pdf->MultiCell($this->posxdiscount - $this->posxunit - 1, 2, $outputlangs->transnoentities("Unit"), '',
-		            'C');
+        $pdf->MultiCell($this->posxdiscount - $this->posxunit - 1, 2, $outputlangs->transnoentities("Unit"), '', 'C');
 		    }
 		}
 
