--- conflicted
+++ resolved
@@ -691,11 +691,7 @@
 	/**
 	 *  Show payments table
 	 *
-<<<<<<< HEAD
-     *  @param	TCPDF		&$pdf           Object PDF
-=======
      *  @param	TCPDF		$pdf            Object PDF
->>>>>>> aa422ce4
      *  @param  Object		$object         Object proposal
      *  @param  int			$posy           Position y in PDF
      *  @param  Translate	$outputlangs    Object langs for output
@@ -878,11 +874,7 @@
 	/**
 	 *	Show total to pay
 	 *
-<<<<<<< HEAD
-	 *	@param	TCPDF		&$pdf            Object PDF
-=======
 	 *	@param	TCPDF		$pdf            Object PDF
->>>>>>> aa422ce4
 	 *	@param  Facture		$object         Object invoice
 	 *	@param  int			$deja_regle     Montant deja regle
 	 *	@param	int			$posy			Position depart
@@ -1153,11 +1145,7 @@
 	/**
 	 *   Show table for lines
 	 *
-<<<<<<< HEAD
-	 *   @param		TCPDF		&$pdf     		Object PDF
-=======
 	 *   @param		TCPDF		$pdf     		Object PDF
->>>>>>> aa422ce4
 	 *   @param		string		$tab_top		Top position of table
 	 *   @param		string		$tab_height		Height of table (rectangle)
 	 *   @param		int			$nexY			Y (not used)
@@ -1263,11 +1251,7 @@
 	/**
 	 *  Show top header of page.
 	 *
-<<<<<<< HEAD
-	 *  @param	TCPDF		&$pdf     		Object PDF
-=======
 	 *  @param	TCPDF		$pdf     		Object PDF
->>>>>>> aa422ce4
 	 *  @param  Object		$object     	Object to show
 	 *  @param  int	    	$showaddress    0=no, 1=yes
 	 *  @param  Translate	$outputlangs	Object lang for output
@@ -1479,11 +1463,7 @@
     /**
      *  Show footer of page. Need this->emetteur object
      *
-<<<<<<< HEAD
-     *  @param  TCPDF		&$pdf     			PDF
-=======
      *  @param  TCPDF		$pdf     			PDF
->>>>>>> aa422ce4
      *  @param  Object		$object				Object to show
      *  @param  Translate	$outputlangs		Object lang for output
      *  @param  int			$hidefreetext		1=Hide free text
