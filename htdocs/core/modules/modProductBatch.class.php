--- conflicted
+++ resolved
@@ -64,13 +64,8 @@
 		// Data directories to create when module is enabled.
 		$this->dirs = array();
 
-<<<<<<< HEAD
 		// Config pages. Put here list of php page, stored into productdluo/admin directory, to use to setup module.
-		$this->config_page_url = array("product_lot.php@product, product_lot_extrafields.php@product");
-=======
-		// Config pages. Put here list of php page, stored into /product/admin/ directory, to setup the module.
-		$this->config_page_url = array("product_lot_extrafields.php@product");
->>>>>>> 5daf8816
+		$this->config_page_url = array("product_lot.php@product");
 
 		// Dependencies
 		$this->hidden = false; // A condition to hide module
