<?php
/* Copyright (C) 2003      Rodolphe Quiedeville <rodolphe@quiedeville.org>
 * Copyright (C) 2004-2012 Laurent Destailleur  <eldy@users.sourceforge.net>
 * Copyright (C) 2005-2012 Regis Houssin        <regis.houssin@inodbox.com>
 * Copyright (C) 2013-2014 Cedric GROSS         <c.gross@kreiz-it.fr>
 *
 * This program is free software; you can redistribute it and/or modify
 * it under the terms of the GNU General Public License as published by
 * the Free Software Foundation; either version 3 of the License, or
 * (at your option) any later version.
 *
 * This program is distributed in the hope that it will be useful,
 * but WITHOUT ANY WARRANTY; without even the implied warranty of
 * MERCHANTABILITY or FITNESS FOR A PARTICULAR PURPOSE.  See the
 * GNU General Public License for more details.
 *
 * You should have received a copy of the GNU General Public License
 * along with this program. If not, see <http://www.gnu.org/licenses/>.
 */

/**
 *	\defgroup   productbatch     Module batch number management
 *	\brief      Management module for batch number, eat-by and sell-by date for product
 *  \file       htdocs/core/modules/modProductBatch.class.php
 *  \ingroup    productbatch
 *  \brief      Description and activation file for module productbatch
 */
include_once DOL_DOCUMENT_ROOT .'/core/modules/DolibarrModules.class.php';


/**
 *  Description and activation class for module productdluo
 */
class modProductBatch extends DolibarrModules
{
	/**
	 *   Constructor. Define names, constants, directories, boxes, permissions
	 *
	 *   @param      DoliDB		$db      Database handler
	 */
	function __construct($db)
	{
        global $langs,$conf;

        $this->db = $db;
		$this->numero = 39000;

		$this->family = "products";
<<<<<<< HEAD
		$this->module_position = 45;
=======
		$this->module_position = '45';
>>>>>>> d9b8a8c8

		$this->name = preg_replace('/^mod/i','',get_class($this));
		$this->description = "Batch number, eat-by and sell-by date management module";

		$this->rights_class = 'productbatch';
		// Possible values for version are: 'development', 'experimental', 'dolibarr' or version
		$this->version = 'dolibarr';
		// Key used in llx_const table to save module status enabled/disabled (where dluo is value of property name of module in uppercase)
		$this->const_name = 'MAIN_MODULE_'.strtoupper($this->name);

		$this->picto='stock';

		$this->module_parts = array();

		// Data directories to create when module is enabled.
		$this->dirs = array();

		// Config pages. Put here list of php page, stored into productdluo/admin directory, to use to setup module.
		$this->config_page_url = array("product_lot_extrafields.php@product");

		// Dependencies
		$this->hidden = false;			// A condition to hide module
		$this->depends = array("modProduct","modStock","modExpedition","modFournisseur");		// List of module class names as string that must be enabled if this module is enabled
		$this->requiredby = array();	// List of module ids to disable if this one is disabled
		$this->conflictwith = array();	// List of module class names as string this module is in conflict with
		$this->phpmin = array(5,4);		// Minimum version of PHP required by module
		$this->need_dolibarr_version = array(3,0);	// Minimum version of Dolibarr required by module
		$this->langfiles = array("productbatch");

		// Constants
		$this->const = array();

        $this->tabs = array();

        // Dictionaries
	    if (! isset($conf->productbatch->enabled))
        {
        	$conf->productbatch=new stdClass();
        	$conf->productbatch->enabled=0;
        }
		$this->dictionaries=array();

        // Boxes
        $this->boxes = array();			// List of boxes

		// Permissions
		$this->rights = array();		// Permission array used by this module
		$r=0;


		// Menus
		//-------
		$this->menu = 1;        // This module add menu entries. They are coded into menu manager.


		// Exports
		$r=0;
	}

	/**
	 *		Function called when module is enabled.
	 *		The init function add constants, boxes, permissions and menus (defined in constructor) into Dolibarr database.
	 *		It also creates data directories
	 *
     *      @param      string	$options    Options when enabling module ('', 'noboxes')
	 *      @return     int             	1 if OK, 0 if KO
	 */
	function init($options='')
	{
	    global $db,$conf;

		$sql = array();

		if (! empty($conf->cashdesk->enabled)) {
    		if (empty($conf->global->CASHDESK_NO_DECREASE_STOCK)) {
    		    include_once DOL_DOCUMENT_ROOT.'/core/lib/admin.lib.php';
    		    $res = dolibarr_set_const($db,"CASHDESK_NO_DECREASE_STOCK",1,'chaine',0,'',$conf->entity);
    		}
		}

		return $this->_init($sql, $options);
	}
}
<|MERGE_RESOLUTION|>--- conflicted
+++ resolved
@@ -46,11 +46,7 @@
 		$this->numero = 39000;
 
 		$this->family = "products";
-<<<<<<< HEAD
-		$this->module_position = 45;
-=======
 		$this->module_position = '45';
->>>>>>> d9b8a8c8
 
 		$this->name = preg_replace('/^mod/i','',get_class($this));
 		$this->description = "Batch number, eat-by and sell-by date management module";
