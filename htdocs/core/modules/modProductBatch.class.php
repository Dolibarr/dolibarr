--- conflicted
+++ resolved
@@ -84,22 +84,14 @@
 		$this->const[$r][0] = "PRODUCTBATCH_LOT_ADDON";
 		$this->const[$r][1] = "chaine";
 		$this->const[$r][2] = "mod_lot_free";
-<<<<<<< HEAD
-		$this->const[$r][3] = 'Module to control product codes';
-=======
 		$this->const[$r][3] = 'Module to control lot number';
->>>>>>> 95dc2558
 		$this->const[$r][4] = 0;
 		$r++;
 
 		$this->const[$r][0] = "PRODUCTBATCH_SN_ADDON";
 		$this->const[$r][1] = "chaine";
 		$this->const[$r][2] = "mod_sn_free";
-<<<<<<< HEAD
-		$this->const[$r][3] = 'Module to control product codes';
-=======
 		$this->const[$r][3] = 'Module to control serial number';
->>>>>>> 95dc2558
 		$this->const[$r][4] = 0;
 		$r++;
 
