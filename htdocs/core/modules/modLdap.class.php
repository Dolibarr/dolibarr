--- conflicted
+++ resolved
@@ -43,11 +43,8 @@
 		$this->numero = 200;
 
 		$this->family = "interface";
-<<<<<<< HEAD
-=======
 		// Module position in the family on 2 digits ('01', '10', '20', ...)
 		$this->module_position = '30';
->>>>>>> d9b8a8c8
 		// Module label (no space allowed), used if translation string 'ModuleXXXName' not found (where XXX is value of numeric property 'numero' of module)
 		$this->name = preg_replace('/^mod/i','',get_class($this));
 		$this->description = "Synchronisation Ldap";
