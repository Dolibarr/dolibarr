<?php
/* Copyright (C) 2004      Rodolphe Quiedeville <rodolphe@quiedeville.org>
 * Copyright (C) 2006-2014 Laurent Destailleur  <eldy@users.sourceforge.net>
 * Copyright (C) 2007-2012 Regis Houssin        <regis.houssin@inodbox.com>
 * Copyright (C) 2011      Juanjo Menent	    <jmenent@2byte.es>
 * Copyright (C) 2022      Faustin Boitel <fboitel@enseirb-matmeca.fr>
 * Copyright (C) 2024		Frédéric France			<frederic.france@free.fr>
 * Copyright (C) 2024		MDW							<mdeweerd@users.noreply.github.com>
 *
 * This program is free software; you can redistribute it and/or modify
 * it under the terms of the GNU General Public License as published by
 * the Free Software Foundation; either version 3 of the License, or
 * (at your option) any later version.
 *
 * This program is distributed in the hope that it will be useful,
 * but WITHOUT ANY WARRANTY; without even the implied warranty of
 * MERCHANTABILITY or FITNESS FOR A PARTICULAR PURPOSE.  See the
 * GNU General Public License for more details.
 *
 * You should have received a copy of the GNU General Public License
 * along with this program. If not, see <https://www.gnu.org/licenses/>.
 * or see https://www.gnu.org/
 */

/**
 *       \file       htdocs/core/modules/barcode/mod_barcode_thirdparty_standard.php
 *       \ingroup    barcode
 *       \brief      File of class to manage barcode numbering with standard rule
 */

require_once DOL_DOCUMENT_ROOT.'/core/modules/barcode/modules_barcode.class.php';


/**
 *	Class to manage barcode with standard rule
 */
class mod_barcode_thirdparty_standard extends ModeleNumRefBarCode
{
	public $name = 'Standard'; // Model Name

	public $code_modifiable; // Editable code

	public $code_modifiable_invalide; // Modified code if it is invalid

	public $code_modifiable_null; // Modified code if it is null

	public $code_null; // Optional code

	/**
	 * Dolibarr version of the loaded document
	 * @var string
	 */
	public $version = 'dolibarr'; // 'development', 'experimental', 'dolibarr'

	public $searchcode; // Search string

	public $numbitcounter; // Number of digits the counter

	public $prefixIsRequired; // The prefix field of third party must be filled when using {pre}


	/**
	 *	Constructor
	 */
	public function __construct()
	{
		$this->code_null = 0;
		$this->code_modifiable = 1;
		$this->code_modifiable_invalide = 1;
		$this->code_modifiable_null = 1;
		$this->code_auto = 1;
		$this->prefixIsRequired = 0;
	}


	/**
	 * Return description of module
	 *
	 * @param	Translate 	$langs		Object langs
	 * @return  string      			Description of module
	 */
	public function info($langs)
	{
		global $conf, $mc;
		global $form;

		$langs->load("thirdparties");

		$disabled = ((!empty($mc->sharings['referent']) && $mc->sharings['referent'] != $conf->entity) ? ' disabled' : '');

		$texte = $langs->trans('GenericNumRefModelDesc')."<br>\n";
		$texte .= '<form action="'.$_SERVER["PHP_SELF"].'" method="POST">';
		$texte .= '<input type="hidden" name="token" value="'.newToken().'">';
		$texte .= '<input type="hidden" name="page_y" value="">';
		$texte .= '<input type="hidden" name="action" value="setModuleOptions">';
		$texte .= '<input type="hidden" name="param1" value="BARCODE_STANDARD_THIRDPARTY_MASK">';
		$texte .= '<table class="nobordernopadding" width="100%">';

		$tooltip = $langs->trans("GenericMaskCodes", $langs->transnoentities("BarCode"), $langs->transnoentities("BarCode"));
		$tooltip .= $langs->trans("GenericMaskCodes3EAN");
		$tooltip .= '<strong>'.$langs->trans("Example").':</strong><br>';
		$tooltip .= '04{0000000000}? (for internal use)<br>';
		$tooltip .= '9771234{00000}? (example of ISSN code with prefix 1234)<br>';
		$tooltip .= '9791234{00000}? (example of ISMN code with prefix 1234)<br>';
		//$tooltip.=$langs->trans("GenericMaskCodes5");

		// Mask parameter
		//$texte.= '<tr><td>'.$langs->trans("Mask").' ('.$langs->trans("BarCodeModel").'):</td>';
		$texte .= '<tr><td>'.$langs->trans("Mask").':</td>';
		$texte .= '<td class="right">'.$form->textwithpicto('<input type="text" class="flat minwidth175" name="value1" value="'.(getDolGlobalString('BARCODE_STANDARD_THIRDPARTY_MASK') ? $conf->global->BARCODE_STANDARD_THIRDPARTY_MASK : '').'"'.$disabled.'>', $tooltip, 1, 1).'</td>';
		$texte .= '<td class="left" rowspan="2">&nbsp; <input type="submit" class="button button-edit reposition smallpaddingimp" name="modify" value="'.$langs->trans("Modify").'"'.$disabled.'></td>';
		$texte .= '</tr>';

		$texte .= '</table>';
		$texte .= '</form>';

		return $texte;
	}


	/**
	 * Return an example of result returned by getNextValue
	 *
	 * @param	Translate	$langs			Object langs
	 * @param	?Societe	$objthirdparty	Object third-party
	 * @return	string						Return string example
	 */
	public function getExample($langs, $objthirdparty = null)
	{
		$examplebarcode = $this->getNextValue($objthirdparty, '');
		if (!$examplebarcode) {
			$examplebarcode = $langs->trans('NotConfigured');
		}
		if ($examplebarcode == "ErrorBadMask") {
			$langs->load("errors");
			$examplebarcode = $langs->trans($examplebarcode);
		}

		return $examplebarcode;
	}
	/**
	 *  Return literal barcode type code from numerical rowid type of barcode
	 *
	 *	@param	DoliDB    	$db         Database
	 *  @param  int  		$type       Type of barcode (EAN, ISBN, ...) as rowid
	 *  @return string
	 */
	public function literalBarcodeType($db, $type = 0)
	{
		global $conf;
		$out = '';

		$sql = "SELECT rowid, code, libelle as label";
		$sql .= " FROM ".MAIN_DB_PREFIX."c_barcode_type";
		$sql .= " WHERE rowid = ". (int) $type;
		$sql .= " AND entity = ".((int) $conf->entity);
		$result = $db->query($sql);
		if ($result) {
			$num = $db->num_rows($result);

			if ($num > 0) {
				$obj = $db->fetch_object($result);
				$out .= $obj->label; //take the label corresponding to the type rowid in the database
			}
		} else {
			dol_print_error($db);
		}

		return $out;
	}
	/**
	 * Return next value
	 *
	 * @param	?CommonObject	$objthirdparty  Object third-party
	 * @param	string			$type       	Type of barcode (EAN, ISBN, ...)
	 * @return 	string      					Value if OK, '' if module not configured, <0 if KO
	 */
	public function getNextValue($objthirdparty = null, $type = '')
	{
		global $db;

		require_once DOL_DOCUMENT_ROOT.'/core/lib/functions2.lib.php';
		require_once DOL_DOCUMENT_ROOT.'/core/lib/barcode.lib.php'; // to be able to call function barcode_gen_ean_sum($ean)

		// Get barcode type configuration for products if $type not set
		if (empty($type)) {
			$type = getDolGlobalString('GENBARCODE_BARCODETYPE_THIRDPARTY');
<<<<<<< HEAD
		} //get barcode type configuration for companies if $type not set
=======
		}
>>>>>>> d9847070

		// Get Mask value
		$mask = getDolGlobalString('BARCODE_STANDARD_THIRDPARTY_MASK');

		if (empty($mask)) {
			$this->error = 'NotConfigured';
			return '';
		}

		$field = 'barcode';
		$where = '';

		$now = dol_now();

		$numFinal = get_next_value($db, $mask, 'societe', $field, $where, '', $now);
		//Begin barcode with key: for barcode with key (EAN13...) calculate and substitute the last  character (* or ?) used in the mask by the key
		if ((substr($numFinal, -1) == '*') or (substr($numFinal, -1) == '?')) { // if last mask character is * or ? a joker, probably we have to calculate a key as last character (EAN13...)
			$literaltype = '';
			$literaltype = $this->literalBarcodeType($db, $type);//get literal_Barcode_Type
			switch ($literaltype) {
				case 'EAN13': //EAN13 rowid = 2
					if (strlen($numFinal) == 13) {// be sure that the mask length is correct for EAN13
						$ean = substr($numFinal, 0, 12); //take first 12 digits
						$eansum = barcode_gen_ean_sum($ean);
						$ean .= $eansum; //substitute the las character by the key
						$numFinal = $ean;
					}
					break;
					// Other barcode cases with key could be written here
				default:
					break;
			}
		}
		//End barcode with key

		return  $numFinal;
	}


	/**
	 * 	Check validity of code according to its rules
	 *
	 *	@param	DoliDB		$db					Database handler
	 *	@param	string		$code				Code to check/correct
	 *	@param	Societe		$thirdparty			Object third-party
	 *  @param  int		  	$thirdparty_type   	0 = customer/prospect , 1 = supplier
	 *  @param	string		$type       	    type of barcode (EAN, ISBN, ...)
	 *  @return int								0 if OK
	 * 											-1 ErrorBadCustomerCodeSyntax
	 * 											-2 ErrorCustomerCodeRequired
	 * 											-3 ErrorCustomerCodeAlreadyUsed
	 * 											-4 ErrorPrefixRequired
	 */
	public function verif($db, &$code, $thirdparty, $thirdparty_type, $type)
	{
		require_once DOL_DOCUMENT_ROOT.'/core/lib/functions2.lib.php';

		$result = 0;
		$code = strtoupper(trim($code));

		if (empty($code) && $this->code_null && !getDolGlobalString('BARCODE_STANDARD_THIRDPARTY_MASK')) {
			$result = 0;  // @phan-suppress-current-line PhanPluginRedundantAssignment
		} elseif (empty($code) && (!$this->code_null || getDolGlobalString('BARCODE_STANDARD_THIRDPARTY_MASK'))) {
			$result = -2;
		} else {
			if ($this->verif_syntax($code, $type) >= 0) {
				$is_dispo = $this->verif_dispo($db, $code, $thirdparty);
				if ($is_dispo != 0) {
					$result = -3;
				} else {
					$result = 0;  // @phan-suppress-current-line PhanPluginRedundantAssignment
				}
			} else {
				if (dol_strlen($code) == 0) {
					$result = -2;
				} else {
					$result = -1;
				}
			}
		}

		dol_syslog(get_class($this)."::verif type=".$thirdparty_type." result=".$result);

		return $result;
	}


	// phpcs:disable PEAR.NamingConventions.ValidFunctionName.ScopeNotCamelCaps
	/**
	 *	Return if a code is used (by other element)
	 *
	 *	@param	DoliDB		$db			Handler access base
	 *	@param	string		$code		Code to check
	 *	@param	Societe		$thirdparty	Object third-party
	 *	@return	int						0 if available, <0 if KO
	 */
	public function verif_dispo($db, $code, $thirdparty)
	{
		// phpcs:enable
		$sql = "SELECT barcode FROM ".MAIN_DB_PREFIX."societe";
		$sql .= " WHERE barcode = '".$db->escape($code)."'";
		if ($thirdparty->id > 0) {
			$sql .= " AND rowid <> ".$thirdparty->id;
		}

		$resql = $db->query($sql);
		if ($resql) {
			if ($db->num_rows($resql) == 0) {
				return 0;
			} else {
				return -1;
			}
		} else {
			return -2;
		}
	}

	// phpcs:disable PEAR.NamingConventions.ValidFunctionName.ScopeNotCamelCaps
	/**
	 *	Return if a barcode value match syntax
	 *
	 *	@param	string	$codefortest	Code to check syntax
	 *  @param	string	$typefortest	Type of barcode (ISBN, EAN, ...)
	 *	@return	int						0 if OK, <0 if KO
	 */
	public function verif_syntax($codefortest, $typefortest)
	{
		// phpcs:enable
		global $conf;

		$result = 0;

		// Get Mask value
		$mask = !getDolGlobalString('BARCODE_STANDARD_THIRDPARTY_MASK') ? '' : $conf->global->BARCODE_STANDARD_THIRDPARTY_MASK;
		if (!$mask) {
			$this->error = 'NotConfigured';
			return -1;
		}

		dol_syslog(get_class($this).'::verif_syntax codefortest='.$codefortest." typefortest=".$typefortest);

		$newcodefortest = $codefortest;

		// Special case, if mask is on 12 digits instead of 13, we remove last char into code to test
		if (in_array($typefortest, array('EAN13', 'ISBN'))) {	// We remove the CRC char not included into mask
			if (preg_match('/\{(0+)([@\+][0-9]+)?([@\+][0-9]+)?\}/i', $mask, $reg)) {
				if (strlen($reg[1]) == 12) {
					$newcodefortest = substr($newcodefortest, 0, 12);
				}
				dol_syslog(get_class($this).'::verif_syntax newcodefortest='.$newcodefortest);
			}
		}

		$result = check_value($mask, $newcodefortest);
		if (is_string($result)) {
			$this->error = $result;
			return -1;
		}

		return $result;
	}
}<|MERGE_RESOLUTION|>--- conflicted
+++ resolved
@@ -185,11 +185,7 @@
 		// Get barcode type configuration for products if $type not set
 		if (empty($type)) {
 			$type = getDolGlobalString('GENBARCODE_BARCODETYPE_THIRDPARTY');
-<<<<<<< HEAD
-		} //get barcode type configuration for companies if $type not set
-=======
-		}
->>>>>>> d9847070
+		}
 
 		// Get Mask value
 		$mask = getDolGlobalString('BARCODE_STANDARD_THIRDPARTY_MASK');
