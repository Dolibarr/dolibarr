--- conflicted
+++ resolved
@@ -109,19 +109,11 @@
 	/**
 	 * Return an example of result returned by getNextValue
 	 *
-<<<<<<< HEAD
-	 * @param	Translate	$langs			Object langs
-	 * @param	?Product	$objproduct		Object product
-	 * @return	string						Return string example
-	 */
-	public function getExample($langs, $objproduct = null)
-=======
 	 * @param	?Translate		$langs			Object langs
 	 * @param	?CommonObject	$objproduct		Object
 	 * @return	string							Return string example
 	 */
 	public function getExample($langs = null, $objproduct = null)
->>>>>>> cc80841a
 	{
 		if (!$langs instanceof Translate) {
 			$langs = $GLOBALS['langs'];
