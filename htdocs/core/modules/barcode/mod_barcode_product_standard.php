--- conflicted
+++ resolved
@@ -158,13 +158,9 @@
 	/**
 	 * Return next value
 	 *
-	 * @param	CommonObject	$objproduct     Object product
-	 * @param	string			$type       	Type of barcode (EAN, ISBN, ...)
-<<<<<<< HEAD
-	 * @return 	string      				Value if OK, '' if module not configured, <0 if KO
-=======
-	 * @return 	string      					Value if OK, '' if module not configured, <0 if KO
->>>>>>> 0b936beb
+	 * @param	  CommonObject	$objproduct   Object product
+	 * @param	  string			  $type       	Type of barcode (EAN, ISBN, ...)
+	 * @return 	string      					      Value if OK, '' if module not configured, <0 if KO
 	 */
 	public function getNextValue($objproduct, $type = '')
 	{
