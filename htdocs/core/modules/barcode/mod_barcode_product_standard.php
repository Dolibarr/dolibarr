<?php
/* Copyright (C) 2004      Rodolphe Quiedeville <rodolphe@quiedeville.org>
 * Copyright (C) 2006-2014 Laurent Destailleur  <eldy@users.sourceforge.net>
 * Copyright (C) 2007-2012 Regis Houssin        <regis.houssin@capnetworks.com>
 * Copyright (C) 2011      Juanjo Menent	    <jmenent@2byte.es>
 *
 * This program is free software; you can redistribute it and/or modify
 * it under the terms of the GNU General Public License as published by
 * the Free Software Foundation; either version 3 of the License, or
 * (at your option) any later version.
 *
 * This program is distributed in the hope that it will be useful,
 * but WITHOUT ANY WARRANTY; without even the implied warranty of
 * MERCHANTABILITY or FITNESS FOR A PARTICULAR PURPOSE.  See the
 * GNU General Public License for more details.
 *
 * You should have received a copy of the GNU General Public License
 * along with this program. If not, see <http://www.gnu.org/licenses/>.
 * or see http://www.gnu.org/
 */

/**
 *       \file       htdocs/core/modules/barcode/mod_barcode_product_standard.php
 *       \ingroup    barcode
 *       \brief      File of class to manage barcode numbering with standard rule
 */

require_once DOL_DOCUMENT_ROOT.'/core/modules/barcode/modules_barcode.class.php';


/**
 *	Class to manage barcode with standard rule
 */
class mod_barcode_product_standard extends ModeleNumRefBarCode
{
	var $name='Standard';				// Model Name
	var $code_modifiable;				// Editable code
	var $code_modifiable_invalide;		// Modified code if it is invalid
	var $code_modifiable_null;			// Modified code if it is null
	var $code_null;						// Optional code
	var $version='dolibarr';    		// 'development', 'experimental', 'dolibarr'
	var $code_auto;                     // Automatic Numbering

	var $searchcode; // Search string
	var $numbitcounter; // Number of digits the counter
	var $prefixIsRequired; // The prefix field of third party must be filled when using {pre}


	/**
	 *	Constructor
	 */
	function __construct()
	{
		$this->code_null = 0;
		$this->code_modifiable = 1;
		$this->code_modifiable_invalide = 1;
		$this->code_modifiable_null = 1;
		$this->code_auto = 1;
		$this->prefixIsRequired = 0;
	}


	/**		Return description of module
	 *
	 * 		@param	Translate 		$langs		Object langs
	 * 		@return string      			Description of module
	 */
	function info($langs)
	{
		global $conf, $mc;
		global $form;

		$langs->load("products");

		$disabled = ((! empty($mc->sharings['referent']) && $mc->sharings['referent'] != $conf->entity) ? ' disabled' : '');

		$texte = $langs->trans('GenericNumRefModelDesc')."<br>\n";
		$texte.= '<form action="'.$_SERVER["PHP_SELF"].'" method="POST">';
		$texte.= '<input type="hidden" name="token" value="'.$_SESSION['newtoken'].'">';
		$texte.= '<input type="hidden" name="action" value="setModuleOptions">';
		$texte.= '<input type="hidden" name="param1" value="BARCODE_STANDARD_PRODUCT_MASK">';
		$texte.= '<table class="nobordernopadding" width="100%">';

		$tooltip=$langs->trans("GenericMaskCodes",$langs->transnoentities("BarCode"),$langs->transnoentities("BarCode"));
		$tooltip.=$langs->trans("GenericMaskCodes3");
		$tooltip.=$langs->trans("GenericMaskCodes4c");
		$tooltip.=$langs->trans("GenericMaskCodes5");

		// Mask parameter
		//$texte.= '<tr><td>'.$langs->trans("Mask").' ('.$langs->trans("BarCodeModel").'):</td>';
		$texte.= '<tr><td>'.$langs->trans("Mask").':</td>';
		$texte.= '<td align="right">'.$form->textwithpicto('<input type="text" class="flat" size="24" name="value1" value="'.(! empty($conf->global->BARCODE_STANDARD_PRODUCT_MASK)?$conf->global->BARCODE_STANDARD_PRODUCT_MASK:'').'"'.$disabled.'>',$tooltip,1,1).'</td>';
		$texte.= '<td align="left" rowspan="2">&nbsp; <input type="submit" class="button" value="'.$langs->trans("Modify").'" name="Button"'.$disabled.'></td>';
		$texte.= '</tr>';

		$texte.= '</table>';
		$texte.= '</form>';

		return $texte;
	}


	/**
	 * Return an example of result returned by getNextValue
	 *
	 * @param	Translate	$langs			Object langs
	 * @param	Product		$objproduct		Object product
	 * @return	string						Return string example
	 */
	function getExample($langs,$objproduct=0)
	{
		$examplebarcode = $this->getNextValue($objproduct,'');
		if (! $examplebarcode)
		{
			$examplebarcode = $langs->trans('NotConfigured');
		}
		if($examplebarcode=="ErrorBadMask")
		{
			$langs->load("errors");
			$examplebarcode=$langs->trans($examplebarcode);
		}

		return $examplebarcode;
	}

	/**
	 * Return next value
	 *
	 * @param	Product		$objproduct     Object product
	 * @param	string		$type       	Type of barcode (EAN, ISBN, ...)
	 * @return 	string      				Value if OK, '' if module not configured, <0 if KO
	 */
	function getNextValue($objproduct=null,$type='')
	{
		global $db,$conf;

		require_once DOL_DOCUMENT_ROOT .'/core/lib/functions2.lib.php';

		// TODO

		// Get Mask value
		$mask = '';
		if (! empty($conf->global->BARCODE_STANDARD_PRODUCT_MASK)) $mask = $conf->global->BARCODE_STANDARD_PRODUCT_MASK;

		if (empty($mask))
		{
			$this->error='NotConfigured';
			return '';
		}

		$field='barcode';$where='';

		$now=dol_now();

		$numFinal=get_next_value($db,$mask,'product',$field,$where,'',$now);

		return  $numFinal;
	}


	/**
	 * 	Check validity of code according to its rules
	 *
	 *	@param	DoliDB		$db					Database handler
	 *	@param	string		$code				Code to check/correct
	 *	@param	Product		$product			Object product
	 *  @param  int		  	$thirdparty_type   	0 = customer/prospect , 1 = supplier
	 *  @param	string		$type       	    type of barcode (EAN, ISBN, ...)
	 *  @return int								0 if OK
	 * 											-1 ErrorBadCustomerCodeSyntax
	 * 											-2 ErrorCustomerCodeRequired
	 * 											-3 ErrorCustomerCodeAlreadyUsed
	 * 											-4 ErrorPrefixRequired
	 */
	function verif($db, &$code, $product, $thirdparty_type, $type)
	{
		global $conf;

		//var_dump($code.' '.$product->ref.' '.$thirdparty_type);exit;

		require_once DOL_DOCUMENT_ROOT .'/core/lib/functions2.lib.php';

		$result=0;
		$code = strtoupper(trim($code));

		if (empty($code) && $this->code_null && empty($conf->global->BARCODE_STANDARD_PRODUCT_MASK))
		{
			$result=0;
		}
		else if (empty($code) && (! $this->code_null || ! empty($conf->global->BARCODE_STANDARD_PRODUCT_MASK)) )
		{
			$result=-2;
		}
		else
		{
			if ($this->verif_syntax($code, $type) >= 0)
			{
				$is_dispo = $this->verif_dispo($db, $code, $product);
				if ($is_dispo <> 0)
				{
					$result=-3;
				}
				else
				{
					$result=0;
				}
			}
			else
			{
				if (dol_strlen($code) == 0)
				{
					$result=-2;
				}
				else
				{
					$result=-1;
				}
			}
		}

		dol_syslog(get_class($this)."::verif type=".$thirdparty_type." result=".$result);
		return $result;
	}


	/**
	 *	Return if a code is used (by other element)
	 *
	 *	@param	DoliDB		$db			Handler acces base
	 *	@param	string		$code		Code to check
	 *	@param	Product		$product	Objet product
	 *	@return	int						0 if available, <0 if KO
	 */
    // phpcs:ignore PEAR.NamingConventions.ValidFunctionName.NotCamelCaps
	function verif_dispo($db, $code, $product)
	{
		$sql = "SELECT barcode FROM ".MAIN_DB_PREFIX."product";
		$sql.= " WHERE barcode = '".$code."'";
		if ($product->id > 0) $sql.= " AND rowid <> ".$product->id;

		$resql=$db->query($sql);
		if ($resql)
		{
			if ($db->num_rows($resql) == 0)
			{
				return 0;
			}
			else
			{
				return -1;
			}
		}
		else
		{
			return -2;
		}
	}

	/**
	 *	Return if a barcode value match syntax
	 *
	 *	@param	string	$codefortest	Code to check syntax
     *  @param	string	$typefortest	Type of barcode (ISBN, EAN, ...)
	 *	@return	int						0 if OK, <0 if KO
	 */
    // phpcs:ignore PEAR.NamingConventions.ValidFunctionName.NotCamelCaps
	function verif_syntax($codefortest, $typefortest)
	{
		global $conf;

		$result = 0;

		// Get Mask value
		$mask = empty($conf->global->BARCODE_STANDARD_PRODUCT_MASK)?'':$conf->global->BARCODE_STANDARD_PRODUCT_MASK;
		if (! $mask)
		{
			$this->error='NotConfigured';
			return -1;
		}

		dol_syslog(get_class($this).'::verif_syntax codefortest='.$codefortest." typefortest=".$typefortest);

		$newcodefortest=$codefortest;

		// Special case, if mask is on 12 digits instead of 13, we remove last char into code to test
		if (in_array($typefortest,array('EAN13','ISBN')))	// We remove the CRC char not included into mask
		{
    		if (preg_match('/\{(0+)([@\+][0-9]+)?([@\+][0-9]+)?\}/i',$mask,$reg))
    	    {
    	        if (strlen($reg[1]) == 12) $newcodefortest=substr($newcodefortest,0,12);
    	        dol_syslog(get_class($this).'::verif_syntax newcodefortest='.$newcodefortest);
    	    }
		}

		$result=check_value($mask,$newcodefortest);
		if (is_string($result))
		{
			$this->error = $result;
			return -1;
		}

		return $result;
	}
<<<<<<< HEAD

}
=======
}
>>>>>>> 59a27085
<|MERGE_RESOLUTION|>--- conflicted
+++ resolved
@@ -301,9 +301,4 @@
 
 		return $result;
 	}
-<<<<<<< HEAD
-
-}
-=======
-}
->>>>>>> 59a27085
+}