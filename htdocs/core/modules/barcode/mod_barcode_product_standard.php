--- conflicted
+++ resolved
@@ -178,11 +178,7 @@
 		// Get barcode type configuration for products if $type not set
 		if (empty($type)) {
 			$type = getDolGlobalString('PRODUIT_DEFAULT_BARCODE_TYPE');
-<<<<<<< HEAD
-		} //get barcode type configuration for products if $type not set
-=======
-		}
->>>>>>> d9847070
+		}
 
 		// Get Mask value
 		$mask = getDolGlobalString('BARCODE_STANDARD_PRODUCT_MASK');
