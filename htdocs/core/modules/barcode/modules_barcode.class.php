<?php
/* Copyright (C) 2014 Laurent Destailleur  <eldy@users.sourceforge.net>
 *
 * This program is free software; you can redistribute it and/or modify
 * it under the terms of the GNU General Public License as published by
 * the Free Software Foundation; either version 3 of the License, or
 * (at your option) any later version.
 *
 * This program is distributed in the hope that it will be useful,
 * but WITHOUT ANY WARRANTY; without even the implied warranty of
 * MERCHANTABILITY or FITNESS FOR A PARTICULAR PURPOSE.  See the
 * GNU General Public License for more details.
 *
 * You should have received a copy of the GNU General Public License
 * along with this program. If not, see <https://www.gnu.org/licenses/>.
 * or see https://www.gnu.org/
 */

/**
 *   \file       htdocs/core/modules/barcode/modules_barcode.class.php
 *   \ingroup    barcode
 *   \brief      File with parent classes for barcode document modules and numbering modules
 */
require_once DOL_DOCUMENT_ROOT.'/core/lib/functions.lib.php';
require_once DOL_DOCUMENT_ROOT.'/core/class/commonnumrefgenerator.class.php';


/**
 *	Parent class for barcode document models
 */
abstract class ModeleBarCode
{
	/**
	 * @var string Error code (or message)
	 */
	public $error = '';


	/**
	 * Return if a model can be used or not
	 *
	 * @return		boolean     true if model can be used
	 */
	public function isEnabled()
	{
		return true;
	}
}


/**
 *	Parent class for barcode numbering models
 */
abstract class ModeleNumRefBarCode extends CommonNumRefGenerator
{

	/**
	 * @var int Code facultatif
	 */
	public $code_null;
<<<<<<< HEAD

	/**
	 * @var int Automatic numbering
	 */
	public $code_auto;

=======

	/**
	 * @var int Automatic numbering
	 */
	public $code_auto;

>>>>>>> 729451fa

	/**
	 *  Return next value available
	 *
	 *	@param	Product		$objproduct	Object Product
	 *	@param	string		$type		Type of barcode (EAN, ISBN, ...)
	 *  @return string      			Value
	 */
	public function getNextValue($objproduct, $type = '')
	{
		global $langs;
		return $langs->trans("Function_getNextValue_InModuleNotWorking");
	}

	/**
	 *      Return description of module parameters
	 *
	 *      @param	Translate	$langs      Output language
	 *		@param	Societe		$soc		Third party object
	 *		@param	int			$type		-1=Nothing, 0=Product, 1=Service
	 *		@return	string					HTML translated description
	 */
	public function getToolTip($langs, $soc, $type)
	{
		global $conf;

		$langs->loadLangs(array("admin", "companies"));

		$s = '';
		$s .= $langs->trans("Name").': <b>'.$this->name.'</b><br>';
		$s .= $langs->trans("Version").': <b>'.$this->getVersion().'</b><br>';
		if ($type != -1) {
			$s .= $langs->trans("ValidityControledByModule").': <b>'.$this->getNom($langs).'</b><br>';
		}
		$s .= '<br>';
		$s .= '<u>'.$langs->trans("ThisIsModuleRules").':</u><br>';
		if ($type == 0) {
			$s .= $langs->trans("RequiredIfProduct").': ';
			if (getDolGlobalString('MAIN_BARCODE_CODE_ALWAYS_REQUIRED') && !empty($this->code_null)) {
				$s .= '<strike>';
			}
			$s .= yn(!$this->code_null, 1, 2);
			if (getDolGlobalString('MAIN_BARCODE_CODE_ALWAYS_REQUIRED') && !empty($this->code_null)) {
				$s .= '</strike> '.yn(1, 1, 2).' ('.$langs->trans("ForcedToByAModule", $langs->transnoentities("yes")).')';
			}
			$s .= '<br>';
		}
		if ($type == 1) {
			$s .= $langs->trans("RequiredIfService").': ';
			if (getDolGlobalString('MAIN_BARCODE_CODE_ALWAYS_REQUIRED') && !empty($this->code_null)) {
				$s .= '<strike>';
			}
			$s .= yn(!$this->code_null, 1, 2);
			if (getDolGlobalString('MAIN_BARCODE_CODE_ALWAYS_REQUIRED') && !empty($this->code_null)) {
				$s .= '</strike> '.yn(1, 1, 2).' ('.$langs->trans("ForcedToByAModule", $langs->transnoentities("yes")).')';
			}
			$s .= '<br>';
		}
		if ($type == -1) {
			$s .= $langs->trans("Required").': ';
			if (getDolGlobalString('MAIN_BARCODE_CODE_ALWAYS_REQUIRED') && !empty($this->code_null)) {
				$s .= '<strike>';
			}
			$s .= yn(!$this->code_null, 1, 2);
			if (getDolGlobalString('MAIN_BARCODE_CODE_ALWAYS_REQUIRED') && !empty($this->code_null)) {
				$s .= '</strike> '.yn(1, 1, 2).' ('.$langs->trans("ForcedToByAModule", $langs->transnoentities("yes")).')';
			}
			$s .= '<br>';
		}
		/*$s.=$langs->trans("CanBeModifiedIfOk").': ';
		$s.=yn($this->code_modifiable,1,2);
		$s.='<br>';
		$s.=$langs->trans("CanBeModifiedIfKo").': '.yn($this->code_modifiable_invalide,1,2).'<br>';
		*/
		$s .= $langs->trans("AutomaticCode").': '.yn($this->code_auto, 1, 2).'<br>';
		$s .= '<br>';

		$nextval = $this->getNextValue($soc, '');
		if (empty($nextval)) {
			$nextval = $langs->trans("Undefined");
		}
		$s .= $langs->trans("NextValue").': <b>'.$nextval.'</b><br>';

		return $s;
	}
}<|MERGE_RESOLUTION|>--- conflicted
+++ resolved
@@ -53,26 +53,16 @@
  */
 abstract class ModeleNumRefBarCode extends CommonNumRefGenerator
 {
-
 	/**
 	 * @var int Code facultatif
 	 */
 	public $code_null;
-<<<<<<< HEAD
 
 	/**
 	 * @var int Automatic numbering
 	 */
 	public $code_auto;
 
-=======
-
-	/**
-	 * @var int Automatic numbering
-	 */
-	public $code_auto;
-
->>>>>>> 729451fa
 
 	/**
 	 *  Return next value available
