<?php
/* Copyright (C) 2014 Laurent Destailleur  <eldy@users.sourceforge.net>
 *
 * This program is free software; you can redistribute it and/or modify
 * it under the terms of the GNU General Public License as published by
 * the Free Software Foundation; either version 3 of the License, or
 * (at your option) any later version.
 *
 * This program is distributed in the hope that it will be useful,
 * but WITHOUT ANY WARRANTY; without even the implied warranty of
 * MERCHANTABILITY or FITNESS FOR A PARTICULAR PURPOSE.  See the
 * GNU General Public License for more details.
 *
 * You should have received a copy of the GNU General Public License
 * along with this program. If not, see <http://www.gnu.org/licenses/>.
 * or see http://www.gnu.org/
 */

/**
 *   \file       htdocs/core/modules/barcode/modules_barcode.class.php
 *   \ingroup    barcode
 *   \brief      File with parent classes for barcode document modules and numbering modules
 */
require_once DOL_DOCUMENT_ROOT.'/core/lib/functions.lib.php';


/**
 *	Parent class for barcode document models
 */
abstract class ModeleBarCode
{
	var $error='';


	/**
	 * Return if a model can be used or not
	 *
	 * @return		boolean     true if model can be used
	 */
	function isEnabled()
	{
		return true;
	}

}


/**
 *	Parent class for barcode numbering models
 */
abstract class ModeleNumRefBarCode
{
	var $error='';

    /**     Return default description of numbering model
     *
     *		@param	Translate	$langs		Object langs
     *      @return string      			Descriptive text
     */
    function info($langs)
    {
        $langs->load("bills");
        return $langs->trans("NoDescription");
    }

    /**     Return model name
     *
     *		@param	Translate	$langs		Object langs
     *      @return string      			Model name
     */
    function getNom($langs)
    {
        return empty($this->name)?$this->nom:$this->name;
    }

    /**     Return a numbering example
     *
     *		@param	Translate	$langs		Object langs
     *      @return string      			Example
     */
    function getExample($langs)
    {
        $langs->load("bills");
        return $langs->trans("NoExample");
    }

    /**
     *  Return next value available
     *
     *	@param	Societe		$objproduct	Object Product
     *	@param	int			$type		Type
     *  @return string      			Value
     */
<<<<<<< HEAD
    function getNextValue($objsoc=null,$type=-1)
=======
    function getNextValue($objproduct,$type='')
>>>>>>> 112b945e
    {
        global $langs;
        return $langs->trans("Function_getNextValue_InModuleNotWorking");
    }

	/**     Return version of module
     *
     *      @return     string      Version
     */
    function getVersion()
    {
        global $langs;
        $langs->load("admin");

        if ($this->version == 'development') return $langs->trans("VersionDevelopment");
        if ($this->version == 'experimental') return $langs->trans("VersionExperimental");
        if ($this->version == 'dolibarr') return DOL_VERSION;
        if ($this->version) return $this->version;
        return $langs->trans("NotAvailable");
    }

    /**
     *      Return description of module parameters
     *
     *      @param	Translate	$langs      Output language
     *		@param	Societe		$soc		Third party object
     *		@param	int			$type		-1=Nothing, 0=Product, 1=Service
     *		@return	string					HTML translated description
     */
    function getToolTip($langs,$soc,$type)
    {
        global $conf;

        $langs->load("admin");

        $s='';
        $s.=$langs->trans("Name").': <b>'.$this->name.'</b><br>';
        $s.=$langs->trans("Version").': <b>'.$this->getVersion().'</b><br>';
        if ($type != -1) $s.=$langs->trans("ValidityControledByModule").': <b>'.$this->getNom($langs).'</b><br>';
        $s.='<br>';
        $s.='<u>'.$langs->trans("ThisIsModuleRules").':</u><br>';
        if ($type == 0)
        {
            $s.=$langs->trans("RequiredIfProduct").': ';
            if (! empty($conf->global->MAIN_BARCODE_CODE_ALWAYS_REQUIRED) && ! empty($this->code_null)) $s.='<strike>';
            $s.=yn(!$this->code_null,1,2);
            if (! empty($conf->global->MAIN_BARCODE_CODE_ALWAYS_REQUIRED) && ! empty($this->code_null)) $s.='</strike> '.yn(1,1,2).' ('.$langs->trans("ForcedToByAModule",$langs->transnoentities("yes")).')';
            $s.='<br>';
        }
        if ($type == 1)
        {
            $s.=$langs->trans("RequiredIfService").': ';
            if (! empty($conf->global->MAIN_BARCODE_CODE_ALWAYS_REQUIRED) && ! empty($this->code_null)) $s.='<strike>';
            $s.=yn(!$this->code_null,1,2);
            if (! empty($conf->global->MAIN_BARCODE_CODE_ALWAYS_REQUIRED) && ! empty($this->code_null)) $s.='</strike> '.yn(1,1,2).' ('.$langs->trans("ForcedToByAModule",$langs->transnoentities("yes")).')';
            $s.='<br>';
        }
        if ($type == -1)
        {
            $s.=$langs->trans("Required").': ';
            if (! empty($conf->global->MAIN_BARCODE_CODE_ALWAYS_REQUIRED) && ! empty($this->code_null)) $s.='<strike>';
            $s.=yn(!$this->code_null,1,2);
            if (! empty($conf->global->MAIN_BARCODE_CODE_ALWAYS_REQUIRED) && ! empty($this->code_null)) $s.='</strike> '.yn(1,1,2).' ('.$langs->trans("ForcedToByAModule",$langs->transnoentities("yes")).')';
            $s.='<br>';
        }
        /*$s.=$langs->trans("CanBeModifiedIfOk").': ';
        $s.=yn($this->code_modifiable,1,2);
        $s.='<br>';
        $s.=$langs->trans("CanBeModifiedIfKo").': '.yn($this->code_modifiable_invalide,1,2).'<br>';
        */
        $s.=$langs->trans("AutomaticCode").': '.yn($this->code_auto,1,2).'<br>';
        $s.='<br>';

        $nextval=$this->getNextValue($soc,0);
        if (empty($nextval)) $nextval=$langs->trans("Undefined");
        $s.=$langs->trans("NextValue").': <b>'.$nextval.'</b><br>';

        return $s;
    }

}
<|MERGE_RESOLUTION|>--- conflicted
+++ resolved
@@ -87,15 +87,11 @@
     /**
      *  Return next value available
      *
-     *	@param	Societe		$objproduct	Object Product
-     *	@param	int			$type		Type
+     *	@param	Product		$objproduct	Object Product
+     *	@param	string		$type		Type of barcode (EAN, ISBN, ...)
      *  @return string      			Value
      */
-<<<<<<< HEAD
-    function getNextValue($objsoc=null,$type=-1)
-=======
     function getNextValue($objproduct,$type='')
->>>>>>> 112b945e
     {
         global $langs;
         return $langs->trans("Function_getNextValue_InModuleNotWorking");
@@ -169,7 +165,7 @@
         $s.=$langs->trans("AutomaticCode").': '.yn($this->code_auto,1,2).'<br>';
         $s.='<br>';
 
-        $nextval=$this->getNextValue($soc,0);
+        $nextval=$this->getNextValue($soc,'');
         if (empty($nextval)) $nextval=$langs->trans("Undefined");
         $s.=$langs->trans("NextValue").': <b>'.$nextval.'</b><br>';
 
