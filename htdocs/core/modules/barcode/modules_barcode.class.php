--- conflicted
+++ resolved
@@ -62,15 +62,9 @@
 	/**
 	 *  Return next value available
 	 *
-<<<<<<< HEAD
-	 *	@param	CommonObject	$objproduct	Object Product, Thirdparty
-	 *	@param	string			$type		Type of barcode (EAN, ISBN, ...)
-	 *  @return string						Value
-=======
-	 *	@param	CommonObject	$objcommon	CommonObject
-	 *	@param	string			$type		Type of barcode (EAN, ISBN, ...)
-	 *  @return string      				Value
->>>>>>> 0b936beb
+	 *	@param	CommonObject	$objcommon	Object Product, Thirdparty
+	 *	@param	string			  $type		    Type of barcode (EAN, ISBN, ...)
+	 *  @return string						        Value
 	 */
 	public function getNextValue($objcommon, $type = '')
 	{
