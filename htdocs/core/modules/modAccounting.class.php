--- conflicted
+++ resolved
@@ -350,12 +350,6 @@
 			'b.fk_doc'=>'const-0',
 			'b.fk_docdet'=>'const-0',
 			'b.fk_user_author'=>'user->id',
-<<<<<<< HEAD
-			'b.montant'=>'rule-computeMontant',
-			'b.sens'=>'rule-computeSens'
-		); // aliastable.field => ('user->id' or 'lastrowid-'.tableparent)
-		$this->import_convertvalue_array[$r]=array(
-=======
 			'b.montant'=>'rule-computeAmount',
 			'b.sens'=>'rule-computeDirection'
 		); // aliastable.field => ('user->id' or 'lastrowid-'.tableparent)
@@ -366,7 +360,6 @@
 			'b.debit' => array('rule' => 'compute', 'classfile' => '/accountancy/class/accountancyimport.class.php', 'class' => 'AccountancyImport', 'method' => 'cleanAmount', 'element' => 'Accountancy'),
 			'b.credit' => array('rule' => 'compute', 'classfile' => '/accountancy/class/accountancyimport.class.php', 'class' => 'AccountancyImport', 'method' => 'cleanAmount', 'element' => 'Accountancy'),
 			'b.multicurrency_amount' => array('rule' => 'compute', 'classfile' => '/accountancy/class/accountancyimport.class.php', 'class' => 'AccountancyImport', 'method' => 'cleanAmount', 'element' => 'Accountancy'),
->>>>>>> 95dc2558
 			'b.montant' => array('rule' => 'compute', 'classfile' => '/accountancy/class/accountancyimport.class.php', 'class' => 'AccountancyImport', 'method' => 'computeAmount', 'element' => 'Accountancy'),
 			'b.sens' => array('rule' => 'compute', 'classfile' => '/accountancy/class/accountancyimport.class.php', 'class' => 'AccountancyImport', 'method' => 'computeDirection', 'element' => 'Accountancy'),
 		);
