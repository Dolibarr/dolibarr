--- conflicted
+++ resolved
@@ -284,30 +284,17 @@
 			'b.doc_date'=>"Docdate",
 			//'b.doc_type'=>'Doctype',
 			'b.doc_ref'=>'Piece',
-<<<<<<< HEAD
 			'b.code_journal'=>'Codejournal',
-			//'b.journal_label'=>'JournalLabel',
+			'b.journal_label'=>'JournalLabel',
 			'b.numero_compte'=>'AccountAccounting',
-			//'b.label_compte'=>'LabelAccount',
+			'b.label_compte'=>'LabelAccount',
 			'b.subledger_account'=>'SubledgerAccount',
 			'b.subledger_label'=>'SubledgerAccountLabel',
 			'b.label_operation'=>'LabelOperation',
 			'b.debit'=>"Debit",
 			'b.credit'=>"Credit",
-			'b.sens'=>'Direction'	// This field is still used by accounting export. We can remove it once it has been replace into accountancyexport.class.php by a detection using ->debit and ->credit
-		);
-=======
-            'b.code_journal'=>'Codejournal',
-            'b.journal_label'=>'JournalLabel',
-            'b.numero_compte'=>'AccountAccounting',
-            'b.label_compte'=>'LabelAccount',
-            'b.subledger_account'=>'SubledgerAccount',
-            'b.subledger_label'=>'SubledgerAccountLabel',
-            'b.label_operation'=>'LabelOperation',
-            'b.debit'=>"Debit",
-            'b.credit'=>"Credit"
-        );
->>>>>>> 1880cb92
+			'b.sens'=>'Direction'	// This field is still used by accounting export. We can remove it once it has been replaced into accountancyexport.class.php by a detection using ->debit and ->credit
+		);
 		$this->import_fieldshidden_array[$r] = array('b.doc_type'=>'const-import_from_external', 'b.fk_doc'=>'const-0', 'b.fk_docdet'=>'const-0', 'b.fk_user_author'=>'user->id', 'b.date_creation'=>'const-'.dol_print_date(dol_now(), 'standard')); // aliastable.field => ('user->id' or 'lastrowid-'.tableparent)
 		$this->import_regex_array[$r] = array('b.doc_date'=>'^[0-9][0-9][0-9][0-9]-[0-9][0-9]-[0-9][0-9]$');
 		$this->import_examplevalues_array[$r] = array(
@@ -315,11 +302,10 @@
 			'b.doc_date'=>dol_print_date(dol_now(), "%Y-%m-%d"),
 			//'b.doc_type'=>'import',
 			'b.doc_ref'=>'My document ABC',
-<<<<<<< HEAD
 			'b.code_journal'=>"VTE",
-			//'b.journal_label'=>"Sale journal",
+			'b.journal_label'=>"Sale journal",
 			'b.numero_compte'=>"707",
-			//'b.label_compte'=>'Product account 707',
+			'b.label_compte'=>'Product account 707',
 			'b.subledger_account'=>'',
 			'b.subledger_label'=>'',
 			'b.label_operation'=>"Sale of ABC",
@@ -327,18 +313,6 @@
 			'b.credit'=>"100",
 			'b.sens'=>'C'	// This field is still used by accounting export. We can remove it once it has been replace into accountancyexport.class.php by a detection using ->debit and ->credit
 		);
-=======
-            'b.code_journal'=>"VTE",
-            'b.journal_label'=>"Sale journal",
-            'b.numero_compte'=>"707",
-            'b.label_compte'=>'Product account 707',
-            'b.subledger_account'=>'',
-            'b.subledger_label'=>'',
-            'b.label_operation'=>"Sale of ABC",
-            'b.debit'=>"0",
-            'b.credit'=>"100"
-        );
->>>>>>> 1880cb92
 
 		// Chart of accounts
 		$r++;
