<?php
/* Copyright (C) 2013-2014 Olivier Geffroy		 <jeff@jeffinfo.com>
 * Copyright (C) 2013-2019 Alexandre Spangaro	 <aspangaro@open-dsi.fr>
 * Copyright (C) 2014      Ari Elbaz (elarifr)  <github@accedinfo.com>
 * Copyright (C) 2014 	    Florian Henry        <florian.henry@open-concept.pro>
 * Copyright (C) 2016-2017 Laurent Destailleur  <eldy@users.sourceforge.net>
 * Copyright (C) 2017      Open-DSI             <support@open-dsi.fr>
 *
 * This program is free software; you can redistribute it and/or modify
 * it under the terms of the GNU General Public License as published by
 * the Free Software Foundation; either version 3 of the License, or
 * (at your option) any later version.
 *
 * This program is distributed in the hope that it will be useful,
 * but WITHOUT ANY WARRANTY; without even the implied warranty of
 * MERCHANTABILITY or FITNESS FOR A PARTICULAR PURPOSE.  See the
 * GNU General Public License for more details.
 *
 * You should have received a copy of the GNU General Public License
 * along with this program. If not, see <http://www.gnu.org/licenses/>.
 */

/**
 * \file		htdocs/core/modules/modAccounting.class.php
 * \ingroup		Double entry accounting
 * \brief		Module to activate the double entry accounting module
 */
include_once DOL_DOCUMENT_ROOT .'/core/modules/DolibarrModules.class.php';

/**
 * Description and activation class for module accounting expert
 */
class modAccounting extends DolibarrModules
{
	/**
	 *   Constructor. Define names, constants, directories, boxes, permissions
	 *
	 *   @param      DoliDB		$db      Database handler
	 */
	public function __construct($db)
	{
		global $conf;

		$this->db = $db;
		$this->numero = 50400;

		$this->family = "financial";
		$this->module_position = '61';
		// Module label (no space allowed), used if translation string 'ModuleXXXName' not found (where XXX is value of numeric property 'numero' of module)
		$this->name = preg_replace('/^mod/i', '', get_class($this));
		$this->description = "Double entry accounting management";

		// Possible values for version are: 'development', 'experimental', 'dolibarr' or 'dolibarr_deprecated' or version
		$this->version = 'dolibarr';

		$this->const_name = 'MAIN_MODULE_' . strtoupper($this->name);
		$this->picto = 'accounting';

		// Data directories to create when module is enabled
		$this->dirs = array('/accounting/temp');

		// Config pages
		$this->config_page_url = array();

		// Dependencies
		$this->depends = array("modFacture","modBanque","modTax"); // List of modules id that must be enabled if this module is enabled
		$this->requiredby = array(); // List of modules id to disable if this one is disabled
		$this->conflictwith = array("modComptabilite"); // List of modules are in conflict with this module
		$this->phpmin = array(5, 4); // Minimum version of PHP required by module
		$this->need_dolibarr_version = array(3, 9); // Minimum version of Dolibarr required by module
		$this->langfiles = array("accountancy","compta");

		// Constants
		// List of particular constants to add when module is enabled (key, 'chaine', value, desc, visible, 'current' or 'allentities', deleteonunactive)
		// Example: $this->const=array(0=>array('MYMODULE_MYNEWCONST1','chaine','myvalue','This is a constant to add',1),
		//                             1=>array('MYMODULE_MYNEWCONST2','chaine','myvalue','This is another constant to add',0, 'current', 1)
		// );
		$this->const = array();
		$this->const[1] = array(
				"MAIN_COMPANY_CODE_ALWAYS_REQUIRED",
				"chaine",
				"1",
				"With this constants on, third party code is always required whatever is numbering module behaviour", 0, 'current', 1
		);
		$this->const[2] = array(
				"MAIN_BANK_ACCOUNTANCY_CODE_ALWAYS_REQUIRED",
				"chaine",
				"1",
				"With this constants on, bank account number is always required", 0, 'current', 1
		);
		$this->const[3] = array(
				"ACCOUNTING_ACCOUNT_SUSPENSE",
				"chaine",
				"471",
				"", 0, 'current', 0
		);
		$this->const[4] = array(
				"ACCOUNTING_ACCOUNT_TRANSFER_CASH",
				"chaine",
				"58",
				"", 0, 'current', 0
		);
		$this->const[5] = array(
				"CHARTOFACCOUNTS",
				"chaine",
				"2",
				"", 0, 'current', 0
		);
		$this->const[6] = array(
				"ACCOUNTING_EXPORT_MODELCSV",
				"chaine",
				"1",
				"", 0, 'current', 0
		);
		$this->const[7] = array(
				"ACCOUNTING_LENGTH_GACCOUNT",
				"chaine",
				"",
				"", 0, 'current', 0
		);
		$this->const[8] = array(
				"ACCOUNTING_LENGTH_AACCOUNT",
				"chaine",
				"",
				"", 0, 'current', 0
		);
		$this->const[9] = array(
				"ACCOUNTING_LIST_SORT_VENTILATION_TODO",
				"yesno",
				"1",
				"", 0, 'current', 0
		);
		$this->const[10] = array(
				"ACCOUNTING_LIST_SORT_VENTILATION_DONE",
				"yesno",
				"1",
				"", 0, 'current', 0
		);
		$this->const[11] = array (
				"ACCOUNTING_EXPORT_DATE",
				"chaine",
				"%d%m%Y",
				"", 0, 'current', 0
		);
		$this->const[12] = array(
				"ACCOUNTING_EXPORT_SEPARATORCSV",
				"string",
				",",
				"", 0, 'current', 0
		);
		$this->const[13] = array(
				"ACCOUNTING_EXPORT_FORMAT",
				"chaine",
				"csv",
				"", 0, 'current', 0
		);

		// Tabs
		$this->tabs = array();

		// Css
		$this->module_parts = array();

		// Boxes
		$this->boxes = array();

		// Permissions
		$this->rights_class = 'accounting';

		$this->rights = array(); // Permission array used by this module
		$r = 0;

		$this->rights[$r][0] = 50440;
		$this->rights[$r][1] = 'Manage chart of accounts, setup of accountancy';
		$this->rights[$r][2] = 'r';
		$this->rights[$r][3] = 0;
		$this->rights[$r][4] = 'chartofaccount';
		$this->rights[$r][5] = '';
		$r++;

		$this->rights[$r][0] = 50401;
		$this->rights[$r][1] = 'Bind products and invoices with accounting accounts';
		$this->rights[$r][2] = 'r';
		$this->rights[$r][3] = 0;
		$this->rights[$r][4] = 'bind';
		$this->rights[$r][5] = 'write';
		$r++;

		/*
		$this->rights[$r][0] = 50402;
		$this->rights[$r][1] = 'Make binding with products and invoices';
		$this->rights[$r][2] = 'r';
		$this->rights[$r][3] = 0;
		$this->rights[$r][4] = 'ventilation';
		$this->rights[$r][5] = 'dispatch_advanced';
		$r++;
        */

		$this->rights[$r][0] = 50411;
		$this->rights[$r][1] = 'Read operations in Ledger';
		$this->rights[$r][2] = 'r';
		$this->rights[$r][3] = 0;
		$this->rights[$r][4] = 'mouvements';
		$this->rights[$r][5] = 'lire';
		$r++;

		$this->rights[$r][0] = 50412;
		$this->rights[$r][1] = 'Write/Edit operations in Ledger';
		$this->rights[$r][2] = 'w';
		$this->rights[$r][3] = 0;
		$this->rights[$r][4] = 'mouvements';
		$this->rights[$r][5] = 'creer';
		$r++;

		$this->rights[$r][0] = 50420;
		$this->rights[$r][1] = 'Report and export reports (turnover, balance, journals, ledger)';
		$this->rights[$r][2] = 'r';
		$this->rights[$r][3] = 0;
		$this->rights[$r][4] = 'comptarapport';
		$this->rights[$r][5] = 'lire';
		$r++;

		$this->rights[$r][0] = 50430;
		$this->rights[$r][1] = 'Define and close a fiscal year';
		$this->rights[$r][2] = 'r';
		$this->rights[$r][3] = 0;
		$this->rights[$r][4] = 'fiscalyear';
		$this->rights[$r][5] = '';
		$r++;


		// Menus
		//-------
		$this->menu = 1;        // This module add menu entries. They are coded into menu manager.

		// Exports
		//--------
		$r=0;

		$r++;
		$this->export_code[$r]=$this->rights_class.'_'.$r;
		$this->export_label[$r]='Chartofaccounts';
		$this->export_icon[$r]='accounting';
		$this->export_permission[$r]=array(array("accounting","chartofaccount"));
		$this->export_fields_array[$r]=array('ac.rowid'=>'ChartofaccountsId','ac.pcg_version'=>'Chartofaccounts','aa.rowid'=>'Id','aa.account_number'=>"AccountAccounting",'aa.label'=>"Label",'aa.account_parent'=>"Accountparent",'aa.pcg_type'=>"Pcgtype",'aa.pcg_subtype'=>'Pcgsubtype','aa.active'=>'Status');
		$this->export_TypeFields_array[$r]=array('ac.rowid'=>'List:accounting_system:pcg_version','aa.account_number'=>"Text",'aa.label'=>"Text",'aa.account_parent'=>"Text",'aa.pcg_type'=>'Text','aa.pcg_subtype'=>'Text','aa.active'=>'Status');
		$this->export_entities_array[$r]=array('ac.rowid'=>"Accounting",'ac.pcg_version'=>"Accounting",'aa.rowid'=>'Accounting','aa.account_number'=>"Accounting",'aa.label'=>"Accounting",'aa.accountparent'=>"Accounting",'aa.pcg_type'=>"Accounting",'aa.pcgsubtype'=>"Accounting",'aa_active'=>"Accounting");

		$this->export_sql_start[$r]='SELECT DISTINCT ';
		$this->export_sql_end[$r]  =' FROM '.MAIN_DB_PREFIX.'accounting_account as aa';
        $this->export_sql_end[$r] .=' ,'.MAIN_DB_PREFIX.'accounting_system as ac';
		$this->export_sql_end[$r] .=' WHERE ac.pcg_version = aa.fk_pcg_version AND aa.entity IN ('.getEntity('accounting').') ';


		// Imports
		//--------
		$r=0;

		// General ledger
		$r++;
		$this->import_code[$r]=$this->rights_class.'_'.$r;
		$this->import_label[$r]='ImportAccountingEntries';
		$this->import_icon[$r]=$this->picto;
		$this->import_entities_array[$r]=array();	// We define here only fields that use another icon that the one defined into import_icon
		$this->import_tables_array[$r]=array('b'=>MAIN_DB_PREFIX.'accounting_bookkeeping');	// List of tables to insert into (insert done in same order)
		$this->import_fields_array[$r]=array(
<<<<<<< HEAD
			'b.piece_num'=>"TransactionNumShort",
			'b.doc_date'=>"Docdate",
			//'b.doc_type'=>'Doctype',
			'b.doc_ref'=>'Piece',
            'b.code_journal'=>'Codejournal',
            //'b.journal_label'=>'JournalLabel',
            'b.numero_compte'=>'AccountAccounting',
            //'b.label_compte'=>'LabelAccount',
            'b.subledger_account'=>'SubledgerAccount',
            'b.subledger_label'=>'SubledgerAccountLabel',
            'b.label_operation'=>'LabelOperation',
            'b.debit'=>"Debit",
            'b.credit'=>"Credit"
        );
		$this->import_fieldshidden_array[$r]=array('b.doc_type'=>'const-import_from_external', 'b.fk_doc'=>'const-0', 'b.fk_docdet'=>'const-0', 'b.fk_user_author'=>'user->id', 'b.date_creation'=>'const-'.dol_print_date(dol_now(), 'standard'));    // aliastable.field => ('user->id' or 'lastrowid-'.tableparent)
		$this->import_regex_array[$r]=array('b.doc_date'=>'^[0-9][0-9][0-9][0-9]-[0-9][0-9]-[0-9][0-9]$');
		$this->import_examplevalues_array[$r]=array(
			'b.piece_num'=>'1',
			'b.doc_date'=>dol_print_date(dol_now(), "%Y-%m-%d"),
			//'b.doc_type'=>'import',
			'b.doc_ref'=>'My document ABC',
            'b.code_journal'=>"VTE",
            //'b.journal_label'=>"Sale journal",
            'b.numero_compte'=>"707",
            //'b.label_compte'=>'Product account 707',
            'b.subledger_account'=>'',
            'b.subledger_label'=>'',
            'b.label_operation'=>"Sale of ABC",
            'b.debit'=>"0",
            'b.credit'=>"100"
        );
=======
		    'b.piece_num'=>"TransactionNumShort",
		    'b.doc_date'=>"Docdate",
		    //'b.doc_type'=>'Doctype',
		    'b.doc_ref'=>'Piece',
		    'b.code_journal'=>'Codejournal',
		    //'b.journal_label'=>'JournalLabel',
		    'b.numero_compte'=>'AccountAccounting',
		    //'b.label_compte'=>'LabelAccount',
		    'b.subledger_account'=>'SubledgerAccount',
		    'b.subledger_label'=>'SubledgerAccountLabel',
		    'b.label_operation'=>'LabelOperation',
		    'b.debit'=>"Debit",
		    'b.credit'=>"Credit"
		);
		$this->import_fieldshidden_array[$r]=array('b.doc_type'=>'const-import_from_external', 'b.fk_doc'=>'const-0', 'b.fk_docdet'=>'const-0', 'b.fk_user_author'=>'user->id', 'b.date_creation'=>'const-'.dol_print_date(dol_now(), 'standard'));    // aliastable.field => ('user->id' or 'lastrowid-'.tableparent)
		$this->import_regex_array[$r]=array('b.doc_date'=>'^[0-9][0-9][0-9][0-9]-[0-9][0-9]-[0-9][0-9]$');
		$this->import_examplevalues_array[$r]=array(
		    'b.piece_num'=>'123 (!!! use next value not already used)',
		    'b.doc_date'=>dol_print_date(dol_now(), "%Y-%m-%d"),
		    //'b.doc_type'=>'import',
		    'b.doc_ref'=>'My document ABC',
		    'b.code_journal'=>"VTE",
		    //'b.journal_label'=>"Sale journal",
		    'b.numero_compte'=>"707",
		    //'b.label_compte'=>'Product account 707',
		    'b.subledger_account'=>'',
		    'b.subledger_label'=>'',
		    'b.label_operation'=>"Sale of ABC",
		    'b.debit'=>"0",
		    'b.credit'=>"100"
		);
>>>>>>> 67909302

		// Chart of accounts
		$r++;
		$this->import_code[$r]=$this->rights_class.'_'.$r;
		$this->import_label[$r]="Chartofaccounts"; // Translation key
		$this->import_icon[$r]=$this->picto;
		$this->import_entities_array[$r]=array();		// We define here only fields that use another icon that the one defined into import_icon
		$this->import_tables_array[$r]=array('aa'=>MAIN_DB_PREFIX.'accounting_account');
		$this->import_tables_creator_array[$r]=array('aa'=>'fk_user_author');    // Fields to store import user id
		$this->import_fields_array[$r]=array('aa.fk_pcg_version'=>"Chartofaccounts*",'aa.account_number'=>"AccountAccounting*",'aa.label'=>"Label*",'aa.account_parent'=>"Accountparent","aa.fk_accounting_category"=>"AccountingCategory","aa.pcg_type"=>"Pcgtype*",'aa.pcg_subtype'=>'Pcgsubtype*','aa.active'=>'Status*','aa.datec'=>"DateCreation");
		$this->import_regex_array[$r]=array('aa.fk_pcg_version'=>'pcg_version@'.MAIN_DB_PREFIX.'accounting_system','aa.account_number'=>'^.{1,32}$','aa.label'=>'^.{1,255}$','aa.account_parent'=>'^.{0,32}$','aa.fk_accounting_category'=>'rowid@'.MAIN_DB_PREFIX.'c_accounting_category','aa.pcg_type'=>'^.{1,20}$','aa.pcg_subtype'=>'^.{1,20}$','aa.active'=>'^0|1$','aa.datec'=>'^\d{4}-\d{2}-\d{2}$');
		$this->import_convertvalue_array[$r]=array(
		    'aa.account_parent'=>array('rule'=>'fetchidfromref','classfile'=>'/accountancy/class/accountingaccount.class.php','class'=>'AccountingAccount','method'=>'fetch','element'=>'AccountingAccount'),
		    'aa.fk_accounting_category'=>array('rule'=>'fetchidfromcodeorlabel','classfile'=>'/accountancy/class/accountancycategory.class.php','class'=>'AccountancyCategory','method'=>'fetch','dict'=>'DictionaryAccountancyCategory'),
		);
		$this->import_examplevalues_array[$r]=array('aa.fk_pcg_version'=>"PCG99-ABREGE",'aa.account_number'=>"707",'aa.label'=>"Product sales",'aa.account_parent'=>"ref:7 or id:1407","aa.fk_accounting_category"=>"","aa.pcg_type"=>"PROD",'aa.pcg_subtype'=>'PRODUCT','aa.active'=>'1','aa.datec'=>"2017-04-28");
		$this->import_updatekeys_array[$r]=array('aa.fk_pcg_version'=>'Chartofaccounts','aa.account_number'=>'AccountAccounting');
	}
}<|MERGE_RESOLUTION|>--- conflicted
+++ resolved
@@ -264,7 +264,6 @@
 		$this->import_entities_array[$r]=array();	// We define here only fields that use another icon that the one defined into import_icon
 		$this->import_tables_array[$r]=array('b'=>MAIN_DB_PREFIX.'accounting_bookkeeping');	// List of tables to insert into (insert done in same order)
 		$this->import_fields_array[$r]=array(
-<<<<<<< HEAD
 			'b.piece_num'=>"TransactionNumShort",
 			'b.doc_date'=>"Docdate",
 			//'b.doc_type'=>'Doctype',
@@ -282,7 +281,7 @@
 		$this->import_fieldshidden_array[$r]=array('b.doc_type'=>'const-import_from_external', 'b.fk_doc'=>'const-0', 'b.fk_docdet'=>'const-0', 'b.fk_user_author'=>'user->id', 'b.date_creation'=>'const-'.dol_print_date(dol_now(), 'standard'));    // aliastable.field => ('user->id' or 'lastrowid-'.tableparent)
 		$this->import_regex_array[$r]=array('b.doc_date'=>'^[0-9][0-9][0-9][0-9]-[0-9][0-9]-[0-9][0-9]$');
 		$this->import_examplevalues_array[$r]=array(
-			'b.piece_num'=>'1',
+		    'b.piece_num'=>'123 (!!! use next value not already used)',
 			'b.doc_date'=>dol_print_date(dol_now(), "%Y-%m-%d"),
 			//'b.doc_type'=>'import',
 			'b.doc_ref'=>'My document ABC',
@@ -296,39 +295,6 @@
             'b.debit'=>"0",
             'b.credit'=>"100"
         );
-=======
-		    'b.piece_num'=>"TransactionNumShort",
-		    'b.doc_date'=>"Docdate",
-		    //'b.doc_type'=>'Doctype',
-		    'b.doc_ref'=>'Piece',
-		    'b.code_journal'=>'Codejournal',
-		    //'b.journal_label'=>'JournalLabel',
-		    'b.numero_compte'=>'AccountAccounting',
-		    //'b.label_compte'=>'LabelAccount',
-		    'b.subledger_account'=>'SubledgerAccount',
-		    'b.subledger_label'=>'SubledgerAccountLabel',
-		    'b.label_operation'=>'LabelOperation',
-		    'b.debit'=>"Debit",
-		    'b.credit'=>"Credit"
-		);
-		$this->import_fieldshidden_array[$r]=array('b.doc_type'=>'const-import_from_external', 'b.fk_doc'=>'const-0', 'b.fk_docdet'=>'const-0', 'b.fk_user_author'=>'user->id', 'b.date_creation'=>'const-'.dol_print_date(dol_now(), 'standard'));    // aliastable.field => ('user->id' or 'lastrowid-'.tableparent)
-		$this->import_regex_array[$r]=array('b.doc_date'=>'^[0-9][0-9][0-9][0-9]-[0-9][0-9]-[0-9][0-9]$');
-		$this->import_examplevalues_array[$r]=array(
-		    'b.piece_num'=>'123 (!!! use next value not already used)',
-		    'b.doc_date'=>dol_print_date(dol_now(), "%Y-%m-%d"),
-		    //'b.doc_type'=>'import',
-		    'b.doc_ref'=>'My document ABC',
-		    'b.code_journal'=>"VTE",
-		    //'b.journal_label'=>"Sale journal",
-		    'b.numero_compte'=>"707",
-		    //'b.label_compte'=>'Product account 707',
-		    'b.subledger_account'=>'',
-		    'b.subledger_label'=>'',
-		    'b.label_operation'=>"Sale of ABC",
-		    'b.debit'=>"0",
-		    'b.credit'=>"100"
-		);
->>>>>>> 67909302
 
 		// Chart of accounts
 		$r++;
