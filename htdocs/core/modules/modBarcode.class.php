<?php
/* Copyright (C) 2005      Rodolphe Quiedeville <rodolphe@quiedeville.org>
 * Copyright (C) 2005-2008 Laurent Destailleur  <eldy@users.sourceforge.net>
 * Copyright (C) 2005-2009 Regis Houssin        <regis.houssin@inodbox.com>
 * Copyright (C) 2015      Juanjo Menent        <jmenent@2byte.es>
 *
 * This program is free software; you can redistribute it and/or modify
 * it under the terms of the GNU General Public License as published by
 * the Free Software Foundation; either version 3 of the License, or
 * (at your option) any later version.
 *
 * This program is distributed in the hope that it will be useful,
 * but WITHOUT ANY WARRANTY; without even the implied warranty of
 * MERCHANTABILITY or FITNESS FOR A PARTICULAR PURPOSE.  See the
 * GNU General Public License for more details.
 *
 * You should have received a copy of the GNU General Public License
 * along with this program. If not, see <https://www.gnu.org/licenses/>.
 */

/**
 *	\defgroup   barcode         Module barcode
 *	\brief      Module pour gerer les codes barres
 *	\file       htdocs/core/modules/modBarcode.class.php
 *	\ingroup    barcode, product
 *	\brief      Description and activation file for the module barcode
 */

include_once DOL_DOCUMENT_ROOT.'/core/modules/DolibarrModules.class.php';

/**
 *	Class to describe Barcode
 */
class modBarcode extends DolibarrModules
{

	/**
	 *   Constructor. Define names, constants, directories, boxes, permissions
	 *
	 *   @param      DoliDB		$db      Database handler
	 */
	public function __construct($db)
	{
		$this->db = $db;
		$this->numero = 55;

		$this->family = "technic";
		// Module label (no space allowed), used if translation string 'ModuleXXXName' not found (where XXX is value of numeric property 'numero' of module)
		$this->name = preg_replace('/^mod/i', '', get_class($this));
		$this->description = "Gestion des codes barres";
		// Possible values for version are: 'development', 'experimental', 'dolibarr' or version
		$this->version = 'dolibarr';
		$this->const_name = 'MAIN_MODULE_'.strtoupper($this->name);
		$this->picto = 'barcode';

		// Data directories to create when module is enabled
		$this->dirs = array("/barcode/temp");

		// Dependencies
		$this->depends = array(); // May be used for product or service or third party module
		$this->requiredby = array();

		// Config pages
		$this->config_page_url = array("barcode.php");

		// Constants
		// Example: $this->const=array(0=>array('MYMODULE_MYNEWCONST1','chaine','myvalue','This is a constant to add',0),
		//							  1=>array('MYMODULE_MYNEWCONST2','chaine','myvalue','This is another constant to add',0) );
		$this->const = array();
		//$this->const[0] = array('BARCODE_LABEL_LEFT_TEXT','chaine','%BARCODE%','Print barcode on left side of label',1);
		//$this->const[1] = array('BARCODE_LABEL_RIGHT_TEXT','chaine','%LOGO%','Print Company logo on right side',1);
		//$this->const[2] = array('BARCODE_LABEL_HEADER_TEXT','chaine','My header','Print header text on label',1);
		//$this->const[3] = array('BARCODE_LABEL_FOOTER_TEXT','chaine','My footer','Print footer text on label',1);

		// Boxes
		$this->boxes = array();

		// Permissions
		$this->rights = array();
		$this->rights_class = 'barcode';

		$this->rights[1][0] = 301; // id de la permission
		$this->rights[1][1] = 'Read barcodes'; // libelle de la permission
		$this->rights[1][2] = 'r'; // type de la permission (deprecie a ce jour)
		$this->rights[1][3] = 1; // La permission est-elle une permission par defaut
		$this->rights[1][4] = 'lire_advance';

		$this->rights[2][0] = 302; // id de la permission
		$this->rights[2][1] = 'Create/modify barcodes'; // libelle de la permission
		$this->rights[2][2] = 'w'; // type de la permission (deprecie a ce jour)
		$this->rights[2][3] = 0; // La permission est-elle une permission par defaut
		$this->rights[2][4] = 'creer_advance';

		// Main menu entries
		$r = 0;
<<<<<<< HEAD
		$this->menu[$r] = array(
			'fk_menu'=>'fk_mainmenu=tools', // Use 'fk_mainmenu=xxx' or 'fk_mainmenu=xxx,fk_leftmenu=yyy' where xxx is mainmenucode and yyy is a leftmenucode
			'mainmenu'=>'tools',
			'leftmenu'=>'barcodeprint',
			'type'=>'left', // This is a Left menu entry
			'titre'=>'BarCodePrintsheet',
			'prefix' => img_picto('', $this->picto, 'class="paddingright pictofixedwidth"'),
			'url'=>'/barcode/printsheet.php?mainmenu=tools&leftmenu=barcodeprint',
			'langs'=>'products', // Lang file to use (without .lang) by module. File must be in langs/code_CODE/ directory.
			'position'=>200,
			'enabled'=>'$conf->barcode->enabled', // Define condition to show or hide menu entry. Use '$conf->mymodule->enabled' if entry must be visible if module is enabled. Use '$leftmenu==\'system\'' to show if leftmenu system is selected.
			'perms'=>'($conf->global->MAIN_USE_ADVANCED_PERMS && $user->rights->barcode->lire_advance) || (! $conf->global->MAIN_USE_ADVANCED_PERMS)', // Use 'perms'=>'$user->rights->mymodule->level1->level2' if you want your menu with a permission rules
			'target'=>'',
			'user'=>2, // 0=Menu for internal users, 1=external users, 2=both
		);
=======
		$this->menu[$r] = array('fk_menu'=>'fk_mainmenu=tools', // Use 'fk_mainmenu=xxx' or 'fk_mainmenu=xxx,fk_leftmenu=yyy' where xxx is mainmenucode and yyy is a leftmenucode
								'mainmenu'=>'tools',
								'leftmenu'=>'barcodeprint',
								'type'=>'left', // This is a Left menu entry
								'titre'=>'BarCodePrintsheet',
								'url'=>'/barcode/printsheet.php?mainmenu=tools&leftmenu=barcodeprint',
								'langs'=>'products', // Lang file to use (without .lang) by module. File must be in langs/code_CODE/ directory.
								'position'=>200,
								'enabled'=>'$conf->barcode->enabled', // Define condition to show or hide menu entry. Use '$conf->mymodule->enabled' if entry must be visible if module is enabled. Use '$leftmenu==\'system\'' to show if leftmenu system is selected.
								'perms'=>'($conf->global->MAIN_USE_ADVANCED_PERMS && $user->rights->barcode->lire_advance) || (! $conf->global->MAIN_USE_ADVANCED_PERMS)', // Use 'perms'=>'$user->rights->mymodule->level1->level2' if you want your menu with a permission rules
								'target'=>'',
								'user'=>0); // 0=Menu for internal users, 1=external users, 2=both
>>>>>>> 34c31492
		$r++;

		$this->menu[$r] = array(
			'fk_menu'=>'fk_mainmenu=home,fk_leftmenu=admintools', // Use 'fk_mainmenu=xxx' or 'fk_mainmenu=xxx,fk_leftmenu=yyy' where xxx is mainmenucode and yyy is a leftmenucode
			'type'=>'left', // This is a Left menu entry
			'titre'=>'MassBarcodeInit',
			'url'=>'/barcode/codeinit.php?mainmenu=home&leftmenu=admintools',
			'langs'=>'products', // Lang file to use (without .lang) by module. File must be in langs/code_CODE/ directory.
			'position'=>300,
			'enabled'=>'$conf->barcode->enabled && preg_match(\'/^(admintools|all)/\',$leftmenu)', // Define condition to show or hide menu entry. Use '$conf->mymodule->enabled' if entry must be visible if module is enabled. Use '$leftmenu==\'system\'' to show if leftmenu system is selected.
			'perms'=>'($conf->global->MAIN_USE_ADVANCED_PERMS && $user->rights->barcode->creer_advance) || (! $conf->global->MAIN_USE_ADVANCED_PERMS)', // Use 'perms'=>'$user->rights->mymodule->level1->level2' if you want your menu with a permission rules
			'target'=>'',
			'user'=>0, // 0=Menu for internal users, 1=external users, 2=both
		);
		$r++;
	}


	/**
	 *      Function called when module is enabled.
	 *      The init function add constants, boxes, permissions and menus (defined in constructor) into Dolibarr database.
	 *      It also creates data directories.
	 *
	 *      @param      string	$options    Options when enabling module ('', 'noboxes')
	 *      @return     int             	1 if OK, 0 if KO
	 */
	public function init($options = '')
	{
		// Permissions
		$this->remove($options);

		$sql = array(
			array('sql'=>"INSERT INTO ".MAIN_DB_PREFIX."c_barcode_type (code, libelle, coder, example, entity) VALUES ('EAN8', 'EAN8', 0, '1234567', __ENTITY__)", 'ignoreerror'=>1),
			array('sql'=>"INSERT INTO ".MAIN_DB_PREFIX."c_barcode_type (code, libelle, coder, example, entity) VALUES ('EAN13', 'EAN13', 0, '123456789012', __ENTITY__)", 'ignoreerror'=>1),
			array('sql'=>"INSERT INTO ".MAIN_DB_PREFIX."c_barcode_type (code, libelle, coder, example, entity) VALUES ('UPC', 'UPC', 0, '123456789012', __ENTITY__)", 'ignoreerror'=>1),
			array('sql'=>"INSERT INTO ".MAIN_DB_PREFIX."c_barcode_type (code, libelle, coder, example, entity) VALUES ('ISBN', 'ISBN', 0, '123456789', __ENTITY__)", 'ignoreerror'=>1),
			array('sql'=>"INSERT INTO ".MAIN_DB_PREFIX."c_barcode_type (code, libelle, coder, example, entity) VALUES ('C39', 'Code 39', 0, '1234567890', __ENTITY__)", 'ignoreerror'=>1),
			array('sql'=>"INSERT INTO ".MAIN_DB_PREFIX."c_barcode_type (code, libelle, coder, example, entity) VALUES ('C128', 'Code 128', 0, 'ABCD1234567890', __ENTITY__)", 'ignoreerror'=>1),
			array('sql'=>"INSERT INTO ".MAIN_DB_PREFIX."c_barcode_type (code, libelle, coder, example, entity) VALUES ('DATAMATRIX', 'Datamatrix', 0, '1234567xyz', __ENTITY__)", 'ignoreerror'=>1),
			array('sql'=>"INSERT INTO ".MAIN_DB_PREFIX."c_barcode_type (code, libelle, coder, example, entity) VALUES ('QRCODE', 'Qr Code', 0, 'www.dolibarr.org', __ENTITY__)", 'ignoreerror'=>1)
		);

		return $this->_init($sql, $options);
	}
}<|MERGE_RESOLUTION|>--- conflicted
+++ resolved
@@ -93,7 +93,7 @@
 
 		// Main menu entries
 		$r = 0;
-<<<<<<< HEAD
+
 		$this->menu[$r] = array(
 			'fk_menu'=>'fk_mainmenu=tools', // Use 'fk_mainmenu=xxx' or 'fk_mainmenu=xxx,fk_leftmenu=yyy' where xxx is mainmenucode and yyy is a leftmenucode
 			'mainmenu'=>'tools',
@@ -107,22 +107,8 @@
 			'enabled'=>'$conf->barcode->enabled', // Define condition to show or hide menu entry. Use '$conf->mymodule->enabled' if entry must be visible if module is enabled. Use '$leftmenu==\'system\'' to show if leftmenu system is selected.
 			'perms'=>'($conf->global->MAIN_USE_ADVANCED_PERMS && $user->rights->barcode->lire_advance) || (! $conf->global->MAIN_USE_ADVANCED_PERMS)', // Use 'perms'=>'$user->rights->mymodule->level1->level2' if you want your menu with a permission rules
 			'target'=>'',
-			'user'=>2, // 0=Menu for internal users, 1=external users, 2=both
+			'user'=>0, // 0=Menu for internal users, 1=external users, 2=both
 		);
-=======
-		$this->menu[$r] = array('fk_menu'=>'fk_mainmenu=tools', // Use 'fk_mainmenu=xxx' or 'fk_mainmenu=xxx,fk_leftmenu=yyy' where xxx is mainmenucode and yyy is a leftmenucode
-								'mainmenu'=>'tools',
-								'leftmenu'=>'barcodeprint',
-								'type'=>'left', // This is a Left menu entry
-								'titre'=>'BarCodePrintsheet',
-								'url'=>'/barcode/printsheet.php?mainmenu=tools&leftmenu=barcodeprint',
-								'langs'=>'products', // Lang file to use (without .lang) by module. File must be in langs/code_CODE/ directory.
-								'position'=>200,
-								'enabled'=>'$conf->barcode->enabled', // Define condition to show or hide menu entry. Use '$conf->mymodule->enabled' if entry must be visible if module is enabled. Use '$leftmenu==\'system\'' to show if leftmenu system is selected.
-								'perms'=>'($conf->global->MAIN_USE_ADVANCED_PERMS && $user->rights->barcode->lire_advance) || (! $conf->global->MAIN_USE_ADVANCED_PERMS)', // Use 'perms'=>'$user->rights->mymodule->level1->level2' if you want your menu with a permission rules
-								'target'=>'',
-								'user'=>0); // 0=Menu for internal users, 1=external users, 2=both
->>>>>>> 34c31492
 		$r++;
 
 		$this->menu[$r] = array(
