<?php
/* Copyright (C) 2014-2015 Laurent Destailleur  <eldy@users.sourceforge.net>
 * Copyright (C) 2015      Frederic France      <frederic.france@free.fr>
 *
 * This program is free software; you can redistribute it and/or modify
 * it under the terms of the GNU General Public License as published by
 * the Free Software Foundation; either version 3 of the License, or
 * (at your option) any later version.
 *
 * This program is distributed in the hope that it will be useful,
 * but WITHOUT ANY WARRANTY; without even the implied warranty of
 * MERCHANTABILITY or FITNESS FOR A PARTICULAR PURPOSE.  See the
 * GNU General Public License for more details.
 *
 * You should have received a copy of the GNU General Public License
 * along with this program. If not, see <http://www.gnu.org/licenses/>.
 */

/** \defgroup   printing     Module Receipt Printer
 *  \brief      Module for activation of printing icon to make receipt ticket
 */

/**
 *  \file       htdocs/core/modules/modReceiptPrinter.class.php
 *  \ingroup    printing
 *  \brief      File of class to describe and activate module Receipt Printer
 */
include_once DOL_DOCUMENT_ROOT .'/core/modules/DolibarrModules.class.php';



/**
 *  Class to describe and activate module Receipt Printer
 */
class modReceiptPrinter extends DolibarrModules
{

    /**
     *  Constructor
     *
     *  @param      DoliDB      $db      Database handler
     */
    function __construct($db)
    {
        $this->db = $db ;
        $this->numero = 67000;
        // Family can be 'crm','financial','hr','projects','products','ecm','technic','other'
        // It is used to group modules in module setup page
        $this->family = "interface";
<<<<<<< HEAD
        $this->module_position = 530;
=======
        $this->module_position = '53';
>>>>>>> d9b8a8c8
        // Module label (no space allowed), used if translation string 'ModuleXXXName' not found (where XXX is value of numeric property 'numero' of module)
        $this->name = preg_replace('/^mod/i','',get_class($this));
        // Module description, used if translation string 'ModuleXXXDesc' not found (where XXX is value of numeric property 'numero' of module)
        $this->description = "ReceiptPrinterDesc";
		// Possible values for version are: 'development', 'experimental', 'dolibarr' or 'dolibarr_deprecated' or version
        $this->version = 'development';
        $this->const_name = 'MAIN_MODULE_'.strtoupper($this->name);
        // Name of image file used for this module.
        // If file is in theme/yourtheme/img directory under name object_pictovalue.png, use this->picto='pictovalue'
        // If file is in module/img directory under name object_pictovalue.png, use this->picto='pictovalue@module'
        $this->picto = 'printer';

        // Data directories to create when module is enabled.
        $this->dirs = array();

        // Config pages
        $this->config_page_url = array("receiptprinter.php");

        // Dependencies
        $this->hidden = false;			// A condition to hide module
		$this->depends = array();		// List of module class names as string that must be enabled if this module is enabled
		$this->requiredby = array();	// List of module ids to disable if this one is disabled
		$this->conflictwith = array();	// List of module class names as string this module is in conflict with
		$this->phpmin = array(5,4);		// Minimum version of PHP required by module
        $this->need_dolibarr_version = array(3,9,-2);   // Minimum version of Dolibarr required by module
        $this->conflictwith = array();
        $this->langfiles = array("receiptprinter");

        // Constants
        $this->const = array();

        // Boxes
        $this->boxes = array();

        // Permissions
        $this->rights = array();
        $this->rights_class = 'receiptprinter';

        $r=0;
        // $this->rights[$r][0]     Id permission (unique tous modules confondus)
        // $this->rights[$r][1]     Libelle par defaut si traduction de cle "PermissionXXX" non trouvee (XXX = Id permission)
        // $this->rights[$r][2]     Non utilise
        // $this->rights[$r][3]     1=Permis par defaut, 0=Non permis par defaut
        // $this->rights[$r][4]     Niveau 1 pour nommer permission dans code
        // $this->rights[$r][5]     Niveau 2 pour nommer permission dans code

        $r++;
        $this->rights[$r][0] = 67000;
        $this->rights[$r][1] = 'ReceiptPrinter';
        $this->rights[$r][2] = 'r';
        $this->rights[$r][3] = 0;
        $this->rights[$r][4] = 'read';

        // Main menu entries
        $this->menus = array();         // List of menus to add
        $r=0;

        // This is to declare the Top Menu entry:
        //$this->menu[$r]=array(  'fk_menu'=>'fk_mainmenu=home,fk_leftmenu=admintools',               // Put 0 if this is a top menu
        //                        'type'=>'left',                 // This is a Top menu entry
        //                        'titre'=>'MenuDirectPrinting',
        //                        'mainmenu'=>'printing',
        //                        'url'=>'/printing/index.php',
        //                        'langs'=>'printing',            // Lang file to use (without .lang) by module. File must be in langs/code_CODE/ directory.
        //                        'position'=>300,
        //                        'enabled'=>'$conf->printing->enabled && preg_match(\'/^(admintools|all)/\',$leftmenu)',
        //                        'perms'=>'$user->rights->printing->read',    // Use 'perms'=>'1' if you want your menu with no permission rules
        //                        'target'=>'',
        //                        'user'=>0);                     // 0=Menu for internal users, 1=external users, 2=both

        $r++;
    }


    /**
     *      Function called when module is enabled.
     *      The init function add constants, boxes, permissions and menus (defined in constructor) into Dolibarr database.
     *      It also creates data directories
     *
     *      @param      string  $options    Options when enabling module ('', 'noboxes')
     *      @return     int                 1 if OK, 0 if KO
     */
    function init($options='')
    {
        global $conf;
        // Clean before activation
        $this->remove($options);
        $sql = array(
            "CREATE TABLE IF NOT EXISTS llx_printer_receipt (rowid integer AUTO_INCREMENT PRIMARY KEY, name varchar(128), fk_type integer, fk_profile integer, parameter varchar(128), entity integer) ENGINE=innodb;",
            "CREATE TABLE IF NOT EXISTS llx_printer_receipt_template (rowid integer AUTO_INCREMENT PRIMARY KEY, name varchar(128), template text, entity integer) ENGINE=innodb;",
            );
        return $this->_init($sql,$options);
    }
}<|MERGE_RESOLUTION|>--- conflicted
+++ resolved
@@ -47,11 +47,7 @@
         // Family can be 'crm','financial','hr','projects','products','ecm','technic','other'
         // It is used to group modules in module setup page
         $this->family = "interface";
-<<<<<<< HEAD
-        $this->module_position = 530;
-=======
         $this->module_position = '53';
->>>>>>> d9b8a8c8
         // Module label (no space allowed), used if translation string 'ModuleXXXName' not found (where XXX is value of numeric property 'numero' of module)
         $this->name = preg_replace('/^mod/i','',get_class($this));
         // Module description, used if translation string 'ModuleXXXDesc' not found (where XXX is value of numeric property 'numero' of module)
