--- conflicted
+++ resolved
@@ -111,15 +111,9 @@
 	/**
 	 * 	Return next free value
 	 *
-<<<<<<< HEAD
-	 *  @param	Societe			$objsoc     Object thirdparty
-	 *  @param  RemiseCheque	$object		Object we need next value for
-	 *  @return string|-1      				Next value if OK, -1 if KO
-=======
 	 *  @param	Societe			$objsoc		Object third party
 	 *  @param	RemiseCheque	$object		Object we need next value for
 	 *  @return	string|int<-1,0>			Next value if OK, -1 if KO
->>>>>>> cc80841a
 	 */
 	public function getNextValue($objsoc, $object)
 	{
