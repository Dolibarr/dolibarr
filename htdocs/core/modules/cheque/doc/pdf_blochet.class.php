<?php
/* Copyright (C) 2006      Rodolphe Quiedeville <rodolphe@quiedeville.org>
 * Copyright (C) 2009-2015 Laurent Destailleur  <eldy@users.sourceforge.net>
 * Copyright (C) 2016      Juanjo Menent		<jmenent@2byte.es>
 *
 * This program is free software; you can redistribute it and/or modify
 * it under the terms of the GNU General Public License as published by
 * the Free Software Foundation; either version 3 of the License, or
 * (at your option) any later version.
 *
 * This program is distributed in the hope that it will be useful,
 * but WITHOUT ANY WARRANTY; without even the implied warranty of
 * MERCHANTABILITY or FITNESS FOR A PARTICULAR PURPOSE.  See the
 * GNU General Public License for more details.
 *
 * You should have received a copy of the GNU General Public License
 * along with this program. If not, see <http://www.gnu.org/licenses/>.
 * or see http://www.gnu.org/
 */

/**
 *	\file       htdocs/core/modules/cheque/doc/pdf_blochet.class.php
 *	\ingroup    banque
 *	\brief      File to build cheque deposit receipts
 */

require_once DOL_DOCUMENT_ROOT.'/core/lib/pdf.lib.php';
require_once DOL_DOCUMENT_ROOT.'/core/lib/company.lib.php';
require_once DOL_DOCUMENT_ROOT.'/core/modules/cheque/modules_chequereceipts.php';


/**
 *	Class of file to build cheque deposit receipts
 */
class BordereauChequeBlochet extends ModeleChequeReceipts
{
	/**
	 * Issuer
	 * @var Societe
	 */
	public $emetteur;

	/**
	 *	Constructor
	 *
	 *	@param	DoliDB	$db		Database handler
	 */
	public function __construct($db)
	{
		global $conf,$langs,$mysoc;

		// Load traductions files requiredby by page
		$langs->loadLangs(array("main", "bills"));

		$this->db = $db;
		$this->name = "blochet";

		$this->tab_top = 60;

		// Dimension page pour format A4
		$this->type = 'pdf';
		$formatarray=pdf_getFormat();
		$this->page_largeur = $formatarray['width'];
		$this->page_hauteur = $formatarray['height'];
		$this->format = array($this->page_largeur,$this->page_hauteur);
		$this->marge_gauche=isset($conf->global->MAIN_PDF_MARGIN_LEFT)?$conf->global->MAIN_PDF_MARGIN_LEFT:10;
		$this->marge_droite=isset($conf->global->MAIN_PDF_MARGIN_RIGHT)?$conf->global->MAIN_PDF_MARGIN_RIGHT:10;
		$this->marge_haute =isset($conf->global->MAIN_PDF_MARGIN_TOP)?$conf->global->MAIN_PDF_MARGIN_TOP:10;
		$this->marge_basse =isset($conf->global->MAIN_PDF_MARGIN_BOTTOM)?$conf->global->MAIN_PDF_MARGIN_BOTTOM:10;

        // Recupere emmetteur
        $this->emetteur=$mysoc;
        if (! $this->emetteur->country_code) $this->emetteur->country_code=substr($langs->defaultlang, -2);    // By default if not defined

        // Defini position des colonnes
        $this->line_height = 5;
		$this->line_per_page = 40;
		$this->tab_height = 200;	//$this->line_height * $this->line_per_page;
	}

    // phpcs:disable PEAR.NamingConventions.ValidFunctionName.ScopeNotCamelCaps
	/**
	 *	Fonction to generate document on disk
	 *
	 *	@param	RemiseCheque	$object			Object RemiseCheque
	 *	@param	string			$_dir			Directory
	 *	@param	string			$number			Number
	 *	@param	Translate		$outputlangs	Lang output object
     *	@return	int     						1=ok, 0=ko
	 */
	public function write_file($object, $_dir, $number, $outputlangs)
	{
        // phpcs:enable
		global $user,$conf,$langs,$hookmanager;

        if (! is_object($outputlangs)) $outputlangs=$langs;
        // For backward compatibility with FPDF, force output charset to ISO, because FPDF expect text to be encoded in ISO
        $sav_charset_output=$outputlangs->charset_output;
        if (! empty($conf->global->MAIN_USE_FPDF)) $outputlangs->charset_output='ISO-8859-1';

        // Load traductions files requiredby by page
		$outputlangs->loadLangs(array("main", "companies", "bills", "products", "compta"));

		$dir = $_dir . "/".get_exdir($number, 0, 1, 0, $object, 'cheque').$number;

		if (! is_dir($dir))
		{
			$result=dol_mkdir($dir);

			if ($result < 0)
			{
				$this->error=$langs->transnoentities("ErrorCanNotCreateDir", $dir);
				return -1;
			}
		}

		$file = $dir . "/bordereau-".$number.".pdf";

		// Add pdfgeneration hook
		if (! is_object($hookmanager))
		{
			include_once DOL_DOCUMENT_ROOT.'/core/class/hookmanager.class.php';
			$hookmanager=new HookManager($this->db);
		}
		$hookmanager->initHooks(array('pdfgeneration'));
		$parameters=array('file'=>$file, 'outputlangs'=>$outputlangs);
		global $action;
		$reshook=$hookmanager->executeHooks('beforePDFCreation', $parameters, $object, $action);    // Note that $action and $object may have been modified by some hooks

		// Create PDF instance
        $pdf=pdf_getInstance($this->format);
        $heightforinfotot = 50;	// Height reserved to output the info and total part
        $heightforfreetext= (isset($conf->global->MAIN_PDF_FREETEXT_HEIGHT)?$conf->global->MAIN_PDF_FREETEXT_HEIGHT:5);	// Height reserved to output the free text on last page
        $heightforfooter = $this->marge_basse + 8;	// Height reserved to output the footer (value include bottom margin)
        if ($conf->global->MAIN_GENERATE_DOCUMENTS_SHOW_FOOT_DETAILS >0) $heightforfooter+= 6;
        $pdf->SetAutoPageBreak(1, 0);

        if (class_exists('TCPDF'))
        {
            $pdf->setPrintHeader(false);
            $pdf->setPrintFooter(false);
        }
        $pdf->SetFont(pdf_getPDFFont($outputlangs));

		$pdf->Open();
		$pagenb=0;
		$pdf->SetDrawColor(128, 128, 128);

		$pdf->SetTitle($outputlangs->transnoentities("CheckReceipt")." ".$number);
		$pdf->SetSubject($outputlangs->transnoentities("CheckReceipt"));
		$pdf->SetCreator("Dolibarr ".DOL_VERSION);
		$pdf->SetAuthor($outputlangs->convToOutputCharset($user->getFullName($outputlangs)));
		$pdf->SetKeyWords($outputlangs->transnoentities("CheckReceipt")." ".$number);
		if (! empty($conf->global->MAIN_DISABLE_PDF_COMPRESSION)) $pdf->SetCompression(false);

		$pdf->SetMargins($this->marge_gauche, $this->marge_haute, $this->marge_droite);   // Left, Top, Right

		$nboflines=count($this->lines);

		// Define nb of page
		$pages = intval($nboflines / $this->line_per_page);
		if (($nboflines % $this->line_per_page)>0)
		{
			$pages++;
		}
		if ($pages == 0)
		{
			// force to build at least one page if report has no lines
			$pages = 1;
		}

		$pdf->AddPage();
        $pagenb++;
		$this->Header($pdf, $pagenb, $pages, $outputlangs);

		$this->Body($pdf, $pagenb, $pages, $outputlangs);

		// Pied de page
		$this->_pagefoot($pdf, '', $outputlangs);
		if (method_exists($pdf, 'AliasNbPages')) $pdf->AliasNbPages();

		$pdf->Close();

		$pdf->Output($file, 'F');

		// Add pdfgeneration hook
		if (! is_object($hookmanager))
		{
			include_once DOL_DOCUMENT_ROOT.'/core/class/hookmanager.class.php';
			$hookmanager=new HookManager($this->db);
		}
		$hookmanager->initHooks(array('pdfgeneration'));
		$parameters=array('file'=>$file,'object'=>$object,'outputlangs'=>$outputlangs);
		global $action;
		$reshook=$hookmanager->executeHooks('afterPDFCreation', $parameters, $this, $action);    // Note that $action and $object may have been modified by some hooks
		if ($reshook < 0)
		{
		    $this->error = $hookmanager->error;
		    $this->errors = $hookmanager->errors;
		}

		if (! empty($conf->global->MAIN_UMASK))
			@chmod($file, octdec($conf->global->MAIN_UMASK));

		$this->result = array('fullpath'=>$file);

        $outputlangs->charset_output=$sav_charset_output;
	    return 1;   // Pas d'erreur
	}


    // phpcs:disable PEAR.NamingConventions.ValidFunctionName.ScopeNotCamelCaps
	/**
	 *	Generate Header
	 *
	 *	@param  PDF			$pdf        	Pdf object
	 *	@param  int			$page        	Current page number
	 *	@param  int			$pages       	Total number of pages
	 *	@param	Translate	$outputlangs	Object language for output
	 *	@return	void
	 */
	public function Header(&$pdf, $page, $pages, $outputlangs)
	{
        // phpcs:enable
		global $langs;
		$default_font_size = pdf_getPDFFontSize($outputlangs);

		// Load traductions files requiredby by page
		$outputlangs->loadLangs(array("compta", "banks"));

		$title = $outputlangs->transnoentities("CheckReceipt");
		$pdf->SetFont('', 'B', $default_font_size);
        $pdf->SetXY(10, 8);
        $pdf->MultiCell(0, 2, $title, 0, 'L');

		$pdf->SetFont('', '', $default_font_size);
        $pdf->SetXY(10, 15);
		$pdf->MultiCell(22, 2, $outputlangs->transnoentities("Ref"), 0, 'L');
        $pdf->SetXY(32, 15);
		$pdf->SetFont('', '', $default_font_size);
        $pdf->MultiCell(60, 2, $outputlangs->convToOutputCharset($this->ref.($this->ref_ext?" - ".$this->ref_ext:'')), 0, 'L');

<<<<<<< HEAD
		$pdf->SetFont('', '', $default_font_size);
        $pdf->SetXY(10, 20);
        $pdf->MultiCell(22, 2, $outputlangs->transnoentities("Date"), 0, 'L');
        $pdf->SetXY(32, 20);
        $pdf->SetFont('', '', $default_font_size);
        $pdf->MultiCell(60, 2, dol_print_date($this->date, "day", false, $outputlangs));

		$pdf->SetFont('', '', $default_font_size);
        $pdf->SetXY(10, 26);
        $pdf->MultiCell(22, 2, $outputlangs->transnoentities("Owner"), 0, 'L');
		$pdf->SetFont('', '', $default_font_size);
        $pdf->SetXY(32, 26);
        $pdf->MultiCell(60, 2, $outputlangs->convToOutputCharset($this->account->proprio), 0, 'L');

		$pdf->SetFont('', '', $default_font_size);
        $pdf->SetXY(10, 32);
        $pdf->MultiCell(0, 2, $outputlangs->transnoentities("Account"), 0, 'L');
        pdf_bank($pdf, $outputlangs, 32, 32, $this->account, 1);

		$pdf->SetFont('', '', $default_font_size);
        $pdf->SetXY(114, 15);
=======
		$pdf->SetFont('','', $default_font_size);
        $pdf->SetXY(10,20);
        $pdf->MultiCell(22,2,$outputlangs->transnoentities("Date"),0,'L');
        $pdf->SetXY(32,20);
        $pdf->SetFont('','', $default_font_size);
        $pdf->MultiCell(60, 2, dol_print_date($this->date,"day",false,$outputlangs));

		$pdf->SetFont('','', $default_font_size);
        $pdf->SetXY(10,26);
        $pdf->MultiCell(22,2,$outputlangs->transnoentities("Owner"),0,'L');
		$pdf->SetFont('','', $default_font_size);
        $pdf->SetXY(32,26);
        $pdf->MultiCell(80,2,$outputlangs->convToOutputCharset($this->account->proprio),0,'L');

		$pdf->SetFont('','', $default_font_size);
        $pdf->SetXY(10,32);
        $pdf->MultiCell(0,2,$outputlangs->transnoentities("Account"),0,'L');
        pdf_bank($pdf,$outputlangs,32,32,$this->account,1);

		$pdf->SetFont('','', $default_font_size);
        $pdf->SetXY(114,15);
>>>>>>> 9baf21f4
		$pdf->MultiCell(40, 2, $outputlangs->transnoentities("Signature"), 0, 'L');

        $pdf->Rect(9, 14, 192, 35);
        $pdf->line(9, 19, 112, 19);
        $pdf->line(9, 25, 112, 25);
        //$pdf->line(9, 31, 201, 31);
        $pdf->line(9, 31, 112, 31);

        $pdf->line(30, 14, 30, 49);
        $pdf->line(112, 14, 112, 49);

		// Number of cheques
		$posy=51;
		$pdf->Rect(9, $posy, 192, 6);
		$pdf->line(55, $posy, 55, $posy+6);
		$pdf->line(140, $posy, 140, $posy+6);
		$pdf->line(170, $posy, 170, $posy+6);

		$pdf->SetFont('', '', $default_font_size);
		$pdf->SetXY(10, $posy+1);
		$pdf->MultiCell(40, 2, $outputlangs->transnoentities("NumberOfCheques"), 0, 'L');

		$pdf->SetFont('', 'B', $default_font_size);
        $pdf->SetXY(57, $posy+1);
        $pdf->MultiCell(40, 2, $this->nbcheque, 0, 'L');

		$pdf->SetFont('', '', $default_font_size);
        $pdf->SetXY(148, $posy+1);
		$pdf->MultiCell(40, 2, $langs->trans("Total"));

		$pdf->SetFont('', 'B', $default_font_size);
		$pdf->SetXY(170, $posy+1);
		$pdf->MultiCell(31, 2, price($this->amount), 0, 'C', 0);

		// Tableau
		$pdf->SetFont('', '', $default_font_size - 2);
		$pdf->SetXY(11, $this->tab_top+2);
		$pdf->MultiCell(40, 2, $outputlangs->transnoentities("Num"), 0, 'L');
		$pdf->line(40, $this->tab_top, 40, $this->tab_top + $this->tab_height + 10);

		$pdf->SetXY(41, $this->tab_top+2);
        $pdf->MultiCell(40, 2, $outputlangs->transnoentities("Bank"), 0, 'L');
		$pdf->line(100, $this->tab_top, 100, $this->tab_top + $this->tab_height + 10);

        $pdf->SetXY(101, $this->tab_top+2);
        $pdf->MultiCell(40, 2, $outputlangs->transnoentities("CheckTransmitter"), 0, 'L');
		$pdf->line(180, $this->tab_top, 180, $this->tab_top + $this->tab_height + 10);

		$pdf->SetXY(180, $this->tab_top+2);
		$pdf->MultiCell(20, 2, $outputlangs->transnoentities("Amount"), 0, 'R');
		$pdf->line(9, $this->tab_top + 8, 201, $this->tab_top + 8);

		$pdf->Rect(9, $this->tab_top, 192, $this->tab_height + 10);
	}


    // phpcs:disable PEAR.NamingConventions.ValidFunctionName.ScopeNotCamelCaps
	/**
	 *	Output array
	 *
	 *	@param	PDF			$pdf			PDF object
	 *	@param	int			$pagenb			Page nb
	 *	@param	int			$pages			Pages
	 *	@param	Translate	$outputlangs	Object lang
	 *	@return	void
	 */
	public function Body(&$pdf, $pagenb, $pages, $outputlangs)
	{
        // phpcs:enable
		// x=10 - Num
		// x=30 - Banque
		// x=100 - Emetteur
		$default_font_size = pdf_getPDFFontSize($outputlangs);
		$pdf->SetFont('', '', $default_font_size - 1);
		$oldprowid = 0;
		$pdf->SetFillColor(220, 220, 220);
		$yp = 0;
		$lineinpage=0;
		$num=count($this->lines);
		for ($j = 0; $j < $num; $j++)
		{
		    $lineinpage++;

			$pdf->SetXY(1, $this->tab_top + 10 + $yp);
			$pdf->MultiCell(8, $this->line_height, $j+1, 0, 'R', 0);

			$pdf->SetXY(10, $this->tab_top + 10 + $yp);
			$pdf->MultiCell(30, $this->line_height, $this->lines[$j]->num_chq?$this->lines[$j]->num_chq:'', 0, 'L', 0);

			$pdf->SetXY(40, $this->tab_top + 10 + $yp);
			$pdf->MultiCell(70, $this->line_height, dol_trunc($outputlangs->convToOutputCharset($this->lines[$j]->bank_chq), 44), 0, 'L', 0);

			$pdf->SetXY(100, $this->tab_top + 10 + $yp);
			$pdf->MultiCell(80, $this->line_height, dol_trunc($outputlangs->convToOutputCharset($this->lines[$j]->emetteur_chq), 50), 0, 'L', 0);

			$pdf->SetXY(180, $this->tab_top + 10 + $yp);
			$pdf->MultiCell(20, $this->line_height, price($this->lines[$j]->amount_chq), 0, 'R', 0);

			$yp = $yp + $this->line_height;

			if ($lineinpage >= $this->line_per_page && $j < (count($this->lines)-1))
			{
			    $lineinpage=0; $yp=0;

                // New page
                $pdf->AddPage();
                $pagenb++;
                $this->Header($pdf, $pagenb, $pages, $outputlangs);
                $pdf->SetFont('', '', $default_font_size - 1);
                $pdf->MultiCell(0, 3, '');      // Set interline to 3
                $pdf->SetTextColor(0, 0, 0);
			}
		}
	}


	/**
	 *  Show footer of page. Need this->emetteur object
     *
	 *  @param	PDF			$pdf     			PDF
	 *  @param	Object		$object				Object to show
	 *  @param	Translate	$outputlangs		Object lang for output
	 *  @param	int			$hidefreetext		1=Hide free text
	 *  @return	void
	 */
	private function _pagefoot(&$pdf, $object, $outputlangs, $hidefreetext = 0)
	{
		global $conf;
		$default_font_size = pdf_getPDFFontSize($outputlangs);

		$showdetails=$conf->global->MAIN_GENERATE_DOCUMENTS_SHOW_FOOT_DETAILS;

		// Line of free text
		$newfreetext='';
		$paramfreetext='BANK_CHEQUERECEIPT_FREE_TEXT';
		if (! empty($conf->global->$paramfreetext))
		{
		    $newfreetext=make_substitutions($conf->global->$paramfreetext, $substitutionarray);
		}

		return pdf_pagefoot($pdf, $outputlangs, $newfreetext, $this->emetteur, $this->marge_basse, $this->marge_gauche, $this->page_hauteur, $object, $showdetails, $hidefreetext);
	}
}<|MERGE_RESOLUTION|>--- conflicted
+++ resolved
@@ -240,7 +240,6 @@
 		$pdf->SetFont('', '', $default_font_size);
         $pdf->MultiCell(60, 2, $outputlangs->convToOutputCharset($this->ref.($this->ref_ext?" - ".$this->ref_ext:'')), 0, 'L');
 
-<<<<<<< HEAD
 		$pdf->SetFont('', '', $default_font_size);
         $pdf->SetXY(10, 20);
         $pdf->MultiCell(22, 2, $outputlangs->transnoentities("Date"), 0, 'L');
@@ -253,7 +252,7 @@
         $pdf->MultiCell(22, 2, $outputlangs->transnoentities("Owner"), 0, 'L');
 		$pdf->SetFont('', '', $default_font_size);
         $pdf->SetXY(32, 26);
-        $pdf->MultiCell(60, 2, $outputlangs->convToOutputCharset($this->account->proprio), 0, 'L');
+        $pdf->MultiCell(80, 2, $outputlangs->convToOutputCharset($this->account->proprio), 0, 'L');
 
 		$pdf->SetFont('', '', $default_font_size);
         $pdf->SetXY(10, 32);
@@ -262,29 +261,6 @@
 
 		$pdf->SetFont('', '', $default_font_size);
         $pdf->SetXY(114, 15);
-=======
-		$pdf->SetFont('','', $default_font_size);
-        $pdf->SetXY(10,20);
-        $pdf->MultiCell(22,2,$outputlangs->transnoentities("Date"),0,'L');
-        $pdf->SetXY(32,20);
-        $pdf->SetFont('','', $default_font_size);
-        $pdf->MultiCell(60, 2, dol_print_date($this->date,"day",false,$outputlangs));
-
-		$pdf->SetFont('','', $default_font_size);
-        $pdf->SetXY(10,26);
-        $pdf->MultiCell(22,2,$outputlangs->transnoentities("Owner"),0,'L');
-		$pdf->SetFont('','', $default_font_size);
-        $pdf->SetXY(32,26);
-        $pdf->MultiCell(80,2,$outputlangs->convToOutputCharset($this->account->proprio),0,'L');
-
-		$pdf->SetFont('','', $default_font_size);
-        $pdf->SetXY(10,32);
-        $pdf->MultiCell(0,2,$outputlangs->transnoentities("Account"),0,'L');
-        pdf_bank($pdf,$outputlangs,32,32,$this->account,1);
-
-		$pdf->SetFont('','', $default_font_size);
-        $pdf->SetXY(114,15);
->>>>>>> 9baf21f4
 		$pdf->MultiCell(40, 2, $outputlangs->transnoentities("Signature"), 0, 'L');
 
         $pdf->Rect(9, 14, 192, 35);
