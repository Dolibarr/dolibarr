<?php
/* Copyright (C) 2006      Rodolphe Quiedeville <rodolphe@quiedeville.org>
 * Copyright (C) 2009-2015 Laurent Destailleur  <eldy@users.sourceforge.net>
 * Copyright (C) 2016      Juanjo Menent		<jmenent@2byte.es>
 * Copyright (C) 2024       Frédéric France             <frederic.france@free.fr>
<<<<<<< HEAD
=======
 * Copyright (C) 2024		MDW							<mdeweerd@users.noreply.github.com>
>>>>>>> cc80841a
 *
 * This program is free software; you can redistribute it and/or modify
 * it under the terms of the GNU General Public License as published by
 * the Free Software Foundation; either version 3 of the License, or
 * (at your option) any later version.
 *
 * This program is distributed in the hope that it will be useful,
 * but WITHOUT ANY WARRANTY; without even the implied warranty of
 * MERCHANTABILITY or FITNESS FOR A PARTICULAR PURPOSE.  See the
 * GNU General Public License for more details.
 *
 * You should have received a copy of the GNU General Public License
 * along with this program. If not, see <https://www.gnu.org/licenses/>.
 * or see https://www.gnu.org/
 */

/**
 *	\file       htdocs/core/modules/cheque/doc/pdf_blochet.class.php
 *	\ingroup    banque
 *	\brief      File to build cheque deposit receipts
 */

require_once DOL_DOCUMENT_ROOT.'/core/lib/pdf.lib.php';
require_once DOL_DOCUMENT_ROOT.'/core/lib/company.lib.php';
require_once DOL_DOCUMENT_ROOT.'/core/modules/cheque/modules_chequereceipts.php';


/**
 *	Class of file to build cheque deposit receipts
 */
class BordereauChequeBlochet extends ModeleChequeReceipts
{
	/**
	 * @var int tab_top
	 */
	public $tab_top;

	/**
	 * @var int tab_height
	 */
	public $tab_height;

	/**
	 * @var int line_height
	 */
	public $line_height;

	/**
	 * @var int line per page
	 */
	public $line_per_page;

<<<<<<< HEAD
	/**
	 * @var Account bank account
	 */
	public $account;

	public $amount;
	public $date;
	public $nbcheque;
	public $ref;
	public $ref_ext;


	/**
	 * @var array lines
	 */
	public $lines;
=======
	public $ref_ext;

>>>>>>> cc80841a

	/**
	 *	Constructor
	 *
	 *	@param	DoliDB	$db		Database handler
	 */
	public function __construct($db)
	{
		global $langs, $mysoc;

		// Load traductions files required by page
		$langs->loadLangs(array("main", "bills"));

		$this->db = $db;
		$this->name = "blochet";

		$this->tab_top = 60;

		// Page size for A4 format
		$this->type = 'pdf';
		$formatarray = pdf_getFormat();
		$this->page_largeur = $formatarray['width'];
		$this->page_hauteur = $formatarray['height'];
		$this->format = array($this->page_largeur, $this->page_hauteur);
		$this->marge_gauche = getDolGlobalInt('MAIN_PDF_MARGIN_LEFT', 10);
		$this->marge_droite = getDolGlobalInt('MAIN_PDF_MARGIN_RIGHT', 10);
		$this->marge_haute = getDolGlobalInt('MAIN_PDF_MARGIN_TOP', 10);
		$this->marge_basse = getDolGlobalInt('MAIN_PDF_MARGIN_BOTTOM', 10);

		// Retrieves transmitter
		$this->emetteur = $mysoc;
		if (!$this->emetteur->country_code) {
			$this->emetteur->country_code = substr($langs->defaultlang, -2); // By default if not defined
		}

		// Define column position
		$this->line_height = 5;
		$this->line_per_page = 40;
		$this->tab_height = 200; //$this->line_height * $this->line_per_page;
	}

	// phpcs:disable PEAR.NamingConventions.ValidFunctionName.ScopeNotCamelCaps
	/**
	 *	Fonction to generate document on disk
	 *
	 *	@param	RemiseCheque	$object			Object RemiseCheque
	 *	@param	string			$_dir			Directory
	 *	@param	string			$number			Number
	 *	@param	Translate		$outputlangs	Lang output object
	 *	@return	int     						1=ok, 0=ko
	 */
	public function write_file($object, $_dir, $number, $outputlangs)
	{
		// phpcs:enable
		global $user, $conf, $langs, $hookmanager;

		if (!is_object($outputlangs)) {
			$outputlangs = $langs;
		}
		// For backward compatibility with FPDF, force output charset to ISO, because FPDF expect text to be encoded in ISO
		$sav_charset_output = $outputlangs->charset_output;
		if (getDolGlobalString('MAIN_USE_FPDF')) {
			$outputlangs->charset_output = 'ISO-8859-1';
		}

		// Load traductions files required by page
		$outputlangs->loadLangs(array("main", "companies", "bills", "products", "compta"));

		$dir = $_dir."/".get_exdir($number, 0, 1, 0, $object, 'checkdeposits');

		if (!is_dir($dir)) {
			$result = dol_mkdir($dir);

			if ($result < 0) {
				$this->error = $langs->transnoentities("ErrorCanNotCreateDir", $dir);
				return -1;
			}
		}

		$file = $dir."/bordereau-".$number.".pdf";

		// Add pdfgeneration hook
		if (!is_object($hookmanager)) {
			include_once DOL_DOCUMENT_ROOT.'/core/class/hookmanager.class.php';
			$hookmanager = new HookManager($this->db);
		}
		$hookmanager->initHooks(array('pdfgeneration'));
		$parameters = array('file' => $file, 'outputlangs' => $outputlangs);
		global $action;
		$reshook = $hookmanager->executeHooks('beforePDFCreation', $parameters, $object, $action); // Note that $action and $object may have been modified by some hooks

		// Create PDF instance
		$pdf = pdf_getInstance($this->format);
		$heightforinfotot = 50; // Height reserved to output the info and total part
		$heightforfreetext = getDolGlobalInt('MAIN_PDF_FREETEXT_HEIGHT', 5); // Height reserved to output the free text on last page
		$heightforfooter = $this->marge_basse + 8; // Height reserved to output the footer (value include bottom margin)
		if (getDolGlobalString('MAIN_GENERATE_DOCUMENTS_SHOW_FOOT_DETAILS')) {
			$heightforfooter += 6;
		}
		$pdf->SetAutoPageBreak(1, 0);

		if (class_exists('TCPDF')) {
			$pdf->setPrintHeader(false);
			$pdf->setPrintFooter(false);
		}
		$pdf->SetFont(pdf_getPDFFont($outputlangs));

		$pdf->Open();
		$pagenb = 0;
		$pdf->SetDrawColor(128, 128, 128);

		$pdf->SetTitle($outputlangs->transnoentities("CheckReceipt")." ".$number);
		$pdf->SetSubject($outputlangs->transnoentities("CheckReceipt"));
		$pdf->SetCreator("Dolibarr ".DOL_VERSION);
		$pdf->SetAuthor($outputlangs->convToOutputCharset($user->getFullName($outputlangs)));
		$pdf->SetKeyWords($outputlangs->transnoentities("CheckReceipt")." ".$number);
		if (getDolGlobalString('MAIN_DISABLE_PDF_COMPRESSION')) {
			$pdf->SetCompression(false);
		}

		// @phan-suppress-next-line PhanPluginSuspiciousParamOrder
		$pdf->SetMargins($this->marge_gauche, $this->marge_haute, $this->marge_droite); // Left, Top, Right

		$nboflines = count($this->lines);

		// Define nb of page
		$pages = intval($nboflines / $this->line_per_page);
		if (($nboflines % $this->line_per_page) > 0) {
			$pages++;
		}
		if ($pages == 0) {
			// force to build at least one page if report has no lines
			$pages = 1;
		}

		$pdf->AddPage();
		$pagenb++;
		$this->Header($pdf, $pagenb, $pages, $outputlangs);

		$this->Body($pdf, $pagenb, $pages, $outputlangs);

		// Pied de page
		$this->_pagefoot($pdf, '', $outputlangs);
		if (method_exists($pdf, 'AliasNbPages')) {
			$pdf->AliasNbPages();  // @phan-suppress-current-line PhanUndeclaredMethod
		}

		$pdf->Close();

		$pdf->Output($file, 'F');

		// Add pdfgeneration hook
		if (!is_object($hookmanager)) {
			include_once DOL_DOCUMENT_ROOT.'/core/class/hookmanager.class.php';
			$hookmanager = new HookManager($this->db);
		}
		$hookmanager->initHooks(array('pdfgeneration'));
		$parameters = array('file' => $file, 'object' => $object, 'outputlangs' => $outputlangs);
		global $action;
		$reshook = $hookmanager->executeHooks('afterPDFCreation', $parameters, $this, $action); // Note that $action and $object may have been modified by some hooks
		if ($reshook < 0) {
			$this->error = $hookmanager->error;
			$this->errors = $hookmanager->errors;
		}

		dolChmod($file);

		$this->result = array('fullpath' => $file);

		$outputlangs->charset_output = $sav_charset_output;
		return 1; // No error
	}


	// phpcs:disable PEAR.NamingConventions.ValidFunctionName.ScopeNotCamelCaps
	/**
	 *	Generate Header
	 *
	 *	@param  TCPDF		$pdf        	Pdf object
	 *	@param  int			$page        	Current page number
	 *	@param  int			$pages       	Total number of pages
	 *	@param	Translate	$outputlangs	Object language for output
	 *	@return	void
	 */
	public function Header(&$pdf, $page, $pages, $outputlangs)
	{
		// phpcs:enable
		global $langs;
		$default_font_size = pdf_getPDFFontSize($outputlangs);

		// Load traductions files required by page
		$outputlangs->loadLangs(array("compta", "banks"));

		$title = $outputlangs->transnoentities("CheckReceipt");
		$pdf->SetFont('', 'B', $default_font_size);
		$pdf->SetXY(10, 8);
		$pdf->MultiCell(0, 2, $title, 0, 'L');

		$pdf->SetFont('', '', $default_font_size);
		$pdf->SetXY(10, 15);
		$pdf->MultiCell(22, 2, $outputlangs->transnoentities("Ref"), 0, 'L');
		$pdf->SetXY(32, 15);
		$pdf->SetFont('', '', $default_font_size);
		$pdf->MultiCell(60, 2, $outputlangs->convToOutputCharset($this->ref.($this->ref_ext ? " - ".$this->ref_ext : '')), 0, 'L');

		$pdf->SetFont('', '', $default_font_size);
		$pdf->SetXY(10, 20);
		$pdf->MultiCell(22, 2, $outputlangs->transnoentities("Date"), 0, 'L');
		$pdf->SetXY(32, 20);
		$pdf->SetFont('', '', $default_font_size);
		$pdf->MultiCell(60, 2, dol_print_date($this->date, "day", false, $outputlangs));

		$pdf->SetFont('', '', $default_font_size);
		$pdf->SetXY(10, 26);
		$pdf->MultiCell(22, 2, $outputlangs->transnoentities("Owner"), 0, 'L');
		$pdf->SetFont('', '', $default_font_size);
		$pdf->SetXY(32, 26);
		$pdf->MultiCell(80, 2, $outputlangs->convToOutputCharset($this->account->owner_name), 0, 'L');

		$pdf->SetFont('', '', $default_font_size);
		$pdf->SetXY(10, 32);
		$pdf->MultiCell(0, 2, $outputlangs->transnoentities("BankAccount"), 0, 'L');
		pdf_bank($pdf, $outputlangs, 32, 32, $this->account, 1);

		$pdf->SetFont('', '', $default_font_size);
		$pdf->SetXY(114, 15);
		$pdf->MultiCell(40, 2, $outputlangs->transnoentities("Signature"), 0, 'L');

		$pdf->Rect(9, 14, 192, 35);
		$pdf->line(9, 19, 112, 19);
		$pdf->line(9, 25, 112, 25);
		//$pdf->line(9, 31, 201, 31);
		$pdf->line(9, 31, 112, 31);

		$pdf->line(30, 14, 30, 49);
		$pdf->line(112, 14, 112, 49);

		// Number of cheques
		$posy = 51;
		$pdf->Rect(9, $posy, 192, 6);
		$pdf->line(55, $posy, 55, $posy + 6);
		$pdf->line(140, $posy, 140, $posy + 6);
		$pdf->line(170, $posy, 170, $posy + 6);

		$pdf->SetFont('', '', $default_font_size);
		$pdf->SetXY(10, $posy + 1);
		$pdf->MultiCell(40, 2, $outputlangs->transnoentities("NumberOfCheques"), 0, 'L');

		$pdf->SetFont('', 'B', $default_font_size);
		$pdf->SetXY(57, $posy + 1);
		$pdf->MultiCell(40, 2, $this->nbcheque, 0, 'L');

		$pdf->SetFont('', '', $default_font_size);
		$pdf->SetXY(148, $posy + 1);
		$pdf->MultiCell(40, 2, $langs->trans("Total"));

		$pdf->SetFont('', 'B', $default_font_size);
		$pdf->SetXY(170, $posy + 1);
		$pdf->MultiCell(31, 2, price($this->amount), 0, 'C', 0);

		// Tableau
		$pdf->SetFont('', '', $default_font_size - 2);
		$pdf->SetXY(11, $this->tab_top + 2);
		$pdf->MultiCell(40, 2, $outputlangs->transnoentities("Num"), 0, 'L');
		$pdf->line(40, $this->tab_top, 40, $this->tab_top + $this->tab_height + 10);

		$pdf->SetXY(41, $this->tab_top + 2);
		$pdf->MultiCell(40, 2, $outputlangs->transnoentities("Bank"), 0, 'L');
		$pdf->line(100, $this->tab_top, 100, $this->tab_top + $this->tab_height + 10);

		$pdf->SetXY(101, $this->tab_top + 2);
		$pdf->MultiCell(40, 2, $outputlangs->transnoentities("CheckTransmitter"), 0, 'L');
		$pdf->line(180, $this->tab_top, 180, $this->tab_top + $this->tab_height + 10);

		$pdf->SetXY(180, $this->tab_top + 2);
		$pdf->MultiCell(20, 2, $outputlangs->transnoentities("Amount"), 0, 'R');
		$pdf->line(9, $this->tab_top + 8, 201, $this->tab_top + 8);

		$pdf->Rect(9, $this->tab_top, 192, $this->tab_height + 10);
	}


	// phpcs:disable PEAR.NamingConventions.ValidFunctionName.ScopeNotCamelCaps
	/**
	 *	Output array
	 *
	 *	@param	TCPDF		$pdf			PDF object
	 *	@param	int			$pagenb			Page nb
	 *	@param	int			$pages			Pages
	 *	@param	Translate	$outputlangs	Object lang
	 *	@return	void
	 */
	public function Body(&$pdf, $pagenb, $pages, $outputlangs)
	{
		// phpcs:enable
		// x=10 - Num
		// x=30 - Banque
		// x=100 - Emetteur
		$default_font_size = pdf_getPDFFontSize($outputlangs);
		$pdf->SetFont('', '', $default_font_size - 1);
		$oldprowid = 0;
		$pdf->SetFillColor(220, 220, 220);
		$yp = 0;
		$lineinpage = 0;
		$num = count($this->lines);
		for ($j = 0; $j < $num; $j++) {
			// Dynamic max line height calculation
			$dynamic_line_height = array();
			$dynamic_line_height[] = $pdf->getStringHeight(60, $outputlangs->convToOutputCharset($this->lines[$j]->bank_chq));
			$dynamic_line_height[] = $pdf->getStringHeight(80, $outputlangs->convToOutputCharset($this->lines[$j]->emetteur_chq));
			$max_line_height = max($dynamic_line_height);
			// Calculate number of line used function of estimated line size
			if ($max_line_height > $this->line_height) {
				$nb_lines = floor($max_line_height / $this->line_height) + 1;
			} else {
				$nb_lines = 1;
			}

			// Add page break if we do not have space to add current line
			if ($lineinpage >= ($this->line_per_page - 1)) {
				$lineinpage = 0;
				$yp = 0;

				// New page
				$pdf->AddPage();
				$pagenb++;
				$this->Header($pdf, $pagenb, $pages, $outputlangs);
				$pdf->SetFont('', '', $default_font_size - 1);
				$pdf->MultiCell(0, 3, ''); // Set interline to 3
				$pdf->SetTextColor(0, 0, 0);
			}

			$lineinpage += $nb_lines;

			$pdf->SetXY(1, $this->tab_top + 10 + $yp);
			$pdf->MultiCell(8, $this->line_height, $j + 1, 0, 'R', 0);

			$pdf->SetXY(10, $this->tab_top + 10 + $yp);
			$pdf->MultiCell(30, $this->line_height, $this->lines[$j]->num_chq ? $this->lines[$j]->num_chq : '', 0, 'L', 0);

			$pdf->SetXY(40, $this->tab_top + 10 + $yp);
			$pdf->MultiCell(60, $this->line_height, $outputlangs->convToOutputCharset($this->lines[$j]->bank_chq, 44), 0, 'L', 0);

			$pdf->SetXY(100, $this->tab_top + 10 + $yp);
			$pdf->MultiCell(80, $this->line_height, $outputlangs->convToOutputCharset($this->lines[$j]->emetteur_chq, 50), 0, 'L', 0);

			$pdf->SetXY(180, $this->tab_top + 10 + $yp);
			$pdf->MultiCell(20, $this->line_height, price($this->lines[$j]->amount_chq), 0, 'R', 0);

			$yp += ($this->line_height * $nb_lines);
		}
	}

	// phpcs:disable PEAR.NamingConventions.ValidFunctionName.PublicUnderscore
	/**
	 *  Show footer of page. Need this->emetteur object
	 *
	 *  @param	TCPDF		$pdf     			PDF
	 *  @param	Object		$object				Object to show
	 *  @param	Translate	$outputlangs		Object lang for output
	 *  @param	int			$hidefreetext		1=Hide free text
	 *  @return	mixed
	 */
	protected function _pagefoot(&$pdf, $object, $outputlangs, $hidefreetext = 0)
	{
		global $conf;

		$showdetails = getDolGlobalInt('MAIN_GENERATE_DOCUMENTS_SHOW_FOOT_DETAILS', 0);

		// Line of free text
		$substitutionarray = pdf_getSubstitutionArray($outputlangs, null, $object);
		complete_substitutions_array($substitutionarray, $outputlangs, $object);
		$newfreetext = '';
		$paramfreetext = 'BANK_CHEQUERECEIPT_FREE_TEXT';
<<<<<<< HEAD
		if (!empty($conf->global->$paramfreetext)) {
=======
		if (getDolGlobalString($paramfreetext)) {
>>>>>>> cc80841a
			$newfreetext = make_substitutions(getDolGlobalString($paramfreetext), $substitutionarray);
		}

		return pdf_pagefoot($pdf, $outputlangs, $newfreetext, $this->emetteur, $this->marge_basse, $this->marge_gauche, $this->page_hauteur, $object, $showdetails, $hidefreetext);
	}
}<|MERGE_RESOLUTION|>--- conflicted
+++ resolved
@@ -3,10 +3,7 @@
  * Copyright (C) 2009-2015 Laurent Destailleur  <eldy@users.sourceforge.net>
  * Copyright (C) 2016      Juanjo Menent		<jmenent@2byte.es>
  * Copyright (C) 2024       Frédéric France             <frederic.france@free.fr>
-<<<<<<< HEAD
-=======
  * Copyright (C) 2024		MDW							<mdeweerd@users.noreply.github.com>
->>>>>>> cc80841a
  *
  * This program is free software; you can redistribute it and/or modify
  * it under the terms of the GNU General Public License as published by
@@ -59,27 +56,8 @@
 	 */
 	public $line_per_page;
 
-<<<<<<< HEAD
-	/**
-	 * @var Account bank account
-	 */
-	public $account;
-
-	public $amount;
-	public $date;
-	public $nbcheque;
-	public $ref;
 	public $ref_ext;
 
-
-	/**
-	 * @var array lines
-	 */
-	public $lines;
-=======
-	public $ref_ext;
-
->>>>>>> cc80841a
 
 	/**
 	 *	Constructor
@@ -454,11 +432,7 @@
 		complete_substitutions_array($substitutionarray, $outputlangs, $object);
 		$newfreetext = '';
 		$paramfreetext = 'BANK_CHEQUERECEIPT_FREE_TEXT';
-<<<<<<< HEAD
-		if (!empty($conf->global->$paramfreetext)) {
-=======
 		if (getDolGlobalString($paramfreetext)) {
->>>>>>> cc80841a
 			$newfreetext = make_substitutions(getDolGlobalString($paramfreetext), $substitutionarray);
 		}
 
