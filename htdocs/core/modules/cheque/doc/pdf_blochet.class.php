--- conflicted
+++ resolved
@@ -213,11 +213,7 @@
 	/**
 	 *	Generate Header
 	 *
-<<<<<<< HEAD
-	 *	@param  TCPDF		&$pdf        	Pdf object
-=======
 	 *	@param  TCPDF		$pdf        	Pdf object
->>>>>>> a53f7ff9
 	 *	@param  int			$page        	Current page number
 	 *	@param  int			$pages       	Total number of pages
 	 *	@param	Translate	$outputlangs	Object language for output
@@ -325,11 +321,7 @@
 	/**
 	 *	Output array
 	 *
-<<<<<<< HEAD
-	 *	@param	TCPDF		&$pdf			PDF object
-=======
 	 *	@param	TCPDF		$pdf			PDF object
->>>>>>> a53f7ff9
 	 *	@param	int			$pagenb			Page nb
 	 *	@param	int			$pages			Pages
 	 *	@param	Translate	$outputlangs	Object lang
@@ -398,11 +390,7 @@
 	/**
 	 *  Show footer of page. Need this->emetteur object
      *
-<<<<<<< HEAD
-	 *  @param	TCPDF		&$pdf     			PDF
-=======
 	 *  @param	TCPDF		$pdf     			PDF
->>>>>>> a53f7ff9
 	 *  @param	Object		$object				Object to show
 	 *  @param	Translate	$outputlangs		Object lang for output
 	 *  @param	int			$hidefreetext		1=Hide free text
