<?php
/* Copyright (C) 2015      Juanjo Menent	    <jmenent@2byte.es>
 *
 * This program is free software; you can redistribute it and/or modify
 * it under the terms of the GNU General Public License as published by
 * the Free Software Foundation; either version 3 of the License, or
 * (at your option) any later version.
 *
 * This program is distributed in the hope that it will be useful,
 * but WITHOUT ANY WARRANTY; without even the implied warranty of
 * MERCHANTABILITY or FITNESS FOR A PARTICULAR PURPOSE.  See the
 * GNU General Public License for more details.
 *
 * You should have received a copy of the GNU General Public License
 * along with this program. If not, see <http://www.gnu.org/licenses/>.
 * or see http://www.gnu.org/
 */

/**
 * \file       htdocs/core/modules/cheque/mod_chequereceipts_thyme.php
 * \ingroup    cheque
 * \brief      File containing class for numbering module Thyme
 */

require_once DOL_DOCUMENT_ROOT .'/core/modules/cheque/modules_chequereceipts.php';


/**
 *	Class to manage cheque receipts numbering rules Thyme
 */
class mod_chequereceipt_thyme extends ModeleNumRefChequeReceipts
{
	var $version='dolibarr';		// 'development', 'experimental', 'dolibarr'
	var $error = '';
	var $name = 'Thyme';


    /**
     *  Renvoi la description du modele de numerotation
     *
     *  @return     string      Texte descripif
     */
	function info()
    {
    	global $conf,$langs;

		$langs->load("bills");

		$form = new Form($this->db);

		$texte = $langs->trans('GenericNumRefModelDesc')."<br>\n";
		$texte.= '<form action="'.$_SERVER["PHP_SELF"].'" method="POST">';
		$texte.= '<input type="hidden" name="token" value="'.$_SESSION['newtoken'].'">';
		$texte.= '<input type="hidden" name="action" value="updateMask">';
		$texte.= '<input type="hidden" name="maskconstchequereceipts" value="CHEQUERECEIPTS_THYME_MASK">';
		$texte.= '<table class="nobordernopadding" width="100%">';

		$tooltip=$langs->trans("GenericMaskCodes",$langs->transnoentities("CheckReceiptShort"),$langs->transnoentities("CheckReceiptShort"));
		$tooltip.=$langs->trans("GenericMaskCodes2");
		$tooltip.=$langs->trans("GenericMaskCodes3");
		$tooltip.=$langs->trans("GenericMaskCodes4a",$langs->transnoentities("CheckReceiptShort"),$langs->transnoentities("CheckReceiptShort"));
		$tooltip.=$langs->trans("GenericMaskCodes5");

		// Parametrage du prefix
		$texte.= '<tr><td>'.$langs->trans("Mask").':</td>';
		$texte.= '<td align="right">'.$form->textwithpicto('<input type="text" class="flat" size="24" name="maskchequereceipts" value="'.$conf->global->CHEQUERECEIPTS_THYME_MASK.'">',$tooltip,1,1).'</td>';

		$texte.= '<td align="left" rowspan="2">&nbsp; <input type="submit" class="button" value="'.$langs->trans("Modify").'" name="Button"></td>';

		$texte.= '</tr>';

		$texte.= '</table>';
		$texte.= '</form>';

		return $texte;
    }

    /**
     *  Renvoi un exemple de numerotation
     *
     *  @return     string      Example
     */
    function getExample()
    {
     	global $conf,$langs,$mysoc;

    	$old_code_client=$mysoc->code_client;
    	$mysoc->code_client='CCCCCCCCCC';
     	$numExample = $this->getNextValue($mysoc,'');
		$mysoc->code_client=$old_code_client;

		if (! $numExample)
		{
			$numExample = $langs->trans('NotConfigured');
		}
		return $numExample;
    }

	/**
	 * 	Return next free value
	 *
	 *  @param	Societe		$objsoc     Object thirdparty
	 *  @param  Object		$object		Object we need next value for
	 *  @return string      			Value if KO, <0 if KO
	 */
    function getNextValue($objsoc,$object)
    {
		global $db,$conf;

		require_once DOL_DOCUMENT_ROOT .'/core/lib/functions2.lib.php';

		// We get cursor rule
		$mask=$conf->global->CHEQUERECEIPTS_THYME_MASK;

		if (! $mask)
		{
			$this->error='NotConfigured';
			return 0;
		}

		$numFinal=get_next_value($db,$mask,'bordereau_cheque','ref','',$objsoc,$object->date_bordereau);

		return  $numFinal;
	}


	/**
	 *  Return next free value
	 *
	 *  @param	Societe		$objsoc     Object third party
	 * 	@param	string		$objforref	Object for number to search
	 *  @return string      			Next free value
     */
    // phpcs:ignore PEAR.NamingConventions.ValidFunctionName.NotCamelCaps
    function chequereceipt_get_num($objsoc,$objforref)
    {
        return $this->getNextValue($objsoc,$objforref);
    }
<<<<<<< HEAD

}
=======
}
>>>>>>> 59a27085
<|MERGE_RESOLUTION|>--- conflicted
+++ resolved
@@ -136,9 +136,4 @@
     {
         return $this->getNextValue($objsoc,$objforref);
     }
-<<<<<<< HEAD
-
-}
-=======
-}
->>>>>>> 59a27085
+}