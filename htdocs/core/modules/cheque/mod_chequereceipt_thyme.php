<?php
/* Copyright (C) 2015       Juanjo Menent	        <jmenent@2byte.es>
 * Copyright (C) 2019-2024  Frédéric France         <frederic.france@free.fr>
 *
 * This program is free software; you can redistribute it and/or modify
 * it under the terms of the GNU General Public License as published by
 * the Free Software Foundation; either version 3 of the License, or
 * (at your option) any later version.
 *
 * This program is distributed in the hope that it will be useful,
 * but WITHOUT ANY WARRANTY; without even the implied warranty of
 * MERCHANTABILITY or FITNESS FOR A PARTICULAR PURPOSE.  See the
 * GNU General Public License for more details.
 *
 * You should have received a copy of the GNU General Public License
 * along with this program. If not, see <https://www.gnu.org/licenses/>.
 * or see https://www.gnu.org/
 */

/**
 * \file       htdocs/core/modules/cheque/mod_chequereceipt_thyme.php
 * \ingroup    cheque
 * \brief      File containing class for numbering module Thyme
 */

require_once DOL_DOCUMENT_ROOT.'/core/modules/cheque/modules_chequereceipts.php';


/**
 *	Class to manage cheque receipts numbering rules Thyme
 */
class mod_chequereceipt_thyme extends ModeleNumRefChequeReceipts
{
	/**
	 * Dolibarr version of the loaded document
	 * @var string
	 */
	public $version = 'dolibarr'; // 'development', 'experimental', 'dolibarr'

	/**
	 * @var string Error message
	 */
	public $error = '';

	public $name = 'Thyme';


	/**
	 *  Returns the description of the numbering model
	 *
	 *	@param	Translate	$langs      Lang object to use for output
	 *  @return string      			Descriptive text
	 */
	public function info($langs)
	{
		global $conf, $langs, $db;

		$langs->load("bills");

		$form = new Form($db);

		$texte = $langs->trans('GenericNumRefModelDesc')."<br>\n";
		$texte .= '<form action="'.$_SERVER["PHP_SELF"].'" method="POST">';
		$texte .= '<input type="hidden" name="token" value="'.newToken().'">';
		$texte .= '<input type="hidden" name="action" value="updateMask">';
		$texte .= '<input type="hidden" name="maskconstchequereceipts" value="CHEQUERECEIPTS_THYME_MASK">';
		$texte .= '<table class="nobordernopadding" width="100%">';

		$tooltip = $langs->trans("GenericMaskCodes", $langs->transnoentities("CheckReceiptShort"), $langs->transnoentities("CheckReceiptShort"));
		$tooltip .= $langs->trans("GenericMaskCodes2");
		$tooltip .= $langs->trans("GenericMaskCodes3");
		$tooltip .= $langs->trans("GenericMaskCodes4a", $langs->transnoentities("CheckReceiptShort"), $langs->transnoentities("CheckReceiptShort"));
		$tooltip .= $langs->trans("GenericMaskCodes5");
		//$tooltip .= '<br>'.$langs->trans("GenericMaskCodes5b");

		// Parametrage du prefix
		$texte .= '<tr><td>'.$langs->trans("Mask").':</td>';
		$texte .= '<td class="right">'.$form->textwithpicto('<input type="text" class="flat minwidth175" name="maskchequereceipts" value="' . getDolGlobalString('CHEQUERECEIPTS_THYME_MASK').'">', $tooltip, 1, 1).'</td>';

		$texte .= '<td class="left" rowspan="2">&nbsp;<input type="submit" class="button button-edit reposition smallpaddingimp" name="Button"value="'.$langs->trans("Modify").'"></td>';

		$texte .= '</tr>';

		$texte .= '</table>';
		$texte .= '</form>';

		return $texte;
	}

	/**
	 *  Return an example of numbering
	 *
	 *  @return     string      Example
	 */
	public function getExample()
	{
<<<<<<< HEAD
		global $db, $langs;
=======
		global $langs, $mysoc;
>>>>>>> 2f7a2522

		require_once DOL_DOCUMENT_ROOT . '/compta/paiement/cheque/class/remisecheque.class.php';
		require_once DOL_DOCUMENT_ROOT . '/societe/class/societe.class.php';

		$remise = new RemiseCheque($db);
		$remise->initAsSpecimen();
		$thirdparty = new Societe($db);
		$thirdparty->initAsSpecimen();

		$numExample = $this->getNextValue($thirdparty, $remise);

		if (!$numExample) {
			$numExample = $langs->trans('NotConfigured');
		}

		return $numExample;
	}

	/**
	 * 	Return next free value
	 *
	 *  @param	Societe			$objsoc     Object thirdparty
	 *  @param  RemiseCheque	$object		Object we need next value for
	 *  @return string|int<0>  				Next value if OK, 0 if KO
	 */
	public function getNextValue($objsoc, $object)
	{
		global $db;

		require_once DOL_DOCUMENT_ROOT.'/core/lib/functions2.lib.php';

		// We get cursor rule
		$mask = getDolGlobalString('CHEQUERECEIPTS_THYME_MASK');

		if (!$mask) {
			$this->error = 'NotConfigured';
			return 0;
		}

		$numFinal = get_next_value($db, $mask, 'bordereau_cheque', 'ref', '', $objsoc, empty($object) ? dol_now() : $object->date_bordereau);

		return  $numFinal;
	}
}<|MERGE_RESOLUTION|>--- conflicted
+++ resolved
@@ -53,7 +53,7 @@
 	 */
 	public function info($langs)
 	{
-		global $conf, $langs, $db;
+		global $langs, $db;
 
 		$langs->load("bills");
 
@@ -94,11 +94,7 @@
 	 */
 	public function getExample()
 	{
-<<<<<<< HEAD
 		global $db, $langs;
-=======
-		global $langs, $mysoc;
->>>>>>> 2f7a2522
 
 		require_once DOL_DOCUMENT_ROOT . '/compta/paiement/cheque/class/remisecheque.class.php';
 		require_once DOL_DOCUMENT_ROOT . '/societe/class/societe.class.php';
