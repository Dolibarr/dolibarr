<?php
/* Copyright (C) 2003-2005 Rodolphe Quiedeville <rodolphe@quiedeville.org>
 * Copyright (C) 2004-2009 Laurent Destailleur  <eldy@users.sourceforge.net>
 * Copyright (C) 2004      Eric Seigne          <eric.seigne@ryxeo.com>
 * Copyright (C) 2005-2009 Regis Houssin        <regis.houssin@inodbox.com>
 * Copyright (C) 2016      Juanjo Menent		<jmenent@2byte.es>
 * Copyright (C) 2024		MDW							<mdeweerd@users.noreply.github.com>
 *
 * This program is free software; you can redistribute it and/or modify
 * it under the terms of the GNU General Public License as published by
 * the Free Software Foundation; either version 3 of the License, or
 * (at your option) any later version.
 *
 * This program is distributed in the hope that it will be useful,
 * but WITHOUT ANY WARRANTY; without even the implied warranty of
 * MERCHANTABILITY or FITNESS FOR A PARTICULAR PURPOSE.  See the
 * GNU General Public License for more details.
 *
 * You should have received a copy of the GNU General Public License
 * along with this program. If not, see <https://www.gnu.org/licenses/>.
 * or see https://www.gnu.org/
 */

/**
 *	\file       htdocs/core/modules/cheque/modules_chequereceipts.php
 *	\ingroup    invoice
 *	\brief      File with parent class of check receipt document generators
 */

require_once DOL_DOCUMENT_ROOT.'/core/class/commondocgenerator.class.php';
require_once DOL_DOCUMENT_ROOT.'/core/class/commonnumrefgenerator.class.php';
require_once DOL_DOCUMENT_ROOT.'/product/class/product.class.php';
require_once DOL_DOCUMENT_ROOT.'/compta/bank/class/account.class.php'; // Requis car utilise dans les classes qui heritent

/**
 *  Class parent for cheque Receipts numbering references mother class
 */
abstract class ModeleNumRefChequeReceipts extends CommonNumRefGenerator
{
	// No overload code
<<<<<<< HEAD
=======
	/**
	 * 	Return next free value
	 *
	 *  @param	Societe			$objsoc		Object thirdparty
	 *  @param	RemiseCheque	$object		Object we need next value for
	 *  @return	string|int<-1,0>			Next value if OK, 0 if KO
	 */
	abstract public function getNextValue($objsoc, $object);

	/**
	 *  Return an example of numbering
	 *
	 *  @return     string      Example
	 */
	abstract public function getExample();
>>>>>>> cc80841a
}

/**
 *	Class parent for templates of document generation
 */
abstract class ModeleChequeReceipts extends CommonDocGenerator
{
<<<<<<< HEAD
=======
	/**
	 * @var Account bank account
	 */
	public $account;

	/**
	 * @var string|float
	 */
	public $amount;
	/**
	 * @var string
	 */
	public $date;
	/**
	 * @var int
	 */
	public $nbcheque;
	/**
	 * @var string
	 */
	public $ref;
	/**
	 * @var stdClass[] lines
	 */
	public $lines;
>>>>>>> cc80841a
	/**
	 * @var string Error code (or message)
	 */
	public $error = '';

	// phpcs:disable PEAR.NamingConventions.ValidFunctionName.ScopeNotCamelCaps
	/**
	 *  Return list of active generation modules
	 *
	 *  @param  DoliDB  	$db                 Database handler
	 *  @param  int<0,max>	$maxfilenamelength  Max length of value to show
	 *  @return string[]|int<-1,0>				List of templates
	 */
	public static function liste_modeles($db, $maxfilenamelength = 0)
	{
		// phpcs:enable
		$type = 'chequereceipt';
		$list = array();

		include_once DOL_DOCUMENT_ROOT.'/core/lib/functions2.lib.php';
		$list = getListOfModels($db, $type, $maxfilenamelength);
		// TODO Remove this to use getListOfModels only
		$list = array('blochet' => 'blochet');

		return $list;
	}
}


/**
 *  Cree un bordereau remise de cheque
 *
 * 	@param	DoliDB		$db				Database handler
 *	@param	int			$id				Object invoice (or id of invoice)
 *	@param	string		$message		Message
 *	@param	string		$modele			Force le modele a utiliser ('' to not force)
 *	@param	Translate	$outputlangs	Object lang a utiliser pour traduction
 *	@return int        					Return integer <0 if KO, >0 if OK
 * 	TODO Use commonDocGenerator
 */
function chequereceipt_pdf_create($db, $id, $message, $modele, $outputlangs)
{
	global $conf, $langs;
	$langs->load("bills");

	$dir = DOL_DOCUMENT_ROOT."/core/modules/cheque/doc/";

	// Positionne modele sur le nom du modele a utiliser
	if (!dol_strlen($modele)) {
		if (getDolGlobalString('CHEQUERECEIPT_ADDON_PDF')) {
			$modele = getDolGlobalString('CHEQUERECEIPT_ADDON_PDF');
		} else {
			//print $langs->trans("Error")." ".$langs->trans("Error_FACTURE_ADDON_PDF_NotDefined");
			//return 0;
			$modele = 'blochet';
		}
	}

	// Charge le modele
	$file = "pdf_".$modele.".modules.php";
	if (file_exists($dir.$file)) {
		$classname = "pdf_".$modele;
		require_once $dir.$file;

		$obj = new $classname($db);
		'@phan-var-force ModeleChequeReceipts $obj';

		// We save charset_output to restore it because write_file can change it if needed for
		// output format that does not support UTF8.
		$sav_charset_output = $outputlangs->charset_output;
		if ($obj->write_file($id, $outputlangs) > 0) {
			$outputlangs->charset_output = $sav_charset_output;
			return 1;
		} else {
			$outputlangs->charset_output = $sav_charset_output;
			dol_print_error($db, "chequereceipt_pdf_create Error: ".$obj->error);
			return -1;
		}
	} else {
		dol_print_error(null, $langs->trans("Error")." ".$langs->trans("ErrorFileDoesNotExists", $dir.$file));
		return -1;
	}
}<|MERGE_RESOLUTION|>--- conflicted
+++ resolved
@@ -38,8 +38,6 @@
 abstract class ModeleNumRefChequeReceipts extends CommonNumRefGenerator
 {
 	// No overload code
-<<<<<<< HEAD
-=======
 	/**
 	 * 	Return next free value
 	 *
@@ -55,7 +53,6 @@
 	 *  @return     string      Example
 	 */
 	abstract public function getExample();
->>>>>>> cc80841a
 }
 
 /**
@@ -63,8 +60,6 @@
  */
 abstract class ModeleChequeReceipts extends CommonDocGenerator
 {
-<<<<<<< HEAD
-=======
 	/**
 	 * @var Account bank account
 	 */
@@ -90,7 +85,6 @@
 	 * @var stdClass[] lines
 	 */
 	public $lines;
->>>>>>> cc80841a
 	/**
 	 * @var string Error code (or message)
 	 */
