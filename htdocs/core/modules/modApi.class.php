--- conflicted
+++ resolved
@@ -245,13 +245,8 @@
 	{
 		// Remove old constants with entity fields different of 0
 		$sql = array(
-<<<<<<< HEAD
-			"DELETE FROM ".MAIN_DB_PREFIX."const WHERE name = '".$this->db->escape($this->db->encrypt('MAIN_MODULE_API'))."'",
-			"DELETE FROM ".MAIN_DB_PREFIX."const WHERE name = '".$this->db->escape($this->db->encrypt('API_PRODUCTION_MODE'))."'"
-=======
 			"DELETE FROM ".MAIN_DB_PREFIX."const WHERE name = ".$this->db->encrypt('MAIN_MODULE_API'),		// API can't be enabled per environment. Why ?
 			"DELETE FROM ".MAIN_DB_PREFIX."const WHERE name = ".$this->db->encrypt('API_PRODUCTION_MODE')	// Not in production mode by default at activation
->>>>>>> 95dc2558
 		);
 
 		return $this->_remove($sql, $options);
