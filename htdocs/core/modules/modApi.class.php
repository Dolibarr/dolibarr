--- conflicted
+++ resolved
@@ -223,23 +223,13 @@
 	 *		The init function add constants, boxes, permissions and menus (defined in constructor) into Dolibarr database.
 	 *		It also creates data directories
 	 *
-<<<<<<< HEAD
      *      @param      string	$options        Options when enabling module ('', 'noboxes')
      *      @param      int     $force_entity	Force current entity
-=======
-	 *      @param      string	$options    Options when enabling module ('', 'noboxes')
->>>>>>> branch 'develop' of git@github.com:Dolibarr/dolibarr.git
 	 *      @return     int             	1 if OK, 0 if KO
 	 */
-<<<<<<< HEAD
-    public function init($options = '', $force_entity = null)
-    {
-        $sql = array();
-=======
-	public function init($options = '')
+	public function init($options = '', $force_entity = null)
 	{
 		$sql = array();
->>>>>>> branch 'develop' of git@github.com:Dolibarr/dolibarr.git
 
 		return $this->_init($sql, $options);
 	}
