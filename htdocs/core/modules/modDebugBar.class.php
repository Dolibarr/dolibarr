<?php
/* Copyright (C) 2019-2020 AXeL-dev <contact.axel.dev@gmail.com>
 *
 * This program is free software; you can redistribute it and/or modify
 * it under the terms of the GNU General Public License as published by
 * the Free Software Foundation; either version 3 of the License, or
 * (at your option) any later version.
 *
 * This program is distributed in the hope that it will be useful,
 * but WITHOUT ANY WARRANTY; without even the implied warranty of
 * MERCHANTABILITY or FITNESS FOR A PARTICULAR PURPOSE.  See the
 * GNU General Public License for more details.
 *
 * You should have received a copy of the GNU General Public License
 * along with this program. If not, see <https://www.gnu.org/licenses/>.
 */

/**
 * 	\defgroup   debugbar     Module Debug bar
 *  \brief      debugbar module descriptor.
 *
 *  \file       htdocs/core/modules/modDebugBar.class.php
 *  \ingroup    debugbar
 *  \brief     Description and activation file for the module debugbar
 */
include_once DOL_DOCUMENT_ROOT.'/core/modules/DolibarrModules.class.php';


/**
 *	Class to describe and enable module
 */
class modDebugBar extends DolibarrModules
{

	/**
	 *   Constructor. Define names, constants, directories, boxes, permissions
	 *
	 *   @param      DoliDB		$db      Database handler
	 */
	public function __construct($db)
	{
		$this->db = $db;

		$this->numero = 43;

		$this->rights_class = 'debugbar';

		$this->family = "base";
		$this->module_position = '75';

		// Module label (no space allowed), used if translation string 'ModuleXXXName' not found (where XXX is value of numeric property 'numero' of module)
		$this->name = preg_replace('/^mod/i', '', get_class($this));
		$this->description = "A tool for developper adding a debug bar in your browser.";
		// Possible values for version are: 'development', 'experimental', 'dolibarr' or version
		$this->version = 'dolibarr';
		$this->const_name = 'MAIN_MODULE_'.strtoupper($this->name);
		$this->picto = 'bug';

		$this->module_parts = array('moduleforexternal' => 0);

		// Data directories to create when module is enabled
		$this->dirs = array();

		// Dependencies
		$this->depends = array(); // May be used for product or service or third party module
		$this->requiredby = array();

		// Config pages
		$this->config_page_url = array("debugbar.php");

		// Constants
		// Example: $this->const=array(0=>array('MYMODULE_MYNEWCONST1','chaine','myvalue','This is a constant to add',0),
		//							  1=>array('MYMODULE_MYNEWCONST2','chaine','myvalue','This is another constant to add',0) );
		$this->const = array();

		// Boxes
		$this->boxes = array();

		// Permissions
		$this->rights = array();

		$this->rights[1][0] = 431; // id de la permission
		$this->rights[1][1] = 'Use Debug Bar'; // libelle de la permission
		$this->rights[1][2] = 'u'; // type de la permission (deprecie a ce jour)
		$this->rights[1][3] = 1; // La permission est-elle une permission par defaut
		$this->rights[1][4] = 'read';
	}


<<<<<<< HEAD
    /**
     *      Function called when module is enabled.
     *      The init function add constants, boxes, permissions and menus (defined in constructor) into Dolibarr database.
     *      It also creates data directories.
     *
     *      @param      string	$options        Options when enabling module ('', 'noboxes')
     *      @param      int     $force_entity   Force current entity
     *      @return     int             	    1 if OK, 0 if KO
     */
    public function init($options = '', $force_entity = null)
    {
        // Permissions
        $this->remove($options);
=======
	/**
	 *      Function called when module is enabled.
	 *      The init function add constants, boxes, permissions and menus (defined in constructor) into Dolibarr database.
	 *      It also creates data directories.
	 *
	 *      @param      string	$options    Options when enabling module ('', 'noboxes')
	 *      @return     int             	1 if OK, 0 if KO
	 */
	public function init($options = '')
	{
		// Permissions
		$this->remove($options);
>>>>>>> branch 'develop' of git@github.com:Dolibarr/dolibarr.git

		$sql = array(
		);

		return $this->_init($sql, $options);
	}
}<|MERGE_RESOLUTION|>--- conflicted
+++ resolved
@@ -87,7 +87,6 @@
 	}
 
 
-<<<<<<< HEAD
     /**
      *      Function called when module is enabled.
      *      The init function add constants, boxes, permissions and menus (defined in constructor) into Dolibarr database.
@@ -101,20 +100,6 @@
     {
         // Permissions
         $this->remove($options);
-=======
-	/**
-	 *      Function called when module is enabled.
-	 *      The init function add constants, boxes, permissions and menus (defined in constructor) into Dolibarr database.
-	 *      It also creates data directories.
-	 *
-	 *      @param      string	$options    Options when enabling module ('', 'noboxes')
-	 *      @return     int             	1 if OK, 0 if KO
-	 */
-	public function init($options = '')
-	{
-		// Permissions
-		$this->remove($options);
->>>>>>> branch 'develop' of git@github.com:Dolibarr/dolibarr.git
 
 		$sql = array(
 		);
