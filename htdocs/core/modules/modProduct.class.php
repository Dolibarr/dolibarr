--- conflicted
+++ resolved
@@ -176,11 +176,7 @@
 		//--------
 		$r = 0;
 
-<<<<<<< HEAD
-		$alias_product_perentity = empty($conf->global->MAIN_PRODUCT_PERENTITY_SHARED) ? "p" : "pa";
-=======
 		$alias_product_perentity = empty($conf->global->MAIN_PRODUCT_PERENTITY_SHARED) ? "p" : "ppe";
->>>>>>> 95dc2558
 
 		$r++;
 		$this->export_code[$r] = $this->rights_class.'_'.$r;
@@ -300,11 +296,7 @@
 		$this->export_sql_start[$r] = 'SELECT DISTINCT ';
 		$this->export_sql_end[$r]  = ' FROM '.MAIN_DB_PREFIX.'product as p';
 		if (!empty($conf->global->MAIN_PRODUCT_PERENTITY_SHARED)) {
-<<<<<<< HEAD
-			$this->export_sql_end[$r] .= " LEFT JOIN " . MAIN_DB_PREFIX . "product_perentity as pa ON pa.fk_product = p.rowid AND pa.entity = " . ((int) $conf->entity);
-=======
 			$this->export_sql_end[$r] .= " LEFT JOIN " . MAIN_DB_PREFIX . "product_perentity as ppe ON ppe.fk_product = p.rowid AND ppe.entity = " . ((int) $conf->entity);
->>>>>>> 95dc2558
 		}
 		if (!empty($conf->global->EXPORTTOOL_CATEGORIES)) {
 			$this->export_sql_end[$r] .= ' LEFT JOIN '.MAIN_DB_PREFIX.'categorie_product as cp ON cp.fk_product = p.rowid LEFT JOIN '.MAIN_DB_PREFIX.'categorie as cat ON cp.fk_categorie = cat.rowid';
@@ -457,11 +449,7 @@
 			$this->export_sql_start[$r] = 'SELECT DISTINCT ';
 			$this->export_sql_end[$r]  = ' FROM '.MAIN_DB_PREFIX.'product as p';
 			if (!empty($conf->global->MAIN_PRODUCT_PERENTITY_SHARED)) {
-<<<<<<< HEAD
-				$this->export_sql_end[$r] .= " LEFT JOIN " . MAIN_DB_PREFIX . "product_perentity as pa ON pa.fk_product = p.rowid AND pa.entity = " . ((int) $conf->entity);
-=======
 				$this->export_sql_end[$r] .= " LEFT JOIN " . MAIN_DB_PREFIX . "product_perentity as ppe ON ppe.fk_product = p.rowid AND ppe.entity = " . ((int) $conf->entity);
->>>>>>> 95dc2558
 			}
 			$this->export_sql_end[$r] .=' LEFT JOIN '.MAIN_DB_PREFIX.'product_extrafields as extra ON p.rowid = extra.fk_object,';
 			$this->export_sql_end[$r] .= ' '.MAIN_DB_PREFIX.'product_association as pa, '.MAIN_DB_PREFIX.'product as p2';
