<?php
/* Copyright (C) 2003      Rodolphe Quiedeville <rodolphe@quiedeville.org>
 * Copyright (C) 2004-2012 Laurent Destailleur  <eldy@users.sourceforge.net>
 * Copyright (C) 2004      Sebastien Di Cintio  <sdicintio@ressource-toi.org>
 * Copyright (C) 2004      Benoit Mortier       <benoit.mortier@opensides.be>
 * Copyright (C) 2005-2012 Regis Houssin        <regis.houssin@inodbox.com>
 * Copyright (C) 2012-2013 Juanjo Menent		<jmenent@2byte.es>
 * Copyright (C) 2014      Christophe Battarel	<contact@altairis.fr>
 * Copyright (C) 2014      Cedric Gross			<c.gross@kreiz-it.fr>
 *
 * This program is free software; you can redistribute it and/or modify
 * it under the terms of the GNU General Public License as published by
 * the Free Software Foundation; either version 3 of the License, or
 * (at your option) any later version.
 *
 * This program is distributed in the hope that it will be useful,
 * but WITHOUT ANY WARRANTY; without even the implied warranty of
 * MERCHANTABILITY or FITNESS FOR A PARTICULAR PURPOSE.  See the
 * GNU General Public License for more details.
 *
 * You should have received a copy of the GNU General Public License
 * along with this program. If not, see <http://www.gnu.org/licenses/>.
 */

/**
 *	\defgroup   produit     Module products
 *	\brief      Module to manage catalog of predefined products
 *	\file       htdocs/core/modules/modProduct.class.php
 *	\ingroup    produit
 *	\brief      File to describe module to manage catalog of predefined products
 */
include_once DOL_DOCUMENT_ROOT .'/core/modules/DolibarrModules.class.php';


/**
 *	Class descriptor of Product module
 */
class modProduct extends DolibarrModules
{
	/**
	 *   Constructor. Define names, constants, directories, boxes, permissions
	 *
	 *   @param      DoliDB		$db      Database handler
	 */
	public function __construct($db)
	{
		global $conf, $mysoc;

		$this->db = $db;
		$this->numero = 50;

		$this->family = "products";
		$this->module_position = '20';
		// Module label (no space allowed), used if translation string 'ModuleXXXName' not found (where XXX is value of numeric property 'numero' of module)
		$this->name = preg_replace('/^mod/i', '', get_class($this));
		$this->description = "Product management";

		// Possible values for version are: 'development', 'experimental', 'dolibarr' or version
		$this->version = 'dolibarr';

		$this->const_name = 'MAIN_MODULE_'.strtoupper($this->name);
		$this->picto='product';

		// Data directories to create when module is enabled
		$this->dirs = array("/product/temp");

		// Dependencies
		$this->hidden = false;			// A condition to hide module
		$this->depends = array();		// List of module class names as string that must be enabled if this module is enabled
		$this->requiredby = array("modStock","modBarcode","modProductBatch","modVariants");	// List of module ids to disable if this one is disabled
		$this->conflictwith = array();	// List of module class names as string this module is in conflict with
		$this->phpmin = array(5,4);		// Minimum version of PHP required by module

		// Config pages
		$this->config_page_url = array("product.php@product");
		$this->langfiles = array("products","companies","stocks","bills");

		// Constants
		$this->const = array();
		$r=0;

		$this->const[$r][0] = "PRODUCT_CODEPRODUCT_ADDON";
		$this->const[$r][1] = "chaine";
		$this->const[$r][2] = "mod_codeproduct_leopard";
		$this->const[$r][3] = 'Module to control product codes';
		$this->const[$r][4] = 0;
		$r++;

		/*$this->const[$r][0] = "PRODUCT_ADDON_PDF";
		$this->const[$r][1] = "chaine";
		$this->const[$r][2] = "standard";
		$this->const[$r][3] = 'Default module for document generation';
		$this->const[$r][4] = 0;
		$r++;*/

		// Boxes
		$this->boxes = array(
			0=>array('file'=>'box_produits.php','enabledbydefaulton'=>'Home'),
			1=>array('file'=>'box_produits_alerte_stock.php','enabledbydefaulton'=>''),
			2=>array('file'=>'box_graph_product_distribution.php','enabledbydefaulton'=>'Home')
		);

		// Permissions
		$this->rights = array();
		$this->rights_class = 'produit';
		$r=0;

		$this->rights[$r][0] = 31; // id de la permission
		$this->rights[$r][1] = 'Read products'; // libelle de la permission
		$this->rights[$r][2] = 'r'; // type de la permission (deprecie a ce jour)
		$this->rights[$r][3] = 0; // La permission est-elle une permission par defaut
		$this->rights[$r][4] = 'lire';
		$r++;

		$this->rights[$r][0] = 32; // id de la permission
		$this->rights[$r][1] = 'Create/modify products'; // libelle de la permission
		$this->rights[$r][2] = 'w'; // type de la permission (deprecie a ce jour)
		$this->rights[$r][3] = 0; // La permission est-elle une permission par defaut
		$this->rights[$r][4] = 'creer';
		$r++;

		$this->rights[$r][0] = 34; // id de la permission
		$this->rights[$r][1] = 'Delete products'; // libelle de la permission
		$this->rights[$r][2] = 'd'; // type de la permission (deprecie a ce jour)
		$this->rights[$r][3] = 0; // La permission est-elle une permission par defaut
		$this->rights[$r][4] = 'supprimer';
        $r++;

		$this->rights[$r][0] = 38;	// Must be same permission than in service module
		$this->rights[$r][1] = 'Export products';
		$this->rights[$r][2] = 'r';
		$this->rights[$r][3] = 0;
		$this->rights[$r][4] = 'export';
        $r++;

		$this->rights[$r][0] = 39;
		$this->rights[$r][1] = 'Ignore minimum price';
		$this->rights[$r][2] = 'r';
		$this->rights[$r][3] = 0;
		$this->rights[$r][4] = 'ignore_price_min_advance';
        $r++;

        // Menus
        //-------

        $this->menu = 1;        // This module adds menu entries. They are coded into menu manager.
		/* We can't enable this here because it must be enabled in both product and service module and this creates duplicate inserts
		$r=0;
		$this->menu[$r]=array(	'fk_menu'=>'fk_mainmenu=home,fk_leftmenu=admintools',		    // Use 'fk_mainmenu=xxx' or 'fk_mainmenu=xxx,fk_leftmenu=yyy' where xxx is mainmenucode and yyy is a leftmenucode
								'type'=>'left',			                // This is a Left menu entry
								'titre'=>'ProductVatMassChange',
								'url'=>'/product/admin/product_tools.php?mainmenu=home&leftmenu=admintools',
								'langs'=>'products',	        // Lang file to use (without .lang) by module. File must be in langs/code_CODE/ directory.
								'position'=>300,
								'enabled'=>'$conf->product->enabled && preg_match(\'/^(admintools|all)/\',$leftmenu)',   // Define condition to show or hide menu entry. Use '$conf->mymodule->enabled' if entry must be visible if module is enabled. Use '$leftmenu==\'system\'' to show if leftmenu system is selected.
								'perms'=>'1',			                // Use 'perms'=>'$user->rights->mymodule->level1->level2' if you want your menu with a permission rules
								'target'=>'',
								'user'=>0);				                // 0=Menu for internal users, 1=external users, 2=both
		$r++;
		*/

		// Exports
		//--------
		$r=0;

		$r++;
		$this->export_code[$r]=$this->rights_class.'_'.$r;
		$this->export_label[$r]="Products";	// Translation key (used only if key ExportDataset_xxx_z not found)
		$this->export_permission[$r]=array(array("produit","export"));
		$this->export_fields_array[$r]=array(
			'p.rowid'=>"Id",'p.ref'=>"Ref",'p.label'=>"Label",'p.description'=>"Description",'p.url'=>"PublicUrl",'p.accountancy_code_sell'=>"ProductAccountancySellCode",
			'p.accountancy_code_buy'=>"ProductAccountancyBuyCode",'p.note'=>"Note",'p.length'=>"Length",'p.width'=>"Width",'p.height'=>"Height",'p.surface'=>"Surface",
			'p.volume'=>"Volume",'p.weight'=>"Weight",'p.customcode'=>'CustomCode','p.price_base_type'=>"PriceBase",'p.price'=>"UnitPriceHT",'p.price_ttc'=>"UnitPriceTTC",
			'p.tva_tx'=>'VATRate','p.tosell'=>"OnSell",'p.tobuy'=>"OnBuy",'p.datec'=>'DateCreation','p.tms'=>'DateModification'
		);
		if (is_object($mysoc) && $mysoc->useNPR()) $this->export_fields_array[$r]['p.recuperableonly']='NPR';
		if (! empty($conf->stock->enabled)) $this->export_fields_array[$r]=array_merge($this->export_fields_array[$r], array('p.stock'=>'Stock','p.seuil_stock_alerte'=>'StockLimit','p.desiredstock'=>'DesiredStock','p.pmp'=>'PMPValue'));
		if (! empty($conf->barcode->enabled)) $this->export_fields_array[$r]=array_merge($this->export_fields_array[$r], array('p.barcode'=>'BarCode'));
		if (! empty($conf->fournisseur->enabled) || !empty($conf->margin->enabled)) $this->export_fields_array[$r]=array_merge($this->export_fields_array[$r], array('p.cost_price'=>'CostPrice'));
		$keyforselect='product'; $keyforelement='product'; $keyforaliasextra='extra';
		include DOL_DOCUMENT_ROOT.'/core/extrafieldsinexport.inc.php';
		if (! empty($conf->fournisseur->enabled)) $this->export_fields_array[$r]=array_merge($this->export_fields_array[$r], array('s.nom'=>'Supplier','pf.ref_fourn'=>'SupplierRef','pf.quantity'=>'QtyMin','pf.remise_percent'=>'DiscountQtyMin','pf.unitprice'=>'BuyingPrice','pf.delivery_time_days'=>'NbDaysToDelivery'));
		if (! empty($conf->global->EXPORTTOOL_CATEGORIES)) $this->export_fields_array[$r]=array_merge($this->export_fields_array[$r], array('group_concat(cat.label)'=>'Categories'));
		if (! empty($conf->global->MAIN_MULTILANGS)) $this->export_fields_array[$r]=array_merge($this->export_fields_array[$r], array('l.lang'=>'Language', 'l.label'=>'TranslatedLabel','l.description'=>'TranslatedDescription','l.note'=>'TranslatedNote'));
		if (! empty($conf->global->PRODUCT_USE_UNITS)) $this->export_fields_array[$r]['p.fk_unit'] = 'Unit';
		$this->export_TypeFields_array[$r]=array(
			'p.ref'=>"Text",'p.label'=>"Text",'p.description'=>"Text",'p.url'=>"Text",'p.accountancy_code_sell'=>"Text",'p.accountancy_code_buy'=>"Text",
			'p.note'=>"Text",'p.length'=>"Numeric",'p.width'=>"Numeric",'p.height'=>"Numeric",'p.surface'=>"Numeric",'p.volume'=>"Numeric",'p.weight'=>"Numeric",
			'p.customcode'=>'Text','p.price_base_type'=>"Text",'p.price'=>"Numeric",'p.price_ttc'=>"Numeric",'p.tva_tx'=>'Numeric','p.tosell'=>"Boolean",
			'p.tobuy'=>"Boolean",'p.datec'=>'Date','p.tms'=>'Date'
		);
		if (! empty($conf->stock->enabled)) $this->export_TypeFields_array[$r]=array_merge($this->export_TypeFields_array[$r], array('p.stock'=>'Numeric','p.seuil_stock_alerte'=>'Numeric','p.desiredstock'=>'Numeric','p.pmp'=>'Numeric','p.cost_price'=>'Numeric'));
		if (! empty($conf->barcode->enabled)) $this->export_TypeFields_array[$r]=array_merge($this->export_TypeFields_array[$r], array('p.barcode'=>'Text'));
		if (! empty($conf->fournisseur->enabled)) $this->export_TypeFields_array[$r]=array_merge($this->export_TypeFields_array[$r], array('s.nom'=>'Text','pf.ref_fourn'=>'Text','pf.unitprice'=>'Numeric','pf.quantity'=>'Numeric','pf.remise_percent'=>'Numeric','pf.delivery_time_days'=>'Numeric'));
		if (! empty($conf->global->MAIN_MULTILANGS)) $this->export_TypeFields_array[$r]=array_merge($this->export_TypeFields_array[$r], array('l.lang'=>'Text', 'l.label'=>'Text','l.description'=>'Text','l.note'=>'Text'));
		if (! empty($conf->global->EXPORTTOOL_CATEGORIES)) $this->export_TypeFields_array[$r]=array_merge($this->export_TypeFields_array[$r], array("group_concat(cat.label)"=>'Text'));
		$this->export_entities_array[$r]=array();		// We define here only fields that use another icon that the one defined into import_icon
		if (! empty($conf->global->EXPORTTOOL_CATEGORIES)) $this->export_entities_array[$r]=array_merge($this->export_entities_array[$r], array("group_concat(cat.label)"=>'category'));
		if (! empty($conf->stock->enabled)) $this->export_entities_array[$r]=array_merge($this->export_entities_array[$r], array('p.stock'=>'product','p.pmp'=>'product'));
		if (! empty($conf->barcode->enabled)) $this->export_entities_array[$r]=array_merge($this->export_entities_array[$r], array('p.barcode'=>'product'));
		if (! empty($conf->fournisseur->enabled)) $this->export_entities_array[$r]=array_merge($this->export_entities_array[$r], array('s.nom'=>'product_supplier_ref','pf.ref_fourn'=>'product_supplier_ref','pf.unitprice'=>'product_supplier_ref','pf.quantity'=>'product_supplier_ref','pf.remise_percent'=>'product_supplier_ref','pf.delivery_time_days'=>'product_supplier_ref'));
		if (! empty($conf->global->MAIN_MULTILANGS)) $this->export_entities_array[$r]=array_merge($this->export_entities_array[$r], array('l.lang'=>'translation', 'l.label'=>'translation','l.description'=>'translation','l.note'=>'translation'));
		if (! empty($conf->global->EXPORTTOOL_CATEGORIES)) $this->export_dependencies_array[$r]=array('category'=>'p.rowid');
		if (! empty($conf->stock->enabled)) $this->export_entities_array[$r]=array_merge($this->export_entities_array[$r],array('p.stock'=>'product','p.pmp'=>'product'));
		if (! empty($conf->barcode->enabled)) $this->export_entities_array[$r]=array_merge($this->export_entities_array[$r],array('p.barcode'=>'product'));
		if (! empty($conf->fournisseur->enabled)) $this->export_entities_array[$r]=array_merge($this->export_entities_array[$r],array('s.nom'=>'product_supplier_ref','pf.ref_fourn'=>'product_supplier_ref','pf.unitprice'=>'product_supplier_ref','pf.quantity'=>'product_supplier_ref','pf.remise_percent'=>'product_supplier_ref','pf.delivery_time_days'=>'product_supplier_ref'));
		if (! empty($conf->global->MAIN_MULTILANGS)) $this->export_entities_array[$r]=array_merge($this->export_entities_array[$r],array('l.lang'=>'translation', 'l.label'=>'translation','l.description'=>'translation','l.note'=>'translation'));
		if (! empty($conf->global->EXPORTTOOL_CATEGORIES)) $this->export_dependencies_array[$r]=array('category'=>'p.rowid');
		$this->export_sql_start[$r]='SELECT DISTINCT ';
		$this->export_sql_end[$r]  =' FROM '.MAIN_DB_PREFIX.'product as p';
		if (! empty($conf->global->EXPORTTOOL_CATEGORIES)) $this->export_sql_end[$r] .=' LEFT JOIN '.MAIN_DB_PREFIX.'categorie_product as cp ON cp.fk_product = p.rowid LEFT JOIN '.MAIN_DB_PREFIX.'categorie as cat ON cp.fk_categorie = cat.rowid';
		if (! empty($conf->global->MAIN_MULTILANGS)) $this->export_sql_end[$r] .=' LEFT JOIN '.MAIN_DB_PREFIX.'product_lang as l ON l.fk_product = p.rowid';
		$this->export_sql_end[$r] .=' LEFT JOIN '.MAIN_DB_PREFIX.'product_extrafields as extra ON p.rowid = extra.fk_object';
		if (! empty($conf->fournisseur->enabled)) $this->export_sql_end[$r] .=' LEFT JOIN '.MAIN_DB_PREFIX.'product_fournisseur_price as pf ON pf.fk_product = p.rowid LEFT JOIN '.MAIN_DB_PREFIX.'societe s ON s.rowid = pf.fk_soc';
		$this->export_sql_end[$r] .=' WHERE p.fk_product_type = 0 AND p.entity IN ('.getEntity('product').')';
		if (! empty($conf->global->EXPORTTOOL_CATEGORIES)) $this->export_sql_order[$r] =' GROUP BY p.rowid'; 	// FIXME The group by used a generic value to say "all fields in select except function fields"

		if (! empty($conf->global->PRODUIT_MULTIPRICES))
		{
			// Exports product multiprice
			$r++;
			$this->export_code[$r]=$this->rights_class.'_'.$r;
			$this->export_label[$r]="ProductsMultiPrice";	// Translation key (used only if key ExportDataset_xxx_z not found)
			$this->export_permission[$r]=array(array("produit","export"));
			$this->export_fields_array[$r]=array('p.rowid'=>"Id",'p.ref'=>"Ref",
				'pr.price_base_type'=>"PriceBase",'pr.price_level'=>"PriceLevel",
				'pr.price'=>"PriceLevelUnitPriceHT",'pr.price_ttc'=>"PriceLevelUnitPriceTTC",
				'pr.price_min'=>"MinPriceLevelUnitPriceHT",'pr.price_min_ttc'=>"MinPriceLevelUnitPriceTTC",
				'pr.tva_tx'=>'PriceLevelVATRate',
				'pr.date_price'=>'DateCreation');
			if (is_object($mysoc) && $mysoc->useNPR()) $this->export_fields_array[$r]['pr.recuperableonly']='NPR';
			//$this->export_TypeFields_array[$r]=array(
			//	'p.ref'=>"Text",'p.label'=>"Text",'p.description'=>"Text",'p.url'=>"Text",'p.accountancy_code_sell'=>"Text",'p.accountancy_code_buy'=>"Text",
			//	'p.note'=>"Text",'p.length'=>"Numeric",'p.surface'=>"Numeric",'p.volume'=>"Numeric",'p.weight'=>"Numeric",'p.customcode'=>'Text',
			//	'p.price_base_type'=>"Text",'p.price'=>"Numeric",'p.price_ttc'=>"Numeric",'p.tva_tx'=>'Numeric','p.tosell'=>"Boolean",'p.tobuy'=>"Boolean",
			//	'p.datec'=>'Date','p.tms'=>'Date'
			//);
			$this->export_entities_array[$r]=array('p.rowid'=>"product",'p.ref'=>"product",
				'pr.price_base_type'=>"product",'pr.price_level'=>"product",'pr.price'=>"product",
				'pr.price_ttc'=>"product",
				'pr.price_min'=>"product",'pr.price_min_ttc'=>"product",
				'pr.tva_tx'=>'product',
				'pr.recuperableonly'=>'product',
				'pr.date_price'=>"product");
			$this->export_sql_start[$r]='SELECT DISTINCT ';
			$this->export_sql_end[$r]  =' FROM '.MAIN_DB_PREFIX.'product as p';
			$this->export_sql_end[$r] .=' LEFT JOIN '.MAIN_DB_PREFIX.'product_price as pr ON p.rowid = pr.fk_product AND pr.entity = '.$conf->entity; // export prices only for the current entity
			$this->export_sql_end[$r] .=' WHERE p.entity IN ('.getEntity('product').')';     // For product and service profile
		}

		if (! empty($conf->global->PRODUIT_CUSTOMER_PRICES))
		{
		    // Exports product multiprice
		    $r++;
		    $this->export_code[$r]=$this->rights_class.'_'.$r;
		    $this->export_label[$r]="ProductsPricePerCustomer";	// Translation key (used only if key ExportDataset_xxx_z not found)
		    $this->export_permission[$r]=array(array("produit","export"));
		    $this->export_fields_array[$r]=array('p.rowid'=>"Id",'p.ref'=>"Ref",
		        's.nom'=>'ThirdParty',
		        'pr.price_base_type'=>"PriceBase",
		        'pr.price'=>"PriceUnitPriceHT",'pr.price_ttc'=>"PriceUnitPriceTTC",
		        'pr.price_min'=>"MinPriceUnitPriceHT",'pr.price_min_ttc'=>"MinPriceUnitPriceTTC",
		        'pr.tva_tx'=>'PriceVATRate',
		        'pr.default_vat_code'=>'PriceVATCode',
		        'pr.datec'=>'DateCreation');
		    if (is_object($mysoc) && $mysoc->useNPR()) $this->export_fields_array[$r]['pr.recuperableonly']='NPR';
		    $this->export_entities_array[$r]=array('p.rowid'=>"product",'p.ref'=>"product",
		        's.nom'=>'company',
		        'pr.price_base_type'=>"product",'pr.price'=>"product",
		        'pr.price_ttc'=>"product",
		        'pr.price_min'=>"product",'pr.price_min_ttc'=>"product",
		        'pr.tva_tx'=>'product',
		        'pr.default_vat_code'=>'product',
		        'pr.recuperableonly'=>'product',
		        'pr.datec'=>"product");
		    $this->export_sql_start[$r]='SELECT DISTINCT ';
		    $this->export_sql_end[$r]  =' FROM '.MAIN_DB_PREFIX.'product as p';
		    $this->export_sql_end[$r] .=' LEFT JOIN '.MAIN_DB_PREFIX.'product_customer_price as pr ON p.rowid = pr.fk_product AND pr.entity = '.$conf->entity; // export prices only for the current entity
		    $this->export_sql_end[$r] .=' LEFT JOIN '.MAIN_DB_PREFIX.'societe as s ON pr.fk_soc = s.rowid';
		    $this->export_sql_end[$r] .=' WHERE p.entity IN ('.getEntity('product').')';      // For product and service profile
		}

		if (! empty($conf->global->PRODUIT_SOUSPRODUITS))
		{
			// Exports virtual products
        	$r++;
    		$this->export_code[$r]=$this->rights_class.'_'.$r;
    		$this->export_label[$r]="AssociatedProducts";	// Translation key (used only if key ExportDataset_xxx_z not found)
    		$this->export_permission[$r]=array(array("produit","export"));
    		$this->export_fields_array[$r]=array(
				'p.rowid'=>"Id",'p.ref'=>"Ref",'p.label'=>"Label",'p.description'=>"Description",'p.url'=>"PublicUrl",
				'p.accountancy_code_sell'=>"ProductAccountancySellCode",'p.accountancy_code_buy'=>"ProductAccountancyBuyCode",'p.note'=>"Note",
				'p.length'=>"Length",'p.surface'=>"Surface",'p.volume'=>"Volume",'p.weight'=>"Weight",'p.customcode'=>'CustomCode',
				'p.price_base_type'=>"PriceBase",'p.price'=>"UnitPriceHT",'p.price_ttc'=>"UnitPriceTTC",'p.tva_tx'=>'VATRate','p.tosell'=>"OnSell",
				'p.tobuy'=>"OnBuy",'p.datec'=>'DateCreation','p.tms'=>'DateModification'
			);
    		if (! empty($conf->stock->enabled)) $this->export_fields_array[$r]=array_merge($this->export_fields_array[$r], array('p.stock'=>'Stock','p.seuil_stock_alerte'=>'StockLimit','p.desiredstock'=>'DesiredStock','p.pmp'=>'PMPValue'));
    		if (! empty($conf->barcode->enabled)) $this->export_fields_array[$r]=array_merge($this->export_fields_array[$r], array('p.barcode'=>'BarCode'));
    		$this->export_fields_array[$r]=array_merge($this->export_fields_array[$r], array('pa.qty'=>'Qty','pa.incdec'=>'ComposedProductIncDecStock'));
    		$this->export_TypeFields_array[$r]=array(
				'p.ref'=>"Text",'p.label'=>"Text",'p.description'=>"Text",'p.url'=>"Text",'p.accountancy_code_sell'=>"Text",'p.accountancy_code_buy'=>"Text",
				'p.note'=>"Text",'p.length'=>"Numeric",'p.surface'=>"Numeric",'p.volume'=>"Numeric",'p.weight'=>"Numeric",'p.customcode'=>'Text',
				'p.price_base_type'=>"Text",'p.price'=>"Numeric",'p.price_ttc'=>"Numeric",'p.tva_tx'=>'Numeric','p.tosell'=>"Boolean",'p.tobuy'=>"Boolean",
				'p.datec'=>'Date','p.tms'=>'Date'
			);
    		if (! empty($conf->stock->enabled)) $this->export_TypeFields_array[$r]=array_merge($this->export_TypeFields_array[$r], array('p.stock'=>'Numeric','p.seuil_stock_alerte'=>'Numeric','p.desiredstock'=>'Numeric','p.pmp'=>'Numeric','p.cost_price'=>'Numeric'));
    		if (! empty($conf->barcode->enabled)) $this->export_TypeFields_array[$r]=array_merge($this->export_TypeFields_array[$r], array('p.barcode'=>'Text'));
    		$this->export_TypeFields_array[$r]=array_merge($this->export_TypeFields_array[$r], array('pa.qty'=>'Numeric'));
    		$this->export_entities_array[$r]=array(
				'p.rowid'=>"virtualproduct",'p.ref'=>"virtualproduct",'p.label'=>"virtualproduct",'p.description'=>"virtualproduct",'p.url'=>"virtualproduct",
				'p.accountancy_code_sell'=>'virtualproduct','p.accountancy_code_buy'=>'virtualproduct','p.note'=>"virtualproduct",'p.length'=>"virtualproduct",
				'p.surface'=>"virtualproduct",'p.volume'=>"virtualproduct",'p.weight'=>"virtualproduct",'p.customcode'=>'virtualproduct',
				'p.price_base_type'=>"virtualproduct",'p.price'=>"virtualproduct",'p.price_ttc'=>"virtualproduct",'p.tva_tx'=>"virtualproduct",
				'p.tosell'=>"virtualproduct",'p.tobuy'=>"virtualproduct",'p.datec'=>"virtualproduct",'p.tms'=>"virtualproduct"
			);
    		if (! empty($conf->stock->enabled)) $this->export_entities_array[$r]=array_merge($this->export_entities_array[$r], array('p.stock'=>'virtualproduct','p.seuil_stock_alerte'=>'virtualproduct','p.desiredstock'=>'virtualproduct','p.pmp'=>'virtualproduct'));
    		if (! empty($conf->barcode->enabled)) $this->export_entities_array[$r]=array_merge($this->export_entities_array[$r], array('p.barcode'=>'virtualproduct'));
            $this->export_entities_array[$r]=array_merge($this->export_entities_array[$r], array('pa.qty'=>"subproduct",'pa.incdec'=>'subproduct'));
    		$keyforselect='product'; $keyforelement='product'; $keyforaliasextra='extra';
    		include DOL_DOCUMENT_ROOT.'/core/extrafieldsinexport.inc.php';
            $this->export_fields_array[$r]=array_merge($this->export_fields_array[$r], array('p2.rowid'=>"Id",'p2.ref'=>"Ref",'p2.label'=>"Label",'p2.description'=>"Description"));
    		$this->export_entities_array[$r]=array_merge($this->export_entities_array[$r], array('p2.rowid'=>"subproduct",'p2.ref'=>"subproduct",'p2.label'=>"subproduct",'p2.description'=>"subproduct"));
    		$this->export_sql_start[$r]='SELECT DISTINCT ';
    		$this->export_sql_end[$r]  =' FROM '.MAIN_DB_PREFIX.'product as p';
    		$this->export_sql_end[$r] .=' LEFT JOIN '.MAIN_DB_PREFIX.'product_extrafields as extra ON p.rowid = extra.fk_object,';
    		$this->export_sql_end[$r] .=' '.MAIN_DB_PREFIX.'product_association as pa, '.MAIN_DB_PREFIX.'product as p2';
    		$this->export_sql_end[$r] .=' WHERE p.entity IN ('.getEntity('product').')';      // For product and service profile
    		$this->export_sql_end[$r] .=' AND p.rowid = pa.fk_product_pere AND p2.rowid = pa.fk_product_fils';
		}

		// Imports
		//--------
		$r=0;

		// Import list of products

		$r++;
		$this->import_code[$r]=$this->rights_class.'_'.$r;
		$this->import_label[$r]="Products";	// Translation key
		$this->import_icon[$r]=$this->picto;
		$this->import_entities_array[$r]=array();		// We define here only fields that use a different icon from the one defined in import_icon
		$this->import_tables_array[$r]=array('p'=>MAIN_DB_PREFIX.'product','extra'=>MAIN_DB_PREFIX.'product_extrafields');
		$this->import_tables_creator_array[$r]=array('p'=>'fk_user_author');	// Fields to store import user id
		$this->import_fields_array[$r]=array(//field order as per structure of table llx_product
	        'p.ref' => "Ref*",
            'p.datec' => 'DateCreation',
            'p.label' => "Label*",
            'p.description' => "Description",
            'p.note_public' => "PublicNote",//public note
            'p.note' => "PrivateNote",//private note
            'p.customcode' => 'CustomCode',
            'p.price' => "SellingPriceHT",//without tax
            'p.price_min' => "MinPrice",
            'p.price_ttc' => "SellingPriceTTC",//with tax
            'p.price_min_ttc' => "SellingMinPriceTTC",
            'p.price_base_type' => "PriceBaseType",//price base: with-tax (TTC) or without (HT) tax. Displays accordingly in Product card
            'p.cost_price' => "CostPrice",
            'p.tva_tx' => 'VATRate',
            'p.tosell' => "OnSell*",
            'p.tobuy' => "OnBuy*",
            'p.fk_product_type' => "Type*",
            'p.duration' => "Duration",///duration of service
            'p.url' => "PublicUrl",
            'p.accountancy_code_sell' => "ProductAccountancySellCode",
            'p.accountancy_code_sell_intra' => "ProductAccountancySellIntraCode",
            'p.accountancy_code_sell_export' => "ProductAccountancySellExportCode",
            'p.accountancy_code_buy' => "ProductAccountancyBuyCode",
            'p.weight' => "Weight",
            'p.weight_units' => "WeightUnits",
            'p.length' => "Length",
			'p.length_units' => "LengthUnit",
            'p.width' => "Width",
			'p.width_units' => "VolumeUnits",
            'p.height' => "Height",
            'p.height_units' => "HeightUnit",
            'p.surface' => "Surface",
            'p.surface_units' => "SurfaceUnit",
            'p.volume' => "Volume",
			'p.volume_units' => "VolumeUnits",
            'p.finished' => 'Nature',
		);
        if (!empty($conf->stock->enabled)) {//if Stock module enabled
            $this->import_fields_array[$r] = array_merge($this->import_fields_array[$r], array(
                'p.seuil_stock_alerte' => 'StockLimit',//lower limit for warning
                'p.pmp' => 'PMPValue',//weighted average price
                'p.desiredstock' => 'DesiredStock'//desired stock for replenishment feature
            ));
        }

        $this->import_convertvalue_array[$r] = array(
				'p.weight_units' => array(
						'rule' => 'fetchidfromcodeunits',
						'classfile' => '/core/class/cunits.class.php',
						'class' => 'CUnits',
						'method' => 'fetch',
						'units' => 'weight',
						'dict' => 'DictionaryMeasuringUnits'
				),
				'p.length_units' => array(
						'rule' => 'fetchidfromcodeunits',
						'classfile' => '/core/class/cunits.class.php',
						'class' => 'CUnits',
						'method' => 'fetch',
						'units' => 'size',
						'dict' => 'DictionaryMeasuringUnits'
				),
				'p.width_units' => array(
						'rule' => 'fetchidfromcodeunits',
						'classfile' => '/core/class/cunits.class.php',
						'class' => 'CUnits',
						'method' => 'fetch',
						'units' => 'size',
						'dict' => 'DictionaryMeasuringUnits'
				),
				'p.height_units' => array(
						'rule' => 'fetchidfromcodeunits',
						'classfile' => '/core/class/cunits.class.php',
						'class' => 'CUnits',
						'method' => 'fetch',
						'units' => 'size',
						'dict' => 'DictionaryMeasuringUnits'
				),
				'p.surface_units' => array(
						'rule' => 'fetchidfromcodeunits',
						'classfile' => '/core/class/cunits.class.php',
						'class' => 'CUnits',
						'method' => 'fetch',
						'units' => 'surface',
						'dict' => 'DictionaryMeasuringUnits'
				),
				'p.volume_units' => array(
						'rule' => 'fetchidfromcodeunits',
						'classfile' => '/core/class/cunits.class.php',
						'class' => 'CUnits',
						'method' => 'fetch',
						'units' => 'volume',
						'dict' => 'DictionaryMeasuringUnits'
				)
		);

		if (! empty($conf->fournisseur->enabled) || !empty($conf->margin->enabled)) $this->import_fields_array[$r]=array_merge($this->import_fields_array[$r], array('p.cost_price'=>'CostPrice'));
		if (is_object($mysoc) && $mysoc->useNPR()) $this->import_fields_array[$r]=array_merge($this->import_fields_array[$r], array('p.recuperableonly'=>'NPR'));
		if (is_object($mysoc) && $mysoc->useLocalTax(1)) $this->import_fields_array[$r]=array_merge($this->import_fields_array[$r], array('p.localtax1_tx'=>'LT1', 'p.localtax1_type'=>'LT1Type'));
		if (is_object($mysoc) && $mysoc->useLocalTax(2)) $this->import_fields_array[$r]=array_merge($this->import_fields_array[$r], array('p.localtax2_tx'=>'LT2', 'p.localtax2_type'=>'LT2Type'));
		if (! empty($conf->barcode->enabled)) $this->import_fields_array[$r]=array_merge($this->import_fields_array[$r], array('p.barcode'=>'BarCode'));
		if (! empty($conf->global->PRODUCT_USE_UNITS)) $this->import_fields_array[$r]['p.fk_unit'] = 'Unit';
		// Add extra fields
		$import_extrafield_sample=array();
		$sql="SELECT name, label, fieldrequired FROM ".MAIN_DB_PREFIX."extrafields WHERE elementtype = 'product' AND entity IN (0, ".$conf->entity.")";
		$resql=$this->db->query($sql);
		if ($resql)    // This can fail when class is used on old database (during migration for example)
		{
		    while ($obj=$this->db->fetch_object($resql))
		    {
		        $fieldname='extra.'.$obj->name;
		        $fieldlabel=ucfirst($obj->label);
		        $this->import_fields_array[$r][$fieldname]=$fieldlabel.($obj->fieldrequired?'*':'');
		        $import_extrafield_sample[$fieldname]=$fieldlabel;
		    }
		}
		// End add extra fields
		$this->import_fieldshidden_array[$r]=array('extra.fk_object'=>'lastrowid-'.MAIN_DB_PREFIX.'product');    // aliastable.field => ('user->id' or 'lastrowid-'.tableparent)
		$this->import_regex_array[$r]=array(
            'p.ref' => '[^ ]',
            'p.price_base_type' => '\AHT\z|\ATTC\z',
            'p.tosell' => '^[0|1]$',
            'p.tobuy' => '^[0|1]$',
            'p.fk_product_type' => '^[0|1]$',
            'p.datec' => '^[0-9][0-9][0-9][0-9]-[0-9][0-9]-[0-9][0-9]$',
            'p.recuperableonly' => '^[0|1]$',
            'p.finished' => '^[0|1]$'
        );

		// field order as per structure of table llx_product
		$import_sample = array(
            'p.ref' => "PREF123456",
            'p.datec' => 'formatted as '.dol_print_date(dol_now(), '%Y-%m-%d'),
            'p.label' => "Product name in default language",
            'p.description' => "Product description in default language",
            'p.note_public' => "a public note (free text)",
            'p.note' => "a private note (free text)",
            'p.customcode' => 'customs code',
            'p.price' => "price ex-vat eg. 100",
			'p.price_min' => "price ex-vat eg. 100",
            'p.price_ttc' => "price inc-vat eg. 110",
			'p.price_min_ttc' => "price inc-vat eg. 110",
            'p.price_base_type' => "HT (show/use price excl. tax) / TTC (show/use price incl. tax)",
            'p.tva_tx' => 'tax rate eg: 10. Must match numerically one of the tax rates defined for your country',
            'p.tosell' => "0 (not for sale to customer, eg. raw material) / 1 (for sale)",
            'p.tobuy' => "0 (not for purchase from supplier, eg. virtual product) / 1 (for purchase)",
            'p.fk_product_type' => "0 (product) / 1 (service)",
            'p.duration' => "eg. 365d/12m/1y",
            'p.url' => 'link to product (no https)',
            'p.accountancy_code_sell' => "",
            'p.accountancy_code_buy' => "",
            'p.weight' => "",
			'p.weight_units' => 'use a unit of measure from the dictionary. g/Kg/T etc....matches field "Short Label" for unit type "weight" in table "' . MAIN_DB_PREFIX . 'c_units',
            'p.length' => "",
			'p.length_units' => 'use a unit of measure from the dictionary. m/cm/mm etc....matches field "Short Label" for unit type "size" in table "' . MAIN_DB_PREFIX . 'c_units',
            'p.width' => "",
			'p.width_units' => 'use a unit of measure from the dictionary. m/cm/mm etc....matches field "Short Label" for unit type "size" in table "' . MAIN_DB_PREFIX . 'c_units',
            'p.height' => "",
			'p.height_units' => 'use a unit of measure from the dictionary. m/cm/mm etc....matches field "Short Label" for unit type "size" in table "' . MAIN_DB_PREFIX . 'c_units',
            'p.surface' => "",
			'p.surface_units' => 'use a unit of measure from the dictionary. m2/cm2/mm2 etc....matches field "Short Label" for unit type "surface" in table "' . MAIN_DB_PREFIX . 'c_units',
            'p.volume' => "",
			'p.volume_units' => 'use a unit of measure from the dictionary. m3/cm3/mm3 etc....matches field "Short Label" for unit type "volume" in table "' . MAIN_DB_PREFIX . 'c_units',
            'p.finished' => '0 (raw material) / 1 (finished goods)'
        );
        //clauses copied from import_fields_array
        if (!empty($conf->stock->enabled)) $import_sample = array_merge($import_sample, array(
                'p.seuil_stock_alerte' => 'quantity for low-stock warning (empty for no warning)',
                'p.pmp' => '0 (default)',
                'p.desiredstock' => 'target quantity to maintain in stock (for replenishment feature)'
            ));
        if (! empty($conf->fournisseur->enabled) || !empty($conf->margin->enabled)) $import_sample=array_merge($import_sample, array('p.cost_price'=>'user-editable, used for margin calculations only'));
        if (is_object($mysoc) && $mysoc->useNPR()) $import_sample=array_merge($import_sample, array('p.recuperableonly'=>'0 / 1 (French VAT NPR yes/no'));
        if (is_object($mysoc) && $mysoc->useLocalTax(1)) $import_sample=array_merge($import_sample, array('p.localtax1_tx'=>'', 'p.localtax1_type'=>''));
        if (is_object($mysoc) && $mysoc->useLocalTax(2)) $import_sample=array_merge($import_sample, array('p.localtax2_tx'=>'', 'p.localtax2_type'=>''));
        if (! empty($conf->barcode->enabled)) $import_sample=array_merge($import_sample, array('p.barcode'=>''));
		if (! empty($conf->global->PRODUCT_USE_UNITS)) {
			$import_sample = array_merge($import_sample, array(
					'p.fk_unit' => 'use a unit of measure from the dictionary. G/KG/M2/M3 etc....matches field "code" in table "' . MAIN_DB_PREFIX . 'c_units"'
			));

			$this->import_convertvalue_array[$r] = array_merge($this->import_convertvalue_array[$r], array(
					'p.fk_unit' => array(
							'rule' => 'fetchidfromcodeorlabel',
							'classfile' => '/core/class/cunits.class.php',
							'class' => 'CUnits',
							'method' => 'fetch',
							'dict' => 'DictionaryUnits'
					)
			));
		}
		$this->import_examplevalues_array[$r]=array_merge($import_sample, $import_extrafield_sample);
        $this->import_updatekeys_array[$r] = array('p.ref'=>'Ref');
        if (! empty($conf->barcode->enabled)) $this->import_updatekeys_array[$r]=array_merge($this->import_updatekeys_array[$r], array('p.barcode'=>'BarCode'));//only show/allow barcode as update key if Barcode module enabled

		if (! empty($conf->fournisseur->enabled))
		{
			// Import suppliers prices (note: this code is duplicated in module Service)
			$r++;
			$this->import_code[$r]=$this->rights_class.'_supplierprices';
			$this->import_label[$r]="SuppliersPricesOfProductsOrServices";	// Translation key
			$this->import_icon[$r]=$this->picto;
			$this->import_entities_array[$r]=array();		// We define here only fields that use another icon that the one defined into import_icon
			$this->import_tables_array[$r]=array('sp'=>MAIN_DB_PREFIX.'product_fournisseur_price');
			$this->import_tables_creator_array[$r]=array('sp'=>'fk_user');
			$this->import_fields_array[$r]=array(//field order as per structure of table llx_product_fournisseur_price, without optional fields
			    'sp.fk_product'=>"ProductOrService*",
                'sp.fk_soc' => "Supplier*",
                'sp.ref_fourn' => 'SupplierRef',
                'sp.quantity' => "QtyMin*",
                'sp.tva_tx' => 'VATRate',
                'sp.default_vat_code' => 'VATCode',
                'sp.delivery_time_days' => 'DeliveryDelay',
                'sp.supplier_reputation' => 'SupplierReputation'
			);
			if (is_object($mysoc) && $mysoc->useNPR())       $this->import_fields_array[$r]=array_merge($this->import_fields_array[$r], array('sp.recuperableonly'=>'VATNPR'));
			if (is_object($mysoc) && $mysoc->useLocalTax(1)) $this->import_fields_array[$r]=array_merge($this->import_fields_array[$r], array('sp.localtax1_tx'=>'LT1', 'sp.localtax1_type'=>'LT1Type'));
			if (is_object($mysoc) && $mysoc->useLocalTax(2)) $this->import_fields_array[$r]=array_merge($this->import_fields_array[$r], array('sp.localtax2_tx'=>'LT2', 'sp.localtax2_type'=>'LT2Type'));
            $this->import_fields_array[$r]=array_merge($this->import_fields_array[$r], array(
					'sp.price'=>"PriceQtyMinHT*",
					'sp.unitprice'=>'UnitPriceHT*',	// TODO Make this field not required and calculate it from price and qty
					'sp.remise_percent'=>'DiscountQtyMin'
			));

            if ($conf->multicurrency->enabled)
            {
                $this->import_fields_array[$r]=array_merge($this->import_fields_array[$r], array(
                    'sp.fk_multicurrency'=>'CurrencyCodeId',//ideally this should be automatically obtained from the CurrencyCode on the next line
                    'sp.multicurrency_code'=>'CurrencyCode',
                    'sp.multicurrency_tx'=>'CurrencyRate',
                    'sp.multicurrency_unitprice'=>'CurrencyUnitPrice',
                    'sp.multicurrency_price'=>'CurrencyPrice',
                ));
            }

			$this->import_convertvalue_array[$r]=array(
					'sp.fk_soc'=>array('rule'=>'fetchidfromref','classfile'=>'/societe/class/societe.class.php','class'=>'Societe','method'=>'fetch','element'=>'ThirdParty'),
					'sp.fk_product'=>array('rule'=>'fetchidfromref','classfile'=>'/product/class/product.class.php','class'=>'Product','method'=>'fetch','element'=>'Product')
			);
<<<<<<< HEAD

			$this->import_examplevalues_array[$r]=array(
                'sp.fk_product' => "My Ref. eg: PREF123456",
                'sp.fk_soc' => "My Supplier",
                'sp.ref_fourn' => "eg: XYZ-F123456",
                'sp.quantity' => "eg: 5",
                'sp.tva_tx' => 'one of the defined rates eg. 21',
                'sp.default_vat_code' => '',
                'sp.delivery_time_days' => 'eg. 5',
                'sp.supplier_reputation' => 'FAVORITE / NOTTHGOOD / DONOTORDER'
=======
			$this->import_examplevalues_array[$r]=array('sp.fk_product'=>"PRODUCT_REF or id:123456",
					'sp.fk_soc'=>"My Supplier",'sp.ref_fourn'=>"SupplierRef", 'sp.quantity'=>"1", 'sp.tva_tx'=>'21',
					'sp.price'=>"50",
					'sp.unitprice'=>'50',
					'sp.remise_percent'=>'0'
>>>>>>> f2ecdac4
			);
            if (is_object($mysoc) && $mysoc->useNPR()) $this->import_examplevalues_array[$r]=array_merge($this->import_examplevalues_array[$r], array('sp.recuperableonly'=>''));
            if (is_object($mysoc) && $mysoc->useLocalTax(1)) $this->import_examplevalues_array[$r]=array_merge($this->import_examplevalues_array[$r], array('sp.localtax1_tx'=>'LT1', 'sp.localtax1_type'=>'LT1Type'));
            if (is_object($mysoc) && $mysoc->useLocalTax(2)) $this->import_examplevalues_array[$r]=array_merge($this->import_examplevalues_array[$r], array('sp.localtax2_tx'=>'LT2', 'sp.localtax2_type'=>'LT2Type'));
            $this->import_examplevalues_array[$r] = array_merge($this->import_examplevalues_array[$r], array(
                'sp.price' => "eg. 50.00",
                'sp.unitprice' => 'eg. 10',
                // TODO Make this field not required and calculate it from price and qty
                'sp.remise_percent' => 'eg: 20'
            ));
            if ($conf->multicurrency->enabled)
            {
                $this->import_examplevalues_array[$r]=array_merge($this->import_examplevalues_array[$r], array(
                    'sp.fk_multicurrency'=>'eg: 2, rowid for code of multicurrency currency',
                    'sp.multicurrency_code'=>'eg: GBP',
                    'sp.multicurrency_tx'=>'currency rate eg: 1.12345',
                    'sp.multicurrency_unitprice'=>'cost per unit in supplier currency',
                    // TODO Make this field not required and calculate it from price and qty
                    'sp.multicurrency_price'=>'cost for min quantity in supplier currency'
                ));
            }

			$this->import_updatekeys_array[$r]=array('sp.fk_product'=>'ProductOrService','sp.ref_fourn'=>'SupplierRef','sp.fk_soc'=>'Supplier');
		}

		if (! empty($conf->global->PRODUIT_MULTIPRICES))
		{
			// Import products multiprices
			$r++;
			$this->import_code[$r]=$this->rights_class.'_multiprice';
			$this->import_label[$r]="ProductsOrServiceMultiPrice";	// Translation key
			$this->import_icon[$r]=$this->picto;
			$this->import_entities_array[$r]=array();		// We define here only fields that use another icon that the one defined into import_icon
			$this->import_tables_array[$r]=array('pr'=>MAIN_DB_PREFIX.'product_price');
			$this->import_tables_creator_array[$r]=array('pr'=>'fk_user_author');	// Fields to store import user id
			$this->import_fields_array[$r]=array('pr.fk_product'=>"ProductOrService*",
				'pr.price_base_type'=>"PriceBase",'pr.price_level'=>"PriceLevel",
				'pr.price'=>"PriceLevelUnitPriceHT",'pr.price_ttc'=>"PriceLevelUnitPriceTTC",
				'pr.price_min'=>"MinPriceLevelUnitPriceHT",'pr.price_min_ttc'=>"MinPriceLevelUnitPriceTTC",
				'pr.date_price'=>'DateCreation*');
<<<<<<< HEAD
			if (is_object($mysoc) && $mysoc->useNPR()) $this->import_fields_array[$r]=array_merge($this->import_fields_array[$r], array('pr.recuperableonly'=>'NPR'));
=======
			if (! empty($conf->global->PRODUIT_MULTIPRICES_USE_VAT_PER_LEVEL)) $this->import_fields_array[$r]['pr.tva_tx']='VATRate';
			if (is_object($mysoc) && $mysoc->useNPR()) $this->import_fields_array[$r]=array_merge($this->import_fields_array[$r],array('pr.recuperableonly'=>'NPR'));
>>>>>>> f2ecdac4
			$this->import_regex_array[$r]=array('pr.datec'=>'^[0-9][0-9][0-9][0-9]-[0-9][0-9]-[0-9][0-9]$','pr.recuperableonly'=>'^[0|1]$');
			$this->import_convertvalue_array[$r]=array(
			    'pr.fk_product'=>array('rule'=>'fetchidfromref','classfile'=>'/product/class/product.class.php','class'=>'Product','method'=>'fetch','element'=>'Product')
			);
			$this->import_examplevalues_array[$r]=array('pr.fk_product'=>"PRODUCT_REF or id:123456",
				'pr.price_base_type'=>"HT (for excl tax) or TTC (for inc tax)",'pr.price_level'=>"1",
				'pr.price'=>"100",'pr.price_ttc'=>"110",
				'pr.price_min'=>"100",'pr.price_min_ttc'=>"110",
				'pr.tva_tx'=>'20',
			    'pr.recuperableonly'=>'0',
				'pr.date_price'=>'2013-04-10');
		}

		if (! empty($conf->global->MAIN_MULTILANGS))
		{
		    // Import translations of product names and descriptions
		    $r++;
		    $this->import_code[$r]=$this->rights_class.'_languages';
		    $this->import_label[$r]="ProductsOrServicesTranslations";
			$this->import_icon[$r]=$this->picto;
			$this->import_entities_array[$r]=array();		// We define here only fields that use another icon that the one defined into import_icon
		    $this->import_tables_array[$r]=array('l'=>MAIN_DB_PREFIX.'product_lang');
			// multiline translation, one line per translation
			$this->import_fields_array[$r]=array('l.fk_product'=>'ProductOrService*', 'l.lang'=>'Language*', 'l.label'=>'TranslatedLabel', 'l.description'=>'TranslatedDescription');
			//$this->import_fields_array[$r]['l.note']='TranslatedNote';
			$this->import_convertvalue_array[$r]=array(
					'l.fk_product'=>array('rule'=>'fetchidfromref','classfile'=>'/product/class/product.class.php','class'=>'Product','method'=>'fetch','element'=>'Product')
			);
			$this->import_examplevalues_array[$r]=array('l.fk_product'=>'PRODUCT_REF or id:123456','l.lang'=>'en_US','l.label'=>'Label in en_US','l.description'=>'Desc in en_US');
			$this->import_updatekeys_array[$r]=array('l.fk_product'=>'ProductOrService','l.lang'=>'Language');
		}
	}


    /**
     *  Function called when module is enabled.
     *  The init function add constants, boxes, permissions and menus (defined in constructor) into Dolibarr database.
     *  It also creates data directories
     *
     *  @param      string	$options    Options when enabling module ('', 'newboxdefonly', 'noboxes')
     *  @return     int             	1 if OK, 0 if KO
     */
    public function init($options = '')
    {
        $this->remove($options);

        $sql = array();

        return $this->_init($sql, $options);
    }
}<|MERGE_RESOLUTION|>--- conflicted
+++ resolved
@@ -581,24 +581,19 @@
 					'sp.fk_soc'=>array('rule'=>'fetchidfromref','classfile'=>'/societe/class/societe.class.php','class'=>'Societe','method'=>'fetch','element'=>'ThirdParty'),
 					'sp.fk_product'=>array('rule'=>'fetchidfromref','classfile'=>'/product/class/product.class.php','class'=>'Product','method'=>'fetch','element'=>'Product')
 			);
-<<<<<<< HEAD
 
 			$this->import_examplevalues_array[$r]=array(
-                'sp.fk_product' => "My Ref. eg: PREF123456",
+                'sp.fk_product' => "PRODUCT_REF or id:123456",
                 'sp.fk_soc' => "My Supplier",
                 'sp.ref_fourn' => "eg: XYZ-F123456",
-                'sp.quantity' => "eg: 5",
+                'sp.quantity' => "5",
                 'sp.tva_tx' => 'one of the defined rates eg. 21',
-                'sp.default_vat_code' => '',
+			    'sp.price'=>"50",
+			    'sp.unitprice'=>'50',
+			    'sp.remise_percent'=>'0',
+			    'sp.default_vat_code' => '',
                 'sp.delivery_time_days' => 'eg. 5',
                 'sp.supplier_reputation' => 'FAVORITE / NOTTHGOOD / DONOTORDER'
-=======
-			$this->import_examplevalues_array[$r]=array('sp.fk_product'=>"PRODUCT_REF or id:123456",
-					'sp.fk_soc'=>"My Supplier",'sp.ref_fourn'=>"SupplierRef", 'sp.quantity'=>"1", 'sp.tva_tx'=>'21',
-					'sp.price'=>"50",
-					'sp.unitprice'=>'50',
-					'sp.remise_percent'=>'0'
->>>>>>> f2ecdac4
 			);
             if (is_object($mysoc) && $mysoc->useNPR()) $this->import_examplevalues_array[$r]=array_merge($this->import_examplevalues_array[$r], array('sp.recuperableonly'=>''));
             if (is_object($mysoc) && $mysoc->useLocalTax(1)) $this->import_examplevalues_array[$r]=array_merge($this->import_examplevalues_array[$r], array('sp.localtax1_tx'=>'LT1', 'sp.localtax1_type'=>'LT1Type'));
@@ -639,12 +634,8 @@
 				'pr.price'=>"PriceLevelUnitPriceHT",'pr.price_ttc'=>"PriceLevelUnitPriceTTC",
 				'pr.price_min'=>"MinPriceLevelUnitPriceHT",'pr.price_min_ttc'=>"MinPriceLevelUnitPriceTTC",
 				'pr.date_price'=>'DateCreation*');
-<<<<<<< HEAD
+			if (! empty($conf->global->PRODUIT_MULTIPRICES_USE_VAT_PER_LEVEL)) $this->import_fields_array[$r]['pr.tva_tx']='VATRate';
 			if (is_object($mysoc) && $mysoc->useNPR()) $this->import_fields_array[$r]=array_merge($this->import_fields_array[$r], array('pr.recuperableonly'=>'NPR'));
-=======
-			if (! empty($conf->global->PRODUIT_MULTIPRICES_USE_VAT_PER_LEVEL)) $this->import_fields_array[$r]['pr.tva_tx']='VATRate';
-			if (is_object($mysoc) && $mysoc->useNPR()) $this->import_fields_array[$r]=array_merge($this->import_fields_array[$r],array('pr.recuperableonly'=>'NPR'));
->>>>>>> f2ecdac4
 			$this->import_regex_array[$r]=array('pr.datec'=>'^[0-9][0-9][0-9][0-9]-[0-9][0-9]-[0-9][0-9]$','pr.recuperableonly'=>'^[0|1]$');
 			$this->import_convertvalue_array[$r]=array(
 			    'pr.fk_product'=>array('rule'=>'fetchidfromref','classfile'=>'/product/class/product.class.php','class'=>'Product','method'=>'fetch','element'=>'Product')
