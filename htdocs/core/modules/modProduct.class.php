--- conflicted
+++ resolved
@@ -359,25 +359,6 @@
 		$this->import_fields_array[$r]=array(//field order as per structure of table llx_product
 	        'p.ref' => "Ref*",
             'p.label' => "Label*",
-<<<<<<< HEAD
-            'p.description' => "Description",
-            'p.note_public' => "PublicNote",//public note
-            'p.note' => "PrivateNote",//private note
-            'p.customcode' => 'CustomCode',
-            'p.fk_country' => 'CountryCode',
-            'p.price' => "SellingPriceHT",//without
-            'p.price_min' => "MinPrice",
-            'p.price_ttc' => "SellingPriceTTC",//with tax
-            'p.price_min_ttc' => "SellingMinPriceTTC",
-            'p.price_base_type' => "PriceBaseType",//price base: with-tax (TTC) or without (HT) tax. Displays accordingly in Product card
-            'p.cost_price' => "CostPrice",
-            'p.tva_tx' => 'VATRate',
-            'p.tosell' => "OnSell*",
-            'p.tobuy' => "OnBuy*",
-            'p.fk_product_type' => "Type*",
-            'p.duration' => "Duration",///duration of service
-            'p.url' => "PublicUrl",
-=======
 			'p.fk_product_type' => "Type*",
 			'p.tosell' => "OnSell*",
 			'p.tobuy' => "OnBuy*",
@@ -385,7 +366,6 @@
 			'p.url' => "PublicUrl",
 			'p.customcode' => 'CustomCode',
             'p.fk_country' => 'CountryCode',
->>>>>>> b9ac8295
             'p.accountancy_code_sell' => "ProductAccountancySellCode",
             'p.accountancy_code_sell_intra' => "ProductAccountancySellIntraCode",
             'p.accountancy_code_sell_export' => "ProductAccountancySellExportCode",
@@ -472,21 +452,13 @@
 						'units' => 'volume',
 						'dict' => 'DictionaryMeasuringUnits'
 				),
-<<<<<<< HEAD
-        'p.fk_country' => array(
-=======
                 'p.fk_country' => array(
->>>>>>> b9ac8295
                     'rule' => 'fetchidfromcodeid',
                     'classfile' => '/core/class/ccountry.class.php',
                     'class' => 'Ccountry',
                     'method' => 'fetch',
                     'dict' => 'DictionaryCountry'
-<<<<<<< HEAD
-         )
-=======
                 )
->>>>>>> b9ac8295
 		);
 
 		if (! empty($conf->fournisseur->enabled) || !empty($conf->margin->enabled)) $this->import_fields_array[$r]=array_merge($this->import_fields_array[$r], array('p.cost_price'=>'CostPrice'));
@@ -532,17 +504,10 @@
             'p.note' => "a private note (free text)",
             'p.customcode' => 'customs code',
             'p.fk_country' => 'FR',
-<<<<<<< HEAD
-            'p.price' => "price ex-vat eg. 100",
-			'p.price_min' => "price ex-vat eg. 100",
-            'p.price_ttc' => "price inc-vat eg. 110",
-			'p.price_min_ttc' => "price inc-vat eg. 110",
-=======
             'p.price' => "100",
 			'p.price_min' => "100",
             'p.price_ttc' => "110",
 			'p.price_min_ttc' => "110",
->>>>>>> b9ac8295
             'p.price_base_type' => "HT (show/use price excl. tax) / TTC (show/use price incl. tax)",
             'p.tva_tx' => '10',	// tax rate eg: 10. Must match numerically one of the tax rates defined for your country'
             'p.tosell' => "0 (not for sale to customer, eg. raw material) / 1 (for sale)",
