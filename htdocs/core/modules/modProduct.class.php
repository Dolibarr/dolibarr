--- conflicted
+++ resolved
@@ -176,11 +176,8 @@
 		//--------
 		$r = 0;
 
-<<<<<<< HEAD
 		$alias_product_perentity = empty($conf->global->MAIN_PRODUCT_PERENTITY_SHARED) ? "pa" : "p";
-=======
-		$alias_product_accounting = empty($conf->global->MAIN_PRODUCT_PERENTITY_SHARED) ? "p" : "pac";
->>>>>>> 6ba725eb
+
 		$r++;
 		$this->export_code[$r] = $this->rights_class.'_'.$r;
 		$this->export_label[$r] = "Products"; // Translation key (used only if key ExportDataset_xxx_z not found)
@@ -450,11 +447,7 @@
 			$this->export_sql_start[$r] = 'SELECT DISTINCT ';
 			$this->export_sql_end[$r]  = ' FROM '.MAIN_DB_PREFIX.'product as p';
 			if (!empty($conf->global->MAIN_PRODUCT_PERENTITY_SHARED)) {
-<<<<<<< HEAD
 				$this->export_sql_end[$r] .= " LEFT JOIN " . MAIN_DB_PREFIX . "product_perentity as pa ON pa.fk_product = p.rowid AND pa.entity = " . ((int) $conf->entity);
-=======
-				$this->export_sql_end[$r] .= " LEFT JOIN " . MAIN_DB_PREFIX . "product_accounting as pac ON pac.fk_product = p.rowid AND pac.entity = " . ((int) $conf->entity);
->>>>>>> 6ba725eb
 			}
 			$this->export_sql_end[$r] .=' LEFT JOIN '.MAIN_DB_PREFIX.'product_extrafields as extra ON p.rowid = extra.fk_object,';
 			$this->export_sql_end[$r] .= ' '.MAIN_DB_PREFIX.'product_association as pa, '.MAIN_DB_PREFIX.'product as p2';
