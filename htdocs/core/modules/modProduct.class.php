<?php
/* Copyright (C) 2003      Rodolphe Quiedeville <rodolphe@quiedeville.org>
 * Copyright (C) 2004-2012 Laurent Destailleur  <eldy@users.sourceforge.net>
 * Copyright (C) 2004      Sebastien Di Cintio  <sdicintio@ressource-toi.org>
 * Copyright (C) 2004      Benoit Mortier       <benoit.mortier@opensides.be>
 * Copyright (C) 2005-2012 Regis Houssin        <regis.houssin@inodbox.com>
 * Copyright (C) 2012-2013 Juanjo Menent		<jmenent@2byte.es>
 * Copyright (C) 2014      Christophe Battarel	<contact@altairis.fr>
 * Copyright (C) 2014      Cedric Gross			<c.gross@kreiz-it.fr>
 * Copyright (C) 2020	   Alexandre Spangaro	<aspangaro@open-dsi.fr>
 *
 * This program is free software; you can redistribute it and/or modify
 * it under the terms of the GNU General Public License as published by
 * the Free Software Foundation; either version 3 of the License, or
 * (at your option) any later version.
 *
 * This program is distributed in the hope that it will be useful,
 * but WITHOUT ANY WARRANTY; without even the implied warranty of
 * MERCHANTABILITY or FITNESS FOR A PARTICULAR PURPOSE.  See the
 * GNU General Public License for more details.
 *
 * You should have received a copy of the GNU General Public License
 * along with this program. If not, see <https://www.gnu.org/licenses/>.
 */

/**
 *	\defgroup   produit     Module products
 *	\brief      Module to manage catalog of predefined products
 *	\file       htdocs/core/modules/modProduct.class.php
 *	\ingroup    produit
 *	\brief      File to describe module to manage catalog of predefined products
 */
include_once DOL_DOCUMENT_ROOT.'/core/modules/DolibarrModules.class.php';


/**
 *	Class descriptor of Product module
 */
class modProduct extends DolibarrModules
{
	/**
	 *   Constructor. Define names, constants, directories, boxes, permissions
	 *
	 *   @param      DoliDB		$db      Database handler
	 */
	public function __construct($db)
	{
		global $conf, $mysoc;

		$this->db = $db;
		$this->numero = 50;

		$this->family = "products";
		$this->module_position = '25';
		// Module label (no space allowed), used if translation string 'ModuleXXXName' not found (where XXX is value of numeric property 'numero' of module)
		$this->name = preg_replace('/^mod/i', '', get_class($this));
		$this->description = "Product management";

		// Possible values for version are: 'development', 'experimental', 'dolibarr' or version
		$this->version = 'dolibarr';

		$this->const_name = 'MAIN_MODULE_'.strtoupper($this->name);
		$this->picto = 'product';

		// Data directories to create when module is enabled
		$this->dirs = array("/product/temp");

		// Dependencies
		$this->hidden = false; // A condition to hide module
		$this->depends = array(); // List of module class names as string that must be enabled if this module is enabled
		$this->requiredby = array("modStock", "modBarcode", "modProductBatch", "modVariants"); // List of module ids to disable if this one is disabled
		$this->conflictwith = array(); // List of module class names as string this module is in conflict with
		$this->phpmin = array(5, 4); // Minimum version of PHP required by module

		// Config pages
		$this->config_page_url = array("product.php@product");
		$this->langfiles = array("products", "companies", "stocks", "bills");

		// Constants
		$this->const = array();
		$r = 0;

		$this->const[$r][0] = "PRODUCT_CODEPRODUCT_ADDON";
		$this->const[$r][1] = "chaine";
		$this->const[$r][2] = "mod_codeproduct_leopard";
		$this->const[$r][3] = 'Module to control product codes';
		$this->const[$r][4] = 0;
		$r++;

		$this->const[$r][0] = "PRODUCT_PRICE_UNIQ";
		$this->const[$r][1] = "chaine";
		$this->const[$r][2] = "1";
		$this->const[$r][3] = 'pricing rule by default';
		$this->const[$r][4] = 0;
		$r++;

		/*$this->const[$r][0] = "PRODUCT_ADDON_PDF";
		$this->const[$r][1] = "chaine";
		$this->const[$r][2] = "standard";
		$this->const[$r][3] = 'Default module for document generation';
		$this->const[$r][4] = 0;
		$r++;*/

		// Boxes
		$this->boxes = array(
			0=>array('file'=>'box_produits.php', 'enabledbydefaulton'=>'Home'),
			1=>array('file'=>'box_produits_alerte_stock.php', 'enabledbydefaulton'=>''),
			2=>array('file'=>'box_graph_product_distribution.php', 'enabledbydefaulton'=>'Home')
		);

		// Permissions
		$this->rights = array();
		$this->rights_class = 'produit';
		$r = 0;

		$this->rights[$r][0] = 31; // id de la permission
		$this->rights[$r][1] = 'Read products'; // libelle de la permission
		$this->rights[$r][2] = 'r'; // type de la permission (deprecie a ce jour)
		$this->rights[$r][3] = 0; // La permission est-elle une permission par defaut
		$this->rights[$r][4] = 'lire';
		$r++;

		$this->rights[$r][0] = 32; // id de la permission
		$this->rights[$r][1] = 'Create/modify products'; // libelle de la permission
		$this->rights[$r][2] = 'w'; // type de la permission (deprecie a ce jour)
		$this->rights[$r][3] = 0; // La permission est-elle une permission par defaut
		$this->rights[$r][4] = 'creer';
		$r++;

		$this->rights[$r][0] = 34; // id de la permission
		$this->rights[$r][1] = 'Delete products'; // libelle de la permission
		$this->rights[$r][2] = 'd'; // type de la permission (deprecie a ce jour)
		$this->rights[$r][3] = 0; // La permission est-elle une permission par defaut
		$this->rights[$r][4] = 'supprimer';
        $r++;

		$this->rights[$r][0] = 38; // Must be same permission than in service module
		$this->rights[$r][1] = 'Export products';
		$this->rights[$r][2] = 'r';
		$this->rights[$r][3] = 0;
		$this->rights[$r][4] = 'export';
        $r++;

		$this->rights[$r][0] = 39;
		$this->rights[$r][1] = 'Ignore minimum price';
		$this->rights[$r][2] = 'r';
		$this->rights[$r][3] = 0;
		$this->rights[$r][4] = 'ignore_price_min_advance';
        $r++;

        // Menus
        //-------

        $this->menu = 1; // This module adds menu entries. They are coded into menu manager.
		/* We can't enable this here because it must be enabled in both product and service module and this creates duplicate inserts
		$r=0;
		$this->menu[$r]=array(	'fk_menu'=>'fk_mainmenu=home,fk_leftmenu=admintools',		    // Use 'fk_mainmenu=xxx' or 'fk_mainmenu=xxx,fk_leftmenu=yyy' where xxx is mainmenucode and yyy is a leftmenucode
								'type'=>'left',			                // This is a Left menu entry
								'titre'=>'ProductVatMassChange',
								'url'=>'/product/admin/product_tools.php?mainmenu=home&leftmenu=admintools',
								'langs'=>'products',	        // Lang file to use (without .lang) by module. File must be in langs/code_CODE/ directory.
								'position'=>300,
								'enabled'=>'$conf->product->enabled && preg_match(\'/^(admintools|all)/\',$leftmenu)',   // Define condition to show or hide menu entry. Use '$conf->mymodule->enabled' if entry must be visible if module is enabled. Use '$leftmenu==\'system\'' to show if leftmenu system is selected.
								'perms'=>'1',			                // Use 'perms'=>'$user->rights->mymodule->level1->level2' if you want your menu with a permission rules
								'target'=>'',
								'user'=>0);				                // 0=Menu for internal users, 1=external users, 2=both
		$r++;
		*/

		// Exports
		//--------
		$r = 0;

		$r++;
		$this->export_code[$r] = $this->rights_class.'_'.$r;
		$this->export_label[$r] = "Products"; // Translation key (used only if key ExportDataset_xxx_z not found)
		$this->export_permission[$r] = array(array("produit", "export"));
		$this->export_fields_array[$r] = array(
			'p.rowid'=>"Id", 'p.ref'=>"Ref", 'p.label'=>"Label",
			'p.fk_product_type'=>'Type', 'p.tosell'=>"OnSell", 'p.tobuy'=>"OnBuy",
			'p.tostock'=>"ManageStock",
			'p.description'=>"Description", 'p.url'=>"PublicUrl",
			'p.customcode'=>'CustomCode', 'p.fk_country'=>'IDCountry',
			'p.accountancy_code_sell'=>"ProductAccountancySellCode", 'p.accountancy_code_sell_intra'=>"ProductAccountancySellIntraCode",
			'p.accountancy_code_sell_export'=>"ProductAccountancySellExportCode", 'p.accountancy_code_buy'=>"ProductAccountancyBuyCode",
			'p.accountancy_code_buy_intra'=>"ProductAccountancyBuyIntraCode", 'p.accountancy_code_buy_export'=>"ProductAccountancyBuyExportCode",
			'p.note'=>"NotePrivate", 'p.note_public'=>'NotePublic',
			'p.weight'=>"Weight", 'p.weight_units'=>"WeightUnits", 'p.length'=>"Length", 'p.length_units'=>"LengthUnits", 'p.width'=>"Width", 'p.width_units'=>"WidthUnits", 'p.height'=>"Height", 'p.height_units'=>"HeightUnits",
			'p.surface'=>"Surface", 'p.surface_units'=>"SurfaceUnits", 'p.volume'=>"Volume", 'p.volume_units'=>"VolumeUnits",
			'p.duration'=>"Duration",
			'p.finished' => 'Nature',
			'p.price_base_type'=>"PriceBase", 'p.price'=>"UnitPriceHT", 'p.price_ttc'=>"UnitPriceTTC",
			'p.tva_tx'=>'VATRate',
			'p.datec'=>'DateCreation', 'p.tms'=>'DateModification'
		);
		if (is_object($mysoc) && $mysoc->useNPR()) $this->export_fields_array[$r]['p.recuperableonly'] = 'NPR';
		if (!empty($conf->fournisseur->enabled) || !empty($conf->margin->enabled)) $this->export_fields_array[$r] = array_merge($this->export_fields_array[$r], array('p.cost_price'=>'CostPrice'));
		if (!empty($conf->stock->enabled)) $this->export_fields_array[$r] = array_merge($this->export_fields_array[$r], array('e.ref'=>'DefaultWarehouse', 'p.tobatch'=>'ManageLotSerial', 'p.stock'=>'Stock', 'p.seuil_stock_alerte'=>'StockLimit', 'p.desiredstock'=>'DesiredStock', 'p.pmp'=>'PMPValue'));
		if (!empty($conf->barcode->enabled)) $this->export_fields_array[$r] = array_merge($this->export_fields_array[$r], array('p.barcode'=>'BarCode'));
		$keyforselect = 'product'; $keyforelement = 'product'; $keyforaliasextra = 'extra';
		include DOL_DOCUMENT_ROOT.'/core/extrafieldsinexport.inc.php';
		if (!empty($conf->fournisseur->enabled)) $this->export_fields_array[$r] = array_merge($this->export_fields_array[$r], array('s.nom'=>'Supplier', 'pf.ref_fourn'=>'SupplierRef', 'pf.quantity'=>'QtyMin', 'pf.remise_percent'=>'DiscountQtyMin', 'pf.unitprice'=>'BuyingPrice', 'pf.delivery_time_days'=>'NbDaysToDelivery'));
		if (!empty($conf->global->EXPORTTOOL_CATEGORIES)) $this->export_fields_array[$r] = array_merge($this->export_fields_array[$r], array('group_concat(cat.label)'=>'Categories'));
		if (!empty($conf->global->MAIN_MULTILANGS)) $this->export_fields_array[$r] = array_merge($this->export_fields_array[$r], array('l.lang'=>'Language', 'l.label'=>'TranslatedLabel', 'l.description'=>'TranslatedDescription', 'l.note'=>'TranslatedNote'));
		if (!empty($conf->global->PRODUCT_USE_UNITS)) $this->export_fields_array[$r]['p.fk_unit'] = 'Unit';
		$this->export_TypeFields_array[$r] = array(
			'p.ref'=>"Text", 'p.label'=>"Text",
			'p.fk_product_type'=>'Numeric', 'p.tosell'=>"Boolean", 'p.tobuy'=>"Boolean",
			'p.tostock'=>"Boolean",
			'p.description'=>"Text", 'p.url'=>"Text",
			'p.accountancy_code_sell'=>"Text", 'p.accountancy_code_sell_intra'=>"Text", 'p.accountancy_code_sell_export'=>"Text",
			'p.accountancy_code_buy'=>"Text", 'p.accountancy_code_buy_intra'=>"Text", 'p.accountancy_code_buy_export'=>"Text",
			'p.note'=>"Text", 'p.note_public'=>"Text",
			'p.weight'=>"Numeric", 'p.length'=>"Numeric", 'p.width'=>"Numeric", 'p.height'=>"Numeric", 'p.surface'=>"Numeric", 'p.volume'=>"Numeric",
			'p.customcode'=>'Text',
			'p.duration'=>"Text",
			'p.finished' => 'Numeric',
			'p.price_base_type'=>"Text", 'p.price'=>"Numeric", 'p.price_ttc'=>"Numeric", 'p.tva_tx'=>'Numeric',
			'p.datec'=>'Date', 'p.tms'=>'Date'
		);
		if (!empty($conf->stock->enabled)) $this->export_TypeFields_array[$r] = array_merge($this->export_TypeFields_array[$r], array('e.ref'=>'Text', 'p.tobatch'=>'Numeric', 'p.stock'=>'Numeric', 'p.seuil_stock_alerte'=>'Numeric', 'p.desiredstock'=>'Numeric', 'p.pmp'=>'Numeric', 'p.cost_price'=>'Numeric'));
		if (!empty($conf->barcode->enabled)) $this->export_TypeFields_array[$r] = array_merge($this->export_TypeFields_array[$r], array('p.barcode'=>'Text'));
		if (!empty($conf->fournisseur->enabled)) $this->export_TypeFields_array[$r] = array_merge($this->export_TypeFields_array[$r], array('s.nom'=>'Text', 'pf.ref_fourn'=>'Text', 'pf.unitprice'=>'Numeric', 'pf.quantity'=>'Numeric', 'pf.remise_percent'=>'Numeric', 'pf.delivery_time_days'=>'Numeric'));
		if (!empty($conf->global->MAIN_MULTILANGS)) $this->export_TypeFields_array[$r] = array_merge($this->export_TypeFields_array[$r], array('l.lang'=>'Text', 'l.label'=>'Text', 'l.description'=>'Text', 'l.note'=>'Text'));
		if (!empty($conf->global->EXPORTTOOL_CATEGORIES)) $this->export_TypeFields_array[$r] = array_merge($this->export_TypeFields_array[$r], array("group_concat(cat.label)"=>'Text'));
		$this->export_entities_array[$r] = array(); // We define here only fields that use another icon that the one defined into import_icon
		if (!empty($conf->global->EXPORTTOOL_CATEGORIES)) $this->export_entities_array[$r] = array_merge($this->export_entities_array[$r], array("group_concat(cat.label)"=>'category'));
		if (!empty($conf->stock->enabled)) $this->export_entities_array[$r] = array_merge($this->export_entities_array[$r], array('p.stock'=>'product', 'p.pmp'=>'product'));
		if (!empty($conf->barcode->enabled)) $this->export_entities_array[$r] = array_merge($this->export_entities_array[$r], array('p.barcode'=>'product'));
		if (!empty($conf->fournisseur->enabled)) $this->export_entities_array[$r] = array_merge($this->export_entities_array[$r], array('s.nom'=>'product_supplier_ref', 'pf.ref_fourn'=>'product_supplier_ref', 'pf.unitprice'=>'product_supplier_ref', 'pf.quantity'=>'product_supplier_ref', 'pf.remise_percent'=>'product_supplier_ref', 'pf.delivery_time_days'=>'product_supplier_ref'));
		if (!empty($conf->global->MAIN_MULTILANGS)) $this->export_entities_array[$r] = array_merge($this->export_entities_array[$r], array('l.lang'=>'translation', 'l.label'=>'translation', 'l.description'=>'translation', 'l.note'=>'translation'));
		if (!empty($conf->global->EXPORTTOOL_CATEGORIES)) $this->export_dependencies_array[$r] = array('category'=>'p.rowid');
		if (!empty($conf->stock->enabled)) $this->export_entities_array[$r] = array_merge($this->export_entities_array[$r], array('p.stock'=>'product', 'p.pmp'=>'product'));
		if (!empty($conf->barcode->enabled)) $this->export_entities_array[$r] = array_merge($this->export_entities_array[$r], array('p.barcode'=>'product'));
		if (!empty($conf->fournisseur->enabled)) $this->export_entities_array[$r] = array_merge($this->export_entities_array[$r], array('s.nom'=>'product_supplier_ref', 'pf.ref_fourn'=>'product_supplier_ref', 'pf.unitprice'=>'product_supplier_ref', 'pf.quantity'=>'product_supplier_ref', 'pf.remise_percent'=>'product_supplier_ref', 'pf.delivery_time_days'=>'product_supplier_ref'));
		if (!empty($conf->global->MAIN_MULTILANGS)) $this->export_entities_array[$r] = array_merge($this->export_entities_array[$r], array('l.lang'=>'translation', 'l.label'=>'translation', 'l.description'=>'translation', 'l.note'=>'translation'));
		if (!empty($conf->global->EXPORTTOOL_CATEGORIES)) $this->export_dependencies_array[$r] = array('category'=>'p.rowid');
		$this->export_sql_start[$r] = 'SELECT DISTINCT ';
		$this->export_sql_end[$r]  = ' FROM '.MAIN_DB_PREFIX.'product as p';
		if (!empty($conf->global->EXPORTTOOL_CATEGORIES)) $this->export_sql_end[$r] .= ' LEFT JOIN '.MAIN_DB_PREFIX.'categorie_product as cp ON cp.fk_product = p.rowid LEFT JOIN '.MAIN_DB_PREFIX.'categorie as cat ON cp.fk_categorie = cat.rowid';
		if (!empty($conf->global->MAIN_MULTILANGS)) $this->export_sql_end[$r] .= ' LEFT JOIN '.MAIN_DB_PREFIX.'product_lang as l ON l.fk_product = p.rowid';
		$this->export_sql_end[$r] .= ' LEFT JOIN '.MAIN_DB_PREFIX.'product_extrafields as extra ON p.rowid = extra.fk_object';
		if (!empty($conf->fournisseur->enabled)) $this->export_sql_end[$r] .= ' LEFT JOIN '.MAIN_DB_PREFIX.'product_fournisseur_price as pf ON pf.fk_product = p.rowid LEFT JOIN '.MAIN_DB_PREFIX.'societe s ON s.rowid = pf.fk_soc';
		if (!empty($conf->stock->enabled)) $this->export_sql_end[$r] .= ' LEFT JOIN '.MAIN_DB_PREFIX.'entrepot as e ON e.rowid = p.fk_default_warehouse';
		$this->export_sql_end[$r] .= ' WHERE p.fk_product_type = 0 AND p.entity IN ('.getEntity('product').')';
		if (!empty($conf->global->EXPORTTOOL_CATEGORIES)) $this->export_sql_order[$r] = ' GROUP BY p.rowid'; // FIXME The group by used a generic value to say "all fields in select except function fields"

		if (!empty($conf->global->PRODUIT_MULTIPRICES))
		{
			// Exports product multiprice
			$r++;
			$this->export_code[$r] = $this->rights_class.'_'.$r;
			$this->export_label[$r] = "ProductsMultiPrice"; // Translation key (used only if key ExportDataset_xxx_z not found)
			$this->export_permission[$r] = array(array("produit", "export"));
			$this->export_fields_array[$r] = array('p.rowid'=>"Id", 'p.ref'=>"Ref",
				'pr.price_base_type'=>"PriceBase", 'pr.price_level'=>"PriceLevel",
				'pr.price'=>"PriceLevelUnitPriceHT", 'pr.price_ttc'=>"PriceLevelUnitPriceTTC",
				'pr.price_min'=>"MinPriceLevelUnitPriceHT", 'pr.price_min_ttc'=>"MinPriceLevelUnitPriceTTC",
				'pr.tva_tx'=>'PriceLevelVATRate',
				'pr.date_price'=>'DateCreation');
			if (is_object($mysoc) && $mysoc->useNPR()) $this->export_fields_array[$r]['pr.recuperableonly'] = 'NPR';
			//$this->export_TypeFields_array[$r]=array(
			//	'p.ref'=>"Text",'p.label'=>"Text",'p.description'=>"Text",'p.url'=>"Text",'p.accountancy_code_sell'=>"Text",'p.accountancy_code_buy'=>"Text",
			//	'p.note'=>"Text",'p.length'=>"Numeric",'p.surface'=>"Numeric",'p.volume'=>"Numeric",'p.weight'=>"Numeric",'p.customcode'=>'Text',
			//	'p.price_base_type'=>"Text",'p.price'=>"Numeric",'p.price_ttc'=>"Numeric",'p.tva_tx'=>'Numeric','p.tosell'=>"Boolean",'p.tobuy'=>"Boolean",
			//	'p.datec'=>'Date','p.tms'=>'Date'
			//);
			$this->export_entities_array[$r] = array('p.rowid'=>"product", 'p.ref'=>"product",
				'pr.price_base_type'=>"product", 'pr.price_level'=>"product", 'pr.price'=>"product",
				'pr.price_ttc'=>"product",
				'pr.price_min'=>"product", 'pr.price_min_ttc'=>"product",
				'pr.tva_tx'=>'product',
				'pr.recuperableonly'=>'product',
				'pr.date_price'=>"product");
			$this->export_sql_start[$r] = 'SELECT DISTINCT ';
			$this->export_sql_end[$r]  = ' FROM '.MAIN_DB_PREFIX.'product as p';
			$this->export_sql_end[$r] .= ' LEFT JOIN '.MAIN_DB_PREFIX.'product_price as pr ON p.rowid = pr.fk_product AND pr.entity = '.$conf->entity; // export prices only for the current entity
			$this->export_sql_end[$r] .= ' WHERE p.entity IN ('.getEntity('product').')'; // For product and service profile
		}

		if (!empty($conf->global->PRODUIT_CUSTOMER_PRICES))
		{
		    // Exports product multiprice
		    $r++;
		    $this->export_code[$r] = $this->rights_class.'_'.$r;
		    $this->export_label[$r] = "ProductsPricePerCustomer"; // Translation key (used only if key ExportDataset_xxx_z not found)
		    $this->export_permission[$r] = array(array("produit", "export"));
		    $this->export_fields_array[$r] = array('p.rowid'=>"Id", 'p.ref'=>"Ref",
		        's.nom'=>'ThirdParty',
		        'pr.price_base_type'=>"PriceBase",
		        'pr.price'=>"PriceUnitPriceHT", 'pr.price_ttc'=>"PriceUnitPriceTTC",
		        'pr.price_min'=>"MinPriceUnitPriceHT", 'pr.price_min_ttc'=>"MinPriceUnitPriceTTC",
		        'pr.tva_tx'=>'PriceVATRate',
		        'pr.default_vat_code'=>'PriceVATCode',
		        'pr.datec'=>'DateCreation');
		    if (is_object($mysoc) && $mysoc->useNPR()) $this->export_fields_array[$r]['pr.recuperableonly'] = 'NPR';
		    $this->export_entities_array[$r] = array('p.rowid'=>"product", 'p.ref'=>"product",
		        's.nom'=>'company',
		        'pr.price_base_type'=>"product", 'pr.price'=>"product",
		        'pr.price_ttc'=>"product",
		        'pr.price_min'=>"product", 'pr.price_min_ttc'=>"product",
		        'pr.tva_tx'=>'product',
		        'pr.default_vat_code'=>'product',
		        'pr.recuperableonly'=>'product',
		        'pr.datec'=>"product");
		    $this->export_sql_start[$r] = 'SELECT DISTINCT ';
		    $this->export_sql_end[$r]  = ' FROM '.MAIN_DB_PREFIX.'product as p';
		    $this->export_sql_end[$r] .= ' LEFT JOIN '.MAIN_DB_PREFIX.'product_customer_price as pr ON p.rowid = pr.fk_product AND pr.entity = '.$conf->entity; // export prices only for the current entity
		    $this->export_sql_end[$r] .= ' LEFT JOIN '.MAIN_DB_PREFIX.'societe as s ON pr.fk_soc = s.rowid';
		    $this->export_sql_end[$r] .= ' WHERE p.entity IN ('.getEntity('product').')'; // For product and service profile
		}

		if (!empty($conf->global->PRODUIT_SOUSPRODUITS))
		{
			// Exports virtual products
        	$r++;
    		$this->export_code[$r] = $this->rights_class.'_'.$r;
    		$this->export_label[$r] = "AssociatedProducts"; // Translation key (used only if key ExportDataset_xxx_z not found)
    		$this->export_permission[$r] = array(array("produit", "export"));
    		$this->export_fields_array[$r] = array(
				'p.rowid'=>"Id", 'p.ref'=>"Ref", 'p.label'=>"Label", 'p.description'=>"Description", 'p.url'=>"PublicUrl",
				'p.accountancy_code_sell'=>"ProductAccountancySellCode", 'p.accountancy_code_sell_intra'=>"ProductAccountancySellIntraCode",
                'p.accountancy_code_sell_export'=>"ProductAccountancySellExportCode", 'p.accountancy_code_buy'=>"ProductAccountancyBuyCode",
                'p.accountancy_code_buy_intra'=>"ProductAccountancyBuyIntraCode", 'p.accountancy_code_buy_export'=>"ProductAccountancyBuyExportCode",
    			'p.note'=>"NotePrivate", 'p.note_public'=>'NotePublic',
    			'p.weight'=>"Weight", 'p.length'=>"Length", 'p.surface'=>"Surface", 'p.volume'=>"Volume", 'p.customcode'=>'CustomCode',
				'p.price_base_type'=>"PriceBase", 'p.price'=>"UnitPriceHT", 'p.price_ttc'=>"UnitPriceTTC", 'p.tva_tx'=>'VATRate', 'p.tosell'=>"OnSell",
				'p.tobuy'=>"OnBuy", 'p.tostock'=>"ManageStock", 'p.datec'=>'DateCreation', 'p.tms'=>'DateModification'

			);
    		if (!empty($conf->stock->enabled)) $this->export_fields_array[$r] = array_merge($this->export_fields_array[$r], array('p.stock'=>'Stock', 'p.seuil_stock_alerte'=>'StockLimit', 'p.desiredstock'=>'DesiredStock', 'p.pmp'=>'PMPValue'));
    		if (!empty($conf->barcode->enabled)) $this->export_fields_array[$r] = array_merge($this->export_fields_array[$r], array('p.barcode'=>'BarCode'));
    		$this->export_fields_array[$r] = array_merge($this->export_fields_array[$r], array('pa.qty'=>'Qty', 'pa.incdec'=>'ComposedProductIncDecStock'));
    		$this->export_TypeFields_array[$r] = array(
				'p.ref'=>"Text", 'p.label'=>"Text", 'p.description'=>"Text", 'p.url'=>"Text",
    			'p.accountancy_code_sell'=>"Text", 'p.accountancy_code_sell_intra'=>"Text", 'p.accountancy_code_sell_export'=>"Text",
    			'p.accountancy_code_buy'=>"Text", 'p.accountancy_code_buy_intra'=>"Text", 'p.accountancy_code_buy_export'=>"Text",
    			'p.note'=>"Text", 'p.note_public'=>"Text",
    			'p.weight'=>"Numeric", 'p.length'=>"Numeric", 'p.surface'=>"Numeric", 'p.volume'=>"Numeric", 'p.customcode'=>'Text',
				'p.price_base_type'=>"Text", 'p.price'=>"Numeric", 'p.price_ttc'=>"Numeric", 'p.tva_tx'=>'Numeric', 'p.tosell'=>"Boolean", 'p.tobuy'=>"Boolean",
				'p.tostock'=>"Boolean",
				'p.datec'=>'Date', 'p.tms'=>'Date'
			);
    		if (!empty($conf->stock->enabled)) $this->export_TypeFields_array[$r] = array_merge($this->export_TypeFields_array[$r], array('p.stock'=>'Numeric', 'p.seuil_stock_alerte'=>'Numeric', 'p.desiredstock'=>'Numeric', 'p.pmp'=>'Numeric', 'p.cost_price'=>'Numeric'));
    		if (!empty($conf->barcode->enabled)) $this->export_TypeFields_array[$r] = array_merge($this->export_TypeFields_array[$r], array('p.barcode'=>'Text'));
    		$this->export_TypeFields_array[$r] = array_merge($this->export_TypeFields_array[$r], array('pa.qty'=>'Numeric'));
    		$this->export_entities_array[$r] = array(
				'p.rowid'=>"virtualproduct", 'p.ref'=>"virtualproduct", 'p.label'=>"virtualproduct", 'p.description'=>"virtualproduct", 'p.url'=>"virtualproduct",
				'p.accountancy_code_sell'=>'virtualproduct', 'p.accountancy_code_sell_intra'=>'virtualproduct', 'p.accountancy_code_sell_export'=>'virtualproduct',
                'p.accountancy_code_buy'=>'virtualproduct', 'p.accountancy_code_buy_intra'=>'virtualproduct', 'p.accountancy_code_buy_export'=>'virtualproduct',
				'p.note'=>"virtualproduct", 'p.length'=>"virtualproduct",
				'p.surface'=>"virtualproduct", 'p.volume'=>"virtualproduct", 'p.weight'=>"virtualproduct", 'p.customcode'=>'virtualproduct',
				'p.price_base_type'=>"virtualproduct", 'p.price'=>"virtualproduct", 'p.price_ttc'=>"virtualproduct", 'p.tva_tx'=>"virtualproduct",
				'p.tosell'=>"virtualproduct", 'p.tobuy'=>"virtualproduct", 'p.tostock'=>"virtualproduct", 'p.datec'=>"virtualproduct", 'p.tms'=>"virtualproduct"
			);
    		if (!empty($conf->stock->enabled)) $this->export_entities_array[$r] = array_merge($this->export_entities_array[$r], array('p.stock'=>'virtualproduct', 'p.seuil_stock_alerte'=>'virtualproduct', 'p.desiredstock'=>'virtualproduct', 'p.pmp'=>'virtualproduct'));
    		if (!empty($conf->barcode->enabled)) $this->export_entities_array[$r] = array_merge($this->export_entities_array[$r], array('p.barcode'=>'virtualproduct'));
            $this->export_entities_array[$r] = array_merge($this->export_entities_array[$r], array('pa.qty'=>"subproduct", 'pa.incdec'=>'subproduct'));
    		$keyforselect = 'product'; $keyforelement = 'product'; $keyforaliasextra = 'extra';
    		include DOL_DOCUMENT_ROOT.'/core/extrafieldsinexport.inc.php';
            $this->export_fields_array[$r] = array_merge($this->export_fields_array[$r], array('p2.rowid'=>"Id", 'p2.ref'=>"Ref", 'p2.label'=>"Label", 'p2.description'=>"Description"));
    		$this->export_entities_array[$r] = array_merge($this->export_entities_array[$r], array('p2.rowid'=>"subproduct", 'p2.ref'=>"subproduct", 'p2.label'=>"subproduct", 'p2.description'=>"subproduct"));
    		$this->export_sql_start[$r] = 'SELECT DISTINCT ';
    		$this->export_sql_end[$r]  = ' FROM '.MAIN_DB_PREFIX.'product as p';
    		$this->export_sql_end[$r] .= ' LEFT JOIN '.MAIN_DB_PREFIX.'product_extrafields as extra ON p.rowid = extra.fk_object,';
    		$this->export_sql_end[$r] .= ' '.MAIN_DB_PREFIX.'product_association as pa, '.MAIN_DB_PREFIX.'product as p2';
    		$this->export_sql_end[$r] .= ' WHERE p.entity IN ('.getEntity('product').')'; // For product and service profile
    		$this->export_sql_end[$r] .= ' AND p.rowid = pa.fk_product_pere AND p2.rowid = pa.fk_product_fils';
		}

		// Imports
		//--------
		$r = 0;

		// Import list of products

		$r++;
		$this->import_code[$r] = $this->rights_class.'_'.$r;
		$this->import_label[$r] = "Products"; // Translation key
		$this->import_icon[$r] = $this->picto;
		$this->import_entities_array[$r] = array(); // We define here only fields that use a different icon from the one defined in import_icon
		$this->import_tables_array[$r] = array('p'=>MAIN_DB_PREFIX.'product', 'extra'=>MAIN_DB_PREFIX.'product_extrafields');
		$this->import_tables_creator_array[$r] = array('p'=>'fk_user_author'); // Fields to store import user id
		$this->import_fields_array[$r] = array(
	        'p.ref' => "Ref*",
            'p.label' => "Label*",
			'p.fk_product_type' => "Type*",
			'p.tosell' => "OnSell*",
			'p.tobuy' => "OnBuy*",
			'p.tostock' => "ManageStock*",
			'p.description' => "Description",
			'p.url' => "PublicUrl",
			'p.customcode' => 'CustomCode',
            'p.fk_country' => 'CountryCode',
            'p.accountancy_code_sell' => "ProductAccountancySellCode",
            'p.accountancy_code_sell_intra' => "ProductAccountancySellIntraCode",
            'p.accountancy_code_sell_export' => "ProductAccountancySellExportCode",
            'p.accountancy_code_buy' => "ProductAccountancyBuyCode",
			'p.accountancy_code_buy_intra' => "ProductAccountancyBuyIntraCode",
			'p.accountancy_code_buy_export' => "ProductAccountancyBuyExportCode",
			'p.note_public' => "NotePublic",
			'p.note' => "NotePrivate",
			'p.weight' => "Weight",
            'p.weight_units' => "WeightUnits",
            'p.length' => "Length",
			'p.length_units' => "LengthUnits",
            'p.width' => "Width",
			'p.width_units' => "WidthUnits",
            'p.height' => "Height",
            'p.height_units' => "HeightUnits",
            'p.surface' => "Surface",
            'p.surface_units' => "SurfaceUnits",
            'p.volume' => "Volume",
			'p.volume_units' => "VolumeUnits",
			'p.duration' => "Duration", //duration of service
			'p.finished' => 'Nature',
			'p.price' => "SellingPriceHT", //without
			'p.price_min' => "MinPrice",
			'p.price_ttc' => "SellingPriceTTC", //with tax
			'p.price_min_ttc' => "SellingMinPriceTTC",
			'p.price_base_type' => "PriceBaseType", //price base: with-tax (TTC) or without (HT) tax. Displays accordingly in Product card
			'p.tva_tx' => 'VATRate',
			'p.datec' => 'DateCreation',
			'p.cost_price' => "CostPrice",
		);

        $this->import_convertvalue_array[$r] = array(
        	    'p.weight_units' => array(
	        	    	'rule' => 'fetchscalefromcodeunits', // Switch this to fetchidfromcodeunits when we will store id instead of scale in product table
						'classfile' => '/core/class/cunits.class.php',
						'class' => 'CUnits',
						'method' => 'fetch',
						'units' => 'weight',
						'dict' => 'DictionaryMeasuringUnits'
				),
				'p.length_units' => array(
					'rule' => 'fetchscalefromcodeunits', // Switch this to fetchidfromcodeunits when we will store id instead of scale in product table
						'classfile' => '/core/class/cunits.class.php',
						'class' => 'CUnits',
						'method' => 'fetch',
						'units' => 'size',
						'dict' => 'DictionaryMeasuringUnits'
				),
				'p.width_units' => array(
						'rule' => 'fetchscalefromcodeunits', // Switch this to fetchidfromcodeunits when we will store id instead of scale in product table
						'classfile' => '/core/class/cunits.class.php',
						'class' => 'CUnits',
						'method' => 'fetch',
						'units' => 'size',
						'dict' => 'DictionaryMeasuringUnits'
				),
				'p.height_units' => array(
						'rule' => 'fetchscalefromcodeunits', // Switch this to fetchidfromcodeunits when we will store id instead of scale in product table
						'classfile' => '/core/class/cunits.class.php',
						'class' => 'CUnits',
						'method' => 'fetch',
						'units' => 'size',
						'dict' => 'DictionaryMeasuringUnits'
				),
				'p.surface_units' => array(
						'rule' => 'fetchscalefromcodeunits', // Switch this to fetchidfromcodeunits when we will store id instead of scale in product table
						'classfile' => '/core/class/cunits.class.php',
						'class' => 'CUnits',
						'method' => 'fetch',
						'units' => 'surface',
						'dict' => 'DictionaryMeasuringUnits'
				),
				'p.volume_units' => array(
						'rule' => 'fetchscalefromcodeunits', // Switch this to fetchidfromcodeunits when we will store id instead of scale in product table
						'classfile' => '/core/class/cunits.class.php',
						'class' => 'CUnits',
						'method' => 'fetch',
						'units' => 'volume',
						'dict' => 'DictionaryMeasuringUnits'
				),
                'p.fk_country' => array(
                    'rule' => 'fetchidfromcodeid',
                    'classfile' => '/core/class/ccountry.class.php',
                    'class' => 'Ccountry',
                    'method' => 'fetch',
                    'dict' => 'DictionaryCountry'
                )
		);

		$this->import_regex_array[$r] = array(
            'p.ref' => '[^ ]',
            'p.price_base_type' => '\AHT\z|\ATTC\z',
            'p.tosell' => '^[0|1]$',
            'p.tobuy' => '^[0|1]$',
            'p.fk_product_type' => '^[0|1]$',
            'p.datec' => '^[0-9][0-9][0-9][0-9]-[0-9][0-9]-[0-9][0-9]$',
            'p.recuperableonly' => '^[0|1]$',
            'p.finished' => '^[0|1]$'
        );

        if (!empty($conf->stock->enabled)) {//if Stock module enabled
            $this->import_fields_array[$r] = array_merge($this->import_fields_array[$r], array(
				'p.fk_default_warehouse'=>'DefaultWarehouse',
				'p.tobatch'=>'ManageLotSerial',
                'p.seuil_stock_alerte' => 'StockLimit', //lower limit for warning
                'p.pmp' => 'PMPValue', //weighted average price
                'p.desiredstock' => 'DesiredStock'//desired stock for replenishment feature
            ));

            $this->import_regex_array[$r] = array_merge($this->import_regex_array[$r], array(
				'p.tobatch' => '^[0|1]$'
            ));

			$this->import_convertvalue_array[$r] = array_merge($this->import_convertvalue_array[$r], array(
					'p.fk_default_warehouse' => array(
					'rule' => 'fetchidfromref',
					'classfile' => '/product/stock/class/entrepot.class.php',
					'class' => 'Entrepot',
					'method' => 'fetch',
					'element'=> 'Warehouse'
				)
			));
        }

		if (!empty($conf->fournisseur->enabled) || !empty($conf->margin->enabled)) $this->import_fields_array[$r] = array_merge($this->import_fields_array[$r], array('p.cost_price'=>'CostPrice'));
		if (is_object($mysoc) && $mysoc->useNPR()) $this->import_fields_array[$r] = array_merge($this->import_fields_array[$r], array('p.recuperableonly'=>'NPR'));
		if (is_object($mysoc) && $mysoc->useLocalTax(1)) $this->import_fields_array[$r] = array_merge($this->import_fields_array[$r], array('p.localtax1_tx'=>'LT1', 'p.localtax1_type'=>'LT1Type'));
		if (is_object($mysoc) && $mysoc->useLocalTax(2)) $this->import_fields_array[$r] = array_merge($this->import_fields_array[$r], array('p.localtax2_tx'=>'LT2', 'p.localtax2_type'=>'LT2Type'));
		if (!empty($conf->barcode->enabled)) $this->import_fields_array[$r] = array_merge($this->import_fields_array[$r], array('p.barcode'=>'BarCode'));
		if (!empty($conf->global->PRODUCT_USE_UNITS)) $this->import_fields_array[$r]['p.fk_unit'] = 'Unit';

		// Add extra fields
		$import_extrafield_sample = array();
		$sql = "SELECT name, label, fieldrequired FROM ".MAIN_DB_PREFIX."extrafields WHERE elementtype = 'product' AND entity IN (0, ".$conf->entity.")";
		$resql = $this->db->query($sql);
		if ($resql)    // This can fail when class is used on old database (during migration for example)
		{
		    while ($obj = $this->db->fetch_object($resql))
		    {
		        $fieldname = 'extra.'.$obj->name;
		        $fieldlabel = ucfirst($obj->label);
		        $this->import_fields_array[$r][$fieldname] = $fieldlabel.($obj->fieldrequired ? '*' : '');
		        $import_extrafield_sample[$fieldname] = $fieldlabel;
		    }
		}
		// End add extra fields
		$this->import_fieldshidden_array[$r] = array('extra.fk_object'=>'lastrowid-'.MAIN_DB_PREFIX.'product'); // aliastable.field => ('user->id' or 'lastrowid-'.tableparent)
<<<<<<< HEAD
		$this->import_regex_array[$r] = array(
            'p.ref' => '[^ ]',
            'p.price_base_type' => '\AHT\z|\ATTC\z',
            'p.tosell' => '^[0|1]$',
            'p.tobuy' => '^[0|1]$',
            'p.tostock' => '^[0|1]$',
            'p.fk_product_type' => '^[0|1]$',
            'p.datec' => '^[0-9][0-9][0-9][0-9]-[0-9][0-9]-[0-9][0-9]$',
            'p.recuperableonly' => '^[0|1]$',
            'p.finished' => '^[0|1]$'
        );
=======
>>>>>>> d6f1aa84

		// field order as per structure of table llx_product
		$import_sample = array(
            'p.ref' => "PREF123456",
            'p.datec' => dol_print_date(dol_now(), '%Y-%m-%d'),
            'p.label' => "Product name in default language",
            'p.description' => "Product description in default language",
            'p.note_public' => "a public note (free text)",
            'p.note' => "a private note (free text)",
            'p.customcode' => 'customs code',
            'p.fk_country' => 'FR',
            'p.price' => "100",
			'p.price_min' => "100",
            'p.price_ttc' => "110",
			'p.price_min_ttc' => "110",
            'p.price_base_type' => "HT (show/use price excl. tax) / TTC (show/use price incl. tax)",
            'p.tva_tx' => '10', // tax rate eg: 10. Must match numerically one of the tax rates defined for your country'
            'p.tosell' => "0 (not for sale to customer, eg. raw material) / 1 (for sale)",
            'p.tobuy' => "0 (not for purchase from supplier, eg. virtual product) / 1 (for purchase)",
            'p.tostock' => "0 (do not manage stock) / 1 (manage stock)",
            'p.fk_product_type' => "0 (product) / 1 (service)",
            'p.duration' => "eg. 365d/12m/1y",
            'p.url' => 'link to product (no https)',
            'p.accountancy_code_sell' => "",
            'p.accountancy_code_sell_intra' => "",
            'p.accountancy_code_sell_export' => "",
            'p.accountancy_code_buy' => "",
            'p.accountancy_code_buy_intra' => "",
            'p.accountancy_code_buy_export' => "",
            'p.weight' => "",
			'p.weight_units' => 'kg', // Use a unit of measure from the dictionary. g/Kg/T etc....matches field "Short label" for unit type "weight" in table "' . MAIN_DB_PREFIX . 'c_units',
            'p.length' => "",
			'p.length_units' => 'm', // Use a unit of measure from the dictionary. m/cm/mm etc....matches field "Short label" for unit type "size" in table "' . MAIN_DB_PREFIX . 'c_units',
            'p.width' => "",
			'p.width_units' => 'm', // Use a unit of measure from the dictionary. m/cm/mm etc....matches field "Short label" for unit type "size" in table "' . MAIN_DB_PREFIX . 'c_units',
            'p.height' => "",
			'p.height_units' => 'm', // Use a unit of measure from the dictionary. m/cm/mm etc....matches field "Short label" for unit type "size" in table "' . MAIN_DB_PREFIX . 'c_units',
            'p.surface' => "",
			'p.surface_units' => 'm2', // Use a unit of measure from the dictionary. m2/cm2/mm2 etc....matches field "Short label" for unit type "surface" in table "' . MAIN_DB_PREFIX . 'c_units',
            'p.volume' => "",
			'p.volume_units' => 'm3', //Use a unit of measure from the dictionary. m3/cm3/mm3 etc....matches field "Short label" for unit type "volume" in table "' . MAIN_DB_PREFIX . 'c_units',
            'p.finished' => '0 (raw material) / 1 (finished goods)'
        );
        //clauses copied from import_fields_array
        if (!empty($conf->stock->enabled)) $import_sample = array_merge($import_sample, array(
				'p.tobatch'=>"0 (don't use) / 1 (use batch/serial number)",
                'p.seuil_stock_alerte' => '',
                'p.pmp' => '0',
                'p.desiredstock' => ''
            ));
        if (!empty($conf->fournisseur->enabled) || !empty($conf->margin->enabled)) $import_sample = array_merge($import_sample, array('p.cost_price'=>'90'));
        if (is_object($mysoc) && $mysoc->useNPR()) $import_sample = array_merge($import_sample, array('p.recuperableonly'=>'0'));
        if (is_object($mysoc) && $mysoc->useLocalTax(1)) $import_sample = array_merge($import_sample, array('p.localtax1_tx'=>'', 'p.localtax1_type'=>''));
        if (is_object($mysoc) && $mysoc->useLocalTax(2)) $import_sample = array_merge($import_sample, array('p.localtax2_tx'=>'', 'p.localtax2_type'=>''));
        if (!empty($conf->barcode->enabled)) $import_sample = array_merge($import_sample, array('p.barcode'=>''));
        if (!empty($conf->global->PRODUCT_USE_UNITS)) {
            $import_sample = array_merge(
                $import_sample,
                array(
                    'p.fk_unit' => 'use a unit of measure from the dictionary. G/KG/M2/M3 etc....matches field "code" in table "'.MAIN_DB_PREFIX.'c_units"'
                )
            );

			$this->import_convertvalue_array[$r] = array_merge($this->import_convertvalue_array[$r], array(
				'p.fk_unit' => array(
					'rule' => 'fetchidfromcodeorlabel',
					'classfile' => '/core/class/cunits.class.php',
					'class' => 'CUnits',
					'method' => 'fetch',
					'dict' => 'DictionaryUnits'
				)
			));
		}
		$this->import_examplevalues_array[$r] = array_merge($import_sample, $import_extrafield_sample);
        $this->import_updatekeys_array[$r] = array('p.ref'=>'Ref');
        if (!empty($conf->barcode->enabled)) $this->import_updatekeys_array[$r] = array_merge($this->import_updatekeys_array[$r], array('p.barcode'=>'BarCode')); //only show/allow barcode as update key if Barcode module enabled

		if (!empty($conf->fournisseur->enabled))
		{
			// Import suppliers prices (note: this code is duplicated in module Service)
			$r++;
			$this->import_code[$r] = $this->rights_class.'_supplierprices';
			$this->import_label[$r] = "SuppliersPricesOfProductsOrServices"; // Translation key
			$this->import_icon[$r] = $this->picto;
			$this->import_entities_array[$r] = array(); // We define here only fields that use another icon that the one defined into import_icon
			$this->import_tables_array[$r] = array('sp'=>MAIN_DB_PREFIX.'product_fournisseur_price');
			$this->import_tables_creator_array[$r] = array('sp'=>'fk_user');
			$this->import_fields_array[$r] = array(//field order as per structure of table llx_product_fournisseur_price, without optional fields
			    'sp.fk_product'=>"ProductOrService*",
                'sp.fk_soc' => "Supplier*",
                'sp.ref_fourn' => 'SupplierRef*',
                'sp.quantity' => "QtyMin*",
                'sp.tva_tx' => 'VATRate',
                'sp.default_vat_code' => 'VATCode',
                'sp.delivery_time_days' => 'DeliveryDelay',
                'sp.supplier_reputation' => 'SupplierReputation'
			);
			if (is_object($mysoc) && $mysoc->useNPR())       $this->import_fields_array[$r] = array_merge($this->import_fields_array[$r], array('sp.recuperableonly'=>'VATNPR'));
			if (is_object($mysoc) && $mysoc->useLocalTax(1)) $this->import_fields_array[$r] = array_merge($this->import_fields_array[$r], array('sp.localtax1_tx'=>'LT1', 'sp.localtax1_type'=>'LT1Type'));
			if (is_object($mysoc) && $mysoc->useLocalTax(2)) $this->import_fields_array[$r] = array_merge($this->import_fields_array[$r], array('sp.localtax2_tx'=>'LT2', 'sp.localtax2_type'=>'LT2Type'));
            $this->import_fields_array[$r] = array_merge($this->import_fields_array[$r], array(
					'sp.price'=>"PriceQtyMinHT*",
					'sp.unitprice'=>'UnitPriceHT*', // TODO Make this field not required and calculate it from price and qty
					'sp.remise_percent'=>'DiscountQtyMin'
			));

            if ($conf->multicurrency->enabled)
            {
                $this->import_fields_array[$r] = array_merge($this->import_fields_array[$r], array(
                    'sp.fk_multicurrency'=>'CurrencyCodeId', //ideally this should be automatically obtained from the CurrencyCode on the next line
                    'sp.multicurrency_code'=>'CurrencyCode',
                    'sp.multicurrency_tx'=>'CurrencyRate',
                    'sp.multicurrency_unitprice'=>'CurrencyUnitPrice',
                    'sp.multicurrency_price'=>'CurrencyPrice',
                ));
            }

			$this->import_convertvalue_array[$r] = array(
					'sp.fk_soc'=>array('rule'=>'fetchidfromref', 'classfile'=>'/societe/class/societe.class.php', 'class'=>'Societe', 'method'=>'fetch', 'element'=>'ThirdParty'),
					'sp.fk_product'=>array('rule'=>'fetchidfromref', 'classfile'=>'/product/class/product.class.php', 'class'=>'Product', 'method'=>'fetch', 'element'=>'Product')
			);

			$this->import_examplevalues_array[$r] = array(
                'sp.fk_product' => "PRODUCT_REF or id:123456",
                'sp.fk_soc' => "My Supplier",
                'sp.ref_fourn' => "XYZ-F123456",
                'sp.quantity' => "5",
                'sp.tva_tx' => '10',
			    'sp.price'=>"50",
			    'sp.unitprice'=>'50',
			    'sp.remise_percent'=>'0',
			    'sp.default_vat_code' => '',
                'sp.delivery_time_days' => '5',
                'sp.supplier_reputation' => 'FAVORITE / NOTTHGOOD / DONOTORDER'
			);
            if (is_object($mysoc) && $mysoc->useNPR()) $this->import_examplevalues_array[$r] = array_merge($this->import_examplevalues_array[$r], array('sp.recuperableonly'=>''));
            if (is_object($mysoc) && $mysoc->useLocalTax(1)) $this->import_examplevalues_array[$r] = array_merge($this->import_examplevalues_array[$r], array('sp.localtax1_tx'=>'LT1', 'sp.localtax1_type'=>'LT1Type'));
            if (is_object($mysoc) && $mysoc->useLocalTax(2)) $this->import_examplevalues_array[$r] = array_merge($this->import_examplevalues_array[$r], array('sp.localtax2_tx'=>'LT2', 'sp.localtax2_type'=>'LT2Type'));
            $this->import_examplevalues_array[$r] = array_merge($this->import_examplevalues_array[$r], array(
                'sp.price' => "50.00",
                'sp.unitprice' => '10',
                // TODO Make this field not required and calculate it from price and qty
                'sp.remise_percent' => '20'
            ));
            if ($conf->multicurrency->enabled)
            {
                $this->import_examplevalues_array[$r] = array_merge($this->import_examplevalues_array[$r], array(
                    'sp.fk_multicurrency'=>'eg: 2, rowid for code of multicurrency currency',
                    'sp.multicurrency_code'=>'GBP',
                    'sp.multicurrency_tx'=>'1.12345',
                    'sp.multicurrency_unitprice'=>'',
                    // TODO Make this field not required and calculate it from price and qty
                    'sp.multicurrency_price'=>''
                ));
            }

			$this->import_updatekeys_array[$r] = array('sp.fk_product'=>'ProductOrService', 'sp.ref_fourn'=>'SupplierRef', 'sp.fk_soc'=>'Supplier');
		}

		if (!empty($conf->global->PRODUIT_MULTIPRICES))
		{
			// Import products multiprices
			$r++;
			$this->import_code[$r] = $this->rights_class.'_multiprice';
			$this->import_label[$r] = "ProductsOrServiceMultiPrice"; // Translation key
			$this->import_icon[$r] = $this->picto;
			$this->import_entities_array[$r] = array(); // We define here only fields that use another icon that the one defined into import_icon
			$this->import_tables_array[$r] = array('pr'=>MAIN_DB_PREFIX.'product_price');
			$this->import_tables_creator_array[$r] = array('pr'=>'fk_user_author'); // Fields to store import user id
			$this->import_fields_array[$r] = array('pr.fk_product'=>"ProductOrService*",
				'pr.price_base_type'=>"PriceBase", 'pr.price_level'=>"PriceLevel",
				'pr.price'=>"PriceLevelUnitPriceHT", 'pr.price_ttc'=>"PriceLevelUnitPriceTTC",
				'pr.price_min'=>"MinPriceLevelUnitPriceHT", 'pr.price_min_ttc'=>"MinPriceLevelUnitPriceTTC",
				'pr.date_price'=>'DateCreation*');
			if (!empty($conf->global->PRODUIT_MULTIPRICES_USE_VAT_PER_LEVEL)) $this->import_fields_array[$r]['pr.tva_tx'] = 'VATRate';
			if (is_object($mysoc) && $mysoc->useNPR()) $this->import_fields_array[$r] = array_merge($this->import_fields_array[$r], array('pr.recuperableonly'=>'NPR'));
			$this->import_regex_array[$r] = array('pr.datec'=>'^[0-9][0-9][0-9][0-9]-[0-9][0-9]-[0-9][0-9]$', 'pr.recuperableonly'=>'^[0|1]$');
			$this->import_convertvalue_array[$r] = array(
			    'pr.fk_product'=>array('rule'=>'fetchidfromref', 'classfile'=>'/product/class/product.class.php', 'class'=>'Product', 'method'=>'fetch', 'element'=>'Product')
			);
			$this->import_examplevalues_array[$r] = array('pr.fk_product'=>"PRODUCT_REF or id:123456",
				'pr.price_base_type'=>"HT (for excl tax) or TTC (for inc tax)", 'pr.price_level'=>"1",
				'pr.price'=>"100", 'pr.price_ttc'=>"110",
				'pr.price_min'=>"100", 'pr.price_min_ttc'=>"110",
				'pr.tva_tx'=>'20',
			    'pr.recuperableonly'=>'0',
				'pr.date_price'=>'2013-04-10');
		}

		if (!empty($conf->global->MAIN_MULTILANGS))
		{
		    // Import translations of product names and descriptions
		    $r++;
		    $this->import_code[$r] = $this->rights_class.'_languages';
		    $this->import_label[$r] = "ProductsOrServicesTranslations";
			$this->import_icon[$r] = $this->picto;
			$this->import_entities_array[$r] = array(); // We define here only fields that use another icon that the one defined into import_icon
		    $this->import_tables_array[$r] = array('l'=>MAIN_DB_PREFIX.'product_lang');
			// multiline translation, one line per translation
			$this->import_fields_array[$r] = array('l.fk_product'=>'ProductOrService*', 'l.lang'=>'Language*', 'l.label'=>'TranslatedLabel', 'l.description'=>'TranslatedDescription');
			//$this->import_fields_array[$r]['l.note']='TranslatedNote';
			$this->import_convertvalue_array[$r] = array(
					'l.fk_product'=>array('rule'=>'fetchidfromref', 'classfile'=>'/product/class/product.class.php', 'class'=>'Product', 'method'=>'fetch', 'element'=>'Product')
			);
			$this->import_examplevalues_array[$r] = array('l.fk_product'=>'PRODUCT_REF or id:123456', 'l.lang'=>'en_US', 'l.label'=>'Label in en_US', 'l.description'=>'Desc in en_US');
			$this->import_updatekeys_array[$r] = array('l.fk_product'=>'ProductOrService', 'l.lang'=>'Language');
		}
	}


    /**
     *  Function called when module is enabled.
     *  The init function add constants, boxes, permissions and menus (defined in constructor) into Dolibarr database.
     *  It also creates data directories
     *
     *  @param      string	$options    Options when enabling module ('', 'newboxdefonly', 'noboxes')
     *  @return     int             	1 if OK, 0 if KO
     */
    public function init($options = '')
    {
        $this->remove($options);

        $sql = array();

        return $this->_init($sql, $options);
    }
}<|MERGE_RESOLUTION|>--- conflicted
+++ resolved
@@ -540,20 +540,6 @@
 		}
 		// End add extra fields
 		$this->import_fieldshidden_array[$r] = array('extra.fk_object'=>'lastrowid-'.MAIN_DB_PREFIX.'product'); // aliastable.field => ('user->id' or 'lastrowid-'.tableparent)
-<<<<<<< HEAD
-		$this->import_regex_array[$r] = array(
-            'p.ref' => '[^ ]',
-            'p.price_base_type' => '\AHT\z|\ATTC\z',
-            'p.tosell' => '^[0|1]$',
-            'p.tobuy' => '^[0|1]$',
-            'p.tostock' => '^[0|1]$',
-            'p.fk_product_type' => '^[0|1]$',
-            'p.datec' => '^[0-9][0-9][0-9][0-9]-[0-9][0-9]-[0-9][0-9]$',
-            'p.recuperableonly' => '^[0|1]$',
-            'p.finished' => '^[0|1]$'
-        );
-=======
->>>>>>> d6f1aa84
 
 		// field order as per structure of table llx_product
 		$import_sample = array(
