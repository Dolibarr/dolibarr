--- conflicted
+++ resolved
@@ -442,20 +442,15 @@
 						'method' => 'fetch',
 						'units' => 'volume',
 						'dict' => 'DictionaryMeasuringUnits'
-<<<<<<< HEAD
 				),
-                'p.fk_country' => array(
+        'p.fk_country' => array(
                     'rule' => 'fetchidfromcodeid',
                     'classfile' => '/core/class/ccountry.class.php',
                     'class' => 'Ccountry',
                     'method' => 'fetch',
                     'dict' => 'DictionaryCountry'
-                )
+         )
 		);
-=======
-				)
-		);*/
->>>>>>> ae2d92a7
 
 		if (! empty($conf->fournisseur->enabled) || !empty($conf->margin->enabled)) $this->import_fields_array[$r]=array_merge($this->import_fields_array[$r], array('p.cost_price'=>'CostPrice'));
 		if (is_object($mysoc) && $mysoc->useNPR()) $this->import_fields_array[$r]=array_merge($this->import_fields_array[$r], array('p.recuperableonly'=>'NPR'));
