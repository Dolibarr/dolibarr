<?php
/* Copyright (C) 2004-2018  Laurent Destailleur     <eldy@users.sourceforge.net>
 * Copyright (C) 2018-2019  Nicolas ZABOURI         <info@inovea-conseil.com>
 * Copyright (C) 2019       Frédéric France         <frederic.france@netlogic.fr>
 * Copyright (C) 2019 Alicealalalamdskfldmjgdfgdfhfghgfh Adminson <testldr9@dolicloud.com>
 *
 * This program is free software; you can redistribute it and/or modify
 * it under the terms of the GNU General Public License as published by
 * the Free Software Foundation; either version 3 of the License, or
 * (at your option) any later version.
 *
 * This program is distributed in the hope that it will be useful,
 * but WITHOUT ANY WARRANTY; without even the implied warranty of
 * MERCHANTABILITY or FITNESS FOR A PARTICULAR PURPOSE.  See the
 * GNU General Public License for more details.
 *
 * You should have received a copy of the GNU General Public License
 * along with this program. If not, see <http://www.gnu.org/licenses/>.
 */

/**
 *  \defgroup   mrp     Module Mrp
 *  \brief      Mrp module descriptor.
 *
 *  \file       htdocs/core/modules/modMrp.class.php
 *  \ingroup    mrp
 *  \brief      Description and activation file for the module Mrp
 */
include_once DOL_DOCUMENT_ROOT.'/core/modules/DolibarrModules.class.php';

/**
 *  Description and activation class for module Mrp
 */
class modMrp extends DolibarrModules
{
	/**
	 * Constructor. Define names, constants, directories, boxes, permissions
	 *
	 * @param DoliDB $db Database handler
	 */
	public function __construct($db)
	{
		global $langs, $conf;
		$this->db = $db;

		// Id for module (must be unique).
		// Use here a free id (See in Home -> System information -> Dolibarr for list of used modules id).
		$this->numero = 660;
		// Key text used to identify module (for permissions, menus, etc...)
		$this->rights_class = 'mrp';
		// Family can be 'base' (core modules),'crm','financial','hr','projects','products','ecm','technic' (transverse modules),'interface' (link with external tools),'other','...'
		// It is used to group modules by family in module setup page
		$this->family = "products";
		// Module position in the family on 2 digits ('01', '10', '20', ...)
		$this->module_position = '66';
		// Gives the possibility for the module, to provide his own family info and position of this family (Overwrite $this->family and $this->module_position. Avoid this)
		//$this->familyinfo = array('myownfamily' => array('position' => '01', 'label' => $langs->trans("MyOwnFamily")));
		// Module label (no space allowed), used if translation string 'ModuleMrpName' not found (Mrp is name of module).
		$this->name = preg_replace('/^mod/i', '', get_class($this));
		// Module description, used if translation string 'ModuleMrpDesc' not found (Mrp is name of module).
		$this->description = "Module to Manage Manufacturing Orders (MO)";
		// Used only if file README.md and README-LL.md not found.
		$this->descriptionlong = "Module to Manage Manufacturing Orders (MO)";
		// Possible values for version are: 'development', 'experimental', 'dolibarr', 'dolibarr_deprecated' or a version string like 'x.y.z'
		$this->version = 'dolibarr';
		// Url to the file with your last numberversion of this module
		//$this->url_last_version = 'http://www.example.com/versionmodule.txt';

		// Key used in llx_const table to save module status enabled/disabled (where MRP is value of property name of module in uppercase)
		$this->const_name = 'MAIN_MODULE_'.strtoupper($this->name);
		// Name of image file used for this module.
		// If file is in theme/yourtheme/img directory under name object_pictovalue.png, use this->picto='pictovalue'
		// If file is in module/img directory under name object_pictovalue.png, use this->picto='pictovalue@module'
		$this->picto = 'mrp';
		// Define some features supported by module (triggers, login, substitutions, menus, css, etc...)
		$this->module_parts = array(
			// Set this to 1 if module has its own trigger directory (core/triggers)
			'triggers' => 0,
			// Set this to 1 if module has its own login method file (core/login)
			'login' => 0,
			// Set this to 1 if module has its own substitution function file (core/substitutions)
			'substitutions' => 0,
			// Set this to 1 if module has its own menus handler directory (core/menus)
			'menus' => 0,
			// Set this to 1 if module overwrite template dir (core/tpl)
			'tpl' => 0,
			// Set this to 1 if module has its own barcode directory (core/modules/barcode)
			'barcode' => 0,
			// Set this to 1 if module has its own models directory (core/modules/xxx)
			'models' => 0,
			// Set this to 1 if module has its own theme directory (theme)
			'theme' => 0,
			// Set this to relative path of css file if module has its own css file
			'css' => array(
				//    '/mrp/css/mrp.css.php',
			),
			// Set this to relative path of js file if module must load a js on all pages
			'js' => array(
				//   '/mrp/js/mrp.js.php',
			),
			// Set here all hooks context managed by module. To find available hook context, make a "grep -r '>initHooks(' *" on source code. You can also set hook context to 'all'
			'hooks' => array(
				//   'data' => array(
				//       'hookcontext1',
				//       'hookcontext2',
				//   ),
				//   'entity' => '0',
			),
			// Set this to 1 if features of module are opened to external users
			'moduleforexternal' => 0,
		);
		// Data directories to create when module is enabled.
		// Example: this->dirs = array("/mrp/temp","/mrp/subdir");
		$this->dirs = array("/mrp/temp");
		// Config pages. Put here list of php page, stored into mrp/admin directory, to use to setup module.
		$this->config_page_url = array("mrp.php");
		// Dependencies
		// A condition to hide module
		$this->hidden = false;
		// List of module class names as string that must be enabled if this module is enabled. Example: array('always1'=>'modModuleToEnable1','always2'=>'modModuleToEnable2', 'FR1'=>'modModuleToEnableFR'...)
		$this->depends = array('modBom');
		$this->requiredby = array(); // List of module class names as string to disable if this one is disabled. Example: array('modModuleToDisable1', ...)
		$this->conflictwith = array(); // List of module class names as string this module is in conflict with. Example: array('modModuleToDisable1', ...)
		$this->langfiles = array("mrp");
		$this->phpmin = array(5, 6); // Minimum version of PHP required by module
		$this->need_dolibarr_version = array(8, 0); // Minimum version of Dolibarr required by module
		$this->warnings_activation = array(); // Warning to show when we activate module. array('always'='text') or array('FR'='textfr','ES'='textes'...)
		$this->warnings_activation_ext = array(); // Warning to show when we activate an external module. array('always'='text') or array('FR'='textfr','ES'='textes'...)
		//$this->automatic_activation = array('FR'=>'MrpWasAutomaticallyActivatedBecauseOfYourCountryChoice');
		//$this->always_enabled = true;								// If true, can't be disabled

		// Constants
		// List of particular constants to add when module is enabled (key, 'chaine', value, desc, visible, 'current' or 'allentities', deleteonunactive)
		// Example: $this->const=array(1 => array('MRP_MYNEWCONST1', 'chaine', 'myvalue', 'This is a constant to add', 1),
		//                             2 => array('MRP_MYNEWCONST2', 'chaine', 'myvalue', 'This is another constant to add', 0, 'current', 1)
		// );
		$this->const = array(
			1=>array('MRP_MO_ADDON_PDF', 'chaine', 'alpha', 'Name of PDF model of MO', 0),
			2=>array('MRP_MO_ADDON', 'chaine', 'mod_mo_standard', 'Name of numbering rules of MO', 0),
			3=>array('MRP_MO_ADDON_PDF_ODT_PATH', 'chaine', 'DOL_DATA_ROOT/doctemplates/mrps', '', 0)
		);

		// Some keys to add into the overwriting translation tables
		/*$this->overwrite_translation = array(
			'en_US:ParentCompany'=>'Parent company or reseller',
			'fr_FR:ParentCompany'=>'Maison mère ou revendeur'
		)*/

		if (!isset($conf->mrp) || !isset($conf->mrp->enabled)) {
			$conf->mrp = new stdClass();
			$conf->mrp->enabled = 0;
		}

		// Array to add new pages in new tabs
		$this->tabs = array();
		// Example:
		// $this->tabs[] = array('data'=>'objecttype:+tabname1:Title1:mylangfile@mrp:$user->rights->mrp->read:/mrp/mynewtab1.php?id=__ID__');  					// To add a new tab identified by code tabname1
		// $this->tabs[] = array('data'=>'objecttype:+tabname2:SUBSTITUTION_Title2:mylangfile@mrp:$user->rights->othermodule->read:/mrp/mynewtab2.php?id=__ID__',  	// To add another new tab identified by code tabname2. Label will be result of calling all substitution functions on 'Title2' key.
		// $this->tabs[] = array('data'=>'objecttype:-tabname:NU:conditiontoremove');                                                     										// To remove an existing tab identified by code tabname
		//
		// Where objecttype can be
		// 'categories_x'	  to add a tab in category view (replace 'x' by type of category (0=product, 1=supplier, 2=customer, 3=member)
		// 'contact'          to add a tab in contact view
		// 'contract'         to add a tab in contract view
		// 'group'            to add a tab in group view
		// 'intervention'     to add a tab in intervention view
		// 'invoice'          to add a tab in customer invoice view
		// 'invoice_supplier' to add a tab in supplier invoice view
		// 'member'           to add a tab in fundation member view
		// 'opensurveypoll'	  to add a tab in opensurvey poll view
		// 'order'            to add a tab in customer order view
		// 'order_supplier'   to add a tab in supplier order view
		// 'payment'		  to add a tab in payment view
		// 'payment_supplier' to add a tab in supplier payment view
		// 'product'          to add a tab in product view
		// 'propal'           to add a tab in propal view
		// 'project'          to add a tab in project view
		// 'stock'            to add a tab in stock view
		// 'thirdparty'       to add a tab in third party view
		// 'user'             to add a tab in user view

		// Dictionaries
		$this->dictionaries = array();
		/* Example:
		$this->dictionaries=array(
			'langs'=>'mylangfile@mrp',
			// List of tables we want to see into dictonnary editor
			'tabname'=>array(MAIN_DB_PREFIX."table1",MAIN_DB_PREFIX."table2",MAIN_DB_PREFIX."table3"),
			// Label of tables
			'tablib'=>array("Table1","Table2","Table3"),
			// Request to select fields
			'tabsql'=>array('SELECT f.rowid as rowid, f.code, f.label, f.active FROM '.MAIN_DB_PREFIX.'table1 as f','SELECT f.rowid as rowid, f.code, f.label, f.active FROM '.MAIN_DB_PREFIX.'table2 as f','SELECT f.rowid as rowid, f.code, f.label, f.active FROM '.MAIN_DB_PREFIX.'table3 as f'),
			// Sort order
			'tabsqlsort'=>array("label ASC","label ASC","label ASC"),
			// List of fields (result of select to show dictionary)
			'tabfield'=>array("code,label","code,label","code,label"),
			// List of fields (list of fields to edit a record)
			'tabfieldvalue'=>array("code,label","code,label","code,label"),
			// List of fields (list of fields for insert)
			'tabfieldinsert'=>array("code,label","code,label","code,label"),
			// Name of columns with primary key (try to always name it 'rowid')
			'tabrowid'=>array("rowid","rowid","rowid"),
			// Condition to show each dictionary
			'tabcond'=>array($conf->mrp->enabled,$conf->mrp->enabled,$conf->mrp->enabled)
		);
		*/

		// Boxes/Widgets
		// Add here list of php file(s) stored in mrp/core/boxes that contains a class to show a widget.
		$this->boxes = array(
			0 => array('file' => 'box_mos.php', 'note' => '', 'enabledbydefaulton' => 'Home')
		);

		// Cronjobs (List of cron jobs entries to add when module is enabled)
		// unit_frequency must be 60 for minute, 3600 for hour, 86400 for day, 604800 for week
		$this->cronjobs = array(
			//  0 => array(
			//      'label' => 'MyJob label',
			//      'jobtype' => 'method',
			//      'class' => '/mrp/class/mo.class.php',
			//      'objectname' => 'Mo',
			//      'method' => 'doScheduledJob',
			//      'parameters' => '',
			//      'comment' => 'Comment',
			//      'frequency' => 2,
			//      'unitfrequency' => 3600,
			//      'status' => 0,
			//      'test' => '$conf->mrp->enabled',
			//      'priority' => 50,
			//  ),
		);
		// Example: $this->cronjobs=array(
		//    0=>array('label'=>'My label', 'jobtype'=>'method', 'class'=>'/dir/class/file.class.php', 'objectname'=>'MyClass', 'method'=>'myMethod', 'parameters'=>'param1, param2', 'comment'=>'Comment', 'frequency'=>2, 'unitfrequency'=>3600, 'status'=>0, 'test'=>'$conf->mrp->enabled', 'priority'=>50),
		//    1=>array('label'=>'My label', 'jobtype'=>'command', 'command'=>'', 'parameters'=>'param1, param2', 'comment'=>'Comment', 'frequency'=>1, 'unitfrequency'=>3600*24, 'status'=>0, 'test'=>'$conf->mrp->enabled', 'priority'=>50)
		// );

		// Permissions provided by this module
		$this->rights = array();
		$r = 1;
		// Add here entries to declare new permissions
		/* BEGIN MODULEBUILDER PERMISSIONS */
		$this->rights[$r][0] = $this->numero + $r; // Permission id (must not be already used)
		$this->rights[$r][1] = 'Read Manufacturing Order'; // Permission label
		$this->rights[$r][4] = 'read'; // In php code, permission will be checked by test if ($user->rights->mrp->level1->level2)
		$this->rights[$r][5] = ''; // In php code, permission will be checked by test if ($user->rights->mrp->level1->level2)
		$r++;
		$this->rights[$r][0] = $this->numero + $r; // Permission id (must not be already used)
		$this->rights[$r][1] = 'Create/Update Manufacturing Order'; // Permission label
		$this->rights[$r][4] = 'write'; // In php code, permission will be checked by test if ($user->rights->mrp->level1->level2)
		$this->rights[$r][5] = ''; // In php code, permission will be checked by test if ($user->rights->mrp->level1->level2)
		$r++;
		$this->rights[$r][0] = $this->numero + $r; // Permission id (must not be already used)
		$this->rights[$r][1] = 'Delete Manufacturing Order'; // Permission label
		$this->rights[$r][4] = 'delete'; // In php code, permission will be checked by test if ($user->rights->mrp->level1->level2)
		$this->rights[$r][5] = ''; // In php code, permission will be checked by test if ($user->rights->mrp->level1->level2)
		$r++;
		/* END MODULEBUILDER PERMISSIONS */

		// Main menu entries to add
		$this->menu = array();
		$r = 0;
		// Add here entries to declare new menus
		/* BEGIN MODULEBUILDER TOPMENU */
		/* END MODULEBUILDER LEFTMENU MO */

		$langs->loadLangs(array("mrp", "stocks"));

		// Exports profiles provided by this module
		$r = 1;

		$this->export_code[$r]=$this->rights_class.'_'.$r;
		$this->export_label[$r]='MOs';	// Translation key (used only if key ExportDataset_xxx_z not found)
		$this->export_icon[$r]='mrp';
		$this->export_fields_array[$r] = array(
			'm.rowid'=>"Id",
			'm.ref'=>"Ref",
			'm.label'=>"Label",
			'm.fk_project'=>'Project',
			'm.fk_bom'=>"Bom",
			'm.date_start_planned'=>"DateStartPlanned",
			'm.date_end_planned'=>"DateEndPlanned",
			'm.fk_product'=>"Product",
			'm.status'=>'Status',
			'm.model_pdf'=>'Model',
			'm.fk_user_valid'=>'ValidatedById',
			'm.fk_user_modif'=>'ModifiedById',
			'm.fk_user_creat'=>'CreatedById',
			'm.date_valid'=>'DateValidation',
			'm.note_private'=>'NotePrivate',
			'm.note_public'=>'Note',
			'm.fk_soc'=>'Tiers',
			'e.rowid'=>'WarehouseId',
			'e.ref'=>'WarehouseRef',
			'm.qty'=>'Qty',
			'm.date_creation'=>'DateCreation',
			'm.tms'=>'DateModification'
		);
		$keyforselect = 'mrp_mo';
		$keyforelement = 'mrp_mo';
		$keyforaliasextra = 'extra';
		include DOL_DOCUMENT_ROOT.'/core/extrafieldsinexport.inc.php';
		$this->export_TypeFields_array[$r] = array(
			'm.ref'=>"Text",
			'm.label'=>"Text",
			'm.fk_project'=>'Numeric',
			'm.fk_bom'=>"Numeric",
			'm.date_end_planned'=>"Date",
			'm.date_start_planned'=>"Date",
			'm.fk_product'=>"Numeric",
			'm.status'=>'Numeric',
			'm.model_pdf'=>'Text',
			'm.fk_user_valid'=>'Numeric',
			'm.fk_user_modif'=>'Numeric',
			'm.fk_user_creat'=>'Numeric',
			'm.date_valid'=>'Date',
			'm.note_private'=>'Text',
			'm.note_public'=>'Text',
			'm.fk_soc'=>'Numeric',
			'e.fk_warehouse'=>'Numeric',
			'e.ref'=>'Text',
			'm.qty'=>'Numeric',
			'm.date_creation'=>'Date',
			'm.tms'=>'Date'

		);
		$this->export_entities_array[$r] = array(); // We define here only fields that use another icon that the one defined into import_icon
		$this->export_sql_start[$r] = 'SELECT DISTINCT ';
		$this->export_sql_end[$r]  = ' FROM '.MAIN_DB_PREFIX.'mrp_mo as m';
		$this->export_sql_end[$r] .= ' LEFT JOIN '.MAIN_DB_PREFIX.'mrp_mo_extrafields as extra ON m.rowid = extra.fk_object';
		$this->export_sql_end[$r] .= ' LEFT JOIN '.MAIN_DB_PREFIX.'entrepot as e ON e.rowid = m.fk_warehouse';
		$this->export_sql_end[$r] .= ' WHERE m.entity IN ('.getEntity('mrp_mo').')'; // For product and service profile

		// Imports profiles provided by this module
		$r = 0;
		$langs->load("mrp");
		/* BEGIN MODULEBUILDER IMPORT MO */
		/*
		 $this->export_code[$r]=$this->rights_class.'_'.$r;
		 $this->export_label[$r]='MoLines';	// Translation key (used only if key ExportDataset_xxx_z not found)
		 $this->export_icon[$r]='mo@mrp';
		 $keyforclass = 'Mo'; $keyforclassfile='/mymobule/class/mo.class.php'; $keyforelement='mo';
		 include DOL_DOCUMENT_ROOT.'/core/commonfieldsinexport.inc.php';
		 $keyforselect='mo'; $keyforaliasextra='extra'; $keyforelement='mo';
		 include DOL_DOCUMENT_ROOT.'/core/extrafieldsinexport.inc.php';
		 //$this->export_dependencies_array[$r]=array('mysubobject'=>'ts.rowid', 't.myfield'=>array('t.myfield2','t.myfield3')); // To force to activate one or several fields if we select some fields that need same (like to select a unique key if we ask a field of a child to avoid the DISTINCT to discard them, or for computed field than need several other fields)
		 $this->export_sql_start[$r]='SELECT DISTINCT ';
		 $this->export_sql_end[$r]  =' FROM '.MAIN_DB_PREFIX.'mo as t';
		 $this->export_sql_end[$r] .=' WHERE 1 = 1';
		 $this->export_sql_end[$r] .=' AND t.entity IN ('.getEntity('mo').')';
		 $r++; */
		/* END MODULEBUILDER IMPORT MO */
		$r++;
		$this->import_code[$r]=$this->rights_class.'_'.$r;
		$this->import_label[$r]='MOs';	// Translation key (used only if key ExportDataset_xxx_z not found)
		$this->import_icon[$r]='mrp';
		$this->import_entities_array[$r] = array(); // We define here only fields that use a different icon from the one defined in import_icon
		$this->import_tables_array[$r] = array('m'=>MAIN_DB_PREFIX.'mrp_mo', 'extra'=>MAIN_DB_PREFIX.'mrp_mo_extrafields');
		$this->import_tables_creator_array[$r] = array('m'=>'fk_user_creat'); // Fields to store import user id
		$this->import_fields_array[$r] = array(
			'm.ref' => "Ref*",
			'm.label' => "Label*",
			'm.fk_project'=>'Project',
			'm.fk_bom'=>"Bom",
			'm.date_start_planned'=>"DateStartPlanned",
			'm.date_end_planned'=>"DateEndPlanned",
			'm.fk_product'=>"Product*",
			'm.status'=>'Status',
			'm.model_pdf'=>'Model',
			'm.fk_user_valid'=>'ValidatedById',
			'm.fk_user_modif'=>'ModifiedById',
			'm.fk_user_creat'=>'CreatedById',
			'm.date_valid'=>'DateValid',
			'm.note_private'=>'NotePrivate',
			'm.note_public'=>'Note',
			'm.fk_soc'=>'Tiers',
			'm.fk_warehouse'=>'Warehouse',
			'm.qty'=>'Qty*',
			'm.date_creation'=>'DateCreation',
			'm.tms'=>'DateModification',
		);
		$import_sample = array();

		// Add extra fields
		$import_extrafield_sample = array();
		$sql = "SELECT name, label, fieldrequired FROM ".MAIN_DB_PREFIX."extrafields WHERE elementtype = 'mrp_mo' AND entity IN (0, ".$conf->entity.")";
		$resql = $this->db->query($sql);

		if ($resql) {
			while ($obj = $this->db->fetch_object($resql)) {
				$fieldname = 'extra.'.$obj->name;
				$fieldlabel = ucfirst($obj->label);
				$this->import_fields_array[$r][$fieldname] = $fieldlabel.($obj->fieldrequired ? '*' : '');
				$import_extrafield_sample[$fieldname] = $fieldlabel;
			}
		}
		// End add extra fields

		$this->import_fieldshidden_array[$r] = array('extra.fk_object' => 'lastrowid-'.MAIN_DB_PREFIX.'mrp_mo');
		/*$this->import_regex_array[$r] = array(
			'm.ref' => ''
		);*/

		$this->import_examplevalues_array[$r] = array_merge($import_sample, $import_extrafield_sample);
		$this->import_updatekeys_array[$r] = array('m.ref' => 'Ref');
		$this->import_convertvalue_array[$r] = array(
			'm.fk_product' => array(
				'rule'    => 'fetchidfromref',
				'file'    => '/product/class/product.class.php',
				'class'   => 'Product',
				'method'  => 'fetch',
				'element' => 'Product'
			),
			'm.fk_warehouse' => array(
				'rule'    => 'fetchidfromref',
				'file'    => '/product/stock/class/entrepot.class.php',
				'class'   => 'Entrepot',
				'method'  => 'fetch',
				'element' => 'Warehouse'
			),
			'm.fk_user_valid' => array(
				'rule'    => 'fetchidfromref',
				'file'    => '/user/class/user.class.php',
				'class'   => 'User',
				'method'  => 'fetch',
				'element' => 'user'
			),
			'm.fk_user_modif' => array(
				'rule'    => 'fetchidfromref',
				'file'    => '/user/class/user.class.php',
				'class'   => 'User',
				'method'  => 'fetch',
				'element' => 'user'
			),
		);
	}

<<<<<<< HEAD
    /**
     *  Function called when module is enabled.
     *  The init function add constants, boxes, permissions and menus (defined in constructor) into Dolibarr database.
     *  It also creates data directories
     *
     *  @param      string  $options        Options when enabling module ('', 'noboxes')
     *  @param      int     $force_entity	Force current entity
     *  @return     int             	    1 if OK, 0 if KO
     */
    public function init($options = '', $force_entity = null)
    {
    	global $conf, $langs;
=======
	/**
	 *  Function called when module is enabled.
	 *  The init function add constants, boxes, permissions and menus (defined in constructor) into Dolibarr database.
	 *  It also creates data directories
	 *
	 *  @param      string  $options    Options when enabling module ('', 'noboxes')
	 *  @return     int             	1 if OK, 0 if KO
	 */
	public function init($options = '')
	{
		global $conf, $langs;
>>>>>>> branch 'develop' of git@github.com:Dolibarr/dolibarr.git

		// Create extrafields during init
		//include_once DOL_DOCUMENT_ROOT.'/core/class/extrafields.class.php';
		//$extrafields = new ExtraFields($this->db);
		//$result1=$extrafields->addExtraField('myattr1', "New Attr 1 label", 'boolean', 1,  3, 'thirdparty',   0, 0, '', '', 1, '', 0, 0, '', '', 'mrp', '$conf->mrp->enabled');
		//$result2=$extrafields->addExtraField('myattr2', "New Attr 2 label", 'varchar', 1, 10, 'project',      0, 0, '', '', 1, '', 0, 0, '', '', 'mrp', '$conf->mrp->enabled');
		//$result3=$extrafields->addExtraField('myattr3', "New Attr 3 label", 'varchar', 1, 10, 'bank_account', 0, 0, '', '', 1, '', 0, 0, '', '', 'mrp', '$conf->mrp->enabled');
		//$result4=$extrafields->addExtraField('myattr4', "New Attr 4 label", 'select',  1,  3, 'thirdparty',   0, 1, '', array('options'=>array('code1'=>'Val1','code2'=>'Val2','code3'=>'Val3')), 1,'', 0, 0, '', '', 'mrp', '$conf->mrp->enabled');
		//$result5=$extrafields->addExtraField('myattr5', "New Attr 5 label", 'text',    1, 10, 'user',         0, 0, '', '', 1, '', 0, 0, '', '', 'mrp', '$conf->mrp->enabled');

		// Permissions
		$this->remove($options);

		$sql = array();

		// ODT template
		$src = DOL_DOCUMENT_ROOT.'/install/doctemplates/mrps/template_mo.odt';
		$dirodt = DOL_DATA_ROOT.'/doctemplates/mrps';
		$dest = $dirodt.'/template_mo.odt';

		if (file_exists($src) && !file_exists($dest)) {
			require_once DOL_DOCUMENT_ROOT.'/core/lib/files.lib.php';
			dol_mkdir($dirodt);
			$result = dol_copy($src, $dest, 0, 0);
			if ($result < 0) {
				$langs->load("errors");
				$this->error = $langs->trans('ErrorFailToCopyFile', $src, $dest);
				return 0;
			}
		}

		$sql = array(
			//"DELETE FROM ".MAIN_DB_PREFIX."document_model WHERE nom = '".$this->db->escape('standard')."' AND type = 'mo' AND entity = ".((int) $conf->entity),
			//"INSERT INTO ".MAIN_DB_PREFIX."document_model (nom, type, entity) VALUES('".$this->db->escape('standard')."', 'mo', ".((int) $conf->entity).")"
		);

		return $this->_init($sql, $options);
	}

	/**
	 *  Function called when module is disabled.
	 *  Remove from database constants, boxes and permissions from Dolibarr database.
	 *  Data directories are not deleted
	 *
	 *  @param      string	$options    Options when enabling module ('', 'noboxes')
	 *  @return     int                 1 if OK, 0 if KO
	 */
	public function remove($options = '')
	{
		$sql = array();
		return $this->_remove($sql, $options);
	}
}<|MERGE_RESOLUTION|>--- conflicted
+++ resolved
@@ -434,7 +434,6 @@
 		);
 	}
 
-<<<<<<< HEAD
     /**
      *  Function called when module is enabled.
      *  The init function add constants, boxes, permissions and menus (defined in constructor) into Dolibarr database.
@@ -447,19 +446,6 @@
     public function init($options = '', $force_entity = null)
     {
     	global $conf, $langs;
-=======
-	/**
-	 *  Function called when module is enabled.
-	 *  The init function add constants, boxes, permissions and menus (defined in constructor) into Dolibarr database.
-	 *  It also creates data directories
-	 *
-	 *  @param      string  $options    Options when enabling module ('', 'noboxes')
-	 *  @return     int             	1 if OK, 0 if KO
-	 */
-	public function init($options = '')
-	{
-		global $conf, $langs;
->>>>>>> branch 'develop' of git@github.com:Dolibarr/dolibarr.git
 
 		// Create extrafields during init
 		//include_once DOL_DOCUMENT_ROOT.'/core/class/extrafields.class.php';
