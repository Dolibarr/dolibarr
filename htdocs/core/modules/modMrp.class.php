<?php
/* Copyright (C) 2004-2018  Laurent Destailleur     <eldy@users.sourceforge.net>
 * Copyright (C) 2018-2019  Nicolas ZABOURI         <info@inovea-conseil.com>
<<<<<<< HEAD
 * Copyright (C) 2019       Frédéric France         <frederic.france@netlogic.fr>
=======
 * Copyright (C) 2019-2024	Frédéric France         <frederic.france@free.fr>
>>>>>>> cc80841a
 * Copyright (C) 2019       Destailleur Laurent     <eldy@users.sourceforge.net>
 * Copyright (C) 2024       Charlene Benke     		<charlene@patas-monkey.com>
 *
 * This program is free software; you can redistribute it and/or modify
 * it under the terms of the GNU General Public License as published by
 * the Free Software Foundation; either version 3 of the License, or
 * (at your option) any later version.
 *
 * This program is distributed in the hope that it will be useful,
 * but WITHOUT ANY WARRANTY; without even the implied warranty of
 * MERCHANTABILITY or FITNESS FOR A PARTICULAR PURPOSE.  See the
 * GNU General Public License for more details.
 *
 * You should have received a copy of the GNU General Public License
 * along with this program. If not, see <https://www.gnu.org/licenses/>.
 */

/**
 *  \defgroup   mrp     Module Mrp
 *  \brief      Module to manage Manufacturing Orders (MO)
 *
 *  \file       htdocs/core/modules/modMrp.class.php
 *  \ingroup    mrp
 *  \brief      Description and activation file for the module Mrp
 */
include_once DOL_DOCUMENT_ROOT.'/core/modules/DolibarrModules.class.php';

/**
 *  Description and activation class for module Mrp
 */
class modMrp extends DolibarrModules
{
	/**
	 * Constructor. Define names, constants, directories, boxes, permissions
	 *
	 * @param DoliDB $db Database handler
	 */
	public function __construct($db)
	{
		global $langs, $conf;
		$this->db = $db;

		// Id for module (must be unique).
		// Use here a free id (See in Home -> System information -> Dolibarr for list of used modules id).
		$this->numero = 660;
		// Key text used to identify module (for permissions, menus, etc...)
		$this->rights_class = 'mrp';
		// Family can be 'base' (core modules),'crm','financial','hr','projects','products','ecm','technic' (transverse modules),'interface' (link with external tools),'other','...'
		// It is used to group modules by family in module setup page
		$this->family = "products";
		// Module position in the family on 2 digits ('01', '10', '20', ...)
		$this->module_position = '66';
		// Gives the possibility for the module, to provide his own family info and position of this family (Overwrite $this->family and $this->module_position. Avoid this)
		//$this->familyinfo = array('myownfamily' => array('position' => '01', 'label' => $langs->trans("MyOwnFamily")));
		// Module label (no space allowed), used if translation string 'ModuleMrpName' not found (Mrp is name of module).
		$this->name = preg_replace('/^mod/i', '', get_class($this));
		// Module description, used if translation string 'ModuleMrpDesc' not found (Mrp is name of module).
		$this->description = "Module to Manage Manufacturing Orders (MO)";
		// Used only if file README.md and README-LL.md not found.
		$this->descriptionlong = "Module to Manage Manufacturing Orders (MO)";
		// Possible values for version are: 'development', 'experimental', 'dolibarr', 'dolibarr_deprecated' or a version string like 'x.y.z'
		$this->version = 'dolibarr';
		// Url to the file with your last numberversion of this module
		//$this->url_last_version = 'http://www.example.com/versionmodule.txt';

		// Key used in llx_const table to save module status enabled/disabled (where MRP is value of property name of module in uppercase)
		$this->const_name = 'MAIN_MODULE_'.strtoupper($this->name);
		// Name of image file used for this module.
		// If file is in theme/yourtheme/img directory under name object_pictovalue.png, use this->picto='pictovalue'
		// If file is in module/img directory under name object_pictovalue.png, use this->picto='pictovalue@module'
		$this->picto = 'mrp';
		// Define some features supported by module (triggers, login, substitutions, menus, css, etc...)
		$this->module_parts = array(
			// Set this to 1 if module has its own trigger directory (core/triggers)
			'triggers' => 0,
			// Set this to 1 if module has its own login method file (core/login)
			'login' => 0,
			// Set this to 1 if module has its own substitution function file (core/substitutions)
			'substitutions' => 0,
			// Set this to 1 if module has its own menus handler directory (core/menus)
			'menus' => 0,
			// Set this to 1 if module overwrite template dir (core/tpl)
			'tpl' => 0,
			// Set this to 1 if module has its own barcode directory (core/modules/barcode)
			'barcode' => 0,
			// Set this to 1 if module has its own models directory (core/modules/xxx)
			'models' => 0,
			// Set this to 1 if module has its own theme directory (theme)
			'theme' => 0,
			// Set this to relative path of css file if module has its own css file
			'css' => array(
				//    '/mrp/css/mrp.css.php',
			),
			// Set this to relative path of js file if module must load a js on all pages
			'js' => array(
				//   '/mrp/js/mrp.js.php',
			),
			// Set here all hooks context managed by module. To find available hook context, make a "grep -r '>initHooks(' *" on source code. You can also set hook context to 'all'
			'hooks' => array(
				//   'data' => array(
				//       'hookcontext1',
				//       'hookcontext2',
				//   ),
				//   'entity' => '0',
			),
			// Set this to 1 if features of module are opened to external users
			'moduleforexternal' => 0,
		);
		// Data directories to create when module is enabled.
		// Example: this->dirs = array("/mrp/temp","/mrp/subdir");
		$this->dirs = array("/mrp/temp");
		// Config pages. Put here list of php page, stored into mrp/admin directory, to use to setup module.
		$this->config_page_url = array("mrp.php");
		// Dependencies
		// A condition to hide module
		$this->hidden = false;
		// List of module class names as string that must be enabled if this module is enabled. Example: array('always'=>array('modModuleToEnable1','modModuleToEnable2'), 'FR'=>array('modModuleToEnableFR'...))
		$this->depends = array('modBom');
		$this->requiredby = array('modWorkstation'); // List of module class names as string to disable if this one is disabled. Example: array('modModuleToDisable1', ...)
		$this->conflictwith = array(); // List of module class names as string this module is in conflict with. Example: array('modModuleToDisable1', ...)
		$this->langfiles = array("mrp");
		$this->phpmin = array(7, 0); // Minimum version of PHP required by module
		$this->need_dolibarr_version = array(8, 0); // Minimum version of Dolibarr required by module
		$this->warnings_activation = array(); // Warning to show when we activate module. array('always'='text') or array('FR'='textfr','ES'='textes'...)
		$this->warnings_activation_ext = array(); // Warning to show when we activate an external module. array('always'='text') or array('FR'='textfr','ES'='textes'...)
		//$this->automatic_activation = array('FR'=>'MrpWasAutomaticallyActivatedBecauseOfYourCountryChoice');
		//$this->always_enabled = true;								// If true, can't be disabled

		// Constants
		// List of particular constants to add when module is enabled (key, 'chaine', value, desc, visible, 'current' or 'allentities', deleteonunactive)
		// Example: $this->const=array(1 => array('MRP_MYNEWCONST1', 'chaine', 'myvalue', 'This is a constant to add', 1),
		//                             2 => array('MRP_MYNEWCONST2', 'chaine', 'myvalue', 'This is another constant to add', 0, 'current', 1)
		// );
		$this->const = array(
			//1=>array('MRP_MO_ADDON_PDF', 'chaine', 'vinci', 'Name of default PDF model of MO', 0),
			2=>array('MRP_MO_ADDON', 'chaine', 'mod_mo_standard', 'Name of numbering rules of MO', 0),
			3=>array('MRP_MO_ADDON_PDF_ODT_PATH', 'chaine', 'DOL_DATA_ROOT/doctemplates/mrps', '', 0)
		);

		// Some keys to add into the overwriting translation tables
		/*$this->overwrite_translation = array(
			'en_US:ParentCompany'=>'Parent company or reseller',
			'fr_FR:ParentCompany'=>'Maison mère ou revendeur'
		)*/

		if (!isset($conf->mrp) || !isset($conf->mrp->enabled)) {
			$conf->mrp = new stdClass();
			$conf->mrp->enabled = 0;
		}

		// Array to add new pages in new tabs
		$this->tabs = array();
		// Example:
		// $this->tabs[] = array('data'=>'objecttype:+tabname1:Title1:mylangfile@mrp:$user->rights->mrp->read:/mrp/mynewtab1.php?id=__ID__');  					// To add a new tab identified by code tabname1
		// $this->tabs[] = array('data'=>'objecttype:+tabname2:SUBSTITUTION_Title2:mylangfile@mrp:$user->rights->othermodule->read:/mrp/mynewtab2.php?id=__ID__',  	// To add another new tab identified by code tabname2. Label will be result of calling all substitution functions on 'Title2' key.
		// $this->tabs[] = array('data'=>'objecttype:-tabname:NU:conditiontoremove');                                                     										// To remove an existing tab identified by code tabname
		//
		// Where objecttype can be
		// 'categories_x'	  to add a tab in category view (replace 'x' by type of category (0=product, 1=supplier, 2=customer, 3=member)
		// 'contact'          to add a tab in contact view
		// 'contract'         to add a tab in contract view
		// 'group'            to add a tab in group view
		// 'intervention'     to add a tab in intervention view
		// 'invoice'          to add a tab in customer invoice view
		// 'invoice_supplier' to add a tab in supplier invoice view
		// 'member'           to add a tab in foundation member view
		// 'opensurveypoll'	  to add a tab in opensurvey poll view
		// 'order'            to add a tab in sales order view
		// 'order_supplier'   to add a tab in supplier order view
		// 'payment'		  to add a tab in payment view
		// 'payment_supplier' to add a tab in supplier payment view
		// 'product'          to add a tab in product view
		// 'propal'           to add a tab in propal view
		// 'project'          to add a tab in project view
		// 'stock'            to add a tab in stock view
		// 'thirdparty'       to add a tab in third party view
		// 'user'             to add a tab in user view

		// Dictionaries
		$this->dictionaries = array();

		// Boxes/Widgets
		// Add here list of php file(s) stored in mrp/core/boxes that contains a class to show a widget.
		$this->boxes = array(
			0 => array('file' => 'box_mos.php', 'note' => '', 'enabledbydefaulton' => 'Home')
		);

		// Cronjobs (List of cron jobs entries to add when module is enabled)
		// unit_frequency must be 60 for minute, 3600 for hour, 86400 for day, 604800 for week
		$this->cronjobs = array(
			//  0 => array(
			//      'label' => 'MyJob label',
			//      'jobtype' => 'method',
			//      'class' => '/mrp/class/mo.class.php',
			//      'objectname' => 'Mo',
			//      'method' => 'doScheduledJob',
			//      'parameters' => '',
			//      'comment' => 'Comment',
			//      'frequency' => 2,
			//      'unitfrequency' => 3600,
			//      'status' => 0,
			//      'test' => '$conf->mrp->enabled',
			//      'priority' => 50,
			//  ),
		);
		// Example: $this->cronjobs=array(
		//    0=>array('label'=>'My label', 'jobtype'=>'method', 'class'=>'/dir/class/file.class.php', 'objectname'=>'MyClass', 'method'=>'myMethod', 'parameters'=>'param1, param2', 'comment'=>'Comment', 'frequency'=>2, 'unitfrequency'=>3600, 'status'=>0, 'test'=>'$conf->mrp->enabled', 'priority'=>50),
		//    1=>array('label'=>'My label', 'jobtype'=>'command', 'command'=>'', 'parameters'=>'param1, param2', 'comment'=>'Comment', 'frequency'=>1, 'unitfrequency'=>3600*24, 'status'=>0, 'test'=>'$conf->mrp->enabled', 'priority'=>50)
		// );

		// Permissions provided by this module
		$this->rights = array();
		$r = 1;
		// Add here entries to declare new permissions
		/* BEGIN MODULEBUILDER PERMISSIONS */
		$this->rights[$r][0] = $this->numero + $r; // Permission id (must not be already used)
		$this->rights[$r][1] = 'Read Manufacturing Order'; // Permission label
		$this->rights[$r][4] = 'read'; // In php code, permission will be checked by test if ($user->rights->mrp->level1->level2)
		$this->rights[$r][5] = ''; // In php code, permission will be checked by test if ($user->rights->mrp->level1->level2)
		$r++;
		$this->rights[$r][0] = $this->numero + $r; // Permission id (must not be already used)
		$this->rights[$r][1] = 'Create/Update Manufacturing Order'; // Permission label
		$this->rights[$r][4] = 'write'; // In php code, permission will be checked by test if ($user->rights->mrp->level1->level2)
		$this->rights[$r][5] = ''; // In php code, permission will be checked by test if ($user->rights->mrp->level1->level2)
		$r++;
		$this->rights[$r][0] = $this->numero + $r; // Permission id (must not be already used)
		$this->rights[$r][1] = 'Delete Manufacturing Order'; // Permission label
		$this->rights[$r][4] = 'delete'; // In php code, permission will be checked by test if ($user->rights->mrp->level1->level2)
		$this->rights[$r][5] = ''; // In php code, permission will be checked by test if ($user->rights->mrp->level1->level2)
		$r++;
		/* END MODULEBUILDER PERMISSIONS */

		// Main menu entries to add
		$this->menu = array();
		$r = 0;
		// Add here entries to declare new menus
		/* BEGIN MODULEBUILDER TOPMENU */
		/* END MODULEBUILDER LEFTMENU MO */

		$langs->loadLangs(array("mrp", "stocks"));

		// Exports profiles provided by this module
		$r = 1;

		$this->export_code[$r]=$this->rights_class.'_'.$r;
		$this->export_label[$r]='MOs';	// Translation key (used only if key ExportDataset_xxx_z not found)
		$this->export_icon[$r]='mrp';
		$this->export_fields_array[$r] = array(
			'm.rowid'=>"Id",
			'm.ref'=>"Ref",
			'm.label'=>"Label",
			'm.fk_project'=>'Project',
			'm.fk_bom'=>"Bom",
			'm.date_start_planned'=>"DateStartPlanned",
			'm.date_end_planned'=>"DateEndPlanned",
			'm.fk_product'=>"Product",
			'm.status'=>'Status',
			'm.model_pdf'=>'Model',
			'm.fk_user_valid'=>'ValidatedById',
			'm.fk_user_modif'=>'ModifiedById',
			'm.fk_user_creat'=>'CreatedById',
			'm.date_valid'=>'DateValidation',
			'm.note_private'=>'NotePrivate',
			'm.note_public'=>'Note',
			'm.fk_soc'=>'Tiers',
			'e.rowid'=>'WarehouseId',
			'e.ref'=>'WarehouseRef',
			'm.qty'=>'Qty',
			'm.date_creation'=>'DateCreation',
			'm.tms'=>'DateModification'
		);
		$keyforselect = 'mrp_mo';
		$keyforelement = 'mrp_mo';
		$keyforaliasextra = 'extra';
		include DOL_DOCUMENT_ROOT.'/core/extrafieldsinexport.inc.php';
		$this->export_TypeFields_array[$r] = array(
			'm.ref'=>"Text",
			'm.label'=>"Text",
			'm.fk_project'=>'Numeric',
			'm.fk_bom'=>"Numeric",
			'm.date_end_planned'=>"Date",
			'm.date_start_planned'=>"Date",
			'm.fk_product'=>"Numeric",
			'm.status'=>'Numeric',
			'm.model_pdf'=>'Text',
			'm.fk_user_valid'=>'Numeric',
			'm.fk_user_modif'=>'Numeric',
			'm.fk_user_creat'=>'Numeric',
			'm.date_valid'=>'Date',
			'm.note_private'=>'Text',
			'm.note_public'=>'Text',
			'm.fk_soc'=>'Numeric',
			'e.fk_warehouse'=>'Numeric',
			'e.ref'=>'Text',
			'm.qty'=>'Numeric',
			'm.date_creation'=>'Date',
			'm.tms'=>'Date'

		);
		$this->export_entities_array[$r] = array(); // We define here only fields that use another icon that the one defined into import_icon
		$this->export_sql_start[$r] = 'SELECT DISTINCT ';
		$this->export_sql_end[$r]  = ' FROM '.MAIN_DB_PREFIX.'mrp_mo as m';
		$this->export_sql_end[$r] .= ' LEFT JOIN '.MAIN_DB_PREFIX.'mrp_mo_extrafields as extra ON m.rowid = extra.fk_object';
		$this->export_sql_end[$r] .= ' LEFT JOIN '.MAIN_DB_PREFIX.'entrepot as e ON e.rowid = m.fk_warehouse';
		$this->export_sql_end[$r] .= ' WHERE m.entity IN ('.getEntity('mrp_mo').')'; // For product and service profile

		// Imports profiles provided by this module
		$r = 0;
		$langs->load("mrp");
		/* BEGIN MODULEBUILDER IMPORT MO */
		/*
		 $this->export_code[$r]=$this->rights_class.'_'.$r;
		 $this->export_label[$r]='MoLines';	// Translation key (used only if key ExportDataset_xxx_z not found)
		 $this->export_icon[$r]='mo@mrp';
		 $keyforclass = 'Mo'; $keyforclassfile='/mymobule/class/mo.class.php'; $keyforelement='mo';
		 include DOL_DOCUMENT_ROOT.'/core/commonfieldsinexport.inc.php';
		 $keyforselect='mo'; $keyforaliasextra='extra'; $keyforelement='mo';
		 include DOL_DOCUMENT_ROOT.'/core/extrafieldsinexport.inc.php';
		 //$this->export_dependencies_array[$r]=array('mysubobject'=>'ts.rowid', 't.myfield'=>array('t.myfield2','t.myfield3')); // To force to activate one or several fields if we select some fields that need same (like to select a unique key if we ask a field of a child to avoid the DISTINCT to discard them, or for computed field than need several other fields)
		 $this->export_sql_start[$r]='SELECT DISTINCT ';
		 $this->export_sql_end[$r]  =' FROM '.MAIN_DB_PREFIX.'mo as t';
		 $this->export_sql_end[$r] .=' WHERE 1 = 1';
		 $this->export_sql_end[$r] .=' AND t.entity IN ('.getEntity('mo').')';
		 $r++; */
		/* END MODULEBUILDER IMPORT MO */
		$r++;
		$this->import_code[$r]=$this->rights_class.'_'.$r;
		$this->import_label[$r]='MOs';	// Translation key (used only if key ExportDataset_xxx_z not found)
		$this->import_icon[$r]='mrp';
		$this->import_entities_array[$r] = array(); // We define here only fields that use a different icon from the one defined in import_icon
		$this->import_tables_array[$r] = array('m'=>MAIN_DB_PREFIX.'mrp_mo', 'extra'=>MAIN_DB_PREFIX.'mrp_mo_extrafields');
		$this->import_tables_creator_array[$r] = array('m'=>'fk_user_creat'); // Fields to store import user id
		$this->import_fields_array[$r] = array(
			'm.ref' => "Ref*",
			'm.label' => "Label*",
			'm.fk_project'=>'Project',
			'm.fk_bom'=>"Bom",
			'm.date_start_planned'=>"DateStartPlanned",
			'm.date_end_planned'=>"DateEndPlanned",
			'm.fk_product'=>"Product*",
			'm.status'=>'Status',
			'm.model_pdf'=>'Model',
			'm.fk_user_valid'=>'ValidatedById',
			'm.fk_user_modif'=>'ModifiedById',
			'm.fk_user_creat'=>'CreatedById',
			'm.date_valid'=>'DateValidation',
			'm.note_private'=>'NotePrivate',
			'm.note_public'=>'Note',
			'm.fk_soc'=>'Tiers',
			'm.fk_warehouse'=>'Warehouse',
			'm.qty'=>'Qty*',
			'm.date_creation'=>'DateCreation',
			'm.tms'=>'DateModification',
		);
		$import_sample = array();

		// Add extra fields
		$import_extrafield_sample = array();
		$sql = "SELECT name, label, fieldrequired FROM ".MAIN_DB_PREFIX."extrafields WHERE elementtype = 'mrp_mo' AND entity IN (0, ".$conf->entity.")";
		$resql = $this->db->query($sql);

		if ($resql) {
			while ($obj = $this->db->fetch_object($resql)) {
				$fieldname = 'extra.'.$obj->name;
				$fieldlabel = ucfirst($obj->label);
				$this->import_fields_array[$r][$fieldname] = $fieldlabel.($obj->fieldrequired ? '*' : '');
				$import_extrafield_sample[$fieldname] = $fieldlabel;
			}
		}
		// End add extra fields

		$this->import_fieldshidden_array[$r] = array('extra.fk_object' => 'lastrowid-'.MAIN_DB_PREFIX.'mrp_mo');
		/*$this->import_regex_array[$r] = array(
			'm.ref' => ''
		);*/

		$this->import_examplevalues_array[$r] = array_merge($import_sample, $import_extrafield_sample);
		$this->import_updatekeys_array[$r] = array('m.ref' => 'Ref');
		$this->import_convertvalue_array[$r] = array(
			'm.fk_product' => array(
				'rule'    => 'fetchidfromref',
				'file'    => '/product/class/product.class.php',
				'class'   => 'Product',
				'method'  => 'fetch',
				'element' => 'Product'
			),
			'm.fk_warehouse' => array(
				'rule'    => 'fetchidfromref',
				'file'    => '/product/stock/class/entrepot.class.php',
				'class'   => 'Entrepot',
				'method'  => 'fetch',
				'element' => 'Warehouse'
			),
			'm.fk_user_valid' => array(
				'rule'    => 'fetchidfromref',
				'file'    => '/user/class/user.class.php',
				'class'   => 'User',
				'method'  => 'fetch',
				'element' => 'user'
			),
			'm.fk_user_modif' => array(
				'rule'    => 'fetchidfromref',
				'file'    => '/user/class/user.class.php',
				'class'   => 'User',
				'method'  => 'fetch',
				'element' => 'user'
			),
		);
	}

	/**
	 *  Function called when module is enabled.
	 *  The init function add constants, boxes, permissions and menus (defined in constructor) into Dolibarr database.
	 *  It also creates data directories
	 *
	 *  @param      string  $options    Options when enabling module ('', 'noboxes')
	 *  @return     int             	1 if OK, 0 if KO
	 */
	public function init($options = '')
	{
		global $conf, $langs;

<<<<<<< HEAD
		// Create extrafields during init
		//include_once DOL_DOCUMENT_ROOT.'/core/class/extrafields.class.php';
		//$extrafields = new ExtraFields($this->db);
		//$result1=$extrafields->addExtraField('myattr1', "New Attr 1 label", 'boolean', 1,  3, 'thirdparty',   0, 0, '', '', 1, '', 0, 0, '', '', 'mrp', '$conf->mrp->enabled');
		//$result2=$extrafields->addExtraField('myattr2', "New Attr 2 label", 'varchar', 1, 10, 'project',      0, 0, '', '', 1, '', 0, 0, '', '', 'mrp', '$conf->mrp->enabled');
		//$result3=$extrafields->addExtraField('myattr3', "New Attr 3 label", 'varchar', 1, 10, 'bank_account', 0, 0, '', '', 1, '', 0, 0, '', '', 'mrp', '$conf->mrp->enabled');
		//$result4=$extrafields->addExtraField('myattr4', "New Attr 4 label", 'select',  1,  3, 'thirdparty',   0, 1, '', array('options'=>array('code1'=>'Val1','code2'=>'Val2','code3'=>'Val3')), 1,'', 0, 0, '', '', 'mrp', '$conf->mrp->enabled');
		//$result5=$extrafields->addExtraField('myattr5', "New Attr 5 label", 'text',    1, 10, 'user',         0, 0, '', '', 1, '', 0, 0, '', '', 'mrp', '$conf->mrp->enabled');
=======
		// Create tables of module at module activation
		$result = $this->_load_tables('/install/mysql/', 'mrp');
>>>>>>> cc80841a

		$result = $this->_load_tables('/install/mysql/', 'mrp');

		// Permissions
		$this->remove($options);

		$sql = array();

		// ODT template
		$src = DOL_DOCUMENT_ROOT.'/install/doctemplates/mrps/template_mo.odt';
		$dirodt = DOL_DATA_ROOT.'/doctemplates/mrps';
		$dest = $dirodt.'/template_mo.odt';

		if (file_exists($src) && !file_exists($dest)) {
			require_once DOL_DOCUMENT_ROOT.'/core/lib/files.lib.php';
			dol_mkdir($dirodt);
			$result = dol_copy($src, $dest, '0', 0);
			if ($result < 0) {
				$langs->load("errors");
				$this->error = $langs->trans('ErrorFailToCopyFile', $src, $dest);
				return 0;
			}
		}

		$sql = array(
			"DELETE FROM ".MAIN_DB_PREFIX."document_model WHERE nom = '".$this->db->escape('vinci')."' AND type = 'mrp' AND entity = ".((int) $conf->entity),
			"INSERT INTO ".MAIN_DB_PREFIX."document_model (nom, type, entity) VALUES('".$this->db->escape('vinci')."','mrp',".((int) $conf->entity).")"
		);

		return $this->_init($sql, $options);
	}

	/**
	 *  Function called when module is disabled.
	 *  Remove from database constants, boxes and permissions from Dolibarr database.
	 *  Data directories are not deleted
	 *
	 *  @param      string	$options    Options when enabling module ('', 'noboxes')
	 *  @return     int                 1 if OK, 0 if KO
	 */
	public function remove($options = '')
	{
		$sql = array();
		return $this->_remove($sql, $options);
	}
}<|MERGE_RESOLUTION|>--- conflicted
+++ resolved
@@ -1,11 +1,7 @@
 <?php
 /* Copyright (C) 2004-2018  Laurent Destailleur     <eldy@users.sourceforge.net>
  * Copyright (C) 2018-2019  Nicolas ZABOURI         <info@inovea-conseil.com>
-<<<<<<< HEAD
- * Copyright (C) 2019       Frédéric France         <frederic.france@netlogic.fr>
-=======
  * Copyright (C) 2019-2024	Frédéric France         <frederic.france@free.fr>
->>>>>>> cc80841a
  * Copyright (C) 2019       Destailleur Laurent     <eldy@users.sourceforge.net>
  * Copyright (C) 2024       Charlene Benke     		<charlene@patas-monkey.com>
  *
@@ -428,20 +424,7 @@
 	{
 		global $conf, $langs;
 
-<<<<<<< HEAD
-		// Create extrafields during init
-		//include_once DOL_DOCUMENT_ROOT.'/core/class/extrafields.class.php';
-		//$extrafields = new ExtraFields($this->db);
-		//$result1=$extrafields->addExtraField('myattr1', "New Attr 1 label", 'boolean', 1,  3, 'thirdparty',   0, 0, '', '', 1, '', 0, 0, '', '', 'mrp', '$conf->mrp->enabled');
-		//$result2=$extrafields->addExtraField('myattr2', "New Attr 2 label", 'varchar', 1, 10, 'project',      0, 0, '', '', 1, '', 0, 0, '', '', 'mrp', '$conf->mrp->enabled');
-		//$result3=$extrafields->addExtraField('myattr3', "New Attr 3 label", 'varchar', 1, 10, 'bank_account', 0, 0, '', '', 1, '', 0, 0, '', '', 'mrp', '$conf->mrp->enabled');
-		//$result4=$extrafields->addExtraField('myattr4', "New Attr 4 label", 'select',  1,  3, 'thirdparty',   0, 1, '', array('options'=>array('code1'=>'Val1','code2'=>'Val2','code3'=>'Val3')), 1,'', 0, 0, '', '', 'mrp', '$conf->mrp->enabled');
-		//$result5=$extrafields->addExtraField('myattr5', "New Attr 5 label", 'text',    1, 10, 'user',         0, 0, '', '', 1, '', 0, 0, '', '', 'mrp', '$conf->mrp->enabled');
-=======
 		// Create tables of module at module activation
-		$result = $this->_load_tables('/install/mysql/', 'mrp');
->>>>>>> cc80841a
-
 		$result = $this->_load_tables('/install/mysql/', 'mrp');
 
 		// Permissions
