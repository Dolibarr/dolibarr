<?php
/* Copyright (C) 2005-2008 Laurent Destailleur  <eldy@users.sourceforge.net>
 * Copyright (C) 2005-2018 Regis Houssin        <regis.houssin@inodbox.com>
 * Copyright (C) 2013      Juanjo Menent		<jmenent@2byte.es>
 *
 * This program is free software; you can redistribute it and/or modify
 * it under the terms of the GNU General Public License as published by
 * the Free Software Foundation; either version 3 of the License, or
 * (at your option) any later version.
 *
 * This program is distributed in the hope that it will be useful,
 * but WITHOUT ANY WARRANTY; without even the implied warranty of
 * MERCHANTABILITY or FITNESS FOR A PARTICULAR PURPOSE.  See the
 * GNU General Public License for more details.
 *
 * You should have received a copy of the GNU General Public License
 * along with this program. If not, see <http://www.gnu.org/licenses/>.
 * or see http://www.gnu.org/
 */

/**
 *	\file       htdocs/core/modules/facture/mod_facture_mars.php
 *	\ingroup    facture
 *	\brief      File containing class for numbering module Mars
 */
require_once DOL_DOCUMENT_ROOT .'/core/modules/facture/modules_facture.php';

/**
 * 	Classe du modele de numerotation de reference de facture Mars
 */
class mod_facture_mars extends ModeleNumRefFactures
{
<<<<<<< HEAD
	var $version='dolibarr';		// 'development', 'experimental', 'dolibarr'
	var $prefixinvoice='FA';
	var $prefixreplacement='FR';
	var $prefixdeposit='AC';
	var $prefixcreditnote='AV';
	var $error='';
=======
	/**
     * Dolibarr version of the loaded document
     * @public string
     */
	public $version = 'dolibarr';		// 'development', 'experimental', 'dolibarr'

	public $prefixinvoice='FA';

	public $prefixreplacement='FR';

	public $prefixdeposit='AC';

	public $prefixcreditnote='AV';

	/**
	 * @var string Error code (or message)
	 */
	public $error='';
>>>>>>> d9b8a8c8


	/**
	 * Constructor
	 */
	function __construct()
	{
		if (! empty($conf->global->INVOICE_NUMBERING_MARS_FORCE_PREFIX))
		{
			$this->prefixinvoice = $conf->global->INVOICE_NUMBERING_MARS_FORCE_PREFIX;
		}
	}

	/**
	 *  Renvoi la description du modele de numerotation
	 *
	 *  @return     string      Texte descripif
	 */
	function info()
	{
		global $langs;
		$langs->load("bills");
		return $langs->trans('MarsNumRefModelDesc1',$this->prefixinvoice,$this->prefixreplacement,$this->prefixdeposit,$this->prefixcreditnote);
	}

	/**
	 *  Renvoi un exemple de numerotation
	 *
	 *  @return     string      Example
	 */
	function getExample()
	{
		return $this->prefixinvoice."0501-0001";
	}

	/**
	 *  Test si les numeros deja en vigueur dans la base ne provoquent pas de
	 *  de conflits qui empechera cette numerotation de fonctionner.
	 *
	 *  @return     boolean     false si conflit, true si ok
	 */
	function canBeActivated()
	{
		global $langs,$conf,$db;

		$langs->load("bills");

		// Check invoice num
		$fayymm=''; $max='';

		$posindice=8;
		$sql = "SELECT MAX(CAST(SUBSTRING(facnumber FROM ".$posindice.") AS SIGNED) as max";	// This is standard SQL
		$sql.= " FROM ".MAIN_DB_PREFIX."facture";
		$sql.= " WHERE facnumber LIKE '".$db->escape($this->prefixinvoice)."____-%'";
		$sql.= " AND entity = ".$conf->entity;

		$resql=$db->query($sql);
		if ($resql)
		{
			$row = $db->fetch_row($resql);
			if ($row) { $fayymm = substr($row[0],0,6); $max=$row[0]; }
		}
		if ($fayymm && ! preg_match('/'.$this->prefixinvoice.'[0-9][0-9][0-9][0-9]/i',$fayymm))
		{
			$langs->load("errors");
			$this->error=$langs->trans('ErrorNumRefModel',$max);
			return false;
		}

		// Check credit note num
		$fayymm='';

		$posindice=8;
		$sql = "SELECT MAX(SUBSTRING(facnumber FROM ".$posindice.")) as max";	// This is standard SQL
		$sql.= " FROM ".MAIN_DB_PREFIX."facture";
		$sql.= " WHERE facnumber LIKE '".$db->escape($this->prefixcreditnote)."____-%'";
		$sql.= " AND entity = ".$conf->entity;

		$resql=$db->query($sql);
		if ($resql)
		{
			$row = $db->fetch_row($resql);
			if ($row) { $fayymm = substr($row[0],0,6); $max=$row[0]; }
		}
		if ($fayymm && ! preg_match('/'.$this->prefixcreditnote.'[0-9][0-9][0-9][0-9]/i',$fayymm))
		{
			$this->error=$langs->trans('ErrorNumRefModel',$max);
			return false;
		}

		return true;
	}

	/**
	 * Return next value not used or last value used
	 *
	 * @param	Societe		$objsoc		Object third party
	 * @param   Facture		$invoice	Object invoice
     * @param   string		$mode       'next' for next value or 'last' for last value
	 * @return  string       			Value
	 */
	function getNextValue($objsoc, $invoice, $mode='next')
	{
		global $db;

		$prefix=$this->prefixinvoice;

		if ($invoice->type == 1) $prefix=$this->prefixreplacement;
		else if ($invoice->type == 2) $prefix=$this->prefixcreditnote;
		else if ($invoice->type == 3) $prefix=$this->prefixdeposit;
		else $prefix=$this->prefixinvoice;

		// D'abord on recupere la valeur max
		$posindice=8;
		$sql = "SELECT MAX(CAST(SUBSTRING(facnumber FROM ".$posindice.") AS SIGNED)) as max";	// This is standard SQL
		$sql.= " FROM ".MAIN_DB_PREFIX."facture";
		$sql.= " WHERE facnumber LIKE '".$prefix."____-%'";
<<<<<<< HEAD
		$sql.= " AND entity IN (".getEntity('invoicenumber').")";
=======
		$sql.= " AND entity IN (".getEntity('invoicenumber', 1, $invoice).")";
>>>>>>> d9b8a8c8

		$resql=$db->query($sql);
		dol_syslog(get_class($this)."::getNextValue", LOG_DEBUG);
		if ($resql)
		{
			$obj = $db->fetch_object($resql);
			if ($obj) $max = intval($obj->max);
			else $max=0;
		}
		else
		{
			return -1;
		}

		if ($mode == 'last')
		{
    		if ($max >= (pow(10, 4) - 1)) $num=$max;	// If counter > 9999, we do not format on 4 chars, we take number as it is
    		else $num = sprintf("%04s",$max);

            $ref='';
            $sql = "SELECT facnumber as ref";
            $sql.= " FROM ".MAIN_DB_PREFIX."facture";
            $sql.= " WHERE facnumber LIKE '".$prefix."____-".$num."'";
<<<<<<< HEAD
            $sql.= " AND entity IN (".getEntity('invoicenumber').")";
=======
            $sql.= " AND entity IN (".getEntity('invoicenumber', 1, $invoice).")";
>>>>>>> d9b8a8c8

            dol_syslog(get_class($this)."::getNextValue", LOG_DEBUG);
            $resql=$db->query($sql);
            if ($resql)
            {
                $obj = $db->fetch_object($resql);
                if ($obj) $ref = $obj->ref;
            }
            else dol_print_error($db);

            return $ref;
		}
		else if ($mode == 'next')
		{
			$date=$invoice->date;	// This is invoice date (not creation date)
    		$yymm = strftime("%y%m",$date);

    		if ($max >= (pow(10, 4) - 1)) $num=$max+1;	// If counter > 9999, we do not format on 4 chars, we take number as it is
    		else $num = sprintf("%04s",$max+1);

    		dol_syslog(get_class($this)."::getNextValue return ".$prefix.$yymm."-".$num);
    		return $prefix.$yymm."-".$num;
		}
		else dol_print_error('','Bad parameter for getNextValue');
	}

	/**
	 * Return next free value
	 *
     * @param	Societe		$objsoc     	Object third party
     * @param	string		$objforref		Object for number to search
     * @param   string		$mode       	'next' for next value or 'last' for last value
     * @return  string      				Next free value
	 */
	function getNumRef($objsoc,$objforref,$mode='next')
	{
		return $this->getNextValue($objsoc,$objforref,$mode);
	}
}
<|MERGE_RESOLUTION|>--- conflicted
+++ resolved
@@ -30,14 +30,6 @@
  */
 class mod_facture_mars extends ModeleNumRefFactures
 {
-<<<<<<< HEAD
-	var $version='dolibarr';		// 'development', 'experimental', 'dolibarr'
-	var $prefixinvoice='FA';
-	var $prefixreplacement='FR';
-	var $prefixdeposit='AC';
-	var $prefixcreditnote='AV';
-	var $error='';
-=======
 	/**
      * Dolibarr version of the loaded document
      * @public string
@@ -56,7 +48,6 @@
 	 * @var string Error code (or message)
 	 */
 	public $error='';
->>>>>>> d9b8a8c8
 
 
 	/**
@@ -174,11 +165,7 @@
 		$sql = "SELECT MAX(CAST(SUBSTRING(facnumber FROM ".$posindice.") AS SIGNED)) as max";	// This is standard SQL
 		$sql.= " FROM ".MAIN_DB_PREFIX."facture";
 		$sql.= " WHERE facnumber LIKE '".$prefix."____-%'";
-<<<<<<< HEAD
-		$sql.= " AND entity IN (".getEntity('invoicenumber').")";
-=======
 		$sql.= " AND entity IN (".getEntity('invoicenumber', 1, $invoice).")";
->>>>>>> d9b8a8c8
 
 		$resql=$db->query($sql);
 		dol_syslog(get_class($this)."::getNextValue", LOG_DEBUG);
@@ -202,11 +189,7 @@
             $sql = "SELECT facnumber as ref";
             $sql.= " FROM ".MAIN_DB_PREFIX."facture";
             $sql.= " WHERE facnumber LIKE '".$prefix."____-".$num."'";
-<<<<<<< HEAD
-            $sql.= " AND entity IN (".getEntity('invoicenumber').")";
-=======
             $sql.= " AND entity IN (".getEntity('invoicenumber', 1, $invoice).")";
->>>>>>> d9b8a8c8
 
             dol_syslog(get_class($this)."::getNextValue", LOG_DEBUG);
             $resql=$db->query($sql);
