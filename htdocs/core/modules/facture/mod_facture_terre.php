--- conflicted
+++ resolved
@@ -199,11 +199,7 @@
 	 * @param   Societe		$objsoc		Object third party
 	 * @param   Facture		$invoice	Object invoice
 	 * @param   string		$mode       'next' for next value or 'last' for last value
-<<<<<<< HEAD
-	 * @return  string       			Next ref value or last ref if $mode is 'last'
-=======
 	 * @return  string       			Next ref value or last ref if $mode is 'last', <= 0 if KO
->>>>>>> 503d1a04
 	 */
 	public function getNextValue($objsoc, $invoice, $mode = 'next')
 	{
