<?php
/* Copyright (C) 2005-2008 Laurent Destailleur  <eldy@users.sourceforge.net>
 * Copyright (C) 2005-2015 Regis Houssin        <regis.houssin@inodbox.com>
 *
 * This program is free software; you can redistribute it and/or modify
 * it under the terms of the GNU General Public License as published by
 * the Free Software Foundation; either version 3 of the License, or
 * (at your option) any later version.
 *
 * This program is distributed in the hope that it will be useful,
 * but WITHOUT ANY WARRANTY; without even the implied warranty of
 * MERCHANTABILITY or FITNESS FOR A PARTICULAR PURPOSE.  See the
 * GNU General Public License for more details.
 *
 * You should have received a copy of the GNU General Public License
 * along with this program. If not, see <http://www.gnu.org/licenses/>.
 * or see http://www.gnu.org/
 */

/**
 *	\file       htdocs/core/modules/facture/mod_facture_terre.php
 *	\ingroup    facture
 *	\brief      File containing class for numbering module Terre
 */
require_once DOL_DOCUMENT_ROOT .'/core/modules/facture/modules_facture.php';

/**	    \class      mod_facture_terre
 *		\brief      Classe du modele de numerotation de reference de facture Terre
 */
class mod_facture_terre extends ModeleNumRefFactures
{
	/**
     * Dolibarr version of the loaded document
     * @public string
     */
	public $version = 'dolibarr';		// 'development', 'experimental', 'dolibarr'

	public $prefixinvoice='FA';

	public $prefixcreditnote='AV';

	public $prefixdeposit='AC';

	/**
	 * @var string Error code (or message)
	 */
	public $error='';


	/**
	 * Constructor
	 */
	function __construct()
	{
		if (! empty($conf->global->INVOICE_NUMBERING_TERRE_FORCE_PREFIX))
		{
			$this->prefixinvoice = $conf->global->INVOICE_NUMBERING_TERRE_FORCE_PREFIX;
		}
	}

	/**
	 *  Renvoi la description du modele de numerotation
	 *
	 *  @return     string      Texte descripif
	 */
	function info()
	{
		global $langs;
		$langs->load("bills");
		return $langs->trans('TerreNumRefModelDesc1',$this->prefixinvoice,$this->prefixcreditnote,$this->prefixdeposit);
	}

	/**
	 *  Renvoi un exemple de numerotation
	 *
	 *  @return     string      Example
	 */
	function getExample()
	{
		return $this->prefixinvoice."0501-0001";
	}

	/**
	 *  Test si les numeros deja en vigueur dans la base ne provoquent pas de
	 *  de conflits qui empechera cette numerotation de fonctionner.
	 *
	 *  @return     boolean     false si conflit, true si ok
	 */
	function canBeActivated()
	{
		global $langs,$conf,$db;

		$langs->load("bills");

		// Check invoice num
		$fayymm=''; $max='';

		$posindice=8;
		$sql = "SELECT MAX(CAST(SUBSTRING(ref FROM ".$posindice.") AS SIGNED)) as max";	// This is standard SQL
		$sql.= " FROM ".MAIN_DB_PREFIX."facture";
		$sql.= " WHERE ref LIKE '".$db->escape($this->prefixinvoice)."____-%'";
		$sql.= " AND entity = ".$conf->entity;

		$resql=$db->query($sql);
		if ($resql)
		{
			$row = $db->fetch_row($resql);
			if ($row) { $fayymm = substr($row[0],0,6); $max=$row[0]; }
		}
		if ($fayymm && ! preg_match('/'.$this->prefixinvoice.'[0-9][0-9][0-9][0-9]/i',$fayymm))
		{
			$langs->load("errors");
			$this->error=$langs->trans('ErrorNumRefModel',$max);
			return false;
		}

		// Check credit note num
		$fayymm='';

		$posindice=8;
		$sql = "SELECT MAX(CAST(SUBSTRING(ref FROM ".$posindice.") AS SIGNED)) as max";	// This is standard SQL
		$sql.= " FROM ".MAIN_DB_PREFIX."facture";
		$sql.= " WHERE ref LIKE '".$db->escape($this->prefixcreditnote)."____-%'";
		$sql.= " AND entity = ".$conf->entity;

		$resql=$db->query($sql);
		if ($resql)
		{
			$row = $db->fetch_row($resql);
			if ($row) { $fayymm = substr($row[0],0,6); $max=$row[0]; }
		}
		if ($fayymm && ! preg_match('/'.$this->prefixcreditnote.'[0-9][0-9][0-9][0-9]/i',$fayymm))
		{
			$this->error=$langs->trans('ErrorNumRefModel',$max);
			return false;
		}

		// Check deposit num
		$fayymm='';

		$posindice=8;
		$sql = "SELECT MAX(CAST(SUBSTRING(ref FROM ".$posindice.") AS SIGNED)) as max";	// This is standard SQL
		$sql.= " FROM ".MAIN_DB_PREFIX."facture";
		$sql.= " WHERE ref LIKE '".$db->escape($this->prefixdeposit)."____-%'";
		$sql.= " AND entity = ".$conf->entity;

		$resql=$db->query($sql);
		if ($resql)
		{
			$row = $db->fetch_row($resql);
			if ($row) { $fayymm = substr($row[0],0,6); $max=$row[0]; }
		}
		if ($fayymm && ! preg_match('/'.$this->prefixdeposit.'[0-9][0-9][0-9][0-9]/i',$fayymm))
		{
			$this->error=$langs->trans('ErrorNumRefModel',$max);
			return false;
		}

		return true;
	}

	/**
	 * Return next value not used or last value used
	 *
	 * @param	Societe		$objsoc		Object third party
	 * @param   Facture		$invoice	Object invoice
     * @param   string		$mode       'next' for next value or 'last' for last value
	 * @return  string       			Value
	 */
	function getNextValue($objsoc, $invoice, $mode = 'next')
	{
		global $db;

		if ($invoice->type == 2) $prefix=$this->prefixcreditnote;
		elseif ($invoice->type == 3) $prefix=$this->prefixdeposit;
		else $prefix=$this->prefixinvoice;
		// D'abord on recupere la valeur max
		$posindice=8;
		$sql = "SELECT MAX(CAST(SUBSTRING(ref FROM ".$posindice.") AS SIGNED)) as max";	// This is standard SQL
		$sql.= " FROM ".MAIN_DB_PREFIX."facture";
		$sql.= " WHERE ref LIKE '".$prefix."____-%'";
		$sql.= " AND entity IN (".getEntity('invoicenumber', 1, $invoice).")";
		
		$resql=$db->query($sql);
		dol_syslog(get_class($this)."::getNextValue", LOG_DEBUG);
		if ($resql)
		{
			$obj = $db->fetch_object($resql);
			if ($obj) $max = intval($obj->max);
			else $max=0;
		}
		else
		{
			return -1;
		}

		if ($mode == 'last')
		{
    		if ($max >= (pow(10, 4) - 1)) $num=$max;	// If counter > 9999, we do not format on 4 chars, we take number as it is
    		else $num = sprintf("%04s",$max);

            $ref='';
            $sql = "SELECT ref as ref";
            $sql.= " FROM ".MAIN_DB_PREFIX."facture";
            $sql.= " WHERE ref LIKE '".$prefix."____-".$num."'";
            $sql.= " AND entity IN (".getEntity('invoicenumber', 1, $invoice).")";
<<<<<<< HEAD
		   
=======
            $sql.= " ORDER BY ref DESC";

>>>>>>> 35f65a57
            dol_syslog(get_class($this)."::getNextValue", LOG_DEBUG);
            $resql=$db->query($sql);
            if ($resql)
            {
                $obj = $db->fetch_object($resql);
                if ($obj) $ref = $obj->ref;
            }
            else dol_print_error($db);

            return $ref;
		}
		elseif ($mode == 'next')
		{
			$date=$invoice->date;	// This is invoice date (not creation date)
    		$yymm = strftime("%y%m",$date);

    		if ($max >= (pow(10, 4) - 1)) $num=$max+1;	// If counter > 9999, we do not format on 4 chars, we take number as it is
    		else $num = sprintf("%04s",$max+1);

    		dol_syslog(get_class($this)."::getNextValue return ".$prefix.$yymm."-".$num);
    		return $prefix.$yymm."-".$num;
		}
		else dol_print_error('','Bad parameter for getNextValue');
	}

	/**
	 * Return next free value
	 *
     * @param	Societe		$objsoc     	Object third party
     * @param	string		$objforref		Object for number to search
     * @param   string		$mode       	'next' for next value or 'last' for last value
     * @return  string      				Next free value
	 */
	function getNumRef($objsoc, $objforref, $mode = 'next')
	{
		return $this->getNextValue($objsoc,$objforref,$mode);
	}
}<|MERGE_RESOLUTION|>--- conflicted
+++ resolved
@@ -180,7 +180,7 @@
 		$sql.= " FROM ".MAIN_DB_PREFIX."facture";
 		$sql.= " WHERE ref LIKE '".$prefix."____-%'";
 		$sql.= " AND entity IN (".getEntity('invoicenumber', 1, $invoice).")";
-		
+
 		$resql=$db->query($sql);
 		dol_syslog(get_class($this)."::getNextValue", LOG_DEBUG);
 		if ($resql)
@@ -204,12 +204,8 @@
             $sql.= " FROM ".MAIN_DB_PREFIX."facture";
             $sql.= " WHERE ref LIKE '".$prefix."____-".$num."'";
             $sql.= " AND entity IN (".getEntity('invoicenumber', 1, $invoice).")";
-<<<<<<< HEAD
-		   
-=======
             $sql.= " ORDER BY ref DESC";
 
->>>>>>> 35f65a57
             dol_syslog(get_class($this)."::getNextValue", LOG_DEBUG);
             $resql=$db->query($sql);
             if ($resql)
