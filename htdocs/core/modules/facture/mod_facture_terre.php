--- conflicted
+++ resolved
@@ -200,17 +200,10 @@
 	 * ALTER TABLE llx_facture ADD COLUMN calculated_numrefonly INTEGER AS (CASE SUBSTRING(ref FROM 1 FOR 2) WHEN 'FA' THEN CAST(SUBSTRING(ref FROM 10) AS SIGNED) ELSE 0 END) PERSISTENT;
 	 * ALTER TABLE llx_facture ADD INDEX calculated_numrefonly_idx (calculated_numrefonly);
 	 *
-<<<<<<< HEAD
-	 * @param   Societe		$objsoc		Object third party
-	 * @param   Facture		$invoice	Object invoice
-	 * @param   string		$mode       'next' for next value or 'last' for last value
-	 * @return  string|int<-1,0>       	Next ref value or last ref if $mode is 'last', -1 or 0 if KO
-=======
 	 * @param	Societe		$objsoc		Object third party
 	 * @param   ?Facture	$invoice	Object invoice
 	 * @param   string		$mode		'next' for next value or 'last' for last value
 	 * @return  string|int<-1,0>		Value if OK, <=0 if KO
->>>>>>> cc80841a
 	 */
 	public function getNextValue($objsoc, $invoice, $mode = 'next')
 	{
