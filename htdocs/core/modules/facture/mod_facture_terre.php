<?php
/* Copyright (C) 2005-2008 Laurent Destailleur  <eldy@users.sourceforge.net>
 * Copyright (C) 2005-2015 Regis Houssin        <regis.houssin@inodbox.com>
 *
 * This program is free software; you can redistribute it and/or modify
 * it under the terms of the GNU General Public License as published by
 * the Free Software Foundation; either version 3 of the License, or
 * (at your option) any later version.
 *
 * This program is distributed in the hope that it will be useful,
 * but WITHOUT ANY WARRANTY; without even the implied warranty of
 * MERCHANTABILITY or FITNESS FOR A PARTICULAR PURPOSE.  See the
 * GNU General Public License for more details.
 *
 * You should have received a copy of the GNU General Public License
 * along with this program. If not, see <http://www.gnu.org/licenses/>.
 * or see http://www.gnu.org/
 */

/**
 *	\file       htdocs/core/modules/facture/mod_facture_terre.php
 *	\ingroup    facture
 *	\brief      File containing class for numbering module Terre
 */
require_once DOL_DOCUMENT_ROOT .'/core/modules/facture/modules_facture.php';

/**	    \class      mod_facture_terre
 *		\brief      Classe du modele de numerotation de reference de facture Terre
 */
class mod_facture_terre extends ModeleNumRefFactures
{
	/**
     * Dolibarr version of the loaded document
     * @public string
     */
	public $version = 'dolibarr';		// 'development', 'experimental', 'dolibarr'

	public $prefixinvoice='FA';

	public $prefixcreditnote='AV';

	public $prefixdeposit='AC';

	/**
	 * @var string Error code (or message)
	 */
	public $error='';


<<<<<<< HEAD

=======
>>>>>>> d9b8a8c8
	/**
	 * Constructor
	 */
	function __construct()
	{
		if (! empty($conf->global->INVOICE_NUMBERING_TERRE_FORCE_PREFIX))
		{
			$this->prefixinvoice = $conf->global->INVOICE_NUMBERING_TERRE_FORCE_PREFIX;
		}
	}

	/**
	 *  Renvoi la description du modele de numerotation
	 *
	 *  @return     string      Texte descripif
	 */
	function info()
	{
		global $langs;
		$langs->load("bills");
		return $langs->trans('TerreNumRefModelDesc1',$this->prefixinvoice,$this->prefixcreditnote,$this->prefixdeposit);
	}

	/**
	 *  Renvoi un exemple de numerotation
	 *
	 *  @return     string      Example
	 */
	function getExample()
	{
		return $this->prefixinvoice."0501-0001";
	}

	/**
	 *  Test si les numeros deja en vigueur dans la base ne provoquent pas de
	 *  de conflits qui empechera cette numerotation de fonctionner.
	 *
	 *  @return     boolean     false si conflit, true si ok
	 */
	function canBeActivated()
	{
		global $langs,$conf,$db;

		$langs->load("bills");

		// Check invoice num
		$fayymm=''; $max='';

		$posindice=8;
		$sql = "SELECT MAX(CAST(SUBSTRING(facnumber FROM ".$posindice.") AS SIGNED)) as max";	// This is standard SQL
		$sql.= " FROM ".MAIN_DB_PREFIX."facture";
		$sql.= " WHERE facnumber LIKE '".$db->escape($this->prefixinvoice)."____-%'";
		$sql.= " AND entity = ".$conf->entity;

		$resql=$db->query($sql);
		if ($resql)
		{
			$row = $db->fetch_row($resql);
			if ($row) { $fayymm = substr($row[0],0,6); $max=$row[0]; }
		}
		if ($fayymm && ! preg_match('/'.$this->prefixinvoice.'[0-9][0-9][0-9][0-9]/i',$fayymm))
		{
			$langs->load("errors");
			$this->error=$langs->trans('ErrorNumRefModel',$max);
			return false;
		}

		// Check credit note num
		$fayymm='';

		$posindice=8;
		$sql = "SELECT MAX(CAST(SUBSTRING(facnumber FROM ".$posindice.") AS SIGNED)) as max";	// This is standard SQL
		$sql.= " FROM ".MAIN_DB_PREFIX."facture";
		$sql.= " WHERE facnumber LIKE '".$db->escape($this->prefixcreditnote)."____-%'";
		$sql.= " AND entity = ".$conf->entity;

		$resql=$db->query($sql);
		if ($resql)
		{
			$row = $db->fetch_row($resql);
			if ($row) { $fayymm = substr($row[0],0,6); $max=$row[0]; }
		}
		if ($fayymm && ! preg_match('/'.$this->prefixcreditnote.'[0-9][0-9][0-9][0-9]/i',$fayymm))
		{
			$this->error=$langs->trans('ErrorNumRefModel',$max);
			return false;
		}

		// Check deposit num
		$fayymm='';

		$posindice=8;
		$sql = "SELECT MAX(CAST(SUBSTRING(facnumber FROM ".$posindice.") AS SIGNED)) as max";	// This is standard SQL
		$sql.= " FROM ".MAIN_DB_PREFIX."facture";
		$sql.= " WHERE facnumber LIKE '".$db->escape($this->prefixdeposit)."____-%'";
		$sql.= " AND entity = ".$conf->entity;

		$resql=$db->query($sql);
		if ($resql)
		{
			$row = $db->fetch_row($resql);
			if ($row) { $fayymm = substr($row[0],0,6); $max=$row[0]; }
		}
		if ($fayymm && ! preg_match('/'.$this->prefixdeposit.'[0-9][0-9][0-9][0-9]/i',$fayymm))
		{
			$this->error=$langs->trans('ErrorNumRefModel',$max);
			return false;
		}

		return true;
	}

	/**
	 * Return next value not used or last value used
	 *
	 * @param	Societe		$objsoc		Object third party
	 * @param   Facture		$invoice	Object invoice
     * @param   string		$mode       'next' for next value or 'last' for last value
	 * @return  string       			Value
	 */
	function getNextValue($objsoc, $invoice, $mode='next')
	{
		global $db;

		if ($invoice->type == 2) $prefix=$this->prefixcreditnote;
		else if ($invoice->type == 3) $prefix=$this->prefixdeposit;
		else $prefix=$this->prefixinvoice;

		// D'abord on recupere la valeur max
		$posindice=8;
		$sql = "SELECT MAX(CAST(SUBSTRING(facnumber FROM ".$posindice.") AS SIGNED)) as max";	// This is standard SQL
		$sql.= " FROM ".MAIN_DB_PREFIX."facture";
		$sql.= " WHERE facnumber LIKE '".$prefix."____-%'";
<<<<<<< HEAD
		$sql.= " AND entity IN (".getEntity('invoicenumber').")";
=======
		$sql.= " AND entity IN (".getEntity('invoicenumber', 1, $invoice).")";
>>>>>>> d9b8a8c8

		$resql=$db->query($sql);
		dol_syslog(get_class($this)."::getNextValue", LOG_DEBUG);
		if ($resql)
		{
			$obj = $db->fetch_object($resql);
			if ($obj) $max = intval($obj->max);
			else $max=0;
		}
		else
		{
			return -1;
		}

		if ($mode == 'last')
		{
    		if ($max >= (pow(10, 4) - 1)) $num=$max;	// If counter > 9999, we do not format on 4 chars, we take number as it is
    		else $num = sprintf("%04s",$max);

            $ref='';
            $sql = "SELECT facnumber as ref";
            $sql.= " FROM ".MAIN_DB_PREFIX."facture";
            $sql.= " WHERE facnumber LIKE '".$prefix."____-".$num."'";
<<<<<<< HEAD
            $sql.= " AND entity IN (".getEntity('invoicenumber').")";
=======
            $sql.= " AND entity IN (".getEntity('invoicenumber', 1, $invoice).")";
>>>>>>> d9b8a8c8

            dol_syslog(get_class($this)."::getNextValue", LOG_DEBUG);
            $resql=$db->query($sql);
            if ($resql)
            {
                $obj = $db->fetch_object($resql);
                if ($obj) $ref = $obj->ref;
            }
            else dol_print_error($db);

            return $ref;
		}
		else if ($mode == 'next')
		{
			$date=$invoice->date;	// This is invoice date (not creation date)
    		$yymm = strftime("%y%m",$date);

    		if ($max >= (pow(10, 4) - 1)) $num=$max+1;	// If counter > 9999, we do not format on 4 chars, we take number as it is
    		else $num = sprintf("%04s",$max+1);

    		dol_syslog(get_class($this)."::getNextValue return ".$prefix.$yymm."-".$num);
    		return $prefix.$yymm."-".$num;
		}
		else dol_print_error('','Bad parameter for getNextValue');
	}

	/**
	 * Return next free value
	 *
     * @param	Societe		$objsoc     	Object third party
     * @param	string		$objforref		Object for number to search
     * @param   string		$mode       	'next' for next value or 'last' for last value
     * @return  string      				Next free value
	 */
	function getNumRef($objsoc,$objforref,$mode='next')
	{
		return $this->getNextValue($objsoc,$objforref,$mode);
	}
}
<|MERGE_RESOLUTION|>--- conflicted
+++ resolved
@@ -47,10 +47,6 @@
 	public $error='';
 
 
-<<<<<<< HEAD
-
-=======
->>>>>>> d9b8a8c8
 	/**
 	 * Constructor
 	 */
@@ -184,11 +180,7 @@
 		$sql = "SELECT MAX(CAST(SUBSTRING(facnumber FROM ".$posindice.") AS SIGNED)) as max";	// This is standard SQL
 		$sql.= " FROM ".MAIN_DB_PREFIX."facture";
 		$sql.= " WHERE facnumber LIKE '".$prefix."____-%'";
-<<<<<<< HEAD
-		$sql.= " AND entity IN (".getEntity('invoicenumber').")";
-=======
 		$sql.= " AND entity IN (".getEntity('invoicenumber', 1, $invoice).")";
->>>>>>> d9b8a8c8
 
 		$resql=$db->query($sql);
 		dol_syslog(get_class($this)."::getNextValue", LOG_DEBUG);
@@ -212,11 +204,7 @@
             $sql = "SELECT facnumber as ref";
             $sql.= " FROM ".MAIN_DB_PREFIX."facture";
             $sql.= " WHERE facnumber LIKE '".$prefix."____-".$num."'";
-<<<<<<< HEAD
-            $sql.= " AND entity IN (".getEntity('invoicenumber').")";
-=======
             $sql.= " AND entity IN (".getEntity('invoicenumber', 1, $invoice).")";
->>>>>>> d9b8a8c8
 
             dol_syslog(get_class($this)."::getNextValue", LOG_DEBUG);
             $resql=$db->query($sql);
