--- conflicted
+++ resolved
@@ -77,11 +77,7 @@
 
 		// Setting the prefix
 		$texte .= '<tr><td><span class="opacitymedium">'.$langs->trans("Mask").' ('.$langs->trans("InvoiceStandard").'):</span></td>';
-<<<<<<< HEAD
-		$texte .= '<td class="right">'.$form->textwithpicto('<input type="text" class="flat minwidth175" name="maskinvoice" value="'.getDolGlobalString('FACTURE_MERCURE_MASK_INVOICE').'">', $tooltip, 1, 1).'</td>';
-=======
 		$texte .= '<td class="right">'.$form->textwithpicto('<input type="text" class="flat minwidth175" name="maskinvoice" value="'.getDolGlobalString("FACTURE_MERCURE_MASK_INVOICE").'">', $tooltip, 1, 1).'</td>';
->>>>>>> c9f36cc2
 
 		$texte .= '<td class="left" rowspan="3">&nbsp; <input type="submit" class="button button-edit" name="Button"value="'.$langs->trans("Modify").'"></td>';
 
@@ -89,29 +85,17 @@
 
 		// Prefix setting of replacement invoices
 		$texte .= '<tr><td><span class="opacitymedium">'.$langs->trans("Mask").' ('.$langs->trans("InvoiceReplacement").'):</span></td>';
-<<<<<<< HEAD
-		$texte .= '<td class="right">'.$form->textwithpicto('<input type="text" class="flat minwidth175" name="maskreplacement" value="'.getDolGlobalString('FACTURE_MERCURE_MASK_REPLACEMENT').'">', $tooltip, 1, 1).'</td>';
-=======
 		$texte .= '<td class="right">'.$form->textwithpicto('<input type="text" class="flat minwidth175" name="maskreplacement" value="'.getDolGlobalString("FACTURE_MERCURE_MASK_REPLACEMENT").'">', $tooltip, 1, 1).'</td>';
->>>>>>> c9f36cc2
 		$texte .= '</tr>';
 
 		// Prefix setting of credit note
 		$texte .= '<tr><td><span class="opacitymedium">'.$langs->trans("Mask").' ('.$langs->trans("InvoiceAvoir").'):</span></td>';
-<<<<<<< HEAD
-		$texte .= '<td class="right">'.$form->textwithpicto('<input type="text" class="flat minwidth175" name="maskcredit" value="'.getDolGlobalString('FACTURE_MERCURE_MASK_CREDIT').'">', $tooltip, 1, 1).'</td>';
-=======
 		$texte .= '<td class="right">'.$form->textwithpicto('<input type="text" class="flat minwidth175" name="maskcredit" value="'.getDolGlobalString("FACTURE_MERCURE_MASK_CREDIT").'">', $tooltip, 1, 1).'</td>';
->>>>>>> c9f36cc2
 		$texte .= '</tr>';
 
 		// Prefix setting of deposit
 		$texte .= '<tr><td><span class="opacitymedium">'.$langs->trans("Mask").' ('.$langs->trans("InvoiceDeposit").'):</span></td>';
-<<<<<<< HEAD
-		$texte .= '<td class="right">'.$form->textwithpicto('<input type="text" class="flat minwidth175" name="maskdeposit" value="'.getDolGlobalString('FACTURE_MERCURE_MASK_DEPOSIT').'">', $tooltip, 1, 1).'</td>';
-=======
 		$texte .= '<td class="right">'.$form->textwithpicto('<input type="text" class="flat minwidth175" name="maskdeposit" value="'.getDolGlobalString("FACTURE_MERCURE_MASK_DEPOSIT").'">', $tooltip, 1, 1).'</td>';
->>>>>>> c9f36cc2
 		$texte .= '</tr>';
 
 		$texte .= '</table>';
@@ -160,7 +144,6 @@
 		// Get Mask value
 		$mask = '';
 		if (is_object($invoice) && $invoice->type == 1) {
-<<<<<<< HEAD
 			$mask = getDolGlobalString('FACTURE_MERCURE_MASK_REPLACEMENT', getDolGlobalString('FACTURE_MERCURE_MASK_INVOICE'));
 		} elseif (is_object($invoice) && $invoice->type == 2) {
 			$mask = getDolGlobalString('FACTURE_MERCURE_MASK_CREDIT');
@@ -168,30 +151,6 @@
 			$mask = getDolGlobalString('FACTURE_MERCURE_MASK_DEPOSIT');
 		} else {
 			$mask = getDolGlobalString('FACTURE_MERCURE_MASK_INVOICE');
-=======
-			if (isset($conf->global->FACTURE_MERCURE_MASK_REPLACEMENT)) {
-				$mask = $conf->global->FACTURE_MERCURE_MASK_REPLACEMENT;
-			}
-			if (!$mask) {
-				if (isset($conf->global->FACTURE_MERCURE_MASK_INVOICE)) {
-					$mask = $conf->global->FACTURE_MERCURE_MASK_INVOICE;
-				}
-			}
-		} elseif (is_object($invoice) && $invoice->type == 2) {
-			if (isset($conf->global->FACTURE_MERCURE_MASK_CREDIT)) {
-				$mask = $conf->global->FACTURE_MERCURE_MASK_CREDIT;
-			}
-		} elseif (is_object($invoice) && $invoice->type == 3) {
-			if (isset($conf->global->FACTURE_MERCURE_MASK_DEPOSIT)) {
-				$mask = $conf->global->FACTURE_MERCURE_MASK_DEPOSIT;
-			}
-		} else {
-			if (isset($conf->global->FACTURE_MERCURE_MASK_INVOICE)) {
-				$mask = $conf->global->FACTURE_MERCURE_MASK_INVOICE;
-			} else {
-				$mask = '';
-			}
->>>>>>> c9f36cc2
 		}
 		if (!$mask) {
 			$this->error = 'NotConfigured';
