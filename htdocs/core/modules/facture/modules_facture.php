<?php
/* Copyright (C) 2003-2005 Rodolphe Quiedeville <rodolphe@quiedeville.org>
 * Copyright (C) 2004-2011 Laurent Destailleur  <eldy@users.sourceforge.net>
 * Copyright (C) 2004      Eric Seigne          <eric.seigne@ryxeo.com>
 * Copyright (C) 2005-2012 Regis Houssin        <regis@dolibarr.fr>
 *
 * This program is free software; you can redistribute it and/or modify
 * it under the terms of the GNU General Public License as published by
 * the Free Software Foundation; either version 2 of the License, or
 * (at your option) any later version.
 *
 * This program is distributed in the hope that it will be useful,
 * but WITHOUT ANY WARRANTY; without even the implied warranty of
 * MERCHANTABILITY or FITNESS FOR A PARTICULAR PURPOSE.  See the
 * GNU General Public License for more details.
 *
 * You should have received a copy of the GNU General Public License
 * along with this program. If not, see <http://www.gnu.org/licenses/>.
 * or see http://www.gnu.org/
 */

/**
 *	\file       htdocs/core/modules/facture/modules_facture.php
 *	\ingroup    facture
 *	\brief      Fichier contenant la classe mere de generation des factures en PDF
 * 				et la classe mere de numerotation des factures
 */

require_once(DOL_DOCUMENT_ROOT."/core/class/commondocgenerator.class.php");
require_once(DOL_DOCUMENT_ROOT."/product/class/product.class.php");
require_once(DOL_DOCUMENT_ROOT."/compta/bank/class/account.class.php");   // Requis car utilise dans les classes qui heritent


/**
 *	\class      ModelePDFFactures
 *	\brief      Classe mere des modeles de facture
 */
abstract class ModelePDFFactures extends CommonDocGenerator
{
	var $error='';

	/**
	 *  Return list of active generation modules
	 * 	@param		$db		Database handler
	 */
	function liste_modeles($db)
	{
		global $conf;

		$type='invoice';
		$liste=array();

		include_once(DOL_DOCUMENT_ROOT.'/core/lib/functions2.lib.php');
		$liste=getListOfModels($db,$type,'');

		return $liste;
	}
}

/**
 *	\class      ModeleNumRefFactures
 *	\brief      Classe mere des modeles de numerotation des references de facture
 */
abstract class ModeleNumRefFactures
{
	var $error='';

	/**  Return if a module can be used or not
	 *   @return	boolean     true if module can be used
	 */
	function isEnabled()
	{
		return true;
	}

	/**	 Renvoi la description par defaut du modele de numerotation
	 *   @return    string      Texte descripif
	 */
	function info()
	{
		global $langs;
		$langs->load("bills");
		return $langs->trans("NoDescription");
	}

	/**  Renvoi un exemple de numerotation
	 *	 @return	string      Example
	 */
	function getExample()
	{
		global $langs;
		$langs->load("bills");
		return $langs->trans("NoExample");
	}

	/**  Test si les numeros deja en vigueur dans la base ne provoquent pas
	 *   de conflits qui empecheraient cette numerotation de fonctionner.
	 *   @return	boolean     false si conflit, true si ok
	 */
	function canBeActivated()
	{
		return true;
	}

	/**  Renvoi prochaine valeur attribuee
	 *   @param     objsoc		Objet societe
	 *   @param     facture		Objet facture
	 *   @return    string      Valeur
	 */
	function getNextValue($objsoc,$facture)
	{
		global $langs;
		return $langs->trans("NotAvailable");
	}

	/**  Renvoi version du modele de numerotation
	 *   @return    string      Valeur
	 */
	function getVersion()
	{
		global $langs;
		$langs->load("admin");

		if ($this->version == 'development') return $langs->trans("VersionDevelopment");
		if ($this->version == 'experimental') return $langs->trans("VersionExperimental");
		if ($this->version == 'dolibarr') return DOL_VERSION;
		return $langs->trans("NotAvailable");
	}
}


/**
 *  Create a document onto disk according to template module.
 *
 *	@param   	DoliDB		$db  			Database handler
 *	@param   	Object		$object			Object invoice
 *	@param	    string		$modele			Force template to use ('' to not force)
 *	@param		Translate	$outputlangs	objet lang a utiliser pour traduction
 *  @param      int			$hidedetails    Hide details of lines
 *  @param      int			$hidedesc       Hide description
 *  @param      int			$hideref        Hide ref
 *  @param      HookManager	$hookmanager	Hook manager instance
 *	@return  	int        					<0 if KO, >0 if OK
 */
function facture_pdf_create($db, $object, $modele, $outputlangs, $hidedetails=0, $hidedesc=0, $hideref=0, $hookmanager=false)
{
	global $conf,$user,$langs;

	$langs->load("bills");

	$error=0;

	// Increase limit for PDF build
    $err=error_reporting();
    error_reporting(0);
    @set_time_limit(120);
    error_reporting($err);

    $srctemplatepath='';

	// Positionne le modele sur le nom du modele a utiliser
	if (! dol_strlen($modele))
	{
		if (! empty($conf->global->FACTURE_ADDON_PDF))
		{
			$modele = $conf->global->FACTURE_ADDON_PDF;
		}
		else
		{
			$modele = 'crabe';
		}
	}

    // If selected modele is a filename template (then $modele="modelname:filename")
	$tmp=explode(':',$modele,2);
    if (! empty($tmp[1]))
    {
        $modele=$tmp[0];
        $srctemplatepath=$tmp[1];
    }
<<<<<<< HEAD
    
    // Check if there is external models to do asked by plugins
    if (is_array($conf->models_modules) && ! empty($conf->models_modules)) {
    	$conf->file->dol_document_root = array_merge($conf->file->dol_document_root,$conf->models_modules);
    }
    
    foreach ($conf->file->dol_document_root as $dirroot)
    {
    	// Search template file
    	$file=''; $classname=''; $filefound=0;
    	foreach(array('doc','pdf') as $prefix)
    	{
    		$file = $prefix."_".$modele.".modules.php";
    	
    		// On verifie l'emplacement du modele
    		$file = $dirroot.$dir.'doc/'.$file;
=======

	// Search template files
	$file=''; $classname=''; $filefound=0;
	$dirmodels=array_merge(array('/'),$conf->models_modules);
	foreach($dirmodels as $reldir)
	{
    	foreach(array('doc','pdf') as $prefix)
    	{
    	    $file = $prefix."_".$modele.".modules.php";

    		// On verifie l'emplacement du modele
	        $file=dol_buildpath($reldir."core/modules/facture/doc/".$file,0);
>>>>>>> 51fb1b23
    		if (file_exists($file))
    		{
    			$filefound=1;
    			$classname=$prefix.'_'.$modele;
    			break;
    		}
    	}
    	if ($filefound) break;
    }

	// Charge le modele
	if ($filefound)
	{
		require_once($file);

		$obj = new $classname($db);

		// We save charset_output to restore it because write_file can change it if needed for
		// output format that does not support UTF8.
		$sav_charset_output=$outputlangs->charset_output;
		if ($obj->write_file($object, $outputlangs, $srctemplatepath, $hidedetails, $hidedesc, $hideref, $hookmanager) > 0)
		{
			$outputlangs->charset_output=$sav_charset_output;

			// We delete old preview
			require_once(DOL_DOCUMENT_ROOT."/core/lib/files.lib.php");
			dol_delete_preview($object);

			// Success in building document. We build meta file.
			dol_meta_create($object);

			// Appel des triggers
			include_once(DOL_DOCUMENT_ROOT . "/core/class/interfaces.class.php");
			$interface=new Interfaces($db);
			$result=$interface->run_triggers('BILL_BUILDDOC',$object,$user,$langs,$conf);
			if ($result < 0) { $error++; $this->errors=$interface->errors; }
			// Fin appel triggers

			return 1;
		}
		else
		{
			$outputlangs->charset_output=$sav_charset_output;
			dol_print_error($db,"facture_pdf_create Error: ".$obj->error);
			return -1;
		}

	}
	else
	{
		dol_print_error('',$langs->trans("Error")." ".$langs->trans("ErrorFileDoesNotExists",$file));
		return -1;
	}
}

?><|MERGE_RESOLUTION|>--- conflicted
+++ resolved
@@ -178,24 +178,6 @@
         $modele=$tmp[0];
         $srctemplatepath=$tmp[1];
     }
-<<<<<<< HEAD
-    
-    // Check if there is external models to do asked by plugins
-    if (is_array($conf->models_modules) && ! empty($conf->models_modules)) {
-    	$conf->file->dol_document_root = array_merge($conf->file->dol_document_root,$conf->models_modules);
-    }
-    
-    foreach ($conf->file->dol_document_root as $dirroot)
-    {
-    	// Search template file
-    	$file=''; $classname=''; $filefound=0;
-    	foreach(array('doc','pdf') as $prefix)
-    	{
-    		$file = $prefix."_".$modele.".modules.php";
-    	
-    		// On verifie l'emplacement du modele
-    		$file = $dirroot.$dir.'doc/'.$file;
-=======
 
 	// Search template files
 	$file=''; $classname=''; $filefound=0;
@@ -208,7 +190,6 @@
 
     		// On verifie l'emplacement du modele
 	        $file=dol_buildpath($reldir."core/modules/facture/doc/".$file,0);
->>>>>>> 51fb1b23
     		if (file_exists($file))
     		{
     			$filefound=1;
