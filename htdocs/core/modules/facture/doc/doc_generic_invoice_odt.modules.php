--- conflicted
+++ resolved
@@ -330,14 +330,6 @@
 				$object->fetchObjectLinked('', '', '', '');
 				//print_r($object->linkedObjects['propal']); exit;
 
-<<<<<<< HEAD
-				$array_propal_object = $object->linkedObjects['propal'];
-				if (isset($array_propal_object) && is_array($array_propal_object) && count($array_propal_object) > 0) {
-					$tmparrayofvalue = array_values($array_propal_object);
-					$propal_object = $tmparrayofvalue[0];
-				} else {
-					$propal_object = null;
-=======
 				$propal_object = null;
 				if (!empty($object->linkedObjects['propal'])) {
 					$array_propal_object = $object->linkedObjects['propal'];
@@ -345,7 +337,6 @@
 						$tmparrayofvalue = array_values($array_propal_object);
 						$propal_object = $tmparrayofvalue[0];
 					}
->>>>>>> 723c731a
 				}
 
 				// Make substitution
