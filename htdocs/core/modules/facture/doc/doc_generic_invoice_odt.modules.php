--- conflicted
+++ resolved
@@ -291,11 +291,7 @@
 					// On peut utiliser le nom de la societe du contact
 					if (! empty($conf->global->MAIN_USE_COMPANY_NAME_OF_CONTACT)) $socobject = $object->contact;
 					else {
-<<<<<<< HEAD
-			                        $socobject = $object->client;
-=======
 			                        $socobject = $object->thirdparty;
->>>>>>> 3f5d67d4
                         			// if we have a BILLING contact and we dont use it as recipient we store the contact object for later use
                         			$contactobject = $object->contact;
                     			}
