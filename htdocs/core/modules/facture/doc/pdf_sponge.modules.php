<?php
/* Copyright (C) 2004-2014  Laurent Destailleur     <eldy@users.sourceforge.net>
 * Copyright (C) 2005-2012  Regis Houssin           <regis.houssin@inodbox.com>
 * Copyright (C) 2008       Raphael Bertrand        <raphael.bertrand@resultic.fr>
 * Copyright (C) 2010-2014  Juanjo Menent           <jmenent@2byte.es>
 * Copyright (C) 2012       Christophe Battarel     <christophe.battarel@altairis.fr>
 * Copyright (C) 2012       Cédric Salvador         <csalvador@gpcsolutions.fr>
 * Copyright (C) 2012-2014  Raphaël Doursenaud      <rdoursenaud@gpcsolutions.fr>
 * Copyright (C) 2015       Marcos García           <marcosgdf@gmail.com>
 * Copyright (C) 2017       Ferran Marcet           <fmarcet@2byte.es>
 * Copyright (C) 2018       Frédéric France         <frederic.france@netlogic.fr>
 *
 * This program is free software; you can redistribute it and/or modify
 * it under the terms of the GNU General Public License as published by
 * the Free Software Foundation; either version 3 of the License, or
 * (at your option) any later version.
 *
 * This program is distributed in the hope that it will be useful,
 * but WITHOUT ANY WARRANTY; without even the implied warranty of
 * MERCHANTABILITY or FITNESS FOR A PARTICULAR PURPOSE.  See the
 * GNU General Public License for more details.
 *
 * You should have received a copy of the GNU General Public License
 * along with this program. If not, see <https://www.gnu.org/licenses/>.
 * or see https://www.gnu.org/
 */

/**
 *  \file       htdocs/core/modules/facture/doc/pdf_sponge.modules.php
 *  \ingroup    facture
 *  \brief      File of class to generate customers invoices from sponge model
 */

require_once DOL_DOCUMENT_ROOT.'/core/modules/facture/modules_facture.php';
require_once DOL_DOCUMENT_ROOT.'/product/class/product.class.php';
require_once DOL_DOCUMENT_ROOT.'/core/lib/company.lib.php';
require_once DOL_DOCUMENT_ROOT.'/core/lib/functions2.lib.php';
require_once DOL_DOCUMENT_ROOT.'/core/lib/pdf.lib.php';


/**
 *	Class to manage PDF invoice template sponge
 */
class pdf_sponge extends ModelePDFFactures
{
	/**
	 * @var DoliDb Database handler
	 */
	public $db;

	/**
	 * @var string model name
	 */
	public $name;

	/**
	 * @var string model description (short text)
	 */
	public $description;

	/**
	 * @var int     Save the name of generated file as the main doc when generating a doc with this template
	 */
	public $update_main_doc_field;

	/**
	 * @var string document type
	 */
	public $type;

	/**
	 * @var array Minimum version of PHP required by module.
	 * e.g.: PHP ≥ 5.5 = array(5, 5)
	 */
	public $phpmin = array(5, 5);

	/**
	 * Dolibarr version of the loaded document
	 * @var string
	 */
	public $version = 'dolibarr';

	 /**
	  * @var int page_largeur
	  */
	public $page_largeur;

	/**
	 * @var int page_hauteur
	 */
	public $page_hauteur;

	/**
	 * @var array format
	 */
	public $format;

	/**
	 * @var int marge_gauche
	 */
	public $marge_gauche;

	/**
	 * @var int marge_droite
	 */
	public $marge_droite;

	/**
	 * @var int marge_haute
	 */
	public $marge_haute;

	/**
	 * @var int marge_basse
	 */
	public $marge_basse;

	/**
	 * Issuer
	 * @var Societe Object that emits
	 */
	public $emetteur;

	/**
	 * @var bool Situation invoice type
	 */
	public $situationinvoice;


	/**
	 * @var array of document table collumns
	 */
	public $cols;


	/**
	 *	Constructor
	 *
	 *  @param		DoliDB		$db      Database handler
	 */
	public function __construct($db)
	{
		global $conf, $langs, $mysoc;

		// Translations
		$langs->loadLangs(array("main", "bills"));

		$this->db = $db;
		$this->name = "sponge";
		$this->description = $langs->trans('PDFSpongeDescription');
		$this->update_main_doc_field = 1; // Save the name of generated file as the main doc when generating a doc with this template

		// Dimension page
		$this->type = 'pdf';
		$formatarray = pdf_getFormat();
		$this->page_largeur = $formatarray['width'];
		$this->page_hauteur = $formatarray['height'];
		$this->format = array($this->page_largeur, $this->page_hauteur);
		$this->marge_gauche = isset($conf->global->MAIN_PDF_MARGIN_LEFT) ? $conf->global->MAIN_PDF_MARGIN_LEFT : 10;
		$this->marge_droite = isset($conf->global->MAIN_PDF_MARGIN_RIGHT) ? $conf->global->MAIN_PDF_MARGIN_RIGHT : 10;
		$this->marge_haute = isset($conf->global->MAIN_PDF_MARGIN_TOP) ? $conf->global->MAIN_PDF_MARGIN_TOP : 10;
		$this->marge_basse = isset($conf->global->MAIN_PDF_MARGIN_BOTTOM) ? $conf->global->MAIN_PDF_MARGIN_BOTTOM : 10;

		$this->option_logo = 1; // Display logo
		$this->option_tva = 1; // Manage the vat option FACTURE_TVAOPTION
		$this->option_modereg = 1; // Display payment mode
		$this->option_condreg = 1; // Display payment terms
		$this->option_codeproduitservice = 1; // Display product-service code
		$this->option_multilang = 1; // Available in several languages
		$this->option_escompte = 1; // Displays if there has been a discount
		$this->option_credit_note = 1; // Support credit notes
		$this->option_freetext = 1; // Support add of a personalised text
		$this->option_draft_watermark = 1; // Support add of a watermark on drafts

		// Get source company
		$this->emetteur = $mysoc;
		if (empty($this->emetteur->country_code)) $this->emetteur->country_code = substr($langs->defaultlang, -2); // By default, if was not defined

		// Define position of columns
		$this->posxdesc = $this->marge_gauche + 1; // used for notes ans other stuff


		$this->tabTitleHeight = 5; // default height

		//  Use new system for position of columns, view  $this->defineColumnField()

		$this->tva = array();
		$this->localtax1 = array();
		$this->localtax2 = array();
		$this->atleastoneratenotnull = 0;
		$this->atleastonediscount = 0;
		$this->situationinvoice = false;
	}


    // phpcs:disable PEAR.NamingConventions.ValidFunctionName.ScopeNotCamelCaps
    /**
     *  Function to build pdf onto disk
     *
     *  @param		Object		$object				Object to generate
     *  @param		Translate	$outputlangs		Lang output object
     *  @param		string		$srctemplatepath	Full path of source filename for generator using a template file
     *  @param		int			$hidedetails		Do not show line details
     *  @param		int			$hidedesc			Do not show desc
     *  @param		int			$hideref			Do not show ref
     *  @return     int         	    			1=OK, 0=KO
	 */
	public function write_file($object, $outputlangs, $srctemplatepath = '', $hidedetails = 0, $hidedesc = 0, $hideref = 0)
	{
	    // phpcs:enable
	    global $user, $langs, $conf, $mysoc, $db, $hookmanager, $nblines;

	    dol_syslog("write_file outputlangs->defaultlang=".(is_object($outputlangs) ? $outputlangs->defaultlang : 'null'));

	    if (!is_object($outputlangs)) $outputlangs = $langs;
	    // For backward compatibility with FPDF, force output charset to ISO, because FPDF expect text to be encoded in ISO
	    if (!empty($conf->global->MAIN_USE_FPDF)) $outputlangs->charset_output = 'ISO-8859-1';

	    // Load translation files required by the page
	    $outputlangs->loadLangs(array("main", "bills", "products", "dict", "companies"));

	    if (!empty($conf->global->PDF_USE_ALSO_LANGUAGE_CODE) && $outputlangs->defaultlang != $conf->global->PDF_USE_ALSO_LANGUAGE_CODE) {
	    	global $outputlangsbis;
	    	$outputlangsbis = new Translate('', $conf);
	    	$outputlangsbis->setDefaultLang($conf->global->PDF_USE_ALSO_LANGUAGE_CODE);
	    	$outputlangsbis->loadLangs(array("main", "bills", "products", "dict", "companies"));
	    }

	    $nblines = count($object->lines);

	    $hidetop = 0;
	    if (!empty($conf->global->MAIN_PDF_DISABLE_COL_HEAD_TITLE)) {
	        $hidetop = $conf->global->MAIN_PDF_DISABLE_COL_HEAD_TITLE;
	    }

	    // Loop on each lines to detect if there is at least one image to show
	    $realpatharray = array();
	    $this->atleastonephoto = false;
	    if (!empty($conf->global->MAIN_GENERATE_INVOICES_WITH_PICTURE))
	    {
	        $objphoto = new Product($this->db);

	        for ($i = 0; $i < $nblines; $i++)
	        {
	            if (empty($object->lines[$i]->fk_product)) continue;

	            $objphoto->fetch($object->lines[$i]->fk_product);
	            //var_dump($objphoto->ref);exit;
	            if (!empty($conf->global->PRODUCT_USE_OLD_PATH_FOR_PHOTO))
	            {
	                $pdir[0] = get_exdir($objphoto->id, 2, 0, 0, $objphoto, 'product').$objphoto->id."/photos/";
	                $pdir[1] = get_exdir(0, 0, 0, 0, $objphoto, 'product').dol_sanitizeFileName($objphoto->ref).'/';
	            }
	            else
	            {
	                $pdir[0] = get_exdir(0, 0, 0, 0, $objphoto, 'product').dol_sanitizeFileName($objphoto->ref).'/'; // default
	                $pdir[1] = get_exdir($objphoto->id, 2, 0, 0, $objphoto, 'product').$objphoto->id."/photos/"; // alternative
	            }

	            $arephoto = false;
	            foreach ($pdir as $midir)
	            {
	                if (!$arephoto)
	                {
	                    $dir = $conf->product->dir_output.'/'.$midir;

	                    foreach ($objphoto->liste_photos($dir, 1) as $key => $obj)
	                    {
	                        if (empty($conf->global->CAT_HIGH_QUALITY_IMAGES))		// If CAT_HIGH_QUALITY_IMAGES not defined, we use thumb if defined and then original photo
	                        {
	                            if ($obj['photo_vignette'])
	                            {
	                                $filename = $obj['photo_vignette'];
	                            }
	                            else
	                            {
	                                $filename = $obj['photo'];
	                            }
	                        }
	                        else
	                        {
	                            $filename = $obj['photo'];
	                        }

	                        $realpath = $dir.$filename;
	                        $arephoto = true;
	                        $this->atleastonephoto = true;
	                    }
	                }
	            }

	            if ($realpath && $arephoto) $realpatharray[$i] = $realpath;
	        }
	    }

	    //if (count($realpatharray) == 0) $this->posxpicture=$this->posxtva;

	    if ($conf->facture->dir_output)
	    {
	        $object->fetch_thirdparty();

	        $deja_regle = $object->getSommePaiement(($conf->multicurrency->enabled && $object->multicurrency_tx != 1) ? 1 : 0);
	        $amount_credit_notes_included = $object->getSumCreditNotesUsed(($conf->multicurrency->enabled && $object->multicurrency_tx != 1) ? 1 : 0);
	        $amount_deposits_included = $object->getSumDepositsUsed(($conf->multicurrency->enabled && $object->multicurrency_tx != 1) ? 1 : 0);

	        // Definition of $dir and $file
	        if ($object->specimen)
	        {
	            $dir = $conf->facture->dir_output;
	            $file = $dir."/SPECIMEN.pdf";
	        }
	        else
	        {
	            $objectref = dol_sanitizeFileName($object->ref);
	            $dir = $conf->facture->dir_output."/".$objectref;
	            $file = $dir."/".$objectref.".pdf";
	        }
	        if (!file_exists($dir))
	        {
	            if (dol_mkdir($dir) < 0)
	            {
	                $this->error = $langs->transnoentities("ErrorCanNotCreateDir", $dir);
	                return 0;
	            }
	        }

	        if (file_exists($dir))
	        {
	            // Add pdfgeneration hook
	            if (!is_object($hookmanager))
	            {
	                include_once DOL_DOCUMENT_ROOT.'/core/class/hookmanager.class.php';
	                $hookmanager = new HookManager($this->db);
	            }
	            $hookmanager->initHooks(array('pdfgeneration'));
	            $parameters = array('file'=>$file, 'object'=>$object, 'outputlangs'=>$outputlangs);
	            global $action;
	            $reshook = $hookmanager->executeHooks('beforePDFCreation', $parameters, $object, $action); // Note that $action and $object may have been modified by some hooks

	            // Set nblines with the new facture lines content after hook
	            $nblines = count($object->lines);
	            $nbpayments = count($object->getListOfPayments());

	            // Create pdf instance
	            $pdf = pdf_getInstance($this->format);
	            $default_font_size = pdf_getPDFFontSize($outputlangs); // Must be after pdf_getInstance
	            $pdf->SetAutoPageBreak(1, 0);

	            $heightforinfotot = 50 + (4 * $nbpayments); // Height reserved to output the info and total part and payment part
	            $heightforfreetext = (isset($conf->global->MAIN_PDF_FREETEXT_HEIGHT) ? $conf->global->MAIN_PDF_FREETEXT_HEIGHT : 5); // Height reserved to output the free text on last page
	            $heightforfooter = $this->marge_basse + (empty($conf->global->MAIN_GENERATE_DOCUMENTS_SHOW_FOOT_DETAILS) ? 12 : 22); // Height reserved to output the footer (value include bottom margin)

	            if (class_exists('TCPDF'))
	            {
	                $pdf->setPrintHeader(false);
	                $pdf->setPrintFooter(false);
	            }
	            $pdf->SetFont(pdf_getPDFFont($outputlangs));

	            // Set path to the background PDF File
                if (!empty($conf->global->MAIN_ADD_PDF_BACKGROUND))
	            {
	            	$pagecount = $pdf->setSourceFile($conf->mycompany->multidir_output[$object->entity].'/'.$conf->global->MAIN_ADD_PDF_BACKGROUND);
	                $tplidx = $pdf->importPage(1);
	            }

	            $pdf->Open();
	            $pagenb = 0;
	            $pdf->SetDrawColor(128, 128, 128);

	            $pdf->SetTitle($outputlangs->convToOutputCharset($object->ref));
	            $pdf->SetSubject($outputlangs->transnoentities("PdfInvoiceTitle"));
	            $pdf->SetCreator("Dolibarr ".DOL_VERSION);
	            $pdf->SetAuthor($outputlangs->convToOutputCharset($user->getFullName($outputlangs)));
	            $pdf->SetKeyWords($outputlangs->convToOutputCharset($object->ref)." ".$outputlangs->transnoentities("PdfInvoiceTitle")." ".$outputlangs->convToOutputCharset($object->thirdparty->name));
	            if (!empty($conf->global->MAIN_DISABLE_PDF_COMPRESSION)) $pdf->SetCompression(false);

	            // Set certificate
	            $cert = empty($user->conf->CERTIFICATE_CRT) ? '' : $user->conf->CERTIFICATE_CRT;
	            // If use has no certificate, we try to take the company one
	            if (!$cert) {
	            	$cert = empty($conf->global->CERTIFICATE_CRT) ? '' : $conf->global->CERTIFICATE_CRT;
	            }
	            // If a certificate is found
	            if ($cert) {
	            	$info = array(
	            		'Name' => $this->emetteur->name,
	            		'Location' => getCountry($this->emetteur->country_code, 0),
	            		'Reason' => 'INVOICE',
	            		'ContactInfo' => $this->emetteur->email
	            	);
	            	$pdf->setSignature($cert, $cert, $this->emetteur->name, '', 2, $info);
	            }

	            $pdf->SetMargins($this->marge_gauche, $this->marge_haute, $this->marge_droite); // Left, Top, Right

	            // Does we have at least one line with discount $this->atleastonediscount
	            foreach ($object->lines as $line) {
                    if ($line->remise_percent) {
	                    $this->atleastonediscount = true;
	                    break;
	                }
	            }


	            // Situation invoice handling
	            if ($object->situation_cycle_ref)
	            {
	                $this->situationinvoice = true;
	            }

	            // New page
	            $pdf->AddPage();
	            if (!empty($tplidx)) $pdf->useTemplate($tplidx);
	            $pagenb++;

	            $top_shift = $this->_pagehead($pdf, $object, 1, $outputlangs, $outputlangsbis);
	            $pdf->SetFont('', '', $default_font_size - 1);
	            $pdf->MultiCell(0, 3, ''); // Set interline to 3
	            $pdf->SetTextColor(0, 0, 0);

	            $tab_top = 90 + $top_shift;
	            $tab_top_newpage = (empty($conf->global->MAIN_PDF_DONOTREPEAT_HEAD) ? 42 + $top_shift : 10);
	            $tab_height = 130 - $top_shift;
	            $tab_height_newpage = 150;
	            if (empty($conf->global->MAIN_PDF_DONOTREPEAT_HEAD)) $tab_height_newpage -= $top_shift;

                $nexY = $tab_top - 1;

	            // Incoterm
	            $height_incoterms = 0;
	            if ($conf->incoterm->enabled)
	            {
	                $desc_incoterms = $object->getIncotermsForPDF();
	                if ($desc_incoterms)
	                {
						$tab_top -= 2;

	                    $pdf->SetFont('', '', $default_font_size - 1);
	                    $pdf->writeHTMLCell(190, 3, $this->posxdesc - 1, $tab_top - 1, dol_htmlentitiesbr($desc_incoterms), 0, 1);
	                    $nexY = max($pdf->GetY(), $nexY);
	                    $height_incoterms = $nexY - $tab_top;

	                    // Rect takes a length in 3rd parameter
	                    $pdf->SetDrawColor(192, 192, 192);
	                    $pdf->Rect($this->marge_gauche, $tab_top - 1, $this->page_largeur - $this->marge_gauche - $this->marge_droite, $height_incoterms + 1);

	                    $tab_top = $nexY + 6;
	                    $height_incoterms += 4;
	                }
	            }

	            // Display notes
	            $notetoshow = empty($object->note_public) ? '' : $object->note_public;
	            if (!empty($conf->global->MAIN_ADD_SALE_REP_SIGNATURE_IN_NOTE))
	            {
	                // Get first sale rep
	                if (is_object($object->thirdparty))
	                {
	                    $salereparray = $object->thirdparty->getSalesRepresentatives($user);
	                    $salerepobj = new User($this->db);
	                    $salerepobj->fetch($salereparray[0]['id']);
	                    if (!empty($salerepobj->signature)) $notetoshow = dol_concatdesc($notetoshow, $salerepobj->signature);
	                }
	            }

	            // Extrafields in note
                $extranote = $this->getExtrafieldsInHtml($object, $outputlangs);
                if (!empty($extranote))
                {
                    $notetoshow = dol_concatdesc($notetoshow, $extranote);
                }

	            $pagenb = $pdf->getPage();
	            if ($notetoshow)
	            {
					$tab_top -= 2;

	                $tab_width = $this->page_largeur - $this->marge_gauche - $this->marge_droite;
	                $pageposbeforenote = $pagenb;

	                $substitutionarray = pdf_getSubstitutionArray($outputlangs, null, $object);
	                complete_substitutions_array($substitutionarray, $outputlangs, $object);
	                $notetoshow = make_substitutions($notetoshow, $substitutionarray, $outputlangs);
	                $notetoshow = convertBackOfficeMediasLinksToPublicLinks($notetoshow);

	                $pdf->startTransaction();

	                $pdf->SetFont('', '', $default_font_size - 1);
	                $pdf->writeHTMLCell(190, 3, $this->posxdesc - 1, $tab_top, dol_htmlentitiesbr($notetoshow), 0, 1);
	                // Description
	                $pageposafternote = $pdf->getPage();
	                $posyafter = $pdf->GetY();

	                if ($pageposafternote > $pageposbeforenote)
	                {
	                    $pdf->rollbackTransaction(true);

	                    // prepare pages to receive notes
	                    while ($pagenb < $pageposafternote) {
	                        $pdf->AddPage();
	                        $pagenb++;
	                        if (!empty($tplidx)) $pdf->useTemplate($tplidx);
	                        if (empty($conf->global->MAIN_PDF_DONOTREPEAT_HEAD)) $this->_pagehead($pdf, $object, 0, $outputlangs);
	                        // $this->_pagefoot($pdf,$object,$outputlangs,1);
	                        $pdf->setTopMargin($tab_top_newpage);
	                        // The only function to edit the bottom margin of current page to set it.
	                        $pdf->setPageOrientation('', 1, $heightforfooter + $heightforfreetext);
	                    }

	                    // back to start
	                    $pdf->setPage($pageposbeforenote);
	                    $pdf->setPageOrientation('', 1, $heightforfooter + $heightforfreetext);
	                    $pdf->SetFont('', '', $default_font_size - 1);
	                    $pdf->writeHTMLCell(190, 3, $this->posxdesc - 1, $tab_top, dol_htmlentitiesbr($notetoshow), 0, 1);
	                    $pageposafternote = $pdf->getPage();

	                    $posyafter = $pdf->GetY();

	                    if ($posyafter > ($this->page_hauteur - ($heightforfooter + $heightforfreetext + 20)))	// There is no space left for total+free text
	                    {
	                        $pdf->AddPage('', '', true);
	                        $pagenb++;
	                        $pageposafternote++;
	                        $pdf->setPage($pageposafternote);
	                        $pdf->setTopMargin($tab_top_newpage);
	                        // The only function to edit the bottom margin of current page to set it.
	                        $pdf->setPageOrientation('', 1, $heightforfooter + $heightforfreetext);
	                        //$posyafter = $tab_top_newpage;
	                    }


	                    // apply note frame to previous pages
	                    $i = $pageposbeforenote;
	                    while ($i < $pageposafternote) {
	                        $pdf->setPage($i);


	                        $pdf->SetDrawColor(128, 128, 128);
	                        // Draw note frame
	                        if ($i > $pageposbeforenote) {
	                            $height_note = $this->page_hauteur - ($tab_top_newpage + $heightforfooter);
	                            $pdf->Rect($this->marge_gauche, $tab_top_newpage - 1, $tab_width, $height_note + 1);
	                        }
	                        else {
	                            $height_note = $this->page_hauteur - ($tab_top + $heightforfooter);
	                            $pdf->Rect($this->marge_gauche, $tab_top - 1, $tab_width, $height_note + 1);
	                        }

	                        // Add footer
	                        $pdf->setPageOrientation('', 1, 0); // The only function to edit the bottom margin of current page to set it.
	                        $this->_pagefoot($pdf, $object, $outputlangs, 1);

	                        $i++;
	                    }

	                    // apply note frame to last page
	                    $pdf->setPage($pageposafternote);
	                    if (!empty($tplidx)) $pdf->useTemplate($tplidx);
	                    if (empty($conf->global->MAIN_PDF_DONOTREPEAT_HEAD)) $this->_pagehead($pdf, $object, 0, $outputlangs);
	                    $height_note = $posyafter - $tab_top_newpage;
	                    $pdf->Rect($this->marge_gauche, $tab_top_newpage - 1, $tab_width, $height_note + 1);
	                }
	                else // No pagebreak
	                {
	                    $pdf->commitTransaction();
	                    $posyafter = $pdf->GetY();
	                    $height_note = $posyafter - $tab_top;
	                    $pdf->Rect($this->marge_gauche, $tab_top - 1, $tab_width, $height_note + 1);


	                    if ($posyafter > ($this->page_hauteur - ($heightforfooter + $heightforfreetext + 20)))
	                    {
	                        // not enough space, need to add page
	                        $pdf->AddPage('', '', true);
	                        $pagenb++;
	                        $pageposafternote++;
	                        $pdf->setPage($pageposafternote);
	                        if (!empty($tplidx)) $pdf->useTemplate($tplidx);
	                        if (empty($conf->global->MAIN_PDF_DONOTREPEAT_HEAD)) $this->_pagehead($pdf, $object, 0, $outputlangs);

	                        $posyafter = $tab_top_newpage;
	                    }
	                }

	                $tab_height = $tab_height - $height_note;
	                $tab_top = $posyafter + 6;
	            }
	            else
	            {
	                $height_note = 0;
	            }

	            // Use new auto column system
	            $this->prepareArrayColumnField($object, $outputlangs, $hidedetails, $hidedesc, $hideref);

	            // Table simulation to know the height of the title line
			    $pdf->startTransaction();
			    $this->pdfTabTitles($pdf, $tab_top, $tab_height, $outputlangs, $hidetop);
			    $pdf->rollbackTransaction(true);

			    $nexY = $tab_top + $this->tabTitleHeight;

	            // Loop on each lines
	            $pageposbeforeprintlines = $pdf->getPage();
	            $pagenb = $pageposbeforeprintlines;
	            for ($i = 0; $i < $nblines; $i++)
	            {
	                $curY = $nexY;
	                $pdf->SetFont('', '', $default_font_size - 1); // Into loop to work with multipage
	                $pdf->SetTextColor(0, 0, 0);

	                // Define size of image if we need it
	                $imglinesize = array();
	                if (!empty($realpatharray[$i])) $imglinesize = pdf_getSizeForImage($realpatharray[$i]);

	                $pdf->setTopMargin($tab_top_newpage);
	                $pdf->setPageOrientation('', 1, $heightforfooter + $heightforfreetext + $heightforinfotot); // The only function to edit the bottom margin of current page to set it.
	                $pageposbefore = $pdf->getPage();

	                $showpricebeforepagebreak = 1;
	                $posYAfterImage = 0;

	                if ($this->getColumnStatus('photo'))
	                {
    	                // We start with Photo of product line
    	                if (isset($imglinesize['width']) && isset($imglinesize['height']) && ($curY + $imglinesize['height']) > ($this->page_hauteur - ($heightforfooter + $heightforfreetext + $heightforinfotot)))	// If photo too high, we moved completely on new page
    	                {
    	                    $pdf->AddPage('', '', true);
    	                    if (!empty($tplidx)) $pdf->useTemplate($tplidx);
    	                    $pdf->setPage($pageposbefore + 1);

    	                    $curY = $tab_top_newpage;

							// Allows data in the first page if description is long enough to break in multiples pages
							if (!empty($conf->global->MAIN_PDF_DATA_ON_FIRST_PAGE))
								$showpricebeforepagebreak = 1;
							else
								$showpricebeforepagebreak = 0;
    	                }

    	                if (!empty($this->cols['photo']) && isset($imglinesize['width']) && isset($imglinesize['height']))
    	                {
    	                    $pdf->Image($realpatharray[$i], $this->getColumnContentXStart('photo'), $curY, $imglinesize['width'], $imglinesize['height'], '', '', '', 2, 300); // Use 300 dpi
    	                    // $pdf->Image does not increase value return by getY, so we save it manually
    	                    $posYAfterImage = $curY + $imglinesize['height'];
    	                }
	                }

	                // Description of product line
	                if ($this->getColumnStatus('desc'))
	                {
    	                $pdf->startTransaction();

                        $this->printColDescContent($pdf, $curY, 'desc', $object, $i, $outputlangs, $hideref, $hidedesc);
    	                $pageposafter = $pdf->getPage();

    	                if ($pageposafter > $pageposbefore)	// There is a pagebreak
    	                {
    	                    $pdf->rollbackTransaction(true);
    	                    $pdf->setPageOrientation('', 1, $heightforfooter); // The only function to edit the bottom margin of current page to set it.

                            $this->printColDescContent($pdf, $curY, 'desc', $object, $i, $outputlangs, $hideref, $hidedesc);

    	                    $pageposafter = $pdf->getPage();
    	                    $posyafter = $pdf->GetY();
    	                    //var_dump($posyafter); var_dump(($this->page_hauteur - ($heightforfooter+$heightforfreetext+$heightforinfotot))); exit;
    	                    if ($posyafter > ($this->page_hauteur - ($heightforfooter + $heightforfreetext + $heightforinfotot)))	// There is no space left for total+free text
    	                    {
    	                        if ($i == ($nblines - 1))	// No more lines, and no space left to show total, so we create a new page
    	                        {
    	                            $pdf->AddPage('', '', true);
    	                            if (!empty($tplidx)) $pdf->useTemplate($tplidx);
    	                            $pdf->setPage($pageposafter + 1);
    	                        }
    	                    }
    	                    else
    	                    {
    	                        // We found a page break
								// Allows data in the first page if description is long enough to break in multiples pages
								if (!empty($conf->global->MAIN_PDF_DATA_ON_FIRST_PAGE))
									$showpricebeforepagebreak = 1;
								else
									$showpricebeforepagebreak = 0;
    	                    }
    	                }
    	                else	// No pagebreak
    	                {
    	                    $pdf->commitTransaction();
    	                }
	                }

                    $nexY = $pdf->GetY();
	                $pageposafter = $pdf->getPage();
	                $pdf->setPage($pageposbefore);
	                $pdf->setTopMargin($this->marge_haute);
	                $pdf->setPageOrientation('', 1, 0); // The only function to edit the bottom margin of current page to set it.

	                // We suppose that a too long description or photo were moved completely on next page
	                if ($pageposafter > $pageposbefore && empty($showpricebeforepagebreak)) {
	                    $pdf->setPage($pageposafter); $curY = $tab_top_newpage;
	                }

	                $pdf->SetFont('', '', $default_font_size - 1); // On repositionne la police par defaut

	                // VAT Rate
	                if ($this->getColumnStatus('vat'))
	                {
	                    $vat_rate = pdf_getlinevatrate($object, $i, $outputlangs, $hidedetails);
	                    $this->printStdColumnContent($pdf, $curY, 'vat', $vat_rate);
	                    $nexY = max($pdf->GetY(), $nexY);
	                }

	                // Unit price before discount
	                if ($this->getColumnStatus('subprice'))
	                {
	                    $up_excl_tax = pdf_getlineupexcltax($object, $i, $outputlangs, $hidedetails);
	                    $this->printStdColumnContent($pdf, $curY, 'subprice', $up_excl_tax);
	                    $nexY = max($pdf->GetY(), $nexY);
	                }

	                // Quantity
	                // Enough for 6 chars
	                if ($this->getColumnStatus('qty'))
	                {
	                    $qty = pdf_getlineqty($object, $i, $outputlangs, $hidedetails);
	                    $this->printStdColumnContent($pdf, $curY, 'qty', $qty);
	                    $nexY = max($pdf->GetY(), $nexY);
	                }

	                // Situation progress
	                if ($this->getColumnStatus('progress'))
	                {
	                    $progress = pdf_getlineprogress($object, $i, $outputlangs, $hidedetails);
	                    $this->printStdColumnContent($pdf, $curY, 'progress', $progress);
	                    $nexY = max($pdf->GetY(), $nexY);
	                }

	                // Unit
	                if ($this->getColumnStatus('unit'))
	                {
	                    $unit = pdf_getlineunit($object, $i, $outputlangs, $hidedetails, $hookmanager);
	                    $this->printStdColumnContent($pdf, $curY, 'unit', $unit);
	                    $nexY = max($pdf->GetY(), $nexY);
	                }

	                // Discount on line
	                if ($this->getColumnStatus('discount') && $object->lines[$i]->remise_percent)
	                {
	                    $remise_percent = pdf_getlineremisepercent($object, $i, $outputlangs, $hidedetails);
	                    $this->printStdColumnContent($pdf, $curY, 'discount', $remise_percent);
	                    $nexY = max($pdf->GetY(), $nexY);
	                }

	                // Total HT line
	                if ($this->getColumnStatus('totalexcltax'))
	                {
	                    $total_excl_tax = pdf_getlinetotalexcltax($object, $i, $outputlangs, $hidedetails);
	                    $this->printStdColumnContent($pdf, $curY, 'totalexcltax', $total_excl_tax);
	                    $nexY = max($pdf->GetY(), $nexY);
	                }

                    // Extrafields
	                if (!empty($object->lines[$i]->array_options)) {
	                    foreach ($object->lines[$i]->array_options as $extrafieldColKey => $extrafieldValue) {
                            if ($this->getColumnStatus($extrafieldColKey))
                            {
                                $extrafieldValue = $this->getExtrafieldContent($object->lines[$i], $extrafieldColKey);
                                $this->printStdColumnContent($pdf, $curY, $extrafieldColKey, $extrafieldValue);
                                $nexY = max($pdf->GetY(), $nexY);
                            }
                        }
                    }


	                $parameters = array(
	                    'object' => $object,
	                    'i' => $i,
	                    'pdf' => &$pdf,
	                    'curY' => &$curY,
	                    'nexY' => &$nexY,
	                    'outputlangs' => $outputlangs,
	                    'hidedetails' => $hidedetails
	                );
	                $reshook = $hookmanager->executeHooks('printPDFline', $parameters, $this); // Note that $object may have been modified by hook


	                $sign = 1;
	                if (isset($object->type) && $object->type == 2 && !empty($conf->global->INVOICE_POSITIVE_CREDIT_NOTE)) $sign = -1;
	                // Collecte des totaux par valeur de tva dans $this->tva["taux"]=total_tva
	                $prev_progress = $object->lines[$i]->get_prev_progress($object->id);
	                if ($prev_progress > 0 && !empty($object->lines[$i]->situation_percent)) // Compute progress from previous situation
	                {
	                    if ($conf->multicurrency->enabled && $object->multicurrency_tx != 1) $tvaligne = $sign * $object->lines[$i]->multicurrency_total_tva * ($object->lines[$i]->situation_percent - $prev_progress) / $object->lines[$i]->situation_percent;
	                    else $tvaligne = $sign * $object->lines[$i]->total_tva * ($object->lines[$i]->situation_percent - $prev_progress) / $object->lines[$i]->situation_percent;
	                } else {
	                    if ($conf->multicurrency->enabled && $object->multicurrency_tx != 1) $tvaligne = $sign * $object->lines[$i]->multicurrency_total_tva;
	                    else $tvaligne = $sign * $object->lines[$i]->total_tva;
	                }

	                $localtax1ligne = $object->lines[$i]->total_localtax1;
	                $localtax2ligne = $object->lines[$i]->total_localtax2;
	                $localtax1_rate = $object->lines[$i]->localtax1_tx;
	                $localtax2_rate = $object->lines[$i]->localtax2_tx;
	                $localtax1_type = $object->lines[$i]->localtax1_type;
	                $localtax2_type = $object->lines[$i]->localtax2_type;

	                if ($object->remise_percent) $tvaligne -= ($tvaligne * $object->remise_percent) / 100;
	                if ($object->remise_percent) $localtax1ligne -= ($localtax1ligne * $object->remise_percent) / 100;
	                if ($object->remise_percent) $localtax2ligne -= ($localtax2ligne * $object->remise_percent) / 100;

	                $vatrate = (string) $object->lines[$i]->tva_tx;

	                // Retrieve type from database for backward compatibility with old records
	                if ((!isset($localtax1_type) || $localtax1_type == '' || !isset($localtax2_type) || $localtax2_type == '') // if tax type not defined
	                    && (!empty($localtax1_rate) || !empty($localtax2_rate))) // and there is local tax
	                {
	                    $localtaxtmp_array = getLocalTaxesFromRate($vatrate, 0, $object->thirdparty, $mysoc);
	                    $localtax1_type = $localtaxtmp_array[0];
	                    $localtax2_type = $localtaxtmp_array[2];
	                }

	                // retrieve global local tax
                    if ($localtax1_type && $localtax1ligne != 0) {
                        $this->localtax1[$localtax1_type][$localtax1_rate] += $localtax1ligne;
                    }
                    if ($localtax2_type && $localtax2ligne != 0) {
                        $this->localtax2[$localtax2_type][$localtax2_rate] += $localtax2ligne;
                    }

                    if (($object->lines[$i]->info_bits & 0x01) == 0x01) $vatrate .= '*';
                    if (!isset($this->tva[$vatrate])) 				$this->tva[$vatrate] = 0;
                    $this->tva[$vatrate] += $tvaligne;

                    $nexY = max($nexY, $posYAfterImage);

                    // Add line
                    if (!empty($conf->global->MAIN_PDF_DASH_BETWEEN_LINES) && $i < ($nblines - 1)) {
                        $pdf->setPage($pageposafter);
                        $pdf->SetLineStyle(array('dash'=>'1,1', 'color'=>array(80, 80, 80)));
                        //$pdf->SetDrawColor(190,190,200);
                        $pdf->line($this->marge_gauche, $nexY, $this->page_largeur - $this->marge_droite, $nexY);
                        $pdf->SetLineStyle(array('dash'=>0));
                    }

                    // Detect if some page were added automatically and output _tableau for past pages
                    while ($pagenb < $pageposafter) {
                        $pdf->setPage($pagenb);
                        if ($pagenb == $pageposbeforeprintlines) {
                            $this->_tableau($pdf, $tab_top, $this->page_hauteur - $tab_top - $heightforfooter, 0, $outputlangs, $hidetop, 1, $object->multicurrency_code, $outputlangsbis);
                        }
                        else
                        {
                        	$this->_tableau($pdf, $tab_top_newpage, $this->page_hauteur - $tab_top_newpage - $heightforfooter, 0, $outputlangs, 1, 1, $object->multicurrency_code, $outputlangsbis);
                        }
                        $this->_pagefoot($pdf, $object, $outputlangs, 1);
                        $pagenb++;
                        $pdf->setPage($pagenb);
                        $pdf->setPageOrientation('', 1, 0); // The only function to edit the bottom margin of current page to set it.
                        if (empty($conf->global->MAIN_PDF_DONOTREPEAT_HEAD)) $this->_pagehead($pdf, $object, 0, $outputlangs);
                    }

                    if (isset($object->lines[$i + 1]->pagebreak) && $object->lines[$i + 1]->pagebreak) {
                        if ($pagenb == $pageposafter) {
                        	$this->_tableau($pdf, $tab_top, $this->page_hauteur - $tab_top - $heightforfooter, 0, $outputlangs, $hidetop, 1, $object->multicurrency_code, $outputlangsbis);
                        }
                        else
                        {
                        	$this->_tableau($pdf, $tab_top_newpage, $this->page_hauteur - $tab_top_newpage - $heightforfooter, 0, $outputlangs, 1, 1, $object->multicurrency_code, $outputlangsbis);
                        }
                        $this->_pagefoot($pdf, $object, $outputlangs, 1);
                        // New page
                        $pdf->AddPage();
                        if (!empty($tplidx)) $pdf->useTemplate($tplidx);
                        $pagenb++;
                        if (empty($conf->global->MAIN_PDF_DONOTREPEAT_HEAD)) $this->_pagehead($pdf, $object, 0, $outputlangs);
                    }
	            }

	            // Show square
	            if ($pagenb == $pageposbeforeprintlines)
	            {
	            	$this->_tableau($pdf, $tab_top, $this->page_hauteur - $tab_top - $heightforinfotot - $heightforfreetext - $heightforfooter, 0, $outputlangs, $hidetop, 0, $object->multicurrency_code, $outputlangsbis);
	                $bottomlasttab = $this->page_hauteur - $heightforinfotot - $heightforfreetext - $heightforfooter + 1;
	            }
	            else
	            {
	            	$this->_tableau($pdf, $tab_top_newpage, $this->page_hauteur - $tab_top_newpage - $heightforinfotot - $heightforfreetext - $heightforfooter, 0, $outputlangs, 1, 0, $object->multicurrency_code, $outputlangsbis);
	                $bottomlasttab = $this->page_hauteur - $heightforinfotot - $heightforfreetext - $heightforfooter + 1;
	            }

	            // Display infos area
	            $posy = $this->drawInfoTable($pdf, $object, $bottomlasttab, $outputlangs);

	            // Display total zone
	            $posy = $this->drawTotalTable($pdf, $object, $deja_regle, $bottomlasttab, $outputlangs);

	            // Display payment area
	            if (($deja_regle || $amount_credit_notes_included || $amount_deposits_included) && empty($conf->global->INVOICE_NO_PAYMENT_DETAILS))
	            {
	                $posy = $this->drawPaymentsTable($pdf, $object, $posy, $outputlangs);
	            }

	            // Pagefoot
	            $this->_pagefoot($pdf, $object, $outputlangs);
	            if (method_exists($pdf, 'AliasNbPages')) $pdf->AliasNbPages();

	            $pdf->Close();

	            $pdf->Output($file, 'F');

	            // Add pdfgeneration hook
	            $hookmanager->initHooks(array('pdfgeneration'));
	            $parameters = array('file'=>$file, 'object'=>$object, 'outputlangs'=>$outputlangs);
	            global $action;
	            $reshook = $hookmanager->executeHooks('afterPDFCreation', $parameters, $this, $action); // Note that $action and $object may have been modified by some hooks
	            if ($reshook < 0)
	            {
	                $this->error = $hookmanager->error;
	                $this->errors = $hookmanager->errors;
	            }

	            if (!empty($conf->global->MAIN_UMASK))
	                @chmod($file, octdec($conf->global->MAIN_UMASK));

	                $this->result = array('fullpath'=>$file);

	                return 1; // No error
	        }
	        else
	        {
	            $this->error = $langs->transnoentities("ErrorCanNotCreateDir", $dir);
	            return 0;
	        }
	    }
	    else
	    {
	        $this->error = $langs->transnoentities("ErrorConstantNotDefined", "FAC_OUTPUTDIR");
	        return 0;
	    }
	}


	/**
	 *  Show payments table
	 *
     *  @param	PDF			$pdf           Object PDF
     *  @param  Object		$object         Object invoice
     *  @param  int			$posy           Position y in PDF
     *  @param  Translate	$outputlangs    Object langs for output
     *  @return int             			<0 if KO, >0 if OK
	 */
	public function drawPaymentsTable(&$pdf, $object, $posy, $outputlangs)
	{
		global $conf;

        $sign = 1;
        if ($object->type == 2 && !empty($conf->global->INVOICE_POSITIVE_CREDIT_NOTE)) $sign = -1;

        $tab3_posx = 120;
		$tab3_top = $posy + 8;
		$tab3_width = 80;
		$tab3_height = 4;
		if ($this->page_largeur < 210) // To work with US executive format
		{
			$tab3_posx -= 20;
		}

		$default_font_size = pdf_getPDFFontSize($outputlangs);

		$title = $outputlangs->transnoentities("PaymentsAlreadyDone");
		if ($object->type == 2) $title = $outputlangs->transnoentities("PaymentsBackAlreadyDone");

		$pdf->SetFont('', '', $default_font_size - 3);
		$pdf->SetXY($tab3_posx, $tab3_top - 4);
		$pdf->MultiCell(60, 3, $title, 0, 'L', 0);

		$pdf->line($tab3_posx, $tab3_top, $tab3_posx + $tab3_width, $tab3_top);

		$pdf->SetFont('', '', $default_font_size - 4);
		$pdf->SetXY($tab3_posx, $tab3_top);
		$pdf->MultiCell(20, 3, $outputlangs->transnoentities("Payment"), 0, 'L', 0);
		$pdf->SetXY($tab3_posx + 21, $tab3_top);
		$pdf->MultiCell(20, 3, $outputlangs->transnoentities("Amount"), 0, 'L', 0);
		$pdf->SetXY($tab3_posx + 40, $tab3_top);
		$pdf->MultiCell(20, 3, $outputlangs->transnoentities("Type"), 0, 'L', 0);
		$pdf->SetXY($tab3_posx + 58, $tab3_top);
		$pdf->MultiCell(20, 3, $outputlangs->transnoentities("Num"), 0, 'L', 0);

		$pdf->line($tab3_posx, $tab3_top - 1 + $tab3_height, $tab3_posx + $tab3_width, $tab3_top - 1 + $tab3_height);

		$y = 0;

		$pdf->SetFont('', '', $default_font_size - 4);


		// Loop on each discount available (deposits and credit notes and excess of payment included)
		$sql = "SELECT re.rowid, re.amount_ht, re.multicurrency_amount_ht, re.amount_tva, re.multicurrency_amount_tva,  re.amount_ttc, re.multicurrency_amount_ttc,";
		$sql .= " re.description, re.fk_facture_source,";
		$sql .= " f.type, f.datef";
		$sql .= " FROM ".MAIN_DB_PREFIX."societe_remise_except as re, ".MAIN_DB_PREFIX."facture as f";
		$sql .= " WHERE re.fk_facture_source = f.rowid AND re.fk_facture = ".$object->id;
		$resql = $this->db->query($sql);
		if ($resql)
		{
			$num = $this->db->num_rows($resql);
			$i = 0;
			$invoice = new Facture($this->db);
			while ($i < $num)
			{
				$y += 3;
				$obj = $this->db->fetch_object($resql);

				if ($obj->type == 2) $text = $outputlangs->transnoentities("CreditNote");
				elseif ($obj->type == 3) $text = $outputlangs->transnoentities("Deposit");
				elseif ($obj->type == 0) $text = $outputlangs->transnoentities("ExcessReceived");
				else $text = $outputlangs->transnoentities("UnknownType");

				$invoice->fetch($obj->fk_facture_source);

				$pdf->SetXY($tab3_posx, $tab3_top + $y);
				$pdf->MultiCell(20, 3, dol_print_date($this->db->jdate($obj->datef), 'day', false, $outputlangs, true), 0, 'L', 0);
				$pdf->SetXY($tab3_posx + 21, $tab3_top + $y);
				$pdf->MultiCell(20, 3, price(($conf->multicurrency->enabled && $object->multicurrency_tx != 1) ? $obj->multicurrency_amount_ttc : $obj->amount_ttc, 0, $outputlangs), 0, 'L', 0);
				$pdf->SetXY($tab3_posx + 40, $tab3_top + $y);
				$pdf->MultiCell(20, 3, $text, 0, 'L', 0);
				$pdf->SetXY($tab3_posx + 58, $tab3_top + $y);
				$pdf->MultiCell(20, 3, $invoice->ref, 0, 'L', 0);

				$pdf->line($tab3_posx, $tab3_top + $y + 3, $tab3_posx + $tab3_width, $tab3_top + $y + 3);

				$i++;
			}
		}
		else
		{
			$this->error = $this->db->lasterror();
			return -1;
		}

		// Loop on each payment
		// TODO Call getListOfPaymentsgetListOfPayments instead of hard coded sql
		$sql = "SELECT p.datep as date, p.fk_paiement, p.num_paiement as num, pf.amount as amount, pf.multicurrency_amount,";
		$sql .= " cp.code";
		$sql .= " FROM ".MAIN_DB_PREFIX."paiement_facture as pf, ".MAIN_DB_PREFIX."paiement as p";
		$sql .= " LEFT JOIN ".MAIN_DB_PREFIX."c_paiement as cp ON p.fk_paiement = cp.id";
		$sql .= " WHERE pf.fk_paiement = p.rowid AND pf.fk_facture = ".$object->id;
		//$sql.= " WHERE pf.fk_paiement = p.rowid AND pf.fk_facture = 1";
		$sql .= " ORDER BY p.datep";

		$resql = $this->db->query($sql);
		if ($resql)
		{
			$num = $this->db->num_rows($resql);
			$i = 0;
			while ($i < $num) {
				$y += 3;
				$row = $this->db->fetch_object($resql);

				$pdf->SetXY($tab3_posx, $tab3_top + $y);
				$pdf->MultiCell(20, 3, dol_print_date($this->db->jdate($row->date), 'day', false, $outputlangs, true), 0, 'L', 0);
				$pdf->SetXY($tab3_posx + 21, $tab3_top + $y);
				$pdf->MultiCell(20, 3, price($sign * (($conf->multicurrency->enabled && $object->multicurrency_tx != 1) ? $row->multicurrency_amount : $row->amount), 0, $outputlangs), 0, 'L', 0);
				$pdf->SetXY($tab3_posx + 40, $tab3_top + $y);
				$oper = $outputlangs->transnoentitiesnoconv("PaymentTypeShort".$row->code);

				$pdf->MultiCell(20, 3, $oper, 0, 'L', 0);
				$pdf->SetXY($tab3_posx + 58, $tab3_top + $y);
				$pdf->MultiCell(30, 3, $row->num, 0, 'L', 0);

				$pdf->line($tab3_posx, $tab3_top + $y + 3, $tab3_posx + $tab3_width, $tab3_top + $y + 3);

				$i++;
			}

			return $tab3_top + $y + 3;
		}
		else
		{
			$this->error = $this->db->lasterror();
			return -1;
		}
	}


	/**
	 *   Show miscellaneous information (payment mode, payment term, ...)
	 *
	 *   @param		tcpdf			$pdf     		Object PDF
	 *   @param		Object		$object			Object to show
	 *   @param		int			$posy			Y
	 *   @param		Translate	$outputlangs	Langs object
	 *   @return	int							Pos y
	 */
	protected function drawInfoTable(&$pdf, $object, $posy, $outputlangs)
	{
		global $conf, $mysoc;

		$default_font_size = pdf_getPDFFontSize($outputlangs);

		$pdf->SetFont('', '', $default_font_size - 1);

		// If France, show VAT mention if not applicable
		if ($this->emetteur->country_code == 'FR' && empty($mysoc->tva_assuj))
		{
			$pdf->SetFont('', 'B', $default_font_size - 2);
			$pdf->SetXY($this->marge_gauche, $posy);
			$pdf->MultiCell(100, 3, $outputlangs->transnoentities("VATIsNotUsedForInvoice"), 0, 'L', 0);

			$posy = $pdf->GetY() + 4;
		}

		$posxval = 52;

		// Show payments conditions
		if ($object->type != 2 && ($object->cond_reglement_code || $object->cond_reglement))
		{
			$pdf->SetFont('', 'B', $default_font_size - 2);
			$pdf->SetXY($this->marge_gauche, $posy);
			$titre = $outputlangs->transnoentities("PaymentConditions").':';
			$pdf->MultiCell(43, 4, $titre, 0, 'L');

			$pdf->SetFont('', '', $default_font_size - 2);
			$pdf->SetXY($posxval, $posy);
			$lib_condition_paiement = $outputlangs->transnoentities("PaymentCondition".$object->cond_reglement_code) != ('PaymentCondition'.$object->cond_reglement_code) ? $outputlangs->transnoentities("PaymentCondition".$object->cond_reglement_code) : $outputlangs->convToOutputCharset($object->cond_reglement_doc);
			$lib_condition_paiement = str_replace('\n', "\n", $lib_condition_paiement);
			$pdf->MultiCell(67, 4, $lib_condition_paiement, 0, 'L');

			$posy = $pdf->GetY() + 3;
		}

		if ($object->type != 2)
		{
			// Check a payment mode is defined
			if (empty($object->mode_reglement_code)
			&& empty($conf->global->FACTURE_CHQ_NUMBER)
			&& empty($conf->global->FACTURE_RIB_NUMBER))
			{
				$this->error = $outputlangs->transnoentities("ErrorNoPaiementModeConfigured");
			}
			// Avoid having any valid PDF with setup that is not complete
			elseif (($object->mode_reglement_code == 'CHQ' && empty($conf->global->FACTURE_CHQ_NUMBER) && empty($object->fk_account) && empty($object->fk_bank))
				|| ($object->mode_reglement_code == 'VIR' && empty($conf->global->FACTURE_RIB_NUMBER) && empty($object->fk_account) && empty($object->fk_bank)))
			{
				$outputlangs->load("errors");

				$pdf->SetXY($this->marge_gauche, $posy);
				$pdf->SetTextColor(200, 0, 0);
				$pdf->SetFont('', 'B', $default_font_size - 2);
				$this->error = $outputlangs->transnoentities("ErrorPaymentModeDefinedToWithoutSetup", $object->mode_reglement_code);
				$pdf->MultiCell(80, 3, $this->error, 0, 'L', 0);
				$pdf->SetTextColor(0, 0, 0);

				$posy = $pdf->GetY() + 1;
			}

			// Show payment mode
			if ($object->mode_reglement_code
			&& $object->mode_reglement_code != 'CHQ'
			&& $object->mode_reglement_code != 'VIR')
			{
				$pdf->SetFont('', 'B', $default_font_size - 2);
				$pdf->SetXY($this->marge_gauche, $posy);
				$titre = $outputlangs->transnoentities("PaymentMode").':';
				$pdf->MultiCell(80, 5, $titre, 0, 'L');

				$pdf->SetFont('', '', $default_font_size - 2);
				$pdf->SetXY($posxval, $posy);
				$lib_mode_reg = $outputlangs->transnoentities("PaymentType".$object->mode_reglement_code) != ('PaymentType'.$object->mode_reglement_code) ? $outputlangs->transnoentities("PaymentType".$object->mode_reglement_code) : $outputlangs->convToOutputCharset($object->mode_reglement);
				$pdf->MultiCell(80, 5, $lib_mode_reg, 0, 'L');

				// Show online payment link
				$useonlinepayment = ((!empty($conf->paypal->enabled) || !empty($conf->stripe->enabled) || !empty($conf->paybox->enabled)) && !empty($conf->global->PDF_SHOW_LINK_TO_ONLINE_PAYMENT));
				if (($object->mode_reglement_code == 'CB' || $object->mode_reglement_code == 'VAD') && $object->statut != Facture::STATUS_DRAFT && $useonlinepayment) {
					require_once DOL_DOCUMENT_ROOT.'/core/lib/payments.lib.php';
					global $langs;

					$langs->loadLangs(array('payment', 'paybox'));
					$servicename = $langs->transnoentities('Online');
					$paiement_url = getOnlinePaymentUrl('', 'invoice', $object->ref, '', '', '');
					$linktopay = $langs->trans("ToOfferALinkForOnlinePayment", $servicename).' <a href="'.$paiement_url.'">'.$outputlangs->transnoentities("ClickHere").'</a>';

					$pdf->writeHTMLCell(80, 10, '', '', dol_htmlentitiesbr($linktopay), 0, 1);
				}

				$posy = $pdf->GetY() + 2;
			}

			// Show payment mode CHQ
			if (empty($object->mode_reglement_code) || $object->mode_reglement_code == 'CHQ')
			{
				// If payment mode unregulated or payment mode forced to CHQ
				if (!empty($conf->global->FACTURE_CHQ_NUMBER))
				{
					$diffsizetitle = (empty($conf->global->PDF_DIFFSIZE_TITLE) ? 3 : $conf->global->PDF_DIFFSIZE_TITLE);

					if ($conf->global->FACTURE_CHQ_NUMBER > 0)
					{
						$account = new Account($this->db);
						$account->fetch($conf->global->FACTURE_CHQ_NUMBER);

						$pdf->SetXY($this->marge_gauche, $posy);
						$pdf->SetFont('', 'B', $default_font_size - $diffsizetitle);
						$pdf->MultiCell(100, 3, $outputlangs->transnoentities('PaymentByChequeOrderedTo', $account->proprio), 0, 'L', 0);
						$posy = $pdf->GetY() + 1;

						if (empty($conf->global->MAIN_PDF_HIDE_CHQ_ADDRESS))
						{
							$pdf->SetXY($this->marge_gauche, $posy);
							$pdf->SetFont('', '', $default_font_size - $diffsizetitle);
							$pdf->MultiCell(100, 3, $outputlangs->convToOutputCharset($account->owner_address), 0, 'L', 0);
							$posy = $pdf->GetY() + 2;
						}
					}
					if ($conf->global->FACTURE_CHQ_NUMBER == -1)
					{
						$pdf->SetXY($this->marge_gauche, $posy);
						$pdf->SetFont('', 'B', $default_font_size - $diffsizetitle);
						$pdf->MultiCell(100, 3, $outputlangs->transnoentities('PaymentByChequeOrderedTo', $this->emetteur->name), 0, 'L', 0);
						$posy = $pdf->GetY() + 1;

						if (empty($conf->global->MAIN_PDF_HIDE_CHQ_ADDRESS))
						{
							$pdf->SetXY($this->marge_gauche, $posy);
							$pdf->SetFont('', '', $default_font_size - $diffsizetitle);
							$pdf->MultiCell(100, 3, $outputlangs->convToOutputCharset($this->emetteur->getFullAddress()), 0, 'L', 0);
							$posy = $pdf->GetY() + 2;
						}
					}
				}
			}

			// If payment mode not forced or forced to VIR, show payment with BAN
			if (empty($object->mode_reglement_code) || $object->mode_reglement_code == 'VIR')
			{
				if ($object->fk_account > 0 || $object->fk_bank > 0 || !empty($conf->global->FACTURE_RIB_NUMBER)) {
					$bankid = ($object->fk_account <= 0 ? $conf->global->FACTURE_RIB_NUMBER : $object->fk_account);
					if ($object->fk_bank > 0) $bankid = $object->fk_bank; // For backward compatibility when object->fk_account is forced with object->fk_bank
					$account = new Account($this->db);
					$account->fetch($bankid);

					$curx = $this->marge_gauche;
					$cury = $posy;

					$posy = pdf_bank($pdf, $outputlangs, $curx, $cury, $account, 0, $default_font_size);

					$posy += 2;
				}
			}
		}

		return $posy;
	}


	/**
	 *  Show total to pay
	 *
	 *  @param	TCPDI			$pdf            Object PDF
	 *	@param  Facture		$object         Object invoice
	 *	@param  int			$deja_regle     Amount already paid (in the currency of invoice)
	 *	@param	int			$posy			Position depart
	 *	@param	Translate	$outputlangs	Objet langs
	 *	@return int							Position pour suite
	 */
	protected function drawTotalTable(&$pdf, $object, $deja_regle, $posy, $outputlangs)
	{
		global $conf, $mysoc, $hookmanager;

		$sign = 1;
		if ($object->type == 2 && !empty($conf->global->INVOICE_POSITIVE_CREDIT_NOTE)) $sign = -1;

		$default_font_size = pdf_getPDFFontSize($outputlangs);

		$tab2_top = $posy;
		$tab2_hl = 4;
		$pdf->SetFont('', '', $default_font_size - 1);

		// Total table
		$col1x = 120; $col2x = 170;
		if ($this->page_largeur < 210) // To work with US executive format
		{
			$col2x -= 20;
		}
		$largcol2 = ($this->page_largeur - $this->marge_droite - $col2x);

		$useborder = 0;
		$index = 0;

		$outputlangsbis = null;
		if (!empty($conf->global->PDF_USE_ALSO_LANGUAGE_CODE) && $outputlangs->defaultlang != $conf->global->PDF_USE_ALSO_LANGUAGE_CODE) {
			$outputlangsbis = new Translate('', $conf);
			$outputlangsbis->setDefaultLang($conf->global->PDF_USE_ALSO_LANGUAGE_CODE);
			$outputlangsbis->loadLangs(array("main", "dict", "companies", "bills", "products", "propal"));
		}

		// Add trigger to allow to edit $object
		$parameters = array(
			'object' => &$object,
			'outputlangs' => $outputlangs,
		);
		$hookmanager->executeHooks('beforePercentCalculation', $parameters, $this); // Note that $object may have been modified by hook

		// overall percentage of advancement
		$percent = 0;
		$i = 0;
		foreach ($object->lines as $line)
		{
			$percent += $line->situation_percent;
			$i++;
		}

		if (!empty($i)) {
			$avancementGlobal = $percent / $i;
		}
		else {
			$avancementGlobal = 0;
		}

		$object->fetchPreviousNextSituationInvoice();
		$TPreviousIncoice = $object->tab_previous_situation_invoice;

		$total_a_payer = 0;
		$total_a_payer_ttc = 0;
		foreach ($TPreviousIncoice as &$fac) {
			$total_a_payer += $fac->total_ht;
			$total_a_payer_ttc += $fac->total_ttc;
		}
		$total_a_payer += $object->total_ht;
		$total_a_payer_ttc += $object->total_ttc;

		if (!empty($avancementGlobal)) {
			$total_a_payer = $total_a_payer * 100 / $avancementGlobal;
			$total_a_payer_ttc = $total_a_payer_ttc * 100 / $avancementGlobal;
		}
		else {
			$total_a_payer = 0;
			$total_a_payer_ttc = 0;
		}

		$i = 1;
		if (!empty($TPreviousIncoice)) {
			$pdf->setY($tab2_top);
			$posy = $pdf->GetY();

			foreach ($TPreviousIncoice as &$fac) {
				if ($posy > $this->page_hauteur - 4) {
					$this->_pagefoot($pdf, $object, $outputlangs, 1);
					$pdf->addPage();
					$pdf->setY($this->marge_haute);
					$posy = $pdf->GetY();
				}

				// cumul TVA précédent
				$index++;
				$pdf->SetFillColor(255, 255, 255);
				$pdf->SetXY($col1x, $posy);
				$pdf->MultiCell($col2x - $col1x, $tab2_hl, $outputlangs->transnoentities("PDFSituationTitle", $fac->situation_counter).' '.$outputlangs->transnoentities("TotalHT"), 0, 'L', 1);

				$pdf->SetXY($col2x, $posy);

				$facSign = '';
				if ($i > 1) {
					$facSign = $fac->total_ht >= 0 ? '+' : '';
				}

				$displayAmount = ' '.$facSign.' '.price($fac->total_ht, 0, $outputlangs);

				$pdf->MultiCell($largcol2, $tab2_hl, $displayAmount, 0, 'R', 1);

				$i++;
				$posy += $tab2_hl;

				$pdf->setY($posy);
			}

			// Display current total
			$pdf->SetFillColor(255, 255, 255);
			$pdf->SetXY($col1x, $posy);
			$pdf->MultiCell($col2x - $col1x, $tab2_hl, $outputlangs->transnoentities("PDFSituationTitle", $object->situation_counter).' '.$outputlangs->transnoentities("TotalHT"), 0, 'L', 1);

			$pdf->SetXY($col2x, $posy);
			$facSign = '';
			if ($i > 1) {
				$facSign = $object->total_ht >= 0 ? '+' : ''; // management of a particular customer case
			}

			if ($fac->type === facture::TYPE_CREDIT_NOTE) {
				$facSign = '-'; // les avoirs
			}


			$displayAmount = ' '.$facSign.' '.price($object->total_ht, 0, $outputlangs);
			$pdf->MultiCell($largcol2, $tab2_hl, $displayAmount, 0, 'R', 1);

			$posy += $tab2_hl;

			// Display all total
			$pdf->SetFont('', '', $default_font_size - 1);
			$pdf->SetFillColor(255, 255, 255);
			$pdf->SetXY($col1x, $posy);
			$pdf->MultiCell($col2x - $col1x, $tab2_hl, $outputlangs->transnoentities("SituationTotalProgress", $avancementGlobal), 0, 'L', 1);

			$pdf->SetXY($col2x, $posy);
			$pdf->MultiCell($largcol2, $tab2_hl, price($total_a_payer * $avancementGlobal / 100, 0, $outputlangs), 0, 'R', 1);
			$pdf->SetFont('', '', $default_font_size - 2);

			$posy += $tab2_hl;

			if ($posy > $this->page_hauteur - 4) {
				$pdf->addPage();
				$pdf->setY($this->marge_haute);
				$posy = $pdf->GetY();
			}

			$tab2_top = $posy;
			$index = 0;
		}

		$tab2_top += 3;

		// Get Total HT
		$total_ht = ($conf->multicurrency->enabled && $object->mylticurrency_tx != 1 ? $object->multicurrency_total_ht : $object->total_ht);

		// Total remise
		$total_line_remise = 0;
		foreach ($object->lines as $i => $line) {
			$total_line_remise += pdfGetLineTotalDiscountAmount($object, $i, $outputlangs, 2); // TODO: add this methode to core/lib/pdf.lib
			// Gestion remise sous forme de ligne négative
			if ($line->total_ht < 0) $total_line_remise += -$line->total_ht;
		}
		if ($total_line_remise > 0) {
			if (!empty($conf->global->MAIN_SHOW_AMOUNT_DISCOUNT)) {
				$pdf->SetFillColor(255, 255, 255);
				$pdf->SetXY($col1x, $tab2_top + $tab2_hl);
				$pdf->MultiCell($col2x - $col1x, $tab2_hl, $outputlangs->transnoentities("TotalDiscount").(is_object($outputlangsbis) ? ' / '.$outputlangsbis->transnoentities("TotalDiscount") : ''), 0, 'L', 1);
				$pdf->SetXY($col2x, $tab2_top + $tab2_hl);
				$pdf->MultiCell($largcol2, $tab2_hl, price($total_line_remise, 0, $outputlangs), 0, 'R', 1);

				$index++;
			}
			// Show total NET before discount
			if (!empty($conf->global->MAIN_SHOW_AMOUNT_BEFORE_DISCOUNT)) {
				$pdf->SetFillColor(255, 255, 255);
				$pdf->SetXY($col1x, $tab2_top + 0);
				$pdf->MultiCell($col2x - $col1x, $tab2_hl, $outputlangs->transnoentities("TotalHTBeforeDiscount").(is_object($outputlangsbis) ? ' / '.$outputlangsbis->transnoentities("TotalHTBeforeDiscount") : ''), 0, 'L', 1);
				$pdf->SetXY($col2x, $tab2_top + 0);
				$pdf->MultiCell($largcol2, $tab2_hl, price($total_line_remise + $total_ht, 0, $outputlangs), 0, 'R', 1);

				$index++;
			}
		}

		// Total HT
		$pdf->SetFillColor(255, 255, 255);
		$pdf->SetXY($col1x, $tab2_top + $tab2_hl * $index);
		$pdf->MultiCell($col2x - $col1x, $tab2_hl, $outputlangs->transnoentities("TotalHT").(is_object($outputlangsbis) ? ' / '.$outputlangsbis->transnoentities("TotalHT") : ''), 0, 'L', 1);

		$total_ht = (($conf->multicurrency->enabled && isset($object->multicurrency_tx) && $object->multicurrency_tx != 1) ? $object->multicurrency_total_ht : $object->total_ht);
		$pdf->SetXY($col2x, $tab2_top + $tab2_hl * $index);
		$pdf->MultiCell($largcol2, $tab2_hl, price($sign * ($total_ht + (!empty($object->remise) ? $object->remise : 0)), 0, $outputlangs), 0, 'R', 1);

		// Show VAT by rates and total
		$pdf->SetFillColor(248, 248, 248);

		$total_ttc = ($conf->multicurrency->enabled && $object->multicurrency_tx != 1) ? $object->multicurrency_total_ttc : $object->total_ttc;

		$this->atleastoneratenotnull = 0;
		if (empty($conf->global->MAIN_GENERATE_DOCUMENTS_WITHOUT_VAT))
		{
			$tvaisnull = ((!empty($this->tva) && count($this->tva) == 1 && isset($this->tva['0.000']) && is_float($this->tva['0.000'])) ? true : false);
			if (!empty($conf->global->MAIN_GENERATE_DOCUMENTS_WITHOUT_VAT_IFNULL) && $tvaisnull)
			{
				// Nothing to do
			}
			else
			{
				// FIXME amount of vat not supported with multicurrency

				//Local tax 1 before VAT
				//if (! empty($conf->global->FACTURE_LOCAL_TAX1_OPTION) && $conf->global->FACTURE_LOCAL_TAX1_OPTION=='localtax1on')
				//{
				foreach ($this->localtax1 as $localtax_type => $localtax_rate)
				{
					if (in_array((string) $localtax_type, array('1', '3', '5'))) continue;

					foreach ($localtax_rate as $tvakey => $tvaval)
					{
						if ($tvakey != 0)    // On affiche pas taux 0
						{
							//$this->atleastoneratenotnull++;

							$index++;
							$pdf->SetXY($col1x, $tab2_top + $tab2_hl * $index);

							$tvacompl = '';
							if (preg_match('/\*/', $tvakey))
							{
								$tvakey = str_replace('*', '', $tvakey);
								$tvacompl = " (".$outputlangs->transnoentities("NonPercuRecuperable").")";
							}

							$totalvat = $outputlangs->transcountrynoentities("TotalLT1", $mysoc->country_code).(is_object($outputlangsbis) ? ' / '.$outputlangsbis->transcountrynoentities("TotalLT1", $mysoc->country_code) : '');
							$totalvat .= ' ';
							$totalvat .= vatrate(abs($tvakey), 1).$tvacompl;
							$pdf->MultiCell($col2x - $col1x, $tab2_hl, $totalvat, 0, 'L', 1);

							$pdf->SetXY($col2x, $tab2_top + $tab2_hl * $index);
							$pdf->MultiCell($largcol2, $tab2_hl, price($tvaval, 0, $outputlangs), 0, 'R', 1);
						}
					}
				}
		  		//}
				//Local tax 2 before VAT
				//if (! empty($conf->global->FACTURE_LOCAL_TAX2_OPTION) && $conf->global->FACTURE_LOCAL_TAX2_OPTION=='localtax2on')
				//{
				foreach ($this->localtax2 as $localtax_type => $localtax_rate)
				{
					if (in_array((string) $localtax_type, array('1', '3', '5'))) continue;

					foreach ($localtax_rate as $tvakey => $tvaval)
					{
						if ($tvakey != 0)    // On affiche pas taux 0
						{
							//$this->atleastoneratenotnull++;

							$index++;
							$pdf->SetXY($col1x, $tab2_top + $tab2_hl * $index);

							$tvacompl = '';
							if (preg_match('/\*/', $tvakey))
							{
								$tvakey = str_replace('*', '', $tvakey);
								$tvacompl = " (".$outputlangs->transnoentities("NonPercuRecuperable").")";
							}
							$totalvat = $outputlangs->transcountrynoentities("TotalLT2", $mysoc->country_code).(is_object($outputlangsbis) ? ' / '.$outputlangsbis->transcountrynoentities("TotalLT2", $mysoc->country_code) : '');
							$totalvat .= ' ';
							$totalvat .= vatrate(abs($tvakey), 1).$tvacompl;
							$pdf->MultiCell($col2x - $col1x, $tab2_hl, $totalvat, 0, 'L', 1);

							$pdf->SetXY($col2x, $tab2_top + $tab2_hl * $index);
							$pdf->MultiCell($largcol2, $tab2_hl, price($tvaval, 0, $outputlangs), 0, 'R', 1);
						}
					}
				}
				//}

				// VAT
				// Situations totals migth be wrong on huge amounts
				if ($object->situation_cycle_ref && $object->situation_counter > 1) {
					$sum_pdf_tva = 0;
					foreach ($this->tva as $tvakey => $tvaval) {
						$sum_pdf_tva += $tvaval; // sum VAT amounts to compare to object
					}

					if ($sum_pdf_tva != $object->total_tva) { // apply coef to recover the VAT object amount (the good one)
						if (!empty($sum_pdf_tva))
						{
							$coef_fix_tva = $object->total_tva / $sum_pdf_tva;
						}
						else {
							$coef_fix_tva = 1;
						}


						foreach ($this->tva as $tvakey => $tvaval) {
							$this->tva[$tvakey] = $tvaval * $coef_fix_tva;
						}
					}
				}

				foreach ($this->tva as $tvakey => $tvaval)
				{
					if ($tvakey != 0)    // On affiche pas taux 0
					{
						$this->atleastoneratenotnull++;

						$index++;
						$pdf->SetXY($col1x, $tab2_top + $tab2_hl * $index);

						$tvacompl = '';
						if (preg_match('/\*/', $tvakey))
						{
							$tvakey = str_replace('*', '', $tvakey);
							$tvacompl = " (".$outputlangs->transnoentities("NonPercuRecuperable").")";
						}
						$totalvat = $outputlangs->transcountrynoentities("TotalVAT", $mysoc->country_code).(is_object($outputlangsbis) ? ' / '.$outputlangsbis->transcountrynoentities("TotalVAT", $mysoc->country_code) : '');
						$totalvat .= ' ';
						$totalvat .= vatrate($tvakey, 1).$tvacompl;
						$pdf->MultiCell($col2x - $col1x, $tab2_hl, $totalvat, 0, 'L', 1);

						$pdf->SetXY($col2x, $tab2_top + $tab2_hl * $index);
						$pdf->MultiCell($largcol2, $tab2_hl, price($tvaval, 0, $outputlangs), 0, 'R', 1);
					}
				}

				//Local tax 1 after VAT
				//if (! empty($conf->global->FACTURE_LOCAL_TAX1_OPTION) && $conf->global->FACTURE_LOCAL_TAX1_OPTION=='localtax1on')
				//{
				foreach ($this->localtax1 as $localtax_type => $localtax_rate)
				{
					if (in_array((string) $localtax_type, array('2', '4', '6'))) continue;

					foreach ($localtax_rate as $tvakey => $tvaval)
					{
						if ($tvakey != 0)    // On affiche pas taux 0
						{
							//$this->atleastoneratenotnull++;

							$index++;
							$pdf->SetXY($col1x, $tab2_top + $tab2_hl * $index);

							$tvacompl = '';
							if (preg_match('/\*/', $tvakey))
							{
								$tvakey = str_replace('*', '', $tvakey);
								$tvacompl = " (".$outputlangs->transnoentities("NonPercuRecuperable").")";
							}
							$totalvat = $outputlangs->transcountrynoentities("TotalLT1", $mysoc->country_code).(is_object($outputlangsbis) ? ' / '.$outputlangsbis->transcountrynoentities("TotalLT1", $mysoc->country_code) : '');
							$totalvat .= ' ';
							$totalvat .= vatrate(abs($tvakey), 1).$tvacompl;

							$pdf->MultiCell($col2x - $col1x, $tab2_hl, $totalvat, 0, 'L', 1);
							$pdf->SetXY($col2x, $tab2_top + $tab2_hl * $index);
							$pdf->MultiCell($largcol2, $tab2_hl, price($tvaval, 0, $outputlangs), 0, 'R', 1);
						}
					}
				}
		  		//}
				//Local tax 2 after VAT
				//if (! empty($conf->global->FACTURE_LOCAL_TAX2_OPTION) && $conf->global->FACTURE_LOCAL_TAX2_OPTION=='localtax2on')
				//{
				foreach ($this->localtax2 as $localtax_type => $localtax_rate)
				{
					if (in_array((string) $localtax_type, array('2', '4', '6'))) continue;

					foreach ($localtax_rate as $tvakey => $tvaval)
					{
						// retrieve global local tax
						if ($tvakey != 0)    // On affiche pas taux 0
						{
							//$this->atleastoneratenotnull++;

							$index++;
							$pdf->SetXY($col1x, $tab2_top + $tab2_hl * $index);

							$tvacompl = '';
							if (preg_match('/\*/', $tvakey))
							{
								$tvakey = str_replace('*', '', $tvakey);
								$tvacompl = " (".$outputlangs->transnoentities("NonPercuRecuperable").")";
							}
							$totalvat = $outputlangs->transcountrynoentities("TotalLT2", $mysoc->country_code).(is_object($outputlangsbis) ? ' / '.$outputlangsbis->transcountrynoentities("TotalLT2", $mysoc->country_code) : '');
							$totalvat .= ' ';

							$totalvat .= vatrate(abs($tvakey), 1).$tvacompl;
							$pdf->MultiCell($col2x - $col1x, $tab2_hl, $totalvat, 0, 'L', 1);

							$pdf->SetXY($col2x, $tab2_top + $tab2_hl * $index);
							$pdf->MultiCell($largcol2, $tab2_hl, price($tvaval, 0, $outputlangs), 0, 'R', 1);
						}
					}
				}


				// Revenue stamp
				if (price2num($object->revenuestamp) != 0)
				{
					$index++;
					$pdf->SetXY($col1x, $tab2_top + $tab2_hl * $index);
					$pdf->MultiCell($col2x - $col1x, $tab2_hl, $outputlangs->transnoentities("RevenueStamp").(is_object($outputlangsbis) ? ' / '.$outputlangsbis->transnoentities("RevenueStamp", $mysoc->country_code) : ''), $useborder, 'L', 1);

					$pdf->SetXY($col2x, $tab2_top + $tab2_hl * $index);
					$pdf->MultiCell($largcol2, $tab2_hl, price($sign * $object->revenuestamp), $useborder, 'R', 1);
				}

				// Total TTC
				$index++;
				$pdf->SetXY($col1x, $tab2_top + $tab2_hl * $index);
				$pdf->SetTextColor(0, 0, 60);
				$pdf->SetFillColor(224, 224, 224);
				$pdf->MultiCell($col2x - $col1x, $tab2_hl, $outputlangs->transnoentities("TotalTTC").(is_object($outputlangsbis) ? ' / '.$outputlangsbis->transnoentities("TotalTTC") : ''), $useborder, 'L', 1);

				$pdf->SetXY($col2x, $tab2_top + $tab2_hl * $index);
				$pdf->MultiCell($largcol2, $tab2_hl, price($sign * $total_ttc, 0, $outputlangs), $useborder, 'R', 1);


				/*if($object->type == Facture::TYPE_SITUATION)
				{
				    // reste à payer total
				    $index++;

				    $pdf->SetFont('','', $default_font_size - 1);
				    $pdf->SetFillColor(255,255,255);
				    $pdf->SetXY($col1x, $tab2_top + $tab2_hl * $index);
				    $pdf->MultiCell($col2x-$col1x, $tab2_hl, $outputlangs->transnoentities('SituationTotalRayToRest'), 0, 'L', 1);
				    $pdf->SetXY($col2x, $tab2_top + $tab2_hl * $index);
				    $pdf->MultiCell($largcol2, $tab2_hl, price($total_a_payer_ttc-$deja_regle, 0, $outputlangs), 0, 'R', 1);
				}*/


				// Retained warranty
				if ($object->displayRetainedWarranty())
				{
<<<<<<< HEAD
					$pdf->SetTextColor(40, 40, 40);
					$pdf->SetFillColor(255, 255, 255);

					$retainedWarranty = $object->getRetainedWarrantyAmount();
					$billedWithRetainedWarranty = $object->total_ttc - $retainedWarranty;

					// Billed - retained warranty
					$index++;
					$pdf->SetXY($col1x, $tab2_top + $tab2_hl * $index);
					$pdf->MultiCell($col2x - $col1x, $tab2_hl, $outputlangs->transnoentities("ToPayOn", dol_print_date($object->date_lim_reglement, 'day')), $useborder, 'L', 1);

					$pdf->SetXY($col2x, $tab2_top + $tab2_hl * $index);
					$pdf->MultiCell($largcol2, $tab2_hl, price($billedWithRetainedWarranty), $useborder, 'R', 1);

					// retained warranty
					$index++;
					$pdf->SetXY($col1x, $tab2_top + $tab2_hl * $index);

					$retainedWarrantyToPayOn = $outputlangs->transnoentities("RetainedWarranty").' ('.$object->retained_warranty.'%)';
					$retainedWarrantyToPayOn .= !empty($object->retained_warranty_date_limit) ? ' '.$outputlangs->transnoentities("toPayOn", dol_print_date($object->retained_warranty_date_limit, 'day')) : '';

					$pdf->MultiCell($col2x - $col1x, $tab2_hl, $retainedWarrantyToPayOn, $useborder, 'L', 1);
					$pdf->SetXY($col2x, $tab2_top + $tab2_hl * $index);
					$pdf->MultiCell($largcol2, $tab2_hl, price($retainedWarranty), $useborder, 'R', 1);
=======
					$displayWarranty = false;

					// Check if this situation invoice is 100% for real
					if (!empty($object->situation_final)) {
						$displayWarranty = true;
					}
					elseif (!empty($object->lines) && $object->status == Facture::STATUS_DRAFT) {
						// $object->situation_final need validation to be done so this test is need for draft
						$displayWarranty = true;
						foreach ($object->lines as $i => $line) {
							if ($line->product_type < 2 && $line->situation_percent < 100) {
								$displayWarranty = false;
								break;
							}
						}
					}

					if ($displayWarranty) {
						$pdf->SetTextColor(40, 40, 40);
						$pdf->SetFillColor(255, 255, 255);

						$retainedWarranty = $total_a_payer_ttc * $object->retained_warranty / 100;
						$billedWithRetainedWarranty = $object->total_ttc - $retainedWarranty;

						// Billed - retained warranty
						$index++;
						$pdf->SetXY($col1x, $tab2_top + $tab2_hl * $index);
						$pdf->MultiCell($col2x - $col1x, $tab2_hl, $outputlangs->transnoentities("PDFEVOLToPayOn", dol_print_date($object->date_lim_reglement, 'day')), $useborder, 'L', 1);

						$pdf->SetXY($col2x, $tab2_top + $tab2_hl * $index);
						$pdf->MultiCell($largcol2, $tab2_hl, price($billedWithRetainedWarranty), $useborder, 'R', 1);

						// retained warranty
						$index++;
						$pdf->SetXY($col1x, $tab2_top + $tab2_hl * $index);

						$retainedWarrantyToPayOn = $outputlangs->transnoentities("PDFEVOLRetainedWarranty").' ('.$object->retained_warranty.'%)';
						$retainedWarrantyToPayOn .= !empty($object->retained_warranty_date_limit) ? ' '.$outputlangs->transnoentities("PDFEVOLtoPayOn", dol_print_date($object->retained_warranty_date_limit, 'day')) : '';

						$pdf->MultiCell($col2x - $col1x, $tab2_hl, $retainedWarrantyToPayOn, $useborder, 'L', 1);
						$pdf->SetXY($col2x, $tab2_top + $tab2_hl * $index);
						$pdf->MultiCell($largcol2, $tab2_hl, price($retainedWarranty), $useborder, 'R', 1);
					}
>>>>>>> 61901472
				}
			}
		}

		$pdf->SetTextColor(0, 0, 0);

		$creditnoteamount = $object->getSumCreditNotesUsed(($conf->multicurrency->enabled && $object->multicurrency_tx != 1) ? 1 : 0); // Warning, this also include excess received
		$depositsamount = $object->getSumDepositsUsed(($conf->multicurrency->enabled && $object->multicurrency_tx != 1) ? 1 : 0);

		$resteapayer = price2num($total_ttc - $deja_regle - $creditnoteamount - $depositsamount, 'MT');
		if (!empty($object->paye)) $resteapayer = 0;

		if (($deja_regle > 0 || $creditnoteamount > 0 || $depositsamount > 0) && empty($conf->global->INVOICE_NO_PAYMENT_DETAILS))
		{
			// Already paid + Deposits
			$index++;
			$pdf->SetXY($col1x, $tab2_top + $tab2_hl * $index);
			$pdf->MultiCell($col2x - $col1x, $tab2_hl, $outputlangs->transnoentities("Paid").(is_object($outputlangsbis) ? ' / '.$outputlangsbis->transnoentities("Paid") : ''), 0, 'L', 0);
			$pdf->SetXY($col2x, $tab2_top + $tab2_hl * $index);
			$pdf->MultiCell($largcol2, $tab2_hl, price($deja_regle + $depositsamount, 0, $outputlangs), 0, 'R', 0);

			// Credit note
			if ($creditnoteamount)
			{
				$labeltouse = ($outputlangs->transnoentities("CreditNotesOrExcessReceived") != "CreditNotesOrExcessReceived") ? $outputlangs->transnoentities("CreditNotesOrExcessReceived") : $outputlangs->transnoentities("CreditNotes");
				$labeltouse .= (is_object($outputlangsbis) ? ' / '.($outputlangsbis->transnoentities("CreditNotesOrExcessReceived") != "CreditNotesOrExcessReceived") ? $outputlangsbis->transnoentities("CreditNotesOrExcessReceived") : $outputlangsbis->transnoentities("CreditNotes") : '');
				$index++;
				$pdf->SetXY($col1x, $tab2_top + $tab2_hl * $index);
				$pdf->MultiCell($col2x - $col1x, $tab2_hl, $labeltouse, 0, 'L', 0);
				$pdf->SetXY($col2x, $tab2_top + $tab2_hl * $index);
				$pdf->MultiCell($largcol2, $tab2_hl, price($creditnoteamount, 0, $outputlangs), 0, 'R', 0);
			}

			// Escompte
			if ($object->close_code == Facture::CLOSECODE_DISCOUNTVAT)
			{
				$index++;
				$pdf->SetFillColor(255, 255, 255);

				$pdf->SetXY($col1x, $tab2_top + $tab2_hl * $index);
				$pdf->MultiCell($col2x - $col1x, $tab2_hl, $outputlangs->transnoentities("EscompteOfferedShort").(is_object($outputlangsbis) ? ' / '.$outputlangsbis->transnoentities("EscompteOfferedShort") : ''), $useborder, 'L', 1);
				$pdf->SetXY($col2x, $tab2_top + $tab2_hl * $index);
				$pdf->MultiCell($largcol2, $tab2_hl, price($object->total_ttc - $deja_regle - $creditnoteamount - $depositsamount, 0, $outputlangs), $useborder, 'R', 1);

				$resteapayer = 0;
			}

			$index++;
			$pdf->SetTextColor(0, 0, 60);
			$pdf->SetFillColor(224, 224, 224);
			$pdf->SetXY($col1x, $tab2_top + $tab2_hl * $index);
			$pdf->MultiCell($col2x - $col1x, $tab2_hl, $outputlangs->transnoentities("RemainderToPay").(is_object($outputlangsbis) ? ' / '.$outputlangsbis->transnoentities("RemainderToPay") : ''), $useborder, 'L', 1);
			$pdf->SetXY($col2x, $tab2_top + $tab2_hl * $index);
			$pdf->MultiCell($largcol2, $tab2_hl, price($resteapayer, 0, $outputlangs), $useborder, 'R', 1);

			$pdf->SetFont('', '', $default_font_size - 1);
			$pdf->SetTextColor(0, 0, 0);
		}

		$index++;
		return ($tab2_top + ($tab2_hl * $index));
	}

	// phpcs:disable PEAR.NamingConventions.ValidFunctionName.ScopeNotCamelCaps
	/**
	 *  Return list of active generation modules
	 *
	 *  @param	DoliDB	$db     			Database handler
	 *  @param  integer	$maxfilenamelength  Max length of value to show
	 *  @return	array						List of templates
	 */
	public static function liste_modeles($db, $maxfilenamelength = 0)
	{
		// phpcs:enable
		return parent::liste_modeles($db, $maxfilenamelength); // TODO: Change the autogenerated stub
	}

	// phpcs:disable PEAR.NamingConventions.ValidFunctionName.PublicUnderscore
	/**
	 *   Show table for lines
	 *
	 *   @param		tcpdf			$pdf     		Object PDF
	 *   @param		string		$tab_top		Top position of table
	 *   @param		string		$tab_height		Height of table (rectangle)
	 *   @param		int			$nexY			Y (not used)
	 *   @param		Translate	$outputlangs	Langs object
	 *   @param		int			$hidetop		1=Hide top bar of array and title, 0=Hide nothing, -1=Hide only title
	 *   @param		int			$hidebottom		Hide bottom bar of array
	 *   @param		string		$currency		Currency code
	 *   @param		Translate	$outputlangsbis	Langs object bis
	 *   @return	void
	 */
	protected function _tableau(&$pdf, $tab_top, $tab_height, $nexY, $outputlangs, $hidetop = 0, $hidebottom = 0, $currency = '', $outputlangsbis = null)
	{
		global $conf;

		// Force to disable hidetop and hidebottom
		$hidebottom = 0;
		if ($hidetop) $hidetop = -1;

		$currency = !empty($currency) ? $currency : $conf->currency;
		$default_font_size = pdf_getPDFFontSize($outputlangs);

		// Amount in (at tab_top - 1)
		$pdf->SetTextColor(0, 0, 0);
		$pdf->SetFont('', '', $default_font_size - 2);

		if (empty($hidetop))
		{
			$titre = $outputlangs->transnoentities("AmountInCurrency", $outputlangs->transnoentitiesnoconv("Currency".$currency));
			if (!empty($conf->global->PDF_USE_ALSO_LANGUAGE_CODE) && is_object($outputlangsbis)) {
				$titre .= ' - '.$outputlangsbis->transnoentities("AmountInCurrency", $outputlangsbis->transnoentitiesnoconv("Currency".$currency));
			}

			$pdf->SetXY($this->page_largeur - $this->marge_droite - ($pdf->GetStringWidth($titre) + 3), $tab_top - 4);
			$pdf->MultiCell(($pdf->GetStringWidth($titre) + 3), 2, $titre);

			//$conf->global->MAIN_PDF_TITLE_BACKGROUND_COLOR='230,230,230';
			if (!empty($conf->global->MAIN_PDF_TITLE_BACKGROUND_COLOR)) {
				$pdf->Rect($this->marge_gauche, $tab_top, $this->page_largeur - $this->marge_droite - $this->marge_gauche, $this->tabTitleHeight, 'F', null, explode(',', $conf->global->MAIN_PDF_TITLE_BACKGROUND_COLOR));
			}
		}

		$pdf->SetDrawColor(128, 128, 128);
		$pdf->SetFont('', '', $default_font_size - 1);

		// Output Rect
		$this->printRect($pdf, $this->marge_gauche, $tab_top, $this->page_largeur - $this->marge_gauche - $this->marge_droite, $tab_height, $hidetop, $hidebottom); // Rect takes a length in 3rd parameter and 4th parameter


		$this->pdfTabTitles($pdf, $tab_top, $tab_height, $outputlangs, $hidetop);

		if (empty($hidetop)) {
			$pdf->line($this->marge_gauche, $tab_top + $this->tabTitleHeight, $this->page_largeur - $this->marge_droite, $tab_top + $this->tabTitleHeight); // line takes a position y in 2nd parameter and 4th parameter
		}
	}

	// phpcs:disable PEAR.NamingConventions.ValidFunctionName.PublicUnderscore
	/**
	 *  Show top header of page.
	 *
	 *  @param	Tcpdf			$pdf     		Object PDF
	 *  @param  Object		$object     	Object to show
	 *  @param  int	    	$showaddress    0=no, 1=yes
	 *  @param  Translate	$outputlangs	Object lang for output
	 *  @param  Translate	$outputlangsbis	Object lang for output bis
	 *  @return	void
	 */
	protected function _pagehead(&$pdf, $object, $showaddress, $outputlangs, $outputlangsbis = null)
	{
		global $conf, $langs;

		// Load traductions files required by page
		$outputlangs->loadLangs(array("main", "bills", "propal", "companies"));

		$default_font_size = pdf_getPDFFontSize($outputlangs);

		pdf_pagehead($pdf, $outputlangs, $this->page_hauteur);

		// Show Draft Watermark
		if ($object->statut == Facture::STATUS_DRAFT && (!empty($conf->global->FACTURE_DRAFT_WATERMARK)))
		{
			  pdf_watermark($pdf, $outputlangs, $this->page_hauteur, $this->page_largeur, 'mm', $conf->global->FACTURE_DRAFT_WATERMARK);
		}

		$pdf->SetTextColor(0, 0, 60);
		$pdf->SetFont('', 'B', $default_font_size + 3);

		$w = 110;

		$posy = $this->marge_haute;
		$posx = $this->page_largeur - $this->marge_droite - $w;

		$pdf->SetXY($this->marge_gauche, $posy);

		// Logo
		if (empty($conf->global->PDF_DISABLE_MYCOMPANY_LOGO))
		{
			if ($this->emetteur->logo)
			{
				$logodir = $conf->mycompany->dir_output;
				if (!empty($conf->mycompany->multidir_output[$object->entity])) $logodir = $conf->mycompany->multidir_output[$object->entity];
				if (empty($conf->global->MAIN_PDF_USE_LARGE_LOGO))
				{
					$logo = $logodir.'/logos/thumbs/'.$this->emetteur->logo_small;
				}
				else {
					$logo = $logodir.'/logos/'.$this->emetteur->logo;
				}
				if (is_readable($logo))
				{
					$height = pdf_getHeightForLogo($logo);
					$pdf->Image($logo, $this->marge_gauche, $posy, 0, $height); // width=0 (auto)
				}
				else
				{
					$pdf->SetTextColor(200, 0, 0);
					$pdf->SetFont('', 'B', $default_font_size - 2);
					$pdf->MultiCell($w, 3, $outputlangs->transnoentities("ErrorLogoFileNotFound", $logo), 0, 'L');
					$pdf->MultiCell($w, 3, $outputlangs->transnoentities("ErrorGoToGlobalSetup"), 0, 'L');
				}
			}
			else
			{
				$text = $this->emetteur->name;
				$pdf->MultiCell($w, 4, $outputlangs->convToOutputCharset($text), 0, 'L');
			}
		}

		$pdf->SetFont('', 'B', $default_font_size + 3);
		$pdf->SetXY($posx, $posy);
		$pdf->SetTextColor(0, 0, 60);
		$title = $outputlangs->transnoentities("PdfInvoiceTitle");
		if ($object->type == 1) $title = $outputlangs->transnoentities("InvoiceReplacement");
		if ($object->type == 2) $title = $outputlangs->transnoentities("InvoiceAvoir");
		if ($object->type == 3) $title = $outputlangs->transnoentities("InvoiceDeposit");
		if ($object->type == 4) $title = $outputlangs->transnoentities("InvoiceProForma");
		if ($this->situationinvoice) $title = $outputlangs->transnoentities("InvoiceSituation");
		if (!empty($conf->global->PDF_USE_ALSO_LANGUAGE_CODE) && is_object($outputlangsbis)) {
			$title .= ' - ';
			if ($object->type == 0) {
				if ($this->situationinvoice) $title .= $outputlangsbis->transnoentities("InvoiceSituation");
				$title .= $outputlangsbis->transnoentities("PdfInvoiceTitle");
			}
			elseif ($object->type == 1) $title .= $outputlangsbis->transnoentities("InvoiceReplacement");
			elseif ($object->type == 2) $title .= $outputlangsbis->transnoentities("InvoiceAvoir");
			elseif ($object->type == 3) $title .= $outputlangsbis->transnoentities("InvoiceDeposit");
			elseif ($object->type == 4) $title .= $outputlangsbis->transnoentities("InvoiceProForma");
		}
		$pdf->MultiCell($w, 3, $title, '', 'R');

		$pdf->SetFont('', 'B', $default_font_size);

		$posy += 5;
		$pdf->SetXY($posx, $posy);
		$pdf->SetTextColor(0, 0, 60);
		$textref = $outputlangs->transnoentities("Ref")." : ".$outputlangs->convToOutputCharset($object->ref);
		if ($object->statut == Facture::STATUS_DRAFT)
		{
			$pdf->SetTextColor(128, 0, 0);
			$textref .= ' - '.$outputlangs->transnoentities("NotValidated");
		}
		$pdf->MultiCell($w, 4, $textref, '', 'R');

		$posy += 1;
		$pdf->SetFont('', '', $default_font_size - 2);

		if ($object->ref_client)
		{
			$posy += 4;
			$pdf->SetXY($posx, $posy);
			$pdf->SetTextColor(0, 0, 60);
			$pdf->MultiCell($w, 3, $outputlangs->transnoentities("RefCustomer")." : ".$outputlangs->convToOutputCharset($object->ref_client), '', 'R');
		}

		if (!empty($conf->global->PDF_SHOW_PROJECT_TITLE))
		{
			$object->fetch_projet();
			if (!empty($object->project->ref))
			{
				$posy += 3;
				$pdf->SetXY($posx, $posy);
				$pdf->SetTextColor(0, 0, 60);
				$pdf->MultiCell($w, 3, $outputlangs->transnoentities("Project")." : ".(empty($object->project->title) ? '' : $object->projet->title), '', 'R');
			}
		}

		if (!empty($conf->global->PDF_SHOW_PROJECT))
		{
			$object->fetch_projet();
			if (!empty($object->project->ref))
			{
				$posy += 3;
				$pdf->SetXY($posx, $posy);
				$pdf->SetTextColor(0, 0, 60);
				$pdf->MultiCell($w, 3, $outputlangs->transnoentities("RefProject")." : ".(empty($object->project->ref) ? '' : $object->projet->ref), '', 'R');
			}
		}

		$objectidnext = $object->getIdReplacingInvoice('validated');
		if ($object->type == 0 && $objectidnext)
		{
			$objectreplacing = new Facture($this->db);
			$objectreplacing->fetch($objectidnext);

			$posy += 3;
			$pdf->SetXY($posx, $posy);
			$pdf->SetTextColor(0, 0, 60);
			$pdf->MultiCell($w, 3, $outputlangs->transnoentities("ReplacementByInvoice").' : '.$outputlangs->convToOutputCharset($objectreplacing->ref), '', 'R');
		}
		if ($object->type == 1)
		{
			$objectreplaced = new Facture($this->db);
			$objectreplaced->fetch($object->fk_facture_source);

			$posy += 4;
			$pdf->SetXY($posx, $posy);
			$pdf->SetTextColor(0, 0, 60);
			$pdf->MultiCell($w, 3, $outputlangs->transnoentities("ReplacementInvoice").' : '.$outputlangs->convToOutputCharset($objectreplaced->ref), '', 'R');
		}
		if ($object->type == 2 && !empty($object->fk_facture_source))
		{
			$objectreplaced = new Facture($this->db);
			$objectreplaced->fetch($object->fk_facture_source);

			$posy += 3;
			$pdf->SetXY($posx, $posy);
			$pdf->SetTextColor(0, 0, 60);
			$pdf->MultiCell($w, 3, $outputlangs->transnoentities("CorrectionInvoice").' : '.$outputlangs->convToOutputCharset($objectreplaced->ref), '', 'R');
		}

		$posy += 4;
		$pdf->SetXY($posx, $posy);
		$pdf->SetTextColor(0, 0, 60);
		$pdf->MultiCell($w, 3, $outputlangs->transnoentities("DateInvoice")." : ".dol_print_date($object->date, "day", false, $outputlangs), '', 'R');

		if (!empty($conf->global->INVOICE_POINTOFTAX_DATE))
		{
			$posy += 4;
			$pdf->SetXY($posx, $posy);
			$pdf->SetTextColor(0, 0, 60);
			$pdf->MultiCell($w, 3, $outputlangs->transnoentities("DatePointOfTax")." : ".dol_print_date($object->date_pointoftax, "day", false, $outputlangs), '', 'R');
		}

		if ($object->type != 2)
		{
			$posy += 3;
			$pdf->SetXY($posx, $posy);
			$pdf->SetTextColor(0, 0, 60);
			$pdf->MultiCell($w, 3, $outputlangs->transnoentities("DateDue")." : ".dol_print_date($object->date_lim_reglement, "day", false, $outputlangs, true), '', 'R');
		}

		if ($object->thirdparty->code_client)
		{
			$posy += 3;
			$pdf->SetXY($posx, $posy);
			$pdf->SetTextColor(0, 0, 60);
			$pdf->MultiCell($w, 3, $outputlangs->transnoentities("CustomerCode")." : ".$outputlangs->transnoentities($object->thirdparty->code_client), '', 'R');
		}

		// Get contact
		if (!empty($conf->global->DOC_SHOW_FIRST_SALES_REP))
		{
			$arrayidcontact = $object->getIdContact('internal', 'SALESREPFOLL');
			if (count($arrayidcontact) > 0)
			{
				$usertmp = new User($this->db);
				$usertmp->fetch($arrayidcontact[0]);
				$posy += 4;
				$pdf->SetXY($posx, $posy);
				$pdf->SetTextColor(0, 0, 60);
				$pdf->MultiCell($w, 3, $langs->transnoentities("SalesRepresentative")." : ".$usertmp->getFullName($langs), '', 'R');
			}
		}

		$posy += 1;

		$top_shift = 0;
		// Show list of linked objects
		$current_y = $pdf->getY();
		$posy = pdf_writeLinkedObjects($pdf, $object, $outputlangs, $posx, $posy, $w, 3, 'R', $default_font_size);
		if ($current_y < $pdf->getY())
		{
			$top_shift = $pdf->getY() - $current_y;
		}

		if ($showaddress)
		{
			// Sender properties
			$carac_emetteur = pdf_build_address($outputlangs, $this->emetteur, $object->thirdparty, '', 0, 'source', $object);

			// Show sender
			$posy = !empty($conf->global->MAIN_PDF_USE_ISO_LOCATION) ? 40 : 42;
			$posy += $top_shift;
			$posx = $this->marge_gauche;
			if (!empty($conf->global->MAIN_INVERT_SENDER_RECIPIENT)) $posx = $this->page_largeur - $this->marge_droite - 80;

			$hautcadre = !empty($conf->global->MAIN_PDF_USE_ISO_LOCATION) ? 38 : 40;
			$widthrecbox = !empty($conf->global->MAIN_PDF_USE_ISO_LOCATION) ? 92 : 82;


			// Show sender frame
			$pdf->SetTextColor(0, 0, 0);
			$pdf->SetFont('', '', $default_font_size - 2);
			$pdf->SetXY($posx, $posy - 5);
			$pdf->MultiCell(66, 5, $outputlangs->transnoentities("BillFrom").":", 0, 'L');
			$pdf->SetXY($posx, $posy);
			$pdf->SetFillColor(230, 230, 230);
			$pdf->MultiCell($widthrecbox, $hautcadre, "", 0, 'R', 1);
			$pdf->SetTextColor(0, 0, 60);

			// Show sender name
			$pdf->SetXY($posx + 2, $posy + 3);
			$pdf->SetFont('', 'B', $default_font_size);
			$pdf->MultiCell($widthrecbox - 2, 4, $outputlangs->convToOutputCharset($this->emetteur->name), 0, 'L');
			$posy = $pdf->getY();

			// Show sender information
			$pdf->SetXY($posx + 2, $posy);
			$pdf->SetFont('', '', $default_font_size - 1);
			$pdf->MultiCell($widthrecbox - 2, 4, $carac_emetteur, 0, 'L');

			// If BILLING contact defined on invoice, we use it
			$usecontact = false;
			$arrayidcontact = $object->getIdContact('external', 'BILLING');
			if (count($arrayidcontact) > 0)
			{
				$usecontact = true;
				$result = $object->fetch_contact($arrayidcontact[0]);
			}

			//Recipient name
			// On peut utiliser le nom de la societe du contact
			if ($usecontact && !empty($conf->global->MAIN_USE_COMPANY_NAME_OF_CONTACT)) {
				$thirdparty = $object->contact;
			} else {
				$thirdparty = $object->thirdparty;
			}

			$carac_client_name = pdfBuildThirdpartyName($thirdparty, $outputlangs);

			$carac_client = pdf_build_address($outputlangs, $this->emetteur, $object->thirdparty, ($usecontact ? $object->contact : ''), $usecontact, 'target', $object);

			// Show recipient
			$widthrecbox = !empty($conf->global->MAIN_PDF_USE_ISO_LOCATION) ? 92 : 100;
			if ($this->page_largeur < 210) $widthrecbox = 84; // To work with US executive format
			$posy = !empty($conf->global->MAIN_PDF_USE_ISO_LOCATION) ? 40 : 42;
			$posy += $top_shift;
			$posx = $this->page_largeur - $this->marge_droite - $widthrecbox;
			if (!empty($conf->global->MAIN_INVERT_SENDER_RECIPIENT)) $posx = $this->marge_gauche;

			// Show recipient frame
			$pdf->SetTextColor(0, 0, 0);
			$pdf->SetFont('', '', $default_font_size - 2);
			$pdf->SetXY($posx + 2, $posy - 5);
			$pdf->MultiCell($widthrecbox, 5, $outputlangs->transnoentities("BillTo").":", 0, 'L');
			$pdf->Rect($posx, $posy, $widthrecbox, $hautcadre);

			// Show recipient name
			$pdf->SetXY($posx + 2, $posy + 3);
			$pdf->SetFont('', 'B', $default_font_size);
			$pdf->MultiCell($widthrecbox, 2, $carac_client_name, 0, 'L');

			$posy = $pdf->getY();

			// Show recipient information
			$pdf->SetFont('', '', $default_font_size - 1);
			$pdf->SetXY($posx + 2, $posy);
			$pdf->MultiCell($widthrecbox, 4, $carac_client, 0, 'L');
		}

		$pdf->SetTextColor(0, 0, 0);
		return $top_shift;
	}

	// phpcs:disable PEAR.NamingConventions.ValidFunctionName.PublicUnderscore
	/**
	 *   	Show footer of page. Need this->emetteur object
	 *
	 *   	@param	PDF			$pdf     			PDF
	 * 		@param	Object		$object				Object to show
	 *      @param	Translate	$outputlangs		Object lang for output
	 *      @param	int			$hidefreetext		1=Hide free text
	 *      @return	int								Return height of bottom margin including footer text
	 */
	protected function _pagefoot(&$pdf, $object, $outputlangs, $hidefreetext = 0)
	{
		global $conf;
		$showdetails = $conf->global->MAIN_GENERATE_DOCUMENTS_SHOW_FOOT_DETAILS;
		return pdf_pagefoot($pdf, $outputlangs, 'INVOICE_FREE_TEXT', $this->emetteur, $this->marge_basse, $this->marge_gauche, $this->page_hauteur, $object, $showdetails, $hidefreetext);
	}

	/**
	 *  Define Array Column Field
	 *
	 *  @param	object			$object    		common object
	 *  @param	Translate		$outputlangs    langs
	 *  @param	int			   $hidedetails		Do not show line details
	 *  @param	int			   $hidedesc		Do not show desc
	 *  @param	int			   $hideref			Do not show ref
	 *  @return	null
	 */
	public function defineColumnField($object, $outputlangs, $hidedetails = 0, $hidedesc = 0, $hideref = 0)
	{
		global $conf, $hookmanager;

		// Default field style for content
		$this->defaultContentsFieldsStyle = array(
			'align' => 'R', // R,C,L
			'padding' => array(1, 0.5, 1, 0.5), // Like css 0 => top , 1 => right, 2 => bottom, 3 => left
		);

		// Default field style for content
		$this->defaultTitlesFieldsStyle = array(
			'align' => 'C', // R,C,L
			'padding' => array(0.5, 0, 0.5, 0), // Like css 0 => top , 1 => right, 2 => bottom, 3 => left
		);

		/*
	     * For exemple
	    $this->cols['theColKey'] = array(
	        'rank' => $rank, // int : use for ordering columns
	        'width' => 20, // the column width in mm
	        'title' => array(
	            'textkey' => 'yourLangKey', // if there is no label, yourLangKey will be translated to replace label
	            'label' => ' ', // the final label : used fore final generated text
	            'align' => 'L', // text alignement :  R,C,L
	            'padding' => array(0.5,0.5,0.5,0.5), // Like css 0 => top , 1 => right, 2 => bottom, 3 => left
	        ),
	        'content' => array(
	            'align' => 'L', // text alignement :  R,C,L
	            'padding' => array(0.5,0.5,0.5,0.5), // Like css 0 => top , 1 => right, 2 => bottom, 3 => left
	        ),
	    );
	    */

		$rank = 0; // do not use negative rank
		$this->cols['desc'] = array(
			'rank' => $rank,
			'width' => false, // only for desc
			'status' => true,
			'title' => array(
				'textkey' => 'Designation', // use lang key is usefull in somme case with module
				'align' => 'L',
				// 'textkey' => 'yourLangKey', // if there is no label, yourLangKey will be translated to replace label
				// 'label' => ' ', // the final label
				'padding' => array(0.5, 0.5, 0.5, 0.5), // Like css 0 => top , 1 => right, 2 => bottom, 3 => left
			),
			'content' => array(
				'align' => 'L',
				'padding' => array(1, 0.5, 1, 1.5), // Like css 0 => top , 1 => right, 2 => bottom, 3 => left
			),
		);

		// PHOTO
		$rank = $rank + 10;
		$this->cols['photo'] = array(
			'rank' => $rank,
			'width' => (empty($conf->global->MAIN_DOCUMENTS_WITH_PICTURE_WIDTH) ? 20 : $conf->global->MAIN_DOCUMENTS_WITH_PICTURE_WIDTH), // in mm
			'status' => false,
			'title' => array(
				'textkey' => 'Photo',
				'label' => ' '
			),
			'content' => array(
				'padding' => array(0, 0, 0, 0), // Like css 0 => top , 1 => right, 2 => bottom, 3 => left
			),
			'border-left' => false, // remove left line separator
		);

		if (!empty($conf->global->MAIN_GENERATE_INVOICES_WITH_PICTURE) && !empty($this->atleastonephoto))
		{
			$this->cols['photo']['status'] = true;
		}


		$rank = $rank + 10;
		$this->cols['vat'] = array(
			'rank' => $rank,
			'status' => false,
			'width' => 16, // in mm
			'title' => array(
				'textkey' => 'VAT'
			),
			'border-left' => true, // add left line separator
		);

		if (empty($conf->global->MAIN_GENERATE_DOCUMENTS_WITHOUT_VAT) && empty($conf->global->MAIN_GENERATE_DOCUMENTS_WITHOUT_VAT_COLUMN))
		{
			$this->cols['vat']['status'] = true;
		}

		$rank = $rank + 10;
		$this->cols['subprice'] = array(
			'rank' => $rank,
			'width' => 19, // in mm
			'status' => true,
			'title' => array(
				'textkey' => 'PriceUHT'
			),
			'border-left' => true, // add left line separator
		);

		$rank = $rank + 10;
		$this->cols['qty'] = array(
			'rank' => $rank,
			'width' => 16, // in mm
			'status' => true,
			'title' => array(
				'textkey' => 'Qty'
			),
			'border-left' => true, // add left line separator
		);

		$rank = $rank + 10;
		$this->cols['progress'] = array(
			'rank' => $rank,
			'width' => 19, // in mm
			'status' => false,
			'title' => array(
				'textkey' => 'Progress'
			),
			'border-left' => true, // add left line separator
		);

		if ($this->situationinvoice)
		{
			$this->cols['progress']['status'] = true;
		}

		$rank = $rank + 10;
		$this->cols['unit'] = array(
			'rank' => $rank,
			'width' => 11, // in mm
			'status' => false,
			'title' => array(
				'textkey' => 'Unit'
			),
			'border-left' => true, // add left line separator
		);
		if ($conf->global->PRODUCT_USE_UNITS) {
			$this->cols['unit']['status'] = true;
		}

		$rank = $rank + 10;
		$this->cols['discount'] = array(
			'rank' => $rank,
			'width' => 13, // in mm
			'status' => false,
			'title' => array(
				'textkey' => 'ReductionShort'
			),
			'border-left' => true, // add left line separator
		);
		if ($this->atleastonediscount) {
			$this->cols['discount']['status'] = true;
		}

		$rank = $rank + 1000; // add a big offset to be sure is the last col because default extrafield rank is 100
		$this->cols['totalexcltax'] = array(
			'rank' => $rank,
			'width' => 26, // in mm
			'status' => true,
			'title' => array(
				'textkey' => 'TotalHT'
			),
			'border-left' => true, // add left line separator
		);

		// Add extrafields cols
		if (!empty($object->lines)) {
			$line = reset($object->lines);
			$this->defineColumnExtrafield($line, $outputlangs, $hidedetails);
		}

		$parameters = array(
			'object' => $object,
			'outputlangs' => $outputlangs,
			'hidedetails' => $hidedetails,
			'hidedesc' => $hidedesc,
			'hideref' => $hideref
		);

		$reshook = $hookmanager->executeHooks('defineColumnField', $parameters, $this); // Note that $object may have been modified by hook
		if ($reshook < 0)
		{
			setEventMessages($hookmanager->error, $hookmanager->errors, 'errors');
		}
		elseif (empty($reshook))
		{
			$this->cols = array_replace($this->cols, $hookmanager->resArray); // array_replace is used to preserve keys
		}
		else
		{
			$this->cols = $hookmanager->resArray;
		}
	}
}<|MERGE_RESOLUTION|>--- conflicted
+++ resolved
@@ -43,82 +43,82 @@
  */
 class pdf_sponge extends ModelePDFFactures
 {
+    /**
+     * @var DoliDb Database handler
+     */
+    public $db;
+
 	/**
-	 * @var DoliDb Database handler
-	 */
-	public $db;
+     * @var string model name
+     */
+    public $name;
 
 	/**
-	 * @var string model name
-	 */
-	public $name;
+     * @var string model description (short text)
+     */
+    public $description;
+
+    /**
+     * @var int     Save the name of generated file as the main doc when generating a doc with this template
+     */
+    public $update_main_doc_field;
 
 	/**
-	 * @var string model description (short text)
-	 */
-	public $description;
+     * @var string document type
+     */
+    public $type;
 
 	/**
-	 * @var int     Save the name of generated file as the main doc when generating a doc with this template
-	 */
-	public $update_main_doc_field;
+     * @var array Minimum version of PHP required by module.
+     * e.g.: PHP ≥ 5.5 = array(5, 5)
+     */
+	public $phpmin = array(5, 5);
 
 	/**
-	 * @var string document type
-	 */
-	public $type;
+     * Dolibarr version of the loaded document
+     * @var string
+     */
+	public $version = 'dolibarr';
+
+     /**
+     * @var int page_largeur
+     */
+    public $page_largeur;
 
 	/**
-	 * @var array Minimum version of PHP required by module.
-	 * e.g.: PHP ≥ 5.5 = array(5, 5)
-	 */
-	public $phpmin = array(5, 5);
+     * @var int page_hauteur
+     */
+    public $page_hauteur;
 
 	/**
-	 * Dolibarr version of the loaded document
-	 * @var string
-	 */
-	public $version = 'dolibarr';
-
-	 /**
-	  * @var int page_largeur
-	  */
-	public $page_largeur;
+     * @var array format
+     */
+    public $format;
 
 	/**
-	 * @var int page_hauteur
-	 */
-	public $page_hauteur;
+     * @var int marge_gauche
+     */
+	public $marge_gauche;
 
 	/**
-	 * @var array format
-	 */
-	public $format;
+     * @var int marge_droite
+     */
+	public $marge_droite;
 
 	/**
-	 * @var int marge_gauche
-	 */
-	public $marge_gauche;
+     * @var int marge_haute
+     */
+	public $marge_haute;
 
 	/**
-	 * @var int marge_droite
-	 */
-	public $marge_droite;
-
-	/**
-	 * @var int marge_haute
-	 */
-	public $marge_haute;
-
-	/**
-	 * @var int marge_basse
-	 */
+     * @var int marge_basse
+     */
 	public $marge_basse;
 
-	/**
-	 * Issuer
-	 * @var Societe Object that emits
-	 */
+    /**
+	* Issuer
+	* @var Societe Object that emits
+	*/
 	public $emetteur;
 
 	/**
@@ -776,9 +776,9 @@
 	                $parameters = array(
 	                    'object' => $object,
 	                    'i' => $i,
-	                    'pdf' => &$pdf,
-	                    'curY' => &$curY,
-	                    'nexY' => &$nexY,
+	                    'pdf' =>& $pdf,
+	                    'curY' =>& $curY,
+	                    'nexY' =>& $nexY,
 	                    'outputlangs' => $outputlangs,
 	                    'hidedetails' => $hidedetails
 	                );
@@ -1204,13 +1204,13 @@
 						$pdf->MultiCell(100, 3, $outputlangs->transnoentities('PaymentByChequeOrderedTo', $account->proprio), 0, 'L', 0);
 						$posy = $pdf->GetY() + 1;
 
-						if (empty($conf->global->MAIN_PDF_HIDE_CHQ_ADDRESS))
-						{
+			            if (empty($conf->global->MAIN_PDF_HIDE_CHQ_ADDRESS))
+			            {
 							$pdf->SetXY($this->marge_gauche, $posy);
 							$pdf->SetFont('', '', $default_font_size - $diffsizetitle);
 							$pdf->MultiCell(100, 3, $outputlangs->convToOutputCharset($account->owner_address), 0, 'L', 0);
 							$posy = $pdf->GetY() + 2;
-						}
+			            }
 					}
 					if ($conf->global->FACTURE_CHQ_NUMBER == -1)
 					{
@@ -1219,13 +1219,13 @@
 						$pdf->MultiCell(100, 3, $outputlangs->transnoentities('PaymentByChequeOrderedTo', $this->emetteur->name), 0, 'L', 0);
 						$posy = $pdf->GetY() + 1;
 
-						if (empty($conf->global->MAIN_PDF_HIDE_CHQ_ADDRESS))
-						{
+			            if (empty($conf->global->MAIN_PDF_HIDE_CHQ_ADDRESS))
+			            {
 							$pdf->SetXY($this->marge_gauche, $posy);
 							$pdf->SetFont('', '', $default_font_size - $diffsizetitle);
 							$pdf->MultiCell(100, 3, $outputlangs->convToOutputCharset($this->emetteur->getFullAddress()), 0, 'L', 0);
 							$posy = $pdf->GetY() + 2;
-						}
+			            }
 					}
 				}
 			}
@@ -1267,10 +1267,10 @@
 	{
 		global $conf, $mysoc, $hookmanager;
 
-		$sign = 1;
-		if ($object->type == 2 && !empty($conf->global->INVOICE_POSITIVE_CREDIT_NOTE)) $sign = -1;
-
-		$default_font_size = pdf_getPDFFontSize($outputlangs);
+        $sign = 1;
+        if ($object->type == 2 && !empty($conf->global->INVOICE_POSITIVE_CREDIT_NOTE)) $sign = -1;
+
+        $default_font_size = pdf_getPDFFontSize($outputlangs);
 
 		$tab2_top = $posy;
 		$tab2_hl = 4;
@@ -1311,10 +1311,10 @@
 		}
 
 		if (!empty($i)) {
-			$avancementGlobal = $percent / $i;
+		    $avancementGlobal = $percent / $i;
 		}
 		else {
-			$avancementGlobal = 0;
+		    $avancementGlobal = 0;
 		}
 
 		$object->fetchPreviousNextSituationInvoice();
@@ -1323,98 +1323,100 @@
 		$total_a_payer = 0;
 		$total_a_payer_ttc = 0;
 		foreach ($TPreviousIncoice as &$fac) {
-			$total_a_payer += $fac->total_ht;
-			$total_a_payer_ttc += $fac->total_ttc;
+		    $total_a_payer += $fac->total_ht;
+		    $total_a_payer_ttc += $fac->total_ttc;
 		}
 		$total_a_payer += $object->total_ht;
 		$total_a_payer_ttc += $object->total_ttc;
 
 		if (!empty($avancementGlobal)) {
-			$total_a_payer = $total_a_payer * 100 / $avancementGlobal;
-			$total_a_payer_ttc = $total_a_payer_ttc * 100 / $avancementGlobal;
+		    $total_a_payer = $total_a_payer * 100 / $avancementGlobal;
+		    $total_a_payer_ttc = $total_a_payer_ttc * 100 / $avancementGlobal;
 		}
 		else {
-			$total_a_payer = 0;
-			$total_a_payer_ttc = 0;
-		}
-
+		    $total_a_payer = 0;
+		    $total_a_payer_ttc = 0;
+		}
+
+		$deja_paye = 0;
 		$i = 1;
 		if (!empty($TPreviousIncoice)) {
-			$pdf->setY($tab2_top);
-			$posy = $pdf->GetY();
-
-			foreach ($TPreviousIncoice as &$fac) {
-				if ($posy > $this->page_hauteur - 4) {
-					$this->_pagefoot($pdf, $object, $outputlangs, 1);
-					$pdf->addPage();
-					$pdf->setY($this->marge_haute);
-					$posy = $pdf->GetY();
-				}
-
-				// cumul TVA précédent
-				$index++;
-				$pdf->SetFillColor(255, 255, 255);
-				$pdf->SetXY($col1x, $posy);
-				$pdf->MultiCell($col2x - $col1x, $tab2_hl, $outputlangs->transnoentities("PDFSituationTitle", $fac->situation_counter).' '.$outputlangs->transnoentities("TotalHT"), 0, 'L', 1);
-
-				$pdf->SetXY($col2x, $posy);
-
-				$facSign = '';
-				if ($i > 1) {
-					$facSign = $fac->total_ht >= 0 ? '+' : '';
-				}
-
-				$displayAmount = ' '.$facSign.' '.price($fac->total_ht, 0, $outputlangs);
-
-				$pdf->MultiCell($largcol2, $tab2_hl, $displayAmount, 0, 'R', 1);
-
-				$i++;
-				$posy += $tab2_hl;
-
-				$pdf->setY($posy);
-			}
-
-			// Display current total
-			$pdf->SetFillColor(255, 255, 255);
-			$pdf->SetXY($col1x, $posy);
-			$pdf->MultiCell($col2x - $col1x, $tab2_hl, $outputlangs->transnoentities("PDFSituationTitle", $object->situation_counter).' '.$outputlangs->transnoentities("TotalHT"), 0, 'L', 1);
-
-			$pdf->SetXY($col2x, $posy);
-			$facSign = '';
-			if ($i > 1) {
-				$facSign = $object->total_ht >= 0 ? '+' : ''; // management of a particular customer case
-			}
-
-			if ($fac->type === facture::TYPE_CREDIT_NOTE) {
-				$facSign = '-'; // les avoirs
-			}
-
-
-			$displayAmount = ' '.$facSign.' '.price($object->total_ht, 0, $outputlangs);
-			$pdf->MultiCell($largcol2, $tab2_hl, $displayAmount, 0, 'R', 1);
-
-			$posy += $tab2_hl;
-
-			// Display all total
-			$pdf->SetFont('', '', $default_font_size - 1);
-			$pdf->SetFillColor(255, 255, 255);
-			$pdf->SetXY($col1x, $posy);
-			$pdf->MultiCell($col2x - $col1x, $tab2_hl, $outputlangs->transnoentities("SituationTotalProgress", $avancementGlobal), 0, 'L', 1);
-
-			$pdf->SetXY($col2x, $posy);
-			$pdf->MultiCell($largcol2, $tab2_hl, price($total_a_payer * $avancementGlobal / 100, 0, $outputlangs), 0, 'R', 1);
-			$pdf->SetFont('', '', $default_font_size - 2);
-
-			$posy += $tab2_hl;
-
-			if ($posy > $this->page_hauteur - 4) {
-				$pdf->addPage();
-				$pdf->setY($this->marge_haute);
-				$posy = $pdf->GetY();
-			}
-
-			$tab2_top = $posy;
-			$index = 0;
+		    $pdf->setY($tab2_top);
+		    $posy = $pdf->GetY();
+
+		    foreach ($TPreviousIncoice as &$fac) {
+		        if ($posy > $this->page_hauteur - 4) {
+		            $this->_pagefoot($pdf, $object, $outputlangs, 1);
+		            $pdf->addPage();
+		            $pdf->setY($this->marge_haute);
+		            $posy = $pdf->GetY();
+		        }
+
+		        // cumul TVA précédent
+		        $index++;
+		        $pdf->SetFillColor(255, 255, 255);
+		        $pdf->SetXY($col1x, $posy);
+		        $pdf->MultiCell($col2x - $col1x, $tab2_hl, $outputlangs->transnoentities("PDFSituationTitle", $fac->situation_counter).' '.$outputlangs->transnoentities("TotalHT"), 0, 'L', 1);
+
+		        $pdf->SetXY($col2x, $posy);
+
+		        $facSign = '';
+		        if ($i > 1) {
+		            $facSign = $fac->total_ht >= 0 ? '+' : '';
+		        }
+
+		        $displayAmount = ' '.$facSign.' '.price($fac->total_ht, 0, $outputlangs);
+
+		        $pdf->MultiCell($largcol2, $tab2_hl, $displayAmount, 0, 'R', 1);
+
+		        $i++;
+		        $deja_paye += $fac->total_ht;
+		        $posy += $tab2_hl;
+
+		        $pdf->setY($posy);
+		    }
+
+		    // Display current total
+		    $pdf->SetFillColor(255, 255, 255);
+		    $pdf->SetXY($col1x, $posy);
+		    $pdf->MultiCell($col2x - $col1x, $tab2_hl, $outputlangs->transnoentities("PDFSituationTitle", $object->situation_counter).' '.$outputlangs->transnoentities("TotalHT"), 0, 'L', 1);
+
+		    $pdf->SetXY($col2x, $posy);
+		    $facSign = '';
+		    if ($i > 1) {
+		        $facSign = $object->total_ht >= 0 ? '+' : ''; // management of a particular customer case
+		    }
+
+		    if ($fac->type === facture::TYPE_CREDIT_NOTE) {
+		        $facSign = '-'; // les avoirs
+		    }
+
+
+		    $displayAmount = ' '.$facSign.' '.price($object->total_ht, 0, $outputlangs);
+		    $pdf->MultiCell($largcol2, $tab2_hl, $displayAmount, 0, 'R', 1);
+
+		    $posy += $tab2_hl;
+
+		    // Display all total
+		    $pdf->SetFont('', '', $default_font_size - 1);
+		    $pdf->SetFillColor(255, 255, 255);
+		    $pdf->SetXY($col1x, $posy);
+		    $pdf->MultiCell($col2x - $col1x, $tab2_hl, $outputlangs->transnoentities("SituationTotalProgress", $avancementGlobal), 0, 'L', 1);
+
+		    $pdf->SetXY($col2x, $posy);
+		    $pdf->MultiCell($largcol2, $tab2_hl, price($total_a_payer * $avancementGlobal / 100, 0, $outputlangs), 0, 'R', 1);
+		    $pdf->SetFont('', '', $default_font_size - 2);
+
+		    $posy += $tab2_hl;
+
+		    if ($posy > $this->page_hauteur - 4) {
+		        $pdf->addPage();
+		        $pdf->setY($this->marge_haute);
+		        $posy = $pdf->GetY();
+		    }
+
+		    $tab2_top = $posy;
+		    $index = 0;
 		}
 
 		$tab2_top += 3;
@@ -1425,30 +1427,30 @@
 		// Total remise
 		$total_line_remise = 0;
 		foreach ($object->lines as $i => $line) {
-			$total_line_remise += pdfGetLineTotalDiscountAmount($object, $i, $outputlangs, 2); // TODO: add this methode to core/lib/pdf.lib
-			// Gestion remise sous forme de ligne négative
-			if ($line->total_ht < 0) $total_line_remise += -$line->total_ht;
+		    $total_line_remise += pdfGetLineTotalDiscountAmount($object, $i, $outputlangs, 2); // TODO: add this methode to core/lib/pdf.lib
+		    // Gestion remise sous forme de ligne négative
+		    if ($line->total_ht < 0) $total_line_remise += -$line->total_ht;
 		}
 		if ($total_line_remise > 0) {
-			if (!empty($conf->global->MAIN_SHOW_AMOUNT_DISCOUNT)) {
-				$pdf->SetFillColor(255, 255, 255);
-				$pdf->SetXY($col1x, $tab2_top + $tab2_hl);
-				$pdf->MultiCell($col2x - $col1x, $tab2_hl, $outputlangs->transnoentities("TotalDiscount").(is_object($outputlangsbis) ? ' / '.$outputlangsbis->transnoentities("TotalDiscount") : ''), 0, 'L', 1);
-				$pdf->SetXY($col2x, $tab2_top + $tab2_hl);
-				$pdf->MultiCell($largcol2, $tab2_hl, price($total_line_remise, 0, $outputlangs), 0, 'R', 1);
-
-				$index++;
-			}
-			// Show total NET before discount
-			if (!empty($conf->global->MAIN_SHOW_AMOUNT_BEFORE_DISCOUNT)) {
-				$pdf->SetFillColor(255, 255, 255);
-				$pdf->SetXY($col1x, $tab2_top + 0);
-				$pdf->MultiCell($col2x - $col1x, $tab2_hl, $outputlangs->transnoentities("TotalHTBeforeDiscount").(is_object($outputlangsbis) ? ' / '.$outputlangsbis->transnoentities("TotalHTBeforeDiscount") : ''), 0, 'L', 1);
-				$pdf->SetXY($col2x, $tab2_top + 0);
-				$pdf->MultiCell($largcol2, $tab2_hl, price($total_line_remise + $total_ht, 0, $outputlangs), 0, 'R', 1);
-
-				$index++;
-			}
+		    if (!empty($conf->global->MAIN_SHOW_AMOUNT_DISCOUNT)) {
+		        $pdf->SetFillColor(255, 255, 255);
+		        $pdf->SetXY($col1x, $tab2_top + $tab2_hl);
+		        $pdf->MultiCell($col2x - $col1x, $tab2_hl, $outputlangs->transnoentities("TotalDiscount").(is_object($outputlangsbis) ? ' / '.$outputlangsbis->transnoentities("TotalDiscount") : ''), 0, 'L', 1);
+		        $pdf->SetXY($col2x, $tab2_top + $tab2_hl);
+		        $pdf->MultiCell($largcol2, $tab2_hl, price($total_line_remise, 0, $outputlangs), 0, 'R', 1);
+
+		        $index++;
+		    }
+		    // Show total NET before discount
+		    if (!empty($conf->global->MAIN_SHOW_AMOUNT_BEFORE_DISCOUNT)) {
+		        $pdf->SetFillColor(255, 255, 255);
+		        $pdf->SetXY($col1x, $tab2_top + 0);
+		        $pdf->MultiCell($col2x - $col1x, $tab2_hl, $outputlangs->transnoentities("TotalHTBeforeDiscount").(is_object($outputlangsbis) ? ' / '.$outputlangsbis->transnoentities("TotalHTBeforeDiscount") : ''), 0, 'L', 1);
+                $pdf->SetXY($col2x, $tab2_top + 0);
+		        $pdf->MultiCell($largcol2, $tab2_hl, price($total_line_remise + $total_ht, 0, $outputlangs), 0, 'R', 1);
+
+		        $index++;
+		    }
 		}
 
 		// Total HT
@@ -1475,7 +1477,7 @@
 			}
 			else
 			{
-				// FIXME amount of vat not supported with multicurrency
+			    // FIXME amount of vat not supported with multicurrency
 
 				//Local tax 1 before VAT
 				//if (! empty($conf->global->FACTURE_LOCAL_TAX1_OPTION) && $conf->global->FACTURE_LOCAL_TAX1_OPTION=='localtax1on')
@@ -1510,7 +1512,7 @@
 						}
 					}
 				}
-		  		//}
+	      		//}
 				//Local tax 2 before VAT
 				//if (! empty($conf->global->FACTURE_LOCAL_TAX2_OPTION) && $conf->global->FACTURE_LOCAL_TAX2_OPTION=='localtax2on')
 				//{
@@ -1543,7 +1545,7 @@
 						}
 					}
 				}
-				//}
+                //}
 
 				// VAT
 				// Situations totals migth be wrong on huge amounts
@@ -1554,13 +1556,13 @@
 					}
 
 					if ($sum_pdf_tva != $object->total_tva) { // apply coef to recover the VAT object amount (the good one)
-						if (!empty($sum_pdf_tva))
-						{
+					    if (!empty($sum_pdf_tva))
+					    {
 							$coef_fix_tva = $object->total_tva / $sum_pdf_tva;
-						}
-						else {
-							$coef_fix_tva = 1;
-						}
+					    }
+					    else {
+					        $coef_fix_tva = 1;
+					    }
 
 
 						foreach ($this->tva as $tvakey => $tvaval) {
@@ -1626,7 +1628,7 @@
 						}
 					}
 				}
-		  		//}
+	      		//}
 				//Local tax 2 after VAT
 				//if (! empty($conf->global->FACTURE_LOCAL_TAX2_OPTION) && $conf->global->FACTURE_LOCAL_TAX2_OPTION=='localtax2on')
 				//{
@@ -1636,7 +1638,7 @@
 
 					foreach ($localtax_rate as $tvakey => $tvaval)
 					{
-						// retrieve global local tax
+					    // retrieve global local tax
 						if ($tvakey != 0)    // On affiche pas taux 0
 						{
 							//$this->atleastoneratenotnull++;
@@ -1685,24 +1687,11 @@
 				$pdf->MultiCell($largcol2, $tab2_hl, price($sign * $total_ttc, 0, $outputlangs), $useborder, 'R', 1);
 
 
-				/*if($object->type == Facture::TYPE_SITUATION)
-				{
-				    // reste à payer total
-				    $index++;
-
-				    $pdf->SetFont('','', $default_font_size - 1);
-				    $pdf->SetFillColor(255,255,255);
-				    $pdf->SetXY($col1x, $tab2_top + $tab2_hl * $index);
-				    $pdf->MultiCell($col2x-$col1x, $tab2_hl, $outputlangs->transnoentities('SituationTotalRayToRest'), 0, 'L', 1);
-				    $pdf->SetXY($col2x, $tab2_top + $tab2_hl * $index);
-				    $pdf->MultiCell($largcol2, $tab2_hl, price($total_a_payer_ttc-$deja_regle, 0, $outputlangs), 0, 'R', 1);
-				}*/
 
 
 				// Retained warranty
 				if ($object->displayRetainedWarranty())
 				{
-<<<<<<< HEAD
 					$pdf->SetTextColor(40, 40, 40);
 					$pdf->SetFillColor(255, 255, 255);
 
@@ -1727,51 +1716,6 @@
 					$pdf->MultiCell($col2x - $col1x, $tab2_hl, $retainedWarrantyToPayOn, $useborder, 'L', 1);
 					$pdf->SetXY($col2x, $tab2_top + $tab2_hl * $index);
 					$pdf->MultiCell($largcol2, $tab2_hl, price($retainedWarranty), $useborder, 'R', 1);
-=======
-					$displayWarranty = false;
-
-					// Check if this situation invoice is 100% for real
-					if (!empty($object->situation_final)) {
-						$displayWarranty = true;
-					}
-					elseif (!empty($object->lines) && $object->status == Facture::STATUS_DRAFT) {
-						// $object->situation_final need validation to be done so this test is need for draft
-						$displayWarranty = true;
-						foreach ($object->lines as $i => $line) {
-							if ($line->product_type < 2 && $line->situation_percent < 100) {
-								$displayWarranty = false;
-								break;
-							}
-						}
-					}
-
-					if ($displayWarranty) {
-						$pdf->SetTextColor(40, 40, 40);
-						$pdf->SetFillColor(255, 255, 255);
-
-						$retainedWarranty = $total_a_payer_ttc * $object->retained_warranty / 100;
-						$billedWithRetainedWarranty = $object->total_ttc - $retainedWarranty;
-
-						// Billed - retained warranty
-						$index++;
-						$pdf->SetXY($col1x, $tab2_top + $tab2_hl * $index);
-						$pdf->MultiCell($col2x - $col1x, $tab2_hl, $outputlangs->transnoentities("PDFEVOLToPayOn", dol_print_date($object->date_lim_reglement, 'day')), $useborder, 'L', 1);
-
-						$pdf->SetXY($col2x, $tab2_top + $tab2_hl * $index);
-						$pdf->MultiCell($largcol2, $tab2_hl, price($billedWithRetainedWarranty), $useborder, 'R', 1);
-
-						// retained warranty
-						$index++;
-						$pdf->SetXY($col1x, $tab2_top + $tab2_hl * $index);
-
-						$retainedWarrantyToPayOn = $outputlangs->transnoentities("PDFEVOLRetainedWarranty").' ('.$object->retained_warranty.'%)';
-						$retainedWarrantyToPayOn .= !empty($object->retained_warranty_date_limit) ? ' '.$outputlangs->transnoentities("PDFEVOLtoPayOn", dol_print_date($object->retained_warranty_date_limit, 'day')) : '';
-
-						$pdf->MultiCell($col2x - $col1x, $tab2_hl, $retainedWarrantyToPayOn, $useborder, 'L', 1);
-						$pdf->SetXY($col2x, $tab2_top + $tab2_hl * $index);
-						$pdf->MultiCell($largcol2, $tab2_hl, price($retainedWarranty), $useborder, 'R', 1);
-					}
->>>>>>> 61901472
 				}
 			}
 		}
@@ -1905,7 +1849,7 @@
 		$this->pdfTabTitles($pdf, $tab_top, $tab_height, $outputlangs, $hidetop);
 
 		if (empty($hidetop)) {
-			$pdf->line($this->marge_gauche, $tab_top + $this->tabTitleHeight, $this->page_largeur - $this->marge_droite, $tab_top + $this->tabTitleHeight); // line takes a position y in 2nd parameter and 4th parameter
+		    $pdf->line($this->marge_gauche, $tab_top + $this->tabTitleHeight, $this->page_largeur - $this->marge_droite, $tab_top + $this->tabTitleHeight); // line takes a position y in 2nd parameter and 4th parameter
 		}
 	}
 
@@ -1933,9 +1877,9 @@
 
 		// Show Draft Watermark
 		if ($object->statut == Facture::STATUS_DRAFT && (!empty($conf->global->FACTURE_DRAFT_WATERMARK)))
-		{
-			  pdf_watermark($pdf, $outputlangs, $this->page_hauteur, $this->page_largeur, 'mm', $conf->global->FACTURE_DRAFT_WATERMARK);
-		}
+        {
+		      pdf_watermark($pdf, $outputlangs, $this->page_hauteur, $this->page_largeur, 'mm', $conf->global->FACTURE_DRAFT_WATERMARK);
+        }
 
 		$pdf->SetTextColor(0, 0, 60);
 		$pdf->SetFont('', 'B', $default_font_size + 3);
@@ -1943,7 +1887,7 @@
 		$w = 110;
 
 		$posy = $this->marge_haute;
-		$posx = $this->page_largeur - $this->marge_droite - $w;
+        $posx = $this->page_largeur - $this->marge_droite - $w;
 
 		$pdf->SetXY($this->marge_gauche, $posy);
 
@@ -1963,7 +1907,7 @@
 				}
 				if (is_readable($logo))
 				{
-					$height = pdf_getHeightForLogo($logo);
+				    $height = pdf_getHeightForLogo($logo);
 					$pdf->Image($logo, $this->marge_gauche, $posy, 0, $height); // width=0 (auto)
 				}
 				else
@@ -2115,16 +2059,16 @@
 		// Get contact
 		if (!empty($conf->global->DOC_SHOW_FIRST_SALES_REP))
 		{
-			$arrayidcontact = $object->getIdContact('internal', 'SALESREPFOLL');
-			if (count($arrayidcontact) > 0)
-			{
-				$usertmp = new User($this->db);
-				$usertmp->fetch($arrayidcontact[0]);
-				$posy += 4;
-				$pdf->SetXY($posx, $posy);
-				$pdf->SetTextColor(0, 0, 60);
-				$pdf->MultiCell($w, 3, $langs->transnoentities("SalesRepresentative")." : ".$usertmp->getFullName($langs), '', 'R');
-			}
+		    $arrayidcontact = $object->getIdContact('internal', 'SALESREPFOLL');
+		    if (count($arrayidcontact) > 0)
+		    {
+		        $usertmp = new User($this->db);
+		        $usertmp->fetch($arrayidcontact[0]);
+                $posy += 4;
+                $pdf->SetXY($posx, $posy);
+		        $pdf->SetTextColor(0, 0, 60);
+		        $pdf->MultiCell($w, 3, $langs->transnoentities("SalesRepresentative")." : ".$usertmp->getFullName($langs), '', 'R');
+		    }
 		}
 
 		$posy += 1;
@@ -2230,7 +2174,7 @@
 	// phpcs:disable PEAR.NamingConventions.ValidFunctionName.PublicUnderscore
 	/**
 	 *   	Show footer of page. Need this->emetteur object
-	 *
+     *
 	 *   	@param	PDF			$pdf     			PDF
 	 * 		@param	Object		$object				Object to show
 	 *      @param	Translate	$outputlangs		Object lang for output
@@ -2249,28 +2193,28 @@
 	 *
 	 *  @param	object			$object    		common object
 	 *  @param	Translate		$outputlangs    langs
-	 *  @param	int			   $hidedetails		Do not show line details
-	 *  @param	int			   $hidedesc		Do not show desc
-	 *  @param	int			   $hideref			Do not show ref
-	 *  @return	null
-	 */
-	public function defineColumnField($object, $outputlangs, $hidedetails = 0, $hidedesc = 0, $hideref = 0)
-	{
-		global $conf, $hookmanager;
-
-		// Default field style for content
-		$this->defaultContentsFieldsStyle = array(
-			'align' => 'R', // R,C,L
-			'padding' => array(1, 0.5, 1, 0.5), // Like css 0 => top , 1 => right, 2 => bottom, 3 => left
-		);
-
-		// Default field style for content
-		$this->defaultTitlesFieldsStyle = array(
-			'align' => 'C', // R,C,L
-			'padding' => array(0.5, 0, 0.5, 0), // Like css 0 => top , 1 => right, 2 => bottom, 3 => left
-		);
-
-		/*
+     *  @param	int			   $hidedetails		Do not show line details
+     *  @param	int			   $hidedesc		Do not show desc
+     *  @param	int			   $hideref			Do not show ref
+     *  @return	null
+     */
+    public function defineColumnField($object, $outputlangs, $hidedetails = 0, $hidedesc = 0, $hideref = 0)
+    {
+	    global $conf, $hookmanager;
+
+	    // Default field style for content
+	    $this->defaultContentsFieldsStyle = array(
+	        'align' => 'R', // R,C,L
+	        'padding' => array(1, 0.5, 1, 0.5), // Like css 0 => top , 1 => right, 2 => bottom, 3 => left
+	    );
+
+	    // Default field style for content
+	    $this->defaultTitlesFieldsStyle = array(
+	        'align' => 'C', // R,C,L
+	        'padding' => array(0.5, 0, 0.5, 0), // Like css 0 => top , 1 => right, 2 => bottom, 3 => left
+	    );
+
+	    /*
 	     * For exemple
 	    $this->cols['theColKey'] = array(
 	        'rank' => $rank, // int : use for ordering columns
@@ -2288,165 +2232,165 @@
 	    );
 	    */
 
-		$rank = 0; // do not use negative rank
-		$this->cols['desc'] = array(
-			'rank' => $rank,
-			'width' => false, // only for desc
-			'status' => true,
-			'title' => array(
-				'textkey' => 'Designation', // use lang key is usefull in somme case with module
-				'align' => 'L',
-				// 'textkey' => 'yourLangKey', // if there is no label, yourLangKey will be translated to replace label
-				// 'label' => ' ', // the final label
-				'padding' => array(0.5, 0.5, 0.5, 0.5), // Like css 0 => top , 1 => right, 2 => bottom, 3 => left
-			),
-			'content' => array(
-				'align' => 'L',
-				'padding' => array(1, 0.5, 1, 1.5), // Like css 0 => top , 1 => right, 2 => bottom, 3 => left
-			),
-		);
-
-		// PHOTO
-		$rank = $rank + 10;
-		$this->cols['photo'] = array(
-			'rank' => $rank,
-			'width' => (empty($conf->global->MAIN_DOCUMENTS_WITH_PICTURE_WIDTH) ? 20 : $conf->global->MAIN_DOCUMENTS_WITH_PICTURE_WIDTH), // in mm
-			'status' => false,
-			'title' => array(
-				'textkey' => 'Photo',
-				'label' => ' '
-			),
-			'content' => array(
-				'padding' => array(0, 0, 0, 0), // Like css 0 => top , 1 => right, 2 => bottom, 3 => left
-			),
-			'border-left' => false, // remove left line separator
-		);
-
-		if (!empty($conf->global->MAIN_GENERATE_INVOICES_WITH_PICTURE) && !empty($this->atleastonephoto))
-		{
-			$this->cols['photo']['status'] = true;
-		}
-
-
-		$rank = $rank + 10;
-		$this->cols['vat'] = array(
-			'rank' => $rank,
-			'status' => false,
-			'width' => 16, // in mm
-			'title' => array(
-				'textkey' => 'VAT'
-			),
-			'border-left' => true, // add left line separator
-		);
-
-		if (empty($conf->global->MAIN_GENERATE_DOCUMENTS_WITHOUT_VAT) && empty($conf->global->MAIN_GENERATE_DOCUMENTS_WITHOUT_VAT_COLUMN))
-		{
-			$this->cols['vat']['status'] = true;
-		}
-
-		$rank = $rank + 10;
-		$this->cols['subprice'] = array(
-			'rank' => $rank,
-			'width' => 19, // in mm
-			'status' => true,
-			'title' => array(
-				'textkey' => 'PriceUHT'
-			),
-			'border-left' => true, // add left line separator
-		);
-
-		$rank = $rank + 10;
-		$this->cols['qty'] = array(
-			'rank' => $rank,
-			'width' => 16, // in mm
-			'status' => true,
-			'title' => array(
-				'textkey' => 'Qty'
-			),
-			'border-left' => true, // add left line separator
-		);
-
-		$rank = $rank + 10;
-		$this->cols['progress'] = array(
-			'rank' => $rank,
-			'width' => 19, // in mm
-			'status' => false,
-			'title' => array(
-				'textkey' => 'Progress'
-			),
-			'border-left' => true, // add left line separator
-		);
-
-		if ($this->situationinvoice)
-		{
-			$this->cols['progress']['status'] = true;
-		}
-
-		$rank = $rank + 10;
-		$this->cols['unit'] = array(
-			'rank' => $rank,
-			'width' => 11, // in mm
-			'status' => false,
-			'title' => array(
-				'textkey' => 'Unit'
-			),
-			'border-left' => true, // add left line separator
-		);
-		if ($conf->global->PRODUCT_USE_UNITS) {
-			$this->cols['unit']['status'] = true;
-		}
-
-		$rank = $rank + 10;
-		$this->cols['discount'] = array(
-			'rank' => $rank,
-			'width' => 13, // in mm
-			'status' => false,
-			'title' => array(
-				'textkey' => 'ReductionShort'
-			),
-			'border-left' => true, // add left line separator
-		);
-		if ($this->atleastonediscount) {
-			$this->cols['discount']['status'] = true;
-		}
-
-		$rank = $rank + 1000; // add a big offset to be sure is the last col because default extrafield rank is 100
-		$this->cols['totalexcltax'] = array(
-			'rank' => $rank,
-			'width' => 26, // in mm
-			'status' => true,
-			'title' => array(
-				'textkey' => 'TotalHT'
-			),
-			'border-left' => true, // add left line separator
-		);
-
-		// Add extrafields cols
-		if (!empty($object->lines)) {
-			$line = reset($object->lines);
-			$this->defineColumnExtrafield($line, $outputlangs, $hidedetails);
-		}
-
-		$parameters = array(
-			'object' => $object,
-			'outputlangs' => $outputlangs,
-			'hidedetails' => $hidedetails,
-			'hidedesc' => $hidedesc,
-			'hideref' => $hideref
-		);
-
-		$reshook = $hookmanager->executeHooks('defineColumnField', $parameters, $this); // Note that $object may have been modified by hook
-		if ($reshook < 0)
-		{
-			setEventMessages($hookmanager->error, $hookmanager->errors, 'errors');
-		}
-		elseif (empty($reshook))
-		{
-			$this->cols = array_replace($this->cols, $hookmanager->resArray); // array_replace is used to preserve keys
-		}
-		else
-		{
-			$this->cols = $hookmanager->resArray;
-		}
+	    $rank = 0; // do not use negative rank
+	    $this->cols['desc'] = array(
+	        'rank' => $rank,
+	        'width' => false, // only for desc
+	        'status' => true,
+	        'title' => array(
+	            'textkey' => 'Designation', // use lang key is usefull in somme case with module
+	            'align' => 'L',
+	            // 'textkey' => 'yourLangKey', // if there is no label, yourLangKey will be translated to replace label
+	            // 'label' => ' ', // the final label
+	            'padding' => array(0.5, 0.5, 0.5, 0.5), // Like css 0 => top , 1 => right, 2 => bottom, 3 => left
+	        ),
+	        'content' => array(
+	            'align' => 'L',
+                'padding' => array(1, 0.5, 1, 1.5), // Like css 0 => top , 1 => right, 2 => bottom, 3 => left
+	        ),
+	    );
+
+	    // PHOTO
+        $rank = $rank + 10;
+        $this->cols['photo'] = array(
+            'rank' => $rank,
+            'width' => (empty($conf->global->MAIN_DOCUMENTS_WITH_PICTURE_WIDTH) ? 20 : $conf->global->MAIN_DOCUMENTS_WITH_PICTURE_WIDTH), // in mm
+            'status' => false,
+            'title' => array(
+                'textkey' => 'Photo',
+                'label' => ' '
+            ),
+            'content' => array(
+                'padding' => array(0, 0, 0, 0), // Like css 0 => top , 1 => right, 2 => bottom, 3 => left
+            ),
+            'border-left' => false, // remove left line separator
+        );
+
+	    if (!empty($conf->global->MAIN_GENERATE_INVOICES_WITH_PICTURE) && !empty($this->atleastonephoto))
+	    {
+	        $this->cols['photo']['status'] = true;
+	    }
+
+
+	    $rank = $rank + 10;
+	    $this->cols['vat'] = array(
+	        'rank' => $rank,
+	        'status' => false,
+	        'width' => 16, // in mm
+	        'title' => array(
+	            'textkey' => 'VAT'
+	        ),
+	        'border-left' => true, // add left line separator
+	    );
+
+	    if (empty($conf->global->MAIN_GENERATE_DOCUMENTS_WITHOUT_VAT) && empty($conf->global->MAIN_GENERATE_DOCUMENTS_WITHOUT_VAT_COLUMN))
+	    {
+	        $this->cols['vat']['status'] = true;
+	    }
+
+	    $rank = $rank + 10;
+	    $this->cols['subprice'] = array(
+	        'rank' => $rank,
+	        'width' => 19, // in mm
+	        'status' => true,
+	        'title' => array(
+	            'textkey' => 'PriceUHT'
+	        ),
+	        'border-left' => true, // add left line separator
+	    );
+
+	    $rank = $rank + 10;
+	    $this->cols['qty'] = array(
+	        'rank' => $rank,
+	        'width' => 16, // in mm
+	        'status' => true,
+	        'title' => array(
+	            'textkey' => 'Qty'
+	        ),
+	        'border-left' => true, // add left line separator
+	    );
+
+	    $rank = $rank + 10;
+	    $this->cols['progress'] = array(
+	        'rank' => $rank,
+	        'width' => 19, // in mm
+	        'status' => false,
+	        'title' => array(
+	            'textkey' => 'Progress'
+	        ),
+	        'border-left' => true, // add left line separator
+	    );
+
+	    if ($this->situationinvoice)
+	    {
+	        $this->cols['progress']['status'] = true;
+	    }
+
+	    $rank = $rank + 10;
+	    $this->cols['unit'] = array(
+	        'rank' => $rank,
+	        'width' => 11, // in mm
+	        'status' => false,
+	        'title' => array(
+	            'textkey' => 'Unit'
+	        ),
+	        'border-left' => true, // add left line separator
+	    );
+	    if ($conf->global->PRODUCT_USE_UNITS) {
+	        $this->cols['unit']['status'] = true;
+	    }
+
+	    $rank = $rank + 10;
+	    $this->cols['discount'] = array(
+	        'rank' => $rank,
+	        'width' => 13, // in mm
+	        'status' => false,
+	        'title' => array(
+	            'textkey' => 'ReductionShort'
+	        ),
+	        'border-left' => true, // add left line separator
+	    );
+	    if ($this->atleastonediscount) {
+	        $this->cols['discount']['status'] = true;
+	    }
+
+	    $rank = $rank + 1000; // add a big offset to be sure is the last col because default extrafield rank is 100
+	    $this->cols['totalexcltax'] = array(
+	        'rank' => $rank,
+	        'width' => 26, // in mm
+	        'status' => true,
+	        'title' => array(
+	            'textkey' => 'TotalHT'
+	        ),
+	        'border-left' => true, // add left line separator
+	    );
+
+	    // Add extrafields cols
+        if (!empty($object->lines)) {
+            $line = reset($object->lines);
+            $this->defineColumnExtrafield($line, $outputlangs, $hidedetails);
+        }
+
+	    $parameters = array(
+	        'object' => $object,
+	        'outputlangs' => $outputlangs,
+	        'hidedetails' => $hidedetails,
+	        'hidedesc' => $hidedesc,
+	        'hideref' => $hideref
+	    );
+
+	    $reshook = $hookmanager->executeHooks('defineColumnField', $parameters, $this); // Note that $object may have been modified by hook
+	    if ($reshook < 0)
+	    {
+	        setEventMessages($hookmanager->error, $hookmanager->errors, 'errors');
+	    }
+	    elseif (empty($reshook))
+	    {
+	        $this->cols = array_replace($this->cols, $hookmanager->resArray); // array_replace is used to preserve keys
+	    }
+	    else
+	    {
+	        $this->cols = $hookmanager->resArray;
+	    }
 	}
 }