--- conflicted
+++ resolved
@@ -1428,11 +1428,7 @@
 		// Total remise
 		$total_line_remise = 0;
 		foreach ($object->lines as $i => $line) {
-<<<<<<< HEAD
-			$total_line_remise += (float)pdfGetLineTotalDiscountAmount($object, $i, $outputlangs, 2); // TODO: add this method to core/lib/pdf.lib
-=======
 			$total_line_remise += (float) pdfGetLineTotalDiscountAmount($object, $i, $outputlangs, 2); // TODO: add this method to core/lib/pdf.lib
->>>>>>> ff16d74b
 			// Gestion remise sous forme de ligne négative
 			if ($line->total_ht < 0) {
 				$total_line_remise += -$line->total_ht;
