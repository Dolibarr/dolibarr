--- conflicted
+++ resolved
@@ -1,5 +1,4 @@
 <?php
-<<<<<<< HEAD
 /* Copyright (C) 2004-2014  Laurent Destailleur     <eldy@users.sourceforge.net>
  * Copyright (C) 2005-2012  Regis Houssin           <regis.houssin@inodbox.com>
  * Copyright (C) 2008       Raphael Bertrand        <raphael.bertrand@resultic.fr>
@@ -10,27 +9,11 @@
  * Copyright (C) 2015       Marcos García           <marcosgdf@gmail.com>
  * Copyright (C) 2017       Ferran Marcet           <fmarcet@2byte.es>
  * Copyright (C) 2018-2024  Frédéric France         <frederic.france@free.fr>
- * Copyright (C) 2022		Anthony Berton			<anthony.berton@bb2a.fr>
- * Copyright (C) 2022       Alexandre Spangaro      <aspangaro@open-dsi.fr>
- * Copyright (C) 2024		MDW						<mdeweerd@users.noreply.github.com>
- * Copyright (C) 2024	    Nick Fragoulis
- * Copyright (C) 2024	    Franck Moreau
-=======
-/* Copyright (C) 2004-2014  Laurent Destailleur			<eldy@users.sourceforge.net>
- * Copyright (C) 2005-2012  Regis Houssin				<regis.houssin@inodbox.com>
- * Copyright (C) 2008       Raphael Bertrand			<raphael.bertrand@resultic.fr>
- * Copyright (C) 2010-2014  Juanjo Menent				<jmenent@2byte.es>
- * Copyright (C) 2012       Christophe Battarel			<christophe.battarel@altairis.fr>
- * Copyright (C) 2012       Cédric Salvador				<csalvador@gpcsolutions.fr>
- * Copyright (C) 2012-2014  Raphaël Doursenaud			<rdoursenaud@gpcsolutions.fr>
- * Copyright (C) 2015       Marcos García				<marcosgdf@gmail.com>
- * Copyright (C) 2017       Ferran Marcet				<fmarcet@2byte.es>
- * Copyright (C) 2018-2024  Frédéric France				<frederic.france@free.fr>
- * Copyright (C) 2022		Anthony Berton				<anthony.berton@bb2a.fr>
- * Copyright (C) 2022-2024	Alexandre Spangaro			<alexandre@inovea-conseil.com>
- * Copyright (C) 2024		MDW							<mdeweerd@users.noreply.github.com>
- * Copyright (C) 2024		Nick Fragoulis
->>>>>>> 5dfe870c
+ * Copyright (C) 2022		    Anthony Berton			    <anthony.berton@bb2a.fr>
+ * Copyright (C) 2022       Alexandre Spangaro      <alexandre@inovea-conseil.com>
+ * Copyright (C) 2024		    MDW						          <mdeweerd@users.noreply.github.com>
+ * Copyright (C) 2024	      Nick Fragoulis
+ * Copyright (C) 2024	      Franck Moreau
  *
  * This program is free software; you can redistribute it and/or modify
  * it under the terms of the GNU General Public License as published by
