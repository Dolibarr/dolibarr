--- conflicted
+++ resolved
@@ -9,15 +9,9 @@
  * Copyright (C) 2015       Marcos García           <marcosgdf@gmail.com>
  * Copyright (C) 2017       Ferran Marcet           <fmarcet@2byte.es>
  * Copyright (C) 2018-2024  Frédéric France         <frederic.france@free.fr>
-<<<<<<< HEAD
- * Copyright (C) 2022		Anthony Berton				<anthony.berton@bb2a.fr>
- * Copyright (C) 2022       Alexandre Spangaro      <aspangaro@open-dsi.fr>
- * Copyright (C) 2024		MDW							<mdeweerd@users.noreply.github.com>
-=======
  * Copyright (C) 2022		Anthony Berton			<anthony.berton@bb2a.fr>
  * Copyright (C) 2022       Alexandre Spangaro      <aspangaro@open-dsi.fr>
  * Copyright (C) 2024		MDW						<mdeweerd@users.noreply.github.com>
->>>>>>> cc80841a
  *
  * This program is free software; you can redistribute it and/or modify
  * it under the terms of the GNU General Public License as published by
@@ -115,11 +109,7 @@
 
 
 	/**
-<<<<<<< HEAD
-	 * @var array<string,array{rank:int,width:float|int,title:array{textkey:string,label:string,align:string,padding:array{0:float,1:float,2:float,3:float}},content:array{align:string,padding:array{0:float,1:float,2:float,3:float}}}>	Array of columns
-=======
 	 * @var array<string,array{rank:int,width:float|int,status:bool,title:array{textkey:string,label:string,align:string,padding:array{0:float,1:float,2:float,3:float}},content:array{align:string,padding:array{0:float,1:float,2:float,3:float}}}>	Array of document table columns
->>>>>>> cc80841a
 	 */
 	public $cols;
 
@@ -231,11 +221,7 @@
 		}
 
 		// Show Draft Watermark
-<<<<<<< HEAD
-		if ($object->statut == $object::STATUS_DRAFT && (getDolGlobalString('FACTURE_DRAFT_WATERMARK'))) {
-=======
 		if ($object->status == $object::STATUS_DRAFT && (getDolGlobalString('FACTURE_DRAFT_WATERMARK'))) {
->>>>>>> cc80841a
 			$this->watermark = getDolGlobalString('FACTURE_DRAFT_WATERMARK');
 		}
 
@@ -347,11 +333,7 @@
 				$pdf->SetAutoPageBreak(1, 0);
 
 				$this->heightforinfotot = 50 + (4 * $nbpayments); // Height reserved to output the info and total part and payment part
-<<<<<<< HEAD
-				$this->heightforfreetext = (isset($conf->global->MAIN_PDF_FREETEXT_HEIGHT) ? $conf->global->MAIN_PDF_FREETEXT_HEIGHT : 5); // Height reserved to output the free text on last page
-=======
 				$this->heightforfreetext = getDolGlobalInt('MAIN_PDF_FREETEXT_HEIGHT', 5); // Height reserved to output the free text on last page
->>>>>>> cc80841a
 				$this->heightforfooter = $this->marge_basse + (!getDolGlobalString('MAIN_GENERATE_DOCUMENTS_SHOW_FOOT_DETAILS') ? 12 : 22); // Height reserved to output the footer (value include bottom margin)
 
 				$heightforqrinvoice = $heightforqrinvoice_firstpage = 0;
@@ -396,17 +378,10 @@
 				$certprivate = empty($user->conf->CERTIFICATE_CRT_PRIVATE) ? '' : $user->conf->CERTIFICATE_CRT_PRIVATE;
 				// If user has no certificate, we try to take the company one
 				if (!$cert) {
-<<<<<<< HEAD
-					$cert = !getDolGlobalString('CERTIFICATE_CRT') ? '' : $conf->global->CERTIFICATE_CRT;
-				}
-				if (!$certprivate) {
-					$certprivate = !getDolGlobalString('CERTIFICATE_CRT_PRIVATE') ? '' : $conf->global->CERTIFICATE_CRT_PRIVATE;
-=======
 					$cert = getDolGlobalString('CERTIFICATE_CRT');
 				}
 				if (!$certprivate) {
 					$certprivate = getDolGlobalString('CERTIFICATE_CRT_PRIVATE');
->>>>>>> cc80841a
 				}
 				// If a certificate is found
 				if ($cert) {
@@ -700,11 +675,7 @@
 						}
 					}
 
-<<<<<<< HEAD
-					$tab_height = $tab_height - $height_note;
-=======
 					$tab_height -= $height_note;
->>>>>>> cc80841a
 					$this->tab_top = $posyafter + 6;
 				} else {
 					$height_note = 0;
@@ -744,11 +715,7 @@
 					$posYAfterDescription = 0;
 
 					if ($this->getColumnStatus('position')) {
-<<<<<<< HEAD
-						$this->printStdColumnContent($pdf, $curY, 'position', $i + 1);
-=======
 						$this->printStdColumnContent($pdf, $curY, 'position', (string) ($i + 1));
->>>>>>> cc80841a
 					}
 
 					if ($this->getColumnStatus('photo')) {
@@ -1295,7 +1262,6 @@
 			$lib_condition_paiement = ($outputlangs->transnoentities("PaymentCondition".$object->cond_reglement_code) != 'PaymentCondition'.$object->cond_reglement_code) ? $outputlangs->transnoentities("PaymentCondition".$object->cond_reglement_code) : $outputlangs->convToOutputCharset($object->cond_reglement_doc ? $object->cond_reglement_doc : $object->cond_reglement_label);
 			$lib_condition_paiement = str_replace('\n', "\n", $lib_condition_paiement);
 			$pdf->MultiCell($posxend - $posxval, 4, $lib_condition_paiement, 0, 'L');
-<<<<<<< HEAD
 
 			$posy = $pdf->GetY() + 3; // We need spaces for 2 lines payment conditions
 		}
@@ -1312,24 +1278,6 @@
 			$categoryOfOperationLabel = $outputlangs->transnoentities("MentionCategoryOfOperations" . $this->categoryOfOperation);
 			$pdf->MultiCell($posxend - $posxval, 4, $categoryOfOperationLabel, 0, 'L');
 
-=======
-
-			$posy = $pdf->GetY() + 3; // We need spaces for 2 lines payment conditions
-		}
-
-		// Show category of operations
-		if (getDolGlobalInt('INVOICE_CATEGORY_OF_OPERATION') == 2 && $this->categoryOfOperation >= 0) {
-			$pdf->SetFont('', '', $default_font_size - 2);
-			$pdf->SetXY($this->marge_gauche, $posy);
-			$categoryOfOperationTitle = $outputlangs->transnoentities("MentionCategoryOfOperations").' : ';
-			$pdf->MultiCell($posxval - $this->marge_gauche, 4, $categoryOfOperationTitle, 0, 'L');
-
-			$pdf->SetFont('', '', $default_font_size - 2);
-			$pdf->SetXY($posxval, $posy);
-			$categoryOfOperationLabel = $outputlangs->transnoentities("MentionCategoryOfOperations" . $this->categoryOfOperation);
-			$pdf->MultiCell($posxend - $posxval, 4, $categoryOfOperationLabel, 0, 'L');
-
->>>>>>> cc80841a
 			$posy = $pdf->GetY() + 3; // for 2 lines
 		}
 
@@ -1389,7 +1337,6 @@
 				if (getDolGlobalInt('TAX_MODE') == 1) {
 					$pdf->SetXY($this->marge_gauche, $posy);
 					$pdf->writeHTMLCell(80, 5, '', '', $outputlangs->transnoentities("MentionVATDebitOptionIsOn"), 0, 1);
-<<<<<<< HEAD
 
 					$posy = $pdf->GetY() + 1;
 				}
@@ -1406,24 +1353,6 @@
 					$useonlinepayment = count($validpaymentmethod);
 				}
 
-=======
-
-					$posy = $pdf->GetY() + 1;
-				}
-			}
-
-			// Show online payment link
-			if (empty($object->mode_reglement_code) || $object->mode_reglement_code == 'CB' || $object->mode_reglement_code == 'VAD') {
-				$useonlinepayment = 0;
-				if (getDolGlobalString('PDF_SHOW_LINK_TO_ONLINE_PAYMENT')) {
-					// Show online payment link
-					// The list can be complete by the hook 'doValidatePayment' executed inside getValidOnlinePaymentMethods()
-					include_once DOL_DOCUMENT_ROOT.'/core/lib/payments.lib.php';
-					$validpaymentmethod = getValidOnlinePaymentMethods('');
-					$useonlinepayment = count($validpaymentmethod);
-				}
-
->>>>>>> cc80841a
 
 				if ($object->statut != Facture::STATUS_DRAFT && $useonlinepayment) {
 					require_once DOL_DOCUMENT_ROOT.'/core/lib/payments.lib.php';
@@ -1755,11 +1684,7 @@
 
 		$this->atleastoneratenotnull = 0;
 		if (!getDolGlobalString('MAIN_GENERATE_DOCUMENTS_WITHOUT_VAT')) {
-<<<<<<< HEAD
-			$tvaisnull = ((!empty($this->tva) && count($this->tva) == 1 && isset($this->tva['0.000']) && is_float($this->tva['0.000'])) ? true : false);
-=======
 			$tvaisnull = (!empty($this->tva) && count($this->tva) == 1 && isset($this->tva['0.000']) && is_float($this->tva['0.000']));
->>>>>>> cc80841a
 			if (getDolGlobalString('MAIN_GENERATE_DOCUMENTS_WITHOUT_VAT_IFNULL') && $tvaisnull) {
 				// Nothing to do
 			} else {
@@ -1788,11 +1713,7 @@
 							if (getDolGlobalString('PDF_LOCALTAX1_LABEL_IS_CODE_OR_RATE') == 'nocodenorate') {
 								$totalvat .= $tvacompl;
 							} else {
-<<<<<<< HEAD
-								$totalvat .= vatrate(abs($tvakey), 1).$tvacompl;
-=======
 								$totalvat .= vatrate((string) abs((float) $tvakey), 1).$tvacompl;
->>>>>>> cc80841a
 							}
 
 							$pdf->MultiCell($col2x - $col1x, $tab2_hl, $totalvat, 0, 'L', 1);
@@ -1829,11 +1750,7 @@
 							if (getDolGlobalString('PDF_LOCALTAX2_LABEL_IS_CODE_OR_RATE') == 'nocodenorate') {
 								$totalvat .= $tvacompl;
 							} else {
-<<<<<<< HEAD
-								$totalvat .= vatrate(abs($tvakey), 1).$tvacompl;
-=======
 								$totalvat .= vatrate((string) abs((float) $tvakey), 1).$tvacompl;
->>>>>>> cc80841a
 							}
 
 							$pdf->MultiCell($col2x - $col1x, $tab2_hl, $totalvat, 0, 'L', 1);
@@ -1925,11 +1842,7 @@
 							if (getDolGlobalString('PDF_LOCALTAX1_LABEL_IS_CODE_OR_RATE') == 'nocodenorate') {
 								$totalvat .= $tvacompl;
 							} else {
-<<<<<<< HEAD
-								$totalvat .= vatrate(abs($tvakey), 1).$tvacompl;
-=======
 								$totalvat .= vatrate((string) abs((float) $tvakey), 1).$tvacompl;
->>>>>>> cc80841a
 							}
 
 							$pdf->MultiCell($col2x - $col1x, $tab2_hl, $totalvat, 0, 'L', 1);
@@ -1967,11 +1880,7 @@
 							if (getDolGlobalString('PDF_LOCALTAX2_LABEL_IS_CODE_OR_RATE') == 'nocodenorate') {
 								$totalvat .= $tvacompl;
 							} else {
-<<<<<<< HEAD
-								$totalvat .= vatrate(abs($tvakey), 1).$tvacompl;
-=======
 								$totalvat .= vatrate((string) abs((float) $tvakey), 1).$tvacompl;
->>>>>>> cc80841a
 							}
 
 							$pdf->MultiCell($col2x - $col1x, $tab2_hl, $totalvat, 0, 'L', 1);
@@ -2285,11 +2194,7 @@
 			}
 		}
 		$title .= ' '.$outputlangs->convToOutputCharset($object->ref);
-<<<<<<< HEAD
-		if ($object->statut == $object::STATUS_DRAFT) {
-=======
 		if ($object->status == $object::STATUS_DRAFT) {
->>>>>>> cc80841a
 			$pdf->SetTextColor(128, 0, 0);
 			$title .= ' - '.$outputlangs->transnoentities("NotValidated");
 		}
@@ -2496,11 +2401,7 @@
 			$carac_client_name = pdfBuildThirdpartyName($thirdparty, $outputlangs);
 
 			$mode = 'target';
-<<<<<<< HEAD
-			$carac_client = pdf_build_address($outputlangs, $this->emetteur, $object->thirdparty, ($usecontact ? $object->contact : ''), $usecontact, $mode, $object);
-=======
 			$carac_client = pdf_build_address($outputlangs, $this->emetteur, $object->thirdparty, ($usecontact ? $object->contact : ''), ($usecontact ? 1 : 0), $mode, $object);
->>>>>>> cc80841a
 
 			// Show recipient
 			$widthrecbox = getDolGlobalString('MAIN_PDF_USE_ISO_LOCATION') ? 92 : 100;
@@ -2546,11 +2447,7 @@
 					$companystatic = new Societe($this->db);
 					$companystatic->fetch($object->contact->fk_soc);
 					$carac_client_name_shipping = pdfBuildThirdpartyName($object->contact, $outputlangs);
-<<<<<<< HEAD
-					$carac_client_shipping = pdf_build_address($outputlangs, $this->emetteur, $companystatic, $object->contact, $usecontact, 'target', $object);
-=======
 					$carac_client_shipping = pdf_build_address($outputlangs, $this->emetteur, $companystatic, $object->contact, ($usecontact ? 1 : 0), 'target', $object);
->>>>>>> cc80841a
 				} else {
 					$carac_client_name_shipping = pdfBuildThirdpartyName($object->thirdparty, $outputlangs);
 					$carac_client_shipping = pdf_build_address($outputlangs, $this->emetteur, $object->thirdparty, '', 0, 'target', $object);
@@ -2558,11 +2455,7 @@
 				if (!empty($carac_client_shipping)) {
 					$posy += $hautcadre;
 
-<<<<<<< HEAD
-					$hautcadre = $hautcadre - 10;	// Height for the shipping address does not need to be as high as main box
-=======
 					$hautcadre -= 10;	// Height for the shipping address does not need to be as high as main box
->>>>>>> cc80841a
 
 					// Show shipping frame
 					$pdf->SetXY($posx + 2, $posy - 5);
@@ -2807,11 +2700,7 @@
 		$this->cols['totalexcltax'] = array(
 			'rank' => $rank,
 			'width' => 26, // in mm
-<<<<<<< HEAD
-			'status' => !getDolGlobalString('PDF_PROPAL_HIDE_PRICE_EXCL_TAX') ? true : false,
-=======
 			'status' => !getDolGlobalString('PDF_PROPAL_HIDE_PRICE_EXCL_TAX'),
->>>>>>> cc80841a
 			'title' => array(
 				'textkey' => 'TotalHTShort'
 			),
@@ -2822,11 +2711,7 @@
 		$this->cols['totalincltax'] = array(
 			'rank' => $rank,
 			'width' => 26, // in mm
-<<<<<<< HEAD
-			'status' => !getDolGlobalString('PDF_PROPAL_SHOW_PRICE_INCL_TAX') ? false : true,
-=======
 			'status' => getDolGlobalBool('PDF_PROPAL_SHOW_PRICE_INCL_TAX'),
->>>>>>> cc80841a
 			'title' => array(
 				'textkey' => 'TotalTTCShort'
 			),
