--- conflicted
+++ resolved
@@ -803,17 +803,10 @@
 	            }
 
 	            // Affiche zone infos
-<<<<<<< HEAD
 	            $posy=$this->drawInfoTable($pdf, $object, $bottomlasttab, $outputlangs);
 
 	            // Affiche zone totaux
 	            $posy=$this->drawTotalTable($pdf, $object, $deja_regle, $bottomlasttab, $outputlangs);
-=======
-	            $posy=$this->_tableau_info($pdf, $object, $bottomlasttab, $outputlangs);
-
-	            // Affiche zone totaux
-	            $posy=$this->_tableau_tot($pdf, $object, $deja_regle, $bottomlasttab, $outputlangs);
->>>>>>> f65df9e5
 
 	            // Affiche zone versements
 	            if (($deja_regle || $amount_credit_notes_included || $amount_deposits_included) && empty($conf->global->INVOICE_NO_PAYMENT_DETAILS))
@@ -1541,11 +1534,6 @@
 		if (empty($hidetop)){
 			$pdf->line($this->marge_gauche, $tab_top+5, $this->page_largeur-$this->marge_droite, $tab_top+5);	// line prend une position y en 2eme param et 4eme param
 		}
-<<<<<<< HEAD
-=======
-
-
->>>>>>> f65df9e5
 	}
 
 	/**
@@ -1850,13 +1838,8 @@
      *      @param	int			   $hideref			Do not show ref
 	 *      @return	null
 	 */
-<<<<<<< HEAD
     function defineColumnField($object,$outputlangs,$hidedetails=0,$hidedesc=0,$hideref=0)
     {
-=======
-	function defineColumnField($object,$outputlangs,$hidedetails=0,$hidedesc=0,$hideref=0){
-
->>>>>>> f65df9e5
 	    global $conf, $hookmanager;
 
 	    // Default field style for content
@@ -2043,12 +2026,5 @@
 	    {
 	        $this->cols = $hookmanager->resArray;
 	    }
-<<<<<<< HEAD
 	}
-=======
-
-	}
-
-
->>>>>>> f65df9e5
 }