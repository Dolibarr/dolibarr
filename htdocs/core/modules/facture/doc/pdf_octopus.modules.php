<?php
/* Copyright (C) 2004-2014  Laurent Destailleur     <eldy@users.sourceforge.net>
 * Copyright (C) 2005-2012  Regis Houssin           <regis.houssin@inodbox.com>
 * Copyright (C) 2008       Raphael Bertrand        <raphael.bertrand@resultic.fr>
 * Copyright (C) 2010-2014  Juanjo Menent           <jmenent@2byte.es>
 * Copyright (C) 2012       Christophe Battarel     <christophe.battarel@altairis.fr>
 * Copyright (C) 2012       Cédric Salvador         <csalvador@gpcsolutions.fr>
 * Copyright (C) 2012-2014  Raphaël Doursenaud      <rdoursenaud@gpcsolutions.fr>
 * Copyright (C) 2015       Marcos Garcia           <marcosgdf@gmail.com>
 * Copyright (C) 2017       Ferran Marcet           <fmarcet@2byte.es>
 * Copyright (C) 2018-2024  Frédéric France         <frederic.france@free.fr>
 * Copyright (C) 2022       Anthony Berton          <anthony.berton@bb2a.fr>
 * Copyright (C) 2022-2024  Alexandre Spangaro      <alexandre@inovea-conseil.com>
 * Copyright (C) 2022-2024  Eric Seigne             <eric.seigne@cap-rel.fr>
 *
 * This program is free software; you can redistribute it and/or modify
 * it under the terms of the GNU General Public License as published by
 * the Free Software Foundation; either version 3 of the License, or
 * (at your option) any later version.
 *
 * This program is distributed in the hope that it will be useful,
 * but WITHOUT ANY WARRANTY; without even the implied warranty of
 * MERCHANTABILITY or FITNESS FOR A PARTICULAR PURPOSE.  See the
 * GNU General Public License for more details.
 *
 * You should have received a copy of the GNU General Public License
 * along with this program. If not, see <https://www.gnu.org/licenses/>.
 * or see https://www.gnu.org/
 */

/**
 *  \file       htdocs/core/modules/facture/doc/pdf_octopus.modules.php
 *  \ingroup    facture
 *  \brief      File of class to generate customers invoices from octopus model
 */

require_once DOL_DOCUMENT_ROOT.'/core/modules/facture/modules_facture.php';
require_once DOL_DOCUMENT_ROOT.'/product/class/product.class.php';
require_once DOL_DOCUMENT_ROOT.'/core/lib/company.lib.php';
require_once DOL_DOCUMENT_ROOT.'/core/lib/functions2.lib.php';
require_once DOL_DOCUMENT_ROOT.'/core/lib/pdf.lib.php';
require_once DOL_DOCUMENT_ROOT.'/core/lib/price.lib.php';


/**
 *	Class to manage PDF invoice template octopus
 */
class pdf_octopus extends ModelePDFFactures
{
	/**
	 * @var DoliDB Database handler
	 */
	public $db;

	/**
	 * @var string model name
	 */
	public $name;

	/**
	 * @var string model description (short text)
	 */
	public $description;

	/**
	 * @var int     Save the name of generated file as the main doc when generating a doc with this template
	 */
	public $update_main_doc_field;

	/**
	 * @var string document type
	 */
	public $type;

	/**
	 * Dolibarr version of the loaded document
	 * @var string
	 */
	public $version = 'dolibarr';

	/**
	 * @var int height for info total
	 */
	public $heightforinfotot;

	/**
	 * @var int height for free text
	 */
	public $heightforfreetext;

	/**
	 * @var int height for footer
	 */
	public $heightforfooter;

	/**
	 * @var int tab_top
	 */
	public $tab_top;

	/**
	 * @var int tab_top_newpage
	 */
	public $tab_top_newpage;

	/**
	 * Issuer
	 * @var Societe Object that emits
	 */
	public $emetteur;

	/**
	 * @var bool Situation invoice type
	 */
	public $situationinvoice;


	/**
	 * @var array<string,array{rank:int,width:float|int,title:array{textkey:string,label:string,align:string,padding:array{0:float,1:float,2:float,3:float}},content:array{align:string,padding:array{0:float,1:float,2:float,3:float}}}>	Array of columns
	 */
	public $cols;

	/**
	 * @var int Category of operation
	 */
	public $categoryOfOperation = -1; // unknown by default
<<<<<<< HEAD
=======

>>>>>>> 00fb94e5

	/**
	 * Situation invoices
	 *
	 * @var array{derniere_situation:Facture,date_derniere_situation:int,current:array}	Data of situation
	 */
	public $TDataSituation;

	/**
	 * @var int posx new anterieur
	 */
	public $posx_cumul_anterieur;

	/**
	 * @var int posx new cumul
	 */
<<<<<<< HEAD
	public $posx_new_cumul;

	/**
	 * @var int posx current
	 */
	public $posx_current;
=======
	public $TDataSituation;

	public $postotalht;

	/**
	 * @var int tabTitleHeight
	 */
	public $tabTitleHeight;

	/**
	 * @var int posx_cumul_anterieur
	 */
	public $posx_cumul_anterieur;

	/**
	 * @var int posx_new_cumul
	 */
	public $posx_new_cumul;

	/**
	 * @var int posx_current
	 */
	public $posx_current;

	/**
	 * @var array<string,array{rank:int,width:float|int,title:array{textkey:string,label:string,align:string,padding:array{0:float,1:float,2:float,3:float}},content:array{align:string,padding:array{0:float,1:float,2:float,3:float}}}>	Array of contents fields Style
	 */
	public $defaultContentsFieldsStyle;

	/**
	 * @var array<string,array{rank:int,width:float|int,title:array{textkey:string,label:string,align:string,padding:array{0:float,1:float,2:float,3:float}},content:array{align:string,padding:array{0:float,1:float,2:float,3:float}}}>	Array of contents titles style
	 */
	public $defaultTitlesFieldsStyle;
>>>>>>> 00fb94e5

	/**
	 * @var int is rg
	 */
	public $is_rg;
<<<<<<< HEAD

	/**
	 * @var bool franchise
	 */
	public $franchise;

	/**
	 * @var int
	 */
	public $tplidx;
=======
>>>>>>> 00fb94e5

	/**
	 *	Constructor
	 *
	 *  @param		DoliDB		$db      Database handler
	 */
	public function __construct($db)
	{
		global $conf, $langs, $mysoc, $object;
		// for retro compatibility
		if (getDolGlobalString('INVOICE_USE_SITUATION_RETAINED_WARRANTY') && !getDolGlobalString('INVOICE_USE_RETAINED_WARRANTY')) {
			// before it was only for final situation invoice
			$conf->global->INVOICE_USE_RETAINED_WARRANTY = $conf->global->INVOICE_USE_SITUATION_RETAINED_WARRANTY;
			$conf->global->USE_RETAINED_WARRANTY_ONLY_FOR_SITUATION_FINAL = 1;
		}

		// Translations
		$langs->loadLangs(array("main", "bills"));

		$this->db = $db;
		$this->name = "octopus";
		$this->description = $langs->trans('PDFOctopusDescription');
		$this->update_main_doc_field = 1; // Save the name of generated file as the main doc when generating a doc with this template

		// Dimension page
		$this->type = 'pdf';
		$formatarray = pdf_getFormat();
		$this->page_largeur = $formatarray['width'];
		$this->page_hauteur = $formatarray['height'];
		$this->format = array($this->page_largeur, $this->page_hauteur);
		$this->marge_gauche = getDolGlobalInt('MAIN_PDF_MARGIN_LEFT', 10);
		$this->marge_droite = getDolGlobalInt('MAIN_PDF_MARGIN_RIGHT', 10);
		$this->marge_haute = getDolGlobalInt('MAIN_PDF_MARGIN_TOP', 10);
		$this->marge_basse = getDolGlobalInt('MAIN_PDF_MARGIN_BOTTOM', 10);

		$this->posx_cumul_anterieur = 94;
		$this->posx_new_cumul = 130;
		$this->posx_current = 166;

		$this->option_logo = 1; // Display logo
		$this->option_tva = 1; // Manage the vat option FACTURE_TVAOPTION
		$this->option_modereg = 1; // Display payment mode
		$this->option_condreg = 1; // Display payment terms
		$this->option_multilang = 1; // Available in several languages
		$this->option_escompte = 1; // Displays if there has been a discount
		$this->option_credit_note = 1; // Support credit notes
		$this->option_freetext = 1; // Support add of a personalised text
		$this->option_draft_watermark = 1; // Support add of a watermark on drafts
		$this->watermark = '';
		$this->franchise = !$mysoc->tva_assuj; // not used ?

		// Get source company
		$this->emetteur = $mysoc;
		if (empty($this->emetteur->country_code)) {
			$this->emetteur->country_code = substr($langs->defaultlang, -2); // By default, if was not defined
		}

		// Define position of columns
		$this->posxdesc = $this->marge_gauche + 1; // used for notes and other stuff


		$this->tabTitleHeight = 8; // default height (2 lines due to overtitle)

		//  Use new system for position of columns, view  $this->defineColumnField()

		$this->tva = array();
		$this->tva_array = array();
		$this->localtax1 = array();
		$this->localtax2 = array();
		$this->atleastoneratenotnull = 0;
		$this->atleastonediscount = 0;
		$this->situationinvoice = true;
		if (!empty($object)) {
			$this->TDataSituation = $this->getDataSituation($object);
		} else {
			dol_syslog("object is empty, do not call getDataSituation...");
		}
	}


	// phpcs:disable PEAR.NamingConventions.ValidFunctionName.ScopeNotCamelCaps
	/**
	 *  Function to build pdf onto disk
	 *
	 *  @param		Facture		$object				Object to generate
	 *  @param		Translate	$outputlangs		Lang output object
	 *  @param		string		$srctemplatepath	Full path of source filename for generator using a template file
	 *  @param		int			$hidedetails		Do not show line details
	 *  @param		int			$hidedesc			Do not show desc
	 *  @param		int			$hideref			Do not show ref
	 *  @return     int         	    			1=OK, 0=KO
	 */
	public function write_file($object, $outputlangs, $srctemplatepath = '', $hidedetails = 0, $hidedesc = 0, $hideref = 0)
	{
		// phpcs:enable
		global $user, $langs, $conf, $mysoc, $db, $hookmanager, $nblines;

		dol_syslog("write_file outputlangs->defaultlang=".(is_object($outputlangs) ? $outputlangs->defaultlang : 'null'));

		if (!is_object($outputlangs)) {
			$outputlangs = $langs;
		}
		// For backward compatibility with FPDF, force output charset to ISO, because FPDF expect text to be encoded in ISO
		if (getDolGlobalString('MAIN_USE_FPDF')) {
			$outputlangs->charset_output = 'ISO-8859-1';
		}

		// Load translation files required by the page
		$outputlangs->loadLangs(array("main", "bills", "products", "dict", "companies"));

		global $outputlangsbis;
		$outputlangsbis = null;
		if (getDolGlobalString('PDF_USE_ALSO_LANGUAGE_CODE') && $outputlangs->defaultlang != getDolGlobalString('PDF_USE_ALSO_LANGUAGE_CODE')) {
			$outputlangsbis = new Translate('', $conf);
			$outputlangsbis->setDefaultLang(getDolGlobalString('PDF_USE_ALSO_LANGUAGE_CODE'));
			$outputlangsbis->loadLangs(array("main", "bills", "products", "dict", "companies"));
		}

		if (empty($object) || ($object->type != Facture::TYPE_SITUATION && ($object->type != Facture::TYPE_CREDIT_NOTE &&  !empty($object->situation_cycle_ref)))) {
			setEventMessage($langs->trans('WarningsObjectIsNotASituation'), 'warnings');
			return 1;
		}
		// Show Draft Watermark
		if ($object->status == $object::STATUS_DRAFT && (getDolGlobalString('FACTURE_DRAFT_WATERMARK'))) {
			$this->watermark = getDolGlobalString('FACTURE_DRAFT_WATERMARK');
		}

		$nblines = count($object->lines);

		$hidetop = 0;
		if (getDolGlobalString('MAIN_PDF_DISABLE_COL_HEAD_TITLE')) {
			$hidetop = getDolGlobalString('MAIN_PDF_DISABLE_COL_HEAD_TITLE');
		}

		// Loop on each lines to detect if there is at least one image to show
		$realpatharray = array();
		$this->atleastonephoto = false;
		if (getDolGlobalString('MAIN_GENERATE_INVOICES_WITH_PICTURE')) {
			$objphoto = new Product($this->db);

			for ($i = 0; $i < $nblines; $i++) {
				if (empty($object->lines[$i]->fk_product)) {
					continue;
				}

				$objphoto->fetch($object->lines[$i]->fk_product);
				//var_dump($objphoto->ref);exit;
				$pdir = array();
				if (getDolGlobalInt('PRODUCT_USE_OLD_PATH_FOR_PHOTO')) {
					$pdir[0] = get_exdir($objphoto->id, 2, 0, 0, $objphoto, 'product').$objphoto->id."/photos/";
					$pdir[1] = get_exdir(0, 0, 0, 0, $objphoto, 'product').dol_sanitizeFileName($objphoto->ref).'/';
				} else {
					$pdir[0] = get_exdir(0, 0, 0, 0, $objphoto, 'product'); // default
					$pdir[1] = get_exdir($objphoto->id, 2, 0, 0, $objphoto, 'product').$objphoto->id."/photos/"; // alternative
				}

				$arephoto = false;
				foreach ($pdir as $midir) {
					if (!$arephoto) {
						if ($conf->entity != $objphoto->entity) {
							$dir = $conf->product->multidir_output[$objphoto->entity].'/'.$midir; //Check repertories of current entities
						} else {
							$dir = $conf->product->dir_output.'/'.$midir; //Check repertory of the current product
						}

						foreach ($objphoto->liste_photos($dir, 1) as $key => $obj) {
							if (!getDolGlobalInt('CAT_HIGH_QUALITY_IMAGES')) {		// If CAT_HIGH_QUALITY_IMAGES not defined, we use thumb if defined and then original photo
								if ($obj['photo_vignette']) {
									$filename = $obj['photo_vignette'];
								} else {
									$filename = $obj['photo'];
								}
							} else {
								$filename = $obj['photo'];
							}

							$realpath = $dir.$filename;
							$arephoto = true;
							$this->atleastonephoto = true;
						}
					}
				}

				if ($realpath && $arephoto) {
					$realpatharray[$i] = $realpath;
				}
			}
		}

		//if (count($realpatharray) == 0) $this->posxpicture=$this->posxtva;

		if ($conf->facture->multidir_output[$conf->entity]) {
			$object->fetch_thirdparty();

			$deja_regle = $object->getSommePaiement((isModEnabled("multicurrency") && $object->multicurrency_tx != 1) ? 1 : 0);
			$amount_credit_notes_included = $object->getSumCreditNotesUsed((isModEnabled("multicurrency") && $object->multicurrency_tx != 1) ? 1 : 0);
			$amount_deposits_included = $object->getSumDepositsUsed((isModEnabled("multicurrency") && $object->multicurrency_tx != 1) ? 1 : 0);

			// Definition of $dir and $file
			if ($object->specimen) {
				$dir = $conf->facture->multidir_output[$conf->entity];
				$file = $dir."/SPECIMEN.pdf";
			} else {
				$objectref = dol_sanitizeFileName($object->ref);
				$dir = $conf->facture->multidir_output[$object->entity]."/".$objectref;
				$file = $dir."/".$objectref.".pdf";
			}
			if (!file_exists($dir)) {
				if (dol_mkdir($dir) < 0) {
					$this->error = $langs->transnoentities("ErrorCanNotCreateDir", $dir);
					return 0;
				}
			}

			if (file_exists($dir)) {
				// Add pdfgeneration hook
				if (!is_object($hookmanager)) {
					include_once DOL_DOCUMENT_ROOT.'/core/class/hookmanager.class.php';
					$hookmanager = new HookManager($this->db);
				}
				$hookmanager->initHooks(array('pdfgeneration'));
				$parameters = array('file' => $file, 'object' => $object, 'outputlangs' => $outputlangs);
				global $action;
				$reshook = $hookmanager->executeHooks('beforePDFCreation', $parameters, $object, $action); // Note that $action and $object may have been modified by some hooks

				// Set nblines with the new facture lines content after hook
				$nblines = count($object->lines);
				$nbpayments = count($object->getListOfPayments());
				$nbprevsituation = is_array($object->tab_previous_situation_invoice) ? count($object->tab_previous_situation_invoice) : 0;

				// Create pdf instance
				$pdf = pdf_getInstance($this->format);
				//$default_font_size = pdf_getPDFFontSize($outputlangs); // Must be after pdf_getInstance
				$default_font_size = 9;
				$pdf->SetAutoPageBreak(1, 0);

				// compute height for situation invoices
				$this->heightforinfotot = 45;	// Height reserved to output the info and total part and payment part
				if (!getDolGlobalString('INVOICE_NO_PAYMENT_DETAILS') && $nbpayments > 0) {
					$this->heightforinfotot += 4 * ($nbpayments + 3);
				}
				if ($nbprevsituation > 0) {
					$this->heightforinfotot += 4 * ($nbprevsituation + 3);
				}
				$this->heightforfreetext= (getDolGlobalInt('MAIN_PDF_FREETEXT_HEIGHT', 5));	// Height reserved to output the free text on last page
				$this->heightforfooter = $this->marge_basse + (!getDolGlobalString('MAIN_GENERATE_DOCUMENTS_SHOW_FOOT_DETAILS') ? 12 : 22);	// Height reserved to output the footer (value include bottom margin)

				if (class_exists('TCPDF')) {
					$pdf->setPrintHeader(false);
					$pdf->setPrintFooter(false);
				}
				$pdf->SetFont(pdf_getPDFFont($outputlangs));

				// Set path to the background PDF File
				if (getDolGlobalString('MAIN_ADD_PDF_BACKGROUND')) {
					$logodir = $conf->mycompany->dir_output;
					if (!empty($conf->mycompany->multidir_output[$object->entity])) {
						$logodir = $conf->mycompany->multidir_output[$object->entity];
					}
					$pagecount = $pdf->setSourceFile($logodir.'/' . getDolGlobalString('MAIN_ADD_PDF_BACKGROUND'));
					$this->tplidx = $pdf->importPage(1);
				}

				$pdf->Open();
				$pagenb = 0;
				$pdf->SetDrawColor(128, 128, 128);

				$pdf->SetTitle($outputlangs->convToOutputCharset($object->ref));
				$pdf->SetSubject($outputlangs->transnoentities("PdfInvoiceSituationTitle"));
				$pdf->SetCreator("Dolibarr ".DOL_VERSION);
				$pdf->SetAuthor($mysoc->name.($user->id > 0 ? ' - '.$outputlangs->convToOutputCharset($user->getFullName($outputlangs)) : ''));
				$pdf->SetKeyWords($outputlangs->convToOutputCharset($object->ref)." ".$outputlangs->transnoentities("PdfInvoiceTitle")." ".$outputlangs->convToOutputCharset($object->thirdparty->name));
				if (getDolGlobalString('MAIN_DISABLE_PDF_COMPRESSION')) {
					$pdf->SetCompression(false);
				}

				// Set certificate
				$cert = empty($user->conf->CERTIFICATE_CRT) ? '' : $user->conf->CERTIFICATE_CRT;
				$certprivate = empty($user->conf->CERTIFICATE_CRT_PRIVATE) ? '' : $user->conf->CERTIFICATE_CRT_PRIVATE;
				// If user has no certificate, we try to take the company one
				if (!$cert) {
					$cert = getDolGlobalString('CERTIFICATE_CRT', '');
				}
				if (!$certprivate) {
					$certprivate = getDolGlobalString('CERTIFICATE_CRT_PRIVATE', '');
				}
				// If a certificate is found
				if ($cert) {
					$info = array(
						'Name' => $this->emetteur->name,
						'Location' => getCountry($this->emetteur->country_code, 0),
						'Reason' => 'INVOICE',
						'ContactInfo' => $this->emetteur->email
					);
					$pdf->setSignature($cert, $certprivate, $this->emetteur->name, '', 2, $info);
				}

				// @phan-suppress-next-line PhanPluginSuspiciousParamOrder
				$pdf->SetMargins($this->marge_gauche, $this->marge_haute, $this->marge_droite); // Left, Top, Right

				// Set $this->atleastonediscount if you have at least one discount
				// and determine category of operation
				$categoryOfOperation = 0;
				$nbProduct = 0;
				$nbService = 0;
				for ($i = 0; $i < $nblines; $i++) {
					if ($object->lines[$i]->remise_percent) {
						$this->atleastonediscount++;
					}

					// determine category of operation
					if ($categoryOfOperation < 2) {
						$lineProductType = $object->lines[$i]->product_type;
						if ($lineProductType == Product::TYPE_PRODUCT) {
							$nbProduct++;
						} elseif ($lineProductType == Product::TYPE_SERVICE) {
							$nbService++;
						}
						if ($nbProduct > 0 && $nbService > 0) {
							// mixed products and services
							$categoryOfOperation = 2;
						}
					}
				}
				// determine category of operation
				if ($categoryOfOperation <= 0) {
					// only services
					if ($nbProduct == 0 && $nbService > 0) {
						$categoryOfOperation = 1;
					}
				}
				$this->categoryOfOperation = $categoryOfOperation;

				// New page
				$pdf->AddPage();
				if (!empty($this->tplidx)) {
					$pdf->useTemplate($this->tplidx);
				}
				$pagenb++;

				// Output header (logo, ref and address blocks). This is first call for first page.
				$pagehead = $this->_pagehead($pdf, $object, 1, $outputlangs, $outputlangsbis);
				$top_shift = $pagehead['top_shift'];
				$shipp_shift = $pagehead['shipp_shift'];
				$pdf->SetFont('', '', $default_font_size - 1);
				$pdf->MultiCell(0, 3, ''); // Set interline to 3
				$pdf->SetTextColor(0, 0, 0);

				// $pdf->GetY() here can't be used. It is bottom of the second address box but first one may be higher

				// $this->tab_top is y where we must continue content (90 = 42 + 48: 42 is height of logo and ref, 48 is address blocks)
				$this->tab_top = 90 + $top_shift + $shipp_shift;		// top_shift is an addition for linked objects or addons (0 in most cases)
				$this->tab_top_newpage = (!getDolGlobalInt('MAIN_PDF_DONOTREPEAT_HEAD') ? 42 + $top_shift : 10);

				// You can add more thing under header here, if you increase $extra_under_address_shift too.
				$extra_under_address_shift = 0;
				$qrcodestring = '';
				if (getDolGlobalString('INVOICE_ADD_ZATCA_QR_CODE')) {
					$qrcodestring = $object->buildZATCAQRString();
				} elseif (getDolGlobalString('INVOICE_ADD_SWISS_QR_CODE') == '1') {
					$qrcodestring = $object->buildSwitzerlandQRString();
				}
				if ($qrcodestring) {
					$qrcodecolor = array('25', '25', '25');
					// set style for QR-code
					$styleQr = array(
						'border' => false,
						'padding' => 0,
						'fgcolor' => $qrcodecolor,
						'bgcolor' => false, //array(255,255,255)
						'module_width' => 1, // width of a single module in points
						'module_height' => 1 // height of a single module in points
					);
					$pdf->write2DBarcode($qrcodestring, 'QRCODE,M', $this->marge_gauche, $this->tab_top - 5, 25, 25, $styleQr, 'N');
					$extra_under_address_shift += 25;
				}

				// Call hook printUnderHeaderPDFline
				$parameters = array(
					'object' => $object,
					'i' => $i,
					'pdf' => &$pdf,
					'outputlangs' => $outputlangs,
					'hidedetails' => $hidedetails
				);
				$reshook = $hookmanager->executeHooks('printUnderHeaderPDFline', $parameters, $this); // Note that $object may have been modified by hook
				if (!empty($hookmanager->resArray['extra_under_address_shift'])) {
					$extra_under_address_shift += $hookmanager->resArray['extra_under_address_shift'];
				}

				$this->tab_top += $extra_under_address_shift;
				$this->tab_top_newpage += 0;


				// Define height of table for lines (for first page)
				$tab_height = $this->page_hauteur - $this->tab_top - $this->heightforfooter - $this->heightforfreetext - $this->getHeightForQRInvoice(1, $object, $langs);

				$nexY = $this->tab_top - 1;

				// Specific stuff for situations invoices first page
				$tab_top = 90;
				$tab_height = 130;
				$tab_height_newpage = 150;

				$this->_tableFirstPage($pdf, $tab_top, $this->page_hauteur - 100 - $this->heightforfreetext - $this->heightforfooter, 0, $outputlangs, 0, 0, $object->multicurrency_code);

				$bottomlasttab=$this->page_hauteur - $this->heightforinfotot - $this->heightforfreetext - $this->heightforfooter + 1;

				$this->_pagefoot($pdf, $object, $outputlangs, 1);

				$pdf->AddPage();
				$pdf->setPage(2);
				$pagenb++;
				$this->_pagehead($pdf, $object, 0, $outputlangs, $outputlangsbis);
				$pdf->setTopMargin($this->tab_top_newpage);

				// Incoterm
				$height_incoterms = 0;
				if (isModEnabled('incoterm')) {
					$desc_incoterms = $object->getIncotermsForPDF();
					if ($desc_incoterms) {
						$this->tab_top -= 2;

						$pdf->SetFont('', '', $default_font_size - 1);
						$pdf->writeHTMLCell(190, 3, $this->posxdesc - 1, $this->tab_top - 1, dol_htmlentitiesbr($desc_incoterms), 0, 1);
						$nexY = max($pdf->GetY(), $nexY);
						$height_incoterms = $nexY - $this->tab_top;

						// Rect takes a length in 3rd parameter
						$pdf->SetDrawColor(192, 192, 192);
						$pdf->Rect($this->marge_gauche, $this->tab_top - 1, $this->page_largeur - $this->marge_gauche - $this->marge_droite, $height_incoterms + 1);

						$this->tab_top = $nexY + 6;
						$height_incoterms += 4;
					}
				}

				// Displays notes. Here we are still on code eecuted only for the first page.
				$notetoshow = empty($object->note_public) ? '' : $object->note_public;
				if (getDolGlobalString('MAIN_ADD_SALE_REP_SIGNATURE_IN_NOTE')) {
					// Get first sale rep
					if (is_object($object->thirdparty)) {
						$salereparray = $object->thirdparty->getSalesRepresentatives($user);
						$salerepobj = new User($this->db);
						$salerepobj->fetch($salereparray[0]['id']);
						if (!empty($salerepobj->signature)) {
							$notetoshow = dol_concatdesc($notetoshow, $salerepobj->signature);
						}
					}
				}

				// Extrafields in note
				$extranote = $this->getExtrafieldsInHtml($object, $outputlangs);
				if (!empty($extranote)) {
					$notetoshow = dol_concatdesc($notetoshow, $extranote);
				}

				$pagenb = $pdf->getPage();
				if ($notetoshow) {
					$this->tab_top -= 2;

					$tab_width = $this->page_largeur - $this->marge_gauche - $this->marge_droite;
					$pageposbeforenote = $pagenb;

					$substitutionarray = pdf_getSubstitutionArray($outputlangs, null, $object);
					complete_substitutions_array($substitutionarray, $outputlangs, $object);
					$notetoshow = make_substitutions($notetoshow, $substitutionarray, $outputlangs);
					$notetoshow = convertBackOfficeMediasLinksToPublicLinks($notetoshow);

					$pdf->startTransaction();

					$pdf->SetFont('', '', $default_font_size - 1);
					$pdf->writeHTMLCell(190, 3, $this->posxdesc - 1, $this->tab_top, dol_htmlentitiesbr($notetoshow), 0, 1);
					// Description
					$pageposafternote = $pdf->getPage();
					$posyafter = $pdf->GetY();

					if ($pageposafternote > $pageposbeforenote) {
						$pdf->rollbackTransaction(true);

						// prepare pages to receive notes
						while ($pagenb < $pageposafternote) {
							$pdf->AddPage();
							$pagenb++;
							if (!empty($this->tplidx)) {
								$pdf->useTemplate($this->tplidx);
							}
							if (!getDolGlobalInt('MAIN_PDF_DONOTREPEAT_HEAD')) {
								$this->_pagehead($pdf, $object, 0, $outputlangs, $outputlangsbis);
							}
							$pdf->setTopMargin($this->tab_top_newpage);
							// The only function to edit the bottom margin of current page to set it.
							$pdf->setPageOrientation('', 1, $this->heightforfooter + $this->heightforfreetext);
						}

						// back to start
						$pdf->setPage($pageposbeforenote);
						$pdf->setPageOrientation('', 1, $this->heightforfooter + $this->heightforfreetext);
						$pdf->SetFont('', '', $default_font_size - 1);
						$pdf->writeHTMLCell(190, 3, $this->posxdesc - 1, $this->tab_top, dol_htmlentitiesbr($notetoshow), 0, 1);
						$pageposafternote = $pdf->getPage();

						$posyafter = $pdf->GetY();

						if ($posyafter > ($this->page_hauteur - ($this->heightforfooter + $this->heightforfreetext + 20))) {	// There is no space left for total+free text
							$pdf->AddPage('', '', true);
							$pagenb++;
							$pageposafternote++;
							$pdf->setPage($pageposafternote);
							$pdf->setTopMargin($this->tab_top_newpage);
							// The only function to edit the bottom margin of current page to set it.
							$pdf->setPageOrientation('', 1, $this->heightforfooter + $this->heightforfreetext);
							//$posyafter = $this->tab_top_newpage;
						}


						// apply note frame to previous pages
						$i = $pageposbeforenote;
						while ($i < $pageposafternote) {
							$pdf->setPage($i);


							$pdf->SetDrawColor(128, 128, 128);
							// Draw note frame
							if ($i > $pageposbeforenote) {
								$height_note = $this->page_hauteur - ($this->tab_top_newpage + $this->heightforfooter);
								$pdf->Rect($this->marge_gauche, $this->tab_top_newpage - 1, $tab_width, $height_note + 1);
							} else {
								$height_note = $this->page_hauteur - ($this->tab_top + $this->heightforfooter);
								$pdf->Rect($this->marge_gauche, $this->tab_top - 1, $tab_width, $height_note + 1);
							}

							// Add footer
							$pdf->setPageOrientation('', 1, 0); // The only function to edit the bottom margin of current page to set it.
							$this->_pagefoot($pdf, $object, $outputlangs, 1);

							$i++;
						}

						// apply note frame to last page
						$pdf->setPage($pageposafternote);
						if (!empty($this->tplidx)) {
							$pdf->useTemplate($this->tplidx);
						}
						if (!getDolGlobalInt('MAIN_PDF_DONOTREPEAT_HEAD')) {
							$this->_pagehead($pdf, $object, 0, $outputlangs, $outputlangsbis);
						}
						$height_note = $posyafter - $this->tab_top_newpage;
						$pdf->Rect($this->marge_gauche, $this->tab_top_newpage - 1, $tab_width, $height_note + 1);
					} else {
						// No pagebreak
						$pdf->commitTransaction();
						$posyafter = $pdf->GetY();
						$height_note = $posyafter - $this->tab_top;
						$pdf->Rect($this->marge_gauche, $this->tab_top - 1, $tab_width, $height_note + 1);


						if ($posyafter > ($this->page_hauteur - ($this->heightforfooter + $this->heightforfreetext + 20))) {
							// not enough space, need to add page
							$pdf->AddPage('', '', true);
							$pagenb++;
							$pageposafternote++;
							$pdf->setPage($pageposafternote);
							if (!empty($this->tplidx)) {
								$pdf->useTemplate($this->tplidx);
							}
							if (!getDolGlobalInt('MAIN_PDF_DONOTREPEAT_HEAD')) {
								$this->_pagehead($pdf, $object, 0, $outputlangs, $outputlangsbis);
							}

							$posyafter = $this->tab_top_newpage;
						}
					}

					$tab_height = $tab_height - $height_note;
					$this->tab_top = $posyafter + 6;
				} else {
					$height_note = 0;
				}

				// Use new auto column system
				$this->prepareArrayColumnField($object, $outputlangs, $hidedetails, $hidedesc, $hideref);

				// Table simulation to know the height of the title line (this set this->tableTitleHeight)
				// don't need it in situation invoices
				// $pdf->startTransaction();
				// $this->pdfTabTitles($pdf, $this->tab_top_newpage + ($this->tabTitleHeight/2), $tab_height, $outputlangs, $hidetop);
				// $pdf->rollbackTransaction(true);

				$nexY = $this->tab_top_newpage + $this->tabTitleHeight;

				// Loop on each lines
				$pageposbeforeprintlines = $pdf->getPage();
				$pagenb = $pageposbeforeprintlines;
				for ($i = 0; $i < $nblines; $i++) {
					$posy = $nexY;
					$pdf->SetFont('', '', $default_font_size - 1); // Into loop to work with multipage
					$pdf->SetTextColor(0, 0, 0);

					// Define size of image if we need it
					$imglinesize = array();
					if (!empty($realpatharray[$i])) {
						$imglinesize = pdf_getSizeForImage($realpatharray[$i]);
					}

					$pdf->setTopMargin($this->tab_top_newpage);
					$pdf->setPageOrientation('', 1, $this->heightforfooter + $this->heightforfreetext + $this->heightforinfotot); // The only function to edit the bottom margin of current page to set it.
					$pageposbefore = $pdf->getPage();

					$showpricebeforepagebreak = 1;
					$posYAfterImage = 0;
					$posYAfterDescription = 0;

					if ($this->getColumnStatus('photo')) {
						// We start with Photo of product line
						if (isset($imglinesize['width']) && isset($imglinesize['height']) && ($posy + $imglinesize['height']) > ($this->page_hauteur - ($this->heightforfooter + $this->heightforfreetext + $this->heightforinfotot))) {	// If photo too high, we moved completely on new page
							$pdf->AddPage('', '', true);
							if (!empty($this->tplidx)) {
								$pdf->useTemplate($this->tplidx);
							}
							$pdf->setPage($pageposbefore + 1);

							$posy = $this->tab_top_newpage;

							// Allows data in the first page if description is long enough to break in multiples pages
							if (getDolGlobalString('MAIN_PDF_DATA_ON_FIRST_PAGE')) {
								$showpricebeforepagebreak = 1;
							} else {
								$showpricebeforepagebreak = 0;
							}
						}

						if (!empty($this->cols['photo']) && isset($imglinesize['width']) && isset($imglinesize['height'])) {
							$pdf->Image($realpatharray[$i], $this->getColumnContentXStart('photo'), $posy + 1, $imglinesize['width'], $imglinesize['height'], '', '', '', 2, 300); // Use 300 dpi
							// $pdf->Image does not increase value return by getY, so we save it manually
							$posYAfterImage = $posy + $imglinesize['height'];
						}
					}

					// Description of product line
					if ($this->getColumnStatus('desc')) {
						$pdf->startTransaction();

						$this->printColDescContent($pdf, $posy, 'desc', $object, $i, $outputlangs, $hideref, $hidedesc);
						$pageposafter = $pdf->getPage();

						if ($pageposafter > $pageposbefore) {	// There is a pagebreak
							$pdf->rollbackTransaction(true);
							$pageposafter = $pageposbefore;
							$pdf->setPageOrientation('', 1, $this->heightforfooter); // The only function to edit the bottom margin of current page to set it.

							$this->printColDescContent($pdf, $posy, 'desc', $object, $i, $outputlangs, $hideref, $hidedesc);

							$pageposafter = $pdf->getPage();
							$posyafter = $pdf->GetY();
							//var_dump($posyafter); var_dump(($this->page_hauteur - ($this->heightforfooter+$this->heightforfreetext+$this->heightforinfotot))); exit;
							if ($posyafter > ($this->page_hauteur - ($this->heightforfooter + $this->heightforfreetext + $this->heightforinfotot))) {	// There is no space left for total+free text
								if ($i == ($nblines - 1)) {	// No more lines, and no space left to show total, so we create a new page
									$pdf->AddPage('', '', true);
									if (!empty($this->tplidx)) {
										$pdf->useTemplate($this->tplidx);
									}
									$pdf->setPage($pageposafter + 1);
								}
							} else {
								// We found a page break
								// Allows data in the first page if description is long enough to break in multiples pages
								if (getDolGlobalString('MAIN_PDF_DATA_ON_FIRST_PAGE')) {
									$showpricebeforepagebreak = 1;
								} else {
									$showpricebeforepagebreak = 0;
								}
							}
						} else { // No pagebreak
							$pdf->commitTransaction();
						}
						$posYAfterDescription = $pdf->GetY();
					}

					$nexY = max($pdf->GetY(), $posYAfterImage, $posYAfterDescription);

					$pageposafter = $pdf->getPage();
					$pdf->setPage($pageposbefore);
					$pdf->setTopMargin($this->marge_haute);
					$pdf->setPageOrientation('', 1, 0); // The only function to edit the bottom margin of current page to set it.

					// We suppose that a too long description or photo were moved completely on next page
					if ($pageposafter > $pageposbefore && empty($showpricebeforepagebreak)) {
						$pdf->setPage($pageposafter);
						$posy = $this->tab_top_newpage;
					}

					$pdf->SetFont('', '', $default_font_size - 1); // We reposition the default font

					// VAT Rate
					if ($this->getColumnStatus('vat')) {
						$vat_rate = pdf_getlinevatrate($object, $i, $outputlangs, $hidedetails);
						$this->printStdColumnContent($pdf, $posy, 'vat', $vat_rate);
						$nexY = max($pdf->GetY(), $nexY);
					}

					// Unit price before discount
					if ($this->getColumnStatus('subprice')) {
						$up_excl_tax = pdf_getlineupexcltax($object, $i, $outputlangs, $hidedetails);
						$this->printStdColumnContent($pdf, $posy, 'subprice', $up_excl_tax);
						$nexY = max($pdf->GetY(), $nexY);
					}

					// Quantity
					// Enough for 6 chars
					if ($this->getColumnStatus('qty')) {
						$qty = pdf_getlineqty($object, $i, $outputlangs, $hidedetails);
						$this->printStdColumnContent($pdf, $posy, 'qty', $qty);
						$nexY = max($pdf->GetY(), $nexY);
					}

					// Situation progress
					if ($this->getColumnStatus('progress')) {
						$progress = pdf_getlineprogress($object, $i, $outputlangs, $hidedetails);
						$this->printStdColumnContent($pdf, $posy, 'progress', $progress);
						$nexY = max($pdf->GetY(), $nexY);
					}

					// Unit
					if ($this->getColumnStatus('unit')) {
						$unit = pdf_getlineunit($object, $i, $outputlangs, $hidedetails);
						$this->printStdColumnContent($pdf, $posy, 'unit', $unit);
						$nexY = max($pdf->GetY(), $nexY);
					}

					// Discount on line
					if ($this->getColumnStatus('discount') && $object->lines[$i]->remise_percent) {
						$remise_percent = pdf_getlineremisepercent($object, $i, $outputlangs, $hidedetails);
						$this->printStdColumnContent($pdf, $posy, 'discount', $remise_percent);
						$nexY = max($pdf->GetY(), $nexY);
					}

					// Total excl tax line (HT)
					if ($this->getColumnStatus('totalexcltax')) {
						$total_excl_tax = pdf_getlinetotalexcltax($object, $i, $outputlangs, $hidedetails);
						$this->printStdColumnContent($pdf, $posy, 'totalexcltax', $total_excl_tax);
						$nexY = max($pdf->GetY(), $nexY);
					}

					// Retrieving information from the previous line
					$TInfosLigneSituationPrecedente = $this->getInfosLineLastSituation($object, $object->lines[$i]);

					// Sum
					$columkey = 'btpsomme';
					if ($this->getColumnStatus($columkey)) {
						$printval = price($TInfosLigneSituationPrecedente['total_ht_without_progress'], 0, '', 1, -1, 2);
						$this->printStdColumnContent($pdf, $posy, $columkey, $printval);
						$nexY = max($pdf->GetY(), $nexY);
					}

					// Current progress
					$columkey = 'progress_amount';
					if ($this->getColumnStatus($columkey)) {
						$printval = price($object->lines[$i]->total_ht, 0, '', 1, -1, 2);
						$this->printStdColumnContent($pdf, $posy, $columkey, $printval);
						$nexY = max($pdf->GetY(), $nexY);
					}
					// Previous progress line
					$columkey = 'prev_progress';
					if ($this->getColumnStatus($columkey)) {
						$printval = $TInfosLigneSituationPrecedente['progress_prec'].'%';
						$this->printStdColumnContent($pdf, $posy, $columkey, $printval);
						$nexY = max($pdf->GetY(), $nexY);
					}
					// Previous progress amount
					$columkey = 'prev_progress_amount';
					if ($this->getColumnStatus($columkey)) {
						$printval = price($TInfosLigneSituationPrecedente['total_ht'], 0, '', 1, -1, 2);
						$this->printStdColumnContent($pdf, $posy, $columkey, $printval);
						$nexY = max($pdf->GetY(), $nexY);
					}

					$parameters = array(
						'object' => $object,
						'i' => $i,
						'pdf' =>& $pdf,
						'curY' =>& $posy,
						'nexY' =>& $nexY,
						'outputlangs' => $outputlangs,
						'hidedetails' => $hidedetails
					);
					$reshook = $hookmanager->executeHooks('printPDFline', $parameters, $this); // Note that $object may have been modified by hook


					$sign = 1;
					if (isset($object->type) && $object->type == 2 && getDolGlobalString('INVOICE_POSITIVE_CREDIT_NOTE')) {
						$sign = -1;
					}
					// Collecte des totaux par valeur de tva dans $this->tva["taux"]=total_tva
					$prev_progress = $object->lines[$i]->get_prev_progress($object->id);
					if ($prev_progress > 0 && !empty($object->lines[$i]->situation_percent)) { // Compute progress from previous situation
						if (isModEnabled("multicurrency") && $object->multicurrency_tx != 1) {
							$tvaligne = $sign * $object->lines[$i]->multicurrency_total_tva * ($object->lines[$i]->situation_percent - $prev_progress) / $object->lines[$i]->situation_percent;
						} else {
							$tvaligne = $sign * $object->lines[$i]->total_tva * ($object->lines[$i]->situation_percent - $prev_progress) / $object->lines[$i]->situation_percent;
						}
					} else {
						if (isModEnabled("multicurrency") && $object->multicurrency_tx != 1) {
							$tvaligne = $sign * $object->lines[$i]->multicurrency_total_tva;
						} else {
							$tvaligne = $sign * $object->lines[$i]->total_tva;
						}
					}

					$localtax1ligne = $object->lines[$i]->total_localtax1;
					$localtax2ligne = $object->lines[$i]->total_localtax2;
					$localtax1_rate = $object->lines[$i]->localtax1_tx;
					$localtax2_rate = $object->lines[$i]->localtax2_tx;
					$localtax1_type = $object->lines[$i]->localtax1_type;
					$localtax2_type = $object->lines[$i]->localtax2_type;

					// TODO remise_percent is an obsolete field for object parent
					/*if ($object->remise_percent) {
						$tvaligne -= ($tvaligne * $object->remise_percent) / 100;
					}
					if ($object->remise_percent) {
						$localtax1ligne -= ($localtax1ligne * $object->remise_percent) / 100;
					}
					if ($object->remise_percent) {
						$localtax2ligne -= ($localtax2ligne * $object->remise_percent) / 100;
					}*/

					$vatrate = (string) $object->lines[$i]->tva_tx;

					// Retrieve type from database for backward compatibility with old records
					if ((!isset($localtax1_type) || $localtax1_type == '' || !isset($localtax2_type) || $localtax2_type == '') // if tax type not defined
						&& (!empty($localtax1_rate) || !empty($localtax2_rate))) { // and there is local tax
						$localtaxtmp_array = getLocalTaxesFromRate($vatrate, 0, $object->thirdparty, $mysoc);
						$localtax1_type = isset($localtaxtmp_array[0]) ? $localtaxtmp_array[0] : '';
						$localtax2_type = isset($localtaxtmp_array[2]) ? $localtaxtmp_array[2] : '';
					}

					// retrieve global local tax
					if ($localtax1_type && $localtax1ligne != 0) {
						if (empty($this->localtax1[$localtax1_type][$localtax1_rate])) {
							$this->localtax1[$localtax1_type][$localtax1_rate] = $localtax1ligne;
						} else {
							$this->localtax1[$localtax1_type][$localtax1_rate] += $localtax1ligne;
						}
					}
					if ($localtax2_type && $localtax2ligne != 0) {
						if (empty($this->localtax2[$localtax2_type][$localtax2_rate])) {
							$this->localtax2[$localtax2_type][$localtax2_rate] = $localtax2ligne;
						} else {
							$this->localtax2[$localtax2_type][$localtax2_rate] += $localtax2ligne;
						}
					}

					if (($object->lines[$i]->info_bits & 0x01) == 0x01) {
						$vatrate .= '*';
					}

					// Fill $this->tva and $this->tva_array
					if (!isset($this->tva[$vatrate])) {
						$this->tva[$vatrate] = 0;
					}
					$this->tva[$vatrate] += $tvaligne;	// ->tva is abandoned, we use now ->tva_array that is more complete
					$vatcode = $object->lines[$i]->vat_src_code;
					if (empty($this->tva_array[$vatrate.($vatcode ? ' ('.$vatcode.')' : '')]['amount'])) {
						$this->tva_array[$vatrate.($vatcode ? ' ('.$vatcode.')' : '')]['amount'] = 0;
					}
					$this->tva_array[$vatrate.($vatcode ? ' ('.$vatcode.')' : '')] = array('vatrate' => $vatrate, 'vatcode' => $vatcode, 'amount' => $this->tva_array[$vatrate.($vatcode ? ' ('.$vatcode.')' : '')]['amount'] + $tvaligne);

					$nexY = max($nexY, $posYAfterImage);

					// Add line
					if (getDolGlobalString('MAIN_PDF_DASH_BETWEEN_LINES') && $i < ($nblines - 1)) {
						$pdf->setPage($pageposafter);
						$pdf->SetLineStyle(array('dash' => '1,1', 'color' => array(80, 80, 80)));
						//$pdf->SetDrawColor(190,190,200);
						$pdf->line($this->marge_gauche, $nexY, $this->page_largeur - $this->marge_droite, $nexY);
						$pdf->SetLineStyle(array('dash' => 0));
					}

					// Detect if some page were added automatically and output _tableau for past pages
					while ($pagenb < $pageposafter) {
						$pdf->setPage($pagenb);
						$tabtop = $this->tab_top;
						$tabhauteur = $this->page_hauteur - $tabtop - $this->heightforfooter;
						if ($pagenb != $pageposbeforeprintlines) {
							$tabtop = $this->tab_top_newpage;
							$tabhauteur = $this->page_hauteur - $tabtop - $this->heightforfooter;
							$hidetop = 1;
						}
						$this->_tableau($pdf, $tabtop, $tabhauteur, 0, $outputlangs, $hidetop, 1, $object->multicurrency_code, $outputlangsbis);

						$this->_pagefoot($pdf, $object, $outputlangs, 1);
						$pagenb++;
						$pdf->setPage($pagenb);
						$pdf->setPageOrientation('', 1, 0); // The only function to edit the bottom margin of current page to set it.
						if (!getDolGlobalInt('MAIN_PDF_DONOTREPEAT_HEAD')) {
							$this->_pagehead($pdf, $object, 0, $outputlangs, $outputlangsbis);
						}
						if (!empty($this->tplidx)) {
							$pdf->useTemplate($this->tplidx);
						}
					}

					if (isset($object->lines[$i + 1]->pagebreak) && $object->lines[$i + 1]->pagebreak) {
						$tabtop = $this->tab_top;
						$tabhauteur = $this->page_hauteur - $tabtop - $this->heightforfooter;
						if ($pagenb != $pageposbeforeprintlines) {
							$tabtop = $this->tab_top_newpage;
							$tabhauteur = $this->page_hauteur - $tabtop - $this->heightforfooter;
							$hidetop = 1;
						}
						$this->_tableau($pdf, $tabtop, $tabhauteur, 0, $outputlangs, $hidetop, 1, $object->multicurrency_code, $outputlangsbis);

						$this->_pagefoot($pdf, $object, $outputlangs, 1);
						// New page
						$pdf->AddPage();
						if (!empty($this->tplidx)) {
							$pdf->useTemplate($this->tplidx);
						}
						$pagenb++;
						if (!getDolGlobalInt('MAIN_PDF_DONOTREPEAT_HEAD')) {
							$this->_pagehead($pdf, $object, 0, $outputlangs, $outputlangsbis);
						}
					}
				}

				// Show square
				// special for situation invoices
				$tabtop = $this->tab_top_newpage;
				$tabhauteur = $this->page_hauteur - $tabtop - $this->heightforfooter - $this->heightforinfotot - $this->heightforfreetext;
				$tabTitleHeight = 0;
				$this->_tableau($pdf, $tabtop, $tabhauteur, 0, $outputlangs, $hidetop, 1, $object->multicurrency_code, $outputlangsbis);

				$bottomlasttab = $tabtop + $tabhauteur + $tabTitleHeight + 10;

				// Display infos area
				$posy = $this->drawInfoTable($pdf, $object, $bottomlasttab, $outputlangs, $outputlangsbis);

				// Display total zone
				$posy = $this->drawTotalTable($pdf, $object, $deja_regle, $bottomlasttab, $outputlangs, $outputlangsbis);

				// Display payment area
				if (($deja_regle || $amount_credit_notes_included || $amount_deposits_included) && !getDolGlobalString('INVOICE_NO_PAYMENT_DETAILS')) {
					$posy = $this->drawPaymentsTable($pdf, $object, $posy, $outputlangs);
				}

				// Pagefoot
				$this->_pagefoot($pdf, $object, $outputlangs);
				if (method_exists($pdf, 'AliasNbPages')) {
					$pdf->AliasNbPages();
				}

				$this->resumeLastPage($pdf, $object, 0, $tab_top, $outputlangs, $outputlangsbis);
				$bottomlasttab=$this->page_hauteur - $this->heightforinfotot - $this->heightforfreetext - $this->heightforfooter + 1;
				$this->_pagefoot($pdf, $object, $outputlangs, 1);

				$pdf->Close();

				$pdf->Output($file, 'F');

				// Add pdfgeneration hook
				$hookmanager->initHooks(array('pdfgeneration'));
				$parameters = array('file' => $file, 'object' => $object, 'outputlangs' => $outputlangs);
				global $action;
				$reshook = $hookmanager->executeHooks('afterPDFCreation', $parameters, $this, $action); // Note that $action and $object may have been modified by some hooks
				if ($reshook < 0) {
					$this->error = $hookmanager->error;
					$this->errors = $hookmanager->errors;
				}

				dolChmod($file);

				$this->result = array('fullpath' => $file);

				return 1; // No error
			} else {
				$this->error = $langs->transnoentities("ErrorCanNotCreateDir", $dir);
				return 0;
			}
		} else {
			$this->error = $langs->transnoentities("ErrorConstantNotDefined", "FAC_OUTPUTDIR");
			return 0;
		}
	}


	/**
	 *  Show payments table
	 *
	 *  @param	TCPDF		$pdf            Object PDF
	 *  @param  Facture		$object         Object invoice
	 *  @param  int			$posy           Position y in PDF
	 *  @param  Translate	$outputlangs    Object langs for output
	 *  @return int             			Return integer <0 if KO, >0 if OK
	 */
	public function drawPaymentsTable(&$pdf, $object, $posy, $outputlangs)
	{
		global $conf;

		$sign = 1;
		if ($object->type == 2 && getDolGlobalString('INVOICE_POSITIVE_CREDIT_NOTE')) {
			$sign = -1;
		}

		$tab3_posx = 120;
		$tab3_top = $posy + 8;
		$tab3_width = 80;
		$tab3_height = 4;
		if ($this->page_largeur < 210) { // To work with US executive format
			$tab3_posx -= 15;
		}

		$default_font_size = pdf_getPDFFontSize($outputlangs);

		$title = $outputlangs->transnoentities("PaymentsAlreadyDone");
		if ($object->type == 2) {
			$title = $outputlangs->transnoentities("PaymentsBackAlreadyDone");
		}

		$pdf->SetFont('', '', $default_font_size - 3);
		$pdf->SetXY($tab3_posx, $tab3_top - 4);
		$pdf->MultiCell(60, 3, $title, 0, 'L', 0);

		$pdf->line($tab3_posx, $tab3_top, $tab3_posx + $tab3_width, $tab3_top);

		$pdf->SetFont('', '', $default_font_size - 4);
		$pdf->SetXY($tab3_posx, $tab3_top);
		$pdf->MultiCell(20, 3, $outputlangs->transnoentities("Payment"), 0, 'L', 0);
		$pdf->SetXY($tab3_posx + 21, $tab3_top);
		$pdf->MultiCell(20, 3, $outputlangs->transnoentities("Amount"), 0, 'L', 0);
		$pdf->SetXY($tab3_posx + 40, $tab3_top);
		$pdf->MultiCell(20, 3, $outputlangs->transnoentities("Type"), 0, 'L', 0);
		$pdf->SetXY($tab3_posx + 58, $tab3_top);
		$pdf->MultiCell(20, 3, $outputlangs->transnoentities("Num"), 0, 'L', 0);

		$pdf->line($tab3_posx, $tab3_top - 1 + $tab3_height, $tab3_posx + $tab3_width, $tab3_top - 1 + $tab3_height);

		$y = 0;

		$pdf->SetFont('', '', $default_font_size - 4);


		// Loop on each discount available (deposits and credit notes and excess of payment included)
		$sql = "SELECT re.rowid, re.amount_ht, re.multicurrency_amount_ht, re.amount_tva, re.multicurrency_amount_tva,  re.amount_ttc, re.multicurrency_amount_ttc,";
		$sql .= " re.description, re.fk_facture_source,";
		$sql .= " f.type, f.datef";
		$sql .= " FROM ".MAIN_DB_PREFIX."societe_remise_except as re, ".MAIN_DB_PREFIX."facture as f";
		$sql .= " WHERE re.fk_facture_source = f.rowid AND re.fk_facture = ".((int) $object->id);
		$resql = $this->db->query($sql);
		if ($resql) {
			$num = $this->db->num_rows($resql);
			$i = 0;
			$invoice = new Facture($this->db);
			while ($i < $num) {
				$y += 3;
				$obj = $this->db->fetch_object($resql);

				if ($obj->type == 2) {
					$text = $outputlangs->transnoentities("CreditNote");
				} elseif ($obj->type == 3) {
					$text = $outputlangs->transnoentities("Deposit");
				} elseif ($obj->type == 0) {
					$text = $outputlangs->transnoentities("ExcessReceived");
				} else {
					$text = $outputlangs->transnoentities("UnknownType");
				}

				$invoice->fetch($obj->fk_facture_source);

				$pdf->SetXY($tab3_posx, $tab3_top + $y);
				$pdf->MultiCell(20, 3, dol_print_date($this->db->jdate($obj->datef), 'day', false, $outputlangs, true), 0, 'L', 0);
				$pdf->SetXY($tab3_posx + 21, $tab3_top + $y);
				$pdf->MultiCell(20, 3, price((isModEnabled("multicurrency") && $object->multicurrency_tx != 1) ? $obj->multicurrency_amount_ttc : $obj->amount_ttc, 0, $outputlangs), 0, 'L', 0);
				$pdf->SetXY($tab3_posx + 40, $tab3_top + $y);
				$pdf->MultiCell(20, 3, $text, 0, 'L', 0);
				$pdf->SetXY($tab3_posx + 58, $tab3_top + $y);
				$pdf->MultiCell(20, 3, $invoice->ref, 0, 'L', 0);

				$pdf->line($tab3_posx, $tab3_top + $y + 3, $tab3_posx + $tab3_width, $tab3_top + $y + 3);

				$i++;
			}
		} else {
			$this->error = $this->db->lasterror();
			return -1;
		}

		// Loop on each payment
		// TODO Call getListOfPaymentsgetListOfPayments instead of hard coded sql
		$sql = "SELECT p.datep as date, p.fk_paiement, p.num_paiement as num, pf.amount as amount, pf.multicurrency_amount,";
		$sql .= " cp.code";
		$sql .= " FROM ".MAIN_DB_PREFIX."paiement_facture as pf, ".MAIN_DB_PREFIX."paiement as p";
		$sql .= " LEFT JOIN ".MAIN_DB_PREFIX."c_paiement as cp ON p.fk_paiement = cp.id";
		$sql .= " WHERE pf.fk_paiement = p.rowid AND pf.fk_facture = ".((int) $object->id);
		//$sql.= " WHERE pf.fk_paiement = p.rowid AND pf.fk_facture = 1";
		$sql .= " ORDER BY p.datep";

		$resql = $this->db->query($sql);
		if ($resql) {
			$num = $this->db->num_rows($resql);
			$i = 0;
			$y += 3;
			$maxY = $y;
			while ($i < $num) {
				$row = $this->db->fetch_object($resql);
				$pdf->SetXY($tab3_posx, $tab3_top + $y);
				$pdf->MultiCell(20, 3, dol_print_date($this->db->jdate($row->date), 'day', false, $outputlangs, true), 0, 'L', 0);
				$pdf->SetXY($tab3_posx + 21, $tab3_top + $y);
				$pdf->MultiCell(20, 3, price($sign * ((isModEnabled("multicurrency") && $object->multicurrency_tx != 1) ? $row->multicurrency_amount : $row->amount), 0, $outputlangs), 0, 'L', 0);
				$pdf->SetXY($tab3_posx + 40, $tab3_top + $y);
				$oper = $outputlangs->transnoentitiesnoconv("PaymentTypeShort".$row->code);

				$pdf->MultiCell(20, 3, $oper, 0, 'L', 0);
				$maxY = max($pdf->GetY() - $tab3_top - 3, $maxY);
				$pdf->SetXY($tab3_posx + 58, $tab3_top + $y);
				$pdf->MultiCell(30, 3, $row->num, 0, 'L', 0);
				$y = $maxY = max($pdf->GetY() - 3 - $tab3_top, $maxY);
				$pdf->line($tab3_posx, $tab3_top + $y + 3, $tab3_posx + $tab3_width, $tab3_top + $y + 3);
				$y += 3;
				$i++;
			}

			return $tab3_top + $y + 3;
		} else {
			$this->error = $this->db->lasterror();
			return -1;
		}
	}


	/**
	 *   Show miscellaneous information (payment mode, payment term, ...)
	 *
	 *   @param		TCPDF		$pdf     		Object PDF
	 *   @param		Facture		$object			Object to show
	 *   @param		int			$posy			Y
	 *   @param		Translate	$outputlangs	Langs object
	 *   @param  	Translate	$outputlangsbis	Object lang for output bis
	 *   @return	int							Pos y
	 */
	protected function drawInfoTable(&$pdf, $object, $posy, $outputlangs, $outputlangsbis)
	{
		global $conf, $mysoc, $hookmanager;

		$default_font_size = pdf_getPDFFontSize($outputlangs);

		$pdf->SetFont('', '', $default_font_size - 1);

		// If France, show VAT mention if not applicable
		if ($this->emetteur->country_code == 'FR' && empty($mysoc->tva_assuj)) {
			$pdf->SetFont('', 'B', $default_font_size - 2);
			$pdf->SetXY($this->marge_gauche, $posy);
			if ($mysoc->forme_juridique_code == 92) {
				$pdf->MultiCell(100, 3, $outputlangs->transnoentities("VATIsNotUsedForInvoiceAsso"), 0, 'L', 0);
			} else {
				$pdf->MultiCell(100, 3, $outputlangs->transnoentities("VATIsNotUsedForInvoice"), 0, 'L', 0);
			}

			$posy = $pdf->GetY() + 4;
		}

		$posxval = 52;	// Position of values of properties shown on left side
		$posxend = 110;	// End of x for text on left side
		if ($this->page_largeur < 210) { // To work with US executive format
			$posxend -= 10;
		}

		// Show payments conditions
		if ($object->type != 2 && ($object->cond_reglement_code || $object->cond_reglement)) {
			$pdf->SetFont('', 'B', $default_font_size - 2);
			$pdf->SetXY($this->marge_gauche, $posy);
			$titre = $outputlangs->transnoentities("PaymentConditions").':';
			$pdf->MultiCell($posxval - $this->marge_gauche, 4, $titre, 0, 'L');

			$pdf->SetFont('', '', $default_font_size - 2);
			$pdf->SetXY($posxval, $posy);
			$lib_condition_paiement = ($outputlangs->transnoentities("PaymentCondition".$object->cond_reglement_code) != 'PaymentCondition'.$object->cond_reglement_code) ? $outputlangs->transnoentities("PaymentCondition".$object->cond_reglement_code) : $outputlangs->convToOutputCharset($object->cond_reglement_doc ? $object->cond_reglement_doc : $object->cond_reglement_label);
			$lib_condition_paiement = str_replace('\n', "\n", $lib_condition_paiement);
			$pdf->MultiCell($posxend - $posxval, 4, $lib_condition_paiement, 0, 'L');

			$posy = $pdf->GetY() + 3; // We need spaces for 2 lines payment conditions
		}

		// Show category of operations
		if (getDolGlobalInt('INVOICE_CATEGORY_OF_OPERATION') == 2 && $this->categoryOfOperation >= 0) {
			$pdf->SetFont('', 'B', $default_font_size - 2);
			$pdf->SetXY($this->marge_gauche, $posy);
			$categoryOfOperationTitle = $outputlangs->transnoentities("MentionCategoryOfOperations").' : ';
			$pdf->MultiCell($posxval - $this->marge_gauche, 4, $categoryOfOperationTitle, 0, 'L');

			$pdf->SetFont('', '', $default_font_size - 2);
			$pdf->SetXY($posxval, $posy);
			$categoryOfOperationLabel = $outputlangs->transnoentities("MentionCategoryOfOperations" . $this->categoryOfOperation);
			$pdf->MultiCell($posxend - $posxval, 4, $categoryOfOperationLabel, 0, 'L');

			$posy = $pdf->GetY() + 3; // for 2 lines
		}

		if ($object->type != 2) {
			// Check a payment mode is defined
			if (empty($object->mode_reglement_code)
				&& !getDolGlobalInt('FACTURE_CHQ_NUMBER')
				&& !getDolGlobalInt('FACTURE_RIB_NUMBER')) {
				$this->error = $outputlangs->transnoentities("ErrorNoPaiementModeConfigured");
			} elseif (($object->mode_reglement_code == 'CHQ' && !getDolGlobalInt('FACTURE_CHQ_NUMBER') && empty($object->fk_account) && empty($object->fk_bank))
				|| ($object->mode_reglement_code == 'VIR' && !getDolGlobalInt('FACTURE_RIB_NUMBER') && empty($object->fk_account) && empty($object->fk_bank))) {
				// Avoid having any valid PDF with setup that is not complete
				$outputlangs->load("errors");

				$pdf->SetXY($this->marge_gauche, $posy);
				$pdf->SetTextColor(200, 0, 0);
				$pdf->SetFont('', 'B', $default_font_size - 2);
				$this->error = $outputlangs->transnoentities("ErrorPaymentModeDefinedToWithoutSetup", $object->mode_reglement_code);
				$pdf->MultiCell($posxend - $this->marge_gauche, 3, $this->error, 0, 'L', 0);
				$pdf->SetTextColor(0, 0, 0);

				$posy = $pdf->GetY() + 1;
			}

			// Show payment mode
			if (!empty($object->mode_reglement_code)
				&& $object->mode_reglement_code != 'CHQ'
				&& $object->mode_reglement_code != 'VIR') {
				$pdf->SetFont('', 'B', $default_font_size - 2);
				$pdf->SetXY($this->marge_gauche, $posy);
				$titre = $outputlangs->transnoentities("PaymentMode").':';
				$pdf->MultiCell($posxend - $this->marge_gauche, 5, $titre, 0, 'L');

				$pdf->SetFont('', '', $default_font_size - 2);
				$pdf->SetXY($posxval, $posy);
				$lib_mode_reg = $outputlangs->transnoentities("PaymentType".$object->mode_reglement_code) != 'PaymentType'.$object->mode_reglement_code ? $outputlangs->transnoentities("PaymentType".$object->mode_reglement_code) : $outputlangs->convToOutputCharset($object->mode_reglement);

				//#21654: add account number used for the debit
				if ($object->mode_reglement_code == "PRE") {
					require_once DOL_DOCUMENT_ROOT.'/societe/class/companybankaccount.class.php';
					$bac = new CompanyBankAccount($this->db);
					// @phan-suppress-next-line PhanPluginSuspiciousParamPosition
					$bac->fetch(0, $object->thirdparty->id);
					$iban = $bac->iban.(($bac->iban && $bac->bic) ? ' / ' : '').$bac->bic;
					$lib_mode_reg .= ' '.$outputlangs->trans("PaymentTypePREdetails", dol_trunc($iban, 6, 'right', 'UTF-8', 1));
				}

				$pdf->MultiCell($posxend - $posxval, 5, $lib_mode_reg, 0, 'L');

				$posy = $pdf->GetY();
			}

			// Show if Option VAT debit option is on also if transmitter is french
			// Decret n°2099-1299 2022-10-07
			// French mention : "Option pour le paiement de la taxe d'après les débits"
			if ($this->emetteur->country_code == 'FR') {
				if (getDolGlobalInt('TAX_MODE') == 1) {
					$pdf->SetXY($this->marge_gauche, $posy);
					$pdf->writeHTMLCell(80, 5, '', '', $outputlangs->transnoentities("MentionVATDebitOptionIsOn"), 0, 1);

					$posy = $pdf->GetY() + 1;
				}
			}

			// Show online payment link
			if (empty($object->mode_reglement_code) || $object->mode_reglement_code == 'CB' || $object->mode_reglement_code == 'VAD') {
				$useonlinepayment = 0;
				if (getDolGlobalString('PDF_SHOW_LINK_TO_ONLINE_PAYMENT')) {
					if (isModEnabled('paypal')) {
						$useonlinepayment++;
					}
					if (isModEnabled('stripe')) {
						$useonlinepayment++;
					}
					if (isModEnabled('paybox')) {
						$useonlinepayment++;
					}
					$parameters = array();
					$action = '';
					$reshook = $hookmanager->executeHooks('doShowOnlinePaymentUrl', $parameters, $object, $action); // Note that $action and $object may have been modified by some hooks
					if ($reshook > 0) {
						if (isset($hookmanager->resArray['showonlinepaymenturl'])) {
							$useonlinepayment += $hookmanager->resArray['showonlinepaymenturl'];
						}
					}
				}


				if ($object->statut != Facture::STATUS_DRAFT && $useonlinepayment) {
					require_once DOL_DOCUMENT_ROOT.'/core/lib/payments.lib.php';
					global $langs;

					$langs->loadLangs(array('payment', 'paybox', 'stripe'));
					$servicename = $langs->transnoentities('Online');
					$paiement_url = getOnlinePaymentUrl('', 'invoice', $object->ref, '', '', '');
					$linktopay = $langs->trans("ToOfferALinkForOnlinePayment", $servicename).' <a href="'.$paiement_url.'">'.$outputlangs->transnoentities("ClickHere").'</a>';

					$pdf->SetXY($this->marge_gauche, $posy);
					$pdf->writeHTMLCell($posxend - $this->marge_gauche, 5, '', '', dol_htmlentitiesbr($linktopay), 0, 1);

					$posy = $pdf->GetY() + 1;
				}
			}

			// Show payment mode CHQ
			if (empty($object->mode_reglement_code) || $object->mode_reglement_code == 'CHQ') {
				// If payment mode unregulated or payment mode forced to CHQ
				if (getDolGlobalInt('FACTURE_CHQ_NUMBER')) {
					$diffsizetitle = getDolGlobalInt('PDF_DIFFSIZE_TITLE', 3);

					if (getDolGlobalInt('FACTURE_CHQ_NUMBER') > 0) {
						$account = new Account($this->db);
						$account->fetch(getDolGlobalInt('FACTURE_CHQ_NUMBER'));

						$pdf->SetXY($this->marge_gauche, $posy);
						$pdf->SetFont('', 'B', $default_font_size - $diffsizetitle);
						$pdf->MultiCell($posxend - $this->marge_gauche, 3, $outputlangs->transnoentities('PaymentByChequeOrderedTo', $account->proprio), 0, 'L', 0);
						$posy = $pdf->GetY() + 1;

						if (!getDolGlobalString('MAIN_PDF_HIDE_CHQ_ADDRESS')) {
							$pdf->SetXY($this->marge_gauche, $posy);
							$pdf->SetFont('', '', $default_font_size - $diffsizetitle);
							$pdf->MultiCell($posxend - $this->marge_gauche, 3, $outputlangs->convToOutputCharset($account->owner_address), 0, 'L', 0);
							$posy = $pdf->GetY() + 2;
						}
					}
					if (getDolGlobalString('FACTURE_CHQ_NUMBER') == -1) {
						$pdf->SetXY($this->marge_gauche, $posy);
						$pdf->SetFont('', 'B', $default_font_size - $diffsizetitle);
						$pdf->MultiCell($posxend - $this->marge_gauche, 3, $outputlangs->transnoentities('PaymentByChequeOrderedTo', $this->emetteur->name), 0, 'L', 0);
						$posy = $pdf->GetY() + 1;

						if (!getDolGlobalString('MAIN_PDF_HIDE_CHQ_ADDRESS')) {
							$pdf->SetXY($this->marge_gauche, $posy);
							$pdf->SetFont('', '', $default_font_size - $diffsizetitle);
							$pdf->MultiCell($posxend - $this->marge_gauche, 3, $outputlangs->convToOutputCharset($this->emetteur->getFullAddress()), 0, 'L', 0);
							$posy = $pdf->GetY() + 2;
						}
					}
				}
			}

			// If payment mode not forced or forced to VIR, show payment with BAN
			if (empty($object->mode_reglement_code) || $object->mode_reglement_code == 'VIR') {
				if ($object->fk_account > 0 || $object->fk_bank > 0 || getDolGlobalInt('FACTURE_RIB_NUMBER')) {
					$bankid = ($object->fk_account <= 0 ? getDolGlobalInt('FACTURE_RIB_NUMBER') : $object->fk_account);
					if ($object->fk_bank > 0) {
						$bankid = $object->fk_bank; // For backward compatibility when object->fk_account is forced with object->fk_bank
					}
					$account = new Account($this->db);
					$account->fetch($bankid);

					$curx = $this->marge_gauche;
					$cury = $posy;

					$posy = pdf_bank($pdf, $outputlangs, $curx, $cury, $account, 0, $default_font_size);

					$posy += 2;
				}
			}
		}

		return $posy;
	}


	/**
	 *  Show total to pay
	 *
	 *  @param	TCPDF		$pdf            Object PDF
	 *	@param  Facture		$object         Object invoice
	 *	@param  int			$deja_regle     Amount already paid (in the currency of invoice)
	 *	@param	int			$posy			Position depart
	 *	@param	Translate	$outputlangs	Object langs
	 *  @param  Translate	$outputlangsbis	Object lang for output bis
	 *	@return int							Position pour suite
	 */
	protected function drawTotalTable(&$pdf, $object, $deja_regle, $posy, $outputlangs, $outputlangsbis)
	{
		global $conf, $mysoc, $hookmanager;

		$sign = 1;
		if ($object->type == 2 && getDolGlobalString('INVOICE_POSITIVE_CREDIT_NOTE')) {
			$sign = -1;
		}

		$default_font_size = pdf_getPDFFontSize($outputlangs);

		if (getDolGlobalString('PDF_USE_ALSO_LANGUAGE_CODE') && $outputlangs->defaultlang != getDolGlobalString('PDF_USE_ALSO_LANGUAGE_CODE')) {
			$outputlangsbis = new Translate('', $conf);
			$outputlangsbis->setDefaultLang(getDolGlobalString('PDF_USE_ALSO_LANGUAGE_CODE'));
			$outputlangsbis->loadLangs(array("main", "dict", "companies", "bills", "products", "propal"));
			$default_font_size--;
		}

		$tab2_top = $posy-4;
		$tab2_hl = 4;
		$pdf->SetFont('', '', $default_font_size - 1);

		// Total table
		$col1x = 120;
		$col2x = 170;
		if ($this->page_largeur < 210) { // To work with US executive format
			$col2x -= 20;
		}
		$largcol2 = ($this->page_largeur - $this->marge_droite - $col2x);

		$useborder = 0;
		$index = 0;

		// Total HT
		$pdf->SetFillColor(255, 255, 255);
		$pdf->SetXY($col1x, $tab2_top + 0);
		$pdf->MultiCell($col2x - $col1x, $tab2_hl, $outputlangs->transnoentities("TotalHT").(is_object($outputlangsbis) ? ' / '.$outputlangsbis->transnoentities("TotalHT") : ''), 0, 'L', 1);

		$total_ht = ((!empty($conf->multicurrency->enabled) && isset($object->multicurrency_tx) && $object->multicurrency_tx != 1) ? $object->multicurrency_total_ht : $object->total_ht);
		$pdf->SetXY($col2x, $tab2_top + 0);
		$pdf->MultiCell($largcol2, $tab2_hl, price($total_ht, 0, $outputlangs), 0, 'R', 1);

		$remise = !empty($object->remise) ? $object->remise : 0;
		if ($remise > 0) {
			$index++;
			$pdf->SetXY($col1x, $tab2_top + $tab2_hl * $index);
			$pdf->MultiCell($col2x - $col1x, $tab2_hl, $outputlangs->transnoentities("DiscountHT").(is_object($outputlangsbis) ? ' / '.$outputlangsbis->transnoentities("DiscountHT") : ''), 0, 'L', 1);
			$pdf->SetXY($col2x, $tab2_top + $tab2_hl * $index);
			$pdf->MultiCell($largcol2, $tab2_hl, price($remise, 0, $outputlangs), 0, 'R', 1);

			$index++;
			$pdf->SetXY($col1x, $tab2_top + $tab2_hl * $index);
			$pdf->MultiCell($col2x - $col1x, $tab2_hl, $outputlangs->transnoentities("TotalHTWithDiscount").(is_object($outputlangsbis) ? ' / '.$outputlangsbis->transnoentities("TotalHTWithDiscount") : ''), 0, 'L', 1);
			$pdf->SetXY($col2x, $tab2_top + $tab2_hl * $index);
			$pdf->MultiCell($largcol2, $tab2_hl, price($total_ht - $remise, 0, $outputlangs), 0, 'R', 1);
		}

		// Show VAT by rates and total
		$pdf->SetFillColor(248, 248, 248);

		$total_ttc = (isModEnabled("multicurrency") && $object->multicurrency_tx != 1) ? $object->multicurrency_total_ttc : $object->total_ttc;

		$this->atleastoneratenotnull = 0;
		if (!getDolGlobalString('MAIN_GENERATE_DOCUMENTS_WITHOUT_VAT')) {
			$tvaisnull = ((!empty($this->tva) && count($this->tva) == 1 && isset($this->tva['0.000']) && is_float($this->tva['0.000'])) ? true : false);
			if (getDolGlobalString('MAIN_GENERATE_DOCUMENTS_WITHOUT_VAT_IFNULL') && $tvaisnull) {
				// Nothing to do
			} else {
				//Local tax 1 before VAT
				//if (!empty($conf->global->FACTURE_LOCAL_TAX1_OPTION) && $conf->global->FACTURE_LOCAL_TAX1_OPTION=='localtax1on')
				//{
				foreach ($this->localtax1 as $localtax_type => $localtax_rate) {
					if (in_array((string) $localtax_type, array('1', '3', '5'))) {
						continue;
					}

					foreach ($localtax_rate as $tvakey => $tvaval) {
						if ($tvakey != 0) {    // On affiche pas taux 0
							//$this->atleastoneratenotnull++;

							$index++;
							$pdf->SetXY($col1x, $tab2_top + $tab2_hl * $index);

							$tvacompl = '';
							if (preg_match('/\*/', $tvakey)) {
								$tvakey = str_replace('*', '', $tvakey);
								$tvacompl = " (".$outputlangs->transnoentities("NonPercuRecuperable").")";
							}

							$totalvat = $outputlangs->transcountrynoentities("TotalLT1", $mysoc->country_code).(is_object($outputlangsbis) ? ' / '.$outputlangsbis->transcountrynoentities("TotalLT1", $mysoc->country_code) : '');
							$totalvat .= ' ';
							$totalvat .= vatrate(abs($tvakey), 1).$tvacompl;
							$pdf->MultiCell($col2x - $col1x, $tab2_hl, $totalvat, 0, 'L', 1);

							$total_localtax = ((isModEnabled("multicurrency") && isset($object->multicurrency_tx) && $object->multicurrency_tx != 1) ? price2num($tvaval * $object->multicurrency_tx, 'MT') : $tvaval);

							$pdf->SetXY($col2x, $tab2_top + $tab2_hl * $index);
							$pdf->MultiCell($largcol2, $tab2_hl, price($total_localtax, 0, $outputlangs), 0, 'R', 1);
						}
					}
				}
				//}
				//Local tax 2 before VAT
				//if (!empty($conf->global->FACTURE_LOCAL_TAX2_OPTION) && $conf->global->FACTURE_LOCAL_TAX2_OPTION=='localtax2on')
				//{
				foreach ($this->localtax2 as $localtax_type => $localtax_rate) {
					if (in_array((string) $localtax_type, array('1', '3', '5'))) {
						continue;
					}

					foreach ($localtax_rate as $tvakey => $tvaval) {
						if ($tvakey != 0) {    // On affiche pas taux 0
							//$this->atleastoneratenotnull++;

							$index++;
							$pdf->SetXY($col1x, $tab2_top + $tab2_hl * $index);

							$tvacompl = '';
							if (preg_match('/\*/', $tvakey)) {
								$tvakey = str_replace('*', '', $tvakey);
								$tvacompl = " (".$outputlangs->transnoentities("NonPercuRecuperable").")";
							}
							$totalvat = $outputlangs->transcountrynoentities("TotalLT2", $mysoc->country_code).(is_object($outputlangsbis) ? ' / '.$outputlangsbis->transcountrynoentities("TotalLT2", $mysoc->country_code) : '');
							$totalvat .= ' ';
							$totalvat .= vatrate(abs($tvakey), 1).$tvacompl;
							$pdf->MultiCell($col2x - $col1x, $tab2_hl, $totalvat, 0, 'L', 1);

							$total_localtax = ((isModEnabled("multicurrency") && isset($object->multicurrency_tx) && $object->multicurrency_tx != 1) ? price2num($tvaval * $object->multicurrency_tx, 'MT') : $tvaval);

							$pdf->SetXY($col2x, $tab2_top + $tab2_hl * $index);
							$pdf->MultiCell($largcol2, $tab2_hl, price($total_localtax, 0, $outputlangs), 0, 'R', 1);
						}
					}
				}
				//}

				// VAT
				$tvas = array();
				$nblines = count($object->lines);
				for ($i=0; $i < $nblines; $i++) {
					$tvaligne = $object->lines[$i]->total_tva;
					$vatrate=(string) $object->lines[$i]->tva_tx;

					if (($object->lines[$i]->info_bits & 0x01) == 0x01) {
						$vatrate.='*';
					}
					if (! isset($tvas[$vatrate])) {
						$tvas[$vatrate]=0;
					}
					$tvas[$vatrate] += $tvaligne;
				}

				foreach ($tvas as $tvakey => $tvaval) {
					if ($tvakey != 0) {	// On affiche pas taux 0
						$this->atleastoneratenotnull++;

						$index++;
						$pdf->SetXY($col1x, $tab2_top + $tab2_hl * $index);

						$tvacompl = '';
						if (preg_match('/\*/', $tvakey)) {
							$tvakey = str_replace('*', '', $tvakey);
							$tvacompl = " (".$outputlangs->transnoentities("NonPercuRecuperable").")";
						}
						$totalvat = $outputlangs->transcountrynoentities("TotalVAT", $mysoc->country_code).(is_object($outputlangsbis) ? ' / '.$outputlangsbis->transcountrynoentities("TotalVAT", $mysoc->country_code) : '');
						$totalvat .= ' ';
						if (getDolGlobalString('PDF_VAT_LABEL_IS_CODE_OR_RATE') == 'rateonly') {
							$totalvat .= vatrate($tvaval['vatrate'], 1).$tvacompl;
						} elseif (getDolGlobalString('PDF_VAT_LABEL_IS_CODE_OR_RATE') == 'codeonly') {
							$totalvat .= ($tvaval['vatcode'] ? $tvaval['vatcode'] : vatrate($tvaval['vatrate'], 1)).$tvacompl;
						} else {
							$totalvat .= vatrate($tvaval['vatrate'], 1).($tvaval['vatcode'] ? ' ('.$tvaval['vatcode'].')' : '').$tvacompl;
						}
						$pdf->MultiCell($col2x - $col1x, $tab2_hl, $totalvat, 0, 'L', 1);

						$pdf->SetXY($col2x, $tab2_top + $tab2_hl * $index);
						$pdf->MultiCell($largcol2, $tab2_hl, price(price2num($tvaval['amount'], 'MT'), 0, $outputlangs), 0, 'R', 1);
					}
				}

				//Local tax 1 after VAT
				//if (!empty($conf->global->FACTURE_LOCAL_TAX1_OPTION) && $conf->global->FACTURE_LOCAL_TAX1_OPTION=='localtax1on')
				//{
				foreach ($this->localtax1 as $localtax_type => $localtax_rate) {
					if (in_array((string) $localtax_type, array('2', '4', '6'))) {
						continue;
					}

					foreach ($localtax_rate as $tvakey => $tvaval) {
						if ($tvakey != 0) {    // On affiche pas taux 0
							//$this->atleastoneratenotnull++;

							$index++;
							$pdf->SetXY($col1x, $tab2_top + $tab2_hl * $index);

							$tvacompl = '';
							if (preg_match('/\*/', $tvakey)) {
								$tvakey = str_replace('*', '', $tvakey);
								$tvacompl = " (".$outputlangs->transnoentities("NonPercuRecuperable").")";
							}
							$totalvat = $outputlangs->transcountrynoentities("TotalLT1", $mysoc->country_code).(is_object($outputlangsbis) ? ' / '.$outputlangsbis->transcountrynoentities("TotalLT1", $mysoc->country_code) : '');
							$totalvat .= ' ';
							$totalvat .= vatrate(abs($tvakey), 1).$tvacompl;

							$pdf->MultiCell($col2x - $col1x, $tab2_hl, $totalvat, 0, 'L', 1);

							$total_localtax = ((isModEnabled("multicurrency") && isset($object->multicurrency_tx) && $object->multicurrency_tx != 1) ? price2num($tvaval * $object->multicurrency_tx, 'MT') : $tvaval);

							$pdf->SetXY($col2x, $tab2_top + $tab2_hl * $index);
							$pdf->MultiCell($largcol2, $tab2_hl, price($total_localtax, 0, $outputlangs), 0, 'R', 1);
						}
					}
				}
				//}
				//Local tax 2 after VAT
				//if (!empty($conf->global->FACTURE_LOCAL_TAX2_OPTION) && $conf->global->FACTURE_LOCAL_TAX2_OPTION=='localtax2on')
				//{
				foreach ($this->localtax2 as $localtax_type => $localtax_rate) {
					if (in_array((string) $localtax_type, array('2', '4', '6'))) {
						continue;
					}

					foreach ($localtax_rate as $tvakey => $tvaval) {
						// retrieve global local tax
						if ($tvakey != 0) {    // On affiche pas taux 0
							//$this->atleastoneratenotnull++;

							$index++;
							$pdf->SetXY($col1x, $tab2_top + $tab2_hl * $index);

							$tvacompl = '';
							if (preg_match('/\*/', $tvakey)) {
								$tvakey = str_replace('*', '', $tvakey);
								$tvacompl = " (".$outputlangs->transnoentities("NonPercuRecuperable").")";
							}
							$totalvat = $outputlangs->transcountrynoentities("TotalLT2", $mysoc->country_code).(is_object($outputlangsbis) ? ' / '.$outputlangsbis->transcountrynoentities("TotalLT2", $mysoc->country_code) : '');
							$totalvat .= ' ';

							$totalvat .= vatrate(abs($tvakey), 1).$tvacompl;
							$pdf->MultiCell($col2x - $col1x, $tab2_hl, $totalvat, 0, 'L', 1);

							$total_localtax = ((isModEnabled("multicurrency") && isset($object->multicurrency_tx) && $object->multicurrency_tx != 1) ? price2num($tvaval * $object->multicurrency_tx, 'MT') : $tvaval);

							$pdf->SetXY($col2x, $tab2_top + $tab2_hl * $index);
							$pdf->MultiCell($largcol2, $tab2_hl, price($total_localtax, 0, $outputlangs), 0, 'R', 1);
						}
					}
				}


				// Revenue stamp
				if (price2num($object->revenuestamp) != 0) {
					$index++;
					$pdf->SetXY($col1x, $tab2_top + $tab2_hl * $index);
					$pdf->MultiCell($col2x - $col1x, $tab2_hl, $outputlangs->transnoentities("RevenueStamp").(is_object($outputlangsbis) ? ' / '.$outputlangsbis->transnoentities("RevenueStamp", $mysoc->country_code) : ''), $useborder, 'L', 1);

					$pdf->SetXY($col2x, $tab2_top + $tab2_hl * $index);
					$pdf->MultiCell($largcol2, $tab2_hl, price($sign * $object->revenuestamp), $useborder, 'R', 1);
				}

				// Total TTC
				$index++;
				$pdf->SetXY($col1x, $tab2_top + $tab2_hl * $index);
				$pdf->SetTextColor(0, 0, 60);
				$pdf->SetFillColor(224, 224, 224);
				$pdf->MultiCell($col2x - $col1x, $tab2_hl, $outputlangs->transnoentities("TotalTTC").(is_object($outputlangsbis) ? ' / '.$outputlangsbis->transnoentities("TotalTTC") : ''), $useborder, 'L', 1);

				$pdf->SetXY($col2x, $tab2_top + $tab2_hl * $index);
				$pdf->MultiCell($largcol2, $tab2_hl, price($sign * $total_ttc, 0, $outputlangs), $useborder, 'R', 1);


				// Retained warranty
				if ($object->displayRetainedWarranty()) {
					$pdf->SetTextColor(40, 40, 40);
					$pdf->SetFillColor(255, 255, 255);

					$retainedWarranty = $object->getRetainedWarrantyAmount();
					$billedWithRetainedWarranty = $object->total_ttc - $retainedWarranty;

					// Billed - retained warranty
					$index++;
					$pdf->SetXY($col1x, $tab2_top + $tab2_hl * $index);
					$pdf->MultiCell($col2x - $col1x, $tab2_hl, $outputlangs->transnoentities("ToPayOn", dol_print_date($object->date_lim_reglement, 'day')), $useborder, 'L', 1);

					$pdf->SetXY($col2x, $tab2_top + $tab2_hl * $index);
					$pdf->MultiCell($largcol2, $tab2_hl, price($billedWithRetainedWarranty), $useborder, 'R', 1);

					// retained warranty
					$index++;
					$pdf->SetXY($col1x, $tab2_top + $tab2_hl * $index);

					$retainedWarrantyToPayOn = $outputlangs->transnoentities("RetainedWarranty").(is_object($outputlangsbis) ? ' / '.$outputlangsbis->transnoentities("RetainedWarranty") : '').' ('.$object->retained_warranty.'%)';
					$retainedWarrantyToPayOn .= !empty($object->retained_warranty_date_limit) ? ' '.$outputlangs->transnoentities("toPayOn", dol_print_date($object->retained_warranty_date_limit, 'day')) : '';

					$pdf->MultiCell($col2x - $col1x, $tab2_hl, $retainedWarrantyToPayOn, $useborder, 'L', 1);
					$pdf->SetXY($col2x, $tab2_top + $tab2_hl * $index);
					$pdf->MultiCell($largcol2, $tab2_hl, price($retainedWarranty), $useborder, 'R', 1);
				}
			}
		}

		$pdf->SetTextColor(0, 0, 0);

		$resteapayer = 0;
		/*
		$resteapayer = $object->total_ttc - $deja_regle;
		if (! empty($object->paye)) $resteapayer=0;
		*/

		if ($deja_regle > 0) {
			// Already paid + Deposits
			$index++;

			$pdf->SetXY($col1x, $tab2_top + $tab2_hl * $index);
			$pdf->MultiCell($col2x - $col1x, $tab2_hl, $outputlangs->transnoentities("AlreadyPaid").(is_object($outputlangsbis) ? ' / '.$outputlangsbis->transnoentities("AlreadyPaid") : ''), 0, 'L', 0);

			$pdf->SetXY($col2x, $tab2_top + $tab2_hl * $index);
			$pdf->MultiCell($largcol2, $tab2_hl, price($deja_regle, 0, $outputlangs), 0, 'R', 0);

			/*
			if ($object->close_code == 'discount_vat')
			{
				$index++;
				$pdf->SetFillColor(255,255,255);

				$pdf->SetXY($col1x, $tab2_top + $tab2_hl * $index);
				$pdf->MultiCell($col2x - $col1x, $tab2_hl, $outputlangs->transnoentities("EscompteOfferedShort"), $useborder, 'L', 1);

				$pdf->SetXY($col2x, $tab2_top + $tab2_hl * $index);
				$pdf->MultiCell($largcol2, $tab2_hl, price($object->total_ttc - $deja_regle, 0, $outputlangs), $useborder, 'R', 1);

				$resteapayer=0;
			}
			*/

			$index++;
			$pdf->SetTextColor(0, 0, 60);
			$pdf->SetFillColor(224, 224, 224);
			$pdf->SetXY($col1x, $tab2_top + $tab2_hl * $index);
			$pdf->MultiCell($col2x - $col1x, $tab2_hl, $outputlangs->transnoentities("RemainderToPay").(is_object($outputlangsbis) ? ' / '.$outputlangsbis->transnoentities("RemainderToPay") : ''), $useborder, 'L', 1);
			$pdf->SetXY($col2x, $tab2_top + $tab2_hl * $index);
			$pdf->MultiCell($largcol2, $tab2_hl, price($resteapayer, 0, $outputlangs), $useborder, 'R', 1);

			$pdf->SetFont('', '', $default_font_size - 1);
			$pdf->SetTextColor(0, 0, 0);
		}

		$parameters = array('pdf' => &$pdf, 'object' => &$object, 'outputlangs' => $outputlangs, 'index' => &$index);

		$reshook = $hookmanager->executeHooks('afterPDFTotalTable', $parameters, $this); // Note that $action and $object may have been modified by some hooks
		if ($reshook < 0) {
			$this->error = $hookmanager->error;
			$this->errors = $hookmanager->errors;
		}

		$index++;
		return ($tab2_top + ($tab2_hl * $index));
	}

	// phpcs:disable PEAR.NamingConventions.ValidFunctionName.ScopeNotCamelCaps
	/**
	 *  Return list of active generation modules
	 *
	 *  @param	DoliDB	$db     			Database handler
	 *  @param  integer	$maxfilenamelength  Max length of value to show
	 *  @return	array						List of templates
	 */
	public static function liste_modeles($db, $maxfilenamelength = 0)
	{
		// phpcs:enable
		return parent::liste_modeles($db, $maxfilenamelength); // TODO: Change the autogenerated stub
	}

	// phpcs:disable PEAR.NamingConventions.ValidFunctionName.PublicUnderscore
	/**
	 *   Show table for lines
	 *
	 *   @param		TCPDF		$pdf     		Object PDF
	 *   @param		int 		$tab_top		Top position of table
	 *   @param		int 		$tab_height		Height of table (rectangle)
	 *   @param		int			$nexY			Y (not used)
	 *   @param		Translate	$outputlangs	Langs object
	 *   @param		int			$hidetop		1=Hide top bar of array and title, 0=Hide nothing, -1=Hide only title
	 *   @param		int			$hidebottom		Hide bottom bar of array
	 *   @param		string		$currency		Currency code
	 *   @param		Translate	$outputlangsbis	Langs object bis
	 *   @return	void
	 */
	protected function _tableau(&$pdf, $tab_top, $tab_height, $nexY, $outputlangs, $hidetop = 0, $hidebottom = 0, $currency = '', $outputlangsbis = null)
	{
		global $conf;

		// Force to disable hidetop and hidebottom
		$hidebottom=0;
		$hidetop=0;

		$currency = !empty($currency) ? $currency : $conf->currency;
		$default_font_size = pdf_getPDFFontSize($outputlangs);

		// Amount in (at tab_top - 1)
		$pdf->SetTextColor(0, 0, 0);
		$pdf->SetFont('', '', $default_font_size - 2);

		if (empty($hidetop)) {
			$titre = $outputlangs->transnoentities("AmountInCurrency", $outputlangs->transnoentitiesnoconv("Currency".$currency));
			$pdf->SetXY($this->page_largeur - $this->marge_droite - ($pdf->GetStringWidth($titre) + 3), $tab_top - 4);
			$pdf->MultiCell(($pdf->GetStringWidth($titre) + 3), 2, $titre);

			// MAIN_PDF_TITLE_BACKGROUND_COLOR='230,230,230';
			if (getDolGlobalString('MAIN_PDF_TITLE_BACKGROUND_COLOR')) {
				$pdf->Rect($this->marge_gauche, $tab_top, $this->page_largeur-$this->marge_droite-$this->marge_gauche, 5, 'F', null, explode(',', getDolGlobalString('MAIN_PDF_TITLE_BACKGROUND_COLOR')));
			}
			$tab_top+=4;
		}

		$pdf->SetDrawColor(128, 128, 128);
		$pdf->SetFont('', '', $default_font_size - 1);

		// Output Rect
		$this->printRect($pdf, $this->marge_gauche, $tab_top, $this->page_largeur-$this->marge_gauche-$this->marge_droite, $tab_height, $hidetop, $hidebottom);	// Rect prend une longueur en 3eme param et 4eme param

		// situation invoice
		$pdf->SetFont('', '', $default_font_size - 2);

		foreach ($this->cols as $colKey => $colDef) {
			if (!$this->getColumnStatus($colKey)) {
				continue;
			}
			$xstartpos = (int) ($colDef['xStartPos'] ?? 0);
			//is there any overtitle ?
			if (!empty($colDef['overtitle']) && is_array($colDef['overtitle'])) {
				$overtitle_top = $tab_top - 4;
				$overtitle = $colDef['overtitle']['textkey'] ?? '';
				$textWidth = $colDef['overtitle']['width'] ?? 0;
				$pdf->SetXY($xstartpos + $colDef['overtitle']['padding'][3], $overtitle_top);
				$pdf->MultiCell($textWidth, 2, $overtitle, '', $colDef['overtitle']['align']);
				$pdf->line($xstartpos, $overtitle_top, $xstartpos, $overtitle_top + 4); //left
				$pdf->line($xstartpos, $overtitle_top, $xstartpos + $textWidth, $overtitle_top); //top
				$pdf->line($xstartpos + $textWidth, $overtitle_top, $xstartpos + $textWidth, $overtitle_top + 4); //right
			}

			// get title label
			$colDef['title']['label'] = !empty($colDef['title']['label']) ? $colDef['title']['label'] : $outputlangs->transnoentities($colDef['title']['textkey']);

			// Add column separator
			if (!empty($colDef['border-left'])) {
				$pdf->line($xstartpos, $tab_top, $xstartpos, $tab_top + $tab_height);
			}

			if (empty($hidetop)) {
				$pdf->SetXY($xstartpos + $colDef['title']['padding'][3], $tab_top + $colDef['title']['padding'][0]);

				$textWidth = $colDef['width'] - $colDef['title']['padding'][3] -$colDef['title']['padding'][1];
				$pdf->MultiCell($textWidth, 2, $colDef['title']['label'], '', $colDef['title']['align']);
			}
		}
		$pdf->SetFont('', '', $default_font_size - 1);

		if (empty($hidetop)) {
			$pdf->line($this->marge_gauche, $tab_top+5, $this->page_largeur-$this->marge_droite, $tab_top+5);	// line prend une position y en 2eme param et 4eme param
		}
	}

	// phpcs:disable PEAR.NamingConventions.ValidFunctionName.PublicUnderscore
	/**
	 *  Show top header of page. This include the logo, ref and address blocks
	 *
	 *  @param	TCPDF		$pdf     		Object PDF
	 *  @param  Facture		$object     	Object to show
	 *  @param  int	    	$showaddress    0=no, 1=yes (usually set to 1 for first page, and 0 for next pages)
	 *  @param  Translate	$outputlangs	Object lang for output
	 *  @param  Translate	$outputlangsbis	Object lang for output bis
	 *  @return	array						top shift of linked object lines
	 */
	protected function _pagehead(&$pdf, $object, $showaddress, $outputlangs, $outputlangsbis = null)
	{
		// phpcs:enable
		global $conf, $langs;

		$ltrdirection = 'L';
		if ($outputlangs->trans("DIRECTION") == 'rtl') {
			$ltrdirection = 'R';
		}

		// Load traductions files required by page
		$outputlangs->loadLangs(array("main", "bills", "propal", "companies"));

		$default_font_size = pdf_getPDFFontSize($outputlangs);

		pdf_pagehead($pdf, $outputlangs, $this->page_hauteur);

		$pdf->SetTextColor(0, 0, 60);
		$pdf->SetFont('', 'B', $default_font_size + 3);

		$w = 110;

		$posy = $this->marge_haute;
		$posx = $this->page_largeur - $this->marge_droite - $w;

		$pdf->SetXY($this->marge_gauche, $posy);

		// Logo
		if (!getDolGlobalInt('PDF_DISABLE_MYCOMPANY_LOGO')) {
			if ($this->emetteur->logo) {
				$logodir = $conf->mycompany->dir_output;
				if (!empty($conf->mycompany->multidir_output[$object->entity])) {
					$logodir = $conf->mycompany->multidir_output[$object->entity];
				}
				if (!getDolGlobalInt('MAIN_PDF_USE_LARGE_LOGO')) {
					$logo = $logodir.'/logos/thumbs/'.$this->emetteur->logo_small;
				} else {
					$logo = $logodir.'/logos/'.$this->emetteur->logo;
				}
				if (is_readable($logo)) {
					$height = pdf_getHeightForLogo($logo);
					$pdf->Image($logo, $this->marge_gauche, $posy, 0, $height); // width=0 (auto)
				} else {
					$pdf->SetTextColor(200, 0, 0);
					$pdf->SetFont('', 'B', $default_font_size - 2);
					$pdf->MultiCell($w, 3, $outputlangs->transnoentities("ErrorLogoFileNotFound", $logo), 0, 'L');
					$pdf->MultiCell($w, 3, $outputlangs->transnoentities("ErrorGoToGlobalSetup"), 0, 'L');
				}
			} else {
				$text = $this->emetteur->name;
				$pdf->MultiCell($w, 4, $outputlangs->convToOutputCharset($text), 0, $ltrdirection);
			}
		}

		$pdf->SetFont('', 'B', $default_font_size + 3);
		$pdf->SetXY($posx, $posy);
		$pdf->SetTextColor(0, 0, 60);
		$subtitle = "";
		$title = $outputlangs->transnoentities("PdfInvoiceTitle");
		if ($object->type == 1) {
			$title = $outputlangs->transnoentities("InvoiceReplacement");
		}
		if ($object->type == 2) {
			$title = $outputlangs->transnoentities("InvoiceAvoir");
		}
		if ($object->type == 3) {
			$title = $outputlangs->transnoentities("InvoiceDeposit");
		}
		if ($object->type == 4) {
			$title = $outputlangs->transnoentities("InvoiceProForma");
		}
		if ($this->situationinvoice) {
			$title = $outputlangs->transnoentities("PDFInvoiceSituation");
			$subtitle = $outputlangs->transnoentities("PDFSituationTitle", $object->situation_counter);
		}
		if (getDolGlobalString('PDF_USE_ALSO_LANGUAGE_CODE') && is_object($outputlangsbis)) {
			$title .= ' - ';
			if ($object->type == 0) {
				if ($this->situationinvoice) {
					$title .= $outputlangsbis->transnoentities("PDFInvoiceSituation");
				}
				$title .= $outputlangsbis->transnoentities("PdfInvoiceTitle");
			} elseif ($object->type == 1) {
				$title .= $outputlangsbis->transnoentities("InvoiceReplacement");
			} elseif ($object->type == 2) {
				$title .= $outputlangsbis->transnoentities("InvoiceAvoir");
			} elseif ($object->type == 3) {
				$title .= $outputlangsbis->transnoentities("InvoiceDeposit");
			} elseif ($object->type == 4) {
				$title .= $outputlangsbis->transnoentities("InvoiceProForma");
			}
		}
		$title .= ' '.$outputlangs->convToOutputCharset($object->ref);
		// if ($object->statut == $object::STATUS_DRAFT) {
		// 	$pdf->SetTextColor(128, 0, 0);
		// 	$title .= ' - '.$outputlangs->transnoentities("NotValidated");
		// }

		$pdf->MultiCell($w, 3, $title, '', 'R');
		if (!empty($subtitle)) {
			$pdf->SetFont('', 'B', $default_font_size);
			$pdf->SetXY($posx, $posy+5);
			$pdf->MultiCell($w, 6, $subtitle, '', 'R');
			$posy += 2;
		}

		$pdf->SetFont('', 'B', $default_font_size);

		/*
		 $posy += 5;
		 $pdf->SetXY($posx, $posy);
		 $pdf->SetTextColor(0, 0, 60);
		 $textref = $outputlangs->transnoentities("Ref")." : ".$outputlangs->convToOutputCharset($object->ref);
		 if ($object->statut == $object::STATUS_DRAFT) {
		 $pdf->SetTextColor(128, 0, 0);
		 $textref .= ' - '.$outputlangs->transnoentities("NotValidated");
		 }
		 $pdf->MultiCell($w, 4, $textref, '', 'R');*/

		$posy += 3;
		$pdf->SetFont('', '', $default_font_size - 2);

		if ($object->ref_customer) {
			$posy += 4;
			$pdf->SetXY($posx, $posy);
			$pdf->SetTextColor(0, 0, 60);
			$pdf->MultiCell($w, 3, $outputlangs->transnoentities("RefCustomer")." : ".dol_trunc($outputlangs->convToOutputCharset($object->ref_customer), 65), '', 'R');
		}

		if (getDolGlobalString('PDF_SHOW_PROJECT_TITLE')) {
			$object->fetch_projet();
			if (!empty($object->project->ref)) {
				$posy += 3;
				$pdf->SetXY($posx, $posy);
				$pdf->SetTextColor(0, 0, 60);
				$pdf->MultiCell($w, 3, $outputlangs->transnoentities("Project")." : ".(empty($object->project->title) ? '' : $object->project->title), '', 'R');
			}
		}

		if (getDolGlobalString('PDF_SHOW_PROJECT')) {
			$object->fetch_projet();
			if (!empty($object->project->ref)) {
				$outputlangs->load("projects");
				$posy += 3;
				$pdf->SetXY($posx, $posy);
				$pdf->SetTextColor(0, 0, 60);
				$pdf->MultiCell($w, 3, $outputlangs->transnoentities("RefProject")." : ".(empty($object->project->ref) ? '' : $object->project->ref), '', 'R');
			}
		}

		$objectidnext = $object->getIdReplacingInvoice('validated');
		if ($object->type == 0 && $objectidnext) {
			$objectreplacing = new Facture($this->db);
			$objectreplacing->fetch($objectidnext);

			$posy += 3;
			$pdf->SetXY($posx, $posy);
			$pdf->SetTextColor(0, 0, 60);
			$pdf->MultiCell($w, 3, $outputlangs->transnoentities("ReplacementByInvoice").' : '.$outputlangs->convToOutputCharset($objectreplacing->ref), '', 'R');
		}
		if ($object->type == 1) {
			$objectreplaced = new Facture($this->db);
			$objectreplaced->fetch($object->fk_facture_source);

			$posy += 4;
			$pdf->SetXY($posx, $posy);
			$pdf->SetTextColor(0, 0, 60);
			$pdf->MultiCell($w, 3, $outputlangs->transnoentities("ReplacementInvoice").' : '.$outputlangs->convToOutputCharset($objectreplaced->ref), '', 'R');
		}
		if ($object->type == 2 && !empty($object->fk_facture_source)) {
			$objectreplaced = new Facture($this->db);
			$objectreplaced->fetch($object->fk_facture_source);

			$posy += 3;
			$pdf->SetXY($posx, $posy);
			$pdf->SetTextColor(0, 0, 60);
			$pdf->MultiCell($w, 3, $outputlangs->transnoentities("CorrectionInvoice").' : '.$outputlangs->convToOutputCharset($objectreplaced->ref), '', 'R');
		}

		$posy += 4;
		$pdf->SetXY($posx, $posy);
		$pdf->SetTextColor(0, 0, 60);

		$title = $outputlangs->transnoentities("DateInvoice");
		if (getDolGlobalString('PDF_USE_ALSO_LANGUAGE_CODE') && is_object($outputlangsbis)) {
			$title .= ' - '.$outputlangsbis->transnoentities("DateInvoice");
		}
		$pdf->MultiCell($w, 3, $title." : ".dol_print_date($object->date, "day", false, $outputlangs, true), '', 'R');

		if (getDolGlobalString('INVOICE_POINTOFTAX_DATE')) {
			$posy += 4;
			$pdf->SetXY($posx, $posy);
			$pdf->SetTextColor(0, 0, 60);
			$pdf->MultiCell($w, 3, $outputlangs->transnoentities("DatePointOfTax")." : ".dol_print_date($object->date_pointoftax, "day", false, $outputlangs), '', 'R');
		}

		if ($object->type != 2) {
			$posy += 3;
			$pdf->SetXY($posx, $posy);
			$pdf->SetTextColor(0, 0, 60);
			$title = $outputlangs->transnoentities("DateDue");
			if (getDolGlobalString('PDF_USE_ALSO_LANGUAGE_CODE') && is_object($outputlangsbis)) {
				$title .= ' - '.$outputlangsbis->transnoentities("DateDue");
			}
			$pdf->MultiCell($w, 3, $title." : ".dol_print_date($object->date_lim_reglement, "day", false, $outputlangs, true), '', 'R');
		}

		if (!getDolGlobalString('MAIN_PDF_HIDE_CUSTOMER_CODE') && $object->thirdparty->code_client) {
			$posy += 3;
			$pdf->SetXY($posx, $posy);
			$pdf->SetTextColor(0, 0, 60);
			$pdf->MultiCell($w, 3, $outputlangs->transnoentities("CustomerCode")." : ".$outputlangs->transnoentities($object->thirdparty->code_client), '', 'R');
		}

		// Get contact
		if (getDolGlobalString('DOC_SHOW_FIRST_SALES_REP')) {
			$arrayidcontact = $object->getIdContact('internal', 'SALESREPFOLL');
			if (count($arrayidcontact) > 0) {
				$usertmp = new User($this->db);
				$usertmp->fetch($arrayidcontact[0]);
				$posy += 4;
				$pdf->SetXY($posx, $posy);
				$pdf->SetTextColor(0, 0, 60);
				$pdf->MultiCell($w, 3, $langs->transnoentities("SalesRepresentative")." : ".$usertmp->getFullName($langs), '', 'R');
			}
		}

		$posy += 1;

		$top_shift = 0;
		$shipp_shift = 0;
		// Show list of linked objects
		$current_y = $pdf->getY();
		$posy = pdf_writeLinkedObjects($pdf, $object, $outputlangs, $posx, $posy, $w, 3, 'R', $default_font_size);
		if ($current_y < $pdf->getY()) {
			$top_shift = $pdf->getY() - $current_y;
		}

		if ($showaddress) {
			// Sender properties
			$carac_emetteur = pdf_build_address($outputlangs, $this->emetteur, $object->thirdparty, '', 0, 'source', $object);

			// Show sender
			$posy = getDolGlobalString('MAIN_PDF_USE_ISO_LOCATION') ? 40 : 42;
			$posy += $top_shift;
			$posx = $this->marge_gauche;
			if (getDolGlobalString('MAIN_INVERT_SENDER_RECIPIENT')) {
				$posx = $this->page_largeur - $this->marge_droite - 80;
			}

			$hautcadre = getDolGlobalString('MAIN_PDF_USE_ISO_LOCATION') ? 38 : 40;
			$widthrecbox = getDolGlobalString('MAIN_PDF_USE_ISO_LOCATION') ? 92 : 82;

			// Show sender frame
			if (!getDolGlobalString('MAIN_PDF_NO_SENDER_FRAME')) {
				$pdf->SetTextColor(0, 0, 0);
				$pdf->SetFont('', '', $default_font_size - 2);
				$pdf->SetXY($posx, $posy - 5);
				$pdf->MultiCell($widthrecbox, 5, $outputlangs->transnoentities("BillFrom"), 0, $ltrdirection);
				$pdf->SetXY($posx, $posy);
				$pdf->SetFillColor(230, 230, 230);
				$pdf->MultiCell($widthrecbox, $hautcadre, "", 0, 'R', 1);
				$pdf->SetTextColor(0, 0, 60);
			}

			// Show sender name
			if (!getDolGlobalString('MAIN_PDF_HIDE_SENDER_NAME')) {
				$pdf->SetXY($posx + 2, $posy + 3);
				$pdf->SetFont('', 'B', $default_font_size);
				$pdf->MultiCell($widthrecbox - 2, 4, $outputlangs->convToOutputCharset($this->emetteur->name), 0, $ltrdirection);
				$posy = $pdf->getY();
			}

			// Show sender information
			$pdf->SetXY($posx + 2, $posy);
			$pdf->SetFont('', '', $default_font_size - 1);
			$pdf->MultiCell($widthrecbox - 2, 4, $carac_emetteur, 0, $ltrdirection);

			// If BILLING contact defined on invoice, we use it
			$usecontact = false;
			$arrayidcontact = $object->getIdContact('external', 'BILLING');
			if (count($arrayidcontact) > 0) {
				$usecontact = true;
				$result = $object->fetch_contact($arrayidcontact[0]);
			}

			// Recipient name
			if ($usecontact && ($object->contact->socid != $object->thirdparty->id && (!isset($conf->global->MAIN_USE_COMPANY_NAME_OF_CONTACT) || getDolGlobalString('MAIN_USE_COMPANY_NAME_OF_CONTACT')))) {
				$thirdparty = $object->contact;
			} else {
				$thirdparty = $object->thirdparty;
			}

			$carac_client_name = pdfBuildThirdpartyName($thirdparty, $outputlangs);

			$mode = 'target';
			$carac_client = pdf_build_address($outputlangs, $this->emetteur, $object->thirdparty, ($usecontact ? $object->contact : ''), $usecontact, $mode, $object);

			// Show recipient
			$widthrecbox = getDolGlobalString('MAIN_PDF_USE_ISO_LOCATION') ? 92 : 100;
			if ($this->page_largeur < 210) {
				$widthrecbox = 84; // To work with US executive format
			}
			$posy = getDolGlobalString('MAIN_PDF_USE_ISO_LOCATION') ? 40 : 42;
			$posy += $top_shift;
			$posx = $this->page_largeur - $this->marge_droite - $widthrecbox;
			if (getDolGlobalString('MAIN_INVERT_SENDER_RECIPIENT')) {
				$posx = $this->marge_gauche;
			}

			// Show recipient frame
			if (!getDolGlobalString('MAIN_PDF_NO_RECIPENT_FRAME')) {
				$pdf->SetTextColor(0, 0, 0);
				$pdf->SetFont('', '', $default_font_size - 2);
				$pdf->SetXY($posx + 2, $posy - 5);
				$pdf->MultiCell($widthrecbox - 2, 5, $outputlangs->transnoentities("BillTo"), 0, $ltrdirection);
				$pdf->Rect($posx, $posy, $widthrecbox, $hautcadre);
			}

			// Show recipient name
			$pdf->SetXY($posx + 2, $posy + 3);
			$pdf->SetFont('', 'B', $default_font_size);
			// @phan-suppress-next-line PhanPluginSuspiciousParamOrder
			$pdf->MultiCell($widthrecbox - 2, 2, $carac_client_name, 0, $ltrdirection);

			$posy = $pdf->getY();

			// Show recipient information
			$pdf->SetFont('', '', $default_font_size - 1);
			$pdf->SetXY($posx + 2, $posy);
			// @phan-suppress-next-line PhanPluginSuspiciousParamOrder
			$pdf->MultiCell($widthrecbox - 2, 4, $carac_client, 0, $ltrdirection);

			// Show shipping address
			if (getDolGlobalInt('INVOICE_SHOW_SHIPPING_ADDRESS')) {
				$idaddressshipping = $object->getIdContact('external', 'SHIPPING');

				if (!empty($idaddressshipping)) {
					$contactshipping = $object->fetch_Contact($idaddressshipping[0]);
					$companystatic = new Societe($this->db);
					$companystatic->fetch($object->contact->fk_soc);
					$carac_client_name_shipping = pdfBuildThirdpartyName($object->contact, $outputlangs);
					$carac_client_shipping = pdf_build_address($outputlangs, $this->emetteur, $companystatic, $object->contact, $usecontact, 'target', $object);
				} else {
					$carac_client_name_shipping = pdfBuildThirdpartyName($object->thirdparty, $outputlangs);
					$carac_client_shipping = pdf_build_address($outputlangs, $this->emetteur, $object->thirdparty, '', 0, 'target', $object);
				}
				if (!empty($carac_client_shipping)) {
					$posy += $hautcadre;

					// Show shipping frame
					$pdf->SetXY($posx + 2, $posy - 5);
					$pdf->SetFont('', '', $default_font_size - 2);
					$pdf->MultiCell($widthrecbox, '', $outputlangs->transnoentities('ShippingTo'), 0, 'L', 0);
					$pdf->Rect($posx, $posy, $widthrecbox, $hautcadre);

					// Show shipping name
					$pdf->SetXY($posx + 2, $posy + 3);
					$pdf->SetFont('', 'B', $default_font_size);
					$pdf->MultiCell($widthrecbox - 2, 2, $carac_client_name_shipping, '', 'L');

					$posy = $pdf->getY();

					// Show shipping information
					$pdf->SetXY($posx + 2, $posy);
					$pdf->SetFont('', '', $default_font_size - 1);
					$pdf->MultiCell($widthrecbox - 2, 2, $carac_client_shipping, '', 'L');
					$shipp_shift += $hautcadre;
				}
			}
		}

		$pdf->SetTextColor(0, 0, 0);

		$pagehead = array('top_shift' => $top_shift, 'shipp_shift' => $shipp_shift);

		return $pagehead;
	}

	// phpcs:disable PEAR.NamingConventions.ValidFunctionName.PublicUnderscore
	/**
	 *   	Show footer of page. Need this->emetteur object
	 *
	 *   	@param	TCPDF		$pdf     			PDF
	 * 		@param	Facture		$object				Object to show
	 *      @param	Translate	$outputlangs		Object lang for output
	 *      @param	int			$hidefreetext		1=Hide free text
	 *      @return	int								Return height of bottom margin including footer text
	 */
	protected function _pagefoot(&$pdf, $object, $outputlangs, $hidefreetext = 0)
	{
		$showdetails = getDolGlobalInt('MAIN_GENERATE_DOCUMENTS_SHOW_FOOT_DETAILS', 0);
		return pdf_pagefoot($pdf, $outputlangs, 'INVOICE_FREE_TEXT', $this->emetteur, $this->marge_basse, $this->marge_gauche, $this->page_hauteur, $object, $showdetails, $hidefreetext, $this->page_largeur, $this->watermark);
	}

	/**
	 *  Define Array Column Field
	 *
	 *  @param	Facture		   $object    		common object
	 *  @param	Translate	   $outputlangs     langs
	 *  @param	int			   $hidedetails		Do not show line details
	 *  @param	int			   $hidedesc		Do not show desc
	 *  @param	int			   $hideref			Do not show ref
	 *  @return	void
	 */
	public function defineColumnField($object, $outputlangs, $hidedetails = 0, $hidedesc = 0, $hideref = 0)
	{
		global $conf, $hookmanager;

		// Default field style for content
		$this->defaultContentsFieldsStyle = array(
			'align' => 'R', // R,C,L
			'padding' => array(1, 0.5, 1, 0.5), // Like css 0 => top , 1 => right, 2 => bottom, 3 => left
		);

		// Default field style for content
		$this->defaultTitlesFieldsStyle = array(
			'align' => 'C', // R,C,L
			'padding' => array(0.5, 0, 0.5, 0), // Like css 0 => top , 1 => right, 2 => bottom, 3 => left
		);

		/*
		 * For example
		 $this->cols['theColKey'] = array(
		 'rank' => $rank, // int : use for ordering columns
		 'width' => 20, // the column width in mm
		 'title' => array(
		 'textkey' => 'yourLangKey', // if there is no label, yourLangKey will be translated to replace label
		 'label' => ' ', // the final label : used fore final generated text
		 'align' => 'L', // text alignment :  R,C,L
		 'padding' => array(0.5,0.5,0.5,0.5), // Like css 0 => top , 1 => right, 2 => bottom, 3 => left
		 ),
		 'content' => array(
		 'align' => 'L', // text alignment :  R,C,L
		 'padding' => array(0.5,0.5,0.5,0.5), // Like css 0 => top , 1 => right, 2 => bottom, 3 => left
		 ),
		 );
		 */

		$rank = 0; // do not use negative rank
		$this->cols['desc'] = array(
			'rank' => $rank,
			'width' => false, // only for desc
			'status' => true,
			'title' => array(
				'textkey' => 'Designation', // use lang key is useful in somme case with module
				'align' => 'L',
				// 'textkey' => 'yourLangKey', // if there is no label, yourLangKey will be translated to replace label
				// 'label' => ' ', // the final label
				'padding' => array(0.5, 0.5, 0.5, 0.5), // Like css 0 => top , 1 => right, 2 => bottom, 3 => left
			),
			'content' => array(
				'align' => 'L',
				'padding' => array(1, 0.5, 1, 1.5), // Like css 0 => top , 1 => right, 2 => bottom, 3 => left
			),
		);

		// Image of product
		$rank = $rank + 10;
		$this->cols['photo'] = array(
			'rank' => $rank,
			'width' => getDolGlobalString('MAIN_DOCUMENTS_WITH_PICTURE_WIDTH', 20), // in mm
			'status' => false,
			'title' => array(
				'textkey' => 'Photo',
				'label' => ' '
			),
			'content' => array(
				'padding' => array(0, 0, 0, 0), // Like css 0 => top , 1 => right, 2 => bottom, 3 => left
			),
			'border-left' => false, // remove left line separator
		);

		if (getDolGlobalString('MAIN_GENERATE_INVOICES_WITH_PICTURE') && !empty($this->atleastonephoto)) {
			$this->cols['photo']['status'] = true;
		}


		$rank = $rank + 10;
		$this->cols['vat'] = array(
			'rank' => $rank,
			'status' => false,
			'width' => 10, // in mm
			'title' => array(
				'textkey' => 'VAT'
			),
			'border-left' => true, // add left line separator
		);

		if (!getDolGlobalString('MAIN_GENERATE_DOCUMENTS_WITHOUT_VAT') && !getDolGlobalString('MAIN_GENERATE_DOCUMENTS_WITHOUT_VAT_COLUMN')) {
			$this->cols['vat']['status'] = true;
		}

		$rank = $rank + 10;
		$this->cols['unit'] = array(
			'rank' => $rank,
			'width' => 11, // in mm
			'status' => false,
			'title' => array(
				'textkey' => 'Unit'
			),
			'border-left' => true, // add left line separator
		);
		if (getDolGlobalInt('PRODUCT_USE_UNITS')) {
			$this->cols['unit']['status'] = false;
		}

		$rank = $rank + 10;
		$this->cols['subprice'] = array(
			'rank' => $rank,
			'width' => 17, // in mm
			'status' => true,
			'title' => array(
				'textkey' => 'PriceUHT'
			),
			'border-left' => true, // add left line separator
		);

		// Adapt dynamically the width of subprice, if text is too long.
		$tmpwidth = 0;
		$nblines = count($object->lines);
		for ($i = 0; $i < $nblines; $i++) {
			$tmpwidth2 = dol_strlen(dol_string_nohtmltag(pdf_getlineupexcltax($object, $i, $outputlangs, $hidedetails)));
			$tmpwidth = max($tmpwidth, $tmpwidth2);
		}
		if ($tmpwidth > 10) {
			$this->cols['subprice']['width'] += (2 * ($tmpwidth - 10));
		}

		$rank = $rank + 10;
		$this->cols['qty'] = array(
			'rank' => $rank,
			'width' => 10, // in mm
			'status' => true,
			'title' => array(
				'textkey' => 'Qty'
			),
			'border-left' => true, // add left line separator
		);
		//situation invoices
		$this->cols['qty']['status'] = true;

		//sum column
		$rank = $rank + 10;
		$this->cols['btpsomme'] = array(
			'rank' => $rank,
			'width' => 18, // in mm
			'status' => false,
			'title' => array(
				'textkey' => 'Chantier'
			),
			'border-left' => true, // add left line separator
			'overtitle' => array(
				'textkey' => 'Chantier', // use lang key is useful in somme case with module
				'align' => 'C',
				'padding' => array(0.5,0.5,0.5,0.5), // Like css 0 => top , 1 => right, 2 => bottom, 3 => left
				'width' => 18
			),
		);
		if (!empty($this->TDataSituation['date_derniere_situation'])) {
			$this->cols['btpsomme']['status'] = true;
		}

		$derniere_situation = $this->TDataSituation['derniere_situation'];

		if (empty($derniere_situation)) {
			$derniere_situation = 0;
		}

		// Colonne "Pourcentage Progression précédente"
		$rank = $rank + 10;
		$this->cols['prev_progress'] = array(
			'rank' => $rank,
			'width' => 10, // in mm
			'status' => false,
			'title' => array(
				'textkey' => $outputlangs->transnoentities('SituationInvoiceProgressColTitle', $derniere_situation->situation_counter)
			),
			'border-left' => true, // add left line separator
			'overtitle' => array(
				'textkey' => $outputlangs->transnoentities('SituationInvoiceDate', $derniere_situation->situation_counter, dol_print_date($derniere_situation->date, "%d/%m/%Y")), // use lang key is useful in somme case with module
				'align' => 'C',
				'padding' => array(0.5,0.2,0.5,0.2), // Like css 0 => top , 1 => right, 2 => bottom, 3 => left
				'width' => 10+15 //current width + amount cell width
			),
		);
		if ($this->situationinvoice && ! empty($this->TDataSituation['date_derniere_situation'])) {
			$this->cols['prev_progress']['status'] = true;
		}

		// Column 'Previous progression'
		$rank = $rank + 10;
		$this->cols['prev_progress_amount'] = array(
			'rank' => $rank,
			'width' => 15, // in mm
			'status' => false,
			'title' => array(
				'textkey' => $outputlangs->transnoentities('SituationInvoiceAmountColTitle', $derniere_situation->situation_counter)
			),
			'border-left' => true, // add left line separator
		);
		if ($this->situationinvoice && ! empty($this->TDataSituation['date_derniere_situation'])) {
			$this->cols['prev_progress_amount']['status'] = true;
		}

		// Column 'Current percent progress'
		$rank = $rank + 10;
		$this->cols['progress'] = array(
			'rank' => $rank,
			'width' => 10, // in mm
			'status' => true,
			'title' => array(
				'textkey' => $outputlangs->transnoentities('SituationInvoiceProgressColTitle', $object->situation_counter)
			),
			'border-left' => true, // add left line separator
			'overtitle' => array(
				'textkey' => $outputlangs->transnoentities('SituationInvoiceDate', $object->situation_counter, dol_print_date($object->date, "%d/%m/%Y")), // use lang key is useful in somme case with module
				'align' => 'C',
				'padding' => array(0.5,0.2,0.5,0.2), // Like css 0 => top , 1 => right, 2 => bottom, 3 => left
				'width' => 10+15
			),
		);

		// Column 'Current progress'
		$rank = $rank + 10;
		$this->cols['progress_amount'] = array(
			'rank' => $rank,
			'width' => 15, // in mm
			'status' => true,
			'title' => array(
				'textkey' => $outputlangs->transnoentities('SituationInvoiceAmountColTitle', $object->situation_counter)
			),
			'border-left' => true, // add left line separator
		);
		if ($this->situationinvoice) {
			$this->cols['progress_amount']['status'] = true;
		}

		// FIN BTP SITUATION

		$rank = $rank + 10;
		$this->cols['discount'] = array(
			'rank' => $rank,
			'width' => 10, // in mm
			'status' => false,
			'title' => array(
				'textkey' => 'ReductionShort'
			),
			'border-left' => true, // add left line separator
		);
		if ($this->atleastonediscount) {
			$this->cols['discount']['status'] = true;
		}
		$rank = $rank + 10;
		$this->cols['totalexcltax'] = array(
			'rank' => $rank,
			'width' => 18, // in mm
			'status' => true,
			'title' => array(
				'textkey' => $outputlangs->transnoentities('TotalHT')
			),
			'border-left' => true, // add left line separator
		);

		$parameters = array(
			'object' => $object,
			'outputlangs' => $outputlangs,
			'hidedetails' => $hidedetails,
			'hidedesc' => $hidedesc,
			'hideref' => $hideref
		);

		$reshook = $hookmanager->executeHooks('defineColumnField', $parameters, $this); // Note that $object may have been modified by hook
		if ($reshook < 0) {
			setEventMessages($hookmanager->error, $hookmanager->errors, 'errors');
		} elseif (empty($reshook)) {
			// @phan-suppress-next-line PhanPluginSuspiciousParamOrderInternal
			$this->cols = array_replace($this->cols, $hookmanager->resArray); // array_replace is used to preserve keys
		} else {
			$this->cols = $hookmanager->resArray;
		}
	}

	/**
	 *   Show table for lines
	 *
	 *   @param		TCPDF		$pdf	 		Object PDF
	 *   @param		int  		$tab_top		Top position of table
	 *   @param		int 		$tab_height		Height of table (rectangle)
	 *   @param		int			$nexY			Y (not used)
	 *   @param		Translate	$outputlangs	Langs object
	 *   @param		int			$hidetop		1=Hide top bar of array and title, 0=Hide nothing, -1=Hide only title
	 *   @param		int			$hidebottom		Hide bottom bar of array
	 *   @param		string		$currency		Currency code
	 *   @return	void
	 */
	public function _tableFirstPage(&$pdf, $tab_top, $tab_height, $nexY, $outputlangs, $hidetop = 0, $hidebottom = 0, $currency = '')
	{
		global $conf, $object, $db;

		$form = new Form($db);

		$tab_height -= 29; // Réduction de la hauteur global du tableau
		$displayWarranty = $this->displayRetainedWarranty($object);
		if (!$displayWarranty) {
			$tab_height -= 19; // Réduction de la hauteur global du tableau
		}


		// Force to disable hidetop and hidebottom
		$hidebottom=0;
		if ($hidetop) {
			$hidetop=-1;
		}

		$currency = !empty($currency) ? $currency : $conf->currency;
		$default_font_size = pdf_getPDFFontSize($outputlangs);

		// Amount in (at tab_top - 1)
		$pdf->SetTextColor(0, 0, 0);
		$pdf->SetFont('', '', $default_font_size - 2);

		if (empty($hidetop)) {
			$titre = $outputlangs->transnoentities("AmountInCurrency", $outputlangs->transnoentitiesnoconv("Currency".$currency));
			$pdf->SetXY($this->page_largeur - $this->marge_droite - ($pdf->GetStringWidth($titre) + 3), $tab_top-8);
			$pdf->MultiCell(($pdf->GetStringWidth($titre) + 3), 2, $titre);

			$width = $this->page_largeur-$this->marge_gauche-$this->marge_droite-83;

			//$conf->global->MAIN_PDF_TITLE_BACKGROUND_COLOR='230,230,230';
			if (getDolGlobalString('MAIN_PDF_TITLE_BACKGROUND_COLOR')) {
				$pdf->Rect($this->posx_cumul_anterieur-1, $tab_top, $width, 5, 'F', null, explode(',', getDolGlobalString('MAIN_PDF_TITLE_BACKGROUND_COLOR')));
				$pdf->Rect($this->marge_gauche, $tab_top + 92.5, $this->page_largeur-$this->marge_gauche-$this->marge_droite, 5, 'F', null, explode(',', getDolGlobalString('MAIN_PDF_TITLE_BACKGROUND_COLOR')));
			}
		}

		$pdf->SetDrawColor(128, 128, 128);
		$pdf->SetFont('', '', $default_font_size - 1);

		// Output Rect
		// KEEPTHIS => Affiche les bords extérieurs
		$this->printRectBtp($pdf, $this->marge_gauche, $tab_top, $this->page_largeur-$this->marge_gauche-$this->marge_droite, $tab_height, $hidetop, $hidebottom);	// Rect prend une longueur en 3eme param et 4eme param

		$pdf->line($this->posx_cumul_anterieur-1, $tab_top, $this->posx_cumul_anterieur-1, $tab_top + $tab_height);
		if (empty($hidetop)) {
			$pdf->SetXY($this->posx_cumul_anterieur-1, $tab_top+0.5);
			$pdf->MultiCell(35, 2, $outputlangs->transnoentities("SituationInvoiceOldCumulation"), '', 'C');
		}

		// PRINT COLUMNS TITLES
		$pdf->line($this->posx_new_cumul-1, $tab_top, $this->posx_new_cumul-1, $tab_top + $tab_height);
		if (empty($hidetop)) {
			$pdf->SetXY($this->posx_new_cumul-1, $tab_top+0.5);
			$pdf->MultiCell(35, 2, $outputlangs->transnoentities("SituationInvoiceNewCumulation"), '', 'C');
		}

		$pdf->line($this->posx_current-1, $tab_top, $this->posx_current-1, $tab_top + $tab_height);
		if (empty($hidetop)) {
			$pdf->SetXY($this->posx_current-1, $tab_top+0.5);
			$pdf->MultiCell(36, 2, $outputlangs->transnoentities("CurrentSituationTotal", $object->situation_counter), '', 'C');
		}

		// ADD HORIZONTAL LINES
		$pdf->line($this->posx_cumul_anterieur-1, $tab_top+5, $this->page_largeur-$this->marge_droite, $tab_top+5);

		$pdf->line($this->posx_cumul_anterieur-1, $tab_top+24, $this->page_largeur-$this->marge_droite, $tab_top+24);

		$pdf->line($this->marge_gauche, $tab_top+55, $this->page_largeur-$this->marge_droite, $tab_top+55);

		$pdf->line($this->marge_gauche, $tab_top + 65, $this->page_largeur - $this->marge_droite, $tab_top + 65);

		if ($displayWarranty) {
			$pdf->line($this->marge_gauche, $tab_top+85, $this->page_largeur-$this->marge_droite, $tab_top+85);
		}


		// ADD TEXT INTO CELL
		/********************** Titles ******************************/
		$pdf->SetXY($this->marge_gauche+2, $tab_top+8);
		$pdf->MultiCell(60, 2, $outputlangs->transnoentities("SituationInvoiceMainTask"), '', 'L');

		$pdf->SetXY($this->marge_gauche+2, $tab_top+12);
		$pdf->MultiCell(60, 2, $outputlangs->transnoentities("SituationInvoiceAdditionalTask"), '', 'L');

		$form->load_cache_vatrates("'".$object->thirdparty->country_code."'");

		$i = -8;
		foreach ($form->cache_vatrates as $TVatInfo) {
			$tva_tx_formated = sprintf("%01.3f", (float) $TVatInfo['txtva']);
			// print "<p>Un taux de tva ... $tva_tx_formated :: " . json_encode($this->TDataSituation['current'][$tva_tx_formated]) . "</p>";
			if (empty($this->TDataSituation['current'][$tva_tx_formated])) {
				continue;
			}
			$i += 8;

			$pdf->SetXY($this->marge_gauche+10, $tab_top+24 + $i);
			$pdf->MultiCell(80, 2, $outputlangs->transnoentities("TotalHT").' '.$TVatInfo['label'], '', 'L');

			if (! empty($this->TDataSituation['current'][$tva_tx_formated]['TVA'])) {
				$pdf->SetXY($this->marge_gauche + 10, $tab_top + 28 + $i);
				$pdf->MultiCell(80, 2, $outputlangs->transnoentities("VAT").' '.$TVatInfo['label'], '', 'L');
			} else {
				$i -= 4;
			}
		}

		$pdf->SetXY($this->marge_gauche+2, $tab_top+33+$i);
		$pdf->MultiCell(80, 2, $outputlangs->transnoentities("TotalTTC"), '', 'L');


		$pdf->SetFont('', 'B', $default_font_size - 1);
		$pdf->SetXY($this->marge_gauche+2, $tab_top+58);
		$pdf->MultiCell(80, 2, $outputlangs->transnoentities("TotalSituationInvoice"), '', 'L');
		$pdf->SetFont('', '', $default_font_size - 2);

		if ($displayWarranty) {
			$pdf->SetXY($this->marge_gauche + 2, $tab_top + 74);
			$pdf->MultiCell(80, 2, $outputlangs->trans("TotalSituationInvoiceWithRetainedWarranty", $object->retained_warranty), '', 'L');
			$nextY = $tab_top+93;
		} else {
			$nextY = $tab_top+74;
		}

		$pdf->SetFont('', 'B', $default_font_size - 1);
		$pdf->SetXY($this->marge_gauche+2, $nextY);
		$pdf->MultiCell(80, 2, $outputlangs->transnoentities("SituationTotalRayToRest"), '', 'L');
		$pdf->SetFont('', '', $default_font_size - 2);
		/***********************************************************/

		/********************** Data *******************************/
		$TToDisplay = array(
			'cumul_anterieur',
			'nouveau_cumul',
			'current'
		);

		$x = $this->marge_gauche+85;
		// unset($this->TDataSituation['derniere_situation']);
		// print json_encode($object->lines);exit;
		// print json_encode($this->TDataSituation);exit;
		foreach ($TToDisplay as $col) {
			// Travaux principaux
			$pdf->SetXY($x, $tab_top+8);
			$pdf->MultiCell(32, 2, price($this->TDataSituation[$col]['HT'], 0, '', 1, -1, 2), '', 'R');

			// Travaux supplémentaires
			$pdf->SetXY($x, $tab_top+12);
			$pdf->MultiCell(32, 2, price($this->TDataSituation[$col]['travaux_sup'], 0, '', 1, -1, 2), '', 'R');

			$i = -8;
			foreach ($form->cache_vatrates as $TVatInfo) {
				$tva_tx_formated = sprintf("%01.3f", (float) $TVatInfo['txtva']);
				if (empty($this->TDataSituation['current'][$tva_tx_formated])) {
					continue;
				}
				$i += 8;

				// Total HT
				$pdf->SetXY($x, $tab_top+24+$i);
				$pdf->MultiCell(32, 2, price($this->TDataSituation[$col][$tva_tx_formated]['HT'], 0, '', 1, -1, 2), '', 'R');

				// Total TVA
				if (! empty($this->TDataSituation['current'][$tva_tx_formated]['TVA'])) {
					$pdf->SetXY($x, $tab_top + 28 + $i);
					$pdf->MultiCell(32, 2, price($this->TDataSituation[$col][$tva_tx_formated]['TVA'], 0, '', 1, -1, 2), '', 'R');
				} else {
					$i -= 4;
				}
			}

			// Total TTC
			$pdf->SetXY($x, $tab_top+33+$i);
			$pdf->MultiCell(32, 2, price($this->TDataSituation[$col]['TTC'], 0, '', 1, -1, 2), '', 'R');

			// Total situation
			$pdf->SetFont('', 'B', $default_font_size - 1);
			$pdf->SetXY($x, $tab_top+58);
			$pdf->MultiCell(32, 2, price($this->TDataSituation[$col]['TTC'], 0, '', 1, -1, 2), '', 'R');
			$pdf->SetFont('', '', $default_font_size - 2);


			if ($displayWarranty) {
				// Retained warranty
				$pdf->SetXY($x, $tab_top+74);
				$pdf->MultiCell(32, 2, price($this->TDataSituation[$col]['retenue_garantie'], 0, '', 1, -1, 2), '', 'R');
				$nextY = $tab_top+93;
			} else {
				$nextY = $tab_top+74;
			}

			// Amount payable incl. VAT
			$pdf->SetFont('', 'B', $default_font_size - 1);
			$pdf->SetXY($x, $nextY);
			$pdf->MultiCell(32, 2, price($this->TDataSituation[$col]['total_a_payer'], 0, '', 1, -1, 2), '', 'R');
			$pdf->SetFont('', '', $default_font_size - 2);

			$x+=36;
		}
		/************************************************************/
	}


	/**
	 * Recovers data from situation invoices
	 *
	 * NOTE :
	 * 	Main work: lines on the status invoice that were already present on the previous invoice
	 * 	Additional work: lines on the status invoice that have been added to the previous invoice
	 * 	Example : S1 with l1 (tp), l2 (tp)
	 * 			  S2 with l1 (tp), l2 (tp), l3 (ts)
	 * 			  S3 with l1 (tp), l2 (tp), l3 (tp), l4 (ts)
	 *
	 * @param   Facture $object  Facture
	 *
	 * @return  array
	 *
	 * Details of returned table
	 *
	 * cumul_anterieur: data from previous status invoice
	 * nouveau_cumul: Cumulative data from all invoices up to the current one
	 * current: current status invoice data
	 *
	 */
	public function getDataSituation(&$object)
	{
		global $conf, $db;

		// Fetch previous and next situations invoices.
		// Return all previous and next invoices (both standard and credit notes)
		$object->fetchPreviousNextSituationInvoice();
		/** @var Facture[] $TPreviousInvoices */
		$TPreviousInvoices = $object->tab_previous_situation_invoice;
		unset($object->tab_previous_situation_invoice);

		// liste de toutes les factures précédentes
		// print json_encode($TPreviousInvoices); exit;

		$TPreviousInvoices = array_reverse($TPreviousInvoices);
		$facDerniereSituation = $TPreviousInvoices[0];

		$TDataSituation = array();

		if (! empty($facDerniereSituation)) {
			$TDataSituation['derniere_situation'] = $facDerniereSituation;
			$TDataSituation['date_derniere_situation'] = $facDerniereSituation->date;
		}

		$retenue_garantie = 0;
		$retenue_garantie_anterieure = 0;
		// Init tous les champs à 0
		$TDataSituation['cumul_anterieur'] = array(
			'HT' => 0,	//montant HT normal
			'TVA' => 0,   //montant de la TVA sur le HTnet
			'TTC' => 0,   //montant TTC (HTnet + TVA)
			'retenue_garantie' => 0,
			'travaux_sup' => 0,
			'HTnet' => 0, //montant HT
			'total_a_payer' => 0 //montant "a payer" sur la facture
		);

		//S'il y a des factures de situations précédentes
		if (!empty($TPreviousInvoices)) {
			//calcul des cumuls -- plus necessaire ?
			foreach ($TPreviousInvoices as $i => $previousInvoice) {
				$TDataSituation['cumul_anterieur']['HT'] += $previousInvoice->total_ht;
				// $TDataSituation['cumul_anterieur']['TTC'] += $previousInvoice->total_ttc;
				$TDataSituation['cumul_anterieur']['TVA'] += $previousInvoice->total_tva;

				//lecture de chaque ligne pour
				// 1. recalculer le total_ht pour chaque taux de TVA
				// 2. recalculer la TVA associée à ce montant HT
				// 3. le cas échéant stocker cette information comme travaux_sup si cette ligne n'est pas liée à une ligne de la situation précédente
				foreach ($previousInvoice->lines as $k => $l) {
					$total_ht = floatval($l->total_ht);
					if (empty($total_ht)) {
						continue;
					}

					// Si $prevSituationPercent vaut 0 c'est que la ligne $l est un travail supplémentaire
					$prevSituationPercent = 0;
					$isFirstSituation = false;
					if (!empty($l->fk_prev_id)) {
						$prevSituationPercent = $l->get_prev_progress($previousInvoice->id, true);
					} elseif (! array_key_exists($i+1, $TPreviousInvoices)) {
						$isFirstSituation = true;
					}

					$calc_ht = $l->total_ht;
					//modification du format de TVA, cas particulier des imports ou autres qui peuvent avoir des 20.0000
					$ltvatx = (float) sprintf("%01.3f", $l->tva_tx);

					//1ere ligne
					$amounttva = $calc_ht * ($ltvatx/100);
					if (! isset($TDataSituation['cumul_anterieur'][$ltvatx])) {
						$TDataSituation['cumul_anterieur'][$ltvatx]['HT'] = $calc_ht;
						$TDataSituation['cumul_anterieur'][$ltvatx]['TVA'] = $amounttva;
					} else {
						//lignes suivantes
						$TDataSituation['cumul_anterieur'][$ltvatx]['HT'] += ($calc_ht);
						$TDataSituation['cumul_anterieur'][$ltvatx]['TVA'] += $amounttva;
					}

					//le grand total de TVA
					// $TDataSituation['cumul_anterieur']['TVA'] += $amounttva;

					if (empty($l->fk_prev_id) && ! $isFirstSituation) {
						// TODO: à clarifier, mais pour moi, un facture de situation précédente qui a des progressions à 0% c'est pas logique
						$TDataSituation['cumul_anterieur']['travaux_sup'] += $calc_ht;
					}
				}
			}

			if (! empty($previousInvoice->retained_warranty) && !getDolGlobalString('USE_RETAINED_WARRANTY_ONLY_FOR_SITUATION_FINAL')) {
				$retenue_garantie_anterieure += $previousInvoice->getRetainedWarrantyAmount();
			}

			//les cumuls
			$TDataSituation['cumul_anterieur']['HT'] -= $TDataSituation['cumul_anterieur']['travaux_sup'];
			$TDataSituation['cumul_anterieur']['retenue_garantie'] = $retenue_garantie_anterieure;
			$TDataSituation['cumul_anterieur']['TTC'] = $TDataSituation['cumul_anterieur']['HT'] + $TDataSituation['cumul_anterieur']['TVA'];
			$TDataSituation['cumul_anterieur']['total_a_payer'] = $TDataSituation['cumul_anterieur']['TTC'] - $retenue_garantie_anterieure;
		}

		// print json_encode($facDerniereSituation->lines);exit;
		$TDataSituation['current'] = $this->btpGetInvoiceAmounts($object->id);

		if (! empty($facDerniereSituation->lines)) {
			$TFacLinesKey = array_keys($facDerniereSituation->lines);
			$TObjectLinesKey = array_keys($object->lines);
			$TDiffKey = array_diff($TObjectLinesKey, $TFacLinesKey);

			// print json_encode($TDiffKey);exit;

			foreach ($TDiffKey as $i) {
				if (empty($object->lines[$i]->fk_prev_id)) {
					$TDataSituation['nouveau_cumul']['travaux_sup'] += $object->lines[$i]->total_ht;
					$TDataSituation['current']['travaux_sup'] += $object->lines[$i]->total_ht;
				}
			}
		}

		//Le nouveau cumul = cumul antérieur + current
		$TDataSituation['nouveau_cumul'] = $this->sumSituation($TDataSituation['current'], $TDataSituation['cumul_anterieur']);

		return $TDataSituation;
	}

	/**
	 * Calculates the sum of two arrays, key by key, taking into account nested arrays
	 *
	 * @param   array  $a  [$a description]
	 * @param   array  $b  [$b description]
	 *
	 * @return  array	  [return description]
	 */
	public function sumSituation($a, $b)
	{
		$ret = array();
		if (is_array($a)) {
			foreach ($a as $k => $v) {
				if (is_array($v)) {
					$ret[$k] = $this->sumSituation($v, $b[$k]);
				} else {
					$ret[$k] = $a[$k];
					if (isset($b[$k])) {
						$ret[$k] += $b[$k];
					}
				}
			}
		} else {
			dol_syslog("sumSituation first arg is not an array");
		}

		return $ret;
	}

	/**
	 * Display retained Warranty
	 *
	 * @param   Facture $object  Facture
	 * @return	bool
	 */
	public function displayRetainedWarranty($object)
	{
		if (is_callable(array($object, 'displayRetainedWarranty'))) {
			return $object->displayRetainedWarranty();
		} else {
			// FOR RETROCOMPATIBILITY
			global $conf;

			// TODO : add a flag on invoices to store this conf USE_RETAINED_WARRANTY_ONLY_FOR_SITUATION_FINAL

			// note : we don't need to test USE_RETAINED_WARRANTY_ONLY_FOR_SITUATION because if $object->retained_warranty is not empty it's because it was set when this conf was active

			$displayWarranty = false;
			if (!empty($object->retained_warranty)) {
				$displayWarranty = true;

				if ($object->type == Facture::TYPE_SITUATION && getDolGlobalString('USE_RETAINED_WARRANTY_ONLY_FOR_SITUATION_FINAL')) {
					// Check if this situation invoice is 100% for real
					$displayWarranty = false;
					if (!empty($object->situation_final)) {
						$displayWarranty = true;
					} elseif (!empty($object->lines) && $object->status == Facture::STATUS_DRAFT) {
						// $object->situation_final need validation to be done so this test is need for draft
						$displayWarranty = true;

						foreach ($object->lines as $i => $line) {
							if ($line->product_type < 2 && $line->situation_percent < 100) {
								$displayWarranty = false;
								break;
							}
						}
					}
				}
			}
			return $displayWarranty;
		}
	}

	/**
	 * Get info line of the last situation
	 *
	 * @param  Facture	$object		Object
	 * @param  FactureLigne			$current_line	current line
	 * @return void|array{progress_prec:float,total_ht_without_progress:float,total_ht:float}
	 */
	public function getInfosLineLastSituation(&$object, &$current_line)
	{
		if (empty($object->situation_cycle_ref) || $object->situation_counter <= 1) {
			return;
		}

		$facDerniereSituation = &$this->TDataSituation['derniere_situation'];

		// Find the previous line of the line you are on
		foreach ($facDerniereSituation->lines as $l) {
			if ($l->rowid == $current_line->fk_prev_id) {
				// Recovery of total_ht without taking progress into account (for the "sums" column)
				$ltvatx = (float) sprintf("%01.3f", $l->tva_tx);
				$tabprice = calcul_price_total($l->qty, $l->subprice, $l->remise_percent, $ltvatx, $l->localtax1_tx, $l->localtax2_tx, 0, 'HT', $l->info_bits, $l->product_type);
				$total_ht  = $tabprice[0];
				$total_tva = $tabprice[1];
				$total_ttc = $tabprice[2];
				$total_localtax1 = $tabprice[9];
				$total_localtax2 = $tabprice[10];
				$pu_ht = $tabprice[3];

				return array(
					'progress_prec' => $l->situation_percent,
					'total_ht_without_progress' => $total_ht,
					'total_ht' => $l->total_ht,
				);
			}
		}
	}

	/**
	 * Rect pdf
	 *
	 * @param	TCPDF	$pdf			Object PDF
	 * @param	float	$x				Abscissa of first point
	 * @param	float	$y				Ordinate of first point
	 * @param	float	$l				??
	 * @param	float	$h				??
	 * @param	int		$hidetop		1=Hide top bar of array and title, 0=Hide nothing, -1=Hide only title
	 * @param	int		$hidebottom		Hide bottom
	 * @return	void
	 */
	public function printRectBtp(&$pdf, $x, $y, $l, $h, $hidetop = 0, $hidebottom = 0)
	{
		if (empty($hidetop) || $hidetop==-1) {
			$pdf->line($x, $y, $x+$l, $y);
		}
		$pdf->line($x+$l, $y, $x+$l, $y+$h);
		if (empty($hidebottom)) {
			$pdf->line($x+$l, $y+$h, $x, $y+$h);
		}
		$pdf->line($x, $y+$h, $x, $y);
	}


	/**
	 * Get data about invoice
	 *
	 * @param   int  	$id					invoice id
	 * @param   boolean $forceReadFromDB  	set to true if you want to force refresh data from SQL
	 *
	 * @return  array	   [return description]
	 */
	public function btpGetInvoiceAmounts($id, $forceReadFromDB = false)
	{
		global $user,$langs,$conf,$mysoc,$db,$hookmanager,$nblignes;

		$object=new Facture($db);
		$object->fetch($id);

		/* from dolibarr core
		* Fetch previous and next situations invoices.
		* Return all previous and next invoices (both standard and credit notes).
		*/
		$object->fetchPreviousNextSituationInvoice();
		/** @var Facture[] $TPreviousInvoices */
		$TPreviousInvoices = $object->tab_previous_situation_invoice;
		unset($object->tab_previous_situation_invoice);

		$TPreviousInvoices = array_reverse($TPreviousInvoices);
		$facDerniereSituation = $TPreviousInvoices[0];

		$ret = array(
			'HT' => 0,	//montant HT normal
			'HTnet' => 0, //montant HT
			'TVA' => 0,   //montant de la TVA sur le HTnet
			'TTC' => 0,   //montant TTC (HTnet + TVA)
			'retenue_garantie' => 0,
			'travaux_sup' => 0,
			'total_a_payer' => 0 //montant "a payer" sur la facture
		);

		if (! empty($facDerniereSituation)) {
			$ret['derniere_situation'] = $facDerniereSituation;
			$ret['date_derniere_situation'] = $facDerniereSituation->date;
		}

		// Scroll through the lines of the current invoice to retrieve all data
		foreach ($object->lines as $k => $l) {
			$total_ht = floatval($l->total_ht);
			if (empty($total_ht)) {
				continue;
			}

			// Modification of VAT format, special case of imports or others which may have 20.0000
			$ltvatx = (float) sprintf("%01.3f", $l->tva_tx);

			$ret[$ltvatx]['TVA'] += $l->total_tva;
			$ret[$ltvatx]['HT'] += $l->total_ht;
		}

		// Retained warranty
		$retenue_garantie = $object->getRetainedWarrantyAmount();
		if ($retenue_garantie == -1) {
			$retenue_garantie = 0;
		}

		//les cumuls
		$ret['TTC'] = $object->total_ttc;
		$ret['TVA'] = $object->total_tva;
		$ret['HT'] = $object->total_ht - $ret['travaux_sup'];
		$ret['total_a_payer'] = $ret['TTC'] - $retenue_garantie;
		$ret['retenue_garantie'] = $retenue_garantie;

		//Clean up before keep in "cache"
		unset($ret['derniere_situation']->db);
		unset($ret['derniere_situation']->fields);
		unset($ret['derniere_situation']->lines);

		// print "<p>Store to cache $id : " . json_encode($_cache_btpProrataGetInvoiceAmounts[$id]) . "</p>";
		return $ret;
	}


	/**
	 *  Show last page with a resume of all invoices
	 *
	 *  @param	TCPDF		$pdf			Object PDF
	 *	@param  Facture		$object         Object invoice
	 *	@param  int			$deja_regle     Amount already paid (in the currency of invoice)
	 *	@param	int			$posy           Position depart
	 *	@param	Translate	$outputlangs    Object langs
	 *  @param  Translate	$outputlangsbis Object lang for output bis
	 *	@return void
	 */
	public function resumeLastPage(&$pdf, $object, $deja_regle, $posy, $outputlangs, $outputlangsbis)
	{
		global $conf, $mysoc, $hookmanager;
		$default_font_size = pdf_getPDFFontSize($outputlangs);

		$sign = 1;
		if ($object->type == 2 && getDolGlobalString('INVOICE_POSITIVE_CREDIT_NOTE')) {
			$sign = -1;
		}

		$pdf->AddPage();
		if (!empty($this->tplidx)) {
			$pdf->useTemplate($this->tplidx);
		}

		$pagehead = $this->_pagehead($pdf, $object, 0, $outputlangs, $outputlangsbis);

		$tab2_top = $this->tab_top_newpage - 4;
		$posy = $tab2_top;
		$posx = $this->marge_gauche;
		$index = 1;
		$outputlangs->load('orders');
		$outputlangs->load('propal');
		$width = 70;
		$width2 = $this->page_largeur - $posx - $width - $this->marge_droite;

		$pdf->SetFont('', '', $default_font_size - 1);
		$pdf->MultiCell(0, 3, ''); // Set interline to 3
		$pdf->SetTextColor(0, 0, 0);
		$pdf->setY($tab2_top);

		if (is_object($outputlangsbis)) {	// When we show 2 languages we need more room for text, so we use a smaller font.
			$pdf->SetFont('', '', $default_font_size - 2);
		} else {
			$pdf->SetFont('', '', $default_font_size - 1);
		}

		if (empty($object->tab_previous_situation_invoice)) {
			$object->fetchPreviousNextSituationInvoice();
		}

		$previousinvoices = count($object->tab_previous_situation_invoice) ? $object->tab_previous_situation_invoice : array();

		$remain_to_pay = 0;

		// Proposal total
		$propals = array();
		$orders = array();

		if (count($previousinvoices)) {
			foreach ($previousinvoices as $invoice) {
				if ($invoice->is_first()) {
					$invoice->fetchObjectLinked();

					$propals = isset($invoice->linkedObjects['propal']) ? $invoice->linkedObjects['propal'] : array();
					$orders = isset($invoice->linkedObjects['commande']) ? $invoice->linkedObjects['commande'] : array();
				}
			}
		} else {
			if ($object->is_first()) {
				$object->fetchObjectLinked();

				$propals = isset($object->linkedObjects['propal']) ? $object->linkedObjects['propal'] : array();
				$orders = isset($object->linkedObjects['commande']) ? $object->linkedObjects['commande'] : array();
			}
		}

		if (count($propals)) {
			$propal = array_pop($propals);

			$total_ht = ($conf->multicurrency->enabled && $propal->mylticurrency_tx != 1) ? $propal->multicurrency_total_ht : $propal->total_ht;
			$remain_to_pay = $total_ht;

			$pdf->SetTextColor(0, 0, 60);
			$pdf->SetFont('', '', $default_font_size - 1);

			$label = $outputlangs->transnoentities("SituationInvoiceTotalProposal");
			$pdf->MultiCell($this->page_largeur-($this->marge_droite+$this->marge_gauche), 3, $label, 0, 'L', 0, 1, $posx, $posy+1);

			$amount = price($sign * ($total_ht + (! empty($propal->remise)?$propal->remise:0)));
			$pdf->MultiCell($width2, 3, $amount, 0, 'R', 0, 1, $posx+$width, $posy+1);

			$pdf->SetFont('', '', $default_font_size - 1);

			// Output Rect
			$pdf->SetDrawColor(128, 128, 128);
			$this->printRect($pdf, $posx, $posy, $this->page_largeur-$this->marge_gauche-$this->marge_droite, 6);	// Rect prend une longueur en 3eme param et 4eme param

			$posy += 4;
		} elseif (count($orders)) {
			$order = array_pop($orders);

			$total_ht = ($conf->multicurrency->enabled && $order->mylticurrency_tx != 1 ? $order->multicurrency_total_ht : $order->total_ht);
			$remain_to_pay = $total_ht;
		}

		$useborder=0;
		$index = 0;

		$height = 4;

		$sign = 1;
		if ($object->type == 2 && getDolGlobalString('INVOICE_POSITIVE_CREDIT_NOTE')) {
			$sign = -1;
		}
		$pdf->SetTextColor(0, 0, 60);
		$pdf->SetFont('', 'B', $default_font_size + 3);


		$pdf->SetXY($posx, $posy);


		$depositsamount=$object->getSumDepositsUsed();
		$deja_regle = $object->getSommePaiement();

		$tot_deja_regle = ($depositsamount + $deja_regle);

		$previousinvoices[] = $object;

		$force_to_zero = false;

		$idinv = 0;//count($previousinvoices);
		while ($idinv < count($previousinvoices)) {
			$invoice = $previousinvoices[$idinv];

			$posy += 7;
			$index = 0;

			$pdf->SetTextColor(0, 0, 60);
			$pdf->SetFont('', 'B', $default_font_size + 3);

			$pageposbefore = $pdf->getPage();
			$pdf->startTransaction();

			$pdf->SetXY($posx, $posy);

			$ref = $outputlangs->transnoentities("InvoiceSituation").$outputlangs->convToOutputCharset(" n°".$invoice->situation_counter);

			if ($invoice->situation_final) {
				$ref.= ' - DGD';
				$force_to_zero = true;
			}

			$pdf->MultiCell($this->page_largeur-($this->marge_droite+$this->marge_gauche), 3, $ref. ' '.$invoice->ref. ' '. $outputlangs->transnoentities("InvoiceDateUsed", dol_print_date($invoice->date, "%d/%m/%Y", false, $outputlangs)), 0, 'L', 0);

			$pdf->SetFont('', '', $default_font_size - 1);

			$sign = 1;
			if ($invoice->type == 2 && getDolGlobalString('INVOICE_POSITIVE_CREDIT_NOTE')) {
				$sign = -1;
			}

			$posy += 7;
			// Total HT
			$pdf->SetFillColor(255, 255, 255);
			$pdf->SetXY($posx, $posy);
			$pdf->MultiCell($width, $height, $outputlangs->transnoentities("TotalHT"), 0, 'L', 1);

			$total_ht = ($conf->multicurrency->enabled && $invoice->mylticurrency_tx != 1 ? $invoice->multicurrency_total_ht : $invoice->total_ht);
			$pdf->SetXY($posx+$width, $posy);
			$pdf->MultiCell($width2, $height, price($sign * ($total_ht + (!empty($invoice->remise)?$invoice->remise:0)), 0, $outputlangs), 0, 'R', 1);

			$tvas = array();
			$nblines = count($invoice->lines);
			for ($i=0; $i < $nblines; $i++) {
				$tvaligne = $invoice->lines[$i]->total_tva;
				$vatrate = (string) $invoice->lines[$i]->tva_tx;

				if (($invoice->lines[$i]->info_bits & 0x01) == 0x01) {
					$vatrate.='*';
				}
				if (! isset($tvas[$vatrate])) {
					$tvas[$vatrate]=0;
				}
				$tvas[$vatrate] += $tvaligne;
			}

			// Show VAT by rates and total
			$pdf->SetFillColor(248, 248, 248);
			foreach ($tvas as $tvakey => $tvaval) {
				if ($tvakey != 0) {	// On affiche pas taux 0
					$index++;
					$pdf->SetXY($posx, $posy + $height * $index);

					$tvacompl = '';
					if (preg_match('/\*/', $tvakey)) {
						$tvakey = str_replace('*', '', $tvakey);
						$tvacompl = " (".$outputlangs->transnoentities("NonPercuRecuperable").")";
					}
					$totalvat = $outputlangs->transcountrynoentities("TotalVAT", $mysoc->country_code).' ';
					$totalvat.= vatrate($tvakey, 1).$tvacompl;
					$pdf->MultiCell($width, $height, $totalvat, 0, 'L', 1);

					$pdf->SetXY($posx+$width, $posy + $height * $index);
					$pdf->MultiCell($width2, $height, price($tvaval, 0, $outputlangs), 0, 'R', 1);
				}
			}

			$index++;

			$total_ht = ($conf->multicurrency->enabled && $invoice->multicurrency_tx != 1) ? $invoice->multicurrency_total_ht : $invoice->total_ht;
			$total_ttc = ($conf->multicurrency->enabled && $invoice->multicurrency_tx != 1) ? $invoice->multicurrency_total_ttc : $invoice->total_ttc;

			// Total TTC
			$pdf->SetXY($posx, $posy + $height * $index);
			$pdf->SetTextColor(0, 0, 60);
			$pdf->SetFillColor(224, 224, 224);
			$pdf->MultiCell($width, $height, $outputlangs->transnoentities("TotalTTC"), $useborder, 'L', 1);


			$pdf->SetXY($posx+$width, $posy + $height * $index);
			$pdf->MultiCell($width2, $height, price($sign * $total_ttc, 0, $outputlangs), $useborder, 'R', 1);

			$retainedWarrantyRate = (float) ($object->retained_warranty ? price2num($object->retained_warranty) : price2num(getDolGlobalString('INVOICE_SITUATION_DEFAULT_RETAINED_WARRANTY_PERCENT', 0)));

			$total_ht_rg = 0;
			$total_ttc_rg = 0;

			if ($this->is_rg) {
				$index++;

				$pdf->SetXY($posx, $posy + $height * $index);
				$pdf->SetTextColor(0, 0, 60);
				$pdf->SetFillColor(241, 241, 241);
				$pdf->MultiCell($width, $height, $outputlangs->transnoentities("RetainedWarrantyShort", $retainedWarrantyRate), $useborder, 'L', 1);

				$total_ht_rg = (float) price2num(price($total_ht * $retainedWarrantyRate/100), 'MT');
				$total_ttc_rg = (float) price2num(price($total_ttc * $retainedWarrantyRate/100), 'MT');

				$pdf->SetXY($posx+$width, $posy + $height * $index);
				$pdf->MultiCell($width2, $height, price(-$sign * $total_ht_rg, 0, $outputlangs), $useborder, 'R', 1);

				$total_ht_with_rg = $total_ht - $total_ht_rg;
				$total_ttc_with_rg = $total_ttc - $total_ttc_rg;

				$index++;

				// Total TTC
				$pdf->SetXY($posx, $posy + $height * $index);
				$pdf->SetTextColor(0, 0, 60);
				$pdf->SetFillColor(224, 224, 224);
				$pdf->MultiCell($width, $height, $outputlangs->transnoentities("TotalSituationInvoiceWithRetainedWarranty"), $useborder, 'L', 1);

				$pdf->SetXY($posx+$width, $posy + $height * $index);
				$pdf->MultiCell($width2, $height, price($sign * $total_ttc_with_rg, 0, $outputlangs), $useborder, 'R', 1);
			}



			$index++;

			$pdf->SetTextColor(0, 0, 0);

			$creditnoteamount = $invoice->getSumCreditNotesUsed();
			$depositsamount = $invoice->getSumDepositsUsed();
			$deja_regle = $invoice->getSommePaiement();

			$resteapayer = price2num($invoice->total_ttc - $deja_regle - $total_ttc_rg - $creditnoteamount - $depositsamount, 'MT');
			if ($invoice->paye) $resteapayer = 0;

			$y = 0;


			// Already paid + Deposits
			$tot_deja_regle += $deja_regle + $depositsamount;

			$pdf->SetXY($posx, $posy + $height * $index);
			$pdf->MultiCell($width, $height, $outputlangs->transnoentities("Paid"), 0, 'L', 0);
			$pdf->SetXY($posx+$width, $posy + $height * $index);
			$pdf->MultiCell($width2, $height, price($deja_regle + $depositsamount, 0, $outputlangs), 0, 'R', 0);

			// Credit note
			if ($creditnoteamount) {
				$index++;
				$pdf->SetXY($posx, $posy + $height * $index);
				$pdf->MultiCell($width, $height, $outputlangs->transnoentities("CreditNotes"), 0, 'L', 0);
				$pdf->SetXY($posx+$width, $posy + $height * $index);
				$pdf->MultiCell($width2, $height, price($creditnoteamount, 0, $outputlangs), 0, 'R', 0);
			}

			// Escompte
			if ($invoice->close_code == Facture::CLOSECODE_DISCOUNTVAT) {
				$index++;
				$pdf->SetFillColor(255, 255, 255);

				$pdf->SetXY($posx, $posy + $height * $index);
				$pdf->MultiCell($width, $height, $outputlangs->transnoentities("EscompteOfferedShort"), $useborder, 'L', 1);
				$pdf->SetXY($posx+$width, $posy + $height * $index);
				$pdf->MultiCell($width2, $height, price($invoice->total_ttc - $deja_regle - $creditnoteamount - $depositsamount, 0, $outputlangs), $useborder, 'R', 1);

				$resteapayer=0;
			}

			$index++;
			$pdf->SetTextColor(0, 0, 60);
			$pdf->SetFillColor(224, 224, 224);
			$pdf->SetXY($posx, $posy + $height * $index);
			$pdf->MultiCell($width, $height, $outputlangs->transnoentities("RemainderToPay"), $useborder, 'L', 1);
			$pdf->SetXY($posx+$width, $posy + $height * $index);
			$pdf->MultiCell($width2, $height, price($resteapayer, 0, $outputlangs), $useborder, 'R', 1);

			$pdf->SetFont('', '', $default_font_size - 1);
			$pdf->SetTextColor(0, 0, 0);

			$index++;

			if ($deja_regle > 0) {
				$title=$outputlangs->transnoentities("PaymentsAlreadyDone");
				if ($invoice->type == 2) $title=$outputlangs->transnoentities("PaymentsBackAlreadyDone");

				$pdf->SetFont('', '', $default_font_size - 3);
				$pdf->SetXY($posx, $posy + $height * $index);
				$pdf->MultiCell($width, $height, $title, 0, 'L', 0);

				//$pdf->line($tab3_posx, $tab3_top, $tab3_posx+$tab3_width, $tab3_top);

				$index++;

				$width4 = ($this->page_largeur - $this->marge_droite - $posx)/4;

				$pdf->SetFont('', '', $default_font_size - 4);
				$pdf->SetXY($posx, $posy + $height * $index);
				$pdf->MultiCell($width4, $height-1, $outputlangs->transnoentities("Payment"), 0, 'L', 0);
				$pdf->SetXY($posx+$width4, $posy + $height * $index);
				$pdf->MultiCell($width4, $height-1, $outputlangs->transnoentities("Amount"), 0, 'L', 0);
				$pdf->SetXY($posx+$width4*2, $posy + $height * $index);
				$pdf->MultiCell($width4, $height-1, $outputlangs->transnoentities("Type"), 0, 'L', 0);
				$pdf->SetXY($posx+$width4*3, $posy + $height * $index);
				$pdf->MultiCell($width4, $height-1, $outputlangs->transnoentities("Num"), 0, 'L', 0);

				//$pdf->line($tab3_posx, $tab3_top-1+$tab3_height, $tab3_posx+$tab3_width, $tab3_top-1+$tab3_height);

				$y=$height-1;

				$pdf->SetFont('', '', $default_font_size - 4);
				/** @var Facture $invoice */
				$payments = $invoice->getListOfPayments();

				if (count($payments)) {
					foreach ($payments as $payment) {
						$pdf->SetXY($posx, $posy + $height * $index + $y);
						$pdf->MultiCell($width4, $height-1, dol_print_date($this->db->jdate($payment['date']), 'day', false, $outputlangs, true), 0, 'L', 0);
						$pdf->SetXY($posx+$width4, $posy + $height * $index + $y);
						$pdf->MultiCell($width4, $height-1, price($sign * $payment['amount'], 0, $outputlangs), 0, 'L', 0);
						$pdf->SetXY($posx+$width4*2, $posy + $height * $index + $y);
						$oper = $outputlangs->transnoentitiesnoconv("PaymentTypeShort" . $payment['type']);

						$pdf->MultiCell($width4, $height-1, $oper, 0, 'L', 0);
						$pdf->SetXY($posx+$width4*3, $posy + $height * $index + $y);
						$pdf->MultiCell($width4, $height-1, $payment['num'], 0, 'L', 0);

						//$pdf->line($tab3_posx, $tab3_top+$y+3, $tab3_posx+$tab3_width, $tab3_top+$y+3);
						$y += ($height - 1);
					}
				}
			}

			// Output Rect
			$pdf->SetDrawColor(128, 128, 128);
			$this->printRect($pdf, $this->marge_gauche, $posy, $this->page_largeur-$this->marge_gauche-$this->marge_droite, $height * $index + $y);
			$posy += $height * $index + $y;

			$pageposafter=$pdf->getPage();
			if ($pageposafter > $pageposbefore) {	// There is a pagebreak
				$pdf->rollbackTransaction(true);

				$pageposafter=$pageposbefore;
				$pdf->AddPage('', '', true);
				if (!empty($this->tplidx)) {
					$pdf->useTemplate($this->tplidx);
				}
				if (!getDolGlobalInt('MAIN_PDF_DONOTREPEAT_HEAD')) $this->_pagehead($pdf, $object, 0, $outputlangs);
				$pdf->setPage($pageposafter+1);
				$pdf->setPageOrientation('', 1, 0);	// The only function to edit the bottom margin of current page to set it.

				$posy = $this->tab_top_newpage + 1;
			} else {
				$idinv++;
				$remain_to_pay -= ($sign * ($total_ht + (!empty($invoice->remise) ? $invoice->remise : 0)));

				$rem = 0;
				if (count($invoice->lines)) {
					foreach ($invoice->lines as $l) {
						if ($l->fk_remise_except > 0) {
							$discount = new DiscountAbsolute($this->db);
							$result = $discount->fetch($l->fk_remise_except);
							if ($result > 0) {
								$rem += $discount->amount_ht;
							}
						}
					}
				}

				$remain_to_pay -= $rem;

				$pdf->commitTransaction();
			}
		}

		if ($force_to_zero) {
			$remain_to_pay = 0;
		}

		$posy += 10;

		$pdf->setPageOrientation('', 1, 0);	// The only function to edit the bottom margin of current page to set it.

		$pdf->SetTextColor(0, 0, 60);
		$pdf->SetFont('', '', $default_font_size - 1);
		$pdf->SetXY($this->marge_gauche, $posy + 1);
		$label = $outputlangs->transnoentities("SituationTotalRayToRest");
		$pdf->MultiCell($this->page_largeur-($this->marge_droite+$this->marge_gauche), 3, $label, 0, 'L', 0);

		$amount = price($remain_to_pay);
		$pdf->MultiCell($width2, 3, $amount, 0, 'R', 0, 1, $posx+$width, $posy+1);

		$pdf->SetDrawColor(128, 128, 128);
		$this->printRect($pdf, $this->marge_gauche, $posy, $this->page_largeur-$this->marge_gauche-$this->marge_droite, 7);
	}
}<|MERGE_RESOLUTION|>--- conflicted
+++ resolved
@@ -124,10 +124,6 @@
 	 * @var int Category of operation
 	 */
 	public $categoryOfOperation = -1; // unknown by default
-<<<<<<< HEAD
-=======
-
->>>>>>> 00fb94e5
 
 	/**
 	 * Situation invoices
@@ -144,17 +140,12 @@
 	/**
 	 * @var int posx new cumul
 	 */
-<<<<<<< HEAD
 	public $posx_new_cumul;
 
 	/**
 	 * @var int posx current
 	 */
 	public $posx_current;
-=======
-	public $TDataSituation;
-
-	public $postotalht;
 
 	/**
 	 * @var int tabTitleHeight
@@ -162,21 +153,6 @@
 	public $tabTitleHeight;
 
 	/**
-	 * @var int posx_cumul_anterieur
-	 */
-	public $posx_cumul_anterieur;
-
-	/**
-	 * @var int posx_new_cumul
-	 */
-	public $posx_new_cumul;
-
-	/**
-	 * @var int posx_current
-	 */
-	public $posx_current;
-
-	/**
 	 * @var array<string,array{rank:int,width:float|int,title:array{textkey:string,label:string,align:string,padding:array{0:float,1:float,2:float,3:float}},content:array{align:string,padding:array{0:float,1:float,2:float,3:float}}}>	Array of contents fields Style
 	 */
 	public $defaultContentsFieldsStyle;
@@ -185,13 +161,11 @@
 	 * @var array<string,array{rank:int,width:float|int,title:array{textkey:string,label:string,align:string,padding:array{0:float,1:float,2:float,3:float}},content:array{align:string,padding:array{0:float,1:float,2:float,3:float}}}>	Array of contents titles style
 	 */
 	public $defaultTitlesFieldsStyle;
->>>>>>> 00fb94e5
 
 	/**
 	 * @var int is rg
 	 */
 	public $is_rg;
-<<<<<<< HEAD
 
 	/**
 	 * @var bool franchise
@@ -202,8 +176,6 @@
 	 * @var int
 	 */
 	public $tplidx;
-=======
->>>>>>> 00fb94e5
 
 	/**
 	 *	Constructor
