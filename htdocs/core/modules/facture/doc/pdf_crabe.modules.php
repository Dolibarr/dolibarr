--- conflicted
+++ resolved
@@ -172,7 +172,6 @@
 	 */
 	function write_file($object,$outputlangs,$srctemplatepath='',$hidedetails=0,$hidedesc=0,$hideref=0)
 	{
-<<<<<<< HEAD
 	    global $user,$langs,$conf,$mysoc,$db,$hookmanager,$nblignes;
 	    
 	    if (! is_object($outputlangs)) $outputlangs=$langs;
@@ -309,7 +308,7 @@
 	            $pdf->SetFont(pdf_getPDFFont($outputlangs));
 	            
 	            // Set path to the background PDF File
-	            if (empty($conf->global->MAIN_DISABLE_FPDI) && ! empty($conf->global->MAIN_ADD_PDF_BACKGROUND))
+                if (! empty($conf->global->MAIN_ADD_PDF_BACKGROUND))
 	            {
 	                $pagecount = $pdf->setSourceFile($conf->mycompany->dir_output.'/'.$conf->global->MAIN_ADD_PDF_BACKGROUND);
 	                $tplidx = $pdf->importPage(1);
@@ -843,558 +842,6 @@
 	        $this->error=$langs->transnoentities("ErrorConstantNotDefined","FAC_OUTPUTDIR");
 	        return 0;
 	    }
-=======
-		global $user,$langs,$conf,$mysoc,$db,$hookmanager,$nblignes;
-
-		if (! is_object($outputlangs)) $outputlangs=$langs;
-		// For backward compatibility with FPDF, force output charset to ISO, because FPDF expect text to be encoded in ISO
-		if (! empty($conf->global->MAIN_USE_FPDF)) $outputlangs->charset_output='ISO-8859-1';
-
-		// Translations
-		$outputlangs->loadLangs(array("main", "bills", "products", "dict", "companies"));
-
-		$nblignes = count($object->lines);
-
-		// Loop on each lines to detect if there is at least one image to show
-		$realpatharray=array();
-		if (! empty($conf->global->MAIN_GENERATE_INVOICES_WITH_PICTURE))
-		{
-			for ($i = 0 ; $i < $nblignes ; $i++)
-			{
-				if (empty($object->lines[$i]->fk_product)) continue;
-
-				$objphoto = new Product($this->db);
-				$objphoto->fetch($object->lines[$i]->fk_product);
-
-				$pdir = get_exdir($object->lines[$i]->fk_product,2,0,0,$objphoto,'product') . $object->lines[$i]->fk_product ."/photos/";
-				$dir = $conf->product->dir_output.'/'.$pdir;
-
-				$realpath='';
-				foreach ($objphoto->liste_photos($dir,1) as $key => $obj)
-				{
-					$filename=$obj['photo'];
-					//if ($obj['photo_vignette']) $filename='thumbs/'.$obj['photo_vignette'];
-					$realpath = $dir.$filename;
-					break;
-				}
-
-				if ($realpath) $realpatharray[$i]=$realpath;
-			}
-		}
-		if (count($realpatharray) == 0) $this->posxpicture=$this->posxtva;
-
-		if ($conf->facture->dir_output)
-		{
-			$object->fetch_thirdparty();
-
-			$deja_regle = $object->getSommePaiement(($conf->multicurrency->enabled && $object->multicurrency_tx != 1) ? 1 : 0);
-			$amount_credit_notes_included = $object->getSumCreditNotesUsed(($conf->multicurrency->enabled && $object->multicurrency_tx != 1) ? 1 : 0);
-			$amount_deposits_included = $object->getSumDepositsUsed(($conf->multicurrency->enabled && $object->multicurrency_tx != 1) ? 1 : 0);
-
-			// Definition of $dir and $file
-			if ($object->specimen)
-			{
-				$dir = $conf->facture->dir_output;
-				$file = $dir . "/SPECIMEN.pdf";
-			}
-			else
-			{
-				$objectref = dol_sanitizeFileName($object->ref);
-				$dir = $conf->facture->dir_output . "/" . $objectref;
-				$file = $dir . "/" . $objectref . ".pdf";
-			}
-			if (! file_exists($dir))
-			{
-				if (dol_mkdir($dir) < 0)
-				{
-					$this->error=$langs->transnoentities("ErrorCanNotCreateDir",$dir);
-					return 0;
-				}
-			}
-
-			if (file_exists($dir))
-			{
-				// Add pdfgeneration hook
-				if (! is_object($hookmanager))
-				{
-					include_once DOL_DOCUMENT_ROOT.'/core/class/hookmanager.class.php';
-					$hookmanager=new HookManager($this->db);
-				}
-				$hookmanager->initHooks(array('pdfgeneration'));
-				$parameters=array('file'=>$file,'object'=>$object,'outputlangs'=>$outputlangs);
-				global $action;
-				$reshook=$hookmanager->executeHooks('beforePDFCreation',$parameters,$object,$action);    // Note that $action and $object may have been modified by some hooks
-
-				// Set nblignes with the new facture lines content after hook
-				$nblignes = count($object->lines);
-				$nbpayments = count($object->getListOfPayments());
-
-				// Create pdf instance
-				$pdf=pdf_getInstance($this->format);
-                $default_font_size = pdf_getPDFFontSize($outputlangs);	// Must be after pdf_getInstance
-                $pdf->SetAutoPageBreak(1,0);
-
-                $heightforinfotot = 50+(4*$nbpayments);	// Height reserved to output the info and total part and payment part
-		        $heightforfreetext= (isset($conf->global->MAIN_PDF_FREETEXT_HEIGHT)?$conf->global->MAIN_PDF_FREETEXT_HEIGHT:5);	// Height reserved to output the free text on last page
-	            $heightforfooter = $this->marge_basse + 8;	// Height reserved to output the footer (value include bottom margin)
-
-                if (class_exists('TCPDF'))
-                {
-                    $pdf->setPrintHeader(false);
-                    $pdf->setPrintFooter(false);
-                }
-                $pdf->SetFont(pdf_getPDFFont($outputlangs));
-
-                // Set path to the background PDF File
-                if (! empty($conf->global->MAIN_ADD_PDF_BACKGROUND))
-                {
-				    $pagecount = $pdf->setSourceFile($conf->mycompany->dir_output.'/'.$conf->global->MAIN_ADD_PDF_BACKGROUND);
-				    $tplidx = $pdf->importPage(1);
-                }
-
-				$pdf->Open();
-				$pagenb=0;
-				$pdf->SetDrawColor(128,128,128);
-
-				$pdf->SetTitle($outputlangs->convToOutputCharset($object->ref));
-				$pdf->SetSubject($outputlangs->transnoentities("PdfInvoiceTitle"));
-				$pdf->SetCreator("Dolibarr ".DOL_VERSION);
-				$pdf->SetAuthor($outputlangs->convToOutputCharset($user->getFullName($outputlangs)));
-				$pdf->SetKeyWords($outputlangs->convToOutputCharset($object->ref)." ".$outputlangs->transnoentities("PdfInvoiceTitle")." ".$outputlangs->convToOutputCharset($object->thirdparty->name));
-				if (! empty($conf->global->MAIN_DISABLE_PDF_COMPRESSION)) $pdf->SetCompression(false);
-
-				$pdf->SetMargins($this->marge_gauche, $this->marge_haute, $this->marge_droite);   // Left, Top, Right
-
-				// Positionne $this->atleastonediscount si on a au moins une remise
-				for ($i = 0 ; $i < $nblignes ; $i++)
-				{
-					if ($object->lines[$i]->remise_percent)
-					{
-						$this->atleastonediscount++;
-					}
-				}
-				if (empty($this->atleastonediscount) && empty($conf->global->PRODUCT_USE_UNITS))    // retreive space not used by discount
-				{
-					$this->posxpicture+=($this->postotalht - $this->posxdiscount);
-					$this->posxtva+=($this->postotalht - $this->posxdiscount);
-					$this->posxup+=($this->postotalht - $this->posxdiscount);
-					$this->posxqty+=($this->postotalht - $this->posxdiscount);
-					$this->posxdiscount+=($this->postotalht - $this->posxdiscount);
-					//$this->postotalht;
-				}
-
-				$progress_width = 0;
-				// Situation invoice handling
-				if ($object->situation_cycle_ref)
-				{
-					$this->situationinvoice = true;
-					$progress_width = 18;
-					$this->posxtva -= $progress_width;
-					$this->posxup -= $progress_width;
-					$this->posxqty -= $progress_width;
-					if(empty($conf->global->PRODUCT_USE_UNITS)) {
-						$this->posxprogress += $progress_width;
-					}
-					/*$this->posxdiscount -= $progress_width;
-					$this->posxprogress -= $progress_width;*/
-				}
-
-				// New page
-				$pdf->AddPage();
-				if (! empty($tplidx)) $pdf->useTemplate($tplidx);
-				$pagenb++;
-
-				$top_shift = $this->_pagehead($pdf, $object, 1, $outputlangs);
-				$pdf->SetFont('','', $default_font_size - 1);
-				$pdf->MultiCell(0, 3, '');		// Set interline to 3
-				$pdf->SetTextColor(0,0,0);
-
-				$tab_top = 90+$top_shift;
-				$tab_top_newpage = (empty($conf->global->MAIN_PDF_DONOTREPEAT_HEAD)?42+$top_shift:10);
-				$tab_height = 130-$top_shift;
-				$tab_height_newpage = 150;
-				if (empty($conf->global->MAIN_PDF_DONOTREPEAT_HEAD)) $tab_height_newpage -= $top_shift;
-
-				// Incoterm
-				$height_incoterms = 0;
-				if ($conf->incoterm->enabled)
-				{
-					$desc_incoterms = $object->getIncotermsForPDF();
-					if ($desc_incoterms)
-					{
-						$tab_top = 88;
-
-						$pdf->SetFont('','', $default_font_size - 1);
-						$pdf->writeHTMLCell(190, 3, $this->posxdesc-1, $tab_top-1, dol_htmlentitiesbr($desc_incoterms), 0, 1);
-						$nexY = $pdf->GetY();
-						$height_incoterms=$nexY-$tab_top;
-
-						// Rect prend une longueur en 3eme param
-						$pdf->SetDrawColor(192,192,192);
-						$pdf->Rect($this->marge_gauche, $tab_top-1, $this->page_largeur-$this->marge_gauche-$this->marge_droite, $height_incoterms+1);
-
-						$tab_top = $nexY+6;
-						$height_incoterms += 4;
-					}
-				}
-
-				// Affiche notes
-				$notetoshow=empty($object->note_public)?'':$object->note_public;
-				if (! empty($conf->global->MAIN_ADD_SALE_REP_SIGNATURE_IN_NOTE))
-				{
-					// Get first sale rep
-					if (is_object($object->thirdparty))
-					{
-						$salereparray=$object->thirdparty->getSalesRepresentatives($user);
-						$salerepobj=new User($this->db);
-						$salerepobj->fetch($salereparray[0]['id']);
-						if (! empty($salerepobj->signature)) $notetoshow=dol_concatdesc($notetoshow, $salerepobj->signature);
-					}
-				}
-				if ($notetoshow)
-				{
-					$substitutionarray=pdf_getSubstitutionArray($outputlangs, null, $object);
-					complete_substitutions_array($substitutionarray, $outputlangs, $object);
-					$notetoshow = make_substitutions($notetoshow, $substitutionarray, $outputlangs);
-
-					$tab_top = 88 + $height_incoterms;
-
-					$pdf->SetFont('','', $default_font_size - 1);
-					$pdf->writeHTMLCell(190, 3, $this->posxdesc-1, $tab_top, dol_htmlentitiesbr($notetoshow), 0, 1);
-					$nexY = $pdf->GetY();
-					$height_note=$nexY-$tab_top;
-
-					// Rect prend une longueur en 3eme param
-					$pdf->SetDrawColor(192,192,192);
-					$pdf->Rect($this->marge_gauche, $tab_top-1, $this->page_largeur-$this->marge_gauche-$this->marge_droite, $height_note+1);
-
-					$tab_height = $tab_height - $height_note;
-					$tab_top = $nexY+6;
-				}
-				else
-				{
-					$height_note=0;
-				}
-
-				$iniY = $tab_top + 7;
-				$curY = $tab_top + 7;
-				$nexY = $tab_top + 7;
-
-				// Loop on each lines
-				for ($i = 0; $i < $nblignes; $i++)
-				{
-					$curY = $nexY;
-					$pdf->SetFont('','', $default_font_size - 1);   // Into loop to work with multipage
-					$pdf->SetTextColor(0,0,0);
-
-					// Define size of image if we need it
-					$imglinesize=array();
-					if (! empty($realpatharray[$i])) $imglinesize=pdf_getSizeForImage($realpatharray[$i]);
-
-					$pdf->setTopMargin($tab_top_newpage);
-					$pdf->setPageOrientation('', 1, $heightforfooter+$heightforfreetext+$heightforinfotot);	// The only function to edit the bottom margin of current page to set it.
-					$pageposbefore=$pdf->getPage();
-
-					$showpricebeforepagebreak=1;
-					$posYAfterImage=0;
-					$posYAfterDescription=0;
-
-					// We start with Photo of product line
-					if (isset($imglinesize['width']) && isset($imglinesize['height']) && ($curY + $imglinesize['height']) > ($this->page_hauteur-($heightforfooter+$heightforfreetext+$heightforinfotot)))	// If photo too high, we moved completely on new page
-					{
-						$pdf->AddPage('','',true);
-						if (! empty($tplidx)) $pdf->useTemplate($tplidx);
-						if (empty($conf->global->MAIN_PDF_DONOTREPEAT_HEAD)) $this->_pagehead($pdf, $object, 0, $outputlangs);
-						$pdf->setPage($pageposbefore+1);
-
-						$curY = $tab_top_newpage;
-						$showpricebeforepagebreak=0;
-					}
-
-					if (isset($imglinesize['width']) && isset($imglinesize['height']))
-					{
-						$curX = $this->posxpicture-1;
-						$pdf->Image($realpatharray[$i], $curX + (($this->posxtva-$this->posxpicture-$imglinesize['width'])/2), $curY, $imglinesize['width'], $imglinesize['height'], '', '', '', 2, 300);	// Use 300 dpi
-						// $pdf->Image does not increase value return by getY, so we save it manually
-						$posYAfterImage=$curY+$imglinesize['height'];
-					}
-
-					// Description of product line
-					$curX = $this->posxdesc-1;
-
-					$pdf->startTransaction();
-					pdf_writelinedesc($pdf,$object,$i,$outputlangs,$this->posxpicture-$curX-$progress_width,3,$curX,$curY,$hideref,$hidedesc);
-					$pageposafter=$pdf->getPage();
-					if ($pageposafter > $pageposbefore)	// There is a pagebreak
-					{
-						$pdf->rollbackTransaction(true);
-						$pageposafter=$pageposbefore;
-						//print $pageposafter.'-'.$pageposbefore;exit;
-						$pdf->setPageOrientation('', 1, $heightforfooter);	// The only function to edit the bottom margin of current page to set it.
-						pdf_writelinedesc($pdf,$object,$i,$outputlangs,$this->posxpicture-$curX-$progress_width,3,$curX,$curY,$hideref,$hidedesc);
-						$pageposafter=$pdf->getPage();
-						$posyafter=$pdf->GetY();
-						//var_dump($posyafter); var_dump(($this->page_hauteur - ($heightforfooter+$heightforfreetext+$heightforinfotot))); exit;
-						if ($posyafter > ($this->page_hauteur - ($heightforfooter+$heightforfreetext+$heightforinfotot)))	// There is no space left for total+free text
-						{
-							if ($i == ($nblignes-1))	// No more lines, and no space left to show total, so we create a new page
-							{
-								$pdf->AddPage('','',true);
-								if (! empty($tplidx)) $pdf->useTemplate($tplidx);
-								if (empty($conf->global->MAIN_PDF_DONOTREPEAT_HEAD)) $this->_pagehead($pdf, $object, 0, $outputlangs);
-								$pdf->setPage($pageposafter+1);
-							}
-						}
-						else
-						{
-							// We found a page break
-							$showpricebeforepagebreak=0;
-						}
-					}
-					else	// No pagebreak
-					{
-						$pdf->commitTransaction();
-					}
-					$posYAfterDescription=$pdf->GetY();
-
-					$nexY = $pdf->GetY();
-					$pageposafter=$pdf->getPage();
-					$pdf->setPage($pageposbefore);
-					$pdf->setTopMargin($this->marge_haute);
-					$pdf->setPageOrientation('', 1, 0);	// The only function to edit the bottom margin of current page to set it.
-
-					// We suppose that a too long description or photo were moved completely on next page
-					if ($pageposafter > $pageposbefore && empty($showpricebeforepagebreak)) {
-						$pdf->setPage($pageposafter); $curY = $tab_top_newpage;
-					}
-
-					$pdf->SetFont('','', $default_font_size - 1);   // On repositionne la police par defaut
-
-					// VAT Rate
-					if (empty($conf->global->MAIN_GENERATE_DOCUMENTS_WITHOUT_VAT) && empty($conf->global->MAIN_GENERATE_DOCUMENTS_WITHOUT_VAT_COLUMN))
-					{
-						$vat_rate = pdf_getlinevatrate($object, $i, $outputlangs, $hidedetails);
-						$pdf->SetXY($this->posxtva-5, $curY);
-						$pdf->MultiCell($this->posxup-$this->posxtva+4, 3, $vat_rate, 0, 'R');
-					}
-
-					// Unit price before discount
-					$up_excl_tax = pdf_getlineupexcltax($object, $i, $outputlangs, $hidedetails);
-					$pdf->SetXY($this->posxup, $curY);
-					$pdf->MultiCell($this->posxqty-$this->posxup-0.8, 3, $up_excl_tax, 0, 'R', 0);
-
-					// Quantity
-					$qty = pdf_getlineqty($object, $i, $outputlangs, $hidedetails);
-					$pdf->SetXY($this->posxqty, $curY);
-					// Enough for 6 chars
-
-					if ($this->situationinvoice)
-					{
-						$pdf->MultiCell($this->posxprogress-$this->posxqty-0.8, 4, $qty, 0, 'R');
-					}
-					else if($conf->global->PRODUCT_USE_UNITS)
-					{
-						$pdf->MultiCell($this->posxunit-$this->posxqty-0.8, 4, $qty, 0, 'R');
-					}
-					else
-					{
-						$pdf->MultiCell($this->posxdiscount-$this->posxqty-0.8, 4, $qty, 0, 'R');
-					}
-
-					// Situation progress
-					if ($this->situationinvoice)
-					{
-						$progress = pdf_getlineprogress($object, $i, $outputlangs, $hidedetails);
-						$pdf->SetXY($this->posxprogress, $curY);
-						if($conf->global->PRODUCT_USE_UNITS)
-						{
-							$pdf->MultiCell($this->posxunit-$this->posxprogress-1, 3, $progress, 0, 'R');
-						}
-						else if ($this->atleastonediscount)
-						{
-							$pdf->MultiCell($this->posxdiscount-$this->posxprogress-1, 3, $progress, 0, 'R');
-						}
-						else
-						{
-							$pdf->MultiCell($this->postotalht-$this->posxprogress-1, 3, $progress, 0, 'R');
-						}
-					}
-
-					// Unit
-					if($conf->global->PRODUCT_USE_UNITS)
-					{
-						$unit = pdf_getlineunit($object, $i, $outputlangs, $hidedetails, $hookmanager);
-						$pdf->SetXY($this->posxunit, $curY);
-						$pdf->MultiCell($this->posxdiscount-$this->posxunit-0.8, 4, $unit, 0, 'L');
-					}
-
-					// Discount on line
-					if ($object->lines[$i]->remise_percent)
-					{
-                        $pdf->SetXY($this->posxdiscount-2, $curY);
-					    $remise_percent = pdf_getlineremisepercent($object, $i, $outputlangs, $hidedetails);
-						$pdf->MultiCell($this->postotalht-$this->posxdiscount+2, 3, $remise_percent, 0, 'R');
-					}
-
-					// Total HT line
-					$total_excl_tax = pdf_getlinetotalexcltax($object, $i, $outputlangs, $hidedetails);
-					$pdf->SetXY($this->postotalht, $curY);
-					$pdf->MultiCell($this->page_largeur-$this->marge_droite-$this->postotalht, 3, $total_excl_tax, 0, 'R', 0);
-
-
-					$sign=1;
-					if (isset($object->type) && $object->type == 2 && ! empty($conf->global->INVOICE_POSITIVE_CREDIT_NOTE)) $sign=-1;
-					// Collecte des totaux par valeur de tva dans $this->tva["taux"]=total_tva
-					$prev_progress = $object->lines[$i]->get_prev_progress($object->id);
-					if ($prev_progress > 0 && !empty($object->lines[$i]->situation_percent)) // Compute progress from previous situation
-					{
-						if ($conf->multicurrency->enabled && $object->multicurrency_tx != 1) $tvaligne = $sign * $object->lines[$i]->multicurrency_total_tva * ($object->lines[$i]->situation_percent - $prev_progress) / $object->lines[$i]->situation_percent;
-						else $tvaligne = $sign * $object->lines[$i]->total_tva * ($object->lines[$i]->situation_percent - $prev_progress) / $object->lines[$i]->situation_percent;
-					} else {
-						if ($conf->multicurrency->enabled && $object->multicurrency_tx != 1) $tvaligne= $sign * $object->lines[$i]->multicurrency_total_tva;
-						else $tvaligne= $sign * $object->lines[$i]->total_tva;
-					}
-
-					$localtax1ligne=$object->lines[$i]->total_localtax1;
-					$localtax2ligne=$object->lines[$i]->total_localtax2;
-					$localtax1_rate=$object->lines[$i]->localtax1_tx;
-					$localtax2_rate=$object->lines[$i]->localtax2_tx;
-					$localtax1_type=$object->lines[$i]->localtax1_type;
-					$localtax2_type=$object->lines[$i]->localtax2_type;
-
-					if ($object->remise_percent) $tvaligne-=($tvaligne*$object->remise_percent)/100;
-					if ($object->remise_percent) $localtax1ligne-=($localtax1ligne*$object->remise_percent)/100;
-					if ($object->remise_percent) $localtax2ligne-=($localtax2ligne*$object->remise_percent)/100;
-
-					$vatrate=(string) $object->lines[$i]->tva_tx;
-
-					// Retrieve type from database for backward compatibility with old records
-					if ((! isset($localtax1_type) || $localtax1_type=='' || ! isset($localtax2_type) || $localtax2_type=='') // if tax type not defined
-					&& (! empty($localtax1_rate) || ! empty($localtax2_rate))) // and there is local tax
-					{
-						$localtaxtmp_array=getLocalTaxesFromRate($vatrate,0, $object->thirdparty, $mysoc);
-						$localtax1_type = $localtaxtmp_array[0];
-						$localtax2_type = $localtaxtmp_array[2];
-					}
-
-				    // retrieve global local tax
-					if ($localtax1_type && $localtax1ligne != 0)
-						$this->localtax1[$localtax1_type][$localtax1_rate]+=$localtax1ligne;
-					if ($localtax2_type && $localtax2ligne != 0)
-						$this->localtax2[$localtax2_type][$localtax2_rate]+=$localtax2ligne;
-
-					if (($object->lines[$i]->info_bits & 0x01) == 0x01) $vatrate.='*';
-					if (! isset($this->tva[$vatrate])) 				$this->tva[$vatrate]=0;
-					$this->tva[$vatrate] += $tvaligne;
-
-					if ($posYAfterImage > $posYAfterDescription) $nexY=$posYAfterImage;
-
-					// Add line
-					if (! empty($conf->global->MAIN_PDF_DASH_BETWEEN_LINES) && $i < ($nblignes - 1))
-					{
-						$pdf->setPage($pageposafter);
-						$pdf->SetLineStyle(array('dash'=>'1,1','color'=>array(80,80,80)));
-						//$pdf->SetDrawColor(190,190,200);
-						$pdf->line($this->marge_gauche, $nexY+1, $this->page_largeur - $this->marge_droite, $nexY+1);
-						$pdf->SetLineStyle(array('dash'=>0));
-					}
-
-					$nexY+=2;    // Passe espace entre les lignes
-
-					// Detect if some page were added automatically and output _tableau for past pages
-					while ($pagenb < $pageposafter)
-					{
-						$pdf->setPage($pagenb);
-						if ($pagenb == 1)
-						{
-							$this->_tableau($pdf, $tab_top, $this->page_hauteur - $tab_top - $heightforfooter, 0, $outputlangs, 0, 1, $object->multicurrency_code);
-						}
-						else
-						{
-							$this->_tableau($pdf, $tab_top_newpage, $this->page_hauteur - $tab_top_newpage - $heightforfooter, 0, $outputlangs, 1, 1, $object->multicurrency_code);
-						}
-						$this->_pagefoot($pdf,$object,$outputlangs,1);
-						$pagenb++;
-						$pdf->setPage($pagenb);
-						$pdf->setPageOrientation('', 1, 0);	// The only function to edit the bottom margin of current page to set it.
-						if (empty($conf->global->MAIN_PDF_DONOTREPEAT_HEAD)) $this->_pagehead($pdf, $object, 0, $outputlangs);
-					}
-					if (isset($object->lines[$i+1]->pagebreak) && $object->lines[$i+1]->pagebreak)
-					{
-						if ($pagenb == 1)
-						{
-							$this->_tableau($pdf, $tab_top, $this->page_hauteur - $tab_top - $heightforfooter, 0, $outputlangs, 0, 1, $object->multicurrency_code);
-						}
-						else
-						{
-							$this->_tableau($pdf, $tab_top_newpage, $this->page_hauteur - $tab_top_newpage - $heightforfooter, 0, $outputlangs, 1, 1, $object->multicurrency_code);
-						}
-						$this->_pagefoot($pdf,$object,$outputlangs,1);
-						// New page
-						$pdf->AddPage();
-						if (! empty($tplidx)) $pdf->useTemplate($tplidx);
-						$pagenb++;
-						if (empty($conf->global->MAIN_PDF_DONOTREPEAT_HEAD)) $this->_pagehead($pdf, $object, 0, $outputlangs);
-					}
-				}
-
-				// Show square
-				if ($pagenb == 1)
-				{
-					$this->_tableau($pdf, $tab_top, $this->page_hauteur - $tab_top - $heightforinfotot - $heightforfreetext - $heightforfooter, 0, $outputlangs, 0, 0, $object->multicurrency_code);
-					$bottomlasttab=$this->page_hauteur - $heightforinfotot - $heightforfreetext - $heightforfooter + 1;
-				}
-				else
-				{
-					$this->_tableau($pdf, $tab_top_newpage, $this->page_hauteur - $tab_top_newpage - $heightforinfotot - $heightforfreetext - $heightforfooter, 0, $outputlangs, 1, 0, $object->multicurrency_code);
-					$bottomlasttab=$this->page_hauteur - $heightforinfotot - $heightforfreetext - $heightforfooter + 1;
-				}
-
-				// Affiche zone infos
-				$posy=$this->_tableau_info($pdf, $object, $bottomlasttab, $outputlangs);
-
-				// Affiche zone totaux
-				$posy=$this->_tableau_tot($pdf, $object, $deja_regle, $bottomlasttab, $outputlangs);
-
-				// Affiche zone versements
-				if (($deja_regle || $amount_credit_notes_included || $amount_deposits_included) && empty($conf->global->INVOICE_NO_PAYMENT_DETAILS))
-				{
-					$posy=$this->_tableau_versements($pdf, $object, $posy, $outputlangs);
-				}
-
-				// Pied de page
-				$this->_pagefoot($pdf,$object,$outputlangs);
-				if (method_exists($pdf,'AliasNbPages')) $pdf->AliasNbPages();
-
-				$pdf->Close();
-
-				$pdf->Output($file,'F');
-
-				// Add pdfgeneration hook
-				$hookmanager->initHooks(array('pdfgeneration'));
-				$parameters=array('file'=>$file,'object'=>$object,'outputlangs'=>$outputlangs);
-				global $action;
-				$reshook=$hookmanager->executeHooks('afterPDFCreation',$parameters,$this,$action);    // Note that $action and $object may have been modified by some hooks
-
-				if (! empty($conf->global->MAIN_UMASK))
-				@chmod($file, octdec($conf->global->MAIN_UMASK));
-
-				$this->result = array('fullpath'=>$file);
-
-				return 1;   // No error
-			}
-			else
-			{
-				$this->error=$langs->transnoentities("ErrorCanNotCreateDir",$dir);
-				return 0;
-			}
-		}
-		else
-		{
-			$this->error=$langs->transnoentities("ErrorConstantNotDefined","FAC_OUTPUTDIR");
-			return 0;
-		}
->>>>>>> ad32b309
 	}
 
 
