--- conflicted
+++ resolved
@@ -1080,11 +1080,7 @@
 		$pdf->SetXY($col1x, $tab2_top + 0);
 		$pdf->MultiCell($col2x-$col1x, $tab2_hl, $outputlangs->transnoentities("TotalHT"), 0, 'L', 1);
 
-<<<<<<< HEAD
-		$total_ht = (($conf->multicurrency->enabled && isset($object->mylticurrency_tx) && $object->mylticurrency_tx != 1) ? $object->multicurrency_total_ht : $object->total_ht);
-=======
-		$total_ht = ($conf->multicurrency->enabled && $object->multicurrency_tx != 1 ? $object->multicurrency_total_ht : $object->total_ht);
->>>>>>> 9b190d2c
+		$total_ht = (($conf->multicurrency->enabled && isset($object->multicurrency_tx) && $object->multicurrency_tx != 1) ? $object->multicurrency_total_ht : $object->total_ht);
 		$pdf->SetXY($col2x, $tab2_top + 0);
 		$pdf->MultiCell($largcol2, $tab2_hl, price($sign * ($total_ht + (! empty($object->remise)?$object->remise:0)), 0, $outputlangs), 0, 'R', 1);
 
