<?php
/* Copyright (C) 2004-2014	Laurent Destailleur	<eldy@users.sourceforge.net>
 * Copyright (C) 2005-2012	Regis Houssin		<regis.houssin@capnetworks.com>
 * Copyright (C) 2008		Raphael Bertrand	<raphael.bertrand@resultic.fr>
 * Copyright (C) 2010-2014	Juanjo Menent		<jmenent@2byte.es>
 * Copyright (C) 2012      	Christophe Battarel <christophe.battarel@altairis.fr>
 * Copyright (C) 2012       Cédric Salvador     <csalvador@gpcsolutions.fr>
 * Copyright (C) 2012-2014  Raphaël Doursenaud  <rdoursenaud@gpcsolutions.fr>
 * Copyright (C) 2015       Marcos García       <marcosgdf@gmail.com>
 *
 * This program is free software; you can redistribute it and/or modify
 * it under the terms of the GNU General Public License as published by
 * the Free Software Foundation; either version 3 of the License, or
 * (at your option) any later version.
 *
 * This program is distributed in the hope that it will be useful,
 * but WITHOUT ANY WARRANTY; without even the implied warranty of
 * MERCHANTABILITY or FITNESS FOR A PARTICULAR PURPOSE.  See the
 * GNU General Public License for more details.
 *
 * You should have received a copy of the GNU General Public License
 * along with this program. If not, see <http://www.gnu.org/licenses/>.
 * or see http://www.gnu.org/
 */

/**
 *	\file       htdocs/core/modules/facture/doc/pdf_crabe.modules.php
 *	\ingroup    facture
 *	\brief      File of class to generate customers invoices from crabe model
 */

require_once DOL_DOCUMENT_ROOT.'/core/modules/facture/modules_facture.php';
require_once DOL_DOCUMENT_ROOT.'/product/class/product.class.php';
require_once DOL_DOCUMENT_ROOT.'/core/lib/company.lib.php';
require_once DOL_DOCUMENT_ROOT.'/core/lib/functions2.lib.php';
require_once DOL_DOCUMENT_ROOT.'/core/lib/pdf.lib.php';


/**
 *	Class to manage PDF invoice template Crabe
 */
class pdf_crabe extends ModelePDFFactures
{
    var $db;
    var $name;
    var $description;
    var $type;

    var $phpmin = array(4,3,0); // Minimum version of PHP required by module
    var $version = 'dolibarr';

    var $page_largeur;
    var $page_hauteur;
    var $format;
	var $marge_gauche;
	var	$marge_droite;
	var	$marge_haute;
	var	$marge_basse;

	var $emetteur;	// Objet societe qui emet

	/**
	 * @var bool Situation invoice type
	 */
	public $situationinvoice;

	/**
	 * @var float X position for the situation progress column
	 */
	public $posxprogress;


	/**
	 *	Constructor
	 *
	 *  @param		DoliDB		$db      Database handler
	 */
	function __construct($db)
	{
		global $conf,$langs,$mysoc;

		$langs->load("main");
		$langs->load("bills");

		$this->db = $db;
		$this->name = "crabe";
		$this->description = $langs->trans('PDFCrabeDescription');

		$this->type = 'pdf';
		$formatarray=pdf_getFormat();
		$this->page_largeur = $formatarray['width'];
		$this->page_hauteur = $formatarray['height'];
		$this->format = array($this->page_largeur,$this->page_hauteur);
		$this->marge_gauche=isset($conf->global->MAIN_PDF_MARGIN_LEFT)?$conf->global->MAIN_PDF_MARGIN_LEFT:10;
		$this->marge_droite=isset($conf->global->MAIN_PDF_MARGIN_RIGHT)?$conf->global->MAIN_PDF_MARGIN_RIGHT:10;
		$this->marge_haute =isset($conf->global->MAIN_PDF_MARGIN_TOP)?$conf->global->MAIN_PDF_MARGIN_TOP:10;
		$this->marge_basse =isset($conf->global->MAIN_PDF_MARGIN_BOTTOM)?$conf->global->MAIN_PDF_MARGIN_BOTTOM:10;

		$this->option_logo = 1;                    // Affiche logo
		$this->option_tva = 1;                     // Gere option tva FACTURE_TVAOPTION
		$this->option_modereg = 1;                 // Affiche mode reglement
		$this->option_condreg = 1;                 // Affiche conditions reglement
		$this->option_codeproduitservice = 1;      // Affiche code produit-service
		$this->option_multilang = 1;               // Dispo en plusieurs langues
		$this->option_escompte = 1;                // Affiche si il y a eu escompte
		$this->option_credit_note = 1;             // Support credit notes
		$this->option_freetext = 1;				   // Support add of a personalised text
		$this->option_draft_watermark = 1;		   // Support add of a watermark on drafts

		$this->franchise=!$mysoc->tva_assuj;

		// Get source company
		$this->emetteur=$mysoc;
		if (empty($this->emetteur->country_code)) $this->emetteur->country_code=substr($langs->defaultlang,-2);    // By default, if was not defined

		// Define position of columns
		$this->posxdesc=$this->marge_gauche+1;
		if($conf->global->PRODUCT_USE_UNITS)
		{
			$this->posxtva=99;
			$this->posxup=114;
			$this->posxqty=133;
			$this->posxunit=150;
		}
		else
		{
			$this->posxtva=112;
			$this->posxup=126;
			$this->posxqty=145;
		}
		$this->posxdiscount=162;
		$this->posxprogress=174; // Only displayed for situation invoices
		$this->postotalht=174;
		if (! empty($conf->global->MAIN_GENERATE_DOCUMENTS_WITHOUT_VAT)) $this->posxtva=$this->posxup;
		$this->posxpicture=$this->posxtva - (empty($conf->global->MAIN_DOCUMENTS_WITH_PICTURE_WIDTH)?20:$conf->global->MAIN_DOCUMENTS_WITH_PICTURE_WIDTH);	// width of images
		if ($this->page_largeur < 210) // To work with US executive format
		{
			$this->posxpicture-=20;
			$this->posxtva-=20;
			$this->posxup-=20;
			$this->posxqty-=20;
			$this->posxdiscount-=20;
			$this->postotalht-=20;
		}

		$this->tva=array();
		$this->localtax1=array();
		$this->localtax2=array();
		$this->atleastoneratenotnull=0;
		$this->atleastonediscount=0;
		$this->situationinvoice=False;
	}


	/**
     *  Function to build pdf onto disk
     *
     *  @param		Object		$object				Object to generate
     *  @param		Translate	$outputlangs		Lang output object
     *  @param		string		$srctemplatepath	Full path of source filename for generator using a template file
     *  @param		int			$hidedetails		Do not show line details
     *  @param		int			$hidedesc			Do not show desc
     *  @param		int			$hideref			Do not show ref
     *  @return     int         	    			1=OK, 0=KO
	 */
	function write_file($object,$outputlangs,$srctemplatepath='',$hidedetails=0,$hidedesc=0,$hideref=0)
	{
		global $user,$langs,$conf,$mysoc,$db,$hookmanager;

		if (! is_object($outputlangs)) $outputlangs=$langs;
		// For backward compatibility with FPDF, force output charset to ISO, because FPDF expect text to be encoded in ISO
		if (! empty($conf->global->MAIN_USE_FPDF)) $outputlangs->charset_output='ISO-8859-1';

		$outputlangs->load("main");
		$outputlangs->load("dict");
		$outputlangs->load("companies");
		$outputlangs->load("bills");
		$outputlangs->load("products");

		$nblignes = count($object->lines);

		// Loop on each lines to detect if there is at least one image to show
		$realpatharray=array();
		if (! empty($conf->global->MAIN_GENERATE_INVOICES_WITH_PICTURE))
		{
			for ($i = 0 ; $i < $nblignes ; $i++)
			{
				if (empty($object->lines[$i]->fk_product)) continue;

				$objphoto = new Product($this->db);
				$objphoto->fetch($object->lines[$i]->fk_product);

				$pdir = get_exdir($object->lines[$i]->fk_product,2,0,0,$objphoto,'product') . $object->lines[$i]->fk_product ."/photos/";
				$dir = $conf->product->dir_output.'/'.$pdir;

				$realpath='';
				foreach ($objphoto->liste_photos($dir,1) as $key => $obj)
				{
					$filename=$obj['photo'];
					//if ($obj['photo_vignette']) $filename='thumbs/'.$obj['photo_vignette'];
					$realpath = $dir.$filename;
					break;
				}

				if ($realpath) $realpatharray[$i]=$realpath;
			}
		}
		if (count($realpatharray) == 0) $this->posxpicture=$this->posxtva;

		if ($conf->facture->dir_output)
		{
			$object->fetch_thirdparty();

			$deja_regle = $object->getSommePaiement();
			$amount_credit_notes_included = $object->getSumCreditNotesUsed();
			$amount_deposits_included = $object->getSumDepositsUsed();

			// Definition of $dir and $file
			if ($object->specimen)
			{
				$dir = $conf->facture->dir_output;
				$file = $dir . "/SPECIMEN.pdf";
			}
			else
			{
				$objectref = dol_sanitizeFileName($object->ref);
				$dir = $conf->facture->dir_output . "/" . $objectref;
				$file = $dir . "/" . $objectref . ".pdf";
			}
			if (! file_exists($dir))
			{
				if (dol_mkdir($dir) < 0)
				{
					$this->error=$langs->transnoentities("ErrorCanNotCreateDir",$dir);
					return 0;
				}
			}

			if (file_exists($dir))
			{
				// Add pdfgeneration hook
				if (! is_object($hookmanager))
				{
					include_once DOL_DOCUMENT_ROOT.'/core/class/hookmanager.class.php';
					$hookmanager=new HookManager($this->db);
				}
				$hookmanager->initHooks(array('pdfgeneration'));
				$parameters=array('file'=>$file,'object'=>$object,'outputlangs'=>$outputlangs);
				global $action;
				$reshook=$hookmanager->executeHooks('beforePDFCreation',$parameters,$object,$action);    // Note that $action and $object may have been modified by some hooks

				// Set nblignes with the new facture lines content after hook
				$nblignes = count($object->lines);
<<<<<<< HEAD

=======
				$nbpayments = count($object->getListOfPayments());
				
>>>>>>> 3f5d67d4
				// Create pdf instance
				$pdf=pdf_getInstance($this->format);
                $default_font_size = pdf_getPDFFontSize($outputlangs);	// Must be after pdf_getInstance
                $pdf->SetAutoPageBreak(1,0);
                
                $heightforinfotot = 50+(4*$nbpayments);	// Height reserved to output the info and total part and payment part
		        $heightforfreetext= (isset($conf->global->MAIN_PDF_FREETEXT_HEIGHT)?$conf->global->MAIN_PDF_FREETEXT_HEIGHT:5);	// Height reserved to output the free text on last page
	            $heightforfooter = $this->marge_basse + 8;	// Height reserved to output the footer (value include bottom margin)
                
                if (class_exists('TCPDF'))
                {
                    $pdf->setPrintHeader(false);
                    $pdf->setPrintFooter(false);
                }
                $pdf->SetFont(pdf_getPDFFont($outputlangs));

                // Set path to the background PDF File
                if (empty($conf->global->MAIN_DISABLE_FPDI) && ! empty($conf->global->MAIN_ADD_PDF_BACKGROUND))
                {
				    $pagecount = $pdf->setSourceFile($conf->mycompany->dir_output.'/'.$conf->global->MAIN_ADD_PDF_BACKGROUND);
				    $tplidx = $pdf->importPage(1);
                }

				$pdf->Open();
				$pagenb=0;
				$pdf->SetDrawColor(128,128,128);

				$pdf->SetTitle($outputlangs->convToOutputCharset($object->ref));
				$pdf->SetSubject($outputlangs->transnoentities("Invoice"));
				$pdf->SetCreator("Dolibarr ".DOL_VERSION);
				$pdf->SetAuthor($outputlangs->convToOutputCharset($user->getFullName($outputlangs)));
				$pdf->SetKeyWords($outputlangs->convToOutputCharset($object->ref)." ".$outputlangs->transnoentities("Invoice")." ".$outputlangs->convToOutputCharset($object->thirdparty->name));
				if (! empty($conf->global->MAIN_DISABLE_PDF_COMPRESSION)) $pdf->SetCompression(false);

				$pdf->SetMargins($this->marge_gauche, $this->marge_haute, $this->marge_droite);   // Left, Top, Right

				// Positionne $this->atleastonediscount si on a au moins une remise
				for ($i = 0 ; $i < $nblignes ; $i++)
				{
					if ($object->lines[$i]->remise_percent)
					{
						$this->atleastonediscount++;
					}
				}
				if (empty($this->atleastonediscount) && empty($conf->global->PRODUCT_USE_UNITS))
				{
					$this->posxpicture+=($this->postotalht - $this->posxdiscount);
					$this->posxtva+=($this->postotalht - $this->posxdiscount);
					$this->posxup+=($this->postotalht - $this->posxdiscount);
					$this->posxqty+=($this->postotalht - $this->posxdiscount);
					$this->posxdiscount+=($this->postotalht - $this->posxdiscount);
					//$this->postotalht;
				}

				// Situation invoice handling
				if ($object->situation_cycle_ref)
				{
					$this->situationinvoice = True;
					$progress_width = 14;
					$this->posxtva -= $progress_width;
					$this->posxup -= $progress_width;
					$this->posxqty -= $progress_width;
					$this->posxdiscount -= $progress_width;
					$this->posxprogress -= $progress_width;
				}

				// New page
				$pdf->AddPage();
				if (! empty($tplidx)) $pdf->useTemplate($tplidx);
				$pagenb++;

				$this->_pagehead($pdf, $object, 1, $outputlangs);
				$pdf->SetFont('','', $default_font_size - 1);
				$pdf->MultiCell(0, 3, '');		// Set interline to 3
				$pdf->SetTextColor(0,0,0);

				$tab_top = 90;
				$tab_top_newpage = (empty($conf->global->MAIN_PDF_DONOTREPEAT_HEAD)?42:10);
				$tab_height = 130;
				$tab_height_newpage = 150;

				// Incoterm
				$height_incoterms = 0;
				if ($conf->incoterm->enabled)
				{
					if (is_object($object->thirdparty))
					{
						$object->fk_incoterms=$object->thirdparty->fk_incoterms;
						$object->location_incoterms=$object->thirdparty->location_incoterms;
					}
					$desc_incoterms = $object->getIncotermsForPDF();
					if ($desc_incoterms)
					{
						$tab_top = 88;

						$pdf->SetFont('','', $default_font_size - 1);
						$pdf->writeHTMLCell(190, 3, $this->posxdesc-1, $tab_top-1, dol_htmlentitiesbr($desc_incoterms), 0, 1);
						$nexY = $pdf->GetY();
						$height_incoterms=$nexY-$tab_top;

						// Rect prend une longueur en 3eme param
						$pdf->SetDrawColor(192,192,192);
						$pdf->Rect($this->marge_gauche, $tab_top-1, $this->page_largeur-$this->marge_gauche-$this->marge_droite, $height_incoterms+1);

						$tab_top = $nexY+6;
						$height_incoterms += 4;
					}
				}

				// Affiche notes
				$notetoshow=empty($object->note_public)?'':$object->note_public;
				if (! empty($conf->global->MAIN_ADD_SALE_REP_SIGNATURE_IN_NOTE))
				{
					// Get first sale rep
					if (is_object($object->thirdparty))
					{
						$salereparray=$object->thirdparty->getSalesRepresentatives($user);
						$salerepobj=new User($this->db);
						$salerepobj->fetch($salereparray[0]['id']);
						if (! empty($salerepobj->signature)) $notetoshow=dol_concatdesc($notetoshow, $salerepobj->signature);
					}
				}
				if ($notetoshow)
				{
					$tab_top = 88 + $height_incoterms;

					$pdf->SetFont('','', $default_font_size - 1);
					$pdf->writeHTMLCell(190, 3, $this->posxdesc-1, $tab_top, dol_htmlentitiesbr($notetoshow), 0, 1);
					$nexY = $pdf->GetY();
					$height_note=$nexY-$tab_top;

					// Rect prend une longueur en 3eme param
					$pdf->SetDrawColor(192,192,192);
					$pdf->Rect($this->marge_gauche, $tab_top-1, $this->page_largeur-$this->marge_gauche-$this->marge_droite, $height_note+1);

					$tab_height = $tab_height - $height_note;
					$tab_top = $nexY+6;
				}
				else
				{
					$height_note=0;
				}

				$iniY = $tab_top + 7;
				$curY = $tab_top + 7;
				$nexY = $tab_top + 7;

				// Loop on each lines
				for ($i = 0; $i < $nblignes; $i++)
				{
					$curY = $nexY;
					$pdf->SetFont('','', $default_font_size - 1);   // Into loop to work with multipage
					$pdf->SetTextColor(0,0,0);

					// Define size of image if we need it
					$imglinesize=array();
					if (! empty($realpatharray[$i])) $imglinesize=pdf_getSizeForImage($realpatharray[$i]);

					$pdf->setTopMargin($tab_top_newpage);
					$pdf->setPageOrientation('', 1, $heightforfooter+$heightforfreetext+$heightforinfotot);	// The only function to edit the bottom margin of current page to set it.
					$pageposbefore=$pdf->getPage();

					$showpricebeforepagebreak=1;
					$posYAfterImage=0;
					$posYAfterDescription=0;

					// We start with Photo of product line
					if (isset($imglinesize['width']) && isset($imglinesize['height']) && ($curY + $imglinesize['height']) > ($this->page_hauteur-($heightforfooter+$heightforfreetext+$heightforinfotot)))	// If photo too high, we moved completely on new page
					{
						$pdf->AddPage('','',true);
						if (! empty($tplidx)) $pdf->useTemplate($tplidx);
						if (empty($conf->global->MAIN_PDF_DONOTREPEAT_HEAD)) $this->_pagehead($pdf, $object, 0, $outputlangs);
						$pdf->setPage($pageposbefore+1);

						$curY = $tab_top_newpage;
						$showpricebeforepagebreak=0;
					}

					if (isset($imglinesize['width']) && isset($imglinesize['height']))
					{
						$curX = $this->posxpicture-1;
						$pdf->Image($realpatharray[$i], $curX + (($this->posxtva-$this->posxpicture-$imglinesize['width'])/2), $curY, $imglinesize['width'], $imglinesize['height'], '', '', '', 2, 300);	// Use 300 dpi
						// $pdf->Image does not increase value return by getY, so we save it manually
						$posYAfterImage=$curY+$imglinesize['height'];
					}

					// Description of product line
					$curX = $this->posxdesc-1;

					$pdf->startTransaction();
					pdf_writelinedesc($pdf,$object,$i,$outputlangs,$this->posxpicture-$curX,3,$curX,$curY,$hideref,$hidedesc);
					$pageposafter=$pdf->getPage();
					if ($pageposafter > $pageposbefore)	// There is a pagebreak
					{
						$pdf->rollbackTransaction(true);
						$pageposafter=$pageposbefore;
						//print $pageposafter.'-'.$pageposbefore;exit;
						$pdf->setPageOrientation('', 1, $heightforfooter);	// The only function to edit the bottom margin of current page to set it.
						pdf_writelinedesc($pdf,$object,$i,$outputlangs,$this->posxpicture-$curX,3,$curX,$curY,$hideref,$hidedesc);
						$pageposafter=$pdf->getPage();
						$posyafter=$pdf->GetY();
						//var_dump($posyafter); var_dump(($this->page_hauteur - ($heightforfooter+$heightforfreetext+$heightforinfotot))); exit;
						if ($posyafter > ($this->page_hauteur - ($heightforfooter+$heightforfreetext+$heightforinfotot)))	// There is no space left for total+free text
						{
							if ($i == ($nblignes-1))	// No more lines, and no space left to show total, so we create a new page
							{
								$pdf->AddPage('','',true);
								if (! empty($tplidx)) $pdf->useTemplate($tplidx);
								if (empty($conf->global->MAIN_PDF_DONOTREPEAT_HEAD)) $this->_pagehead($pdf, $object, 0, $outputlangs);
								$pdf->setPage($pageposafter+1);
							}
						}
						else
						{
							// We found a page break
							$showpricebeforepagebreak=0;
						}
					}
					else	// No pagebreak
					{
						$pdf->commitTransaction();
					}
					$posYAfterDescription=$pdf->GetY();

					$nexY = $pdf->GetY();
					$pageposafter=$pdf->getPage();
					$pdf->setPage($pageposbefore);
					$pdf->setTopMargin($this->marge_haute);
					$pdf->setPageOrientation('', 1, 0);	// The only function to edit the bottom margin of current page to set it.

					// We suppose that a too long description or photo were moved completely on next page
					if ($pageposafter > $pageposbefore && empty($showpricebeforepagebreak)) {
						$pdf->setPage($pageposafter); $curY = $tab_top_newpage;
					}

					$pdf->SetFont('','', $default_font_size - 1);   // On repositionne la police par defaut

					// VAT Rate
					if (empty($conf->global->MAIN_GENERATE_DOCUMENTS_WITHOUT_VAT) && empty($conf->global->MAIN_GENERATE_DOCUMENTS_WITHOUT_VAT_COLUMN))
					{
						$vat_rate = pdf_getlinevatrate($object, $i, $outputlangs, $hidedetails);
						$pdf->SetXY($this->posxtva, $curY);
						$pdf->MultiCell($this->posxup-$this->posxtva-0.8, 3, $vat_rate, 0, 'R');
					}

					// Unit price before discount
					$up_excl_tax = pdf_getlineupexcltax($object, $i, $outputlangs, $hidedetails);
					$pdf->SetXY($this->posxup, $curY);
					$pdf->MultiCell($this->posxqty-$this->posxup-0.8, 3, $up_excl_tax, 0, 'R', 0);

					// Quantity
					$qty = pdf_getlineqty($object, $i, $outputlangs, $hidedetails);
					$pdf->SetXY($this->posxqty, $curY);
					// Enough for 6 chars
					if($conf->global->PRODUCT_USE_UNITS)
					{
						$pdf->MultiCell($this->posxunit-$this->posxqty-0.8, 4, $qty, 0, 'R');
					}
					else
					{
						$pdf->MultiCell($this->posxdiscount-$this->posxqty-0.8, 4, $qty, 0, 'R');
					}

					// Unit
					if($conf->global->PRODUCT_USE_UNITS)
					{
						$unit = pdf_getlineunit($object, $i, $outputlangs, $hidedetails, $hookmanager);
						$pdf->SetXY($this->posxunit, $curY);
						$pdf->MultiCell($this->posxdiscount-$this->posxunit-0.8, 4, $unit, 0, 'L');
					}

					// Discount on line
					if ($object->lines[$i]->remise_percent)
					{
                        $pdf->SetXY($this->posxdiscount-2, $curY);
					    $remise_percent = pdf_getlineremisepercent($object, $i, $outputlangs, $hidedetails);
						$pdf->MultiCell($this->posxprogress-$this->posxdiscount+2, 3, $remise_percent, 0, 'R');
					}

					if ($this->situationinvoice)
					{
						// Situation progress
						$progress = pdf_getlineprogress($object, $i, $outputlangs, $hidedetails);
						$pdf->SetXY($this->posxprogress, $curY);
						$pdf->MultiCell($this->postotalht-$this->posxprogress, 3, $progress, 0, 'R');
					}

					// Total HT line
					$total_excl_tax = pdf_getlinetotalexcltax($object, $i, $outputlangs, $hidedetails);
					$pdf->SetXY($this->postotalht, $curY);
					$pdf->MultiCell($this->page_largeur-$this->marge_droite-$this->postotalht, 3, $total_excl_tax, 0, 'R', 0);


					$sign=1;
					if (isset($object->type) && $object->type == 2 && ! empty($conf->global->INVOICE_POSITIVE_CREDIT_NOTE)) $sign=-1;
					// Collecte des totaux par valeur de tva dans $this->tva["taux"]=total_tva
					$prev_progress = $object->lines[$i]->get_prev_progress($object->id);
					if ($prev_progress > 0) // Compute progress from previous situation
					{
						if ($conf->multicurrency->enabled && $object->multicurrency_tx != 1) $tvaligne = $sign * $object->lines[$i]->multicurrency_total_tva * ($object->lines[$i]->situation_percent - $prev_progress) / $object->lines[$i]->situation_percent;
						else $tvaligne = $sign * $object->lines[$i]->total_tva * ($object->lines[$i]->situation_percent - $prev_progress) / $object->lines[$i]->situation_percent;
					} else {
						if ($conf->multicurrency->enabled && $object->multicurrency_tx != 1) $tvaligne= $sign * $object->lines[$i]->multicurrency_total_tva;
						else $tvaligne= $sign * $object->lines[$i]->total_tva;
					}

					$localtax1ligne=$object->lines[$i]->total_localtax1;
					$localtax2ligne=$object->lines[$i]->total_localtax2;
					$localtax1_rate=$object->lines[$i]->localtax1_tx;
					$localtax2_rate=$object->lines[$i]->localtax2_tx;
					$localtax1_type=$object->lines[$i]->localtax1_type;
					$localtax2_type=$object->lines[$i]->localtax2_type;

					if ($object->remise_percent) $tvaligne-=($tvaligne*$object->remise_percent)/100;
					if ($object->remise_percent) $localtax1ligne-=($localtax1ligne*$object->remise_percent)/100;
					if ($object->remise_percent) $localtax2ligne-=($localtax2ligne*$object->remise_percent)/100;

					$vatrate=(string) $object->lines[$i]->tva_tx;

					// Retrieve type from database for backward compatibility with old records
					if ((! isset($localtax1_type) || $localtax1_type=='' || ! isset($localtax2_type) || $localtax2_type=='') // if tax type not defined
					&& (! empty($localtax1_rate) || ! empty($localtax2_rate))) // and there is local tax
					{
						$localtaxtmp_array=getLocalTaxesFromRate($vatrate,0, $object->thirdparty, $mysoc);
						$localtax1_type = $localtaxtmp_array[0];
						$localtax2_type = $localtaxtmp_array[2];
					}

				    // retrieve global local tax
					if ($localtax1_type && $localtax1ligne != 0)
						$this->localtax1[$localtax1_type][$localtax1_rate]+=$localtax1ligne;
					if ($localtax2_type && $localtax2ligne != 0)
						$this->localtax2[$localtax2_type][$localtax2_rate]+=$localtax2ligne;

					if (($object->lines[$i]->info_bits & 0x01) == 0x01) $vatrate.='*';
					if (! isset($this->tva[$vatrate])) 				$this->tva[$vatrate]='';
					$this->tva[$vatrate] += $tvaligne;

					if ($posYAfterImage > $posYAfterDescription) $nexY=$posYAfterImage;

					// Add line
					if (! empty($conf->global->MAIN_PDF_DASH_BETWEEN_LINES) && $i < ($nblignes - 1))
					{
						$pdf->setPage($pageposafter);
						$pdf->SetLineStyle(array('dash'=>'1,1','color'=>array(80,80,80)));
						//$pdf->SetDrawColor(190,190,200);
						$pdf->line($this->marge_gauche, $nexY+1, $this->page_largeur - $this->marge_droite, $nexY+1);
						$pdf->SetLineStyle(array('dash'=>0));
					}

					$nexY+=2;    // Passe espace entre les lignes

					// Detect if some page were added automatically and output _tableau for past pages
					while ($pagenb < $pageposafter)
					{
						$pdf->setPage($pagenb);
						if ($pagenb == 1)
						{
							$this->_tableau($pdf, $tab_top, $this->page_hauteur - $tab_top - $heightforfooter, 0, $outputlangs, 0, 1, $object->multicurrency_code);
						}
						else
						{
							$this->_tableau($pdf, $tab_top_newpage, $this->page_hauteur - $tab_top_newpage - $heightforfooter, 0, $outputlangs, 1, 1, $object->multicurrency_code);
						}
						$this->_pagefoot($pdf,$object,$outputlangs,1);
						$pagenb++;
						$pdf->setPage($pagenb);
						$pdf->setPageOrientation('', 1, 0);	// The only function to edit the bottom margin of current page to set it.
						if (empty($conf->global->MAIN_PDF_DONOTREPEAT_HEAD)) $this->_pagehead($pdf, $object, 0, $outputlangs);
					}
					if (isset($object->lines[$i+1]->pagebreak) && $object->lines[$i+1]->pagebreak)
					{
						if ($pagenb == 1)
						{
							$this->_tableau($pdf, $tab_top, $this->page_hauteur - $tab_top - $heightforfooter, 0, $outputlangs, 0, 1, $object->multicurrency_code);
						}
						else
						{
							$this->_tableau($pdf, $tab_top_newpage, $this->page_hauteur - $tab_top_newpage - $heightforfooter, 0, $outputlangs, 1, 1, $object->multicurrency_code);
						}
						$this->_pagefoot($pdf,$object,$outputlangs,1);
						// New page
						$pdf->AddPage();
						if (! empty($tplidx)) $pdf->useTemplate($tplidx);
						$pagenb++;
						if (empty($conf->global->MAIN_PDF_DONOTREPEAT_HEAD)) $this->_pagehead($pdf, $object, 0, $outputlangs);
					}
				}

				// Show square
				if ($pagenb == 1)
				{
					$this->_tableau($pdf, $tab_top, $this->page_hauteur - $tab_top - $heightforinfotot - $heightforfreetext - $heightforfooter, 0, $outputlangs, 0, 0, $object->multicurrency_code);
					$bottomlasttab=$this->page_hauteur - $heightforinfotot - $heightforfreetext - $heightforfooter + 1;
				}
				else
				{
					$this->_tableau($pdf, $tab_top_newpage, $this->page_hauteur - $tab_top_newpage - $heightforinfotot - $heightforfreetext - $heightforfooter, 0, $outputlangs, 1, 0, $object->multicurrency_code);
					$bottomlasttab=$this->page_hauteur - $heightforinfotot - $heightforfreetext - $heightforfooter + 1;
				}

				// Affiche zone infos
				$posy=$this->_tableau_info($pdf, $object, $bottomlasttab, $outputlangs);

				// Affiche zone totaux
				$posy=$this->_tableau_tot($pdf, $object, $deja_regle, $bottomlasttab, $outputlangs);

				// Affiche zone versements
				if ($deja_regle || $amount_credit_notes_included || $amount_deposits_included)
				{
					$posy=$this->_tableau_versements($pdf, $object, $posy, $outputlangs);
				}

				// Pied de page
				$this->_pagefoot($pdf,$object,$outputlangs);
				if (method_exists($pdf,'AliasNbPages')) $pdf->AliasNbPages();

				$pdf->Close();

				$pdf->Output($file,'F');

				// Add pdfgeneration hook
				$hookmanager->initHooks(array('pdfgeneration'));
				$parameters=array('file'=>$file,'object'=>$object,'outputlangs'=>$outputlangs);
				global $action;
				$reshook=$hookmanager->executeHooks('afterPDFCreation',$parameters,$this,$action);    // Note that $action and $object may have been modified by some hooks

				if (! empty($conf->global->MAIN_UMASK))
				@chmod($file, octdec($conf->global->MAIN_UMASK));

				return 1;   // No error
			}
			else
			{
				$this->error=$langs->transnoentities("ErrorCanNotCreateDir",$dir);
				return 0;
			}
		}
		else
		{
			$this->error=$langs->transnoentities("ErrorConstantNotDefined","FAC_OUTPUTDIR");
			return 0;
		}
		$this->error=$langs->transnoentities("ErrorUnknown");
		return 0;   // Erreur par defaut
	}


	/**
	 *  Show payments table
	 *
     *  @param	PDF			$pdf           Object PDF
     *  @param  Object		$object         Object invoice
     *  @param  int			$posy           Position y in PDF
     *  @param  Translate	$outputlangs    Object langs for output
     *  @return int             			<0 if KO, >0 if OK
	 */
	function _tableau_versements(&$pdf, $object, $posy, $outputlangs)
	{
		global $conf;

        $sign=1;
        if ($object->type == 2 && ! empty($conf->global->INVOICE_POSITIVE_CREDIT_NOTE)) $sign=-1;

        $tab3_posx = 120;
		$tab3_top = $posy + 8;
		$tab3_width = 80;
		$tab3_height = 4;
		if ($this->page_largeur < 210) // To work with US executive format
		{
			$tab3_posx -= 20;
		}

		$default_font_size = pdf_getPDFFontSize($outputlangs);

		$title=$outputlangs->transnoentities("PaymentsAlreadyDone");
		if ($object->type == 2) $title=$outputlangs->transnoentities("PaymentsBackAlreadyDone");

		$pdf->SetFont('','', $default_font_size - 3);
		$pdf->SetXY($tab3_posx, $tab3_top - 4);
		$pdf->MultiCell(60, 3, $title, 0, 'L', 0);

		$pdf->line($tab3_posx, $tab3_top, $tab3_posx+$tab3_width, $tab3_top);

		$pdf->SetFont('','', $default_font_size - 4);
		$pdf->SetXY($tab3_posx, $tab3_top);
		$pdf->MultiCell(20, 3, $outputlangs->transnoentities("Payment"), 0, 'L', 0);
		$pdf->SetXY($tab3_posx+21, $tab3_top);
		$pdf->MultiCell(20, 3, $outputlangs->transnoentities("Amount"), 0, 'L', 0);
		$pdf->SetXY($tab3_posx+40, $tab3_top);
		$pdf->MultiCell(20, 3, $outputlangs->transnoentities("Type"), 0, 'L', 0);
		$pdf->SetXY($tab3_posx+58, $tab3_top);
		$pdf->MultiCell(20, 3, $outputlangs->transnoentities("Num"), 0, 'L', 0);

		$pdf->line($tab3_posx, $tab3_top-1+$tab3_height, $tab3_posx+$tab3_width, $tab3_top-1+$tab3_height);

		$y=0;

		$pdf->SetFont('','', $default_font_size - 4);

		
		// Loop on each deposits and credit notes included
		$sql = "SELECT re.rowid, re.amount_ht, re.amount_tva, re.amount_ttc,";
		$sql.= " re.description, re.fk_facture_source,";
		$sql.= " f.type, f.datef";
		$sql.= " FROM ".MAIN_DB_PREFIX ."societe_remise_except as re, ".MAIN_DB_PREFIX ."facture as f";
		$sql.= " WHERE re.fk_facture_source = f.rowid AND re.fk_facture = ".$object->id;
		$resql=$this->db->query($sql);
		if ($resql)
		{
			$num = $this->db->num_rows($resql);
			$i=0;
			$invoice=new Facture($this->db);
			while ($i < $num)
			{
				$y+=3;
				$obj = $this->db->fetch_object($resql);

				if ($obj->type == 2) $text=$outputlangs->trans("CreditNote");
				elseif ($obj->type == 3) $text=$outputlangs->trans("Deposit");
				else $text=$outputlangs->trans("UnknownType");

				$invoice->fetch($obj->fk_facture_source);

				$pdf->SetXY($tab3_posx, $tab3_top+$y);
				$pdf->MultiCell(20, 3, dol_print_date($obj->datef,'day',false,$outputlangs,true), 0, 'L', 0);
				$pdf->SetXY($tab3_posx+21, $tab3_top+$y);
				$pdf->MultiCell(20, 3, price($obj->amount_ttc, 0, $outputlangs), 0, 'L', 0);
				$pdf->SetXY($tab3_posx+40, $tab3_top+$y);
				$pdf->MultiCell(20, 3, $text, 0, 'L', 0);
				$pdf->SetXY($tab3_posx+58, $tab3_top+$y);
				$pdf->MultiCell(20, 3, $invoice->ref, 0, 'L', 0);

				$pdf->line($tab3_posx, $tab3_top+$y+3, $tab3_posx+$tab3_width, $tab3_top+$y+3);

				$i++;
			}
		}
		else
		{
			$this->error=$this->db->lasterror();
			return -1;
		}

		// Loop on each payment
		// TODO Call getListOfPaymentsgetListOfPayments instead of hard coded sql
		$sql = "SELECT p.datep as date, p.fk_paiement, p.num_paiement as num, pf.amount as amount,";
		$sql.= " cp.code";
		$sql.= " FROM ".MAIN_DB_PREFIX."paiement_facture as pf, ".MAIN_DB_PREFIX."paiement as p";
		$sql.= " LEFT JOIN ".MAIN_DB_PREFIX."c_paiement as cp ON p.fk_paiement = cp.id";
		$sql.= " WHERE pf.fk_paiement = p.rowid AND pf.fk_facture = ".$object->id;
		//$sql.= " WHERE pf.fk_paiement = p.rowid AND pf.fk_facture = 1";
		$sql.= " ORDER BY p.datep";
		
		$resql=$this->db->query($sql);
		if ($resql)
		{
			$num = $this->db->num_rows($resql);
			$i=0;
			while ($i < $num) {
				$y+=3;
				$row = $this->db->fetch_object($resql);

				$pdf->SetXY($tab3_posx, $tab3_top+$y);
				$pdf->MultiCell(20, 3, dol_print_date($this->db->jdate($row->date),'day',false,$outputlangs,true), 0, 'L', 0);
				$pdf->SetXY($tab3_posx+21, $tab3_top+$y);
				$pdf->MultiCell(20, 3, price($sign * $row->amount, 0, $outputlangs), 0, 'L', 0);
				$pdf->SetXY($tab3_posx+40, $tab3_top+$y);
				$oper = $outputlangs->transnoentitiesnoconv("PaymentTypeShort" . $row->code);

				$pdf->MultiCell(20, 3, $oper, 0, 'L', 0);
				$pdf->SetXY($tab3_posx+58, $tab3_top+$y);
				$pdf->MultiCell(30, 3, $row->num, 0, 'L', 0);

				$pdf->line($tab3_posx, $tab3_top+$y+3, $tab3_posx+$tab3_width, $tab3_top+$y+3);

				$i++;
			}
		}
		else
		{
			$this->error=$this->db->lasterror();
			return -1;
		}

	}


	/**
	 *   Show miscellaneous information (payment mode, payment term, ...)
	 *
	 *   @param		PDF			$pdf     		Object PDF
	 *   @param		Object		$object			Object to show
	 *   @param		int			$posy			Y
	 *   @param		Translate	$outputlangs	Langs object
	 *   @return	void
	 */
	function _tableau_info(&$pdf, $object, $posy, $outputlangs)
	{
		global $conf;

		$default_font_size = pdf_getPDFFontSize($outputlangs);

		$pdf->SetFont('','', $default_font_size - 1);

		// If France, show VAT mention if not applicable
		if ($this->emetteur->country_code == 'FR' && $this->franchise == 1)
		{
			$pdf->SetFont('','B', $default_font_size - 2);
			$pdf->SetXY($this->marge_gauche, $posy);
			$pdf->MultiCell(100, 3, $outputlangs->transnoentities("VATIsNotUsedForInvoice"), 0, 'L', 0);

			$posy=$pdf->GetY()+4;
		}

		$posxval=52;

		// Show payments conditions
		if ($object->type != 2 && ($object->cond_reglement_code || $object->cond_reglement))
		{
			$pdf->SetFont('','B', $default_font_size - 2);
			$pdf->SetXY($this->marge_gauche, $posy);
			$titre = $outputlangs->transnoentities("PaymentConditions").':';
			$pdf->MultiCell(80, 4, $titre, 0, 'L');

			$pdf->SetFont('','', $default_font_size - 2);
			$pdf->SetXY($posxval, $posy);
			$lib_condition_paiement=$outputlangs->transnoentities("PaymentCondition".$object->cond_reglement_code)!=('PaymentCondition'.$object->cond_reglement_code)?$outputlangs->transnoentities("PaymentCondition".$object->cond_reglement_code):$outputlangs->convToOutputCharset($object->cond_reglement_doc);
			$lib_condition_paiement=str_replace('\n',"\n",$lib_condition_paiement);
			$pdf->MultiCell(80, 4, $lib_condition_paiement,0,'L');

			$posy=$pdf->GetY()+3;
		}

		if ($object->type != 2)
		{
			// Check a payment mode is defined
			if (empty($object->mode_reglement_code)
			&& empty($conf->global->FACTURE_CHQ_NUMBER)
			&& empty($conf->global->FACTURE_RIB_NUMBER))
			{
				$this->error = $outputlangs->transnoentities("ErrorNoPaiementModeConfigured");
			}
			// Avoid having any valid PDF with setup that is not complete
			elseif (($object->mode_reglement_code == 'CHQ' && empty($conf->global->FACTURE_CHQ_NUMBER) && empty($object->fk_account) && empty($object->fk_bank))
				|| ($object->mode_reglement_code == 'VIR' && empty($conf->global->FACTURE_RIB_NUMBER) && empty($object->fk_account) && empty($object->fk_bank)))
			{
				$outputlangs->load("errors");

				$pdf->SetXY($this->marge_gauche, $posy);
				$pdf->SetTextColor(200,0,0);
				$pdf->SetFont('','B', $default_font_size - 2);
				$this->error = $outputlangs->transnoentities("ErrorPaymentModeDefinedToWithoutSetup",$object->mode_reglement_code);
				$pdf->MultiCell(80, 3, $this->error,0,'L',0);
				$pdf->SetTextColor(0,0,0);

				$posy=$pdf->GetY()+1;
			}

			// Show payment mode
			if ($object->mode_reglement_code
			&& $object->mode_reglement_code != 'CHQ'
			&& $object->mode_reglement_code != 'VIR')
			{
				$pdf->SetFont('','B', $default_font_size - 2);
				$pdf->SetXY($this->marge_gauche, $posy);
				$titre = $outputlangs->transnoentities("PaymentMode").':';
				$pdf->MultiCell(80, 5, $titre, 0, 'L');

				$pdf->SetFont('','', $default_font_size - 2);
				$pdf->SetXY($posxval, $posy);
				$lib_mode_reg=$outputlangs->transnoentities("PaymentType".$object->mode_reglement_code)!=('PaymentType'.$object->mode_reglement_code)?$outputlangs->transnoentities("PaymentType".$object->mode_reglement_code):$outputlangs->convToOutputCharset($object->mode_reglement);
				$pdf->MultiCell(80, 5, $lib_mode_reg,0,'L');

				$posy=$pdf->GetY()+2;
			}

			// Show payment mode CHQ
			if (empty($object->mode_reglement_code) || $object->mode_reglement_code == 'CHQ')
			{
				// Si mode reglement non force ou si force a CHQ
				if (! empty($conf->global->FACTURE_CHQ_NUMBER))
				{
					$diffsizetitle=(empty($conf->global->PDF_DIFFSIZE_TITLE)?3:$conf->global->PDF_DIFFSIZE_TITLE);

					if ($conf->global->FACTURE_CHQ_NUMBER > 0)
					{
						$account = new Account($this->db);
						$account->fetch($conf->global->FACTURE_CHQ_NUMBER);

						$pdf->SetXY($this->marge_gauche, $posy);
						$pdf->SetFont('','B', $default_font_size - $diffsizetitle);
						$pdf->MultiCell(100, 3, $outputlangs->transnoentities('PaymentByChequeOrderedTo',$account->proprio),0,'L',0);
						$posy=$pdf->GetY()+1;

			            if (empty($conf->global->MAIN_PDF_HIDE_CHQ_ADDRESS))
			            {
							$pdf->SetXY($this->marge_gauche, $posy);
							$pdf->SetFont('','', $default_font_size - $diffsizetitle);
							$pdf->MultiCell(100, 3, $outputlangs->convToOutputCharset($account->owner_address), 0, 'L', 0);
							$posy=$pdf->GetY()+2;
			            }
					}
					if ($conf->global->FACTURE_CHQ_NUMBER == -1)
					{
						$pdf->SetXY($this->marge_gauche, $posy);
						$pdf->SetFont('','B', $default_font_size - $diffsizetitle);
						$pdf->MultiCell(100, 3, $outputlangs->transnoentities('PaymentByChequeOrderedTo',$this->emetteur->name),0,'L',0);
						$posy=$pdf->GetY()+1;

			            if (empty($conf->global->MAIN_PDF_HIDE_CHQ_ADDRESS))
			            {
							$pdf->SetXY($this->marge_gauche, $posy);
							$pdf->SetFont('','', $default_font_size - $diffsizetitle);
							$pdf->MultiCell(100, 3, $outputlangs->convToOutputCharset($this->emetteur->getFullAddress()), 0, 'L', 0);
							$posy=$pdf->GetY()+2;
			            }
					}
				}
			}

			// If payment mode not forced or forced to VIR, show payment with BAN
			if (empty($object->mode_reglement_code) || $object->mode_reglement_code == 'VIR')
			{
				if (! empty($object->fk_account) || ! empty($object->fk_bank) || ! empty($conf->global->FACTURE_RIB_NUMBER))
				{
					$bankid=(empty($object->fk_account)?$conf->global->FACTURE_RIB_NUMBER:$object->fk_account);
					if (! empty($object->fk_bank)) $bankid=$object->fk_bank;   // For backward compatibility when object->fk_account is forced with object->fk_bank
					$account = new Account($this->db);
					$account->fetch($bankid);

					$curx=$this->marge_gauche;
					$cury=$posy;

					$posy=pdf_bank($pdf,$outputlangs,$curx,$cury,$account,0,$default_font_size);

					$posy+=2;
				}
			}
		}

		return $posy;
	}


	/**
	 *	Show total to pay
	 *
	 *	@param	PDF			$pdf           Object PDF
	 *	@param  Facture		$object         Object invoice
	 *	@param  int			$deja_regle     Montant deja regle
	 *	@param	int			$posy			Position depart
	 *	@param	Translate	$outputlangs	Objet langs
	 *	@return int							Position pour suite
	 */
	function _tableau_tot(&$pdf, $object, $deja_regle, $posy, $outputlangs)
	{
		global $conf,$mysoc;

        $sign=1;
        if ($object->type == 2 && ! empty($conf->global->INVOICE_POSITIVE_CREDIT_NOTE)) $sign=-1;

        $default_font_size = pdf_getPDFFontSize($outputlangs);

		$tab2_top = $posy;
		$tab2_hl = 4;
		$pdf->SetFont('','', $default_font_size - 1);

		// Tableau total
		$col1x = 120; $col2x = 170;
		if ($this->page_largeur < 210) // To work with US executive format
		{
			$col2x-=20;
		}
		$largcol2 = ($this->page_largeur - $this->marge_droite - $col2x);

		$useborder=0;
		$index = 0;

		// Total HT
		$pdf->SetFillColor(255,255,255);
		$pdf->SetXY($col1x, $tab2_top + 0);
		$pdf->MultiCell($col2x-$col1x, $tab2_hl, $outputlangs->transnoentities("TotalHT"), 0, 'L', 1);
		
		$total_ht = ($conf->multicurrency->enabled && $object->mylticurrency_tx != 1 ? $object->multicurrency_total_ht : $object->total_ht);
		$pdf->SetXY($col2x, $tab2_top + 0);
		$pdf->MultiCell($largcol2, $tab2_hl, price($sign * ($total_ht + (! empty($object->remise)?$object->remise:0)), 0, $outputlangs), 0, 'R', 1);

		// Show VAT by rates and total
		$pdf->SetFillColor(248,248,248);

		$this->atleastoneratenotnull=0;
		if (empty($conf->global->MAIN_GENERATE_DOCUMENTS_WITHOUT_VAT))
		{
			$tvaisnull=((! empty($this->tva) && count($this->tva) == 1 && isset($this->tva['0.000']) && is_float($this->tva['0.000'])) ? true : false);
			if (! empty($conf->global->MAIN_GENERATE_DOCUMENTS_WITHOUT_VAT_IFNULL) && $tvaisnull)
			{
				// Nothing to do
			}
			else
			{
				//Local tax 1 before VAT
				//if (! empty($conf->global->FACTURE_LOCAL_TAX1_OPTION) && $conf->global->FACTURE_LOCAL_TAX1_OPTION=='localtax1on')
				//{
					foreach( $this->localtax1 as $localtax_type => $localtax_rate )
					{
						if (in_array((string) $localtax_type, array('1','3','5'))) continue;

						foreach( $localtax_rate as $tvakey => $tvaval )
						{
							if ($tvakey!=0)    // On affiche pas taux 0
							{
								//$this->atleastoneratenotnull++;

								$index++;
								$pdf->SetXY($col1x, $tab2_top + $tab2_hl * $index);

								$tvacompl='';
								if (preg_match('/\*/',$tvakey))
								{
									$tvakey=str_replace('*','',$tvakey);
									$tvacompl = " (".$outputlangs->transnoentities("NonPercuRecuperable").")";
								}

								$totalvat = $outputlangs->transcountrynoentities("TotalLT1",$mysoc->country_code).' ';
								$totalvat.=vatrate(abs($tvakey),1).$tvacompl;
								$pdf->MultiCell($col2x-$col1x, $tab2_hl, $totalvat, 0, 'L', 1);

								$pdf->SetXY($col2x, $tab2_top + $tab2_hl * $index);
								$pdf->MultiCell($largcol2, $tab2_hl, price($tvaval, 0, $outputlangs), 0, 'R', 1);
							}
						}
					}
	      		//}
				//Local tax 2 before VAT
				//if (! empty($conf->global->FACTURE_LOCAL_TAX2_OPTION) && $conf->global->FACTURE_LOCAL_TAX2_OPTION=='localtax2on')
				//{
					foreach( $this->localtax2 as $localtax_type => $localtax_rate )
					{
						if (in_array((string) $localtax_type, array('1','3','5'))) continue;

						foreach( $localtax_rate as $tvakey => $tvaval )
						{
							if ($tvakey!=0)    // On affiche pas taux 0
							{
								//$this->atleastoneratenotnull++;



								$index++;
								$pdf->SetXY($col1x, $tab2_top + $tab2_hl * $index);

								$tvacompl='';
								if (preg_match('/\*/',$tvakey))
								{
									$tvakey=str_replace('*','',$tvakey);
									$tvacompl = " (".$outputlangs->transnoentities("NonPercuRecuperable").")";
								}
								$totalvat = $outputlangs->transcountrynoentities("TotalLT2",$mysoc->country_code).' ';
								$totalvat.=vatrate(abs($tvakey),1).$tvacompl;
								$pdf->MultiCell($col2x-$col1x, $tab2_hl, $totalvat, 0, 'L', 1);

								$pdf->SetXY($col2x, $tab2_top + $tab2_hl * $index);
								$pdf->MultiCell($largcol2, $tab2_hl, price($tvaval, 0, $outputlangs), 0, 'R', 1);

							}
						}
					}

                //}
				// VAT
				foreach($this->tva as $tvakey => $tvaval)
				{
					if ($tvakey != 0)    // On affiche pas taux 0
					{
						$this->atleastoneratenotnull++;

						$index++;
						$pdf->SetXY($col1x, $tab2_top + $tab2_hl * $index);

						$tvacompl='';
						if (preg_match('/\*/',$tvakey))
						{
							$tvakey=str_replace('*','',$tvakey);
							$tvacompl = " (".$outputlangs->transnoentities("NonPercuRecuperable").")";
						}
						$totalvat =$outputlangs->transnoentities("TotalVAT").' ';
						$totalvat.=vatrate($tvakey,1).$tvacompl;
						$pdf->MultiCell($col2x-$col1x, $tab2_hl, $totalvat, 0, 'L', 1);

						$pdf->SetXY($col2x, $tab2_top + $tab2_hl * $index);
						$pdf->MultiCell($largcol2, $tab2_hl, price($tvaval, 0, $outputlangs), 0, 'R', 1);
					}
				}

				//Local tax 1 after VAT
				//if (! empty($conf->global->FACTURE_LOCAL_TAX1_OPTION) && $conf->global->FACTURE_LOCAL_TAX1_OPTION=='localtax1on')
				//{
					foreach( $this->localtax1 as $localtax_type => $localtax_rate )
					{
						if (in_array((string) $localtax_type, array('2','4','6'))) continue;

						foreach( $localtax_rate as $tvakey => $tvaval )
						{
							if ($tvakey != 0)    // On affiche pas taux 0
							{
								//$this->atleastoneratenotnull++;

								$index++;
								$pdf->SetXY($col1x, $tab2_top + $tab2_hl * $index);

								$tvacompl='';
								if (preg_match('/\*/',$tvakey))
								{
									$tvakey=str_replace('*','',$tvakey);
									$tvacompl = " (".$outputlangs->transnoentities("NonPercuRecuperable").")";
								}
								$totalvat = $outputlangs->transcountrynoentities("TotalLT1",$mysoc->country_code).' ';
								$totalvat.=vatrate(abs($tvakey),1).$tvacompl;

								$pdf->MultiCell($col2x-$col1x, $tab2_hl, $totalvat, 0, 'L', 1);
								$pdf->SetXY($col2x, $tab2_top + $tab2_hl * $index);
								$pdf->MultiCell($largcol2, $tab2_hl, price($tvaval, 0, $outputlangs), 0, 'R', 1);
							}
						}
					}
	      		//}
				//Local tax 2 after VAT
				//if (! empty($conf->global->FACTURE_LOCAL_TAX2_OPTION) && $conf->global->FACTURE_LOCAL_TAX2_OPTION=='localtax2on')
				//{
					foreach( $this->localtax2 as $localtax_type => $localtax_rate )
					{
						if (in_array((string) $localtax_type, array('2','4','6'))) continue;

						foreach( $localtax_rate as $tvakey => $tvaval )
						{
						    // retrieve global local tax
							if ($tvakey != 0)    // On affiche pas taux 0
							{
								//$this->atleastoneratenotnull++;

								$index++;
								$pdf->SetXY($col1x, $tab2_top + $tab2_hl * $index);

								$tvacompl='';
								if (preg_match('/\*/',$tvakey))
								{
									$tvakey=str_replace('*','',$tvakey);
									$tvacompl = " (".$outputlangs->transnoentities("NonPercuRecuperable").")";
								}
								$totalvat = $outputlangs->transcountrynoentities("TotalLT2",$mysoc->country_code).' ';

								$totalvat.=vatrate(abs($tvakey),1).$tvacompl;
								$pdf->MultiCell($col2x-$col1x, $tab2_hl, $totalvat, 0, 'L', 1);

								$pdf->SetXY($col2x, $tab2_top + $tab2_hl * $index);
								$pdf->MultiCell($largcol2, $tab2_hl, price($tvaval, 0, $outputlangs), 0, 'R', 1);
							}
						}
					//}
				}

				// Revenue stamp
				if (price2num($object->revenuestamp) != 0)
				{
					$index++;
					$pdf->SetXY($col1x, $tab2_top + $tab2_hl * $index);
					$pdf->MultiCell($col2x-$col1x, $tab2_hl, $outputlangs->transnoentities("RevenueStamp"), $useborder, 'L', 1);

					$pdf->SetXY($col2x, $tab2_top + $tab2_hl * $index);
					$pdf->MultiCell($largcol2, $tab2_hl, price($sign * $object->revenuestamp), $useborder, 'R', 1);
				}

				// Total TTC
				$index++;
				$pdf->SetXY($col1x, $tab2_top + $tab2_hl * $index);
				$pdf->SetTextColor(0,0,60);
				$pdf->SetFillColor(224,224,224);
				$pdf->MultiCell($col2x-$col1x, $tab2_hl, $outputlangs->transnoentities("TotalTTC"), $useborder, 'L', 1);

				$total_ttc = ($conf->multicurrency->enabled && $object->multiccurency_tx != 1) ? $object->multicurrency_total_ttc : $object->total_ttc;
				$pdf->SetXY($col2x, $tab2_top + $tab2_hl * $index);
				$pdf->MultiCell($largcol2, $tab2_hl, price($sign * $total_ttc, 0, $outputlangs), $useborder, 'R', 1);
			}
		}

		$pdf->SetTextColor(0,0,0);

		$creditnoteamount=$object->getSumCreditNotesUsed();
		$depositsamount=$object->getSumDepositsUsed();
		//print "x".$creditnoteamount."-".$depositsamount;exit;
		$resteapayer = price2num($object->total_ttc - $deja_regle - $creditnoteamount - $depositsamount, 'MT');
		if ($object->paye) $resteapayer=0;

		if ($deja_regle > 0 || $creditnoteamount > 0 || $depositsamount > 0)
		{
			// Already paid + Deposits
			$index++;
			$pdf->SetXY($col1x, $tab2_top + $tab2_hl * $index);
			$pdf->MultiCell($col2x-$col1x, $tab2_hl, $outputlangs->transnoentities("Paid"), 0, 'L', 0);
			$pdf->SetXY($col2x, $tab2_top + $tab2_hl * $index);
			$pdf->MultiCell($largcol2, $tab2_hl, price($deja_regle + $depositsamount, 0, $outputlangs), 0, 'R', 0);

			// Credit note
			if ($creditnoteamount)
			{
				$index++;
				$pdf->SetXY($col1x, $tab2_top + $tab2_hl * $index);
				$pdf->MultiCell($col2x-$col1x, $tab2_hl, $outputlangs->transnoentities("CreditNotes"), 0, 'L', 0);
				$pdf->SetXY($col2x, $tab2_top + $tab2_hl * $index);
				$pdf->MultiCell($largcol2, $tab2_hl, price($creditnoteamount, 0, $outputlangs), 0, 'R', 0);
			}

			// Escompte
			if ($object->close_code == Facture::CLOSECODE_DISCOUNTVAT)
			{
				$index++;
				$pdf->SetFillColor(255,255,255);

				$pdf->SetXY($col1x, $tab2_top + $tab2_hl * $index);
				$pdf->MultiCell($col2x-$col1x, $tab2_hl, $outputlangs->transnoentities("EscompteOfferedShort"), $useborder, 'L', 1);
				$pdf->SetXY($col2x, $tab2_top + $tab2_hl * $index);
				$pdf->MultiCell($largcol2, $tab2_hl, price($object->total_ttc - $deja_regle - $creditnoteamount - $depositsamount, 0, $outputlangs), $useborder, 'R', 1);

				$resteapayer=0;
			}

			$index++;
			$pdf->SetTextColor(0,0,60);
			$pdf->SetFillColor(224,224,224);
			$pdf->SetXY($col1x, $tab2_top + $tab2_hl * $index);
			$pdf->MultiCell($col2x-$col1x, $tab2_hl, $outputlangs->transnoentities("RemainderToPay"), $useborder, 'L', 1);
			$pdf->SetXY($col2x, $tab2_top + $tab2_hl * $index);
			$pdf->MultiCell($largcol2, $tab2_hl, price($resteapayer, 0, $outputlangs), $useborder, 'R', 1);

			$pdf->SetFont('','', $default_font_size - 1);
			$pdf->SetTextColor(0,0,0);
		}

		$index++;
		return ($tab2_top + ($tab2_hl * $index));
	}

	/**
	 *   Show table for lines
	 *
	 *   @param		PDF			$pdf     		Object PDF
	 *   @param		string		$tab_top		Top position of table
	 *   @param		string		$tab_height		Height of table (rectangle)
	 *   @param		int			$nexY			Y (not used)
	 *   @param		Translate	$outputlangs	Langs object
	 *   @param		int			$hidetop		1=Hide top bar of array and title, 0=Hide nothing, -1=Hide only title
	 *   @param		int			$hidebottom		Hide bottom bar of array
	 *   @param		string		$currency		Currency code
	 *   @return	void
	 */
	function _tableau(&$pdf, $tab_top, $tab_height, $nexY, $outputlangs, $hidetop=0, $hidebottom=0, $currency='')
	{
		global $conf;

		// Force to disable hidetop and hidebottom
		$hidebottom=0;
		if ($hidetop) $hidetop=-1;

		$currency = !empty($currency) ? $currency : $conf->currency;
		$default_font_size = pdf_getPDFFontSize($outputlangs);

		// Amount in (at tab_top - 1)
		$pdf->SetTextColor(0,0,0);
		$pdf->SetFont('','', $default_font_size - 2);

		if (empty($hidetop))
		{
			$titre = $outputlangs->transnoentities("AmountInCurrency",$outputlangs->transnoentitiesnoconv("Currency".$currency));
			$pdf->SetXY($this->page_largeur - $this->marge_droite - ($pdf->GetStringWidth($titre) + 3), $tab_top-4);
			$pdf->MultiCell(($pdf->GetStringWidth($titre) + 3), 2, $titre);

			//$conf->global->MAIN_PDF_TITLE_BACKGROUND_COLOR='230,230,230';
			if (! empty($conf->global->MAIN_PDF_TITLE_BACKGROUND_COLOR)) $pdf->Rect($this->marge_gauche, $tab_top, $this->page_largeur-$this->marge_droite-$this->marge_gauche, 5, 'F', null, explode(',',$conf->global->MAIN_PDF_TITLE_BACKGROUND_COLOR));
		}

		$pdf->SetDrawColor(128,128,128);
		$pdf->SetFont('','', $default_font_size - 1);

		// Output Rect
		$this->printRect($pdf,$this->marge_gauche, $tab_top, $this->page_largeur-$this->marge_gauche-$this->marge_droite, $tab_height, $hidetop, $hidebottom);	// Rect prend une longueur en 3eme param et 4eme param

		if (empty($hidetop))
		{
			$pdf->line($this->marge_gauche, $tab_top+5, $this->page_largeur-$this->marge_droite, $tab_top+5);	// line prend une position y en 2eme param et 4eme param

			$pdf->SetXY($this->posxdesc-1, $tab_top+1);
			$pdf->MultiCell(108,2, $outputlangs->transnoentities("Designation"),'','L');
		}

		if (! empty($conf->global->MAIN_GENERATE_INVOICES_WITH_PICTURE))
		{
			$pdf->line($this->posxpicture-1, $tab_top, $this->posxpicture-1, $tab_top + $tab_height);
			if (empty($hidetop))
			{
				//$pdf->SetXY($this->posxpicture-1, $tab_top+1);
				//$pdf->MultiCell($this->posxtva-$this->posxpicture-1,2, $outputlangs->transnoentities("Photo"),'','C');
			}
		}

		if (empty($conf->global->MAIN_GENERATE_DOCUMENTS_WITHOUT_VAT) && empty($conf->global->MAIN_GENERATE_DOCUMENTS_WITHOUT_VAT_COLUMN))
		{
			$pdf->line($this->posxtva-1, $tab_top, $this->posxtva-1, $tab_top + $tab_height);
			if (empty($hidetop))
			{
				$pdf->SetXY($this->posxtva-3, $tab_top+1);
				$pdf->MultiCell($this->posxup-$this->posxtva+3,2, $outputlangs->transnoentities("VAT"),'','C');
			}
		}

		$pdf->line($this->posxup-1, $tab_top, $this->posxup-1, $tab_top + $tab_height);
		if (empty($hidetop))
		{
			$pdf->SetXY($this->posxup-1, $tab_top+1);
			$pdf->MultiCell($this->posxqty-$this->posxup-1,2, $outputlangs->transnoentities("PriceUHT"),'','C');
		}

		$pdf->line($this->posxqty-1, $tab_top, $this->posxqty-1, $tab_top + $tab_height);
		if (empty($hidetop))
		{
			$pdf->SetXY($this->posxqty-1, $tab_top+1);
			if($conf->global->PRODUCT_USE_UNITS)
			{
				$pdf->MultiCell($this->posxunit-$this->posxqty-1,2, $outputlangs->transnoentities("Qty"),'','C');
			}
			else
			{
				$pdf->MultiCell($this->posxdiscount-$this->posxqty-1,2, $outputlangs->transnoentities("Qty"),'','C');
			}
		}

		if($conf->global->PRODUCT_USE_UNITS) {
			$pdf->line($this->posxunit - 1, $tab_top, $this->posxunit - 1, $tab_top + $tab_height);
			if (empty($hidetop)) {
				$pdf->SetXY($this->posxunit - 1, $tab_top + 1);
				$pdf->MultiCell($this->posxdiscount - $this->posxunit - 1, 2, $outputlangs->transnoentities("Unit"), '',
					'C');
			}
		}

		$pdf->line($this->posxdiscount-1, $tab_top, $this->posxdiscount-1, $tab_top + $tab_height);
		if (empty($hidetop))
		{
			if ($this->atleastonediscount)
			{
				$pdf->SetXY($this->posxdiscount-1, $tab_top+1);
				$pdf->MultiCell($this->postotalht-$this->posxdiscount+1,2, $outputlangs->transnoentities("ReductionShort"),'','C');
			}
		}
		if ($this->atleastonediscount)
		{
			$pdf->line($this->postotalht, $tab_top, $this->postotalht, $tab_top + $tab_height);
		}
		if (empty($hidetop))
		{
			$pdf->SetXY($this->postotalht-1, $tab_top+1);
			$pdf->MultiCell(30,2, $outputlangs->transnoentities("TotalHT"),'','C');
		}
	}

	/**
	 *  Show top header of page.
	 *
	 *  @param	PDF			$pdf     		Object PDF
	 *  @param  Object		$object     	Object to show
	 *  @param  int	    	$showaddress    0=no, 1=yes
	 *  @param  Translate	$outputlangs	Object lang for output
	 *  @return	void
	 */
	function _pagehead(&$pdf, $object, $showaddress, $outputlangs)
	{
		global $conf,$langs;

		$outputlangs->load("main");
		$outputlangs->load("bills");
		$outputlangs->load("propal");
		$outputlangs->load("companies");

		$default_font_size = pdf_getPDFFontSize($outputlangs);

		pdf_pagehead($pdf,$outputlangs,$this->page_hauteur);

		// Show Draft Watermark
		if($object->statut==0 && (! empty($conf->global->FACTURE_DRAFT_WATERMARK)) )
        {
		      pdf_watermark($pdf,$outputlangs,$this->page_hauteur,$this->page_largeur,'mm',$conf->global->FACTURE_DRAFT_WATERMARK);
        }

		$pdf->SetTextColor(0,0,60);
		$pdf->SetFont('','B', $default_font_size + 3);

		$w = 110;

		$posy=$this->marge_haute;
        $posx=$this->page_largeur-$this->marge_droite-$w;

		$pdf->SetXY($this->marge_gauche,$posy);

		// Logo
		$logo=$conf->mycompany->dir_output.'/logos/'.$this->emetteur->logo;
		if ($this->emetteur->logo)
		{
			if (is_readable($logo))
			{
			    $height=pdf_getHeightForLogo($logo);
				$pdf->Image($logo, $this->marge_gauche, $posy, 0, $height);	// width=0 (auto)
			}
			else
			{
				$pdf->SetTextColor(200,0,0);
				$pdf->SetFont('','B',$default_font_size - 2);
				$pdf->MultiCell($w, 3, $outputlangs->transnoentities("ErrorLogoFileNotFound",$logo), 0, 'L');
				$pdf->MultiCell($w, 3, $outputlangs->transnoentities("ErrorGoToGlobalSetup"), 0, 'L');
			}
		}
		else
		{
			$text=$this->emetteur->name;
			$pdf->MultiCell($w, 4, $outputlangs->convToOutputCharset($text), 0, 'L');
		}

		$pdf->SetFont('','B', $default_font_size + 3);
		$pdf->SetXY($posx,$posy);
		$pdf->SetTextColor(0,0,60);
		$title=$outputlangs->transnoentities("Invoice");
		if ($object->type == 1) $title=$outputlangs->transnoentities("InvoiceReplacement");
		if ($object->type == 2) $title=$outputlangs->transnoentities("InvoiceAvoir");
		if ($object->type == 3) $title=$outputlangs->transnoentities("InvoiceDeposit");
		if ($object->type == 4) $title=$outputlangs->transnoentities("InvoiceProFormat");
		$pdf->MultiCell($w, 3, $title, '', 'R');

		$pdf->SetFont('','B',$default_font_size);

		$posy+=5;
		$pdf->SetXY($posx,$posy);
		$pdf->SetTextColor(0,0,60);
		$pdf->MultiCell($w, 4, $outputlangs->transnoentities("Ref")." : " . $outputlangs->convToOutputCharset($object->ref), '', 'R');

		$posy+=1;
		$pdf->SetFont('','', $default_font_size - 2);

		if ($object->ref_client)
		{
			$posy+=4;
			$pdf->SetXY($posx,$posy);
			$pdf->SetTextColor(0,0,60);
			$pdf->MultiCell($w, 3, $outputlangs->transnoentities("RefCustomer")." : " . $outputlangs->convToOutputCharset(dol_trunc($object->ref_client,36)), '', 'R');
		}

		$objectidnext=$object->getIdReplacingInvoice('validated');
		if ($object->type == 0 && $objectidnext)
		{
			$objectreplacing=new Facture($this->db);
			$objectreplacing->fetch($objectidnext);

			$posy+=3;
			$pdf->SetXY($posx,$posy);
			$pdf->SetTextColor(0,0,60);
			$pdf->MultiCell($w, 3, $outputlangs->transnoentities("ReplacementByInvoice").' : '.$outputlangs->convToOutputCharset($objectreplacing->ref), '', 'R');
		}
		if ($object->type == 1)
		{
			$objectreplaced=new Facture($this->db);
			$objectreplaced->fetch($object->fk_facture_source);

			$posy+=4;
			$pdf->SetXY($posx,$posy);
			$pdf->SetTextColor(0,0,60);
			$pdf->MultiCell($w, 3, $outputlangs->transnoentities("ReplacementInvoice").' : '.$outputlangs->convToOutputCharset($objectreplaced->ref), '', 'R');
		}
		if ($object->type == 2 && !empty($object->fk_facture_source))
		{
			$objectreplaced=new Facture($this->db);
			$objectreplaced->fetch($object->fk_facture_source);

			$posy+=3;
			$pdf->SetXY($posx,$posy);
			$pdf->SetTextColor(0,0,60);
			$pdf->MultiCell($w, 3, $outputlangs->transnoentities("CorrectionInvoice").' : '.$outputlangs->convToOutputCharset($objectreplaced->ref), '', 'R');
		}

		$posy+=4;
		$pdf->SetXY($posx,$posy);
		$pdf->SetTextColor(0,0,60);
		$pdf->MultiCell($w, 3, $outputlangs->transnoentities("DateInvoice")." : " . dol_print_date($object->date,"day",false,$outputlangs), '', 'R');

		if (! empty($conf->global->INVOICE_POINTOFTAX_DATE))
		{
			$posy+=4;
			$pdf->SetXY($posx,$posy);
			$pdf->SetTextColor(0,0,60);
			$pdf->MultiCell($w, 3, $outputlangs->transnoentities("DatePointOfTax")." : " . dol_print_date($object->date_pointoftax,"day",false,$outputlangs), '', 'R');
		}
		
		if ($object->type != 2)
		{
			$posy+=3;
			$pdf->SetXY($posx,$posy);
			$pdf->SetTextColor(0,0,60);
			$pdf->MultiCell($w, 3, $outputlangs->transnoentities("DateDue")." : " . dol_print_date($object->date_lim_reglement,"day",false,$outputlangs,true), '', 'R');
		}

		if ($object->thirdparty->code_client)
		{
			$posy+=3;
			$pdf->SetXY($posx,$posy);
			$pdf->SetTextColor(0,0,60);
			$pdf->MultiCell($w, 3, $outputlangs->transnoentities("CustomerCode")." : " . $outputlangs->transnoentities($object->thirdparty->code_client), '', 'R');
		}

		$posy+=1;

		// Show list of linked objects
		$posy = pdf_writeLinkedObjects($pdf, $object, $outputlangs, $posx, $posy, $w, 3, 'R', $default_font_size);

		if ($showaddress)
		{
			// Sender properties
			$carac_emetteur = pdf_build_address($outputlangs, $this->emetteur, $object->thirdparty);

			// Show sender
			$posy=!empty($conf->global->MAIN_PDF_USE_ISO_LOCATION) ? 40 : 42;
			$posx=$this->marge_gauche;
			if (! empty($conf->global->MAIN_INVERT_SENDER_RECIPIENT)) $posx=$this->page_largeur-$this->marge_droite-80;

			$hautcadre=!empty($conf->global->MAIN_PDF_USE_ISO_LOCATION) ? 38 : 40;
			$widthrecbox=!empty($conf->global->MAIN_PDF_USE_ISO_LOCATION) ? 92 : 82;


			// Show sender frame
			$pdf->SetTextColor(0,0,0);
			$pdf->SetFont('','', $default_font_size - 2);
			$pdf->SetXY($posx,$posy-5);
			$pdf->MultiCell(66,5, $outputlangs->transnoentities("BillFrom").":", 0, 'L');
			$pdf->SetXY($posx,$posy);
			$pdf->SetFillColor(230,230,230);
			$pdf->MultiCell($widthrecbox, $hautcadre, "", 0, 'R', 1);
			$pdf->SetTextColor(0,0,60);

			// Show sender name
			$pdf->SetXY($posx+2,$posy+3);
			$pdf->SetFont('','B', $default_font_size);
			$pdf->MultiCell($widthrecbox-2, 4, $outputlangs->convToOutputCharset($this->emetteur->name), 0, 'L');
			$posy=$pdf->getY();

			// Show sender information
			$pdf->SetXY($posx+2,$posy);
			$pdf->SetFont('','', $default_font_size - 1);
			$pdf->MultiCell($widthrecbox-2, 4, $carac_emetteur, 0, 'L');



			// If BILLING contact defined on invoice, we use it
			$usecontact=false;
			$arrayidcontact=$object->getIdContact('external','BILLING');
			if (count($arrayidcontact) > 0)
			{
				$usecontact=true;
				$result=$object->fetch_contact($arrayidcontact[0]);
			}

			//Recipient name
			// On peut utiliser le nom de la societe du contact
			if ($usecontact && !empty($conf->global->MAIN_USE_COMPANY_NAME_OF_CONTACT)) {
				$thirdparty = $object->contact;
			} else {
				$thirdparty = $object->thirdparty;
			}

			$carac_client_name= pdfBuildThirdpartyName($thirdparty, $outputlangs);

			$carac_client=pdf_build_address($outputlangs,$this->emetteur,$object->thirdparty,($usecontact?$object->contact:''),$usecontact,'target',$object);

			// Show recipient
			$widthrecbox=!empty($conf->global->MAIN_PDF_USE_ISO_LOCATION) ? 92 : 100;
			if ($this->page_largeur < 210) $widthrecbox=84;	// To work with US executive format
			$posy=!empty($conf->global->MAIN_PDF_USE_ISO_LOCATION) ? 40 : 42;
			$posx=$this->page_largeur-$this->marge_droite-$widthrecbox;
			if (! empty($conf->global->MAIN_INVERT_SENDER_RECIPIENT)) $posx=$this->marge_gauche;

			// Show recipient frame
			$pdf->SetTextColor(0,0,0);
			$pdf->SetFont('','', $default_font_size - 2);
			$pdf->SetXY($posx+2,$posy-5);
			$pdf->MultiCell($widthrecbox, 5, $outputlangs->transnoentities("BillTo").":",0,'L');
			$pdf->Rect($posx, $posy, $widthrecbox, $hautcadre);

			// Show recipient name
			$pdf->SetXY($posx+2,$posy+3);
			$pdf->SetFont('','B', $default_font_size);
			$pdf->MultiCell($widthrecbox, 2, $carac_client_name, 0, 'L');

			$posy = $pdf->getY();

			// Show recipient information
			$pdf->SetFont('','', $default_font_size - 1);
			$pdf->SetXY($posx+2,$posy);
			$pdf->MultiCell($widthrecbox, 4, $carac_client, 0, 'L');
		}

		$pdf->SetTextColor(0,0,0);
	}

	/**
	 *   	Show footer of page. Need this->emetteur object
     *
	 *   	@param	PDF			$pdf     			PDF
	 * 		@param	Object		$object				Object to show
	 *      @param	Translate	$outputlangs		Object lang for output
	 *      @param	int			$hidefreetext		1=Hide free text
	 *      @return	int								Return height of bottom margin including footer text
	 */
	function _pagefoot(&$pdf,$object,$outputlangs,$hidefreetext=0)
	{
<<<<<<< HEAD
		$showdetails=0;
=======
		global $conf;
		$showdetails=$conf->global->MAIN_GENERATE_DOCUMENTS_SHOW_FOOT_DETAILS;
>>>>>>> 3f5d67d4
		return pdf_pagefoot($pdf,$outputlangs,'INVOICE_FREE_TEXT',$this->emetteur,$this->marge_basse,$this->marge_gauche,$this->page_hauteur,$object,$showdetails,$hidefreetext);
	}

}
<|MERGE_RESOLUTION|>--- conflicted
+++ resolved
@@ -251,12 +251,8 @@
 
 				// Set nblignes with the new facture lines content after hook
 				$nblignes = count($object->lines);
-<<<<<<< HEAD
-
-=======
 				$nbpayments = count($object->getListOfPayments());
 				
->>>>>>> 3f5d67d4
 				// Create pdf instance
 				$pdf=pdf_getInstance($this->format);
                 $default_font_size = pdf_getPDFFontSize($outputlangs);	// Must be after pdf_getInstance
@@ -342,11 +338,6 @@
 				$height_incoterms = 0;
 				if ($conf->incoterm->enabled)
 				{
-					if (is_object($object->thirdparty))
-					{
-						$object->fk_incoterms=$object->thirdparty->fk_incoterms;
-						$object->location_incoterms=$object->thirdparty->location_incoterms;
-					}
 					$desc_incoterms = $object->getIncotermsForPDF();
 					if ($desc_incoterms)
 					{
@@ -1676,12 +1667,8 @@
 	 */
 	function _pagefoot(&$pdf,$object,$outputlangs,$hidefreetext=0)
 	{
-<<<<<<< HEAD
-		$showdetails=0;
-=======
 		global $conf;
 		$showdetails=$conf->global->MAIN_GENERATE_DOCUMENTS_SHOW_FOOT_DETAILS;
->>>>>>> 3f5d67d4
 		return pdf_pagefoot($pdf,$outputlangs,'INVOICE_FREE_TEXT',$this->emetteur,$this->marge_basse,$this->marge_gauche,$this->page_hauteur,$object,$showdetails,$hidefreetext);
 	}
 
