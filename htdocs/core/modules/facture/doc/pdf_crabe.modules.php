<?php
/* Copyright (C) 2004-2014	Laurent Destailleur	<eldy@users.sourceforge.net>
 * Copyright (C) 2005-2012	Regis Houssin		<regis.houssin@inodbox.com>
 * Copyright (C) 2008		Raphael Bertrand		<raphael.bertrand@resultic.fr>
 * Copyright (C) 2010-2014	Juanjo Menent		<jmenent@2byte.es>
 * Copyright (C) 2012		Christophe Battarel	<christophe.battarel@altairis.fr>
 * Copyright (C) 2012		Cédric Salvador		<csalvador@gpcsolutions.fr>
 * Copyright (C) 2012-2014	Raphaël Doursenaud	<rdoursenaud@gpcsolutions.fr>
 * Copyright (C) 2015		Marcos García		<marcosgdf@gmail.com>
 * Copyright (C) 2017-2018	Ferran Marcet		<fmarcet@2byte.es>
 * Copyright (C) 2018-2024  Frédéric France     <frederic.france@free.fr>
 * Copyright (C) 2022		Anthony Berton		<anthony.berton@bb2a.fr>
 * Copyright (C) 2022		Charlene Benke		<charlene@patas-monkey.com>
<<<<<<< HEAD
 * Copyright (C) 2024		MDW							<mdeweerd@users.noreply.github.com>
=======
 * Copyright (C) 2024		MDW					<mdeweerd@users.noreply.github.com>
>>>>>>> cc80841a
 *
 * This program is free software; you can redistribute it and/or modify
 * it under the terms of the GNU General Public License as published by
 * the Free Software Foundation; either version 3 of the License, or
 * (at your option) any later version.
 *
 * This program is distributed in the hope that it will be useful,
 * but WITHOUT ANY WARRANTY; without even the implied warranty of
 * MERCHANTABILITY or FITNESS FOR A PARTICULAR PURPOSE.  See the
 * GNU General Public License for more details.
 *
 * You should have received a copy of the GNU General Public License
 * along with this program. If not, see <https://www.gnu.org/licenses/>.
 * or see https://www.gnu.org/
 */

/**
 *	\file       htdocs/core/modules/facture/doc/pdf_crabe.modules.php
 *	\ingroup    invoice
 *	\brief      File of class to generate customers invoices from crabe model
 */

require_once DOL_DOCUMENT_ROOT.'/core/modules/facture/modules_facture.php';
require_once DOL_DOCUMENT_ROOT.'/product/class/product.class.php';
require_once DOL_DOCUMENT_ROOT.'/core/lib/company.lib.php';
require_once DOL_DOCUMENT_ROOT.'/core/lib/functions2.lib.php';
require_once DOL_DOCUMENT_ROOT.'/core/lib/pdf.lib.php';


/**
 *	Class to generate the customer invoice PDF with template Crabe
 */
class pdf_crabe extends ModelePDFFactures
{
	/**
	 * @var DoliDB Database handler
	 */
	public $db;

	/**
	 * @var string model name
	 */
	public $name;

	/**
	 * @var string model description (short text)
	 */
	public $description;

	/**
	 * @var int 	Save the name of generated file as the main doc when generating a doc with this template
	 */
	public $update_main_doc_field;

	/**
	 * @var string document type
	 */
	public $type;

	/**
	 * Dolibarr version of the loaded document
	 * @var string Version, possible values are: 'development', 'experimental', 'dolibarr', 'dolibarr_deprecated' or a version string like 'x.y.z'''|'development'|'dolibarr'|'experimental'
	 */
	public $version = 'dolibarr';

	/**
	 * @var bool Situation invoice type
	 */
	public $situationinvoice;

	/**
	 * @var float X position for the situation progress column
	 */
	public $posxprogress;

	/**
	 * @var int Category of operation
	 */
	public $categoryOfOperation = -1; // unknown by default


	/**
	 *	Constructor
	 *
	 *  @param		DoliDB		$db      Database handler
	 */
	public function __construct($db)
	{
		global $conf, $langs, $mysoc;

		// Translations
		$langs->loadLangs(array("main", "bills"));

		$this->db = $db;
		$this->name = "crabe";
		$this->description = $langs->trans('PDFCrabeDescription');
		$this->update_main_doc_field = 1; // Save the name of generated file as the main doc when generating a doc with this template

		// Dimension page
		$this->type = 'pdf';
		$formatarray = pdf_getFormat();
		$this->page_largeur = $formatarray['width'];
		$this->page_hauteur = $formatarray['height'];
		$this->format = array($this->page_largeur, $this->page_hauteur);
		$this->marge_gauche = getDolGlobalInt('MAIN_PDF_MARGIN_LEFT', 10);
		$this->marge_droite = getDolGlobalInt('MAIN_PDF_MARGIN_RIGHT', 10);
		$this->marge_haute = getDolGlobalInt('MAIN_PDF_MARGIN_TOP', 10);
		$this->marge_basse = getDolGlobalInt('MAIN_PDF_MARGIN_BOTTOM', 10);

		$this->option_logo = 1; // Display logo
		$this->option_tva = 1; // Manage the vat option FACTURE_TVAOPTION
		$this->option_modereg = 1; // Display payment mode
		$this->option_condreg = 1; // Display payment terms
		$this->option_multilang = 1; // Available in several languages
		$this->option_escompte = 1; // Displays if there has been a discount
		$this->option_credit_note = 1; // Support credit notes
		$this->option_freetext = 1; // Support add of a personalised text
		$this->option_draft_watermark = 1; // Support add of a watermark on drafts
		$this->watermark = '';

		// Get source company
		$this->emetteur = $mysoc;
		if (empty($this->emetteur->country_code)) {
			$this->emetteur->country_code = substr($langs->defaultlang, -2); // By default, if was not defined
		}

		// Define position of columns
		$this->posxdesc = $this->marge_gauche + 1;
		if (getDolGlobalInt('PRODUCT_USE_UNITS')) {
			$this->posxtva = 101;
			$this->posxup = 118;
			$this->posxqty = 135;
			$this->posxunit = 151;
		} else {
			$this->posxtva = 106;
			$this->posxup = 122;
			$this->posxqty = 145;
			$this->posxunit = 162;
		}
		$this->posxprogress = 151; // Only displayed for situation invoices
		$this->posxdiscount = 162;
		$this->posxprogress = 174;
		$this->postotalht = 174;
		if (getDolGlobalString('MAIN_GENERATE_DOCUMENTS_WITHOUT_VAT') || getDolGlobalString('MAIN_GENERATE_DOCUMENTS_WITHOUT_VAT_COLUMN')) {
			$this->posxtva = $this->posxup;
		}
		$this->posxpicture = $this->posxtva - getDolGlobalInt('MAIN_DOCUMENTS_WITH_PICTURE_WIDTH', 20); // width of images
		if ($this->page_largeur < 210) { // To work with US executive format
			$this->posxpicture -= 20;
			$this->posxtva -= 20;
			$this->posxup -= 20;
			$this->posxqty -= 20;
			$this->posxunit -= 20;
			$this->posxdiscount -= 20;
			$this->posxprogress -= 20;
			$this->postotalht -= 20;
		}

		$this->tva = array();
		$this->tva_array = array();
		$this->localtax1 = array();
		$this->localtax2 = array();
		$this->atleastoneratenotnull = 0;
		$this->atleastonediscount = 0;
		$this->situationinvoice = false;
	}


	// phpcs:disable PEAR.NamingConventions.ValidFunctionName.ScopeNotCamelCaps
	/**
	 *  Function to build pdf onto disk
	 *
	 *  @param		Facture			$object				Object to generate
	 *  @param		Translate		$outputlangs		Lang output object
	 *  @param		string			$srctemplatepath	Full path of source filename for generator using a template file
	 *  @param		int<0,1>		$hidedetails		Do not show line details
	 *  @param		int<0,1>		$hidedesc			Do not show desc
	 *  @param		int<0,1>		$hideref			Do not show ref
	 *  @return		int<-1,1>							1=OK, <=0=KO
	 */
	public function write_file($object, $outputlangs, $srctemplatepath = '', $hidedetails = 0, $hidedesc = 0, $hideref = 0)
	{
		// phpcs:enable
		global $user, $langs, $conf, $mysoc, $hookmanager, $nblines;

		dol_syslog("write_file outputlangs->defaultlang=".(is_object($outputlangs) ? $outputlangs->defaultlang : 'null'));

		if (!is_object($outputlangs)) {
			$outputlangs = $langs;
		}
		// For backward compatibility with FPDF, force output charset to ISO, because FPDF expect text to be encoded in ISO
		if (getDolGlobalString('MAIN_USE_FPDF')) {
			$outputlangs->charset_output = 'ISO-8859-1';
		}

		// Load translation files required by the page
		$outputlangs->loadLangs(array("main", "bills", "products", "dict", "companies"));

		// Show Draft Watermark
<<<<<<< HEAD
		if ($object->statut == $object::STATUS_DRAFT && (getDolGlobalString('FACTURE_DRAFT_WATERMARK'))) {
=======
		if ($object->status == $object::STATUS_DRAFT && (getDolGlobalString('FACTURE_DRAFT_WATERMARK'))) {
>>>>>>> cc80841a
			$this->watermark = getDolGlobalString('FACTURE_DRAFT_WATERMARK');
		}

		global $outputlangsbis;
		$outputlangsbis = null;
		if (getDolGlobalString('PDF_USE_ALSO_LANGUAGE_CODE') && $outputlangs->defaultlang != getDolGlobalString('PDF_USE_ALSO_LANGUAGE_CODE')) {
			$outputlangsbis = new Translate('', $conf);
			$outputlangsbis->setDefaultLang(getDolGlobalString('PDF_USE_ALSO_LANGUAGE_CODE'));
			$outputlangsbis->loadLangs(array("main", "bills", "products", "dict", "companies"));
		}

		$nblines = count($object->lines);

		// Loop on each lines to detect if there is at least one image to show
		$realpatharray = array();
		if (getDolGlobalString('MAIN_GENERATE_INVOICES_WITH_PICTURE')) {
			for ($i = 0; $i < $nblines; $i++) {
				if (empty($object->lines[$i]->fk_product)) {
					continue;
				}

				$objphoto = new Product($this->db);
				$objphoto->fetch($object->lines[$i]->fk_product);

				$pdir = get_exdir($object->lines[$i]->fk_product, 2, 0, 0, $objphoto, 'product').$object->lines[$i]->fk_product."/photos/";
				$dir = $conf->product->dir_output.'/'.$pdir;

				$realpath = '';
				foreach ($objphoto->liste_photos($dir, 1) as $key => $obj) {
					$filename = $obj['photo'];
					//if ($obj['photo_vignette']) $filename='thumbs/'.$obj['photo_vignette'];
					$realpath = $dir.$filename;
					break;
				}

				if ($realpath) {
					$realpatharray[$i] = $realpath;
				}
			}
		}
		if (count($realpatharray) == 0) {
			$this->posxpicture = $this->posxtva;
		}

		if ($conf->facture->dir_output) {
			$object->fetch_thirdparty();

			$deja_regle = $object->getSommePaiement((isModEnabled("multicurrency") && $object->multicurrency_tx != 1) ? 1 : 0);
			$amount_credit_notes_included = $object->getSumCreditNotesUsed((isModEnabled("multicurrency") && $object->multicurrency_tx != 1) ? 1 : 0);
			$amount_deposits_included = $object->getSumDepositsUsed((isModEnabled("multicurrency") && $object->multicurrency_tx != 1) ? 1 : 0);

			// Definition of $dir and $file
			if ($object->specimen) {
				$dir = empty($conf->facture->multidir_output[$object->entity]) ? $conf->facture->dir_output : $conf->facture->multidir_output[$object->entity];
				$file = $dir."/SPECIMEN.pdf";
			} else {
				$objectref = dol_sanitizeFileName($object->ref);
				$dir = (empty($conf->facture->multidir_output[$object->entity]) ? $conf->facture->dir_output : $conf->facture->multidir_output[$object->entity])."/".$objectref;
				$file = $dir."/".$objectref.".pdf";
			}
			if (!file_exists($dir)) {
				if (dol_mkdir($dir) < 0) {
					$this->error = $langs->transnoentities("ErrorCanNotCreateDir", $dir);
					return 0;
				}
			}

			if (file_exists($dir)) {
				// Add pdfgeneration hook
				if (!is_object($hookmanager)) {
					include_once DOL_DOCUMENT_ROOT.'/core/class/hookmanager.class.php';
					$hookmanager = new HookManager($this->db);
				}
				$hookmanager->initHooks(array('pdfgeneration'));
				$parameters = array('file' => $file, 'object' => $object, 'outputlangs' => $outputlangs);
				global $action;
				$reshook = $hookmanager->executeHooks('beforePDFCreation', $parameters, $object, $action); // Note that $action and $object may have been modified by some hooks

				// Set nblines with the new facture lines content after hook
				$nblines = count($object->lines);
				$nbpayments = count($object->getListOfPayments());

				// Create pdf instance
				$pdf = pdf_getInstance($this->format);
				$default_font_size = pdf_getPDFFontSize($outputlangs); // Must be after pdf_getInstance
				$pdf->SetAutoPageBreak(1, 0);

				$heightforinfotot = 50 + (4 * $nbpayments); // Height reserved to output the info and total part and payment part
				if ($heightforinfotot > 220) {
					$heightforinfotot = 220;
				}
				$heightforfreetext = getDolGlobalInt('MAIN_PDF_FREETEXT_HEIGHT', 5); // Height reserved to output the free text on last page
				$heightforfooter = $this->marge_basse + 8; // Height reserved to output the footer (value include bottom margin)
				if (getDolGlobalString('MAIN_GENERATE_DOCUMENTS_SHOW_FOOT_DETAILS')) {
					$heightforfooter += 6;
				}

				$heightforqrinvoice_firstpage = 0;
				if (getDolGlobalString('INVOICE_ADD_SWISS_QR_CODE') == 'bottom') {
					$heightforqrinvoice_firstpage = $this->getHeightForQRInvoice(1, $object, $langs);
					if ($heightforqrinvoice_firstpage > 0) {
						// Shrink infotot to a base 30
						$heightforinfotot = 30 + (4 * $nbpayments); // Height reserved to output the info and total part and payment part
					}
				}

				if (class_exists('TCPDF')) {
					$pdf->setPrintHeader(false);
					$pdf->setPrintFooter(false);
				}
				$pdf->SetFont(pdf_getPDFFont($outputlangs));

				// Set path to the background PDF File
				if (getDolGlobalString('MAIN_ADD_PDF_BACKGROUND')) {
					$logodir = $conf->mycompany->dir_output;
					if (!empty($conf->mycompany->multidir_output[$object->entity])) {
						$logodir = $conf->mycompany->multidir_output[$object->entity];
					}
					$pagecount = $pdf->setSourceFile($logodir.'/' . getDolGlobalString('MAIN_ADD_PDF_BACKGROUND'));
					$tplidx = $pdf->importPage(1);
				}

				$pdf->Open();
				$pagenb = 0;
				$pdf->SetDrawColor(128, 128, 128);

				$pdf->SetTitle($outputlangs->convToOutputCharset($object->ref));
				$pdf->SetSubject($outputlangs->transnoentities("PdfInvoiceTitle"));
				$pdf->SetCreator("Dolibarr ".DOL_VERSION);
				$pdf->SetAuthor($mysoc->name.($user->id > 0 ? ' - '.$outputlangs->convToOutputCharset($user->getFullName($outputlangs)) : ''));
				$pdf->SetKeyWords($outputlangs->convToOutputCharset($object->ref)." ".$outputlangs->transnoentities("PdfInvoiceTitle")." ".$outputlangs->convToOutputCharset($object->thirdparty->name));
				if (getDolGlobalString('MAIN_DISABLE_PDF_COMPRESSION')) {
					$pdf->SetCompression(false);
				}

				// Set certificate
				$cert = empty($user->conf->CERTIFICATE_CRT) ? '' : $user->conf->CERTIFICATE_CRT;
				$certprivate = empty($user->conf->CERTIFICATE_CRT_PRIVATE) ? '' : $user->conf->CERTIFICATE_CRT_PRIVATE;
				// If user has no certificate, we try to take the company one
				if (!$cert) {
					$cert = !getDolGlobalString('CERTIFICATE_CRT') ? '' : $conf->global->CERTIFICATE_CRT;
				}
				if (!$certprivate) {
					$certprivate = !getDolGlobalString('CERTIFICATE_CRT_PRIVATE') ? '' : $conf->global->CERTIFICATE_CRT_PRIVATE;
				}
				// If a certificate is found
				if ($cert) {
					$info = array(
						'Name' => $this->emetteur->name,
						'Location' => getCountry($this->emetteur->country_code, ''),
						'Reason' => 'INVOICE',
						'ContactInfo' => $this->emetteur->email
					);
					$pdf->setSignature($cert, $certprivate, $this->emetteur->name, '', 2, $info);
				}

				// @phan-suppress-next-line PhanPluginSuspiciousParamOrder
				$pdf->SetMargins($this->marge_gauche, $this->marge_haute, $this->marge_droite); // Left, Top, Right

				// Set $this->atleastonediscount if you have at least one discount
				// and determine category of operation
				$categoryOfOperation = 0;
				$nbProduct = 0;
				$nbService = 0;
				for ($i = 0; $i < $nblines; $i++) {
					if ($object->lines[$i]->remise_percent) {
						$this->atleastonediscount++;
					}

					// determine category of operation
					if ($categoryOfOperation < 2) {
						$lineProductType = $object->lines[$i]->product_type;
						if ($lineProductType == Product::TYPE_PRODUCT) {
							$nbProduct++;
						} elseif ($lineProductType == Product::TYPE_SERVICE) {
							$nbService++;
						}
						if ($nbProduct > 0 && $nbService > 0) {
							// mixed products and services
							$categoryOfOperation = 2;
						}
					}
<<<<<<< HEAD
				}
				// determine category of operation
				if ($categoryOfOperation <= 0) {
					// only services
					if ($nbProduct == 0 && $nbService > 0) {
						$categoryOfOperation = 1;
					}
				}
=======
				}
				// determine category of operation
				if ($categoryOfOperation <= 0) {
					// only services
					if ($nbProduct == 0 && $nbService > 0) {
						$categoryOfOperation = 1;
					}
				}
>>>>>>> cc80841a
				$this->categoryOfOperation = $categoryOfOperation;
				if (empty($this->atleastonediscount)) {    // retrieve space not used by discount
					$delta = ($this->posxprogress - $this->posxdiscount);
					$this->posxpicture += $delta;
					$this->posxtva += $delta;
					$this->posxup += $delta;
					$this->posxqty += $delta;
					$this->posxunit += $delta;
					$this->posxdiscount += $delta;
					// post of fields after are not modified, stay at same position
				}

				$progress_width = 0;
				// Situation invoice handling
				if ($object->situation_cycle_ref && !getDolGlobalString('MAIN_PDF_HIDE_SITUATION')) {
					$this->situationinvoice = true;
					$progress_width = 10;
					$this->posxpicture -= $progress_width;
					$this->posxtva -= $progress_width;
					$this->posxup -= $progress_width;
					$this->posxqty -= $progress_width;
					$this->posxunit -= $progress_width;
					$this->posxdiscount -= $progress_width;
					$this->posxprogress -= $progress_width;
				}

				// New page
				$pdf->AddPage();
				if (!empty($tplidx)) {
					$pdf->useTemplate($tplidx);
				}
				$pagenb++;

				// Output header (logo, ref and address blocks). This is first call for first page.
				$top_shift = $this->_pagehead($pdf, $object, 1, $outputlangs);
				$pdf->SetFont('', '', $default_font_size - 1);
				$pdf->MultiCell(0, 3, ''); // Set interline to 3
				$pdf->SetTextColor(0, 0, 0);

				// $pdf->GetY() here can't be used. It is bottom of the second address box but first one may be higher

				// $tab_top is y where we must continue content (90 = 42 + 48: 42 is height of logo and ref, 48 is address blocks)
				$tab_top = 90 + $top_shift;		// top_shift is an addition for linked objects or addons (0 in most cases)
				$tab_top_newpage = (!getDolGlobalInt('MAIN_PDF_DONOTREPEAT_HEAD') ? 42 + $top_shift : 10);

				// You can add more thing under header here, if you increase $extra_under_address_shift too.
				$extra_under_address_shift = 0;
				$qrcodestring = '';
				if (getDolGlobalString('INVOICE_ADD_ZATCA_QR_CODE')) {
					$qrcodestring = $object->buildZATCAQRString();
				} elseif (getDolGlobalString('INVOICE_ADD_SWISS_QR_CODE') == '1' && (empty($object->mode_reglement_code) || $object->mode_reglement_code == 'VIR')) {
					if ($object->fk_account > 0 || $object->fk_bank > 0 || getDolGlobalInt('FACTURE_RIB_NUMBER')) {
						$qrcodestring = $object->buildSwitzerlandQRString();
					}
				} elseif (getDolGlobalString('INVOICE_ADD_EPC_QR_CODE') == '1' && (empty($object->mode_reglement_code) || $object->mode_reglement_code == 'VIR')) {
					if ($object->fk_account > 0 || $object->fk_bank > 0 || getDolGlobalInt('FACTURE_RIB_NUMBER')) {
						$qrcodestring = $object->buildEPCQrCodeString();
					}
				}

				if ($qrcodestring) {
					$qrcodecolor = array('25', '25', '25');
					// set style for QR-code
					$styleQr = array(
						'border' => false,
						'padding' => 0,
						'fgcolor' => $qrcodecolor,
						'bgcolor' => false, //array(255,255,255)
						'module_width' => 1, // width of a single module in points
						'module_height' => 1 // height of a single module in points
					);
					$pdf->write2DBarcode($qrcodestring, 'QRCODE,M', $this->marge_gauche, $tab_top - 5, 25, 25, $styleQr, 'N');

					if (getDolGlobalString('INVOICE_ADD_EPC_QR_CODE') == '1' && (empty($object->mode_reglement_code) || $object->mode_reglement_code == 'VIR')) {
						if ($object->fk_account > 0 || $object->fk_bank > 0 || getDolGlobalInt('FACTURE_RIB_NUMBER')) {
							$pdf->SetXY($this->marge_gauche + 30, $pdf->GetY() - 15);
							$pdf->SetFont('', '', $default_font_size - 4);
							$pdf->MultiCell(40, 3, $langs->transnoentitiesnoconv("INVOICE_ADD_EPC_QR_CODEPay"), 0, 'L', 0);
						}
					}

					$extra_under_address_shift += 25;
				}

				// Call hook printUnderHeaderPDFline
				$parameters = array(
					'object' => $object,
					'i' => $i,
					'pdf' => &$pdf,
					'outputlangs' => $outputlangs,
					'hidedetails' => $hidedetails
				);
				$reshook = $hookmanager->executeHooks('printUnderHeaderPDFline', $parameters, $this); // Note that $object may have been modified by hook
				if (!empty($hookmanager->resArray['extra_under_address_shift'])) {
					$extra_under_address_shift += $hookmanager->resArray['extra_under_address_shift'];
				}

				$tab_top += $extra_under_address_shift;
				$tab_top_newpage += 0;

				// Incoterm
				$height_incoterms = 0;
				if (isModEnabled('incoterm')) {
					$desc_incoterms = $object->getIncotermsForPDF();
					if ($desc_incoterms) {
						$tab_top -= 2;

						$pdf->SetFont('', '', $default_font_size - 1);
						$pdf->writeHTMLCell(190, 3, $this->posxdesc - 1, $tab_top - 1, dol_htmlentitiesbr($desc_incoterms), 0, 1);
						$nexY = $pdf->GetY();
						$height_incoterms = $nexY - $tab_top;

						// Rect takes a length in 3rd parameter
						$pdf->SetDrawColor(192, 192, 192);
						$pdf->Rect($this->marge_gauche, $tab_top - 1, $this->page_largeur - $this->marge_gauche - $this->marge_droite, $height_incoterms + 1);

						$tab_top = $nexY + 6;
					}
				}

				// Display notes
				$notetoshow = empty($object->note_public) ? '' : $object->note_public;
				if (getDolGlobalString('MAIN_ADD_SALE_REP_SIGNATURE_IN_NOTE')) {
					// Get first sale rep
					if (is_object($object->thirdparty)) {
						$salereparray = $object->thirdparty->getSalesRepresentatives($user);
						$salerepobj = new User($this->db);
						$salerepobj->fetch($salereparray[0]['id']);
						if (!empty($salerepobj->signature)) {
							$notetoshow = dol_concatdesc($notetoshow, $salerepobj->signature);
						}
					}
				}
				// Extrafields in note
				$extranote = $this->getExtrafieldsInHtml($object, $outputlangs);
				if (!empty($extranote)) {
					$notetoshow = dol_concatdesc($notetoshow, $extranote);
				}
				if ($notetoshow) {
					$tab_top -= 2;

					$substitutionarray = pdf_getSubstitutionArray($outputlangs, null, $object);
					complete_substitutions_array($substitutionarray, $outputlangs, $object);

					$notetoshow = make_substitutions($notetoshow, $substitutionarray, $outputlangs);
					$notetoshow = convertBackOfficeMediasLinksToPublicLinks($notetoshow);

					$pdf->SetFont('', '', $default_font_size - 1);
					$pdf->writeHTMLCell(190, 3, $this->posxdesc - 1, $tab_top - 1, dol_htmlentitiesbr($notetoshow), 0, 1);
					$nexY = $pdf->GetY();
					$height_note = $nexY - $tab_top;

					// Rect takes a length in 3rd parameter
					$pdf->SetDrawColor(192, 192, 192);
					$pdf->Rect($this->marge_gauche, $tab_top - 1, $this->page_largeur - $this->marge_gauche - $this->marge_droite, $height_note + 1);

					$tab_top = $nexY + 6;
				}

				$iniY = $tab_top + 7;
				$curY = $tab_top + 7;
				$nexY = $tab_top + 7;

				// Loop on each lines
				for ($i = 0; $i < $nblines; $i++) {
					$curY = $nexY;
					$pdf->SetFont('', '', $default_font_size - 1); // Into loop to work with multipage
					$pdf->SetTextColor(0, 0, 0);

					// Define size of image if we need it
					$imglinesize = array();
					if (!empty($realpatharray[$i])) {
						$imglinesize = pdf_getSizeForImage($realpatharray[$i]);
					}

					$pdf->setTopMargin($tab_top_newpage);
					$page_bottom_margin = $heightforfooter + $heightforfreetext + $heightforinfotot + $this->getHeightForQRInvoice($pdf->getPage(), $object, $langs);
					$pdf->setPageOrientation('', 1, $page_bottom_margin);
					$pageposbefore = $pdf->getPage();

					$showpricebeforepagebreak = 1;
					$posYAfterImage = 0;
					$posYAfterDescription = 0;

					// We start with Photo of product line
					if (isset($imglinesize['width']) && isset($imglinesize['height']) && ($curY + $imglinesize['height']) > ($this->page_hauteur - $page_bottom_margin)) {	// If photo too high, we moved completely on new page
						$pdf->AddPage('', '', true);
						if (!empty($tplidx)) {
							$pdf->useTemplate($tplidx);
						}
						if (!getDolGlobalInt('MAIN_PDF_DONOTREPEAT_HEAD')) {
							$top_shift = $this->_pagehead($pdf, $object, 0, $outputlangs);
							$tab_top_newpage = (!getDolGlobalInt('MAIN_PDF_DONOTREPEAT_HEAD') ? 42 + $top_shift : 10);
						}
						$pdf->setPage($pageposbefore + 1);

						$curY = $tab_top_newpage;

						// Allows data in the first page if description is long enough to break in multiples pages
						if (getDolGlobalString('MAIN_PDF_DATA_ON_FIRST_PAGE')) {
							$showpricebeforepagebreak = 1;
						} else {
							$showpricebeforepagebreak = 0;
						}
					}

					if (isset($imglinesize['width']) && isset($imglinesize['height'])) {
						$curX = $this->posxpicture - 1;
						$pdf->Image($realpatharray[$i], $curX + (($this->posxtva - $this->posxpicture - $imglinesize['width']) / 2), $curY, $imglinesize['width'], $imglinesize['height'], '', '', '', 2, 300); // Use 300 dpi
						// $pdf->Image does not increase value return by getY, so we save it manually
						$posYAfterImage = $curY + $imglinesize['height'];
					}

					// Description of product line
					$curX = $this->posxdesc - 1;

					$pdf->startTransaction();
					pdf_writelinedesc($pdf, $object, $i, $outputlangs, $this->posxpicture - $curX - $progress_width, 3, $curX, $curY, $hideref, $hidedesc);
					$pageposafter = $pdf->getPage();
					if ($pageposafter > $pageposbefore) {	// There is a pagebreak
						$pdf->rollbackTransaction(true);
						$pageposafter = $pageposbefore;
						//print $pageposafter.'-'.$pageposbefore;exit;
						$pdf->setPageOrientation('', 1, $heightforfooter); // The only function to edit the bottom margin of current page to set it.
						pdf_writelinedesc($pdf, $object, $i, $outputlangs, $this->posxpicture - $curX - $progress_width, 3, $curX, $curY, $hideref, $hidedesc);
						$pageposafter = $pdf->getPage();
						$posyafter = $pdf->GetY();
						//var_dump($posyafter); var_dump(($this->page_hauteur - ($heightforfooter+$heightforfreetext+$heightforinfotot))); exit;
						if ($posyafter > ($this->page_hauteur - $page_bottom_margin)) {	// There is no space left for total+free text
							if ($i == ($nblines - 1)) {	// No more lines, and no space left to show total, so we create a new page
								$pdf->AddPage('', '', true);
								if (!empty($tplidx)) {
									$pdf->useTemplate($tplidx);
								}
								if (!getDolGlobalInt('MAIN_PDF_DONOTREPEAT_HEAD')) {
									$top_shift = $this->_pagehead($pdf, $object, 0, $outputlangs);
									$tab_top_newpage = (!getDolGlobalInt('MAIN_PDF_DONOTREPEAT_HEAD') ? 42 + $top_shift : 10);
								}
								$pdf->setPage($pageposafter + 1);
							}
						} else {
							// We found a page break

							// Allows data in the first page if description is long enough to break in multiples pages
							if (getDolGlobalString('MAIN_PDF_DATA_ON_FIRST_PAGE')) {
								$showpricebeforepagebreak = 1;
							} else {
								$showpricebeforepagebreak = 0;
							}
						}
					} else { // No pagebreak
						$pdf->commitTransaction();
					}
					$posYAfterDescription = $pdf->GetY();

					$nexY = $pdf->GetY();
					$pageposafter = $pdf->getPage();
					$pdf->setPage($pageposbefore);
					$pdf->setTopMargin($this->marge_haute);
					$pdf->setPageOrientation('', 1, 0); // The only function to edit the bottom margin of current page to set it.

					// We suppose that a too long description or photo were moved completely on next page
					if ($pageposafter > $pageposbefore && empty($showpricebeforepagebreak)) {
						$pdf->setPage($pageposafter);
						$curY = $tab_top_newpage;
					}

					$pdf->SetFont('', '', $default_font_size - 1); // We reposition the default font

					// VAT Rate
					if (!getDolGlobalString('MAIN_GENERATE_DOCUMENTS_WITHOUT_VAT') && !getDolGlobalString('MAIN_GENERATE_DOCUMENTS_WITHOUT_VAT_COLUMN')) {
						$vat_rate = pdf_getlinevatrate($object, $i, $outputlangs, $hidedetails);
						$pdf->SetXY($this->posxtva - 5, $curY);
						$pdf->MultiCell($this->posxup - $this->posxtva + 4, 3, $vat_rate, 0, 'R');
					}

					// Unit price before discount
					$up_excl_tax = pdf_getlineupexcltax($object, $i, $outputlangs, $hidedetails);
					$pdf->SetXY($this->posxup, $curY);
					$pdf->MultiCell($this->posxqty - $this->posxup - 0.8, 3, $up_excl_tax, 0, 'R', 0);

					// Quantity
					$qty = pdf_getlineqty($object, $i, $outputlangs, $hidedetails);
					$pdf->SetXY($this->posxqty, $curY);
					$pdf->MultiCell($this->posxunit - $this->posxqty - 0.8, 4, $qty, 0, 'R'); // Enough for 6 chars

					// Unit
					if (getDolGlobalInt('PRODUCT_USE_UNITS')) {
						$unit = pdf_getlineunit($object, $i, $outputlangs, $hidedetails);
						$pdf->SetXY($this->posxunit, $curY);
						$pdf->MultiCell($this->posxdiscount - $this->posxunit - 0.8, 4, $unit, 0, 'L');
					}

					// Discount on line
					if ($object->lines[$i]->remise_percent) {
						$pdf->SetXY($this->posxdiscount - 2, $curY);
						$remise_percent = pdf_getlineremisepercent($object, $i, $outputlangs, $hidedetails);
						$pdf->MultiCell($this->posxprogress - $this->posxdiscount + 2, 3, $remise_percent, 0, 'R');
					}

					// Situation progress
					if ($this->situationinvoice) {
						$progress = pdf_getlineprogress($object, $i, $outputlangs, $hidedetails);
						$pdf->SetXY($this->posxprogress, $curY);
						$pdf->MultiCell($this->postotalht - $this->posxprogress + 1, 3, $progress, 0, 'R');
					}

					// Total HT line
					$total_excl_tax = pdf_getlinetotalexcltax($object, $i, $outputlangs, $hidedetails);
					$pdf->SetXY($this->postotalht, $curY);
					$pdf->MultiCell($this->page_largeur - $this->marge_droite - $this->postotalht, 3, $total_excl_tax, 0, 'R', 0);


					$sign = 1;
					if (isset($object->type) && $object->type == 2 && getDolGlobalString('INVOICE_POSITIVE_CREDIT_NOTE')) {
						$sign = -1;
					}
					// Collection of totals by value of VAT in $this->tva["taux"]=total_tva
					$prev_progress = $object->lines[$i]->get_prev_progress($object->id);
					if ($prev_progress > 0 && !empty($object->lines[$i]->situation_percent)) { // Compute progress from previous situation
						if (isModEnabled("multicurrency") && $object->multicurrency_tx != 1) {
							$tvaligne = $sign * $object->lines[$i]->multicurrency_total_tva * ($object->lines[$i]->situation_percent - $prev_progress) / $object->lines[$i]->situation_percent;
						} else {
							$tvaligne = $sign * $object->lines[$i]->total_tva * ($object->lines[$i]->situation_percent - $prev_progress) / $object->lines[$i]->situation_percent;
						}
					} else {
						if (isModEnabled("multicurrency") && $object->multicurrency_tx != 1) {
							$tvaligne = $sign * $object->lines[$i]->multicurrency_total_tva;
						} else {
							$tvaligne = $sign * $object->lines[$i]->total_tva;
						}
					}

					$localtax1ligne = $object->lines[$i]->total_localtax1;
					$localtax2ligne = $object->lines[$i]->total_localtax2;
					$localtax1_rate = $object->lines[$i]->localtax1_tx;
					$localtax2_rate = $object->lines[$i]->localtax2_tx;
					$localtax1_type = $object->lines[$i]->localtax1_type;
					$localtax2_type = $object->lines[$i]->localtax2_type;

					// TODO remise_percent is an obsolete field for object parent
					/*if ($object->remise_percent) {
						$tvaligne -= ($tvaligne * $object->remise_percent) / 100;
					}
					if ($object->remise_percent) {
						$localtax1ligne -= ($localtax1ligne * $object->remise_percent) / 100;
					}
					if ($object->remise_percent) {
						$localtax2ligne -= ($localtax2ligne * $object->remise_percent) / 100;
					}*/

					$vatrate = (string) $object->lines[$i]->tva_tx;

					// Retrieve type from database for backward compatibility with old records
					if ((!isset($localtax1_type) || $localtax1_type == '' || !isset($localtax2_type) || $localtax2_type == '') // if tax type not defined
					&& (!empty($localtax1_rate) || !empty($localtax2_rate))) { // and there is local tax
						$localtaxtmp_array = getLocalTaxesFromRate($vatrate, 0, $object->thirdparty, $mysoc);
						$localtax1_type = isset($localtaxtmp_array[0]) ? $localtaxtmp_array[0] : '';
						$localtax2_type = isset($localtaxtmp_array[2]) ? $localtaxtmp_array[2] : '';
					}

					// retrieve global local tax
					if ($localtax1_type && $localtax1ligne != 0) {
						if (empty($this->localtax1[$localtax1_type][$localtax1_rate])) {
							$this->localtax1[$localtax1_type][$localtax1_rate] = $localtax1ligne;
						} else {
							$this->localtax1[$localtax1_type][$localtax1_rate] += $localtax1ligne;
						}
					}
					if ($localtax2_type && $localtax2ligne != 0) {
						if (empty($this->localtax2[$localtax2_type][$localtax2_rate])) {
							$this->localtax2[$localtax2_type][$localtax2_rate] = $localtax2ligne;
						} else {
							$this->localtax2[$localtax2_type][$localtax2_rate] += $localtax2ligne;
						}
					}

					if (($object->lines[$i]->info_bits & 0x01) == 0x01) {
						$vatrate .= '*';
					}

					// Fill $this->tva and $this->tva_array
					if (!isset($this->tva[$vatrate])) {
						$this->tva[$vatrate] = 0;
					}
					$this->tva[$vatrate] += $tvaligne;	// ->tva is abandoned, we use now ->tva_array that is more complete
					$vatcode = $object->lines[$i]->vat_src_code;
					if (empty($this->tva_array[$vatrate.($vatcode ? ' ('.$vatcode.')' : '')]['amount'])) {
						$this->tva_array[$vatrate.($vatcode ? ' ('.$vatcode.')' : '')]['amount'] = 0;
					}
					$this->tva_array[$vatrate.($vatcode ? ' ('.$vatcode.')' : '')] = array('vatrate' => $vatrate, 'vatcode' => $vatcode, 'amount' => $this->tva_array[$vatrate.($vatcode ? ' ('.$vatcode.')' : '')]['amount'] + $tvaligne);

					if ($posYAfterImage > $posYAfterDescription) {
						$nexY = $posYAfterImage;
					}

					// Add line
					if (getDolGlobalString('MAIN_PDF_DASH_BETWEEN_LINES') && $i < ($nblines - 1)) {
						$pdf->setPage($pageposafter);
						$pdf->SetLineStyle(array('dash' => '1,1', 'color' => array(80, 80, 80)));
						//$pdf->SetDrawColor(190,190,200);
						$pdf->line($this->marge_gauche, $nexY + 1, $this->page_largeur - $this->marge_droite, $nexY + 1);
						$pdf->SetLineStyle(array('dash' => 0));
					}

					$nexY += 2; // Add space between lines

					// Detect if some page were added automatically and output _tableau for past pages
					while ($pagenb < $pageposafter) {
						$pdf->setPage($pagenb);
						if ($pagenb == 1) {
							$this->_tableau($pdf, $tab_top, $this->page_hauteur - $tab_top - $heightforfooter - $heightforqrinvoice_firstpage, 0, $outputlangs, 0, 1, $object->multicurrency_code);
						} else {
							$this->_tableau($pdf, $tab_top_newpage, $this->page_hauteur - $tab_top_newpage - $heightforfooter, 0, $outputlangs, 1, 1, $object->multicurrency_code);
						}
						$this->_pagefoot($pdf, $object, $outputlangs, 1, $this->getHeightForQRInvoice($pagenb, $object, $langs));
						$pagenb++;
						$pdf->setPage($pagenb);
						$pdf->setPageOrientation('', 1, 0); // The only function to edit the bottom margin of current page to set it.
						if (!getDolGlobalInt('MAIN_PDF_DONOTREPEAT_HEAD')) {
							$top_shift = $this->_pagehead($pdf, $object, 0, $outputlangs);
							$tab_top_newpage = (!getDolGlobalInt('MAIN_PDF_DONOTREPEAT_HEAD') ? 42 + $top_shift : 10);
						}
						if (!empty($tplidx)) {
							$pdf->useTemplate($tplidx);
						}
					}
					if (isset($object->lines[$i + 1]->pagebreak) && $object->lines[$i + 1]->pagebreak) {
						if ($pagenb == 1) {
							$this->_tableau($pdf, $tab_top, $this->page_hauteur - $tab_top - $heightforfooter - $heightforqrinvoice_firstpage, 0, $outputlangs, 0, 1, $object->multicurrency_code);
						} else {
							$this->_tableau($pdf, $tab_top_newpage, $this->page_hauteur - $tab_top_newpage - $heightforfooter, 0, $outputlangs, 1, 1, $object->multicurrency_code);
						}
						$this->_pagefoot($pdf, $object, $outputlangs, 1, $this->getHeightForQRInvoice($pagenb, $object, $langs));
						// New page
						$pdf->AddPage();
						if (!empty($tplidx)) {
							$pdf->useTemplate($tplidx);
						}
						$pagenb++;
						if (!getDolGlobalInt('MAIN_PDF_DONOTREPEAT_HEAD')) {
							$top_shift = $this->_pagehead($pdf, $object, 0, $outputlangs);
							$tab_top_newpage = (!getDolGlobalInt('MAIN_PDF_DONOTREPEAT_HEAD') ? 42 + $top_shift : 10);
						}
					}
				}

				// Show square
				if ($pagenb == 1) {
					$this->_tableau($pdf, $tab_top, $this->page_hauteur - $tab_top - $heightforinfotot - $heightforfreetext - $heightforfooter - $heightforqrinvoice_firstpage, 0, $outputlangs, 0, 0, $object->multicurrency_code);
					$bottomlasttab = $this->page_hauteur - $heightforinfotot - $heightforfreetext - $heightforfooter - $heightforqrinvoice_firstpage + 1;
				} else {
					$this->_tableau($pdf, $tab_top_newpage, $this->page_hauteur - $tab_top_newpage - $heightforinfotot - $heightforfreetext - $heightforfooter, 0, $outputlangs, 1, 0, $object->multicurrency_code);
					$bottomlasttab = $this->page_hauteur - $heightforinfotot - $heightforfreetext - $heightforfooter + 1;
				}
				dol_syslog("bottomlasttab=".$bottomlasttab." this->page_hauteur=".$this->page_hauteur." heightforinfotot=".$heightforinfotot." heightforfreetext=".$heightforfreetext." heightforfooter=".$heightforfooter);

				// Display info area
				$posy = $this->_tableau_info($pdf, $object, $bottomlasttab, $outputlangs, $outputlangsbis);

				// Display total area
				$posy = $this->_tableau_tot($pdf, $object, $deja_regle, $bottomlasttab, $outputlangs, $outputlangsbis);

				// Display Payments area
				if (($deja_regle || $amount_credit_notes_included || $amount_deposits_included) && !getDolGlobalString('INVOICE_NO_PAYMENT_DETAILS')) {
					$posy = $this->_tableau_versements($pdf, $object, $posy, $outputlangs, $heightforfooter);
				}

				// Pagefoot
				$this->_pagefoot($pdf, $object, $outputlangs, 0, $this->getHeightForQRInvoice($pdf->getPage(), $object, $langs));
				if (method_exists($pdf, 'AliasNbPages')) {
					$pdf->AliasNbPages();  // @phan-suppress-current-line PhanUndeclaredMethod
				}

				if (getDolGlobalString('INVOICE_ADD_SWISS_QR_CODE') == 'bottom') {
					$result = $this->addBottomQRInvoice($pdf, $object, $outputlangs);
					if (!$result) {
						$pdf->Close();
						return 0;
					}
				}
				$pdf->Close();

				$pdf->Output($file, 'F');

				// Add pdfgeneration hook
				$hookmanager->initHooks(array('pdfgeneration'));
				$parameters = array('file' => $file, 'object' => $object, 'outputlangs' => $outputlangs);
				global $action;
				$reshook = $hookmanager->executeHooks('afterPDFCreation', $parameters, $this, $action); // Note that $action and $object may have been modified by some hooks
				if ($reshook < 0) {
					$this->error = $hookmanager->error;
					$this->errors = $hookmanager->errors;
				}

				dolChmod($file);

				$this->result = array('fullpath' => $file);

				return 1; // No error
			} else {
				$this->error = $langs->transnoentities("ErrorCanNotCreateDir", $dir);
				return 0;
			}
		} else {
			$this->error = $langs->transnoentities("ErrorConstantNotDefined", "FAC_OUTPUTDIR");
			return 0;
		}
	}


	// phpcs:disable PEAR.NamingConventions.ValidFunctionName.ScopeNotCamelCaps
	// phpcs:disable PEAR.NamingConventions.ValidFunctionName.PublicUnderscore
	/**
	 *  Show payments table
	 *
	 *  @param	TCPDF		$pdf            	Object PDF
	 *  @param  Facture		$object         	Object invoice
	 *  @param  int			$posy           	Position y in PDF
	 *  @param  Translate	$outputlangs    	Object langs for output
	 *  @param  int			$heightforfooter 	Height for footer
	 *  @return int             				Return integer <0 if KO, >0 if OK
	 */
	protected function _tableau_versements(&$pdf, $object, $posy, $outputlangs, $heightforfooter = 0)
	{
		// phpcs:enable

		$sign = 1;
		if ($object->type == 2 && getDolGlobalString('INVOICE_POSITIVE_CREDIT_NOTE')) {
			$sign = -1;
		}

		$current_page = $pdf->getPage();
		$tab3_posx = 120;
		$tab3_top = $posy + 8;
		$tab3_width = 80;
		$tab3_height = 4;
		if ($this->page_largeur < 210) { // To work with US executive format
			$tab3_posx -= 15;
		}

		$default_font_size = pdf_getPDFFontSize($outputlangs);

		$this->_tableau_versements_header($pdf, $object, $outputlangs, $default_font_size, $tab3_posx, $tab3_top, $tab3_width, $tab3_height);

		$y = 0;

		$pdf->SetFont('', '', $default_font_size - 4);


		// Loop on each discount available (deposits and credit notes and excess of payment included)
		$sql = "SELECT re.rowid, re.amount_ht, re.multicurrency_amount_ht, re.amount_tva, re.multicurrency_amount_tva,  re.amount_ttc, re.multicurrency_amount_ttc,";
		$sql .= " re.description, re.fk_facture_source,";
		$sql .= " f.type, f.datef";
		$sql .= " FROM ".MAIN_DB_PREFIX."societe_remise_except as re, ".MAIN_DB_PREFIX."facture as f";
		$sql .= " WHERE re.fk_facture_source = f.rowid AND re.fk_facture = ".((int) $object->id);
		$resql = $this->db->query($sql);
		if ($resql) {
			$num = $this->db->num_rows($resql);
			$i = 0;
			$invoice = new Facture($this->db);
			while ($i < $num) {
				$y += 3;
				if ($tab3_top + $y >= ($this->page_hauteur - $heightforfooter)) {
					$y = 0;
					$current_page++;
					$pdf->AddPage('', '', true);
					/*if (!empty($tplidx)) {
						$pdf->useTemplate($tplidx);
					}*/
					if (!getDolGlobalInt('MAIN_PDF_DONOTREPEAT_HEAD')) {
						$top_shift = $this->_pagehead($pdf, $object, 0, $outputlangs);
						$tab_top_newpage = (!getDolGlobalInt('MAIN_PDF_DONOTREPEAT_HEAD') ? 42 + $top_shift : 10);
					}
					$pdf->setPage($current_page);
					$this->_tableau_versements_header($pdf, $object, $outputlangs, $default_font_size, $tab3_posx, $tab3_top + $y - 3, $tab3_width, $tab3_height);
				}

				$obj = $this->db->fetch_object($resql);

				if ($obj->type == 2) {
					$text = $outputlangs->transnoentities("CreditNote");
				} elseif ($obj->type == 3) {
					$text = $outputlangs->transnoentities("Deposit");
				} elseif ($obj->type == 0) {
					$text = $outputlangs->transnoentities("ExcessReceived");
				} else {
					$text = $outputlangs->transnoentities("UnknownType");
				}

				$invoice->fetch($obj->fk_facture_source);

				$pdf->SetXY($tab3_posx, $tab3_top + $y);
				$pdf->MultiCell(20, 3, dol_print_date($this->db->jdate($obj->datef), 'day', false, $outputlangs, true), 0, 'L', 0);
				$pdf->SetXY($tab3_posx + 21, $tab3_top + $y);
				$pdf->MultiCell(20, 3, price((isModEnabled("multicurrency") && $object->multicurrency_tx != 1) ? $obj->multicurrency_amount_ttc : $obj->amount_ttc, 0, $outputlangs), 0, 'L', 0);
				$pdf->SetXY($tab3_posx + 40, $tab3_top + $y);
				$pdf->MultiCell(20, 3, $text, 0, 'L', 0);
				$pdf->SetXY($tab3_posx + 58, $tab3_top + $y);
				$pdf->MultiCell(20, 3, $invoice->ref, 0, 'L', 0);

				$pdf->line($tab3_posx, $tab3_top + $y + 3, $tab3_posx + $tab3_width, $tab3_top + $y + 3);

				$i++;
			}
		} else {
			$this->error = $this->db->lasterror();
			return -1;
		}

		// Loop on each payment
		// TODO Call getListOfPaymentsgetListOfPayments instead of hard coded sql
		$sql = "SELECT p.datep as date, p.fk_paiement, p.num_paiement as num, pf.amount as amount, pf.multicurrency_amount,";
		$sql .= " cp.code";
		$sql .= " FROM ".MAIN_DB_PREFIX."paiement_facture as pf, ".MAIN_DB_PREFIX."paiement as p";
		$sql .= " LEFT JOIN ".MAIN_DB_PREFIX."c_paiement as cp ON p.fk_paiement = cp.id";
		$sql .= " WHERE pf.fk_paiement = p.rowid AND pf.fk_facture = ".((int) $object->id);
		//$sql.= " WHERE pf.fk_paiement = p.rowid AND pf.fk_facture = 1";
		$sql .= " ORDER BY p.datep";

		$resql = $this->db->query($sql);
		if ($resql) {
			$num = $this->db->num_rows($resql);
			$i = 0;
			$y += 3;
			$maxY = $y;
			while ($i < $num) {
				if ($tab3_top + $y >= ($this->page_hauteur - $heightforfooter)) {
					$y = 0;
					$current_page++;
					$pdf->AddPage('', '', true);
					/*if (!empty($tplidx)) {
						$pdf->useTemplate($tplidx);
					}*/
					if (!getDolGlobalInt('MAIN_PDF_DONOTREPEAT_HEAD')) {
						$top_shift = $this->_pagehead($pdf, $object, 0, $outputlangs);
						$tab_top_newpage = (!getDolGlobalInt('MAIN_PDF_DONOTREPEAT_HEAD') ? 42 + $top_shift : 10);
					}
					$pdf->setPage($current_page);
					$this->_tableau_versements_header($pdf, $object, $outputlangs, $default_font_size, $tab3_posx, $tab3_top + $y - 3, $tab3_width, $tab3_height);
				}

				$row = $this->db->fetch_object($resql);

				$pdf->SetXY($tab3_posx, $tab3_top + $y);
				$pdf->MultiCell(20, 3, dol_print_date($this->db->jdate($row->date), 'day', false, $outputlangs, true), 0, 'L', 0);
				$pdf->SetXY($tab3_posx + 21, $tab3_top + $y);
				$pdf->MultiCell(20, 3, price($sign * ((isModEnabled("multicurrency") && $object->multicurrency_tx != 1) ? $row->multicurrency_amount : $row->amount), 0, $outputlangs), 0, 'L', 0);
				$pdf->SetXY($tab3_posx + 40, $tab3_top + $y);
				$oper = $outputlangs->transnoentitiesnoconv("PaymentTypeShort".$row->code);

				$pdf->MultiCell(20, 3, $oper, 0, 'L', 0);
				$maxY = max($pdf->GetY() - $tab3_top - 3, $maxY);
				$pdf->SetXY($tab3_posx + 58, $tab3_top + $y);
				$pdf->MultiCell(30, 3, $row->num, 0, 'L', 0);
				$y = $maxY = max($pdf->GetY() - $tab3_top - 3, $maxY);
				$pdf->line($tab3_posx, $tab3_top + $y + 3, $tab3_posx + $tab3_width, $tab3_top + $y + 3);
				$y += 3;
				$i++;
			}

			return $tab3_top + $y + 3;
		} else {
			$this->error = $this->db->lasterror();
			return -1;
		}
	}

	// phpcs:disable PEAR.NamingConventions.ValidFunctionName.ScopeNotCamelCaps
	// phpcs:disable PEAR.NamingConventions.ValidFunctionName.PublicUnderscore
	/**
	 * Function _tableau_versements_header
	 *
	 * @param TCPDF 		$pdf				Object PDF
	 * @param Facture		$object				Object invoice
	 * @param Translate		$outputlangs		Object langs for output
	 * @param int			$default_font_size	Font size
	 * @param int			$tab3_posx			pos x
	 * @param int 			$tab3_top			pos y
	 * @param int 			$tab3_width			width
	 * @param int 			$tab3_height		height
	 * @return void
	 */
	protected function _tableau_versements_header($pdf, $object, $outputlangs, $default_font_size, $tab3_posx, $tab3_top, $tab3_width, $tab3_height)
	{
		// phpcs:enable
		$title = $outputlangs->transnoentities("PaymentsAlreadyDone");
		if ($object->type == 2) {
			$title = $outputlangs->transnoentities("PaymentsBackAlreadyDone");
		}

		$pdf->SetFont('', '', $default_font_size - 3);
		$pdf->SetXY($tab3_posx, $tab3_top - 4);
		$pdf->MultiCell(60, 3, $title, 0, 'L', 0);

		$pdf->line($tab3_posx, $tab3_top, $tab3_posx + $tab3_width, $tab3_top);

		$pdf->SetFont('', '', $default_font_size - 4);
		$pdf->SetXY($tab3_posx, $tab3_top);
		$pdf->MultiCell(20, 3, $outputlangs->transnoentities("Payment"), 0, 'L', 0);
		$pdf->SetXY($tab3_posx + 21, $tab3_top);
		$pdf->MultiCell(20, 3, $outputlangs->transnoentities("Amount"), 0, 'L', 0);
		$pdf->SetXY($tab3_posx + 40, $tab3_top);
		$pdf->MultiCell(20, 3, $outputlangs->transnoentities("Type"), 0, 'L', 0);
		$pdf->SetXY($tab3_posx + 58, $tab3_top);
		$pdf->MultiCell(20, 3, $outputlangs->transnoentities("Num"), 0, 'L', 0);

		$pdf->line($tab3_posx, $tab3_top - 1 + $tab3_height, $tab3_posx + $tab3_width, $tab3_top - 1 + $tab3_height);
	}

	// phpcs:disable PEAR.NamingConventions.ValidFunctionName.ScopeNotCamelCaps
	// phpcs:disable PEAR.NamingConventions.ValidFunctionName.PublicUnderscore
	/**
	 *   Show miscellaneous information (payment mode, payment term, ...)
	 *
	 *   @param		TCPDF		$pdf     		Object PDF
	 *   @param		Facture		$object			Object to show
	 *   @param		int			$posy			Y
	 *   @param		Translate	$outputlangs	Langs object
	 *   @param  	Translate	$outputlangsbis	Object lang for output bis
	 *   @return	int							Pos y
	 */
	protected function _tableau_info(&$pdf, $object, $posy, $outputlangs, $outputlangsbis)
	{
		// phpcs:enable
		global $conf, $mysoc, $hookmanager;

		$default_font_size = pdf_getPDFFontSize($outputlangs);

		$pdf->SetFont('', '', $default_font_size - 1);

		// If France, show VAT mention if not applicable
		if ($this->emetteur->country_code == 'FR' && empty($mysoc->tva_assuj)) {
			$pdf->SetFont('', 'B', $default_font_size - 2);
			$pdf->SetXY($this->marge_gauche, $posy);
			if ($mysoc->forme_juridique_code == 92) {
				$pdf->MultiCell(100, 3, $outputlangs->transnoentities("VATIsNotUsedForInvoiceAsso"), 0, 'L', 0);
			} else {
				$pdf->MultiCell(100, 3, $outputlangs->transnoentities("VATIsNotUsedForInvoice"), 0, 'L', 0);
			}

			$posy = $pdf->GetY() + 4;
		}

		$posxval = 52;
		$posxend = 110;	// End of x for text on left side
		if ($this->page_largeur < 210) { // To work with US executive format
			$posxend -= 10;
		}

		// Show payments conditions
		if ($object->type != 2 && ($object->cond_reglement_code || $object->cond_reglement)) {
			$pdf->SetFont('', 'B', $default_font_size - 2);
			$pdf->SetXY($this->marge_gauche, $posy);
			$titre = $outputlangs->transnoentities("PaymentConditions").':';
			$pdf->MultiCell(43, 4, $titre, 0, 'L');

			$pdf->SetFont('', '', $default_font_size - 2);
			$pdf->SetXY($posxval, $posy);
			$lib_condition_paiement = ($outputlangs->transnoentities("PaymentCondition".$object->cond_reglement_code) != 'PaymentCondition'.$object->cond_reglement_code) ? $outputlangs->transnoentities("PaymentCondition".$object->cond_reglement_code) : $outputlangs->convToOutputCharset($object->cond_reglement_doc ? $object->cond_reglement_doc : $object->cond_reglement_label);
			$lib_condition_paiement = str_replace('\n', "\n", $lib_condition_paiement);
			$pdf->MultiCell(67, 4, $lib_condition_paiement, 0, 'L');

			$posy = $pdf->GetY() + 3;	// We need spaces for 2 lines payment conditions
		}

		// Show category of operations
		if (getDolGlobalInt('INVOICE_CATEGORY_OF_OPERATION') == 2 && $this->categoryOfOperation >= 0) {
			$pdf->SetFont('', 'B', $default_font_size - 2);
			$pdf->SetXY($this->marge_gauche, $posy);
			$categoryOfOperationTitle = $outputlangs->transnoentities("MentionCategoryOfOperations").' : ';
			$pdf->MultiCell($posxval - $this->marge_gauche, 4, $categoryOfOperationTitle, 0, 'L');

			$pdf->SetFont('', '', $default_font_size - 2);
			$pdf->SetXY($posxval, $posy);
			$categoryOfOperationLabel = $outputlangs->transnoentities("MentionCategoryOfOperations" . $this->categoryOfOperation);
			$pdf->MultiCell($posxend - $posxval, 4, $categoryOfOperationLabel, 0, 'L');

			$posy = $pdf->GetY() + 3; // for 2 lines
		}

		if ($object->type != 2) {
			// Check a payment mode is defined
			if (empty($object->mode_reglement_code)
			&& !getDolGlobalInt('FACTURE_CHQ_NUMBER')
			&& !getDolGlobalInt('FACTURE_RIB_NUMBER')) {
				$this->error = $outputlangs->transnoentities("ErrorNoPaiementModeConfigured");
			} elseif (($object->mode_reglement_code == 'CHQ' && !getDolGlobalInt('FACTURE_CHQ_NUMBER') && empty($object->fk_account) && empty($object->fk_bank))
				|| ($object->mode_reglement_code == 'VIR' && !getDolGlobalInt('FACTURE_RIB_NUMBER') && empty($object->fk_account) && empty($object->fk_bank))) {
				// Avoid having any valid PDF with setup that is not complete
				$outputlangs->load("errors");

				$pdf->SetXY($this->marge_gauche, $posy);
				$pdf->SetTextColor(200, 0, 0);
				$pdf->SetFont('', 'B', $default_font_size - 2);
				$this->error = $outputlangs->transnoentities("ErrorPaymentModeDefinedToWithoutSetup", $object->mode_reglement_code);
				$pdf->MultiCell(80, 3, $this->error, 0, 'L', 0);
				$pdf->SetTextColor(0, 0, 0);

				$posy = $pdf->GetY() + 1;
			}

			// Show payment mode
			if (!empty($object->mode_reglement_code)
			&& $object->mode_reglement_code != 'CHQ'
			&& $object->mode_reglement_code != 'VIR') {
				$pdf->SetFont('', 'B', $default_font_size - 2);
				$pdf->SetXY($this->marge_gauche, $posy);
				$titre = $outputlangs->transnoentities("PaymentMode").':';
				$pdf->MultiCell(80, 5, $titre, 0, 'L');

				$pdf->SetFont('', '', $default_font_size - 2);
				$pdf->SetXY($posxval, $posy);
				$lib_mode_reg = $outputlangs->transnoentities("PaymentType".$object->mode_reglement_code) != 'PaymentType'.$object->mode_reglement_code ? $outputlangs->transnoentities("PaymentType".$object->mode_reglement_code) : $outputlangs->convToOutputCharset($object->mode_reglement);
				//#21654: add account number used for the debit
				if ($object->mode_reglement_code == "PRE") {
					require_once DOL_DOCUMENT_ROOT.'/societe/class/companybankaccount.class.php';
					$bac = new CompanyBankAccount($this->db);
					// @phan-suppress-next-line PhanPluginSuspiciousParamPosition
					$bac->fetch(0, '', $object->thirdparty->id);
					$iban = $bac->iban.(($bac->iban && $bac->bic) ? ' / ' : '').$bac->bic;
					$lib_mode_reg .= ' '.$outputlangs->trans("PaymentTypePREdetails", dol_trunc($iban, 6, 'right', 'UTF-8', 1));
				}
				$pdf->MultiCell(80, 5, $lib_mode_reg, 0, 'L');

				$posy = $pdf->GetY();
			}

			// Show if Option VAT debit option is on also if transmitter is french
			// Decret n°2099-1299 2022-10-07
			// French mention : "Option pour le paiement de la taxe d'après les débits"
			if ($this->emetteur->country_code == 'FR') {
				if (getDolGlobalInt('TAX_MODE') == 1) {
					$pdf->SetXY($this->marge_gauche, $posy);
					$pdf->writeHTMLCell(80, 5, '', '', $outputlangs->transnoentities("MentionVATDebitOptionIsOn"), 0, 1);

					$posy = $pdf->GetY() + 1;
				}
			}

			// Show online payment link
			if (empty($object->mode_reglement_code) || $object->mode_reglement_code == 'CB' || $object->mode_reglement_code == 'VAD') {
				$useonlinepayment = 0;
				if (getDolGlobalString('PDF_SHOW_LINK_TO_ONLINE_PAYMENT')) {
					// Show online payment link
					// The list can be complete by the hook 'doValidatePayment' executed inside getValidOnlinePaymentMethods()
					include_once DOL_DOCUMENT_ROOT.'/core/lib/payments.lib.php';
					$validpaymentmethod = getValidOnlinePaymentMethods('');
					$useonlinepayment = count($validpaymentmethod);
				}

<<<<<<< HEAD
				if ($object->statut != Facture::STATUS_DRAFT && $useonlinepayment) {
=======
				if ($object->status != Facture::STATUS_DRAFT && $useonlinepayment) {
>>>>>>> cc80841a
					require_once DOL_DOCUMENT_ROOT.'/core/lib/payments.lib.php';
					global $langs;

					$langs->loadLangs(array('payment', 'paybox', 'stripe'));
					$servicename = $langs->transnoentities('Online');
					$paiement_url = getOnlinePaymentUrl(0, 'invoice', $object->ref, 0, '', 0);
					$linktopay = $langs->trans("ToOfferALinkForOnlinePayment", $servicename).' <a href="'.$paiement_url.'">'.$outputlangs->transnoentities("ClickHere").'</a>';

					$pdf->SetXY($this->marge_gauche, $posy);
					$pdf->writeHTMLCell(80, 5, '', '', dol_htmlentitiesbr($linktopay), 0, 1);

					$posy = $pdf->GetY() + 1;
				}
			}

			// Show payment mode CHQ
			if (empty($object->mode_reglement_code) || $object->mode_reglement_code == 'CHQ') {
				// If payment mode unregulated or payment mode forced to CHQ
				if (getDolGlobalInt('FACTURE_CHQ_NUMBER')) {
					$diffsizetitle = (!getDolGlobalString('PDF_DIFFSIZE_TITLE') ? 3 : $conf->global->PDF_DIFFSIZE_TITLE);

					if (getDolGlobalInt('FACTURE_CHQ_NUMBER') > 0) {
						$account = new Account($this->db);
						$account->fetch(getDolGlobalInt('FACTURE_CHQ_NUMBER'));

						$pdf->SetXY($this->marge_gauche, $posy);
						$pdf->SetFont('', 'B', $default_font_size - $diffsizetitle);
						$pdf->MultiCell(100, 3, $outputlangs->transnoentities('PaymentByChequeOrderedTo', $account->owner_name), 0, 'L', 0);
						$posy = $pdf->GetY() + 1;

						if (!getDolGlobalString('MAIN_PDF_HIDE_CHQ_ADDRESS')) {
							$pdf->SetXY($this->marge_gauche, $posy);
							$pdf->SetFont('', '', $default_font_size - $diffsizetitle);
							$pdf->MultiCell(100, 3, $outputlangs->convToOutputCharset($account->owner_address), 0, 'L', 0);
							$posy = $pdf->GetY() + 2;
						}
					}
					if ($conf->global->FACTURE_CHQ_NUMBER == -1) {
						$pdf->SetXY($this->marge_gauche, $posy);
						$pdf->SetFont('', 'B', $default_font_size - $diffsizetitle);
						$pdf->MultiCell(100, 3, $outputlangs->transnoentities('PaymentByChequeOrderedTo', $this->emetteur->name), 0, 'L', 0);
						$posy = $pdf->GetY() + 1;

						if (!getDolGlobalString('MAIN_PDF_HIDE_CHQ_ADDRESS')) {
							$pdf->SetXY($this->marge_gauche, $posy);
							$pdf->SetFont('', '', $default_font_size - $diffsizetitle);
							$pdf->MultiCell(100, 3, $outputlangs->convToOutputCharset($this->emetteur->getFullAddress()), 0, 'L', 0);
							$posy = $pdf->GetY() + 2;
						}
					}
				}
			}

			// If payment mode not forced or forced to VIR, show payment with BAN
			if (empty($object->mode_reglement_code) || $object->mode_reglement_code == 'VIR') {
				if ($object->fk_account > 0 || $object->fk_bank > 0 || getDolGlobalInt('FACTURE_RIB_NUMBER')) {
					$bankid = ($object->fk_account <= 0 ? $conf->global->FACTURE_RIB_NUMBER : $object->fk_account);
					if ($object->fk_bank > 0) {
						$bankid = $object->fk_bank; // For backward compatibility when object->fk_account is forced with object->fk_bank
					}
					$account = new Account($this->db);
					$account->fetch($bankid);

					$curx = $this->marge_gauche;
					$cury = $posy;

					$posy = pdf_bank($pdf, $outputlangs, $curx, $cury, $account, 0, $default_font_size);

					$posy += 2;
				}
			}
		}

		return $posy;
	}


	// phpcs:disable PEAR.NamingConventions.ValidFunctionName.ScopeNotCamelCaps
	// phpcs:disable PEAR.NamingConventions.ValidFunctionName.PublicUnderscore
	/**
	 *	Show total to pay
	 *
	 *	@param	TCPDF		$pdf            Object PDF
	 *	@param  Facture		$object         Object invoice
	 *	@param  int			$deja_regle     Amount already paid (in the currency of invoice)
	 *	@param	int			$posy			Position depart
	 *	@param	Translate	$outputlangs	Object langs
	 *  @param  Translate	$outputlangsbis	Object lang for output bis
	 *	@return int							Position pour suite
	 */
	protected function _tableau_tot(&$pdf, $object, $deja_regle, $posy, $outputlangs, $outputlangsbis)
	{
		// phpcs:enable
		global $conf, $mysoc, $hookmanager;

		$sign = 1;
		if ($object->type == 2 && getDolGlobalString('INVOICE_POSITIVE_CREDIT_NOTE')) {
			$sign = -1;
		}

		$default_font_size = pdf_getPDFFontSize($outputlangs);

		$outputlangsbis = null;
		if (getDolGlobalString('PDF_USE_ALSO_LANGUAGE_CODE') && $outputlangs->defaultlang != getDolGlobalString('PDF_USE_ALSO_LANGUAGE_CODE')) {
			$outputlangsbis = new Translate('', $conf);
			$outputlangsbis->setDefaultLang(getDolGlobalString('PDF_USE_ALSO_LANGUAGE_CODE'));
			$outputlangsbis->loadLangs(array("main", "dict", "companies", "bills", "products", "propal"));
			$default_font_size--;
		}

		$tab2_top = $posy;
		$tab2_hl = 4;
		$pdf->SetFont('', '', $default_font_size - 1);

		// Total table
		$col1x = 120;
		$col2x = 170;
		if ($this->page_largeur < 210) { // To work with US executive format
			$col1x -= 15;
			$col2x -= 10;
		}
		$largcol2 = ($this->page_largeur - $this->marge_droite - $col2x);

		$useborder = 0;
		$index = 0;

		// Total HT
		$pdf->SetFillColor(255, 255, 255);
		$pdf->SetXY($col1x, $tab2_top);
		$pdf->MultiCell($col2x - $col1x, $tab2_hl, $outputlangs->transnoentities(!getDolGlobalString('MAIN_GENERATE_DOCUMENTS_WITHOUT_VAT') ? "TotalHT" : "Total").(is_object($outputlangsbis) ? ' / '.$outputlangsbis->transnoentities(!getDolGlobalString('MAIN_GENERATE_DOCUMENTS_WITHOUT_VAT') ? "TotalHT" : "Total") : ''), 0, 'L', 1);

		$total_ht = ((isModEnabled("multicurrency") && isset($object->multicurrency_tx) && $object->multicurrency_tx != 1) ? $object->multicurrency_total_ht : $object->total_ht);
		$pdf->SetXY($col2x, $tab2_top);
		$pdf->MultiCell($largcol2, $tab2_hl, price($sign * ($total_ht + (!empty($object->remise) ? $object->remise : 0)), 0, $outputlangs), 0, 'R', 1);

		// Show VAT by rates and total
		$pdf->SetFillColor(248, 248, 248);

		$total_ttc = (isModEnabled("multicurrency") && $object->multicurrency_tx != 1) ? $object->multicurrency_total_ttc : $object->total_ttc;

		$this->atleastoneratenotnull = 0;
		if (!getDolGlobalString('MAIN_GENERATE_DOCUMENTS_WITHOUT_VAT')) {
<<<<<<< HEAD
			$tvaisnull = ((!empty($this->tva) && count($this->tva) == 1 && isset($this->tva['0.000']) && is_float($this->tva['0.000'])) ? true : false);
=======
			$tvaisnull = (!empty($this->tva) && count($this->tva) == 1 && isset($this->tva['0.000']) && is_float($this->tva['0.000']));
>>>>>>> cc80841a
			if (getDolGlobalString('MAIN_GENERATE_DOCUMENTS_WITHOUT_VAT_IFNULL') && $tvaisnull) {
				// Nothing to do
			} else {
				//Local tax 1 before VAT
				foreach ($this->localtax1 as $localtax_type => $localtax_rate) {
					if (in_array((string) $localtax_type, array('1', '3', '5'))) {
						continue;
					}

					foreach ($localtax_rate as $tvakey => $tvaval) {
						if ($tvakey != 0) {    // On affiche pas taux 0
							//$this->atleastoneratenotnull++;

							$index++;
							$pdf->SetXY($col1x, $tab2_top + $tab2_hl * $index);

							$tvacompl = '';
							if (preg_match('/\*/', (string) $tvakey)) {
								$tvakey = str_replace('*', '', (string) $tvakey);
								$tvacompl = " (".$outputlangs->transnoentities("NonPercuRecuperable").")";
							}

							$totalvat = $outputlangs->transcountrynoentities("TotalLT1", $mysoc->country_code).(is_object($outputlangsbis) ? ' / '.$outputlangsbis->transcountrynoentities("TotalLT1", $mysoc->country_code) : '');
							$totalvat .= ' ';

							if (getDolGlobalString('PDF_LOCALTAX1_LABEL_IS_CODE_OR_RATE') == 'nocodenorate') {
								$totalvat .= $tvacompl;
							} else {
<<<<<<< HEAD
								$totalvat .= vatrate(abs($tvakey), 1).$tvacompl;
=======
								$totalvat .= vatrate((string) abs((float) $tvakey), 1).$tvacompl;
>>>>>>> cc80841a
							}

							$pdf->MultiCell($col2x - $col1x, $tab2_hl, $totalvat, 0, 'L', 1);

							$total_localtax = ((isModEnabled("multicurrency") && isset($object->multicurrency_tx) && $object->multicurrency_tx != 1) ? price2num($tvaval * $object->multicurrency_tx, 'MT') : $tvaval);

							$pdf->SetXY($col2x, $tab2_top + $tab2_hl * $index);
							$pdf->MultiCell($largcol2, $tab2_hl, price($total_localtax, 0, $outputlangs), 0, 'R', 1);
						}
					}
				}

				//Local tax 2 before VAT
				foreach ($this->localtax2 as $localtax_type => $localtax_rate) {
					if (in_array((string) $localtax_type, array('1', '3', '5'))) {
						continue;
					}

					foreach ($localtax_rate as $tvakey => $tvaval) {
						if ($tvakey != 0) {    // On affiche pas taux 0
							//$this->atleastoneratenotnull++;

							$index++;
							$pdf->SetXY($col1x, $tab2_top + $tab2_hl * $index);

							$tvacompl = '';
							if (preg_match('/\*/', (string) $tvakey)) {
								$tvakey = str_replace('*', '', (string) $tvakey);
								$tvacompl = " (".$outputlangs->transnoentities("NonPercuRecuperable").")";
							}
							$totalvat = $outputlangs->transcountrynoentities("TotalLT2", $mysoc->country_code).(is_object($outputlangsbis) ? ' / '.$outputlangsbis->transcountrynoentities("TotalLT2", $mysoc->country_code) : '');
							$totalvat .= ' ';

							if (getDolGlobalString('PDF_LOCALTAX2_LABEL_IS_CODE_OR_RATE') == 'nocodenorate') {
								$totalvat .= $tvacompl;
							} else {
<<<<<<< HEAD
								$totalvat .= vatrate(abs($tvakey), 1).$tvacompl;
=======
								$totalvat .= vatrate((string) abs((float) $tvakey), 1).$tvacompl;
>>>>>>> cc80841a
							}

							$pdf->MultiCell($col2x - $col1x, $tab2_hl, $totalvat, 0, 'L', 1);

							$total_localtax = ((isModEnabled("multicurrency") && isset($object->multicurrency_tx) && $object->multicurrency_tx != 1) ? price2num($tvaval * $object->multicurrency_tx, 'MT') : $tvaval);

							$pdf->SetXY($col2x, $tab2_top + $tab2_hl * $index);
							$pdf->MultiCell($largcol2, $tab2_hl, price($total_localtax, 0, $outputlangs), 0, 'R', 1);
						}
					}
				}

				// VAT
				foreach ($this->tva_array as $tvakey => $tvaval) {
					if ($tvakey != 0) {    // On affiche pas taux 0
						$this->atleastoneratenotnull++;

						$index++;
						$pdf->SetXY($col1x, $tab2_top + $tab2_hl * $index);

						$tvacompl = '';
						if (preg_match('/\*/', $tvakey)) {
							$tvakey = str_replace('*', '', $tvakey);
							$tvacompl = " (".$outputlangs->transnoentities("NonPercuRecuperable").")";
						}
						$totalvat = $outputlangs->transcountrynoentities("TotalVAT", $mysoc->country_code).(is_object($outputlangsbis) ? ' / '.$outputlangsbis->transcountrynoentities("TotalVAT", $mysoc->country_code) : '');
						$totalvat .= ' ';
						if (getDolGlobalString('PDF_VAT_LABEL_IS_CODE_OR_RATE') == 'rateonly') {
							$totalvat .= vatrate($tvaval['vatrate'], 1).$tvacompl;
						} elseif (getDolGlobalString('PDF_VAT_LABEL_IS_CODE_OR_RATE') == 'codeonly') {
							$totalvat .= $tvaval['vatcode'].$tvacompl;
						} elseif (getDolGlobalString('PDF_VAT_LABEL_IS_CODE_OR_RATE') == 'nocodenorate') {
							$totalvat .= $tvacompl;
						} else {
							$totalvat .= vatrate($tvaval['vatrate'], 1).($tvaval['vatcode'] ? ' ('.$tvaval['vatcode'].')' : '').$tvacompl;
						}
						$pdf->MultiCell($col2x - $col1x, $tab2_hl, $totalvat, 0, 'L', 1);

						$pdf->SetXY($col2x, $tab2_top + $tab2_hl * $index);
						$pdf->MultiCell($largcol2, $tab2_hl, price(price2num($tvaval['amount'], 'MT'), 0, $outputlangs), 0, 'R', 1);
					}
				}

				//Local tax 1 after VAT
				foreach ($this->localtax1 as $localtax_type => $localtax_rate) {
					if (in_array((string) $localtax_type, array('2', '4', '6'))) {
						continue;
					}

					foreach ($localtax_rate as $tvakey => $tvaval) {
						if ($tvakey != 0) {    // On affiche pas taux 0
							//$this->atleastoneratenotnull++;

							$index++;
							$pdf->SetXY($col1x, $tab2_top + $tab2_hl * $index);

							$tvacompl = '';
							if (preg_match('/\*/', (string) $tvakey)) {
								$tvakey = str_replace('*', '', (string) $tvakey);
								$tvacompl = " (".$outputlangs->transnoentities("NonPercuRecuperable").")";
							}
							$totalvat = $outputlangs->transcountrynoentities("TotalLT1", $mysoc->country_code).' ';

							if (getDolGlobalString('PDF_LOCALTAX1_LABEL_IS_CODE_OR_RATE') == 'nocodenorate') {
								$totalvat .= $tvacompl;
							} else {
<<<<<<< HEAD
								$totalvat .= vatrate(abs($tvakey), 1).$tvacompl;
=======
								$totalvat .= vatrate((string) abs((float) $tvakey), 1).$tvacompl;
>>>>>>> cc80841a
							}

							$pdf->MultiCell($col2x - $col1x, $tab2_hl, $totalvat, 0, 'L', 1);

							$total_localtax = ((isModEnabled("multicurrency") && isset($object->multicurrency_tx) && $object->multicurrency_tx != 1) ? price2num($tvaval * $object->multicurrency_tx, 'MT') : $tvaval);

							$pdf->SetXY($col2x, $tab2_top + $tab2_hl * $index);
							$pdf->MultiCell($largcol2, $tab2_hl, price($total_localtax, 0, $outputlangs), 0, 'R', 1);
						}
					}
				}

				//Local tax 2 after VAT
				foreach ($this->localtax2 as $localtax_type => $localtax_rate) {
					if (in_array((string) $localtax_type, array('2', '4', '6'))) {
						continue;
					}

					foreach ($localtax_rate as $tvakey => $tvaval) {
						//$this->atleastoneratenotnull++;

						$index++;
						$pdf->SetXY($col1x, $tab2_top + $tab2_hl * $index);

						$tvacompl = '';
						if (preg_match('/\*/', (string) $tvakey)) {
							$tvakey = str_replace('*', '', (string) $tvakey);
							$tvacompl = " (".$outputlangs->transnoentities("NonPercuRecuperable").")";
						}
						$totalvat = $outputlangs->transcountrynoentities("TotalLT2", $mysoc->country_code).' ';

						if (getDolGlobalString('PDF_LOCALTAX2_LABEL_IS_CODE_OR_RATE') == 'nocodenorate') {
							$totalvat .= $tvacompl;
						} else {
<<<<<<< HEAD
							$totalvat .= vatrate(abs($tvakey), 1).$tvacompl;
=======
							$totalvat .= vatrate((string) abs((float) $tvakey), 1).$tvacompl;
>>>>>>> cc80841a
						}

						$pdf->MultiCell($col2x - $col1x, $tab2_hl, $totalvat, 0, 'L', 1);

						$total_localtax = ((isModEnabled("multicurrency") && isset($object->multicurrency_tx) && $object->multicurrency_tx != 1) ? price2num($tvaval * $object->multicurrency_tx, 'MT') : $tvaval);

						$pdf->SetXY($col2x, $tab2_top + $tab2_hl * $index);
						$pdf->MultiCell($largcol2, $tab2_hl, price($total_localtax, 0, $outputlangs), 0, 'R', 1);
					}
				}

				// Revenue stamp
				if (price2num($object->revenuestamp, 'MT') != 0) {
					$index++;
					$pdf->SetXY($col1x, $tab2_top + $tab2_hl * $index);
					$pdf->MultiCell($col2x - $col1x, $tab2_hl, $outputlangs->transnoentities("RevenueStamp"), $useborder, 'L', 1);

					$pdf->SetXY($col2x, $tab2_top + $tab2_hl * $index);
					$pdf->MultiCell($largcol2, $tab2_hl, price($sign * $object->revenuestamp), $useborder, 'R', 1);
				}

				// Total TTC
				$index++;
				$pdf->SetXY($col1x, $tab2_top + $tab2_hl * $index);
				$pdf->SetTextColor(0, 0, 60);
				$pdf->SetFillColor(224, 224, 224);
				$pdf->MultiCell($col2x - $col1x, $tab2_hl, $outputlangs->transnoentities("TotalTTC"), $useborder, 'L', 1);

				$pdf->SetXY($col2x, $tab2_top + $tab2_hl * $index);
				$pdf->MultiCell($largcol2, $tab2_hl, price($sign * $total_ttc, 0, $outputlangs), $useborder, 'R', 1);

				// Retained warranty
				if ($object->displayRetainedWarranty()) {
					$pdf->SetTextColor(40, 40, 40);
					$pdf->SetFillColor(255, 255, 255);

					$retainedWarranty = $object->getRetainedWarrantyAmount();
					$billedWithRetainedWarranty = $object->total_ttc - $retainedWarranty;

					// Billed - retained warranty
					$index++;
					$pdf->SetXY($col1x, $tab2_top + $tab2_hl * $index);
					$pdf->MultiCell($col2x - $col1x, $tab2_hl, $outputlangs->transnoentities("ToPayOn", dol_print_date($object->date_lim_reglement, 'day')), $useborder, 'L', 1);

					$pdf->SetXY($col2x, $tab2_top + $tab2_hl * $index);
					$pdf->MultiCell($largcol2, $tab2_hl, price($billedWithRetainedWarranty), $useborder, 'R', 1);

					// retained warranty
					$index++;
					$pdf->SetXY($col1x, $tab2_top + $tab2_hl * $index);

					$retainedWarrantyToPayOn = $outputlangs->transnoentities("RetainedWarranty").' ('.$object->retained_warranty.'%)';
					$retainedWarrantyToPayOn .= !empty($object->retained_warranty_date_limit) ? ' '.$outputlangs->transnoentities("toPayOn", dol_print_date($object->retained_warranty_date_limit, 'day')) : '';

					$pdf->MultiCell($col2x - $col1x, $tab2_hl, $retainedWarrantyToPayOn, $useborder, 'L', 1);
					$pdf->SetXY($col2x, $tab2_top + $tab2_hl * $index);
					$pdf->MultiCell($largcol2, $tab2_hl, price($retainedWarranty), $useborder, 'R', 1);
				}
			}
		}

		$pdf->SetTextColor(0, 0, 0);
		$creditnoteamount = $object->getSumCreditNotesUsed((isModEnabled("multicurrency") && $object->multicurrency_tx != 1) ? 1 : 0); // Warning, this also include excess received
		$depositsamount = $object->getSumDepositsUsed((isModEnabled("multicurrency") && $object->multicurrency_tx != 1) ? 1 : 0);
		//print "x".$creditnoteamount."-".$depositsamount;exit;
		$resteapayer = price2num($total_ttc - $deja_regle - $creditnoteamount - $depositsamount, 'MT');
		if (!empty($object->paye)) {
			$resteapayer = 0;
		}

		if (($deja_regle > 0 || $creditnoteamount > 0 || $depositsamount > 0) && !getDolGlobalString('INVOICE_NO_PAYMENT_DETAILS')) {
			// Already paid + Deposits
			$index++;
			$pdf->SetXY($col1x, $tab2_top + $tab2_hl * $index);
			$pdf->MultiCell($col2x - $col1x, $tab2_hl, $outputlangs->transnoentities("Paid"), 0, 'L', 0);
			$pdf->SetXY($col2x, $tab2_top + $tab2_hl * $index);
			$pdf->MultiCell($largcol2, $tab2_hl, price($deja_regle + $depositsamount, 0, $outputlangs), 0, 'R', 0);

			// Credit note
			if ($creditnoteamount) {
				$labeltouse = ($outputlangs->transnoentities("CreditNotesOrExcessReceived") != "CreditNotesOrExcessReceived") ? $outputlangs->transnoentities("CreditNotesOrExcessReceived") : $outputlangs->transnoentities("CreditNotes");
				$index++;
				$pdf->SetXY($col1x, $tab2_top + $tab2_hl * $index);
				$pdf->MultiCell($col2x - $col1x, $tab2_hl, $labeltouse, 0, 'L', 0);
				$pdf->SetXY($col2x, $tab2_top + $tab2_hl * $index);
				$pdf->MultiCell($largcol2, $tab2_hl, price($creditnoteamount, 0, $outputlangs), 0, 'R', 0);
			}

			// Escompte
			if ($object->close_code == Facture::CLOSECODE_DISCOUNTVAT) {
				$index++;
				$pdf->SetFillColor(255, 255, 255);

				$pdf->SetXY($col1x, $tab2_top + $tab2_hl * $index);
				$pdf->MultiCell($col2x - $col1x, $tab2_hl, $outputlangs->transnoentities("EscompteOfferedShort"), $useborder, 'L', 1);
				$pdf->SetXY($col2x, $tab2_top + $tab2_hl * $index);
				$pdf->MultiCell($largcol2, $tab2_hl, price($object->total_ttc - $deja_regle - $creditnoteamount - $depositsamount, 0, $outputlangs), $useborder, 'R', 1);

				$resteapayer = 0;
			}

			$index++;
			$pdf->SetTextColor(0, 0, 60);
			$pdf->SetFillColor(224, 224, 224);
			$pdf->SetXY($col1x, $tab2_top + $tab2_hl * $index);
			$pdf->MultiCell($col2x - $col1x, $tab2_hl, $outputlangs->transnoentities("RemainderToPay"), $useborder, 'L', 1);
			$pdf->SetXY($col2x, $tab2_top + $tab2_hl * $index);
			$pdf->MultiCell($largcol2, $tab2_hl, price($resteapayer, 0, $outputlangs), $useborder, 'R', 1);

			$pdf->SetFont('', '', $default_font_size - 1);
			$pdf->SetTextColor(0, 0, 0);
		}

		$index++;

		if (getDolGlobalString("BILL_TEXT_TOTAL_FOOTER")) {
			$index++;
			$index++;
			$pdf->SetXY($col1x, $tab2_top + $tab2_hl * $index);
			$pdf->MultiCell($col2x - $col1x, $tab2_hl, $conf->global->BILL_TEXT_TOTAL_FOOTER, 0, 'L', 0);
		}

		return ($tab2_top + ($tab2_hl * $index));
	}

	// phpcs:disable PEAR.NamingConventions.ValidFunctionName.PublicUnderscore
	/**
	 *   Show table for lines
	 *
	 *   @param		TCPDF		$pdf     		Object PDF
	 *   @param		float|int	$tab_top		Top position of table
	 *   @param		float|int	$tab_height		Height of table (rectangle)
	 *   @param		int			$nexY			Y (not used)
	 *   @param		Translate	$outputlangs	Langs object
	 *   @param		int			$hidetop		1=Hide top bar of array and title, 0=Hide nothing, -1=Hide only title
	 *   @param		int			$hidebottom		Hide bottom bar of array
	 *   @param		string		$currency		Currency code
	 *   @return	void
	 */
	protected function _tableau(&$pdf, $tab_top, $tab_height, $nexY, $outputlangs, $hidetop = 0, $hidebottom = 0, $currency = '')
	{
		global $conf;

		// Force to disable hidetop and hidebottom
		$hidebottom = 0;
		if ($hidetop) {
			$hidetop = -1;
		}

		$currency = !empty($currency) ? $currency : $conf->currency;
		$default_font_size = pdf_getPDFFontSize($outputlangs);

		// Amount in (at tab_top - 1)
		$pdf->SetTextColor(0, 0, 0);
		$pdf->SetFont('', '', $default_font_size - 2);

		if (empty($hidetop)) {
			// Show category of operations
			if (getDolGlobalInt('INVOICE_CATEGORY_OF_OPERATION') == 1 && $this->categoryOfOperation >= 0) {
				$categoryOfOperations = $outputlangs->transnoentities("MentionCategoryOfOperations") . ' : ' . $outputlangs->transnoentities("MentionCategoryOfOperations" . $this->categoryOfOperation);
				$pdf->SetXY($this->marge_gauche, $tab_top - 4);
				$pdf->MultiCell(($pdf->GetStringWidth($categoryOfOperations)) + 4, 2, $categoryOfOperations);
			}

			$titre = $outputlangs->transnoentities("AmountInCurrency", $outputlangs->transnoentitiesnoconv("Currency".$currency));
			$pdf->SetXY($this->page_largeur - $this->marge_droite - ($pdf->GetStringWidth($titre) + 3), $tab_top - 4);
			$pdf->MultiCell(($pdf->GetStringWidth($titre) + 3), 2, $titre);

			//$conf->global->MAIN_PDF_TITLE_BACKGROUND_COLOR='230,230,230';
			if (getDolGlobalString('MAIN_PDF_TITLE_BACKGROUND_COLOR')) {
				$pdf->Rect($this->marge_gauche, $tab_top, $this->page_largeur - $this->marge_droite - $this->marge_gauche, 5, 'F', null, explode(',', getDolGlobalString('MAIN_PDF_TITLE_BACKGROUND_COLOR')));
			}
		}

		$pdf->SetDrawColor(128, 128, 128);
		$pdf->SetFont('', '', $default_font_size - 1);

		// Output Rect
		$this->printRect($pdf, $this->marge_gauche, $tab_top, $this->page_largeur - $this->marge_gauche - $this->marge_droite, $tab_height, $hidetop, $hidebottom); // Rect takes a length in 3rd parameter and 4th parameter

		if (empty($hidetop)) {
			$pdf->line($this->marge_gauche, $tab_top + 5, $this->page_largeur - $this->marge_droite, $tab_top + 5); // line takes a position y in 2nd parameter and 4th parameter

			$pdf->SetXY($this->posxdesc - 1, $tab_top + 1);
			$pdf->MultiCell(108, 2, $outputlangs->transnoentities("Designation"), '', 'L');
		}

		if (getDolGlobalString('MAIN_GENERATE_INVOICES_WITH_PICTURE')) {
			$pdf->line($this->posxpicture - 1, $tab_top, $this->posxpicture - 1, $tab_top + $tab_height);
			if (empty($hidetop)) {
				//$pdf->SetXY($this->posxpicture-1, $tab_top+1);
				//$pdf->MultiCell($this->posxtva-$this->posxpicture-1,2, $outputlangs->transnoentities("Photo"),'','C');
			}
		}

		if (!getDolGlobalString('MAIN_GENERATE_DOCUMENTS_WITHOUT_VAT') && !getDolGlobalString('MAIN_GENERATE_DOCUMENTS_WITHOUT_VAT_COLUMN')) {
			$pdf->line($this->posxtva - 1, $tab_top, $this->posxtva - 1, $tab_top + $tab_height);
			if (empty($hidetop)) {
				$pdf->SetXY($this->posxtva - 3, $tab_top + 1);
				$pdf->MultiCell($this->posxup - $this->posxtva + 3, 2, $outputlangs->transnoentities("VAT"), '', 'C');
			}
		}

		$pdf->line($this->posxup - 1, $tab_top, $this->posxup - 1, $tab_top + $tab_height);
		if (empty($hidetop)) {
			$pdf->SetXY($this->posxup - 1, $tab_top + 1);
			$pdf->MultiCell($this->posxqty - $this->posxup - 1, 2, $outputlangs->transnoentities("PriceUHT"), '', 'C');
		}

		$pdf->line($this->posxqty - 1, $tab_top, $this->posxqty - 1, $tab_top + $tab_height);
		if (empty($hidetop)) {
			$pdf->SetXY($this->posxqty - 1, $tab_top + 1);
			$pdf->MultiCell($this->posxunit - $this->posxqty - 1, 2, $outputlangs->transnoentities("Qty"), '', 'C');
		}

		if (getDolGlobalInt('PRODUCT_USE_UNITS')) {
			$pdf->line($this->posxunit - 1, $tab_top, $this->posxunit - 1, $tab_top + $tab_height);
			if (empty($hidetop)) {
				$pdf->SetXY($this->posxunit - 1, $tab_top + 1);
				$pdf->MultiCell($this->posxdiscount - $this->posxunit - 1, 2, $outputlangs->transnoentities("Unit"), '', 'C');
			}
		}

		if ($this->atleastonediscount) {
			$pdf->line($this->posxdiscount - 1, $tab_top, $this->posxdiscount - 1, $tab_top + $tab_height);
			if (empty($hidetop)) {
				$pdf->SetXY($this->posxdiscount - 1, $tab_top + 1);
				$pdf->MultiCell($this->posxprogress - $this->posxdiscount + 1, 2, $outputlangs->transnoentities("ReductionShort"), '', 'C');
			}
		}

		if ($this->situationinvoice) {
			$pdf->line($this->posxprogress - 1, $tab_top, $this->posxprogress - 1, $tab_top + $tab_height);
			if (empty($hidetop)) {
				$pdf->SetXY($this->posxprogress, $tab_top + 1);
				$pdf->MultiCell($this->postotalht - $this->posxprogress, 2, $outputlangs->transnoentities("ProgressShort"), '', 'C');
			}
		}

		$pdf->line($this->postotalht, $tab_top, $this->postotalht, $tab_top + $tab_height);
		if (empty($hidetop)) {
			$pdf->SetXY($this->postotalht - 1, $tab_top + 1);
			$pdf->MultiCell(30, 2, $outputlangs->transnoentities("TotalHTShort"), '', 'C');
		}
	}

	// phpcs:disable PEAR.NamingConventions.ValidFunctionName.PublicUnderscore
	/**
	 *  Show top header of page.
	 *
	 *  @param	TCPDF		$pdf     		Object PDF
	 *  @param  Facture		$object     	Object to show
	 *  @param  int	    	$showaddress    0=no, 1=yes
	 *  @param  Translate	$outputlangs	Object lang for output
	 *  @param  Translate	$outputlangsbis	Object lang for output bis
	 *  @return	float|int                   Return topshift value
	 */
	protected function _pagehead(&$pdf, $object, $showaddress, $outputlangs, $outputlangsbis = null)
	{
		// phpcs:enable
		global $conf, $langs;

		$ltrdirection = 'L';
		if ($outputlangs->trans("DIRECTION") == 'rtl') {
			$ltrdirection = 'R';
		}

		// Load traductions files required by page
		$outputlangs->loadLangs(array("main", "bills", "propal", "companies"));

		$default_font_size = pdf_getPDFFontSize($outputlangs);

		pdf_pagehead($pdf, $outputlangs, $this->page_hauteur);

		$pdf->SetTextColor(0, 0, 60);
		$pdf->SetFont('', 'B', $default_font_size + 3);

		$w = 110;

		$posy = $this->marge_haute;
		$posx = $this->page_largeur - $this->marge_droite - $w;

		$pdf->SetXY($this->marge_gauche, $posy);

		// Logo
		if (!getDolGlobalInt('PDF_DISABLE_MYCOMPANY_LOGO')) {
			if ($this->emetteur->logo) {
				$logodir = $conf->mycompany->dir_output;
				if (!empty($conf->mycompany->multidir_output[$object->entity])) {
					$logodir = $conf->mycompany->multidir_output[$object->entity];
				}
				if (!getDolGlobalInt('MAIN_PDF_USE_LARGE_LOGO')) {
					$logo = $logodir.'/logos/thumbs/'.$this->emetteur->logo_small;
				} else {
					$logo = $logodir.'/logos/'.$this->emetteur->logo;
				}
				if (is_readable($logo)) {
					$height = pdf_getHeightForLogo($logo);
					$pdf->Image($logo, $this->marge_gauche, $posy, 0, $height); // width=0 (auto)
				} else {
					$pdf->SetTextColor(200, 0, 0);
					$pdf->SetFont('', 'B', $default_font_size - 2);
					$pdf->MultiCell($w, 3, $outputlangs->transnoentities("ErrorLogoFileNotFound", $logo), 0, 'L');
					$pdf->MultiCell($w, 3, $outputlangs->transnoentities("ErrorGoToGlobalSetup"), 0, 'L');
				}
			} else {
				$text = $this->emetteur->name;
				$pdf->MultiCell($w, 4, $outputlangs->convToOutputCharset($text), 0, $ltrdirection);
			}
		}

		$pdf->SetFont('', 'B', $default_font_size + 3);
		$pdf->SetXY($posx, $posy);
		$pdf->SetTextColor(0, 0, 60);
		$title = $outputlangs->transnoentities("PdfInvoiceTitle");
		if ($object->type == 1) {
			$title = $outputlangs->transnoentities("InvoiceReplacement");
		}
		if ($object->type == 2) {
			$title = $outputlangs->transnoentities("InvoiceAvoir");
		}
		if ($object->type == 3) {
			$title = $outputlangs->transnoentities("InvoiceDeposit");
		}
		if ($object->type == 4) {
			$title = $outputlangs->transnoentities("InvoiceProForma");
		}
		if ($this->situationinvoice) {
			$langs->loadLangs(array("other"));
			$title = $outputlangs->transnoentities("PDFInvoiceSituation") . " " . $outputlangs->transnoentities("NumberingShort") . $object->situation_counter . " -";
		}
		if (getDolGlobalString('PDF_USE_ALSO_LANGUAGE_CODE') && is_object($outputlangsbis)) {
			$title .= ' - ';
			if ($object->type == 0) {
				if ($this->situationinvoice) {
					$title .= $outputlangsbis->transnoentities("PDFInvoiceSituation");
				}
				$title .= $outputlangsbis->transnoentities("PdfInvoiceTitle");
			} elseif ($object->type == 1) {
				$title .= $outputlangsbis->transnoentities("InvoiceReplacement");
			} elseif ($object->type == 2) {
				$title .= $outputlangsbis->transnoentities("InvoiceAvoir");
			} elseif ($object->type == 3) {
				$title .= $outputlangsbis->transnoentities("InvoiceDeposit");
			} elseif ($object->type == 4) {
				$title .= $outputlangsbis->transnoentities("InvoiceProForma");
			}
		}
		$title .= ' '.$outputlangs->convToOutputCharset($object->ref);
<<<<<<< HEAD
		if ($object->statut == $object::STATUS_DRAFT) {
=======
		if ($object->status == $object::STATUS_DRAFT) {
>>>>>>> cc80841a
			$pdf->SetTextColor(128, 0, 0);
			$title .= ' - '.$outputlangs->transnoentities("NotValidated");
		}

		$pdf->MultiCell($w, 3, $title, '', 'R');

		$pdf->SetFont('', 'B', $default_font_size);

		/*
		$posy += 5;
		$pdf->SetXY($posx, $posy);
		$pdf->SetTextColor(0, 0, 60);
		$textref = $outputlangs->transnoentities("Ref")." : ".$outputlangs->convToOutputCharset($object->ref);
		if ($object->status == $object::STATUS_DRAFT) {
			$pdf->SetTextColor(128, 0, 0);
			$textref .= ' - '.$outputlangs->transnoentities("NotValidated");
		}
		$pdf->MultiCell($w, 4, $textref, '', 'R');*/

		$posy += 3;
		$pdf->SetFont('', '', $default_font_size - 2);

		if ($object->ref_customer) {
			$posy += 4;
			$pdf->SetXY($posx, $posy);
			$pdf->SetTextColor(0, 0, 60);
			$pdf->MultiCell($w, 3, $outputlangs->transnoentities("RefCustomer")." : ".$outputlangs->convToOutputCharset($object->ref_customer), '', 'R');
		}

		if (getDolGlobalString('PDF_SHOW_PROJECT_TITLE')) {
			$object->fetch_projet();
			if (!empty($object->project->ref)) {
				$posy += 3;
				$pdf->SetXY($posx, $posy);
				$pdf->SetTextColor(0, 0, 60);
				$pdf->MultiCell($w, 3, $outputlangs->transnoentities("Project")." : ".(empty($object->project->title) ? '' : $object->project->title), '', 'R');
			}
		}

		if (getDolGlobalString('PDF_SHOW_PROJECT')) {
			$object->fetch_projet();
			if (!empty($object->project->ref)) {
				$outputlangs->load("projects");
				$posy += 3;
				$pdf->SetXY($posx, $posy);
				$pdf->SetTextColor(0, 0, 60);
				$pdf->MultiCell($w, 3, $outputlangs->transnoentities("RefProject")." : ".(empty($object->project->ref) ? '' : $object->project->ref), '', 'R');
			}
		}

		$objectidnext = $object->getIdReplacingInvoice('validated');
		if ($object->type == 0 && $objectidnext) {
			$objectreplacing = new Facture($this->db);
			$objectreplacing->fetch($objectidnext);

			$posy += 3;
			$pdf->SetXY($posx, $posy);
			$pdf->SetTextColor(0, 0, 60);
			$pdf->MultiCell($w, 3, $outputlangs->transnoentities("ReplacementByInvoice").' : '.$outputlangs->convToOutputCharset($objectreplacing->ref), '', 'R');
		}
		if ($object->type == 1) {
			$objectreplaced = new Facture($this->db);
			$objectreplaced->fetch($object->fk_facture_source);

			$posy += 4;
			$pdf->SetXY($posx, $posy);
			$pdf->SetTextColor(0, 0, 60);
			$pdf->MultiCell($w, 3, $outputlangs->transnoentities("ReplacementInvoice").' : '.$outputlangs->convToOutputCharset($objectreplaced->ref), '', 'R');
		}
		if ($object->type == 2 && !empty($object->fk_facture_source)) {
			$objectreplaced = new Facture($this->db);
			$objectreplaced->fetch($object->fk_facture_source);

			$posy += 3;
			$pdf->SetXY($posx, $posy);
			$pdf->SetTextColor(0, 0, 60);
			$pdf->MultiCell($w, 3, $outputlangs->transnoentities("CorrectionInvoice").' : '.$outputlangs->convToOutputCharset($objectreplaced->ref), '', 'R');
		}

		$posy += 4;
		$pdf->SetXY($posx, $posy);
		$pdf->SetTextColor(0, 0, 60);
		$title = $outputlangs->transnoentities("DateInvoice");
		if (getDolGlobalString('PDF_USE_ALSO_LANGUAGE_CODE') && is_object($outputlangsbis)) {
			$title .= ' - '.$outputlangsbis->transnoentities("DateInvoice");
		}
		$pdf->MultiCell($w, 3, $title." : ".dol_print_date($object->date, "day", false, $outputlangs, true), '', 'R');

		if (getDolGlobalString('INVOICE_POINTOFTAX_DATE')) {
			$posy += 4;
			$pdf->SetXY($posx, $posy);
			$pdf->SetTextColor(0, 0, 60);
			$pdf->MultiCell($w, 3, $outputlangs->transnoentities("DatePointOfTax")." : ".dol_print_date($object->date_pointoftax, "day", false, $outputlangs), '', 'R');
		}

		if ($object->type != 2) {
			$posy += 3;
			$pdf->SetXY($posx, $posy);
			$pdf->SetTextColor(0, 0, 60);
			$title = $outputlangs->transnoentities("DateDue");
			if (getDolGlobalString('PDF_USE_ALSO_LANGUAGE_CODE') && is_object($outputlangsbis)) {
				$title .= ' - '.$outputlangsbis->transnoentities("DateDue");
			}
			$pdf->MultiCell($w, 3, $title." : ".dol_print_date($object->date_lim_reglement, "day", false, $outputlangs, true), '', 'R');
		}

		if (!getDolGlobalString('MAIN_PDF_HIDE_CUSTOMER_CODE') && $object->thirdparty->code_client) {
			$posy += 3;
			$pdf->SetXY($posx, $posy);
			$pdf->SetTextColor(0, 0, 60);
			$pdf->MultiCell($w, 3, $outputlangs->transnoentities("CustomerCode")." : ".$outputlangs->transnoentities($object->thirdparty->code_client), '', 'R');
		}

		// Get contact
		if (getDolGlobalString('DOC_SHOW_FIRST_SALES_REP')) {
			$arrayidcontact = $object->getIdContact('internal', 'SALESREPFOLL');
			if (count($arrayidcontact) > 0) {
				$usertmp = new User($this->db);
				$usertmp->fetch($arrayidcontact[0]);
				$posy += 4;
				$pdf->SetXY($posx, $posy);
				$pdf->SetTextColor(0, 0, 60);
				$pdf->MultiCell($w, 3, $outputlangs->transnoentities("SalesRepresentative")." : ".$usertmp->getFullName($langs), '', 'R');
			}
		}

		$posy += 1;

		$top_shift = 0;
		// Show list of linked objects
		$current_y = $pdf->getY();
		$posy = pdf_writeLinkedObjects($pdf, $object, $outputlangs, $posx, $posy, $w, 3, 'R', $default_font_size);
		if ($current_y < $pdf->getY()) {
			$top_shift = $pdf->getY() - $current_y;
		}

		if ($showaddress) {
			// Sender properties
			$carac_emetteur = '';
			// Add internal contact of object if defined
			$arrayidcontact = $object->getIdContact('internal', 'BILLING');
			if (count($arrayidcontact) > 0) {
				$object->fetch_user($arrayidcontact[0]);
				$labelbeforecontactname = ($outputlangs->transnoentities("FromContactName") != 'FromContactName' ? $outputlangs->transnoentities("FromContactName") : $outputlangs->transnoentities("Name"));
				$carac_emetteur .= ($carac_emetteur ? "\n" : '').$labelbeforecontactname." ".$outputlangs->convToOutputCharset($object->user->getFullName($outputlangs));
				$carac_emetteur .= "\n";
			}

			$carac_emetteur .= pdf_build_address($outputlangs, $this->emetteur, $object->thirdparty, '', 0, 'source', $object);

			// Show sender
			$posy = getDolGlobalString('MAIN_PDF_USE_ISO_LOCATION') ? 40 : 42;
			$posy += $top_shift;
			$posx = $this->marge_gauche;
			if (getDolGlobalString('MAIN_INVERT_SENDER_RECIPIENT')) {
				$posx = $this->page_largeur - $this->marge_droite - 80;
			}

			$hautcadre = getDolGlobalString('MAIN_PDF_USE_ISO_LOCATION') ? 38 : 40;
			$widthrecbox = getDolGlobalString('MAIN_PDF_USE_ISO_LOCATION') ? 92 : 82;


			// Show sender frame
			if (!getDolGlobalString('MAIN_PDF_NO_SENDER_FRAME')) {
				$pdf->SetTextColor(0, 0, 0);
				$pdf->SetFont('', '', $default_font_size - 2);
				$pdf->SetXY($posx, $posy - 5);
				$pdf->MultiCell($widthrecbox, 5, $outputlangs->transnoentities("BillFrom"), 0, $ltrdirection);
				$pdf->SetXY($posx, $posy);
				$pdf->SetFillColor(230, 230, 230);
				$pdf->MultiCell($widthrecbox, $hautcadre, "", 0, 'R', 1);
				$pdf->SetTextColor(0, 0, 60);
			}

			// Show sender name
			if (!getDolGlobalString('MAIN_PDF_HIDE_SENDER_NAME')) {
				$pdf->SetXY($posx + 2, $posy + 3);
				$pdf->SetFont('', 'B', $default_font_size);
				$pdf->MultiCell($widthrecbox - 2, 4, $outputlangs->convToOutputCharset($this->emetteur->name), 0, $ltrdirection);
				$posy = $pdf->getY();
			}

			// Show sender information
			$pdf->SetXY($posx + 2, $posy);
			$pdf->SetFont('', '', $default_font_size - 1);
			$pdf->MultiCell($widthrecbox - 2, 4, $carac_emetteur, 0, $ltrdirection);


			// If BILLING contact defined on invoice, we use it
			$usecontact = false;
			$arrayidcontact = $object->getIdContact('external', 'BILLING');
			if (count($arrayidcontact) > 0) {
				$usecontact = true;
				$result = $object->fetch_contact($arrayidcontact[0]);
			}

			// Recipient name
			if ($usecontact && ($object->contact->socid != $object->thirdparty->id && (!isset($conf->global->MAIN_USE_COMPANY_NAME_OF_CONTACT) || getDolGlobalString('MAIN_USE_COMPANY_NAME_OF_CONTACT')))) {
				$thirdparty = $object->contact;
			} else {
				$thirdparty = $object->thirdparty;
			}

			$carac_client_name = pdfBuildThirdpartyName($thirdparty, $outputlangs);

			$mode =  'target';
			$carac_client = pdf_build_address($outputlangs, $this->emetteur, $object->thirdparty, ($usecontact ? $object->contact : ''), ($usecontact ? 1 : 0), $mode, $object);

			// Show recipient
			$widthrecbox = getDolGlobalString('MAIN_PDF_USE_ISO_LOCATION') ? 92 : 100;
			if ($this->page_largeur < 210) {
				$widthrecbox = 84; // To work with US executive format
			}
			$posy = getDolGlobalString('MAIN_PDF_USE_ISO_LOCATION') ? 40 : 42;
			$posy += $top_shift;
			$posx = $this->page_largeur - $this->marge_droite - $widthrecbox;
			if (getDolGlobalString('MAIN_INVERT_SENDER_RECIPIENT')) {
				$posx = $this->marge_gauche;
			}

			// Show recipient frame
			if (!getDolGlobalString('MAIN_PDF_NO_RECIPENT_FRAME')) {
				$pdf->SetTextColor(0, 0, 0);
				$pdf->SetFont('', '', $default_font_size - 2);
				$pdf->SetXY($posx + 2, $posy - 5);
				$pdf->MultiCell($widthrecbox - 2, 5, $outputlangs->transnoentities("BillTo"), 0, $ltrdirection);
				$pdf->Rect($posx, $posy, $widthrecbox, $hautcadre);
			}

			// Show recipient name
			$pdf->SetXY($posx + 2, $posy + 3);
			$pdf->SetFont('', 'B', $default_font_size);
			// @phan-suppress-next-line PhanPluginSuspiciousParamOrder
			$pdf->MultiCell($widthrecbox - 2, 2, $carac_client_name, 0, $ltrdirection);

			$posy = $pdf->getY();

			// Show recipient information
			$pdf->SetFont('', '', $default_font_size - 1);
			$pdf->SetXY($posx + 2, $posy);
			// @phan-suppress-next-line PhanPluginSuspiciousParamOrder
			$pdf->MultiCell($widthrecbox - 2, 4, $carac_client, 0, $ltrdirection);

			// Show shipping address
			if (getDolGlobalInt('INVOICE_SHOW_SHIPPING_ADDRESS')) {
				$idaddressshipping = $object->getIdContact('external', 'SHIPPING');

				if (!empty($idaddressshipping)) {
					$contactshipping = $object->fetch_Contact($idaddressshipping[0]);
					$companystatic = new Societe($this->db);
					$companystatic->fetch($object->contact->fk_soc);
					$carac_client_name_shipping = pdfBuildThirdpartyName($object->contact, $outputlangs);
<<<<<<< HEAD
					$carac_client_shipping = pdf_build_address($outputlangs, $this->emetteur, $companystatic, $object->contact, $usecontact, 'target', $object);
=======
					$carac_client_shipping = pdf_build_address($outputlangs, $this->emetteur, $companystatic, $object->contact, ($usecontact ? 1 : 0), 'target', $object);
>>>>>>> cc80841a
				} else {
					$carac_client_name_shipping = pdfBuildThirdpartyName($object->thirdparty, $outputlangs);
					$carac_client_shipping = pdf_build_address($outputlangs, $this->emetteur, $object->thirdparty, '', 0, 'target', $object);
				}
				if (!empty($carac_client_shipping)) {
					$posy += $hautcadre;

					$hautcadre -= 10;	// Height for the shipping address does not need to be as high as main box

					// Show shipping frame
					$pdf->SetXY($posx + 2, $posy - 5);
					$pdf->SetFont('', '', $default_font_size - 2);
					$pdf->MultiCell($widthrecbox, '', $outputlangs->transnoentities('ShippingTo'), 0, 'L', 0);
					$pdf->Rect($posx, $posy, $widthrecbox, $hautcadre);

					// Show shipping name
					$pdf->SetXY($posx + 2, $posy + 3);
					$pdf->SetFont('', 'B', $default_font_size);
					$pdf->MultiCell($widthrecbox - 2, 2, $carac_client_name_shipping, '', 'L');

					$posy = $pdf->getY();

					// Show shipping information
					$pdf->SetXY($posx + 2, $posy);
					$pdf->SetFont('', '', $default_font_size - 1);
					$pdf->MultiCell($widthrecbox - 2, 2, $carac_client_shipping, '', 'L');

					$top_shift += $hautcadre + 10;
				}
			}
		}

		$pdf->SetTextColor(0, 0, 0);

		return $top_shift;
	}

	// phpcs:disable PEAR.NamingConventions.ValidFunctionName.PublicUnderscore
	/**
	 *   	Show footer of page. Need this->emetteur object
	 *
	 *   	@param	TCPDF		$pdf     			PDF
	 * 		@param	Facture		$object				Object to show
	 *      @param	Translate	$outputlangs		Object lang for output
	 *      @param	int			$hidefreetext		1=Hide free text
	 *      @param	int			$heightforqrinvoice	Height for QR invoices
	 *      @return	int								Return height of bottom margin including footer text
	 */
	protected function _pagefoot(&$pdf, $object, $outputlangs, $hidefreetext = 0, $heightforqrinvoice = 0)
	{
		$showdetails = getDolGlobalInt('MAIN_GENERATE_DOCUMENTS_SHOW_FOOT_DETAILS', 0);

		return pdf_pagefoot($pdf, $outputlangs, 'INVOICE_FREE_TEXT', $this->emetteur, $heightforqrinvoice + $this->marge_basse, $this->marge_gauche, $this->page_hauteur, $object, $showdetails, $hidefreetext, $this->page_largeur, $this->watermark);
	}
}<|MERGE_RESOLUTION|>--- conflicted
+++ resolved
@@ -11,11 +11,7 @@
  * Copyright (C) 2018-2024  Frédéric France     <frederic.france@free.fr>
  * Copyright (C) 2022		Anthony Berton		<anthony.berton@bb2a.fr>
  * Copyright (C) 2022		Charlene Benke		<charlene@patas-monkey.com>
-<<<<<<< HEAD
- * Copyright (C) 2024		MDW							<mdeweerd@users.noreply.github.com>
-=======
  * Copyright (C) 2024		MDW					<mdeweerd@users.noreply.github.com>
->>>>>>> cc80841a
  *
  * This program is free software; you can redistribute it and/or modify
  * it under the terms of the GNU General Public License as published by
@@ -215,11 +211,7 @@
 		$outputlangs->loadLangs(array("main", "bills", "products", "dict", "companies"));
 
 		// Show Draft Watermark
-<<<<<<< HEAD
-		if ($object->statut == $object::STATUS_DRAFT && (getDolGlobalString('FACTURE_DRAFT_WATERMARK'))) {
-=======
 		if ($object->status == $object::STATUS_DRAFT && (getDolGlobalString('FACTURE_DRAFT_WATERMARK'))) {
->>>>>>> cc80841a
 			$this->watermark = getDolGlobalString('FACTURE_DRAFT_WATERMARK');
 		}
 
@@ -402,7 +394,6 @@
 							$categoryOfOperation = 2;
 						}
 					}
-<<<<<<< HEAD
 				}
 				// determine category of operation
 				if ($categoryOfOperation <= 0) {
@@ -411,16 +402,6 @@
 						$categoryOfOperation = 1;
 					}
 				}
-=======
-				}
-				// determine category of operation
-				if ($categoryOfOperation <= 0) {
-					// only services
-					if ($nbProduct == 0 && $nbService > 0) {
-						$categoryOfOperation = 1;
-					}
-				}
->>>>>>> cc80841a
 				$this->categoryOfOperation = $categoryOfOperation;
 				if (empty($this->atleastonediscount)) {    // retrieve space not used by discount
 					$delta = ($this->posxprogress - $this->posxdiscount);
@@ -1272,11 +1253,7 @@
 					$useonlinepayment = count($validpaymentmethod);
 				}
 
-<<<<<<< HEAD
-				if ($object->statut != Facture::STATUS_DRAFT && $useonlinepayment) {
-=======
 				if ($object->status != Facture::STATUS_DRAFT && $useonlinepayment) {
->>>>>>> cc80841a
 					require_once DOL_DOCUMENT_ROOT.'/core/lib/payments.lib.php';
 					global $langs;
 
@@ -1419,11 +1396,7 @@
 
 		$this->atleastoneratenotnull = 0;
 		if (!getDolGlobalString('MAIN_GENERATE_DOCUMENTS_WITHOUT_VAT')) {
-<<<<<<< HEAD
-			$tvaisnull = ((!empty($this->tva) && count($this->tva) == 1 && isset($this->tva['0.000']) && is_float($this->tva['0.000'])) ? true : false);
-=======
 			$tvaisnull = (!empty($this->tva) && count($this->tva) == 1 && isset($this->tva['0.000']) && is_float($this->tva['0.000']));
->>>>>>> cc80841a
 			if (getDolGlobalString('MAIN_GENERATE_DOCUMENTS_WITHOUT_VAT_IFNULL') && $tvaisnull) {
 				// Nothing to do
 			} else {
@@ -1452,11 +1425,7 @@
 							if (getDolGlobalString('PDF_LOCALTAX1_LABEL_IS_CODE_OR_RATE') == 'nocodenorate') {
 								$totalvat .= $tvacompl;
 							} else {
-<<<<<<< HEAD
-								$totalvat .= vatrate(abs($tvakey), 1).$tvacompl;
-=======
 								$totalvat .= vatrate((string) abs((float) $tvakey), 1).$tvacompl;
->>>>>>> cc80841a
 							}
 
 							$pdf->MultiCell($col2x - $col1x, $tab2_hl, $totalvat, 0, 'L', 1);
@@ -1493,11 +1462,7 @@
 							if (getDolGlobalString('PDF_LOCALTAX2_LABEL_IS_CODE_OR_RATE') == 'nocodenorate') {
 								$totalvat .= $tvacompl;
 							} else {
-<<<<<<< HEAD
-								$totalvat .= vatrate(abs($tvakey), 1).$tvacompl;
-=======
 								$totalvat .= vatrate((string) abs((float) $tvakey), 1).$tvacompl;
->>>>>>> cc80841a
 							}
 
 							$pdf->MultiCell($col2x - $col1x, $tab2_hl, $totalvat, 0, 'L', 1);
@@ -1564,11 +1529,7 @@
 							if (getDolGlobalString('PDF_LOCALTAX1_LABEL_IS_CODE_OR_RATE') == 'nocodenorate') {
 								$totalvat .= $tvacompl;
 							} else {
-<<<<<<< HEAD
-								$totalvat .= vatrate(abs($tvakey), 1).$tvacompl;
-=======
 								$totalvat .= vatrate((string) abs((float) $tvakey), 1).$tvacompl;
->>>>>>> cc80841a
 							}
 
 							$pdf->MultiCell($col2x - $col1x, $tab2_hl, $totalvat, 0, 'L', 1);
@@ -1603,11 +1564,7 @@
 						if (getDolGlobalString('PDF_LOCALTAX2_LABEL_IS_CODE_OR_RATE') == 'nocodenorate') {
 							$totalvat .= $tvacompl;
 						} else {
-<<<<<<< HEAD
-							$totalvat .= vatrate(abs($tvakey), 1).$tvacompl;
-=======
 							$totalvat .= vatrate((string) abs((float) $tvakey), 1).$tvacompl;
->>>>>>> cc80841a
 						}
 
 						$pdf->MultiCell($col2x - $col1x, $tab2_hl, $totalvat, 0, 'L', 1);
@@ -1957,11 +1914,7 @@
 			}
 		}
 		$title .= ' '.$outputlangs->convToOutputCharset($object->ref);
-<<<<<<< HEAD
-		if ($object->statut == $object::STATUS_DRAFT) {
-=======
 		if ($object->status == $object::STATUS_DRAFT) {
->>>>>>> cc80841a
 			$pdf->SetTextColor(128, 0, 0);
 			$title .= ' - '.$outputlangs->transnoentities("NotValidated");
 		}
@@ -2214,11 +2167,7 @@
 					$companystatic = new Societe($this->db);
 					$companystatic->fetch($object->contact->fk_soc);
 					$carac_client_name_shipping = pdfBuildThirdpartyName($object->contact, $outputlangs);
-<<<<<<< HEAD
-					$carac_client_shipping = pdf_build_address($outputlangs, $this->emetteur, $companystatic, $object->contact, $usecontact, 'target', $object);
-=======
 					$carac_client_shipping = pdf_build_address($outputlangs, $this->emetteur, $companystatic, $object->contact, ($usecontact ? 1 : 0), 'target', $object);
->>>>>>> cc80841a
 				} else {
 					$carac_client_name_shipping = pdfBuildThirdpartyName($object->thirdparty, $outputlangs);
 					$carac_client_shipping = pdf_build_address($outputlangs, $this->emetteur, $object->thirdparty, '', 0, 'target', $object);
