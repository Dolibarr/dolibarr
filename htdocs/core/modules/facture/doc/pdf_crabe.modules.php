--- conflicted
+++ resolved
@@ -545,17 +545,11 @@
 					$prev_progress = $object->lines[$i]->get_prev_progress($object->id);
 					if ($prev_progress > 0) // Compute progress from previous situation
 					{
-<<<<<<< HEAD
-						if ($conf->multicurrency->enabled && $object->multicurrency_tx != 1) $tvaligne = $object->lines[$i]->multicurrency_total_tva * ($object->lines[$i]->situation_percent - $prev_progress) / $object->lines[$i]->situation_percent;
-						else $tvaligne = $object->lines[$i]->total_tva * ($object->lines[$i]->situation_percent - $prev_progress) / $object->lines[$i]->situation_percent;
+						if ($conf->multicurrency->enabled && $object->multicurrency_tx != 1) $tvaligne = $sign * $object->lines[$i]->multicurrency_total_tva * ($object->lines[$i]->situation_percent - $prev_progress) / $object->lines[$i]->situation_percent;
+						else $tvaligne = $sign * $object->lines[$i]->total_tva * ($object->lines[$i]->situation_percent - $prev_progress) / $object->lines[$i]->situation_percent;
 					} else {
-						if ($conf->multicurrency->enabled && $object->multicurrency_tx != 1) $tvaligne=$object->lines[$i]->multicurrency_total_tva;
-						else $tvaligne=$object->lines[$i]->total_tva;
-=======
-						$tvaligne = $sign * $object->lines[$i]->total_tva * ($object->lines[$i]->situation_percent - $prev_progress) / $object->lines[$i]->situation_percent;
-					} else {
-						$tvaligne = $sign * $object->lines[$i]->total_tva;
->>>>>>> 62521358
+						if ($conf->multicurrency->enabled && $object->multicurrency_tx != 1) $tvaligne= $sign * $object->lines[$i]->multicurrency_total_tva;
+						else $tvaligne= $sign * $object->lines[$i]->total_tva;
 					}
 					
 					$localtax1ligne=$object->lines[$i]->total_localtax1;
