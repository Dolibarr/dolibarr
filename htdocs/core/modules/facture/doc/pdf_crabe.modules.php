<?php
/* Copyright (C) 2004-2014	Laurent Destailleur	<eldy@users.sourceforge.net>
 * Copyright (C) 2005-2012	Regis Houssin		<regis.houssin@inodbox.com>
 * Copyright (C) 2008		Raphael Bertrand		<raphael.bertrand@resultic.fr>
 * Copyright (C) 2010-2014	Juanjo Menent		<jmenent@2byte.es>
 * Copyright (C) 2012		Christophe Battarel	<christophe.battarel@altairis.fr>
 * Copyright (C) 2012		Cédric Salvador		<csalvador@gpcsolutions.fr>
 * Copyright (C) 2012-2014	Raphaël Doursenaud	<rdoursenaud@gpcsolutions.fr>
 * Copyright (C) 2015		Marcos García		<marcosgdf@gmail.com>
 * Copyright (C) 2017-2018	Ferran Marcet		<fmarcet@2byte.es>
 * Copyright (C) 2018-2020  Frédéric France     <frederic.france@netlogic.fr>
 * Copyright (C) 2022		Anthony Berton				<anthony.berton@bb2a.fr>
 *
 * This program is free software; you can redistribute it and/or modify
 * it under the terms of the GNU General Public License as published by
 * the Free Software Foundation; either version 3 of the License, or
 * (at your option) any later version.
 *
 * This program is distributed in the hope that it will be useful,
 * but WITHOUT ANY WARRANTY; without even the implied warranty of
 * MERCHANTABILITY or FITNESS FOR A PARTICULAR PURPOSE.  See the
 * GNU General Public License for more details.
 *
 * You should have received a copy of the GNU General Public License
 * along with this program. If not, see <https://www.gnu.org/licenses/>.
 * or see https://www.gnu.org/
 */

/**
 *	\file       htdocs/core/modules/facture/doc/pdf_crabe.modules.php
 *	\ingroup    facture
 *	\brief      File of class to generate customers invoices from crabe model
 */

require_once DOL_DOCUMENT_ROOT.'/core/modules/facture/modules_facture.php';
require_once DOL_DOCUMENT_ROOT.'/product/class/product.class.php';
require_once DOL_DOCUMENT_ROOT.'/core/lib/company.lib.php';
require_once DOL_DOCUMENT_ROOT.'/core/lib/functions2.lib.php';
require_once DOL_DOCUMENT_ROOT.'/core/lib/pdf.lib.php';


/**
 *	Class to generate the customer invoice PDF with template Crabe
 */
class pdf_crabe extends ModelePDFFactures
{
	 /**
	  * @var DoliDb Database handler
	  */
	public $db;

	/**
	 * @var string model name
	 */
	public $name;

	/**
	 * @var string model description (short text)
	 */
	public $description;

	/**
	 * @var int 	Save the name of generated file as the main doc when generating a doc with this template
	 */
	public $update_main_doc_field;

	/**
	 * @var string document type
	 */
	public $type;

	/**
	 * Dolibarr version of the loaded document
	 * @var string
	 */
	public $version = 'dolibarr';

	/**
	 * @var int page_largeur
	 */
	public $page_largeur;

	/**
	 * @var int page_hauteur
	 */
	public $page_hauteur;

	/**
	 * @var array format
	 */
	public $format;

	/**
	 * @var int marge_gauche
	 */
	public $marge_gauche;

	/**
	 * @var int marge_droite
	 */
	public $marge_droite;

	/**
	 * @var int marge_haute
	 */
	public $marge_haute;

	/**
	 * @var int marge_basse
	 */
	public $marge_basse;

	/**
	 * Issuer
	 * @var Societe Object that emits
	 */
	public $emetteur;

	/**
	 * @var bool Situation invoice type
	 */
	public $situationinvoice;

	/**
	 * @var float X position for the situation progress column
	 */
	public $posxprogress;

	/**
	 * @var int Category of operation
	 */
	public $categoryOfOperation = -1; // unknown by default


	/**
	 *	Constructor
	 *
	 *  @param		DoliDB		$db      Database handler
	 */
	public function __construct($db)
	{
		global $conf, $langs, $mysoc;

		// Translations
		$langs->loadLangs(array("main", "bills"));

		$this->db = $db;
		$this->name = "crabe";
		$this->description = $langs->trans('PDFCrabeDescription');
		$this->update_main_doc_field = 1; // Save the name of generated file as the main doc when generating a doc with this template

		// Dimension page
		$this->type = 'pdf';
		$formatarray = pdf_getFormat();
		$this->page_largeur = $formatarray['width'];
		$this->page_hauteur = $formatarray['height'];
		$this->format = array($this->page_largeur, $this->page_hauteur);
		$this->marge_gauche = getDolGlobalInt('MAIN_PDF_MARGIN_LEFT', 10);
		$this->marge_droite = getDolGlobalInt('MAIN_PDF_MARGIN_RIGHT', 10);
		$this->marge_haute = getDolGlobalInt('MAIN_PDF_MARGIN_TOP', 10);
		$this->marge_basse = getDolGlobalInt('MAIN_PDF_MARGIN_BOTTOM', 10);

		$this->option_logo = 1; // Display logo
		$this->option_tva = 1; // Manage the vat option FACTURE_TVAOPTION
		$this->option_modereg = 1; // Display payment mode
		$this->option_condreg = 1; // Display payment terms
		$this->option_multilang = 1; // Available in several languages
		$this->option_escompte = 1; // Displays if there has been a discount
		$this->option_credit_note = 1; // Support credit notes
		$this->option_freetext = 1; // Support add of a personalised text
		$this->option_draft_watermark = 1; // Support add of a watermark on drafts
		$this->watermark = '';

		// Get source company
		$this->emetteur = $mysoc;
		if (empty($this->emetteur->country_code)) {
			$this->emetteur->country_code = substr($langs->defaultlang, -2); // By default, if was not defined
		}

		// Define position of columns
		$this->posxdesc = $this->marge_gauche + 1;
		if (getDolGlobalInt('PRODUCT_USE_UNITS')) {
			$this->posxtva = 101;
			$this->posxup = 118;
			$this->posxqty = 135;
			$this->posxunit = 151;
		} else {
			$this->posxtva = 106;
			$this->posxup = 122;
			$this->posxqty = 145;
			$this->posxunit = 162;
		}
		$this->posxprogress = 151; // Only displayed for situation invoices
		$this->posxdiscount = 162;
		$this->posxprogress = 174;
		$this->postotalht = 174;
		if (!empty($conf->global->MAIN_GENERATE_DOCUMENTS_WITHOUT_VAT) || !empty($conf->global->MAIN_GENERATE_DOCUMENTS_WITHOUT_VAT_COLUMN)) {
			$this->posxtva = $this->posxup;
		}
		$this->posxpicture = $this->posxtva - (empty($conf->global->MAIN_DOCUMENTS_WITH_PICTURE_WIDTH) ? 20 : $conf->global->MAIN_DOCUMENTS_WITH_PICTURE_WIDTH); // width of images
		if ($this->page_largeur < 210) { // To work with US executive format
			$this->posxpicture -= 20;
			$this->posxtva -= 20;
			$this->posxup -= 20;
			$this->posxqty -= 20;
			$this->posxunit -= 20;
			$this->posxdiscount -= 20;
			$this->posxprogress -= 20;
			$this->postotalht -= 20;
		}

		$this->tva = array();
		$this->tva_array = array();
		$this->localtax1 = array();
		$this->localtax2 = array();
		$this->atleastoneratenotnull = 0;
		$this->atleastonediscount = 0;
		$this->situationinvoice = false;
	}


	// phpcs:disable PEAR.NamingConventions.ValidFunctionName.ScopeNotCamelCaps
	/**
	 *  Function to build pdf onto disk
	 *
	 *  @param		Facture		$object				Object to generate
	 *  @param		Translate	$outputlangs		Lang output object
	 *  @param		string		$srctemplatepath	Full path of source filename for generator using a template file
	 *  @param		int			$hidedetails		Do not show line details
	 *  @param		int			$hidedesc			Do not show desc
	 *  @param		int			$hideref			Do not show ref
	 *  @return     int         	    			1=OK, 0=KO
	 */
	public function write_file($object, $outputlangs, $srctemplatepath = '', $hidedetails = 0, $hidedesc = 0, $hideref = 0)
	{
		// phpcs:enable
		global $user, $langs, $conf, $mysoc, $hookmanager, $nblines;

		dol_syslog("write_file outputlangs->defaultlang=".(is_object($outputlangs) ? $outputlangs->defaultlang : 'null'));

		if (!is_object($outputlangs)) {
			$outputlangs = $langs;
		}
		// For backward compatibility with FPDF, force output charset to ISO, because FPDF expect text to be encoded in ISO
		if (!empty($conf->global->MAIN_USE_FPDF)) {
			$outputlangs->charset_output = 'ISO-8859-1';
		}

		// Load translation files required by the page
		$outputlangs->loadLangs(array("main", "bills", "products", "dict", "companies"));

		// Show Draft Watermark
		if ($object->statut == $object::STATUS_DRAFT && (!empty($conf->global->FACTURE_DRAFT_WATERMARK))) {
			$this->watermark = $conf->global->FACTURE_DRAFT_WATERMARK;
		}

		global $outputlangsbis;
		$outputlangsbis = null;
		if (!empty($conf->global->PDF_USE_ALSO_LANGUAGE_CODE) && $outputlangs->defaultlang != $conf->global->PDF_USE_ALSO_LANGUAGE_CODE) {
			$outputlangsbis = new Translate('', $conf);
			$outputlangsbis->setDefaultLang($conf->global->PDF_USE_ALSO_LANGUAGE_CODE);
			$outputlangsbis->loadLangs(array("main", "bills", "products", "dict", "companies"));
		}

		$nblines = count($object->lines);

		// Loop on each lines to detect if there is at least one image to show
		$realpatharray = array();
		if (!empty($conf->global->MAIN_GENERATE_INVOICES_WITH_PICTURE)) {
			for ($i = 0; $i < $nblines; $i++) {
				if (empty($object->lines[$i]->fk_product)) {
					continue;
				}

				$objphoto = new Product($this->db);
				$objphoto->fetch($object->lines[$i]->fk_product);

				$pdir = get_exdir($object->lines[$i]->fk_product, 2, 0, 0, $objphoto, 'product').$object->lines[$i]->fk_product."/photos/";
				$dir = $conf->product->dir_output.'/'.$pdir;

				$realpath = '';
				foreach ($objphoto->liste_photos($dir, 1) as $key => $obj) {
					$filename = $obj['photo'];
					//if ($obj['photo_vignette']) $filename='thumbs/'.$obj['photo_vignette'];
					$realpath = $dir.$filename;
					break;
				}

				if ($realpath) {
					$realpatharray[$i] = $realpath;
				}
			}
		}
		if (count($realpatharray) == 0) {
			$this->posxpicture = $this->posxtva;
		}

		if ($conf->facture->dir_output) {
			$object->fetch_thirdparty();

			$deja_regle = $object->getSommePaiement((isModEnabled("multicurrency") && $object->multicurrency_tx != 1) ? 1 : 0);
			$amount_credit_notes_included = $object->getSumCreditNotesUsed((isModEnabled("multicurrency") && $object->multicurrency_tx != 1) ? 1 : 0);
			$amount_deposits_included = $object->getSumDepositsUsed((isModEnabled("multicurrency") && $object->multicurrency_tx != 1) ? 1 : 0);

			// Definition of $dir and $file
			if ($object->specimen) {
				$dir = empty($conf->facture->multidir_output[$conf->entity]) ? $conf->facture->dir_output : $conf->facture->multidir_output[$conf->entity];
				$file = $dir."/SPECIMEN.pdf";
			} else {
				$objectref = dol_sanitizeFileName($object->ref);
				$dir = (empty($conf->facture->multidir_output[$conf->entity]) ? $conf->facture->dir_output : $conf->facture->multidir_output[$conf->entity])."/".$objectref;
				$file = $dir."/".$objectref.".pdf";
			}
			if (!file_exists($dir)) {
				if (dol_mkdir($dir) < 0) {
					$this->error = $langs->transnoentities("ErrorCanNotCreateDir", $dir);
					return 0;
				}
			}

			if (file_exists($dir)) {
				// Add pdfgeneration hook
				if (!is_object($hookmanager)) {
					include_once DOL_DOCUMENT_ROOT.'/core/class/hookmanager.class.php';
					$hookmanager = new HookManager($this->db);
				}
				$hookmanager->initHooks(array('pdfgeneration'));
				$parameters = array('file'=>$file, 'object'=>$object, 'outputlangs'=>$outputlangs);
				global $action;
				$reshook = $hookmanager->executeHooks('beforePDFCreation', $parameters, $object, $action); // Note that $action and $object may have been modified by some hooks

				// Set nblines with the new facture lines content after hook
				$nblines = count($object->lines);
				$nbpayments = count($object->getListOfPayments());

				// Create pdf instance
				$pdf = pdf_getInstance($this->format);
				$default_font_size = pdf_getPDFFontSize($outputlangs); // Must be after pdf_getInstance
				$pdf->SetAutoPageBreak(1, 0);

				$heightforinfotot = 50 + (4 * $nbpayments); // Height reserved to output the info and total part and payment part
				if ($heightforinfotot > 220) {
					$heightforinfotot = 220;
				}
				$heightforfreetext = (isset($conf->global->MAIN_PDF_FREETEXT_HEIGHT) ? $conf->global->MAIN_PDF_FREETEXT_HEIGHT : 5); // Height reserved to output the free text on last page
				$heightforfooter = $this->marge_basse + 8; // Height reserved to output the footer (value include bottom margin)
				if (!empty($conf->global->MAIN_GENERATE_DOCUMENTS_SHOW_FOOT_DETAILS)) {
					$heightforfooter += 6;
				}

				$heightforqrinvoice_firstpage = 0;
				if (getDolGlobalString('INVOICE_ADD_SWISS_QR_CODE') == 'bottom') {
					$heightforqrinvoice_firstpage = $this->getHeightForQRInvoice(1, $object, $langs);
					if ($heightforqrinvoice_firstpage > 0) {
						// Shrink infotot to a base 30
						$heightforinfotot = 30 + (4 * $nbpayments); // Height reserved to output the info and total part and payment part
					}
				}

				if (class_exists('TCPDF')) {
					$pdf->setPrintHeader(false);
					$pdf->setPrintFooter(false);
				}
				$pdf->SetFont(pdf_getPDFFont($outputlangs));

				// Set path to the background PDF File
				if (!empty($conf->global->MAIN_ADD_PDF_BACKGROUND)) {
					$logodir = $conf->mycompany->dir_output;
					if (!empty($conf->mycompany->multidir_output[$object->entity])) {
						$logodir = $conf->mycompany->multidir_output[$object->entity];
					}
					$pagecount = $pdf->setSourceFile($logodir.'/'.$conf->global->MAIN_ADD_PDF_BACKGROUND);
					$tplidx = $pdf->importPage(1);
				}

				$pdf->Open();
				$pagenb = 0;
				$pdf->SetDrawColor(128, 128, 128);

				$pdf->SetTitle($outputlangs->convToOutputCharset($object->ref));
				$pdf->SetSubject($outputlangs->transnoentities("PdfInvoiceTitle"));
				$pdf->SetCreator("Dolibarr ".DOL_VERSION);
				$pdf->SetAuthor($mysoc->name.($user->id > 0 ? ' - '.$outputlangs->convToOutputCharset($user->getFullName($outputlangs)) : ''));
				$pdf->SetKeyWords($outputlangs->convToOutputCharset($object->ref)." ".$outputlangs->transnoentities("PdfInvoiceTitle")." ".$outputlangs->convToOutputCharset($object->thirdparty->name));
				if (getDolGlobalString('MAIN_DISABLE_PDF_COMPRESSION')) {
					$pdf->SetCompression(false);
				}

				// Set certificate
				$cert = empty($user->conf->CERTIFICATE_CRT) ? '' : $user->conf->CERTIFICATE_CRT;
				$certprivate = empty($user->conf->CERTIFICATE_CRT_PRIVATE) ? '' : $user->conf->CERTIFICATE_CRT_PRIVATE;
				// If user has no certificate, we try to take the company one
				if (!$cert) {
					$cert = empty($conf->global->CERTIFICATE_CRT) ? '' : $conf->global->CERTIFICATE_CRT;
				}
				if (!$certprivate) {
					$certprivate = empty($conf->global->CERTIFICATE_CRT_PRIVATE) ? '' : $conf->global->CERTIFICATE_CRT_PRIVATE;
				}
				// If a certificate is found
				if ($cert) {
					$info = array(
						'Name' => $this->emetteur->name,
						'Location' => getCountry($this->emetteur->country_code, 0),
						'Reason' => 'INVOICE',
						'ContactInfo' => $this->emetteur->email
					);
					$pdf->setSignature($cert, $certprivate, $this->emetteur->name, '', 2, $info);
				}

				$pdf->SetMargins($this->marge_gauche, $this->marge_haute, $this->marge_droite); // Left, Top, Right

				// Set $this->atleastonediscount if you have at least one discount
				// and determine category of operation
				$categoryOfOperation = 0;
				$nbProduct = 0;
				$nbService = 0;
				for ($i = 0; $i < $nblines; $i++) {
					if ($object->lines[$i]->remise_percent) {
						$this->atleastonediscount++;
					}

					// determine category of operation
					if ($categoryOfOperation < 2) {
						$lineProductType = $object->lines[$i]->product_type;
						if ($lineProductType == Product::TYPE_PRODUCT) {
							$nbProduct++;
						} elseif ($lineProductType == Product::TYPE_SERVICE) {
							$nbService++;
						}
						if ($nbProduct > 0 && $nbService > 0) {
							// mixed products and services
							$categoryOfOperation = 2;
						}
					}
				}
				// determine category of operation
				if ($categoryOfOperation <= 0) {
					// only services
					if ($nbProduct == 0 && $nbService > 0) {
						$categoryOfOperation = 1;
					}
				}
				$this->categoryOfOperation = $categoryOfOperation;
				if (empty($this->atleastonediscount)) {    // retrieve space not used by discount
					$delta = ($this->posxprogress - $this->posxdiscount);
					$this->posxpicture += $delta;
					$this->posxtva += $delta;
					$this->posxup += $delta;
					$this->posxqty += $delta;
					$this->posxunit += $delta;
					$this->posxdiscount += $delta;
					// post of fields after are not modified, stay at same position
				}

				$progress_width = 0;
				// Situation invoice handling
				if ($object->situation_cycle_ref && empty($conf->global->MAIN_PDF_HIDE_SITUATION)) {
					$this->situationinvoice = true;
					$progress_width = 10;
					$this->posxpicture -= $progress_width;
					$this->posxtva -= $progress_width;
					$this->posxup -= $progress_width;
					$this->posxqty -= $progress_width;
					$this->posxunit -= $progress_width;
					$this->posxdiscount -= $progress_width;
					$this->posxprogress -= $progress_width;
				}

				// New page
				$pdf->AddPage();
				if (!empty($tplidx)) {
					$pdf->useTemplate($tplidx);
				}
				$pagenb++;

				// Output header (logo, ref and address blocks). This is first call for first page.
				$top_shift = $this->_pagehead($pdf, $object, 1, $outputlangs);
				$pdf->SetFont('', '', $default_font_size - 1);
				$pdf->MultiCell(0, 3, ''); // Set interline to 3
				$pdf->SetTextColor(0, 0, 0);

				// $pdf->GetY() here can't be used. It is bottom of the second addresse box but first one may be higher

				// $tab_top is y where we must continue content (90 = 42 + 48: 42 is height of logo and ref, 48 is address blocks)
				$tab_top = 90 + $top_shift;		// top_shift is an addition for linked objects or addons (0 in most cases)
				$tab_top_newpage = (!getDolGlobalInt('MAIN_PDF_DONOTREPEAT_HEAD') ? 42 + $top_shift : 10);

				// You can add more thing under header here, if you increase $extra_under_address_shift too.
				$extra_under_address_shift = 0;
				$qrcodestring = '';
				if (!empty($conf->global->INVOICE_ADD_ZATCA_QR_CODE)) {
					$qrcodestring = $object->buildZATCAQRString();
				} elseif (getDolGlobalString('INVOICE_ADD_SWISS_QR_CODE') == '1') {
					$qrcodestring = $object->buildSwitzerlandQRString();
				}

				if ($qrcodestring) {
					$qrcodecolor = array('25', '25', '25');
					// set style for QR-code
					$styleQr = array(
						'border' => false,
						'padding' => 0,
						'fgcolor' => $qrcodecolor,
						'bgcolor' => false, //array(255,255,255)
						'module_width' => 1, // width of a single module in points
						'module_height' => 1 // height of a single module in points
					);
					$pdf->write2DBarcode($qrcodestring, 'QRCODE,M', $this->marge_gauche, $tab_top - 5, 25, 25, $styleQr, 'N');
					$extra_under_address_shift += 25;
				}

				// Call hook printUnderHeaderPDFline
				$parameters = array(
					'object' => $object,
					'i' => $i,
					'pdf' =>& $pdf,
					'outputlangs' => $outputlangs,
					'hidedetails' => $hidedetails
				);
				$reshook = $hookmanager->executeHooks('printUnderHeaderPDFline', $parameters, $this); // Note that $object may have been modified by hook
				if (!empty($hookmanager->resArray['extra_under_address_shift'])) {
					$extra_under_address_shift += $hookmanager->resArray['extra_under_header_shift'];
				}

				$tab_top += $extra_under_address_shift;
				$tab_top_newpage += 0;

				// Incoterm
				$height_incoterms = 0;
				if (isModEnabled('incoterm')) {
					$desc_incoterms = $object->getIncotermsForPDF();
					if ($desc_incoterms) {
						$tab_top -= 2;

						$pdf->SetFont('', '', $default_font_size - 1);
						$pdf->writeHTMLCell(190, 3, $this->posxdesc - 1, $tab_top - 1, dol_htmlentitiesbr($desc_incoterms), 0, 1);
						$nexY = $pdf->GetY();
						$height_incoterms = $nexY - $tab_top;

						// Rect takes a length in 3rd parameter
						$pdf->SetDrawColor(192, 192, 192);
						$pdf->Rect($this->marge_gauche, $tab_top - 1, $this->page_largeur - $this->marge_gauche - $this->marge_droite, $height_incoterms + 1);

						$tab_top = $nexY + 6;
					}
				}

				// Display notes
				$notetoshow = empty($object->note_public) ? '' : $object->note_public;
				if (!empty($conf->global->MAIN_ADD_SALE_REP_SIGNATURE_IN_NOTE)) {
					// Get first sale rep
					if (is_object($object->thirdparty)) {
						$salereparray = $object->thirdparty->getSalesRepresentatives($user);
						$salerepobj = new User($this->db);
						$salerepobj->fetch($salereparray[0]['id']);
						if (!empty($salerepobj->signature)) {
							$notetoshow = dol_concatdesc($notetoshow, $salerepobj->signature);
						}
					}
				}
				// Extrafields in note
				$extranote = $this->getExtrafieldsInHtml($object, $outputlangs);
				if (!empty($extranote)) {
					$notetoshow = dol_concatdesc($notetoshow, $extranote);
				}
				if ($notetoshow) {
					$tab_top -= 2;

					$substitutionarray = pdf_getSubstitutionArray($outputlangs, null, $object);
					complete_substitutions_array($substitutionarray, $outputlangs, $object);

					$notetoshow = make_substitutions($notetoshow, $substitutionarray, $outputlangs);
					$notetoshow = convertBackOfficeMediasLinksToPublicLinks($notetoshow);

					$pdf->SetFont('', '', $default_font_size - 1);
					$pdf->writeHTMLCell(190, 3, $this->posxdesc - 1, $tab_top - 1, dol_htmlentitiesbr($notetoshow), 0, 1);
					$nexY = $pdf->GetY();
					$height_note = $nexY - $tab_top;

					// Rect takes a length in 3rd parameter
					$pdf->SetDrawColor(192, 192, 192);
					$pdf->Rect($this->marge_gauche, $tab_top - 1, $this->page_largeur - $this->marge_gauche - $this->marge_droite, $height_note + 1);

					$tab_top = $nexY + 6;
				}

				$iniY = $tab_top + 7;
				$curY = $tab_top + 7;
				$nexY = $tab_top + 7;

				// Loop on each lines
				for ($i = 0; $i < $nblines; $i++) {
					$curY = $nexY;
					$pdf->SetFont('', '', $default_font_size - 1); // Into loop to work with multipage
					$pdf->SetTextColor(0, 0, 0);

					// Define size of image if we need it
					$imglinesize = array();
					if (!empty($realpatharray[$i])) {
						$imglinesize = pdf_getSizeForImage($realpatharray[$i]);
					}

					$pdf->setTopMargin($tab_top_newpage);
					$page_bottom_margin = $heightforfooter + $heightforfreetext + $heightforinfotot + $this->getHeightForQRInvoice($pdf->getPage(), $object, $langs);
					$pdf->setPageOrientation('', 1, $page_bottom_margin);
					$pageposbefore = $pdf->getPage();

					$showpricebeforepagebreak = 1;
					$posYAfterImage = 0;
					$posYAfterDescription = 0;

					// We start with Photo of product line
					if (isset($imglinesize['width']) && isset($imglinesize['height']) && ($curY + $imglinesize['height']) > ($this->page_hauteur - $page_bottom_margin)) {	// If photo too high, we moved completely on new page
						$pdf->AddPage('', '', true);
						if (!empty($tplidx)) {
							$pdf->useTemplate($tplidx);
						}
						if (!getDolGlobalInt('MAIN_PDF_DONOTREPEAT_HEAD')) {
							$top_shift = $this->_pagehead($pdf, $object, 0, $outputlangs);
							$tab_top_newpage = (!getDolGlobalInt('MAIN_PDF_DONOTREPEAT_HEAD') ? 42 + $top_shift : 10);
						}
						$pdf->setPage($pageposbefore + 1);

						$curY = $tab_top_newpage;

						// Allows data in the first page if description is long enough to break in multiples pages
						if (!empty($conf->global->MAIN_PDF_DATA_ON_FIRST_PAGE)) {
							$showpricebeforepagebreak = 1;
						} else {
							$showpricebeforepagebreak = 0;
						}
					}

					if (isset($imglinesize['width']) && isset($imglinesize['height'])) {
						$curX = $this->posxpicture - 1;
						$pdf->Image($realpatharray[$i], $curX + (($this->posxtva - $this->posxpicture - $imglinesize['width']) / 2), $curY, $imglinesize['width'], $imglinesize['height'], '', '', '', 2, 300); // Use 300 dpi
						// $pdf->Image does not increase value return by getY, so we save it manually
						$posYAfterImage = $curY + $imglinesize['height'];
					}

					// Description of product line
					$curX = $this->posxdesc - 1;

					$pdf->startTransaction();
					pdf_writelinedesc($pdf, $object, $i, $outputlangs, $this->posxpicture - $curX - $progress_width, 3, $curX, $curY, $hideref, $hidedesc);
					$pageposafter = $pdf->getPage();
					if ($pageposafter > $pageposbefore) {	// There is a pagebreak
						$pdf->rollbackTransaction(true);
						$pageposafter = $pageposbefore;
						//print $pageposafter.'-'.$pageposbefore;exit;
						$pdf->setPageOrientation('', 1, $heightforfooter); // The only function to edit the bottom margin of current page to set it.
						pdf_writelinedesc($pdf, $object, $i, $outputlangs, $this->posxpicture - $curX - $progress_width, 3, $curX, $curY, $hideref, $hidedesc);
						$pageposafter = $pdf->getPage();
						$posyafter = $pdf->GetY();
						//var_dump($posyafter); var_dump(($this->page_hauteur - ($heightforfooter+$heightforfreetext+$heightforinfotot))); exit;
						if ($posyafter > ($this->page_hauteur - $page_bottom_margin)) {	// There is no space left for total+free text
							if ($i == ($nblines - 1)) {	// No more lines, and no space left to show total, so we create a new page
								$pdf->AddPage('', '', true);
								if (!empty($tplidx)) {
									$pdf->useTemplate($tplidx);
								}
								if (!getDolGlobalInt('MAIN_PDF_DONOTREPEAT_HEAD')) {
									$top_shift = $this->_pagehead($pdf, $object, 0, $outputlangs);
									$tab_top_newpage = (!getDolGlobalInt('MAIN_PDF_DONOTREPEAT_HEAD') ? 42 + $top_shift : 10);
								}
								$pdf->setPage($pageposafter + 1);
							}
						} else {
							// We found a page break

							// Allows data in the first page if description is long enough to break in multiples pages
							if (!empty($conf->global->MAIN_PDF_DATA_ON_FIRST_PAGE)) {
								$showpricebeforepagebreak = 1;
							} else {
								$showpricebeforepagebreak = 0;
							}
						}
					} else // No pagebreak
					{
						$pdf->commitTransaction();
					}
					$posYAfterDescription = $pdf->GetY();

					$nexY = $pdf->GetY();
					$pageposafter = $pdf->getPage();
					$pdf->setPage($pageposbefore);
					$pdf->setTopMargin($this->marge_haute);
					$pdf->setPageOrientation('', 1, 0); // The only function to edit the bottom margin of current page to set it.

					// We suppose that a too long description or photo were moved completely on next page
					if ($pageposafter > $pageposbefore && empty($showpricebeforepagebreak)) {
						$pdf->setPage($pageposafter);
						$curY = $tab_top_newpage;
					}

					$pdf->SetFont('', '', $default_font_size - 1); // We reposition the default font

					// VAT Rate
					if (empty($conf->global->MAIN_GENERATE_DOCUMENTS_WITHOUT_VAT) && empty($conf->global->MAIN_GENERATE_DOCUMENTS_WITHOUT_VAT_COLUMN)) {
						$vat_rate = pdf_getlinevatrate($object, $i, $outputlangs, $hidedetails);
						$pdf->SetXY($this->posxtva - 5, $curY);
						$pdf->MultiCell($this->posxup - $this->posxtva + 4, 3, $vat_rate, 0, 'R');
					}

					// Unit price before discount
					$up_excl_tax = pdf_getlineupexcltax($object, $i, $outputlangs, $hidedetails);
					$pdf->SetXY($this->posxup, $curY);
					$pdf->MultiCell($this->posxqty - $this->posxup - 0.8, 3, $up_excl_tax, 0, 'R', 0);

					// Quantity
					$qty = pdf_getlineqty($object, $i, $outputlangs, $hidedetails);
					$pdf->SetXY($this->posxqty, $curY);
					$pdf->MultiCell($this->posxunit - $this->posxqty - 0.8, 4, $qty, 0, 'R'); // Enough for 6 chars

					// Unit
					if (getDolGlobalInt('PRODUCT_USE_UNITS')) {
						$unit = pdf_getlineunit($object, $i, $outputlangs, $hidedetails, $hookmanager);
						$pdf->SetXY($this->posxunit, $curY);
						$pdf->MultiCell($this->posxdiscount - $this->posxunit - 0.8, 4, $unit, 0, 'L');
					}

					// Discount on line
					if ($object->lines[$i]->remise_percent) {
						$pdf->SetXY($this->posxdiscount - 2, $curY);
						$remise_percent = pdf_getlineremisepercent($object, $i, $outputlangs, $hidedetails);
						$pdf->MultiCell($this->posxprogress - $this->posxdiscount + 2, 3, $remise_percent, 0, 'R');
					}

					// Situation progress
					if ($this->situationinvoice) {
						$progress = pdf_getlineprogress($object, $i, $outputlangs, $hidedetails);
						$pdf->SetXY($this->posxprogress, $curY);
						$pdf->MultiCell($this->postotalht - $this->posxprogress + 1, 3, $progress, 0, 'R');
					}

					// Total HT line
					$total_excl_tax = pdf_getlinetotalexcltax($object, $i, $outputlangs, $hidedetails);
					$pdf->SetXY($this->postotalht, $curY);
					$pdf->MultiCell($this->page_largeur - $this->marge_droite - $this->postotalht, 3, $total_excl_tax, 0, 'R', 0);


					$sign = 1;
					if (isset($object->type) && $object->type == 2 && !empty($conf->global->INVOICE_POSITIVE_CREDIT_NOTE)) {
						$sign = -1;
					}
					// Collection of totals by value of VAT in $this->tva["taux"]=total_tva
					$prev_progress = $object->lines[$i]->get_prev_progress($object->id);
					if ($prev_progress > 0 && !empty($object->lines[$i]->situation_percent)) { // Compute progress from previous situation
						if (isModEnabled("multicurrency") && $object->multicurrency_tx != 1) {
							$tvaligne = $sign * $object->lines[$i]->multicurrency_total_tva * ($object->lines[$i]->situation_percent - $prev_progress) / $object->lines[$i]->situation_percent;
						} else {
							$tvaligne = $sign * $object->lines[$i]->total_tva * ($object->lines[$i]->situation_percent - $prev_progress) / $object->lines[$i]->situation_percent;
						}
					} else {
						if (isModEnabled("multicurrency") && $object->multicurrency_tx != 1) {
							$tvaligne = $sign * $object->lines[$i]->multicurrency_total_tva;
						} else {
							$tvaligne = $sign * $object->lines[$i]->total_tva;
						}
					}

					$localtax1ligne = $object->lines[$i]->total_localtax1;
					$localtax2ligne = $object->lines[$i]->total_localtax2;
					$localtax1_rate = $object->lines[$i]->localtax1_tx;
					$localtax2_rate = $object->lines[$i]->localtax2_tx;
					$localtax1_type = $object->lines[$i]->localtax1_type;
					$localtax2_type = $object->lines[$i]->localtax2_type;

					// TODO remise_percent is an obsolete field for object parent
					/*if ($object->remise_percent) {
						$tvaligne -= ($tvaligne * $object->remise_percent) / 100;
					}
					if ($object->remise_percent) {
						$localtax1ligne -= ($localtax1ligne * $object->remise_percent) / 100;
					}
					if ($object->remise_percent) {
						$localtax2ligne -= ($localtax2ligne * $object->remise_percent) / 100;
					}*/

					$vatrate = (string) $object->lines[$i]->tva_tx;

					// Retrieve type from database for backward compatibility with old records
					if ((!isset($localtax1_type) || $localtax1_type == '' || !isset($localtax2_type) || $localtax2_type == '') // if tax type not defined
					&& (!empty($localtax1_rate) || !empty($localtax2_rate))) { // and there is local tax
						$localtaxtmp_array = getLocalTaxesFromRate($vatrate, 0, $object->thirdparty, $mysoc);
						$localtax1_type = isset($localtaxtmp_array[0]) ? $localtaxtmp_array[0] : '';
						$localtax2_type = isset($localtaxtmp_array[2]) ? $localtaxtmp_array[2] : '';
					}

					// retrieve global local tax
					if ($localtax1_type && $localtax1ligne != 0) {
						if (empty($this->localtax1[$localtax1_type][$localtax1_rate])) {
							$this->localtax1[$localtax1_type][$localtax1_rate] = $localtax1ligne;
						} else {
							$this->localtax1[$localtax1_type][$localtax1_rate] += $localtax1ligne;
						}
					}
					if ($localtax2_type && $localtax2ligne != 0) {
						if (empty($this->localtax2[$localtax2_type][$localtax2_rate])) {
							$this->localtax2[$localtax2_type][$localtax2_rate] = $localtax2ligne;
						} else {
							$this->localtax2[$localtax2_type][$localtax2_rate] += $localtax2ligne;
						}
					}

					if (($object->lines[$i]->info_bits & 0x01) == 0x01) {
						$vatrate .= '*';
					}

					// Fill $this->tva and $this->tva_array
					if (!isset($this->tva[$vatrate])) {
						$this->tva[$vatrate] = 0;
					}
					$this->tva[$vatrate] += $tvaligne;	// ->tva is abandonned, we use now ->tva_array that is more complete
					$vatcode = $object->lines[$i]->vat_src_code;
					if (empty($this->tva_array[$vatrate.($vatcode ? ' ('.$vatcode.')' : '')]['amount'])) {
						$this->tva_array[$vatrate.($vatcode ? ' ('.$vatcode.')' : '')]['amount'] = 0;
					}
					$this->tva_array[$vatrate.($vatcode ? ' ('.$vatcode.')' : '')] = array('vatrate'=>$vatrate, 'vatcode'=>$vatcode, 'amount'=> $this->tva_array[$vatrate.($vatcode ? ' ('.$vatcode.')' : '')]['amount'] + $tvaligne);

					if ($posYAfterImage > $posYAfterDescription) {
						$nexY = $posYAfterImage;
					}

					// Add line
					if (!empty($conf->global->MAIN_PDF_DASH_BETWEEN_LINES) && $i < ($nblines - 1)) {
						$pdf->setPage($pageposafter);
						$pdf->SetLineStyle(array('dash'=>'1,1', 'color'=>array(80, 80, 80)));
						//$pdf->SetDrawColor(190,190,200);
						$pdf->line($this->marge_gauche, $nexY + 1, $this->page_largeur - $this->marge_droite, $nexY + 1);
						$pdf->SetLineStyle(array('dash'=>0));
					}

					$nexY += 2; // Add space between lines

					// Detect if some page were added automatically and output _tableau for past pages
					while ($pagenb < $pageposafter) {
						$pdf->setPage($pagenb);
						if ($pagenb == 1) {
							$this->_tableau($pdf, $tab_top, $this->page_hauteur - $tab_top - $heightforfooter - $heightforqrinvoice_firstpage, 0, $outputlangs, 0, 1, $object->multicurrency_code);
						} else {
							$this->_tableau($pdf, $tab_top_newpage, $this->page_hauteur - $tab_top_newpage - $heightforfooter, 0, $outputlangs, 1, 1, $object->multicurrency_code);
						}
						$this->_pagefoot($pdf, $object, $outputlangs, 1, $this->getHeightForQRInvoice($pagenb, $object, $langs));
						$pagenb++;
						$pdf->setPage($pagenb);
						$pdf->setPageOrientation('', 1, 0); // The only function to edit the bottom margin of current page to set it.
						if (!getDolGlobalInt('MAIN_PDF_DONOTREPEAT_HEAD')) {
							$top_shift = $this->_pagehead($pdf, $object, 0, $outputlangs);
							$tab_top_newpage = (!getDolGlobalInt('MAIN_PDF_DONOTREPEAT_HEAD') ? 42 + $top_shift : 10);
						}
						if (!empty($tplidx)) {
							$pdf->useTemplate($tplidx);
						}
					}
					if (isset($object->lines[$i + 1]->pagebreak) && $object->lines[$i + 1]->pagebreak) {
						if ($pagenb == 1) {
							$this->_tableau($pdf, $tab_top, $this->page_hauteur - $tab_top - $heightforfooter - $heightforqrinvoice_firstpage, 0, $outputlangs, 0, 1, $object->multicurrency_code);
						} else {
							$this->_tableau($pdf, $tab_top_newpage, $this->page_hauteur - $tab_top_newpage - $heightforfooter, 0, $outputlangs, 1, 1, $object->multicurrency_code);
						}
						$this->_pagefoot($pdf, $object, $outputlangs, 1, $this->getHeightForQRInvoice($pagenb, $object, $langs));
						// New page
						$pdf->AddPage();
						if (!empty($tplidx)) {
							$pdf->useTemplate($tplidx);
						}
						$pagenb++;
						if (!getDolGlobalInt('MAIN_PDF_DONOTREPEAT_HEAD')) {
							$top_shift = $this->_pagehead($pdf, $object, 0, $outputlangs);
							$tab_top_newpage = (!getDolGlobalInt('MAIN_PDF_DONOTREPEAT_HEAD') ? 42 + $top_shift : 10);
						}
					}
				}

				// Show square
				if ($pagenb == 1) {
					$this->_tableau($pdf, $tab_top, $this->page_hauteur - $tab_top - $heightforinfotot - $heightforfreetext - $heightforfooter - $heightforqrinvoice_firstpage, 0, $outputlangs, 0, 0, $object->multicurrency_code);
					$bottomlasttab = $this->page_hauteur - $heightforinfotot - $heightforfreetext - $heightforfooter - $heightforqrinvoice_firstpage + 1;
				} else {
					$this->_tableau($pdf, $tab_top_newpage, $this->page_hauteur - $tab_top_newpage - $heightforinfotot - $heightforfreetext - $heightforfooter, 0, $outputlangs, 1, 0, $object->multicurrency_code);
					$bottomlasttab = $this->page_hauteur - $heightforinfotot - $heightforfreetext - $heightforfooter + 1;
				}
				dol_syslog("bottomlasttab=".$bottomlasttab." this->page_hauteur=".$this->page_hauteur." heightforinfotot=".$heightforinfotot." heightforfreetext=".$heightforfreetext." heightforfooter=".$heightforfooter);

				// Display info area
				$posy = $this->_tableau_info($pdf, $object, $bottomlasttab, $outputlangs, $outputlangsbis);

				// Display total area
				$posy = $this->_tableau_tot($pdf, $object, $deja_regle, $bottomlasttab, $outputlangs, $outputlangsbis);

				// Display Payments area
				if (($deja_regle || $amount_credit_notes_included || $amount_deposits_included) && empty($conf->global->INVOICE_NO_PAYMENT_DETAILS)) {
					$posy = $this->_tableau_versements($pdf, $object, $posy, $outputlangs, $heightforfooter);
				}

				// Pagefoot
				$this->_pagefoot($pdf, $object, $outputlangs, 0, $this->getHeightForQRInvoice($pageposbefore, $object, $langs));
				if (method_exists($pdf, 'AliasNbPages')) {
					$pdf->AliasNbPages();
				}

<<<<<<< HEAD
				// Add terms to sale
				if (!empty($mysoc->termstosale) && getDolGlobalInt('MAIN_PDF_ADD_TERMSTOSALE_INVOICE')) {
					$termstosale = $conf->mycompany->dir_output.'/'.$mysoc->termstosale;
					if (!empty($conf->mycompany->multidir_output[$object->entity])) {
						$termstosale = $conf->mycompany->multidir_output[$object->entity].'/'.$mysoc->termstosale;
					}
					if (file_exists($termstosale) && is_readable($termstosale)) {
						$pagecount = $pdf->setSourceFile($termstosale);
						for ($i = 1; $i <= $pagecount; $i++) {
							$tplIdx = $pdf->importPage($i);
							if ($tplIdx!==false) {
								$s = $pdf->getTemplatesize($tplIdx);
								$pdf->AddPage($s['h'] > $s['w'] ? 'P' : 'L');
								$pdf->useTemplate($tplIdx);
							} else {
								setEventMessages(null, array($termstosale.' cannot be added, probably protected PDF'), 'warnings');
							}
						}
					}
				}

=======
				if (getDolGlobalString('INVOICE_ADD_SWISS_QR_CODE') == 'bottom') {
					$result = $this->addBottomQRInvoice($pdf, $object, $outputlangs);
					if (!$result) {
						$pdf->Close();
						return 0;
					}
				}
>>>>>>> a1300c28
				$pdf->Close();

				$pdf->Output($file, 'F');

				// Add pdfgeneration hook
				$hookmanager->initHooks(array('pdfgeneration'));
				$parameters = array('file'=>$file, 'object'=>$object, 'outputlangs'=>$outputlangs);
				global $action;
				$reshook = $hookmanager->executeHooks('afterPDFCreation', $parameters, $this, $action); // Note that $action and $object may have been modified by some hooks
				if ($reshook < 0) {
					$this->error = $hookmanager->error;
					$this->errors = $hookmanager->errors;
				}

				dolChmod($file);

				$this->result = array('fullpath'=>$file);

				return 1; // No error
			} else {
				$this->error = $langs->transnoentities("ErrorCanNotCreateDir", $dir);
				return 0;
			}
		} else {
			$this->error = $langs->transnoentities("ErrorConstantNotDefined", "FAC_OUTPUTDIR");
			return 0;
		}
	}


	// phpcs:disable PEAR.NamingConventions.ValidFunctionName.ScopeNotCamelCaps
	// phpcs:disable PEAR.NamingConventions.ValidFunctionName.PublicUnderscore
	/**
	 *  Show payments table
	 *
	 *  @param	TCPDF		$pdf            	Object PDF
	 *  @param  Facture		$object         	Object invoice
	 *  @param  int			$posy           	Position y in PDF
	 *  @param  Translate	$outputlangs    	Object langs for output
	 *  @param  int			$heightforfooter 	Height for footer
	 *  @return int             				<0 if KO, >0 if OK
	 */
	protected function _tableau_versements(&$pdf, $object, $posy, $outputlangs, $heightforfooter = 0)
	{
		// phpcs:enable
		global $conf;

		$sign = 1;
		if ($object->type == 2 && !empty($conf->global->INVOICE_POSITIVE_CREDIT_NOTE)) {
			$sign = -1;
		}

		$current_page = $pdf->getPage();
		$tab3_posx = 120;
		$tab3_top = $posy + 8;
		$tab3_width = 80;
		$tab3_height = 4;
		if ($this->page_largeur < 210) { // To work with US executive format
			$tab3_posx -= 15;
		}

		$default_font_size = pdf_getPDFFontSize($outputlangs);

		$this->_tableau_versements_header($pdf, $object, $outputlangs, $default_font_size, $tab3_posx, $tab3_top, $tab3_width, $tab3_height);

		$y = 0;

		$pdf->SetFont('', '', $default_font_size - 4);


		// Loop on each discount available (deposits and credit notes and excess of payment included)
		$sql = "SELECT re.rowid, re.amount_ht, re.multicurrency_amount_ht, re.amount_tva, re.multicurrency_amount_tva,  re.amount_ttc, re.multicurrency_amount_ttc,";
		$sql .= " re.description, re.fk_facture_source,";
		$sql .= " f.type, f.datef";
		$sql .= " FROM ".MAIN_DB_PREFIX."societe_remise_except as re, ".MAIN_DB_PREFIX."facture as f";
		$sql .= " WHERE re.fk_facture_source = f.rowid AND re.fk_facture = ".((int) $object->id);
		$resql = $this->db->query($sql);
		if ($resql) {
			$num = $this->db->num_rows($resql);
			$i = 0;
			$invoice = new Facture($this->db);
			while ($i < $num) {
				$y += 3;
				if ($tab3_top + $y >= ($this->page_hauteur - $heightforfooter)) {
					$y = 0;
					$current_page++;
					$pdf->AddPage('', '', true);
					if (!empty($tplidx)) {
						$pdf->useTemplate($tplidx);
					}
					if (!getDolGlobalInt('MAIN_PDF_DONOTREPEAT_HEAD')) {
						$top_shift = $this->_pagehead($pdf, $object, 0, $outputlangs);
						$tab_top_newpage = (!getDolGlobalInt('MAIN_PDF_DONOTREPEAT_HEAD') ? 42 + $top_shift : 10);
					}
					$pdf->setPage($current_page);
					$this->_tableau_versements_header($pdf, $object, $outputlangs, $default_font_size, $tab3_posx, $tab3_top + $y - 3, $tab3_width, $tab3_height);
				}

				$obj = $this->db->fetch_object($resql);

				if ($obj->type == 2) {
					$text = $outputlangs->transnoentities("CreditNote");
				} elseif ($obj->type == 3) {
					$text = $outputlangs->transnoentities("Deposit");
				} elseif ($obj->type == 0) {
					$text = $outputlangs->transnoentities("ExcessReceived");
				} else {
					$text = $outputlangs->transnoentities("UnknownType");
				}

				$invoice->fetch($obj->fk_facture_source);

				$pdf->SetXY($tab3_posx, $tab3_top + $y);
				$pdf->MultiCell(20, 3, dol_print_date($this->db->jdate($obj->datef), 'day', false, $outputlangs, true), 0, 'L', 0);
				$pdf->SetXY($tab3_posx + 21, $tab3_top + $y);
				$pdf->MultiCell(20, 3, price((isModEnabled("multicurrency") && $object->multicurrency_tx != 1) ? $obj->multicurrency_amount_ttc : $obj->amount_ttc, 0, $outputlangs), 0, 'L', 0);
				$pdf->SetXY($tab3_posx + 40, $tab3_top + $y);
				$pdf->MultiCell(20, 3, $text, 0, 'L', 0);
				$pdf->SetXY($tab3_posx + 58, $tab3_top + $y);
				$pdf->MultiCell(20, 3, $invoice->ref, 0, 'L', 0);

				$pdf->line($tab3_posx, $tab3_top + $y + 3, $tab3_posx + $tab3_width, $tab3_top + $y + 3);

				$i++;
			}
		} else {
			$this->error = $this->db->lasterror();
			return -1;
		}

		// Loop on each payment
		// TODO Call getListOfPaymentsgetListOfPayments instead of hard coded sql
		$sql = "SELECT p.datep as date, p.fk_paiement, p.num_paiement as num, pf.amount as amount, pf.multicurrency_amount,";
		$sql .= " cp.code";
		$sql .= " FROM ".MAIN_DB_PREFIX."paiement_facture as pf, ".MAIN_DB_PREFIX."paiement as p";
		$sql .= " LEFT JOIN ".MAIN_DB_PREFIX."c_paiement as cp ON p.fk_paiement = cp.id";
		$sql .= " WHERE pf.fk_paiement = p.rowid AND pf.fk_facture = ".((int) $object->id);
		//$sql.= " WHERE pf.fk_paiement = p.rowid AND pf.fk_facture = 1";
		$sql .= " ORDER BY p.datep";

		$resql = $this->db->query($sql);
		if ($resql) {
			$num = $this->db->num_rows($resql);
			$i = 0;
			while ($i < $num) {
				$y += 3;
				if ($tab3_top + $y >= ($this->page_hauteur - $heightforfooter)) {
					$y = 0;
					$current_page++;
					$pdf->AddPage('', '', true);
					if (!empty($tplidx)) {
						$pdf->useTemplate($tplidx);
					}
					if (!getDolGlobalInt('MAIN_PDF_DONOTREPEAT_HEAD')) {
						$top_shift = $this->_pagehead($pdf, $object, 0, $outputlangs);
						$tab_top_newpage = (!getDolGlobalInt('MAIN_PDF_DONOTREPEAT_HEAD') ? 42 + $top_shift : 10);
					}
					$pdf->setPage($current_page);
					$this->_tableau_versements_header($pdf, $object, $outputlangs, $default_font_size, $tab3_posx, $tab3_top + $y - 3, $tab3_width, $tab3_height);
				}

				$row = $this->db->fetch_object($resql);

				$pdf->SetXY($tab3_posx, $tab3_top + $y);
				$pdf->MultiCell(20, 3, dol_print_date($this->db->jdate($row->date), 'day', false, $outputlangs, true), 0, 'L', 0);
				$pdf->SetXY($tab3_posx + 21, $tab3_top + $y);
				$pdf->MultiCell(20, 3, price($sign * ((isModEnabled("multicurrency") && $object->multicurrency_tx != 1) ? $row->multicurrency_amount : $row->amount), 0, $outputlangs), 0, 'L', 0);
				$pdf->SetXY($tab3_posx + 40, $tab3_top + $y);
				$oper = $outputlangs->transnoentitiesnoconv("PaymentTypeShort".$row->code);

				$pdf->MultiCell(20, 3, $oper, 0, 'L', 0);
				$pdf->SetXY($tab3_posx + 58, $tab3_top + $y);
				$pdf->MultiCell(30, 3, $row->num, 0, 'L', 0);

				$pdf->line($tab3_posx, $tab3_top + $y + 3, $tab3_posx + $tab3_width, $tab3_top + $y + 3);

				$i++;
			}

			return $tab3_top + $y + 3;
		} else {
			$this->error = $this->db->lasterror();
			return -1;
		}
	}

	// phpcs:disable PEAR.NamingConventions.ValidFunctionName.ScopeNotCamelCaps
	// phpcs:disable PEAR.NamingConventions.ValidFunctionName.PublicUnderscore
	/**
	 * Function _tableau_versements_header
	 *
	 * @param TCPDF 		$pdf				Object PDF
	 * @param Facture		$object				Object invoice
	 * @param Translate		$outputlangs		Object langs for output
	 * @param int			$default_font_size	Font size
	 * @param int			$tab3_posx			pos x
	 * @param int 			$tab3_top			pos y
	 * @param int 			$tab3_width			width
	 * @param int 			$tab3_height		height
	 * @return void
	 */
	protected function _tableau_versements_header($pdf, $object, $outputlangs, $default_font_size, $tab3_posx, $tab3_top, $tab3_width, $tab3_height)
	{
		// phpcs:enable
		$title = $outputlangs->transnoentities("PaymentsAlreadyDone");
		if ($object->type == 2) {
			$title = $outputlangs->transnoentities("PaymentsBackAlreadyDone");
		}

		$pdf->SetFont('', '', $default_font_size - 3);
		$pdf->SetXY($tab3_posx, $tab3_top - 4);
		$pdf->MultiCell(60, 3, $title, 0, 'L', 0);

		$pdf->line($tab3_posx, $tab3_top, $tab3_posx + $tab3_width, $tab3_top);

		$pdf->SetFont('', '', $default_font_size - 4);
		$pdf->SetXY($tab3_posx, $tab3_top);
		$pdf->MultiCell(20, 3, $outputlangs->transnoentities("Payment"), 0, 'L', 0);
		$pdf->SetXY($tab3_posx + 21, $tab3_top);
		$pdf->MultiCell(20, 3, $outputlangs->transnoentities("Amount"), 0, 'L', 0);
		$pdf->SetXY($tab3_posx + 40, $tab3_top);
		$pdf->MultiCell(20, 3, $outputlangs->transnoentities("Type"), 0, 'L', 0);
		$pdf->SetXY($tab3_posx + 58, $tab3_top);
		$pdf->MultiCell(20, 3, $outputlangs->transnoentities("Num"), 0, 'L', 0);

		$pdf->line($tab3_posx, $tab3_top - 1 + $tab3_height, $tab3_posx + $tab3_width, $tab3_top - 1 + $tab3_height);
	}

	// phpcs:disable PEAR.NamingConventions.ValidFunctionName.ScopeNotCamelCaps
	// phpcs:disable PEAR.NamingConventions.ValidFunctionName.PublicUnderscore
	/**
	 *   Show miscellaneous information (payment mode, payment term, ...)
	 *
	 *   @param		TCPDF		$pdf     		Object PDF
	 *   @param		Facture		$object			Object to show
	 *   @param		int			$posy			Y
	 *   @param		Translate	$outputlangs	Langs object
	 *   @param  	Translate	$outputlangsbis	Object lang for output bis
	 *   @return	int							Pos y
	 */
	protected function _tableau_info(&$pdf, $object, $posy, $outputlangs, $outputlangsbis)
	{
		// phpcs:enable
		global $conf, $mysoc;

		$default_font_size = pdf_getPDFFontSize($outputlangs);

		$pdf->SetFont('', '', $default_font_size - 1);

		// If France, show VAT mention if not applicable
		if ($this->emetteur->country_code == 'FR' && empty($mysoc->tva_assuj)) {
			$pdf->SetFont('', 'B', $default_font_size - 2);
			$pdf->SetXY($this->marge_gauche, $posy);
			if ($mysoc->forme_juridique_code == 92) {
				$pdf->MultiCell(100, 3, $outputlangs->transnoentities("VATIsNotUsedForInvoiceAsso"), 0, 'L', 0);
			} else {
				$pdf->MultiCell(100, 3, $outputlangs->transnoentities("VATIsNotUsedForInvoice"), 0, 'L', 0);
			}

			$posy = $pdf->GetY() + 4;
		}

		$posxval = 52;
		$posxend = 110;	// End of x for text on left side
		if ($this->page_largeur < 210) { // To work with US executive format
			$posxend -= 10;
		}

		// Show payments conditions
		if ($object->type != 2 && ($object->cond_reglement_code || $object->cond_reglement)) {
			$pdf->SetFont('', 'B', $default_font_size - 2);
			$pdf->SetXY($this->marge_gauche, $posy);
			$titre = $outputlangs->transnoentities("PaymentConditions").':';
			$pdf->MultiCell(43, 4, $titre, 0, 'L');

			$pdf->SetFont('', '', $default_font_size - 2);
			$pdf->SetXY($posxval, $posy);
			$lib_condition_paiement = $outputlangs->transnoentities("PaymentCondition".$object->cond_reglement_code) != ('PaymentCondition'.$object->cond_reglement_code) ? $outputlangs->transnoentities("PaymentCondition".$object->cond_reglement_code) : $outputlangs->convToOutputCharset($object->cond_reglement_doc ? $object->cond_reglement_doc : $object->cond_reglement_label);
			$lib_condition_paiement = str_replace('\n', "\n", $lib_condition_paiement);
			$pdf->MultiCell(67, 4, $lib_condition_paiement, 0, 'L');

			$posy = $pdf->GetY() + 3;	// We need spaces for 2 lines payment conditions
		}

		// Show category of operations
		if (getDolGlobalInt('INVOICE_CATEGORY_OF_OPERATION') == 2 && $this->categoryOfOperation >= 0) {
			$pdf->SetFont('', 'B', $default_font_size - 2);
			$pdf->SetXY($this->marge_gauche, $posy);
			$categoryOfOperationTitle = $outputlangs->transnoentities("MentionCategoryOfOperations").' : ';
			$pdf->MultiCell($posxval - $this->marge_gauche, 4, $categoryOfOperationTitle, 0, 'L');

			$pdf->SetFont('', '', $default_font_size - 2);
			$pdf->SetXY($posxval, $posy);
			$categoryOfOperationLabel = $outputlangs->transnoentities("MentionCategoryOfOperations" . $this->categoryOfOperation);
			$pdf->MultiCell($posxend - $posxval, 4, $categoryOfOperationLabel, 0, 'L');

			$posy = $pdf->GetY() + 3; // for 2 lines
		}

		if ($object->type != 2) {
			// Check a payment mode is defined
			if (empty($object->mode_reglement_code)
			&& !getDolGlobalInt('FACTURE_CHQ_NUMBER')
			&& !getDolGlobalInt('FACTURE_RIB_NUMBER')) {
				$this->error = $outputlangs->transnoentities("ErrorNoPaiementModeConfigured");
			} elseif (($object->mode_reglement_code == 'CHQ' && !getDolGlobalInt('FACTURE_CHQ_NUMBER') && empty($object->fk_account) && empty($object->fk_bank))
				|| ($object->mode_reglement_code == 'VIR' && !getDolGlobalInt('FACTURE_RIB_NUMBER') && empty($object->fk_account) && empty($object->fk_bank))) {
				// Avoid having any valid PDF with setup that is not complete
				$outputlangs->load("errors");

				$pdf->SetXY($this->marge_gauche, $posy);
				$pdf->SetTextColor(200, 0, 0);
				$pdf->SetFont('', 'B', $default_font_size - 2);
				$this->error = $outputlangs->transnoentities("ErrorPaymentModeDefinedToWithoutSetup", $object->mode_reglement_code);
				$pdf->MultiCell(80, 3, $this->error, 0, 'L', 0);
				$pdf->SetTextColor(0, 0, 0);

				$posy = $pdf->GetY() + 1;
			}

			// Show payment mode
			if (!empty($object->mode_reglement_code)
			&& $object->mode_reglement_code != 'CHQ'
			&& $object->mode_reglement_code != 'VIR') {
				$pdf->SetFont('', 'B', $default_font_size - 2);
				$pdf->SetXY($this->marge_gauche, $posy);
				$titre = $outputlangs->transnoentities("PaymentMode").':';
				$pdf->MultiCell(80, 5, $titre, 0, 'L');

				$pdf->SetFont('', '', $default_font_size - 2);
				$pdf->SetXY($posxval, $posy);
				$lib_mode_reg = $outputlangs->transnoentities("PaymentType".$object->mode_reglement_code) != ('PaymentType'.$object->mode_reglement_code) ? $outputlangs->transnoentities("PaymentType".$object->mode_reglement_code) : $outputlangs->convToOutputCharset($object->mode_reglement);
				//#21654: add account number used for the debit
				if ($object->mode_reglement_code == "PRE") {
					require_once DOL_DOCUMENT_ROOT.'/societe/class/companybankaccount.class.php';
					$bac = new CompanyBankAccount($this->db);
					$bac->fetch(0, $object->thirdparty->id);
					$iban= $bac->iban.(($bac->iban && $bac->bic) ? ' / ' : '').$bac->bic;
					$lib_mode_reg .= ' '.$outputlangs->trans("PaymentTypePREdetails", dol_trunc($iban, 6, 'right', 'UTF-8', 1));
				}
				$pdf->MultiCell(80, 5, $lib_mode_reg, 0, 'L');

				$posy = $pdf->GetY();
			}

			// Show if Option VAT debit option is on also if transmitter is french
			// Decret n°2099-1299 2022-10-07
			// French mention : "Option pour le paiement de la taxe d'après les débits"
			if ($this->emetteur->country_code == 'FR') {
				if (isset($conf->global->TAX_MODE) && $conf->global->TAX_MODE == 1) {
					$pdf->SetXY($this->marge_gauche, $posy);
					$pdf->writeHTMLCell(80, 5, '', '', $outputlangs->transnoentities("MentionVATDebitOptionIsOn"), 0, 1);

					$posy = $pdf->GetY() + 1;
				}
			}

			// Show online payment link
			if (empty($object->mode_reglement_code) || $object->mode_reglement_code == 'CB' || $object->mode_reglement_code == 'VAD') {
				$useonlinepayment = 0;
				if (!empty($conf->global->PDF_SHOW_LINK_TO_ONLINE_PAYMENT)) {
					if (isModEnabled('paypal')) {
						$useonlinepayment++;
					}
					if (isModEnabled('stripe')) {
						$useonlinepayment++;
					}
					if (isModEnabled('paybox')) {
						$useonlinepayment++;
					}
				}

				if ($object->statut != Facture::STATUS_DRAFT && $useonlinepayment) {
					require_once DOL_DOCUMENT_ROOT.'/core/lib/payments.lib.php';
					global $langs;

					$langs->loadLangs(array('payment', 'paybox', 'stripe'));
					$servicename = $langs->transnoentities('Online');
					$paiement_url = getOnlinePaymentUrl('', 'invoice', $object->ref, '', '', '');
					$linktopay = $langs->trans("ToOfferALinkForOnlinePayment", $servicename).' <a href="'.$paiement_url.'">'.$outputlangs->transnoentities("ClickHere").'</a>';

					$pdf->SetXY($this->marge_gauche, $posy);
					$pdf->writeHTMLCell(80, 5, '', '', dol_htmlentitiesbr($linktopay), 0, 1);

					$posy = $pdf->GetY() + 1;
				}
			}

			// Show payment mode CHQ
			if (empty($object->mode_reglement_code) || $object->mode_reglement_code == 'CHQ') {
				// If payment mode unregulated or payment mode forced to CHQ
				if (getDolGlobalInt('FACTURE_CHQ_NUMBER')) {
					$diffsizetitle = (empty($conf->global->PDF_DIFFSIZE_TITLE) ? 3 : $conf->global->PDF_DIFFSIZE_TITLE);

					if ($conf->global->FACTURE_CHQ_NUMBER > 0) {
						$account = new Account($this->db);
						$account->fetch(getDolGlobalInt('FACTURE_CHQ_NUMBER'));

						$pdf->SetXY($this->marge_gauche, $posy);
						$pdf->SetFont('', 'B', $default_font_size - $diffsizetitle);
						$pdf->MultiCell(100, 3, $outputlangs->transnoentities('PaymentByChequeOrderedTo', $account->proprio), 0, 'L', 0);
						$posy = $pdf->GetY() + 1;

						if (empty($conf->global->MAIN_PDF_HIDE_CHQ_ADDRESS)) {
							$pdf->SetXY($this->marge_gauche, $posy);
							$pdf->SetFont('', '', $default_font_size - $diffsizetitle);
							$pdf->MultiCell(100, 3, $outputlangs->convToOutputCharset($account->owner_address), 0, 'L', 0);
							$posy = $pdf->GetY() + 2;
						}
					}
					if ($conf->global->FACTURE_CHQ_NUMBER == -1) {
						$pdf->SetXY($this->marge_gauche, $posy);
						$pdf->SetFont('', 'B', $default_font_size - $diffsizetitle);
						$pdf->MultiCell(100, 3, $outputlangs->transnoentities('PaymentByChequeOrderedTo', $this->emetteur->name), 0, 'L', 0);
						$posy = $pdf->GetY() + 1;

						if (empty($conf->global->MAIN_PDF_HIDE_CHQ_ADDRESS)) {
							$pdf->SetXY($this->marge_gauche, $posy);
							$pdf->SetFont('', '', $default_font_size - $diffsizetitle);
							$pdf->MultiCell(100, 3, $outputlangs->convToOutputCharset($this->emetteur->getFullAddress()), 0, 'L', 0);
							$posy = $pdf->GetY() + 2;
						}
					}
				}
			}

			// If payment mode not forced or forced to VIR, show payment with BAN
			if (empty($object->mode_reglement_code) || $object->mode_reglement_code == 'VIR') {
				if ($object->fk_account > 0 || $object->fk_bank > 0 || getDolGlobalInt('FACTURE_RIB_NUMBER')) {
					$bankid = ($object->fk_account <= 0 ? $conf->global->FACTURE_RIB_NUMBER : $object->fk_account);
					if ($object->fk_bank > 0) {
						$bankid = $object->fk_bank; // For backward compatibility when object->fk_account is forced with object->fk_bank
					}
					$account = new Account($this->db);
					$account->fetch($bankid);

					$curx = $this->marge_gauche;
					$cury = $posy;

					$posy = pdf_bank($pdf, $outputlangs, $curx, $cury, $account, 0, $default_font_size);

					$posy += 2;
				}
			}
		}

		return $posy;
	}


	// phpcs:disable PEAR.NamingConventions.ValidFunctionName.ScopeNotCamelCaps
	// phpcs:disable PEAR.NamingConventions.ValidFunctionName.PublicUnderscore
	/**
	 *	Show total to pay
	 *
	 *	@param	TCPDF		$pdf            Object PDF
	 *	@param  Facture		$object         Object invoice
	 *	@param  int			$deja_regle     Amount already paid (in the currency of invoice)
	 *	@param	int			$posy			Position depart
	 *	@param	Translate	$outputlangs	Objet langs
	 *  @param  Translate	$outputlangsbis	Object lang for output bis
	 *	@return int							Position pour suite
	 */
	protected function _tableau_tot(&$pdf, $object, $deja_regle, $posy, $outputlangs, $outputlangsbis)
	{
		// phpcs:enable
		global $conf, $mysoc, $hookmanager;

		$sign = 1;
		if ($object->type == 2 && !empty($conf->global->INVOICE_POSITIVE_CREDIT_NOTE)) {
			$sign = -1;
		}

		$default_font_size = pdf_getPDFFontSize($outputlangs);

		$outputlangsbis = null;
		if (!empty($conf->global->PDF_USE_ALSO_LANGUAGE_CODE) && $outputlangs->defaultlang != $conf->global->PDF_USE_ALSO_LANGUAGE_CODE) {
			$outputlangsbis = new Translate('', $conf);
			$outputlangsbis->setDefaultLang($conf->global->PDF_USE_ALSO_LANGUAGE_CODE);
			$outputlangsbis->loadLangs(array("main", "dict", "companies", "bills", "products", "propal"));
			$default_font_size--;
		}

		$tab2_top = $posy;
		$tab2_hl = 4;
		$pdf->SetFont('', '', $default_font_size - 1);

		// Total table
		$col1x = 120;
		$col2x = 170;
		if ($this->page_largeur < 210) { // To work with US executive format
			$col1x -= 15;
			$col2x -= 10;
		}
		$largcol2 = ($this->page_largeur - $this->marge_droite - $col2x);

		$useborder = 0;
		$index = 0;

		// Total HT
		$pdf->SetFillColor(255, 255, 255);
		$pdf->SetXY($col1x, $tab2_top);
		$pdf->MultiCell($col2x - $col1x, $tab2_hl, $outputlangs->transnoentities(empty($conf->global->MAIN_GENERATE_DOCUMENTS_WITHOUT_VAT) ? "TotalHT" : "Total").(is_object($outputlangsbis) ? ' / '.$outputlangsbis->transnoentities(empty($conf->global->MAIN_GENERATE_DOCUMENTS_WITHOUT_VAT) ? "TotalHT" : "Total") : ''), 0, 'L', 1);

		$total_ht = ((isModEnabled("multicurrency") && isset($object->multicurrency_tx) && $object->multicurrency_tx != 1) ? $object->multicurrency_total_ht : $object->total_ht);
		$pdf->SetXY($col2x, $tab2_top);
		$pdf->MultiCell($largcol2, $tab2_hl, price($sign * ($total_ht + (!empty($object->remise) ? $object->remise : 0)), 0, $outputlangs), 0, 'R', 1);

		// Show VAT by rates and total
		$pdf->SetFillColor(248, 248, 248);

		$total_ttc = (isModEnabled("multicurrency") && $object->multicurrency_tx != 1) ? $object->multicurrency_total_ttc : $object->total_ttc;

		$this->atleastoneratenotnull = 0;
		if (empty($conf->global->MAIN_GENERATE_DOCUMENTS_WITHOUT_VAT)) {
			$tvaisnull = ((!empty($this->tva) && count($this->tva) == 1 && isset($this->tva['0.000']) && is_float($this->tva['0.000'])) ? true : false);
			if (!empty($conf->global->MAIN_GENERATE_DOCUMENTS_WITHOUT_VAT_IFNULL) && $tvaisnull) {
				// Nothing to do
			} else {
				// FIXME amount of vat not supported with multicurrency

				//Local tax 1 before VAT
				//if (!empty($conf->global->FACTURE_LOCAL_TAX1_OPTION) && $conf->global->FACTURE_LOCAL_TAX1_OPTION=='localtax1on')
				//{
				foreach ($this->localtax1 as $localtax_type => $localtax_rate) {
					if (in_array((string) $localtax_type, array('1', '3', '5'))) {
						continue;
					}

					foreach ($localtax_rate as $tvakey => $tvaval) {
						if ($tvakey != 0) {    // On affiche pas taux 0
							//$this->atleastoneratenotnull++;

							$index++;
							$pdf->SetXY($col1x, $tab2_top + $tab2_hl * $index);

							$tvacompl = '';
							if (preg_match('/\*/', $tvakey)) {
								$tvakey = str_replace('*', '', $tvakey);
								$tvacompl = " (".$outputlangs->transnoentities("NonPercuRecuperable").")";
							}

							$totalvat = $outputlangs->transcountrynoentities("TotalLT1", $mysoc->country_code).(is_object($outputlangsbis) ? ' / '.$outputlangsbis->transcountrynoentities("TotalLT1", $mysoc->country_code) : '');
							$totalvat .= ' ';
							$totalvat .= vatrate(abs($tvakey), 1).$tvacompl;
							$pdf->MultiCell($col2x - $col1x, $tab2_hl, $totalvat, 0, 'L', 1);

							$pdf->SetXY($col2x, $tab2_top + $tab2_hl * $index);
							$pdf->MultiCell($largcol2, $tab2_hl, price($tvaval, 0, $outputlangs), 0, 'R', 1);
						}
					}
				}
				//}
				//Local tax 2 before VAT
				//if (!empty($conf->global->FACTURE_LOCAL_TAX2_OPTION) && $conf->global->FACTURE_LOCAL_TAX2_OPTION=='localtax2on')
				//{
				foreach ($this->localtax2 as $localtax_type => $localtax_rate) {
					if (in_array((string) $localtax_type, array('1', '3', '5'))) {
						continue;
					}

					foreach ($localtax_rate as $tvakey => $tvaval) {
						if ($tvakey != 0) {    // On affiche pas taux 0
							//$this->atleastoneratenotnull++;

							$index++;
							$pdf->SetXY($col1x, $tab2_top + $tab2_hl * $index);

							$tvacompl = '';
							if (preg_match('/\*/', $tvakey)) {
								$tvakey = str_replace('*', '', $tvakey);
								$tvacompl = " (".$outputlangs->transnoentities("NonPercuRecuperable").")";
							}
							$totalvat = $outputlangs->transcountrynoentities("TotalLT2", $mysoc->country_code).(is_object($outputlangsbis) ? ' / '.$outputlangsbis->transcountrynoentities("TotalLT2", $mysoc->country_code) : '');
							$totalvat .= ' ';
							$totalvat .= vatrate(abs($tvakey), 1).$tvacompl;
							$pdf->MultiCell($col2x - $col1x, $tab2_hl, $totalvat, 0, 'L', 1);

							$pdf->SetXY($col2x, $tab2_top + $tab2_hl * $index);
							$pdf->MultiCell($largcol2, $tab2_hl, price($tvaval, 0, $outputlangs), 0, 'R', 1);
						}
					}
				}

				//}

				// VAT
				foreach ($this->tva_array as $tvakey => $tvaval) {
					if ($tvakey != 0) {    // On affiche pas taux 0
						$this->atleastoneratenotnull++;

						$index++;
						$pdf->SetXY($col1x, $tab2_top + $tab2_hl * $index);

						$tvacompl = '';
						if (preg_match('/\*/', $tvakey)) {
							$tvakey = str_replace('*', '', $tvakey);
							$tvacompl = " (".$outputlangs->transnoentities("NonPercuRecuperable").")";
						}
						$totalvat = $outputlangs->transcountrynoentities("TotalVAT", $mysoc->country_code).(is_object($outputlangsbis) ? ' / '.$outputlangsbis->transcountrynoentities("TotalVAT", $mysoc->country_code) : '');
						$totalvat .= ' ';
						if (getDolGlobalString('PDF_VAT_LABEL_IS_CODE_OR_RATE') == 'rateonly') {
							$totalvat .= vatrate($tvaval['vatrate'], 1).$tvacompl;
						} elseif (getDolGlobalString('PDF_VAT_LABEL_IS_CODE_OR_RATE') == 'codeonly') {
							$totalvat .= $tvaval['vatcode'].$tvacompl;
						} else {
							$totalvat .= vatrate($tvaval['vatrate'], 1).($tvaval['vatcode'] ? ' ('.$tvaval['vatcode'].')' : '').$tvacompl;
						}
						$pdf->MultiCell($col2x - $col1x, $tab2_hl, $totalvat, 0, 'L', 1);

						$pdf->SetXY($col2x, $tab2_top + $tab2_hl * $index);
						$pdf->MultiCell($largcol2, $tab2_hl, price(price2num($tvaval['amount'], 'MT'), 0, $outputlangs), 0, 'R', 1);
					}
				}

				//Local tax 1 after VAT
				//if (!empty($conf->global->FACTURE_LOCAL_TAX1_OPTION) && $conf->global->FACTURE_LOCAL_TAX1_OPTION=='localtax1on')
				//{
				foreach ($this->localtax1 as $localtax_type => $localtax_rate) {
					if (in_array((string) $localtax_type, array('2', '4', '6'))) {
						continue;
					}

					foreach ($localtax_rate as $tvakey => $tvaval) {
						if ($tvakey != 0) {    // On affiche pas taux 0
							//$this->atleastoneratenotnull++;

							$index++;
							$pdf->SetXY($col1x, $tab2_top + $tab2_hl * $index);

							$tvacompl = '';
							if (preg_match('/\*/', $tvakey)) {
								$tvakey = str_replace('*', '', $tvakey);
								$tvacompl = " (".$outputlangs->transnoentities("NonPercuRecuperable").")";
							}
							$totalvat = $outputlangs->transcountrynoentities("TotalLT1", $mysoc->country_code).' ';
							$totalvat .= vatrate(abs($tvakey), 1).$tvacompl;

							$pdf->MultiCell($col2x - $col1x, $tab2_hl, $totalvat, 0, 'L', 1);
							$pdf->SetXY($col2x, $tab2_top + $tab2_hl * $index);
							$pdf->MultiCell($largcol2, $tab2_hl, price($tvaval, 0, $outputlangs), 0, 'R', 1);
						}
					}
				}
				//}
				//Local tax 2 after VAT
				//if (!empty($conf->global->FACTURE_LOCAL_TAX2_OPTION) && $conf->global->FACTURE_LOCAL_TAX2_OPTION=='localtax2on')
				//{
				foreach ($this->localtax2 as $localtax_type => $localtax_rate) {
					if (in_array((string) $localtax_type, array('2', '4', '6'))) {
						continue;
					}

					foreach ($localtax_rate as $tvakey => $tvaval) {
						//$this->atleastoneratenotnull++;

						$index++;
						$pdf->SetXY($col1x, $tab2_top + $tab2_hl * $index);

						$tvacompl = '';
						if (preg_match('/\*/', $tvakey)) {
							$tvakey = str_replace('*', '', $tvakey);
							$tvacompl = " (".$outputlangs->transnoentities("NonPercuRecuperable").")";
						}
						$totalvat = $outputlangs->transcountrynoentities("TotalLT2", $mysoc->country_code).' ';

						$totalvat .= vatrate(abs($tvakey), 1).$tvacompl;
						$pdf->MultiCell($col2x - $col1x, $tab2_hl, $totalvat, 0, 'L', 1);

						$pdf->SetXY($col2x, $tab2_top + $tab2_hl * $index);
						$pdf->MultiCell($largcol2, $tab2_hl, price($tvaval, 0, $outputlangs), 0, 'R', 1);
					}
				}
				//}

				// Revenue stamp
				if (price2num($object->revenuestamp) != 0) {
					$index++;
					$pdf->SetXY($col1x, $tab2_top + $tab2_hl * $index);
					$pdf->MultiCell($col2x - $col1x, $tab2_hl, $outputlangs->transnoentities("RevenueStamp"), $useborder, 'L', 1);

					$pdf->SetXY($col2x, $tab2_top + $tab2_hl * $index);
					$pdf->MultiCell($largcol2, $tab2_hl, price($sign * $object->revenuestamp), $useborder, 'R', 1);
				}

				// Total TTC
				$index++;
				$pdf->SetXY($col1x, $tab2_top + $tab2_hl * $index);
				$pdf->SetTextColor(0, 0, 60);
				$pdf->SetFillColor(224, 224, 224);
				$pdf->MultiCell($col2x - $col1x, $tab2_hl, $outputlangs->transnoentities("TotalTTC"), $useborder, 'L', 1);

				$pdf->SetXY($col2x, $tab2_top + $tab2_hl * $index);
				$pdf->MultiCell($largcol2, $tab2_hl, price($sign * $total_ttc, 0, $outputlangs), $useborder, 'R', 1);

				// Retained warranty
				if ($object->displayRetainedWarranty()) {
					$pdf->SetTextColor(40, 40, 40);
					$pdf->SetFillColor(255, 255, 255);

					$retainedWarranty = $object->getRetainedWarrantyAmount();
					$billedWithRetainedWarranty = $object->total_ttc - $retainedWarranty;

					// Billed - retained warranty
					$index++;
					$pdf->SetXY($col1x, $tab2_top + $tab2_hl * $index);
					$pdf->MultiCell($col2x - $col1x, $tab2_hl, $outputlangs->transnoentities("ToPayOn", dol_print_date($object->date_lim_reglement, 'day')), $useborder, 'L', 1);

					$pdf->SetXY($col2x, $tab2_top + $tab2_hl * $index);
					$pdf->MultiCell($largcol2, $tab2_hl, price($billedWithRetainedWarranty), $useborder, 'R', 1);

					// retained warranty
					$index++;
					$pdf->SetXY($col1x, $tab2_top + $tab2_hl * $index);

					$retainedWarrantyToPayOn = $outputlangs->transnoentities("RetainedWarranty").' ('.$object->retained_warranty.'%)';
					$retainedWarrantyToPayOn .= !empty($object->retained_warranty_date_limit) ? ' '.$outputlangs->transnoentities("toPayOn", dol_print_date($object->retained_warranty_date_limit, 'day')) : '';

					$pdf->MultiCell($col2x - $col1x, $tab2_hl, $retainedWarrantyToPayOn, $useborder, 'L', 1);
					$pdf->SetXY($col2x, $tab2_top + $tab2_hl * $index);
					$pdf->MultiCell($largcol2, $tab2_hl, price($retainedWarranty), $useborder, 'R', 1);
				}
			}
		}

		$pdf->SetTextColor(0, 0, 0);
		$creditnoteamount = $object->getSumCreditNotesUsed((isModEnabled("multicurrency") && $object->multicurrency_tx != 1) ? 1 : 0); // Warning, this also include excess received
		$depositsamount = $object->getSumDepositsUsed((isModEnabled("multicurrency") && $object->multicurrency_tx != 1) ? 1 : 0);
		//print "x".$creditnoteamount."-".$depositsamount;exit;
		$resteapayer = price2num($total_ttc - $deja_regle - $creditnoteamount - $depositsamount, 'MT');
		if (!empty($object->paye)) {
			$resteapayer = 0;
		}

		if (($deja_regle > 0 || $creditnoteamount > 0 || $depositsamount > 0) && empty($conf->global->INVOICE_NO_PAYMENT_DETAILS)) {
			// Already paid + Deposits
			$index++;
			$pdf->SetXY($col1x, $tab2_top + $tab2_hl * $index);
			$pdf->MultiCell($col2x - $col1x, $tab2_hl, $outputlangs->transnoentities("Paid"), 0, 'L', 0);
			$pdf->SetXY($col2x, $tab2_top + $tab2_hl * $index);
			$pdf->MultiCell($largcol2, $tab2_hl, price($deja_regle + $depositsamount, 0, $outputlangs), 0, 'R', 0);

			// Credit note
			if ($creditnoteamount) {
				$labeltouse = ($outputlangs->transnoentities("CreditNotesOrExcessReceived") != "CreditNotesOrExcessReceived") ? $outputlangs->transnoentities("CreditNotesOrExcessReceived") : $outputlangs->transnoentities("CreditNotes");
				$index++;
				$pdf->SetXY($col1x, $tab2_top + $tab2_hl * $index);
				$pdf->MultiCell($col2x - $col1x, $tab2_hl, $labeltouse, 0, 'L', 0);
				$pdf->SetXY($col2x, $tab2_top + $tab2_hl * $index);
				$pdf->MultiCell($largcol2, $tab2_hl, price($creditnoteamount, 0, $outputlangs), 0, 'R', 0);
			}

			// Escompte
			if ($object->close_code == Facture::CLOSECODE_DISCOUNTVAT) {
				$index++;
				$pdf->SetFillColor(255, 255, 255);

				$pdf->SetXY($col1x, $tab2_top + $tab2_hl * $index);
				$pdf->MultiCell($col2x - $col1x, $tab2_hl, $outputlangs->transnoentities("EscompteOfferedShort"), $useborder, 'L', 1);
				$pdf->SetXY($col2x, $tab2_top + $tab2_hl * $index);
				$pdf->MultiCell($largcol2, $tab2_hl, price($object->total_ttc - $deja_regle - $creditnoteamount - $depositsamount, 0, $outputlangs), $useborder, 'R', 1);

				$resteapayer = 0;
			}

			$index++;
			$pdf->SetTextColor(0, 0, 60);
			$pdf->SetFillColor(224, 224, 224);
			$pdf->SetXY($col1x, $tab2_top + $tab2_hl * $index);
			$pdf->MultiCell($col2x - $col1x, $tab2_hl, $outputlangs->transnoentities("RemainderToPay"), $useborder, 'L', 1);
			$pdf->SetXY($col2x, $tab2_top + $tab2_hl * $index);
			$pdf->MultiCell($largcol2, $tab2_hl, price($resteapayer, 0, $outputlangs), $useborder, 'R', 1);

			$pdf->SetFont('', '', $default_font_size - 1);
			$pdf->SetTextColor(0, 0, 0);
		}

		$index++;
		return ($tab2_top + ($tab2_hl * $index));
	}

	// phpcs:disable PEAR.NamingConventions.ValidFunctionName.PublicUnderscore
	/**
	 *   Show table for lines
	 *
	 *   @param		TCPDF		$pdf     		Object PDF
	 *   @param		string		$tab_top		Top position of table
	 *   @param		string		$tab_height		Height of table (rectangle)
	 *   @param		int			$nexY			Y (not used)
	 *   @param		Translate	$outputlangs	Langs object
	 *   @param		int			$hidetop		1=Hide top bar of array and title, 0=Hide nothing, -1=Hide only title
	 *   @param		int			$hidebottom		Hide bottom bar of array
	 *   @param		string		$currency		Currency code
	 *   @return	void
	 */
	protected function _tableau(&$pdf, $tab_top, $tab_height, $nexY, $outputlangs, $hidetop = 0, $hidebottom = 0, $currency = '')
	{
		global $conf;

		// Force to disable hidetop and hidebottom
		$hidebottom = 0;
		if ($hidetop) {
			$hidetop = -1;
		}

		$currency = !empty($currency) ? $currency : $conf->currency;
		$default_font_size = pdf_getPDFFontSize($outputlangs);

		// Amount in (at tab_top - 1)
		$pdf->SetTextColor(0, 0, 0);
		$pdf->SetFont('', '', $default_font_size - 2);

		if (empty($hidetop)) {
			// Show category of operations
			if (getDolGlobalInt('INVOICE_CATEGORY_OF_OPERATION') == 1 && $this->categoryOfOperation >= 0) {
				$categoryOfOperations = $outputlangs->transnoentities("MentionCategoryOfOperations") . ' : ' . $outputlangs->transnoentities("MentionCategoryOfOperations" . $this->categoryOfOperation);
				$pdf->SetXY($this->marge_gauche, $tab_top - 4);
				$pdf->MultiCell(($pdf->GetStringWidth($categoryOfOperations)) + 4, 2, $categoryOfOperations);
			}

			$titre = $outputlangs->transnoentities("AmountInCurrency", $outputlangs->transnoentitiesnoconv("Currency".$currency));
			$pdf->SetXY($this->page_largeur - $this->marge_droite - ($pdf->GetStringWidth($titre) + 3), $tab_top - 4);
			$pdf->MultiCell(($pdf->GetStringWidth($titre) + 3), 2, $titre);

			//$conf->global->MAIN_PDF_TITLE_BACKGROUND_COLOR='230,230,230';
			if (!empty($conf->global->MAIN_PDF_TITLE_BACKGROUND_COLOR)) {
				$pdf->Rect($this->marge_gauche, $tab_top, $this->page_largeur - $this->marge_droite - $this->marge_gauche, 5, 'F', null, explode(',', $conf->global->MAIN_PDF_TITLE_BACKGROUND_COLOR));
			}
		}

		$pdf->SetDrawColor(128, 128, 128);
		$pdf->SetFont('', '', $default_font_size - 1);

		// Output Rect
		$this->printRect($pdf, $this->marge_gauche, $tab_top, $this->page_largeur - $this->marge_gauche - $this->marge_droite, $tab_height, $hidetop, $hidebottom); // Rect takes a length in 3rd parameter and 4th parameter

		if (empty($hidetop)) {
			$pdf->line($this->marge_gauche, $tab_top + 5, $this->page_largeur - $this->marge_droite, $tab_top + 5); // line takes a position y in 2nd parameter and 4th parameter

			$pdf->SetXY($this->posxdesc - 1, $tab_top + 1);
			$pdf->MultiCell(108, 2, $outputlangs->transnoentities("Designation"), '', 'L');
		}

		if (!empty($conf->global->MAIN_GENERATE_INVOICES_WITH_PICTURE)) {
			$pdf->line($this->posxpicture - 1, $tab_top, $this->posxpicture - 1, $tab_top + $tab_height);
			if (empty($hidetop)) {
				//$pdf->SetXY($this->posxpicture-1, $tab_top+1);
				//$pdf->MultiCell($this->posxtva-$this->posxpicture-1,2, $outputlangs->transnoentities("Photo"),'','C');
			}
		}

		if (empty($conf->global->MAIN_GENERATE_DOCUMENTS_WITHOUT_VAT) && empty($conf->global->MAIN_GENERATE_DOCUMENTS_WITHOUT_VAT_COLUMN)) {
			$pdf->line($this->posxtva - 1, $tab_top, $this->posxtva - 1, $tab_top + $tab_height);
			if (empty($hidetop)) {
				$pdf->SetXY($this->posxtva - 3, $tab_top + 1);
				$pdf->MultiCell($this->posxup - $this->posxtva + 3, 2, $outputlangs->transnoentities("VAT"), '', 'C');
			}
		}

		$pdf->line($this->posxup - 1, $tab_top, $this->posxup - 1, $tab_top + $tab_height);
		if (empty($hidetop)) {
			$pdf->SetXY($this->posxup - 1, $tab_top + 1);
			$pdf->MultiCell($this->posxqty - $this->posxup - 1, 2, $outputlangs->transnoentities("PriceUHT"), '', 'C');
		}

		$pdf->line($this->posxqty - 1, $tab_top, $this->posxqty - 1, $tab_top + $tab_height);
		if (empty($hidetop)) {
			$pdf->SetXY($this->posxqty - 1, $tab_top + 1);
			$pdf->MultiCell($this->posxunit - $this->posxqty - 1, 2, $outputlangs->transnoentities("Qty"), '', 'C');
		}

		if (getDolGlobalInt('PRODUCT_USE_UNITS')) {
			$pdf->line($this->posxunit - 1, $tab_top, $this->posxunit - 1, $tab_top + $tab_height);
			if (empty($hidetop)) {
				$pdf->SetXY($this->posxunit - 1, $tab_top + 1);
				$pdf->MultiCell($this->posxdiscount - $this->posxunit - 1, 2, $outputlangs->transnoentities("Unit"), '', 'C');
			}
		}

		if ($this->atleastonediscount) {
			$pdf->line($this->posxdiscount - 1, $tab_top, $this->posxdiscount - 1, $tab_top + $tab_height);
			if (empty($hidetop)) {
				$pdf->SetXY($this->posxdiscount - 1, $tab_top + 1);
				$pdf->MultiCell($this->posxprogress - $this->posxdiscount + 1, 2, $outputlangs->transnoentities("ReductionShort"), '', 'C');
			}
		}

		if ($this->situationinvoice) {
			$pdf->line($this->posxprogress - 1, $tab_top, $this->posxprogress - 1, $tab_top + $tab_height);
			if (empty($hidetop)) {
				$pdf->SetXY($this->posxprogress, $tab_top + 1);
				$pdf->MultiCell($this->postotalht - $this->posxprogress, 2, $outputlangs->transnoentities("ProgressShort"), '', 'C');
			}
		}

		$pdf->line($this->postotalht, $tab_top, $this->postotalht, $tab_top + $tab_height);
		if (empty($hidetop)) {
			$pdf->SetXY($this->postotalht - 1, $tab_top + 1);
			$pdf->MultiCell(30, 2, $outputlangs->transnoentities("TotalHTShort"), '', 'C');
		}
	}

	// phpcs:disable PEAR.NamingConventions.ValidFunctionName.PublicUnderscore
	/**
	 *  Show top header of page.
	 *
	 *  @param	TCPDF		$pdf     		Object PDF
	 *  @param  Facture		$object     	Object to show
	 *  @param  int	    	$showaddress    0=no, 1=yes
	 *  @param  Translate	$outputlangs	Object lang for output
	 *  @param  Translate	$outputlangsbis	Object lang for output bis
	 *  @return	int							top shift of linked object lines
	 */
	protected function _pagehead(&$pdf, $object, $showaddress, $outputlangs, $outputlangsbis = null)
	{
		global $conf, $langs;

		$ltrdirection = 'L';
		if ($outputlangs->trans("DIRECTION") == 'rtl') $ltrdirection = 'R';

		// Load traductions files required by page
		$outputlangs->loadLangs(array("main", "bills", "propal", "companies"));

		$default_font_size = pdf_getPDFFontSize($outputlangs);

		pdf_pagehead($pdf, $outputlangs, $this->page_hauteur);

		$pdf->SetTextColor(0, 0, 60);
		$pdf->SetFont('', 'B', $default_font_size + 3);

		$w = 110;

		$posy = $this->marge_haute;
		$posx = $this->page_largeur - $this->marge_droite - $w;

		$pdf->SetXY($this->marge_gauche, $posy);

		// Logo
		if (!getDolGlobalInt('PDF_DISABLE_MYCOMPANY_LOGO')) {
			if ($this->emetteur->logo) {
				$logodir = $conf->mycompany->dir_output;
				if (!empty($conf->mycompany->multidir_output[$object->entity])) {
					$logodir = $conf->mycompany->multidir_output[$object->entity];
				}
				if (!getDolGlobalInt('MAIN_PDF_USE_LARGE_LOGO')) {
					$logo = $logodir.'/logos/thumbs/'.$this->emetteur->logo_small;
				} else {
					$logo = $logodir.'/logos/'.$this->emetteur->logo;
				}
				if (is_readable($logo)) {
					$height = pdf_getHeightForLogo($logo);
					$pdf->Image($logo, $this->marge_gauche, $posy, 0, $height); // width=0 (auto)
				} else {
					$pdf->SetTextColor(200, 0, 0);
					$pdf->SetFont('', 'B', $default_font_size - 2);
					$pdf->MultiCell($w, 3, $outputlangs->transnoentities("ErrorLogoFileNotFound", $logo), 0, 'L');
					$pdf->MultiCell($w, 3, $outputlangs->transnoentities("ErrorGoToGlobalSetup"), 0, 'L');
				}
			} else {
				$text = $this->emetteur->name;
				$pdf->MultiCell($w, 4, $outputlangs->convToOutputCharset($text), 0, $ltrdirection);
			}
		}

		$pdf->SetFont('', 'B', $default_font_size + 3);
		$pdf->SetXY($posx, $posy);
		$pdf->SetTextColor(0, 0, 60);
		$title = $outputlangs->transnoentities("PdfInvoiceTitle");
		if ($object->type == 1) {
			$title = $outputlangs->transnoentities("InvoiceReplacement");
		}
		if ($object->type == 2) {
			$title = $outputlangs->transnoentities("InvoiceAvoir");
		}
		if ($object->type == 3) {
			$title = $outputlangs->transnoentities("InvoiceDeposit");
		}
		if ($object->type == 4) {
			$title = $outputlangs->transnoentities("InvoiceProForma");
		}
		if ($this->situationinvoice) {
			$langs->loadLangs(array("other"));
			$title = $outputlangs->transnoentities("PDFInvoiceSituation") . " " . $outputlangs->transnoentities("NumberingShort") . $object->situation_counter . " -";
		}
		if (!empty($conf->global->PDF_USE_ALSO_LANGUAGE_CODE) && is_object($outputlangsbis)) {
			$title .= ' - ';
			if ($object->type == 0) {
				if ($this->situationinvoice) {
					$title .= $outputlangsbis->transnoentities("PDFInvoiceSituation");
				}
				$title .= $outputlangsbis->transnoentities("PdfInvoiceTitle");
			} elseif ($object->type == 1) {
				$title .= $outputlangsbis->transnoentities("InvoiceReplacement");
			} elseif ($object->type == 2) {
				$title .= $outputlangsbis->transnoentities("InvoiceAvoir");
			} elseif ($object->type == 3) {
				$title .= $outputlangsbis->transnoentities("InvoiceDeposit");
			} elseif ($object->type == 4) {
				$title .= $outputlangsbis->transnoentities("InvoiceProForma");
			}
		}
		$title .= ' '.$outputlangs->convToOutputCharset($object->ref);
		if ($object->statut == $object::STATUS_DRAFT) {
			$pdf->SetTextColor(128, 0, 0);
			$title .= ' - '.$outputlangs->transnoentities("NotValidated");
		}

		$pdf->MultiCell($w, 3, $title, '', 'R');

		$pdf->SetFont('', 'B', $default_font_size);

		/*
		$posy += 5;
		$pdf->SetXY($posx, $posy);
		$pdf->SetTextColor(0, 0, 60);
		$textref = $outputlangs->transnoentities("Ref")." : ".$outputlangs->convToOutputCharset($object->ref);
		if ($object->statut == $object::STATUS_DRAFT) {
			$pdf->SetTextColor(128, 0, 0);
			$textref .= ' - '.$outputlangs->transnoentities("NotValidated");
		}
		$pdf->MultiCell($w, 4, $textref, '', 'R');*/

		$posy += 3;
		$pdf->SetFont('', '', $default_font_size - 2);

		if ($object->ref_customer) {
			$posy += 4;
			$pdf->SetXY($posx, $posy);
			$pdf->SetTextColor(0, 0, 60);
			$pdf->MultiCell($w, 3, $outputlangs->transnoentities("RefCustomer")." : ".$outputlangs->convToOutputCharset($object->ref_customer), '', 'R');
		}

		if (!empty($conf->global->PDF_SHOW_PROJECT_TITLE)) {
			$object->fetch_projet();
			if (!empty($object->project->ref)) {
				$posy += 3;
				$pdf->SetXY($posx, $posy);
				$pdf->SetTextColor(0, 0, 60);
				$pdf->MultiCell($w, 3, $outputlangs->transnoentities("Project")." : ".(empty($object->project->title) ? '' : $object->project->title), '', 'R');
			}
		}

		if (!empty($conf->global->PDF_SHOW_PROJECT)) {
			$object->fetch_projet();
			if (!empty($object->project->ref)) {
				$outputlangs->load("projects");
				$posy += 3;
				$pdf->SetXY($posx, $posy);
				$pdf->SetTextColor(0, 0, 60);
				$pdf->MultiCell($w, 3, $outputlangs->transnoentities("RefProject")." : ".(empty($object->project->ref) ? '' : $object->project->ref), '', 'R');
			}
		}

		$objectidnext = $object->getIdReplacingInvoice('validated');
		if ($object->type == 0 && $objectidnext) {
			$objectreplacing = new Facture($this->db);
			$objectreplacing->fetch($objectidnext);

			$posy += 3;
			$pdf->SetXY($posx, $posy);
			$pdf->SetTextColor(0, 0, 60);
			$pdf->MultiCell($w, 3, $outputlangs->transnoentities("ReplacementByInvoice").' : '.$outputlangs->convToOutputCharset($objectreplacing->ref), '', 'R');
		}
		if ($object->type == 1) {
			$objectreplaced = new Facture($this->db);
			$objectreplaced->fetch($object->fk_facture_source);

			$posy += 4;
			$pdf->SetXY($posx, $posy);
			$pdf->SetTextColor(0, 0, 60);
			$pdf->MultiCell($w, 3, $outputlangs->transnoentities("ReplacementInvoice").' : '.$outputlangs->convToOutputCharset($objectreplaced->ref), '', 'R');
		}
		if ($object->type == 2 && !empty($object->fk_facture_source)) {
			$objectreplaced = new Facture($this->db);
			$objectreplaced->fetch($object->fk_facture_source);

			$posy += 3;
			$pdf->SetXY($posx, $posy);
			$pdf->SetTextColor(0, 0, 60);
			$pdf->MultiCell($w, 3, $outputlangs->transnoentities("CorrectionInvoice").' : '.$outputlangs->convToOutputCharset($objectreplaced->ref), '', 'R');
		}

		$posy += 4;
		$pdf->SetXY($posx, $posy);
		$pdf->SetTextColor(0, 0, 60);
		$title = $outputlangs->transnoentities("DateInvoice");
		if (!empty($conf->global->PDF_USE_ALSO_LANGUAGE_CODE) && is_object($outputlangsbis)) {
			$title .= ' - '.$outputlangsbis->transnoentities("DateInvoice");
		}
		$pdf->MultiCell($w, 3, $title." : ".dol_print_date($object->date, "day", false, $outputlangs, true), '', 'R');

		if (!empty($conf->global->INVOICE_POINTOFTAX_DATE)) {
			$posy += 4;
			$pdf->SetXY($posx, $posy);
			$pdf->SetTextColor(0, 0, 60);
			$pdf->MultiCell($w, 3, $outputlangs->transnoentities("DatePointOfTax")." : ".dol_print_date($object->date_pointoftax, "day", false, $outputlangs), '', 'R');
		}

		if ($object->type != 2) {
			$posy += 3;
			$pdf->SetXY($posx, $posy);
			$pdf->SetTextColor(0, 0, 60);
			$title = $outputlangs->transnoentities("DateDue");
			if (!empty($conf->global->PDF_USE_ALSO_LANGUAGE_CODE) && is_object($outputlangsbis)) {
				$title .= ' - '.$outputlangsbis->transnoentities("DateDue");
			}
			$pdf->MultiCell($w, 3, $title." : ".dol_print_date($object->date_lim_reglement, "day", false, $outputlangs, true), '', 'R');
		}

		if (empty($conf->global->MAIN_PDF_HIDE_CUSTOMER_CODE) && $object->thirdparty->code_client) {
			$posy += 3;
			$pdf->SetXY($posx, $posy);
			$pdf->SetTextColor(0, 0, 60);
			$pdf->MultiCell($w, 3, $outputlangs->transnoentities("CustomerCode")." : ".$outputlangs->transnoentities($object->thirdparty->code_client), '', 'R');
		}

		// Get contact
		if (!empty($conf->global->DOC_SHOW_FIRST_SALES_REP)) {
			$arrayidcontact = $object->getIdContact('internal', 'SALESREPFOLL');
			if (count($arrayidcontact) > 0) {
				$usertmp = new User($this->db);
				$usertmp->fetch($arrayidcontact[0]);
				$posy += 4;
				$pdf->SetXY($posx, $posy);
				$pdf->SetTextColor(0, 0, 60);
				$pdf->MultiCell($w, 3, $langs->transnoentities("SalesRepresentative")." : ".$usertmp->getFullName($langs), '', 'R');
			}
		}

		$posy += 1;

		$top_shift = 0;
		// Show list of linked objects
		$current_y = $pdf->getY();
		$posy = pdf_writeLinkedObjects($pdf, $object, $outputlangs, $posx, $posy, $w, 3, 'R', $default_font_size);
		if ($current_y < $pdf->getY()) {
			$top_shift = $pdf->getY() - $current_y;
		}

		if ($showaddress) {
			// Sender properties
			$carac_emetteur = '';
			// Add internal contact of object if defined
			$arrayidcontact = $object->getIdContact('internal', 'BILLING');
			if (count($arrayidcontact) > 0) {
				$object->fetch_user($arrayidcontact[0]);
				$labelbeforecontactname = ($outputlangs->transnoentities("FromContactName") != 'FromContactName' ? $outputlangs->transnoentities("FromContactName") : $outputlangs->transnoentities("Name"));
				$carac_emetteur .= ($carac_emetteur ? "\n" : '').$labelbeforecontactname." ".$outputlangs->convToOutputCharset($object->user->getFullName($outputlangs));
				$carac_emetteur .= "\n";
			}

			$carac_emetteur .= pdf_build_address($outputlangs, $this->emetteur, $object->thirdparty, '', 0, 'source', $object);

			// Show sender
			$posy = !empty($conf->global->MAIN_PDF_USE_ISO_LOCATION) ? 40 : 42;
			$posy += $top_shift;
			$posx = $this->marge_gauche;
			if (!empty($conf->global->MAIN_INVERT_SENDER_RECIPIENT)) {
				$posx = $this->page_largeur - $this->marge_droite - 80;
			}

			$hautcadre = !empty($conf->global->MAIN_PDF_USE_ISO_LOCATION) ? 38 : 40;
			$widthrecbox = !empty($conf->global->MAIN_PDF_USE_ISO_LOCATION) ? 92 : 82;


			// Show sender frame
			if (empty($conf->global->MAIN_PDF_NO_SENDER_FRAME)) {
				$pdf->SetTextColor(0, 0, 0);
				$pdf->SetFont('', '', $default_font_size - 2);
				$pdf->SetXY($posx, $posy - 5);
				$pdf->MultiCell($widthrecbox, 5, $outputlangs->transnoentities("BillFrom"), 0, $ltrdirection);
				$pdf->SetXY($posx, $posy);
				$pdf->SetFillColor(230, 230, 230);
				$pdf->MultiCell($widthrecbox, $hautcadre, "", 0, 'R', 1);
				$pdf->SetTextColor(0, 0, 60);
			}

			// Show sender name
			if (empty($conf->global->MAIN_PDF_HIDE_SENDER_NAME)) {
				$pdf->SetXY($posx + 2, $posy + 3);
				$pdf->SetFont('', 'B', $default_font_size);
				$pdf->MultiCell($widthrecbox - 2, 4, $outputlangs->convToOutputCharset($this->emetteur->name), 0, $ltrdirection);
				$posy = $pdf->getY();
			}

			// Show sender information
			$pdf->SetXY($posx + 2, $posy);
			$pdf->SetFont('', '', $default_font_size - 1);
			$pdf->MultiCell($widthrecbox - 2, 4, $carac_emetteur, 0, $ltrdirection);


			// If BILLING contact defined on invoice, we use it
			$usecontact = false;
			$arrayidcontact = $object->getIdContact('external', 'BILLING');
			if (count($arrayidcontact) > 0) {
				$usecontact = true;
				$result = $object->fetch_contact($arrayidcontact[0]);
			}

			// Recipient name
			if ($usecontact && ($object->contact->socid != $object->thirdparty->id && (!isset($conf->global->MAIN_USE_COMPANY_NAME_OF_CONTACT) || !empty($conf->global->MAIN_USE_COMPANY_NAME_OF_CONTACT)))) {
				$thirdparty = $object->contact;
			} else {
				$thirdparty = $object->thirdparty;
			}

			$carac_client_name = pdfBuildThirdpartyName($thirdparty, $outputlangs);

			$mode =  'target';
			$carac_client = pdf_build_address($outputlangs, $this->emetteur, $object->thirdparty, ($usecontact ? $object->contact : ''), $usecontact, $mode, $object);

			// Show recipient
			$widthrecbox = !empty($conf->global->MAIN_PDF_USE_ISO_LOCATION) ? 92 : 100;
			if ($this->page_largeur < 210) {
				$widthrecbox = 84; // To work with US executive format
			}
			$posy = !empty($conf->global->MAIN_PDF_USE_ISO_LOCATION) ? 40 : 42;
			$posy += $top_shift;
			$posx = $this->page_largeur - $this->marge_droite - $widthrecbox;
			if (!empty($conf->global->MAIN_INVERT_SENDER_RECIPIENT)) {
				$posx = $this->marge_gauche;
			}

			// Show recipient frame
			if (empty($conf->global->MAIN_PDF_NO_RECIPENT_FRAME)) {
				$pdf->SetTextColor(0, 0, 0);
				$pdf->SetFont('', '', $default_font_size - 2);
				$pdf->SetXY($posx + 2, $posy - 5);
				$pdf->MultiCell($widthrecbox - 2, 5, $outputlangs->transnoentities("BillTo"), 0, $ltrdirection);
				$pdf->Rect($posx, $posy, $widthrecbox, $hautcadre);
			}

			// Show recipient name
			$pdf->SetXY($posx + 2, $posy + 3);
			$pdf->SetFont('', 'B', $default_font_size);
			$pdf->MultiCell($widthrecbox - 2, 2, $carac_client_name, 0, $ltrdirection);

			$posy = $pdf->getY();

			// Show recipient information
			$pdf->SetFont('', '', $default_font_size - 1);
			$pdf->SetXY($posx + 2, $posy);
			$pdf->MultiCell($widthrecbox - 2, 4, $carac_client, 0, $ltrdirection);

			// Show shipping address
			if (getDolGlobalInt('INVOICE_SHOW_SHIPPING_ADDRESS')) {
				$idaddressshipping = $object->getIdContact('external', 'SHIPPING');

				if (!empty($idaddressshipping)) {
					$contactshipping = $object->fetch_Contact($idaddressshipping[0]);
					$companystatic = new Societe($this->db);
					$companystatic->fetch($object->contact->fk_soc);
					$carac_client_name_shipping=pdfBuildThirdpartyName($object->contact, $outputlangs);
					$carac_client_shipping = pdf_build_address($outputlangs, $this->emetteur, $companystatic, $object->contact, $usecontact, 'target', $object);
				} else {
					$carac_client_name_shipping=pdfBuildThirdpartyName($object->thirdparty, $outputlangs);
					$carac_client_shipping=pdf_build_address($outputlangs, $this->emetteur, $object->thirdparty, '', 0, 'target', $object);
				}
				if (!empty($carac_client_shipping)) {
					$posy += $hautcadre;

					// Show shipping frame
					$pdf->SetXY($posx + 2, $posy - 5);
					$pdf->SetFont('', '', $default_font_size - 2);
					$pdf->MultiCell($widthrecbox, '', $outputlangs->transnoentities('ShippingTo'), 0, 'L', 0);
					$pdf->Rect($posx, $posy, $widthrecbox, $hautcadre);

					// Show shipping name
					$pdf->SetXY($posx + 2, $posy + 3);
					$pdf->SetFont('', 'B', $default_font_size);
					$pdf->MultiCell($widthrecbox - 2, 2, $carac_client_name_shipping, '', 'L');

					$posy = $pdf->getY();

					// Show shipping information
					$pdf->SetXY($posx+2, $posy);
					$pdf->SetFont('', '', $default_font_size - 1);
					$pdf->MultiCell($widthrecbox - 2, 2, $carac_client_shipping, '', 'L');
					$top_shift += $hautcadre;
				}
			}
		}

		$pdf->SetTextColor(0, 0, 0);
		return $top_shift;
	}

	// phpcs:disable PEAR.NamingConventions.ValidFunctionName.PublicUnderscore
	/**
	 *   	Show footer of page. Need this->emetteur object
	 *
	 *   	@param	TCPDF		$pdf     			PDF
	 * 		@param	Facture		$object				Object to show
	 *      @param	Translate	$outputlangs		Object lang for output
	 *      @param	int			$hidefreetext		1=Hide free text
	 *      @param	int			$heightforqrinvoice	Height for QR invoices
	 *      @return	int								Return height of bottom margin including footer text
	 */
	protected function _pagefoot(&$pdf, $object, $outputlangs, $hidefreetext = 0, $heightforqrinvoice = 0)
	{
		$showdetails = getDolGlobalInt('MAIN_GENERATE_DOCUMENTS_SHOW_FOOT_DETAILS', 0);
		return pdf_pagefoot($pdf, $outputlangs, 'INVOICE_FREE_TEXT', $this->emetteur, $heightforqrinvoice + $this->marge_basse, $this->marge_gauche, $this->page_hauteur, $object, $showdetails, $hidefreetext, $this->page_largeur, $this->watermark);
	}
}<|MERGE_RESOLUTION|>--- conflicted
+++ resolved
@@ -900,7 +900,7 @@
 					$pdf->AliasNbPages();
 				}
 
-<<<<<<< HEAD
+
 				// Add terms to sale
 				if (!empty($mysoc->termstosale) && getDolGlobalInt('MAIN_PDF_ADD_TERMSTOSALE_INVOICE')) {
 					$termstosale = $conf->mycompany->dir_output.'/'.$mysoc->termstosale;
@@ -922,7 +922,7 @@
 					}
 				}
 
-=======
+
 				if (getDolGlobalString('INVOICE_ADD_SWISS_QR_CODE') == 'bottom') {
 					$result = $this->addBottomQRInvoice($pdf, $object, $outputlangs);
 					if (!$result) {
@@ -930,7 +930,7 @@
 						return 0;
 					}
 				}
->>>>>>> a1300c28
+
 				$pdf->Close();
 
 				$pdf->Output($file, 'F');
