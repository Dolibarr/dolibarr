<?php
/* Copyright (C) 2004-2014	Laurent Destailleur	<eldy@users.sourceforge.net>
 * Copyright (C) 2005-2012	Regis Houssin		<regis.houssin@inodbox.com>
 * Copyright (C) 2008		Raphael Bertrand		<raphael.bertrand@resultic.fr>
 * Copyright (C) 2010-2014	Juanjo Menent		<jmenent@2byte.es>
 * Copyright (C) 2012		Christophe Battarel	<christophe.battarel@altairis.fr>
 * Copyright (C) 2012		Cédric Salvador		<csalvador@gpcsolutions.fr>
 * Copyright (C) 2012-2014	Raphaël Doursenaud	<rdoursenaud@gpcsolutions.fr>
 * Copyright (C) 2015		Marcos García		<marcosgdf@gmail.com>
 * Copyright (C) 2017-2018	Ferran Marcet		<fmarcet@2byte.es>
 * Copyright (C) 2018       Frédéric France     <frederic.france@netlogic.fr>
 *
 * This program is free software; you can redistribute it and/or modify
 * it under the terms of the GNU General Public License as published by
 * the Free Software Foundation; either version 3 of the License, or
 * (at your option) any later version.
 *
 * This program is distributed in the hope that it will be useful,
 * but WITHOUT ANY WARRANTY; without even the implied warranty of
 * MERCHANTABILITY or FITNESS FOR A PARTICULAR PURPOSE.  See the
 * GNU General Public License for more details.
 *
 * You should have received a copy of the GNU General Public License
 * along with this program. If not, see <http://www.gnu.org/licenses/>.
 * or see http://www.gnu.org/
 */

/**
 *	\file       htdocs/core/modules/facture/doc/pdf_crabe.modules.php
 *	\ingroup    facture
 *	\brief      File of class to generate customers invoices from crabe model
 */

require_once DOL_DOCUMENT_ROOT.'/core/modules/facture/modules_facture.php';
require_once DOL_DOCUMENT_ROOT.'/product/class/product.class.php';
require_once DOL_DOCUMENT_ROOT.'/core/lib/company.lib.php';
require_once DOL_DOCUMENT_ROOT.'/core/lib/functions2.lib.php';
require_once DOL_DOCUMENT_ROOT.'/core/lib/pdf.lib.php';


/**
 *	Class to manage PDF invoice template Crabe
 */
class pdf_crabe extends ModelePDFFactures
{
     /**
     * @var DoliDb Database handler
     */
    public $db;

	/**
     * @var string model name
     */
    public $name;

	/**
     * @var string model description (short text)
     */
    public $description;

    /**
     * @var int 	Save the name of generated file as the main doc when generating a doc with this template
     */
    public $update_main_doc_field;

	/**
     * @var string document type
     */
    public $type;

	/**
     * @var array Minimum version of PHP required by module.
     * e.g.: PHP ≥ 5.5 = array(5, 5)
     */
	public $phpmin = array(5, 5);

	/**
     * Dolibarr version of the loaded document
     * @var string
     */
	public $version = 'dolibarr';

	/**
     * @var int page_largeur
     */
    public $page_largeur;

	/**
     * @var int page_hauteur
     */
    public $page_hauteur;

	/**
     * @var array format
     */
    public $format;

	/**
     * @var int marge_gauche
     */
	public $marge_gauche;

	/**
     * @var int marge_droite
     */
	public $marge_droite;

	/**
     * @var int marge_haute
     */
	public $marge_haute;

	/**
     * @var int marge_basse
     */
	public $marge_basse;

	/**
	 * Issuer
	 * @var Societe object that emits
	 */
	public $emetteur;

	/**
	 * @var bool Situation invoice type
	 */
	public $situationinvoice;

	/**
	 * @var float X position for the situation progress column
	 */
	public $posxprogress;


	/**
	 *	Constructor
	 *
	 *  @param		DoliDB		$db      Database handler
	 */
	public function __construct($db)
	{
		global $conf, $langs, $mysoc;

		// Translations
		$langs->loadLangs(array("main", "bills"));

		$this->db = $db;
		$this->name = "crabe";
		$this->description = $langs->trans('PDFCrabeDescription');
		$this->update_main_doc_field = 1;		// Save the name of generated file as the main doc when generating a doc with this template

		// Dimensiont page
		$this->type = 'pdf';
		$formatarray=pdf_getFormat();
		$this->page_largeur = $formatarray['width'];
		$this->page_hauteur = $formatarray['height'];
		$this->format = array($this->page_largeur,$this->page_hauteur);
		$this->marge_gauche=isset($conf->global->MAIN_PDF_MARGIN_LEFT)?$conf->global->MAIN_PDF_MARGIN_LEFT:10;
		$this->marge_droite=isset($conf->global->MAIN_PDF_MARGIN_RIGHT)?$conf->global->MAIN_PDF_MARGIN_RIGHT:10;
		$this->marge_haute =isset($conf->global->MAIN_PDF_MARGIN_TOP)?$conf->global->MAIN_PDF_MARGIN_TOP:10;
		$this->marge_basse =isset($conf->global->MAIN_PDF_MARGIN_BOTTOM)?$conf->global->MAIN_PDF_MARGIN_BOTTOM:10;

		$this->option_logo = 1;                    // Display logo
		$this->option_tva = 1;                     // Manage the vat option FACTURE_TVAOPTION
		$this->option_modereg = 1;                 // Display payment mode
		$this->option_condreg = 1;                 // Display payment terms
		$this->option_codeproduitservice = 1;      // Display product-service code
		$this->option_multilang = 1;               // Available in several languages
		$this->option_escompte = 1;                // Displays if there has been a discount
		$this->option_credit_note = 1;             // Support credit notes
		$this->option_freetext = 1;				   // Support add of a personalised text
		$this->option_draft_watermark = 1;		   // Support add of a watermark on drafts

		$this->franchise=!$mysoc->tva_assuj;

		// Get source company
		$this->emetteur=$mysoc;
		if (empty($this->emetteur->country_code)) $this->emetteur->country_code=substr($langs->defaultlang, -2);    // By default, if was not defined

		// Define position of columns
		$this->posxdesc=$this->marge_gauche+1;
		if (!empty($conf->global->PRODUCT_USE_UNITS))
		{
			$this->posxtva=101;
			$this->posxup=118;
			$this->posxqty=135;
			$this->posxunit=151;
		}
		else
		{
			$this->posxtva=110;
			$this->posxup=126;
			$this->posxqty=145;
			$this->posxunit=162;
		}
		$this->posxprogress=151; // Only displayed for situation invoices
		$this->posxdiscount=162;
		$this->posxprogress=174;
		$this->postotalht=174;
		if (! empty($conf->global->MAIN_GENERATE_DOCUMENTS_WITHOUT_VAT) || ! empty($conf->global->MAIN_GENERATE_DOCUMENTS_WITHOUT_VAT_COLUMN)) $this->posxtva=$this->posxup;
		$this->posxpicture=$this->posxtva - (empty($conf->global->MAIN_DOCUMENTS_WITH_PICTURE_WIDTH)?20:$conf->global->MAIN_DOCUMENTS_WITH_PICTURE_WIDTH);	// width of images
		if ($this->page_largeur < 210) // To work with US executive format
		{
		    $this->posxpicture-=20;
		    $this->posxtva-=20;
		    $this->posxup-=20;
		    $this->posxqty-=20;
		    $this->posxunit-=20;
		    $this->posxdiscount-=20;
		    $this->posxprogress-=20;
		    $this->postotalht-=20;
		}

		$this->tva=array();
		$this->localtax1=array();
		$this->localtax2=array();
		$this->atleastoneratenotnull=0;
		$this->atleastonediscount=0;
		$this->situationinvoice=false;
	}


    // phpcs:disable PEAR.NamingConventions.ValidFunctionName.ScopeNotCamelCaps
	/**
     *  Function to build pdf onto disk
     *
     *  @param		Object		$object				Object to generate
     *  @param		Translate	$outputlangs		Lang output object
     *  @param		string		$srctemplatepath	Full path of source filename for generator using a template file
     *  @param		int			$hidedetails		Do not show line details
     *  @param		int			$hidedesc			Do not show desc
     *  @param		int			$hideref			Do not show ref
     *  @return     int         	    			1=OK, 0=KO
	 */
    public function write_file($object, $outputlangs, $srctemplatepath = '', $hidedetails = 0, $hidedesc = 0, $hideref = 0)
	{
        // phpcs:enable
		global $user,$langs,$conf,$mysoc,$db,$hookmanager,$nblines;

		dol_syslog("write_file outputlangs->defaultlang=".(is_object($outputlangs) ? $outputlangs->defaultlang : 'null'));

		if (! is_object($outputlangs)) $outputlangs=$langs;
		// For backward compatibility with FPDF, force output charset to ISO, because FPDF expect text to be encoded in ISO
		if (! empty($conf->global->MAIN_USE_FPDF)) $outputlangs->charset_output='ISO-8859-1';

		// Load traductions files requiredby by page
		$outputlangs->loadLangs(array("main", "bills", "products", "dict", "companies"));

		$nblines = count($object->lines);

		// Loop on each lines to detect if there is at least one image to show
		$realpatharray=array();
		if (! empty($conf->global->MAIN_GENERATE_INVOICES_WITH_PICTURE))
		{
			for ($i = 0 ; $i < $nblines ; $i++)
			{
				if (empty($object->lines[$i]->fk_product)) continue;

				$objphoto = new Product($this->db);
				$objphoto->fetch($object->lines[$i]->fk_product);

				$pdir = get_exdir($object->lines[$i]->fk_product, 2, 0, 0, $objphoto, 'product') . $object->lines[$i]->fk_product ."/photos/";
				$dir = $conf->product->dir_output.'/'.$pdir;

				$realpath='';
				foreach ($objphoto->liste_photos($dir, 1) as $key => $obj)
				{
					$filename=$obj['photo'];
					//if ($obj['photo_vignette']) $filename='thumbs/'.$obj['photo_vignette'];
					$realpath = $dir.$filename;
					break;
				}

				if ($realpath) $realpatharray[$i]=$realpath;
			}
		}
		if (count($realpatharray) == 0) $this->posxpicture=$this->posxtva;

		if ($conf->facture->dir_output)
		{
			$object->fetch_thirdparty();

			$deja_regle = $object->getSommePaiement(($conf->multicurrency->enabled && $object->multicurrency_tx != 1) ? 1 : 0);
			$amount_credit_notes_included = $object->getSumCreditNotesUsed(($conf->multicurrency->enabled && $object->multicurrency_tx != 1) ? 1 : 0);
			$amount_deposits_included = $object->getSumDepositsUsed(($conf->multicurrency->enabled && $object->multicurrency_tx != 1) ? 1 : 0);

			// Definition of $dir and $file
			if ($object->specimen)
			{
				$dir = $conf->facture->dir_output;
				$file = $dir . "/SPECIMEN.pdf";
			}
			else
			{
				$objectref = dol_sanitizeFileName($object->ref);
				$dir = $conf->facture->dir_output . "/" . $objectref;
				$file = $dir . "/" . $objectref . ".pdf";
			}
			if (! file_exists($dir))
			{
				if (dol_mkdir($dir) < 0)
				{
					$this->error=$langs->transnoentities("ErrorCanNotCreateDir", $dir);
					return 0;
				}
			}

			if (file_exists($dir))
			{
				// Add pdfgeneration hook
				if (! is_object($hookmanager))
				{
					include_once DOL_DOCUMENT_ROOT.'/core/class/hookmanager.class.php';
					$hookmanager=new HookManager($this->db);
				}
				$hookmanager->initHooks(array('pdfgeneration'));
				$parameters=array('file'=>$file,'object'=>$object,'outputlangs'=>$outputlangs);
				global $action;
				$reshook=$hookmanager->executeHooks('beforePDFCreation', $parameters, $object, $action);    // Note that $action and $object may have been modified by some hooks

				// Set nblines with the new facture lines content after hook
				$nblines = count($object->lines);
				$nbpayments = count($object->getListOfPayments());

				// Create pdf instance
				$pdf=pdf_getInstance($this->format);
                $default_font_size = pdf_getPDFFontSize($outputlangs);	// Must be after pdf_getInstance
                $pdf->SetAutoPageBreak(1, 0);

                $heightforinfotot = 50+(4*$nbpayments);	// Height reserved to output the info and total part and payment part
		        $heightforfreetext= (isset($conf->global->MAIN_PDF_FREETEXT_HEIGHT)?$conf->global->MAIN_PDF_FREETEXT_HEIGHT:5);	// Height reserved to output the free text on last page
	            $heightforfooter = $this->marge_basse + 8;	// Height reserved to output the footer (value include bottom margin)
	            if ($conf->global->MAIN_GENERATE_DOCUMENTS_SHOW_FOOT_DETAILS >0) $heightforfooter+= 6;

                if (class_exists('TCPDF'))
                {
                    $pdf->setPrintHeader(false);
                    $pdf->setPrintFooter(false);
                }
                $pdf->SetFont(pdf_getPDFFont($outputlangs));

                // Set path to the background PDF File
                if (! empty($conf->global->MAIN_ADD_PDF_BACKGROUND))
                {
				    $pagecount = $pdf->setSourceFile($conf->mycompany->dir_output.'/'.$conf->global->MAIN_ADD_PDF_BACKGROUND);
				    $tplidx = $pdf->importPage(1);
                }

				$pdf->Open();
				$pagenb=0;
				$pdf->SetDrawColor(128, 128, 128);

				$pdf->SetTitle($outputlangs->convToOutputCharset($object->ref));
				$pdf->SetSubject($outputlangs->transnoentities("PdfInvoiceTitle"));
				$pdf->SetCreator("Dolibarr ".DOL_VERSION);
				$pdf->SetAuthor($outputlangs->convToOutputCharset($user->getFullName($outputlangs)));
				$pdf->SetKeyWords($outputlangs->convToOutputCharset($object->ref)." ".$outputlangs->transnoentities("PdfInvoiceTitle")." ".$outputlangs->convToOutputCharset($object->thirdparty->name));
				if (! empty($conf->global->MAIN_DISABLE_PDF_COMPRESSION)) $pdf->SetCompression(false);

				$pdf->SetMargins($this->marge_gauche, $this->marge_haute, $this->marge_droite);   // Left, Top, Right

				// Positionne $this->atleastonediscount si on a au moins une remise
				for ($i = 0 ; $i < $nblines ; $i++)
				{
					if ($object->lines[$i]->remise_percent)
					{
						$this->atleastonediscount++;
					}
				}
				if (empty($this->atleastonediscount))    // retreive space not used by discount
				{
				    $delta = ($this->posxprogress - $this->posxdiscount);
				    $this->posxpicture+=$delta;
				    $this->posxtva+=$delta;
				    $this->posxup+=$delta;
				    $this->posxqty+=$delta;
				    $this->posxunit+=$delta;
				    $this->posxdiscount+=$delta;
				    // post of fields after are not modified, stay at same position
				}

				$progress_width = 0;
				// Situation invoice handling
				if ($object->situation_cycle_ref && empty($conf->global->MAIN_PDF_HIDE_SITUATION))
				{
					$this->situationinvoice = true;
					$progress_width = 10;
					$this->posxpicture -= $progress_width;
					$this->posxtva -= $progress_width;
					$this->posxup -= $progress_width;
					$this->posxqty -= $progress_width;
					$this->posxunit -= $progress_width;
					$this->posxdiscount -= $progress_width;
					$this->posxprogress -= $progress_width;
				}

				// New page
				$pdf->AddPage();
				if (! empty($tplidx)) $pdf->useTemplate($tplidx);
				$pagenb++;

				$top_shift = $this->_pagehead($pdf, $object, 1, $outputlangs);
				$pdf->SetFont('', '', $default_font_size - 1);
				$pdf->MultiCell(0, 3, '');		// Set interline to 3
				$pdf->SetTextColor(0, 0, 0);

				$tab_top = 90+$top_shift;
				$tab_top_newpage = (empty($conf->global->MAIN_PDF_DONOTREPEAT_HEAD)?42+$top_shift:10);

				// Incoterm
				if ($conf->incoterm->enabled)
				{
					$desc_incoterms = $object->getIncotermsForPDF();
					if ($desc_incoterms)
					{
						$tab_top -= 2;

						$pdf->SetFont('', '', $default_font_size - 1);
						$pdf->writeHTMLCell(190, 3, $this->posxdesc-1, $tab_top-1, dol_htmlentitiesbr($desc_incoterms), 0, 1);
						$nexY = $pdf->GetY();
						$height_incoterms=$nexY-$tab_top;

						// Rect prend une longueur en 3eme param
						$pdf->SetDrawColor(192, 192, 192);
						$pdf->Rect($this->marge_gauche, $tab_top-1, $this->page_largeur-$this->marge_gauche-$this->marge_droite, $height_incoterms+1);

						$tab_top = $nexY+6;
					}
				}

				// Affiche notes
				$notetoshow=empty($object->note_public)?'':$object->note_public;
				if (! empty($conf->global->MAIN_ADD_SALE_REP_SIGNATURE_IN_NOTE))
				{
					// Get first sale rep
					if (is_object($object->thirdparty))
					{
						$salereparray=$object->thirdparty->getSalesRepresentatives($user);
						$salerepobj=new User($this->db);
						$salerepobj->fetch($salereparray[0]['id']);
						if (! empty($salerepobj->signature)) $notetoshow=dol_concatdesc($notetoshow, $salerepobj->signature);
					}
				}
				if ($notetoshow)
				{
					$tab_top -= 2;

					$substitutionarray=pdf_getSubstitutionArray($outputlangs, null, $object);
					complete_substitutions_array($substitutionarray, $outputlangs, $object);
					$notetoshow = make_substitutions($notetoshow, $substitutionarray, $outputlangs);
					$notetoshow = convertBackOfficeMediasLinksToPublicLinks($notetoshow);

					$pdf->SetFont('', '', $default_font_size - 1);
					$pdf->writeHTMLCell(190, 3, $this->posxdesc-1, $tab_top-1, dol_htmlentitiesbr($notetoshow), 0, 1);
					$nexY = $pdf->GetY();
					$height_note=$nexY-$tab_top;

					// Rect prend une longueur en 3eme param
					$pdf->SetDrawColor(192, 192, 192);
					$pdf->Rect($this->marge_gauche, $tab_top-1, $this->page_largeur-$this->marge_gauche-$this->marge_droite, $height_note+1);

					$tab_top = $nexY+6;
				}

				$iniY = $tab_top + 7;
				$curY = $tab_top + 7;
				$nexY = $tab_top + 7;

				// Loop on each lines
				for ($i = 0; $i < $nblines; $i++)
				{
					$curY = $nexY;
					$pdf->SetFont('', '', $default_font_size - 1);   // Into loop to work with multipage
					$pdf->SetTextColor(0, 0, 0);

					// Define size of image if we need it
					$imglinesize=array();
					if (! empty($realpatharray[$i])) $imglinesize=pdf_getSizeForImage($realpatharray[$i]);

					$pdf->setTopMargin($tab_top_newpage);
					$pdf->setPageOrientation('', 1, $heightforfooter+$heightforfreetext+$heightforinfotot);	// The only function to edit the bottom margin of current page to set it.
					$pageposbefore=$pdf->getPage();

					$showpricebeforepagebreak=1;
					$posYAfterImage=0;
					$posYAfterDescription=0;

					// We start with Photo of product line
					if (isset($imglinesize['width']) && isset($imglinesize['height']) && ($curY + $imglinesize['height']) > ($this->page_hauteur-($heightforfooter+$heightforfreetext+$heightforinfotot)))	// If photo too high, we moved completely on new page
					{
						$pdf->AddPage('', '', true);
						if (! empty($tplidx)) $pdf->useTemplate($tplidx);
						if (empty($conf->global->MAIN_PDF_DONOTREPEAT_HEAD)) $this->_pagehead($pdf, $object, 0, $outputlangs);
						$pdf->setPage($pageposbefore+1);

						$curY = $tab_top_newpage;
						$showpricebeforepagebreak=0;
					}

					if (isset($imglinesize['width']) && isset($imglinesize['height']))
					{
						$curX = $this->posxpicture-1;
						$pdf->Image($realpatharray[$i], $curX + (($this->posxtva-$this->posxpicture-$imglinesize['width'])/2), $curY, $imglinesize['width'], $imglinesize['height'], '', '', '', 2, 300);	// Use 300 dpi
						// $pdf->Image does not increase value return by getY, so we save it manually
						$posYAfterImage=$curY+$imglinesize['height'];
					}

					// Description of product line
					$curX = $this->posxdesc-1;

					$pdf->startTransaction();
					pdf_writelinedesc($pdf, $object, $i, $outputlangs, $this->posxpicture-$curX-$progress_width, 3, $curX, $curY, $hideref, $hidedesc);
					$pageposafter=$pdf->getPage();
					if ($pageposafter > $pageposbefore)	// There is a pagebreak
					{
						$pdf->rollbackTransaction(true);
						$pageposafter=$pageposbefore;
						//print $pageposafter.'-'.$pageposbefore;exit;
						$pdf->setPageOrientation('', 1, $heightforfooter);	// The only function to edit the bottom margin of current page to set it.
						pdf_writelinedesc($pdf, $object, $i, $outputlangs, $this->posxpicture-$curX-$progress_width, 3, $curX, $curY, $hideref, $hidedesc);
						$pageposafter=$pdf->getPage();
						$posyafter=$pdf->GetY();
						//var_dump($posyafter); var_dump(($this->page_hauteur - ($heightforfooter+$heightforfreetext+$heightforinfotot))); exit;
						if ($posyafter > ($this->page_hauteur - ($heightforfooter+$heightforfreetext+$heightforinfotot)))	// There is no space left for total+free text
						{
							if ($i == ($nblines-1))	// No more lines, and no space left to show total, so we create a new page
							{
								$pdf->AddPage('', '', true);
								if (! empty($tplidx)) $pdf->useTemplate($tplidx);
								if (empty($conf->global->MAIN_PDF_DONOTREPEAT_HEAD)) $this->_pagehead($pdf, $object, 0, $outputlangs);
								$pdf->setPage($pageposafter+1);
							}
						}
						else
						{
							// We found a page break
							$showpricebeforepagebreak=0;
						}
					}
					else	// No pagebreak
					{
						$pdf->commitTransaction();
					}
					$posYAfterDescription=$pdf->GetY();

					$nexY = $pdf->GetY();
					$pageposafter=$pdf->getPage();
					$pdf->setPage($pageposbefore);
					$pdf->setTopMargin($this->marge_haute);
					$pdf->setPageOrientation('', 1, 0);	// The only function to edit the bottom margin of current page to set it.

					// We suppose that a too long description or photo were moved completely on next page
					if ($pageposafter > $pageposbefore && empty($showpricebeforepagebreak)) {
						$pdf->setPage($pageposafter); $curY = $tab_top_newpage;
					}

					$pdf->SetFont('', '', $default_font_size - 1);   // On repositionne la police par defaut

					// VAT Rate
					if (empty($conf->global->MAIN_GENERATE_DOCUMENTS_WITHOUT_VAT) && empty($conf->global->MAIN_GENERATE_DOCUMENTS_WITHOUT_VAT_COLUMN))
					{
						$vat_rate = pdf_getlinevatrate($object, $i, $outputlangs, $hidedetails);
						$pdf->SetXY($this->posxtva-5, $curY);
						$pdf->MultiCell($this->posxup-$this->posxtva+4, 3, $vat_rate, 0, 'R');
					}

					// Unit price before discount
					$up_excl_tax = pdf_getlineupexcltax($object, $i, $outputlangs, $hidedetails);
					$pdf->SetXY($this->posxup, $curY);
					$pdf->MultiCell($this->posxqty-$this->posxup-0.8, 3, $up_excl_tax, 0, 'R', 0);

					// Quantity
					$qty = pdf_getlineqty($object, $i, $outputlangs, $hidedetails);
					$pdf->SetXY($this->posxqty, $curY);
					$pdf->MultiCell($this->posxunit-$this->posxqty-0.8, 4, $qty, 0, 'R');  // Enough for 6 chars

					// Unit
					if (! empty($conf->global->PRODUCT_USE_UNITS))
					{
						$unit = pdf_getlineunit($object, $i, $outputlangs, $hidedetails, $hookmanager);
						$pdf->SetXY($this->posxunit, $curY);
						$pdf->MultiCell($this->posxdiscount-$this->posxunit-0.8, 4, $unit, 0, 'L');
					}

					// Discount on line
					if ($object->lines[$i]->remise_percent)
					{
                        $pdf->SetXY($this->posxdiscount-2, $curY);
					    $remise_percent = pdf_getlineremisepercent($object, $i, $outputlangs, $hidedetails);
					    $pdf->MultiCell($this->posxprogress-$this->posxdiscount+2, 3, $remise_percent, 0, 'R');
					}

					// Situation progress
					if ($this->situationinvoice)
					{
					    $progress = pdf_getlineprogress($object, $i, $outputlangs, $hidedetails);
					    $pdf->SetXY($this->posxprogress, $curY);
				        $pdf->MultiCell($this->postotalht-$this->posxprogress-1, 3, $progress, 0, 'R');
					}

					// Total HT line
					$total_excl_tax = pdf_getlinetotalexcltax($object, $i, $outputlangs, $hidedetails);
					$pdf->SetXY($this->postotalht, $curY);
					$pdf->MultiCell($this->page_largeur-$this->marge_droite-$this->postotalht, 3, $total_excl_tax, 0, 'R', 0);


					$sign=1;
					if (isset($object->type) && $object->type == 2 && ! empty($conf->global->INVOICE_POSITIVE_CREDIT_NOTE)) $sign=-1;
					// Collecte des totaux par valeur de tva dans $this->tva["taux"]=total_tva
					$prev_progress = $object->lines[$i]->get_prev_progress($object->id);
					if ($prev_progress > 0 && !empty($object->lines[$i]->situation_percent)) // Compute progress from previous situation
					{
						if ($conf->multicurrency->enabled && $object->multicurrency_tx != 1) $tvaligne = $sign * $object->lines[$i]->multicurrency_total_tva * ($object->lines[$i]->situation_percent - $prev_progress) / $object->lines[$i]->situation_percent;
						else $tvaligne = $sign * $object->lines[$i]->total_tva * ($object->lines[$i]->situation_percent - $prev_progress) / $object->lines[$i]->situation_percent;
					} else {
						if ($conf->multicurrency->enabled && $object->multicurrency_tx != 1) $tvaligne= $sign * $object->lines[$i]->multicurrency_total_tva;
						else $tvaligne= $sign * $object->lines[$i]->total_tva;
					}

					$localtax1ligne=$object->lines[$i]->total_localtax1;
					$localtax2ligne=$object->lines[$i]->total_localtax2;
					$localtax1_rate=$object->lines[$i]->localtax1_tx;
					$localtax2_rate=$object->lines[$i]->localtax2_tx;
					$localtax1_type=$object->lines[$i]->localtax1_type;
					$localtax2_type=$object->lines[$i]->localtax2_type;

					if ($object->remise_percent) $tvaligne-=($tvaligne*$object->remise_percent)/100;
					if ($object->remise_percent) $localtax1ligne-=($localtax1ligne*$object->remise_percent)/100;
					if ($object->remise_percent) $localtax2ligne-=($localtax2ligne*$object->remise_percent)/100;

					$vatrate=(string) $object->lines[$i]->tva_tx;

					// Retrieve type from database for backward compatibility with old records
					if ((! isset($localtax1_type) || $localtax1_type=='' || ! isset($localtax2_type) || $localtax2_type=='') // if tax type not defined
					&& (! empty($localtax1_rate) || ! empty($localtax2_rate))) // and there is local tax
					{
						$localtaxtmp_array=getLocalTaxesFromRate($vatrate, 0, $object->thirdparty, $mysoc);
						$localtax1_type = $localtaxtmp_array[0];
						$localtax2_type = $localtaxtmp_array[2];
					}

				    // retrieve global local tax
					if ($localtax1_type && $localtax1ligne != 0)
						$this->localtax1[$localtax1_type][$localtax1_rate]+=$localtax1ligne;
					if ($localtax2_type && $localtax2ligne != 0)
						$this->localtax2[$localtax2_type][$localtax2_rate]+=$localtax2ligne;

					if (($object->lines[$i]->info_bits & 0x01) == 0x01) $vatrate.='*';
					if (! isset($this->tva[$vatrate])) 				$this->tva[$vatrate]=0;
					$this->tva[$vatrate] += $tvaligne;

					if ($posYAfterImage > $posYAfterDescription) $nexY=$posYAfterImage;

					// Add line
					if (! empty($conf->global->MAIN_PDF_DASH_BETWEEN_LINES) && $i < ($nblines - 1))
					{
						$pdf->setPage($pageposafter);
						$pdf->SetLineStyle(array('dash'=>'1,1','color'=>array(80,80,80)));
						//$pdf->SetDrawColor(190,190,200);
						$pdf->line($this->marge_gauche, $nexY+1, $this->page_largeur - $this->marge_droite, $nexY+1);
						$pdf->SetLineStyle(array('dash'=>0));
					}

					$nexY+=2;    // Add space between lines

					// Detect if some page were added automatically and output _tableau for past pages
					while ($pagenb < $pageposafter)
					{
						$pdf->setPage($pagenb);
						if ($pagenb == 1)
						{
							$this->_tableau($pdf, $tab_top, $this->page_hauteur - $tab_top - $heightforfooter, 0, $outputlangs, 0, 1, $object->multicurrency_code);
						}
						else
						{
							$this->_tableau($pdf, $tab_top_newpage, $this->page_hauteur - $tab_top_newpage - $heightforfooter, 0, $outputlangs, 1, 1, $object->multicurrency_code);
						}
						$this->_pagefoot($pdf, $object, $outputlangs, 1);
						$pagenb++;
						$pdf->setPage($pagenb);
						$pdf->setPageOrientation('', 1, 0);	// The only function to edit the bottom margin of current page to set it.
						if (empty($conf->global->MAIN_PDF_DONOTREPEAT_HEAD)) $this->_pagehead($pdf, $object, 0, $outputlangs);
					}
					if (isset($object->lines[$i+1]->pagebreak) && $object->lines[$i+1]->pagebreak)
					{
						if ($pagenb == 1)
						{
							$this->_tableau($pdf, $tab_top, $this->page_hauteur - $tab_top - $heightforfooter, 0, $outputlangs, 0, 1, $object->multicurrency_code);
						}
						else
						{
							$this->_tableau($pdf, $tab_top_newpage, $this->page_hauteur - $tab_top_newpage - $heightforfooter, 0, $outputlangs, 1, 1, $object->multicurrency_code);
						}
						$this->_pagefoot($pdf, $object, $outputlangs, 1);
						// New page
						$pdf->AddPage();
						if (! empty($tplidx)) $pdf->useTemplate($tplidx);
						$pagenb++;
						if (empty($conf->global->MAIN_PDF_DONOTREPEAT_HEAD)) $this->_pagehead($pdf, $object, 0, $outputlangs);
					}
				}

				// Show square
				if ($pagenb == 1)
				{
					$this->_tableau($pdf, $tab_top, $this->page_hauteur - $tab_top - $heightforinfotot - $heightforfreetext - $heightforfooter, 0, $outputlangs, 0, 0, $object->multicurrency_code);
					$bottomlasttab=$this->page_hauteur - $heightforinfotot - $heightforfreetext - $heightforfooter + 1;
				}
				else
				{
					$this->_tableau($pdf, $tab_top_newpage, $this->page_hauteur - $tab_top_newpage - $heightforinfotot - $heightforfreetext - $heightforfooter, 0, $outputlangs, 1, 0, $object->multicurrency_code);
					$bottomlasttab=$this->page_hauteur - $heightforinfotot - $heightforfreetext - $heightforfooter + 1;
				}

				// Affiche zone infos
				$posy=$this->_tableau_info($pdf, $object, $bottomlasttab, $outputlangs);

				// Affiche zone totaux
				$posy=$this->_tableau_tot($pdf, $object, $deja_regle, $bottomlasttab, $outputlangs);

				// Affiche zone versements
				if (($deja_regle || $amount_credit_notes_included || $amount_deposits_included) && empty($conf->global->INVOICE_NO_PAYMENT_DETAILS))
				{
					$posy=$this->_tableau_versements($pdf, $object, $posy, $outputlangs, $heightforfooter);
				}

				// Pied de page
				$this->_pagefoot($pdf, $object, $outputlangs);
				if (method_exists($pdf, 'AliasNbPages')) $pdf->AliasNbPages();

				$pdf->Close();

				$pdf->Output($file, 'F');

				// Add pdfgeneration hook
				$hookmanager->initHooks(array('pdfgeneration'));
				$parameters=array('file'=>$file,'object'=>$object,'outputlangs'=>$outputlangs);
				global $action;
				$reshook=$hookmanager->executeHooks('afterPDFCreation', $parameters, $this, $action);    // Note that $action and $object may have been modified by some hooks
				if ($reshook < 0)
				{
				    $this->error = $hookmanager->error;
				    $this->errors = $hookmanager->errors;
				}

				if (! empty($conf->global->MAIN_UMASK))
				@chmod($file, octdec($conf->global->MAIN_UMASK));

				$this->result = array('fullpath'=>$file);

				return 1;   // No error
			}
			else
			{
				$this->error=$langs->transnoentities("ErrorCanNotCreateDir", $dir);
				return 0;
			}
		}
		else
		{
			$this->error=$langs->transnoentities("ErrorConstantNotDefined", "FAC_OUTPUTDIR");
			return 0;
		}
	}


<<<<<<< HEAD
    // phpcs:disable PEAR.NamingConventions.ValidFunctionName.ScopeNotCamelCaps
=======
	// phpcs:disable PEAR.NamingConventions.ValidFunctionName.ScopeNotCamelCaps
	// phpcs:disable PEAR.NamingConventions.ValidFunctionName.PublicUnderscore
>>>>>>> 12e6dabc
	/**
	 *  Show payments table
	 *
     *  @param	PDF			$pdf           Object PDF
     *  @param  Object		$object         Object invoice
     *  @param  int			$posy           Position y in PDF
     *  @param  Translate	$outputlangs    Object langs for output
     *  @param  int			$heightforfooter height for footer
     *  @return int             			<0 if KO, >0 if OK
	 */
<<<<<<< HEAD
	private function _tableau_versements(&$pdf, $object, $posy, $outputlangs, $heightforfooter = 0)
=======
	protected function _tableau_versements(&$pdf, $object, $posy, $outputlangs, $heightforfooter = 0)
>>>>>>> 12e6dabc
	{
        // phpcs:enable
		global $conf;

        $sign=1;
        if ($object->type == 2 && ! empty($conf->global->INVOICE_POSITIVE_CREDIT_NOTE)) $sign=-1;

		$current_page = $pdf->getPage();
        $tab3_posx = 120;
		$tab3_top = $posy + 8;
		$tab3_width = 80;
		$tab3_height = 4;
		if ($this->page_largeur < 210) // To work with US executive format
		{
			$tab3_posx -= 20;
		}

		$default_font_size = pdf_getPDFFontSize($outputlangs);

		$this->_tableau_versements_header($pdf, $object, $outputlangs, $default_font_size, $tab3_posx, $tab3_top, $tab3_width, $tab3_height);

		$y=0;

		$pdf->SetFont('', '', $default_font_size - 4);


		// Loop on each discount available (deposits and credit notes and excess of payment included)
		$sql = "SELECT re.rowid, re.amount_ht, re.multicurrency_amount_ht, re.amount_tva, re.multicurrency_amount_tva,  re.amount_ttc, re.multicurrency_amount_ttc,";
		$sql.= " re.description, re.fk_facture_source,";
		$sql.= " f.type, f.datef";
		$sql.= " FROM ".MAIN_DB_PREFIX ."societe_remise_except as re, ".MAIN_DB_PREFIX ."facture as f";
		$sql.= " WHERE re.fk_facture_source = f.rowid AND re.fk_facture = ".$object->id;
		$resql=$this->db->query($sql);
		if ($resql)
		{
			$num = $this->db->num_rows($resql);
			$i=0;
			$invoice=new Facture($this->db);
			while ($i < $num)
			{
				$y+=3;
				if ($tab3_top+$y >= ($this->page_hauteur - $heightforfooter))
				{
					$y=0;
					$current_page++;
					$pdf->AddPage('', '', true);
					if (! empty($tplidx)) $pdf->useTemplate($tplidx);
					if (empty($conf->global->MAIN_PDF_DONOTREPEAT_HEAD)) $this->_pagehead($pdf, $object, 0, $outputlangs);
					$pdf->setPage($current_page);
					$this->_tableau_versements_header($pdf, $object, $outputlangs, $default_font_size, $tab3_posx, $tab3_top+$y-3, $tab3_width, $tab3_height);
				}

				$obj = $this->db->fetch_object($resql);

				if ($obj->type == 2) $text=$outputlangs->transnoentities("CreditNote");
				elseif ($obj->type == 3) $text=$outputlangs->transnoentities("Deposit");
				elseif ($obj->type == 0) $text=$outputlangs->transnoentities("ExcessReceived");
				else $text=$outputlangs->transnoentities("UnknownType");

				$invoice->fetch($obj->fk_facture_source);

				$pdf->SetXY($tab3_posx, $tab3_top+$y);
				$pdf->MultiCell(20, 3, dol_print_date($this->db->jdate($obj->datef), 'day', false, $outputlangs, true), 0, 'L', 0);
				$pdf->SetXY($tab3_posx+21, $tab3_top+$y);
				$pdf->MultiCell(20, 3, price(($conf->multicurrency->enabled && $object->multicurrency_tx != 1) ? $obj->multicurrency_amount_ttc : $obj->amount_ttc, 0, $outputlangs), 0, 'L', 0);
				$pdf->SetXY($tab3_posx+40, $tab3_top+$y);
				$pdf->MultiCell(20, 3, $text, 0, 'L', 0);
				$pdf->SetXY($tab3_posx+58, $tab3_top+$y);
				$pdf->MultiCell(20, 3, $invoice->ref, 0, 'L', 0);

				$pdf->line($tab3_posx, $tab3_top+$y+3, $tab3_posx+$tab3_width, $tab3_top+$y+3);

				$i++;
			}
		}
		else
		{
			$this->error=$this->db->lasterror();
			return -1;
		}

		// Loop on each payment
		// TODO Call getListOfPaymentsgetListOfPayments instead of hard coded sql
		$sql = "SELECT p.datep as date, p.fk_paiement, p.num_paiement as num, pf.amount as amount, pf.multicurrency_amount,";
		$sql.= " cp.code";
		$sql.= " FROM ".MAIN_DB_PREFIX."paiement_facture as pf, ".MAIN_DB_PREFIX."paiement as p";
		$sql.= " LEFT JOIN ".MAIN_DB_PREFIX."c_paiement as cp ON p.fk_paiement = cp.id";
		$sql.= " WHERE pf.fk_paiement = p.rowid AND pf.fk_facture = ".$object->id;
		//$sql.= " WHERE pf.fk_paiement = p.rowid AND pf.fk_facture = 1";
		$sql.= " ORDER BY p.datep";

		$resql=$this->db->query($sql);
		if ($resql)
		{
			$num = $this->db->num_rows($resql);
			$i=0;
			while ($i < $num) {
				$y+=3;
				if ($tab3_top+$y >= ($this->page_hauteur - $heightforfooter))
				{
					$y=0;
					$current_page++;
					$pdf->AddPage('', '', true);
					if (! empty($tplidx)) $pdf->useTemplate($tplidx);
					if (empty($conf->global->MAIN_PDF_DONOTREPEAT_HEAD)) $this->_pagehead($pdf, $object, 0, $outputlangs);
					$pdf->setPage($current_page);
					$this->_tableau_versements_header($pdf, $object, $outputlangs, $default_font_size, $tab3_posx, $tab3_top+$y-3, $tab3_width, $tab3_height);
				}

				$row = $this->db->fetch_object($resql);

				$pdf->SetXY($tab3_posx, $tab3_top+$y);
				$pdf->MultiCell(20, 3, dol_print_date($this->db->jdate($row->date), 'day', false, $outputlangs, true), 0, 'L', 0);
				$pdf->SetXY($tab3_posx+21, $tab3_top+$y);
				$pdf->MultiCell(20, 3, price($sign * (($conf->multicurrency->enabled && $object->multicurrency_tx != 1) ? $row->multicurrency_amount : $row->amount), 0, $outputlangs), 0, 'L', 0);
				$pdf->SetXY($tab3_posx+40, $tab3_top+$y);
				$oper = $outputlangs->transnoentitiesnoconv("PaymentTypeShort" . $row->code);

				$pdf->MultiCell(20, 3, $oper, 0, 'L', 0);
				$pdf->SetXY($tab3_posx+58, $tab3_top+$y);
				$pdf->MultiCell(30, 3, $row->num, 0, 'L', 0);

				$pdf->line($tab3_posx, $tab3_top+$y+3, $tab3_posx+$tab3_width, $tab3_top+$y+3);

				$i++;
			}
		}
		else
		{
			$this->error=$this->db->lasterror();
			return -1;
		}
	}

	// phpcs:disable PEAR.NamingConventions.ValidFunctionName.ScopeNotCamelCaps
<<<<<<< HEAD
=======
	// phpcs:disable PEAR.NamingConventions.ValidFunctionName.PublicUnderscore
>>>>>>> 12e6dabc
	/**
	 * Function _tableau_versements_header
	 *
	 * @param TCPDF 		$pdf				Object PDF
	 * @param Facture		$object				Object invoice
	 * @param Translate		$outputlangs		Object langs for output
	 * @param int			$default_font_size	Font size
	 * @param int			$tab3_posx			pos x
	 * @param int 			$tab3_top			pos y
	 * @param int 			$tab3_width			width
	 * @param int 			$tab3_height		height
	 * @return void
	 */
<<<<<<< HEAD
	private function _tableau_versements_header($pdf, $object, $outputlangs, $default_font_size, $tab3_posx, $tab3_top, $tab3_width, $tab3_height)
=======
	protected function _tableau_versements_header($pdf, $object, $outputlangs, $default_font_size, $tab3_posx, $tab3_top, $tab3_width, $tab3_height)
>>>>>>> 12e6dabc
	{
	    // phpcs:enable
	    $title=$outputlangs->transnoentities("PaymentsAlreadyDone");
		if ($object->type == 2) $title=$outputlangs->transnoentities("PaymentsBackAlreadyDone");

		$pdf->SetFont('', '', $default_font_size - 3);
		$pdf->SetXY($tab3_posx, $tab3_top - 4);
		$pdf->MultiCell(60, 3, $title, 0, 'L', 0);

		$pdf->line($tab3_posx, $tab3_top, $tab3_posx+$tab3_width, $tab3_top);

		$pdf->SetFont('', '', $default_font_size - 4);
		$pdf->SetXY($tab3_posx, $tab3_top);
		$pdf->MultiCell(20, 3, $outputlangs->transnoentities("Payment"), 0, 'L', 0);
		$pdf->SetXY($tab3_posx+21, $tab3_top);
		$pdf->MultiCell(20, 3, $outputlangs->transnoentities("Amount"), 0, 'L', 0);
		$pdf->SetXY($tab3_posx+40, $tab3_top);
		$pdf->MultiCell(20, 3, $outputlangs->transnoentities("Type"), 0, 'L', 0);
		$pdf->SetXY($tab3_posx+58, $tab3_top);
		$pdf->MultiCell(20, 3, $outputlangs->transnoentities("Num"), 0, 'L', 0);

		$pdf->line($tab3_posx, $tab3_top-1+$tab3_height, $tab3_posx+$tab3_width, $tab3_top-1+$tab3_height);
	}

<<<<<<< HEAD
    // phpcs:disable PEAR.NamingConventions.ValidFunctionName.ScopeNotCamelCaps
=======
	// phpcs:disable PEAR.NamingConventions.ValidFunctionName.ScopeNotCamelCaps
	// phpcs:disable PEAR.NamingConventions.ValidFunctionName.PublicUnderscore
>>>>>>> 12e6dabc
	/**
	 *   Show miscellaneous information (payment mode, payment term, ...)
	 *
	 *   @param		PDF			$pdf     		Object PDF
	 *   @param		Object		$object			Object to show
	 *   @param		int			$posy			Y
	 *   @param		Translate	$outputlangs	Langs object
	 *   @return	void
	 */
<<<<<<< HEAD
	private function _tableau_info(&$pdf, $object, $posy, $outputlangs)
=======
	protected function _tableau_info(&$pdf, $object, $posy, $outputlangs)
>>>>>>> 12e6dabc
	{
        // phpcs:enable
		global $conf;

		$default_font_size = pdf_getPDFFontSize($outputlangs);

		$pdf->SetFont('', '', $default_font_size - 1);

		// If France, show VAT mention if not applicable
		if ($this->emetteur->country_code == 'FR' && $this->franchise == 1)
		{
			$pdf->SetFont('', 'B', $default_font_size - 2);
			$pdf->SetXY($this->marge_gauche, $posy);
			$pdf->MultiCell(100, 3, $outputlangs->transnoentities("VATIsNotUsedForInvoice"), 0, 'L', 0);

			$posy=$pdf->GetY()+4;
		}

		$posxval=52;

		// Show payments conditions
		if ($object->type != 2 && ($object->cond_reglement_code || $object->cond_reglement))
		{
			$pdf->SetFont('', 'B', $default_font_size - 2);
			$pdf->SetXY($this->marge_gauche, $posy);
			$titre = $outputlangs->transnoentities("PaymentConditions").':';
			$pdf->MultiCell(43, 4, $titre, 0, 'L');

			$pdf->SetFont('', '', $default_font_size - 2);
			$pdf->SetXY($posxval, $posy);
			$lib_condition_paiement=$outputlangs->transnoentities("PaymentCondition".$object->cond_reglement_code)!=('PaymentCondition'.$object->cond_reglement_code)?$outputlangs->transnoentities("PaymentCondition".$object->cond_reglement_code):$outputlangs->convToOutputCharset($object->cond_reglement_doc);
			$lib_condition_paiement=str_replace('\n', "\n", $lib_condition_paiement);
			$pdf->MultiCell(67, 4, $lib_condition_paiement, 0, 'L');

			$posy=$pdf->GetY()+3;
		}

		if ($object->type != 2)
		{
			// Check a payment mode is defined
			if (empty($object->mode_reglement_code)
			&& empty($conf->global->FACTURE_CHQ_NUMBER)
			&& empty($conf->global->FACTURE_RIB_NUMBER))
			{
				$this->error = $outputlangs->transnoentities("ErrorNoPaiementModeConfigured");
			}
			// Avoid having any valid PDF with setup that is not complete
			elseif (($object->mode_reglement_code == 'CHQ' && empty($conf->global->FACTURE_CHQ_NUMBER) && empty($object->fk_account) && empty($object->fk_bank))
				|| ($object->mode_reglement_code == 'VIR' && empty($conf->global->FACTURE_RIB_NUMBER) && empty($object->fk_account) && empty($object->fk_bank)))
			{
				$outputlangs->load("errors");

				$pdf->SetXY($this->marge_gauche, $posy);
				$pdf->SetTextColor(200, 0, 0);
				$pdf->SetFont('', 'B', $default_font_size - 2);
				$this->error = $outputlangs->transnoentities("ErrorPaymentModeDefinedToWithoutSetup", $object->mode_reglement_code);
				$pdf->MultiCell(80, 3, $this->error, 0, 'L', 0);
				$pdf->SetTextColor(0, 0, 0);

				$posy=$pdf->GetY()+1;
			}

			// Show payment mode
			if ($object->mode_reglement_code
			&& $object->mode_reglement_code != 'CHQ'
			&& $object->mode_reglement_code != 'VIR')
			{
				$pdf->SetFont('', 'B', $default_font_size - 2);
				$pdf->SetXY($this->marge_gauche, $posy);
				$titre = $outputlangs->transnoentities("PaymentMode").':';
				$pdf->MultiCell(80, 5, $titre, 0, 'L');

				$pdf->SetFont('', '', $default_font_size - 2);
				$pdf->SetXY($posxval, $posy);
				$lib_mode_reg=$outputlangs->transnoentities("PaymentType".$object->mode_reglement_code)!=('PaymentType'.$object->mode_reglement_code)?$outputlangs->transnoentities("PaymentType".$object->mode_reglement_code):$outputlangs->convToOutputCharset($object->mode_reglement);
				$pdf->MultiCell(80, 5, $lib_mode_reg, 0, 'L');

				$posy=$pdf->GetY()+2;
			}

			// Show payment mode CHQ
			if (empty($object->mode_reglement_code) || $object->mode_reglement_code == 'CHQ')
			{
				// Si mode reglement non force ou si force a CHQ
				if (! empty($conf->global->FACTURE_CHQ_NUMBER))
				{
					$diffsizetitle=(empty($conf->global->PDF_DIFFSIZE_TITLE)?3:$conf->global->PDF_DIFFSIZE_TITLE);

					if ($conf->global->FACTURE_CHQ_NUMBER > 0)
					{
						$account = new Account($this->db);
						$account->fetch($conf->global->FACTURE_CHQ_NUMBER);

						$pdf->SetXY($this->marge_gauche, $posy);
						$pdf->SetFont('', 'B', $default_font_size - $diffsizetitle);
						$pdf->MultiCell(100, 3, $outputlangs->transnoentities('PaymentByChequeOrderedTo', $account->proprio), 0, 'L', 0);
						$posy=$pdf->GetY()+1;

			            if (empty($conf->global->MAIN_PDF_HIDE_CHQ_ADDRESS))
			            {
							$pdf->SetXY($this->marge_gauche, $posy);
							$pdf->SetFont('', '', $default_font_size - $diffsizetitle);
							$pdf->MultiCell(100, 3, $outputlangs->convToOutputCharset($account->owner_address), 0, 'L', 0);
							$posy=$pdf->GetY()+2;
			            }
					}
					if ($conf->global->FACTURE_CHQ_NUMBER == -1)
					{
						$pdf->SetXY($this->marge_gauche, $posy);
						$pdf->SetFont('', 'B', $default_font_size - $diffsizetitle);
						$pdf->MultiCell(100, 3, $outputlangs->transnoentities('PaymentByChequeOrderedTo', $this->emetteur->name), 0, 'L', 0);
						$posy=$pdf->GetY()+1;

			            if (empty($conf->global->MAIN_PDF_HIDE_CHQ_ADDRESS))
			            {
							$pdf->SetXY($this->marge_gauche, $posy);
							$pdf->SetFont('', '', $default_font_size - $diffsizetitle);
							$pdf->MultiCell(100, 3, $outputlangs->convToOutputCharset($this->emetteur->getFullAddress()), 0, 'L', 0);
							$posy=$pdf->GetY()+2;
			            }
					}
				}
			}

			// If payment mode not forced or forced to VIR, show payment with BAN
			if (empty($object->mode_reglement_code) || $object->mode_reglement_code == 'VIR')
			{
				if (! empty($object->fk_account) || ! empty($object->fk_bank) || ! empty($conf->global->FACTURE_RIB_NUMBER))
				{
					$bankid=(empty($object->fk_account)?$conf->global->FACTURE_RIB_NUMBER:$object->fk_account);
					if (! empty($object->fk_bank)) $bankid=$object->fk_bank;   // For backward compatibility when object->fk_account is forced with object->fk_bank
					$account = new Account($this->db);
					$account->fetch($bankid);

					$curx=$this->marge_gauche;
					$cury=$posy;

					$posy=pdf_bank($pdf, $outputlangs, $curx, $cury, $account, 0, $default_font_size);

					$posy+=2;
				}
			}
		}

		return $posy;
	}


<<<<<<< HEAD
    // phpcs:disable PEAR.NamingConventions.ValidFunctionName.ScopeNotCamelCaps
=======
	// phpcs:disable PEAR.NamingConventions.ValidFunctionName.ScopeNotCamelCaps
	// phpcs:disable PEAR.NamingConventions.ValidFunctionName.PublicUnderscore
>>>>>>> 12e6dabc
	/**
	 *	Show total to pay
	 *
	 *	@param	PDF			$pdf           Object PDF
	 *	@param  Facture		$object         Object invoice
	 *	@param  int			$deja_regle     Montant deja regle
	 *	@param	int			$posy			Position depart
	 *	@param	Translate	$outputlangs	Objet langs
	 *	@return int							Position pour suite
	 */
<<<<<<< HEAD
	private function _tableau_tot(&$pdf, $object, $deja_regle, $posy, $outputlangs)
=======
	protected function _tableau_tot(&$pdf, $object, $deja_regle, $posy, $outputlangs)
>>>>>>> 12e6dabc
	{
        // phpcs:enable
		global $conf,$mysoc;

        $sign=1;
        if ($object->type == 2 && ! empty($conf->global->INVOICE_POSITIVE_CREDIT_NOTE)) $sign=-1;

        $default_font_size = pdf_getPDFFontSize($outputlangs);

		$tab2_top = $posy;
		$tab2_hl = 4;
		$pdf->SetFont('', '', $default_font_size - 1);

		// Tableau total
		$col1x = 120; $col2x = 170;
		if ($this->page_largeur < 210) // To work with US executive format
		{
			$col2x-=20;
		}
		$largcol2 = ($this->page_largeur - $this->marge_droite - $col2x);

		$useborder=0;
		$index = 0;

		// Total HT
		$pdf->SetFillColor(255, 255, 255);
		$pdf->SetXY($col1x, $tab2_top + 0);
		$pdf->MultiCell($col2x-$col1x, $tab2_hl, $outputlangs->transnoentities("TotalHT"), 0, 'L', 1);

		$total_ht = (($conf->multicurrency->enabled && isset($object->multicurrency_tx) && $object->multicurrency_tx != 1) ? $object->multicurrency_total_ht : $object->total_ht);
		$pdf->SetXY($col2x, $tab2_top + 0);
		$pdf->MultiCell($largcol2, $tab2_hl, price($sign * ($total_ht + (! empty($object->remise)?$object->remise:0)), 0, $outputlangs), 0, 'R', 1);

		// Show VAT by rates and total
		$pdf->SetFillColor(248, 248, 248);

		$total_ttc = ($conf->multicurrency->enabled && $object->multicurrency_tx != 1) ? $object->multicurrency_total_ttc : $object->total_ttc;

		$this->atleastoneratenotnull=0;
		if (empty($conf->global->MAIN_GENERATE_DOCUMENTS_WITHOUT_VAT))
		{
			$tvaisnull=((! empty($this->tva) && count($this->tva) == 1 && isset($this->tva['0.000']) && is_float($this->tva['0.000'])) ? true : false);
			if (! empty($conf->global->MAIN_GENERATE_DOCUMENTS_WITHOUT_VAT_IFNULL) && $tvaisnull)
			{
				// Nothing to do
			}
			else
			{
			    // FIXME amount of vat not supported with multicurrency

				//Local tax 1 before VAT
				//if (! empty($conf->global->FACTURE_LOCAL_TAX1_OPTION) && $conf->global->FACTURE_LOCAL_TAX1_OPTION=='localtax1on')
				//{
					foreach($this->localtax1 as $localtax_type => $localtax_rate)
					{
						if (in_array((string) $localtax_type, array('1','3','5'))) continue;

						foreach($localtax_rate as $tvakey => $tvaval)
						{
							if ($tvakey!=0)    // On affiche pas taux 0
							{
								//$this->atleastoneratenotnull++;

								$index++;
								$pdf->SetXY($col1x, $tab2_top + $tab2_hl * $index);

								$tvacompl='';
								if (preg_match('/\*/', $tvakey))
								{
									$tvakey=str_replace('*', '', $tvakey);
									$tvacompl = " (".$outputlangs->transnoentities("NonPercuRecuperable").")";
								}

								$totalvat = $outputlangs->transcountrynoentities("TotalLT1", $mysoc->country_code).' ';
								$totalvat.=vatrate(abs($tvakey), 1).$tvacompl;
								$pdf->MultiCell($col2x-$col1x, $tab2_hl, $totalvat, 0, 'L', 1);

								$pdf->SetXY($col2x, $tab2_top + $tab2_hl * $index);
								$pdf->MultiCell($largcol2, $tab2_hl, price($tvaval, 0, $outputlangs), 0, 'R', 1);
							}
						}
					}
	      		//}
				//Local tax 2 before VAT
				//if (! empty($conf->global->FACTURE_LOCAL_TAX2_OPTION) && $conf->global->FACTURE_LOCAL_TAX2_OPTION=='localtax2on')
				//{
					foreach($this->localtax2 as $localtax_type => $localtax_rate)
					{
						if (in_array((string) $localtax_type, array('1','3','5'))) continue;

						foreach($localtax_rate as $tvakey => $tvaval)
						{
							if ($tvakey!=0)    // On affiche pas taux 0
							{
								//$this->atleastoneratenotnull++;



								$index++;
								$pdf->SetXY($col1x, $tab2_top + $tab2_hl * $index);

								$tvacompl='';
								if (preg_match('/\*/', $tvakey))
								{
									$tvakey=str_replace('*', '', $tvakey);
									$tvacompl = " (".$outputlangs->transnoentities("NonPercuRecuperable").")";
								}
								$totalvat = $outputlangs->transcountrynoentities("TotalLT2", $mysoc->country_code).' ';
								$totalvat.=vatrate(abs($tvakey), 1).$tvacompl;
								$pdf->MultiCell($col2x-$col1x, $tab2_hl, $totalvat, 0, 'L', 1);

								$pdf->SetXY($col2x, $tab2_top + $tab2_hl * $index);
								$pdf->MultiCell($largcol2, $tab2_hl, price($tvaval, 0, $outputlangs), 0, 'R', 1);
							}
						}
					}

                //}

				// VAT
				foreach($this->tva as $tvakey => $tvaval)
				{
					if ($tvakey != 0)    // On affiche pas taux 0
					{
						$this->atleastoneratenotnull++;

						$index++;
						$pdf->SetXY($col1x, $tab2_top + $tab2_hl * $index);

						$tvacompl='';
						if (preg_match('/\*/', $tvakey))
						{
							$tvakey=str_replace('*', '', $tvakey);
							$tvacompl = " (".$outputlangs->transnoentities("NonPercuRecuperable").")";
						}
						$totalvat =$outputlangs->transcountrynoentities("TotalVAT", $mysoc->country_code).' ';
						$totalvat.=vatrate($tvakey, 1).$tvacompl;
						$pdf->MultiCell($col2x-$col1x, $tab2_hl, $totalvat, 0, 'L', 1);

						$pdf->SetXY($col2x, $tab2_top + $tab2_hl * $index);
						$pdf->MultiCell($largcol2, $tab2_hl, price($tvaval, 0, $outputlangs), 0, 'R', 1);
					}
				}

				//Local tax 1 after VAT
				//if (! empty($conf->global->FACTURE_LOCAL_TAX1_OPTION) && $conf->global->FACTURE_LOCAL_TAX1_OPTION=='localtax1on')
				//{
					foreach($this->localtax1 as $localtax_type => $localtax_rate)
					{
						if (in_array((string) $localtax_type, array('2','4','6'))) continue;

						foreach($localtax_rate as $tvakey => $tvaval)
						{
							if ($tvakey != 0)    // On affiche pas taux 0
							{
								//$this->atleastoneratenotnull++;

								$index++;
								$pdf->SetXY($col1x, $tab2_top + $tab2_hl * $index);

								$tvacompl='';
								if (preg_match('/\*/', $tvakey))
								{
									$tvakey=str_replace('*', '', $tvakey);
									$tvacompl = " (".$outputlangs->transnoentities("NonPercuRecuperable").")";
								}
								$totalvat = $outputlangs->transcountrynoentities("TotalLT1", $mysoc->country_code).' ';
								$totalvat.=vatrate(abs($tvakey), 1).$tvacompl;

								$pdf->MultiCell($col2x-$col1x, $tab2_hl, $totalvat, 0, 'L', 1);
								$pdf->SetXY($col2x, $tab2_top + $tab2_hl * $index);
								$pdf->MultiCell($largcol2, $tab2_hl, price($tvaval, 0, $outputlangs), 0, 'R', 1);
							}
						}
					}
	      		//}
				//Local tax 2 after VAT
				//if (! empty($conf->global->FACTURE_LOCAL_TAX2_OPTION) && $conf->global->FACTURE_LOCAL_TAX2_OPTION=='localtax2on')
				//{
					foreach($this->localtax2 as $localtax_type => $localtax_rate)
					{
						if (in_array((string) $localtax_type, array('2','4','6'))) continue;

						foreach($localtax_rate as $tvakey => $tvaval)
						{
							//$this->atleastoneratenotnull++;

							$index++;
							$pdf->SetXY($col1x, $tab2_top + $tab2_hl * $index);

							$tvacompl='';
							if (preg_match('/\*/', $tvakey))
							{
								$tvakey=str_replace('*', '', $tvakey);
								$tvacompl = " (".$outputlangs->transnoentities("NonPercuRecuperable").")";
							}
							$totalvat = $outputlangs->transcountrynoentities("TotalLT2", $mysoc->country_code).' ';

							$totalvat.=vatrate(abs($tvakey), 1).$tvacompl;
							$pdf->MultiCell($col2x-$col1x, $tab2_hl, $totalvat, 0, 'L', 1);

							$pdf->SetXY($col2x, $tab2_top + $tab2_hl * $index);
							$pdf->MultiCell($largcol2, $tab2_hl, price($tvaval, 0, $outputlangs), 0, 'R', 1);
						}
					}
				//}

				// Revenue stamp
				if (price2num($object->revenuestamp) != 0)
				{
					$index++;
					$pdf->SetXY($col1x, $tab2_top + $tab2_hl * $index);
					$pdf->MultiCell($col2x-$col1x, $tab2_hl, $outputlangs->transnoentities("RevenueStamp"), $useborder, 'L', 1);

					$pdf->SetXY($col2x, $tab2_top + $tab2_hl * $index);
					$pdf->MultiCell($largcol2, $tab2_hl, price($sign * $object->revenuestamp), $useborder, 'R', 1);
				}

				// Total TTC
				$index++;
				$pdf->SetXY($col1x, $tab2_top + $tab2_hl * $index);
				$pdf->SetTextColor(0, 0, 60);
				$pdf->SetFillColor(224, 224, 224);
				$pdf->MultiCell($col2x-$col1x, $tab2_hl, $outputlangs->transnoentities("TotalTTC"), $useborder, 'L', 1);

				$pdf->SetXY($col2x, $tab2_top + $tab2_hl * $index);
				$pdf->MultiCell($largcol2, $tab2_hl, price($sign * $total_ttc, 0, $outputlangs), $useborder, 'R', 1);
				
				// Retained warranty
				if( !empty($object->situation_final) &&  ( $object->type == Facture::TYPE_SITUATION && (!empty($object->retained_warranty) ) ) )
				{
					$displayWarranty = false;

				    // Check if this situation invoice is 100% for real
				    if(!empty($object->lines)){
				        $displayWarranty = true;
				        foreach($object->lines as $i => $line){
				            if($line->product_type < 2 && $line->situation_percent < 100){
				                $displayWarranty = false;
				                break;
				            }
						}
				    }
				    
				    if($displayWarranty){
    				    $pdf->SetTextColor(40, 40, 40);
    				    $pdf->SetFillColor(255, 255, 255);
    				    
    				    $retainedWarranty = $object->total_ttc * $object->retained_warranty / 100;
    				    $billedWithRetainedWarranty = $object->total_ttc - $retainedWarranty ;
    				    
    				    // Billed - retained warranty
    				    $index++;
    				    $pdf->SetXY($col1x, $tab2_top + $tab2_hl * $index);
    				    $pdf->MultiCell($col2x-$col1x, $tab2_hl, $outputlangs->transnoentities("ToPayOn", dol_print_date($object->date_lim_reglement, 'day')), $useborder, 'L', 1);
    				    
    				    $pdf->SetXY($col2x, $tab2_top + $tab2_hl * $index);
    				    $pdf->MultiCell($largcol2, $tab2_hl, price($billedWithRetainedWarranty), $useborder, 'R', 1);
    				    
    				    // retained warranty
    				    $index++;
    				    $pdf->SetXY($col1x, $tab2_top + $tab2_hl * $index);
    				    
    				    $retainedWarrantyToPayOn = $outputlangs->transnoentities("RetainedWarranty") . ' ('.$object->retained_warranty.'%)';
    				    $retainedWarrantyToPayOn.=  !empty($object->retained_warranty_date_limit)?' '.$outputlangs->transnoentities("toPayOn", dol_print_date($object->retained_warranty_date_limit, 'day')):'';
    				    
    				    $pdf->MultiCell($col2x-$col1x, $tab2_hl, $retainedWarrantyToPayOn, $useborder, 'L', 1);
    				    $pdf->SetXY($col2x, $tab2_top + $tab2_hl * $index);
    				    $pdf->MultiCell($largcol2, $tab2_hl, price($retainedWarranty), $useborder, 'R', 1);
				    }
				}
			}
		}

		$pdf->SetTextColor(0, 0, 0);
		$creditnoteamount=$object->getSumCreditNotesUsed(($conf->multicurrency->enabled && $object->multicurrency_tx != 1) ? 1 : 0);	// Warning, this also include excess received
		$depositsamount=$object->getSumDepositsUsed(($conf->multicurrency->enabled && $object->multicurrency_tx != 1) ? 1 : 0);
		//print "x".$creditnoteamount."-".$depositsamount;exit;
		$resteapayer = price2num($total_ttc - $deja_regle - $creditnoteamount - $depositsamount, 'MT');
		if ($object->paye) $resteapayer=0;

		if (($deja_regle > 0 || $creditnoteamount > 0 || $depositsamount > 0) && empty($conf->global->INVOICE_NO_PAYMENT_DETAILS))
		{
			// Already paid + Deposits
			$index++;
			$pdf->SetXY($col1x, $tab2_top + $tab2_hl * $index);
			$pdf->MultiCell($col2x-$col1x, $tab2_hl, $outputlangs->transnoentities("Paid"), 0, 'L', 0);
			$pdf->SetXY($col2x, $tab2_top + $tab2_hl * $index);
			$pdf->MultiCell($largcol2, $tab2_hl, price($deja_regle + $depositsamount, 0, $outputlangs), 0, 'R', 0);

			// Credit note
			if ($creditnoteamount)
			{
				$labeltouse = ($outputlangs->transnoentities("CreditNotesOrExcessReceived") != "CreditNotesOrExcessReceived") ? $outputlangs->transnoentities("CreditNotesOrExcessReceived") : $outputlangs->transnoentities("CreditNotes");
				$index++;
				$pdf->SetXY($col1x, $tab2_top + $tab2_hl * $index);
				$pdf->MultiCell($col2x-$col1x, $tab2_hl, $labeltouse, 0, 'L', 0);
				$pdf->SetXY($col2x, $tab2_top + $tab2_hl * $index);
				$pdf->MultiCell($largcol2, $tab2_hl, price($creditnoteamount, 0, $outputlangs), 0, 'R', 0);
			}

			// Escompte
			if ($object->close_code == Facture::CLOSECODE_DISCOUNTVAT)
			{
				$index++;
				$pdf->SetFillColor(255, 255, 255);

				$pdf->SetXY($col1x, $tab2_top + $tab2_hl * $index);
				$pdf->MultiCell($col2x-$col1x, $tab2_hl, $outputlangs->transnoentities("EscompteOfferedShort"), $useborder, 'L', 1);
				$pdf->SetXY($col2x, $tab2_top + $tab2_hl * $index);
				$pdf->MultiCell($largcol2, $tab2_hl, price($object->total_ttc - $deja_regle - $creditnoteamount - $depositsamount, 0, $outputlangs), $useborder, 'R', 1);

				$resteapayer=0;
			}

			$index++;
			$pdf->SetTextColor(0, 0, 60);
			$pdf->SetFillColor(224, 224, 224);
			$pdf->SetXY($col1x, $tab2_top + $tab2_hl * $index);
			$pdf->MultiCell($col2x-$col1x, $tab2_hl, $outputlangs->transnoentities("RemainderToPay"), $useborder, 'L', 1);
			$pdf->SetXY($col2x, $tab2_top + $tab2_hl * $index);
			$pdf->MultiCell($largcol2, $tab2_hl, price($resteapayer, 0, $outputlangs), $useborder, 'R', 1);

			$pdf->SetFont('', '', $default_font_size - 1);
			$pdf->SetTextColor(0, 0, 0);
		}

		$index++;
		return ($tab2_top + ($tab2_hl * $index));
	}

	// phpcs:disable PEAR.NamingConventions.ValidFunctionName.PublicUnderscore
	/**
	 *   Show table for lines
	 *
	 *   @param		PDF			$pdf     		Object PDF
	 *   @param		string		$tab_top		Top position of table
	 *   @param		string		$tab_height		Height of table (rectangle)
	 *   @param		int			$nexY			Y (not used)
	 *   @param		Translate	$outputlangs	Langs object
	 *   @param		int			$hidetop		1=Hide top bar of array and title, 0=Hide nothing, -1=Hide only title
	 *   @param		int			$hidebottom		Hide bottom bar of array
	 *   @param		string		$currency		Currency code
	 *   @return	void
	 */
<<<<<<< HEAD
	private function _tableau(&$pdf, $tab_top, $tab_height, $nexY, $outputlangs, $hidetop = 0, $hidebottom = 0, $currency = '')
=======
	protected function _tableau(&$pdf, $tab_top, $tab_height, $nexY, $outputlangs, $hidetop = 0, $hidebottom = 0, $currency = '')
>>>>>>> 12e6dabc
	{
		global $conf;

		// Force to disable hidetop and hidebottom
		$hidebottom=0;
		if ($hidetop) $hidetop=-1;

		$currency = !empty($currency) ? $currency : $conf->currency;
		$default_font_size = pdf_getPDFFontSize($outputlangs);

		// Amount in (at tab_top - 1)
		$pdf->SetTextColor(0, 0, 0);
		$pdf->SetFont('', '', $default_font_size - 2);

		if (empty($hidetop))
		{
			$titre = $outputlangs->transnoentities("AmountInCurrency", $outputlangs->transnoentitiesnoconv("Currency".$currency));
			$pdf->SetXY($this->page_largeur - $this->marge_droite - ($pdf->GetStringWidth($titre) + 3), $tab_top-4);
			$pdf->MultiCell(($pdf->GetStringWidth($titre) + 3), 2, $titre);

			//$conf->global->MAIN_PDF_TITLE_BACKGROUND_COLOR='230,230,230';
			if (! empty($conf->global->MAIN_PDF_TITLE_BACKGROUND_COLOR)) $pdf->Rect($this->marge_gauche, $tab_top, $this->page_largeur-$this->marge_droite-$this->marge_gauche, 5, 'F', null, explode(',', $conf->global->MAIN_PDF_TITLE_BACKGROUND_COLOR));
		}

		$pdf->SetDrawColor(128, 128, 128);
		$pdf->SetFont('', '', $default_font_size - 1);

		// Output Rect
		$this->printRect($pdf, $this->marge_gauche, $tab_top, $this->page_largeur-$this->marge_gauche-$this->marge_droite, $tab_height, $hidetop, $hidebottom);	// Rect prend une longueur en 3eme param et 4eme param

		if (empty($hidetop))
		{
			$pdf->line($this->marge_gauche, $tab_top+5, $this->page_largeur-$this->marge_droite, $tab_top+5);	// line prend une position y en 2eme param et 4eme param

			$pdf->SetXY($this->posxdesc-1, $tab_top+1);
			$pdf->MultiCell(108, 2, $outputlangs->transnoentities("Designation"), '', 'L');
		}

		if (! empty($conf->global->MAIN_GENERATE_INVOICES_WITH_PICTURE))
		{
			$pdf->line($this->posxpicture-1, $tab_top, $this->posxpicture-1, $tab_top + $tab_height);
			if (empty($hidetop))
			{
				//$pdf->SetXY($this->posxpicture-1, $tab_top+1);
				//$pdf->MultiCell($this->posxtva-$this->posxpicture-1,2, $outputlangs->transnoentities("Photo"),'','C');
			}
		}

		if (empty($conf->global->MAIN_GENERATE_DOCUMENTS_WITHOUT_VAT) && empty($conf->global->MAIN_GENERATE_DOCUMENTS_WITHOUT_VAT_COLUMN))
		{
			$pdf->line($this->posxtva-1, $tab_top, $this->posxtva-1, $tab_top + $tab_height);
			if (empty($hidetop))
			{
				$pdf->SetXY($this->posxtva-3, $tab_top+1);
				$pdf->MultiCell($this->posxup-$this->posxtva+3, 2, $outputlangs->transnoentities("VAT"), '', 'C');
			}
		}

		$pdf->line($this->posxup-1, $tab_top, $this->posxup-1, $tab_top + $tab_height);
		if (empty($hidetop))
		{
			$pdf->SetXY($this->posxup-1, $tab_top+1);
			$pdf->MultiCell($this->posxqty-$this->posxup-1, 2, $outputlangs->transnoentities("PriceUHT"), '', 'C');
		}

		$pdf->line($this->posxqty-1, $tab_top, $this->posxqty-1, $tab_top + $tab_height);
		if (empty($hidetop))
		{
			$pdf->SetXY($this->posxqty-1, $tab_top+1);
			$pdf->MultiCell($this->posxunit-$this->posxqty-1, 2, $outputlangs->transnoentities("Qty"), '', 'C');
		}

		if (! empty($conf->global->PRODUCT_USE_UNITS))
		{
			$pdf->line($this->posxunit - 1, $tab_top, $this->posxunit - 1, $tab_top + $tab_height);
			if (empty($hidetop)) {
				$pdf->SetXY($this->posxunit - 1, $tab_top + 1);
				$pdf->MultiCell($this->posxdiscount - $this->posxunit - 1, 2, $outputlangs->transnoentities("Unit"), '', 'C');
			}
		}

		if ($this->atleastonediscount)
		{
		    $pdf->line($this->posxdiscount-1, $tab_top, $this->posxdiscount-1, $tab_top + $tab_height);
    		if (empty($hidetop))
    		{
   			    $pdf->SetXY($this->posxdiscount-1, $tab_top+1);
   				$pdf->MultiCell($this->posxprogress-$this->posxdiscount+1, 2, $outputlangs->transnoentities("ReductionShort"), '', 'C');
    		}
        }

        if ($this->situationinvoice) {
            $pdf->line($this->posxprogress - 1, $tab_top, $this->posxprogress - 1, $tab_top + $tab_height);
            if (empty($hidetop)) {
                $pdf->SetXY($this->posxprogress, $tab_top+1);
                $pdf->MultiCell($this->postotalht-$this->posxprogress, 2, $outputlangs->transnoentities("ProgressShort"), '', 'C');
            }
        }

        $pdf->line($this->postotalht, $tab_top, $this->postotalht, $tab_top + $tab_height);
		if (empty($hidetop))
		{
			$pdf->SetXY($this->postotalht-1, $tab_top+1);
			$pdf->MultiCell(30, 2, $outputlangs->transnoentities("TotalHT"), '', 'C');
		}
	}

	// phpcs:disable PEAR.NamingConventions.ValidFunctionName.PublicUnderscore
	/**
	 *  Show top header of page.
	 *
	 *  @param	PDF			$pdf     		Object PDF
	 *  @param  Object		$object     	Object to show
	 *  @param  int	    	$showaddress    0=no, 1=yes
	 *  @param  Translate	$outputlangs	Object lang for output
	 *  @return	void
	 */
<<<<<<< HEAD
	private function _pagehead(&$pdf, $object, $showaddress, $outputlangs)
=======
	protected function _pagehead(&$pdf, $object, $showaddress, $outputlangs)
>>>>>>> 12e6dabc
	{
		global $conf, $langs;

		// Load traductions files requiredby by page
		$outputlangs->loadLangs(array("main", "bills", "propal", "companies"));

		$default_font_size = pdf_getPDFFontSize($outputlangs);

		pdf_pagehead($pdf, $outputlangs, $this->page_hauteur);

		// Show Draft Watermark
		if($object->statut==Facture::STATUS_DRAFT && (! empty($conf->global->FACTURE_DRAFT_WATERMARK)) )
        {
		      pdf_watermark($pdf, $outputlangs, $this->page_hauteur, $this->page_largeur, 'mm', $conf->global->FACTURE_DRAFT_WATERMARK);
        }

		$pdf->SetTextColor(0, 0, 60);
		$pdf->SetFont('', 'B', $default_font_size + 3);

		$w = 110;

		$posy=$this->marge_haute;
        $posx=$this->page_largeur-$this->marge_droite-$w;

		$pdf->SetXY($this->marge_gauche, $posy);

		// Logo
		if (empty($conf->global->PDF_DISABLE_MYCOMPANY_LOGO))
		{
			$logo=$conf->mycompany->dir_output.'/logos/'.$this->emetteur->logo;
			if ($this->emetteur->logo)
			{
				if (is_readable($logo))
				{
				    $height=pdf_getHeightForLogo($logo);
					$pdf->Image($logo, $this->marge_gauche, $posy, 0, $height);	// width=0 (auto)
				}
				else
				{
					$pdf->SetTextColor(200, 0, 0);
					$pdf->SetFont('', 'B', $default_font_size - 2);
					$pdf->MultiCell($w, 3, $outputlangs->transnoentities("ErrorLogoFileNotFound", $logo), 0, 'L');
					$pdf->MultiCell($w, 3, $outputlangs->transnoentities("ErrorGoToGlobalSetup"), 0, 'L');
				}
			}
			else
			{
				$text=$this->emetteur->name;
				$pdf->MultiCell($w, 4, $outputlangs->convToOutputCharset($text), 0, 'L');
			}
		}

		$pdf->SetFont('', 'B', $default_font_size + 3);
		$pdf->SetXY($posx, $posy);
		$pdf->SetTextColor(0, 0, 60);
		$title=$outputlangs->transnoentities("PdfInvoiceTitle");
		if ($object->type == 1) $title=$outputlangs->transnoentities("InvoiceReplacement");
		if ($object->type == 2) $title=$outputlangs->transnoentities("InvoiceAvoir");
		if ($object->type == 3) $title=$outputlangs->transnoentities("InvoiceDeposit");
		if ($object->type == 4) $title=$outputlangs->transnoentities("InvoiceProForma");
		if ($this->situationinvoice) $title=$outputlangs->transnoentities("InvoiceSituation");
		$pdf->MultiCell($w, 3, $title, '', 'R');

		$pdf->SetFont('', 'B', $default_font_size);

		$posy+=5;
		$pdf->SetXY($posx, $posy);
		$pdf->SetTextColor(0, 0, 60);
		$textref=$outputlangs->transnoentities("Ref")." : " . $outputlangs->convToOutputCharset($object->ref);
		if ($object->statut == Facture::STATUS_DRAFT)
		{
			$pdf->SetTextColor(128, 0, 0);
			$textref.=' - '.$outputlangs->transnoentities("NotValidated");
		}
		$pdf->MultiCell($w, 4, $textref, '', 'R');

		$posy+=1;
		$pdf->SetFont('', '', $default_font_size - 2);

		if ($object->ref_client)
		{
			$posy+=4;
			$pdf->SetXY($posx, $posy);
			$pdf->SetTextColor(0, 0, 60);
			$pdf->MultiCell($w, 3, $outputlangs->transnoentities("RefCustomer")." : " . $outputlangs->convToOutputCharset($object->ref_client), '', 'R');
		}

		$objectidnext=$object->getIdReplacingInvoice('validated');
		if ($object->type == 0 && $objectidnext)
		{
			$objectreplacing=new Facture($this->db);
			$objectreplacing->fetch($objectidnext);

			$posy+=3;
			$pdf->SetXY($posx, $posy);
			$pdf->SetTextColor(0, 0, 60);
			$pdf->MultiCell($w, 3, $outputlangs->transnoentities("ReplacementByInvoice").' : '.$outputlangs->convToOutputCharset($objectreplacing->ref), '', 'R');
		}
		if ($object->type == 1)
		{
			$objectreplaced=new Facture($this->db);
			$objectreplaced->fetch($object->fk_facture_source);

			$posy+=4;
			$pdf->SetXY($posx, $posy);
			$pdf->SetTextColor(0, 0, 60);
			$pdf->MultiCell($w, 3, $outputlangs->transnoentities("ReplacementInvoice").' : '.$outputlangs->convToOutputCharset($objectreplaced->ref), '', 'R');
		}
		if ($object->type == 2 && !empty($object->fk_facture_source))
		{
			$objectreplaced=new Facture($this->db);
			$objectreplaced->fetch($object->fk_facture_source);

			$posy+=3;
			$pdf->SetXY($posx, $posy);
			$pdf->SetTextColor(0, 0, 60);
			$pdf->MultiCell($w, 3, $outputlangs->transnoentities("CorrectionInvoice").' : '.$outputlangs->convToOutputCharset($objectreplaced->ref), '', 'R');
		}

		$posy+=4;
		$pdf->SetXY($posx, $posy);
		$pdf->SetTextColor(0, 0, 60);
		$pdf->MultiCell($w, 3, $outputlangs->transnoentities("DateInvoice")." : " . dol_print_date($object->date, "day", false, $outputlangs), '', 'R');

		if (! empty($conf->global->INVOICE_POINTOFTAX_DATE))
		{
			$posy+=4;
			$pdf->SetXY($posx, $posy);
			$pdf->SetTextColor(0, 0, 60);
			$pdf->MultiCell($w, 3, $outputlangs->transnoentities("DatePointOfTax")." : " . dol_print_date($object->date_pointoftax, "day", false, $outputlangs), '', 'R');
		}

		if ($object->type != 2)
		{
			$posy+=3;
			$pdf->SetXY($posx, $posy);
			$pdf->SetTextColor(0, 0, 60);
			$pdf->MultiCell($w, 3, $outputlangs->transnoentities("DateDue")." : " . dol_print_date($object->date_lim_reglement, "day", false, $outputlangs, true), '', 'R');
		}

		if ($object->thirdparty->code_client)
		{
			$posy+=3;
			$pdf->SetXY($posx, $posy);
			$pdf->SetTextColor(0, 0, 60);
			$pdf->MultiCell($w, 3, $outputlangs->transnoentities("CustomerCode")." : " . $outputlangs->transnoentities($object->thirdparty->code_client), '', 'R');
		}

		// Get contact
		if (!empty($conf->global->DOC_SHOW_FIRST_SALES_REP))
		{
		    $arrayidcontact=$object->getIdContact('internal', 'SALESREPFOLL');
		    if (count($arrayidcontact) > 0)
		    {
		        $usertmp=new User($this->db);
		        $usertmp->fetch($arrayidcontact[0]);
                $posy+=4;
                $pdf->SetXY($posx, $posy);
		        $pdf->SetTextColor(0, 0, 60);
		        $pdf->MultiCell($w, 3, $langs->transnoentities("SalesRepresentative")." : ".$usertmp->getFullName($langs), '', 'R');
		    }
		}

		$posy+=1;

		$top_shift = 0;
		// Show list of linked objects
		$current_y = $pdf->getY();
		$posy = pdf_writeLinkedObjects($pdf, $object, $outputlangs, $posx, $posy, $w, 3, 'R', $default_font_size);
		if ($current_y < $pdf->getY())
		{
			$top_shift = $pdf->getY() - $current_y;
		}

		if ($showaddress)
		{
			// Sender properties
			$carac_emetteur = pdf_build_address($outputlangs, $this->emetteur, $object->thirdparty, '', 0, 'source', $object);

			// Show sender
			$posy=!empty($conf->global->MAIN_PDF_USE_ISO_LOCATION) ? 40 : 42;
			$posy+=$top_shift;
			$posx=$this->marge_gauche;
			if (! empty($conf->global->MAIN_INVERT_SENDER_RECIPIENT)) $posx=$this->page_largeur-$this->marge_droite-80;

			$hautcadre=!empty($conf->global->MAIN_PDF_USE_ISO_LOCATION) ? 38 : 40;
			$widthrecbox=!empty($conf->global->MAIN_PDF_USE_ISO_LOCATION) ? 92 : 82;


			// Show sender frame
			$pdf->SetTextColor(0, 0, 0);
			$pdf->SetFont('', '', $default_font_size - 2);
			$pdf->SetXY($posx, $posy-5);
			$pdf->MultiCell(66, 5, $outputlangs->transnoentities("BillFrom").":", 0, 'L');
			$pdf->SetXY($posx, $posy);
			$pdf->SetFillColor(230, 230, 230);
			$pdf->MultiCell($widthrecbox, $hautcadre, "", 0, 'R', 1);
			$pdf->SetTextColor(0, 0, 60);

			// Show sender name
			$pdf->SetXY($posx+2, $posy+3);
			$pdf->SetFont('', 'B', $default_font_size);
			$pdf->MultiCell($widthrecbox-2, 4, $outputlangs->convToOutputCharset($this->emetteur->name), 0, 'L');
			$posy=$pdf->getY();

			// Show sender information
			$pdf->SetXY($posx+2, $posy);
			$pdf->SetFont('', '', $default_font_size - 1);
			$pdf->MultiCell($widthrecbox-2, 4, $carac_emetteur, 0, 'L');



			// If BILLING contact defined on invoice, we use it
			$usecontact=false;
			$arrayidcontact=$object->getIdContact('external', 'BILLING');
			if (count($arrayidcontact) > 0)
			{
				$usecontact=true;
				$result=$object->fetch_contact($arrayidcontact[0]);
			}

			//Recipient name
			// On peut utiliser le nom de la societe du contact
			if ($usecontact && !empty($conf->global->MAIN_USE_COMPANY_NAME_OF_CONTACT)) {
				$thirdparty = $object->contact;
			} else {
				$thirdparty = $object->thirdparty;
			}

			$carac_client_name= pdfBuildThirdpartyName($thirdparty, $outputlangs);

			$carac_client=pdf_build_address($outputlangs, $this->emetteur, $object->thirdparty, ($usecontact?$object->contact:''), $usecontact, 'target', $object);

			// Show recipient
			$widthrecbox=!empty($conf->global->MAIN_PDF_USE_ISO_LOCATION) ? 92 : 100;
			if ($this->page_largeur < 210) $widthrecbox=84;	// To work with US executive format
			$posy=!empty($conf->global->MAIN_PDF_USE_ISO_LOCATION) ? 40 : 42;
			$posy+=$top_shift;
			$posx=$this->page_largeur-$this->marge_droite-$widthrecbox;
			if (! empty($conf->global->MAIN_INVERT_SENDER_RECIPIENT)) $posx=$this->marge_gauche;

			// Show recipient frame
			$pdf->SetTextColor(0, 0, 0);
			$pdf->SetFont('', '', $default_font_size - 2);
			$pdf->SetXY($posx+2, $posy-5);
			$pdf->MultiCell($widthrecbox, 5, $outputlangs->transnoentities("BillTo").":", 0, 'L');
			$pdf->Rect($posx, $posy, $widthrecbox, $hautcadre);

			// Show recipient name
			$pdf->SetXY($posx+2, $posy+3);
			$pdf->SetFont('', 'B', $default_font_size);
			$pdf->MultiCell($widthrecbox, 2, $carac_client_name, 0, 'L');

			$posy = $pdf->getY();

			// Show recipient information
			$pdf->SetFont('', '', $default_font_size - 1);
			$pdf->SetXY($posx+2, $posy);
			$pdf->MultiCell($widthrecbox, 4, $carac_client, 0, 'L');
		}

		$pdf->SetTextColor(0, 0, 0);
		return $top_shift;
	}

	// phpcs:disable PEAR.NamingConventions.ValidFunctionName.PublicUnderscore
	/**
	 *   	Show footer of page. Need this->emetteur object
     *
	 *   	@param	PDF			$pdf     			PDF
	 * 		@param	Object		$object				Object to show
	 *      @param	Translate	$outputlangs		Object lang for output
	 *      @param	int			$hidefreetext		1=Hide free text
	 *      @return	int								Return height of bottom margin including footer text
	 */
<<<<<<< HEAD
	private function _pagefoot(&$pdf, $object, $outputlangs, $hidefreetext = 0)
=======
	protected function _pagefoot(&$pdf, $object, $outputlangs, $hidefreetext = 0)
>>>>>>> 12e6dabc
	{
		global $conf;
		$showdetails=$conf->global->MAIN_GENERATE_DOCUMENTS_SHOW_FOOT_DETAILS;
		return pdf_pagefoot($pdf, $outputlangs, 'INVOICE_FREE_TEXT', $this->emetteur, $this->marge_basse, $this->marge_gauche, $this->page_hauteur, $object, $showdetails, $hidefreetext);
	}
}<|MERGE_RESOLUTION|>--- conflicted
+++ resolved
@@ -764,12 +764,8 @@
 	}
 
 
-<<<<<<< HEAD
-    // phpcs:disable PEAR.NamingConventions.ValidFunctionName.ScopeNotCamelCaps
-=======
 	// phpcs:disable PEAR.NamingConventions.ValidFunctionName.ScopeNotCamelCaps
 	// phpcs:disable PEAR.NamingConventions.ValidFunctionName.PublicUnderscore
->>>>>>> 12e6dabc
 	/**
 	 *  Show payments table
 	 *
@@ -780,11 +776,7 @@
      *  @param  int			$heightforfooter height for footer
      *  @return int             			<0 if KO, >0 if OK
 	 */
-<<<<<<< HEAD
-	private function _tableau_versements(&$pdf, $object, $posy, $outputlangs, $heightforfooter = 0)
-=======
 	protected function _tableau_versements(&$pdf, $object, $posy, $outputlangs, $heightforfooter = 0)
->>>>>>> 12e6dabc
 	{
         // phpcs:enable
 		global $conf;
@@ -920,10 +912,7 @@
 	}
 
 	// phpcs:disable PEAR.NamingConventions.ValidFunctionName.ScopeNotCamelCaps
-<<<<<<< HEAD
-=======
 	// phpcs:disable PEAR.NamingConventions.ValidFunctionName.PublicUnderscore
->>>>>>> 12e6dabc
 	/**
 	 * Function _tableau_versements_header
 	 *
@@ -937,11 +926,7 @@
 	 * @param int 			$tab3_height		height
 	 * @return void
 	 */
-<<<<<<< HEAD
-	private function _tableau_versements_header($pdf, $object, $outputlangs, $default_font_size, $tab3_posx, $tab3_top, $tab3_width, $tab3_height)
-=======
 	protected function _tableau_versements_header($pdf, $object, $outputlangs, $default_font_size, $tab3_posx, $tab3_top, $tab3_width, $tab3_height)
->>>>>>> 12e6dabc
 	{
 	    // phpcs:enable
 	    $title=$outputlangs->transnoentities("PaymentsAlreadyDone");
@@ -966,12 +951,8 @@
 		$pdf->line($tab3_posx, $tab3_top-1+$tab3_height, $tab3_posx+$tab3_width, $tab3_top-1+$tab3_height);
 	}
 
-<<<<<<< HEAD
-    // phpcs:disable PEAR.NamingConventions.ValidFunctionName.ScopeNotCamelCaps
-=======
 	// phpcs:disable PEAR.NamingConventions.ValidFunctionName.ScopeNotCamelCaps
 	// phpcs:disable PEAR.NamingConventions.ValidFunctionName.PublicUnderscore
->>>>>>> 12e6dabc
 	/**
 	 *   Show miscellaneous information (payment mode, payment term, ...)
 	 *
@@ -981,11 +962,7 @@
 	 *   @param		Translate	$outputlangs	Langs object
 	 *   @return	void
 	 */
-<<<<<<< HEAD
-	private function _tableau_info(&$pdf, $object, $posy, $outputlangs)
-=======
 	protected function _tableau_info(&$pdf, $object, $posy, $outputlangs)
->>>>>>> 12e6dabc
 	{
         // phpcs:enable
 		global $conf;
@@ -1134,12 +1111,8 @@
 	}
 
 
-<<<<<<< HEAD
-    // phpcs:disable PEAR.NamingConventions.ValidFunctionName.ScopeNotCamelCaps
-=======
 	// phpcs:disable PEAR.NamingConventions.ValidFunctionName.ScopeNotCamelCaps
 	// phpcs:disable PEAR.NamingConventions.ValidFunctionName.PublicUnderscore
->>>>>>> 12e6dabc
 	/**
 	 *	Show total to pay
 	 *
@@ -1150,11 +1123,7 @@
 	 *	@param	Translate	$outputlangs	Objet langs
 	 *	@return int							Position pour suite
 	 */
-<<<<<<< HEAD
-	private function _tableau_tot(&$pdf, $object, $deja_regle, $posy, $outputlangs)
-=======
 	protected function _tableau_tot(&$pdf, $object, $deja_regle, $posy, $outputlangs)
->>>>>>> 12e6dabc
 	{
         // phpcs:enable
 		global $conf,$mysoc;
@@ -1500,11 +1469,7 @@
 	 *   @param		string		$currency		Currency code
 	 *   @return	void
 	 */
-<<<<<<< HEAD
-	private function _tableau(&$pdf, $tab_top, $tab_height, $nexY, $outputlangs, $hidetop = 0, $hidebottom = 0, $currency = '')
-=======
 	protected function _tableau(&$pdf, $tab_top, $tab_height, $nexY, $outputlangs, $hidetop = 0, $hidebottom = 0, $currency = '')
->>>>>>> 12e6dabc
 	{
 		global $conf;
 
@@ -1622,11 +1587,7 @@
 	 *  @param  Translate	$outputlangs	Object lang for output
 	 *  @return	void
 	 */
-<<<<<<< HEAD
-	private function _pagehead(&$pdf, $object, $showaddress, $outputlangs)
-=======
 	protected function _pagehead(&$pdf, $object, $showaddress, $outputlangs)
->>>>>>> 12e6dabc
 	{
 		global $conf, $langs;
 
@@ -1902,11 +1863,7 @@
 	 *      @param	int			$hidefreetext		1=Hide free text
 	 *      @return	int								Return height of bottom margin including footer text
 	 */
-<<<<<<< HEAD
-	private function _pagefoot(&$pdf, $object, $outputlangs, $hidefreetext = 0)
-=======
 	protected function _pagefoot(&$pdf, $object, $outputlangs, $hidefreetext = 0)
->>>>>>> 12e6dabc
 	{
 		global $conf;
 		$showdetails=$conf->global->MAIN_GENERATE_DOCUMENTS_SHOW_FOOT_DETAILS;
