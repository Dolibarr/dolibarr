<?php
/* Copyright (C) 2004-2014	Laurent Destailleur	<eldy@users.sourceforge.net>
 * Copyright (C) 2005-2012	Regis Houssin		<regis.houssin@inodbox.com>
 * Copyright (C) 2008		Raphael Bertrand		<raphael.bertrand@resultic.fr>
 * Copyright (C) 2010-2014	Juanjo Menent		<jmenent@2byte.es>
 * Copyright (C) 2012		Christophe Battarel	<christophe.battarel@altairis.fr>
 * Copyright (C) 2012		Cédric Salvador		<csalvador@gpcsolutions.fr>
 * Copyright (C) 2012-2014	Raphaël Doursenaud	<rdoursenaud@gpcsolutions.fr>
 * Copyright (C) 2015		Marcos García		<marcosgdf@gmail.com>
 * Copyright (C) 2017-2018	Ferran Marcet		<fmarcet@2byte.es>
 * Copyright (C) 2018-2020  Frédéric France     <frederic.france@netlogic.fr>
 *
 * This program is free software; you can redistribute it and/or modify
 * it under the terms of the GNU General Public License as published by
 * the Free Software Foundation; either version 3 of the License, or
 * (at your option) any later version.
 *
 * This program is distributed in the hope that it will be useful,
 * but WITHOUT ANY WARRANTY; without even the implied warranty of
 * MERCHANTABILITY or FITNESS FOR A PARTICULAR PURPOSE.  See the
 * GNU General Public License for more details.
 *
 * You should have received a copy of the GNU General Public License
 * along with this program. If not, see <https://www.gnu.org/licenses/>.
 * or see https://www.gnu.org/
 */

/**
 *	\file       htdocs/core/modules/facture/doc/pdf_crabe.modules.php
 *	\ingroup    facture
 *	\brief      File of class to generate customers invoices from crabe model
 */

require_once DOL_DOCUMENT_ROOT.'/core/modules/facture/modules_facture.php';
require_once DOL_DOCUMENT_ROOT.'/product/class/product.class.php';
require_once DOL_DOCUMENT_ROOT.'/core/lib/company.lib.php';
require_once DOL_DOCUMENT_ROOT.'/core/lib/functions2.lib.php';
require_once DOL_DOCUMENT_ROOT.'/core/lib/pdf.lib.php';


/**
 *	Class to generate the customer invoice PDF with template Crabe
 */
class pdf_crabe extends ModelePDFFactures
{
	 /**
	  * @var DoliDb Database handler
	  */
	public $db;

	/**
	 * @var string model name
	 */
	public $name;

	/**
	 * @var string model description (short text)
	 */
	public $description;

	/**
	 * @var int 	Save the name of generated file as the main doc when generating a doc with this template
	 */
	public $update_main_doc_field;

	/**
	 * @var string document type
	 */
	public $type;

	/**
	 * @var array Minimum version of PHP required by module.
	 * e.g.: PHP ≥ 5.6 = array(5, 6)
	 */
	public $phpmin = array(5, 6);

	/**
	 * Dolibarr version of the loaded document
	 * @var string
	 */
	public $version = 'dolibarr';

	/**
	 * @var int page_largeur
	 */
	public $page_largeur;

	/**
	 * @var int page_hauteur
	 */
	public $page_hauteur;

	/**
	 * @var array format
	 */
	public $format;

	/**
	 * @var int marge_gauche
	 */
	public $marge_gauche;

	/**
	 * @var int marge_droite
	 */
	public $marge_droite;

	/**
	 * @var int marge_haute
	 */
	public $marge_haute;

	/**
	 * @var int marge_basse
	 */
	public $marge_basse;

	/**
	 * Issuer
	 * @var Societe Object that emits
	 */
	public $emetteur;

	/**
	 * @var bool Situation invoice type
	 */
	public $situationinvoice;

	/**
	 * @var float X position for the situation progress column
	 */
	public $posxprogress;


	/**
	 *	Constructor
	 *
	 *  @param		DoliDB		$db      Database handler
	 */
	public function __construct($db)
	{
		global $conf, $langs, $mysoc;

		// Translations
		$langs->loadLangs(array("main", "bills"));

		$this->db = $db;
		$this->name = "crabe";
		$this->description = $langs->trans('PDFCrabeDescription');
		$this->update_main_doc_field = 1; // Save the name of generated file as the main doc when generating a doc with this template

		// Dimension page
		$this->type = 'pdf';
		$formatarray = pdf_getFormat();
		$this->page_largeur = $formatarray['width'];
		$this->page_hauteur = $formatarray['height'];
		$this->format = array($this->page_largeur, $this->page_hauteur);
		$this->marge_gauche = isset($conf->global->MAIN_PDF_MARGIN_LEFT) ? $conf->global->MAIN_PDF_MARGIN_LEFT : 10;
		$this->marge_droite = isset($conf->global->MAIN_PDF_MARGIN_RIGHT) ? $conf->global->MAIN_PDF_MARGIN_RIGHT : 10;
		$this->marge_haute = isset($conf->global->MAIN_PDF_MARGIN_TOP) ? $conf->global->MAIN_PDF_MARGIN_TOP : 10;
		$this->marge_basse = isset($conf->global->MAIN_PDF_MARGIN_BOTTOM) ? $conf->global->MAIN_PDF_MARGIN_BOTTOM : 10;

		$this->option_logo = 1; // Display logo
		$this->option_tva = 1; // Manage the vat option FACTURE_TVAOPTION
		$this->option_modereg = 1; // Display payment mode
		$this->option_condreg = 1; // Display payment terms
		$this->option_codeproduitservice = 1; // Display product-service code
		$this->option_multilang = 1; // Available in several languages
		$this->option_escompte = 1; // Displays if there has been a discount
		$this->option_credit_note = 1; // Support credit notes
		$this->option_freetext = 1; // Support add of a personalised text
		$this->option_draft_watermark = 1; // Support add of a watermark on drafts

		// Get source company
		$this->emetteur = $mysoc;
		if (empty($this->emetteur->country_code)) $this->emetteur->country_code = substr($langs->defaultlang, -2); // By default, if was not defined

		// Define position of columns
		$this->posxdesc = $this->marge_gauche + 1;
		if (!empty($conf->global->PRODUCT_USE_UNITS))
		{
			$this->posxtva = 101;
			$this->posxup = 118;
			$this->posxqty = 135;
			$this->posxunit = 151;
		} else {
			$this->posxtva = 110;
			$this->posxup = 126;
			$this->posxqty = 145;
			$this->posxunit = 162;
		}
		$this->posxprogress = 151; // Only displayed for situation invoices
		$this->posxdiscount = 162;
		$this->posxprogress = 174;
		$this->postotalht = 174;
		if (!empty($conf->global->MAIN_GENERATE_DOCUMENTS_WITHOUT_VAT) || !empty($conf->global->MAIN_GENERATE_DOCUMENTS_WITHOUT_VAT_COLUMN)) $this->posxtva = $this->posxup;
		$this->posxpicture = $this->posxtva - (empty($conf->global->MAIN_DOCUMENTS_WITH_PICTURE_WIDTH) ? 20 : $conf->global->MAIN_DOCUMENTS_WITH_PICTURE_WIDTH); // width of images
		if ($this->page_largeur < 210) // To work with US executive format
		{
			$this->posxpicture -= 20;
			$this->posxtva -= 20;
			$this->posxup -= 20;
			$this->posxqty -= 20;
			$this->posxunit -= 20;
			$this->posxdiscount -= 20;
			$this->posxprogress -= 20;
			$this->postotalht -= 20;
		}

		$this->tva = array();
		$this->localtax1 = array();
		$this->localtax2 = array();
		$this->atleastoneratenotnull = 0;
		$this->atleastonediscount = 0;
		$this->situationinvoice = false;
	}


	// phpcs:disable PEAR.NamingConventions.ValidFunctionName.ScopeNotCamelCaps
	/**
	 *  Function to build pdf onto disk
	 *
	 *  @param		Object		$object				Object to generate
	 *  @param		Translate	$outputlangs		Lang output object
	 *  @param		string		$srctemplatepath	Full path of source filename for generator using a template file
	 *  @param		int			$hidedetails		Do not show line details
	 *  @param		int			$hidedesc			Do not show desc
	 *  @param		int			$hideref			Do not show ref
	 *  @return     int         	    			1=OK, 0=KO
	 */
	public function write_file($object, $outputlangs, $srctemplatepath = '', $hidedetails = 0, $hidedesc = 0, $hideref = 0)
	{
		// phpcs:enable
		global $user, $langs, $conf, $mysoc, $hookmanager, $nblines;

		dol_syslog("write_file outputlangs->defaultlang=".(is_object($outputlangs) ? $outputlangs->defaultlang : 'null'));

		if (!is_object($outputlangs)) $outputlangs = $langs;
		// For backward compatibility with FPDF, force output charset to ISO, because FPDF expect text to be encoded in ISO
		if (!empty($conf->global->MAIN_USE_FPDF)) $outputlangs->charset_output = 'ISO-8859-1';

		// Load translation files required by the page
		$outputlangs->loadLangs(array("main", "bills", "products", "dict", "companies"));

		$nblines = count($object->lines);

		// Loop on each lines to detect if there is at least one image to show
		$realpatharray = array();
		if (!empty($conf->global->MAIN_GENERATE_INVOICES_WITH_PICTURE))
		{
			for ($i = 0; $i < $nblines; $i++)
			{
				if (empty($object->lines[$i]->fk_product)) continue;

				$objphoto = new Product($this->db);
				$objphoto->fetch($object->lines[$i]->fk_product);

				$pdir = get_exdir($object->lines[$i]->fk_product, 2, 0, 0, $objphoto, 'product').$object->lines[$i]->fk_product."/photos/";
				$dir = $conf->product->dir_output.'/'.$pdir;

				$realpath = '';
				foreach ($objphoto->liste_photos($dir, 1) as $key => $obj)
				{
					$filename = $obj['photo'];
					//if ($obj['photo_vignette']) $filename='thumbs/'.$obj['photo_vignette'];
					$realpath = $dir.$filename;
					break;
				}

				if ($realpath) $realpatharray[$i] = $realpath;
			}
		}
		if (count($realpatharray) == 0) $this->posxpicture = $this->posxtva;

		if ($conf->facture->dir_output)
		{
			$object->fetch_thirdparty();

			$deja_regle = $object->getSommePaiement((!empty($conf->multicurrency->enabled) && $object->multicurrency_tx != 1) ? 1 : 0);
			$amount_credit_notes_included = $object->getSumCreditNotesUsed((!empty($conf->multicurrency->enabled) && $object->multicurrency_tx != 1) ? 1 : 0);
			$amount_deposits_included = $object->getSumDepositsUsed((!empty($conf->multicurrency->enabled) && $object->multicurrency_tx != 1) ? 1 : 0);

			// Definition of $dir and $file
			if ($object->specimen)
			{
				$dir = $conf->facture->dir_output;
				$file = $dir."/SPECIMEN.pdf";
			} else {
				$objectref = dol_sanitizeFileName($object->ref);
				$dir = $conf->facture->dir_output."/".$objectref;
				$file = $dir."/".$objectref.".pdf";
			}
			if (!file_exists($dir))
			{
				if (dol_mkdir($dir) < 0)
				{
					$this->error = $langs->transnoentities("ErrorCanNotCreateDir", $dir);
					return 0;
				}
			}

			if (file_exists($dir))
			{
				// Add pdfgeneration hook
				if (!is_object($hookmanager))
				{
					include_once DOL_DOCUMENT_ROOT.'/core/class/hookmanager.class.php';
					$hookmanager = new HookManager($this->db);
				}
				$hookmanager->initHooks(array('pdfgeneration'));
				$parameters = array('file'=>$file, 'object'=>$object, 'outputlangs'=>$outputlangs);
				global $action;
				$reshook = $hookmanager->executeHooks('beforePDFCreation', $parameters, $object, $action); // Note that $action and $object may have been modified by some hooks

				// Set nblines with the new facture lines content after hook
				$nblines = count($object->lines);
				$nbpayments = count($object->getListOfPayments());

				// Create pdf instance
				$pdf = pdf_getInstance($this->format);
<<<<<<< HEAD
				$default_font_size = pdf_getPDFFontSize($outputlangs); // Must be after pdf_getInstance
				$pdf->SetAutoPageBreak(1, 0);

				$heightforinfotot = 50 + (4 * $nbpayments); // Height reserved to output the info and total part and payment part
				$heightforfreetext = (isset($conf->global->MAIN_PDF_FREETEXT_HEIGHT) ? $conf->global->MAIN_PDF_FREETEXT_HEIGHT : 5); // Height reserved to output the free text on last page
				$heightforfooter = $this->marge_basse + 8; // Height reserved to output the footer (value include bottom margin)
				if (!empty($conf->global->MAIN_GENERATE_DOCUMENTS_SHOW_FOOT_DETAILS)) $heightforfooter += 6;

				if (class_exists('TCPDF'))
				{
					$pdf->setPrintHeader(false);
					$pdf->setPrintFooter(false);
				}
				$pdf->SetFont(pdf_getPDFFont($outputlangs));

				// Set path to the background PDF File
				if (!empty($conf->global->MAIN_ADD_PDF_BACKGROUND))
				{
					$pagecount = $pdf->setSourceFile($conf->mycompany->multidir_output[$object->entity].'/'.$conf->global->MAIN_ADD_PDF_BACKGROUND);
					$tplidx = $pdf->importPage(1);
				}
=======
                $default_font_size = pdf_getPDFFontSize($outputlangs); // Must be after pdf_getInstance
                $pdf->SetAutoPageBreak(1, 0);

                $heightforinfotot = 50 + (4 * $nbpayments); // Height reserved to output the info and total part and payment part
				if($heightforinfotot > 220) $heightforinfotot = 220;
		        $heightforfreetext = (isset($conf->global->MAIN_PDF_FREETEXT_HEIGHT) ? $conf->global->MAIN_PDF_FREETEXT_HEIGHT : 5); // Height reserved to output the free text on last page
	            $heightforfooter = $this->marge_basse + 8; // Height reserved to output the footer (value include bottom margin)
	            if ($conf->global->MAIN_GENERATE_DOCUMENTS_SHOW_FOOT_DETAILS > 0) $heightforfooter += 6;

                if (class_exists('TCPDF'))
                {
                    $pdf->setPrintHeader(false);
                    $pdf->setPrintFooter(false);
                }
                $pdf->SetFont(pdf_getPDFFont($outputlangs));

                // Set path to the background PDF File
                if (!empty($conf->global->MAIN_ADD_PDF_BACKGROUND))
                {
                	$pagecount = $pdf->setSourceFile($conf->mycompany->multidir_output[$object->entity].'/'.$conf->global->MAIN_ADD_PDF_BACKGROUND);
				    $tplidx = $pdf->importPage(1);
                }
>>>>>>> 0764cb2a

				$pdf->Open();
				$pagenb = 0;
				$pdf->SetDrawColor(128, 128, 128);

				$pdf->SetTitle($outputlangs->convToOutputCharset($object->ref));
				$pdf->SetSubject($outputlangs->transnoentities("PdfInvoiceTitle"));
				$pdf->SetCreator("Dolibarr ".DOL_VERSION);
				$pdf->SetAuthor($outputlangs->convToOutputCharset($user->getFullName($outputlangs)));
				$pdf->SetKeyWords($outputlangs->convToOutputCharset($object->ref)." ".$outputlangs->transnoentities("PdfInvoiceTitle")." ".$outputlangs->convToOutputCharset($object->thirdparty->name));
				if (!empty($conf->global->MAIN_DISABLE_PDF_COMPRESSION)) $pdf->SetCompression(false);

				// Set certificate
				$cert = empty($user->conf->CERTIFICATE_CRT) ? '' : $user->conf->CERTIFICATE_CRT;
				// If user has no certificate, we try to take the company one
				if (!$cert) {
					$cert = empty($conf->global->CERTIFICATE_CRT) ? '' : $conf->global->CERTIFICATE_CRT;
				}
				// If a certificate is found
				if ($cert) {
					$info = array(
						'Name' => $this->emetteur->name,
						'Location' => getCountry($this->emetteur->country_code, 0),
						'Reason' => 'INVOICE',
						'ContactInfo' => $this->emetteur->email
					);
					$pdf->setSignature($cert, $cert, $this->emetteur->name, '', 2, $info);
				}

				$pdf->SetMargins($this->marge_gauche, $this->marge_haute, $this->marge_droite); // Left, Top, Right

				// Set $this->atleastonediscount if you have at least one discount
				for ($i = 0; $i < $nblines; $i++)
				{
					if ($object->lines[$i]->remise_percent)
					{
						$this->atleastonediscount++;
					}
				}
				if (empty($this->atleastonediscount))    // retrieve space not used by discount
				{
					$delta = ($this->posxprogress - $this->posxdiscount);
					$this->posxpicture += $delta;
					$this->posxtva += $delta;
					$this->posxup += $delta;
					$this->posxqty += $delta;
					$this->posxunit += $delta;
					$this->posxdiscount += $delta;
					// post of fields after are not modified, stay at same position
				}

				$progress_width = 0;
				// Situation invoice handling
				if ($object->situation_cycle_ref && empty($conf->global->MAIN_PDF_HIDE_SITUATION))
				{
					$this->situationinvoice = true;
					$progress_width = 10;
					$this->posxpicture -= $progress_width;
					$this->posxtva -= $progress_width;
					$this->posxup -= $progress_width;
					$this->posxqty -= $progress_width;
					$this->posxunit -= $progress_width;
					$this->posxdiscount -= $progress_width;
					$this->posxprogress -= $progress_width;
				}

				// New page
				$pdf->AddPage();
				if (!empty($tplidx)) $pdf->useTemplate($tplidx);
				$pagenb++;

				$top_shift = $this->_pagehead($pdf, $object, 1, $outputlangs);
				$pdf->SetFont('', '', $default_font_size - 1);
				$pdf->MultiCell(0, 3, ''); // Set interline to 3
				$pdf->SetTextColor(0, 0, 0);

				$tab_top = 90 + $top_shift;
				$tab_top_newpage = (empty($conf->global->MAIN_PDF_DONOTREPEAT_HEAD) ? 42 + $top_shift : 10);

				// Incoterm
				if ($conf->incoterm->enabled)
				{
					$desc_incoterms = $object->getIncotermsForPDF();
					if ($desc_incoterms)
					{
						$tab_top -= 2;

						$pdf->SetFont('', '', $default_font_size - 1);
						$pdf->writeHTMLCell(190, 3, $this->posxdesc - 1, $tab_top - 1, dol_htmlentitiesbr($desc_incoterms), 0, 1);
						$nexY = $pdf->GetY();
						$height_incoterms = $nexY - $tab_top;

						// Rect takes a length in 3rd parameter
						$pdf->SetDrawColor(192, 192, 192);
						$pdf->Rect($this->marge_gauche, $tab_top - 1, $this->page_largeur - $this->marge_gauche - $this->marge_droite, $height_incoterms + 1);

						$tab_top = $nexY + 6;
					}
				}

				// Display notes
				$notetoshow = empty($object->note_public) ? '' : $object->note_public;
				if (!empty($conf->global->MAIN_ADD_SALE_REP_SIGNATURE_IN_NOTE))
				{
					// Get first sale rep
					if (is_object($object->thirdparty))
					{
						$salereparray = $object->thirdparty->getSalesRepresentatives($user);
						$salerepobj = new User($this->db);
						$salerepobj->fetch($salereparray[0]['id']);
						if (!empty($salerepobj->signature)) $notetoshow = dol_concatdesc($notetoshow, $salerepobj->signature);
					}
				}
				// Extrafields in note
				$extranote = $this->getExtrafieldsInHtml($object, $outputlangs);
				if (!empty($extranote)) {
					$notetoshow = dol_concatdesc($notetoshow, $extranote);
				}
				if ($notetoshow)
				{
					$tab_top -= 2;

					$substitutionarray = pdf_getSubstitutionArray($outputlangs, null, $object);
					complete_substitutions_array($substitutionarray, $outputlangs, $object);
					$notetoshow = make_substitutions($notetoshow, $substitutionarray, $outputlangs);
					$notetoshow = convertBackOfficeMediasLinksToPublicLinks($notetoshow);

					$pdf->SetFont('', '', $default_font_size - 1);
					$pdf->writeHTMLCell(190, 3, $this->posxdesc - 1, $tab_top - 1, dol_htmlentitiesbr($notetoshow), 0, 1);
					$nexY = $pdf->GetY();
					$height_note = $nexY - $tab_top;

					// Rect takes a length in 3rd parameter
					$pdf->SetDrawColor(192, 192, 192);
					$pdf->Rect($this->marge_gauche, $tab_top - 1, $this->page_largeur - $this->marge_gauche - $this->marge_droite, $height_note + 1);

					$tab_top = $nexY + 6;
				}

				$iniY = $tab_top + 7;
				$curY = $tab_top + 7;
				$nexY = $tab_top + 7;

				// Loop on each lines
				for ($i = 0; $i < $nblines; $i++)
				{
					$curY = $nexY;
					$pdf->SetFont('', '', $default_font_size - 1); // Into loop to work with multipage
					$pdf->SetTextColor(0, 0, 0);

					// Define size of image if we need it
					$imglinesize = array();
					if (!empty($realpatharray[$i])) $imglinesize = pdf_getSizeForImage($realpatharray[$i]);

					$pdf->setTopMargin($tab_top_newpage);
					$pdf->setPageOrientation('', 1, $heightforfooter + $heightforfreetext + $heightforinfotot); // The only function to edit the bottom margin of current page to set it.
					$pageposbefore = $pdf->getPage();

					$showpricebeforepagebreak = 1;
					$posYAfterImage = 0;
					$posYAfterDescription = 0;

					// We start with Photo of product line
					if (isset($imglinesize['width']) && isset($imglinesize['height']) && ($curY + $imglinesize['height']) > ($this->page_hauteur - ($heightforfooter + $heightforfreetext + $heightforinfotot)))	// If photo too high, we moved completely on new page
					{
						$pdf->AddPage('', '', true);
						if (!empty($tplidx)) $pdf->useTemplate($tplidx);
						if (empty($conf->global->MAIN_PDF_DONOTREPEAT_HEAD)) $this->_pagehead($pdf, $object, 0, $outputlangs);
						$pdf->setPage($pageposbefore + 1);

						$curY = $tab_top_newpage;

						// Allows data in the first page if description is long enough to break in multiples pages
						if (!empty($conf->global->MAIN_PDF_DATA_ON_FIRST_PAGE))
							$showpricebeforepagebreak = 1;
						else $showpricebeforepagebreak = 0;
					}

					if (isset($imglinesize['width']) && isset($imglinesize['height']))
					{
						$curX = $this->posxpicture - 1;
						$pdf->Image($realpatharray[$i], $curX + (($this->posxtva - $this->posxpicture - $imglinesize['width']) / 2), $curY, $imglinesize['width'], $imglinesize['height'], '', '', '', 2, 300); // Use 300 dpi
						// $pdf->Image does not increase value return by getY, so we save it manually
						$posYAfterImage = $curY + $imglinesize['height'];
					}

					// Description of product line
					$curX = $this->posxdesc - 1;

					$pdf->startTransaction();
					pdf_writelinedesc($pdf, $object, $i, $outputlangs, $this->posxpicture - $curX - $progress_width, 3, $curX, $curY, $hideref, $hidedesc);
					$pageposafter = $pdf->getPage();
					if ($pageposafter > $pageposbefore)	// There is a pagebreak
					{
						$pdf->rollbackTransaction(true);
						$pageposafter = $pageposbefore;
						//print $pageposafter.'-'.$pageposbefore;exit;
						$pdf->setPageOrientation('', 1, $heightforfooter); // The only function to edit the bottom margin of current page to set it.
						pdf_writelinedesc($pdf, $object, $i, $outputlangs, $this->posxpicture - $curX - $progress_width, 3, $curX, $curY, $hideref, $hidedesc);
						$pageposafter = $pdf->getPage();
						$posyafter = $pdf->GetY();
						//var_dump($posyafter); var_dump(($this->page_hauteur - ($heightforfooter+$heightforfreetext+$heightforinfotot))); exit;
						if ($posyafter > ($this->page_hauteur - ($heightforfooter + $heightforfreetext + $heightforinfotot)))	// There is no space left for total+free text
						{
							if ($i == ($nblines - 1))	// No more lines, and no space left to show total, so we create a new page
							{
								$pdf->AddPage('', '', true);
								if (!empty($tplidx)) $pdf->useTemplate($tplidx);
								if (empty($conf->global->MAIN_PDF_DONOTREPEAT_HEAD)) $this->_pagehead($pdf, $object, 0, $outputlangs);
								$pdf->setPage($pageposafter + 1);
							}
						} else {
							// We found a page break

							// Allows data in the first page if description is long enough to break in multiples pages
							if (!empty($conf->global->MAIN_PDF_DATA_ON_FIRST_PAGE))
								$showpricebeforepagebreak = 1;
							else $showpricebeforepagebreak = 0;
						}
					} else // No pagebreak
					{
						$pdf->commitTransaction();
					}
					$posYAfterDescription = $pdf->GetY();

					$nexY = $pdf->GetY();
					$pageposafter = $pdf->getPage();
					$pdf->setPage($pageposbefore);
					$pdf->setTopMargin($this->marge_haute);
					$pdf->setPageOrientation('', 1, 0); // The only function to edit the bottom margin of current page to set it.

					// We suppose that a too long description or photo were moved completely on next page
					if ($pageposafter > $pageposbefore && empty($showpricebeforepagebreak)) {
						$pdf->setPage($pageposafter); $curY = $tab_top_newpage;
					}

					$pdf->SetFont('', '', $default_font_size - 1); // We reposition the default font

					// VAT Rate
					if (empty($conf->global->MAIN_GENERATE_DOCUMENTS_WITHOUT_VAT) && empty($conf->global->MAIN_GENERATE_DOCUMENTS_WITHOUT_VAT_COLUMN))
					{
						$vat_rate = pdf_getlinevatrate($object, $i, $outputlangs, $hidedetails);
						$pdf->SetXY($this->posxtva - 5, $curY);
						$pdf->MultiCell($this->posxup - $this->posxtva + 4, 3, $vat_rate, 0, 'R');
					}

					// Unit price before discount
					$up_excl_tax = pdf_getlineupexcltax($object, $i, $outputlangs, $hidedetails);
					$pdf->SetXY($this->posxup, $curY);
					$pdf->MultiCell($this->posxqty - $this->posxup - 0.8, 3, $up_excl_tax, 0, 'R', 0);

					// Quantity
					$qty = pdf_getlineqty($object, $i, $outputlangs, $hidedetails);
					$pdf->SetXY($this->posxqty, $curY);
					$pdf->MultiCell($this->posxunit - $this->posxqty - 0.8, 4, $qty, 0, 'R'); // Enough for 6 chars

					// Unit
					if (!empty($conf->global->PRODUCT_USE_UNITS))
					{
						$unit = pdf_getlineunit($object, $i, $outputlangs, $hidedetails, $hookmanager);
						$pdf->SetXY($this->posxunit, $curY);
						$pdf->MultiCell($this->posxdiscount - $this->posxunit - 0.8, 4, $unit, 0, 'L');
					}

					// Discount on line
					if ($object->lines[$i]->remise_percent)
					{
						$pdf->SetXY($this->posxdiscount - 2, $curY);
						$remise_percent = pdf_getlineremisepercent($object, $i, $outputlangs, $hidedetails);
						$pdf->MultiCell($this->posxprogress - $this->posxdiscount + 2, 3, $remise_percent, 0, 'R');
					}

					// Situation progress
					if ($this->situationinvoice)
					{
						$progress = pdf_getlineprogress($object, $i, $outputlangs, $hidedetails);
						$pdf->SetXY($this->posxprogress, $curY);
						$pdf->MultiCell($this->postotalht - $this->posxprogress + 1, 3, $progress, 0, 'R');
					}

					// Total HT line
					$total_excl_tax = pdf_getlinetotalexcltax($object, $i, $outputlangs, $hidedetails);
					$pdf->SetXY($this->postotalht, $curY);
					$pdf->MultiCell($this->page_largeur - $this->marge_droite - $this->postotalht, 3, $total_excl_tax, 0, 'R', 0);


					$sign = 1;
					if (isset($object->type) && $object->type == 2 && !empty($conf->global->INVOICE_POSITIVE_CREDIT_NOTE)) $sign = -1;
					// Collection of totals by value of VAT in $this->tva["taux"]=total_tva
					$prev_progress = $object->lines[$i]->get_prev_progress($object->id);
					if ($prev_progress > 0 && !empty($object->lines[$i]->situation_percent)) // Compute progress from previous situation
					{
						if ($conf->multicurrency->enabled && $object->multicurrency_tx != 1) $tvaligne = $sign * $object->lines[$i]->multicurrency_total_tva * ($object->lines[$i]->situation_percent - $prev_progress) / $object->lines[$i]->situation_percent;
						else $tvaligne = $sign * $object->lines[$i]->total_tva * ($object->lines[$i]->situation_percent - $prev_progress) / $object->lines[$i]->situation_percent;
					} else {
						if ($conf->multicurrency->enabled && $object->multicurrency_tx != 1) $tvaligne = $sign * $object->lines[$i]->multicurrency_total_tva;
						else $tvaligne = $sign * $object->lines[$i]->total_tva;
					}

					$localtax1ligne = $object->lines[$i]->total_localtax1;
					$localtax2ligne = $object->lines[$i]->total_localtax2;
					$localtax1_rate = $object->lines[$i]->localtax1_tx;
					$localtax2_rate = $object->lines[$i]->localtax2_tx;
					$localtax1_type = $object->lines[$i]->localtax1_type;
					$localtax2_type = $object->lines[$i]->localtax2_type;

					if ($object->remise_percent) $tvaligne -= ($tvaligne * $object->remise_percent) / 100;
					if ($object->remise_percent) $localtax1ligne -= ($localtax1ligne * $object->remise_percent) / 100;
					if ($object->remise_percent) $localtax2ligne -= ($localtax2ligne * $object->remise_percent) / 100;

					$vatrate = (string) $object->lines[$i]->tva_tx;

					// Retrieve type from database for backward compatibility with old records
					if ((!isset($localtax1_type) || $localtax1_type == '' || !isset($localtax2_type) || $localtax2_type == '') // if tax type not defined
					&& (!empty($localtax1_rate) || !empty($localtax2_rate))) // and there is local tax
					{
						$localtaxtmp_array = getLocalTaxesFromRate($vatrate, 0, $object->thirdparty, $mysoc);
						$localtax1_type = $localtaxtmp_array[0];
						$localtax2_type = $localtaxtmp_array[2];
					}

					// retrieve global local tax
					if ($localtax1_type && $localtax1ligne != 0)
						$this->localtax1[$localtax1_type][$localtax1_rate] += $localtax1ligne;
					if ($localtax2_type && $localtax2ligne != 0)
						$this->localtax2[$localtax2_type][$localtax2_rate] += $localtax2ligne;

					if (($object->lines[$i]->info_bits & 0x01) == 0x01) $vatrate .= '*';
					if (!isset($this->tva[$vatrate])) 				$this->tva[$vatrate] = 0;
					$this->tva[$vatrate] += $tvaligne;

					if ($posYAfterImage > $posYAfterDescription) $nexY = $posYAfterImage;

					// Add line
					if (!empty($conf->global->MAIN_PDF_DASH_BETWEEN_LINES) && $i < ($nblines - 1))
					{
						$pdf->setPage($pageposafter);
						$pdf->SetLineStyle(array('dash'=>'1,1', 'color'=>array(80, 80, 80)));
						//$pdf->SetDrawColor(190,190,200);
						$pdf->line($this->marge_gauche, $nexY + 1, $this->page_largeur - $this->marge_droite, $nexY + 1);
						$pdf->SetLineStyle(array('dash'=>0));
					}

					$nexY += 2; // Add space between lines

					// Detect if some page were added automatically and output _tableau for past pages
					while ($pagenb < $pageposafter)
					{
						$pdf->setPage($pagenb);
						if ($pagenb == 1)
						{
							$this->_tableau($pdf, $tab_top, $this->page_hauteur - $tab_top - $heightforfooter, 0, $outputlangs, 0, 1, $object->multicurrency_code);
						} else {
							$this->_tableau($pdf, $tab_top_newpage, $this->page_hauteur - $tab_top_newpage - $heightforfooter, 0, $outputlangs, 1, 1, $object->multicurrency_code);
						}
						$this->_pagefoot($pdf, $object, $outputlangs, 1);
						$pagenb++;
						$pdf->setPage($pagenb);
						$pdf->setPageOrientation('', 1, 0); // The only function to edit the bottom margin of current page to set it.
						if (empty($conf->global->MAIN_PDF_DONOTREPEAT_HEAD)) $this->_pagehead($pdf, $object, 0, $outputlangs);
					}
					if (isset($object->lines[$i + 1]->pagebreak) && $object->lines[$i + 1]->pagebreak)
					{
						if ($pagenb == 1)
						{
							$this->_tableau($pdf, $tab_top, $this->page_hauteur - $tab_top - $heightforfooter, 0, $outputlangs, 0, 1, $object->multicurrency_code);
						} else {
							$this->_tableau($pdf, $tab_top_newpage, $this->page_hauteur - $tab_top_newpage - $heightforfooter, 0, $outputlangs, 1, 1, $object->multicurrency_code);
						}
						$this->_pagefoot($pdf, $object, $outputlangs, 1);
						// New page
						$pdf->AddPage();
						if (!empty($tplidx)) $pdf->useTemplate($tplidx);
						$pagenb++;
						if (empty($conf->global->MAIN_PDF_DONOTREPEAT_HEAD)) $this->_pagehead($pdf, $object, 0, $outputlangs);
					}
				}

				// Show square
				if ($pagenb == 1)
				{
					$this->_tableau($pdf, $tab_top, $this->page_hauteur - $tab_top - $heightforinfotot - $heightforfreetext - $heightforfooter, 0, $outputlangs, 0, 0, $object->multicurrency_code);
					$bottomlasttab = $this->page_hauteur - $heightforinfotot - $heightforfreetext - $heightforfooter + 1;
				} else {
					$this->_tableau($pdf, $tab_top_newpage, $this->page_hauteur - $tab_top_newpage - $heightforinfotot - $heightforfreetext - $heightforfooter, 0, $outputlangs, 1, 0, $object->multicurrency_code);
					$bottomlasttab = $this->page_hauteur - $heightforinfotot - $heightforfreetext - $heightforfooter + 1;
				}

				// Display info area
				$posy = $this->_tableau_info($pdf, $object, $bottomlasttab, $outputlangs);

				// Display total area
				$posy = $this->_tableau_tot($pdf, $object, $deja_regle, $bottomlasttab, $outputlangs);

				// Display Payments area
				if (($deja_regle || $amount_credit_notes_included || $amount_deposits_included) && empty($conf->global->INVOICE_NO_PAYMENT_DETAILS))
				{
					$posy = $this->_tableau_versements($pdf, $object, $posy, $outputlangs, $heightforfooter);
				}

				// Pagefoot
				$this->_pagefoot($pdf, $object, $outputlangs);
				if (method_exists($pdf, 'AliasNbPages')) $pdf->AliasNbPages();

				$pdf->Close();

				$pdf->Output($file, 'F');

				// Add pdfgeneration hook
				$hookmanager->initHooks(array('pdfgeneration'));
				$parameters = array('file'=>$file, 'object'=>$object, 'outputlangs'=>$outputlangs);
				global $action;
				$reshook = $hookmanager->executeHooks('afterPDFCreation', $parameters, $this, $action); // Note that $action and $object may have been modified by some hooks
				if ($reshook < 0)
				{
					$this->error = $hookmanager->error;
					$this->errors = $hookmanager->errors;
				}

				if (!empty($conf->global->MAIN_UMASK))
				@chmod($file, octdec($conf->global->MAIN_UMASK));

				$this->result = array('fullpath'=>$file);

				return 1; // No error
			} else {
				$this->error = $langs->transnoentities("ErrorCanNotCreateDir", $dir);
				return 0;
			}
		} else {
			$this->error = $langs->transnoentities("ErrorConstantNotDefined", "FAC_OUTPUTDIR");
			return 0;
		}
	}


	// phpcs:disable PEAR.NamingConventions.ValidFunctionName.ScopeNotCamelCaps
	// phpcs:disable PEAR.NamingConventions.ValidFunctionName.PublicUnderscore
	/**
	 *  Show payments table
	 *
	 *  @param	TCPDF		$pdf            Object PDF
	 *  @param  Object		$object         Object invoice
	 *  @param  int			$posy           Position y in PDF
	 *  @param  Translate	$outputlangs    Object langs for output
	 *  @param  int			$heightforfooter height for footer
	 *  @return int             			<0 if KO, >0 if OK
	 */
	protected function _tableau_versements(&$pdf, $object, $posy, $outputlangs, $heightforfooter = 0)
	{
		// phpcs:enable
		global $conf;

		$sign = 1;
		if ($object->type == 2 && !empty($conf->global->INVOICE_POSITIVE_CREDIT_NOTE)) $sign = -1;

		$current_page = $pdf->getPage();
		$tab3_posx = 120;
		$tab3_top = $posy + 8;
		$tab3_width = 80;
		$tab3_height = 4;
		if ($this->page_largeur < 210) // To work with US executive format
		{
			$tab3_posx -= 20;
		}

		$default_font_size = pdf_getPDFFontSize($outputlangs);

		$this->_tableau_versements_header($pdf, $object, $outputlangs, $default_font_size, $tab3_posx, $tab3_top, $tab3_width, $tab3_height);

		$y = 0;

		$pdf->SetFont('', '', $default_font_size - 4);


		// Loop on each discount available (deposits and credit notes and excess of payment included)
		$sql = "SELECT re.rowid, re.amount_ht, re.multicurrency_amount_ht, re.amount_tva, re.multicurrency_amount_tva,  re.amount_ttc, re.multicurrency_amount_ttc,";
		$sql .= " re.description, re.fk_facture_source,";
		$sql .= " f.type, f.datef";
		$sql .= " FROM ".MAIN_DB_PREFIX."societe_remise_except as re, ".MAIN_DB_PREFIX."facture as f";
		$sql .= " WHERE re.fk_facture_source = f.rowid AND re.fk_facture = ".$object->id;
		$resql = $this->db->query($sql);
		if ($resql)
		{
			$num = $this->db->num_rows($resql);
			$i = 0;
			$invoice = new Facture($this->db);
			while ($i < $num)
			{
				$y += 3;
				if ($tab3_top + $y >= ($this->page_hauteur - $heightforfooter))
				{
					$y = 0;
					$current_page++;
					$pdf->AddPage('', '', true);
					if (!empty($tplidx)) $pdf->useTemplate($tplidx);
					if (empty($conf->global->MAIN_PDF_DONOTREPEAT_HEAD)) $this->_pagehead($pdf, $object, 0, $outputlangs);
					$pdf->setPage($current_page);
					$this->_tableau_versements_header($pdf, $object, $outputlangs, $default_font_size, $tab3_posx, $tab3_top + $y - 3, $tab3_width, $tab3_height);
				}

				$obj = $this->db->fetch_object($resql);

				if ($obj->type == 2) $text = $outputlangs->transnoentities("CreditNote");
				elseif ($obj->type == 3) $text = $outputlangs->transnoentities("Deposit");
				elseif ($obj->type == 0) $text = $outputlangs->transnoentities("ExcessReceived");
				else $text = $outputlangs->transnoentities("UnknownType");

				$invoice->fetch($obj->fk_facture_source);

				$pdf->SetXY($tab3_posx, $tab3_top + $y);
				$pdf->MultiCell(20, 3, dol_print_date($this->db->jdate($obj->datef), 'day', false, $outputlangs, true), 0, 'L', 0);
				$pdf->SetXY($tab3_posx + 21, $tab3_top + $y);
				$pdf->MultiCell(20, 3, price(($conf->multicurrency->enabled && $object->multicurrency_tx != 1) ? $obj->multicurrency_amount_ttc : $obj->amount_ttc, 0, $outputlangs), 0, 'L', 0);
				$pdf->SetXY($tab3_posx + 40, $tab3_top + $y);
				$pdf->MultiCell(20, 3, $text, 0, 'L', 0);
				$pdf->SetXY($tab3_posx + 58, $tab3_top + $y);
				$pdf->MultiCell(20, 3, $invoice->ref, 0, 'L', 0);

				$pdf->line($tab3_posx, $tab3_top + $y + 3, $tab3_posx + $tab3_width, $tab3_top + $y + 3);

				$i++;
			}
		} else {
			$this->error = $this->db->lasterror();
			return -1;
		}

		// Loop on each payment
		// TODO Call getListOfPaymentsgetListOfPayments instead of hard coded sql
		$sql = "SELECT p.datep as date, p.fk_paiement, p.num_paiement as num, pf.amount as amount, pf.multicurrency_amount,";
		$sql .= " cp.code";
		$sql .= " FROM ".MAIN_DB_PREFIX."paiement_facture as pf, ".MAIN_DB_PREFIX."paiement as p";
		$sql .= " LEFT JOIN ".MAIN_DB_PREFIX."c_paiement as cp ON p.fk_paiement = cp.id";
		$sql .= " WHERE pf.fk_paiement = p.rowid AND pf.fk_facture = ".$object->id;
		//$sql.= " WHERE pf.fk_paiement = p.rowid AND pf.fk_facture = 1";
		$sql .= " ORDER BY p.datep";

		$resql = $this->db->query($sql);
		if ($resql)
		{
			$num = $this->db->num_rows($resql);
			$i = 0;
			while ($i < $num) {
				$y += 3;
				if ($tab3_top + $y >= ($this->page_hauteur - $heightforfooter))
				{
					$y = 0;
					$current_page++;
					$pdf->AddPage('', '', true);
					if (!empty($tplidx)) $pdf->useTemplate($tplidx);
					if (empty($conf->global->MAIN_PDF_DONOTREPEAT_HEAD)) $this->_pagehead($pdf, $object, 0, $outputlangs);
					$pdf->setPage($current_page);
					$this->_tableau_versements_header($pdf, $object, $outputlangs, $default_font_size, $tab3_posx, $tab3_top + $y - 3, $tab3_width, $tab3_height);
				}

				$row = $this->db->fetch_object($resql);

				$pdf->SetXY($tab3_posx, $tab3_top + $y);
				$pdf->MultiCell(20, 3, dol_print_date($this->db->jdate($row->date), 'day', false, $outputlangs, true), 0, 'L', 0);
				$pdf->SetXY($tab3_posx + 21, $tab3_top + $y);
				$pdf->MultiCell(20, 3, price($sign * (($conf->multicurrency->enabled && $object->multicurrency_tx != 1) ? $row->multicurrency_amount : $row->amount), 0, $outputlangs), 0, 'L', 0);
				$pdf->SetXY($tab3_posx + 40, $tab3_top + $y);
				$oper = $outputlangs->transnoentitiesnoconv("PaymentTypeShort".$row->code);

				$pdf->MultiCell(20, 3, $oper, 0, 'L', 0);
				$pdf->SetXY($tab3_posx + 58, $tab3_top + $y);
				$pdf->MultiCell(30, 3, $row->num, 0, 'L', 0);

				$pdf->line($tab3_posx, $tab3_top + $y + 3, $tab3_posx + $tab3_width, $tab3_top + $y + 3);

				$i++;
			}

			return $tab3_top + $y + 3;
		} else {
			$this->error = $this->db->lasterror();
			return -1;
		}
	}

	// phpcs:disable PEAR.NamingConventions.ValidFunctionName.ScopeNotCamelCaps
	// phpcs:disable PEAR.NamingConventions.ValidFunctionName.PublicUnderscore
	/**
	 * Function _tableau_versements_header
	 *
	 * @param TCPDF 		$pdf				Object PDF
	 * @param Facture		$object				Object invoice
	 * @param Translate		$outputlangs		Object langs for output
	 * @param int			$default_font_size	Font size
	 * @param int			$tab3_posx			pos x
	 * @param int 			$tab3_top			pos y
	 * @param int 			$tab3_width			width
	 * @param int 			$tab3_height		height
	 * @return void
	 */
	protected function _tableau_versements_header($pdf, $object, $outputlangs, $default_font_size, $tab3_posx, $tab3_top, $tab3_width, $tab3_height)
	{
		// phpcs:enable
		$title = $outputlangs->transnoentities("PaymentsAlreadyDone");
		if ($object->type == 2) $title = $outputlangs->transnoentities("PaymentsBackAlreadyDone");

		$pdf->SetFont('', '', $default_font_size - 3);
		$pdf->SetXY($tab3_posx, $tab3_top - 4);
		$pdf->MultiCell(60, 3, $title, 0, 'L', 0);

		$pdf->line($tab3_posx, $tab3_top, $tab3_posx + $tab3_width, $tab3_top);

		$pdf->SetFont('', '', $default_font_size - 4);
		$pdf->SetXY($tab3_posx, $tab3_top);
		$pdf->MultiCell(20, 3, $outputlangs->transnoentities("Payment"), 0, 'L', 0);
		$pdf->SetXY($tab3_posx + 21, $tab3_top);
		$pdf->MultiCell(20, 3, $outputlangs->transnoentities("Amount"), 0, 'L', 0);
		$pdf->SetXY($tab3_posx + 40, $tab3_top);
		$pdf->MultiCell(20, 3, $outputlangs->transnoentities("Type"), 0, 'L', 0);
		$pdf->SetXY($tab3_posx + 58, $tab3_top);
		$pdf->MultiCell(20, 3, $outputlangs->transnoentities("Num"), 0, 'L', 0);

		$pdf->line($tab3_posx, $tab3_top - 1 + $tab3_height, $tab3_posx + $tab3_width, $tab3_top - 1 + $tab3_height);
	}

	// phpcs:disable PEAR.NamingConventions.ValidFunctionName.ScopeNotCamelCaps
	// phpcs:disable PEAR.NamingConventions.ValidFunctionName.PublicUnderscore
	/**
	 *   Show miscellaneous information (payment mode, payment term, ...)
	 *
	 *   @param		TCPDF		$pdf     		Object PDF
	 *   @param		Object		$object			Object to show
	 *   @param		int			$posy			Y
	 *   @param		Translate	$outputlangs	Langs object
	 *   @return	void
	 */
	protected function _tableau_info(&$pdf, $object, $posy, $outputlangs)
	{
		// phpcs:enable
		global $conf, $mysoc;

		$default_font_size = pdf_getPDFFontSize($outputlangs);

		$pdf->SetFont('', '', $default_font_size - 1);

		// If France, show VAT mention if not applicable
		if ($this->emetteur->country_code == 'FR' && empty($mysoc->tva_assuj))
		{
			$pdf->SetFont('', 'B', $default_font_size - 2);
			$pdf->SetXY($this->marge_gauche, $posy);
			$pdf->MultiCell(100, 3, $outputlangs->transnoentities("VATIsNotUsedForInvoice"), 0, 'L', 0);

			$posy = $pdf->GetY() + 4;
		}

		$posxval = 52;

		// Show payments conditions
		if ($object->type != 2 && ($object->cond_reglement_code || $object->cond_reglement))
		{
			$pdf->SetFont('', 'B', $default_font_size - 2);
			$pdf->SetXY($this->marge_gauche, $posy);
			$titre = $outputlangs->transnoentities("PaymentConditions").':';
			$pdf->MultiCell(43, 4, $titre, 0, 'L');

			$pdf->SetFont('', '', $default_font_size - 2);
			$pdf->SetXY($posxval, $posy);
			$lib_condition_paiement = $outputlangs->transnoentities("PaymentCondition".$object->cond_reglement_code) != ('PaymentCondition'.$object->cond_reglement_code) ? $outputlangs->transnoentities("PaymentCondition".$object->cond_reglement_code) : $outputlangs->convToOutputCharset($object->cond_reglement_doc);
			$lib_condition_paiement = str_replace('\n', "\n", $lib_condition_paiement);
			$pdf->MultiCell(67, 4, $lib_condition_paiement, 0, 'L');

			$posy = $pdf->GetY() + 3;
		}

		if ($object->type != 2)
		{
			// Check a payment mode is defined
			if (empty($object->mode_reglement_code)
			&& empty($conf->global->FACTURE_CHQ_NUMBER)
			&& empty($conf->global->FACTURE_RIB_NUMBER))
			{
				$this->error = $outputlangs->transnoentities("ErrorNoPaiementModeConfigured");
			}
			// Avoid having any valid PDF with setup that is not complete
			elseif (($object->mode_reglement_code == 'CHQ' && empty($conf->global->FACTURE_CHQ_NUMBER) && empty($object->fk_account) && empty($object->fk_bank))
				|| ($object->mode_reglement_code == 'VIR' && empty($conf->global->FACTURE_RIB_NUMBER) && empty($object->fk_account) && empty($object->fk_bank)))
			{
				$outputlangs->load("errors");

				$pdf->SetXY($this->marge_gauche, $posy);
				$pdf->SetTextColor(200, 0, 0);
				$pdf->SetFont('', 'B', $default_font_size - 2);
				$this->error = $outputlangs->transnoentities("ErrorPaymentModeDefinedToWithoutSetup", $object->mode_reglement_code);
				$pdf->MultiCell(80, 3, $this->error, 0, 'L', 0);
				$pdf->SetTextColor(0, 0, 0);

				$posy = $pdf->GetY() + 1;
			}

			// Show payment mode
			if ($object->mode_reglement_code
			&& $object->mode_reglement_code != 'CHQ'
			&& $object->mode_reglement_code != 'VIR')
			{
				$pdf->SetFont('', 'B', $default_font_size - 2);
				$pdf->SetXY($this->marge_gauche, $posy);
				$titre = $outputlangs->transnoentities("PaymentMode").':';
				$pdf->MultiCell(80, 5, $titre, 0, 'L');

				$pdf->SetFont('', '', $default_font_size - 2);
				$pdf->SetXY($posxval, $posy);
				$lib_mode_reg = $outputlangs->transnoentities("PaymentType".$object->mode_reglement_code) != ('PaymentType'.$object->mode_reglement_code) ? $outputlangs->transnoentities("PaymentType".$object->mode_reglement_code) : $outputlangs->convToOutputCharset($object->mode_reglement);
				$pdf->MultiCell(80, 5, $lib_mode_reg, 0, 'L');

				// Show online payment link
				$useonlinepayment = ((!empty($conf->paypal->enabled) || !empty($conf->stripe->enabled) || !empty($conf->paybox->enabled)) && !empty($conf->global->PDF_SHOW_LINK_TO_ONLINE_PAYMENT));
				if (($object->mode_reglement_code == 'CB' || $object->mode_reglement_code == 'VAD') && $object->statut != Facture::STATUS_DRAFT && $useonlinepayment) {
					require_once DOL_DOCUMENT_ROOT.'/core/lib/payments.lib.php';
					global $langs;

					$langs->loadLangs(array('payment', 'paybox'));
					$servicename = $langs->transnoentities('Online');
					$paiement_url = getOnlinePaymentUrl('', 'invoice', $object->ref, '', '', '');
					$linktopay = $langs->trans("ToOfferALinkForOnlinePayment", $servicename).' <a href="'.$paiement_url.'">'.$outputlangs->transnoentities("ClickHere").'</a>';

					$pdf->writeHTMLCell(80, 10, '', '', dol_htmlentitiesbr($linktopay), 0, 1);
				}


				$posy = $pdf->GetY() + 2;
			}

			// Show payment mode CHQ
			if (empty($object->mode_reglement_code) || $object->mode_reglement_code == 'CHQ')
			{
				// If payment mode unregulated or payment mode forced to CHQ
				if (!empty($conf->global->FACTURE_CHQ_NUMBER))
				{
					$diffsizetitle = (empty($conf->global->PDF_DIFFSIZE_TITLE) ? 3 : $conf->global->PDF_DIFFSIZE_TITLE);

					if ($conf->global->FACTURE_CHQ_NUMBER > 0)
					{
						$account = new Account($this->db);
						$account->fetch($conf->global->FACTURE_CHQ_NUMBER);

						$pdf->SetXY($this->marge_gauche, $posy);
						$pdf->SetFont('', 'B', $default_font_size - $diffsizetitle);
						$pdf->MultiCell(100, 3, $outputlangs->transnoentities('PaymentByChequeOrderedTo', $account->proprio), 0, 'L', 0);
						$posy = $pdf->GetY() + 1;

						if (empty($conf->global->MAIN_PDF_HIDE_CHQ_ADDRESS))
						{
							$pdf->SetXY($this->marge_gauche, $posy);
							$pdf->SetFont('', '', $default_font_size - $diffsizetitle);
							$pdf->MultiCell(100, 3, $outputlangs->convToOutputCharset($account->owner_address), 0, 'L', 0);
							$posy = $pdf->GetY() + 2;
						}
					}
					if ($conf->global->FACTURE_CHQ_NUMBER == -1)
					{
						$pdf->SetXY($this->marge_gauche, $posy);
						$pdf->SetFont('', 'B', $default_font_size - $diffsizetitle);
						$pdf->MultiCell(100, 3, $outputlangs->transnoentities('PaymentByChequeOrderedTo', $this->emetteur->name), 0, 'L', 0);
						$posy = $pdf->GetY() + 1;

						if (empty($conf->global->MAIN_PDF_HIDE_CHQ_ADDRESS))
						{
							$pdf->SetXY($this->marge_gauche, $posy);
							$pdf->SetFont('', '', $default_font_size - $diffsizetitle);
							$pdf->MultiCell(100, 3, $outputlangs->convToOutputCharset($this->emetteur->getFullAddress()), 0, 'L', 0);
							$posy = $pdf->GetY() + 2;
						}
					}
				}
			}

			// If payment mode not forced or forced to VIR, show payment with BAN
			if (empty($object->mode_reglement_code) || $object->mode_reglement_code == 'VIR')
			{
				if ($object->fk_account > 0 || $object->fk_bank > 0 || !empty($conf->global->FACTURE_RIB_NUMBER)) {
					$bankid = ($object->fk_account <= 0 ? $conf->global->FACTURE_RIB_NUMBER : $object->fk_account);
					if ($object->fk_bank > 0) $bankid = $object->fk_bank; // For backward compatibility when object->fk_account is forced with object->fk_bank
					$account = new Account($this->db);
					$account->fetch($bankid);

					$curx = $this->marge_gauche;
					$cury = $posy;

					$posy = pdf_bank($pdf, $outputlangs, $curx, $cury, $account, 0, $default_font_size);

					$posy += 2;
				}
			}
		}

		return $posy;
	}


	// phpcs:disable PEAR.NamingConventions.ValidFunctionName.ScopeNotCamelCaps
	// phpcs:disable PEAR.NamingConventions.ValidFunctionName.PublicUnderscore
	/**
	 *	Show total to pay
	 *
	 *	@param	TCPDF		$pdf            Object PDF
	 *	@param  Facture		$object         Object invoice
	 *	@param  int			$deja_regle     Amount already paid (in the currency of invoice)
	 *	@param	int			$posy			Position depart
	 *	@param	Translate	$outputlangs	Objet langs
	 *	@return int							Position pour suite
	 */
	protected function _tableau_tot(&$pdf, $object, $deja_regle, $posy, $outputlangs)
	{
		// phpcs:enable
		global $conf, $mysoc;

		$sign = 1;
		if ($object->type == 2 && !empty($conf->global->INVOICE_POSITIVE_CREDIT_NOTE)) $sign = -1;

		$default_font_size = pdf_getPDFFontSize($outputlangs);

		$tab2_top = $posy;
		$tab2_hl = 4;
		$pdf->SetFont('', '', $default_font_size - 1);

		// Total table
		$col1x = 120; $col2x = 170;
		if ($this->page_largeur < 210) // To work with US executive format
		{
			$col2x -= 20;
		}
		$largcol2 = ($this->page_largeur - $this->marge_droite - $col2x);

		$useborder = 0;
		$index = 0;

		// Total HT
		$pdf->SetFillColor(255, 255, 255);
		$pdf->SetXY($col1x, $tab2_top + 0);
		$pdf->MultiCell($col2x - $col1x, $tab2_hl, $outputlangs->transnoentities("TotalHT"), 0, 'L', 1);

		$total_ht = (($conf->multicurrency->enabled && isset($object->multicurrency_tx) && $object->multicurrency_tx != 1) ? $object->multicurrency_total_ht : $object->total_ht);
		$pdf->SetXY($col2x, $tab2_top + 0);
		$pdf->MultiCell($largcol2, $tab2_hl, price($sign * ($total_ht + (!empty($object->remise) ? $object->remise : 0)), 0, $outputlangs), 0, 'R', 1);

		// Show VAT by rates and total
		$pdf->SetFillColor(248, 248, 248);

		$total_ttc = ($conf->multicurrency->enabled && $object->multicurrency_tx != 1) ? $object->multicurrency_total_ttc : $object->total_ttc;

		$this->atleastoneratenotnull = 0;
		if (empty($conf->global->MAIN_GENERATE_DOCUMENTS_WITHOUT_VAT))
		{
			$tvaisnull = ((!empty($this->tva) && count($this->tva) == 1 && isset($this->tva['0.000']) && is_float($this->tva['0.000'])) ? true : false);
			if (!empty($conf->global->MAIN_GENERATE_DOCUMENTS_WITHOUT_VAT_IFNULL) && $tvaisnull)
			{
				// Nothing to do
			} else {
				// FIXME amount of vat not supported with multicurrency

				//Local tax 1 before VAT
				//if (! empty($conf->global->FACTURE_LOCAL_TAX1_OPTION) && $conf->global->FACTURE_LOCAL_TAX1_OPTION=='localtax1on')
				//{
				foreach ($this->localtax1 as $localtax_type => $localtax_rate)
				{
					if (in_array((string) $localtax_type, array('1', '3', '5'))) continue;

					foreach ($localtax_rate as $tvakey => $tvaval)
					{
						if ($tvakey != 0)    // On affiche pas taux 0
						{
							//$this->atleastoneratenotnull++;

							$index++;
							$pdf->SetXY($col1x, $tab2_top + $tab2_hl * $index);

							$tvacompl = '';
							if (preg_match('/\*/', $tvakey))
							{
								$tvakey = str_replace('*', '', $tvakey);
								$tvacompl = " (".$outputlangs->transnoentities("NonPercuRecuperable").")";
							}

							$totalvat = $outputlangs->transcountrynoentities("TotalLT1", $mysoc->country_code).' ';
							$totalvat .= vatrate(abs($tvakey), 1).$tvacompl;
							$pdf->MultiCell($col2x - $col1x, $tab2_hl, $totalvat, 0, 'L', 1);

							$pdf->SetXY($col2x, $tab2_top + $tab2_hl * $index);
							$pdf->MultiCell($largcol2, $tab2_hl, price($tvaval, 0, $outputlangs), 0, 'R', 1);
						}
					}
				}
		  		//}
				//Local tax 2 before VAT
				//if (! empty($conf->global->FACTURE_LOCAL_TAX2_OPTION) && $conf->global->FACTURE_LOCAL_TAX2_OPTION=='localtax2on')
				//{
				foreach ($this->localtax2 as $localtax_type => $localtax_rate)
				{
					if (in_array((string) $localtax_type, array('1', '3', '5'))) continue;

					foreach ($localtax_rate as $tvakey => $tvaval)
					{
						if ($tvakey != 0)    // On affiche pas taux 0
						{
							//$this->atleastoneratenotnull++;



							$index++;
							$pdf->SetXY($col1x, $tab2_top + $tab2_hl * $index);

							$tvacompl = '';
							if (preg_match('/\*/', $tvakey))
							{
								$tvakey = str_replace('*', '', $tvakey);
								$tvacompl = " (".$outputlangs->transnoentities("NonPercuRecuperable").")";
							}
							$totalvat = $outputlangs->transcountrynoentities("TotalLT2", $mysoc->country_code).' ';
							$totalvat .= vatrate(abs($tvakey), 1).$tvacompl;
							$pdf->MultiCell($col2x - $col1x, $tab2_hl, $totalvat, 0, 'L', 1);

							$pdf->SetXY($col2x, $tab2_top + $tab2_hl * $index);
							$pdf->MultiCell($largcol2, $tab2_hl, price($tvaval, 0, $outputlangs), 0, 'R', 1);
						}
					}
				}

				//}

				// VAT
				foreach ($this->tva as $tvakey => $tvaval)
				{
					if ($tvakey != 0)    // On affiche pas taux 0
					{
						$this->atleastoneratenotnull++;

						$index++;
						$pdf->SetXY($col1x, $tab2_top + $tab2_hl * $index);

						$tvacompl = '';
						if (preg_match('/\*/', $tvakey))
						{
							$tvakey = str_replace('*', '', $tvakey);
							$tvacompl = " (".$outputlangs->transnoentities("NonPercuRecuperable").")";
						}
						$totalvat = $outputlangs->transcountrynoentities("TotalVAT", $mysoc->country_code).' ';
						$totalvat .= vatrate($tvakey, 1).$tvacompl;
						$pdf->MultiCell($col2x - $col1x, $tab2_hl, $totalvat, 0, 'L', 1);

						$pdf->SetXY($col2x, $tab2_top + $tab2_hl * $index);
						$pdf->MultiCell($largcol2, $tab2_hl, price(price2num($tvaval, 'MT'), 0, $outputlangs), 0, 'R', 1);
					}
				}

				//Local tax 1 after VAT
				//if (! empty($conf->global->FACTURE_LOCAL_TAX1_OPTION) && $conf->global->FACTURE_LOCAL_TAX1_OPTION=='localtax1on')
				//{
				foreach ($this->localtax1 as $localtax_type => $localtax_rate) {
					if (in_array((string) $localtax_type, array('2', '4', '6'))) continue;

					foreach ($localtax_rate as $tvakey => $tvaval)
					{
						if ($tvakey != 0)    // On affiche pas taux 0
						{
							//$this->atleastoneratenotnull++;

							$index++;
							$pdf->SetXY($col1x, $tab2_top + $tab2_hl * $index);

							$tvacompl = '';
							if (preg_match('/\*/', $tvakey))
							{
								$tvakey = str_replace('*', '', $tvakey);
								$tvacompl = " (".$outputlangs->transnoentities("NonPercuRecuperable").")";
							}
							$totalvat = $outputlangs->transcountrynoentities("TotalLT1", $mysoc->country_code).' ';
							$totalvat .= vatrate(abs($tvakey), 1).$tvacompl;

							$pdf->MultiCell($col2x - $col1x, $tab2_hl, $totalvat, 0, 'L', 1);
							$pdf->SetXY($col2x, $tab2_top + $tab2_hl * $index);
							$pdf->MultiCell($largcol2, $tab2_hl, price($tvaval, 0, $outputlangs), 0, 'R', 1);
						}
					}
				}
		  		//}
				//Local tax 2 after VAT
				//if (! empty($conf->global->FACTURE_LOCAL_TAX2_OPTION) && $conf->global->FACTURE_LOCAL_TAX2_OPTION=='localtax2on')
				//{
				foreach ($this->localtax2 as $localtax_type => $localtax_rate)
				{
					if (in_array((string) $localtax_type, array('2', '4', '6'))) continue;

					foreach ($localtax_rate as $tvakey => $tvaval)
					{
						//$this->atleastoneratenotnull++;

						$index++;
						$pdf->SetXY($col1x, $tab2_top + $tab2_hl * $index);

						$tvacompl = '';
						if (preg_match('/\*/', $tvakey))
						{
							$tvakey = str_replace('*', '', $tvakey);
							$tvacompl = " (".$outputlangs->transnoentities("NonPercuRecuperable").")";
						}
						$totalvat = $outputlangs->transcountrynoentities("TotalLT2", $mysoc->country_code).' ';

						$totalvat .= vatrate(abs($tvakey), 1).$tvacompl;
						$pdf->MultiCell($col2x - $col1x, $tab2_hl, $totalvat, 0, 'L', 1);

						$pdf->SetXY($col2x, $tab2_top + $tab2_hl * $index);
						$pdf->MultiCell($largcol2, $tab2_hl, price($tvaval, 0, $outputlangs), 0, 'R', 1);
					}
				}
				//}

				// Revenue stamp
				if (price2num($object->revenuestamp) != 0)
				{
					$index++;
					$pdf->SetXY($col1x, $tab2_top + $tab2_hl * $index);
					$pdf->MultiCell($col2x - $col1x, $tab2_hl, $outputlangs->transnoentities("RevenueStamp"), $useborder, 'L', 1);

					$pdf->SetXY($col2x, $tab2_top + $tab2_hl * $index);
					$pdf->MultiCell($largcol2, $tab2_hl, price($sign * $object->revenuestamp), $useborder, 'R', 1);
				}

				// Total TTC
				$index++;
				$pdf->SetXY($col1x, $tab2_top + $tab2_hl * $index);
				$pdf->SetTextColor(0, 0, 60);
				$pdf->SetFillColor(224, 224, 224);
				$pdf->MultiCell($col2x - $col1x, $tab2_hl, $outputlangs->transnoentities("TotalTTC"), $useborder, 'L', 1);

				$pdf->SetXY($col2x, $tab2_top + $tab2_hl * $index);
				$pdf->MultiCell($largcol2, $tab2_hl, price($sign * $total_ttc, 0, $outputlangs), $useborder, 'R', 1);

				// Retained warranty
				if ($object->displayRetainedWarranty())
				{
					$pdf->SetTextColor(40, 40, 40);
					$pdf->SetFillColor(255, 255, 255);

					$retainedWarranty = $object->getRetainedWarrantyAmount();
					$billedWithRetainedWarranty = $object->total_ttc - $retainedWarranty;

					// Billed - retained warranty
					$index++;
					$pdf->SetXY($col1x, $tab2_top + $tab2_hl * $index);
					$pdf->MultiCell($col2x - $col1x, $tab2_hl, $outputlangs->transnoentities("ToPayOn", dol_print_date($object->date_lim_reglement, 'day')), $useborder, 'L', 1);

					$pdf->SetXY($col2x, $tab2_top + $tab2_hl * $index);
					$pdf->MultiCell($largcol2, $tab2_hl, price($billedWithRetainedWarranty), $useborder, 'R', 1);

					// retained warranty
					$index++;
					$pdf->SetXY($col1x, $tab2_top + $tab2_hl * $index);

					$retainedWarrantyToPayOn = $outputlangs->transnoentities("RetainedWarranty").' ('.$object->retained_warranty.'%)';
					$retainedWarrantyToPayOn .= !empty($object->retained_warranty_date_limit) ? ' '.$outputlangs->transnoentities("toPayOn", dol_print_date($object->retained_warranty_date_limit, 'day')) : '';

					$pdf->MultiCell($col2x - $col1x, $tab2_hl, $retainedWarrantyToPayOn, $useborder, 'L', 1);
					$pdf->SetXY($col2x, $tab2_top + $tab2_hl * $index);
					$pdf->MultiCell($largcol2, $tab2_hl, price($retainedWarranty), $useborder, 'R', 1);
				}
			}
		}

		$pdf->SetTextColor(0, 0, 0);
		$creditnoteamount = $object->getSumCreditNotesUsed(($conf->multicurrency->enabled && $object->multicurrency_tx != 1) ? 1 : 0); // Warning, this also include excess received
		$depositsamount = $object->getSumDepositsUsed(($conf->multicurrency->enabled && $object->multicurrency_tx != 1) ? 1 : 0);
		//print "x".$creditnoteamount."-".$depositsamount;exit;
		$resteapayer = price2num($total_ttc - $deja_regle - $creditnoteamount - $depositsamount, 'MT');
		if (!empty($object->paye)) $resteapayer = 0;

		if (($deja_regle > 0 || $creditnoteamount > 0 || $depositsamount > 0) && empty($conf->global->INVOICE_NO_PAYMENT_DETAILS))
		{
			// Already paid + Deposits
			$index++;
			$pdf->SetXY($col1x, $tab2_top + $tab2_hl * $index);
			$pdf->MultiCell($col2x - $col1x, $tab2_hl, $outputlangs->transnoentities("Paid"), 0, 'L', 0);
			$pdf->SetXY($col2x, $tab2_top + $tab2_hl * $index);
			$pdf->MultiCell($largcol2, $tab2_hl, price($deja_regle + $depositsamount, 0, $outputlangs), 0, 'R', 0);

			// Credit note
			if ($creditnoteamount)
			{
				$labeltouse = ($outputlangs->transnoentities("CreditNotesOrExcessReceived") != "CreditNotesOrExcessReceived") ? $outputlangs->transnoentities("CreditNotesOrExcessReceived") : $outputlangs->transnoentities("CreditNotes");
				$index++;
				$pdf->SetXY($col1x, $tab2_top + $tab2_hl * $index);
				$pdf->MultiCell($col2x - $col1x, $tab2_hl, $labeltouse, 0, 'L', 0);
				$pdf->SetXY($col2x, $tab2_top + $tab2_hl * $index);
				$pdf->MultiCell($largcol2, $tab2_hl, price($creditnoteamount, 0, $outputlangs), 0, 'R', 0);
			}

			// Escompte
			if ($object->close_code == Facture::CLOSECODE_DISCOUNTVAT)
			{
				$index++;
				$pdf->SetFillColor(255, 255, 255);

				$pdf->SetXY($col1x, $tab2_top + $tab2_hl * $index);
				$pdf->MultiCell($col2x - $col1x, $tab2_hl, $outputlangs->transnoentities("EscompteOfferedShort"), $useborder, 'L', 1);
				$pdf->SetXY($col2x, $tab2_top + $tab2_hl * $index);
				$pdf->MultiCell($largcol2, $tab2_hl, price($object->total_ttc - $deja_regle - $creditnoteamount - $depositsamount, 0, $outputlangs), $useborder, 'R', 1);

				$resteapayer = 0;
			}

			$index++;
			$pdf->SetTextColor(0, 0, 60);
			$pdf->SetFillColor(224, 224, 224);
			$pdf->SetXY($col1x, $tab2_top + $tab2_hl * $index);
			$pdf->MultiCell($col2x - $col1x, $tab2_hl, $outputlangs->transnoentities("RemainderToPay"), $useborder, 'L', 1);
			$pdf->SetXY($col2x, $tab2_top + $tab2_hl * $index);
			$pdf->MultiCell($largcol2, $tab2_hl, price($resteapayer, 0, $outputlangs), $useborder, 'R', 1);

			$pdf->SetFont('', '', $default_font_size - 1);
			$pdf->SetTextColor(0, 0, 0);
		}

		$index++;
		return ($tab2_top + ($tab2_hl * $index));
	}

	// phpcs:disable PEAR.NamingConventions.ValidFunctionName.PublicUnderscore
	/**
	 *   Show table for lines
	 *
	 *   @param		TCPDF		$pdf     		Object PDF
	 *   @param		string		$tab_top		Top position of table
	 *   @param		string		$tab_height		Height of table (rectangle)
	 *   @param		int			$nexY			Y (not used)
	 *   @param		Translate	$outputlangs	Langs object
	 *   @param		int			$hidetop		1=Hide top bar of array and title, 0=Hide nothing, -1=Hide only title
	 *   @param		int			$hidebottom		Hide bottom bar of array
	 *   @param		string		$currency		Currency code
	 *   @return	void
	 */
	protected function _tableau(&$pdf, $tab_top, $tab_height, $nexY, $outputlangs, $hidetop = 0, $hidebottom = 0, $currency = '')
	{
		global $conf;

		// Force to disable hidetop and hidebottom
		$hidebottom = 0;
		if ($hidetop) $hidetop = -1;

		$currency = !empty($currency) ? $currency : $conf->currency;
		$default_font_size = pdf_getPDFFontSize($outputlangs);

		// Amount in (at tab_top - 1)
		$pdf->SetTextColor(0, 0, 0);
		$pdf->SetFont('', '', $default_font_size - 2);

		if (empty($hidetop))
		{
			$titre = $outputlangs->transnoentities("AmountInCurrency", $outputlangs->transnoentitiesnoconv("Currency".$currency));
			$pdf->SetXY($this->page_largeur - $this->marge_droite - ($pdf->GetStringWidth($titre) + 3), $tab_top - 4);
			$pdf->MultiCell(($pdf->GetStringWidth($titre) + 3), 2, $titre);

			//$conf->global->MAIN_PDF_TITLE_BACKGROUND_COLOR='230,230,230';
			if (!empty($conf->global->MAIN_PDF_TITLE_BACKGROUND_COLOR)) $pdf->Rect($this->marge_gauche, $tab_top, $this->page_largeur - $this->marge_droite - $this->marge_gauche, 5, 'F', null, explode(',', $conf->global->MAIN_PDF_TITLE_BACKGROUND_COLOR));
		}

		$pdf->SetDrawColor(128, 128, 128);
		$pdf->SetFont('', '', $default_font_size - 1);

		// Output Rect
		$this->printRect($pdf, $this->marge_gauche, $tab_top, $this->page_largeur - $this->marge_gauche - $this->marge_droite, $tab_height, $hidetop, $hidebottom); // Rect takes a length in 3rd parameter and 4th parameter

		if (empty($hidetop))
		{
			$pdf->line($this->marge_gauche, $tab_top + 5, $this->page_largeur - $this->marge_droite, $tab_top + 5); // line takes a position y in 2nd parameter and 4th parameter

			$pdf->SetXY($this->posxdesc - 1, $tab_top + 1);
			$pdf->MultiCell(108, 2, $outputlangs->transnoentities("Designation"), '', 'L');
		}

		if (!empty($conf->global->MAIN_GENERATE_INVOICES_WITH_PICTURE))
		{
			$pdf->line($this->posxpicture - 1, $tab_top, $this->posxpicture - 1, $tab_top + $tab_height);
			if (empty($hidetop))
			{
				//$pdf->SetXY($this->posxpicture-1, $tab_top+1);
				//$pdf->MultiCell($this->posxtva-$this->posxpicture-1,2, $outputlangs->transnoentities("Photo"),'','C');
			}
		}

		if (empty($conf->global->MAIN_GENERATE_DOCUMENTS_WITHOUT_VAT) && empty($conf->global->MAIN_GENERATE_DOCUMENTS_WITHOUT_VAT_COLUMN))
		{
			$pdf->line($this->posxtva - 1, $tab_top, $this->posxtva - 1, $tab_top + $tab_height);
			if (empty($hidetop))
			{
				$pdf->SetXY($this->posxtva - 3, $tab_top + 1);
				$pdf->MultiCell($this->posxup - $this->posxtva + 3, 2, $outputlangs->transnoentities("VAT"), '', 'C');
			}
		}

		$pdf->line($this->posxup - 1, $tab_top, $this->posxup - 1, $tab_top + $tab_height);
		if (empty($hidetop))
		{
			$pdf->SetXY($this->posxup - 1, $tab_top + 1);
			$pdf->MultiCell($this->posxqty - $this->posxup - 1, 2, $outputlangs->transnoentities("PriceUHT"), '', 'C');
		}

		$pdf->line($this->posxqty - 1, $tab_top, $this->posxqty - 1, $tab_top + $tab_height);
		if (empty($hidetop))
		{
			$pdf->SetXY($this->posxqty - 1, $tab_top + 1);
			$pdf->MultiCell($this->posxunit - $this->posxqty - 1, 2, $outputlangs->transnoentities("Qty"), '', 'C');
		}

		if (!empty($conf->global->PRODUCT_USE_UNITS))
		{
			$pdf->line($this->posxunit - 1, $tab_top, $this->posxunit - 1, $tab_top + $tab_height);
			if (empty($hidetop)) {
				$pdf->SetXY($this->posxunit - 1, $tab_top + 1);
				$pdf->MultiCell($this->posxdiscount - $this->posxunit - 1, 2, $outputlangs->transnoentities("Unit"), '', 'C');
			}
		}

		if ($this->atleastonediscount)
		{
			$pdf->line($this->posxdiscount - 1, $tab_top, $this->posxdiscount - 1, $tab_top + $tab_height);
			if (empty($hidetop))
			{
   				$pdf->SetXY($this->posxdiscount - 1, $tab_top + 1);
   				$pdf->MultiCell($this->posxprogress - $this->posxdiscount + 1, 2, $outputlangs->transnoentities("ReductionShort"), '', 'C');
			}
		}

		if ($this->situationinvoice) {
			$pdf->line($this->posxprogress - 1, $tab_top, $this->posxprogress - 1, $tab_top + $tab_height);
			if (empty($hidetop)) {
				$pdf->SetXY($this->posxprogress, $tab_top + 1);
				$pdf->MultiCell($this->postotalht - $this->posxprogress, 2, $outputlangs->transnoentities("ProgressShort"), '', 'C');
			}
		}

		$pdf->line($this->postotalht, $tab_top, $this->postotalht, $tab_top + $tab_height);
		if (empty($hidetop))
		{
			$pdf->SetXY($this->postotalht - 1, $tab_top + 1);
			$pdf->MultiCell(30, 2, $outputlangs->transnoentities("TotalHT"), '', 'C');
		}
	}

	// phpcs:disable PEAR.NamingConventions.ValidFunctionName.PublicUnderscore
	/**
	 *  Show top header of page.
	 *
	 *  @param	TCPDF		$pdf     		Object PDF
	 *  @param  Object		$object     	Object to show
	 *  @param  int	    	$showaddress    0=no, 1=yes
	 *  @param  Translate	$outputlangs	Object lang for output
	 *  @return	void
	 */
	protected function _pagehead(&$pdf, $object, $showaddress, $outputlangs)
	{
		global $conf, $langs;

		// Load traductions files required by page
		$outputlangs->loadLangs(array("main", "bills", "propal", "companies"));

		$default_font_size = pdf_getPDFFontSize($outputlangs);

		pdf_pagehead($pdf, $outputlangs, $this->page_hauteur);

		// Show Draft Watermark
		if ($object->statut == Facture::STATUS_DRAFT && (!empty($conf->global->FACTURE_DRAFT_WATERMARK)))
		{
			  pdf_watermark($pdf, $outputlangs, $this->page_hauteur, $this->page_largeur, 'mm', $conf->global->FACTURE_DRAFT_WATERMARK);
		}

		$pdf->SetTextColor(0, 0, 60);
		$pdf->SetFont('', 'B', $default_font_size + 3);

		$w = 110;

		$posy = $this->marge_haute;
		$posx = $this->page_largeur - $this->marge_droite - $w;

		$pdf->SetXY($this->marge_gauche, $posy);

		// Logo
		if (empty($conf->global->PDF_DISABLE_MYCOMPANY_LOGO))
		{
			if ($this->emetteur->logo)
			{
				$logodir = $conf->mycompany->dir_output;
				if (!empty($conf->mycompany->multidir_output[$object->entity])) $logodir = $conf->mycompany->multidir_output[$object->entity];
				if (empty($conf->global->MAIN_PDF_USE_LARGE_LOGO))
				{
					$logo = $logodir.'/logos/thumbs/'.$this->emetteur->logo_small;
				} else {
					$logo = $logodir.'/logos/'.$this->emetteur->logo;
				}
				if (is_readable($logo))
				{
					$height = pdf_getHeightForLogo($logo);
					$pdf->Image($logo, $this->marge_gauche, $posy, 0, $height); // width=0 (auto)
				} else {
					$pdf->SetTextColor(200, 0, 0);
					$pdf->SetFont('', 'B', $default_font_size - 2);
					$pdf->MultiCell($w, 3, $outputlangs->transnoentities("ErrorLogoFileNotFound", $logo), 0, 'L');
					$pdf->MultiCell($w, 3, $outputlangs->transnoentities("ErrorGoToGlobalSetup"), 0, 'L');
				}
			} else {
				$text = $this->emetteur->name;
				$pdf->MultiCell($w, 4, $outputlangs->convToOutputCharset($text), 0, 'L');
			}
		}

		$pdf->SetFont('', 'B', $default_font_size + 3);
		$pdf->SetXY($posx, $posy);
		$pdf->SetTextColor(0, 0, 60);
		$title = $outputlangs->transnoentities("PdfInvoiceTitle");
		if ($object->type == 1) $title = $outputlangs->transnoentities("InvoiceReplacement");
		if ($object->type == 2) $title = $outputlangs->transnoentities("InvoiceAvoir");
		if ($object->type == 3) $title = $outputlangs->transnoentities("InvoiceDeposit");
		if ($object->type == 4) $title = $outputlangs->transnoentities("InvoiceProForma");
		if ($this->situationinvoice) $title = $outputlangs->transnoentities("PDFInvoiceSituation");
		$pdf->MultiCell($w, 3, $title, '', 'R');

		$pdf->SetFont('', 'B', $default_font_size);

		$posy += 5;
		$pdf->SetXY($posx, $posy);
		$pdf->SetTextColor(0, 0, 60);
		$textref = $outputlangs->transnoentities("Ref")." : ".$outputlangs->convToOutputCharset($object->ref);
		if ($object->statut == Facture::STATUS_DRAFT)
		{
			$pdf->SetTextColor(128, 0, 0);
			$textref .= ' - '.$outputlangs->transnoentities("NotValidated");
		}
		$pdf->MultiCell($w, 4, $textref, '', 'R');

		$posy += 1;
		$pdf->SetFont('', '', $default_font_size - 2);

		if ($object->ref_client)
		{
			$posy += 4;
			$pdf->SetXY($posx, $posy);
			$pdf->SetTextColor(0, 0, 60);
			$pdf->MultiCell($w, 3, $outputlangs->transnoentities("RefCustomer")." : ".$outputlangs->convToOutputCharset($object->ref_client), '', 'R');
		}

		if (!empty($conf->global->PDF_SHOW_PROJECT_TITLE))
		{
			$object->fetch_projet();
			if (!empty($object->project->ref))
			{
				$posy += 3;
				$pdf->SetXY($posx, $posy);
				$pdf->SetTextColor(0, 0, 60);
				$pdf->MultiCell($w, 3, $outputlangs->transnoentities("Project")." : ".(empty($object->project->title) ? '' : $object->projet->title), '', 'R');
			}
		}

		if (!empty($conf->global->PDF_SHOW_PROJECT))
		{
			$object->fetch_projet();
			if (!empty($object->project->ref))
			{
				$posy += 3;
				$pdf->SetXY($posx, $posy);
				$pdf->SetTextColor(0, 0, 60);
				$pdf->MultiCell($w, 3, $outputlangs->transnoentities("RefProject")." : ".(empty($object->project->ref) ? '' : $object->projet->ref), '', 'R');
			}
		}

		$objectidnext = $object->getIdReplacingInvoice('validated');
		if ($object->type == 0 && $objectidnext)
		{
			$objectreplacing = new Facture($this->db);
			$objectreplacing->fetch($objectidnext);

			$posy += 3;
			$pdf->SetXY($posx, $posy);
			$pdf->SetTextColor(0, 0, 60);
			$pdf->MultiCell($w, 3, $outputlangs->transnoentities("ReplacementByInvoice").' : '.$outputlangs->convToOutputCharset($objectreplacing->ref), '', 'R');
		}
		if ($object->type == 1)
		{
			$objectreplaced = new Facture($this->db);
			$objectreplaced->fetch($object->fk_facture_source);

			$posy += 4;
			$pdf->SetXY($posx, $posy);
			$pdf->SetTextColor(0, 0, 60);
			$pdf->MultiCell($w, 3, $outputlangs->transnoentities("ReplacementInvoice").' : '.$outputlangs->convToOutputCharset($objectreplaced->ref), '', 'R');
		}
		if ($object->type == 2 && !empty($object->fk_facture_source))
		{
			$objectreplaced = new Facture($this->db);
			$objectreplaced->fetch($object->fk_facture_source);

			$posy += 3;
			$pdf->SetXY($posx, $posy);
			$pdf->SetTextColor(0, 0, 60);
			$pdf->MultiCell($w, 3, $outputlangs->transnoentities("CorrectionInvoice").' : '.$outputlangs->convToOutputCharset($objectreplaced->ref), '', 'R');
		}

		$posy += 4;
		$pdf->SetXY($posx, $posy);
		$pdf->SetTextColor(0, 0, 60);
		$pdf->MultiCell($w, 3, $outputlangs->transnoentities("DateInvoice")." : ".dol_print_date($object->date, "day", false, $outputlangs), '', 'R');

		if (!empty($conf->global->INVOICE_POINTOFTAX_DATE))
		{
			$posy += 4;
			$pdf->SetXY($posx, $posy);
			$pdf->SetTextColor(0, 0, 60);
			$pdf->MultiCell($w, 3, $outputlangs->transnoentities("DatePointOfTax")." : ".dol_print_date($object->date_pointoftax, "day", false, $outputlangs), '', 'R');
		}

		if ($object->type != 2)
		{
			$posy += 3;
			$pdf->SetXY($posx, $posy);
			$pdf->SetTextColor(0, 0, 60);
			$pdf->MultiCell($w, 3, $outputlangs->transnoentities("DateDue")." : ".dol_print_date($object->date_lim_reglement, "day", false, $outputlangs, true), '', 'R');
		}

		if ($object->thirdparty->code_client)
		{
			$posy += 3;
			$pdf->SetXY($posx, $posy);
			$pdf->SetTextColor(0, 0, 60);
			$pdf->MultiCell($w, 3, $outputlangs->transnoentities("CustomerCode")." : ".$outputlangs->transnoentities($object->thirdparty->code_client), '', 'R');
		}

		// Get contact
		if (!empty($conf->global->DOC_SHOW_FIRST_SALES_REP))
		{
			$arrayidcontact = $object->getIdContact('internal', 'SALESREPFOLL');
			if (count($arrayidcontact) > 0)
			{
				$usertmp = new User($this->db);
				$usertmp->fetch($arrayidcontact[0]);
				$posy += 4;
				$pdf->SetXY($posx, $posy);
				$pdf->SetTextColor(0, 0, 60);
				$pdf->MultiCell($w, 3, $langs->transnoentities("SalesRepresentative")." : ".$usertmp->getFullName($langs), '', 'R');
			}
		}

		$posy += 1;

		$top_shift = 0;
		// Show list of linked objects
		$current_y = $pdf->getY();
		$posy = pdf_writeLinkedObjects($pdf, $object, $outputlangs, $posx, $posy, $w, 3, 'R', $default_font_size);
		if ($current_y < $pdf->getY())
		{
			$top_shift = $pdf->getY() - $current_y;
		}

		if ($showaddress)
		{
			// Sender properties
			$carac_emetteur = pdf_build_address($outputlangs, $this->emetteur, $object->thirdparty, '', 0, 'source', $object);

			// Show sender
			$posy = !empty($conf->global->MAIN_PDF_USE_ISO_LOCATION) ? 40 : 42;
			$posy += $top_shift;
			$posx = $this->marge_gauche;
			if (!empty($conf->global->MAIN_INVERT_SENDER_RECIPIENT)) $posx = $this->page_largeur - $this->marge_droite - 80;

			$hautcadre = !empty($conf->global->MAIN_PDF_USE_ISO_LOCATION) ? 38 : 40;
			$widthrecbox = !empty($conf->global->MAIN_PDF_USE_ISO_LOCATION) ? 92 : 82;


			// Show sender frame
			$pdf->SetTextColor(0, 0, 0);
			$pdf->SetFont('', '', $default_font_size - 2);
			$pdf->SetXY($posx, $posy - 5);
			$pdf->MultiCell(66, 5, $outputlangs->transnoentities("BillFrom").":", 0, 'L');
			$pdf->SetXY($posx, $posy);
			$pdf->SetFillColor(230, 230, 230);
			$pdf->MultiCell($widthrecbox, $hautcadre, "", 0, 'R', 1);
			$pdf->SetTextColor(0, 0, 60);

			// Show sender name
			$pdf->SetXY($posx + 2, $posy + 3);
			$pdf->SetFont('', 'B', $default_font_size);
			$pdf->MultiCell($widthrecbox - 2, 4, $outputlangs->convToOutputCharset($this->emetteur->name), 0, 'L');
			$posy = $pdf->getY();

			// Show sender information
			$pdf->SetXY($posx + 2, $posy);
			$pdf->SetFont('', '', $default_font_size - 1);
			$pdf->MultiCell($widthrecbox - 2, 4, $carac_emetteur, 0, 'L');



			// If BILLING contact defined on invoice, we use it
			$usecontact = false;
			$arrayidcontact = $object->getIdContact('external', 'BILLING');
			if (count($arrayidcontact) > 0)
			{
				$usecontact = true;
				$result = $object->fetch_contact($arrayidcontact[0]);
			}

			//Recipient name
			// On peut utiliser le nom de la societe du contact
			if ($usecontact && !empty($conf->global->MAIN_USE_COMPANY_NAME_OF_CONTACT)) {
				$thirdparty = $object->contact;
			} else {
				$thirdparty = $object->thirdparty;
			}

			$carac_client_name = pdfBuildThirdpartyName($thirdparty, $outputlangs);

			$carac_client = pdf_build_address($outputlangs, $this->emetteur, $object->thirdparty, ($usecontact ? $object->contact : ''), $usecontact, 'target', $object);

			// Show recipient
			$widthrecbox = !empty($conf->global->MAIN_PDF_USE_ISO_LOCATION) ? 92 : 100;
			if ($this->page_largeur < 210) $widthrecbox = 84; // To work with US executive format
			$posy = !empty($conf->global->MAIN_PDF_USE_ISO_LOCATION) ? 40 : 42;
			$posy += $top_shift;
			$posx = $this->page_largeur - $this->marge_droite - $widthrecbox;
			if (!empty($conf->global->MAIN_INVERT_SENDER_RECIPIENT)) $posx = $this->marge_gauche;

			// Show recipient frame
			$pdf->SetTextColor(0, 0, 0);
			$pdf->SetFont('', '', $default_font_size - 2);
			$pdf->SetXY($posx + 2, $posy - 5);
			$pdf->MultiCell($widthrecbox, 5, $outputlangs->transnoentities("BillTo").":", 0, 'L');
			$pdf->Rect($posx, $posy, $widthrecbox, $hautcadre);

			// Show recipient name
			$pdf->SetXY($posx + 2, $posy + 3);
			$pdf->SetFont('', 'B', $default_font_size);
			$pdf->MultiCell($widthrecbox, 2, $carac_client_name, 0, 'L');

			$posy = $pdf->getY();

			// Show recipient information
			$pdf->SetFont('', '', $default_font_size - 1);
			$pdf->SetXY($posx + 2, $posy);
			$pdf->MultiCell($widthrecbox, 4, $carac_client, 0, 'L');
		}

		$pdf->SetTextColor(0, 0, 0);
		return $top_shift;
	}

	// phpcs:disable PEAR.NamingConventions.ValidFunctionName.PublicUnderscore
	/**
	 *   	Show footer of page. Need this->emetteur object
	 *
	 *   	@param	TCPDF		$pdf     			PDF
	 * 		@param	Object		$object				Object to show
	 *      @param	Translate	$outputlangs		Object lang for output
	 *      @param	int			$hidefreetext		1=Hide free text
	 *      @return	int								Return height of bottom margin including footer text
	 */
	protected function _pagefoot(&$pdf, $object, $outputlangs, $hidefreetext = 0)
	{
		global $conf;
		$showdetails = empty($conf->global->MAIN_GENERATE_DOCUMENTS_SHOW_FOOT_DETAILS) ? 0 : $conf->global->MAIN_GENERATE_DOCUMENTS_SHOW_FOOT_DETAILS;
		return pdf_pagefoot($pdf, $outputlangs, 'INVOICE_FREE_TEXT', $this->emetteur, $this->marge_basse, $this->marge_gauche, $this->page_hauteur, $object, $showdetails, $hidefreetext);
	}
}<|MERGE_RESOLUTION|>--- conflicted
+++ resolved
@@ -318,11 +318,11 @@
 
 				// Create pdf instance
 				$pdf = pdf_getInstance($this->format);
-<<<<<<< HEAD
 				$default_font_size = pdf_getPDFFontSize($outputlangs); // Must be after pdf_getInstance
 				$pdf->SetAutoPageBreak(1, 0);
 
 				$heightforinfotot = 50 + (4 * $nbpayments); // Height reserved to output the info and total part and payment part
+				if($heightforinfotot > 220) $heightforinfotot = 220;
 				$heightforfreetext = (isset($conf->global->MAIN_PDF_FREETEXT_HEIGHT) ? $conf->global->MAIN_PDF_FREETEXT_HEIGHT : 5); // Height reserved to output the free text on last page
 				$heightforfooter = $this->marge_basse + 8; // Height reserved to output the footer (value include bottom margin)
 				if (!empty($conf->global->MAIN_GENERATE_DOCUMENTS_SHOW_FOOT_DETAILS)) $heightforfooter += 6;
@@ -340,30 +340,6 @@
 					$pagecount = $pdf->setSourceFile($conf->mycompany->multidir_output[$object->entity].'/'.$conf->global->MAIN_ADD_PDF_BACKGROUND);
 					$tplidx = $pdf->importPage(1);
 				}
-=======
-                $default_font_size = pdf_getPDFFontSize($outputlangs); // Must be after pdf_getInstance
-                $pdf->SetAutoPageBreak(1, 0);
-
-                $heightforinfotot = 50 + (4 * $nbpayments); // Height reserved to output the info and total part and payment part
-				if($heightforinfotot > 220) $heightforinfotot = 220;
-		        $heightforfreetext = (isset($conf->global->MAIN_PDF_FREETEXT_HEIGHT) ? $conf->global->MAIN_PDF_FREETEXT_HEIGHT : 5); // Height reserved to output the free text on last page
-	            $heightforfooter = $this->marge_basse + 8; // Height reserved to output the footer (value include bottom margin)
-	            if ($conf->global->MAIN_GENERATE_DOCUMENTS_SHOW_FOOT_DETAILS > 0) $heightforfooter += 6;
-
-                if (class_exists('TCPDF'))
-                {
-                    $pdf->setPrintHeader(false);
-                    $pdf->setPrintFooter(false);
-                }
-                $pdf->SetFont(pdf_getPDFFont($outputlangs));
-
-                // Set path to the background PDF File
-                if (!empty($conf->global->MAIN_ADD_PDF_BACKGROUND))
-                {
-                	$pagecount = $pdf->setSourceFile($conf->mycompany->multidir_output[$object->entity].'/'.$conf->global->MAIN_ADD_PDF_BACKGROUND);
-				    $tplidx = $pdf->importPage(1);
-                }
->>>>>>> 0764cb2a
 
 				$pdf->Open();
 				$pagenb = 0;
