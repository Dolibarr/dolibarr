<?php
/* Copyright (C) 2004-2014	Laurent Destailleur	<eldy@users.sourceforge.net>
 * Copyright (C) 2005-2012	Regis Houssin		<regis.houssin@inodbox.com>
 * Copyright (C) 2008		Raphael Bertrand		<raphael.bertrand@resultic.fr>
 * Copyright (C) 2010-2014	Juanjo Menent		<jmenent@2byte.es>
 * Copyright (C) 2012		Christophe Battarel	<christophe.battarel@altairis.fr>
 * Copyright (C) 2012		Cédric Salvador		<csalvador@gpcsolutions.fr>
 * Copyright (C) 2012-2014	Raphaël Doursenaud	<rdoursenaud@gpcsolutions.fr>
 * Copyright (C) 2015		Marcos García		<marcosgdf@gmail.com>
 * Copyright (C) 2017-2018	Ferran Marcet		<fmarcet@2byte.es>
 * Copyright (C) 2018       Frédéric France     <frederic.france@netlogic.fr>
 *
 * This program is free software; you can redistribute it and/or modify
 * it under the terms of the GNU General Public License as published by
 * the Free Software Foundation; either version 3 of the License, or
 * (at your option) any later version.
 *
 * This program is distributed in the hope that it will be useful,
 * but WITHOUT ANY WARRANTY; without even the implied warranty of
 * MERCHANTABILITY or FITNESS FOR A PARTICULAR PURPOSE.  See the
 * GNU General Public License for more details.
 *
 * You should have received a copy of the GNU General Public License
 * along with this program. If not, see <http://www.gnu.org/licenses/>.
 * or see http://www.gnu.org/
 */

/**
 *	\file       htdocs/core/modules/facture/doc/pdf_crabe.modules.php
 *	\ingroup    facture
 *	\brief      File of class to generate customers invoices from crabe model
 */

require_once DOL_DOCUMENT_ROOT.'/core/modules/facture/modules_facture.php';
require_once DOL_DOCUMENT_ROOT.'/product/class/product.class.php';
require_once DOL_DOCUMENT_ROOT.'/core/lib/company.lib.php';
require_once DOL_DOCUMENT_ROOT.'/core/lib/functions2.lib.php';
require_once DOL_DOCUMENT_ROOT.'/core/lib/pdf.lib.php';


/**
 *	Class to manage PDF invoice template Crabe
 */
class pdf_crabe extends ModelePDFFactures
{
     /**
     * @var DoliDb Database handler
     */
    public $db;

	/**
     * @var string model name
     */
    public $name;

	/**
     * @var string model description (short text)
     */
    public $description;

    /**
     * @var int 	Save the name of generated file as the main doc when generating a doc with this template
     */
    public $update_main_doc_field;

	/**
     * @var string document type
     */
    public $type;

	/**
     * @var array Minimum version of PHP required by module.
     * e.g.: PHP ≥ 5.5 = array(5, 5)
     */
	public $phpmin = array(5, 5);

	/**
     * Dolibarr version of the loaded document
     * @var string
     */
	public $version = 'dolibarr';

	/**
     * @var int page_largeur
     */
    public $page_largeur;

	/**
     * @var int page_hauteur
     */
    public $page_hauteur;

	/**
     * @var array format
     */
    public $format;

	/**
     * @var int marge_gauche
     */
	public $marge_gauche;

	/**
     * @var int marge_droite
     */
	public $marge_droite;

	/**
     * @var int marge_haute
     */
	public $marge_haute;

	/**
     * @var int marge_basse
     */
	public $marge_basse;

	/**
	 * Issuer
	 * @var Societe object that emits
	 */
	public $emetteur;

	/**
	 * @var bool Situation invoice type
	 */
	public $situationinvoice;

	/**
	 * @var float X position for the situation progress column
	 */
	public $posxprogress;


	/**
	 *	Constructor
	 *
	 *  @param		DoliDB		$db      Database handler
	 */
	public function __construct($db)
	{
		global $conf, $langs, $mysoc;

		// Translations
		$langs->loadLangs(array("main", "bills"));

		$this->db = $db;
		$this->name = "crabe";
		$this->description = $langs->trans('PDFCrabeDescription');
		$this->update_main_doc_field = 1;		// Save the name of generated file as the main doc when generating a doc with this template

		// Dimensiont page
		$this->type = 'pdf';
		$formatarray=pdf_getFormat();
		$this->page_largeur = $formatarray['width'];
		$this->page_hauteur = $formatarray['height'];
		$this->format = array($this->page_largeur,$this->page_hauteur);
		$this->marge_gauche=isset($conf->global->MAIN_PDF_MARGIN_LEFT)?$conf->global->MAIN_PDF_MARGIN_LEFT:10;
		$this->marge_droite=isset($conf->global->MAIN_PDF_MARGIN_RIGHT)?$conf->global->MAIN_PDF_MARGIN_RIGHT:10;
		$this->marge_haute =isset($conf->global->MAIN_PDF_MARGIN_TOP)?$conf->global->MAIN_PDF_MARGIN_TOP:10;
		$this->marge_basse =isset($conf->global->MAIN_PDF_MARGIN_BOTTOM)?$conf->global->MAIN_PDF_MARGIN_BOTTOM:10;

		$this->option_logo = 1;                    // Affiche logo
		$this->option_tva = 1;                     // Gere option tva FACTURE_TVAOPTION
		$this->option_modereg = 1;                 // Affiche mode reglement
		$this->option_condreg = 1;                 // Affiche conditions reglement
		$this->option_codeproduitservice = 1;      // Affiche code produit-service
		$this->option_multilang = 1;               // Dispo en plusieurs langues
		$this->option_escompte = 1;                // Affiche si il y a eu escompte
		$this->option_credit_note = 1;             // Support credit notes
		$this->option_freetext = 1;				   // Support add of a personalised text
		$this->option_draft_watermark = 1;		   // Support add of a watermark on drafts

		$this->franchise=!$mysoc->tva_assuj;

		// Get source company
		$this->emetteur=$mysoc;
		if (empty($this->emetteur->country_code)) $this->emetteur->country_code=substr($langs->defaultlang, -2);    // By default, if was not defined

		// Define position of columns
		$this->posxdesc=$this->marge_gauche+1;
		if (!empty($conf->global->PRODUCT_USE_UNITS))
		{
			$this->posxtva=101;
			$this->posxup=118;
			$this->posxqty=135;
			$this->posxunit=151;
		}
		else
		{
			$this->posxtva=110;
			$this->posxup=126;
			$this->posxqty=145;
			$this->posxunit=162;
		}
		$this->posxprogress=151; // Only displayed for situation invoices
		$this->posxdiscount=162;
<<<<<<< HEAD
=======
		$this->posxprogress=174;
>>>>>>> d3bbb93a
		$this->postotalht=174;
		if (! empty($conf->global->MAIN_GENERATE_DOCUMENTS_WITHOUT_VAT) || ! empty($conf->global->MAIN_GENERATE_DOCUMENTS_WITHOUT_VAT_COLUMN)) $this->posxtva=$this->posxup;
		$this->posxpicture=$this->posxtva - (empty($conf->global->MAIN_DOCUMENTS_WITH_PICTURE_WIDTH)?20:$conf->global->MAIN_DOCUMENTS_WITH_PICTURE_WIDTH);	// width of images
		if ($this->page_largeur < 210) // To work with US executive format
		{
		    $this->posxpicture-=20;
		    $this->posxtva-=20;
		    $this->posxup-=20;
		    $this->posxqty-=20;
		    $this->posxunit-=20;
		    $this->posxdiscount-=20;
		    $this->posxprogress-=20;
		    $this->postotalht-=20;
		}

		$this->tva=array();
		$this->localtax1=array();
		$this->localtax2=array();
		$this->atleastoneratenotnull=0;
		$this->atleastonediscount=0;
		$this->situationinvoice=false;
	}


    // phpcs:disable PEAR.NamingConventions.ValidFunctionName.ScopeNotCamelCaps
	/**
     *  Function to build pdf onto disk
     *
     *  @param		Object		$object				Object to generate
     *  @param		Translate	$outputlangs		Lang output object
     *  @param		string		$srctemplatepath	Full path of source filename for generator using a template file
     *  @param		int			$hidedetails		Do not show line details
     *  @param		int			$hidedesc			Do not show desc
     *  @param		int			$hideref			Do not show ref
     *  @return     int         	    			1=OK, 0=KO
	 */
    public function write_file($object, $outputlangs, $srctemplatepath = '', $hidedetails = 0, $hidedesc = 0, $hideref = 0)
	{
        // phpcs:enable
		global $user,$langs,$conf,$mysoc,$db,$hookmanager,$nblignes;

		if (! is_object($outputlangs)) $outputlangs=$langs;
		// For backward compatibility with FPDF, force output charset to ISO, because FPDF expect text to be encoded in ISO
		if (! empty($conf->global->MAIN_USE_FPDF)) $outputlangs->charset_output='ISO-8859-1';

		// Load traductions files requiredby by page
		$outputlangs->loadLangs(array("main", "bills", "products", "dict", "companies"));

		$nblignes = count($object->lines);

		// Loop on each lines to detect if there is at least one image to show
		$realpatharray=array();
		if (! empty($conf->global->MAIN_GENERATE_INVOICES_WITH_PICTURE))
		{
			for ($i = 0 ; $i < $nblignes ; $i++)
			{
				if (empty($object->lines[$i]->fk_product)) continue;

				$objphoto = new Product($this->db);
				$objphoto->fetch($object->lines[$i]->fk_product);

				$pdir = get_exdir($object->lines[$i]->fk_product, 2, 0, 0, $objphoto, 'product') . $object->lines[$i]->fk_product ."/photos/";
				$dir = $conf->product->dir_output.'/'.$pdir;

				$realpath='';
				foreach ($objphoto->liste_photos($dir, 1) as $key => $obj)
				{
					$filename=$obj['photo'];
					//if ($obj['photo_vignette']) $filename='thumbs/'.$obj['photo_vignette'];
					$realpath = $dir.$filename;
					break;
				}

				if ($realpath) $realpatharray[$i]=$realpath;
			}
		}
		if (count($realpatharray) == 0) $this->posxpicture=$this->posxtva;

		if ($conf->facture->dir_output)
		{
			$object->fetch_thirdparty();

			$deja_regle = $object->getSommePaiement(($conf->multicurrency->enabled && $object->multicurrency_tx != 1) ? 1 : 0);
			$amount_credit_notes_included = $object->getSumCreditNotesUsed(($conf->multicurrency->enabled && $object->multicurrency_tx != 1) ? 1 : 0);
			$amount_deposits_included = $object->getSumDepositsUsed(($conf->multicurrency->enabled && $object->multicurrency_tx != 1) ? 1 : 0);

			// Definition of $dir and $file
			if ($object->specimen)
			{
				$dir = $conf->facture->dir_output;
				$file = $dir . "/SPECIMEN.pdf";
			}
			else
			{
				$objectref = dol_sanitizeFileName($object->ref);
				$dir = $conf->facture->dir_output . "/" . $objectref;
				$file = $dir . "/" . $objectref . ".pdf";
			}
			if (! file_exists($dir))
			{
				if (dol_mkdir($dir) < 0)
				{
					$this->error=$langs->transnoentities("ErrorCanNotCreateDir", $dir);
					return 0;
				}
			}

			if (file_exists($dir))
			{
				// Add pdfgeneration hook
				if (! is_object($hookmanager))
				{
					include_once DOL_DOCUMENT_ROOT.'/core/class/hookmanager.class.php';
					$hookmanager=new HookManager($this->db);
				}
				$hookmanager->initHooks(array('pdfgeneration'));
				$parameters=array('file'=>$file,'object'=>$object,'outputlangs'=>$outputlangs);
				global $action;
				$reshook=$hookmanager->executeHooks('beforePDFCreation', $parameters, $object, $action);    // Note that $action and $object may have been modified by some hooks

				// Set nblignes with the new facture lines content after hook
				$nblignes = count($object->lines);
				$nbpayments = count($object->getListOfPayments());

				// Create pdf instance
				$pdf=pdf_getInstance($this->format);
                $default_font_size = pdf_getPDFFontSize($outputlangs);	// Must be after pdf_getInstance
                $pdf->SetAutoPageBreak(1, 0);

                $heightforinfotot = 50+(4*$nbpayments);	// Height reserved to output the info and total part and payment part
		        $heightforfreetext= (isset($conf->global->MAIN_PDF_FREETEXT_HEIGHT)?$conf->global->MAIN_PDF_FREETEXT_HEIGHT:5);	// Height reserved to output the free text on last page
	            $heightforfooter = $this->marge_basse + 8;	// Height reserved to output the footer (value include bottom margin)
	            if ($conf->global->MAIN_GENERATE_DOCUMENTS_SHOW_FOOT_DETAILS >0) $heightforfooter+= 6;

                if (class_exists('TCPDF'))
                {
                    $pdf->setPrintHeader(false);
                    $pdf->setPrintFooter(false);
                }
                $pdf->SetFont(pdf_getPDFFont($outputlangs));

                // Set path to the background PDF File
                if (! empty($conf->global->MAIN_ADD_PDF_BACKGROUND))
                {
				    $pagecount = $pdf->setSourceFile($conf->mycompany->dir_output.'/'.$conf->global->MAIN_ADD_PDF_BACKGROUND);
				    $tplidx = $pdf->importPage(1);
                }

				$pdf->Open();
				$pagenb=0;
				$pdf->SetDrawColor(128, 128, 128);

				$pdf->SetTitle($outputlangs->convToOutputCharset($object->ref));
				$pdf->SetSubject($outputlangs->transnoentities("PdfInvoiceTitle"));
				$pdf->SetCreator("Dolibarr ".DOL_VERSION);
				$pdf->SetAuthor($outputlangs->convToOutputCharset($user->getFullName($outputlangs)));
				$pdf->SetKeyWords($outputlangs->convToOutputCharset($object->ref)." ".$outputlangs->transnoentities("PdfInvoiceTitle")." ".$outputlangs->convToOutputCharset($object->thirdparty->name));
				if (! empty($conf->global->MAIN_DISABLE_PDF_COMPRESSION)) $pdf->SetCompression(false);

				$pdf->SetMargins($this->marge_gauche, $this->marge_haute, $this->marge_droite);   // Left, Top, Right

				// Positionne $this->atleastonediscount si on a au moins une remise
				for ($i = 0 ; $i < $nblignes ; $i++)
				{
					if ($object->lines[$i]->remise_percent)
					{
						$this->atleastonediscount++;
					}
				}
				if (empty($this->atleastonediscount))    // retreive space not used by discount
				{
				    $delta = ($this->posxprogress - $this->posxdiscount);
				    $this->posxpicture+=$delta;
				    $this->posxtva+=$delta;
				    $this->posxup+=$delta;
				    $this->posxqty+=$delta;
				    $this->posxunit+=$delta;
				    $this->posxdiscount+=$delta;
				    // post of fields after are not modified, stay at same position
				}

				$progress_width = 0;
				// Situation invoice handling
				if ($object->situation_cycle_ref)
				{
					$this->situationinvoice = true;
					$progress_width = 10;
					$this->posxpicture -= $progress_width;
					$this->posxtva -= $progress_width;
					$this->posxup -= $progress_width;
					$this->posxqty -= $progress_width;
<<<<<<< HEAD
					if (empty($conf->global->PRODUCT_USE_UNITS)) {
						$this->posxunit -= $progress_width;
					}
					/*$this->posxdiscount -= $progress_width;
					$this->posxprogress -= $progress_width;*/
=======
					$this->posxunit -= $progress_width;
					$this->posxdiscount -= $progress_width;
					$this->posxprogress -= $progress_width;
>>>>>>> d3bbb93a
				}

				// New page
				$pdf->AddPage();
				if (! empty($tplidx)) $pdf->useTemplate($tplidx);
				$pagenb++;

				$top_shift = $this->_pagehead($pdf, $object, 1, $outputlangs);
				$pdf->SetFont('', '', $default_font_size - 1);
				$pdf->MultiCell(0, 3, '');		// Set interline to 3
				$pdf->SetTextColor(0, 0, 0);

				$tab_top = 90+$top_shift;
				$tab_top_newpage = (empty($conf->global->MAIN_PDF_DONOTREPEAT_HEAD)?42+$top_shift:10);

				// Incoterm
				if ($conf->incoterm->enabled)
				{
					$desc_incoterms = $object->getIncotermsForPDF();
					if ($desc_incoterms)
					{
						$tab_top -= 2;

						$pdf->SetFont('', '', $default_font_size - 1);
						$pdf->writeHTMLCell(190, 3, $this->posxdesc-1, $tab_top-1, dol_htmlentitiesbr($desc_incoterms), 0, 1);
						$nexY = $pdf->GetY();
						$height_incoterms=$nexY-$tab_top;

						// Rect prend une longueur en 3eme param
						$pdf->SetDrawColor(192, 192, 192);
						$pdf->Rect($this->marge_gauche, $tab_top-1, $this->page_largeur-$this->marge_gauche-$this->marge_droite, $height_incoterms+1);

						$tab_top = $nexY+6;
					}
				}

				// Affiche notes
				$notetoshow=empty($object->note_public)?'':$object->note_public;
				if (! empty($conf->global->MAIN_ADD_SALE_REP_SIGNATURE_IN_NOTE))
				{
					// Get first sale rep
					if (is_object($object->thirdparty))
					{
						$salereparray=$object->thirdparty->getSalesRepresentatives($user);
						$salerepobj=new User($this->db);
						$salerepobj->fetch($salereparray[0]['id']);
						if (! empty($salerepobj->signature)) $notetoshow=dol_concatdesc($notetoshow, $salerepobj->signature);
					}
				}
				if ($notetoshow)
				{
					$tab_top -= 2;

					$substitutionarray=pdf_getSubstitutionArray($outputlangs, null, $object);
					complete_substitutions_array($substitutionarray, $outputlangs, $object);
					$notetoshow = make_substitutions($notetoshow, $substitutionarray, $outputlangs);
					$notetoshow = convertBackOfficeMediasLinksToPublicLinks($notetoshow);

					$pdf->SetFont('', '', $default_font_size - 1);
					$pdf->writeHTMLCell(190, 3, $this->posxdesc-1, $tab_top-1, dol_htmlentitiesbr($notetoshow), 0, 1);
					$nexY = $pdf->GetY();
					$height_note=$nexY-$tab_top;

					// Rect prend une longueur en 3eme param
					$pdf->SetDrawColor(192, 192, 192);
					$pdf->Rect($this->marge_gauche, $tab_top-1, $this->page_largeur-$this->marge_gauche-$this->marge_droite, $height_note+1);

					$tab_top = $nexY+6;
				}

				$iniY = $tab_top + 7;
				$curY = $tab_top + 7;
				$nexY = $tab_top + 7;

				// Loop on each lines
				for ($i = 0; $i < $nblignes; $i++)
				{
					$curY = $nexY;
					$pdf->SetFont('', '', $default_font_size - 1);   // Into loop to work with multipage
					$pdf->SetTextColor(0, 0, 0);

					// Define size of image if we need it
					$imglinesize=array();
					if (! empty($realpatharray[$i])) $imglinesize=pdf_getSizeForImage($realpatharray[$i]);

					$pdf->setTopMargin($tab_top_newpage);
					$pdf->setPageOrientation('', 1, $heightforfooter+$heightforfreetext+$heightforinfotot);	// The only function to edit the bottom margin of current page to set it.
					$pageposbefore=$pdf->getPage();

					$showpricebeforepagebreak=1;
					$posYAfterImage=0;
					$posYAfterDescription=0;

					// We start with Photo of product line
					if (isset($imglinesize['width']) && isset($imglinesize['height']) && ($curY + $imglinesize['height']) > ($this->page_hauteur-($heightforfooter+$heightforfreetext+$heightforinfotot)))	// If photo too high, we moved completely on new page
					{
						$pdf->AddPage('', '', true);
						if (! empty($tplidx)) $pdf->useTemplate($tplidx);
						if (empty($conf->global->MAIN_PDF_DONOTREPEAT_HEAD)) $this->_pagehead($pdf, $object, 0, $outputlangs);
						$pdf->setPage($pageposbefore+1);

						$curY = $tab_top_newpage;
						$showpricebeforepagebreak=0;
					}

					if (isset($imglinesize['width']) && isset($imglinesize['height']))
					{
						$curX = $this->posxpicture-1;
						$pdf->Image($realpatharray[$i], $curX + (($this->posxtva-$this->posxpicture-$imglinesize['width'])/2), $curY, $imglinesize['width'], $imglinesize['height'], '', '', '', 2, 300);	// Use 300 dpi
						// $pdf->Image does not increase value return by getY, so we save it manually
						$posYAfterImage=$curY+$imglinesize['height'];
					}

					// Description of product line
					$curX = $this->posxdesc-1;

					$pdf->startTransaction();
					pdf_writelinedesc($pdf, $object, $i, $outputlangs, $this->posxpicture-$curX-$progress_width, 3, $curX, $curY, $hideref, $hidedesc);
					$pageposafter=$pdf->getPage();
					if ($pageposafter > $pageposbefore)	// There is a pagebreak
					{
						$pdf->rollbackTransaction(true);
						$pageposafter=$pageposbefore;
						//print $pageposafter.'-'.$pageposbefore;exit;
						$pdf->setPageOrientation('', 1, $heightforfooter);	// The only function to edit the bottom margin of current page to set it.
						pdf_writelinedesc($pdf, $object, $i, $outputlangs, $this->posxpicture-$curX-$progress_width, 3, $curX, $curY, $hideref, $hidedesc);
						$pageposafter=$pdf->getPage();
						$posyafter=$pdf->GetY();
						//var_dump($posyafter); var_dump(($this->page_hauteur - ($heightforfooter+$heightforfreetext+$heightforinfotot))); exit;
						if ($posyafter > ($this->page_hauteur - ($heightforfooter+$heightforfreetext+$heightforinfotot)))	// There is no space left for total+free text
						{
							if ($i == ($nblignes-1))	// No more lines, and no space left to show total, so we create a new page
							{
								$pdf->AddPage('', '', true);
								if (! empty($tplidx)) $pdf->useTemplate($tplidx);
								if (empty($conf->global->MAIN_PDF_DONOTREPEAT_HEAD)) $this->_pagehead($pdf, $object, 0, $outputlangs);
								$pdf->setPage($pageposafter+1);
							}
						}
						else
						{
							// We found a page break
							$showpricebeforepagebreak=0;
						}
					}
					else	// No pagebreak
					{
						$pdf->commitTransaction();
					}
					$posYAfterDescription=$pdf->GetY();

					$nexY = $pdf->GetY();
					$pageposafter=$pdf->getPage();
					$pdf->setPage($pageposbefore);
					$pdf->setTopMargin($this->marge_haute);
					$pdf->setPageOrientation('', 1, 0);	// The only function to edit the bottom margin of current page to set it.

					// We suppose that a too long description or photo were moved completely on next page
					if ($pageposafter > $pageposbefore && empty($showpricebeforepagebreak)) {
						$pdf->setPage($pageposafter); $curY = $tab_top_newpage;
					}

					$pdf->SetFont('', '', $default_font_size - 1);   // On repositionne la police par defaut

					// VAT Rate
					if (empty($conf->global->MAIN_GENERATE_DOCUMENTS_WITHOUT_VAT) && empty($conf->global->MAIN_GENERATE_DOCUMENTS_WITHOUT_VAT_COLUMN))
					{
						$vat_rate = pdf_getlinevatrate($object, $i, $outputlangs, $hidedetails);
						$pdf->SetXY($this->posxtva-5, $curY);
						$pdf->MultiCell($this->posxup-$this->posxtva+4, 3, $vat_rate, 0, 'R');
					}

					// Unit price before discount
					$up_excl_tax = pdf_getlineupexcltax($object, $i, $outputlangs, $hidedetails);
					$pdf->SetXY($this->posxup, $curY);
					$pdf->MultiCell($this->posxqty-$this->posxup-0.8, 3, $up_excl_tax, 0, 'R', 0);

					// Quantity
					$qty = pdf_getlineqty($object, $i, $outputlangs, $hidedetails);
					$pdf->SetXY($this->posxqty, $curY);
<<<<<<< HEAD
					// Enough for 6 chars
					if ($this->situationinvoice)
					{
						$pdf->MultiCell($this->posxprogress-$this->posxqty-0.8, 4, $qty, 0, 'R');
					}
					elseif($conf->global->PRODUCT_USE_UNITS)
					{
						$pdf->MultiCell($this->posxunit-$this->posxqty-0.8, 4, $qty, 0, 'R');
					}
					else
					{
						$pdf->MultiCell($this->posxdiscount-$this->posxqty-0.8, 4, $qty, 0, 'R');
					}

					// Situation progress
					if ($this->situationinvoice)
					{
						$progress = pdf_getlineprogress($object, $i, $outputlangs, $hidedetails);
						$pdf->SetXY($this->posxprogress, $curY);
						if (! empty($conf->global->PRODUCT_USE_UNITS))
						{
							$pdf->MultiCell($this->posxunit-$this->posxprogress-1, 3, $progress, 0, 'R');
						}
						elseif ($this->atleastonediscount)
						{
							$pdf->MultiCell($this->posxdiscount-$this->posxprogress-1, 3, $progress, 0, 'R');
						}
						else
						{
							$pdf->MultiCell($this->postotalht-$this->posxprogress-1, 3, $progress, 0, 'R');
						}
					}
=======
					$pdf->MultiCell($this->posxunit-$this->posxqty-0.8, 4, $qty, 0, 'R');  // Enough for 6 chars
>>>>>>> d3bbb93a

					// Unit
					if (! empty($conf->global->PRODUCT_USE_UNITS))
					{
						$unit = pdf_getlineunit($object, $i, $outputlangs, $hidedetails, $hookmanager);
						$pdf->SetXY($this->posxunit, $curY);
						$pdf->MultiCell($this->posxdiscount-$this->posxunit-0.8, 4, $unit, 0, 'L');
					}

					// Discount on line
					if ($object->lines[$i]->remise_percent)
					{
                        $pdf->SetXY($this->posxdiscount-2, $curY);
					    $remise_percent = pdf_getlineremisepercent($object, $i, $outputlangs, $hidedetails);
					    $pdf->MultiCell($this->posxprogress-$this->posxdiscount+2, 3, $remise_percent, 0, 'R');
					}

					// Situation progress
					if ($this->situationinvoice)
					{
					    $progress = pdf_getlineprogress($object, $i, $outputlangs, $hidedetails);
					    $pdf->SetXY($this->posxprogress, $curY);
				        $pdf->MultiCell($this->postotalht-$this->posxprogress-1, 3, $progress, 0, 'R');
					}

					// Total HT line
					$total_excl_tax = pdf_getlinetotalexcltax($object, $i, $outputlangs, $hidedetails);
					$pdf->SetXY($this->postotalht, $curY);
					$pdf->MultiCell($this->page_largeur-$this->marge_droite-$this->postotalht, 3, $total_excl_tax, 0, 'R', 0);


					$sign=1;
					if (isset($object->type) && $object->type == 2 && ! empty($conf->global->INVOICE_POSITIVE_CREDIT_NOTE)) $sign=-1;
					// Collecte des totaux par valeur de tva dans $this->tva["taux"]=total_tva
					$prev_progress = $object->lines[$i]->get_prev_progress($object->id);
					if ($prev_progress > 0 && !empty($object->lines[$i]->situation_percent)) // Compute progress from previous situation
					{
						if ($conf->multicurrency->enabled && $object->multicurrency_tx != 1) $tvaligne = $sign * $object->lines[$i]->multicurrency_total_tva * ($object->lines[$i]->situation_percent - $prev_progress) / $object->lines[$i]->situation_percent;
						else $tvaligne = $sign * $object->lines[$i]->total_tva * ($object->lines[$i]->situation_percent - $prev_progress) / $object->lines[$i]->situation_percent;
					} else {
						if ($conf->multicurrency->enabled && $object->multicurrency_tx != 1) $tvaligne= $sign * $object->lines[$i]->multicurrency_total_tva;
						else $tvaligne= $sign * $object->lines[$i]->total_tva;
					}

					$localtax1ligne=$object->lines[$i]->total_localtax1;
					$localtax2ligne=$object->lines[$i]->total_localtax2;
					$localtax1_rate=$object->lines[$i]->localtax1_tx;
					$localtax2_rate=$object->lines[$i]->localtax2_tx;
					$localtax1_type=$object->lines[$i]->localtax1_type;
					$localtax2_type=$object->lines[$i]->localtax2_type;

					if ($object->remise_percent) $tvaligne-=($tvaligne*$object->remise_percent)/100;
					if ($object->remise_percent) $localtax1ligne-=($localtax1ligne*$object->remise_percent)/100;
					if ($object->remise_percent) $localtax2ligne-=($localtax2ligne*$object->remise_percent)/100;

					$vatrate=(string) $object->lines[$i]->tva_tx;

					// Retrieve type from database for backward compatibility with old records
					if ((! isset($localtax1_type) || $localtax1_type=='' || ! isset($localtax2_type) || $localtax2_type=='') // if tax type not defined
					&& (! empty($localtax1_rate) || ! empty($localtax2_rate))) // and there is local tax
					{
						$localtaxtmp_array=getLocalTaxesFromRate($vatrate, 0, $object->thirdparty, $mysoc);
						$localtax1_type = $localtaxtmp_array[0];
						$localtax2_type = $localtaxtmp_array[2];
					}

				    // retrieve global local tax
					if ($localtax1_type && $localtax1ligne != 0)
						$this->localtax1[$localtax1_type][$localtax1_rate]+=$localtax1ligne;
					if ($localtax2_type && $localtax2ligne != 0)
						$this->localtax2[$localtax2_type][$localtax2_rate]+=$localtax2ligne;

					if (($object->lines[$i]->info_bits & 0x01) == 0x01) $vatrate.='*';
					if (! isset($this->tva[$vatrate])) 				$this->tva[$vatrate]=0;
					$this->tva[$vatrate] += $tvaligne;

					if ($posYAfterImage > $posYAfterDescription) $nexY=$posYAfterImage;

					// Add line
					if (! empty($conf->global->MAIN_PDF_DASH_BETWEEN_LINES) && $i < ($nblignes - 1))
					{
						$pdf->setPage($pageposafter);
						$pdf->SetLineStyle(array('dash'=>'1,1','color'=>array(80,80,80)));
						//$pdf->SetDrawColor(190,190,200);
						$pdf->line($this->marge_gauche, $nexY+1, $this->page_largeur - $this->marge_droite, $nexY+1);
						$pdf->SetLineStyle(array('dash'=>0));
					}

					$nexY+=2;    // Passe espace entre les lignes

					// Detect if some page were added automatically and output _tableau for past pages
					while ($pagenb < $pageposafter)
					{
						$pdf->setPage($pagenb);
						if ($pagenb == 1)
						{
							$this->_tableau($pdf, $tab_top, $this->page_hauteur - $tab_top - $heightforfooter, 0, $outputlangs, 0, 1, $object->multicurrency_code);
						}
						else
						{
							$this->_tableau($pdf, $tab_top_newpage, $this->page_hauteur - $tab_top_newpage - $heightforfooter, 0, $outputlangs, 1, 1, $object->multicurrency_code);
						}
						$this->_pagefoot($pdf, $object, $outputlangs, 1);
						$pagenb++;
						$pdf->setPage($pagenb);
						$pdf->setPageOrientation('', 1, 0);	// The only function to edit the bottom margin of current page to set it.
						if (empty($conf->global->MAIN_PDF_DONOTREPEAT_HEAD)) $this->_pagehead($pdf, $object, 0, $outputlangs);
					}
					if (isset($object->lines[$i+1]->pagebreak) && $object->lines[$i+1]->pagebreak)
					{
						if ($pagenb == 1)
						{
							$this->_tableau($pdf, $tab_top, $this->page_hauteur - $tab_top - $heightforfooter, 0, $outputlangs, 0, 1, $object->multicurrency_code);
						}
						else
						{
							$this->_tableau($pdf, $tab_top_newpage, $this->page_hauteur - $tab_top_newpage - $heightforfooter, 0, $outputlangs, 1, 1, $object->multicurrency_code);
						}
						$this->_pagefoot($pdf, $object, $outputlangs, 1);
						// New page
						$pdf->AddPage();
						if (! empty($tplidx)) $pdf->useTemplate($tplidx);
						$pagenb++;
						if (empty($conf->global->MAIN_PDF_DONOTREPEAT_HEAD)) $this->_pagehead($pdf, $object, 0, $outputlangs);
					}
				}

				// Show square
				if ($pagenb == 1)
				{
					$this->_tableau($pdf, $tab_top, $this->page_hauteur - $tab_top - $heightforinfotot - $heightforfreetext - $heightforfooter, 0, $outputlangs, 0, 0, $object->multicurrency_code);
					$bottomlasttab=$this->page_hauteur - $heightforinfotot - $heightforfreetext - $heightforfooter + 1;
				}
				else
				{
					$this->_tableau($pdf, $tab_top_newpage, $this->page_hauteur - $tab_top_newpage - $heightforinfotot - $heightforfreetext - $heightforfooter, 0, $outputlangs, 1, 0, $object->multicurrency_code);
					$bottomlasttab=$this->page_hauteur - $heightforinfotot - $heightforfreetext - $heightforfooter + 1;
				}

				// Affiche zone infos
				$posy=$this->_tableau_info($pdf, $object, $bottomlasttab, $outputlangs);

				// Affiche zone totaux
				$posy=$this->_tableau_tot($pdf, $object, $deja_regle, $bottomlasttab, $outputlangs);

				// Affiche zone versements
				if (($deja_regle || $amount_credit_notes_included || $amount_deposits_included) && empty($conf->global->INVOICE_NO_PAYMENT_DETAILS))
				{
					$posy=$this->_tableau_versements($pdf, $object, $posy, $outputlangs, $heightforfooter);
				}

				// Pied de page
				$this->_pagefoot($pdf, $object, $outputlangs);
				if (method_exists($pdf, 'AliasNbPages')) $pdf->AliasNbPages();

				$pdf->Close();

				$pdf->Output($file, 'F');

				// Add pdfgeneration hook
				$hookmanager->initHooks(array('pdfgeneration'));
				$parameters=array('file'=>$file,'object'=>$object,'outputlangs'=>$outputlangs);
				global $action;
				$reshook=$hookmanager->executeHooks('afterPDFCreation', $parameters, $this, $action);    // Note that $action and $object may have been modified by some hooks
				if ($reshook < 0)
				{
				    $this->error = $hookmanager->error;
				    $this->errors = $hookmanager->errors;
				}

				if (! empty($conf->global->MAIN_UMASK))
				@chmod($file, octdec($conf->global->MAIN_UMASK));

				$this->result = array('fullpath'=>$file);

				return 1;   // No error
			}
			else
			{
				$this->error=$langs->transnoentities("ErrorCanNotCreateDir", $dir);
				return 0;
			}
		}
		else
		{
			$this->error=$langs->transnoentities("ErrorConstantNotDefined", "FAC_OUTPUTDIR");
			return 0;
		}
	}


    // phpcs:disable PEAR.NamingConventions.ValidFunctionName.ScopeNotCamelCaps
	/**
	 *  Show payments table
	 *
     *  @param	PDF			$pdf           Object PDF
     *  @param  Object		$object         Object invoice
     *  @param  int			$posy           Position y in PDF
     *  @param  Translate	$outputlangs    Object langs for output
     *  @param  int			$heightforfooter height for footer
     *  @return int             			<0 if KO, >0 if OK
	 */
	private function _tableau_versements(&$pdf, $object, $posy, $outputlangs, $heightforfooter = 0)
	{
        // phpcs:enable
		global $conf;

        $sign=1;
        if ($object->type == 2 && ! empty($conf->global->INVOICE_POSITIVE_CREDIT_NOTE)) $sign=-1;

		$current_page = $pdf->getPage();
        $tab3_posx = 120;
		$tab3_top = $posy + 8;
		$tab3_width = 80;
		$tab3_height = 4;
		if ($this->page_largeur < 210) // To work with US executive format
		{
			$tab3_posx -= 20;
		}

		$default_font_size = pdf_getPDFFontSize($outputlangs);

		$this->_tableau_versements_header($pdf, $object, $outputlangs, $default_font_size, $tab3_posx, $tab3_top, $tab3_width, $tab3_height);

		$y=0;

		$pdf->SetFont('', '', $default_font_size - 4);


		// Loop on each discount available (deposits and credit notes and excess of payment included)
		$sql = "SELECT re.rowid, re.amount_ht, re.multicurrency_amount_ht, re.amount_tva, re.multicurrency_amount_tva,  re.amount_ttc, re.multicurrency_amount_ttc,";
		$sql.= " re.description, re.fk_facture_source,";
		$sql.= " f.type, f.datef";
		$sql.= " FROM ".MAIN_DB_PREFIX ."societe_remise_except as re, ".MAIN_DB_PREFIX ."facture as f";
		$sql.= " WHERE re.fk_facture_source = f.rowid AND re.fk_facture = ".$object->id;
		$resql=$this->db->query($sql);
		if ($resql)
		{
			$num = $this->db->num_rows($resql);
			$i=0;
			$invoice=new Facture($this->db);
			while ($i < $num)
			{
				$y+=3;
				if ($tab3_top+$y >= ($this->page_hauteur - $heightforfooter))
				{
					$y=0;
					$current_page++;
					$pdf->AddPage('', '', true);
					if (! empty($tplidx)) $pdf->useTemplate($tplidx);
					if (empty($conf->global->MAIN_PDF_DONOTREPEAT_HEAD)) $this->_pagehead($pdf, $object, 0, $outputlangs);
					$pdf->setPage($current_page);
					$this->_tableau_versements_header($pdf, $object, $outputlangs, $default_font_size, $tab3_posx, $tab3_top+$y-3, $tab3_width, $tab3_height);
				}

				$obj = $this->db->fetch_object($resql);

				if ($obj->type == 2) $text=$outputlangs->transnoentities("CreditNote");
				elseif ($obj->type == 3) $text=$outputlangs->transnoentities("Deposit");
				elseif ($obj->type == 0) $text=$outputlangs->transnoentities("ExcessReceived");
				else $text=$outputlangs->transnoentities("UnknownType");

				$invoice->fetch($obj->fk_facture_source);

				$pdf->SetXY($tab3_posx, $tab3_top+$y);
				$pdf->MultiCell(20, 3, dol_print_date($this->db->jdate($obj->datef), 'day', false, $outputlangs, true), 0, 'L', 0);
				$pdf->SetXY($tab3_posx+21, $tab3_top+$y);
				$pdf->MultiCell(20, 3, price(($conf->multicurrency->enabled && $object->multicurrency_tx != 1) ? $obj->multicurrency_amount_ttc : $obj->amount_ttc, 0, $outputlangs), 0, 'L', 0);
				$pdf->SetXY($tab3_posx+40, $tab3_top+$y);
				$pdf->MultiCell(20, 3, $text, 0, 'L', 0);
				$pdf->SetXY($tab3_posx+58, $tab3_top+$y);
				$pdf->MultiCell(20, 3, $invoice->ref, 0, 'L', 0);

				$pdf->line($tab3_posx, $tab3_top+$y+3, $tab3_posx+$tab3_width, $tab3_top+$y+3);

				$i++;
			}
		}
		else
		{
			$this->error=$this->db->lasterror();
			return -1;
		}

		// Loop on each payment
		// TODO Call getListOfPaymentsgetListOfPayments instead of hard coded sql
		$sql = "SELECT p.datep as date, p.fk_paiement, p.num_paiement as num, pf.amount as amount, pf.multicurrency_amount,";
		$sql.= " cp.code";
		$sql.= " FROM ".MAIN_DB_PREFIX."paiement_facture as pf, ".MAIN_DB_PREFIX."paiement as p";
		$sql.= " LEFT JOIN ".MAIN_DB_PREFIX."c_paiement as cp ON p.fk_paiement = cp.id";
		$sql.= " WHERE pf.fk_paiement = p.rowid AND pf.fk_facture = ".$object->id;
		//$sql.= " WHERE pf.fk_paiement = p.rowid AND pf.fk_facture = 1";
		$sql.= " ORDER BY p.datep";

		$resql=$this->db->query($sql);
		if ($resql)
		{
			$num = $this->db->num_rows($resql);
			$i=0;
			while ($i < $num) {
				$y+=3;
				if ($tab3_top+$y >= ($this->page_hauteur - $heightforfooter))
				{
					$y=0;
					$current_page++;
					$pdf->AddPage('', '', true);
					if (! empty($tplidx)) $pdf->useTemplate($tplidx);
					if (empty($conf->global->MAIN_PDF_DONOTREPEAT_HEAD)) $this->_pagehead($pdf, $object, 0, $outputlangs);
					$pdf->setPage($current_page);
					$this->_tableau_versements_header($pdf, $object, $outputlangs, $default_font_size, $tab3_posx, $tab3_top+$y-3, $tab3_width, $tab3_height);
				}

				$row = $this->db->fetch_object($resql);

				$pdf->SetXY($tab3_posx, $tab3_top+$y);
				$pdf->MultiCell(20, 3, dol_print_date($this->db->jdate($row->date), 'day', false, $outputlangs, true), 0, 'L', 0);
				$pdf->SetXY($tab3_posx+21, $tab3_top+$y);
				$pdf->MultiCell(20, 3, price($sign * (($conf->multicurrency->enabled && $object->multicurrency_tx != 1) ? $row->multicurrency_amount : $row->amount), 0, $outputlangs), 0, 'L', 0);
				$pdf->SetXY($tab3_posx+40, $tab3_top+$y);
				$oper = $outputlangs->transnoentitiesnoconv("PaymentTypeShort" . $row->code);

				$pdf->MultiCell(20, 3, $oper, 0, 'L', 0);
				$pdf->SetXY($tab3_posx+58, $tab3_top+$y);
				$pdf->MultiCell(30, 3, $row->num, 0, 'L', 0);

				$pdf->line($tab3_posx, $tab3_top+$y+3, $tab3_posx+$tab3_width, $tab3_top+$y+3);

				$i++;
			}
		}
		else
		{
			$this->error=$this->db->lasterror();
			return -1;
		}
	}

	// phpcs:disable PEAR.NamingConventions.ValidFunctionName.ScopeNotCamelCaps
	/**
	 * Function _tableau_versements_header
	 *
	 * @param TCPDF 		$pdf				Object PDF
	 * @param Facture		$object				Object invoice
	 * @param Translate		$outputlangs		Object langs for output
	 * @param int			$default_font_size	Font size
	 * @param int			$tab3_posx			pos x
	 * @param int 			$tab3_top			pos y
	 * @param int 			$tab3_width			width
	 * @param int 			$tab3_height		height
	 * @return void
	 */
	private function _tableau_versements_header($pdf, $object, $outputlangs, $default_font_size, $tab3_posx, $tab3_top, $tab3_width, $tab3_height)
	{
	    // phpcs:enable
	    $title=$outputlangs->transnoentities("PaymentsAlreadyDone");
		if ($object->type == 2) $title=$outputlangs->transnoentities("PaymentsBackAlreadyDone");

		$pdf->SetFont('', '', $default_font_size - 3);
		$pdf->SetXY($tab3_posx, $tab3_top - 4);
		$pdf->MultiCell(60, 3, $title, 0, 'L', 0);

		$pdf->line($tab3_posx, $tab3_top, $tab3_posx+$tab3_width, $tab3_top);

		$pdf->SetFont('', '', $default_font_size - 4);
		$pdf->SetXY($tab3_posx, $tab3_top);
		$pdf->MultiCell(20, 3, $outputlangs->transnoentities("Payment"), 0, 'L', 0);
		$pdf->SetXY($tab3_posx+21, $tab3_top);
		$pdf->MultiCell(20, 3, $outputlangs->transnoentities("Amount"), 0, 'L', 0);
		$pdf->SetXY($tab3_posx+40, $tab3_top);
		$pdf->MultiCell(20, 3, $outputlangs->transnoentities("Type"), 0, 'L', 0);
		$pdf->SetXY($tab3_posx+58, $tab3_top);
		$pdf->MultiCell(20, 3, $outputlangs->transnoentities("Num"), 0, 'L', 0);

		$pdf->line($tab3_posx, $tab3_top-1+$tab3_height, $tab3_posx+$tab3_width, $tab3_top-1+$tab3_height);
	}

    // phpcs:disable PEAR.NamingConventions.ValidFunctionName.ScopeNotCamelCaps
	/**
	 *   Show miscellaneous information (payment mode, payment term, ...)
	 *
	 *   @param		PDF			$pdf     		Object PDF
	 *   @param		Object		$object			Object to show
	 *   @param		int			$posy			Y
	 *   @param		Translate	$outputlangs	Langs object
	 *   @return	void
	 */
	private function _tableau_info(&$pdf, $object, $posy, $outputlangs)
	{
        // phpcs:enable
		global $conf;

		$default_font_size = pdf_getPDFFontSize($outputlangs);

		$pdf->SetFont('', '', $default_font_size - 1);

		// If France, show VAT mention if not applicable
		if ($this->emetteur->country_code == 'FR' && $this->franchise == 1)
		{
			$pdf->SetFont('', 'B', $default_font_size - 2);
			$pdf->SetXY($this->marge_gauche, $posy);
			$pdf->MultiCell(100, 3, $outputlangs->transnoentities("VATIsNotUsedForInvoice"), 0, 'L', 0);

			$posy=$pdf->GetY()+4;
		}

		$posxval=52;

		// Show payments conditions
		if ($object->type != 2 && ($object->cond_reglement_code || $object->cond_reglement))
		{
			$pdf->SetFont('', 'B', $default_font_size - 2);
			$pdf->SetXY($this->marge_gauche, $posy);
			$titre = $outputlangs->transnoentities("PaymentConditions").':';
			$pdf->MultiCell(43, 4, $titre, 0, 'L');

			$pdf->SetFont('', '', $default_font_size - 2);
			$pdf->SetXY($posxval, $posy);
			$lib_condition_paiement=$outputlangs->transnoentities("PaymentCondition".$object->cond_reglement_code)!=('PaymentCondition'.$object->cond_reglement_code)?$outputlangs->transnoentities("PaymentCondition".$object->cond_reglement_code):$outputlangs->convToOutputCharset($object->cond_reglement_doc);
			$lib_condition_paiement=str_replace('\n', "\n", $lib_condition_paiement);
			$pdf->MultiCell(67, 4, $lib_condition_paiement, 0, 'L');

			$posy=$pdf->GetY()+3;
		}

		if ($object->type != 2)
		{
			// Check a payment mode is defined
			if (empty($object->mode_reglement_code)
			&& empty($conf->global->FACTURE_CHQ_NUMBER)
			&& empty($conf->global->FACTURE_RIB_NUMBER))
			{
				$this->error = $outputlangs->transnoentities("ErrorNoPaiementModeConfigured");
			}
			// Avoid having any valid PDF with setup that is not complete
			elseif (($object->mode_reglement_code == 'CHQ' && empty($conf->global->FACTURE_CHQ_NUMBER) && empty($object->fk_account) && empty($object->fk_bank))
				|| ($object->mode_reglement_code == 'VIR' && empty($conf->global->FACTURE_RIB_NUMBER) && empty($object->fk_account) && empty($object->fk_bank)))
			{
				$outputlangs->load("errors");

				$pdf->SetXY($this->marge_gauche, $posy);
				$pdf->SetTextColor(200, 0, 0);
				$pdf->SetFont('', 'B', $default_font_size - 2);
				$this->error = $outputlangs->transnoentities("ErrorPaymentModeDefinedToWithoutSetup", $object->mode_reglement_code);
				$pdf->MultiCell(80, 3, $this->error, 0, 'L', 0);
				$pdf->SetTextColor(0, 0, 0);

				$posy=$pdf->GetY()+1;
			}

			// Show payment mode
			if ($object->mode_reglement_code
			&& $object->mode_reglement_code != 'CHQ'
			&& $object->mode_reglement_code != 'VIR')
			{
				$pdf->SetFont('', 'B', $default_font_size - 2);
				$pdf->SetXY($this->marge_gauche, $posy);
				$titre = $outputlangs->transnoentities("PaymentMode").':';
				$pdf->MultiCell(80, 5, $titre, 0, 'L');

				$pdf->SetFont('', '', $default_font_size - 2);
				$pdf->SetXY($posxval, $posy);
				$lib_mode_reg=$outputlangs->transnoentities("PaymentType".$object->mode_reglement_code)!=('PaymentType'.$object->mode_reglement_code)?$outputlangs->transnoentities("PaymentType".$object->mode_reglement_code):$outputlangs->convToOutputCharset($object->mode_reglement);
				$pdf->MultiCell(80, 5, $lib_mode_reg, 0, 'L');

				$posy=$pdf->GetY()+2;
			}

			// Show payment mode CHQ
			if (empty($object->mode_reglement_code) || $object->mode_reglement_code == 'CHQ')
			{
				// Si mode reglement non force ou si force a CHQ
				if (! empty($conf->global->FACTURE_CHQ_NUMBER))
				{
					$diffsizetitle=(empty($conf->global->PDF_DIFFSIZE_TITLE)?3:$conf->global->PDF_DIFFSIZE_TITLE);

					if ($conf->global->FACTURE_CHQ_NUMBER > 0)
					{
						$account = new Account($this->db);
						$account->fetch($conf->global->FACTURE_CHQ_NUMBER);

						$pdf->SetXY($this->marge_gauche, $posy);
						$pdf->SetFont('', 'B', $default_font_size - $diffsizetitle);
						$pdf->MultiCell(100, 3, $outputlangs->transnoentities('PaymentByChequeOrderedTo', $account->proprio), 0, 'L', 0);
						$posy=$pdf->GetY()+1;

			            if (empty($conf->global->MAIN_PDF_HIDE_CHQ_ADDRESS))
			            {
							$pdf->SetXY($this->marge_gauche, $posy);
							$pdf->SetFont('', '', $default_font_size - $diffsizetitle);
							$pdf->MultiCell(100, 3, $outputlangs->convToOutputCharset($account->owner_address), 0, 'L', 0);
							$posy=$pdf->GetY()+2;
			            }
					}
					if ($conf->global->FACTURE_CHQ_NUMBER == -1)
					{
						$pdf->SetXY($this->marge_gauche, $posy);
						$pdf->SetFont('', 'B', $default_font_size - $diffsizetitle);
						$pdf->MultiCell(100, 3, $outputlangs->transnoentities('PaymentByChequeOrderedTo', $this->emetteur->name), 0, 'L', 0);
						$posy=$pdf->GetY()+1;

			            if (empty($conf->global->MAIN_PDF_HIDE_CHQ_ADDRESS))
			            {
							$pdf->SetXY($this->marge_gauche, $posy);
							$pdf->SetFont('', '', $default_font_size - $diffsizetitle);
							$pdf->MultiCell(100, 3, $outputlangs->convToOutputCharset($this->emetteur->getFullAddress()), 0, 'L', 0);
							$posy=$pdf->GetY()+2;
			            }
					}
				}
			}

			// If payment mode not forced or forced to VIR, show payment with BAN
			if (empty($object->mode_reglement_code) || $object->mode_reglement_code == 'VIR')
			{
				if (! empty($object->fk_account) || ! empty($object->fk_bank) || ! empty($conf->global->FACTURE_RIB_NUMBER))
				{
					$bankid=(empty($object->fk_account)?$conf->global->FACTURE_RIB_NUMBER:$object->fk_account);
					if (! empty($object->fk_bank)) $bankid=$object->fk_bank;   // For backward compatibility when object->fk_account is forced with object->fk_bank
					$account = new Account($this->db);
					$account->fetch($bankid);

					$curx=$this->marge_gauche;
					$cury=$posy;

					$posy=pdf_bank($pdf, $outputlangs, $curx, $cury, $account, 0, $default_font_size);

					$posy+=2;
				}
			}
		}

		return $posy;
	}


    // phpcs:disable PEAR.NamingConventions.ValidFunctionName.ScopeNotCamelCaps
	/**
	 *	Show total to pay
	 *
	 *	@param	PDF			$pdf           Object PDF
	 *	@param  Facture		$object         Object invoice
	 *	@param  int			$deja_regle     Montant deja regle
	 *	@param	int			$posy			Position depart
	 *	@param	Translate	$outputlangs	Objet langs
	 *	@return int							Position pour suite
	 */
	private function _tableau_tot(&$pdf, $object, $deja_regle, $posy, $outputlangs)
	{
        // phpcs:enable
		global $conf,$mysoc;

        $sign=1;
        if ($object->type == 2 && ! empty($conf->global->INVOICE_POSITIVE_CREDIT_NOTE)) $sign=-1;

        $default_font_size = pdf_getPDFFontSize($outputlangs);

		$tab2_top = $posy;
		$tab2_hl = 4;
		$pdf->SetFont('', '', $default_font_size - 1);

		// Tableau total
		$col1x = 120; $col2x = 170;
		if ($this->page_largeur < 210) // To work with US executive format
		{
			$col2x-=20;
		}
		$largcol2 = ($this->page_largeur - $this->marge_droite - $col2x);

		$useborder=0;
		$index = 0;

		// Total HT
		$pdf->SetFillColor(255, 255, 255);
		$pdf->SetXY($col1x, $tab2_top + 0);
		$pdf->MultiCell($col2x-$col1x, $tab2_hl, $outputlangs->transnoentities("TotalHT"), 0, 'L', 1);

		$total_ht = (($conf->multicurrency->enabled && isset($object->multicurrency_tx) && $object->multicurrency_tx != 1) ? $object->multicurrency_total_ht : $object->total_ht);
		$pdf->SetXY($col2x, $tab2_top + 0);
		$pdf->MultiCell($largcol2, $tab2_hl, price($sign * ($total_ht + (! empty($object->remise)?$object->remise:0)), 0, $outputlangs), 0, 'R', 1);

		// Show VAT by rates and total
		$pdf->SetFillColor(248, 248, 248);

		$total_ttc = ($conf->multicurrency->enabled && $object->multicurrency_tx != 1) ? $object->multicurrency_total_ttc : $object->total_ttc;

		$this->atleastoneratenotnull=0;
		if (empty($conf->global->MAIN_GENERATE_DOCUMENTS_WITHOUT_VAT))
		{
			$tvaisnull=((! empty($this->tva) && count($this->tva) == 1 && isset($this->tva['0.000']) && is_float($this->tva['0.000'])) ? true : false);
			if (! empty($conf->global->MAIN_GENERATE_DOCUMENTS_WITHOUT_VAT_IFNULL) && $tvaisnull)
			{
				// Nothing to do
			}
			else
			{
			    // FIXME amount of vat not supported with multicurrency

				//Local tax 1 before VAT
				//if (! empty($conf->global->FACTURE_LOCAL_TAX1_OPTION) && $conf->global->FACTURE_LOCAL_TAX1_OPTION=='localtax1on')
				//{
					foreach($this->localtax1 as $localtax_type => $localtax_rate)
					{
						if (in_array((string) $localtax_type, array('1','3','5'))) continue;

						foreach($localtax_rate as $tvakey => $tvaval)
						{
							if ($tvakey!=0)    // On affiche pas taux 0
							{
								//$this->atleastoneratenotnull++;

								$index++;
								$pdf->SetXY($col1x, $tab2_top + $tab2_hl * $index);

								$tvacompl='';
								if (preg_match('/\*/', $tvakey))
								{
									$tvakey=str_replace('*', '', $tvakey);
									$tvacompl = " (".$outputlangs->transnoentities("NonPercuRecuperable").")";
								}

								$totalvat = $outputlangs->transcountrynoentities("TotalLT1", $mysoc->country_code).' ';
								$totalvat.=vatrate(abs($tvakey), 1).$tvacompl;
								$pdf->MultiCell($col2x-$col1x, $tab2_hl, $totalvat, 0, 'L', 1);

								$pdf->SetXY($col2x, $tab2_top + $tab2_hl * $index);
								$pdf->MultiCell($largcol2, $tab2_hl, price($tvaval, 0, $outputlangs), 0, 'R', 1);
							}
						}
					}
	      		//}
				//Local tax 2 before VAT
				//if (! empty($conf->global->FACTURE_LOCAL_TAX2_OPTION) && $conf->global->FACTURE_LOCAL_TAX2_OPTION=='localtax2on')
				//{
					foreach($this->localtax2 as $localtax_type => $localtax_rate)
					{
						if (in_array((string) $localtax_type, array('1','3','5'))) continue;

						foreach($localtax_rate as $tvakey => $tvaval)
						{
							if ($tvakey!=0)    // On affiche pas taux 0
							{
								//$this->atleastoneratenotnull++;



								$index++;
								$pdf->SetXY($col1x, $tab2_top + $tab2_hl * $index);

								$tvacompl='';
								if (preg_match('/\*/', $tvakey))
								{
									$tvakey=str_replace('*', '', $tvakey);
									$tvacompl = " (".$outputlangs->transnoentities("NonPercuRecuperable").")";
								}
								$totalvat = $outputlangs->transcountrynoentities("TotalLT2", $mysoc->country_code).' ';
								$totalvat.=vatrate(abs($tvakey), 1).$tvacompl;
								$pdf->MultiCell($col2x-$col1x, $tab2_hl, $totalvat, 0, 'L', 1);

								$pdf->SetXY($col2x, $tab2_top + $tab2_hl * $index);
								$pdf->MultiCell($largcol2, $tab2_hl, price($tvaval, 0, $outputlangs), 0, 'R', 1);
							}
						}
					}

                //}

				// VAT
				// Situations totals migth be wrong on huge amounts
				if ($object->situation_cycle_ref && $object->situation_counter > 1) {

					$sum_pdf_tva = 0;
					foreach($this->tva as $tvakey => $tvaval){
						$sum_pdf_tva+=$tvaval; // sum VAT amounts to compare to object
					}

					if($sum_pdf_tva!=$object->total_tva) { // apply coef to recover the VAT object amount (the good one)
						$coef_fix_tva = $object->total_tva / $sum_pdf_tva;

						foreach($this->tva as $tvakey => $tvaval) {
							$this->tva[$tvakey]=$tvaval * $coef_fix_tva;
						}
					}
				}

				foreach($this->tva as $tvakey => $tvaval)
				{
					if ($tvakey != 0)    // On affiche pas taux 0
					{
						$this->atleastoneratenotnull++;

						$index++;
						$pdf->SetXY($col1x, $tab2_top + $tab2_hl * $index);

						$tvacompl='';
						if (preg_match('/\*/', $tvakey))
						{
							$tvakey=str_replace('*', '', $tvakey);
							$tvacompl = " (".$outputlangs->transnoentities("NonPercuRecuperable").")";
						}
						$totalvat =$outputlangs->transcountrynoentities("TotalVAT", $mysoc->country_code).' ';
						$totalvat.=vatrate($tvakey, 1).$tvacompl;
						$pdf->MultiCell($col2x-$col1x, $tab2_hl, $totalvat, 0, 'L', 1);

						$pdf->SetXY($col2x, $tab2_top + $tab2_hl * $index);
						$pdf->MultiCell($largcol2, $tab2_hl, price($tvaval, 0, $outputlangs), 0, 'R', 1);
					}
				}

				//Local tax 1 after VAT
				//if (! empty($conf->global->FACTURE_LOCAL_TAX1_OPTION) && $conf->global->FACTURE_LOCAL_TAX1_OPTION=='localtax1on')
				//{
					foreach($this->localtax1 as $localtax_type => $localtax_rate)
					{
						if (in_array((string) $localtax_type, array('2','4','6'))) continue;

						foreach($localtax_rate as $tvakey => $tvaval)
						{
							if ($tvakey != 0)    // On affiche pas taux 0
							{
								//$this->atleastoneratenotnull++;

								$index++;
								$pdf->SetXY($col1x, $tab2_top + $tab2_hl * $index);

								$tvacompl='';
								if (preg_match('/\*/', $tvakey))
								{
									$tvakey=str_replace('*', '', $tvakey);
									$tvacompl = " (".$outputlangs->transnoentities("NonPercuRecuperable").")";
								}
								$totalvat = $outputlangs->transcountrynoentities("TotalLT1", $mysoc->country_code).' ';
								$totalvat.=vatrate(abs($tvakey), 1).$tvacompl;

								$pdf->MultiCell($col2x-$col1x, $tab2_hl, $totalvat, 0, 'L', 1);
								$pdf->SetXY($col2x, $tab2_top + $tab2_hl * $index);
								$pdf->MultiCell($largcol2, $tab2_hl, price($tvaval, 0, $outputlangs), 0, 'R', 1);
							}
						}
					}
	      		//}
				//Local tax 2 after VAT
				//if (! empty($conf->global->FACTURE_LOCAL_TAX2_OPTION) && $conf->global->FACTURE_LOCAL_TAX2_OPTION=='localtax2on')
				//{
					foreach($this->localtax2 as $localtax_type => $localtax_rate)
					{
						if (in_array((string) $localtax_type, array('2','4','6'))) continue;

						foreach($localtax_rate as $tvakey => $tvaval)
						{
							//$this->atleastoneratenotnull++;

							$index++;
							$pdf->SetXY($col1x, $tab2_top + $tab2_hl * $index);

							$tvacompl='';
							if (preg_match('/\*/', $tvakey))
							{
								$tvakey=str_replace('*', '', $tvakey);
								$tvacompl = " (".$outputlangs->transnoentities("NonPercuRecuperable").")";
							}
							$totalvat = $outputlangs->transcountrynoentities("TotalLT2", $mysoc->country_code).' ';

							$totalvat.=vatrate(abs($tvakey), 1).$tvacompl;
							$pdf->MultiCell($col2x-$col1x, $tab2_hl, $totalvat, 0, 'L', 1);

							$pdf->SetXY($col2x, $tab2_top + $tab2_hl * $index);
							$pdf->MultiCell($largcol2, $tab2_hl, price($tvaval, 0, $outputlangs), 0, 'R', 1);
						}
					}
				//}

				// Revenue stamp
				if (price2num($object->revenuestamp) != 0)
				{
					$index++;
					$pdf->SetXY($col1x, $tab2_top + $tab2_hl * $index);
					$pdf->MultiCell($col2x-$col1x, $tab2_hl, $outputlangs->transnoentities("RevenueStamp"), $useborder, 'L', 1);

					$pdf->SetXY($col2x, $tab2_top + $tab2_hl * $index);
					$pdf->MultiCell($largcol2, $tab2_hl, price($sign * $object->revenuestamp), $useborder, 'R', 1);
				}

				// Total TTC
				$index++;
				$pdf->SetXY($col1x, $tab2_top + $tab2_hl * $index);
				$pdf->SetTextColor(0, 0, 60);
				$pdf->SetFillColor(224, 224, 224);
				$pdf->MultiCell($col2x-$col1x, $tab2_hl, $outputlangs->transnoentities("TotalTTC"), $useborder, 'L', 1);

				$pdf->SetXY($col2x, $tab2_top + $tab2_hl * $index);
				$pdf->MultiCell($largcol2, $tab2_hl, price($sign * $total_ttc, 0, $outputlangs), $useborder, 'R', 1);
			}
		}

		$pdf->SetTextColor(0, 0, 0);
		$creditnoteamount=$object->getSumCreditNotesUsed(($conf->multicurrency->enabled && $object->multicurrency_tx != 1) ? 1 : 0);	// Warning, this also include excess received
		$depositsamount=$object->getSumDepositsUsed(($conf->multicurrency->enabled && $object->multicurrency_tx != 1) ? 1 : 0);
		//print "x".$creditnoteamount."-".$depositsamount;exit;
		$resteapayer = price2num($total_ttc - $deja_regle - $creditnoteamount - $depositsamount, 'MT');
		if ($object->paye) $resteapayer=0;

		if (($deja_regle > 0 || $creditnoteamount > 0 || $depositsamount > 0) && empty($conf->global->INVOICE_NO_PAYMENT_DETAILS))
		{
			// Already paid + Deposits
			$index++;
			$pdf->SetXY($col1x, $tab2_top + $tab2_hl * $index);
			$pdf->MultiCell($col2x-$col1x, $tab2_hl, $outputlangs->transnoentities("Paid"), 0, 'L', 0);
			$pdf->SetXY($col2x, $tab2_top + $tab2_hl * $index);
			$pdf->MultiCell($largcol2, $tab2_hl, price($deja_regle + $depositsamount, 0, $outputlangs), 0, 'R', 0);

			// Credit note
			if ($creditnoteamount)
			{
				$labeltouse = ($outputlangs->transnoentities("CreditNotesOrExcessReceived") != "CreditNotesOrExcessReceived") ? $outputlangs->transnoentities("CreditNotesOrExcessReceived") : $outputlangs->transnoentities("CreditNotes");
				$index++;
				$pdf->SetXY($col1x, $tab2_top + $tab2_hl * $index);
				$pdf->MultiCell($col2x-$col1x, $tab2_hl, $labeltouse, 0, 'L', 0);
				$pdf->SetXY($col2x, $tab2_top + $tab2_hl * $index);
				$pdf->MultiCell($largcol2, $tab2_hl, price($creditnoteamount, 0, $outputlangs), 0, 'R', 0);
			}

			// Escompte
			if ($object->close_code == Facture::CLOSECODE_DISCOUNTVAT)
			{
				$index++;
				$pdf->SetFillColor(255, 255, 255);

				$pdf->SetXY($col1x, $tab2_top + $tab2_hl * $index);
				$pdf->MultiCell($col2x-$col1x, $tab2_hl, $outputlangs->transnoentities("EscompteOfferedShort"), $useborder, 'L', 1);
				$pdf->SetXY($col2x, $tab2_top + $tab2_hl * $index);
				$pdf->MultiCell($largcol2, $tab2_hl, price($object->total_ttc - $deja_regle - $creditnoteamount - $depositsamount, 0, $outputlangs), $useborder, 'R', 1);

				$resteapayer=0;
			}

			$index++;
			$pdf->SetTextColor(0, 0, 60);
			$pdf->SetFillColor(224, 224, 224);
			$pdf->SetXY($col1x, $tab2_top + $tab2_hl * $index);
			$pdf->MultiCell($col2x-$col1x, $tab2_hl, $outputlangs->transnoentities("RemainderToPay"), $useborder, 'L', 1);
			$pdf->SetXY($col2x, $tab2_top + $tab2_hl * $index);
			$pdf->MultiCell($largcol2, $tab2_hl, price($resteapayer, 0, $outputlangs), $useborder, 'R', 1);

			$pdf->SetFont('', '', $default_font_size - 1);
			$pdf->SetTextColor(0, 0, 0);
		}

		$index++;
		return ($tab2_top + ($tab2_hl * $index));
	}

	/**
	 *   Show table for lines
	 *
	 *   @param		PDF			$pdf     		Object PDF
	 *   @param		string		$tab_top		Top position of table
	 *   @param		string		$tab_height		Height of table (rectangle)
	 *   @param		int			$nexY			Y (not used)
	 *   @param		Translate	$outputlangs	Langs object
	 *   @param		int			$hidetop		1=Hide top bar of array and title, 0=Hide nothing, -1=Hide only title
	 *   @param		int			$hidebottom		Hide bottom bar of array
	 *   @param		string		$currency		Currency code
	 *   @return	void
	 */
	private function _tableau(&$pdf, $tab_top, $tab_height, $nexY, $outputlangs, $hidetop = 0, $hidebottom = 0, $currency = '')
	{
		global $conf;

		// Force to disable hidetop and hidebottom
		$hidebottom=0;
		if ($hidetop) $hidetop=-1;

		$currency = !empty($currency) ? $currency : $conf->currency;
		$default_font_size = pdf_getPDFFontSize($outputlangs);

		// Amount in (at tab_top - 1)
		$pdf->SetTextColor(0, 0, 0);
		$pdf->SetFont('', '', $default_font_size - 2);

		if (empty($hidetop))
		{
			$titre = $outputlangs->transnoentities("AmountInCurrency", $outputlangs->transnoentitiesnoconv("Currency".$currency));
			$pdf->SetXY($this->page_largeur - $this->marge_droite - ($pdf->GetStringWidth($titre) + 3), $tab_top-4);
			$pdf->MultiCell(($pdf->GetStringWidth($titre) + 3), 2, $titre);

			//$conf->global->MAIN_PDF_TITLE_BACKGROUND_COLOR='230,230,230';
			if (! empty($conf->global->MAIN_PDF_TITLE_BACKGROUND_COLOR)) $pdf->Rect($this->marge_gauche, $tab_top, $this->page_largeur-$this->marge_droite-$this->marge_gauche, 5, 'F', null, explode(',', $conf->global->MAIN_PDF_TITLE_BACKGROUND_COLOR));
		}

		$pdf->SetDrawColor(128, 128, 128);
		$pdf->SetFont('', '', $default_font_size - 1);

		// Output Rect
		$this->printRect($pdf, $this->marge_gauche, $tab_top, $this->page_largeur-$this->marge_gauche-$this->marge_droite, $tab_height, $hidetop, $hidebottom);	// Rect prend une longueur en 3eme param et 4eme param

		if (empty($hidetop))
		{
			$pdf->line($this->marge_gauche, $tab_top+5, $this->page_largeur-$this->marge_droite, $tab_top+5);	// line prend une position y en 2eme param et 4eme param

			$pdf->SetXY($this->posxdesc-1, $tab_top+1);
			$pdf->MultiCell(108, 2, $outputlangs->transnoentities("Designation"), '', 'L');
		}

		if (! empty($conf->global->MAIN_GENERATE_INVOICES_WITH_PICTURE))
		{
			$pdf->line($this->posxpicture-1, $tab_top, $this->posxpicture-1, $tab_top + $tab_height);
			if (empty($hidetop))
			{
				//$pdf->SetXY($this->posxpicture-1, $tab_top+1);
				//$pdf->MultiCell($this->posxtva-$this->posxpicture-1,2, $outputlangs->transnoentities("Photo"),'','C');
			}
		}

		if (empty($conf->global->MAIN_GENERATE_DOCUMENTS_WITHOUT_VAT) && empty($conf->global->MAIN_GENERATE_DOCUMENTS_WITHOUT_VAT_COLUMN))
		{
			$pdf->line($this->posxtva-1, $tab_top, $this->posxtva-1, $tab_top + $tab_height);
			if (empty($hidetop))
			{
				$pdf->SetXY($this->posxtva-3, $tab_top+1);
				$pdf->MultiCell($this->posxup-$this->posxtva+3, 2, $outputlangs->transnoentities("VAT"), '', 'C');
			}
		}

		$pdf->line($this->posxup-1, $tab_top, $this->posxup-1, $tab_top + $tab_height);
		if (empty($hidetop))
		{
			$pdf->SetXY($this->posxup-1, $tab_top+1);
			$pdf->MultiCell($this->posxqty-$this->posxup-1, 2, $outputlangs->transnoentities("PriceUHT"), '', 'C');
		}

		$pdf->line($this->posxqty-1, $tab_top, $this->posxqty-1, $tab_top + $tab_height);
		if (empty($hidetop))
		{
			$pdf->SetXY($this->posxqty-1, $tab_top+1);
<<<<<<< HEAD

			if($this->situationinvoice)
			{
				$pdf->MultiCell($this->posxprogress-$this->posxqty-1, 2, $outputlangs->transnoentities("Qty"), '', 'C');
			}
			elseif($conf->global->PRODUCT_USE_UNITS)
			{
				$pdf->MultiCell($this->posxunit-$this->posxqty-1, 2, $outputlangs->transnoentities("Qty"), '', 'C');
			}
			else
			{
				$pdf->MultiCell($this->posxdiscount-$this->posxqty-1, 2, $outputlangs->transnoentities("Qty"), '', 'C');
			}
		}

		if ($this->situationinvoice) {
			$pdf->line($this->posxprogress - 1, $tab_top, $this->posxprogress - 1, $tab_top + $tab_height);

			if (empty($hidetop)) {

				$pdf->SetXY($this->posxprogress, $tab_top+1);

				if($conf->global->PRODUCT_USE_UNITS)
				{
					$pdf->MultiCell($this->posxunit-$this->posxprogress, 2, $outputlangs->transnoentities("%"), '', 'C');
				}
				elseif ($this->atleastonediscount)
				{
					$pdf->MultiCell($this->posxdiscount-$this->posxprogress, 2, $outputlangs->transnoentities("%"), '', 'C');
				}
				else
				{
					$pdf->MultiCell($this->postotalht-$this->posxprogress, 2, $outputlangs->transnoentities("%"), '', 'C');
				}
			}
=======
			$pdf->MultiCell($this->posxunit-$this->posxqty-1,2, $outputlangs->transnoentities("Qty"),'','C');
>>>>>>> d3bbb93a
		}

		if (! empty($conf->global->PRODUCT_USE_UNITS))
		{
			$pdf->line($this->posxunit - 1, $tab_top, $this->posxunit - 1, $tab_top + $tab_height);
			if (empty($hidetop)) {
				$pdf->SetXY($this->posxunit - 1, $tab_top + 1);
				$pdf->MultiCell($this->posxdiscount - $this->posxunit - 1, 2, $outputlangs->transnoentities("Unit"), '', 'C');
			}
		}

		if ($this->atleastonediscount)
		{
<<<<<<< HEAD
			if ($this->atleastonediscount)
			{
				$pdf->SetXY($this->posxdiscount-1, $tab_top+1);
				$pdf->MultiCell($this->postotalht-$this->posxdiscount+1, 2, $outputlangs->transnoentities("ReductionShort"), '', 'C');
			}
		}
=======
		    $pdf->line($this->posxdiscount-1, $tab_top, $this->posxdiscount-1, $tab_top + $tab_height);
    		if (empty($hidetop))
    		{
   			    $pdf->SetXY($this->posxdiscount-1, $tab_top+1);
   				$pdf->MultiCell($this->posxprogress-$this->posxdiscount+1,2, $outputlangs->transnoentities("ReductionShort"),'','C');
    		}
        }

        if ($this->situationinvoice) {
            $pdf->line($this->posxprogress - 1, $tab_top, $this->posxprogress - 1, $tab_top + $tab_height);
            if (empty($hidetop)) {
                $pdf->SetXY($this->posxprogress, $tab_top+1);
                $pdf->MultiCell($this->postotalht-$this->posxprogress, 2, $outputlangs->transnoentities("ProgressShort"), '', 'C');
            }
        }

        $pdf->line($this->postotalht, $tab_top, $this->postotalht, $tab_top + $tab_height);
>>>>>>> d3bbb93a

		if (empty($hidetop))
		{
			$pdf->SetXY($this->postotalht-1, $tab_top+1);
			$pdf->MultiCell(30, 2, $outputlangs->transnoentities("TotalHT"), '', 'C');
		}
	}

	/**
	 *  Show top header of page.
	 *
	 *  @param	PDF			$pdf     		Object PDF
	 *  @param  Object		$object     	Object to show
	 *  @param  int	    	$showaddress    0=no, 1=yes
	 *  @param  Translate	$outputlangs	Object lang for output
	 *  @return	void
	 */
	private function _pagehead(&$pdf, $object, $showaddress, $outputlangs)
	{
		global $conf, $langs;

		// Load traductions files requiredby by page
		$outputlangs->loadLangs(array("main", "bills", "propal", "companies"));

		$default_font_size = pdf_getPDFFontSize($outputlangs);

		pdf_pagehead($pdf, $outputlangs, $this->page_hauteur);

		// Show Draft Watermark
		if($object->statut==Facture::STATUS_DRAFT && (! empty($conf->global->FACTURE_DRAFT_WATERMARK)) )
        {
		      pdf_watermark($pdf, $outputlangs, $this->page_hauteur, $this->page_largeur, 'mm', $conf->global->FACTURE_DRAFT_WATERMARK);
        }

		$pdf->SetTextColor(0, 0, 60);
		$pdf->SetFont('', 'B', $default_font_size + 3);

		$w = 110;

		$posy=$this->marge_haute;
        $posx=$this->page_largeur-$this->marge_droite-$w;

		$pdf->SetXY($this->marge_gauche, $posy);

		// Logo
		if (empty($conf->global->PDF_DISABLE_MYCOMPANY_LOGO))
		{
			$logo=$conf->mycompany->dir_output.'/logos/'.$this->emetteur->logo;
			if ($this->emetteur->logo)
			{
				if (is_readable($logo))
				{
				    $height=pdf_getHeightForLogo($logo);
					$pdf->Image($logo, $this->marge_gauche, $posy, 0, $height);	// width=0 (auto)
				}
				else
				{
					$pdf->SetTextColor(200, 0, 0);
					$pdf->SetFont('', 'B', $default_font_size - 2);
					$pdf->MultiCell($w, 3, $outputlangs->transnoentities("ErrorLogoFileNotFound", $logo), 0, 'L');
					$pdf->MultiCell($w, 3, $outputlangs->transnoentities("ErrorGoToGlobalSetup"), 0, 'L');
				}
			}
			else
			{
				$text=$this->emetteur->name;
				$pdf->MultiCell($w, 4, $outputlangs->convToOutputCharset($text), 0, 'L');
			}
		}

		$pdf->SetFont('', 'B', $default_font_size + 3);
		$pdf->SetXY($posx, $posy);
		$pdf->SetTextColor(0, 0, 60);
		$title=$outputlangs->transnoentities("PdfInvoiceTitle");
		if ($object->type == 1) $title=$outputlangs->transnoentities("InvoiceReplacement");
		if ($object->type == 2) $title=$outputlangs->transnoentities("InvoiceAvoir");
		if ($object->type == 3) $title=$outputlangs->transnoentities("InvoiceDeposit");
		if ($object->type == 4) $title=$outputlangs->transnoentities("InvoiceProForma");
		if ($this->situationinvoice) $title=$outputlangs->transnoentities("InvoiceSituation");
		$pdf->MultiCell($w, 3, $title, '', 'R');

		$pdf->SetFont('', 'B', $default_font_size);

		$posy+=5;
		$pdf->SetXY($posx, $posy);
		$pdf->SetTextColor(0, 0, 60);
		$textref=$outputlangs->transnoentities("Ref")." : " . $outputlangs->convToOutputCharset($object->ref);
		if ($object->statut == Facture::STATUS_DRAFT)
		{
			$pdf->SetTextColor(128, 0, 0);
			$textref.=' - '.$outputlangs->transnoentities("NotValidated");
		}
		$pdf->MultiCell($w, 4, $textref, '', 'R');

		$posy+=1;
		$pdf->SetFont('', '', $default_font_size - 2);

		if ($object->ref_client)
		{
			$posy+=4;
			$pdf->SetXY($posx, $posy);
			$pdf->SetTextColor(0, 0, 60);
			$pdf->MultiCell($w, 3, $outputlangs->transnoentities("RefCustomer")." : " . $outputlangs->convToOutputCharset($object->ref_client), '', 'R');
		}

		$objectidnext=$object->getIdReplacingInvoice('validated');
		if ($object->type == 0 && $objectidnext)
		{
			$objectreplacing=new Facture($this->db);
			$objectreplacing->fetch($objectidnext);

			$posy+=3;
			$pdf->SetXY($posx, $posy);
			$pdf->SetTextColor(0, 0, 60);
			$pdf->MultiCell($w, 3, $outputlangs->transnoentities("ReplacementByInvoice").' : '.$outputlangs->convToOutputCharset($objectreplacing->ref), '', 'R');
		}
		if ($object->type == 1)
		{
			$objectreplaced=new Facture($this->db);
			$objectreplaced->fetch($object->fk_facture_source);

			$posy+=4;
			$pdf->SetXY($posx, $posy);
			$pdf->SetTextColor(0, 0, 60);
			$pdf->MultiCell($w, 3, $outputlangs->transnoentities("ReplacementInvoice").' : '.$outputlangs->convToOutputCharset($objectreplaced->ref), '', 'R');
		}
		if ($object->type == 2 && !empty($object->fk_facture_source))
		{
			$objectreplaced=new Facture($this->db);
			$objectreplaced->fetch($object->fk_facture_source);

			$posy+=3;
			$pdf->SetXY($posx, $posy);
			$pdf->SetTextColor(0, 0, 60);
			$pdf->MultiCell($w, 3, $outputlangs->transnoentities("CorrectionInvoice").' : '.$outputlangs->convToOutputCharset($objectreplaced->ref), '', 'R');
		}

		$posy+=4;
		$pdf->SetXY($posx, $posy);
		$pdf->SetTextColor(0, 0, 60);
		$pdf->MultiCell($w, 3, $outputlangs->transnoentities("DateInvoice")." : " . dol_print_date($object->date, "day", false, $outputlangs), '', 'R');

		if (! empty($conf->global->INVOICE_POINTOFTAX_DATE))
		{
			$posy+=4;
			$pdf->SetXY($posx, $posy);
			$pdf->SetTextColor(0, 0, 60);
			$pdf->MultiCell($w, 3, $outputlangs->transnoentities("DatePointOfTax")." : " . dol_print_date($object->date_pointoftax, "day", false, $outputlangs), '', 'R');
		}

		if ($object->type != 2)
		{
			$posy+=3;
			$pdf->SetXY($posx, $posy);
			$pdf->SetTextColor(0, 0, 60);
			$pdf->MultiCell($w, 3, $outputlangs->transnoentities("DateDue")." : " . dol_print_date($object->date_lim_reglement, "day", false, $outputlangs, true), '', 'R');
		}

		if ($object->thirdparty->code_client)
		{
			$posy+=3;
			$pdf->SetXY($posx, $posy);
			$pdf->SetTextColor(0, 0, 60);
			$pdf->MultiCell($w, 3, $outputlangs->transnoentities("CustomerCode")." : " . $outputlangs->transnoentities($object->thirdparty->code_client), '', 'R');
		}

		// Get contact
		if (!empty($conf->global->DOC_SHOW_FIRST_SALES_REP))
		{
		    $arrayidcontact=$object->getIdContact('internal', 'SALESREPFOLL');
		    if (count($arrayidcontact) > 0)
		    {
		        $usertmp=new User($this->db);
		        $usertmp->fetch($arrayidcontact[0]);
                $posy+=4;
                $pdf->SetXY($posx, $posy);
		        $pdf->SetTextColor(0, 0, 60);
		        $pdf->MultiCell($w, 3, $langs->transnoentities("SalesRepresentative")." : ".$usertmp->getFullName($langs), '', 'R');
		    }
		}

		$posy+=1;

		$top_shift = 0;
		// Show list of linked objects
		$current_y = $pdf->getY();
		$posy = pdf_writeLinkedObjects($pdf, $object, $outputlangs, $posx, $posy, $w, 3, 'R', $default_font_size);
		if ($current_y < $pdf->getY())
		{
			$top_shift = $pdf->getY() - $current_y;
		}

		if ($showaddress)
		{
			// Sender properties
			$carac_emetteur = pdf_build_address($outputlangs, $this->emetteur, $object->thirdparty, '', 0, 'source', $object);

			// Show sender
			$posy=!empty($conf->global->MAIN_PDF_USE_ISO_LOCATION) ? 40 : 42;
			$posy+=$top_shift;
			$posx=$this->marge_gauche;
			if (! empty($conf->global->MAIN_INVERT_SENDER_RECIPIENT)) $posx=$this->page_largeur-$this->marge_droite-80;

			$hautcadre=!empty($conf->global->MAIN_PDF_USE_ISO_LOCATION) ? 38 : 40;
			$widthrecbox=!empty($conf->global->MAIN_PDF_USE_ISO_LOCATION) ? 92 : 82;


			// Show sender frame
			$pdf->SetTextColor(0, 0, 0);
			$pdf->SetFont('', '', $default_font_size - 2);
			$pdf->SetXY($posx, $posy-5);
			$pdf->MultiCell(66, 5, $outputlangs->transnoentities("BillFrom").":", 0, 'L');
			$pdf->SetXY($posx, $posy);
			$pdf->SetFillColor(230, 230, 230);
			$pdf->MultiCell($widthrecbox, $hautcadre, "", 0, 'R', 1);
			$pdf->SetTextColor(0, 0, 60);

			// Show sender name
			$pdf->SetXY($posx+2, $posy+3);
			$pdf->SetFont('', 'B', $default_font_size);
			$pdf->MultiCell($widthrecbox-2, 4, $outputlangs->convToOutputCharset($this->emetteur->name), 0, 'L');
			$posy=$pdf->getY();

			// Show sender information
			$pdf->SetXY($posx+2, $posy);
			$pdf->SetFont('', '', $default_font_size - 1);
			$pdf->MultiCell($widthrecbox-2, 4, $carac_emetteur, 0, 'L');



			// If BILLING contact defined on invoice, we use it
			$usecontact=false;
			$arrayidcontact=$object->getIdContact('external', 'BILLING');
			if (count($arrayidcontact) > 0)
			{
				$usecontact=true;
				$result=$object->fetch_contact($arrayidcontact[0]);
			}

			//Recipient name
			// On peut utiliser le nom de la societe du contact
			if ($usecontact && !empty($conf->global->MAIN_USE_COMPANY_NAME_OF_CONTACT)) {
				$thirdparty = $object->contact;
			} else {
				$thirdparty = $object->thirdparty;
			}

			$carac_client_name= pdfBuildThirdpartyName($thirdparty, $outputlangs);

			$carac_client=pdf_build_address($outputlangs, $this->emetteur, $object->thirdparty, ($usecontact?$object->contact:''), $usecontact, 'target', $object);

			// Show recipient
			$widthrecbox=!empty($conf->global->MAIN_PDF_USE_ISO_LOCATION) ? 92 : 100;
			if ($this->page_largeur < 210) $widthrecbox=84;	// To work with US executive format
			$posy=!empty($conf->global->MAIN_PDF_USE_ISO_LOCATION) ? 40 : 42;
			$posy+=$top_shift;
			$posx=$this->page_largeur-$this->marge_droite-$widthrecbox;
			if (! empty($conf->global->MAIN_INVERT_SENDER_RECIPIENT)) $posx=$this->marge_gauche;

			// Show recipient frame
			$pdf->SetTextColor(0, 0, 0);
			$pdf->SetFont('', '', $default_font_size - 2);
			$pdf->SetXY($posx+2, $posy-5);
			$pdf->MultiCell($widthrecbox, 5, $outputlangs->transnoentities("BillTo").":", 0, 'L');
			$pdf->Rect($posx, $posy, $widthrecbox, $hautcadre);

			// Show recipient name
			$pdf->SetXY($posx+2, $posy+3);
			$pdf->SetFont('', 'B', $default_font_size);
			$pdf->MultiCell($widthrecbox, 2, $carac_client_name, 0, 'L');

			$posy = $pdf->getY();

			// Show recipient information
			$pdf->SetFont('', '', $default_font_size - 1);
			$pdf->SetXY($posx+2, $posy);
			$pdf->MultiCell($widthrecbox, 4, $carac_client, 0, 'L');
		}

		$pdf->SetTextColor(0, 0, 0);
		return $top_shift;
	}

	/**
	 *   	Show footer of page. Need this->emetteur object
     *
	 *   	@param	PDF			$pdf     			PDF
	 * 		@param	Object		$object				Object to show
	 *      @param	Translate	$outputlangs		Object lang for output
	 *      @param	int			$hidefreetext		1=Hide free text
	 *      @return	int								Return height of bottom margin including footer text
	 */
	private function _pagefoot(&$pdf, $object, $outputlangs, $hidefreetext = 0)
	{
		global $conf;
		$showdetails=$conf->global->MAIN_GENERATE_DOCUMENTS_SHOW_FOOT_DETAILS;
		return pdf_pagefoot($pdf, $outputlangs, 'INVOICE_FREE_TEXT', $this->emetteur, $this->marge_basse, $this->marge_gauche, $this->page_hauteur, $object, $showdetails, $hidefreetext);
	}
}<|MERGE_RESOLUTION|>--- conflicted
+++ resolved
@@ -195,10 +195,7 @@
 		}
 		$this->posxprogress=151; // Only displayed for situation invoices
 		$this->posxdiscount=162;
-<<<<<<< HEAD
-=======
 		$this->posxprogress=174;
->>>>>>> d3bbb93a
 		$this->postotalht=174;
 		if (! empty($conf->global->MAIN_GENERATE_DOCUMENTS_WITHOUT_VAT) || ! empty($conf->global->MAIN_GENERATE_DOCUMENTS_WITHOUT_VAT_COLUMN)) $this->posxtva=$this->posxup;
 		$this->posxpicture=$this->posxtva - (empty($conf->global->MAIN_DOCUMENTS_WITH_PICTURE_WIDTH)?20:$conf->global->MAIN_DOCUMENTS_WITH_PICTURE_WIDTH);	// width of images
@@ -390,17 +387,9 @@
 					$this->posxtva -= $progress_width;
 					$this->posxup -= $progress_width;
 					$this->posxqty -= $progress_width;
-<<<<<<< HEAD
-					if (empty($conf->global->PRODUCT_USE_UNITS)) {
-						$this->posxunit -= $progress_width;
-					}
-					/*$this->posxdiscount -= $progress_width;
-					$this->posxprogress -= $progress_width;*/
-=======
 					$this->posxunit -= $progress_width;
 					$this->posxdiscount -= $progress_width;
 					$this->posxprogress -= $progress_width;
->>>>>>> d3bbb93a
 				}
 
 				// New page
@@ -581,42 +570,7 @@
 					// Quantity
 					$qty = pdf_getlineqty($object, $i, $outputlangs, $hidedetails);
 					$pdf->SetXY($this->posxqty, $curY);
-<<<<<<< HEAD
-					// Enough for 6 chars
-					if ($this->situationinvoice)
-					{
-						$pdf->MultiCell($this->posxprogress-$this->posxqty-0.8, 4, $qty, 0, 'R');
-					}
-					elseif($conf->global->PRODUCT_USE_UNITS)
-					{
-						$pdf->MultiCell($this->posxunit-$this->posxqty-0.8, 4, $qty, 0, 'R');
-					}
-					else
-					{
-						$pdf->MultiCell($this->posxdiscount-$this->posxqty-0.8, 4, $qty, 0, 'R');
-					}
-
-					// Situation progress
-					if ($this->situationinvoice)
-					{
-						$progress = pdf_getlineprogress($object, $i, $outputlangs, $hidedetails);
-						$pdf->SetXY($this->posxprogress, $curY);
-						if (! empty($conf->global->PRODUCT_USE_UNITS))
-						{
-							$pdf->MultiCell($this->posxunit-$this->posxprogress-1, 3, $progress, 0, 'R');
-						}
-						elseif ($this->atleastonediscount)
-						{
-							$pdf->MultiCell($this->posxdiscount-$this->posxprogress-1, 3, $progress, 0, 'R');
-						}
-						else
-						{
-							$pdf->MultiCell($this->postotalht-$this->posxprogress-1, 3, $progress, 0, 'R');
-						}
-					}
-=======
 					$pdf->MultiCell($this->posxunit-$this->posxqty-0.8, 4, $qty, 0, 'R');  // Enough for 6 chars
->>>>>>> d3bbb93a
 
 					// Unit
 					if (! empty($conf->global->PRODUCT_USE_UNITS))
@@ -1551,45 +1505,7 @@
 		if (empty($hidetop))
 		{
 			$pdf->SetXY($this->posxqty-1, $tab_top+1);
-<<<<<<< HEAD
-
-			if($this->situationinvoice)
-			{
-				$pdf->MultiCell($this->posxprogress-$this->posxqty-1, 2, $outputlangs->transnoentities("Qty"), '', 'C');
-			}
-			elseif($conf->global->PRODUCT_USE_UNITS)
-			{
-				$pdf->MultiCell($this->posxunit-$this->posxqty-1, 2, $outputlangs->transnoentities("Qty"), '', 'C');
-			}
-			else
-			{
-				$pdf->MultiCell($this->posxdiscount-$this->posxqty-1, 2, $outputlangs->transnoentities("Qty"), '', 'C');
-			}
-		}
-
-		if ($this->situationinvoice) {
-			$pdf->line($this->posxprogress - 1, $tab_top, $this->posxprogress - 1, $tab_top + $tab_height);
-
-			if (empty($hidetop)) {
-
-				$pdf->SetXY($this->posxprogress, $tab_top+1);
-
-				if($conf->global->PRODUCT_USE_UNITS)
-				{
-					$pdf->MultiCell($this->posxunit-$this->posxprogress, 2, $outputlangs->transnoentities("%"), '', 'C');
-				}
-				elseif ($this->atleastonediscount)
-				{
-					$pdf->MultiCell($this->posxdiscount-$this->posxprogress, 2, $outputlangs->transnoentities("%"), '', 'C');
-				}
-				else
-				{
-					$pdf->MultiCell($this->postotalht-$this->posxprogress, 2, $outputlangs->transnoentities("%"), '', 'C');
-				}
-			}
-=======
-			$pdf->MultiCell($this->posxunit-$this->posxqty-1,2, $outputlangs->transnoentities("Qty"),'','C');
->>>>>>> d3bbb93a
+			$pdf->MultiCell($this->posxunit-$this->posxqty-1, 2, $outputlangs->transnoentities("Qty"), '', 'C');
 		}
 
 		if (! empty($conf->global->PRODUCT_USE_UNITS))
@@ -1603,19 +1519,11 @@
 
 		if ($this->atleastonediscount)
 		{
-<<<<<<< HEAD
-			if ($this->atleastonediscount)
-			{
-				$pdf->SetXY($this->posxdiscount-1, $tab_top+1);
-				$pdf->MultiCell($this->postotalht-$this->posxdiscount+1, 2, $outputlangs->transnoentities("ReductionShort"), '', 'C');
-			}
-		}
-=======
 		    $pdf->line($this->posxdiscount-1, $tab_top, $this->posxdiscount-1, $tab_top + $tab_height);
     		if (empty($hidetop))
     		{
    			    $pdf->SetXY($this->posxdiscount-1, $tab_top+1);
-   				$pdf->MultiCell($this->posxprogress-$this->posxdiscount+1,2, $outputlangs->transnoentities("ReductionShort"),'','C');
+   				$pdf->MultiCell($this->posxprogress-$this->posxdiscount+1, 2, $outputlangs->transnoentities("ReductionShort"),'','C');
     		}
         }
 
@@ -1628,8 +1536,6 @@
         }
 
         $pdf->line($this->postotalht, $tab_top, $this->postotalht, $tab_top + $tab_height);
->>>>>>> d3bbb93a
-
 		if (empty($hidetop))
 		{
 			$pdf->SetXY($this->postotalht-1, $tab_top+1);
