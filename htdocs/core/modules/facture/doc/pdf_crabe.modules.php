--- conflicted
+++ resolved
@@ -1631,19 +1631,10 @@
 			if ($this->emetteur->logo)
 			{
 				$logodir = $conf->mycompany->dir_output;
-<<<<<<< HEAD
-				if (! empty($conf->mycompany->multidir_output[$object->entity])) $logodir = $conf->mycompany->multidir_output[$object->entity];
-				if (empty($conf->global->MAIN_PDF_USE_LARGE_LOGO))
-				{
-					$logo = $logodir.'/logos/thumbs/'.$this->emetteur->logo_small;
-				}
-				else {
-=======
 				if (!empty($conf->mycompany->multidir_output[$object->entity])) $logodir = $conf->mycompany->multidir_output[$object->entity];
 				if (empty($conf->global->MAIN_PDF_USE_LARGE_LOGO)) {
 					$logo = $logodir.'/logos/thumbs/'.$this->emetteur->logo_small;
 				} else {
->>>>>>> 34b3113b
 					$logo = $logodir.'/logos/'.$this->emetteur->logo;
 				}
 				if (is_readable($logo))
