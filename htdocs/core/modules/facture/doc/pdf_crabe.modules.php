--- conflicted
+++ resolved
@@ -900,7 +900,6 @@
 					$pdf->AliasNbPages();
 				}
 
-<<<<<<< HEAD
 				// Add terms to sale
 				if (!empty($mysoc->termstosale) && getDolGlobalInt('MAIN_PDF_ADD_TERMSTOSALE_INVOICE')) {
 					$termstosale = $conf->mycompany->dir_output.'/'.$mysoc->termstosale;
@@ -921,8 +920,6 @@
 						}
 					}
 				}
-
-=======
 				if (getDolGlobalString('INVOICE_ADD_SWISS_QR_CODE') == 'bottom') {
 					$result = $this->addBottomQRInvoice($pdf, $object, $outputlangs);
 					if (!$result) {
@@ -930,7 +927,6 @@
 						return 0;
 					}
 				}
->>>>>>> 91020eac
 				$pdf->Close();
 
 				$pdf->Output($file, 'F');
