<?php
/* Copyright (C) 2004-2014	Laurent Destailleur	<eldy@users.sourceforge.net>
 * Copyright (C) 2005-2012	Regis Houssin		<regis.houssin@inodbox.com>
 * Copyright (C) 2008		Raphael Bertrand		<raphael.bertrand@resultic.fr>
 * Copyright (C) 2010-2014	Juanjo Menent		<jmenent@2byte.es>
 * Copyright (C) 2012		Christophe Battarel	<christophe.battarel@altairis.fr>
 * Copyright (C) 2012		Cédric Salvador		<csalvador@gpcsolutions.fr>
 * Copyright (C) 2012-2014	Raphaël Doursenaud	<rdoursenaud@gpcsolutions.fr>
 * Copyright (C) 2015		Marcos García		<marcosgdf@gmail.com>
 * Copyright (C) 2017-2018	Ferran Marcet		<fmarcet@2byte.es>
 * Copyright (C) 2018       Frédéric France     <frederic.france@netlogic.fr>
 *
 * This program is free software; you can redistribute it and/or modify
 * it under the terms of the GNU General Public License as published by
 * the Free Software Foundation; either version 3 of the License, or
 * (at your option) any later version.
 *
 * This program is distributed in the hope that it will be useful,
 * but WITHOUT ANY WARRANTY; without even the implied warranty of
 * MERCHANTABILITY or FITNESS FOR A PARTICULAR PURPOSE.  See the
 * GNU General Public License for more details.
 *
 * You should have received a copy of the GNU General Public License
 * along with this program. If not, see <http://www.gnu.org/licenses/>.
 * or see http://www.gnu.org/
 */

/**
 *	\file       htdocs/core/modules/facture/doc/pdf_crabe.modules.php
 *	\ingroup    facture
 *	\brief      File of class to generate customers invoices from crabe model
 */

require_once DOL_DOCUMENT_ROOT.'/core/modules/facture/modules_facture.php';
require_once DOL_DOCUMENT_ROOT.'/product/class/product.class.php';
require_once DOL_DOCUMENT_ROOT.'/core/lib/company.lib.php';
require_once DOL_DOCUMENT_ROOT.'/core/lib/functions2.lib.php';
require_once DOL_DOCUMENT_ROOT.'/core/lib/pdf.lib.php';


/**
 *	Class to manage PDF invoice template Crabe
 */
class pdf_crabe extends ModelePDFFactures
{
     /**
     * @var DoliDb Database handler
     */
    public $db;

	/**
     * @var string model name
     */
    public $name;

	/**
     * @var string model description (short text)
     */
    public $description;

    /**
     * @var int 	Save the name of generated file as the main doc when generating a doc with this template
     */
    public $update_main_doc_field;

	/**
     * @var string document type
     */
    public $type;

	/**
     * @var array() Minimum version of PHP required by module.
	 * e.g.: PHP ≥ 5.4 = array(5, 4)
     */
	public $phpmin = array(5, 4);

	/**
     * Dolibarr version of the loaded document
     * @public string
     */
	public $version = 'dolibarr';

	/**
     * @var int page_largeur
     */
    public $page_largeur;

	/**
     * @var int page_hauteur
     */
    public $page_hauteur;

	/**
     * @var array format
     */
    public $format;

	/**
     * @var int marge_gauche
     */
	public $marge_gauche;

	/**
     * @var int marge_droite
     */
	public $marge_droite;

	/**
     * @var int marge_haute
     */
	public $marge_haute;

	/**
     * @var int marge_basse
     */
	public $marge_basse;

	/**
	 * Issuer
	 * @var Societe object that emits
	 */
	public $emetteur;

	/**
	 * @var bool Situation invoice type
	 */
	public $situationinvoice;

	/**
	 * @var float X position for the situation progress column
	 */
	public $posxprogress;


	/**
	 *	Constructor
	 *
	 *  @param		DoliDB		$db      Database handler
	 */
	function __construct($db)
	{
		global $conf, $langs, $mysoc;

		// Translations
		$langs->loadLangs(array("main", "bills"));

		$this->db = $db;
		$this->name = "crabe";
		$this->description = $langs->trans('PDFCrabeDescription');
		$this->update_main_doc_field = 1;		// Save the name of generated file as the main doc when generating a doc with this template

		// Dimensiont page
		$this->type = 'pdf';
		$formatarray=pdf_getFormat();
		$this->page_largeur = $formatarray['width'];
		$this->page_hauteur = $formatarray['height'];
		$this->format = array($this->page_largeur,$this->page_hauteur);
		$this->marge_gauche=isset($conf->global->MAIN_PDF_MARGIN_LEFT)?$conf->global->MAIN_PDF_MARGIN_LEFT:10;
		$this->marge_droite=isset($conf->global->MAIN_PDF_MARGIN_RIGHT)?$conf->global->MAIN_PDF_MARGIN_RIGHT:10;
		$this->marge_haute =isset($conf->global->MAIN_PDF_MARGIN_TOP)?$conf->global->MAIN_PDF_MARGIN_TOP:10;
		$this->marge_basse =isset($conf->global->MAIN_PDF_MARGIN_BOTTOM)?$conf->global->MAIN_PDF_MARGIN_BOTTOM:10;

		$this->option_logo = 1;                    // Affiche logo
		$this->option_tva = 1;                     // Gere option tva FACTURE_TVAOPTION
		$this->option_modereg = 1;                 // Affiche mode reglement
		$this->option_condreg = 1;                 // Affiche conditions reglement
		$this->option_codeproduitservice = 1;      // Affiche code produit-service
		$this->option_multilang = 1;               // Dispo en plusieurs langues
		$this->option_escompte = 1;                // Affiche si il y a eu escompte
		$this->option_credit_note = 1;             // Support credit notes
		$this->option_freetext = 1;				   // Support add of a personalised text
		$this->option_draft_watermark = 1;		   // Support add of a watermark on drafts

		$this->franchise=!$mysoc->tva_assuj;

		// Get source company
		$this->emetteur=$mysoc;
		if (empty($this->emetteur->country_code)) $this->emetteur->country_code=substr($langs->defaultlang,-2);    // By default, if was not defined

		// Define position of columns
		$this->posxdesc=$this->marge_gauche+1;
		if (!empty($conf->global->PRODUCT_USE_UNITS))
		{
			$this->posxtva=101;
			$this->posxup=118;
			$this->posxqty=135;
			$this->posxunit=151;
		}
		else
		{
			$this->posxtva=110;
			$this->posxup=126;
			$this->posxqty=145;
			$this->posxunit=162;
		}
		$this->posxdiscount=162;
		$this->posxprogress=174;
		$this->postotalht=174;
		if (! empty($conf->global->MAIN_GENERATE_DOCUMENTS_WITHOUT_VAT) || ! empty($conf->global->MAIN_GENERATE_DOCUMENTS_WITHOUT_VAT_COLUMN)) $this->posxtva=$this->posxup;
		$this->posxpicture=$this->posxtva - (empty($conf->global->MAIN_DOCUMENTS_WITH_PICTURE_WIDTH)?20:$conf->global->MAIN_DOCUMENTS_WITH_PICTURE_WIDTH);	// width of images
		if ($this->page_largeur < 210) // To work with US executive format
		{
		    $this->posxpicture-=20;
		    $this->posxtva-=20;
		    $this->posxup-=20;
		    $this->posxqty-=20;
		    $this->posxunit-=20;
		    $this->posxdiscount-=20;
		    $this->posxprogress-=20;
		    $this->postotalht-=20;
		}

		$this->tva=array();
		$this->localtax1=array();
		$this->localtax2=array();
		$this->atleastoneratenotnull=0;
		$this->atleastonediscount=0;
		$this->situationinvoice=false;
	}


    // phpcs:disable PEAR.NamingConventions.ValidFunctionName.NotCamelCaps
	/**
     *  Function to build pdf onto disk
     *
     *  @param		Object		$object				Object to generate
     *  @param		Translate	$outputlangs		Lang output object
     *  @param		string		$srctemplatepath	Full path of source filename for generator using a template file
     *  @param		int			$hidedetails		Do not show line details
     *  @param		int			$hidedesc			Do not show desc
     *  @param		int			$hideref			Do not show ref
     *  @return     int         	    			1=OK, 0=KO
	 */
	function write_file($object,$outputlangs,$srctemplatepath='',$hidedetails=0,$hidedesc=0,$hideref=0)
	{
        // phpcs:enable
		global $user,$langs,$conf,$mysoc,$db,$hookmanager,$nblignes;

		if (! is_object($outputlangs)) $outputlangs=$langs;
		// For backward compatibility with FPDF, force output charset to ISO, because FPDF expect text to be encoded in ISO
		if (! empty($conf->global->MAIN_USE_FPDF)) $outputlangs->charset_output='ISO-8859-1';

		// Load traductions files requiredby by page
		$outputlangs->loadLangs(array("main", "bills", "products", "dict", "companies"));

		$nblignes = count($object->lines);

		// Loop on each lines to detect if there is at least one image to show
		$realpatharray=array();
		if (! empty($conf->global->MAIN_GENERATE_INVOICES_WITH_PICTURE))
		{
			for ($i = 0 ; $i < $nblignes ; $i++)
			{
				if (empty($object->lines[$i]->fk_product)) continue;

				$objphoto = new Product($this->db);
				$objphoto->fetch($object->lines[$i]->fk_product);

				$pdir = get_exdir($object->lines[$i]->fk_product,2,0,0,$objphoto,'product') . $object->lines[$i]->fk_product ."/photos/";
				$dir = $conf->product->dir_output.'/'.$pdir;

				$realpath='';
				foreach ($objphoto->liste_photos($dir,1) as $key => $obj)
				{
					$filename=$obj['photo'];
					//if ($obj['photo_vignette']) $filename='thumbs/'.$obj['photo_vignette'];
					$realpath = $dir.$filename;
					break;
				}

				if ($realpath) $realpatharray[$i]=$realpath;
			}
		}
		if (count($realpatharray) == 0) $this->posxpicture=$this->posxtva;

		if ($conf->facture->dir_output)
		{
			$object->fetch_thirdparty();

			$deja_regle = $object->getSommePaiement(($conf->multicurrency->enabled && $object->multicurrency_tx != 1) ? 1 : 0);
			$amount_credit_notes_included = $object->getSumCreditNotesUsed(($conf->multicurrency->enabled && $object->multicurrency_tx != 1) ? 1 : 0);
			$amount_deposits_included = $object->getSumDepositsUsed(($conf->multicurrency->enabled && $object->multicurrency_tx != 1) ? 1 : 0);

			// Definition of $dir and $file
			if ($object->specimen)
			{
				$dir = $conf->facture->dir_output;
				$file = $dir . "/SPECIMEN.pdf";
			}
			else
			{
				$objectref = dol_sanitizeFileName($object->ref);
				$dir = $conf->facture->dir_output . "/" . $objectref;
				$file = $dir . "/" . $objectref . ".pdf";
			}
			if (! file_exists($dir))
			{
				if (dol_mkdir($dir) < 0)
				{
					$this->error=$langs->transnoentities("ErrorCanNotCreateDir",$dir);
					return 0;
				}
			}

			if (file_exists($dir))
			{
				// Add pdfgeneration hook
				if (! is_object($hookmanager))
				{
					include_once DOL_DOCUMENT_ROOT.'/core/class/hookmanager.class.php';
					$hookmanager=new HookManager($this->db);
				}
				$hookmanager->initHooks(array('pdfgeneration'));
				$parameters=array('file'=>$file,'object'=>$object,'outputlangs'=>$outputlangs);
				global $action;
				$reshook=$hookmanager->executeHooks('beforePDFCreation',$parameters,$object,$action);    // Note that $action and $object may have been modified by some hooks

				// Set nblignes with the new facture lines content after hook
				$nblignes = count($object->lines);
				$nbpayments = count($object->getListOfPayments());

				// Create pdf instance
				$pdf=pdf_getInstance($this->format);
                $default_font_size = pdf_getPDFFontSize($outputlangs);	// Must be after pdf_getInstance
                $pdf->SetAutoPageBreak(1,0);

                $heightforinfotot = 50+(4*$nbpayments);	// Height reserved to output the info and total part and payment part
		        $heightforfreetext= (isset($conf->global->MAIN_PDF_FREETEXT_HEIGHT)?$conf->global->MAIN_PDF_FREETEXT_HEIGHT:5);	// Height reserved to output the free text on last page
	            $heightforfooter = $this->marge_basse + 8;	// Height reserved to output the footer (value include bottom margin)
	            if ($conf->global->MAIN_GENERATE_DOCUMENTS_SHOW_FOOT_DETAILS >0) $heightforfooter+= 6;

                if (class_exists('TCPDF'))
                {
                    $pdf->setPrintHeader(false);
                    $pdf->setPrintFooter(false);
                }
                $pdf->SetFont(pdf_getPDFFont($outputlangs));

                // Set path to the background PDF File
                if (! empty($conf->global->MAIN_ADD_PDF_BACKGROUND))
                {
				    $pagecount = $pdf->setSourceFile($conf->mycompany->dir_output.'/'.$conf->global->MAIN_ADD_PDF_BACKGROUND);
				    $tplidx = $pdf->importPage(1);
                }

				$pdf->Open();
				$pagenb=0;
				$pdf->SetDrawColor(128,128,128);

				$pdf->SetTitle($outputlangs->convToOutputCharset($object->ref));
				$pdf->SetSubject($outputlangs->transnoentities("PdfInvoiceTitle"));
				$pdf->SetCreator("Dolibarr ".DOL_VERSION);
				$pdf->SetAuthor($outputlangs->convToOutputCharset($user->getFullName($outputlangs)));
				$pdf->SetKeyWords($outputlangs->convToOutputCharset($object->ref)." ".$outputlangs->transnoentities("PdfInvoiceTitle")." ".$outputlangs->convToOutputCharset($object->thirdparty->name));
				if (! empty($conf->global->MAIN_DISABLE_PDF_COMPRESSION)) $pdf->SetCompression(false);

				$pdf->SetMargins($this->marge_gauche, $this->marge_haute, $this->marge_droite);   // Left, Top, Right

				// Positionne $this->atleastonediscount si on a au moins une remise
				for ($i = 0 ; $i < $nblignes ; $i++)
				{
					if ($object->lines[$i]->remise_percent)
					{
						$this->atleastonediscount++;
					}
				}
				if (empty($this->atleastonediscount))    // retreive space not used by discount
				{
				    $delta = ($this->posxprogress - $this->posxdiscount);
				    $this->posxpicture+=$delta;
				    $this->posxtva+=$delta;
				    $this->posxup+=$delta;
				    $this->posxqty+=$delta;
				    $this->posxunit+=$delta;
				    $this->posxdiscount+=$delta;
				    // post of fields after are not modified, stay at same position
				}

				$progress_width = 0;
				// Situation invoice handling
				if ($object->situation_cycle_ref && empty($conf->global->MAIN_PDF_HIDE_SITUATION))
				{
					$this->situationinvoice = true;
					$progress_width = 10;
					$this->posxpicture -= $progress_width;
					$this->posxtva -= $progress_width;
					$this->posxup -= $progress_width;
					$this->posxqty -= $progress_width;
					$this->posxunit -= $progress_width;
					$this->posxdiscount -= $progress_width;
					$this->posxprogress -= $progress_width;
				}

				// New page
				$pdf->AddPage();
				if (! empty($tplidx)) $pdf->useTemplate($tplidx);
				$pagenb++;

				$top_shift = $this->_pagehead($pdf, $object, 1, $outputlangs);
				$pdf->SetFont('','', $default_font_size - 1);
				$pdf->MultiCell(0, 3, '');		// Set interline to 3
				$pdf->SetTextColor(0,0,0);

				$tab_top = 90+$top_shift;
				$tab_top_newpage = (empty($conf->global->MAIN_PDF_DONOTREPEAT_HEAD)?42+$top_shift:10);

				// Incoterm
				if ($conf->incoterm->enabled)
				{
					$desc_incoterms = $object->getIncotermsForPDF();
					if ($desc_incoterms)
					{
						$tab_top -= 2;

						$pdf->SetFont('','', $default_font_size - 1);
						$pdf->writeHTMLCell(190, 3, $this->posxdesc-1, $tab_top-1, dol_htmlentitiesbr($desc_incoterms), 0, 1);
						$nexY = $pdf->GetY();
						$height_incoterms=$nexY-$tab_top;

						// Rect prend une longueur en 3eme param
						$pdf->SetDrawColor(192,192,192);
						$pdf->Rect($this->marge_gauche, $tab_top-1, $this->page_largeur-$this->marge_gauche-$this->marge_droite, $height_incoterms+1);

						$tab_top = $nexY+6;
					}
				}

				// Affiche notes
				$notetoshow=empty($object->note_public)?'':$object->note_public;
				if (! empty($conf->global->MAIN_ADD_SALE_REP_SIGNATURE_IN_NOTE))
				{
					// Get first sale rep
					if (is_object($object->thirdparty))
					{
						$salereparray=$object->thirdparty->getSalesRepresentatives($user);
						$salerepobj=new User($this->db);
						$salerepobj->fetch($salereparray[0]['id']);
						if (! empty($salerepobj->signature)) $notetoshow=dol_concatdesc($notetoshow, $salerepobj->signature);
					}
				}
				if ($notetoshow)
				{
					$tab_top -= 2;

					$substitutionarray=pdf_getSubstitutionArray($outputlangs, null, $object);
					complete_substitutions_array($substitutionarray, $outputlangs, $object);
					$notetoshow = make_substitutions($notetoshow, $substitutionarray, $outputlangs);

					$pdf->SetFont('', '', $default_font_size - 1);
					$pdf->writeHTMLCell(190, 3, $this->posxdesc-1, $tab_top-1, dol_htmlentitiesbr($notetoshow), 0, 1);
					$nexY = $pdf->GetY();
					$height_note=$nexY-$tab_top;

					// Rect prend une longueur en 3eme param
					$pdf->SetDrawColor(192,192,192);
					$pdf->Rect($this->marge_gauche, $tab_top-1, $this->page_largeur-$this->marge_gauche-$this->marge_droite, $height_note+1);

					$tab_top = $nexY+6;
				}

				$iniY = $tab_top + 7;
				$curY = $tab_top + 7;
				$nexY = $tab_top + 7;

				// Loop on each lines
				for ($i = 0; $i < $nblignes; $i++)
				{
					$curY = $nexY;
					$pdf->SetFont('','', $default_font_size - 1);   // Into loop to work with multipage
					$pdf->SetTextColor(0,0,0);

					// Define size of image if we need it
					$imglinesize=array();
					if (! empty($realpatharray[$i])) $imglinesize=pdf_getSizeForImage($realpatharray[$i]);

					$pdf->setTopMargin($tab_top_newpage);
					$pdf->setPageOrientation('', 1, $heightforfooter+$heightforfreetext+$heightforinfotot);	// The only function to edit the bottom margin of current page to set it.
					$pageposbefore=$pdf->getPage();

					$showpricebeforepagebreak=1;
					$posYAfterImage=0;
					$posYAfterDescription=0;

					// We start with Photo of product line
					if (isset($imglinesize['width']) && isset($imglinesize['height']) && ($curY + $imglinesize['height']) > ($this->page_hauteur-($heightforfooter+$heightforfreetext+$heightforinfotot)))	// If photo too high, we moved completely on new page
					{
						$pdf->AddPage('','',true);
						if (! empty($tplidx)) $pdf->useTemplate($tplidx);
						if (empty($conf->global->MAIN_PDF_DONOTREPEAT_HEAD)) $this->_pagehead($pdf, $object, 0, $outputlangs);
						$pdf->setPage($pageposbefore+1);

						$curY = $tab_top_newpage;
						$showpricebeforepagebreak=0;
					}

					if (isset($imglinesize['width']) && isset($imglinesize['height']))
					{
						$curX = $this->posxpicture-1;
						$pdf->Image($realpatharray[$i], $curX + (($this->posxtva-$this->posxpicture-$imglinesize['width'])/2), $curY, $imglinesize['width'], $imglinesize['height'], '', '', '', 2, 300);	// Use 300 dpi
						// $pdf->Image does not increase value return by getY, so we save it manually
						$posYAfterImage=$curY+$imglinesize['height'];
					}

					// Description of product line
					$curX = $this->posxdesc-1;

					$pdf->startTransaction();
					pdf_writelinedesc($pdf,$object,$i,$outputlangs,$this->posxpicture-$curX-$progress_width,3,$curX,$curY,$hideref,$hidedesc);
					$pageposafter=$pdf->getPage();
					if ($pageposafter > $pageposbefore)	// There is a pagebreak
					{
						$pdf->rollbackTransaction(true);
						$pageposafter=$pageposbefore;
						//print $pageposafter.'-'.$pageposbefore;exit;
						$pdf->setPageOrientation('', 1, $heightforfooter);	// The only function to edit the bottom margin of current page to set it.
						pdf_writelinedesc($pdf,$object,$i,$outputlangs,$this->posxpicture-$curX-$progress_width,3,$curX,$curY,$hideref,$hidedesc);
						$pageposafter=$pdf->getPage();
						$posyafter=$pdf->GetY();
						//var_dump($posyafter); var_dump(($this->page_hauteur - ($heightforfooter+$heightforfreetext+$heightforinfotot))); exit;
						if ($posyafter > ($this->page_hauteur - ($heightforfooter+$heightforfreetext+$heightforinfotot)))	// There is no space left for total+free text
						{
							if ($i == ($nblignes-1))	// No more lines, and no space left to show total, so we create a new page
							{
								$pdf->AddPage('','',true);
								if (! empty($tplidx)) $pdf->useTemplate($tplidx);
								if (empty($conf->global->MAIN_PDF_DONOTREPEAT_HEAD)) $this->_pagehead($pdf, $object, 0, $outputlangs);
								$pdf->setPage($pageposafter+1);
							}
						}
						else
						{
							// We found a page break
							$showpricebeforepagebreak=0;
						}
					}
					else	// No pagebreak
					{
						$pdf->commitTransaction();
					}
					$posYAfterDescription=$pdf->GetY();

					$nexY = $pdf->GetY();
					$pageposafter=$pdf->getPage();
					$pdf->setPage($pageposbefore);
					$pdf->setTopMargin($this->marge_haute);
					$pdf->setPageOrientation('', 1, 0);	// The only function to edit the bottom margin of current page to set it.

					// We suppose that a too long description or photo were moved completely on next page
					if ($pageposafter > $pageposbefore && empty($showpricebeforepagebreak)) {
						$pdf->setPage($pageposafter); $curY = $tab_top_newpage;
					}

					$pdf->SetFont('','', $default_font_size - 1);   // On repositionne la police par defaut

					// VAT Rate
					if (empty($conf->global->MAIN_GENERATE_DOCUMENTS_WITHOUT_VAT) && empty($conf->global->MAIN_GENERATE_DOCUMENTS_WITHOUT_VAT_COLUMN))
					{
						$vat_rate = pdf_getlinevatrate($object, $i, $outputlangs, $hidedetails);
						$pdf->SetXY($this->posxtva-5, $curY);
						$pdf->MultiCell($this->posxup-$this->posxtva+4, 3, $vat_rate, 0, 'R');
					}

					// Unit price before discount
					$up_excl_tax = pdf_getlineupexcltax($object, $i, $outputlangs, $hidedetails);
					$pdf->SetXY($this->posxup, $curY);
					$pdf->MultiCell($this->posxqty-$this->posxup-0.8, 3, $up_excl_tax, 0, 'R', 0);

					// Quantity
					$qty = pdf_getlineqty($object, $i, $outputlangs, $hidedetails);
					$pdf->SetXY($this->posxqty, $curY);
					$pdf->MultiCell($this->posxunit-$this->posxqty-0.8, 4, $qty, 0, 'R');  // Enough for 6 chars

					// Unit
					if (! empty($conf->global->PRODUCT_USE_UNITS))
					{
						$unit = pdf_getlineunit($object, $i, $outputlangs, $hidedetails, $hookmanager);
						$pdf->SetXY($this->posxunit, $curY);
						$pdf->MultiCell($this->posxdiscount-$this->posxunit-0.8, 4, $unit, 0, 'L');
					}

					// Discount on line
					if ($object->lines[$i]->remise_percent)
					{
                        $pdf->SetXY($this->posxdiscount-2, $curY);
					    $remise_percent = pdf_getlineremisepercent($object, $i, $outputlangs, $hidedetails);
					    $pdf->MultiCell($this->posxprogress-$this->posxdiscount+2, 3, $remise_percent, 0, 'R');
					}

					// Situation progress
					if ($this->situationinvoice)
					{
					    $progress = pdf_getlineprogress($object, $i, $outputlangs, $hidedetails);
					    $pdf->SetXY($this->posxprogress, $curY);
				        $pdf->MultiCell($this->postotalht-$this->posxprogress-1, 3, $progress, 0, 'R');
					}

					// Total HT line
					$total_excl_tax = pdf_getlinetotalexcltax($object, $i, $outputlangs, $hidedetails);
					$pdf->SetXY($this->postotalht, $curY);
					$pdf->MultiCell($this->page_largeur-$this->marge_droite-$this->postotalht, 3, $total_excl_tax, 0, 'R', 0);


					$sign=1;
					if (isset($object->type) && $object->type == 2 && ! empty($conf->global->INVOICE_POSITIVE_CREDIT_NOTE)) $sign=-1;
					// Collecte des totaux par valeur de tva dans $this->tva["taux"]=total_tva
					$prev_progress = $object->lines[$i]->get_prev_progress($object->id);
					if ($prev_progress > 0 && !empty($object->lines[$i]->situation_percent)) // Compute progress from previous situation
					{
						if ($conf->multicurrency->enabled && $object->multicurrency_tx != 1) $tvaligne = $sign * $object->lines[$i]->multicurrency_total_tva * ($object->lines[$i]->situation_percent - $prev_progress) / $object->lines[$i]->situation_percent;
						else $tvaligne = $sign * $object->lines[$i]->total_tva * ($object->lines[$i]->situation_percent - $prev_progress) / $object->lines[$i]->situation_percent;
					} else {
						if ($conf->multicurrency->enabled && $object->multicurrency_tx != 1) $tvaligne= $sign * $object->lines[$i]->multicurrency_total_tva;
						else $tvaligne= $sign * $object->lines[$i]->total_tva;
					}

					$localtax1ligne=$object->lines[$i]->total_localtax1;
					$localtax2ligne=$object->lines[$i]->total_localtax2;
					$localtax1_rate=$object->lines[$i]->localtax1_tx;
					$localtax2_rate=$object->lines[$i]->localtax2_tx;
					$localtax1_type=$object->lines[$i]->localtax1_type;
					$localtax2_type=$object->lines[$i]->localtax2_type;

					if ($object->remise_percent) $tvaligne-=($tvaligne*$object->remise_percent)/100;
					if ($object->remise_percent) $localtax1ligne-=($localtax1ligne*$object->remise_percent)/100;
					if ($object->remise_percent) $localtax2ligne-=($localtax2ligne*$object->remise_percent)/100;

					$vatrate=(string) $object->lines[$i]->tva_tx;

					// Retrieve type from database for backward compatibility with old records
					if ((! isset($localtax1_type) || $localtax1_type=='' || ! isset($localtax2_type) || $localtax2_type=='') // if tax type not defined
					&& (! empty($localtax1_rate) || ! empty($localtax2_rate))) // and there is local tax
					{
						$localtaxtmp_array=getLocalTaxesFromRate($vatrate,0, $object->thirdparty, $mysoc);
						$localtax1_type = $localtaxtmp_array[0];
						$localtax2_type = $localtaxtmp_array[2];
					}

				    // retrieve global local tax
					if ($localtax1_type && $localtax1ligne != 0)
						$this->localtax1[$localtax1_type][$localtax1_rate]+=$localtax1ligne;
					if ($localtax2_type && $localtax2ligne != 0)
						$this->localtax2[$localtax2_type][$localtax2_rate]+=$localtax2ligne;

					if (($object->lines[$i]->info_bits & 0x01) == 0x01) $vatrate.='*';
					if (! isset($this->tva[$vatrate])) 				$this->tva[$vatrate]=0;
					$this->tva[$vatrate] += $tvaligne;

					if ($posYAfterImage > $posYAfterDescription) $nexY=$posYAfterImage;

					// Add line
					if (! empty($conf->global->MAIN_PDF_DASH_BETWEEN_LINES) && $i < ($nblignes - 1))
					{
						$pdf->setPage($pageposafter);
						$pdf->SetLineStyle(array('dash'=>'1,1','color'=>array(80,80,80)));
						//$pdf->SetDrawColor(190,190,200);
						$pdf->line($this->marge_gauche, $nexY+1, $this->page_largeur - $this->marge_droite, $nexY+1);
						$pdf->SetLineStyle(array('dash'=>0));
					}

					$nexY+=2;    // Passe espace entre les lignes

					// Detect if some page were added automatically and output _tableau for past pages
					while ($pagenb < $pageposafter)
					{
						$pdf->setPage($pagenb);
						if ($pagenb == 1)
						{
							$this->_tableau($pdf, $tab_top, $this->page_hauteur - $tab_top - $heightforfooter, 0, $outputlangs, 0, 1, $object->multicurrency_code);
						}
						else
						{
							$this->_tableau($pdf, $tab_top_newpage, $this->page_hauteur - $tab_top_newpage - $heightforfooter, 0, $outputlangs, 1, 1, $object->multicurrency_code);
						}
						$this->_pagefoot($pdf,$object,$outputlangs,1);
						$pagenb++;
						$pdf->setPage($pagenb);
						$pdf->setPageOrientation('', 1, 0);	// The only function to edit the bottom margin of current page to set it.
						if (empty($conf->global->MAIN_PDF_DONOTREPEAT_HEAD)) $this->_pagehead($pdf, $object, 0, $outputlangs);
					}
					if (isset($object->lines[$i+1]->pagebreak) && $object->lines[$i+1]->pagebreak)
					{
						if ($pagenb == 1)
						{
							$this->_tableau($pdf, $tab_top, $this->page_hauteur - $tab_top - $heightforfooter, 0, $outputlangs, 0, 1, $object->multicurrency_code);
						}
						else
						{
							$this->_tableau($pdf, $tab_top_newpage, $this->page_hauteur - $tab_top_newpage - $heightforfooter, 0, $outputlangs, 1, 1, $object->multicurrency_code);
						}
						$this->_pagefoot($pdf,$object,$outputlangs,1);
						// New page
						$pdf->AddPage();
						if (! empty($tplidx)) $pdf->useTemplate($tplidx);
						$pagenb++;
						if (empty($conf->global->MAIN_PDF_DONOTREPEAT_HEAD)) $this->_pagehead($pdf, $object, 0, $outputlangs);
					}
				}

				// Show square
				if ($pagenb == 1)
				{
					$this->_tableau($pdf, $tab_top, $this->page_hauteur - $tab_top - $heightforinfotot - $heightforfreetext - $heightforfooter, 0, $outputlangs, 0, 0, $object->multicurrency_code);
					$bottomlasttab=$this->page_hauteur - $heightforinfotot - $heightforfreetext - $heightforfooter + 1;
				}
				else
				{
					$this->_tableau($pdf, $tab_top_newpage, $this->page_hauteur - $tab_top_newpage - $heightforinfotot - $heightforfreetext - $heightforfooter, 0, $outputlangs, 1, 0, $object->multicurrency_code);
					$bottomlasttab=$this->page_hauteur - $heightforinfotot - $heightforfreetext - $heightforfooter + 1;
				}

				// Affiche zone infos
				$posy=$this->_tableau_info($pdf, $object, $bottomlasttab, $outputlangs);

				// Affiche zone totaux
				$posy=$this->_tableau_tot($pdf, $object, $deja_regle, $bottomlasttab, $outputlangs);

				// Affiche zone versements
				if (($deja_regle || $amount_credit_notes_included || $amount_deposits_included) && empty($conf->global->INVOICE_NO_PAYMENT_DETAILS))
				{
					$posy=$this->_tableau_versements($pdf, $object, $posy, $outputlangs, $heightforfooter);
				}

				// Pied de page
				$this->_pagefoot($pdf,$object,$outputlangs);
				if (method_exists($pdf,'AliasNbPages')) $pdf->AliasNbPages();

				$pdf->Close();

				$pdf->Output($file,'F');

				// Add pdfgeneration hook
				$hookmanager->initHooks(array('pdfgeneration'));
				$parameters=array('file'=>$file,'object'=>$object,'outputlangs'=>$outputlangs);
				global $action;
				$reshook=$hookmanager->executeHooks('afterPDFCreation',$parameters,$this,$action);    // Note that $action and $object may have been modified by some hooks

				if (! empty($conf->global->MAIN_UMASK))
				@chmod($file, octdec($conf->global->MAIN_UMASK));

				$this->result = array('fullpath'=>$file);

				return 1;   // No error
			}
			else
			{
				$this->error=$langs->transnoentities("ErrorCanNotCreateDir",$dir);
				return 0;
			}
		}
		else
		{
			$this->error=$langs->transnoentities("ErrorConstantNotDefined","FAC_OUTPUTDIR");
			return 0;
		}
	}


    // phpcs:disable PEAR.NamingConventions.ValidFunctionName.NotCamelCaps
	/**
	 *  Show payments table
	 *
     *  @param	PDF			$pdf           Object PDF
     *  @param  Object		$object         Object invoice
     *  @param  int			$posy           Position y in PDF
     *  @param  Translate	$outputlangs    Object langs for output
     *  @param  int			$heightforfooter height for footer
     *  @return int             			<0 if KO, >0 if OK
	 */
	function _tableau_versements(&$pdf, $object, $posy, $outputlangs, $heightforfooter)
	{
        // phpcs:enable
		global $conf;

        $sign=1;
        if ($object->type == 2 && ! empty($conf->global->INVOICE_POSITIVE_CREDIT_NOTE)) $sign=-1;

		$current_page = $pdf->getPage();
        $tab3_posx = 120;
		$tab3_top = $posy + 8;
		$tab3_width = 80;
		$tab3_height = 4;
		if ($this->page_largeur < 210) // To work with US executive format
		{
			$tab3_posx -= 20;
		}

		$default_font_size = pdf_getPDFFontSize($outputlangs);

		$this->_tableau_versements_header($pdf, $object, $outputlangs, $default_font_size, $tab3_posx, $tab3_top, $tab3_width, $tab3_height);

		$y=0;

		$pdf->SetFont('','', $default_font_size - 4);


		// Loop on each discount available (deposits and credit notes and excess of payment included)
		$sql = "SELECT re.rowid, re.amount_ht, re.multicurrency_amount_ht, re.amount_tva, re.multicurrency_amount_tva,  re.amount_ttc, re.multicurrency_amount_ttc,";
		$sql.= " re.description, re.fk_facture_source,";
		$sql.= " f.type, f.datef";
		$sql.= " FROM ".MAIN_DB_PREFIX ."societe_remise_except as re, ".MAIN_DB_PREFIX ."facture as f";
		$sql.= " WHERE re.fk_facture_source = f.rowid AND re.fk_facture = ".$object->id;
		$resql=$this->db->query($sql);
		if ($resql)
		{
			$num = $this->db->num_rows($resql);
			$i=0;
			$invoice=new Facture($this->db);
			while ($i < $num)
			{
				$y+=3;
				if ($tab3_top+$y >= $this->page_hauteur-$heightforfooter)
				{
					$y=0;
					$current_page++;
					$pdf->AddPage('','',true);
					if (! empty($tplidx)) $pdf->useTemplate($tplidx);
					if (empty($conf->global->MAIN_PDF_DONOTREPEAT_HEAD)) $this->_pagehead($pdf, $object, 0, $outputlangs);
					$pdf->setPage($current_page);
					$this->_tableau_versements_header($pdf, $object, $outputlangs, $default_font_size, $tab3_posx, $tab3_top+$y-3, $tab3_width, $tab3_height);
				}

				$obj = $this->db->fetch_object($resql);

				if ($obj->type == 2) $text=$outputlangs->transnoentities("CreditNote");
				elseif ($obj->type == 3) $text=$outputlangs->transnoentities("Deposit");
				elseif ($obj->type == 0) $text=$outputlangs->transnoentities("ExcessReceived");
				else $text=$outputlangs->transnoentities("UnknownType");

				$invoice->fetch($obj->fk_facture_source);

				$pdf->SetXY($tab3_posx, $tab3_top+$y);
				$pdf->MultiCell(20, 3, dol_print_date($obj->datef,'day',false,$outputlangs,true), 0, 'L', 0);
				$pdf->SetXY($tab3_posx+21, $tab3_top+$y);
				$pdf->MultiCell(20, 3, price(($conf->multicurrency->enabled && $object->multicurrency_tx != 1) ? $obj->multicurrency_amount_ttc : $obj->amount_ttc, 0, $outputlangs), 0, 'L', 0);
				$pdf->SetXY($tab3_posx+40, $tab3_top+$y);
				$pdf->MultiCell(20, 3, $text, 0, 'L', 0);
				$pdf->SetXY($tab3_posx+58, $tab3_top+$y);
				$pdf->MultiCell(20, 3, $invoice->ref, 0, 'L', 0);

				$pdf->line($tab3_posx, $tab3_top+$y+3, $tab3_posx+$tab3_width, $tab3_top+$y+3);

				$i++;
			}
		}
		else
		{
			$this->error=$this->db->lasterror();
			return -1;
		}

		// Loop on each payment
		// TODO Call getListOfPaymentsgetListOfPayments instead of hard coded sql
		$sql = "SELECT p.datep as date, p.fk_paiement, p.num_paiement as num, pf.amount as amount, pf.multicurrency_amount,";
		$sql.= " cp.code";
		$sql.= " FROM ".MAIN_DB_PREFIX."paiement_facture as pf, ".MAIN_DB_PREFIX."paiement as p";
		$sql.= " LEFT JOIN ".MAIN_DB_PREFIX."c_paiement as cp ON p.fk_paiement = cp.id";
		$sql.= " WHERE pf.fk_paiement = p.rowid AND pf.fk_facture = ".$object->id;
		//$sql.= " WHERE pf.fk_paiement = p.rowid AND pf.fk_facture = 1";
		$sql.= " ORDER BY p.datep";

		$resql=$this->db->query($sql);
		if ($resql)
		{
			$num = $this->db->num_rows($resql);
			$i=0;
			while ($i < $num) {
				$y+=3;
				if ($tab3_top+$y >= $this->page_hauteur-$heightforfooter)
				{
					$y=0;
					$current_page++;
					$pdf->AddPage('','',true);
					if (! empty($tplidx)) $pdf->useTemplate($tplidx);
					if (empty($conf->global->MAIN_PDF_DONOTREPEAT_HEAD)) $this->_pagehead($pdf, $object, 0, $outputlangs);
					$pdf->setPage($current_page);
					$this->_tableau_versements_header($pdf, $object, $outputlangs, $default_font_size, $tab3_posx, $tab3_top+$y-3, $tab3_width, $tab3_height);
				}

				$row = $this->db->fetch_object($resql);

				$pdf->SetXY($tab3_posx, $tab3_top+$y);
				$pdf->MultiCell(20, 3, dol_print_date($this->db->jdate($row->date),'day',false,$outputlangs,true), 0, 'L', 0);
				$pdf->SetXY($tab3_posx+21, $tab3_top+$y);
				$pdf->MultiCell(20, 3, price($sign * (($conf->multicurrency->enabled && $object->multicurrency_tx != 1) ? $row->multicurrency_amount : $row->amount), 0, $outputlangs), 0, 'L', 0);
				$pdf->SetXY($tab3_posx+40, $tab3_top+$y);
				$oper = $outputlangs->transnoentitiesnoconv("PaymentTypeShort" . $row->code);

				$pdf->MultiCell(20, 3, $oper, 0, 'L', 0);
				$pdf->SetXY($tab3_posx+58, $tab3_top+$y);
				$pdf->MultiCell(30, 3, $row->num, 0, 'L', 0);

				$pdf->line($tab3_posx, $tab3_top+$y+3, $tab3_posx+$tab3_width, $tab3_top+$y+3);

				$i++;
			}
		}
		else
		{
			$this->error=$this->db->lasterror();
			return -1;
		}
	}

	// phpcs:disable PEAR.NamingConventions.ValidFunctionName.NotCamelCaps
	/**
	 * Function _tableau_versements_header
	 *
	 * @param TCPDF 		$pdf				Object PDF
	 * @param Facture		$object				Object invoice
	 * @param Translate		$outputlangs		Object langs for output
	 * @param int			$default_font_size	Font size
	 * @param int			$tab3_posx			pos x
	 * @param int 			$tab3_top			pos y
	 * @param int 			$tab3_width			width
	 * @param int 			$tab3_height		height
	 * @return void
	 */
	function _tableau_versements_header($pdf, $object, $outputlangs, $default_font_size, $tab3_posx, $tab3_top, $tab3_width, $tab3_height)
	{
	    // phpcs:enable
	    $title=$outputlangs->transnoentities("PaymentsAlreadyDone");
		if ($object->type == 2) $title=$outputlangs->transnoentities("PaymentsBackAlreadyDone");

		$pdf->SetFont('','', $default_font_size - 3);
		$pdf->SetXY($tab3_posx, $tab3_top - 4);
		$pdf->MultiCell(60, 3, $title, 0, 'L', 0);

		$pdf->line($tab3_posx, $tab3_top, $tab3_posx+$tab3_width, $tab3_top);

		$pdf->SetFont('','', $default_font_size - 4);
		$pdf->SetXY($tab3_posx, $tab3_top);
		$pdf->MultiCell(20, 3, $outputlangs->transnoentities("Payment"), 0, 'L', 0);
		$pdf->SetXY($tab3_posx+21, $tab3_top);
		$pdf->MultiCell(20, 3, $outputlangs->transnoentities("Amount"), 0, 'L', 0);
		$pdf->SetXY($tab3_posx+40, $tab3_top);
		$pdf->MultiCell(20, 3, $outputlangs->transnoentities("Type"), 0, 'L', 0);
		$pdf->SetXY($tab3_posx+58, $tab3_top);
		$pdf->MultiCell(20, 3, $outputlangs->transnoentities("Num"), 0, 'L', 0);

		$pdf->line($tab3_posx, $tab3_top-1+$tab3_height, $tab3_posx+$tab3_width, $tab3_top-1+$tab3_height);
	}

    // phpcs:disable PEAR.NamingConventions.ValidFunctionName.NotCamelCaps
	/**
	 *   Show miscellaneous information (payment mode, payment term, ...)
	 *
	 *   @param		PDF			$pdf     		Object PDF
	 *   @param		Object		$object			Object to show
	 *   @param		int			$posy			Y
	 *   @param		Translate	$outputlangs	Langs object
	 *   @return	void
	 */
	function _tableau_info(&$pdf, $object, $posy, $outputlangs)
	{
        // phpcs:enable
		global $conf;

		$default_font_size = pdf_getPDFFontSize($outputlangs);

		$pdf->SetFont('','', $default_font_size - 1);

		// If France, show VAT mention if not applicable
		if ($this->emetteur->country_code == 'FR' && $this->franchise == 1)
		{
			$pdf->SetFont('','B', $default_font_size - 2);
			$pdf->SetXY($this->marge_gauche, $posy);
			$pdf->MultiCell(100, 3, $outputlangs->transnoentities("VATIsNotUsedForInvoice"), 0, 'L', 0);

			$posy=$pdf->GetY()+4;
		}

		$posxval=52;

		// Show payments conditions
		if ($object->type != 2 && ($object->cond_reglement_code || $object->cond_reglement))
		{
			$pdf->SetFont('','B', $default_font_size - 2);
			$pdf->SetXY($this->marge_gauche, $posy);
			$titre = $outputlangs->transnoentities("PaymentConditions").':';
			$pdf->MultiCell(43, 4, $titre, 0, 'L');

			$pdf->SetFont('','', $default_font_size - 2);
			$pdf->SetXY($posxval, $posy);
			$lib_condition_paiement=$outputlangs->transnoentities("PaymentCondition".$object->cond_reglement_code)!=('PaymentCondition'.$object->cond_reglement_code)?$outputlangs->transnoentities("PaymentCondition".$object->cond_reglement_code):$outputlangs->convToOutputCharset($object->cond_reglement_doc);
			$lib_condition_paiement=str_replace('\n',"\n",$lib_condition_paiement);
			$pdf->MultiCell(67, 4, $lib_condition_paiement,0,'L');

			$posy=$pdf->GetY()+3;
		}

		if ($object->type != 2)
		{
			// Check a payment mode is defined
			if (empty($object->mode_reglement_code)
			&& empty($conf->global->FACTURE_CHQ_NUMBER)
			&& empty($conf->global->FACTURE_RIB_NUMBER))
			{
				$this->error = $outputlangs->transnoentities("ErrorNoPaiementModeConfigured");
			}
			// Avoid having any valid PDF with setup that is not complete
			elseif (($object->mode_reglement_code == 'CHQ' && empty($conf->global->FACTURE_CHQ_NUMBER) && empty($object->fk_account) && empty($object->fk_bank))
				|| ($object->mode_reglement_code == 'VIR' && empty($conf->global->FACTURE_RIB_NUMBER) && empty($object->fk_account) && empty($object->fk_bank)))
			{
				$outputlangs->load("errors");

				$pdf->SetXY($this->marge_gauche, $posy);
				$pdf->SetTextColor(200,0,0);
				$pdf->SetFont('','B', $default_font_size - 2);
				$this->error = $outputlangs->transnoentities("ErrorPaymentModeDefinedToWithoutSetup",$object->mode_reglement_code);
				$pdf->MultiCell(80, 3, $this->error,0,'L',0);
				$pdf->SetTextColor(0,0,0);

				$posy=$pdf->GetY()+1;
			}

			// Show payment mode
			if ($object->mode_reglement_code
			&& $object->mode_reglement_code != 'CHQ'
			&& $object->mode_reglement_code != 'VIR')
			{
				$pdf->SetFont('','B', $default_font_size - 2);
				$pdf->SetXY($this->marge_gauche, $posy);
				$titre = $outputlangs->transnoentities("PaymentMode").':';
				$pdf->MultiCell(80, 5, $titre, 0, 'L');

				$pdf->SetFont('','', $default_font_size - 2);
				$pdf->SetXY($posxval, $posy);
				$lib_mode_reg=$outputlangs->transnoentities("PaymentType".$object->mode_reglement_code)!=('PaymentType'.$object->mode_reglement_code)?$outputlangs->transnoentities("PaymentType".$object->mode_reglement_code):$outputlangs->convToOutputCharset($object->mode_reglement);
				$pdf->MultiCell(80, 5, $lib_mode_reg,0,'L');

				$posy=$pdf->GetY()+2;
			}

			// Show payment mode CHQ
			if (empty($object->mode_reglement_code) || $object->mode_reglement_code == 'CHQ')
			{
				// Si mode reglement non force ou si force a CHQ
				if (! empty($conf->global->FACTURE_CHQ_NUMBER))
				{
					$diffsizetitle=(empty($conf->global->PDF_DIFFSIZE_TITLE)?3:$conf->global->PDF_DIFFSIZE_TITLE);

					if ($conf->global->FACTURE_CHQ_NUMBER > 0)
					{
						$account = new Account($this->db);
						$account->fetch($conf->global->FACTURE_CHQ_NUMBER);

						$pdf->SetXY($this->marge_gauche, $posy);
						$pdf->SetFont('','B', $default_font_size - $diffsizetitle);
						$pdf->MultiCell(100, 3, $outputlangs->transnoentities('PaymentByChequeOrderedTo',$account->proprio),0,'L',0);
						$posy=$pdf->GetY()+1;

			            if (empty($conf->global->MAIN_PDF_HIDE_CHQ_ADDRESS))
			            {
							$pdf->SetXY($this->marge_gauche, $posy);
							$pdf->SetFont('','', $default_font_size - $diffsizetitle);
							$pdf->MultiCell(100, 3, $outputlangs->convToOutputCharset($account->owner_address), 0, 'L', 0);
							$posy=$pdf->GetY()+2;
			            }
					}
					if ($conf->global->FACTURE_CHQ_NUMBER == -1)
					{
						$pdf->SetXY($this->marge_gauche, $posy);
						$pdf->SetFont('','B', $default_font_size - $diffsizetitle);
						$pdf->MultiCell(100, 3, $outputlangs->transnoentities('PaymentByChequeOrderedTo',$this->emetteur->name),0,'L',0);
						$posy=$pdf->GetY()+1;

			            if (empty($conf->global->MAIN_PDF_HIDE_CHQ_ADDRESS))
			            {
							$pdf->SetXY($this->marge_gauche, $posy);
							$pdf->SetFont('','', $default_font_size - $diffsizetitle);
							$pdf->MultiCell(100, 3, $outputlangs->convToOutputCharset($this->emetteur->getFullAddress()), 0, 'L', 0);
							$posy=$pdf->GetY()+2;
			            }
					}
				}
			}

			// If payment mode not forced or forced to VIR, show payment with BAN
			if (empty($object->mode_reglement_code) || $object->mode_reglement_code == 'VIR')
			{
				if (! empty($object->fk_account) || ! empty($object->fk_bank) || ! empty($conf->global->FACTURE_RIB_NUMBER))
				{
					$bankid=(empty($object->fk_account)?$conf->global->FACTURE_RIB_NUMBER:$object->fk_account);
					if (! empty($object->fk_bank)) $bankid=$object->fk_bank;   // For backward compatibility when object->fk_account is forced with object->fk_bank
					$account = new Account($this->db);
					$account->fetch($bankid);

					$curx=$this->marge_gauche;
					$cury=$posy;

					$posy=pdf_bank($pdf,$outputlangs,$curx,$cury,$account,0,$default_font_size);

					$posy+=2;
				}
			}
		}

		return $posy;
	}


    // phpcs:disable PEAR.NamingConventions.ValidFunctionName.NotCamelCaps
	/**
	 *	Show total to pay
	 *
	 *	@param	PDF			$pdf           Object PDF
	 *	@param  Facture		$object         Object invoice
	 *	@param  int			$deja_regle     Montant deja regle
	 *	@param	int			$posy			Position depart
	 *	@param	Translate	$outputlangs	Objet langs
	 *	@return int							Position pour suite
	 */
	function _tableau_tot(&$pdf, $object, $deja_regle, $posy, $outputlangs)
	{
        // phpcs:enable
		global $conf,$mysoc;

        $sign=1;
        if ($object->type == 2 && ! empty($conf->global->INVOICE_POSITIVE_CREDIT_NOTE)) $sign=-1;

        $default_font_size = pdf_getPDFFontSize($outputlangs);

		$tab2_top = $posy;
		$tab2_hl = 4;
		$pdf->SetFont('','', $default_font_size - 1);

		// Tableau total
		$col1x = 120; $col2x = 170;
		if ($this->page_largeur < 210) // To work with US executive format
		{
			$col2x-=20;
		}
		$largcol2 = ($this->page_largeur - $this->marge_droite - $col2x);

		$useborder=0;
		$index = 0;

		// Total HT
		$pdf->SetFillColor(255,255,255);
		$pdf->SetXY($col1x, $tab2_top + 0);
		$pdf->MultiCell($col2x-$col1x, $tab2_hl, $outputlangs->transnoentities("TotalHT"), 0, 'L', 1);

		$total_ht = (($conf->multicurrency->enabled && isset($object->multicurrency_tx) && $object->multicurrency_tx != 1) ? $object->multicurrency_total_ht : $object->total_ht);
		$pdf->SetXY($col2x, $tab2_top + 0);
		$pdf->MultiCell($largcol2, $tab2_hl, price($sign * ($total_ht + (! empty($object->remise)?$object->remise:0)), 0, $outputlangs), 0, 'R', 1);

		// Show VAT by rates and total
		$pdf->SetFillColor(248,248,248);

		$total_ttc = ($conf->multicurrency->enabled && $object->multicurrency_tx != 1) ? $object->multicurrency_total_ttc : $object->total_ttc;

		$this->atleastoneratenotnull=0;
		if (empty($conf->global->MAIN_GENERATE_DOCUMENTS_WITHOUT_VAT))
		{
			$tvaisnull=((! empty($this->tva) && count($this->tva) == 1 && isset($this->tva['0.000']) && is_float($this->tva['0.000'])) ? true : false);
			if (! empty($conf->global->MAIN_GENERATE_DOCUMENTS_WITHOUT_VAT_IFNULL) && $tvaisnull)
			{
				// Nothing to do
			}
			else
			{
			    // FIXME amount of vat not supported with multicurrency

				//Local tax 1 before VAT
				//if (! empty($conf->global->FACTURE_LOCAL_TAX1_OPTION) && $conf->global->FACTURE_LOCAL_TAX1_OPTION=='localtax1on')
				//{
					foreach( $this->localtax1 as $localtax_type => $localtax_rate )
					{
						if (in_array((string) $localtax_type, array('1','3','5'))) continue;

						foreach( $localtax_rate as $tvakey => $tvaval )
						{
							if ($tvakey!=0)    // On affiche pas taux 0
							{
								//$this->atleastoneratenotnull++;

								$index++;
								$pdf->SetXY($col1x, $tab2_top + $tab2_hl * $index);

								$tvacompl='';
								if (preg_match('/\*/',$tvakey))
								{
									$tvakey=str_replace('*','',$tvakey);
									$tvacompl = " (".$outputlangs->transnoentities("NonPercuRecuperable").")";
								}

								$totalvat = $outputlangs->transcountrynoentities("TotalLT1",$mysoc->country_code).' ';
								$totalvat.=vatrate(abs($tvakey),1).$tvacompl;
								$pdf->MultiCell($col2x-$col1x, $tab2_hl, $totalvat, 0, 'L', 1);

								$pdf->SetXY($col2x, $tab2_top + $tab2_hl * $index);
								$pdf->MultiCell($largcol2, $tab2_hl, price($tvaval, 0, $outputlangs), 0, 'R', 1);
							}
						}
					}
	      		//}
				//Local tax 2 before VAT
				//if (! empty($conf->global->FACTURE_LOCAL_TAX2_OPTION) && $conf->global->FACTURE_LOCAL_TAX2_OPTION=='localtax2on')
				//{
					foreach( $this->localtax2 as $localtax_type => $localtax_rate )
					{
						if (in_array((string) $localtax_type, array('1','3','5'))) continue;

						foreach( $localtax_rate as $tvakey => $tvaval )
						{
							if ($tvakey!=0)    // On affiche pas taux 0
							{
								//$this->atleastoneratenotnull++;



								$index++;
								$pdf->SetXY($col1x, $tab2_top + $tab2_hl * $index);

								$tvacompl='';
								if (preg_match('/\*/',$tvakey))
								{
									$tvakey=str_replace('*','',$tvakey);
									$tvacompl = " (".$outputlangs->transnoentities("NonPercuRecuperable").")";
								}
								$totalvat = $outputlangs->transcountrynoentities("TotalLT2",$mysoc->country_code).' ';
								$totalvat.=vatrate(abs($tvakey),1).$tvacompl;
								$pdf->MultiCell($col2x-$col1x, $tab2_hl, $totalvat, 0, 'L', 1);

								$pdf->SetXY($col2x, $tab2_top + $tab2_hl * $index);
								$pdf->MultiCell($largcol2, $tab2_hl, price($tvaval, 0, $outputlangs), 0, 'R', 1);
							}
						}
					}

                //}

				// VAT
<<<<<<< HEAD
				// Situations totals migth be wrong on huge amounts
				if ($object->situation_cycle_ref && $object->situation_counter > 1) {

					$sum_pdf_tva = 0;
					foreach($this->tva as $tvakey => $tvaval){
						$sum_pdf_tva+=$tvaval; // sum VAT amounts to compare to object
					}

					if($sum_pdf_tva!=$object->total_tva) { // apply coef to recover the VAT object amount (the good one)
						$coef_fix_tva = $object->total_tva / $sum_pdf_tva;

						foreach($this->tva as $tvakey => $tvaval) {
							$this->tva[$tvakey]=$tvaval * $coef_fix_tva;
						}
					}
				}

=======
>>>>>>> 7a0c6859
				foreach($this->tva as $tvakey => $tvaval)
				{
					if ($tvakey != 0)    // On affiche pas taux 0
					{
						$this->atleastoneratenotnull++;

						$index++;
						$pdf->SetXY($col1x, $tab2_top + $tab2_hl * $index);

						$tvacompl='';
						if (preg_match('/\*/',$tvakey))
						{
							$tvakey=str_replace('*','',$tvakey);
							$tvacompl = " (".$outputlangs->transnoentities("NonPercuRecuperable").")";
						}
						$totalvat =$outputlangs->transcountrynoentities("TotalVAT",$mysoc->country_code).' ';
						$totalvat.=vatrate($tvakey,1).$tvacompl;
						$pdf->MultiCell($col2x-$col1x, $tab2_hl, $totalvat, 0, 'L', 1);

						$pdf->SetXY($col2x, $tab2_top + $tab2_hl * $index);
						$pdf->MultiCell($largcol2, $tab2_hl, price($tvaval, 0, $outputlangs), 0, 'R', 1);
					}
				}

				//Local tax 1 after VAT
				//if (! empty($conf->global->FACTURE_LOCAL_TAX1_OPTION) && $conf->global->FACTURE_LOCAL_TAX1_OPTION=='localtax1on')
				//{
					foreach( $this->localtax1 as $localtax_type => $localtax_rate )
					{
						if (in_array((string) $localtax_type, array('2','4','6'))) continue;

						foreach( $localtax_rate as $tvakey => $tvaval )
						{
							if ($tvakey != 0)    // On affiche pas taux 0
							{
								//$this->atleastoneratenotnull++;

								$index++;
								$pdf->SetXY($col1x, $tab2_top + $tab2_hl * $index);

								$tvacompl='';
								if (preg_match('/\*/',$tvakey))
								{
									$tvakey=str_replace('*','',$tvakey);
									$tvacompl = " (".$outputlangs->transnoentities("NonPercuRecuperable").")";
								}
								$totalvat = $outputlangs->transcountrynoentities("TotalLT1",$mysoc->country_code).' ';
								$totalvat.=vatrate(abs($tvakey),1).$tvacompl;

								$pdf->MultiCell($col2x-$col1x, $tab2_hl, $totalvat, 0, 'L', 1);
								$pdf->SetXY($col2x, $tab2_top + $tab2_hl * $index);
								$pdf->MultiCell($largcol2, $tab2_hl, price($tvaval, 0, $outputlangs), 0, 'R', 1);
							}
						}
					}
	      		//}
				//Local tax 2 after VAT
				//if (! empty($conf->global->FACTURE_LOCAL_TAX2_OPTION) && $conf->global->FACTURE_LOCAL_TAX2_OPTION=='localtax2on')
				//{
					foreach( $this->localtax2 as $localtax_type => $localtax_rate )
					{
						if (in_array((string) $localtax_type, array('2','4','6'))) continue;

						foreach( $localtax_rate as $tvakey => $tvaval )
						{
						    // retrieve global local tax
							if ($tvakey != 0)    // On affiche pas taux 0
							{
								//$this->atleastoneratenotnull++;

								$index++;
								$pdf->SetXY($col1x, $tab2_top + $tab2_hl * $index);

								$tvacompl='';
								if (preg_match('/\*/',$tvakey))
								{
									$tvakey=str_replace('*','',$tvakey);
									$tvacompl = " (".$outputlangs->transnoentities("NonPercuRecuperable").")";
								}
								$totalvat = $outputlangs->transcountrynoentities("TotalLT2",$mysoc->country_code).' ';

								$totalvat.=vatrate(abs($tvakey),1).$tvacompl;
								$pdf->MultiCell($col2x-$col1x, $tab2_hl, $totalvat, 0, 'L', 1);

								$pdf->SetXY($col2x, $tab2_top + $tab2_hl * $index);
								$pdf->MultiCell($largcol2, $tab2_hl, price($tvaval, 0, $outputlangs), 0, 'R', 1);
							}
						}
					//}
				}

				// Revenue stamp
				if (price2num($object->revenuestamp) != 0)
				{
					$index++;
					$pdf->SetXY($col1x, $tab2_top + $tab2_hl * $index);
					$pdf->MultiCell($col2x-$col1x, $tab2_hl, $outputlangs->transnoentities("RevenueStamp"), $useborder, 'L', 1);

					$pdf->SetXY($col2x, $tab2_top + $tab2_hl * $index);
					$pdf->MultiCell($largcol2, $tab2_hl, price($sign * $object->revenuestamp), $useborder, 'R', 1);
				}

				// Total TTC
				$index++;
				$pdf->SetXY($col1x, $tab2_top + $tab2_hl * $index);
				$pdf->SetTextColor(0,0,60);
				$pdf->SetFillColor(224,224,224);
				$pdf->MultiCell($col2x-$col1x, $tab2_hl, $outputlangs->transnoentities("TotalTTC"), $useborder, 'L', 1);

				$pdf->SetXY($col2x, $tab2_top + $tab2_hl * $index);
				$pdf->MultiCell($largcol2, $tab2_hl, price($sign * $total_ttc, 0, $outputlangs), $useborder, 'R', 1);
			}
		}

		$pdf->SetTextColor(0,0,0);
		$creditnoteamount=$object->getSumCreditNotesUsed(($conf->multicurrency->enabled && $object->multicurrency_tx != 1) ? 1 : 0);	// Warning, this also include excess received
		$depositsamount=$object->getSumDepositsUsed(($conf->multicurrency->enabled && $object->multicurrency_tx != 1) ? 1 : 0);
		//print "x".$creditnoteamount."-".$depositsamount;exit;
		$resteapayer = price2num($total_ttc - $deja_regle - $creditnoteamount - $depositsamount, 'MT');
		if ($object->paye) $resteapayer=0;

		if (($deja_regle > 0 || $creditnoteamount > 0 || $depositsamount > 0) && empty($conf->global->INVOICE_NO_PAYMENT_DETAILS))
		{
			// Already paid + Deposits
			$index++;
			$pdf->SetXY($col1x, $tab2_top + $tab2_hl * $index);
			$pdf->MultiCell($col2x-$col1x, $tab2_hl, $outputlangs->transnoentities("Paid"), 0, 'L', 0);
			$pdf->SetXY($col2x, $tab2_top + $tab2_hl * $index);
			$pdf->MultiCell($largcol2, $tab2_hl, price($deja_regle + $depositsamount, 0, $outputlangs), 0, 'R', 0);

			// Credit note
			if ($creditnoteamount)
			{
				$labeltouse = ($outputlangs->transnoentities("CreditNotesOrExcessReceived") != "CreditNotesOrExcessReceived") ? $outputlangs->transnoentities("CreditNotesOrExcessReceived") : $outputlangs->transnoentities("CreditNotes");
				$index++;
				$pdf->SetXY($col1x, $tab2_top + $tab2_hl * $index);
				$pdf->MultiCell($col2x-$col1x, $tab2_hl, $labeltouse, 0, 'L', 0);
				$pdf->SetXY($col2x, $tab2_top + $tab2_hl * $index);
				$pdf->MultiCell($largcol2, $tab2_hl, price($creditnoteamount, 0, $outputlangs), 0, 'R', 0);
			}

			// Escompte
			if ($object->close_code == Facture::CLOSECODE_DISCOUNTVAT)
			{
				$index++;
				$pdf->SetFillColor(255,255,255);

				$pdf->SetXY($col1x, $tab2_top + $tab2_hl * $index);
				$pdf->MultiCell($col2x-$col1x, $tab2_hl, $outputlangs->transnoentities("EscompteOfferedShort"), $useborder, 'L', 1);
				$pdf->SetXY($col2x, $tab2_top + $tab2_hl * $index);
				$pdf->MultiCell($largcol2, $tab2_hl, price($object->total_ttc - $deja_regle - $creditnoteamount - $depositsamount, 0, $outputlangs), $useborder, 'R', 1);

				$resteapayer=0;
			}

			$index++;
			$pdf->SetTextColor(0,0,60);
			$pdf->SetFillColor(224,224,224);
			$pdf->SetXY($col1x, $tab2_top + $tab2_hl * $index);
			$pdf->MultiCell($col2x-$col1x, $tab2_hl, $outputlangs->transnoentities("RemainderToPay"), $useborder, 'L', 1);
			$pdf->SetXY($col2x, $tab2_top + $tab2_hl * $index);
			$pdf->MultiCell($largcol2, $tab2_hl, price($resteapayer, 0, $outputlangs), $useborder, 'R', 1);

			$pdf->SetFont('','', $default_font_size - 1);
			$pdf->SetTextColor(0,0,0);
		}

		$index++;
		return ($tab2_top + ($tab2_hl * $index));
	}

	/**
	 *   Show table for lines
	 *
	 *   @param		PDF			$pdf     		Object PDF
	 *   @param		string		$tab_top		Top position of table
	 *   @param		string		$tab_height		Height of table (rectangle)
	 *   @param		int			$nexY			Y (not used)
	 *   @param		Translate	$outputlangs	Langs object
	 *   @param		int			$hidetop		1=Hide top bar of array and title, 0=Hide nothing, -1=Hide only title
	 *   @param		int			$hidebottom		Hide bottom bar of array
	 *   @param		string		$currency		Currency code
	 *   @return	void
	 */
	function _tableau(&$pdf, $tab_top, $tab_height, $nexY, $outputlangs, $hidetop=0, $hidebottom=0, $currency='')
	{
		global $conf;

		// Force to disable hidetop and hidebottom
		$hidebottom=0;
		if ($hidetop) $hidetop=-1;

		$currency = !empty($currency) ? $currency : $conf->currency;
		$default_font_size = pdf_getPDFFontSize($outputlangs);

		// Amount in (at tab_top - 1)
		$pdf->SetTextColor(0,0,0);
		$pdf->SetFont('','', $default_font_size - 2);

		if (empty($hidetop))
		{
			$titre = $outputlangs->transnoentities("AmountInCurrency",$outputlangs->transnoentitiesnoconv("Currency".$currency));
			$pdf->SetXY($this->page_largeur - $this->marge_droite - ($pdf->GetStringWidth($titre) + 3), $tab_top-4);
			$pdf->MultiCell(($pdf->GetStringWidth($titre) + 3), 2, $titre);

			//$conf->global->MAIN_PDF_TITLE_BACKGROUND_COLOR='230,230,230';
			if (! empty($conf->global->MAIN_PDF_TITLE_BACKGROUND_COLOR)) $pdf->Rect($this->marge_gauche, $tab_top, $this->page_largeur-$this->marge_droite-$this->marge_gauche, 5, 'F', null, explode(',',$conf->global->MAIN_PDF_TITLE_BACKGROUND_COLOR));
		}

		$pdf->SetDrawColor(128,128,128);
		$pdf->SetFont('','', $default_font_size - 1);

		// Output Rect
		$this->printRect($pdf,$this->marge_gauche, $tab_top, $this->page_largeur-$this->marge_gauche-$this->marge_droite, $tab_height, $hidetop, $hidebottom);	// Rect prend une longueur en 3eme param et 4eme param

		if (empty($hidetop))
		{
			$pdf->line($this->marge_gauche, $tab_top+5, $this->page_largeur-$this->marge_droite, $tab_top+5);	// line prend une position y en 2eme param et 4eme param

			$pdf->SetXY($this->posxdesc-1, $tab_top+1);
			$pdf->MultiCell(108,2, $outputlangs->transnoentities("Designation"),'','L');
		}

		if (! empty($conf->global->MAIN_GENERATE_INVOICES_WITH_PICTURE))
		{
			$pdf->line($this->posxpicture-1, $tab_top, $this->posxpicture-1, $tab_top + $tab_height);
			if (empty($hidetop))
			{
				//$pdf->SetXY($this->posxpicture-1, $tab_top+1);
				//$pdf->MultiCell($this->posxtva-$this->posxpicture-1,2, $outputlangs->transnoentities("Photo"),'','C');
			}
		}

		if (empty($conf->global->MAIN_GENERATE_DOCUMENTS_WITHOUT_VAT) && empty($conf->global->MAIN_GENERATE_DOCUMENTS_WITHOUT_VAT_COLUMN))
		{
			$pdf->line($this->posxtva-1, $tab_top, $this->posxtva-1, $tab_top + $tab_height);
			if (empty($hidetop))
			{
				$pdf->SetXY($this->posxtva-3, $tab_top+1);
				$pdf->MultiCell($this->posxup-$this->posxtva+3,2, $outputlangs->transnoentities("VAT"),'','C');
			}
		}

		$pdf->line($this->posxup-1, $tab_top, $this->posxup-1, $tab_top + $tab_height);
		if (empty($hidetop))
		{
			$pdf->SetXY($this->posxup-1, $tab_top+1);
			$pdf->MultiCell($this->posxqty-$this->posxup-1,2, $outputlangs->transnoentities("PriceUHT"),'','C');
		}

		$pdf->line($this->posxqty-1, $tab_top, $this->posxqty-1, $tab_top + $tab_height);
		if (empty($hidetop))
		{
			$pdf->SetXY($this->posxqty-1, $tab_top+1);
			$pdf->MultiCell($this->posxunit-$this->posxqty-1,2, $outputlangs->transnoentities("Qty"),'','C');
		}

		if (! empty($conf->global->PRODUCT_USE_UNITS))
		{
			$pdf->line($this->posxunit - 1, $tab_top, $this->posxunit - 1, $tab_top + $tab_height);
			if (empty($hidetop)) {
				$pdf->SetXY($this->posxunit - 1, $tab_top + 1);
				$pdf->MultiCell($this->posxdiscount - $this->posxunit - 1, 2, $outputlangs->transnoentities("Unit"), '', 'C');
			}
		}

		if ($this->atleastonediscount)
		{
		    $pdf->line($this->posxdiscount-1, $tab_top, $this->posxdiscount-1, $tab_top + $tab_height);
    		if (empty($hidetop))
    		{
   			    $pdf->SetXY($this->posxdiscount-1, $tab_top+1);
   				$pdf->MultiCell($this->posxprogress-$this->posxdiscount+1,2, $outputlangs->transnoentities("ReductionShort"),'','C');
    		}
        }

        if ($this->situationinvoice) {
            $pdf->line($this->posxprogress - 1, $tab_top, $this->posxprogress - 1, $tab_top + $tab_height);
            if (empty($hidetop)) {
                $pdf->SetXY($this->posxprogress, $tab_top+1);
                $pdf->MultiCell($this->postotalht-$this->posxprogress, 2, $outputlangs->transnoentities("ProgressShort"), '', 'C');
            }
        }

        $pdf->line($this->postotalht, $tab_top, $this->postotalht, $tab_top + $tab_height);

		if (empty($hidetop))
		{
			$pdf->SetXY($this->postotalht-1, $tab_top+1);
			$pdf->MultiCell(30,2, $outputlangs->transnoentities("TotalHT"),'','C');
		}
	}

	/**
	 *  Show top header of page.
	 *
	 *  @param	PDF			$pdf     		Object PDF
	 *  @param  Object		$object     	Object to show
	 *  @param  int	    	$showaddress    0=no, 1=yes
	 *  @param  Translate	$outputlangs	Object lang for output
	 *  @return	void
	 */
	function _pagehead(&$pdf, $object, $showaddress, $outputlangs)
	{
		global $conf, $langs;

		// Load traductions files requiredby by page
		$outputlangs->loadLangs(array("main", "bills", "propal", "companies"));

		$default_font_size = pdf_getPDFFontSize($outputlangs);

		pdf_pagehead($pdf,$outputlangs,$this->page_hauteur);

		// Show Draft Watermark
		if($object->statut==Facture::STATUS_DRAFT && (! empty($conf->global->FACTURE_DRAFT_WATERMARK)) )
        {
		      pdf_watermark($pdf,$outputlangs,$this->page_hauteur,$this->page_largeur,'mm',$conf->global->FACTURE_DRAFT_WATERMARK);
        }

		$pdf->SetTextColor(0,0,60);
		$pdf->SetFont('','B', $default_font_size + 3);

		$w = 110;

		$posy=$this->marge_haute;
        $posx=$this->page_largeur-$this->marge_droite-$w;

		$pdf->SetXY($this->marge_gauche,$posy);

		// Logo
		if (empty($conf->global->PDF_DISABLE_MYCOMPANY_LOGO))
		{
			$logo=$conf->mycompany->dir_output.'/logos/'.$this->emetteur->logo;
			if ($this->emetteur->logo)
			{
				if (is_readable($logo))
				{
				    $height=pdf_getHeightForLogo($logo);
					$pdf->Image($logo, $this->marge_gauche, $posy, 0, $height);	// width=0 (auto)
				}
				else
				{
					$pdf->SetTextColor(200,0,0);
					$pdf->SetFont('','B',$default_font_size - 2);
					$pdf->MultiCell($w, 3, $outputlangs->transnoentities("ErrorLogoFileNotFound",$logo), 0, 'L');
					$pdf->MultiCell($w, 3, $outputlangs->transnoentities("ErrorGoToGlobalSetup"), 0, 'L');
				}
			}
			else
			{
				$text=$this->emetteur->name;
				$pdf->MultiCell($w, 4, $outputlangs->convToOutputCharset($text), 0, 'L');
			}
		}

		$pdf->SetFont('','B', $default_font_size + 3);
		$pdf->SetXY($posx,$posy);
		$pdf->SetTextColor(0,0,60);
		$title=$outputlangs->transnoentities("PdfInvoiceTitle");
		if ($object->type == 1) $title=$outputlangs->transnoentities("InvoiceReplacement");
		if ($object->type == 2) $title=$outputlangs->transnoentities("InvoiceAvoir");
		if ($object->type == 3) $title=$outputlangs->transnoentities("InvoiceDeposit");
		if ($object->type == 4) $title=$outputlangs->transnoentities("InvoiceProForma");
		if ($this->situationinvoice) $title=$outputlangs->transnoentities("InvoiceSituation");
		$pdf->MultiCell($w, 3, $title, '', 'R');

		$pdf->SetFont('','B',$default_font_size);

		$posy+=5;
		$pdf->SetXY($posx,$posy);
		$pdf->SetTextColor(0,0,60);
		$textref=$outputlangs->transnoentities("Ref")." : " . $outputlangs->convToOutputCharset($object->ref);
		if ($object->statut == Facture::STATUS_DRAFT)
		{
			$pdf->SetTextColor(128,0,0);
			$textref.=' - '.$outputlangs->transnoentities("NotValidated");
		}
		$pdf->MultiCell($w, 4, $textref, '', 'R');

		$posy+=1;
		$pdf->SetFont('','', $default_font_size - 2);

		if ($object->ref_client)
		{
			$posy+=4;
			$pdf->SetXY($posx,$posy);
			$pdf->SetTextColor(0,0,60);
			$pdf->MultiCell($w, 3, $outputlangs->transnoentities("RefCustomer")." : " . $outputlangs->convToOutputCharset($object->ref_client), '', 'R');
		}

		$objectidnext=$object->getIdReplacingInvoice('validated');
		if ($object->type == 0 && $objectidnext)
		{
			$objectreplacing=new Facture($this->db);
			$objectreplacing->fetch($objectidnext);

			$posy+=3;
			$pdf->SetXY($posx,$posy);
			$pdf->SetTextColor(0,0,60);
			$pdf->MultiCell($w, 3, $outputlangs->transnoentities("ReplacementByInvoice").' : '.$outputlangs->convToOutputCharset($objectreplacing->ref), '', 'R');
		}
		if ($object->type == 1)
		{
			$objectreplaced=new Facture($this->db);
			$objectreplaced->fetch($object->fk_facture_source);

			$posy+=4;
			$pdf->SetXY($posx,$posy);
			$pdf->SetTextColor(0,0,60);
			$pdf->MultiCell($w, 3, $outputlangs->transnoentities("ReplacementInvoice").' : '.$outputlangs->convToOutputCharset($objectreplaced->ref), '', 'R');
		}
		if ($object->type == 2 && !empty($object->fk_facture_source))
		{
			$objectreplaced=new Facture($this->db);
			$objectreplaced->fetch($object->fk_facture_source);

			$posy+=3;
			$pdf->SetXY($posx,$posy);
			$pdf->SetTextColor(0,0,60);
			$pdf->MultiCell($w, 3, $outputlangs->transnoentities("CorrectionInvoice").' : '.$outputlangs->convToOutputCharset($objectreplaced->ref), '', 'R');
		}

		$posy+=4;
		$pdf->SetXY($posx,$posy);
		$pdf->SetTextColor(0,0,60);
		$pdf->MultiCell($w, 3, $outputlangs->transnoentities("DateInvoice")." : " . dol_print_date($object->date,"day",false,$outputlangs), '', 'R');

		if (! empty($conf->global->INVOICE_POINTOFTAX_DATE))
		{
			$posy+=4;
			$pdf->SetXY($posx,$posy);
			$pdf->SetTextColor(0,0,60);
			$pdf->MultiCell($w, 3, $outputlangs->transnoentities("DatePointOfTax")." : " . dol_print_date($object->date_pointoftax,"day",false,$outputlangs), '', 'R');
		}

		if ($object->type != 2)
		{
			$posy+=3;
			$pdf->SetXY($posx,$posy);
			$pdf->SetTextColor(0,0,60);
			$pdf->MultiCell($w, 3, $outputlangs->transnoentities("DateDue")." : " . dol_print_date($object->date_lim_reglement,"day",false,$outputlangs,true), '', 'R');
		}

		if ($object->thirdparty->code_client)
		{
			$posy+=3;
			$pdf->SetXY($posx,$posy);
			$pdf->SetTextColor(0,0,60);
			$pdf->MultiCell($w, 3, $outputlangs->transnoentities("CustomerCode")." : " . $outputlangs->transnoentities($object->thirdparty->code_client), '', 'R');
		}

		// Get contact
		if (!empty($conf->global->DOC_SHOW_FIRST_SALES_REP))
		{
		    $arrayidcontact=$object->getIdContact('internal','SALESREPFOLL');
		    if (count($arrayidcontact) > 0)
		    {
		        $usertmp=new User($this->db);
		        $usertmp->fetch($arrayidcontact[0]);
                $posy+=4;
                $pdf->SetXY($posx,$posy);
		        $pdf->SetTextColor(0,0,60);
		        $pdf->MultiCell($w, 3, $langs->transnoentities("SalesRepresentative")." : ".$usertmp->getFullName($langs), '', 'R');
		    }
		}

		$posy+=1;

		$top_shift = 0;
		// Show list of linked objects
		$current_y = $pdf->getY();
		$posy = pdf_writeLinkedObjects($pdf, $object, $outputlangs, $posx, $posy, $w, 3, 'R', $default_font_size);
		if ($current_y < $pdf->getY())
		{
			$top_shift = $pdf->getY() - $current_y;
		}

		if ($showaddress)
		{
			// Sender properties
			$carac_emetteur = pdf_build_address($outputlangs, $this->emetteur, $object->thirdparty, '', 0, 'source', $object);

			// Show sender
			$posy=!empty($conf->global->MAIN_PDF_USE_ISO_LOCATION) ? 40 : 42;
			$posy+=$top_shift;
			$posx=$this->marge_gauche;
			if (! empty($conf->global->MAIN_INVERT_SENDER_RECIPIENT)) $posx=$this->page_largeur-$this->marge_droite-80;

			$hautcadre=!empty($conf->global->MAIN_PDF_USE_ISO_LOCATION) ? 38 : 40;
			$widthrecbox=!empty($conf->global->MAIN_PDF_USE_ISO_LOCATION) ? 92 : 82;


			// Show sender frame
			$pdf->SetTextColor(0,0,0);
			$pdf->SetFont('','', $default_font_size - 2);
			$pdf->SetXY($posx,$posy-5);
			$pdf->MultiCell(66,5, $outputlangs->transnoentities("BillFrom").":", 0, 'L');
			$pdf->SetXY($posx,$posy);
			$pdf->SetFillColor(230,230,230);
			$pdf->MultiCell($widthrecbox, $hautcadre, "", 0, 'R', 1);
			$pdf->SetTextColor(0,0,60);

			// Show sender name
			$pdf->SetXY($posx+2,$posy+3);
			$pdf->SetFont('','B', $default_font_size);
			$pdf->MultiCell($widthrecbox-2, 4, $outputlangs->convToOutputCharset($this->emetteur->name), 0, 'L');
			$posy=$pdf->getY();

			// Show sender information
			$pdf->SetXY($posx+2,$posy);
			$pdf->SetFont('','', $default_font_size - 1);
			$pdf->MultiCell($widthrecbox-2, 4, $carac_emetteur, 0, 'L');



			// If BILLING contact defined on invoice, we use it
			$usecontact=false;
			$arrayidcontact=$object->getIdContact('external','BILLING');
			if (count($arrayidcontact) > 0)
			{
				$usecontact=true;
				$result=$object->fetch_contact($arrayidcontact[0]);
			}

			//Recipient name
			// On peut utiliser le nom de la societe du contact
			if ($usecontact && !empty($conf->global->MAIN_USE_COMPANY_NAME_OF_CONTACT)) {
				$thirdparty = $object->contact;
			} else {
				$thirdparty = $object->thirdparty;
			}

			$carac_client_name= pdfBuildThirdpartyName($thirdparty, $outputlangs);

			$carac_client=pdf_build_address($outputlangs,$this->emetteur,$object->thirdparty,($usecontact?$object->contact:''),$usecontact,'target',$object);

			// Show recipient
			$widthrecbox=!empty($conf->global->MAIN_PDF_USE_ISO_LOCATION) ? 92 : 100;
			if ($this->page_largeur < 210) $widthrecbox=84;	// To work with US executive format
			$posy=!empty($conf->global->MAIN_PDF_USE_ISO_LOCATION) ? 40 : 42;
			$posy+=$top_shift;
			$posx=$this->page_largeur-$this->marge_droite-$widthrecbox;
			if (! empty($conf->global->MAIN_INVERT_SENDER_RECIPIENT)) $posx=$this->marge_gauche;

			// Show recipient frame
			$pdf->SetTextColor(0,0,0);
			$pdf->SetFont('','', $default_font_size - 2);
			$pdf->SetXY($posx+2,$posy-5);
			$pdf->MultiCell($widthrecbox, 5, $outputlangs->transnoentities("BillTo").":",0,'L');
			$pdf->Rect($posx, $posy, $widthrecbox, $hautcadre);

			// Show recipient name
			$pdf->SetXY($posx+2,$posy+3);
			$pdf->SetFont('','B', $default_font_size);
			$pdf->MultiCell($widthrecbox, 2, $carac_client_name, 0, 'L');

			$posy = $pdf->getY();

			// Show recipient information
			$pdf->SetFont('','', $default_font_size - 1);
			$pdf->SetXY($posx+2,$posy);
			$pdf->MultiCell($widthrecbox, 4, $carac_client, 0, 'L');
		}

		$pdf->SetTextColor(0,0,0);
		return $top_shift;
	}

	/**
	 *   	Show footer of page. Need this->emetteur object
     *
	 *   	@param	PDF			$pdf     			PDF
	 * 		@param	Object		$object				Object to show
	 *      @param	Translate	$outputlangs		Object lang for output
	 *      @param	int			$hidefreetext		1=Hide free text
	 *      @return	int								Return height of bottom margin including footer text
	 */
	function _pagefoot(&$pdf,$object,$outputlangs,$hidefreetext=0)
	{
		global $conf;
		$showdetails=$conf->global->MAIN_GENERATE_DOCUMENTS_SHOW_FOOT_DETAILS;
		return pdf_pagefoot($pdf,$outputlangs,'INVOICE_FREE_TEXT',$this->emetteur,$this->marge_basse,$this->marge_gauche,$this->page_hauteur,$object,$showdetails,$hidefreetext);
	}
}<|MERGE_RESOLUTION|>--- conflicted
+++ resolved
@@ -1231,26 +1231,6 @@
                 //}
 
 				// VAT
-<<<<<<< HEAD
-				// Situations totals migth be wrong on huge amounts
-				if ($object->situation_cycle_ref && $object->situation_counter > 1) {
-
-					$sum_pdf_tva = 0;
-					foreach($this->tva as $tvakey => $tvaval){
-						$sum_pdf_tva+=$tvaval; // sum VAT amounts to compare to object
-					}
-
-					if($sum_pdf_tva!=$object->total_tva) { // apply coef to recover the VAT object amount (the good one)
-						$coef_fix_tva = $object->total_tva / $sum_pdf_tva;
-
-						foreach($this->tva as $tvakey => $tvaval) {
-							$this->tva[$tvakey]=$tvaval * $coef_fix_tva;
-						}
-					}
-				}
-
-=======
->>>>>>> 7a0c6859
 				foreach($this->tva as $tvakey => $tvaval)
 				{
 					if ($tvakey != 0)    // On affiche pas taux 0
