<?php
/* Copyright (C) 2004-2012	Laurent Destailleur	<eldy@users.sourceforge.net>
 * Copyright (C) 2005-2012	Regis Houssin		<regis.houssin@capnetworks.com>
 * Copyright (C) 2008		Raphael Bertrand	<raphael.bertrand@resultic.fr>
 * Copyright (C) 2010-2012	Juanjo Menent		<jmenent@2byte.es>
 * Copyright (C) 2012      	Christophe Battarel <christophe.battarel@altairis.fr>
 *
 * This program is free software; you can redistribute it and/or modify
 * it under the terms of the GNU General Public License as published by
 * the Free Software Foundation; either version 3 of the License, or
 * (at your option) any later version.
 *
 * This program is distributed in the hope that it will be useful,
 * but WITHOUT ANY WARRANTY; without even the implied warranty of
 * MERCHANTABILITY or FITNESS FOR A PARTICULAR PURPOSE.  See the
 * GNU General Public License for more details.
 *
 * You should have received a copy of the GNU General Public License
 * along with this program. If not, see <http://www.gnu.org/licenses/>.
 * or see http://www.gnu.org/
 */

/**
 *	\file       htdocs/core/modules/facture/doc/pdf_crabe.modules.php
 *	\ingroup    facture
 *	\brief      File of class to generate customers invoices from crabe model
 */

require_once DOL_DOCUMENT_ROOT.'/core/modules/facture/modules_facture.php';
require_once DOL_DOCUMENT_ROOT.'/product/class/product.class.php';
require_once DOL_DOCUMENT_ROOT.'/core/lib/company.lib.php';
require_once DOL_DOCUMENT_ROOT.'/core/lib/functions2.lib.php';
require_once DOL_DOCUMENT_ROOT.'/core/lib/pdf.lib.php';


/**
 *	Class to manage PDF invoice template Crabe
 */
class pdf_crabe extends ModelePDFFactures
{
    var $db;
    var $name;
    var $description;
    var $type;

    var $phpmin = array(4,3,0); // Minimum version of PHP required by module
    var $version = 'dolibarr';

    var $page_largeur;
    var $page_hauteur;
    var $format;
	var $marge_gauche;
	var	$marge_droite;
	var	$marge_haute;
	var	$marge_basse;

	var $emetteur;	// Objet societe qui emet


	/**
	 *	Constructor
	 *
	 *  @param		DoliDB		$db      Database handler
	 */
	function __construct($db)
	{
		global $conf,$langs,$mysoc;

		$langs->load("main");
		$langs->load("bills");

		$this->db = $db;
		$this->name = "crabe";
		$this->description = $langs->trans('PDFCrabeDescription');

		// Dimension page pour format A4
		$this->type = 'pdf';
		$formatarray=pdf_getFormat();
		$this->page_largeur = $formatarray['width'];
		$this->page_hauteur = $formatarray['height'];
		$this->format = array($this->page_largeur,$this->page_hauteur);
		$this->marge_gauche=isset($conf->global->MAIN_PDF_MARGIN_LEFT)?$conf->global->MAIN_PDF_MARGIN_LEFT:10;
		$this->marge_droite=isset($conf->global->MAIN_PDF_MARGIN_RIGHT)?$conf->global->MAIN_PDF_MARGIN_RIGHT:10;
		$this->marge_haute =isset($conf->global->MAIN_PDF_MARGIN_TOP)?$conf->global->MAIN_PDF_MARGIN_TOP:10;
		$this->marge_basse =isset($conf->global->MAIN_PDF_MARGIN_BOTTOM)?$conf->global->MAIN_PDF_MARGIN_BOTTOM:10;

		$this->option_logo = 1;                    // Affiche logo
		$this->option_tva = 1;                     // Gere option tva FACTURE_TVAOPTION
		$this->option_modereg = 1;                 // Affiche mode reglement
		$this->option_condreg = 1;                 // Affiche conditions reglement
		$this->option_codeproduitservice = 1;      // Affiche code produit-service
		$this->option_multilang = 1;               // Dispo en plusieurs langues
		$this->option_escompte = 1;                // Affiche si il y a eu escompte
		$this->option_credit_note = 1;             // Support credit notes
		$this->option_freetext = 1;				   // Support add of a personalised text
		$this->option_draft_watermark = 1;		   // Support add of a watermark on drafts

		$this->franchise=!$mysoc->tva_assuj;

		// Get source company
		$this->emetteur=$mysoc;
		if (empty($this->emetteur->country_code)) $this->emetteur->country_code=substr($langs->defaultlang,-2);    // By default, if was not defined

		// Define position of columns
		$this->posxdesc=$this->marge_gauche+1;
		$this->posxtva=111;
		$this->posxup=126;
		$this->posxqty=145;
		$this->posxdiscount=162;
		$this->postotalht=174;
		if ($this->page_largeur < 210) // To work with US executive format
		{
			$this->posxtva-=20;
			$this->posxup-=20;
			$this->posxqty-=20;
			$this->posxdiscount-=20;
			$this->postotalht-=20;
		}

		$this->tva=array();
		$this->localtax1=array();
		$this->localtax2=array();
		$this->atleastoneratenotnull=0;
		$this->atleastonediscount=0;
	}


	/**
     *  Function to build pdf onto disk
     *
     *  @param		Object		$object				Object to generate
     *  @param		Translate	$outputlangs		Lang output object
     *  @param		string		$srctemplatepath	Full path of source filename for generator using a template file
     *  @param		int			$hidedetails		Do not show line details
     *  @param		int			$hidedesc			Do not show desc
     *  @param		int			$hideref			Do not show ref
     *  @return     int         	    			1=OK, 0=KO
	 */
	function write_file($object,$outputlangs,$srctemplatepath='',$hidedetails=0,$hidedesc=0,$hideref=0)
	{
		global $user,$langs,$conf,$mysoc,$db,$hookmanager;

		if (! is_object($outputlangs)) $outputlangs=$langs;
		// For backward compatibility with FPDF, force output charset to ISO, because FPDF expect text to be encoded in ISO
		if (! empty($conf->global->MAIN_USE_FPDF)) $outputlangs->charset_output='ISO-8859-1';

		$outputlangs->load("main");
		$outputlangs->load("dict");
		$outputlangs->load("companies");
		$outputlangs->load("bills");
		$outputlangs->load("products");

		if ($conf->facture->dir_output)
		{
			$object->fetch_thirdparty();

			$deja_regle = $object->getSommePaiement();
			$amount_credit_notes_included = $object->getSumCreditNotesUsed();
			$amount_deposits_included = $object->getSumDepositsUsed();

			// Definition of $dir and $file
			if ($object->specimen)
			{
				$dir = $conf->facture->dir_output;
				$file = $dir . "/SPECIMEN.pdf";
			}
			else
			{
				$objectref = dol_sanitizeFileName($object->ref);
				$dir = $conf->facture->dir_output . "/" . $objectref;
				$file = $dir . "/" . $objectref . ".pdf";
			}
			if (! file_exists($dir))
			{
				if (dol_mkdir($dir) < 0)
				{
					$this->error=$langs->transnoentities("ErrorCanNotCreateDir",$dir);
					return 0;
				}
			}

			if (file_exists($dir))
			{
				$nblignes = count($object->lines);

                $pdf=pdf_getInstance($this->format);
                $default_font_size = pdf_getPDFFontSize($outputlangs);	// Must be after pdf_getInstance
				$heightforinfotot = 50;	// Height reserved to output the info and total part
		        $heightforfreetext= (isset($conf->global->MAIN_PDF_FREETEXT_HEIGHT)?$conf->global->MAIN_PDF_FREETEXT_HEIGHT:5);	// Height reserved to output the free text on last page
	            $heightforfooter = $this->marge_basse + 8;	// Height reserved to output the footer (value include bottom margin)
                $pdf->SetAutoPageBreak(1,0);

                if (class_exists('TCPDF'))
                {
                    $pdf->setPrintHeader(false);
                    $pdf->setPrintFooter(false);
                }
                $pdf->SetFont(pdf_getPDFFont($outputlangs));

                // Set path to the background PDF File
                if (empty($conf->global->MAIN_DISABLE_FPDI) && ! empty($conf->global->MAIN_ADD_PDF_BACKGROUND))
                {
				    $pagecount = $pdf->setSourceFile($conf->mycompany->dir_output.'/'.$conf->global->MAIN_ADD_PDF_BACKGROUND);
				    $tplidx = $pdf->importPage(1);
                }

				$pdf->Open();
				$pagenb=0;
				$pdf->SetDrawColor(128,128,128);

				$pdf->SetTitle($outputlangs->convToOutputCharset($object->ref));
				$pdf->SetSubject($outputlangs->transnoentities("Invoice"));
				$pdf->SetCreator("Dolibarr ".DOL_VERSION);
				$pdf->SetAuthor($outputlangs->convToOutputCharset($user->getFullName($outputlangs)));
				$pdf->SetKeyWords($outputlangs->convToOutputCharset($object->ref)." ".$outputlangs->transnoentities("Invoice"));
				if (! empty($conf->global->MAIN_DISABLE_PDF_COMPRESSION)) $pdf->SetCompression(false);

				$pdf->SetMargins($this->marge_gauche, $this->marge_haute, $this->marge_droite);   // Left, Top, Right

				// Positionne $this->atleastonediscount si on a au moins une remise
				for ($i = 0 ; $i < $nblignes ; $i++)
				{
					if ($object->lines[$i]->remise_percent)
					{
						$this->atleastonediscount++;
					}
				}

				// New page
				$pdf->AddPage();
				if (! empty($tplidx)) $pdf->useTemplate($tplidx);
				$pagenb++;

				$this->_pagehead($pdf, $object, 1, $outputlangs);
				$pdf->SetFont('','', $default_font_size - 1);
				$pdf->MultiCell(0, 3, '');		// Set interline to 3
				$pdf->SetTextColor(0,0,0);

				$tab_top = 90;
				$tab_top_newpage = (empty($conf->global->MAIN_PDF_DONOTREPEAT_HEAD)?42:10);
				$tab_height = 130;
				$tab_height_newpage = 150;

				// Affiche notes
				if (! empty($object->note_public))
				{
					$tab_top = 88;

					$pdf->SetFont('','', $default_font_size - 1);
                    $pdf->writeHTMLCell(190, 3, $this->posxdesc-1, $tab_top, dol_htmlentitiesbr($object->note_public), 0, 1);
					$nexY = $pdf->GetY();
					$height_note=$nexY-$tab_top;

					// Rect prend une longueur en 3eme param
					$pdf->SetDrawColor(192,192,192);
					$pdf->Rect($this->marge_gauche, $tab_top-1, $this->page_largeur-$this->marge_gauche-$this->marge_droite, $height_note+1);

					$tab_height = $tab_height - $height_note;
					$tab_top = $nexY+6;
				}
				else
				{
					$height_note=0;
				}

				$iniY = $tab_top + 7;
				$curY = $tab_top + 7;
				$nexY = $tab_top + 7;

				// Loop on each lines
				for ($i = 0; $i < $nblignes; $i++)
				{
					$curY = $nexY;
					$pdf->SetFont('','', $default_font_size - 1);   // Into loop to work with multipage
					$pdf->SetTextColor(0,0,0);

					$pdf->setTopMargin($tab_top_newpage);
					$pdf->setPageOrientation('', 1, $heightforfooter+$heightforfreetext+$heightforinfotot);	// The only function to edit the bottom margin of current page to set it.
					$pageposbefore=$pdf->getPage();

					// Description of product line
					$curX = $this->posxdesc-1;

					$showpricebeforepagebreak=1;

					$pdf->startTransaction();
					pdf_writelinedesc($pdf,$object,$i,$outputlangs,$this->posxtva-$curX,3,$curX,$curY,$hideref,$hidedesc);
					$pageposafter=$pdf->getPage();
					if ($pageposafter > $pageposbefore)	// There is a pagebreak
					{
						$pdf->rollbackTransaction(true);
						$pageposafter=$pageposbefore;
						//print $pageposafter.'-'.$pageposbefore;exit;
						$pdf->setPageOrientation('', 1, $heightforfooter);	// The only function to edit the bottom margin of current page to set it.
						pdf_writelinedesc($pdf,$object,$i,$outputlangs,$this->posxtva-$curX,4,$curX,$curY,$hideref,$hidedesc);
						$pageposafter=$pdf->getPage();
						$posyafter=$pdf->GetY();
						//var_dump($posyafter); var_dump(($this->page_hauteur - ($heightforfooter+$heightforfreetext+$heightforinfotot))); exit;
						if ($posyafter > ($this->page_hauteur - ($heightforfooter+$heightforfreetext+$heightforinfotot)))	// There is no space left for total+free text
						{
							if ($i == ($nblignes-1))	// No more lines, and no space left to show total, so we create a new page
							{
								$pdf->AddPage('','',true);
								if (! empty($tplidx)) $pdf->useTemplate($tplidx);
								if (empty($conf->global->MAIN_PDF_DONOTREPEAT_HEAD)) $this->_pagehead($pdf, $object, 0, $outputlangs);
								$pdf->setPage($pagenb+1);
							}
						}
						else
						{
							// We found a page break
							$showpricebeforepagebreak=0;
						}
					}
					else	// No pagebreak
					{
						$pdf->commitTransaction();
					}

					$nexY = $pdf->GetY();
					$pageposafter=$pdf->getPage();
					$pdf->setPage($pageposbefore);
					$pdf->setTopMargin($this->marge_haute);
					$pdf->setPageOrientation('', 1, 0);	// The only function to edit the bottom margin of current page to set it.

					// We suppose that a too long description is moved completely on next page
					if ($pageposafter > $pageposbefore && empty($showpricebeforepagebreak)) {
						$pdf->setPage($pageposafter); $curY = $tab_top_newpage;
					}

					$pdf->SetFont('','', $default_font_size - 1);   // On repositionne la police par defaut

					// VAT Rate
					if (empty($conf->global->MAIN_GENERATE_DOCUMENTS_WITHOUT_VAT))
					{
						$vat_rate = pdf_getlinevatrate($object, $i, $outputlangs, $hidedetails);
						$pdf->SetXY($this->posxtva, $curY);
						$pdf->MultiCell($this->posxup-$this->posxtva-1, 3, $vat_rate, 0, 'R');
					}

					// Unit price before discount
					$up_excl_tax = pdf_getlineupexcltax($object, $i, $outputlangs, $hidedetails);
					$pdf->SetXY($this->posxup, $curY);
					$pdf->MultiCell($this->posxqty-$this->posxup-1, 3, $up_excl_tax, 0, 'R', 0);

					// Quantity
					$qty = pdf_getlineqty($object, $i, $outputlangs, $hidedetails);
					$pdf->SetXY($this->posxqty, $curY);
					$pdf->MultiCell($this->posxdiscount-$this->posxqty-1, 3, $qty, 0, 'R');	// Enough for 6 chars

					// Discount on line
					if ($object->lines[$i]->remise_percent)
					{
                        $pdf->SetXY($this->posxdiscount-2, $curY);
					    $remise_percent = pdf_getlineremisepercent($object, $i, $outputlangs, $hidedetails);
						$pdf->MultiCell($this->postotalht-$this->posxdiscount+2, 3, $remise_percent, 0, 'R');
					}

					// Total HT line
					$total_excl_tax = pdf_getlinetotalexcltax($object, $i, $outputlangs, $hidedetails);
					$pdf->SetXY($this->postotalht, $curY);
					$pdf->MultiCell($this->page_largeur-$this->marge_droite-$this->postotalht, 3, $total_excl_tax, 0, 'R', 0);

					// Collecte des totaux par valeur de tva dans $this->tva["taux"]=total_tva
					$tvaligne=$object->lines[$i]->total_tva;
					$localtax1ligne=$object->lines[$i]->total_localtax1;
					$localtax2ligne=$object->lines[$i]->total_localtax2;
					$localtax1_rate=$object->lines[$i]->localtax1_tx;
					$localtax2_rate=$object->lines[$i]->localtax2_tx;
					$localtax1_type=$object->lines[$i]->localtax1_type;
					$localtax2_type=$object->lines[$i]->localtax2_type;

					if ($object->remise_percent) $tvaligne-=($tvaligne*$object->remise_percent)/100;
					if ($object->remise_percent) $localtax1ligne-=($localtax1ligne*$object->remise_percent)/100;
					if ($object->remise_percent) $localtax2ligne-=($localtax2ligne*$object->remise_percent)/100;

					$vatrate=(string) $object->lines[$i]->tva_tx;

					// TODO : store local taxes types into object lines and remove this
					$localtaxtmp_array=getLocalTaxesFromRate($vatrate,0,$mysoc);
					if ((! isset($localtax1_type)) || $localtax1_type=='') $localtax1_type = $localtaxtmp_array[0];
					if ((! isset($localtax2_type)) || $localtax2_type=='') $localtax2_type = $localtaxtmp_array[2];
					//end TODO

				    // retrieve global local tax
					if ($localtax1_type && $localtax1ligne != 0)
						$this->localtax1[$localtax1_type][$localtax1_rate]+=$localtax1ligne;
					if ($localtax2_type && $localtax2ligne != 0)
						$this->localtax2[$localtax2_type][$localtax2_rate]+=$localtax2ligne;

					if (($object->lines[$i]->info_bits & 0x01) == 0x01) $vatrate.='*';
					if (! isset($this->tva[$vatrate])) 				$this->tva[$vatrate]='';
					$this->tva[$vatrate] += $tvaligne;

					// Add line
					if (! empty($conf->global->MAIN_PDF_DASH_BETWEEN_LINES) && $i < ($nblignes - 1))
					{
						$pdf->SetLineStyle(array('dash'=>'1,1','color'=>array(210,210,210)));
						//$pdf->SetDrawColor(190,190,200);
						$pdf->line($this->marge_gauche, $nexY+1, $this->page_largeur - $this->marge_droite, $nexY+1);
						$pdf->SetLineStyle(array('dash'=>0));
					}

					$nexY+=2;    // Passe espace entre les lignes

					// Detect if some page were added automatically and output _tableau for past pages
					while ($pagenb < $pageposafter)
					{
						$pdf->setPage($pagenb);
						if ($pagenb == 1)
						{
							$this->_tableau($pdf, $tab_top, $this->page_hauteur - $tab_top - $heightforfooter, 0, $outputlangs, 0, 1);
						}
						else
						{
							$this->_tableau($pdf, $tab_top_newpage, $this->page_hauteur - $tab_top_newpage - $heightforfooter, 0, $outputlangs, 1, 1);
						}
						$this->_pagefoot($pdf,$object,$outputlangs,1);
						$pagenb++;
						$pdf->setPage($pagenb);
						$pdf->setPageOrientation('', 1, 0);	// The only function to edit the bottom margin of current page to set it.
						if (empty($conf->global->MAIN_PDF_DONOTREPEAT_HEAD)) $this->_pagehead($pdf, $object, 0, $outputlangs);
					}
					if (isset($object->lines[$i+1]->pagebreak) && $object->lines[$i+1]->pagebreak)
					{
						if ($pagenb == 1)
						{
							$this->_tableau($pdf, $tab_top, $this->page_hauteur - $tab_top - $heightforfooter, 0, $outputlangs, 0, 1);
						}
						else
						{
							$this->_tableau($pdf, $tab_top_newpage, $this->page_hauteur - $tab_top_newpage - $heightforfooter, 0, $outputlangs, 1, 1);
						}
						$this->_pagefoot($pdf,$object,$outputlangs,1);
						// New page
						$pdf->AddPage();
						if (! empty($tplidx)) $pdf->useTemplate($tplidx);
						$pagenb++;
						if (empty($conf->global->MAIN_PDF_DONOTREPEAT_HEAD)) $this->_pagehead($pdf, $object, 0, $outputlangs);
					}
				}

				// Show square
				if ($pagenb == 1)
				{
					$this->_tableau($pdf, $tab_top, $this->page_hauteur - $tab_top - $heightforinfotot - $heightforfreetext - $heightforfooter, 0, $outputlangs, 0, 0);
					$bottomlasttab=$this->page_hauteur - $heightforinfotot - $heightforfreetext - $heightforfooter + 1;
				}
				else
				{
					$this->_tableau($pdf, $tab_top_newpage, $this->page_hauteur - $tab_top_newpage - $heightforinfotot - $heightforfreetext - $heightforfooter, 0, $outputlangs, 1, 0);
					$bottomlasttab=$this->page_hauteur - $heightforinfotot - $heightforfreetext - $heightforfooter + 1;
				}

				// Affiche zone infos
				$posy=$this->_tableau_info($pdf, $object, $bottomlasttab, $outputlangs);

				// Affiche zone totaux
				$posy=$this->_tableau_tot($pdf, $object, $deja_regle, $bottomlasttab, $outputlangs);

				// Affiche zone versements
				if ($deja_regle || $amount_credit_notes_included || $amount_deposits_included)
				{
					$posy=$this->_tableau_versements($pdf, $object, $posy, $outputlangs);
				}

				// Pied de page
				$this->_pagefoot($pdf,$object,$outputlangs);
				if (method_exists($pdf,'AliasNbPages')) $pdf->AliasNbPages();
				
				$pdf->Close();

				$pdf->Output($file,'F');

				// Add pdfgeneration hook
				if (! is_object($hookmanager))
				{
					include_once DOL_DOCUMENT_ROOT.'/core/class/hookmanager.class.php';
					$hookmanager=new HookManager($this->db);
				}
				$hookmanager->initHooks(array('pdfgeneration'));
				$parameters=array('file'=>$file,'object'=>$object,'outputlangs'=>$outputlangs);
				global $action;
				$reshook=$hookmanager->executeHooks('afterPDFCreation',$parameters,$this,$action);    // Note that $action and $object may have been modified by some hooks

				if (! empty($conf->global->MAIN_UMASK))
				@chmod($file, octdec($conf->global->MAIN_UMASK));

				return 1;   // Pas d'erreur
			}
			else
			{
				$this->error=$langs->trans("ErrorCanNotCreateDir",$dir);
				return 0;
			}
		}
		else
		{
			$this->error=$langs->trans("ErrorConstantNotDefined","FAC_OUTPUTDIR");
			return 0;
		}
		$this->error=$langs->trans("ErrorUnknown");
		return 0;   // Erreur par defaut
	}


	/**
	 *  Show payments table
	 *
     *  @param	PDF			&$pdf           Object PDF
     *  @param  Object		$object         Object invoice
     *  @param  int			$posy           Position y in PDF
     *  @param  Translate	$outputlangs    Object langs for output
     *  @return int             			<0 if KO, >0 if OK
	 */
	function _tableau_versements(&$pdf, $object, $posy, $outputlangs)
	{
		global $conf;

        $sign=1;
        if ($object->type == 2 && ! empty($conf->global->INVOICE_POSITIVE_CREDIT_NOTE)) $sign=-1;

        $tab3_posx = 120;
		$tab3_top = $posy + 8;
		$tab3_width = 80;
		$tab3_height = 4;
		if ($this->page_largeur < 210) // To work with US executive format
		{
			$tab3_posx -= 20;
		}

		$default_font_size = pdf_getPDFFontSize($outputlangs);

		$title=$outputlangs->transnoentities("PaymentsAlreadyDone");
		if ($object->type == 2) $title=$outputlangs->transnoentities("PaymentsBackAlreadyDone");

		$pdf->SetFont('','', $default_font_size - 3);
		$pdf->SetXY($tab3_posx, $tab3_top - 4);
		$pdf->MultiCell(60, 3, $title, 0, 'L', 0);

		$pdf->line($tab3_posx, $tab3_top, $tab3_posx+$tab3_width, $tab3_top);

		$pdf->SetFont('','', $default_font_size - 4);
		$pdf->SetXY($tab3_posx, $tab3_top);
		$pdf->MultiCell(20, 3, $outputlangs->transnoentities("Payment"), 0, 'L', 0);
		$pdf->SetXY($tab3_posx+21, $tab3_top);
		$pdf->MultiCell(20, 3, $outputlangs->transnoentities("Amount"), 0, 'L', 0);
		$pdf->SetXY($tab3_posx+40, $tab3_top);
		$pdf->MultiCell(20, 3, $outputlangs->transnoentities("Type"), 0, 'L', 0);
		$pdf->SetXY($tab3_posx+58, $tab3_top);
		$pdf->MultiCell(20, 3, $outputlangs->transnoentities("Num"), 0, 'L', 0);

		$pdf->line($tab3_posx, $tab3_top-1+$tab3_height, $tab3_posx+$tab3_width, $tab3_top-1+$tab3_height);

		$y=0;

		$pdf->SetFont('','', $default_font_size - 4);

		// Loop on each deposits and credit notes included
		$sql = "SELECT re.rowid, re.amount_ht, re.amount_tva, re.amount_ttc,";
		$sql.= " re.description, re.fk_facture_source,";
		$sql.= " f.type, f.datef";
		$sql.= " FROM ".MAIN_DB_PREFIX ."societe_remise_except as re, ".MAIN_DB_PREFIX ."facture as f";
		$sql.= " WHERE re.fk_facture_source = f.rowid AND re.fk_facture = ".$object->id;
		$resql=$this->db->query($sql);
		if ($resql)
		{
			$num = $this->db->num_rows($resql);
			$i=0;
			$invoice=new Facture($this->db);
			while ($i < $num)
			{
				$y+=3;
				$obj = $this->db->fetch_object($resql);

				if ($obj->type == 2) $text=$outputlangs->trans("CreditNote");
				elseif ($obj->type == 3) $text=$outputlangs->trans("Deposit");
				else $text=$outputlangs->trans("UnknownType");

				$invoice->fetch($obj->fk_facture_source);

				$pdf->SetXY($tab3_posx, $tab3_top+$y);
				$pdf->MultiCell(20, 3, dol_print_date($obj->datef,'day',false,$outputlangs,true), 0, 'L', 0);
				$pdf->SetXY($tab3_posx+21, $tab3_top+$y);
				$pdf->MultiCell(20, 3, price($obj->amount_ttc, 0, $outputlangs), 0, 'L', 0);
				$pdf->SetXY($tab3_posx+40, $tab3_top+$y);
				$pdf->MultiCell(20, 3, $text, 0, 'L', 0);
				$pdf->SetXY($tab3_posx+58, $tab3_top+$y);
				$pdf->MultiCell(20, 3, $invoice->ref, 0, 'L', 0);

				$pdf->line($tab3_posx, $tab3_top+$y+3, $tab3_posx+$tab3_width, $tab3_top+$y+3);

				$i++;
			}
		}
		else
		{
			$this->error=$this->db->lasterror();
			dol_syslog($this->db,$this->error, LOG_ERR);
			return -1;
		}

		// Loop on each payment
		$sql = "SELECT p.datep as date, p.fk_paiement as type, p.num_paiement as num, pf.amount as amount,";
		$sql.= " cp.code";
		$sql.= " FROM ".MAIN_DB_PREFIX."paiement_facture as pf, ".MAIN_DB_PREFIX."paiement as p";
		$sql.= " LEFT JOIN ".MAIN_DB_PREFIX."c_paiement as cp ON p.fk_paiement = cp.id";
		$sql.= " WHERE pf.fk_paiement = p.rowid AND pf.fk_facture = ".$object->id;
		$sql.= " ORDER BY p.datep";
		$resql=$this->db->query($sql);
		if ($resql)
		{
			$num = $this->db->num_rows($resql);
			$i=0;
			while ($i < $num) {
				$y+=3;
				$row = $this->db->fetch_object($resql);

				$pdf->SetXY($tab3_posx, $tab3_top+$y);
				$pdf->MultiCell(20, 3, dol_print_date($this->db->jdate($row->date),'day',false,$outputlangs,true), 0, 'L', 0);
				$pdf->SetXY($tab3_posx+21, $tab3_top+$y);
				$pdf->MultiCell(20, 3, price($sign * $row->amount, 0, $outputlangs), 0, 'L', 0);
				$pdf->SetXY($tab3_posx+40, $tab3_top+$y);
				$oper = $outputlangs->transnoentitiesnoconv("PaymentTypeShort" . $row->code);

				$pdf->MultiCell(20, 3, $oper, 0, 'L', 0);
				$pdf->SetXY($tab3_posx+58, $tab3_top+$y);
				$pdf->MultiCell(30, 3, $row->num, 0, 'L', 0);

				$pdf->line($tab3_posx, $tab3_top+$y+3, $tab3_posx+$tab3_width, $tab3_top+$y+3);

				$i++;
			}
		}
		else
		{
			$this->error=$this->db->lasterror();
			dol_syslog($this->db,$this->error, LOG_ERR);
			return -1;
		}

	}


	/**
	 *   Show miscellaneous information (payment mode, payment term, ...)
	 *
	 *   @param		PDF			&$pdf     		Object PDF
	 *   @param		Object		$object			Object to show
	 *   @param		int			$posy			Y
	 *   @param		Translate	$outputlangs	Langs object
	 *   @return	void
	 */
	function _tableau_info(&$pdf, $object, $posy, $outputlangs)
	{
		global $conf;

		$default_font_size = pdf_getPDFFontSize($outputlangs);

		$pdf->SetFont('','', $default_font_size - 1);

		// If France, show VAT mention if not applicable
		if ($this->emetteur->country_code == 'FR' && $this->franchise == 1)
		{
			$pdf->SetFont('','B', $default_font_size - 2);
			$pdf->SetXY($this->marge_gauche, $posy);
			$pdf->MultiCell(100, 3, $outputlangs->transnoentities("VATIsNotUsedForInvoice"), 0, 'L', 0);

			$posy=$pdf->GetY()+4;
		}

		$posxval=52;

		// Show payments conditions
		if ($object->type != 2 && ($object->cond_reglement_code || $object->cond_reglement))
		{
			$pdf->SetFont('','B', $default_font_size - 2);
			$pdf->SetXY($this->marge_gauche, $posy);
			$titre = $outputlangs->transnoentities("PaymentConditions").':';
			$pdf->MultiCell(80, 4, $titre, 0, 'L');

			$pdf->SetFont('','', $default_font_size - 2);
			$pdf->SetXY($posxval, $posy);
			$lib_condition_paiement=$outputlangs->transnoentities("PaymentCondition".$object->cond_reglement_code)!=('PaymentCondition'.$object->cond_reglement_code)?$outputlangs->transnoentities("PaymentCondition".$object->cond_reglement_code):$outputlangs->convToOutputCharset($object->cond_reglement_doc);
			$lib_condition_paiement=str_replace('\n',"\n",$lib_condition_paiement);
			$pdf->MultiCell(80, 4, $lib_condition_paiement,0,'L');

			$posy=$pdf->GetY()+3;
		}

		if ($object->type != 2)
		{
			// Check a payment mode is defined
			if (empty($object->mode_reglement_code)
			&& ! $conf->global->FACTURE_CHQ_NUMBER
			&& ! $conf->global->FACTURE_RIB_NUMBER)
			{
				$pdf->SetXY($this->marge_gauche, $posy);
				$pdf->SetTextColor(200,0,0);
				$pdf->SetFont('','B', $default_font_size - 2);
				$pdf->MultiCell(80, 3, $outputlangs->transnoentities("ErrorNoPaiementModeConfigured"),0,'L',0);
				$pdf->SetTextColor(0,0,0);

				$posy=$pdf->GetY()+1;
			}

			// Show payment mode
			if ($object->mode_reglement_code
			&& $object->mode_reglement_code != 'CHQ'
			&& $object->mode_reglement_code != 'VIR')
			{
				$pdf->SetFont('','B', $default_font_size - 2);
				$pdf->SetXY($this->marge_gauche, $posy);
				$titre = $outputlangs->transnoentities("PaymentMode").':';
				$pdf->MultiCell(80, 5, $titre, 0, 'L');

				$pdf->SetFont('','', $default_font_size - 2);
				$pdf->SetXY($posxval, $posy);
				$lib_mode_reg=$outputlangs->transnoentities("PaymentType".$object->mode_reglement_code)!=('PaymentType'.$object->mode_reglement_code)?$outputlangs->transnoentities("PaymentType".$object->mode_reglement_code):$outputlangs->convToOutputCharset($object->mode_reglement);
				$pdf->MultiCell(80, 5, $lib_mode_reg,0,'L');

				$posy=$pdf->GetY()+2;
			}

			// Show payment mode CHQ
			if (empty($object->mode_reglement_code) || $object->mode_reglement_code == 'CHQ')
			{
				// Si mode reglement non force ou si force a CHQ
				if (! empty($conf->global->FACTURE_CHQ_NUMBER))
				{
					$diffsizetitle=(empty($conf->global->PDF_DIFFSIZE_TITLE)?3:$conf->global->PDF_DIFFSIZE_TITLE);

					if ($conf->global->FACTURE_CHQ_NUMBER > 0)
					{
						$account = new Account($this->db);
						$account->fetch($conf->global->FACTURE_CHQ_NUMBER);

						$pdf->SetXY($this->marge_gauche, $posy);
						$pdf->SetFont('','B', $default_font_size - $diffsizetitle);
						$pdf->MultiCell(100, 3, $outputlangs->transnoentities('PaymentByChequeOrderedTo',$account->proprio),0,'L',0);
						$posy=$pdf->GetY()+1;

			            if (empty($conf->global->MAIN_PDF_HIDE_CHQ_ADDRESS))
			            {
							$pdf->SetXY($this->marge_gauche, $posy);
							$pdf->SetFont('','', $default_font_size - $diffsizetitle);
							$pdf->MultiCell(100, 3, $outputlangs->convToOutputCharset($account->owner_address), 0, 'L', 0);
							$posy=$pdf->GetY()+2;
			            }
					}
					if ($conf->global->FACTURE_CHQ_NUMBER == -1)
					{
						$pdf->SetXY($this->marge_gauche, $posy);
						$pdf->SetFont('','B', $default_font_size - $diffsizetitle);
						$pdf->MultiCell(100, 3, $outputlangs->transnoentities('PaymentByChequeOrderedTo',$this->emetteur->name),0,'L',0);
						$posy=$pdf->GetY()+1;

			            if (empty($conf->global->MAIN_PDF_HIDE_CHQ_ADDRESS))
			            {
							$pdf->SetXY($this->marge_gauche, $posy);
							$pdf->SetFont('','', $default_font_size - $diffsizetitle);
							$pdf->MultiCell(100, 3, $outputlangs->convToOutputCharset($this->emetteur->getFullAddress()), 0, 'L', 0);
							$posy=$pdf->GetY()+2;
			            }
					}
				}
			}

			// If payment mode not forced or forced to VIR, show payment with BAN
			if (empty($object->mode_reglement_code) || $object->mode_reglement_code == 'VIR')
			{
				if (! empty($object->fk_bank) || ! empty($conf->global->FACTURE_RIB_NUMBER))
				{
					$bankid=(empty($object->fk_bank)?$conf->global->FACTURE_RIB_NUMBER:$object->fk_bank);
					$account = new Account($this->db);
					$account->fetch($bankid);

					$curx=$this->marge_gauche;
					$cury=$posy;

					$posy=pdf_bank($pdf,$outputlangs,$curx,$cury,$account,0,$default_font_size);

					$posy+=2;
				}
			}
		}

		return $posy;
	}


	/**
	 *	Show total to pay
	 *
	 *	@param	PDF			&$pdf           Object PDF
	 *	@param  Facture		$object         Object invoice
	 *	@param  int			$deja_regle     Montant deja regle
	 *	@param	int			$posy			Position depart
	 *	@param	Translate	$outputlangs	Objet langs
	 *	@return int							Position pour suite
	 */
	function _tableau_tot(&$pdf, $object, $deja_regle, $posy, $outputlangs)
	{
		global $conf,$mysoc;

        $sign=1;
        if ($object->type == 2 && ! empty($conf->global->INVOICE_POSITIVE_CREDIT_NOTE)) $sign=-1;

        $default_font_size = pdf_getPDFFontSize($outputlangs);

		$tab2_top = $posy;
		$tab2_hl = 4;
		$pdf->SetFont('','', $default_font_size - 1);

		// Tableau total
		$col1x = 120; $col2x = 170;
		if ($this->page_largeur < 210) // To work with US executive format
		{
			$col2x-=20;
		}
		$largcol2 = ($this->page_largeur - $this->marge_droite - $col2x);

		$useborder=0;
		$index = 0;

		// Total HT
		$pdf->SetFillColor(255,255,255);
		$pdf->SetXY($col1x, $tab2_top + 0);
		$pdf->MultiCell($col2x-$col1x, $tab2_hl, $outputlangs->transnoentities("TotalHT"), 0, 'L', 1);
		$pdf->SetXY($col2x, $tab2_top + 0);
		$pdf->MultiCell($largcol2, $tab2_hl, price($sign * ($object->total_ht + (! empty($object->remise)?$object->remise:0)), 0, $outputlangs), 0, 'R', 1);

		// Show VAT by rates and total
		$pdf->SetFillColor(248,248,248);

		$this->atleastoneratenotnull=0;
		if (empty($conf->global->MAIN_GENERATE_DOCUMENTS_WITHOUT_VAT))
		{
			$tvaisnull=((! empty($this->tva) && count($this->tva) == 1 && isset($this->tva['0.000']) && is_float($this->tva['0.000'])) ? true : false);
			if (! empty($conf->global->MAIN_GENERATE_DOCUMENTS_WITHOUT_VAT_ISNULL) && $tvaisnull)
			{
				// Nothing to do
			}
			else
			{
				//Local tax 1 before VAT
				//if (! empty($conf->global->FACTURE_LOCAL_TAX1_OPTION) && $conf->global->FACTURE_LOCAL_TAX1_OPTION=='localtax1on')
				//{
					foreach( $this->localtax1 as $localtax_type => $localtax_rate )
					{
						if (in_array((string) $localtax_type, array('1','3','5','7'))) continue;

						foreach( $localtax_rate as $tvakey => $tvaval )
						{
							if ($tvakey!=0)    // On affiche pas taux 0
							{
								//$this->atleastoneratenotnull++;

								$index++;
								$pdf->SetXY($col1x, $tab2_top + $tab2_hl * $index);

								$tvacompl='';
								if (preg_match('/\*/',$tvakey))
								{
									$tvakey=str_replace('*','',$tvakey);
									$tvacompl = " (".$outputlangs->transnoentities("NonPercuRecuperable").")";
								}

								$totalvat = $outputlangs->transcountrynoentities("TotalLT1",$mysoc->country_code).' ';
								$totalvat.=vatrate(abs($tvakey),1).$tvacompl;
								$pdf->MultiCell($col2x-$col1x, $tab2_hl, $totalvat, 0, 'L', 1);

								$pdf->SetXY($col2x, $tab2_top + $tab2_hl * $index);
								$pdf->MultiCell($largcol2, $tab2_hl, price($tvaval, 0, $outputlangs), 0, 'R', 1);
							}
						}
					}
	      		//}
				//Local tax 2 before VAT
				//if (! empty($conf->global->FACTURE_LOCAL_TAX2_OPTION) && $conf->global->FACTURE_LOCAL_TAX2_OPTION=='localtax2on')
				//{
					foreach( $this->localtax2 as $localtax_type => $localtax_rate )
					{
						if (in_array((string) $localtax_type, array('1','3','5','7'))) continue;

						foreach( $localtax_rate as $tvakey => $tvaval )
						{
							if ($tvakey!=0)    // On affiche pas taux 0
							{
								//$this->atleastoneratenotnull++;



								$index++;
								$pdf->SetXY($col1x, $tab2_top + $tab2_hl * $index);

								$tvacompl='';
								if (preg_match('/\*/',$tvakey))
								{
									$tvakey=str_replace('*','',$tvakey);
									$tvacompl = " (".$outputlangs->transnoentities("NonPercuRecuperable").")";
								}
								$totalvat = $outputlangs->transcountrynoentities("TotalLT2",$mysoc->country_code).' ';
								$totalvat.=vatrate(abs($tvakey),1).$tvacompl;
								$pdf->MultiCell($col2x-$col1x, $tab2_hl, $totalvat, 0, 'L', 1);

								$pdf->SetXY($col2x, $tab2_top + $tab2_hl * $index);
								$pdf->MultiCell($largcol2, $tab2_hl, price($tvaval, 0, $outputlangs), 0, 'R', 1);

							}
						}
					}
				//}
				// VAT
				foreach($this->tva as $tvakey => $tvaval)
				{
					if ($tvakey > 0)    // On affiche pas taux 0
					{
						$this->atleastoneratenotnull++;

						$index++;
						$pdf->SetXY($col1x, $tab2_top + $tab2_hl * $index);

						$tvacompl='';
						if (preg_match('/\*/',$tvakey))
						{
							$tvakey=str_replace('*','',$tvakey);
							$tvacompl = " (".$outputlangs->transnoentities("NonPercuRecuperable").")";
						}
						$totalvat =$outputlangs->transnoentities("TotalVAT").' ';
						$totalvat.=vatrate($tvakey,1).$tvacompl;
						$pdf->MultiCell($col2x-$col1x, $tab2_hl, $totalvat, 0, 'L', 1);

						$pdf->SetXY($col2x, $tab2_top + $tab2_hl * $index);
						$pdf->MultiCell($largcol2, $tab2_hl, price($tvaval, 0, $outputlangs), 0, 'R', 1);
					}
				}

				//Local tax 1 after VAT
				//if (! empty($conf->global->FACTURE_LOCAL_TAX1_OPTION) && $conf->global->FACTURE_LOCAL_TAX1_OPTION=='localtax1on')
				//{
					foreach( $this->localtax1 as $localtax_type => $localtax_rate )
					{
						if (in_array((string) $localtax_type, array('2','4','6'))) continue;

						foreach( $localtax_rate as $tvakey => $tvaval )
						{
							if ($tvakey != 0)    // On affiche pas taux 0
							{
								//$this->atleastoneratenotnull++;

								$index++;
								$pdf->SetXY($col1x, $tab2_top + $tab2_hl * $index);

								$tvacompl='';
								if (preg_match('/\*/',$tvakey))
								{
									$tvakey=str_replace('*','',$tvakey);
									$tvacompl = " (".$outputlangs->transnoentities("NonPercuRecuperable").")";
								}
								$totalvat = $outputlangs->transcountrynoentities("TotalLT1",$mysoc->country_code).' ';
								$totalvat.=vatrate(abs($tvakey),1).$tvacompl;

<<<<<<< HEAD
								$pdf->MultiCell($col2x-$col1x, $tab2_hl, $totalvat, 0, 'L', 1);
								$pdf->SetXY($col2x, $tab2_top + $tab2_hl * $index);
								$pdf->MultiCell($largcol2, $tab2_hl, price($tvaval), 0, 'R', 1);
=======
									$pdf->SetXY($col2x, $tab2_top + $tab2_hl * $index);
									$pdf->MultiCell($largcol2, $tab2_hl, price($tvakey, 0, $outputlangs), 0, 'R', 1);
								}
								else
								{
									$totalvat.=vatrate(abs($tvakey),1).$tvacompl;
									$pdf->MultiCell($col2x-$col1x, $tab2_hl, $totalvat, 0, 'L', 1);
									$pdf->SetXY($col2x, $tab2_top + $tab2_hl * $index);
									$pdf->MultiCell($largcol2, $tab2_hl, price($tvaval, 0, $outputlangs), 0, 'R', 1);
								}
>>>>>>> 050819ce
							}
						}
					}
	      		//}
				//Local tax 2 after VAT
				//if (! empty($conf->global->FACTURE_LOCAL_TAX2_OPTION) && $conf->global->FACTURE_LOCAL_TAX2_OPTION=='localtax2on')
				//{
					foreach( $this->localtax2 as $localtax_type => $localtax_rate )
					{
						if (in_array((string) $localtax_type, array('2','4','6'))) continue;

						foreach( $localtax_rate as $tvakey => $tvaval )
						{
						    // retrieve global local tax
							if ($tvakey != 0)    // On affiche pas taux 0
							{
								//$this->atleastoneratenotnull++;

								$index++;
								$pdf->SetXY($col1x, $tab2_top + $tab2_hl * $index);

								$tvacompl='';
								if (preg_match('/\*/',$tvakey))
								{
									$tvakey=str_replace('*','',$tvakey);
									$tvacompl = " (".$outputlangs->transnoentities("NonPercuRecuperable").")";
								}
								$totalvat = $outputlangs->transcountrynoentities("TotalLT2",$mysoc->country_code).' ';

<<<<<<< HEAD
								$totalvat.=vatrate(abs($tvakey),1).$tvacompl;
								$pdf->MultiCell($col2x-$col1x, $tab2_hl, $totalvat, 0, 'L', 1);

								$pdf->SetXY($col2x, $tab2_top + $tab2_hl * $index);
								$pdf->MultiCell($largcol2, $tab2_hl, price($tvaval), 0, 'R', 1);
=======
								if ($localtax_type == '7') {  // amount on order
									$pdf->MultiCell($col2x-$col1x, $tab2_hl, $totalvat, 0, 'L', 1);
									$pdf->SetXY($col2x, $tab2_top + $tab2_hl * $index);
									$pdf->MultiCell($largcol2, $tab2_hl, price($tvakey, 0, $outputlangs), 0, 'R', 1);
								}
								else
								{
									$totalvat.=vatrate(abs($tvakey),1).$tvacompl;
									$pdf->MultiCell($col2x-$col1x, $tab2_hl, $totalvat, 0, 'L', 1);

									$pdf->SetXY($col2x, $tab2_top + $tab2_hl * $index);
									$pdf->MultiCell($largcol2, $tab2_hl, price($tvaval, 0, $outputlangs), 0, 'R', 1);
								}
>>>>>>> 050819ce
							}
						}
					//}
				}

				// Revenue stamp
				if (price2num($object->revenuestamp) != 0)
				{
					$index++;
					$pdf->SetXY($col1x, $tab2_top + $tab2_hl * $index);
					$pdf->MultiCell($col2x-$col1x, $tab2_hl, $outputlangs->transnoentities("RevenueStamp"), $useborder, 'L', 1);

					$pdf->SetXY($col2x, $tab2_top + $tab2_hl * $index);
					$pdf->MultiCell($largcol2, $tab2_hl, price($sign * $object->revenuestamp), $useborder, 'R', 1);
				}

				// Total TTC
				$index++;
				$pdf->SetXY($col1x, $tab2_top + $tab2_hl * $index);
				$pdf->SetTextColor(0,0,60);
				$pdf->SetFillColor(224,224,224);
				$pdf->MultiCell($col2x-$col1x, $tab2_hl, $outputlangs->transnoentities("TotalTTC"), $useborder, 'L', 1);

				$pdf->SetXY($col2x, $tab2_top + $tab2_hl * $index);
				$pdf->MultiCell($largcol2, $tab2_hl, price($sign * $object->total_ttc, 0, $outputlangs), $useborder, 'R', 1);
			}
		}

		$pdf->SetTextColor(0,0,0);

		$creditnoteamount=$object->getSumCreditNotesUsed();
		$depositsamount=$object->getSumDepositsUsed();
		//print "x".$creditnoteamount."-".$depositsamount;exit;
		$resteapayer = price2num($object->total_ttc - $deja_regle - $creditnoteamount - $depositsamount, 'MT');
		if ($object->paye) $resteapayer=0;

		if ($deja_regle > 0 || $creditnoteamount > 0 || $depositsamount > 0)
		{
			// Already paid + Deposits
			$index++;
			$pdf->SetXY($col1x, $tab2_top + $tab2_hl * $index);
			$pdf->MultiCell($col2x-$col1x, $tab2_hl, $outputlangs->transnoentities("Paid"), 0, 'L', 0);
			$pdf->SetXY($col2x, $tab2_top + $tab2_hl * $index);
			$pdf->MultiCell($largcol2, $tab2_hl, price($deja_regle + $depositsamount, 0, $outputlangs), 0, 'R', 0);

			// Credit note
			if ($creditnoteamount)
			{
				$index++;
				$pdf->SetXY($col1x, $tab2_top + $tab2_hl * $index);
				$pdf->MultiCell($col2x-$col1x, $tab2_hl, $outputlangs->transnoentities("CreditNotes"), 0, 'L', 0);
				$pdf->SetXY($col2x, $tab2_top + $tab2_hl * $index);
				$pdf->MultiCell($largcol2, $tab2_hl, price($creditnoteamount, 0, $outputlangs), 0, 'R', 0);
			}

			// Escompte
			if ($object->close_code == 'discount_vat')
			{
				$index++;
				$pdf->SetFillColor(255,255,255);

				$pdf->SetXY($col1x, $tab2_top + $tab2_hl * $index);
				$pdf->MultiCell($col2x-$col1x, $tab2_hl, $outputlangs->transnoentities("EscompteOffered"), $useborder, 'L', 1);
				$pdf->SetXY($col2x, $tab2_top + $tab2_hl * $index);
				$pdf->MultiCell($largcol2, $tab2_hl, price($object->total_ttc - $deja_regle - $creditnoteamount - $depositsamount, 0, $outputlangs), $useborder, 'R', 1);

				$resteapayer=0;
			}

			$index++;
			$pdf->SetTextColor(0,0,60);
			$pdf->SetFillColor(224,224,224);
			$pdf->SetXY($col1x, $tab2_top + $tab2_hl * $index);
			$pdf->MultiCell($col2x-$col1x, $tab2_hl, $outputlangs->transnoentities("RemainderToPay"), $useborder, 'L', 1);
			$pdf->SetXY($col2x, $tab2_top + $tab2_hl * $index);
			$pdf->MultiCell($largcol2, $tab2_hl, price($resteapayer, 0, $outputlangs), $useborder, 'R', 1);

			// Fin
			$pdf->SetFont('','', $default_font_size - 1);
			$pdf->SetTextColor(0,0,0);
		}

		$index++;
		return ($tab2_top + ($tab2_hl * $index));
	}

	/**
	 *   Show table for lines
	 *
	 *   @param		PDF			&$pdf     		Object PDF
	 *   @param		string		$tab_top		Top position of table
	 *   @param		string		$tab_height		Height of table (rectangle)
	 *   @param		int			$nexY			Y (not used)
	 *   @param		Translate	$outputlangs	Langs object
	 *   @param		int			$hidetop		1=Hide top bar of array and title, 0=Hide nothing, -1=Hide only title
	 *   @param		int			$hidebottom		Hide bottom bar of array
	 *   @return	void
	 */
	function _tableau(&$pdf, $tab_top, $tab_height, $nexY, $outputlangs, $hidetop=0, $hidebottom=0)
	{
		global $conf;

		// Force to disable hidetop and hidebottom
		$hidebottom=0;
		if ($hidetop) $hidetop=-1;

		$default_font_size = pdf_getPDFFontSize($outputlangs);

		// Amount in (at tab_top - 1)
		$pdf->SetTextColor(0,0,0);
		$pdf->SetFont('','', $default_font_size - 2);

		if (empty($hidetop))
		{
			$titre = $outputlangs->transnoentities("AmountInCurrency",$outputlangs->transnoentitiesnoconv("Currency".$conf->currency));
			$pdf->SetXY($this->page_largeur - $this->marge_droite - ($pdf->GetStringWidth($titre) + 3), $tab_top-4);
			$pdf->MultiCell(($pdf->GetStringWidth($titre) + 3), 2, $titre);

			//$conf->global->MAIN_PDF_TITLE_BACKGROUND_COLOR='230,230,230';
			if (! empty($conf->global->MAIN_PDF_TITLE_BACKGROUND_COLOR)) $pdf->Rect($this->marge_gauche, $tab_top, $this->page_largeur-$this->marge_droite-$this->marge_gauche, 5, 'F', null, explode(',',$conf->global->MAIN_PDF_TITLE_BACKGROUND_COLOR));
		}

		$pdf->SetDrawColor(128,128,128);
		$pdf->SetFont('','', $default_font_size - 1);

		// Output Rect
		$this->printRect($pdf,$this->marge_gauche, $tab_top, $this->page_largeur-$this->marge_gauche-$this->marge_droite, $tab_height, $hidetop, $hidebottom);	// Rect prend une longueur en 3eme param et 4eme param

		if (empty($hidetop))
		{
			$pdf->line($this->marge_gauche, $tab_top+5, $this->page_largeur-$this->marge_droite, $tab_top+5);	// line prend une position y en 2eme param et 4eme param

			$pdf->SetXY($this->posxdesc-1, $tab_top+1);
			$pdf->MultiCell(108,2, $outputlangs->transnoentities("Designation"),'','L');
		}

		if (empty($conf->global->MAIN_GENERATE_DOCUMENTS_WITHOUT_VAT))
		{
			$pdf->line($this->posxtva-1, $tab_top, $this->posxtva-1, $tab_top + $tab_height);
			if (empty($hidetop))
			{
				$pdf->SetXY($this->posxtva-3, $tab_top+1);
				$pdf->MultiCell($this->posxup-$this->posxtva+3,2, $outputlangs->transnoentities("VAT"),'','C');
			}
		}

		$pdf->line($this->posxup-1, $tab_top, $this->posxup-1, $tab_top + $tab_height);
		if (empty($hidetop))
		{
			$pdf->SetXY($this->posxup-1, $tab_top+1);
			$pdf->MultiCell($this->posxqty-$this->posxup-1,2, $outputlangs->transnoentities("PriceUHT"),'','C');
		}

		$pdf->line($this->posxqty-1, $tab_top, $this->posxqty-1, $tab_top + $tab_height);
		if (empty($hidetop))
		{
			$pdf->SetXY($this->posxqty-1, $tab_top+1);
			$pdf->MultiCell($this->posxdiscount-$this->posxqty-1,2, $outputlangs->transnoentities("Qty"),'','C');
		}

		$pdf->line($this->posxdiscount-1, $tab_top, $this->posxdiscount-1, $tab_top + $tab_height);
		if (empty($hidetop))
		{
			if ($this->atleastonediscount)
			{
				$pdf->SetXY($this->posxdiscount-1, $tab_top+1);
				$pdf->MultiCell($this->postotalht-$this->posxdiscount+1,2, $outputlangs->transnoentities("ReductionShort"),'','C');
			}
		}
		if ($this->atleastonediscount)
		{
			$pdf->line($this->postotalht, $tab_top, $this->postotalht, $tab_top + $tab_height);
		}
		if (empty($hidetop))
		{
			$pdf->SetXY($this->postotalht-1, $tab_top+1);
			$pdf->MultiCell(30,2, $outputlangs->transnoentities("TotalHT"),'','C');
		}
	}

	/**
	 *  Show top header of page.
	 *
	 *  @param	PDF			&$pdf     		Object PDF
	 *  @param  Object		$object     	Object to show
	 *  @param  int	    	$showaddress    0=no, 1=yes
	 *  @param  Translate	$outputlangs	Object lang for output
	 *  @return	void
	 */
	function _pagehead(&$pdf, $object, $showaddress, $outputlangs)
	{
		global $conf,$langs;

		$outputlangs->load("main");
		$outputlangs->load("bills");
		$outputlangs->load("propal");
		$outputlangs->load("companies");

		$default_font_size = pdf_getPDFFontSize($outputlangs);

		pdf_pagehead($pdf,$outputlangs,$this->page_hauteur);

		// Show Draft Watermark
		if($object->statut==0 && (! empty($conf->global->FACTURE_DRAFT_WATERMARK)) )
        {
		      pdf_watermark($pdf,$outputlangs,$this->page_hauteur,$this->page_largeur,'mm',$conf->global->FACTURE_DRAFT_WATERMARK);
        }

		$pdf->SetTextColor(0,0,60);
		$pdf->SetFont('','B', $default_font_size + 3);

		$posy=$this->marge_haute;
        $posx=$this->page_largeur-$this->marge_droite-100;

		$pdf->SetXY($this->marge_gauche,$posy);

		// Logo
		$logo=$conf->mycompany->dir_output.'/logos/'.$this->emetteur->logo;
		if ($this->emetteur->logo)
		{
			if (is_readable($logo))
			{
			    $height=pdf_getHeightForLogo($logo);
				$pdf->Image($logo, $this->marge_gauche, $posy, 0, $height);	// width=0 (auto)
			}
			else
			{
				$pdf->SetTextColor(200,0,0);
				$pdf->SetFont('','B',$default_font_size - 2);
				$pdf->MultiCell(100, 3, $outputlangs->transnoentities("ErrorLogoFileNotFound",$logo), 0, 'L');
				$pdf->MultiCell(100, 3, $outputlangs->transnoentities("ErrorGoToGlobalSetup"), 0, 'L');
			}
		}
		else
		{
			$text=$this->emetteur->name;
			$pdf->MultiCell(100, 4, $outputlangs->convToOutputCharset($text), 0, 'L');
		}

		$pdf->SetFont('','B', $default_font_size + 3);
		$pdf->SetXY($posx,$posy);
		$pdf->SetTextColor(0,0,60);
		$title=$outputlangs->transnoentities("Invoice");
		if ($object->type == 1) $title=$outputlangs->transnoentities("InvoiceReplacement");
		if ($object->type == 2) $title=$outputlangs->transnoentities("InvoiceAvoir");
		if ($object->type == 3) $title=$outputlangs->transnoentities("InvoiceDeposit");
		if ($object->type == 4) $title=$outputlangs->transnoentities("InvoiceProFormat");
		$pdf->MultiCell(100, 3, $title, '', 'R');

		$pdf->SetFont('','B',$default_font_size);

		$posy+=5;
		$pdf->SetXY($posx,$posy);
		$pdf->SetTextColor(0,0,60);
		$pdf->MultiCell(100, 4, $outputlangs->transnoentities("Ref")." : " . $outputlangs->convToOutputCharset($object->ref), '', 'R');

		$posy+=1;
		$pdf->SetFont('','', $default_font_size - 2);

		if ($object->ref_client)
		{
			$posy+=4;
			$pdf->SetXY($posx,$posy);
			$pdf->SetTextColor(0,0,60);
			$pdf->MultiCell(100, 3, $outputlangs->transnoentities("RefCustomer")." : " . $outputlangs->convToOutputCharset($object->ref_client), '', 'R');
		}

		$objectidnext=$object->getIdReplacingInvoice('validated');
		if ($object->type == 0 && $objectidnext)
		{
			$objectreplacing=new Facture($this->db);
			$objectreplacing->fetch($objectidnext);

			$posy+=3;
			$pdf->SetXY($posx,$posy);
			$pdf->SetTextColor(0,0,60);
			$pdf->MultiCell(100, 3, $outputlangs->transnoentities("ReplacementByInvoice").' : '.$outputlangs->convToOutputCharset($objectreplacing->ref), '', 'R');
		}
		if ($object->type == 1)
		{
			$objectreplaced=new Facture($this->db);
			$objectreplaced->fetch($object->fk_facture_source);

			$posy+=4;
			$pdf->SetXY($posx,$posy);
			$pdf->SetTextColor(0,0,60);
			$pdf->MultiCell(100, 3, $outputlangs->transnoentities("ReplacementInvoice").' : '.$outputlangs->convToOutputCharset($objectreplaced->ref), '', 'R');
		}
		if ($object->type == 2)
		{
			$objectreplaced=new Facture($this->db);
			$objectreplaced->fetch($object->fk_facture_source);

			$posy+=3;
			$pdf->SetXY($posx,$posy);
			$pdf->SetTextColor(0,0,60);
			$pdf->MultiCell(100, 3, $outputlangs->transnoentities("CorrectionInvoice").' : '.$outputlangs->convToOutputCharset($objectreplaced->ref), '', 'R');
		}

		$posy+=4;
		$pdf->SetXY($posx,$posy);
		$pdf->SetTextColor(0,0,60);
		$pdf->MultiCell(100, 3, $outputlangs->transnoentities("DateInvoice")." : " . dol_print_date($object->date,"day",false,$outputlangs), '', 'R');

		if ($object->type != 2)
		{
			$posy+=3;
			$pdf->SetXY($posx,$posy);
			$pdf->SetTextColor(0,0,60);
			$pdf->MultiCell(100, 3, $outputlangs->transnoentities("DateEcheance")." : " . dol_print_date($object->date_lim_reglement,"day",false,$outputlangs,true), '', 'R');
		}

		if ($object->client->code_client)
		{
			$posy+=3;
			$pdf->SetXY($posx,$posy);
			$pdf->SetTextColor(0,0,60);
			$pdf->MultiCell(100, 3, $outputlangs->transnoentities("CustomerCode")." : " . $outputlangs->transnoentities($object->client->code_client), '', 'R');
		}

		$posy+=1;

		// Show list of linked objects
		$posy = pdf_writeLinkedObjects($pdf, $object, $outputlangs, $posx, $posy, 100, 3, 'R', $default_font_size);

		if ($showaddress)
		{
			// Sender properties
			$carac_emetteur = pdf_build_address($outputlangs,$this->emetteur);

			// Show sender
			$posy=42;
			$posx=$this->marge_gauche;
			if (! empty($conf->global->MAIN_INVERT_SENDER_RECIPIENT)) $posx=$this->page_largeur-$this->marge_droite-80;
			$hautcadre=40;

			// Show sender frame
			$pdf->SetTextColor(0,0,0);
			$pdf->SetFont('','', $default_font_size - 2);
			$pdf->SetXY($posx,$posy-5);
			$pdf->MultiCell(66,5, $outputlangs->transnoentities("BillFrom").":", 0, 'L');
			$pdf->SetXY($posx,$posy);
			$pdf->SetFillColor(230,230,230);
			$pdf->MultiCell(82, $hautcadre, "", 0, 'R', 1);
			$pdf->SetTextColor(0,0,60);

			// Show sender name
			$pdf->SetXY($posx+2,$posy+3);
			$pdf->SetFont('','B', $default_font_size);
			$pdf->MultiCell(80, 4, $outputlangs->convToOutputCharset($this->emetteur->name), 0, 'L');

			// Show sender information
			$pdf->SetXY($posx+2,$posy+8);
			$pdf->SetFont('','', $default_font_size - 1);
			$pdf->MultiCell(80, 4, $carac_emetteur, 0, 'L');



			// If BILLING contact defined on invoice, we use it
			$usecontact=false;
			$arrayidcontact=$object->getIdContact('external','BILLING');
			if (count($arrayidcontact) > 0)
			{
				$usecontact=true;
				$result=$object->fetch_contact($arrayidcontact[0]);
			}

			// Recipient name
			if (! empty($usecontact))
			{
				// On peut utiliser le nom de la societe du contact
				if (! empty($conf->global->MAIN_USE_COMPANY_NAME_OF_CONTACT)) $socname = $object->contact->socname;
				else $socname = $object->client->nom;
				$carac_client_name=$outputlangs->convToOutputCharset($socname);
			}
			else
			{
				$carac_client_name=$outputlangs->convToOutputCharset($object->client->nom);
			}

			$carac_client=pdf_build_address($outputlangs,$this->emetteur,$object->client,($usecontact?$object->contact:''),$usecontact,'target');

			// Show recipient
			$widthrecbox=100;
			if ($this->page_largeur < 210) $widthrecbox=84;	// To work with US executive format
			$posy=42;
			$posx=$this->page_largeur-$this->marge_droite-$widthrecbox;
			if (! empty($conf->global->MAIN_INVERT_SENDER_RECIPIENT)) $posx=$this->marge_gauche;

			// Show recipient frame
			$pdf->SetTextColor(0,0,0);
			$pdf->SetFont('','', $default_font_size - 2);
			$pdf->SetXY($posx+2,$posy-5);
			$pdf->MultiCell($widthrecbox, 5, $outputlangs->transnoentities("BillTo").":",0,'L');
			$pdf->Rect($posx, $posy, $widthrecbox, $hautcadre);

			// Show recipient name
			$pdf->SetXY($posx+2,$posy+3);
			$pdf->SetFont('','B', $default_font_size);
			$pdf->MultiCell($widthrecbox, 4, $carac_client_name, 0, 'L');

			// Show recipient information
			$pdf->SetFont('','', $default_font_size - 1);
			$pdf->SetXY($posx+2,$posy+4+(dol_nboflines_bis($carac_client_name,50)*4));
			$pdf->MultiCell($widthrecbox, 4, $carac_client, 0, 'L');
		}
	}

	/**
	 *   	Show footer of page. Need this->emetteur object
     *
	 *   	@param	PDF			&$pdf     			PDF
	 * 		@param	Object		$object				Object to show
	 *      @param	Translate	$outputlangs		Object lang for output
	 *      @param	int			$hidefreetext		1=Hide free text
	 *      @return	int								Return height of bottom margin including footer text
	 */
	function _pagefoot(&$pdf,$object,$outputlangs,$hidefreetext=0)
	{
		return pdf_pagefoot($pdf,$outputlangs,'FACTURE_FREE_TEXT',$this->emetteur,$this->marge_basse,$this->marge_gauche,$this->page_hauteur,$object,0,$hidefreetext);
	}

}

?><|MERGE_RESOLUTION|>--- conflicted
+++ resolved
@@ -466,8 +466,8 @@
 
 				// Pied de page
 				$this->_pagefoot($pdf,$object,$outputlangs);
-				if (method_exists($pdf,'AliasNbPages')) $pdf->AliasNbPages();
-				
+				if (method_exists($pdf,'AliasNbPages')) $pdf->AliasNbPages();
+
 				$pdf->Close();
 
 				$pdf->Output($file,'F');
@@ -961,22 +961,9 @@
 								$totalvat = $outputlangs->transcountrynoentities("TotalLT1",$mysoc->country_code).' ';
 								$totalvat.=vatrate(abs($tvakey),1).$tvacompl;
 
-<<<<<<< HEAD
 								$pdf->MultiCell($col2x-$col1x, $tab2_hl, $totalvat, 0, 'L', 1);
 								$pdf->SetXY($col2x, $tab2_top + $tab2_hl * $index);
-								$pdf->MultiCell($largcol2, $tab2_hl, price($tvaval), 0, 'R', 1);
-=======
-									$pdf->SetXY($col2x, $tab2_top + $tab2_hl * $index);
-									$pdf->MultiCell($largcol2, $tab2_hl, price($tvakey, 0, $outputlangs), 0, 'R', 1);
-								}
-								else
-								{
-									$totalvat.=vatrate(abs($tvakey),1).$tvacompl;
-									$pdf->MultiCell($col2x-$col1x, $tab2_hl, $totalvat, 0, 'L', 1);
-									$pdf->SetXY($col2x, $tab2_top + $tab2_hl * $index);
-									$pdf->MultiCell($largcol2, $tab2_hl, price($tvaval, 0, $outputlangs), 0, 'R', 1);
-								}
->>>>>>> 050819ce
+								$pdf->MultiCell($largcol2, $tab2_hl, price($tvaval, 0, $outputlangs), 0, 'R', 1);
 							}
 						}
 					}
@@ -1006,27 +993,11 @@
 								}
 								$totalvat = $outputlangs->transcountrynoentities("TotalLT2",$mysoc->country_code).' ';
 
-<<<<<<< HEAD
 								$totalvat.=vatrate(abs($tvakey),1).$tvacompl;
 								$pdf->MultiCell($col2x-$col1x, $tab2_hl, $totalvat, 0, 'L', 1);
 
 								$pdf->SetXY($col2x, $tab2_top + $tab2_hl * $index);
-								$pdf->MultiCell($largcol2, $tab2_hl, price($tvaval), 0, 'R', 1);
-=======
-								if ($localtax_type == '7') {  // amount on order
-									$pdf->MultiCell($col2x-$col1x, $tab2_hl, $totalvat, 0, 'L', 1);
-									$pdf->SetXY($col2x, $tab2_top + $tab2_hl * $index);
-									$pdf->MultiCell($largcol2, $tab2_hl, price($tvakey, 0, $outputlangs), 0, 'R', 1);
-								}
-								else
-								{
-									$totalvat.=vatrate(abs($tvakey),1).$tvacompl;
-									$pdf->MultiCell($col2x-$col1x, $tab2_hl, $totalvat, 0, 'L', 1);
-
-									$pdf->SetXY($col2x, $tab2_top + $tab2_hl * $index);
-									$pdf->MultiCell($largcol2, $tab2_hl, price($tvaval, 0, $outputlangs), 0, 'R', 1);
-								}
->>>>>>> 050819ce
+								$pdf->MultiCell($largcol2, $tab2_hl, price($tvaval, 0, $outputlangs), 0, 'R', 1);
 							}
 						}
 					//}
