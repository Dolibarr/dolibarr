--- conflicted
+++ resolved
@@ -1286,51 +1286,27 @@
 				//Local tax 2 after VAT
 				//if (! empty($conf->global->FACTURE_LOCAL_TAX2_OPTION) && $conf->global->FACTURE_LOCAL_TAX2_OPTION=='localtax2on')
 				//{
-<<<<<<< HEAD
-				foreach( $this->localtax2 as $localtax_type => $localtax_rate )
-				{
-					if (in_array((string) $localtax_type, array('2','4','6'))) continue;
-
-					foreach( $localtax_rate as $tvakey => $tvaval )
-					{
-					    // retrieve global local tax
-						if ($tvakey != 0)    // On affiche pas taux 0
-=======
 					foreach($this->localtax2 as $localtax_type => $localtax_rate)
 					{
 						if (in_array((string) $localtax_type, array('2','4','6'))) continue;
 
 						foreach($localtax_rate as $tvakey => $tvaval)
->>>>>>> 57f81217
 						{
 							//$this->atleastoneratenotnull++;
 
 							$index++;
 							$pdf->SetXY($col1x, $tab2_top + $tab2_hl * $index);
 
-<<<<<<< HEAD
 							$tvacompl='';
-							if (preg_match('/\*/',$tvakey))
+							if (preg_match('/\*/', $tvakey))
 							{
-								$tvakey=str_replace('*','',$tvakey);
+								$tvakey=str_replace('*', '', $tvakey);
 								$tvacompl = " (".$outputlangs->transnoentities("NonPercuRecuperable").")";
 							}
-							$totalvat = $outputlangs->transcountrynoentities("TotalLT2",$mysoc->country_code).' ';
-
-							$totalvat.=vatrate(abs($tvakey),1).$tvacompl;
+							$totalvat = $outputlangs->transcountrynoentities("TotalLT2", $mysoc->country_code).' ';
+
+							$totalvat.=vatrate(abs($tvakey), 1).$tvacompl;
 							$pdf->MultiCell($col2x-$col1x, $tab2_hl, $totalvat, 0, 'L', 1);
-=======
-								$tvacompl='';
-								if (preg_match('/\*/', $tvakey))
-								{
-									$tvakey=str_replace('*', '', $tvakey);
-									$tvacompl = " (".$outputlangs->transnoentities("NonPercuRecuperable").")";
-								}
-								$totalvat = $outputlangs->transcountrynoentities("TotalLT2", $mysoc->country_code).' ';
-
-								$totalvat.=vatrate(abs($tvakey), 1).$tvacompl;
-								$pdf->MultiCell($col2x-$col1x, $tab2_hl, $totalvat, 0, 'L', 1);
->>>>>>> 57f81217
 
 							$pdf->SetXY($col2x, $tab2_top + $tab2_hl * $index);
 							$pdf->MultiCell($largcol2, $tab2_hl, price($tvaval, 0, $outputlangs), 0, 'R', 1);
