<?php
/* Copyright (C) 2004-2014	Laurent Destailleur	<eldy@users.sourceforge.net>
 * Copyright (C) 2005-2012	Regis Houssin		<regis.houssin@capnetworks.com>
 * Copyright (C) 2008		Raphael Bertrand		<raphael.bertrand@resultic.fr>
 * Copyright (C) 2010-2014	Juanjo Menent		<jmenent@2byte.es>
 * Copyright (C) 2012		Christophe Battarel	<christophe.battarel@altairis.fr>
 * Copyright (C) 2012		Cédric Salvador		<csalvador@gpcsolutions.fr>
 * Copyright (C) 2012-2014	Raphaël Doursenaud	<rdoursenaud@gpcsolutions.fr>
 * Copyright (C) 2015		Marcos García		<marcosgdf@gmail.com>
<<<<<<< HEAD
 * Copyright (C) 2017-2018	Ferran Marcet		<fmarcet@2byte.es>
=======
 * Copyright (C) 2017		Ferran Marcet		<fmarcet@2byte.es>
 * Copyright (C) 2018       Frédéric France     <frederic.france@netlogic.fr>
>>>>>>> a6996169
 *
 * This program is free software; you can redistribute it and/or modify
 * it under the terms of the GNU General Public License as published by
 * the Free Software Foundation; either version 3 of the License, or
 * (at your option) any later version.
 *
 * This program is distributed in the hope that it will be useful,
 * but WITHOUT ANY WARRANTY; without even the implied warranty of
 * MERCHANTABILITY or FITNESS FOR A PARTICULAR PURPOSE.  See the
 * GNU General Public License for more details.
 *
 * You should have received a copy of the GNU General Public License
 * along with this program. If not, see <http://www.gnu.org/licenses/>.
 * or see http://www.gnu.org/
 */

/**
 *	\file       htdocs/core/modules/facture/doc/pdf_crabe.modules.php
 *	\ingroup    facture
 *	\brief      File of class to generate customers invoices from crabe model
 */

require_once DOL_DOCUMENT_ROOT.'/core/modules/facture/modules_facture.php';
require_once DOL_DOCUMENT_ROOT.'/product/class/product.class.php';
require_once DOL_DOCUMENT_ROOT.'/core/lib/company.lib.php';
require_once DOL_DOCUMENT_ROOT.'/core/lib/functions2.lib.php';
require_once DOL_DOCUMENT_ROOT.'/core/lib/pdf.lib.php';


/**
 *	Class to manage PDF invoice template Crabe
 */
class pdf_crabe extends ModelePDFFactures
{
    var $db;
    var $name;
    var $description;
	var $update_main_doc_field;	// Save the name of generated file as the main doc when generating a doc with this template
    var $type;

    var $phpmin = array(4,3,0); // Minimum version of PHP required by module
    var $version = 'dolibarr';

    var $page_largeur;
    var $page_hauteur;
    var $format;
	var $marge_gauche;
	var	$marge_droite;
	var	$marge_haute;
	var	$marge_basse;

	var $emetteur;	// Objet societe qui emet

	/**
	 * @var bool Situation invoice type
	 */
	public $situationinvoice;

	/**
	 * @var float X position for the situation progress column
	 */
	public $posxprogress;


	/**
	 *	Constructor
	 *
	 *  @param		DoliDB		$db      Database handler
	 */
	function __construct($db)
	{
		global $conf,$langs,$mysoc;

		$langs->load("main");
		$langs->load("bills");

		$this->db = $db;
		$this->name = "crabe";
		$this->description = $langs->trans('PDFCrabeDescription');
		$this->update_main_doc_field = 1;		// Save the name of generated file as the main doc when generating a doc with this template

		// Dimensiont page
		$this->type = 'pdf';
		$formatarray=pdf_getFormat();
		$this->page_largeur = $formatarray['width'];
		$this->page_hauteur = $formatarray['height'];
		$this->format = array($this->page_largeur,$this->page_hauteur);
		$this->marge_gauche=isset($conf->global->MAIN_PDF_MARGIN_LEFT)?$conf->global->MAIN_PDF_MARGIN_LEFT:10;
		$this->marge_droite=isset($conf->global->MAIN_PDF_MARGIN_RIGHT)?$conf->global->MAIN_PDF_MARGIN_RIGHT:10;
		$this->marge_haute =isset($conf->global->MAIN_PDF_MARGIN_TOP)?$conf->global->MAIN_PDF_MARGIN_TOP:10;
		$this->marge_basse =isset($conf->global->MAIN_PDF_MARGIN_BOTTOM)?$conf->global->MAIN_PDF_MARGIN_BOTTOM:10;

		$this->option_logo = 1;                    // Affiche logo
		$this->option_tva = 1;                     // Gere option tva FACTURE_TVAOPTION
		$this->option_modereg = 1;                 // Affiche mode reglement
		$this->option_condreg = 1;                 // Affiche conditions reglement
		$this->option_codeproduitservice = 1;      // Affiche code produit-service
		$this->option_multilang = 1;               // Dispo en plusieurs langues
		$this->option_escompte = 1;                // Affiche si il y a eu escompte
		$this->option_credit_note = 1;             // Support credit notes
		$this->option_freetext = 1;				   // Support add of a personalised text
		$this->option_draft_watermark = 1;		   // Support add of a watermark on drafts

		$this->franchise=!$mysoc->tva_assuj;

		// Get source company
		$this->emetteur=$mysoc;
		if (empty($this->emetteur->country_code)) $this->emetteur->country_code=substr($langs->defaultlang,-2);    // By default, if was not defined

		// Define position of columns
		$this->posxdesc=$this->marge_gauche+1;
		if($conf->global->PRODUCT_USE_UNITS)
		{
			$this->posxtva=101;
			$this->posxup=118;
			$this->posxqty=135;
			$this->posxunit=151;
		}
		else
		{
			$this->posxtva=110;
			$this->posxup=126;
			$this->posxqty=145;
		}
		$this->posxdiscount=162;
		$this->posxprogress=126; // Only displayed for situation invoices
		$this->postotalht=174;
		if (! empty($conf->global->MAIN_GENERATE_DOCUMENTS_WITHOUT_VAT) || ! empty($conf->global->MAIN_GENERATE_DOCUMENTS_WITHOUT_VAT_COLUMN)) $this->posxtva=$this->posxup;
		$this->posxpicture=$this->posxtva - (empty($conf->global->MAIN_DOCUMENTS_WITH_PICTURE_WIDTH)?20:$conf->global->MAIN_DOCUMENTS_WITH_PICTURE_WIDTH);	// width of images
		if ($this->page_largeur < 210) // To work with US executive format
		{
		    $this->posxpicture-=20;
		    $this->posxtva-=20;
		    $this->posxup-=20;
		    $this->posxqty-=20;
		    $this->posxunit-=20;
		    $this->posxdiscount-=20;
		    $this->posxprogress-=20;
		    $this->postotalht-=20;
		}

		$this->tva=array();
		$this->localtax1=array();
		$this->localtax2=array();
		$this->atleastoneratenotnull=0;
		$this->atleastonediscount=0;
		$this->situationinvoice=False;
	}


	/**
     *  Function to build pdf onto disk
     *
     *  @param		Object		$object				Object to generate
     *  @param		Translate	$outputlangs		Lang output object
     *  @param		string		$srctemplatepath	Full path of source filename for generator using a template file
     *  @param		int			$hidedetails		Do not show line details
     *  @param		int			$hidedesc			Do not show desc
     *  @param		int			$hideref			Do not show ref
     *  @return     int         	    			1=OK, 0=KO
	 */
	function write_file($object,$outputlangs,$srctemplatepath='',$hidedetails=0,$hidedesc=0,$hideref=0)
	{
		global $user,$langs,$conf,$mysoc,$db,$hookmanager,$nblignes;

		if (! is_object($outputlangs)) $outputlangs=$langs;
		// For backward compatibility with FPDF, force output charset to ISO, because FPDF expect text to be encoded in ISO
		if (! empty($conf->global->MAIN_USE_FPDF)) $outputlangs->charset_output='ISO-8859-1';

		$outputlangs->load("main");
		$outputlangs->load("dict");
		$outputlangs->load("companies");
		$outputlangs->load("bills");
		$outputlangs->load("products");

		$nblignes = count($object->lines);

		// Loop on each lines to detect if there is at least one image to show
		$realpatharray=array();
		if (! empty($conf->global->MAIN_GENERATE_INVOICES_WITH_PICTURE))
		{
			for ($i = 0 ; $i < $nblignes ; $i++)
			{
				if (empty($object->lines[$i]->fk_product)) continue;

				$objphoto = new Product($this->db);
				$objphoto->fetch($object->lines[$i]->fk_product);

				$pdir = get_exdir($object->lines[$i]->fk_product,2,0,0,$objphoto,'product') . $object->lines[$i]->fk_product ."/photos/";
				$dir = $conf->product->dir_output.'/'.$pdir;

				$realpath='';
				foreach ($objphoto->liste_photos($dir,1) as $key => $obj)
				{
					$filename=$obj['photo'];
					//if ($obj['photo_vignette']) $filename='thumbs/'.$obj['photo_vignette'];
					$realpath = $dir.$filename;
					break;
				}

				if ($realpath) $realpatharray[$i]=$realpath;
			}
		}
		if (count($realpatharray) == 0) $this->posxpicture=$this->posxtva;

		if ($conf->facture->dir_output)
		{
			$object->fetch_thirdparty();

			$deja_regle = $object->getSommePaiement(($conf->multicurrency->enabled && $object->multicurrency_tx != 1) ? 1 : 0);
			$amount_credit_notes_included = $object->getSumCreditNotesUsed(($conf->multicurrency->enabled && $object->multicurrency_tx != 1) ? 1 : 0);
			$amount_deposits_included = $object->getSumDepositsUsed(($conf->multicurrency->enabled && $object->multicurrency_tx != 1) ? 1 : 0);

			// Definition of $dir and $file
			if ($object->specimen)
			{
				$dir = $conf->facture->dir_output;
				$file = $dir . "/SPECIMEN.pdf";
			}
			else
			{
				$objectref = dol_sanitizeFileName($object->ref);
				$dir = $conf->facture->dir_output . "/" . $objectref;
				$file = $dir . "/" . $objectref . ".pdf";
			}
			if (! file_exists($dir))
			{
				if (dol_mkdir($dir) < 0)
				{
					$this->error=$langs->transnoentities("ErrorCanNotCreateDir",$dir);
					return 0;
				}
			}

			if (file_exists($dir))
			{
				// Add pdfgeneration hook
				if (! is_object($hookmanager))
				{
					include_once DOL_DOCUMENT_ROOT.'/core/class/hookmanager.class.php';
					$hookmanager=new HookManager($this->db);
				}
				$hookmanager->initHooks(array('pdfgeneration'));
				$parameters=array('file'=>$file,'object'=>$object,'outputlangs'=>$outputlangs);
				global $action;
				$reshook=$hookmanager->executeHooks('beforePDFCreation',$parameters,$object,$action);    // Note that $action and $object may have been modified by some hooks

				// Set nblignes with the new facture lines content after hook
				$nblignes = count($object->lines);
				$nbpayments = count($object->getListOfPayments());

				// Create pdf instance
				$pdf=pdf_getInstance($this->format);
                $default_font_size = pdf_getPDFFontSize($outputlangs);	// Must be after pdf_getInstance
                $pdf->SetAutoPageBreak(1,0);

                $heightforinfotot = 50+(4*$nbpayments);	// Height reserved to output the info and total part and payment part
		        $heightforfreetext= (isset($conf->global->MAIN_PDF_FREETEXT_HEIGHT)?$conf->global->MAIN_PDF_FREETEXT_HEIGHT:5);	// Height reserved to output the free text on last page
	            $heightforfooter = $this->marge_basse + 8;	// Height reserved to output the footer (value include bottom margin)

                if (class_exists('TCPDF'))
                {
                    $pdf->setPrintHeader(false);
                    $pdf->setPrintFooter(false);
                }
                $pdf->SetFont(pdf_getPDFFont($outputlangs));

                // Set path to the background PDF File
                if (empty($conf->global->MAIN_DISABLE_FPDI) && ! empty($conf->global->MAIN_ADD_PDF_BACKGROUND))
                {
				    $pagecount = $pdf->setSourceFile($conf->mycompany->dir_output.'/'.$conf->global->MAIN_ADD_PDF_BACKGROUND);
				    $tplidx = $pdf->importPage(1);
                }

				$pdf->Open();
				$pagenb=0;
				$pdf->SetDrawColor(128,128,128);

				$pdf->SetTitle($outputlangs->convToOutputCharset($object->ref));
				$pdf->SetSubject($outputlangs->transnoentities("PdfInvoiceTitle"));
				$pdf->SetCreator("Dolibarr ".DOL_VERSION);
				$pdf->SetAuthor($outputlangs->convToOutputCharset($user->getFullName($outputlangs)));
				$pdf->SetKeyWords($outputlangs->convToOutputCharset($object->ref)." ".$outputlangs->transnoentities("PdfInvoiceTitle")." ".$outputlangs->convToOutputCharset($object->thirdparty->name));
				if (! empty($conf->global->MAIN_DISABLE_PDF_COMPRESSION)) $pdf->SetCompression(false);

				$pdf->SetMargins($this->marge_gauche, $this->marge_haute, $this->marge_droite);   // Left, Top, Right

				// Positionne $this->atleastonediscount si on a au moins une remise
				for ($i = 0 ; $i < $nblignes ; $i++)
				{
					if ($object->lines[$i]->remise_percent)
					{
						$this->atleastonediscount++;
					}
				}
				if (empty($this->atleastonediscount) && empty($conf->global->PRODUCT_USE_UNITS))    // retreive space not used by discount
				{
					$this->posxpicture+=($this->postotalht - $this->posxdiscount);
					$this->posxtva+=($this->postotalht - $this->posxdiscount);
					$this->posxup+=($this->postotalht - $this->posxdiscount);
					$this->posxqty+=($this->postotalht - $this->posxdiscount);
					$this->posxdiscount+=($this->postotalht - $this->posxdiscount);
					//$this->postotalht;
				}

				$progress_width = 0;
				// Situation invoice handling
				if ($object->situation_cycle_ref)
				{
					$this->situationinvoice = True;
					$progress_width = 18;
					$this->posxtva -= $progress_width;
					$this->posxup -= $progress_width;
					$this->posxqty -= $progress_width;
					if(empty($conf->global->PRODUCT_USE_UNITS)) {
						$this->posxprogress += $progress_width;
					}
					/*$this->posxdiscount -= $progress_width;
					$this->posxprogress -= $progress_width;*/
				}

				// New page
				$pdf->AddPage();
				if (! empty($tplidx)) $pdf->useTemplate($tplidx);
				$pagenb++;

				$top_shift = $this->_pagehead($pdf, $object, 1, $outputlangs);
				$pdf->SetFont('','', $default_font_size - 1);
				$pdf->MultiCell(0, 3, '');		// Set interline to 3
				$pdf->SetTextColor(0,0,0);

				$tab_top = 90+$top_shift;
				$tab_top_newpage = (empty($conf->global->MAIN_PDF_DONOTREPEAT_HEAD)?42+$top_shift:10);
				$tab_height = 130-$top_shift;
				$tab_height_newpage = 150;
				if (empty($conf->global->MAIN_PDF_DONOTREPEAT_HEAD)) $tab_height_newpage -= $top_shift;

				// Incoterm
				$height_incoterms = 0;
				if ($conf->incoterm->enabled)
				{
					$desc_incoterms = $object->getIncotermsForPDF();
					if ($desc_incoterms)
					{
						$tab_top = 88+$top_shift;

						$pdf->SetFont('','', $default_font_size - 1);
						$pdf->writeHTMLCell(190, 3, $this->posxdesc-1, $tab_top-1, dol_htmlentitiesbr($desc_incoterms), 0, 1);
						$nexY = $pdf->GetY();
						$height_incoterms=$nexY-$tab_top;

						// Rect prend une longueur en 3eme param
						$pdf->SetDrawColor(192,192,192);
						$pdf->Rect($this->marge_gauche, $tab_top-1, $this->page_largeur-$this->marge_gauche-$this->marge_droite, $height_incoterms+1);

						$tab_top = $nexY+6;
						$height_incoterms += 4;
					}
				}

				// Affiche notes
				$notetoshow=empty($object->note_public)?'':$object->note_public;
				if (! empty($conf->global->MAIN_ADD_SALE_REP_SIGNATURE_IN_NOTE))
				{
					// Get first sale rep
					if (is_object($object->thirdparty))
					{
						$salereparray=$object->thirdparty->getSalesRepresentatives($user);
						$salerepobj=new User($this->db);
						$salerepobj->fetch($salereparray[0]['id']);
						if (! empty($salerepobj->signature)) $notetoshow=dol_concatdesc($notetoshow, $salerepobj->signature);
					}
				}
				if ($notetoshow)
				{
					$substitutionarray=pdf_getSubstitutionArray($outputlangs, null, $object);
					complete_substitutions_array($substitutionarray, $outputlangs, $object);
					$notetoshow = make_substitutions($notetoshow, $substitutionarray, $outputlangs);

					$tab_top = 88 +$top_shift + $height_incoterms;

					$pdf->SetFont('','', $default_font_size - 1);
					$pdf->writeHTMLCell(190, 3, $this->posxdesc-1, $tab_top, dol_htmlentitiesbr($notetoshow), 0, 1);
					$nexY = $pdf->GetY();
					$height_note=$nexY-$tab_top;

					// Rect prend une longueur en 3eme param
					$pdf->SetDrawColor(192,192,192);
					$pdf->Rect($this->marge_gauche, $tab_top-1, $this->page_largeur-$this->marge_gauche-$this->marge_droite, $height_note+1);

					$tab_height = $tab_height - $height_note;
					$tab_top = $nexY+6;
				}
				else
				{
					$height_note=0;
				}

				$iniY = $tab_top + 7;
				$curY = $tab_top + 7;
				$nexY = $tab_top + 7;

				// Loop on each lines
				for ($i = 0; $i < $nblignes; $i++)
				{
					$curY = $nexY;
					$pdf->SetFont('','', $default_font_size - 1);   // Into loop to work with multipage
					$pdf->SetTextColor(0,0,0);

					// Define size of image if we need it
					$imglinesize=array();
					if (! empty($realpatharray[$i])) $imglinesize=pdf_getSizeForImage($realpatharray[$i]);

					$pdf->setTopMargin($tab_top_newpage);
					$pdf->setPageOrientation('', 1, $heightforfooter+$heightforfreetext+$heightforinfotot);	// The only function to edit the bottom margin of current page to set it.
					$pageposbefore=$pdf->getPage();

					$showpricebeforepagebreak=1;
					$posYAfterImage=0;
					$posYAfterDescription=0;

					// We start with Photo of product line
					if (isset($imglinesize['width']) && isset($imglinesize['height']) && ($curY + $imglinesize['height']) > ($this->page_hauteur-($heightforfooter+$heightforfreetext+$heightforinfotot)))	// If photo too high, we moved completely on new page
					{
						$pdf->AddPage('','',true);
						if (! empty($tplidx)) $pdf->useTemplate($tplidx);
						if (empty($conf->global->MAIN_PDF_DONOTREPEAT_HEAD)) $this->_pagehead($pdf, $object, 0, $outputlangs);
						$pdf->setPage($pageposbefore+1);

						$curY = $tab_top_newpage;
						$showpricebeforepagebreak=0;
					}

					if (isset($imglinesize['width']) && isset($imglinesize['height']))
					{
						$curX = $this->posxpicture-1;
						$pdf->Image($realpatharray[$i], $curX + (($this->posxtva-$this->posxpicture-$imglinesize['width'])/2), $curY, $imglinesize['width'], $imglinesize['height'], '', '', '', 2, 300);	// Use 300 dpi
						// $pdf->Image does not increase value return by getY, so we save it manually
						$posYAfterImage=$curY+$imglinesize['height'];
					}

					// Description of product line
					$curX = $this->posxdesc-1;

					$pdf->startTransaction();
					pdf_writelinedesc($pdf,$object,$i,$outputlangs,$this->posxpicture-$curX-$progress_width,3,$curX,$curY,$hideref,$hidedesc);
					$pageposafter=$pdf->getPage();
					if ($pageposafter > $pageposbefore)	// There is a pagebreak
					{
						$pdf->rollbackTransaction(true);
						$pageposafter=$pageposbefore;
						//print $pageposafter.'-'.$pageposbefore;exit;
						$pdf->setPageOrientation('', 1, $heightforfooter);	// The only function to edit the bottom margin of current page to set it.
						pdf_writelinedesc($pdf,$object,$i,$outputlangs,$this->posxpicture-$curX-$progress_width,3,$curX,$curY,$hideref,$hidedesc);
						$pageposafter=$pdf->getPage();
						$posyafter=$pdf->GetY();
						//var_dump($posyafter); var_dump(($this->page_hauteur - ($heightforfooter+$heightforfreetext+$heightforinfotot))); exit;
						if ($posyafter > ($this->page_hauteur - ($heightforfooter+$heightforfreetext+$heightforinfotot)))	// There is no space left for total+free text
						{
							if ($i == ($nblignes-1))	// No more lines, and no space left to show total, so we create a new page
							{
								$pdf->AddPage('','',true);
								if (! empty($tplidx)) $pdf->useTemplate($tplidx);
								if (empty($conf->global->MAIN_PDF_DONOTREPEAT_HEAD)) $this->_pagehead($pdf, $object, 0, $outputlangs);
								$pdf->setPage($pageposafter+1);
							}
						}
						else
						{
							// We found a page break
							$showpricebeforepagebreak=0;
						}
					}
					else	// No pagebreak
					{
						$pdf->commitTransaction();
					}
					$posYAfterDescription=$pdf->GetY();

					$nexY = $pdf->GetY();
					$pageposafter=$pdf->getPage();
					$pdf->setPage($pageposbefore);
					$pdf->setTopMargin($this->marge_haute);
					$pdf->setPageOrientation('', 1, 0);	// The only function to edit the bottom margin of current page to set it.

					// We suppose that a too long description or photo were moved completely on next page
					if ($pageposafter > $pageposbefore && empty($showpricebeforepagebreak)) {
						$pdf->setPage($pageposafter); $curY = $tab_top_newpage;
					}

					$pdf->SetFont('','', $default_font_size - 1);   // On repositionne la police par defaut

					// VAT Rate
					if (empty($conf->global->MAIN_GENERATE_DOCUMENTS_WITHOUT_VAT) && empty($conf->global->MAIN_GENERATE_DOCUMENTS_WITHOUT_VAT_COLUMN))
					{
						$vat_rate = pdf_getlinevatrate($object, $i, $outputlangs, $hidedetails);
						$pdf->SetXY($this->posxtva-5, $curY);
						$pdf->MultiCell($this->posxup-$this->posxtva+4, 3, $vat_rate, 0, 'R');
					}

					// Unit price before discount
					$up_excl_tax = pdf_getlineupexcltax($object, $i, $outputlangs, $hidedetails);
					$pdf->SetXY($this->posxup, $curY);
					$pdf->MultiCell($this->posxqty-$this->posxup-0.8, 3, $up_excl_tax, 0, 'R', 0);

					// Quantity
					$qty = pdf_getlineqty($object, $i, $outputlangs, $hidedetails);
					$pdf->SetXY($this->posxqty, $curY);
					// Enough for 6 chars

					if ($this->situationinvoice)
					{
						$pdf->MultiCell($this->posxprogress-$this->posxqty-0.8, 4, $qty, 0, 'R');
					}
					else if($conf->global->PRODUCT_USE_UNITS)
					{
						$pdf->MultiCell($this->posxunit-$this->posxqty-0.8, 4, $qty, 0, 'R');
					}
					else
					{
						$pdf->MultiCell($this->posxdiscount-$this->posxqty-0.8, 4, $qty, 0, 'R');
					}

					// Situation progress
					if ($this->situationinvoice)
					{
						$progress = pdf_getlineprogress($object, $i, $outputlangs, $hidedetails);
						$pdf->SetXY($this->posxprogress, $curY);
						if($conf->global->PRODUCT_USE_UNITS)
						{
							$pdf->MultiCell($this->posxunit-$this->posxprogress-1, 3, $progress, 0, 'R');
						}
						else if ($this->atleastonediscount)
						{
							$pdf->MultiCell($this->posxdiscount-$this->posxprogress-1, 3, $progress, 0, 'R');
						}
						else
						{
							$pdf->MultiCell($this->postotalht-$this->posxprogress-1, 3, $progress, 0, 'R');
						}
					}

					// Unit
					if($conf->global->PRODUCT_USE_UNITS)
					{
						$unit = pdf_getlineunit($object, $i, $outputlangs, $hidedetails, $hookmanager);
						$pdf->SetXY($this->posxunit, $curY);
						$pdf->MultiCell($this->posxdiscount-$this->posxunit-0.8, 4, $unit, 0, 'L');
					}

					// Discount on line
					if ($object->lines[$i]->remise_percent)
					{
                        $pdf->SetXY($this->posxdiscount-2, $curY);
					    $remise_percent = pdf_getlineremisepercent($object, $i, $outputlangs, $hidedetails);
						$pdf->MultiCell($this->postotalht-$this->posxdiscount+2, 3, $remise_percent, 0, 'R');
					}

					// Total HT line
					$total_excl_tax = pdf_getlinetotalexcltax($object, $i, $outputlangs, $hidedetails);
					$pdf->SetXY($this->postotalht, $curY);
					$pdf->MultiCell($this->page_largeur-$this->marge_droite-$this->postotalht, 3, $total_excl_tax, 0, 'R', 0);


					$sign=1;
					if (isset($object->type) && $object->type == 2 && ! empty($conf->global->INVOICE_POSITIVE_CREDIT_NOTE)) $sign=-1;
					// Collecte des totaux par valeur de tva dans $this->tva["taux"]=total_tva
					$prev_progress = $object->lines[$i]->get_prev_progress($object->id);
					if ($prev_progress > 0 && !empty($object->lines[$i]->situation_percent)) // Compute progress from previous situation
					{
						if ($conf->multicurrency->enabled && $object->multicurrency_tx != 1) $tvaligne = $sign * $object->lines[$i]->multicurrency_total_tva * ($object->lines[$i]->situation_percent - $prev_progress) / $object->lines[$i]->situation_percent;
						else $tvaligne = $sign * $object->lines[$i]->total_tva * ($object->lines[$i]->situation_percent - $prev_progress) / $object->lines[$i]->situation_percent;
					} else {
						if ($conf->multicurrency->enabled && $object->multicurrency_tx != 1) $tvaligne= $sign * $object->lines[$i]->multicurrency_total_tva;
						else $tvaligne= $sign * $object->lines[$i]->total_tva;
					}

					$localtax1ligne=$object->lines[$i]->total_localtax1;
					$localtax2ligne=$object->lines[$i]->total_localtax2;
					$localtax1_rate=$object->lines[$i]->localtax1_tx;
					$localtax2_rate=$object->lines[$i]->localtax2_tx;
					$localtax1_type=$object->lines[$i]->localtax1_type;
					$localtax2_type=$object->lines[$i]->localtax2_type;

					if ($object->remise_percent) $tvaligne-=($tvaligne*$object->remise_percent)/100;
					if ($object->remise_percent) $localtax1ligne-=($localtax1ligne*$object->remise_percent)/100;
					if ($object->remise_percent) $localtax2ligne-=($localtax2ligne*$object->remise_percent)/100;

					$vatrate=(string) $object->lines[$i]->tva_tx;

					// Retrieve type from database for backward compatibility with old records
					if ((! isset($localtax1_type) || $localtax1_type=='' || ! isset($localtax2_type) || $localtax2_type=='') // if tax type not defined
					&& (! empty($localtax1_rate) || ! empty($localtax2_rate))) // and there is local tax
					{
						$localtaxtmp_array=getLocalTaxesFromRate($vatrate,0, $object->thirdparty, $mysoc);
						$localtax1_type = $localtaxtmp_array[0];
						$localtax2_type = $localtaxtmp_array[2];
					}

				    // retrieve global local tax
					if ($localtax1_type && $localtax1ligne != 0)
						$this->localtax1[$localtax1_type][$localtax1_rate]+=$localtax1ligne;
					if ($localtax2_type && $localtax2ligne != 0)
						$this->localtax2[$localtax2_type][$localtax2_rate]+=$localtax2ligne;

					if (($object->lines[$i]->info_bits & 0x01) == 0x01) $vatrate.='*';
					if (! isset($this->tva[$vatrate])) 				$this->tva[$vatrate]=0;
					$this->tva[$vatrate] += $tvaligne;

					if ($posYAfterImage > $posYAfterDescription) $nexY=$posYAfterImage;

					// Add line
					if (! empty($conf->global->MAIN_PDF_DASH_BETWEEN_LINES) && $i < ($nblignes - 1))
					{
						$pdf->setPage($pageposafter);
						$pdf->SetLineStyle(array('dash'=>'1,1','color'=>array(80,80,80)));
						//$pdf->SetDrawColor(190,190,200);
						$pdf->line($this->marge_gauche, $nexY+1, $this->page_largeur - $this->marge_droite, $nexY+1);
						$pdf->SetLineStyle(array('dash'=>0));
					}

					$nexY+=2;    // Passe espace entre les lignes

					// Detect if some page were added automatically and output _tableau for past pages
					while ($pagenb < $pageposafter)
					{
						$pdf->setPage($pagenb);
						if ($pagenb == 1)
						{
							$this->_tableau($pdf, $tab_top, $this->page_hauteur - $tab_top - $heightforfooter, 0, $outputlangs, 0, 1, $object->multicurrency_code);
						}
						else
						{
							$this->_tableau($pdf, $tab_top_newpage, $this->page_hauteur - $tab_top_newpage - $heightforfooter, 0, $outputlangs, 1, 1, $object->multicurrency_code);
						}
						$this->_pagefoot($pdf,$object,$outputlangs,1);
						$pagenb++;
						$pdf->setPage($pagenb);
						$pdf->setPageOrientation('', 1, 0);	// The only function to edit the bottom margin of current page to set it.
						if (empty($conf->global->MAIN_PDF_DONOTREPEAT_HEAD)) $this->_pagehead($pdf, $object, 0, $outputlangs);
					}
					if (isset($object->lines[$i+1]->pagebreak) && $object->lines[$i+1]->pagebreak)
					{
						if ($pagenb == 1)
						{
							$this->_tableau($pdf, $tab_top, $this->page_hauteur - $tab_top - $heightforfooter, 0, $outputlangs, 0, 1, $object->multicurrency_code);
						}
						else
						{
							$this->_tableau($pdf, $tab_top_newpage, $this->page_hauteur - $tab_top_newpage - $heightforfooter, 0, $outputlangs, 1, 1, $object->multicurrency_code);
						}
						$this->_pagefoot($pdf,$object,$outputlangs,1);
						// New page
						$pdf->AddPage();
						if (! empty($tplidx)) $pdf->useTemplate($tplidx);
						$pagenb++;
						if (empty($conf->global->MAIN_PDF_DONOTREPEAT_HEAD)) $this->_pagehead($pdf, $object, 0, $outputlangs);
					}
				}

				// Show square
				if ($pagenb == 1)
				{
					$this->_tableau($pdf, $tab_top, $this->page_hauteur - $tab_top - $heightforinfotot - $heightforfreetext - $heightforfooter, 0, $outputlangs, 0, 0, $object->multicurrency_code);
					$bottomlasttab=$this->page_hauteur - $heightforinfotot - $heightforfreetext - $heightforfooter + 1;
				}
				else
				{
					$this->_tableau($pdf, $tab_top_newpage, $this->page_hauteur - $tab_top_newpage - $heightforinfotot - $heightforfreetext - $heightforfooter, 0, $outputlangs, 1, 0, $object->multicurrency_code);
					$bottomlasttab=$this->page_hauteur - $heightforinfotot - $heightforfreetext - $heightforfooter + 1;
				}

				// Affiche zone infos
				$posy=$this->_tableau_info($pdf, $object, $bottomlasttab, $outputlangs);

				// Affiche zone totaux
				$posy=$this->_tableau_tot($pdf, $object, $deja_regle, $bottomlasttab, $outputlangs);

				// Affiche zone versements
				if (($deja_regle || $amount_credit_notes_included || $amount_deposits_included) && empty($conf->global->INVOICE_NO_PAYMENT_DETAILS))
				{
					$posy=$this->_tableau_versements($pdf, $object, $posy, $outputlangs);
				}

				// Pied de page
				$this->_pagefoot($pdf,$object,$outputlangs);
				if (method_exists($pdf,'AliasNbPages')) $pdf->AliasNbPages();

				$pdf->Close();

				$pdf->Output($file,'F');

				// Add pdfgeneration hook
				$hookmanager->initHooks(array('pdfgeneration'));
				$parameters=array('file'=>$file,'object'=>$object,'outputlangs'=>$outputlangs);
				global $action;
				$reshook=$hookmanager->executeHooks('afterPDFCreation',$parameters,$this,$action);    // Note that $action and $object may have been modified by some hooks

				if (! empty($conf->global->MAIN_UMASK))
				@chmod($file, octdec($conf->global->MAIN_UMASK));

				$this->result = array('fullpath'=>$file);

				return 1;   // No error
			}
			else
			{
				$this->error=$langs->transnoentities("ErrorCanNotCreateDir",$dir);
				return 0;
			}
		}
		else
		{
			$this->error=$langs->transnoentities("ErrorConstantNotDefined","FAC_OUTPUTDIR");
			return 0;
		}
	}


	/**
	 *  Show payments table
	 *
     *  @param	PDF			$pdf           Object PDF
     *  @param  Object		$object         Object invoice
     *  @param  int			$posy           Position y in PDF
     *  @param  Translate	$outputlangs    Object langs for output
     *  @return int             			<0 if KO, >0 if OK
	 */
	function _tableau_versements(&$pdf, $object, $posy, $outputlangs)
	{
		global $conf;

        $sign=1;
        if ($object->type == 2 && ! empty($conf->global->INVOICE_POSITIVE_CREDIT_NOTE)) $sign=-1;

        $tab3_posx = 120;
		$tab3_top = $posy + 8;
		$tab3_width = 80;
		$tab3_height = 4;
		if ($this->page_largeur < 210) // To work with US executive format
		{
			$tab3_posx -= 20;
		}

		$default_font_size = pdf_getPDFFontSize($outputlangs);

		$title=$outputlangs->transnoentities("PaymentsAlreadyDone");
		if ($object->type == 2) $title=$outputlangs->transnoentities("PaymentsBackAlreadyDone");

		$pdf->SetFont('','', $default_font_size - 3);
		$pdf->SetXY($tab3_posx, $tab3_top - 4);
		$pdf->MultiCell(60, 3, $title, 0, 'L', 0);

		$pdf->line($tab3_posx, $tab3_top, $tab3_posx+$tab3_width, $tab3_top);

		$pdf->SetFont('','', $default_font_size - 4);
		$pdf->SetXY($tab3_posx, $tab3_top);
		$pdf->MultiCell(20, 3, $outputlangs->transnoentities("Payment"), 0, 'L', 0);
		$pdf->SetXY($tab3_posx+21, $tab3_top);
		$pdf->MultiCell(20, 3, $outputlangs->transnoentities("Amount"), 0, 'L', 0);
		$pdf->SetXY($tab3_posx+40, $tab3_top);
		$pdf->MultiCell(20, 3, $outputlangs->transnoentities("Type"), 0, 'L', 0);
		$pdf->SetXY($tab3_posx+58, $tab3_top);
		$pdf->MultiCell(20, 3, $outputlangs->transnoentities("Num"), 0, 'L', 0);

		$pdf->line($tab3_posx, $tab3_top-1+$tab3_height, $tab3_posx+$tab3_width, $tab3_top-1+$tab3_height);

		$y=0;

		$pdf->SetFont('','', $default_font_size - 4);


		// Loop on each discount available (deposits and credit notes and excess of payment included)
		$sql = "SELECT re.rowid, re.amount_ht, re.multicurrency_amount_ht, re.amount_tva, re.multicurrency_amount_tva,  re.amount_ttc, re.multicurrency_amount_ttc,";
		$sql.= " re.description, re.fk_facture_source,";
		$sql.= " f.type, f.datef";
		$sql.= " FROM ".MAIN_DB_PREFIX ."societe_remise_except as re, ".MAIN_DB_PREFIX ."facture as f";
		$sql.= " WHERE re.fk_facture_source = f.rowid AND re.fk_facture = ".$object->id;
		$resql=$this->db->query($sql);
		if ($resql)
		{
			$num = $this->db->num_rows($resql);
			$i=0;
			$invoice=new Facture($this->db);
			while ($i < $num)
			{
				$y+=3;
				$obj = $this->db->fetch_object($resql);

				if ($obj->type == 2) $text=$outputlangs->transnoentities("CreditNote");
				elseif ($obj->type == 3) $text=$outputlangs->transnoentities("Deposit");
				elseif ($obj->type == 0) $text=$outputlangs->transnoentities("ExcessReceived");
				else $text=$outputlangs->transnoentities("UnknownType");

				$invoice->fetch($obj->fk_facture_source);

				$pdf->SetXY($tab3_posx, $tab3_top+$y);
				$pdf->MultiCell(20, 3, dol_print_date($obj->datef,'day',false,$outputlangs,true), 0, 'L', 0);
				$pdf->SetXY($tab3_posx+21, $tab3_top+$y);
				$pdf->MultiCell(20, 3, price(($conf->multicurrency->enabled && $object->multicurrency_tx != 1) ? $obj->multicurrency_amount_ttc : $obj->amount_ttc, 0, $outputlangs), 0, 'L', 0);
				$pdf->SetXY($tab3_posx+40, $tab3_top+$y);
				$pdf->MultiCell(20, 3, $text, 0, 'L', 0);
				$pdf->SetXY($tab3_posx+58, $tab3_top+$y);
				$pdf->MultiCell(20, 3, $invoice->ref, 0, 'L', 0);

				$pdf->line($tab3_posx, $tab3_top+$y+3, $tab3_posx+$tab3_width, $tab3_top+$y+3);

				$i++;
			}
		}
		else
		{
			$this->error=$this->db->lasterror();
			return -1;
		}

		// Loop on each payment
		// TODO Call getListOfPaymentsgetListOfPayments instead of hard coded sql
		$sql = "SELECT p.datep as date, p.fk_paiement, p.num_paiement as num, pf.amount as amount, pf.multicurrency_amount,";
		$sql.= " cp.code";
		$sql.= " FROM ".MAIN_DB_PREFIX."paiement_facture as pf, ".MAIN_DB_PREFIX."paiement as p";
		$sql.= " LEFT JOIN ".MAIN_DB_PREFIX."c_paiement as cp ON p.fk_paiement = cp.id AND cp.entity IN (".getEntity('c_paiement').")";
		$sql.= " WHERE pf.fk_paiement = p.rowid AND pf.fk_facture = ".$object->id;
		//$sql.= " WHERE pf.fk_paiement = p.rowid AND pf.fk_facture = 1";
		$sql.= " ORDER BY p.datep";

		$resql=$this->db->query($sql);
		if ($resql)
		{
			$num = $this->db->num_rows($resql);
			$i=0;
			while ($i < $num) {
				$y+=3;
				$row = $this->db->fetch_object($resql);

				$pdf->SetXY($tab3_posx, $tab3_top+$y);
				$pdf->MultiCell(20, 3, dol_print_date($this->db->jdate($row->date),'day',false,$outputlangs,true), 0, 'L', 0);
				$pdf->SetXY($tab3_posx+21, $tab3_top+$y);
				$pdf->MultiCell(20, 3, price($sign * (($conf->multicurrency->enabled && $object->multicurrency_tx != 1) ? $row->multicurrency_amount : $row->amount), 0, $outputlangs), 0, 'L', 0);
				$pdf->SetXY($tab3_posx+40, $tab3_top+$y);
				$oper = $outputlangs->transnoentitiesnoconv("PaymentTypeShort" . $row->code);

				$pdf->MultiCell(20, 3, $oper, 0, 'L', 0);
				$pdf->SetXY($tab3_posx+58, $tab3_top+$y);
				$pdf->MultiCell(30, 3, $row->num, 0, 'L', 0);

				$pdf->line($tab3_posx, $tab3_top+$y+3, $tab3_posx+$tab3_width, $tab3_top+$y+3);

				$i++;
			}
		}
		else
		{
			$this->error=$this->db->lasterror();
			return -1;
		}

	}


	/**
	 *   Show miscellaneous information (payment mode, payment term, ...)
	 *
	 *   @param		PDF			$pdf     		Object PDF
	 *   @param		Object		$object			Object to show
	 *   @param		int			$posy			Y
	 *   @param		Translate	$outputlangs	Langs object
	 *   @return	void
	 */
	function _tableau_info(&$pdf, $object, $posy, $outputlangs)
	{
		global $conf;

		$default_font_size = pdf_getPDFFontSize($outputlangs);

		$pdf->SetFont('','', $default_font_size - 1);

		// If France, show VAT mention if not applicable
		if ($this->emetteur->country_code == 'FR' && $this->franchise == 1)
		{
			$pdf->SetFont('','B', $default_font_size - 2);
			$pdf->SetXY($this->marge_gauche, $posy);
			$pdf->MultiCell(100, 3, $outputlangs->transnoentities("VATIsNotUsedForInvoice"), 0, 'L', 0);

			$posy=$pdf->GetY()+4;
		}

		$posxval=52;

		// Show payments conditions
		if ($object->type != 2 && ($object->cond_reglement_code || $object->cond_reglement))
		{
			$pdf->SetFont('','B', $default_font_size - 2);
			$pdf->SetXY($this->marge_gauche, $posy);
			$titre = $outputlangs->transnoentities("PaymentConditions").':';
			$pdf->MultiCell(43, 4, $titre, 0, 'L');

			$pdf->SetFont('','', $default_font_size - 2);
			$pdf->SetXY($posxval, $posy);
			$lib_condition_paiement=$outputlangs->transnoentities("PaymentCondition".$object->cond_reglement_code)!=('PaymentCondition'.$object->cond_reglement_code)?$outputlangs->transnoentities("PaymentCondition".$object->cond_reglement_code):$outputlangs->convToOutputCharset($object->cond_reglement_doc);
			$lib_condition_paiement=str_replace('\n',"\n",$lib_condition_paiement);
			$pdf->MultiCell(67, 4, $lib_condition_paiement,0,'L');

			$posy=$pdf->GetY()+3;
		}

		if ($object->type != 2)
		{
			// Check a payment mode is defined
			if (empty($object->mode_reglement_code)
			&& empty($conf->global->FACTURE_CHQ_NUMBER)
			&& empty($conf->global->FACTURE_RIB_NUMBER))
			{
				$this->error = $outputlangs->transnoentities("ErrorNoPaiementModeConfigured");
			}
			// Avoid having any valid PDF with setup that is not complete
			elseif (($object->mode_reglement_code == 'CHQ' && empty($conf->global->FACTURE_CHQ_NUMBER) && empty($object->fk_account) && empty($object->fk_bank))
				|| ($object->mode_reglement_code == 'VIR' && empty($conf->global->FACTURE_RIB_NUMBER) && empty($object->fk_account) && empty($object->fk_bank)))
			{
				$outputlangs->load("errors");

				$pdf->SetXY($this->marge_gauche, $posy);
				$pdf->SetTextColor(200,0,0);
				$pdf->SetFont('','B', $default_font_size - 2);
				$this->error = $outputlangs->transnoentities("ErrorPaymentModeDefinedToWithoutSetup",$object->mode_reglement_code);
				$pdf->MultiCell(80, 3, $this->error,0,'L',0);
				$pdf->SetTextColor(0,0,0);

				$posy=$pdf->GetY()+1;
			}

			// Show payment mode
			if ($object->mode_reglement_code
			&& $object->mode_reglement_code != 'CHQ'
			&& $object->mode_reglement_code != 'VIR')
			{
				$pdf->SetFont('','B', $default_font_size - 2);
				$pdf->SetXY($this->marge_gauche, $posy);
				$titre = $outputlangs->transnoentities("PaymentMode").':';
				$pdf->MultiCell(80, 5, $titre, 0, 'L');

				$pdf->SetFont('','', $default_font_size - 2);
				$pdf->SetXY($posxval, $posy);
				$lib_mode_reg=$outputlangs->transnoentities("PaymentType".$object->mode_reglement_code)!=('PaymentType'.$object->mode_reglement_code)?$outputlangs->transnoentities("PaymentType".$object->mode_reglement_code):$outputlangs->convToOutputCharset($object->mode_reglement);
				$pdf->MultiCell(80, 5, $lib_mode_reg,0,'L');

				$posy=$pdf->GetY()+2;
			}

			// Show payment mode CHQ
			if (empty($object->mode_reglement_code) || $object->mode_reglement_code == 'CHQ')
			{
				// Si mode reglement non force ou si force a CHQ
				if (! empty($conf->global->FACTURE_CHQ_NUMBER))
				{
					$diffsizetitle=(empty($conf->global->PDF_DIFFSIZE_TITLE)?3:$conf->global->PDF_DIFFSIZE_TITLE);

					if ($conf->global->FACTURE_CHQ_NUMBER > 0)
					{
						$account = new Account($this->db);
						$account->fetch($conf->global->FACTURE_CHQ_NUMBER);

						$pdf->SetXY($this->marge_gauche, $posy);
						$pdf->SetFont('','B', $default_font_size - $diffsizetitle);
						$pdf->MultiCell(100, 3, $outputlangs->transnoentities('PaymentByChequeOrderedTo',$account->proprio),0,'L',0);
						$posy=$pdf->GetY()+1;

			            if (empty($conf->global->MAIN_PDF_HIDE_CHQ_ADDRESS))
			            {
							$pdf->SetXY($this->marge_gauche, $posy);
							$pdf->SetFont('','', $default_font_size - $diffsizetitle);
							$pdf->MultiCell(100, 3, $outputlangs->convToOutputCharset($account->owner_address), 0, 'L', 0);
							$posy=$pdf->GetY()+2;
			            }
					}
					if ($conf->global->FACTURE_CHQ_NUMBER == -1)
					{
						$pdf->SetXY($this->marge_gauche, $posy);
						$pdf->SetFont('','B', $default_font_size - $diffsizetitle);
						$pdf->MultiCell(100, 3, $outputlangs->transnoentities('PaymentByChequeOrderedTo',$this->emetteur->name),0,'L',0);
						$posy=$pdf->GetY()+1;

			            if (empty($conf->global->MAIN_PDF_HIDE_CHQ_ADDRESS))
			            {
							$pdf->SetXY($this->marge_gauche, $posy);
							$pdf->SetFont('','', $default_font_size - $diffsizetitle);
							$pdf->MultiCell(100, 3, $outputlangs->convToOutputCharset($this->emetteur->getFullAddress()), 0, 'L', 0);
							$posy=$pdf->GetY()+2;
			            }
					}
				}
			}

			// If payment mode not forced or forced to VIR, show payment with BAN
			if (empty($object->mode_reglement_code) || $object->mode_reglement_code == 'VIR')
			{
				if (! empty($object->fk_account) || ! empty($object->fk_bank) || ! empty($conf->global->FACTURE_RIB_NUMBER))
				{
					$bankid=(empty($object->fk_account)?$conf->global->FACTURE_RIB_NUMBER:$object->fk_account);
					if (! empty($object->fk_bank)) $bankid=$object->fk_bank;   // For backward compatibility when object->fk_account is forced with object->fk_bank
					$account = new Account($this->db);
					$account->fetch($bankid);

					$curx=$this->marge_gauche;
					$cury=$posy;

					$posy=pdf_bank($pdf,$outputlangs,$curx,$cury,$account,0,$default_font_size);

					$posy+=2;
				}
			}
		}

		return $posy;
	}


	/**
	 *	Show total to pay
	 *
	 *	@param	PDF			$pdf           Object PDF
	 *	@param  Facture		$object         Object invoice
	 *	@param  int			$deja_regle     Montant deja regle
	 *	@param	int			$posy			Position depart
	 *	@param	Translate	$outputlangs	Objet langs
	 *	@return int							Position pour suite
	 */
	function _tableau_tot(&$pdf, $object, $deja_regle, $posy, $outputlangs)
	{
		global $conf,$mysoc;

        $sign=1;
        if ($object->type == 2 && ! empty($conf->global->INVOICE_POSITIVE_CREDIT_NOTE)) $sign=-1;

        $default_font_size = pdf_getPDFFontSize($outputlangs);

		$tab2_top = $posy;
		$tab2_hl = 4;
		$pdf->SetFont('','', $default_font_size - 1);

		// Tableau total
		$col1x = 120; $col2x = 170;
		if ($this->page_largeur < 210) // To work with US executive format
		{
			$col2x-=20;
		}
		$largcol2 = ($this->page_largeur - $this->marge_droite - $col2x);

		$useborder=0;
		$index = 0;

		// Total HT
		$pdf->SetFillColor(255,255,255);
		$pdf->SetXY($col1x, $tab2_top + 0);
		$pdf->MultiCell($col2x-$col1x, $tab2_hl, $outputlangs->transnoentities("TotalHT"), 0, 'L', 1);

		$total_ht = ($conf->multicurrency->enabled && $object->multicurrency_tx != 1 ? $object->multicurrency_total_ht : $object->total_ht);
		$pdf->SetXY($col2x, $tab2_top + 0);
		$pdf->MultiCell($largcol2, $tab2_hl, price($sign * ($total_ht + (! empty($object->remise)?$object->remise:0)), 0, $outputlangs), 0, 'R', 1);

		// Show VAT by rates and total
		$pdf->SetFillColor(248,248,248);

		$total_ttc = ($conf->multicurrency->enabled && $object->multicurrency_tx != 1) ? $object->multicurrency_total_ttc : $object->total_ttc;

		$this->atleastoneratenotnull=0;
		if (empty($conf->global->MAIN_GENERATE_DOCUMENTS_WITHOUT_VAT))
		{
			$tvaisnull=((! empty($this->tva) && count($this->tva) == 1 && isset($this->tva['0.000']) && is_float($this->tva['0.000'])) ? true : false);
			if (! empty($conf->global->MAIN_GENERATE_DOCUMENTS_WITHOUT_VAT_IFNULL) && $tvaisnull)
			{
				// Nothing to do
			}
			else
			{
			    // FIXME amount of vat not supported with multicurrency

				//Local tax 1 before VAT
				//if (! empty($conf->global->FACTURE_LOCAL_TAX1_OPTION) && $conf->global->FACTURE_LOCAL_TAX1_OPTION=='localtax1on')
				//{
					foreach( $this->localtax1 as $localtax_type => $localtax_rate )
					{
						if (in_array((string) $localtax_type, array('1','3','5'))) continue;

						foreach( $localtax_rate as $tvakey => $tvaval )
						{
							if ($tvakey!=0)    // On affiche pas taux 0
							{
								//$this->atleastoneratenotnull++;

								$index++;
								$pdf->SetXY($col1x, $tab2_top + $tab2_hl * $index);

								$tvacompl='';
								if (preg_match('/\*/',$tvakey))
								{
									$tvakey=str_replace('*','',$tvakey);
									$tvacompl = " (".$outputlangs->transnoentities("NonPercuRecuperable").")";
								}

								$totalvat = $outputlangs->transcountrynoentities("TotalLT1",$mysoc->country_code).' ';
								$totalvat.=vatrate(abs($tvakey),1).$tvacompl;
								$pdf->MultiCell($col2x-$col1x, $tab2_hl, $totalvat, 0, 'L', 1);

								$pdf->SetXY($col2x, $tab2_top + $tab2_hl * $index);
								$pdf->MultiCell($largcol2, $tab2_hl, price($tvaval, 0, $outputlangs), 0, 'R', 1);
							}
						}
					}
	      		//}
				//Local tax 2 before VAT
				//if (! empty($conf->global->FACTURE_LOCAL_TAX2_OPTION) && $conf->global->FACTURE_LOCAL_TAX2_OPTION=='localtax2on')
				//{
					foreach( $this->localtax2 as $localtax_type => $localtax_rate )
					{
						if (in_array((string) $localtax_type, array('1','3','5'))) continue;

						foreach( $localtax_rate as $tvakey => $tvaval )
						{
							if ($tvakey!=0)    // On affiche pas taux 0
							{
								//$this->atleastoneratenotnull++;



								$index++;
								$pdf->SetXY($col1x, $tab2_top + $tab2_hl * $index);

								$tvacompl='';
								if (preg_match('/\*/',$tvakey))
								{
									$tvakey=str_replace('*','',$tvakey);
									$tvacompl = " (".$outputlangs->transnoentities("NonPercuRecuperable").")";
								}
								$totalvat = $outputlangs->transcountrynoentities("TotalLT2",$mysoc->country_code).' ';
								$totalvat.=vatrate(abs($tvakey),1).$tvacompl;
								$pdf->MultiCell($col2x-$col1x, $tab2_hl, $totalvat, 0, 'L', 1);

								$pdf->SetXY($col2x, $tab2_top + $tab2_hl * $index);
								$pdf->MultiCell($largcol2, $tab2_hl, price($tvaval, 0, $outputlangs), 0, 'R', 1);

							}
						}
					}

                //}

				// VAT
				// Situations totals migth be wrong on huge amounts
				if ($object->situation_cycle_ref && $object->situation_counter > 1) {

					$sum_pdf_tva = 0;
					foreach($this->tva as $tvakey => $tvaval){
						$sum_pdf_tva+=$tvaval; // sum VAT amounts to compare to object
					}

					if($sum_pdf_tva!=$object->total_tva) { // apply coef to recover the VAT object amount (the good one)
						$coef_fix_tva = $object->total_tva / $sum_pdf_tva;

						foreach($this->tva as $tvakey => $tvaval) {
							$this->tva[$tvakey]=$tvaval * $coef_fix_tva;
						}
					}

				}

				foreach($this->tva as $tvakey => $tvaval)
				{
					if ($tvakey != 0)    // On affiche pas taux 0
					{
						$this->atleastoneratenotnull++;

						$index++;
						$pdf->SetXY($col1x, $tab2_top + $tab2_hl * $index);

						$tvacompl='';
						if (preg_match('/\*/',$tvakey))
						{
							$tvakey=str_replace('*','',$tvakey);
							$tvacompl = " (".$outputlangs->transnoentities("NonPercuRecuperable").")";
						}
						$totalvat =$outputlangs->transcountrynoentities("TotalVAT",$mysoc->country_code).' ';
						$totalvat.=vatrate($tvakey,1).$tvacompl;
						$pdf->MultiCell($col2x-$col1x, $tab2_hl, $totalvat, 0, 'L', 1);

						$pdf->SetXY($col2x, $tab2_top + $tab2_hl * $index);
						$pdf->MultiCell($largcol2, $tab2_hl, price($tvaval, 0, $outputlangs), 0, 'R', 1);
					}
				}

				//Local tax 1 after VAT
				//if (! empty($conf->global->FACTURE_LOCAL_TAX1_OPTION) && $conf->global->FACTURE_LOCAL_TAX1_OPTION=='localtax1on')
				//{
					foreach( $this->localtax1 as $localtax_type => $localtax_rate )
					{
						if (in_array((string) $localtax_type, array('2','4','6'))) continue;

						foreach( $localtax_rate as $tvakey => $tvaval )
						{
							if ($tvakey != 0)    // On affiche pas taux 0
							{
								//$this->atleastoneratenotnull++;

								$index++;
								$pdf->SetXY($col1x, $tab2_top + $tab2_hl * $index);

								$tvacompl='';
								if (preg_match('/\*/',$tvakey))
								{
									$tvakey=str_replace('*','',$tvakey);
									$tvacompl = " (".$outputlangs->transnoentities("NonPercuRecuperable").")";
								}
								$totalvat = $outputlangs->transcountrynoentities("TotalLT1",$mysoc->country_code).' ';
								$totalvat.=vatrate(abs($tvakey),1).$tvacompl;

								$pdf->MultiCell($col2x-$col1x, $tab2_hl, $totalvat, 0, 'L', 1);
								$pdf->SetXY($col2x, $tab2_top + $tab2_hl * $index);
								$pdf->MultiCell($largcol2, $tab2_hl, price($tvaval, 0, $outputlangs), 0, 'R', 1);
							}
						}
					}
	      		//}
				//Local tax 2 after VAT
				//if (! empty($conf->global->FACTURE_LOCAL_TAX2_OPTION) && $conf->global->FACTURE_LOCAL_TAX2_OPTION=='localtax2on')
				//{
					foreach( $this->localtax2 as $localtax_type => $localtax_rate )
					{
						if (in_array((string) $localtax_type, array('2','4','6'))) continue;

						foreach( $localtax_rate as $tvakey => $tvaval )
						{
						    // retrieve global local tax
							if ($tvakey != 0)    // On affiche pas taux 0
							{
								//$this->atleastoneratenotnull++;

								$index++;
								$pdf->SetXY($col1x, $tab2_top + $tab2_hl * $index);

								$tvacompl='';
								if (preg_match('/\*/',$tvakey))
								{
									$tvakey=str_replace('*','',$tvakey);
									$tvacompl = " (".$outputlangs->transnoentities("NonPercuRecuperable").")";
								}
								$totalvat = $outputlangs->transcountrynoentities("TotalLT2",$mysoc->country_code).' ';

								$totalvat.=vatrate(abs($tvakey),1).$tvacompl;
								$pdf->MultiCell($col2x-$col1x, $tab2_hl, $totalvat, 0, 'L', 1);

								$pdf->SetXY($col2x, $tab2_top + $tab2_hl * $index);
								$pdf->MultiCell($largcol2, $tab2_hl, price($tvaval, 0, $outputlangs), 0, 'R', 1);
							}
						}
					//}
				}

				// Revenue stamp
				if (price2num($object->revenuestamp) != 0)
				{
					$index++;
					$pdf->SetXY($col1x, $tab2_top + $tab2_hl * $index);
					$pdf->MultiCell($col2x-$col1x, $tab2_hl, $outputlangs->transnoentities("RevenueStamp"), $useborder, 'L', 1);

					$pdf->SetXY($col2x, $tab2_top + $tab2_hl * $index);
					$pdf->MultiCell($largcol2, $tab2_hl, price($sign * $object->revenuestamp), $useborder, 'R', 1);
				}

				// Total TTC
				$index++;
				$pdf->SetXY($col1x, $tab2_top + $tab2_hl * $index);
				$pdf->SetTextColor(0,0,60);
				$pdf->SetFillColor(224,224,224);
				$pdf->MultiCell($col2x-$col1x, $tab2_hl, $outputlangs->transnoentities("TotalTTC"), $useborder, 'L', 1);

				$pdf->SetXY($col2x, $tab2_top + $tab2_hl * $index);
				$pdf->MultiCell($largcol2, $tab2_hl, price($sign * $total_ttc, 0, $outputlangs), $useborder, 'R', 1);
			}
		}

		$pdf->SetTextColor(0,0,0);

		$creditnoteamount=$object->getSumCreditNotesUsed(($conf->multicurrency->enabled && $object->multicurrency_tx != 1) ? 1 : 0);	// Warning, this also include excess received
		$depositsamount=$object->getSumDepositsUsed(($conf->multicurrency->enabled && $object->multicurrency_tx != 1) ? 1 : 0);
		//print "x".$creditnoteamount."-".$depositsamount;exit;
		$resteapayer = price2num($total_ttc - $deja_regle - $creditnoteamount - $depositsamount, 'MT');
		if ($object->paye) $resteapayer=0;

		if (($deja_regle > 0 || $creditnoteamount > 0 || $depositsamount > 0) && empty($conf->global->INVOICE_NO_PAYMENT_DETAILS))
		{
			// Already paid + Deposits
			$index++;
			$pdf->SetXY($col1x, $tab2_top + $tab2_hl * $index);
			$pdf->MultiCell($col2x-$col1x, $tab2_hl, $outputlangs->transnoentities("Paid"), 0, 'L', 0);
			$pdf->SetXY($col2x, $tab2_top + $tab2_hl * $index);
			$pdf->MultiCell($largcol2, $tab2_hl, price($deja_regle + $depositsamount, 0, $outputlangs), 0, 'R', 0);

			// Credit note
			if ($creditnoteamount)
			{
				$labeltouse = ($outputlangs->transnoentities("CreditNotesOrExcessReceived") != "CreditNotesOrExcessReceived") ? $outputlangs->transnoentities("CreditNotesOrExcessReceived") : $outputlangs->transnoentities("CreditNotes");
				$index++;
				$pdf->SetXY($col1x, $tab2_top + $tab2_hl * $index);
				$pdf->MultiCell($col2x-$col1x, $tab2_hl, $labeltouse, 0, 'L', 0);
				$pdf->SetXY($col2x, $tab2_top + $tab2_hl * $index);
				$pdf->MultiCell($largcol2, $tab2_hl, price($creditnoteamount, 0, $outputlangs), 0, 'R', 0);
			}

			// Escompte
			if ($object->close_code == Facture::CLOSECODE_DISCOUNTVAT)
			{
				$index++;
				$pdf->SetFillColor(255,255,255);

				$pdf->SetXY($col1x, $tab2_top + $tab2_hl * $index);
				$pdf->MultiCell($col2x-$col1x, $tab2_hl, $outputlangs->transnoentities("EscompteOfferedShort"), $useborder, 'L', 1);
				$pdf->SetXY($col2x, $tab2_top + $tab2_hl * $index);
				$pdf->MultiCell($largcol2, $tab2_hl, price($object->total_ttc - $deja_regle - $creditnoteamount - $depositsamount, 0, $outputlangs), $useborder, 'R', 1);

				$resteapayer=0;
			}

			$index++;
			$pdf->SetTextColor(0,0,60);
			$pdf->SetFillColor(224,224,224);
			$pdf->SetXY($col1x, $tab2_top + $tab2_hl * $index);
			$pdf->MultiCell($col2x-$col1x, $tab2_hl, $outputlangs->transnoentities("RemainderToPay"), $useborder, 'L', 1);
			$pdf->SetXY($col2x, $tab2_top + $tab2_hl * $index);
			$pdf->MultiCell($largcol2, $tab2_hl, price($resteapayer, 0, $outputlangs), $useborder, 'R', 1);

			$pdf->SetFont('','', $default_font_size - 1);
			$pdf->SetTextColor(0,0,0);
		}

		$index++;
		return ($tab2_top + ($tab2_hl * $index));
	}

	/**
	 *   Show table for lines
	 *
	 *   @param		PDF			$pdf     		Object PDF
	 *   @param		string		$tab_top		Top position of table
	 *   @param		string		$tab_height		Height of table (rectangle)
	 *   @param		int			$nexY			Y (not used)
	 *   @param		Translate	$outputlangs	Langs object
	 *   @param		int			$hidetop		1=Hide top bar of array and title, 0=Hide nothing, -1=Hide only title
	 *   @param		int			$hidebottom		Hide bottom bar of array
	 *   @param		string		$currency		Currency code
	 *   @return	void
	 */
	function _tableau(&$pdf, $tab_top, $tab_height, $nexY, $outputlangs, $hidetop=0, $hidebottom=0, $currency='')
	{
		global $conf;

		// Force to disable hidetop and hidebottom
		$hidebottom=0;
		if ($hidetop) $hidetop=-1;

		$currency = !empty($currency) ? $currency : $conf->currency;
		$default_font_size = pdf_getPDFFontSize($outputlangs);

		// Amount in (at tab_top - 1)
		$pdf->SetTextColor(0,0,0);
		$pdf->SetFont('','', $default_font_size - 2);

		if (empty($hidetop))
		{
			$titre = $outputlangs->transnoentities("AmountInCurrency",$outputlangs->transnoentitiesnoconv("Currency".$currency));
			$pdf->SetXY($this->page_largeur - $this->marge_droite - ($pdf->GetStringWidth($titre) + 3), $tab_top-4);
			$pdf->MultiCell(($pdf->GetStringWidth($titre) + 3), 2, $titre);

			//$conf->global->MAIN_PDF_TITLE_BACKGROUND_COLOR='230,230,230';
			if (! empty($conf->global->MAIN_PDF_TITLE_BACKGROUND_COLOR)) $pdf->Rect($this->marge_gauche, $tab_top, $this->page_largeur-$this->marge_droite-$this->marge_gauche, 5, 'F', null, explode(',',$conf->global->MAIN_PDF_TITLE_BACKGROUND_COLOR));
		}

		$pdf->SetDrawColor(128,128,128);
		$pdf->SetFont('','', $default_font_size - 1);

		// Output Rect
		$this->printRect($pdf,$this->marge_gauche, $tab_top, $this->page_largeur-$this->marge_gauche-$this->marge_droite, $tab_height, $hidetop, $hidebottom);	// Rect prend une longueur en 3eme param et 4eme param

		if (empty($hidetop))
		{
			$pdf->line($this->marge_gauche, $tab_top+5, $this->page_largeur-$this->marge_droite, $tab_top+5);	// line prend une position y en 2eme param et 4eme param

			$pdf->SetXY($this->posxdesc-1, $tab_top+1);
			$pdf->MultiCell(108,2, $outputlangs->transnoentities("Designation"),'','L');
		}

		if (! empty($conf->global->MAIN_GENERATE_INVOICES_WITH_PICTURE))
		{
			$pdf->line($this->posxpicture-1, $tab_top, $this->posxpicture-1, $tab_top + $tab_height);
			if (empty($hidetop))
			{
				//$pdf->SetXY($this->posxpicture-1, $tab_top+1);
				//$pdf->MultiCell($this->posxtva-$this->posxpicture-1,2, $outputlangs->transnoentities("Photo"),'','C');
			}
		}

		if (empty($conf->global->MAIN_GENERATE_DOCUMENTS_WITHOUT_VAT) && empty($conf->global->MAIN_GENERATE_DOCUMENTS_WITHOUT_VAT_COLUMN))
		{
			$pdf->line($this->posxtva-1, $tab_top, $this->posxtva-1, $tab_top + $tab_height);
			if (empty($hidetop))
			{
				$pdf->SetXY($this->posxtva-3, $tab_top+1);
				$pdf->MultiCell($this->posxup-$this->posxtva+3,2, $outputlangs->transnoentities("VAT"),'','C');
			}
		}

		$pdf->line($this->posxup-1, $tab_top, $this->posxup-1, $tab_top + $tab_height);
		if (empty($hidetop))
		{
			$pdf->SetXY($this->posxup-1, $tab_top+1);
			$pdf->MultiCell($this->posxqty-$this->posxup-1,2, $outputlangs->transnoentities("PriceUHT"),'','C');
		}

		$pdf->line($this->posxqty-1, $tab_top, $this->posxqty-1, $tab_top + $tab_height);
		if (empty($hidetop))
		{
			$pdf->SetXY($this->posxqty-1, $tab_top+1);

			if($this->situationinvoice)
			{
				$pdf->MultiCell($this->posxprogress-$this->posxqty-1,2, $outputlangs->transnoentities("Qty"),'','C');
			}
			else if($conf->global->PRODUCT_USE_UNITS)
			{
				$pdf->MultiCell($this->posxunit-$this->posxqty-1,2, $outputlangs->transnoentities("Qty"),'','C');
			}
			else
			{
				$pdf->MultiCell($this->posxdiscount-$this->posxqty-1,2, $outputlangs->transnoentities("Qty"),'','C');
			}
		}

		if ($this->situationinvoice) {
			$pdf->line($this->posxprogress - 1, $tab_top, $this->posxprogress - 1, $tab_top + $tab_height);

			if (empty($hidetop)) {

				$pdf->SetXY($this->posxprogress, $tab_top+1);

				if($conf->global->PRODUCT_USE_UNITS)
				{
					$pdf->MultiCell($this->posxunit-$this->posxprogress,2, $outputlangs->transnoentities("Progress"),'','C');
				}
				else if ($this->atleastonediscount)
				{
					$pdf->MultiCell($this->posxdiscount-$this->posxprogress,2, $outputlangs->transnoentities("Progress"),'','C');
				}
				else
				{
					$pdf->MultiCell($this->postotalht-$this->posxprogress,2, $outputlangs->transnoentities("Progress"),'','C');
				}

			}

		}

		if($conf->global->PRODUCT_USE_UNITS) {
			$pdf->line($this->posxunit - 1, $tab_top, $this->posxunit - 1, $tab_top + $tab_height);
			if (empty($hidetop)) {
				$pdf->SetXY($this->posxunit - 1, $tab_top + 1);
				$pdf->MultiCell($this->posxdiscount - $this->posxunit - 1, 2, $outputlangs->transnoentities("Unit"), '',
					'C');
			}
		}

		$pdf->line($this->posxdiscount-1, $tab_top, $this->posxdiscount-1, $tab_top + $tab_height);
		if (empty($hidetop))
		{
			if ($this->atleastonediscount)
			{
				$pdf->SetXY($this->posxdiscount-1, $tab_top+1);
				$pdf->MultiCell($this->postotalht-$this->posxdiscount+1,2, $outputlangs->transnoentities("ReductionShort"),'','C');
			}
		}

		if ($this->situationinvoice)
		{
			$pdf->line($this->postotalht+4, $tab_top, $this->postotalht+4, $tab_top + $tab_height);
			if (empty($hidetop))
			{
				$pdf->SetXY($this->postotalht-19, $tab_top+1);
				$pdf->MultiCell(30,2, $outputlangs->transnoentities("Situation"),'','C');
			}
		}

		if ($this->atleastonediscount)
		{
			$pdf->line($this->postotalht, $tab_top, $this->postotalht, $tab_top + $tab_height);
		}
		if (empty($hidetop))
		{
			$pdf->SetXY($this->postotalht-1, $tab_top+1);
			$pdf->MultiCell(30,2, $outputlangs->transnoentities("TotalHT"),'','C');
		}
	}

	/**
	 *  Show top header of page.
	 *
	 *  @param	PDF			$pdf     		Object PDF
	 *  @param  Object		$object     	Object to show
	 *  @param  int	    	$showaddress    0=no, 1=yes
	 *  @param  Translate	$outputlangs	Object lang for output
	 *  @return	void
	 */
	function _pagehead(&$pdf, $object, $showaddress, $outputlangs)
	{
		global $conf,$langs;

		$outputlangs->load("main");
		$outputlangs->load("bills");
		$outputlangs->load("propal");
		$outputlangs->load("companies");

		$default_font_size = pdf_getPDFFontSize($outputlangs);

		pdf_pagehead($pdf,$outputlangs,$this->page_hauteur);

		// Show Draft Watermark
		if($object->statut==Facture::STATUS_DRAFT && (! empty($conf->global->FACTURE_DRAFT_WATERMARK)) )
        {
		      pdf_watermark($pdf,$outputlangs,$this->page_hauteur,$this->page_largeur,'mm',$conf->global->FACTURE_DRAFT_WATERMARK);
        }

		$pdf->SetTextColor(0,0,60);
		$pdf->SetFont('','B', $default_font_size + 3);

		$w = 110;

		$posy=$this->marge_haute;
        $posx=$this->page_largeur-$this->marge_droite-$w;

		$pdf->SetXY($this->marge_gauche,$posy);

		// Logo
		$logo=$conf->mycompany->dir_output.'/logos/'.$this->emetteur->logo;
		if ($this->emetteur->logo)
		{
			if (is_readable($logo))
			{
			    $height=pdf_getHeightForLogo($logo);
				$pdf->Image($logo, $this->marge_gauche, $posy, 0, $height);	// width=0 (auto)
			}
			else
			{
				$pdf->SetTextColor(200,0,0);
				$pdf->SetFont('','B',$default_font_size - 2);
				$pdf->MultiCell($w, 3, $outputlangs->transnoentities("ErrorLogoFileNotFound",$logo), 0, 'L');
				$pdf->MultiCell($w, 3, $outputlangs->transnoentities("ErrorGoToGlobalSetup"), 0, 'L');
			}
		}
		else
		{
			$text=$this->emetteur->name;
			$pdf->MultiCell($w, 4, $outputlangs->convToOutputCharset($text), 0, 'L');
		}

		$pdf->SetFont('','B', $default_font_size + 3);
		$pdf->SetXY($posx,$posy);
		$pdf->SetTextColor(0,0,60);
		$title=$outputlangs->transnoentities("PdfInvoiceTitle");
		if ($object->type == 1) $title=$outputlangs->transnoentities("InvoiceReplacement");
		if ($object->type == 2) $title=$outputlangs->transnoentities("InvoiceAvoir");
		if ($object->type == 3) $title=$outputlangs->transnoentities("InvoiceDeposit");
		if ($object->type == 4) $title=$outputlangs->transnoentities("InvoiceProForma");
		if ($this->situationinvoice) $title=$outputlangs->transnoentities("InvoiceSituation");
		$pdf->MultiCell($w, 3, $title, '', 'R');

		$pdf->SetFont('','B',$default_font_size);

		$posy+=5;
		$pdf->SetXY($posx,$posy);
		$pdf->SetTextColor(0,0,60);
		$textref=$outputlangs->transnoentities("Ref")." : " . $outputlangs->convToOutputCharset($object->ref);
		if ($object->statut == Facture::STATUS_DRAFT)
		{
			$pdf->SetTextColor(128,0,0);
			$textref.=' - '.$outputlangs->transnoentities("NotValidated");
		}
		$pdf->MultiCell($w, 4, $textref, '', 'R');

		$posy+=1;
		$pdf->SetFont('','', $default_font_size - 2);

		if ($object->ref_client)
		{
			$posy+=4;
			$pdf->SetXY($posx,$posy);
			$pdf->SetTextColor(0,0,60);
			$pdf->MultiCell($w, 3, $outputlangs->transnoentities("RefCustomer")." : " . $outputlangs->convToOutputCharset($object->ref_client), '', 'R');
		}

		$objectidnext=$object->getIdReplacingInvoice('validated');
		if ($object->type == 0 && $objectidnext)
		{
			$objectreplacing=new Facture($this->db);
			$objectreplacing->fetch($objectidnext);

			$posy+=3;
			$pdf->SetXY($posx,$posy);
			$pdf->SetTextColor(0,0,60);
			$pdf->MultiCell($w, 3, $outputlangs->transnoentities("ReplacementByInvoice").' : '.$outputlangs->convToOutputCharset($objectreplacing->ref), '', 'R');
		}
		if ($object->type == 1)
		{
			$objectreplaced=new Facture($this->db);
			$objectreplaced->fetch($object->fk_facture_source);

			$posy+=4;
			$pdf->SetXY($posx,$posy);
			$pdf->SetTextColor(0,0,60);
			$pdf->MultiCell($w, 3, $outputlangs->transnoentities("ReplacementInvoice").' : '.$outputlangs->convToOutputCharset($objectreplaced->ref), '', 'R');
		}
		if ($object->type == 2 && !empty($object->fk_facture_source))
		{
			$objectreplaced=new Facture($this->db);
			$objectreplaced->fetch($object->fk_facture_source);

			$posy+=3;
			$pdf->SetXY($posx,$posy);
			$pdf->SetTextColor(0,0,60);
			$pdf->MultiCell($w, 3, $outputlangs->transnoentities("CorrectionInvoice").' : '.$outputlangs->convToOutputCharset($objectreplaced->ref), '', 'R');
		}

		$posy+=4;
		$pdf->SetXY($posx,$posy);
		$pdf->SetTextColor(0,0,60);
		$pdf->MultiCell($w, 3, $outputlangs->transnoentities("DateInvoice")." : " . dol_print_date($object->date,"day",false,$outputlangs), '', 'R');

		if (! empty($conf->global->INVOICE_POINTOFTAX_DATE))
		{
			$posy+=4;
			$pdf->SetXY($posx,$posy);
			$pdf->SetTextColor(0,0,60);
			$pdf->MultiCell($w, 3, $outputlangs->transnoentities("DatePointOfTax")." : " . dol_print_date($object->date_pointoftax,"day",false,$outputlangs), '', 'R');
		}

		if ($object->type != 2)
		{
			$posy+=3;
			$pdf->SetXY($posx,$posy);
			$pdf->SetTextColor(0,0,60);
			$pdf->MultiCell($w, 3, $outputlangs->transnoentities("DateDue")." : " . dol_print_date($object->date_lim_reglement,"day",false,$outputlangs,true), '', 'R');
		}

		if ($object->thirdparty->code_client)
		{
			$posy+=3;
			$pdf->SetXY($posx,$posy);
			$pdf->SetTextColor(0,0,60);
			$pdf->MultiCell($w, 3, $outputlangs->transnoentities("CustomerCode")." : " . $outputlangs->transnoentities($object->thirdparty->code_client), '', 'R');
		}

		// Get contact
		if (!empty($conf->global->DOC_SHOW_FIRST_SALES_REP))
		{
		    $arrayidcontact=$object->getIdContact('internal','SALESREPFOLL');
		    if (count($arrayidcontact) > 0)
		    {
		        $usertmp=new User($this->db);
		        $usertmp->fetch($arrayidcontact[0]);
                $posy+=4;
                $pdf->SetXY($posx,$posy);
		        $pdf->SetTextColor(0,0,60);
		        $pdf->MultiCell($w, 3, $langs->transnoentities("SalesRepresentative")." : ".$usertmp->getFullName($langs), '', 'R');
		    }
		}

		$posy+=1;

		$top_shift = 0;
		// Show list of linked objects
		$current_y = $pdf->getY();
		$posy = pdf_writeLinkedObjects($pdf, $object, $outputlangs, $posx, $posy, $w, 3, 'R', $default_font_size);
		if ($current_y < $pdf->getY())
		{
			$top_shift = $pdf->getY() - $current_y;
		}

		if ($showaddress)
		{
			// Sender properties
			$carac_emetteur = pdf_build_address($outputlangs, $this->emetteur, $object->thirdparty);

			// Show sender
			$posy=!empty($conf->global->MAIN_PDF_USE_ISO_LOCATION) ? 40 : 42;
			$posy+=$top_shift;
			$posx=$this->marge_gauche;
			if (! empty($conf->global->MAIN_INVERT_SENDER_RECIPIENT)) $posx=$this->page_largeur-$this->marge_droite-80;

			$hautcadre=!empty($conf->global->MAIN_PDF_USE_ISO_LOCATION) ? 38 : 40;
			$widthrecbox=!empty($conf->global->MAIN_PDF_USE_ISO_LOCATION) ? 92 : 82;


			// Show sender frame
			$pdf->SetTextColor(0,0,0);
			$pdf->SetFont('','', $default_font_size - 2);
			$pdf->SetXY($posx,$posy-5);
			$pdf->MultiCell(66,5, $outputlangs->transnoentities("BillFrom").":", 0, 'L');
			$pdf->SetXY($posx,$posy);
			$pdf->SetFillColor(230,230,230);
			$pdf->MultiCell($widthrecbox, $hautcadre, "", 0, 'R', 1);
			$pdf->SetTextColor(0,0,60);

			// Show sender name
			$pdf->SetXY($posx+2,$posy+3);
			$pdf->SetFont('','B', $default_font_size);
			$pdf->MultiCell($widthrecbox-2, 4, $outputlangs->convToOutputCharset($this->emetteur->name), 0, 'L');
			$posy=$pdf->getY();

			// Show sender information
			$pdf->SetXY($posx+2,$posy);
			$pdf->SetFont('','', $default_font_size - 1);
			$pdf->MultiCell($widthrecbox-2, 4, $carac_emetteur, 0, 'L');



			// If BILLING contact defined on invoice, we use it
			$usecontact=false;
			$arrayidcontact=$object->getIdContact('external','BILLING');
			if (count($arrayidcontact) > 0)
			{
				$usecontact=true;
				$result=$object->fetch_contact($arrayidcontact[0]);
			}

			//Recipient name
			// On peut utiliser le nom de la societe du contact
			if ($usecontact && !empty($conf->global->MAIN_USE_COMPANY_NAME_OF_CONTACT)) {
				$thirdparty = $object->contact;
			} else {
				$thirdparty = $object->thirdparty;
			}

			$carac_client_name= pdfBuildThirdpartyName($thirdparty, $outputlangs);

			$carac_client=pdf_build_address($outputlangs,$this->emetteur,$object->thirdparty,($usecontact?$object->contact:''),$usecontact,'target',$object);

			// Show recipient
			$widthrecbox=!empty($conf->global->MAIN_PDF_USE_ISO_LOCATION) ? 92 : 100;
			if ($this->page_largeur < 210) $widthrecbox=84;	// To work with US executive format
			$posy=!empty($conf->global->MAIN_PDF_USE_ISO_LOCATION) ? 40 : 42;
			$posy+=$top_shift;
			$posx=$this->page_largeur-$this->marge_droite-$widthrecbox;
			if (! empty($conf->global->MAIN_INVERT_SENDER_RECIPIENT)) $posx=$this->marge_gauche;

			// Show recipient frame
			$pdf->SetTextColor(0,0,0);
			$pdf->SetFont('','', $default_font_size - 2);
			$pdf->SetXY($posx+2,$posy-5);
			$pdf->MultiCell($widthrecbox, 5, $outputlangs->transnoentities("BillTo").":",0,'L');
			$pdf->Rect($posx, $posy, $widthrecbox, $hautcadre);

			// Show recipient name
			$pdf->SetXY($posx+2,$posy+3);
			$pdf->SetFont('','B', $default_font_size);
			$pdf->MultiCell($widthrecbox, 2, $carac_client_name, 0, 'L');

			$posy = $pdf->getY();

			// Show recipient information
			$pdf->SetFont('','', $default_font_size - 1);
			$pdf->SetXY($posx+2,$posy);
			$pdf->MultiCell($widthrecbox, 4, $carac_client, 0, 'L');
		}

		$pdf->SetTextColor(0,0,0);
		return $top_shift;
	}

	/**
	 *   	Show footer of page. Need this->emetteur object
     *
	 *   	@param	PDF			$pdf     			PDF
	 * 		@param	Object		$object				Object to show
	 *      @param	Translate	$outputlangs		Object lang for output
	 *      @param	int			$hidefreetext		1=Hide free text
	 *      @return	int								Return height of bottom margin including footer text
	 */
	function _pagefoot(&$pdf,$object,$outputlangs,$hidefreetext=0)
	{
		global $conf;
		$showdetails=$conf->global->MAIN_GENERATE_DOCUMENTS_SHOW_FOOT_DETAILS;
		return pdf_pagefoot($pdf,$outputlangs,'INVOICE_FREE_TEXT',$this->emetteur,$this->marge_basse,$this->marge_gauche,$this->page_hauteur,$object,$showdetails,$hidefreetext);
	}

}<|MERGE_RESOLUTION|>--- conflicted
+++ resolved
@@ -7,12 +7,8 @@
  * Copyright (C) 2012		Cédric Salvador		<csalvador@gpcsolutions.fr>
  * Copyright (C) 2012-2014	Raphaël Doursenaud	<rdoursenaud@gpcsolutions.fr>
  * Copyright (C) 2015		Marcos García		<marcosgdf@gmail.com>
-<<<<<<< HEAD
  * Copyright (C) 2017-2018	Ferran Marcet		<fmarcet@2byte.es>
-=======
- * Copyright (C) 2017		Ferran Marcet		<fmarcet@2byte.es>
  * Copyright (C) 2018       Frédéric France     <frederic.france@netlogic.fr>
->>>>>>> a6996169
  *
  * This program is free software; you can redistribute it and/or modify
  * it under the terms of the GNU General Public License as published by
