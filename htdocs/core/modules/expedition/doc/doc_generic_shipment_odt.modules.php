<?php
/* Copyright (C) 2010-2012 	Laurent Destailleur <eldy@users.sourceforge.net>
 * Copyright (C) 2012		Juanjo Menent		<jmenent@2byte.es>
 * Copyright (C) 2014		Marcos García		<marcosgdf@gmail.com>
 * Copyright (C) 2016		Charlie Benke		<charlie@patas-monkey.com>
 * Copyright (C) 2018-2019  Philippe Grand      <philippe.grand@atoo-net.com>
 * Copyright (C) 2018       Frédéric France     <frederic.france@netlogic.fr>
 *
* This program is free software; you can redistribute it and/or modify
* it under the terms of the GNU General Public License as published by
* the Free Software Foundation; either version 3 of the License, or
* (at your option) any later version.
*
* This program is distributed in the hope that it will be useful,
* but WITHOUT ANY WARRANTY; without even the implied warranty of
* MERCHANTABILITY or FITNESS FOR A PARTICULAR PURPOSE.  See the
* GNU General Public License for more details.
*
* You should have received a copy of the GNU General Public License
* along with this program. If not, see <http://www.gnu.org/licenses/>.
* or see http://www.gnu.org/
*/

/**
 *	\file       htdocs/core/modules/expedition/doc/doc_generic_shipment_odt.modules.php
 *	\ingroup    expedition
 *	\brief      File of class to build ODT documents for shipment
 */

require_once DOL_DOCUMENT_ROOT.'/core/modules/expedition/modules_expedition.php';
require_once DOL_DOCUMENT_ROOT.'/product/class/product.class.php';
require_once DOL_DOCUMENT_ROOT.'/core/lib/company.lib.php';
require_once DOL_DOCUMENT_ROOT.'/core/lib/functions2.lib.php';
require_once DOL_DOCUMENT_ROOT.'/core/lib/files.lib.php';
require_once DOL_DOCUMENT_ROOT.'/core/lib/doc.lib.php';


/**
 *	Class to build documents using ODF templates generator
 */
class doc_generic_shipment_odt extends ModelePdfExpedition
{
	/**
	 * Issuer
	 * @var Societe
	 */
	public $emetteur;

	/**
     * @var array Minimum version of PHP required by module.
     * e.g.: PHP ≥ 5.5 = array(5, 5)
     */
	public $phpmin = array(5, 5);

	/**
     * Dolibarr version of the loaded document
     * @var string
     */
	public $version = 'dolibarr';


	/**
	 *	Constructor
	 *
	 *  @param		DoliDB		$db      Database handler
	 */
    public function __construct($db)
	{
		global $conf, $langs, $mysoc;

		// Load translation files required by the page
        $langs->loadLangs(array("main","companies"));

		$this->db = $db;
		$this->name = "ODT templates";
		$this->description = $langs->trans("DocumentModelOdt");
		$this->scandir = 'EXPEDITION_ADDON_PDF_ODT_PATH';	// Name of constant that is used to save list of directories to scan

		// Dimension page pour format A4
		$this->type = 'odt';
		$this->page_largeur = 0;
		$this->page_hauteur = 0;
		$this->format = array($this->page_largeur,$this->page_hauteur);
		$this->marge_gauche=0;
		$this->marge_droite=0;
		$this->marge_haute=0;
		$this->marge_basse=0;

		$this->option_logo = 1;                    // Affiche logo
		$this->option_tva = 0;                     // Gere option tva EXPEDITION_TVAOPTION
		$this->option_modereg = 0;                 // Affiche mode reglement
		$this->option_condreg = 0;                 // Affiche conditions reglement
		$this->option_codeproduitservice = 0;      // Affiche code produit-service
		$this->option_multilang = 1;               // Dispo en plusieurs langues
		$this->option_escompte = 0;                // Affiche si il y a eu escompte
		$this->option_credit_note = 0;             // Support credit notes
		$this->option_freetext = 1;				   // Support add of a personalised text
		$this->option_draft_watermark = 0;		   // Support add of a watermark on drafts

		// Recupere emetteur
		$this->emetteur=$mysoc;
		if (! $this->emetteur->country_code) $this->emetteur->country_code=substr($langs->defaultlang, -2);    // By default if not defined
	}


	/**
	 *	Return description of a module
	 *
	 *	@param	Translate	$langs      Lang object to use for output
	 *	@return string       			Description
	 */
    public function info($langs)
	{
		global $conf,$langs;

		// Load translation files required by the page
        $langs->loadLangs(array("errors","companies"));

		$form = new Form($this->db);

		$texte = $this->description.".<br>\n";
		$texte.= '<form action="'.$_SERVER["PHP_SELF"].'" method="POST">';
		$texte.= '<input type="hidden" name="token" value="'.$_SESSION['newtoken'].'">';
		$texte.= '<input type="hidden" name="action" value="setModuleOptions">';
		$texte.= '<input type="hidden" name="param1" value="EXPEDITION_ADDON_PDF_ODT_PATH">';
		$texte.= '<table class="nobordernopadding" width="100%">';

		// List of directories area
		$texte.= '<tr><td>';
		$texttitle=$langs->trans("ListOfDirectories");
		$listofdir=explode(',', preg_replace('/[\r\n]+/', ',', trim($conf->global->EXPEDITION_ADDON_PDF_ODT_PATH)));
		$listoffiles=array();
		foreach($listofdir as $key=>$tmpdir)
		{
			$tmpdir=trim($tmpdir);
			$tmpdir=preg_replace('/DOL_DATA_ROOT/', DOL_DATA_ROOT, $tmpdir);
			if (! $tmpdir) {
				unset($listofdir[$key]); continue;
			}
			if (! is_dir($tmpdir)) $texttitle.=img_warning($langs->trans("ErrorDirNotFound", $tmpdir), 0);
			else
			{
				$tmpfiles=dol_dir_list($tmpdir, 'files', 0, '\.(ods|odt)');
				if (count($tmpfiles)) $listoffiles=array_merge($listoffiles, $tmpfiles);
			}
		}
		$texthelp=$langs->trans("ListOfDirectoriesForModelGenODT");
		// Add list of substitution keys
		$texthelp.='<br>'.$langs->trans("FollowingSubstitutionKeysCanBeUsed").'<br>';
		$texthelp.=$langs->transnoentitiesnoconv("FullListOnOnlineDocumentation");    // This contains an url, we don't modify it

		$texte.= $form->textwithpicto($texttitle, $texthelp, 1, 'help', '', 1);
		$texte.= '<div><div style="display: inline-block; min-width: 100px; vertical-align: middle;">';
		$texte.= '<textarea class="flat" cols="60" name="value1">';
		$texte.=$conf->global->EXPEDITION_ADDON_PDF_ODT_PATH;
		$texte.= '</textarea>';
		$texte.= '</div><div style="display: inline-block; vertical-align: middle;">';
		$texte.= '<input type="submit" class="button" value="'.$langs->trans("Modify").'" name="Button">';
		$texte.= '<br></div></div>';

		// Scan directories
		$nbofiles=count($listoffiles);
		if (! empty($conf->global->EXPEDITION_ADDON_PDF_ODT_PATH))
		{
			$texte.=$langs->trans("NumberOfModelFilesFound").': <b>';
			//$texte.=$nbofiles?'<a id="a_'.get_class($this).'" href="#">':'';
			$texte.=count($listoffiles);
			//$texte.=$nbofiles?'</a>':'';
			$texte.='</b>';
		}
		if ($nbofiles)
		{
   			$texte.='<div id="div_'.get_class($this).'" class="hidden">';
   			foreach($listoffiles as $file)
   			{
                $texte.=$file['name'].'<br>';
   			}
   			$texte.='<div id="div_'.get_class($this).'">';
		}

		$texte.= '</td>';

		$texte.= '<td valign="top" rowspan="2" class="hideonsmartphone">';
		$texte.= $langs->trans("ExampleOfDirectoriesForModelGen");
		$texte.= '</td>';
		$texte.= '</tr>';

		$texte.= '</table>';
		$texte.= '</form>';

		return $texte;
	}

    // phpcs:disable PEAR.NamingConventions.ValidFunctionName.ScopeNotCamelCaps
	/**
	 *	Function to build a document on disk using the generic odt module.
	 *
	 *	@param		Expedition	$object				Object source to build document
	 *	@param		Translate	$outputlangs		Lang output object
	 * 	@param		string		$srctemplatepath	Full path of source filename for generator using a template file
	 *  @param		int			$hidedetails		Do not show line details
	 *  @param		int			$hidedesc			Do not show desc
	 *  @param		int			$hideref			Do not show ref
	 *	@return		int         					1 if OK, <=0 if KO
	 */
    public function write_file($object, $outputlangs, $srctemplatepath, $hidedetails = 0, $hidedesc = 0, $hideref = 0)
	{
        // phpcs:enable
		global $user,$langs,$conf,$mysoc,$hookmanager;

		if (empty($srctemplatepath))
		{
			dol_syslog("doc_generic_odt::write_file parameter srctemplatepath empty", LOG_WARNING);
			return -1;
		}

		// Add odtgeneration hook
		if (! is_object($hookmanager))
		{
			include_once DOL_DOCUMENT_ROOT.'/core/class/hookmanager.class.php';
			$hookmanager=new HookManager($this->db);
		}
		$hookmanager->initHooks(array('odtgeneration'));
		global $action;

		if (! is_object($outputlangs)) $outputlangs=$langs;
		$sav_charset_output=$outputlangs->charset_output;
		$outputlangs->charset_output='UTF-8';

		// Load traductions files requiredby by page
		$outputlangs->loadLangs(array("main", "dict", "companies", "bills"));

		if ($conf->expedition->dir_output."/sending")
		{
			// If $object is id instead of object
			if (! is_object($object))
			{
				$id = $object;
				$object = new Expedition($this->db);
				$result=$object->fetch($id);
				if ($result < 0)
				{
					dol_print_error($this->db, $object->error);
					return -1;
				}
			}

			$dir = $conf->expedition->dir_output."/sending";
			$objectref = dol_sanitizeFileName($object->ref);
			if (! preg_match('/specimen/i', $objectref)) $dir.= "/" . $objectref;
			$file = $dir . "/" . $objectref . ".odt";

			if (! file_exists($dir))
			{
				if (dol_mkdir($dir) < 0)
				{
					$this->error=$langs->transnoentities("ErrorCanNotCreateDir", $dir);
					return -1;
				}
			}

			if (file_exists($dir))
			{
				//print "srctemplatepath=".$srctemplatepath;	// Src filename
				$newfile=basename($srctemplatepath);
				$newfiletmp=preg_replace('/\.od(t|s)/i', '', $newfile);
				$newfiletmp=preg_replace('/template_/i', '', $newfiletmp);
				$newfiletmp=preg_replace('/modele_/i', '', $newfiletmp);
				$newfiletmp=$objectref.'_'.$newfiletmp;
				//$file=$dir.'/'.$newfiletmp.'.'.dol_print_date(dol_now(),'%Y%m%d%H%M%S').'.odt';
				// Get extension (ods or odt)
				$newfileformat=substr($newfile, strrpos($newfile, '.')+1);
				if ( ! empty($conf->global->MAIN_DOC_USE_TIMING))
				{
				    $format=$conf->global->MAIN_DOC_USE_TIMING;
				    if ($format == '1') $format='%Y%m%d%H%M%S';
					$filename=$newfiletmp.'-'.dol_print_date(dol_now(), $format).'.'.$newfileformat;
				}
				else
				{
					$filename=$newfiletmp.'.'.$newfileformat;
				}
				$file=$dir.'/'.$filename;
				//print "newdir=".$dir;
				//print "newfile=".$newfile;
				//print "file=".$file;
				//print "conf->societe->dir_temp=".$conf->societe->dir_temp;

				dol_mkdir($conf->expedition->dir_temp);


				// If SHIPMENT contact defined on invoice, we use it
				$usecontact=false;
				$arrayidcontact=$object->getIdContact('external', 'SHIPPING');
				if (count($arrayidcontact) > 0)
				{
					$usecontact=true;
					$result=$object->fetch_contact($arrayidcontact[0]);
				}

				// Recipient name
				$contactobject = null;
				if (! empty($usecontact)) {
					// On peut utiliser le nom de la societe du contact
					if (! empty($conf->global->MAIN_USE_COMPANY_NAME_OF_CONTACT))
						$socobject = $object->contact;
					else {
						$socobject = $object->thirdparty;
						// if we have a SHIIPPING contact and we dont use it as recipient we store the contact object for later use
						$contactobject = $object->contact;
					}
				} else {
					$socobject = $object->thirdparty;
				}

				// Make substitution
				$substitutionarray=array(
					'__FROM_NAME__' => $this->emetteur->name,
					'__FROM_EMAIL__' => $this->emetteur->email,
					'__TOTAL_TTC__' => $object->total_ttc,
					'__TOTAL_HT__' => $object->total_ht,
					'__TOTAL_VAT__' => $object->total_vat
				);
				complete_substitutions_array($substitutionarray, $langs, $object);
				// Call the ODTSubstitution hook
				$parameters=array('file'=>$file,'object'=>$object,'outputlangs'=>$outputlangs,'substitutionarray'=>&$substitutionarray);
				$reshook=$hookmanager->executeHooks('ODTSubstitution', $parameters, $this, $action);    // Note that $action and $object may have been modified by some hooks

				// Line of free text
				$newfreetext='';
				$paramfreetext='EXPEDITION_FREE_TEXT';
				if (! empty($conf->global->$paramfreetext))
				{
					$newfreetext=make_substitutions($conf->global->$paramfreetext, $substitutionarray);
				}

				// Open and load template
				require_once ODTPHP_PATH.'odf.php';
				try {
                    $odfHandler = new odf(
						$srctemplatepath,
						array(
						'PATH_TO_TMP'	  => $conf->expedition->dir_temp,
						'ZIP_PROXY'		  => 'PclZipProxy',	// PhpZipProxy or PclZipProxy. Got "bad compression method" error when using PhpZipProxy.
						'DELIMITER_LEFT'  => '{',
						'DELIMITER_RIGHT' => '}'
						)
					);
				}
				catch(Exception $e)
				{
					$this->error=$e->getMessage();
					dol_syslog($e->getMessage(), LOG_INFO);
					return -1;
				}
				// After construction $odfHandler->contentXml contains content and
				// [!-- BEGIN row.lines --]*[!-- END row.lines --] has been replaced by
				// [!-- BEGIN lines --]*[!-- END lines --]
				//print html_entity_decode($odfHandler->__toString());
				//print exit;


				// Make substitutions into odt of freetext
				try {
					$odfHandler->setVars('free_text', $newfreetext, true, 'UTF-8');
				}
				catch(OdfException $e)
				{
					dol_syslog($e->getMessage(), LOG_INFO);
				}

				// Make substitutions into odt of user info
				$tmparray=$this->get_substitutionarray_user($user, $outputlangs);
				//var_dump($tmparray); exit;
				foreach($tmparray as $key=>$value)
				{
					try {
						if (preg_match('/logo$/', $key)) // Image
						{
							//var_dump($value);exit;
							if (file_exists($value)) $odfHandler->setImage($key, $value);
							else $odfHandler->setVars($key, 'ErrorFileNotFound', true, 'UTF-8');
						}
						else    // Text
						{
							$odfHandler->setVars($key, $value, true, 'UTF-8');
						}
					}
					catch (OdfException $e)
					{
                        dol_syslog($e->getMessage(), LOG_INFO);
					}
				}
				// Make substitutions into odt of mysoc
				$tmparray=$this->get_substitutionarray_mysoc($mysoc, $outputlangs);
				//var_dump($tmparray); exit;
				foreach($tmparray as $key=>$value)
				{
					try {
						if (preg_match('/logo$/', $key))	// Image
						{
							//var_dump($value);exit;
							if (file_exists($value)) $odfHandler->setImage($key, $value);
							else $odfHandler->setVars($key, 'ErrorFileNotFound', true, 'UTF-8');
						}
						else	// Text
						{
							$odfHandler->setVars($key, $value, true, 'UTF-8');
						}
					}
					catch (OdfException $e)
					{
                        dol_syslog($e->getMessage(), LOG_INFO);
					}
				}
				// Make substitutions into odt of thirdparty
<<<<<<< HEAD
				$tmparray=$this->get_substitutionarray_thirdparty($socobject, $outputlangs);
=======
                if ($socobject->element == 'contact') {
                    $tmparray = $this->get_substitutionarray_contact($socobject, $outputlangs);
                } else {
                    $tmparray = $this->get_substitutionarray_thirdparty($socobject, $outputlangs);
                }
>>>>>>> 47ec88c8
				foreach($tmparray as $key=>$value)
				{
					try {
						if (preg_match('/logo$/', $key))	// Image
						{
							if (file_exists($value)) $odfHandler->setImage($key, $value);
							else $odfHandler->setVars($key, 'ErrorFileNotFound', true, 'UTF-8');
						}
						else	// Text
						{
							$odfHandler->setVars($key, $value, true, 'UTF-8');
						}
					}
					catch (OdfException $e)
					{
                        dol_syslog($e->getMessage(), LOG_INFO);
					}
				}

				if ($usecontact && is_object($contactobject)) {
					$tmparray=$this->get_substitutionarray_contact($contactobject, $outputlangs, 'contact');
					foreach($tmparray as $key=>$value)
					{
						try {
							if (preg_match('/logo$/', $key))	// Image
							{
								if (file_exists($value)) $odfHandler->setImage($key, $value);
								else $odfHandler->setVars($key, 'ErrorFileNotFound', true, 'UTF-8');
							}
							else	// Text
							{
								$odfHandler->setVars($key, $value, true, 'UTF-8');
							}
						}
						catch(OdfException $e)
						{
                            dol_syslog($e->getMessage(), LOG_INFO);
						}
					}
				}

				// Replace tags of object + external modules
				$tmparray=$this->get_substitutionarray_shipment($object, $outputlangs);
				complete_substitutions_array($tmparray, $outputlangs, $object);
				// Call the ODTSubstitution hook
				$parameters=array('odfHandler'=>&$odfHandler,'file'=>$file,'object'=>$object,'outputlangs'=>$outputlangs,'substitutionarray'=>&$tmparray);
				$reshook=$hookmanager->executeHooks('ODTSubstitution', $parameters, $this, $action);    // Note that $action and $object may have been modified by some hooks
				foreach($tmparray as $key=>$value)
				{
					try {
						if (preg_match('/logo$/', $key)) // Image
						{
							if (file_exists($value)) $odfHandler->setImage($key, $value);
							else $odfHandler->setVars($key, 'ErrorFileNotFound', true, 'UTF-8');
						}
						else    // Text
						{
							$odfHandler->setVars($key, $value, true, 'UTF-8');
						}
					}
					catch(OdfException $e)
					{
                        dol_syslog($e->getMessage(), LOG_INFO);
					}
				}
				// Replace tags of lines
				try
				{
					$foundtagforlines = 1;
					try {
						$listlines = $odfHandler->setSegment('lines');
					}
					catch(OdfException $e)
					{
						// We may arrive here if tags for lines not present into template
						$foundtagforlines = 0;
						dol_syslog($e->getMessage(), LOG_INFO);
					}
					if ($foundtagforlines)
					{
						foreach ($object->lines as $line)
						{
							$tmparray=$this->get_substitutionarray_shipment_lines($line, $outputlangs);
							complete_substitutions_array($tmparray, $outputlangs, $object, $line, "completesubstitutionarray_lines");
							// Call the ODTSubstitutionLine hook
							$parameters=array('odfHandler'=>&$odfHandler,'file'=>$file,'object'=>$object,'outputlangs'=>$outputlangs,'substitutionarray'=>&$tmparray,'line'=>$line);
							$reshook=$hookmanager->executeHooks('ODTSubstitutionLine', $parameters, $this, $action);    // Note that $action and $object may have been modified by some hooks
							foreach($tmparray as $key => $val)
							{
								try
								{
									$listlines->setVars($key, $val, true, 'UTF-8');
								}
								catch(OdfException $e)
								{
									dol_syslog($e->getMessage(), LOG_INFO);
								}
								catch(SegmentException $e)
								{
									dol_syslog($e->getMessage(), LOG_INFO);
								}
							}
							$listlines->merge();
						}
						$odfHandler->mergeSegment($listlines);
					}
				}
				catch (OdfException $e)
				{
					$this->error=$e->getMessage();
					dol_syslog($this->error, LOG_WARNING);
					return -1;
				}

				// Replace labels translated
				$tmparray=$outputlangs->get_translations_for_substitutions();
				foreach($tmparray as $key=>$value)
				{
					try {
						$odfHandler->setVars($key, $value, true, 'UTF-8');
					}
					catch (OdfException $e)
					{
                        dol_syslog($e->getMessage(), LOG_INFO);
					}
				}

				// Call the beforeODTSave hook
				$parameters=array('odfHandler'=>&$odfHandler,'file'=>$file,'object'=>$object,'outputlangs'=>$outputlangs,'substitutionarray'=>&$tmparray);
				$reshook=$hookmanager->executeHooks('beforeODTSave', $parameters, $this, $action);    // Note that $action and $object may have been modified by some hooks

				// Write new file
				if (!empty($conf->global->MAIN_ODT_AS_PDF)) {
					try {
						$odfHandler->exportAsAttachedPDF($file);
					} catch (Exception $e) {
						$this->error=$e->getMessage();
                        dol_syslog($e->getMessage(), LOG_INFO);
						return -1;
					}
				}
				else {
					try {
					$odfHandler->saveToDisk($file);
					} catch (Exception $e) {
						$this->error=$e->getMessage();
                        dol_syslog($e->getMessage(), LOG_INFO);
						return -1;
					}
				}
				$parameters=array('odfHandler'=>&$odfHandler,'file'=>$file,'object'=>$object,'outputlangs'=>$outputlangs,'substitutionarray'=>&$tmparray);
				$reshook=$hookmanager->executeHooks('afterODTCreation', $parameters, $this, $action);    // Note that $action and $object may have been modified by some hooks

				if (! empty($conf->global->MAIN_UMASK))
					@chmod($file, octdec($conf->global->MAIN_UMASK));

				$odfHandler=null;	// Destroy object

				$this->result = array('fullpath'=>$file);

				return 1;   // Success
			}
			else
			{
				$this->error=$langs->transnoentities("ErrorCanNotCreateDir", $dir);
				return -1;
			}
		}

		return -1;
	}
}<|MERGE_RESOLUTION|>--- conflicted
+++ resolved
@@ -414,15 +414,11 @@
 					}
 				}
 				// Make substitutions into odt of thirdparty
-<<<<<<< HEAD
-				$tmparray=$this->get_substitutionarray_thirdparty($socobject, $outputlangs);
-=======
                 if ($socobject->element == 'contact') {
                     $tmparray = $this->get_substitutionarray_contact($socobject, $outputlangs);
                 } else {
                     $tmparray = $this->get_substitutionarray_thirdparty($socobject, $outputlangs);
                 }
->>>>>>> 47ec88c8
 				foreach($tmparray as $key=>$value)
 				{
 					try {
