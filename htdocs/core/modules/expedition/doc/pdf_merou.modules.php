<?php
/* Copyright (C) 2005      Rodolphe Quiedeville <rodolphe@quiedeville.org>
 * Copyright (C) 2005-2012 Laurent Destailleur  <eldy@users.sourceforge.net>
 * Copyright (C) 2005-2011 Regis Houssin        <regis.houssin@capnetworks.com>
 * Copyright (C) 2013      Florian Henry		  	<florian.henry@open-concept.pro>
 *
 * This program is free software; you can redistribute it and/or modify
 * it under the terms of the GNU General Public License as published by
 * the Free Software Foundation; either version 3 of the License, or
 * (at your option) any later version.
 *
 * This program is distributed in the hope that it will be useful,
 * but WITHOUT ANY WARRANTY; without even the implied warranty of
 * MERCHANTABILITY or FITNESS FOR A PARTICULAR PURPOSE.  See the
 * GNU General Public License for more details.
 *
 * You should have received a copy of the GNU General Public License
 * along with this program. If not, see <http://www.gnu.org/licenses/>.
 * or see http://www.gnu.org/
 */

/**
 *	\file       htdocs/core/modules/expedition/doc/pdf_merou.modules.php
 *	\ingroup    expedition
 *	\brief      Fichier de la classe permettant de generer les bordereaux envoi au modele Merou
 */

require_once DOL_DOCUMENT_ROOT.'/core/modules/expedition/modules_expedition.php';
require_once DOL_DOCUMENT_ROOT.'/contact/class/contact.class.php';
require_once DOL_DOCUMENT_ROOT.'/core/lib/company.lib.php';
require_once DOL_DOCUMENT_ROOT.'/core/lib/pdf.lib.php';


/**
 *	Classe permettant de generer les borderaux envoi au modele Merou
 */
class pdf_merou extends ModelePdfExpedition
{
	var $emetteur;	// Objet societe qui emet


	/**
	 *	Constructor
	 *
	 *  @param		DoliDB		$db      Database handler
	 */
	function __construct($db=0)
	{
		global $conf,$langs,$mysoc;

		$this->db = $db;
		$this->name = "merou";
		$this->description = $langs->trans("DocumentModelMerou");

		$this->type = 'pdf';
		$formatarray=pdf_getFormat();
		$this->page_largeur = $formatarray['width'];
		$this->page_hauteur = round($formatarray['height']/2);
		$this->format = array($this->page_largeur,$this->page_hauteur);
		$this->marge_gauche=isset($conf->global->MAIN_PDF_MARGIN_LEFT)?$conf->global->MAIN_PDF_MARGIN_LEFT:10;
		$this->marge_droite=isset($conf->global->MAIN_PDF_MARGIN_RIGHT)?$conf->global->MAIN_PDF_MARGIN_RIGHT:10;
		$this->marge_haute =isset($conf->global->MAIN_PDF_MARGIN_TOP)?$conf->global->MAIN_PDF_MARGIN_TOP:10;
		$this->marge_basse =isset($conf->global->MAIN_PDF_MARGIN_BOTTOM)?$conf->global->MAIN_PDF_MARGIN_BOTTOM:10;

		$this->option_logo = 1;

		// Recupere emmetteur
		$this->emetteur=$mysoc;
		if (! $this->emetteur->country_code) $this->emetteur->country_code=substr($langs->defaultlang,-2);    // By default if not defined
	}


	/**
	 *	Function to build pdf onto disk
	 *
	 *	@param		Object		$object			Object expedition to generate (or id if old method)
	 *	@param		Translate	$outputlangs		Lang output object
     *  @param		string		$srctemplatepath	Full path of source filename for generator using a template file
     *  @param		int			$hidedetails		Do not show line details
     *  @param		int			$hidedesc			Do not show desc
     *  @param		int			$hideref			Do not show ref
     *  @return     int         	    			1=OK, 0=KO
	 */
	function write_file(&$object,$outputlangs,$srctemplatepath='',$hidedetails=0,$hidedesc=0,$hideref=0)
	{
		global $user,$conf,$langs,$mysoc,$hookmanager;

		$object->fetch_thirdparty();

		if (! is_object($outputlangs)) $outputlangs=$langs;
		// For backward compatibility with FPDF, force output charset to ISO, because FPDF expect text to be encoded in ISO
		if (! empty($conf->global->MAIN_USE_FPDF)) $outputlangs->charset_output='ISO-8859-1';

		$outputlangs->load("main");
		$outputlangs->load("dict");
		$outputlangs->load("companies");
		$outputlangs->load("bills");
		$outputlangs->load("products");
		$outputlangs->load("propal");
		$outputlangs->load("deliveries");
		$outputlangs->load("sendings");

		if ($conf->expedition->dir_output)
		{
			$object->fetch_thirdparty();

			$origin = $object->origin;

			//Creation de l expediteur
			$this->expediteur = $mysoc;

			//Creation du destinataire
			$idcontact = $object->$origin->getIdContact('external','SHIPPING');
            $this->destinataire = new Contact($this->db);
			if (! empty($idcontact[0])) $this->destinataire->fetch($idcontact[0]);

			//Creation du livreur
			$idcontact = $object->$origin->getIdContact('internal','LIVREUR');
			$this->livreur = new User($this->db);
			if (! empty($idcontact[0])) $this->livreur->fetch($idcontact[0]);

			// Definition de $dir et $file
			if ($object->specimen)
			{
				$dir = $conf->expedition->dir_output."/sending";
				$file = $dir . "/SPECIMEN.pdf";
			}
			else
			{
				$expref = dol_sanitizeFileName($object->ref);
				$dir = $conf->expedition->dir_output . "/sending/" . $expref;
				$file = $dir . "/" . $expref . ".pdf";
			}

			if (! file_exists($dir))
			{
				if (dol_mkdir($dir) < 0)
				{
					$this->error=$langs->transnoentities("ErrorCanNotCreateDir",$dir);
					return 0;
				}
			}

			if (file_exists($dir))
			{
				// Add pdfgeneration hook
				if (! is_object($hookmanager))
				{
					include_once DOL_DOCUMENT_ROOT.'/core/class/hookmanager.class.php';
					$hookmanager=new HookManager($this->db);
				}
				$hookmanager->initHooks(array('pdfgeneration'));
				$parameters=array('file'=>$file,'object'=>$object,'outputlangs'=>$outputlangs);
				global $action;
				$reshook=$hookmanager->executeHooks('beforePDFCreation',$parameters,$object,$action);    // Note that $action and $object may have been modified by some hooks

				$nblignes = count($object->lines);

				$pdf=pdf_getInstance($this->format,'mm','l');
				$default_font_size = pdf_getPDFFontSize($outputlangs);
				$heightforinfotot = 0;	// Height reserved to output the info and total part
		        $heightforfreetext= (isset($conf->global->MAIN_PDF_FREETEXT_HEIGHT)?$conf->global->MAIN_PDF_FREETEXT_HEIGHT:5);	// Height reserved to output the free text on last page
	            $heightforfooter = $this->marge_basse + 8;	// Height reserved to output the footer (value include bottom margin)
                $pdf->SetAutoPageBreak(1,0);

			    if (class_exists('TCPDF'))
                {
                    $pdf->setPrintHeader(false);
                    $pdf->setPrintFooter(false);
                }
                $pdf->SetFont(pdf_getPDFFont($outputlangs));
                // Set path to the background PDF File
                if (empty($conf->global->MAIN_DISABLE_FPDI) && ! empty($conf->global->MAIN_ADD_PDF_BACKGROUND))
                {
                    $pagecount = $pdf->setSourceFile($conf->mycompany->dir_output.'/'.$conf->global->MAIN_ADD_PDF_BACKGROUND);
                    $tplidx = $pdf->importPage(1);
                }

				$pdf->Open();
				$pagenb=0;
				$pdf->SetDrawColor(128,128,128);

				if (method_exists($pdf,'AliasNbPages')) $pdf->AliasNbPages();

				$pdf->SetTitle($outputlangs->convToOutputCharset($object->ref));
				$pdf->SetSubject($outputlangs->transnoentities("Shipment"));
				$pdf->SetCreator("Dolibarr ".DOL_VERSION);
				$pdf->SetAuthor($outputlangs->convToOutputCharset($user->getFullName($outputlangs)));
				$pdf->SetKeyWords($outputlangs->convToOutputCharset($object->ref)." ".$outputlangs->transnoentities("Shipment"));
				if (! empty($conf->global->MAIN_DISABLE_PDF_COMPRESSION)) $pdf->SetCompression(false);

				$pdf->SetMargins($this->marge_gauche, $this->marge_haute, $this->marge_droite);   // Left, Top, Right

				// New page
				$pdf->AddPage();
				$pagenb++;
				$this->_pagehead($pdf, $object, 1, $outputlangs);
				$pdf->SetFont('','', $default_font_size - 3);
				$pdf->MultiCell(0, 3, '');		// Set interline to 3
				$pdf->SetTextColor(0,0,0);

				$tab_top = 52;
				$tab_top_newpage = (empty($conf->global->MAIN_PDF_DONOTREPEAT_HEAD)?42:10);
				$tab_height = $this->page_hauteur - $tab_top - $heightforfooter;
				$tab_height_newpage = $this->page_hauteur - $tab_top_newpage - $heightforfooter;

				// Affiche notes
				if (! empty($object->note_public))
				{
					$pdf->SetFont('','', $default_font_size - 1);
					$pdf->writeHTMLCell(190, 3, $this->marge_gauche, $tab_top, dol_htmlentitiesbr($object->note_public), 0, 1);
					$nexY = $pdf->GetY();
					$height_note=$nexY-$tab_top;

					// Rect prend une longueur en 3eme param
					$pdf->SetDrawColor(192,192,192);
					$pdf->Rect($this->marge_gauche, $tab_top-1, $this->page_largeur-$this->marge_gauche-$this->marge_droite, $height_note+1);

					$tab_height = $tab_height - $height_note;
					$tab_top = $nexY+6;
				}
				else
				{
					$height_note=0;
				}


				$pdf->SetFillColor(240,240,240);
				$pdf->SetTextColor(0,0,0);
				$pdf->SetXY(10, $tab_top + 5);

				$iniY = $tab_top + 7;
				$curY = $tab_top + 7;
				$nexY = $tab_top + 7;

				$num=count($object->lines);
				// Loop on each lines
				for ($i = 0; $i < $num; $i++)
				{
					$curY = $nexY;
					$pdf->SetFont('','', $default_font_size - 3);
					$pdf->SetTextColor(0,0,0);

					$pdf->setTopMargin($tab_top_newpage);
					$pdf->setPageOrientation('', 1, $heightforfooter);	// The only function to edit the bottom margin of current page to set it.
					$pageposbefore=$pdf->getPage();

					// Description de la ligne produit
					$libelleproduitservice = pdf_writelinedesc($pdf,$object,$i,$outputlangs,90,3,50,$curY,0,1);

					$nexY = $pdf->GetY();
					$pageposafter=$pdf->getPage();
					$pdf->setPage($pageposbefore);
					$pdf->setTopMargin($this->marge_haute);
					$pdf->setPageOrientation('', 1, 0);	// The only function to edit the bottom margin of current page to set it.

					// We suppose that a too long description is moved completely on next page
					if ($pageposafter > $pageposbefore) {
						$pdf->setPage($pageposafter); $curY = $tab_top_newpage;
					}

					$pdf->SetFont('','', $default_font_size - 3);

					//Creation des cases a cocher
					$pdf->Rect(10+3, $curY, 3, 3);
					$pdf->Rect(20+3, $curY, 3, 3);
					//Insertion de la reference du produit
					$pdf->SetXY(30, $curY);
					$pdf->SetFont('','B', $default_font_size - 3);
					$pdf->MultiCell(24, 3, $outputlangs->convToOutputCharset($object->lines[$i]->ref), 0, 'L', 0);

					$pdf->SetXY(140, $curY);
					$pdf->MultiCell(30, 3, $object->lines[$i]->qty_asked, 0, 'C', 0);

					$pdf->SetXY(170, $curY);
					$pdf->MultiCell(30, 3, $object->lines[$i]->qty_shipped, 0, 'C', 0);

					// Add line
					if (! empty($conf->global->MAIN_PDF_DASH_BETWEEN_LINES) && $i < ($nblignes - 1))
					{
						$pdf->setPage($pageposafter);
						$pdf->SetLineStyle(array('dash'=>'1,1','color'=>array(210,210,210)));
						//$pdf->SetDrawColor(190,190,200);
						$pdf->line($this->marge_gauche, $nexY+1, $this->page_largeur - $this->marge_droite, $nexY+1);
						$pdf->SetLineStyle(array('dash'=>0));
					}

					$nexY+=2;    // Passe espace entre les lignes

					// Detect if some page were added automatically and output _tableau for past pages
					while ($pagenb < $pageposafter)
					{
						$pdf->setPage($pagenb);
						if ($pagenb == 1)
						{
							$this->_tableau($pdf, $tab_top, $this->page_hauteur - $tab_top - $heightforfooter, 0, $outputlangs, 0, 1);
						}
						else
						{
							$this->_tableau($pdf, $tab_top_newpage - 1, $this->page_hauteur - $tab_top_newpage - $heightforfooter, 0, $outputlangs, 1, 1);
						}
						$this->_pagefoot($pdf,$object,$outputlangs,1);
						$pagenb++;
						$pdf->setPage($pagenb);
						$pdf->setPageOrientation('', 1, 0);	// The only function to edit the bottom margin of current page to set it.
					}
					if (isset($object->lines[$i+1]->pagebreak) && $object->lines[$i+1]->pagebreak)
					{
						if ($pagenb == 1)
						{
							$this->_tableau($pdf, $tab_top, $this->page_hauteur - $tab_top - $heightforfooter, 0, $outputlangs, 0, 1);
						}
						else
						{
							$this->_tableau($pdf, $tab_top_newpage - 1, $this->page_hauteur - $tab_top_newpage - $heightforfooter, 0, $outputlangs, 1, 1);
						}
						$this->_pagefoot($pdf,$object,$outputlangs,1);
						// New page
						$pdf->AddPage();
						$pagenb++;
					}
				}

				// Show square
				if ($pagenb == 1)
				{
					$this->_tableau($pdf, $tab_top, $this->page_hauteur - $tab_top - $heightforinfotot - $heightforfreetext - $heightforfooter, 0, $outputlangs, 0, 0);
					$bottomlasttab=$this->page_hauteur - $heightforinfotot - $heightforfreetext - $heightforfooter + 1;
				}
				else
				{
					$this->_tableau($pdf, $tab_top_newpage - 1, $this->page_hauteur - $tab_top_newpage - $heightforinfotot - $heightforfreetext - $heightforfooter, 0, $outputlangs, 1, 0);
					$bottomlasttab=$this->page_hauteur - $heightforinfotot - $heightforfreetext - $heightforfooter + 1;
				}

				// Pied de page
				$this->_pagefoot($pdf, $object, $outputlangs);
				if (method_exists($pdf,'AliasNbPages')) $pdf->AliasNbPages();

				$pdf->Close();

				$pdf->Output($file,'F');

				// Add pdfgeneration hook
				if (! is_object($hookmanager))
				{
					include_once DOL_DOCUMENT_ROOT.'/core/class/hookmanager.class.php';
					$hookmanager=new HookManager($this->db);
				}
				$hookmanager->initHooks(array('pdfgeneration'));
				$parameters=array('file'=>$file,'object'=>$object,'outputlangs'=>$outputlangs);
				global $action;
				$reshook=$hookmanager->executeHooks('afterPDFCreation',$parameters,$this,$action);    // Note that $action and $object may have been modified by some hooks

                if (! empty($conf->global->MAIN_UMASK))
                    @chmod($file, octdec($conf->global->MAIN_UMASK));

				return 1;
			}
			else
			{
				$this->error=$outputlangs->transnoentities("ErrorCanNotCreateDir",$dir);
				return 0;
			}
		}
		else
		{
			$this->error=$outputlangs->transnoentities("ErrorConstantNotDefined","EXP_OUTPUTDIR");
			return 0;
		}
		$this->error=$outputlangs->transnoentities("ErrorUnknown");
		return 0;   // Erreur par defaut

	}

	/**
	 *   Show table for lines
	 *
	 *   @param		PDF			$pdf     		Object PDF
	 *   @param		string		$tab_top		Top position of table
	 *   @param		string		$tab_height		Height of table (rectangle)
	 *   @param		int			$nexY			Y
	 *   @param		Translate	$outputlangs	Langs object
	 *   @param		int			$hidetop		Hide top bar of array
	 *   @param		int			$hidebottom		Hide bottom bar of array
	 *   @return	void
	 */
	function _tableau(&$pdf, $tab_top, $tab_height, $nexY, $outputlangs, $hidetop=0, $hidebottom=0)
	{
		global $langs;
		$default_font_size = pdf_getPDFFontSize($outputlangs);

		$langs->load("main");
		$langs->load("bills");

		if (empty($hidetop))
		{
			$pdf->SetFont('','B', $default_font_size - 2);
			$pdf->SetXY(10,$tab_top);
			$pdf->MultiCell(10,5,"LS",0,'C',1);
			$pdf->line(20, $tab_top, 20, $tab_top + $tab_height);
			$pdf->SetXY(20,$tab_top);
			$pdf->MultiCell(10,5,"LR",0,'C',1);
			$pdf->line(30, $tab_top, 30, $tab_top + $tab_height);
			$pdf->SetXY(30,$tab_top);
			$pdf->MultiCell(20,5,$outputlangs->transnoentities("Ref"),0,'C',1);
			$pdf->SetXY(50,$tab_top);
			$pdf->MultiCell(90,5,$outputlangs->transnoentities("Description"),0,'L',1);
			$pdf->SetXY(140,$tab_top);
			$pdf->MultiCell(30,5,$outputlangs->transnoentities("QtyOrdered"),0,'C',1);
			$pdf->SetXY(170,$tab_top);
			$pdf->MultiCell(30,5,$outputlangs->transnoentities("QtyToShip"),0,'C',1);
		}
		$pdf->Rect(10, $tab_top, 190, $tab_height);
	}

	/**
	 *   	Show footer of page. Need this->emetteur object
     *
	 *   	@param	PDF			$pdf     			PDF
	 * 		@param	Object		$object				Object to show
	 *      @param	Translate	$outputlangs		Object lang for output
	 *      @param	int			$hidefreetext		1=Hide free text
	 *      @return	void
	 */
	function _pagefoot(&$pdf, $object, $outputlangs,$hidefreetext=0)
	{
		$default_font_size = pdf_getPDFFontSize($outputlangs);
		$pdf->SetFont('','', $default_font_size - 2);
		$pdf->SetY(-23);
		$pdf->MultiCell(100, 3, $outputlangs->transnoentities("GoodStatusDeclaration"), 0, 'L');
		$pdf->SetY(-13);
		$pdf->MultiCell(100, 3, $outputlangs->transnoentities("ToAndDate"), 0, 'C');
		$pdf->SetXY(120,-23);
		$pdf->MultiCell(100, 3, $outputlangs->transnoentities("NameAndSignature"), 0, 'C');

		// Show page nb only on iso languages (so default Helvetica font)
        //if (pdf_getPDFFont($outputlangs) == 'Helvetica')
        //{
    	//    $pdf->SetXY(-10,-10);
        //    $pdf->MultiCell(11, 2, $pdf->PageNo().'/'.$pdf->getAliasNbPages(), 0, 'R', 0);
        //}
	}


	/**
	 *  Show top header of page.
	 *
	 *  @param	PDF			$pdf     		Object PDF
	 *  @param  Object		$object     	Object to show
	 *  @param  int	    	$showaddress    0=no, 1=yes
	 *  @param  Translate	$outputlangs	Object lang for output
	 *  @return	void
	 */
	function _pagehead(&$pdf, $object, $showaddress, $outputlangs)
	{
		global $conf, $langs,$hookmanager;

		$default_font_size = pdf_getPDFFontSize($outputlangs);

		pdf_pagehead($pdf,$outputlangs,$this->page_hauteur);

			//Affiche le filigrane brouillon - Print Draft Watermark
		if($object->statut==0 && (! empty($conf->global->SENDING_DRAFT_WATERMARK)) )
		{
            pdf_watermark($pdf,$outputlangs,$this->page_hauteur,$this->page_largeur,'mm',$conf->global->SENDING_DRAFT_WATERMARK);
		}

        $posy=$this->marge_haute;
        $posx=$this->page_largeur-$this->marge_droite-100;

		$Xoff = 90;
		$Yoff = 0;

		$tab4_top = 60;
		$tab4_hl = 6;
		$tab4_sl = 4;
		$line = 2;

		//*********************LOGO****************************
		$pdf->SetXY(11,7);
		$logo=$conf->mycompany->dir_output.'/logos/'.$this->emetteur->logo;
		if ($this->emetteur->logo)
		{
			if (is_readable($logo))
			{
			    $height=pdf_getHeightForLogo($logo);
			    $pdf->Image($logo,10, 5, 0, $height);	// width=0 (auto)
			}
			else
			{
				$pdf->SetTextColor(200,0,0);
				$pdf->SetFont('','B', $default_font_size - 2);
				$pdf->MultiCell(100, 3, $langs->transnoentities("ErrorLogoFileNotFound",$logo), 0, 'L');
				$pdf->MultiCell(100, 3, $langs->transnoentities("ErrorGoToModuleSetup"), 0, 'L');
			}
		}
		else
		{
			$text=$this->emetteur->name;
			$pdf->MultiCell(70, 3, $outputlangs->convToOutputCharset($text), 0, 'L');
		}

		//*********************Entete****************************
		//Nom du Document
		$pdf->SetXY($Xoff,7);
		$pdf->SetFont('','B', $default_font_size + 2);
		$pdf->SetTextColor(0,0,0);
		$pdf->MultiCell(0, 3, $outputlangs->transnoentities("SendingSheet"), '', 'L');	// Bordereau expedition
		//Num Expedition
		$Yoff = $Yoff+7;
		$Xoff = 142;
		//$pdf->Rect($Xoff, $Yoff, 85, 8);
		$pdf->SetXY($Xoff,$Yoff);
		$pdf->SetFont('','', $default_font_size - 2);
		$pdf->SetTextColor(0,0,0);
		$pdf->MultiCell(0, 3, $outputlangs->transnoentities("RefSending").': '.$outputlangs->convToOutputCharset($object->ref), '', 'R');
		//$this->Code39($Xoff+43, $Yoff+1, $object->ref,$ext = true, $cks = false, $w = 0.4, $h = 4, $wide = true);

		$origin 	= $object->origin;
		$origin_id 	= $object->origin_id;

		// Add list of linked elements
		$posy = pdf_writeLinkedObjects($pdf, $object, $outputlangs, $posx, $posy, 100, 3, 'R', $default_font_size, $hookmanager);

		//$this->Code39($Xoff+43, $Yoff+1, $object->commande->ref,$ext = true, $cks = false, $w = 0.4, $h = 4, $wide = true);
		//Definition Emplacement du bloc Societe
		$Xoff = 110;
		$blSocX=90;
		$blSocY=24;
		$blSocW=50;
		$blSocX2=$blSocW+$blSocX;

		// Sender name
		$pdf->SetTextColor(0,0,0);
		$pdf->SetFont('','B', $default_font_size - 3);
		$pdf->SetXY($blSocX,$blSocY+1);
		$pdf->MultiCell(80, 3, $outputlangs->convToOutputCharset($this->emetteur->name), 0, 'L');
		$pdf->SetTextColor(0,0,0);

		// Sender properties
		$carac_emetteur = pdf_build_address($outputlangs, $this->emetteur, $object->client);

		$pdf->SetFont('','', $default_font_size - 3);
		$pdf->SetXY($blSocX,$blSocY+4);
		$pdf->MultiCell(80, 2, $carac_emetteur, 0, 'L');


		if ($object->client->code_client)
		{
			$Yoff+=3;
			$posy=$Yoff;
			$pdf->SetXY(100,$posy);
			$pdf->SetTextColor(0,0,0);
			$pdf->MultiCell(100, 3, $outputlangs->transnoentities("CustomerCode")." : " . $outputlangs->transnoentities($object->client->code_client), '', 'R');
		}

		// Date Expedition
		$Yoff = $Yoff+7;
		$pdf->SetXY($blSocX-80,$blSocY+17);
<<<<<<< HEAD
		$pdf->SetFont('','B', $default_font_size - 2);
		$pdf->SetTextColor(0,0,0);
		$pdf->MultiCell(50, 8, $outputlangs->transnoentities("DateDelivery")." : " . dol_print_date($object->date_delivery,'day',false,$outputlangs,true), '', 'L');

		$pdf->SetXY($blSocX-80,$blSocY+20);
=======
>>>>>>> 039a184d
		$pdf->SetFont('','B', $default_font_size - 2);
		$pdf->SetTextColor(0,0,0);
		$pdf->MultiCell(50, 8, $outputlangs->transnoentities("TrackingNumber")." : " . $object->tracking_number, '', 'L');

		$pdf->SetXY($blSocX-80,$blSocY+20);
		$pdf->SetFont('','B', $default_font_size - 2);
		$pdf->SetTextColor(0,0,0);
		$pdf->MultiCell(50, 8, $outputlangs->transnoentities("TrackingNumber")." : " . $object->tracking_number, '', 'L');

		// Deliverer
		$pdf->SetXY($blSocX-80,$blSocY+24);
		$pdf->SetFont('','', $default_font_size - 2);
		$pdf->SetTextColor(0,0,0);

		if (! empty($object->tracking_number))
		{
			$object->GetUrlTrackingStatus($object->tracking_number);
			if (! empty($object->tracking_url))
			{
				if ($object->shipping_method_id > 0)
				{
					// Get code using getLabelFromKey
					$code=$outputlangs->getLabelFromKey($this->db,$object->shipping_method_id,'c_shipment_mode','rowid','code');
<<<<<<< HEAD
					$label='';
					$label.=$outputlangs->trans("SendingMethod").": ".$outputlangs->trans("SendingMethod".strtoupper($code));
					//var_dump($object->tracking_url != $object->tracking_number);exit;
					if ($object->tracking_url != $object->tracking_number)
					{
						$label.=" : ";
						$label.=$object->tracking_url;
					}
					$pdf->SetFont('','B', $default_font_size - 2);
					$pdf->writeHTMLCell(50, 8, '', '', $label, '', 'L');
=======
					$label=$outputlangs->trans("SendingMethod".strtoupper($code))." :";
					$pdf->writeHTMLCell(50, 8, '', '', $label." ".$object->tracking_url, '', 'L');
>>>>>>> 039a184d
				}
			}
		}
		else
		{
			$pdf->MultiCell(50, 8, $outputlangs->transnoentities("Deliverer")." ".$outputlangs->convToOutputCharset($this->livreur->getFullName($outputlangs)), '', 'L');
		}


		/**********************************/
		//Emplacement Informations Expediteur (My Company)
		/**********************************/
		$Yoff = $blSocY;
		$blExpX=$Xoff-20;
		$blW=52;
		$Ydef = $Yoff;
		$pdf->Rect($blExpX, $Yoff, $blW, 26);

		$object->fetch_thirdparty();

		// If SHIPPING contact defined on order, we use it
		$usecontact=false;
		$arrayidcontact=$object->$origin->getIdContact('external','SHIPPING');
		if (count($arrayidcontact) > 0)
		{
			$usecontact=true;
			$result=$object->fetch_contact($arrayidcontact[0]);
		}

		// Recipient name
		if (! empty($usecontact))
		{
			// On peut utiliser le nom de la societe du contact
			if (! empty($conf->global->MAIN_USE_COMPANY_NAME_OF_CONTACT)) $socname = $object->contact->socname;
			else $socname = $object->client->name;
			$carac_client_name=$outputlangs->convToOutputCharset($socname);
		}
		else
		{
			$carac_client_name=$outputlangs->convToOutputCharset($object->client->name);
		}

		$carac_client=pdf_build_address($outputlangs,$this->emetteur,$object->client,((!empty($object->contact))?$object->contact:null),$usecontact,'targetwithdetails');

		$blDestX=$blExpX+55;
		$blW=50;
		$Yoff = $Ydef +1;

		// Show recipient frame
		$pdf->SetFont('','B', $default_font_size - 3);
		$pdf->SetXY($blDestX,$Yoff-4);
		$pdf->MultiCell($blW,3, $outputlangs->transnoentities("Recipient"), 0, 'L');
		$pdf->Rect($blDestX, $Yoff-1, $blW, 26);

		// Show recipient name
		$pdf->SetFont('','B', $default_font_size - 3);
		$pdf->SetXY($blDestX,$Yoff);
		$pdf->MultiCell($blW,3, $carac_client_name, 0, 'L');

		// Show recipient information
		$pdf->SetFont('','', $default_font_size - 3);
		$pdf->SetXY($blDestX,$Yoff+(dol_nboflines_bis($carac_client_name,50)*4));
		$pdf->MultiCell($blW,2, $carac_client, 0, 'L');
	}
}<|MERGE_RESOLUTION|>--- conflicted
+++ resolved
@@ -558,17 +558,10 @@
 		// Date Expedition
 		$Yoff = $Yoff+7;
 		$pdf->SetXY($blSocX-80,$blSocY+17);
-<<<<<<< HEAD
+
 		$pdf->SetFont('','B', $default_font_size - 2);
 		$pdf->SetTextColor(0,0,0);
 		$pdf->MultiCell(50, 8, $outputlangs->transnoentities("DateDelivery")." : " . dol_print_date($object->date_delivery,'day',false,$outputlangs,true), '', 'L');
-
-		$pdf->SetXY($blSocX-80,$blSocY+20);
-=======
->>>>>>> 039a184d
-		$pdf->SetFont('','B', $default_font_size - 2);
-		$pdf->SetTextColor(0,0,0);
-		$pdf->MultiCell(50, 8, $outputlangs->transnoentities("TrackingNumber")." : " . $object->tracking_number, '', 'L');
 
 		$pdf->SetXY($blSocX-80,$blSocY+20);
 		$pdf->SetFont('','B', $default_font_size - 2);
@@ -576,7 +569,7 @@
 		$pdf->MultiCell(50, 8, $outputlangs->transnoentities("TrackingNumber")." : " . $object->tracking_number, '', 'L');
 
 		// Deliverer
-		$pdf->SetXY($blSocX-80,$blSocY+24);
+		$pdf->SetXY($blSocX-80,$blSocY+23);
 		$pdf->SetFont('','', $default_font_size - 2);
 		$pdf->SetTextColor(0,0,0);
 
@@ -589,7 +582,7 @@
 				{
 					// Get code using getLabelFromKey
 					$code=$outputlangs->getLabelFromKey($this->db,$object->shipping_method_id,'c_shipment_mode','rowid','code');
-<<<<<<< HEAD
+
 					$label='';
 					$label.=$outputlangs->trans("SendingMethod").": ".$outputlangs->trans("SendingMethod".strtoupper($code));
 					//var_dump($object->tracking_url != $object->tracking_number);exit;
@@ -600,10 +593,6 @@
 					}
 					$pdf->SetFont('','B', $default_font_size - 2);
 					$pdf->writeHTMLCell(50, 8, '', '', $label, '', 'L');
-=======
-					$label=$outputlangs->trans("SendingMethod".strtoupper($code))." :";
-					$pdf->writeHTMLCell(50, 8, '', '', $label." ".$object->tracking_url, '', 'L');
->>>>>>> 039a184d
 				}
 			}
 		}
