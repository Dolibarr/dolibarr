<?php
/* Copyright (C) 2005      Rodolphe Quiedeville <rodolphe@quiedeville.org>
 * Copyright (C) 2005-2015 Laurent Destailleur  <eldy@users.sourceforge.net>
 * Copyright (C) 2005-2011 Regis Houssin        <regis.houssin@inodbox.com>
 * Copyright (C) 2013      Florian Henry		<florian.henry@open-concept.pro>
 * Copyright (C) 2015      Marcos García        <marcosgdf@gmail.com>
 *
 * This program is free software; you can redistribute it and/or modify
 * it under the terms of the GNU General Public License as published by
 * the Free Software Foundation; either version 3 of the License, or
 * (at your option) any later version.
 *
 * This program is distributed in the hope that it will be useful,
 * but WITHOUT ANY WARRANTY; without even the implied warranty of
 * MERCHANTABILITY or FITNESS FOR A PARTICULAR PURPOSE.  See the
 * GNU General Public License for more details.
 *
 * You should have received a copy of the GNU General Public License
 * along with this program. If not, see <http://www.gnu.org/licenses/>.
 * or see http://www.gnu.org/
 */

/**
 *	\file       htdocs/core/modules/expedition/doc/pdf_merou.modules.php
 *	\ingroup    expedition
 *	\brief      Class file used to generate the dispatch slips for the Merou model
 */

require_once DOL_DOCUMENT_ROOT.'/core/modules/expedition/modules_expedition.php';
require_once DOL_DOCUMENT_ROOT.'/contact/class/contact.class.php';
require_once DOL_DOCUMENT_ROOT.'/core/lib/company.lib.php';
require_once DOL_DOCUMENT_ROOT.'/core/lib/pdf.lib.php';


/**
 *	Class to build sending documents with model Merou
 */
class pdf_merou extends ModelePdfExpedition
{
    /**
     * @var DoliDb Database handler
     */
    public $db;

	/**
     * @var string model name
     */
    public $name;

	/**
     * @var string model description (short text)
     */
    public $description;

	/**
     * @var string document type
     */
    public $type;

	/**
     * @var array Minimum version of PHP required by module.
     * e.g.: PHP ≥ 5.5 = array(5, 5)
     */
	public $phpmin = array(5, 5);

	/**
     * Dolibarr version of the loaded document
     * @var string
     */
	public $version = 'dolibarr';

	/**
     * @var int page_largeur
     */
    public $page_largeur;

	/**
     * @var int page_hauteur
     */
    public $page_hauteur;

	/**
     * @var array format
     */
    public $format;

	/**
     * @var int marge_gauche
     */
	public $marge_gauche;

	/**
     * @var int marge_droite
     */
	public $marge_droite;

	/**
     * @var int marge_haute
     */
	public $marge_haute;

	/**
     * @var int marge_basse
     */
	public $marge_basse;

	/**
	 * Issuer
	 * @var Societe
	 */
	public $emetteur;


	/**
	 *	Constructor
	 *
	 *  @param		DoliDB		$db      Database handler
	 */
	public function __construct($db = 0)
	{
		global $conf,$langs,$mysoc;

		$this->db = $db;
		$this->name = "merou";
		$this->description = $langs->trans("DocumentModelMerou");

		$this->type = 'pdf';
		$formatarray=pdf_getFormat();
		$this->page_largeur = $formatarray['width'];
		$this->page_hauteur = round($formatarray['height']/2);
		$this->format = array($this->page_largeur,$this->page_hauteur);
		$this->marge_gauche=isset($conf->global->MAIN_PDF_MARGIN_LEFT)?$conf->global->MAIN_PDF_MARGIN_LEFT:10;
		$this->marge_droite=isset($conf->global->MAIN_PDF_MARGIN_RIGHT)?$conf->global->MAIN_PDF_MARGIN_RIGHT:10;
		$this->marge_haute =isset($conf->global->MAIN_PDF_MARGIN_TOP)?$conf->global->MAIN_PDF_MARGIN_TOP:10;
		$this->marge_basse =isset($conf->global->MAIN_PDF_MARGIN_BOTTOM)?$conf->global->MAIN_PDF_MARGIN_BOTTOM:10;

		$this->option_logo = 1;    // Display logo

		// Get source company
		$this->emetteur=$mysoc;
		if (! $this->emetteur->country_code) $this->emetteur->country_code=substr($langs->defaultlang, -2);    // By default if not defined
	}


    // phpcs:disable PEAR.NamingConventions.ValidFunctionName.ScopeNotCamelCaps
	/**
	 *	Function to build pdf onto disk
	 *
	 *	@param		Object		$object			Object expedition to generate (or id if old method)
	 *	@param		Translate	$outputlangs		Lang output object
     *  @param		string		$srctemplatepath	Full path of source filename for generator using a template file
     *  @param		int			$hidedetails		Do not show line details
     *  @param		int			$hidedesc			Do not show desc
     *  @param		int			$hideref			Do not show ref
     *  @return     int         	    			1=OK, 0=KO
	 */
	public function write_file(&$object, $outputlangs, $srctemplatepath = '', $hidedetails = 0, $hidedesc = 0, $hideref = 0)
	{
        // phpcs:enable
		global $user,$conf,$langs,$mysoc,$hookmanager;

		$object->fetch_thirdparty();

		if (! is_object($outputlangs)) $outputlangs=$langs;
		// For backward compatibility with FPDF, force output charset to ISO, because FPDF expect text to be encoded in ISO
		if (! empty($conf->global->MAIN_USE_FPDF)) $outputlangs->charset_output='ISO-8859-1';

		// Load traductions files requiredby by page
		$outputlangs->loadLangs(array("main", "bills", "products", "dict", "companies", "propal", "deliveries", "sendings", "productbatch"));

		if ($conf->expedition->dir_output)
		{
			$object->fetch_thirdparty();

			$origin = $object->origin;

			//Creation de l expediteur
			$this->expediteur = $mysoc;

			//Creation du destinataire
			$idcontact = $object->$origin->getIdContact('external', 'SHIPPING');
            $this->destinataire = new Contact($this->db);
			if (! empty($idcontact[0])) $this->destinataire->fetch($idcontact[0]);

			//Creation du livreur
			$idcontact = $object->$origin->getIdContact('internal', 'LIVREUR');
			$this->livreur = new User($this->db);
			if (! empty($idcontact[0])) $this->livreur->fetch($idcontact[0]);

			// Definition de $dir et $file
			if ($object->specimen)
			{
				$dir = $conf->expedition->dir_output."/sending";
				$file = $dir . "/SPECIMEN.pdf";
			}
			else
			{
				$expref = dol_sanitizeFileName($object->ref);
				$dir = $conf->expedition->dir_output . "/sending/" . $expref;
				$file = $dir . "/" . $expref . ".pdf";
			}

			if (! file_exists($dir))
			{
				if (dol_mkdir($dir) < 0)
				{
					$this->error=$langs->transnoentities("ErrorCanNotCreateDir", $dir);
					return 0;
				}
			}

			if (file_exists($dir))
			{
				// Add pdfgeneration hook
				if (! is_object($hookmanager))
				{
					include_once DOL_DOCUMENT_ROOT.'/core/class/hookmanager.class.php';
					$hookmanager=new HookManager($this->db);
				}
				$hookmanager->initHooks(array('pdfgeneration'));
				$parameters=array('file'=>$file,'object'=>$object,'outputlangs'=>$outputlangs);
				global $action;
				$reshook=$hookmanager->executeHooks('beforePDFCreation', $parameters, $object, $action);    // Note that $action and $object may have been modified by some hooks

				$nblines = count($object->lines);

				$pdf=pdf_getInstance($this->format, 'mm', 'l');
				$default_font_size = pdf_getPDFFontSize($outputlangs);
				$heightforinfotot = 0;	// Height reserved to output the info and total part
		        $heightforfreetext= (isset($conf->global->MAIN_PDF_FREETEXT_HEIGHT)?$conf->global->MAIN_PDF_FREETEXT_HEIGHT:5);	// Height reserved to output the free text on last page
	            $heightforfooter = $this->marge_basse + 8;	// Height reserved to output the footer (value include bottom margin)
	            if ($conf->global->MAIN_GENERATE_DOCUMENTS_SHOW_FOOT_DETAILS >0) $heightforfooter+= 6;
                $pdf->SetAutoPageBreak(1, 0);

			    if (class_exists('TCPDF'))
                {
                    $pdf->setPrintHeader(false);
                    $pdf->setPrintFooter(false);
                }
                $pdf->SetFont(pdf_getPDFFont($outputlangs));
                // Set path to the background PDF File
                if (! empty($conf->global->MAIN_ADD_PDF_BACKGROUND))
                {
                    $pagecount = $pdf->setSourceFile($conf->mycompany->dir_output.'/'.$conf->global->MAIN_ADD_PDF_BACKGROUND);
                    $tplidx = $pdf->importPage(1);
                }

				$pdf->Open();
				$pagenb=0;
				$pdf->SetDrawColor(128, 128, 128);

				if (method_exists($pdf, 'AliasNbPages')) $pdf->AliasNbPages();

				$pdf->SetTitle($outputlangs->convToOutputCharset($object->ref));
				$pdf->SetSubject($outputlangs->transnoentities("Shipment"));
				$pdf->SetCreator("Dolibarr ".DOL_VERSION);
				$pdf->SetAuthor($outputlangs->convToOutputCharset($user->getFullName($outputlangs)));
				$pdf->SetKeyWords($outputlangs->convToOutputCharset($object->ref)." ".$outputlangs->transnoentities("Shipment"));
				if (! empty($conf->global->MAIN_DISABLE_PDF_COMPRESSION)) $pdf->SetCompression(false);

				$pdf->SetMargins($this->marge_gauche, $this->marge_haute, $this->marge_droite);   // Left, Top, Right

				// New page
				$pdf->AddPage();
				$pagenb++;
				$this->_pagehead($pdf, $object, 1, $outputlangs);
				$pdf->SetFont('', '', $default_font_size - 3);
				$pdf->MultiCell(0, 3, '');		// Set interline to 3
				$pdf->SetTextColor(0, 0, 0);

				$tab_top = 52;
				$tab_top_newpage = (empty($conf->global->MAIN_PDF_DONOTREPEAT_HEAD)?42:10);
				$tab_height = $this->page_hauteur - $tab_top - $heightforfooter;
				$tab_height_newpage = $this->page_hauteur - $tab_top_newpage - $heightforfooter;

				// Affiche notes
				if (! empty($object->note_public))
				{
					$pdf->SetFont('', '', $default_font_size - 1);
					$pdf->writeHTMLCell(190, 3, $this->marge_gauche, $tab_top, dol_htmlentitiesbr($object->note_public), 0, 1);
					$nexY = $pdf->GetY();
					$height_note=$nexY-$tab_top;

					// Rect prend une longueur en 3eme param
					$pdf->SetDrawColor(192, 192, 192);
					$pdf->Rect($this->marge_gauche, $tab_top-1, $this->page_largeur-$this->marge_gauche-$this->marge_droite, $height_note+1);

					$tab_height = $tab_height - $height_note;
					$tab_top = $nexY+6;
				}
				else
				{
					$height_note=0;
				}


				$pdf->SetFillColor(240, 240, 240);
				$pdf->SetTextColor(0, 0, 0);
				$pdf->SetXY(10, $tab_top + 5);

				$iniY = $tab_top + 7;
				$curY = $tab_top + 7;
				$nexY = $tab_top + 7;

				$num=count($object->lines);
				// Loop on each lines
				for ($i = 0; $i < $num; $i++)
				{
					$curY = $nexY;
					$pdf->SetFont('', '', $default_font_size - 3);
					$pdf->SetTextColor(0, 0, 0);

					$pdf->setTopMargin($tab_top_newpage);
					$pdf->setPageOrientation('', 1, $heightforfooter);	// The only function to edit the bottom margin of current page to set it.
					$pageposbefore=$pdf->getPage();

					// Description de la ligne produit
					$libelleproduitservice = pdf_writelinedesc($pdf, $object, $i, $outputlangs, 90, 3, 50, $curY, 0, 1);

					$nexY = $pdf->GetY();
					$pageposafter=$pdf->getPage();
					$pdf->setPage($pageposbefore);
					$pdf->setTopMargin($this->marge_haute);
					$pdf->setPageOrientation('', 1, 0);	// The only function to edit the bottom margin of current page to set it.

					// We suppose that a too long description is moved completely on next page
					if ($pageposafter > $pageposbefore) {
						$pdf->setPage($pageposafter); $curY = $tab_top_newpage;
					}

					$pdf->SetFont('', '', $default_font_size - 3);

					// Check boxes
					$pdf->SetDrawColor(120, 120, 120);
					$pdf->Rect(10+3, $curY, 3, 3);
					$pdf->Rect(20+3, $curY, 3, 3);

					//Insertion de la reference du produit
					$pdf->SetXY(30, $curY);
					$pdf->SetFont('', 'B', $default_font_size - 3);
					$pdf->MultiCell(24, 3, $outputlangs->convToOutputCharset($object->lines[$i]->ref), 0, 'L', 0);

					$pdf->SetXY(140, $curY);
					$pdf->MultiCell(30, 3, $object->lines[$i]->qty_asked, 0, 'C', 0);

					$pdf->SetXY(170, $curY);
					$pdf->MultiCell(30, 3, $object->lines[$i]->qty_shipped, 0, 'C', 0);

					// Add line
					if (! empty($conf->global->MAIN_PDF_DASH_BETWEEN_LINES) && $i < ($nblines - 1))
					{
						$pdf->setPage($pageposafter);
						$pdf->SetLineStyle(array('dash'=>'1,1','color'=>array(80,80,80)));
						//$pdf->SetDrawColor(190,190,200);
						$pdf->line($this->marge_gauche, $nexY+1, $this->page_largeur - $this->marge_droite, $nexY+1);
						$pdf->SetLineStyle(array('dash'=>0));
					}

					$nexY+=2;    // Add space between lines

					// Detect if some page were added automatically and output _tableau for past pages
					while ($pagenb < $pageposafter)
					{
						$pdf->setPage($pagenb);
						if ($pagenb == 1)
						{
							$this->_tableau($pdf, $tab_top, $this->page_hauteur - $tab_top - $heightforfooter, 0, $outputlangs, 0, 1);
						}
						else
						{
							$this->_tableau($pdf, $tab_top_newpage - 1, $this->page_hauteur - $tab_top_newpage - $heightforfooter, 0, $outputlangs, 1, 1);
						}
						$this->_pagefoot($pdf, $object, $outputlangs, 1);
						$pagenb++;
						$pdf->setPage($pagenb);
						$pdf->setPageOrientation('', 1, 0);	// The only function to edit the bottom margin of current page to set it.
					}
					if (isset($object->lines[$i+1]->pagebreak) && $object->lines[$i+1]->pagebreak)
					{
						if ($pagenb == 1)
						{
							$this->_tableau($pdf, $tab_top, $this->page_hauteur - $tab_top - $heightforfooter, 0, $outputlangs, 0, 1);
						}
						else
						{
							$this->_tableau($pdf, $tab_top_newpage - 1, $this->page_hauteur - $tab_top_newpage - $heightforfooter, 0, $outputlangs, 1, 1);
						}
						$this->_pagefoot($pdf, $object, $outputlangs, 1);
						// New page
						$pdf->AddPage();
						$pagenb++;
					}
				}

				// Show square
				if ($pagenb == 1)
				{
					$this->_tableau($pdf, $tab_top, $this->page_hauteur - $tab_top - $heightforinfotot - $heightforfreetext - $heightforfooter, 0, $outputlangs, 0, 0);
					$bottomlasttab=$this->page_hauteur - $heightforinfotot - $heightforfreetext - $heightforfooter + 1;
				}
				else
				{
					$this->_tableau($pdf, $tab_top_newpage - 1, $this->page_hauteur - $tab_top_newpage - $heightforinfotot - $heightforfreetext - $heightforfooter, 0, $outputlangs, 1, 0);
					$bottomlasttab=$this->page_hauteur - $heightforinfotot - $heightforfreetext - $heightforfooter + 1;
				}

				// Pied de page
				$this->_pagefoot($pdf, $object, $outputlangs);
				if (method_exists($pdf, 'AliasNbPages')) $pdf->AliasNbPages();

				$pdf->Close();

				$pdf->Output($file, 'F');

				// Add pdfgeneration hook
				if (! is_object($hookmanager))
				{
					include_once DOL_DOCUMENT_ROOT.'/core/class/hookmanager.class.php';
					$hookmanager=new HookManager($this->db);
				}
				$hookmanager->initHooks(array('pdfgeneration'));
				$parameters=array('file'=>$file,'object'=>$object,'outputlangs'=>$outputlangs);
				global $action;
				$reshook=$hookmanager->executeHooks('afterPDFCreation', $parameters, $this, $action);    // Note that $action and $object may have been modified by some hooks
				if ($reshook < 0)
				{
				    $this->error = $hookmanager->error;
				    $this->errors = $hookmanager->errors;
				}

                if (! empty($conf->global->MAIN_UMASK))
                    @chmod($file, octdec($conf->global->MAIN_UMASK));

				$this->result = array('fullpath'=>$file);

				return 1;
			}
			else
			{
				$this->error=$outputlangs->transnoentities("ErrorCanNotCreateDir", $dir);
				return 0;
			}
		}
		else
		{
			$this->error=$outputlangs->transnoentities("ErrorConstantNotDefined", "EXP_OUTPUTDIR");
			return 0;
		}
	}

	// phpcs:disable PEAR.NamingConventions.ValidFunctionName.PublicUnderscore
	/**
	 *   Show table for lines
	 *
	 *   @param		PDF			$pdf     		Object PDF
	 *   @param		string		$tab_top		Top position of table
	 *   @param		string		$tab_height		Height of table (rectangle)
	 *   @param		int			$nexY			Y
	 *   @param		Translate	$outputlangs	Langs object
	 *   @param		int			$hidetop		Hide top bar of array
	 *   @param		int			$hidebottom		Hide bottom bar of array
	 *   @return	void
	 */
<<<<<<< HEAD
	private function _tableau(&$pdf, $tab_top, $tab_height, $nexY, $outputlangs, $hidetop = 0, $hidebottom = 0)
=======
	protected function _tableau(&$pdf, $tab_top, $tab_height, $nexY, $outputlangs, $hidetop = 0, $hidebottom = 0)
>>>>>>> 12e6dabc
	{
		global $langs;
		$default_font_size = pdf_getPDFFontSize($outputlangs);

		// Translations
		$langs->loadLangs(array("main", "bills"));

		if (empty($hidetop))
		{
			$pdf->SetFont('', 'B', $default_font_size - 2);
			$pdf->SetXY(10, $tab_top);
			$pdf->MultiCell(10, 5, "LS", 0, 'C', 1);
			$pdf->line(20, $tab_top, 20, $tab_top + $tab_height);
			$pdf->SetXY(20, $tab_top);
			$pdf->MultiCell(10, 5, "LR", 0, 'C', 1);
			$pdf->line(30, $tab_top, 30, $tab_top + $tab_height);
			$pdf->SetXY(30, $tab_top);
			$pdf->MultiCell(20, 5, $outputlangs->transnoentities("Ref"), 0, 'C', 1);
			$pdf->SetXY(50, $tab_top);
			$pdf->MultiCell(90, 5, $outputlangs->transnoentities("Description"), 0, 'L', 1);
			$pdf->SetXY(140, $tab_top);
			$pdf->MultiCell(30, 5, $outputlangs->transnoentities("QtyOrdered"), 0, 'C', 1);
			$pdf->SetXY(170, $tab_top);
			$pdf->MultiCell(30, 5, $outputlangs->transnoentities("QtyToShip"), 0, 'C', 1);
		}
		$pdf->Rect(10, $tab_top, 190, $tab_height);
	}

	// phpcs:disable PEAR.NamingConventions.ValidFunctionName.PublicUnderscore
	/**
	 *   	Show footer of page. Need this->emetteur object
     *
	 *   	@param	PDF			$pdf     			PDF
	 * 		@param	Object		$object				Object to show
	 *      @param	Translate	$outputlangs		Object lang for output
	 *      @param	int			$hidefreetext		1=Hide free text
	 *      @return	void
	 */
<<<<<<< HEAD
	private function _pagefoot(&$pdf, $object, $outputlangs, $hidefreetext = 0)
=======
	protected function _pagefoot(&$pdf, $object, $outputlangs, $hidefreetext = 0)
>>>>>>> 12e6dabc
	{
		$default_font_size = pdf_getPDFFontSize($outputlangs);
		$pdf->SetFont('', '', $default_font_size - 2);
		$pdf->SetY(-23);
		$pdf->MultiCell(100, 3, $outputlangs->transnoentities("GoodStatusDeclaration"), 0, 'L');
		$pdf->SetY(-13);
		$pdf->MultiCell(100, 3, $outputlangs->transnoentities("ToAndDate"), 0, 'C');
		$pdf->SetXY(120, -23);
		$pdf->MultiCell(100, 3, $outputlangs->transnoentities("NameAndSignature"), 0, 'C');

		// Show page nb only on iso languages (so default Helvetica font)
        //if (pdf_getPDFFont($outputlangs) == 'Helvetica')
        //{
    	//    $pdf->SetXY(-10,-10);
        //    $pdf->MultiCell(11, 2, $pdf->PageNo().'/'.$pdf->getAliasNbPages(), 0, 'R', 0);
        //}
	}

	// phpcs:disable PEAR.NamingConventions.ValidFunctionName.PublicUnderscore
	/**
	 *  Show top header of page.
	 *
	 *  @param	PDF			$pdf     		Object PDF
	 *  @param  Object		$object     	Object to show
	 *  @param  int	    	$showaddress    0=no, 1=yes
	 *  @param  Translate	$outputlangs	Object lang for output
	 *  @return	void
	 */
<<<<<<< HEAD
	private function _pagehead(&$pdf, $object, $showaddress, $outputlangs)
=======
	protected function _pagehead(&$pdf, $object, $showaddress, $outputlangs)
>>>>>>> 12e6dabc
	{
		global $conf, $langs,$hookmanager;

		$default_font_size = pdf_getPDFFontSize($outputlangs);

		pdf_pagehead($pdf, $outputlangs, $this->page_hauteur);

			//Affiche le filigrane brouillon - Print Draft Watermark
		if($object->statut==0 && (! empty($conf->global->SENDING_DRAFT_WATERMARK)) )
		{
            pdf_watermark($pdf, $outputlangs, $this->page_hauteur, $this->page_largeur, 'mm', $conf->global->SENDING_DRAFT_WATERMARK);
		}

        $posy=$this->marge_haute;
        $posx=$this->page_largeur-$this->marge_droite-100;

		$Xoff = 90;
		$Yoff = 0;

		$tab4_top = 60;
		$tab4_hl = 6;
		$tab4_sl = 4;
		$line = 2;

		//*********************LOGO****************************
		$pdf->SetXY(11, 7);
		$logo=$conf->mycompany->dir_output.'/logos/'.$this->emetteur->logo;
		if ($this->emetteur->logo)
		{
			if (is_readable($logo))
			{
			    $height=pdf_getHeightForLogo($logo);
			    $pdf->Image($logo, 10, 5, 0, $height);	// width=0 (auto)
			}
			else
			{
				$pdf->SetTextColor(200, 0, 0);
				$pdf->SetFont('', 'B', $default_font_size - 2);
				$pdf->MultiCell(100, 3, $langs->transnoentities("ErrorLogoFileNotFound", $logo), 0, 'L');
				$pdf->MultiCell(100, 3, $langs->transnoentities("ErrorGoToModuleSetup"), 0, 'L');
			}
		}
		else
		{
			$text=$this->emetteur->name;
			$pdf->MultiCell(70, 3, $outputlangs->convToOutputCharset($text), 0, 'L');
		}

		//*********************Entete****************************
		//Nom du Document
		$pdf->SetXY($Xoff, 7);
		$pdf->SetFont('', 'B', $default_font_size + 2);
		$pdf->SetTextColor(0, 0, 0);
		$pdf->MultiCell(0, 3, $outputlangs->transnoentities("SendingSheet"), '', 'L');	// Bordereau expedition
		//Num Expedition
		$Yoff = $Yoff+7;
		$Xoff = 142;
		//$pdf->Rect($Xoff, $Yoff, 85, 8);
		$pdf->SetXY($Xoff, $Yoff);
		$pdf->SetFont('', '', $default_font_size - 2);
		$pdf->SetTextColor(0, 0, 0);
		$pdf->MultiCell(0, 3, $outputlangs->transnoentities("RefSending").': '.$outputlangs->convToOutputCharset($object->ref), '', 'R');
		//$this->Code39($Xoff+43, $Yoff+1, $object->ref,$ext = true, $cks = false, $w = 0.4, $h = 4, $wide = true);

		$origin 	= $object->origin;
		$origin_id 	= $object->origin_id;

		// Add list of linked elements
		$posy = pdf_writeLinkedObjects($pdf, $object, $outputlangs, $posx, $posy, 100, 3, 'R', $default_font_size - 1, $hookmanager);

		//$this->Code39($Xoff+43, $Yoff+1, $object->commande->ref,$ext = true, $cks = false, $w = 0.4, $h = 4, $wide = true);
		//Definition Emplacement du bloc Societe
		$Xoff = 110;
		$blSocX=90;
		$blSocY=24;
		$blSocW=50;
		$blSocX2=$blSocW+$blSocX;

		// Sender name
		$pdf->SetTextColor(0, 0, 0);
		$pdf->SetFont('', 'B', $default_font_size - 3);
		$pdf->SetXY($blSocX, $blSocY+1);
		$pdf->MultiCell(80, 3, $outputlangs->convToOutputCharset($this->emetteur->name), 0, 'L');
		$pdf->SetTextColor(0, 0, 0);

		// Sender properties
		$carac_emetteur = pdf_build_address($outputlangs, $this->emetteur, $object->thirdparty, '', 0, 'source', $object);

		$pdf->SetFont('', '', $default_font_size - 3);
		$pdf->SetXY($blSocX, $blSocY+4);
		$pdf->MultiCell(80, 2, $carac_emetteur, 0, 'L');


		if ($object->thirdparty->code_client)
		{
			$Yoff+=3;
			$posy=$Yoff;
			$pdf->SetXY(100, $posy);
			$pdf->SetTextColor(0, 0, 0);
			$pdf->MultiCell(100, 3, $outputlangs->transnoentities("CustomerCode")." : " . $outputlangs->transnoentities($object->thirdparty->code_client), '', 'R');
		}

		// Date Expedition
		$Yoff = $Yoff+7;
		$pdf->SetXY($blSocX-80, $blSocY+17);

		$pdf->SetFont('', 'B', $default_font_size - 3);
		$pdf->SetTextColor(0, 0, 0);
		$pdf->MultiCell(50, 8, $outputlangs->transnoentities("DateDeliveryPlanned")." : " . dol_print_date($object->date_delivery, 'day', false, $outputlangs, true), '', 'L');

		$pdf->SetXY($blSocX-80, $blSocY+20);
		$pdf->SetFont('', 'B', $default_font_size - 3);
		$pdf->SetTextColor(0, 0, 0);
		$pdf->MultiCell(50, 8, $outputlangs->transnoentities("TrackingNumber")." : " . $object->tracking_number, '', 'L');

		// Deliverer
		$pdf->SetXY($blSocX-80, $blSocY+23);
		$pdf->SetFont('', '', $default_font_size - 3);
		$pdf->SetTextColor(0, 0, 0);

		if (! empty($object->tracking_number))
		{
			$object->getUrlTrackingStatus($object->tracking_number);
			if (! empty($object->tracking_url))
			{
				if ($object->shipping_method_id > 0)
				{
					// Get code using getLabelFromKey
					$code=$outputlangs->getLabelFromKey($this->db, $object->shipping_method_id, 'c_shipment_mode', 'rowid', 'code');

					$label='';
					$label.=$outputlangs->trans("SendingMethod").": ".$outputlangs->trans("SendingMethod".strtoupper($code));
					//var_dump($object->tracking_url != $object->tracking_number);exit;
					if ($object->tracking_url != $object->tracking_number)
					{
						$label.=" : ";
						$label.=$object->tracking_url;
					}
					$pdf->SetFont('', 'B', $default_font_size - 3);
					$pdf->writeHTMLCell(50, 8, '', '', $label, '', 'L');
				}
			}
		}
		else
		{
			$pdf->MultiCell(50, 8, $outputlangs->transnoentities("Deliverer")." ".$outputlangs->convToOutputCharset($this->livreur->getFullName($outputlangs)), '', 'L');
		}


		// Shipping company (My Company)
		$Yoff = $blSocY;
		$blExpX=$Xoff-20;
		$blW=52;
		$Ydef = $Yoff;
		$pdf->Rect($blExpX, $Yoff, $blW, 26);

		$object->fetch_thirdparty();

		// If SHIPPING contact defined on order, we use it
		$usecontact=false;
		$arrayidcontact=$object->$origin->getIdContact('external', 'SHIPPING');
		if (count($arrayidcontact) > 0)
		{
			$usecontact=true;
			$result=$object->fetch_contact($arrayidcontact[0]);
		}

		// Recipient name
		// On peut utiliser le nom de la societe du contact
		if ($usecontact && !empty($conf->global->MAIN_USE_COMPANY_NAME_OF_CONTACT)) {
			$thirdparty = $object->contact;
		} else {
			$thirdparty = $object->thirdparty;
		}

		$carac_client_name=pdfBuildThirdpartyName($thirdparty, $outputlangs);

		$carac_client=pdf_build_address($outputlangs, $this->emetteur, $object->thirdparty, ((!empty($object->contact))?$object->contact:null), $usecontact, 'targetwithdetails', $object);

		$blDestX=$blExpX+55;
		$blW=54;
		$Yoff = $Ydef +1;

		// Show Recipient frame
		$pdf->SetFont('', 'B', $default_font_size - 3);
		$pdf->SetXY($blDestX, $Yoff-4);
		$pdf->MultiCell($blW, 3, $outputlangs->transnoentities("Recipient"), 0, 'L');
		$pdf->Rect($blDestX, $Yoff-1, $blW, 26);

		// Show recipient name
		$pdf->SetFont('', 'B', $default_font_size - 3);
		$pdf->SetXY($blDestX, $Yoff);
		$pdf->MultiCell($blW, 3, $carac_client_name, 0, 'L');

		$posy = $pdf->getY();

		// Show recipient information
		$pdf->SetFont('', '', $default_font_size - 3);
		$pdf->SetXY($blDestX, $posy);
		$pdf->MultiCell($widthrecbox, 4, $carac_client, 0, 'L');
	}
}<|MERGE_RESOLUTION|>--- conflicted
+++ resolved
@@ -461,11 +461,7 @@
 	 *   @param		int			$hidebottom		Hide bottom bar of array
 	 *   @return	void
 	 */
-<<<<<<< HEAD
-	private function _tableau(&$pdf, $tab_top, $tab_height, $nexY, $outputlangs, $hidetop = 0, $hidebottom = 0)
-=======
 	protected function _tableau(&$pdf, $tab_top, $tab_height, $nexY, $outputlangs, $hidetop = 0, $hidebottom = 0)
->>>>>>> 12e6dabc
 	{
 		global $langs;
 		$default_font_size = pdf_getPDFFontSize($outputlangs);
@@ -504,11 +500,7 @@
 	 *      @param	int			$hidefreetext		1=Hide free text
 	 *      @return	void
 	 */
-<<<<<<< HEAD
-	private function _pagefoot(&$pdf, $object, $outputlangs, $hidefreetext = 0)
-=======
 	protected function _pagefoot(&$pdf, $object, $outputlangs, $hidefreetext = 0)
->>>>>>> 12e6dabc
 	{
 		$default_font_size = pdf_getPDFFontSize($outputlangs);
 		$pdf->SetFont('', '', $default_font_size - 2);
@@ -537,11 +529,7 @@
 	 *  @param  Translate	$outputlangs	Object lang for output
 	 *  @return	void
 	 */
-<<<<<<< HEAD
-	private function _pagehead(&$pdf, $object, $showaddress, $outputlangs)
-=======
 	protected function _pagehead(&$pdf, $object, $showaddress, $outputlangs)
->>>>>>> 12e6dabc
 	{
 		global $conf, $langs,$hookmanager;
 
