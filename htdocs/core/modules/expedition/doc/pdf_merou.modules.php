--- conflicted
+++ resolved
@@ -164,17 +164,10 @@
 		if (! is_object($outputlangs)) $outputlangs=$langs;
 		// For backward compatibility with FPDF, force output charset to ISO, because FPDF expect text to be encoded in ISO
 		if (! empty($conf->global->MAIN_USE_FPDF)) $outputlangs->charset_output='ISO-8859-1';
-<<<<<<< HEAD
-		
-		// Translations
-		$outputlangs->loadLangs(array("main", "bills", "products", "dict", "companies", "propal", "deliveries", "sendings", "productbatch"));
-		
-=======
 
 		// Load traductions files requiredby by page
 		$outputlangs->loadLangs(array("main", "bills", "products", "dict", "companies", "propal", "deliveries", "sendings", "productbatch"));
 
->>>>>>> d9b8a8c8
 		if ($conf->expedition->dir_output)
 		{
 			$object->fetch_thirdparty();
@@ -434,11 +427,7 @@
                     @chmod($file, octdec($conf->global->MAIN_UMASK));
 
 				$this->result = array('fullpath'=>$file);
-<<<<<<< HEAD
-                
-=======
-
->>>>>>> d9b8a8c8
+
 				return 1;
 			}
 			else
@@ -470,11 +459,7 @@
 	{
 		global $langs;
 		$default_font_size = pdf_getPDFFontSize($outputlangs);
-<<<<<<< HEAD
-		
-=======
-
->>>>>>> d9b8a8c8
+
 		// Translations
 		$langs->loadLangs(array("main", "bills"));
 
