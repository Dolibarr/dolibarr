--- conflicted
+++ resolved
@@ -252,11 +252,7 @@
 				}
 				$pdf->SetFont(pdf_getPDFFont($outputlangs));
 				// Set path to the background PDF File
-<<<<<<< HEAD
-				if (!empty($conf->global->MAIN_ADD_PDF_BACKGROUND)) {
-=======
 				if (getDolGlobalString('MAIN_ADD_PDF_BACKGROUND')) {
->>>>>>> 729451fa
 					$pagecount = $pdf->setSourceFile($conf->mycompany->dir_output.'/' . getDolGlobalString('MAIN_ADD_PDF_BACKGROUND'));
 					$tplidx = $pdf->importPage(1);
 				}
@@ -1306,11 +1302,7 @@
 		$this->cols['subprice'] = array(
 			'rank' => $rank,
 			'width' => 19, // in mm
-<<<<<<< HEAD
-			'status' => !empty($conf->global->SHIPPING_PDF_DISPLAY_AMOUNT_HT) ? 1 : 0,
-=======
 			'status' => getDolGlobalString('SHIPPING_PDF_DISPLAY_AMOUNT_HT') ? 1 : 0,
->>>>>>> 729451fa
 			'title' => array(
 				'textkey' => 'PriceUHT'
 			),
@@ -1321,11 +1313,7 @@
 		$this->cols['totalexcltax'] = array(
 			'rank' => $rank,
 			'width' => 26, // in mm
-<<<<<<< HEAD
-			'status' => !empty($conf->global->SHIPPING_PDF_DISPLAY_AMOUNT_HT) ? 1 : 0,
-=======
 			'status' => getDolGlobalString('SHIPPING_PDF_DISPLAY_AMOUNT_HT') ? 1 : 0,
->>>>>>> 729451fa
 			'title' => array(
 				'textkey' => 'TotalHT'
 			),
