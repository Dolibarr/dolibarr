--- conflicted
+++ resolved
@@ -1210,13 +1210,8 @@
 				$pdf->SetTextColor(0, 0, 0);
 				$pdf->SetFont('', '', $default_font_size - 2);
 				$pdf->SetXY($posx + 2, $posy - 5);
-<<<<<<< HEAD
-				$pdf->MultiCell($widthrecbox, 5, $outputlangs->transnoentities("Recipient"), 0, 'L');
+				$pdf->MultiCell($widthrecbox, 5, $outputlangs->transnoentities("Recipient"), 0, $ltrdirection);
 				$pdf->RoundedRect($posx, $posy, $widthrecbox, $hautcadre, $this->corner_radius, '1234', 'D');
-=======
-				$pdf->MultiCell($widthrecbox, 5, $outputlangs->transnoentities("Recipient"), 0, $ltrdirection);
-				$pdf->Rect($posx, $posy, $widthrecbox, $hautcadre);
->>>>>>> e731910e
 			}
 
 			// Show recipient name
