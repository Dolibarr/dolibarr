--- conflicted
+++ resolved
@@ -525,20 +525,12 @@
 					$weighttxt = '';
 					if ($object->lines[$i]->fk_product_type == 0 && $object->lines[$i]->weight)
 					{
-<<<<<<< HEAD
-						$weighttxt=round($object->lines[$i]->weight * $object->lines[$i]->qty_shipped, 5).' '.measuringUnitString(0, "weight", $object->lines[$i]->weight_units, 1);
-=======
-						$weighttxt = round($object->lines[$i]->weight * $object->lines[$i]->qty_shipped, 5).' '.measuringUnitString(0, "weight", $object->lines[$i]->weight_units);
->>>>>>> 9c12c4be
+						$weighttxt = round($object->lines[$i]->weight * $object->lines[$i]->qty_shipped, 5).' '.measuringUnitString(0, "weight", $object->lines[$i]->weight_units, 1);
 					}
 					$voltxt = '';
 					if ($object->lines[$i]->fk_product_type == 0 && $object->lines[$i]->volume)
 					{
-<<<<<<< HEAD
-						$voltxt=round($object->lines[$i]->volume * $object->lines[$i]->qty_shipped, 5).' '.measuringUnitString(0, "volume", $object->lines[$i]->volume_units?$object->lines[$i]->volume_units:0, 1);
-=======
-						$voltxt = round($object->lines[$i]->volume * $object->lines[$i]->qty_shipped, 5).' '.measuringUnitString(0, "volume", $object->lines[$i]->volume_units ? $object->lines[$i]->volume_units : 0);
->>>>>>> 9c12c4be
+						$voltxt = round($object->lines[$i]->volume * $object->lines[$i]->qty_shipped, 5).' '.measuringUnitString(0, "volume", $object->lines[$i]->volume_units ? $object->lines[$i]->volume_units : 0, 1);
 					}
 
 
