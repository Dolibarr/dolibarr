<?php
/* Copyright (C) 2005      Rodolphe Quiedeville <rodolphe@quiedeville.org>
 * Copyright (C) 2005-2012 Laurent Destailleur	<eldy@users.sourceforge.net>
 * Copyright (C) 2005-2012 Regis Houssin		<regis.houssin@inodbox.com>
 * Copyright (C) 2014-2015 Marcos García        <marcosgdf@gmail.com>
 * Copyright (C) 2018-2020	Frédéric France    	<frederic.france@netlogic.fr>
 *
 * This program is free software; you can redistribute it and/or modify
 * it under the terms of the GNU General Public License as published by
 * the Free Software Foundation; either version 3 of the License, or
 * (at your option) any later version.
 *
 * This program is distributed in the hope that it will be useful,
 * but WITHOUT ANY WARRANTY; without even the implied warranty of
 * MERCHANTABILITY or FITNESS FOR A PARTICULAR PURPOSE.  See the
 * GNU General Public License for more details.
 *
 * You should have received a copy of the GNU General Public License
 * along with this program. If not, see <https://www.gnu.org/licenses/>.
 * or see https://www.gnu.org/
 */

/**
 *	\file       htdocs/core/modules/expedition/doc/pdf_espadon.modules.php
 *	\ingroup    expedition
 *	\brief      Class file allowing Espadons shipping template generation
 */

require_once DOL_DOCUMENT_ROOT.'/core/modules/expedition/modules_expedition.php';
require_once DOL_DOCUMENT_ROOT.'/core/lib/company.lib.php';
require_once DOL_DOCUMENT_ROOT.'/core/lib/pdf.lib.php';


/**
 *	Class to build sending documents with model espadon
 */
class pdf_espadon extends ModelePdfExpedition
{
	/**
	 * @var DoliDb Database handler
	 */
	public $db;

	/**
	 * @var string model name
	 */
	public $name;

	/**
	 * @var string model description (short text)
	 */
	public $description;

	/**
	 * @var int     Save the name of generated file as the main doc when generating a doc with this template
	 */
	public $update_main_doc_field;

	/**
	 * @var string document type
	 */
	public $type;

	/**
	 * @var array Minimum version of PHP required by module.
	 * e.g.: PHP ≥ 5.6 = array(5, 6)
	 */
	public $phpmin = array(5, 6);

	/**
	 * Dolibarr version of the loaded document
	 * @var string
	 */
	public $version = 'dolibarr';

	/**
	 * @var int page_largeur
	 */
	public $page_largeur;

	/**
	 * @var int page_hauteur
	 */
	public $page_hauteur;

	/**
	 * @var array format
	 */
	public $format;

	/**
	 * @var int marge_gauche
	 */
	public $marge_gauche;

	/**
	 * @var int marge_droite
	 */
	public $marge_droite;

	/**
	 * @var int marge_haute
	 */
	public $marge_haute;

	/**
	 * @var int marge_basse
	 */
	public $marge_basse;

	/**
	 * Issuer
	 * @var Societe object that emits
	 */
	public $emetteur;


	/**
	 *	Constructor
	 *
	 *	@param	DoliDB	$db		Database handler
	 */
	public function __construct($db = 0)
	{
		global $conf, $langs, $mysoc;

		$this->db = $db;
		$this->name = "espadon";
		$this->description = $langs->trans("DocumentModelStandardPDF");
		$this->update_main_doc_field = 1; // Save the name of generated file as the main doc when generating a doc with this template

		$this->type = 'pdf';
		$formatarray = pdf_getFormat();
		$this->page_largeur = $formatarray['width'];
		$this->page_hauteur = $formatarray['height'];
		$this->format = array($this->page_largeur, $this->page_hauteur);
		$this->marge_gauche = isset($conf->global->MAIN_PDF_MARGIN_LEFT) ? $conf->global->MAIN_PDF_MARGIN_LEFT : 10;
		$this->marge_droite = isset($conf->global->MAIN_PDF_MARGIN_RIGHT) ? $conf->global->MAIN_PDF_MARGIN_RIGHT : 10;
		$this->marge_haute = isset($conf->global->MAIN_PDF_MARGIN_TOP) ? $conf->global->MAIN_PDF_MARGIN_TOP : 10;
		$this->marge_basse = isset($conf->global->MAIN_PDF_MARGIN_BOTTOM) ? $conf->global->MAIN_PDF_MARGIN_BOTTOM : 10;

		$this->option_logo = 1; // Display logo

		// Get source company
		$this->emetteur = $mysoc;
		if (!$this->emetteur->country_code) {
			$this->emetteur->country_code = substr($langs->defaultlang, -2); // By default if not defined
		}

		$this->tabTitleHeight = 5; // default height
	}

	// phpcs:disable PEAR.NamingConventions.ValidFunctionName.ScopeNotCamelCaps
	/**
	 *	Function to build pdf onto disk
	 *
	 *	@param		Expedition	$object			    Object expedition to generate (or id if old method)
	 *	@param		Translate	$outputlangs		Lang output object
	 *  @param		string		$srctemplatepath	Full path of source filename for generator using a template file
	 *  @param		int			$hidedetails		Do not show line details
	 *  @param		int			$hidedesc			Do not show desc
	 *  @param		int			$hideref			Do not show ref
	 *  @return     int         	    			1=OK, 0=KO
	 */
	public function write_file($object, $outputlangs, $srctemplatepath = '', $hidedetails = 0, $hidedesc = 0, $hideref = 0)
	{
		// phpcs:enable
		global $user, $conf, $langs, $hookmanager;

		$object->fetch_thirdparty();

		if (!is_object($outputlangs)) {
			$outputlangs = $langs;
		}
		// For backward compatibility with FPDF, force output charset to ISO, because FPDF expect text to be encoded in ISO
		if (!empty($conf->global->MAIN_USE_FPDF)) {
			$outputlangs->charset_output = 'ISO-8859-1';
		}

		// Load traductions files required by page
		$outputlangs->loadLangs(array("main", "bills", "orders", "products", "dict", "companies", "propal", "deliveries", "sendings", "productbatch"));

		global $outputlangsbis;
		$outputlangsbis = null;
		if (!empty($conf->global->PDF_USE_ALSO_LANGUAGE_CODE) && $outputlangs->defaultlang != $conf->global->PDF_USE_ALSO_LANGUAGE_CODE) {
			$outputlangsbis = new Translate('', $conf);
			$outputlangsbis->setDefaultLang($conf->global->PDF_USE_ALSO_LANGUAGE_CODE);
			$outputlangsbis->loadLangs(array("main", "bills", "orders", "products", "dict", "companies", "propal", "deliveries", "sendings", "productbatch"));
		}

		$nblines = count($object->lines);

		// Loop on each lines to detect if there is at least one image to show
		$realpatharray = array();
		$this->atleastonephoto = false;
		if (!empty($conf->global->MAIN_GENERATE_SHIPMENT_WITH_PICTURE)) {
			$objphoto = new Product($this->db);

			for ($i = 0; $i < $nblines; $i++) {
				if (empty($object->lines[$i]->fk_product)) {
					continue;
				}

				$objphoto->fetch($object->lines[$i]->fk_product);

				if (!empty($conf->global->PRODUCT_USE_OLD_PATH_FOR_PHOTO)) {
					$pdir = get_exdir($object->lines[$i]->fk_product, 2, 0, 0, $objphoto, 'product').$object->lines[$i]->fk_product."/photos/";
					$dir = $conf->product->dir_output.'/'.$pdir;
				} else {
					$pdir = get_exdir(0, 0, 0, 0, $objphoto, 'product');
					$dir = $conf->product->dir_output.'/'.$pdir;
				}

				$realpath = '';

				foreach ($objphoto->liste_photos($dir, 1) as $key => $obj) {
					if (empty($conf->global->CAT_HIGH_QUALITY_IMAGES)) {		// If CAT_HIGH_QUALITY_IMAGES not defined, we use thumb if defined and then original photo
						if ($obj['photo_vignette']) {
							$filename = $obj['photo_vignette'];
						} else {
							$filename = $obj['photo'];
						}
					} else {
						$filename = $obj['photo'];
					}

					$realpath = $dir.$filename;
					$this->atleastonephoto = true;
					break;
				}

				if ($realpath) {
					$realpatharray[$i] = $realpath;
				}
			}
		}

		if (count($realpatharray) == 0) {
			$this->posxpicture = $this->posxweightvol;
		}

		if ($conf->expedition->dir_output) {
			// Definition of $dir and $file
			if ($object->specimen) {
				$dir = $conf->expedition->dir_output."/sending";
				$file = $dir."/SPECIMEN.pdf";
			} else {
				$expref = dol_sanitizeFileName($object->ref);
				$dir = $conf->expedition->dir_output."/sending/".$expref;
				$file = $dir."/".$expref.".pdf";
			}

			if (!file_exists($dir)) {
				if (dol_mkdir($dir) < 0) {
					$this->error = $langs->transnoentities("ErrorCanNotCreateDir", $dir);
					return 0;
				}
			}

			if (file_exists($dir)) {
				// Add pdfgeneration hook
				if (!is_object($hookmanager)) {
					include_once DOL_DOCUMENT_ROOT.'/core/class/hookmanager.class.php';
					$hookmanager = new HookManager($this->db);
				}
				$hookmanager->initHooks(array('pdfgeneration'));
				$parameters = array('file'=>$file, 'object'=>$object, 'outputlangs'=>$outputlangs);
				global $action;
				$reshook = $hookmanager->executeHooks('beforePDFCreation', $parameters, $object, $action); // Note that $action and $object may have been modified by some hooks

				// Set nblines with the new facture lines content after hook
				$nblines = count($object->lines);

				$pdf = pdf_getInstance($this->format);
				$default_font_size = pdf_getPDFFontSize($outputlangs);
				$heightforinfotot = 8; // Height reserved to output the info and total part
				$heightforfreetext = (isset($conf->global->MAIN_PDF_FREETEXT_HEIGHT) ? $conf->global->MAIN_PDF_FREETEXT_HEIGHT : 5); // Height reserved to output the free text on last page
				$heightforfooter = $this->marge_basse + 8; // Height reserved to output the footer (value include bottom margin)
				if (!empty($conf->global->MAIN_GENERATE_DOCUMENTS_SHOW_FOOT_DETAILS)) {
					$heightforfooter += 6;
				}
				$pdf->SetAutoPageBreak(1, 0);

				if (class_exists('TCPDF')) {
					$pdf->setPrintHeader(false);
					$pdf->setPrintFooter(false);
				}
				$pdf->SetFont(pdf_getPDFFont($outputlangs));
				// Set path to the background PDF File
				if (!empty($conf->global->MAIN_ADD_PDF_BACKGROUND)) {
					$pagecount = $pdf->setSourceFile($conf->mycompany->dir_output.'/'.$conf->global->MAIN_ADD_PDF_BACKGROUND);
					$tplidx = $pdf->importPage(1);
				}

				$pdf->Open();
				$pagenb = 0;
				$pdf->SetDrawColor(128, 128, 128);

				if (method_exists($pdf, 'AliasNbPages')) {
					$pdf->AliasNbPages();
				}

				$pdf->SetTitle($outputlangs->convToOutputCharset($object->ref));
				$pdf->SetSubject($outputlangs->transnoentities("Shipment"));
				$pdf->SetCreator("Dolibarr ".DOL_VERSION);
				$pdf->SetAuthor($outputlangs->convToOutputCharset($user->getFullName($outputlangs)));
				$pdf->SetKeyWords($outputlangs->convToOutputCharset($object->ref)." ".$outputlangs->transnoentities("Shipment"));
				if (!empty($conf->global->MAIN_DISABLE_PDF_COMPRESSION)) {
					$pdf->SetCompression(false);
				}

				$pdf->SetMargins($this->marge_gauche, $this->marge_haute, $this->marge_droite); // Left, Top, Right

				// New page
				$pdf->AddPage();
				if (!empty($tplidx)) {
					$pdf->useTemplate($tplidx);
				}
				$pagenb++;
				$top_shift = $this->_pagehead($pdf, $object, 1, $outputlangs);
				$pdf->SetFont('', '', $default_font_size - 1);
				$pdf->MultiCell(0, 3, ''); // Set interline to 3
				$pdf->SetTextColor(0, 0, 0);

				$tab_top = 90;
				$tab_top_newpage = (empty($conf->global->MAIN_PDF_DONOTREPEAT_HEAD) ? 42 + $top_shift: 10);
				$tab_height = 130;
				$tab_height_newpage = 150;

				$this->posxdesc = $this->marge_gauche + 1;

				// Incoterm
				$height_incoterms = 0;
				if (!empty($conf->incoterm->enabled)) {
					$desc_incoterms = $object->getIncotermsForPDF();
					if ($desc_incoterms) {
						$tab_top = 88;

						$pdf->SetFont('', '', $default_font_size - 1);
						$pdf->writeHTMLCell(190, 3, $this->posxdesc - 1, $tab_top - 1, dol_htmlentitiesbr($desc_incoterms), 0, 1);
						$nexY = $pdf->GetY();
						$height_incoterms = $nexY - $tab_top;

						// Rect takes a length in 3rd parameter
						$pdf->SetDrawColor(192, 192, 192);
						$pdf->Rect($this->marge_gauche, $tab_top - 1, $this->page_largeur - $this->marge_gauche - $this->marge_droite, $height_incoterms + 1);

						$tab_top = $nexY + 6;
						$height_incoterms += 4;
					}
				}

				// display note
				$notetoshow = empty($object->note_public) ? '' : $object->note_public;

				// Extrafields in note
				$extranote = $this->getExtrafieldsInHtml($object, $outputlangs);
				if (!empty($extranote)) {
					$notetoshow = dol_concatdesc($notetoshow, $extranote);
				}

				if (!empty($notetoshow) || !empty($object->tracking_number)) {
					$tab_top -= 2;

					// Tracking number
					if (!empty($object->tracking_number)) {
						$pdf->SetFont('', 'B', $default_font_size - 2);
						$pdf->writeHTMLCell(60, 4, $this->posxdesc - 1, $tab_top - 1, $outputlangs->transnoentities("TrackingNumber") . " : " . $object->tracking_number, 0, 1, false, true, 'L');

						$tab_top_alt = $pdf->GetY();
						$object->getUrlTrackingStatus($object->tracking_number);
						if (!empty($object->tracking_url)) {
							if ($object->shipping_method_id > 0) {
								// Get code using getLabelFromKey
								$code = $outputlangs->getLabelFromKey($this->db, $object->shipping_method_id, 'c_shipment_mode', 'rowid', 'code');
								$label = '';
								if ($object->tracking_url != $object->tracking_number) {
									$label .= $outputlangs->trans("LinkToTrackYourPackage")."<br>";
								}
								$label .= $outputlangs->trans("SendingMethod").": ".$outputlangs->trans("SendingMethod".strtoupper($code));
								//var_dump($object->tracking_url != $object->tracking_number);exit;
								if ($object->tracking_url != $object->tracking_number) {
									$label .= " : ";
									$label .= $object->tracking_url;
								}
								$pdf->SetFont('', 'B', $default_font_size - 2);
								$pdf->writeHTMLCell(60, 4, $this->posxdesc - 1, $tab_top_alt, $label, 0, 1, false, true, 'L');

								$tab_top = $pdf->GetY();
							}
						}
					}


					// Notes
					$pagenb = $pdf->getPage();
					if (!empty($notetoshow)) {
						$tab_top -= 2;

						$tab_width = $this->page_largeur - $this->marge_gauche - $this->marge_droite;
						$pageposbeforenote = $pagenb;

						$substitutionarray = pdf_getSubstitutionArray($outputlangs, null, $object);
						complete_substitutions_array($substitutionarray, $outputlangs, $object);
						$notetoshow = make_substitutions($notetoshow, $substitutionarray, $outputlangs);
						$notetoshow = convertBackOfficeMediasLinksToPublicLinks($notetoshow);

						$pdf->startTransaction();

						$pdf->SetFont('', '', $default_font_size - 1);
						$pdf->writeHTMLCell(190, 3, $this->posxdesc - 1, $tab_top, dol_htmlentitiesbr($notetoshow), 0, 1);
						// Description
						$pageposafternote = $pdf->getPage();
						$posyafter = $pdf->GetY();

						if ($pageposafternote > $pageposbeforenote) {
							$pdf->rollbackTransaction(true);

							// prepare pages to receive notes
							while ($pagenb < $pageposafternote) {
								$pdf->AddPage();
								$pagenb++;
								if (!empty($tplidx)) $pdf->useTemplate($tplidx);
								if (empty($conf->global->MAIN_PDF_DONOTREPEAT_HEAD)) $this->_pagehead($pdf, $object, 0, $outputlangs);
								// $this->_pagefoot($pdf,$object,$outputlangs,1);
								$pdf->setTopMargin($tab_top_newpage);
								// The only function to edit the bottom margin of current page to set it.
								$pdf->setPageOrientation('', 1, $heightforfooter + $heightforfreetext);
							}

							// back to start
							$pdf->setPage($pageposbeforenote);
							$pdf->setPageOrientation('', 1, $heightforfooter + $heightforfreetext);
							$pdf->SetFont('', '', $default_font_size - 1);
							$pdf->writeHTMLCell(190, 3, $this->posxdesc - 1, $tab_top, dol_htmlentitiesbr($notetoshow), 0, 1);
							$pageposafternote = $pdf->getPage();

							$posyafter = $pdf->GetY();

							if ($posyafter > ($this->page_hauteur - ($heightforfooter + $heightforfreetext + 20))) {	// There is no space left for total+free text
								$pdf->AddPage('', '', true);
								$pagenb++;
								$pageposafternote++;
								$pdf->setPage($pageposafternote);
								$pdf->setTopMargin($tab_top_newpage);
								// The only function to edit the bottom margin of current page to set it.
								$pdf->setPageOrientation('', 1, $heightforfooter + $heightforfreetext);
								//$posyafter = $tab_top_newpage;
							}


							// apply note frame to previous pages
							$i = $pageposbeforenote;
							while ($i < $pageposafternote) {
								$pdf->setPage($i);


								$pdf->SetDrawColor(128, 128, 128);
								// Draw note frame
								if ($i > $pageposbeforenote) {
									$height_note = $this->page_hauteur - ($tab_top_newpage + $heightforfooter);
									$pdf->Rect($this->marge_gauche, $tab_top_newpage - 1, $tab_width, $height_note + 1);
								} else {
									$height_note = $this->page_hauteur - ($tab_top + $heightforfooter);
									$pdf->Rect($this->marge_gauche, $tab_top - 1, $tab_width, $height_note + 1);
								}

								// Add footer
								$pdf->setPageOrientation('', 1, 0); // The only function to edit the bottom margin of current page to set it.
								$this->_pagefoot($pdf, $object, $outputlangs, 1);

								$i++;
							}

							// apply note frame to last page
							$pdf->setPage($pageposafternote);
							if (!empty($tplidx)) $pdf->useTemplate($tplidx);
							if (empty($conf->global->MAIN_PDF_DONOTREPEAT_HEAD)) $this->_pagehead($pdf, $object, 0, $outputlangs);
							$height_note = $posyafter - $tab_top_newpage;
							$pdf->Rect($this->marge_gauche, $tab_top_newpage - 1, $tab_width, $height_note + 1);
						} else // No pagebreak
						{
							$pdf->commitTransaction();
							$posyafter = $pdf->GetY();
							$height_note = $posyafter - $tab_top;
							$pdf->Rect($this->marge_gauche, $tab_top - 1, $tab_width, $height_note + 1);


							if ($posyafter > ($this->page_hauteur - ($heightforfooter + $heightforfreetext + 20))) {
								// not enough space, need to add page
								$pdf->AddPage('', '', true);
								$pagenb++;
								$pageposafternote++;
								$pdf->setPage($pageposafternote);
								if (!empty($tplidx)) $pdf->useTemplate($tplidx);
								if (empty($conf->global->MAIN_PDF_DONOTREPEAT_HEAD)) $this->_pagehead($pdf, $object, 0, $outputlangs);

								$posyafter = $tab_top_newpage;
							}
						}

						$tab_height = $tab_height - $height_note;
						$tab_top = $posyafter + 6;
					} else {
						$height_note = 0;
					}
				}


				// Use new auto column system
				$this->prepareArrayColumnField($object, $outputlangs, $hidedetails, $hidedesc, $hideref);

				// Table simulation to know the height of the title line
				$pdf->startTransaction();
				$this->pdfTabTitles($pdf, $tab_top, $tab_height, $outputlangs);
				$pdf->rollbackTransaction(true);


				$nexY = $tab_top + $this->tabTitleHeight;

				// Loop on each lines
				$pageposbeforeprintlines = $pdf->getPage();
				$pagenb = $pageposbeforeprintlines;
				for ($i = 0; $i < $nblines; $i++) {
					$curY = $nexY;
					$pdf->SetFont('', '', $default_font_size - 1); // Into loop to work with multipage
					$pdf->SetTextColor(0, 0, 0);

					// Define size of image if we need it
					$imglinesize = array();
					if (!empty($realpatharray[$i])) {
						$imglinesize = pdf_getSizeForImage($realpatharray[$i]);
					}

					$pdf->setTopMargin($tab_top_newpage);
					$pdf->setPageOrientation('', 1, $heightforfooter + $heightforfreetext + $heightforinfotot); // The only function to edit the bottom margin of current page to set it.
					$pageposbefore = $pdf->getPage();

					$showpricebeforepagebreak = 1;
					$posYAfterImage = 0;
					$posYAfterDescription = 0;

					if ($this->getColumnStatus('photo')) {
						// We start with Photo of product line
						if (isset($imglinesize['width']) && isset($imglinesize['height']) && ($curY + $imglinesize['height']) > ($this->page_hauteur - ($heightforfooter + $heightforfreetext + $heightforsignature + $heightforinfotot))) {	// If photo too high, we moved completely on new page
							$pdf->AddPage('', '', true);
							if (!empty($tplidx)) {
								$pdf->useTemplate($tplidx);
							}
							//if (empty($conf->global->MAIN_PDF_DONOTREPEAT_HEAD)) $this->_pagehead($pdf, $object, 0, $outputlangs);
							$pdf->setPage($pageposbefore + 1);

							$curY = $tab_top_newpage;

							// Allows data in the first page if description is long enough to break in multiples pages
							if (!empty($conf->global->MAIN_PDF_DATA_ON_FIRST_PAGE)) {
								$showpricebeforepagebreak = 1;
							} else {
								$showpricebeforepagebreak = 0;
							}
						}


						if (!empty($this->cols['photo']) && isset($imglinesize['width']) && isset($imglinesize['height'])) {
							$pdf->Image($realpatharray[$i], $this->getColumnContentXStart('photo'), $curY, $imglinesize['width'], $imglinesize['height'], '', '', '', 2, 300); // Use 300 dpi
							// $pdf->Image does not increase value return by getY, so we save it manually
							$posYAfterImage = $curY + $imglinesize['height'];
						}
					}

					// Description of product line
					if ($this->getColumnStatus('desc')) {
						$pdf->startTransaction();

						$this->printColDescContent($pdf, $curY, 'desc', $object, $i, $outputlangs, $hideref, $hidedesc);

						$pageposafter = $pdf->getPage();
						if ($pageposafter > $pageposbefore) {	// There is a pagebreak
							$pdf->rollbackTransaction(true);

							$this->printColDescContent($pdf, $curY, 'desc', $object, $i, $outputlangs, $hideref, $hidedesc);

							$pageposafter = $pdf->getPage();
							$posyafter = $pdf->GetY();
							//var_dump($posyafter); var_dump(($this->page_hauteur - ($heightforfooter+$heightforfreetext+$heightforinfotot))); exit;
							if ($posyafter > ($this->page_hauteur - ($heightforfooter + $heightforfreetext + $heightforsignature + $heightforinfotot))) {	// There is no space left for total+free text
								if ($i == ($nblines - 1)) {	// No more lines, and no space left to show total, so we create a new page
									$pdf->AddPage('', '', true);
									if (!empty($tplidx)) {
										$pdf->useTemplate($tplidx);
									}
									//if (empty($conf->global->MAIN_PDF_DONOTREPEAT_HEAD)) $this->_pagehead($pdf, $object, 0, $outputlangs);
									$pdf->setPage($pageposafter + 1);
								}
							} else {
								// We found a page break
								// Allows data in the first page if description is long enough to break in multiples pages
								if (!empty($conf->global->MAIN_PDF_DATA_ON_FIRST_PAGE)) {
									$showpricebeforepagebreak = 1;
								} else {
									$showpricebeforepagebreak = 0;
								}
							}
						} else // No pagebreak
						{
							$pdf->commitTransaction();
						}
						$posYAfterDescription = $pdf->GetY();
					}

					$nexY = max($pdf->GetY(), $posYAfterImage);
					$pageposafter = $pdf->getPage();

					$pdf->setPage($pageposbefore);
					$pdf->setTopMargin($this->marge_haute);
					$pdf->setPageOrientation('', 1, 0); // The only function to edit the bottom margin of current page to set it.

					// We suppose that a too long description or photo were moved completely on next page
					if ($pageposafter > $pageposbefore && empty($showpricebeforepagebreak)) {
						$pdf->setPage($pageposafter);
						$curY = $tab_top_newpage;
					}

					// We suppose that a too long description is moved completely on next page
					if ($pageposafter > $pageposbefore) {
						$pdf->setPage($pageposafter);
						$curY = $tab_top_newpage;
					}

					$pdf->SetFont('', '', $default_font_size - 1); // We reposition the default font

					// weight

					$weighttxt = '';
					if ($object->lines[$i]->fk_product_type == 0 && $object->lines[$i]->weight) {
						$weighttxt = round($object->lines[$i]->weight * $object->lines[$i]->qty_shipped, 5).' '.measuringUnitString(0, "weight", $object->lines[$i]->weight_units, 1);
					}
					$voltxt = '';
					if ($object->lines[$i]->fk_product_type == 0 && $object->lines[$i]->volume) {
						$voltxt = round($object->lines[$i]->volume * $object->lines[$i]->qty_shipped, 5).' '.measuringUnitString(0, "volume", $object->lines[$i]->volume_units ? $object->lines[$i]->volume_units : 0, 1);
					}


					if ($this->getColumnStatus('weight')) {
						$this->printStdColumnContent($pdf, $curY, 'weight', $weighttxt.(($weighttxt && $voltxt) ? '<br>' : '').$voltxt, array('html'=>1));
						$nexY = max($pdf->GetY(), $nexY);
					}

					if ($this->getColumnStatus('qty_asked')) {
						$this->printStdColumnContent($pdf, $curY, 'qty_asked', $object->lines[$i]->qty_asked);
						$nexY = max($pdf->GetY(), $nexY);
					}

					if ($this->getColumnStatus('qty_shipped')) {
						$this->printStdColumnContent($pdf, $curY, 'qty_shipped', $object->lines[$i]->qty_shipped);
						$nexY = max($pdf->GetY(), $nexY);
					}

					if ($this->getColumnStatus('subprice')) {
						$this->printStdColumnContent($pdf, $curY, 'subprice', price($object->lines[$i]->subprice, 0, $outputlangs));
						$nexY = max($pdf->GetY(), $nexY);
					}

					// Extrafields
					if (!empty($object->lines[$i]->array_options)) {
						foreach ($object->lines[$i]->array_options as $extrafieldColKey => $extrafieldValue) {
							if ($this->getColumnStatus($extrafieldColKey)) {
								$extrafieldValue = $this->getExtrafieldContent($object->lines[$i], $extrafieldColKey, $outputlangs);
								$this->printStdColumnContent($pdf, $curY, $extrafieldColKey, $extrafieldValue);
								$nexY = max($pdf->GetY(), $nexY);
							}
						}
					}

					// Add line
					if (!empty($conf->global->MAIN_PDF_DASH_BETWEEN_LINES) && $i < ($nblines - 1)) {
						$pdf->setPage($pageposafter);
						$pdf->SetLineStyle(array('dash'=>'1,1', 'color'=>array(80, 80, 80)));
						//$pdf->SetDrawColor(190,190,200);
						$pdf->line($this->marge_gauche, $nexY, $this->page_largeur - $this->marge_droite, $nexY);
						$pdf->SetLineStyle(array('dash'=>0));
					}

					// Detect if some page were added automatically and output _tableau for past pages
					while ($pagenb < $pageposafter) {
						$pdf->setPage($pagenb);
						if ($pagenb == $pageposbeforeprintlines) {
							$this->_tableau($pdf, $tab_top, $this->page_hauteur - $tab_top - $heightforfooter, 0, $outputlangs, 0, 1);
						} else {
							$this->_tableau($pdf, $tab_top_newpage, $this->page_hauteur - $tab_top_newpage - $heightforfooter, 0, $outputlangs, 1, 1);
						}
						$this->_pagefoot($pdf, $object, $outputlangs, 1);
						$pagenb++;
						$pdf->setPage($pagenb);
						$pdf->setPageOrientation('', 1, 0); // The only function to edit the bottom margin of current page to set it.
						if (empty($conf->global->MAIN_PDF_DONOTREPEAT_HEAD)) {
							$this->_pagehead($pdf, $object, 0, $outputlangs);
						}
					}
					if (isset($object->lines[$i + 1]->pagebreak) && $object->lines[$i + 1]->pagebreak) {
						if ($pagenb == 1) {
							$this->_tableau($pdf, $tab_top, $this->page_hauteur - $tab_top - $heightforfooter, 0, $outputlangs, 0, 1);
						} else {
							$this->_tableau($pdf, $tab_top_newpage, $this->page_hauteur - $tab_top_newpage - $heightforfooter, 0, $outputlangs, 1, 1);
						}
						$this->_pagefoot($pdf, $object, $outputlangs, 1);
						// New page
						$pdf->AddPage();
						if (!empty($tplidx)) {
							$pdf->useTemplate($tplidx);
						}
						$pagenb++;
						if (empty($conf->global->MAIN_PDF_DONOTREPEAT_HEAD)) {
							$this->_pagehead($pdf, $object, 0, $outputlangs);
						}
					}
				}

				// Show square
				if ($pagenb == 1) {
					$this->_tableau($pdf, $tab_top, $this->page_hauteur - $tab_top - $heightforinfotot - $heightforfreetext - $heightforfooter, 0, $outputlangs, 0, 0);
					$bottomlasttab = $this->page_hauteur - $heightforinfotot - $heightforfreetext - $heightforfooter + 1;
				} else {
					$this->_tableau($pdf, $tab_top_newpage, $this->page_hauteur - $tab_top_newpage - $heightforinfotot - $heightforfreetext - $heightforfooter, 0, $outputlangs, 1, 0);
					$bottomlasttab = $this->page_hauteur - $heightforinfotot - $heightforfreetext - $heightforfooter + 1;
				}

				// Display total area
				$posy = $this->_tableau_tot($pdf, $object, 0, $bottomlasttab, $outputlangs);

				// Pagefoot
				$this->_pagefoot($pdf, $object, $outputlangs);
				if (method_exists($pdf, 'AliasNbPages')) {
					$pdf->AliasNbPages();
				}

				$pdf->Close();

				$pdf->Output($file, 'F');

				// Add pdfgeneration hook
				$hookmanager->initHooks(array('pdfgeneration'));
				$parameters = array('file'=>$file, 'object'=>$object, 'outputlangs'=>$outputlangs);
				global $action;
				$reshook = $hookmanager->executeHooks('afterPDFCreation', $parameters, $this, $action); // Note that $action and $object may have been modified by some hooks
				if ($reshook < 0) {
					$this->error = $hookmanager->error;
					$this->errors = $hookmanager->errors;
				}

				if (!empty($conf->global->MAIN_UMASK)) {
					@chmod($file, octdec($conf->global->MAIN_UMASK));
				}

				$this->result = array('fullpath'=>$file);

				return 1; // No error
			} else {
				$this->error = $langs->transnoentities("ErrorCanNotCreateDir", $dir);
				return 0;
			}
		} else {
			$this->error = $langs->transnoentities("ErrorConstantNotDefined", "EXP_OUTPUTDIR");
			return 0;
		}
	}

	// phpcs:disable PEAR.NamingConventions.ValidFunctionName.PublicUnderscore
	// phpcs:disable PEAR.NamingConventions.ValidFunctionName.ScopeNotCamelCaps
	/**
	 *	Show total to pay
	 *
	 *	@param	TCPDF		$pdf            Object PDF
	 *	@param  Expedition	$object         Object expedition
	 *	@param  int			$deja_regle     Amount already paid
	 *	@param	int         $posy           Start Position
	 *	@param	Translate	$outputlangs	Objet langs
	 *	@return int							Position for suite
	 */
	protected function _tableau_tot(&$pdf, $object, $deja_regle, $posy, $outputlangs)
	{
		// phpcs:enable
		global $conf, $mysoc;

		$sign = 1;

		$default_font_size = pdf_getPDFFontSize($outputlangs);

		$tab2_top = $posy;
		$tab2_hl = 4;
		$pdf->SetFont('', 'B', $default_font_size - 1);

		// Total table
		$col1x = $this->posxweightvol - 50;
		$col2x = $this->posxweightvol;
		/*if ($this->page_largeur < 210) // To work with US executive format
		{
			$col2x-=20;
		}*/
		if (empty($conf->global->SHIPPING_PDF_HIDE_ORDERED)) {
			$largcol2 = ($this->posxqtyordered - $this->posxweightvol);
		} else {
			$largcol2 = ($this->posxqtytoship - $this->posxweightvol);
		}

		$useborder = 0;
		$index = 0;

		$totalWeighttoshow = '';
		$totalVolumetoshow = '';

		// Load dim data
		$tmparray = $object->getTotalWeightVolume();
		$totalWeight = $tmparray['weight'];
		$totalVolume = $tmparray['volume'];
		$totalOrdered = $tmparray['ordered'];
		$totalToShip = $tmparray['toship'];
		// Set trueVolume and volume_units not currently stored into database
		if ($object->trueWidth && $object->trueHeight && $object->trueDepth) {
			$object->trueVolume = price(($object->trueWidth * $object->trueHeight * $object->trueDepth), 0, $outputlangs, 0, 0);
			$object->volume_units = $object->size_units * 3;
		}

		if ($totalWeight != '') {
			$totalWeighttoshow = showDimensionInBestUnit($totalWeight, 0, "weight", $outputlangs);
		}
		if ($totalVolume != '') {
			$totalVolumetoshow = showDimensionInBestUnit($totalVolume, 0, "volume", $outputlangs);
		}
		if ($object->trueWeight) {
			$totalWeighttoshow = showDimensionInBestUnit($object->trueWeight, $object->weight_units, "weight", $outputlangs);
		}
		if ($object->trueVolume) {
			$totalVolumetoshow = showDimensionInBestUnit($object->trueVolume, $object->volume_units, "volume", $outputlangs);
		}




		if ($this->getColumnStatus('desc')) {
			$this->printStdColumnContent($pdf, $tab2_top, 'desc', $outputlangs->transnoentities("Total"));
		}


		if ($this->getColumnStatus('weight')) {
			if ($totalWeighttoshow) {
				$this->printStdColumnContent($pdf, $tab2_top, 'weight', $totalWeighttoshow);
				$index++;
			}

			if ($totalVolumetoshow) {
				$y = $tab2_top + ($tab2_hl * $index);
				$this->printStdColumnContent($pdf, $y, 'weight', $totalVolumetoshow);
			}
		}

		if ($this->getColumnStatus('qty_asked') && $totalOrdered) {
			$this->printStdColumnContent($pdf, $tab2_top, 'qty_asked', $totalOrdered);
		}

		if ($this->getColumnStatus('qty_shipped') && $totalToShip) {
			$this->printStdColumnContent($pdf, $tab2_top, 'qty_shipped', $totalToShip);
		}

		if ($this->getColumnStatus('subprice')) {
			$this->printStdColumnContent($pdf, $tab2_top, 'subprice', price($object->total_ht, 0, $outputlangs));
		}

		$pdf->SetTextColor(0, 0, 0);

		return ($tab2_top + ($tab2_hl * $index));
	}

	// phpcs:disable PEAR.NamingConventions.ValidFunctionName.PublicUnderscore
	/**
	 *   Show table for lines
	 *
	 *   @param		TCPDF		$pdf     		Object PDF
	 *   @param		string		$tab_top		Top position of table
	 *   @param		string		$tab_height		Height of table (rectangle)
	 *   @param		int			$nexY			Y
	 *   @param		Translate	$outputlangs	Langs object
	 *   @param		int			$hidetop		Hide top bar of array
	 *   @param		int			$hidebottom		Hide bottom bar of array
	 *   @return	void
	 */
	protected function _tableau(&$pdf, $tab_top, $tab_height, $nexY, $outputlangs, $hidetop = 0, $hidebottom = 0)
	{
		global $conf;

		// Force to disable hidetop and hidebottom
		$hidebottom = 0;
		if ($hidetop) {
			$hidetop = -1;
		}

		$currency = !empty($currency) ? $currency : $conf->currency;
		$default_font_size = pdf_getPDFFontSize($outputlangs);

		// Amount in (at tab_top - 1)
		$pdf->SetTextColor(0, 0, 0);
		$pdf->SetFont('', '', $default_font_size - 2);

		if (empty($hidetop)) {
			//$conf->global->MAIN_PDF_TITLE_BACKGROUND_COLOR='230,230,230';
			if (!empty($conf->global->MAIN_PDF_TITLE_BACKGROUND_COLOR)) {
				$pdf->Rect($this->marge_gauche, $tab_top, $this->page_largeur - $this->marge_droite - $this->marge_gauche, $this->tabTitleHeight, 'F', null, explode(',', $conf->global->MAIN_PDF_TITLE_BACKGROUND_COLOR));
			}
		}

		$pdf->SetDrawColor(128, 128, 128);
		$pdf->SetFont('', '', $default_font_size - 1);

		// Output Rect
		$this->printRect($pdf, $this->marge_gauche, $tab_top, $this->page_largeur - $this->marge_gauche - $this->marge_droite, $tab_height, $hidetop, $hidebottom); // Rect takes a length in 3rd parameter and 4th parameter


		$this->pdfTabTitles($pdf, $tab_top, $tab_height, $outputlangs, $hidetop);

		if (empty($hidetop)) {
			$pdf->line($this->marge_gauche, $tab_top + $this->tabTitleHeight, $this->page_largeur - $this->marge_droite, $tab_top + $this->tabTitleHeight); // line takes a position y in 2nd parameter and 4th parameter
		}
	}

	// phpcs:disable PEAR.NamingConventions.ValidFunctionName.PublicUnderscore
	/**
	 *  Show top header of page.
	 *
	 *  @param	TCPDF		$pdf     		Object PDF
	 *  @param  Expedition	$object     	Object to show
	 *  @param  int	    	$showaddress    0=no, 1=yes
	 *  @param  Translate	$outputlangs	Object lang for output
	 *  @return	void
	 */
	protected function _pagehead(&$pdf, $object, $showaddress, $outputlangs)
	{
		global $conf, $langs, $mysoc;

		$langs->load("orders");

		$default_font_size = pdf_getPDFFontSize($outputlangs);

		pdf_pagehead($pdf, $outputlangs, $this->page_hauteur);

		// Show Draft Watermark
		if ($object->statut == 0 && (!empty($conf->global->SHIPPING_DRAFT_WATERMARK))) {
					pdf_watermark($pdf, $outputlangs, $this->page_hauteur, $this->page_largeur, 'mm', $conf->global->SHIPPING_DRAFT_WATERMARK);
		}

		//Prepare next
		$pdf->SetTextColor(0, 0, 60);
		$pdf->SetFont('', 'B', $default_font_size + 3);

		$w = 110;

		$posy = $this->marge_haute;
		$posx = $this->page_largeur - $this->marge_droite - $w;

		$pdf->SetXY($this->marge_gauche, $posy);

		// Logo
		$logo = $conf->mycompany->dir_output.'/logos/'.$this->emetteur->logo;
		if ($this->emetteur->logo) {
			if (is_readable($logo)) {
				$height = pdf_getHeightForLogo($logo);
				$pdf->Image($logo, $this->marge_gauche, $posy, 0, $height); // width=0 (auto)
			} else {
				$pdf->SetTextColor(200, 0, 0);
				$pdf->SetFont('', 'B', $default_font_size - 2);
				$pdf->MultiCell($w, 3, $outputlangs->transnoentities("ErrorLogoFileNotFound", $logo), 0, 'L');
				$pdf->MultiCell($w, 3, $outputlangs->transnoentities("ErrorGoToGlobalSetup"), 0, 'L');
			}
		} else {
			$text = $this->emetteur->name;
			$pdf->MultiCell($w, 4, $outputlangs->convToOutputCharset($text), 0, 'L');
		}

		// Show barcode
		if (!empty($conf->barcode->enabled)) {
			$posx = 105;
		} else {
			$posx = $this->marge_gauche + 3;
		}
		//$pdf->Rect($this->marge_gauche, $this->marge_haute, $this->page_largeur-$this->marge_gauche-$this->marge_droite, 30);
		if (!empty($conf->barcode->enabled)) {
			// TODO Build code bar with function writeBarCode of barcode module for sending ref $object->ref
			//$pdf->SetXY($this->marge_gauche+3, $this->marge_haute+3);
			//$pdf->Image($logo,10, 5, 0, 24);
		}

		$pdf->SetDrawColor(128, 128, 128);
		if (!empty($conf->barcode->enabled)) {
			// TODO Build code bar with function writeBarCode of barcode module for sending ref $object->ref
			//$pdf->SetXY($this->marge_gauche+3, $this->marge_haute+3);
			//$pdf->Image($logo,10, 5, 0, 24);
		}


		$posx = $this->page_largeur - $w - $this->marge_droite;
		$posy = $this->marge_haute;

		$pdf->SetFont('', 'B', $default_font_size + 2);
		$pdf->SetXY($posx, $posy);
		$pdf->SetTextColor(0, 0, 60);
		$title = $outputlangs->transnoentities("SendingSheet");
		$pdf->MultiCell($w, 4, $title, '', 'R');

		$pdf->SetFont('', '', $default_font_size + 1);

		$posy += 5;

		$pdf->SetXY($posx, $posy);
		$pdf->SetTextColor(0, 0, 60);
		$pdf->MultiCell($w, 4, $outputlangs->transnoentities("RefSending")." : ".$object->ref, '', 'R');

		// Date planned delivery
		if (!empty($object->date_delivery)) {
				$posy += 4;
				$pdf->SetXY($posx, $posy);
				$pdf->SetTextColor(0, 0, 60);
				$pdf->MultiCell($w, 4, $outputlangs->transnoentities("DateDeliveryPlanned")." : ".dol_print_date($object->date_delivery, "day", false, $outputlangs, true), '', 'R');
		}

		if (empty($conf->global->MAIN_PDF_HIDE_CUSTOMER_CODE) && !empty($object->thirdparty->code_client)) {
			$posy += 4;
			$pdf->SetXY($posx, $posy);
			$pdf->SetTextColor(0, 0, 60);
			$pdf->MultiCell($w, 3, $outputlangs->transnoentities("CustomerCode")." : ".$outputlangs->transnoentities($object->thirdparty->code_client), '', 'R');
		}


		$pdf->SetFont('', '', $default_font_size + 3);
		$Yoff = 25;

		// Add list of linked orders
		$origin = $object->origin;
		$origin_id = $object->origin_id;

		// TODO move to external function
		if (!empty($conf->$origin->enabled)) {     // commonly $origin='commande'
			$outputlangs->load('orders');

			$classname = ucfirst($origin);
			$linkedobject = new $classname($this->db);
			$result = $linkedobject->fetch($origin_id);
			if ($result >= 0) {
				//$linkedobject->fetchObjectLinked()   Get all linked object to the $linkedobject (commonly order) into $linkedobject->linkedObjects

				$pdf->SetFont('', '', $default_font_size - 2);
				$text = $linkedobject->ref;
				if ($linkedobject->ref_client) {
					$text .= ' ('.$linkedobject->ref_client.')';
				}
				$Yoff = $Yoff + 8;
				$pdf->SetXY($this->page_largeur - $this->marge_droite - $w, $Yoff);
				$pdf->MultiCell($w, 2, $outputlangs->transnoentities("RefOrder")." : ".$outputlangs->transnoentities($text), 0, 'R');
				$Yoff = $Yoff + 3;
				$pdf->SetXY($this->page_largeur - $this->marge_droite - $w, $Yoff);
				$pdf->MultiCell($w, 2, $outputlangs->transnoentities("OrderDate")." : ".dol_print_date($linkedobject->date, "day", false, $outputlangs, true), 0, 'R');
			}
		}

		if ($showaddress) {
			// Sender properties
			$carac_emetteur = '';
			// Add internal contact of origin element if defined
			$arrayidcontact = array();
			if (!empty($origin) && is_object($object->$origin)) {
				$arrayidcontact = $object->$origin->getIdContact('internal', 'SALESREPFOLL');
			}
			if (is_array($arrayidcontact) && count($arrayidcontact) > 0) {
				$object->fetch_user(reset($arrayidcontact));
				$carac_emetteur .= ($carac_emetteur ? "\n" : '').$outputlangs->transnoentities("Name").": ".$outputlangs->convToOutputCharset($object->user->getFullName($outputlangs))."\n";
			}

			$carac_emetteur .= pdf_build_address($outputlangs, $this->emetteur, $object->thirdparty, '', 0, 'source', $object);

			// Show sender
			if (!empty($conf->global->MAIN_PDF_SENDER_UNDER_LOGO)) {
				$posy = $this->marge_haute + $height + 5;
			} else {
				$posy = !empty($conf->global->MAIN_PDF_USE_ISO_LOCATION) ? 40 : 42;
			}
			$posx = $this->marge_gauche;
			if (!empty($conf->global->MAIN_INVERT_SENDER_RECIPIENT)) {
				$posx = $this->page_largeur - $this->marge_droite - 80;
			}

			$hautcadre = !empty($conf->global->MAIN_PDF_USE_ISO_LOCATION) ? 38 : 40;
			$widthrecbox = !empty($conf->global->MAIN_PDF_USE_ISO_LOCATION) ? 92 : 82;

			// Show sender frame
<<<<<<< HEAD
			$pdf->SetTextColor(0, 0, 0);
			$pdf->SetFont('', '', $default_font_size - 2);
			$pdf->SetXY($posx, $posy - 5);
			if (empty($conf->global->MAIN_PDF_SENDER_UNDER_LOGO)) {
				$pdf->MultiCell($widthrecbox, 5, $outputlangs->transnoentities("Sender"), 0, 'L');
			}
			$pdf->SetXY($posx, $posy);
			$pdf->SetFillColor(230, 230, 230);
			$pdf->MultiCell($widthrecbox, $hautcadre, "", 0, 'R', 1);
			$pdf->SetTextColor(0, 0, 60);
			$pdf->SetFillColor(255, 255, 255);
=======
			if (empty($conf->global->MAIN_PDF_NO_SENDER_FRAME)) {
				$pdf->SetTextColor(0, 0, 0);
				$pdf->SetFont('', '', $default_font_size - 2);
				$pdf->SetXY($posx, $posy - 5);
				$pdf->MultiCell($widthrecbox, 5, $outputlangs->transnoentities("Sender"), 0, 'L');
				$pdf->SetXY($posx, $posy);
				$pdf->SetFillColor(230, 230, 230);
				$pdf->MultiCell($widthrecbox, $hautcadre, "", 0, 'R', 1);
				$pdf->SetTextColor(0, 0, 60);
				$pdf->SetFillColor(255, 255, 255);
			}
>>>>>>> ac2fc9c5

			// Show sender name
			if (empty($conf->global->MAIN_PDF_HIDE_SENDER_NAME)) {
				$pdf->SetXY($posx + 2, $posy + 3);
				$pdf->SetFont('', 'B', $default_font_size);
				$pdf->MultiCell($widthrecbox - 2, 4, $outputlangs->convToOutputCharset($this->emetteur->name), 0, 'L');
				$posy = $pdf->getY();
			}

			// Show sender information
			$pdf->SetXY($posx + 2, $posy);
			$pdf->SetFont('', '', $default_font_size - 1);
			$pdf->MultiCell($widthrecbox - 2, 4, $carac_emetteur, 0, 'L');


			// If SHIPPING contact defined, we use it
			$usecontact = false;
			$arrayidcontact = $object->$origin->getIdContact('external', 'SHIPPING');
			if (count($arrayidcontact) > 0) {
				$usecontact = true;
				$result = $object->fetch_contact($arrayidcontact[0]);
			}

			// Recipient name
			if ($usecontact && ($object->contact->fk_soc != $object->thirdparty->id && (!isset($conf->global->MAIN_USE_COMPANY_NAME_OF_CONTACT) || !empty($conf->global->MAIN_USE_COMPANY_NAME_OF_CONTACT)))) {
				$thirdparty = $object->contact;
			} else {
				$thirdparty = $object->thirdparty;
			}

			$carac_client_name = pdfBuildThirdpartyName($thirdparty, $outputlangs);

			$carac_client = pdf_build_address($outputlangs, $this->emetteur, $object->thirdparty, (!empty($object->contact) ? $object->contact : null), $usecontact, 'targetwithdetails', $object);

			// Show recipient
			$widthrecbox = !empty($conf->global->MAIN_PDF_USE_ISO_LOCATION) ? 92 : 100;
			if ($this->page_largeur < 210) {
				$widthrecbox = 84; // To work with US executive format
			}
			$posy = !empty($conf->global->MAIN_PDF_USE_ISO_LOCATION) ? 40 : 42;
			$posx = $this->page_largeur - $this->marge_droite - $widthrecbox;
			if (!empty($conf->global->MAIN_INVERT_SENDER_RECIPIENT)) {
				$posx = $this->marge_gauche;
			}

			// Show recipient frame
			if (empty($conf->global->MAIN_PDF_NO_RECIPENT_FRAME)) {
				$pdf->SetTextColor(0, 0, 0);
				$pdf->SetFont('', '', $default_font_size - 2);
				$pdf->SetXY($posx + 2, $posy - 5);
				$pdf->MultiCell($widthrecbox, 5, $outputlangs->transnoentities("Recipient"), 0, 'L');
				$pdf->Rect($posx, $posy, $widthrecbox, $hautcadre);
			}

			// Show recipient name
			$pdf->SetXY($posx + 2, $posy + 3);
			$pdf->SetFont('', 'B', $default_font_size);
			$pdf->MultiCell($widthrecbox, 2, $carac_client_name, 0, 'L');

			$posy = $pdf->getY();

			// Show recipient information
			$pdf->SetFont('', '', $default_font_size - 1);
			$pdf->SetXY($posx + 2, $posy);
			$pdf->MultiCell($widthrecbox, 4, $carac_client, 0, 'L');
		}

		$pdf->SetTextColor(0, 0, 0);
	}

	// phpcs:disable PEAR.NamingConventions.ValidFunctionName.PublicUnderscore
	/**
	 *   	Show footer of page. Need this->emetteur object
	 *
	 *   	@param	TCPDF		$pdf     			PDF
	 * 		@param	Expedition	$object				Object to show
	 *      @param	Translate	$outputlangs		Object lang for output
	 *      @param	int			$hidefreetext		1=Hide free text
	 *      @return	int								Return height of bottom margin including footer text
	 */
	protected function _pagefoot(&$pdf, $object, $outputlangs, $hidefreetext = 0)
	{
		global $conf;
		$showdetails = empty($conf->global->MAIN_GENERATE_DOCUMENTS_SHOW_FOOT_DETAILS) ? 0 : $conf->global->MAIN_GENERATE_DOCUMENTS_SHOW_FOOT_DETAILS;
		return pdf_pagefoot($pdf, $outputlangs, 'SHIPPING_FREE_TEXT', $this->emetteur, $this->marge_basse, $this->marge_gauche, $this->page_hauteur, $object, $showdetails, $hidefreetext);
	}

	/**
	 *   	Define Array Column Field
	 *
	 *   	@param	Expedition	   $object    	    common object
	 *   	@param	Translate	   $outputlangs     langs
	 *      @param	int			   $hidedetails		Do not show line details
	 *      @param	int			   $hidedesc		Do not show desc
	 *      @param	int			   $hideref			Do not show ref
	 *      @return	null
	 */
	public function defineColumnField($object, $outputlangs, $hidedetails = 0, $hidedesc = 0, $hideref = 0)
	{
		global $conf, $hookmanager;

		// Default field style for content
		$this->defaultContentsFieldsStyle = array(
			'align' => 'R', // R,C,L
			'padding' => array(1, 0.5, 1, 0.5), // Like css 0 => top , 1 => right, 2 => bottom, 3 => left
		);

		// Default field style for content
		$this->defaultTitlesFieldsStyle = array(
			'align' => 'C', // R,C,L
			'padding' => array(0.5, 0, 0.5, 0), // Like css 0 => top , 1 => right, 2 => bottom, 3 => left
		);

		/*
		 * For exemple
		 $this->cols['theColKey'] = array(
		 'rank' => $rank, // int : use for ordering columns
		 'width' => 20, // the column width in mm
		 'title' => array(
		 'textkey' => 'yourLangKey', // if there is no label, yourLangKey will be translated to replace label
		 'label' => ' ', // the final label : used fore final generated text
		 'align' => 'L', // text alignement :  R,C,L
		 'padding' => array(0.5,0.5,0.5,0.5), // Like css 0 => top , 1 => right, 2 => bottom, 3 => left
		 ),
		 'content' => array(
		 'align' => 'L', // text alignement :  R,C,L
		 'padding' => array(0.5,0.5,0.5,0.5), // Like css 0 => top , 1 => right, 2 => bottom, 3 => left
		 ),
		 );
		 */

		$rank = 0; // do not use negative rank
		$this->cols['desc'] = array(
			'rank' => $rank,
			'width' => false, // only for desc
			'status' => true,
			'title' => array(
				'textkey' => 'Designation', // use lang key is usefull in somme case with module
				'align' => 'L',
				// 'textkey' => 'yourLangKey', // if there is no label, yourLangKey will be translated to replace label
				// 'label' => ' ', // the final label
				'padding' => array(0.5, 1, 0.5, 1.5), // Like css 0 => top , 1 => right, 2 => bottom, 3 => left
			),
			'content' => array(
				'padding' => array(1, 0.5, 1, 1.5), // Like css 0 => top , 1 => right, 2 => bottom, 3 => left
			),
		);

		$rank = $rank + 10;
		$this->cols['photo'] = array(
			'rank' => $rank,
			'width' => (empty($conf->global->MAIN_DOCUMENTS_WITH_PICTURE_WIDTH) ? 20 : $conf->global->MAIN_DOCUMENTS_WITH_PICTURE_WIDTH), // in mm
			'status' => false,
			'title' => array(
				'textkey' => 'Photo',
				'label' => ' '
			),
			'content' => array(
				'padding' => array(0, 0, 0, 0), // Like css 0 => top , 1 => right, 2 => bottom, 3 => left
			),
			'border-left' => false, // remove left line separator
		);

		if (!empty($conf->global->MAIN_GENERATE_SHIPMENT_WITH_PICTURE) && !empty($this->atleastonephoto)) {
			$this->cols['photo']['status'] = true;
		}

		$rank = $rank + 10;
		$this->cols['weight'] = array(
			'rank' => $rank,
			'width' => 30, // in mm
			'status' => true,
			'title' => array(
				'textkey' => 'WeightVolShort'
			),
			'border-left' => true, // add left line separator
		);


		$rank = $rank + 10;
		$this->cols['subprice'] = array(
			'rank' => $rank,
			'width' => 19, // in mm
			'status' => !empty($conf->global->MAIN_PDF_SHIPPING_DISPLAY_AMOUNT_HT) ? 1 : 0,
			'title' => array(
				'textkey' => 'PriceUHT'
			),
			'border-left' => true, // add left line separator
		);

		$rank = $rank + 10;
		$this->cols['totalexcltax'] = array(
			'rank' => $rank,
			'width' => 26, // in mm
			'status' => !empty($conf->global->MAIN_PDF_SHIPPING_DISPLAY_AMOUNT_HT) ? 1 : 0,
			'title' => array(
				'textkey' => 'TotalHT'
			),
			'border-left' => true, // add left line separator
		);

		$rank = $rank + 10;
		$this->cols['qty_asked'] = array(
			'rank' => $rank,
			'width' => 30, // in mm
			'status' => empty($conf->global->SHIPPING_PDF_HIDE_ORDERED) ? 1 : 0,
			'title' => array(
				'textkey' => 'QtyOrdered'
			),
			'border-left' => true, // add left line separator
			'content' => array(
				'align' => 'C',
			),
		);

		$rank = $rank + 10;
		$this->cols['qty_shipped'] = array(
			'rank' => $rank,
			'width' => 30, // in mm
			'status' => true,
			'title' => array(
				'textkey' => 'QtyToShip'
			),
			'border-left' => true, // add left line separator
			'content' => array(
				'align' => 'C',
			),
		);

		// Add extrafields cols
		if (!empty($object->lines)) {
			$line = reset($object->lines);
			$this->defineColumnExtrafield($line, $outputlangs, $hidedetails);
		}

		$parameters = array(
			'object' => $object,
			'outputlangs' => $outputlangs,
			'hidedetails' => $hidedetails,
			'hidedesc' => $hidedesc,
			'hideref' => $hideref
		);

		$reshook = $hookmanager->executeHooks('defineColumnField', $parameters, $this); // Note that $object may have been modified by hook
		if ($reshook < 0) {
			setEventMessages($hookmanager->error, $hookmanager->errors, 'errors');
		} elseif (empty($reshook)) {
			$this->cols = array_replace($this->cols, $hookmanager->resArray); // array_replace is used to preserve keys
		} else {
			$this->cols = $hookmanager->resArray;
		}
	}
}<|MERGE_RESOLUTION|>--- conflicted
+++ resolved
@@ -1090,7 +1090,6 @@
 			$widthrecbox = !empty($conf->global->MAIN_PDF_USE_ISO_LOCATION) ? 92 : 82;
 
 			// Show sender frame
-<<<<<<< HEAD
 			$pdf->SetTextColor(0, 0, 0);
 			$pdf->SetFont('', '', $default_font_size - 2);
 			$pdf->SetXY($posx, $posy - 5);
@@ -1102,7 +1101,7 @@
 			$pdf->MultiCell($widthrecbox, $hautcadre, "", 0, 'R', 1);
 			$pdf->SetTextColor(0, 0, 60);
 			$pdf->SetFillColor(255, 255, 255);
-=======
+
 			if (empty($conf->global->MAIN_PDF_NO_SENDER_FRAME)) {
 				$pdf->SetTextColor(0, 0, 0);
 				$pdf->SetFont('', '', $default_font_size - 2);
@@ -1114,7 +1113,6 @@
 				$pdf->SetTextColor(0, 0, 60);
 				$pdf->SetFillColor(255, 255, 255);
 			}
->>>>>>> ac2fc9c5
 
 			// Show sender name
 			if (empty($conf->global->MAIN_PDF_HIDE_SENDER_NAME)) {
