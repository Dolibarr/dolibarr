<?php
/* Copyright (C) 2005      Rodolphe Quiedeville <rodolphe@quiedeville.org>
 * Copyright (C) 2005-2012 Laurent Destailleur	<eldy@users.sourceforge.net>
 * Copyright (C) 2005-2012 Regis Houssin		<regis.houssin@inodbox.com>
 * Copyright (C) 2014-2015 Marcos García        <marcosgdf@gmail.com>
 * Copyright (C) 2018-2020	Frédéric France    	<frederic.france@netlogic.fr>
 *
 * This program is free software; you can redistribute it and/or modify
 * it under the terms of the GNU General Public License as published by
 * the Free Software Foundation; either version 3 of the License, or
 * (at your option) any later version.
 *
 * This program is distributed in the hope that it will be useful,
 * but WITHOUT ANY WARRANTY; without even the implied warranty of
 * MERCHANTABILITY or FITNESS FOR A PARTICULAR PURPOSE.  See the
 * GNU General Public License for more details.
 *
 * You should have received a copy of the GNU General Public License
 * along with this program. If not, see <https://www.gnu.org/licenses/>.
 * or see https://www.gnu.org/
 */

/**
 *	\file       htdocs/core/modules/expedition/doc/pdf_espadon.modules.php
 *	\ingroup    expedition
 *	\brief      Class file allowing Espadons shipping template generation
 */

require_once DOL_DOCUMENT_ROOT.'/core/modules/expedition/modules_expedition.php';
require_once DOL_DOCUMENT_ROOT.'/core/lib/company.lib.php';
require_once DOL_DOCUMENT_ROOT.'/core/lib/pdf.lib.php';


/**
 *	Class to build sending documents with model espadon
 */
class pdf_espadon extends ModelePdfExpedition
{
	/**
	 * @var DoliDb Database handler
	 */
	public $db;

	/**
	 * @var string model name
	 */
	public $name;

	/**
	 * @var string model description (short text)
	 */
	public $description;

	/**
	 * @var int     Save the name of generated file as the main doc when generating a doc with this template
	 */
	public $update_main_doc_field;

	/**
	 * @var string document type
	 */
	public $type;

	/**
	 * @var array Minimum version of PHP required by module.
	 * e.g.: PHP ≥ 5.6 = array(5, 6)
	 */
	public $phpmin = array(5, 6);

	/**
	 * Dolibarr version of the loaded document
	 * @var string
	 */
	public $version = 'dolibarr';

	/**
	 * @var int page_largeur
	 */
	public $page_largeur;

	/**
	 * @var int page_hauteur
	 */
	public $page_hauteur;

	/**
	 * @var array format
	 */
	public $format;

	/**
	 * @var int marge_gauche
	 */
	public $marge_gauche;

	/**
	 * @var int marge_droite
	 */
	public $marge_droite;

	/**
	 * @var int marge_haute
	 */
	public $marge_haute;

	/**
	 * @var int marge_basse
	 */
	public $marge_basse;

	/**
	 * Issuer
	 * @var Societe object that emits
	 */
	public $emetteur;


	/**
	 *	Constructor
	 *
	 *	@param	DoliDB	$db		Database handler
	 */
	public function __construct($db = 0)
	{
		global $conf, $langs, $mysoc;

		$this->db = $db;
		$this->name = "espadon";
		$this->description = $langs->trans("DocumentModelStandardPDF");
		$this->update_main_doc_field = 1; // Save the name of generated file as the main doc when generating a doc with this template

		$this->type = 'pdf';
		$formatarray = pdf_getFormat();
		$this->page_largeur = $formatarray['width'];
		$this->page_hauteur = $formatarray['height'];
		$this->format = array($this->page_largeur, $this->page_hauteur);
		$this->marge_gauche = isset($conf->global->MAIN_PDF_MARGIN_LEFT) ? $conf->global->MAIN_PDF_MARGIN_LEFT : 10;
		$this->marge_droite = isset($conf->global->MAIN_PDF_MARGIN_RIGHT) ? $conf->global->MAIN_PDF_MARGIN_RIGHT : 10;
		$this->marge_haute = isset($conf->global->MAIN_PDF_MARGIN_TOP) ? $conf->global->MAIN_PDF_MARGIN_TOP : 10;
		$this->marge_basse = isset($conf->global->MAIN_PDF_MARGIN_BOTTOM) ? $conf->global->MAIN_PDF_MARGIN_BOTTOM : 10;

		$this->option_logo = 1;

		// Get source company
		$this->emetteur = $mysoc;
		if (!$this->emetteur->country_code) {
			$this->emetteur->country_code = substr($langs->defaultlang, -2); // By default if not defined
		}

		$this->tabTitleHeight = 5; // default height
	}

	// phpcs:disable PEAR.NamingConventions.ValidFunctionName.ScopeNotCamelCaps
	/**
	 *	Function to build pdf onto disk
	 *
	 *	@param		Expedition	$object			    Object expedition to generate (or id if old method)
	 *	@param		Translate	$outputlangs		Lang output object
	 *  @param		string		$srctemplatepath	Full path of source filename for generator using a template file
	 *  @param		int			$hidedetails		Do not show line details
	 *  @param		int			$hidedesc			Do not show desc
	 *  @param		int			$hideref			Do not show ref
	 *  @return     int         	    			1=OK, 0=KO
	 */
	public function write_file($object, $outputlangs, $srctemplatepath = '', $hidedetails = 0, $hidedesc = 0, $hideref = 0)
	{
		// phpcs:enable
		global $user, $conf, $langs, $hookmanager;

		$object->fetch_thirdparty();

		if (!is_object($outputlangs)) {
			$outputlangs = $langs;
		}
		// For backward compatibility with FPDF, force output charset to ISO, because FPDF expect text to be encoded in ISO
		if (!empty($conf->global->MAIN_USE_FPDF)) {
			$outputlangs->charset_output = 'ISO-8859-1';
		}

		// Load traductions files required by page
		$outputlangs->loadLangs(array("main", "bills", "orders", "products", "dict", "companies", "propal", "deliveries", "sendings", "productbatch"));

		global $outputlangsbis;
		$outputlangsbis = null;
		if (!empty($conf->global->PDF_USE_ALSO_LANGUAGE_CODE) && $outputlangs->defaultlang != $conf->global->PDF_USE_ALSO_LANGUAGE_CODE) {
			$outputlangsbis = new Translate('', $conf);
			$outputlangsbis->setDefaultLang($conf->global->PDF_USE_ALSO_LANGUAGE_CODE);
			$outputlangsbis->loadLangs(array("main", "bills", "orders", "products", "dict", "companies", "propal", "deliveries", "sendings", "productbatch"));
		}

		$nblines = count($object->lines);

		// Loop on each lines to detect if there is at least one image to show
		$realpatharray = array();
		$this->atleastonephoto = false;
		if (!empty($conf->global->MAIN_GENERATE_SHIPMENT_WITH_PICTURE)) {
			$objphoto = new Product($this->db);

			for ($i = 0; $i < $nblines; $i++) {
				if (empty($object->lines[$i]->fk_product)) {
					continue;
				}

				$objphoto = new Product($this->db);
				$objphoto->fetch($object->lines[$i]->fk_product);

				if (!empty($conf->global->PRODUCT_USE_OLD_PATH_FOR_PHOTO)) {
					$pdir = get_exdir($object->lines[$i]->fk_product, 2, 0, 0, $objphoto, 'product').$object->lines[$i]->fk_product."/photos/";
					$dir = $conf->product->dir_output.'/'.$pdir;
				} else {
					$pdir = get_exdir(0, 2, 0, 0, $objphoto, 'product').dol_sanitizeFileName($objphoto->ref).'/';
					$dir = $conf->product->dir_output.'/'.$pdir;
				}

				$realpath = '';

				foreach ($objphoto->liste_photos($dir, 1) as $key => $obj) {
					if (empty($conf->global->CAT_HIGH_QUALITY_IMAGES)) {		// If CAT_HIGH_QUALITY_IMAGES not defined, we use thumb if defined and then original photo
						if ($obj['photo_vignette']) {
							$filename = $obj['photo_vignette'];
						} else {
							$filename = $obj['photo'];
						}
					} else {
						$filename = $obj['photo'];
					}

					$realpath = $dir.$filename;
					$this->atleastonephoto = true;
					break;
				}

				if ($realpath) {
					$realpatharray[$i] = $realpath;
				}
			}
		}

		if (count($realpatharray) == 0) {
			$this->posxpicture = $this->posxweightvol;
		}

		if ($conf->expedition->dir_output) {
			// Definition of $dir and $file
			if ($object->specimen) {
				$dir = $conf->expedition->dir_output."/sending";
				$file = $dir."/SPECIMEN.pdf";
			} else {
				$expref = dol_sanitizeFileName($object->ref);
				$dir = $conf->expedition->dir_output."/sending/".$expref;
				$file = $dir."/".$expref.".pdf";
			}

			if (!file_exists($dir)) {
				if (dol_mkdir($dir) < 0) {
					$this->error = $langs->transnoentities("ErrorCanNotCreateDir", $dir);
					return 0;
				}
			}

			if (file_exists($dir)) {
				// Add pdfgeneration hook
				if (!is_object($hookmanager)) {
					include_once DOL_DOCUMENT_ROOT.'/core/class/hookmanager.class.php';
					$hookmanager = new HookManager($this->db);
				}
				$hookmanager->initHooks(array('pdfgeneration'));
				$parameters = array('file'=>$file, 'object'=>$object, 'outputlangs'=>$outputlangs);
				global $action;
				$reshook = $hookmanager->executeHooks('beforePDFCreation', $parameters, $object, $action); // Note that $action and $object may have been modified by some hooks

				// Set nblines with the new facture lines content after hook
				$nblines = count($object->lines);

				$pdf = pdf_getInstance($this->format);
				$default_font_size = pdf_getPDFFontSize($outputlangs);
				$heightforinfotot = 8; // Height reserved to output the info and total part
				$heightforfreetext = (isset($conf->global->MAIN_PDF_FREETEXT_HEIGHT) ? $conf->global->MAIN_PDF_FREETEXT_HEIGHT : 5); // Height reserved to output the free text on last page
				$heightforfooter = $this->marge_basse + 8; // Height reserved to output the footer (value include bottom margin)
				if (!empty($conf->global->MAIN_GENERATE_DOCUMENTS_SHOW_FOOT_DETAILS)) {
					$heightforfooter += 6;
				}
				$pdf->SetAutoPageBreak(1, 0);

<<<<<<< HEAD
				if (class_exists('TCPDF')) {
=======
				// Create pdf instance
				/*$pdf = pdf_getInstance($this->format);
				$default_font_size = pdf_getPDFFontSize($outputlangs); // Must be after pdf_getInstance
				$pdf->SetAutoPageBreak(1, 0);

				$heightforinfotot = 40; // Height reserved to output the info and total part
				$heightforfreetext = (isset($conf->global->MAIN_PDF_FREETEXT_HEIGHT) ? $conf->global->MAIN_PDF_FREETEXT_HEIGHT : 5); // Height reserved to output the free text on last page
				$heightforfooter = $this->marge_basse + (empty($conf->global->MAIN_GENERATE_DOCUMENTS_SHOW_FOOT_DETAILS) ? 12 : 22); // Height reserved to output the footer (value include bottom margin)
				*/
				if (class_exists('TCPDF'))
				{
>>>>>>> 17ea4166
					$pdf->setPrintHeader(false);
					$pdf->setPrintFooter(false);
				}
				$pdf->SetFont(pdf_getPDFFont($outputlangs));
				// Set path to the background PDF File
				if (!empty($conf->global->MAIN_ADD_PDF_BACKGROUND)) {
					$pagecount = $pdf->setSourceFile($conf->mycompany->dir_output.'/'.$conf->global->MAIN_ADD_PDF_BACKGROUND);
					$tplidx = $pdf->importPage(1);
				}

				$pdf->Open();
				$pagenb = 0;
				$pdf->SetDrawColor(128, 128, 128);

				if (method_exists($pdf, 'AliasNbPages')) {
					$pdf->AliasNbPages();
				}

				$pdf->SetTitle($outputlangs->convToOutputCharset($object->ref));
				$pdf->SetSubject($outputlangs->transnoentities("Shipment"));
				$pdf->SetCreator("Dolibarr ".DOL_VERSION);
				$pdf->SetAuthor($outputlangs->convToOutputCharset($user->getFullName($outputlangs)));
				$pdf->SetKeyWords($outputlangs->convToOutputCharset($object->ref)." ".$outputlangs->transnoentities("Shipment"));
				if (!empty($conf->global->MAIN_DISABLE_PDF_COMPRESSION)) {
					$pdf->SetCompression(false);
				}

				$pdf->SetMargins($this->marge_gauche, $this->marge_haute, $this->marge_droite); // Left, Top, Right

				// New page
				$pdf->AddPage();
				if (!empty($tplidx)) {
					$pdf->useTemplate($tplidx);
				}
				$pagenb++;
				$top_shift = $this->_pagehead($pdf, $object, 1, $outputlangs);
				$pdf->SetFont('', '', $default_font_size - 1);
				$pdf->MultiCell(0, 3, ''); // Set interline to 3
				$pdf->SetTextColor(0, 0, 0);

				$tab_top = 90;
				$tab_top_newpage = (empty($conf->global->MAIN_PDF_DONOTREPEAT_HEAD) ? 42 + $top_shift: 10);
				$tab_height = 130;
				$tab_height_newpage = 150;

				$this->posxdesc = $this->marge_gauche + 1;

				// Incoterm
				$height_incoterms = 0;
				if (!empty($conf->incoterm->enabled)) {
					$desc_incoterms = $object->getIncotermsForPDF();
					if ($desc_incoterms) {
						$tab_top = 88;

						$pdf->SetFont('', '', $default_font_size - 1);
						$pdf->writeHTMLCell(190, 3, $this->posxdesc - 1, $tab_top - 1, dol_htmlentitiesbr($desc_incoterms), 0, 1);
						$nexY = $pdf->GetY();
						$height_incoterms = $nexY - $tab_top;

						// Rect takes a length in 3rd parameter
						$pdf->SetDrawColor(192, 192, 192);
						$pdf->Rect($this->marge_gauche, $tab_top - 1, $this->page_largeur - $this->marge_gauche - $this->marge_droite, $height_incoterms + 1);

						$tab_top = $nexY + 6;
						$height_incoterms += 4;
					}
				}

				// display note
				$notetoshow = empty($object->note_public) ? '' : $object->note_public;

				// Extrafields in note
				$extranote = $this->getExtrafieldsInHtml($object, $outputlangs);
				if (!empty($extranote)) {
					$notetoshow = dol_concatdesc($notetoshow, $extranote);
				}

				if (!empty($notetoshow) || !empty($object->tracking_number)) {
<<<<<<< HEAD
					$tab_top = 88 + $height_incoterms;
					$tab_top_alt = $tab_top;

					$pdf->SetFont('', 'B', $default_font_size - 2);
					$pdf->writeHTMLCell(60, 4, $this->posxdesc - 1, $tab_top - 1, $outputlangs->transnoentities("TrackingNumber")." : ".$object->tracking_number, 0, 1, false, true, 'L');

					$tab_top_alt = $pdf->GetY();
					//$tab_top_alt += 1;

					// Tracking number
					if (!empty($object->tracking_number)) {
=======
					$tab_top -= 2;

					// Tracking number
					if (!empty($object->tracking_number)) {
						$pdf->SetFont('', 'B', $default_font_size - 2);
						$pdf->writeHTMLCell(60, 4, $this->posxdesc - 1, $tab_top - 1, $outputlangs->transnoentities("TrackingNumber") . " : " . $object->tracking_number, 0, 1, false, true, 'L');

						$tab_top_alt = $pdf->GetY();
>>>>>>> 17ea4166
						$object->getUrlTrackingStatus($object->tracking_number);
						if (!empty($object->tracking_url)) {
							if ($object->shipping_method_id > 0) {
								// Get code using getLabelFromKey
								$code = $outputlangs->getLabelFromKey($this->db, $object->shipping_method_id, 'c_shipment_mode', 'rowid', 'code');
								$label = '';
<<<<<<< HEAD
								if ($object->tracking_url != $object->tracking_number) {
									$label .= $outputlangs->trans("LinkToTrackYourPackage")."<br>";
								}
								$label .= $outputlangs->trans("SendingMethod").": ".$outputlangs->trans("SendingMethod".strtoupper($code));
=======
								if ($object->tracking_url != $object->tracking_number) $label .= $outputlangs->trans("LinkToTrackYourPackage") . "<br>";
								$label .= $outputlangs->trans("SendingMethod") . ": " . $outputlangs->trans("SendingMethod" . strtoupper($code));
>>>>>>> 17ea4166
								//var_dump($object->tracking_url != $object->tracking_number);exit;
								if ($object->tracking_url != $object->tracking_number) {
									$label .= " : ";
									$label .= $object->tracking_url;
								}
								$pdf->SetFont('', 'B', $default_font_size - 2);
								$pdf->writeHTMLCell(60, 4, $this->posxdesc - 1, $tab_top_alt, $label, 0, 1, false, true, 'L');

								$tab_top = $pdf->GetY();
							}
						}
					}


					// Notes
<<<<<<< HEAD
					if (!empty($notetoshow)) {
						$pdf->SetFont('', '', $default_font_size - 1); // In loop to manage multi-page
						$pdf->writeHTMLCell(190, 3, $this->posxdesc - 1, $tab_top_alt, dol_htmlentitiesbr($notetoshow), 0, 1);
					}
=======
					$pagenb = $pdf->getPage();
					if (!empty($notetoshow))
					{
						$tab_top -= 2;
>>>>>>> 17ea4166

						$tab_width = $this->page_largeur - $this->marge_gauche - $this->marge_droite;
						$pageposbeforenote = $pagenb;

						$substitutionarray = pdf_getSubstitutionArray($outputlangs, null, $object);
						complete_substitutions_array($substitutionarray, $outputlangs, $object);
						$notetoshow = make_substitutions($notetoshow, $substitutionarray, $outputlangs);
						$notetoshow = convertBackOfficeMediasLinksToPublicLinks($notetoshow);

						$pdf->startTransaction();

						$pdf->SetFont('', '', $default_font_size - 1);
						$pdf->writeHTMLCell(190, 3, $this->posxdesc - 1, $tab_top, dol_htmlentitiesbr($notetoshow), 0, 1);
						// Description
						$pageposafternote = $pdf->getPage();
						$posyafter = $pdf->GetY();

						if ($pageposafternote > $pageposbeforenote)
						{
							$pdf->rollbackTransaction(true);

							// prepare pages to receive notes
							while ($pagenb < $pageposafternote) {
								$pdf->AddPage();
								$pagenb++;
								if (!empty($tplidx)) $pdf->useTemplate($tplidx);
								if (empty($conf->global->MAIN_PDF_DONOTREPEAT_HEAD)) $this->_pagehead($pdf, $object, 0, $outputlangs);
								// $this->_pagefoot($pdf,$object,$outputlangs,1);
								$pdf->setTopMargin($tab_top_newpage);
								// The only function to edit the bottom margin of current page to set it.
								$pdf->setPageOrientation('', 1, $heightforfooter + $heightforfreetext);
							}

							// back to start
							$pdf->setPage($pageposbeforenote);
							$pdf->setPageOrientation('', 1, $heightforfooter + $heightforfreetext);
							$pdf->SetFont('', '', $default_font_size - 1);
							$pdf->writeHTMLCell(190, 3, $this->posxdesc - 1, $tab_top, dol_htmlentitiesbr($notetoshow), 0, 1);
							$pageposafternote = $pdf->getPage();

							$posyafter = $pdf->GetY();

							if ($posyafter > ($this->page_hauteur - ($heightforfooter + $heightforfreetext + 20)))	// There is no space left for total+free text
							{
								$pdf->AddPage('', '', true);
								$pagenb++;
								$pageposafternote++;
								$pdf->setPage($pageposafternote);
								$pdf->setTopMargin($tab_top_newpage);
								// The only function to edit the bottom margin of current page to set it.
								$pdf->setPageOrientation('', 1, $heightforfooter + $heightforfreetext);
								//$posyafter = $tab_top_newpage;
							}


							// apply note frame to previous pages
							$i = $pageposbeforenote;
							while ($i < $pageposafternote) {
								$pdf->setPage($i);


								$pdf->SetDrawColor(128, 128, 128);
								// Draw note frame
								if ($i > $pageposbeforenote) {
									$height_note = $this->page_hauteur - ($tab_top_newpage + $heightforfooter);
									$pdf->Rect($this->marge_gauche, $tab_top_newpage - 1, $tab_width, $height_note + 1);
								} else {
									$height_note = $this->page_hauteur - ($tab_top + $heightforfooter);
									$pdf->Rect($this->marge_gauche, $tab_top - 1, $tab_width, $height_note + 1);
								}

								// Add footer
								$pdf->setPageOrientation('', 1, 0); // The only function to edit the bottom margin of current page to set it.
								$this->_pagefoot($pdf, $object, $outputlangs, 1);

								$i++;
							}

							// apply note frame to last page
							$pdf->setPage($pageposafternote);
							if (!empty($tplidx)) $pdf->useTemplate($tplidx);
							if (empty($conf->global->MAIN_PDF_DONOTREPEAT_HEAD)) $this->_pagehead($pdf, $object, 0, $outputlangs);
							$height_note = $posyafter - $tab_top_newpage;
							$pdf->Rect($this->marge_gauche, $tab_top_newpage - 1, $tab_width, $height_note + 1);
						} else // No pagebreak
						{
							$pdf->commitTransaction();
							$posyafter = $pdf->GetY();
							$height_note = $posyafter - $tab_top;
							$pdf->Rect($this->marge_gauche, $tab_top - 1, $tab_width, $height_note + 1);


							if ($posyafter > ($this->page_hauteur - ($heightforfooter + $heightforfreetext + 20)))
							{
								// not enough space, need to add page
								$pdf->AddPage('', '', true);
								$pagenb++;
								$pageposafternote++;
								$pdf->setPage($pageposafternote);
								if (!empty($tplidx)) $pdf->useTemplate($tplidx);
								if (empty($conf->global->MAIN_PDF_DONOTREPEAT_HEAD)) $this->_pagehead($pdf, $object, 0, $outputlangs);

								$posyafter = $tab_top_newpage;
							}
						}

						$tab_height = $tab_height - $height_note;
						$tab_top = $posyafter + 6;
					} else {
						$height_note = 0;
					}
				}


				// Use new auto column system
				$this->prepareArrayColumnField($object, $outputlangs, $hidedetails, $hidedesc, $hideref);

				// Table simulation to know the height of the title line
				$pdf->startTransaction();
				$this->pdfTabTitles($pdf, $tab_top, $tab_height, $outputlangs);
				$pdf->rollbackTransaction(true);


				$nexY = $tab_top + $this->tabTitleHeight;

				// Loop on each lines
<<<<<<< HEAD
				for ($i = 0; $i < $nblines; $i++) {
=======
				$pageposbeforeprintlines = $pdf->getPage();
				$pagenb = $pageposbeforeprintlines;
				for ($i = 0; $i < $nblines; $i++)
				{
>>>>>>> 17ea4166
					$curY = $nexY;
					$pdf->SetFont('', '', $default_font_size - 1); // Into loop to work with multipage
					$pdf->SetTextColor(0, 0, 0);

					// Define size of image if we need it
					$imglinesize = array();
					if (!empty($realpatharray[$i])) {
						$imglinesize = pdf_getSizeForImage($realpatharray[$i]);
					}

					$pdf->setTopMargin($tab_top_newpage);
					$pdf->setPageOrientation('', 1, $heightforfooter + $heightforfreetext + $heightforinfotot); // The only function to edit the bottom margin of current page to set it.
					$pageposbefore = $pdf->getPage();

					$showpricebeforepagebreak = 1;
					$posYAfterImage = 0;
					$posYAfterDescription = 0;

					if ($this->getColumnStatus('photo')) {
						// We start with Photo of product line
						if (isset($imglinesize['width']) && isset($imglinesize['height']) && ($curY + $imglinesize['height']) > ($this->page_hauteur - ($heightforfooter + $heightforfreetext + $heightforsignature + $heightforinfotot))) {	// If photo too high, we moved completely on new page
							$pdf->AddPage('', '', true);
							if (!empty($tplidx)) {
								$pdf->useTemplate($tplidx);
							}
							//if (empty($conf->global->MAIN_PDF_DONOTREPEAT_HEAD)) $this->_pagehead($pdf, $object, 0, $outputlangs);
							$pdf->setPage($pageposbefore + 1);

							$curY = $tab_top_newpage;

							// Allows data in the first page if description is long enough to break in multiples pages
							if (!empty($conf->global->MAIN_PDF_DATA_ON_FIRST_PAGE)) {
								$showpricebeforepagebreak = 1;
							} else {
								$showpricebeforepagebreak = 0;
							}
						}


						if (!empty($this->cols['photo']) && isset($imglinesize['width']) && isset($imglinesize['height'])) {
							$pdf->Image($realpatharray[$i], $this->getColumnContentXStart('photo'), $curY, $imglinesize['width'], $imglinesize['height'], '', '', '', 2, 300); // Use 300 dpi
							// $pdf->Image does not increase value return by getY, so we save it manually
							$posYAfterImage = $curY + $imglinesize['height'];
						}
					}

					// Description of product line
					if ($this->getColumnStatus('desc')) {
						$pdf->startTransaction();

						$this->printColDescContent($pdf, $curY, 'desc', $object, $i, $outputlangs, $hideref, $hidedesc);

						$pageposafter = $pdf->getPage();
						if ($pageposafter > $pageposbefore) {	// There is a pagebreak
							$pdf->rollbackTransaction(true);

							$this->printColDescContent($pdf, $curY, 'desc', $object, $i, $outputlangs, $hideref, $hidedesc);

							$pageposafter = $pdf->getPage();
							$posyafter = $pdf->GetY();
							//var_dump($posyafter); var_dump(($this->page_hauteur - ($heightforfooter+$heightforfreetext+$heightforinfotot))); exit;
							if ($posyafter > ($this->page_hauteur - ($heightforfooter + $heightforfreetext + $heightforsignature + $heightforinfotot))) {	// There is no space left for total+free text
								if ($i == ($nblines - 1)) {	// No more lines, and no space left to show total, so we create a new page
									$pdf->AddPage('', '', true);
									if (!empty($tplidx)) {
										$pdf->useTemplate($tplidx);
									}
									//if (empty($conf->global->MAIN_PDF_DONOTREPEAT_HEAD)) $this->_pagehead($pdf, $object, 0, $outputlangs);
									$pdf->setPage($pageposafter + 1);
								}
							} else {
								// We found a page break
								// Allows data in the first page if description is long enough to break in multiples pages
								if (!empty($conf->global->MAIN_PDF_DATA_ON_FIRST_PAGE)) {
									$showpricebeforepagebreak = 1;
								} else {
									$showpricebeforepagebreak = 0;
								}
							}
						} else // No pagebreak
						{
							$pdf->commitTransaction();
						}
						$posYAfterDescription = $pdf->GetY();
					}

					$nexY = $pdf->GetY();
					$pageposafter = $pdf->getPage();

					$pdf->setPage($pageposbefore);
					$pdf->setTopMargin($this->marge_haute);
					$pdf->setPageOrientation('', 1, 0); // The only function to edit the bottom margin of current page to set it.

					// We suppose that a too long description or photo were moved completely on next page
					if ($pageposafter > $pageposbefore && empty($showpricebeforepagebreak)) {
						$pdf->setPage($pageposafter);
						$curY = $tab_top_newpage;
					}

					// We suppose that a too long description is moved completely on next page
					if ($pageposafter > $pageposbefore) {
						$pdf->setPage($pageposafter);
						$curY = $tab_top_newpage;
					}

					$pdf->SetFont('', '', $default_font_size - 1); // We reposition the default font

					// weight

					$weighttxt = '';
					if ($object->lines[$i]->fk_product_type == 0 && $object->lines[$i]->weight) {
						$weighttxt = round($object->lines[$i]->weight * $object->lines[$i]->qty_shipped, 5).' '.measuringUnitString(0, "weight", $object->lines[$i]->weight_units, 1);
					}
					$voltxt = '';
					if ($object->lines[$i]->fk_product_type == 0 && $object->lines[$i]->volume) {
						$voltxt = round($object->lines[$i]->volume * $object->lines[$i]->qty_shipped, 5).' '.measuringUnitString(0, "volume", $object->lines[$i]->volume_units ? $object->lines[$i]->volume_units : 0, 1);
					}


					if ($this->getColumnStatus('weight')) {
						$this->printStdColumnContent($pdf, $curY, 'weight', $weighttxt.(($weighttxt && $voltxt) ? '<br>' : '').$voltxt, array('html'=>1));
						$nexY = max($pdf->GetY(), $nexY);
					}

					if ($this->getColumnStatus('qty_asked')) {
						$this->printStdColumnContent($pdf, $curY, 'qty_asked', $object->lines[$i]->qty_asked);
						$nexY = max($pdf->GetY(), $nexY);
					}

					if ($this->getColumnStatus('qty_shipped')) {
						$this->printStdColumnContent($pdf, $curY, 'qty_shipped', $object->lines[$i]->qty_shipped);
						$nexY = max($pdf->GetY(), $nexY);
					}

					if ($this->getColumnStatus('subprice')) {
						$this->printStdColumnContent($pdf, $curY, 'subprice', price($object->lines[$i]->subprice, 0, $outputlangs));
						$nexY = max($pdf->GetY(), $nexY);
					}

					// Extrafields
					if (!empty($object->lines[$i]->array_options)) {
						foreach ($object->lines[$i]->array_options as $extrafieldColKey => $extrafieldValue) {
							if ($this->getColumnStatus($extrafieldColKey)) {
								$extrafieldValue = $this->getExtrafieldContent($object->lines[$i], $extrafieldColKey);
								$this->printStdColumnContent($pdf, $curY, $extrafieldColKey, $extrafieldValue);
								$nexY = max($pdf->GetY(), $nexY);
							}
						}
					}

					// Add line
					if (!empty($conf->global->MAIN_PDF_DASH_BETWEEN_LINES) && $i < ($nblines - 1)) {
						$pdf->setPage($pageposafter);
						$pdf->SetLineStyle(array('dash'=>'1,1', 'color'=>array(80, 80, 80)));
						//$pdf->SetDrawColor(190,190,200);
						$pdf->line($this->marge_gauche, $nexY, $this->page_largeur - $this->marge_droite, $nexY);
						$pdf->SetLineStyle(array('dash'=>0));
					}

					// Detect if some page were added automatically and output _tableau for past pages
					while ($pagenb < $pageposafter) {
						$pdf->setPage($pagenb);
<<<<<<< HEAD
						if ($pagenb == 1) {
=======
						if ($pagenb == $pageposbeforeprintlines)
						{
>>>>>>> 17ea4166
							$this->_tableau($pdf, $tab_top, $this->page_hauteur - $tab_top - $heightforfooter, 0, $outputlangs, 0, 1);
						} else {
							$this->_tableau($pdf, $tab_top_newpage, $this->page_hauteur - $tab_top_newpage - $heightforfooter, 0, $outputlangs, 1, 1);
						}
						$this->_pagefoot($pdf, $object, $outputlangs, 1);
						$pagenb++;
						$pdf->setPage($pagenb);
						$pdf->setPageOrientation('', 1, 0); // The only function to edit the bottom margin of current page to set it.
						if (empty($conf->global->MAIN_PDF_DONOTREPEAT_HEAD)) {
							$this->_pagehead($pdf, $object, 0, $outputlangs);
						}
					}
					if (isset($object->lines[$i + 1]->pagebreak) && $object->lines[$i + 1]->pagebreak) {
						if ($pagenb == 1) {
							$this->_tableau($pdf, $tab_top, $this->page_hauteur - $tab_top - $heightforfooter, 0, $outputlangs, 0, 1);
						} else {
							$this->_tableau($pdf, $tab_top_newpage, $this->page_hauteur - $tab_top_newpage - $heightforfooter, 0, $outputlangs, 1, 1);
						}
						$this->_pagefoot($pdf, $object, $outputlangs, 1);
						// New page
						$pdf->AddPage();
						if (!empty($tplidx)) {
							$pdf->useTemplate($tplidx);
						}
						$pagenb++;
						if (empty($conf->global->MAIN_PDF_DONOTREPEAT_HEAD)) {
							$this->_pagehead($pdf, $object, 0, $outputlangs);
						}
					}
				}

				// Show square
				if ($pagenb == 1) {
					$this->_tableau($pdf, $tab_top, $this->page_hauteur - $tab_top - $heightforinfotot - $heightforfreetext - $heightforfooter, 0, $outputlangs, 0, 0);
					$bottomlasttab = $this->page_hauteur - $heightforinfotot - $heightforfreetext - $heightforfooter + 1;
				} else {
					$this->_tableau($pdf, $tab_top_newpage, $this->page_hauteur - $tab_top_newpage - $heightforinfotot - $heightforfreetext - $heightforfooter, 0, $outputlangs, 1, 0);
					$bottomlasttab = $this->page_hauteur - $heightforinfotot - $heightforfreetext - $heightforfooter + 1;
				}

				// Display total area
				$posy = $this->_tableau_tot($pdf, $object, 0, $bottomlasttab, $outputlangs);

				// Pagefoot
				$this->_pagefoot($pdf, $object, $outputlangs);
				if (method_exists($pdf, 'AliasNbPages')) {
					$pdf->AliasNbPages();
				}

				$pdf->Close();

				$pdf->Output($file, 'F');

				// Add pdfgeneration hook
				$hookmanager->initHooks(array('pdfgeneration'));
				$parameters = array('file'=>$file, 'object'=>$object, 'outputlangs'=>$outputlangs);
				global $action;
				$reshook = $hookmanager->executeHooks('afterPDFCreation', $parameters, $this, $action); // Note that $action and $object may have been modified by some hooks
				if ($reshook < 0) {
					$this->error = $hookmanager->error;
					$this->errors = $hookmanager->errors;
				}

				if (!empty($conf->global->MAIN_UMASK)) {
					@chmod($file, octdec($conf->global->MAIN_UMASK));
				}

				$this->result = array('fullpath'=>$file);

				return 1; // No error
			} else {
				$this->error = $langs->transnoentities("ErrorCanNotCreateDir", $dir);
				return 0;
			}
		} else {
			$this->error = $langs->transnoentities("ErrorConstantNotDefined", "EXP_OUTPUTDIR");
			return 0;
		}
	}

	// phpcs:disable PEAR.NamingConventions.ValidFunctionName.PublicUnderscore
	// phpcs:disable PEAR.NamingConventions.ValidFunctionName.ScopeNotCamelCaps
	/**
	 *	Show total to pay
	 *
	 *	@param	TCPDF		$pdf            Object PDF
	 *	@param  Expedition	$object         Object expedition
	 *	@param  int			$deja_regle     Amount already paid
	 *	@param	int         $posy           Start Position
	 *	@param	Translate	$outputlangs	Objet langs
	 *	@return int							Position for suite
	 */
	protected function _tableau_tot(&$pdf, $object, $deja_regle, $posy, $outputlangs)
	{
		// phpcs:enable
		global $conf, $mysoc;

		$sign = 1;

		$default_font_size = pdf_getPDFFontSize($outputlangs);

		$tab2_top = $posy;
		$tab2_hl = 4;
		$pdf->SetFont('', 'B', $default_font_size - 1);

		// Total table
		$col1x = $this->posxweightvol - 50;
		$col2x = $this->posxweightvol;
		/*if ($this->page_largeur < 210) // To work with US executive format
		{
			$col2x-=20;
		}*/
		if (empty($conf->global->SHIPPING_PDF_HIDE_ORDERED)) {
			$largcol2 = ($this->posxqtyordered - $this->posxweightvol);
		} else {
			$largcol2 = ($this->posxqtytoship - $this->posxweightvol);
		}

		$useborder = 0;
		$index = 0;

		$totalWeighttoshow = '';
		$totalVolumetoshow = '';

		// Load dim data
		$tmparray = $object->getTotalWeightVolume();
		$totalWeight = $tmparray['weight'];
		$totalVolume = $tmparray['volume'];
		$totalOrdered = $tmparray['ordered'];
		$totalToShip = $tmparray['toship'];
		// Set trueVolume and volume_units not currently stored into database
		if ($object->trueWidth && $object->trueHeight && $object->trueDepth) {
			$object->trueVolume = price(($object->trueWidth * $object->trueHeight * $object->trueDepth), 0, $outputlangs, 0, 0);
			$object->volume_units = $object->size_units * 3;
		}

		if ($totalWeight != '') {
			$totalWeighttoshow = showDimensionInBestUnit($totalWeight, 0, "weight", $outputlangs);
		}
		if ($totalVolume != '') {
			$totalVolumetoshow = showDimensionInBestUnit($totalVolume, 0, "volume", $outputlangs);
		}
		if ($object->trueWeight) {
			$totalWeighttoshow = showDimensionInBestUnit($object->trueWeight, $object->weight_units, "weight", $outputlangs);
		}
		if ($object->trueVolume) {
			$totalVolumetoshow = showDimensionInBestUnit($object->trueVolume, $object->volume_units, "volume", $outputlangs);
		}




		if ($this->getColumnStatus('desc')) {
			$this->printStdColumnContent($pdf, $tab2_top, 'desc', $outputlangs->transnoentities("Total"));
		}


		if ($this->getColumnStatus('weight')) {
			if ($totalWeighttoshow) {
				$this->printStdColumnContent($pdf, $tab2_top, 'weight', $totalWeighttoshow);
				$index++;
			}

			if ($totalVolumetoshow) {
				$y = $tab2_top + ($tab2_hl * $index);
				$this->printStdColumnContent($pdf, $y, 'weight', $totalVolumetoshow);
			}
		}

		if ($this->getColumnStatus('qty_asked') && $totalOrdered) {
			$this->printStdColumnContent($pdf, $tab2_top, 'qty_asked', $totalOrdered);
		}

		if ($this->getColumnStatus('qty_shipped') && $totalToShip) {
			$this->printStdColumnContent($pdf, $tab2_top, 'qty_shipped', $totalToShip);
		}

		if ($this->getColumnStatus('subprice')) {
			$this->printStdColumnContent($pdf, $tab2_top, 'subprice', price($object->total_ht, 0, $outputlangs));
		}

		$pdf->SetTextColor(0, 0, 0);

		return ($tab2_top + ($tab2_hl * $index));
	}

	// phpcs:disable PEAR.NamingConventions.ValidFunctionName.PublicUnderscore
	/**
	 *   Show table for lines
	 *
	 *   @param		TCPDF		$pdf     		Object PDF
	 *   @param		string		$tab_top		Top position of table
	 *   @param		string		$tab_height		Height of table (rectangle)
	 *   @param		int			$nexY			Y
	 *   @param		Translate	$outputlangs	Langs object
	 *   @param		int			$hidetop		Hide top bar of array
	 *   @param		int			$hidebottom		Hide bottom bar of array
	 *   @return	void
	 */
	protected function _tableau(&$pdf, $tab_top, $tab_height, $nexY, $outputlangs, $hidetop = 0, $hidebottom = 0)
	{
		global $conf;

		// Force to disable hidetop and hidebottom
		$hidebottom = 0;
		if ($hidetop) {
			$hidetop = -1;
		}

		$currency = !empty($currency) ? $currency : $conf->currency;
		$default_font_size = pdf_getPDFFontSize($outputlangs);

		// Amount in (at tab_top - 1)
		$pdf->SetTextColor(0, 0, 0);
		$pdf->SetFont('', '', $default_font_size - 2);

		if (empty($hidetop)) {
			//$conf->global->MAIN_PDF_TITLE_BACKGROUND_COLOR='230,230,230';
			if (!empty($conf->global->MAIN_PDF_TITLE_BACKGROUND_COLOR)) {
				$pdf->Rect($this->marge_gauche, $tab_top, $this->page_largeur - $this->marge_droite - $this->marge_gauche, $this->tabTitleHeight, 'F', null, explode(',', $conf->global->MAIN_PDF_TITLE_BACKGROUND_COLOR));
			}
		}

		$pdf->SetDrawColor(128, 128, 128);
		$pdf->SetFont('', '', $default_font_size - 1);

		// Output Rect
		$this->printRect($pdf, $this->marge_gauche, $tab_top, $this->page_largeur - $this->marge_gauche - $this->marge_droite, $tab_height, $hidetop, $hidebottom); // Rect takes a length in 3rd parameter and 4th parameter


		$this->pdfTabTitles($pdf, $tab_top, $tab_height, $outputlangs, $hidetop);

		if (empty($hidetop)) {
			$pdf->line($this->marge_gauche, $tab_top + $this->tabTitleHeight, $this->page_largeur - $this->marge_droite, $tab_top + $this->tabTitleHeight); // line takes a position y in 2nd parameter and 4th parameter
		}
	}

	// phpcs:disable PEAR.NamingConventions.ValidFunctionName.PublicUnderscore
	/**
	 *  Show top header of page.
	 *
	 *  @param	TCPDF		$pdf     		Object PDF
	 *  @param  Expedition	$object     	Object to show
	 *  @param  int	    	$showaddress    0=no, 1=yes
	 *  @param  Translate	$outputlangs	Object lang for output
	 *  @return	void
	 */
	protected function _pagehead(&$pdf, $object, $showaddress, $outputlangs)
	{
		global $conf, $langs, $mysoc;

		$langs->load("orders");

		$default_font_size = pdf_getPDFFontSize($outputlangs);

		pdf_pagehead($pdf, $outputlangs, $this->page_hauteur);

		// Show Draft Watermark
		if ($object->statut == 0 && (!empty($conf->global->SHIPPING_DRAFT_WATERMARK))) {
					pdf_watermark($pdf, $outputlangs, $this->page_hauteur, $this->page_largeur, 'mm', $conf->global->SHIPPING_DRAFT_WATERMARK);
		}

		//Prepare next
		$pdf->SetTextColor(0, 0, 60);
		$pdf->SetFont('', 'B', $default_font_size + 3);

		$w = 110;

		$posy = $this->marge_haute;
		$posx = $this->page_largeur - $this->marge_droite - $w;

		$pdf->SetXY($this->marge_gauche, $posy);

		// Logo
		$logo = $conf->mycompany->dir_output.'/logos/'.$this->emetteur->logo;
		if ($this->emetteur->logo) {
			if (is_readable($logo)) {
				$height = pdf_getHeightForLogo($logo);
				$pdf->Image($logo, $this->marge_gauche, $posy, 0, $height); // width=0 (auto)
			} else {
				$pdf->SetTextColor(200, 0, 0);
				$pdf->SetFont('', 'B', $default_font_size - 2);
				$pdf->MultiCell($w, 3, $outputlangs->transnoentities("ErrorLogoFileNotFound", $logo), 0, 'L');
				$pdf->MultiCell($w, 3, $outputlangs->transnoentities("ErrorGoToGlobalSetup"), 0, 'L');
			}
		} else {
			$text = $this->emetteur->name;
			$pdf->MultiCell($w, 4, $outputlangs->convToOutputCharset($text), 0, 'L');
		}

		// Show barcode
		if (!empty($conf->barcode->enabled)) {
			$posx = 105;
		} else {
			$posx = $this->marge_gauche + 3;
		}
		//$pdf->Rect($this->marge_gauche, $this->marge_haute, $this->page_largeur-$this->marge_gauche-$this->marge_droite, 30);
		if (!empty($conf->barcode->enabled)) {
			// TODO Build code bar with function writeBarCode of barcode module for sending ref $object->ref
			//$pdf->SetXY($this->marge_gauche+3, $this->marge_haute+3);
			//$pdf->Image($logo,10, 5, 0, 24);
		}

		$pdf->SetDrawColor(128, 128, 128);
		if (!empty($conf->barcode->enabled)) {
			// TODO Build code bar with function writeBarCode of barcode module for sending ref $object->ref
			//$pdf->SetXY($this->marge_gauche+3, $this->marge_haute+3);
			//$pdf->Image($logo,10, 5, 0, 24);
		}


		$posx = $this->page_largeur - $w - $this->marge_droite;
		$posy = $this->marge_haute;

		$pdf->SetFont('', 'B', $default_font_size + 2);
		$pdf->SetXY($posx, $posy);
		$pdf->SetTextColor(0, 0, 60);
		$title = $outputlangs->transnoentities("SendingSheet");
		$pdf->MultiCell($w, 4, $title, '', 'R');

		$pdf->SetFont('', '', $default_font_size + 1);

		$posy += 5;

		$pdf->SetXY($posx, $posy);
		$pdf->SetTextColor(0, 0, 60);
		$pdf->MultiCell($w, 4, $outputlangs->transnoentities("RefSending")." : ".$object->ref, '', 'R');

		// Date planned delivery
		if (!empty($object->date_delivery)) {
				$posy += 4;
				$pdf->SetXY($posx, $posy);
				$pdf->SetTextColor(0, 0, 60);
				$pdf->MultiCell($w, 4, $outputlangs->transnoentities("DateDeliveryPlanned")." : ".dol_print_date($object->date_delivery, "day", false, $outputlangs, true), '', 'R');
		}

		if (!empty($object->thirdparty->code_client)) {
			$posy += 4;
			$pdf->SetXY($posx, $posy);
			$pdf->SetTextColor(0, 0, 60);
			$pdf->MultiCell($w, 3, $outputlangs->transnoentities("CustomerCode")." : ".$outputlangs->transnoentities($object->thirdparty->code_client), '', 'R');
		}


		$pdf->SetFont('', '', $default_font_size + 3);
		$Yoff = 25;

		// Add list of linked orders
		$origin = $object->origin;
		$origin_id = $object->origin_id;

		// TODO move to external function
		if (!empty($conf->$origin->enabled)) {     // commonly $origin='commande'
			$outputlangs->load('orders');

			$classname = ucfirst($origin);
			$linkedobject = new $classname($this->db);
			$result = $linkedobject->fetch($origin_id);
			if ($result >= 0) {
				//$linkedobject->fetchObjectLinked()   Get all linked object to the $linkedobject (commonly order) into $linkedobject->linkedObjects

				$pdf->SetFont('', '', $default_font_size - 2);
				$text = $linkedobject->ref;
				if ($linkedobject->ref_client) {
					$text .= ' ('.$linkedobject->ref_client.')';
				}
				$Yoff = $Yoff + 8;
				$pdf->SetXY($this->page_largeur - $this->marge_droite - $w, $Yoff);
				$pdf->MultiCell($w, 2, $outputlangs->transnoentities("RefOrder")." : ".$outputlangs->transnoentities($text), 0, 'R');
				$Yoff = $Yoff + 3;
				$pdf->SetXY($this->page_largeur - $this->marge_droite - $w, $Yoff);
				$pdf->MultiCell($w, 2, $outputlangs->transnoentities("OrderDate")." : ".dol_print_date($linkedobject->date, "day", false, $outputlangs, true), 0, 'R');
			}
		}

		if ($showaddress) {
			// Sender properties
			$carac_emetteur = '';
			// Add internal contact of origin element if defined
			$arrayidcontact = array();
			if (!empty($origin) && is_object($object->$origin)) {
				$arrayidcontact = $object->$origin->getIdContact('internal', 'SALESREPFOLL');
			}
			if (is_array($arrayidcontact) && count($arrayidcontact) > 0) {
				$object->fetch_user(reset($arrayidcontact));
				$carac_emetteur .= ($carac_emetteur ? "\n" : '').$outputlangs->transnoentities("Name").": ".$outputlangs->convToOutputCharset($object->user->getFullName($outputlangs))."\n";
			}

			$carac_emetteur .= pdf_build_address($outputlangs, $this->emetteur, $object->thirdparty, '', 0, 'source', $object);

			// Show sender
			$posy = !empty($conf->global->MAIN_PDF_USE_ISO_LOCATION) ? 40 : 42;
			$posx = $this->marge_gauche;
			if (!empty($conf->global->MAIN_INVERT_SENDER_RECIPIENT)) {
				$posx = $this->page_largeur - $this->marge_droite - 80;
			}

			$hautcadre = !empty($conf->global->MAIN_PDF_USE_ISO_LOCATION) ? 38 : 40;
			$widthrecbox = !empty($conf->global->MAIN_PDF_USE_ISO_LOCATION) ? 92 : 82;

			// Show sender frame
			$pdf->SetTextColor(0, 0, 0);
			$pdf->SetFont('', '', $default_font_size - 2);
			$pdf->SetXY($posx, $posy - 5);
			$pdf->MultiCell(66, 5, $outputlangs->transnoentities("Sender").":", 0, 'L');
			$pdf->SetXY($posx, $posy);
			$pdf->SetFillColor(230, 230, 230);
			$pdf->MultiCell($widthrecbox, $hautcadre, "", 0, 'R', 1);
			$pdf->SetTextColor(0, 0, 60);
			$pdf->SetFillColor(255, 255, 255);

			// Show sender name
			$pdf->SetXY($posx + 2, $posy + 3);
			$pdf->SetFont('', 'B', $default_font_size);
			$pdf->MultiCell($widthrecbox - 2, 4, $outputlangs->convToOutputCharset($this->emetteur->name), 0, 'L');
			$posy = $pdf->getY();

			// Show sender information
			$pdf->SetXY($posx + 2, $posy);
			$pdf->SetFont('', '', $default_font_size - 1);
			$pdf->MultiCell($widthrecbox - 2, 4, $carac_emetteur, 0, 'L');


			// If SHIPPING contact defined, we use it
			$usecontact = false;
			$arrayidcontact = $object->$origin->getIdContact('external', 'SHIPPING');
			if (count($arrayidcontact) > 0) {
				$usecontact = true;
				$result = $object->fetch_contact($arrayidcontact[0]);
			}

			// Recipient name
			if ($usecontact && ($object->contact->fk_soc != $object->thirdparty->id && (!isset($conf->global->MAIN_USE_COMPANY_NAME_OF_CONTACT) || !empty($conf->global->MAIN_USE_COMPANY_NAME_OF_CONTACT)))) {
				$thirdparty = $object->contact;
			} else {
				$thirdparty = $object->thirdparty;
			}

			$carac_client_name = pdfBuildThirdpartyName($thirdparty, $outputlangs);

			$carac_client = pdf_build_address($outputlangs, $this->emetteur, $object->thirdparty, (!empty($object->contact) ? $object->contact : null), $usecontact, 'targetwithdetails', $object);

			// Show recipient
			$widthrecbox = !empty($conf->global->MAIN_PDF_USE_ISO_LOCATION) ? 92 : 100;
			if ($this->page_largeur < 210) {
				$widthrecbox = 84; // To work with US executive format
			}
			$posy = !empty($conf->global->MAIN_PDF_USE_ISO_LOCATION) ? 40 : 42;
			$posx = $this->page_largeur - $this->marge_droite - $widthrecbox;
			if (!empty($conf->global->MAIN_INVERT_SENDER_RECIPIENT)) {
				$posx = $this->marge_gauche;
			}

			// Show recipient frame
			$pdf->SetTextColor(0, 0, 0);
			$pdf->SetFont('', '', $default_font_size - 2);
			$pdf->SetXY($posx + 2, $posy - 5);
			$pdf->MultiCell($widthrecbox, 5, $outputlangs->transnoentities("Recipient").":", 0, 'L');
			$pdf->Rect($posx, $posy, $widthrecbox, $hautcadre);

			// Show recipient name
			$pdf->SetXY($posx + 2, $posy + 3);
			$pdf->SetFont('', 'B', $default_font_size);
			$pdf->MultiCell($widthrecbox, 2, $carac_client_name, 0, 'L');

			$posy = $pdf->getY();

			// Show recipient information
			$pdf->SetFont('', '', $default_font_size - 1);
			$pdf->SetXY($posx + 2, $posy);
			$pdf->MultiCell($widthrecbox, 4, $carac_client, 0, 'L');
		}

		$pdf->SetTextColor(0, 0, 0);
	}

	// phpcs:disable PEAR.NamingConventions.ValidFunctionName.PublicUnderscore
	/**
	 *   	Show footer of page. Need this->emetteur object
	 *
	 *   	@param	TCPDF		$pdf     			PDF
	 * 		@param	Expedition	$object				Object to show
	 *      @param	Translate	$outputlangs		Object lang for output
	 *      @param	int			$hidefreetext		1=Hide free text
	 *      @return	int								Return height of bottom margin including footer text
	 */
	protected function _pagefoot(&$pdf, $object, $outputlangs, $hidefreetext = 0)
	{
		global $conf;
		$showdetails = empty($conf->global->MAIN_GENERATE_DOCUMENTS_SHOW_FOOT_DETAILS) ? 0 : $conf->global->MAIN_GENERATE_DOCUMENTS_SHOW_FOOT_DETAILS;
		return pdf_pagefoot($pdf, $outputlangs, 'SHIPPING_FREE_TEXT', $this->emetteur, $this->marge_basse, $this->marge_gauche, $this->page_hauteur, $object, $showdetails, $hidefreetext);
	}

	/**
	 *   	Define Array Column Field
	 *
	 *   	@param	Expedition	   $object    	    common object
	 *   	@param	Translate	   $outputlangs     langs
	 *      @param	int			   $hidedetails		Do not show line details
	 *      @param	int			   $hidedesc		Do not show desc
	 *      @param	int			   $hideref			Do not show ref
	 *      @return	null
	 */
	public function defineColumnField($object, $outputlangs, $hidedetails = 0, $hidedesc = 0, $hideref = 0)
	{
		global $conf, $hookmanager;

		// Default field style for content
		$this->defaultContentsFieldsStyle = array(
			'align' => 'R', // R,C,L
			'padding' => array(1, 0.5, 1, 0.5), // Like css 0 => top , 1 => right, 2 => bottom, 3 => left
		);

		// Default field style for content
		$this->defaultTitlesFieldsStyle = array(
			'align' => 'C', // R,C,L
			'padding' => array(0.5, 0, 0.5, 0), // Like css 0 => top , 1 => right, 2 => bottom, 3 => left
		);

		/*
		 * For exemple
		 $this->cols['theColKey'] = array(
		 'rank' => $rank, // int : use for ordering columns
		 'width' => 20, // the column width in mm
		 'title' => array(
		 'textkey' => 'yourLangKey', // if there is no label, yourLangKey will be translated to replace label
		 'label' => ' ', // the final label : used fore final generated text
		 'align' => 'L', // text alignement :  R,C,L
		 'padding' => array(0.5,0.5,0.5,0.5), // Like css 0 => top , 1 => right, 2 => bottom, 3 => left
		 ),
		 'content' => array(
		 'align' => 'L', // text alignement :  R,C,L
		 'padding' => array(0.5,0.5,0.5,0.5), // Like css 0 => top , 1 => right, 2 => bottom, 3 => left
		 ),
		 );
		 */

		$rank = 0; // do not use negative rank
		$this->cols['desc'] = array(
			'rank' => $rank,
			'width' => false, // only for desc
			'status' => true,
			'title' => array(
				'textkey' => 'Designation', // use lang key is usefull in somme case with module
				'align' => 'L',
				// 'textkey' => 'yourLangKey', // if there is no label, yourLangKey will be translated to replace label
				// 'label' => ' ', // the final label
				'padding' => array(0.5, 1, 0.5, 1.5), // Like css 0 => top , 1 => right, 2 => bottom, 3 => left
			),
			'content' => array(
				'padding' => array(1, 0.5, 1, 1.5), // Like css 0 => top , 1 => right, 2 => bottom, 3 => left
			),
		);

		$rank = $rank + 10;
		$this->cols['photo'] = array(
			'rank' => $rank,
			'width' => (empty($conf->global->MAIN_DOCUMENTS_WITH_PICTURE_WIDTH) ? 20 : $conf->global->MAIN_DOCUMENTS_WITH_PICTURE_WIDTH), // in mm
			'status' => false,
			'title' => array(
				'textkey' => 'Photo',
				'label' => ' '
			),
			'content' => array(
				'padding' => array(0, 0, 0, 0), // Like css 0 => top , 1 => right, 2 => bottom, 3 => left
			),
			'border-left' => false, // remove left line separator
		);

		if (!empty($conf->global->MAIN_GENERATE_SHIPMENT_WITH_PICTURE) && !empty($this->atleastonephoto)) {
			$this->cols['photo']['status'] = true;
		}

		$rank = $rank + 10;
		$this->cols['weight'] = array(
			'rank' => $rank,
			'width' => 30, // in mm
			'status' => true,
			'title' => array(
				'textkey' => 'WeightVolShort'
			),
			'border-left' => true, // add left line separator
		);


		$rank = $rank + 10;
		$this->cols['subprice'] = array(
			'rank' => $rank,
			'width' => 19, // in mm
			'status' => !empty($conf->global->MAIN_PDF_SHIPPING_DISPLAY_AMOUNT_HT) ? 1 : 0,
			'title' => array(
				'textkey' => 'PriceUHT'
			),
			'border-left' => true, // add left line separator
		);

		$rank = $rank + 10;
		$this->cols['totalexcltax'] = array(
			'rank' => $rank,
			'width' => 26, // in mm
			'status' => !empty($conf->global->MAIN_PDF_SHIPPING_DISPLAY_AMOUNT_HT) ? 1 : 0,
			'title' => array(
				'textkey' => 'TotalHT'
			),
			'border-left' => true, // add left line separator
		);

		$rank = $rank + 10;
		$this->cols['qty_asked'] = array(
			'rank' => $rank,
			'width' => 30, // in mm
			'status' => empty($conf->global->SHIPPING_PDF_HIDE_ORDERED) ? 1 : 0,
			'title' => array(
				'textkey' => 'QtyOrdered'
			),
			'border-left' => true, // add left line separator
			'content' => array(
				'align' => 'C',
			),
		);

		$rank = $rank + 10;
		$this->cols['qty_shipped'] = array(
			'rank' => $rank,
			'width' => 30, // in mm
			'status' => true,
			'title' => array(
				'textkey' => 'QtyToShip'
			),
			'border-left' => true, // add left line separator
			'content' => array(
				'align' => 'C',
			),
		);

		// Add extrafields cols
		if (!empty($object->lines)) {
			$line = reset($object->lines);
			$this->defineColumnExtrafield($line, $outputlangs, $hidedetails);
		}

		$parameters = array(
			'object' => $object,
			'outputlangs' => $outputlangs,
			'hidedetails' => $hidedetails,
			'hidedesc' => $hidedesc,
			'hideref' => $hideref
		);

		$reshook = $hookmanager->executeHooks('defineColumnField', $parameters, $this); // Note that $object may have been modified by hook
		if ($reshook < 0) {
			setEventMessages($hookmanager->error, $hookmanager->errors, 'errors');
		} elseif (empty($reshook)) {
			$this->cols = array_replace($this->cols, $hookmanager->resArray); // array_replace is used to preserve keys
		} else {
			$this->cols = $hookmanager->resArray;
		}
	}
}<|MERGE_RESOLUTION|>--- conflicted
+++ resolved
@@ -282,21 +282,7 @@
 				}
 				$pdf->SetAutoPageBreak(1, 0);
 
-<<<<<<< HEAD
 				if (class_exists('TCPDF')) {
-=======
-				// Create pdf instance
-				/*$pdf = pdf_getInstance($this->format);
-				$default_font_size = pdf_getPDFFontSize($outputlangs); // Must be after pdf_getInstance
-				$pdf->SetAutoPageBreak(1, 0);
-
-				$heightforinfotot = 40; // Height reserved to output the info and total part
-				$heightforfreetext = (isset($conf->global->MAIN_PDF_FREETEXT_HEIGHT) ? $conf->global->MAIN_PDF_FREETEXT_HEIGHT : 5); // Height reserved to output the free text on last page
-				$heightforfooter = $this->marge_basse + (empty($conf->global->MAIN_GENERATE_DOCUMENTS_SHOW_FOOT_DETAILS) ? 12 : 22); // Height reserved to output the footer (value include bottom margin)
-				*/
-				if (class_exists('TCPDF'))
-				{
->>>>>>> 17ea4166
 					$pdf->setPrintHeader(false);
 					$pdf->setPrintFooter(false);
 				}
@@ -375,19 +361,6 @@
 				}
 
 				if (!empty($notetoshow) || !empty($object->tracking_number)) {
-<<<<<<< HEAD
-					$tab_top = 88 + $height_incoterms;
-					$tab_top_alt = $tab_top;
-
-					$pdf->SetFont('', 'B', $default_font_size - 2);
-					$pdf->writeHTMLCell(60, 4, $this->posxdesc - 1, $tab_top - 1, $outputlangs->transnoentities("TrackingNumber")." : ".$object->tracking_number, 0, 1, false, true, 'L');
-
-					$tab_top_alt = $pdf->GetY();
-					//$tab_top_alt += 1;
-
-					// Tracking number
-					if (!empty($object->tracking_number)) {
-=======
 					$tab_top -= 2;
 
 					// Tracking number
@@ -396,22 +369,16 @@
 						$pdf->writeHTMLCell(60, 4, $this->posxdesc - 1, $tab_top - 1, $outputlangs->transnoentities("TrackingNumber") . " : " . $object->tracking_number, 0, 1, false, true, 'L');
 
 						$tab_top_alt = $pdf->GetY();
->>>>>>> 17ea4166
 						$object->getUrlTrackingStatus($object->tracking_number);
 						if (!empty($object->tracking_url)) {
 							if ($object->shipping_method_id > 0) {
 								// Get code using getLabelFromKey
 								$code = $outputlangs->getLabelFromKey($this->db, $object->shipping_method_id, 'c_shipment_mode', 'rowid', 'code');
 								$label = '';
-<<<<<<< HEAD
 								if ($object->tracking_url != $object->tracking_number) {
 									$label .= $outputlangs->trans("LinkToTrackYourPackage")."<br>";
 								}
 								$label .= $outputlangs->trans("SendingMethod").": ".$outputlangs->trans("SendingMethod".strtoupper($code));
-=======
-								if ($object->tracking_url != $object->tracking_number) $label .= $outputlangs->trans("LinkToTrackYourPackage") . "<br>";
-								$label .= $outputlangs->trans("SendingMethod") . ": " . $outputlangs->trans("SendingMethod" . strtoupper($code));
->>>>>>> 17ea4166
 								//var_dump($object->tracking_url != $object->tracking_number);exit;
 								if ($object->tracking_url != $object->tracking_number) {
 									$label .= " : ";
@@ -427,17 +394,10 @@
 
 
 					// Notes
-<<<<<<< HEAD
-					if (!empty($notetoshow)) {
-						$pdf->SetFont('', '', $default_font_size - 1); // In loop to manage multi-page
-						$pdf->writeHTMLCell(190, 3, $this->posxdesc - 1, $tab_top_alt, dol_htmlentitiesbr($notetoshow), 0, 1);
-					}
-=======
 					$pagenb = $pdf->getPage();
 					if (!empty($notetoshow))
 					{
 						$tab_top -= 2;
->>>>>>> 17ea4166
 
 						$tab_width = $this->page_largeur - $this->marge_gauche - $this->marge_droite;
 						$pageposbeforenote = $pagenb;
@@ -564,14 +524,10 @@
 				$nexY = $tab_top + $this->tabTitleHeight;
 
 				// Loop on each lines
-<<<<<<< HEAD
-				for ($i = 0; $i < $nblines; $i++) {
-=======
 				$pageposbeforeprintlines = $pdf->getPage();
 				$pagenb = $pageposbeforeprintlines;
 				for ($i = 0; $i < $nblines; $i++)
 				{
->>>>>>> 17ea4166
 					$curY = $nexY;
 					$pdf->SetFont('', '', $default_font_size - 1); // Into loop to work with multipage
 					$pdf->SetTextColor(0, 0, 0);
@@ -734,12 +690,7 @@
 					// Detect if some page were added automatically and output _tableau for past pages
 					while ($pagenb < $pageposafter) {
 						$pdf->setPage($pagenb);
-<<<<<<< HEAD
-						if ($pagenb == 1) {
-=======
-						if ($pagenb == $pageposbeforeprintlines)
-						{
->>>>>>> 17ea4166
+						if ($pagenb == $pageposbeforeprintlines) {
 							$this->_tableau($pdf, $tab_top, $this->page_hauteur - $tab_top - $heightforfooter, 0, $outputlangs, 0, 1);
 						} else {
 							$this->_tableau($pdf, $tab_top_newpage, $this->page_hauteur - $tab_top_newpage - $heightforfooter, 0, $outputlangs, 1, 1);
