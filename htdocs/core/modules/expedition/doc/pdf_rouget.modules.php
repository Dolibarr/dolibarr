--- conflicted
+++ resolved
@@ -110,8 +110,8 @@
 		$outputlangs->load("propal");
 		$outputlangs->load("deliveries");
         $outputlangs->load("sendings");
-<<<<<<< HEAD
-
+        $outputlangs->load("productbatch");
+        
 		$nblignes = count($object->lines);
 
         // Loop on each lines to detect if there is at least one image to show
@@ -173,9 +173,6 @@
         }
         
         if (count($realpatharray) == 0) $this->posxpicture=$this->posxqtyordered;        
-=======
-        $outputlangs->load("productbatch");
->>>>>>> 9a4240c2
         
 		if ($conf->expedition->dir_output)
 		{
