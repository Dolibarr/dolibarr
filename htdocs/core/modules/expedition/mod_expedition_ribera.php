<?php
/* Copyright (C) 2011       Juanjo Menent	        <jmenent@2byte.es>
 * Copyright (C) 2019-2024  Frédéric France         <frederic.france@free.fr>
<<<<<<< HEAD
=======
 * Copyright (C) 2024		MDW							<mdeweerd@users.noreply.github.com>
>>>>>>> cc80841a
 *
 * This program is free software; you can redistribute it and/or modify
 * it under the terms of the GNU General Public License as published by
 * the Free Software Foundation; either version 3 of the License, or
 * (at your option) any later version.
 *
 * This program is distributed in the hope that it will be useful,
 * but WITHOUT ANY WARRANTY; without even the implied warranty of
 * MERCHANTABILITY or FITNESS FOR A PARTICULAR PURPOSE.  See the
 * GNU General Public License for more details.
 *
 * You should have received a copy of the GNU General Public License
 * along with this program. If not, see <https://www.gnu.org/licenses/>.
 * or see https://www.gnu.org/
 */

/**
 *  \file       htdocs/core/modules/expedition/mod_expedition_ribera.php
 *  \ingroup    expedition
 *  \brief      File of class to manage expedition numbering rules Ribera
 */

require_once DOL_DOCUMENT_ROOT.'/core/modules/expedition/modules_expedition.php';

/**
 *	Class to manage expedition numbering rules Ribera
 */
class mod_expedition_ribera extends ModelNumRefExpedition
{
	/**
	 * Dolibarr version of the loaded document
	 * @var string Version, possible values are: 'development', 'experimental', 'dolibarr', 'dolibarr_deprecated' or a version string like 'x.y.z'''|'development'|'dolibarr'|'experimental'
	 */
	public $version = 'dolibarr';

	/**
	 * @var string Error message
	 */
	public $error = '';

	/**
	 * @var string Nom du modele
	 * @deprecated
	 * @see $name
	 */
	public $nom = 'Ribera';

	/**
	 * @var string model name
	 */
	public $name = 'Ribera';

	/**
	 *	Return default description of numbering model
	 *
	 *	@param	Translate	$langs      Lang object to use for output
	 *  @return string      			Descriptive text
	 */
	public function info($langs)
	{
		global $langs, $db;

		$langs->load("bills");

		$form = new Form($db);

		$texte = $langs->trans('GenericNumRefModelDesc')."<br>\n";
		$texte .= '<form action="'.$_SERVER["PHP_SELF"].'" method="POST">';
		$texte .= '<input type="hidden" name="token" value="'.newToken().'">';
		$texte .= '<input type="hidden" name="action" value="updateMask">';
		$texte .= '<input type="hidden" name="maskconstexpedition" value="EXPEDITION_RIBERA_MASK">';
		$texte .= '<table class="nobordernopadding" width="100%">';

		$tooltip = $langs->trans("GenericMaskCodes", $langs->transnoentities("Shipment"), $langs->transnoentities("Shipment"));
		$tooltip .= $langs->trans("GenericMaskCodes2");
		$tooltip .= $langs->trans("GenericMaskCodes3");
		$tooltip .= $langs->trans("GenericMaskCodes4a", $langs->transnoentities("Shipment"), $langs->transnoentities("Shipment"));
		$tooltip .= $langs->trans("GenericMaskCodes5");
		$tooltip .= '<br>'.$langs->trans("GenericMaskCodes5b");

		$texte .= '<tr><td>'.$langs->trans("Mask").':</td>';
		$texte .= '<td class="right">'.$form->textwithpicto('<input type="text" class="flat minwidth175" name="maskexpedition" value="'.getDolGlobalString('EXPEDITION_RIBERA_MASK').'">', $tooltip, 1, 1).'</td>';
		$texte .= '<td class="left" rowspan="2">&nbsp; <input type="submit" class="button button-edit reposition smallpaddingimp" name="Button" value="'.$langs->trans("Modify").'"></td>';
		$texte .= '</tr>';
		$texte .= '</table>';
		$texte .= '</form>';

		return $texte;
	}

	/**
	 *	Return numbering example
	 *
	 *	@return     string|int<0,0>      Example
	 */
	public function getExample()
	{
<<<<<<< HEAD
		global $langs, $mysoc, $db;

		$old_code_client = $mysoc->code_client;
		$old_code_type = $mysoc->typent_code;
		$mysoc->code_client = 'CCCCCCCCCC';
		$mysoc->typent_code = 'TTTTTTTTTT';


		if (!class_exists('Expedition')) {
			require_once DOL_DOCUMENT_ROOT.'/expedition/class/expedition.class.php';
		}

		$expedition = new Expedition($db);

		$numExample = $this->getNextValue($mysoc, $expedition);
		$mysoc->code_client = $old_code_client;
		$mysoc->typent_code = $old_code_type;
=======
		global $db, $langs;

		require_once DOL_DOCUMENT_ROOT . '/expedition/class/expedition.class.php';
		require_once DOL_DOCUMENT_ROOT . '/societe/class/societe.class.php';

		$shipment = new Expedition($db);
		$shipment->initAsSpecimen();
		$thirdparty = new Societe($db);
		$thirdparty->initAsSpecimen();

		$numExample = $this->getNextValue($thirdparty, $shipment);
>>>>>>> cc80841a

		if (!$numExample) {
			$numExample = $langs->trans('NotConfigured');
		}

		return $numExample;
	}

	/**
	 *	Return next value
	 *
	 *	@param	Societe			$objsoc     Third party object
	 *	@param	Expedition		$shipment	Shipment object
<<<<<<< HEAD
	 *	@return string|int      			Value if OK, 0 if KO
=======
	 *	@return string|int<-1,0> 			Value if OK, 0 or -1 if KO
>>>>>>> cc80841a
	 */
	public function getNextValue($objsoc, $shipment)
	{
		global $db;

		require_once DOL_DOCUMENT_ROOT.'/core/lib/functions2.lib.php';

		$mask = getDolGlobalString('EXPEDITION_RIBERA_MASK');

		if (empty($mask)) {
			$this->error = 'NotConfigured';
			return 0;
		}

		$date = $shipment->date_shipping;

		$numFinal = get_next_value($db, $mask, 'expedition', 'ref', '', $objsoc, $date);

		return  $numFinal;
	}
}<|MERGE_RESOLUTION|>--- conflicted
+++ resolved
@@ -1,10 +1,7 @@
 <?php
 /* Copyright (C) 2011       Juanjo Menent	        <jmenent@2byte.es>
  * Copyright (C) 2019-2024  Frédéric France         <frederic.france@free.fr>
-<<<<<<< HEAD
-=======
  * Copyright (C) 2024		MDW							<mdeweerd@users.noreply.github.com>
->>>>>>> cc80841a
  *
  * This program is free software; you can redistribute it and/or modify
  * it under the terms of the GNU General Public License as published by
@@ -102,25 +99,6 @@
 	 */
 	public function getExample()
 	{
-<<<<<<< HEAD
-		global $langs, $mysoc, $db;
-
-		$old_code_client = $mysoc->code_client;
-		$old_code_type = $mysoc->typent_code;
-		$mysoc->code_client = 'CCCCCCCCCC';
-		$mysoc->typent_code = 'TTTTTTTTTT';
-
-
-		if (!class_exists('Expedition')) {
-			require_once DOL_DOCUMENT_ROOT.'/expedition/class/expedition.class.php';
-		}
-
-		$expedition = new Expedition($db);
-
-		$numExample = $this->getNextValue($mysoc, $expedition);
-		$mysoc->code_client = $old_code_client;
-		$mysoc->typent_code = $old_code_type;
-=======
 		global $db, $langs;
 
 		require_once DOL_DOCUMENT_ROOT . '/expedition/class/expedition.class.php';
@@ -132,7 +110,6 @@
 		$thirdparty->initAsSpecimen();
 
 		$numExample = $this->getNextValue($thirdparty, $shipment);
->>>>>>> cc80841a
 
 		if (!$numExample) {
 			$numExample = $langs->trans('NotConfigured');
@@ -146,11 +123,7 @@
 	 *
 	 *	@param	Societe			$objsoc     Third party object
 	 *	@param	Expedition		$shipment	Shipment object
-<<<<<<< HEAD
-	 *	@return string|int      			Value if OK, 0 if KO
-=======
 	 *	@return string|int<-1,0> 			Value if OK, 0 or -1 if KO
->>>>>>> cc80841a
 	 */
 	public function getNextValue($objsoc, $shipment)
 	{
