<?php
/* Copyright (C) 2011      Juanjo Menent	    <jmenent@2byte.es>
 *
 * This program is free software; you can redistribute it and/or modify
 * it under the terms of the GNU General Public License as published by
 * the Free Software Foundation; either version 3 of the License, or
 * (at your option) any later version.
 *
 * This program is distributed in the hope that it will be useful,
 * but WITHOUT ANY WARRANTY; without even the implied warranty of
 * MERCHANTABILITY or FITNESS FOR A PARTICULAR PURPOSE.  See the
 * GNU General Public License for more details.
 *
 * You should have received a copy of the GNU General Public License
 * along with this program. If not, see <http://www.gnu.org/licenses/>.
 * or see http://www.gnu.org/
 */

/**
 *  \file       htdocs/core/modules/expedition/mod_expedition_ribera.php
 *  \ingroup    expedition
 *  \brief      File of class to manage expedition numbering rules Ribera
 */

require_once DOL_DOCUMENT_ROOT .'/core/modules/expedition/modules_expedition.php';

/**
 *	Class to manage expedition numbering rules Ribera
 */
class mod_expedition_ribera extends ModelNumRefExpedition
{
	var $version='dolibarr';
	var $error = '';
	var $nom = 'Ribera';

	/**
	 *	Return default description of numbering model
	 *
	 *	@return     string      text description
	 */
	function info()
    {
    	global $conf,$langs;

		$langs->load("bills");

		$form = new Form($this->db);

		$texte = $langs->trans('GenericNumRefModelDesc')."<br>\n";
		$texte.= '<form action="'.$_SERVER["PHP_SELF"].'" method="POST">';
		$texte.= '<input type="hidden" name="token" value="'.$_SESSION['newtoken'].'">';
		$texte.= '<input type="hidden" name="action" value="updateMask">';
		$texte.= '<input type="hidden" name="maskconstexpedition" value="EXPEDITION_RIBERA_MASK">';
		$texte.= '<table class="nobordernopadding" width="100%">';

		$tooltip=$langs->trans("GenericMaskCodes",$langs->transnoentities("Shipment"),$langs->transnoentities("Shipment"));
		$tooltip.=$langs->trans("GenericMaskCodes2");
		$tooltip.=$langs->trans("GenericMaskCodes3");
		$tooltip.=$langs->trans("GenericMaskCodes4a",$langs->transnoentities("Shipment"),$langs->transnoentities("Shipment"));
		$tooltip.=$langs->trans("GenericMaskCodes5");

		$texte.= '<tr><td>'.$langs->trans("Mask").':</td>';
		$texte.= '<td align="right">'.$form->textwithpicto('<input type="text" class="flat" size="24" name="maskexpedition" value="'.$conf->global->EXPEDITION_RIBERA_MASK.'">',$tooltip,1,1).'</td>';
		$texte.= '<td align="left" rowspan="2">&nbsp; <input type="submit" class="button" value="'.$langs->trans("Modify").'" name="Button"></td>';
		$texte.= '</tr>';
		$texte.= '</table>';
		$texte.= '</form>';

		return $texte;
    }

	/**
	 *	Return numbering example
	 *
	 *	@return     string      Example
	 */
    function getExample()
    {
     	global $conf,$langs,$mysoc;

    	$old_code_client=$mysoc->code_client;
    	$old_code_type=$mysoc->typent_code;
    	$mysoc->code_client='CCCCCCCCCC';
    	$mysoc->typent_code='TTTTTTTTTT';
     	$numExample = $this->getNextValue($mysoc,'');
		$mysoc->code_client=$old_code_client;
		$mysoc->typent_code=$old_code_type;

		if (! $numExample)
		{
			$numExample = $langs->trans('NotConfigured');
		}
		return $numExample;
    }

	/**
	 *	Return next value
	 *
	 *	@param	Societe		$objsoc     Third party object
	 *	@param	Object		$shipment	Shipment object
	 *	@return string      			Value if OK, 0 if KO
	 */
    function getNextValue($objsoc,$shipment)
    {
		global $db,$conf;

		require_once DOL_DOCUMENT_ROOT .'/core/lib/functions2.lib.php';

		$mask=$conf->global->EXPEDITION_RIBERA_MASK;

		if (! $mask)
		{
			$this->error='NotConfigured';
			return 0;
		}

		$date = $shipment->date_expedition;

		$numFinal=get_next_value($db,$mask,'expedition','ref','',$objsoc,$date);

		return  $numFinal;
	}

	/**
	 *  Return next free value
	 *
	 *	@param	Societe		$objsoc     Third party object
	 *	@param	Object		$objforref	Shipment object
	 *	@return string      			Next free value
	 */
    // phpcs:ignore PEAR.NamingConventions.ValidFunctionName.NotCamelCaps
    function expedition_get_num($objsoc,$objforref)
    {
        return $this->getNextValue($objsoc,$objforref);
    }
<<<<<<< HEAD

}
=======
}
>>>>>>> 59a27085
<|MERGE_RESOLUTION|>--- conflicted
+++ resolved
@@ -133,9 +133,4 @@
     {
         return $this->getNextValue($objsoc,$objforref);
     }
-<<<<<<< HEAD
-
-}
-=======
-}
->>>>>>> 59a27085
+}