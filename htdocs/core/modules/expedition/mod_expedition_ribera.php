<?php
/* Copyright (C) 2011       Juanjo Menent	        <jmenent@2byte.es>
 * Copyright (C) 2019-2024  Frédéric France         <frederic.france@free.fr>
 *
 * This program is free software; you can redistribute it and/or modify
 * it under the terms of the GNU General Public License as published by
 * the Free Software Foundation; either version 3 of the License, or
 * (at your option) any later version.
 *
 * This program is distributed in the hope that it will be useful,
 * but WITHOUT ANY WARRANTY; without even the implied warranty of
 * MERCHANTABILITY or FITNESS FOR A PARTICULAR PURPOSE.  See the
 * GNU General Public License for more details.
 *
 * You should have received a copy of the GNU General Public License
 * along with this program. If not, see <https://www.gnu.org/licenses/>.
 * or see https://www.gnu.org/
 */

/**
 *  \file       htdocs/core/modules/expedition/mod_expedition_ribera.php
 *  \ingroup    expedition
 *  \brief      File of class to manage expedition numbering rules Ribera
 */

require_once DOL_DOCUMENT_ROOT.'/core/modules/expedition/modules_expedition.php';

/**
 *	Class to manage expedition numbering rules Ribera
 */
class mod_expedition_ribera extends ModelNumRefExpedition
{
	/**
	 * Dolibarr version of the loaded document
	 * @var string
	 */
	public $version = 'dolibarr';

	/**
	 * @var string Error message
	 */
	public $error = '';

	/**
	 * @var string Nom du modele
	 * @deprecated
	 * @see $name
	 */
	public $nom = 'Ribera';

	/**
	 * @var string model name
	 */
	public $name = 'Ribera';

	/**
	 *	Return default description of numbering model
	 *
	 *	@param	Translate	$langs      Lang object to use for output
	 *  @return string      			Descriptive text
	 */
	public function info($langs)
	{
		global $langs, $db;

		$langs->load("bills");

		$form = new Form($db);

		$texte = $langs->trans('GenericNumRefModelDesc')."<br>\n";
		$texte .= '<form action="'.$_SERVER["PHP_SELF"].'" method="POST">';
		$texte .= '<input type="hidden" name="token" value="'.newToken().'">';
		$texte .= '<input type="hidden" name="action" value="updateMask">';
		$texte .= '<input type="hidden" name="maskconstexpedition" value="EXPEDITION_RIBERA_MASK">';
		$texte .= '<table class="nobordernopadding" width="100%">';

		$tooltip = $langs->trans("GenericMaskCodes", $langs->transnoentities("Shipment"), $langs->transnoentities("Shipment"));
		$tooltip .= $langs->trans("GenericMaskCodes2");
		$tooltip .= $langs->trans("GenericMaskCodes3");
		$tooltip .= $langs->trans("GenericMaskCodes4a", $langs->transnoentities("Shipment"), $langs->transnoentities("Shipment"));
		$tooltip .= $langs->trans("GenericMaskCodes5");
		$tooltip .= '<br>'.$langs->trans("GenericMaskCodes5b");

		$texte .= '<tr><td>'.$langs->trans("Mask").':</td>';
		$texte .= '<td class="right">'.$form->textwithpicto('<input type="text" class="flat minwidth175" name="maskexpedition" value="'.getDolGlobalString('EXPEDITION_RIBERA_MASK').'">', $tooltip, 1, 1).'</td>';
		$texte .= '<td class="left" rowspan="2">&nbsp; <input type="submit" class="button button-edit reposition smallpaddingimp" name="Button" value="'.$langs->trans("Modify").'"></td>';
		$texte .= '</tr>';
		$texte .= '</table>';
		$texte .= '</form>';

		return $texte;
	}

	/**
	 *	Return numbering example
	 *
	 *	@return     string      Example
	 */
	public function getExample()
	{
<<<<<<< HEAD
		global $db, $langs;
=======
		global $langs, $mysoc;
>>>>>>> 2f7a2522

		require_once DOL_DOCUMENT_ROOT . '/expedition/class/expedition.class.php';
		require_once DOL_DOCUMENT_ROOT . '/societe/class/societe.class.php';

		$shipment = new Expedition($db);
		$shipment->initAsSpecimen();
		$thirdparty = new Societe($db);
		$thirdparty->initAsSpecimen();

		$numExample = $this->getNextValue($thirdparty, $shipment);

		if (!$numExample) {
			$numExample = $langs->trans('NotConfigured');
		}

		return $numExample;
	}

	/**
	 *	Return next value
	 *
	 *	@param	Societe			$objsoc     Third party object
	 *	@param	Expedition		$shipment	Shipment object
	 *	@return string|int<0>      			Value if OK, 0 if KO
	 */
	public function getNextValue($objsoc, $shipment)
	{
		global $db;

		require_once DOL_DOCUMENT_ROOT.'/core/lib/functions2.lib.php';

		$mask = getDolGlobalString('EXPEDITION_RIBERA_MASK');

		if (empty($mask)) {
			$this->error = 'NotConfigured';
			return 0;
		}

		$date = $shipment->date_expedition;

		$numFinal = get_next_value($db, $mask, 'expedition', 'ref', '', $objsoc, $date);

		return  $numFinal;
	}
}<|MERGE_RESOLUTION|>--- conflicted
+++ resolved
@@ -94,15 +94,11 @@
 	/**
 	 *	Return numbering example
 	 *
-	 *	@return     string      Example
+	 *	@return     string|int<0>      Example
 	 */
 	public function getExample()
 	{
-<<<<<<< HEAD
 		global $db, $langs;
-=======
-		global $langs, $mysoc;
->>>>>>> 2f7a2522
 
 		require_once DOL_DOCUMENT_ROOT . '/expedition/class/expedition.class.php';
 		require_once DOL_DOCUMENT_ROOT . '/societe/class/societe.class.php';
