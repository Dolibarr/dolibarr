<?php
/* Copyright (C) 2011       Juanjo Menent	        <jmenent@2byte.es>
 * Copyright (C) 2019-2024  Frédéric France         <frederic.france@free.fr>
 * Copyright (C) 2024		MDW							<mdeweerd@users.noreply.github.com>
 *
 * This program is free software; you can redistribute it and/or modify
 * it under the terms of the GNU General Public License as published by
 * the Free Software Foundation; either version 3 of the License, or
 * (at your option) any later version.
 *
 * This program is distributed in the hope that it will be useful,
 * but WITHOUT ANY WARRANTY; without even the implied warranty of
 * MERCHANTABILITY or FITNESS FOR A PARTICULAR PURPOSE.  See the
 * GNU General Public License for more details.
 *
 * You should have received a copy of the GNU General Public License
 * along with this program. If not, see <https://www.gnu.org/licenses/>.
 * or see https://www.gnu.org/
 */

/**
 *  \file       htdocs/core/modules/expedition/mod_expedition_ribera.php
 *  \ingroup    expedition
 *  \brief      File of class to manage expedition numbering rules Ribera
 */

require_once DOL_DOCUMENT_ROOT.'/core/modules/expedition/modules_expedition.php';

/**
 *	Class to manage expedition numbering rules Ribera
 */
class mod_expedition_ribera extends ModelNumRefExpedition
{
	/**
	 * Dolibarr version of the loaded document
	 * @var string Version, possible values are: 'development', 'experimental', 'dolibarr', 'dolibarr_deprecated' or a version string like 'x.y.z'''|'development'|'dolibarr'|'experimental'
	 */
	public $version = 'dolibarr';

	/**
	 * @var string Error message
	 */
	public $error = '';

	/**
	 * @var string Nom du modele
	 * @deprecated
	 * @see $name
	 */
	public $nom = 'Ribera';

	/**
	 * @var string model name
	 */
	public $name = 'Ribera';

	/**
	 *	Return default description of numbering model
	 *
	 *	@param	Translate	$langs      Lang object to use for output
	 *  @return string      			Descriptive text
	 */
	public function info($langs)
	{
		global $langs, $db;

		$langs->load("bills");

		$form = new Form($db);

		$texte = $langs->trans('GenericNumRefModelDesc')."<br>\n";
		$texte .= '<form action="'.$_SERVER["PHP_SELF"].'" method="POST">';
		$texte .= '<input type="hidden" name="token" value="'.newToken().'">';
		$texte .= '<input type="hidden" name="action" value="updateMask">';
		$texte .= '<input type="hidden" name="maskconstexpedition" value="EXPEDITION_RIBERA_MASK">';
		$texte .= '<table class="nobordernopadding" width="100%">';

		$tooltip = $langs->trans("GenericMaskCodes", $langs->transnoentities("Shipment"), $langs->transnoentities("Shipment"));
		$tooltip .= $langs->trans("GenericMaskCodes2");
		$tooltip .= $langs->trans("GenericMaskCodes3");
		$tooltip .= $langs->trans("GenericMaskCodes4a", $langs->transnoentities("Shipment"), $langs->transnoentities("Shipment"));
		$tooltip .= $langs->trans("GenericMaskCodes5");
		$tooltip .= '<br>'.$langs->trans("GenericMaskCodes5b");

		$texte .= '<tr><td>'.$langs->trans("Mask").':</td>';
		$texte .= '<td class="right">'.$form->textwithpicto('<input type="text" class="flat minwidth175" name="maskexpedition" value="'.getDolGlobalString('EXPEDITION_RIBERA_MASK').'">', $tooltip, 1, 1).'</td>';
		$texte .= '<td class="left" rowspan="2">&nbsp; <input type="submit" class="button button-edit reposition smallpaddingimp" name="Button" value="'.$langs->trans("Modify").'"></td>';
		$texte .= '</tr>';
		$texte .= '</table>';
		$texte .= '</form>';

		return $texte;
	}

	/**
	 *	Return numbering example
	 *
	 *	@return     string|int<0,0>      Example
	 */
	public function getExample()
	{
<<<<<<< HEAD
		global $db, $langs;

		require_once DOL_DOCUMENT_ROOT . '/expedition/class/expedition.class.php';
		require_once DOL_DOCUMENT_ROOT . '/societe/class/societe.class.php';

		$shipment = new Expedition($db);
		$shipment->initAsSpecimen();
		$thirdparty = new Societe($db);
		$thirdparty->initAsSpecimen();

		$numExample = $this->getNextValue($thirdparty, $shipment);
=======
		global $langs, $mysoc, $db;

		$old_code_client = $mysoc->code_client;
		$old_code_type = $mysoc->typent_code;
		$mysoc->code_client = 'CCCCCCCCCC';
		$mysoc->typent_code = 'TTTTTTTTTT';


		if (!class_exists('Expedition')) {
			require_once DOL_DOCUMENT_ROOT.'/expedition/class/expedition.class.php';
		}

		$expedition = new Expedition($db);

		$numExample = $this->getNextValue($mysoc, $expedition);
		$mysoc->code_client = $old_code_client;
		$mysoc->typent_code = $old_code_type;
>>>>>>> ffcaeba4

		if (!$numExample) {
			$numExample = $langs->trans('NotConfigured');
		}

		return $numExample;
	}

	/**
	 *	Return next value
	 *
	 *	@param	Societe			$objsoc     Third party object
	 *	@param	Expedition		$shipment	Shipment object
	 *	@return string|int<-1,0> 			Value if OK, 0 or -1 if KO
	 */
	public function getNextValue($objsoc, $shipment)
	{
		global $db;

		require_once DOL_DOCUMENT_ROOT.'/core/lib/functions2.lib.php';

		$mask = getDolGlobalString('EXPEDITION_RIBERA_MASK');

		if (empty($mask)) {
			$this->error = 'NotConfigured';
			return 0;
		}

		$date = $shipment->date_shipping;

		$numFinal = get_next_value($db, $mask, 'expedition', 'ref', '', $objsoc, $date);

		return  $numFinal;
	}
}<|MERGE_RESOLUTION|>--- conflicted
+++ resolved
@@ -99,7 +99,6 @@
 	 */
 	public function getExample()
 	{
-<<<<<<< HEAD
 		global $db, $langs;
 
 		require_once DOL_DOCUMENT_ROOT . '/expedition/class/expedition.class.php';
@@ -111,25 +110,6 @@
 		$thirdparty->initAsSpecimen();
 
 		$numExample = $this->getNextValue($thirdparty, $shipment);
-=======
-		global $langs, $mysoc, $db;
-
-		$old_code_client = $mysoc->code_client;
-		$old_code_type = $mysoc->typent_code;
-		$mysoc->code_client = 'CCCCCCCCCC';
-		$mysoc->typent_code = 'TTTTTTTTTT';
-
-
-		if (!class_exists('Expedition')) {
-			require_once DOL_DOCUMENT_ROOT.'/expedition/class/expedition.class.php';
-		}
-
-		$expedition = new Expedition($db);
-
-		$numExample = $this->getNextValue($mysoc, $expedition);
-		$mysoc->code_client = $old_code_client;
-		$mysoc->typent_code = $old_code_type;
->>>>>>> ffcaeba4
 
 		if (!$numExample) {
 			$numExample = $langs->trans('NotConfigured');
