<?php
/* Copyright (C) 2003-2004 Rodolphe Quiedeville <rodolphe@quiedeville.org>
 * Copyright (C) 2004-2011 Laurent Destailleur  <eldy@users.sourceforge.net>
 * Copyright (C) 2004      Eric Seigne          <eric.seigne@ryxeo.com>
 * Copyright (C) 2005-2011 Regis Houssin        <regis@dolibarr.fr>
 * Copyright (C) 2006      Andre Cianfarani     <acianfa@free.fr>
 * Copyright (C) 2011      Juanjo Menent	    <jmenent@2byte.es>
 * Copyright (C) 2011      Philippe Grand       <philippe.grand@atoo-net.com>
 *
 * This program is free software; you can redistribute it and/or modify
 * it under the terms of the GNU General Public License as published by
 * the Free Software Foundation; either version 2 of the License, or
 * (at your option) any later version.
 *
 * This program is distributed in the hope that it will be useful,
 * but WITHOUT ANY WARRANTY; without even the implied warranty of
 * MERCHANTABILITY or FITNESS FOR A PARTICULAR PURPOSE.  See the
 * GNU General Public License for more details.
 *
 * You should have received a copy of the GNU General Public License
 * along with this program. If not, see <http://www.gnu.org/licenses/>.
 * or see http://www.gnu.org/
 */

/**
 *  \file       htdocs/core/modules/expedition/modules_expedition.php
 *  \ingroup    expedition
 *  \brief      File of class to manage expedition numbering
 */
 require_once(DOL_DOCUMENT_ROOT."/core/class/commondocgenerator.class.php");

 /**
 *  \class      ModelePdfExpedition
 *  \brief      Parent class of sending receipts models
 */
abstract class ModelePdfExpedition extends CommonDocGenerator
{
    var $error='';


	/**
	 *  Return list of active generation modules
	 *
     *  @param	DoliDB	$db     			Database handler
     *  @param  string	$maxfilenamelength  Max length of value to show
     *  @return	array						List of templates
	 */
	static function liste_modeles($db,$maxfilenamelength=0)
	{
		global $conf;

		$type='shipping';
		$liste=array();

		include_once(DOL_DOCUMENT_ROOT.'/core/lib/functions2.lib.php');
		$liste=getListOfModels($db,$type,$maxfilenamelength);

		return $liste;
	}
}


/**
 *  \class      ModelNumRefExpedition
 *  \brief      Classe mere des modeles de numerotation des references d expedition
 */
abstract class ModelNumRefExpedition
{
	var $error='';

	/** Return if a module can be used or not
	 *
	 *  @return		boolean     true if module can be used
	 */
	function isEnabled()
	{
		return true;
	}

	/**
	 *	Return default description of numbering model
	 *
	 *	@return     string      text description
	 */
	function info()
	{
		global $langs;
		$langs->load("sendings");
		return $langs->trans("NoDescription");
	}

	/**
	 *	Return numbering example
	 *
	 *	@return     string      Example
	 */
	function getExample()
	{
		global $langs;
		$langs->load("sendings");
		return $langs->trans("NoExample");
	}

	/**
	 *	Test if existing numbers make problems with numbering
	 *
	 *	@return     boolean     false if conflit, true if ok
	 */
	function canBeActivated()
	{
		return true;
	}

	/**
	 *	Return next value
	 *
	 *	@return     string      Value
	 */
	function getNextValue()
	{
		global $langs;
		return $langs->trans("NotAvailable");
	}

	/**
	 *	Return numbering version module
	 *
	 *	@return     string      Value
	 */
	function getVersion()
	{
		global $langs;
		$langs->load("admin");

		if ($this->version == 'development') return $langs->trans("VersionDevelopment");
		if ($this->version == 'experimental') return $langs->trans("VersionExperimental");
		if ($this->version == 'dolibarr') return DOL_VERSION;
		return $langs->trans("NotAvailable");
	}
}

/**
 * 	Cree un bon d'expedition sur disque
 *
 * 	@param	DoliDB		$db  			Objet base de donnee
 * 	@param	Object		$object			Object expedition
 * 	@param	string		$modele			Force le modele a utiliser ('' to not force)
 * 	@param	Translate	$outputlangs	Objet lang a utiliser pour traduction
 *  @return int             			<=0 if KO, >0 if OK
 */
function expedition_pdf_create($db, $object, $modele, $outputlangs)
{
	global $conf,$user,$langs;

	$langs->load("sendings");

	// Increase limit for PDF build
	$err=error_reporting();
	error_reporting(0);
	@set_time_limit(120);
	error_reporting($err);

	$srctemplatepath='';

	// Positionne le modele sur le nom du modele a utiliser
	if (! dol_strlen($modele))
	{
	    if (! empty($conf->global->EXPEDITION_ADDON_PDF))
	    {
	        $modele = $conf->global->EXPEDITION_ADDON_PDF;
	    }
	    else
	    {
	        $modele = 'rouget';
	    }
	}

	// If selected modele is a filename template (then $modele="modelname:filename")
	$tmp=explode(':',$modele,2);
	if (! empty($tmp[1]))
	{
	    $modele=$tmp[0];
	    $srctemplatepath=$tmp[1];
	}
<<<<<<< HEAD

=======
	
>>>>>>> c1c3a450
	// Search template files
	$file=''; $classname=''; $filefound=0;
	$dirmodels=array('/');
	if (is_array($conf->modules_parts['models'])) $dirmodels=array_merge($dirmodels,$conf->modules_parts['models']);
	foreach($dirmodels as $reldir)
<<<<<<< HEAD
	{
	foreach(array('doc','pdf') as $prefix)
	{
	    $file = $prefix."_expedition_".$modele.".modules.php";

	    // On verifie l'emplacement du modele
			$file=dol_buildpath($reldir."core/modules/expedition/doc/".$file,0);
	    if (file_exists($file))
	    {
	        $filefound=1;
	        $classname=$prefix.'_expedition_'.$modele;
	        break;
	    }
=======
	{
		foreach(array('doc','pdf') as $prefix)
		{
    	    $file = $prefix."_expedition_".$modele.".modules.php";
	
			// On verifie l'emplacement du modele
			$file=dol_buildpath($reldir."core/modules/expedition/doc/".$file,0);
			if (file_exists($file))
			{
				$filefound=1;
				$classname=$prefix.'_expedition_'.$modele;
				break;
			}
		}
		if ($filefound) break;
>>>>>>> c1c3a450
	}
		if ($filefound) break;
	}

	// Charge le modele
	if ($filefound)
	{
	    require_once($file);

		$obj = new $classname($db);

		$result=$object->fetch_origin();

		// We save charset_output to restore it because write_file can change it if needed for
		// output format that does not support UTF8.
		$sav_charset_output=$outputlangs->charset_output;
		if ($obj->write_file($object, $outputlangs) > 0)
		{
			$outputlangs->charset_output=$sav_charset_output;

			// we delete preview files
        	//require_once(DOL_DOCUMENT_ROOT."/core/lib/files.lib.php");
			//dol_delete_preview($object);

			// Appel des triggers
			include_once(DOL_DOCUMENT_ROOT . "/core/class/interfaces.class.php");
			$interface=new Interfaces($db);
			$result=$interface->run_triggers('SHIPPING_BUILDDOC',$object,$user,$langs,$conf);
			if ($result < 0) {
				$error++; $this->errors=$interface->errors;
			}
			// Fin appel triggers

			return 1;
		}
		else
		{
			$outputlangs->charset_output=$sav_charset_output;
			dol_syslog("Erreur dans expedition_pdf_create");
			dol_print_error($db,$obj->error);
			return 0;
		}
	}
	else
	{
		dol_print_error('',$langs->trans("Error")." ".$langs->trans("ErrorFileDoesNotExists",$file));
		return -1;
    }
}
?><|MERGE_RESOLUTION|>--- conflicted
+++ resolved
@@ -1,49 +1,49 @@
 <?php
 /* Copyright (C) 2003-2004 Rodolphe Quiedeville <rodolphe@quiedeville.org>
  * Copyright (C) 2004-2011 Laurent Destailleur  <eldy@users.sourceforge.net>
- * Copyright (C) 2004      Eric Seigne          <eric.seigne@ryxeo.com>
- * Copyright (C) 2005-2011 Regis Houssin        <regis@dolibarr.fr>
- * Copyright (C) 2006      Andre Cianfarani     <acianfa@free.fr>
- * Copyright (C) 2011      Juanjo Menent	    <jmenent@2byte.es>
- * Copyright (C) 2011      Philippe Grand       <philippe.grand@atoo-net.com>
- *
- * This program is free software; you can redistribute it and/or modify
- * it under the terms of the GNU General Public License as published by
- * the Free Software Foundation; either version 2 of the License, or
- * (at your option) any later version.
- *
- * This program is distributed in the hope that it will be useful,
- * but WITHOUT ANY WARRANTY; without even the implied warranty of
- * MERCHANTABILITY or FITNESS FOR A PARTICULAR PURPOSE.  See the
- * GNU General Public License for more details.
- *
- * You should have received a copy of the GNU General Public License
- * along with this program. If not, see <http://www.gnu.org/licenses/>.
- * or see http://www.gnu.org/
- */
+* Copyright (C) 2004      Eric Seigne          <eric.seigne@ryxeo.com>
+* Copyright (C) 2005-2011 Regis Houssin        <regis@dolibarr.fr>
+* Copyright (C) 2006      Andre Cianfarani     <acianfa@free.fr>
+* Copyright (C) 2011      Juanjo Menent	    <jmenent@2byte.es>
+* Copyright (C) 2011      Philippe Grand       <philippe.grand@atoo-net.com>
+*
+* This program is free software; you can redistribute it and/or modify
+* it under the terms of the GNU General Public License as published by
+* the Free Software Foundation; either version 2 of the License, or
+* (at your option) any later version.
+*
+* This program is distributed in the hope that it will be useful,
+* but WITHOUT ANY WARRANTY; without even the implied warranty of
+* MERCHANTABILITY or FITNESS FOR A PARTICULAR PURPOSE.  See the
+* GNU General Public License for more details.
+*
+* You should have received a copy of the GNU General Public License
+* along with this program. If not, see <http://www.gnu.org/licenses/>.
+* or see http://www.gnu.org/
+*/
 
 /**
  *  \file       htdocs/core/modules/expedition/modules_expedition.php
- *  \ingroup    expedition
- *  \brief      File of class to manage expedition numbering
- */
- require_once(DOL_DOCUMENT_ROOT."/core/class/commondocgenerator.class.php");
-
- /**
+*  \ingroup    expedition
+*  \brief      File of class to manage expedition numbering
+*/
+require_once(DOL_DOCUMENT_ROOT."/core/class/commondocgenerator.class.php");
+
+/**
  *  \class      ModelePdfExpedition
  *  \brief      Parent class of sending receipts models
- */
+*/
 abstract class ModelePdfExpedition extends CommonDocGenerator
 {
-    var $error='';
+	var $error='';
 
 
 	/**
 	 *  Return list of active generation modules
 	 *
-     *  @param	DoliDB	$db     			Database handler
-     *  @param  string	$maxfilenamelength  Max length of value to show
-     *  @return	array						List of templates
+	 *  @param	DoliDB	$db     			Database handler
+	 *  @param  string	$maxfilenamelength  Max length of value to show
+	 *  @return	array						List of templates
 	 */
 	static function liste_modeles($db,$maxfilenamelength=0)
 	{
@@ -165,53 +165,34 @@
 	// Positionne le modele sur le nom du modele a utiliser
 	if (! dol_strlen($modele))
 	{
-	    if (! empty($conf->global->EXPEDITION_ADDON_PDF))
-	    {
-	        $modele = $conf->global->EXPEDITION_ADDON_PDF;
-	    }
-	    else
-	    {
-	        $modele = 'rouget';
-	    }
+		if (! empty($conf->global->EXPEDITION_ADDON_PDF))
+		{
+			$modele = $conf->global->EXPEDITION_ADDON_PDF;
+		}
+		else
+		{
+			$modele = 'rouget';
+		}
 	}
 
 	// If selected modele is a filename template (then $modele="modelname:filename")
 	$tmp=explode(':',$modele,2);
 	if (! empty($tmp[1]))
 	{
-	    $modele=$tmp[0];
-	    $srctemplatepath=$tmp[1];
-	}
-<<<<<<< HEAD
-
-=======
-	
->>>>>>> c1c3a450
+		$modele=$tmp[0];
+		$srctemplatepath=$tmp[1];
+	}
+
 	// Search template files
 	$file=''; $classname=''; $filefound=0;
 	$dirmodels=array('/');
 	if (is_array($conf->modules_parts['models'])) $dirmodels=array_merge($dirmodels,$conf->modules_parts['models']);
-	foreach($dirmodels as $reldir)
-<<<<<<< HEAD
-	{
-	foreach(array('doc','pdf') as $prefix)
-	{
-	    $file = $prefix."_expedition_".$modele.".modules.php";
-
-	    // On verifie l'emplacement du modele
-			$file=dol_buildpath($reldir."core/modules/expedition/doc/".$file,0);
-	    if (file_exists($file))
-	    {
-	        $filefound=1;
-	        $classname=$prefix.'_expedition_'.$modele;
-	        break;
-	    }
-=======
-	{
+	foreach($dirmodels as $reldir) {
+
 		foreach(array('doc','pdf') as $prefix)
 		{
-    	    $file = $prefix."_expedition_".$modele.".modules.php";
-	
+			$file = $prefix."_expedition_".$modele.".modules.php";
+
 			// On verifie l'emplacement du modele
 			$file=dol_buildpath($reldir."core/modules/expedition/doc/".$file,0);
 			if (file_exists($file))
@@ -222,15 +203,12 @@
 			}
 		}
 		if ($filefound) break;
->>>>>>> c1c3a450
-	}
-		if ($filefound) break;
 	}
 
 	// Charge le modele
 	if ($filefound)
 	{
-	    require_once($file);
+		require_once($file);
 
 		$obj = new $classname($db);
 
@@ -244,16 +222,16 @@
 			$outputlangs->charset_output=$sav_charset_output;
 
 			// we delete preview files
-        	//require_once(DOL_DOCUMENT_ROOT."/core/lib/files.lib.php");
+			//require_once(DOL_DOCUMENT_ROOT."/core/lib/files.lib.php");
 			//dol_delete_preview($object);
 
-			// Appel des triggers
-			include_once(DOL_DOCUMENT_ROOT . "/core/class/interfaces.class.php");
-			$interface=new Interfaces($db);
-			$result=$interface->run_triggers('SHIPPING_BUILDDOC',$object,$user,$langs,$conf);
-			if ($result < 0) {
-				$error++; $this->errors=$interface->errors;
-			}
+			// Appel des triggers
+			include_once(DOL_DOCUMENT_ROOT . "/core/class/interfaces.class.php");
+			$interface=new Interfaces($db);
+			$result=$interface->run_triggers('SHIPPING_BUILDDOC',$object,$user,$langs,$conf);
+			if ($result < 0) {
+				$error++; $this->errors=$interface->errors;
+			}
 			// Fin appel triggers
 
 			return 1;
@@ -270,6 +248,6 @@
 	{
 		dol_print_error('',$langs->trans("Error")." ".$langs->trans("ErrorFileDoesNotExists",$file));
 		return -1;
-    }
+	}
 }
 ?>