--- conflicted
+++ resolved
@@ -59,11 +59,7 @@
 		$list=array();
 
 		include_once DOL_DOCUMENT_ROOT.'/core/lib/functions2.lib.php';
-<<<<<<< HEAD
-		$liste=getListOfModels($db, $type, $maxfilenamelength);
-=======
-		$list=getListOfModels($db,$type,$maxfilenamelength);
->>>>>>> ecc30b8f
+		$list = getListOfModels($db, $type, $maxfilenamelength);
 
 		return $list;
 	}
