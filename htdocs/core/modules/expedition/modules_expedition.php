--- conflicted
+++ resolved
@@ -145,14 +145,6 @@
 /**
  * 	Create a document onto disk according to template module.
  *
-<<<<<<< HEAD
- * 	@param	DoliDB		$db  			Objet base de donnee
- * 	@param	Expedition		$object			Object expedition
- * 	@param	string		$modele			Force le modele a utiliser ('' to not force)
- * 	@param	Translate	$outputlangs	Objet lang a utiliser pour traduction
- *  @return int             			<=0 if KO, >0 if OK
- * @deprecated Use the new function generateDocument of Expedition class
-=======
  * 	@param		DoliDB		$db  			Objet base de donnee
  * 	@param		Object		$object			Object expedition
  * 	@param		string		$modele			Force le modele a utiliser ('' to not force)
@@ -162,7 +154,6 @@
  *  @param      int			$hideref        Hide ref
  * 	@return 	int 						1 if OK -1 if KO
  * 	@deprecated Use the new function generateDocument of Expedition class
->>>>>>> afc487ef
  */
 function expedition_pdf_create(DoliDB $db, Expedition $object, $modele, $outputlangs, $hidedetails=0, $hidedesc=0, $hideref=0)
 {
