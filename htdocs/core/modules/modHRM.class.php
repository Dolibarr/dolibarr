--- conflicted
+++ resolved
@@ -256,14 +256,9 @@
 	 *		The init function add constants, boxes, permissions and menus (defined in constructor) into Dolibarr database.
 	 *		It also creates data directories
 	 *
-<<<<<<< HEAD
-	 * @param  string  $options        Enabling module ('', 'noboxes')
-	 * @param  int     $force_entity   Force current entity
-	 * @return int                     if OK, 0 if KO
-=======
-	 *      @param      string	$options    Options when enabling module ('', 'newboxdefonly', 'noboxes')
-	 *      @return     int             	1 if OK, 0 if KO
->>>>>>> 2f0040e9
+	 *      @param      string	$options		Options when enabling module ('', 'newboxdefonly', 'noboxes')
+	 *      @param		int     $force_entity	Force current entity
+	 *      @return     int						1 if OK, 0 if KO
 	 */
 	public function init($options = '', $force_entity = null)
 	{
