--- conflicted
+++ resolved
@@ -197,55 +197,6 @@
 		$this->rights[$r][3] = 0; // Permission by default for new user (0/1)
 		$this->rights[$r][4] = 'all';
 		$this->rights[$r][5] = 'read'; // In php code, permission will be checked by test if ($user->rights->hrm->all->read)
-<<<<<<< HEAD
-		$r++;
-
-		$this->rights[$r][0] = 4002; // Permission id (must not be already used)
-		$this->rights[$r][1] = 'Create/modify skill/job/position'; // Permission label
-		$this->rights[$r][3] = 0; // Permission by default for new user (0/1)
-		$this->rights[$r][4] = 'all';
-		$this->rights[$r][5] = 'write'; // In php code, permission will be checked by test if ($user->rights->hrm->all->write)
-		$r++;
-
-		$this->rights[$r][0] = 4003; // Permission id (must not be already used)
-		$this->rights[$r][1] = 'Delete skill/job/position'; // Permission label
-		$this->rights[$r][3] = 0; // Permission by default for new user (0/1)
-		$this->rights[$r][4] = 'all';
-		$this->rights[$r][5] = 'delete'; // In php code, permission will be checked by test if ($user->rights->hrm->all->delete)
-		$r++;
-
-		// Evaluation
-		$this->rights[$r][0] = 4020; // Permission id (must not be already used)
-		$this->rights[$r][1] = 'Read evaluations'; // Permission label
-		$this->rights[$r][3] = 0; // Permission by default for new user (0/1)
-		$this->rights[$r][4] = 'evaluation';
-		$this->rights[$r][5] = 'read'; // In php code, permission will be checked by test if ($user->rights->hrm->evaluation->read)
-		$r++;
-
-		$this->rights[$r][0] = 4021; // Permission id (must not be already used)
-		$this->rights[$r][1] = 'Create/modify your evaluation'; // Permission label
-		$this->rights[$r][3] = 0; // Permission by default for new user (0/1)
-		$this->rights[$r][4] = 'evaluation';
-		$this->rights[$r][5] = 'write'; // In php code, permission will be checked by test if ($user->rights->hrm->evaluation->write)
-		$r++;
-
-		$this->rights[$r][0] = 4022; // Permission id (must not be already used)
-		$this->rights[$r][1] = 'Validate evaluation'; // Permission label
-		$this->rights[$r][3] = 0; // Permission by default for new user (0/1)
-		$this->rights[$r][4] = 'evaluation_advance';
-		$this->rights[$r][5] = 'validate'; // In php code, permission will be checked by test if ($user->rights->hrm->evaluation->validate)
-		$r++;
-
-		$this->rights[$r][0] = 4023; // Permission id (must not be already used)
-		$this->rights[$r][1] = 'Delete evaluations'; // Permission label
-		$this->rights[$r][3] = 0; // Permission by default for new user (0/1)
-		$this->rights[$r][4] = 'evaluation';
-		$this->rights[$r][5] = 'delete'; // In php code, permission will be checked by test if ($user->rights->hrm->evaluation->delete)
-		$r++;
-
-		// Comparison
-		$this->rights[$r][0] = 4030; // Permission id (must not be already used)
-=======
 		$r++;
 
 		$this->rights[$r][0] = 4002; // Permission id (must not be already used)
@@ -293,14 +244,11 @@
 
 		// Comparison
 		$this->rights[$r][0] = 4028; // Permission id (must not be already used)
->>>>>>> 503d1a04
 		$this->rights[$r][1] = 'See comparison menu'; // Permission label
 		$this->rights[$r][3] = 0; // Permission by default for new user (0/1)
 		$this->rights[$r][4] = 'compare_advance';
 		$this->rights[$r][5] = 'read'; // In php code, permission will be checked by test if ($user->rights->hrm->compare_advance->read)
 		$r++;
-<<<<<<< HEAD
-=======
 
 		// Read employee
 		$this->rights[$r][0] = 4031; // Permission id (must not be already used)
@@ -317,7 +265,6 @@
 		$this->rights[$r][4] = 'write_personal_information';
 		$this->rights[$r][5] = 'write'; // In php code, permission will be checked by test if ($user->rights->hrm->write_personal_information->write)
 		$r++;
->>>>>>> 503d1a04
 	}
 
 	/**
@@ -333,11 +280,7 @@
 		// Permissions
 		$this->remove($options);
 
-<<<<<<< HEAD
-		$result = $this->_load_tables('/install/mysql/tables/', 'hrm');
-=======
 		$result = $this->_load_tables('/install/mysql/', 'hrm');
->>>>>>> 503d1a04
 		if ($result < 0) {
 			return -1; // Do not activate module if error 'not allowed' returned when loading module SQL queries (the _load_table run sql with run_sql with the error allowed parameter set to 'default')
 		}
