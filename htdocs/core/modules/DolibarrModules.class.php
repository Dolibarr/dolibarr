--- conflicted
+++ resolved
@@ -1329,15 +1329,11 @@
 				$comment = isset($this->cronjobs[$key]['comment'])?$this->cronjobs[$key]['comment']:'';
 				$frequency = isset($this->cronjobs[$key]['frequency'])?$this->cronjobs[$key]['frequency']:'';
 				$unitfrequency = isset($this->cronjobs[$key]['unitfrequency'])?$this->cronjobs[$key]['unitfrequency']:'';
-				$status = isset($this->cronjobs[$key]['status'])?$this->cronjobs[$key]['status']:'';
 				$priority = isset($this->cronjobs[$key]['priority'])?$this->cronjobs[$key]['priority']:'';
-<<<<<<< HEAD
-				$test = isset($this->cronjobs[$key]['test'])?$this->cronjobs[$key]['test']:'';                              // Line must be visible
 				$datestart = isset($this->cronjobs[$key]['datestart'])?$this->cronjobs[$key]['datestart']:'';
 				$dateend = isset($this->cronjobs[$key]['dateend'])?$this->cronjobs[$key]['dateend']:'';
-=======
+				$status = isset($this->cronjobs[$key]['status'])?$this->cronjobs[$key]['status']:'';
 				$test = isset($this->cronjobs[$key]['test'])?$this->cronjobs[$key]['test']:'';					// Line must be enabled or not (so visible or not)
->>>>>>> 55e79895
 
 				// Search if cron entry already present
 				$sql = "SELECT count(*) as nb FROM ".MAIN_DB_PREFIX."cronjob";
