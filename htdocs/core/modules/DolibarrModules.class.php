<?php
/* Copyright (C) 2003-2007  Rodolphe Quiedeville    <rodolphe@quiedeville.org>
 * Copyright (C) 2004       Sebastien Di Cintio     <sdicintio@ressource-toi.org>
 * Copyright (C) 2004       Benoit Mortier          <benoit.mortier@opensides.be>
 * Copyright (C) 2004       Eric Seigne             <eric.seigne@ryxeo.com>
 * Copyright (C) 2005-2013  Laurent Destailleur     <eldy@users.sourceforge.net>
 * Copyright (C) 2005-2020  Regis Houssin           <regis.houssin@inodbox.com>
 * Copyright (C) 2014       Raphaël Doursenaud      <rdoursenaud@gpcsolutions.fr>
 * Copyright (C) 2018       Josep Lluís Amador      <joseplluis@lliuretic.cat>
 * Copyright (C) 2019       Frédéric France         <frederic.france@netlogic.fr>
 *
 * This program is free software; you can redistribute it and/or modify
 * it under the terms of the GNU General Public License as published by
 * the Free Software Foundation; either version 3 of the License, or
 * (at your option) any later version.
 *
 * This program is distributed in the hope that it will be useful,
 * but WITHOUT ANY WARRANTY; without even the implied warranty of
 * MERCHANTABILITY or FITNESS FOR A PARTICULAR PURPOSE.  See the
 * GNU General Public License for more details.
 *
 * You should have received a copy of the GNU General Public License
 * along with this program. If not, see <https://www.gnu.org/licenses/>.
 */

/**
 * \file           htdocs/core/modules/DolibarrModules.class.php
 * \brief          File of parent class of module descriptor class files
 */


/**
 * Class DolibarrModules
 *
 * Parent class for module descriptor class files
 */
class DolibarrModules // Can not be abstract, because we need to instantiate it into unActivateModule to be able to disable a module whose files were removed.
{
	/**
	 * @var DoliDb Database handler
	 */
	public $db;

	/**
	 * @var int Module unique ID
	 * @see https://wiki.dolibarr.org/index.php/List_of_modules_id
	 */
	public $numero;

	/**
	 * @var   string Publisher name
	 * @since 4.0.0
	 */
	public $editor_name;

	/**
	 * @var   string URL of module at publisher site
	 * @since 4.0.0
	 */
	public $editor_url;

	/**
	 * @var string Family
	 * @see $familyinfo
	 *
	 * Native values: 'crm', 'financial', 'hr', 'projects', 'products', 'ecm', 'technic', 'other'.
	 * Use familyinfo to declare a custom value.
	 */
	public $family;

	/**
	 * @var array Custom family informations
	 * @see $family
	 *
	 * e.g.:
	 * array(
	 *     'myownfamily' => array(
	 *         'position' => '001',
	 *         'label' => $langs->trans("MyOwnFamily")
	 *     )
	 * );
	 */
	public $familyinfo;

	/**
	 * @var string    Module position on 2 digits
	 */
	public $module_position = '50';

	/**
	 * @var string Module name
	 *
	 * Only used if Module[ID]Name translation string is not found.
	 *
	 * You can use the following code to automatically derive it from your module's class name:
	 * preg_replace('/^mod/i', '', get_class($this))
	 */
	public $name;

	/**
	 * @var string[] Paths to create when module is activated
	 *
	 * e.g.: array('/mymodule/temp')
	 */
	public $dirs = array();

	/**
	 * @var array Module boxes
	 */
	public $boxes = array();

	/**
	 * @var array Module constants
	 */
	public $const = array();

	/**
	 * @var array Module cron jobs entries
	 */
	public $cronjobs = array();

	/**
	 * @var array Module access rights
	 */
	public $rights;

	/**
	 * @var string Module access rights family
	 */
	public $rights_class;

	/**
	 * @var array|int 	Module menu entries (1 means the menu entries are not declared into module descriptor but are hardcoded into menu manager)
	 */
	public $menu = array();

	/**
	 * @var array Module parts
	 *  array(
	 *      // Set this to 1 if module has its own trigger directory (/mymodule/core/triggers)
	 *      'triggers' => 0,
	 *      // Set this to 1 if module has its own login method directory (/mymodule/core/login)
	 *      'login' => 0,
	 *      // Set this to 1 if module has its own substitution function file (/mymodule/core/substitutions)
	 *      'substitutions' => 0,
	 *      // Set this to 1 if module has its own menus handler directory (/mymodule/core/menus)
	 *      'menus' => 0,
	 *      // Set this to 1 if module has its own theme directory (/mymodule/theme)
	 *      'theme' => 0,
	 *      // Set this to 1 if module overwrite template dir (/mymodule/core/tpl)
	 *      'tpl' => 0,
	 *      // Set this to 1 if module has its own barcode directory (/mymodule/core/modules/barcode)
	 *      'barcode' => 0,
	 *      // Set this to 1 if module has its own models directory (/mymodule/core/modules/xxx)
	 *      'models' => 0,
	 *      // Set this to relative path of css file if module has its own css file
	 *      'css' => '/mymodule/css/mymodule.css.php',
	 *      // Set this to relative path of js file if module must load a js on all pages
	 *      'js' => '/mymodule/js/mymodule.js',
	 *      // Set here all hooks context managed by module
	 *      'hooks' => array('hookcontext1','hookcontext2')
	 *  )
	 */
	public $module_parts = array();

	/**
	 * @var        string Module documents ?
	 * @deprecated Seems unused anywhere
	 */
	public $docs;

	/**
	 * @var        string ?
	 * @deprecated Seems unused anywhere
	 */
	public $dbversion = "-";

	/**
	 * @var string Error message
	 */
	public $error;

	/**
	 * @var string Module version
	 * @see http://semver.org
	 *
	 * The following keywords can also be used:
	 * 'development'
	 * 'experimental'
	 * 'dolibarr': only for core modules that share its version
	 * 'dolibarr_deprecated': only for deprecated core modules
	 */
	public $version;

	/**
	 * @var string Module description (short text)
	 *
	 * Only used if Module[ID]Desc translation string is not found.
	 */
	public $description;

	/**
	 * @var   string Module description (long text)
	 * @since 4.0.0
	 *
	 * HTML content supported.
	 */
	public $descriptionlong;


	// For exports

	/**
	 * @var string Module export code
	 */
	public $export_code;

	/**
	 * @var string Module export label
	 */
	public $export_label;

	public $export_permission;
	public $export_fields_array;
	public $export_TypeFields_array; // Array of key=>type where type can be 'Numeric', 'Date', 'Text', 'Boolean', 'Status', 'List:xxx:login:rowid'
	public $export_entities_array;
	public $export_special_array; // special or computed field
	public $export_dependencies_array;
	public $export_sql_start;
	public $export_sql_end;
	public $export_sql_order;


	// For import

	/**
	 * @var string Module import code
	 */
	public $import_code;

	/**
	 * @var string Module import label
	 */
	public $import_label;


	/**
	 * @var string Module constant name
	 */
	public $const_name;

	/**
	 * @var bool Module can't be disabled
	 */
	public $always_enabled;

	/**
	 * @var int Module is enabled globally (Multicompany support)
	 */
	public $core_enabled;

	/**
	 * @var string Name of image file used for this module
	 *
	 * If file is in theme/yourtheme/img directory under name object_pictoname.png use 'pictoname'
	 * If file is in module/img directory under name object_pictoname.png use 'pictoname@module'
	 */
	public $picto;

	/**
	 * @var string[] List of config pages
	 *
	 * Name of php pages stored into module/admin directory, used to setup module.
	 * e.g.: "admin.php@module"
	 */
	public $config_page_url;


	/**
	 * @var string[] List of module class names that must be enabled if this module is enabled. e.g.: array('modAnotherModule', 'FR'=>'modYetAnotherModule')
	 * @see $requiredby
<<<<<<< HEAD
     */
    public $depends;

    /**
     * @var string[] List of module class names to disable if the module is disabled.
     * @see $depends
     */
    public $requiredby;

    /**
     * @var string[] List of module class names as string this module is in conflict with.
     * @see $depends
     */
    public $conflictwith;

    /**
     * @var string[] Module language files
     */
    public $langfiles;

    /**
     * @var array<string,string> Array of warnings to show when we activate the module
     *
     * array('always'='text') or array('FR'='text')
     */
    public $warnings_activation;

    /**
     * @var array<string,string> Array of warnings to show when we activate an external module
     *
     * array('always'='text') or array('FR'='text')
     */
    public $warnings_activation_ext;


    /**
     * @var array Minimum version of PHP required by module.
     * e.g.: PHP ≥ 5.4 = array(5, 4)
     */
    public $phpmin;

    /**
     * @var array Minimum version of Dolibarr required by module.
     * e.g.: Dolibarr ≥ 3.6 = array(3, 6)
     */
    public $need_dolibarr_version;

    /**
     * @var bool Whether to hide the module.
     */
    public $hidden = false;





    /**
     * Constructor. Define names, constants, directories, boxes, permissions
     *
     * @param DoliDB $db Database handler
     */
    public function __construct($db)
    {
        $this->db = $db;
    }
    // We should but can't set this as abstract because this will make dolibarr hang
    // after migration due to old module not implementing. We must wait PHP is able to make
    // a try catch on Fatal error to manage this correctly.
    // We need constructor into function unActivateModule into admin.lib.php


    // phpcs:disable PEAR.NamingConventions.ValidFunctionName.PublicUnderscore
    /**
     * Enables a module.
     * Inserts all informations into database
     *
     * @param array  $array_sql SQL requests to be executed when enabling module
     * @param string $options   String with options when disabling module:
     *                          - 'noboxes' = Do not insert boxes -
     *                          'newboxdefonly' = For boxes, insert def of
     *                          boxes only and not boxes activation
     * @param  int $force_entity     Force current entity
     *
     * @return int                         1 if OK, 0 if KO
     */
    protected function _init($array_sql, $options = '', $force_entity = null)
    {
        // phpcs:enable
        global $conf;
        $err = 0;

        $this->db->begin();

        // Insert activation module constant
        if (!$err) {
        	$err += $this->_active($force_entity);
        }

        // Insert new pages for tabs (into llx_const)
        if (!$err) {
        	$err += $this->insert_tabs($force_entity);
        }

        // Insert activation of module's parts
        if (!$err) {
        	$err += $this->insert_module_parts($force_entity);
        }

        // Insert constant defined by modules (into llx_const)
        if (!$err && !preg_match('/newboxdefonly/', $options)) {
        	$err += $this->insert_const($force_entity); // Test on newboxdefonly to avoid to erase value during upgrade
        }

        // Insert boxes def into llx_boxes_def and boxes setup (into llx_boxes)
        if (!$err && !preg_match('/noboxes/', $options)) {
        	$err += $this->insert_boxes($options, $force_entity);
        }

        // Insert cron job entries (entry in llx_cronjobs)
        if (!$err) {
        	$err += $this->insert_cronjobs($force_entity);
        }

        // Insert permission definitions of module into llx_rights_def. If user is admin, grant this permission to user.
        if (!$err) {
        	$err += $this->insert_permissions(1, $force_entity, 1);
        }

        // Insert specific menus entries into database
        if (!$err) {
        	$err += $this->insert_menus($force_entity);
        }

        // Create module's directories
        if (!$err) {
        	$err += $this->create_dirs($force_entity);
        }

        // Execute addons requests
        $num = count($array_sql);
        for ($i = 0; $i < $num; $i++)
        {
            if (!$err) {
                $val = $array_sql[$i];
                $sql = $val;
                $ignoreerror = 0;
                if (is_array($val)) {
                    $sql = $val['sql'];
                    $ignoreerror = $val['ignoreerror'];
                }
                // Add current entity id
                $sql = str_replace('__ENTITY__', (! empty($force_entity) ? (int) $force_entity : $conf->entity), $sql);

                dol_syslog(get_class($this)."::_init ignoreerror=".$ignoreerror."", LOG_DEBUG);
                $result = $this->db->query($sql, $ignoreerror);
                if (!$result) {
                    if (!$ignoreerror) {
                         $this->error = $this->db->lasterror();
                         $err++;
                    } else {
                         dol_syslog(get_class($this)."::_init Warning ".$this->db->lasterror(), LOG_WARNING);
                    }
                }
            }
        }

        // Return code
        if (!$err) {
            $this->db->commit();
            return 1;
        } else {
            $this->db->rollback();
            return 0;
        }
    }

    // phpcs:disable PEAR.NamingConventions.ValidFunctionName.PublicUnderscore
    /**
     * Disable function. Deletes the module constants and boxes from the database.
     *
     * @param string[] $array_sql SQL requests to be executed when module is disabled
     * @param string   $options   Options when disabling module:
     *
     * @return int                     1 if OK, 0 if KO
     */
    protected function _remove($array_sql, $options = '')
    {
        // phpcs:enable
        $err = 0;

        $this->db->begin();

        // Remove activation module line (constant MAIN_MODULE_MYMODULE in llx_const)
        if (!$err) {
            $err += $this->_unactive();
        }

        // Remove activation of module's new tabs (MAIN_MODULE_MYMODULE_TABS_XXX in llx_const)
        if (!$err) {
            $err += $this->delete_tabs();
        }

        // Remove activation of module's parts (MAIN_MODULE_MYMODULE_XXX in llx_const)
        if (!$err) {
            $err += $this->delete_module_parts();
        }

        // Remove constants defined by modules
        if (!$err) {
            $err += $this->delete_const();
        }

        // Remove list of module's available boxes (entry in llx_boxes)
        if (!$err && !preg_match('/(newboxdefonly|noboxes)/', $options)) {
            $err += $this->delete_boxes(); // We don't have to delete if option ask to keep boxes safe or ask to add new box def only
        }

        // Remove list of module's cron job entries (entry in llx_cronjobs)
        if (!$err) {
            $err += $this->delete_cronjobs();
        }

        // Remove module's permissions from list of available permissions (entries in llx_rights_def)
        if (!$err) {
            $err += $this->delete_permissions();
        }

        // Remove module's menus (entries in llx_menu)
        if (!$err) {
            $err += $this->delete_menus();
        }

        // Remove module's directories
        if (!$err) {
            $err += $this->delete_dirs();
        }

        // Run complementary sql requests
        $num = count($array_sql);
        for ($i = 0; $i < $num; $i++)
        {
            if (!$err) {
                dol_syslog(get_class($this)."::_remove", LOG_DEBUG);
                $result = $this->db->query($array_sql[$i]);
                if (!$result) {
                    $this->error = $this->db->error();
                    $err++;
                }
            }
        }

        // Return code
        if (!$err) {
            $this->db->commit();
            return 1;
        } else {
            $this->db->rollback();
            return 0;
        }
    }


    /**
     * Gives the translated module name if translation exists in admin.lang or into language files of module.
     * Otherwise return the module key name.
     *
     * @return string  Translated module name
     */
    public function getName()
    {
        global $langs;
        $langs->load("admin");

        if ($langs->transnoentitiesnoconv("Module".$this->numero."Name") != ("Module".$this->numero."Name")) {
            // If module name translation exists
            return $langs->transnoentitiesnoconv("Module".$this->numero."Name");
        } else {
            // If module name translation using it's unique id does not exist, we try to use its name to find translation
            if (is_array($this->langfiles)) {
                foreach ($this->langfiles as $val)
                {
                    if ($val) { $langs->load($val);
                    }
                }
            }

            if ($langs->trans("Module".$this->name."Name") != ("Module".$this->name."Name")) {
                // If module name translation exists
                return $langs->transnoentitiesnoconv("Module".$this->name."Name");
            }

            // Last chance with simple label
            return $langs->transnoentitiesnoconv($this->name);
        }
    }


    /**
     * Gives the translated module description if translation exists in admin.lang or the default module description
     *
     * @return string  Translated module description
     */
    public function getDesc()
    {
        global $langs;
        $langs->load("admin");

        if ($langs->transnoentitiesnoconv("Module".$this->numero."Desc") != ("Module".$this->numero."Desc")) {
            // If module description translation exists
            return $langs->transnoentitiesnoconv("Module".$this->numero."Desc");
        } else {
            // If module description translation does not exist using its unique id, we can use its name to find translation
            if (is_array($this->langfiles)) {
                foreach ($this->langfiles as $val)
                {
                    if ($val) { $langs->load($val);
                    }
                }
            }

            if ($langs->transnoentitiesnoconv("Module".$this->name."Desc") != ("Module".$this->name."Desc")) {
                // If module name translation exists
                return $langs->trans("Module".$this->name."Desc");
            }

            // Last chance with simple label
            return $langs->trans($this->description);
        }
    }

    /**
     * Gives the long description of a module. First check README-la_LA.md then README.md
     * If no markdown files found, it returns translated value of the key ->descriptionlong.
     *
     * @return string     Long description of a module from README.md of from property.
     */
    public function getDescLong()
    {
        global $langs;
        $langs->load("admin");

        include_once DOL_DOCUMENT_ROOT.'/core/lib/files.lib.php';
        include_once DOL_DOCUMENT_ROOT.'/core/lib/geturl.lib.php';

        $pathoffile = $this->getDescLongReadmeFound();

        if ($pathoffile)     // Mostly for external modules
        {
            $content = file_get_contents($pathoffile);

            if ((float) DOL_VERSION >= 6.0) {
                @include_once DOL_DOCUMENT_ROOT.'/core/lib/parsemd.lib.php';

                $content = dolMd2Html(
                    $content,
                    'parsedown',
                    array(
                        'doc/' => dol_buildpath(strtolower($this->name).'/doc/', 1),
                        'img/' => dol_buildpath(strtolower($this->name).'/img/', 1),
                        'images/' => dol_buildpath(strtolower($this->name).'/images/', 1),
                    )
                );
            } else {
                $content = nl2br($content);
            }
        } else {
            // Mostly for internal modules
            if (!empty($this->descriptionlong)) {
                if (is_array($this->langfiles)) {
                    foreach ($this->langfiles as $val)
                    {
                        if ($val) { $langs->load($val);
                        }
                    }
                }

                $content = $langs->transnoentitiesnoconv($this->descriptionlong);
            }
        }

        return $content;
    }

    /**
     * Return path of file if a README file was found.
     *
     * @return string      Path of file if a README file was found.
     */
    public function getDescLongReadmeFound()
    {
        global $langs;

        $filefound = false;

        // Define path to file README.md.
        // First check README-la_LA.md then README-la.md then README.md
        $pathoffile = dol_buildpath(strtolower($this->name).'/README-'.$langs->defaultlang.'.md', 0);
        if (dol_is_file($pathoffile)) {
            $filefound = true;
        }
        if (!$filefound) {
            $tmp = explode('_', $langs->defaultlang);
            $pathoffile = dol_buildpath(strtolower($this->name).'/README-'.$tmp[0].'.md', 0);
            if (dol_is_file($pathoffile)) {
                $filefound = true;
            }
        }
        if (!$filefound) {
            $pathoffile = dol_buildpath(strtolower($this->name).'/README.md', 0);
            if (dol_is_file($pathoffile)) {
                $filefound = true;
            }
        }

        return ($filefound ? $pathoffile : '');
    }


    /**
     * Gives the changelog. First check ChangeLog-la_LA.md then ChangeLog.md
     *
     * @return string  Content of ChangeLog
     */
    public function getChangeLog()
    {
        global $langs;
        $langs->load("admin");

        include_once DOL_DOCUMENT_ROOT.'/core/lib/files.lib.php';
        include_once DOL_DOCUMENT_ROOT.'/core/lib/geturl.lib.php';

        $filefound = false;

        // Define path to file README.md.
        // First check ChangeLog-la_LA.md then ChangeLog.md
        $pathoffile = dol_buildpath(strtolower($this->name).'/ChangeLog-'.$langs->defaultlang.'.md', 0);
        if (dol_is_file($pathoffile)) {
            $filefound = true;
        }
        if (!$filefound) {
            $pathoffile = dol_buildpath(strtolower($this->name).'/ChangeLog.md', 0);
            if (dol_is_file($pathoffile)) {
                $filefound = true;
            }
        }

        if ($filefound)     // Mostly for external modules
        {
            $content = file_get_contents($pathoffile);

            if ((float) DOL_VERSION >= 6.0) {
                @include_once DOL_DOCUMENT_ROOT.'/core/lib/parsemd.lib.php';
                $content = dolMd2Html($content, 'parsedown', array('doc/'=>dol_buildpath(strtolower($this->name).'/doc/', 1)));
            } else {
                $content = nl2br($content);
            }
        }

        return $content;
    }

    /**
     * Gives the publisher name
     *
     * @return string  Publisher name
     */
    public function getPublisher()
    {
        return $this->editor_name;
    }

    /**
     * Gives the publisher url
     *
     * @return string  Publisher url
     */
    public function getPublisherUrl()
    {
        return $this->editor_url;
    }

    /**
     * Gives module version (translated if param $translated is on)
     * For 'experimental' modules, gives 'experimental' translation
     * For 'dolibarr' modules, gives Dolibarr version
     *
     * @param  int $translated 1=Special version keys are translated, 0=Special version keys are not translated
     * @return string                  Module version
     */
    public function getVersion($translated = 1)
    {
        global $langs;
        $langs->load("admin");

        $ret = '';

        $newversion = preg_replace('/_deprecated/', '', $this->version);
        if ($newversion == 'experimental') {
            $ret = ($translated ? $langs->transnoentitiesnoconv("VersionExperimental") : $newversion);
        } elseif ($newversion == 'development') {
            $ret = ($translated ? $langs->transnoentitiesnoconv("VersionDevelopment") : $newversion);
        } elseif ($newversion == 'dolibarr') {
            $ret = DOL_VERSION;
        } elseif ($newversion) {
            $ret = $newversion;
        } else {
            $ret = ($translated ? $langs->transnoentitiesnoconv("VersionUnknown") : 'unknown');
        }

        if (preg_match('/_deprecated/', $this->version)) {
            $ret .= ($translated ? ' ('.$langs->transnoentitiesnoconv("Deprecated").')' : $this->version);
        }
        return $ret;
    }


    /**
     * Tells if module is core or external
     *
     * @return string  'core', 'external' or 'unknown'
     */
    public function isCoreOrExternalModule()
    {
        if ($this->version == 'dolibarr' || $this->version == 'dolibarr_deprecated') {
            return 'core';
        }
        if (!empty($this->version) && !in_array($this->version, array('experimental', 'development'))) {
            return 'external';
        }
        if (!empty($this->editor_name) || !empty($this->editor_url)) {
            return 'external';
        }
        if ($this->numero >= 100000) {
            return 'external';
        }
        return 'unknown';
    }


    /**
     * Gives module related language files list
     *
     * @return string[]    Language files list
     */
    public function getLangFilesArray()
    {
        return $this->langfiles;
    }

    /**
     * Gives translated label of an export dataset
     *
     * @param int $r Dataset index
     *
     * @return string       Translated databaset label
     */
    public function getExportDatasetLabel($r)
    {
        global $langs;

        $langstring = "ExportDataset_".$this->export_code[$r];
        if ($langs->trans($langstring) == $langstring) {
            // Translation not found
            return $langs->trans($this->export_label[$r]);
        } else {
            // Translation found
            return $langs->trans($langstring);
        }
    }


    /**
     * Gives translated label of an import dataset
     *
     * @param int $r Dataset index
     *
     * @return string      Translated dataset label
     */
    public function getImportDatasetLabel($r)
    {
        global $langs;

        $langstring = "ImportDataset_".$this->import_code[$r];
        //print "x".$langstring;
        if ($langs->trans($langstring) == $langstring) {
            // Translation not found
            return $langs->transnoentitiesnoconv($this->import_label[$r]);
        } else {
            // Translation found
            return $langs->transnoentitiesnoconv($langstring);
        }
    }


    /**
     * Gives the last date of activation
     *
     * @return 	int|string       	Date of last activation or '' if module was never activated
     */
    public function getLastActivationDate()
    {
        global $conf;

        $err = 0;

        $sql = "SELECT tms FROM ".MAIN_DB_PREFIX."const";
        $sql .= " WHERE ".$this->db->decrypt('name')." = '".$this->db->escape($this->const_name)."'";
        $sql .= " AND entity IN (0, ".$conf->entity.")";

        dol_syslog(get_class($this)."::getLastActiveDate", LOG_DEBUG);
        $resql = $this->db->query($sql);
        if (!$resql)
        {
            $err++;
        } else {
            $obj = $this->db->fetch_object($resql);
            if ($obj) {
                return $this->db->jdate($obj->tms);
            }
        }

        return '';
    }


    /**
     * Gives the last author of activation
     *
     * @return array       Array array('authorid'=>Id of last activation user, 'lastactivationdate'=>Date of last activation)
     */
    public function getLastActivationInfo()
    {
        global $conf;

        $err = 0;
=======
	 */
	public $depends;

	/**
	 * @var string[] List of module class names to disable if the module is disabled.
	 * @see $depends
	 */
	public $requiredby;

	/**
	 * @var string[] List of module class names as string this module is in conflict with.
	 * @see $depends
	 */
	public $conflictwith;

	/**
	 * @var string[] Module language files
	 */
	public $langfiles;

	/**
	 * @var array<string,string> Array of warnings to show when we activate the module
	 *
	 * array('always'='text') or array('FR'='text')
	 */
	public $warnings_activation;

	/**
	 * @var array<string,string> Array of warnings to show when we activate an external module
	 *
	 * array('always'='text') or array('FR'='text')
	 */
	public $warnings_activation_ext;


	/**
	 * @var array Minimum version of PHP required by module.
	 * e.g.: PHP ≥ 5.4 = array(5, 4)
	 */
	public $phpmin;

	/**
	 * @var array Minimum version of Dolibarr required by module.
	 * e.g.: Dolibarr ≥ 3.6 = array(3, 6)
	 */
	public $need_dolibarr_version;

	/**
	 * @var bool Whether to hide the module.
	 */
	public $hidden = false;





	/**
	 * Constructor. Define names, constants, directories, boxes, permissions
	 *
	 * @param DoliDB $db Database handler
	 */
	public function __construct($db)
	{
		$this->db = $db;
	}
	// We should but can't set this as abstract because this will make dolibarr hang
	// after migration due to old module not implementing. We must wait PHP is able to make
	// a try catch on Fatal error to manage this correctly.
	// We need constructor into function unActivateModule into admin.lib.php


	// phpcs:disable PEAR.NamingConventions.ValidFunctionName.PublicUnderscore
	/**
	 * Enables a module.
	 * Inserts all informations into database
	 *
	 * @param array  $array_sql SQL requests to be executed when enabling module
	 * @param string $options   String with options when disabling module:
	 *                          - 'noboxes' = Do not insert boxes -
	 *                          'newboxdefonly' = For boxes, insert def of
	 *                          boxes only and not boxes activation
	 *
	 * @return int                         1 if OK, 0 if KO
	 */
	protected function _init($array_sql, $options = '')
	{
		// phpcs:enable
		global $conf;
		$err = 0;

		$this->db->begin();

		// Insert activation module constant
		if (!$err) {
			$err += $this->_active();
		}

		// Insert new pages for tabs (into llx_const)
		if (!$err) {
			$err += $this->insert_tabs();
		}

		// Insert activation of module's parts
		if (!$err) {
			$err += $this->insert_module_parts();
		}

		// Insert constant defined by modules (into llx_const)
		if (!$err && !preg_match('/newboxdefonly/', $options)) {
			$err += $this->insert_const(); // Test on newboxdefonly to avoid to erase value during upgrade
		}

		// Insert boxes def into llx_boxes_def and boxes setup (into llx_boxes)
		if (!$err && !preg_match('/noboxes/', $options)) {
			$err += $this->insert_boxes($options);
		}

		// Insert cron job entries (entry in llx_cronjobs)
		if (!$err) {
			$err += $this->insert_cronjobs();
		}

		// Insert permission definitions of module into llx_rights_def. If user is admin, grant this permission to user.
		if (!$err) {
			$err += $this->insert_permissions(1, null, 1);
		}

		// Insert specific menus entries into database
		if (!$err) {
			$err += $this->insert_menus();
		}

		// Create module's directories
		if (!$err) {
			$err += $this->create_dirs();
		}

		// Execute addons requests
		$num = count($array_sql);
		for ($i = 0; $i < $num; $i++)
		{
			if (!$err) {
				$val = $array_sql[$i];
				$sql = $val;
				$ignoreerror = 0;
				if (is_array($val)) {
					$sql = $val['sql'];
					$ignoreerror = $val['ignoreerror'];
				}
				// Add current entity id
				$sql = str_replace('__ENTITY__', $conf->entity, $sql);

				dol_syslog(get_class($this)."::_init ignoreerror=".$ignoreerror."", LOG_DEBUG);
				$result = $this->db->query($sql, $ignoreerror);
				if (!$result) {
					if (!$ignoreerror) {
						 $this->error = $this->db->lasterror();
						 $err++;
					} else {
						 dol_syslog(get_class($this)."::_init Warning ".$this->db->lasterror(), LOG_WARNING);
					}
				}
			}
		}

		// Return code
		if (!$err) {
			$this->db->commit();
			return 1;
		} else {
			$this->db->rollback();
			return 0;
		}
	}

	// phpcs:disable PEAR.NamingConventions.ValidFunctionName.PublicUnderscore
	/**
	 * Disable function. Deletes the module constants and boxes from the database.
	 *
	 * @param string[] $array_sql SQL requests to be executed when module is disabled
	 * @param string   $options   Options when disabling module:
	 *
	 * @return int                     1 if OK, 0 if KO
	 */
	protected function _remove($array_sql, $options = '')
	{
		// phpcs:enable
		$err = 0;

		$this->db->begin();

		// Remove activation module line (constant MAIN_MODULE_MYMODULE in llx_const)
		if (!$err) {
			$err += $this->_unactive();
		}

		// Remove activation of module's new tabs (MAIN_MODULE_MYMODULE_TABS_XXX in llx_const)
		if (!$err) {
			$err += $this->delete_tabs();
		}

		// Remove activation of module's parts (MAIN_MODULE_MYMODULE_XXX in llx_const)
		if (!$err) {
			$err += $this->delete_module_parts();
		}

		// Remove constants defined by modules
		if (!$err) {
			$err += $this->delete_const();
		}

		// Remove list of module's available boxes (entry in llx_boxes)
		if (!$err && !preg_match('/(newboxdefonly|noboxes)/', $options)) {
			$err += $this->delete_boxes(); // We don't have to delete if option ask to keep boxes safe or ask to add new box def only
		}

		// Remove list of module's cron job entries (entry in llx_cronjobs)
		if (!$err) {
			$err += $this->delete_cronjobs();
		}

		// Remove module's permissions from list of available permissions (entries in llx_rights_def)
		if (!$err) {
			$err += $this->delete_permissions();
		}

		// Remove module's menus (entries in llx_menu)
		if (!$err) {
			$err += $this->delete_menus();
		}

		// Remove module's directories
		if (!$err) {
			$err += $this->delete_dirs();
		}

		// Run complementary sql requests
		$num = count($array_sql);
		for ($i = 0; $i < $num; $i++)
		{
			if (!$err) {
				dol_syslog(get_class($this)."::_remove", LOG_DEBUG);
				$result = $this->db->query($array_sql[$i]);
				if (!$result) {
					$this->error = $this->db->error();
					$err++;
				}
			}
		}

		// Return code
		if (!$err) {
			$this->db->commit();
			return 1;
		} else {
			$this->db->rollback();
			return 0;
		}
	}


	/**
	 * Gives the translated module name if translation exists in admin.lang or into language files of module.
	 * Otherwise return the module key name.
	 *
	 * @return string  Translated module name
	 */
	public function getName()
	{
		global $langs;
		$langs->load("admin");

		if ($langs->transnoentitiesnoconv("Module".$this->numero."Name") != ("Module".$this->numero."Name")) {
			// If module name translation exists
			return $langs->transnoentitiesnoconv("Module".$this->numero."Name");
		} else {
			// If module name translation using it's unique id does not exist, we try to use its name to find translation
			if (is_array($this->langfiles)) {
				foreach ($this->langfiles as $val)
				{
					if ($val) { $langs->load($val);
					}
				}
			}

			if ($langs->trans("Module".$this->name."Name") != ("Module".$this->name."Name")) {
				// If module name translation exists
				return $langs->transnoentitiesnoconv("Module".$this->name."Name");
			}

			// Last chance with simple label
			return $langs->transnoentitiesnoconv($this->name);
		}
	}


	/**
	 * Gives the translated module description if translation exists in admin.lang or the default module description
	 *
	 * @return string  Translated module description
	 */
	public function getDesc()
	{
		global $langs;
		$langs->load("admin");

		if ($langs->transnoentitiesnoconv("Module".$this->numero."Desc") != ("Module".$this->numero."Desc")) {
			// If module description translation exists
			return $langs->transnoentitiesnoconv("Module".$this->numero."Desc");
		} else {
			// If module description translation does not exist using its unique id, we can use its name to find translation
			if (is_array($this->langfiles)) {
				foreach ($this->langfiles as $val)
				{
					if ($val) { $langs->load($val);
					}
				}
			}

			if ($langs->transnoentitiesnoconv("Module".$this->name."Desc") != ("Module".$this->name."Desc")) {
				// If module name translation exists
				return $langs->trans("Module".$this->name."Desc");
			}

			// Last chance with simple label
			return $langs->trans($this->description);
		}
	}

	/**
	 * Gives the long description of a module. First check README-la_LA.md then README.md
	 * If no markdown files found, it returns translated value of the key ->descriptionlong.
	 *
	 * @return string     Long description of a module from README.md of from property.
	 */
	public function getDescLong()
	{
		global $langs;
		$langs->load("admin");

		include_once DOL_DOCUMENT_ROOT.'/core/lib/files.lib.php';
		include_once DOL_DOCUMENT_ROOT.'/core/lib/geturl.lib.php';

		$pathoffile = $this->getDescLongReadmeFound();

		if ($pathoffile)     // Mostly for external modules
		{
			$content = file_get_contents($pathoffile);

			if ((float) DOL_VERSION >= 6.0) {
				@include_once DOL_DOCUMENT_ROOT.'/core/lib/parsemd.lib.php';

				$content = dolMd2Html(
					$content,
					'parsedown',
					array(
						'doc/' => dol_buildpath(strtolower($this->name).'/doc/', 1),
						'img/' => dol_buildpath(strtolower($this->name).'/img/', 1),
						'images/' => dol_buildpath(strtolower($this->name).'/images/', 1),
					)
				);
			} else {
				$content = nl2br($content);
			}
		} else {
			// Mostly for internal modules
			if (!empty($this->descriptionlong)) {
				if (is_array($this->langfiles)) {
					foreach ($this->langfiles as $val)
					{
						if ($val) { $langs->load($val);
						}
					}
				}

				$content = $langs->transnoentitiesnoconv($this->descriptionlong);
			}
		}

		return $content;
	}

	/**
	 * Return path of file if a README file was found.
	 *
	 * @return string      Path of file if a README file was found.
	 */
	public function getDescLongReadmeFound()
	{
		global $langs;

		$filefound = false;

		// Define path to file README.md.
		// First check README-la_LA.md then README-la.md then README.md
		$pathoffile = dol_buildpath(strtolower($this->name).'/README-'.$langs->defaultlang.'.md', 0);
		if (dol_is_file($pathoffile)) {
			$filefound = true;
		}
		if (!$filefound) {
			$tmp = explode('_', $langs->defaultlang);
			$pathoffile = dol_buildpath(strtolower($this->name).'/README-'.$tmp[0].'.md', 0);
			if (dol_is_file($pathoffile)) {
				$filefound = true;
			}
		}
		if (!$filefound) {
			$pathoffile = dol_buildpath(strtolower($this->name).'/README.md', 0);
			if (dol_is_file($pathoffile)) {
				$filefound = true;
			}
		}

		return ($filefound ? $pathoffile : '');
	}


	/**
	 * Gives the changelog. First check ChangeLog-la_LA.md then ChangeLog.md
	 *
	 * @return string  Content of ChangeLog
	 */
	public function getChangeLog()
	{
		global $langs;
		$langs->load("admin");

		include_once DOL_DOCUMENT_ROOT.'/core/lib/files.lib.php';
		include_once DOL_DOCUMENT_ROOT.'/core/lib/geturl.lib.php';

		$filefound = false;

		// Define path to file README.md.
		// First check ChangeLog-la_LA.md then ChangeLog.md
		$pathoffile = dol_buildpath(strtolower($this->name).'/ChangeLog-'.$langs->defaultlang.'.md', 0);
		if (dol_is_file($pathoffile)) {
			$filefound = true;
		}
		if (!$filefound) {
			$pathoffile = dol_buildpath(strtolower($this->name).'/ChangeLog.md', 0);
			if (dol_is_file($pathoffile)) {
				$filefound = true;
			}
		}

		if ($filefound)     // Mostly for external modules
		{
			$content = file_get_contents($pathoffile);

			if ((float) DOL_VERSION >= 6.0) {
				@include_once DOL_DOCUMENT_ROOT.'/core/lib/parsemd.lib.php';
				$content = dolMd2Html($content, 'parsedown', array('doc/'=>dol_buildpath(strtolower($this->name).'/doc/', 1)));
			} else {
				$content = nl2br($content);
			}
		}

		return $content;
	}

	/**
	 * Gives the publisher name
	 *
	 * @return string  Publisher name
	 */
	public function getPublisher()
	{
		return $this->editor_name;
	}

	/**
	 * Gives the publisher url
	 *
	 * @return string  Publisher url
	 */
	public function getPublisherUrl()
	{
		return $this->editor_url;
	}

	/**
	 * Gives module version (translated if param $translated is on)
	 * For 'experimental' modules, gives 'experimental' translation
	 * For 'dolibarr' modules, gives Dolibarr version
	 *
	 * @param  int $translated 1=Special version keys are translated, 0=Special version keys are not translated
	 * @return string                  Module version
	 */
	public function getVersion($translated = 1)
	{
		global $langs;
		$langs->load("admin");

		$ret = '';

		$newversion = preg_replace('/_deprecated/', '', $this->version);
		if ($newversion == 'experimental') {
			$ret = ($translated ? $langs->transnoentitiesnoconv("VersionExperimental") : $newversion);
		} elseif ($newversion == 'development') {
			$ret = ($translated ? $langs->transnoentitiesnoconv("VersionDevelopment") : $newversion);
		} elseif ($newversion == 'dolibarr') {
			$ret = DOL_VERSION;
		} elseif ($newversion) {
			$ret = $newversion;
		} else {
			$ret = ($translated ? $langs->transnoentitiesnoconv("VersionUnknown") : 'unknown');
		}

		if (preg_match('/_deprecated/', $this->version)) {
			$ret .= ($translated ? ' ('.$langs->transnoentitiesnoconv("Deprecated").')' : $this->version);
		}
		return $ret;
	}


	/**
	 * Tells if module is core or external
	 *
	 * @return string  'core', 'external' or 'unknown'
	 */
	public function isCoreOrExternalModule()
	{
		if ($this->version == 'dolibarr' || $this->version == 'dolibarr_deprecated') {
			return 'core';
		}
		if (!empty($this->version) && !in_array($this->version, array('experimental', 'development'))) {
			return 'external';
		}
		if (!empty($this->editor_name) || !empty($this->editor_url)) {
			return 'external';
		}
		if ($this->numero >= 100000) {
			return 'external';
		}
		return 'unknown';
	}


	/**
	 * Gives module related language files list
	 *
	 * @return string[]    Language files list
	 */
	public function getLangFilesArray()
	{
		return $this->langfiles;
	}

	/**
	 * Gives translated label of an export dataset
	 *
	 * @param int $r Dataset index
	 *
	 * @return string       Translated databaset label
	 */
	public function getExportDatasetLabel($r)
	{
		global $langs;

		$langstring = "ExportDataset_".$this->export_code[$r];
		if ($langs->trans($langstring) == $langstring) {
			// Translation not found
			return $langs->trans($this->export_label[$r]);
		} else {
			// Translation found
			return $langs->trans($langstring);
		}
	}


	/**
	 * Gives translated label of an import dataset
	 *
	 * @param int $r Dataset index
	 *
	 * @return string      Translated dataset label
	 */
	public function getImportDatasetLabel($r)
	{
		global $langs;

		$langstring = "ImportDataset_".$this->import_code[$r];
		//print "x".$langstring;
		if ($langs->trans($langstring) == $langstring) {
			// Translation not found
			return $langs->transnoentitiesnoconv($this->import_label[$r]);
		} else {
			// Translation found
			return $langs->transnoentitiesnoconv($langstring);
		}
	}


	/**
	 * Gives the last date of activation
	 *
	 * @return 	int|string       	Date of last activation or '' if module was never activated
	 */
	public function getLastActivationDate()
	{
		global $conf;

		$err = 0;

		$sql = "SELECT tms FROM ".MAIN_DB_PREFIX."const";
		$sql .= " WHERE ".$this->db->decrypt('name')." = '".$this->db->escape($this->const_name)."'";
		$sql .= " AND entity IN (0, ".$conf->entity.")";

		dol_syslog(get_class($this)."::getLastActiveDate", LOG_DEBUG);
		$resql = $this->db->query($sql);
		if (!$resql)
		{
			$err++;
		} else {
			$obj = $this->db->fetch_object($resql);
			if ($obj) {
				return $this->db->jdate($obj->tms);
			}
		}

		return '';
	}


	/**
	 * Gives the last author of activation
	 *
	 * @return array       Array array('authorid'=>Id of last activation user, 'lastactivationdate'=>Date of last activation)
	 */
	public function getLastActivationInfo()
	{
		global $conf;

		$err = 0;
>>>>>>> 2c5d3965

		$sql = "SELECT tms, note FROM ".MAIN_DB_PREFIX."const";
		$sql .= " WHERE ".$this->db->decrypt('name')." = '".$this->db->escape($this->const_name)."'";
		$sql .= " AND entity IN (0, ".$conf->entity.")";

<<<<<<< HEAD
        dol_syslog(get_class($this)."::getLastActiveDate", LOG_DEBUG);
        $resql = $this->db->query($sql);
        if (!$resql)
        {
            $err++;
        } else {
            $obj = $this->db->fetch_object($resql);
            $tmp = array();
            if ($obj->note) {
                $tmp = json_decode($obj->note, true);
            }
            if ($obj) {
                return array('authorid'=>$tmp['authorid'], 'ip'=>$tmp['ip'], 'lastactivationdate'=>$this->db->jdate($obj->tms));
            }
        }

        return array();
    }


    // phpcs:disable PEAR.NamingConventions.ValidFunctionName.PublicUnderscore
    /**
     * Insert constants for module activation
     *
     * @param  int $force_entity     Force current entity
     * @return int Error count (0 if OK)
     */
    protected function _active($force_entity = null)
    {
        // phpcs:enable
        global $conf, $user;

        $err = 0;

        // Common module
        $entity = ((! empty($this->always_enabled) || ! empty($this->core_enabled)) ? 0 : (! empty($force_entity) ? (int) $force_entity : $conf->entity));

        $sql = "DELETE FROM ".MAIN_DB_PREFIX."const";
        $sql .= " WHERE ".$this->db->decrypt('name')." = '".$this->db->escape($this->const_name)."'";
        $sql .= " AND entity IN (0, ".$entity.")";

        dol_syslog(get_class($this)."::_active delete activation constant", LOG_DEBUG);
        $resql = $this->db->query($sql);
        if (!$resql) {
            $err++;
        }

        $note = json_encode(array('authorid'=>(is_object($user) ? $user->id : 0), 'ip'=>(empty($_SERVER['REMOTE_ADDR']) ? '' : $_SERVER['REMOTE_ADDR'])));

        $sql = "INSERT INTO ".MAIN_DB_PREFIX."const (name, value, visible, entity, note) VALUES";
        $sql .= " (".$this->db->encrypt($this->const_name, 1);
        $sql .= ", ".$this->db->encrypt('1', 1);
        $sql .= ", 0, ".$entity;
        $sql .= ", '".$this->db->escape($note)."')";

        dol_syslog(get_class($this)."::_active insert activation constant", LOG_DEBUG);
        $resql = $this->db->query($sql);
        if (!$resql) {
        	$err++;
        }

        return $err;
    }


    // phpcs:disable PEAR.NamingConventions.ValidFunctionName.PublicUnderscore
    /**
     * Module deactivation
     *
     * @return int Error count (0 if OK)
     */
    protected function _unactive()
    {
        // phpcs:enable
        global $conf;

        $err = 0;

        // Common module
        $entity = ((!empty($this->always_enabled) || !empty($this->core_enabled)) ? 0 : $conf->entity);

        $sql = "DELETE FROM ".MAIN_DB_PREFIX."const";
        $sql .= " WHERE ".$this->db->decrypt('name')." = '".$this->db->escape($this->const_name)."'";
        $sql .= " AND entity IN (0, ".$entity.")";

        dol_syslog(get_class($this)."::_unactive", LOG_DEBUG);
        $this->db->query($sql);

        return $err;
    }


    // phpcs:disable PEAR.NamingConventions.ValidFunctionName.ScopeNotCamelCaps,PEAR.NamingConventions.ValidFunctionName.PublicUnderscore
    /**
     * Create tables and keys required by module.
     * Files module.sql and module.key.sql with create table and create keys
     * commands must be stored in directory reldir='/module/sql/'
     * This function is called by this->init
     *
     * @param  string $reldir Relative directory where to scan files
     * @return int             <=0 if KO, >0 if OK
     */
    protected function _load_tables($reldir)
    {
        // phpcs:enable
        global $conf;

        $error = 0;
        $dirfound = 0;

        if (empty($reldir)) {
            return 1;
        }

        include_once DOL_DOCUMENT_ROOT.'/core/lib/admin.lib.php';

        $ok = 1;
        foreach ($conf->file->dol_document_root as $dirroot)
        {
            if ($ok) {
                $dir = $dirroot.$reldir;
                $ok = 0;

                $handle = @opendir($dir); // Dir may not exists
                if (is_resource($handle)) {
                    $dirfound++;

                    // Run llx_mytable.sql files, then llx_mytable_*.sql
                    $files = array();
                    while (($file = readdir($handle)) !== false)
                    {
                        $files[] = $file;
                    }
                    sort($files);
                    foreach ($files as $file)
                    {
                        if (preg_match('/\.sql$/i', $file) && !preg_match('/\.key\.sql$/i', $file) && substr($file, 0, 4) == 'llx_' && substr($file, 0, 4) != 'data') {
                            $result = run_sql($dir.$file, empty($conf->global->MAIN_DISPLAY_SQL_INSTALL_LOG) ? 1 : 0, '', 1);
                            if ($result <= 0) {
                            	$error++;
                            }
                        }
                    }

                    rewinddir($handle);

                    // Run llx_mytable.key.sql files (Must be done after llx_mytable.sql) then then llx_mytable_*.key.sql
                    $files = array();
                    while (($file = readdir($handle)) !== false)
                    {
                        $files[] = $file;
                    }
                    sort($files);
                    foreach ($files as $file)
                    {
                        if (preg_match('/\.key\.sql$/i', $file) && substr($file, 0, 4) == 'llx_' && substr($file, 0, 4) != 'data') {
                            $result = run_sql($dir.$file, empty($conf->global->MAIN_DISPLAY_SQL_INSTALL_LOG) ? 1 : 0, '', 1);
                            if ($result <= 0) {
                            	$error++;
                            }
                        }
                    }

                    rewinddir($handle);

                    // Run data_xxx.sql files (Must be done after llx_mytable.key.sql)
                    $files = array();
                    while (($file = readdir($handle)) !== false)
                    {
                    	$files[] = $file;
                    }
                    sort($files);
                    foreach ($files as $file)
                    {
                        if (preg_match('/\.sql$/i', $file) && !preg_match('/\.key\.sql$/i', $file) && substr($file, 0, 4) == 'data') {
                            $result = run_sql($dir.$file, empty($conf->global->MAIN_DISPLAY_SQL_INSTALL_LOG) ? 1 : 0, '', 1);
                            if ($result <= 0) {
                            	$error++;
                            }
                        }
                    }

                    rewinddir($handle);

                    // Run update_xxx.sql files
                    $files = array();
                    while (($file = readdir($handle)) !== false)
                    {
                    	$files[] = $file;
                    }
                    sort($files);
                    foreach ($files as $file)
                    {
                        if (preg_match('/\.sql$/i', $file) && !preg_match('/\.key\.sql$/i', $file) && substr($file, 0, 6) == 'update') {
                            $result = run_sql($dir.$file, empty($conf->global->MAIN_DISPLAY_SQL_INSTALL_LOG) ? 1 : 0, '', 1);
                            if ($result <= 0) {
                            	$error++;
                            }
                        }
                    }

                    closedir($handle);
                }

                if ($error == 0) {
                    $ok = 1;
                }
            }
        }

        if (!$dirfound) {
            dol_syslog("A module ask to load sql files into ".$reldir." but this directory was not found.", LOG_WARNING);
        }
        return $ok;
    }


    // phpcs:disable PEAR.NamingConventions.ValidFunctionName.ScopeNotCamelCaps
    /**
     * Adds boxes
     *
     * @param string $option Options when disabling module ('newboxdefonly'=insert only boxes definition)
     *
     * @param  int $force_entity     Force current entity
     * @return int             Error count (0 if OK)
     */
    public function insert_boxes($option = '', $force_entity = null)
    {
        // phpcs:enable
        include_once DOL_DOCUMENT_ROOT.'/core/class/infobox.class.php';

        global $conf;

        $err = 0;

        if (is_array($this->boxes)) {
            dol_syslog(get_class($this)."::insert_boxes", LOG_DEBUG);

            $pos_name = InfoBox::getListOfPagesForBoxes();

            foreach ($this->boxes as $key => $value)
            {
            	$entity = (! empty($force_entity) ? (int) $force_entity : $conf->entity);
                $file  = isset($this->boxes[$key]['file']) ? $this->boxes[$key]['file'] : '';
                $note  = isset($this->boxes[$key]['note']) ? $this->boxes[$key]['note'] : '';
                $enabledbydefaulton = isset($this->boxes[$key]['enabledbydefaulton']) ? $this->boxes[$key]['enabledbydefaulton'] : 'Home';

                if (empty($file)) {
                	$file  = isset($this->boxes[$key][1]) ? $this->boxes[$key][1] : ''; // For backward compatibility
                }
                if (empty($note)) {
                	$note  = isset($this->boxes[$key][2]) ? $this->boxes[$key][2] : ''; // For backward compatibility
                }

                // Search if boxes def already present
                $sql = "SELECT count(*) as nb FROM ".MAIN_DB_PREFIX."boxes_def";
                $sql .= " WHERE file = '".$this->db->escape($file)."'";
                $sql .= " AND entity = ".$entity;
                if ($note) {
                	$sql .= " AND note ='".$this->db->escape($note)."'";
                }

                $result = $this->db->query($sql);
                if ($result) {
                    $obj = $this->db->fetch_object($result);
                    if ($obj->nb == 0) {
                        $this->db->begin();

                        if (!$err) {
                            $sql = "INSERT INTO ".MAIN_DB_PREFIX."boxes_def (file, entity, note)";
                            $sql .= " VALUES ('".$this->db->escape($file)."', ";
                            $sql .= $entity.", ";
                            $sql .= $note ? "'".$this->db->escape($note)."'" : "null";
                            $sql .= ")";

                            dol_syslog(get_class($this)."::insert_boxes", LOG_DEBUG);
                            $resql = $this->db->query($sql);
                            if (!$resql) {
                            	$err++;
                            }
                        }
                        if (!$err && !preg_match('/newboxdefonly/', $option)) {
                            $lastid = $this->db->last_insert_id(MAIN_DB_PREFIX."boxes_def", "rowid");

                            foreach ($pos_name as $key2 => $val2)
                            {
                                //print 'key2='.$key2.'-val2='.$val2."<br>\n";
                                if ($enabledbydefaulton && $val2 != $enabledbydefaulton) {
                                	continue; // Not enabled by default onto this page.
                                }

                                $sql = "INSERT INTO ".MAIN_DB_PREFIX."boxes (box_id,position,box_order,fk_user,entity)";
                                $sql .= " VALUES (".$lastid.", ".$key2.", '0', 0, ".$entity.")";

                                dol_syslog(get_class($this)."::insert_boxes onto page ".$key2."=".$val2."", LOG_DEBUG);
                                $resql = $this->db->query($sql);
                                if (!$resql) { $err++;
                                }
                            }
                        }

                        if (!$err) {
                            $this->db->commit();
                        } else {
                                  $this->error = $this->db->lasterror();
                                  $this->db->rollback();
                        }
                    }
                    // else box already registered into database
                } else {
                    $this->error = $this->db->lasterror();
                    $err++;
                }
            }
        }

        return $err;
    }


    // phpcs:disable PEAR.NamingConventions.ValidFunctionName.ScopeNotCamelCaps
    /**
     * Removes boxes
     *
     * @return int Error count (0 if OK)
     */
    public function delete_boxes()
    {
        // phpcs:enable
        global $conf;

        $err = 0;

        if (is_array($this->boxes)) {
            foreach ($this->boxes as $key => $value)
            {
                //$titre = $this->boxes[$key][0];
                $file = $this->boxes[$key]['file'];
                //$note  = $this->boxes[$key][2];

                // TODO If the box is also included by another module and the other module is still on, we should not remove it.
                // For the moment, we manage this with hard coded exception
                //print "Remove box ".$file.'<br>';
                if ($file == 'box_graph_product_distribution.php') {
                    if (!empty($conf->product->enabled) || !empty($conf->service->enabled)) {
                        dol_syslog("We discard disabling of module ".$file." because another module still active require it.");
                        continue;
                    }
                }

                if (empty($file)) { $file = isset($this->boxes[$key][1]) ? $this->boxes[$key][1] : ''; // For backward compatibility
                }

                if ($this->db->type == 'sqlite3') {
                    // sqlite doesn't support "USING" syntax.
                    // TODO: remove this dependency.
                    $sql = "DELETE FROM ".MAIN_DB_PREFIX."boxes ";
                    $sql .= "WHERE ".MAIN_DB_PREFIX."boxes.box_id IN (";
                    $sql .= "SELECT ".MAIN_DB_PREFIX."boxes_def.rowid ";
                    $sql .= "FROM ".MAIN_DB_PREFIX."boxes_def ";
                    $sql .= "WHERE ".MAIN_DB_PREFIX."boxes_def.file = '".$this->db->escape($file)."') ";
                    $sql .= "AND ".MAIN_DB_PREFIX."boxes.entity = ".$conf->entity;
                } else {
                    $sql = "DELETE FROM ".MAIN_DB_PREFIX."boxes";
                    $sql .= " USING ".MAIN_DB_PREFIX."boxes, ".MAIN_DB_PREFIX."boxes_def";
                    $sql .= " WHERE ".MAIN_DB_PREFIX."boxes.box_id = ".MAIN_DB_PREFIX."boxes_def.rowid";
                    $sql .= " AND ".MAIN_DB_PREFIX."boxes_def.file = '".$this->db->escape($file)."'";
                    $sql .= " AND ".MAIN_DB_PREFIX."boxes.entity = ".$conf->entity;
                }

                dol_syslog(get_class($this)."::delete_boxes", LOG_DEBUG);
                $resql = $this->db->query($sql);
                if (!$resql) {
                    $this->error = $this->db->lasterror();
                    $err++;
                }

                $sql = "DELETE FROM ".MAIN_DB_PREFIX."boxes_def";
                $sql .= " WHERE file = '".$this->db->escape($file)."'";
                $sql .= " AND entity = ".$conf->entity;

                dol_syslog(get_class($this)."::delete_boxes", LOG_DEBUG);
                $resql = $this->db->query($sql);
                if (!$resql) {
                    $this->error = $this->db->lasterror();
                    $err++;
                }
            }
        }

        return $err;
    }

    // phpcs:disable PEAR.NamingConventions.ValidFunctionName.ScopeNotCamelCaps
    /**
     * Adds cronjobs
     *
     * @param  int $force_entity     Force current entity
     * @return int             Error count (0 if OK)
     */
    public function insert_cronjobs($force_entity = null)
    {
        // phpcs:enable
        include_once DOL_DOCUMENT_ROOT.'/core/class/infobox.class.php';

        global $conf;

        $err = 0;

        if (is_array($this->cronjobs)) {
            dol_syslog(get_class($this)."::insert_cronjobs", LOG_DEBUG);

            foreach ($this->cronjobs as $key => $value)
            {
            	if (! empty($force_entity)) {
            		$entity = (isset($this->cronjobs[$key]['entity']) && $this->cronjobs[$key]['entity'] == 0 ? $this->cronjobs[$key]['entity'] : $force_entity);
            	} else {
            		$entity = isset($this->cronjobs[$key]['entity']) ? $this->cronjobs[$key]['entity'] : $conf->entity;
            	}
                $label  = isset($this->cronjobs[$key]['label']) ? $this->cronjobs[$key]['label'] : '';
                $jobtype = isset($this->cronjobs[$key]['jobtype']) ? $this->cronjobs[$key]['jobtype'] : '';
                $class  = isset($this->cronjobs[$key]['class']) ? $this->cronjobs[$key]['class'] : '';
                $objectname  = isset($this->cronjobs[$key]['objectname']) ? $this->cronjobs[$key]['objectname'] : '';
                $method = isset($this->cronjobs[$key]['method']) ? $this->cronjobs[$key]['method'] : '';
                $command = isset($this->cronjobs[$key]['command']) ? $this->cronjobs[$key]['command'] : '';
                $parameters  = isset($this->cronjobs[$key]['parameters']) ? $this->cronjobs[$key]['parameters'] : '';
                $comment = isset($this->cronjobs[$key]['comment']) ? $this->cronjobs[$key]['comment'] : '';
                $frequency = isset($this->cronjobs[$key]['frequency']) ? $this->cronjobs[$key]['frequency'] : '';
                $unitfrequency = isset($this->cronjobs[$key]['unitfrequency']) ? $this->cronjobs[$key]['unitfrequency'] : '';
                $priority = isset($this->cronjobs[$key]['priority']) ? $this->cronjobs[$key]['priority'] : '';
                $datestart = isset($this->cronjobs[$key]['datestart']) ? $this->cronjobs[$key]['datestart'] : '';
                $dateend = isset($this->cronjobs[$key]['dateend']) ? $this->cronjobs[$key]['dateend'] : '';
                $status = isset($this->cronjobs[$key]['status']) ? $this->cronjobs[$key]['status'] : '';
                $test = isset($this->cronjobs[$key]['test']) ? $this->cronjobs[$key]['test'] : ''; // Line must be enabled or not (so visible or not)

                // Search if cron entry already present
                $sql = "SELECT count(*) as nb FROM ".MAIN_DB_PREFIX."cronjob";
                $sql .= " WHERE module_name = '".$this->db->escape(empty($this->rights_class) ?strtolower($this->name) : $this->rights_class)."'";
                if ($class) {
                    $sql .= " AND classesname = '".$this->db->escape($class)."'";
                }
                if ($objectname) {
                    $sql .= " AND objectname = '".$this->db->escape($objectname)."'";
                }
                if ($method) {
                    $sql .= " AND methodename = '".$this->db->escape($method)."'";
                }
                if ($command) {
                    $sql .= " AND command = '".$this->db->escape($command)."'";
                }
                $sql .= " AND entity = ".$entity; // Must be exact entity

                $now = dol_now();

                $result = $this->db->query($sql);
                if ($result) {
                    $obj = $this->db->fetch_object($result);
                    if ($obj->nb == 0) {
                        $this->db->begin();

                        if (!$err) {
                            $sql = "INSERT INTO ".MAIN_DB_PREFIX."cronjob (module_name, datec, datestart, dateend, label, jobtype, classesname, objectname, methodename, command, params, note,";
                            if (is_int($frequency)) { $sql .= ' frequency,'; }
                            if (is_int($unitfrequency)) { $sql .= ' unitfrequency,'; }
                            if (is_int($priority)) { $sql .= ' priority,'; }
                            if (is_int($status)) { $sql .= ' status,'; }
                            $sql .= " entity, test)";
                            $sql .= " VALUES (";
                            $sql .= "'".$this->db->escape(empty($this->rights_class) ?strtolower($this->name) : $this->rights_class)."', ";
                            $sql .= "'".$this->db->idate($now)."', ";
                            $sql .= ($datestart ? "'".$this->db->idate($datestart)."'" : "'".$this->db->idate($now)."'").", ";
                            $sql .= ($dateend ? "'".$this->db->idate($dateend)."'" : "NULL").", ";
                            $sql .= "'".$this->db->escape($label)."', ";
                            $sql .= "'".$this->db->escape($jobtype)."', ";
                            $sql .= ($class ? "'".$this->db->escape($class)."'" : "null").",";
                            $sql .= ($objectname ? "'".$this->db->escape($objectname)."'" : "null").",";
                            $sql .= ($method ? "'".$this->db->escape($method)."'" : "null").",";
                            $sql .= ($command ? "'".$this->db->escape($command)."'" : "null").",";
                            $sql .= ($parameters ? "'".$this->db->escape($parameters)."'" : "null").",";
                            $sql .= ($comment ? "'".$this->db->escape($comment)."'" : "null").",";
                            if (is_int($frequency)) { $sql .= "'".$this->db->escape($frequency)."', ";
                            }
                            if (is_int($unitfrequency)) { $sql .= "'".$this->db->escape($unitfrequency)."', ";
                            }
                            if (is_int($priority)) {$sql .= "'".$this->db->escape($priority)."', ";
                            }
                            if (is_int($status)) { $sql .= "'".$this->db->escape($status)."', ";
                            }
                            $sql .= $entity.",";
                            $sql .= "'".$this->db->escape($test)."'";
                            $sql .= ")";

                            $resql = $this->db->query($sql);
                            if (!$resql) { $err++;
                            }
                        }

                        if (!$err) {
                            $this->db->commit();
                        } else {
                            $this->error = $this->db->lasterror();
                            $this->db->rollback();
                        }
                    }
                    // else box already registered into database
                } else {
                    $this->error = $this->db->lasterror();
                    $err++;
                }
            }
        }

        return $err;
    }


    // phpcs:disable PEAR.NamingConventions.ValidFunctionName.ScopeNotCamelCaps
    /**
     * Removes boxes
     *
     * @return int Error count (0 if OK)
     */
    public function delete_cronjobs()
    {
        // phpcs:enable
        global $conf;

        $err = 0;

        if (is_array($this->cronjobs)) {
            $sql = "DELETE FROM ".MAIN_DB_PREFIX."cronjob";
            $sql .= " WHERE module_name = '".$this->db->escape(empty($this->rights_class) ?strtolower($this->name) : $this->rights_class)."'";
            $sql .= " AND entity = ".$conf->entity;
            $sql .= " AND test = '1'"; // We delete on lines that are not set with a complete test that is '$conf->module->enabled' so when module is disabled, the cron is also removed.
              // For crons declared with a '$conf->module->enabled', there is no need to delete the line, so we don't loose setup if we reenable module.

            dol_syslog(get_class($this)."::delete_cronjobs", LOG_DEBUG);
            $resql = $this->db->query($sql);
            if (!$resql) {
                $this->error = $this->db->lasterror();
                $err++;
            }
        }

        return $err;
    }

    // phpcs:disable PEAR.NamingConventions.ValidFunctionName.ScopeNotCamelCaps
    /**
     * Removes tabs
     *
     * @return int Error count (0 if OK)
     */
    public function delete_tabs()
    {
        // phpcs:enable
        global $conf;

        $err = 0;

        $sql = "DELETE FROM ".MAIN_DB_PREFIX."const";
        $sql .= " WHERE ".$this->db->decrypt('name')." like '".$this->db->escape($this->const_name)."_TABS_%'";
        $sql .= " AND entity = ".$conf->entity;

        dol_syslog(get_class($this)."::delete_tabs", LOG_DEBUG);
        if (!$this->db->query($sql)) {
            $this->error = $this->db->lasterror();
            $err++;
        }

        return $err;
    }

    // phpcs:disable PEAR.NamingConventions.ValidFunctionName.ScopeNotCamelCaps
    /**
     * Adds tabs
     *
     * @param  int $force_entity     Force current entity
     * @return int  Error count (0 if ok)
     */
    public function insert_tabs($force_entity = null)
    {
        // phpcs:enable
        global $conf;

        $err = 0;

        if (!empty($this->tabs)) {
            dol_syslog(get_class($this)."::insert_tabs", LOG_DEBUG);

            $i = 0;
            foreach ($this->tabs as $key => $value)
            {
                if (is_array($value) && count($value) == 0) {
                	continue; // Discard empty arrays
                }

                $entity = (! empty($force_entity) ? $force_entity : $conf->entity);
                $newvalue = $value;

                if (is_array($value)) {
                    $newvalue = $value['data'];
                    if (isset($value['entity'])) {
                    	$entity = ((! empty($force_entity) && $value['entity'] > 0) ? (int) $force_entity : $value['entity']);
                    }
                }

                if ($newvalue) {
                    $sql = "INSERT INTO ".MAIN_DB_PREFIX."const (";
                    $sql .= "name";
                    $sql .= ", type";
                    $sql .= ", value";
                    $sql .= ", note";
                    $sql .= ", visible";
                    $sql .= ", entity";
                    $sql .= ")";
                    $sql .= " VALUES (";
                    $sql .= $this->db->encrypt($this->const_name."_TABS_".$i, 1);
                    $sql .= ", 'chaine'";
                    $sql .= ", ".$this->db->encrypt($newvalue, 1);
                    $sql .= ", null";
                    $sql .= ", '0'";
                    $sql .= ", ".$entity;
                    $sql .= ")";

                    $resql = $this->db->query($sql);
                    if (!$resql) {
                         dol_syslog($this->db->lasterror(), LOG_ERR);
                        if ($this->db->lasterrno() != 'DB_ERROR_RECORD_ALREADY_EXISTS') {
                            $this->error = $this->db->lasterror();
                            $this->errors[] = $this->db->lasterror();
                            $err++;
                            break;
                        }
                    }
                }
                $i++;
            }
        }
        return $err;
    }

    // phpcs:disable PEAR.NamingConventions.ValidFunctionName.ScopeNotCamelCaps
    /**
     * Adds constants
     *
     * @param  int $force_entity     Force current entity
     * @return int Error count (0 if OK)
     */
    public function insert_const($force_entity = null)
    {
        // phpcs:enable
        global $conf;

        $err = 0;

        if (empty($this->const)) {
        	return 0;
        }

        dol_syslog(get_class($this)."::insert_const", LOG_DEBUG);

        foreach ($this->const as $key => $value)
        {
            $name      = $this->const[$key][0];
            $type      = $this->const[$key][1];
            $val       = $this->const[$key][2];
            $note      = isset($this->const[$key][3]) ? $this->const[$key][3] : '';
            $visible   = isset($this->const[$key][4]) ? $this->const[$key][4] : 0;
            $entity    = ((!empty($this->const[$key][5]) && $this->const[$key][5] != 'current') ? 0 : (! empty($force_entity) ? $force_entity : $conf->entity));

            // Clean
            if (empty($visible)) {
            	$visible = '0';
            }
            if (empty($val) && $val != '0') {
            	$val = '';
            }

            $sql = "SELECT count(*)";
            $sql .= " FROM ".MAIN_DB_PREFIX."const";
            $sql .= " WHERE ".$this->db->decrypt('name')." = '".$this->db->escape($name)."'";
            $sql .= " AND entity = ".$entity;

            $result = $this->db->query($sql);
            if ($result) {
                $row = $this->db->fetch_row($result);

                if ($row[0] == 0)   // If not found
                {
                    $sql = "INSERT INTO ".MAIN_DB_PREFIX."const (name,type,value,note,visible,entity)";
                    $sql .= " VALUES (";
                    $sql .= $this->db->encrypt($name, 1);
                    $sql .= ",'".$type."'";
                    $sql .= ",".(($val != '') ? $this->db->encrypt($val, 1) : "''");
                    $sql .= ",".($note ? "'".$this->db->escape($note)."'" : "null");
                    $sql .= ",'".$visible."'";
                    $sql .= ",".$entity;
                    $sql .= ")";

                    if (!$this->db->query($sql)) {
                        $err++;
                    }
                } else {
                    dol_syslog(get_class($this)."::insert_const constant '".$name."' already exists", LOG_WARNING);
                }
            } else {
                $err++;
            }
        }

        return $err;
    }

    // phpcs:disable PEAR.NamingConventions.ValidFunctionName.ScopeNotCamelCaps
    /**
     * Removes constants tagged 'deleteonunactive'
     *
     * @return int <0 if KO, 0 if OK
     */
    public function delete_const()
    {
        // phpcs:enable
        global $conf;

        $err = 0;

        if (empty($this->const)) { return 0;
        }

        foreach ($this->const as $key => $value)
        {
            $name = $this->const[$key][0];
            $deleteonunactive = (!empty($this->const[$key][6])) ? 1 : 0;

            if ($deleteonunactive) {
                $sql = "DELETE FROM ".MAIN_DB_PREFIX."const";
                $sql .= " WHERE ".$this->db->decrypt('name')." = '".$name."'";
                $sql .= " AND entity in (0, ".$conf->entity.")";
                dol_syslog(get_class($this)."::delete_const", LOG_DEBUG);
                if (!$this->db->query($sql)) {
                    $this->error = $this->db->lasterror();
                    $err++;
                }
            }
        }

        return $err;
    }

    // phpcs:disable PEAR.NamingConventions.ValidFunctionName.ScopeNotCamelCaps
    /**
     * Adds access rights
     *
     * @param  int $reinitadminperms If 1, we also grant them to all admin users
     * @param  int $force_entity     Force current entity
     * @param  int $notrigger        1=Does not execute triggers, 0= execute triggers
     * @return int                     Error count (0 if OK)
     */
    public function insert_permissions($reinitadminperms = 0, $force_entity = null, $notrigger = 0)
    {
        // phpcs:enable
        global $conf, $user;

        $err = 0;
        $entity = (!empty($force_entity) ? $force_entity : $conf->entity);

        dol_syslog(get_class($this)."::insert_permissions", LOG_DEBUG);

        // Test if module is activated
        $sql_del = "SELECT ".$this->db->decrypt('value')." as value";
        $sql_del .= " FROM ".MAIN_DB_PREFIX."const";
        $sql_del .= " WHERE ".$this->db->decrypt('name')." = '".$this->db->escape($this->const_name)."'";
        $sql_del .= " AND entity IN (0,".$entity.")";

        $resql = $this->db->query($sql_del);

        if ($resql) {
            $obj = $this->db->fetch_object($resql);
            if ($obj !== null && !empty($obj->value) && !empty($this->rights)) {
                // If the module is active
                foreach ($this->rights as $key => $value)
                {
                    $r_id       = $this->rights[$key][0];
                    $r_desc     = $this->rights[$key][1];
                    $r_type     = (isset($this->rights[$key][2]) ? $this->rights[$key][2] : '');
                    $r_def      = $this->rights[$key][3];
                    $r_perms    = $this->rights[$key][4];
                    $r_subperms = (isset($this->rights[$key][5]) ? $this->rights[$key][5] : '');
                    $r_modul	= (empty($this->rights_class) ? strtolower($this->name) : $this->rights_class);

                    if (empty($r_type)) { $r_type = 'w'; }
                    if (empty($r_def)) { $r_def = 0; }

                    // Search if perm already present
                    $sql = "SELECT count(*) as nb FROM ".MAIN_DB_PREFIX."rights_def";
                    $sql .= " WHERE id = ".$r_id." AND entity = ".$entity;

                    $resqlselect = $this->db->query($sql);
                    if ($resqlselect) {
                        $objcount = $this->db->fetch_object($resqlselect);
                        if ($objcount && $objcount->nb == 0) {
                            if (dol_strlen($r_perms)) {
                                if (dol_strlen($r_subperms)) {
                                    $sql = "INSERT INTO ".MAIN_DB_PREFIX."rights_def";
                                    $sql .= " (id, entity, libelle, module, type, bydefault, perms, subperms)";
                                    $sql .= " VALUES ";
                                    $sql .= "(".$r_id.",".$entity.",'".$this->db->escape($r_desc)."','".$r_modul."','".$r_type."',".$r_def.",'".$r_perms."','".$r_subperms."')";
                                } else {
                                    $sql = "INSERT INTO ".MAIN_DB_PREFIX."rights_def";
                                    $sql .= " (id, entity, libelle, module, type, bydefault, perms)";
                                    $sql .= " VALUES ";
                                    $sql .= "(".$r_id.",".$entity.",'".$this->db->escape($r_desc)."','".$r_modul."','".$r_type."',".$r_def.",'".$r_perms."')";
                                }
                            } else {
                                 $sql = "INSERT INTO ".MAIN_DB_PREFIX."rights_def ";
                                 $sql .= " (id, entity, libelle, module, type, bydefault)";
                                 $sql .= " VALUES ";
                                 $sql .= "(".$r_id.",".$entity.",'".$this->db->escape($r_desc)."','".$r_modul."','".$r_type."',".$r_def.")";
                            }

                            $resqlinsert = $this->db->query($sql, 1);

                            if (!$resqlinsert) {
                                if ($this->db->errno() != "DB_ERROR_RECORD_ALREADY_EXISTS") {
                                    $this->error = $this->db->lasterror();
                                    $err++;
                                    break;
                                } else { dol_syslog(get_class($this)."::insert_permissions record already exists", LOG_INFO);
                                }
                            }

                            $this->db->free($resqlinsert);
                        }

                        $this->db->free($resqlselect);
                    }

                    // If we want to init permissions on admin users
                    if ($reinitadminperms) {
                        if (!class_exists('User')) {
                            include_once DOL_DOCUMENT_ROOT.'/user/class/user.class.php';
                        }
                        $sql = "SELECT rowid FROM ".MAIN_DB_PREFIX."user WHERE admin = 1";
                        dol_syslog(get_class($this)."::insert_permissions Search all admin users", LOG_DEBUG);
                        $resqlseladmin = $this->db->query($sql, 1);
                        if ($resqlseladmin) {
                            $num = $this->db->num_rows($resqlseladmin);
                            $i = 0;
                            while ($i < $num)
                            {
                                  $obj2 = $this->db->fetch_object($resqlseladmin);
                                  dol_syslog(get_class($this)."::insert_permissions Add permission to user id=".$obj2->rowid);

                                  $tmpuser = new User($this->db);
                                  $result = $tmpuser->fetch($obj2->rowid);
                                if ($result > 0) {
                                    $tmpuser->addrights($r_id, '', '', 0, 1);
                                } else {
                                    dol_syslog(get_class($this)."::insert_permissions Failed to add the permission to user because fetch return an error", LOG_ERR);
                                }
                                 $i++;
                            }
                        } else {
                            dol_print_error($this->db);
                        }
                    }
                }

                if ($reinitadminperms && !empty($user->admin))  // Reload permission for current user if defined
                {
                    // We reload permissions
                    $user->clearrights();
                    $user->getrights();
                }
            }
            $this->db->free($resql);
        } else {
            $this->error = $this->db->lasterror();
            $err++;
        }

        return $err;
    }


    // phpcs:disable PEAR.NamingConventions.ValidFunctionName.ScopeNotCamelCaps
    /**
     * Removes access rights
     *
     * @return int                     Error count (0 if OK)
     */
    public function delete_permissions()
    {
        // phpcs:enable
        global $conf;

        $err = 0;

        $sql = "DELETE FROM ".MAIN_DB_PREFIX."rights_def";
        $sql .= " WHERE module = '".$this->db->escape(empty($this->rights_class) ?strtolower($this->name) : $this->rights_class)."'";
        $sql .= " AND entity = ".$conf->entity;
        dol_syslog(get_class($this)."::delete_permissions", LOG_DEBUG);
        if (!$this->db->query($sql)) {
            $this->error = $this->db->lasterror();
            $err++;
        }

        return $err;
    }


    // phpcs:disable PEAR.NamingConventions.ValidFunctionName.ScopeNotCamelCaps
    /**
     * Adds menu entries
     *
     * @param  int $force_entity     Force current entity
     * @return int     Error count (0 if OK)
     */
    public function insert_menus($force_entity = null)
    {
        // phpcs:enable
        global $user;

        if (!is_array($this->menu) || empty($this->menu)) {
        	return 0;
        }

        include_once DOL_DOCUMENT_ROOT.'/core/class/menubase.class.php';

        dol_syslog(get_class($this)."::insert_menus", LOG_DEBUG);

        $err = 0;

        $this->db->begin();

        foreach ($this->menu as $key => $value)
        {
            $menu = new Menubase($this->db);
            $menu->menu_handler = 'all';

            //$menu->module=strtolower($this->name);    TODO When right_class will be same than module name
            $menu->module = (empty($this->rights_class) ? strtolower($this->name) : $this->rights_class);

            if (!$this->menu[$key]['fk_menu']) {
                $menu->fk_menu = 0;
            } else {
                $foundparent = 0;
                $fk_parent = $this->menu[$key]['fk_menu'];
                if (preg_match('/^r=/', $fk_parent))    // old deprecated method
                {
                    $fk_parent = str_replace('r=', '', $fk_parent);
                    if (isset($this->menu[$fk_parent]['rowid'])) {
                        $menu->fk_menu = $this->menu[$fk_parent]['rowid'];
                        $foundparent = 1;
                    }
                } elseif (preg_match('/^fk_mainmenu=([a-zA-Z0-9_]+),fk_leftmenu=([a-zA-Z0-9_]+)$/', $fk_parent, $reg)) {
                    $menu->fk_menu = -1;
                    $menu->fk_mainmenu = $reg[1];
                    $menu->fk_leftmenu = $reg[2];
                    $foundparent = 1;
                } elseif (preg_match('/^fk_mainmenu=([a-zA-Z0-9_]+)$/', $fk_parent, $reg)) {
                    $menu->fk_menu = -1;
                    $menu->fk_mainmenu = $reg[1];
                    $menu->fk_leftmenu = '';
                    $foundparent = 1;
                }
                if (!$foundparent) {
                    $this->error = "ErrorBadDefinitionOfMenuArrayInModuleDescriptor";
                    dol_syslog(get_class($this)."::insert_menus ".$this->error." ".$this->menu[$key]['fk_menu'], LOG_ERR);
                    $err++;
                }
            }
            $menu->type = $this->menu[$key]['type'];
            $menu->mainmenu = isset($this->menu[$key]['mainmenu']) ? $this->menu[$key]['mainmenu'] : (isset($menu->fk_mainmenu) ? $menu->fk_mainmenu : '');
            $menu->leftmenu = isset($this->menu[$key]['leftmenu']) ? $this->menu[$key]['leftmenu'] : '';
            $menu->titre = $this->menu[$key]['titre']; // deprecated
            $menu->title = $this->menu[$key]['titre'];
            $menu->url = $this->menu[$key]['url'];
            $menu->langs = $this->menu[$key]['langs'];
            $menu->position = $this->menu[$key]['position'];
            $menu->perms = $this->menu[$key]['perms'];
            $menu->target = isset($this->menu[$key]['target']) ? $this->menu[$key]['target'] : '';
            $menu->user = $this->menu[$key]['user'];
            $menu->enabled = isset($this->menu[$key]['enabled']) ? $this->menu[$key]['enabled'] : 0;
            $menu->position = $this->menu[$key]['position'];
            if (! empty($force_entity)) {
            	$menu->entity = (int) $force_entity;
            }

            if (!$err) {
                $result = $menu->create($user); // Save menu entry into table llx_menu
                if ($result > 0) {
                    $this->menu[$key]['rowid'] = $result;
                } else {
                    $this->error = $menu->error;
                    dol_syslog(get_class($this).'::insert_menus result='.$result." ".$this->error, LOG_ERR);
                    $err++;
                    break;
                }
            }
        }

        if (!$err) {
            $this->db->commit();
        } else {
            dol_syslog(get_class($this)."::insert_menus ".$this->error, LOG_ERR);
            $this->db->rollback();
        }

        return $err;
    }


    // phpcs:disable PEAR.NamingConventions.ValidFunctionName.ScopeNotCamelCaps
    /**
     * Removes menu entries
     *
     * @return int Error count (0 if OK)
     */
    public function delete_menus()
    {
        // phpcs:enable
        global $conf;

        $err = 0;

        //$module=strtolower($this->name);        TODO When right_class will be same than module name
        $module = empty($this->rights_class) ?strtolower($this->name) : $this->rights_class;

        $sql = "DELETE FROM ".MAIN_DB_PREFIX."menu";
        $sql .= " WHERE module = '".$this->db->escape($module)."'";
        $sql .= " AND entity = ".$conf->entity;

        dol_syslog(get_class($this)."::delete_menus", LOG_DEBUG);
        $resql = $this->db->query($sql);
        if (!$resql) {
            $this->error = $this->db->lasterror();
            $err++;
        }

        return $err;
    }

    // phpcs:disable PEAR.NamingConventions.ValidFunctionName.ScopeNotCamelCaps
    /**
     * Creates directories
     *
     * @param  int $force_entity     Force current entity
     * @return int Error count (0 if OK)
     */
    public function create_dirs($force_entity = null)
    {
        // phpcs:enable
        global $langs, $conf;

        $err = 0;

        if (isset($this->dirs) && is_array($this->dirs)) {
            foreach ($this->dirs as $key => $value)
            {
                $addtodatabase = 0;

                if (!is_array($value)) {
                	$dir = $value; // Default simple mode
                } else {
                    $constname = $this->const_name."_DIR_";
                    $dir       = $this->dirs[$key][1];
                    $addtodatabase = empty($this->dirs[$key][2]) ? '' : $this->dirs[$key][2]; // Create constante in llx_const
                    $subname   = empty($this->dirs[$key][3]) ? '' : strtoupper($this->dirs[$key][3]); // Add submodule name (ex: $conf->module->submodule->dir_output)
                    $forcename = empty($this->dirs[$key][4]) ? '' : strtoupper($this->dirs[$key][4]); // Change the module name if different

                    if (!empty($forcename)) {
                    	$constname = 'MAIN_MODULE_'.$forcename."_DIR_";
                    }
                    if (!empty($subname)) {
                    	$constname = $constname.$subname."_";
                    }

                    $name = $constname.strtoupper($this->dirs[$key][0]);
                }

                // Define directory full path ($dir must start with "/")
                if (empty($conf->global->MAIN_MODULE_MULTICOMPANY) || $conf->entity == 1) {
                	$fulldir = DOL_DATA_ROOT.$dir;
                } else {
                	$fulldir = DOL_DATA_ROOT."/".(! empty($force_entity) ? (int) $force_entity : $conf->entity).$dir;
                }
                // Create dir if it does not exists
                if (!empty($fulldir) && !file_exists($fulldir)) {
                    if (dol_mkdir($fulldir, DOL_DATA_ROOT) < 0) {
                         $this->error = $langs->trans("ErrorCanNotCreateDir", $fulldir);
                         dol_syslog(get_class($this)."::_init ".$this->error, LOG_ERR);
                         $err++;
                    }
                }

                // Define the constant in database if requested (not the default mode)
                if (!empty($addtodatabase)) {
                    $result = $this->insert_dirs($name, $dir);
                    if ($result) {
                    	$err++;
                    }
                }
            }
        }

        return $err;
    }


    // phpcs:disable PEAR.NamingConventions.ValidFunctionName.ScopeNotCamelCaps
    /**
     * Adds directories definitions
     *
     * @param string	$name			Name
     * @param string	$dir			Directory
     * @param int		$force_entity	Force current entity
     *
     * @return int             Error count (0 if OK)
     */
    public function insert_dirs($name, $dir, $force_entity = null)
    {
        // phpcs:enable
        global $conf;

        $err = 0;

        $sql = "SELECT count(*)";
        $sql .= " FROM ".MAIN_DB_PREFIX."const";
        $sql .= " WHERE ".$this->db->decrypt('name')." = '".$name."'";
        $sql .= " AND entity = ".(! empty($force_entity) ? (int) $force_entity : $conf->entity);

        dol_syslog(get_class($this)."::insert_dirs", LOG_DEBUG);
        $result = $this->db->query($sql);
        if ($result) {
            $row = $this->db->fetch_row($result);

            if ($row[0] == 0) {
                $sql = "INSERT INTO ".MAIN_DB_PREFIX."const (name,type,value,note,visible,entity)";
                $sql .= " VALUES (".$this->db->encrypt($name, 1).",'chaine',".$this->db->encrypt($dir, 1).",'Directory for module ".$this->name."','0',".$conf->entity.")";

                dol_syslog(get_class($this)."::insert_dirs", LOG_DEBUG);
                $this->db->query($sql);
            }
        } else {
            $this->error = $this->db->lasterror();
            $err++;
        }

        return $err;
    }


    // phpcs:disable PEAR.NamingConventions.ValidFunctionName.ScopeNotCamelCaps
    /**
     * Removes directories
     *
     * @return int Error count (0 if OK)
     */
    public function delete_dirs()
    {
        // phpcs:enable
        global $conf;

        $err = 0;

        $sql = "DELETE FROM ".MAIN_DB_PREFIX."const";
        $sql .= " WHERE ".$this->db->decrypt('name')." LIKE '".$this->db->escape($this->const_name)."_DIR_%'";
        $sql .= " AND entity = ".$conf->entity;

        dol_syslog(get_class($this)."::delete_dirs", LOG_DEBUG);
        if (!$this->db->query($sql)) {
            $this->error = $this->db->lasterror();
            $err++;
        }

        return $err;
    }

    // phpcs:disable PEAR.NamingConventions.ValidFunctionName.ScopeNotCamelCaps
    /**
     * Adds generic parts
     *
     * @param int $force_entity	Force current entity
     * @return int Error count (0 if OK)
     */
    public function insert_module_parts($force_entity = null)
    {
        // phpcs:enable
        global $conf;

        $error = 0;

        if (is_array($this->module_parts) && !empty($this->module_parts)) {
            foreach ($this->module_parts as $key => $value)
            {
                if (is_array($value) && count($value) == 0) {
                	continue; // Discard empty arrays
                }

                $entity = (! empty($force_entity) ? (int) $force_entity : $conf->entity); // Reset the current entity
                $newvalue = $value;

                // Serialize array parameters
                if (is_array($value)) {
                    // Can defined other parameters
                    // Example when $key='hooks', then $value is an array('data'=>array('hookcontext1','hookcontext2'), 'entity'=>X)
                    if (isset($value['data']) && is_array($value['data'])) {
                        $newvalue = json_encode($value['data']);
                        if (isset($value['entity'])) {
                        	$entity = ((! empty($force_entity) && $value['entity'] > 0) ? (int) $force_entity : $value['entity']);
                        }
                    } elseif (isset($value['data']) && !is_array($value['data'])) {
                        $newvalue = $value['data'];
                        if (isset($value['entity'])) {
                        	$entity = ((! empty($force_entity) && $value['entity'] > 0) ? (int) $force_entity : $value['entity']);
                        }
                    } else // when hook is declared with syntax 'hook'=>array('hookcontext1','hookcontext2',...)
                    {
                        $newvalue = json_encode($value);
                    }
                }

                $sql = "INSERT INTO ".MAIN_DB_PREFIX."const (";
                $sql .= "name";
                $sql .= ", type";
                $sql .= ", value";
                $sql .= ", note";
                $sql .= ", visible";
                $sql .= ", entity";
                $sql .= ")";
                $sql .= " VALUES (";
                $sql .= $this->db->encrypt($this->const_name."_".strtoupper($key), 1);
                $sql .= ", 'chaine'";
                $sql .= ", ".$this->db->encrypt($newvalue, 1);
                $sql .= ", null";
                $sql .= ", '0'";
                $sql .= ", ".$entity;
                $sql .= ")";

                dol_syslog(get_class($this)."::insert_module_parts for key=".$this->const_name."_".strtoupper($key), LOG_DEBUG);

                $resql = $this->db->query($sql, 1);
                if (!$resql) {
                    if ($this->db->lasterrno() != 'DB_ERROR_RECORD_ALREADY_EXISTS') {
                         $error++;
                         $this->error = $this->db->lasterror();
                    } else {
                         dol_syslog(get_class($this)."::insert_module_parts for ".$this->const_name."_".strtoupper($key)." Record already exists.", LOG_WARNING);
                    }
                }
            }
        }
        return $error;
    }

    // phpcs:disable PEAR.NamingConventions.ValidFunctionName.ScopeNotCamelCaps
    /**
     * Removes generic parts
     *
     * @return int Error count (0 if OK)
     */
    public function delete_module_parts()
    {
        // phpcs:enable
        global $conf;

        $err = 0;
        $entity = $conf->entity;

        if (is_array($this->module_parts) && !empty($this->module_parts)) {
            foreach ($this->module_parts as $key => $value)
            {
                // If entity is defined
                if (is_array($value) && isset($value['entity'])) {
                	$entity = $value['entity'];
                }

                $sql = "DELETE FROM ".MAIN_DB_PREFIX."const";
                $sql .= " WHERE ".$this->db->decrypt('name')." LIKE '".$this->db->escape($this->const_name)."_".strtoupper($key)."'";
                $sql .= " AND entity = ".$entity;

                dol_syslog(get_class($this)."::delete_const_".$key."", LOG_DEBUG);
                if (!$this->db->query($sql)) {
                    $this->error = $this->db->lasterror();
                    $err++;
                }
            }
        }
        return $err;
    }

    /**
     * Function called when module is enabled.
     * The init function adds tabs, constants, boxes, permissions and menus (defined in constructor) into Dolibarr database.
     * It also creates data directories
     *
     * @param  string $options       Options when enabling module ('', 'newboxdefonly', 'noboxes')
     *                               'noboxes' = Do not insert boxes 'newboxdefonly' = For boxes,
     *                               insert def of boxes only and not boxes activation
     * @param  int    $force_entity	 Force current entity
     * @return int                   1 if OK, 0 if KO
     */
    public function init($options = '', $force_entity = null)
    {
    	return $this->_init(array(), $options, $force_entity);
    }

    /**
     * Function called when module is disabled.
     * The remove function removes tabs, constants, boxes, permissions and menus from Dolibarr database.
     * Data directories are not deleted
     *
     * @param  string $options Options when enabling module ('', 'noboxes')
     * @return int                     1 if OK, 0 if KO
     */
    public function remove($options = '')
    {
        return $this->_remove(array(), $options);
    }


    /**
     * Return Kanban view of a module
     *
     * @param	string	$codeenabledisable		HTML code for button to enable/disable module
     * @param	string	$codetoconfig			HTML code to go to config page
     * @return 	string							HTML code of Kanban view
     */
    public function getKanbanView($codeenabledisable = '', $codetoconfig = '')
    {
    	global $conf, $langs;

    	// Define imginfo
    	$imginfo = "info";
    	if ($this->isCoreOrExternalModule() == 'external')
    	{
    		$imginfo = "info_black";
    	}

    	$const_name = 'MAIN_MODULE_'.strtoupper(preg_replace('/^mod/i', '', get_class($this)));

    	$version = $this->getVersion(0);
    	$versiontrans = '';
    	if (preg_match('/development/i', $version))  $versiontrans .= 'warning';
    	if (preg_match('/experimental/i', $version)) $versiontrans .= 'warning';
    	if (preg_match('/deprecated/i', $version))   $versiontrans .= 'warning';
=======
		dol_syslog(get_class($this)."::getLastActiveDate", LOG_DEBUG);
		$resql = $this->db->query($sql);
		if (!$resql)
		{
			$err++;
		} else {
			$obj = $this->db->fetch_object($resql);
			$tmp = array();
			if ($obj->note) {
				$tmp = json_decode($obj->note, true);
			}
			if ($obj) {
				return array('authorid'=>$tmp['authorid'], 'ip'=>$tmp['ip'], 'lastactivationdate'=>$this->db->jdate($obj->tms));
			}
		}

		return array();
	}


	// phpcs:disable PEAR.NamingConventions.ValidFunctionName.PublicUnderscore
	/**
	 * Insert constants for module activation
	 *
	 * @return int Error count (0 if OK)
	 */
	protected function _active()
	{
		// phpcs:enable
		global $conf, $user;

		$err = 0;

		// Common module
		$entity = ((!empty($this->always_enabled) || !empty($this->core_enabled)) ? 0 : $conf->entity);

		$sql = "DELETE FROM ".MAIN_DB_PREFIX."const";
		$sql .= " WHERE ".$this->db->decrypt('name')." = '".$this->db->escape($this->const_name)."'";
		$sql .= " AND entity IN (0, ".$entity.")";

		dol_syslog(get_class($this)."::_active delete activation constant", LOG_DEBUG);
		$resql = $this->db->query($sql);
		if (!$resql) {
			$err++;
		}

		$note = json_encode(array('authorid'=>(is_object($user) ? $user->id : 0), 'ip'=>(empty($_SERVER['REMOTE_ADDR']) ? '' : $_SERVER['REMOTE_ADDR'])));

		$sql = "INSERT INTO ".MAIN_DB_PREFIX."const (name, value, visible, entity, note) VALUES";
		$sql .= " (".$this->db->encrypt($this->const_name, 1);
		$sql .= ", ".$this->db->encrypt('1', 1);
		$sql .= ", 0, ".$entity;
		$sql .= ", '".$this->db->escape($note)."')";

		dol_syslog(get_class($this)."::_active insert activation constant", LOG_DEBUG);
		$resql = $this->db->query($sql);
		if (!$resql) { $err++;
		}

		return $err;
	}


	// phpcs:disable PEAR.NamingConventions.ValidFunctionName.PublicUnderscore
	/**
	 * Module deactivation
	 *
	 * @return int Error count (0 if OK)
	 */
	protected function _unactive()
	{
		// phpcs:enable
		global $conf;

		$err = 0;

		// Common module
		$entity = ((!empty($this->always_enabled) || !empty($this->core_enabled)) ? 0 : $conf->entity);

		$sql = "DELETE FROM ".MAIN_DB_PREFIX."const";
		$sql .= " WHERE ".$this->db->decrypt('name')." = '".$this->db->escape($this->const_name)."'";
		$sql .= " AND entity IN (0, ".$entity.")";

		dol_syslog(get_class($this)."::_unactive", LOG_DEBUG);
		$this->db->query($sql);

		return $err;
	}


	// phpcs:disable PEAR.NamingConventions.ValidFunctionName.ScopeNotCamelCaps,PEAR.NamingConventions.ValidFunctionName.PublicUnderscore
	/**
	 * Create tables and keys required by module.
	 * Files module.sql and module.key.sql with create table and create keys
	 * commands must be stored in directory reldir='/module/sql/'
	 * This function is called by this->init
	 *
	 * @param  string $reldir Relative directory where to scan files
	 * @return int             <=0 if KO, >0 if OK
	 */
	protected function _load_tables($reldir)
	{
		// phpcs:enable
		global $conf;

		$error = 0;
		$dirfound = 0;

		if (empty($reldir)) {
			return 1;
		}

		include_once DOL_DOCUMENT_ROOT.'/core/lib/admin.lib.php';

		$ok = 1;
		foreach ($conf->file->dol_document_root as $dirroot)
		{
			if ($ok) {
				$dir = $dirroot.$reldir;
				$ok = 0;

				$handle = @opendir($dir); // Dir may not exists
				if (is_resource($handle)) {
					$dirfound++;

					// Run llx_mytable.sql files, then llx_mytable_*.sql
					$files = array();
					while (($file = readdir($handle)) !== false)
					{
						$files[] = $file;
					}
					sort($files);
					foreach ($files as $file)
					{
						if (preg_match('/\.sql$/i', $file) && !preg_match('/\.key\.sql$/i', $file) && substr($file, 0, 4) == 'llx_' && substr($file, 0, 4) != 'data') {
							$result = run_sql($dir.$file, empty($conf->global->MAIN_DISPLAY_SQL_INSTALL_LOG) ? 1 : 0, '', 1);
							if ($result <= 0) { $error++;
							}
						}
					}

					rewinddir($handle);

					// Run llx_mytable.key.sql files (Must be done after llx_mytable.sql) then then llx_mytable_*.key.sql
					$files = array();
					while (($file = readdir($handle)) !== false)
					{
						$files[] = $file;
					}
					sort($files);
					foreach ($files as $file)
					{
						if (preg_match('/\.key\.sql$/i', $file) && substr($file, 0, 4) == 'llx_' && substr($file, 0, 4) != 'data') {
							$result = run_sql($dir.$file, empty($conf->global->MAIN_DISPLAY_SQL_INSTALL_LOG) ? 1 : 0, '', 1);
							if ($result <= 0) { $error++;
							}
						}
					}

					rewinddir($handle);

					// Run data_xxx.sql files (Must be done after llx_mytable.key.sql)
					$files = array();
					while (($file = readdir($handle)) !== false)
					{
							   $files[] = $file;
					}
					sort($files);
					foreach ($files as $file)
					{
						if (preg_match('/\.sql$/i', $file) && !preg_match('/\.key\.sql$/i', $file) && substr($file, 0, 4) == 'data') {
							$result = run_sql($dir.$file, empty($conf->global->MAIN_DISPLAY_SQL_INSTALL_LOG) ? 1 : 0, '', 1);
							if ($result <= 0) { $error++;
							}
						}
					}

					rewinddir($handle);

					// Run update_xxx.sql files
					$files = array();
					while (($file = readdir($handle)) !== false)
					{
							   $files[] = $file;
					}
					sort($files);
					foreach ($files as $file)
					{
						if (preg_match('/\.sql$/i', $file) && !preg_match('/\.key\.sql$/i', $file) && substr($file, 0, 6) == 'update') {
							$result = run_sql($dir.$file, empty($conf->global->MAIN_DISPLAY_SQL_INSTALL_LOG) ? 1 : 0, '', 1);
							if ($result <= 0) { $error++;
							}
						}
					}

					closedir($handle);
				}

				if ($error == 0) {
					$ok = 1;
				}
			}
		}

		if (!$dirfound) {
			dol_syslog("A module ask to load sql files into ".$reldir." but this directory was not found.", LOG_WARNING);
		}
		return $ok;
	}


	// phpcs:disable PEAR.NamingConventions.ValidFunctionName.ScopeNotCamelCaps
	/**
	 * Adds boxes
	 *
	 * @param string $option Options when disabling module ('newboxdefonly'=insert only boxes definition)
	 *
	 * @return int             Error count (0 if OK)
	 */
	public function insert_boxes($option = '')
	{
		// phpcs:enable
		include_once DOL_DOCUMENT_ROOT.'/core/class/infobox.class.php';

		global $conf;

		$err = 0;

		if (is_array($this->boxes)) {
			dol_syslog(get_class($this)."::insert_boxes", LOG_DEBUG);

			$pos_name = InfoBox::getListOfPagesForBoxes();

			foreach ($this->boxes as $key => $value)
			{
				$file  = isset($this->boxes[$key]['file']) ? $this->boxes[$key]['file'] : '';
				$note  = isset($this->boxes[$key]['note']) ? $this->boxes[$key]['note'] : '';
				$enabledbydefaulton = isset($this->boxes[$key]['enabledbydefaulton']) ? $this->boxes[$key]['enabledbydefaulton'] : 'Home';

				if (empty($file)) { $file  = isset($this->boxes[$key][1]) ? $this->boxes[$key][1] : ''; // For backward compatibility
				}
				if (empty($note)) { $note  = isset($this->boxes[$key][2]) ? $this->boxes[$key][2] : ''; // For backward compatibility
				}

				// Search if boxes def already present
				$sql = "SELECT count(*) as nb FROM ".MAIN_DB_PREFIX."boxes_def";
				$sql .= " WHERE file = '".$this->db->escape($file)."'";
				$sql .= " AND entity = ".$conf->entity;
				if ($note) { $sql .= " AND note ='".$this->db->escape($note)."'";
				}

				$result = $this->db->query($sql);
				if ($result) {
					$obj = $this->db->fetch_object($result);
					if ($obj->nb == 0) {
						$this->db->begin();

						if (!$err) {
							$sql = "INSERT INTO ".MAIN_DB_PREFIX."boxes_def (file, entity, note)";
							$sql .= " VALUES ('".$this->db->escape($file)."', ";
							$sql .= $conf->entity.", ";
							$sql .= $note ? "'".$this->db->escape($note)."'" : "null";
							$sql .= ")";

							dol_syslog(get_class($this)."::insert_boxes", LOG_DEBUG);
							$resql = $this->db->query($sql);
							if (!$resql) { $err++;
							}
						}
						if (!$err && !preg_match('/newboxdefonly/', $option)) {
							$lastid = $this->db->last_insert_id(MAIN_DB_PREFIX."boxes_def", "rowid");

							foreach ($pos_name as $key2 => $val2)
							{
									//print 'key2='.$key2.'-val2='.$val2."<br>\n";
								if ($enabledbydefaulton && $val2 != $enabledbydefaulton) { continue; // Not enabled by default onto this page.
								}

								$sql = "INSERT INTO ".MAIN_DB_PREFIX."boxes (box_id,position,box_order,fk_user,entity)";
								$sql .= " VALUES (".$lastid.", ".$key2.", '0', 0, ".$conf->entity.")";

								dol_syslog(get_class($this)."::insert_boxes onto page ".$key2."=".$val2."", LOG_DEBUG);
								$resql = $this->db->query($sql);
								if (!$resql) { $err++;
								}
							}
						}

						if (!$err) {
							$this->db->commit();
						} else {
								  $this->error = $this->db->lasterror();
								  $this->db->rollback();
						}
					}
					// else box already registered into database
				} else {
					$this->error = $this->db->lasterror();
					$err++;
				}
			}
		}

		return $err;
	}


	// phpcs:disable PEAR.NamingConventions.ValidFunctionName.ScopeNotCamelCaps
	/**
	 * Removes boxes
	 *
	 * @return int Error count (0 if OK)
	 */
	public function delete_boxes()
	{
		// phpcs:enable
		global $conf;

		$err = 0;

		if (is_array($this->boxes)) {
			foreach ($this->boxes as $key => $value)
			{
				//$titre = $this->boxes[$key][0];
				$file = $this->boxes[$key]['file'];
				//$note  = $this->boxes[$key][2];

				// TODO If the box is also included by another module and the other module is still on, we should not remove it.
				// For the moment, we manage this with hard coded exception
				//print "Remove box ".$file.'<br>';
				if ($file == 'box_graph_product_distribution.php') {
					if (!empty($conf->product->enabled) || !empty($conf->service->enabled)) {
						dol_syslog("We discard disabling of module ".$file." because another module still active require it.");
						continue;
					}
				}

				if (empty($file)) { $file = isset($this->boxes[$key][1]) ? $this->boxes[$key][1] : ''; // For backward compatibility
				}

				if ($this->db->type == 'sqlite3') {
					// sqlite doesn't support "USING" syntax.
					// TODO: remove this dependency.
					$sql = "DELETE FROM ".MAIN_DB_PREFIX."boxes ";
					$sql .= "WHERE ".MAIN_DB_PREFIX."boxes.box_id IN (";
					$sql .= "SELECT ".MAIN_DB_PREFIX."boxes_def.rowid ";
					$sql .= "FROM ".MAIN_DB_PREFIX."boxes_def ";
					$sql .= "WHERE ".MAIN_DB_PREFIX."boxes_def.file = '".$this->db->escape($file)."') ";
					$sql .= "AND ".MAIN_DB_PREFIX."boxes.entity = ".$conf->entity;
				} else {
					$sql = "DELETE FROM ".MAIN_DB_PREFIX."boxes";
					$sql .= " USING ".MAIN_DB_PREFIX."boxes, ".MAIN_DB_PREFIX."boxes_def";
					$sql .= " WHERE ".MAIN_DB_PREFIX."boxes.box_id = ".MAIN_DB_PREFIX."boxes_def.rowid";
					$sql .= " AND ".MAIN_DB_PREFIX."boxes_def.file = '".$this->db->escape($file)."'";
					$sql .= " AND ".MAIN_DB_PREFIX."boxes.entity = ".$conf->entity;
				}

				dol_syslog(get_class($this)."::delete_boxes", LOG_DEBUG);
				$resql = $this->db->query($sql);
				if (!$resql) {
					$this->error = $this->db->lasterror();
					$err++;
				}

				$sql = "DELETE FROM ".MAIN_DB_PREFIX."boxes_def";
				$sql .= " WHERE file = '".$this->db->escape($file)."'";
				$sql .= " AND entity = ".$conf->entity;

				dol_syslog(get_class($this)."::delete_boxes", LOG_DEBUG);
				$resql = $this->db->query($sql);
				if (!$resql) {
					$this->error = $this->db->lasterror();
					$err++;
				}
			}
		}

		return $err;
	}

	// phpcs:disable PEAR.NamingConventions.ValidFunctionName.ScopeNotCamelCaps
	/**
	 * Adds cronjobs
	 *
	 * @return int             Error count (0 if OK)
	 */
	public function insert_cronjobs()
	{
		// phpcs:enable
		include_once DOL_DOCUMENT_ROOT.'/core/class/infobox.class.php';

		global $conf;

		$err = 0;

		if (is_array($this->cronjobs)) {
			dol_syslog(get_class($this)."::insert_cronjobs", LOG_DEBUG);

			foreach ($this->cronjobs as $key => $value)
			{
				$entity = isset($this->cronjobs[$key]['entity']) ? $this->cronjobs[$key]['entity'] : $conf->entity;
				$label  = isset($this->cronjobs[$key]['label']) ? $this->cronjobs[$key]['label'] : '';
				$jobtype = isset($this->cronjobs[$key]['jobtype']) ? $this->cronjobs[$key]['jobtype'] : '';
				$class  = isset($this->cronjobs[$key]['class']) ? $this->cronjobs[$key]['class'] : '';
				$objectname  = isset($this->cronjobs[$key]['objectname']) ? $this->cronjobs[$key]['objectname'] : '';
				$method = isset($this->cronjobs[$key]['method']) ? $this->cronjobs[$key]['method'] : '';
				$command = isset($this->cronjobs[$key]['command']) ? $this->cronjobs[$key]['command'] : '';
				$parameters  = isset($this->cronjobs[$key]['parameters']) ? $this->cronjobs[$key]['parameters'] : '';
				$comment = isset($this->cronjobs[$key]['comment']) ? $this->cronjobs[$key]['comment'] : '';
				$frequency = isset($this->cronjobs[$key]['frequency']) ? $this->cronjobs[$key]['frequency'] : '';
				$unitfrequency = isset($this->cronjobs[$key]['unitfrequency']) ? $this->cronjobs[$key]['unitfrequency'] : '';
				$priority = isset($this->cronjobs[$key]['priority']) ? $this->cronjobs[$key]['priority'] : '';
				$datestart = isset($this->cronjobs[$key]['datestart']) ? $this->cronjobs[$key]['datestart'] : '';
				$dateend = isset($this->cronjobs[$key]['dateend']) ? $this->cronjobs[$key]['dateend'] : '';
				$status = isset($this->cronjobs[$key]['status']) ? $this->cronjobs[$key]['status'] : '';
				$test = isset($this->cronjobs[$key]['test']) ? $this->cronjobs[$key]['test'] : ''; // Line must be enabled or not (so visible or not)

				// Search if cron entry already present
				$sql = "SELECT count(*) as nb FROM ".MAIN_DB_PREFIX."cronjob";
				$sql .= " WHERE module_name = '".$this->db->escape(empty($this->rights_class) ?strtolower($this->name) : $this->rights_class)."'";
				if ($class) {
					$sql .= " AND classesname = '".$this->db->escape($class)."'";
				}
				if ($objectname) {
					$sql .= " AND objectname = '".$this->db->escape($objectname)."'";
				}
				if ($method) {
					$sql .= " AND methodename = '".$this->db->escape($method)."'";
				}
				if ($command) {
					$sql .= " AND command = '".$this->db->escape($command)."'";
				}
				$sql .= " AND entity = ".$entity; // Must be exact entity

				$now = dol_now();

				$result = $this->db->query($sql);
				if ($result) {
					$obj = $this->db->fetch_object($result);
					if ($obj->nb == 0) {
						$this->db->begin();

						if (!$err) {
							$sql = "INSERT INTO ".MAIN_DB_PREFIX."cronjob (module_name, datec, datestart, dateend, label, jobtype, classesname, objectname, methodename, command, params, note,";
							if (is_int($frequency)) { $sql .= ' frequency,'; }
							if (is_int($unitfrequency)) { $sql .= ' unitfrequency,'; }
							if (is_int($priority)) { $sql .= ' priority,'; }
							if (is_int($status)) { $sql .= ' status,'; }
							$sql .= " entity, test)";
							$sql .= " VALUES (";
							$sql .= "'".$this->db->escape(empty($this->rights_class) ?strtolower($this->name) : $this->rights_class)."', ";
							$sql .= "'".$this->db->idate($now)."', ";
							$sql .= ($datestart ? "'".$this->db->idate($datestart)."'" : "'".$this->db->idate($now)."'").", ";
							$sql .= ($dateend ? "'".$this->db->idate($dateend)."'" : "NULL").", ";
							$sql .= "'".$this->db->escape($label)."', ";
							$sql .= "'".$this->db->escape($jobtype)."', ";
							$sql .= ($class ? "'".$this->db->escape($class)."'" : "null").",";
							$sql .= ($objectname ? "'".$this->db->escape($objectname)."'" : "null").",";
							$sql .= ($method ? "'".$this->db->escape($method)."'" : "null").",";
							$sql .= ($command ? "'".$this->db->escape($command)."'" : "null").",";
							$sql .= ($parameters ? "'".$this->db->escape($parameters)."'" : "null").",";
							$sql .= ($comment ? "'".$this->db->escape($comment)."'" : "null").",";
							if (is_int($frequency)) { $sql .= "'".$this->db->escape($frequency)."', ";
							}
							if (is_int($unitfrequency)) { $sql .= "'".$this->db->escape($unitfrequency)."', ";
							}
							if (is_int($priority)) {$sql .= "'".$this->db->escape($priority)."', ";
							}
							if (is_int($status)) { $sql .= "'".$this->db->escape($status)."', ";
							}
							$sql .= $entity.",";
							$sql .= "'".$this->db->escape($test)."'";
							$sql .= ")";

							$resql = $this->db->query($sql);
							if (!$resql) { $err++;
							}
						}

						if (!$err) {
							$this->db->commit();
						} else {
							$this->error = $this->db->lasterror();
							$this->db->rollback();
						}
					}
					// else box already registered into database
				} else {
					$this->error = $this->db->lasterror();
					$err++;
				}
			}
		}

		return $err;
	}


	// phpcs:disable PEAR.NamingConventions.ValidFunctionName.ScopeNotCamelCaps
	/**
	 * Removes boxes
	 *
	 * @return int Error count (0 if OK)
	 */
	public function delete_cronjobs()
	{
		// phpcs:enable
		global $conf;

		$err = 0;

		if (is_array($this->cronjobs)) {
			$sql = "DELETE FROM ".MAIN_DB_PREFIX."cronjob";
			$sql .= " WHERE module_name = '".$this->db->escape(empty($this->rights_class) ?strtolower($this->name) : $this->rights_class)."'";
			$sql .= " AND entity = ".$conf->entity;
			$sql .= " AND test = '1'"; // We delete on lines that are not set with a complete test that is '$conf->module->enabled' so when module is disabled, the cron is also removed.
			  // For crons declared with a '$conf->module->enabled', there is no need to delete the line, so we don't loose setup if we reenable module.

			dol_syslog(get_class($this)."::delete_cronjobs", LOG_DEBUG);
			$resql = $this->db->query($sql);
			if (!$resql) {
				$this->error = $this->db->lasterror();
				$err++;
			}
		}

		return $err;
	}

	// phpcs:disable PEAR.NamingConventions.ValidFunctionName.ScopeNotCamelCaps
	/**
	 * Removes tabs
	 *
	 * @return int Error count (0 if OK)
	 */
	public function delete_tabs()
	{
		// phpcs:enable
		global $conf;

		$err = 0;

		$sql = "DELETE FROM ".MAIN_DB_PREFIX."const";
		$sql .= " WHERE ".$this->db->decrypt('name')." like '".$this->db->escape($this->const_name)."_TABS_%'";
		$sql .= " AND entity = ".$conf->entity;

		dol_syslog(get_class($this)."::delete_tabs", LOG_DEBUG);
		if (!$this->db->query($sql)) {
			$this->error = $this->db->lasterror();
			$err++;
		}

		return $err;
	}

	// phpcs:disable PEAR.NamingConventions.ValidFunctionName.ScopeNotCamelCaps
	/**
	 * Adds tabs
	 *
	 * @return int  Error count (0 if ok)
	 */
	public function insert_tabs()
	{
		// phpcs:enable
		global $conf;

		$err = 0;

		if (!empty($this->tabs)) {
			dol_syslog(get_class($this)."::insert_tabs", LOG_DEBUG);

			$i = 0;
			foreach ($this->tabs as $key => $value)
			{
				if (is_array($value) && count($value) == 0) { continue; // Discard empty arrays
				}

				$entity = $conf->entity;
				$newvalue = $value;

				if (is_array($value)) {
					$newvalue = $value['data'];
					if (isset($value['entity'])) { $entity = $value['entity'];
					}
				}

				if ($newvalue) {
					$sql = "INSERT INTO ".MAIN_DB_PREFIX."const (";
					$sql .= "name";
					$sql .= ", type";
					$sql .= ", value";
					$sql .= ", note";
					$sql .= ", visible";
					$sql .= ", entity";
					$sql .= ")";
					$sql .= " VALUES (";
					$sql .= $this->db->encrypt($this->const_name."_TABS_".$i, 1);
					$sql .= ", 'chaine'";
					$sql .= ", ".$this->db->encrypt($newvalue, 1);
					$sql .= ", null";
					$sql .= ", '0'";
					$sql .= ", ".$entity;
					$sql .= ")";

					$resql = $this->db->query($sql);
					if (!$resql) {
						 dol_syslog($this->db->lasterror(), LOG_ERR);
						if ($this->db->lasterrno() != 'DB_ERROR_RECORD_ALREADY_EXISTS') {
							$this->error = $this->db->lasterror();
							$this->errors[] = $this->db->lasterror();
							$err++;
							break;
						}
					}
				}
				$i++;
			}
		}
		return $err;
	}

	// phpcs:disable PEAR.NamingConventions.ValidFunctionName.ScopeNotCamelCaps
	/**
	 * Adds constants
	 *
	 * @return int Error count (0 if OK)
	 */
	public function insert_const()
	{
		// phpcs:enable
		global $conf;

		$err = 0;

		if (empty($this->const)) { return 0;
		}

		dol_syslog(get_class($this)."::insert_const", LOG_DEBUG);

		foreach ($this->const as $key => $value)
		{
			$name      = $this->const[$key][0];
			$type      = $this->const[$key][1];
			$val       = $this->const[$key][2];
			$note      = isset($this->const[$key][3]) ? $this->const[$key][3] : '';
			$visible   = isset($this->const[$key][4]) ? $this->const[$key][4] : 0;
			$entity    = (!empty($this->const[$key][5]) && $this->const[$key][5] != 'current') ? 0 : $conf->entity;

			// Clean
			if (empty($visible)) { $visible = '0';
			}
			if (empty($val) && $val != '0') { $val = '';
			}

			$sql = "SELECT count(*)";
			$sql .= " FROM ".MAIN_DB_PREFIX."const";
			$sql .= " WHERE ".$this->db->decrypt('name')." = '".$this->db->escape($name)."'";
			$sql .= " AND entity = ".$entity;

			$result = $this->db->query($sql);
			if ($result) {
				$row = $this->db->fetch_row($result);

				if ($row[0] == 0)   // If not found
				{
					$sql = "INSERT INTO ".MAIN_DB_PREFIX."const (name,type,value,note,visible,entity)";
					$sql .= " VALUES (";
					$sql .= $this->db->encrypt($name, 1);
					$sql .= ",'".$this->db->escape($type)."'";
					$sql .= ",".(($val != '') ? $this->db->encrypt($val, 1) : "''");
					$sql .= ",".($note ? "'".$this->db->escape($note)."'" : "null");
					$sql .= ",'".$this->db->escape($visible)."'";
					$sql .= ",".$entity;
					$sql .= ")";

					if (!$this->db->query($sql)) {
						$err++;
					}
				} else {
					dol_syslog(get_class($this)."::insert_const constant '".$name."' already exists", LOG_WARNING);
				}
			} else {
				$err++;
			}
		}

		return $err;
	}

	// phpcs:disable PEAR.NamingConventions.ValidFunctionName.ScopeNotCamelCaps
	/**
	 * Removes constants tagged 'deleteonunactive'
	 *
	 * @return int <0 if KO, 0 if OK
	 */
	public function delete_const()
	{
		// phpcs:enable
		global $conf;

		$err = 0;

		if (empty($this->const)) { return 0;
		}

		foreach ($this->const as $key => $value)
		{
			$name = $this->const[$key][0];
			$deleteonunactive = (!empty($this->const[$key][6])) ? 1 : 0;

			if ($deleteonunactive) {
				$sql = "DELETE FROM ".MAIN_DB_PREFIX."const";
				$sql .= " WHERE ".$this->db->decrypt('name')." = '".$this->db->escape($name)."'";
				$sql .= " AND entity in (0, ".$conf->entity.")";
				dol_syslog(get_class($this)."::delete_const", LOG_DEBUG);
				if (!$this->db->query($sql)) {
					$this->error = $this->db->lasterror();
					$err++;
				}
			}
		}

		return $err;
	}

	// phpcs:disable PEAR.NamingConventions.ValidFunctionName.ScopeNotCamelCaps
	/**
	 * Adds access rights
	 *
	 * @param  int $reinitadminperms If 1, we also grant them to all admin users
	 * @param  int $force_entity     Force current entity
	 * @param  int $notrigger        1=Does not execute triggers, 0= execute triggers
	 * @return int                     Error count (0 if OK)
	 */
	public function insert_permissions($reinitadminperms = 0, $force_entity = null, $notrigger = 0)
	{
		// phpcs:enable
		global $conf, $user;

		$err = 0;
		$entity = (!empty($force_entity) ? $force_entity : $conf->entity);

		dol_syslog(get_class($this)."::insert_permissions", LOG_DEBUG);

		// Test if module is activated
		$sql_del = "SELECT ".$this->db->decrypt('value')." as value";
		$sql_del .= " FROM ".MAIN_DB_PREFIX."const";
		$sql_del .= " WHERE ".$this->db->decrypt('name')." = '".$this->db->escape($this->const_name)."'";
		$sql_del .= " AND entity IN (0,".$entity.")";

		$resql = $this->db->query($sql_del);

		if ($resql) {
			$obj = $this->db->fetch_object($resql);
			if ($obj !== null && !empty($obj->value) && !empty($this->rights)) {
				// If the module is active
				foreach ($this->rights as $key => $value)
				{
					$r_id       = $this->rights[$key][0];
					$r_desc     = $this->rights[$key][1];
					$r_type     = isset($this->rights[$key][2]) ? $this->rights[$key][2] : '';
					$r_def      = $this->rights[$key][3];
					$r_perms    = $this->rights[$key][4];
					$r_subperms = isset($this->rights[$key][5]) ? $this->rights[$key][5] : '';
					$r_modul = empty($this->rights_class) ?strtolower($this->name) : $this->rights_class;

					if (empty($r_type)) { $r_type = 'w'; }
					if (empty($r_def)) { $r_def = 0; }

					// Search if perm already present
					$sql = "SELECT count(*) as nb FROM ".MAIN_DB_PREFIX."rights_def";
					$sql .= " WHERE id = ".$r_id." AND entity = ".$entity;

					$resqlselect = $this->db->query($sql);
					if ($resqlselect) {
						$objcount = $this->db->fetch_object($resqlselect);
						if ($objcount && $objcount->nb == 0) {
							if (dol_strlen($r_perms)) {
								if (dol_strlen($r_subperms)) {
									$sql = "INSERT INTO ".MAIN_DB_PREFIX."rights_def";
									$sql .= " (id, entity, libelle, module, type, bydefault, perms, subperms)";
									$sql .= " VALUES ";
									$sql .= "(".$r_id.",".$entity.",'".$this->db->escape($r_desc)."','".$this->db->escape($r_modul)."','".$this->db->escape($r_type)."',".$r_def.",'".$this->db->escape($r_perms)."','".$this->db->escape($r_subperms)."')";
								} else {
									$sql = "INSERT INTO ".MAIN_DB_PREFIX."rights_def";
									$sql .= " (id, entity, libelle, module, type, bydefault, perms)";
									$sql .= " VALUES ";
									$sql .= "(".$r_id.",".$entity.",'".$this->db->escape($r_desc)."','".$this->db->escape($r_modul)."','".$this->db->escape($r_type)."',".$r_def.",'".$this->db->escape($r_perms)."')";
								}
							} else {
								 $sql = "INSERT INTO ".MAIN_DB_PREFIX."rights_def ";
								 $sql .= " (id, entity, libelle, module, type, bydefault)";
								 $sql .= " VALUES ";
								 $sql .= "(".$r_id.",".$entity.",'".$this->db->escape($r_desc)."','".$this->db->escape($r_modul)."','".$this->db->escape($r_type)."',".$r_def.")";
							}

							$resqlinsert = $this->db->query($sql, 1);

							if (!$resqlinsert) {
								if ($this->db->errno() != "DB_ERROR_RECORD_ALREADY_EXISTS") {
									$this->error = $this->db->lasterror();
									$err++;
									break;
								} else { dol_syslog(get_class($this)."::insert_permissions record already exists", LOG_INFO);
								}
							}

							$this->db->free($resqlinsert);
						}

						$this->db->free($resqlselect);
					}

					// If we want to init permissions on admin users
					if ($reinitadminperms) {
						if (!class_exists('User')) {
							include_once DOL_DOCUMENT_ROOT.'/user/class/user.class.php';
						}
						$sql = "SELECT rowid FROM ".MAIN_DB_PREFIX."user WHERE admin = 1";
						dol_syslog(get_class($this)."::insert_permissions Search all admin users", LOG_DEBUG);
						$resqlseladmin = $this->db->query($sql, 1);
						if ($resqlseladmin) {
							$num = $this->db->num_rows($resqlseladmin);
							$i = 0;
							while ($i < $num)
							{
								  $obj2 = $this->db->fetch_object($resqlseladmin);
								  dol_syslog(get_class($this)."::insert_permissions Add permission to user id=".$obj2->rowid);

								  $tmpuser = new User($this->db);
								  $result = $tmpuser->fetch($obj2->rowid);
								if ($result > 0) {
									$tmpuser->addrights($r_id, '', '', 0, 1);
								} else {
									dol_syslog(get_class($this)."::insert_permissions Failed to add the permission to user because fetch return an error", LOG_ERR);
								}
								 $i++;
							}
						} else {
							dol_print_error($this->db);
						}
					}
				}

				if ($reinitadminperms && !empty($user->admin))  // Reload permission for current user if defined
				{
					// We reload permissions
					$user->clearrights();
					$user->getrights();
				}
			}
			$this->db->free($resql);
		} else {
			$this->error = $this->db->lasterror();
			$err++;
		}

		return $err;
	}


	// phpcs:disable PEAR.NamingConventions.ValidFunctionName.ScopeNotCamelCaps
	/**
	 * Removes access rights
	 *
	 * @return int                     Error count (0 if OK)
	 */
	public function delete_permissions()
	{
		// phpcs:enable
		global $conf;

		$err = 0;

		$sql = "DELETE FROM ".MAIN_DB_PREFIX."rights_def";
		$sql .= " WHERE module = '".$this->db->escape(empty($this->rights_class) ?strtolower($this->name) : $this->rights_class)."'";
		$sql .= " AND entity = ".$conf->entity;
		dol_syslog(get_class($this)."::delete_permissions", LOG_DEBUG);
		if (!$this->db->query($sql)) {
			$this->error = $this->db->lasterror();
			$err++;
		}

		return $err;
	}


	// phpcs:disable PEAR.NamingConventions.ValidFunctionName.ScopeNotCamelCaps
	/**
	 * Adds menu entries
	 *
	 * @return int     Error count (0 if OK)
	 */
	public function insert_menus()
	{
		// phpcs:enable
		global $user;

		if (!is_array($this->menu) || empty($this->menu)) { return 0;
		}

		include_once DOL_DOCUMENT_ROOT.'/core/class/menubase.class.php';

		dol_syslog(get_class($this)."::insert_menus", LOG_DEBUG);

		$err = 0;

		$this->db->begin();

		foreach ($this->menu as $key => $value)
		{
			$menu = new Menubase($this->db);
			$menu->menu_handler = 'all';

			//$menu->module=strtolower($this->name);    TODO When right_class will be same than module name
			$menu->module = empty($this->rights_class) ?strtolower($this->name) : $this->rights_class;

			if (!$this->menu[$key]['fk_menu']) {
				$menu->fk_menu = 0;
			} else {
				$foundparent = 0;
				$fk_parent = $this->menu[$key]['fk_menu'];
				if (preg_match('/^r=/', $fk_parent))    // old deprecated method
				{
					$fk_parent = str_replace('r=', '', $fk_parent);
					if (isset($this->menu[$fk_parent]['rowid'])) {
						$menu->fk_menu = $this->menu[$fk_parent]['rowid'];
						$foundparent = 1;
					}
				} elseif (preg_match('/^fk_mainmenu=([a-zA-Z0-9_]+),fk_leftmenu=([a-zA-Z0-9_]+)$/', $fk_parent, $reg)) {
					$menu->fk_menu = -1;
					$menu->fk_mainmenu = $reg[1];
					$menu->fk_leftmenu = $reg[2];
					$foundparent = 1;
				} elseif (preg_match('/^fk_mainmenu=([a-zA-Z0-9_]+)$/', $fk_parent, $reg)) {
					$menu->fk_menu = -1;
					$menu->fk_mainmenu = $reg[1];
					$menu->fk_leftmenu = '';
					$foundparent = 1;
				}
				if (!$foundparent) {
					$this->error = "ErrorBadDefinitionOfMenuArrayInModuleDescriptor";
					dol_syslog(get_class($this)."::insert_menus ".$this->error." ".$this->menu[$key]['fk_menu'], LOG_ERR);
					$err++;
				}
			}
			$menu->type = $this->menu[$key]['type'];
			$menu->mainmenu = isset($this->menu[$key]['mainmenu']) ? $this->menu[$key]['mainmenu'] : (isset($menu->fk_mainmenu) ? $menu->fk_mainmenu : '');
			$menu->leftmenu = isset($this->menu[$key]['leftmenu']) ? $this->menu[$key]['leftmenu'] : '';
			$menu->title = $this->menu[$key]['titre'];
			$menu->url = $this->menu[$key]['url'];
			$menu->langs = $this->menu[$key]['langs'];
			$menu->position = $this->menu[$key]['position'];
			$menu->perms = $this->menu[$key]['perms'];
			$menu->target = isset($this->menu[$key]['target']) ? $this->menu[$key]['target'] : '';
			$menu->user = $this->menu[$key]['user'];
			$menu->enabled = isset($this->menu[$key]['enabled']) ? $this->menu[$key]['enabled'] : 0;
			$menu->position = $this->menu[$key]['position'];

			if (!$err) {
				$result = $menu->create($user); // Save menu entry into table llx_menu
				if ($result > 0) {
					$this->menu[$key]['rowid'] = $result;
				} else {
					$this->error = $menu->error;
					dol_syslog(get_class($this).'::insert_menus result='.$result." ".$this->error, LOG_ERR);
					$err++;
					break;
				}
			}
		}

		if (!$err) {
			$this->db->commit();
		} else {
			dol_syslog(get_class($this)."::insert_menus ".$this->error, LOG_ERR);
			$this->db->rollback();
		}

		return $err;
	}


	// phpcs:disable PEAR.NamingConventions.ValidFunctionName.ScopeNotCamelCaps
	/**
	 * Removes menu entries
	 *
	 * @return int Error count (0 if OK)
	 */
	public function delete_menus()
	{
		// phpcs:enable
		global $conf;

		$err = 0;

		//$module=strtolower($this->name);        TODO When right_class will be same than module name
		$module = empty($this->rights_class) ?strtolower($this->name) : $this->rights_class;

		$sql = "DELETE FROM ".MAIN_DB_PREFIX."menu";
		$sql .= " WHERE module = '".$this->db->escape($module)."'";
		$sql .= " AND entity = ".$conf->entity;

		dol_syslog(get_class($this)."::delete_menus", LOG_DEBUG);
		$resql = $this->db->query($sql);
		if (!$resql) {
			$this->error = $this->db->lasterror();
			$err++;
		}

		return $err;
	}

	// phpcs:disable PEAR.NamingConventions.ValidFunctionName.ScopeNotCamelCaps
	/**
	 * Creates directories
	 *
	 * @return int Error count (0 if OK)
	 */
	public function create_dirs()
	{
		// phpcs:enable
		global $langs, $conf;

		$err = 0;

		if (isset($this->dirs) && is_array($this->dirs)) {
			foreach ($this->dirs as $key => $value)
			{
				$addtodatabase = 0;

				if (!is_array($value)) { $dir = $value; // Default simple mode
				} else {
					$constname = $this->const_name."_DIR_";
					$dir       = $this->dirs[$key][1];
					$addtodatabase = empty($this->dirs[$key][2]) ? '' : $this->dirs[$key][2]; // Create constante in llx_const
					$subname   = empty($this->dirs[$key][3]) ? '' : strtoupper($this->dirs[$key][3]); // Add submodule name (ex: $conf->module->submodule->dir_output)
					$forcename = empty($this->dirs[$key][4]) ? '' : strtoupper($this->dirs[$key][4]); // Change the module name if different

					if (!empty($forcename)) { $constname = 'MAIN_MODULE_'.$forcename."_DIR_";
					}
					if (!empty($subname)) {   $constname = $constname.$subname."_";
					}

					$name = $constname.strtoupper($this->dirs[$key][0]);
				}

				// Define directory full path ($dir must start with "/")
				if (empty($conf->global->MAIN_MODULE_MULTICOMPANY) || $conf->entity == 1) { $fulldir = DOL_DATA_ROOT.$dir;
				} else { $fulldir = DOL_DATA_ROOT."/".$conf->entity.$dir;
				}
				// Create dir if it does not exists
				if (!empty($fulldir) && !file_exists($fulldir)) {
					if (dol_mkdir($fulldir, DOL_DATA_ROOT) < 0) {
						 $this->error = $langs->trans("ErrorCanNotCreateDir", $fulldir);
						 dol_syslog(get_class($this)."::_init ".$this->error, LOG_ERR);
						 $err++;
					}
				}

				// Define the constant in database if requested (not the default mode)
				if (!empty($addtodatabase)) {
					$result = $this->insert_dirs($name, $dir);
					if ($result) { $err++;
					}
				}
			}
		}

		return $err;
	}


	// phpcs:disable PEAR.NamingConventions.ValidFunctionName.ScopeNotCamelCaps
	/**
	 * Adds directories definitions
	 *
	 * @param string $name Name
	 * @param string $dir  Directory
	 *
	 * @return int             Error count (0 if OK)
	 */
	public function insert_dirs($name, $dir)
	{
		// phpcs:enable
		global $conf;

		$err = 0;

		$sql = "SELECT count(*)";
		$sql .= " FROM ".MAIN_DB_PREFIX."const";
		$sql .= " WHERE ".$this->db->decrypt('name')." = '".$this->db->escape($name)."'";
		$sql .= " AND entity = ".$conf->entity;

		dol_syslog(get_class($this)."::insert_dirs", LOG_DEBUG);
		$result = $this->db->query($sql);
		if ($result) {
			$row = $this->db->fetch_row($result);

			if ($row[0] == 0) {
				$sql = "INSERT INTO ".MAIN_DB_PREFIX."const (name,type,value,note,visible,entity)";
				$sql .= " VALUES (".$this->db->encrypt($name, 1).",'chaine',".$this->db->encrypt($dir, 1).",'Directory for module ".$this->name."','0',".$conf->entity.")";

				dol_syslog(get_class($this)."::insert_dirs", LOG_DEBUG);
				$this->db->query($sql);
			}
		} else {
			$this->error = $this->db->lasterror();
			$err++;
		}

		return $err;
	}


	// phpcs:disable PEAR.NamingConventions.ValidFunctionName.ScopeNotCamelCaps
	/**
	 * Removes directories
	 *
	 * @return int Error count (0 if OK)
	 */
	public function delete_dirs()
	{
		// phpcs:enable
		global $conf;

		$err = 0;

		$sql = "DELETE FROM ".MAIN_DB_PREFIX."const";
		$sql .= " WHERE ".$this->db->decrypt('name')." LIKE '".$this->db->escape($this->const_name)."_DIR_%'";
		$sql .= " AND entity = ".$conf->entity;

		dol_syslog(get_class($this)."::delete_dirs", LOG_DEBUG);
		if (!$this->db->query($sql)) {
			$this->error = $this->db->lasterror();
			$err++;
		}

		return $err;
	}

	// phpcs:disable PEAR.NamingConventions.ValidFunctionName.ScopeNotCamelCaps
	/**
	 * Adds generic parts
	 *
	 * @return int Error count (0 if OK)
	 */
	public function insert_module_parts()
	{
		// phpcs:enable
		global $conf;

		$error = 0;

		if (is_array($this->module_parts) && !empty($this->module_parts)) {
			foreach ($this->module_parts as $key => $value)
			{
				if (is_array($value) && count($value) == 0) { continue; // Discard empty arrays
				}

				$entity = $conf->entity; // Reset the current entity
				$newvalue = $value;

				// Serialize array parameters
				if (is_array($value)) {
					// Can defined other parameters
					// Example when $key='hooks', then $value is an array('data'=>array('hookcontext1','hookcontext2'), 'entity'=>X)
					if (isset($value['data']) && is_array($value['data'])) {
						$newvalue = json_encode($value['data']);
						if (isset($value['entity'])) { $entity = $value['entity'];
						}
					} elseif (isset($value['data']) && !is_array($value['data'])) {
						$newvalue = $value['data'];
						if (isset($value['entity'])) { $entity = $value['entity'];
						}
					} else // when hook is declared with syntax 'hook'=>array('hookcontext1','hookcontext2',...)
					{
						$newvalue = json_encode($value);
					}
				}

				$sql = "INSERT INTO ".MAIN_DB_PREFIX."const (";
				$sql .= "name";
				$sql .= ", type";
				$sql .= ", value";
				$sql .= ", note";
				$sql .= ", visible";
				$sql .= ", entity";
				$sql .= ")";
				$sql .= " VALUES (";
				$sql .= $this->db->encrypt($this->const_name."_".strtoupper($key), 1);
				$sql .= ", 'chaine'";
				$sql .= ", ".$this->db->encrypt($newvalue, 1);
				$sql .= ", null";
				$sql .= ", '0'";
				$sql .= ", ".$entity;
				$sql .= ")";

				dol_syslog(get_class($this)."::insert_module_parts for key=".$this->const_name."_".strtoupper($key), LOG_DEBUG);

				$resql = $this->db->query($sql, 1);
				if (!$resql) {
					if ($this->db->lasterrno() != 'DB_ERROR_RECORD_ALREADY_EXISTS') {
						 $error++;
						 $this->error = $this->db->lasterror();
					} else {
						 dol_syslog(get_class($this)."::insert_module_parts for ".$this->const_name."_".strtoupper($key)." Record already exists.", LOG_WARNING);
					}
				}
			}
		}
		return $error;
	}

	// phpcs:disable PEAR.NamingConventions.ValidFunctionName.ScopeNotCamelCaps
	/**
	 * Removes generic parts
	 *
	 * @return int Error count (0 if OK)
	 */
	public function delete_module_parts()
	{
		// phpcs:enable
		global $conf;

		$err = 0;
		$entity = $conf->entity;

		if (is_array($this->module_parts) && !empty($this->module_parts)) {
			foreach ($this->module_parts as $key => $value)
			{
				// If entity is defined
				if (is_array($value) && isset($value['entity'])) { $entity = $value['entity'];
				}

				$sql = "DELETE FROM ".MAIN_DB_PREFIX."const";
				$sql .= " WHERE ".$this->db->decrypt('name')." LIKE '".$this->db->escape($this->const_name)."_".strtoupper($key)."'";
				$sql .= " AND entity = ".$entity;

				dol_syslog(get_class($this)."::delete_const_".$key."", LOG_DEBUG);
				if (!$this->db->query($sql)) {
					$this->error = $this->db->lasterror();
					$err++;
				}
			}
		}
		return $err;
	}

	/**
	 * Function called when module is enabled.
	 * The init function adds tabs, constants, boxes, permissions and menus (defined in constructor) into Dolibarr database.
	 * It also creates data directories
	 *
	 * @param  string $options Options when enabling module ('', 'newboxdefonly', 'noboxes')
	 *                         'noboxes' = Do not insert boxes 'newboxdefonly' = For boxes,
	 *                         insert def of boxes only and not boxes activation
	 * @return int                1 if OK, 0 if KO
	 */
	public function init($options = '')
	{
		return $this->_init(array(), $options);
	}

	/**
	 * Function called when module is disabled.
	 * The remove function removes tabs, constants, boxes, permissions and menus from Dolibarr database.
	 * Data directories are not deleted
	 *
	 * @param  string $options Options when enabling module ('', 'noboxes')
	 * @return int                     1 if OK, 0 if KO
	 */
	public function remove($options = '')
	{
		return $this->_remove(array(), $options);
	}


	/**
	 * Return Kanban view of a module
	 *
	 * @param	string	$codeenabledisable		HTML code for button to enable/disable module
	 * @param	string	$codetoconfig			HTML code to go to config page
	 * @return 	string							HTML code of Kanban view
	 */
	public function getKanbanView($codeenabledisable = '', $codetoconfig = '')
	{
		global $conf, $langs;

		// Define imginfo
		$imginfo = "info";
		if ($this->isCoreOrExternalModule() == 'external')
		{
			$imginfo = "info_black";
		}

		$const_name = 'MAIN_MODULE_'.strtoupper(preg_replace('/^mod/i', '', get_class($this)));

		$version = $this->getVersion(0);
		$versiontrans = '';
		if (preg_match('/development/i', $version))  $versiontrans .= 'warning';
		if (preg_match('/experimental/i', $version)) $versiontrans .= 'warning';
		if (preg_match('/deprecated/i', $version))   $versiontrans .= 'warning';
>>>>>>> 2c5d3965

		print '
    	<div class="box-flex-item info-box-module'.(empty($conf->global->$const_name) ? ' info-box-module-disabled' : '').($this->isCoreOrExternalModule() == 'external' ? ' info-box-module-external' : '').'">
	    <div class="info-box info-box-sm info-box-module">
	    <div class="info-box-icon'.(empty($conf->global->$const_name) ? '' : ' info-box-icon-module-enabled'.($versiontrans ? ' info-box-icon-module-warning' : '')).'">';

		$alttext = '';
		//if (is_array($objMod->need_dolibarr_version)) $alttext.=($alttext?' - ':'').'Dolibarr >= '.join('.',$objMod->need_dolibarr_version);
		//if (is_array($objMod->phpmin)) $alttext.=($alttext?' - ':'').'PHP >= '.join('.',$objMod->phpmin);
		if (!empty($this->picto))
		{
			if (preg_match('/^\//i', $this->picto)) print img_picto($alttext, $this->picto, 'class="inline-block valignmiddle"', 1);
			else print img_object($alttext, $this->picto, 'class="inline-block valignmiddle"');
		} else {
			print img_object($alttext, 'generic', 'class="inline-block valignmiddle"');
		}

		if ($this->isCoreOrExternalModule() == 'external' || preg_match('/development|experimental|deprecated/i', $version)) {
			print '<span class="info-box-icon-version'.($versiontrans ? ' '.$versiontrans : '').'" title="'.$langs->trans("Version").' '.$this->getVersion(1).'">';
			print $this->getVersion(1);
			print '</span>';
		}

		print '</div>
	    <div class="info-box-content info-box-text-module'.(empty($conf->global->$const_name) ? '' : ' info-box-module-enabled'.($versiontrans ? ' info-box-content-warning' : '')).'">
	    <span class="info-box-title">'.$this->getName().'</span>
	    <span class="info-box-desc twolinesmax opacitymedium" title="'.dol_escape_htmltag($this->getDesc()).'">'.nl2br($this->getDesc()).'</span>';

		print '<div class="valignmiddle inline-block info-box-more">';
		//if ($versiontrans) print img_warning($langs->trans("Version").' '.$this->getVersion(1)).' ';
		print '<a class="valignmiddle inline-block" href="javascript:document_preview(\''.DOL_URL_ROOT.'/admin/modulehelp.php?id='.$this->numero.'\',\'text/html\',\''.dol_escape_js($langs->trans("Module")).'\')">'.img_picto(($this->isCoreOrExternalModule() == 'external' ? $langs->trans("ExternalModule").' - ' : '').$langs->trans("ClickToShowDescription"), $imginfo).'</a>';
		print '</div><br>';

		print '<div class="valignmiddle inline-block info-box-actions">';
		print '<div class="valignmiddle inline-block info-box-setup">';
		print $codetoconfig;
		print '</div>';
		print '<div class="valignmiddle inline-block marginleftonly marginrightonly">';
		print $codeenabledisable;
		print '</div>';
		print '</div>';

		print '
	    </div><!-- /.info-box-content -->
	    </div><!-- /.info-box -->
	    </div>';
	}
}<|MERGE_RESOLUTION|>--- conflicted
+++ resolved
@@ -279,76 +279,75 @@
 	/**
 	 * @var string[] List of module class names that must be enabled if this module is enabled. e.g.: array('modAnotherModule', 'FR'=>'modYetAnotherModule')
 	 * @see $requiredby
-<<<<<<< HEAD
-     */
-    public $depends;
-
-    /**
-     * @var string[] List of module class names to disable if the module is disabled.
-     * @see $depends
-     */
-    public $requiredby;
-
-    /**
-     * @var string[] List of module class names as string this module is in conflict with.
-     * @see $depends
-     */
-    public $conflictwith;
-
-    /**
-     * @var string[] Module language files
-     */
-    public $langfiles;
-
-    /**
-     * @var array<string,string> Array of warnings to show when we activate the module
-     *
-     * array('always'='text') or array('FR'='text')
-     */
-    public $warnings_activation;
-
-    /**
-     * @var array<string,string> Array of warnings to show when we activate an external module
-     *
-     * array('always'='text') or array('FR'='text')
-     */
-    public $warnings_activation_ext;
-
-
-    /**
-     * @var array Minimum version of PHP required by module.
-     * e.g.: PHP ≥ 5.4 = array(5, 4)
-     */
-    public $phpmin;
-
-    /**
-     * @var array Minimum version of Dolibarr required by module.
-     * e.g.: Dolibarr ≥ 3.6 = array(3, 6)
-     */
-    public $need_dolibarr_version;
-
-    /**
-     * @var bool Whether to hide the module.
-     */
-    public $hidden = false;
-
-
-
-
-
-    /**
-     * Constructor. Define names, constants, directories, boxes, permissions
-     *
-     * @param DoliDB $db Database handler
-     */
-    public function __construct($db)
-    {
-        $this->db = $db;
-    }
-    // We should but can't set this as abstract because this will make dolibarr hang
-    // after migration due to old module not implementing. We must wait PHP is able to make
-    // a try catch on Fatal error to manage this correctly.
-    // We need constructor into function unActivateModule into admin.lib.php
+	 */
+	public $depends;
+
+	/**
+	 * @var string[] List of module class names to disable if the module is disabled.
+	 * @see $depends
+	 */
+	public $requiredby;
+
+	/**
+	 * @var string[] List of module class names as string this module is in conflict with.
+	 * @see $depends
+	 */
+	public $conflictwith;
+
+	/**
+	 * @var string[] Module language files
+	 */
+	public $langfiles;
+
+	/**
+	 * @var array<string,string> Array of warnings to show when we activate the module
+	 *
+	 * array('always'='text') or array('FR'='text')
+	 */
+	public $warnings_activation;
+
+	/**
+	 * @var array<string,string> Array of warnings to show when we activate an external module
+	 *
+	 * array('always'='text') or array('FR'='text')
+	 */
+	public $warnings_activation_ext;
+
+
+	/**
+	 * @var array Minimum version of PHP required by module.
+	 * e.g.: PHP ≥ 5.4 = array(5, 4)
+	 */
+	public $phpmin;
+
+	/**
+	 * @var array Minimum version of Dolibarr required by module.
+	 * e.g.: Dolibarr ≥ 3.6 = array(3, 6)
+	 */
+	public $need_dolibarr_version;
+
+	/**
+	 * @var bool Whether to hide the module.
+	 */
+	public $hidden = false;
+
+
+
+
+
+	/**
+	 * Constructor. Define names, constants, directories, boxes, permissions
+	 *
+	 * @param DoliDB $db Database handler
+	 */
+	public function __construct($db)
+	{
+		$this->db = $db;
+	}
+	// We should but can't set this as abstract because this will make dolibarr hang
+	// after migration due to old module not implementing. We must wait PHP is able to make
+	// a try catch on Fatal error to manage this correctly.
+	// We need constructor into function unActivateModule into admin.lib.php
 
 
     // phpcs:disable PEAR.NamingConventions.ValidFunctionName.PublicUnderscore
@@ -371,7 +370,7 @@
         global $conf;
         $err = 0;
 
-        $this->db->begin();
+		$this->db->begin();
 
         // Insert activation module constant
         if (!$err) {
@@ -433,641 +432,6 @@
                 // Add current entity id
                 $sql = str_replace('__ENTITY__', (! empty($force_entity) ? (int) $force_entity : $conf->entity), $sql);
 
-                dol_syslog(get_class($this)."::_init ignoreerror=".$ignoreerror."", LOG_DEBUG);
-                $result = $this->db->query($sql, $ignoreerror);
-                if (!$result) {
-                    if (!$ignoreerror) {
-                         $this->error = $this->db->lasterror();
-                         $err++;
-                    } else {
-                         dol_syslog(get_class($this)."::_init Warning ".$this->db->lasterror(), LOG_WARNING);
-                    }
-                }
-            }
-        }
-
-        // Return code
-        if (!$err) {
-            $this->db->commit();
-            return 1;
-        } else {
-            $this->db->rollback();
-            return 0;
-        }
-    }
-
-    // phpcs:disable PEAR.NamingConventions.ValidFunctionName.PublicUnderscore
-    /**
-     * Disable function. Deletes the module constants and boxes from the database.
-     *
-     * @param string[] $array_sql SQL requests to be executed when module is disabled
-     * @param string   $options   Options when disabling module:
-     *
-     * @return int                     1 if OK, 0 if KO
-     */
-    protected function _remove($array_sql, $options = '')
-    {
-        // phpcs:enable
-        $err = 0;
-
-        $this->db->begin();
-
-        // Remove activation module line (constant MAIN_MODULE_MYMODULE in llx_const)
-        if (!$err) {
-            $err += $this->_unactive();
-        }
-
-        // Remove activation of module's new tabs (MAIN_MODULE_MYMODULE_TABS_XXX in llx_const)
-        if (!$err) {
-            $err += $this->delete_tabs();
-        }
-
-        // Remove activation of module's parts (MAIN_MODULE_MYMODULE_XXX in llx_const)
-        if (!$err) {
-            $err += $this->delete_module_parts();
-        }
-
-        // Remove constants defined by modules
-        if (!$err) {
-            $err += $this->delete_const();
-        }
-
-        // Remove list of module's available boxes (entry in llx_boxes)
-        if (!$err && !preg_match('/(newboxdefonly|noboxes)/', $options)) {
-            $err += $this->delete_boxes(); // We don't have to delete if option ask to keep boxes safe or ask to add new box def only
-        }
-
-        // Remove list of module's cron job entries (entry in llx_cronjobs)
-        if (!$err) {
-            $err += $this->delete_cronjobs();
-        }
-
-        // Remove module's permissions from list of available permissions (entries in llx_rights_def)
-        if (!$err) {
-            $err += $this->delete_permissions();
-        }
-
-        // Remove module's menus (entries in llx_menu)
-        if (!$err) {
-            $err += $this->delete_menus();
-        }
-
-        // Remove module's directories
-        if (!$err) {
-            $err += $this->delete_dirs();
-        }
-
-        // Run complementary sql requests
-        $num = count($array_sql);
-        for ($i = 0; $i < $num; $i++)
-        {
-            if (!$err) {
-                dol_syslog(get_class($this)."::_remove", LOG_DEBUG);
-                $result = $this->db->query($array_sql[$i]);
-                if (!$result) {
-                    $this->error = $this->db->error();
-                    $err++;
-                }
-            }
-        }
-
-        // Return code
-        if (!$err) {
-            $this->db->commit();
-            return 1;
-        } else {
-            $this->db->rollback();
-            return 0;
-        }
-    }
-
-
-    /**
-     * Gives the translated module name if translation exists in admin.lang or into language files of module.
-     * Otherwise return the module key name.
-     *
-     * @return string  Translated module name
-     */
-    public function getName()
-    {
-        global $langs;
-        $langs->load("admin");
-
-        if ($langs->transnoentitiesnoconv("Module".$this->numero."Name") != ("Module".$this->numero."Name")) {
-            // If module name translation exists
-            return $langs->transnoentitiesnoconv("Module".$this->numero."Name");
-        } else {
-            // If module name translation using it's unique id does not exist, we try to use its name to find translation
-            if (is_array($this->langfiles)) {
-                foreach ($this->langfiles as $val)
-                {
-                    if ($val) { $langs->load($val);
-                    }
-                }
-            }
-
-            if ($langs->trans("Module".$this->name."Name") != ("Module".$this->name."Name")) {
-                // If module name translation exists
-                return $langs->transnoentitiesnoconv("Module".$this->name."Name");
-            }
-
-            // Last chance with simple label
-            return $langs->transnoentitiesnoconv($this->name);
-        }
-    }
-
-
-    /**
-     * Gives the translated module description if translation exists in admin.lang or the default module description
-     *
-     * @return string  Translated module description
-     */
-    public function getDesc()
-    {
-        global $langs;
-        $langs->load("admin");
-
-        if ($langs->transnoentitiesnoconv("Module".$this->numero."Desc") != ("Module".$this->numero."Desc")) {
-            // If module description translation exists
-            return $langs->transnoentitiesnoconv("Module".$this->numero."Desc");
-        } else {
-            // If module description translation does not exist using its unique id, we can use its name to find translation
-            if (is_array($this->langfiles)) {
-                foreach ($this->langfiles as $val)
-                {
-                    if ($val) { $langs->load($val);
-                    }
-                }
-            }
-
-            if ($langs->transnoentitiesnoconv("Module".$this->name."Desc") != ("Module".$this->name."Desc")) {
-                // If module name translation exists
-                return $langs->trans("Module".$this->name."Desc");
-            }
-
-            // Last chance with simple label
-            return $langs->trans($this->description);
-        }
-    }
-
-    /**
-     * Gives the long description of a module. First check README-la_LA.md then README.md
-     * If no markdown files found, it returns translated value of the key ->descriptionlong.
-     *
-     * @return string     Long description of a module from README.md of from property.
-     */
-    public function getDescLong()
-    {
-        global $langs;
-        $langs->load("admin");
-
-        include_once DOL_DOCUMENT_ROOT.'/core/lib/files.lib.php';
-        include_once DOL_DOCUMENT_ROOT.'/core/lib/geturl.lib.php';
-
-        $pathoffile = $this->getDescLongReadmeFound();
-
-        if ($pathoffile)     // Mostly for external modules
-        {
-            $content = file_get_contents($pathoffile);
-
-            if ((float) DOL_VERSION >= 6.0) {
-                @include_once DOL_DOCUMENT_ROOT.'/core/lib/parsemd.lib.php';
-
-                $content = dolMd2Html(
-                    $content,
-                    'parsedown',
-                    array(
-                        'doc/' => dol_buildpath(strtolower($this->name).'/doc/', 1),
-                        'img/' => dol_buildpath(strtolower($this->name).'/img/', 1),
-                        'images/' => dol_buildpath(strtolower($this->name).'/images/', 1),
-                    )
-                );
-            } else {
-                $content = nl2br($content);
-            }
-        } else {
-            // Mostly for internal modules
-            if (!empty($this->descriptionlong)) {
-                if (is_array($this->langfiles)) {
-                    foreach ($this->langfiles as $val)
-                    {
-                        if ($val) { $langs->load($val);
-                        }
-                    }
-                }
-
-                $content = $langs->transnoentitiesnoconv($this->descriptionlong);
-            }
-        }
-
-        return $content;
-    }
-
-    /**
-     * Return path of file if a README file was found.
-     *
-     * @return string      Path of file if a README file was found.
-     */
-    public function getDescLongReadmeFound()
-    {
-        global $langs;
-
-        $filefound = false;
-
-        // Define path to file README.md.
-        // First check README-la_LA.md then README-la.md then README.md
-        $pathoffile = dol_buildpath(strtolower($this->name).'/README-'.$langs->defaultlang.'.md', 0);
-        if (dol_is_file($pathoffile)) {
-            $filefound = true;
-        }
-        if (!$filefound) {
-            $tmp = explode('_', $langs->defaultlang);
-            $pathoffile = dol_buildpath(strtolower($this->name).'/README-'.$tmp[0].'.md', 0);
-            if (dol_is_file($pathoffile)) {
-                $filefound = true;
-            }
-        }
-        if (!$filefound) {
-            $pathoffile = dol_buildpath(strtolower($this->name).'/README.md', 0);
-            if (dol_is_file($pathoffile)) {
-                $filefound = true;
-            }
-        }
-
-        return ($filefound ? $pathoffile : '');
-    }
-
-
-    /**
-     * Gives the changelog. First check ChangeLog-la_LA.md then ChangeLog.md
-     *
-     * @return string  Content of ChangeLog
-     */
-    public function getChangeLog()
-    {
-        global $langs;
-        $langs->load("admin");
-
-        include_once DOL_DOCUMENT_ROOT.'/core/lib/files.lib.php';
-        include_once DOL_DOCUMENT_ROOT.'/core/lib/geturl.lib.php';
-
-        $filefound = false;
-
-        // Define path to file README.md.
-        // First check ChangeLog-la_LA.md then ChangeLog.md
-        $pathoffile = dol_buildpath(strtolower($this->name).'/ChangeLog-'.$langs->defaultlang.'.md', 0);
-        if (dol_is_file($pathoffile)) {
-            $filefound = true;
-        }
-        if (!$filefound) {
-            $pathoffile = dol_buildpath(strtolower($this->name).'/ChangeLog.md', 0);
-            if (dol_is_file($pathoffile)) {
-                $filefound = true;
-            }
-        }
-
-        if ($filefound)     // Mostly for external modules
-        {
-            $content = file_get_contents($pathoffile);
-
-            if ((float) DOL_VERSION >= 6.0) {
-                @include_once DOL_DOCUMENT_ROOT.'/core/lib/parsemd.lib.php';
-                $content = dolMd2Html($content, 'parsedown', array('doc/'=>dol_buildpath(strtolower($this->name).'/doc/', 1)));
-            } else {
-                $content = nl2br($content);
-            }
-        }
-
-        return $content;
-    }
-
-    /**
-     * Gives the publisher name
-     *
-     * @return string  Publisher name
-     */
-    public function getPublisher()
-    {
-        return $this->editor_name;
-    }
-
-    /**
-     * Gives the publisher url
-     *
-     * @return string  Publisher url
-     */
-    public function getPublisherUrl()
-    {
-        return $this->editor_url;
-    }
-
-    /**
-     * Gives module version (translated if param $translated is on)
-     * For 'experimental' modules, gives 'experimental' translation
-     * For 'dolibarr' modules, gives Dolibarr version
-     *
-     * @param  int $translated 1=Special version keys are translated, 0=Special version keys are not translated
-     * @return string                  Module version
-     */
-    public function getVersion($translated = 1)
-    {
-        global $langs;
-        $langs->load("admin");
-
-        $ret = '';
-
-        $newversion = preg_replace('/_deprecated/', '', $this->version);
-        if ($newversion == 'experimental') {
-            $ret = ($translated ? $langs->transnoentitiesnoconv("VersionExperimental") : $newversion);
-        } elseif ($newversion == 'development') {
-            $ret = ($translated ? $langs->transnoentitiesnoconv("VersionDevelopment") : $newversion);
-        } elseif ($newversion == 'dolibarr') {
-            $ret = DOL_VERSION;
-        } elseif ($newversion) {
-            $ret = $newversion;
-        } else {
-            $ret = ($translated ? $langs->transnoentitiesnoconv("VersionUnknown") : 'unknown');
-        }
-
-        if (preg_match('/_deprecated/', $this->version)) {
-            $ret .= ($translated ? ' ('.$langs->transnoentitiesnoconv("Deprecated").')' : $this->version);
-        }
-        return $ret;
-    }
-
-
-    /**
-     * Tells if module is core or external
-     *
-     * @return string  'core', 'external' or 'unknown'
-     */
-    public function isCoreOrExternalModule()
-    {
-        if ($this->version == 'dolibarr' || $this->version == 'dolibarr_deprecated') {
-            return 'core';
-        }
-        if (!empty($this->version) && !in_array($this->version, array('experimental', 'development'))) {
-            return 'external';
-        }
-        if (!empty($this->editor_name) || !empty($this->editor_url)) {
-            return 'external';
-        }
-        if ($this->numero >= 100000) {
-            return 'external';
-        }
-        return 'unknown';
-    }
-
-
-    /**
-     * Gives module related language files list
-     *
-     * @return string[]    Language files list
-     */
-    public function getLangFilesArray()
-    {
-        return $this->langfiles;
-    }
-
-    /**
-     * Gives translated label of an export dataset
-     *
-     * @param int $r Dataset index
-     *
-     * @return string       Translated databaset label
-     */
-    public function getExportDatasetLabel($r)
-    {
-        global $langs;
-
-        $langstring = "ExportDataset_".$this->export_code[$r];
-        if ($langs->trans($langstring) == $langstring) {
-            // Translation not found
-            return $langs->trans($this->export_label[$r]);
-        } else {
-            // Translation found
-            return $langs->trans($langstring);
-        }
-    }
-
-
-    /**
-     * Gives translated label of an import dataset
-     *
-     * @param int $r Dataset index
-     *
-     * @return string      Translated dataset label
-     */
-    public function getImportDatasetLabel($r)
-    {
-        global $langs;
-
-        $langstring = "ImportDataset_".$this->import_code[$r];
-        //print "x".$langstring;
-        if ($langs->trans($langstring) == $langstring) {
-            // Translation not found
-            return $langs->transnoentitiesnoconv($this->import_label[$r]);
-        } else {
-            // Translation found
-            return $langs->transnoentitiesnoconv($langstring);
-        }
-    }
-
-
-    /**
-     * Gives the last date of activation
-     *
-     * @return 	int|string       	Date of last activation or '' if module was never activated
-     */
-    public function getLastActivationDate()
-    {
-        global $conf;
-
-        $err = 0;
-
-        $sql = "SELECT tms FROM ".MAIN_DB_PREFIX."const";
-        $sql .= " WHERE ".$this->db->decrypt('name')." = '".$this->db->escape($this->const_name)."'";
-        $sql .= " AND entity IN (0, ".$conf->entity.")";
-
-        dol_syslog(get_class($this)."::getLastActiveDate", LOG_DEBUG);
-        $resql = $this->db->query($sql);
-        if (!$resql)
-        {
-            $err++;
-        } else {
-            $obj = $this->db->fetch_object($resql);
-            if ($obj) {
-                return $this->db->jdate($obj->tms);
-            }
-        }
-
-        return '';
-    }
-
-
-    /**
-     * Gives the last author of activation
-     *
-     * @return array       Array array('authorid'=>Id of last activation user, 'lastactivationdate'=>Date of last activation)
-     */
-    public function getLastActivationInfo()
-    {
-        global $conf;
-
-        $err = 0;
-=======
-	 */
-	public $depends;
-
-	/**
-	 * @var string[] List of module class names to disable if the module is disabled.
-	 * @see $depends
-	 */
-	public $requiredby;
-
-	/**
-	 * @var string[] List of module class names as string this module is in conflict with.
-	 * @see $depends
-	 */
-	public $conflictwith;
-
-	/**
-	 * @var string[] Module language files
-	 */
-	public $langfiles;
-
-	/**
-	 * @var array<string,string> Array of warnings to show when we activate the module
-	 *
-	 * array('always'='text') or array('FR'='text')
-	 */
-	public $warnings_activation;
-
-	/**
-	 * @var array<string,string> Array of warnings to show when we activate an external module
-	 *
-	 * array('always'='text') or array('FR'='text')
-	 */
-	public $warnings_activation_ext;
-
-
-	/**
-	 * @var array Minimum version of PHP required by module.
-	 * e.g.: PHP ≥ 5.4 = array(5, 4)
-	 */
-	public $phpmin;
-
-	/**
-	 * @var array Minimum version of Dolibarr required by module.
-	 * e.g.: Dolibarr ≥ 3.6 = array(3, 6)
-	 */
-	public $need_dolibarr_version;
-
-	/**
-	 * @var bool Whether to hide the module.
-	 */
-	public $hidden = false;
-
-
-
-
-
-	/**
-	 * Constructor. Define names, constants, directories, boxes, permissions
-	 *
-	 * @param DoliDB $db Database handler
-	 */
-	public function __construct($db)
-	{
-		$this->db = $db;
-	}
-	// We should but can't set this as abstract because this will make dolibarr hang
-	// after migration due to old module not implementing. We must wait PHP is able to make
-	// a try catch on Fatal error to manage this correctly.
-	// We need constructor into function unActivateModule into admin.lib.php
-
-
-	// phpcs:disable PEAR.NamingConventions.ValidFunctionName.PublicUnderscore
-	/**
-	 * Enables a module.
-	 * Inserts all informations into database
-	 *
-	 * @param array  $array_sql SQL requests to be executed when enabling module
-	 * @param string $options   String with options when disabling module:
-	 *                          - 'noboxes' = Do not insert boxes -
-	 *                          'newboxdefonly' = For boxes, insert def of
-	 *                          boxes only and not boxes activation
-	 *
-	 * @return int                         1 if OK, 0 if KO
-	 */
-	protected function _init($array_sql, $options = '')
-	{
-		// phpcs:enable
-		global $conf;
-		$err = 0;
-
-		$this->db->begin();
-
-		// Insert activation module constant
-		if (!$err) {
-			$err += $this->_active();
-		}
-
-		// Insert new pages for tabs (into llx_const)
-		if (!$err) {
-			$err += $this->insert_tabs();
-		}
-
-		// Insert activation of module's parts
-		if (!$err) {
-			$err += $this->insert_module_parts();
-		}
-
-		// Insert constant defined by modules (into llx_const)
-		if (!$err && !preg_match('/newboxdefonly/', $options)) {
-			$err += $this->insert_const(); // Test on newboxdefonly to avoid to erase value during upgrade
-		}
-
-		// Insert boxes def into llx_boxes_def and boxes setup (into llx_boxes)
-		if (!$err && !preg_match('/noboxes/', $options)) {
-			$err += $this->insert_boxes($options);
-		}
-
-		// Insert cron job entries (entry in llx_cronjobs)
-		if (!$err) {
-			$err += $this->insert_cronjobs();
-		}
-
-		// Insert permission definitions of module into llx_rights_def. If user is admin, grant this permission to user.
-		if (!$err) {
-			$err += $this->insert_permissions(1, null, 1);
-		}
-
-		// Insert specific menus entries into database
-		if (!$err) {
-			$err += $this->insert_menus();
-		}
-
-		// Create module's directories
-		if (!$err) {
-			$err += $this->create_dirs();
-		}
-
-		// Execute addons requests
-		$num = count($array_sql);
-		for ($i = 0; $i < $num; $i++)
-		{
-			if (!$err) {
-				$val = $array_sql[$i];
-				$sql = $val;
-				$ignoreerror = 0;
-				if (is_array($val)) {
-					$sql = $val['sql'];
-					$ignoreerror = $val['ignoreerror'];
-				}
-				// Add current entity id
-				$sql = str_replace('__ENTITY__', $conf->entity, $sql);
-
 				dol_syslog(get_class($this)."::_init ignoreerror=".$ignoreerror."", LOG_DEBUG);
 				$result = $this->db->query($sql, $ignoreerror);
 				if (!$result) {
@@ -1550,31 +914,29 @@
 		global $conf;
 
 		$err = 0;
->>>>>>> 2c5d3965
 
 		$sql = "SELECT tms, note FROM ".MAIN_DB_PREFIX."const";
 		$sql .= " WHERE ".$this->db->decrypt('name')." = '".$this->db->escape($this->const_name)."'";
 		$sql .= " AND entity IN (0, ".$conf->entity.")";
 
-<<<<<<< HEAD
-        dol_syslog(get_class($this)."::getLastActiveDate", LOG_DEBUG);
-        $resql = $this->db->query($sql);
-        if (!$resql)
-        {
-            $err++;
-        } else {
-            $obj = $this->db->fetch_object($resql);
-            $tmp = array();
-            if ($obj->note) {
-                $tmp = json_decode($obj->note, true);
-            }
-            if ($obj) {
-                return array('authorid'=>$tmp['authorid'], 'ip'=>$tmp['ip'], 'lastactivationdate'=>$this->db->jdate($obj->tms));
-            }
-        }
-
-        return array();
-    }
+		dol_syslog(get_class($this)."::getLastActiveDate", LOG_DEBUG);
+		$resql = $this->db->query($sql);
+		if (!$resql)
+		{
+			$err++;
+		} else {
+			$obj = $this->db->fetch_object($resql);
+			$tmp = array();
+			if ($obj->note) {
+				$tmp = json_decode($obj->note, true);
+			}
+			if ($obj) {
+				return array('authorid'=>$tmp['authorid'], 'ip'=>$tmp['ip'], 'lastactivationdate'=>$this->db->jdate($obj->tms));
+			}
+		}
+
+		return array();
+	}
 
 
     // phpcs:disable PEAR.NamingConventions.ValidFunctionName.PublicUnderscore
@@ -1589,28 +951,28 @@
         // phpcs:enable
         global $conf, $user;
 
-        $err = 0;
+		$err = 0;
 
         // Common module
         $entity = ((! empty($this->always_enabled) || ! empty($this->core_enabled)) ? 0 : (! empty($force_entity) ? (int) $force_entity : $conf->entity));
 
-        $sql = "DELETE FROM ".MAIN_DB_PREFIX."const";
-        $sql .= " WHERE ".$this->db->decrypt('name')." = '".$this->db->escape($this->const_name)."'";
-        $sql .= " AND entity IN (0, ".$entity.")";
-
-        dol_syslog(get_class($this)."::_active delete activation constant", LOG_DEBUG);
-        $resql = $this->db->query($sql);
-        if (!$resql) {
-            $err++;
-        }
-
-        $note = json_encode(array('authorid'=>(is_object($user) ? $user->id : 0), 'ip'=>(empty($_SERVER['REMOTE_ADDR']) ? '' : $_SERVER['REMOTE_ADDR'])));
-
-        $sql = "INSERT INTO ".MAIN_DB_PREFIX."const (name, value, visible, entity, note) VALUES";
-        $sql .= " (".$this->db->encrypt($this->const_name, 1);
-        $sql .= ", ".$this->db->encrypt('1', 1);
-        $sql .= ", 0, ".$entity;
-        $sql .= ", '".$this->db->escape($note)."')";
+		$sql = "DELETE FROM ".MAIN_DB_PREFIX."const";
+		$sql .= " WHERE ".$this->db->decrypt('name')." = '".$this->db->escape($this->const_name)."'";
+		$sql .= " AND entity IN (0, ".$entity.")";
+
+		dol_syslog(get_class($this)."::_active delete activation constant", LOG_DEBUG);
+		$resql = $this->db->query($sql);
+		if (!$resql) {
+			$err++;
+		}
+
+		$note = json_encode(array('authorid'=>(is_object($user) ? $user->id : 0), 'ip'=>(empty($_SERVER['REMOTE_ADDR']) ? '' : $_SERVER['REMOTE_ADDR'])));
+
+		$sql = "INSERT INTO ".MAIN_DB_PREFIX."const (name, value, visible, entity, note) VALUES";
+		$sql .= " (".$this->db->encrypt($this->const_name, 1);
+		$sql .= ", ".$this->db->encrypt('1', 1);
+		$sql .= ", 0, ".$entity;
+		$sql .= ", '".$this->db->escape($note)."')";
 
         dol_syslog(get_class($this)."::_active insert activation constant", LOG_DEBUG);
         $resql = $this->db->query($sql);
@@ -1618,71 +980,71 @@
         	$err++;
         }
 
-        return $err;
-    }
-
-
-    // phpcs:disable PEAR.NamingConventions.ValidFunctionName.PublicUnderscore
-    /**
-     * Module deactivation
-     *
-     * @return int Error count (0 if OK)
-     */
-    protected function _unactive()
-    {
-        // phpcs:enable
-        global $conf;
-
-        $err = 0;
-
-        // Common module
-        $entity = ((!empty($this->always_enabled) || !empty($this->core_enabled)) ? 0 : $conf->entity);
-
-        $sql = "DELETE FROM ".MAIN_DB_PREFIX."const";
-        $sql .= " WHERE ".$this->db->decrypt('name')." = '".$this->db->escape($this->const_name)."'";
-        $sql .= " AND entity IN (0, ".$entity.")";
-
-        dol_syslog(get_class($this)."::_unactive", LOG_DEBUG);
-        $this->db->query($sql);
-
-        return $err;
-    }
-
-
-    // phpcs:disable PEAR.NamingConventions.ValidFunctionName.ScopeNotCamelCaps,PEAR.NamingConventions.ValidFunctionName.PublicUnderscore
-    /**
-     * Create tables and keys required by module.
-     * Files module.sql and module.key.sql with create table and create keys
-     * commands must be stored in directory reldir='/module/sql/'
-     * This function is called by this->init
-     *
-     * @param  string $reldir Relative directory where to scan files
-     * @return int             <=0 if KO, >0 if OK
-     */
-    protected function _load_tables($reldir)
-    {
-        // phpcs:enable
-        global $conf;
-
-        $error = 0;
-        $dirfound = 0;
-
-        if (empty($reldir)) {
-            return 1;
-        }
-
-        include_once DOL_DOCUMENT_ROOT.'/core/lib/admin.lib.php';
-
-        $ok = 1;
-        foreach ($conf->file->dol_document_root as $dirroot)
-        {
-            if ($ok) {
-                $dir = $dirroot.$reldir;
-                $ok = 0;
-
-                $handle = @opendir($dir); // Dir may not exists
-                if (is_resource($handle)) {
-                    $dirfound++;
+		return $err;
+	}
+
+
+	// phpcs:disable PEAR.NamingConventions.ValidFunctionName.PublicUnderscore
+	/**
+	 * Module deactivation
+	 *
+	 * @return int Error count (0 if OK)
+	 */
+	protected function _unactive()
+	{
+		// phpcs:enable
+		global $conf;
+
+		$err = 0;
+
+		// Common module
+		$entity = ((!empty($this->always_enabled) || !empty($this->core_enabled)) ? 0 : $conf->entity);
+
+		$sql = "DELETE FROM ".MAIN_DB_PREFIX."const";
+		$sql .= " WHERE ".$this->db->decrypt('name')." = '".$this->db->escape($this->const_name)."'";
+		$sql .= " AND entity IN (0, ".$entity.")";
+
+		dol_syslog(get_class($this)."::_unactive", LOG_DEBUG);
+		$this->db->query($sql);
+
+		return $err;
+	}
+
+
+	// phpcs:disable PEAR.NamingConventions.ValidFunctionName.ScopeNotCamelCaps,PEAR.NamingConventions.ValidFunctionName.PublicUnderscore
+	/**
+	 * Create tables and keys required by module.
+	 * Files module.sql and module.key.sql with create table and create keys
+	 * commands must be stored in directory reldir='/module/sql/'
+	 * This function is called by this->init
+	 *
+	 * @param  string $reldir Relative directory where to scan files
+	 * @return int             <=0 if KO, >0 if OK
+	 */
+	protected function _load_tables($reldir)
+	{
+		// phpcs:enable
+		global $conf;
+
+		$error = 0;
+		$dirfound = 0;
+
+		if (empty($reldir)) {
+			return 1;
+		}
+
+		include_once DOL_DOCUMENT_ROOT.'/core/lib/admin.lib.php';
+
+		$ok = 1;
+		foreach ($conf->file->dol_document_root as $dirroot)
+		{
+			if ($ok) {
+				$dir = $dirroot.$reldir;
+				$ok = 0;
+
+				$handle = @opendir($dir); // Dir may not exists
+				if (is_resource($handle)) {
+					$dirfound++;
 
                     // Run llx_mytable.sql files, then llx_mytable_*.sql
                     $files = array();
@@ -1701,7 +1063,7 @@
                         }
                     }
 
-                    rewinddir($handle);
+					rewinddir($handle);
 
                     // Run llx_mytable.key.sql files (Must be done after llx_mytable.sql) then then llx_mytable_*.key.sql
                     $files = array();
@@ -1720,7 +1082,7 @@
                         }
                     }
 
-                    rewinddir($handle);
+					rewinddir($handle);
 
                     // Run data_xxx.sql files (Must be done after llx_mytable.key.sql)
                     $files = array();
@@ -1739,7 +1101,7 @@
                         }
                     }
 
-                    rewinddir($handle);
+					rewinddir($handle);
 
                     // Run update_xxx.sql files
                     $files = array();
@@ -1758,20 +1120,20 @@
                         }
                     }
 
-                    closedir($handle);
-                }
-
-                if ($error == 0) {
-                    $ok = 1;
-                }
-            }
-        }
-
-        if (!$dirfound) {
-            dol_syslog("A module ask to load sql files into ".$reldir." but this directory was not found.", LOG_WARNING);
-        }
-        return $ok;
-    }
+					closedir($handle);
+				}
+
+				if ($error == 0) {
+					$ok = 1;
+				}
+			}
+		}
+
+		if (!$dirfound) {
+			dol_syslog("A module ask to load sql files into ".$reldir." but this directory was not found.", LOG_WARNING);
+		}
+		return $ok;
+	}
 
 
     // phpcs:disable PEAR.NamingConventions.ValidFunctionName.ScopeNotCamelCaps
@@ -1788,14 +1150,14 @@
         // phpcs:enable
         include_once DOL_DOCUMENT_ROOT.'/core/class/infobox.class.php';
 
-        global $conf;
-
-        $err = 0;
-
-        if (is_array($this->boxes)) {
-            dol_syslog(get_class($this)."::insert_boxes", LOG_DEBUG);
-
-            $pos_name = InfoBox::getListOfPagesForBoxes();
+		global $conf;
+
+		$err = 0;
+
+		if (is_array($this->boxes)) {
+			dol_syslog(get_class($this)."::insert_boxes", LOG_DEBUG);
+
+			$pos_name = InfoBox::getListOfPagesForBoxes();
 
             foreach ($this->boxes as $key => $value)
             {
@@ -1819,11 +1181,11 @@
                 	$sql .= " AND note ='".$this->db->escape($note)."'";
                 }
 
-                $result = $this->db->query($sql);
-                if ($result) {
-                    $obj = $this->db->fetch_object($result);
-                    if ($obj->nb == 0) {
-                        $this->db->begin();
+				$result = $this->db->query($sql);
+				if ($result) {
+					$obj = $this->db->fetch_object($result);
+					if ($obj->nb == 0) {
+						$this->db->begin();
 
                         if (!$err) {
                             $sql = "INSERT INTO ".MAIN_DB_PREFIX."boxes_def (file, entity, note)";
@@ -1851,104 +1213,104 @@
                                 $sql = "INSERT INTO ".MAIN_DB_PREFIX."boxes (box_id,position,box_order,fk_user,entity)";
                                 $sql .= " VALUES (".$lastid.", ".$key2.", '0', 0, ".$entity.")";
 
-                                dol_syslog(get_class($this)."::insert_boxes onto page ".$key2."=".$val2."", LOG_DEBUG);
-                                $resql = $this->db->query($sql);
-                                if (!$resql) { $err++;
-                                }
-                            }
-                        }
-
-                        if (!$err) {
-                            $this->db->commit();
-                        } else {
-                                  $this->error = $this->db->lasterror();
-                                  $this->db->rollback();
-                        }
-                    }
-                    // else box already registered into database
-                } else {
-                    $this->error = $this->db->lasterror();
-                    $err++;
-                }
-            }
-        }
-
-        return $err;
-    }
-
-
-    // phpcs:disable PEAR.NamingConventions.ValidFunctionName.ScopeNotCamelCaps
-    /**
-     * Removes boxes
-     *
-     * @return int Error count (0 if OK)
-     */
-    public function delete_boxes()
-    {
-        // phpcs:enable
-        global $conf;
-
-        $err = 0;
-
-        if (is_array($this->boxes)) {
-            foreach ($this->boxes as $key => $value)
-            {
-                //$titre = $this->boxes[$key][0];
-                $file = $this->boxes[$key]['file'];
-                //$note  = $this->boxes[$key][2];
-
-                // TODO If the box is also included by another module and the other module is still on, we should not remove it.
-                // For the moment, we manage this with hard coded exception
-                //print "Remove box ".$file.'<br>';
-                if ($file == 'box_graph_product_distribution.php') {
-                    if (!empty($conf->product->enabled) || !empty($conf->service->enabled)) {
-                        dol_syslog("We discard disabling of module ".$file." because another module still active require it.");
-                        continue;
-                    }
-                }
-
-                if (empty($file)) { $file = isset($this->boxes[$key][1]) ? $this->boxes[$key][1] : ''; // For backward compatibility
-                }
-
-                if ($this->db->type == 'sqlite3') {
-                    // sqlite doesn't support "USING" syntax.
-                    // TODO: remove this dependency.
-                    $sql = "DELETE FROM ".MAIN_DB_PREFIX."boxes ";
-                    $sql .= "WHERE ".MAIN_DB_PREFIX."boxes.box_id IN (";
-                    $sql .= "SELECT ".MAIN_DB_PREFIX."boxes_def.rowid ";
-                    $sql .= "FROM ".MAIN_DB_PREFIX."boxes_def ";
-                    $sql .= "WHERE ".MAIN_DB_PREFIX."boxes_def.file = '".$this->db->escape($file)."') ";
-                    $sql .= "AND ".MAIN_DB_PREFIX."boxes.entity = ".$conf->entity;
-                } else {
-                    $sql = "DELETE FROM ".MAIN_DB_PREFIX."boxes";
-                    $sql .= " USING ".MAIN_DB_PREFIX."boxes, ".MAIN_DB_PREFIX."boxes_def";
-                    $sql .= " WHERE ".MAIN_DB_PREFIX."boxes.box_id = ".MAIN_DB_PREFIX."boxes_def.rowid";
-                    $sql .= " AND ".MAIN_DB_PREFIX."boxes_def.file = '".$this->db->escape($file)."'";
-                    $sql .= " AND ".MAIN_DB_PREFIX."boxes.entity = ".$conf->entity;
-                }
-
-                dol_syslog(get_class($this)."::delete_boxes", LOG_DEBUG);
-                $resql = $this->db->query($sql);
-                if (!$resql) {
-                    $this->error = $this->db->lasterror();
-                    $err++;
-                }
-
-                $sql = "DELETE FROM ".MAIN_DB_PREFIX."boxes_def";
-                $sql .= " WHERE file = '".$this->db->escape($file)."'";
-                $sql .= " AND entity = ".$conf->entity;
-
-                dol_syslog(get_class($this)."::delete_boxes", LOG_DEBUG);
-                $resql = $this->db->query($sql);
-                if (!$resql) {
-                    $this->error = $this->db->lasterror();
-                    $err++;
-                }
-            }
-        }
-
-        return $err;
-    }
+								dol_syslog(get_class($this)."::insert_boxes onto page ".$key2."=".$val2."", LOG_DEBUG);
+								$resql = $this->db->query($sql);
+								if (!$resql) { $err++;
+								}
+							}
+						}
+
+						if (!$err) {
+							$this->db->commit();
+						} else {
+								  $this->error = $this->db->lasterror();
+								  $this->db->rollback();
+						}
+					}
+					// else box already registered into database
+				} else {
+					$this->error = $this->db->lasterror();
+					$err++;
+				}
+			}
+		}
+
+		return $err;
+	}
+
+
+	// phpcs:disable PEAR.NamingConventions.ValidFunctionName.ScopeNotCamelCaps
+	/**
+	 * Removes boxes
+	 *
+	 * @return int Error count (0 if OK)
+	 */
+	public function delete_boxes()
+	{
+		// phpcs:enable
+		global $conf;
+
+		$err = 0;
+
+		if (is_array($this->boxes)) {
+			foreach ($this->boxes as $key => $value)
+			{
+				//$titre = $this->boxes[$key][0];
+				$file = $this->boxes[$key]['file'];
+				//$note  = $this->boxes[$key][2];
+
+				// TODO If the box is also included by another module and the other module is still on, we should not remove it.
+				// For the moment, we manage this with hard coded exception
+				//print "Remove box ".$file.'<br>';
+				if ($file == 'box_graph_product_distribution.php') {
+					if (!empty($conf->product->enabled) || !empty($conf->service->enabled)) {
+						dol_syslog("We discard disabling of module ".$file." because another module still active require it.");
+						continue;
+					}
+				}
+
+				if (empty($file)) { $file = isset($this->boxes[$key][1]) ? $this->boxes[$key][1] : ''; // For backward compatibility
+				}
+
+				if ($this->db->type == 'sqlite3') {
+					// sqlite doesn't support "USING" syntax.
+					// TODO: remove this dependency.
+					$sql = "DELETE FROM ".MAIN_DB_PREFIX."boxes ";
+					$sql .= "WHERE ".MAIN_DB_PREFIX."boxes.box_id IN (";
+					$sql .= "SELECT ".MAIN_DB_PREFIX."boxes_def.rowid ";
+					$sql .= "FROM ".MAIN_DB_PREFIX."boxes_def ";
+					$sql .= "WHERE ".MAIN_DB_PREFIX."boxes_def.file = '".$this->db->escape($file)."') ";
+					$sql .= "AND ".MAIN_DB_PREFIX."boxes.entity = ".$conf->entity;
+				} else {
+					$sql = "DELETE FROM ".MAIN_DB_PREFIX."boxes";
+					$sql .= " USING ".MAIN_DB_PREFIX."boxes, ".MAIN_DB_PREFIX."boxes_def";
+					$sql .= " WHERE ".MAIN_DB_PREFIX."boxes.box_id = ".MAIN_DB_PREFIX."boxes_def.rowid";
+					$sql .= " AND ".MAIN_DB_PREFIX."boxes_def.file = '".$this->db->escape($file)."'";
+					$sql .= " AND ".MAIN_DB_PREFIX."boxes.entity = ".$conf->entity;
+				}
+
+				dol_syslog(get_class($this)."::delete_boxes", LOG_DEBUG);
+				$resql = $this->db->query($sql);
+				if (!$resql) {
+					$this->error = $this->db->lasterror();
+					$err++;
+				}
+
+				$sql = "DELETE FROM ".MAIN_DB_PREFIX."boxes_def";
+				$sql .= " WHERE file = '".$this->db->escape($file)."'";
+				$sql .= " AND entity = ".$conf->entity;
+
+				dol_syslog(get_class($this)."::delete_boxes", LOG_DEBUG);
+				$resql = $this->db->query($sql);
+				if (!$resql) {
+					$this->error = $this->db->lasterror();
+					$err++;
+				}
+			}
+		}
+
+		return $err;
+	}
 
     // phpcs:disable PEAR.NamingConventions.ValidFunctionName.ScopeNotCamelCaps
     /**
@@ -1962,12 +1324,12 @@
         // phpcs:enable
         include_once DOL_DOCUMENT_ROOT.'/core/class/infobox.class.php';
 
-        global $conf;
-
-        $err = 0;
-
-        if (is_array($this->cronjobs)) {
-            dol_syslog(get_class($this)."::insert_cronjobs", LOG_DEBUG);
+		global $conf;
+
+		$err = 0;
+
+		if (is_array($this->cronjobs)) {
+			dol_syslog(get_class($this)."::insert_cronjobs", LOG_DEBUG);
 
             foreach ($this->cronjobs as $key => $value)
             {
@@ -1992,143 +1354,143 @@
                 $status = isset($this->cronjobs[$key]['status']) ? $this->cronjobs[$key]['status'] : '';
                 $test = isset($this->cronjobs[$key]['test']) ? $this->cronjobs[$key]['test'] : ''; // Line must be enabled or not (so visible or not)
 
-                // Search if cron entry already present
-                $sql = "SELECT count(*) as nb FROM ".MAIN_DB_PREFIX."cronjob";
-                $sql .= " WHERE module_name = '".$this->db->escape(empty($this->rights_class) ?strtolower($this->name) : $this->rights_class)."'";
-                if ($class) {
-                    $sql .= " AND classesname = '".$this->db->escape($class)."'";
-                }
-                if ($objectname) {
-                    $sql .= " AND objectname = '".$this->db->escape($objectname)."'";
-                }
-                if ($method) {
-                    $sql .= " AND methodename = '".$this->db->escape($method)."'";
-                }
-                if ($command) {
-                    $sql .= " AND command = '".$this->db->escape($command)."'";
-                }
-                $sql .= " AND entity = ".$entity; // Must be exact entity
-
-                $now = dol_now();
-
-                $result = $this->db->query($sql);
-                if ($result) {
-                    $obj = $this->db->fetch_object($result);
-                    if ($obj->nb == 0) {
-                        $this->db->begin();
-
-                        if (!$err) {
-                            $sql = "INSERT INTO ".MAIN_DB_PREFIX."cronjob (module_name, datec, datestart, dateend, label, jobtype, classesname, objectname, methodename, command, params, note,";
-                            if (is_int($frequency)) { $sql .= ' frequency,'; }
-                            if (is_int($unitfrequency)) { $sql .= ' unitfrequency,'; }
-                            if (is_int($priority)) { $sql .= ' priority,'; }
-                            if (is_int($status)) { $sql .= ' status,'; }
-                            $sql .= " entity, test)";
-                            $sql .= " VALUES (";
-                            $sql .= "'".$this->db->escape(empty($this->rights_class) ?strtolower($this->name) : $this->rights_class)."', ";
-                            $sql .= "'".$this->db->idate($now)."', ";
-                            $sql .= ($datestart ? "'".$this->db->idate($datestart)."'" : "'".$this->db->idate($now)."'").", ";
-                            $sql .= ($dateend ? "'".$this->db->idate($dateend)."'" : "NULL").", ";
-                            $sql .= "'".$this->db->escape($label)."', ";
-                            $sql .= "'".$this->db->escape($jobtype)."', ";
-                            $sql .= ($class ? "'".$this->db->escape($class)."'" : "null").",";
-                            $sql .= ($objectname ? "'".$this->db->escape($objectname)."'" : "null").",";
-                            $sql .= ($method ? "'".$this->db->escape($method)."'" : "null").",";
-                            $sql .= ($command ? "'".$this->db->escape($command)."'" : "null").",";
-                            $sql .= ($parameters ? "'".$this->db->escape($parameters)."'" : "null").",";
-                            $sql .= ($comment ? "'".$this->db->escape($comment)."'" : "null").",";
-                            if (is_int($frequency)) { $sql .= "'".$this->db->escape($frequency)."', ";
-                            }
-                            if (is_int($unitfrequency)) { $sql .= "'".$this->db->escape($unitfrequency)."', ";
-                            }
-                            if (is_int($priority)) {$sql .= "'".$this->db->escape($priority)."', ";
-                            }
-                            if (is_int($status)) { $sql .= "'".$this->db->escape($status)."', ";
-                            }
-                            $sql .= $entity.",";
-                            $sql .= "'".$this->db->escape($test)."'";
-                            $sql .= ")";
-
-                            $resql = $this->db->query($sql);
-                            if (!$resql) { $err++;
-                            }
-                        }
-
-                        if (!$err) {
-                            $this->db->commit();
-                        } else {
-                            $this->error = $this->db->lasterror();
-                            $this->db->rollback();
-                        }
-                    }
-                    // else box already registered into database
-                } else {
-                    $this->error = $this->db->lasterror();
-                    $err++;
-                }
-            }
-        }
-
-        return $err;
-    }
-
-
-    // phpcs:disable PEAR.NamingConventions.ValidFunctionName.ScopeNotCamelCaps
-    /**
-     * Removes boxes
-     *
-     * @return int Error count (0 if OK)
-     */
-    public function delete_cronjobs()
-    {
-        // phpcs:enable
-        global $conf;
-
-        $err = 0;
-
-        if (is_array($this->cronjobs)) {
-            $sql = "DELETE FROM ".MAIN_DB_PREFIX."cronjob";
-            $sql .= " WHERE module_name = '".$this->db->escape(empty($this->rights_class) ?strtolower($this->name) : $this->rights_class)."'";
-            $sql .= " AND entity = ".$conf->entity;
-            $sql .= " AND test = '1'"; // We delete on lines that are not set with a complete test that is '$conf->module->enabled' so when module is disabled, the cron is also removed.
-              // For crons declared with a '$conf->module->enabled', there is no need to delete the line, so we don't loose setup if we reenable module.
-
-            dol_syslog(get_class($this)."::delete_cronjobs", LOG_DEBUG);
-            $resql = $this->db->query($sql);
-            if (!$resql) {
-                $this->error = $this->db->lasterror();
-                $err++;
-            }
-        }
-
-        return $err;
-    }
-
-    // phpcs:disable PEAR.NamingConventions.ValidFunctionName.ScopeNotCamelCaps
-    /**
-     * Removes tabs
-     *
-     * @return int Error count (0 if OK)
-     */
-    public function delete_tabs()
-    {
-        // phpcs:enable
-        global $conf;
-
-        $err = 0;
-
-        $sql = "DELETE FROM ".MAIN_DB_PREFIX."const";
-        $sql .= " WHERE ".$this->db->decrypt('name')." like '".$this->db->escape($this->const_name)."_TABS_%'";
-        $sql .= " AND entity = ".$conf->entity;
-
-        dol_syslog(get_class($this)."::delete_tabs", LOG_DEBUG);
-        if (!$this->db->query($sql)) {
-            $this->error = $this->db->lasterror();
-            $err++;
-        }
-
-        return $err;
-    }
+				// Search if cron entry already present
+				$sql = "SELECT count(*) as nb FROM ".MAIN_DB_PREFIX."cronjob";
+				$sql .= " WHERE module_name = '".$this->db->escape(empty($this->rights_class) ?strtolower($this->name) : $this->rights_class)."'";
+				if ($class) {
+					$sql .= " AND classesname = '".$this->db->escape($class)."'";
+				}
+				if ($objectname) {
+					$sql .= " AND objectname = '".$this->db->escape($objectname)."'";
+				}
+				if ($method) {
+					$sql .= " AND methodename = '".$this->db->escape($method)."'";
+				}
+				if ($command) {
+					$sql .= " AND command = '".$this->db->escape($command)."'";
+				}
+				$sql .= " AND entity = ".$entity; // Must be exact entity
+
+				$now = dol_now();
+
+				$result = $this->db->query($sql);
+				if ($result) {
+					$obj = $this->db->fetch_object($result);
+					if ($obj->nb == 0) {
+						$this->db->begin();
+
+						if (!$err) {
+							$sql = "INSERT INTO ".MAIN_DB_PREFIX."cronjob (module_name, datec, datestart, dateend, label, jobtype, classesname, objectname, methodename, command, params, note,";
+							if (is_int($frequency)) { $sql .= ' frequency,'; }
+							if (is_int($unitfrequency)) { $sql .= ' unitfrequency,'; }
+							if (is_int($priority)) { $sql .= ' priority,'; }
+							if (is_int($status)) { $sql .= ' status,'; }
+							$sql .= " entity, test)";
+							$sql .= " VALUES (";
+							$sql .= "'".$this->db->escape(empty($this->rights_class) ?strtolower($this->name) : $this->rights_class)."', ";
+							$sql .= "'".$this->db->idate($now)."', ";
+							$sql .= ($datestart ? "'".$this->db->idate($datestart)."'" : "'".$this->db->idate($now)."'").", ";
+							$sql .= ($dateend ? "'".$this->db->idate($dateend)."'" : "NULL").", ";
+							$sql .= "'".$this->db->escape($label)."', ";
+							$sql .= "'".$this->db->escape($jobtype)."', ";
+							$sql .= ($class ? "'".$this->db->escape($class)."'" : "null").",";
+							$sql .= ($objectname ? "'".$this->db->escape($objectname)."'" : "null").",";
+							$sql .= ($method ? "'".$this->db->escape($method)."'" : "null").",";
+							$sql .= ($command ? "'".$this->db->escape($command)."'" : "null").",";
+							$sql .= ($parameters ? "'".$this->db->escape($parameters)."'" : "null").",";
+							$sql .= ($comment ? "'".$this->db->escape($comment)."'" : "null").",";
+							if (is_int($frequency)) { $sql .= "'".$this->db->escape($frequency)."', ";
+							}
+							if (is_int($unitfrequency)) { $sql .= "'".$this->db->escape($unitfrequency)."', ";
+							}
+							if (is_int($priority)) {$sql .= "'".$this->db->escape($priority)."', ";
+							}
+							if (is_int($status)) { $sql .= "'".$this->db->escape($status)."', ";
+							}
+							$sql .= $entity.",";
+							$sql .= "'".$this->db->escape($test)."'";
+							$sql .= ")";
+
+							$resql = $this->db->query($sql);
+							if (!$resql) { $err++;
+							}
+						}
+
+						if (!$err) {
+							$this->db->commit();
+						} else {
+							$this->error = $this->db->lasterror();
+							$this->db->rollback();
+						}
+					}
+					// else box already registered into database
+				} else {
+					$this->error = $this->db->lasterror();
+					$err++;
+				}
+			}
+		}
+
+		return $err;
+	}
+
+
+	// phpcs:disable PEAR.NamingConventions.ValidFunctionName.ScopeNotCamelCaps
+	/**
+	 * Removes boxes
+	 *
+	 * @return int Error count (0 if OK)
+	 */
+	public function delete_cronjobs()
+	{
+		// phpcs:enable
+		global $conf;
+
+		$err = 0;
+
+		if (is_array($this->cronjobs)) {
+			$sql = "DELETE FROM ".MAIN_DB_PREFIX."cronjob";
+			$sql .= " WHERE module_name = '".$this->db->escape(empty($this->rights_class) ?strtolower($this->name) : $this->rights_class)."'";
+			$sql .= " AND entity = ".$conf->entity;
+			$sql .= " AND test = '1'"; // We delete on lines that are not set with a complete test that is '$conf->module->enabled' so when module is disabled, the cron is also removed.
+			  // For crons declared with a '$conf->module->enabled', there is no need to delete the line, so we don't loose setup if we reenable module.
+
+			dol_syslog(get_class($this)."::delete_cronjobs", LOG_DEBUG);
+			$resql = $this->db->query($sql);
+			if (!$resql) {
+				$this->error = $this->db->lasterror();
+				$err++;
+			}
+		}
+
+		return $err;
+	}
+
+	// phpcs:disable PEAR.NamingConventions.ValidFunctionName.ScopeNotCamelCaps
+	/**
+	 * Removes tabs
+	 *
+	 * @return int Error count (0 if OK)
+	 */
+	public function delete_tabs()
+	{
+		// phpcs:enable
+		global $conf;
+
+		$err = 0;
+
+		$sql = "DELETE FROM ".MAIN_DB_PREFIX."const";
+		$sql .= " WHERE ".$this->db->decrypt('name')." like '".$this->db->escape($this->const_name)."_TABS_%'";
+		$sql .= " AND entity = ".$conf->entity;
+
+		dol_syslog(get_class($this)."::delete_tabs", LOG_DEBUG);
+		if (!$this->db->query($sql)) {
+			$this->error = $this->db->lasterror();
+			$err++;
+		}
+
+		return $err;
+	}
 
     // phpcs:disable PEAR.NamingConventions.ValidFunctionName.ScopeNotCamelCaps
     /**
@@ -2142,10 +1504,10 @@
         // phpcs:enable
         global $conf;
 
-        $err = 0;
-
-        if (!empty($this->tabs)) {
-            dol_syslog(get_class($this)."::insert_tabs", LOG_DEBUG);
+		$err = 0;
+
+		if (!empty($this->tabs)) {
+			dol_syslog(get_class($this)."::insert_tabs", LOG_DEBUG);
 
             $i = 0;
             foreach ($this->tabs as $key => $value)
@@ -2164,40 +1526,40 @@
                     }
                 }
 
-                if ($newvalue) {
-                    $sql = "INSERT INTO ".MAIN_DB_PREFIX."const (";
-                    $sql .= "name";
-                    $sql .= ", type";
-                    $sql .= ", value";
-                    $sql .= ", note";
-                    $sql .= ", visible";
-                    $sql .= ", entity";
-                    $sql .= ")";
-                    $sql .= " VALUES (";
-                    $sql .= $this->db->encrypt($this->const_name."_TABS_".$i, 1);
-                    $sql .= ", 'chaine'";
-                    $sql .= ", ".$this->db->encrypt($newvalue, 1);
-                    $sql .= ", null";
-                    $sql .= ", '0'";
-                    $sql .= ", ".$entity;
-                    $sql .= ")";
-
-                    $resql = $this->db->query($sql);
-                    if (!$resql) {
-                         dol_syslog($this->db->lasterror(), LOG_ERR);
-                        if ($this->db->lasterrno() != 'DB_ERROR_RECORD_ALREADY_EXISTS') {
-                            $this->error = $this->db->lasterror();
-                            $this->errors[] = $this->db->lasterror();
-                            $err++;
-                            break;
-                        }
-                    }
-                }
-                $i++;
-            }
-        }
-        return $err;
-    }
+				if ($newvalue) {
+					$sql = "INSERT INTO ".MAIN_DB_PREFIX."const (";
+					$sql .= "name";
+					$sql .= ", type";
+					$sql .= ", value";
+					$sql .= ", note";
+					$sql .= ", visible";
+					$sql .= ", entity";
+					$sql .= ")";
+					$sql .= " VALUES (";
+					$sql .= $this->db->encrypt($this->const_name."_TABS_".$i, 1);
+					$sql .= ", 'chaine'";
+					$sql .= ", ".$this->db->encrypt($newvalue, 1);
+					$sql .= ", null";
+					$sql .= ", '0'";
+					$sql .= ", ".$entity;
+					$sql .= ")";
+
+					$resql = $this->db->query($sql);
+					if (!$resql) {
+						 dol_syslog($this->db->lasterror(), LOG_ERR);
+						if ($this->db->lasterrno() != 'DB_ERROR_RECORD_ALREADY_EXISTS') {
+							$this->error = $this->db->lasterror();
+							$this->errors[] = $this->db->lasterror();
+							$err++;
+							break;
+						}
+					}
+				}
+				$i++;
+			}
+		}
+		return $err;
+	}
 
     // phpcs:disable PEAR.NamingConventions.ValidFunctionName.ScopeNotCamelCaps
     /**
@@ -2211,13 +1573,13 @@
         // phpcs:enable
         global $conf;
 
-        $err = 0;
+		$err = 0;
 
         if (empty($this->const)) {
         	return 0;
         }
 
-        dol_syslog(get_class($this)."::insert_const", LOG_DEBUG);
+		dol_syslog(get_class($this)."::insert_const", LOG_DEBUG);
 
         foreach ($this->const as $key => $value)
         {
@@ -2236,103 +1598,103 @@
             	$val = '';
             }
 
-            $sql = "SELECT count(*)";
-            $sql .= " FROM ".MAIN_DB_PREFIX."const";
-            $sql .= " WHERE ".$this->db->decrypt('name')." = '".$this->db->escape($name)."'";
-            $sql .= " AND entity = ".$entity;
-
-            $result = $this->db->query($sql);
-            if ($result) {
-                $row = $this->db->fetch_row($result);
-
-                if ($row[0] == 0)   // If not found
-                {
-                    $sql = "INSERT INTO ".MAIN_DB_PREFIX."const (name,type,value,note,visible,entity)";
-                    $sql .= " VALUES (";
-                    $sql .= $this->db->encrypt($name, 1);
-                    $sql .= ",'".$type."'";
-                    $sql .= ",".(($val != '') ? $this->db->encrypt($val, 1) : "''");
-                    $sql .= ",".($note ? "'".$this->db->escape($note)."'" : "null");
-                    $sql .= ",'".$visible."'";
-                    $sql .= ",".$entity;
-                    $sql .= ")";
-
-                    if (!$this->db->query($sql)) {
-                        $err++;
-                    }
-                } else {
-                    dol_syslog(get_class($this)."::insert_const constant '".$name."' already exists", LOG_WARNING);
-                }
-            } else {
-                $err++;
-            }
-        }
-
-        return $err;
-    }
-
-    // phpcs:disable PEAR.NamingConventions.ValidFunctionName.ScopeNotCamelCaps
-    /**
-     * Removes constants tagged 'deleteonunactive'
-     *
-     * @return int <0 if KO, 0 if OK
-     */
-    public function delete_const()
-    {
-        // phpcs:enable
-        global $conf;
-
-        $err = 0;
-
-        if (empty($this->const)) { return 0;
-        }
-
-        foreach ($this->const as $key => $value)
-        {
-            $name = $this->const[$key][0];
-            $deleteonunactive = (!empty($this->const[$key][6])) ? 1 : 0;
-
-            if ($deleteonunactive) {
-                $sql = "DELETE FROM ".MAIN_DB_PREFIX."const";
-                $sql .= " WHERE ".$this->db->decrypt('name')." = '".$name."'";
-                $sql .= " AND entity in (0, ".$conf->entity.")";
-                dol_syslog(get_class($this)."::delete_const", LOG_DEBUG);
-                if (!$this->db->query($sql)) {
-                    $this->error = $this->db->lasterror();
-                    $err++;
-                }
-            }
-        }
-
-        return $err;
-    }
-
-    // phpcs:disable PEAR.NamingConventions.ValidFunctionName.ScopeNotCamelCaps
-    /**
-     * Adds access rights
-     *
-     * @param  int $reinitadminperms If 1, we also grant them to all admin users
-     * @param  int $force_entity     Force current entity
-     * @param  int $notrigger        1=Does not execute triggers, 0= execute triggers
-     * @return int                     Error count (0 if OK)
-     */
-    public function insert_permissions($reinitadminperms = 0, $force_entity = null, $notrigger = 0)
-    {
-        // phpcs:enable
-        global $conf, $user;
-
-        $err = 0;
-        $entity = (!empty($force_entity) ? $force_entity : $conf->entity);
-
-        dol_syslog(get_class($this)."::insert_permissions", LOG_DEBUG);
-
-        // Test if module is activated
-        $sql_del = "SELECT ".$this->db->decrypt('value')." as value";
-        $sql_del .= " FROM ".MAIN_DB_PREFIX."const";
-        $sql_del .= " WHERE ".$this->db->decrypt('name')." = '".$this->db->escape($this->const_name)."'";
-        $sql_del .= " AND entity IN (0,".$entity.")";
-
-        $resql = $this->db->query($sql_del);
+			$sql = "SELECT count(*)";
+			$sql .= " FROM ".MAIN_DB_PREFIX."const";
+			$sql .= " WHERE ".$this->db->decrypt('name')." = '".$this->db->escape($name)."'";
+			$sql .= " AND entity = ".$entity;
+
+			$result = $this->db->query($sql);
+			if ($result) {
+				$row = $this->db->fetch_row($result);
+
+				if ($row[0] == 0)   // If not found
+				{
+					$sql = "INSERT INTO ".MAIN_DB_PREFIX."const (name,type,value,note,visible,entity)";
+					$sql .= " VALUES (";
+					$sql .= $this->db->encrypt($name, 1);
+					$sql .= ",'".$this->db->escape($type)."'";
+					$sql .= ",".(($val != '') ? $this->db->encrypt($val, 1) : "''");
+					$sql .= ",".($note ? "'".$this->db->escape($note)."'" : "null");
+					$sql .= ",'".$this->db->escape($visible)."'";
+					$sql .= ",".$entity;
+					$sql .= ")";
+
+					if (!$this->db->query($sql)) {
+						$err++;
+					}
+				} else {
+					dol_syslog(get_class($this)."::insert_const constant '".$name."' already exists", LOG_WARNING);
+				}
+			} else {
+				$err++;
+			}
+		}
+
+		return $err;
+	}
+
+	// phpcs:disable PEAR.NamingConventions.ValidFunctionName.ScopeNotCamelCaps
+	/**
+	 * Removes constants tagged 'deleteonunactive'
+	 *
+	 * @return int <0 if KO, 0 if OK
+	 */
+	public function delete_const()
+	{
+		// phpcs:enable
+		global $conf;
+
+		$err = 0;
+
+		if (empty($this->const)) { return 0;
+		}
+
+		foreach ($this->const as $key => $value)
+		{
+			$name = $this->const[$key][0];
+			$deleteonunactive = (!empty($this->const[$key][6])) ? 1 : 0;
+
+			if ($deleteonunactive) {
+				$sql = "DELETE FROM ".MAIN_DB_PREFIX."const";
+				$sql .= " WHERE ".$this->db->decrypt('name')." = '".$this->db->escape($name)."'";
+				$sql .= " AND entity in (0, ".$conf->entity.")";
+				dol_syslog(get_class($this)."::delete_const", LOG_DEBUG);
+				if (!$this->db->query($sql)) {
+					$this->error = $this->db->lasterror();
+					$err++;
+				}
+			}
+		}
+
+		return $err;
+	}
+
+	// phpcs:disable PEAR.NamingConventions.ValidFunctionName.ScopeNotCamelCaps
+	/**
+	 * Adds access rights
+	 *
+	 * @param  int $reinitadminperms If 1, we also grant them to all admin users
+	 * @param  int $force_entity     Force current entity
+	 * @param  int $notrigger        1=Does not execute triggers, 0= execute triggers
+	 * @return int                     Error count (0 if OK)
+	 */
+	public function insert_permissions($reinitadminperms = 0, $force_entity = null, $notrigger = 0)
+	{
+		// phpcs:enable
+		global $conf, $user;
+
+		$err = 0;
+		$entity = (!empty($force_entity) ? $force_entity : $conf->entity);
+
+		dol_syslog(get_class($this)."::insert_permissions", LOG_DEBUG);
+
+		// Test if module is activated
+		$sql_del = "SELECT ".$this->db->decrypt('value')." as value";
+		$sql_del .= " FROM ".MAIN_DB_PREFIX."const";
+		$sql_del .= " WHERE ".$this->db->decrypt('name')." = '".$this->db->escape($this->const_name)."'";
+		$sql_del .= " AND entity IN (0,".$entity.")";
+
+		$resql = $this->db->query($sql_del);
 
         if ($resql) {
             $obj = $this->db->fetch_object($resql);
@@ -2348,125 +1710,125 @@
                     $r_subperms = (isset($this->rights[$key][5]) ? $this->rights[$key][5] : '');
                     $r_modul	= (empty($this->rights_class) ? strtolower($this->name) : $this->rights_class);
 
-                    if (empty($r_type)) { $r_type = 'w'; }
-                    if (empty($r_def)) { $r_def = 0; }
-
-                    // Search if perm already present
-                    $sql = "SELECT count(*) as nb FROM ".MAIN_DB_PREFIX."rights_def";
-                    $sql .= " WHERE id = ".$r_id." AND entity = ".$entity;
-
-                    $resqlselect = $this->db->query($sql);
-                    if ($resqlselect) {
-                        $objcount = $this->db->fetch_object($resqlselect);
-                        if ($objcount && $objcount->nb == 0) {
-                            if (dol_strlen($r_perms)) {
-                                if (dol_strlen($r_subperms)) {
-                                    $sql = "INSERT INTO ".MAIN_DB_PREFIX."rights_def";
-                                    $sql .= " (id, entity, libelle, module, type, bydefault, perms, subperms)";
-                                    $sql .= " VALUES ";
-                                    $sql .= "(".$r_id.",".$entity.",'".$this->db->escape($r_desc)."','".$r_modul."','".$r_type."',".$r_def.",'".$r_perms."','".$r_subperms."')";
-                                } else {
-                                    $sql = "INSERT INTO ".MAIN_DB_PREFIX."rights_def";
-                                    $sql .= " (id, entity, libelle, module, type, bydefault, perms)";
-                                    $sql .= " VALUES ";
-                                    $sql .= "(".$r_id.",".$entity.",'".$this->db->escape($r_desc)."','".$r_modul."','".$r_type."',".$r_def.",'".$r_perms."')";
-                                }
-                            } else {
-                                 $sql = "INSERT INTO ".MAIN_DB_PREFIX."rights_def ";
-                                 $sql .= " (id, entity, libelle, module, type, bydefault)";
-                                 $sql .= " VALUES ";
-                                 $sql .= "(".$r_id.",".$entity.",'".$this->db->escape($r_desc)."','".$r_modul."','".$r_type."',".$r_def.")";
-                            }
-
-                            $resqlinsert = $this->db->query($sql, 1);
-
-                            if (!$resqlinsert) {
-                                if ($this->db->errno() != "DB_ERROR_RECORD_ALREADY_EXISTS") {
-                                    $this->error = $this->db->lasterror();
-                                    $err++;
-                                    break;
-                                } else { dol_syslog(get_class($this)."::insert_permissions record already exists", LOG_INFO);
-                                }
-                            }
-
-                            $this->db->free($resqlinsert);
-                        }
-
-                        $this->db->free($resqlselect);
-                    }
-
-                    // If we want to init permissions on admin users
-                    if ($reinitadminperms) {
-                        if (!class_exists('User')) {
-                            include_once DOL_DOCUMENT_ROOT.'/user/class/user.class.php';
-                        }
-                        $sql = "SELECT rowid FROM ".MAIN_DB_PREFIX."user WHERE admin = 1";
-                        dol_syslog(get_class($this)."::insert_permissions Search all admin users", LOG_DEBUG);
-                        $resqlseladmin = $this->db->query($sql, 1);
-                        if ($resqlseladmin) {
-                            $num = $this->db->num_rows($resqlseladmin);
-                            $i = 0;
-                            while ($i < $num)
-                            {
-                                  $obj2 = $this->db->fetch_object($resqlseladmin);
-                                  dol_syslog(get_class($this)."::insert_permissions Add permission to user id=".$obj2->rowid);
-
-                                  $tmpuser = new User($this->db);
-                                  $result = $tmpuser->fetch($obj2->rowid);
-                                if ($result > 0) {
-                                    $tmpuser->addrights($r_id, '', '', 0, 1);
-                                } else {
-                                    dol_syslog(get_class($this)."::insert_permissions Failed to add the permission to user because fetch return an error", LOG_ERR);
-                                }
-                                 $i++;
-                            }
-                        } else {
-                            dol_print_error($this->db);
-                        }
-                    }
-                }
-
-                if ($reinitadminperms && !empty($user->admin))  // Reload permission for current user if defined
-                {
-                    // We reload permissions
-                    $user->clearrights();
-                    $user->getrights();
-                }
-            }
-            $this->db->free($resql);
-        } else {
-            $this->error = $this->db->lasterror();
-            $err++;
-        }
-
-        return $err;
-    }
-
-
-    // phpcs:disable PEAR.NamingConventions.ValidFunctionName.ScopeNotCamelCaps
-    /**
-     * Removes access rights
-     *
-     * @return int                     Error count (0 if OK)
-     */
-    public function delete_permissions()
-    {
-        // phpcs:enable
-        global $conf;
-
-        $err = 0;
-
-        $sql = "DELETE FROM ".MAIN_DB_PREFIX."rights_def";
-        $sql .= " WHERE module = '".$this->db->escape(empty($this->rights_class) ?strtolower($this->name) : $this->rights_class)."'";
-        $sql .= " AND entity = ".$conf->entity;
-        dol_syslog(get_class($this)."::delete_permissions", LOG_DEBUG);
-        if (!$this->db->query($sql)) {
-            $this->error = $this->db->lasterror();
-            $err++;
-        }
-
-        return $err;
-    }
+					if (empty($r_type)) { $r_type = 'w'; }
+					if (empty($r_def)) { $r_def = 0; }
+
+					// Search if perm already present
+					$sql = "SELECT count(*) as nb FROM ".MAIN_DB_PREFIX."rights_def";
+					$sql .= " WHERE id = ".$r_id." AND entity = ".$entity;
+
+					$resqlselect = $this->db->query($sql);
+					if ($resqlselect) {
+						$objcount = $this->db->fetch_object($resqlselect);
+						if ($objcount && $objcount->nb == 0) {
+							if (dol_strlen($r_perms)) {
+								if (dol_strlen($r_subperms)) {
+									$sql = "INSERT INTO ".MAIN_DB_PREFIX."rights_def";
+									$sql .= " (id, entity, libelle, module, type, bydefault, perms, subperms)";
+									$sql .= " VALUES ";
+									$sql .= "(".$r_id.",".$entity.",'".$this->db->escape($r_desc)."','".$this->db->escape($r_modul)."','".$this->db->escape($r_type)."',".$r_def.",'".$this->db->escape($r_perms)."','".$this->db->escape($r_subperms)."')";
+								} else {
+									$sql = "INSERT INTO ".MAIN_DB_PREFIX."rights_def";
+									$sql .= " (id, entity, libelle, module, type, bydefault, perms)";
+									$sql .= " VALUES ";
+									$sql .= "(".$r_id.",".$entity.",'".$this->db->escape($r_desc)."','".$this->db->escape($r_modul)."','".$this->db->escape($r_type)."',".$r_def.",'".$this->db->escape($r_perms)."')";
+								}
+							} else {
+								 $sql = "INSERT INTO ".MAIN_DB_PREFIX."rights_def ";
+								 $sql .= " (id, entity, libelle, module, type, bydefault)";
+								 $sql .= " VALUES ";
+								 $sql .= "(".$r_id.",".$entity.",'".$this->db->escape($r_desc)."','".$this->db->escape($r_modul)."','".$this->db->escape($r_type)."',".$r_def.")";
+							}
+
+							$resqlinsert = $this->db->query($sql, 1);
+
+							if (!$resqlinsert) {
+								if ($this->db->errno() != "DB_ERROR_RECORD_ALREADY_EXISTS") {
+									$this->error = $this->db->lasterror();
+									$err++;
+									break;
+								} else { dol_syslog(get_class($this)."::insert_permissions record already exists", LOG_INFO);
+								}
+							}
+
+							$this->db->free($resqlinsert);
+						}
+
+						$this->db->free($resqlselect);
+					}
+
+					// If we want to init permissions on admin users
+					if ($reinitadminperms) {
+						if (!class_exists('User')) {
+							include_once DOL_DOCUMENT_ROOT.'/user/class/user.class.php';
+						}
+						$sql = "SELECT rowid FROM ".MAIN_DB_PREFIX."user WHERE admin = 1";
+						dol_syslog(get_class($this)."::insert_permissions Search all admin users", LOG_DEBUG);
+						$resqlseladmin = $this->db->query($sql, 1);
+						if ($resqlseladmin) {
+							$num = $this->db->num_rows($resqlseladmin);
+							$i = 0;
+							while ($i < $num)
+							{
+								  $obj2 = $this->db->fetch_object($resqlseladmin);
+								  dol_syslog(get_class($this)."::insert_permissions Add permission to user id=".$obj2->rowid);
+
+								  $tmpuser = new User($this->db);
+								  $result = $tmpuser->fetch($obj2->rowid);
+								if ($result > 0) {
+									$tmpuser->addrights($r_id, '', '', 0, 1);
+								} else {
+									dol_syslog(get_class($this)."::insert_permissions Failed to add the permission to user because fetch return an error", LOG_ERR);
+								}
+								 $i++;
+							}
+						} else {
+							dol_print_error($this->db);
+						}
+					}
+				}
+
+				if ($reinitadminperms && !empty($user->admin))  // Reload permission for current user if defined
+				{
+					// We reload permissions
+					$user->clearrights();
+					$user->getrights();
+				}
+			}
+			$this->db->free($resql);
+		} else {
+			$this->error = $this->db->lasterror();
+			$err++;
+		}
+
+		return $err;
+	}
+
+
+	// phpcs:disable PEAR.NamingConventions.ValidFunctionName.ScopeNotCamelCaps
+	/**
+	 * Removes access rights
+	 *
+	 * @return int                     Error count (0 if OK)
+	 */
+	public function delete_permissions()
+	{
+		// phpcs:enable
+		global $conf;
+
+		$err = 0;
+
+		$sql = "DELETE FROM ".MAIN_DB_PREFIX."rights_def";
+		$sql .= " WHERE module = '".$this->db->escape(empty($this->rights_class) ?strtolower($this->name) : $this->rights_class)."'";
+		$sql .= " AND entity = ".$conf->entity;
+		dol_syslog(get_class($this)."::delete_permissions", LOG_DEBUG);
+		if (!$this->db->query($sql)) {
+			$this->error = $this->db->lasterror();
+			$err++;
+		}
+
+		return $err;
+	}
 
 
     // phpcs:disable PEAR.NamingConventions.ValidFunctionName.ScopeNotCamelCaps
@@ -2485,18 +1847,18 @@
         	return 0;
         }
 
-        include_once DOL_DOCUMENT_ROOT.'/core/class/menubase.class.php';
-
-        dol_syslog(get_class($this)."::insert_menus", LOG_DEBUG);
-
-        $err = 0;
-
-        $this->db->begin();
-
-        foreach ($this->menu as $key => $value)
-        {
-            $menu = new Menubase($this->db);
-            $menu->menu_handler = 'all';
+		include_once DOL_DOCUMENT_ROOT.'/core/class/menubase.class.php';
+
+		dol_syslog(get_class($this)."::insert_menus", LOG_DEBUG);
+
+		$err = 0;
+
+		$this->db->begin();
+
+		foreach ($this->menu as $key => $value)
+		{
+			$menu = new Menubase($this->db);
+			$menu->menu_handler = 'all';
 
             //$menu->module=strtolower($this->name);    TODO When right_class will be same than module name
             $menu->module = (empty($this->rights_class) ? strtolower($this->name) : $this->rights_class);
@@ -2547,59 +1909,59 @@
             	$menu->entity = (int) $force_entity;
             }
 
-            if (!$err) {
-                $result = $menu->create($user); // Save menu entry into table llx_menu
-                if ($result > 0) {
-                    $this->menu[$key]['rowid'] = $result;
-                } else {
-                    $this->error = $menu->error;
-                    dol_syslog(get_class($this).'::insert_menus result='.$result." ".$this->error, LOG_ERR);
-                    $err++;
-                    break;
-                }
-            }
-        }
-
-        if (!$err) {
-            $this->db->commit();
-        } else {
-            dol_syslog(get_class($this)."::insert_menus ".$this->error, LOG_ERR);
-            $this->db->rollback();
-        }
-
-        return $err;
-    }
-
-
-    // phpcs:disable PEAR.NamingConventions.ValidFunctionName.ScopeNotCamelCaps
-    /**
-     * Removes menu entries
-     *
-     * @return int Error count (0 if OK)
-     */
-    public function delete_menus()
-    {
-        // phpcs:enable
-        global $conf;
-
-        $err = 0;
-
-        //$module=strtolower($this->name);        TODO When right_class will be same than module name
-        $module = empty($this->rights_class) ?strtolower($this->name) : $this->rights_class;
-
-        $sql = "DELETE FROM ".MAIN_DB_PREFIX."menu";
-        $sql .= " WHERE module = '".$this->db->escape($module)."'";
-        $sql .= " AND entity = ".$conf->entity;
-
-        dol_syslog(get_class($this)."::delete_menus", LOG_DEBUG);
-        $resql = $this->db->query($sql);
-        if (!$resql) {
-            $this->error = $this->db->lasterror();
-            $err++;
-        }
-
-        return $err;
-    }
+			if (!$err) {
+				$result = $menu->create($user); // Save menu entry into table llx_menu
+				if ($result > 0) {
+					$this->menu[$key]['rowid'] = $result;
+				} else {
+					$this->error = $menu->error;
+					dol_syslog(get_class($this).'::insert_menus result='.$result." ".$this->error, LOG_ERR);
+					$err++;
+					break;
+				}
+			}
+		}
+
+		if (!$err) {
+			$this->db->commit();
+		} else {
+			dol_syslog(get_class($this)."::insert_menus ".$this->error, LOG_ERR);
+			$this->db->rollback();
+		}
+
+		return $err;
+	}
+
+
+	// phpcs:disable PEAR.NamingConventions.ValidFunctionName.ScopeNotCamelCaps
+	/**
+	 * Removes menu entries
+	 *
+	 * @return int Error count (0 if OK)
+	 */
+	public function delete_menus()
+	{
+		// phpcs:enable
+		global $conf;
+
+		$err = 0;
+
+		//$module=strtolower($this->name);        TODO When right_class will be same than module name
+		$module = empty($this->rights_class) ?strtolower($this->name) : $this->rights_class;
+
+		$sql = "DELETE FROM ".MAIN_DB_PREFIX."menu";
+		$sql .= " WHERE module = '".$this->db->escape($module)."'";
+		$sql .= " AND entity = ".$conf->entity;
+
+		dol_syslog(get_class($this)."::delete_menus", LOG_DEBUG);
+		$resql = $this->db->query($sql);
+		if (!$resql) {
+			$this->error = $this->db->lasterror();
+			$err++;
+		}
+
+		return $err;
+	}
 
     // phpcs:disable PEAR.NamingConventions.ValidFunctionName.ScopeNotCamelCaps
     /**
@@ -2613,12 +1975,12 @@
         // phpcs:enable
         global $langs, $conf;
 
-        $err = 0;
-
-        if (isset($this->dirs) && is_array($this->dirs)) {
-            foreach ($this->dirs as $key => $value)
-            {
-                $addtodatabase = 0;
+		$err = 0;
+
+		if (isset($this->dirs) && is_array($this->dirs)) {
+			foreach ($this->dirs as $key => $value)
+			{
+				$addtodatabase = 0;
 
                 if (!is_array($value)) {
                 	$dir = $value; // Default simple mode
@@ -2636,8 +1998,8 @@
                     	$constname = $constname.$subname."_";
                     }
 
-                    $name = $constname.strtoupper($this->dirs[$key][0]);
-                }
+					$name = $constname.strtoupper($this->dirs[$key][0]);
+				}
 
                 // Define directory full path ($dir must start with "/")
                 if (empty($conf->global->MAIN_MODULE_MULTICOMPANY) || $conf->entity == 1) {
@@ -2664,8 +2026,8 @@
             }
         }
 
-        return $err;
-    }
+		return $err;
+	}
 
 
     // phpcs:disable PEAR.NamingConventions.ValidFunctionName.ScopeNotCamelCaps
@@ -2683,59 +2045,59 @@
         // phpcs:enable
         global $conf;
 
-        $err = 0;
+		$err = 0;
 
         $sql = "SELECT count(*)";
         $sql .= " FROM ".MAIN_DB_PREFIX."const";
         $sql .= " WHERE ".$this->db->decrypt('name')." = '".$name."'";
         $sql .= " AND entity = ".(! empty($force_entity) ? (int) $force_entity : $conf->entity);
 
-        dol_syslog(get_class($this)."::insert_dirs", LOG_DEBUG);
-        $result = $this->db->query($sql);
-        if ($result) {
-            $row = $this->db->fetch_row($result);
-
-            if ($row[0] == 0) {
-                $sql = "INSERT INTO ".MAIN_DB_PREFIX."const (name,type,value,note,visible,entity)";
-                $sql .= " VALUES (".$this->db->encrypt($name, 1).",'chaine',".$this->db->encrypt($dir, 1).",'Directory for module ".$this->name."','0',".$conf->entity.")";
-
-                dol_syslog(get_class($this)."::insert_dirs", LOG_DEBUG);
-                $this->db->query($sql);
-            }
-        } else {
-            $this->error = $this->db->lasterror();
-            $err++;
-        }
-
-        return $err;
-    }
-
-
-    // phpcs:disable PEAR.NamingConventions.ValidFunctionName.ScopeNotCamelCaps
-    /**
-     * Removes directories
-     *
-     * @return int Error count (0 if OK)
-     */
-    public function delete_dirs()
-    {
-        // phpcs:enable
-        global $conf;
-
-        $err = 0;
-
-        $sql = "DELETE FROM ".MAIN_DB_PREFIX."const";
-        $sql .= " WHERE ".$this->db->decrypt('name')." LIKE '".$this->db->escape($this->const_name)."_DIR_%'";
-        $sql .= " AND entity = ".$conf->entity;
-
-        dol_syslog(get_class($this)."::delete_dirs", LOG_DEBUG);
-        if (!$this->db->query($sql)) {
-            $this->error = $this->db->lasterror();
-            $err++;
-        }
-
-        return $err;
-    }
+		dol_syslog(get_class($this)."::insert_dirs", LOG_DEBUG);
+		$result = $this->db->query($sql);
+		if ($result) {
+			$row = $this->db->fetch_row($result);
+
+			if ($row[0] == 0) {
+				$sql = "INSERT INTO ".MAIN_DB_PREFIX."const (name,type,value,note,visible,entity)";
+				$sql .= " VALUES (".$this->db->encrypt($name, 1).",'chaine',".$this->db->encrypt($dir, 1).",'Directory for module ".$this->name."','0',".$conf->entity.")";
+
+				dol_syslog(get_class($this)."::insert_dirs", LOG_DEBUG);
+				$this->db->query($sql);
+			}
+		} else {
+			$this->error = $this->db->lasterror();
+			$err++;
+		}
+
+		return $err;
+	}
+
+
+	// phpcs:disable PEAR.NamingConventions.ValidFunctionName.ScopeNotCamelCaps
+	/**
+	 * Removes directories
+	 *
+	 * @return int Error count (0 if OK)
+	 */
+	public function delete_dirs()
+	{
+		// phpcs:enable
+		global $conf;
+
+		$err = 0;
+
+		$sql = "DELETE FROM ".MAIN_DB_PREFIX."const";
+		$sql .= " WHERE ".$this->db->decrypt('name')." LIKE '".$this->db->escape($this->const_name)."_DIR_%'";
+		$sql .= " AND entity = ".$conf->entity;
+
+		dol_syslog(get_class($this)."::delete_dirs", LOG_DEBUG);
+		if (!$this->db->query($sql)) {
+			$this->error = $this->db->lasterror();
+			$err++;
+		}
+
+		return $err;
+	}
 
     // phpcs:disable PEAR.NamingConventions.ValidFunctionName.ScopeNotCamelCaps
     /**
@@ -2749,7 +2111,7 @@
         // phpcs:enable
         global $conf;
 
-        $error = 0;
+		$error = 0;
 
         if (is_array($this->module_parts) && !empty($this->module_parts)) {
             foreach ($this->module_parts as $key => $value)
@@ -2781,1312 +2143,6 @@
                     }
                 }
 
-                $sql = "INSERT INTO ".MAIN_DB_PREFIX."const (";
-                $sql .= "name";
-                $sql .= ", type";
-                $sql .= ", value";
-                $sql .= ", note";
-                $sql .= ", visible";
-                $sql .= ", entity";
-                $sql .= ")";
-                $sql .= " VALUES (";
-                $sql .= $this->db->encrypt($this->const_name."_".strtoupper($key), 1);
-                $sql .= ", 'chaine'";
-                $sql .= ", ".$this->db->encrypt($newvalue, 1);
-                $sql .= ", null";
-                $sql .= ", '0'";
-                $sql .= ", ".$entity;
-                $sql .= ")";
-
-                dol_syslog(get_class($this)."::insert_module_parts for key=".$this->const_name."_".strtoupper($key), LOG_DEBUG);
-
-                $resql = $this->db->query($sql, 1);
-                if (!$resql) {
-                    if ($this->db->lasterrno() != 'DB_ERROR_RECORD_ALREADY_EXISTS') {
-                         $error++;
-                         $this->error = $this->db->lasterror();
-                    } else {
-                         dol_syslog(get_class($this)."::insert_module_parts for ".$this->const_name."_".strtoupper($key)." Record already exists.", LOG_WARNING);
-                    }
-                }
-            }
-        }
-        return $error;
-    }
-
-    // phpcs:disable PEAR.NamingConventions.ValidFunctionName.ScopeNotCamelCaps
-    /**
-     * Removes generic parts
-     *
-     * @return int Error count (0 if OK)
-     */
-    public function delete_module_parts()
-    {
-        // phpcs:enable
-        global $conf;
-
-        $err = 0;
-        $entity = $conf->entity;
-
-        if (is_array($this->module_parts) && !empty($this->module_parts)) {
-            foreach ($this->module_parts as $key => $value)
-            {
-                // If entity is defined
-                if (is_array($value) && isset($value['entity'])) {
-                	$entity = $value['entity'];
-                }
-
-                $sql = "DELETE FROM ".MAIN_DB_PREFIX."const";
-                $sql .= " WHERE ".$this->db->decrypt('name')." LIKE '".$this->db->escape($this->const_name)."_".strtoupper($key)."'";
-                $sql .= " AND entity = ".$entity;
-
-                dol_syslog(get_class($this)."::delete_const_".$key."", LOG_DEBUG);
-                if (!$this->db->query($sql)) {
-                    $this->error = $this->db->lasterror();
-                    $err++;
-                }
-            }
-        }
-        return $err;
-    }
-
-    /**
-     * Function called when module is enabled.
-     * The init function adds tabs, constants, boxes, permissions and menus (defined in constructor) into Dolibarr database.
-     * It also creates data directories
-     *
-     * @param  string $options       Options when enabling module ('', 'newboxdefonly', 'noboxes')
-     *                               'noboxes' = Do not insert boxes 'newboxdefonly' = For boxes,
-     *                               insert def of boxes only and not boxes activation
-     * @param  int    $force_entity	 Force current entity
-     * @return int                   1 if OK, 0 if KO
-     */
-    public function init($options = '', $force_entity = null)
-    {
-    	return $this->_init(array(), $options, $force_entity);
-    }
-
-    /**
-     * Function called when module is disabled.
-     * The remove function removes tabs, constants, boxes, permissions and menus from Dolibarr database.
-     * Data directories are not deleted
-     *
-     * @param  string $options Options when enabling module ('', 'noboxes')
-     * @return int                     1 if OK, 0 if KO
-     */
-    public function remove($options = '')
-    {
-        return $this->_remove(array(), $options);
-    }
-
-
-    /**
-     * Return Kanban view of a module
-     *
-     * @param	string	$codeenabledisable		HTML code for button to enable/disable module
-     * @param	string	$codetoconfig			HTML code to go to config page
-     * @return 	string							HTML code of Kanban view
-     */
-    public function getKanbanView($codeenabledisable = '', $codetoconfig = '')
-    {
-    	global $conf, $langs;
-
-    	// Define imginfo
-    	$imginfo = "info";
-    	if ($this->isCoreOrExternalModule() == 'external')
-    	{
-    		$imginfo = "info_black";
-    	}
-
-    	$const_name = 'MAIN_MODULE_'.strtoupper(preg_replace('/^mod/i', '', get_class($this)));
-
-    	$version = $this->getVersion(0);
-    	$versiontrans = '';
-    	if (preg_match('/development/i', $version))  $versiontrans .= 'warning';
-    	if (preg_match('/experimental/i', $version)) $versiontrans .= 'warning';
-    	if (preg_match('/deprecated/i', $version))   $versiontrans .= 'warning';
-=======
-		dol_syslog(get_class($this)."::getLastActiveDate", LOG_DEBUG);
-		$resql = $this->db->query($sql);
-		if (!$resql)
-		{
-			$err++;
-		} else {
-			$obj = $this->db->fetch_object($resql);
-			$tmp = array();
-			if ($obj->note) {
-				$tmp = json_decode($obj->note, true);
-			}
-			if ($obj) {
-				return array('authorid'=>$tmp['authorid'], 'ip'=>$tmp['ip'], 'lastactivationdate'=>$this->db->jdate($obj->tms));
-			}
-		}
-
-		return array();
-	}
-
-
-	// phpcs:disable PEAR.NamingConventions.ValidFunctionName.PublicUnderscore
-	/**
-	 * Insert constants for module activation
-	 *
-	 * @return int Error count (0 if OK)
-	 */
-	protected function _active()
-	{
-		// phpcs:enable
-		global $conf, $user;
-
-		$err = 0;
-
-		// Common module
-		$entity = ((!empty($this->always_enabled) || !empty($this->core_enabled)) ? 0 : $conf->entity);
-
-		$sql = "DELETE FROM ".MAIN_DB_PREFIX."const";
-		$sql .= " WHERE ".$this->db->decrypt('name')." = '".$this->db->escape($this->const_name)."'";
-		$sql .= " AND entity IN (0, ".$entity.")";
-
-		dol_syslog(get_class($this)."::_active delete activation constant", LOG_DEBUG);
-		$resql = $this->db->query($sql);
-		if (!$resql) {
-			$err++;
-		}
-
-		$note = json_encode(array('authorid'=>(is_object($user) ? $user->id : 0), 'ip'=>(empty($_SERVER['REMOTE_ADDR']) ? '' : $_SERVER['REMOTE_ADDR'])));
-
-		$sql = "INSERT INTO ".MAIN_DB_PREFIX."const (name, value, visible, entity, note) VALUES";
-		$sql .= " (".$this->db->encrypt($this->const_name, 1);
-		$sql .= ", ".$this->db->encrypt('1', 1);
-		$sql .= ", 0, ".$entity;
-		$sql .= ", '".$this->db->escape($note)."')";
-
-		dol_syslog(get_class($this)."::_active insert activation constant", LOG_DEBUG);
-		$resql = $this->db->query($sql);
-		if (!$resql) { $err++;
-		}
-
-		return $err;
-	}
-
-
-	// phpcs:disable PEAR.NamingConventions.ValidFunctionName.PublicUnderscore
-	/**
-	 * Module deactivation
-	 *
-	 * @return int Error count (0 if OK)
-	 */
-	protected function _unactive()
-	{
-		// phpcs:enable
-		global $conf;
-
-		$err = 0;
-
-		// Common module
-		$entity = ((!empty($this->always_enabled) || !empty($this->core_enabled)) ? 0 : $conf->entity);
-
-		$sql = "DELETE FROM ".MAIN_DB_PREFIX."const";
-		$sql .= " WHERE ".$this->db->decrypt('name')." = '".$this->db->escape($this->const_name)."'";
-		$sql .= " AND entity IN (0, ".$entity.")";
-
-		dol_syslog(get_class($this)."::_unactive", LOG_DEBUG);
-		$this->db->query($sql);
-
-		return $err;
-	}
-
-
-	// phpcs:disable PEAR.NamingConventions.ValidFunctionName.ScopeNotCamelCaps,PEAR.NamingConventions.ValidFunctionName.PublicUnderscore
-	/**
-	 * Create tables and keys required by module.
-	 * Files module.sql and module.key.sql with create table and create keys
-	 * commands must be stored in directory reldir='/module/sql/'
-	 * This function is called by this->init
-	 *
-	 * @param  string $reldir Relative directory where to scan files
-	 * @return int             <=0 if KO, >0 if OK
-	 */
-	protected function _load_tables($reldir)
-	{
-		// phpcs:enable
-		global $conf;
-
-		$error = 0;
-		$dirfound = 0;
-
-		if (empty($reldir)) {
-			return 1;
-		}
-
-		include_once DOL_DOCUMENT_ROOT.'/core/lib/admin.lib.php';
-
-		$ok = 1;
-		foreach ($conf->file->dol_document_root as $dirroot)
-		{
-			if ($ok) {
-				$dir = $dirroot.$reldir;
-				$ok = 0;
-
-				$handle = @opendir($dir); // Dir may not exists
-				if (is_resource($handle)) {
-					$dirfound++;
-
-					// Run llx_mytable.sql files, then llx_mytable_*.sql
-					$files = array();
-					while (($file = readdir($handle)) !== false)
-					{
-						$files[] = $file;
-					}
-					sort($files);
-					foreach ($files as $file)
-					{
-						if (preg_match('/\.sql$/i', $file) && !preg_match('/\.key\.sql$/i', $file) && substr($file, 0, 4) == 'llx_' && substr($file, 0, 4) != 'data') {
-							$result = run_sql($dir.$file, empty($conf->global->MAIN_DISPLAY_SQL_INSTALL_LOG) ? 1 : 0, '', 1);
-							if ($result <= 0) { $error++;
-							}
-						}
-					}
-
-					rewinddir($handle);
-
-					// Run llx_mytable.key.sql files (Must be done after llx_mytable.sql) then then llx_mytable_*.key.sql
-					$files = array();
-					while (($file = readdir($handle)) !== false)
-					{
-						$files[] = $file;
-					}
-					sort($files);
-					foreach ($files as $file)
-					{
-						if (preg_match('/\.key\.sql$/i', $file) && substr($file, 0, 4) == 'llx_' && substr($file, 0, 4) != 'data') {
-							$result = run_sql($dir.$file, empty($conf->global->MAIN_DISPLAY_SQL_INSTALL_LOG) ? 1 : 0, '', 1);
-							if ($result <= 0) { $error++;
-							}
-						}
-					}
-
-					rewinddir($handle);
-
-					// Run data_xxx.sql files (Must be done after llx_mytable.key.sql)
-					$files = array();
-					while (($file = readdir($handle)) !== false)
-					{
-							   $files[] = $file;
-					}
-					sort($files);
-					foreach ($files as $file)
-					{
-						if (preg_match('/\.sql$/i', $file) && !preg_match('/\.key\.sql$/i', $file) && substr($file, 0, 4) == 'data') {
-							$result = run_sql($dir.$file, empty($conf->global->MAIN_DISPLAY_SQL_INSTALL_LOG) ? 1 : 0, '', 1);
-							if ($result <= 0) { $error++;
-							}
-						}
-					}
-
-					rewinddir($handle);
-
-					// Run update_xxx.sql files
-					$files = array();
-					while (($file = readdir($handle)) !== false)
-					{
-							   $files[] = $file;
-					}
-					sort($files);
-					foreach ($files as $file)
-					{
-						if (preg_match('/\.sql$/i', $file) && !preg_match('/\.key\.sql$/i', $file) && substr($file, 0, 6) == 'update') {
-							$result = run_sql($dir.$file, empty($conf->global->MAIN_DISPLAY_SQL_INSTALL_LOG) ? 1 : 0, '', 1);
-							if ($result <= 0) { $error++;
-							}
-						}
-					}
-
-					closedir($handle);
-				}
-
-				if ($error == 0) {
-					$ok = 1;
-				}
-			}
-		}
-
-		if (!$dirfound) {
-			dol_syslog("A module ask to load sql files into ".$reldir." but this directory was not found.", LOG_WARNING);
-		}
-		return $ok;
-	}
-
-
-	// phpcs:disable PEAR.NamingConventions.ValidFunctionName.ScopeNotCamelCaps
-	/**
-	 * Adds boxes
-	 *
-	 * @param string $option Options when disabling module ('newboxdefonly'=insert only boxes definition)
-	 *
-	 * @return int             Error count (0 if OK)
-	 */
-	public function insert_boxes($option = '')
-	{
-		// phpcs:enable
-		include_once DOL_DOCUMENT_ROOT.'/core/class/infobox.class.php';
-
-		global $conf;
-
-		$err = 0;
-
-		if (is_array($this->boxes)) {
-			dol_syslog(get_class($this)."::insert_boxes", LOG_DEBUG);
-
-			$pos_name = InfoBox::getListOfPagesForBoxes();
-
-			foreach ($this->boxes as $key => $value)
-			{
-				$file  = isset($this->boxes[$key]['file']) ? $this->boxes[$key]['file'] : '';
-				$note  = isset($this->boxes[$key]['note']) ? $this->boxes[$key]['note'] : '';
-				$enabledbydefaulton = isset($this->boxes[$key]['enabledbydefaulton']) ? $this->boxes[$key]['enabledbydefaulton'] : 'Home';
-
-				if (empty($file)) { $file  = isset($this->boxes[$key][1]) ? $this->boxes[$key][1] : ''; // For backward compatibility
-				}
-				if (empty($note)) { $note  = isset($this->boxes[$key][2]) ? $this->boxes[$key][2] : ''; // For backward compatibility
-				}
-
-				// Search if boxes def already present
-				$sql = "SELECT count(*) as nb FROM ".MAIN_DB_PREFIX."boxes_def";
-				$sql .= " WHERE file = '".$this->db->escape($file)."'";
-				$sql .= " AND entity = ".$conf->entity;
-				if ($note) { $sql .= " AND note ='".$this->db->escape($note)."'";
-				}
-
-				$result = $this->db->query($sql);
-				if ($result) {
-					$obj = $this->db->fetch_object($result);
-					if ($obj->nb == 0) {
-						$this->db->begin();
-
-						if (!$err) {
-							$sql = "INSERT INTO ".MAIN_DB_PREFIX."boxes_def (file, entity, note)";
-							$sql .= " VALUES ('".$this->db->escape($file)."', ";
-							$sql .= $conf->entity.", ";
-							$sql .= $note ? "'".$this->db->escape($note)."'" : "null";
-							$sql .= ")";
-
-							dol_syslog(get_class($this)."::insert_boxes", LOG_DEBUG);
-							$resql = $this->db->query($sql);
-							if (!$resql) { $err++;
-							}
-						}
-						if (!$err && !preg_match('/newboxdefonly/', $option)) {
-							$lastid = $this->db->last_insert_id(MAIN_DB_PREFIX."boxes_def", "rowid");
-
-							foreach ($pos_name as $key2 => $val2)
-							{
-									//print 'key2='.$key2.'-val2='.$val2."<br>\n";
-								if ($enabledbydefaulton && $val2 != $enabledbydefaulton) { continue; // Not enabled by default onto this page.
-								}
-
-								$sql = "INSERT INTO ".MAIN_DB_PREFIX."boxes (box_id,position,box_order,fk_user,entity)";
-								$sql .= " VALUES (".$lastid.", ".$key2.", '0', 0, ".$conf->entity.")";
-
-								dol_syslog(get_class($this)."::insert_boxes onto page ".$key2."=".$val2."", LOG_DEBUG);
-								$resql = $this->db->query($sql);
-								if (!$resql) { $err++;
-								}
-							}
-						}
-
-						if (!$err) {
-							$this->db->commit();
-						} else {
-								  $this->error = $this->db->lasterror();
-								  $this->db->rollback();
-						}
-					}
-					// else box already registered into database
-				} else {
-					$this->error = $this->db->lasterror();
-					$err++;
-				}
-			}
-		}
-
-		return $err;
-	}
-
-
-	// phpcs:disable PEAR.NamingConventions.ValidFunctionName.ScopeNotCamelCaps
-	/**
-	 * Removes boxes
-	 *
-	 * @return int Error count (0 if OK)
-	 */
-	public function delete_boxes()
-	{
-		// phpcs:enable
-		global $conf;
-
-		$err = 0;
-
-		if (is_array($this->boxes)) {
-			foreach ($this->boxes as $key => $value)
-			{
-				//$titre = $this->boxes[$key][0];
-				$file = $this->boxes[$key]['file'];
-				//$note  = $this->boxes[$key][2];
-
-				// TODO If the box is also included by another module and the other module is still on, we should not remove it.
-				// For the moment, we manage this with hard coded exception
-				//print "Remove box ".$file.'<br>';
-				if ($file == 'box_graph_product_distribution.php') {
-					if (!empty($conf->product->enabled) || !empty($conf->service->enabled)) {
-						dol_syslog("We discard disabling of module ".$file." because another module still active require it.");
-						continue;
-					}
-				}
-
-				if (empty($file)) { $file = isset($this->boxes[$key][1]) ? $this->boxes[$key][1] : ''; // For backward compatibility
-				}
-
-				if ($this->db->type == 'sqlite3') {
-					// sqlite doesn't support "USING" syntax.
-					// TODO: remove this dependency.
-					$sql = "DELETE FROM ".MAIN_DB_PREFIX."boxes ";
-					$sql .= "WHERE ".MAIN_DB_PREFIX."boxes.box_id IN (";
-					$sql .= "SELECT ".MAIN_DB_PREFIX."boxes_def.rowid ";
-					$sql .= "FROM ".MAIN_DB_PREFIX."boxes_def ";
-					$sql .= "WHERE ".MAIN_DB_PREFIX."boxes_def.file = '".$this->db->escape($file)."') ";
-					$sql .= "AND ".MAIN_DB_PREFIX."boxes.entity = ".$conf->entity;
-				} else {
-					$sql = "DELETE FROM ".MAIN_DB_PREFIX."boxes";
-					$sql .= " USING ".MAIN_DB_PREFIX."boxes, ".MAIN_DB_PREFIX."boxes_def";
-					$sql .= " WHERE ".MAIN_DB_PREFIX."boxes.box_id = ".MAIN_DB_PREFIX."boxes_def.rowid";
-					$sql .= " AND ".MAIN_DB_PREFIX."boxes_def.file = '".$this->db->escape($file)."'";
-					$sql .= " AND ".MAIN_DB_PREFIX."boxes.entity = ".$conf->entity;
-				}
-
-				dol_syslog(get_class($this)."::delete_boxes", LOG_DEBUG);
-				$resql = $this->db->query($sql);
-				if (!$resql) {
-					$this->error = $this->db->lasterror();
-					$err++;
-				}
-
-				$sql = "DELETE FROM ".MAIN_DB_PREFIX."boxes_def";
-				$sql .= " WHERE file = '".$this->db->escape($file)."'";
-				$sql .= " AND entity = ".$conf->entity;
-
-				dol_syslog(get_class($this)."::delete_boxes", LOG_DEBUG);
-				$resql = $this->db->query($sql);
-				if (!$resql) {
-					$this->error = $this->db->lasterror();
-					$err++;
-				}
-			}
-		}
-
-		return $err;
-	}
-
-	// phpcs:disable PEAR.NamingConventions.ValidFunctionName.ScopeNotCamelCaps
-	/**
-	 * Adds cronjobs
-	 *
-	 * @return int             Error count (0 if OK)
-	 */
-	public function insert_cronjobs()
-	{
-		// phpcs:enable
-		include_once DOL_DOCUMENT_ROOT.'/core/class/infobox.class.php';
-
-		global $conf;
-
-		$err = 0;
-
-		if (is_array($this->cronjobs)) {
-			dol_syslog(get_class($this)."::insert_cronjobs", LOG_DEBUG);
-
-			foreach ($this->cronjobs as $key => $value)
-			{
-				$entity = isset($this->cronjobs[$key]['entity']) ? $this->cronjobs[$key]['entity'] : $conf->entity;
-				$label  = isset($this->cronjobs[$key]['label']) ? $this->cronjobs[$key]['label'] : '';
-				$jobtype = isset($this->cronjobs[$key]['jobtype']) ? $this->cronjobs[$key]['jobtype'] : '';
-				$class  = isset($this->cronjobs[$key]['class']) ? $this->cronjobs[$key]['class'] : '';
-				$objectname  = isset($this->cronjobs[$key]['objectname']) ? $this->cronjobs[$key]['objectname'] : '';
-				$method = isset($this->cronjobs[$key]['method']) ? $this->cronjobs[$key]['method'] : '';
-				$command = isset($this->cronjobs[$key]['command']) ? $this->cronjobs[$key]['command'] : '';
-				$parameters  = isset($this->cronjobs[$key]['parameters']) ? $this->cronjobs[$key]['parameters'] : '';
-				$comment = isset($this->cronjobs[$key]['comment']) ? $this->cronjobs[$key]['comment'] : '';
-				$frequency = isset($this->cronjobs[$key]['frequency']) ? $this->cronjobs[$key]['frequency'] : '';
-				$unitfrequency = isset($this->cronjobs[$key]['unitfrequency']) ? $this->cronjobs[$key]['unitfrequency'] : '';
-				$priority = isset($this->cronjobs[$key]['priority']) ? $this->cronjobs[$key]['priority'] : '';
-				$datestart = isset($this->cronjobs[$key]['datestart']) ? $this->cronjobs[$key]['datestart'] : '';
-				$dateend = isset($this->cronjobs[$key]['dateend']) ? $this->cronjobs[$key]['dateend'] : '';
-				$status = isset($this->cronjobs[$key]['status']) ? $this->cronjobs[$key]['status'] : '';
-				$test = isset($this->cronjobs[$key]['test']) ? $this->cronjobs[$key]['test'] : ''; // Line must be enabled or not (so visible or not)
-
-				// Search if cron entry already present
-				$sql = "SELECT count(*) as nb FROM ".MAIN_DB_PREFIX."cronjob";
-				$sql .= " WHERE module_name = '".$this->db->escape(empty($this->rights_class) ?strtolower($this->name) : $this->rights_class)."'";
-				if ($class) {
-					$sql .= " AND classesname = '".$this->db->escape($class)."'";
-				}
-				if ($objectname) {
-					$sql .= " AND objectname = '".$this->db->escape($objectname)."'";
-				}
-				if ($method) {
-					$sql .= " AND methodename = '".$this->db->escape($method)."'";
-				}
-				if ($command) {
-					$sql .= " AND command = '".$this->db->escape($command)."'";
-				}
-				$sql .= " AND entity = ".$entity; // Must be exact entity
-
-				$now = dol_now();
-
-				$result = $this->db->query($sql);
-				if ($result) {
-					$obj = $this->db->fetch_object($result);
-					if ($obj->nb == 0) {
-						$this->db->begin();
-
-						if (!$err) {
-							$sql = "INSERT INTO ".MAIN_DB_PREFIX."cronjob (module_name, datec, datestart, dateend, label, jobtype, classesname, objectname, methodename, command, params, note,";
-							if (is_int($frequency)) { $sql .= ' frequency,'; }
-							if (is_int($unitfrequency)) { $sql .= ' unitfrequency,'; }
-							if (is_int($priority)) { $sql .= ' priority,'; }
-							if (is_int($status)) { $sql .= ' status,'; }
-							$sql .= " entity, test)";
-							$sql .= " VALUES (";
-							$sql .= "'".$this->db->escape(empty($this->rights_class) ?strtolower($this->name) : $this->rights_class)."', ";
-							$sql .= "'".$this->db->idate($now)."', ";
-							$sql .= ($datestart ? "'".$this->db->idate($datestart)."'" : "'".$this->db->idate($now)."'").", ";
-							$sql .= ($dateend ? "'".$this->db->idate($dateend)."'" : "NULL").", ";
-							$sql .= "'".$this->db->escape($label)."', ";
-							$sql .= "'".$this->db->escape($jobtype)."', ";
-							$sql .= ($class ? "'".$this->db->escape($class)."'" : "null").",";
-							$sql .= ($objectname ? "'".$this->db->escape($objectname)."'" : "null").",";
-							$sql .= ($method ? "'".$this->db->escape($method)."'" : "null").",";
-							$sql .= ($command ? "'".$this->db->escape($command)."'" : "null").",";
-							$sql .= ($parameters ? "'".$this->db->escape($parameters)."'" : "null").",";
-							$sql .= ($comment ? "'".$this->db->escape($comment)."'" : "null").",";
-							if (is_int($frequency)) { $sql .= "'".$this->db->escape($frequency)."', ";
-							}
-							if (is_int($unitfrequency)) { $sql .= "'".$this->db->escape($unitfrequency)."', ";
-							}
-							if (is_int($priority)) {$sql .= "'".$this->db->escape($priority)."', ";
-							}
-							if (is_int($status)) { $sql .= "'".$this->db->escape($status)."', ";
-							}
-							$sql .= $entity.",";
-							$sql .= "'".$this->db->escape($test)."'";
-							$sql .= ")";
-
-							$resql = $this->db->query($sql);
-							if (!$resql) { $err++;
-							}
-						}
-
-						if (!$err) {
-							$this->db->commit();
-						} else {
-							$this->error = $this->db->lasterror();
-							$this->db->rollback();
-						}
-					}
-					// else box already registered into database
-				} else {
-					$this->error = $this->db->lasterror();
-					$err++;
-				}
-			}
-		}
-
-		return $err;
-	}
-
-
-	// phpcs:disable PEAR.NamingConventions.ValidFunctionName.ScopeNotCamelCaps
-	/**
-	 * Removes boxes
-	 *
-	 * @return int Error count (0 if OK)
-	 */
-	public function delete_cronjobs()
-	{
-		// phpcs:enable
-		global $conf;
-
-		$err = 0;
-
-		if (is_array($this->cronjobs)) {
-			$sql = "DELETE FROM ".MAIN_DB_PREFIX."cronjob";
-			$sql .= " WHERE module_name = '".$this->db->escape(empty($this->rights_class) ?strtolower($this->name) : $this->rights_class)."'";
-			$sql .= " AND entity = ".$conf->entity;
-			$sql .= " AND test = '1'"; // We delete on lines that are not set with a complete test that is '$conf->module->enabled' so when module is disabled, the cron is also removed.
-			  // For crons declared with a '$conf->module->enabled', there is no need to delete the line, so we don't loose setup if we reenable module.
-
-			dol_syslog(get_class($this)."::delete_cronjobs", LOG_DEBUG);
-			$resql = $this->db->query($sql);
-			if (!$resql) {
-				$this->error = $this->db->lasterror();
-				$err++;
-			}
-		}
-
-		return $err;
-	}
-
-	// phpcs:disable PEAR.NamingConventions.ValidFunctionName.ScopeNotCamelCaps
-	/**
-	 * Removes tabs
-	 *
-	 * @return int Error count (0 if OK)
-	 */
-	public function delete_tabs()
-	{
-		// phpcs:enable
-		global $conf;
-
-		$err = 0;
-
-		$sql = "DELETE FROM ".MAIN_DB_PREFIX."const";
-		$sql .= " WHERE ".$this->db->decrypt('name')." like '".$this->db->escape($this->const_name)."_TABS_%'";
-		$sql .= " AND entity = ".$conf->entity;
-
-		dol_syslog(get_class($this)."::delete_tabs", LOG_DEBUG);
-		if (!$this->db->query($sql)) {
-			$this->error = $this->db->lasterror();
-			$err++;
-		}
-
-		return $err;
-	}
-
-	// phpcs:disable PEAR.NamingConventions.ValidFunctionName.ScopeNotCamelCaps
-	/**
-	 * Adds tabs
-	 *
-	 * @return int  Error count (0 if ok)
-	 */
-	public function insert_tabs()
-	{
-		// phpcs:enable
-		global $conf;
-
-		$err = 0;
-
-		if (!empty($this->tabs)) {
-			dol_syslog(get_class($this)."::insert_tabs", LOG_DEBUG);
-
-			$i = 0;
-			foreach ($this->tabs as $key => $value)
-			{
-				if (is_array($value) && count($value) == 0) { continue; // Discard empty arrays
-				}
-
-				$entity = $conf->entity;
-				$newvalue = $value;
-
-				if (is_array($value)) {
-					$newvalue = $value['data'];
-					if (isset($value['entity'])) { $entity = $value['entity'];
-					}
-				}
-
-				if ($newvalue) {
-					$sql = "INSERT INTO ".MAIN_DB_PREFIX."const (";
-					$sql .= "name";
-					$sql .= ", type";
-					$sql .= ", value";
-					$sql .= ", note";
-					$sql .= ", visible";
-					$sql .= ", entity";
-					$sql .= ")";
-					$sql .= " VALUES (";
-					$sql .= $this->db->encrypt($this->const_name."_TABS_".$i, 1);
-					$sql .= ", 'chaine'";
-					$sql .= ", ".$this->db->encrypt($newvalue, 1);
-					$sql .= ", null";
-					$sql .= ", '0'";
-					$sql .= ", ".$entity;
-					$sql .= ")";
-
-					$resql = $this->db->query($sql);
-					if (!$resql) {
-						 dol_syslog($this->db->lasterror(), LOG_ERR);
-						if ($this->db->lasterrno() != 'DB_ERROR_RECORD_ALREADY_EXISTS') {
-							$this->error = $this->db->lasterror();
-							$this->errors[] = $this->db->lasterror();
-							$err++;
-							break;
-						}
-					}
-				}
-				$i++;
-			}
-		}
-		return $err;
-	}
-
-	// phpcs:disable PEAR.NamingConventions.ValidFunctionName.ScopeNotCamelCaps
-	/**
-	 * Adds constants
-	 *
-	 * @return int Error count (0 if OK)
-	 */
-	public function insert_const()
-	{
-		// phpcs:enable
-		global $conf;
-
-		$err = 0;
-
-		if (empty($this->const)) { return 0;
-		}
-
-		dol_syslog(get_class($this)."::insert_const", LOG_DEBUG);
-
-		foreach ($this->const as $key => $value)
-		{
-			$name      = $this->const[$key][0];
-			$type      = $this->const[$key][1];
-			$val       = $this->const[$key][2];
-			$note      = isset($this->const[$key][3]) ? $this->const[$key][3] : '';
-			$visible   = isset($this->const[$key][4]) ? $this->const[$key][4] : 0;
-			$entity    = (!empty($this->const[$key][5]) && $this->const[$key][5] != 'current') ? 0 : $conf->entity;
-
-			// Clean
-			if (empty($visible)) { $visible = '0';
-			}
-			if (empty($val) && $val != '0') { $val = '';
-			}
-
-			$sql = "SELECT count(*)";
-			$sql .= " FROM ".MAIN_DB_PREFIX."const";
-			$sql .= " WHERE ".$this->db->decrypt('name')." = '".$this->db->escape($name)."'";
-			$sql .= " AND entity = ".$entity;
-
-			$result = $this->db->query($sql);
-			if ($result) {
-				$row = $this->db->fetch_row($result);
-
-				if ($row[0] == 0)   // If not found
-				{
-					$sql = "INSERT INTO ".MAIN_DB_PREFIX."const (name,type,value,note,visible,entity)";
-					$sql .= " VALUES (";
-					$sql .= $this->db->encrypt($name, 1);
-					$sql .= ",'".$this->db->escape($type)."'";
-					$sql .= ",".(($val != '') ? $this->db->encrypt($val, 1) : "''");
-					$sql .= ",".($note ? "'".$this->db->escape($note)."'" : "null");
-					$sql .= ",'".$this->db->escape($visible)."'";
-					$sql .= ",".$entity;
-					$sql .= ")";
-
-					if (!$this->db->query($sql)) {
-						$err++;
-					}
-				} else {
-					dol_syslog(get_class($this)."::insert_const constant '".$name."' already exists", LOG_WARNING);
-				}
-			} else {
-				$err++;
-			}
-		}
-
-		return $err;
-	}
-
-	// phpcs:disable PEAR.NamingConventions.ValidFunctionName.ScopeNotCamelCaps
-	/**
-	 * Removes constants tagged 'deleteonunactive'
-	 *
-	 * @return int <0 if KO, 0 if OK
-	 */
-	public function delete_const()
-	{
-		// phpcs:enable
-		global $conf;
-
-		$err = 0;
-
-		if (empty($this->const)) { return 0;
-		}
-
-		foreach ($this->const as $key => $value)
-		{
-			$name = $this->const[$key][0];
-			$deleteonunactive = (!empty($this->const[$key][6])) ? 1 : 0;
-
-			if ($deleteonunactive) {
-				$sql = "DELETE FROM ".MAIN_DB_PREFIX."const";
-				$sql .= " WHERE ".$this->db->decrypt('name')." = '".$this->db->escape($name)."'";
-				$sql .= " AND entity in (0, ".$conf->entity.")";
-				dol_syslog(get_class($this)."::delete_const", LOG_DEBUG);
-				if (!$this->db->query($sql)) {
-					$this->error = $this->db->lasterror();
-					$err++;
-				}
-			}
-		}
-
-		return $err;
-	}
-
-	// phpcs:disable PEAR.NamingConventions.ValidFunctionName.ScopeNotCamelCaps
-	/**
-	 * Adds access rights
-	 *
-	 * @param  int $reinitadminperms If 1, we also grant them to all admin users
-	 * @param  int $force_entity     Force current entity
-	 * @param  int $notrigger        1=Does not execute triggers, 0= execute triggers
-	 * @return int                     Error count (0 if OK)
-	 */
-	public function insert_permissions($reinitadminperms = 0, $force_entity = null, $notrigger = 0)
-	{
-		// phpcs:enable
-		global $conf, $user;
-
-		$err = 0;
-		$entity = (!empty($force_entity) ? $force_entity : $conf->entity);
-
-		dol_syslog(get_class($this)."::insert_permissions", LOG_DEBUG);
-
-		// Test if module is activated
-		$sql_del = "SELECT ".$this->db->decrypt('value')." as value";
-		$sql_del .= " FROM ".MAIN_DB_PREFIX."const";
-		$sql_del .= " WHERE ".$this->db->decrypt('name')." = '".$this->db->escape($this->const_name)."'";
-		$sql_del .= " AND entity IN (0,".$entity.")";
-
-		$resql = $this->db->query($sql_del);
-
-		if ($resql) {
-			$obj = $this->db->fetch_object($resql);
-			if ($obj !== null && !empty($obj->value) && !empty($this->rights)) {
-				// If the module is active
-				foreach ($this->rights as $key => $value)
-				{
-					$r_id       = $this->rights[$key][0];
-					$r_desc     = $this->rights[$key][1];
-					$r_type     = isset($this->rights[$key][2]) ? $this->rights[$key][2] : '';
-					$r_def      = $this->rights[$key][3];
-					$r_perms    = $this->rights[$key][4];
-					$r_subperms = isset($this->rights[$key][5]) ? $this->rights[$key][5] : '';
-					$r_modul = empty($this->rights_class) ?strtolower($this->name) : $this->rights_class;
-
-					if (empty($r_type)) { $r_type = 'w'; }
-					if (empty($r_def)) { $r_def = 0; }
-
-					// Search if perm already present
-					$sql = "SELECT count(*) as nb FROM ".MAIN_DB_PREFIX."rights_def";
-					$sql .= " WHERE id = ".$r_id." AND entity = ".$entity;
-
-					$resqlselect = $this->db->query($sql);
-					if ($resqlselect) {
-						$objcount = $this->db->fetch_object($resqlselect);
-						if ($objcount && $objcount->nb == 0) {
-							if (dol_strlen($r_perms)) {
-								if (dol_strlen($r_subperms)) {
-									$sql = "INSERT INTO ".MAIN_DB_PREFIX."rights_def";
-									$sql .= " (id, entity, libelle, module, type, bydefault, perms, subperms)";
-									$sql .= " VALUES ";
-									$sql .= "(".$r_id.",".$entity.",'".$this->db->escape($r_desc)."','".$this->db->escape($r_modul)."','".$this->db->escape($r_type)."',".$r_def.",'".$this->db->escape($r_perms)."','".$this->db->escape($r_subperms)."')";
-								} else {
-									$sql = "INSERT INTO ".MAIN_DB_PREFIX."rights_def";
-									$sql .= " (id, entity, libelle, module, type, bydefault, perms)";
-									$sql .= " VALUES ";
-									$sql .= "(".$r_id.",".$entity.",'".$this->db->escape($r_desc)."','".$this->db->escape($r_modul)."','".$this->db->escape($r_type)."',".$r_def.",'".$this->db->escape($r_perms)."')";
-								}
-							} else {
-								 $sql = "INSERT INTO ".MAIN_DB_PREFIX."rights_def ";
-								 $sql .= " (id, entity, libelle, module, type, bydefault)";
-								 $sql .= " VALUES ";
-								 $sql .= "(".$r_id.",".$entity.",'".$this->db->escape($r_desc)."','".$this->db->escape($r_modul)."','".$this->db->escape($r_type)."',".$r_def.")";
-							}
-
-							$resqlinsert = $this->db->query($sql, 1);
-
-							if (!$resqlinsert) {
-								if ($this->db->errno() != "DB_ERROR_RECORD_ALREADY_EXISTS") {
-									$this->error = $this->db->lasterror();
-									$err++;
-									break;
-								} else { dol_syslog(get_class($this)."::insert_permissions record already exists", LOG_INFO);
-								}
-							}
-
-							$this->db->free($resqlinsert);
-						}
-
-						$this->db->free($resqlselect);
-					}
-
-					// If we want to init permissions on admin users
-					if ($reinitadminperms) {
-						if (!class_exists('User')) {
-							include_once DOL_DOCUMENT_ROOT.'/user/class/user.class.php';
-						}
-						$sql = "SELECT rowid FROM ".MAIN_DB_PREFIX."user WHERE admin = 1";
-						dol_syslog(get_class($this)."::insert_permissions Search all admin users", LOG_DEBUG);
-						$resqlseladmin = $this->db->query($sql, 1);
-						if ($resqlseladmin) {
-							$num = $this->db->num_rows($resqlseladmin);
-							$i = 0;
-							while ($i < $num)
-							{
-								  $obj2 = $this->db->fetch_object($resqlseladmin);
-								  dol_syslog(get_class($this)."::insert_permissions Add permission to user id=".$obj2->rowid);
-
-								  $tmpuser = new User($this->db);
-								  $result = $tmpuser->fetch($obj2->rowid);
-								if ($result > 0) {
-									$tmpuser->addrights($r_id, '', '', 0, 1);
-								} else {
-									dol_syslog(get_class($this)."::insert_permissions Failed to add the permission to user because fetch return an error", LOG_ERR);
-								}
-								 $i++;
-							}
-						} else {
-							dol_print_error($this->db);
-						}
-					}
-				}
-
-				if ($reinitadminperms && !empty($user->admin))  // Reload permission for current user if defined
-				{
-					// We reload permissions
-					$user->clearrights();
-					$user->getrights();
-				}
-			}
-			$this->db->free($resql);
-		} else {
-			$this->error = $this->db->lasterror();
-			$err++;
-		}
-
-		return $err;
-	}
-
-
-	// phpcs:disable PEAR.NamingConventions.ValidFunctionName.ScopeNotCamelCaps
-	/**
-	 * Removes access rights
-	 *
-	 * @return int                     Error count (0 if OK)
-	 */
-	public function delete_permissions()
-	{
-		// phpcs:enable
-		global $conf;
-
-		$err = 0;
-
-		$sql = "DELETE FROM ".MAIN_DB_PREFIX."rights_def";
-		$sql .= " WHERE module = '".$this->db->escape(empty($this->rights_class) ?strtolower($this->name) : $this->rights_class)."'";
-		$sql .= " AND entity = ".$conf->entity;
-		dol_syslog(get_class($this)."::delete_permissions", LOG_DEBUG);
-		if (!$this->db->query($sql)) {
-			$this->error = $this->db->lasterror();
-			$err++;
-		}
-
-		return $err;
-	}
-
-
-	// phpcs:disable PEAR.NamingConventions.ValidFunctionName.ScopeNotCamelCaps
-	/**
-	 * Adds menu entries
-	 *
-	 * @return int     Error count (0 if OK)
-	 */
-	public function insert_menus()
-	{
-		// phpcs:enable
-		global $user;
-
-		if (!is_array($this->menu) || empty($this->menu)) { return 0;
-		}
-
-		include_once DOL_DOCUMENT_ROOT.'/core/class/menubase.class.php';
-
-		dol_syslog(get_class($this)."::insert_menus", LOG_DEBUG);
-
-		$err = 0;
-
-		$this->db->begin();
-
-		foreach ($this->menu as $key => $value)
-		{
-			$menu = new Menubase($this->db);
-			$menu->menu_handler = 'all';
-
-			//$menu->module=strtolower($this->name);    TODO When right_class will be same than module name
-			$menu->module = empty($this->rights_class) ?strtolower($this->name) : $this->rights_class;
-
-			if (!$this->menu[$key]['fk_menu']) {
-				$menu->fk_menu = 0;
-			} else {
-				$foundparent = 0;
-				$fk_parent = $this->menu[$key]['fk_menu'];
-				if (preg_match('/^r=/', $fk_parent))    // old deprecated method
-				{
-					$fk_parent = str_replace('r=', '', $fk_parent);
-					if (isset($this->menu[$fk_parent]['rowid'])) {
-						$menu->fk_menu = $this->menu[$fk_parent]['rowid'];
-						$foundparent = 1;
-					}
-				} elseif (preg_match('/^fk_mainmenu=([a-zA-Z0-9_]+),fk_leftmenu=([a-zA-Z0-9_]+)$/', $fk_parent, $reg)) {
-					$menu->fk_menu = -1;
-					$menu->fk_mainmenu = $reg[1];
-					$menu->fk_leftmenu = $reg[2];
-					$foundparent = 1;
-				} elseif (preg_match('/^fk_mainmenu=([a-zA-Z0-9_]+)$/', $fk_parent, $reg)) {
-					$menu->fk_menu = -1;
-					$menu->fk_mainmenu = $reg[1];
-					$menu->fk_leftmenu = '';
-					$foundparent = 1;
-				}
-				if (!$foundparent) {
-					$this->error = "ErrorBadDefinitionOfMenuArrayInModuleDescriptor";
-					dol_syslog(get_class($this)."::insert_menus ".$this->error." ".$this->menu[$key]['fk_menu'], LOG_ERR);
-					$err++;
-				}
-			}
-			$menu->type = $this->menu[$key]['type'];
-			$menu->mainmenu = isset($this->menu[$key]['mainmenu']) ? $this->menu[$key]['mainmenu'] : (isset($menu->fk_mainmenu) ? $menu->fk_mainmenu : '');
-			$menu->leftmenu = isset($this->menu[$key]['leftmenu']) ? $this->menu[$key]['leftmenu'] : '';
-			$menu->title = $this->menu[$key]['titre'];
-			$menu->url = $this->menu[$key]['url'];
-			$menu->langs = $this->menu[$key]['langs'];
-			$menu->position = $this->menu[$key]['position'];
-			$menu->perms = $this->menu[$key]['perms'];
-			$menu->target = isset($this->menu[$key]['target']) ? $this->menu[$key]['target'] : '';
-			$menu->user = $this->menu[$key]['user'];
-			$menu->enabled = isset($this->menu[$key]['enabled']) ? $this->menu[$key]['enabled'] : 0;
-			$menu->position = $this->menu[$key]['position'];
-
-			if (!$err) {
-				$result = $menu->create($user); // Save menu entry into table llx_menu
-				if ($result > 0) {
-					$this->menu[$key]['rowid'] = $result;
-				} else {
-					$this->error = $menu->error;
-					dol_syslog(get_class($this).'::insert_menus result='.$result." ".$this->error, LOG_ERR);
-					$err++;
-					break;
-				}
-			}
-		}
-
-		if (!$err) {
-			$this->db->commit();
-		} else {
-			dol_syslog(get_class($this)."::insert_menus ".$this->error, LOG_ERR);
-			$this->db->rollback();
-		}
-
-		return $err;
-	}
-
-
-	// phpcs:disable PEAR.NamingConventions.ValidFunctionName.ScopeNotCamelCaps
-	/**
-	 * Removes menu entries
-	 *
-	 * @return int Error count (0 if OK)
-	 */
-	public function delete_menus()
-	{
-		// phpcs:enable
-		global $conf;
-
-		$err = 0;
-
-		//$module=strtolower($this->name);        TODO When right_class will be same than module name
-		$module = empty($this->rights_class) ?strtolower($this->name) : $this->rights_class;
-
-		$sql = "DELETE FROM ".MAIN_DB_PREFIX."menu";
-		$sql .= " WHERE module = '".$this->db->escape($module)."'";
-		$sql .= " AND entity = ".$conf->entity;
-
-		dol_syslog(get_class($this)."::delete_menus", LOG_DEBUG);
-		$resql = $this->db->query($sql);
-		if (!$resql) {
-			$this->error = $this->db->lasterror();
-			$err++;
-		}
-
-		return $err;
-	}
-
-	// phpcs:disable PEAR.NamingConventions.ValidFunctionName.ScopeNotCamelCaps
-	/**
-	 * Creates directories
-	 *
-	 * @return int Error count (0 if OK)
-	 */
-	public function create_dirs()
-	{
-		// phpcs:enable
-		global $langs, $conf;
-
-		$err = 0;
-
-		if (isset($this->dirs) && is_array($this->dirs)) {
-			foreach ($this->dirs as $key => $value)
-			{
-				$addtodatabase = 0;
-
-				if (!is_array($value)) { $dir = $value; // Default simple mode
-				} else {
-					$constname = $this->const_name."_DIR_";
-					$dir       = $this->dirs[$key][1];
-					$addtodatabase = empty($this->dirs[$key][2]) ? '' : $this->dirs[$key][2]; // Create constante in llx_const
-					$subname   = empty($this->dirs[$key][3]) ? '' : strtoupper($this->dirs[$key][3]); // Add submodule name (ex: $conf->module->submodule->dir_output)
-					$forcename = empty($this->dirs[$key][4]) ? '' : strtoupper($this->dirs[$key][4]); // Change the module name if different
-
-					if (!empty($forcename)) { $constname = 'MAIN_MODULE_'.$forcename."_DIR_";
-					}
-					if (!empty($subname)) {   $constname = $constname.$subname."_";
-					}
-
-					$name = $constname.strtoupper($this->dirs[$key][0]);
-				}
-
-				// Define directory full path ($dir must start with "/")
-				if (empty($conf->global->MAIN_MODULE_MULTICOMPANY) || $conf->entity == 1) { $fulldir = DOL_DATA_ROOT.$dir;
-				} else { $fulldir = DOL_DATA_ROOT."/".$conf->entity.$dir;
-				}
-				// Create dir if it does not exists
-				if (!empty($fulldir) && !file_exists($fulldir)) {
-					if (dol_mkdir($fulldir, DOL_DATA_ROOT) < 0) {
-						 $this->error = $langs->trans("ErrorCanNotCreateDir", $fulldir);
-						 dol_syslog(get_class($this)."::_init ".$this->error, LOG_ERR);
-						 $err++;
-					}
-				}
-
-				// Define the constant in database if requested (not the default mode)
-				if (!empty($addtodatabase)) {
-					$result = $this->insert_dirs($name, $dir);
-					if ($result) { $err++;
-					}
-				}
-			}
-		}
-
-		return $err;
-	}
-
-
-	// phpcs:disable PEAR.NamingConventions.ValidFunctionName.ScopeNotCamelCaps
-	/**
-	 * Adds directories definitions
-	 *
-	 * @param string $name Name
-	 * @param string $dir  Directory
-	 *
-	 * @return int             Error count (0 if OK)
-	 */
-	public function insert_dirs($name, $dir)
-	{
-		// phpcs:enable
-		global $conf;
-
-		$err = 0;
-
-		$sql = "SELECT count(*)";
-		$sql .= " FROM ".MAIN_DB_PREFIX."const";
-		$sql .= " WHERE ".$this->db->decrypt('name')." = '".$this->db->escape($name)."'";
-		$sql .= " AND entity = ".$conf->entity;
-
-		dol_syslog(get_class($this)."::insert_dirs", LOG_DEBUG);
-		$result = $this->db->query($sql);
-		if ($result) {
-			$row = $this->db->fetch_row($result);
-
-			if ($row[0] == 0) {
-				$sql = "INSERT INTO ".MAIN_DB_PREFIX."const (name,type,value,note,visible,entity)";
-				$sql .= " VALUES (".$this->db->encrypt($name, 1).",'chaine',".$this->db->encrypt($dir, 1).",'Directory for module ".$this->name."','0',".$conf->entity.")";
-
-				dol_syslog(get_class($this)."::insert_dirs", LOG_DEBUG);
-				$this->db->query($sql);
-			}
-		} else {
-			$this->error = $this->db->lasterror();
-			$err++;
-		}
-
-		return $err;
-	}
-
-
-	// phpcs:disable PEAR.NamingConventions.ValidFunctionName.ScopeNotCamelCaps
-	/**
-	 * Removes directories
-	 *
-	 * @return int Error count (0 if OK)
-	 */
-	public function delete_dirs()
-	{
-		// phpcs:enable
-		global $conf;
-
-		$err = 0;
-
-		$sql = "DELETE FROM ".MAIN_DB_PREFIX."const";
-		$sql .= " WHERE ".$this->db->decrypt('name')." LIKE '".$this->db->escape($this->const_name)."_DIR_%'";
-		$sql .= " AND entity = ".$conf->entity;
-
-		dol_syslog(get_class($this)."::delete_dirs", LOG_DEBUG);
-		if (!$this->db->query($sql)) {
-			$this->error = $this->db->lasterror();
-			$err++;
-		}
-
-		return $err;
-	}
-
-	// phpcs:disable PEAR.NamingConventions.ValidFunctionName.ScopeNotCamelCaps
-	/**
-	 * Adds generic parts
-	 *
-	 * @return int Error count (0 if OK)
-	 */
-	public function insert_module_parts()
-	{
-		// phpcs:enable
-		global $conf;
-
-		$error = 0;
-
-		if (is_array($this->module_parts) && !empty($this->module_parts)) {
-			foreach ($this->module_parts as $key => $value)
-			{
-				if (is_array($value) && count($value) == 0) { continue; // Discard empty arrays
-				}
-
-				$entity = $conf->entity; // Reset the current entity
-				$newvalue = $value;
-
-				// Serialize array parameters
-				if (is_array($value)) {
-					// Can defined other parameters
-					// Example when $key='hooks', then $value is an array('data'=>array('hookcontext1','hookcontext2'), 'entity'=>X)
-					if (isset($value['data']) && is_array($value['data'])) {
-						$newvalue = json_encode($value['data']);
-						if (isset($value['entity'])) { $entity = $value['entity'];
-						}
-					} elseif (isset($value['data']) && !is_array($value['data'])) {
-						$newvalue = $value['data'];
-						if (isset($value['entity'])) { $entity = $value['entity'];
-						}
-					} else // when hook is declared with syntax 'hook'=>array('hookcontext1','hookcontext2',...)
-					{
-						$newvalue = json_encode($value);
-					}
-				}
-
 				$sql = "INSERT INTO ".MAIN_DB_PREFIX."const (";
 				$sql .= "name";
 				$sql .= ", type";
@@ -4134,12 +2190,13 @@
 		$err = 0;
 		$entity = $conf->entity;
 
-		if (is_array($this->module_parts) && !empty($this->module_parts)) {
-			foreach ($this->module_parts as $key => $value)
-			{
-				// If entity is defined
-				if (is_array($value) && isset($value['entity'])) { $entity = $value['entity'];
-				}
+        if (is_array($this->module_parts) && !empty($this->module_parts)) {
+            foreach ($this->module_parts as $key => $value)
+            {
+                // If entity is defined
+                if (is_array($value) && isset($value['entity'])) {
+                	$entity = $value['entity'];
+                }
 
 				$sql = "DELETE FROM ".MAIN_DB_PREFIX."const";
 				$sql .= " WHERE ".$this->db->decrypt('name')." LIKE '".$this->db->escape($this->const_name)."_".strtoupper($key)."'";
@@ -4155,20 +2212,21 @@
 		return $err;
 	}
 
-	/**
-	 * Function called when module is enabled.
-	 * The init function adds tabs, constants, boxes, permissions and menus (defined in constructor) into Dolibarr database.
-	 * It also creates data directories
-	 *
-	 * @param  string $options Options when enabling module ('', 'newboxdefonly', 'noboxes')
-	 *                         'noboxes' = Do not insert boxes 'newboxdefonly' = For boxes,
-	 *                         insert def of boxes only and not boxes activation
-	 * @return int                1 if OK, 0 if KO
-	 */
-	public function init($options = '')
-	{
-		return $this->_init(array(), $options);
-	}
+    /**
+     * Function called when module is enabled.
+     * The init function adds tabs, constants, boxes, permissions and menus (defined in constructor) into Dolibarr database.
+     * It also creates data directories
+     *
+     * @param  string $options       Options when enabling module ('', 'newboxdefonly', 'noboxes')
+     *                               'noboxes' = Do not insert boxes 'newboxdefonly' = For boxes,
+     *                               insert def of boxes only and not boxes activation
+     * @param  int    $force_entity	 Force current entity
+     * @return int                   1 if OK, 0 if KO
+     */
+    public function init($options = '', $force_entity = null)
+    {
+    	return $this->_init(array(), $options, $force_entity);
+    }
 
 	/**
 	 * Function called when module is disabled.
@@ -4209,7 +2267,6 @@
 		if (preg_match('/development/i', $version))  $versiontrans .= 'warning';
 		if (preg_match('/experimental/i', $version)) $versiontrans .= 'warning';
 		if (preg_match('/deprecated/i', $version))   $versiontrans .= 'warning';
->>>>>>> 2c5d3965
 
 		print '
     	<div class="box-flex-item info-box-module'.(empty($conf->global->$const_name) ? ' info-box-module-disabled' : '').($this->isCoreOrExternalModule() == 'external' ? ' info-box-module-external' : '').'">
