<?php
/* Copyright (C) 2003-2007  Rodolphe Quiedeville    <rodolphe@quiedeville.org>
 * Copyright (C) 2004       Sebastien Di Cintio     <sdicintio@ressource-toi.org>
 * Copyright (C) 2004       Benoit Mortier          <benoit.mortier@opensides.be>
 * Copyright (C) 2004       Eric Seigne             <eric.seigne@ryxeo.com>
 * Copyright (C) 2005-2013  Laurent Destailleur     <eldy@users.sourceforge.net>
 * Copyright (C) 2005-2012  Regis Houssin           <regis.houssin@inodbox.com>
 * Copyright (C) 2014       Raphaël Doursenaud      <rdoursenaud@gpcsolutions.fr>
 * Copyright (C) 2018       Josep Lluís Amador      <joseplluis@lliuretic.cat>
 *
 * This program is free software; you can redistribute it and/or modify
 * it under the terms of the GNU General Public License as published by
 * the Free Software Foundation; either version 3 of the License, or
 * (at your option) any later version.
 *
 * This program is distributed in the hope that it will be useful,
 * but WITHOUT ANY WARRANTY; without even the implied warranty of
 * MERCHANTABILITY or FITNESS FOR A PARTICULAR PURPOSE.  See the
 * GNU General Public License for more details.
 *
 * You should have received a copy of the GNU General Public License
 * along with this program. If not, see <http://www.gnu.org/licenses/>.
 */

/**
 * \file           htdocs/core/modules/DolibarrModules.class.php
 * \brief          File of parent class of module descriptor class files
 */


/**
 * Class DolibarrModules
 *
 * Parent class for module descriptor class files
 */
class DolibarrModules // Can not be abstract, because we need to instantiate it into unActivateModule to be able to disable a module whose files were removed.
{
<<<<<<< HEAD
	/**
	 * @var DoliDb Database handler
	 */
	public $db;

	/**
	 * @var int Module unique ID
	 * @see https://wiki.dolibarr.org/index.php/List_of_modules_id
	 */
	public $numero;

	/**
	 * @var string Publisher name
	 * @since 4.0.0
	 */
	public $editor_name;

	/**
	 * @var string URL of module at publisher site
	 * @since 4.0.0
	 */
	public $editor_url;

	/**
	 * @var string Family
	 * @see familyinfo
	 *
	 * Native values: 'crm', 'financial', 'hr', 'projects', 'products', 'ecm', 'technic', 'other'.
	 * Use familyinfo to declare a custom value.
	 */
	public $family;

	/**
	 * @var array Custom family informations
	 * @see family
	 *
	 * e.g.:
	 * array(
	 *     'myownfamily' => array(
	 *         'position' => '001',
	 *         'label' => $langs->trans("MyOwnFamily")
	 *     )
	 * );
	 *
	 */
	public $familyinfo;

	/**
	 * @var int Module position
	 * @since 3.9.0
	 */
	public $module_position=500;

	/**
	 * @var string Module name
	 *
	 * Only used if Module[ID]Name translation string is not found.
	 *
	 * You can use the following code to automatically derive it from your module's class name:
	 * preg_replace('/^mod/i', '', get_class($this))
	 */
	public $name;

	/**
	 * @var string[] Paths to create when module is activated
	 *
	 * e.g.: array('/mymodule/temp')
	 */
	public $dirs = array();

	/**
	 * @var array Module boxes
	 */
	public $boxes = array();

	/**
	 * @var array Module constants
	 */
	public $const = array();

	/**
	 * @var array Module cron jobs entries
	 */
	public $cronjobs = array();

	/**
	 * @var array Module access rights
	 */
	public $rights;

	/**
	 * @var string Module access rights family
	 */
	public $rights_class;

	/**
	 * @var array Module menu entries
	 */
	public $menu = array();

	/**
	 * @var array Module parts
	 *  array(
	 *      // Set this to 1 if module has its own trigger directory (/mymodule/core/triggers)
	 *      'triggers' => 0,
	 *      // Set this to 1 if module has its own login method directory (/mymodule/core/login)
	 *      'login' => 0,
	 *      // Set this to 1 if module has its own substitution function file (/mymodule/core/substitutions)
	 *      'substitutions' => 0,
	 *      // Set this to 1 if module has its own menus handler directory (/mymodule/core/menus)
	 *      'menus' => 0,
	 *      // Set this to 1 if module has its own theme directory (/mymodule/theme)
	 *      'theme' => 0,
	 *      // Set this to 1 if module overwrite template dir (/mymodule/core/tpl)
	 *      'tpl' => 0,
	 *      // Set this to 1 if module has its own barcode directory (/mymodule/core/modules/barcode)
	 *      'barcode' => 0,
	 *      // Set this to 1 if module has its own models directory (/mymodule/core/modules/xxx)
	 *      'models' => 0,
	 *      // Set this to relative path of css file if module has its own css file
	 *      'css' => '/mymodule/css/mymodule.css.php',
	 *      // Set this to relative path of js file if module must load a js on all pages
	 *      'js' => '/mymodule/js/mymodule.js',
	 *      // Set here all hooks context managed by module
	 *      'hooks' => array('hookcontext1','hookcontext2')
	 *  )
	 */
	public $module_parts = array();

	/**
	 * @var string Module documents ?
	 * @deprecated Seems unused anywhere
	 */
	public $docs;

	/**
	 * @var string ?
	 * @deprecated Seems unused anywhere
	 */
	public $dbversion = "-";

	/**
	 * @var string Error message
	 */
	public $error;

	/**
	 * @var string Module version
	 * @see http://semver.org
	 *
	 * The following keywords can also be used:
	 * 'development'
	 * 'experimental'
	 * 'dolibarr': only for core modules that share its version
	 * 'dolibarr_deprecated': only for deprecated core modules
	 *
	 */
	public $version;

	/**
	 * @var string Module description (short text)
	 *
	 * Only used if Module[ID]Desc translation string is not found.
	 */
	public $description;

	/**
	 * @var string Module description (long text)
	 * @since 4.0.0
	 *
	 * HTML content supported.
	 */
	public $descriptionlong;


	// For exports

	/**
	 * @var string Module export code
	 */
	public $export_code;

	/**
	 * @var string Module export label
	 */
	public $export_label;

	public $export_permission;
	public $export_fields_array;
	public $export_TypeFields_array;
	public $export_entities_array;
	public $export_special_array;           // special or computed field
	public $export_dependencies_array;
	public $export_sql_start;
	public $export_sql_end;
	public $export_sql_order;


	// For import

	/**
	 * @var string Module import code
	 */
	public $import_code;

	/**
	 * @var string Module import label
	 */
	public $import_label;


	/**
	 * @var string Module constant name
	 */
	public $const_name;

	/**
	 * @var bool Module can't be disabled
	 */
	public $always_enabled;

	/**
	 * @var int Module is enabled globally (Multicompany support)
	 */
	public $core_enabled;

	/**
	 * @var string Relative path to module style sheet
	 * @deprecated
	 * @see module_parts
	 */
	public $style_sheet = '';
=======
    /**
     * @var DoliDb Database handler
     */
    public $db;

    /**
     * @var int Module unique ID
     * @see https://wiki.dolibarr.org/index.php/List_of_modules_id
     */
    public $numero;

    /**
     * @var   string Publisher name
     * @since 4.0.0
     */
    public $editor_name;

    /**
     * @var   string URL of module at publisher site
     * @since 4.0.0
     */
    public $editor_url;

    /**
     * @var string Family
     * @see familyinfo
     *
     * Native values: 'crm', 'financial', 'hr', 'projects', 'products', 'ecm', 'technic', 'other'.
     * Use familyinfo to declare a custom value.
     */
    public $family;

    /**
     * @var array Custom family informations
     * @see family
     *
     * e.g.:
     * array(
     *     'myownfamily' => array(
     *         'position' => '001',
     *         'label' => $langs->trans("MyOwnFamily")
     *     )
     * );
     */
    public $familyinfo;

    /**
     * @var string    Module position on 2 digits
     */
    public $module_position='50';

    /**
     * @var string Module name
     *
     * Only used if Module[ID]Name translation string is not found.
     *
     * You can use the following code to automatically derive it from your module's class name:
     * preg_replace('/^mod/i', '', get_class($this))
     */
    public $name;

    /**
     * @var string[] Paths to create when module is activated
     *
     * e.g.: array('/mymodule/temp')
     */
    public $dirs = array();

    /**
     * @var array Module boxes
     */
    public $boxes = array();

    /**
     * @var array Module constants
     */
    public $const = array();

    /**
     * @var array Module cron jobs entries
     */
    public $cronjobs = array();

    /**
     * @var array Module access rights
     */
    public $rights;

    /**
     * @var string Module access rights family
     */
    public $rights_class;

    /**
     * @var array Module menu entries
     */
    public $menu = array();

    /**
     * @var array Module parts
     *  array(
     *      // Set this to 1 if module has its own trigger directory (/mymodule/core/triggers)
     *      'triggers' => 0,
     *      // Set this to 1 if module has its own login method directory (/mymodule/core/login)
     *      'login' => 0,
     *      // Set this to 1 if module has its own substitution function file (/mymodule/core/substitutions)
     *      'substitutions' => 0,
     *      // Set this to 1 if module has its own menus handler directory (/mymodule/core/menus)
     *      'menus' => 0,
     *      // Set this to 1 if module has its own theme directory (/mymodule/theme)
     *      'theme' => 0,
     *      // Set this to 1 if module overwrite template dir (/mymodule/core/tpl)
     *      'tpl' => 0,
     *      // Set this to 1 if module has its own barcode directory (/mymodule/core/modules/barcode)
     *      'barcode' => 0,
     *      // Set this to 1 if module has its own models directory (/mymodule/core/modules/xxx)
     *      'models' => 0,
     *      // Set this to relative path of css file if module has its own css file
     *      'css' => '/mymodule/css/mymodule.css.php',
     *      // Set this to relative path of js file if module must load a js on all pages
     *      'js' => '/mymodule/js/mymodule.js',
     *      // Set here all hooks context managed by module
     *      'hooks' => array('hookcontext1','hookcontext2')
     *  )
     */
    public $module_parts = array();

    /**
     * @var        string Module documents ?
     * @deprecated Seems unused anywhere
     */
    public $docs;

    /**
     * @var        string ?
     * @deprecated Seems unused anywhere
     */
    public $dbversion = "-";

    /**
     * @var string Error message
     */
    public $error;

    /**
     * @var string Module version
     * @see http://semver.org
     *
     * The following keywords can also be used:
     * 'development'
     * 'experimental'
     * 'dolibarr': only for core modules that share its version
     * 'dolibarr_deprecated': only for deprecated core modules
     */
    public $version;

    /**
     * @var string Module description (short text)
     *
     * Only used if Module[ID]Desc translation string is not found.
     */
    public $description;

    /**
     * @var   string Module description (long text)
     * @since 4.0.0
     *
     * HTML content supported.
     */
    public $descriptionlong;


    // For exports

    /**
     * @var string Module export code
     */
    public $export_code;

    /**
     * @var string Module export label
     */
    public $export_label;

    public $export_permission;
    public $export_fields_array;
    public $export_TypeFields_array;
    public $export_entities_array;
    public $export_special_array;           // special or computed field
    public $export_dependencies_array;
    public $export_sql_start;
    public $export_sql_end;
    public $export_sql_order;


    // For import

    /**
     * @var string Module import code
     */
    public $import_code;

    /**
     * @var string Module import label
     */
    public $import_label;


    /**
     * @var string Module constant name
     */
    public $const_name;

    /**
     * @var bool Module can't be disabled
     */
    public $always_enabled;

    /**
     * @var int Module is enabled globally (Multicompany support)
     */
    public $core_enabled;

    /**
     * @var        string Relative path to module style sheet
     * @deprecated
     * @see        module_parts
     */
    public $style_sheet = '';
>>>>>>> d9b8a8c8

    /**
     * @var        0|1|2|3 Where to display the module in setup page
     * @deprecated @since 4.0.0
     * @see        family
     * @see        familyinfo
     *
     * 0: common
     * 1: interface
     * 2: others
     * 3: very specific
     */
    public $special;

    /**
     * @var string Name of image file used for this module
     *
     * If file is in theme/yourtheme/img directory under name object_pictoname.png use 'pictoname'
     * If file is in module/img directory under name object_pictoname.png use 'pictoname@module'
     */
    public $picto;

    /**
     * @var string[] List of config pages
     *
     * Name of php pages stored into module/admin directory, used to setup module.
     * e.g.: "admin.php@module"
     */
    public $config_page_url;


    /**
     * @var string[] List of module class names that must be enabled if this module is enabled.
     *
     * e.g.: array('modAnotherModule', 'FR'=>'modYetAnotherModule')
     */
    public $depends;

    /**
     * @var int[] List of module ids to disable if this one is disabled.
     */
    public $requiredby;

    /**
     * @var string[] List of module class names as string this module is in conflict with.
     * @see depends
     */
    public $conflictwith;

	/**
	 * @var string[] Module language files
	 */
	public $langfiles;

<<<<<<< HEAD
	/**
	 * @var array<string,string> Array of warnings to show when we activate the module
	 *
	 * array('always'='text') or array('FR'='text')
	 */
	public $warnings_activation;

	/**
	 * @var array<string,string> Array of warnings to show when we activate an external module
	 *
	 * array('always'='text') or array('FR'='text')
	 */
	public $warnings_activation_ext;
=======
    /**
     * @var array<string,string> Array of warnings to show when we activate the module
     *
     * array('always'='text') or array('FR'='text')
     */
    public $warnings_activation;

    /**
     * @var array<string,string> Array of warnings to show when we activate an external module
     *
     * array('always'='text') or array('FR'='text')
     */
    public $warnings_activation_ext;
>>>>>>> d9b8a8c8


    /**
     * @var array() Minimum version of PHP required by module.
     * e.g.: PHP ≥ 5.4 = array(5, 4)
     */
    public $phpmin;

    /**
     * @var array Minimum version of Dolibarr required by module.
     * e.g.: Dolibarr ≥ 3.6 = array(3, 6)
     */
    public $need_dolibarr_version;

    /**
     * @var bool Whether to hide the module.
     */
    public $hidden = false;


<<<<<<< HEAD
	/**
	 * Constructor. Define names, constants, directories, boxes, permissions
	 *
	 * @param DoliDB		$db      Database handler
	 */
	public function __construct($db)
	{
		$this->db = $db;
	}
	// We should but can't set this as abstract because this will make dolibarr hang
	// after migration due to old module not implementing. We must wait PHP is able to make
	// a try catch on Fatal error to manage this correctly.
	// We need constructor into function unActivateModule into admin.lib.php


	/**
	 * Enables a module.
	 * Inserts all informations into database
	 *
	 * @param   array  		$array_sql  SQL requests to be executed when enabling module
	 * @param   string      $options    String with options when disabling module:
	 *                                    'noboxes' = Do not insert boxes
	 *                                    'newboxdefonly' = For boxes, insert def of boxes only and not boxes activation
	 *
	 * @return  int                         1 if OK, 0 if KO
	 */
	function _init($array_sql, $options='')
	{
		global $conf;
		$err=0;

		$this->db->begin();

		// Insert activation module constant
		if (! $err) $err+=$this->_active();

		// Insert new pages for tabs (into llx_const)
		if (! $err) $err+=$this->insert_tabs();

		// Insert activation of module's parts
		if (! $err) $err+=$this->insert_module_parts();

		// Insert constant defined by modules (into llx_const)
		if (! $err && ! preg_match('/newboxdefonly/',$options)) $err+=$this->insert_const();	// Test on newboxdefonly to avoid to erase value during upgrade

		// Insert boxes def into llx_boxes_def and boxes setup (into llx_boxes)
		if (! $err && ! preg_match('/noboxes/',$options)) $err+=$this->insert_boxes($options);

		// Insert cron job entries (entry in llx_cronjobs)
		if (! $err) $err+=$this->insert_cronjobs();

		// Insert permission definitions of module into llx_rights_def. If user is admin, grant this permission to user.
		if (! $err) $err+=$this->insert_permissions(1, null, 1);

		// Insert specific menus entries into database
		if (! $err) $err+=$this->insert_menus();

		// Create module's directories
		if (! $err) $err+=$this->create_dirs();

		// Execute addons requests
		$num=count($array_sql);
		for ($i = 0; $i < $num; $i++)
		{
			if (! $err)
			{
				$val=$array_sql[$i];
				$sql=$val;
				$ignoreerror=0;
				if (is_array($val))
				{
					$sql=$val['sql'];
					$ignoreerror=$val['ignoreerror'];
				}
				// Add current entity id
				$sql=str_replace('__ENTITY__', $conf->entity, $sql);

				dol_syslog(get_class($this)."::_init ignoreerror=".$ignoreerror."", LOG_DEBUG);
				$result=$this->db->query($sql, $ignoreerror);
				if (! $result)
				{
					if (! $ignoreerror)
					{
						$this->error=$this->db->lasterror();
						$err++;
					}
					else
					{
						dol_syslog(get_class($this)."::_init Warning ".$this->db->lasterror(), LOG_WARNING);
					}
				}
			}
		}

		// Return code
		if (! $err)
		{
			$this->db->commit();
			return 1;
		}
		else
		{
			$this->db->rollback();
			return 0;
		}
	}

	/**
	 * Disable function. Deletes the module constant and boxes from the database.
	 *
	 * @param   string[]    $array_sql  SQL requests to be executed when module is disabled
	 * @param   string      $options	Options when disabling module:
	 *                                    'newboxdefonly|noboxes' = We don't remove boxes.
	 *
	 * @return  int                     1 if OK, 0 if KO
	 */
	function _remove($array_sql, $options='')
	{
		$err=0;

		$this->db->begin();

		// Remove activation module line (constant MAIN_MODULE_MYMODULE in llx_const)
		if (! $err) $err+=$this->_unactive();

		// Remove activation of module's new tabs (MAIN_MODULE_MYMODULE_TABS_XXX in llx_const)
		if (! $err) $err+=$this->delete_tabs();

		// Remove activation of module's parts (MAIN_MODULE_MYMODULE_XXX in llx_const)
		if (! $err) $err+=$this->delete_module_parts();

		// Remove constants defined by modules
		if (! $err) $err+=$this->delete_const();

		// Remove list of module's available boxes (entry in llx_boxes)
		if (! $err && ! preg_match('/(newboxdefonly|noboxes)/',$options)) $err+=$this->delete_boxes();	// We don't have to delete if option ask to keep boxes safe or ask to add new box def only

		// Remove list of module's cron job entries (entry in llx_cronjobs)
		if (! $err) $err+=$this->delete_cronjobs();

		// Remove module's permissions from list of available permissions (entries in llx_rights_def)
		if (! $err) $err+=$this->delete_permissions();

		// Remove module's menus (entries in llx_menu)
		if (! $err) $err+=$this->delete_menus();

		// Remove module's directories
		if (! $err) $err+=$this->delete_dirs();

		// Run complementary sql requests
		$num=count($array_sql);
		for ($i = 0; $i < $num; $i++)
		{
			if (! $err)
			{
				dol_syslog(get_class($this)."::_remove", LOG_DEBUG);
				$result=$this->db->query($array_sql[$i]);
				if (! $result)
				{
					$this->error=$this->db->error();
					$err++;
				}
			}
		}

		// Return code
		if (! $err)
		{
			$this->db->commit();
			return 1;
		}
		else
		{
			$this->db->rollback();
			return 0;
		}
	}


	/**
	 * Gives the translated module name if translation exists in admin.lang or into language files of module.
	 * Otherwise return the module key name.
	 *
	 * @return  string  Translated module name
	 */
	function getName()
	{
		global $langs;
		$langs->load("admin");

		if ($langs->transnoentitiesnoconv("Module".$this->numero."Name") != ("Module".$this->numero."Name"))
		{
			// If module name translation exists
			return $langs->transnoentitiesnoconv("Module".$this->numero."Name");
		}
		else
		{
			// If module name translation using it's unique id does not exists, we try to use its name to find translation
			if (is_array($this->langfiles))
			{
				foreach($this->langfiles as $val)
				{
					if ($val) $langs->load($val);
				}
			}

			if ($langs->trans("Module".$this->name."Name") != ("Module".$this->name."Name"))
			{
				// If module name translation exists
				return $langs->transnoentitiesnoconv("Module".$this->name."Name");
			}

			// Last chance with simple label
			return $langs->transnoentitiesnoconv($this->name);
		}
	}


	/**
	 * Gives the translated module description if translation exists in admin.lang or the default module description
	 *
	 * @return  string  Translated module description
	 */
	function getDesc()
	{
		global $langs;
		$langs->load("admin");

		if ($langs->transnoentitiesnoconv("Module".$this->numero."Desc") != ("Module".$this->numero."Desc"))
		{
			// If module description translation exists
			return $langs->transnoentitiesnoconv("Module".$this->numero."Desc");
		}
		else
		{
			// If module description translation does not exist using its unique id, we can use its name to find translation
			if (is_array($this->langfiles))
			{
				foreach($this->langfiles as $val)
				{
					if ($val) $langs->load($val);
				}
			}

			if ($langs->transnoentitiesnoconv("Module".$this->name."Desc") != ("Module".$this->name."Desc"))
			{
				// If module name translation exists
				return $langs->trans("Module".$this->name."Desc");
			}

			// Last chance with simple label
			return $langs->trans($this->description);
		}
	}

	/**
	 * Gives the long description of a module. First check README-la_LA.md then README.md
	 * If not markdown files found, it return translated value of the key ->descriptionlong.
	 *
	 * @return  string                  Long description of a module from README.md of from property.
	 */
	function getDescLong()
	{
		global $langs;
		$langs->load("admin");

		include_once DOL_DOCUMENT_ROOT.'/core/lib/files.lib.php';
		include_once DOL_DOCUMENT_ROOT.'/core/lib/geturl.lib.php';

		$pathoffile = $this->getDescLongReadmeFound();

		if ($pathoffile)     // Mostly for external modules
		{
			$content = file_get_contents($pathoffile);

			if ((float) DOL_VERSION >= 6.0)
			{
				@include_once DOL_DOCUMENT_ROOT.'/core/lib/parsemd.lib.php';

				$content = dolMd2Html($content, 'parsedown',
					array(
						'doc/'=>dol_buildpath(strtolower($this->name).'/doc/', 1),
						'img/'=>dol_buildpath(strtolower($this->name).'/img/', 1),
						'images/'=>dol_buildpath(strtolower($this->name).'/imgages/', 1),
					));
			}
			else
			{
				$content = nl2br($content);
			}
		}
		else                // Mostly for internal modules
		{
			if (! empty($this->descriptionlong))
			{
				if (is_array($this->langfiles))
				{
					foreach($this->langfiles as $val)
					{
						if ($val) $langs->load($val);
					}
				}

				$content = $langs->transnoentitiesnoconv($this->descriptionlong);
			}
		}

		return $content;
	}

	/**
	 * Return path of file if a README file was found.
	 *
	 * @return  string      Path of file if a README file was found.
	 */
	function getDescLongReadmeFound()
	{
		global $langs;

		$filefound= false;

		// Define path to file README.md.
		// First check README-la_LA.md then README-la.md then README.md
		$pathoffile = dol_buildpath(strtolower($this->name).'/README-'.$langs->defaultlang.'.md', 0);
		if (dol_is_file($pathoffile))
		{
			$filefound = true;
		}
		if (! $filefound)
		{
			$tmp=explode('_', $langs->defaultlang);
			$pathoffile = dol_buildpath(strtolower($this->name).'/README-'.$tmp[0].'.md', 0);
			if (dol_is_file($pathoffile))
			{
				$filefound = true;
			}
		}
		if (! $filefound)
		{
			$pathoffile = dol_buildpath(strtolower($this->name).'/README.md', 0);
			if (dol_is_file($pathoffile))
			{
				$filefound = true;
			}
		}

		return ($filefound?$pathoffile:'');
	}


	/**
	 * Gives the changelog. First check ChangeLog-la_LA.md then ChangeLog.md
	 *
	 * @return  string  Content of ChangeLog
	 */
	function getChangeLog()
	{
		global $langs;
		$langs->load("admin");

		include_once DOL_DOCUMENT_ROOT.'/core/lib/files.lib.php';
		include_once DOL_DOCUMENT_ROOT.'/core/lib/geturl.lib.php';

		$filefound= false;

		// Define path to file README.md.
		// First check README-la_LA.md then README.md
		$pathoffile = dol_buildpath(strtolower($this->name).'/ChangeLog-'.$langs->defaultlang.'.md', 0);
		if (dol_is_file($pathoffile))
		{
			$filefound = true;
		}
		if (! $filefound)
		{
			$pathoffile = dol_buildpath(strtolower($this->name).'/ChangeLog.md', 0);
			if (dol_is_file($pathoffile))
			{
				$filefound = true;
			}
		}

		if ($filefound)     // Mostly for external modules
		{
			$content = file_get_contents($pathoffile);

			if ((float) DOL_VERSION >= 6.0)
			{
				@include_once DOL_DOCUMENT_ROOT.'/core/lib/parsemd.lib.php';
				$content = dolMd2Html($content, 'parsedown', array('doc/'=>dol_buildpath(strtolower($this->name).'/doc/', 1)));
			}
			else
			{
				$content = nl2br($content);
			}
		}

		return $content;
	}

	/**
	 * Gives the publisher name
	 *
	 * @return  string  Publisher name
	 */
	function getPublisher()
	{
		return $this->editor_name;
	}

	/**
	 * Gives the publisher url
	 *
	 * @return  string  Publisher url
	 */
	function getPublisherUrl()
	{
		return $this->editor_url;
	}

	/**
	 * Gives module version (translated if param $translated is on)
	 * For 'experimental' modules, gives 'experimental' translation
	 * For 'dolibarr' modules, gives Dolibarr version
	 *
	 * @param   int     $translated     1=Special version keys are translated, 0=Special version keys are not translated
	 * @return  string                  Module version
	 */
	function getVersion($translated=1)
	{
		global $langs;
		$langs->load("admin");

		$ret='';

		$newversion=preg_replace('/_deprecated/','',$this->version);
		if ($newversion == 'experimental') $ret=($translated?$langs->transnoentitiesnoconv("VersionExperimental"):$newversion);
		elseif ($newversion == 'development') $ret=($translated?$langs->transnoentitiesnoconv("VersionDevelopment"):$newversion);
		elseif ($newversion == 'dolibarr') $ret=DOL_VERSION;
		elseif ($newversion) $ret=$newversion;
		else $ret=($translated?$langs->transnoentitiesnoconv("VersionUnknown"):'unknown');

		if (preg_match('/_deprecated/',$this->version)) $ret.=($translated?' ('.$langs->transnoentitiesnoconv("Deprecated").')':$this->version);
		return $ret;
	}


	/**
	 * Tells if module is core or external
	 *
	 * @return  string  'core', 'external' or 'unknown'
	 */
	function isCoreOrExternalModule()
	{
		if ($this->version == 'dolibarr' || $this->version == 'dolibarr_deprecated') return 'core';
		if (! empty($this->version) && ! in_array($this->version,array('experimental','development'))) return 'external';
		if (! empty($this->editor_name) || ! empty($this->editor_url)) return 'external';
		if ($this->numero >= 100000) return 'external';
		return 'unknown';
	}


	/**
	 * Gives module related language files list
	 *
	 * @return  string[]    Language files list
	 */
	function getLangFilesArray()
	{
		return $this->langfiles;
	}

	/**
	 * Gives translated label of an export dataset
	 *
	 * @param   int     $r  Dataset index
	 *
	 * @return string       Translated databaset label
	 */
	function getExportDatasetLabel($r)
	{
		global $langs;

		$langstring="ExportDataset_".$this->export_code[$r];
		if ($langs->trans($langstring) == $langstring)
		{
			// Translation not found
			return $langs->trans($this->export_label[$r]);
		}
		else
		{
			// Translation found
			return $langs->trans($langstring);
		}
	}


	/**
	 * Gives translated label of an import dataset
	 *
	 * @param   int     $r  Dataset index
	 *
	 * @return  string      Translated dataset label
	 */
	function getImportDatasetLabel($r)
	{
		global $langs;

		$langstring="ImportDataset_".$this->import_code[$r];
		//print "x".$langstring;
		if ($langs->trans($langstring) == $langstring)
		{
			// Translation not found
			return $langs->transnoentitiesnoconv($this->import_label[$r]);
		}
		else
		{
			// Translation found
			return $langs->transnoentitiesnoconv($langstring);
		}
	}


	/**
	 * Gives the last date of activation
	 *
	 * @return  timestamp       Date of last activation
	 */
	function getLastActivationDate()
	{
		global $conf;

		$sql = "SELECT tms FROM ".MAIN_DB_PREFIX."const";
		$sql.= " WHERE ".$this->db->decrypt('name')." = '".$this->db->escape($this->const_name)."'";
		$sql.= " AND entity IN (0, ".$conf->entity.")";

		dol_syslog(get_class($this)."::getLastActiveDate", LOG_DEBUG);
		$resql=$this->db->query($sql);
		if (! $resql) $err++;
		else
		{
			$obj=$this->db->fetch_object($resql);
			if ($obj) return $this->db->jdate($obj->tms);
		}

		return '';
	}


	/**
	 * Gives the last author of activation
	 *
	 * @return  array       Array array('authorid'=>Id of last activation user, 'lastactivationdate'=>Date of last activation)
	 */
	function getLastActivationInfo()
	{
		global $conf;

		$sql = "SELECT tms, note FROM ".MAIN_DB_PREFIX."const";
		$sql.= " WHERE ".$this->db->decrypt('name')." = '".$this->db->escape($this->const_name)."'";
		$sql.= " AND entity IN (0, ".$conf->entity.")";

		dol_syslog(get_class($this)."::getLastActiveDate", LOG_DEBUG);
		$resql=$this->db->query($sql);
		if (! $resql) $err++;
		else
		{
			$obj=$this->db->fetch_object($resql);
			$tmp=array();
			if ($obj->note)
			{
				$tmp=json_decode($obj->note, true);
			}
			if ($obj) return array('authorid'=>$tmp['authorid'], 'ip'=>$tmp['ip'], 'lastactivationdate'=>$this->db->jdate($obj->tms));
		}

		return array();
	}


	/**
	 * Insert constants for module activation
	 *
	 * @return  int Error count (0 if OK)
	 */
	function _active()
	{
		global $conf, $user;

		$err = 0;

		// Common module
		$entity = ((! empty($this->always_enabled) || ! empty($this->core_enabled)) ? 0 : $conf->entity);

		$sql = "DELETE FROM ".MAIN_DB_PREFIX."const";
		$sql.= " WHERE ".$this->db->decrypt('name')." = '".$this->db->escape($this->const_name)."'";
		$sql.= " AND entity IN (0, ".$entity.")";

		dol_syslog(get_class($this)."::_active delete activation constant", LOG_DEBUG);
		$resql=$this->db->query($sql);
		if (! $resql) $err++;

		$note=json_encode(array('authorid'=>(is_object($user)?$user->id:0), 'ip'=>(empty($_SERVER['REMOTE_ADDR'])?'':$_SERVER['REMOTE_ADDR'])));

		$sql = "INSERT INTO ".MAIN_DB_PREFIX."const (name, value, visible, entity, note) VALUES";
		$sql.= " (".$this->db->encrypt($this->const_name,1);
		$sql.= ", ".$this->db->encrypt('1',1);
		$sql.= ", 0, ".$entity;
		$sql.= ", '".$this->db->escape($note)."')";

		dol_syslog(get_class($this)."::_active insert activation constant", LOG_DEBUG);
		$resql=$this->db->query($sql);
		if (! $resql) $err++;

		return $err;
	}


	/**
	 * Module deactivation
	 *
	 * @return  int Error count (0 if OK)
	 */
	function _unactive()
	{
		global $conf;

		$err = 0;

		// Common module
		$entity = ((! empty($this->always_enabled) || ! empty($this->core_enabled)) ? 0 : $conf->entity);

		$sql = "DELETE FROM ".MAIN_DB_PREFIX."const";
		$sql.= " WHERE ".$this->db->decrypt('name')." = '".$this->db->escape($this->const_name)."'";
		$sql.= " AND entity IN (0, ".$entity.")";

		dol_syslog(get_class($this)."::_unactive", LOG_DEBUG);
		$this->db->query($sql);

		return $err;
	}


	/**
	 * Create tables and keys required by module.
	 * Files module.sql and module.key.sql with create table and create keys
	 * commands must be stored in directory reldir='/module/sql/'
	 * This function is called by this->init
	 *
	 * @param   string  $reldir Relative directory where to scan files
	 * @return  int             <=0 if KO, >0 if OK
	 */
	function _load_tables($reldir)
	{
		global $conf;

		$error=0;
		$dirfound=0;

		if (empty($reldir)) return 1;

		include_once DOL_DOCUMENT_ROOT . '/core/lib/admin.lib.php';

		$ok = 1;
		foreach($conf->file->dol_document_root as $dirroot)
		{
			if ($ok)
			{
				$dir = $dirroot.$reldir;
				$ok = 0;

				$handle=@opendir($dir);         // Dir may not exists
				if (is_resource($handle))
				{
					$dirfound++;

					// Run llx_mytable.sql files, then llx_mytable_*.sql
					$files = array();
					while (($file = readdir($handle))!==false)
					{
						$files[] = $file;
					}
					sort($files);
					foreach ($files as $file)
					{
						if (preg_match('/\.sql$/i',$file) && ! preg_match('/\.key\.sql$/i',$file) && substr($file,0,4) == 'llx_' && substr($file,0,4) != 'data')
						{
							$result=run_sql($dir.$file, empty($conf->global->MAIN_DISPLAY_SQL_INSTALL_LOG)?1:0, '', 1);
							if ($result <= 0) $error++;
						}
					}

					rewinddir($handle);

					// Run llx_mytable.key.sql files (Must be done after llx_mytable.sql) then then llx_mytable_*.key.sql
					$files = array();
					while (($file = readdir($handle))!==false)
					{
						$files[] = $file;
					}
					sort($files);
					foreach ($files as $file)
					{
						if (preg_match('/\.key\.sql$/i',$file) && substr($file,0,4) == 'llx_' && substr($file,0,4) != 'data')
						{
							$result=run_sql($dir.$file, empty($conf->global->MAIN_DISPLAY_SQL_INSTALL_LOG)?1:0, '', 1);
							if ($result <= 0) $error++;
						}
					}

					rewinddir($handle);

					// Run data_xxx.sql files (Must be done after llx_mytable.key.sql)
					$files = array();
					while (($file = readdir($handle))!==false)
					{
						$files[] = $file;
					}
					sort($files);
					foreach ($files as $file)
					{
						if (preg_match('/\.sql$/i',$file) && ! preg_match('/\.key\.sql$/i',$file) && substr($file,0,4) == 'data')
						{
							$result=run_sql($dir.$file, empty($conf->global->MAIN_DISPLAY_SQL_INSTALL_LOG)?1:0, '', 1);
							if ($result <= 0) $error++;
						}
					}

					rewinddir($handle);

					// Run update_xxx.sql files
					$files = array();
					while (($file = readdir($handle))!==false)
					{
						$files[] = $file;
					}
					sort($files);
					foreach ($files as $file)
					{
						if (preg_match('/\.sql$/i',$file) && ! preg_match('/\.key\.sql$/i',$file) && substr($file,0,6) == 'update')
						{
							$result=run_sql($dir.$file, empty($conf->global->MAIN_DISPLAY_SQL_INSTALL_LOG)?1:0, '', 1);
							if ($result <= 0) $error++;
						}
					}

					closedir($handle);
				}

				if ($error == 0)
				{
					$ok = 1;
				}
			}
		}

		if (! $dirfound) dol_syslog("A module ask to load sql files into ".$reldir." but this directory was not found.", LOG_WARNING);
		return $ok;
	}


	/**
	 * Adds boxes
	 *
	 * @param   string  $option Options when disabling module ('newboxdefonly'=insert only boxes definition)
	 *
	 * @return  int             Error count (0 if OK)
	 */
	function insert_boxes($option='')
	{
		require_once DOL_DOCUMENT_ROOT . '/core/class/infobox.class.php';

		global $conf;

		$err=0;

		if (is_array($this->boxes))
		{
			dol_syslog(get_class($this)."::insert_boxes", LOG_DEBUG);

			$pos_name = InfoBox::getListOfPagesForBoxes();

			foreach ($this->boxes as $key => $value)
			{
				$file  = isset($this->boxes[$key]['file'])?$this->boxes[$key]['file']:'';
				$note  = isset($this->boxes[$key]['note'])?$this->boxes[$key]['note']:'';
				$enabledbydefaulton = isset($this->boxes[$key]['enabledbydefaulton'])?$this->boxes[$key]['enabledbydefaulton']:'Home';

				if (empty($file)) $file  = isset($this->boxes[$key][1])?$this->boxes[$key][1]:'';	// For backward compatibility
				if (empty($note)) $note  = isset($this->boxes[$key][2])?$this->boxes[$key][2]:'';	// For backward compatibility

				// Search if boxes def already present
				$sql = "SELECT count(*) as nb FROM ".MAIN_DB_PREFIX."boxes_def";
				$sql.= " WHERE file = '".$this->db->escape($file)."'";
				$sql.= " AND entity = ".$conf->entity;
				if ($note) $sql.=" AND note ='".$this->db->escape($note)."'";

				$result=$this->db->query($sql);
				if ($result)
				{
					$obj = $this->db->fetch_object($result);
					if ($obj->nb == 0)
					{
						$this->db->begin();

						if (! $err)
						{
							$sql = "INSERT INTO ".MAIN_DB_PREFIX."boxes_def (file, entity, note)";
							$sql.= " VALUES ('".$this->db->escape($file)."', ";
							$sql.= $conf->entity.", ";
							$sql.= $note?"'".$this->db->escape($note)."'":"null";
							$sql.= ")";

							dol_syslog(get_class($this)."::insert_boxes", LOG_DEBUG);
							$resql=$this->db->query($sql);
							if (! $resql) $err++;

						}
						if (! $err && ! preg_match('/newboxdefonly/',$option))
						{
							$lastid=$this->db->last_insert_id(MAIN_DB_PREFIX."boxes_def","rowid");

							foreach ($pos_name as $key2 => $val2)
							{
								//print 'key2='.$key2.'-val2='.$val2."<br>\n";
								if ($enabledbydefaulton && $val2 != $enabledbydefaulton) continue;		// Not enabled by default onto this page.

								$sql = "INSERT INTO ".MAIN_DB_PREFIX."boxes (box_id,position,box_order,fk_user,entity)";
								$sql.= " VALUES (".$lastid.", ".$key2.", '0', 0, ".$conf->entity.")";

								dol_syslog(get_class($this)."::insert_boxes onto page ".$key2."=".$val2."", LOG_DEBUG);
								$resql=$this->db->query($sql);
								if (! $resql) $err++;
							}
						}

						if (! $err)
						{
							$this->db->commit();
						}
						else
						{
							$this->error=$this->db->lasterror();
							$this->db->rollback();
						}
					}
					// else box already registered into database
				}
				else
			  {
					$this->error=$this->db->lasterror();
					$err++;
				}
			}
		}

		return $err;
	}


	/**
	 * Removes boxes
	 *
	 * @return  int Error count (0 if OK)
	 */
	function delete_boxes()
	{
		global $conf;

		$err=0;

		if (is_array($this->boxes))
		{
			foreach ($this->boxes as $key => $value)
			{
				//$titre = $this->boxes[$key][0];
				$file  = $this->boxes[$key]['file'];
				//$note  = $this->boxes[$key][2];

				// TODO If the box is also included by another module and the other module is still on, we should not remove it.
				// For the moment, we manage this with hard coded exception
				//print "Remove box ".$file.'<br>';
				if ($file == 'box_graph_product_distribution.php')
				{
					if (! empty($conf->produit->enabled) || ! empty($conf->service->enabled))
					{
						dol_syslog("We discard disabling of module ".$file." because another module still active require it.");
						continue;
					}
				}

				if (empty($file)) $file  = isset($this->boxes[$key][1])?$this->boxes[$key][1]:'';	// For backward compatibility

				if ($this->db->type == 'sqlite3') {
					// sqlite doesn't support "USING" syntax.
					// TODO: remove this dependency.
					$sql = "DELETE FROM ".MAIN_DB_PREFIX."boxes ";
					$sql .= "WHERE ".MAIN_DB_PREFIX."boxes.box_id IN (";
					$sql .= "SELECT ".MAIN_DB_PREFIX."boxes_def.rowid ";
					$sql .= "FROM ".MAIN_DB_PREFIX."boxes_def ";
					$sql .= "WHERE ".MAIN_DB_PREFIX."boxes_def.file = '".$this->db->escape($file)."') ";
					$sql .= "AND ".MAIN_DB_PREFIX."boxes.entity = ".$conf->entity;
				} else {
					$sql = "DELETE FROM ".MAIN_DB_PREFIX."boxes";
					$sql.= " USING ".MAIN_DB_PREFIX."boxes, ".MAIN_DB_PREFIX."boxes_def";
					$sql.= " WHERE ".MAIN_DB_PREFIX."boxes.box_id = ".MAIN_DB_PREFIX."boxes_def.rowid";
					$sql.= " AND ".MAIN_DB_PREFIX."boxes_def.file = '".$this->db->escape($file)."'";
					$sql.= " AND ".MAIN_DB_PREFIX."boxes.entity = ".$conf->entity;
				}

				dol_syslog(get_class($this)."::delete_boxes", LOG_DEBUG);
				$resql=$this->db->query($sql);
				if (! $resql)
				{
					$this->error=$this->db->lasterror();
					$err++;
				}

				$sql = "DELETE FROM ".MAIN_DB_PREFIX."boxes_def";
				$sql.= " WHERE file = '".$this->db->escape($file)."'";
				$sql.= " AND entity = ".$conf->entity;

				dol_syslog(get_class($this)."::delete_boxes", LOG_DEBUG);
				$resql=$this->db->query($sql);
				if (! $resql)
				{
					$this->error=$this->db->lasterror();
					$err++;
				}
			}
		}

		return $err;
	}

	/**
	 * Adds cronjobs
	 *
	 * @return  int             Error count (0 if OK)
	 */
	function insert_cronjobs()
	{
		require_once DOL_DOCUMENT_ROOT . '/core/class/infobox.class.php';

		global $conf;

		$err=0;

		if (is_array($this->cronjobs))
		{
			dol_syslog(get_class($this)."::insert_cronjobs", LOG_DEBUG);

			foreach ($this->cronjobs as $key => $value)
			{
				$entity  = isset($this->cronjobs[$key]['entity'])?$this->cronjobs[$key]['entity']:$conf->entity;
				$label  = isset($this->cronjobs[$key]['label'])?$this->cronjobs[$key]['label']:'';
				$jobtype  = isset($this->cronjobs[$key]['jobtype'])?$this->cronjobs[$key]['jobtype']:'';
				$class  = isset($this->cronjobs[$key]['class'])?$this->cronjobs[$key]['class']:'';
				$objectname  = isset($this->cronjobs[$key]['objectname'])?$this->cronjobs[$key]['objectname']:'';
				$method = isset($this->cronjobs[$key]['method'])?$this->cronjobs[$key]['method']:'';
				$command  = isset($this->cronjobs[$key]['command'])?$this->cronjobs[$key]['command']:'';
				$parameters  = isset($this->cronjobs[$key]['parameters'])?$this->cronjobs[$key]['parameters']:'';
				$comment = isset($this->cronjobs[$key]['comment'])?$this->cronjobs[$key]['comment']:'';
				$frequency = isset($this->cronjobs[$key]['frequency'])?$this->cronjobs[$key]['frequency']:'';
				$unitfrequency = isset($this->cronjobs[$key]['unitfrequency'])?$this->cronjobs[$key]['unitfrequency']:'';
				$status = isset($this->cronjobs[$key]['status'])?$this->cronjobs[$key]['status']:'';
				$priority = isset($this->cronjobs[$key]['priority'])?$this->cronjobs[$key]['priority']:'';
				$test = isset($this->cronjobs[$key]['test'])?$this->cronjobs[$key]['test']:'';                              // Line must be visible

				// Search if boxes def already present
				$sql = "SELECT count(*) as nb FROM ".MAIN_DB_PREFIX."cronjob";
				$sql.= " WHERE module_name = '".$this->db->escape($this->rights_class)."'";
				if ($class) $sql.= " AND classesname = '".$this->db->escape($class)."'";
				if ($objectname) $sql.= " AND objectname = '".$this->db->escape($objectname)."'";
				if ($method) $sql.= " AND methodename = '".$this->db->escape($method)."'";
				if ($command) $sql.= " AND command = '".$this->db->escape($command)."'";
				$sql.= " AND entity = ".$entity;	// Must be exact entity

				$now=dol_now();

				$result=$this->db->query($sql);
				if ($result)
				{
					$obj = $this->db->fetch_object($result);
					if ($obj->nb == 0)
					{
						$this->db->begin();

						if (! $err)
						{
							$sql = "INSERT INTO ".MAIN_DB_PREFIX."cronjob (module_name, datec, datestart, label, jobtype, classesname, objectname, methodename, command, params, note,";
							if(is_int($frequency)){ $sql.= ' frequency,'; }
							if(is_int($unitfrequency)){ $sql.= ' unitfrequency,'; }
							if(is_int($priority)){ $sql.= ' priority,'; }
							if(is_int($status)){ $sql.= ' status,'; }
							$sql.= " entity, test)";
							$sql.= " VALUES (";
							$sql.= "'".$this->db->escape($this->rights_class)."', ";
							$sql.= "'".$this->db->idate($now)."', ";
							$sql.= "'".$this->db->idate($now)."', ";
							$sql.= "'".$this->db->escape($label)."', ";
							$sql.= "'".$this->db->escape($jobtype)."', ";
							$sql.= ($class?"'".$this->db->escape($class)."'":"null").",";
							$sql.= ($objectname?"'".$this->db->escape($objectname)."'":"null").",";
							$sql.= ($method?"'".$this->db->escape($method)."'":"null").",";
							$sql.= ($command?"'".$this->db->escape($command)."'":"null").",";
							$sql.= ($parameters?"'".$this->db->escape($parameters)."'":"null").",";
							$sql.= ($comment?"'".$this->db->escape($comment)."'":"null").",";
							if(is_int($frequency)){ $sql.= "'".$this->db->escape($frequency)."', "; }
							if(is_int($unitfrequency)){ $sql.= "'".$this->db->escape($unitfrequency)."', "; }
							if(is_int($priority)) {$sql.= "'".$this->db->escape($priority)."', ";}
							if(is_int($status)){ $sql.= "'".$this->db->escape($status)."', "; }
							$sql.= $entity.",";
							$sql.= "'".$this->db->escape($test)."'";
							$sql.= ")";

							$resql=$this->db->query($sql);
							if (! $resql) $err++;

						}

						if (! $err)
						{
							$this->db->commit();
						}
						else
						{
							$this->error=$this->db->lasterror();
							$this->db->rollback();
						}
					}
					// else box already registered into database
				}
				else
			  {
					$this->error=$this->db->lasterror();
					$err++;
				}
			}
		}

		return $err;
	}


	/**
	 * Removes boxes
	 *
	 * @return  int Error count (0 if OK)
	 */
	function delete_cronjobs()
	{
		global $conf;

		$err=0;

		if (is_array($this->cronjobs))
		{
			$sql = "DELETE FROM ".MAIN_DB_PREFIX."cronjob";
			$sql.= " WHERE module_name = '".$this->db->escape($this->rights_class)."'";
			$sql.= " AND entity = ".$conf->entity;

			dol_syslog(get_class($this)."::delete_cronjobs", LOG_DEBUG);
			$resql=$this->db->query($sql);
			if (! $resql)
			{
				$this->error=$this->db->lasterror();
				$err++;
			}
		}

		return $err;
	}

	/**
	 * Removes tabs
	 *
	 * @return  int Error count (0 if OK)
	 */
	function delete_tabs()
	{
		global $conf;

		$err=0;

		$sql = "DELETE FROM ".MAIN_DB_PREFIX."const";
		$sql.= " WHERE ".$this->db->decrypt('name')." like '".$this->db->escape($this->const_name)."_TABS_%'";
		$sql.= " AND entity = ".$conf->entity;

		dol_syslog(get_class($this)."::delete_tabs", LOG_DEBUG);
		if (! $this->db->query($sql))
		{
			$this->error=$this->db->lasterror();
			$err++;
		}

		return $err;
	}

	/**
	 * Adds tabs
	 *
	 * @return int  Error count (0 if ok)
	 */
	function insert_tabs()
	{
		global $conf;

		$err=0;

		if (! empty($this->tabs))
		{
			dol_syslog(get_class($this)."::insert_tabs", LOG_DEBUG);

			$i=0;
			foreach ($this->tabs as $key => $value)
			{
				if (is_array($value) && count($value) == 0) continue;	// Discard empty arrays

				$entity=$conf->entity;
				$newvalue = $value;

				if (is_array($value))
				{
					$newvalue = $value['data'];
					if (isset($value['entity'])) $entity = $value['entity'];
				}

				if ($newvalue)
				{
					$sql = "INSERT INTO ".MAIN_DB_PREFIX."const (";
					$sql.= "name";
					$sql.= ", type";
					$sql.= ", value";
					$sql.= ", note";
					$sql.= ", visible";
					$sql.= ", entity";
					$sql.= ")";
					$sql.= " VALUES (";
					$sql.= $this->db->encrypt($this->const_name."_TABS_".$i,1);
					$sql.= ", 'chaine'";
					$sql.= ", ".$this->db->encrypt($newvalue,1);
					$sql.= ", null";
					$sql.= ", '0'";
					$sql.= ", ".$entity;
					$sql.= ")";

					$resql = $this->db->query($sql);
					if (! $resql)
					{
						dol_syslog($this->db->lasterror(), LOG_ERR);
						if ($this->db->lasterrno() != 'DB_ERROR_RECORD_ALREADY_EXISTS')
						{
							$this->error = $this->db->lasterror();
							$this->errors[] = $this->db->lasterror();
							$err++;
							break;
						}
					}
				}
				$i++;
			}
		}
		return $err;
	}

	/**
	 * Adds constants
	 *
	 * @return  int Error count (0 if OK)
	 */
	function insert_const()
	{
		global $conf;

		$err=0;

		if (empty($this->const)) return 0;

		dol_syslog(get_class($this)."::insert_const", LOG_DEBUG);

		foreach ($this->const as $key => $value)
		{
			$name      = $this->const[$key][0];
			$type      = $this->const[$key][1];
			$val       = $this->const[$key][2];
			$note      = isset($this->const[$key][3])?$this->const[$key][3]:'';
			$visible   = isset($this->const[$key][4])?$this->const[$key][4]:0;
			$entity    = (! empty($this->const[$key][5]) && $this->const[$key][5]!='current')?0:$conf->entity;

			// Clean
			if (empty($visible)) $visible='0';
			if (empty($val) && $val != '0') $val='';

			$sql = "SELECT count(*)";
			$sql.= " FROM ".MAIN_DB_PREFIX."const";
			$sql.= " WHERE ".$this->db->decrypt('name')." = '".$this->db->escape($name)."'";
			$sql.= " AND entity = ".$entity;

			$result=$this->db->query($sql);
			if ($result)
			{
				$row = $this->db->fetch_row($result);

				if ($row[0] == 0)   // If not found
				{
					$sql = "INSERT INTO ".MAIN_DB_PREFIX."const (name,type,value,note,visible,entity)";
					$sql.= " VALUES (";
					$sql.= $this->db->encrypt($name,1);
					$sql.= ",'".$type."'";
					$sql.= ",".(($val != '')?$this->db->encrypt($val,1):"''");
					$sql.= ",".($note?"'".$this->db->escape($note)."'":"null");
					$sql.= ",'".$visible."'";
					$sql.= ",".$entity;
					$sql.= ")";

					if (! $this->db->query($sql) )
					{
						$err++;
					}
				}
				else
				{
					dol_syslog(get_class($this)."::insert_const constant '".$name."' already exists", LOG_WARNING);
				}
			}
			else
			{
				$err++;
			}
		}

		return $err;
	}

	/**
	 * Removes constants tagged 'deleteonunactive'
	 *
	 * @return  int <0 if KO, 0 if OK
	 */
	function delete_const()
	{
		global $conf;

		$err=0;

		if (empty($this->const)) return 0;

		foreach ($this->const as $key => $value)
		{
			$name      = $this->const[$key][0];
			$deleteonunactive = (! empty($this->const[$key][6]))?1:0;

			if ($deleteonunactive)
			{
				$sql = "DELETE FROM ".MAIN_DB_PREFIX."const";
				$sql.= " WHERE ".$this->db->decrypt('name')." = '".$name."'";
				$sql.= " AND entity in (0, ".$conf->entity.")";
				dol_syslog(get_class($this)."::delete_const", LOG_DEBUG);
				if (! $this->db->query($sql))
				{
					$this->error=$this->db->lasterror();
					$err++;
				}
			}
		}

		return $err;
	}

	/**
	 * Adds access rights
	 *
	 * @param   int $reinitadminperms   If 1, we also grant them to all admin users
	 * @param   int $force_entity       Force current entity
	 * @param   int	$notrigger			1=Does not execute triggers, 0= execute triggers
	 * @return  int                     Error count (0 if OK)
	 */
	function insert_permissions($reinitadminperms=0, $force_entity=null, $notrigger=0)
	{
		global $conf,$user;

		$err=0;
		$entity=(! empty($force_entity) ? $force_entity : $conf->entity);

		dol_syslog(get_class($this)."::insert_permissions", LOG_DEBUG);

		// Test if module is activated
		$sql_del = "SELECT ".$this->db->decrypt('value')." as value";
		$sql_del.= " FROM ".MAIN_DB_PREFIX."const";
		$sql_del.= " WHERE ".$this->db->decrypt('name')." = '".$this->db->escape($this->const_name)."'";
		$sql_del.= " AND entity IN (0,".$entity.")";

		$resql=$this->db->query($sql_del);

		if ($resql)
		{
			$obj=$this->db->fetch_object($resql);
			if ($obj !== null && ! empty($obj->value) && ! empty($this->rights))
			{
				// If the module is active
				foreach ($this->rights as $key => $value)
				{
					$r_id       = $this->rights[$key][0];
					$r_desc     = $this->rights[$key][1];
					$r_type     = isset($this->rights[$key][2])?$this->rights[$key][2]:'';
					$r_def      = $this->rights[$key][3];
					$r_perms    = $this->rights[$key][4];
					$r_subperms = isset($this->rights[$key][5])?$this->rights[$key][5]:'';
					$r_modul    = empty($this->rights_class)?strtolower($this->name):$this->rights_class;

					if (empty($r_type)) $r_type='w';

					// Search if perm already present
					$sql = "SELECT count(*) as nb FROM ".MAIN_DB_PREFIX."rights_def";
					$sql.= " WHERE id = ".$r_id." AND entity = ".$entity;

					$resqlselect=$this->db->query($sql);
					if ($resqlselect)
					{
						$objcount = $this->db->fetch_object($resqlselect);
						if ($objcount && $objcount->nb == 0)
						{
							if (dol_strlen($r_perms) )
							{
								if (dol_strlen($r_subperms) )
								{
									$sql = "INSERT INTO ".MAIN_DB_PREFIX."rights_def";
									$sql.= " (id, entity, libelle, module, type, bydefault, perms, subperms)";
									$sql.= " VALUES ";
									$sql.= "(".$r_id.",".$entity.",'".$this->db->escape($r_desc)."','".$r_modul."','".$r_type."',".$r_def.",'".$r_perms."','".$r_subperms."')";
								}
								else
								{
									$sql = "INSERT INTO ".MAIN_DB_PREFIX."rights_def";
									$sql.= " (id, entity, libelle, module, type, bydefault, perms)";
									$sql.= " VALUES ";
									$sql.= "(".$r_id.",".$entity.",'".$this->db->escape($r_desc)."','".$r_modul."','".$r_type."',".$r_def.",'".$r_perms."')";
								}
							}
							else
							{
								$sql = "INSERT INTO ".MAIN_DB_PREFIX."rights_def ";
								$sql .= " (id, entity, libelle, module, type, bydefault)";
								$sql .= " VALUES ";
								$sql .= "(".$r_id.",".$entity.",'".$this->db->escape($r_desc)."','".$r_modul."','".$r_type."',".$r_def.")";
							}

							$resqlinsert=$this->db->query($sql,1);

							if (! $resqlinsert)
							{
								if ($this->db->errno() != "DB_ERROR_RECORD_ALREADY_EXISTS")
								{
									$this->error=$this->db->lasterror();
									$err++;
									break;
								}
								else dol_syslog(get_class($this)."::insert_permissions record already exists", LOG_INFO);

							}

							$this->db->free($resqlinsert);
						}

						$this->db->free($resqlselect);
					}

					// If we want to init permissions on admin users
					if ($reinitadminperms)
					{
						if (! class_exists('User')) {
							require_once DOL_DOCUMENT_ROOT . '/user/class/user.class.php';
						}
						$sql="SELECT rowid FROM ".MAIN_DB_PREFIX."user WHERE admin = 1";
						dol_syslog(get_class($this)."::insert_permissions Search all admin users", LOG_DEBUG);
						$resqlseladmin=$this->db->query($sql,1);
						if ($resqlseladmin)
						{
							$num=$this->db->num_rows($resqlseladmin);
							$i=0;
							while ($i < $num)
							{
								$obj2=$this->db->fetch_object($resqlseladmin);
								dol_syslog(get_class($this)."::insert_permissions Add permission to user id=".$obj2->rowid);

								$tmpuser=new User($this->db);
								$result = $tmpuser->fetch($obj2->rowid);
								if ($result > 0) {
									$tmpuser->addrights($r_id, '', '', 0, 1);
								}
								else
								{
									dol_syslog(get_class($this)."::insert_permissions Failed to add the permission to user because fetch return an error", LOG_ERR);
								}
								$i++;
							}
						}
						else
						{
							dol_print_error($this->db);
						}
					}
				}

				if ($reinitadminperms && ! empty($user->admin))  // Reload permission for current user if defined
				{
					// We reload permissions
					$user->clearrights();
					$user->getrights();
				}

			}
			$this->db->free($resql);
		}
		else
		{
			$this->error=$this->db->lasterror();
			$err++;
		}

		return $err;
	}


	/**
	 * Removes access rights
	 *
	 * @return  int                     Error count (0 if OK)
	 */
	function delete_permissions()
	{
		global $conf;

		$err=0;

		$sql = "DELETE FROM ".MAIN_DB_PREFIX."rights_def";
		$sql.= " WHERE module = '".$this->db->escape($this->rights_class)."'";
		$sql.= " AND entity = ".$conf->entity;
		dol_syslog(get_class($this)."::delete_permissions", LOG_DEBUG);
		if (! $this->db->query($sql))
		{
			$this->error=$this->db->lasterror();
			$err++;
		}

		return $err;
	}


	/**
	 * Adds menu entries
	 *
	 * @return  int     Error count (0 if OK)
	 */
	function insert_menus()
	{
		global $user;

		if (! is_array($this->menu) || empty($this->menu)) return 0;

		require_once DOL_DOCUMENT_ROOT . '/core/class/menubase.class.php';

		dol_syslog(get_class($this)."::insert_menus", LOG_DEBUG);

		$err=0;

		$this->db->begin();

		foreach ($this->menu as $key => $value)
		{
			$menu = new Menubase($this->db);
			$menu->menu_handler='all';

			//$menu->module=strtolower($this->name);	TODO When right_class will be same than module name
			$menu->module=$this->rights_class;

			if (! $this->menu[$key]['fk_menu'])
			{
				$menu->fk_menu=0;
			}
			else
			{
				$foundparent=0;
				$fk_parent=$this->menu[$key]['fk_menu'];
				if (preg_match('/^r=/',$fk_parent))	// old deprecated method
				{
					$fk_parent=str_replace('r=','',$fk_parent);
					if (isset($this->menu[$fk_parent]['rowid']))
					{
						$menu->fk_menu=$this->menu[$fk_parent]['rowid'];
						$foundparent=1;
					}
				}
				elseif (preg_match('/^fk_mainmenu=([a-zA-Z0-9_]+),fk_leftmenu=([a-zA-Z0-9_]+)$/',$fk_parent,$reg))
				{
					$menu->fk_menu=-1;
					$menu->fk_mainmenu=$reg[1];
					$menu->fk_leftmenu=$reg[2];
					$foundparent=1;
				}
				elseif (preg_match('/^fk_mainmenu=([a-zA-Z0-9_]+)$/',$fk_parent,$reg))
				{
					$menu->fk_menu=-1;
					$menu->fk_mainmenu=$reg[1];
					$menu->fk_leftmenu='';
					$foundparent=1;
				}
				if (! $foundparent)
				{
					$this->error="ErrorBadDefinitionOfMenuArrayInModuleDescriptor";
					dol_syslog(get_class($this)."::insert_menus ".$this->error." ".$this->menu[$key]['fk_menu'], LOG_ERR);
					$err++;
				}
			}
			$menu->type=$this->menu[$key]['type'];
			$menu->mainmenu=isset($this->menu[$key]['mainmenu'])?$this->menu[$key]['mainmenu']:(isset($menu->fk_mainmenu)?$menu->fk_mainmenu:'');
			$menu->leftmenu=isset($this->menu[$key]['leftmenu'])?$this->menu[$key]['leftmenu']:'';
			$menu->titre=$this->menu[$key]['titre'];
			$menu->url=$this->menu[$key]['url'];
			$menu->langs=$this->menu[$key]['langs'];
			$menu->position=$this->menu[$key]['position'];
			$menu->perms=$this->menu[$key]['perms'];
			$menu->target=isset($this->menu[$key]['target'])?$this->menu[$key]['target']:'';
			$menu->user=$this->menu[$key]['user'];
			$menu->enabled=isset($this->menu[$key]['enabled'])?$this->menu[$key]['enabled']:0;
			$menu->position=$this->menu[$key]['position'];

			if (! $err)
			{
				$result=$menu->create($user);	// Save menu entry into table llx_menu
				if ($result > 0)
				{
					$this->menu[$key]['rowid']=$result;
				}
				else
				{
					$this->error=$menu->error;
					dol_syslog(get_class($this).'::insert_menus result='.$result." ".$this->error, LOG_ERR);
					$err++;
					break;
				}
			}
		}

		if (! $err)
		{
			$this->db->commit();
		}
		else
		{
			dol_syslog(get_class($this)."::insert_menus ".$this->error, LOG_ERR);
			$this->db->rollback();
		}

		return $err;
	}


	/**
	 * Removes menu entries
	 *
	 * @return  int Error count (0 if OK)
	 */
	function delete_menus()
	{
		global $conf;

		$err=0;

		//$module=strtolower($this->name);		TODO When right_class will be same than module name
		$module=$this->rights_class;

		$sql = "DELETE FROM ".MAIN_DB_PREFIX."menu";
		$sql.= " WHERE module = '".$this->db->escape($module)."'";
		$sql.= " AND entity = ".$conf->entity;

		dol_syslog(get_class($this)."::delete_menus", LOG_DEBUG);
		$resql=$this->db->query($sql);
		if (! $resql)
		{
			$this->error=$this->db->lasterror();
			$err++;
		}

		return $err;
	}

	/**
	 * Creates directories
	 *
	 * @return  int Error count (0 if OK)
	 */
	function create_dirs()
	{
		global $langs, $conf;

		$err=0;

		if (isset($this->dirs) && is_array($this->dirs))
		{
			foreach ($this->dirs as $key => $value)
			{
				$addtodatabase=0;

				if (! is_array($value)) $dir=$value;    // Default simple mode
				else {
					$constname = $this->const_name."_DIR_";
					$dir       = $this->dirs[$key][1];
					$addtodatabase = empty($this->dirs[$key][2])?'':$this->dirs[$key][2]; // Create constante in llx_const
					$subname   = empty($this->dirs[$key][3])?'':strtoupper($this->dirs[$key][3]); // Add submodule name (ex: $conf->module->submodule->dir_output)
					$forcename = empty($this->dirs[$key][4])?'':strtoupper($this->dirs[$key][4]); // Change the module name if different

					if (! empty($forcename)) $constname = 'MAIN_MODULE_'.$forcename."_DIR_";
					if (! empty($subname))   $constname = $constname.$subname."_";

					$name = $constname.strtoupper($this->dirs[$key][0]);
				}

				// Define directory full path ($dir must start with "/")
				if (empty($conf->global->MAIN_MODULE_MULTICOMPANY) || $conf->entity == 1) $fulldir = DOL_DATA_ROOT.$dir;
				else $fulldir = DOL_DATA_ROOT."/".$conf->entity.$dir;
				// Create dir if it does not exists
				if (! empty($fulldir) && ! file_exists($fulldir))
				{
					if (dol_mkdir($fulldir, DOL_DATA_ROOT) < 0)
					{
						$this->error = $langs->trans("ErrorCanNotCreateDir",$fulldir);
						dol_syslog(get_class($this)."::_init ".$this->error, LOG_ERR);
						$err++;
					}
				}

				// Define the constant in database if requested (not the default mode)
				if (! empty($addtodatabase))
				{
					$result = $this->insert_dirs($name, $dir);
					if ($result) $err++;
				}
			}
		}

		return $err;
	}


	/**
	 * Adds directories definitions
	 *
	 * @param   string  $name   Name
	 * @param   string  $dir    Directory
	 *
	 * @return  int             Error count (0 if OK)
	 */
	function insert_dirs($name,$dir)
	{
		global $conf;

		$err=0;

		$sql = "SELECT count(*)";
		$sql.= " FROM ".MAIN_DB_PREFIX."const";
		$sql.= " WHERE ".$this->db->decrypt('name')." = '".$name."'";
		$sql.= " AND entity = ".$conf->entity;

		dol_syslog(get_class($this)."::insert_dirs", LOG_DEBUG);
		$result=$this->db->query($sql);
		if ($result)
		{
			$row = $this->db->fetch_row($result);

			if ($row[0] == 0)
			{
				$sql = "INSERT INTO ".MAIN_DB_PREFIX."const (name,type,value,note,visible,entity)";
				$sql.= " VALUES (".$this->db->encrypt($name,1).",'chaine',".$this->db->encrypt($dir,1).",'Directory for module ".$this->name."','0',".$conf->entity.")";

				dol_syslog(get_class($this)."::insert_dirs", LOG_DEBUG);
				$this->db->query($sql);
			}
		}
		else
		{
			$this->error=$this->db->lasterror();
			$err++;
		}

		return $err;
	}


	/**
	 * Removes directories
	 *
	 * @return  int Error count (0 if OK)
	 */
	function delete_dirs()
	{
		global $conf;

		$err=0;

		$sql = "DELETE FROM ".MAIN_DB_PREFIX."const";
		$sql.= " WHERE ".$this->db->decrypt('name')." LIKE '".$this->db->escape($this->const_name)."_DIR_%'";
		$sql.= " AND entity = ".$conf->entity;

		dol_syslog(get_class($this)."::delete_dirs", LOG_DEBUG);
		if (! $this->db->query($sql))
		{
			$this->error=$this->db->lasterror();
			$err++;
		}

		return $err;
	}

	/**
	 * Adds generic parts
	 *
	 * @return  int Error count (0 if OK)
	 */
	function insert_module_parts()
	{
		global $conf;

		$error=0;

		if (is_array($this->module_parts) && ! empty($this->module_parts))
		{
			foreach($this->module_parts as $key => $value)
			{
				if (is_array($value) && count($value) == 0) continue;	// Discard empty arrays

				$entity=$conf->entity; // Reset the current entity
				$newvalue = $value;

				// Serialize array parameters
				if (is_array($value))
				{
					// Can defined other parameters
					// Example when $key='hooks', then $value is an array('data'=>array('hookcontext1','hookcontext2'), 'entity'=>X)
					if (isset($value['data']) && is_array($value['data']))
					{
						$newvalue = json_encode($value['data']);
						if (isset($value['entity'])) $entity = $value['entity'];
					}
					else if (isset($value['data']) && !is_array($value['data']))
					{
						$newvalue = $value['data'];
						if (isset($value['entity'])) $entity = $value['entity'];
					}
					else	// when hook is declared with syntax 'hook'=>array('hookcontext1','hookcontext2',...)
					{
						$newvalue = json_encode($value);
					}
				}

				$sql = "INSERT INTO ".MAIN_DB_PREFIX."const (";
				$sql.= "name";
				$sql.= ", type";
				$sql.= ", value";
				$sql.= ", note";
				$sql.= ", visible";
				$sql.= ", entity";
				$sql.= ")";
				$sql.= " VALUES (";
				$sql.= $this->db->encrypt($this->const_name."_".strtoupper($key), 1);
				$sql.= ", 'chaine'";
				$sql.= ", ".$this->db->encrypt($newvalue, 1);
				$sql.= ", null";
				$sql.= ", '0'";
				$sql.= ", ".$entity;
				$sql.= ")";

				dol_syslog(get_class($this)."::insert_module_parts for key=".$this->const_name."_".strtoupper($key), LOG_DEBUG);

				$resql=$this->db->query($sql,1);
				if (! $resql)
				{
					if ($this->db->lasterrno() != 'DB_ERROR_RECORD_ALREADY_EXISTS')
					{
						$error++;
						$this->error=$this->db->lasterror();
					}
					else
					{
						dol_syslog(get_class($this)."::insert_module_parts for ".$this->const_name."_".strtoupper($key)." Record already exists.", LOG_WARNING);
					}
				}
			}
		}
		return $error;
	}

	/**
	 * Removes generic parts
	 *
	 * @return  int Error count (0 if OK)
	 */
	function delete_module_parts()
	{
		global $conf;

		$err=0;
		$entity=$conf->entity;

		if (is_array($this->module_parts) && ! empty($this->module_parts))
		{
			foreach($this->module_parts as $key => $value)
			{
				// If entity is defined
				if (is_array($value) && isset($value['entity'])) $entity = $value['entity'];

				$sql = "DELETE FROM ".MAIN_DB_PREFIX."const";
				$sql.= " WHERE ".$this->db->decrypt('name')." LIKE '".$this->db->escape($this->const_name)."_".strtoupper($key)."'";
				$sql.= " AND entity = ".$entity;

				dol_syslog(get_class($this)."::delete_const_".$key."", LOG_DEBUG);
				if (! $this->db->query($sql))
				{
					$this->error=$this->db->lasterror();
					$err++;
				}
			}
		}
		return $err;
	}

	/**
	 * Function called when module is enabled.
	 * The init function adds tabs, constants, boxes, permissions and menus (defined in constructor) into Dolibarr database.
	 * It also creates data directories
	 *
	 * @param string $options   Options when enabling module ('', 'newboxdefonly', 'noboxes')
	 *                          'noboxes' = Do not insert boxes
	 *                          'newboxdefonly' = For boxes, insert def of boxes only and not boxes activation
	 * @return int				1 if OK, 0 if KO
	 */
	public function init($options = '')
	{
		return $this->_init(array(), $options);
	}

	/**
	 * Function called when module is disabled.
	 * The remove function removes tabs, constants, boxes, permissions and menus from Dolibarr database.
	 * Data directories are not deleted
	 *
	 * @param      string	$options    Options when enabling module ('', 'noboxes')
	 * @return     int             		1 if OK, 0 if KO
	 */
	public function remove($options = '')
	{
		return $this->_remove(array(), $options);
	}
=======



    /**
     * Constructor. Define names, constants, directories, boxes, permissions
     *
     * @param DoliDB $db Database handler
     */
    public function __construct($db)
    {
        $this->db = $db;
    }
    // We should but can't set this as abstract because this will make dolibarr hang
    // after migration due to old module not implementing. We must wait PHP is able to make
    // a try catch on Fatal error to manage this correctly.
    // We need constructor into function unActivateModule into admin.lib.php


    /**
     * Enables a module.
     * Inserts all informations into database
     *
     * @param array  $array_sql SQL requests to be executed when enabling module
     * @param string $options   String with options when disabling module:
     *                          - 'noboxes' = Do not insert boxes -
     *                          'newboxdefonly' = For boxes, insert def of
     *                          boxes only and not boxes activation
     *
     * @return int                         1 if OK, 0 if KO
     */
    function _init($array_sql, $options='')
    {
        global $conf;
        $err=0;

        $this->db->begin();

        // Insert activation module constant
        if (! $err) { $err+=$this->_active();
        }

        // Insert new pages for tabs (into llx_const)
        if (! $err) { $err+=$this->insert_tabs();
        }

        // Insert activation of module's parts
        if (! $err) { $err+=$this->insert_module_parts();
        }

        // Insert constant defined by modules (into llx_const)
        if (! $err && ! preg_match('/newboxdefonly/', $options)) { $err+=$this->insert_const();    // Test on newboxdefonly to avoid to erase value during upgrade
        }

        // Insert boxes def into llx_boxes_def and boxes setup (into llx_boxes)
        if (! $err && ! preg_match('/noboxes/', $options)) { $err+=$this->insert_boxes($options);
        }

        // Insert cron job entries (entry in llx_cronjobs)
        if (! $err) { $err+=$this->insert_cronjobs();
        }

        // Insert permission definitions of module into llx_rights_def. If user is admin, grant this permission to user.
        if (! $err) { $err+=$this->insert_permissions(1, null, 1);
        }

        // Insert specific menus entries into database
        if (! $err) { $err+=$this->insert_menus();
        }

        // Create module's directories
        if (! $err) { $err+=$this->create_dirs();
        }

        // Execute addons requests
        $num=count($array_sql);
        for ($i = 0; $i < $num; $i++)
        {
            if (! $err) {
                $val=$array_sql[$i];
                $sql=$val;
                $ignoreerror=0;
                if (is_array($val)) {
                    $sql=$val['sql'];
                    $ignoreerror=$val['ignoreerror'];
                }
                // Add current entity id
                $sql=str_replace('__ENTITY__', $conf->entity, $sql);

                dol_syslog(get_class($this)."::_init ignoreerror=".$ignoreerror."", LOG_DEBUG);
                $result=$this->db->query($sql, $ignoreerror);
                if (! $result) {
                    if (! $ignoreerror) {
                         $this->error=$this->db->lasterror();
                         $err++;
                    }
                    else
                    {
                         dol_syslog(get_class($this)."::_init Warning ".$this->db->lasterror(), LOG_WARNING);
                    }
                }
            }
        }

        // Return code
        if (! $err) {
            $this->db->commit();
            return 1;
        }
        else
        {
            $this->db->rollback();
            return 0;
        }
    }

    /**
     * Disable function. Deletes the module constants and boxes from the database.
     *
     * @param string[] $array_sql SQL requests to be executed when module is disabled
     * @param string   $options   Options when disabling module:
     *
     * @return int                     1 if OK, 0 if KO
     */
    function _remove($array_sql, $options='')
    {
        $err=0;

        $this->db->begin();

        // Remove activation module line (constant MAIN_MODULE_MYMODULE in llx_const)
        if (! $err) { $err+=$this->_unactive();
        }

        // Remove activation of module's new tabs (MAIN_MODULE_MYMODULE_TABS_XXX in llx_const)
        if (! $err) { $err+=$this->delete_tabs();
        }

        // Remove activation of module's parts (MAIN_MODULE_MYMODULE_XXX in llx_const)
        if (! $err) { $err+=$this->delete_module_parts();
        }

        // Remove constants defined by modules
        if (! $err) { $err+=$this->delete_const();
        }

        // Remove list of module's available boxes (entry in llx_boxes)
        if (! $err && ! preg_match('/(newboxdefonly|noboxes)/', $options)) { $err+=$this->delete_boxes();    // We don't have to delete if option ask to keep boxes safe or ask to add new box def only
        }

        // Remove list of module's cron job entries (entry in llx_cronjobs)
        if (! $err) { $err+=$this->delete_cronjobs();
        }

        // Remove module's permissions from list of available permissions (entries in llx_rights_def)
        if (! $err) { $err+=$this->delete_permissions();
        }

        // Remove module's menus (entries in llx_menu)
        if (! $err) { $err+=$this->delete_menus();
        }

        // Remove module's directories
        if (! $err) { $err+=$this->delete_dirs();
        }

        // Run complementary sql requests
        $num=count($array_sql);
        for ($i = 0; $i < $num; $i++)
        {
            if (! $err) {
                dol_syslog(get_class($this)."::_remove", LOG_DEBUG);
                $result=$this->db->query($array_sql[$i]);
                if (! $result) {
                    $this->error=$this->db->error();
                    $err++;
                }
            }
        }

        // Return code
        if (! $err) {
            $this->db->commit();
            return 1;
        }
        else
        {
            $this->db->rollback();
            return 0;
        }
    }


    /**
     * Gives the translated module name if translation exists in admin.lang or into language files of module.
     * Otherwise return the module key name.
     *
     * @return string  Translated module name
     */
    function getName()
    {
        global $langs;
        $langs->load("admin");

        if ($langs->transnoentitiesnoconv("Module".$this->numero."Name") != ("Module".$this->numero."Name")) {
            // If module name translation exists
            return $langs->transnoentitiesnoconv("Module".$this->numero."Name");
        }
        else
        {
            // If module name translation using it's unique id does not exist, we try to use its name to find translation
            if (is_array($this->langfiles)) {
                foreach($this->langfiles as $val)
                {
                    if ($val) { $langs->load($val);
                    }
                }
            }

            if ($langs->trans("Module".$this->name."Name") != ("Module".$this->name."Name")) {
                // If module name translation exists
                return $langs->transnoentitiesnoconv("Module".$this->name."Name");
            }

            // Last chance with simple label
            return $langs->transnoentitiesnoconv($this->name);
        }
    }


    /**
     * Gives the translated module description if translation exists in admin.lang or the default module description
     *
     * @return string  Translated module description
     */
    function getDesc()
    {
        global $langs;
        $langs->load("admin");

        if ($langs->transnoentitiesnoconv("Module".$this->numero."Desc") != ("Module".$this->numero."Desc")) {
            // If module description translation exists
            return $langs->transnoentitiesnoconv("Module".$this->numero."Desc");
        }
        else
        {
            // If module description translation does not exist using its unique id, we can use its name to find translation
            if (is_array($this->langfiles)) {
                foreach($this->langfiles as $val)
                {
                    if ($val) { $langs->load($val);
                    }
                }
            }

            if ($langs->transnoentitiesnoconv("Module".$this->name."Desc") != ("Module".$this->name."Desc")) {
                // If module name translation exists
                return $langs->trans("Module".$this->name."Desc");
            }

            // Last chance with simple label
            return $langs->trans($this->description);
        }
    }

    /**
     * Gives the long description of a module. First check README-la_LA.md then README.md
     * If no markdown files found, it returns translated value of the key ->descriptionlong.
     *
     * @return string     Long description of a module from README.md of from property.
     */
    function getDescLong()
    {
        global $langs;
        $langs->load("admin");

        include_once DOL_DOCUMENT_ROOT.'/core/lib/files.lib.php';
        include_once DOL_DOCUMENT_ROOT.'/core/lib/geturl.lib.php';

        $pathoffile = $this->getDescLongReadmeFound();

        if ($pathoffile)     // Mostly for external modules
        {
            $content = file_get_contents($pathoffile);

            if ((float) DOL_VERSION >= 6.0) {
                @include_once DOL_DOCUMENT_ROOT.'/core/lib/parsemd.lib.php';

                $content = dolMd2Html(
                    $content, 'parsedown',
                    array(
                    'doc/'=>dol_buildpath(strtolower($this->name).'/doc/', 1),
                    'img/'=>dol_buildpath(strtolower($this->name).'/img/', 1),
                    'images/'=>dol_buildpath(strtolower($this->name).'/imgages/', 1),
                    )
                );
            }
            else
            {
                $content = nl2br($content);
            }
        }
        else                // Mostly for internal modules
        {
            if (! empty($this->descriptionlong)) {
                if (is_array($this->langfiles)) {
                    foreach($this->langfiles as $val)
                    {
                        if ($val) { $langs->load($val);
                        }
                    }
                }

                $content = $langs->transnoentitiesnoconv($this->descriptionlong);
            }
        }

        return $content;
    }

    /**
     * Return path of file if a README file was found.
     *
     * @return string      Path of file if a README file was found.
     */
    function getDescLongReadmeFound()
    {
        global $langs;

        $filefound= false;

        // Define path to file README.md.
        // First check README-la_LA.md then README-la.md then README.md
        $pathoffile = dol_buildpath(strtolower($this->name).'/README-'.$langs->defaultlang.'.md', 0);
        if (dol_is_file($pathoffile)) {
            $filefound = true;
        }
        if (! $filefound) {
            $tmp=explode('_', $langs->defaultlang);
            $pathoffile = dol_buildpath(strtolower($this->name).'/README-'.$tmp[0].'.md', 0);
            if (dol_is_file($pathoffile)) {
                $filefound = true;
            }
        }
        if (! $filefound) {
            $pathoffile = dol_buildpath(strtolower($this->name).'/README.md', 0);
            if (dol_is_file($pathoffile)) {
                $filefound = true;
            }
        }

        return ($filefound?$pathoffile:'');
    }


    /**
     * Gives the changelog. First check ChangeLog-la_LA.md then ChangeLog.md
     *
     * @return string  Content of ChangeLog
     */
    function getChangeLog()
    {
        global $langs;
        $langs->load("admin");

        include_once DOL_DOCUMENT_ROOT.'/core/lib/files.lib.php';
        include_once DOL_DOCUMENT_ROOT.'/core/lib/geturl.lib.php';

        $filefound= false;

        // Define path to file README.md.
        // First check README-la_LA.md then README.md
        $pathoffile = dol_buildpath(strtolower($this->name).'/ChangeLog-'.$langs->defaultlang.'.md', 0);
        if (dol_is_file($pathoffile)) {
            $filefound = true;
        }
        if (! $filefound) {
            $pathoffile = dol_buildpath(strtolower($this->name).'/ChangeLog.md', 0);
            if (dol_is_file($pathoffile)) {
                $filefound = true;
            }
        }

        if ($filefound)     // Mostly for external modules
        {
            $content = file_get_contents($pathoffile);

            if ((float) DOL_VERSION >= 6.0) {
                @include_once DOL_DOCUMENT_ROOT.'/core/lib/parsemd.lib.php';
                $content = dolMd2Html($content, 'parsedown', array('doc/'=>dol_buildpath(strtolower($this->name).'/doc/', 1)));
            }
            else
            {
                $content = nl2br($content);
            }
        }

        return $content;
    }

    /**
     * Gives the publisher name
     *
     * @return string  Publisher name
     */
    function getPublisher()
    {
        return $this->editor_name;
    }

    /**
     * Gives the publisher url
     *
     * @return string  Publisher url
     */
    function getPublisherUrl()
    {
        return $this->editor_url;
    }

    /**
     * Gives module version (translated if param $translated is on)
     * For 'experimental' modules, gives 'experimental' translation
     * For 'dolibarr' modules, gives Dolibarr version
     *
     * @param  int $translated 1=Special version keys are translated, 0=Special version keys are not translated
     * @return string                  Module version
     */
    function getVersion($translated=1)
    {
        global $langs;
        $langs->load("admin");

        $ret='';

        $newversion=preg_replace('/_deprecated/', '', $this->version);
        if ($newversion == 'experimental') { $ret=($translated?$langs->transnoentitiesnoconv("VersionExperimental"):$newversion);
        } elseif ($newversion == 'development') { $ret=($translated?$langs->transnoentitiesnoconv("VersionDevelopment"):$newversion);
        } elseif ($newversion == 'dolibarr') { $ret=DOL_VERSION;
        } elseif ($newversion) { $ret=$newversion;
        } else { $ret=($translated?$langs->transnoentitiesnoconv("VersionUnknown"):'unknown');
        }

        if (preg_match('/_deprecated/', $this->version)) { $ret.=($translated?' ('.$langs->transnoentitiesnoconv("Deprecated").')':$this->version);
        }
        return $ret;
    }


    /**
     * Tells if module is core or external
     *
     * @return string  'core', 'external' or 'unknown'
     */
    function isCoreOrExternalModule()
    {
        if ($this->version == 'dolibarr' || $this->version == 'dolibarr_deprecated') { return 'core';
        }
        if (! empty($this->version) && ! in_array($this->version, array('experimental','development'))) { return 'external';
        }
        if (! empty($this->editor_name) || ! empty($this->editor_url)) { return 'external';
        }
        if ($this->numero >= 100000) { return 'external';
        }
        return 'unknown';
    }


    /**
     * Gives module related language files list
     *
     * @return string[]    Language files list
     */
    function getLangFilesArray()
    {
        return $this->langfiles;
    }

    /**
     * Gives translated label of an export dataset
     *
     * @param int $r Dataset index
     *
     * @return string       Translated databaset label
     */
    function getExportDatasetLabel($r)
    {
        global $langs;

        $langstring="ExportDataset_".$this->export_code[$r];
        if ($langs->trans($langstring) == $langstring) {
            // Translation not found
            return $langs->trans($this->export_label[$r]);
        }
        else
        {
            // Translation found
            return $langs->trans($langstring);
        }
    }


    /**
     * Gives translated label of an import dataset
     *
     * @param int $r Dataset index
     *
     * @return string      Translated dataset label
     */
    function getImportDatasetLabel($r)
    {
        global $langs;

        $langstring="ImportDataset_".$this->import_code[$r];
        //print "x".$langstring;
        if ($langs->trans($langstring) == $langstring) {
            // Translation not found
            return $langs->transnoentitiesnoconv($this->import_label[$r]);
        }
        else
        {
            // Translation found
            return $langs->transnoentitiesnoconv($langstring);
        }
    }


    /**
     * Gives the last date of activation
     *
     * @return timestamp       Date of last activation
     */
    function getLastActivationDate()
    {
        global $conf;

        $sql = "SELECT tms FROM ".MAIN_DB_PREFIX."const";
        $sql.= " WHERE ".$this->db->decrypt('name')." = '".$this->db->escape($this->const_name)."'";
        $sql.= " AND entity IN (0, ".$conf->entity.")";

        dol_syslog(get_class($this)."::getLastActiveDate", LOG_DEBUG);
        $resql=$this->db->query($sql);
        if (! $resql) { $err++;
        } else
        {
            $obj=$this->db->fetch_object($resql);
            if ($obj) { return $this->db->jdate($obj->tms);
            }
        }

        return '';
    }


    /**
     * Gives the last author of activation
     *
     * @return array       Array array('authorid'=>Id of last activation user, 'lastactivationdate'=>Date of last activation)
     */
    function getLastActivationInfo()
    {
        global $conf;

        $sql = "SELECT tms, note FROM ".MAIN_DB_PREFIX."const";
        $sql.= " WHERE ".$this->db->decrypt('name')." = '".$this->db->escape($this->const_name)."'";
        $sql.= " AND entity IN (0, ".$conf->entity.")";

        dol_syslog(get_class($this)."::getLastActiveDate", LOG_DEBUG);
        $resql=$this->db->query($sql);
        if (! $resql) { $err++;
        } else
        {
            $obj=$this->db->fetch_object($resql);
            $tmp=array();
            if ($obj->note) {
                $tmp=json_decode($obj->note, true);
            }
            if ($obj) { return array('authorid'=>$tmp['authorid'], 'ip'=>$tmp['ip'], 'lastactivationdate'=>$this->db->jdate($obj->tms));
            }
        }

        return array();
    }


    /**
     * Insert constants for module activation
     *
     * @return int Error count (0 if OK)
     */
    function _active()
    {
        global $conf, $user;

        $err = 0;

        // Common module
        $entity = ((! empty($this->always_enabled) || ! empty($this->core_enabled)) ? 0 : $conf->entity);

        $sql = "DELETE FROM ".MAIN_DB_PREFIX."const";
        $sql.= " WHERE ".$this->db->decrypt('name')." = '".$this->db->escape($this->const_name)."'";
        $sql.= " AND entity IN (0, ".$entity.")";

        dol_syslog(get_class($this)."::_active delete activation constant", LOG_DEBUG);
        $resql=$this->db->query($sql);
        if (! $resql) { $err++;
        }

        $note=json_encode(array('authorid'=>(is_object($user)?$user->id:0), 'ip'=>(empty($_SERVER['REMOTE_ADDR'])?'':$_SERVER['REMOTE_ADDR'])));

        $sql = "INSERT INTO ".MAIN_DB_PREFIX."const (name, value, visible, entity, note) VALUES";
        $sql.= " (".$this->db->encrypt($this->const_name, 1);
        $sql.= ", ".$this->db->encrypt('1', 1);
        $sql.= ", 0, ".$entity;
        $sql.= ", '".$this->db->escape($note)."')";

        dol_syslog(get_class($this)."::_active insert activation constant", LOG_DEBUG);
        $resql=$this->db->query($sql);
        if (! $resql) { $err++;
        }

        return $err;
    }


    /**
     * Module deactivation
     *
     * @return int Error count (0 if OK)
     */
    function _unactive()
    {
        global $conf;

        $err = 0;

        // Common module
        $entity = ((! empty($this->always_enabled) || ! empty($this->core_enabled)) ? 0 : $conf->entity);

        $sql = "DELETE FROM ".MAIN_DB_PREFIX."const";
        $sql.= " WHERE ".$this->db->decrypt('name')." = '".$this->db->escape($this->const_name)."'";
        $sql.= " AND entity IN (0, ".$entity.")";

        dol_syslog(get_class($this)."::_unactive", LOG_DEBUG);
        $this->db->query($sql);

        return $err;
    }


    // phpcs:disable PEAR.NamingConventions.ValidFunctionName.NotCamelCaps
    /**
     * Create tables and keys required by module.
     * Files module.sql and module.key.sql with create table and create keys
     * commands must be stored in directory reldir='/module/sql/'
     * This function is called by this->init
     *
     * @param  string $reldir Relative directory where to scan files
     * @return int             <=0 if KO, >0 if OK
     */
    function _load_tables($reldir)
    {
        // phpcs:enable
        global $conf;

        $error=0;
        $dirfound=0;

        if (empty($reldir)) { return 1;
        }

        include_once DOL_DOCUMENT_ROOT . '/core/lib/admin.lib.php';

        $ok = 1;
        foreach($conf->file->dol_document_root as $dirroot)
        {
            if ($ok) {
                $dir = $dirroot.$reldir;
                $ok = 0;

                $handle=@opendir($dir);         // Dir may not exists
                if (is_resource($handle)) {
                    $dirfound++;

                    // Run llx_mytable.sql files, then llx_mytable_*.sql
                    $files = array();
                    while (($file = readdir($handle))!==false)
                    {
                        $files[] = $file;
                    }
                    sort($files);
                    foreach ($files as $file)
                    {
                        if (preg_match('/\.sql$/i', $file) && ! preg_match('/\.key\.sql$/i', $file) && substr($file, 0, 4) == 'llx_' && substr($file, 0, 4) != 'data') {
                            $result=run_sql($dir.$file, empty($conf->global->MAIN_DISPLAY_SQL_INSTALL_LOG)?1:0, '', 1);
                            if ($result <= 0) { $error++;
                            }
                        }
                    }

                    rewinddir($handle);

                    // Run llx_mytable.key.sql files (Must be done after llx_mytable.sql) then then llx_mytable_*.key.sql
                    $files = array();
                    while (($file = readdir($handle))!==false)
                    {
                        $files[] = $file;
                    }
                    sort($files);
                    foreach ($files as $file)
                    {
                        if (preg_match('/\.key\.sql$/i', $file) && substr($file, 0, 4) == 'llx_' && substr($file, 0, 4) != 'data') {
                            $result=run_sql($dir.$file, empty($conf->global->MAIN_DISPLAY_SQL_INSTALL_LOG)?1:0, '', 1);
                            if ($result <= 0) { $error++;
                            }
                        }
                    }

                    rewinddir($handle);

                    // Run data_xxx.sql files (Must be done after llx_mytable.key.sql)
                    $files = array();
                    while (($file = readdir($handle))!==false)
                    {
                               $files[] = $file;
                    }
                    sort($files);
                    foreach ($files as $file)
                    {
                        if (preg_match('/\.sql$/i', $file) && ! preg_match('/\.key\.sql$/i', $file) && substr($file, 0, 4) == 'data') {
                            $result=run_sql($dir.$file, empty($conf->global->MAIN_DISPLAY_SQL_INSTALL_LOG)?1:0, '', 1);
                            if ($result <= 0) { $error++;
                            }
                        }
                    }

                    rewinddir($handle);

                    // Run update_xxx.sql files
                    $files = array();
                    while (($file = readdir($handle))!==false)
                    {
                               $files[] = $file;
                    }
                    sort($files);
                    foreach ($files as $file)
                    {
                        if (preg_match('/\.sql$/i', $file) && ! preg_match('/\.key\.sql$/i', $file) && substr($file, 0, 6) == 'update') {
                            $result=run_sql($dir.$file, empty($conf->global->MAIN_DISPLAY_SQL_INSTALL_LOG)?1:0, '', 1);
                            if ($result <= 0) { $error++;
                            }
                        }
                    }

                    closedir($handle);
                }

                if ($error == 0) {
                    $ok = 1;
                }
            }
        }

        if (! $dirfound) { dol_syslog("A module ask to load sql files into ".$reldir." but this directory was not found.", LOG_WARNING);
        }
        return $ok;
    }


    // phpcs:disable PEAR.NamingConventions.ValidFunctionName.NotCamelCaps
    /**
     * Adds boxes
     *
     * @param string $option Options when disabling module ('newboxdefonly'=insert only boxes definition)
     *
     * @return int             Error count (0 if OK)
     */
    function insert_boxes($option='')
    {
        // phpcs:enable
        include_once DOL_DOCUMENT_ROOT . '/core/class/infobox.class.php';

        global $conf;

        $err=0;

        if (is_array($this->boxes)) {
            dol_syslog(get_class($this)."::insert_boxes", LOG_DEBUG);

            $pos_name = InfoBox::getListOfPagesForBoxes();

            foreach ($this->boxes as $key => $value)
            {
                $file  = isset($this->boxes[$key]['file'])?$this->boxes[$key]['file']:'';
                $note  = isset($this->boxes[$key]['note'])?$this->boxes[$key]['note']:'';
                $enabledbydefaulton = isset($this->boxes[$key]['enabledbydefaulton'])?$this->boxes[$key]['enabledbydefaulton']:'Home';

                if (empty($file)) { $file  = isset($this->boxes[$key][1])?$this->boxes[$key][1]:'';    // For backward compatibility
                }
                if (empty($note)) { $note  = isset($this->boxes[$key][2])?$this->boxes[$key][2]:'';    // For backward compatibility
                }

                // Search if boxes def already present
                $sql = "SELECT count(*) as nb FROM ".MAIN_DB_PREFIX."boxes_def";
                $sql.= " WHERE file = '".$this->db->escape($file)."'";
                $sql.= " AND entity = ".$conf->entity;
                if ($note) { $sql.=" AND note ='".$this->db->escape($note)."'";
                }

                $result=$this->db->query($sql);
                if ($result) {
                    $obj = $this->db->fetch_object($result);
                    if ($obj->nb == 0) {
                        $this->db->begin();

                        if (! $err) {
                            $sql = "INSERT INTO ".MAIN_DB_PREFIX."boxes_def (file, entity, note)";
                            $sql.= " VALUES ('".$this->db->escape($file)."', ";
                            $sql.= $conf->entity.", ";
                            $sql.= $note?"'".$this->db->escape($note)."'":"null";
                            $sql.= ")";

                            dol_syslog(get_class($this)."::insert_boxes", LOG_DEBUG);
                            $resql=$this->db->query($sql);
                            if (! $resql) { $err++;
                            }
                        }
                        if (! $err && ! preg_match('/newboxdefonly/', $option)) {
                            $lastid=$this->db->last_insert_id(MAIN_DB_PREFIX."boxes_def", "rowid");

                            foreach ($pos_name as $key2 => $val2)
                            {
                                    //print 'key2='.$key2.'-val2='.$val2."<br>\n";
                                if ($enabledbydefaulton && $val2 != $enabledbydefaulton) { continue;        // Not enabled by default onto this page.
                                }

                                $sql = "INSERT INTO ".MAIN_DB_PREFIX."boxes (box_id,position,box_order,fk_user,entity)";
                                $sql.= " VALUES (".$lastid.", ".$key2.", '0', 0, ".$conf->entity.")";

                                dol_syslog(get_class($this)."::insert_boxes onto page ".$key2."=".$val2."", LOG_DEBUG);
                                $resql=$this->db->query($sql);
                                if (! $resql) { $err++;
                                }
                            }
                        }

                        if (! $err) {
                            $this->db->commit();
                        }
                        else
                        {
                                  $this->error=$this->db->lasterror();
                                  $this->db->rollback();
                        }
                    }
                    // else box already registered into database
                }
                else
                {
                    $this->error=$this->db->lasterror();
                    $err++;
                }
            }
        }

        return $err;
    }


    // phpcs:disable PEAR.NamingConventions.ValidFunctionName.NotCamelCaps
    /**
     * Removes boxes
     *
     * @return int Error count (0 if OK)
     */
    function delete_boxes()
    {
        // phpcs:enable
        global $conf;

        $err=0;

        if (is_array($this->boxes)) {
            foreach ($this->boxes as $key => $value)
            {
                //$titre = $this->boxes[$key][0];
                $file  = $this->boxes[$key]['file'];
                //$note  = $this->boxes[$key][2];

                // TODO If the box is also included by another module and the other module is still on, we should not remove it.
                // For the moment, we manage this with hard coded exception
                //print "Remove box ".$file.'<br>';
                if ($file == 'box_graph_product_distribution.php') {
                    if (! empty($conf->produit->enabled) || ! empty($conf->service->enabled)) {
                        dol_syslog("We discard disabling of module ".$file." because another module still active require it.");
                        continue;
                    }
                }

                if (empty($file)) { $file  = isset($this->boxes[$key][1])?$this->boxes[$key][1]:'';    // For backward compatibility
                }

                if ($this->db->type == 'sqlite3') {
                    // sqlite doesn't support "USING" syntax.
                    // TODO: remove this dependency.
                    $sql = "DELETE FROM ".MAIN_DB_PREFIX."boxes ";
                    $sql .= "WHERE ".MAIN_DB_PREFIX."boxes.box_id IN (";
                    $sql .= "SELECT ".MAIN_DB_PREFIX."boxes_def.rowid ";
                    $sql .= "FROM ".MAIN_DB_PREFIX."boxes_def ";
                    $sql .= "WHERE ".MAIN_DB_PREFIX."boxes_def.file = '".$this->db->escape($file)."') ";
                    $sql .= "AND ".MAIN_DB_PREFIX."boxes.entity = ".$conf->entity;
                } else {
                    $sql = "DELETE FROM ".MAIN_DB_PREFIX."boxes";
                    $sql.= " USING ".MAIN_DB_PREFIX."boxes, ".MAIN_DB_PREFIX."boxes_def";
                    $sql.= " WHERE ".MAIN_DB_PREFIX."boxes.box_id = ".MAIN_DB_PREFIX."boxes_def.rowid";
                    $sql.= " AND ".MAIN_DB_PREFIX."boxes_def.file = '".$this->db->escape($file)."'";
                    $sql.= " AND ".MAIN_DB_PREFIX."boxes.entity = ".$conf->entity;
                }

                dol_syslog(get_class($this)."::delete_boxes", LOG_DEBUG);
                $resql=$this->db->query($sql);
                if (! $resql) {
                    $this->error=$this->db->lasterror();
                    $err++;
                }

                $sql = "DELETE FROM ".MAIN_DB_PREFIX."boxes_def";
                $sql.= " WHERE file = '".$this->db->escape($file)."'";
                $sql.= " AND entity = ".$conf->entity;

                dol_syslog(get_class($this)."::delete_boxes", LOG_DEBUG);
                $resql=$this->db->query($sql);
                if (! $resql) {
                    $this->error=$this->db->lasterror();
                    $err++;
                }
            }
        }

        return $err;
    }

    // phpcs:disable PEAR.NamingConventions.ValidFunctionName.NotCamelCaps
    /**
     * Adds cronjobs
     *
     * @return int             Error count (0 if OK)
     */
    function insert_cronjobs()
    {
        // phpcs:enable
        include_once DOL_DOCUMENT_ROOT . '/core/class/infobox.class.php';

        global $conf;

        $err=0;

        if (is_array($this->cronjobs)) {
            dol_syslog(get_class($this)."::insert_cronjobs", LOG_DEBUG);

            foreach ($this->cronjobs as $key => $value)
            {
                $entity  = isset($this->cronjobs[$key]['entity'])?$this->cronjobs[$key]['entity']:$conf->entity;
                $label  = isset($this->cronjobs[$key]['label'])?$this->cronjobs[$key]['label']:'';
                $jobtype  = isset($this->cronjobs[$key]['jobtype'])?$this->cronjobs[$key]['jobtype']:'';
                $class  = isset($this->cronjobs[$key]['class'])?$this->cronjobs[$key]['class']:'';
                $objectname  = isset($this->cronjobs[$key]['objectname'])?$this->cronjobs[$key]['objectname']:'';
                $method = isset($this->cronjobs[$key]['method'])?$this->cronjobs[$key]['method']:'';
                $command  = isset($this->cronjobs[$key]['command'])?$this->cronjobs[$key]['command']:'';
                $parameters  = isset($this->cronjobs[$key]['parameters'])?$this->cronjobs[$key]['parameters']:'';
                $comment = isset($this->cronjobs[$key]['comment'])?$this->cronjobs[$key]['comment']:'';
                $frequency = isset($this->cronjobs[$key]['frequency'])?$this->cronjobs[$key]['frequency']:'';
                $unitfrequency = isset($this->cronjobs[$key]['unitfrequency'])?$this->cronjobs[$key]['unitfrequency']:'';
                $priority = isset($this->cronjobs[$key]['priority'])?$this->cronjobs[$key]['priority']:'';
                $datestart = isset($this->cronjobs[$key]['datestart'])?$this->cronjobs[$key]['datestart']:'';
                $dateend = isset($this->cronjobs[$key]['dateend'])?$this->cronjobs[$key]['dateend']:'';
                $status = isset($this->cronjobs[$key]['status'])?$this->cronjobs[$key]['status']:'';
                $test = isset($this->cronjobs[$key]['test'])?$this->cronjobs[$key]['test']:'';                    // Line must be enabled or not (so visible or not)

                // Search if cron entry already present
                $sql = "SELECT count(*) as nb FROM ".MAIN_DB_PREFIX."cronjob";
                $sql.= " WHERE module_name = '".$this->db->escape(empty($this->rights_class)?strtolower($this->name):$this->rights_class)."'";
                if ($class) { $sql.= " AND classesname = '".$this->db->escape($class)."'";
                }
                if ($objectname) { $sql.= " AND objectname = '".$this->db->escape($objectname)."'";
                }
                if ($method) { $sql.= " AND methodename = '".$this->db->escape($method)."'";
                }
                if ($command) { $sql.= " AND command = '".$this->db->escape($command)."'";
                }
                $sql.= " AND entity = ".$entity;    // Must be exact entity

                $now=dol_now();

                $result=$this->db->query($sql);
                if ($result) {
                    $obj = $this->db->fetch_object($result);
                    if ($obj->nb == 0) {
                        $this->db->begin();

                        if (! $err) {
                            $sql = "INSERT INTO ".MAIN_DB_PREFIX."cronjob (module_name, datec, datestart, dateend, label, jobtype, classesname, objectname, methodename, command, params, note,";
                            if (is_int($frequency)) { $sql.= ' frequency,'; }
                            if (is_int($unitfrequency)) { $sql.= ' unitfrequency,'; }
                            if (is_int($priority)) { $sql.= ' priority,'; }
                            if (is_int($status)) { $sql.= ' status,'; }
                            $sql.= " entity, test)";
                            $sql.= " VALUES (";
                            $sql.= "'".$this->db->escape(empty($this->rights_class)?strtolower($this->name):$this->rights_class)."', ";
                            $sql.= "'".$this->db->idate($now)."', ";
                            $sql.= ($datestart ? "'".$this->db->idate($datestart)."'" : "'".$this->db->idate($now)."'").", ";
                            $sql.= ($dateend   ? "'".$this->db->idate($dateend)."'"   : "NULL").", ";
                            $sql.= "'".$this->db->escape($label)."', ";
                            $sql.= "'".$this->db->escape($jobtype)."', ";
                            $sql.= ($class?"'".$this->db->escape($class)."'":"null").",";
                            $sql.= ($objectname?"'".$this->db->escape($objectname)."'":"null").",";
                            $sql.= ($method?"'".$this->db->escape($method)."'":"null").",";
                            $sql.= ($command?"'".$this->db->escape($command)."'":"null").",";
                            $sql.= ($parameters?"'".$this->db->escape($parameters)."'":"null").",";
                            $sql.= ($comment?"'".$this->db->escape($comment)."'":"null").",";
                            if(is_int($frequency)) { $sql.= "'".$this->db->escape($frequency)."', ";
                            }
                            if(is_int($unitfrequency)) { $sql.= "'".$this->db->escape($unitfrequency)."', ";
                            }
                            if(is_int($priority)) {$sql.= "'".$this->db->escape($priority)."', ";
                            }
                            if(is_int($status)) { $sql.= "'".$this->db->escape($status)."', ";
                            }
                            $sql.= $entity.",";
                            $sql.= "'".$this->db->escape($test)."'";
                            $sql.= ")";

                            $resql=$this->db->query($sql);
                            if (! $resql) { $err++;
                            }
                        }

                        if (! $err) {
                            $this->db->commit();
                        }
                        else
                        {
                            $this->error=$this->db->lasterror();
                            $this->db->rollback();
                        }
                    }
                    // else box already registered into database
                }
                else
                {
                    $this->error=$this->db->lasterror();
                    $err++;
                }
            }
        }

        return $err;
    }


    // phpcs:disable PEAR.NamingConventions.ValidFunctionName.NotCamelCaps
    /**
     * Removes boxes
     *
     * @return int Error count (0 if OK)
     */
    function delete_cronjobs()
    {
        // phpcs:enable
        global $conf;

        $err=0;

        if (is_array($this->cronjobs)) {
            $sql = "DELETE FROM ".MAIN_DB_PREFIX."cronjob";
            $sql.= " WHERE module_name = '".$this->db->escape(empty($this->rights_class)?strtolower($this->name):$this->rights_class)."'";
            $sql.= " AND entity = ".$conf->entity;
            $sql.= " AND test = '1'";        // We delete on lines that are not set with a complete test that is '$conf->module->enabled' so when module is disabled, the cron is also removed.
              // For crons declared with a '$conf->module->enabled', there is no need to delete the line, so we don't loose setup if we reenable module.

            dol_syslog(get_class($this)."::delete_cronjobs", LOG_DEBUG);
            $resql=$this->db->query($sql);
            if (! $resql) {
                $this->error=$this->db->lasterror();
                $err++;
            }
        }

        return $err;
    }

    // phpcs:disable PEAR.NamingConventions.ValidFunctionName.NotCamelCaps
    /**
     * Removes tabs
     *
     * @return int Error count (0 if OK)
     */
    function delete_tabs()
    {
        // phpcs:enable
        global $conf;

        $err=0;

        $sql = "DELETE FROM ".MAIN_DB_PREFIX."const";
        $sql.= " WHERE ".$this->db->decrypt('name')." like '".$this->db->escape($this->const_name)."_TABS_%'";
        $sql.= " AND entity = ".$conf->entity;

        dol_syslog(get_class($this)."::delete_tabs", LOG_DEBUG);
        if (! $this->db->query($sql)) {
            $this->error=$this->db->lasterror();
            $err++;
        }

        return $err;
    }

    // phpcs:disable PEAR.NamingConventions.ValidFunctionName.NotCamelCaps
    /**
     * Adds tabs
     *
     * @return int  Error count (0 if ok)
     */
    function insert_tabs()
    {
        // phpcs:enable
        global $conf;

        $err=0;

        if (! empty($this->tabs)) {
            dol_syslog(get_class($this)."::insert_tabs", LOG_DEBUG);

            $i=0;
            foreach ($this->tabs as $key => $value)
            {
                if (is_array($value) && count($value) == 0) { continue;    // Discard empty arrays
                }

                $entity=$conf->entity;
                $newvalue = $value;

                if (is_array($value)) {
                    $newvalue = $value['data'];
                    if (isset($value['entity'])) { $entity = $value['entity'];
                    }
                }

                if ($newvalue) {
                    $sql = "INSERT INTO ".MAIN_DB_PREFIX."const (";
                    $sql.= "name";
                    $sql.= ", type";
                    $sql.= ", value";
                    $sql.= ", note";
                    $sql.= ", visible";
                    $sql.= ", entity";
                    $sql.= ")";
                    $sql.= " VALUES (";
                    $sql.= $this->db->encrypt($this->const_name."_TABS_".$i, 1);
                    $sql.= ", 'chaine'";
                    $sql.= ", ".$this->db->encrypt($newvalue, 1);
                    $sql.= ", null";
                    $sql.= ", '0'";
                    $sql.= ", ".$entity;
                    $sql.= ")";

                    $resql = $this->db->query($sql);
                    if (! $resql) {
                         dol_syslog($this->db->lasterror(), LOG_ERR);
                        if ($this->db->lasterrno() != 'DB_ERROR_RECORD_ALREADY_EXISTS') {
                            $this->error = $this->db->lasterror();
                            $this->errors[] = $this->db->lasterror();
                            $err++;
                            break;
                        }
                    }
                }
                $i++;
            }
        }
        return $err;
    }

    // phpcs:disable PEAR.NamingConventions.ValidFunctionName.NotCamelCaps
    /**
     * Adds constants
     *
     * @return int Error count (0 if OK)
     */
    function insert_const()
    {
        // phpcs:enable
        global $conf;

        $err=0;

        if (empty($this->const)) { return 0;
        }

        dol_syslog(get_class($this)."::insert_const", LOG_DEBUG);

        foreach ($this->const as $key => $value)
        {
            $name      = $this->const[$key][0];
            $type      = $this->const[$key][1];
            $val       = $this->const[$key][2];
            $note      = isset($this->const[$key][3])?$this->const[$key][3]:'';
            $visible   = isset($this->const[$key][4])?$this->const[$key][4]:0;
            $entity    = (! empty($this->const[$key][5]) && $this->const[$key][5]!='current')?0:$conf->entity;

            // Clean
            if (empty($visible)) { $visible='0';
            }
            if (empty($val) && $val != '0') { $val='';
            }

            $sql = "SELECT count(*)";
            $sql.= " FROM ".MAIN_DB_PREFIX."const";
            $sql.= " WHERE ".$this->db->decrypt('name')." = '".$this->db->escape($name)."'";
            $sql.= " AND entity = ".$entity;

            $result=$this->db->query($sql);
            if ($result) {
                $row = $this->db->fetch_row($result);

                if ($row[0] == 0)   // If not found
                {
                    $sql = "INSERT INTO ".MAIN_DB_PREFIX."const (name,type,value,note,visible,entity)";
                    $sql.= " VALUES (";
                    $sql.= $this->db->encrypt($name, 1);
                    $sql.= ",'".$type."'";
                    $sql.= ",".(($val != '')?$this->db->encrypt($val, 1):"''");
                    $sql.= ",".($note?"'".$this->db->escape($note)."'":"null");
                    $sql.= ",'".$visible."'";
                    $sql.= ",".$entity;
                    $sql.= ")";

                    if (! $this->db->query($sql) ) {
                        $err++;
                    }
                }
                else
                {
                    dol_syslog(get_class($this)."::insert_const constant '".$name."' already exists", LOG_WARNING);
                }
            }
            else
            {
                $err++;
            }
        }

        return $err;
    }

    // phpcs:disable PEAR.NamingConventions.ValidFunctionName.NotCamelCaps
    /**
     * Removes constants tagged 'deleteonunactive'
     *
     * @return int <0 if KO, 0 if OK
     */
    function delete_const()
    {
        // phpcs:enable
        global $conf;

        $err=0;

        if (empty($this->const)) { return 0;
        }

        foreach ($this->const as $key => $value)
        {
            $name      = $this->const[$key][0];
            $deleteonunactive = (! empty($this->const[$key][6]))?1:0;

            if ($deleteonunactive) {
                $sql = "DELETE FROM ".MAIN_DB_PREFIX."const";
                $sql.= " WHERE ".$this->db->decrypt('name')." = '".$name."'";
                $sql.= " AND entity in (0, ".$conf->entity.")";
                dol_syslog(get_class($this)."::delete_const", LOG_DEBUG);
                if (! $this->db->query($sql)) {
                    $this->error=$this->db->lasterror();
                    $err++;
                }
            }
        }

        return $err;
    }

    // phpcs:disable PEAR.NamingConventions.ValidFunctionName.NotCamelCaps
    /**
     * Adds access rights
     *
     * @param  int $reinitadminperms If 1, we also grant them to all admin users
     * @param  int $force_entity     Force current entity
     * @param  int $notrigger        1=Does not execute triggers, 0= execute triggers
     * @return int                     Error count (0 if OK)
     */
    function insert_permissions($reinitadminperms=0, $force_entity=null, $notrigger=0)
    {
        // phpcs:enable
        global $conf,$user;

        $err=0;
        $entity=(! empty($force_entity) ? $force_entity : $conf->entity);

        dol_syslog(get_class($this)."::insert_permissions", LOG_DEBUG);

        // Test if module is activated
        $sql_del = "SELECT ".$this->db->decrypt('value')." as value";
        $sql_del.= " FROM ".MAIN_DB_PREFIX."const";
        $sql_del.= " WHERE ".$this->db->decrypt('name')." = '".$this->db->escape($this->const_name)."'";
        $sql_del.= " AND entity IN (0,".$entity.")";

        $resql=$this->db->query($sql_del);

        if ($resql) {
            $obj=$this->db->fetch_object($resql);
            if ($obj !== null && ! empty($obj->value) && ! empty($this->rights)) {
                // If the module is active
                foreach ($this->rights as $key => $value)
                {
                    $r_id       = $this->rights[$key][0];
                    $r_desc     = $this->rights[$key][1];
                    $r_type     = isset($this->rights[$key][2])?$this->rights[$key][2]:'';
                    $r_def      = $this->rights[$key][3];
                    $r_perms    = $this->rights[$key][4];
                    $r_subperms = isset($this->rights[$key][5])?$this->rights[$key][5]:'';
                    $r_modul    = empty($this->rights_class)?strtolower($this->name):$this->rights_class;

                    if (empty($r_type)) { $r_type='w';
                    }

                    // Search if perm already present
                    $sql = "SELECT count(*) as nb FROM ".MAIN_DB_PREFIX."rights_def";
                    $sql.= " WHERE id = ".$r_id." AND entity = ".$entity;

                    $resqlselect=$this->db->query($sql);
                    if ($resqlselect) {
                        $objcount = $this->db->fetch_object($resqlselect);
                        if ($objcount && $objcount->nb == 0) {
                            if (dol_strlen($r_perms) ) {
                                if (dol_strlen($r_subperms) ) {
                                    $sql = "INSERT INTO ".MAIN_DB_PREFIX."rights_def";
                                    $sql.= " (id, entity, libelle, module, type, bydefault, perms, subperms)";
                                    $sql.= " VALUES ";
                                    $sql.= "(".$r_id.",".$entity.",'".$this->db->escape($r_desc)."','".$r_modul."','".$r_type."',".$r_def.",'".$r_perms."','".$r_subperms."')";
                                }
                                else
                                   {
                                    $sql = "INSERT INTO ".MAIN_DB_PREFIX."rights_def";
                                    $sql.= " (id, entity, libelle, module, type, bydefault, perms)";
                                    $sql.= " VALUES ";
                                    $sql.= "(".$r_id.",".$entity.",'".$this->db->escape($r_desc)."','".$r_modul."','".$r_type."',".$r_def.",'".$r_perms."')";
                                }
                            }
                            else
                            {
                                 $sql = "INSERT INTO ".MAIN_DB_PREFIX."rights_def ";
                                 $sql .= " (id, entity, libelle, module, type, bydefault)";
                                 $sql .= " VALUES ";
                                 $sql .= "(".$r_id.",".$entity.",'".$this->db->escape($r_desc)."','".$r_modul."','".$r_type."',".$r_def.")";
                            }

                            $resqlinsert=$this->db->query($sql, 1);

                            if (! $resqlinsert) {
                                if ($this->db->errno() != "DB_ERROR_RECORD_ALREADY_EXISTS") {
                                    $this->error=$this->db->lasterror();
                                    $err++;
                                    break;
                                }
                                else { dol_syslog(get_class($this)."::insert_permissions record already exists", LOG_INFO);
                                }
                            }

                            $this->db->free($resqlinsert);
                        }

                        $this->db->free($resqlselect);
                    }

                    // If we want to init permissions on admin users
                    if ($reinitadminperms) {
                        if (! class_exists('User')) {
                            include_once DOL_DOCUMENT_ROOT . '/user/class/user.class.php';
                        }
                        $sql="SELECT rowid FROM ".MAIN_DB_PREFIX."user WHERE admin = 1";
                        dol_syslog(get_class($this)."::insert_permissions Search all admin users", LOG_DEBUG);
                        $resqlseladmin=$this->db->query($sql, 1);
                        if ($resqlseladmin) {
                            $num=$this->db->num_rows($resqlseladmin);
                            $i=0;
                            while ($i < $num)
                            {
                                  $obj2=$this->db->fetch_object($resqlseladmin);
                                  dol_syslog(get_class($this)."::insert_permissions Add permission to user id=".$obj2->rowid);

                                  $tmpuser=new User($this->db);
                                  $result = $tmpuser->fetch($obj2->rowid);
                                if ($result > 0) {
                                    $tmpuser->addrights($r_id, '', '', 0, 1);
                                }
                                else
                                 {
                                    dol_syslog(get_class($this)."::insert_permissions Failed to add the permission to user because fetch return an error", LOG_ERR);
                                }
                                 $i++;
                            }
                        }
                        else
                        {
                            dol_print_error($this->db);
                        }
                    }
                }

                if ($reinitadminperms && ! empty($user->admin))  // Reload permission for current user if defined
                {
                    // We reload permissions
                    $user->clearrights();
                    $user->getrights();
                }
            }
            $this->db->free($resql);
        }
        else
        {
            $this->error=$this->db->lasterror();
            $err++;
        }

        return $err;
    }


    // phpcs:disable PEAR.NamingConventions.ValidFunctionName.NotCamelCaps
    /**
     * Removes access rights
     *
     * @return int                     Error count (0 if OK)
     */
    function delete_permissions()
    {
        // phpcs:enable
        global $conf;

        $err=0;

        $sql = "DELETE FROM ".MAIN_DB_PREFIX."rights_def";
        $sql.= " WHERE module = '".$this->db->escape(empty($this->rights_class)?strtolower($this->name):$this->rights_class)."'";
        $sql.= " AND entity = ".$conf->entity;
        dol_syslog(get_class($this)."::delete_permissions", LOG_DEBUG);
        if (! $this->db->query($sql)) {
            $this->error=$this->db->lasterror();
            $err++;
        }

        return $err;
    }


    // phpcs:disable PEAR.NamingConventions.ValidFunctionName.NotCamelCaps
    /**
     * Adds menu entries
     *
     * @return int     Error count (0 if OK)
     */
    function insert_menus()
    {
        // phpcs:enable
        global $user;

        if (! is_array($this->menu) || empty($this->menu)) { return 0;
        }

        include_once DOL_DOCUMENT_ROOT . '/core/class/menubase.class.php';

        dol_syslog(get_class($this)."::insert_menus", LOG_DEBUG);

        $err=0;

        $this->db->begin();

        foreach ($this->menu as $key => $value)
        {
            $menu = new Menubase($this->db);
            $menu->menu_handler='all';

            //$menu->module=strtolower($this->name);    TODO When right_class will be same than module name
            $menu->module=empty($this->rights_class)?strtolower($this->name):$this->rights_class;

            if (! $this->menu[$key]['fk_menu']) {
                $menu->fk_menu=0;
            }
            else
            {
                $foundparent=0;
                $fk_parent=$this->menu[$key]['fk_menu'];
                if (preg_match('/^r=/', $fk_parent))    // old deprecated method
                {
                    $fk_parent=str_replace('r=', '', $fk_parent);
                    if (isset($this->menu[$fk_parent]['rowid'])) {
                        $menu->fk_menu=$this->menu[$fk_parent]['rowid'];
                        $foundparent=1;
                    }
                }
                elseif (preg_match('/^fk_mainmenu=([a-zA-Z0-9_]+),fk_leftmenu=([a-zA-Z0-9_]+)$/', $fk_parent, $reg)) {
                    $menu->fk_menu=-1;
                    $menu->fk_mainmenu=$reg[1];
                    $menu->fk_leftmenu=$reg[2];
                    $foundparent=1;
                }
                elseif (preg_match('/^fk_mainmenu=([a-zA-Z0-9_]+)$/', $fk_parent, $reg)) {
                    $menu->fk_menu=-1;
                    $menu->fk_mainmenu=$reg[1];
                    $menu->fk_leftmenu='';
                    $foundparent=1;
                }
                if (! $foundparent) {
                    $this->error="ErrorBadDefinitionOfMenuArrayInModuleDescriptor";
                    dol_syslog(get_class($this)."::insert_menus ".$this->error." ".$this->menu[$key]['fk_menu'], LOG_ERR);
                    $err++;
                }
            }
            $menu->type=$this->menu[$key]['type'];
            $menu->mainmenu=isset($this->menu[$key]['mainmenu'])?$this->menu[$key]['mainmenu']:(isset($menu->fk_mainmenu)?$menu->fk_mainmenu:'');
            $menu->leftmenu=isset($this->menu[$key]['leftmenu'])?$this->menu[$key]['leftmenu']:'';
            $menu->titre=$this->menu[$key]['titre'];
            $menu->url=$this->menu[$key]['url'];
            $menu->langs=$this->menu[$key]['langs'];
            $menu->position=$this->menu[$key]['position'];
            $menu->perms=$this->menu[$key]['perms'];
            $menu->target=isset($this->menu[$key]['target'])?$this->menu[$key]['target']:'';
            $menu->user=$this->menu[$key]['user'];
            $menu->enabled=isset($this->menu[$key]['enabled'])?$this->menu[$key]['enabled']:0;
            $menu->position=$this->menu[$key]['position'];

            if (! $err) {
                $result=$menu->create($user);    // Save menu entry into table llx_menu
                if ($result > 0) {
                    $this->menu[$key]['rowid']=$result;
                }
                else
                {
                    $this->error=$menu->error;
                    dol_syslog(get_class($this).'::insert_menus result='.$result." ".$this->error, LOG_ERR);
                    $err++;
                    break;
                }
            }
        }

        if (! $err) {
            $this->db->commit();
        }
        else
        {
            dol_syslog(get_class($this)."::insert_menus ".$this->error, LOG_ERR);
            $this->db->rollback();
        }

        return $err;
    }


    // phpcs:disable PEAR.NamingConventions.ValidFunctionName.NotCamelCaps
    /**
     * Removes menu entries
     *
     * @return int Error count (0 if OK)
     */
    function delete_menus()
    {
        // phpcs:enable
        global $conf;

        $err=0;

        //$module=strtolower($this->name);        TODO When right_class will be same than module name
        $module=empty($this->rights_class)?strtolower($this->name):$this->rights_class;

        $sql = "DELETE FROM ".MAIN_DB_PREFIX."menu";
        $sql.= " WHERE module = '".$this->db->escape($module)."'";
        $sql.= " AND entity = ".$conf->entity;

        dol_syslog(get_class($this)."::delete_menus", LOG_DEBUG);
        $resql=$this->db->query($sql);
        if (! $resql) {
            $this->error=$this->db->lasterror();
            $err++;
        }

        return $err;
    }

    // phpcs:disable PEAR.NamingConventions.ValidFunctionName.NotCamelCaps
    /**
     * Creates directories
     *
     * @return int Error count (0 if OK)
     */
    function create_dirs()
    {
        // phpcs:enable
        global $langs, $conf;

        $err=0;

        if (isset($this->dirs) && is_array($this->dirs)) {
            foreach ($this->dirs as $key => $value)
            {
                $addtodatabase=0;

                if (! is_array($value)) { $dir=$value;    // Default simple mode
                } else {
                    $constname = $this->const_name."_DIR_";
                    $dir       = $this->dirs[$key][1];
                    $addtodatabase = empty($this->dirs[$key][2])?'':$this->dirs[$key][2]; // Create constante in llx_const
                    $subname   = empty($this->dirs[$key][3])?'':strtoupper($this->dirs[$key][3]); // Add submodule name (ex: $conf->module->submodule->dir_output)
                    $forcename = empty($this->dirs[$key][4])?'':strtoupper($this->dirs[$key][4]); // Change the module name if different

                    if (! empty($forcename)) { $constname = 'MAIN_MODULE_'.$forcename."_DIR_";
                    }
                    if (! empty($subname)) {   $constname = $constname.$subname."_";
                    }

                    $name = $constname.strtoupper($this->dirs[$key][0]);
                }

                // Define directory full path ($dir must start with "/")
                if (empty($conf->global->MAIN_MODULE_MULTICOMPANY) || $conf->entity == 1) { $fulldir = DOL_DATA_ROOT.$dir;
                } else { $fulldir = DOL_DATA_ROOT."/".$conf->entity.$dir;
                }
                // Create dir if it does not exists
                if (! empty($fulldir) && ! file_exists($fulldir)) {
                    if (dol_mkdir($fulldir, DOL_DATA_ROOT) < 0) {
                         $this->error = $langs->trans("ErrorCanNotCreateDir", $fulldir);
                         dol_syslog(get_class($this)."::_init ".$this->error, LOG_ERR);
                         $err++;
                    }
                }

                // Define the constant in database if requested (not the default mode)
                if (! empty($addtodatabase)) {
                    $result = $this->insert_dirs($name, $dir);
                    if ($result) { $err++;
                    }
                }
            }
        }

        return $err;
    }


    // phpcs:disable PEAR.NamingConventions.ValidFunctionName.NotCamelCaps
    /**
     * Adds directories definitions
     *
     * @param string $name Name
     * @param string $dir  Directory
     *
     * @return int             Error count (0 if OK)
     */
    function insert_dirs($name,$dir)
    {
        // phpcs:enable
        global $conf;

        $err=0;

        $sql = "SELECT count(*)";
        $sql.= " FROM ".MAIN_DB_PREFIX."const";
        $sql.= " WHERE ".$this->db->decrypt('name')." = '".$name."'";
        $sql.= " AND entity = ".$conf->entity;

        dol_syslog(get_class($this)."::insert_dirs", LOG_DEBUG);
        $result=$this->db->query($sql);
        if ($result) {
            $row = $this->db->fetch_row($result);

            if ($row[0] == 0) {
                $sql = "INSERT INTO ".MAIN_DB_PREFIX."const (name,type,value,note,visible,entity)";
                $sql.= " VALUES (".$this->db->encrypt($name, 1).",'chaine',".$this->db->encrypt($dir, 1).",'Directory for module ".$this->name."','0',".$conf->entity.")";

                dol_syslog(get_class($this)."::insert_dirs", LOG_DEBUG);
                $this->db->query($sql);
            }
        }
        else
        {
            $this->error=$this->db->lasterror();
            $err++;
        }

        return $err;
    }


    // phpcs:disable PEAR.NamingConventions.ValidFunctionName.NotCamelCaps
    /**
     * Removes directories
     *
     * @return int Error count (0 if OK)
     */
    function delete_dirs()
    {
        // phpcs:enable
        global $conf;

        $err=0;

        $sql = "DELETE FROM ".MAIN_DB_PREFIX."const";
        $sql.= " WHERE ".$this->db->decrypt('name')." LIKE '".$this->db->escape($this->const_name)."_DIR_%'";
        $sql.= " AND entity = ".$conf->entity;

        dol_syslog(get_class($this)."::delete_dirs", LOG_DEBUG);
        if (! $this->db->query($sql)) {
            $this->error=$this->db->lasterror();
            $err++;
        }

        return $err;
    }

    // phpcs:disable PEAR.NamingConventions.ValidFunctionName.NotCamelCaps
    /**
     * Adds generic parts
     *
     * @return int Error count (0 if OK)
     */
    function insert_module_parts()
    {
        // phpcs:enable
        global $conf;

        $error=0;

        if (is_array($this->module_parts) && ! empty($this->module_parts)) {
            foreach($this->module_parts as $key => $value)
            {
                if (is_array($value) && count($value) == 0) { continue;    // Discard empty arrays
                }

                $entity=$conf->entity; // Reset the current entity
                $newvalue = $value;

                // Serialize array parameters
                if (is_array($value)) {
                    // Can defined other parameters
                    // Example when $key='hooks', then $value is an array('data'=>array('hookcontext1','hookcontext2'), 'entity'=>X)
                    if (isset($value['data']) && is_array($value['data'])) {
                        $newvalue = json_encode($value['data']);
                        if (isset($value['entity'])) { $entity = $value['entity'];
                        }
                    }
                    else if (isset($value['data']) && !is_array($value['data'])) {
                        $newvalue = $value['data'];
                        if (isset($value['entity'])) { $entity = $value['entity'];
                        }
                    }
                    else    // when hook is declared with syntax 'hook'=>array('hookcontext1','hookcontext2',...)
                    {
                        $newvalue = json_encode($value);
                    }
                }

                $sql = "INSERT INTO ".MAIN_DB_PREFIX."const (";
                $sql.= "name";
                $sql.= ", type";
                $sql.= ", value";
                $sql.= ", note";
                $sql.= ", visible";
                $sql.= ", entity";
                $sql.= ")";
                $sql.= " VALUES (";
                $sql.= $this->db->encrypt($this->const_name."_".strtoupper($key), 1);
                $sql.= ", 'chaine'";
                $sql.= ", ".$this->db->encrypt($newvalue, 1);
                $sql.= ", null";
                $sql.= ", '0'";
                $sql.= ", ".$entity;
                $sql.= ")";

                dol_syslog(get_class($this)."::insert_module_parts for key=".$this->const_name."_".strtoupper($key), LOG_DEBUG);

                $resql=$this->db->query($sql, 1);
                if (! $resql) {
                    if ($this->db->lasterrno() != 'DB_ERROR_RECORD_ALREADY_EXISTS') {
                         $error++;
                         $this->error=$this->db->lasterror();
                    }
                    else
                    {
                         dol_syslog(get_class($this)."::insert_module_parts for ".$this->const_name."_".strtoupper($key)." Record already exists.", LOG_WARNING);
                    }
                }
            }
        }
        return $error;
    }

    // phpcs:disable PEAR.NamingConventions.ValidFunctionName.NotCamelCaps
    /**
     * Removes generic parts
     *
     * @return int Error count (0 if OK)
     */
    function delete_module_parts()
    {
        // phpcs:enable
        global $conf;

        $err=0;
        $entity=$conf->entity;

        if (is_array($this->module_parts) && ! empty($this->module_parts)) {
            foreach($this->module_parts as $key => $value)
            {
                // If entity is defined
                if (is_array($value) && isset($value['entity'])) { $entity = $value['entity'];
                }

                $sql = "DELETE FROM ".MAIN_DB_PREFIX."const";
                $sql.= " WHERE ".$this->db->decrypt('name')." LIKE '".$this->db->escape($this->const_name)."_".strtoupper($key)."'";
                $sql.= " AND entity = ".$entity;

                dol_syslog(get_class($this)."::delete_const_".$key."", LOG_DEBUG);
                if (! $this->db->query($sql)) {
                    $this->error=$this->db->lasterror();
                    $err++;
                }
            }
        }
        return $err;
    }

    /**
     * Function called when module is enabled.
     * The init function adds tabs, constants, boxes, permissions and menus (defined in constructor) into Dolibarr database.
     * It also creates data directories
     *
     * @param  string $options Options when enabling module ('', 'newboxdefonly', 'noboxes')
     *                         'noboxes' = Do not insert boxes 'newboxdefonly' = For boxes,
     *                         insert def of boxes only and not boxes activation
     * @return int                1 if OK, 0 if KO
     */
    public function init($options = '')
    {
        return $this->_init(array(), $options);
    }

    /**
     * Function called when module is disabled.
     * The remove function removes tabs, constants, boxes, permissions and menus from Dolibarr database.
     * Data directories are not deleted
     *
     * @param  string $options Options when enabling module ('', 'noboxes')
     * @return int                     1 if OK, 0 if KO
     */
    public function remove($options = '')
    {
        return $this->_remove(array(), $options);
    }
>>>>>>> d9b8a8c8
}<|MERGE_RESOLUTION|>--- conflicted
+++ resolved
@@ -35,240 +35,6 @@
  */
 class DolibarrModules // Can not be abstract, because we need to instantiate it into unActivateModule to be able to disable a module whose files were removed.
 {
-<<<<<<< HEAD
-	/**
-	 * @var DoliDb Database handler
-	 */
-	public $db;
-
-	/**
-	 * @var int Module unique ID
-	 * @see https://wiki.dolibarr.org/index.php/List_of_modules_id
-	 */
-	public $numero;
-
-	/**
-	 * @var string Publisher name
-	 * @since 4.0.0
-	 */
-	public $editor_name;
-
-	/**
-	 * @var string URL of module at publisher site
-	 * @since 4.0.0
-	 */
-	public $editor_url;
-
-	/**
-	 * @var string Family
-	 * @see familyinfo
-	 *
-	 * Native values: 'crm', 'financial', 'hr', 'projects', 'products', 'ecm', 'technic', 'other'.
-	 * Use familyinfo to declare a custom value.
-	 */
-	public $family;
-
-	/**
-	 * @var array Custom family informations
-	 * @see family
-	 *
-	 * e.g.:
-	 * array(
-	 *     'myownfamily' => array(
-	 *         'position' => '001',
-	 *         'label' => $langs->trans("MyOwnFamily")
-	 *     )
-	 * );
-	 *
-	 */
-	public $familyinfo;
-
-	/**
-	 * @var int Module position
-	 * @since 3.9.0
-	 */
-	public $module_position=500;
-
-	/**
-	 * @var string Module name
-	 *
-	 * Only used if Module[ID]Name translation string is not found.
-	 *
-	 * You can use the following code to automatically derive it from your module's class name:
-	 * preg_replace('/^mod/i', '', get_class($this))
-	 */
-	public $name;
-
-	/**
-	 * @var string[] Paths to create when module is activated
-	 *
-	 * e.g.: array('/mymodule/temp')
-	 */
-	public $dirs = array();
-
-	/**
-	 * @var array Module boxes
-	 */
-	public $boxes = array();
-
-	/**
-	 * @var array Module constants
-	 */
-	public $const = array();
-
-	/**
-	 * @var array Module cron jobs entries
-	 */
-	public $cronjobs = array();
-
-	/**
-	 * @var array Module access rights
-	 */
-	public $rights;
-
-	/**
-	 * @var string Module access rights family
-	 */
-	public $rights_class;
-
-	/**
-	 * @var array Module menu entries
-	 */
-	public $menu = array();
-
-	/**
-	 * @var array Module parts
-	 *  array(
-	 *      // Set this to 1 if module has its own trigger directory (/mymodule/core/triggers)
-	 *      'triggers' => 0,
-	 *      // Set this to 1 if module has its own login method directory (/mymodule/core/login)
-	 *      'login' => 0,
-	 *      // Set this to 1 if module has its own substitution function file (/mymodule/core/substitutions)
-	 *      'substitutions' => 0,
-	 *      // Set this to 1 if module has its own menus handler directory (/mymodule/core/menus)
-	 *      'menus' => 0,
-	 *      // Set this to 1 if module has its own theme directory (/mymodule/theme)
-	 *      'theme' => 0,
-	 *      // Set this to 1 if module overwrite template dir (/mymodule/core/tpl)
-	 *      'tpl' => 0,
-	 *      // Set this to 1 if module has its own barcode directory (/mymodule/core/modules/barcode)
-	 *      'barcode' => 0,
-	 *      // Set this to 1 if module has its own models directory (/mymodule/core/modules/xxx)
-	 *      'models' => 0,
-	 *      // Set this to relative path of css file if module has its own css file
-	 *      'css' => '/mymodule/css/mymodule.css.php',
-	 *      // Set this to relative path of js file if module must load a js on all pages
-	 *      'js' => '/mymodule/js/mymodule.js',
-	 *      // Set here all hooks context managed by module
-	 *      'hooks' => array('hookcontext1','hookcontext2')
-	 *  )
-	 */
-	public $module_parts = array();
-
-	/**
-	 * @var string Module documents ?
-	 * @deprecated Seems unused anywhere
-	 */
-	public $docs;
-
-	/**
-	 * @var string ?
-	 * @deprecated Seems unused anywhere
-	 */
-	public $dbversion = "-";
-
-	/**
-	 * @var string Error message
-	 */
-	public $error;
-
-	/**
-	 * @var string Module version
-	 * @see http://semver.org
-	 *
-	 * The following keywords can also be used:
-	 * 'development'
-	 * 'experimental'
-	 * 'dolibarr': only for core modules that share its version
-	 * 'dolibarr_deprecated': only for deprecated core modules
-	 *
-	 */
-	public $version;
-
-	/**
-	 * @var string Module description (short text)
-	 *
-	 * Only used if Module[ID]Desc translation string is not found.
-	 */
-	public $description;
-
-	/**
-	 * @var string Module description (long text)
-	 * @since 4.0.0
-	 *
-	 * HTML content supported.
-	 */
-	public $descriptionlong;
-
-
-	// For exports
-
-	/**
-	 * @var string Module export code
-	 */
-	public $export_code;
-
-	/**
-	 * @var string Module export label
-	 */
-	public $export_label;
-
-	public $export_permission;
-	public $export_fields_array;
-	public $export_TypeFields_array;
-	public $export_entities_array;
-	public $export_special_array;           // special or computed field
-	public $export_dependencies_array;
-	public $export_sql_start;
-	public $export_sql_end;
-	public $export_sql_order;
-
-
-	// For import
-
-	/**
-	 * @var string Module import code
-	 */
-	public $import_code;
-
-	/**
-	 * @var string Module import label
-	 */
-	public $import_label;
-
-
-	/**
-	 * @var string Module constant name
-	 */
-	public $const_name;
-
-	/**
-	 * @var bool Module can't be disabled
-	 */
-	public $always_enabled;
-
-	/**
-	 * @var int Module is enabled globally (Multicompany support)
-	 */
-	public $core_enabled;
-
-	/**
-	 * @var string Relative path to module style sheet
-	 * @deprecated
-	 * @see module_parts
-	 */
-	public $style_sheet = '';
-=======
     /**
      * @var DoliDb Database handler
      */
@@ -498,7 +264,6 @@
      * @see        module_parts
      */
     public $style_sheet = '';
->>>>>>> d9b8a8c8
 
     /**
      * @var        0|1|2|3 Where to display the module in setup page
@@ -548,26 +313,11 @@
      */
     public $conflictwith;
 
-	/**
-	 * @var string[] Module language files
-	 */
-	public $langfiles;
-
-<<<<<<< HEAD
-	/**
-	 * @var array<string,string> Array of warnings to show when we activate the module
-	 *
-	 * array('always'='text') or array('FR'='text')
-	 */
-	public $warnings_activation;
-
-	/**
-	 * @var array<string,string> Array of warnings to show when we activate an external module
-	 *
-	 * array('always'='text') or array('FR'='text')
-	 */
-	public $warnings_activation_ext;
-=======
+    /**
+     * @var string[] Module language files
+     */
+    public $langfiles;
+
     /**
      * @var array<string,string> Array of warnings to show when we activate the module
      *
@@ -581,7 +331,6 @@
      * array('always'='text') or array('FR'='text')
      */
     public $warnings_activation_ext;
->>>>>>> d9b8a8c8
 
 
     /**
@@ -602,1861 +351,6 @@
     public $hidden = false;
 
 
-<<<<<<< HEAD
-	/**
-	 * Constructor. Define names, constants, directories, boxes, permissions
-	 *
-	 * @param DoliDB		$db      Database handler
-	 */
-	public function __construct($db)
-	{
-		$this->db = $db;
-	}
-	// We should but can't set this as abstract because this will make dolibarr hang
-	// after migration due to old module not implementing. We must wait PHP is able to make
-	// a try catch on Fatal error to manage this correctly.
-	// We need constructor into function unActivateModule into admin.lib.php
-
-
-	/**
-	 * Enables a module.
-	 * Inserts all informations into database
-	 *
-	 * @param   array  		$array_sql  SQL requests to be executed when enabling module
-	 * @param   string      $options    String with options when disabling module:
-	 *                                    'noboxes' = Do not insert boxes
-	 *                                    'newboxdefonly' = For boxes, insert def of boxes only and not boxes activation
-	 *
-	 * @return  int                         1 if OK, 0 if KO
-	 */
-	function _init($array_sql, $options='')
-	{
-		global $conf;
-		$err=0;
-
-		$this->db->begin();
-
-		// Insert activation module constant
-		if (! $err) $err+=$this->_active();
-
-		// Insert new pages for tabs (into llx_const)
-		if (! $err) $err+=$this->insert_tabs();
-
-		// Insert activation of module's parts
-		if (! $err) $err+=$this->insert_module_parts();
-
-		// Insert constant defined by modules (into llx_const)
-		if (! $err && ! preg_match('/newboxdefonly/',$options)) $err+=$this->insert_const();	// Test on newboxdefonly to avoid to erase value during upgrade
-
-		// Insert boxes def into llx_boxes_def and boxes setup (into llx_boxes)
-		if (! $err && ! preg_match('/noboxes/',$options)) $err+=$this->insert_boxes($options);
-
-		// Insert cron job entries (entry in llx_cronjobs)
-		if (! $err) $err+=$this->insert_cronjobs();
-
-		// Insert permission definitions of module into llx_rights_def. If user is admin, grant this permission to user.
-		if (! $err) $err+=$this->insert_permissions(1, null, 1);
-
-		// Insert specific menus entries into database
-		if (! $err) $err+=$this->insert_menus();
-
-		// Create module's directories
-		if (! $err) $err+=$this->create_dirs();
-
-		// Execute addons requests
-		$num=count($array_sql);
-		for ($i = 0; $i < $num; $i++)
-		{
-			if (! $err)
-			{
-				$val=$array_sql[$i];
-				$sql=$val;
-				$ignoreerror=0;
-				if (is_array($val))
-				{
-					$sql=$val['sql'];
-					$ignoreerror=$val['ignoreerror'];
-				}
-				// Add current entity id
-				$sql=str_replace('__ENTITY__', $conf->entity, $sql);
-
-				dol_syslog(get_class($this)."::_init ignoreerror=".$ignoreerror."", LOG_DEBUG);
-				$result=$this->db->query($sql, $ignoreerror);
-				if (! $result)
-				{
-					if (! $ignoreerror)
-					{
-						$this->error=$this->db->lasterror();
-						$err++;
-					}
-					else
-					{
-						dol_syslog(get_class($this)."::_init Warning ".$this->db->lasterror(), LOG_WARNING);
-					}
-				}
-			}
-		}
-
-		// Return code
-		if (! $err)
-		{
-			$this->db->commit();
-			return 1;
-		}
-		else
-		{
-			$this->db->rollback();
-			return 0;
-		}
-	}
-
-	/**
-	 * Disable function. Deletes the module constant and boxes from the database.
-	 *
-	 * @param   string[]    $array_sql  SQL requests to be executed when module is disabled
-	 * @param   string      $options	Options when disabling module:
-	 *                                    'newboxdefonly|noboxes' = We don't remove boxes.
-	 *
-	 * @return  int                     1 if OK, 0 if KO
-	 */
-	function _remove($array_sql, $options='')
-	{
-		$err=0;
-
-		$this->db->begin();
-
-		// Remove activation module line (constant MAIN_MODULE_MYMODULE in llx_const)
-		if (! $err) $err+=$this->_unactive();
-
-		// Remove activation of module's new tabs (MAIN_MODULE_MYMODULE_TABS_XXX in llx_const)
-		if (! $err) $err+=$this->delete_tabs();
-
-		// Remove activation of module's parts (MAIN_MODULE_MYMODULE_XXX in llx_const)
-		if (! $err) $err+=$this->delete_module_parts();
-
-		// Remove constants defined by modules
-		if (! $err) $err+=$this->delete_const();
-
-		// Remove list of module's available boxes (entry in llx_boxes)
-		if (! $err && ! preg_match('/(newboxdefonly|noboxes)/',$options)) $err+=$this->delete_boxes();	// We don't have to delete if option ask to keep boxes safe or ask to add new box def only
-
-		// Remove list of module's cron job entries (entry in llx_cronjobs)
-		if (! $err) $err+=$this->delete_cronjobs();
-
-		// Remove module's permissions from list of available permissions (entries in llx_rights_def)
-		if (! $err) $err+=$this->delete_permissions();
-
-		// Remove module's menus (entries in llx_menu)
-		if (! $err) $err+=$this->delete_menus();
-
-		// Remove module's directories
-		if (! $err) $err+=$this->delete_dirs();
-
-		// Run complementary sql requests
-		$num=count($array_sql);
-		for ($i = 0; $i < $num; $i++)
-		{
-			if (! $err)
-			{
-				dol_syslog(get_class($this)."::_remove", LOG_DEBUG);
-				$result=$this->db->query($array_sql[$i]);
-				if (! $result)
-				{
-					$this->error=$this->db->error();
-					$err++;
-				}
-			}
-		}
-
-		// Return code
-		if (! $err)
-		{
-			$this->db->commit();
-			return 1;
-		}
-		else
-		{
-			$this->db->rollback();
-			return 0;
-		}
-	}
-
-
-	/**
-	 * Gives the translated module name if translation exists in admin.lang or into language files of module.
-	 * Otherwise return the module key name.
-	 *
-	 * @return  string  Translated module name
-	 */
-	function getName()
-	{
-		global $langs;
-		$langs->load("admin");
-
-		if ($langs->transnoentitiesnoconv("Module".$this->numero."Name") != ("Module".$this->numero."Name"))
-		{
-			// If module name translation exists
-			return $langs->transnoentitiesnoconv("Module".$this->numero."Name");
-		}
-		else
-		{
-			// If module name translation using it's unique id does not exists, we try to use its name to find translation
-			if (is_array($this->langfiles))
-			{
-				foreach($this->langfiles as $val)
-				{
-					if ($val) $langs->load($val);
-				}
-			}
-
-			if ($langs->trans("Module".$this->name."Name") != ("Module".$this->name."Name"))
-			{
-				// If module name translation exists
-				return $langs->transnoentitiesnoconv("Module".$this->name."Name");
-			}
-
-			// Last chance with simple label
-			return $langs->transnoentitiesnoconv($this->name);
-		}
-	}
-
-
-	/**
-	 * Gives the translated module description if translation exists in admin.lang or the default module description
-	 *
-	 * @return  string  Translated module description
-	 */
-	function getDesc()
-	{
-		global $langs;
-		$langs->load("admin");
-
-		if ($langs->transnoentitiesnoconv("Module".$this->numero."Desc") != ("Module".$this->numero."Desc"))
-		{
-			// If module description translation exists
-			return $langs->transnoentitiesnoconv("Module".$this->numero."Desc");
-		}
-		else
-		{
-			// If module description translation does not exist using its unique id, we can use its name to find translation
-			if (is_array($this->langfiles))
-			{
-				foreach($this->langfiles as $val)
-				{
-					if ($val) $langs->load($val);
-				}
-			}
-
-			if ($langs->transnoentitiesnoconv("Module".$this->name."Desc") != ("Module".$this->name."Desc"))
-			{
-				// If module name translation exists
-				return $langs->trans("Module".$this->name."Desc");
-			}
-
-			// Last chance with simple label
-			return $langs->trans($this->description);
-		}
-	}
-
-	/**
-	 * Gives the long description of a module. First check README-la_LA.md then README.md
-	 * If not markdown files found, it return translated value of the key ->descriptionlong.
-	 *
-	 * @return  string                  Long description of a module from README.md of from property.
-	 */
-	function getDescLong()
-	{
-		global $langs;
-		$langs->load("admin");
-
-		include_once DOL_DOCUMENT_ROOT.'/core/lib/files.lib.php';
-		include_once DOL_DOCUMENT_ROOT.'/core/lib/geturl.lib.php';
-
-		$pathoffile = $this->getDescLongReadmeFound();
-
-		if ($pathoffile)     // Mostly for external modules
-		{
-			$content = file_get_contents($pathoffile);
-
-			if ((float) DOL_VERSION >= 6.0)
-			{
-				@include_once DOL_DOCUMENT_ROOT.'/core/lib/parsemd.lib.php';
-
-				$content = dolMd2Html($content, 'parsedown',
-					array(
-						'doc/'=>dol_buildpath(strtolower($this->name).'/doc/', 1),
-						'img/'=>dol_buildpath(strtolower($this->name).'/img/', 1),
-						'images/'=>dol_buildpath(strtolower($this->name).'/imgages/', 1),
-					));
-			}
-			else
-			{
-				$content = nl2br($content);
-			}
-		}
-		else                // Mostly for internal modules
-		{
-			if (! empty($this->descriptionlong))
-			{
-				if (is_array($this->langfiles))
-				{
-					foreach($this->langfiles as $val)
-					{
-						if ($val) $langs->load($val);
-					}
-				}
-
-				$content = $langs->transnoentitiesnoconv($this->descriptionlong);
-			}
-		}
-
-		return $content;
-	}
-
-	/**
-	 * Return path of file if a README file was found.
-	 *
-	 * @return  string      Path of file if a README file was found.
-	 */
-	function getDescLongReadmeFound()
-	{
-		global $langs;
-
-		$filefound= false;
-
-		// Define path to file README.md.
-		// First check README-la_LA.md then README-la.md then README.md
-		$pathoffile = dol_buildpath(strtolower($this->name).'/README-'.$langs->defaultlang.'.md', 0);
-		if (dol_is_file($pathoffile))
-		{
-			$filefound = true;
-		}
-		if (! $filefound)
-		{
-			$tmp=explode('_', $langs->defaultlang);
-			$pathoffile = dol_buildpath(strtolower($this->name).'/README-'.$tmp[0].'.md', 0);
-			if (dol_is_file($pathoffile))
-			{
-				$filefound = true;
-			}
-		}
-		if (! $filefound)
-		{
-			$pathoffile = dol_buildpath(strtolower($this->name).'/README.md', 0);
-			if (dol_is_file($pathoffile))
-			{
-				$filefound = true;
-			}
-		}
-
-		return ($filefound?$pathoffile:'');
-	}
-
-
-	/**
-	 * Gives the changelog. First check ChangeLog-la_LA.md then ChangeLog.md
-	 *
-	 * @return  string  Content of ChangeLog
-	 */
-	function getChangeLog()
-	{
-		global $langs;
-		$langs->load("admin");
-
-		include_once DOL_DOCUMENT_ROOT.'/core/lib/files.lib.php';
-		include_once DOL_DOCUMENT_ROOT.'/core/lib/geturl.lib.php';
-
-		$filefound= false;
-
-		// Define path to file README.md.
-		// First check README-la_LA.md then README.md
-		$pathoffile = dol_buildpath(strtolower($this->name).'/ChangeLog-'.$langs->defaultlang.'.md', 0);
-		if (dol_is_file($pathoffile))
-		{
-			$filefound = true;
-		}
-		if (! $filefound)
-		{
-			$pathoffile = dol_buildpath(strtolower($this->name).'/ChangeLog.md', 0);
-			if (dol_is_file($pathoffile))
-			{
-				$filefound = true;
-			}
-		}
-
-		if ($filefound)     // Mostly for external modules
-		{
-			$content = file_get_contents($pathoffile);
-
-			if ((float) DOL_VERSION >= 6.0)
-			{
-				@include_once DOL_DOCUMENT_ROOT.'/core/lib/parsemd.lib.php';
-				$content = dolMd2Html($content, 'parsedown', array('doc/'=>dol_buildpath(strtolower($this->name).'/doc/', 1)));
-			}
-			else
-			{
-				$content = nl2br($content);
-			}
-		}
-
-		return $content;
-	}
-
-	/**
-	 * Gives the publisher name
-	 *
-	 * @return  string  Publisher name
-	 */
-	function getPublisher()
-	{
-		return $this->editor_name;
-	}
-
-	/**
-	 * Gives the publisher url
-	 *
-	 * @return  string  Publisher url
-	 */
-	function getPublisherUrl()
-	{
-		return $this->editor_url;
-	}
-
-	/**
-	 * Gives module version (translated if param $translated is on)
-	 * For 'experimental' modules, gives 'experimental' translation
-	 * For 'dolibarr' modules, gives Dolibarr version
-	 *
-	 * @param   int     $translated     1=Special version keys are translated, 0=Special version keys are not translated
-	 * @return  string                  Module version
-	 */
-	function getVersion($translated=1)
-	{
-		global $langs;
-		$langs->load("admin");
-
-		$ret='';
-
-		$newversion=preg_replace('/_deprecated/','',$this->version);
-		if ($newversion == 'experimental') $ret=($translated?$langs->transnoentitiesnoconv("VersionExperimental"):$newversion);
-		elseif ($newversion == 'development') $ret=($translated?$langs->transnoentitiesnoconv("VersionDevelopment"):$newversion);
-		elseif ($newversion == 'dolibarr') $ret=DOL_VERSION;
-		elseif ($newversion) $ret=$newversion;
-		else $ret=($translated?$langs->transnoentitiesnoconv("VersionUnknown"):'unknown');
-
-		if (preg_match('/_deprecated/',$this->version)) $ret.=($translated?' ('.$langs->transnoentitiesnoconv("Deprecated").')':$this->version);
-		return $ret;
-	}
-
-
-	/**
-	 * Tells if module is core or external
-	 *
-	 * @return  string  'core', 'external' or 'unknown'
-	 */
-	function isCoreOrExternalModule()
-	{
-		if ($this->version == 'dolibarr' || $this->version == 'dolibarr_deprecated') return 'core';
-		if (! empty($this->version) && ! in_array($this->version,array('experimental','development'))) return 'external';
-		if (! empty($this->editor_name) || ! empty($this->editor_url)) return 'external';
-		if ($this->numero >= 100000) return 'external';
-		return 'unknown';
-	}
-
-
-	/**
-	 * Gives module related language files list
-	 *
-	 * @return  string[]    Language files list
-	 */
-	function getLangFilesArray()
-	{
-		return $this->langfiles;
-	}
-
-	/**
-	 * Gives translated label of an export dataset
-	 *
-	 * @param   int     $r  Dataset index
-	 *
-	 * @return string       Translated databaset label
-	 */
-	function getExportDatasetLabel($r)
-	{
-		global $langs;
-
-		$langstring="ExportDataset_".$this->export_code[$r];
-		if ($langs->trans($langstring) == $langstring)
-		{
-			// Translation not found
-			return $langs->trans($this->export_label[$r]);
-		}
-		else
-		{
-			// Translation found
-			return $langs->trans($langstring);
-		}
-	}
-
-
-	/**
-	 * Gives translated label of an import dataset
-	 *
-	 * @param   int     $r  Dataset index
-	 *
-	 * @return  string      Translated dataset label
-	 */
-	function getImportDatasetLabel($r)
-	{
-		global $langs;
-
-		$langstring="ImportDataset_".$this->import_code[$r];
-		//print "x".$langstring;
-		if ($langs->trans($langstring) == $langstring)
-		{
-			// Translation not found
-			return $langs->transnoentitiesnoconv($this->import_label[$r]);
-		}
-		else
-		{
-			// Translation found
-			return $langs->transnoentitiesnoconv($langstring);
-		}
-	}
-
-
-	/**
-	 * Gives the last date of activation
-	 *
-	 * @return  timestamp       Date of last activation
-	 */
-	function getLastActivationDate()
-	{
-		global $conf;
-
-		$sql = "SELECT tms FROM ".MAIN_DB_PREFIX."const";
-		$sql.= " WHERE ".$this->db->decrypt('name')." = '".$this->db->escape($this->const_name)."'";
-		$sql.= " AND entity IN (0, ".$conf->entity.")";
-
-		dol_syslog(get_class($this)."::getLastActiveDate", LOG_DEBUG);
-		$resql=$this->db->query($sql);
-		if (! $resql) $err++;
-		else
-		{
-			$obj=$this->db->fetch_object($resql);
-			if ($obj) return $this->db->jdate($obj->tms);
-		}
-
-		return '';
-	}
-
-
-	/**
-	 * Gives the last author of activation
-	 *
-	 * @return  array       Array array('authorid'=>Id of last activation user, 'lastactivationdate'=>Date of last activation)
-	 */
-	function getLastActivationInfo()
-	{
-		global $conf;
-
-		$sql = "SELECT tms, note FROM ".MAIN_DB_PREFIX."const";
-		$sql.= " WHERE ".$this->db->decrypt('name')." = '".$this->db->escape($this->const_name)."'";
-		$sql.= " AND entity IN (0, ".$conf->entity.")";
-
-		dol_syslog(get_class($this)."::getLastActiveDate", LOG_DEBUG);
-		$resql=$this->db->query($sql);
-		if (! $resql) $err++;
-		else
-		{
-			$obj=$this->db->fetch_object($resql);
-			$tmp=array();
-			if ($obj->note)
-			{
-				$tmp=json_decode($obj->note, true);
-			}
-			if ($obj) return array('authorid'=>$tmp['authorid'], 'ip'=>$tmp['ip'], 'lastactivationdate'=>$this->db->jdate($obj->tms));
-		}
-
-		return array();
-	}
-
-
-	/**
-	 * Insert constants for module activation
-	 *
-	 * @return  int Error count (0 if OK)
-	 */
-	function _active()
-	{
-		global $conf, $user;
-
-		$err = 0;
-
-		// Common module
-		$entity = ((! empty($this->always_enabled) || ! empty($this->core_enabled)) ? 0 : $conf->entity);
-
-		$sql = "DELETE FROM ".MAIN_DB_PREFIX."const";
-		$sql.= " WHERE ".$this->db->decrypt('name')." = '".$this->db->escape($this->const_name)."'";
-		$sql.= " AND entity IN (0, ".$entity.")";
-
-		dol_syslog(get_class($this)."::_active delete activation constant", LOG_DEBUG);
-		$resql=$this->db->query($sql);
-		if (! $resql) $err++;
-
-		$note=json_encode(array('authorid'=>(is_object($user)?$user->id:0), 'ip'=>(empty($_SERVER['REMOTE_ADDR'])?'':$_SERVER['REMOTE_ADDR'])));
-
-		$sql = "INSERT INTO ".MAIN_DB_PREFIX."const (name, value, visible, entity, note) VALUES";
-		$sql.= " (".$this->db->encrypt($this->const_name,1);
-		$sql.= ", ".$this->db->encrypt('1',1);
-		$sql.= ", 0, ".$entity;
-		$sql.= ", '".$this->db->escape($note)."')";
-
-		dol_syslog(get_class($this)."::_active insert activation constant", LOG_DEBUG);
-		$resql=$this->db->query($sql);
-		if (! $resql) $err++;
-
-		return $err;
-	}
-
-
-	/**
-	 * Module deactivation
-	 *
-	 * @return  int Error count (0 if OK)
-	 */
-	function _unactive()
-	{
-		global $conf;
-
-		$err = 0;
-
-		// Common module
-		$entity = ((! empty($this->always_enabled) || ! empty($this->core_enabled)) ? 0 : $conf->entity);
-
-		$sql = "DELETE FROM ".MAIN_DB_PREFIX."const";
-		$sql.= " WHERE ".$this->db->decrypt('name')." = '".$this->db->escape($this->const_name)."'";
-		$sql.= " AND entity IN (0, ".$entity.")";
-
-		dol_syslog(get_class($this)."::_unactive", LOG_DEBUG);
-		$this->db->query($sql);
-
-		return $err;
-	}
-
-
-	/**
-	 * Create tables and keys required by module.
-	 * Files module.sql and module.key.sql with create table and create keys
-	 * commands must be stored in directory reldir='/module/sql/'
-	 * This function is called by this->init
-	 *
-	 * @param   string  $reldir Relative directory where to scan files
-	 * @return  int             <=0 if KO, >0 if OK
-	 */
-	function _load_tables($reldir)
-	{
-		global $conf;
-
-		$error=0;
-		$dirfound=0;
-
-		if (empty($reldir)) return 1;
-
-		include_once DOL_DOCUMENT_ROOT . '/core/lib/admin.lib.php';
-
-		$ok = 1;
-		foreach($conf->file->dol_document_root as $dirroot)
-		{
-			if ($ok)
-			{
-				$dir = $dirroot.$reldir;
-				$ok = 0;
-
-				$handle=@opendir($dir);         // Dir may not exists
-				if (is_resource($handle))
-				{
-					$dirfound++;
-
-					// Run llx_mytable.sql files, then llx_mytable_*.sql
-					$files = array();
-					while (($file = readdir($handle))!==false)
-					{
-						$files[] = $file;
-					}
-					sort($files);
-					foreach ($files as $file)
-					{
-						if (preg_match('/\.sql$/i',$file) && ! preg_match('/\.key\.sql$/i',$file) && substr($file,0,4) == 'llx_' && substr($file,0,4) != 'data')
-						{
-							$result=run_sql($dir.$file, empty($conf->global->MAIN_DISPLAY_SQL_INSTALL_LOG)?1:0, '', 1);
-							if ($result <= 0) $error++;
-						}
-					}
-
-					rewinddir($handle);
-
-					// Run llx_mytable.key.sql files (Must be done after llx_mytable.sql) then then llx_mytable_*.key.sql
-					$files = array();
-					while (($file = readdir($handle))!==false)
-					{
-						$files[] = $file;
-					}
-					sort($files);
-					foreach ($files as $file)
-					{
-						if (preg_match('/\.key\.sql$/i',$file) && substr($file,0,4) == 'llx_' && substr($file,0,4) != 'data')
-						{
-							$result=run_sql($dir.$file, empty($conf->global->MAIN_DISPLAY_SQL_INSTALL_LOG)?1:0, '', 1);
-							if ($result <= 0) $error++;
-						}
-					}
-
-					rewinddir($handle);
-
-					// Run data_xxx.sql files (Must be done after llx_mytable.key.sql)
-					$files = array();
-					while (($file = readdir($handle))!==false)
-					{
-						$files[] = $file;
-					}
-					sort($files);
-					foreach ($files as $file)
-					{
-						if (preg_match('/\.sql$/i',$file) && ! preg_match('/\.key\.sql$/i',$file) && substr($file,0,4) == 'data')
-						{
-							$result=run_sql($dir.$file, empty($conf->global->MAIN_DISPLAY_SQL_INSTALL_LOG)?1:0, '', 1);
-							if ($result <= 0) $error++;
-						}
-					}
-
-					rewinddir($handle);
-
-					// Run update_xxx.sql files
-					$files = array();
-					while (($file = readdir($handle))!==false)
-					{
-						$files[] = $file;
-					}
-					sort($files);
-					foreach ($files as $file)
-					{
-						if (preg_match('/\.sql$/i',$file) && ! preg_match('/\.key\.sql$/i',$file) && substr($file,0,6) == 'update')
-						{
-							$result=run_sql($dir.$file, empty($conf->global->MAIN_DISPLAY_SQL_INSTALL_LOG)?1:0, '', 1);
-							if ($result <= 0) $error++;
-						}
-					}
-
-					closedir($handle);
-				}
-
-				if ($error == 0)
-				{
-					$ok = 1;
-				}
-			}
-		}
-
-		if (! $dirfound) dol_syslog("A module ask to load sql files into ".$reldir." but this directory was not found.", LOG_WARNING);
-		return $ok;
-	}
-
-
-	/**
-	 * Adds boxes
-	 *
-	 * @param   string  $option Options when disabling module ('newboxdefonly'=insert only boxes definition)
-	 *
-	 * @return  int             Error count (0 if OK)
-	 */
-	function insert_boxes($option='')
-	{
-		require_once DOL_DOCUMENT_ROOT . '/core/class/infobox.class.php';
-
-		global $conf;
-
-		$err=0;
-
-		if (is_array($this->boxes))
-		{
-			dol_syslog(get_class($this)."::insert_boxes", LOG_DEBUG);
-
-			$pos_name = InfoBox::getListOfPagesForBoxes();
-
-			foreach ($this->boxes as $key => $value)
-			{
-				$file  = isset($this->boxes[$key]['file'])?$this->boxes[$key]['file']:'';
-				$note  = isset($this->boxes[$key]['note'])?$this->boxes[$key]['note']:'';
-				$enabledbydefaulton = isset($this->boxes[$key]['enabledbydefaulton'])?$this->boxes[$key]['enabledbydefaulton']:'Home';
-
-				if (empty($file)) $file  = isset($this->boxes[$key][1])?$this->boxes[$key][1]:'';	// For backward compatibility
-				if (empty($note)) $note  = isset($this->boxes[$key][2])?$this->boxes[$key][2]:'';	// For backward compatibility
-
-				// Search if boxes def already present
-				$sql = "SELECT count(*) as nb FROM ".MAIN_DB_PREFIX."boxes_def";
-				$sql.= " WHERE file = '".$this->db->escape($file)."'";
-				$sql.= " AND entity = ".$conf->entity;
-				if ($note) $sql.=" AND note ='".$this->db->escape($note)."'";
-
-				$result=$this->db->query($sql);
-				if ($result)
-				{
-					$obj = $this->db->fetch_object($result);
-					if ($obj->nb == 0)
-					{
-						$this->db->begin();
-
-						if (! $err)
-						{
-							$sql = "INSERT INTO ".MAIN_DB_PREFIX."boxes_def (file, entity, note)";
-							$sql.= " VALUES ('".$this->db->escape($file)."', ";
-							$sql.= $conf->entity.", ";
-							$sql.= $note?"'".$this->db->escape($note)."'":"null";
-							$sql.= ")";
-
-							dol_syslog(get_class($this)."::insert_boxes", LOG_DEBUG);
-							$resql=$this->db->query($sql);
-							if (! $resql) $err++;
-
-						}
-						if (! $err && ! preg_match('/newboxdefonly/',$option))
-						{
-							$lastid=$this->db->last_insert_id(MAIN_DB_PREFIX."boxes_def","rowid");
-
-							foreach ($pos_name as $key2 => $val2)
-							{
-								//print 'key2='.$key2.'-val2='.$val2."<br>\n";
-								if ($enabledbydefaulton && $val2 != $enabledbydefaulton) continue;		// Not enabled by default onto this page.
-
-								$sql = "INSERT INTO ".MAIN_DB_PREFIX."boxes (box_id,position,box_order,fk_user,entity)";
-								$sql.= " VALUES (".$lastid.", ".$key2.", '0', 0, ".$conf->entity.")";
-
-								dol_syslog(get_class($this)."::insert_boxes onto page ".$key2."=".$val2."", LOG_DEBUG);
-								$resql=$this->db->query($sql);
-								if (! $resql) $err++;
-							}
-						}
-
-						if (! $err)
-						{
-							$this->db->commit();
-						}
-						else
-						{
-							$this->error=$this->db->lasterror();
-							$this->db->rollback();
-						}
-					}
-					// else box already registered into database
-				}
-				else
-			  {
-					$this->error=$this->db->lasterror();
-					$err++;
-				}
-			}
-		}
-
-		return $err;
-	}
-
-
-	/**
-	 * Removes boxes
-	 *
-	 * @return  int Error count (0 if OK)
-	 */
-	function delete_boxes()
-	{
-		global $conf;
-
-		$err=0;
-
-		if (is_array($this->boxes))
-		{
-			foreach ($this->boxes as $key => $value)
-			{
-				//$titre = $this->boxes[$key][0];
-				$file  = $this->boxes[$key]['file'];
-				//$note  = $this->boxes[$key][2];
-
-				// TODO If the box is also included by another module and the other module is still on, we should not remove it.
-				// For the moment, we manage this with hard coded exception
-				//print "Remove box ".$file.'<br>';
-				if ($file == 'box_graph_product_distribution.php')
-				{
-					if (! empty($conf->produit->enabled) || ! empty($conf->service->enabled))
-					{
-						dol_syslog("We discard disabling of module ".$file." because another module still active require it.");
-						continue;
-					}
-				}
-
-				if (empty($file)) $file  = isset($this->boxes[$key][1])?$this->boxes[$key][1]:'';	// For backward compatibility
-
-				if ($this->db->type == 'sqlite3') {
-					// sqlite doesn't support "USING" syntax.
-					// TODO: remove this dependency.
-					$sql = "DELETE FROM ".MAIN_DB_PREFIX."boxes ";
-					$sql .= "WHERE ".MAIN_DB_PREFIX."boxes.box_id IN (";
-					$sql .= "SELECT ".MAIN_DB_PREFIX."boxes_def.rowid ";
-					$sql .= "FROM ".MAIN_DB_PREFIX."boxes_def ";
-					$sql .= "WHERE ".MAIN_DB_PREFIX."boxes_def.file = '".$this->db->escape($file)."') ";
-					$sql .= "AND ".MAIN_DB_PREFIX."boxes.entity = ".$conf->entity;
-				} else {
-					$sql = "DELETE FROM ".MAIN_DB_PREFIX."boxes";
-					$sql.= " USING ".MAIN_DB_PREFIX."boxes, ".MAIN_DB_PREFIX."boxes_def";
-					$sql.= " WHERE ".MAIN_DB_PREFIX."boxes.box_id = ".MAIN_DB_PREFIX."boxes_def.rowid";
-					$sql.= " AND ".MAIN_DB_PREFIX."boxes_def.file = '".$this->db->escape($file)."'";
-					$sql.= " AND ".MAIN_DB_PREFIX."boxes.entity = ".$conf->entity;
-				}
-
-				dol_syslog(get_class($this)."::delete_boxes", LOG_DEBUG);
-				$resql=$this->db->query($sql);
-				if (! $resql)
-				{
-					$this->error=$this->db->lasterror();
-					$err++;
-				}
-
-				$sql = "DELETE FROM ".MAIN_DB_PREFIX."boxes_def";
-				$sql.= " WHERE file = '".$this->db->escape($file)."'";
-				$sql.= " AND entity = ".$conf->entity;
-
-				dol_syslog(get_class($this)."::delete_boxes", LOG_DEBUG);
-				$resql=$this->db->query($sql);
-				if (! $resql)
-				{
-					$this->error=$this->db->lasterror();
-					$err++;
-				}
-			}
-		}
-
-		return $err;
-	}
-
-	/**
-	 * Adds cronjobs
-	 *
-	 * @return  int             Error count (0 if OK)
-	 */
-	function insert_cronjobs()
-	{
-		require_once DOL_DOCUMENT_ROOT . '/core/class/infobox.class.php';
-
-		global $conf;
-
-		$err=0;
-
-		if (is_array($this->cronjobs))
-		{
-			dol_syslog(get_class($this)."::insert_cronjobs", LOG_DEBUG);
-
-			foreach ($this->cronjobs as $key => $value)
-			{
-				$entity  = isset($this->cronjobs[$key]['entity'])?$this->cronjobs[$key]['entity']:$conf->entity;
-				$label  = isset($this->cronjobs[$key]['label'])?$this->cronjobs[$key]['label']:'';
-				$jobtype  = isset($this->cronjobs[$key]['jobtype'])?$this->cronjobs[$key]['jobtype']:'';
-				$class  = isset($this->cronjobs[$key]['class'])?$this->cronjobs[$key]['class']:'';
-				$objectname  = isset($this->cronjobs[$key]['objectname'])?$this->cronjobs[$key]['objectname']:'';
-				$method = isset($this->cronjobs[$key]['method'])?$this->cronjobs[$key]['method']:'';
-				$command  = isset($this->cronjobs[$key]['command'])?$this->cronjobs[$key]['command']:'';
-				$parameters  = isset($this->cronjobs[$key]['parameters'])?$this->cronjobs[$key]['parameters']:'';
-				$comment = isset($this->cronjobs[$key]['comment'])?$this->cronjobs[$key]['comment']:'';
-				$frequency = isset($this->cronjobs[$key]['frequency'])?$this->cronjobs[$key]['frequency']:'';
-				$unitfrequency = isset($this->cronjobs[$key]['unitfrequency'])?$this->cronjobs[$key]['unitfrequency']:'';
-				$status = isset($this->cronjobs[$key]['status'])?$this->cronjobs[$key]['status']:'';
-				$priority = isset($this->cronjobs[$key]['priority'])?$this->cronjobs[$key]['priority']:'';
-				$test = isset($this->cronjobs[$key]['test'])?$this->cronjobs[$key]['test']:'';                              // Line must be visible
-
-				// Search if boxes def already present
-				$sql = "SELECT count(*) as nb FROM ".MAIN_DB_PREFIX."cronjob";
-				$sql.= " WHERE module_name = '".$this->db->escape($this->rights_class)."'";
-				if ($class) $sql.= " AND classesname = '".$this->db->escape($class)."'";
-				if ($objectname) $sql.= " AND objectname = '".$this->db->escape($objectname)."'";
-				if ($method) $sql.= " AND methodename = '".$this->db->escape($method)."'";
-				if ($command) $sql.= " AND command = '".$this->db->escape($command)."'";
-				$sql.= " AND entity = ".$entity;	// Must be exact entity
-
-				$now=dol_now();
-
-				$result=$this->db->query($sql);
-				if ($result)
-				{
-					$obj = $this->db->fetch_object($result);
-					if ($obj->nb == 0)
-					{
-						$this->db->begin();
-
-						if (! $err)
-						{
-							$sql = "INSERT INTO ".MAIN_DB_PREFIX."cronjob (module_name, datec, datestart, label, jobtype, classesname, objectname, methodename, command, params, note,";
-							if(is_int($frequency)){ $sql.= ' frequency,'; }
-							if(is_int($unitfrequency)){ $sql.= ' unitfrequency,'; }
-							if(is_int($priority)){ $sql.= ' priority,'; }
-							if(is_int($status)){ $sql.= ' status,'; }
-							$sql.= " entity, test)";
-							$sql.= " VALUES (";
-							$sql.= "'".$this->db->escape($this->rights_class)."', ";
-							$sql.= "'".$this->db->idate($now)."', ";
-							$sql.= "'".$this->db->idate($now)."', ";
-							$sql.= "'".$this->db->escape($label)."', ";
-							$sql.= "'".$this->db->escape($jobtype)."', ";
-							$sql.= ($class?"'".$this->db->escape($class)."'":"null").",";
-							$sql.= ($objectname?"'".$this->db->escape($objectname)."'":"null").",";
-							$sql.= ($method?"'".$this->db->escape($method)."'":"null").",";
-							$sql.= ($command?"'".$this->db->escape($command)."'":"null").",";
-							$sql.= ($parameters?"'".$this->db->escape($parameters)."'":"null").",";
-							$sql.= ($comment?"'".$this->db->escape($comment)."'":"null").",";
-							if(is_int($frequency)){ $sql.= "'".$this->db->escape($frequency)."', "; }
-							if(is_int($unitfrequency)){ $sql.= "'".$this->db->escape($unitfrequency)."', "; }
-							if(is_int($priority)) {$sql.= "'".$this->db->escape($priority)."', ";}
-							if(is_int($status)){ $sql.= "'".$this->db->escape($status)."', "; }
-							$sql.= $entity.",";
-							$sql.= "'".$this->db->escape($test)."'";
-							$sql.= ")";
-
-							$resql=$this->db->query($sql);
-							if (! $resql) $err++;
-
-						}
-
-						if (! $err)
-						{
-							$this->db->commit();
-						}
-						else
-						{
-							$this->error=$this->db->lasterror();
-							$this->db->rollback();
-						}
-					}
-					// else box already registered into database
-				}
-				else
-			  {
-					$this->error=$this->db->lasterror();
-					$err++;
-				}
-			}
-		}
-
-		return $err;
-	}
-
-
-	/**
-	 * Removes boxes
-	 *
-	 * @return  int Error count (0 if OK)
-	 */
-	function delete_cronjobs()
-	{
-		global $conf;
-
-		$err=0;
-
-		if (is_array($this->cronjobs))
-		{
-			$sql = "DELETE FROM ".MAIN_DB_PREFIX."cronjob";
-			$sql.= " WHERE module_name = '".$this->db->escape($this->rights_class)."'";
-			$sql.= " AND entity = ".$conf->entity;
-
-			dol_syslog(get_class($this)."::delete_cronjobs", LOG_DEBUG);
-			$resql=$this->db->query($sql);
-			if (! $resql)
-			{
-				$this->error=$this->db->lasterror();
-				$err++;
-			}
-		}
-
-		return $err;
-	}
-
-	/**
-	 * Removes tabs
-	 *
-	 * @return  int Error count (0 if OK)
-	 */
-	function delete_tabs()
-	{
-		global $conf;
-
-		$err=0;
-
-		$sql = "DELETE FROM ".MAIN_DB_PREFIX."const";
-		$sql.= " WHERE ".$this->db->decrypt('name')." like '".$this->db->escape($this->const_name)."_TABS_%'";
-		$sql.= " AND entity = ".$conf->entity;
-
-		dol_syslog(get_class($this)."::delete_tabs", LOG_DEBUG);
-		if (! $this->db->query($sql))
-		{
-			$this->error=$this->db->lasterror();
-			$err++;
-		}
-
-		return $err;
-	}
-
-	/**
-	 * Adds tabs
-	 *
-	 * @return int  Error count (0 if ok)
-	 */
-	function insert_tabs()
-	{
-		global $conf;
-
-		$err=0;
-
-		if (! empty($this->tabs))
-		{
-			dol_syslog(get_class($this)."::insert_tabs", LOG_DEBUG);
-
-			$i=0;
-			foreach ($this->tabs as $key => $value)
-			{
-				if (is_array($value) && count($value) == 0) continue;	// Discard empty arrays
-
-				$entity=$conf->entity;
-				$newvalue = $value;
-
-				if (is_array($value))
-				{
-					$newvalue = $value['data'];
-					if (isset($value['entity'])) $entity = $value['entity'];
-				}
-
-				if ($newvalue)
-				{
-					$sql = "INSERT INTO ".MAIN_DB_PREFIX."const (";
-					$sql.= "name";
-					$sql.= ", type";
-					$sql.= ", value";
-					$sql.= ", note";
-					$sql.= ", visible";
-					$sql.= ", entity";
-					$sql.= ")";
-					$sql.= " VALUES (";
-					$sql.= $this->db->encrypt($this->const_name."_TABS_".$i,1);
-					$sql.= ", 'chaine'";
-					$sql.= ", ".$this->db->encrypt($newvalue,1);
-					$sql.= ", null";
-					$sql.= ", '0'";
-					$sql.= ", ".$entity;
-					$sql.= ")";
-
-					$resql = $this->db->query($sql);
-					if (! $resql)
-					{
-						dol_syslog($this->db->lasterror(), LOG_ERR);
-						if ($this->db->lasterrno() != 'DB_ERROR_RECORD_ALREADY_EXISTS')
-						{
-							$this->error = $this->db->lasterror();
-							$this->errors[] = $this->db->lasterror();
-							$err++;
-							break;
-						}
-					}
-				}
-				$i++;
-			}
-		}
-		return $err;
-	}
-
-	/**
-	 * Adds constants
-	 *
-	 * @return  int Error count (0 if OK)
-	 */
-	function insert_const()
-	{
-		global $conf;
-
-		$err=0;
-
-		if (empty($this->const)) return 0;
-
-		dol_syslog(get_class($this)."::insert_const", LOG_DEBUG);
-
-		foreach ($this->const as $key => $value)
-		{
-			$name      = $this->const[$key][0];
-			$type      = $this->const[$key][1];
-			$val       = $this->const[$key][2];
-			$note      = isset($this->const[$key][3])?$this->const[$key][3]:'';
-			$visible   = isset($this->const[$key][4])?$this->const[$key][4]:0;
-			$entity    = (! empty($this->const[$key][5]) && $this->const[$key][5]!='current')?0:$conf->entity;
-
-			// Clean
-			if (empty($visible)) $visible='0';
-			if (empty($val) && $val != '0') $val='';
-
-			$sql = "SELECT count(*)";
-			$sql.= " FROM ".MAIN_DB_PREFIX."const";
-			$sql.= " WHERE ".$this->db->decrypt('name')." = '".$this->db->escape($name)."'";
-			$sql.= " AND entity = ".$entity;
-
-			$result=$this->db->query($sql);
-			if ($result)
-			{
-				$row = $this->db->fetch_row($result);
-
-				if ($row[0] == 0)   // If not found
-				{
-					$sql = "INSERT INTO ".MAIN_DB_PREFIX."const (name,type,value,note,visible,entity)";
-					$sql.= " VALUES (";
-					$sql.= $this->db->encrypt($name,1);
-					$sql.= ",'".$type."'";
-					$sql.= ",".(($val != '')?$this->db->encrypt($val,1):"''");
-					$sql.= ",".($note?"'".$this->db->escape($note)."'":"null");
-					$sql.= ",'".$visible."'";
-					$sql.= ",".$entity;
-					$sql.= ")";
-
-					if (! $this->db->query($sql) )
-					{
-						$err++;
-					}
-				}
-				else
-				{
-					dol_syslog(get_class($this)."::insert_const constant '".$name."' already exists", LOG_WARNING);
-				}
-			}
-			else
-			{
-				$err++;
-			}
-		}
-
-		return $err;
-	}
-
-	/**
-	 * Removes constants tagged 'deleteonunactive'
-	 *
-	 * @return  int <0 if KO, 0 if OK
-	 */
-	function delete_const()
-	{
-		global $conf;
-
-		$err=0;
-
-		if (empty($this->const)) return 0;
-
-		foreach ($this->const as $key => $value)
-		{
-			$name      = $this->const[$key][0];
-			$deleteonunactive = (! empty($this->const[$key][6]))?1:0;
-
-			if ($deleteonunactive)
-			{
-				$sql = "DELETE FROM ".MAIN_DB_PREFIX."const";
-				$sql.= " WHERE ".$this->db->decrypt('name')." = '".$name."'";
-				$sql.= " AND entity in (0, ".$conf->entity.")";
-				dol_syslog(get_class($this)."::delete_const", LOG_DEBUG);
-				if (! $this->db->query($sql))
-				{
-					$this->error=$this->db->lasterror();
-					$err++;
-				}
-			}
-		}
-
-		return $err;
-	}
-
-	/**
-	 * Adds access rights
-	 *
-	 * @param   int $reinitadminperms   If 1, we also grant them to all admin users
-	 * @param   int $force_entity       Force current entity
-	 * @param   int	$notrigger			1=Does not execute triggers, 0= execute triggers
-	 * @return  int                     Error count (0 if OK)
-	 */
-	function insert_permissions($reinitadminperms=0, $force_entity=null, $notrigger=0)
-	{
-		global $conf,$user;
-
-		$err=0;
-		$entity=(! empty($force_entity) ? $force_entity : $conf->entity);
-
-		dol_syslog(get_class($this)."::insert_permissions", LOG_DEBUG);
-
-		// Test if module is activated
-		$sql_del = "SELECT ".$this->db->decrypt('value')." as value";
-		$sql_del.= " FROM ".MAIN_DB_PREFIX."const";
-		$sql_del.= " WHERE ".$this->db->decrypt('name')." = '".$this->db->escape($this->const_name)."'";
-		$sql_del.= " AND entity IN (0,".$entity.")";
-
-		$resql=$this->db->query($sql_del);
-
-		if ($resql)
-		{
-			$obj=$this->db->fetch_object($resql);
-			if ($obj !== null && ! empty($obj->value) && ! empty($this->rights))
-			{
-				// If the module is active
-				foreach ($this->rights as $key => $value)
-				{
-					$r_id       = $this->rights[$key][0];
-					$r_desc     = $this->rights[$key][1];
-					$r_type     = isset($this->rights[$key][2])?$this->rights[$key][2]:'';
-					$r_def      = $this->rights[$key][3];
-					$r_perms    = $this->rights[$key][4];
-					$r_subperms = isset($this->rights[$key][5])?$this->rights[$key][5]:'';
-					$r_modul    = empty($this->rights_class)?strtolower($this->name):$this->rights_class;
-
-					if (empty($r_type)) $r_type='w';
-
-					// Search if perm already present
-					$sql = "SELECT count(*) as nb FROM ".MAIN_DB_PREFIX."rights_def";
-					$sql.= " WHERE id = ".$r_id." AND entity = ".$entity;
-
-					$resqlselect=$this->db->query($sql);
-					if ($resqlselect)
-					{
-						$objcount = $this->db->fetch_object($resqlselect);
-						if ($objcount && $objcount->nb == 0)
-						{
-							if (dol_strlen($r_perms) )
-							{
-								if (dol_strlen($r_subperms) )
-								{
-									$sql = "INSERT INTO ".MAIN_DB_PREFIX."rights_def";
-									$sql.= " (id, entity, libelle, module, type, bydefault, perms, subperms)";
-									$sql.= " VALUES ";
-									$sql.= "(".$r_id.",".$entity.",'".$this->db->escape($r_desc)."','".$r_modul."','".$r_type."',".$r_def.",'".$r_perms."','".$r_subperms."')";
-								}
-								else
-								{
-									$sql = "INSERT INTO ".MAIN_DB_PREFIX."rights_def";
-									$sql.= " (id, entity, libelle, module, type, bydefault, perms)";
-									$sql.= " VALUES ";
-									$sql.= "(".$r_id.",".$entity.",'".$this->db->escape($r_desc)."','".$r_modul."','".$r_type."',".$r_def.",'".$r_perms."')";
-								}
-							}
-							else
-							{
-								$sql = "INSERT INTO ".MAIN_DB_PREFIX."rights_def ";
-								$sql .= " (id, entity, libelle, module, type, bydefault)";
-								$sql .= " VALUES ";
-								$sql .= "(".$r_id.",".$entity.",'".$this->db->escape($r_desc)."','".$r_modul."','".$r_type."',".$r_def.")";
-							}
-
-							$resqlinsert=$this->db->query($sql,1);
-
-							if (! $resqlinsert)
-							{
-								if ($this->db->errno() != "DB_ERROR_RECORD_ALREADY_EXISTS")
-								{
-									$this->error=$this->db->lasterror();
-									$err++;
-									break;
-								}
-								else dol_syslog(get_class($this)."::insert_permissions record already exists", LOG_INFO);
-
-							}
-
-							$this->db->free($resqlinsert);
-						}
-
-						$this->db->free($resqlselect);
-					}
-
-					// If we want to init permissions on admin users
-					if ($reinitadminperms)
-					{
-						if (! class_exists('User')) {
-							require_once DOL_DOCUMENT_ROOT . '/user/class/user.class.php';
-						}
-						$sql="SELECT rowid FROM ".MAIN_DB_PREFIX."user WHERE admin = 1";
-						dol_syslog(get_class($this)."::insert_permissions Search all admin users", LOG_DEBUG);
-						$resqlseladmin=$this->db->query($sql,1);
-						if ($resqlseladmin)
-						{
-							$num=$this->db->num_rows($resqlseladmin);
-							$i=0;
-							while ($i < $num)
-							{
-								$obj2=$this->db->fetch_object($resqlseladmin);
-								dol_syslog(get_class($this)."::insert_permissions Add permission to user id=".$obj2->rowid);
-
-								$tmpuser=new User($this->db);
-								$result = $tmpuser->fetch($obj2->rowid);
-								if ($result > 0) {
-									$tmpuser->addrights($r_id, '', '', 0, 1);
-								}
-								else
-								{
-									dol_syslog(get_class($this)."::insert_permissions Failed to add the permission to user because fetch return an error", LOG_ERR);
-								}
-								$i++;
-							}
-						}
-						else
-						{
-							dol_print_error($this->db);
-						}
-					}
-				}
-
-				if ($reinitadminperms && ! empty($user->admin))  // Reload permission for current user if defined
-				{
-					// We reload permissions
-					$user->clearrights();
-					$user->getrights();
-				}
-
-			}
-			$this->db->free($resql);
-		}
-		else
-		{
-			$this->error=$this->db->lasterror();
-			$err++;
-		}
-
-		return $err;
-	}
-
-
-	/**
-	 * Removes access rights
-	 *
-	 * @return  int                     Error count (0 if OK)
-	 */
-	function delete_permissions()
-	{
-		global $conf;
-
-		$err=0;
-
-		$sql = "DELETE FROM ".MAIN_DB_PREFIX."rights_def";
-		$sql.= " WHERE module = '".$this->db->escape($this->rights_class)."'";
-		$sql.= " AND entity = ".$conf->entity;
-		dol_syslog(get_class($this)."::delete_permissions", LOG_DEBUG);
-		if (! $this->db->query($sql))
-		{
-			$this->error=$this->db->lasterror();
-			$err++;
-		}
-
-		return $err;
-	}
-
-
-	/**
-	 * Adds menu entries
-	 *
-	 * @return  int     Error count (0 if OK)
-	 */
-	function insert_menus()
-	{
-		global $user;
-
-		if (! is_array($this->menu) || empty($this->menu)) return 0;
-
-		require_once DOL_DOCUMENT_ROOT . '/core/class/menubase.class.php';
-
-		dol_syslog(get_class($this)."::insert_menus", LOG_DEBUG);
-
-		$err=0;
-
-		$this->db->begin();
-
-		foreach ($this->menu as $key => $value)
-		{
-			$menu = new Menubase($this->db);
-			$menu->menu_handler='all';
-
-			//$menu->module=strtolower($this->name);	TODO When right_class will be same than module name
-			$menu->module=$this->rights_class;
-
-			if (! $this->menu[$key]['fk_menu'])
-			{
-				$menu->fk_menu=0;
-			}
-			else
-			{
-				$foundparent=0;
-				$fk_parent=$this->menu[$key]['fk_menu'];
-				if (preg_match('/^r=/',$fk_parent))	// old deprecated method
-				{
-					$fk_parent=str_replace('r=','',$fk_parent);
-					if (isset($this->menu[$fk_parent]['rowid']))
-					{
-						$menu->fk_menu=$this->menu[$fk_parent]['rowid'];
-						$foundparent=1;
-					}
-				}
-				elseif (preg_match('/^fk_mainmenu=([a-zA-Z0-9_]+),fk_leftmenu=([a-zA-Z0-9_]+)$/',$fk_parent,$reg))
-				{
-					$menu->fk_menu=-1;
-					$menu->fk_mainmenu=$reg[1];
-					$menu->fk_leftmenu=$reg[2];
-					$foundparent=1;
-				}
-				elseif (preg_match('/^fk_mainmenu=([a-zA-Z0-9_]+)$/',$fk_parent,$reg))
-				{
-					$menu->fk_menu=-1;
-					$menu->fk_mainmenu=$reg[1];
-					$menu->fk_leftmenu='';
-					$foundparent=1;
-				}
-				if (! $foundparent)
-				{
-					$this->error="ErrorBadDefinitionOfMenuArrayInModuleDescriptor";
-					dol_syslog(get_class($this)."::insert_menus ".$this->error." ".$this->menu[$key]['fk_menu'], LOG_ERR);
-					$err++;
-				}
-			}
-			$menu->type=$this->menu[$key]['type'];
-			$menu->mainmenu=isset($this->menu[$key]['mainmenu'])?$this->menu[$key]['mainmenu']:(isset($menu->fk_mainmenu)?$menu->fk_mainmenu:'');
-			$menu->leftmenu=isset($this->menu[$key]['leftmenu'])?$this->menu[$key]['leftmenu']:'';
-			$menu->titre=$this->menu[$key]['titre'];
-			$menu->url=$this->menu[$key]['url'];
-			$menu->langs=$this->menu[$key]['langs'];
-			$menu->position=$this->menu[$key]['position'];
-			$menu->perms=$this->menu[$key]['perms'];
-			$menu->target=isset($this->menu[$key]['target'])?$this->menu[$key]['target']:'';
-			$menu->user=$this->menu[$key]['user'];
-			$menu->enabled=isset($this->menu[$key]['enabled'])?$this->menu[$key]['enabled']:0;
-			$menu->position=$this->menu[$key]['position'];
-
-			if (! $err)
-			{
-				$result=$menu->create($user);	// Save menu entry into table llx_menu
-				if ($result > 0)
-				{
-					$this->menu[$key]['rowid']=$result;
-				}
-				else
-				{
-					$this->error=$menu->error;
-					dol_syslog(get_class($this).'::insert_menus result='.$result." ".$this->error, LOG_ERR);
-					$err++;
-					break;
-				}
-			}
-		}
-
-		if (! $err)
-		{
-			$this->db->commit();
-		}
-		else
-		{
-			dol_syslog(get_class($this)."::insert_menus ".$this->error, LOG_ERR);
-			$this->db->rollback();
-		}
-
-		return $err;
-	}
-
-
-	/**
-	 * Removes menu entries
-	 *
-	 * @return  int Error count (0 if OK)
-	 */
-	function delete_menus()
-	{
-		global $conf;
-
-		$err=0;
-
-		//$module=strtolower($this->name);		TODO When right_class will be same than module name
-		$module=$this->rights_class;
-
-		$sql = "DELETE FROM ".MAIN_DB_PREFIX."menu";
-		$sql.= " WHERE module = '".$this->db->escape($module)."'";
-		$sql.= " AND entity = ".$conf->entity;
-
-		dol_syslog(get_class($this)."::delete_menus", LOG_DEBUG);
-		$resql=$this->db->query($sql);
-		if (! $resql)
-		{
-			$this->error=$this->db->lasterror();
-			$err++;
-		}
-
-		return $err;
-	}
-
-	/**
-	 * Creates directories
-	 *
-	 * @return  int Error count (0 if OK)
-	 */
-	function create_dirs()
-	{
-		global $langs, $conf;
-
-		$err=0;
-
-		if (isset($this->dirs) && is_array($this->dirs))
-		{
-			foreach ($this->dirs as $key => $value)
-			{
-				$addtodatabase=0;
-
-				if (! is_array($value)) $dir=$value;    // Default simple mode
-				else {
-					$constname = $this->const_name."_DIR_";
-					$dir       = $this->dirs[$key][1];
-					$addtodatabase = empty($this->dirs[$key][2])?'':$this->dirs[$key][2]; // Create constante in llx_const
-					$subname   = empty($this->dirs[$key][3])?'':strtoupper($this->dirs[$key][3]); // Add submodule name (ex: $conf->module->submodule->dir_output)
-					$forcename = empty($this->dirs[$key][4])?'':strtoupper($this->dirs[$key][4]); // Change the module name if different
-
-					if (! empty($forcename)) $constname = 'MAIN_MODULE_'.$forcename."_DIR_";
-					if (! empty($subname))   $constname = $constname.$subname."_";
-
-					$name = $constname.strtoupper($this->dirs[$key][0]);
-				}
-
-				// Define directory full path ($dir must start with "/")
-				if (empty($conf->global->MAIN_MODULE_MULTICOMPANY) || $conf->entity == 1) $fulldir = DOL_DATA_ROOT.$dir;
-				else $fulldir = DOL_DATA_ROOT."/".$conf->entity.$dir;
-				// Create dir if it does not exists
-				if (! empty($fulldir) && ! file_exists($fulldir))
-				{
-					if (dol_mkdir($fulldir, DOL_DATA_ROOT) < 0)
-					{
-						$this->error = $langs->trans("ErrorCanNotCreateDir",$fulldir);
-						dol_syslog(get_class($this)."::_init ".$this->error, LOG_ERR);
-						$err++;
-					}
-				}
-
-				// Define the constant in database if requested (not the default mode)
-				if (! empty($addtodatabase))
-				{
-					$result = $this->insert_dirs($name, $dir);
-					if ($result) $err++;
-				}
-			}
-		}
-
-		return $err;
-	}
-
-
-	/**
-	 * Adds directories definitions
-	 *
-	 * @param   string  $name   Name
-	 * @param   string  $dir    Directory
-	 *
-	 * @return  int             Error count (0 if OK)
-	 */
-	function insert_dirs($name,$dir)
-	{
-		global $conf;
-
-		$err=0;
-
-		$sql = "SELECT count(*)";
-		$sql.= " FROM ".MAIN_DB_PREFIX."const";
-		$sql.= " WHERE ".$this->db->decrypt('name')." = '".$name."'";
-		$sql.= " AND entity = ".$conf->entity;
-
-		dol_syslog(get_class($this)."::insert_dirs", LOG_DEBUG);
-		$result=$this->db->query($sql);
-		if ($result)
-		{
-			$row = $this->db->fetch_row($result);
-
-			if ($row[0] == 0)
-			{
-				$sql = "INSERT INTO ".MAIN_DB_PREFIX."const (name,type,value,note,visible,entity)";
-				$sql.= " VALUES (".$this->db->encrypt($name,1).",'chaine',".$this->db->encrypt($dir,1).",'Directory for module ".$this->name."','0',".$conf->entity.")";
-
-				dol_syslog(get_class($this)."::insert_dirs", LOG_DEBUG);
-				$this->db->query($sql);
-			}
-		}
-		else
-		{
-			$this->error=$this->db->lasterror();
-			$err++;
-		}
-
-		return $err;
-	}
-
-
-	/**
-	 * Removes directories
-	 *
-	 * @return  int Error count (0 if OK)
-	 */
-	function delete_dirs()
-	{
-		global $conf;
-
-		$err=0;
-
-		$sql = "DELETE FROM ".MAIN_DB_PREFIX."const";
-		$sql.= " WHERE ".$this->db->decrypt('name')." LIKE '".$this->db->escape($this->const_name)."_DIR_%'";
-		$sql.= " AND entity = ".$conf->entity;
-
-		dol_syslog(get_class($this)."::delete_dirs", LOG_DEBUG);
-		if (! $this->db->query($sql))
-		{
-			$this->error=$this->db->lasterror();
-			$err++;
-		}
-
-		return $err;
-	}
-
-	/**
-	 * Adds generic parts
-	 *
-	 * @return  int Error count (0 if OK)
-	 */
-	function insert_module_parts()
-	{
-		global $conf;
-
-		$error=0;
-
-		if (is_array($this->module_parts) && ! empty($this->module_parts))
-		{
-			foreach($this->module_parts as $key => $value)
-			{
-				if (is_array($value) && count($value) == 0) continue;	// Discard empty arrays
-
-				$entity=$conf->entity; // Reset the current entity
-				$newvalue = $value;
-
-				// Serialize array parameters
-				if (is_array($value))
-				{
-					// Can defined other parameters
-					// Example when $key='hooks', then $value is an array('data'=>array('hookcontext1','hookcontext2'), 'entity'=>X)
-					if (isset($value['data']) && is_array($value['data']))
-					{
-						$newvalue = json_encode($value['data']);
-						if (isset($value['entity'])) $entity = $value['entity'];
-					}
-					else if (isset($value['data']) && !is_array($value['data']))
-					{
-						$newvalue = $value['data'];
-						if (isset($value['entity'])) $entity = $value['entity'];
-					}
-					else	// when hook is declared with syntax 'hook'=>array('hookcontext1','hookcontext2',...)
-					{
-						$newvalue = json_encode($value);
-					}
-				}
-
-				$sql = "INSERT INTO ".MAIN_DB_PREFIX."const (";
-				$sql.= "name";
-				$sql.= ", type";
-				$sql.= ", value";
-				$sql.= ", note";
-				$sql.= ", visible";
-				$sql.= ", entity";
-				$sql.= ")";
-				$sql.= " VALUES (";
-				$sql.= $this->db->encrypt($this->const_name."_".strtoupper($key), 1);
-				$sql.= ", 'chaine'";
-				$sql.= ", ".$this->db->encrypt($newvalue, 1);
-				$sql.= ", null";
-				$sql.= ", '0'";
-				$sql.= ", ".$entity;
-				$sql.= ")";
-
-				dol_syslog(get_class($this)."::insert_module_parts for key=".$this->const_name."_".strtoupper($key), LOG_DEBUG);
-
-				$resql=$this->db->query($sql,1);
-				if (! $resql)
-				{
-					if ($this->db->lasterrno() != 'DB_ERROR_RECORD_ALREADY_EXISTS')
-					{
-						$error++;
-						$this->error=$this->db->lasterror();
-					}
-					else
-					{
-						dol_syslog(get_class($this)."::insert_module_parts for ".$this->const_name."_".strtoupper($key)." Record already exists.", LOG_WARNING);
-					}
-				}
-			}
-		}
-		return $error;
-	}
-
-	/**
-	 * Removes generic parts
-	 *
-	 * @return  int Error count (0 if OK)
-	 */
-	function delete_module_parts()
-	{
-		global $conf;
-
-		$err=0;
-		$entity=$conf->entity;
-
-		if (is_array($this->module_parts) && ! empty($this->module_parts))
-		{
-			foreach($this->module_parts as $key => $value)
-			{
-				// If entity is defined
-				if (is_array($value) && isset($value['entity'])) $entity = $value['entity'];
-
-				$sql = "DELETE FROM ".MAIN_DB_PREFIX."const";
-				$sql.= " WHERE ".$this->db->decrypt('name')." LIKE '".$this->db->escape($this->const_name)."_".strtoupper($key)."'";
-				$sql.= " AND entity = ".$entity;
-
-				dol_syslog(get_class($this)."::delete_const_".$key."", LOG_DEBUG);
-				if (! $this->db->query($sql))
-				{
-					$this->error=$this->db->lasterror();
-					$err++;
-				}
-			}
-		}
-		return $err;
-	}
-
-	/**
-	 * Function called when module is enabled.
-	 * The init function adds tabs, constants, boxes, permissions and menus (defined in constructor) into Dolibarr database.
-	 * It also creates data directories
-	 *
-	 * @param string $options   Options when enabling module ('', 'newboxdefonly', 'noboxes')
-	 *                          'noboxes' = Do not insert boxes
-	 *                          'newboxdefonly' = For boxes, insert def of boxes only and not boxes activation
-	 * @return int				1 if OK, 0 if KO
-	 */
-	public function init($options = '')
-	{
-		return $this->_init(array(), $options);
-	}
-
-	/**
-	 * Function called when module is disabled.
-	 * The remove function removes tabs, constants, boxes, permissions and menus from Dolibarr database.
-	 * Data directories are not deleted
-	 *
-	 * @param      string	$options    Options when enabling module ('', 'noboxes')
-	 * @return     int             		1 if OK, 0 if KO
-	 */
-	public function remove($options = '')
-	{
-		return $this->_remove(array(), $options);
-	}
-=======
 
 
 
@@ -4323,5 +2217,4 @@
     {
         return $this->_remove(array(), $options);
     }
->>>>>>> d9b8a8c8
 }