<?php
/* Copyright (C) 2003-2007  Rodolphe Quiedeville    <rodolphe@quiedeville.org>
 * Copyright (C) 2004       Sebastien Di Cintio     <sdicintio@ressource-toi.org>
 * Copyright (C) 2004       Benoit Mortier          <benoit.mortier@opensides.be>
 * Copyright (C) 2004       Eric Seigne             <eric.seigne@ryxeo.com>
 * Copyright (C) 2005-2013  Laurent Destailleur     <eldy@users.sourceforge.net>
 * Copyright (C) 2005-2012  Regis Houssin           <regis.houssin@inodbox.com>
 * Copyright (C) 2014       Raphaël Doursenaud      <rdoursenaud@gpcsolutions.fr>
 * Copyright (C) 2018       Josep Lluís Amador      <joseplluis@lliuretic.cat>
 * Copyright (C) 2019       Frédéric France         <frederic.france@netlogic.fr>
 *
 * This program is free software; you can redistribute it and/or modify
 * it under the terms of the GNU General Public License as published by
 * the Free Software Foundation; either version 3 of the License, or
 * (at your option) any later version.
 *
 * This program is distributed in the hope that it will be useful,
 * but WITHOUT ANY WARRANTY; without even the implied warranty of
 * MERCHANTABILITY or FITNESS FOR A PARTICULAR PURPOSE.  See the
 * GNU General Public License for more details.
 *
 * You should have received a copy of the GNU General Public License
 * along with this program. If not, see <http://www.gnu.org/licenses/>.
 */

/**
 * \file           htdocs/core/modules/DolibarrModules.class.php
 * \brief          File of parent class of module descriptor class files
 */


/**
 * Class DolibarrModules
 *
 * Parent class for module descriptor class files
 */
class DolibarrModules // Can not be abstract, because we need to instantiate it into unActivateModule to be able to disable a module whose files were removed.
{
    /**
     * @var DoliDb Database handler
     */
    public $db;

    /**
     * @var int Module unique ID
     * @see https://wiki.dolibarr.org/index.php/List_of_modules_id
     */
    public $numero;

    /**
     * @var   string Publisher name
     * @since 4.0.0
     */
    public $editor_name;

    /**
     * @var   string URL of module at publisher site
     * @since 4.0.0
     */
    public $editor_url;

    /**
     * @var string Family
     * @see familyinfo
     *
     * Native values: 'crm', 'financial', 'hr', 'projects', 'products', 'ecm', 'technic', 'other'.
     * Use familyinfo to declare a custom value.
     */
    public $family;

    /**
     * @var array Custom family informations
     * @see family
     *
     * e.g.:
     * array(
     *     'myownfamily' => array(
     *         'position' => '001',
     *         'label' => $langs->trans("MyOwnFamily")
     *     )
     * );
     */
    public $familyinfo;

    /**
     * @var string    Module position on 2 digits
     */
    public $module_position='50';

    /**
     * @var string Module name
     *
     * Only used if Module[ID]Name translation string is not found.
     *
     * You can use the following code to automatically derive it from your module's class name:
     * preg_replace('/^mod/i', '', get_class($this))
     */
    public $name;

    /**
     * @var string[] Paths to create when module is activated
     *
     * e.g.: array('/mymodule/temp')
     */
    public $dirs = array();

    /**
     * @var array Module boxes
     */
    public $boxes = array();

    /**
     * @var array Module constants
     */
    public $const = array();

    /**
     * @var array Module cron jobs entries
     */
    public $cronjobs = array();

    /**
     * @var array Module access rights
     */
    public $rights;

    /**
     * @var string Module access rights family
     */
    public $rights_class;

    /**
     * @var array Module menu entries
     */
    public $menu = array();

    /**
     * @var array Module parts
     *  array(
     *      // Set this to 1 if module has its own trigger directory (/mymodule/core/triggers)
     *      'triggers' => 0,
     *      // Set this to 1 if module has its own login method directory (/mymodule/core/login)
     *      'login' => 0,
     *      // Set this to 1 if module has its own substitution function file (/mymodule/core/substitutions)
     *      'substitutions' => 0,
     *      // Set this to 1 if module has its own menus handler directory (/mymodule/core/menus)
     *      'menus' => 0,
     *      // Set this to 1 if module has its own theme directory (/mymodule/theme)
     *      'theme' => 0,
     *      // Set this to 1 if module overwrite template dir (/mymodule/core/tpl)
     *      'tpl' => 0,
     *      // Set this to 1 if module has its own barcode directory (/mymodule/core/modules/barcode)
     *      'barcode' => 0,
     *      // Set this to 1 if module has its own models directory (/mymodule/core/modules/xxx)
     *      'models' => 0,
     *      // Set this to relative path of css file if module has its own css file
     *      'css' => '/mymodule/css/mymodule.css.php',
     *      // Set this to relative path of js file if module must load a js on all pages
     *      'js' => '/mymodule/js/mymodule.js',
     *      // Set here all hooks context managed by module
     *      'hooks' => array('hookcontext1','hookcontext2')
     *  )
     */
    public $module_parts = array();

    /**
     * @var        string Module documents ?
     * @deprecated Seems unused anywhere
     */
    public $docs;

    /**
     * @var        string ?
     * @deprecated Seems unused anywhere
     */
    public $dbversion = "-";

    /**
     * @var string Error message
     */
    public $error;

    /**
     * @var string Module version
     * @see http://semver.org
     *
     * The following keywords can also be used:
     * 'development'
     * 'experimental'
     * 'dolibarr': only for core modules that share its version
     * 'dolibarr_deprecated': only for deprecated core modules
     */
    public $version;

    /**
     * @var string Module description (short text)
     *
     * Only used if Module[ID]Desc translation string is not found.
     */
    public $description;

    /**
     * @var   string Module description (long text)
     * @since 4.0.0
     *
     * HTML content supported.
     */
    public $descriptionlong;


    // For exports

    /**
     * @var string Module export code
     */
    public $export_code;

    /**
     * @var string Module export label
     */
    public $export_label;

    public $export_permission;
    public $export_fields_array;
    public $export_TypeFields_array;
    public $export_entities_array;
    public $export_special_array;           // special or computed field
    public $export_dependencies_array;
    public $export_sql_start;
    public $export_sql_end;
    public $export_sql_order;


    // For import

    /**
     * @var string Module import code
     */
    public $import_code;

    /**
     * @var string Module import label
     */
    public $import_label;


    /**
     * @var string Module constant name
     */
    public $const_name;

    /**
     * @var bool Module can't be disabled
     */
    public $always_enabled;

    /**
     * @var int Module is enabled globally (Multicompany support)
     */
    public $core_enabled;

    /**
     * @var        string Relative path to module style sheet
     * @deprecated
     * @see        module_parts
     */
    public $style_sheet = '';

    /**
     * @var        0|1|2|3 Where to display the module in setup page
     * @deprecated @since 4.0.0
     * @see        family
     * @see        familyinfo
     *
     * 0: common
     * 1: interface
     * 2: others
     * 3: very specific
     */
    public $special;

    /**
     * @var string Name of image file used for this module
     *
     * If file is in theme/yourtheme/img directory under name object_pictoname.png use 'pictoname'
     * If file is in module/img directory under name object_pictoname.png use 'pictoname@module'
     */
    public $picto;

    /**
     * @var string[] List of config pages
     *
     * Name of php pages stored into module/admin directory, used to setup module.
     * e.g.: "admin.php@module"
     */
    public $config_page_url;


    /**
     * @var string[] List of module class names that must be enabled if this module is enabled.
     *
     * e.g.: array('modAnotherModule', 'FR'=>'modYetAnotherModule')
     */
    public $depends;

    /**
     * @var int[] List of module ids to disable if this one is disabled.
     */
    public $requiredby;

    /**
     * @var string[] List of module class names as string this module is in conflict with.
     * @see depends
     */
    public $conflictwith;

    /**
     * @var string[] Module language files
     */
    public $langfiles;

    /**
     * @var array<string,string> Array of warnings to show when we activate the module
     *
     * array('always'='text') or array('FR'='text')
     */
    public $warnings_activation;

    /**
     * @var array<string,string> Array of warnings to show when we activate an external module
     *
     * array('always'='text') or array('FR'='text')
     */
    public $warnings_activation_ext;


    /**
     * @var array Minimum version of PHP required by module.
     * e.g.: PHP ≥ 5.4 = array(5, 4)
     */
    public $phpmin;

    /**
     * @var array Minimum version of Dolibarr required by module.
     * e.g.: Dolibarr ≥ 3.6 = array(3, 6)
     */
    public $need_dolibarr_version;

    /**
     * @var bool Whether to hide the module.
     */
    public $hidden = false;





    /**
     * Constructor. Define names, constants, directories, boxes, permissions
     *
     * @param DoliDB $db Database handler
     */
    public function __construct($db)
    {
        $this->db = $db;
    }
    // We should but can't set this as abstract because this will make dolibarr hang
    // after migration due to old module not implementing. We must wait PHP is able to make
    // a try catch on Fatal error to manage this correctly.
    // We need constructor into function unActivateModule into admin.lib.php


    // phpcs:disable PEAR.NamingConventions.ValidFunctionName.PublicUnderscore
    /**
     * Enables a module.
     * Inserts all informations into database
     *
     * @param array  $array_sql SQL requests to be executed when enabling module
     * @param string $options   String with options when disabling module:
     *                          - 'noboxes' = Do not insert boxes -
     *                          'newboxdefonly' = For boxes, insert def of
     *                          boxes only and not boxes activation
     *
     * @return int                         1 if OK, 0 if KO
     */
    protected function _init($array_sql, $options = '')
    {
        // phpcs:enable
        global $conf;
        $err=0;

        $this->db->begin();

        // Insert activation module constant
        if (! $err) {
            $err+=$this->_active();
        }

        // Insert new pages for tabs (into llx_const)
        if (! $err) {
            $err+=$this->insert_tabs();
        }

        // Insert activation of module's parts
        if (! $err) {
            $err+=$this->insert_module_parts();
        }

        // Insert constant defined by modules (into llx_const)
        if (! $err && ! preg_match('/newboxdefonly/', $options)) {
            $err+=$this->insert_const();    // Test on newboxdefonly to avoid to erase value during upgrade
        }

        // Insert boxes def into llx_boxes_def and boxes setup (into llx_boxes)
        if (! $err && ! preg_match('/noboxes/', $options)) {
            $err+=$this->insert_boxes($options);
        }

        // Insert cron job entries (entry in llx_cronjobs)
        if (! $err) {
            $err+=$this->insert_cronjobs();
        }

        // Insert permission definitions of module into llx_rights_def. If user is admin, grant this permission to user.
        if (! $err) {
            $err+=$this->insert_permissions(1, null, 1);
        }

        // Insert specific menus entries into database
        if (! $err) {
            $err+=$this->insert_menus();
        }

        // Create module's directories
        if (! $err) {
            $err+=$this->create_dirs();
        }

        // Execute addons requests
        $num=count($array_sql);
        for ($i = 0; $i < $num; $i++)
        {
            if (! $err) {
                $val=$array_sql[$i];
                $sql=$val;
                $ignoreerror=0;
                if (is_array($val)) {
                    $sql=$val['sql'];
                    $ignoreerror=$val['ignoreerror'];
                }
                // Add current entity id
                $sql=str_replace('__ENTITY__', $conf->entity, $sql);

                dol_syslog(get_class($this)."::_init ignoreerror=".$ignoreerror."", LOG_DEBUG);
                $result=$this->db->query($sql, $ignoreerror);
                if (! $result) {
                    if (! $ignoreerror) {
                         $this->error=$this->db->lasterror();
                         $err++;
                    }
                    else
                    {
                         dol_syslog(get_class($this)."::_init Warning ".$this->db->lasterror(), LOG_WARNING);
                    }
                }
            }
        }

        // Return code
        if (! $err) {
            $this->db->commit();
            return 1;
        }
        else
        {
            $this->db->rollback();
            return 0;
        }
    }

    // phpcs:disable PEAR.NamingConventions.ValidFunctionName.PublicUnderscore
    /**
     * Disable function. Deletes the module constants and boxes from the database.
     *
     * @param string[] $array_sql SQL requests to be executed when module is disabled
     * @param string   $options   Options when disabling module:
     *
     * @return int                     1 if OK, 0 if KO
     */
    protected function _remove($array_sql, $options = '')
    {
        // phpcs:enable
        $err=0;

        $this->db->begin();

        // Remove activation module line (constant MAIN_MODULE_MYMODULE in llx_const)
        if (! $err) {
            $err+=$this->_unactive();
        }

        // Remove activation of module's new tabs (MAIN_MODULE_MYMODULE_TABS_XXX in llx_const)
        if (! $err) {
            $err+=$this->delete_tabs();
        }

        // Remove activation of module's parts (MAIN_MODULE_MYMODULE_XXX in llx_const)
        if (! $err) {
            $err+=$this->delete_module_parts();
        }

        // Remove constants defined by modules
        if (! $err) {
            $err+=$this->delete_const();
        }

        // Remove list of module's available boxes (entry in llx_boxes)
        if (! $err && ! preg_match('/(newboxdefonly|noboxes)/', $options)) {
            $err+=$this->delete_boxes();    // We don't have to delete if option ask to keep boxes safe or ask to add new box def only
        }

        // Remove list of module's cron job entries (entry in llx_cronjobs)
        if (! $err) {
            $err+=$this->delete_cronjobs();
        }

        // Remove module's permissions from list of available permissions (entries in llx_rights_def)
        if (! $err) {
            $err+=$this->delete_permissions();
        }

        // Remove module's menus (entries in llx_menu)
        if (! $err) {
            $err+=$this->delete_menus();
        }

        // Remove module's directories
        if (! $err) {
            $err+=$this->delete_dirs();
        }

        // Run complementary sql requests
        $num=count($array_sql);
        for ($i = 0; $i < $num; $i++)
        {
            if (! $err) {
                dol_syslog(get_class($this)."::_remove", LOG_DEBUG);
                $result=$this->db->query($array_sql[$i]);
                if (! $result) {
                    $this->error=$this->db->error();
                    $err++;
                }
            }
        }

        // Return code
        if (! $err) {
            $this->db->commit();
            return 1;
        }
        else
        {
            $this->db->rollback();
            return 0;
        }
    }


    /**
     * Gives the translated module name if translation exists in admin.lang or into language files of module.
     * Otherwise return the module key name.
     *
     * @return string  Translated module name
     */
    public function getName()
    {
        global $langs;
        $langs->load("admin");

        if ($langs->transnoentitiesnoconv("Module".$this->numero."Name") != ("Module".$this->numero."Name")) {
            // If module name translation exists
            return $langs->transnoentitiesnoconv("Module".$this->numero."Name");
        }
        else
        {
            // If module name translation using it's unique id does not exist, we try to use its name to find translation
            if (is_array($this->langfiles)) {
                foreach($this->langfiles as $val)
                {
                    if ($val) { $langs->load($val);
                    }
                }
            }

            if ($langs->trans("Module".$this->name."Name") != ("Module".$this->name."Name")) {
                // If module name translation exists
                return $langs->transnoentitiesnoconv("Module".$this->name."Name");
            }

            // Last chance with simple label
            return $langs->transnoentitiesnoconv($this->name);
        }
    }


    /**
     * Gives the translated module description if translation exists in admin.lang or the default module description
     *
     * @return string  Translated module description
     */
    public function getDesc()
    {
        global $langs;
        $langs->load("admin");

        if ($langs->transnoentitiesnoconv("Module".$this->numero."Desc") != ("Module".$this->numero."Desc")) {
            // If module description translation exists
            return $langs->transnoentitiesnoconv("Module".$this->numero."Desc");
        }
        else
        {
            // If module description translation does not exist using its unique id, we can use its name to find translation
            if (is_array($this->langfiles)) {
                foreach($this->langfiles as $val)
                {
                    if ($val) { $langs->load($val);
                    }
                }
            }

            if ($langs->transnoentitiesnoconv("Module".$this->name."Desc") != ("Module".$this->name."Desc")) {
                // If module name translation exists
                return $langs->trans("Module".$this->name."Desc");
            }

            // Last chance with simple label
            return $langs->trans($this->description);
        }
    }

    /**
     * Gives the long description of a module. First check README-la_LA.md then README.md
     * If no markdown files found, it returns translated value of the key ->descriptionlong.
     *
     * @return string     Long description of a module from README.md of from property.
     */
    public function getDescLong()
    {
        global $langs;
        $langs->load("admin");

        include_once DOL_DOCUMENT_ROOT.'/core/lib/files.lib.php';
        include_once DOL_DOCUMENT_ROOT.'/core/lib/geturl.lib.php';

        $pathoffile = $this->getDescLongReadmeFound();

        if ($pathoffile)     // Mostly for external modules
        {
            $content = file_get_contents($pathoffile);

            if ((float) DOL_VERSION >= 6.0) {
                @include_once DOL_DOCUMENT_ROOT.'/core/lib/parsemd.lib.php';

                $content = dolMd2Html(
                    $content,
                    'parsedown',
                    array(
                        'doc/' => dol_buildpath(strtolower($this->name).'/doc/', 1),
                        'img/' => dol_buildpath(strtolower($this->name).'/img/', 1),
                        'images/' => dol_buildpath(strtolower($this->name).'/imgages/', 1),
                    )
                );
            }
            else
            {
                $content = nl2br($content);
            }
        }
        else
        {
            // Mostly for internal modules
            if (! empty($this->descriptionlong)) {
                if (is_array($this->langfiles)) {
                    foreach($this->langfiles as $val)
                    {
                        if ($val) { $langs->load($val);
                        }
                    }
                }

                $content = $langs->transnoentitiesnoconv($this->descriptionlong);
            }
        }

        return $content;
    }

    /**
     * Return path of file if a README file was found.
     *
     * @return string      Path of file if a README file was found.
     */
    public function getDescLongReadmeFound()
    {
        global $langs;

        $filefound= false;

        // Define path to file README.md.
        // First check README-la_LA.md then README-la.md then README.md
        $pathoffile = dol_buildpath(strtolower($this->name).'/README-'.$langs->defaultlang.'.md', 0);
        if (dol_is_file($pathoffile)) {
            $filefound = true;
        }
        if (! $filefound) {
            $tmp=explode('_', $langs->defaultlang);
            $pathoffile = dol_buildpath(strtolower($this->name).'/README-'.$tmp[0].'.md', 0);
            if (dol_is_file($pathoffile)) {
                $filefound = true;
            }
        }
        if (! $filefound) {
            $pathoffile = dol_buildpath(strtolower($this->name).'/README.md', 0);
            if (dol_is_file($pathoffile)) {
                $filefound = true;
            }
        }

        return ($filefound?$pathoffile:'');
    }


    /**
     * Gives the changelog. First check ChangeLog-la_LA.md then ChangeLog.md
     *
     * @return string  Content of ChangeLog
     */
    public function getChangeLog()
    {
        global $langs;
        $langs->load("admin");

        include_once DOL_DOCUMENT_ROOT.'/core/lib/files.lib.php';
        include_once DOL_DOCUMENT_ROOT.'/core/lib/geturl.lib.php';

        $filefound= false;

        // Define path to file README.md.
        // First check README-la_LA.md then README.md
        $pathoffile = dol_buildpath(strtolower($this->name).'/ChangeLog-'.$langs->defaultlang.'.md', 0);
        if (dol_is_file($pathoffile)) {
            $filefound = true;
        }
        if (! $filefound) {
            $pathoffile = dol_buildpath(strtolower($this->name).'/ChangeLog.md', 0);
            if (dol_is_file($pathoffile)) {
                $filefound = true;
            }
        }

        if ($filefound)     // Mostly for external modules
        {
            $content = file_get_contents($pathoffile);

            if ((float) DOL_VERSION >= 6.0) {
                @include_once DOL_DOCUMENT_ROOT.'/core/lib/parsemd.lib.php';
                $content = dolMd2Html($content, 'parsedown', array('doc/'=>dol_buildpath(strtolower($this->name).'/doc/', 1)));
            }
            else
            {
                $content = nl2br($content);
            }
        }

        return $content;
    }

    /**
     * Gives the publisher name
     *
     * @return string  Publisher name
     */
    public function getPublisher()
    {
        return $this->editor_name;
    }

    /**
     * Gives the publisher url
     *
     * @return string  Publisher url
     */
    public function getPublisherUrl()
    {
        return $this->editor_url;
    }

    /**
     * Gives module version (translated if param $translated is on)
     * For 'experimental' modules, gives 'experimental' translation
     * For 'dolibarr' modules, gives Dolibarr version
     *
     * @param  int $translated 1=Special version keys are translated, 0=Special version keys are not translated
     * @return string                  Module version
     */
    public function getVersion($translated = 1)
    {
        global $langs;
        $langs->load("admin");

        $ret='';

        $newversion=preg_replace('/_deprecated/', '', $this->version);
        if ($newversion == 'experimental') {
            $ret=($translated?$langs->transnoentitiesnoconv("VersionExperimental"):$newversion);
        } elseif ($newversion == 'development') {
            $ret=($translated?$langs->transnoentitiesnoconv("VersionDevelopment"):$newversion);
        } elseif ($newversion == 'dolibarr') {
            $ret=DOL_VERSION;
        } elseif ($newversion) {
            $ret=$newversion;
        } else {
            $ret=($translated?$langs->transnoentitiesnoconv("VersionUnknown"):'unknown');
        }

        if (preg_match('/_deprecated/', $this->version)) {
            $ret.=($translated?' ('.$langs->transnoentitiesnoconv("Deprecated").')':$this->version);
        }
        return $ret;
    }


    /**
     * Tells if module is core or external
     *
     * @return string  'core', 'external' or 'unknown'
     */
    public function isCoreOrExternalModule()
    {
        if ($this->version == 'dolibarr' || $this->version == 'dolibarr_deprecated') {
            return 'core';
        }
        if (! empty($this->version) && ! in_array($this->version, array('experimental','development'))) {
            return 'external';
        }
        if (! empty($this->editor_name) || ! empty($this->editor_url)) {
            return 'external';
        }
        if ($this->numero >= 100000) {
            return 'external';
        }
        return 'unknown';
    }


    /**
     * Gives module related language files list
     *
     * @return string[]    Language files list
     */
    public function getLangFilesArray()
    {
        return $this->langfiles;
    }

    /**
     * Gives translated label of an export dataset
     *
     * @param int $r Dataset index
     *
     * @return string       Translated databaset label
     */
    public function getExportDatasetLabel($r)
    {
        global $langs;

        $langstring="ExportDataset_".$this->export_code[$r];
        if ($langs->trans($langstring) == $langstring) {
            // Translation not found
            return $langs->trans($this->export_label[$r]);
        }
        else
        {
            // Translation found
            return $langs->trans($langstring);
        }
    }


    /**
     * Gives translated label of an import dataset
     *
     * @param int $r Dataset index
     *
     * @return string      Translated dataset label
     */
    public function getImportDatasetLabel($r)
    {
        global $langs;

        $langstring="ImportDataset_".$this->import_code[$r];
        //print "x".$langstring;
        if ($langs->trans($langstring) == $langstring) {
            // Translation not found
            return $langs->transnoentitiesnoconv($this->import_label[$r]);
        }
        else
        {
            // Translation found
            return $langs->transnoentitiesnoconv($langstring);
        }
    }


    /**
     * Gives the last date of activation
     *
     * @return timestamp|string       Date of last activation
     */
    public function getLastActivationDate()
    {
        global $conf;

        $err = 0;

        $sql = "SELECT tms FROM ".MAIN_DB_PREFIX."const";
        $sql.= " WHERE ".$this->db->decrypt('name')." = '".$this->db->escape($this->const_name)."'";
        $sql.= " AND entity IN (0, ".$conf->entity.")";

        dol_syslog(get_class($this)."::getLastActiveDate", LOG_DEBUG);
        $resql=$this->db->query($sql);
<<<<<<< HEAD
        if (! $resql) {
            $err++;
        } else {
            $obj=$this->db->fetch_object($resql);
            if ($obj) {
                return $this->db->jdate($obj->tms);
            }
=======
        if (! $resql)
        {
            $err++;
        }
        else
        {
            $obj=$this->db->fetch_object($resql);
            if ($obj) { return $this->db->jdate($obj->tms); }
>>>>>>> d18a5853
        }

        return '';
    }


    /**
     * Gives the last author of activation
     *
     * @return array       Array array('authorid'=>Id of last activation user, 'lastactivationdate'=>Date of last activation)
     */
    public function getLastActivationInfo()
    {
        global $conf;

        $err = 0;

		$sql = "SELECT tms, note FROM ".MAIN_DB_PREFIX."const";
		$sql.= " WHERE ".$this->db->decrypt('name')." = '".$this->db->escape($this->const_name)."'";
		$sql.= " AND entity IN (0, ".$conf->entity.")";

        dol_syslog(get_class($this)."::getLastActiveDate", LOG_DEBUG);
        $resql=$this->db->query($sql);
<<<<<<< HEAD
        if (! $resql) {
            $err++;
        } else {
=======
        if (! $resql)
        {
            $err++;
        }
        else
        {
>>>>>>> d18a5853
            $obj=$this->db->fetch_object($resql);
            $tmp=array();
            if ($obj->note) {
                $tmp=json_decode($obj->note, true);
            }
            if ($obj) {
                return array('authorid'=>$tmp['authorid'], 'ip'=>$tmp['ip'], 'lastactivationdate'=>$this->db->jdate($obj->tms));
            }
        }

        return array();
    }


    // phpcs:disable PEAR.NamingConventions.ValidFunctionName.PublicUnderscore
    /**
     * Insert constants for module activation
     *
     * @return int Error count (0 if OK)
     */
    protected function _active()
    {
        // phpcs:enable
        global $conf, $user;

        $err = 0;

        // Common module
        $entity = ((! empty($this->always_enabled) || ! empty($this->core_enabled)) ? 0 : $conf->entity);

        $sql = "DELETE FROM ".MAIN_DB_PREFIX."const";
        $sql.= " WHERE ".$this->db->decrypt('name')." = '".$this->db->escape($this->const_name)."'";
        $sql.= " AND entity IN (0, ".$entity.")";

        dol_syslog(get_class($this)."::_active delete activation constant", LOG_DEBUG);
        $resql=$this->db->query($sql);
        if (! $resql) {
            $err++;
        }

        $note=json_encode(array('authorid'=>(is_object($user)?$user->id:0), 'ip'=>(empty($_SERVER['REMOTE_ADDR'])?'':$_SERVER['REMOTE_ADDR'])));

        $sql = "INSERT INTO ".MAIN_DB_PREFIX."const (name, value, visible, entity, note) VALUES";
        $sql.= " (".$this->db->encrypt($this->const_name, 1);
        $sql.= ", ".$this->db->encrypt('1', 1);
        $sql.= ", 0, ".$entity;
        $sql.= ", '".$this->db->escape($note)."')";

        dol_syslog(get_class($this)."::_active insert activation constant", LOG_DEBUG);
        $resql=$this->db->query($sql);
        if (! $resql) { $err++;
        }

        return $err;
    }


    // phpcs:disable PEAR.NamingConventions.ValidFunctionName.PublicUnderscore
    /**
     * Module deactivation
     *
     * @return int Error count (0 if OK)
     */
    protected function _unactive()
    {
        // phpcs:enable
        global $conf;

        $err = 0;

        // Common module
        $entity = ((! empty($this->always_enabled) || ! empty($this->core_enabled)) ? 0 : $conf->entity);

        $sql = "DELETE FROM ".MAIN_DB_PREFIX."const";
        $sql.= " WHERE ".$this->db->decrypt('name')." = '".$this->db->escape($this->const_name)."'";
        $sql.= " AND entity IN (0, ".$entity.")";

        dol_syslog(get_class($this)."::_unactive", LOG_DEBUG);
        $this->db->query($sql);

        return $err;
    }


    // phpcs:disable PEAR.NamingConventions.ValidFunctionName.ScopeNotCamelCaps,PEAR.NamingConventions.ValidFunctionName.PublicUnderscore
    /**
     * Create tables and keys required by module.
     * Files module.sql and module.key.sql with create table and create keys
     * commands must be stored in directory reldir='/module/sql/'
     * This function is called by this->init
     *
     * @param  string $reldir Relative directory where to scan files
     * @return int             <=0 if KO, >0 if OK
     */
    protected function _load_tables($reldir)
    {
        // phpcs:enable
        global $conf;

        $error=0;
        $dirfound=0;

        if (empty($reldir)) {
            return 1;
        }

        include_once DOL_DOCUMENT_ROOT . '/core/lib/admin.lib.php';

        $ok = 1;
        foreach($conf->file->dol_document_root as $dirroot)
        {
            if ($ok) {
                $dir = $dirroot.$reldir;
                $ok = 0;

                $handle=@opendir($dir);         // Dir may not exists
                if (is_resource($handle)) {
                    $dirfound++;

                    // Run llx_mytable.sql files, then llx_mytable_*.sql
                    $files = array();
                    while (($file = readdir($handle))!==false)
                    {
                        $files[] = $file;
                    }
                    sort($files);
                    foreach ($files as $file)
                    {
                        if (preg_match('/\.sql$/i', $file) && ! preg_match('/\.key\.sql$/i', $file) && substr($file, 0, 4) == 'llx_' && substr($file, 0, 4) != 'data') {
                            $result=run_sql($dir.$file, empty($conf->global->MAIN_DISPLAY_SQL_INSTALL_LOG)?1:0, '', 1);
                            if ($result <= 0) { $error++;
                            }
                        }
                    }

                    rewinddir($handle);

                    // Run llx_mytable.key.sql files (Must be done after llx_mytable.sql) then then llx_mytable_*.key.sql
                    $files = array();
                    while (($file = readdir($handle))!==false)
                    {
                        $files[] = $file;
                    }
                    sort($files);
                    foreach ($files as $file)
                    {
                        if (preg_match('/\.key\.sql$/i', $file) && substr($file, 0, 4) == 'llx_' && substr($file, 0, 4) != 'data') {
                            $result=run_sql($dir.$file, empty($conf->global->MAIN_DISPLAY_SQL_INSTALL_LOG)?1:0, '', 1);
                            if ($result <= 0) { $error++;
                            }
                        }
                    }

                    rewinddir($handle);

                    // Run data_xxx.sql files (Must be done after llx_mytable.key.sql)
                    $files = array();
                    while (($file = readdir($handle))!==false)
                    {
                               $files[] = $file;
                    }
                    sort($files);
                    foreach ($files as $file)
                    {
                        if (preg_match('/\.sql$/i', $file) && ! preg_match('/\.key\.sql$/i', $file) && substr($file, 0, 4) == 'data') {
                            $result=run_sql($dir.$file, empty($conf->global->MAIN_DISPLAY_SQL_INSTALL_LOG)?1:0, '', 1);
                            if ($result <= 0) { $error++;
                            }
                        }
                    }

                    rewinddir($handle);

                    // Run update_xxx.sql files
                    $files = array();
                    while (($file = readdir($handle))!==false)
                    {
                               $files[] = $file;
                    }
                    sort($files);
                    foreach ($files as $file)
                    {
                        if (preg_match('/\.sql$/i', $file) && ! preg_match('/\.key\.sql$/i', $file) && substr($file, 0, 6) == 'update') {
                            $result=run_sql($dir.$file, empty($conf->global->MAIN_DISPLAY_SQL_INSTALL_LOG)?1:0, '', 1);
                            if ($result <= 0) { $error++;
                            }
                        }
                    }

                    closedir($handle);
                }

                if ($error == 0) {
                    $ok = 1;
                }
            }
        }

        if (! $dirfound) {
            dol_syslog("A module ask to load sql files into ".$reldir." but this directory was not found.", LOG_WARNING);
        }
        return $ok;
    }


    // phpcs:disable PEAR.NamingConventions.ValidFunctionName.ScopeNotCamelCaps
    /**
     * Adds boxes
     *
     * @param string $option Options when disabling module ('newboxdefonly'=insert only boxes definition)
     *
     * @return int             Error count (0 if OK)
     */
    public function insert_boxes($option = '')
    {
        // phpcs:enable
        include_once DOL_DOCUMENT_ROOT . '/core/class/infobox.class.php';

        global $conf;

        $err=0;

        if (is_array($this->boxes)) {
            dol_syslog(get_class($this)."::insert_boxes", LOG_DEBUG);

            $pos_name = InfoBox::getListOfPagesForBoxes();

            foreach ($this->boxes as $key => $value)
            {
                $file  = isset($this->boxes[$key]['file'])?$this->boxes[$key]['file']:'';
                $note  = isset($this->boxes[$key]['note'])?$this->boxes[$key]['note']:'';
                $enabledbydefaulton = isset($this->boxes[$key]['enabledbydefaulton'])?$this->boxes[$key]['enabledbydefaulton']:'Home';

                if (empty($file)) { $file  = isset($this->boxes[$key][1])?$this->boxes[$key][1]:'';    // For backward compatibility
                }
                if (empty($note)) { $note  = isset($this->boxes[$key][2])?$this->boxes[$key][2]:'';    // For backward compatibility
                }

                // Search if boxes def already present
                $sql = "SELECT count(*) as nb FROM ".MAIN_DB_PREFIX."boxes_def";
                $sql.= " WHERE file = '".$this->db->escape($file)."'";
                $sql.= " AND entity = ".$conf->entity;
                if ($note) { $sql.=" AND note ='".$this->db->escape($note)."'";
                }

                $result=$this->db->query($sql);
                if ($result) {
                    $obj = $this->db->fetch_object($result);
                    if ($obj->nb == 0) {
                        $this->db->begin();

                        if (! $err) {
                            $sql = "INSERT INTO ".MAIN_DB_PREFIX."boxes_def (file, entity, note)";
                            $sql.= " VALUES ('".$this->db->escape($file)."', ";
                            $sql.= $conf->entity.", ";
                            $sql.= $note?"'".$this->db->escape($note)."'":"null";
                            $sql.= ")";

                            dol_syslog(get_class($this)."::insert_boxes", LOG_DEBUG);
                            $resql=$this->db->query($sql);
                            if (! $resql) { $err++;
                            }
                        }
                        if (! $err && ! preg_match('/newboxdefonly/', $option)) {
                            $lastid=$this->db->last_insert_id(MAIN_DB_PREFIX."boxes_def", "rowid");

                            foreach ($pos_name as $key2 => $val2)
                            {
                                    //print 'key2='.$key2.'-val2='.$val2."<br>\n";
                                if ($enabledbydefaulton && $val2 != $enabledbydefaulton) { continue;        // Not enabled by default onto this page.
                                }

                                $sql = "INSERT INTO ".MAIN_DB_PREFIX."boxes (box_id,position,box_order,fk_user,entity)";
                                $sql.= " VALUES (".$lastid.", ".$key2.", '0', 0, ".$conf->entity.")";

                                dol_syslog(get_class($this)."::insert_boxes onto page ".$key2."=".$val2."", LOG_DEBUG);
                                $resql=$this->db->query($sql);
                                if (! $resql) { $err++;
                                }
                            }
                        }

                        if (! $err) {
                            $this->db->commit();
                        }
                        else
                        {
                                  $this->error=$this->db->lasterror();
                                  $this->db->rollback();
                        }
                    }
                    // else box already registered into database
                }
                else
                {
                    $this->error=$this->db->lasterror();
                    $err++;
                }
            }
        }

        return $err;
    }


    // phpcs:disable PEAR.NamingConventions.ValidFunctionName.ScopeNotCamelCaps
    /**
     * Removes boxes
     *
     * @return int Error count (0 if OK)
     */
    public function delete_boxes()
    {
        // phpcs:enable
        global $conf;

        $err=0;

        if (is_array($this->boxes)) {
            foreach ($this->boxes as $key => $value)
            {
                //$titre = $this->boxes[$key][0];
                $file  = $this->boxes[$key]['file'];
                //$note  = $this->boxes[$key][2];

                // TODO If the box is also included by another module and the other module is still on, we should not remove it.
                // For the moment, we manage this with hard coded exception
                //print "Remove box ".$file.'<br>';
                if ($file == 'box_graph_product_distribution.php') {
                    if (! empty($conf->produit->enabled) || ! empty($conf->service->enabled)) {
                        dol_syslog("We discard disabling of module ".$file." because another module still active require it.");
                        continue;
                    }
                }

                if (empty($file)) { $file  = isset($this->boxes[$key][1])?$this->boxes[$key][1]:'';    // For backward compatibility
                }

                if ($this->db->type == 'sqlite3') {
                    // sqlite doesn't support "USING" syntax.
                    // TODO: remove this dependency.
                    $sql = "DELETE FROM ".MAIN_DB_PREFIX."boxes ";
                    $sql .= "WHERE ".MAIN_DB_PREFIX."boxes.box_id IN (";
                    $sql .= "SELECT ".MAIN_DB_PREFIX."boxes_def.rowid ";
                    $sql .= "FROM ".MAIN_DB_PREFIX."boxes_def ";
                    $sql .= "WHERE ".MAIN_DB_PREFIX."boxes_def.file = '".$this->db->escape($file)."') ";
                    $sql .= "AND ".MAIN_DB_PREFIX."boxes.entity = ".$conf->entity;
                } else {
                    $sql = "DELETE FROM ".MAIN_DB_PREFIX."boxes";
                    $sql.= " USING ".MAIN_DB_PREFIX."boxes, ".MAIN_DB_PREFIX."boxes_def";
                    $sql.= " WHERE ".MAIN_DB_PREFIX."boxes.box_id = ".MAIN_DB_PREFIX."boxes_def.rowid";
                    $sql.= " AND ".MAIN_DB_PREFIX."boxes_def.file = '".$this->db->escape($file)."'";
                    $sql.= " AND ".MAIN_DB_PREFIX."boxes.entity = ".$conf->entity;
                }

                dol_syslog(get_class($this)."::delete_boxes", LOG_DEBUG);
                $resql=$this->db->query($sql);
                if (! $resql) {
                    $this->error=$this->db->lasterror();
                    $err++;
                }

                $sql = "DELETE FROM ".MAIN_DB_PREFIX."boxes_def";
                $sql.= " WHERE file = '".$this->db->escape($file)."'";
                $sql.= " AND entity = ".$conf->entity;

                dol_syslog(get_class($this)."::delete_boxes", LOG_DEBUG);
                $resql=$this->db->query($sql);
                if (! $resql) {
                    $this->error=$this->db->lasterror();
                    $err++;
                }
            }
        }

        return $err;
    }

    // phpcs:disable PEAR.NamingConventions.ValidFunctionName.ScopeNotCamelCaps
    /**
     * Adds cronjobs
     *
     * @return int             Error count (0 if OK)
     */
    public function insert_cronjobs()
    {
        // phpcs:enable
        include_once DOL_DOCUMENT_ROOT . '/core/class/infobox.class.php';

        global $conf;

        $err=0;

        if (is_array($this->cronjobs)) {
            dol_syslog(get_class($this)."::insert_cronjobs", LOG_DEBUG);

            foreach ($this->cronjobs as $key => $value)
            {
                $entity  = isset($this->cronjobs[$key]['entity'])?$this->cronjobs[$key]['entity']:$conf->entity;
                $label  = isset($this->cronjobs[$key]['label'])?$this->cronjobs[$key]['label']:'';
                $jobtype  = isset($this->cronjobs[$key]['jobtype'])?$this->cronjobs[$key]['jobtype']:'';
                $class  = isset($this->cronjobs[$key]['class'])?$this->cronjobs[$key]['class']:'';
                $objectname  = isset($this->cronjobs[$key]['objectname'])?$this->cronjobs[$key]['objectname']:'';
                $method = isset($this->cronjobs[$key]['method'])?$this->cronjobs[$key]['method']:'';
                $command  = isset($this->cronjobs[$key]['command'])?$this->cronjobs[$key]['command']:'';
                $parameters  = isset($this->cronjobs[$key]['parameters'])?$this->cronjobs[$key]['parameters']:'';
                $comment = isset($this->cronjobs[$key]['comment'])?$this->cronjobs[$key]['comment']:'';
                $frequency = isset($this->cronjobs[$key]['frequency'])?$this->cronjobs[$key]['frequency']:'';
                $unitfrequency = isset($this->cronjobs[$key]['unitfrequency'])?$this->cronjobs[$key]['unitfrequency']:'';
                $priority = isset($this->cronjobs[$key]['priority'])?$this->cronjobs[$key]['priority']:'';
                $datestart = isset($this->cronjobs[$key]['datestart'])?$this->cronjobs[$key]['datestart']:'';
                $dateend = isset($this->cronjobs[$key]['dateend'])?$this->cronjobs[$key]['dateend']:'';
                $status = isset($this->cronjobs[$key]['status'])?$this->cronjobs[$key]['status']:'';
                $test = isset($this->cronjobs[$key]['test'])?$this->cronjobs[$key]['test']:'';                    // Line must be enabled or not (so visible or not)

                // Search if cron entry already present
                $sql = "SELECT count(*) as nb FROM ".MAIN_DB_PREFIX."cronjob";
                $sql.= " WHERE module_name = '".$this->db->escape(empty($this->rights_class)?strtolower($this->name):$this->rights_class)."'";
                if ($class) {
                    $sql.= " AND classesname = '".$this->db->escape($class)."'";
                }
                if ($objectname) {
                    $sql.= " AND objectname = '".$this->db->escape($objectname)."'";
                }
                if ($method) {
                    $sql.= " AND methodename = '".$this->db->escape($method)."'";
                }
                if ($command) {
                    $sql.= " AND command = '".$this->db->escape($command)."'";
                }
                $sql.= " AND entity = ".$entity;    // Must be exact entity

                $now=dol_now();

                $result=$this->db->query($sql);
                if ($result) {
                    $obj = $this->db->fetch_object($result);
                    if ($obj->nb == 0) {
                        $this->db->begin();

                        if (! $err) {
                            $sql = "INSERT INTO ".MAIN_DB_PREFIX."cronjob (module_name, datec, datestart, dateend, label, jobtype, classesname, objectname, methodename, command, params, note,";
                            if (is_int($frequency)) { $sql.= ' frequency,'; }
                            if (is_int($unitfrequency)) { $sql.= ' unitfrequency,'; }
                            if (is_int($priority)) { $sql.= ' priority,'; }
                            if (is_int($status)) { $sql.= ' status,'; }
                            $sql.= " entity, test)";
                            $sql.= " VALUES (";
                            $sql.= "'".$this->db->escape(empty($this->rights_class)?strtolower($this->name):$this->rights_class)."', ";
                            $sql.= "'".$this->db->idate($now)."', ";
                            $sql.= ($datestart ? "'".$this->db->idate($datestart)."'" : "'".$this->db->idate($now)."'").", ";
                            $sql.= ($dateend   ? "'".$this->db->idate($dateend)."'"   : "NULL").", ";
                            $sql.= "'".$this->db->escape($label)."', ";
                            $sql.= "'".$this->db->escape($jobtype)."', ";
                            $sql.= ($class?"'".$this->db->escape($class)."'":"null").",";
                            $sql.= ($objectname?"'".$this->db->escape($objectname)."'":"null").",";
                            $sql.= ($method?"'".$this->db->escape($method)."'":"null").",";
                            $sql.= ($command?"'".$this->db->escape($command)."'":"null").",";
                            $sql.= ($parameters?"'".$this->db->escape($parameters)."'":"null").",";
                            $sql.= ($comment?"'".$this->db->escape($comment)."'":"null").",";
                            if(is_int($frequency)) { $sql.= "'".$this->db->escape($frequency)."', ";
                            }
                            if(is_int($unitfrequency)) { $sql.= "'".$this->db->escape($unitfrequency)."', ";
                            }
                            if(is_int($priority)) {$sql.= "'".$this->db->escape($priority)."', ";
                            }
                            if(is_int($status)) { $sql.= "'".$this->db->escape($status)."', ";
                            }
                            $sql.= $entity.",";
                            $sql.= "'".$this->db->escape($test)."'";
                            $sql.= ")";

                            $resql=$this->db->query($sql);
                            if (! $resql) { $err++;
                            }
                        }

                        if (! $err) {
                            $this->db->commit();
                        }
                        else
                        {
                            $this->error=$this->db->lasterror();
                            $this->db->rollback();
                        }
                    }
                    // else box already registered into database
                }
                else
                {
                    $this->error=$this->db->lasterror();
                    $err++;
                }
            }
        }

        return $err;
    }


    // phpcs:disable PEAR.NamingConventions.ValidFunctionName.ScopeNotCamelCaps
    /**
     * Removes boxes
     *
     * @return int Error count (0 if OK)
     */
    public function delete_cronjobs()
    {
        // phpcs:enable
        global $conf;

        $err=0;

        if (is_array($this->cronjobs)) {
            $sql = "DELETE FROM ".MAIN_DB_PREFIX."cronjob";
            $sql.= " WHERE module_name = '".$this->db->escape(empty($this->rights_class)?strtolower($this->name):$this->rights_class)."'";
            $sql.= " AND entity = ".$conf->entity;
            $sql.= " AND test = '1'";        // We delete on lines that are not set with a complete test that is '$conf->module->enabled' so when module is disabled, the cron is also removed.
              // For crons declared with a '$conf->module->enabled', there is no need to delete the line, so we don't loose setup if we reenable module.

            dol_syslog(get_class($this)."::delete_cronjobs", LOG_DEBUG);
            $resql=$this->db->query($sql);
            if (! $resql) {
                $this->error=$this->db->lasterror();
                $err++;
            }
        }

        return $err;
    }

    // phpcs:disable PEAR.NamingConventions.ValidFunctionName.ScopeNotCamelCaps
    /**
     * Removes tabs
     *
     * @return int Error count (0 if OK)
     */
    public function delete_tabs()
    {
        // phpcs:enable
        global $conf;

        $err=0;

        $sql = "DELETE FROM ".MAIN_DB_PREFIX."const";
        $sql.= " WHERE ".$this->db->decrypt('name')." like '".$this->db->escape($this->const_name)."_TABS_%'";
        $sql.= " AND entity = ".$conf->entity;

        dol_syslog(get_class($this)."::delete_tabs", LOG_DEBUG);
        if (! $this->db->query($sql)) {
            $this->error=$this->db->lasterror();
            $err++;
        }

        return $err;
    }

    // phpcs:disable PEAR.NamingConventions.ValidFunctionName.ScopeNotCamelCaps
    /**
     * Adds tabs
     *
     * @return int  Error count (0 if ok)
     */
    public function insert_tabs()
    {
        // phpcs:enable
        global $conf;

        $err=0;

        if (! empty($this->tabs)) {
            dol_syslog(get_class($this)."::insert_tabs", LOG_DEBUG);

            $i=0;
            foreach ($this->tabs as $key => $value)
            {
                if (is_array($value) && count($value) == 0) { continue;    // Discard empty arrays
                }

                $entity=$conf->entity;
                $newvalue = $value;

                if (is_array($value)) {
                    $newvalue = $value['data'];
                    if (isset($value['entity'])) { $entity = $value['entity'];
                    }
                }

                if ($newvalue) {
                    $sql = "INSERT INTO ".MAIN_DB_PREFIX."const (";
                    $sql.= "name";
                    $sql.= ", type";
                    $sql.= ", value";
                    $sql.= ", note";
                    $sql.= ", visible";
                    $sql.= ", entity";
                    $sql.= ")";
                    $sql.= " VALUES (";
                    $sql.= $this->db->encrypt($this->const_name."_TABS_".$i, 1);
                    $sql.= ", 'chaine'";
                    $sql.= ", ".$this->db->encrypt($newvalue, 1);
                    $sql.= ", null";
                    $sql.= ", '0'";
                    $sql.= ", ".$entity;
                    $sql.= ")";

                    $resql = $this->db->query($sql);
                    if (! $resql) {
                         dol_syslog($this->db->lasterror(), LOG_ERR);
                        if ($this->db->lasterrno() != 'DB_ERROR_RECORD_ALREADY_EXISTS') {
                            $this->error = $this->db->lasterror();
                            $this->errors[] = $this->db->lasterror();
                            $err++;
                            break;
                        }
                    }
                }
                $i++;
            }
        }
        return $err;
    }

    // phpcs:disable PEAR.NamingConventions.ValidFunctionName.ScopeNotCamelCaps
    /**
     * Adds constants
     *
     * @return int Error count (0 if OK)
     */
    public function insert_const()
    {
        // phpcs:enable
        global $conf;

        $err=0;

        if (empty($this->const)) { return 0;
        }

        dol_syslog(get_class($this)."::insert_const", LOG_DEBUG);

        foreach ($this->const as $key => $value)
        {
            $name      = $this->const[$key][0];
            $type      = $this->const[$key][1];
            $val       = $this->const[$key][2];
            $note      = isset($this->const[$key][3])?$this->const[$key][3]:'';
            $visible   = isset($this->const[$key][4])?$this->const[$key][4]:0;
            $entity    = (! empty($this->const[$key][5]) && $this->const[$key][5]!='current')?0:$conf->entity;

            // Clean
            if (empty($visible)) { $visible='0';
            }
            if (empty($val) && $val != '0') { $val='';
            }

            $sql = "SELECT count(*)";
            $sql.= " FROM ".MAIN_DB_PREFIX."const";
            $sql.= " WHERE ".$this->db->decrypt('name')." = '".$this->db->escape($name)."'";
            $sql.= " AND entity = ".$entity;

            $result=$this->db->query($sql);
            if ($result) {
                $row = $this->db->fetch_row($result);

                if ($row[0] == 0)   // If not found
                {
                    $sql = "INSERT INTO ".MAIN_DB_PREFIX."const (name,type,value,note,visible,entity)";
                    $sql.= " VALUES (";
                    $sql.= $this->db->encrypt($name, 1);
                    $sql.= ",'".$type."'";
                    $sql.= ",".(($val != '')?$this->db->encrypt($val, 1):"''");
                    $sql.= ",".($note?"'".$this->db->escape($note)."'":"null");
                    $sql.= ",'".$visible."'";
                    $sql.= ",".$entity;
                    $sql.= ")";

                    if (! $this->db->query($sql) ) {
                        $err++;
                    }
                }
                else
                {
                    dol_syslog(get_class($this)."::insert_const constant '".$name."' already exists", LOG_WARNING);
                }
            }
            else
            {
                $err++;
            }
        }

        return $err;
    }

    // phpcs:disable PEAR.NamingConventions.ValidFunctionName.ScopeNotCamelCaps
    /**
     * Removes constants tagged 'deleteonunactive'
     *
     * @return int <0 if KO, 0 if OK
     */
    public function delete_const()
    {
        // phpcs:enable
        global $conf;

        $err=0;

        if (empty($this->const)) { return 0;
        }

        foreach ($this->const as $key => $value)
        {
            $name      = $this->const[$key][0];
            $deleteonunactive = (! empty($this->const[$key][6]))?1:0;

            if ($deleteonunactive) {
                $sql = "DELETE FROM ".MAIN_DB_PREFIX."const";
                $sql.= " WHERE ".$this->db->decrypt('name')." = '".$name."'";
                $sql.= " AND entity in (0, ".$conf->entity.")";
                dol_syslog(get_class($this)."::delete_const", LOG_DEBUG);
                if (! $this->db->query($sql)) {
                    $this->error=$this->db->lasterror();
                    $err++;
                }
            }
        }

        return $err;
    }

    // phpcs:disable PEAR.NamingConventions.ValidFunctionName.ScopeNotCamelCaps
    /**
     * Adds access rights
     *
     * @param  int $reinitadminperms If 1, we also grant them to all admin users
     * @param  int $force_entity     Force current entity
     * @param  int $notrigger        1=Does not execute triggers, 0= execute triggers
     * @return int                     Error count (0 if OK)
     */
    public function insert_permissions($reinitadminperms = 0, $force_entity = null, $notrigger = 0)
    {
        // phpcs:enable
        global $conf,$user;

        $err=0;
        $entity=(! empty($force_entity) ? $force_entity : $conf->entity);

        dol_syslog(get_class($this)."::insert_permissions", LOG_DEBUG);

        // Test if module is activated
        $sql_del = "SELECT ".$this->db->decrypt('value')." as value";
        $sql_del.= " FROM ".MAIN_DB_PREFIX."const";
        $sql_del.= " WHERE ".$this->db->decrypt('name')." = '".$this->db->escape($this->const_name)."'";
        $sql_del.= " AND entity IN (0,".$entity.")";

        $resql=$this->db->query($sql_del);

        if ($resql) {
            $obj=$this->db->fetch_object($resql);
            if ($obj !== null && ! empty($obj->value) && ! empty($this->rights)) {
                // If the module is active
                foreach ($this->rights as $key => $value)
                {
                    $r_id       = $this->rights[$key][0];
                    $r_desc     = $this->rights[$key][1];
                    $r_type     = isset($this->rights[$key][2])?$this->rights[$key][2]:'';
                    $r_def      = $this->rights[$key][3];
                    $r_perms    = $this->rights[$key][4];
                    $r_subperms = isset($this->rights[$key][5])?$this->rights[$key][5]:'';
                    $r_modul = empty($this->rights_class)?strtolower($this->name):$this->rights_class;

                    if (empty($r_type)) { $r_type='w';
                    }

                    // Search if perm already present
                    $sql = "SELECT count(*) as nb FROM ".MAIN_DB_PREFIX."rights_def";
                    $sql.= " WHERE id = ".$r_id." AND entity = ".$entity;

                    $resqlselect=$this->db->query($sql);
                    if ($resqlselect) {
                        $objcount = $this->db->fetch_object($resqlselect);
                        if ($objcount && $objcount->nb == 0) {
                            if (dol_strlen($r_perms) ) {
                                if (dol_strlen($r_subperms) ) {
                                    $sql = "INSERT INTO ".MAIN_DB_PREFIX."rights_def";
                                    $sql.= " (id, entity, libelle, module, type, bydefault, perms, subperms)";
                                    $sql.= " VALUES ";
                                    $sql.= "(".$r_id.",".$entity.",'".$this->db->escape($r_desc)."','".$r_modul."','".$r_type."',".$r_def.",'".$r_perms."','".$r_subperms."')";
                                }
                                else
                                   {
                                    $sql = "INSERT INTO ".MAIN_DB_PREFIX."rights_def";
                                    $sql.= " (id, entity, libelle, module, type, bydefault, perms)";
                                    $sql.= " VALUES ";
                                    $sql.= "(".$r_id.",".$entity.",'".$this->db->escape($r_desc)."','".$r_modul."','".$r_type."',".$r_def.",'".$r_perms."')";
                                }
                            }
                            else
                            {
                                 $sql = "INSERT INTO ".MAIN_DB_PREFIX."rights_def ";
                                 $sql .= " (id, entity, libelle, module, type, bydefault)";
                                 $sql .= " VALUES ";
                                 $sql .= "(".$r_id.",".$entity.",'".$this->db->escape($r_desc)."','".$r_modul."','".$r_type."',".$r_def.")";
                            }

                            $resqlinsert=$this->db->query($sql, 1);

                            if (! $resqlinsert) {
                                if ($this->db->errno() != "DB_ERROR_RECORD_ALREADY_EXISTS") {
                                    $this->error=$this->db->lasterror();
                                    $err++;
                                    break;
                                }
                                else { dol_syslog(get_class($this)."::insert_permissions record already exists", LOG_INFO);
                                }
                            }

                            $this->db->free($resqlinsert);
                        }

                        $this->db->free($resqlselect);
                    }

                    // If we want to init permissions on admin users
                    if ($reinitadminperms) {
                        if (! class_exists('User')) {
                            include_once DOL_DOCUMENT_ROOT . '/user/class/user.class.php';
                        }
                        $sql="SELECT rowid FROM ".MAIN_DB_PREFIX."user WHERE admin = 1";
                        dol_syslog(get_class($this)."::insert_permissions Search all admin users", LOG_DEBUG);
                        $resqlseladmin=$this->db->query($sql, 1);
                        if ($resqlseladmin) {
                            $num=$this->db->num_rows($resqlseladmin);
                            $i=0;
                            while ($i < $num)
                            {
                                  $obj2=$this->db->fetch_object($resqlseladmin);
                                  dol_syslog(get_class($this)."::insert_permissions Add permission to user id=".$obj2->rowid);

                                  $tmpuser=new User($this->db);
                                  $result = $tmpuser->fetch($obj2->rowid);
                                if ($result > 0) {
                                    $tmpuser->addrights($r_id, '', '', 0, 1);
                                }
                                else
                                 {
                                    dol_syslog(get_class($this)."::insert_permissions Failed to add the permission to user because fetch return an error", LOG_ERR);
                                }
                                 $i++;
                            }
                        }
                        else
                        {
                            dol_print_error($this->db);
                        }
                    }
                }

                if ($reinitadminperms && ! empty($user->admin))  // Reload permission for current user if defined
                {
                    // We reload permissions
                    $user->clearrights();
                    $user->getrights();
                }
            }
            $this->db->free($resql);
        }
        else
        {
            $this->error=$this->db->lasterror();
            $err++;
        }

        return $err;
    }


    // phpcs:disable PEAR.NamingConventions.ValidFunctionName.ScopeNotCamelCaps
    /**
     * Removes access rights
     *
     * @return int                     Error count (0 if OK)
     */
    public function delete_permissions()
    {
        // phpcs:enable
        global $conf;

        $err=0;

        $sql = "DELETE FROM ".MAIN_DB_PREFIX."rights_def";
        $sql.= " WHERE module = '".$this->db->escape(empty($this->rights_class)?strtolower($this->name):$this->rights_class)."'";
        $sql.= " AND entity = ".$conf->entity;
        dol_syslog(get_class($this)."::delete_permissions", LOG_DEBUG);
        if (! $this->db->query($sql)) {
            $this->error=$this->db->lasterror();
            $err++;
        }

        return $err;
    }


    // phpcs:disable PEAR.NamingConventions.ValidFunctionName.ScopeNotCamelCaps
    /**
     * Adds menu entries
     *
     * @return int     Error count (0 if OK)
     */
    public function insert_menus()
    {
        // phpcs:enable
        global $user;

        if (! is_array($this->menu) || empty($this->menu)) { return 0;
        }

        include_once DOL_DOCUMENT_ROOT . '/core/class/menubase.class.php';

        dol_syslog(get_class($this)."::insert_menus", LOG_DEBUG);

        $err=0;

        $this->db->begin();

        foreach ($this->menu as $key => $value)
        {
            $menu = new Menubase($this->db);
            $menu->menu_handler='all';

            //$menu->module=strtolower($this->name);    TODO When right_class will be same than module name
            $menu->module=empty($this->rights_class)?strtolower($this->name):$this->rights_class;

            if (! $this->menu[$key]['fk_menu']) {
                $menu->fk_menu=0;
            }
            else
            {
                $foundparent=0;
                $fk_parent=$this->menu[$key]['fk_menu'];
                if (preg_match('/^r=/', $fk_parent))    // old deprecated method
                {
                    $fk_parent=str_replace('r=', '', $fk_parent);
                    if (isset($this->menu[$fk_parent]['rowid'])) {
                        $menu->fk_menu=$this->menu[$fk_parent]['rowid'];
                        $foundparent=1;
                    }
                }
                elseif (preg_match('/^fk_mainmenu=([a-zA-Z0-9_]+),fk_leftmenu=([a-zA-Z0-9_]+)$/', $fk_parent, $reg)) {
                    $menu->fk_menu=-1;
                    $menu->fk_mainmenu=$reg[1];
                    $menu->fk_leftmenu=$reg[2];
                    $foundparent=1;
                }
                elseif (preg_match('/^fk_mainmenu=([a-zA-Z0-9_]+)$/', $fk_parent, $reg)) {
                    $menu->fk_menu=-1;
                    $menu->fk_mainmenu=$reg[1];
                    $menu->fk_leftmenu='';
                    $foundparent=1;
                }
                if (! $foundparent) {
                    $this->error="ErrorBadDefinitionOfMenuArrayInModuleDescriptor";
                    dol_syslog(get_class($this)."::insert_menus ".$this->error." ".$this->menu[$key]['fk_menu'], LOG_ERR);
                    $err++;
                }
            }
            $menu->type=$this->menu[$key]['type'];
            $menu->mainmenu=isset($this->menu[$key]['mainmenu'])?$this->menu[$key]['mainmenu']:(isset($menu->fk_mainmenu)?$menu->fk_mainmenu:'');
            $menu->leftmenu=isset($this->menu[$key]['leftmenu'])?$this->menu[$key]['leftmenu']:'';
            $menu->titre=$this->menu[$key]['titre'];
            $menu->url=$this->menu[$key]['url'];
            $menu->langs=$this->menu[$key]['langs'];
            $menu->position=$this->menu[$key]['position'];
            $menu->perms=$this->menu[$key]['perms'];
            $menu->target=isset($this->menu[$key]['target'])?$this->menu[$key]['target']:'';
            $menu->user=$this->menu[$key]['user'];
            $menu->enabled=isset($this->menu[$key]['enabled'])?$this->menu[$key]['enabled']:0;
            $menu->position=$this->menu[$key]['position'];

            if (! $err) {
                $result=$menu->create($user);    // Save menu entry into table llx_menu
                if ($result > 0) {
                    $this->menu[$key]['rowid']=$result;
                }
                else
                {
                    $this->error=$menu->error;
                    dol_syslog(get_class($this).'::insert_menus result='.$result." ".$this->error, LOG_ERR);
                    $err++;
                    break;
                }
            }
        }

        if (! $err) {
            $this->db->commit();
        }
        else
        {
            dol_syslog(get_class($this)."::insert_menus ".$this->error, LOG_ERR);
            $this->db->rollback();
        }

        return $err;
    }


    // phpcs:disable PEAR.NamingConventions.ValidFunctionName.ScopeNotCamelCaps
    /**
     * Removes menu entries
     *
     * @return int Error count (0 if OK)
     */
    public function delete_menus()
    {
        // phpcs:enable
        global $conf;

        $err=0;

        //$module=strtolower($this->name);        TODO When right_class will be same than module name
        $module=empty($this->rights_class)?strtolower($this->name):$this->rights_class;

        $sql = "DELETE FROM ".MAIN_DB_PREFIX."menu";
        $sql.= " WHERE module = '".$this->db->escape($module)."'";
        $sql.= " AND entity = ".$conf->entity;

        dol_syslog(get_class($this)."::delete_menus", LOG_DEBUG);
        $resql=$this->db->query($sql);
        if (! $resql) {
            $this->error=$this->db->lasterror();
            $err++;
        }

        return $err;
    }

    // phpcs:disable PEAR.NamingConventions.ValidFunctionName.ScopeNotCamelCaps
    /**
     * Creates directories
     *
     * @return int Error count (0 if OK)
     */
    public function create_dirs()
    {
        // phpcs:enable
        global $langs, $conf;

        $err=0;

        if (isset($this->dirs) && is_array($this->dirs)) {
            foreach ($this->dirs as $key => $value)
            {
                $addtodatabase=0;

                if (! is_array($value)) { $dir=$value;    // Default simple mode
                } else {
                    $constname = $this->const_name."_DIR_";
                    $dir       = $this->dirs[$key][1];
                    $addtodatabase = empty($this->dirs[$key][2])?'':$this->dirs[$key][2]; // Create constante in llx_const
                    $subname   = empty($this->dirs[$key][3])?'':strtoupper($this->dirs[$key][3]); // Add submodule name (ex: $conf->module->submodule->dir_output)
                    $forcename = empty($this->dirs[$key][4])?'':strtoupper($this->dirs[$key][4]); // Change the module name if different

                    if (! empty($forcename)) { $constname = 'MAIN_MODULE_'.$forcename."_DIR_";
                    }
                    if (! empty($subname)) {   $constname = $constname.$subname."_";
                    }

                    $name = $constname.strtoupper($this->dirs[$key][0]);
                }

                // Define directory full path ($dir must start with "/")
                if (empty($conf->global->MAIN_MODULE_MULTICOMPANY) || $conf->entity == 1) { $fulldir = DOL_DATA_ROOT.$dir;
                } else { $fulldir = DOL_DATA_ROOT."/".$conf->entity.$dir;
                }
                // Create dir if it does not exists
                if (! empty($fulldir) && ! file_exists($fulldir)) {
                    if (dol_mkdir($fulldir, DOL_DATA_ROOT) < 0) {
                         $this->error = $langs->trans("ErrorCanNotCreateDir", $fulldir);
                         dol_syslog(get_class($this)."::_init ".$this->error, LOG_ERR);
                         $err++;
                    }
                }

                // Define the constant in database if requested (not the default mode)
                if (! empty($addtodatabase)) {
                    $result = $this->insert_dirs($name, $dir);
                    if ($result) { $err++;
                    }
                }
            }
        }

        return $err;
    }


    // phpcs:disable PEAR.NamingConventions.ValidFunctionName.ScopeNotCamelCaps
    /**
     * Adds directories definitions
     *
     * @param string $name Name
     * @param string $dir  Directory
     *
     * @return int             Error count (0 if OK)
     */
    public function insert_dirs($name, $dir)
    {
        // phpcs:enable
        global $conf;

        $err=0;

        $sql = "SELECT count(*)";
        $sql.= " FROM ".MAIN_DB_PREFIX."const";
        $sql.= " WHERE ".$this->db->decrypt('name')." = '".$name."'";
        $sql.= " AND entity = ".$conf->entity;

        dol_syslog(get_class($this)."::insert_dirs", LOG_DEBUG);
        $result=$this->db->query($sql);
        if ($result) {
            $row = $this->db->fetch_row($result);

            if ($row[0] == 0) {
                $sql = "INSERT INTO ".MAIN_DB_PREFIX."const (name,type,value,note,visible,entity)";
                $sql.= " VALUES (".$this->db->encrypt($name, 1).",'chaine',".$this->db->encrypt($dir, 1).",'Directory for module ".$this->name."','0',".$conf->entity.")";

                dol_syslog(get_class($this)."::insert_dirs", LOG_DEBUG);
                $this->db->query($sql);
            }
        }
        else
        {
            $this->error=$this->db->lasterror();
            $err++;
        }

        return $err;
    }


    // phpcs:disable PEAR.NamingConventions.ValidFunctionName.ScopeNotCamelCaps
    /**
     * Removes directories
     *
     * @return int Error count (0 if OK)
     */
    public function delete_dirs()
    {
        // phpcs:enable
        global $conf;

        $err=0;

        $sql = "DELETE FROM ".MAIN_DB_PREFIX."const";
        $sql.= " WHERE ".$this->db->decrypt('name')." LIKE '".$this->db->escape($this->const_name)."_DIR_%'";
        $sql.= " AND entity = ".$conf->entity;

        dol_syslog(get_class($this)."::delete_dirs", LOG_DEBUG);
        if (! $this->db->query($sql)) {
            $this->error=$this->db->lasterror();
            $err++;
        }

        return $err;
    }

    // phpcs:disable PEAR.NamingConventions.ValidFunctionName.ScopeNotCamelCaps
    /**
     * Adds generic parts
     *
     * @return int Error count (0 if OK)
     */
    public function insert_module_parts()
    {
        // phpcs:enable
        global $conf;

        $error=0;

        if (is_array($this->module_parts) && ! empty($this->module_parts)) {
            foreach($this->module_parts as $key => $value)
            {
                if (is_array($value) && count($value) == 0) { continue;    // Discard empty arrays
                }

                $entity=$conf->entity; // Reset the current entity
                $newvalue = $value;

                // Serialize array parameters
                if (is_array($value)) {
                    // Can defined other parameters
                    // Example when $key='hooks', then $value is an array('data'=>array('hookcontext1','hookcontext2'), 'entity'=>X)
                    if (isset($value['data']) && is_array($value['data'])) {
                        $newvalue = json_encode($value['data']);
                        if (isset($value['entity'])) { $entity = $value['entity'];
                        }
                    }
                    elseif (isset($value['data']) && !is_array($value['data'])) {
                        $newvalue = $value['data'];
                        if (isset($value['entity'])) { $entity = $value['entity'];
                        }
                    }
                    else    // when hook is declared with syntax 'hook'=>array('hookcontext1','hookcontext2',...)
                    {
                        $newvalue = json_encode($value);
                    }
                }

                $sql = "INSERT INTO ".MAIN_DB_PREFIX."const (";
                $sql.= "name";
                $sql.= ", type";
                $sql.= ", value";
                $sql.= ", note";
                $sql.= ", visible";
                $sql.= ", entity";
                $sql.= ")";
                $sql.= " VALUES (";
                $sql.= $this->db->encrypt($this->const_name."_".strtoupper($key), 1);
                $sql.= ", 'chaine'";
                $sql.= ", ".$this->db->encrypt($newvalue, 1);
                $sql.= ", null";
                $sql.= ", '0'";
                $sql.= ", ".$entity;
                $sql.= ")";

                dol_syslog(get_class($this)."::insert_module_parts for key=".$this->const_name."_".strtoupper($key), LOG_DEBUG);

                $resql=$this->db->query($sql, 1);
                if (! $resql) {
                    if ($this->db->lasterrno() != 'DB_ERROR_RECORD_ALREADY_EXISTS') {
                         $error++;
                         $this->error=$this->db->lasterror();
                    }
                    else
                    {
                         dol_syslog(get_class($this)."::insert_module_parts for ".$this->const_name."_".strtoupper($key)." Record already exists.", LOG_WARNING);
                    }
                }
            }
        }
        return $error;
    }

    // phpcs:disable PEAR.NamingConventions.ValidFunctionName.ScopeNotCamelCaps
    /**
     * Removes generic parts
     *
     * @return int Error count (0 if OK)
     */
    public function delete_module_parts()
    {
        // phpcs:enable
        global $conf;

        $err=0;
        $entity=$conf->entity;

        if (is_array($this->module_parts) && ! empty($this->module_parts)) {
            foreach($this->module_parts as $key => $value)
            {
                // If entity is defined
                if (is_array($value) && isset($value['entity'])) { $entity = $value['entity'];
                }

                $sql = "DELETE FROM ".MAIN_DB_PREFIX."const";
                $sql.= " WHERE ".$this->db->decrypt('name')." LIKE '".$this->db->escape($this->const_name)."_".strtoupper($key)."'";
                $sql.= " AND entity = ".$entity;

                dol_syslog(get_class($this)."::delete_const_".$key."", LOG_DEBUG);
                if (! $this->db->query($sql)) {
                    $this->error=$this->db->lasterror();
                    $err++;
                }
            }
        }
        return $err;
    }

    /**
     * Function called when module is enabled.
     * The init function adds tabs, constants, boxes, permissions and menus (defined in constructor) into Dolibarr database.
     * It also creates data directories
     *
     * @param  string $options Options when enabling module ('', 'newboxdefonly', 'noboxes')
     *                         'noboxes' = Do not insert boxes 'newboxdefonly' = For boxes,
     *                         insert def of boxes only and not boxes activation
     * @return int                1 if OK, 0 if KO
     */
    public function init($options = '')
    {
        return $this->_init(array(), $options);
    }

    /**
     * Function called when module is disabled.
     * The remove function removes tabs, constants, boxes, permissions and menus from Dolibarr database.
     * Data directories are not deleted
     *
     * @param  string $options Options when enabling module ('', 'noboxes')
     * @return int                     1 if OK, 0 if KO
     */
    public function remove($options = '')
    {
        return $this->_remove(array(), $options);
    }
}<|MERGE_RESOLUTION|>--- conflicted
+++ resolved
@@ -929,59 +929,45 @@
 
         dol_syslog(get_class($this)."::getLastActiveDate", LOG_DEBUG);
         $resql=$this->db->query($sql);
-<<<<<<< HEAD
-        if (! $resql) {
+        if (! $resql)
+        {
             $err++;
-        } else {
+        }
+        else
+        {
             $obj=$this->db->fetch_object($resql);
             if ($obj) {
                 return $this->db->jdate($obj->tms);
             }
-=======
+        }
+
+        return '';
+    }
+
+
+    /**
+     * Gives the last author of activation
+     *
+     * @return array       Array array('authorid'=>Id of last activation user, 'lastactivationdate'=>Date of last activation)
+     */
+    public function getLastActivationInfo()
+    {
+        global $conf;
+
+        $err = 0;
+
+		$sql = "SELECT tms, note FROM ".MAIN_DB_PREFIX."const";
+		$sql.= " WHERE ".$this->db->decrypt('name')." = '".$this->db->escape($this->const_name)."'";
+		$sql.= " AND entity IN (0, ".$conf->entity.")";
+
+        dol_syslog(get_class($this)."::getLastActiveDate", LOG_DEBUG);
+        $resql=$this->db->query($sql);
         if (! $resql)
         {
             $err++;
         }
         else
         {
-            $obj=$this->db->fetch_object($resql);
-            if ($obj) { return $this->db->jdate($obj->tms); }
->>>>>>> d18a5853
-        }
-
-        return '';
-    }
-
-
-    /**
-     * Gives the last author of activation
-     *
-     * @return array       Array array('authorid'=>Id of last activation user, 'lastactivationdate'=>Date of last activation)
-     */
-    public function getLastActivationInfo()
-    {
-        global $conf;
-
-        $err = 0;
-
-		$sql = "SELECT tms, note FROM ".MAIN_DB_PREFIX."const";
-		$sql.= " WHERE ".$this->db->decrypt('name')." = '".$this->db->escape($this->const_name)."'";
-		$sql.= " AND entity IN (0, ".$conf->entity.")";
-
-        dol_syslog(get_class($this)."::getLastActiveDate", LOG_DEBUG);
-        $resql=$this->db->query($sql);
-<<<<<<< HEAD
-        if (! $resql) {
-            $err++;
-        } else {
-=======
-        if (! $resql)
-        {
-            $err++;
-        }
-        else
-        {
->>>>>>> d18a5853
             $obj=$this->db->fetch_object($resql);
             $tmp=array();
             if ($obj->note) {
