<?php
/* Copyright (C) 2003-2007  Rodolphe Quiedeville    <rodolphe@quiedeville.org>
 * Copyright (C) 2004       Sebastien Di Cintio     <sdicintio@ressource-toi.org>
 * Copyright (C) 2004       Benoit Mortier          <benoit.mortier@opensides.be>
 * Copyright (C) 2004       Eric Seigne             <eric.seigne@ryxeo.com>
 * Copyright (C) 2005-2013  Laurent Destailleur     <eldy@users.sourceforge.net>
 * Copyright (C) 2005-2012  Regis Houssin           <regis.houssin@inodbox.com>
 * Copyright (C) 2014       Raphaël Doursenaud      <rdoursenaud@gpcsolutions.fr>
 * Copyright (C) 2018       Josep Lluís Amador      <joseplluis@lliuretic.cat>
 * Copyright (C) 2019-2022  Frédéric France         <frederic.france@netlogic.fr>
 *
 * This program is free software; you can redistribute it and/or modify
 * it under the terms of the GNU General Public License as published by
 * the Free Software Foundation; either version 3 of the License, or
 * (at your option) any later version.
 *
 * This program is distributed in the hope that it will be useful,
 * but WITHOUT ANY WARRANTY; without even the implied warranty of
 * MERCHANTABILITY or FITNESS FOR A PARTICULAR PURPOSE.  See the
 * GNU General Public License for more details.
 *
 * You should have received a copy of the GNU General Public License
 * along with this program. If not, see <https://www.gnu.org/licenses/>.
 */

/**
 * \file           htdocs/core/modules/DolibarrModules.class.php
 * \brief          File of parent class of module descriptor class files
 */


/**
 * Class DolibarrModules
 *
 * Parent class for module descriptor class files
 */
class DolibarrModules // Can not be abstract, because we need to instantiate it into unActivateModule to be able to disable a module whose files were removed.
{
	/**
	 * @var DoliDb Database handler
	 */
	public $db;

	/**
	 * @var int Module unique ID
	 * @see https://wiki.dolibarr.org/index.php/List_of_modules_id
	 */
	public $numero;

	/**
	 * @var   string Publisher name
	 * @since 4.0.0
	 */
	public $editor_name;

	/**
	 * @var   string URL of module at publisher site
	 * @since 4.0.0
	 */
	public $editor_url;

	/**
	 * @var string Family
	 * @see $familyinfo
	 *
	 * Native values: 'crm', 'financial', 'hr', 'projects', 'products', 'ecm', 'technic', 'other'.
	 * Use familyinfo to declare a custom value.
	 */
	public $family;

	/**
	 * @var array Custom family informations
	 * @see $family
	 *
	 * e.g.:
	 * array(
	 *     'myownfamily' => array(
	 *         'position' => '001',
	 *         'label' => $langs->trans("MyOwnFamily")
	 *     )
	 * );
	 */
	public $familyinfo;

	/**
	 * @var string    Module position on 2 digits
	 */
	public $module_position = '50';

	/**
	 * @var string Module name
	 *
	 * Only used if Module[ID]Name translation string is not found.
	 *
	 * You can use the following code to automatically derive it from your module's class name:
	 * preg_replace('/^mod/i', '', get_class($this))
	 */
	public $name;

	/**
	 * @var string[] Paths to create when module is activated
	 *
	 * e.g.: array('/mymodule/temp')
	 */
	public $dirs = array();

	/**
	 * @var array Module boxes
	 */
	public $boxes = array();

	/**
	 * @var array Module constants
	 */
	public $const = array();

	/**
	 * @var array Module cron jobs entries
	 */
	public $cronjobs = array();

	/**
	 * @var array 	Module access rights
	 */
	public $rights;

	/**
	 * @var int		1=Admin is always granted of permission of modules (even when module is disabled)
	 */
	public $rights_admin_allowed;

	/**
	 * @var string 	Module access rights family
	 */
	public $rights_class;

	/**
	 * @var array|int 	Module menu entries (1 means the menu entries are not declared into module descriptor but are hardcoded into menu manager)
	 */
	public $menu = array();

	/**
	 * @var array Module parts
	 *  array(
	 *      // Set this to 1 if module has its own trigger directory (/mymodule/core/triggers)
	 *      'triggers' => 0,
	 *      // Set this to 1 if module has its own login method directory (/mymodule/core/login)
	 *      'login' => 0,
	 *      // Set this to 1 if module has its own substitution function file (/mymodule/core/substitutions)
	 *      'substitutions' => 0,
	 *      // Set this to 1 if module has its own menus handler directory (/mymodule/core/menus)
	 *      'menus' => 0,
	 *      // Set this to 1 if module has its own theme directory (/mymodule/theme)
	 *      'theme' => 0,
	 *      // Set this to 1 if module overwrite template dir (/mymodule/core/tpl)
	 *      'tpl' => 0,
	 *      // Set this to 1 if module has its own barcode directory (/mymodule/core/modules/barcode)
	 *      'barcode' => 0,
	 *      // Set this to 1 if module has its own models directory (/mymodule/core/modules/xxx)
	 *      'models' => 0,
	 *      // Set this to relative path of css file if module has its own css file
	 *      'css' => '/mymodule/css/mymodule.css.php',
	 *      // Set this to relative path of js file if module must load a js on all pages
	 *      'js' => '/mymodule/js/mymodule.js',
	 *      // Set here all hooks context managed by module
	 *      'hooks' => array('hookcontext1','hookcontext2')
	 *  )
	 */
	public $module_parts = array();

	/**
	 * @var        string Module documents ?
	 * @deprecated Seems unused anywhere
	 */
	public $docs;

	/**
	 * @var        string ?
	 * @deprecated Seems unused anywhere
	 */
	public $dbversion = "-";

	/**
	 * @var string Error message
	 */
	public $error;

	/**
	 * @var string[] Array of Errors messages
	 */
	public $errors;

	/**
	 * @var string Module version
	 * @see http://semver.org
	 *
	 * The following keywords can also be used:
	 * 'development'
	 * 'experimental'
	 * 'dolibarr': only for core modules that share its version
	 * 'dolibarr_deprecated': only for deprecated core modules
	 */
	public $version;

	/**
	 * Module last version
	 * @var string $lastVersion
	 */
	public $lastVersion = '';

	/**
	 * true indicate this module need update
	 * @var bool $needUpdate
	 */
	public $needUpdate = false;

	/**
	 * @var string Module description (short text)
	 *
	 * Only used if Module[ID]Desc translation string is not found.
	 */
	public $description;

	/**
	 * @var   string Module description (long text)
	 * @since 4.0.0
	 *
	 * HTML content supported.
	 */
	public $descriptionlong;

	/**
	 * @var array dictionaries description
	 */
	public $dictionaries;

	/**
	 * @var array tabs description
	 */
	public $tabs;

	// For exports

	/**
	 * @var string Module export code
	 */
	public $export_code;

	/**
	 * @var string Module export label
	 */
	public $export_label;

	public $export_icon;

	/**
	 * @var array export enabled
	 */
	public $export_enabled;
	public $export_permission;
	public $export_fields_array;
	public $export_TypeFields_array; // Array of key=>type where type can be 'Numeric', 'Date', 'Text', 'Boolean', 'Status', 'List:xxx:login:rowid'
	public $export_entities_array;
	public $export_aggregate_array;
	public $export_examplevalues_array;
	public $export_help_array;
	public $export_special_array; // special or computed field
	public $export_dependencies_array;
	public $export_sql_start;
	public $export_sql_end;
	public $export_sql_order;


	// For import

	/**
	 * @var string Module import code
	 */
	public $import_code;

	/**
	 * @var string Module import label
	 */
	public $import_label;

	public $import_icon;
	public $import_entities_array;
	public $import_tables_array;
	public $import_tables_creator_array;
	public $import_fields_array;
	public $import_fieldshidden_array;
	public $import_convertvalue_array;
	public $import_regex_array;
	public $import_examplevalues_array;
	public $import_updatekeys_array;
	public $import_run_sql_after_array;
	public $import_TypeFields_array;
	public $import_help_array;

	/**
	 * @var string Module constant name
	 */
	public $const_name;

	/**
	 * @var bool Module can't be disabled
	 */
	public $always_enabled;

	/**
	 * @var bool Module is disabled
	 */
	public $disabled;

	/**
	 * @var int Module is enabled globally (Multicompany support)
	 */
	public $core_enabled;

	/**
	 * @var string Name of image file used for this module
	 *
	 * If file is in theme/yourtheme/img directory under name object_pictoname.png use 'pictoname'
	 * If file is in module/img directory under name object_pictoname.png use 'pictoname@module'
	 */
	public $picto;

	/**
	 * @var string[]|string 	List of config pages (Old modules uses a string. New one must use an array)
	 *
	 * Name of php pages stored into module/admin directory, used to setup module.
	 * e.g.: array("setup.php@mymodule")
	 */
	public $config_page_url;


	/**
	 * @var string[] List of module class names that must be enabled if this module is enabled. e.g.: array('modAnotherModule', 'FR'=>'modYetAnotherModule')
	 * @see $requiredby
	 */
	public $depends;

	/**
	 * @var string[] List of module class names to disable if the module is disabled.
	 * @see $depends
	 */
	public $requiredby;

	/**
	 * @var string[] List of module class names as string this module is in conflict with.
	 * @see $depends
	 */
	public $conflictwith;

	/**
	 * @var string[] Module language files
	 */
	public $langfiles;

	/**
	 * @var array<string,string> Array of warnings to show when we activate the module
	 *
	 * array('always'='text') or array('FR'='text')
	 */
	public $warnings_activation;

	/**
	 * @var array<string,string> Array of warnings to show when we activate an external module
	 *
	 * array('always'='text') or array('FR'='text')
	 */
	public $warnings_activation_ext;

	/**
	 * @var array<string,string> Array of warnings to show when we disable the module
	 *
	 * array('always'='text') or array('FR'='text')
	 */
	public $warnings_unactivation;

	/**
	 * @var array Minimum version of PHP required by module.
	 * e.g.: PHP ≥ 7.0 = array(7, 0)
	 */
	public $phpmin;

	public $phpmax;

	/**
	 * @var array Minimum version of Dolibarr required by module.
	 * e.g.: Dolibarr ≥ 3.6 = array(3, 6)
	 */
	public $need_dolibarr_version;

	public $need_javascript_ajax;

	public $enabled_bydefault;

	/**
	 * @var bool Whether to hide the module.
	 */
	public $hidden = false;

	/**
	 * @var string url to check for module update
	 */
	public $url_last_version;


	/**
	 * Constructor. Define names, constants, directories, boxes, permissions
	 *
	 * @param DoliDB $db Database handler
	 */
	public function __construct($db)
	{
		$this->db = $db;
	}
	// We should but can't set this as abstract because this will make dolibarr hang
	// after migration due to old module not implementing. We must wait PHP is able to make
	// a try catch on Fatal error to manage this correctly.
	// We need constructor into function unActivateModule into admin.lib.php


	// phpcs:disable PEAR.NamingConventions.ValidFunctionName.PublicUnderscore
	/**
	 * Enables a module.
	 * Inserts all informations into database.
	 *
	 * @param array  $array_sql 	SQL requests to be executed when enabling module
	 * @param string $options   	String with options when disabling module:
	 *                          	- 'noboxes' = Do all actions but do not insert boxes
	 *                          	- 'newboxdefonly' = Do all actions but for boxes, insert def of boxes only and not boxes activation
	 * @return int                  1 if OK, 0 if KO
	 */
	protected function _init($array_sql, $options = '')
	{
		// phpcs:enable
		global $conf;
		$err = 0;

		$this->db->begin();

		// Insert activation module constant
		if (!$err) {
			$err += $this->_active();
		}

		// Insert new pages for tabs (into llx_const)
		if (!$err) {
			$err += $this->insert_tabs();
		}

		// Insert activation of module's parts
		if (!$err) {
			$err += $this->insert_module_parts();
		}

		// Insert constant defined by modules (into llx_const)
		if (!$err && !preg_match('/newboxdefonly/', $options)) {
			$err += $this->insert_const(); // Test on newboxdefonly to avoid to erase value during upgrade
		}

		// Insert boxes def (into llx_boxes_def) and boxes setup (into llx_boxes)
		if (!$err && !preg_match('/noboxes/', $options)) {
			$err += $this->insert_boxes($options);
		}

		// Insert cron job entries (entry in llx_cronjobs)
		if (!$err) {
			$err += $this->insert_cronjobs();
		}

		// Insert permission definitions of module into llx_rights_def. If user is admin, grant this permission to user.
		if (!$err) {
			$err += $this->insert_permissions(1, null, 1);
		}

		// Insert specific menus entries into database
		if (!$err) {
			$err += $this->insert_menus();
		}

		// Create module's directories
		if (!$err) {
			$err += $this->create_dirs();
		}

		// Execute addons requests
		$num = count($array_sql);
		for ($i = 0; $i < $num; $i++) {
			if (!$err) {
				$val = $array_sql[$i];
				$sql = $val;
				$ignoreerror = 0;
				if (is_array($val)) {
					$sql = $val['sql'];
					$ignoreerror = $val['ignoreerror'];
				}
				// Add current entity id
				$sql = str_replace('__ENTITY__', $conf->entity, $sql);

				dol_syslog(get_class($this)."::_init ignoreerror=".$ignoreerror, LOG_DEBUG);
				$result = $this->db->query($sql, $ignoreerror);
				if (!$result) {
					if (!$ignoreerror) {
						 $this->error = $this->db->lasterror();
						 $err++;
					} else {
						 dol_syslog(get_class($this)."::_init Warning ".$this->db->lasterror(), LOG_WARNING);
					}
				}
			}
		}

		// Return code
		if (!$err) {
			$this->db->commit();
			return 1;
		} else {
			$this->db->rollback();
			return 0;
		}
	}

	// phpcs:disable PEAR.NamingConventions.ValidFunctionName.PublicUnderscore
	/**
	 * Disable function. Deletes the module constants and boxes from the database.
	 *
	 * @param string[] $array_sql SQL requests to be executed when module is disabled
	 * @param string   $options   Options when disabling module:
	 *
	 * @return int                     1 if OK, 0 if KO
	 */
	protected function _remove($array_sql, $options = '')
	{
		// phpcs:enable
		$err = 0;

		$this->db->begin();

		// Remove activation module line (constant MAIN_MODULE_MYMODULE in llx_const)
		if (!$err) {
			$err += $this->_unactive();
		}

		// Remove activation of module's new tabs (MAIN_MODULE_MYMODULE_TABS_XXX in llx_const)
		if (!$err) {
			$err += $this->delete_tabs();
		}

		// Remove activation of module's parts (MAIN_MODULE_MYMODULE_XXX in llx_const)
		if (!$err) {
			$err += $this->delete_module_parts();
		}

		// Remove constants defined by modules
		if (!$err) {
			$err += $this->delete_const();
		}

		// Remove list of module's available boxes (entry in llx_boxes)
		if (!$err && !preg_match('/(newboxdefonly|noboxes)/', $options)) {
			$err += $this->delete_boxes(); // We don't have to delete if option ask to keep boxes safe or ask to add new box def only
		}

		// Remove list of module's cron job entries (entry in llx_cronjobs)
		if (!$err) {
			$err += $this->delete_cronjobs();
		}

		// Remove module's permissions from list of available permissions (entries in llx_rights_def)
		if (!$err) {
			$err += $this->delete_permissions();
		}

		// Remove module's menus (entries in llx_menu)
		if (!$err) {
			$err += $this->delete_menus();
		}

		// Remove module's directories
		if (!$err) {
			$err += $this->delete_dirs();
		}

		// Run complementary sql requests
		$num = count($array_sql);
		for ($i = 0; $i < $num; $i++) {
			if (!$err) {
				dol_syslog(get_class($this)."::_remove", LOG_DEBUG);
				$result = $this->db->query($array_sql[$i]);
				if (!$result) {
					$this->error = $this->db->error();
					$err++;
				}
			}
		}

		// Return code
		if (!$err) {
			$this->db->commit();
			return 1;
		} else {
			$this->db->rollback();
			return 0;
		}
	}


	/**
	 * Gives the translated module name if translation exists in admin.lang or into language files of module.
	 * Otherwise return the module key name.
	 *
	 * @return string  Translated module name
	 */
	public function getName()
	{
		global $langs;
		$langs->load("admin");

		if ($langs->transnoentitiesnoconv("Module".$this->numero."Name") != ("Module".$this->numero."Name")) {
			// If module name translation exists
			return $langs->transnoentitiesnoconv("Module".$this->numero."Name");
		} else {
			// If module name translation using it's unique id does not exist, we try to use its name to find translation
			if (is_array($this->langfiles)) {
				foreach ($this->langfiles as $val) {
					if ($val) {
						$langs->load($val);
					}
				}
			}

			if ($langs->trans("Module".$this->name."Name") != ("Module".$this->name."Name")) {
				// If module name translation exists
				return $langs->transnoentitiesnoconv("Module".$this->name."Name");
			}

			// Last chance with simple label
			return $langs->transnoentitiesnoconv($this->name);
		}
	}


	/**
	 * Gives the translated module description if translation exists in admin.lang or the default module description
	 *
	 * @return string  Translated module description
	 */
	public function getDesc()
	{
		global $langs;
		$langs->load("admin");

		if ($langs->transnoentitiesnoconv("Module".$this->numero."Desc") != ("Module".$this->numero."Desc")) {
			// If module description translation exists
			return $langs->transnoentitiesnoconv("Module".$this->numero."Desc");
		} else {
			// If module description translation does not exist using its unique id, we can use its name to find translation
			if (is_array($this->langfiles)) {
				foreach ($this->langfiles as $val) {
					if ($val) {
						$langs->load($val);
					}
				}
			}

			if ($langs->transnoentitiesnoconv("Module".$this->name."Desc") != ("Module".$this->name."Desc")) {
				// If module name translation exists
				return $langs->trans("Module".$this->name."Desc");
			}

			// Last chance with simple label
			return $langs->trans($this->description);
		}
	}

	/**
	 * Gives the long description of a module. First check README-la_LA.md then README.md
	 * If no markdown files found, it returns translated value of the key ->descriptionlong.
	 *
	 * @return string     Long description of a module from README.md of from property.
	 */
	public function getDescLong()
	{
		global $langs;
		$langs->load("admin");

		include_once DOL_DOCUMENT_ROOT.'/core/lib/files.lib.php';
		include_once DOL_DOCUMENT_ROOT.'/core/lib/geturl.lib.php';

		$content='';
		$pathoffile = $this->getDescLongReadmeFound();

		if ($pathoffile) {     // Mostly for external modules
			$content = file_get_contents($pathoffile);

			if ((float) DOL_VERSION >= 6.0) {
				@include_once DOL_DOCUMENT_ROOT.'/core/lib/parsemd.lib.php';

				$content = dolMd2Html(
					$content,
					'parsedown',
					array(
						'doc/' => dol_buildpath(strtolower($this->name).'/doc/', 1),
						'img/' => dol_buildpath(strtolower($this->name).'/img/', 1),
						'images/' => dol_buildpath(strtolower($this->name).'/images/', 1),
					)
				);

				$content = preg_replace('/<a href="/', '<a target="_blank" rel="noopener noreferrer" href="', $content);
			} else {
				$content = nl2br($content);
			}
		} else {
			// Mostly for internal modules
			if (!empty($this->descriptionlong)) {
				if (is_array($this->langfiles)) {
					foreach ($this->langfiles as $val) {
						if ($val) {
							$langs->load($val);
						}
					}
				}

				$content = $langs->transnoentitiesnoconv($this->descriptionlong);
			}
		}

		return $content;
	}

	/**
	 * Return path of file if a README file was found.
	 *
	 * @return string      Path of file if a README file was found.
	 */
	public function getDescLongReadmeFound()
	{
		global $langs;

		$filefound = false;

		// Define path to file README.md.
		// First check README-la_LA.md then README-la.md then README.md
		$pathoffile = dol_buildpath(strtolower($this->name).'/README-'.$langs->defaultlang.'.md', 0);
		if (dol_is_file($pathoffile)) {
			$filefound = true;
		}
		if (!$filefound) {
			$tmp = explode('_', $langs->defaultlang);
			$pathoffile = dol_buildpath(strtolower($this->name).'/README-'.$tmp[0].'.md', 0);
			if (dol_is_file($pathoffile)) {
				$filefound = true;
			}
		}
		if (!$filefound) {
			$pathoffile = dol_buildpath(strtolower($this->name).'/README.md', 0);
			if (dol_is_file($pathoffile)) {
				$filefound = true;
			}
		}

		return ($filefound ? $pathoffile : '');
	}


	/**
	 * Gives the changelog. First check ChangeLog-la_LA.md then ChangeLog.md
	 *
	 * @return string  Content of ChangeLog
	 */
	public function getChangeLog()
	{
		global $langs;
		$langs->load("admin");

		include_once DOL_DOCUMENT_ROOT.'/core/lib/files.lib.php';
		include_once DOL_DOCUMENT_ROOT.'/core/lib/geturl.lib.php';

		$filefound = false;

		// Define path to file README.md.
		// First check ChangeLog-la_LA.md then ChangeLog.md
		$pathoffile = dol_buildpath(strtolower($this->name).'/ChangeLog-'.$langs->defaultlang.'.md', 0);
		if (dol_is_file($pathoffile)) {
			$filefound = true;
		}
		if (!$filefound) {
			$pathoffile = dol_buildpath(strtolower($this->name).'/ChangeLog.md', 0);
			if (dol_is_file($pathoffile)) {
				$filefound = true;
			}
		}

		if ($filefound) {     // Mostly for external modules
			$content = file_get_contents($pathoffile);

			if ((float) DOL_VERSION >= 6.0) {
				@include_once DOL_DOCUMENT_ROOT.'/core/lib/parsemd.lib.php';

				$content = dolMd2Html($content, 'parsedown', array('doc/'=>dol_buildpath(strtolower($this->name).'/doc/', 1)));
			} else {
				$content = nl2br($content);
			}
		}

		return $content;
	}

	/**
	 * Gives the publisher name
	 *
	 * @return string  Publisher name
	 */
	public function getPublisher()
	{
		return $this->editor_name;
	}

	/**
	 * Gives the publisher url
	 *
	 * @return string  Publisher url
	 */
	public function getPublisherUrl()
	{
		return $this->editor_url;
	}

	/**
	 * Gives module version (translated if param $translated is on)
	 * For 'experimental' modules, gives 'experimental' translation
	 * For 'dolibarr' modules, gives Dolibarr version
	 *
	 * @param  int 		$translated 		1=Special version keys are translated, 0=Special version keys are not translated
	 * @return string               		Module version
	 */
	public function getVersion($translated = 1)
	{
		global $langs;
		$langs->load("admin");

		$ret = '';

		$newversion = preg_replace('/_deprecated/', '', $this->version);
		if ($newversion == 'experimental') {
			$ret = ($translated ? $langs->transnoentitiesnoconv("VersionExperimental") : $newversion);
		} elseif ($newversion == 'development') {
			$ret = ($translated ? $langs->transnoentitiesnoconv("VersionDevelopment") : $newversion);
		} elseif ($newversion == 'dolibarr') {
			$ret = DOL_VERSION;
		} elseif ($newversion) {
			$ret = $newversion;
		} else {
			$ret = ($translated ? $langs->transnoentitiesnoconv("VersionUnknown") : 'unknown');
		}

		if (preg_match('/_deprecated/', $this->version)) {
			$ret .= ($translated ? ' ('.$langs->transnoentitiesnoconv("Deprecated").')' : $this->version);
		}
		return $ret;
	}

	/**
	 * Gives the module position
	 *
	 * @return int  	Module position (an external module should never return a value lower than 100000. 1-100000 are reserved for core)
	 */
	public function getModulePosition()
	{
		if (in_array($this->version, array('dolibarr', 'experimental', 'development'))) {	// core module
			return $this->module_position;
		} else {																			// external module
			if ($this->module_position >= 100000) {
				return $this->module_position;
			} else {
				return $this->module_position + 100000;
			}
		}
	}

	/**
	 * Tells if module is core or external.
	 * 'dolibarr' and 'dolibarr_deprecated' is core
	 * 'experimental' and 'development' is core
	 *
	 * @return string  'core', 'external' or 'unknown'
	 */
	public function isCoreOrExternalModule()
	{
		if ($this->version == 'dolibarr' || $this->version == 'dolibarr_deprecated') {
			return 'core';
		}
		if (!empty($this->version) && !in_array($this->version, array('experimental', 'development'))) {
			return 'external';
		}
		if (!empty($this->editor_name) || !empty($this->editor_url)) {
			return 'external';
		}
		if ($this->numero >= 100000) {
			return 'external';
		}
		return 'unknown';
	}


	/**
	 * Gives module related language files list
	 *
	 * @return string[]    Language files list
	 */
	public function getLangFilesArray()
	{
		return $this->langfiles;
	}

	/**
	 * Gives translated label of an export dataset
	 *
	 * @param int $r Dataset index
	 *
	 * @return string       Translated databaset label
	 */
	public function getExportDatasetLabel($r)
	{
		global $langs;

		$langstring = "ExportDataset_".$this->export_code[$r];
		if ($langs->trans($langstring) == $langstring) {
			// Translation not found
			return $langs->trans($this->export_label[$r]);
		} else {
			// Translation found
			return $langs->trans($langstring);
		}
	}


	/**
	 * Gives translated label of an import dataset
	 *
	 * @param int $r Dataset index
	 *
	 * @return string      Translated dataset label
	 */
	public function getImportDatasetLabel($r)
	{
		global $langs;

		$langstring = "ImportDataset_".$this->import_code[$r];
		//print "x".$langstring;
		if ($langs->trans($langstring) == $langstring) {
			// Translation not found
			return $langs->transnoentitiesnoconv($this->import_label[$r]);
		} else {
			// Translation found
			return $langs->transnoentitiesnoconv($langstring);
		}
	}


	/**
	 * Gives the last date of activation
	 *
	 * @return 	int|string       	Date of last activation or '' if module was never activated
	 */
	public function getLastActivationDate()
	{
		global $conf;

		$err = 0;

		$sql = "SELECT tms FROM ".MAIN_DB_PREFIX."const";
		$sql .= " WHERE ".$this->db->decrypt('name')." = '".$this->db->escape($this->const_name)."'";
		$sql .= " AND entity IN (0, ".((int) $conf->entity).")";

		dol_syslog(get_class($this)."::getLastActiveDate", LOG_DEBUG);
		$resql = $this->db->query($sql);
		if (!$resql) {
			$err++;
		} else {
			$obj = $this->db->fetch_object($resql);
			if ($obj) {
				return $this->db->jdate($obj->tms);
			}
		}

		return '';
	}


	/**
	 * Gives the last author of activation
	 *
	 * @return array       Array array('authorid'=>Id of last activation user, 'lastactivationdate'=>Date of last activation)
	 */
	public function getLastActivationInfo()
	{
		global $conf;

		$err = 0;

		$sql = "SELECT tms, note FROM ".MAIN_DB_PREFIX."const";
		$sql .= " WHERE ".$this->db->decrypt('name')." = '".$this->db->escape($this->const_name)."'";
		$sql .= " AND entity IN (0, ".$conf->entity.")";

		dol_syslog(get_class($this)."::getLastActiveDate", LOG_DEBUG);
		$resql = $this->db->query($sql);
		if (!$resql) {
			$err++;
		} else {
			$obj = $this->db->fetch_object($resql);
			if ($obj) {
				$tmp = array();
				if ($obj->note) {
					$tmp = json_decode($obj->note, true);
				}
				return array(
					'authorid' => empty($tmp['authorid']) ? '' : $tmp['authorid'],
					'ip' => empty($tmp['ip']) ? '' : $tmp['ip'],
					'lastactivationdate' => $this->db->jdate($obj->tms),
					'lastactivationversion' => (!empty($tmp['lastactivationversion']) ? $tmp['lastactivationversion'] : 'unknown'),
				);
			}
		}

		return array();
	}


	// phpcs:disable PEAR.NamingConventions.ValidFunctionName.PublicUnderscore
	/**
	 * Insert constants for module activation
	 *
	 * @return int Error count (0 if OK)
	 */
	protected function _active()
	{
		// phpcs:enable
		global $conf, $user;

		$err = 0;

		// Common module
		$entity = ((!empty($this->always_enabled) || !empty($this->core_enabled)) ? 0 : $conf->entity);

		$sql = "DELETE FROM ".MAIN_DB_PREFIX."const";
		$sql .= " WHERE ".$this->db->decrypt('name')." = '".$this->db->escape($this->const_name)."'";
		$sql .= " AND entity IN (0, ".$entity.")";

		dol_syslog(get_class($this)."::_active delete activation constant", LOG_DEBUG);
		$resql = $this->db->query($sql);
		if (!$resql) {
			$err++;
		}

		$note = json_encode(
			array(
				'authorid' => (is_object($user) ? $user->id : 0),
				'ip' => (empty($_SERVER['REMOTE_ADDR']) ? '' : $_SERVER['REMOTE_ADDR']),
				'lastactivationversion' => $this->version,
			)
		);

		$sql = "INSERT INTO ".MAIN_DB_PREFIX."const (name, value, visible, entity, note) VALUES";
		$sql .= " (".$this->db->encrypt($this->const_name);
		$sql .= ", ".$this->db->encrypt('1');
		$sql .= ", 0, ".((int) $entity);
		$sql .= ", '".$this->db->escape($note)."')";

		dol_syslog(get_class($this)."::_active insert activation constant", LOG_DEBUG);
		$resql = $this->db->query($sql);
		if (!$resql) {
			$err++;
		}

		return $err;
	}


	// phpcs:disable PEAR.NamingConventions.ValidFunctionName.PublicUnderscore
	/**
	 * Module deactivation
	 *
	 * @return int Error count (0 if OK)
	 */
	protected function _unactive()
	{
		// phpcs:enable
		global $conf;

		$err = 0;

		// Common module
		$entity = ((!empty($this->always_enabled) || !empty($this->core_enabled)) ? 0 : $conf->entity);

		$sql = "DELETE FROM ".MAIN_DB_PREFIX."const";
		$sql .= " WHERE ".$this->db->decrypt('name')." = '".$this->db->escape($this->const_name)."'";
		$sql .= " AND entity IN (0, ".$entity.")";

		dol_syslog(get_class($this)."::_unactive", LOG_DEBUG);
		$this->db->query($sql);

		return $err;
	}


	// phpcs:disable PEAR.NamingConventions.ValidFunctionName.ScopeNotCamelCaps,PEAR.NamingConventions.ValidFunctionName.PublicUnderscore
	/**
	 * Create tables and keys required by module:
	 * - Files table.sql or table-module.sql with create table instructions
	 * - Then table.key.sql or table-module.key.sql with create keys instructions
	 * - Then data_xxx.sql (usualy provided by external modules only)
	 * - Then update_xxx.sql (usualy provided by external modules only)
	 * Files must be stored in subdirectory 'tables' or 'data' into directory $reldir (Example: '/install/mysql/' or '/module/sql/')
	 * This function may also be called by :
	 * - _load_tables('/install/mysql/', 'modulename') into the this->init() of core module descriptors.
	 * - _load_tables('/mymodule/sql/') into the this->init() of external module descriptors.
	 *
	 * @param  	string 	$reldir 			Relative directory where to scan files. Example: '/install/mysql/' or '/module/sql/'
	 * @param	string	$onlywithsuffix		Only with the defined suffix
	 * @return 	int             			<=0 if KO, >0 if OK
	 */
	protected function _load_tables($reldir, $onlywithsuffix = '')
	{
		// phpcs:enable
		global $conf;

		$error = 0;
		$dirfound = 0;

		if (empty($reldir)) {
			return 1;
		}

		include_once DOL_DOCUMENT_ROOT.'/core/lib/admin.lib.php';

		$ok = 1;
		foreach ($conf->file->dol_document_root as $dirroot) {
			if ($ok) {
				$dirsql = $dirroot.$reldir;
				$ok = 0;

				// We will loop on xxx/, xxx/tables/, xxx/data/
				$listofsubdir = array('', 'tables/', 'data/');
				if ($this->db->type == 'pgsql') {
					$listofsubdir[] = '../pgsql/functions/';
				}

				foreach ($listofsubdir as $subdir) {
					$dir = $dirsql.$subdir;

					$handle = @opendir($dir); // Dir may not exists
					if (is_resource($handle)) {
						$dirfound++;

						// Run llx_mytable.sql files, then llx_mytable_*.sql
						$files = array();
						while (($file = readdir($handle)) !== false) {
							$files[] = $file;
						}
						sort($files);
						foreach ($files as $file) {
							if ($onlywithsuffix) {
								if (!preg_match('/\-'.preg_quote($onlywithsuffix, '/').'\./i', $file)) {
									//print 'File '.$file.' does not match suffix '.$onlywithsuffix.' so it is discarded<br>'."\n";
									continue;
								} else {
									//print 'File '.$file.' match suffix '.$onlywithsuffix.' so we keep it<br>'."\n";
								}
							}
							if (preg_match('/\.sql$/i', $file) && !preg_match('/\.key\.sql$/i', $file) && substr($file, 0, 4) == 'llx_') {
								$result = run_sql($dir.$file, empty($conf->global->MAIN_DISPLAY_SQL_INSTALL_LOG) ? 1 : 0, '', 1);
								if ($result <= 0) {
									$error++;
								}
							}
						}

						rewinddir($handle);

						// Run llx_mytable.key.sql files (Must be done after llx_mytable.sql) then then llx_mytable_*.key.sql
						$files = array();
						while (($file = readdir($handle)) !== false) {
							$files[] = $file;
						}
						sort($files);
						foreach ($files as $file) {
							if ($onlywithsuffix) {
								if (!preg_match('/\-'.preg_quote($onlywithsuffix, '/').'\./i', $file)) {
									//print 'File '.$file.' does not match suffix '.$onlywithsuffix.' so it is discarded<br>'."\n";
									continue;
								} else {
									//print 'File '.$file.' match suffix '.$onlywithsuffix.' so we keep it<br>'."\n";
								}
							}
							if (preg_match('/\.key\.sql$/i', $file) && substr($file, 0, 4) == 'llx_') {
								$result = run_sql($dir.$file, empty($conf->global->MAIN_DISPLAY_SQL_INSTALL_LOG) ? 1 : 0, '', 1);
								if ($result <= 0) {
									$error++;
								}
							}
						}

						rewinddir($handle);

						// Run functions-xxx.sql files (Must be done after llx_mytable.key.sql)
						$files = array();
						while (($file = readdir($handle)) !== false) {
							$files[] = $file;
						}
						sort($files);
						foreach ($files as $file) {
							if ($onlywithsuffix) {
								if (!preg_match('/\-'.preg_quote($onlywithsuffix, '/').'\./i', $file)) {
									//print 'File '.$file.' does not match suffix '.$onlywithsuffix.' so it is discarded<br>'."\n";
									continue;
								} else {
									//print 'File '.$file.' match suffix '.$onlywithsuffix.' so we keep it<br>'."\n";
								}
							}
							if (preg_match('/\.sql$/i', $file) && !preg_match('/\.key\.sql$/i', $file) && substr($file, 0, 9) == 'functions') {
								$result = run_sql($dir.$file, empty($conf->global->MAIN_DISPLAY_SQL_INSTALL_LOG) ? 1 : 0, '', 1);
								if ($result <= 0) {
									$error++;
								}
							}
						}

						rewinddir($handle);

						// Run data_xxx.sql files (Must be done after llx_mytable.key.sql)
						$files = array();
						while (($file = readdir($handle)) !== false) {
								   $files[] = $file;
						}
						sort($files);
						foreach ($files as $file) {
							if ($onlywithsuffix) {
								if (!preg_match('/\-'.preg_quote($onlywithsuffix, '/').'\./i', $file)) {
									//print 'File '.$file.' does not match suffix '.$onlywithsuffix.' so it is discarded<br>'."\n";
									continue;
								} else {
									//print 'File '.$file.' match suffix '.$onlywithsuffix.' so we keep it<br>'."\n";
								}
							}
							if (preg_match('/\.sql$/i', $file) && !preg_match('/\.key\.sql$/i', $file) && substr($file, 0, 4) == 'data') {
								$result = run_sql($dir.$file, empty($conf->global->MAIN_DISPLAY_SQL_INSTALL_LOG) ? 1 : 0, '', 1);
								if ($result <= 0) {
									$error++;
								}
							}
						}

						rewinddir($handle);

						// Run update_xxx.sql files
						$files = array();
						while (($file = readdir($handle)) !== false) {
								   $files[] = $file;
						}
						sort($files);
						foreach ($files as $file) {
							if ($onlywithsuffix) {
								if (!preg_match('/\-'.preg_quote($onlywithsuffix, '/').'\./i', $file)) {
									//print 'File '.$file.' does not match suffix '.$onlywithsuffix.' so it is discarded<br>'."\n";
									continue;
								} else {
									//print 'File '.$file.' match suffix '.$onlywithsuffix.' so we keep it<br>'."\n";
								}
							}
							if (preg_match('/\.sql$/i', $file) && !preg_match('/\.key\.sql$/i', $file) && substr($file, 0, 6) == 'update') {
								$result = run_sql($dir.$file, empty($conf->global->MAIN_DISPLAY_SQL_INSTALL_LOG) ? 1 : 0, '', 1);
								if ($result <= 0) {
									$error++;
								}
							}
						}

						closedir($handle);
					}
				}

				if ($error == 0) {
					$ok = 1;
				}
			}
		}

		if (!$dirfound) {
			dol_syslog("A module ask to load sql files into ".$reldir." but this directory was not found.", LOG_WARNING);
		}
		return $ok;
	}


	// phpcs:disable PEAR.NamingConventions.ValidFunctionName.ScopeNotCamelCaps
	/**
	 * Adds boxes
	 *
	 * @param string $option Options when disabling module ('newboxdefonly'=insert only boxes definition)
	 *
	 * @return int             Error count (0 if OK)
	 */
	public function insert_boxes($option = '')
	{
		// phpcs:enable
		include_once DOL_DOCUMENT_ROOT.'/core/class/infobox.class.php';

		global $conf;

		$err = 0;

		if (is_array($this->boxes)) {
			dol_syslog(get_class($this)."::insert_boxes", LOG_DEBUG);

			$pos_name = InfoBox::getListOfPagesForBoxes();

			foreach ($this->boxes as $key => $value) {
				$file  = isset($this->boxes[$key]['file']) ? $this->boxes[$key]['file'] : '';
				$note  = isset($this->boxes[$key]['note']) ? $this->boxes[$key]['note'] : '';
				$enabledbydefaulton = isset($this->boxes[$key]['enabledbydefaulton']) ? $this->boxes[$key]['enabledbydefaulton'] : 'Home';

				if (empty($file)) {
					$file  = isset($this->boxes[$key][1]) ? $this->boxes[$key][1] : ''; // For backward compatibility
				}
				if (empty($note)) {
					$note  = isset($this->boxes[$key][2]) ? $this->boxes[$key][2] : ''; // For backward compatibility
				}

				// Search if boxes def already present
				$sql = "SELECT count(*) as nb FROM ".MAIN_DB_PREFIX."boxes_def";
				$sql .= " WHERE file = '".$this->db->escape($file)."'";
				$sql .= " AND entity = ".$conf->entity;
				if ($note) {
					$sql .= " AND note ='".$this->db->escape($note)."'";
				}

				$result = $this->db->query($sql);
				if ($result) {
					$obj = $this->db->fetch_object($result);
					if ($obj->nb == 0) {
						$this->db->begin();

						if (!$err) {
							$sql = "INSERT INTO ".MAIN_DB_PREFIX."boxes_def (file, entity, note)";
							$sql .= " VALUES ('".$this->db->escape($file)."', ";
							$sql .= $conf->entity.", ";
							$sql .= $note ? "'".$this->db->escape($note)."'" : "null";
							$sql .= ")";

							dol_syslog(get_class($this)."::insert_boxes", LOG_DEBUG);
							$resql = $this->db->query($sql);
							if (!$resql) {
								$err++;
							}
						}
						if (!$err && !preg_match('/newboxdefonly/', $option)) {
							$lastid = $this->db->last_insert_id(MAIN_DB_PREFIX."boxes_def", "rowid");

							foreach ($pos_name as $key2 => $val2) {
								//print 'key2='.$key2.'-val2='.$val2."<br>\n";
								if ($enabledbydefaulton && $val2 != $enabledbydefaulton) {
									continue; // Not enabled by default onto this page.
								}

								$sql = "INSERT INTO ".MAIN_DB_PREFIX."boxes (box_id, position, box_order, fk_user, entity)";
								$sql .= " VALUES (".((int) $lastid).", ".((int) $key2).", '0', 0, ".((int) $conf->entity).")";

								dol_syslog(get_class($this)."::insert_boxes onto page ".$key2."=".$val2, LOG_DEBUG);
								$resql = $this->db->query($sql);
								if (!$resql) {
									$err++;
								}
							}
						}

						if (!$err) {
							$this->db->commit();
						} else {
							$this->error = $this->db->lasterror();
							$this->db->rollback();
						}
					}
					// else box already registered into database
				} else {
					$this->error = $this->db->lasterror();
					$err++;
				}
			}
		}

		return $err;
	}


	// phpcs:disable PEAR.NamingConventions.ValidFunctionName.ScopeNotCamelCaps
	/**
	 * Removes boxes
	 *
	 * @return int Error count (0 if OK)
	 */
	public function delete_boxes()
	{
		// phpcs:enable
		global $conf;

		$err = 0;

		if (is_array($this->boxes)) {
			foreach ($this->boxes as $key => $value) {
				//$titre = $this->boxes[$key][0];
				if (empty($this->boxes[$key]['file'])) {
					$file = isset($this->boxes[$key][1]) ? $this->boxes[$key][1] : ''; // For backward compatibility
				} else {
					$file = $this->boxes[$key]['file'];
				}

				//$note  = $this->boxes[$key][2];

				// TODO If the box is also included by another module and the other module is still on, we should not remove it.
				// For the moment, we manage this with hard coded exception
				//print "Remove box ".$file.'<br>';
				if ($file == 'box_graph_product_distribution.php') {
					if (isModEnabled("product") || isModEnabled("service")) {
						dol_syslog("We discard deleting module ".$file." because another module still active requires it.");
						continue;
					}
				}

				if ($this->db->type == 'sqlite3') {
					// sqlite doesn't support "USING" syntax.
					// TODO: remove this dependency.
					$sql = "DELETE FROM ".MAIN_DB_PREFIX."boxes ";
					$sql .= "WHERE ".MAIN_DB_PREFIX."boxes.box_id IN (";
					$sql .= "SELECT ".MAIN_DB_PREFIX."boxes_def.rowid ";
					$sql .= "FROM ".MAIN_DB_PREFIX."boxes_def ";
					$sql .= "WHERE ".MAIN_DB_PREFIX."boxes_def.file = '".$this->db->escape($file)."') ";
					$sql .= "AND ".MAIN_DB_PREFIX."boxes.entity = ".$conf->entity;
				} else {
					$sql = "DELETE FROM ".MAIN_DB_PREFIX."boxes";
					$sql .= " USING ".MAIN_DB_PREFIX."boxes, ".MAIN_DB_PREFIX."boxes_def";
					$sql .= " WHERE ".MAIN_DB_PREFIX."boxes.box_id = ".MAIN_DB_PREFIX."boxes_def.rowid";
					$sql .= " AND ".MAIN_DB_PREFIX."boxes_def.file = '".$this->db->escape($file)."'";
					$sql .= " AND ".MAIN_DB_PREFIX."boxes.entity = ".$conf->entity;
				}

				dol_syslog(get_class($this)."::delete_boxes", LOG_DEBUG);
				$resql = $this->db->query($sql);
				if (!$resql) {
					$this->error = $this->db->lasterror();
					$err++;
				}

				$sql = "DELETE FROM ".MAIN_DB_PREFIX."boxes_def";
				$sql .= " WHERE file = '".$this->db->escape($file)."'";
				$sql .= " AND entity = ".$conf->entity;		// Do not use getEntity here, we want to delete only in current company

				dol_syslog(get_class($this)."::delete_boxes", LOG_DEBUG);
				$resql = $this->db->query($sql);
				if (!$resql) {
					$this->error = $this->db->lasterror();
					$err++;
				}
			}
		}

		return $err;
	}

	// phpcs:disable PEAR.NamingConventions.ValidFunctionName.ScopeNotCamelCaps
	/**
	 * Adds cronjobs
	 *
	 * @return int             Error count (0 if OK)
	 */
	public function insert_cronjobs()
	{
		// phpcs:enable
		include_once DOL_DOCUMENT_ROOT.'/core/class/infobox.class.php';

		global $conf;

		$err = 0;

		if (is_array($this->cronjobs)) {
			dol_syslog(get_class($this)."::insert_cronjobs", LOG_DEBUG);

			foreach ($this->cronjobs as $key => $value) {
				$entity = isset($this->cronjobs[$key]['entity']) ? $this->cronjobs[$key]['entity'] : $conf->entity;
				$label  = isset($this->cronjobs[$key]['label']) ? $this->cronjobs[$key]['label'] : '';
				$jobtype = isset($this->cronjobs[$key]['jobtype']) ? $this->cronjobs[$key]['jobtype'] : '';
				$class  = isset($this->cronjobs[$key]['class']) ? $this->cronjobs[$key]['class'] : '';
				$objectname  = isset($this->cronjobs[$key]['objectname']) ? $this->cronjobs[$key]['objectname'] : '';
				$method = isset($this->cronjobs[$key]['method']) ? $this->cronjobs[$key]['method'] : '';
				$command = isset($this->cronjobs[$key]['command']) ? $this->cronjobs[$key]['command'] : '';
				$parameters  = isset($this->cronjobs[$key]['parameters']) ? $this->cronjobs[$key]['parameters'] : '';
				$comment = isset($this->cronjobs[$key]['comment']) ? $this->cronjobs[$key]['comment'] : '';
				$frequency = isset($this->cronjobs[$key]['frequency']) ? $this->cronjobs[$key]['frequency'] : '';
				$unitfrequency = isset($this->cronjobs[$key]['unitfrequency']) ? $this->cronjobs[$key]['unitfrequency'] : '';
				$priority = isset($this->cronjobs[$key]['priority']) ? $this->cronjobs[$key]['priority'] : '';
				$datestart = isset($this->cronjobs[$key]['datestart']) ? $this->cronjobs[$key]['datestart'] : '';
				$dateend = isset($this->cronjobs[$key]['dateend']) ? $this->cronjobs[$key]['dateend'] : '';
				$status = isset($this->cronjobs[$key]['status']) ? $this->cronjobs[$key]['status'] : '';
				$test = isset($this->cronjobs[$key]['test']) ? $this->cronjobs[$key]['test'] : ''; // Line must be enabled or not (so visible or not)

				// Search if cron entry already present
				$sql = "SELECT count(*) as nb FROM ".MAIN_DB_PREFIX."cronjob";
				//$sql .= " WHERE module_name = '".$this->db->escape(empty($this->rights_class) ?strtolower($this->name) : $this->rights_class)."'";
				$sql .= " WHERE label = '".$this->db->escape($label)."'";
				/*if ($class) {
					$sql .= " AND classesname = '".$this->db->escape($class)."'";
				}
				if ($objectname) {
					$sql .= " AND objectname = '".$this->db->escape($objectname)."'";
				}
				if ($method) {
					$sql .= " AND methodename = '".$this->db->escape($method)."'";
				}
				if ($command) {
					$sql .= " AND command = '".$this->db->escape($command)."'";
				}
				if ($parameters) {
					$sql .= " AND params = '".$this->db->escape($parameters)."'";
				}*/
				$sql .= " AND entity = ".((int) $entity); // Must be exact entity

				$now = dol_now();

				$result = $this->db->query($sql);
				if ($result) {
					$obj = $this->db->fetch_object($result);
					if ($obj->nb == 0) {
						$this->db->begin();

						if (!$err) {
							$sql = "INSERT INTO ".MAIN_DB_PREFIX."cronjob (module_name, datec, datestart, dateend, label, jobtype, classesname, objectname, methodename, command, params, note,";
							if (is_int($frequency)) {
								$sql .= ' frequency,';
							}
							if (is_int($unitfrequency)) {
								$sql .= ' unitfrequency,';
							}
							if (is_int($priority)) {
								$sql .= ' priority,';
							}
							if (is_int($status)) {
								$sql .= ' status,';
							}
							$sql .= " entity, test)";
							$sql .= " VALUES (";
							$sql .= "'".$this->db->escape(empty($this->rights_class) ?strtolower($this->name) : $this->rights_class)."', ";
							$sql .= "'".$this->db->idate($now)."', ";
							$sql .= ($datestart ? "'".$this->db->idate($datestart)."'" : "'".$this->db->idate($now)."'").", ";
							$sql .= ($dateend ? "'".$this->db->idate($dateend)."'" : "NULL").", ";
							$sql .= "'".$this->db->escape($label)."', ";
							$sql .= "'".$this->db->escape($jobtype)."', ";
							$sql .= ($class ? "'".$this->db->escape($class)."'" : "null").",";
							$sql .= ($objectname ? "'".$this->db->escape($objectname)."'" : "null").",";
							$sql .= ($method ? "'".$this->db->escape($method)."'" : "null").",";
							$sql .= ($command ? "'".$this->db->escape($command)."'" : "null").",";
							$sql .= ($parameters ? "'".$this->db->escape($parameters)."'" : "null").",";
							$sql .= ($comment ? "'".$this->db->escape($comment)."'" : "null").",";
							if (is_int($frequency)) {
								$sql .= "'".$this->db->escape($frequency)."', ";
							}
							if (is_int($unitfrequency)) {
								$sql .= "'".$this->db->escape($unitfrequency)."', ";
							}
							if (is_int($priority)) {
								$sql .= "'".$this->db->escape($priority)."', ";
							}
							if (is_int($status)) {
								$sql .= ((int) $status).", ";
							}
							$sql .= $entity.",";
							$sql .= "'".$this->db->escape($test)."'";
							$sql .= ")";

							$resql = $this->db->query($sql);
							if (!$resql) {
								$err++;
							}
						}

						if (!$err) {
							$this->db->commit();
						} else {
							$this->error = $this->db->lasterror();
							$this->db->rollback();
						}
					}
					// else box already registered into database
				} else {
					$this->error = $this->db->lasterror();
					$err++;
				}
			}
		}

		return $err;
	}


	// phpcs:disable PEAR.NamingConventions.ValidFunctionName.ScopeNotCamelCaps
	/**
	 * Removes boxes
	 *
	 * @return int Error count (0 if OK)
	 */
	public function delete_cronjobs()
	{
		// phpcs:enable
		global $conf;

		$err = 0;

		if (is_array($this->cronjobs)) {
			$sql = "DELETE FROM ".MAIN_DB_PREFIX."cronjob";
			$sql .= " WHERE module_name = '".$this->db->escape(empty($this->rights_class) ?strtolower($this->name) : $this->rights_class)."'";
			$sql .= " AND entity = ".$conf->entity;
			$sql .= " AND test = '1'"; // We delete on lines that are not set with a complete test that is '$conf->module->enabled' so when module is disabled, the cron is also removed.
			  // For crons declared with a '$conf->module->enabled', there is no need to delete the line, so we don't loose setup if we reenable module.

			dol_syslog(get_class($this)."::delete_cronjobs", LOG_DEBUG);
			$resql = $this->db->query($sql);
			if (!$resql) {
				$this->error = $this->db->lasterror();
				$err++;
			}
		}

		return $err;
	}

	// phpcs:disable PEAR.NamingConventions.ValidFunctionName.ScopeNotCamelCaps
	/**
	 * Removes tabs
	 *
	 * @return int Error count (0 if OK)
	 */
	public function delete_tabs()
	{
		// phpcs:enable
		global $conf;

		$err = 0;

		$sql = "DELETE FROM ".MAIN_DB_PREFIX."const";
		$sql .= " WHERE ".$this->db->decrypt('name')." like '".$this->db->escape($this->const_name)."_TABS_%'";
		$sql .= " AND entity = ".$conf->entity;

		dol_syslog(get_class($this)."::delete_tabs", LOG_DEBUG);
		if (!$this->db->query($sql)) {
			$this->error = $this->db->lasterror();
			$err++;
		}

		return $err;
	}

	// phpcs:disable PEAR.NamingConventions.ValidFunctionName.ScopeNotCamelCaps
	/**
	 * Adds tabs
	 *
	 * @return int  Error count (0 if ok)
	 */
	public function insert_tabs()
	{
		// phpcs:enable
		global $conf;

		$err = 0;

		if (!empty($this->tabs)) {
			dol_syslog(get_class($this)."::insert_tabs", LOG_DEBUG);

			$i = 0;
			foreach ($this->tabs as $key => $value) {
				if (is_array($value) && count($value) == 0) {
					continue; // Discard empty arrays
				}

				$entity = $conf->entity;
				$newvalue = $value;

				if (is_array($value)) {
					$newvalue = $value['data'];
					if (isset($value['entity'])) {
						$entity = $value['entity'];
					}
				}

				if ($newvalue) {
					$sql = "INSERT INTO ".MAIN_DB_PREFIX."const (";
					$sql .= "name";
					$sql .= ", type";
					$sql .= ", value";
					$sql .= ", note";
					$sql .= ", visible";
					$sql .= ", entity";
					$sql .= ")";
					$sql .= " VALUES (";
					$sql .= $this->db->encrypt($this->const_name."_TABS_".$i);
					$sql .= ", 'chaine'";
					$sql .= ", ".$this->db->encrypt($newvalue);
					$sql .= ", null";
					$sql .= ", '0'";
					$sql .= ", ".((int) $entity);
					$sql .= ")";

					$resql = $this->db->query($sql);
					if (!$resql) {
						 dol_syslog($this->db->lasterror(), LOG_ERR);
						if ($this->db->lasterrno() != 'DB_ERROR_RECORD_ALREADY_EXISTS') {
							$this->error = $this->db->lasterror();
							$this->errors[] = $this->db->lasterror();
							$err++;
							break;
						}
					}
				}
				$i++;
			}
		}
		return $err;
	}

	// phpcs:disable PEAR.NamingConventions.ValidFunctionName.ScopeNotCamelCaps
	/**
	 * Adds constants
	 *
	 * @return int Error count (0 if OK)
	 */
	public function insert_const()
	{
		// phpcs:enable
		global $conf;

		$err = 0;

		if (empty($this->const)) {
			return 0;
		}

		dol_syslog(get_class($this)."::insert_const", LOG_DEBUG);

		foreach ($this->const as $key => $value) {
			$name      = $this->const[$key][0];
			$type      = $this->const[$key][1];
			$val       = $this->const[$key][2];
			$note      = isset($this->const[$key][3]) ? $this->const[$key][3] : '';
			$visible   = isset($this->const[$key][4]) ? $this->const[$key][4] : 0;
			$entity    = (!empty($this->const[$key][5]) && $this->const[$key][5] != 'current') ? 0 : $conf->entity;

			// Clean
			if (empty($visible)) {
				$visible = '0';
			}
			if (empty($val) && $val != '0') {
				$val = '';
			}

			$sql = "SELECT count(*) as nb";
			$sql .= " FROM ".MAIN_DB_PREFIX."const";
			$sql .= " WHERE ".$this->db->decrypt('name')." = '".$this->db->escape($name)."'";
			$sql .= " AND entity = ".((int) $entity);

			$result = $this->db->query($sql);
			if ($result) {
				$row = $this->db->fetch_row($result);

				if ($row[0] == 0) {   // If not found
					$sql = "INSERT INTO ".MAIN_DB_PREFIX."const (name,type,value,note,visible,entity)";
					$sql .= " VALUES (";
					$sql .= $this->db->encrypt($name);
					$sql .= ",'".$this->db->escape($type)."'";
					$sql .= ",".(($val != '') ? $this->db->encrypt($val) : "''");
					$sql .= ",".($note ? "'".$this->db->escape($note)."'" : "null");
					$sql .= ",'".$this->db->escape($visible)."'";
					$sql .= ",".$entity;
					$sql .= ")";

					if (!$this->db->query($sql)) {
						$err++;
					}
				} else {
					dol_syslog(get_class($this)."::insert_const constant '".$name."' already exists", LOG_DEBUG);
				}
			} else {
				$err++;
			}
		}

		return $err;
	}

	// phpcs:disable PEAR.NamingConventions.ValidFunctionName.ScopeNotCamelCaps
	/**
	 * Removes constants tagged 'deleteonunactive'
	 *
	 * @return int <0 if KO, 0 if OK
	 */
	public function delete_const()
	{
		// phpcs:enable
		global $conf;

		$err = 0;

		if (empty($this->const)) {
			return 0;
		}

		foreach ($this->const as $key => $value) {
			$name = $this->const[$key][0];
			$deleteonunactive = (!empty($this->const[$key][6])) ? 1 : 0;

			if ($deleteonunactive) {
				$sql = "DELETE FROM ".MAIN_DB_PREFIX."const";
				$sql .= " WHERE ".$this->db->decrypt('name')." = '".$this->db->escape($name)."'";
				$sql .= " AND entity in (0, ".$conf->entity.")";
				dol_syslog(get_class($this)."::delete_const", LOG_DEBUG);
				if (!$this->db->query($sql)) {
					$this->error = $this->db->lasterror();
					$err++;
				}
			}
		}

		return $err;
	}

	// phpcs:disable PEAR.NamingConventions.ValidFunctionName.ScopeNotCamelCaps
	/**
	 * Adds access rights
	 *
	 * @param  int $reinitadminperms 	If 1, we also grant them to all admin users
	 * @param  int $force_entity     	Force current entity
	 * @param  int $notrigger        	1=Does not execute triggers, 0= execute triggers
	 * @return int                     	Error count (0 if OK)
	 */
	public function insert_permissions($reinitadminperms = 0, $force_entity = null, $notrigger = 0)
	{
		// phpcs:enable
		global $conf, $user;

		$err = 0;
		$entity = (!empty($force_entity) ? $force_entity : $conf->entity);

		dol_syslog(get_class($this)."::insert_permissions", LOG_DEBUG);

		// Test if module is activated
		$sql_del = "SELECT ".$this->db->decrypt('value')." as value";
		$sql_del .= " FROM ".MAIN_DB_PREFIX."const";
		$sql_del .= " WHERE ".$this->db->decrypt('name')." = '".$this->db->escape($this->const_name)."'";
		$sql_del .= " AND entity IN (0,".$entity.")";

		$resql = $this->db->query($sql_del);

		if ($resql) {
			$obj = $this->db->fetch_object($resql);

			if ($obj !== null && !empty($obj->value) && !empty($this->rights)) {
				include_once DOL_DOCUMENT_ROOT.'/user/class/user.class.php';

				// If the module is active
				foreach ($this->rights as $key => $value) {
					$r_id       = $this->rights[$key][0];	// permission id in llx_rights_def (not unique because primary key is couple id-entity)
					$r_desc     = $this->rights[$key][1];
					$r_type     = isset($this->rights[$key][2]) ? $this->rights[$key][2] : '';
					$r_def      = empty($this->rights[$key][3]) ? 0 : $this->rights[$key][3];
					$r_perms    = $this->rights[$key][4];
					$r_subperms = isset($this->rights[$key][5]) ? $this->rights[$key][5] : '';
					$r_modul = empty($this->rights_class) ? strtolower($this->name) : $this->rights_class;

					if (empty($r_type)) {
						$r_type = 'w';
					}

					// Search if perm already present
					$sql = "SELECT count(*) as nb FROM ".MAIN_DB_PREFIX."rights_def";
					$sql .= " WHERE id = ".((int) $r_id)." AND entity = ".((int) $entity);

					$resqlselect = $this->db->query($sql);
					if ($resqlselect) {
						$objcount = $this->db->fetch_object($resqlselect);
						if ($objcount && $objcount->nb == 0) {
							if (dol_strlen($r_perms)) {
								if (dol_strlen($r_subperms)) {
									$sql = "INSERT INTO ".MAIN_DB_PREFIX."rights_def";
									$sql .= " (id, entity, libelle, module, type, bydefault, perms, subperms)";
									$sql .= " VALUES ";
									$sql .= "(".$r_id.",".$entity.",'".$this->db->escape($r_desc)."','".$this->db->escape($r_modul)."','".$this->db->escape($r_type)."',".$r_def.",'".$this->db->escape($r_perms)."','".$this->db->escape($r_subperms)."')";
								} else {
									$sql = "INSERT INTO ".MAIN_DB_PREFIX."rights_def";
									$sql .= " (id, entity, libelle, module, type, bydefault, perms)";
									$sql .= " VALUES ";
									$sql .= "(".$r_id.",".$entity.",'".$this->db->escape($r_desc)."','".$this->db->escape($r_modul)."','".$this->db->escape($r_type)."',".$r_def.",'".$this->db->escape($r_perms)."')";
								}
							} else {
								 $sql = "INSERT INTO ".MAIN_DB_PREFIX."rights_def ";
								 $sql .= " (id, entity, libelle, module, type, bydefault)";
								 $sql .= " VALUES ";
								 $sql .= "(".$r_id.",".$entity.",'".$this->db->escape($r_desc)."','".$this->db->escape($r_modul)."','".$this->db->escape($r_type)."',".$r_def.")";
							}

							$resqlinsert = $this->db->query($sql, 1);

							if (!$resqlinsert) {
								if ($this->db->errno() != "DB_ERROR_RECORD_ALREADY_EXISTS") {
									$this->error = $this->db->lasterror();
									$err++;
									break;
								} else {
									dol_syslog(get_class($this)."::insert_permissions record already exists", LOG_INFO);
								}
							}

							$this->db->free($resqlinsert);
						}

						$this->db->free($resqlselect);
					}

					// If we want to init permissions on admin users
					if ($reinitadminperms) {
						$sql = "SELECT rowid FROM ".MAIN_DB_PREFIX."user WHERE admin = 1";
						dol_syslog(get_class($this)."::insert_permissions Search all admin users", LOG_DEBUG);

						$resqlseladmin = $this->db->query($sql, 1);

						if ($resqlseladmin) {
							$num = $this->db->num_rows($resqlseladmin);
							$i = 0;
							while ($i < $num) {
								$obj2 = $this->db->fetch_object($resqlseladmin);
								dol_syslog(get_class($this)."::insert_permissions Add permission id ".$r_id." to user id=".$obj2->rowid);

								$tmpuser = new User($this->db);
								$result = $tmpuser->fetch($obj2->rowid);
								if ($result > 0) {
									$tmpuser->addrights($r_id, '', '', 0, 1);
								} else {
									dol_syslog(get_class($this)."::insert_permissions Failed to add the permission to user because fetch return an error", LOG_ERR);
								}
								 $i++;
							}
						} else {
							dol_print_error($this->db);
						}
					}
				}

				if ($reinitadminperms && !empty($user->admin)) {  // Reload permission for current user if defined
					// We reload permissions
					$user->clearrights();
					$user->getrights();
				}
			}
			$this->db->free($resql);
		} else {
			$this->error = $this->db->lasterror();
			$err++;
		}

		return $err;
	}


	// phpcs:disable PEAR.NamingConventions.ValidFunctionName.ScopeNotCamelCaps
	/**
	 * Removes access rights
	 *
	 * @return int                     Error count (0 if OK)
	 */
	public function delete_permissions()
	{
		// phpcs:enable
		global $conf;

		$err = 0;

		$sql = "DELETE FROM ".MAIN_DB_PREFIX."rights_def";
		$sql .= " WHERE module = '".$this->db->escape(empty($this->rights_class) ?strtolower($this->name) : $this->rights_class)."'";
		$sql .= " AND entity = ".$conf->entity;
		dol_syslog(get_class($this)."::delete_permissions", LOG_DEBUG);
		if (!$this->db->query($sql)) {
			$this->error = $this->db->lasterror();
			$err++;
		}

		return $err;
	}


	// phpcs:disable PEAR.NamingConventions.ValidFunctionName.ScopeNotCamelCaps
	/**
	 * Adds menu entries
	 *
	 * @return int     Error count (0 if OK)
	 */
	public function insert_menus()
	{
		// phpcs:enable
		global $conf, $user;

		if (!is_array($this->menu) || empty($this->menu)) {
			return 0;
		}

		include_once DOL_DOCUMENT_ROOT.'/core/class/menubase.class.php';

		dol_syslog(get_class($this)."::insert_menus", LOG_DEBUG);

		$err = 0;

		// Common module
		$entity = ((!empty($this->always_enabled) || !empty($this->core_enabled)) ? 0 : $conf->entity);

		$this->db->begin();

		foreach ($this->menu as $key => $value) {
			$menu = new Menubase($this->db);
			$menu->menu_handler = 'all';

			//$menu->module=strtolower($this->name);    TODO When right_class will be same than module name
			$menu->module = (empty($this->rights_class) ? strtolower($this->name) : $this->rights_class);

			if (!$this->menu[$key]['fk_menu']) {
				$menu->fk_menu = 0;
			} else {
				$foundparent = 0;
				$fk_parent = $this->menu[$key]['fk_menu'];
				$reg = array();
				if (preg_match('/^r=/', $fk_parent)) {    // old deprecated method
					$fk_parent = str_replace('r=', '', $fk_parent);
					if (isset($this->menu[$fk_parent]['rowid'])) {
						$menu->fk_menu = $this->menu[$fk_parent]['rowid'];
						$foundparent = 1;
					}
				} elseif (preg_match('/^fk_mainmenu=([a-zA-Z0-9_]+),fk_leftmenu=([a-zA-Z0-9_]+)$/', $fk_parent, $reg)) {
					$menu->fk_menu = -1;
					$menu->fk_mainmenu = $reg[1];
					$menu->fk_leftmenu = $reg[2];
					$foundparent = 1;
				} elseif (preg_match('/^fk_mainmenu=([a-zA-Z0-9_]+)$/', $fk_parent, $reg)) {
					$menu->fk_menu = -1;
					$menu->fk_mainmenu = $reg[1];
					$menu->fk_leftmenu = '';
					$foundparent = 1;
				}
				if (!$foundparent) {
					$this->error = "ErrorBadDefinitionOfMenuArrayInModuleDescriptor";
					dol_syslog(get_class($this)."::insert_menus ".$this->error." ".$this->menu[$key]['fk_menu'], LOG_ERR);
					$err++;
				}
			}
			$menu->type = $this->menu[$key]['type'];
			$menu->mainmenu = isset($this->menu[$key]['mainmenu']) ? $this->menu[$key]['mainmenu'] : (isset($menu->fk_mainmenu) ? $menu->fk_mainmenu : '');
			$menu->leftmenu = isset($this->menu[$key]['leftmenu']) ? $this->menu[$key]['leftmenu'] : '';
			$menu->title = $this->menu[$key]['titre'];
			$menu->prefix = isset($this->menu[$key]['prefix']) ? $this->menu[$key]['prefix'] : '';
			$menu->url = $this->menu[$key]['url'];
			$menu->langs = isset($this->menu[$key]['langs']) ? $this->menu[$key]['langs'] : '';
			$menu->position = $this->menu[$key]['position'];
			$menu->perms = $this->menu[$key]['perms'];
			$menu->target = isset($this->menu[$key]['target']) ? $this->menu[$key]['target'] : '';
			$menu->user = $this->menu[$key]['user'];
			$menu->enabled = isset($this->menu[$key]['enabled']) ? $this->menu[$key]['enabled'] : 0;
			$menu->position = $this->menu[$key]['position'];
			$menu->entity = $entity;

			if (!$err) {
				$result = $menu->create($user); // Save menu entry into table llx_menu
				if ($result > 0) {
					$this->menu[$key]['rowid'] = $result;
				} else {
					$this->error = $menu->error;
					dol_syslog(get_class($this).'::insert_menus result='.$result." ".$this->error, LOG_ERR);
					$err++;
					break;
				}
			}
		}

		if (!$err) {
			$this->db->commit();
		} else {
			dol_syslog(get_class($this)."::insert_menus ".$this->error, LOG_ERR);
			$this->db->rollback();
		}

		return $err;
	}


	// phpcs:disable PEAR.NamingConventions.ValidFunctionName.ScopeNotCamelCaps
	/**
	 * Removes menu entries
	 *
	 * @return int Error count (0 if OK)
	 */
	public function delete_menus()
	{
		// phpcs:enable
		global $conf;

		$err = 0;

		//$module=strtolower($this->name);        TODO When right_class will be same than module name
		$module = empty($this->rights_class) ?strtolower($this->name) : $this->rights_class;

		$sql = "DELETE FROM ".MAIN_DB_PREFIX."menu";
		$sql .= " WHERE module = '".$this->db->escape($module)."'";
		$sql .= " AND entity IN (0, ".$conf->entity.")";

		dol_syslog(get_class($this)."::delete_menus", LOG_DEBUG);
		$resql = $this->db->query($sql);
		if (!$resql) {
			$this->error = $this->db->lasterror();
			$err++;
		}

		return $err;
	}

	// phpcs:disable PEAR.NamingConventions.ValidFunctionName.ScopeNotCamelCaps
	/**
	 * Creates directories
	 *
	 * @return int Error count (0 if OK)
	 */
	public function create_dirs()
	{
		// phpcs:enable
		global $langs, $conf;

<<<<<<< HEAD
		$err = 0;$name='';
=======
		$err = 0;
		$name = '';
>>>>>>> d2ebffa6

		if (isset($this->dirs) && is_array($this->dirs)) {
			foreach ($this->dirs as $key => $value) {
				$addtodatabase = 0;

				if (!is_array($value)) {
					$dir = $value; // Default simple mode
				} else {
					$constname = $this->const_name."_DIR_";
					$dir       = $this->dirs[$key][1];
					$addtodatabase = empty($this->dirs[$key][2]) ? '' : $this->dirs[$key][2]; // Create constante in llx_const
					$subname   = empty($this->dirs[$key][3]) ? '' : strtoupper($this->dirs[$key][3]); // Add submodule name (ex: $conf->module->submodule->dir_output)
					$forcename = empty($this->dirs[$key][4]) ? '' : strtoupper($this->dirs[$key][4]); // Change the module name if different

					if (!empty($forcename)) {
						$constname = 'MAIN_MODULE_'.$forcename."_DIR_";
					}
					if (!empty($subname)) {
						$constname = $constname.$subname."_";
					}

					$name = $constname.strtoupper($this->dirs[$key][0]);
				}

				// Define directory full path ($dir must start with "/")
				if (empty($conf->global->MAIN_MODULE_MULTICOMPANY) || $conf->entity == 1) {
					$fulldir = DOL_DATA_ROOT.$dir;
				} else {
					$fulldir = DOL_DATA_ROOT."/".$conf->entity.$dir;
				}
				// Create dir if it does not exists
				if (!empty($fulldir) && !file_exists($fulldir)) {
					if (dol_mkdir($fulldir, DOL_DATA_ROOT) < 0) {
						 $this->error = $langs->trans("ErrorCanNotCreateDir", $fulldir);
						 dol_syslog(get_class($this)."::_init ".$this->error, LOG_ERR);
						 $err++;
					}
				}

				// Define the constant in database if requested (not the default mode)
				if (!empty($addtodatabase) && !empty($name)) {
					$result = $this->insert_dirs($name, $dir);
					if ($result) {
						$err++;
					}
				}
			}
		}

		return $err;
	}


	// phpcs:disable PEAR.NamingConventions.ValidFunctionName.ScopeNotCamelCaps
	/**
	 * Adds directories definitions
	 *
	 * @param string $name Name
	 * @param string $dir  Directory
	 *
	 * @return int             Error count (0 if OK)
	 */
	public function insert_dirs($name, $dir)
	{
		// phpcs:enable
		global $conf;

		$err = 0;

		$sql = "SELECT count(*)";
		$sql .= " FROM ".MAIN_DB_PREFIX."const";
		$sql .= " WHERE ".$this->db->decrypt('name')." = '".$this->db->escape($name)."'";
		$sql .= " AND entity = ".$conf->entity;

		dol_syslog(get_class($this)."::insert_dirs", LOG_DEBUG);
		$result = $this->db->query($sql);
		if ($result) {
			$row = $this->db->fetch_row($result);

			if ($row[0] == 0) {
				$sql = "INSERT INTO ".MAIN_DB_PREFIX."const (name, type, value, note, visible, entity)";
				$sql .= " VALUES (".$this->db->encrypt($name).", 'chaine', ".$this->db->encrypt($dir).", '".$this->db->escape("Directory for module ".$this->name)."', '0', ".((int) $conf->entity).")";

				dol_syslog(get_class($this)."::insert_dirs", LOG_DEBUG);
				$this->db->query($sql);
			}
		} else {
			$this->error = $this->db->lasterror();
			$err++;
		}

		return $err;
	}


	// phpcs:disable PEAR.NamingConventions.ValidFunctionName.ScopeNotCamelCaps
	/**
	 * Removes directories
	 *
	 * @return int Error count (0 if OK)
	 */
	public function delete_dirs()
	{
		// phpcs:enable
		global $conf;

		$err = 0;

		$sql = "DELETE FROM ".MAIN_DB_PREFIX."const";
		$sql .= " WHERE ".$this->db->decrypt('name')." LIKE '".$this->db->escape($this->const_name)."_DIR_%'";
		$sql .= " AND entity = ".$conf->entity;

		dol_syslog(get_class($this)."::delete_dirs", LOG_DEBUG);
		if (!$this->db->query($sql)) {
			$this->error = $this->db->lasterror();
			$err++;
		}

		return $err;
	}

	// phpcs:disable PEAR.NamingConventions.ValidFunctionName.ScopeNotCamelCaps
	/**
	 * Adds generic parts
	 *
	 * @return int Error count (0 if OK)
	 */
	public function insert_module_parts()
	{
		// phpcs:enable
		global $conf;

		$error = 0;

		if (is_array($this->module_parts)) {
			if (empty($this->module_parts['icon']) && !empty($this->picto) && preg_match('/^fa\-/', $this->picto)) {
				$this->module_parts['icon'] = $this->picto;
			}

			foreach ($this->module_parts as $key => $value) {
				if (is_array($value) && count($value) == 0) {
					continue; // Discard empty arrays
				}

				$entity = $conf->entity; // Reset the current entity
				$newvalue = $value;

				// Serialize array parameters
				if (is_array($value)) {
					// Can defined other parameters
					// Example when $key='hooks', then $value is an array('data'=>array('hookcontext1','hookcontext2'), 'entity'=>X)
					if (isset($value['data']) && is_array($value['data'])) {
						$newvalue = json_encode($value['data']);
						if (isset($value['entity'])) {
							$entity = $value['entity'];
						}
					} elseif (isset($value['data']) && !is_array($value['data'])) {
						$newvalue = $value['data'];
						if (isset($value['entity'])) {
							$entity = $value['entity'];
						}
					} else { // when hook is declared with syntax 'hook'=>array('hookcontext1','hookcontext2',...)
						$newvalue = json_encode($value);
					}
				}

				if (!empty($newvalue)) {
					$sql = "INSERT INTO ".MAIN_DB_PREFIX."const (";
					$sql .= "name";
					$sql .= ", type";
					$sql .= ", value";
					$sql .= ", note";
					$sql .= ", visible";
					$sql .= ", entity";
					$sql .= ")";
					$sql .= " VALUES (";
					$sql .= " ".$this->db->encrypt($this->const_name."_".strtoupper($key), 1);
					$sql .= ", 'chaine'";
					$sql .= ", ".$this->db->encrypt($newvalue, 1);
					$sql .= ", null";
					$sql .= ", '0'";
					$sql .= ", ".((int) $entity);
					$sql .= ")";

					dol_syslog(get_class($this)."::insert_module_parts for key=".$this->const_name."_".strtoupper($key), LOG_DEBUG);

					$resql = $this->db->query($sql, 1);
					if (!$resql) {
						if ($this->db->lasterrno() != 'DB_ERROR_RECORD_ALREADY_EXISTS') {
							 $error++;
							 $this->error = $this->db->lasterror();
						} else {
							 dol_syslog(get_class($this)."::insert_module_parts for ".$this->const_name."_".strtoupper($key)." Record already exists.", LOG_WARNING);
						}
					}
				}
			}
		}
		return $error;
	}

	// phpcs:disable PEAR.NamingConventions.ValidFunctionName.ScopeNotCamelCaps
	/**
	 * Removes generic parts
	 *
	 * @return int Error count (0 if OK)
	 */
	public function delete_module_parts()
	{
		// phpcs:enable
		global $conf;

		$err = 0;

		if (is_array($this->module_parts)) {
			dol_syslog(get_class($this)."::delete_module_parts", LOG_DEBUG);

			if (empty($this->module_parts['icon']) && !empty($this->picto) && preg_match('/^fa\-/', $this->picto)) {
				$this->module_parts['icon'] = $this->picto;
			}

			foreach ($this->module_parts as $key => $value) {
				// If entity is defined
				if (is_array($value) && isset($value['entity'])) {
					$entity = $value['entity'];
				} else {
					$entity = $conf->entity;
				}

				$sql = "DELETE FROM ".MAIN_DB_PREFIX."const";
				$sql .= " WHERE ".$this->db->decrypt('name')." LIKE '".$this->db->escape($this->const_name)."_".strtoupper($key)."'";
				$sql .= " AND entity = ".((int) $entity);

				if (!$this->db->query($sql)) {
					$this->error = $this->db->lasterror();
					$err++;
				}
			}
		}
		return $err;
	}

	/**
	 * Function called when module is enabled.
	 * The init function adds tabs, constants, boxes, permissions and menus (defined in constructor) into Dolibarr database.
	 * It also creates data directories
	 *
	 * @param  string $options Options when enabling module ('', 'newboxdefonly', 'noboxes', 'menuonly')
	 *                         'noboxes' = Do not insert boxes 'newboxdefonly' = For boxes, insert def of boxes only and not boxes activation
	 * @return int                1 if OK, 0 if KO
	 */
	public function init($options = '')
	{
		return $this->_init(array(), $options);
	}

	/**
	 * Function called when module is disabled.
	 * The remove function removes tabs, constants, boxes, permissions and menus from Dolibarr database.
	 * Data directories are not deleted
	 *
	 * @param  string $options Options when enabling module ('', 'noboxes')
	 * @return int                     1 if OK, 0 if KO
	 */
	public function remove($options = '')
	{
		return $this->_remove(array(), $options);
	}


	/**
	 * Return Kanban view of a module
	 *
	 * @param	string	$codeenabledisable		HTML code for button to enable/disable module
	 * @param	string	$codetoconfig			HTML code to go to config page
	 * @return 	string							HTML code of Kanban view
	 */
	public function getKanbanView($codeenabledisable = '', $codetoconfig = '')
	{
		global $conf, $langs;

		// Define imginfo
		$imginfo = "info";
		if ($this->isCoreOrExternalModule() == 'external') {
			$imginfo = "info_black";
		}

		$const_name = 'MAIN_MODULE_'.strtoupper(preg_replace('/^mod/i', '', get_class($this)));

		$version = $this->getVersion(0);
		$versiontrans = '';
		if (preg_match('/development/i', $version)) {
			$versiontrans .= 'warning';
		}
		if (preg_match('/experimental/i', $version)) {
			$versiontrans .= 'warning';
		}
		if (preg_match('/deprecated/i', $version)) {
			$versiontrans .= 'warning';
		}

		$return = '
    	<div class="box-flex-item info-box-module'
			.(getDolGlobalString($const_name) ? '' : ' --disabled')
			.($this->isCoreOrExternalModule() == 'external' ? ' --external' : '')
			.($this->needUpdate ? ' --need-update' : '')
			.'">
	    <div class="info-box info-box-sm info-box-module">
	    <div class="info-box-icon'.(!getDolGlobalString($const_name) ? '' : ' info-box-icon-module-enabled'.($versiontrans ? ' info-box-icon-module-warning' : '')).'">';

		$alttext = '';
		//if (is_array($objMod->need_dolibarr_version)) $alttext.=($alttext?' - ':'').'Dolibarr >= '.join('.',$objMod->need_dolibarr_version);
		//if (is_array($objMod->phpmin)) $alttext.=($alttext?' - ':'').'PHP >= '.join('.',$objMod->phpmin);
		if (!empty($this->picto)) {
			if (preg_match('/^\//i', $this->picto)) {
				$return .= img_picto($alttext, $this->picto, 'class="inline-block valignmiddle"', 1);
			} else {
				$return .= img_object($alttext, $this->picto, 'class="inline-block valignmiddle"');
			}
		} else {
			$return .= img_object($alttext, 'generic', 'class="inline-block valignmiddle"');
		}

		if ($this->isCoreOrExternalModule() == 'external' || preg_match('/development|experimental|deprecated/i', $version)) {
			$versionTitle =  $langs->trans("Version").' '.$this->getVersion(1);
			if ($this->needUpdate) {
				$versionTitle.= '<br>'.$langs->trans('ModuleUpdateAvailable').' : '.$this->lastVersion;
			}

			$return .=  '<span class="info-box-icon-version'.($versiontrans ? ' '.$versiontrans : '').' classfortooltip" title="'.dol_escape_js($versionTitle).'" >';
			$return .=  $this->getVersion(1);
			$return .=  '</span>';
		}

		$return .=  '</div>
	    <div class="info-box-content info-box-text-module'.(!getDolGlobalString($const_name) ? '' : ' info-box-module-enabled'.($versiontrans ? ' info-box-content-warning' : '')).'">
	    <span class="info-box-title">'.$this->getName().'</span>
	    <span class="info-box-desc twolinesmax opacitymedium" title="'.dol_escape_htmltag($this->getDesc()).'">'.nl2br($this->getDesc()).'</span>';

		$return .=  '<div class="valignmiddle inline-block info-box-more">';
		//if ($versiontrans) print img_warning($langs->trans("Version").' '.$this->getVersion(1)).' ';
		$return .=  '<a class="valignmiddle inline-block" href="javascript:document_preview(\''.DOL_URL_ROOT.'/admin/modulehelp.php?id='.((int) $this->numero).'\',\'text/html\',\''.dol_escape_js($langs->trans("Module")).'\')">'.img_picto(($this->isCoreOrExternalModule() == 'external' ? $langs->trans("ExternalModule").' - ' : '').$langs->trans("ClickToShowDescription"), $imginfo).'</a>';
		$return .=  '</div><br>';

		$return .=  '<div class="valignmiddle inline-block info-box-actions">';
		$return .=  '<div class="valignmiddle inline-block info-box-setup">';
		$return .=  $codetoconfig;
		$return .=  '</div>';
		$return .=  '<div class="valignmiddle inline-block marginleftonly marginrightonly">';
		$return .=  $codeenabledisable;
		$return .=  '</div>';
		$return .=  '</div>';

		$return .=  '
	    </div><!-- /.info-box-content -->
	    </div><!-- /.info-box -->
	    </div>';

		return $return;
	}

	/**
	 * Check for module update
	 * TODO : store results for $this->url_last_version and $this->needUpdate
	 * Add a cron task to monitor for updates
	 *
	 * @return int <0 if Error, 0 == no update needed,  >0 if need update
	 */
	public function checkForUpdate()
	{
		require_once DOL_DOCUMENT_ROOT.'/core/lib/geturl.lib.php';
		if (!empty($this->url_last_version)) {
			$lastVersion = getURLContent($this->url_last_version, 'GET', '', 1, array(), array('http', 'https'), 0);	// Accept http or https links on external remote server only
			if (isset($lastVersion['content']) && strlen($lastVersion['content']) < 30) {
				// Security warning :  be careful with remote data content, the module editor could be hacked (or evil) so limit to a-z A-Z 0-9 _ . -
				$this->lastVersion = preg_replace("/[^a-zA-Z0-9_\.\-]+/", "", $lastVersion['content']);
				if (version_compare($this->lastVersion, $this->version) > 0) {
					$this->needUpdate = true;
					return 1;
				} else {
					$this->needUpdate = false;
					return 0;
				}
			} else {
				return -1;
			}
		}
		return 0;
	}
}<|MERGE_RESOLUTION|>--- conflicted
+++ resolved
@@ -2138,12 +2138,8 @@
 		// phpcs:enable
 		global $langs, $conf;
 
-<<<<<<< HEAD
-		$err = 0;$name='';
-=======
 		$err = 0;
 		$name = '';
->>>>>>> d2ebffa6
 
 		if (isset($this->dirs) && is_array($this->dirs)) {
 			foreach ($this->dirs as $key => $value) {
