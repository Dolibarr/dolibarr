<?php
/* Copyright (C) 2003-2007  Rodolphe Quiedeville    <rodolphe@quiedeville.org>
 * Copyright (C) 2004       Sebastien Di Cintio     <sdicintio@ressource-toi.org>
 * Copyright (C) 2004       Benoit Mortier          <benoit.mortier@opensides.be>
 * Copyright (C) 2004       Eric Seigne             <eric.seigne@ryxeo.com>
 * Copyright (C) 2005-2013  Laurent Destailleur     <eldy@users.sourceforge.net>
 * Copyright (C) 2005-2012  Regis Houssin           <regis.houssin@capnetworks.com>
 * Copyright (C) 2014       Raphaël Doursenaud      <rdoursenaud@gpcsolutions.fr>
 *
 * This program is free software; you can redistribute it and/or modify
 * it under the terms of the GNU General Public License as published by
 * the Free Software Foundation; either version 3 of the License, or
 * (at your option) any later version.
 *
 * This program is distributed in the hope that it will be useful,
 * but WITHOUT ANY WARRANTY; without even the implied warranty of
 * MERCHANTABILITY or FITNESS FOR A PARTICULAR PURPOSE.  See the
 * GNU General Public License for more details.
 *
 * You should have received a copy of the GNU General Public License
 * along with this program. If not, see <http://www.gnu.org/licenses/>.
 */

/**
 * \file           htdocs/core/modules/DolibarrModules.class.php
 * \brief          File of parent class of module descriptor class files
 */


/**
 * Class DolibarrModules
 *
 * Parent class for module descriptor class files
 */
class DolibarrModules           // Can not be abstract, because we need to instantiate it into unActivateModule to be able to disable a module whose files were removed.
{
    /**
     * @var DoliDb Database handler
     */
    public $db;

    /**
     * @var int Module unique ID
     * @see https://wiki.dolibarr.org/index.php/List_of_modules_id
     */
    public $numero;

    /**
     * @var string Publisher name
     * @since 4.0.0
     */
    public $editor_name;

    /**
     * @var string URL of module at publisher site
     * @since 4.0.0
     */
    public $editor_url;

    /**
     * @var string Family
     * @see familyinfo
     *
     * Native values: 'crm', 'financial', 'hr', 'projects', 'products', 'ecm', 'technic', 'other'.
     * Use familyinfo to declare a custom value.
     */
    public $family;

    /**
     * @var array Custom family informations
     * @see family
     *
     * e.g.:
     * array(
     *     'myownfamily' => array(
     *         'position' => '001',
     *         'label' => $langs->trans("MyOwnFamily")
     *     )
     * );
     *
     */
    public $familyinfo;

    /**
     * @var int Module position
     * @since 3.9.0
     */
    public $module_position=500;

    /**
     * @var string Module name
     *
     * Only used if Module[ID]Name translation string is not found.
     *
     * You can use the following code to automatically derive it from your module's class name:
     * preg_replace('/^mod/i', '', get_class($this))
     */
    public $name;

    /**
     * @var string[] Paths to create when module is activated
     *
     * e.g.: array('/mymodule/temp')
     */
    public $dirs = array();

    /**
     * @var array Module boxes
     */
    public $boxes = array();

    /**
     * @var array Module constants
     */
    public $const = array();

    /**
     * @var array Module cron jobs entries
     */
    public $cronjobs = array();

    /**
     * @var array Module access rights
     */
    public $rights;

    /**
     * @var string Module access rights family
     */
    public $rights_class;

    /**
     * @var array Module menu entries
     */
    public $menu = array();

    /**
     * @var array Module parts
     *  array(
     *      // Set this to 1 if module has its own trigger directory (/mymodule/core/triggers)
     *      'triggers' => 0,
     *      // Set this to 1 if module has its own login method directory (/mymodule/core/login)
     *      'login' => 0,
     *      // Set this to 1 if module has its own substitution function file (/mymodule/core/substitutions)
     *      'substitutions' => 0,
     *      // Set this to 1 if module has its own menus handler directory (/mymodule/core/menus)
     *      'menus' => 0,
     *      // Set this to 1 if module has its own theme directory (/mymodule/theme)
     *      'theme' => 0,
     *      // Set this to 1 if module overwrite template dir (/mymodule/core/tpl)
     *      'tpl' => 0,
     *      // Set this to 1 if module has its own barcode directory (/mymodule/core/modules/barcode)
     *      'barcode' => 0,
     *      // Set this to 1 if module has its own models directory (/mymodule/core/modules/xxx)
     *      'models' => 0,
     *      // Set this to relative path of css file if module has its own css file
     *      'css' => '/mymodule/css/mymodule.css.php',
     *      // Set this to relative path of js file if module must load a js on all pages
     *      'js' => '/mymodule/js/mymodule.js',
     *      // Set here all hooks context managed by module
     *      'hooks' => array('hookcontext1','hookcontext2'),
     *      // Set here all workflow context managed by module
     *      'workflow' => array(
     *          'WORKFLOW_MODULE1_YOURACTIONTYPE_MODULE2' = >array(
     *              'enabled' => '! empty($conf->module1->enabled) && ! empty($conf->module2->enabled)',
     *              'picto'=>'yourpicto@mymodule'
     *          )
     *      )
     *  )
     */
    public $module_parts = array();

    /**
     * @var string Module documents ?
     * @deprecated Seems unused anywhere
     */
    public $docs;

    /**
     * @var string ?
     * @deprecated Seems unused anywhere
     */
    public $dbversion = "-";

    /**
     * @var string Error message
     */
    public $error;

    /**
     * @var string Module version
     * @see http://semver.org
     *
     * The following keywords can also be used:
     * 'development'
     * 'experimental'
     * 'dolibarr': only for core modules that share its version
     * 'dolibarr_deprecated': only for deprecated core modules
     *
     */
    public $version;

    /**
     * @var string Module description (short text)
     *
     * Only used if Module[ID]Desc translation string is not found.
     */
    public $description;

    /**
     * @var string Module description (long text)
     * @since 4.0.0
     *
     * HTML content supported.
     */
    public $descriptionlong;

<<<<<<< HEAD

    // For exports
=======
    /**
     * @var string[] Module language files
     */
    public $langfiles;
>>>>>>> 2aaf8b22

    /**
     * @var string Module export code
     */
    public $export_code;

    /**
     * @var string Module export label
     */
    public $export_label;

    public $export_permission;
    public $export_fields_array;
    public $export_TypeFields_array;
    public $export_entities_array;
    public $export_special_array;           // special or computed field
    public $export_dependencies_array;
    public $export_sql_start;
    public $export_sql_end;
    public $export_sql_order;


    // For import

    /**
     * @var string Module import code
     */
    public $import_code;

    /**
     * @var string Module import label
     */
    public $import_label;


    /**
     * @var string Module constant name
     */
    public $const_name;

    /**
     * @var bool Module can't be disabled
     */
    public $always_enabled;

    /**
     * @var bool Module is enabled globally (Multicompany support)
     */
    public $core_enabled;

    /**
     * @var string Relative path to module style sheet
     * @deprecated
     * @see module_parts
     */
    public $style_sheet = '';

	/**
	 * @var 0|1|2|3 Where to display the module in setup page
	 * @deprecated @since 4.0.0
	 * @see family
	 * @see familyinfo
	 *
	 * 0: common
	 * 1: interface
	 * 2: others
	 * 3: very specific
	 */
	public $special;

	/**
	 * @var string Name of image file used for this module
	 *
	 * If file is in theme/yourtheme/img directory under name object_pictoname.png use 'pictoname'
	 * If file is in module/img directory under name object_pictoname.png use 'pictoname@module'
	 */
	public $picto;

	/**
	 * @var string[] List of config pages
	 *
	 * Name of php pages stored into module/admin directory, used to setup module.
	 * e.g.: "admin.php@module"
	 */
	public $config_page_url;


	/**
	 * @var string[] List of module class names that must be enabled if this module is enabled.
	 *
	 * e.g.: array('modAnotherModule', 'modYetAnotherModule')
	 */
	public $depends;

	/**
	 * @var int[] List of module ids to disable if this one is disabled.
	 */
	public $requiredby;

	/**
	 * @var string[] List of module class names as string this module is in conflict with.
	 * @see depends
	 */
	public $conflictwith;

    /**
     * @var string[] Module language files
     */
    public $langfiles;

    /**
     * @var string[] Array of warnings to show when we activate the module
     *
     * array('always'='text') or array('FR'='text')
     */
    public $warnings_activation;

    /**
     * @var string[] Array of warnings to show when we activate an external module
     *
     * array('always'='text') or array('FR'='text')
     */
    public $warnings_activation_ext;


	/**
	 * @var array() Minimum version of PHP required by module.
	 * e.g.: PHP ≥ 5.3 = array(5, 3)
	 */
	public $phpmin;

	/**
	 * @var array Minimum version of Dolibarr required by module.
	 * e.g.: Dolibarr ≥ 3.6 = array(3, 6)
	 */
	public $need_dolibarr_version;

	/**
	 * @var bool Whether to hide the module.
	 */
	public $hidden = false;









	/**
	 * Constructor. Define names, constants, directories, boxes, permissions
	 *
	 * @param DoliDB		$db      Database handler
	 */
	public function __construct($db)
	{
		$this->db = $db;
	}
	// We should but can't set this as abstract because this will make dolibarr hang
	// after migration due to old module not implementing. We must wait PHP is able to make
	// a try catch on Fatal error to manage this correctly.
	// We need constructor into function unActivateModule into admin.lib.php

    /**
     * Enables a module.
     * Inserts all informations into database
     *
	 * @param   array  		$array_sql  SQL requests to be executed when enabling module
     * @param   string      $options    String with options when disabling module:
     *                                    'noboxes' = Do not insert boxes
     *                                    'newboxdefonly' = For boxes, insert def of boxes only and not boxes activation
     *
     * @return  int                         1 if OK, 0 if KO
     */
    function _init($array_sql, $options='')
    {
        global $conf;
        $err=0;

        $this->db->begin();

        // Insert activation module constant
        if (! $err) $err+=$this->_active();

        // Insert new pages for tabs (into llx_const)
        if (! $err) $err+=$this->insert_tabs();

        // Insert activation of module's parts
        if (! $err) $err+=$this->insert_module_parts();

        // Insert constant defined by modules (into llx_const)
        if (! $err) $err+=$this->insert_const();

        // Insert boxes def into llx_boxes_def and boxes setup (into llx_boxes)
        if (! $err && ! preg_match('/noboxes/',$options)) $err+=$this->insert_boxes($options);

        // Insert cron job entries (entry in llx_cronjobs)
        if (! $err) $err+=$this->insert_cronjobs();

        // Insert permission definitions of module into llx_rights_def. If user is admin, grant this permission to user.
        if (! $err) $err+=$this->insert_permissions(1, null, 1);

        // Insert specific menus entries into database
        if (! $err) $err+=$this->insert_menus();

        // Create module's directories
        if (! $err) $err+=$this->create_dirs();

        // Execute addons requests
        $num=count($array_sql);
        for ($i = 0; $i < $num; $i++)
        {
            if (! $err)
            {
                $val=$array_sql[$i];
                $sql=$val;
                $ignoreerror=0;
                if (is_array($val))
                {
                    $sql=$val['sql'];
                    $ignoreerror=$val['ignoreerror'];
                }
                // Add current entity id
                $sql=str_replace('__ENTITY__', $conf->entity, $sql);

                dol_syslog(get_class($this)."::_init ignoreerror=".$ignoreerror."", LOG_DEBUG);
                $result=$this->db->query($sql, $ignoreerror);
                if (! $result)
                {
                    if (! $ignoreerror)
                    {
                        $this->error=$this->db->lasterror();
                        $err++;
                    }
                    else
                    {
                        dol_syslog(get_class($this)."::_init Warning ".$this->db->lasterror(), LOG_WARNING);
                    }
                }
            }
        }

        // Return code
        if (! $err)
        {
            $this->db->commit();
            return 1;
        }
        else
        {
            $this->db->rollback();
            return 0;
        }
    }

    /**
     * Disable function. Deletes the module constant and boxes from the database.
     *
     * @param   string[]    $array_sql  SQL requests to be executed when module is disabled
     * @param   string      $options	Options when disabling module:
     *                                    'newboxdefonly|noboxes' = We don't remove boxes.
     *
     * @return  int                     1 if OK, 0 if KO
     */
    function _remove($array_sql, $options='')
    {
        $err=0;

        $this->db->begin();

        // Remove activation module line (constant MAIN_MODULE_MYMODULE in llx_const)
        if (! $err) $err+=$this->_unactive();

        // Remove activation of module's new tabs (MAIN_MODULE_MYMODULE_TABS_XXX in llx_const)
        if (! $err) $err+=$this->delete_tabs();

        // Remove activation of module's parts (MAIN_MODULE_MYMODULE_XXX in llx_const)
        if (! $err) $err+=$this->delete_module_parts();

        // Remove constants defined by modules
        if (! $err) $err+=$this->delete_const();

        // Remove list of module's available boxes (entry in llx_boxes)
        if (! $err && ! preg_match('/(newboxdefonly|noboxes)/',$options)) $err+=$this->delete_boxes();	// We don't have to delete if option ask to keep boxes safe or ask to add new box def only

        // Remove list of module's cron job entries (entry in llx_cronjobs)
        if (! $err) $err+=$this->delete_cronjobs();

        // Remove module's permissions from list of available permissions (entries in llx_rights_def)
        if (! $err) $err+=$this->delete_permissions();

        // Remove module's menus (entries in llx_menu)
        if (! $err) $err+=$this->delete_menus();

        // Remove module's directories
        if (! $err) $err+=$this->delete_dirs();

        // Run complementary sql requests
        $num=count($array_sql);
        for ($i = 0; $i < $num; $i++)
        {
            if (! $err)
            {
                dol_syslog(get_class($this)."::_remove", LOG_DEBUG);
                $result=$this->db->query($array_sql[$i]);
                if (! $result)
                {
                    $this->error=$this->db->error();
                    $err++;
                }
            }
        }

        // Return code
        if (! $err)
        {
            $this->db->commit();
            return 1;
        }
        else
        {
            $this->db->rollback();
            return 0;
        }
    }


    /**
     * Gives the translated module name if translation exists in admin.lang or into language files of module.
     * Otherwise return the module key name.
     *
     * @return  string  Translated module name
     */
    function getName()
    {
        global $langs;
        $langs->load("admin");

        if ($langs->trans("Module".$this->numero."Name") != ("Module".$this->numero."Name"))
        {
            // If module name translation exists
            return $langs->trans("Module".$this->numero."Name");
        }
        else
        {
            // If module name translation using it's unique id does not exists, we try to use its name to find translation
            if (is_array($this->langfiles))
            {
                foreach($this->langfiles as $val)
                {
                    if ($val) $langs->load($val);
                }
            }

            if ($langs->trans("Module".$this->name."Name") != ("Module".$this->name."Name"))
            {
                // If module name translation exists
                return $langs->trans("Module".$this->name."Name");
            }

            // Last change with simple product label
            return $langs->trans($this->name);
        }
    }


    /**
     * Gives the translated module description if translation exists in admin.lang or the default module description
     *
     * @return  string  Translated module description
     */
    function getDesc()
    {
        global $langs;
        $langs->load("admin");

        if ($langs->trans("Module".$this->numero."Desc") != ("Module".$this->numero."Desc"))
        {
            // If module description translation exists
            return $langs->trans("Module".$this->numero."Desc");
        }
        else
        {
            // If module description translation does not exist using its unique id, we can use its name to find translation
            if (is_array($this->langfiles))
            {
                foreach($this->langfiles as $val)
                {
                    if ($val) $langs->load($val);
                }
            }
            return $langs->trans($this->description);
        }
    }

    /**
     * Gives the long description of a module. First check README-la_LA.md then README.md
     * If not markdown files found, it return translated value of the key ->descriptionlong.
     *
     * @return  string  Long description of a module
     */
    function getDescLong()
    {
        global $langs;
        $langs->load("admin");

<<<<<<< HEAD
        include_once DOL_DOCUMENT_ROOT.'/core/lib/files.lib.php';
        include_once DOL_DOCUMENT_ROOT.'/core/lib/geturl.lib.php';

        $filefound= false;

        // Define path to file README.md.
        // First check README-la_LA.md then README.md
        $pathoffile = dol_buildpath(strtolower($this->name).'/README-'.$langs->defaultlang.'.md', 0);
        if (dol_is_file($pathoffile))
        {
            $filefound = true;
        }
        if (! $filefound)
        {
            $pathoffile = dol_buildpath(strtolower($this->name).'/README.md', 0);
            if (dol_is_file($pathoffile))
            {
                $filefound = true;
            }
        }

        if ($filefound)     // Mostly for external modules
        {
            $content = file_get_contents($pathoffile);

            if ((float) DOL_VERSION >= 6.0)
            {
                @include_once DOL_DOCUMENT_ROOT.'/core/lib/parsemd.lib.php';
                $content = dolMd2Html($content, 'parsedown',
                    array(
                        'doc/'=>dol_buildpath(strtolower($this->name).'/doc/', 1),
                        'img/'=>dol_buildpath(strtolower($this->name).'/img/', 1),
                        'images/'=>dol_buildpath(strtolower($this->name).'/imgages/', 1),
                    ));
            }
            else
            {
                $content = nl2br($content);
            }
        }
        else                // Mostly for internal modules
        {
            if (! empty($this->descriptionlong))
            {
                if (is_array($this->langfiles))
                {
                    foreach($this->langfiles as $val)
                    {
                        if ($val) $langs->load($val);
                    }
                }

                $content = $langs->trans($this->descriptionlong);
            }
        }

        return $content;
    }

    /**
     * Gives the changelog. First check ChangeLog-la_LA.md then ChangeLog.md
     *
     * @return  string  Content of ChangeLog
     */
    function getChangeLog()
    {
        global $langs;
        $langs->load("admin");

        include_once DOL_DOCUMENT_ROOT.'/core/lib/files.lib.php';
        include_once DOL_DOCUMENT_ROOT.'/core/lib/geturl.lib.php';

        $filefound= false;

        // Define path to file README.md.
        // First check README-la_LA.md then README.md
        $pathoffile = dol_buildpath(strtolower($this->name).'/ChangeLog-'.$langs->defaultlang.'.md', 0);
        if (dol_is_file($pathoffile))
=======
        if (empty($this->descriptionlong)) return '';

        // If module description translation does not exist using its unique id, we can use its name to find translation
        if (is_array($this->langfiles))
>>>>>>> 2aaf8b22
        {
            $filefound = true;
        }
        if (! $filefound)
        {
            $pathoffile = dol_buildpath(strtolower($this->name).'/ChangeLog.md', 0);
            if (dol_is_file($pathoffile))
            {
                $filefound = true;
            }
        }

        if ($filefound)     // Mostly for external modules
        {
            $content = file_get_contents($pathoffile);

            if ((float) DOL_VERSION >= 6.0)
            {
                @include_once DOL_DOCUMENT_ROOT.'/core/lib/parsemd.lib.php';
                $content = dolMd2Html($content, 'parsedown', array('doc/'=>dol_buildpath(strtolower($this->name).'/doc/', 1)));
            }
            else
            {
                $content = nl2br($content);
            }
        }

        return $content;
    }

    /**
     * Gives the publisher name
     *
     * @return  string  Publisher name
     */
    function getPublisher()
    {
        return $this->editor_name;
    }

    /**
     * Gives the publisher url
     *
     * @return  string  Publisher url
     */
    function getPublisherUrl()
    {
        return $this->editor_url;
    }

    /**
     * Gives module version (translated if param $translated is on)
     * For 'experimental' modules, gives 'experimental' translation
     * For 'dolibarr' modules, gives Dolibarr version
     *
     * @param   int     $translated     1=Special version keys are translated, 0=Special version keys are not translated
     * @return  string                  Module version
     */
    function getVersion($translated=1)
    {
        global $langs;
        $langs->load("admin");

        $ret='';

        $newversion=preg_replace('/_deprecated/','',$this->version);
        if ($newversion == 'experimental') $ret=($translated?$langs->trans("VersionExperimental"):$newversion);
        elseif ($newversion == 'development') $ret=($translated?$langs->trans("VersionDevelopment"):$newversion);
        elseif ($newversion == 'dolibarr') $ret=DOL_VERSION;
        elseif ($newversion) $ret=$newversion;
        else $ret=($translated?$langs->trans("VersionUnknown"):'unknown');

        if (preg_match('/_deprecated/',$this->version)) $ret.=($translated?' ('.$langs->trans("Deprecated").')':$this->version);
        return $ret;
    }


    /**
     * Tells if module is core or external
     *
     * @return  string  'core', 'external' or 'unknown'
     */
    function isCoreOrExternalModule()
    {
        if ($this->version == 'dolibarr' || $this->version == 'dolibarr_deprecated') return 'core';
        if (! empty($this->version) && ! in_array($this->version,array('experimental','development'))) return 'external';
        if (! empty($this->editor_name) || ! empty($this->editor_url)) return 'external';
        if ($this->numero >= 100000) return 'external';
        return 'unknown';
    }


    /**
     * Gives module related language files list
     *
     * @return  string[]    Language files list
     */
    function getLangFilesArray()
    {
        return $this->langfiles;
    }

    /**
     * Gives translated label of an export dataset
     *
     * @param   int     $r  Dataset index
     *
     * @return string       Translated databaset label
     */
    function getExportDatasetLabel($r)
    {
        global $langs;

        $langstring="ExportDataset_".$this->export_code[$r];
        if ($langs->trans($langstring) == $langstring)
        {
            // Translation not found
            return $langs->trans($this->export_label[$r]);
        }
        else
        {
            // Translation found
            return $langs->trans($langstring);
        }
    }


    /**
     * Gives translated label of an import dataset
     *
     * @param   int     $r  Dataset index
     *
     * @return  string      Translated dataset label
     */
    function getImportDatasetLabel($r)
    {
        global $langs;

        $langstring="ImportDataset_".$this->import_code[$r];
        //print "x".$langstring;
        if ($langs->trans($langstring) == $langstring)
        {
            // Translation not found
            return $langs->trans($this->import_label[$r]);
        }
        else
        {
            // Translation found
            return $langs->trans($langstring);
        }
    }


    /**
     * Gives the last date of activation
     *
     * @return  timestamp       Date of last activation
     */
    function getLastActivationDate()
    {
        global $conf;

        $sql = "SELECT tms FROM ".MAIN_DB_PREFIX."const";
        $sql.= " WHERE ".$this->db->decrypt('name')." = '".$this->db->escape($this->const_name)."'";
        $sql.= " AND entity IN (0, ".$conf->entity.")";

        dol_syslog(get_class($this)."::getLastActiveDate", LOG_DEBUG);
        $resql=$this->db->query($sql);
        if (! $resql) $err++;
        else
        {
            $obj=$this->db->fetch_object($resql);
            if ($obj) return $this->db->jdate($obj->tms);
        }

        return '';
    }


<<<<<<< HEAD
    /**
     * Gives the last author of activation
     *
     * @return  array       Array array('authorid'=>Id of last activation user, 'lastactivationdate'=>Date of last activation)
     */
    function getLastActivationInfo()
    {
        global $conf;

        $sql = "SELECT tms, note FROM ".MAIN_DB_PREFIX."const";
        $sql.= " WHERE ".$this->db->decrypt('name')." = '".$this->db->escape($this->const_name)."'";
        $sql.= " AND entity IN (0, ".$conf->entity.")";

        dol_syslog(get_class($this)."::getLastActiveDate", LOG_DEBUG);
        $resql=$this->db->query($sql);
        if (! $resql) $err++;
        else
        {
            $obj=$this->db->fetch_object($resql);
            $tmp=array();
            if ($obj->note)
            {
                $tmp=json_decode($obj->note, true);
            }
            if ($obj) return array('authorid'=>$tmp['authorid'], 'ip'=>$tmp['ip'], 'lastactivationdate'=>$this->db->jdate($obj->tms));
        }

        return array();
    }


=======
>>>>>>> 2aaf8b22
    /**
     * Insert constants for module activation
     *
     * @return  int Error count (0 if OK)
     */
    function _active()
    {
        global $conf, $user;

        $err = 0;

        // Common module
        $entity = ((! empty($this->always_enabled) || ! empty($this->core_enabled)) ? 0 : $conf->entity);

        $sql = "DELETE FROM ".MAIN_DB_PREFIX."const";
        $sql.= " WHERE ".$this->db->decrypt('name')." = '".$this->db->escape($this->const_name)."'";
        $sql.= " AND entity IN (0, ".$entity.")";

        dol_syslog(get_class($this)."::_active", LOG_DEBUG);
        $resql=$this->db->query($sql);
        if (! $resql) $err++;

        $note=json_encode(array('authorid'=>(is_object($user)?$user->id:0), 'ip'=>(empty($_SERVER['REMOTE_ADDR'])?'':$_SERVER['REMOTE_ADDR'])));

        $sql = "INSERT INTO ".MAIN_DB_PREFIX."const (name, value, visible, entity, note) VALUES";
        $sql.= " (".$this->db->encrypt($this->const_name,1);
        $sql.= ", ".$this->db->encrypt('1',1);
        $sql.= ", 0, ".$entity;
        $sql.= ", '".$this->db->escape($note)."')";

        dol_syslog(get_class($this)."::_active", LOG_DEBUG);
        $resql=$this->db->query($sql);
        if (! $resql) $err++;

        return $err;
    }


    /**
     * Module deactivation
     *
     * @return  int Error count (0 if OK)
     */
    function _unactive()
    {
        global $conf;

        $err = 0;

        // Common module
        $entity = ((! empty($this->always_enabled) || ! empty($this->core_enabled)) ? 0 : $conf->entity);

        $sql = "DELETE FROM ".MAIN_DB_PREFIX."const";
        $sql.= " WHERE ".$this->db->decrypt('name')." = '".$this->db->escape($this->const_name)."'";
        $sql.= " AND entity IN (0, ".$entity.")";

        dol_syslog(get_class($this)."::_unactive", LOG_DEBUG);
        $this->db->query($sql);

        return $err;
    }


    /**
     * Create tables and keys required by module.
     * Files module.sql and module.key.sql with create table and create keys
     * commands must be stored in directory reldir='/module/sql/'
     * This function is called by this->init
     *
     * @param   string  $reldir Relative directory where to scan files
     * @return  int             <=0 if KO, >0 if OK
     */
    function _load_tables($reldir)
    {
        global $conf;

        $error=0;
        $dirfound=0;

        if (empty($reldir)) return 1;

        include_once DOL_DOCUMENT_ROOT . '/core/lib/admin.lib.php';

        $ok = 1;
        foreach($conf->file->dol_document_root as $dirroot)
        {
            if ($ok)
            {
                $dir = $dirroot.$reldir;
                $ok = 0;

                $handle=@opendir($dir);         // Dir may not exists
                if (is_resource($handle))
                {
                    $dirfound++;

                    // Run llx_mytable.sql files, then llx_mytable_*.sql
                    $files = array();
                    while (($file = readdir($handle))!==false)
                    {
                        $files[] = $file;
                    }
                    sort($files);
                    foreach ($files as $file)
                    {
                        if (preg_match('/\.sql$/i',$file) && ! preg_match('/\.key\.sql$/i',$file) && substr($file,0,4) == 'llx_' && substr($file,0,4) != 'data')
                        {
                            $result=run_sql($dir.$file,1,'',1);
                            if ($result <= 0) $error++;
                        }
                    }

                    rewinddir($handle);

                    // Run llx_mytable.key.sql files (Must be done after llx_mytable.sql) then then llx_mytable_*.key.sql
                    $files = array();
                    while (($file = readdir($handle))!==false)
                    {
                        $files[] = $file;
                    }
                    sort($files);
                    foreach ($files as $file)
                    {
                        if (preg_match('/\.key\.sql$/i',$file) && substr($file,0,4) == 'llx_' && substr($file,0,4) != 'data')
                        {
                            $result=run_sql($dir.$file,1,'',1);
                            if ($result <= 0) $error++;
                        }
                    }

                    rewinddir($handle);

                    // Run data_xxx.sql files (Must be done after llx_mytable.key.sql)
                    $files = array();
                    while (($file = readdir($handle))!==false)
                    {
                        $files[] = $file;
                    }
                    sort($files);
                    foreach ($files as $file)
                    {
                        if (preg_match('/\.sql$/i',$file) && ! preg_match('/\.key\.sql$/i',$file) && substr($file,0,4) == 'data')
                        {
                            $result=run_sql($dir.$file,1,'',1);
                            if ($result <= 0) $error++;
                        }
                    }

                    rewinddir($handle);

                    // Run update_xxx.sql files
                    $files = array();
                    while (($file = readdir($handle))!==false)
                    {
                        $files[] = $file;
                    }
                    sort($files);
                    foreach ($files as $file)
                    {
                        if (preg_match('/\.sql$/i',$file) && ! preg_match('/\.key\.sql$/i',$file) && substr($file,0,6) == 'update')
                        {
                            $result=run_sql($dir.$file,1,'',1);
                            if ($result <= 0) $error++;
                        }
                    }

                    closedir($handle);
                }

                if ($error == 0)
                {
                    $ok = 1;
                }
            }
        }

        if (! $dirfound) dol_syslog("A module ask to load sql files into ".$reldir." but this directory was not found.", LOG_WARNING);
        return $ok;
    }


    /**
     * Adds boxes
     *
     * @param   string  $option Options when disabling module ('newboxdefonly'=insert only boxes definition)
     *
     * @return  int             Error count (0 if OK)
     */
    function insert_boxes($option='')
    {
        require_once DOL_DOCUMENT_ROOT . '/core/class/infobox.class.php';

        global $conf;

        $err=0;

        if (is_array($this->boxes))
        {
            $pos_name = InfoBox::getListOfPagesForBoxes();

            foreach ($this->boxes as $key => $value)
            {
                $file  = isset($this->boxes[$key]['file'])?$this->boxes[$key]['file']:'';
                $note  = isset($this->boxes[$key]['note'])?$this->boxes[$key]['note']:'';
                $enabledbydefaulton = isset($this->boxes[$key]['enabledbydefaulton'])?$this->boxes[$key]['enabledbydefaulton']:'Home';

            	if (empty($file)) $file  = isset($this->boxes[$key][1])?$this->boxes[$key][1]:'';	// For backward compatibility
                if (empty($note)) $note  = isset($this->boxes[$key][2])?$this->boxes[$key][2]:'';	// For backward compatibility

                // Search if boxes def already present
                $sql = "SELECT count(*) as nb FROM ".MAIN_DB_PREFIX."boxes_def";
                $sql.= " WHERE file = '".$this->db->escape($file)."'";
                $sql.= " AND entity = ".$conf->entity;
                if ($note) $sql.=" AND note ='".$this->db->escape($note)."'";

                dol_syslog(get_class($this)."::insert_boxes", LOG_DEBUG);
                $result=$this->db->query($sql);
                if ($result)
                {
                    $obj = $this->db->fetch_object($result);
                    if ($obj->nb == 0)
                    {
                        $this->db->begin();

                        if (! $err)
                        {
                            $sql = "INSERT INTO ".MAIN_DB_PREFIX."boxes_def (file, entity, note)";
                            $sql.= " VALUES ('".$this->db->escape($file)."', ";
                            $sql.= $conf->entity.", ";
                            $sql.= $note?"'".$this->db->escape($note)."'":"null";
                            $sql.= ")";

                            dol_syslog(get_class($this)."::insert_boxes", LOG_DEBUG);
                            $resql=$this->db->query($sql);
                            if (! $resql) $err++;

                        }
                        if (! $err && ! preg_match('/newboxdefonly/',$option))
                        {
                            $lastid=$this->db->last_insert_id(MAIN_DB_PREFIX."boxes_def","rowid");

                            foreach ($pos_name as $key2 => $val2)
                            {
                                //print 'key2='.$key2.'-val2='.$val2."<br>\n";
                            	if ($enabledbydefaulton && $val2 != $enabledbydefaulton) continue;		// Not enabled by default onto this page.

                                $sql = "INSERT INTO ".MAIN_DB_PREFIX."boxes (box_id,position,box_order,fk_user,entity)";
                                $sql.= " VALUES (".$lastid.", ".$key2.", '0', 0, ".$conf->entity.")";

                                dol_syslog(get_class($this)."::insert_boxes onto page ".$key2."=".$val2."", LOG_DEBUG);
                                $resql=$this->db->query($sql);
                                if (! $resql) $err++;
                            }
                        }

                        if (! $err)
                        {
                            $this->db->commit();
                        }
                        else
                        {
                            $this->error=$this->db->lasterror();
                            $this->db->rollback();
                        }
                    }
                    // else box already registered into database
                }
                else
              {
                    $this->error=$this->db->lasterror();
                    $err++;
                }
            }
        }

        return $err;
    }


    /**
     * Removes boxes
     *
     * @return  int Error count (0 if OK)
     */
    function delete_boxes()
    {
        global $conf;

        $err=0;

        if (is_array($this->boxes))
        {
            foreach ($this->boxes as $key => $value)
            {
                //$titre = $this->boxes[$key][0];
                $file  = $this->boxes[$key]['file'];
                //$note  = $this->boxes[$key][2];

                // TODO If the box is also included by another module and the other module is still on, we should not remove it.
                // For the moment, we manage this with hard coded exception
                //print "Remove box ".$file.'<br>';
                if ($file == 'box_graph_product_distribution.php')
                {
                    if (! empty($conf->produit->enabled) || ! empty($conf->service->enabled))
                    {
                        dol_syslog("We discard disabling of module ".$file." because another module still active require it.");
                        continue;
                    }
                }

                if (empty($file)) $file  = isset($this->boxes[$key][1])?$this->boxes[$key][1]:'';	// For backward compatibility

                if ($this->db->type == 'sqlite3') {
                    // sqlite doesn't support "USING" syntax.
                    // TODO: remove this dependency.
                    $sql = "DELETE FROM ".MAIN_DB_PREFIX."boxes ";
                    $sql .= "WHERE ".MAIN_DB_PREFIX."boxes.box_id IN (";
                    $sql .= "SELECT ".MAIN_DB_PREFIX."boxes_def.rowid ";
                    $sql .= "FROM ".MAIN_DB_PREFIX."boxes_def ";
                    $sql .= "WHERE ".MAIN_DB_PREFIX."boxes_def.file = '".$this->db->escape($file)."') ";
                    $sql .= "AND ".MAIN_DB_PREFIX."boxes.entity = ".$conf->entity;
                } else {
                    $sql = "DELETE FROM ".MAIN_DB_PREFIX."boxes";
                    $sql.= " USING ".MAIN_DB_PREFIX."boxes, ".MAIN_DB_PREFIX."boxes_def";
                    $sql.= " WHERE ".MAIN_DB_PREFIX."boxes.box_id = ".MAIN_DB_PREFIX."boxes_def.rowid";
                    $sql.= " AND ".MAIN_DB_PREFIX."boxes_def.file = '".$this->db->escape($file)."'";
                    $sql.= " AND ".MAIN_DB_PREFIX."boxes.entity = ".$conf->entity;
                }

                dol_syslog(get_class($this)."::delete_boxes", LOG_DEBUG);
                $resql=$this->db->query($sql);
                if (! $resql)
                {
                    $this->error=$this->db->lasterror();
                    $err++;
                }

                $sql = "DELETE FROM ".MAIN_DB_PREFIX."boxes_def";
                $sql.= " WHERE file = '".$this->db->escape($file)."'";
                $sql.= " AND entity = ".$conf->entity;

                dol_syslog(get_class($this)."::delete_boxes", LOG_DEBUG);
                $resql=$this->db->query($sql);
                if (! $resql)
                {
                    $this->error=$this->db->lasterror();
                    $err++;
                }
            }
        }

        return $err;
    }

    /**
     * Adds cronjobs
     *
     * @return  int             Error count (0 if OK)
     */
    function insert_cronjobs()
    {
        require_once DOL_DOCUMENT_ROOT . '/core/class/infobox.class.php';

        global $conf;

        $err=0;

        if (is_array($this->cronjobs))
        {
            foreach ($this->cronjobs as $key => $value)
            {
                $label  = isset($this->cronjobs[$key]['label'])?$this->cronjobs[$key]['label']:'';
                $jobtype  = isset($this->cronjobs[$key]['jobtype'])?$this->cronjobs[$key]['jobtype']:'';
                $class  = isset($this->cronjobs[$key]['class'])?$this->cronjobs[$key]['class']:'';
                $objectname  = isset($this->cronjobs[$key]['objectname'])?$this->cronjobs[$key]['objectname']:'';
                $method = isset($this->cronjobs[$key]['method'])?$this->cronjobs[$key]['method']:'';
                $command  = isset($this->cronjobs[$key]['command'])?$this->cronjobs[$key]['command']:'';
                $parameters  = isset($this->cronjobs[$key]['parameters'])?$this->cronjobs[$key]['parameters']:'';
                $comment = isset($this->cronjobs[$key]['comment'])?$this->cronjobs[$key]['comment']:'';
                $frequency = isset($this->cronjobs[$key]['frequency'])?$this->cronjobs[$key]['frequency']:'';
                $unitfrequency = isset($this->cronjobs[$key]['unitfrequency'])?$this->cronjobs[$key]['unitfrequency']:'';
                $status = isset($this->cronjobs[$key]['status'])?$this->cronjobs[$key]['status']:'';
                $priority = isset($this->cronjobs[$key]['priority'])?$this->cronjobs[$key]['priority']:'';
                $test = isset($this->cronjobs[$key]['test'])?$this->cronjobs[$key]['test']:'';                              // Line must be visible

                // Search if boxes def already present
                $sql = "SELECT count(*) as nb FROM ".MAIN_DB_PREFIX."cronjob";
                $sql.= " WHERE module_name = '".$this->db->escape($this->rights_class)."'";
                if ($class) $sql.= " AND classesname = '".$this->db->escape($class)."'";
                if ($objectname) $sql.= " AND objectname = '".$this->db->escape($objectname)."'";
                if ($method) $sql.= " AND methodename = '".$this->db->escape($method)."'";
                if ($command) $sql.= " AND command = '".$this->db->escape($command)."'";
                $sql.= " AND entity = ".$conf->entity;

                $now=dol_now();

                dol_syslog(get_class($this)."::insert_cronjobs", LOG_DEBUG);
                $result=$this->db->query($sql);
                if ($result)
                {
                    $obj = $this->db->fetch_object($result);
                    if ($obj->nb == 0)
                    {
                        $this->db->begin();

                        if (! $err)
                        {
                            $sql = "INSERT INTO ".MAIN_DB_PREFIX."cronjob (module_name, datec, datestart, label, jobtype, classesname, objectname, methodename, command, params, note,";
                            if(is_int($frequency)){ $sql.= ' frequency,'; }
                            if(is_int($unitfrequency)){ $sql.= ' unitfrequency,'; }
                            if(is_int($priority)){ $sql.= ' priority,'; }
                            if(is_int($status)){ $sql.= ' status,'; }
                            $sql.= " entity, test)";
                            $sql.= " VALUES (";
                            $sql.= "'".$this->db->escape($this->rights_class)."', ";
                            $sql.= "'".$this->db->idate($now)."', ";
                            $sql.= "'".$this->db->idate($now)."', ";
                            $sql.= "'".$this->db->escape($label)."', ";
                            $sql.= "'".$this->db->escape($jobtype)."', ";
                            $sql.= ($class?"'".$this->db->escape($class)."'":"null").",";
                            $sql.= ($objectname?"'".$this->db->escape($objectname)."'":"null").",";
                            $sql.= ($method?"'".$this->db->escape($method)."'":"null").",";
                            $sql.= ($command?"'".$this->db->escape($command)."'":"null").",";
                            $sql.= ($parameters?"'".$this->db->escape($parameters)."'":"null").",";
                            $sql.= ($comment?"'".$this->db->escape($comment)."'":"null").",";
                            if(is_int($frequency)){ $sql.= "'".$this->db->escape($frequency)."', "; }
                            if(is_int($unitfrequency)){ $sql.= "'".$this->db->escape($unitfrequency)."', "; }
                            if(is_int($priority)) {$sql.= "'".$this->db->escape($priority)."', ";}
                            if(is_int($status)){ $sql.= "'".$this->db->escape($status)."', "; }
                            $sql.= $conf->entity.",";
                            $sql.= "'".$this->db->escape($test)."'";
                            $sql.= ")";

                            dol_syslog(get_class($this)."::insert_cronjobs", LOG_DEBUG);
                            $resql=$this->db->query($sql);
                            if (! $resql) $err++;

                        }

                        if (! $err)
                        {
                            $this->db->commit();
                        }
                        else
                        {
                            $this->error=$this->db->lasterror();
                            $this->db->rollback();
                        }
                    }
                    // else box already registered into database
                }
                else
              {
                    $this->error=$this->db->lasterror();
                    $err++;
                }
            }
        }

        return $err;
    }


    /**
     * Removes boxes
     *
     * @return  int Error count (0 if OK)
     */
    function delete_cronjobs()
    {
        global $conf;

        $err=0;

        if (is_array($this->cronjobs))
        {
            $sql = "DELETE FROM ".MAIN_DB_PREFIX."cronjob";
            $sql.= " WHERE module_name = '".$this->db->escape($this->rights_class)."'";
            $sql.= " AND entity = ".$conf->entity;

            dol_syslog(get_class($this)."::delete_cronjobs", LOG_DEBUG);
            $resql=$this->db->query($sql);
            if (! $resql)
            {
                $this->error=$this->db->lasterror();
                $err++;
            }
        }

        return $err;
    }

    /**
     * Removes tabs
     *
     * @return  int Error count (0 if OK)
     */
    function delete_tabs()
    {
        global $conf;

        $err=0;

        $sql = "DELETE FROM ".MAIN_DB_PREFIX."const";
        $sql.= " WHERE ".$this->db->decrypt('name')." like '".$this->const_name."_TABS_%'";
        $sql.= " AND entity = ".$conf->entity;

        dol_syslog(get_class($this)."::delete_tabs", LOG_DEBUG);
        if (! $this->db->query($sql))
        {
            $this->error=$this->db->lasterror();
            $err++;
        }

        return $err;
    }

    /**
     * Adds tabs
     *
     * @return int  Error count (0 if ok)
     */
    function insert_tabs()
    {
        global $conf;

        $err=0;

        if (! empty($this->tabs))
        {
            $i=0;
            foreach ($this->tabs as $key => $value)
            {
            	if (is_array($value) && count($value) == 0) continue;	// Discard empty arrays

            	$entity=$conf->entity;
            	$newvalue = $value;

            	if (is_array($value))
            	{
            		$newvalue = $value['data'];
            		if (isset($value['entity'])) $entity = $value['entity'];
            	}

                if ($newvalue)
                {
                    $sql = "INSERT INTO ".MAIN_DB_PREFIX."const (";
                    $sql.= "name";
                    $sql.= ", type";
                    $sql.= ", value";
                    $sql.= ", note";
                    $sql.= ", visible";
                    $sql.= ", entity";
                    $sql.= ")";
                    $sql.= " VALUES (";
                    $sql.= $this->db->encrypt($this->const_name."_TABS_".$i,1);
                    $sql.= ", 'chaine'";
                    $sql.= ", ".$this->db->encrypt($value,1);
                    $sql.= ", null";
                    $sql.= ", '0'";
                    $sql.= ", ".$conf->entity;
                    $sql.= ")";

                    dol_syslog(get_class($this)."::insert_tabs", LOG_DEBUG);
                    $this->db->query($sql);
                }
                $i++;
            }
        }
        return $err;
    }

    /**
     * Adds constants
     *
     * @return  int Error count (0 if OK)
     */
    function insert_const()
    {
        global $conf;

        $err=0;

        if (empty($this->const)) return 0;

        foreach ($this->const as $key => $value)
        {
            $name      = $this->const[$key][0];
            $type      = $this->const[$key][1];
            $val       = $this->const[$key][2];
            $note      = isset($this->const[$key][3])?$this->const[$key][3]:'';
            $visible   = isset($this->const[$key][4])?$this->const[$key][4]:0;
            $entity    = (! empty($this->const[$key][5]) && $this->const[$key][5]!='current')?0:$conf->entity;

            // Clean
            if (empty($visible)) $visible='0';
            if (empty($val) && $val != '0') $val='';

            $sql = "SELECT count(*)";
            $sql.= " FROM ".MAIN_DB_PREFIX."const";
            $sql.= " WHERE ".$this->db->decrypt('name')." = '".$this->db->escape($name)."'";
            $sql.= " AND entity = ".$entity;

            $result=$this->db->query($sql);
            if ($result)
            {
                $row = $this->db->fetch_row($result);

                if ($row[0] == 0)   // If not found
                {
                    $sql = "INSERT INTO ".MAIN_DB_PREFIX."const (name,type,value,note,visible,entity)";
                    $sql.= " VALUES (";
                    $sql.= $this->db->encrypt($name,1);
                    $sql.= ",'".$type."'";
                    $sql.= ",".(($val != '')?$this->db->encrypt($val,1):"''");
                    $sql.= ",".($note?"'".$this->db->escape($note)."'":"null");
                    $sql.= ",'".$visible."'";
                    $sql.= ",".$entity;
                    $sql.= ")";


                    dol_syslog(get_class($this)."::insert_const", LOG_DEBUG);
                    if (! $this->db->query($sql) )
                    {
                        $err++;
                    }
                }
                else
                {
                    dol_syslog(get_class($this)."::insert_const constant '".$name."' already exists", LOG_WARNING);
                }
            }
            else
            {
                $err++;
            }
        }

        return $err;
    }

    /**
     * Removes constants tagged 'deleteonunactive'
     *
     * @return  int <0 if KO, 0 if OK
     */
    function delete_const()
    {
        global $conf;

        $err=0;

        if (empty($this->const)) return 0;

        foreach ($this->const as $key => $value)
        {
            $name      = $this->const[$key][0];
            $deleteonunactive = (! empty($this->const[$key][6]))?1:0;

            if ($deleteonunactive)
            {
                $sql = "DELETE FROM ".MAIN_DB_PREFIX."const";
                $sql.= " WHERE ".$this->db->decrypt('name')." = '".$name."'";
                $sql.= " AND entity in (0, ".$conf->entity.")";
                dol_syslog(get_class($this)."::delete_const", LOG_DEBUG);
                if (! $this->db->query($sql))
                {
                    $this->error=$this->db->lasterror();
                    $err++;
                }
            }
        }

        return $err;
    }

    /**
     * Adds access rights
     *
     * @param   int $reinitadminperms   If 1, we also grant them to all admin users
     * @param   int $force_entity       Force current entity
     * @param   int	$notrigger			1=Does not execute triggers, 0= execute triggers
     * @return  int                     Error count (0 if OK)
     */
    function insert_permissions($reinitadminperms=0, $force_entity=null, $notrigger=0)
    {
        global $conf,$user;

        $err=0;
        $entity=(! empty($force_entity) ? $force_entity : $conf->entity);

        // Test if module is activated
        $sql_del = "SELECT ".$this->db->decrypt('value')." as value";
        $sql_del.= " FROM ".MAIN_DB_PREFIX."const";
        $sql_del.= " WHERE ".$this->db->decrypt('name')." = '".$this->db->escape($this->const_name)."'";
        $sql_del.= " AND entity IN (0,".$entity.")";

        dol_syslog(get_class($this)."::insert_permissions", LOG_DEBUG);
        $resql=$this->db->query($sql_del);

        if ($resql)
        {
            $obj=$this->db->fetch_object($resql);
            if ($obj !== null && ! empty($obj->value) && ! empty($this->rights))
            {
                // If the module is active
                foreach ($this->rights as $key => $value)
                {
                    $r_id       = $this->rights[$key][0];
                    $r_desc     = $this->rights[$key][1];
                    $r_type     = isset($this->rights[$key][2])?$this->rights[$key][2]:'';
                    $r_def      = $this->rights[$key][3];
                    $r_perms    = $this->rights[$key][4];
                    $r_subperms = isset($this->rights[$key][5])?$this->rights[$key][5]:'';
                    $r_modul    = $this->rights_class;

                    if (empty($r_type)) $r_type='w';

                    // Search if perm already present
                    $sql = "SELECT count(*) as nb FROM ".MAIN_DB_PREFIX."rights_def";
                    $sql.= " WHERE id = ".$r_id." AND entity = ".$entity;
                    $resqlselect=$this->db->query($sql);

                    $obj = $this->db->fetch_object($resqlselect);
                    if ($obj->nb == 0)
                    {
                        if (dol_strlen($r_perms) )
                        {
                            if (dol_strlen($r_subperms) )
                            {
                                $sql = "INSERT INTO ".MAIN_DB_PREFIX."rights_def";
                                $sql.= " (id, entity, libelle, module, type, bydefault, perms, subperms)";
                                $sql.= " VALUES ";
                                $sql.= "(".$r_id.",".$entity.",'".$this->db->escape($r_desc)."','".$r_modul."','".$r_type."',".$r_def.",'".$r_perms."','".$r_subperms."')";
                            }
                            else
                            {
                                $sql = "INSERT INTO ".MAIN_DB_PREFIX."rights_def";
                                $sql.= " (id, entity, libelle, module, type, bydefault, perms)";
                                $sql.= " VALUES ";
                                $sql.= "(".$r_id.",".$entity.",'".$this->db->escape($r_desc)."','".$r_modul."','".$r_type."',".$r_def.",'".$r_perms."')";
                            }
                        }
                        else
                        {
                            $sql = "INSERT INTO ".MAIN_DB_PREFIX."rights_def ";
                            $sql .= " (id, entity, libelle, module, type, bydefault)";
                            $sql .= " VALUES ";
                            $sql .= "(".$r_id.",".$entity.",'".$this->db->escape($r_desc)."','".$r_modul."','".$r_type."',".$r_def.")";
                        }

                        $resqlinsert=$this->db->query($sql,1);

                        if (! $resqlinsert)
                        {
                            if ($this->db->errno() != "DB_ERROR_RECORD_ALREADY_EXISTS")
                            {
                                $this->error=$this->db->lasterror();
                                $err++;
                                break;
                            }
                            else dol_syslog(get_class($this)."::insert_permissions record already exists", LOG_INFO);

                        }

                        $this->db->free($resqlinsert);
                    }

                    $this->db->free($resqlselect);

                    // If we want to init permissions on admin users
                    if ($reinitadminperms)
                    {
                        if (! class_exists('User')) {
                            require_once DOL_DOCUMENT_ROOT . '/user/class/user.class.php';
                        }
                        $sql="SELECT rowid FROM ".MAIN_DB_PREFIX."user WHERE admin = 1";
                        dol_syslog(get_class($this)."::insert_permissions Search all admin users", LOG_DEBUG);
                        $resqlseladmin=$this->db->query($sql,1);
                        if ($resqlseladmin)
                        {
                            $num=$this->db->num_rows($resqlseladmin);
                            $i=0;
                            while ($i < $num)
                            {
                                $obj2=$this->db->fetch_object($resqlseladmin);
                                dol_syslog(get_class($this)."::insert_permissions Add permission to user id=".$obj2->rowid);
                                $tmpuser=new User($this->db);
                                $tmpuser->fetch($obj2->rowid);
                                if (!empty($tmpuser->id)) {
                                    $tmpuser->addrights($r_id, '', '', 0, 1);
                                }
                                $i++;
                            }
                            if (! empty($user->admin))  // Reload permission for current user if defined
                            {
                                // We reload permissions
                                $user->clearrights();
                                $user->getrights();
                            }
                        }
                        else dol_print_error($this->db);
                    }
                }
            }
            $this->db->free($resql);
        }
        else
        {
            $this->error=$this->db->lasterror();
            $err++;
        }

        return $err;
    }


    /**
     * Removes access rights
     *
     * @return  int                     Error count (0 if OK)
     */
    function delete_permissions()
    {
        global $conf;

        $err=0;

        $sql = "DELETE FROM ".MAIN_DB_PREFIX."rights_def";
        $sql.= " WHERE module = '".$this->db->escape($this->rights_class)."'";
        $sql.= " AND entity = ".$conf->entity;
        dol_syslog(get_class($this)."::delete_permissions", LOG_DEBUG);
        if (! $this->db->query($sql))
        {
            $this->error=$this->db->lasterror();
            $err++;
        }

        return $err;
    }


    /**
     * Adds menu entries
     *
     * @return  int     Error count (0 if OK)
     */
    function insert_menus()
    {
        global $user;

        if (! is_array($this->menu) || empty($this->menu)) return 0;

        require_once DOL_DOCUMENT_ROOT . '/core/class/menubase.class.php';

        $err=0;

        $this->db->begin();

        foreach ($this->menu as $key => $value)
        {
            $menu = new Menubase($this->db);
            $menu->menu_handler='all';
            $menu->module=$this->rights_class;
            if (! $this->menu[$key]['fk_menu'])
            {
                $menu->fk_menu=0;
            }
            else
            {
                $foundparent=0;
                $fk_parent=$this->menu[$key]['fk_menu'];
                if (preg_match('/^r=/',$fk_parent))	// old deprecated method
                {
                    $fk_parent=str_replace('r=','',$fk_parent);
                    if (isset($this->menu[$fk_parent]['rowid']))
                    {
                        $menu->fk_menu=$this->menu[$fk_parent]['rowid'];
                        $foundparent=1;
                    }
                }
                elseif (preg_match('/^fk_mainmenu=([a-zA-Z0-9_]+),fk_leftmenu=([a-zA-Z0-9_]+)$/',$fk_parent,$reg))
                {
                    $menu->fk_menu=-1;
                    $menu->fk_mainmenu=$reg[1];
                    $menu->fk_leftmenu=$reg[2];
                    $foundparent=1;
                }
                elseif (preg_match('/^fk_mainmenu=([a-zA-Z0-9_]+)$/',$fk_parent,$reg))
                {
                    $menu->fk_menu=-1;
                    $menu->fk_mainmenu=$reg[1];
                    $menu->fk_leftmenu='';
                    $foundparent=1;
                }
                if (! $foundparent)
                {
                    $this->error="ErrorBadDefinitionOfMenuArrayInModuleDescriptor";
                    dol_syslog(get_class($this)."::insert_menus ".$this->error." ".$this->menu[$key]['fk_menu'], LOG_ERR);
                    $err++;
                }
            }
            $menu->type=$this->menu[$key]['type'];
            $menu->mainmenu=isset($this->menu[$key]['mainmenu'])?$this->menu[$key]['mainmenu']:(isset($menu->fk_mainmenu)?$menu->fk_mainmenu:'');
            $menu->leftmenu=isset($this->menu[$key]['leftmenu'])?$this->menu[$key]['leftmenu']:'';
            $menu->titre=$this->menu[$key]['titre'];
            $menu->url=$this->menu[$key]['url'];
            $menu->langs=$this->menu[$key]['langs'];
            $menu->position=$this->menu[$key]['position'];
            $menu->perms=$this->menu[$key]['perms'];
            $menu->target=$this->menu[$key]['target'];
            $menu->user=$this->menu[$key]['user'];
            $menu->enabled=isset($this->menu[$key]['enabled'])?$this->menu[$key]['enabled']:0;
            $menu->position=$this->menu[$key]['position'];

            if (! $err)
            {
                $result=$menu->create($user);	// Save menu entry into table llx_menu
                if ($result > 0)
                {
                    $this->menu[$key]['rowid']=$result;
                }
                else
                {
                    $this->error=$menu->error;
                    dol_syslog(get_class($this).'::insert_menus result='.$result." ".$this->error, LOG_ERR);
                    $err++;
                    break;
                }
            }
        }

        if (! $err)
        {
            $this->db->commit();
        }
        else
        {
            dol_syslog(get_class($this)."::insert_menus ".$this->error, LOG_ERR);
            $this->db->rollback();
        }

        return $err;
    }


    /**
     * Removes menu entries
     *
     * @return  int Error count (0 if OK)
     */
    function delete_menus()
    {
        global $conf;

        $err=0;

        $sql = "DELETE FROM ".MAIN_DB_PREFIX."menu";
        $sql.= " WHERE module = '".$this->db->escape($this->rights_class)."'";
        $sql.= " AND entity = ".$conf->entity;

        dol_syslog(get_class($this)."::delete_menus", LOG_DEBUG);
        $resql=$this->db->query($sql);
        if (! $resql)
        {
            $this->error=$this->db->lasterror();
            $err++;
        }

        return $err;
    }

    /**
     * Creates directories
     *
     * @return  int Error count (0 if OK)
     */
    function create_dirs()
    {
        global $langs, $conf;

        $err=0;

        if (isset($this->dirs) && is_array($this->dirs))
        {
            foreach ($this->dirs as $key => $value)
            {
                $addtodatabase=0;

                if (! is_array($value)) $dir=$value;    // Default simple mode
                else {
                    $constname = $this->const_name."_DIR_";
                    $dir       = $this->dirs[$key][1];
                    $addtodatabase = empty($this->dirs[$key][2])?'':$this->dirs[$key][2]; // Create constante in llx_const
                    $subname   = empty($this->dirs[$key][3])?'':strtoupper($this->dirs[$key][3]); // Add submodule name (ex: $conf->module->submodule->dir_output)
                    $forcename = empty($this->dirs[$key][4])?'':strtoupper($this->dirs[$key][4]); // Change the module name if different

                    if (! empty($forcename)) $constname = 'MAIN_MODULE_'.$forcename."_DIR_";
                    if (! empty($subname))   $constname = $constname.$subname."_";

                    $name = $constname.strtoupper($this->dirs[$key][0]);
                }

                // Define directory full path ($dir must start with "/")
                if (empty($conf->global->MAIN_MODULE_MULTICOMPANY) || $conf->entity == 1) $fulldir = DOL_DATA_ROOT.$dir;
                else $fulldir = DOL_DATA_ROOT."/".$conf->entity.$dir;
                // Create dir if it does not exists
                if (! empty($fulldir) && ! file_exists($fulldir))
                {
                    if (dol_mkdir($fulldir, DOL_DATA_ROOT) < 0)
                    {
                        $this->error = $langs->trans("ErrorCanNotCreateDir",$fulldir);
                        dol_syslog(get_class($this)."::_init ".$this->error, LOG_ERR);
                        $err++;
                    }
                }

                // Define the constant in database if requested (not the default mode)
                if (! empty($addtodatabase))
                {
                    $result = $this->insert_dirs($name, $dir);
                    if ($result) $err++;
                }
            }
        }

        return $err;
    }


    /**
     * Adds directories definitions
     *
     * @param   string  $name   Name
     * @param   string  $dir    Directory
     *
     * @return  int             Error count (0 if OK)
     */
    function insert_dirs($name,$dir)
    {
        global $conf;

        $err=0;

        $sql = "SELECT count(*)";
        $sql.= " FROM ".MAIN_DB_PREFIX."const";
        $sql.= " WHERE ".$this->db->decrypt('name')." = '".$name."'";
        $sql.= " AND entity = ".$conf->entity;

        dol_syslog(get_class($this)."::insert_dirs", LOG_DEBUG);
        $result=$this->db->query($sql);
        if ($result)
        {
            $row = $this->db->fetch_row($result);

            if ($row[0] == 0)
            {
                $sql = "INSERT INTO ".MAIN_DB_PREFIX."const (name,type,value,note,visible,entity)";
                $sql.= " VALUES (".$this->db->encrypt($name,1).",'chaine',".$this->db->encrypt($dir,1).",'Directory for module ".$this->name."','0',".$conf->entity.")";

                dol_syslog(get_class($this)."::insert_dirs", LOG_DEBUG);
                $this->db->query($sql);
            }
        }
        else
        {
            $this->error=$this->db->lasterror();
            $err++;
        }

        return $err;
    }


    /**
     * Removes directories
     *
     * @return  int Error count (0 if OK)
     */
    function delete_dirs()
    {
        global $conf;

        $err=0;

        $sql = "DELETE FROM ".MAIN_DB_PREFIX."const";
        $sql.= " WHERE ".$this->db->decrypt('name')." LIKE '".$this->const_name."_DIR_%'";
        $sql.= " AND entity = ".$conf->entity;

        dol_syslog(get_class($this)."::delete_dirs", LOG_DEBUG);
        if (! $this->db->query($sql))
        {
            $this->error=$this->db->lasterror();
            $err++;
        }

        return $err;
    }

    /**
     * Adds generic parts
     *
     * @return  int Error count (0 if OK)
     */
    function insert_module_parts()
    {
        global $conf;

        $error=0;

        if (is_array($this->module_parts) && ! empty($this->module_parts))
        {
            foreach($this->module_parts as $key => $value)
            {
    			if (is_array($value) && count($value) == 0) continue;	// Discard empty arrays

    			$entity=$conf->entity; // Reset the current entity
    			$newvalue = $value;

    			// Serialize array parameters
    			if (is_array($value))
    			{
    				// Can defined other parameters
    				if (is_array($value['data']) && ! empty($value['data']))
    				{
    					$newvalue = json_encode($value['data']);
    					if (isset($value['entity'])) $entity = $value['entity'];
    				}
    				else if (isset($value['data']) && !is_array($value['data']))
    				{
    					$newvalue = $value['data'];
    					if (isset($value['entity'])) $entity = $value['entity'];
    				}
    				else
    				{
    					$newvalue = json_encode($value);
    				}
    			}

                $sql = "INSERT INTO ".MAIN_DB_PREFIX."const (";
                $sql.= "name";
                $sql.= ", type";
                $sql.= ", value";
                $sql.= ", note";
                $sql.= ", visible";
                $sql.= ", entity";
                $sql.= ")";
                $sql.= " VALUES (";
                $sql.= $this->db->encrypt($this->const_name."_".strtoupper($key), 1);
                $sql.= ", 'chaine'";
                $sql.= ", ".$this->db->encrypt($newvalue, 1);
                $sql.= ", null";
                $sql.= ", '0'";
                $sql.= ", ".$entity;
                $sql.= ")";

                dol_syslog(get_class($this)."::insert_const_".$key."", LOG_DEBUG);
                $resql=$this->db->query($sql,1);
                if (! $resql)
                {
                    if ($this->db->lasterrno() != 'DB_ERROR_RECORD_ALREADY_EXISTS')
                    {
                        $error++;
                        $this->error=$this->db->lasterror();
                    }
                    else
                    {
                        dol_syslog(get_class($this)."::insert_const_".$key." Record already exists.", LOG_WARNING);
                    }
                }
            }
        }
        return $error;
    }

    /**
     * Removes generic parts
     *
     * @return  int Error count (0 if OK)
     */
    function delete_module_parts()
    {
        global $conf;

        $err=0;
        $entity=$conf->entity;

        if (is_array($this->module_parts) && ! empty($this->module_parts))
        {
            foreach($this->module_parts as $key => $value)
            {
                // If entity is defined
                if (is_array($value) && isset($value['entity'])) $entity = $value['entity'];

                $sql = "DELETE FROM ".MAIN_DB_PREFIX."const";
                $sql.= " WHERE ".$this->db->decrypt('name')." LIKE '".$this->const_name."_".strtoupper($key)."'";
                $sql.= " AND entity = ".$entity;

                dol_syslog(get_class($this)."::delete_const_".$key."", LOG_DEBUG);
                if (! $this->db->query($sql))
                {
                    $this->error=$this->db->lasterror();
                    $err++;
                }
            }
        }
        return $err;
    }

	/**
	 * Function called when module is enabled.
	 * The init function adds tabs, constants, boxes, permissions and menus (defined in constructor) into Dolibarr database.
	 * It also creates data directories
	 *
	 * @param string $options   Options when enabling module ('', 'newboxdefonly', 'noboxes')
     *                          'noboxes' = Do not insert boxes
     *                          'newboxdefonly' = For boxes, insert def of boxes only and not boxes activation
	 * @return int				1 if OK, 0 if KO
	 */
	public function init($options = '')
	{
		return $this->_init(array(), $options);
	}

	/**
	 * Function called when module is disabled.
	 * The remove function removes tabs, constants, boxes, permissions and menus from Dolibarr database.
	 * Data directories are not deleted
	 *
	 * @param      string	$options    Options when enabling module ('', 'noboxes')
	 * @return     int             		1 if OK, 0 if KO
	 */
	public function remove($options = '')
	{
		return $this->_remove(array(), $options);
	}

}<|MERGE_RESOLUTION|>--- conflicted
+++ resolved
@@ -215,15 +215,8 @@
      */
     public $descriptionlong;
 
-<<<<<<< HEAD
 
     // For exports
-=======
-    /**
-     * @var string[] Module language files
-     */
-    public $langfiles;
->>>>>>> 2aaf8b22
 
     /**
      * @var string Module export code
@@ -631,7 +624,6 @@
         global $langs;
         $langs->load("admin");
 
-<<<<<<< HEAD
         include_once DOL_DOCUMENT_ROOT.'/core/lib/files.lib.php';
         include_once DOL_DOCUMENT_ROOT.'/core/lib/geturl.lib.php';
 
@@ -710,12 +702,6 @@
         // First check README-la_LA.md then README.md
         $pathoffile = dol_buildpath(strtolower($this->name).'/ChangeLog-'.$langs->defaultlang.'.md', 0);
         if (dol_is_file($pathoffile))
-=======
-        if (empty($this->descriptionlong)) return '';
-
-        // If module description translation does not exist using its unique id, we can use its name to find translation
-        if (is_array($this->langfiles))
->>>>>>> 2aaf8b22
         {
             $filefound = true;
         }
@@ -895,7 +881,6 @@
     }
 
 
-<<<<<<< HEAD
     /**
      * Gives the last author of activation
      *
@@ -927,8 +912,6 @@
     }
 
 
-=======
->>>>>>> 2aaf8b22
     /**
      * Insert constants for module activation
      *
