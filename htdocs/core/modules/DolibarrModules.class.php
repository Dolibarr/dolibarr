<?php
/* Copyright (C) 2003-2007  Rodolphe Quiedeville    <rodolphe@quiedeville.org>
 * Copyright (C) 2004       Sebastien Di Cintio     <sdicintio@ressource-toi.org>
 * Copyright (C) 2004       Benoit Mortier          <benoit.mortier@opensides.be>
 * Copyright (C) 2004       Eric Seigne             <eric.seigne@ryxeo.com>
 * Copyright (C) 2005-2013  Laurent Destailleur     <eldy@users.sourceforge.net>
 * Copyright (C) 2005-2012  Regis Houssin           <regis.houssin@inodbox.com>
 * Copyright (C) 2014       Raphaël Doursenaud      <rdoursenaud@gpcsolutions.fr>
 * Copyright (C) 2018       Josep Lluís Amador      <joseplluis@lliuretic.cat>
 * Copyright (C) 2019       Frédéric France         <frederic.france@netlogic.fr>
 *
 * This program is free software; you can redistribute it and/or modify
 * it under the terms of the GNU General Public License as published by
 * the Free Software Foundation; either version 3 of the License, or
 * (at your option) any later version.
 *
 * This program is distributed in the hope that it will be useful,
 * but WITHOUT ANY WARRANTY; without even the implied warranty of
 * MERCHANTABILITY or FITNESS FOR A PARTICULAR PURPOSE.  See the
 * GNU General Public License for more details.
 *
 * You should have received a copy of the GNU General Public License
 * along with this program. If not, see <https://www.gnu.org/licenses/>.
 */

/**
 * \file           htdocs/core/modules/DolibarrModules.class.php
 * \brief          File of parent class of module descriptor class files
 */


/**
 * Class DolibarrModules
 *
 * Parent class for module descriptor class files
 */
class DolibarrModules // Can not be abstract, because we need to instantiate it into unActivateModule to be able to disable a module whose files were removed.
{
	/**
	 * @var DoliDb Database handler
	 */
	public $db;

	/**
	 * @var int Module unique ID
	 * @see https://wiki.dolibarr.org/index.php/List_of_modules_id
	 */
	public $numero;

	/**
	 * @var   string Publisher name
	 * @since 4.0.0
	 */
	public $editor_name;

	/**
	 * @var   string URL of module at publisher site
	 * @since 4.0.0
	 */
	public $editor_url;

	/**
	 * @var string Family
	 * @see $familyinfo
	 *
	 * Native values: 'crm', 'financial', 'hr', 'projects', 'products', 'ecm', 'technic', 'other'.
	 * Use familyinfo to declare a custom value.
	 */
	public $family;

	/**
	 * @var array Custom family informations
	 * @see $family
	 *
	 * e.g.:
	 * array(
	 *     'myownfamily' => array(
	 *         'position' => '001',
	 *         'label' => $langs->trans("MyOwnFamily")
	 *     )
	 * );
	 */
	public $familyinfo;

	/**
	 * @var string    Module position on 2 digits
	 */
	public $module_position = '50';

	/**
	 * @var string Module name
	 *
	 * Only used if Module[ID]Name translation string is not found.
	 *
	 * You can use the following code to automatically derive it from your module's class name:
	 * preg_replace('/^mod/i', '', get_class($this))
	 */
	public $name;

	/**
	 * @var string[] Paths to create when module is activated
	 *
	 * e.g.: array('/mymodule/temp')
	 */
	public $dirs = array();

	/**
	 * @var array Module boxes
	 */
	public $boxes = array();

	/**
	 * @var array Module constants
	 */
	public $const = array();

	/**
	 * @var array Module cron jobs entries
	 */
	public $cronjobs = array();

	/**
	 * @var array Module access rights
	 */
	public $rights;

	/**
	 * @var string Module access rights family
	 */
	public $rights_class;

	/**
	 * @var array|int 	Module menu entries (1 means the menu entries are not declared into module descriptor but are hardcoded into menu manager)
	 */
	public $menu = array();

	/**
	 * @var array Module parts
	 *  array(
	 *      // Set this to 1 if module has its own trigger directory (/mymodule/core/triggers)
	 *      'triggers' => 0,
	 *      // Set this to 1 if module has its own login method directory (/mymodule/core/login)
	 *      'login' => 0,
	 *      // Set this to 1 if module has its own substitution function file (/mymodule/core/substitutions)
	 *      'substitutions' => 0,
	 *      // Set this to 1 if module has its own menus handler directory (/mymodule/core/menus)
	 *      'menus' => 0,
	 *      // Set this to 1 if module has its own theme directory (/mymodule/theme)
	 *      'theme' => 0,
	 *      // Set this to 1 if module overwrite template dir (/mymodule/core/tpl)
	 *      'tpl' => 0,
	 *      // Set this to 1 if module has its own barcode directory (/mymodule/core/modules/barcode)
	 *      'barcode' => 0,
	 *      // Set this to 1 if module has its own models directory (/mymodule/core/modules/xxx)
	 *      'models' => 0,
	 *      // Set this to relative path of css file if module has its own css file
	 *      'css' => '/mymodule/css/mymodule.css.php',
	 *      // Set this to relative path of js file if module must load a js on all pages
	 *      'js' => '/mymodule/js/mymodule.js',
	 *      // Set here all hooks context managed by module
	 *      'hooks' => array('hookcontext1','hookcontext2')
	 *  )
	 */
	public $module_parts = array();

	/**
	 * @var        string Module documents ?
	 * @deprecated Seems unused anywhere
	 */
	public $docs;

	/**
	 * @var        string ?
	 * @deprecated Seems unused anywhere
	 */
	public $dbversion = "-";

	/**
	 * @var string Error message
	 */
	public $error;

	/**
	 * @var string Module version
	 * @see http://semver.org
	 *
	 * The following keywords can also be used:
	 * 'development'
	 * 'experimental'
	 * 'dolibarr': only for core modules that share its version
	 * 'dolibarr_deprecated': only for deprecated core modules
	 */
	public $version;

	/**
	 * @var string Module description (short text)
	 *
	 * Only used if Module[ID]Desc translation string is not found.
	 */
	public $description;

	/**
	 * @var   string Module description (long text)
	 * @since 4.0.0
	 *
	 * HTML content supported.
	 */
	public $descriptionlong;


	// For exports

	/**
	 * @var string Module export code
	 */
	public $export_code;

	/**
	 * @var string Module export label
	 */
	public $export_label;

	public $export_permission;
	public $export_fields_array;
	public $export_TypeFields_array; // Array of key=>type where type can be 'Numeric', 'Date', 'Text', 'Boolean', 'Status', 'List:xxx:login:rowid'
	public $export_entities_array;
	public $export_special_array; // special or computed field
	public $export_dependencies_array;
	public $export_sql_start;
	public $export_sql_end;
	public $export_sql_order;


	// For import

	/**
	 * @var string Module import code
	 */
	public $import_code;

	/**
	 * @var string Module import label
	 */
	public $import_label;


	/**
	 * @var string Module constant name
	 */
	public $const_name;

	/**
	 * @var bool Module can't be disabled
	 */
	public $always_enabled;

	/**
	 * @var int Module is enabled globally (Multicompany support)
	 */
	public $core_enabled;

	/**
	 * @var string Name of image file used for this module
	 *
	 * If file is in theme/yourtheme/img directory under name object_pictoname.png use 'pictoname'
	 * If file is in module/img directory under name object_pictoname.png use 'pictoname@module'
	 */
	public $picto;

	/**
	 * @var string[] List of config pages
	 *
	 * Name of php pages stored into module/admin directory, used to setup module.
	 * e.g.: "admin.php@module"
	 */
	public $config_page_url;


	/**
	 * @var string[] List of module class names that must be enabled if this module is enabled. e.g.: array('modAnotherModule', 'FR'=>'modYetAnotherModule')
	 * @see $requiredby
	 */
	public $depends;

	/**
	 * @var string[] List of module class names to disable if the module is disabled.
	 * @see $depends
	 */
	public $requiredby;

	/**
	 * @var string[] List of module class names as string this module is in conflict with.
	 * @see $depends
	 */
	public $conflictwith;

	/**
	 * @var string[] Module language files
	 */
	public $langfiles;

	/**
	 * @var array<string,string> Array of warnings to show when we activate the module
	 *
	 * array('always'='text') or array('FR'='text')
	 */
	public $warnings_activation;

	/**
	 * @var array<string,string> Array of warnings to show when we activate an external module
	 *
	 * array('always'='text') or array('FR'='text')
	 */
	public $warnings_activation_ext;


	/**
	 * @var array Minimum version of PHP required by module.
	 * e.g.: PHP ≥ 5.6 = array(5, 6)
	 */
	public $phpmin;

	/**
	 * @var array Minimum version of Dolibarr required by module.
	 * e.g.: Dolibarr ≥ 3.6 = array(3, 6)
	 */
	public $need_dolibarr_version;

	/**
	 * @var bool Whether to hide the module.
	 */
	public $hidden = false;





	/**
	 * Constructor. Define names, constants, directories, boxes, permissions
	 *
	 * @param DoliDB $db Database handler
	 */
	public function __construct($db)
	{
		$this->db = $db;
	}
	// We should but can't set this as abstract because this will make dolibarr hang
	// after migration due to old module not implementing. We must wait PHP is able to make
	// a try catch on Fatal error to manage this correctly.
	// We need constructor into function unActivateModule into admin.lib.php


	// phpcs:disable PEAR.NamingConventions.ValidFunctionName.PublicUnderscore
	/**
	 * Enables a module.
	 * Inserts all informations into database.
	 *
	 * @param array  $array_sql 	SQL requests to be executed when enabling module
	 * @param string $options   	String with options when disabling module:
	 *                          	- 'noboxes' = Do all actions but do not insert boxes
	 *                          	- 'newboxdefonly' = Do all actions but for boxes, insert def of boxes only and not boxes activation
	 * @return int                  1 if OK, 0 if KO
	 */
	protected function _init($array_sql, $options = '')
	{
		// phpcs:enable
		global $conf;
		$err = 0;

		$this->db->begin();

		// Insert activation module constant
		if (!$err) {
			$err += $this->_active();
		}

		// Insert new pages for tabs (into llx_const)
		if (!$err) {
			$err += $this->insert_tabs();
		}

		// Insert activation of module's parts
		if (!$err) {
			$err += $this->insert_module_parts();
		}

		// Insert constant defined by modules (into llx_const)
		if (!$err && !preg_match('/newboxdefonly/', $options)) {
			$err += $this->insert_const(); // Test on newboxdefonly to avoid to erase value during upgrade
		}

		// Insert boxes def (into llx_boxes_def) and boxes setup (into llx_boxes)
		if (!$err && !preg_match('/noboxes/', $options)) {
			$err += $this->insert_boxes($options);
		}

		// Insert cron job entries (entry in llx_cronjobs)
		if (!$err) {
			$err += $this->insert_cronjobs();
		}

		// Insert permission definitions of module into llx_rights_def. If user is admin, grant this permission to user.
		if (!$err) {
			$err += $this->insert_permissions(1, null, 1);
		}

		// Insert specific menus entries into database
		if (!$err) {
			$err += $this->insert_menus();
		}

		// Create module's directories
		if (!$err) {
			$err += $this->create_dirs();
		}

		// Execute addons requests
		$num = count($array_sql);
		for ($i = 0; $i < $num; $i++) {
			if (!$err) {
				$val = $array_sql[$i];
				$sql = $val;
				$ignoreerror = 0;
				if (is_array($val)) {
					$sql = $val['sql'];
					$ignoreerror = $val['ignoreerror'];
				}
				// Add current entity id
				$sql = str_replace('__ENTITY__', $conf->entity, $sql);

				dol_syslog(get_class($this)."::_init ignoreerror=".$ignoreerror."", LOG_DEBUG);
				$result = $this->db->query($sql, $ignoreerror);
				if (!$result) {
					if (!$ignoreerror) {
						 $this->error = $this->db->lasterror();
						 $err++;
					} else {
						 dol_syslog(get_class($this)."::_init Warning ".$this->db->lasterror(), LOG_WARNING);
					}
				}
			}
		}

		// Return code
		if (!$err) {
			$this->db->commit();
			return 1;
		} else {
			$this->db->rollback();
			return 0;
		}
	}

	// phpcs:disable PEAR.NamingConventions.ValidFunctionName.PublicUnderscore
	/**
	 * Disable function. Deletes the module constants and boxes from the database.
	 *
	 * @param string[] $array_sql SQL requests to be executed when module is disabled
	 * @param string   $options   Options when disabling module:
	 *
	 * @return int                     1 if OK, 0 if KO
	 */
	protected function _remove($array_sql, $options = '')
	{
		// phpcs:enable
		$err = 0;

		$this->db->begin();

		// Remove activation module line (constant MAIN_MODULE_MYMODULE in llx_const)
		if (!$err) {
			$err += $this->_unactive();
		}

		// Remove activation of module's new tabs (MAIN_MODULE_MYMODULE_TABS_XXX in llx_const)
		if (!$err) {
			$err += $this->delete_tabs();
		}

		// Remove activation of module's parts (MAIN_MODULE_MYMODULE_XXX in llx_const)
		if (!$err) {
			$err += $this->delete_module_parts();
		}

		// Remove constants defined by modules
		if (!$err) {
			$err += $this->delete_const();
		}

		// Remove list of module's available boxes (entry in llx_boxes)
		if (!$err && !preg_match('/(newboxdefonly|noboxes)/', $options)) {
			$err += $this->delete_boxes(); // We don't have to delete if option ask to keep boxes safe or ask to add new box def only
		}

		// Remove list of module's cron job entries (entry in llx_cronjobs)
		if (!$err) {
			$err += $this->delete_cronjobs();
		}

		// Remove module's permissions from list of available permissions (entries in llx_rights_def)
		if (!$err) {
			$err += $this->delete_permissions();
		}

		// Remove module's menus (entries in llx_menu)
		if (!$err) {
			$err += $this->delete_menus();
		}

		// Remove module's directories
		if (!$err) {
			$err += $this->delete_dirs();
		}

		// Run complementary sql requests
		$num = count($array_sql);
		for ($i = 0; $i < $num; $i++) {
			if (!$err) {
				dol_syslog(get_class($this)."::_remove", LOG_DEBUG);
				$result = $this->db->query($array_sql[$i]);
				if (!$result) {
					$this->error = $this->db->error();
					$err++;
				}
			}
		}

		// Return code
		if (!$err) {
			$this->db->commit();
			return 1;
		} else {
			$this->db->rollback();
			return 0;
		}
	}


	/**
	 * Gives the translated module name if translation exists in admin.lang or into language files of module.
	 * Otherwise return the module key name.
	 *
	 * @return string  Translated module name
	 */
	public function getName()
	{
		global $langs;
		$langs->load("admin");

		if ($langs->transnoentitiesnoconv("Module".$this->numero."Name") != ("Module".$this->numero."Name")) {
			// If module name translation exists
			return $langs->transnoentitiesnoconv("Module".$this->numero."Name");
		} else {
			// If module name translation using it's unique id does not exist, we try to use its name to find translation
			if (is_array($this->langfiles)) {
				foreach ($this->langfiles as $val) {
					if ($val) {
						$langs->load($val);
					}
				}
			}

			if ($langs->trans("Module".$this->name."Name") != ("Module".$this->name."Name")) {
				// If module name translation exists
				return $langs->transnoentitiesnoconv("Module".$this->name."Name");
			}

			// Last chance with simple label
			return $langs->transnoentitiesnoconv($this->name);
		}
	}


	/**
	 * Gives the translated module description if translation exists in admin.lang or the default module description
	 *
	 * @return string  Translated module description
	 */
	public function getDesc()
	{
		global $langs;
		$langs->load("admin");

		if ($langs->transnoentitiesnoconv("Module".$this->numero."Desc") != ("Module".$this->numero."Desc")) {
			// If module description translation exists
			return $langs->transnoentitiesnoconv("Module".$this->numero."Desc");
		} else {
			// If module description translation does not exist using its unique id, we can use its name to find translation
			if (is_array($this->langfiles)) {
				foreach ($this->langfiles as $val) {
					if ($val) {
						$langs->load($val);
					}
				}
			}

			if ($langs->transnoentitiesnoconv("Module".$this->name."Desc") != ("Module".$this->name."Desc")) {
				// If module name translation exists
				return $langs->trans("Module".$this->name."Desc");
			}

			// Last chance with simple label
			return $langs->trans($this->description);
		}
	}

	/**
	 * Gives the long description of a module. First check README-la_LA.md then README.md
	 * If no markdown files found, it returns translated value of the key ->descriptionlong.
	 *
	 * @return string     Long description of a module from README.md of from property.
	 */
	public function getDescLong()
	{
		global $langs;
		$langs->load("admin");

		include_once DOL_DOCUMENT_ROOT.'/core/lib/files.lib.php';
		include_once DOL_DOCUMENT_ROOT.'/core/lib/geturl.lib.php';

		$content='';
		$pathoffile = $this->getDescLongReadmeFound();

		if ($pathoffile) {     // Mostly for external modules
			$content = file_get_contents($pathoffile);

			if ((float) DOL_VERSION >= 6.0) {
				@include_once DOL_DOCUMENT_ROOT.'/core/lib/parsemd.lib.php';

				$content = dolMd2Html(
					$content,
					'parsedown',
					array(
						'doc/' => dol_buildpath(strtolower($this->name).'/doc/', 1),
						'img/' => dol_buildpath(strtolower($this->name).'/img/', 1),
						'images/' => dol_buildpath(strtolower($this->name).'/images/', 1),
					)
				);
			} else {
				$content = nl2br($content);
			}
		} else {
			// Mostly for internal modules
			if (!empty($this->descriptionlong)) {
				if (is_array($this->langfiles)) {
					foreach ($this->langfiles as $val) {
						if ($val) {
							$langs->load($val);
						}
					}
				}

				$content = $langs->transnoentitiesnoconv($this->descriptionlong);
			}
		}

		return $content;
	}

	/**
	 * Return path of file if a README file was found.
	 *
	 * @return string      Path of file if a README file was found.
	 */
	public function getDescLongReadmeFound()
	{
		global $langs;

		$filefound = false;

		// Define path to file README.md.
		// First check README-la_LA.md then README-la.md then README.md
		$pathoffile = dol_buildpath(strtolower($this->name).'/README-'.$langs->defaultlang.'.md', 0);
		if (dol_is_file($pathoffile)) {
			$filefound = true;
		}
		if (!$filefound) {
			$tmp = explode('_', $langs->defaultlang);
			$pathoffile = dol_buildpath(strtolower($this->name).'/README-'.$tmp[0].'.md', 0);
			if (dol_is_file($pathoffile)) {
				$filefound = true;
			}
		}
		if (!$filefound) {
			$pathoffile = dol_buildpath(strtolower($this->name).'/README.md', 0);
			if (dol_is_file($pathoffile)) {
				$filefound = true;
			}
		}

		return ($filefound ? $pathoffile : '');
	}


	/**
	 * Gives the changelog. First check ChangeLog-la_LA.md then ChangeLog.md
	 *
	 * @return string  Content of ChangeLog
	 */
	public function getChangeLog()
	{
		global $langs;
		$langs->load("admin");

		include_once DOL_DOCUMENT_ROOT.'/core/lib/files.lib.php';
		include_once DOL_DOCUMENT_ROOT.'/core/lib/geturl.lib.php';

		$filefound = false;

		// Define path to file README.md.
		// First check ChangeLog-la_LA.md then ChangeLog.md
		$pathoffile = dol_buildpath(strtolower($this->name).'/ChangeLog-'.$langs->defaultlang.'.md', 0);
		if (dol_is_file($pathoffile)) {
			$filefound = true;
		}
		if (!$filefound) {
			$pathoffile = dol_buildpath(strtolower($this->name).'/ChangeLog.md', 0);
			if (dol_is_file($pathoffile)) {
				$filefound = true;
			}
		}

		if ($filefound) {     // Mostly for external modules
			$content = file_get_contents($pathoffile);

			if ((float) DOL_VERSION >= 6.0) {
				@include_once DOL_DOCUMENT_ROOT.'/core/lib/parsemd.lib.php';
				$content = dolMd2Html($content, 'parsedown', array('doc/'=>dol_buildpath(strtolower($this->name).'/doc/', 1)));
			} else {
				$content = nl2br($content);
			}
		}

		return $content;
	}

	/**
	 * Gives the publisher name
	 *
	 * @return string  Publisher name
	 */
	public function getPublisher()
	{
		return $this->editor_name;
	}

	/**
	 * Gives the publisher url
	 *
	 * @return string  Publisher url
	 */
	public function getPublisherUrl()
	{
		return $this->editor_url;
	}

	/**
	 * Gives module version (translated if param $translated is on)
	 * For 'experimental' modules, gives 'experimental' translation
	 * For 'dolibarr' modules, gives Dolibarr version
	 *
	 * @param  int $translated 1=Special version keys are translated, 0=Special version keys are not translated
	 * @return string                  Module version
	 */
	public function getVersion($translated = 1)
	{
		global $langs;
		$langs->load("admin");

		$ret = '';

		$newversion = preg_replace('/_deprecated/', '', $this->version);
		if ($newversion == 'experimental') {
			$ret = ($translated ? $langs->transnoentitiesnoconv("VersionExperimental") : $newversion);
		} elseif ($newversion == 'development') {
			$ret = ($translated ? $langs->transnoentitiesnoconv("VersionDevelopment") : $newversion);
		} elseif ($newversion == 'dolibarr') {
			$ret = DOL_VERSION;
		} elseif ($newversion) {
			$ret = $newversion;
		} else {
			$ret = ($translated ? $langs->transnoentitiesnoconv("VersionUnknown") : 'unknown');
		}

		if (preg_match('/_deprecated/', $this->version)) {
			$ret .= ($translated ? ' ('.$langs->transnoentitiesnoconv("Deprecated").')' : $this->version);
		}
		return $ret;
	}


	/**
	 * Tells if module is core or external
	 *
	 * @return string  'core', 'external' or 'unknown'
	 */
	public function isCoreOrExternalModule()
	{
		if ($this->version == 'dolibarr' || $this->version == 'dolibarr_deprecated') {
			return 'core';
		}
		if (!empty($this->version) && !in_array($this->version, array('experimental', 'development'))) {
			return 'external';
		}
		if (!empty($this->editor_name) || !empty($this->editor_url)) {
			return 'external';
		}
		if ($this->numero >= 100000) {
			return 'external';
		}
		return 'unknown';
	}


	/**
	 * Gives module related language files list
	 *
	 * @return string[]    Language files list
	 */
	public function getLangFilesArray()
	{
		return $this->langfiles;
	}

	/**
	 * Gives translated label of an export dataset
	 *
	 * @param int $r Dataset index
	 *
	 * @return string       Translated databaset label
	 */
	public function getExportDatasetLabel($r)
	{
		global $langs;

		$langstring = "ExportDataset_".$this->export_code[$r];
		if ($langs->trans($langstring) == $langstring) {
			// Translation not found
			return $langs->trans($this->export_label[$r]);
		} else {
			// Translation found
			return $langs->trans($langstring);
		}
	}


	/**
	 * Gives translated label of an import dataset
	 *
	 * @param int $r Dataset index
	 *
	 * @return string      Translated dataset label
	 */
	public function getImportDatasetLabel($r)
	{
		global $langs;

		$langstring = "ImportDataset_".$this->import_code[$r];
		//print "x".$langstring;
		if ($langs->trans($langstring) == $langstring) {
			// Translation not found
			return $langs->transnoentitiesnoconv($this->import_label[$r]);
		} else {
			// Translation found
			return $langs->transnoentitiesnoconv($langstring);
		}
	}


	/**
	 * Gives the last date of activation
	 *
	 * @return 	int|string       	Date of last activation or '' if module was never activated
	 */
	public function getLastActivationDate()
	{
		global $conf;

		$err = 0;

		$sql = "SELECT tms FROM ".MAIN_DB_PREFIX."const";
		$sql .= " WHERE ".$this->db->decrypt('name')." = '".$this->db->escape($this->const_name)."'";
		$sql .= " AND entity IN (0, ".$conf->entity.")";

		dol_syslog(get_class($this)."::getLastActiveDate", LOG_DEBUG);
		$resql = $this->db->query($sql);
		if (!$resql) {
			$err++;
		} else {
			$obj = $this->db->fetch_object($resql);
			if ($obj) {
				return $this->db->jdate($obj->tms);
			}
		}

		return '';
	}


	/**
	 * Gives the last author of activation
	 *
	 * @return array       Array array('authorid'=>Id of last activation user, 'lastactivationdate'=>Date of last activation)
	 */
	public function getLastActivationInfo()
	{
		global $conf;

		$err = 0;

		$sql = "SELECT tms, note FROM ".MAIN_DB_PREFIX."const";
		$sql .= " WHERE ".$this->db->decrypt('name')." = '".$this->db->escape($this->const_name)."'";
		$sql .= " AND entity IN (0, ".$conf->entity.")";

		dol_syslog(get_class($this)."::getLastActiveDate", LOG_DEBUG);
		$resql = $this->db->query($sql);
		if (!$resql) {
			$err++;
		} else {
			$obj = $this->db->fetch_object($resql);
			$tmp = array();
			if ($obj->note) {
				$tmp = json_decode($obj->note, true);
			}
			if ($obj) {
				return array('authorid'=>$tmp['authorid'], 'ip'=>$tmp['ip'], 'lastactivationdate'=>$this->db->jdate($obj->tms));
			}
		}

		return array();
	}


	// phpcs:disable PEAR.NamingConventions.ValidFunctionName.PublicUnderscore
	/**
	 * Insert constants for module activation
	 *
	 * @return int Error count (0 if OK)
	 */
	protected function _active()
	{
		// phpcs:enable
		global $conf, $user;

		$err = 0;

		// Common module
		$entity = ((!empty($this->always_enabled) || !empty($this->core_enabled)) ? 0 : $conf->entity);

		$sql = "DELETE FROM ".MAIN_DB_PREFIX."const";
		$sql .= " WHERE ".$this->db->decrypt('name')." = '".$this->db->escape($this->const_name)."'";
		$sql .= " AND entity IN (0, ".$entity.")";

		dol_syslog(get_class($this)."::_active delete activation constant", LOG_DEBUG);
		$resql = $this->db->query($sql);
		if (!$resql) {
			$err++;
		}

		$note = json_encode(array('authorid'=>(is_object($user) ? $user->id : 0), 'ip'=>(empty($_SERVER['REMOTE_ADDR']) ? '' : $_SERVER['REMOTE_ADDR'])));

		$sql = "INSERT INTO ".MAIN_DB_PREFIX."const (name, value, visible, entity, note) VALUES";
		$sql .= " (".$this->db->encrypt($this->const_name, 1);
		$sql .= ", ".$this->db->encrypt('1', 1);
		$sql .= ", 0, ".$entity;
		$sql .= ", '".$this->db->escape($note)."')";

		dol_syslog(get_class($this)."::_active insert activation constant", LOG_DEBUG);
		$resql = $this->db->query($sql);
		if (!$resql) {
			$err++;
		}

		return $err;
	}


	// phpcs:disable PEAR.NamingConventions.ValidFunctionName.PublicUnderscore
	/**
	 * Module deactivation
	 *
	 * @return int Error count (0 if OK)
	 */
	protected function _unactive()
	{
		// phpcs:enable
		global $conf;

		$err = 0;

		// Common module
		$entity = ((!empty($this->always_enabled) || !empty($this->core_enabled)) ? 0 : $conf->entity);

		$sql = "DELETE FROM ".MAIN_DB_PREFIX."const";
		$sql .= " WHERE ".$this->db->decrypt('name')." = '".$this->db->escape($this->const_name)."'";
		$sql .= " AND entity IN (0, ".$entity.")";

		dol_syslog(get_class($this)."::_unactive", LOG_DEBUG);
		$this->db->query($sql);

		return $err;
	}


	// phpcs:disable PEAR.NamingConventions.ValidFunctionName.ScopeNotCamelCaps,PEAR.NamingConventions.ValidFunctionName.PublicUnderscore
	/**
	 * Create tables and keys required by module.
	 * Files module.sql and module.key.sql with create table and create keys
	 * commands must be stored in directory reldir='/module/sql/'
	 * This function is called by this->init
	 *
	 * @param  string $reldir Relative directory where to scan files
	 * @return int             <=0 if KO, >0 if OK
	 */
	protected function _load_tables($reldir)
	{
		// phpcs:enable
		global $conf;

		$error = 0;
		$dirfound = 0;

		if (empty($reldir)) {
			return 1;
		}

		include_once DOL_DOCUMENT_ROOT.'/core/lib/admin.lib.php';

		$ok = 1;
		foreach ($conf->file->dol_document_root as $dirroot) {
			if ($ok) {
				$dir = $dirroot.$reldir;
				$ok = 0;

				$handle = @opendir($dir); // Dir may not exists
				if (is_resource($handle)) {
					$dirfound++;

					// Run llx_mytable.sql files, then llx_mytable_*.sql
					$files = array();
					while (($file = readdir($handle)) !== false) {
						$files[] = $file;
					}
					sort($files);
					foreach ($files as $file) {
						if (preg_match('/\.sql$/i', $file) && !preg_match('/\.key\.sql$/i', $file) && substr($file, 0, 4) == 'llx_' && substr($file, 0, 4) != 'data') {
							$result = run_sql($dir.$file, empty($conf->global->MAIN_DISPLAY_SQL_INSTALL_LOG) ? 1 : 0, '', 1);
							if ($result <= 0) {
								$error++;
							}
						}
					}

					rewinddir($handle);

					// Run llx_mytable.key.sql files (Must be done after llx_mytable.sql) then then llx_mytable_*.key.sql
					$files = array();
					while (($file = readdir($handle)) !== false) {
						$files[] = $file;
					}
					sort($files);
					foreach ($files as $file) {
						if (preg_match('/\.key\.sql$/i', $file) && substr($file, 0, 4) == 'llx_' && substr($file, 0, 4) != 'data') {
							$result = run_sql($dir.$file, empty($conf->global->MAIN_DISPLAY_SQL_INSTALL_LOG) ? 1 : 0, '', 1);
							if ($result <= 0) {
								$error++;
							}
						}
					}

					rewinddir($handle);

					// Run data_xxx.sql files (Must be done after llx_mytable.key.sql)
					$files = array();
					while (($file = readdir($handle)) !== false) {
							   $files[] = $file;
					}
					sort($files);
					foreach ($files as $file) {
						if (preg_match('/\.sql$/i', $file) && !preg_match('/\.key\.sql$/i', $file) && substr($file, 0, 4) == 'data') {
							$result = run_sql($dir.$file, empty($conf->global->MAIN_DISPLAY_SQL_INSTALL_LOG) ? 1 : 0, '', 1);
							if ($result <= 0) {
								$error++;
							}
						}
					}

					rewinddir($handle);

					// Run update_xxx.sql files
					$files = array();
					while (($file = readdir($handle)) !== false) {
							   $files[] = $file;
					}
					sort($files);
					foreach ($files as $file) {
						if (preg_match('/\.sql$/i', $file) && !preg_match('/\.key\.sql$/i', $file) && substr($file, 0, 6) == 'update') {
							$result = run_sql($dir.$file, empty($conf->global->MAIN_DISPLAY_SQL_INSTALL_LOG) ? 1 : 0, '', 1);
							if ($result <= 0) {
								$error++;
							}
						}
					}

					closedir($handle);
				}

				if ($error == 0) {
					$ok = 1;
				}
			}
		}

		if (!$dirfound) {
			dol_syslog("A module ask to load sql files into ".$reldir." but this directory was not found.", LOG_WARNING);
		}
		return $ok;
	}


	// phpcs:disable PEAR.NamingConventions.ValidFunctionName.ScopeNotCamelCaps
	/**
	 * Adds boxes
	 *
	 * @param string $option Options when disabling module ('newboxdefonly'=insert only boxes definition)
	 *
	 * @return int             Error count (0 if OK)
	 */
	public function insert_boxes($option = '')
	{
		// phpcs:enable
		include_once DOL_DOCUMENT_ROOT.'/core/class/infobox.class.php';

		global $conf;

		$err = 0;

		if (is_array($this->boxes)) {
			dol_syslog(get_class($this)."::insert_boxes", LOG_DEBUG);

			$pos_name = InfoBox::getListOfPagesForBoxes();

			foreach ($this->boxes as $key => $value) {
				$file  = isset($this->boxes[$key]['file']) ? $this->boxes[$key]['file'] : '';
				$note  = isset($this->boxes[$key]['note']) ? $this->boxes[$key]['note'] : '';
				$enabledbydefaulton = isset($this->boxes[$key]['enabledbydefaulton']) ? $this->boxes[$key]['enabledbydefaulton'] : 'Home';

				if (empty($file)) {
					$file  = isset($this->boxes[$key][1]) ? $this->boxes[$key][1] : ''; // For backward compatibility
				}
				if (empty($note)) {
					$note  = isset($this->boxes[$key][2]) ? $this->boxes[$key][2] : ''; // For backward compatibility
				}

				// Search if boxes def already present
				$sql = "SELECT count(*) as nb FROM ".MAIN_DB_PREFIX."boxes_def";
				$sql .= " WHERE file = '".$this->db->escape($file)."'";
				$sql .= " AND entity = ".$conf->entity;
				if ($note) {
					$sql .= " AND note ='".$this->db->escape($note)."'";
				}

				$result = $this->db->query($sql);
				if ($result) {
					$obj = $this->db->fetch_object($result);
					if ($obj->nb == 0) {
						$this->db->begin();

						if (!$err) {
							$sql = "INSERT INTO ".MAIN_DB_PREFIX."boxes_def (file, entity, note)";
							$sql .= " VALUES ('".$this->db->escape($file)."', ";
							$sql .= $conf->entity.", ";
							$sql .= $note ? "'".$this->db->escape($note)."'" : "null";
							$sql .= ")";

							dol_syslog(get_class($this)."::insert_boxes", LOG_DEBUG);
							$resql = $this->db->query($sql);
							if (!$resql) {
								$err++;
							}
						}
						if (!$err && !preg_match('/newboxdefonly/', $option)) {
							$lastid = $this->db->last_insert_id(MAIN_DB_PREFIX."boxes_def", "rowid");

<<<<<<< HEAD
							foreach ($pos_name as $key2 => $val2)
							{
								//print 'key2='.$key2.'-val2='.$val2."<br>\n";
=======
							foreach ($pos_name as $key2 => $val2) {
									//print 'key2='.$key2.'-val2='.$val2."<br>\n";
>>>>>>> f7933a68
								if ($enabledbydefaulton && $val2 != $enabledbydefaulton) {
									continue; // Not enabled by default onto this page.
								}

								$sql = "INSERT INTO ".MAIN_DB_PREFIX."boxes (box_id,position,box_order,fk_user,entity)";
								$sql .= " VALUES (".$lastid.", ".$key2.", '0', 0, ".$conf->entity.")";

								dol_syslog(get_class($this)."::insert_boxes onto page ".$key2."=".$val2."", LOG_DEBUG);
								$resql = $this->db->query($sql);
								if (!$resql) {
									$err++;
								}
							}
						}

						if (!$err) {
							$this->db->commit();
						} else {
							$this->error = $this->db->lasterror();
							$this->db->rollback();
						}
					}
					// else box already registered into database
				} else {
					$this->error = $this->db->lasterror();
					$err++;
				}
			}
		}

		return $err;
	}


	// phpcs:disable PEAR.NamingConventions.ValidFunctionName.ScopeNotCamelCaps
	/**
	 * Removes boxes
	 *
	 * @return int Error count (0 if OK)
	 */
	public function delete_boxes()
	{
		// phpcs:enable
		global $conf;

		$err = 0;

		if (is_array($this->boxes)) {
			foreach ($this->boxes as $key => $value) {
				//$titre = $this->boxes[$key][0];
				$file = $this->boxes[$key]['file'];
				//$note  = $this->boxes[$key][2];

				// TODO If the box is also included by another module and the other module is still on, we should not remove it.
				// For the moment, we manage this with hard coded exception
				//print "Remove box ".$file.'<br>';
				if ($file == 'box_graph_product_distribution.php') {
					if (!empty($conf->product->enabled) || !empty($conf->service->enabled)) {
						dol_syslog("We discard deleting module ".$file." because another module still active requires it.");
						continue;
					}
				}

				if (empty($file)) {
					$file = isset($this->boxes[$key][1]) ? $this->boxes[$key][1] : ''; // For backward compatibility
				}

				if ($this->db->type == 'sqlite3') {
					// sqlite doesn't support "USING" syntax.
					// TODO: remove this dependency.
					$sql = "DELETE FROM ".MAIN_DB_PREFIX."boxes ";
					$sql .= "WHERE ".MAIN_DB_PREFIX."boxes.box_id IN (";
					$sql .= "SELECT ".MAIN_DB_PREFIX."boxes_def.rowid ";
					$sql .= "FROM ".MAIN_DB_PREFIX."boxes_def ";
					$sql .= "WHERE ".MAIN_DB_PREFIX."boxes_def.file = '".$this->db->escape($file)."') ";
					$sql .= "AND ".MAIN_DB_PREFIX."boxes.entity = ".$conf->entity;
				} else {
					$sql = "DELETE FROM ".MAIN_DB_PREFIX."boxes";
					$sql .= " USING ".MAIN_DB_PREFIX."boxes, ".MAIN_DB_PREFIX."boxes_def";
					$sql .= " WHERE ".MAIN_DB_PREFIX."boxes.box_id = ".MAIN_DB_PREFIX."boxes_def.rowid";
					$sql .= " AND ".MAIN_DB_PREFIX."boxes_def.file = '".$this->db->escape($file)."'";
					$sql .= " AND ".MAIN_DB_PREFIX."boxes.entity = ".$conf->entity;
				}

				dol_syslog(get_class($this)."::delete_boxes", LOG_DEBUG);
				$resql = $this->db->query($sql);
				if (!$resql) {
					$this->error = $this->db->lasterror();
					$err++;
				}

				$sql = "DELETE FROM ".MAIN_DB_PREFIX."boxes_def";
				$sql .= " WHERE file = '".$this->db->escape($file)."'";
				$sql .= " AND entity = ".$conf->entity;		// Do not use getEntity here, we want to delete only in current company

				dol_syslog(get_class($this)."::delete_boxes", LOG_DEBUG);
				$resql = $this->db->query($sql);
				if (!$resql) {
					$this->error = $this->db->lasterror();
					$err++;
				}
			}
		}

		return $err;
	}

	// phpcs:disable PEAR.NamingConventions.ValidFunctionName.ScopeNotCamelCaps
	/**
	 * Adds cronjobs
	 *
	 * @return int             Error count (0 if OK)
	 */
	public function insert_cronjobs()
	{
		// phpcs:enable
		include_once DOL_DOCUMENT_ROOT.'/core/class/infobox.class.php';

		global $conf;

		$err = 0;

		if (is_array($this->cronjobs)) {
			dol_syslog(get_class($this)."::insert_cronjobs", LOG_DEBUG);

			foreach ($this->cronjobs as $key => $value) {
				$entity = isset($this->cronjobs[$key]['entity']) ? $this->cronjobs[$key]['entity'] : $conf->entity;
				$label  = isset($this->cronjobs[$key]['label']) ? $this->cronjobs[$key]['label'] : '';
				$jobtype = isset($this->cronjobs[$key]['jobtype']) ? $this->cronjobs[$key]['jobtype'] : '';
				$class  = isset($this->cronjobs[$key]['class']) ? $this->cronjobs[$key]['class'] : '';
				$objectname  = isset($this->cronjobs[$key]['objectname']) ? $this->cronjobs[$key]['objectname'] : '';
				$method = isset($this->cronjobs[$key]['method']) ? $this->cronjobs[$key]['method'] : '';
				$command = isset($this->cronjobs[$key]['command']) ? $this->cronjobs[$key]['command'] : '';
				$parameters  = isset($this->cronjobs[$key]['parameters']) ? $this->cronjobs[$key]['parameters'] : '';
				$comment = isset($this->cronjobs[$key]['comment']) ? $this->cronjobs[$key]['comment'] : '';
				$frequency = isset($this->cronjobs[$key]['frequency']) ? $this->cronjobs[$key]['frequency'] : '';
				$unitfrequency = isset($this->cronjobs[$key]['unitfrequency']) ? $this->cronjobs[$key]['unitfrequency'] : '';
				$priority = isset($this->cronjobs[$key]['priority']) ? $this->cronjobs[$key]['priority'] : '';
				$datestart = isset($this->cronjobs[$key]['datestart']) ? $this->cronjobs[$key]['datestart'] : '';
				$dateend = isset($this->cronjobs[$key]['dateend']) ? $this->cronjobs[$key]['dateend'] : '';
				$status = isset($this->cronjobs[$key]['status']) ? $this->cronjobs[$key]['status'] : '';
				$test = isset($this->cronjobs[$key]['test']) ? $this->cronjobs[$key]['test'] : ''; // Line must be enabled or not (so visible or not)

				// Search if cron entry already present
				$sql = "SELECT count(*) as nb FROM ".MAIN_DB_PREFIX."cronjob";
				$sql .= " WHERE module_name = '".$this->db->escape(empty($this->rights_class) ?strtolower($this->name) : $this->rights_class)."'";
				if ($class) {
					$sql .= " AND classesname = '".$this->db->escape($class)."'";
				}
				if ($objectname) {
					$sql .= " AND objectname = '".$this->db->escape($objectname)."'";
				}
				if ($method) {
					$sql .= " AND methodename = '".$this->db->escape($method)."'";
				}
				if ($command) {
					$sql .= " AND command = '".$this->db->escape($command)."'";
				}
				$sql .= " AND entity = ".$entity; // Must be exact entity

				$now = dol_now();

				$result = $this->db->query($sql);
				if ($result) {
					$obj = $this->db->fetch_object($result);
					if ($obj->nb == 0) {
						$this->db->begin();

						if (!$err) {
							$sql = "INSERT INTO ".MAIN_DB_PREFIX."cronjob (module_name, datec, datestart, dateend, label, jobtype, classesname, objectname, methodename, command, params, note,";
							if (is_int($frequency)) {
								$sql .= ' frequency,';
							}
							if (is_int($unitfrequency)) {
								$sql .= ' unitfrequency,';
							}
							if (is_int($priority)) {
								$sql .= ' priority,';
							}
							if (is_int($status)) {
								$sql .= ' status,';
							}
							$sql .= " entity, test)";
							$sql .= " VALUES (";
							$sql .= "'".$this->db->escape(empty($this->rights_class) ?strtolower($this->name) : $this->rights_class)."', ";
							$sql .= "'".$this->db->idate($now)."', ";
							$sql .= ($datestart ? "'".$this->db->idate($datestart)."'" : "'".$this->db->idate($now)."'").", ";
							$sql .= ($dateend ? "'".$this->db->idate($dateend)."'" : "NULL").", ";
							$sql .= "'".$this->db->escape($label)."', ";
							$sql .= "'".$this->db->escape($jobtype)."', ";
							$sql .= ($class ? "'".$this->db->escape($class)."'" : "null").",";
							$sql .= ($objectname ? "'".$this->db->escape($objectname)."'" : "null").",";
							$sql .= ($method ? "'".$this->db->escape($method)."'" : "null").",";
							$sql .= ($command ? "'".$this->db->escape($command)."'" : "null").",";
							$sql .= ($parameters ? "'".$this->db->escape($parameters)."'" : "null").",";
							$sql .= ($comment ? "'".$this->db->escape($comment)."'" : "null").",";
							if (is_int($frequency)) {
								$sql .= "'".$this->db->escape($frequency)."', ";
							}
							if (is_int($unitfrequency)) {
								$sql .= "'".$this->db->escape($unitfrequency)."', ";
							}
							if (is_int($priority)) {
								$sql .= "'".$this->db->escape($priority)."', ";
							}
							if (is_int($status)) {
								$sql .= "'".$this->db->escape($status)."', ";
							}
							$sql .= $entity.",";
							$sql .= "'".$this->db->escape($test)."'";
							$sql .= ")";

							$resql = $this->db->query($sql);
							if (!$resql) {
								$err++;
							}
						}

						if (!$err) {
							$this->db->commit();
						} else {
							$this->error = $this->db->lasterror();
							$this->db->rollback();
						}
					}
					// else box already registered into database
				} else {
					$this->error = $this->db->lasterror();
					$err++;
				}
			}
		}

		return $err;
	}


	// phpcs:disable PEAR.NamingConventions.ValidFunctionName.ScopeNotCamelCaps
	/**
	 * Removes boxes
	 *
	 * @return int Error count (0 if OK)
	 */
	public function delete_cronjobs()
	{
		// phpcs:enable
		global $conf;

		$err = 0;

		if (is_array($this->cronjobs)) {
			$sql = "DELETE FROM ".MAIN_DB_PREFIX."cronjob";
			$sql .= " WHERE module_name = '".$this->db->escape(empty($this->rights_class) ?strtolower($this->name) : $this->rights_class)."'";
			$sql .= " AND entity = ".$conf->entity;
			$sql .= " AND test = '1'"; // We delete on lines that are not set with a complete test that is '$conf->module->enabled' so when module is disabled, the cron is also removed.
			  // For crons declared with a '$conf->module->enabled', there is no need to delete the line, so we don't loose setup if we reenable module.

			dol_syslog(get_class($this)."::delete_cronjobs", LOG_DEBUG);
			$resql = $this->db->query($sql);
			if (!$resql) {
				$this->error = $this->db->lasterror();
				$err++;
			}
		}

		return $err;
	}

	// phpcs:disable PEAR.NamingConventions.ValidFunctionName.ScopeNotCamelCaps
	/**
	 * Removes tabs
	 *
	 * @return int Error count (0 if OK)
	 */
	public function delete_tabs()
	{
		// phpcs:enable
		global $conf;

		$err = 0;

		$sql = "DELETE FROM ".MAIN_DB_PREFIX."const";
		$sql .= " WHERE ".$this->db->decrypt('name')." like '".$this->db->escape($this->const_name)."_TABS_%'";
		$sql .= " AND entity = ".$conf->entity;

		dol_syslog(get_class($this)."::delete_tabs", LOG_DEBUG);
		if (!$this->db->query($sql)) {
			$this->error = $this->db->lasterror();
			$err++;
		}

		return $err;
	}

	// phpcs:disable PEAR.NamingConventions.ValidFunctionName.ScopeNotCamelCaps
	/**
	 * Adds tabs
	 *
	 * @return int  Error count (0 if ok)
	 */
	public function insert_tabs()
	{
		// phpcs:enable
		global $conf;

		$err = 0;

		if (!empty($this->tabs)) {
			dol_syslog(get_class($this)."::insert_tabs", LOG_DEBUG);

			$i = 0;
			foreach ($this->tabs as $key => $value) {
				if (is_array($value) && count($value) == 0) {
					continue; // Discard empty arrays
				}

				$entity = $conf->entity;
				$newvalue = $value;

				if (is_array($value)) {
					$newvalue = $value['data'];
					if (isset($value['entity'])) {
						$entity = $value['entity'];
					}
				}

				if ($newvalue) {
					$sql = "INSERT INTO ".MAIN_DB_PREFIX."const (";
					$sql .= "name";
					$sql .= ", type";
					$sql .= ", value";
					$sql .= ", note";
					$sql .= ", visible";
					$sql .= ", entity";
					$sql .= ")";
					$sql .= " VALUES (";
					$sql .= $this->db->encrypt($this->const_name."_TABS_".$i, 1);
					$sql .= ", 'chaine'";
					$sql .= ", ".$this->db->encrypt($newvalue, 1);
					$sql .= ", null";
					$sql .= ", '0'";
					$sql .= ", ".$entity;
					$sql .= ")";

					$resql = $this->db->query($sql);
					if (!$resql) {
						 dol_syslog($this->db->lasterror(), LOG_ERR);
						if ($this->db->lasterrno() != 'DB_ERROR_RECORD_ALREADY_EXISTS') {
							$this->error = $this->db->lasterror();
							$this->errors[] = $this->db->lasterror();
							$err++;
							break;
						}
					}
				}
				$i++;
			}
		}
		return $err;
	}

	// phpcs:disable PEAR.NamingConventions.ValidFunctionName.ScopeNotCamelCaps
	/**
	 * Adds constants
	 *
	 * @return int Error count (0 if OK)
	 */
	public function insert_const()
	{
		// phpcs:enable
		global $conf;

		$err = 0;

		if (empty($this->const)) {
			return 0;
		}

		dol_syslog(get_class($this)."::insert_const", LOG_DEBUG);

		foreach ($this->const as $key => $value) {
			$name      = $this->const[$key][0];
			$type      = $this->const[$key][1];
			$val       = $this->const[$key][2];
			$note      = isset($this->const[$key][3]) ? $this->const[$key][3] : '';
			$visible   = isset($this->const[$key][4]) ? $this->const[$key][4] : 0;
			$entity    = (!empty($this->const[$key][5]) && $this->const[$key][5] != 'current') ? 0 : $conf->entity;

			// Clean
			if (empty($visible)) {
				$visible = '0';
			}
			if (empty($val) && $val != '0') {
				$val = '';
			}

			$sql = "SELECT count(*)";
			$sql .= " FROM ".MAIN_DB_PREFIX."const";
			$sql .= " WHERE ".$this->db->decrypt('name')." = '".$this->db->escape($name)."'";
			$sql .= " AND entity = ".$entity;

			$result = $this->db->query($sql);
			if ($result) {
				$row = $this->db->fetch_row($result);

				if ($row[0] == 0) {   // If not found
					$sql = "INSERT INTO ".MAIN_DB_PREFIX."const (name,type,value,note,visible,entity)";
					$sql .= " VALUES (";
					$sql .= $this->db->encrypt($name, 1);
					$sql .= ",'".$this->db->escape($type)."'";
					$sql .= ",".(($val != '') ? $this->db->encrypt($val, 1) : "''");
					$sql .= ",".($note ? "'".$this->db->escape($note)."'" : "null");
					$sql .= ",'".$this->db->escape($visible)."'";
					$sql .= ",".$entity;
					$sql .= ")";

					if (!$this->db->query($sql)) {
						$err++;
					}
				} else {
					dol_syslog(get_class($this)."::insert_const constant '".$name."' already exists", LOG_WARNING);
				}
			} else {
				$err++;
			}
		}

		return $err;
	}

	// phpcs:disable PEAR.NamingConventions.ValidFunctionName.ScopeNotCamelCaps
	/**
	 * Removes constants tagged 'deleteonunactive'
	 *
	 * @return int <0 if KO, 0 if OK
	 */
	public function delete_const()
	{
		// phpcs:enable
		global $conf;

		$err = 0;

		if (empty($this->const)) {
			return 0;
		}

		foreach ($this->const as $key => $value) {
			$name = $this->const[$key][0];
			$deleteonunactive = (!empty($this->const[$key][6])) ? 1 : 0;

			if ($deleteonunactive) {
				$sql = "DELETE FROM ".MAIN_DB_PREFIX."const";
				$sql .= " WHERE ".$this->db->decrypt('name')." = '".$this->db->escape($name)."'";
				$sql .= " AND entity in (0, ".$conf->entity.")";
				dol_syslog(get_class($this)."::delete_const", LOG_DEBUG);
				if (!$this->db->query($sql)) {
					$this->error = $this->db->lasterror();
					$err++;
				}
			}
		}

		return $err;
	}

	// phpcs:disable PEAR.NamingConventions.ValidFunctionName.ScopeNotCamelCaps
	/**
	 * Adds access rights
	 *
	 * @param  int $reinitadminperms If 1, we also grant them to all admin users
	 * @param  int $force_entity     Force current entity
	 * @param  int $notrigger        1=Does not execute triggers, 0= execute triggers
	 * @return int                     Error count (0 if OK)
	 */
	public function insert_permissions($reinitadminperms = 0, $force_entity = null, $notrigger = 0)
	{
		// phpcs:enable
		global $conf, $user;

		$err = 0;
		$entity = (!empty($force_entity) ? $force_entity : $conf->entity);

		dol_syslog(get_class($this)."::insert_permissions", LOG_DEBUG);

		// Test if module is activated
		$sql_del = "SELECT ".$this->db->decrypt('value')." as value";
		$sql_del .= " FROM ".MAIN_DB_PREFIX."const";
		$sql_del .= " WHERE ".$this->db->decrypt('name')." = '".$this->db->escape($this->const_name)."'";
		$sql_del .= " AND entity IN (0,".$entity.")";

		$resql = $this->db->query($sql_del);

		if ($resql) {
			$obj = $this->db->fetch_object($resql);
			if ($obj !== null && !empty($obj->value) && !empty($this->rights)) {
				// If the module is active
				foreach ($this->rights as $key => $value) {
					$r_id       = $this->rights[$key][0];
					$r_desc     = $this->rights[$key][1];
					$r_type     = isset($this->rights[$key][2]) ? $this->rights[$key][2] : '';
					$r_def      = empty($this->rights[$key][3]) ? 0 : $this->rights[$key][3];
					$r_perms    = $this->rights[$key][4];
					$r_subperms = isset($this->rights[$key][5]) ? $this->rights[$key][5] : '';
					$r_modul = empty($this->rights_class) ?strtolower($this->name) : $this->rights_class;

					if (empty($r_type)) {
						$r_type = 'w';
					}

					// Search if perm already present
					$sql = "SELECT count(*) as nb FROM ".MAIN_DB_PREFIX."rights_def";
					$sql .= " WHERE id = ".$r_id." AND entity = ".$entity;

					$resqlselect = $this->db->query($sql);
					if ($resqlselect) {
						$objcount = $this->db->fetch_object($resqlselect);
						if ($objcount && $objcount->nb == 0) {
							if (dol_strlen($r_perms)) {
								if (dol_strlen($r_subperms)) {
									$sql = "INSERT INTO ".MAIN_DB_PREFIX."rights_def";
									$sql .= " (id, entity, libelle, module, type, bydefault, perms, subperms)";
									$sql .= " VALUES ";
									$sql .= "(".$r_id.",".$entity.",'".$this->db->escape($r_desc)."','".$this->db->escape($r_modul)."','".$this->db->escape($r_type)."',".$r_def.",'".$this->db->escape($r_perms)."','".$this->db->escape($r_subperms)."')";
								} else {
									$sql = "INSERT INTO ".MAIN_DB_PREFIX."rights_def";
									$sql .= " (id, entity, libelle, module, type, bydefault, perms)";
									$sql .= " VALUES ";
									$sql .= "(".$r_id.",".$entity.",'".$this->db->escape($r_desc)."','".$this->db->escape($r_modul)."','".$this->db->escape($r_type)."',".$r_def.",'".$this->db->escape($r_perms)."')";
								}
							} else {
								 $sql = "INSERT INTO ".MAIN_DB_PREFIX."rights_def ";
								 $sql .= " (id, entity, libelle, module, type, bydefault)";
								 $sql .= " VALUES ";
								 $sql .= "(".$r_id.",".$entity.",'".$this->db->escape($r_desc)."','".$this->db->escape($r_modul)."','".$this->db->escape($r_type)."',".$r_def.")";
							}

							$resqlinsert = $this->db->query($sql, 1);

							if (!$resqlinsert) {
								if ($this->db->errno() != "DB_ERROR_RECORD_ALREADY_EXISTS") {
									$this->error = $this->db->lasterror();
									$err++;
									break;
								} else {
									dol_syslog(get_class($this)."::insert_permissions record already exists", LOG_INFO);
								}
							}

							$this->db->free($resqlinsert);
						}

						$this->db->free($resqlselect);
					}

					// If we want to init permissions on admin users
					if ($reinitadminperms) {
						if (!class_exists('User')) {
							include_once DOL_DOCUMENT_ROOT.'/user/class/user.class.php';
						}
						$sql = "SELECT rowid FROM ".MAIN_DB_PREFIX."user WHERE admin = 1";
						dol_syslog(get_class($this)."::insert_permissions Search all admin users", LOG_DEBUG);
						$resqlseladmin = $this->db->query($sql, 1);
						if ($resqlseladmin) {
							$num = $this->db->num_rows($resqlseladmin);
							$i = 0;
							while ($i < $num) {
								  $obj2 = $this->db->fetch_object($resqlseladmin);
								  dol_syslog(get_class($this)."::insert_permissions Add permission to user id=".$obj2->rowid);

								  $tmpuser = new User($this->db);
								  $result = $tmpuser->fetch($obj2->rowid);
								if ($result > 0) {
									$tmpuser->addrights($r_id, '', '', 0, 1);
								} else {
									dol_syslog(get_class($this)."::insert_permissions Failed to add the permission to user because fetch return an error", LOG_ERR);
								}
								 $i++;
							}
						} else {
							dol_print_error($this->db);
						}
					}
				}

				if ($reinitadminperms && !empty($user->admin)) {  // Reload permission for current user if defined
					// We reload permissions
					$user->clearrights();
					$user->getrights();
				}
			}
			$this->db->free($resql);
		} else {
			$this->error = $this->db->lasterror();
			$err++;
		}

		return $err;
	}


	// phpcs:disable PEAR.NamingConventions.ValidFunctionName.ScopeNotCamelCaps
	/**
	 * Removes access rights
	 *
	 * @return int                     Error count (0 if OK)
	 */
	public function delete_permissions()
	{
		// phpcs:enable
		global $conf;

		$err = 0;

		$sql = "DELETE FROM ".MAIN_DB_PREFIX."rights_def";
		$sql .= " WHERE module = '".$this->db->escape(empty($this->rights_class) ?strtolower($this->name) : $this->rights_class)."'";
		$sql .= " AND entity = ".$conf->entity;
		dol_syslog(get_class($this)."::delete_permissions", LOG_DEBUG);
		if (!$this->db->query($sql)) {
			$this->error = $this->db->lasterror();
			$err++;
		}

		return $err;
	}


	// phpcs:disable PEAR.NamingConventions.ValidFunctionName.ScopeNotCamelCaps
	/**
	 * Adds menu entries
	 *
	 * @return int     Error count (0 if OK)
	 */
	public function insert_menus()
	{
		// phpcs:enable
		global $user;

		if (!is_array($this->menu) || empty($this->menu)) {
			return 0;
		}

		include_once DOL_DOCUMENT_ROOT.'/core/class/menubase.class.php';

		dol_syslog(get_class($this)."::insert_menus", LOG_DEBUG);

		$err = 0;

		$this->db->begin();

		foreach ($this->menu as $key => $value) {
			$menu = new Menubase($this->db);
			$menu->menu_handler = 'all';

			//$menu->module=strtolower($this->name);    TODO When right_class will be same than module name
			$menu->module = empty($this->rights_class) ?strtolower($this->name) : $this->rights_class;

			if (!$this->menu[$key]['fk_menu']) {
				$menu->fk_menu = 0;
			} else {
				$foundparent = 0;
				$fk_parent = $this->menu[$key]['fk_menu'];
				if (preg_match('/^r=/', $fk_parent)) {    // old deprecated method
					$fk_parent = str_replace('r=', '', $fk_parent);
					if (isset($this->menu[$fk_parent]['rowid'])) {
						$menu->fk_menu = $this->menu[$fk_parent]['rowid'];
						$foundparent = 1;
					}
				} elseif (preg_match('/^fk_mainmenu=([a-zA-Z0-9_]+),fk_leftmenu=([a-zA-Z0-9_]+)$/', $fk_parent, $reg)) {
					$menu->fk_menu = -1;
					$menu->fk_mainmenu = $reg[1];
					$menu->fk_leftmenu = $reg[2];
					$foundparent = 1;
				} elseif (preg_match('/^fk_mainmenu=([a-zA-Z0-9_]+)$/', $fk_parent, $reg)) {
					$menu->fk_menu = -1;
					$menu->fk_mainmenu = $reg[1];
					$menu->fk_leftmenu = '';
					$foundparent = 1;
				}
				if (!$foundparent) {
					$this->error = "ErrorBadDefinitionOfMenuArrayInModuleDescriptor";
					dol_syslog(get_class($this)."::insert_menus ".$this->error." ".$this->menu[$key]['fk_menu'], LOG_ERR);
					$err++;
				}
			}
			$menu->type = $this->menu[$key]['type'];
			$menu->mainmenu = isset($this->menu[$key]['mainmenu']) ? $this->menu[$key]['mainmenu'] : (isset($menu->fk_mainmenu) ? $menu->fk_mainmenu : '');
			$menu->leftmenu = isset($this->menu[$key]['leftmenu']) ? $this->menu[$key]['leftmenu'] : '';
			$menu->title = $this->menu[$key]['titre'];
			$menu->prefix = isset($this->menu[$key]['prefix']) ? $this->menu[$key]['prefix'] : '';
			$menu->url = $this->menu[$key]['url'];
			$menu->langs = isset($this->menu[$key]['langs']) ? $this->menu[$key]['langs'] : '';
			$menu->position = $this->menu[$key]['position'];
			$menu->perms = $this->menu[$key]['perms'];
			$menu->target = isset($this->menu[$key]['target']) ? $this->menu[$key]['target'] : '';
			$menu->user = $this->menu[$key]['user'];
			$menu->enabled = isset($this->menu[$key]['enabled']) ? $this->menu[$key]['enabled'] : 0;
			$menu->position = $this->menu[$key]['position'];

			if (!$err) {
				$result = $menu->create($user); // Save menu entry into table llx_menu
				if ($result > 0) {
					$this->menu[$key]['rowid'] = $result;
				} else {
					$this->error = $menu->error;
					dol_syslog(get_class($this).'::insert_menus result='.$result." ".$this->error, LOG_ERR);
					$err++;
					break;
				}
			}
		}

		if (!$err) {
			$this->db->commit();
		} else {
			dol_syslog(get_class($this)."::insert_menus ".$this->error, LOG_ERR);
			$this->db->rollback();
		}

		return $err;
	}


	// phpcs:disable PEAR.NamingConventions.ValidFunctionName.ScopeNotCamelCaps
	/**
	 * Removes menu entries
	 *
	 * @return int Error count (0 if OK)
	 */
	public function delete_menus()
	{
		// phpcs:enable
		global $conf;

		$err = 0;

		//$module=strtolower($this->name);        TODO When right_class will be same than module name
		$module = empty($this->rights_class) ?strtolower($this->name) : $this->rights_class;

		$sql = "DELETE FROM ".MAIN_DB_PREFIX."menu";
		$sql .= " WHERE module = '".$this->db->escape($module)."'";
		$sql .= " AND entity = ".$conf->entity;

		dol_syslog(get_class($this)."::delete_menus", LOG_DEBUG);
		$resql = $this->db->query($sql);
		if (!$resql) {
			$this->error = $this->db->lasterror();
			$err++;
		}

		return $err;
	}

	// phpcs:disable PEAR.NamingConventions.ValidFunctionName.ScopeNotCamelCaps
	/**
	 * Creates directories
	 *
	 * @return int Error count (0 if OK)
	 */
	public function create_dirs()
	{
		// phpcs:enable
		global $langs, $conf;

		$err = 0;

		if (isset($this->dirs) && is_array($this->dirs)) {
			foreach ($this->dirs as $key => $value) {
				$addtodatabase = 0;

				if (!is_array($value)) {
					$dir = $value; // Default simple mode
				} else {
					$constname = $this->const_name."_DIR_";
					$dir       = $this->dirs[$key][1];
					$addtodatabase = empty($this->dirs[$key][2]) ? '' : $this->dirs[$key][2]; // Create constante in llx_const
					$subname   = empty($this->dirs[$key][3]) ? '' : strtoupper($this->dirs[$key][3]); // Add submodule name (ex: $conf->module->submodule->dir_output)
					$forcename = empty($this->dirs[$key][4]) ? '' : strtoupper($this->dirs[$key][4]); // Change the module name if different

					if (!empty($forcename)) {
						$constname = 'MAIN_MODULE_'.$forcename."_DIR_";
					}
					if (!empty($subname)) {
						$constname = $constname.$subname."_";
					}

					$name = $constname.strtoupper($this->dirs[$key][0]);
				}

				// Define directory full path ($dir must start with "/")
				if (empty($conf->global->MAIN_MODULE_MULTICOMPANY) || $conf->entity == 1) {
					$fulldir = DOL_DATA_ROOT.$dir;
				} else {
					$fulldir = DOL_DATA_ROOT."/".$conf->entity.$dir;
				}
				// Create dir if it does not exists
				if (!empty($fulldir) && !file_exists($fulldir)) {
					if (dol_mkdir($fulldir, DOL_DATA_ROOT) < 0) {
						 $this->error = $langs->trans("ErrorCanNotCreateDir", $fulldir);
						 dol_syslog(get_class($this)."::_init ".$this->error, LOG_ERR);
						 $err++;
					}
				}

				// Define the constant in database if requested (not the default mode)
				if (!empty($addtodatabase)) {
					$result = $this->insert_dirs($name, $dir);
					if ($result) {
						$err++;
					}
				}
			}
		}

		return $err;
	}


	// phpcs:disable PEAR.NamingConventions.ValidFunctionName.ScopeNotCamelCaps
	/**
	 * Adds directories definitions
	 *
	 * @param string $name Name
	 * @param string $dir  Directory
	 *
	 * @return int             Error count (0 if OK)
	 */
	public function insert_dirs($name, $dir)
	{
		// phpcs:enable
		global $conf;

		$err = 0;

		$sql = "SELECT count(*)";
		$sql .= " FROM ".MAIN_DB_PREFIX."const";
		$sql .= " WHERE ".$this->db->decrypt('name')." = '".$this->db->escape($name)."'";
		$sql .= " AND entity = ".$conf->entity;

		dol_syslog(get_class($this)."::insert_dirs", LOG_DEBUG);
		$result = $this->db->query($sql);
		if ($result) {
			$row = $this->db->fetch_row($result);

			if ($row[0] == 0) {
				$sql = "INSERT INTO ".MAIN_DB_PREFIX."const (name,type,value,note,visible,entity)";
				$sql .= " VALUES (".$this->db->encrypt($name, 1).",'chaine',".$this->db->encrypt($dir, 1).",'Directory for module ".$this->name."','0',".$conf->entity.")";

				dol_syslog(get_class($this)."::insert_dirs", LOG_DEBUG);
				$this->db->query($sql);
			}
		} else {
			$this->error = $this->db->lasterror();
			$err++;
		}

		return $err;
	}


	// phpcs:disable PEAR.NamingConventions.ValidFunctionName.ScopeNotCamelCaps
	/**
	 * Removes directories
	 *
	 * @return int Error count (0 if OK)
	 */
	public function delete_dirs()
	{
		// phpcs:enable
		global $conf;

		$err = 0;

		$sql = "DELETE FROM ".MAIN_DB_PREFIX."const";
		$sql .= " WHERE ".$this->db->decrypt('name')." LIKE '".$this->db->escape($this->const_name)."_DIR_%'";
		$sql .= " AND entity = ".$conf->entity;

		dol_syslog(get_class($this)."::delete_dirs", LOG_DEBUG);
		if (!$this->db->query($sql)) {
			$this->error = $this->db->lasterror();
			$err++;
		}

		return $err;
	}

	// phpcs:disable PEAR.NamingConventions.ValidFunctionName.ScopeNotCamelCaps
	/**
	 * Adds generic parts
	 *
	 * @return int Error count (0 if OK)
	 */
	public function insert_module_parts()
	{
		// phpcs:enable
		global $conf;

		$error = 0;

		if (is_array($this->module_parts) && !empty($this->module_parts)) {
			foreach ($this->module_parts as $key => $value) {
				if (is_array($value) && count($value) == 0) {
					continue; // Discard empty arrays
				}

				$entity = $conf->entity; // Reset the current entity
				$newvalue = $value;

				// Serialize array parameters
				if (is_array($value)) {
					// Can defined other parameters
					// Example when $key='hooks', then $value is an array('data'=>array('hookcontext1','hookcontext2'), 'entity'=>X)
					if (isset($value['data']) && is_array($value['data'])) {
						$newvalue = json_encode($value['data']);
						if (isset($value['entity'])) {
							$entity = $value['entity'];
						}
					} elseif (isset($value['data']) && !is_array($value['data'])) {
						$newvalue = $value['data'];
						if (isset($value['entity'])) {
							$entity = $value['entity'];
						}
					} else // when hook is declared with syntax 'hook'=>array('hookcontext1','hookcontext2',...)
					{
						$newvalue = json_encode($value);
					}
				}

				$sql = "INSERT INTO ".MAIN_DB_PREFIX."const (";
				$sql .= "name";
				$sql .= ", type";
				$sql .= ", value";
				$sql .= ", note";
				$sql .= ", visible";
				$sql .= ", entity";
				$sql .= ")";
				$sql .= " VALUES (";
				$sql .= $this->db->encrypt($this->const_name."_".strtoupper($key), 1);
				$sql .= ", 'chaine'";
				$sql .= ", ".$this->db->encrypt($newvalue, 1);
				$sql .= ", null";
				$sql .= ", '0'";
				$sql .= ", ".$entity;
				$sql .= ")";

				dol_syslog(get_class($this)."::insert_module_parts for key=".$this->const_name."_".strtoupper($key), LOG_DEBUG);

				$resql = $this->db->query($sql, 1);
				if (!$resql) {
					if ($this->db->lasterrno() != 'DB_ERROR_RECORD_ALREADY_EXISTS') {
						 $error++;
						 $this->error = $this->db->lasterror();
					} else {
						 dol_syslog(get_class($this)."::insert_module_parts for ".$this->const_name."_".strtoupper($key)." Record already exists.", LOG_WARNING);
					}
				}
			}
		}
		return $error;
	}

	// phpcs:disable PEAR.NamingConventions.ValidFunctionName.ScopeNotCamelCaps
	/**
	 * Removes generic parts
	 *
	 * @return int Error count (0 if OK)
	 */
	public function delete_module_parts()
	{
		// phpcs:enable
		global $conf;

		$err = 0;
		$entity = $conf->entity;

		if (is_array($this->module_parts) && !empty($this->module_parts)) {
			foreach ($this->module_parts as $key => $value) {
				// If entity is defined
				if (is_array($value) && isset($value['entity'])) {
					$entity = $value['entity'];
				}

				$sql = "DELETE FROM ".MAIN_DB_PREFIX."const";
				$sql .= " WHERE ".$this->db->decrypt('name')." LIKE '".$this->db->escape($this->const_name)."_".strtoupper($key)."'";
				$sql .= " AND entity = ".$entity;

				dol_syslog(get_class($this)."::delete_const_".$key."", LOG_DEBUG);
				if (!$this->db->query($sql)) {
					$this->error = $this->db->lasterror();
					$err++;
				}
			}
		}
		return $err;
	}

	/**
	 * Function called when module is enabled.
	 * The init function adds tabs, constants, boxes, permissions and menus (defined in constructor) into Dolibarr database.
	 * It also creates data directories
	 *
	 * @param  string $options Options when enabling module ('', 'newboxdefonly', 'noboxes', 'menuonly')
	 *                         'noboxes' = Do not insert boxes 'newboxdefonly' = For boxes, insert def of boxes only and not boxes activation
	 * @return int                1 if OK, 0 if KO
	 */
	public function init($options = '')
	{
		return $this->_init(array(), $options);
	}

	/**
	 * Function called when module is disabled.
	 * The remove function removes tabs, constants, boxes, permissions and menus from Dolibarr database.
	 * Data directories are not deleted
	 *
	 * @param  string $options Options when enabling module ('', 'noboxes')
	 * @return int                     1 if OK, 0 if KO
	 */
	public function remove($options = '')
	{
		return $this->_remove(array(), $options);
	}


	/**
	 * Return Kanban view of a module
	 *
	 * @param	string	$codeenabledisable		HTML code for button to enable/disable module
	 * @param	string	$codetoconfig			HTML code to go to config page
	 * @return 	string							HTML code of Kanban view
	 */
	public function getKanbanView($codeenabledisable = '', $codetoconfig = '')
	{
		global $conf, $langs;

		// Define imginfo
		$imginfo = "info";
		if ($this->isCoreOrExternalModule() == 'external') {
			$imginfo = "info_black";
		}

		$const_name = 'MAIN_MODULE_'.strtoupper(preg_replace('/^mod/i', '', get_class($this)));

		$version = $this->getVersion(0);
		$versiontrans = '';
		if (preg_match('/development/i', $version)) {
			$versiontrans .= 'warning';
		}
		if (preg_match('/experimental/i', $version)) {
			$versiontrans .= 'warning';
		}
		if (preg_match('/deprecated/i', $version)) {
			$versiontrans .= 'warning';
		}

		print '
    	<div class="box-flex-item info-box-module'.(empty($conf->global->$const_name) ? ' info-box-module-disabled' : '').($this->isCoreOrExternalModule() == 'external' ? ' info-box-module-external' : '').'">
	    <div class="info-box info-box-sm info-box-module">
	    <div class="info-box-icon'.(empty($conf->global->$const_name) ? '' : ' info-box-icon-module-enabled'.($versiontrans ? ' info-box-icon-module-warning' : '')).'">';

		$alttext = '';
		//if (is_array($objMod->need_dolibarr_version)) $alttext.=($alttext?' - ':'').'Dolibarr >= '.join('.',$objMod->need_dolibarr_version);
		//if (is_array($objMod->phpmin)) $alttext.=($alttext?' - ':'').'PHP >= '.join('.',$objMod->phpmin);
		if (!empty($this->picto)) {
			if (preg_match('/^\//i', $this->picto)) {
				print img_picto($alttext, $this->picto, 'class="inline-block valignmiddle"', 1);
			} else {
				print img_object($alttext, $this->picto, 'class="inline-block valignmiddle"');
			}
		} else {
			print img_object($alttext, 'generic', 'class="inline-block valignmiddle"');
		}

		if ($this->isCoreOrExternalModule() == 'external' || preg_match('/development|experimental|deprecated/i', $version)) {
			print '<span class="info-box-icon-version'.($versiontrans ? ' '.$versiontrans : '').'" title="'.$langs->trans("Version").' '.$this->getVersion(1).'">';
			print $this->getVersion(1);
			print '</span>';
		}

		print '</div>
	    <div class="info-box-content info-box-text-module'.(empty($conf->global->$const_name) ? '' : ' info-box-module-enabled'.($versiontrans ? ' info-box-content-warning' : '')).'">
	    <span class="info-box-title">'.$this->getName().'</span>
	    <span class="info-box-desc twolinesmax opacitymedium" title="'.dol_escape_htmltag($this->getDesc()).'">'.nl2br($this->getDesc()).'</span>';

		print '<div class="valignmiddle inline-block info-box-more">';
		//if ($versiontrans) print img_warning($langs->trans("Version").' '.$this->getVersion(1)).' ';
		print '<a class="valignmiddle inline-block" href="javascript:document_preview(\''.DOL_URL_ROOT.'/admin/modulehelp.php?id='.$this->numero.'\',\'text/html\',\''.dol_escape_js($langs->trans("Module")).'\')">'.img_picto(($this->isCoreOrExternalModule() == 'external' ? $langs->trans("ExternalModule").' - ' : '').$langs->trans("ClickToShowDescription"), $imginfo).'</a>';
		print '</div><br>';

		print '<div class="valignmiddle inline-block info-box-actions">';
		print '<div class="valignmiddle inline-block info-box-setup">';
		print $codetoconfig;
		print '</div>';
		print '<div class="valignmiddle inline-block marginleftonly marginrightonly">';
		print $codeenabledisable;
		print '</div>';
		print '</div>';

		print '
	    </div><!-- /.info-box-content -->
	    </div><!-- /.info-box -->
	    </div>';
	}
}<|MERGE_RESOLUTION|>--- conflicted
+++ resolved
@@ -1182,14 +1182,8 @@
 						if (!$err && !preg_match('/newboxdefonly/', $option)) {
 							$lastid = $this->db->last_insert_id(MAIN_DB_PREFIX."boxes_def", "rowid");
 
-<<<<<<< HEAD
-							foreach ($pos_name as $key2 => $val2)
-							{
+							foreach ($pos_name as $key2 => $val2) {
 								//print 'key2='.$key2.'-val2='.$val2."<br>\n";
-=======
-							foreach ($pos_name as $key2 => $val2) {
-									//print 'key2='.$key2.'-val2='.$val2."<br>\n";
->>>>>>> f7933a68
 								if ($enabledbydefaulton && $val2 != $enabledbydefaulton) {
 									continue; // Not enabled by default onto this page.
 								}
