--- conflicted
+++ resolved
@@ -245,14 +245,7 @@
                 // Add current entity id
                 $sql=str_replace('__ENTITY__', $conf->entity, $sql);
 
-<<<<<<< HEAD
-                // Add current entity id
-                $sql=str_replace('__ENTITY__', $conf->entity, $sql);
-
-                dol_syslog(get_class($this)."::_init ignoreerror=".$ignoreerror." sql=".$sql, LOG_DEBUG);
-=======
                 dol_syslog(get_class($this)."::_init ignoreerror=".$ignoreerror."", LOG_DEBUG);
->>>>>>> 9666d5e3
                 $result=$this->db->query($sql, $ignoreerror);
                 if (! $result)
                 {
