--- conflicted
+++ resolved
@@ -1222,17 +1222,9 @@
 
                         if (!$err) {
                             $this->db->commit();
-<<<<<<< HEAD
-                        }
-                        else
-                        {
-                        	$this->error = $this->db->lasterror();
-                        	$this->db->rollback();
-=======
                         } else {
-                                  $this->error = $this->db->lasterror();
-                                  $this->db->rollback();
->>>>>>> eb7f3b81
+                            $this->error = $this->db->lasterror();
+                            $this->db->rollback();
                         }
                     }
                     // else box already registered into database
