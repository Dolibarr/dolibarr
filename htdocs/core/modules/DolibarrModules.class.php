--- conflicted
+++ resolved
@@ -1563,74 +1563,7 @@
 				$sql .= " AND entity = " . ((int) $entity); // Must be exact entity
 
 				$result = $this->db->query($sql);
-<<<<<<< HEAD
 				if (!$result) {
-=======
-				if ($result) {
-					$obj = $this->db->fetch_object($result);
-					if ($obj->nb == 0) {
-						$this->db->begin();
-
-						if (!$err) {
-							$sql = "INSERT INTO ".MAIN_DB_PREFIX."cronjob (module_name, datec, datestart, dateend, label, jobtype, classesname, objectname, methodename, command, params, note,";
-							if (is_int($frequency)) {
-								$sql .= ' frequency,';
-							}
-							if (is_int($unitfrequency)) {
-								$sql .= ' unitfrequency,';
-							}
-							if (is_int($priority)) {
-								$sql .= ' priority,';
-							}
-							if (is_int($status)) {
-								$sql .= ' status,';
-							}
-							$sql .= " entity, test)";
-							$sql .= " VALUES (";
-							$sql .= "'".$this->db->escape(empty($this->rights_class) ? strtolower($this->name) : $this->rights_class)."', ";
-							$sql .= "'".$this->db->idate($now)."', ";
-							$sql .= ($datestart ? "'".$this->db->idate($datestart)."'" : "'".$this->db->idate($now)."'").", ";
-							$sql .= ($dateend ? "'".$this->db->idate($dateend)."'" : "NULL").", ";
-							$sql .= "'".$this->db->escape($label)."', ";
-							$sql .= "'".$this->db->escape($jobtype)."', ";
-							$sql .= ($class ? "'".$this->db->escape($class)."'" : "null").",";
-							$sql .= ($objectname ? "'".$this->db->escape($objectname)."'" : "null").",";
-							$sql .= ($method ? "'".$this->db->escape($method)."'" : "null").",";
-							$sql .= ($command ? "'".$this->db->escape($command)."'" : "null").",";
-							$sql .= ($parameters ? "'".$this->db->escape($parameters)."'" : "null").",";
-							$sql .= ($comment ? "'".$this->db->escape($comment)."'" : "null").",";
-							if (is_int($frequency)) {
-								$sql .= "'".$this->db->escape($frequency)."', ";
-							}
-							if (is_int($unitfrequency)) {
-								$sql .= "'".$this->db->escape($unitfrequency)."', ";
-							}
-							if (is_int($priority)) {
-								$sql .= "'".$this->db->escape($priority)."', ";
-							}
-							if (is_int($status)) {
-								$sql .= ((int) $status).", ";
-							}
-							$sql .= $entity.",";
-							$sql .= "'".$this->db->escape($test)."'";
-							$sql .= ")";
-
-							$resql = $this->db->query($sql);
-							if (!$resql) {
-								$err++;
-							}
-						}
-
-						if (!$err) {
-							$this->db->commit();
-						} else {
-							$this->error = $this->db->lasterror();
-							$this->db->rollback();
-						}
-					}
-					// else box already registered into database
-				} else {
->>>>>>> 52c40c90
 					$this->error = $this->db->lasterror();
 					$err++;
 					continue;
