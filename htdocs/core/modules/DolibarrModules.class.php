--- conflicted
+++ resolved
@@ -369,26 +369,23 @@
 	// We need constructor into function unActivateModule into admin.lib.php
 
 
-<<<<<<< HEAD
-    // phpcs:disable PEAR.NamingConventions.ValidFunctionName.PublicUnderscore
-    /**
-     * Enables a module.
-     * Inserts all informations into database
-     *
-     * @param array  $array_sql SQL requests to be executed when enabling module
-     * @param string $options   String with options when disabling module:
-     *                          - 'noboxes' = Do not insert boxes -
-     *                          'newboxdefonly' = For boxes, insert def of
-     *                          boxes only and not boxes activation
-     * @param  int $force_entity     Force current entity
-     *
-     * @return int                         1 if OK, 0 if KO
-     */
-    protected function _init($array_sql, $options = '', $force_entity = null)
-    {
-        // phpcs:enable
-        global $conf;
-        $err = 0;
+	// phpcs:disable PEAR.NamingConventions.ValidFunctionName.PublicUnderscore
+	/**
+	 * Enables a module.
+	 * Inserts all informations into database.
+	 *
+	 * @param array		$array_sql		SQL requests to be executed when enabling module
+	 * @param string	$options		String with options when disabling module:
+	 * 									- 'noboxes' = Do all actions but do not insert boxes
+	 *									- 'newboxdefonly' = Do all actions but for boxes, insert def of boxes only and not boxes activation
+	 * @param  int		$force_entity	Force current entity
+	 * @return int						1 if OK, 0 if KO
+	 */
+	protected function _init($array_sql, $options = '', $force_entity = null)
+	{
+		// phpcs:enable
+		global $conf;
+		$err = 0;
 
 		$this->db->begin();
 
@@ -412,10 +409,10 @@
         	$err += $this->insert_const($force_entity); // Test on newboxdefonly to avoid to erase value during upgrade
         }
 
-        // Insert boxes def into llx_boxes_def and boxes setup (into llx_boxes)
-        if (!$err && !preg_match('/noboxes/', $options)) {
-        	$err += $this->insert_boxes($options, $force_entity);
-        }
+		// Insert boxes def (into llx_boxes_def) and boxes setup (into llx_boxes)
+		if (!$err && !preg_match('/noboxes/', $options)) {
+			$err += $this->insert_boxes($options, $force_entity);
+		}
 
         // Insert cron job entries (entry in llx_cronjobs)
         if (!$err) {
@@ -436,85 +433,6 @@
         if (!$err) {
         	$err += $this->create_dirs($force_entity);
         }
-
-        // Execute addons requests
-        $num = count($array_sql);
-        for ($i = 0; $i < $num; $i++)
-        {
-            if (!$err) {
-                $val = $array_sql[$i];
-                $sql = $val;
-                $ignoreerror = 0;
-                if (is_array($val)) {
-                    $sql = $val['sql'];
-                    $ignoreerror = $val['ignoreerror'];
-                }
-                // Add current entity id
-                $sql = str_replace('__ENTITY__', (! empty($force_entity) ? (int) $force_entity : $conf->entity), $sql);
-=======
-	// phpcs:disable PEAR.NamingConventions.ValidFunctionName.PublicUnderscore
-	/**
-	 * Enables a module.
-	 * Inserts all informations into database.
-	 *
-	 * @param array  $array_sql 	SQL requests to be executed when enabling module
-	 * @param string $options   	String with options when disabling module:
-	 *                          	- 'noboxes' = Do all actions but do not insert boxes
-	 *                          	- 'newboxdefonly' = Do all actions but for boxes, insert def of boxes only and not boxes activation
-	 * @return int                  1 if OK, 0 if KO
-	 */
-	protected function _init($array_sql, $options = '')
-	{
-		// phpcs:enable
-		global $conf;
-		$err = 0;
-
-		$this->db->begin();
-
-		// Insert activation module constant
-		if (!$err) {
-			$err += $this->_active();
-		}
-
-		// Insert new pages for tabs (into llx_const)
-		if (!$err) {
-			$err += $this->insert_tabs();
-		}
-
-		// Insert activation of module's parts
-		if (!$err) {
-			$err += $this->insert_module_parts();
-		}
-
-		// Insert constant defined by modules (into llx_const)
-		if (!$err && !preg_match('/newboxdefonly/', $options)) {
-			$err += $this->insert_const(); // Test on newboxdefonly to avoid to erase value during upgrade
-		}
-
-		// Insert boxes def (into llx_boxes_def) and boxes setup (into llx_boxes)
-		if (!$err && !preg_match('/noboxes/', $options)) {
-			$err += $this->insert_boxes($options);
-		}
-
-		// Insert cron job entries (entry in llx_cronjobs)
-		if (!$err) {
-			$err += $this->insert_cronjobs();
-		}
-
-		// Insert permission definitions of module into llx_rights_def. If user is admin, grant this permission to user.
-		if (!$err) {
-			$err += $this->insert_permissions(1, null, 1);
-		}
-
-		// Insert specific menus entries into database
-		if (!$err) {
-			$err += $this->insert_menus();
-		}
-
-		// Create module's directories
-		if (!$err) {
-			$err += $this->create_dirs();
-		}
 
 		// Execute addons requests
 		$num = count($array_sql);
@@ -528,8 +446,7 @@
 					$ignoreerror = $val['ignoreerror'];
 				}
 				// Add current entity id
-				$sql = str_replace('__ENTITY__', $conf->entity, $sql);
->>>>>>> 2f0040e9
+				$sql = str_replace('__ENTITY__', (! empty($force_entity) ? (int) $force_entity : $conf->entity), $sql);
 
 				dol_syslog(get_class($this)."::_init ignoreerror=".$ignoreerror."", LOG_DEBUG);
 				$result = $this->db->query($sql, $ignoreerror);
@@ -1097,19 +1014,11 @@
 		$sql .= ", 0, ".((int) $entity);
 		$sql .= ", '".$this->db->escape($note)."')";
 
-<<<<<<< HEAD
-        dol_syslog(get_class($this)."::_active insert activation constant", LOG_DEBUG);
-        $resql = $this->db->query($sql);
-        if (!$resql) {
-        	$err++;
-        }
-=======
 		dol_syslog(get_class($this)."::_active insert activation constant", LOG_DEBUG);
 		$resql = $this->db->query($sql);
 		if (!$resql) {
 			$err++;
 		}
->>>>>>> 2f0040e9
 
 		return $err;
 	}
@@ -1182,81 +1091,6 @@
 				if (is_resource($handle)) {
 					$dirfound++;
 
-<<<<<<< HEAD
-                    // Run llx_mytable.sql files, then llx_mytable_*.sql
-                    $files = array();
-                    while (($file = readdir($handle)) !== false)
-                    {
-                        $files[] = $file;
-                    }
-                    sort($files);
-                    foreach ($files as $file)
-                    {
-                        if (preg_match('/\.sql$/i', $file) && !preg_match('/\.key\.sql$/i', $file) && substr($file, 0, 4) == 'llx_' && substr($file, 0, 4) != 'data') {
-                            $result = run_sql($dir.$file, empty($conf->global->MAIN_DISPLAY_SQL_INSTALL_LOG) ? 1 : 0, '', 1);
-                            if ($result <= 0) {
-                            	$error++;
-                            }
-                        }
-                    }
-
-					rewinddir($handle);
-
-                    // Run llx_mytable.key.sql files (Must be done after llx_mytable.sql) then then llx_mytable_*.key.sql
-                    $files = array();
-                    while (($file = readdir($handle)) !== false)
-                    {
-                        $files[] = $file;
-                    }
-                    sort($files);
-                    foreach ($files as $file)
-                    {
-                        if (preg_match('/\.key\.sql$/i', $file) && substr($file, 0, 4) == 'llx_' && substr($file, 0, 4) != 'data') {
-                            $result = run_sql($dir.$file, empty($conf->global->MAIN_DISPLAY_SQL_INSTALL_LOG) ? 1 : 0, '', 1);
-                            if ($result <= 0) {
-                            	$error++;
-                            }
-                        }
-                    }
-
-					rewinddir($handle);
-
-                    // Run data_xxx.sql files (Must be done after llx_mytable.key.sql)
-                    $files = array();
-                    while (($file = readdir($handle)) !== false)
-                    {
-                    	$files[] = $file;
-                    }
-                    sort($files);
-                    foreach ($files as $file)
-                    {
-                        if (preg_match('/\.sql$/i', $file) && !preg_match('/\.key\.sql$/i', $file) && substr($file, 0, 4) == 'data') {
-                            $result = run_sql($dir.$file, empty($conf->global->MAIN_DISPLAY_SQL_INSTALL_LOG) ? 1 : 0, '', 1);
-                            if ($result <= 0) {
-                            	$error++;
-                            }
-                        }
-                    }
-
-					rewinddir($handle);
-
-                    // Run update_xxx.sql files
-                    $files = array();
-                    while (($file = readdir($handle)) !== false)
-                    {
-                    	$files[] = $file;
-                    }
-                    sort($files);
-                    foreach ($files as $file)
-                    {
-                        if (preg_match('/\.sql$/i', $file) && !preg_match('/\.key\.sql$/i', $file) && substr($file, 0, 6) == 'update') {
-                            $result = run_sql($dir.$file, empty($conf->global->MAIN_DISPLAY_SQL_INSTALL_LOG) ? 1 : 0, '', 1);
-                            if ($result <= 0) {
-                            	$error++;
-                            }
-                        }
-                    }
-=======
 					// Run llx_mytable.sql files, then llx_mytable_*.sql
 					$files = array();
 					while (($file = readdir($handle)) !== false) {
@@ -1354,7 +1188,6 @@
 							}
 						}
 					}
->>>>>>> 2f0040e9
 
 					closedir($handle);
 				}
@@ -1395,30 +1228,8 @@
 
 			$pos_name = InfoBox::getListOfPagesForBoxes();
 
-<<<<<<< HEAD
-            foreach ($this->boxes as $key => $value)
-            {
-            	$entity = (! empty($force_entity) ? (int) $force_entity : $conf->entity);
-                $file  = isset($this->boxes[$key]['file']) ? $this->boxes[$key]['file'] : '';
-                $note  = isset($this->boxes[$key]['note']) ? $this->boxes[$key]['note'] : '';
-                $enabledbydefaulton = isset($this->boxes[$key]['enabledbydefaulton']) ? $this->boxes[$key]['enabledbydefaulton'] : 'Home';
-
-                if (empty($file)) {
-                	$file  = isset($this->boxes[$key][1]) ? $this->boxes[$key][1] : ''; // For backward compatibility
-                }
-                if (empty($note)) {
-                	$note  = isset($this->boxes[$key][2]) ? $this->boxes[$key][2] : ''; // For backward compatibility
-                }
-
-                // Search if boxes def already present
-                $sql = "SELECT count(*) as nb FROM ".MAIN_DB_PREFIX."boxes_def";
-                $sql .= " WHERE file = '".$this->db->escape($file)."'";
-                $sql .= " AND entity = ".$entity;
-                if ($note) {
-                	$sql .= " AND note ='".$this->db->escape($note)."'";
-                }
-=======
 			foreach ($this->boxes as $key => $value) {
+				$entity = (! empty($force_entity) ? (int) $force_entity : $conf->entity);
 				$file  = isset($this->boxes[$key]['file']) ? $this->boxes[$key]['file'] : '';
 				$note  = isset($this->boxes[$key]['note']) ? $this->boxes[$key]['note'] : '';
 				$enabledbydefaulton = isset($this->boxes[$key]['enabledbydefaulton']) ? $this->boxes[$key]['enabledbydefaulton'] : 'Home';
@@ -1433,11 +1244,10 @@
 				// Search if boxes def already present
 				$sql = "SELECT count(*) as nb FROM ".MAIN_DB_PREFIX."boxes_def";
 				$sql .= " WHERE file = '".$this->db->escape($file)."'";
-				$sql .= " AND entity = ".$conf->entity;
+				$sql .= " AND entity = ".(int) $entity;
 				if ($note) {
 					$sql .= " AND note ='".$this->db->escape($note)."'";
 				}
->>>>>>> 2f0040e9
 
 				$result = $this->db->query($sql);
 				if ($result) {
@@ -1445,39 +1255,12 @@
 					if ($obj->nb == 0) {
 						$this->db->begin();
 
-<<<<<<< HEAD
                         if (!$err) {
                             $sql = "INSERT INTO ".MAIN_DB_PREFIX."boxes_def (file, entity, note)";
                             $sql .= " VALUES ('".$this->db->escape($file)."', ";
                             $sql .= $entity.", ";
                             $sql .= $note ? "'".$this->db->escape($note)."'" : "null";
                             $sql .= ")";
-
-                            dol_syslog(get_class($this)."::insert_boxes", LOG_DEBUG);
-                            $resql = $this->db->query($sql);
-                            if (!$resql) {
-                            	$err++;
-                            }
-                        }
-                        if (!$err && !preg_match('/newboxdefonly/', $option)) {
-                            $lastid = $this->db->last_insert_id(MAIN_DB_PREFIX."boxes_def", "rowid");
-
-                            foreach ($pos_name as $key2 => $val2)
-                            {
-                                //print 'key2='.$key2.'-val2='.$val2."<br>\n";
-                                if ($enabledbydefaulton && $val2 != $enabledbydefaulton) {
-                                	continue; // Not enabled by default onto this page.
-                                }
-
-                                $sql = "INSERT INTO ".MAIN_DB_PREFIX."boxes (box_id,position,box_order,fk_user,entity)";
-                                $sql .= " VALUES (".$lastid.", ".$key2.", '0', 0, ".$entity.")";
-=======
-						if (!$err) {
-							$sql = "INSERT INTO ".MAIN_DB_PREFIX."boxes_def (file, entity, note)";
-							$sql .= " VALUES ('".$this->db->escape($file)."', ";
-							$sql .= $conf->entity.", ";
-							$sql .= $note ? "'".$this->db->escape($note)."'" : "null";
-							$sql .= ")";
 
 							dol_syslog(get_class($this)."::insert_boxes", LOG_DEBUG);
 							$resql = $this->db->query($sql);
@@ -1495,8 +1278,7 @@
 								}
 
 								$sql = "INSERT INTO ".MAIN_DB_PREFIX."boxes (box_id, position, box_order, fk_user, entity)";
-								$sql .= " VALUES (".((int) $lastid).", ".((int) $key2).", '0', 0, ".((int) $conf->entity).")";
->>>>>>> 2f0040e9
+								$sql .= " VALUES (".((int) $lastid).", ".((int) $key2).", '0', 0, ".((int) $entity).")";
 
 								dol_syslog(get_class($this)."::insert_boxes onto page ".$key2."=".$val2."", LOG_DEBUG);
 								$resql = $this->db->query($sql);
@@ -1618,32 +1400,12 @@
 		if (is_array($this->cronjobs)) {
 			dol_syslog(get_class($this)."::insert_cronjobs", LOG_DEBUG);
 
-<<<<<<< HEAD
-            foreach ($this->cronjobs as $key => $value)
-            {
-            	if (! empty($force_entity)) {
+			foreach ($this->cronjobs as $key => $value) {
+				if (! empty($force_entity)) {
             		$entity = (isset($this->cronjobs[$key]['entity']) && $this->cronjobs[$key]['entity'] == 0 ? $this->cronjobs[$key]['entity'] : $force_entity);
             	} else {
             		$entity = isset($this->cronjobs[$key]['entity']) ? $this->cronjobs[$key]['entity'] : $conf->entity;
             	}
-                $label  = isset($this->cronjobs[$key]['label']) ? $this->cronjobs[$key]['label'] : '';
-                $jobtype = isset($this->cronjobs[$key]['jobtype']) ? $this->cronjobs[$key]['jobtype'] : '';
-                $class  = isset($this->cronjobs[$key]['class']) ? $this->cronjobs[$key]['class'] : '';
-                $objectname  = isset($this->cronjobs[$key]['objectname']) ? $this->cronjobs[$key]['objectname'] : '';
-                $method = isset($this->cronjobs[$key]['method']) ? $this->cronjobs[$key]['method'] : '';
-                $command = isset($this->cronjobs[$key]['command']) ? $this->cronjobs[$key]['command'] : '';
-                $parameters  = isset($this->cronjobs[$key]['parameters']) ? $this->cronjobs[$key]['parameters'] : '';
-                $comment = isset($this->cronjobs[$key]['comment']) ? $this->cronjobs[$key]['comment'] : '';
-                $frequency = isset($this->cronjobs[$key]['frequency']) ? $this->cronjobs[$key]['frequency'] : '';
-                $unitfrequency = isset($this->cronjobs[$key]['unitfrequency']) ? $this->cronjobs[$key]['unitfrequency'] : '';
-                $priority = isset($this->cronjobs[$key]['priority']) ? $this->cronjobs[$key]['priority'] : '';
-                $datestart = isset($this->cronjobs[$key]['datestart']) ? $this->cronjobs[$key]['datestart'] : '';
-                $dateend = isset($this->cronjobs[$key]['dateend']) ? $this->cronjobs[$key]['dateend'] : '';
-                $status = isset($this->cronjobs[$key]['status']) ? $this->cronjobs[$key]['status'] : '';
-                $test = isset($this->cronjobs[$key]['test']) ? $this->cronjobs[$key]['test'] : ''; // Line must be enabled or not (so visible or not)
-=======
-			foreach ($this->cronjobs as $key => $value) {
-				$entity = isset($this->cronjobs[$key]['entity']) ? $this->cronjobs[$key]['entity'] : $conf->entity;
 				$label  = isset($this->cronjobs[$key]['label']) ? $this->cronjobs[$key]['label'] : '';
 				$jobtype = isset($this->cronjobs[$key]['jobtype']) ? $this->cronjobs[$key]['jobtype'] : '';
 				$class  = isset($this->cronjobs[$key]['class']) ? $this->cronjobs[$key]['class'] : '';
@@ -1659,7 +1421,6 @@
 				$dateend = isset($this->cronjobs[$key]['dateend']) ? $this->cronjobs[$key]['dateend'] : '';
 				$status = isset($this->cronjobs[$key]['status']) ? $this->cronjobs[$key]['status'] : '';
 				$test = isset($this->cronjobs[$key]['test']) ? $this->cronjobs[$key]['test'] : ''; // Line must be enabled or not (so visible or not)
->>>>>>> 2f0040e9
 
 				// Search if cron entry already present
 				$sql = "SELECT count(*) as nb FROM ".MAIN_DB_PREFIX."cronjob";
@@ -1829,39 +1590,21 @@
 		if (!empty($this->tabs)) {
 			dol_syslog(get_class($this)."::insert_tabs", LOG_DEBUG);
 
-<<<<<<< HEAD
-            $i = 0;
-            foreach ($this->tabs as $key => $value)
-            {
-                if (is_array($value) && count($value) == 0) {
-                	continue; // Discard empty arrays
-                }
-=======
 			$i = 0;
 			foreach ($this->tabs as $key => $value) {
 				if (is_array($value) && count($value) == 0) {
 					continue; // Discard empty arrays
 				}
->>>>>>> 2f0040e9
 
                 $entity = (! empty($force_entity) ? $force_entity : $conf->entity);
                 $newvalue = $value;
 
-<<<<<<< HEAD
-                if (is_array($value)) {
-                    $newvalue = $value['data'];
-                    if (isset($value['entity'])) {
-                    	$entity = ((! empty($force_entity) && $value['entity'] > 0) ? (int) $force_entity : $value['entity']);
-                    }
-                }
-=======
 				if (is_array($value)) {
 					$newvalue = $value['data'];
 					if (isset($value['entity'])) {
-						$entity = $value['entity'];
-					}
-				}
->>>>>>> 2f0040e9
+						$entity = ((! empty($force_entity) && $value['entity'] > 0) ? (int) $force_entity : $value['entity']);
+					}
+				}
 
 				if ($newvalue) {
 					$sql = "INSERT INTO ".MAIN_DB_PREFIX."const (";
@@ -1912,30 +1655,6 @@
 
 		$err = 0;
 
-<<<<<<< HEAD
-        if (empty($this->const)) {
-        	return 0;
-        }
-
-		dol_syslog(get_class($this)."::insert_const", LOG_DEBUG);
-
-        foreach ($this->const as $key => $value)
-        {
-            $name      = $this->const[$key][0];
-            $type      = $this->const[$key][1];
-            $val       = $this->const[$key][2];
-            $note      = isset($this->const[$key][3]) ? $this->const[$key][3] : '';
-            $visible   = isset($this->const[$key][4]) ? $this->const[$key][4] : 0;
-            $entity    = ((!empty($this->const[$key][5]) && $this->const[$key][5] != 'current') ? 0 : (! empty($force_entity) ? $force_entity : $conf->entity));
-
-            // Clean
-            if (empty($visible)) {
-            	$visible = '0';
-            }
-            if (empty($val) && $val != '0') {
-            	$val = '';
-            }
-=======
 		if (empty($this->const)) {
 			return 0;
 		}
@@ -1948,7 +1667,7 @@
 			$val       = $this->const[$key][2];
 			$note      = isset($this->const[$key][3]) ? $this->const[$key][3] : '';
 			$visible   = isset($this->const[$key][4]) ? $this->const[$key][4] : 0;
-			$entity    = (!empty($this->const[$key][5]) && $this->const[$key][5] != 'current') ? 0 : $conf->entity;
+			$entity    = ((!empty($this->const[$key][5]) && $this->const[$key][5] != 'current') ? 0 : (! empty($force_entity) ? $force_entity : $conf->entity));
 
 			// Clean
 			if (empty($visible)) {
@@ -1957,7 +1676,6 @@
 			if (empty($val) && $val != '0') {
 				$val = '';
 			}
->>>>>>> 2f0040e9
 
 			$sql = "SELECT count(*)";
 			$sql .= " FROM ".MAIN_DB_PREFIX."const";
@@ -2056,21 +1774,6 @@
 
 		$resql = $this->db->query($sql_del);
 
-<<<<<<< HEAD
-        if ($resql) {
-            $obj = $this->db->fetch_object($resql);
-            if ($obj !== null && !empty($obj->value) && !empty($this->rights)) {
-                // If the module is active
-                foreach ($this->rights as $key => $value)
-                {
-                    $r_id       = $this->rights[$key][0];
-                    $r_desc     = $this->rights[$key][1];
-                    $r_type     = (isset($this->rights[$key][2]) ? $this->rights[$key][2] : '');
-                    $r_def      = $this->rights[$key][3];
-                    $r_perms    = $this->rights[$key][4];
-                    $r_subperms = (isset($this->rights[$key][5]) ? $this->rights[$key][5] : '');
-                    $r_modul	= (empty($this->rights_class) ? strtolower($this->name) : $this->rights_class);
-=======
 		if ($resql) {
 			$obj = $this->db->fetch_object($resql);
 
@@ -2085,12 +1788,7 @@
 					$r_def      = empty($this->rights[$key][3]) ? 0 : $this->rights[$key][3];
 					$r_perms    = $this->rights[$key][4];
 					$r_subperms = isset($this->rights[$key][5]) ? $this->rights[$key][5] : '';
-<<<<<<< HEAD
-					$r_modul = empty($this->rights_class) ?strtolower($this->name) : $this->rights_class;
->>>>>>> branch 'develop' of git@github.com:Dolibarr/dolibarr.git
-=======
-					$r_modul = empty($this->rights_class) ? strtolower($this->name) : $this->rights_class;
->>>>>>> 2f0040e9
+					$r_modul	= empty($this->rights_class) ? strtolower($this->name) : $this->rights_class;
 
 					if (empty($r_type)) {
 						$r_type = 'w';
@@ -2224,15 +1922,9 @@
         // phpcs:enable
         global $user;
 
-<<<<<<< HEAD
-        if (!is_array($this->menu) || empty($this->menu)) {
-        	return 0;
-        }
-=======
 		if (!is_array($this->menu) || empty($this->menu)) {
 			return 0;
 		}
->>>>>>> 2f0040e9
 
 		include_once DOL_DOCUMENT_ROOT.'/core/class/menubase.class.php';
 
@@ -2246,58 +1938,8 @@
 			$menu = new Menubase($this->db);
 			$menu->menu_handler = 'all';
 
-<<<<<<< HEAD
             //$menu->module=strtolower($this->name);    TODO When right_class will be same than module name
             $menu->module = (empty($this->rights_class) ? strtolower($this->name) : $this->rights_class);
-
-            if (!$this->menu[$key]['fk_menu']) {
-                $menu->fk_menu = 0;
-            } else {
-                $foundparent = 0;
-                $fk_parent = $this->menu[$key]['fk_menu'];
-                if (preg_match('/^r=/', $fk_parent))    // old deprecated method
-                {
-                    $fk_parent = str_replace('r=', '', $fk_parent);
-                    if (isset($this->menu[$fk_parent]['rowid'])) {
-                        $menu->fk_menu = $this->menu[$fk_parent]['rowid'];
-                        $foundparent = 1;
-                    }
-                } elseif (preg_match('/^fk_mainmenu=([a-zA-Z0-9_]+),fk_leftmenu=([a-zA-Z0-9_]+)$/', $fk_parent, $reg)) {
-                    $menu->fk_menu = -1;
-                    $menu->fk_mainmenu = $reg[1];
-                    $menu->fk_leftmenu = $reg[2];
-                    $foundparent = 1;
-                } elseif (preg_match('/^fk_mainmenu=([a-zA-Z0-9_]+)$/', $fk_parent, $reg)) {
-                    $menu->fk_menu = -1;
-                    $menu->fk_mainmenu = $reg[1];
-                    $menu->fk_leftmenu = '';
-                    $foundparent = 1;
-                }
-                if (!$foundparent) {
-                    $this->error = "ErrorBadDefinitionOfMenuArrayInModuleDescriptor";
-                    dol_syslog(get_class($this)."::insert_menus ".$this->error." ".$this->menu[$key]['fk_menu'], LOG_ERR);
-                    $err++;
-                }
-            }
-            $menu->type = $this->menu[$key]['type'];
-            $menu->mainmenu = isset($this->menu[$key]['mainmenu']) ? $this->menu[$key]['mainmenu'] : (isset($menu->fk_mainmenu) ? $menu->fk_mainmenu : '');
-            $menu->leftmenu = isset($this->menu[$key]['leftmenu']) ? $this->menu[$key]['leftmenu'] : '';
-            $menu->titre = $this->menu[$key]['titre']; // deprecated
-            $menu->title = $this->menu[$key]['titre'];
-            $menu->url = $this->menu[$key]['url'];
-            $menu->langs = $this->menu[$key]['langs'];
-            $menu->position = $this->menu[$key]['position'];
-            $menu->perms = $this->menu[$key]['perms'];
-            $menu->target = isset($this->menu[$key]['target']) ? $this->menu[$key]['target'] : '';
-            $menu->user = $this->menu[$key]['user'];
-            $menu->enabled = isset($this->menu[$key]['enabled']) ? $this->menu[$key]['enabled'] : 0;
-            $menu->position = $this->menu[$key]['position'];
-            if (! empty($force_entity)) {
-            	$menu->entity = (int) $force_entity;
-            }
-=======
-			//$menu->module=strtolower($this->name);    TODO When right_class will be same than module name
-			$menu->module = empty($this->rights_class) ?strtolower($this->name) : $this->rights_class;
 
 			if (!$this->menu[$key]['fk_menu']) {
 				$menu->fk_menu = 0;
@@ -2340,7 +1982,9 @@
 			$menu->user = $this->menu[$key]['user'];
 			$menu->enabled = isset($this->menu[$key]['enabled']) ? $this->menu[$key]['enabled'] : 0;
 			$menu->position = $this->menu[$key]['position'];
->>>>>>> 2f0040e9
+			if (! empty($force_entity)) {
+            	$menu->entity = (int) $force_entity;
+            }
 
 			if (!$err) {
 				$result = $menu->create($user); // Save menu entry into table llx_menu
@@ -2414,23 +2058,6 @@
 			foreach ($this->dirs as $key => $value) {
 				$addtodatabase = 0;
 
-<<<<<<< HEAD
-                if (!is_array($value)) {
-                	$dir = $value; // Default simple mode
-                } else {
-                    $constname = $this->const_name."_DIR_";
-                    $dir       = $this->dirs[$key][1];
-                    $addtodatabase = empty($this->dirs[$key][2]) ? '' : $this->dirs[$key][2]; // Create constante in llx_const
-                    $subname   = empty($this->dirs[$key][3]) ? '' : strtoupper($this->dirs[$key][3]); // Add submodule name (ex: $conf->module->submodule->dir_output)
-                    $forcename = empty($this->dirs[$key][4]) ? '' : strtoupper($this->dirs[$key][4]); // Change the module name if different
-
-                    if (!empty($forcename)) {
-                    	$constname = 'MAIN_MODULE_'.$forcename."_DIR_";
-                    }
-                    if (!empty($subname)) {
-                    	$constname = $constname.$subname."_";
-                    }
-=======
 				if (!is_array($value)) {
 					$dir = $value; // Default simple mode
 				} else {
@@ -2446,42 +2073,15 @@
 					if (!empty($subname)) {
 						$constname = $constname.$subname."_";
 					}
->>>>>>> 2f0040e9
 
 					$name = $constname.strtoupper($this->dirs[$key][0]);
 				}
 
-<<<<<<< HEAD
-                // Define directory full path ($dir must start with "/")
-                if (empty($conf->global->MAIN_MODULE_MULTICOMPANY) || $conf->entity == 1) {
-                	$fulldir = DOL_DATA_ROOT.$dir;
-                } else {
-                	$fulldir = DOL_DATA_ROOT."/".(! empty($force_entity) ? (int) $force_entity : $conf->entity).$dir;
-                }
-                // Create dir if it does not exists
-                if (!empty($fulldir) && !file_exists($fulldir)) {
-                    if (dol_mkdir($fulldir, DOL_DATA_ROOT) < 0) {
-                         $this->error = $langs->trans("ErrorCanNotCreateDir", $fulldir);
-                         dol_syslog(get_class($this)."::_init ".$this->error, LOG_ERR);
-                         $err++;
-                    }
-                }
-
-                // Define the constant in database if requested (not the default mode)
-                if (!empty($addtodatabase)) {
-                    $result = $this->insert_dirs($name, $dir);
-                    if ($result) {
-                    	$err++;
-                    }
-                }
-            }
-        }
-=======
 				// Define directory full path ($dir must start with "/")
 				if (empty($conf->global->MAIN_MODULE_MULTICOMPANY) || $conf->entity == 1) {
 					$fulldir = DOL_DATA_ROOT.$dir;
 				} else {
-					$fulldir = DOL_DATA_ROOT."/".$conf->entity.$dir;
+					$fulldir = DOL_DATA_ROOT."/".(! empty($force_entity) ? (int) $force_entity : $conf->entity).$dir;
 				}
 				// Create dir if it does not exists
 				if (!empty($fulldir) && !file_exists($fulldir)) {
@@ -2501,7 +2101,6 @@
 				}
 			}
 		}
->>>>>>> 2f0040e9
 
 		return $err;
 	}
@@ -2590,45 +2189,14 @@
 
 		$error = 0;
 
-<<<<<<< HEAD
-        if (is_array($this->module_parts) && !empty($this->module_parts)) {
-            foreach ($this->module_parts as $key => $value)
-            {
-                if (is_array($value) && count($value) == 0) {
-                	continue; // Discard empty arrays
-                }
-
-                $entity = (! empty($force_entity) ? (int) $force_entity : $conf->entity); // Reset the current entity
-                $newvalue = $value;
-
-                // Serialize array parameters
-                if (is_array($value)) {
-                    // Can defined other parameters
-                    // Example when $key='hooks', then $value is an array('data'=>array('hookcontext1','hookcontext2'), 'entity'=>X)
-                    if (isset($value['data']) && is_array($value['data'])) {
-                        $newvalue = json_encode($value['data']);
-                        if (isset($value['entity'])) {
-                        	$entity = ((! empty($force_entity) && $value['entity'] > 0) ? (int) $force_entity : $value['entity']);
-                        }
-                    } elseif (isset($value['data']) && !is_array($value['data'])) {
-                        $newvalue = $value['data'];
-                        if (isset($value['entity'])) {
-                        	$entity = ((! empty($force_entity) && $value['entity'] > 0) ? (int) $force_entity : $value['entity']);
-                        }
-                    } else // when hook is declared with syntax 'hook'=>array('hookcontext1','hookcontext2',...)
-                    {
-                        $newvalue = json_encode($value);
-                    }
-                }
-=======
 		if (is_array($this->module_parts) && !empty($this->module_parts)) {
 			foreach ($this->module_parts as $key => $value) {
 				if (is_array($value) && count($value) == 0) {
 					continue; // Discard empty arrays
 				}
 
-				$entity = $conf->entity; // Reset the current entity
-				$newvalue = $value;
+                $entity = (! empty($force_entity) ? (int) $force_entity : $conf->entity); // Reset the current entity
+                $newvalue = $value;
 
 				// Serialize array parameters
 				if (is_array($value)) {
@@ -2637,18 +2205,17 @@
 					if (isset($value['data']) && is_array($value['data'])) {
 						$newvalue = json_encode($value['data']);
 						if (isset($value['entity'])) {
-							$entity = $value['entity'];
+							$entity = ((! empty($force_entity) && $value['entity'] > 0) ? (int) $force_entity : $value['entity']);
 						}
 					} elseif (isset($value['data']) && !is_array($value['data'])) {
 						$newvalue = $value['data'];
 						if (isset($value['entity'])) {
-							$entity = $value['entity'];
+							$entity = ((! empty($force_entity) && $value['entity'] > 0) ? (int) $force_entity : $value['entity']);
 						}
 					} else { // when hook is declared with syntax 'hook'=>array('hookcontext1','hookcontext2',...)
 						$newvalue = json_encode($value);
 					}
 				}
->>>>>>> 2f0040e9
 
 				$sql = "INSERT INTO ".MAIN_DB_PREFIX."const (";
 				$sql .= "name";
@@ -2697,22 +2264,12 @@
 		$err = 0;
 		$entity = $conf->entity;
 
-<<<<<<< HEAD
-        if (is_array($this->module_parts) && !empty($this->module_parts)) {
-            foreach ($this->module_parts as $key => $value)
-            {
-                // If entity is defined
-                if (is_array($value) && isset($value['entity'])) {
-                	$entity = $value['entity'];
-                }
-=======
 		if (is_array($this->module_parts) && !empty($this->module_parts)) {
 			foreach ($this->module_parts as $key => $value) {
 				// If entity is defined
 				if (is_array($value) && isset($value['entity'])) {
 					$entity = $value['entity'];
 				}
->>>>>>> 2f0040e9
 
 				$sql = "DELETE FROM ".MAIN_DB_PREFIX."const";
 				$sql .= " WHERE ".$this->db->decrypt('name')." LIKE '".$this->db->escape($this->const_name)."_".strtoupper($key)."'";
@@ -2728,37 +2285,20 @@
 		return $err;
 	}
 
-<<<<<<< HEAD
-    /**
-     * Function called when module is enabled.
-     * The init function adds tabs, constants, boxes, permissions and menus (defined in constructor) into Dolibarr database.
-     * It also creates data directories
-     *
-     * @param  string $options       Options when enabling module ('', 'newboxdefonly', 'noboxes')
-     *                               'noboxes' = Do not insert boxes 'newboxdefonly' = For boxes,
-     *                               insert def of boxes only and not boxes activation
-     * @param  int    $force_entity	 Force current entity
-     * @return int                   1 if OK, 0 if KO
-     */
-    public function init($options = '', $force_entity = null)
-    {
-    	return $this->_init(array(), $options, $force_entity);
-    }
-=======
 	/**
 	 * Function called when module is enabled.
 	 * The init function adds tabs, constants, boxes, permissions and menus (defined in constructor) into Dolibarr database.
 	 * It also creates data directories
 	 *
-	 * @param  string $options Options when enabling module ('', 'newboxdefonly', 'noboxes', 'menuonly')
-	 *                         'noboxes' = Do not insert boxes 'newboxdefonly' = For boxes, insert def of boxes only and not boxes activation
-	 * @return int                1 if OK, 0 if KO
-	 */
-	public function init($options = '')
-	{
-		return $this->_init(array(), $options);
-	}
->>>>>>> 2f0040e9
+	 * @param  string	$options		Options when enabling module ('', 'newboxdefonly', 'noboxes', 'menuonly')
+	 * 									'noboxes' = Do not insert boxes 'newboxdefonly' = For boxes, insert def of boxes only and not boxes activation
+	 * @param  int		$force_entity	Force current entity
+	 * @return int						1 if OK, 0 if KO
+	 */
+	public function init($options = '', $force_entity = null)
+	{
+		return $this->_init(array(), $options, $force_entity);
+	}
 
 	/**
 	 * Function called when module is disabled.
