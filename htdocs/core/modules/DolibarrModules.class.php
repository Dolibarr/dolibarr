--- conflicted
+++ resolved
@@ -45,8 +45,6 @@
     public $numero;
 
     /**
-<<<<<<< HEAD
-=======
      * @var string  Publisher name
      */
     public $editor_name;
@@ -57,7 +55,6 @@
     public $editor_web;    
     
     /**
->>>>>>> 3f5d67d4
      * @var string Family
      */
     public $family;
