--- conflicted
+++ resolved
@@ -2656,13 +2656,8 @@
 		$fields = array('name', 'lib', 'sql', 'sqlsort', 'field', 'fieldvalue', 'fieldinsert', 'rowid', 'cond', 'help', 'fieldcheck');
 
 		foreach ($fields as $field) {
-<<<<<<< HEAD
-			if (isset($dictionaryArray[$field])) {
-				$this->dictionaries['tab' . $field][] = $dictionaryArray[$field];
-=======
 			if (!empty($dictionaryArray[$field])) {
 				$this->dictionaries['tab'.$field][] = $dictionaryArray[$field];
->>>>>>> 28887963
 			}
 		}
 		if ($langs && !in_array($langs, $this->dictionaries[$langs])) $this->dictionaries['langs'][] = $langs;
