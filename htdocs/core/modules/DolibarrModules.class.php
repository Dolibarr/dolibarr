<?php
/* Copyright (C) 2003-2007	Rodolphe Quiedeville	<rodolphe@quiedeville.org>
 * Copyright (C) 2004		Sebastien Di Cintio		<sdicintio@ressource-toi.org>
 * Copyright (C) 2004		Benoit Mortier			<benoit.mortier@opensides.be>
 * Copyright (C) 2004		Eric Seigne				<eric.seigne@ryxeo.com>
 * Copyright (C) 2005-2013	Laurent Destailleur		<eldy@users.sourceforge.net>
 * Copyright (C) 2005-2024	Regis Houssin			<regis.houssin@inodbox.com>
 * Copyright (C) 2014		Raphaël Doursenaud		<rdoursenaud@gpcsolutions.fr>
 * Copyright (C) 2018		Josep Lluís Amador		<joseplluis@lliuretic.cat>
 * Copyright (C) 2019-2024	Frédéric France			<frederic.france@free.fr>
 * Copyright (C) 2024		MDW						<mdeweerd@users.noreply.github.com>
 *
 * This program is free software; you can redistribute it and/or modify
 * it under the terms of the GNU General Public License as published by
 * the Free Software Foundation; either version 3 of the License, or
 * (at your option) any later version.
 *
 * This program is distributed in the hope that it will be useful,
 * but WITHOUT ANY WARRANTY; without even the implied warranty of
 * MERCHANTABILITY or FITNESS FOR A PARTICULAR PURPOSE.  See the
 * GNU General Public License for more details.
 *
 * You should have received a copy of the GNU General Public License
 * along with this program. If not, see <https://www.gnu.org/licenses/>.
 */

/**
 * \file           htdocs/core/modules/DolibarrModules.class.php
 * \brief          File of parent class of module descriptor class files
 */


/**
 * Class DolibarrModules
 *
 * Parent class for module descriptor class files
 */
class DolibarrModules // Can not be abstract, because we need to instantiate it into unActivateModule to be able to disable a module whose files were removed.
{
	/**
	 * @var DoliDB	Database handler
	 */
	public $db;

	/**
	 * @var int 	Module unique ID
	 * @see https://wiki.dolibarr.org/index.php/List_of_modules_id
	 */
	public $numero;

	/**
	 * @var string 	Publisher name
	 */
	public $editor_name;

	/**
	 * @var string 	URL of module at publisher site
	 */
	public $editor_url;

	/**
	 * @var string 	URL of logo of the publisher. Must be image filename into the module/img directory followed with @modulename. Example: 'myimage.png@mymodule'.
	 */
	public $editor_squarred_logo;

	/**
	 * @var	string	Family
	 * @see $familyinfo
	 *
	 * Native values: 'crm', 'financial', 'hr', 'projects', 'products', 'ecm', 'technic', 'other'.
	 * Use familyinfo to declare a custom value.
	 */
	public $family;

	/**
	 * @var array<string,array{position:string,label:string}> Custom family information
	 * @see $family
	 *
	 * e.g.:
	 * array(
	 *     'myownfamily' => array(
	 *         'position' => '001',
	 *         'label' => $langs->trans("MyOwnFamily")
	 *     )
	 * );
	 */
	public $familyinfo;

	/**
	 * @var string	Module position on 2 digits
	 */
	public $module_position = '50';

	/**
	 * @var string 	Module name
	 *
	 * Only used if Module[ID]Name translation string is not found.
	 *
	 * You can use the following code to automatically derive it from your module's class name:
	 * preg_replace('/^mod/i', '', get_class($this))
	 */
	public $name;

	/**
	 * @var string[] Paths to create when module is activated
	 *
	 * e.g.: array('/mymodule/temp')
	 */
	public $dirs = array();

	/**
	 * @var array Module boxes
	 */
	public $boxes = array();

	/**
	 * @var array Module constants
	 */
	public $const = array();

	/**
	 * @var array Module cron jobs entries
	 */
	public $cronjobs = array();

	/**
	 * @var array 	Module access rights
	 */
	public $rights;

	/**
	 * @var int		1=Admin is always granted of permission of modules (even when module is disabled)
	 */
	public $rights_admin_allowed;

	/**
	 * @var string 	Module access rights family
	 */
	public $rights_class;

	const KEY_ID = 0;
	const KEY_LABEL = 1;
	const KEY_TYPE = 2;	// deprecated
	const KEY_DEFAULT = 3;
	const KEY_FIRST_LEVEL = 4;
	const KEY_SECOND_LEVEL = 5;
	const KEY_MODULE = 6;
	const KEY_ENABLED = 7;

	/**
	 * @var array|int 	Module menu entries (1 means the menu entries are not declared into module descriptor but are hardcoded into menu manager)
	 */
	public $menu = array();

	/**
	 * @var array{triggers?:int<0,1>,login?:int<0,1>,substitutions?:int<0,1>,menus?:int<0,1>,theme?:int<0,1>,tpl?:int<0,1>,barcode?:int<0,1>,models?:int<0,1>,printing?:int<0,1>,css?:string[],js?:string[],hooks?:array{data?:string[],entity?:string},moduleforexternal?:int<0,1>,websitetemplates?:int<0,1>,contactelement?:int<0,1>} Module parts
	 *  array(
	 *      // Set this to 1 if module has its own trigger directory (/mymodule/core/triggers)
	 *      'triggers' => 0,
	 *      // Set this to 1 if module has its own login method directory (/mymodule/core/login)
	 *      'login' => 0,
	 *      // Set this to 1 if module has its own substitution function file (/mymodule/core/substitutions)
	 *      'substitutions' => 0,
	 *      // Set this to 1 if module has its own menus handler directory (/mymodule/core/menus)
	 *      'menus' => 0,
	 *      // Set this to 1 if module has its own theme directory (/mymodule/theme)
	 *      'theme' => 0,
	 *      // Set this to 1 if module overwrite template dir (/mymodule/core/tpl)
	 *      'tpl' => 0,
	 *      // Set this to 1 if module has its own barcode directory (/mymodule/core/modules/barcode)
	 *      'barcode' => 0,
	 *      // Set this to 1 if module has its own models directory (/mymodule/core/modules/xxx)
	 *      'models' => 0,
	 *      // Set this to relative path of css file if module has its own css file
	 *      'css' => '/mymodule/css/mymodule.css.php',
	 *      // Set this to relative path of js file if module must load a js on all pages
	 *      'js' => '/mymodule/js/mymodule.js',
	 *      // Set here all hooks context managed by module
	 *      'hooks' => array('hookcontext1','hookcontext2')
	 *  )
	 */
	public $module_parts = array();

	/**
	 * @var string Error message
	 */
	public $error;

	/**
	 * @var string[] Array of Errors messages
	 */
	public $errors;

	/**
	 * @var string 	Module version ('x.y.z' or a reserved keyword)
	 * @see http://semver.org
	 *
	 * The following keywords that can also be used are:
	 * 'development'
	 * 'experimental'
	 * 'dolibarr': only for core modules that share its version
	 * 'dolibarr_deprecated': only for deprecated core modules
	 */
	public $version;

	/**
	 * Module last version
	 * @var string $lastVersion
	 */
	public $lastVersion = '';

	/**
	 * true indicate this module need update
	 * @var bool $needUpdate
	 */
	public $needUpdate = false;

	/**
	 * @var string Module description (short text)
	 *
	 * Only used if Module[ID]Desc translation string is not found.
	 */
	public $description;

	/**
	 * @var   string Module description (long text)
	 * @since 4.0.0
	 *
	 * HTML content supported.
	 */
	public $descriptionlong;

	/**
	 * @var array dictionaries description
	 */
	public $dictionaries = array();

	/**
	 * @var array tabs description
	 */
	public $tabs;

	// For exports

	/**
	 * @var string[] Module export code
	 */
	public $export_code;

	/**
	 * @var string[] Module export label
	 */
	public $export_label;

	/**
	 * @var string[]
	 */
	public $export_icon;

	/**
	 * @var string[] export enabled (list of php expressions, '1' or "isModEnabled('xxx')...")
	 */
	public $export_enabled;
	/**
	 * @var array<array<array{string,string}>>
	 */
	public $export_permission;
	/**
	 * @var array<array<string,string>>
	 */
	public $export_fields_array;
	/**
	 * @var array<array<string,string>>
	 */
	public $export_TypeFields_array; // Array of key=>type where type can be 'Numeric', 'Date', 'Text', 'Boolean', 'Status', 'List:xxx:fieldlabel:rowid'
	/**
	 * @var array<array<string,string>>
	 */
	public $export_entities_array;
	/**
	 * @var array<array<string,string>>
	 */
	public $export_aggregate_array;
	/**
	 * @var array<array<string,string>>
	 */
	public $export_examplevalues_array;
	/**
	 * @var array<array<string,string>>
	 */
	public $export_help_array;
	/**
	 * @var array<array<array{rule:string,file:string,classfile:string,class:string,method:string,method_params:string[]}>>|array<array<string,string>>
	 *
	 * Other example:
	 * modBanque: [<int>]=array('-b.amount'=>'NULLIFNEG', 'b.amount'=>'NULLIFNEG')
	 */
	public $export_special_array; // special or computed field
	/**
	 * @var array<int,array<string,string|string[]>>
	 *
	 * Note: example from modAdherent: [<int]= array('subscription'=>'c.rowid');
	 *       example from modResource: [<int]= array('resource' => array('r.rowid'));
	 */
	public $export_dependencies_array;
	/**
	 * @var string[]
	 */
	public $export_sql_start;
	/**
	 * @var string[]
	 */
	public $export_sql_end;
	/**
	 * @var string[]
	 */
	public $export_sql_order;


	// For import

	/**
	 * @var string Module import code
	 */
	public $import_code;

	/**
	 * @var string[] Module import label
	 */
	public $import_label;

	/**
	 * @var string[]
	 */
	public $import_icon;
	/**
	 * @var array<array<string,string>>
	 */
	public $import_entities_array;
	/**
	 * @var array<array<string,string>>
	 */
	public $import_tables_array;
	/**
	 * @var array<array<string,string>>
	 */
	public $import_tables_creator_array;
	/**
	 * @var array<array<string,string>>
	 */
	public $import_fields_array;
	/**
	 * @var array<array<string,string>>
	 */
	public $import_fieldshidden_array;
	/**
	 * @var array<array<array{rule:string,file:string,class:string,method:string}>>
	 */
	public $import_convertvalue_array;
	/**
	 * @var array<array<string,string>>
	 */
	public $import_regex_array;
	/**
	 * @var array<array<string,string>>
	 */
	public $import_examplevalues_array;
	/**
	 * @var array<array<string,string>>
	 */
	public $import_updatekeys_array;
	/**
	 * @var array<int,array<int,string>>
	 */
	public $import_run_sql_after_array;
	/**
	 * @var array<array<string,string>>
	 */
	public $import_TypeFields_array;
	/**
	 * @var array<array<string,string>>
	 */
	public $import_help_array;

	/**
	 * @var string Module constant name
	 */
	public $const_name;

	/**
	 * @var bool Module can't be disabled
	 */
	public $always_enabled;

	/**
	 * @var bool Module is disabled
	 */
	public $disabled;

	/**
	 * @var int Module is enabled globally (Multicompany support)
	 */
	public $core_enabled;

	/**
	 * @var string Name of image file used for this module
	 *
	 * If file is in theme/yourtheme/img directory under name object_pictoname.png use 'pictoname'
	 * If file is in module/img directory under name object_pictoname.png use 'pictoname@module'
	 */
	public $picto;

	/**
	 * @var string[]|string 	List of config pages (Old modules uses a string. New one must use an array)
	 *
	 * Name of php pages stored into module/admin directory, used to setup module.
	 * e.g.: array("setup.php@mymodule")
	 */
	public $config_page_url;


	/**
	 * @var string[]|array<string,string[]> 	List of module class names that must be enabled if this module is enabled. e.g.: array('modAnotherModule', 'FR'=>'modYetAnotherModule')
	 * 				Another example : array('always'=>array("modBanque", "modFacture", "modProduct", "modCategorie"), 'FR'=>array('modBlockedLog'));
	 * Note: Example in modTakePos:  array('always'=>array("modBanque", "modFacture", "modProduct", "modCategorie"), 'FR'=>array('modBlockedLog'));
	 *       Example in modAccounting: array("modFacture", "modBanque", "modTax");

	 * @see $requiredby
	 */
	public $depends;

	/**
	 * @var string[] List of module class names to disable if the module is disabled.
	 * @see $depends
	 */
	public $requiredby;

	/**
	 * @var string[] List of module class names as string this module is in conflict with.
	 * @see $depends
	 */
	public $conflictwith;

	/**
	 * @var string[] Module language files
	 */
	public $langfiles;

	/**
	 * @var array<string,string> Array of warnings to show when we activate the module
	 *
	 * array('always'='text') or array('FR'='text')
	 */
	public $warnings_activation;

	/**
	 * @var array<string,string> Array of warnings to show when we activate an external module
	 *
	 * array('always'='text') or array('FR'='text')
	 */
	public $warnings_activation_ext;

	/**
	 * @var array<string,string> Array of warnings to show when we disable the module
	 *
	 * array('always'='text') or array('FR'='text')
	 */
	public $warnings_unactivation;

	/**
	 * @var int[] Minimum version of PHP required by module.
	 * e.g.: PHP ≥ 7.0 = array(7, 0)
	 */
	public $phpmin;

	/**
	 * @var int[] Maximum version of PHP ensured compatible with module.
	 */
	public $phpmax;

	/**
	 * @var int[] Minimum version of Dolibarr required by module.
	 * e.g.: Dolibarr ≥ 3.6 = array(3, 6)
	 */
	public $need_dolibarr_version;

	public $need_javascript_ajax;

	public $enabled_bydefault;

	/**
	 * @var bool|int Whether to hide the module.
	 */
	public $hidden = false;

	/**
	 * @var string url to check for module update
	 */
	public $url_last_version;


	/**
	 * Constructor. Define names, constants, directories, boxes, permissions
	 *
	 * @param DoliDB $db Database handler
	 */
	public function __construct($db)
	{
		$this->db = $db;
	}
	// We should but can't set this as abstract because this will make dolibarr hang
	// after migration due to old module not implementing. We must wait PHP is able to make
	// a try catch on Fatal error to manage this correctly.
	// We need constructor into function unActivateModule into admin.lib.php


	// phpcs:disable PEAR.NamingConventions.ValidFunctionName.PublicUnderscore
	/**
	 * Enables a module.
	 * Inserts all information into database.
	 *
	 * @param array  $array_sql 	SQL requests to be executed when enabling module
	 * @param string $options   	String with options when disabling module:
	 *                          	- 'noboxes' = Do all actions but do not insert boxes
	 *                          	- 'newboxdefonly' = Do all actions but for boxes, insert def of boxes only and not boxes activation
	 * @return int                  1 if OK, 0 if KO
	 */
	protected function _init($array_sql, $options = '')
	{
		// phpcs:enable
		global $conf;
		$err = 0;

		$this->db->begin();

		// Insert activation module constant
		if (!$err) {
			$err += $this->_active();
		}

		// Insert new pages for tabs (into llx_const)
		if (!$err) {
			$err += $this->insert_tabs();
		}

		// Insert activation of module's parts. Copy website templates into doctemplates.
		if (!$err) {
			$err += $this->insert_module_parts();
		}

		// Insert constant defined by modules (into llx_const)
		if (!$err && !preg_match('/newboxdefonly/', $options)) {
			$err += $this->insert_const(); // Test on newboxdefonly to avoid to erase value during upgrade
		}

		// Insert boxes def (into llx_boxes_def) and boxes setup (into llx_boxes)
		if (!$err && !preg_match('/noboxes/', $options)) {
			$err += $this->insert_boxes($options);
		}

		// Insert cron job entries (entry in llx_cronjobs)
		if (!$err) {
			$err += $this->insert_cronjobs();
		}

		// Insert permission definitions of module into llx_rights_def. If user is admin, grant this permission to user.
		if (!$err) {
			$err += $this->insert_permissions(1, null, 1);
		}

		// Insert specific menus entries into database
		if (!$err) {
			$err += $this->insert_menus();
		}

		// Create module's directories
		if (!$err) {
			$err += $this->create_dirs();
		}

		// Execute addons requests
		$num = count($array_sql);
		for ($i = 0; $i < $num; $i++) {
			if (!$err) {
				$val = $array_sql[$i];
				$sql = $val;
				$ignoreerror = 0;
				if (is_array($val)) {
					$sql = $val['sql'];
					$ignoreerror = $val['ignoreerror'];
				}
				// Add current entity id
				$sql = str_replace('__ENTITY__', (string) $conf->entity, $sql);

				dol_syslog(get_class($this)."::_init ignoreerror=".$ignoreerror, LOG_DEBUG);
				$result = $this->db->query($sql, $ignoreerror);
				if (!$result) {
					if (!$ignoreerror) {
						$this->error = $this->db->lasterror();
						$err++;
					} else {
						dol_syslog(get_class($this)."::_init Warning ".$this->db->lasterror(), LOG_WARNING);
					}
				}
			}
		}

		// Return code
		if (!$err) {
			$this->db->commit();

			$moduleNameInConf = strtolower(preg_replace('/^MAIN_MODULE_/', '', $this->const_name));
			// two exceptions to handle
			if ($moduleNameInConf === 'propale') {
				$moduleNameInConf = 'propal';
			} elseif ($moduleNameInConf === 'supplierproposal') {
				$moduleNameInConf = 'supplier_proposal';
			}

			$conf->modules[$moduleNameInConf] = $moduleNameInConf; // Add this module in list of enabled modules so isModEnabled() will work (conf->module->enabled must no more be used)

			return 1;
		} else {
			$this->db->rollback();
			return 0;
		}
	}

	// phpcs:disable PEAR.NamingConventions.ValidFunctionName.PublicUnderscore
	/**
	 * Disable function. Deletes the module constants and boxes from the database.
	 *
	 * @param string[] $array_sql SQL requests to be executed when module is disabled
	 * @param string   $options   Options when disabling module:
	 *
	 * @return int                     1 if OK, 0 if KO
	 */
	protected function _remove($array_sql, $options = '')
	{
		global $conf;
		// phpcs:enable
		$err = 0;

		$this->db->begin();

		// Remove activation module line (constant MAIN_MODULE_MYMODULE in llx_const)
		if (!$err) {
			$err += $this->_unactive();
		}

		// Remove activation of module's new tabs (MAIN_MODULE_MYMODULE_TABS_XXX in llx_const)
		if (!$err) {
			$err += $this->delete_tabs();
		}

		// Remove activation of module's parts (MAIN_MODULE_MYMODULE_XXX in llx_const)
		if (!$err) {
			$err += $this->delete_module_parts();
		}

		// Remove constants defined by modules
		if (!$err) {
			$err += $this->delete_const();
		}

		// Remove list of module's available boxes (entry in llx_boxes)
		if (!$err && !preg_match('/(newboxdefonly|noboxes)/', $options)) {
			$err += $this->delete_boxes(); // We don't have to delete if option ask to keep boxes safe or ask to add new box def only
		}

		// Remove list of module's cron job entries (entry in llx_cronjobs)
		if (!$err) {
			$err += $this->delete_cronjobs();
		}

		// Remove module's permissions from list of available permissions (entries in llx_rights_def)
		if (!$err) {
			$err += $this->delete_permissions();
		}

		// Remove module's menus (entries in llx_menu)
		if (!$err) {
			$err += $this->delete_menus();
		}

		// Remove module's directories
		if (!$err) {
			$err += $this->delete_dirs();
		}

		// Run complementary sql requests
		$num = count((array) $array_sql);
		for ($i = 0; $i < $num; $i++) {
			if (!$err) {
				dol_syslog(get_class($this)."::_remove", LOG_DEBUG);
				$result = $this->db->query($array_sql[$i]);
				if (!$result) {
					$this->error = $this->db->error();
					$err++;
				}
			}
		}

		// Return code
		if (!$err) {
			$this->db->commit();

			// Disable modules
			$moduleNameInConf = strtolower(preg_replace('/^MAIN_MODULE_/', '', $this->const_name));
			// two exceptions to handle
			if ($moduleNameInConf === 'propale') {
				$moduleNameInConf = 'propal';
			} elseif ($moduleNameInConf === 'supplierproposal') {
				$moduleNameInConf = 'supplier_proposal';
			}

			unset($conf->modules[$moduleNameInConf]);	// Add this module in list of enabled modules so isModEnabled() will work (conf->module->enabled must no more be used)

			return 1;
		} else {
			$this->db->rollback();
			return 0;
		}
	}


	/**
	 * Gives the translated module name if translation exists in admin.lang or into language files of module.
	 * Otherwise return the module key name.
	 *
	 * @return string  Translated module name
	 */
	public function getName()
	{
		global $langs;
		$langs->load("admin");

		if ($langs->transnoentitiesnoconv("Module".$this->numero."Name") != "Module".$this->numero."Name") {
			// If module name translation exists
			return $langs->transnoentitiesnoconv("Module".$this->numero."Name");
		} else {
			// If module name translation using it's unique id does not exist, we try to use its name to find translation
			if (is_array($this->langfiles)) {
				foreach ($this->langfiles as $val) {
					if ($val) {
						$langs->load($val);
					}
				}
			}

			if ($langs->trans("Module".$this->name."Name") != "Module".$this->name."Name") {
				// If module name translation exists
				return $langs->transnoentitiesnoconv("Module".$this->name."Name");
			}

			// Last chance with simple label
			return $langs->transnoentitiesnoconv($this->name);
		}
	}


	/**
	 * Gives the translated module description if translation exists in admin.lang or the default module description
	 *
	 * @return string  Translated module description
	 */
	public function getDesc()
	{
		global $langs;
		$langs->load("admin");

		if ($langs->transnoentitiesnoconv("Module".$this->numero."Desc") != "Module".$this->numero."Desc") {
			// If module description translation exists
			return $langs->transnoentitiesnoconv("Module".$this->numero."Desc");
		} else {
			// If module description translation does not exist using its unique id, we can use its name to find translation
			if (is_array($this->langfiles)) {
				foreach ($this->langfiles as $val) {
					if ($val) {
						$langs->load($val);
					}
				}
			}

			if ($langs->transnoentitiesnoconv("Module".$this->name."Desc") != "Module".$this->name."Desc") {
				// If module name translation exists
				return $langs->trans("Module".$this->name."Desc");
			}

			// Last chance with simple label
			return $langs->trans($this->description);
		}
	}

	/**
	 * Gives the long description of a module. First check README-la_LA.md then README.md
	 * If no markdown files found, it returns translated value of the key ->descriptionlong.
	 *
	 * @return string     Long description of a module from README.md of from property.
	 */
	public function getDescLong()
	{
		global $langs;
		$langs->load("admin");

		include_once DOL_DOCUMENT_ROOT.'/core/lib/files.lib.php';
		include_once DOL_DOCUMENT_ROOT.'/core/lib/geturl.lib.php';

		$content = '';
		$pathoffile = $this->getDescLongReadmeFound();

		if ($pathoffile) {     // Mostly for external modules
			$content = file_get_contents($pathoffile, false, null, 0, 1024 * 1024);	// Max size loaded 1Mb

			if ((float) DOL_VERSION >= 6.0) {
				@include_once DOL_DOCUMENT_ROOT.'/core/lib/parsemd.lib.php';

				$content = dolMd2Html(
					$content,
					'parsedown',
					array(
						'doc/' => dol_buildpath(strtolower($this->name).'/doc/', 1),
						'img/' => dol_buildpath(strtolower($this->name).'/img/', 1),
						'images/' => dol_buildpath(strtolower($this->name).'/images/', 1),
					)
				);

				$content = preg_replace('/<a href="/', '<a target="_blank" rel="noopener noreferrer" href="', $content);
			} else {
				$content = nl2br($content);
			}
		} else {
			// Mostly for internal modules
			if (!empty($this->descriptionlong)) {
				if (is_array($this->langfiles)) {
					foreach ($this->langfiles as $val) {
						if ($val) {
							$langs->load($val);
						}
					}
				}

				$content = $langs->transnoentitiesnoconv($this->descriptionlong);
			}
		}

		return $content;
	}

	/**
	 * Return path of file if a README file was found.
	 *
	 * @return string      Path of file if a README file was found.
	 */
	public function getDescLongReadmeFound()
	{
		global $langs;

		$filefound = false;

		// Define path to file README.md.
		// First check README-la_LA.md then README-la.md then README.md
		$pathoffile = dol_buildpath(strtolower($this->name).'/README-'.$langs->defaultlang.'.md', 0);
		if (dol_is_file($pathoffile)) {
			$filefound = true;
		}
		if (!$filefound) {
			$tmp = explode('_', $langs->defaultlang);
			$pathoffile = dol_buildpath(strtolower($this->name).'/README-'.$tmp[0].'.md', 0);
			if (dol_is_file($pathoffile)) {
				$filefound = true;
			}
		}
		if (!$filefound) {
			$pathoffile = dol_buildpath(strtolower($this->name).'/README.md', 0);
			if (dol_is_file($pathoffile)) {
				$filefound = true;
			}
		}

		return ($filefound ? $pathoffile : '');
	}


	/**
	 * Gives the changelog. First check ChangeLog-la_LA.md then ChangeLog.md
	 *
	 * @return string  Content of ChangeLog
	 */
	public function getChangeLog()
	{
		global $langs;
		$langs->load("admin");

		include_once DOL_DOCUMENT_ROOT.'/core/lib/files.lib.php';
		include_once DOL_DOCUMENT_ROOT.'/core/lib/geturl.lib.php';

		$filefound = false;

		// Define path to file README.md.
		// First check ChangeLog-la_LA.md then ChangeLog.md
		$pathoffile = dol_buildpath(strtolower($this->name).'/ChangeLog-'.$langs->defaultlang.'.md', 0);
		if (dol_is_file($pathoffile)) {
			$filefound = true;
		}
		if (!$filefound) {
			$pathoffile = dol_buildpath(strtolower($this->name).'/ChangeLog.md', 0);
			if (dol_is_file($pathoffile)) {
				$filefound = true;
			}
		}

		if ($filefound) {     // Mostly for external modules
			$content = file_get_contents($pathoffile);

			if ((float) DOL_VERSION >= 6.0) {
				@include_once DOL_DOCUMENT_ROOT.'/core/lib/parsemd.lib.php';

				$content = dolMd2Html($content, 'parsedown', array('doc/' => dol_buildpath(strtolower($this->name).'/doc/', 1)));
			} else {
				$content = nl2br($content);
			}
		} else {
			$content = '';
		}

		return $content;
	}

	/**
	 * Gives the publisher name
	 *
	 * @return string  Publisher name
	 */
	public function getPublisher()
	{
		return $this->editor_name;
	}

	/**
	 * Gives the publisher url
	 *
	 * @return string  Publisher url
	 */
	public function getPublisherUrl()
	{
		return $this->editor_url;
	}

	/**
	 * Gives module version (translated if param $translated is on)
	 * For 'experimental' modules, gives 'experimental' translation
	 * For 'dolibarr' modules, gives Dolibarr version
	 *
	 * @param  int 		$translated 		1=Special version keys are translated, 0=Special version keys are not translated
	 * @return string               		Module version
	 */
	public function getVersion($translated = 1)
	{
		global $langs;
		$langs->load("admin");

		$ret = '';

		$newversion = preg_replace('/_deprecated/', '', $this->version);
		if ($newversion == 'experimental') {
			$ret = ($translated ? $langs->transnoentitiesnoconv("VersionExperimental") : $newversion);
		} elseif ($newversion == 'development') {
			$ret = ($translated ? $langs->transnoentitiesnoconv("VersionDevelopment") : $newversion);
		} elseif ($newversion == 'dolibarr') {
			$ret = DOL_VERSION;
		} elseif ($newversion) {
			$ret = $newversion;
		} else {
			$ret = ($translated ? $langs->transnoentitiesnoconv("VersionUnknown") : 'unknown');
		}

		if (preg_match('/_deprecated/', $this->version)) {
			$ret .= ($translated ? ' ('.$langs->transnoentitiesnoconv("Deprecated").')' : $this->version);
		}
		return $ret;
	}

	/**
	 * Gives the module position
	 *
	 * @return string	Module position (an external module should never return a value lower than 100000. 1-100000 are reserved for core)
	 */
	public function getModulePosition()
	{
		if (in_array($this->version, array('dolibarr', 'dolibarr_deprecated', 'experimental', 'development'))) {	// core module
			return $this->module_position;
		} else {																			// external module
			if ($this->module_position >= 100000) {
				return $this->module_position;
			} else {
				$position = intval($this->module_position) + 100000;
				return strval($position);
			}
		}
	}

	/**
	 * Tells if module is core or external.
	 * Version = 'dolibarr', 'dolibarr_deprecated', 'experimental' and 'development' means core modules
	 *
	 * @return string  'core', 'external' or 'unknown'
	 */
	public function isCoreOrExternalModule()
	{
		if ($this->version == 'dolibarr' || $this->version == 'dolibarr_deprecated') {
			return 'core';
		}
		if (!empty($this->version) && !in_array($this->version, array('experimental', 'development'))) {
			return 'external';
		}
		if (!empty($this->editor_name) || !empty($this->editor_url)) {
			return 'external';
		}
		if ($this->numero >= 100000) {
			return 'external';
		}
		return 'unknown';
	}


	/**
	 * Gives module related language files list
	 *
	 * @return string[]    Language files list
	 */
	public function getLangFilesArray()
	{
		return $this->langfiles;
	}

	/**
	 * Gives translated label of an export dataset
	 *
	 * @param int $r Dataset index
	 *
	 * @return string       Translated databaset label
	 */
	public function getExportDatasetLabel($r)
	{
		global $langs;

		$langstring = "ExportDataset_".$this->export_code[$r];
		if ($langs->trans($langstring) == $langstring) {
			// Translation not found
			return $langs->trans($this->export_label[$r]);
		} else {
			// Translation found
			return $langs->trans($langstring);
		}
	}


	/**
	 * Gives translated label of an import dataset
	 *
	 * @param int $r Dataset index
	 *
	 * @return string      Translated dataset label
	 */
	public function getImportDatasetLabel($r)
	{
		global $langs;

		$langstring = "ImportDataset_".$this->import_code[$r];
		//print "x".$langstring;
		if ($langs->trans($langstring) == $langstring) {
			// Translation not found
			return $langs->transnoentitiesnoconv($this->import_label[$r]);
		} else {
			// Translation found
			return $langs->transnoentitiesnoconv($langstring);
		}
	}


	/**
	 * Gives the last date of activation
	 *
	 * @return 	int|string       	Date of last activation or '' if module was never activated
	 */
	public function getLastActivationDate()
	{
		global $conf;

		$err = 0;

		$sql = "SELECT tms FROM ".MAIN_DB_PREFIX."const";
		$sql .= " WHERE ".$this->db->decrypt('name')." = '".$this->db->escape($this->const_name)."'";
		$sql .= " AND entity IN (0, ".((int) $conf->entity).")";

		dol_syslog(get_class($this)."::getLastActiveDate", LOG_DEBUG);
		$resql = $this->db->query($sql);
		if (!$resql) {
			$err++;
		} else {
			$obj = $this->db->fetch_object($resql);
			if ($obj) {
				return $this->db->jdate($obj->tms);
			}
		}

		return '';
	}


	/**
	 * Gives the last author of activation
	 *
	 * @return array       Array array('authorid'=>Id of last activation user, 'lastactivationdate'=>Date of last activation)
	 */
	public function getLastActivationInfo()
	{
		global $conf;

		$err = 0;

		$sql = "SELECT tms, note FROM ".MAIN_DB_PREFIX."const";
		$sql .= " WHERE ".$this->db->decrypt('name')." = '".$this->db->escape($this->const_name)."'";
		$sql .= " AND entity IN (0, ".$conf->entity.")";

		dol_syslog(get_class($this)."::getLastActiveDate", LOG_DEBUG);
		$resql = $this->db->query($sql);
		if (!$resql) {
			$err++;
		} else {
			$obj = $this->db->fetch_object($resql);
			if ($obj) {
				$tmp = array();
				if ($obj->note) {
					$tmp = json_decode($obj->note, true);
				}
				return array(
					'authorid' => empty($tmp['authorid']) ? '' : $tmp['authorid'],
					'ip' => empty($tmp['ip']) ? '' : $tmp['ip'],
					'lastactivationdate' => $this->db->jdate($obj->tms),
					'lastactivationversion' => (!empty($tmp['lastactivationversion']) ? $tmp['lastactivationversion'] : 'unknown'),
				);
			}
		}

		return array();
	}


	// phpcs:disable PEAR.NamingConventions.ValidFunctionName.PublicUnderscore
	/**
	 * Insert constants for module activation
	 *
	 * @return int Error count (0 if OK)
	 */
	protected function _active()
	{
		// phpcs:enable
		global $conf, $user;

		$err = 0;

		// Common module
		$entity = ((!empty($this->always_enabled) || !empty($this->core_enabled)) ? 0 : $conf->entity);

		$sql = "DELETE FROM ".MAIN_DB_PREFIX."const";
		$sql .= " WHERE ".$this->db->decrypt('name')." = '".$this->db->escape($this->const_name)."'";
		$sql .= " AND entity IN (0, ".$entity.")";

		dol_syslog(get_class($this)."::_active delete activation constant", LOG_DEBUG);
		$resql = $this->db->query($sql);
		if (!$resql) {
			$err++;
		}

		$note = json_encode(
			array(
				'authorid' => (is_object($user) ? $user->id : 0),
				'ip' => (empty($_SERVER['REMOTE_ADDR']) ? '' : $_SERVER['REMOTE_ADDR']),
				'lastactivationversion' => $this->version,
			)
		);

		$sql = "INSERT INTO ".MAIN_DB_PREFIX."const (name, value, visible, entity, note) VALUES";
		$sql .= " (".$this->db->encrypt($this->const_name);
		$sql .= ", ".$this->db->encrypt('1');
		$sql .= ", 0, ".((int) $entity);
		$sql .= ", '".$this->db->escape($note)."')";

		dol_syslog(get_class($this)."::_active insert activation constant", LOG_DEBUG);
		$resql = $this->db->query($sql);
		if (!$resql) {
			$err++;
		}

		return $err;
	}


	// phpcs:disable PEAR.NamingConventions.ValidFunctionName.PublicUnderscore
	/**
	 * Module deactivation
	 *
	 * @return int Error count (0 if OK)
	 */
	protected function _unactive()
	{
		// phpcs:enable
		global $conf;

		$err = 0;

		// Common module
		$entity = ((!empty($this->always_enabled) || !empty($this->core_enabled)) ? 0 : $conf->entity);

		$sql = "DELETE FROM ".MAIN_DB_PREFIX."const";
		$sql .= " WHERE ".$this->db->decrypt('name')." = '".$this->db->escape($this->const_name)."'";
		$sql .= " AND entity IN (0, ".$entity.")";

		dol_syslog(get_class($this)."::_unactive", LOG_DEBUG);
		$this->db->query($sql);

		return $err;
	}


	// phpcs:disable PEAR.NamingConventions.ValidFunctionName.ScopeNotCamelCaps,PEAR.NamingConventions.ValidFunctionName.PublicUnderscore
	/**
	 * Create tables and keys required by module:
	 * - Files table.sql or table-module.sql with create table instructions
	 * - Then table.key.sql or table-module.key.sql with create keys instructions
	 * - Then data_xxx.sql (usually provided by external modules only)
	 * - Then update_xxx.sql (usually provided by external modules only)
	 * Files must be stored in subdirectory 'tables' or 'data' into directory $reldir (Example: '/install/mysql/' or '/module/sql/')
	 * This function may also be called by :
	 * - _load_tables('/install/mysql/', 'modulename') into the this->init() of core module descriptors.
	 * - _load_tables('/mymodule/sql/') into the this->init() of external module descriptors.
	 *
	 * @param  	string 	$reldir 			Relative directory where to scan files. Example: '/install/mysql/' or '/module/sql/'
	 * @param	string	$onlywithsuffix		Only with the defined suffix
	 * @return 	int<0,1>             			Return integer <=0 if KO, >0 if OK
	 */
	protected function _load_tables($reldir, $onlywithsuffix = '')
	{
		// phpcs:enable
		global $conf;

		$error = 0;
		$dirfound = 0;
		$ok = 1;

		if (empty($reldir)) {
			return 1;
		}

		include_once DOL_DOCUMENT_ROOT.'/core/lib/admin.lib.php';

		foreach ($conf->file->dol_document_root as $dirroot) {
			if ($ok == 1) {
				$dirsql = $dirroot.$reldir;
				$ok = 0;

				// We will loop on xxx/, xxx/tables/, xxx/data/
				$listofsubdir = array('', 'tables/', 'data/');
				if ($this->db->type == 'pgsql') {
					$listofsubdir[] = '../pgsql/functions/';
				}

				foreach ($listofsubdir as $subdir) {
					$dir = $dirsql.$subdir;

					$handle = @opendir($dir); // Dir may not exists
					if (is_resource($handle)) {
						$dirfound++;

						// Run llx_mytable.sql files, then llx_mytable_*.sql
						$files = array();
						while (($file = readdir($handle)) !== false) {
							$files[] = $file;
						}
						sort($files);
						foreach ($files as $file) {
							if ($onlywithsuffix) {
								if (!preg_match('/\-'.preg_quote($onlywithsuffix, '/').'\./i', $file)) {
									//print 'File '.$file.' does not match suffix '.$onlywithsuffix.' so it is discarded<br>'."\n";
									continue;
								} else {
									//print 'File '.$file.' match suffix '.$onlywithsuffix.' so we keep it<br>'."\n";
								}
							}
							if (preg_match('/\.sql$/i', $file) && !preg_match('/\.key\.sql$/i', $file) && substr($file, 0, 4) == 'llx_') {
								$result = run_sql($dir.$file, !getDolGlobalString('MAIN_DISPLAY_SQL_INSTALL_LOG') ? 1 : 0, '', 1);
								if ($result <= 0) {
									$error++;
								}
							}
						}

						rewinddir($handle);

						// Run llx_mytable.key.sql files (Must be done after llx_mytable.sql) then then llx_mytable_*.key.sql
						$files = array();
						while (($file = readdir($handle)) !== false) {
							$files[] = $file;
						}
						sort($files);
						foreach ($files as $file) {
							if ($onlywithsuffix) {
								if (!preg_match('/\-'.preg_quote($onlywithsuffix, '/').'\./i', $file)) {
									//print 'File '.$file.' does not match suffix '.$onlywithsuffix.' so it is discarded<br>'."\n";
									continue;
								} else {
									//print 'File '.$file.' match suffix '.$onlywithsuffix.' so we keep it<br>'."\n";
								}
							}
							if (preg_match('/\.key\.sql$/i', $file) && substr($file, 0, 4) == 'llx_') {
								$result = run_sql($dir.$file, !getDolGlobalString('MAIN_DISPLAY_SQL_INSTALL_LOG') ? 1 : 0, '', 1);
								if ($result <= 0) {
									$error++;
								}
							}
						}

						rewinddir($handle);

						// Run functions-xxx.sql files (Must be done after llx_mytable.key.sql)
						$files = array();
						while (($file = readdir($handle)) !== false) {
							$files[] = $file;
						}
						sort($files);
						foreach ($files as $file) {
							if ($onlywithsuffix) {
								if (!preg_match('/\-'.preg_quote($onlywithsuffix, '/').'\./i', $file)) {
									//print 'File '.$file.' does not match suffix '.$onlywithsuffix.' so it is discarded<br>'."\n";
									continue;
								} else {
									//print 'File '.$file.' match suffix '.$onlywithsuffix.' so we keep it<br>'."\n";
								}
							}
							if (preg_match('/\.sql$/i', $file) && !preg_match('/\.key\.sql$/i', $file) && substr($file, 0, 9) == 'functions') {
								$result = run_sql($dir.$file, !getDolGlobalString('MAIN_DISPLAY_SQL_INSTALL_LOG') ? 1 : 0, '', 1);
								if ($result <= 0) {
									$error++;
								}
							}
						}

						rewinddir($handle);

						// Run data_xxx.sql files (Must be done after llx_mytable.key.sql)
						$files = array();
						while (($file = readdir($handle)) !== false) {
							$files[] = $file;
						}
						sort($files);
						foreach ($files as $file) {
							if ($onlywithsuffix) {
								if (!preg_match('/\-'.preg_quote($onlywithsuffix, '/').'\./i', $file)) {
									//print 'File '.$file.' does not match suffix '.$onlywithsuffix.' so it is discarded<br>'."\n";
									continue;
								} else {
									//print 'File '.$file.' match suffix '.$onlywithsuffix.' so we keep it<br>'."\n";
								}
							}
							if (preg_match('/\.sql$/i', $file) && !preg_match('/\.key\.sql$/i', $file) && substr($file, 0, 4) == 'data') {
								$result = run_sql($dir.$file, !getDolGlobalString('MAIN_DISPLAY_SQL_INSTALL_LOG') ? 1 : 0, '', 1);
								if ($result <= 0) {
									$error++;
								}
							}
						}

						rewinddir($handle);

						// Run update_xxx.sql files
						$files = array();
						while (($file = readdir($handle)) !== false) {
							$files[] = $file;
						}
						sort($files);
						foreach ($files as $file) {
							if ($onlywithsuffix) {
								if (!preg_match('/\-'.preg_quote($onlywithsuffix, '/').'\./i', $file)) {
									//print 'File '.$file.' does not match suffix '.$onlywithsuffix.' so it is discarded<br>'."\n";
									continue;
								} else {
									//print 'File '.$file.' match suffix '.$onlywithsuffix.' so we keep it<br>'."\n";
								}
							}
							if (preg_match('/\.sql$/i', $file) && !preg_match('/\.key\.sql$/i', $file) && substr($file, 0, 6) == 'update') {
								$result = run_sql($dir.$file, !getDolGlobalString('MAIN_DISPLAY_SQL_INSTALL_LOG') ? 1 : 0, '', 1);
								if ($result <= 0) {
									$error++;
								}
							}
						}

						closedir($handle);
					}
				}

				if ($error == 0) {
					$ok = 1;
				}
			}
		}

		if (!$dirfound) {
			dol_syslog("A module wants to load sql files from ".$reldir." but this directory was not found.", LOG_WARNING);
		}
		return $ok;
	}


	// phpcs:disable PEAR.NamingConventions.ValidFunctionName.ScopeNotCamelCaps
	/**
	 * Adds boxes
	 *
	 * @param string $option Options when disabling module ('newboxdefonly'=insert only boxes definition)
	 *
	 * @return int             Error count (0 if OK)
	 */
	public function insert_boxes($option = '')
	{
		// phpcs:enable
		include_once DOL_DOCUMENT_ROOT.'/core/class/infobox.class.php';

		global $conf;

		$err = 0;

		if (is_array($this->boxes)) {
			dol_syslog(get_class($this)."::insert_boxes", LOG_DEBUG);

			$pos_name = InfoBox::getListOfPagesForBoxes();

			foreach ($this->boxes as $key => $value) {
				$file  = isset($this->boxes[$key]['file']) ? $this->boxes[$key]['file'] : '';
				$note  = isset($this->boxes[$key]['note']) ? $this->boxes[$key]['note'] : '';
				$enabledbydefaulton = isset($this->boxes[$key]['enabledbydefaulton']) ? $this->boxes[$key]['enabledbydefaulton'] : 'Home';

				if (empty($file)) {
					$file  = isset($this->boxes[$key][1]) ? $this->boxes[$key][1] : ''; // For backward compatibility
				}
				if (empty($note)) {
					$note  = isset($this->boxes[$key][2]) ? $this->boxes[$key][2] : ''; // For backward compatibility
				}

				// Search if boxes def already present
				$sql = "SELECT count(*) as nb FROM ".MAIN_DB_PREFIX."boxes_def";
				$sql .= " WHERE file = '".$this->db->escape($file)."'";
				$sql .= " AND entity = ".$conf->entity;
				if ($note) {
					$sql .= " AND note ='".$this->db->escape($note)."'";
				}

				$result = $this->db->query($sql);
				if ($result) {
					$obj = $this->db->fetch_object($result);
					if ($obj->nb == 0) {
						$this->db->begin();

						if (!$err) {
							$sql = "INSERT INTO ".MAIN_DB_PREFIX."boxes_def (file, entity, note)";
							$sql .= " VALUES ('".$this->db->escape($file)."', ";
							$sql .= $conf->entity.", ";
							$sql .= $note ? "'".$this->db->escape($note)."'" : "null";
							$sql .= ")";

							dol_syslog(get_class($this)."::insert_boxes", LOG_DEBUG);
							$resql = $this->db->query($sql);
							if (!$resql) {
								$err++;
							}
						}
						if (!$err && !preg_match('/newboxdefonly/', $option)) {
							$lastid = $this->db->last_insert_id(MAIN_DB_PREFIX."boxes_def", "rowid");

							foreach ($pos_name as $key2 => $val2) {
								//print 'key2='.$key2.'-val2='.$val2."<br>\n";
								if ($enabledbydefaulton && $val2 != $enabledbydefaulton) {
									continue; // Not enabled by default onto this page.
								}

								$sql = "INSERT INTO ".MAIN_DB_PREFIX."boxes (box_id, position, box_order, fk_user, entity)";
								$sql .= " VALUES (".((int) $lastid).", ".((int) $key2).", '0', 0, ".((int) $conf->entity).")";

								dol_syslog(get_class($this)."::insert_boxes onto page ".$key2."=".$val2, LOG_DEBUG);
								$resql = $this->db->query($sql);
								if (!$resql) {
									$err++;
								}
							}
						}

						if (!$err) {
							$this->db->commit();
						} else {
							$this->error = $this->db->lasterror();
							$this->db->rollback();
						}
					}
					// else box already registered into database
				} else {
					$this->error = $this->db->lasterror();
					$err++;
				}
			}
		}

		return $err;
	}


	// phpcs:disable PEAR.NamingConventions.ValidFunctionName.ScopeNotCamelCaps
	/**
	 * Removes boxes
	 *
	 * @return int Error count (0 if OK)
	 */
	public function delete_boxes()
	{
		// phpcs:enable
		global $conf;

		$err = 0;

		if (is_array($this->boxes)) {
			foreach ($this->boxes as $key => $value) {
				//$titre = $this->boxes[$key][0];
				if (empty($this->boxes[$key]['file'])) {
					$file = isset($this->boxes[$key][1]) ? $this->boxes[$key][1] : ''; // For backward compatibility
				} else {
					$file = $this->boxes[$key]['file'];
				}

				//$note  = $this->boxes[$key][2];

				// TODO If the box is also included by another module and the other module is still on, we should not remove it.
				// For the moment, we manage this with hard coded exception
				//print "Remove box ".$file.'<br>';
				if ($file == 'box_graph_product_distribution.php') {
					if (isModEnabled("product") || isModEnabled("service")) {
						dol_syslog("We discard deleting module ".$file." because another module still active requires it.");
						continue;
					}
				}

				if ($this->db->type == 'sqlite3') {
					// sqlite doesn't support "USING" syntax.
					// TODO: remove this dependency.
					$sql = "DELETE FROM ".MAIN_DB_PREFIX."boxes ";
					$sql .= "WHERE ".MAIN_DB_PREFIX."boxes.box_id IN (";
					$sql .= "SELECT ".MAIN_DB_PREFIX."boxes_def.rowid ";
					$sql .= "FROM ".MAIN_DB_PREFIX."boxes_def ";
					$sql .= "WHERE ".MAIN_DB_PREFIX."boxes_def.file = '".$this->db->escape($file)."') ";
					$sql .= "AND ".MAIN_DB_PREFIX."boxes.entity = ".$conf->entity;
				} else {
					$sql = "DELETE FROM ".MAIN_DB_PREFIX."boxes";
					$sql .= " USING ".MAIN_DB_PREFIX."boxes, ".MAIN_DB_PREFIX."boxes_def";
					$sql .= " WHERE ".MAIN_DB_PREFIX."boxes.box_id = ".MAIN_DB_PREFIX."boxes_def.rowid";
					$sql .= " AND ".MAIN_DB_PREFIX."boxes_def.file = '".$this->db->escape($file)."'";
					$sql .= " AND ".MAIN_DB_PREFIX."boxes.entity = ".$conf->entity;
				}

				dol_syslog(get_class($this)."::delete_boxes", LOG_DEBUG);
				$resql = $this->db->query($sql);
				if (!$resql) {
					$this->error = $this->db->lasterror();
					$err++;
				}

				$sql = "DELETE FROM ".MAIN_DB_PREFIX."boxes_def";
				$sql .= " WHERE file = '".$this->db->escape($file)."'";
				$sql .= " AND entity = ".$conf->entity;		// Do not use getEntity here, we want to delete only in current company

				dol_syslog(get_class($this)."::delete_boxes", LOG_DEBUG);
				$resql = $this->db->query($sql);
				if (!$resql) {
					$this->error = $this->db->lasterror();
					$err++;
				}
			}
		}

		return $err;
	}

	// phpcs:disable PEAR.NamingConventions.ValidFunctionName.ScopeNotCamelCaps
	/**
	 * Adds cronjobs
	 *
	 * @return int             Error count (0 if OK)
	 */
	public function insert_cronjobs()
	{
<<<<<<< HEAD
        // phpcs:enable
=======
		// phpcs:enable
>>>>>>> f07ebe00
		include_once DOL_DOCUMENT_ROOT . '/core/class/infobox.class.php';
		include_once DOL_DOCUMENT_ROOT . '/cron/class/cronjob.class.php';

		global $conf, $user;

		$err = 0;

		if (is_array($this->cronjobs)) {
			dol_syslog(get_class($this) . "::insert_cronjobs", LOG_DEBUG);

			foreach ($this->cronjobs as $key => $value) {
				$now = dol_now();

				$entity = isset($value['entity']) ? $value['entity'] : $conf->entity;
				$label = isset($value['label']) ? $value['label'] : '';
				$jobtype = isset($value['jobtype']) ? $value['jobtype'] : '';
				$classesname = isset($value['class']) ? $value['class'] : '';
				$objectname = isset($value['objectname']) ? $value['objectname'] : '';
				$methodename = isset($value['method']) ? $value['method'] : '';
				$command = isset($value['command']) ? $value['command'] : '';
				$params = isset($value['parameters']) ? $value['parameters'] : '';
				$md5params = isset($value['md5params']) ? $value['md5params'] : '';
				$comment = isset($value['comment']) ? $value['comment'] : '';
				$frequency = isset($value['frequency']) ? $value['frequency'] : '';
				$unitfrequency = isset($value['unitfrequency']) ? $value['unitfrequency'] : '';
				$priority = isset($value['priority']) ? $value['priority'] : '';
				$datestart = isset($value['datestart']) ? $value['datestart'] : '';
				$dateend = isset($value['dateend']) ? $value['dateend'] : '';
				$datenextrun = isset($value['datenextrun']) ? $value['datenextrun'] : $now;
				$status = isset($value['status']) ? $value['status'] : '';
				$maxrun = isset($value['maxrun']) ? $value['maxrun'] : 0;
				$libname = isset($value['libname']) ? $value['libname'] : '';
				$test = isset($value['test']) ? $value['test'] : ''; // Line must be enabled or not (so visible or not)

				// Search if cron entry already present
				$sql = "SELECT count(*) as nb FROM " . MAIN_DB_PREFIX . "cronjob";
				//$sql .= " WHERE module_name = '" . $this->db->escape(empty($this->rights_class) ? strtolower($this->name) : $this->rights_class) . "'";
				$sql .= " WHERE label = '".$this->db->escape($label)."'";
				if ($classesname) {
					$sql .= " AND classesname = '" . $this->db->escape($classesname) . "'";
				}
				if ($objectname) {
					$sql .= " AND objectname = '" . $this->db->escape($objectname) . "'";
				}
				if ($methodename) {
					$sql .= " AND methodename = '" . $this->db->escape($methodename) . "'";
				}
				if ($command) {
					$sql .= " AND command = '" . $this->db->escape($command) . "'";
				}
				if ($params) {
					$sql .= " AND params = '" . $this->db->escape($params) . "'";
				}
				$sql .= " AND entity = " . ((int) $entity); // Must be exact entity

				$result = $this->db->query($sql);
				if (!$result) {
					$this->error = $this->db->lasterror();
					$err++;
					break;
					// else box already registered into database
				}

				$obj = $this->db->fetch_object($result);
				if ($obj->nb > 0) {
					continue;
				}

				$cronjob = new Cronjob($this->db);

				$cronjob->entity = $entity;
				$cronjob->label = $label;
				$cronjob->jobtype = $jobtype;
				$cronjob->classesname = $classesname;
				$cronjob->objectname = $objectname;
				$cronjob->methodename = $methodename;
				$cronjob->command = $command;
				$cronjob->params = $params;
				$cronjob->md5params = $md5params;
				$cronjob->comment = $comment;
				$cronjob->frequency = $frequency;
				$cronjob->unitfrequency = $unitfrequency;
				$cronjob->priority = $priority;
				$cronjob->datestart = $datestart;
				$cronjob->dateend = $dateend;
				$cronjob->datenextrun = $datenextrun;
				$cronjob->maxrun = $maxrun;
				$cronjob->status = $status;
				$cronjob->test = $test;
				$cronjob->libname = $libname;
				$cronjob->module_name = empty($this->rights_class) ? strtolower($this->name) : $this->rights_class;

				$retCreate = $cronjob->create($user);

				if ($retCreate < 0) {
					$this->error = implode("\n", array_merge([$cronjob->error], $cronjob->errors));
					return -1;
				}
			}
		}

		return $err;
	}

<<<<<<< HEAD
    // phpcs:disable PEAR.NamingConventions.ValidFunctionName.ScopeNotCamelCaps
=======
	// phpcs:disable PEAR.NamingConventions.ValidFunctionName.ScopeNotCamelCaps
>>>>>>> f07ebe00
	/**
	 * Removes boxes
	 *
	 * @return int Error count (0 if OK)
	 */
	public function delete_cronjobs()
	{
		// phpcs:enable
		global $conf;

		$err = 0;

		if (is_array($this->cronjobs)) {
			$sql = "DELETE FROM ".MAIN_DB_PREFIX."cronjob";
			$sql .= " WHERE module_name = '".$this->db->escape(empty($this->rights_class) ? strtolower($this->name) : $this->rights_class)."'";
			$sql .= " AND entity = ".$conf->entity;
			$sql .= " AND test = '1'"; // We delete on lines that are not set with a complete test that is '$conf->module->enabled' so when module is disabled, the cron is also removed.
			// For crons declared with a '$conf->module->enabled', there is no need to delete the line, so we don't loose setup if we reenable module.

			dol_syslog(get_class($this)."::delete_cronjobs", LOG_DEBUG);
			$resql = $this->db->query($sql);
			if (!$resql) {
				$this->error = $this->db->lasterror();
				$err++;
			}
		}

		return $err;
	}

	// phpcs:disable PEAR.NamingConventions.ValidFunctionName.ScopeNotCamelCaps
	/**
	 * Removes tabs
	 *
	 * @return int Error count (0 if OK)
	 */
	public function delete_tabs()
	{
		// phpcs:enable
		global $conf;

		$err = 0;

		$sql = "DELETE FROM ".MAIN_DB_PREFIX."const";
		$sql .= " WHERE ".$this->db->decrypt('name')." like '".$this->db->escape($this->const_name)."_TABS_%'";
		$sql .= " AND entity = ".$conf->entity;

		dol_syslog(get_class($this)."::delete_tabs", LOG_DEBUG);
		if (!$this->db->query($sql)) {
			$this->error = $this->db->lasterror();
			$err++;
		}

		return $err;
	}

	// phpcs:disable PEAR.NamingConventions.ValidFunctionName.ScopeNotCamelCaps
	/**
	 * Adds tabs
	 *
	 * @return int  Error count (0 if ok)
	 */
	public function insert_tabs()
	{
		// phpcs:enable
		global $conf;

		$err = 0;

		if (!empty($this->tabs)) {
			dol_syslog(get_class($this)."::insert_tabs", LOG_DEBUG);

			$i = 0;
			foreach ($this->tabs as $key => $value) {
				if (is_array($value) && count($value) == 0) {
					continue; // Discard empty arrays
				}

				$entity = $conf->entity;
				$newvalue = $value;

				if (is_array($value)) {
					$newvalue = $value['data'];
					if (isset($value['entity'])) {
						$entity = $value['entity'];
					}
				}

				if ($newvalue) {
					$sql = "INSERT INTO ".MAIN_DB_PREFIX."const (";
					$sql .= "name";
					$sql .= ", type";
					$sql .= ", value";
					$sql .= ", note";
					$sql .= ", visible";
					$sql .= ", entity";
					$sql .= ")";
					$sql .= " VALUES (";
					$sql .= $this->db->encrypt($this->const_name."_TABS_".$i);
					$sql .= ", 'chaine'";
					$sql .= ", ".$this->db->encrypt($newvalue);
					$sql .= ", null";
					$sql .= ", '0'";
					$sql .= ", ".((int) $entity);
					$sql .= ")";

					$resql = $this->db->query($sql);
					if (!$resql) {
						dol_syslog($this->db->lasterror(), LOG_ERR);
						if ($this->db->lasterrno() != 'DB_ERROR_RECORD_ALREADY_EXISTS') {
							$this->error = $this->db->lasterror();
							$this->errors[] = $this->db->lasterror();
							$err++;
							break;
						}
					}
				}
				$i++;
			}
		}
		return $err;
	}

	// phpcs:disable PEAR.NamingConventions.ValidFunctionName.ScopeNotCamelCaps
	/**
	 * Adds constants
	 *
	 * @return int Error count (0 if OK)
	 */
	public function insert_const()
	{
		// phpcs:enable
		global $conf;

		$err = 0;

		if (empty($this->const)) {
			return 0;
		}

		dol_syslog(__METHOD__, LOG_DEBUG);

		foreach ($this->const as $key => $value) {
			$name      = $this->const[$key][0];
			$type      = $this->const[$key][1];
			$val       = $this->const[$key][2];
			$note      = isset($this->const[$key][3]) ? $this->const[$key][3] : '';
			$visible   = isset($this->const[$key][4]) ? $this->const[$key][4] : 0;
			$entity    = (!empty($this->const[$key][5]) && $this->const[$key][5] != 'current') ? 0 : $conf->entity;

			// Clean
			if (empty($visible)) {
				$visible = '0';
			}
			if (empty($val) && $val != '0') {
				$val = '';
			}

			$sql = "SELECT count(*) as nb";
			$sql .= " FROM ".MAIN_DB_PREFIX."const";
			$sql .= " WHERE ".$this->db->decrypt('name')." = '".$this->db->escape($name)."'";
			$sql .= " AND entity = ".((int) $entity);

			$result = $this->db->query($sql);
			if ($result) {
				$row = $this->db->fetch_row($result);

				if ($row[0] == 0) {   // If not found
					$sql = "INSERT INTO ".MAIN_DB_PREFIX."const (name,type,value,note,visible,entity)";
					$sql .= " VALUES (";
					$sql .= $this->db->encrypt($name);
					$sql .= ",'".$this->db->escape($type)."'";
					$sql .= ",".(($val != '') ? $this->db->encrypt($val) : "''");
					$sql .= ",".($note ? "'".$this->db->escape($note)."'" : "null");
					$sql .= ",'".$this->db->escape($visible)."'";
					$sql .= ",".$entity;
					$sql .= ")";

					if (!$this->db->query($sql)) {
						$err++;
					}
				} else {
					dol_syslog(__METHOD__." constant '".$name."' already exists", LOG_DEBUG);
				}
			} else {
				$err++;
			}
		}

		return $err;
	}

	// phpcs:disable PEAR.NamingConventions.ValidFunctionName.ScopeNotCamelCaps
	/**
	 * Removes constants tagged 'deleteonunactive'
	 *
	 * @return int Return integer <0 if KO, 0 if OK
	 */
	public function delete_const()
	{
		// phpcs:enable
		global $conf;

		$err = 0;

		if (empty($this->const)) {
			return 0;
		}

		foreach ($this->const as $key => $value) {
			$name = $this->const[$key][0];
			$deleteonunactive = (!empty($this->const[$key][6])) ? 1 : 0;

			if ($deleteonunactive) {
				$sql = "DELETE FROM ".MAIN_DB_PREFIX."const";
				$sql .= " WHERE ".$this->db->decrypt('name')." = '".$this->db->escape($name)."'";
				$sql .= " AND entity in (0, ".$conf->entity.")";
				dol_syslog(get_class($this)."::delete_const", LOG_DEBUG);
				if (!$this->db->query($sql)) {
					$this->error = $this->db->lasterror();
					$err++;
				}
			}
		}

		return $err;
	}

	// phpcs:disable PEAR.NamingConventions.ValidFunctionName.ScopeNotCamelCaps
	/**
	 * Adds access rights
	 *
	 * @param  int $reinitadminperms 	If 1, we also grant them to all admin users
	 * @param  int $force_entity     	Force current entity
	 * @param  int $notrigger        	1=Does not execute triggers, 0= execute triggers
	 * @return int                     	Error count (0 if OK)
	 */
	public function insert_permissions($reinitadminperms = 0, $force_entity = null, $notrigger = 0)
	{
		// phpcs:enable
		global $conf, $user;

		$err = 0;
		$entity = (!empty($force_entity) ? $force_entity : $conf->entity);

		dol_syslog(get_class($this)."::insert_permissions", LOG_DEBUG);

		// Test if module is activated
		$sql_del = "SELECT ".$this->db->decrypt('value')." as value";
		$sql_del .= " FROM ".MAIN_DB_PREFIX."const";
		$sql_del .= " WHERE ".$this->db->decrypt('name')." = '".$this->db->escape($this->const_name)."'";
		$sql_del .= " AND entity IN (0,".((int) $entity).")";

		$resql = $this->db->query($sql_del);

		if ($resql) {
			$obj = $this->db->fetch_object($resql);

			if ($obj !== null && !empty($obj->value) && !empty($this->rights)) {
				include_once DOL_DOCUMENT_ROOT.'/user/class/user.class.php';

				// TODO rights parameters with integer indexes are deprecated
				// $this->rights[$key][0] = $this->rights[$key][self::KEY_ID]
				// $this->rights[$key][1] = $this->rights[$key][self::KEY_LABEL]
				// $this->rights[$key][3] = $this->rights[$key][self::KEY_DEFAULT]
				// $this->rights[$key][4] = $this->rights[$key][self::KEY_FIRST_LEVEL]
				// $this->rights[$key][5] = $this->rights[$key][self::KEY_SECOND_LEVEL]

				// new parameters
				// $this->rights[$key][self::KEY_MODULE]	// possibility to define user right for an another module (default: current module name)
				// $this->rights[$key][self::KEY_ENABLED]	// condition to show or hide a user right (default: 1) (eg isModEnabled('anothermodule'))

				// If the module is active
				foreach ($this->rights as $key => $value) {
					$r_id = $this->rights[$key][self::KEY_ID];	// permission id in llx_rights_def (not unique because primary key is couple id-entity)
					$r_label = $this->rights[$key][self::KEY_LABEL];
					$r_type	= $this->rights[$key][self::KEY_TYPE] ?? 'w';	// TODO deprecated
					$r_default = $this->rights[$key][self::KEY_DEFAULT] ?? 0;
					$r_perms = $this->rights[$key][self::KEY_FIRST_LEVEL] ?? '';
					$r_subperms = $this->rights[$key][self::KEY_SECOND_LEVEL] ?? '';

					// KEY_FIRST_LEVEL (perms) must not be empty
					if (empty($r_perms)) {
						continue;
					}

					// name of module (default: current module name)
					$r_module = (empty($this->rights_class) ? strtolower($this->name) : $this->rights_class);

					// name of the module from which the right comes (default: empty means same module the permission is for)
					$r_module_origin = '';

					if (isset($this->rights[$key][self::KEY_MODULE])) {
						// name of the module to which the right must be applied
						$r_module = $this->rights[$key][self::KEY_MODULE];
						// name of the module from which the right comes
						$r_module_origin = (empty($this->rights_class) ? strtolower($this->name) : $this->rights_class);
					}

					// condition to show or hide a user right (default: 1) (eg isModEnabled('anothermodule') or ($conf->global->MAIN_FEATURES_LEVEL > 0) or etc..)
					$r_enabled	= $this->rights[$key][self::KEY_ENABLED] ?? '1';

					// Search if perm already present
					$sql = "SELECT count(*) as nb FROM ".MAIN_DB_PREFIX."rights_def";
					$sql .= " WHERE entity = ".((int) $entity);
					$sql .= " AND id = ".((int) $r_id);

					$resqlselect = $this->db->query($sql);
					if ($resqlselect) {
						$objcount = $this->db->fetch_object($resqlselect);
						if ($objcount && $objcount->nb == 0) {
							$sql = "INSERT INTO ".MAIN_DB_PREFIX."rights_def (";
							$sql .= "id";
							$sql .= ", entity";
							$sql .= ", libelle";
							$sql .= ", module";
							$sql .= ", module_origin";
							$sql .= ", type";	// TODO deprecated
							$sql .= ", bydefault";
							$sql .= ", perms";
							$sql .= ", subperms";
							$sql .= ", enabled";
							$sql .= ") VALUES (";
							$sql .= ((int) $r_id);
							$sql .= ", ".((int) $entity);
							$sql .= ", '".$this->db->escape($r_label)."'";
							$sql .= ", '".$this->db->escape($r_module)."'";
							$sql .= ", '".$this->db->escape($r_module_origin)."'";
							$sql .= ", '".$this->db->escape($r_type)."'";	// TODO deprecated
							$sql .= ", ".((int) $r_default);
							$sql .= ", '".$this->db->escape($r_perms)."'";
							$sql .= ", '".$this->db->escape($r_subperms)."'";
							$sql .= ", '".$this->db->escape($r_enabled)."'";
							$sql .= ")";

							$resqlinsert = $this->db->query($sql, 1);

							if (!$resqlinsert) {
								if ($this->db->errno() != "DB_ERROR_RECORD_ALREADY_EXISTS") {
									$this->error = $this->db->lasterror();
									$err++;
									break;
								} else {
									dol_syslog(get_class($this)."::insert_permissions record already exists", LOG_INFO);
								}
							}

							$this->db->free($resqlinsert);
						}

						$this->db->free($resqlselect);
					}

					// If we want to init permissions on admin users
					if (!empty($reinitadminperms)) {
						$sql = "SELECT rowid FROM ".MAIN_DB_PREFIX."user WHERE admin = 1";
						dol_syslog(get_class($this)."::insert_permissions Search all admin users", LOG_DEBUG);

						$resqlseladmin = $this->db->query($sql, 1);

						if ($resqlseladmin) {
							$num = $this->db->num_rows($resqlseladmin);
							$i = 0;
							while ($i < $num) {
								$obj2 = $this->db->fetch_object($resqlseladmin);
								dol_syslog(get_class($this)."::insert_permissions Add permission id ".$r_id." to user id=".$obj2->rowid);

								$tmpuser = new User($this->db);
								$result = $tmpuser->fetch($obj2->rowid);
								if ($result > 0) {
									$tmpuser->addrights($r_id, '', '', 0, 1);
								} else {
									dol_syslog(get_class($this)."::insert_permissions Failed to add the permission to user because fetch return an error", LOG_ERR);
								}
								$i++;
							}
						} else {
							dol_print_error($this->db);
						}
					}
				}

				if (!empty($reinitadminperms) && !empty($user->admin)) {  // Reload permission for current user if defined
					// We reload permissions
					$user->clearrights();
					$user->loadRights();
				}
			}
			$this->db->free($resql);
		} else {
			$this->error = $this->db->lasterror();
			$err++;
		}

		return $err;
	}


	// phpcs:disable PEAR.NamingConventions.ValidFunctionName.ScopeNotCamelCaps
	/**
	 * Removes access rights
	 *
	 * @return int                     Error count (0 if OK)
	 */
	public function delete_permissions()
	{
		// phpcs:enable
		global $conf;

		$err = 0;

		$module = empty($this->rights_class) ? strtolower($this->name) : $this->rights_class;

		$sql = "DELETE FROM ".MAIN_DB_PREFIX."rights_def";
		$sql .= " WHERE (module = '".$this->db->escape($module)."' OR module_origin = '".$this->db->escape($module)."')";

		// Delete all entities if core module
		if (empty($this->core_enabled)) {
			$sql .= " AND entity = ".((int) $conf->entity);
		}

		dol_syslog(get_class($this)."::delete_permissions", LOG_DEBUG);
		if (!$this->db->query($sql)) {
			$this->error = $this->db->lasterror();
			$err++;
		}

		return $err;
	}


	// phpcs:disable PEAR.NamingConventions.ValidFunctionName.ScopeNotCamelCaps
	/**
	 * Adds menu entries
	 *
	 * @return int     Error count (0 if OK)
	 */
	public function insert_menus()
	{
		// phpcs:enable
		global $conf, $user;

		if (!is_array($this->menu) || empty($this->menu)) {
			return 0;
		}

		include_once DOL_DOCUMENT_ROOT.'/core/class/menubase.class.php';

		dol_syslog(get_class($this)."::insert_menus", LOG_DEBUG);

		$err = 0;

		// Common module
		$entity = ((!empty($this->always_enabled) || !empty($this->core_enabled)) ? 0 : $conf->entity);

		$this->db->begin();

		foreach ($this->menu as $key => $value) {
			$menu = new Menubase($this->db);
			$menu->menu_handler = 'all';

			//$menu->module=strtolower($this->name);    TODO When right_class will be same than module name
			$menu->module = (empty($this->rights_class) ? strtolower($this->name) : $this->rights_class);

			if (!$this->menu[$key]['fk_menu']) {
				$menu->fk_menu = 0;
			} else {
				$foundparent = 0;
				$fk_parent = $this->menu[$key]['fk_menu'];
				$reg = array();
				if (preg_match('/^r=/', $fk_parent)) {    // old deprecated method
					$fk_parent = str_replace('r=', '', $fk_parent);
					if (isset($this->menu[$fk_parent]['rowid'])) {
						$menu->fk_menu = $this->menu[$fk_parent]['rowid'];
						$foundparent = 1;
					}
				} elseif (preg_match('/^fk_mainmenu=([a-zA-Z0-9_]+),fk_leftmenu=([a-zA-Z0-9_]+)$/', $fk_parent, $reg)) {
					$menu->fk_menu = -1;
					$menu->fk_mainmenu = $reg[1];
					$menu->fk_leftmenu = $reg[2];
					$foundparent = 1;
				} elseif (preg_match('/^fk_mainmenu=([a-zA-Z0-9_]+)$/', $fk_parent, $reg)) {
					$menu->fk_menu = -1;
					$menu->fk_mainmenu = $reg[1];
					$menu->fk_leftmenu = '';
					$foundparent = 1;
				}
				if (!$foundparent) {
					$this->error = "ErrorBadDefinitionOfMenuArrayInModuleDescriptor";
					dol_syslog(get_class($this)."::insert_menus ".$this->error." ".$this->menu[$key]['fk_menu'], LOG_ERR);
					$err++;
				}
			}
			$menu->type = $this->menu[$key]['type'];
			$menu->mainmenu = isset($this->menu[$key]['mainmenu']) ? $this->menu[$key]['mainmenu'] : (isset($menu->fk_mainmenu) ? $menu->fk_mainmenu : '');
			$menu->leftmenu = isset($this->menu[$key]['leftmenu']) ? $this->menu[$key]['leftmenu'] : '';
			$menu->title = $this->menu[$key]['titre'];
			$menu->prefix = isset($this->menu[$key]['prefix']) ? $this->menu[$key]['prefix'] : '';
			$menu->url = $this->menu[$key]['url'];
			$menu->langs = isset($this->menu[$key]['langs']) ? $this->menu[$key]['langs'] : '';
			$menu->position = $this->menu[$key]['position'];
			$menu->perms = $this->menu[$key]['perms'];
			$menu->target = isset($this->menu[$key]['target']) ? $this->menu[$key]['target'] : '';
			$menu->user = $this->menu[$key]['user'];
			$menu->enabled = isset($this->menu[$key]['enabled']) ? $this->menu[$key]['enabled'] : 0;
			$menu->position = $this->menu[$key]['position'];
			$menu->entity = $entity;

			if (!$err) {
				$result = $menu->create($user); // Save menu entry into table llx_menu
				if ($result > 0) {
					$this->menu[$key]['rowid'] = $result;
				} else {
					$this->error = $menu->error;
					dol_syslog(get_class($this).'::insert_menus result='.$result." ".$this->error, LOG_ERR);
					$err++;
					break;
				}
			}
		}

		if (!$err) {
			$this->db->commit();
		} else {
			dol_syslog(get_class($this)."::insert_menus ".$this->error, LOG_ERR);
			$this->db->rollback();
		}

		return $err;
	}


	// phpcs:disable PEAR.NamingConventions.ValidFunctionName.ScopeNotCamelCaps
	/**
	 * Removes menu entries
	 *
	 * @return int Error count (0 if OK)
	 */
	public function delete_menus()
	{
		// phpcs:enable
		global $conf;

		$err = 0;

		//$module=strtolower($this->name);        TODO When right_class will be same than module name
		$module = empty($this->rights_class) ? strtolower($this->name) : $this->rights_class;

		$sql = "DELETE FROM ".MAIN_DB_PREFIX."menu";
		$sql .= " WHERE module = '".$this->db->escape($module)."'";
		$sql .= " AND menu_handler = 'all'";	// We delete only lines that were added manually or by the module activation. We keep entry added by menuhandler like 'auguria'
		$sql .= " AND entity IN (0, ".$conf->entity.")";

		dol_syslog(get_class($this)."::delete_menus", LOG_DEBUG);
		$resql = $this->db->query($sql);
		if (!$resql) {
			$this->error = $this->db->lasterror();
			$err++;
		}

		return $err;
	}

	// phpcs:disable PEAR.NamingConventions.ValidFunctionName.ScopeNotCamelCaps
	/**
	 * Creates directories
	 *
	 * @return int Error count (0 if OK)
	 */
	public function create_dirs()
	{
		// phpcs:enable
		global $langs, $conf;

		$err = 0;
		$name = '';

		if (isset($this->dirs) && is_array($this->dirs)) {
			foreach ($this->dirs as $key => $value) {
				$addtodatabase = 0;

				if (!is_array($value)) {
					$dir = $value; // Default simple mode
				} else {
					$constname = $this->const_name."_DIR_";
					$dir       = $this->dirs[$key][1];
					$addtodatabase = empty($this->dirs[$key][2]) ? '' : $this->dirs[$key][2]; // Create constante in llx_const
					$subname   = empty($this->dirs[$key][3]) ? '' : strtoupper($this->dirs[$key][3]); // Add submodule name (ex: $conf->module->submodule->dir_output)
					$forcename = empty($this->dirs[$key][4]) ? '' : strtoupper($this->dirs[$key][4]); // Change the module name if different

					if (!empty($forcename)) {
						$constname = 'MAIN_MODULE_'.$forcename."_DIR_";
					}
					if (!empty($subname)) {
						$constname = $constname.$subname."_";
					}

					$name = $constname.strtoupper($this->dirs[$key][0]);
				}

				// Define directory full path ($dir must start with "/")
				if (!getDolGlobalString('MAIN_MODULE_MULTICOMPANY') || $conf->entity == 1) {
					$fulldir = DOL_DATA_ROOT.$dir;
				} else {
					$fulldir = DOL_DATA_ROOT."/".$conf->entity.$dir;
				}
				// Create dir if it does not exists
				if (!empty($fulldir) && !file_exists($fulldir)) {
					if (dol_mkdir($fulldir, DOL_DATA_ROOT) < 0) {
						$this->error = $langs->trans("ErrorCanNotCreateDir", $fulldir);
						dol_syslog(get_class($this)."::_init ".$this->error, LOG_ERR);
						$err++;
					}
				}

				// Define the constant in database if requested (not the default mode)
				if (!empty($addtodatabase) && !empty($name)) {
					$result = $this->insert_dirs($name, $dir);
					if ($result) {
						$err++;
					}
				}
			}
		}

		return $err;
	}


	// phpcs:disable PEAR.NamingConventions.ValidFunctionName.ScopeNotCamelCaps
	/**
	 * Adds directories definitions
	 *
	 * @param string $name Name
	 * @param string $dir  Directory
	 *
	 * @return int             Error count (0 if OK)
	 */
	public function insert_dirs($name, $dir)
	{
		// phpcs:enable
		global $conf;

		$err = 0;

		$sql = "SELECT count(*)";
		$sql .= " FROM ".MAIN_DB_PREFIX."const";
		$sql .= " WHERE ".$this->db->decrypt('name')." = '".$this->db->escape($name)."'";
		$sql .= " AND entity = ".$conf->entity;

		dol_syslog(get_class($this)."::insert_dirs", LOG_DEBUG);
		$result = $this->db->query($sql);
		if ($result) {
			$row = $this->db->fetch_row($result);

			if ($row[0] == 0) {
				$sql = "INSERT INTO ".MAIN_DB_PREFIX."const (name, type, value, note, visible, entity)";
				$sql .= " VALUES (".$this->db->encrypt($name).", 'chaine', ".$this->db->encrypt($dir).", '".$this->db->escape("Directory for module ".$this->name)."', '0', ".((int) $conf->entity).")";

				dol_syslog(get_class($this)."::insert_dirs", LOG_DEBUG);
				$this->db->query($sql);
			}
		} else {
			$this->error = $this->db->lasterror();
			$err++;
		}

		return $err;
	}


	// phpcs:disable PEAR.NamingConventions.ValidFunctionName.ScopeNotCamelCaps
	/**
	 * Removes directories
	 *
	 * @return int Error count (0 if OK)
	 */
	public function delete_dirs()
	{
		// phpcs:enable
		global $conf;

		$err = 0;

		$sql = "DELETE FROM ".MAIN_DB_PREFIX."const";
		$sql .= " WHERE ".$this->db->decrypt('name')." LIKE '".$this->db->escape($this->const_name)."_DIR_%'";
		$sql .= " AND entity = ".$conf->entity;

		dol_syslog(get_class($this)."::delete_dirs", LOG_DEBUG);
		if (!$this->db->query($sql)) {
			$this->error = $this->db->lasterror();
			$err++;
		}

		return $err;
	}

	// phpcs:disable PEAR.NamingConventions.ValidFunctionName.ScopeNotCamelCaps
	/**
	 * Save configuration for generic features.
	 * This also generate website templates if the module provide some.
	 *
	 * @return int Error count (0 if OK)
	 */
	public function insert_module_parts()
	{
		// phpcs:enable
		global $conf, $langs;

		$error = 0;

		if (is_array($this->module_parts)) {
			if (empty($this->module_parts['icon']) && !empty($this->picto) && preg_match('/^fa\-/', $this->picto)) {
				$this->module_parts['icon'] = $this->picto;
			}

			foreach ($this->module_parts as $key => $value) {
				if (is_array($value) && count($value) == 0) {
					continue; // Discard empty arrays
				}

				// If module brings website templates, we must generate the zip like we do whenenabling the website module
				if ($key == 'websitetemplates' && $value == 1) {
					$srcroot = dol_buildpath('/'.strtolower($this->name).'/doctemplates/websites');

					// Copy templates in dir format (recommended) into zip file
					$docs = dol_dir_list($srcroot, 'directories', 0, 'website_.*$');
					foreach ($docs as $cursorfile) {
						$src = $srcroot.'/'.$cursorfile['name'];
						$dest = DOL_DATA_ROOT.'/doctemplates/websites/'.$cursorfile['name'];

						dol_delete_file($dest.'.zip');

						// Compress it
						global $errormsg;
						$errormsg = '';
						$result = dol_compress_dir($src, $dest.'.zip', 'zip');
						if ($result < 0) {
							$error++;
							$this->error = ($errormsg ? $errormsg : $langs->trans('ErrorFailToCreateZip', $dest));
							$this->errors[] = ($errormsg ? $errormsg : $langs->trans('ErrorFailToCreateZip', $dest));
						}
					}

					// Copy also the preview website_xxx.jpg file
					$docs = dol_dir_list($srcroot, 'files', 0, 'website_.*\.jpg$');
					foreach ($docs as $cursorfile) {
						$src = $srcroot.'/'.$cursorfile['name'];
						$dest = DOL_DATA_ROOT.'/doctemplates/websites/'.$cursorfile['name'];

						dol_copy($src, $dest);
					}
				}

				$entity = $conf->entity; // Reset the current entity
				$newvalue = $value;

				// Serialize array parameters
				if (is_array($value)) {
					// Can defined other parameters
					// Example when $key='hooks', then $value is an array('data'=>array('hookcontext1','hookcontext2'), 'entity'=>X)
					if (isset($value['data']) && is_array($value['data'])) {
						$newvalue = json_encode($value['data']);
						if (isset($value['entity'])) {
							$entity = $value['entity'];
						}
					} elseif (isset($value['data']) && !is_array($value['data'])) {
						$newvalue = $value['data'];
						if (isset($value['entity'])) {
							$entity = $value['entity'];
						}
					} else { // when hook is declared with syntax 'hook'=>array('hookcontext1','hookcontext2',...)
						$newvalue = json_encode($value);
					}
				}

				if (!empty($newvalue)) {
					$sql = "INSERT INTO ".MAIN_DB_PREFIX."const (";
					$sql .= "name";
					$sql .= ", type";
					$sql .= ", value";
					$sql .= ", note";
					$sql .= ", visible";
					$sql .= ", entity";
					$sql .= ")";
					$sql .= " VALUES (";
					$sql .= " ".$this->db->encrypt($this->const_name."_".strtoupper($key), 1);
					$sql .= ", 'chaine'";
					$sql .= ", ".$this->db->encrypt($newvalue, 1);
					$sql .= ", null";
					$sql .= ", '0'";
					$sql .= ", ".((int) $entity);
					$sql .= ")";

					dol_syslog(get_class($this)."::insert_module_parts for key=".$this->const_name."_".strtoupper($key), LOG_DEBUG);

					$resql = $this->db->query($sql, 1);
					if (!$resql) {
						if ($this->db->lasterrno() != 'DB_ERROR_RECORD_ALREADY_EXISTS') {
							$error++;
							$this->error = $this->db->lasterror();
						} else {
							dol_syslog(get_class($this)."::insert_module_parts for ".$this->const_name."_".strtoupper($key)." Record already exists.", LOG_WARNING);
						}
					}
				}
			}
		}
		return $error;
	}

	// phpcs:disable PEAR.NamingConventions.ValidFunctionName.ScopeNotCamelCaps
	/**
	 * Removes generic parts
	 *
	 * @return int Error count (0 if OK)
	 */
	public function delete_module_parts()
	{
		// phpcs:enable
		global $conf;

		$err = 0;

		if (is_array($this->module_parts)) {
			dol_syslog(get_class($this)."::delete_module_parts", LOG_DEBUG);

			if (empty($this->module_parts['icon']) && !empty($this->picto) && preg_match('/^fa\-/', $this->picto)) {
				$this->module_parts['icon'] = $this->picto;
			}

			foreach ($this->module_parts as $key => $value) {
				// If entity is defined
				if (is_array($value) && isset($value['entity'])) {
					$entity = $value['entity'];
				} else {
					$entity = $conf->entity;
				}

				$sql = "DELETE FROM ".MAIN_DB_PREFIX."const";
				$sql .= " WHERE ".$this->db->decrypt('name')." LIKE '".$this->db->escape($this->const_name)."_".strtoupper($key)."'";
				$sql .= " AND entity = ".((int) $entity);

				if (!$this->db->query($sql)) {
					$this->error = $this->db->lasterror();
					$err++;
				}
			}
		}
		return $err;
	}

	/**
	 * Function called when module is enabled.
	 * The init function adds tabs, constants, boxes, permissions and menus (defined in constructor) into Dolibarr database.
	 * It also creates data directories
	 *
	 * @param  string $options Options when enabling module ('', 'newboxdefonly', 'noboxes', 'menuonly')
	 *                         'noboxes' = Do not insert boxes 'newboxdefonly' = For boxes, insert def of boxes only and not boxes activation
	 * @return int                1 if OK, 0 if KO
	 */
	public function init($options = '')
	{
		return $this->_init(array(), $options);
	}

	/**
	 * Function called when module is disabled.
	 * The remove function removes tabs, constants, boxes, permissions and menus from Dolibarr database.
	 * Data directories are not deleted
	 *
	 * @param  string $options Options when enabling module ('', 'noboxes')
	 * @return int                     1 if OK, 0 if KO
	 */
	public function remove($options = '')
	{
		return $this->_remove(array(), $options);
	}


	/**
	 * Return Kanban view of a module
	 *
	 * @param	string	$codeenabledisable		HTML code for button to enable/disable module
	 * @param	string	$codetoconfig			HTML code to go to config page
	 * @return 	string							HTML code of Kanban view
	 */
	public function getKanbanView($codeenabledisable = '', $codetoconfig = '')
	{
		global $langs;

		// Define imginfo
		$imginfo = "info";
		if ($this->isCoreOrExternalModule() == 'external') {
			$imginfo = "info_black";
		}

		$const_name = 'MAIN_MODULE_'.strtoupper(preg_replace('/^mod/i', '', get_class($this)));

		$version = $this->getVersion(0);
		$versiontrans = '';
		if (preg_match('/development/i', $version)) {
			$versiontrans .= 'warning';
		}
		if (preg_match('/experimental/i', $version)) {
			$versiontrans .= 'warning';
		}
		if (preg_match('/deprecated/i', $version)) {
			$versiontrans .= 'warning';
		}

		$return = '
    	<div class="box-flex-item info-box-module'
			.(getDolGlobalString($const_name) ? '' : ' --disabled')
			.($this->isCoreOrExternalModule() == 'external' ? ' --external' : '')
			.($this->needUpdate ? ' --need-update' : '')
			.'">
	    <div class="info-box info-box-sm info-box-module">
	    <div class="info-box-icon'.(!getDolGlobalString($const_name) ? '' : ' info-box-icon-module-enabled'.($versiontrans ? ' info-box-icon-module-warning' : '')).'">';

		$alttext = '';
		//if (is_array($objMod->need_dolibarr_version)) $alttext.=($alttext?' - ':'').'Dolibarr >= '.join('.',$objMod->need_dolibarr_version);
		//if (is_array($objMod->phpmin)) $alttext.=($alttext?' - ':'').'PHP >= '.join('.',$objMod->phpmin);
		if (!empty($this->picto)) {
			if (preg_match('/^\//i', $this->picto)) {
				$return .= img_picto($alttext, $this->picto, 'class="inline-block valignmiddle"', 1);
			} else {
				$return .= img_object($alttext, $this->picto, 'class="inline-block valignmiddle"');
			}
		} else {
			$return .= img_object($alttext, 'generic', 'class="inline-block valignmiddle"');
		}

		if ($this->isCoreOrExternalModule() == 'external' || preg_match('/development|experimental|deprecated/i', $version)) {
			$versionTitle =  $langs->trans("Version").' '.$this->getVersion(1);
			if ($this->needUpdate) {
				$versionTitle .= '<br>'.$langs->trans('ModuleUpdateAvailable').' : '.$this->lastVersion;
			}

			$return .=  '<span class="info-box-icon-version'.($versiontrans ? ' '.$versiontrans : '').' classfortooltip" title="'.dol_escape_js($versionTitle).'" >';
			$return .=  $this->getVersion(1);
			$return .=  '</span>';
		}

		$return .=  '</div>
	    <div class="info-box-content info-box-text-module'.(!getDolGlobalString($const_name) ? '' : ' info-box-module-enabled'.($versiontrans ? ' info-box-content-warning' : '')).'">
	    <span class="info-box-title">'.$this->getName().'</span>
	    <span class="info-box-desc twolinesmax opacitymedium" title="'.dol_escape_htmltag($this->getDesc()).'">'.nl2br($this->getDesc()).'</span>';

		$return .=  '<div class="valignmiddle inline-block info-box-more">';
		//if ($versiontrans) print img_warning($langs->trans("Version").' '.$this->getVersion(1)).' ';
		$return .=  '<a class="valignmiddle inline-block" href="javascript:document_preview(\''.DOL_URL_ROOT.'/admin/modulehelp.php?id='.((int) $this->numero).'\',\'text/html\',\''.dol_escape_js($langs->trans("Module")).'\')">'.img_picto(($this->isCoreOrExternalModule() == 'external' ? $langs->trans("ExternalModule").' - ' : '').$langs->trans("ClickToShowDescription"), $imginfo).'</a>';
		$return .=  '</div><br>';

		$return .=  '<div class="valignmiddle inline-block info-box-actions">';
		$return .=  '<div class="valignmiddle inline-block info-box-setup">';
		$return .=  $codetoconfig;
		$return .=  '</div>';
		$return .=  '<div class="valignmiddle inline-block marginleftonly marginrightonly">';
		$return .=  $codeenabledisable;
		$return .=  '</div>';
		$return .=  '</div>';

		$return .=  '
	    </div><!-- /.info-box-content -->
	    </div><!-- /.info-box -->
	    </div>';

		return $return;
	}

	/**
	 * Check for module update.
	 * Get URL content of $this->url_last_version and set $this->lastVersion and$this->needUpdate
	 * TODO Store result in DB.
	 * TODO Add a cron task to monitor for updates.
	 *
	 * @return int Return integer <0 if Error, 0 == no update needed,  >0 if need update
	 */
	public function checkForUpdate()
	{
		require_once DOL_DOCUMENT_ROOT.'/core/lib/geturl.lib.php';
		if (!empty($this->url_last_version)) {
			$lastVersion = getURLContent($this->url_last_version, 'GET', '', 1, array(), array('http', 'https'), 0);	// Accept http or https links on external remote server only
			if (isset($lastVersion['content']) && strlen($lastVersion['content']) < 30) {
				// Security warning :  be careful with remote data content, the module editor could be hacked (or evil) so limit to a-z A-Z 0-9 _ . -
				$this->lastVersion = preg_replace("/[^a-zA-Z0-9_\.\-]+/", "", $lastVersion['content']);
				if (version_compare($this->lastVersion, $this->version) > 0) {
					$this->needUpdate = true;
					return 1;
				} else {
					$this->needUpdate = false;
					return 0;
				}
			} else {
				return -1;
			}
		}
		return 0;
	}

	/**
	 * Helper method to declare dictionaries one at a time (rather than declaring dictionaries property by property).
	 *
	 * @param array $dictionaryArray Array describing one dictionary. Keys are:
	 *                               'name',        table name (without prefix)
	 *                               'lib',         dictionary label
	 *                               'sql',         query for select
	 *                               'sqlsort',     sort order
	 *                               'field',       comma-separated list of fields to select
	 *                               'fieldvalue',  list of columns used for editing existing rows
	 *                               'fieldinsert', list of columns used for inserting new rows
	 *                               'rowid',       name of the technical ID (primary key) column, usually 'rowid'
	 *                               'cond',        condition for the dictionary to be shown / active
	 *                               'help',        optional array of translation keys by column for tooltips
	 *                               'fieldcheck'   (appears to be unused)
	 * @param string $langs Optional translation file to include (appears to be unused)
	 * @return void
	 */
	protected function declareNewDictionary($dictionaryArray, $langs = '')
	{
		$fields = array('name', 'lib', 'sql', 'sqlsort', 'field', 'fieldvalue', 'fieldinsert', 'rowid', 'cond', 'help', 'fieldcheck');

		foreach ($fields as $field) {
			if (isset($dictionaryArray[$field])) {
				$this->dictionaries['tab'.$field][] = $dictionaryArray[$field];
			}
		}
		if ($langs && !in_array($langs, $this->dictionaries[$langs])) {
			$this->dictionaries['langs'][] = $langs;
		}
	}
}<|MERGE_RESOLUTION|>--- conflicted
+++ resolved
@@ -1596,11 +1596,7 @@
 	 */
 	public function insert_cronjobs()
 	{
-<<<<<<< HEAD
-        // phpcs:enable
-=======
 		// phpcs:enable
->>>>>>> f07ebe00
 		include_once DOL_DOCUMENT_ROOT . '/core/class/infobox.class.php';
 		include_once DOL_DOCUMENT_ROOT . '/cron/class/cronjob.class.php';
 
@@ -1705,11 +1701,7 @@
 		return $err;
 	}
 
-<<<<<<< HEAD
-    // phpcs:disable PEAR.NamingConventions.ValidFunctionName.ScopeNotCamelCaps
-=======
 	// phpcs:disable PEAR.NamingConventions.ValidFunctionName.ScopeNotCamelCaps
->>>>>>> f07ebe00
 	/**
 	 * Removes boxes
 	 *
