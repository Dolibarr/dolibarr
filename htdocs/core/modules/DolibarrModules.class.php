--- conflicted
+++ resolved
@@ -203,7 +203,7 @@
 	// We should but can't set this as abstract because this will make dolibarr hang
 	// after migration due to old module not implementing. We must wait PHP is able to make
 	// a try catch on Fatal error to manage this correctly.
-	
+
     /**
      * Enables a module.
      * Inserts all informations into database
@@ -1392,7 +1392,7 @@
             $menu->user=$this->menu[$key]['user'];
             $menu->enabled=isset($this->menu[$key]['enabled'])?$this->menu[$key]['enabled']:0;
             $menu->position=$this->menu[$key]['position'];
-            
+
             if (! $err)
             {
                 $result=$menu->create($user);	// Save menu entry into table llx_menu
@@ -1586,12 +1586,7 @@
     {
         global $conf;
 
-<<<<<<< HEAD
         $error=0;
-        $entity=$conf->entity;
-=======
-    	$error=0;
->>>>>>> 2bb1945a
 
         if (is_array($this->module_parts) && ! empty($this->module_parts))
         {
@@ -1599,59 +1594,6 @@
             {
     			if (is_array($value) && count($value) == 0) continue;	// Discard empty arrays
 
-<<<<<<< HEAD
-                $newvalue = $value;
-
-                // Serialize array parameters
-                if (is_array($value))
-                {
-                    // Can defined other parameters
-                    if (is_array($value['data']) && ! empty($value['data']))
-                    {
-                        $newvalue = json_encode($value['data']);
-                        if (isset($value['entity'])) $entity = $value['entity'];
-                    }
-                    else
-                    {
-                        $newvalue = json_encode($value);
-                    }
-                }
-
-                $sql = "INSERT INTO ".MAIN_DB_PREFIX."const (";
-                $sql.= "name";
-                $sql.= ", type";
-                $sql.= ", value";
-                $sql.= ", note";
-                $sql.= ", visible";
-                $sql.= ", entity";
-                $sql.= ")";
-                $sql.= " VALUES (";
-                $sql.= $this->db->encrypt($this->const_name."_".strtoupper($key), 1);
-                $sql.= ", 'chaine'";
-                $sql.= ", ".$this->db->encrypt($newvalue, 1);
-                $sql.= ", null";
-                $sql.= ", '0'";
-                $sql.= ", ".$entity;
-                $sql.= ")";
-
-                dol_syslog(get_class($this)."::insert_const_".$key."", LOG_DEBUG);
-                $resql=$this->db->query($sql,1);
-                if (! $resql)
-                {
-                    if ($this->db->lasterrno() != 'DB_ERROR_RECORD_ALREADY_EXISTS')
-                    {
-                        $error++;
-                        $this->error=$this->db->lasterror();
-                    }
-                    else
-                    {
-                        dol_syslog(get_class($this)."::insert_const_".$key." Record already exists.", LOG_WARNING);
-                    }
-                }
-            }
-        }
-        return $error;
-=======
     			$entity=$conf->entity; // Reset the current entity
     			$newvalue = $value;
 
@@ -1675,41 +1617,40 @@
     				}
     			}
 
-    			$sql = "INSERT INTO ".MAIN_DB_PREFIX."const (";
-    			$sql.= "name";
-    			$sql.= ", type";
-    			$sql.= ", value";
-    			$sql.= ", note";
-    			$sql.= ", visible";
-    			$sql.= ", entity";
-    			$sql.= ")";
-    			$sql.= " VALUES (";
-    			$sql.= $this->db->encrypt($this->const_name."_".strtoupper($key), 1);
-    			$sql.= ", 'chaine'";
-    			$sql.= ", ".$this->db->encrypt($newvalue, 1);
-    			$sql.= ", null";
-    			$sql.= ", '0'";
-    			$sql.= ", ".$entity;
-    			$sql.= ")";
-
-    			dol_syslog(get_class($this)."::insert_const_".$key."", LOG_DEBUG);
-    			$resql=$this->db->query($sql,1);
-    			if (! $resql)
-    			{
-    			    if ($this->db->lasterrno() != 'DB_ERROR_RECORD_ALREADY_EXISTS')
-    			    {
-        			    $error++;
-        				$this->error=$this->db->lasterror();
-    			    }
-    			    else
-    			    {
-    			        dol_syslog(get_class($this)."::insert_const_".$key." Record already exists.", LOG_WARNING);
-    			    }
-    			}
-    		}
-    	}
-    	return $error;
->>>>>>> 2bb1945a
+                $sql = "INSERT INTO ".MAIN_DB_PREFIX."const (";
+                $sql.= "name";
+                $sql.= ", type";
+                $sql.= ", value";
+                $sql.= ", note";
+                $sql.= ", visible";
+                $sql.= ", entity";
+                $sql.= ")";
+                $sql.= " VALUES (";
+                $sql.= $this->db->encrypt($this->const_name."_".strtoupper($key), 1);
+                $sql.= ", 'chaine'";
+                $sql.= ", ".$this->db->encrypt($newvalue, 1);
+                $sql.= ", null";
+                $sql.= ", '0'";
+                $sql.= ", ".$entity;
+                $sql.= ")";
+
+                dol_syslog(get_class($this)."::insert_const_".$key."", LOG_DEBUG);
+                $resql=$this->db->query($sql,1);
+                if (! $resql)
+                {
+                    if ($this->db->lasterrno() != 'DB_ERROR_RECORD_ALREADY_EXISTS')
+                    {
+                        $error++;
+                        $this->error=$this->db->lasterror();
+                    }
+                    else
+                    {
+                        dol_syslog(get_class($this)."::insert_const_".$key." Record already exists.", LOG_WARNING);
+                    }
+                }
+            }
+        }
+        return $error;
     }
 
     /**
