<?php
/* Copyright (C) 2003-2007  Rodolphe Quiedeville    <rodolphe@quiedeville.org>
 * Copyright (C) 2004       Sebastien Di Cintio     <sdicintio@ressource-toi.org>
 * Copyright (C) 2004       Benoit Mortier          <benoit.mortier@opensides.be>
 * Copyright (C) 2004       Eric Seigne             <eric.seigne@ryxeo.com>
 * Copyright (C) 2005-2013  Laurent Destailleur     <eldy@users.sourceforge.net>
 * Copyright (C) 2005-2012  Regis Houssin           <regis.houssin@inodbox.com>
 * Copyright (C) 2014       Raphaël Doursenaud      <rdoursenaud@gpcsolutions.fr>
 * Copyright (C) 2018       Josep Lluís Amador      <joseplluis@lliuretic.cat>
 * Copyright (C) 2019       Frédéric France         <frederic.france@netlogic.fr>
 *
 * This program is free software; you can redistribute it and/or modify
 * it under the terms of the GNU General Public License as published by
 * the Free Software Foundation; either version 3 of the License, or
 * (at your option) any later version.
 *
 * This program is distributed in the hope that it will be useful,
 * but WITHOUT ANY WARRANTY; without even the implied warranty of
 * MERCHANTABILITY or FITNESS FOR A PARTICULAR PURPOSE.  See the
 * GNU General Public License for more details.
 *
 * You should have received a copy of the GNU General Public License
 * along with this program. If not, see <https://www.gnu.org/licenses/>.
 */

/**
 * \file           htdocs/core/modules/DolibarrModules.class.php
 * \brief          File of parent class of module descriptor class files
 */


/**
 * Class DolibarrModules
 *
 * Parent class for module descriptor class files
 */
class DolibarrModules // Can not be abstract, because we need to instantiate it into unActivateModule to be able to disable a module whose files were removed.
{
	/**
	 * @var DoliDb Database handler
	 */
	public $db;

	/**
	 * @var int Module unique ID
	 * @see https://wiki.dolibarr.org/index.php/List_of_modules_id
	 */
	public $numero;

	/**
	 * @var   string Publisher name
	 * @since 4.0.0
	 */
	public $editor_name;

	/**
	 * @var   string URL of module at publisher site
	 * @since 4.0.0
	 */
	public $editor_url;

	/**
	 * @var string Family
	 * @see $familyinfo
	 *
	 * Native values: 'crm', 'financial', 'hr', 'projects', 'products', 'ecm', 'technic', 'other'.
	 * Use familyinfo to declare a custom value.
	 */
	public $family;

	/**
	 * @var array Custom family informations
	 * @see $family
	 *
	 * e.g.:
	 * array(
	 *     'myownfamily' => array(
	 *         'position' => '001',
	 *         'label' => $langs->trans("MyOwnFamily")
	 *     )
	 * );
	 */
	public $familyinfo;

	/**
	 * @var string    Module position on 2 digits
	 */
	public $module_position = '50';

	/**
	 * @var string Module name
	 *
	 * Only used if Module[ID]Name translation string is not found.
	 *
	 * You can use the following code to automatically derive it from your module's class name:
	 * preg_replace('/^mod/i', '', get_class($this))
	 */
	public $name;

	/**
	 * @var string[] Paths to create when module is activated
	 *
	 * e.g.: array('/mymodule/temp')
	 */
	public $dirs = array();

	/**
	 * @var array Module boxes
	 */
	public $boxes = array();

	/**
	 * @var array Module constants
	 */
	public $const = array();

	/**
	 * @var array Module cron jobs entries
	 */
	public $cronjobs = array();

	/**
	 * @var array Module access rights
	 */
	public $rights;

	/**
	 * @var string Module access rights family
	 */
	public $rights_class;

	/**
	 * @var array|int 	Module menu entries (1 means the menu entries are not declared into module descriptor but are hardcoded into menu manager)
	 */
	public $menu = array();

	/**
	 * @var array Module parts
	 *  array(
	 *      // Set this to 1 if module has its own trigger directory (/mymodule/core/triggers)
	 *      'triggers' => 0,
	 *      // Set this to 1 if module has its own login method directory (/mymodule/core/login)
	 *      'login' => 0,
	 *      // Set this to 1 if module has its own substitution function file (/mymodule/core/substitutions)
	 *      'substitutions' => 0,
	 *      // Set this to 1 if module has its own menus handler directory (/mymodule/core/menus)
	 *      'menus' => 0,
	 *      // Set this to 1 if module has its own theme directory (/mymodule/theme)
	 *      'theme' => 0,
	 *      // Set this to 1 if module overwrite template dir (/mymodule/core/tpl)
	 *      'tpl' => 0,
	 *      // Set this to 1 if module has its own barcode directory (/mymodule/core/modules/barcode)
	 *      'barcode' => 0,
	 *      // Set this to 1 if module has its own models directory (/mymodule/core/modules/xxx)
	 *      'models' => 0,
	 *      // Set this to relative path of css file if module has its own css file
	 *      'css' => '/mymodule/css/mymodule.css.php',
	 *      // Set this to relative path of js file if module must load a js on all pages
	 *      'js' => '/mymodule/js/mymodule.js',
	 *      // Set here all hooks context managed by module
	 *      'hooks' => array('hookcontext1','hookcontext2')
	 *  )
	 */
	public $module_parts = array();

	/**
	 * @var        string Module documents ?
	 * @deprecated Seems unused anywhere
	 */
	public $docs;

	/**
	 * @var        string ?
	 * @deprecated Seems unused anywhere
	 */
	public $dbversion = "-";

	/**
	 * @var string Error message
	 */
	public $error;

	/**
	 * @var string Module version
	 * @see http://semver.org
	 *
	 * The following keywords can also be used:
	 * 'development'
	 * 'experimental'
	 * 'dolibarr': only for core modules that share its version
	 * 'dolibarr_deprecated': only for deprecated core modules
	 */
	public $version;

	/**
	 * Module last version
	 * @var string $lastVersion
	 */
	public $lastVersion = '';

	/**
	 * true indicate this module need update
	 * @var bool $needUpdate
	 */
	public $needUpdate = false;

	/**
	 * @var string Module description (short text)
	 *
	 * Only used if Module[ID]Desc translation string is not found.
	 */
	public $description;

	/**
	 * @var   string Module description (long text)
	 * @since 4.0.0
	 *
	 * HTML content supported.
	 */
	public $descriptionlong;


	// For exports

	/**
	 * @var string Module export code
	 */
	public $export_code;

	/**
	 * @var string Module export label
	 */
	public $export_label;

	public $export_permission;
	public $export_fields_array;
	public $export_TypeFields_array; // Array of key=>type where type can be 'Numeric', 'Date', 'Text', 'Boolean', 'Status', 'List:xxx:login:rowid'
	public $export_entities_array;
	public $export_special_array; // special or computed field
	public $export_dependencies_array;
	public $export_sql_start;
	public $export_sql_end;
	public $export_sql_order;


	// For import

	/**
	 * @var string Module import code
	 */
	public $import_code;

	/**
	 * @var string Module import label
	 */
	public $import_label;


	/**
	 * @var string Module constant name
	 */
	public $const_name;

	/**
	 * @var bool Module can't be disabled
	 */
	public $always_enabled;

	/**
	 * @var bool Module is disabled
	 */
	public $disabled;

	/**
	 * @var int Module is enabled globally (Multicompany support)
	 */
	public $core_enabled;

	/**
	 * @var string Name of image file used for this module
	 *
	 * If file is in theme/yourtheme/img directory under name object_pictoname.png use 'pictoname'
	 * If file is in module/img directory under name object_pictoname.png use 'pictoname@module'
	 */
	public $picto;

	/**
	 * @var string[] List of config pages
	 *
	 * Name of php pages stored into module/admin directory, used to setup module.
	 * e.g.: "admin.php@module"
	 */
	public $config_page_url;


	/**
	 * @var string[] List of module class names that must be enabled if this module is enabled. e.g.: array('modAnotherModule', 'FR'=>'modYetAnotherModule')
	 * @see $requiredby
	 */
	public $depends;

	/**
	 * @var string[] List of module class names to disable if the module is disabled.
	 * @see $depends
	 */
	public $requiredby;

	/**
	 * @var string[] List of module class names as string this module is in conflict with.
	 * @see $depends
	 */
	public $conflictwith;

	/**
	 * @var string[] Module language files
	 */
	public $langfiles;

	/**
	 * @var array<string,string> Array of warnings to show when we activate the module
	 *
	 * array('always'='text') or array('FR'='text')
	 */
	public $warnings_activation;

	/**
	 * @var array<string,string> Array of warnings to show when we activate an external module
	 *
	 * array('always'='text') or array('FR'='text')
	 */
	public $warnings_activation_ext;


	/**
	 * @var array Minimum version of PHP required by module.
	 * e.g.: PHP ≥ 5.6 = array(5, 6)
	 */
	public $phpmin;

	/**
	 * @var array Minimum version of Dolibarr required by module.
	 * e.g.: Dolibarr ≥ 3.6 = array(3, 6)
	 */
	public $need_dolibarr_version;

	/**
	 * @var bool Whether to hide the module.
	 */
	public $hidden = false;

	/**
	 * @var string url to check for module update
	 */
	public $url_last_version;


	/**
	 * Constructor. Define names, constants, directories, boxes, permissions
	 *
	 * @param DoliDB $db Database handler
	 */
	public function __construct($db)
	{
		$this->db = $db;
	}
	// We should but can't set this as abstract because this will make dolibarr hang
	// after migration due to old module not implementing. We must wait PHP is able to make
	// a try catch on Fatal error to manage this correctly.
	// We need constructor into function unActivateModule into admin.lib.php


	// phpcs:disable PEAR.NamingConventions.ValidFunctionName.PublicUnderscore
	/**
	 * Enables a module.
	 * Inserts all informations into database.
	 *
	 * @param array  $array_sql 	SQL requests to be executed when enabling module
	 * @param string $options   	String with options when disabling module:
	 *                          	- 'noboxes' = Do all actions but do not insert boxes
	 *                          	- 'newboxdefonly' = Do all actions but for boxes, insert def of boxes only and not boxes activation
	 * @return int                  1 if OK, 0 if KO
	 */
	protected function _init($array_sql, $options = '')
	{
		// phpcs:enable
		global $conf;
		$err = 0;

		$this->db->begin();

		// Insert activation module constant
		if (!$err) {
			$err += $this->_active();
		}

		// Insert new pages for tabs (into llx_const)
		if (!$err) {
			$err += $this->insert_tabs();
		}

		// Insert activation of module's parts
		if (!$err) {
			$err += $this->insert_module_parts();
		}

		// Insert constant defined by modules (into llx_const)
		if (!$err && !preg_match('/newboxdefonly/', $options)) {
			$err += $this->insert_const(); // Test on newboxdefonly to avoid to erase value during upgrade
		}

		// Insert boxes def (into llx_boxes_def) and boxes setup (into llx_boxes)
		if (!$err && !preg_match('/noboxes/', $options)) {
			$err += $this->insert_boxes($options);
		}

		// Insert cron job entries (entry in llx_cronjobs)
		if (!$err) {
			$err += $this->insert_cronjobs();
		}

		// Insert permission definitions of module into llx_rights_def. If user is admin, grant this permission to user.
		if (!$err) {
			$err += $this->insert_permissions(1, null, 1);
		}

		// Insert specific menus entries into database
		if (!$err) {
			$err += $this->insert_menus();
		}

		// Create module's directories
		if (!$err) {
			$err += $this->create_dirs();
		}

		// Execute addons requests
		$num = count($array_sql);
		for ($i = 0; $i < $num; $i++) {
			if (!$err) {
				$val = $array_sql[$i];
				$sql = $val;
				$ignoreerror = 0;
				if (is_array($val)) {
					$sql = $val['sql'];
					$ignoreerror = $val['ignoreerror'];
				}
				// Add current entity id
				$sql = str_replace('__ENTITY__', $conf->entity, $sql);

				dol_syslog(get_class($this)."::_init ignoreerror=".$ignoreerror."", LOG_DEBUG);
				$result = $this->db->query($sql, $ignoreerror);
				if (!$result) {
					if (!$ignoreerror) {
						 $this->error = $this->db->lasterror();
						 $err++;
					} else {
						 dol_syslog(get_class($this)."::_init Warning ".$this->db->lasterror(), LOG_WARNING);
					}
				}
			}
		}

		// Return code
		if (!$err) {
			$this->db->commit();
			return 1;
		} else {
			$this->db->rollback();
			return 0;
		}
	}

	// phpcs:disable PEAR.NamingConventions.ValidFunctionName.PublicUnderscore
	/**
	 * Disable function. Deletes the module constants and boxes from the database.
	 *
	 * @param string[] $array_sql SQL requests to be executed when module is disabled
	 * @param string   $options   Options when disabling module:
	 *
	 * @return int                     1 if OK, 0 if KO
	 */
	protected function _remove($array_sql, $options = '')
	{
		// phpcs:enable
		$err = 0;

		$this->db->begin();

		// Remove activation module line (constant MAIN_MODULE_MYMODULE in llx_const)
		if (!$err) {
			$err += $this->_unactive();
		}

		// Remove activation of module's new tabs (MAIN_MODULE_MYMODULE_TABS_XXX in llx_const)
		if (!$err) {
			$err += $this->delete_tabs();
		}

		// Remove activation of module's parts (MAIN_MODULE_MYMODULE_XXX in llx_const)
		if (!$err) {
			$err += $this->delete_module_parts();
		}

		// Remove constants defined by modules
		if (!$err) {
			$err += $this->delete_const();
		}

		// Remove list of module's available boxes (entry in llx_boxes)
		if (!$err && !preg_match('/(newboxdefonly|noboxes)/', $options)) {
			$err += $this->delete_boxes(); // We don't have to delete if option ask to keep boxes safe or ask to add new box def only
		}

		// Remove list of module's cron job entries (entry in llx_cronjobs)
		if (!$err) {
			$err += $this->delete_cronjobs();
		}

		// Remove module's permissions from list of available permissions (entries in llx_rights_def)
		if (!$err) {
			$err += $this->delete_permissions();
		}

		// Remove module's menus (entries in llx_menu)
		if (!$err) {
			$err += $this->delete_menus();
		}

		// Remove module's directories
		if (!$err) {
			$err += $this->delete_dirs();
		}

		// Run complementary sql requests
		$num = count($array_sql);
		for ($i = 0; $i < $num; $i++) {
			if (!$err) {
				dol_syslog(get_class($this)."::_remove", LOG_DEBUG);
				$result = $this->db->query($array_sql[$i]);
				if (!$result) {
					$this->error = $this->db->error();
					$err++;
				}
			}
		}

		// Return code
		if (!$err) {
			$this->db->commit();
			return 1;
		} else {
			$this->db->rollback();
			return 0;
		}
	}


	/**
	 * Gives the translated module name if translation exists in admin.lang or into language files of module.
	 * Otherwise return the module key name.
	 *
	 * @return string  Translated module name
	 */
	public function getName()
	{
		global $langs;
		$langs->load("admin");

		if ($langs->transnoentitiesnoconv("Module".$this->numero."Name") != ("Module".$this->numero."Name")) {
			// If module name translation exists
			return $langs->transnoentitiesnoconv("Module".$this->numero."Name");
		} else {
			// If module name translation using it's unique id does not exist, we try to use its name to find translation
			if (is_array($this->langfiles)) {
				foreach ($this->langfiles as $val) {
					if ($val) {
						$langs->load($val);
					}
				}
			}

			if ($langs->trans("Module".$this->name."Name") != ("Module".$this->name."Name")) {
				// If module name translation exists
				return $langs->transnoentitiesnoconv("Module".$this->name."Name");
			}

			// Last chance with simple label
			return $langs->transnoentitiesnoconv($this->name);
		}
	}


	/**
	 * Gives the translated module description if translation exists in admin.lang or the default module description
	 *
	 * @return string  Translated module description
	 */
	public function getDesc()
	{
		global $langs;
		$langs->load("admin");

		if ($langs->transnoentitiesnoconv("Module".$this->numero."Desc") != ("Module".$this->numero."Desc")) {
			// If module description translation exists
			return $langs->transnoentitiesnoconv("Module".$this->numero."Desc");
		} else {
			// If module description translation does not exist using its unique id, we can use its name to find translation
			if (is_array($this->langfiles)) {
				foreach ($this->langfiles as $val) {
					if ($val) {
						$langs->load($val);
					}
				}
			}

			if ($langs->transnoentitiesnoconv("Module".$this->name."Desc") != ("Module".$this->name."Desc")) {
				// If module name translation exists
				return $langs->trans("Module".$this->name."Desc");
			}

			// Last chance with simple label
			return $langs->trans($this->description);
		}
	}

	/**
	 * Gives the long description of a module. First check README-la_LA.md then README.md
	 * If no markdown files found, it returns translated value of the key ->descriptionlong.
	 *
	 * @return string     Long description of a module from README.md of from property.
	 */
	public function getDescLong()
	{
		global $langs;
		$langs->load("admin");

		include_once DOL_DOCUMENT_ROOT.'/core/lib/files.lib.php';
		include_once DOL_DOCUMENT_ROOT.'/core/lib/geturl.lib.php';

		$content='';
		$pathoffile = $this->getDescLongReadmeFound();

		if ($pathoffile) {     // Mostly for external modules
			$content = file_get_contents($pathoffile);

			if ((float) DOL_VERSION >= 6.0) {
				@include_once DOL_DOCUMENT_ROOT.'/core/lib/parsemd.lib.php';

				$content = dolMd2Html(
					$content,
					'parsedown',
					array(
						'doc/' => dol_buildpath(strtolower($this->name).'/doc/', 1),
						'img/' => dol_buildpath(strtolower($this->name).'/img/', 1),
						'images/' => dol_buildpath(strtolower($this->name).'/images/', 1),
					)
				);
			} else {
				$content = nl2br($content);
			}
		} else {
			// Mostly for internal modules
			if (!empty($this->descriptionlong)) {
				if (is_array($this->langfiles)) {
					foreach ($this->langfiles as $val) {
						if ($val) {
							$langs->load($val);
						}
					}
				}

				$content = $langs->transnoentitiesnoconv($this->descriptionlong);
			}
		}

		return $content;
	}

	/**
	 * Return path of file if a README file was found.
	 *
	 * @return string      Path of file if a README file was found.
	 */
	public function getDescLongReadmeFound()
	{
		global $langs;

		$filefound = false;

		// Define path to file README.md.
		// First check README-la_LA.md then README-la.md then README.md
		$pathoffile = dol_buildpath(strtolower($this->name).'/README-'.$langs->defaultlang.'.md', 0);
		if (dol_is_file($pathoffile)) {
			$filefound = true;
		}
		if (!$filefound) {
			$tmp = explode('_', $langs->defaultlang);
			$pathoffile = dol_buildpath(strtolower($this->name).'/README-'.$tmp[0].'.md', 0);
			if (dol_is_file($pathoffile)) {
				$filefound = true;
			}
		}
		if (!$filefound) {
			$pathoffile = dol_buildpath(strtolower($this->name).'/README.md', 0);
			if (dol_is_file($pathoffile)) {
				$filefound = true;
			}
		}

		return ($filefound ? $pathoffile : '');
	}


	/**
	 * Gives the changelog. First check ChangeLog-la_LA.md then ChangeLog.md
	 *
	 * @return string  Content of ChangeLog
	 */
	public function getChangeLog()
	{
		global $langs;
		$langs->load("admin");

		include_once DOL_DOCUMENT_ROOT.'/core/lib/files.lib.php';
		include_once DOL_DOCUMENT_ROOT.'/core/lib/geturl.lib.php';

		$filefound = false;

		// Define path to file README.md.
		// First check ChangeLog-la_LA.md then ChangeLog.md
		$pathoffile = dol_buildpath(strtolower($this->name).'/ChangeLog-'.$langs->defaultlang.'.md', 0);
		if (dol_is_file($pathoffile)) {
			$filefound = true;
		}
		if (!$filefound) {
			$pathoffile = dol_buildpath(strtolower($this->name).'/ChangeLog.md', 0);
			if (dol_is_file($pathoffile)) {
				$filefound = true;
			}
		}

		if ($filefound) {     // Mostly for external modules
			$content = file_get_contents($pathoffile);

			if ((float) DOL_VERSION >= 6.0) {
				@include_once DOL_DOCUMENT_ROOT.'/core/lib/parsemd.lib.php';
				$content = dolMd2Html($content, 'parsedown', array('doc/'=>dol_buildpath(strtolower($this->name).'/doc/', 1)));
			} else {
				$content = nl2br($content);
			}
		}

		return $content;
	}

	/**
	 * Gives the publisher name
	 *
	 * @return string  Publisher name
	 */
	public function getPublisher()
	{
		return $this->editor_name;
	}

	/**
	 * Gives the publisher url
	 *
	 * @return string  Publisher url
	 */
	public function getPublisherUrl()
	{
		return $this->editor_url;
	}

	/**
	 * Gives module version (translated if param $translated is on)
	 * For 'experimental' modules, gives 'experimental' translation
	 * For 'dolibarr' modules, gives Dolibarr version
	 *
	 * @param  int $translated 1=Special version keys are translated, 0=Special version keys are not translated
	 * @return string                  Module version
	 */
	public function getVersion($translated = 1)
	{
		global $langs;
		$langs->load("admin");

		$ret = '';

		$newversion = preg_replace('/_deprecated/', '', $this->version);
		if ($newversion == 'experimental') {
			$ret = ($translated ? $langs->transnoentitiesnoconv("VersionExperimental") : $newversion);
		} elseif ($newversion == 'development') {
			$ret = ($translated ? $langs->transnoentitiesnoconv("VersionDevelopment") : $newversion);
		} elseif ($newversion == 'dolibarr') {
			$ret = DOL_VERSION;
		} elseif ($newversion) {
			$ret = $newversion;
		} else {
			$ret = ($translated ? $langs->transnoentitiesnoconv("VersionUnknown") : 'unknown');
		}

		if (preg_match('/_deprecated/', $this->version)) {
			$ret .= ($translated ? ' ('.$langs->transnoentitiesnoconv("Deprecated").')' : $this->version);
		}
		return $ret;
	}

	/**
	 * Gives the module position
	 *
	 * @return int  	Module position (an external module should never return a value lower than 100000. 1-100000 are reserved for core)
	 */
	public function getModulePosition()
	{
		if (in_array($this->version, array('dolibarr', 'experimental', 'development'))) {	// core module
			return $this->module_position;
		} else {																			// external module
			if ($this->module_position >= 100000) {
				return $this->module_position;
			} else {
				return $this->module_position + 100000;
			}
		}
	}

	/**
	 * Tells if module is core or external.
	 * 'dolibarr' and 'dolibarr_deprecated' is core
	 * 'experimental' and 'development' is core
	 *
	 * @return string  'core', 'external' or 'unknown'
	 */
	public function isCoreOrExternalModule()
	{
		if ($this->version == 'dolibarr' || $this->version == 'dolibarr_deprecated') {
			return 'core';
		}
		if (!empty($this->version) && !in_array($this->version, array('experimental', 'development'))) {
			return 'external';
		}
		if (!empty($this->editor_name) || !empty($this->editor_url)) {
			return 'external';
		}
		if ($this->numero >= 100000) {
			return 'external';
		}
		return 'unknown';
	}


	/**
	 * Gives module related language files list
	 *
	 * @return string[]    Language files list
	 */
	public function getLangFilesArray()
	{
		return $this->langfiles;
	}

	/**
	 * Gives translated label of an export dataset
	 *
	 * @param int $r Dataset index
	 *
	 * @return string       Translated databaset label
	 */
	public function getExportDatasetLabel($r)
	{
		global $langs;

		$langstring = "ExportDataset_".$this->export_code[$r];
		if ($langs->trans($langstring) == $langstring) {
			// Translation not found
			return $langs->trans($this->export_label[$r]);
		} else {
			// Translation found
			return $langs->trans($langstring);
		}
	}


	/**
	 * Gives translated label of an import dataset
	 *
	 * @param int $r Dataset index
	 *
	 * @return string      Translated dataset label
	 */
	public function getImportDatasetLabel($r)
	{
		global $langs;

		$langstring = "ImportDataset_".$this->import_code[$r];
		//print "x".$langstring;
		if ($langs->trans($langstring) == $langstring) {
			// Translation not found
			return $langs->transnoentitiesnoconv($this->import_label[$r]);
		} else {
			// Translation found
			return $langs->transnoentitiesnoconv($langstring);
		}
	}


	/**
	 * Gives the last date of activation
	 *
	 * @return 	int|string       	Date of last activation or '' if module was never activated
	 */
	public function getLastActivationDate()
	{
		global $conf;

		$err = 0;

		$sql = "SELECT tms FROM ".MAIN_DB_PREFIX."const";
		$sql .= " WHERE ".$this->db->decrypt('name')." = '".$this->db->escape($this->const_name)."'";
		$sql .= " AND entity IN (0, ".$conf->entity.")";

		dol_syslog(get_class($this)."::getLastActiveDate", LOG_DEBUG);
		$resql = $this->db->query($sql);
		if (!$resql) {
			$err++;
		} else {
			$obj = $this->db->fetch_object($resql);
			if ($obj) {
				return $this->db->jdate($obj->tms);
			}
		}

		return '';
	}


	/**
	 * Gives the last author of activation
	 *
	 * @return array       Array array('authorid'=>Id of last activation user, 'lastactivationdate'=>Date of last activation)
	 */
	public function getLastActivationInfo()
	{
		global $conf;

		$err = 0;

		$sql = "SELECT tms, note FROM ".MAIN_DB_PREFIX."const";
		$sql .= " WHERE ".$this->db->decrypt('name')." = '".$this->db->escape($this->const_name)."'";
		$sql .= " AND entity IN (0, ".$conf->entity.")";

		dol_syslog(get_class($this)."::getLastActiveDate", LOG_DEBUG);
		$resql = $this->db->query($sql);
		if (!$resql) {
			$err++;
		} else {
			$obj = $this->db->fetch_object($resql);
			$tmp = array();
			if ($obj->note) {
				$tmp = json_decode($obj->note, true);
			}
			if ($obj) {
				return array(
					'authorid' => $tmp['authorid'],
					'ip' => $tmp['ip'],
					'lastactivationdate' => $this->db->jdate($obj->tms),
					'lastactivationversion' => (!empty($tmp['lastactivationversion']) ? $tmp['lastactivationversion'] : 'unknown'),
				);
			}
		}

		return array();
	}


	// phpcs:disable PEAR.NamingConventions.ValidFunctionName.PublicUnderscore
	/**
	 * Insert constants for module activation
	 *
	 * @return int Error count (0 if OK)
	 */
	protected function _active()
	{
		// phpcs:enable
		global $conf, $user;

		$err = 0;

		// Common module
		$entity = ((!empty($this->always_enabled) || !empty($this->core_enabled)) ? 0 : $conf->entity);

		$sql = "DELETE FROM ".MAIN_DB_PREFIX."const";
		$sql .= " WHERE ".$this->db->decrypt('name')." = '".$this->db->escape($this->const_name)."'";
		$sql .= " AND entity IN (0, ".$entity.")";

		dol_syslog(get_class($this)."::_active delete activation constant", LOG_DEBUG);
		$resql = $this->db->query($sql);
		if (!$resql) {
			$err++;
		}

		$note = json_encode(
			array(
				'authorid' => (is_object($user) ? $user->id : 0),
				'ip' => (empty($_SERVER['REMOTE_ADDR']) ? '' : $_SERVER['REMOTE_ADDR']),
				'lastactivationversion' => $this->version,
			)
		);

		$sql = "INSERT INTO ".MAIN_DB_PREFIX."const (name, value, visible, entity, note) VALUES";
		$sql .= " (".$this->db->encrypt($this->const_name);
		$sql .= ", ".$this->db->encrypt('1');
		$sql .= ", 0, ".((int) $entity);
		$sql .= ", '".$this->db->escape($note)."')";

		dol_syslog(get_class($this)."::_active insert activation constant", LOG_DEBUG);
		$resql = $this->db->query($sql);
		if (!$resql) {
			$err++;
		}

		return $err;
	}


	// phpcs:disable PEAR.NamingConventions.ValidFunctionName.PublicUnderscore
	/**
	 * Module deactivation
	 *
	 * @return int Error count (0 if OK)
	 */
	protected function _unactive()
	{
		// phpcs:enable
		global $conf;

		$err = 0;

		// Common module
		$entity = ((!empty($this->always_enabled) || !empty($this->core_enabled)) ? 0 : $conf->entity);

		$sql = "DELETE FROM ".MAIN_DB_PREFIX."const";
		$sql .= " WHERE ".$this->db->decrypt('name')." = '".$this->db->escape($this->const_name)."'";
		$sql .= " AND entity IN (0, ".$entity.")";

		dol_syslog(get_class($this)."::_unactive", LOG_DEBUG);
		$this->db->query($sql);

		return $err;
	}


	// phpcs:disable PEAR.NamingConventions.ValidFunctionName.ScopeNotCamelCaps,PEAR.NamingConventions.ValidFunctionName.PublicUnderscore
	/**
	 * Create tables and keys required by module:
	 * - Files module.sql with create table instructions
	 * - Then modules.key.sql with create keys instructions
	 * - Then data_xxx.sql (usualy provided by external modules only)
	 * - Then update_xxx.sql (usualy provided by external modules only)
	 * Files must be stored in directory defined by reldir (Example: '/install/mysql/tables' or '/module/sql/')
	 * This function may also be called by :
	 * - _load_tables('/install/mysql/tables/', 'modulename') into the this->init() of core module descriptors.
	 * - _load_tables('/mymodule/sql/') into the this->init() of external module descriptors.
	 *
	 * @param  	string 	$reldir 			Relative directory where to scan files. Example: '/install/mysql/tables' or '/module/sql/'
	 * @param	string	$onlywithsuffix		Only with the defined suffix
	 * @return 	int             			<=0 if KO, >0 if OK
	 */
	protected function _load_tables($reldir, $onlywithsuffix = '')
	{
		// phpcs:enable
		global $conf;

		$error = 0;
		$dirfound = 0;

		if (empty($reldir)) {
			return 1;
		}

		include_once DOL_DOCUMENT_ROOT.'/core/lib/admin.lib.php';

		$ok = 1;
		foreach ($conf->file->dol_document_root as $dirroot) {
			if ($ok) {
				$dir = $dirroot.$reldir;
				$ok = 0;

				$handle = @opendir($dir); // Dir may not exists
				if (is_resource($handle)) {
					$dirfound++;

					// Run llx_mytable.sql files, then llx_mytable_*.sql
					$files = array();
					while (($file = readdir($handle)) !== false) {
						$files[] = $file;
					}
					sort($files);
					foreach ($files as $file) {
						if ($onlywithsuffix) {
							if (!preg_match('/\-'.preg_quote($onlywithsuffix, '/').'\./i', $file)) {
								//print 'File '.$file.' does not match suffix '.$onlywithsuffix.' so it is discarded<br>'."\n";
								continue;
							} else {
								//print 'File '.$file.' match suffix '.$onlywithsuffix.' so we keep it<br>'."\n";
							}
						}
						if (preg_match('/\.sql$/i', $file) && !preg_match('/\.key\.sql$/i', $file) && substr($file, 0, 4) == 'llx_' && substr($file, 0, 4) != 'data') {
							$result = run_sql($dir.$file, empty($conf->global->MAIN_DISPLAY_SQL_INSTALL_LOG) ? 1 : 0, '', 1);
							if ($result <= 0) {
								$error++;
							}
						}
					}

					rewinddir($handle);

					// Run llx_mytable.key.sql files (Must be done after llx_mytable.sql) then then llx_mytable_*.key.sql
					$files = array();
					while (($file = readdir($handle)) !== false) {
						$files[] = $file;
					}
					sort($files);
					foreach ($files as $file) {
						if ($onlywithsuffix) {
							if (!preg_match('/\-'.preg_quote($onlywithsuffix, '/').'\./i', $file)) {
								//print 'File '.$file.' does not match suffix '.$onlywithsuffix.' so it is discarded<br>'."\n";
								continue;
							} else {
								//print 'File '.$file.' match suffix '.$onlywithsuffix.' so we keep it<br>'."\n";
							}
						}
						if (preg_match('/\.key\.sql$/i', $file) && substr($file, 0, 4) == 'llx_' && substr($file, 0, 4) != 'data') {
							$result = run_sql($dir.$file, empty($conf->global->MAIN_DISPLAY_SQL_INSTALL_LOG) ? 1 : 0, '', 1);
							if ($result <= 0) {
								$error++;
							}
						}
					}

					rewinddir($handle);

					// Run data_xxx.sql files (Must be done after llx_mytable.key.sql)
					$files = array();
					while (($file = readdir($handle)) !== false) {
							   $files[] = $file;
					}
					sort($files);
					foreach ($files as $file) {
						if ($onlywithsuffix) {
							if (!preg_match('/\-'.preg_quote($onlywithsuffix, '/').'\./i', $file)) {
								//print 'File '.$file.' does not match suffix '.$onlywithsuffix.' so it is discarded<br>'."\n";
								continue;
							} else {
								//print 'File '.$file.' match suffix '.$onlywithsuffix.' so we keep it<br>'."\n";
							}
						}
						if (preg_match('/\.sql$/i', $file) && !preg_match('/\.key\.sql$/i', $file) && substr($file, 0, 4) == 'data') {
							$result = run_sql($dir.$file, empty($conf->global->MAIN_DISPLAY_SQL_INSTALL_LOG) ? 1 : 0, '', 1);
							if ($result <= 0) {
								$error++;
							}
						}
					}

					rewinddir($handle);

					// Run update_xxx.sql files
					$files = array();
					while (($file = readdir($handle)) !== false) {
							   $files[] = $file;
					}
					sort($files);
					foreach ($files as $file) {
						if ($onlywithsuffix) {
							if (!preg_match('/\-'.preg_quote($onlywithsuffix, '/').'\./i', $file)) {
								//print 'File '.$file.' does not match suffix '.$onlywithsuffix.' so it is discarded<br>'."\n";
								continue;
							} else {
								//print 'File '.$file.' match suffix '.$onlywithsuffix.' so we keep it<br>'."\n";
							}
						}
						if (preg_match('/\.sql$/i', $file) && !preg_match('/\.key\.sql$/i', $file) && substr($file, 0, 6) == 'update') {
							$result = run_sql($dir.$file, empty($conf->global->MAIN_DISPLAY_SQL_INSTALL_LOG) ? 1 : 0, '', 1);
							if ($result <= 0) {
								$error++;
							}
						}
					}

					closedir($handle);
				}

				if ($error == 0) {
					$ok = 1;
				}
			}
		}

		if (!$dirfound) {
			dol_syslog("A module ask to load sql files into ".$reldir." but this directory was not found.", LOG_WARNING);
		}
		return $ok;
	}


	// phpcs:disable PEAR.NamingConventions.ValidFunctionName.ScopeNotCamelCaps
	/**
	 * Adds boxes
	 *
	 * @param string $option Options when disabling module ('newboxdefonly'=insert only boxes definition)
	 *
	 * @return int             Error count (0 if OK)
	 */
	public function insert_boxes($option = '')
	{
		// phpcs:enable
		include_once DOL_DOCUMENT_ROOT.'/core/class/infobox.class.php';

		global $conf;

		$err = 0;

		if (is_array($this->boxes)) {
			dol_syslog(get_class($this)."::insert_boxes", LOG_DEBUG);

			$pos_name = InfoBox::getListOfPagesForBoxes();

			foreach ($this->boxes as $key => $value) {
				$file  = isset($this->boxes[$key]['file']) ? $this->boxes[$key]['file'] : '';
				$note  = isset($this->boxes[$key]['note']) ? $this->boxes[$key]['note'] : '';
				$enabledbydefaulton = isset($this->boxes[$key]['enabledbydefaulton']) ? $this->boxes[$key]['enabledbydefaulton'] : 'Home';

				if (empty($file)) {
					$file  = isset($this->boxes[$key][1]) ? $this->boxes[$key][1] : ''; // For backward compatibility
				}
				if (empty($note)) {
					$note  = isset($this->boxes[$key][2]) ? $this->boxes[$key][2] : ''; // For backward compatibility
				}

				// Search if boxes def already present
				$sql = "SELECT count(*) as nb FROM ".MAIN_DB_PREFIX."boxes_def";
				$sql .= " WHERE file = '".$this->db->escape($file)."'";
				$sql .= " AND entity = ".$conf->entity;
				if ($note) {
					$sql .= " AND note ='".$this->db->escape($note)."'";
				}

				$result = $this->db->query($sql);
				if ($result) {
					$obj = $this->db->fetch_object($result);
					if ($obj->nb == 0) {
						$this->db->begin();

						if (!$err) {
							$sql = "INSERT INTO ".MAIN_DB_PREFIX."boxes_def (file, entity, note)";
							$sql .= " VALUES ('".$this->db->escape($file)."', ";
							$sql .= $conf->entity.", ";
							$sql .= $note ? "'".$this->db->escape($note)."'" : "null";
							$sql .= ")";

							dol_syslog(get_class($this)."::insert_boxes", LOG_DEBUG);
							$resql = $this->db->query($sql);
							if (!$resql) {
								$err++;
							}
						}
						if (!$err && !preg_match('/newboxdefonly/', $option)) {
							$lastid = $this->db->last_insert_id(MAIN_DB_PREFIX."boxes_def", "rowid");

							foreach ($pos_name as $key2 => $val2) {
								//print 'key2='.$key2.'-val2='.$val2."<br>\n";
								if ($enabledbydefaulton && $val2 != $enabledbydefaulton) {
									continue; // Not enabled by default onto this page.
								}

								$sql = "INSERT INTO ".MAIN_DB_PREFIX."boxes (box_id, position, box_order, fk_user, entity)";
								$sql .= " VALUES (".((int) $lastid).", ".((int) $key2).", '0', 0, ".((int) $conf->entity).")";

								dol_syslog(get_class($this)."::insert_boxes onto page ".$key2."=".$val2."", LOG_DEBUG);
								$resql = $this->db->query($sql);
								if (!$resql) {
									$err++;
								}
							}
						}

						if (!$err) {
							$this->db->commit();
						} else {
							$this->error = $this->db->lasterror();
							$this->db->rollback();
						}
					}
					// else box already registered into database
				} else {
					$this->error = $this->db->lasterror();
					$err++;
				}
			}
		}

		return $err;
	}


	// phpcs:disable PEAR.NamingConventions.ValidFunctionName.ScopeNotCamelCaps
	/**
	 * Removes boxes
	 *
	 * @return int Error count (0 if OK)
	 */
	public function delete_boxes()
	{
		// phpcs:enable
		global $conf;

		$err = 0;

		if (is_array($this->boxes)) {
			foreach ($this->boxes as $key => $value) {
				//$titre = $this->boxes[$key][0];
				if (empty($this->boxes[$key]['file'])) {
					$file = isset($this->boxes[$key][1]) ? $this->boxes[$key][1] : ''; // For backward compatibility
				} else {
					$file = $this->boxes[$key]['file'];
				}

				//$note  = $this->boxes[$key][2];

				// TODO If the box is also included by another module and the other module is still on, we should not remove it.
				// For the moment, we manage this with hard coded exception
				//print "Remove box ".$file.'<br>';
				if ($file == 'box_graph_product_distribution.php') {
					if (!empty($conf->product->enabled) || !empty($conf->service->enabled)) {
						dol_syslog("We discard deleting module ".$file." because another module still active requires it.");
						continue;
					}
				}

				if ($this->db->type == 'sqlite3') {
					// sqlite doesn't support "USING" syntax.
					// TODO: remove this dependency.
					$sql = "DELETE FROM ".MAIN_DB_PREFIX."boxes ";
					$sql .= "WHERE ".MAIN_DB_PREFIX."boxes.box_id IN (";
					$sql .= "SELECT ".MAIN_DB_PREFIX."boxes_def.rowid ";
					$sql .= "FROM ".MAIN_DB_PREFIX."boxes_def ";
					$sql .= "WHERE ".MAIN_DB_PREFIX."boxes_def.file = '".$this->db->escape($file)."') ";
					$sql .= "AND ".MAIN_DB_PREFIX."boxes.entity = ".$conf->entity;
				} else {
					$sql = "DELETE FROM ".MAIN_DB_PREFIX."boxes";
					$sql .= " USING ".MAIN_DB_PREFIX."boxes, ".MAIN_DB_PREFIX."boxes_def";
					$sql .= " WHERE ".MAIN_DB_PREFIX."boxes.box_id = ".MAIN_DB_PREFIX."boxes_def.rowid";
					$sql .= " AND ".MAIN_DB_PREFIX."boxes_def.file = '".$this->db->escape($file)."'";
					$sql .= " AND ".MAIN_DB_PREFIX."boxes.entity = ".$conf->entity;
				}

				dol_syslog(get_class($this)."::delete_boxes", LOG_DEBUG);
				$resql = $this->db->query($sql);
				if (!$resql) {
					$this->error = $this->db->lasterror();
					$err++;
				}

				$sql = "DELETE FROM ".MAIN_DB_PREFIX."boxes_def";
				$sql .= " WHERE file = '".$this->db->escape($file)."'";
				$sql .= " AND entity = ".$conf->entity;		// Do not use getEntity here, we want to delete only in current company

				dol_syslog(get_class($this)."::delete_boxes", LOG_DEBUG);
				$resql = $this->db->query($sql);
				if (!$resql) {
					$this->error = $this->db->lasterror();
					$err++;
				}
			}
		}

		return $err;
	}

	// phpcs:disable PEAR.NamingConventions.ValidFunctionName.ScopeNotCamelCaps
	/**
	 * Adds cronjobs
	 *
	 * @return int             Error count (0 if OK)
	 */
	public function insert_cronjobs()
	{
		// phpcs:enable
		include_once DOL_DOCUMENT_ROOT.'/core/class/infobox.class.php';

		global $conf;

		$err = 0;

		if (is_array($this->cronjobs)) {
			dol_syslog(get_class($this)."::insert_cronjobs", LOG_DEBUG);

			foreach ($this->cronjobs as $key => $value) {
				$entity = isset($this->cronjobs[$key]['entity']) ? $this->cronjobs[$key]['entity'] : $conf->entity;
				$label  = isset($this->cronjobs[$key]['label']) ? $this->cronjobs[$key]['label'] : '';
				$jobtype = isset($this->cronjobs[$key]['jobtype']) ? $this->cronjobs[$key]['jobtype'] : '';
				$class  = isset($this->cronjobs[$key]['class']) ? $this->cronjobs[$key]['class'] : '';
				$objectname  = isset($this->cronjobs[$key]['objectname']) ? $this->cronjobs[$key]['objectname'] : '';
				$method = isset($this->cronjobs[$key]['method']) ? $this->cronjobs[$key]['method'] : '';
				$command = isset($this->cronjobs[$key]['command']) ? $this->cronjobs[$key]['command'] : '';
				$parameters  = isset($this->cronjobs[$key]['parameters']) ? $this->cronjobs[$key]['parameters'] : '';
				$comment = isset($this->cronjobs[$key]['comment']) ? $this->cronjobs[$key]['comment'] : '';
				$frequency = isset($this->cronjobs[$key]['frequency']) ? $this->cronjobs[$key]['frequency'] : '';
				$unitfrequency = isset($this->cronjobs[$key]['unitfrequency']) ? $this->cronjobs[$key]['unitfrequency'] : '';
				$priority = isset($this->cronjobs[$key]['priority']) ? $this->cronjobs[$key]['priority'] : '';
				$datestart = isset($this->cronjobs[$key]['datestart']) ? $this->cronjobs[$key]['datestart'] : '';
				$dateend = isset($this->cronjobs[$key]['dateend']) ? $this->cronjobs[$key]['dateend'] : '';
				$status = isset($this->cronjobs[$key]['status']) ? $this->cronjobs[$key]['status'] : '';
				$test = isset($this->cronjobs[$key]['test']) ? $this->cronjobs[$key]['test'] : ''; // Line must be enabled or not (so visible or not)

				// Search if cron entry already present
				$sql = "SELECT count(*) as nb FROM ".MAIN_DB_PREFIX."cronjob";
				$sql .= " WHERE module_name = '".$this->db->escape(empty($this->rights_class) ?strtolower($this->name) : $this->rights_class)."'";
				if ($class) {
					$sql .= " AND classesname = '".$this->db->escape($class)."'";
				}
				if ($objectname) {
					$sql .= " AND objectname = '".$this->db->escape($objectname)."'";
				}
				if ($method) {
					$sql .= " AND methodename = '".$this->db->escape($method)."'";
				}
				if ($command) {
					$sql .= " AND command = '".$this->db->escape($command)."'";
				}
				$sql .= " AND entity = ".((int) $entity); // Must be exact entity

				$now = dol_now();

				$result = $this->db->query($sql);
				if ($result) {
					$obj = $this->db->fetch_object($result);
					if ($obj->nb == 0) {
						$this->db->begin();

						if (!$err) {
							$sql = "INSERT INTO ".MAIN_DB_PREFIX."cronjob (module_name, datec, datestart, dateend, label, jobtype, classesname, objectname, methodename, command, params, note,";
							if (is_int($frequency)) {
								$sql .= ' frequency,';
							}
							if (is_int($unitfrequency)) {
								$sql .= ' unitfrequency,';
							}
							if (is_int($priority)) {
								$sql .= ' priority,';
							}
							if (is_int($status)) {
								$sql .= ' status,';
							}
							$sql .= " entity, test)";
							$sql .= " VALUES (";
							$sql .= "'".$this->db->escape(empty($this->rights_class) ?strtolower($this->name) : $this->rights_class)."', ";
							$sql .= "'".$this->db->idate($now)."', ";
							$sql .= ($datestart ? "'".$this->db->idate($datestart)."'" : "'".$this->db->idate($now)."'").", ";
							$sql .= ($dateend ? "'".$this->db->idate($dateend)."'" : "NULL").", ";
							$sql .= "'".$this->db->escape($label)."', ";
							$sql .= "'".$this->db->escape($jobtype)."', ";
							$sql .= ($class ? "'".$this->db->escape($class)."'" : "null").",";
							$sql .= ($objectname ? "'".$this->db->escape($objectname)."'" : "null").",";
							$sql .= ($method ? "'".$this->db->escape($method)."'" : "null").",";
							$sql .= ($command ? "'".$this->db->escape($command)."'" : "null").",";
							$sql .= ($parameters ? "'".$this->db->escape($parameters)."'" : "null").",";
							$sql .= ($comment ? "'".$this->db->escape($comment)."'" : "null").",";
							if (is_int($frequency)) {
								$sql .= "'".$this->db->escape($frequency)."', ";
							}
							if (is_int($unitfrequency)) {
								$sql .= "'".$this->db->escape($unitfrequency)."', ";
							}
							if (is_int($priority)) {
								$sql .= "'".$this->db->escape($priority)."', ";
							}
							if (is_int($status)) {
								$sql .= "'".$this->db->escape($status)."', ";
							}
							$sql .= $entity.",";
							$sql .= "'".$this->db->escape($test)."'";
							$sql .= ")";

							$resql = $this->db->query($sql);
							if (!$resql) {
								$err++;
							}
						}

						if (!$err) {
							$this->db->commit();
						} else {
							$this->error = $this->db->lasterror();
							$this->db->rollback();
						}
					}
					// else box already registered into database
				} else {
					$this->error = $this->db->lasterror();
					$err++;
				}
			}
		}

		return $err;
	}


	// phpcs:disable PEAR.NamingConventions.ValidFunctionName.ScopeNotCamelCaps
	/**
	 * Removes boxes
	 *
	 * @return int Error count (0 if OK)
	 */
	public function delete_cronjobs()
	{
		// phpcs:enable
		global $conf;

		$err = 0;

		if (is_array($this->cronjobs)) {
			$sql = "DELETE FROM ".MAIN_DB_PREFIX."cronjob";
			$sql .= " WHERE module_name = '".$this->db->escape(empty($this->rights_class) ?strtolower($this->name) : $this->rights_class)."'";
			$sql .= " AND entity = ".$conf->entity;
			$sql .= " AND test = '1'"; // We delete on lines that are not set with a complete test that is '$conf->module->enabled' so when module is disabled, the cron is also removed.
			  // For crons declared with a '$conf->module->enabled', there is no need to delete the line, so we don't loose setup if we reenable module.

			dol_syslog(get_class($this)."::delete_cronjobs", LOG_DEBUG);
			$resql = $this->db->query($sql);
			if (!$resql) {
				$this->error = $this->db->lasterror();
				$err++;
			}
		}

		return $err;
	}

	// phpcs:disable PEAR.NamingConventions.ValidFunctionName.ScopeNotCamelCaps
	/**
	 * Removes tabs
	 *
	 * @return int Error count (0 if OK)
	 */
	public function delete_tabs()
	{
		// phpcs:enable
		global $conf;

		$err = 0;

		$sql = "DELETE FROM ".MAIN_DB_PREFIX."const";
		$sql .= " WHERE ".$this->db->decrypt('name')." like '".$this->db->escape($this->const_name)."_TABS_%'";
		$sql .= " AND entity = ".$conf->entity;

		dol_syslog(get_class($this)."::delete_tabs", LOG_DEBUG);
		if (!$this->db->query($sql)) {
			$this->error = $this->db->lasterror();
			$err++;
		}

		return $err;
	}

	// phpcs:disable PEAR.NamingConventions.ValidFunctionName.ScopeNotCamelCaps
	/**
	 * Adds tabs
	 *
	 * @return int  Error count (0 if ok)
	 */
	public function insert_tabs()
	{
		// phpcs:enable
		global $conf;

		$err = 0;

		if (!empty($this->tabs)) {
			dol_syslog(get_class($this)."::insert_tabs", LOG_DEBUG);

			$i = 0;
			foreach ($this->tabs as $key => $value) {
				if (is_array($value) && count($value) == 0) {
					continue; // Discard empty arrays
				}

				$entity = $conf->entity;
				$newvalue = $value;

				if (is_array($value)) {
					$newvalue = $value['data'];
					if (isset($value['entity'])) {
						$entity = $value['entity'];
					}
				}

				if ($newvalue) {
					$sql = "INSERT INTO ".MAIN_DB_PREFIX."const (";
					$sql .= "name";
					$sql .= ", type";
					$sql .= ", value";
					$sql .= ", note";
					$sql .= ", visible";
					$sql .= ", entity";
					$sql .= ")";
					$sql .= " VALUES (";
					$sql .= $this->db->encrypt($this->const_name."_TABS_".$i);
					$sql .= ", 'chaine'";
					$sql .= ", ".$this->db->encrypt($newvalue);
					$sql .= ", null";
					$sql .= ", '0'";
					$sql .= ", ".((int) $entity);
					$sql .= ")";

					$resql = $this->db->query($sql);
					if (!$resql) {
						 dol_syslog($this->db->lasterror(), LOG_ERR);
						if ($this->db->lasterrno() != 'DB_ERROR_RECORD_ALREADY_EXISTS') {
							$this->error = $this->db->lasterror();
							$this->errors[] = $this->db->lasterror();
							$err++;
							break;
						}
					}
				}
				$i++;
			}
		}
		return $err;
	}

	// phpcs:disable PEAR.NamingConventions.ValidFunctionName.ScopeNotCamelCaps
	/**
	 * Adds constants
	 *
	 * @return int Error count (0 if OK)
	 */
	public function insert_const()
	{
		// phpcs:enable
		global $conf;

		$err = 0;

		if (empty($this->const)) {
			return 0;
		}

		dol_syslog(get_class($this)."::insert_const", LOG_DEBUG);

		foreach ($this->const as $key => $value) {
			$name      = $this->const[$key][0];
			$type      = $this->const[$key][1];
			$val       = $this->const[$key][2];
			$note      = isset($this->const[$key][3]) ? $this->const[$key][3] : '';
			$visible   = isset($this->const[$key][4]) ? $this->const[$key][4] : 0;
			$entity    = (!empty($this->const[$key][5]) && $this->const[$key][5] != 'current') ? 0 : $conf->entity;

			// Clean
			if (empty($visible)) {
				$visible = '0';
			}
			if (empty($val) && $val != '0') {
				$val = '';
			}

			$sql = "SELECT count(*)";
			$sql .= " FROM ".MAIN_DB_PREFIX."const";
			$sql .= " WHERE ".$this->db->decrypt('name')." = '".$this->db->escape($name)."'";
			$sql .= " AND entity = ".((int) $entity);

			$result = $this->db->query($sql);
			if ($result) {
				$row = $this->db->fetch_row($result);

				if ($row[0] == 0) {   // If not found
					$sql = "INSERT INTO ".MAIN_DB_PREFIX."const (name,type,value,note,visible,entity)";
					$sql .= " VALUES (";
					$sql .= $this->db->encrypt($name);
					$sql .= ",'".$this->db->escape($type)."'";
					$sql .= ",".(($val != '') ? $this->db->encrypt($val) : "''");
					$sql .= ",".($note ? "'".$this->db->escape($note)."'" : "null");
					$sql .= ",'".$this->db->escape($visible)."'";
					$sql .= ",".$entity;
					$sql .= ")";

					if (!$this->db->query($sql)) {
						$err++;
					}
				} else {
					dol_syslog(get_class($this)."::insert_const constant '".$name."' already exists", LOG_WARNING);
				}
			} else {
				$err++;
			}
		}

		return $err;
	}

	// phpcs:disable PEAR.NamingConventions.ValidFunctionName.ScopeNotCamelCaps
	/**
	 * Removes constants tagged 'deleteonunactive'
	 *
	 * @return int <0 if KO, 0 if OK
	 */
	public function delete_const()
	{
		// phpcs:enable
		global $conf;

		$err = 0;

		if (empty($this->const)) {
			return 0;
		}

		foreach ($this->const as $key => $value) {
			$name = $this->const[$key][0];
			$deleteonunactive = (!empty($this->const[$key][6])) ? 1 : 0;

			if ($deleteonunactive) {
				$sql = "DELETE FROM ".MAIN_DB_PREFIX."const";
				$sql .= " WHERE ".$this->db->decrypt('name')." = '".$this->db->escape($name)."'";
				$sql .= " AND entity in (0, ".$conf->entity.")";
				dol_syslog(get_class($this)."::delete_const", LOG_DEBUG);
				if (!$this->db->query($sql)) {
					$this->error = $this->db->lasterror();
					$err++;
				}
			}
		}

		return $err;
	}

	// phpcs:disable PEAR.NamingConventions.ValidFunctionName.ScopeNotCamelCaps
	/**
	 * Adds access rights
	 *
	 * @param  int $reinitadminperms 	If 1, we also grant them to all admin users
	 * @param  int $force_entity     	Force current entity
	 * @param  int $notrigger        	1=Does not execute triggers, 0= execute triggers
	 * @return int                     	Error count (0 if OK)
	 */
	public function insert_permissions($reinitadminperms = 0, $force_entity = null, $notrigger = 0)
	{
		// phpcs:enable
		global $conf, $user;

		$err = 0;
		$entity = (!empty($force_entity) ? $force_entity : $conf->entity);

		dol_syslog(get_class($this)."::insert_permissions", LOG_DEBUG);

		// Test if module is activated
		$sql_del = "SELECT ".$this->db->decrypt('value')." as value";
		$sql_del .= " FROM ".MAIN_DB_PREFIX."const";
		$sql_del .= " WHERE ".$this->db->decrypt('name')." = '".$this->db->escape($this->const_name)."'";
		$sql_del .= " AND entity IN (0,".$entity.")";

		$resql = $this->db->query($sql_del);

		if ($resql) {
			$obj = $this->db->fetch_object($resql);

			if ($obj !== null && !empty($obj->value) && !empty($this->rights)) {
				include_once DOL_DOCUMENT_ROOT.'/user/class/user.class.php';

				// If the module is active
				foreach ($this->rights as $key => $value) {
					$r_id       = $this->rights[$key][0];	// permission id in llx_rights_def (not unique because primary key is couple id-entity)
					$r_desc     = $this->rights[$key][1];
					$r_type     = isset($this->rights[$key][2]) ? $this->rights[$key][2] : '';
					$r_def      = empty($this->rights[$key][3]) ? 0 : $this->rights[$key][3];
					$r_perms    = $this->rights[$key][4];
					$r_subperms = isset($this->rights[$key][5]) ? $this->rights[$key][5] : '';
					$r_modul = empty($this->rights_class) ? strtolower($this->name) : $this->rights_class;

					if (empty($r_type)) {
						$r_type = 'w';
					}

					// Search if perm already present
					$sql = "SELECT count(*) as nb FROM ".MAIN_DB_PREFIX."rights_def";
					$sql .= " WHERE id = ".((int) $r_id)." AND entity = ".((int) $entity);

					$resqlselect = $this->db->query($sql);
					if ($resqlselect) {
						$objcount = $this->db->fetch_object($resqlselect);
						if ($objcount && $objcount->nb == 0) {
							if (dol_strlen($r_perms)) {
								if (dol_strlen($r_subperms)) {
									$sql = "INSERT INTO ".MAIN_DB_PREFIX."rights_def";
									$sql .= " (id, entity, libelle, module, type, bydefault, perms, subperms)";
									$sql .= " VALUES ";
									$sql .= "(".$r_id.",".$entity.",'".$this->db->escape($r_desc)."','".$this->db->escape($r_modul)."','".$this->db->escape($r_type)."',".$r_def.",'".$this->db->escape($r_perms)."','".$this->db->escape($r_subperms)."')";
								} else {
									$sql = "INSERT INTO ".MAIN_DB_PREFIX."rights_def";
									$sql .= " (id, entity, libelle, module, type, bydefault, perms)";
									$sql .= " VALUES ";
									$sql .= "(".$r_id.",".$entity.",'".$this->db->escape($r_desc)."','".$this->db->escape($r_modul)."','".$this->db->escape($r_type)."',".$r_def.",'".$this->db->escape($r_perms)."')";
								}
							} else {
								 $sql = "INSERT INTO ".MAIN_DB_PREFIX."rights_def ";
								 $sql .= " (id, entity, libelle, module, type, bydefault)";
								 $sql .= " VALUES ";
								 $sql .= "(".$r_id.",".$entity.",'".$this->db->escape($r_desc)."','".$this->db->escape($r_modul)."','".$this->db->escape($r_type)."',".$r_def.")";
							}

							$resqlinsert = $this->db->query($sql, 1);

							if (!$resqlinsert) {
								if ($this->db->errno() != "DB_ERROR_RECORD_ALREADY_EXISTS") {
									$this->error = $this->db->lasterror();
									$err++;
									break;
								} else {
									dol_syslog(get_class($this)."::insert_permissions record already exists", LOG_INFO);
								}
							}

							$this->db->free($resqlinsert);
						}

						$this->db->free($resqlselect);
					}

					// If we want to init permissions on admin users
					if ($reinitadminperms) {
						$sql = "SELECT rowid FROM ".MAIN_DB_PREFIX."user WHERE admin = 1";
						dol_syslog(get_class($this)."::insert_permissions Search all admin users", LOG_DEBUG);

						$resqlseladmin = $this->db->query($sql, 1);

						if ($resqlseladmin) {
							$num = $this->db->num_rows($resqlseladmin);
							$i = 0;
							while ($i < $num) {
								$obj2 = $this->db->fetch_object($resqlseladmin);
								dol_syslog(get_class($this)."::insert_permissions Add permission id '.$r_id.' to user id=".$obj2->rowid);

								$tmpuser = new User($this->db);
								$result = $tmpuser->fetch($obj2->rowid);
								if ($result > 0) {
									$tmpuser->addrights($r_id, '', '', 0, 1);
								} else {
									dol_syslog(get_class($this)."::insert_permissions Failed to add the permission to user because fetch return an error", LOG_ERR);
								}
								 $i++;
							}
						} else {
							dol_print_error($this->db);
						}
					}
				}

				if ($reinitadminperms && !empty($user->admin)) {  // Reload permission for current user if defined
					// We reload permissions
					$user->clearrights();
					$user->getrights();
				}
			}
			$this->db->free($resql);
		} else {
			$this->error = $this->db->lasterror();
			$err++;
		}

		return $err;
	}


	// phpcs:disable PEAR.NamingConventions.ValidFunctionName.ScopeNotCamelCaps
	/**
	 * Removes access rights
	 *
	 * @return int                     Error count (0 if OK)
	 */
	public function delete_permissions()
	{
		// phpcs:enable
		global $conf;

		$err = 0;

		$sql = "DELETE FROM ".MAIN_DB_PREFIX."rights_def";
		$sql .= " WHERE module = '".$this->db->escape(empty($this->rights_class) ?strtolower($this->name) : $this->rights_class)."'";
		$sql .= " AND entity = ".$conf->entity;
		dol_syslog(get_class($this)."::delete_permissions", LOG_DEBUG);
		if (!$this->db->query($sql)) {
			$this->error = $this->db->lasterror();
			$err++;
		}

		return $err;
	}


	// phpcs:disable PEAR.NamingConventions.ValidFunctionName.ScopeNotCamelCaps
	/**
	 * Adds menu entries
	 *
	 * @return int     Error count (0 if OK)
	 */
	public function insert_menus()
	{
		// phpcs:enable
		global $user;

		if (!is_array($this->menu) || empty($this->menu)) {
			return 0;
		}

		include_once DOL_DOCUMENT_ROOT.'/core/class/menubase.class.php';

		dol_syslog(get_class($this)."::insert_menus", LOG_DEBUG);

		$err = 0;

		$this->db->begin();

		foreach ($this->menu as $key => $value) {
			$menu = new Menubase($this->db);
			$menu->menu_handler = 'all';

			//$menu->module=strtolower($this->name);    TODO When right_class will be same than module name
			$menu->module = empty($this->rights_class) ?strtolower($this->name) : $this->rights_class;

			if (!$this->menu[$key]['fk_menu']) {
				$menu->fk_menu = 0;
			} else {
				$foundparent = 0;
				$fk_parent = $this->menu[$key]['fk_menu'];
				if (preg_match('/^r=/', $fk_parent)) {    // old deprecated method
					$fk_parent = str_replace('r=', '', $fk_parent);
					if (isset($this->menu[$fk_parent]['rowid'])) {
						$menu->fk_menu = $this->menu[$fk_parent]['rowid'];
						$foundparent = 1;
					}
				} elseif (preg_match('/^fk_mainmenu=([a-zA-Z0-9_]+),fk_leftmenu=([a-zA-Z0-9_]+)$/', $fk_parent, $reg)) {
					$menu->fk_menu = -1;
					$menu->fk_mainmenu = $reg[1];
					$menu->fk_leftmenu = $reg[2];
					$foundparent = 1;
				} elseif (preg_match('/^fk_mainmenu=([a-zA-Z0-9_]+)$/', $fk_parent, $reg)) {
					$menu->fk_menu = -1;
					$menu->fk_mainmenu = $reg[1];
					$menu->fk_leftmenu = '';
					$foundparent = 1;
				}
				if (!$foundparent) {
					$this->error = "ErrorBadDefinitionOfMenuArrayInModuleDescriptor";
					dol_syslog(get_class($this)."::insert_menus ".$this->error." ".$this->menu[$key]['fk_menu'], LOG_ERR);
					$err++;
				}
			}
			$menu->type = $this->menu[$key]['type'];
			$menu->mainmenu = isset($this->menu[$key]['mainmenu']) ? $this->menu[$key]['mainmenu'] : (isset($menu->fk_mainmenu) ? $menu->fk_mainmenu : '');
			$menu->leftmenu = isset($this->menu[$key]['leftmenu']) ? $this->menu[$key]['leftmenu'] : '';
			$menu->title = $this->menu[$key]['titre'];
			$menu->prefix = isset($this->menu[$key]['prefix']) ? $this->menu[$key]['prefix'] : '';
			$menu->url = $this->menu[$key]['url'];
			$menu->langs = isset($this->menu[$key]['langs']) ? $this->menu[$key]['langs'] : '';
			$menu->position = $this->menu[$key]['position'];
			$menu->perms = $this->menu[$key]['perms'];
			$menu->target = isset($this->menu[$key]['target']) ? $this->menu[$key]['target'] : '';
			$menu->user = $this->menu[$key]['user'];
			$menu->enabled = isset($this->menu[$key]['enabled']) ? $this->menu[$key]['enabled'] : 0;
			$menu->position = $this->menu[$key]['position'];

			if (!$err) {
				$result = $menu->create($user); // Save menu entry into table llx_menu
				if ($result > 0) {
					$this->menu[$key]['rowid'] = $result;
				} else {
					$this->error = $menu->error;
					dol_syslog(get_class($this).'::insert_menus result='.$result." ".$this->error, LOG_ERR);
					$err++;
					break;
				}
			}
		}

		if (!$err) {
			$this->db->commit();
		} else {
			dol_syslog(get_class($this)."::insert_menus ".$this->error, LOG_ERR);
			$this->db->rollback();
		}

		return $err;
	}


	// phpcs:disable PEAR.NamingConventions.ValidFunctionName.ScopeNotCamelCaps
	/**
	 * Removes menu entries
	 *
	 * @return int Error count (0 if OK)
	 */
	public function delete_menus()
	{
		// phpcs:enable
		global $conf;

		$err = 0;

		//$module=strtolower($this->name);        TODO When right_class will be same than module name
		$module = empty($this->rights_class) ?strtolower($this->name) : $this->rights_class;

		$sql = "DELETE FROM ".MAIN_DB_PREFIX."menu";
		$sql .= " WHERE module = '".$this->db->escape($module)."'";
		$sql .= " AND entity = ".$conf->entity;

		dol_syslog(get_class($this)."::delete_menus", LOG_DEBUG);
		$resql = $this->db->query($sql);
		if (!$resql) {
			$this->error = $this->db->lasterror();
			$err++;
		}

		return $err;
	}

	// phpcs:disable PEAR.NamingConventions.ValidFunctionName.ScopeNotCamelCaps
	/**
	 * Creates directories
	 *
	 * @return int Error count (0 if OK)
	 */
	public function create_dirs()
	{
		// phpcs:enable
		global $langs, $conf;

		$err = 0;

		if (isset($this->dirs) && is_array($this->dirs)) {
			foreach ($this->dirs as $key => $value) {
				$addtodatabase = 0;

				if (!is_array($value)) {
					$dir = $value; // Default simple mode
				} else {
					$constname = $this->const_name."_DIR_";
					$dir       = $this->dirs[$key][1];
					$addtodatabase = empty($this->dirs[$key][2]) ? '' : $this->dirs[$key][2]; // Create constante in llx_const
					$subname   = empty($this->dirs[$key][3]) ? '' : strtoupper($this->dirs[$key][3]); // Add submodule name (ex: $conf->module->submodule->dir_output)
					$forcename = empty($this->dirs[$key][4]) ? '' : strtoupper($this->dirs[$key][4]); // Change the module name if different

					if (!empty($forcename)) {
						$constname = 'MAIN_MODULE_'.$forcename."_DIR_";
					}
					if (!empty($subname)) {
						$constname = $constname.$subname."_";
					}

					$name = $constname.strtoupper($this->dirs[$key][0]);
				}

				// Define directory full path ($dir must start with "/")
				if (empty($conf->global->MAIN_MODULE_MULTICOMPANY) || $conf->entity == 1) {
					$fulldir = DOL_DATA_ROOT.$dir;
				} else {
					$fulldir = DOL_DATA_ROOT."/".$conf->entity.$dir;
				}
				// Create dir if it does not exists
				if (!empty($fulldir) && !file_exists($fulldir)) {
					if (dol_mkdir($fulldir, DOL_DATA_ROOT) < 0) {
						 $this->error = $langs->trans("ErrorCanNotCreateDir", $fulldir);
						 dol_syslog(get_class($this)."::_init ".$this->error, LOG_ERR);
						 $err++;
					}
				}

				// Define the constant in database if requested (not the default mode)
				if (!empty($addtodatabase)) {
					$result = $this->insert_dirs($name, $dir);
					if ($result) {
						$err++;
					}
				}
			}
		}

		return $err;
	}


	// phpcs:disable PEAR.NamingConventions.ValidFunctionName.ScopeNotCamelCaps
	/**
	 * Adds directories definitions
	 *
	 * @param string $name Name
	 * @param string $dir  Directory
	 *
	 * @return int             Error count (0 if OK)
	 */
	public function insert_dirs($name, $dir)
	{
		// phpcs:enable
		global $conf;

		$err = 0;

		$sql = "SELECT count(*)";
		$sql .= " FROM ".MAIN_DB_PREFIX."const";
		$sql .= " WHERE ".$this->db->decrypt('name')." = '".$this->db->escape($name)."'";
		$sql .= " AND entity = ".$conf->entity;

		dol_syslog(get_class($this)."::insert_dirs", LOG_DEBUG);
		$result = $this->db->query($sql);
		if ($result) {
			$row = $this->db->fetch_row($result);

			if ($row[0] == 0) {
				$sql = "INSERT INTO ".MAIN_DB_PREFIX."const (name, type, value, note, visible, entity)";
				$sql .= " VALUES (".$this->db->encrypt($name).", 'chaine', ".$this->db->encrypt($dir).", '".$this->db->escape("Directory for module ".$this->name)."', '0', ".((int) $conf->entity).")";

				dol_syslog(get_class($this)."::insert_dirs", LOG_DEBUG);
				$this->db->query($sql);
			}
		} else {
			$this->error = $this->db->lasterror();
			$err++;
		}

		return $err;
	}


	// phpcs:disable PEAR.NamingConventions.ValidFunctionName.ScopeNotCamelCaps
	/**
	 * Removes directories
	 *
	 * @return int Error count (0 if OK)
	 */
	public function delete_dirs()
	{
		// phpcs:enable
		global $conf;

		$err = 0;

		$sql = "DELETE FROM ".MAIN_DB_PREFIX."const";
		$sql .= " WHERE ".$this->db->decrypt('name')." LIKE '".$this->db->escape($this->const_name)."_DIR_%'";
		$sql .= " AND entity = ".$conf->entity;

		dol_syslog(get_class($this)."::delete_dirs", LOG_DEBUG);
		if (!$this->db->query($sql)) {
			$this->error = $this->db->lasterror();
			$err++;
		}

		return $err;
	}

	// phpcs:disable PEAR.NamingConventions.ValidFunctionName.ScopeNotCamelCaps
	/**
	 * Adds generic parts
	 *
	 * @return int Error count (0 if OK)
	 */
	public function insert_module_parts()
	{
		// phpcs:enable
		global $conf;

		$error = 0;

		if (is_array($this->module_parts) && !empty($this->module_parts)) {
			foreach ($this->module_parts as $key => $value) {
				if (is_array($value) && count($value) == 0) {
					continue; // Discard empty arrays
				}

				$entity = $conf->entity; // Reset the current entity
				$newvalue = $value;

				// Serialize array parameters
				if (is_array($value)) {
					// Can defined other parameters
					// Example when $key='hooks', then $value is an array('data'=>array('hookcontext1','hookcontext2'), 'entity'=>X)
					if (isset($value['data']) && is_array($value['data'])) {
						$newvalue = json_encode($value['data']);
						if (isset($value['entity'])) {
							$entity = $value['entity'];
						}
					} elseif (isset($value['data']) && !is_array($value['data'])) {
						$newvalue = $value['data'];
						if (isset($value['entity'])) {
							$entity = $value['entity'];
						}
					} else { // when hook is declared with syntax 'hook'=>array('hookcontext1','hookcontext2',...)
						$newvalue = json_encode($value);
					}
				}

				$sql = "INSERT INTO ".MAIN_DB_PREFIX."const (";
				$sql .= "name";
				$sql .= ", type";
				$sql .= ", value";
				$sql .= ", note";
				$sql .= ", visible";
				$sql .= ", entity";
				$sql .= ")";
				$sql .= " VALUES (";
				$sql .= " ".$this->db->encrypt($this->const_name."_".strtoupper($key));
				$sql .= ", 'chaine'";
				$sql .= ", ".$this->db->encrypt($newvalue);
				$sql .= ", null";
				$sql .= ", '0'";
				$sql .= ", ".((int) $entity);
				$sql .= ")";

				dol_syslog(get_class($this)."::insert_module_parts for key=".$this->const_name."_".strtoupper($key), LOG_DEBUG);

				$resql = $this->db->query($sql, 1);
				if (!$resql) {
					if ($this->db->lasterrno() != 'DB_ERROR_RECORD_ALREADY_EXISTS') {
						 $error++;
						 $this->error = $this->db->lasterror();
					} else {
						 dol_syslog(get_class($this)."::insert_module_parts for ".$this->const_name."_".strtoupper($key)." Record already exists.", LOG_WARNING);
					}
				}
			}
		}
		return $error;
	}

	// phpcs:disable PEAR.NamingConventions.ValidFunctionName.ScopeNotCamelCaps
	/**
	 * Removes generic parts
	 *
	 * @return int Error count (0 if OK)
	 */
	public function delete_module_parts()
	{
		// phpcs:enable
		global $conf;

		$err = 0;

<<<<<<< HEAD
		$sql = "DELETE FROM ".MAIN_DB_PREFIX."const";
		$sql .= " WHERE ".$this->db->decrypt('name')." LIKE '".$this->db->escape($this->const_name)."_%'"; // remove all MAIN_MODULE_MYMODULE_*
		$sql .= " AND entity IN (0, ".((int) $conf->entity); // remove global and current entity

		dol_syslog(get_class($this)."::delete_module_parts for ".$this->const_name."", LOG_DEBUG);
		if (!$this->db->query($sql)) {
			$this->error = $this->db->lasterror();
			$err++;
=======
		if (is_array($this->module_parts) && !empty($this->module_parts)) {
			dol_syslog(get_class($this)."::delete_module_parts", LOG_DEBUG);

			foreach ($this->module_parts as $key => $value) {
				// If entity is defined
				if (is_array($value) && isset($value['entity'])) {
					$entity = $value['entity'];
				}

				$sql = "DELETE FROM ".MAIN_DB_PREFIX."const";
				$sql .= " WHERE ".$this->db->decrypt('name')." LIKE '".$this->db->escape($this->const_name)."_".strtoupper($key)."'";
				$sql .= " AND entity = ".((int) $entity);

				if (!$this->db->query($sql)) {
					$this->error = $this->db->lasterror();
					$err++;
				}
			}
>>>>>>> 6813bfb1
		}

		return $err;
	}

	/**
	 * Function called when module is enabled.
	 * The init function adds tabs, constants, boxes, permissions and menus (defined in constructor) into Dolibarr database.
	 * It also creates data directories
	 *
	 * @param  string $options Options when enabling module ('', 'newboxdefonly', 'noboxes', 'menuonly')
	 *                         'noboxes' = Do not insert boxes 'newboxdefonly' = For boxes, insert def of boxes only and not boxes activation
	 * @return int                1 if OK, 0 if KO
	 */
	public function init($options = '')
	{
		return $this->_init(array(), $options);
	}

	/**
	 * Function called when module is disabled.
	 * The remove function removes tabs, constants, boxes, permissions and menus from Dolibarr database.
	 * Data directories are not deleted
	 *
	 * @param  string $options Options when enabling module ('', 'noboxes')
	 * @return int                     1 if OK, 0 if KO
	 */
	public function remove($options = '')
	{
		return $this->_remove(array(), $options);
	}


	/**
	 * Return Kanban view of a module
	 *
	 * @param	string	$codeenabledisable		HTML code for button to enable/disable module
	 * @param	string	$codetoconfig			HTML code to go to config page
	 * @return 	string							HTML code of Kanban view
	 */
	public function getKanbanView($codeenabledisable = '', $codetoconfig = '')
	{
		global $conf, $langs;

		// Define imginfo
		$imginfo = "info";
		if ($this->isCoreOrExternalModule() == 'external') {
			$imginfo = "info_black";
		}

		$const_name = 'MAIN_MODULE_'.strtoupper(preg_replace('/^mod/i', '', get_class($this)));

		$version = $this->getVersion(0);
		$versiontrans = '';
		if (preg_match('/development/i', $version)) {
			$versiontrans .= 'warning';
		}
		if (preg_match('/experimental/i', $version)) {
			$versiontrans .= 'warning';
		}
		if (preg_match('/deprecated/i', $version)) {
			$versiontrans .= 'warning';
		}

		print '
    	<div class="box-flex-item info-box-module'
			.(empty($conf->global->$const_name) ? ' --disabled' : '')
			.($this->isCoreOrExternalModule() == 'external' ? ' --external' : '')
			.($this->needUpdate ? ' --need-update' : '')
			.'">
	    <div class="info-box info-box-sm info-box-module">
	    <div class="info-box-icon'.(empty($conf->global->$const_name) ? '' : ' info-box-icon-module-enabled'.($versiontrans ? ' info-box-icon-module-warning' : '')).'">';

		$alttext = '';
		//if (is_array($objMod->need_dolibarr_version)) $alttext.=($alttext?' - ':'').'Dolibarr >= '.join('.',$objMod->need_dolibarr_version);
		//if (is_array($objMod->phpmin)) $alttext.=($alttext?' - ':'').'PHP >= '.join('.',$objMod->phpmin);
		if (!empty($this->picto)) {
			if (preg_match('/^\//i', $this->picto)) {
				print img_picto($alttext, $this->picto, 'class="inline-block valignmiddle"', 1);
			} else {
				print img_object($alttext, $this->picto, 'class="inline-block valignmiddle"');
			}
		} else {
			print img_object($alttext, 'generic', 'class="inline-block valignmiddle"');
		}

		if ($this->isCoreOrExternalModule() == 'external' || preg_match('/development|experimental|deprecated/i', $version)) {
			$versionTitle =  $langs->trans("Version").' '.$this->getVersion(1);
			if ($this->needUpdate) {
				$versionTitle.= '<br>'.$langs->trans('ModuleUpdateAvailable').' : '.$this->lastVersion;
			}

			print '<span class="info-box-icon-version'.($versiontrans ? ' '.$versiontrans : '').' classfortooltip" title="'.dol_escape_js($versionTitle).'" >';
			print $this->getVersion(1);
			print '</span>';
		}

		print '</div>
	    <div class="info-box-content info-box-text-module'.(empty($conf->global->$const_name) ? '' : ' info-box-module-enabled'.($versiontrans ? ' info-box-content-warning' : '')).'">
	    <span class="info-box-title">'.$this->getName().'</span>
	    <span class="info-box-desc twolinesmax opacitymedium" title="'.dol_escape_htmltag($this->getDesc()).'">'.nl2br($this->getDesc()).'</span>';

		print '<div class="valignmiddle inline-block info-box-more">';
		//if ($versiontrans) print img_warning($langs->trans("Version").' '.$this->getVersion(1)).' ';
		print '<a class="valignmiddle inline-block" href="javascript:document_preview(\''.DOL_URL_ROOT.'/admin/modulehelp.php?id='.$this->numero.'\',\'text/html\',\''.dol_escape_js($langs->trans("Module")).'\')">'.img_picto(($this->isCoreOrExternalModule() == 'external' ? $langs->trans("ExternalModule").' - ' : '').$langs->trans("ClickToShowDescription"), $imginfo).'</a>';
		print '</div><br>';

		print '<div class="valignmiddle inline-block info-box-actions">';
		print '<div class="valignmiddle inline-block info-box-setup">';
		print $codetoconfig;
		print '</div>';
		print '<div class="valignmiddle inline-block marginleftonly marginrightonly">';
		print $codeenabledisable;
		print '</div>';
		print '</div>';

		print '
	    </div><!-- /.info-box-content -->
	    </div><!-- /.info-box -->
	    </div>';
	}

	/**
	 * Check for module update
	 * TODO : store results for $this->url_last_version and $this->needUpdate
	 * Add a cron task to monitor for updates
	 *
	 * @return int <0 if Error, 0 == no update needed,  >0 if need update
	 */
	public function checkForUpdate()
	{
		require_once DOL_DOCUMENT_ROOT.'/core/lib/geturl.lib.php';
		if (!empty($this->url_last_version)) {
			$lastVersion = getURLContent($this->url_last_version, 'GET', '', 1, array(), array('http', 'https'), 0);	// Accept http or https links on external remote server only
			if (isset($lastVersion['content']) && strlen($lastVersion['content']) < 30) {
				// Security warning :  be careful with remote data content, the module editor could be hacked (or evil) so limit to a-z A-Z 0-9 _ . -
				$this->lastVersion = preg_replace("/[^a-zA-Z0-9_\.\-]+/", "", $lastVersion['content']);
				if (version_compare($this->lastVersion, $this->version) > 0) {
					$this->needUpdate = true;
					return 1;
				} else {
					$this->needUpdate = false;
					return 0;
				}
			} else {
				return -1;
			}
		}
		return 0;
	}
}<|MERGE_RESOLUTION|>--- conflicted
+++ resolved
@@ -2247,7 +2247,6 @@
 
 		$err = 0;
 
-<<<<<<< HEAD
 		$sql = "DELETE FROM ".MAIN_DB_PREFIX."const";
 		$sql .= " WHERE ".$this->db->decrypt('name')." LIKE '".$this->db->escape($this->const_name)."_%'"; // remove all MAIN_MODULE_MYMODULE_*
 		$sql .= " AND entity IN (0, ".((int) $conf->entity); // remove global and current entity
@@ -2256,26 +2255,6 @@
 		if (!$this->db->query($sql)) {
 			$this->error = $this->db->lasterror();
 			$err++;
-=======
-		if (is_array($this->module_parts) && !empty($this->module_parts)) {
-			dol_syslog(get_class($this)."::delete_module_parts", LOG_DEBUG);
-
-			foreach ($this->module_parts as $key => $value) {
-				// If entity is defined
-				if (is_array($value) && isset($value['entity'])) {
-					$entity = $value['entity'];
-				}
-
-				$sql = "DELETE FROM ".MAIN_DB_PREFIX."const";
-				$sql .= " WHERE ".$this->db->decrypt('name')." LIKE '".$this->db->escape($this->const_name)."_".strtoupper($key)."'";
-				$sql .= " AND entity = ".((int) $entity);
-
-				if (!$this->db->query($sql)) {
-					$this->error = $this->db->lasterror();
-					$err++;
-				}
-			}
->>>>>>> 6813bfb1
 		}
 
 		return $err;
