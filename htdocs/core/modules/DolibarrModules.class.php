--- conflicted
+++ resolved
@@ -2329,17 +2329,10 @@
 					$resql = $this->db->query($sql, 1);
 					if (!$resql) {
 						if ($this->db->lasterrno() != 'DB_ERROR_RECORD_ALREADY_EXISTS') {
-<<<<<<< HEAD
-							 $error++;
-							 $this->error = $this->db->lasterror();
-						} else {
-							 dol_syslog(get_class($this)."::insert_module_parts for ".$this->const_name."_".strtoupper($key)." Record already exists.", LOG_WARNING);
-=======
 							$error++;
 							$this->error = $this->db->lasterror();
 						} else {
 							dol_syslog(get_class($this)."::insert_module_parts for ".$this->const_name."_".strtoupper($key)." Record already exists.", LOG_WARNING);
->>>>>>> 729451fa
 						}
 					}
 				}
