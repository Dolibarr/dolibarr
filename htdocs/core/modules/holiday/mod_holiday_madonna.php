--- conflicted
+++ resolved
@@ -113,15 +113,9 @@
 	/**
 	 *	Return next value
 	 *
-<<<<<<< HEAD
-	 *	@param	Societe		$objsoc     third party object
-	 *	@param	Holiday		$holiday	Holiday object
-	 *	@return string|-1      			Value if OK, -1 if KO
-=======
 	 *	@param	Societe			$objsoc     third party object
 	 *	@param	Holiday			$holiday	holiday object
 	 *	@return string|int<-1,0>   			Value if OK, <=0 if KO
->>>>>>> cc80841a
 	 */
 	public function getNextValue($objsoc, $holiday)
 	{
