<?php
/* Copyright (C) 2011-2019	Juanjo Menent	    	<jmenent@2byte.es>
 * Copyright (C) 2018		Charlene Benke			<charlie@patas-monkey.com>
 * Copyright (C) 2024		Frédéric France			<frederic.france@free.fr>
 *
 * This program is free software; you can redistribute it and/or modify
 * it under the terms of the GNU General Public License as published by
 * the Free Software Foundation; either version 3 of the License, or
 * (at your option) any later version.
 *
 * This program is distributed in the hope that it will be useful,
 * but WITHOUT ANY WARRANTY; without even the implied warranty of
 * MERCHANTABILITY or FITNESS FOR A PARTICULAR PURPOSE.  See the
 * GNU General Public License for more details.
 *
 * You should have received a copy of the GNU General Public License
 * along with this program. If not, see <https://www.gnu.org/licenses/>.
 * or see https://www.gnu.org/
 */

/**
 *  \file       htdocs/core/modules/holiday/mod_holiday_immaculate.php
 *  \ingroup    holiday
 *  \brief      File of class to manage holiday numbering rules Immaculate
 */

require_once DOL_DOCUMENT_ROOT.'/core/modules/holiday/modules_holiday.php';

/**
 *	Class to manage holiday numbering rules Immaculate
 */
class mod_holiday_immaculate extends ModelNumRefHolidays
{

	// variables inherited from ModelNumRefHolidays class
	public $name = 'Immaculate';
	public $version = 'dolibarr';

	/**
	 *	Constructor
	 */
	public function __construct()
	{
		$this->code_auto = 1;
	}

	/**
	 *	Return default description of numbering model
	 *
	 *	@param	Translate	$langs      Lang object to use for output
	 *  @return string      			Descriptive text
	 */
	public function info($langs)
	{
		global $db, $langs;

		$langs->load("bills");

		$form = new Form($db);

		$texte = $langs->trans('GenericNumRefModelDesc')."<br>\n";
		$texte .= '<form action="'.$_SERVER["PHP_SELF"].'" method="POST">';
		$texte .= '<input type="hidden" name="token" value="'.newToken().'">';
		$texte .= '<input type="hidden" name="action" value="updateMask">';
		$texte .= '<input type="hidden" name="maskconstholiday" value="HOLIDAY_IMMACULATE_MASK">';
		$texte .= '<table class="nobordernopadding" width="100%">';

		$tooltip = $langs->trans("GenericMaskCodes", $langs->transnoentities("Holiday"), $langs->transnoentities("Holiday"));
		$tooltip .= $langs->trans("GenericMaskCodes2");
		$tooltip .= $langs->trans("GenericMaskCodes3");
		$tooltip .= $langs->trans("GenericMaskCodes4a", $langs->transnoentities("Holiday"), $langs->transnoentities("Holiday"));
		$tooltip .= $langs->trans("GenericMaskCodes5");
		//$tooltip .= '<br>'.$langs->trans("GenericMaskCodes5b");

		$texte .= '<tr><td>'.$langs->trans("Mask").':</td>';
		$texte .= '<td class="right">'.$form->textwithpicto('<input type="text" class="flat minwidth175" name="maskholiday" value="'.getDolGlobalString('HOLIDAY_IMMACULATE_MASK').'">', $tooltip, 1, 1).'</td>';
		$texte .= '<td class="left" rowspan="2">&nbsp; <input type="submit" class="button button-edit reposition smallpaddingimp" name="Button"value="'.$langs->trans("Modify").'"></td>';
		$texte .= '</tr>';
		$texte .= '</table>';
		$texte .= '</form>';

		return $texte;
	}

	/**
	 *	Return numbering example
	 *
	 *	@return     string      Example
	 */
	public function getExample()
	{
<<<<<<< HEAD
		global $db, $langs, $user;
		require_once DOL_DOCUMENT_ROOT . '/holiday/class/holiday.class.php';

		$holiday = new Holiday($db);
		$holiday->initAsSpecimen();
=======
		global $langs, $user;
>>>>>>> 2f7a2522

		$old_login = $user->login;
		$user->login = 'UUUUUUU';
		$numExample = $this->getNextValue($user, $holiday);
		$user->login = $old_login;

		if (!$numExample) {
			$numExample = $langs->trans('NotConfigured');
		}
		return $numExample;
	}

	/**
	 *	Return next value
	 *
	 *	@param	Societe			$objsoc     third party object
	 *	@param	Holiday			$holiday	holiday object
	 *	@return string|int<0>      			Value if OK, 0 if KO
	 */
	public function getNextValue($objsoc, $holiday)
	{
		global $db;

		require_once DOL_DOCUMENT_ROOT.'/core/lib/functions2.lib.php';

		$mask = getDolGlobalString('HOLIDAY_IMMACULATE_MASK');

		if (!$mask) {
			$this->error = 'NotConfigured';
			return 0;
		}

		$numFinal = get_next_value($db, $mask, 'holiday', 'ref', '', $objsoc, $holiday->date_create);

		return  $numFinal;
	}
}<|MERGE_RESOLUTION|>--- conflicted
+++ resolved
@@ -85,19 +85,15 @@
 	/**
 	 *	Return numbering example
 	 *
-	 *	@return     string      Example
+	 *	@return     string|int<0>      Example
 	 */
 	public function getExample()
 	{
-<<<<<<< HEAD
 		global $db, $langs, $user;
 		require_once DOL_DOCUMENT_ROOT . '/holiday/class/holiday.class.php';
 
 		$holiday = new Holiday($db);
 		$holiday->initAsSpecimen();
-=======
-		global $langs, $user;
->>>>>>> 2f7a2522
 
 		$old_login = $user->login;
 		$user->login = 'UUUUUUU';
@@ -107,6 +103,7 @@
 		if (!$numExample) {
 			$numExample = $langs->trans('NotConfigured');
 		}
+
 		return $numExample;
 	}
 
