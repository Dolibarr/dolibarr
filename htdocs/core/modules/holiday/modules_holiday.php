--- conflicted
+++ resolved
@@ -59,8 +59,6 @@
 
 		return $list;
 	}
-<<<<<<< HEAD
-=======
 
 
 	// phpcs:disable PEAR.NamingConventions.ValidFunctionName.ScopeNotCamelCaps
@@ -76,18 +74,12 @@
 	 *  @return		int<0,1>							1=OK, 0=KO
 	 */
 	abstract public function write_file($object, $outputlangs, $srctemplatepath = '', $hidedetails = 0, $hidedesc = 0, $hideref = 0);
->>>>>>> cc80841a
 }
 
 
 /**
  * Parent class for all holidays numbering modules
  */
-<<<<<<< HEAD
-class ModelNumRefHolidays extends CommonNumRefGenerator
-{
-	// No overload code
-=======
 abstract class ModelNumRefHolidays extends CommonNumRefGenerator
 {
 	/**
@@ -105,5 +97,4 @@
 	 *  @return     string      Example
 	 */
 	abstract public function getExample();
->>>>>>> cc80841a
 }