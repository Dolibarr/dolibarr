--- conflicted
+++ resolved
@@ -64,11 +64,7 @@
 	global $conf, $dolibarr_main_url_root;
 
 	if (empty($obj)) {
-<<<<<<< HEAD
 		// For compatibility with 15.0 -> 19.0
-=======
-		//to be compatible with 15.0 -> 19.0
->>>>>>> 8fc2beda
 		global $object;
         if (empty($object)) {
             $obj = new stdClass();
