<?php
/**
 * Copyright (C) 2013	Marcos García	<marcosgdf@gmail.com>
 *
 * This program is free software; you can redistribute it and/or modify
 * it under the terms of the GNU General Public License as published by
 * the Free Software Foundation; either version 3 of the License, or
 * (at your option) any later version.
 *
 * This program is distributed in the hope that it will be useful,
 * but WITHOUT ANY WARRANTY; without even the implied warranty of
 * MERCHANTABILITY or FITNESS FOR A PARTICULAR PURPOSE.  See the
 * GNU General Public License for more details.
 *
 * You should have received a copy of the GNU General Public License
 * along with this program. If not, see <https://www.gnu.org/licenses/>.
 * or see https://www.gnu.org/
 */

/**
 * Return string with full online Url to accept and sign a quote
 *
 * @param   string	$type		Type of URL ('proposal', ...)
 * @param	string	$ref		Ref of object
 * @return	string				Url string
 */
function showOnlineSignatureUrl($type, $ref)
{
	global $langs;

	// Load translation files required by the page
	$langs->loadLangs(array("payment", "paybox"));

	$servicename = 'Online';

	$out = img_picto('', 'globe').' <span class="opacitymedium">'.$langs->trans("ToOfferALinkForOnlineSignature", $servicename).'</span><br>';
	$url = getOnlineSignatureUrl(0, $type, $ref);
	$out .= '<div class="urllink">';
	if ($url == $langs->trans("FeatureOnlineSignDisabled")) {
		$out .= $url;
	} else {
		$out .= '<input type="text" id="onlinesignatureurl" class="quatrevingtpercentminusx" value="'.$url.'">';
	}
	$out .= '<a class="" href="'.$url.'" target="_blank" rel="noopener noreferrer">'.img_picto('', 'globe', 'class="paddingleft"').'</a>';
	$out .= '</div>';
	$out .= ajax_autoselect("onlinesignatureurl", 0);
	return $out;
}


/**
 * Return string with full Url
 *
 * @param   int		$mode				0=True url, 1=Url formated with colors
 * @param   string	$type				Type of URL ('proposal', ...)
 * @param	string	$ref				Ref of object
 * @param   string  $localorexternal  	0=Url for browser, 1=Url for external access
 * @return	string						Url string
 */
function getOnlineSignatureUrl($mode, $type, $ref = '', $localorexternal = 1)
{
<<<<<<< HEAD
	global $conf, $db, $langs, $dolibarr_main_url_root;
=======
	global $conf, $dolibarr_main_url_root;
	global $object;
>>>>>>> 6d8b5bcf

	$ref = str_replace(' ', '', $ref);
	$out = '';

	// Define $urlwithroot
	$urlwithouturlroot = preg_replace('/'.preg_quote(DOL_URL_ROOT, '/').'$/i', '', trim($dolibarr_main_url_root));
	$urlwithroot = $urlwithouturlroot.DOL_URL_ROOT; // This is to use external domain name found into config file
	//$urlwithroot=DOL_MAIN_URL_ROOT;					// This is to use same domain name than current

	$urltouse = DOL_MAIN_URL_ROOT;
	if ($localorexternal) {
		$urltouse = $urlwithroot;
	}

	$securekeyseed = '';

	if ($type == 'proposal') {
		$securekeyseed = $conf->global->PROPOSAL_ONLINE_SIGNATURE_SECURITY_TOKEN;

		$out = $urltouse.'/public/onlinesign/newonlinesign.php?source=proposal&ref='.($mode ? '<span style="color: #666666">' : '');
		if ($mode == 1) {
			$out .= 'proposal_ref';
		}
		if ($mode == 0) {
			$out .= urlencode($ref);
		}
		$out .= ($mode ? '</span>' : '');
		if ($mode == 1) {
			$out .= "hash('".$securekeyseed."' + '".$type."' + proposal_ref)";
		} else {
<<<<<<< HEAD
			$out .= '&securekey='.dol_hash($securekeyseed.$type.$ref, '0');
=======
			$out .= '&securekey='.dol_hash($securekeyseed.$type.$ref.$object->entity, '0');
>>>>>>> 6d8b5bcf
		}
		/*
		if ($mode == 1) {
			$out .= '&hashp=<span style="color: #666666">hash_of_file</span>';
		} else {
			include_once DOL_DOCUMENT_ROOT.'/comm/propal/class/propal.class.php';
			$propaltmp = new Propal($db);
			$res = $propaltmp->fetch(0, $ref);
			if ($res <= 0) {
				return 'FailedToGetProposal';
			}

			include_once DOL_DOCUMENT_ROOT.'/ecm/class/ecmfiles.class.php';
			$ecmfile = new EcmFiles($db);

			$ecmfile->fetch(0, '', $propaltmp->last_main_doc);

			$hashp = $ecmfile->share;
			if (empty($hashp)) {
				$out = $langs->trans("FeatureOnlineSignDisabled");
				return $out;
			} else {
				$out .= '&hashp='.$hashp;
			}
		}*/
	}

	// For multicompany
	if (!empty($out) && !empty($conf->multicompany->enabled)) {
<<<<<<< HEAD
		$out .= "&entity=".$conf->entity; // Check the entity because we may have the same reference in several entities
=======
		$out .= "&entity=".$object->entity; // Check the entity of object because we may have the same reference in several entities
>>>>>>> 6d8b5bcf
	}

	return $out;
}<|MERGE_RESOLUTION|>--- conflicted
+++ resolved
@@ -59,12 +59,8 @@
  */
 function getOnlineSignatureUrl($mode, $type, $ref = '', $localorexternal = 1)
 {
-<<<<<<< HEAD
-	global $conf, $db, $langs, $dolibarr_main_url_root;
-=======
 	global $conf, $dolibarr_main_url_root;
 	global $object;
->>>>>>> 6d8b5bcf
 
 	$ref = str_replace(' ', '', $ref);
 	$out = '';
@@ -95,11 +91,7 @@
 		if ($mode == 1) {
 			$out .= "hash('".$securekeyseed."' + '".$type."' + proposal_ref)";
 		} else {
-<<<<<<< HEAD
-			$out .= '&securekey='.dol_hash($securekeyseed.$type.$ref, '0');
-=======
 			$out .= '&securekey='.dol_hash($securekeyseed.$type.$ref.$object->entity, '0');
->>>>>>> 6d8b5bcf
 		}
 		/*
 		if ($mode == 1) {
@@ -129,11 +121,7 @@
 
 	// For multicompany
 	if (!empty($out) && !empty($conf->multicompany->enabled)) {
-<<<<<<< HEAD
-		$out .= "&entity=".$conf->entity; // Check the entity because we may have the same reference in several entities
-=======
 		$out .= "&entity=".$object->entity; // Check the entity of object because we may have the same reference in several entities
->>>>>>> 6d8b5bcf
 	}
 
 	return $out;
