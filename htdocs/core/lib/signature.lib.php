<?php
/**
 * Copyright (C) 2013	Marcos García	<marcosgdf@gmail.com>
 *
 * This program is free software; you can redistribute it and/or modify
 * it under the terms of the GNU General Public License as published by
 * the Free Software Foundation; either version 3 of the License, or
 * (at your option) any later version.
 *
 * This program is distributed in the hope that it will be useful,
 * but WITHOUT ANY WARRANTY; without even the implied warranty of
 * MERCHANTABILITY or FITNESS FOR A PARTICULAR PURPOSE.  See the
 * GNU General Public License for more details.
 *
 * You should have received a copy of the GNU General Public License
 * along with this program. If not, see <https://www.gnu.org/licenses/>.
 * or see https://www.gnu.org/
 */

/**
 * Return string with full online Url to accept and sign a quote
 *
 * @param   string	$type		Type of URL ('proposal', ...)
 * @param	string	$ref		Ref of object
 * @return	string				Url string
 */
function showOnlineSignatureUrl($type, $ref)
{
	global $conf, $langs;

	// Load translation files required by the page
	$langs->loadLangs(array("payment", "paybox"));

	$servicename = 'Online';

	$out = img_picto('', 'globe').' <span class="opacitymedium">'.$langs->trans("ToOfferALinkForOnlineSignature", $servicename).'</span><br>';
	$url = getOnlineSignatureUrl(0, $type, $ref);
	$out .= '<div class="urllink">';
	if ($url == $langs->trans("FeatureOnlineSignDisabled")) {
		$out .= $url;
	} else {
		$out .= '<input type="text" id="onlinesignatureurl" class="quatrevingtpercentminusx" value="'.$url.'">';
	}
	$out .= '<a class="" href="'.$url.'" target="_blank" rel="noopener noreferrer">'.img_picto('', 'globe', 'class="paddingleft"').'</a>';
	$out .= '</div>';
	$out .= ajax_autoselect("onlinesignatureurl", 0);
	return $out;
}


/**
 * Return string with full Url
 *
 * @param   int		$mode				0=True url, 1=Url formated with colors
 * @param   string	$type				Type of URL ('proposal', ...)
 * @param	string	$ref				Ref of object
 * @param   string  $localorexternal  	0=Url for browser, 1=Url for external access
 * @return	string						Url string
 */
function getOnlineSignatureUrl($mode, $type, $ref = '', $localorexternal = 1)
{
	global $conf, $db, $langs, $dolibarr_main_url_root;

	$ref = str_replace(' ', '', $ref);
	$out = '';

	// Define $urlwithroot
	$urlwithouturlroot = preg_replace('/'.preg_quote(DOL_URL_ROOT, '/').'$/i', '', trim($dolibarr_main_url_root));
	$urlwithroot = $urlwithouturlroot.DOL_URL_ROOT; // This is to use external domain name found into config file
	//$urlwithroot=DOL_MAIN_URL_ROOT;					// This is to use same domain name than current

	$urltouse = DOL_MAIN_URL_ROOT;
	if ($localorexternal) {
		$urltouse = $urlwithroot;
	}

	$securekeyseed = '';

	if ($type == 'proposal') {
<<<<<<< HEAD
		$securekeyseed = $conf->global->PROPOSAL_ONLINE_SIGNATURE_SECURITY_TOKEN;
=======
		$securekeyseed = isset($conf->global->PROPOSAL_ONLINE_SIGNATURE_SECURITY_TOKEN) ? $conf->global->PROPOSAL_ONLINE_SIGNATURE_SECURITY_TOKEN : '';
>>>>>>> 503d1a04

		$out = $urltouse.'/public/onlinesign/newonlinesign.php?source=proposal&ref='.($mode ? '<span style="color: #666666">' : '');
		if ($mode == 1) {
			$out .= 'proposal_ref';
		}
		if ($mode == 0) {
			$out .= urlencode($ref);
		}
		$out .= ($mode ? '</span>' : '');
		if ($mode == 1) {
			$out .= "hash('".$securekeyseed."' + '".$type."' + proposal_ref)";
		} else {
			$out .= '&securekey='.dol_hash($securekeyseed.$type.$ref, '0');
		}
		/*
		if ($mode == 1) {
			$out .= '&hashp=<span style="color: #666666">hash_of_file</span>';
		} else {
			include_once DOL_DOCUMENT_ROOT.'/comm/propal/class/propal.class.php';
			$propaltmp = new Propal($db);
			$res = $propaltmp->fetch(0, $ref);
			if ($res <= 0) {
				return 'FailedToGetProposal';
			}

			include_once DOL_DOCUMENT_ROOT.'/ecm/class/ecmfiles.class.php';
			$ecmfile = new EcmFiles($db);

			$ecmfile->fetch(0, '', $propaltmp->last_main_doc);

			$hashp = $ecmfile->share;
			if (empty($hashp)) {
				$out = $langs->trans("FeatureOnlineSignDisabled");
				return $out;
			} else {
				$out .= '&hashp='.$hashp;
			}
		}*/
	}

	// For multicompany
	if (!empty($out) && !empty($conf->multicompany->enabled)) {
		$out .= "&entity=".$conf->entity; // Check the entity because we may have the same reference in several entities
	}

	return $out;
}<|MERGE_RESOLUTION|>--- conflicted
+++ resolved
@@ -77,11 +77,7 @@
 	$securekeyseed = '';
 
 	if ($type == 'proposal') {
-<<<<<<< HEAD
-		$securekeyseed = $conf->global->PROPOSAL_ONLINE_SIGNATURE_SECURITY_TOKEN;
-=======
 		$securekeyseed = isset($conf->global->PROPOSAL_ONLINE_SIGNATURE_SECURITY_TOKEN) ? $conf->global->PROPOSAL_ONLINE_SIGNATURE_SECURITY_TOKEN : '';
->>>>>>> 503d1a04
 
 		$out = $urltouse.'/public/onlinesign/newonlinesign.php?source=proposal&ref='.($mode ? '<span style="color: #666666">' : '');
 		if ($mode == 1) {
