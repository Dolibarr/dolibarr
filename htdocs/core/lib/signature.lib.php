<?php
/**
 * Copyright (C) 2013	Marcos García	<marcosgdf@gmail.com>
 * Copyright (C) 2024		Frédéric France			<frederic.france@free.fr>
 *
 * This program is free software; you can redistribute it and/or modify
 * it under the terms of the GNU General Public License as published by
 * the Free Software Foundation; either version 3 of the License, or
 * (at your option) any later version.
 *
 * This program is distributed in the hope that it will be useful,
 * but WITHOUT ANY WARRANTY; without even the implied warranty of
 * MERCHANTABILITY or FITNESS FOR A PARTICULAR PURPOSE.  See the
 * GNU General Public License for more details.
 *
 * You should have received a copy of the GNU General Public License
 * along with this program. If not, see <https://www.gnu.org/licenses/>.
 * or see https://www.gnu.org/
 */

/**
 * Return string with full online Url to accept and sign a quote
 *
 * @param   string			$type		Type of URL ('proposal', ...)
 * @param	string			$ref		Ref of object
 * @param   CommonObject 	$obj  		object (needed to make multicompany good links)
 * @param	string			$mode		Mode
 * @return	string						Url string
 */
function showOnlineSignatureUrl($type, $ref, $obj = null, $mode = '')
{
	global $langs;

	// Load translation files required by the page
	$langs->loadLangs(array("payment", "paybox", "stripe"));

	$servicename = 'Online';

	$out = '';
	if ($mode != 'short') {
		$out .= img_picto('', 'globe', 'class="pictofixedwidth"');
	}
	$out .= '<span class="opacitymedium">'.$langs->trans("ToOfferALinkForOnlineSignature", $servicename).'</span><br>';
	$url = getOnlineSignatureUrl(0, $type, $ref, 1, $obj);
	$out .= '<div class="urllink">';
	if ($url == $langs->trans("FeatureOnlineSignDisabled")) {
		$out .= $url;
	} else {
		$out .= '<input type="text" id="onlinesignatureurl" class="'.($mode == 'short' ? 'centpercentminusx' : 'quatrevingtpercentminusx').'" value="'.$url.'">';
	}
	$out .= '<a class="" href="'.$url.'" target="_blank" rel="noopener noreferrer">'.img_picto('', 'globe', 'class="paddingleft"').'</a>';
	$out .= '</div>';
	$out .= ajax_autoselect("onlinesignatureurl", '');
	return $out;
}


/**
 * Return string with full Url
 *
 * @param   int				$mode				0=True url, 1=Url formatted with colors
 * @param   string			$type				Type of URL ('proposal', ...)
 * @param	string			$ref				Ref of object
 * @param   int     		$localorexternal  	0=Url for browser, 1=Url for external access
 * @param   CommonObject  	$obj  				object (needed to make multicompany good links)
 * @return	string								Url string
 */
function getOnlineSignatureUrl($mode, $type, $ref = '', $localorexternal = 1, $obj = null)
{
	global $dolibarr_main_url_root;

	if (empty($obj)) {
		// For compatibility with 15.0 -> 19.0
		global $object;
		if (empty($object)) {
			$obj = new stdClass();
		} else {
			dol_syslog(__FUNCTION__." using global object is deprecated, please give obj as argument", LOG_WARNING);
			$obj = $object;
		}
	}

	$out = '';

	// Define $urlwithroot
	$urlwithouturlroot = preg_replace('/'.preg_quote(DOL_URL_ROOT, '/').'$/i', '', trim($dolibarr_main_url_root));
	$urlwithroot = $urlwithouturlroot.DOL_URL_ROOT; // This is to use external domain name found into config file
	//$urlwithroot=DOL_MAIN_URL_ROOT;					// This is to use same domain name than current

	$urltouse = DOL_MAIN_URL_ROOT;
	if ($localorexternal) {
		$urltouse = $urlwithroot;
	}

	$securekeyseed = '';

	if ($type == 'proposal') {
		$securekeyseed = getDolGlobalString('PROPOSAL_ONLINE_SIGNATURE_SECURITY_TOKEN');
<<<<<<< HEAD
=======
		if (strpos($securekeyseed, "\0") !== false) {
			// String contains a null character that can't be encoded. Return an error to avoid fatal error later.
			return 'Invalid parameter PROPOSAL_ONLINE_SIGNATURE_SECURITY_TOKEN. Contains a null character.';
		}
>>>>>>> cc80841a

		$out = $urltouse.'/public/onlinesign/newonlinesign.php?source=proposal&ref='.($mode ? '<span style="color: #666666">' : '');
		if ($mode == 1) {
			$out .= 'proposal_ref';
		}
		if ($mode == 0) {
			$out .= urlencode($ref);
		}
		$out .= ($mode ? '</span>' : '');
		if ($mode == 1) {
			$out .= "hash('".$securekeyseed."' + '".$type."' + proposal_ref)";
		} else {
			$out .= '&securekey='.dol_hash($securekeyseed.$type.$ref.(isModEnabled('multicompany') ? (empty($obj->entity) ? '' : $obj->entity) : ''), '0');
		}
		/*
		if ($mode == 1) {
			$out .= '&hashp=<span style="color: #666666">hash_of_file</span>';
		} else {
			include_once DOL_DOCUMENT_ROOT.'/comm/propal/class/propal.class.php';
			$propaltmp = new Propal($db);
			$res = $propaltmp->fetch(0, $ref);
			if ($res <= 0) {
				return 'FailedToGetProposal';
			}

			include_once DOL_DOCUMENT_ROOT.'/ecm/class/ecmfiles.class.php';
			$ecmfile = new EcmFiles($db);

			$ecmfile->fetch(0, '', $propaltmp->last_main_doc);

			$hashp = $ecmfile->share;
			if (empty($hashp)) {
				$out = $langs->trans("FeatureOnlineSignDisabled");
				return $out;
			} else {
				$out .= '&hashp='.$hashp;
			}
		}*/
	} elseif ($type == 'contract') {
		$securekeyseed = getDolGlobalString('CONTRACT_ONLINE_SIGNATURE_SECURITY_TOKEN');
<<<<<<< HEAD
=======
		if (strpos($securekeyseed, "\0") !== false) {
			// String contains a null character that can't be encoded. Return an error to avoid fatal error later.
			return 'Invalid parameter CONTRACT_ONLINE_SIGNATURE_SECURITY_TOKEN. Contains a null character.';
		}

>>>>>>> cc80841a
		$out = $urltouse.'/public/onlinesign/newonlinesign.php?source=contract&ref='.($mode ? '<span style="color: #666666">' : '');
		if ($mode == 1) {
			$out .= 'contract_ref';
		}
		if ($mode == 0) {
			$out .= urlencode($ref);
		}
		$out .= ($mode ? '</span>' : '');
		if ($mode == 1) {
			$out .= "hash('".$securekeyseed."' + '".$type."' + contract_ref)";
		} else {
			$out .= '&securekey='.dol_hash($securekeyseed.$type.$ref.(isModEnabled('multicompany') ? (empty($obj->entity) ? '' : (int) $obj->entity) : ''), '0');
		}
	} elseif ($type == 'fichinter') {
		$securekeyseed = getDolGlobalString('FICHINTER_ONLINE_SIGNATURE_SECURITY_TOKEN');
<<<<<<< HEAD
=======
		if (strpos($securekeyseed, "\0") !== false) {
			// String contains a null character that can't be encoded. Return an error to avoid fatal error later.
			return 'Invalid parameter FICHINTER_ONLINE_SIGNATURE_SECURITY_TOKEN. Contains a null character.';
		}

>>>>>>> cc80841a
		$out = $urltouse.'/public/onlinesign/newonlinesign.php?source=fichinter&ref='.($mode ? '<span style="color: #666666">' : '');
		if ($mode == 1) {
			$out .= 'fichinter_ref';
		}
		if ($mode == 0) {
			$out .= urlencode($ref);
		}
		$out .= ($mode ? '</span>' : '');
		if ($mode == 1) {
			$out .= "hash('".$securekeyseed."' + '".$type."' + fichinter_ref)";
		} else {
			$out .= '&securekey='.dol_hash($securekeyseed.$type.$ref.(isModEnabled('multicompany') ? (empty($obj->entity) ? '' : (int) $obj->entity) : ''), '0');
		}
	} else {	// For example $type = 'societe_rib'
		$securekeyseed = getDolGlobalString(dol_strtoupper($type).'_ONLINE_SIGNATURE_SECURITY_TOKEN');
<<<<<<< HEAD
=======
		if (strpos($securekeyseed, "\0") !== false) {
			// String contains a null character that can't be encoded. Return an error to avoid fatal error later.
			return 'Invalid parameter '.dol_strtoupper($type).'_ONLINE_SIGNATURE_SECURITY_TOKEN. Contains a null character.';
		}

>>>>>>> cc80841a
		$out = $urltouse.'/public/onlinesign/newonlinesign.php?source='.$type.'&ref='.($mode ? '<span style="color: #666666">' : '');
		if ($mode == 1) {
			$out .= $type.'_ref';
		}
		if ($mode == 0) {
			$out .= urlencode($ref);
		}
		$out .= ($mode ? '</span>' : '');
		if ($mode == 1) {
			$out .= "hash('".$securekeyseed."' + '".$type."' + $type + '_ref)";
		} else {
			$out .= '&securekey='.dol_hash($securekeyseed.$type.$ref.(!isModEnabled('multicompany') ? '' : $object->entity), '0');
		}
	}

	// For multicompany
	if (!empty($out) && isModEnabled('multicompany')) {
		$out .= "&entity=".(empty($obj->entity) ? '' : (int) $obj->entity); // Check the entity because we may have the same reference in several entities
	}

	return $out;
}<|MERGE_RESOLUTION|>--- conflicted
+++ resolved
@@ -96,13 +96,10 @@
 
 	if ($type == 'proposal') {
 		$securekeyseed = getDolGlobalString('PROPOSAL_ONLINE_SIGNATURE_SECURITY_TOKEN');
-<<<<<<< HEAD
-=======
 		if (strpos($securekeyseed, "\0") !== false) {
 			// String contains a null character that can't be encoded. Return an error to avoid fatal error later.
 			return 'Invalid parameter PROPOSAL_ONLINE_SIGNATURE_SECURITY_TOKEN. Contains a null character.';
 		}
->>>>>>> cc80841a
 
 		$out = $urltouse.'/public/onlinesign/newonlinesign.php?source=proposal&ref='.($mode ? '<span style="color: #666666">' : '');
 		if ($mode == 1) {
@@ -143,14 +140,11 @@
 		}*/
 	} elseif ($type == 'contract') {
 		$securekeyseed = getDolGlobalString('CONTRACT_ONLINE_SIGNATURE_SECURITY_TOKEN');
-<<<<<<< HEAD
-=======
 		if (strpos($securekeyseed, "\0") !== false) {
 			// String contains a null character that can't be encoded. Return an error to avoid fatal error later.
 			return 'Invalid parameter CONTRACT_ONLINE_SIGNATURE_SECURITY_TOKEN. Contains a null character.';
 		}
 
->>>>>>> cc80841a
 		$out = $urltouse.'/public/onlinesign/newonlinesign.php?source=contract&ref='.($mode ? '<span style="color: #666666">' : '');
 		if ($mode == 1) {
 			$out .= 'contract_ref';
@@ -166,14 +160,11 @@
 		}
 	} elseif ($type == 'fichinter') {
 		$securekeyseed = getDolGlobalString('FICHINTER_ONLINE_SIGNATURE_SECURITY_TOKEN');
-<<<<<<< HEAD
-=======
 		if (strpos($securekeyseed, "\0") !== false) {
 			// String contains a null character that can't be encoded. Return an error to avoid fatal error later.
 			return 'Invalid parameter FICHINTER_ONLINE_SIGNATURE_SECURITY_TOKEN. Contains a null character.';
 		}
 
->>>>>>> cc80841a
 		$out = $urltouse.'/public/onlinesign/newonlinesign.php?source=fichinter&ref='.($mode ? '<span style="color: #666666">' : '');
 		if ($mode == 1) {
 			$out .= 'fichinter_ref';
@@ -189,14 +180,11 @@
 		}
 	} else {	// For example $type = 'societe_rib'
 		$securekeyseed = getDolGlobalString(dol_strtoupper($type).'_ONLINE_SIGNATURE_SECURITY_TOKEN');
-<<<<<<< HEAD
-=======
 		if (strpos($securekeyseed, "\0") !== false) {
 			// String contains a null character that can't be encoded. Return an error to avoid fatal error later.
 			return 'Invalid parameter '.dol_strtoupper($type).'_ONLINE_SIGNATURE_SECURITY_TOKEN. Contains a null character.';
 		}
 
->>>>>>> cc80841a
 		$out = $urltouse.'/public/onlinesign/newonlinesign.php?source='.$type.'&ref='.($mode ? '<span style="color: #666666">' : '');
 		if ($mode == 1) {
 			$out .= $type.'_ref';
