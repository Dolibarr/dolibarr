<?php
/**
 * Copyright (C) 2013	Marcos García	<marcosgdf@gmail.com>
 *
 * This program is free software; you can redistribute it and/or modify
 * it under the terms of the GNU General Public License as published by
 * the Free Software Foundation; either version 3 of the License, or
 * (at your option) any later version.
 *
 * This program is distributed in the hope that it will be useful,
 * but WITHOUT ANY WARRANTY; without even the implied warranty of
 * MERCHANTABILITY or FITNESS FOR A PARTICULAR PURPOSE.  See the
 * GNU General Public License for more details.
 *
 * You should have received a copy of the GNU General Public License
 * along with this program. If not, see <https://www.gnu.org/licenses/>.
 * or see https://www.gnu.org/
 */

/**
 * Return string with full online Url to accept and sign a quote
 *
 * @param   string	$type		Type of URL ('proposal', ...)
 * @param	string	$ref		Ref of object
 * @return	string				Url string
 */
function showOnlineSignatureUrl($type, $ref)
{
	global $conf, $langs;

	// Load translation files required by the page
	$langs->loadLangs(array("payment", "paybox"));

	$servicename = 'Online';

	$out = img_picto('', 'globe').' <span class="opacitymedium">'.$langs->trans("ToOfferALinkForOnlineSignature", $servicename).'</span><br>';
	$url = getOnlineSignatureUrl(0, $type, $ref);
	$out .= '<div class="urllink">';
	if ($url == $langs->trans("FeatureOnlineSignDisabled")) {
		$out .= $url;
	} else {
		$out .= '<input type="text" id="onlinesignatureurl" class="quatrevingtpercentminusx" value="'.$url.'">';
	}
	$out .= '<a class="" href="'.$url.'" target="_blank" rel="noopener noreferrer">'.img_picto('', 'globe', 'class="paddingleft"').'</a>';
	$out .= '</div>';
	$out .= ajax_autoselect("onlinesignatureurl", 0);
	return $out;
}


/**
 * Return string with full Url
 *
 * @param   int		$mode				0=True url, 1=Url formated with colors
 * @param   string	$type				Type of URL ('proposal', ...)
 * @param	string	$ref				Ref of object
 * @param   string  $localorexternal  	0=Url for browser, 1=Url for external access
 * @return	string						Url string
 */
function getOnlineSignatureUrl($mode, $type, $ref = '', $localorexternal = 1)
{
	global $conf, $object, $dolibarr_main_url_root;

	$ref = str_replace(' ', '', $ref);
	$out = '';

	// Define $urlwithroot
	$urlwithouturlroot = preg_replace('/'.preg_quote(DOL_URL_ROOT, '/').'$/i', '', trim($dolibarr_main_url_root));
	$urlwithroot = $urlwithouturlroot.DOL_URL_ROOT; // This is to use external domain name found into config file
	//$urlwithroot=DOL_MAIN_URL_ROOT;					// This is to use same domain name than current

	$urltouse = DOL_MAIN_URL_ROOT;
	if ($localorexternal) {
		$urltouse = $urlwithroot;
	}

	$securekeyseed = '';

	if ($type == 'proposal') {
<<<<<<< HEAD
		$securekeyseed = isset($conf->global->PROPOSAL_ONLINE_SIGNATURE_SECURITY_TOKEN) ? $conf->global->PROPOSAL_ONLINE_SIGNATURE_SECURITY_TOKEN : '';
=======
		$securekeyseed = getDolGlobalString('PROPOSAL_ONLINE_SIGNATURE_SECURITY_TOKEN');
>>>>>>> a071adbe

		$out = $urltouse.'/public/onlinesign/newonlinesign.php?source=proposal&ref='.($mode ? '<span style="color: #666666">' : '');
		if ($mode == 1) {
			$out .= 'proposal_ref';
		}
		if ($mode == 0) {
			$out .= urlencode($ref);
		}
		$out .= ($mode ? '</span>' : '');
		if ($mode == 1) {
			$out .= "hash('".$securekeyseed."' + '".$type."' + proposal_ref)";
		} else {
			$out .= '&securekey='.dol_hash($securekeyseed.$type.$ref.(empty($conf->multicompany->enabled) ? '' : $object->entity), '0');
		}
		/*
		if ($mode == 1) {
			$out .= '&hashp=<span style="color: #666666">hash_of_file</span>';
		} else {
			include_once DOL_DOCUMENT_ROOT.'/comm/propal/class/propal.class.php';
			$propaltmp = new Propal($db);
			$res = $propaltmp->fetch(0, $ref);
			if ($res <= 0) {
				return 'FailedToGetProposal';
			}

			include_once DOL_DOCUMENT_ROOT.'/ecm/class/ecmfiles.class.php';
			$ecmfile = new EcmFiles($db);

			$ecmfile->fetch(0, '', $propaltmp->last_main_doc);

			$hashp = $ecmfile->share;
			if (empty($hashp)) {
				$out = $langs->trans("FeatureOnlineSignDisabled");
				return $out;
			} else {
				$out .= '&hashp='.$hashp;
			}
		}*/
	}

	// For multicompany
	if (!empty($out) && !empty($conf->multicompany->enabled)) {
		$out .= "&entity=".$object->entity; // Check the entity because we may have the same reference in several entities
	}

	return $out;
}<|MERGE_RESOLUTION|>--- conflicted
+++ resolved
@@ -77,11 +77,7 @@
 	$securekeyseed = '';
 
 	if ($type == 'proposal') {
-<<<<<<< HEAD
-		$securekeyseed = isset($conf->global->PROPOSAL_ONLINE_SIGNATURE_SECURITY_TOKEN) ? $conf->global->PROPOSAL_ONLINE_SIGNATURE_SECURITY_TOKEN : '';
-=======
 		$securekeyseed = getDolGlobalString('PROPOSAL_ONLINE_SIGNATURE_SECURITY_TOKEN');
->>>>>>> a071adbe
 
 		$out = $urltouse.'/public/onlinesign/newonlinesign.php?source=proposal&ref='.($mode ? '<span style="color: #666666">' : '');
 		if ($mode == 1) {
