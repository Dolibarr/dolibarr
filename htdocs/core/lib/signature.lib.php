--- conflicted
+++ resolved
@@ -149,13 +149,8 @@
 	}
 
 	// For multicompany
-<<<<<<< HEAD
 	if (!empty($out) && isModEnabled('multicompany')) {
-		$out .= "&entity=".$conf->entity; // Check the entity because we may have the same reference in several entities
-=======
-	if (!empty($out) && !empty($conf->multicompany->enabled)) {
 		$out .= "&entity=".$object->entity; // Check the entity because we may have the same reference in several entities
->>>>>>> 83071df2
 	}
 
 	return $out;
