--- conflicted
+++ resolved
@@ -103,11 +103,7 @@
 		if ($mode == 1) {
 			$out .= "hash('".$securekeyseed."' + '".$type."' + proposal_ref)";
 		} else {
-<<<<<<< HEAD
-			$out .= '&securekey='.dol_hash($securekeyseed.$type.$ref.(isModEnabled('multicompany') ? (is_null($object) ? '' : $object->entity) : ''), '0');
-=======
-			$out .= '&securekey='.dol_hash($securekeyseed.$type.$ref.(isModEnabled('multicompany') ? $obj->entity : ''), '0');
->>>>>>> a2ea4d77
+			$out .= '&securekey='.dol_hash($securekeyseed.$type.$ref.(isModEnabled('multicompany') ? (empty($obj->entity) ? '' : $obj->entity) : ''), '0');
 		}
 		/*
 		if ($mode == 1) {
@@ -146,11 +142,7 @@
 		if ($mode == 1) {
 			$out .= "hash('".$securekeyseed."' + '".$type."' + contract_ref)";
 		} else {
-<<<<<<< HEAD
-			$out .= '&securekey='.dol_hash($securekeyseed.$type.$ref.(isModEnabled('multicompany') ? (is_null($object) ? '' : $object->entity) : ''), '0');
-=======
-			$out .= '&securekey='.dol_hash($securekeyseed.$type.$ref.(isModEnabled('multicompany') ? $obj->entity : ''), '0');
->>>>>>> a2ea4d77
+			$out .= '&securekey='.dol_hash($securekeyseed.$type.$ref.(isModEnabled('multicompany') ? (empty($obj->entity) ? '' : (int) $obj->entity) : ''), '0');
 		}
 	} elseif ($type == 'fichinter') {
 		$securekeyseed = isset($conf->global->FICHINTER_ONLINE_SIGNATURE_SECURITY_TOKEN) ? $conf->global->FICHINTER_ONLINE_SIGNATURE_SECURITY_TOKEN : '';
@@ -165,21 +157,13 @@
 		if ($mode == 1) {
 			$out .= "hash('".$securekeyseed."' + '".$type."' + fichinter_ref)";
 		} else {
-<<<<<<< HEAD
-			$out .= '&securekey='.dol_hash($securekeyseed.$type.$ref.(isModEnabled('multicompany') ? (is_null($object) ? '' : $object->entity) : ''), '0');
-=======
-			$out .= '&securekey='.dol_hash($securekeyseed.$type.$ref.(isModEnabled('multicompany') ? $obj->entity : ''), '0');
->>>>>>> a2ea4d77
+			$out .= '&securekey='.dol_hash($securekeyseed.$type.$ref.(isModEnabled('multicompany') ? (empty($obj->entity) ? '' : (int) $obj->entity) : ''), '0');
 		}
 	}
 
 	// For multicompany
 	if (!empty($out) && isModEnabled('multicompany')) {
-<<<<<<< HEAD
-		$out .= "&entity=".(is_null($object) ? '' : $object->entity); // Check the entity because we may have the same reference in several entities
-=======
-		$out .= "&entity=".((int) $obj->entity); // Check the entity because we may have the same reference in several entities
->>>>>>> a2ea4d77
+		$out .= "&entity=".(empty($obj->entity) ? '' : (int) $obj->entity); // Check the entity because we may have the same reference in several entities
 	}
 
 	return $out;
