--- conflicted
+++ resolved
@@ -130,30 +130,6 @@
 	// Manage discussion
 	if (!empty($conf->global->PROJECT_ALLOW_COMMENT_ON_PROJECT))
 	{
-<<<<<<< HEAD
-		// Then tab for sub level of projet, i mean tasks
-		$head[$h][0] = DOL_URL_ROOT.'/projet/tasks.php?id='.$object->id;
-		$head[$h][1] = $langs->trans("Tasks");
-
-		require_once DOL_DOCUMENT_ROOT.'/projet/class/task.class.php';
-		$taskstatic=new Task($db);
-		$nbTasks=count($taskstatic->getTasksArray(0, 0, $object->id, 0, 0));
-		if ($nbTasks > 0) $head[$h][1].= ' <span class="badge">'.($nbTasks).'</span>';
-		$head[$h][2] = 'tasks';
-		$h++;
-
-		$head[$h][0] = DOL_URL_ROOT.'/projet/tasks/time.php?withproject=1&projectid='.$object->id;
-		$head[$h][1] = $langs->trans("TimeSpent");
-		//if ($nbTasks > 0) $head[$h][1].= ' <span class="badge">'.($nbTasks).'</span>';
-		$head[$h][2] = 'timespent';
-		$h++;
-	}
-
-	// Manage discussion
-	if (!empty($conf->global->PROJECT_ALLOW_COMMENT_ON_PROJECT))
-	{
-=======
->>>>>>> d9b8a8c8
 		$nbComments = $object->getNbComments();
 		$head[$h][0] = DOL_URL_ROOT.'/projet/comment.php?id='.$object->id;
 		$head[$h][1] = $langs->trans("CommentLink");
@@ -891,11 +867,7 @@
  * @param   string		$projectsrole			Array of roles user has on project
  * @param   string		$tasksrole				Array of roles user has on task
  * @param	string		$mine					Show only task lines I am assigned to
-<<<<<<< HEAD
- * @param   int			$restricteditformytask	0=No restriction, 1=Enable add time only if task is a task i am affected to
-=======
  * @param   int			$restricteditformytask	0=No restriction, 1=Enable add time only if task is assigned to me, 2=Enable add time only if tasks is assigned to me and hide others
->>>>>>> d9b8a8c8
  * @param	int			$preselectedday			Preselected day
  * @param   array       $isavailable			Array with data that say if user is available for several days for morning and afternoon
  * @param	int			$oldprojectforbreak		Old project id of last project break
@@ -938,14 +910,11 @@
 			if (empty($mine) || ! empty($tasksrole[$lines[$i]->id]))
 			{
 				//dol_syslog("projectLinesPerWeek Found line ".$i.", a qualified task (i have role or want to show all tasks) with id=".$lines[$i]->id." project id=".$lines[$i]->fk_project);
-<<<<<<< HEAD
-=======
 
 				if ($restricteditformytask == 2 && empty($tasksrole[$lines[$i]->id]))	// we have no role on task and we request to hide such cases
 				{
 					continue;
 				}
->>>>>>> d9b8a8c8
 
 				// Break on a new project
 				if ($parent == 0 && $lines[$i]->fk_project != $lastprojectid)
@@ -1079,11 +1048,7 @@
 
 				// Form to add new time
 				print '<td class="nowrap leftborder" align="center">';
-<<<<<<< HEAD
-				$tableCell=$form->select_date($preselectedday,$lines[$i]->id,1,1,2,"addtime",0,0,1,$disabledtask);
-=======
 				$tableCell = $form->selectDate($preselectedday, $lines[$i]->id, 1, 1, 2, "addtime", 0, 0, $disabledtask);
->>>>>>> d9b8a8c8
 				print $tableCell;
 				print '</td>';
 
@@ -1091,19 +1056,11 @@
 				if (! $isavailable[$preselectedday]['morning'] && ! $isavailable[$preselectedday]['afternoon'])   $cssonholiday.='onholidayallday ';
 				elseif (! $isavailable[$preselectedday]['morning'])   $cssonholiday.='onholidaymorning ';
 				elseif (! $isavailable[$preselectedday]['afternoon']) $cssonholiday.='onholidayafternoon ';
-<<<<<<< HEAD
 
 				global $daytoparse;
 				$tmparray = dol_getdate($daytoparse,true);	// detail of current day
 				$idw = $tmparray['wday'];
 
-=======
-
-				global $daytoparse;
-				$tmparray = dol_getdate($daytoparse,true);	// detail of current day
-				$idw = $tmparray['wday'];
-
->>>>>>> d9b8a8c8
 				global $numstartworkingday, $numendworkingday;
 				$cssweekend='';
 				if (($idw + 1) < $numstartworkingday || ($idw + 1) > $numendworkingday)	// This is a day is not inside the setup of working days, so we use a week-end css.
@@ -1200,11 +1157,7 @@
  * @param   string		$projectsrole			Array of roles user has on project
  * @param   string		$tasksrole				Array of roles user has on task
  * @param	string		$mine					Show only task lines I am assigned to
-<<<<<<< HEAD
- * @param   int			$restricteditformytask	0=No restriction, 1=Enable add time only if task is a task i am affected to
-=======
  * @param   int			$restricteditformytask	0=No restriction, 1=Enable add time only if task is assigned to me, 2=Enable add time only if tasks is assigned to me and hide others
->>>>>>> d9b8a8c8
  * @param   array       $isavailable			Array with data that say if user is available for several days for morning and afternoon
  * @param	int			$oldprojectforbreak		Old project id of last project break
  * @return  array								Array with time spent for $fuser for each day of week on tasks in $lines and substasks
@@ -1248,14 +1201,11 @@
 			{
 				//dol_syslog("projectLinesPerWeek Found line ".$i.", a qualified task (i have role or want to show all tasks) with id=".$lines[$i]->id." project id=".$lines[$i]->fk_project);
 
-<<<<<<< HEAD
-=======
 				if ($restricteditformytask == 2 && empty($tasksrole[$lines[$i]->id]))	// we have no role on task and we request to hide such cases
 				{
 					continue;
 				}
 
->>>>>>> d9b8a8c8
 				// Break on a new project
 				if ($parent == 0 && $lines[$i]->fk_project != $lastprojectid)
 				{
