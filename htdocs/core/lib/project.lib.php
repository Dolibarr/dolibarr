--- conflicted
+++ resolved
@@ -211,11 +211,7 @@
 	if ($conf->eventorganization->enabled && !empty($project->usage_organize_event)) {
 		$langs->load('eventorganization');
 		$head[$h][0] = DOL_URL_ROOT . '/eventorganization/conferenceorbooth_list.php?projectid=' . $project->id;
-<<<<<<< HEAD
-		$head[$h][1] = $langs->trans("ConferenceOrBoothTab");
-=======
 		$head[$h][1] = $langs->trans("EventOrganization");
->>>>>>> 95dc2558
 
 		// Enable caching of conf or booth count
 		$nbConfOrBooth = 0;
