--- conflicted
+++ resolved
@@ -1000,11 +1000,7 @@
 	$sql2.= " LEFT JOIN ".MAIN_DB_PREFIX."societe as s ON s.rowid = p.fk_soc";
 	$sql2.= " LEFT JOIN ".MAIN_DB_PREFIX."projet_task as t ON p.rowid = t.fk_projet";
 	$sql2.= " WHERE p.rowid IN (".join(',',$arrayidofprojects).")";
-<<<<<<< HEAD
-	$sql2.= " GROUP BY p.rowid, p.ref, p.title, p.fk_soc, p.fk_user_creat, p.public, p.fk_statut, p.fk_opp_status, p.opp_amount, p.dateo, p.datee";
-=======
-	$sql2.= " GROUP BY p.rowid, p.ref, p.title, p.fk_soc, s.nom, p.fk_user_creat, p.public, p.fk_statut, p.fk_opp_status, p.opp_amount";
->>>>>>> a13c0e54
+	$sql2.= " GROUP BY p.rowid, p.ref, p.title, p.fk_soc, s.nom, p.fk_user_creat, p.public, p.fk_statut, p.fk_opp_status, p.opp_amount, p.dateo, p.datee";
 	$sql2.= " ORDER BY p.title, p.ref";
 
 	$var=true;
