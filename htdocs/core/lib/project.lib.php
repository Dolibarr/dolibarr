--- conflicted
+++ resolved
@@ -611,14 +611,9 @@
 		}
 	}
 
-<<<<<<< HEAD
-	$oldprojectforbreak = (empty($conf->global->PROJECT_TIMESHEET_BREAK_ON_PROJECT)?0:-1);	// 0 to start break , -1 no break
+	$oldprojectforbreak = (empty($conf->global->PROJECT_TIMESHEET_DISABLEBREAK_ON_PROJECT)?0:-1);	// 0 to start break , -1 no break
 
 	//dol_syslog('projectLinesPerDay inc='.$inc.' preselectedday='.$preselectedday.' task parent id='.$parent.' level='.$level." count(lines)=".$numlines." count(lineswithoutlevel0)=".count($lineswithoutlevel0));
-=======
-    //dol_syslog('projectLinesPerDay inc='.$inc.' preselectedday='.$preselectedday.' task parent id='.$parent.' level='.$level." count(lines)=".$numlines." count(lineswithoutlevel0)=".count($lineswithoutlevel0));
-
->>>>>>> 892798bf
 	for ($i = 0 ; $i < $numlines ; $i++)
 	{
 		if ($parent == 0) $level = 0;
@@ -876,7 +871,7 @@
 
 	//dol_syslog('projectLinesPerWeek inc='.$inc.' firstdaytoshow='.$firstdaytoshow.' task parent id='.$parent.' level='.$level." count(lines)=".$numlines." count(lineswithoutlevel0)=".count($lineswithoutlevel0));
 
-	$oldprojectforbreak = (empty($conf->global->PROJECT_TIMESHEET_BREAK_ON_PROJECT)?0:-1);	// 0 = start break, -1 = never break
+	$oldprojectforbreak = (empty($conf->global->PROJECT_TIMESHEET_DISABLEBREAK_ON_PROJECT)?0:-1);	// 0 = start break, -1 = never break
 
 	for ($i = 0 ; $i < $numlines ; $i++)
 	{
