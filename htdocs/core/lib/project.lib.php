--- conflicted
+++ resolved
@@ -1112,22 +1112,14 @@
 		}
 
 		// Check if Extrafields is totalizable
-<<<<<<< HEAD
 		if (!empty($extrafields->attributes['projet_task']['totalizable'])) {
 			foreach ($extrafields->attributes['projet_task']['totalizable'] as $key => $value) {
-				if (!empty($arrayfields['ef.'.$key]['checked']) && $arrayfields['ef.'.$key]['checked'] == 1) {
+				if (!empty($arrayfields['efpt.'.$key]['checked']) && $arrayfields['ef.'.$key]['checked'] == 1) {
 					print '<td class="right">';
 					if ($value == 1) {
 						print empty($totalarray['totalizable'][$key]['total']) ? '' : $totalarray['totalizable'][$key]['total'];
 					}
 					print '</td>';
-=======
-		foreach ($extrafields->attributes['projet_task']['totalizable'] as $key => $value) {
-			if (!empty($arrayfields['efpt.'.$key]['checked']) && $arrayfields['efpt.'.$key]['checked'] == 1) {
-				print '<td class="right">';
-				if ($value == 1) {
-					print empty($totalarray['totalizable'][$key]['total']) ? '' : $totalarray['totalizable'][$key]['total'];
->>>>>>> 90556039
 				}
 			}
 		}
