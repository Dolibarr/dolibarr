<?php
/* Copyright (C) 2006-2015 Laurent Destailleur  <eldy@users.sourceforge.net>
 * Copyright (C) 2010      Regis Houssin        <regis.houssin@inodbox.com>
 * Copyright (C) 2011      Juanjo Menent        <jmenent@2byte.es>
 * Copyright (C) 2018       Frédéric France         <frederic.france@netlogic.fr>
 *
 * This program is free software; you can redistribute it and/or modify
 * it under the terms of the GNU General Public License as published by
 * the Free Software Foundation; either version 3 of the License, or
 * (at your option) any later version.
 *
 * This program is distributed in the hope that it will be useful,
 * but WITHOUT ANY WARRANTY; without even the implied warranty of
 * MERCHANTABILITY or FITNESS FOR A PARTICULAR PURPOSE.  See the
 * GNU General Public License for more details.
 *
 * You should have received a copy of the GNU General Public License
 * along with this program. If not, see <https://www.gnu.org/licenses/>.
 * or see https://www.gnu.org/
 */

/**
 *	    \file       htdocs/core/lib/project.lib.php
 *		\brief      Functions used by project module
 *      \ingroup    project
 */
require_once DOL_DOCUMENT_ROOT.'/projet/class/project.class.php';


/**
 * Prepare array with list of tabs
 *
 * @param   Object	$object		Object related to tabs
 * @return  array				Array of tabs to show
 */
function project_prepare_head($object)
{
	global $db, $langs, $conf, $user;

	$h = 0;
	$head = array();

	$head[$h][0] = DOL_URL_ROOT.'/projet/card.php?id='.$object->id;
	$head[$h][1] = $langs->trans("Project");
	$head[$h][2] = 'project';
	$h++;

	$nbContact = count($object->liste_contact(-1, 'internal')) + count($object->liste_contact(-1, 'external'));
	$head[$h][0] = DOL_URL_ROOT.'/projet/contact.php?id='.$object->id;
	$head[$h][1] = $langs->trans("ProjectContact");
	if ($nbContact > 0) $head[$h][1] .= '<span class="badge marginleftonlyshort">'.$nbContact.'</span>';
	$head[$h][2] = 'contact';
	$h++;

	if (empty($conf->global->PROJECT_HIDE_TASKS))
	{
		// Then tab for sub level of projet, i mean tasks
		$head[$h][0] = DOL_URL_ROOT.'/projet/tasks.php?id='.$object->id;
		$head[$h][1] = $langs->trans("Tasks");

		require_once DOL_DOCUMENT_ROOT.'/projet/class/task.class.php';
		$taskstatic = new Task($db);
		$nbTasks = count($taskstatic->getTasksArray(0, 0, $object->id, 0, 0));
		if ($nbTasks > 0) $head[$h][1] .= '<span class="badge marginleftonlyshort">'.($nbTasks).'</span>';
		$head[$h][2] = 'tasks';
		$h++;

		$nbTimeSpent = 0;
		$sql = "SELECT t.rowid";
		//$sql .= " FROM ".MAIN_DB_PREFIX."projet_task_time as t, ".MAIN_DB_PREFIX."projet_task as pt, ".MAIN_DB_PREFIX."user as u";
		//$sql .= " WHERE t.fk_user = u.rowid AND t.fk_task = pt.rowid";
		$sql .= " FROM ".MAIN_DB_PREFIX."projet_task_time as t, ".MAIN_DB_PREFIX."projet_task as pt";
		$sql .= " WHERE t.fk_task = pt.rowid";
		$sql .= " AND pt.fk_projet =".$object->id;
		$resql = $db->query($sql);
		if ($resql)
		{
			$obj = $db->fetch_object($resql);
			if ($obj) $nbTimeSpent = 1;
		} else dol_print_error($db);

		$head[$h][0] = DOL_URL_ROOT.'/projet/tasks/time.php?withproject=1&projectid='.$object->id;
		$head[$h][1] = $langs->trans("TimeSpent");
		if ($nbTimeSpent > 0) $head[$h][1] .= '<span class="badge marginleftonlyshort">...</span>';
		$head[$h][2] = 'timespent';
		$h++;
	}

	if ((!empty($conf->fournisseur->enabled) && empty($conf->global->MAIN_USE_NEW_SUPPLIERMOD) || !empty($conf->supplier_order->enabled) || !empty($conf->supplier_invoice->enabled))
		|| !empty($conf->propal->enabled) || !empty($conf->commande->enabled)
		|| !empty($conf->facture->enabled) || !empty($conf->contrat->enabled)
		|| !empty($conf->ficheinter->enabled) || !empty($conf->agenda->enabled) || !empty($conf->deplacement->enabled))
	{
		$head[$h][0] = DOL_URL_ROOT.'/projet/element.php?id='.$object->id;
		$head[$h][1] = $langs->trans("ProjectOverview");
		$head[$h][2] = 'element';
		$h++;
	}

	// Show more tabs from modules
	// Entries must be declared in modules descriptor with line
	// $this->tabs = array('entity:+tabname:Title:@mymodule:/mymodule/mypage.php?id=__ID__');   to add new tab
	// $this->tabs = array('entity:-tabname);   												to remove a tab
	complete_head_from_modules($conf, $langs, $object, $head, $h, 'project');


	if (empty($conf->global->MAIN_DISABLE_NOTES_TAB))
	{
		$nbNote = 0;
		if (!empty($object->note_private)) $nbNote++;
		if (!empty($object->note_public)) $nbNote++;
		$head[$h][0] = DOL_URL_ROOT.'/projet/note.php?id='.$object->id;
		$head[$h][1] = $langs->trans('Notes');
		if ($nbNote > 0) $head[$h][1] .= '<span class="badge marginleftonlyshort">'.$nbNote.'</span>';
		$head[$h][2] = 'notes';
		$h++;
	}

	require_once DOL_DOCUMENT_ROOT.'/core/lib/files.lib.php';
	require_once DOL_DOCUMENT_ROOT.'/core/class/link.class.php';
	$upload_dir = $conf->projet->dir_output."/".dol_sanitizeFileName($object->ref);
	$nbFiles = count(dol_dir_list($upload_dir, 'files', 0, '', '(\.meta|_preview.*\.png)$'));
	$nbLinks = Link::count($db, $object->element, $object->id);
	$head[$h][0] = DOL_URL_ROOT.'/projet/document.php?id='.$object->id;
	$head[$h][1] = $langs->trans('Documents');
	if (($nbFiles + $nbLinks) > 0) $head[$h][1] .= '<span class="badge marginleftonlyshort">'.($nbFiles + $nbLinks).'</span>';
	$head[$h][2] = 'document';
	$h++;

	// Manage discussion
	if (!empty($conf->global->PROJECT_ALLOW_COMMENT_ON_PROJECT))
	{
		$nbComments = $object->getNbComments();
		$head[$h][0] = DOL_URL_ROOT.'/projet/comment.php?id='.$object->id;
		$head[$h][1] = $langs->trans("CommentLink");
		if ($nbComments > 0) $head[$h][1] .= '<span class="badge marginleftonlyshort">'.$nbComments.'</span>';
		$head[$h][2] = 'project_comment';
		$h++;
	}

	$head[$h][0] = DOL_URL_ROOT.'/projet/info.php?id='.$object->id;
	$head[$h][1] .= $langs->trans("Events");
	if (!empty($conf->agenda->enabled) && (!empty($user->rights->agenda->myactions->read) || !empty($user->rights->agenda->allactions->read)))
	{
		$head[$h][1] .= '/';
		$head[$h][1] .= $langs->trans("Agenda");
	}
	$head[$h][2] = 'agenda';
	$h++;

	complete_head_from_modules($conf, $langs, $object, $head, $h, 'project', 'remove');

	return $head;
}


/**
 * Prepare array with list of tabs
 *
 * @param   Object	$object		Object related to tabs
 * @return  array				Array of tabs to show
 */
function task_prepare_head($object)
{
	global $db, $langs, $conf, $user;
	$h = 0;
	$head = array();

	$head[$h][0] = DOL_URL_ROOT.'/projet/tasks/task.php?id='.$object->id.(GETPOST('withproject') ? '&withproject=1' : '');
	$head[$h][1] = $langs->trans("Project");
	$head[$h][2] = 'task_task';
	$h++;

	$nbContact = count($object->liste_contact(-1, 'internal')) + count($object->liste_contact(-1, 'external'));
	$head[$h][0] = DOL_URL_ROOT.'/projet/tasks/contact.php?id='.$object->id.(GETPOST('withproject') ? '&withproject=1' : '');
	$head[$h][1] = $langs->trans("TaskRessourceLinks");
	if ($nbContact > 0) $head[$h][1] .= '<span class="badge marginleftonlyshort">'.$nbContact.'</span>';
	$head[$h][2] = 'task_contact';
	$h++;

	// Is there timespent ?
	$nbTimeSpent = 0;
	$sql = "SELECT t.rowid";
	//$sql .= " FROM ".MAIN_DB_PREFIX."projet_task_time as t, ".MAIN_DB_PREFIX."projet_task as pt, ".MAIN_DB_PREFIX."user as u";
	//$sql .= " WHERE t.fk_user = u.rowid AND t.fk_task = pt.rowid";
	$sql .= " FROM ".MAIN_DB_PREFIX."projet_task_time as t";
	$sql .= " WHERE t.fk_task =".$object->id;
	$resql = $db->query($sql);
	if ($resql)
	{
		$obj = $db->fetch_object($resql);
		if ($obj) $nbTimeSpent = 1;
	} else dol_print_error($db);

	$head[$h][0] = DOL_URL_ROOT.'/projet/tasks/time.php?id='.$object->id.(GETPOST('withproject') ? '&withproject=1' : '');
	$head[$h][1] = $langs->trans("TimeSpent");
	if ($nbTimeSpent > 0) $head[$h][1] .= '<span class="badge marginleftonlyshort">...</span>';
	$head[$h][2] = 'task_time';
	$h++;

	// Show more tabs from modules
	// Entries must be declared in modules descriptor with line
	// $this->tabs = array('entity:+tabname:Title:@mymodule:/mymodule/mypage.php?id=__ID__');   to add new tab
	// $this->tabs = array('entity:-tabname);   												to remove a tab
	complete_head_from_modules($conf, $langs, $object, $head, $h, 'task');

	if (empty($conf->global->MAIN_DISABLE_NOTES_TAB))
	{
		$nbNote = 0;
		if (!empty($object->note_private)) $nbNote++;
		if (!empty($object->note_public)) $nbNote++;
		$head[$h][0] = DOL_URL_ROOT.'/projet/tasks/note.php?id='.$object->id.(GETPOST('withproject') ? '&withproject=1' : '');
		$head[$h][1] = $langs->trans('Notes');
		if ($nbNote > 0) $head[$h][1] .= '<span class="badge marginleftonlyshort">'.$nbNote.'</span>';
		$head[$h][2] = 'task_notes';
		$h++;
	}

	$head[$h][0] = DOL_URL_ROOT.'/projet/tasks/document.php?id='.$object->id.(GETPOST('withproject') ? '&withproject=1' : '');
	$filesdir = $conf->projet->dir_output."/".dol_sanitizeFileName($object->project->ref).'/'.dol_sanitizeFileName($object->ref);
	include_once DOL_DOCUMENT_ROOT.'/core/lib/files.lib.php';
	include_once DOL_DOCUMENT_ROOT.'/core/class/link.class.php';
	$nbFiles = count(dol_dir_list($filesdir, 'files', 0, '', '(\.meta|_preview.*\.png)$'));
	$nbLinks = Link::count($db, $object->element, $object->id);
	$head[$h][1] = $langs->trans('Documents');
	if (($nbFiles + $nbLinks) > 0) $head[$h][1] .= '<span class="badge marginleftonlyshort">'.($nbFiles + $nbLinks).'</span>';
	$head[$h][2] = 'task_document';
	$h++;

	// Manage discussion
	if (!empty($conf->global->PROJECT_ALLOW_COMMENT_ON_TASK))
	{
		$nbComments = $object->getNbComments();
		$head[$h][0] = DOL_URL_ROOT.'/projet/tasks/comment.php?id='.$object->id.(GETPOST('withproject') ? '&withproject=1' : '');
		$head[$h][1] = $langs->trans("CommentLink");
		if ($nbComments > 0) $head[$h][1] .= '<span class="badge marginleftonlyshort">'.$nbComments.'</span>';
		$head[$h][2] = 'task_comment';
		$h++;
	}

	complete_head_from_modules($conf, $langs, $object, $head, $h, 'task', 'remove');

	return $head;
}

/**
 * Prepare array with list of tabs
 *
 * @param	string	$mode		Mode
 * @param   string  $fuser      Filter on user
 * @return  array				Array of tabs to show
 */
function project_timesheet_prepare_head($mode, $fuser = null)
{
	global $langs, $conf, $user;
	$h = 0;
	$head = array();

	$h = 0;

	$param = '';
	$param .= ($mode ? '&mode='.$mode : '');
	if (is_object($fuser) && $fuser->id > 0 && $fuser->id != $user->id) $param .= '&search_usertoprocessid='.$fuser->id;

	if (empty($conf->global->PROJECT_DISABLE_TIMESHEET_PERMONTH))
	{
		$head[$h][0] = DOL_URL_ROOT."/projet/activity/permonth.php".($param ? '?'.$param : '');
		$head[$h][1] = $langs->trans("InputPerMonth");
		$head[$h][2] = 'inputpermonth';
		$h++;
	}

	if (empty($conf->global->PROJECT_DISABLE_TIMESHEET_PERWEEK))
	{
		$head[$h][0] = DOL_URL_ROOT."/projet/activity/perweek.php".($param ? '?'.$param : '');
		$head[$h][1] = $langs->trans("InputPerWeek");
		$head[$h][2] = 'inputperweek';
		$h++;
	}

	if (empty($conf->global->PROJECT_DISABLE_TIMESHEET_PERTIME))
	{
		$head[$h][0] = DOL_URL_ROOT."/projet/activity/perday.php".($param ? '?'.$param : '');
		$head[$h][1] = $langs->trans("InputPerDay");
		$head[$h][2] = 'inputperday';
		$h++;
	}

	/*if ($conf->global->MAIN_FEATURES_LEVEL >= 2)
	{
		$head[$h][0] = DOL_URL_ROOT."/projet/activity/perline.php".($param?'?'.$param:'');
		$head[$h][1] = $langs->trans("InputDetail");
		$head[$h][2] = 'inputperline';
		$h++;
	}*/

	complete_head_from_modules($conf, $langs, null, $head, $h, 'project_timesheet');

	complete_head_from_modules($conf, $langs, null, $head, $h, 'project_timesheet', 'remove');

	return $head;
}


/**
 * Prepare array with list of tabs
 *
 * @return  array				Array of tabs to show
 */
function project_admin_prepare_head()
{
	global $langs, $conf, $user;
	$h = 0;
	$head = array();

	$h = 0;

	$head[$h][0] = DOL_URL_ROOT."/projet/admin/project.php";
	$head[$h][1] = $langs->trans("Projects");
	$head[$h][2] = 'project';
	$h++;

	complete_head_from_modules($conf, $langs, null, $head, $h, 'project_admin');

	$head[$h][0] = DOL_URL_ROOT."/projet/admin/project_extrafields.php";
	$head[$h][1] = $langs->trans("ExtraFieldsProject");
	$head[$h][2] = 'attributes';
	$h++;

	$head[$h][0] = DOL_URL_ROOT.'/projet/admin/project_task_extrafields.php';
	$head[$h][1] = $langs->trans("ExtraFieldsProjectTask");
	$head[$h][2] = 'attributes_task';
	$h++;

	complete_head_from_modules($conf, $langs, null, $head, $h, 'project_admin', 'remove');

	return $head;
}


/**
 * Show task lines with a particular parent
 *
 * @param	string	   	$inc				    Line number (start to 0, then increased by recursive call)
 * @param   string		$parent				    Id of parent project to show (0 to show all)
 * @param   Task[]		$lines				    Array of lines
 * @param   int			$level				    Level (start to 0, then increased/decrease by recursive call), or -1 to show all level in order of $lines without the recursive groupment feature.
 * @param 	string		$var				    Color
 * @param 	int			$showproject		    Show project columns
 * @param	int			$taskrole			    Array of roles of user for each tasks
 * @param	int			$projectsListId		    List of id of project allowed to user (string separated with comma)
 * @param	int			$addordertick		    Add a tick to move task
 * @param   int         $projectidfortotallink  0 or Id of project to use on total line (link to see all time consumed for project)
 * @param   string      $filterprogresscalc     filter text
 * @param   string      $showbilltime           Add the column 'TimeToBill' and 'TimeBilled'
 * @param   array       $arrayfields            Array with displayed coloumn information
 * @return	int									Nb of tasks shown
 */
function projectLinesa(&$inc, $parent, &$lines, &$level, $var, $showproject, &$taskrole, $projectsListId = '', $addordertick = 0, $projectidfortotallink = 0, $filterprogresscalc = '', $showbilltime = 0, $arrayfields = array())
{
	global $user, $langs, $conf, $db, $hookmanager;
	global $projectstatic, $taskstatic, $extrafields;

	$lastprojectid = 0;

	$projectsArrayId = explode(',', $projectsListId);
	if ($filterprogresscalc !== '') {
		foreach ($lines as $key=>$line) {
			if (!empty($line->planned_workload) && !empty($line->duration)) {
				$filterprogresscalc = str_replace(' = ', ' == ', $filterprogresscalc);
				if (!eval($filterprogresscalc)) {
					unset($lines[$key]);
				}
			}
		}
		$lines = array_values($lines);
	}
	$numlines = count($lines);

	// We declare counter as global because we want to edit them into recursive call
	global $total_projectlinesa_spent, $total_projectlinesa_planned, $total_projectlinesa_spent_if_planned, $total_projectlinesa_declared_if_planned, $total_projectlinesa_tobill, $total_projectlinesa_billed;

	if ($level == 0)
	{
		$total_projectlinesa_spent = 0;
		$total_projectlinesa_planned = 0;
		$total_projectlinesa_spent_if_planned = 0;
        $total_projectlinesa_declared_if_planned = 0;
		$total_projectlinesa_tobill = 0;
		$total_projectlinesa_billed = 0;
	}

	for ($i = 0; $i < $numlines; $i++)
	{
		if ($parent == 0 && $level >= 0) $level = 0; // if $level = -1, we dont' use sublevel recursion, we show all lines

		// Process line
		// print "i:".$i."-".$lines[$i]->fk_project.'<br>';

		if ($lines[$i]->fk_parent == $parent || $level < 0)       // if $level = -1, we dont' use sublevel recursion, we show all lines
		{
			// Show task line.
			$showline = 1;
			$showlineingray = 0;

			// If there is filters to use
			if (is_array($taskrole))
			{
				// If task not legitimate to show, search if a legitimate task exists later in tree
				if (!isset($taskrole[$lines[$i]->id]) && $lines[$i]->id != $lines[$i]->fk_parent)
				{
					// So search if task has a subtask legitimate to show
					$foundtaskforuserdeeper = 0;
					searchTaskInChild($foundtaskforuserdeeper, $lines[$i]->id, $lines, $taskrole);
					//print '$foundtaskforuserpeeper='.$foundtaskforuserdeeper.'<br>';
					if ($foundtaskforuserdeeper > 0)
					{
						$showlineingray = 1; // We will show line but in gray
					} else {
						$showline = 0; // No reason to show line
					}
				}
			} else {
				// Caller did not ask to filter on tasks of a specific user (this probably means he want also tasks of all users, into public project
				// or into all other projects if user has permission to).
				if (empty($user->rights->projet->all->lire))
				{
					// User is not allowed on this project and project is not public, so we hide line
					if (!in_array($lines[$i]->fk_project, $projectsArrayId))
					{
						// Note that having a user assigned to a task into a project user has no permission on, should not be possible
						// because assignement on task can be done only on contact of project.
						// If assignement was done and after, was removed from contact of project, then we can hide the line.
						$showline = 0;
					}
				}
			}

			if ($showline)
			{
				// Break on a new project
				if ($parent == 0 && $lines[$i]->fk_project != $lastprojectid)
				{
					$var = !$var;
					$lastprojectid = $lines[$i]->fk_project;
				}

				print '<tr class="oddeven" id="row-'.$lines[$i]->id.'">'."\n";

				$projectstatic->id = $lines[$i]->fk_project;
				$projectstatic->ref = $lines[$i]->projectref;
				$projectstatic->public = $lines[$i]->public;
				$projectstatic->title = $lines[$i]->projectlabel;
				$projectstatic->usage_bill_time = $lines[$i]->usage_bill_time;

				$taskstatic->id = $lines[$i]->id;
				$taskstatic->ref = $lines[$i]->ref;
				$taskstatic->label = ($taskrole[$lines[$i]->id] ? $langs->trans("YourRole").': '.$taskrole[$lines[$i]->id] : '');
				$taskstatic->projectstatus = $lines[$i]->projectstatus;
				$taskstatic->progress = $lines[$i]->progress;
				$taskstatic->fk_statut = $lines[$i]->status;
				$taskstatic->datee = $lines[$i]->date_end;
                $taskstatic->planned_workload = $lines[$i]->planned_workload;
                $taskstatic->duration_effective = $lines[$i]->duration;


				if ($showproject)
				{
					// Project ref
					print "<td>";
					//if ($showlineingray) print '<i>';
					if ($lines[$i]->public || in_array($lines[$i]->fk_project, $projectsArrayId) || !empty($user->rights->projet->all->lire)) print $projectstatic->getNomUrl(1);
					else print $projectstatic->getNomUrl(1, 'nolink');
					//if ($showlineingray) print '</i>';
					print "</td>";

					// Project status
					print '<td>';
					$projectstatic->statut = $lines[$i]->projectstatus;
					print $projectstatic->getLibStatut(2);
					print "</td>";
				}

				// Ref of task
				if (count($arrayfields) > 0 && !empty($arrayfields['t.ref']['checked'])) {
					print '<td class="nowraponall">';
					if ($showlineingray) {
						print '<i>'.img_object('', 'projecttask').' '.$lines[$i]->ref.'</i>';
					} else {
						print $taskstatic->getNomUrl(1, 'withproject');
					}
					print '</td>';
				}

				// Title of task
				if (count($arrayfields) > 0 && !empty($arrayfields['t.label']['checked'])) {
					print "<td>";
					if ($showlineingray)
						print '<i>';
					//else print '<a href="'.DOL_URL_ROOT.'/projet/tasks/task.php?id='.$lines[$i]->id.'&withproject=1">';
					for ($k = 0; $k < $level; $k++) {
						print '<div class="marginleftonly">';
					}
					print $lines[$i]->label;
					for ($k = 0; $k < $level; $k++) {
						print '</div>';
					}
					if ($showlineingray)
						print '</i>';
					//else print '</a>';
					print "</td>\n";
				}

				if (count($arrayfields) > 0 && !empty($arrayfields['t.description']['checked'])) {
					print "<td>";
					print $lines[$i]->description;
					print "</td>\n";
				}

				// Date start
				if (count($arrayfields) > 0 && !empty($arrayfields['t.dateo']['checked'])) {
					print '<td class="center">';
					print dol_print_date($lines[$i]->date_start, 'dayhour');
					print '</td>';
				}

				// Date end
				if (count($arrayfields) > 0 && !empty($arrayfields['t.datee']['checked'])) {
					print '<td class="center">';
					print dol_print_date($lines[$i]->date_end, 'dayhour');
					if ($taskstatic->hasDelay())
						print img_warning($langs->trans("Late"));
					print '</td>';
				}

				$plannedworkloadoutputformat = 'allhourmin';
				$timespentoutputformat = 'allhourmin';
				if (!empty($conf->global->PROJECT_PLANNED_WORKLOAD_FORMAT)) $plannedworkloadoutputformat = $conf->global->PROJECT_PLANNED_WORKLOAD_FORMAT;
				if (!empty($conf->global->PROJECT_TIMES_SPENT_FORMAT)) $timespentoutputformat = $conf->global->PROJECT_TIME_SPENT_FORMAT;

				// Planned Workload (in working hours)
				if (count($arrayfields) > 0 && !empty($arrayfields['t.planned_workload']['checked'])) {
					print '<td class="right">';
					$fullhour = convertSecondToTime($lines[$i]->planned_workload, $plannedworkloadoutputformat);
					$workingdelay = convertSecondToTime($lines[$i]->planned_workload, 'all', 86400, 7); // TODO Replace 86400 and 7 to take account working hours per day and working day per weeks
					if ($lines[$i]->planned_workload != '') {
						print $fullhour;
						// TODO Add delay taking account of working hours per day and working day per week
						//if ($workingdelay != $fullhour) print '<br>('.$workingdelay.')';
					}
					//else print '--:--';
					print '</td>';
				}

				// Time spent
				if (count($arrayfields) > 0 && !empty($arrayfields['t.duration_effective']['checked'])) {
					print '<td class="right">';
					if ($showlineingray)
						print '<i>';
					else print '<a href="'.DOL_URL_ROOT.'/projet/tasks/time.php?id='.$lines[$i]->id.($showproject ? '' : '&withproject=1').'">';
					if ($lines[$i]->duration)
						print convertSecondToTime($lines[$i]->duration, $timespentoutputformat);
					else print '--:--';
					if ($showlineingray)
						print '</i>';
					else print '</a>';
					print '</td>';
				}

				// Progress calculated (Note: ->duration is time spent)
				if (count($arrayfields) > 0 && !empty($arrayfields['t.progress_calculated']['checked'])) {
					print '<td class="right">';
					if ($lines[$i]->planned_workload || $lines[$i]->duration) {
						if ($lines[$i]->planned_workload)
							print round(100 * $lines[$i]->duration / $lines[$i]->planned_workload, 2).' %';
						else print '<span class="opacitymedium">'.$langs->trans('WorkloadNotDefined').'</span>';
					}
					print '</td>';
				}

				// Progress declared
				if (count($arrayfields) > 0 && !empty($arrayfields['t.progress']['checked'])) {
					print '<td class="right">';
					if ($lines[$i]->progress != '') {
						print getTaskProgressBadge($taskstatic);
					}
					print '</td>';
				}

				// resume
				if (count($arrayfields) > 0 && !empty($arrayfields['t.progress_summary']['checked'])) {
					print '<td class="right">';
					if ($lines[$i]->progress != '' && $lines[$i]->duration) {
						print getTaskProgressView($taskstatic, false, false);
					}
					print '</td>';
				}

				if ($showbilltime)
				{
    				// Time not billed
					if (count($arrayfields) > 0 && !empty($arrayfields['t.tobill']['checked'])) {
						print '<td class="right">';
						if ($lines[$i]->usage_bill_time) {
							print convertSecondToTime($lines[$i]->tobill, 'allhourmin');
							$total_projectlinesa_tobill += $lines[$i]->tobill;
						} else {
							print '<span class="opacitymedium">'.$langs->trans("NA").'</span>';
						}
						print '</td>';
					}

    				// Time billed
					if (count($arrayfields) > 0 && !empty($arrayfields['t.billed']['checked'])) {
						print '<td class="right">';
						if ($lines[$i]->usage_bill_time) {
							print convertSecondToTime($lines[$i]->billed, 'allhourmin');
							$total_projectlinesa_billed += $lines[$i]->billed;
						} else {
							print '<span class="opacitymedium">'.$langs->trans("NA").'</span>';
						}
						print '</td>';
					}
				}

				// Contacts of task
				if (!empty($conf->global->PROJECT_SHOW_CONTACTS_IN_LIST))
				{
					print '<td>';
					foreach (array('internal', 'external') as $source)
					{
						$tab = $lines[$i]->liste_contact(-1, $source);
						$num = count($tab);
						if (!empty($num)) {
							foreach ($tab as $contacttask) {
								//var_dump($contacttask);
								if ($source == 'internal') $c = new User($db);
								else $c = new Contact($db);
								$c->fetch($contacttask['id']);
								print $c->getNomUrl(1).' ('.$contacttask['libelle'].')<br>';
							}
						}
					}
					print '</td>';
				}

				// Extra fields
				$extrafieldsobjectkey = $taskstatic->table_element;
				$obj = $lines[$i];
				include DOL_DOCUMENT_ROOT.'/core/tpl/extrafields_list_print_fields.tpl.php';
				// Fields from hook
				$parameters = array('arrayfields'=>$arrayfields, 'obj'=>$lines[$i]);
				$reshook = $hookmanager->executeHooks('printFieldListValue', $parameters); // Note that $action and $object may have been modified by hook
				print $hookmanager->resPrint;

				// Tick to drag and drop
				if ($addordertick)
				{
					print '<td class="tdlineupdown hideonsmartphone center">&nbsp;</td>';
				}

				print "</tr>\n";

				if (!$showlineingray) $inc++;

				if ($level >= 0)    // Call sublevels
				{
					$level++;
					if ($lines[$i]->id) projectLinesa($inc, $lines[$i]->id, $lines, $level, $var, $showproject, $taskrole, $projectsListId, $addordertick, $projectidfortotallink, $filterprogresscalc, $showbilltime, $arrayfields);
					$level--;
				}

				$total_projectlinesa_spent += $lines[$i]->duration;
				$total_projectlinesa_planned += $lines[$i]->planned_workload;
				if ($lines[$i]->planned_workload) $total_projectlinesa_spent_if_planned += $lines[$i]->duration;
                if ($lines[$i]->planned_workload) $total_projectlinesa_declared_if_planned += $lines[$i]->planned_workload * $lines[$i]->progress / 100;
			}
		} else {
			//$level--;
		}
	}

	if (($total_projectlinesa_planned > 0 || $total_projectlinesa_spent > 0 || $total_projectlinesa_tobill > 0 || $total_projectlinesa_billed > 0)
	    && $level <= 0)
	{
		print '<tr class="liste_total nodrag nodrop">';
		print '<td class="liste_total">'.$langs->trans("Total").'</td>';
		if ($showproject) print '<td></td><td></td>';
		if (count($arrayfields) > 0 && !empty($arrayfields['t.label']['checked'])) print '<td></td>';
		if (count($arrayfields) > 0 && !empty($arrayfields['t.dateo']['checked'])) print '<td></td>';
		if (count($arrayfields) > 0 && !empty($arrayfields['t.datee']['checked'])) print '<td></td>';
		if (count($arrayfields) > 0 && !empty($arrayfields['t.planned_workload']['checked'])) {
			print '<td class="nowrap liste_total right">';
			print convertSecondToTime($total_projectlinesa_planned, 'allhourmin');
			print '</td>';
		}
		if (count($arrayfields) > 0 && !empty($arrayfields['t.duration_effective']['checked'])) {
			print '<td class="nowrap liste_total right">';
			if ($projectidfortotallink > 0)
				print '<a href="'.DOL_URL_ROOT.'/projet/tasks/time.php?projectid='.$projectidfortotallink.($showproject ? '' : '&withproject=1').'">';
			print convertSecondToTime($total_projectlinesa_spent, 'allhourmin');
			if ($projectidfortotallink > 0)
				print '</a>';
			print '</td>';
		}

        if ($total_projectlinesa_planned) {
            $totalAverageDeclaredProgress = round(100 * $total_projectlinesa_declared_if_planned / $total_projectlinesa_planned, 2);
            $totalCalculatedProgress = round(100 * $total_projectlinesa_spent / $total_projectlinesa_planned, 2);

            // this conf is actually hidden, by default we use 10% for "be carefull or warning"
            $warningRatio = !empty($conf->global->PROJECT_TIME_SPEND_WARNING_PERCENT) ? (1 + $conf->global->PROJECT_TIME_SPEND_WARNING_PERCENT / 100) : 1.10;

            // define progress color according to time spend vs workload
            $progressBarClass = 'progress-bar-info';
            $badgeClass = 'badge ';

            if ($totalCalculatedProgress > $totalAverageDeclaredProgress) {
                $progressBarClass = 'progress-bar-danger';
                $badgeClass .= 'badge-danger';
            } elseif ($totalCalculatedProgress * $warningRatio >= $totalAverageDeclaredProgress) { // warning if close at 1%
                $progressBarClass = 'progress-bar-warning';
                $badgeClass .= 'badge-warning';
            } else {
                $progressBarClass = 'progress-bar-success';
                $badgeClass .= 'badge-success';
            }
        }

		if (count($arrayfields) > 0 && !empty($arrayfields['t.progress_calculated']['checked'])) {
			print '<td class="nowrap liste_total right">';
			if ($total_projectlinesa_planned)
				print $totalCalculatedProgress.' %';
			print '</td>';
		}
		if (count($arrayfields) > 0 && !empty($arrayfields['t.progress']['checked'])) {
			print '<td class="nowrap liste_total right">';
			if ($total_projectlinesa_planned)
				print '<span class="'.$badgeClass.'" >'.$totalAverageDeclaredProgress.' %</span>';
			print '</td>';
		}


        // resume
		if (count($arrayfields) > 0 && !empty($arrayfields['t.progress_summary']['checked'])) {
			print '<td class="right">';
			if ($total_projectlinesa_planned) {
				print '</span>';
				print '    <div class="progress sm" title="'.$totalAverageDeclaredProgress.'%" >';
				print '        <div class="progress-bar '.$progressBarClass.'" style="width: '.$totalAverageDeclaredProgress.'%"></div>';
				print '    </div>';
				print '</div>';
			}
			print '</td>';
		}

		if ($showbilltime)
		{
			if (count($arrayfields) > 0 && !empty($arrayfields['t.tobill']['checked'])) {
				print '<td class="nowrap liste_total right">';
				print convertSecondToTime($total_projectlinesa_tobill, 'allhourmin');
				print '</td>';
			}
			if (count($arrayfields) > 0 && !empty($arrayfields['t.billed']['checked'])) {
				print '<td class="nowrap liste_total right">';
				print convertSecondToTime($total_projectlinesa_billed, 'allhourmin');
				print '</td>';
			}
		}
		// Contacts of task
		if (!empty($conf->global->PROJECT_SHOW_CONTACTS_IN_LIST))
		{
			print '<td></td>';
		}
		if ($addordertick) print '<td class="hideonsmartphone"></td>';
		print '</tr>';
	}

	return $inc;
}


/**
 * Output a task line into a pertime intput mode
 *
 * @param	string	   	$inc					Line number (start to 0, then increased by recursive call)
 * @param   string		$parent					Id of parent task to show (0 to show all)
 * @param	User|null	$fuser					Restrict list to user if defined
 * @param   Task[]		$lines					Array of lines
 * @param   int			$level					Level (start to 0, then increased/decrease by recursive call)
 * @param   string		$projectsrole			Array of roles user has on project
 * @param   string		$tasksrole				Array of roles user has on task
 * @param	string		$mine					Show only task lines I am assigned to
 * @param   int			$restricteditformytask	0=No restriction, 1=Enable add time only if task is a task i am affected to
 * @param	int			$preselectedday			Preselected day
 * @param   array       $isavailable			Array with data that say if user is available for several days for morning and afternoon
 * @param	int			$oldprojectforbreak		Old project id of last project break
 * @return  array								Array with time spent for $fuser for each day of week on tasks in $lines and substasks
 */
function projectLinesPerAction(&$inc, $parent, $fuser, $lines, &$level, &$projectsrole, &$tasksrole, $mine, $restricteditformytask, $preselectedday, &$isavailable, $oldprojectforbreak = 0)
{
	global $conf, $db, $user, $langs;
	global $form, $formother, $projectstatic, $taskstatic, $thirdpartystatic;

	$lastprojectid = 0;
	$totalforeachline = array();
	$workloadforid = array();
	$lineswithoutlevel0 = array();

	$numlines = count($lines);

	// Create a smaller array with sublevels only to be used later. This increase dramatically performances.
	if ($parent == 0) // Always and only if at first level
	{
		for ($i = 0; $i < $numlines; $i++)
		{
			if ($lines[$i]->fk_task_parent) $lineswithoutlevel0[] = $lines[$i];
		}
	}

	if (empty($oldprojectforbreak))
	{
		$oldprojectforbreak = (empty($conf->global->PROJECT_TIMESHEET_DISABLEBREAK_ON_PROJECT) ? 0 : -1); // 0 to start break , -1 no break
	}

	//dol_syslog('projectLinesPerDay inc='.$inc.' preselectedday='.$preselectedday.' task parent id='.$parent.' level='.$level." count(lines)=".$numlines." count(lineswithoutlevel0)=".count($lineswithoutlevel0));
	for ($i = 0; $i < $numlines; $i++)
	{
		if ($parent == 0) $level = 0;

		//if ($lines[$i]->fk_task_parent == $parent)
		//{
		// If we want all or we have a role on task, we show it
		if (empty($mine) || !empty($tasksrole[$lines[$i]->id]))
		{
			//dol_syslog("projectLinesPerWeek Found line ".$i.", a qualified task (i have role or want to show all tasks) with id=".$lines[$i]->id." project id=".$lines[$i]->fk_project);

			// Break on a new project
			if ($parent == 0 && $lines[$i]->fk_project != $lastprojectid)
			{
				$lastprojectid = $lines[$i]->fk_project;
				if ($preselectedday)
				{
					$projectstatic->id = $lines[$i]->fk_project;
				}
			}

			if (empty($workloadforid[$projectstatic->id]))
			{
				if ($preselectedday)
				{
					$projectstatic->loadTimeSpent($preselectedday, 0, $fuser->id); // Load time spent from table projet_task_time for the project into this->weekWorkLoad and this->weekWorkLoadPerTask for all days of a week
					$workloadforid[$projectstatic->id] = 1;
				}
			}

			$projectstatic->id = $lines[$i]->fk_project;
			$projectstatic->ref = $lines[$i]->project_ref;
			$projectstatic->title = $lines[$i]->project_label;
			$projectstatic->public = $lines[$i]->public;

			$taskstatic->id = $lines[$i]->task_id;
			$taskstatic->ref = ($lines[$i]->task_ref ? $lines[$i]->task_ref : $lines[$i]->task_id);
			$taskstatic->label = $lines[$i]->task_label;
			$taskstatic->date_start = $lines[$i]->date_start;
			$taskstatic->date_end = $lines[$i]->date_end;

			$thirdpartystatic->id = $lines[$i]->socid;
			$thirdpartystatic->name = $lines[$i]->thirdparty_name;
			$thirdpartystatic->email = $lines[$i]->thirdparty_email;

			if (empty($oldprojectforbreak) || ($oldprojectforbreak != -1 && $oldprojectforbreak != $projectstatic->id))
			{
				print '<tr class="oddeven trforbreak nobold">'."\n";
				print '<td colspan="11">';
				print $projectstatic->getNomUrl(1, '', 0, $langs->transnoentitiesnoconv("YourRole").': '.$projectsrole[$lines[$i]->fk_project]);
				if ($projectstatic->title)
				{
					print ' - ';
					print $projectstatic->title;
				}
				print '</td>';
				print '</tr>';
			}

			if ($oldprojectforbreak != -1) $oldprojectforbreak = $projectstatic->id;

			print '<tr class="oddeven">'."\n";

			// User
			/*
			 print '<td class="nowrap">';
			 print $fuser->getNomUrl(1, 'withproject', 'time');
			 print '</td>';
			 */

			// Project
			print "<td>";
			if ($oldprojectforbreak == -1)
			{
				print $projectstatic->getNomUrl(1, '', 0, $langs->transnoentitiesnoconv("YourRole").': '.$projectsrole[$lines[$i]->fk_project]);
				print '<br>'.$projectstatic->title;
			}
			print "</td>";

			// Thirdparty
			print '<td class="tdoverflowmax100">';
			if ($thirdpartystatic->id > 0) print $thirdpartystatic->getNomUrl(1, 'project', 10);
			print '</td>';

			// Ref
			print '<td>';
			print '<!-- Task id = '.$lines[$i]->id.' -->';
			for ($k = 0; $k < $level; $k++) print "&nbsp;&nbsp;&nbsp;";
			print $taskstatic->getNomUrl(1, 'withproject', 'time');
			// Label task
			print '<br>';
			for ($k = 0; $k < $level; $k++) print "&nbsp;&nbsp;&nbsp;";
			print $taskstatic->label;
			//print "<br>";
			//for ($k = 0 ; $k < $level ; $k++) print "&nbsp;&nbsp;&nbsp;";
			//print get_date_range($lines[$i]->date_start,$lines[$i]->date_end,'',$langs,0);
			print "</td>\n";

			// Date
			print '<td class="center">';
			print dol_print_date($lines[$i]->timespent_datehour, 'day');
			print '</td>';

			$disabledproject = 1; $disabledtask = 1;
			//print "x".$lines[$i]->fk_project;
			//var_dump($lines[$i]);
			//var_dump($projectsrole[$lines[$i]->fk_project]);
			// If at least one role for project
			if ($lines[$i]->public || !empty($projectsrole[$lines[$i]->fk_project]) || $user->rights->projet->all->creer)
			{
				$disabledproject = 0;
				$disabledtask = 0;
			}
			// If $restricteditformytask is on and I have no role on task, i disable edit
			if ($restricteditformytask && empty($tasksrole[$lines[$i]->id]))
			{
				$disabledtask = 1;
			}

			// Hour
			print '<td class="nowrap center">';
			print dol_print_date($lines[$i]->timespent_datehour, 'hour');
			print '</td>';

			$cssonholiday = '';
			if (!$isavailable[$preselectedday]['morning'] && !$isavailable[$preselectedday]['afternoon'])   $cssonholiday .= 'onholidayallday ';
			elseif (!$isavailable[$preselectedday]['morning'])   $cssonholiday .= 'onholidaymorning ';
			elseif (!$isavailable[$preselectedday]['afternoon']) $cssonholiday .= 'onholidayafternoon ';

			// Duration
			print '<td class="duration'.($cssonholiday ? ' '.$cssonholiday : '').' center">';

			$dayWorkLoad = $lines[$i]->timespent_duration;
			$totalforeachline[$preselectedday] += $lines[$i]->timespent_duration;

			$alreadyspent = '';
			if ($dayWorkLoad > 0) $alreadyspent = convertSecondToTime($lines[$i]->timespent_duration, 'allhourmin');

			print convertSecondToTime($lines[$i]->timespent_duration, 'allhourmin');

			$modeinput = 'hours';

			print '<script type="text/javascript">';
			print "jQuery(document).ready(function () {\n";
			print " 	jQuery('.inputhour, .inputminute').bind('keyup', function(e) { updateTotal(0, '".$modeinput."') });";
			print "})\n";
			print '</script>';

			print '</td>';

			// Note
			print '<td class="center">';
			print '<textarea name="'.$lines[$i]->id.'note" rows="'.ROWS_2.'" id="'.$lines[$i]->id.'note"'.($disabledtask ? ' disabled="disabled"' : '').'>';
			print $lines[$i]->timespent_note;
			print '</textarea>';
			print '</td>';

			// Warning
			print '<td class="right">';
			/*if ((! $lines[$i]->public) && $disabledproject) print $form->textwithpicto('',$langs->trans("UserIsNotContactOfProject"));
			elseif ($disabledtask)
			{
				$titleassigntask = $langs->trans("AssignTaskToMe");
				if ($fuser->id != $user->id) $titleassigntask = $langs->trans("AssignTaskToUser", '...');

				print $form->textwithpicto('',$langs->trans("TaskIsNotAssignedToUser", $titleassigntask));
			}*/
			print '</td>';

			print "</tr>\n";
		}
		//}
		//else
		//{
			//$level--;
		//}
	}

	return $totalforeachline;
}


/**
 * Output a task line into a pertime intput mode
 *
 * @param	string	   	$inc					Line number (start to 0, then increased by recursive call)
 * @param   string		$parent					Id of parent task to show (0 to show all)
 * @param	User|null	$fuser					Restrict list to user if defined
 * @param   Task[]		$lines					Array of lines
 * @param   int			$level					Level (start to 0, then increased/decrease by recursive call)
 * @param   string		$projectsrole			Array of roles user has on project
 * @param   string		$tasksrole				Array of roles user has on task
 * @param	string		$mine					Show only task lines I am assigned to
 * @param   int			$restricteditformytask	0=No restriction, 1=Enable add time only if task is assigned to me, 2=Enable add time only if tasks is assigned to me and hide others
 * @param	int			$preselectedday			Preselected day
 * @param   array       $isavailable			Array with data that say if user is available for several days for morning and afternoon
 * @param	int			$oldprojectforbreak		Old project id of last project break
 * @param	array		$arrayfields		    Array of additional column
 * @param	Extrafields	$extrafields		    Object extrafields
 * @return  array								Array with time spent for $fuser for each day of week on tasks in $lines and substasks
 */
function projectLinesPerDay(&$inc, $parent, $fuser, $lines, &$level, &$projectsrole, &$tasksrole, $mine, $restricteditformytask, $preselectedday, &$isavailable, $oldprojectforbreak = 0, $arrayfields = array(), $extrafields = null)
{
	global $conf, $db, $user, $langs;
	global $form, $formother, $projectstatic, $taskstatic, $thirdpartystatic;

	$lastprojectid = 0;
	$totalforeachday = array();
	$workloadforid = array();
	$lineswithoutlevel0 = array();

	$numlines = count($lines);

	// Create a smaller array with sublevels only to be used later. This increase dramatically performances.
	if ($parent == 0) // Always and only if at first level
	{
		for ($i = 0; $i < $numlines; $i++)
		{
			if ($lines[$i]->fk_task_parent) $lineswithoutlevel0[] = $lines[$i];
		}
	}

	if (empty($oldprojectforbreak))
	{
		$oldprojectforbreak = (empty($conf->global->PROJECT_TIMESHEET_DISABLEBREAK_ON_PROJECT) ? 0 : -1); // 0 to start break , -1 no break
	}

	//dol_syslog('projectLinesPerDay inc='.$inc.' preselectedday='.$preselectedday.' task parent id='.$parent.' level='.$level." count(lines)=".$numlines." count(lineswithoutlevel0)=".count($lineswithoutlevel0));
	for ($i = 0; $i < $numlines; $i++)
	{
		if ($parent == 0) $level = 0;

		if ($lines[$i]->fk_task_parent == $parent)
		{
            $obj = &$lines[$i]; // To display extrafields

			// If we want all or we have a role on task, we show it
			if (empty($mine) || !empty($tasksrole[$lines[$i]->id]))
			{
				//dol_syslog("projectLinesPerWeek Found line ".$i.", a qualified task (i have role or want to show all tasks) with id=".$lines[$i]->id." project id=".$lines[$i]->fk_project);

				if ($restricteditformytask == 2 && empty($tasksrole[$lines[$i]->id]))	// we have no role on task and we request to hide such cases
				{
					continue;
				}

				// Break on a new project
				if ($parent == 0 && $lines[$i]->fk_project != $lastprojectid)
				{
					$lastprojectid = $lines[$i]->fk_project;
					if ($preselectedday)
					{
						$projectstatic->id = $lines[$i]->fk_project;
					}
				}

				if (empty($workloadforid[$projectstatic->id]))
				{
					if ($preselectedday)
					{
						$projectstatic->loadTimeSpent($preselectedday, 0, $fuser->id); // Load time spent from table projet_task_time for the project into this->weekWorkLoad and this->weekWorkLoadPerTask for all days of a week
		   				$workloadforid[$projectstatic->id] = 1;
					}
				}

				$projectstatic->id = $lines[$i]->fk_project;
				$projectstatic->ref = $lines[$i]->projectref;
				$projectstatic->title = $lines[$i]->projectlabel;
				$projectstatic->public = $lines[$i]->public;

				$taskstatic->id = $lines[$i]->id;
				$taskstatic->ref = ($lines[$i]->ref ? $lines[$i]->ref : $lines[$i]->id);
				$taskstatic->label = $lines[$i]->label;
				$taskstatic->date_start = $lines[$i]->date_start;
				$taskstatic->date_end = $lines[$i]->date_end;

				$thirdpartystatic->id = $lines[$i]->socid;
				$thirdpartystatic->name = $lines[$i]->thirdparty_name;
				$thirdpartystatic->email = $lines[$i]->thirdparty_email;

				if (empty($oldprojectforbreak) || ($oldprojectforbreak != -1 && $oldprojectforbreak != $projectstatic->id))
				{
                    $addcolspan = 0;
                    if (!empty($arrayfields['t.planned_workload']['checked'])) $addcolspan++;
                    if (!empty($arrayfields['t.progress']['checked'])) $addcolspan++;
                    foreach ($arrayfields as $key => $val)
                    {
                        if ($val['checked'] && substr($key, 0, 5) == 'efpt.') $addcolspan++;
                    }

					print '<tr class="oddeven trforbreak nobold">'."\n";
					print '<td colspan="'.(7 + $addcolspan).'">';
					print $projectstatic->getNomUrl(1, '', 0, '<strong>'.$langs->transnoentitiesnoconv("YourRole").':</strong> '.$projectsrole[$lines[$i]->fk_project]);
					if ($thirdpartystatic->id > 0) print ' - '.$thirdpartystatic->getNomUrl(1);
					if ($projectstatic->title)
					{
						print ' - ';
						print '<span class="secondary">'.$projectstatic->title.'</span>';
					}
					/*
                    $colspan=5+(empty($conf->global->PROJECT_TIMESHEET_DISABLEBREAK_ON_PROJECT)?0:2);
                    print '<table class="">';

                    print '<tr class="liste_titre">';

                    // PROJECT fields
                    if (! empty($arrayfields['p.fk_opp_status']['checked'])) print_liste_field_titre($arrayfields['p.fk_opp_status']['label'], $_SERVER["PHP_SELF"], 'p.fk_opp_status', "", $param, '', $sortfield, $sortorder, 'center ');
                    if (! empty($arrayfields['p.opp_amount']['checked']))    print_liste_field_titre($arrayfields['p.opp_amount']['label'], $_SERVER["PHP_SELF"], 'p.opp_amount', "", $param, '', $sortfield, $sortorder, 'right ');
                    if (! empty($arrayfields['p.opp_percent']['checked']))   print_liste_field_titre($arrayfields['p.opp_percent']['label'], $_SERVER["PHP_SELF"], 'p.opp_percent', "", $param, '', $sortfield, $sortorder, 'right ');
                    if (! empty($arrayfields['p.budget_amount']['checked'])) print_liste_field_titre($arrayfields['p.budget_amount']['label'], $_SERVER["PHP_SELF"], 'p.budget_amount', "", $param, '', $sortfield, $sortorder, 'right ');
                    if (! empty($arrayfields['p.usage_bill_time']['checked']))     print_liste_field_titre($arrayfields['p.usage_bill_time']['label'], $_SERVER["PHP_SELF"], 'p.usage_bill_time', "", $param, '', $sortfield, $sortorder, 'right ');

                    $extrafieldsobjectkey='projet';
                    $extrafieldsobjectprefix='efp.';
                    include DOL_DOCUMENT_ROOT.'/core/tpl/extrafields_list_search_title.tpl.php';

                    print '</tr>';
                    print '<tr>';

                    // PROJECT fields
                    if (! empty($arrayfields['p.fk_opp_status']['checked']))
                    {
                        print '<td class="nowrap">';
                        $code = dol_getIdFromCode($db, $lines[$i]->fk_opp_status, 'c_lead_status', 'rowid', 'code');
                        if ($code) print $langs->trans("OppStatus".$code);
                        print "</td>\n";
                    }
                    if (! empty($arrayfields['p.opp_amount']['checked']))
                    {
                        print '<td class="nowrap">';
                        print price($lines[$i]->opp_amount, 0, $langs, 1, 0, -1, $conf->currency);
                        print "</td>\n";
                    }
                    if (! empty($arrayfields['p.opp_percent']['checked']))
                    {
                        print '<td class="nowrap">';
                        print price($lines[$i]->opp_percent, 0, $langs, 1, 0).' %';
                        print "</td>\n";
                    }
                    if (! empty($arrayfields['p.budget_amount']['checked']))
                    {
                        print '<td class="nowrap">';
                        print price($lines[$i]->budget_amount, 0, $langs, 1, 0, 0, $conf->currency);
                        print "</td>\n";
                    }
                    if (! empty($arrayfields['p.usage_bill_time']['checked']))
                    {
                        print '<td class="nowrap">';
                        print yn($lines[$i]->usage_bill_time);
                        print "</td>\n";
                    }

                    $extrafieldsobjectkey='projet';
                    $extrafieldsobjectprefix='efp.';
                    include DOL_DOCUMENT_ROOT.'/core/tpl/extrafields_list_print_fields.tpl.php';

                    print '</tr>';
                    print '</table>';

					*/
					print '</td>';
					print '</tr>';
				}

				if ($oldprojectforbreak != -1) $oldprojectforbreak = $projectstatic->id;

				print '<tr class="oddeven" data-taskid="'.$lines[$i]->id.'">'."\n";

				// User
				/*
				print '<td class="nowrap">';
				print $fuser->getNomUrl(1, 'withproject', 'time');
				print '</td>';
				*/

				// Project
				if (!empty($conf->global->PROJECT_TIMESHEET_DISABLEBREAK_ON_PROJECT))
				{
				    print "<td>";
				    if ($oldprojectforbreak == -1) print $projectstatic->getNomUrl(1, '', 0, $langs->transnoentitiesnoconv("YourRole").': '.$projectsrole[$lines[$i]->fk_project]);
				    print "</td>";
				}

				// Thirdparty
				if (!empty($conf->global->PROJECT_TIMESHEET_DISABLEBREAK_ON_PROJECT))
				{
				    print '<td class="tdoverflowmax100">';
				    if ($thirdpartystatic->id > 0) print $thirdpartystatic->getNomUrl(1, 'project', 10);
				    print '</td>';
				}

				// Ref
				print '<td>';
				print '<!-- Task id = '.$lines[$i]->id.' -->';
				for ($k = 0; $k < $level; $k++) print '<div class="marginleftonly">';
				print $taskstatic->getNomUrl(1, 'withproject', 'time');
				// Label task
				print '<br>';
				print '<span class="opacitymedium">'.$taskstatic->label.'</a>';
				for ($k = 0; $k < $level; $k++) print "</div>";
				print "</td>\n";

                // TASK extrafields
                $extrafieldsobjectkey = 'projet_task';
                $extrafieldsobjectprefix = 'efpt.';
                include DOL_DOCUMENT_ROOT.'/core/tpl/extrafields_list_print_fields.tpl.php';

                // Planned Workload
                if (!empty($arrayfields['t.planned_workload']['checked']))
                {
                    print '<td class="leftborder plannedworkload right">';
				    if ($lines[$i]->planned_workload) print convertSecondToTime($lines[$i]->planned_workload, 'allhourmin');
				    else print '--:--';
				    print '</td>';
                }

				// Progress declared %
                if (!empty($arrayfields['t.progress']['checked']))
                {
                    print '<td class="right">';
				    print $formother->select_percent($lines[$i]->progress, $lines[$i]->id.'progress');
				    print '</td>';
                }

				// Time spent by everybody
				print '<td class="right">';
				// $lines[$i]->duration is a denormalised field = summ of time spent by everybody for task. What we need is time consummed by user
				if ($lines[$i]->duration)
				{
					print '<a href="'.DOL_URL_ROOT.'/projet/tasks/time.php?id='.$lines[$i]->id.'">';
					print convertSecondToTime($lines[$i]->duration, 'allhourmin');
					print '</a>';
				} else print '--:--';
				print "</td>\n";

				// Time spent by user
				print '<td class="right">';
				$tmptimespent = $taskstatic->getSummaryOfTimeSpent($fuser->id);
				if ($tmptimespent['total_duration']) print convertSecondToTime($tmptimespent['total_duration'], 'allhourmin');
				else print '--:--';
				print "</td>\n";

				$disabledproject = 1; $disabledtask = 1;
				//print "x".$lines[$i]->fk_project;
				//var_dump($lines[$i]);
				//var_dump($projectsrole[$lines[$i]->fk_project]);
				// If at least one role for project
				if ($lines[$i]->public || !empty($projectsrole[$lines[$i]->fk_project]) || $user->rights->projet->all->creer)
				{
					$disabledproject = 0;
					$disabledtask = 0;
				}
				// If $restricteditformytask is on and I have no role on task, i disable edit
				if ($restricteditformytask && empty($tasksrole[$lines[$i]->id]))
				{
					$disabledtask = 1;
				}

				// Form to add new time
				print '<td class="nowrap leftborder center">';
				$tableCell = $form->selectDate($preselectedday, $lines[$i]->id, 1, 1, 2, "addtime", 0, 0, $disabledtask);
				print $tableCell;
				print '</td>';

				$cssonholiday = '';
				if (!$isavailable[$preselectedday]['morning'] && !$isavailable[$preselectedday]['afternoon'])   $cssonholiday .= 'onholidayallday ';
				elseif (!$isavailable[$preselectedday]['morning'])   $cssonholiday .= 'onholidaymorning ';
				elseif (!$isavailable[$preselectedday]['afternoon']) $cssonholiday .= 'onholidayafternoon ';

				global $daytoparse;
				$tmparray = dol_getdate($daytoparse, true); // detail of current day
				$idw = $tmparray['wday'];

				global $numstartworkingday, $numendworkingday;
				$cssweekend = '';
				if (($idw + 1) < $numstartworkingday || ($idw + 1) > $numendworkingday)	// This is a day is not inside the setup of working days, so we use a week-end css.
				{
					$cssweekend = 'weekend';
				}

				// Duration
				print '<td class="center duration'.($cssonholiday ? ' '.$cssonholiday : '').($cssweekend ? ' '.$cssweekend : '').'">';
				$dayWorkLoad = $projectstatic->weekWorkLoadPerTask[$preselectedday][$lines[$i]->id];
				$totalforeachday[$preselectedday] += $dayWorkLoad;

				$alreadyspent = '';
				if ($dayWorkLoad > 0) $alreadyspent = convertSecondToTime($dayWorkLoad, 'allhourmin');

				$idw = 0;

				$tableCell = '';
				$tableCell .= '<span class="timesheetalreadyrecorded" title="texttoreplace"><input type="text" class="center" size="2" disabled id="timespent['.$inc.']['.$idw.']" name="task['.$lines[$i]->id.']['.$idw.']" value="'.$alreadyspent.'"></span>';
				$tableCell .= '<span class="hideonsmartphone"> + </span>';
				//$tableCell.='&nbsp;&nbsp;&nbsp;';
				$tableCell .= $form->select_duration($lines[$i]->id.'duration', '', $disabledtask, 'text', 0, 1);
				//$tableCell.='&nbsp;<input type="submit" class="button"'.($disabledtask?' disabled':'').' value="'.$langs->trans("Add").'">';
				print $tableCell;

				$modeinput = 'hours';

				print '<script type="text/javascript">';
				print "jQuery(document).ready(function () {\n";
				print " 	jQuery('.inputhour, .inputminute').bind('keyup', function(e) { updateTotal(0, '".$modeinput."') });";
				print "})\n";
				print '</script>';

				print '</td>';

				// Note
				print '<td class="center">';
				print '<textarea name="'.$lines[$i]->id.'note" rows="'.ROWS_2.'" id="'.$lines[$i]->id.'note"'.($disabledtask ? ' disabled="disabled"' : '').'>';
				print '</textarea>';
				print '</td>';

				// Warning
				print '<td class="right">';
   				if ((!$lines[$i]->public) && $disabledproject) print $form->textwithpicto('', $langs->trans("UserIsNotContactOfProject"));
   				elseif ($disabledtask)
   				{
   					$titleassigntask = $langs->trans("AssignTaskToMe");
   					if ($fuser->id != $user->id) $titleassigntask = $langs->trans("AssignTaskToUser", '...');

   					print $form->textwithpicto('', $langs->trans("TaskIsNotAssignedToUser", $titleassigntask));
   				}
				print '</td>';

				print "</tr>\n";
			}

			$inc++;
			$level++;
			if ($lines[$i]->id > 0)
			{
				//var_dump('totalforeachday after taskid='.$lines[$i]->id.' and previous one on level '.$level);
				//var_dump($totalforeachday);
				$ret = projectLinesPerDay($inc, $lines[$i]->id, $fuser, ($parent == 0 ? $lineswithoutlevel0 : $lines), $level, $projectsrole, $tasksrole, $mine, $restricteditformytask, $preselectedday, $isavailable, $oldprojectforbreak, $arrayfields, $extrafields);
				//var_dump('ret with parent='.$lines[$i]->id.' level='.$level);
				//var_dump($ret);
				foreach ($ret as $key => $val)
				{
					$totalforeachday[$key] += $val;
				}
				//var_dump('totalforeachday after taskid='.$lines[$i]->id.' and previous one on level '.$level.' + subtasks');
				//var_dump($totalforeachday);
			}
			$level--;
		} else {
			//$level--;
		}
	}

	return $totalforeachday;
}


/**
 * Output a task line into a perday intput mode
 *
 * @param	string	   	$inc					Line output identificator (start to 0, then increased by recursive call)
 * @param	int			$firstdaytoshow			First day to show
 * @param	User|null	$fuser					Restrict list to user if defined
 * @param   string		$parent					Id of parent task to show (0 to show all)
 * @param   Task[]		$lines					Array of lines (list of tasks but we will show only if we have a specific role on task)
 * @param   int			$level					Level (start to 0, then increased/decrease by recursive call)
 * @param   string		$projectsrole			Array of roles user has on project
 * @param   string		$tasksrole				Array of roles user has on task
 * @param	string		$mine					Show only task lines I am assigned to
 * @param   int			$restricteditformytask	0=No restriction, 1=Enable add time only if task is assigned to me, 2=Enable add time only if tasks is assigned to me and hide others
 * @param   array       $isavailable			Array with data that say if user is available for several days for morning and afternoon
 * @param	int			$oldprojectforbreak		Old project id of last project break
 * @param	array		$arrayfields		    Array of additional column
 * @param	Extrafields	$extrafields		    Object extrafields
 * @return  array								Array with time spent for $fuser for each day of week on tasks in $lines and substasks
 */
function projectLinesPerWeek(&$inc, $firstdaytoshow, $fuser, $parent, $lines, &$level, &$projectsrole, &$tasksrole, $mine, $restricteditformytask, &$isavailable, $oldprojectforbreak = 0, $arrayfields = array(), $extrafields = null)
{
	global $conf, $db, $user, $langs;
	global $form, $formother, $projectstatic, $taskstatic, $thirdpartystatic;

	$numlines = count($lines);

	$lastprojectid = 0;
	$workloadforid = array();
	$totalforeachday = array();
	$lineswithoutlevel0 = array();

	// Create a smaller array with sublevels only to be used later. This increase dramatically performances.
	if ($parent == 0) // Always and only if at first level
	{
		for ($i = 0; $i < $numlines; $i++)
		{
		    if ($lines[$i]->fk_task_parent) $lineswithoutlevel0[] = $lines[$i];
		}
	}

	//dol_syslog('projectLinesPerWeek inc='.$inc.' firstdaytoshow='.$firstdaytoshow.' task parent id='.$parent.' level='.$level." count(lines)=".$numlines." count(lineswithoutlevel0)=".count($lineswithoutlevel0));

	if (empty($oldprojectforbreak))
	{
		$oldprojectforbreak = (empty($conf->global->PROJECT_TIMESHEET_DISABLEBREAK_ON_PROJECT) ? 0 : -1); // 0 = start break, -1 = never break
	}

	for ($i = 0; $i < $numlines; $i++)
	{
		if ($parent == 0) $level = 0;

		if ($lines[$i]->fk_task_parent == $parent)
		{
            $obj = &$lines[$i]; // To display extrafields

			// If we want all or we have a role on task, we show it
			if (empty($mine) || !empty($tasksrole[$lines[$i]->id]))
			{
				//dol_syslog("projectLinesPerWeek Found line ".$i.", a qualified task (i have role or want to show all tasks) with id=".$lines[$i]->id." project id=".$lines[$i]->fk_project);

				if ($restricteditformytask == 2 && empty($tasksrole[$lines[$i]->id]))	// we have no role on task and we request to hide such cases
				{
					continue;
				}

				// Break on a new project
				if ($parent == 0 && $lines[$i]->fk_project != $lastprojectid)
				{
					$lastprojectid = $lines[$i]->fk_project;
					$projectstatic->id = $lines[$i]->fk_project;
				}

				//var_dump('--- '.$level.' '.$firstdaytoshow.' '.$fuser->id.' '.$projectstatic->id.' '.$workloadforid[$projectstatic->id]);
				//var_dump($projectstatic->weekWorkLoadPerTask);
				if (empty($workloadforid[$projectstatic->id]))
				{
					$projectstatic->loadTimeSpent($firstdaytoshow, 0, $fuser->id); // Load time spent from table projet_task_time for the project into this->weekWorkLoad and this->weekWorkLoadPerTask for all days of a week
					$workloadforid[$projectstatic->id] = 1;
				}
				//var_dump($projectstatic->weekWorkLoadPerTask);
				//var_dump('--- '.$projectstatic->id.' '.$workloadforid[$projectstatic->id]);

				$projectstatic->id = $lines[$i]->fk_project;
				$projectstatic->ref = $lines[$i]->projectref;
				$projectstatic->title = $lines[$i]->projectlabel;
				$projectstatic->public = $lines[$i]->public;
				$projectstatic->thirdparty_name = $lines[$i]->thirdparty_name;

				$taskstatic->id = $lines[$i]->id;
				$taskstatic->ref = ($lines[$i]->ref ? $lines[$i]->ref : $lines[$i]->id);
				$taskstatic->label = $lines[$i]->label;
				$taskstatic->date_start = $lines[$i]->date_start;
				$taskstatic->date_end = $lines[$i]->date_end;

				$thirdpartystatic->id = $lines[$i]->thirdparty_id;
				$thirdpartystatic->name = $lines[$i]->thirdparty_name;
				$thirdpartystatic->email = $lines[$i]->thirdparty_email;

				if (empty($oldprojectforbreak) || ($oldprojectforbreak != -1 && $oldprojectforbreak != $projectstatic->id))
				{
                    $addcolspan = 0;
                    if (!empty($arrayfields['t.planned_workload']['checked'])) $addcolspan++;
                    if (!empty($arrayfields['t.progress']['checked'])) $addcolspan++;
                    foreach ($arrayfields as $key => $val)
                    {
                        if ($val['checked'] && substr($key, 0, 5) == 'efpt.') $addcolspan++;
                    }

					print '<tr class="oddeven trforbreak nobold">'."\n";
					print '<td colspan="'.(11 + $addcolspan).'">';
					print $projectstatic->getNomUrl(1, '', 0, '<strong>'.$langs->transnoentitiesnoconv("YourRole").':</strong> '.$projectsrole[$lines[$i]->fk_project]);
					if ($thirdpartystatic->id > 0) print ' - '.$thirdpartystatic->getNomUrl(1);
					if ($projectstatic->title)
					{
						print ' - ';
						print '<span class="secondary">'.$projectstatic->title.'</span>';
					}

                    /*$colspan=5+(empty($conf->global->PROJECT_TIMESHEET_DISABLEBREAK_ON_PROJECT)?0:2);
					print '<table class="">';

					print '<tr class="liste_titre">';

					// PROJECT fields
                    if (! empty($arrayfields['p.fk_opp_status']['checked'])) print_liste_field_titre($arrayfields['p.fk_opp_status']['label'], $_SERVER["PHP_SELF"], 'p.fk_opp_status', "", $param, '', $sortfield, $sortorder, 'center ');
                    if (! empty($arrayfields['p.opp_amount']['checked']))    print_liste_field_titre($arrayfields['p.opp_amount']['label'], $_SERVER["PHP_SELF"], 'p.opp_amount', "", $param, '', $sortfield, $sortorder, 'right ');
                    if (! empty($arrayfields['p.opp_percent']['checked']))   print_liste_field_titre($arrayfields['p.opp_percent']['label'], $_SERVER["PHP_SELF"], 'p.opp_percent', "", $param, '', $sortfield, $sortorder, 'right ');
                    if (! empty($arrayfields['p.budget_amount']['checked'])) print_liste_field_titre($arrayfields['p.budget_amount']['label'], $_SERVER["PHP_SELF"], 'p.budget_amount', "", $param, '', $sortfield, $sortorder, 'right ');
                    if (! empty($arrayfields['p.usage_bill_time']['checked']))     print_liste_field_titre($arrayfields['p.usage_bill_time']['label'], $_SERVER["PHP_SELF"], 'p.usage_bill_time', "", $param, '', $sortfield, $sortorder, 'right ');

                    $extrafieldsobjectkey='projet';
                    $extrafieldsobjectprefix='efp.';
                    include DOL_DOCUMENT_ROOT.'/core/tpl/extrafields_list_search_title.tpl.php';

                    print '</tr>';
                    print '<tr>';

                    // PROJECT fields
                    if (! empty($arrayfields['p.fk_opp_status']['checked']))
                    {
                        print '<td class="nowrap">';
                        $code = dol_getIdFromCode($db, $lines[$i]->fk_opp_status, 'c_lead_status', 'rowid', 'code');
                        if ($code) print $langs->trans("OppStatus".$code);
                        print "</td>\n";
                    }
                    if (! empty($arrayfields['p.opp_amount']['checked']))
                    {
                        print '<td class="nowrap">';
                        print price($lines[$i]->opp_amount, 0, $langs, 1, 0, -1, $conf->currency);
                        print "</td>\n";
                    }
                    if (! empty($arrayfields['p.opp_percent']['checked']))
                    {
                        print '<td class="nowrap">';
                        print price($lines[$i]->opp_percent, 0, $langs, 1, 0).' %';
                        print "</td>\n";
                    }
                    if (! empty($arrayfields['p.budget_amount']['checked']))
                    {
                        print '<td class="nowrap">';
                        print price($lines[$i]->budget_amount, 0, $langs, 1, 0, 0, $conf->currency);
                        print "</td>\n";
                    }
                    if (! empty($arrayfields['p.usage_bill_time']['checked']))
                    {
                        print '<td class="nowrap">';
                        print yn($lines[$i]->usage_bill_time);
                        print "</td>\n";
                    }

                    $extrafieldsobjectkey='projet';
                    $extrafieldsobjectprefix='efp.';
                    include DOL_DOCUMENT_ROOT.'/core/tpl/extrafields_list_print_fields.tpl.php';

                    print '</tr>';
                    print '</table>';
					*/

					print '</td>';
					print '</tr>';
				}

				if ($oldprojectforbreak != -1) $oldprojectforbreak = $projectstatic->id;

				print '<tr class="oddeven" data-taskid="'.$lines[$i]->id.'">'."\n";

				// User
				/*
				print '<td class="nowrap">';
				print $fuser->getNomUrl(1, 'withproject', 'time');
				print '</td>';
				*/

				// Project
				if (!empty($conf->global->PROJECT_TIMESHEET_DISABLEBREAK_ON_PROJECT))
				{
    				print '<td class="nowrap">';
    				if ($oldprojectforbreak == -1) print $projectstatic->getNomUrl(1, '', 0, $langs->transnoentitiesnoconv("YourRole").': '.$projectsrole[$lines[$i]->fk_project]);
    				print "</td>";
				}

				// Thirdparty
				if (!empty($conf->global->PROJECT_TIMESHEET_DISABLEBREAK_ON_PROJECT))
				{
				    print '<td class="tdoverflowmax100">';
				    if ($thirdpartystatic->id > 0) print $thirdpartystatic->getNomUrl(1, 'project');
				    print '</td>';
				}

				// Ref
				print '<td class="nowrap">';
				print '<!-- Task id = '.$lines[$i]->id.' -->';
				for ($k = 0; $k < $level; $k++) print '<div class="marginleftonly">';
				print $taskstatic->getNomUrl(1, 'withproject', 'time');
				// Label task
				print '<br>';
				print '<span class="opacitymedium">'.$taskstatic->label.'</span>';
				for ($k = 0; $k < $level; $k++) print "</div>";
				print "</td>\n";

				// TASK extrafields
                $extrafieldsobjectkey = 'projet_task';
                $extrafieldsobjectprefix = 'efpt.';
                include DOL_DOCUMENT_ROOT.'/core/tpl/extrafields_list_print_fields.tpl.php';

                // Planned Workload
                if (!empty($arrayfields['t.planned_workload']['checked']))
                {
    				print '<td class="leftborder plannedworkload right">';
    				if ($lines[$i]->planned_workload) print convertSecondToTime($lines[$i]->planned_workload, 'allhourmin');
    				else print '--:--';
    				print '</td>';
                }

                if (!empty($arrayfields['t.progress']['checked']))
                {
                    // Progress declared %
    				print '<td class="right">';
    				print $formother->select_percent($lines[$i]->progress, $lines[$i]->id.'progress');
    				print '</td>';
                }

				// Time spent by everybody
				print '<td class="right">';
				// $lines[$i]->duration is a denormalised field = summ of time spent by everybody for task. What we need is time consummed by user
				if ($lines[$i]->duration)
				{
					print '<a href="'.DOL_URL_ROOT.'/projet/tasks/time.php?id='.$lines[$i]->id.'">';
					print convertSecondToTime($lines[$i]->duration, 'allhourmin');
					print '</a>';
				} else print '--:--';
				print "</td>\n";

				// Time spent by user
				print '<td class="right">';
				$tmptimespent = $taskstatic->getSummaryOfTimeSpent($fuser->id);
				if ($tmptimespent['total_duration']) print convertSecondToTime($tmptimespent['total_duration'], 'allhourmin');
				else print '--:--';
				print "</td>\n";

				$disabledproject = 1; $disabledtask = 1;
				//print "x".$lines[$i]->fk_project;
				//var_dump($lines[$i]);
				//var_dump($projectsrole[$lines[$i]->fk_project]);
				// If at least one role for project
				if ($lines[$i]->public || !empty($projectsrole[$lines[$i]->fk_project]) || $user->rights->projet->all->creer)
				{
					$disabledproject = 0;
					$disabledtask = 0;
				}
				// If $restricteditformytask is on and I have no role on task, i disable edit
				if ($restricteditformytask && empty($tasksrole[$lines[$i]->id]))
				{
					$disabledtask = 1;
				}

				//var_dump($projectstatic->weekWorkLoadPerTask);

				// Fields to show current time
				$tableCell = ''; $modeinput = 'hours';
				for ($idw = 0; $idw < 7; $idw++)
				{
					$tmpday = dol_time_plus_duree($firstdaytoshow, $idw, 'd');

					$cssonholiday = '';
					if (!$isavailable[$tmpday]['morning'] && !$isavailable[$tmpday]['afternoon'])   $cssonholiday .= 'onholidayallday ';
					elseif (!$isavailable[$tmpday]['morning'])   $cssonholiday .= 'onholidaymorning ';
					elseif (!$isavailable[$tmpday]['afternoon']) $cssonholiday .= 'onholidayafternoon ';

					$tmparray = dol_getdate($tmpday);
					$dayWorkLoad = $projectstatic->weekWorkLoadPerTask[$tmpday][$lines[$i]->id];
					$totalforeachday[$tmpday] += $dayWorkLoad;

					$alreadyspent = '';
					if ($dayWorkLoad > 0) $alreadyspent = convertSecondToTime($dayWorkLoad, 'allhourmin');
					$alttitle = $langs->trans("AddHereTimeSpentForDay", $tmparray['day'], $tmparray['mon']);

					global $numstartworkingday, $numendworkingday;
					$cssweekend = '';
					if (($idw + 1) < $numstartworkingday || ($idw + 1) > $numendworkingday)	// This is a day is not inside the setup of working days, so we use a week-end css.
					{
						$cssweekend = 'weekend';
					}

					$tableCell = '<td class="center hide'.$idw.($cssonholiday ? ' '.$cssonholiday : '').($cssweekend ? ' '.$cssweekend : '').'">';
					$placeholder = '';
					if ($alreadyspent)
					{
						$tableCell .= '<span class="timesheetalreadyrecorded" title="texttoreplace"><input type="text" class="center smallpadd" size="2" disabled id="timespent['.$inc.']['.$idw.']" name="task['.$lines[$i]->id.']['.$idw.']" value="'.$alreadyspent.'"></span>';
						//$placeholder=' placeholder="00:00"';
					 	//$tableCell.='+';
					}
				  	$tableCell .= '<input type="text" alt="'.($disabledtask ? '' : $alttitle).'" title="'.($disabledtask ? '' : $alttitle).'" '.($disabledtask ? 'disabled' : $placeholder).' class="center smallpadd" size="2" id="timeadded['.$inc.']['.$idw.']" name="task['.$lines[$i]->id.']['.$idw.']" value="" cols="2"  maxlength="5"';
					$tableCell .= ' onkeypress="return regexEvent(this,event,\'timeChar\')"';
				   	$tableCell .= ' onkeyup="updateTotal('.$idw.',\''.$modeinput.'\')"';
				   	$tableCell .= ' onblur="regexEvent(this,event,\''.$modeinput.'\'); updateTotal('.$idw.',\''.$modeinput.'\')" />';
				   	$tableCell .= '</td>';
					print $tableCell;
				}

				// Warning
				print '<td class="right">';
   				if ((!$lines[$i]->public) && $disabledproject) print $form->textwithpicto('', $langs->trans("UserIsNotContactOfProject"));
   				elseif ($disabledtask)
   				{
   					$titleassigntask = $langs->trans("AssignTaskToMe");
   					if ($fuser->id != $user->id) $titleassigntask = $langs->trans("AssignTaskToUser", '...');

   					print $form->textwithpicto('', $langs->trans("TaskIsNotAssignedToUser", $titleassigntask));
   				}
				print '</td>';

				print "</tr>\n";
			}

			// Call to show task with a lower level (task under the current task)
			$inc++;
			$level++;
			if ($lines[$i]->id > 0)
			{
				//var_dump('totalforeachday after taskid='.$lines[$i]->id.' and previous one on level '.$level);
				//var_dump($totalforeachday);
				$ret = projectLinesPerWeek($inc, $firstdaytoshow, $fuser, $lines[$i]->id, ($parent == 0 ? $lineswithoutlevel0 : $lines), $level, $projectsrole, $tasksrole, $mine, $restricteditformytask, $isavailable, $oldprojectforbreak, $arrayfields, $extrafields);
				//var_dump('ret with parent='.$lines[$i]->id.' level='.$level);
				//var_dump($ret);
				foreach ($ret as $key => $val)
				{
					$totalforeachday[$key] += $val;
				}
				//var_dump('totalforeachday after taskid='.$lines[$i]->id.' and previous one on level '.$level.' + subtasks');
				//var_dump($totalforeachday);
			}
			$level--;
		} else {
			//$level--;
		}
	}

	return $totalforeachday;
}

/**
 * Output a task line into a perday intput mode
 *
 * @param	string	   	$inc					Line output identificator (start to 0, then increased by recursive call)
 * @param	int			$firstdaytoshow			First day to show
 * @param	User|null	$fuser					Restrict list to user if defined
 * @param   string		$parent					Id of parent task to show (0 to show all)
 * @param   Task[]		$lines					Array of lines (list of tasks but we will show only if we have a specific role on task)
 * @param   int			$level					Level (start to 0, then increased/decrease by recursive call)
 * @param   string		$projectsrole			Array of roles user has on project
 * @param   string		$tasksrole				Array of roles user has on task
 * @param	string		$mine					Show only task lines I am assigned to
 * @param   int			$restricteditformytask	0=No restriction, 1=Enable add time only if task is a task i am affected to
 * @param   array       $isavailable			Array with data that say if user is available for several days for morning and afternoon
 * @param	int			$oldprojectforbreak		Old project id of last project break
 * @param	array		$TWeek					Array of week numbers
 * @return  array								Array with time spent for $fuser for each day of week on tasks in $lines and substasks
 */
function projectLinesPerMonth(&$inc, $firstdaytoshow, $fuser, $parent, $lines, &$level, &$projectsrole, &$tasksrole, $mine, $restricteditformytask, &$isavailable, $oldprojectforbreak = 0, $TWeek = array())
{
	global $conf, $db, $user, $langs;
	global $form, $formother, $projectstatic, $taskstatic, $thirdpartystatic;

	$numlines = count($lines);

	$lastprojectid = 0;
	$workloadforid = array();
	$totalforeachweek = array();
	$lineswithoutlevel0 = array();

	// Create a smaller array with sublevels only to be used later. This increase dramatically performances.
	if ($parent == 0) // Always and only if at first level
	{
		for ($i = 0; $i < $numlines; $i++)
		{
			if ($lines[$i]->fk_task_parent) $lineswithoutlevel0[] = $lines[$i];
		}
	}

	//dol_syslog('projectLinesPerWeek inc='.$inc.' firstdaytoshow='.$firstdaytoshow.' task parent id='.$parent.' level='.$level." count(lines)=".$numlines." count(lineswithoutlevel0)=".count($lineswithoutlevel0));

	if (empty($oldprojectforbreak))
	{
		$oldprojectforbreak = (empty($conf->global->PROJECT_TIMESHEET_DISABLEBREAK_ON_PROJECT) ? 0 : -1); // 0 = start break, -1 = never break
	}

	for ($i = 0; $i < $numlines; $i++)
	{
		if ($parent == 0) $level = 0;

		if ($lines[$i]->fk_task_parent == $parent)
		{
			// If we want all or we have a role on task, we show it
			if (empty($mine) || !empty($tasksrole[$lines[$i]->id]))
			{
				//dol_syslog("projectLinesPerWeek Found line ".$i.", a qualified task (i have role or want to show all tasks) with id=".$lines[$i]->id." project id=".$lines[$i]->fk_project);

				// Break on a new project
				if ($parent == 0 && $lines[$i]->fk_project != $lastprojectid)
				{
					$lastprojectid = $lines[$i]->fk_project;
					$projectstatic->id = $lines[$i]->fk_project;
				}

				//var_dump('--- '.$level.' '.$firstdaytoshow.' '.$fuser->id.' '.$projectstatic->id.' '.$workloadforid[$projectstatic->id]);
				//var_dump($projectstatic->weekWorkLoadPerTask);
				if (empty($workloadforid[$projectstatic->id]))
				{
					$projectstatic->loadTimeSpentMonth($firstdaytoshow, 0, $fuser->id); // Load time spent from table projet_task_time for the project into this->weekWorkLoad and this->weekWorkLoadPerTask for all days of a week
					$workloadforid[$projectstatic->id] = 1;
				}
				//var_dump($projectstatic->weekWorkLoadPerTask);
				//var_dump('--- '.$projectstatic->id.' '.$workloadforid[$projectstatic->id]);

				$projectstatic->id = $lines[$i]->fk_project;
				$projectstatic->ref = $lines[$i]->projectref;
				$projectstatic->title = $lines[$i]->projectlabel;
				$projectstatic->public = $lines[$i]->public;
				$projectstatic->thirdparty_name = $lines[$i]->thirdparty_name;

				$taskstatic->id = $lines[$i]->id;
				$taskstatic->ref = ($lines[$i]->ref ? $lines[$i]->ref : $lines[$i]->id);
				$taskstatic->label = $lines[$i]->label;
				$taskstatic->date_start = $lines[$i]->date_start;
				$taskstatic->date_end = $lines[$i]->date_end;

				$thirdpartystatic->id = $lines[$i]->thirdparty_id;
				$thirdpartystatic->name = $lines[$i]->thirdparty_name;
				$thirdpartystatic->email = $lines[$i]->thirdparty_email;

				if (empty($oldprojectforbreak) || ($oldprojectforbreak != -1 && $oldprojectforbreak != $projectstatic->id))
				{
					print '<tr class="oddeven trforbreak nobold">'."\n";
					print '<td colspan="'.(6 + count($TWeek)).'">';
					print $projectstatic->getNomUrl(1, '', 0, '<strong>'.$langs->transnoentitiesnoconv("YourRole").':</strong> '.$projectsrole[$lines[$i]->fk_project]);
					if ($thirdpartystatic->id > 0) print ' - '.$thirdpartystatic->getNomUrl(1);
					if ($projectstatic->title)
					{
						print ' - ';
						print '<span class="secondary">'.$projectstatic->title.'</span>';
					}
					print '</td>';
					print '</tr>';
				}

				if ($oldprojectforbreak != -1) $oldprojectforbreak = $projectstatic->id;
				print '<tr class="oddeven" data-taskid="'.$lines[$i]->id.'">'."\n";

				// User
				/*
				print '<td class="nowrap">';
				print $fuser->getNomUrl(1, 'withproject', 'time');
				print '</td>';
				*/

				// Project
				/*print '<td class="nowrap">';
				if ($oldprojectforbreak == -1) print $projectstatic->getNomUrl(1,'',0,$langs->transnoentitiesnoconv("YourRole").': '.$projectsrole[$lines[$i]->fk_project]);
				print "</td>";*/

				// Thirdparty
				/*print '<td class="tdoverflowmax100">';
				if ($thirdpartystatic->id > 0) print $thirdpartystatic->getNomUrl(1, 'project');
				print '</td>';*/

				// Ref
				print '<td class="nowrap">';
				print '<!-- Task id = '.$lines[$i]->id.' -->';
				for ($k = 0; $k < $level; $k++) print '<div class="marginleftonly">';
				print $taskstatic->getNomUrl(1, 'withproject', 'time');
				// Label task
				print '<br>';
				print '<span class="opacitymedium">'.$taskstatic->label.'</span>';
				for ($k = 0; $k < $level; $k++) print "</div>";
				print "</td>\n";

				// Planned Workload
				print '<td class="leftborder plannedworkload right">';
				if ($lines[$i]->planned_workload) print convertSecondToTime($lines[$i]->planned_workload, 'allhourmin');
				else print '--:--';
				print '</td>';

				// Progress declared %
				print '<td class="right">';
				print $formother->select_percent($lines[$i]->progress, $lines[$i]->id.'progress');
				print '</td>';

				// Time spent by everybody
				print '<td class="right">';
				// $lines[$i]->duration is a denormalised field = summ of time spent by everybody for task. What we need is time consummed by user
				if ($lines[$i]->duration)
				{
					print '<a href="'.DOL_URL_ROOT.'/projet/tasks/time.php?id='.$lines[$i]->id.'">';
					print convertSecondToTime($lines[$i]->duration, 'allhourmin');
					print '</a>';
				} else print '--:--';
				print "</td>\n";

				// Time spent by user
				print '<td class="right">';
				$tmptimespent = $taskstatic->getSummaryOfTimeSpent($fuser->id);
				if ($tmptimespent['total_duration']) print convertSecondToTime($tmptimespent['total_duration'], 'allhourmin');
				else print '--:--';
				print "</td>\n";

				$disabledproject = 1; $disabledtask = 1;
				//print "x".$lines[$i]->fk_project;
				//var_dump($lines[$i]);
				//var_dump($projectsrole[$lines[$i]->fk_project]);
				// If at least one role for project
				if ($lines[$i]->public || !empty($projectsrole[$lines[$i]->fk_project]) || $user->rights->projet->all->creer)
				{
					$disabledproject = 0;
					$disabledtask = 0;
				}
				// If $restricteditformytask is on and I have no role on task, i disable edit
				if ($restricteditformytask && empty($tasksrole[$lines[$i]->id]))
				{
					$disabledtask = 1;
				}

				//var_dump($projectstatic->weekWorkLoadPerTask);
				//TODO
				// Fields to show current time
				$tableCell = ''; $modeinput = 'hours';
				$TFirstDay = getFirstDayOfEachWeek($TWeek, date('Y', $firstdaytoshow));
				$TFirstDay[reset($TWeek)] = 1;
				foreach ($TFirstDay as &$fday) {
					$fday--;
				}
				foreach ($TWeek as $weekNb)
				{
					$weekWorkLoad = $projectstatic->monthWorkLoadPerTask[$weekNb][$lines[$i]->id];
					$totalforeachweek[$weekNb] += $weekWorkLoad;

					$alreadyspent = '';
					if ($weekWorkLoad > 0) $alreadyspent = convertSecondToTime($weekWorkLoad, 'allhourmin');
					$alttitle = $langs->trans("AddHereTimeSpentForWeek", $weekNb);


					$tableCell = '<td class="center hide weekend">';
					$placeholder = '';
					if ($alreadyspent)
					{
						$tableCell .= '<span class="timesheetalreadyrecorded" title="texttoreplace"><input type="text" class="center smallpadd" size="2" disabled id="timespent['.$inc.']['.((int) $weekNb).']" name="task['.$lines[$i]->id.']['.$weekNb.']" value="'.$alreadyspent.'"></span>';
						//$placeholder=' placeholder="00:00"';
						//$tableCell.='+';
					}

					$tableCell .= '<input type="text" alt="'.($disabledtask ? '' : $alttitle).'" title="'.($disabledtask ? '' : $alttitle).'" '.($disabledtask ? 'disabled' : $placeholder).' class="center smallpadd" size="2" id="timeadded['.$inc.']['.((int) $weekNb).']" name="task['.$lines[$i]->id.']['.$TFirstDay[$weekNb].']" value="" cols="2"  maxlength="5"';
					$tableCell .= ' onkeypress="return regexEvent(this,event,\'timeChar\')"';
					$tableCell .= ' onkeyup="updateTotal('.$weekNb.',\''.$modeinput.'\')"';
					$tableCell .= ' onblur="regexEvent(this,event,\''.$modeinput.'\'); updateTotal('.$weekNb.',\''.$modeinput.'\')" />';
					$tableCell .= '</td>';
					print $tableCell;
				}

				// Warning
				print '<td class="right">';
				if ((!$lines[$i]->public) && $disabledproject) print $form->textwithpicto('', $langs->trans("UserIsNotContactOfProject"));
				elseif ($disabledtask)
				{
					$titleassigntask = $langs->trans("AssignTaskToMe");
					if ($fuser->id != $user->id) $titleassigntask = $langs->trans("AssignTaskToUser", '...');

					print $form->textwithpicto('', $langs->trans("TaskIsNotAssignedToUser", $titleassigntask));
				}
				print '</td>';

				print "</tr>\n";
			}

			// Call to show task with a lower level (task under the current task)
			$inc++;
			$level++;
			if ($lines[$i]->id > 0)
			{
				//var_dump('totalforeachday after taskid='.$lines[$i]->id.' and previous one on level '.$level);
				//var_dump($totalforeachday);
				$ret = projectLinesPerMonth($inc, $firstdaytoshow, $fuser, $lines[$i]->id, ($parent == 0 ? $lineswithoutlevel0 : $lines), $level, $projectsrole, $tasksrole, $mine, $restricteditformytask, $isavailable, $oldprojectforbreak, $TWeek);
				//var_dump('ret with parent='.$lines[$i]->id.' level='.$level);
				//var_dump($ret);
				foreach ($ret as $key => $val)
				{
					$totalforeachweek[$key] += $val;
				}
				//var_dump('totalforeachday after taskid='.$lines[$i]->id.' and previous one on level '.$level.' + subtasks');
				//var_dump($totalforeachday);
			}
			$level--;
		} else {
			//$level--;
		}
	}

	return $totalforeachweek;
}


/**
 * Search in task lines with a particular parent if there is a task for a particular user (in taskrole)
 *
 * @param 	string	$inc				Counter that count number of lines legitimate to show (for return)
 * @param 	int		$parent				Id of parent task to start
 * @param 	array	$lines				Array of all tasks
 * @param	string	$taskrole			Array of task filtered on a particular user
 * @return	int							1 if there is
 */
function searchTaskInChild(&$inc, $parent, &$lines, &$taskrole)
{
	//print 'Search in line with parent id = '.$parent.'<br>';
	$numlines = count($lines);
	for ($i = 0; $i < $numlines; $i++)
	{
		// Process line $lines[$i]
		if ($lines[$i]->fk_parent == $parent && $lines[$i]->id != $lines[$i]->fk_parent)
		{
			// If task is legitimate to show, no more need to search deeper
			if (isset($taskrole[$lines[$i]->id]))
			{
				//print 'Found a legitimate task id='.$lines[$i]->id.'<br>';
				$inc++;
				return $inc;
			}

			searchTaskInChild($inc, $lines[$i]->id, $lines, $taskrole);
			//print 'Found inc='.$inc.'<br>';

			if ($inc > 0) return $inc;
		}
	}

	return $inc;
}

/**
 * Return HTML table with list of projects and number of opened tasks
 *
 * @param	DoliDB	$db					Database handler
 * @param	Form	$form				Object form
 * @param   int		$socid				Id thirdparty
 * @param   int		$projectsListId     Id of project I have permission on
 * @param   int		$mytasks            Limited to task I am contact to
 * @param	int		$status				-1=No filter on statut, 0 or 1 = Filter on status
 * @param	array	$listofoppstatus	List of opportunity status
 * @param   array   $hiddenfields       List of info to not show ('projectlabel', 'declaredprogress', '...', )
 * @return	void
 */
function print_projecttasks_array($db, $form, $socid, $projectsListId, $mytasks = 0, $status = -1, $listofoppstatus = array(), $hiddenfields = array())
{
	global $langs, $conf, $user;
	global $theme_datacolor;

	require_once DOL_DOCUMENT_ROOT.'/projet/class/project.class.php';

	$listofstatus = array_keys($listofoppstatus);

	if (is_array($listofstatus) && !empty($conf->global->USE_COLOR_FOR_PROSPECTION_STATUS)) {
		// Define $themeColorId and array $statusOppList for each $listofstatus
		$themeColorId = 0;
		$statusOppList = array();
		foreach ($listofstatus as $oppStatus) {
			$oppStatusCode = dol_getIdFromCode($db, $oppStatus, 'c_lead_status', 'rowid', 'code');
			if ($oppStatusCode) {
				$statusOppList[$oppStatus]['code'] = $oppStatusCode;
				$statusOppList[$oppStatus]['color'] = isset($theme_datacolor[$themeColorId]) ? implode(', ', $theme_datacolor[$themeColorId]) : '';
			}
			$themeColorId++;
		}
	}

	$projectstatic = new Project($db);
	$thirdpartystatic = new Societe($db);

	$sortfield = '';
	$sortorder = '';
	$project_year_filter = 0;

	$title = $langs->trans("Projects");
	if (strcmp($status, '') && $status >= 0) $title = $langs->trans("Projects").' '.$langs->trans($projectstatic->statuts_long[$status]);

	$arrayidtypeofcontact = array();

	print '<div class="div-table-responsive-no-min">';
	print '<table class="noborder centpercent">';

	$sql = " FROM ".MAIN_DB_PREFIX."projet as p";
	if ($mytasks)
	{
		$sql .= ", ".MAIN_DB_PREFIX."projet_task as t";
		$sql .= ", ".MAIN_DB_PREFIX."element_contact as ec";
		$sql .= ", ".MAIN_DB_PREFIX."c_type_contact as ctc";
	} else {
		$sql .= " LEFT JOIN ".MAIN_DB_PREFIX."projet_task as t ON p.rowid = t.fk_projet";
	}
	$sql .= " WHERE p.entity IN (".getEntity('project').")";
	$sql .= " AND p.rowid IN (".$projectsListId.")";
	if ($socid) $sql .= "  AND (p.fk_soc IS NULL OR p.fk_soc = 0 OR p.fk_soc = ".$socid.")";
	if ($mytasks)
	{
		$sql .= " AND p.rowid = t.fk_projet";
		$sql .= " AND ec.element_id = t.rowid";
		$sql .= " AND ec.fk_socpeople = ".$user->id;
		$sql .= " AND ec.fk_c_type_contact = ctc.rowid"; // Replace the 2 lines with ec.fk_c_type_contact in $arrayidtypeofcontact
		$sql .= " AND ctc.element = 'project_task'";
	}
	if ($status >= 0)
	{
		$sql .= " AND p.fk_statut = ".(int) $status;
	}
	if (!empty($conf->global->PROJECT_LIMIT_YEAR_RANGE))
	{
		$project_year_filter = GETPOST("project_year_filter");
		//Check if empty or invalid year. Wildcard ignores the sql check
		if ($project_year_filter != "*")
		{
			if (empty($project_year_filter) || !ctype_digit($project_year_filter))
			{
				$project_year_filter = date("Y");
			}
			$sql .= " AND (p.dateo IS NULL OR p.dateo <= ".$db->idate(dol_get_last_day($project_year_filter, 12, false)).")";
			$sql .= " AND (p.datee IS NULL OR p.datee >= ".$db->idate(dol_get_first_day($project_year_filter, 1, false)).")";
		}
	}

	// Get id of project we must show tasks
	$arrayidofprojects = array();
	$sql1 = "SELECT p.rowid as projectid";
	$sql1 .= $sql;
	$resql = $db->query($sql1);
	if ($resql)
	{
		$i = 0;
		$num = $db->num_rows($resql);
		while ($i < $num)
		{
			$objp = $db->fetch_object($resql);
			$arrayidofprojects[$objp->projectid] = $objp->projectid;
			$i++;
		}
	} else dol_print_error($db);
	if (empty($arrayidofprojects)) $arrayidofprojects[0] = -1;

	// Get list of project with calculation on tasks
	$sql2 = "SELECT p.rowid as projectid, p.ref, p.title, p.fk_soc, s.nom as socname, p.fk_user_creat, p.public, p.fk_statut as status, p.fk_opp_status as opp_status, p.opp_percent, p.opp_amount,";
	$sql2 .= " p.dateo, p.datee,";
	$sql2 .= " COUNT(t.rowid) as nb, SUM(t.planned_workload) as planned_workload, SUM(t.planned_workload * t.progress / 100) as declared_progess_workload";
	$sql2 .= " FROM ".MAIN_DB_PREFIX."projet as p";
	$sql2 .= " LEFT JOIN ".MAIN_DB_PREFIX."societe as s ON s.rowid = p.fk_soc";
	$sql2 .= " LEFT JOIN ".MAIN_DB_PREFIX."projet_task as t ON p.rowid = t.fk_projet";
	$sql2 .= " WHERE p.rowid IN (".join(',', $arrayidofprojects).")";
	$sql2 .= " GROUP BY p.rowid, p.ref, p.title, p.fk_soc, s.nom, p.fk_user_creat, p.public, p.fk_statut, p.fk_opp_status, p.opp_percent, p.opp_amount, p.dateo, p.datee";
	$sql2 .= " ORDER BY p.title, p.ref";

	$resql = $db->query($sql2);
	if ($resql)
	{
	    $total_task = 0;
		$total_opp_amount = 0;
		$ponderated_opp_amount = 0;

		$num = $db->num_rows($resql);
		$i = 0;

		print '<tr class="liste_titre">';
		print_liste_field_titre($title.'<span class="badge marginleftonlyshort">'.$num.'</span>', $_SERVER["PHP_SELF"], "", "", "", "", $sortfield, $sortorder);
		print_liste_field_titre("ThirdParty", $_SERVER["PHP_SELF"], "", "", "", "", $sortfield, $sortorder);
		if (!empty($conf->global->PROJECT_USE_OPPORTUNITIES))
		{
			if (!in_array('prospectionstatus', $hiddenfields)) print_liste_field_titre("OpportunityStatus", "", "", "", "", '', $sortfield, $sortorder, 'right ');
			print_liste_field_titre("OpportunityAmount", "", "", "", "", 'align="right"', $sortfield, $sortorder);
			//print_liste_field_titre('OpportunityWeightedAmount', '', '', '', '', 'align="right"', $sortfield, $sortorder);
		}
		if (empty($conf->global->PROJECT_HIDE_TASKS))
		{
			print_liste_field_titre("Tasks", "", "", "", "", 'align="right"', $sortfield, $sortorder);
			if (!in_array('plannedworkload', $hiddenfields))  print_liste_field_titre("PlannedWorkload", "", "", "", "", '', $sortfield, $sortorder, 'right ');
			if (!in_array('declaredprogress', $hiddenfields)) print_liste_field_titre("ProgressDeclared", "", "", "", "", '', $sortfield, $sortorder, 'right ');
		}
		if (!in_array('projectstatus', $hiddenfields)) print_liste_field_titre("Status", "", "", "", "", '', $sortfield, $sortorder, 'right ');
		print "</tr>\n";

		$total_plannedworkload = 0;
		$total_declaredprogressworkload = 0;
		while ($i < $num)
		{
			$objp = $db->fetch_object($resql);

			$projectstatic->id = $objp->projectid;
			$projectstatic->user_author_id = $objp->fk_user_creat;
			$projectstatic->public = $objp->public;

			// Check is user has read permission on project
			$userAccess = $projectstatic->restrictedProjectArea($user);
			if ($userAccess >= 0)
			{
				$projectstatic->ref = $objp->ref;
				$projectstatic->statut = $objp->status; // deprecated
				$projectstatic->status = $objp->status;
				$projectstatic->title = $objp->title;
				$projectstatic->datee = $db->jdate($objp->datee);
				$projectstatic->dateo = $db->jdate($objp->dateo);

				print '<tr class="oddeven">';

				print '<td class="tdoverflowmax150">';
				print $projectstatic->getNomUrl(1, '', 0, '', '-', 0, -1, 'nowraponall');
				if (!in_array('projectlabel', $hiddenfields)) print '<br><span class="opacitymedium">'.dol_trunc($objp->title, 24).'</span>';
				print '</td>';

				print '<td class="nowraponall tdoverflowmax100">';
				if ($objp->fk_soc > 0)
				{
					$thirdpartystatic->id = $objp->fk_soc;
					$thirdpartystatic->ref = $objp->socname;
					$thirdpartystatic->name = $objp->socname;
					print $thirdpartystatic->getNomUrl(1);
				}
				print '</td>';

				if (!empty($conf->global->PROJECT_USE_OPPORTUNITIES))
				{
					if (!in_array('prospectionstatus', $hiddenfields)) {
						print '<td class="center tdoverflowmax75">';
						// Because color of prospection status has no meaning yet, it is used if hidden constant is set
						if (empty($conf->global->USE_COLOR_FOR_PROSPECTION_STATUS)) {
							$oppStatusCode = dol_getIdFromCode($db, $objp->opp_status, 'c_lead_status', 'rowid', 'code');
							if ($langs->trans("OppStatus".$oppStatusCode) != "OppStatus".$oppStatusCode) {
								print $langs->trans("OppStatus".$oppStatusCode);
							}
						} else {
							if (isset($statusOppList[$objp->opp_status])) {
								$oppStatusCode = $statusOppList[$objp->opp_status]['code'];
								$oppStatusColor = $statusOppList[$objp->opp_status]['color'];
							} else {
								$oppStatusCode = dol_getIdFromCode($db, $objp->opp_status, 'c_lead_status', 'rowid', 'code');
								$oppStatusColor = '';
							}
							if ($oppStatusCode) {
								if (!empty($oppStatusColor)) {
									print '<a href="'.dol_buildpath('/projet/list.php?search_opp_status='.$objp->opp_status, 1).'" style="display: inline-block; width: 4px; border: 5px solid rgb('.$oppStatusColor.'); border-radius: 2px;" title="'.$langs->trans("OppStatus".$oppStatusCode).'"></a>';
								} else {
									print '<a href="'.dol_buildpath('/projet/list.php?search_opp_status='.$objp->opp_status, 1).'" title="'.$langs->trans("OppStatus".$oppStatusCode).'">'.$oppStatusCode.'</a>';
								}
							}
						}
						print '</td>';
					}

					print '<td class="right">';
<<<<<<< HEAD
                    if ($objp->opp_percent && $objp->opp_amount) {
                        $opp_weighted_amount = $objp->opp_percent * $objp->opp_amount / 100;
                        $alttext = price($opp_weighted_amount, 0, '', 1, -1, -1, $conf->currency);
                        $ponderated_opp_amount += price2num($opp_weighted_amount);
                    }
                    if ($objp->opp_amount) print '<span title="'.$alttext.'">'.price($objp->opp_amount, 0, '', 1, -1, -1, $conf->currency).'</span>';
                    print '</td>';
=======
					if ($objp->opp_percent && $objp->opp_amount) {
						$opp_weighted_amount = $objp->opp_percent * $objp->opp_amount / 100;
						$alttext = $langs->trans("OpportunityWeightedAmount").' '.price($opp_weighted_amount, 0, '', 1, -1, 0, $conf->currency);
						$ponderated_opp_amount += price2num($opp_weighted_amount);
					}
					if ($objp->opp_amount) print '<span title="'.$alttext.'">'.price($objp->opp_amount, 0, '', 1, -1, 0, $conf->currency).'</span>';
					print '</td>';
>>>>>>> c986ab95
				}

				if (empty($conf->global->PROJECT_HIDE_TASKS))
				{
					print '<td class="right">'.$objp->nb.'</td>';

					$plannedworkload = $objp->planned_workload;
					$total_plannedworkload += $plannedworkload;
					if (!in_array('plannedworkload', $hiddenfields))
					{
						print '<td class="right">'.($plannedworkload ?convertSecondToTime($plannedworkload) : '').'</td>';
					}
					if (!in_array('declaredprogress', $hiddenfields))
					{
						$declaredprogressworkload = $objp->declared_progess_workload;
						$total_declaredprogressworkload += $declaredprogressworkload;
						print '<td class="right">';
						//print $objp->planned_workload.'-'.$objp->declared_progess_workload."<br>";
						print ($plannedworkload ?round(100 * $declaredprogressworkload / $plannedworkload, 0).'%' : '');
						print '</td>';
					}
				}

				if (!in_array('projectstatus', $hiddenfields)) {
					print '<td class="right">';
					print $projectstatic->getLibStatut(3);
					print '</td>';
				}

				print "</tr>\n";

				$total_task = $total_task + $objp->nb;
				$total_opp_amount = $total_opp_amount + $objp->opp_amount;
			}

			$i++;
		}

		print '<tr class="liste_total">';
		print '<td>'.$langs->trans("Total")."</td><td></td>";
		if (!empty($conf->global->PROJECT_USE_OPPORTUNITIES))
		{
			if (!in_array('prospectionstatus', $hiddenfields)) {
				print '<td class="liste_total"></td>';
			}
			print '<td class="liste_total right">';
			//$form->textwithpicto(price($ponderated_opp_amount, 0, '', 1, -1, -1, $conf->currency), $langs->trans("OpportunityPonderatedAmountDesc"), 1);
			print $form->textwithpicto(price($total_opp_amount, 0, '', 1, -1, 0, $conf->currency), $langs->trans("OpportunityPonderatedAmountDesc").' : '.price($ponderated_opp_amount, 0, '', 1, -1, 0, $conf->currency));
			print '</td>';
		}
		if (empty($conf->global->PROJECT_HIDE_TASKS))
		{
			print '<td class="liste_total right">'.$total_task.'</td>';
			if (!in_array('plannedworkload', $hiddenfields))  print '<td class="liste_total right">'.($total_plannedworkload ?convertSecondToTime($total_plannedworkload) : '').'</td>';
			if (!in_array('declaredprogress', $hiddenfields)) print '<td class="liste_total right">'.($total_plannedworkload ?round(100 * $total_declaredprogressworkload / $total_plannedworkload, 0).'%' : '').'</td>';
		}
		if (!in_array('projectstatus', $hiddenfields)) {
			print '<td class="liste_total"></td>';
		}
		print '</tr>';

		$db->free($resql);
	} else {
		dol_print_error($db);
	}

	print "</table>";
	print '</div>';

	if (!empty($conf->global->PROJECT_LIMIT_YEAR_RANGE))
	{
		//Add the year filter input
		print '<form method="get" action="'.$_SERVER["PHP_SELF"].'">';
		print '<table width="100%">';
		print '<tr>';
		print '<td>'.$langs->trans("Year").'</td>';
		print '<td class="right"><input type="text" size="4" class="flat" name="project_year_filter" value="'.$project_year_filter.'"/>';
		print "</tr>\n";
		print '</table></form>';
	}
}

/**
 * @param   Task        $task               the task object
 * @param   bool|string $label              true = auto, false = dont display, string = replace output
 * @param   bool|string $progressNumber     true = auto, false = dont display, string = replace output
 * @param   bool        $hideOnProgressNull hide if progress is null
 * @param   bool        $spaced             used to add space at bottom (made by css)
 * @return string
 * @see getTaskProgressBadge()
 */
function getTaskProgressView($task, $label = true, $progressNumber = true, $hideOnProgressNull = false, $spaced = false)
{
    global $langs, $conf;

    $out = '';

    $plannedworkloadoutputformat = 'allhourmin';
    $timespentoutputformat = 'allhourmin';
    if (!empty($conf->global->PROJECT_PLANNED_WORKLOAD_FORMAT)) $plannedworkloadoutputformat = $conf->global->PROJECT_PLANNED_WORKLOAD_FORMAT;
    if (!empty($conf->global->PROJECT_TIMES_SPENT_FORMAT)) $timespentoutputformat = $conf->global->PROJECT_TIME_SPENT_FORMAT;

    if (empty($task->progress) && !empty($hideOnProgressNull)) {
        return '';
    }

    $spaced = !empty($spaced) ? 'spaced' : '';

    $diff = '';

    // define progress color according to time spend vs workload
    $progressBarClass = 'progress-bar-info';
    if ($task->planned_workload) {
        $progressCalculated = round(100 * doubleval($task->duration_effective) / doubleval($task->planned_workload), 2);

        // this conf is actually hidden, by default we use 10% for "be carefull or warning"
        $warningRatio = !empty($conf->global->PROJECT_TIME_SPEND_WARNING_PERCENT) ? (1 + $conf->global->PROJECT_TIME_SPEND_WARNING_PERCENT / 100) : 1.10;

        $diffTitle = '<br/>'.$langs->trans('ProgressDeclared').' : '.$task->progress.($task->progress ? '%' : '');
        $diffTitle .= '<br/>'.$langs->trans('ProgressCalculated').' : '.$progressCalculated.($progressCalculated ? '%' : '');

        //var_dump($progressCalculated.' '.$warningRatio.' '.$task->progress.' '.doubleval($task->progress * $warningRatio));
        if (doubleval($progressCalculated) > doubleval($task->progress * $warningRatio)) {
            $progressBarClass = 'progress-bar-danger';
            $title = $langs->trans('TheReportedProgressIsLessThanTheCalculatedProgressionByX', abs($task->progress - $progressCalculated).' '.$langs->trans("point"));
            $diff = '<span class="text-danger classfortooltip paddingrightonly" title="'.dol_htmlentities($title.$diffTitle).'" ><i class="fa fa-caret-down"></i> '.($task->progress - $progressCalculated).'%</span>';
        } elseif (doubleval($progressCalculated) > doubleval($task->progress)) { // warning if close at 10%
            $progressBarClass = 'progress-bar-warning';
            $title = $langs->trans('TheReportedProgressIsLessThanTheCalculatedProgressionByX', abs($task->progress - $progressCalculated).' '.$langs->trans("point"));
            $diff = '<span class="text-warning classfortooltip paddingrightonly" title="'.dol_htmlentities($title.$diffTitle).'" ><i class="fa fa-caret-left"></i> '.($task->progress - $progressCalculated).'%</span>';
        } else {
            $progressBarClass = 'progress-bar-success';
            $title = $langs->trans('TheReportedProgressIsMoreThanTheCalculatedProgressionByX', ($task->progress - $progressCalculated).' '.$langs->trans("point"));
            $diff = '<span class="text-success classfortooltip paddingrightonly" title="'.dol_htmlentities($title.$diffTitle).'" ><i class="fa fa-caret-up"></i> '.($task->progress - $progressCalculated).'%</span>';
        }
    }

    $out .= '<div class="progress-group">';

    if ($label !== false)
    {
        $out .= '    <span class="progress-text">';

        if ($label !== true) {
            $out .= $label; // replace label by param
        } else {
            $out .= $task->getNomUrl(1).' '.dol_htmlentities($task->label);
        }
        $out .= '    </span>';
    }


    if ($progressNumber !== false)
    {
        $out .= '    <span class="progress-number">';
        if ($progressNumber !== true) {
            $out .= $progressNumber; // replace label by param
        } else {
            if ($task->hasDelay()) $out .= img_warning($langs->trans("Late")).' ';

			$url = DOL_URL_ROOT.'/projet/tasks/time.php?id='.$task->id;

            $out .= !empty($diff) ? $diff.' ' : '';
			$out .= '<a href="'.$url.'" >';
            $out .= '<b title="'.$langs->trans('TimeSpent').'" >';
            if ($task->duration_effective) $out .= convertSecondToTime($task->duration_effective, $timespentoutputformat);
            else $out .= '--:--';
            $out .= '</b>';
			$out .= '</a>';

            $out .= '/';

			$out .= '<a href="'.$url.'" >';
            $out .= '<span title="'.$langs->trans('PlannedWorkload').'" >';
            if ($task->planned_workload) $out .= convertSecondToTime($task->planned_workload, $plannedworkloadoutputformat);
            else $out .= '--:--';
			$out .= '</a>';
        }
        $out .= '    </span>';
    }


    $out .= '</span>';
    $out .= '    <div class="progress sm '.$spaced.'">';
    $diffval = doubleval($task->progress) - doubleval($progressCalculated);
    if ($diffval >= 0) {
    	// good
    	$out .= '        <div class="progress-bar '.$progressBarClass.'" style="width: '.doubleval($task->progress).'%" title="'.doubleval($task->progress).'%">';
    	if (!empty($task->progress)) {
			$out .= '        <div class="progress-bar progress-bar-consumed" style="width: '.doubleval($progressCalculated / $task->progress * 100).'%" title="'.doubleval($progressCalculated).'%"></div>';
		}
    	$out .= '        </div>';
    } else {
    	// bad
    	$out .= '        <div class="progress-bar progress-bar-consumed" style="width: '.doubleval($progressCalculated).'%" title="'.doubleval($progressCalculated).'%">';
    	$out .= '        <div class="progress-bar '.$progressBarClass.'" style="width: '.($task->progress ? doubleval($task->progress / $progressCalculated * 100).'%' : '1px').'" title="'.doubleval($task->progress).'%"></div>';
    	$out .= '        </div>';
    }
    $out .= '    </div>';
    $out .= '</div>';



    return $out;
}
/**
 * @param   Task    $task       the task object
 * @param   string  $label      empty = auto (progress), string = replace output
 * @param   string  $tooltip    empty = auto , string = replace output
 * @return  string
 * @see getTaskProgressView()
 */
function getTaskProgressBadge($task, $label = '', $tooltip = '')
{
    global $conf, $langs;

    $out = '';
    $badgeClass = '';
    if ($task->progress != '')
    {
        // TODO : manage 100%

        // define color according to time spend vs workload
        $badgeClass = 'badge ';
        if ($task->planned_workload) {
            $progressCalculated = round(100 * doubleval($task->duration_effective) / doubleval($task->planned_workload), 2);

            // this conf is actually hidden, by default we use 10% for "be carefull or warning"
            $warningRatio = !empty($conf->global->PROJECT_TIME_SPEND_WARNING_PERCENT) ? (1 + $conf->global->PROJECT_TIME_SPEND_WARNING_PERCENT / 100) : 1.10;

            if (doubleval($progressCalculated) > doubleval($task->progress * $warningRatio)) {
                $badgeClass .= 'badge-danger';
                if (empty($tooltip)) $tooltip = $task->progress.'% < '.$langs->trans("Expected").' '.$progressCalculated.'%';
            } elseif (doubleval($progressCalculated) > doubleval($task->progress)) { // warning if close at 10%
                $badgeClass .= 'badge-warning';
                if (empty($tooltip)) $tooltip = $task->progress.'% < '.$langs->trans("Expected").' '.$progressCalculated.'%';
            } else {
                $badgeClass .= 'badge-success';
                if (empty($tooltip)) $tooltip = $task->progress.'% >= '.$langs->trans("Expected").' '.$progressCalculated.'%';
            }
        }
    }

    $title = '';
    if (!empty($tooltip)) {
        $badgeClass .= ' classfortooltip';
        $title = 'title="'.dol_htmlentities($tooltip).'"';
    }

    if (empty($label)) {
        $label = $task->progress.' %';
    }

    if (!empty($label)) {
        $out = '<span class="'.$badgeClass.'" '.$title.' >'.$label.'</span>';
    }

    return $out;
}<|MERGE_RESOLUTION|>--- conflicted
+++ resolved
@@ -2250,15 +2250,6 @@
 					}
 
 					print '<td class="right">';
-<<<<<<< HEAD
-                    if ($objp->opp_percent && $objp->opp_amount) {
-                        $opp_weighted_amount = $objp->opp_percent * $objp->opp_amount / 100;
-                        $alttext = price($opp_weighted_amount, 0, '', 1, -1, -1, $conf->currency);
-                        $ponderated_opp_amount += price2num($opp_weighted_amount);
-                    }
-                    if ($objp->opp_amount) print '<span title="'.$alttext.'">'.price($objp->opp_amount, 0, '', 1, -1, -1, $conf->currency).'</span>';
-                    print '</td>';
-=======
 					if ($objp->opp_percent && $objp->opp_amount) {
 						$opp_weighted_amount = $objp->opp_percent * $objp->opp_amount / 100;
 						$alttext = $langs->trans("OpportunityWeightedAmount").' '.price($opp_weighted_amount, 0, '', 1, -1, 0, $conf->currency);
@@ -2266,7 +2257,6 @@
 					}
 					if ($objp->opp_amount) print '<span title="'.$alttext.'">'.price($objp->opp_amount, 0, '', 1, -1, 0, $conf->currency).'</span>';
 					print '</td>';
->>>>>>> c986ab95
 				}
 
 				if (empty($conf->global->PROJECT_HIDE_TASKS))
