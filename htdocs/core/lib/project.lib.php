--- conflicted
+++ resolved
@@ -2,18 +2,11 @@
 /* Copyright (C) 2006-2015 Laurent Destailleur  <eldy@users.sourceforge.net>
  * Copyright (C) 2010      Regis Houssin        <regis.houssin@inodbox.com>
  * Copyright (C) 2011      Juanjo Menent        <jmenent@2byte.es>
-<<<<<<< HEAD
- * Copyright (C) 2018-2024 Frédéric France      <frederic.france@netlogic.fr>
- * Copyright (C) 2022      Charlene Benke       <charlene@patas-monkey.com>
- * Copyright (C) 2023      Gauthier VERDOL      <gauthier.verdol@atm-consulting.fr>
- * Copyright (C) 2024		MDW							<mdeweerd@users.noreply.github.com>
-=======
  * Copyright (C) 2018-2024 Frédéric France      <frederic.france@free.fr>
  * Copyright (C) 2022      Charlene Benke       <charlene@patas-monkey.com>
  * Copyright (C) 2023      Gauthier VERDOL      <gauthier.verdol@atm-consulting.fr>
  * Copyright (C) 2024		MDW					<mdeweerd@users.noreply.github.com>
  * Copyright (C) 2024		Vincent de Grandpré	<vincent@de-grandpre.quebec>
->>>>>>> cc80841a
  *
  * This program is free software; you can redistribute it and/or modify
  * it under the terms of the GNU General Public License as published by
@@ -416,11 +409,7 @@
 		dol_print_error($db);
 	}
 
-<<<<<<< HEAD
-	$head[$h][0] = DOL_URL_ROOT.'/projet/tasks/time.php?id='.urlencode($object->id).(GETPOST('withproject') ? '&withproject=1' : '');
-=======
 	$head[$h][0] = DOL_URL_ROOT.'/projet/tasks/time.php?id='.urlencode((string) $object->id).(GETPOST('withproject') ? '&withproject=1' : '');
->>>>>>> cc80841a
 	$head[$h][1] = $langs->trans("TimeSpent");
 	if ($nbTimeSpent > 0) {
 		$head[$h][1] .= '<span class="badge marginleftonlyshort">...</span>';
@@ -442,11 +431,7 @@
 		if (!empty($object->note_public)) {
 			$nbNote++;
 		}
-<<<<<<< HEAD
-		$head[$h][0] = DOL_URL_ROOT.'/projet/tasks/note.php?id='.urlencode($object->id).(GETPOST('withproject') ? '&withproject=1' : '');
-=======
 		$head[$h][0] = DOL_URL_ROOT.'/projet/tasks/note.php?id='.urlencode((string) $object->id).(GETPOST('withproject') ? '&withproject=1' : '');
->>>>>>> cc80841a
 		$head[$h][1] = $langs->trans('Notes');
 		if ($nbNote > 0) {
 			$head[$h][1] .= '<span class="badge marginleftonlyshort">'.$nbNote.'</span>';
@@ -597,32 +582,19 @@
  * Show task lines with a particular parent
  *
  * @param	string	   	$inc				    Line number (start to 0, then increased by recursive call)
-<<<<<<< HEAD
- * @param   string		$parent				    Id of parent task to show (0 to show all)
-=======
  * @param   int 		$parent				    Id of parent task to show (0 to show all)
->>>>>>> cc80841a
  * @param   Task[]		$lines				    Array of lines
  * @param   int			$level				    Level (start to 0, then increased/decrease by recursive call), or -1 to show all level in order of $lines without the recursive groupment feature.
  * @param 	string		$var				    Not used
  * @param 	int			$showproject		    Show project columns
  * @param	int			$taskrole			    Array of roles of user for each tasks
-<<<<<<< HEAD
- * @param	string		$projectsListId		    List of id of project allowed to user (string separated with comma)
-=======
  * @param	string		$projectsListId		    List of id of projects allowed to user (string separated with comma)
->>>>>>> cc80841a
  * @param	int			$addordertick		    Add a tick to move task
  * @param   int         $projectidfortotallink  0 or Id of project to use on total line (link to see all time consumed for project)
  * @param   string      $dummy					Not used.
  * @param   int         $showbilltime           Add the column 'TimeToBill' and 'TimeBilled'
-<<<<<<< HEAD
- * @param   array       $arrayfields            Array with displayed column information
- * @param   array       $arrayofselected        Array with selected fields
-=======
  * @param   array<string,null|int|float|string>	$arrayfields	Array with displayed column information
  * @param   string[]    $arrayofselected        Array with selected fields
->>>>>>> cc80841a
  * @return	int									Nb of tasks shown
  */
 function projectLinesa(&$inc, $parent, &$lines, &$level, $var, $showproject, &$taskrole, $projectsListId = '', $addordertick = 0, $projectidfortotallink = 0, $dummy = '', $showbilltime = 0, $arrayfields = array(), $arrayofselected = array())
@@ -638,14 +610,10 @@
 
 	$lastprojectid = 0;
 
-<<<<<<< HEAD
-	$projectsArrayId = explode(',', $projectsListId);
-=======
 	$projectsArrayId = array();
 	if ($projectsListId) {
 		$projectsArrayId = explode(',', $projectsListId);
 	}
->>>>>>> cc80841a
 
 	$numlines = count($lines);
 
@@ -732,10 +700,7 @@
 				$taskstatic->planned_workload = $lines[$i]->planned_workload;
 				$taskstatic->duration_effective = $lines[$i]->duration_effective;
 				$taskstatic->budget_amount = $lines[$i]->budget_amount;
-<<<<<<< HEAD
-=======
 				$taskstatic->billable = $lines[$i]->billable;
->>>>>>> cc80841a
 
 				// Action column
 				if (getDolGlobalString('MAIN_CHECKBOX_LEFT_COLUMN')) {
@@ -961,21 +926,13 @@
 									if (get_class($c) == 'User') {
 										print $c->getNomUrl(-2, '', 0, 0, 24, 1, '', ($ifisrt ? '' : 'notfirst'));
 									} else {
-<<<<<<< HEAD
-										print $c->getNomUrl(-2, '', 0, '', -1, 0, ($ifisrt ? '' : 'notfirst'));
-=======
 										print $c->getNomUrl(-2, '', 0, 0, -1, 0, ($ifisrt ? '' : 'notfirst'));
->>>>>>> cc80841a
 									}
 								} else {
 									if (get_class($c) == 'User') {
 										print $c->getNomUrl(2, '', 0, 0, 24, 1, '', ($ifisrt ? '' : 'notfirst'));
 									} else {
-<<<<<<< HEAD
-										print $c->getNomUrl(2, '', 0, '', -1, 0, ($ifisrt ? '' : 'notfirst'));
-=======
 										print $c->getNomUrl(2, '', 0, 0, -1, 0, ($ifisrt ? '' : 'notfirst'));
->>>>>>> cc80841a
 									}
 								}
 								$ifisrt = 0;
@@ -1030,11 +987,7 @@
 				if ($level >= 0) {    // Call sublevels
 					$level++;
 					if ($lines[$i]->id) {
-<<<<<<< HEAD
-						projectLinesa($inc, $lines[$i]->id, $lines, $level, $var, $showproject, $taskrole, $projectsListId, $addordertick, $projectidfortotallink, '', $showbilltime, $arrayfields);
-=======
 						projectLinesa($inc, $lines[$i]->id, $lines, $level, '', $showproject, $taskrole, $projectsListId, $addordertick, $projectidfortotallink, '', $showbilltime, $arrayfields);
->>>>>>> cc80841a
 					}
 					$level--;
 				}
@@ -1227,11 +1180,7 @@
  * @param	int			$preselectedday			Preselected day
  * @param   array<int,array{morning:int<0,1>,afternoon:int<0,1>}>	$isavailable	Array with data that say if user is available for several days for morning and afternoon
  * @param	int			$oldprojectforbreak		Old project id of last project break
-<<<<<<< HEAD
- * @return  array								Array with time spent for $fuser for each day of week on tasks in $lines and subtasks
-=======
  * @return  array<int,int>						Array with time spent for $fuser for each day of week on tasks in $lines and subtasks
->>>>>>> cc80841a
  */
 function projectLinesPerAction(&$inc, $parent, $fuser, $lines, &$level, &$projectsrole, &$tasksrole, $mine, $restricteditformytask, $preselectedday, &$isavailable, $oldprojectforbreak = 0)
 {
@@ -1463,11 +1412,7 @@
  * @param	int			$oldprojectforbreak		Old project id of last project break
  * @param	string[]	$arrayfields		    Array of additional column
  * @param	Extrafields	$extrafields		    Object extrafields
-<<<<<<< HEAD
- * @return  array								Array with time spent for $fuser for each day of week on tasks in $lines and subtasks
-=======
  * @return  array<int,int>						Array with time spent for $fuser for each day of week on tasks in $lines and subtasks
->>>>>>> cc80841a
  */
 function projectLinesPerDay(&$inc, $parent, $fuser, $lines, &$level, &$projectsrole, &$tasksrole, $mine, $restricteditformytask, $preselectedday, &$isavailable, $oldprojectforbreak = 0, $arrayfields = array(), $extrafields = null)
 {
@@ -1870,11 +1815,7 @@
  * @param	int			$oldprojectforbreak		Old project id of last project break
  * @param	string[]	$arrayfields		    Array of additional column
  * @param	Extrafields	$extrafields		    Object extrafields
-<<<<<<< HEAD
- * @return  array								Array with time spent for $fuser for each day of week on tasks in $lines and subtasks
-=======
  * @return  array<int,int>						Array with time spent for $fuser for each day of week on tasks in $lines and subtasks
->>>>>>> cc80841a
  */
 function projectLinesPerWeek(&$inc, $firstdaytoshow, $fuser, $parent, $lines, &$level, &$projectsrole, &$tasksrole, $mine, $restricteditformytask, &$isavailable, $oldprojectforbreak = 0, $arrayfields = array(), $extrafields = null)
 {
@@ -2278,17 +2219,10 @@
  * @param   int<0,1>	$restricteditformytask	0=No restriction, 1=Enable add time only if task is a task i am affected to
  * @param   array<int,array{morning:int<0,1>,afternoon:int<0,1>}>	$isavailable	Array with data that say if user is available for several days for morning and afternoon
  * @param	int			$oldprojectforbreak		Old project id of last project break
-<<<<<<< HEAD
- * @param	array		$TWeek					Array of week numbers
- * @param	array		$arrayfields		    Array of additional column
- * @param	Extrafields	$extrafields		    Object extrafields
- * @return  array								Array with time spent for $fuser for each day of week on tasks in $lines and subtasks
-=======
  * @param	string[]		$TWeek				Array of week numbers ('02', ...
  * @param	string[]	$arrayfields		    Array of additional column
  * @param	Extrafields	$extrafields		    Object extrafields
  * @return  array<string,int>					Array with time spent for $fuser for each day of week on tasks in $lines and subtasks (index is string, month is '01', ...)
->>>>>>> cc80841a
  */
 function projectLinesPerMonth(&$inc, $firstdaytoshow, $fuser, $parent, $lines, &$level, &$projectsrole, &$tasksrole, $mine, $restricteditformytask, &$isavailable, $oldprojectforbreak = 0, $TWeek = array(), $arrayfields = array(), $extrafields = null)
 {
@@ -2614,17 +2548,6 @@
 /**
  * Return HTML table with list of projects and number of opened tasks
  *
-<<<<<<< HEAD
- * @param	DoliDB	$db					Database handler
- * @param	Form	$form				Object form
- * @param   int		$socid				Id thirdparty
- * @param   int		$projectsListId     Id of project I have permission on
- * @param   int		$mytasks            Limited to task I am contact to
- * @param	int		$status				-1=No filter on statut, 0 or 1 = Filter on status
- * @param	array	$listofoppstatus	List of opportunity status
- * @param   array   $hiddenfields       List of info to not show ('projectlabel', 'declaredprogress', '...', )
- * @param	int		$max				Max nb of record to show in HTML list
-=======
  * @param	DoliDB		$db					Database handler
  * @param	Form		$form				Object form
  * @param   int			$socid				Id thirdparty
@@ -2634,7 +2557,6 @@
  * @param	array<int,string>	$listofoppstatus	List of opportunity status
  * @param   string[]	$hiddenfields       List of info to not show ('projectlabel', 'declaredprogress', '...', )
  * @param	int<0,max>	$max				Max nb of record to show in HTML list
->>>>>>> cc80841a
  * @return	void
  */
 function print_projecttasks_array($db, $form, $socid, $projectsListId, $mytasks = 0, $status = -1, $listofoppstatus = array(), $hiddenfields = array(), $max = 0)
@@ -2702,11 +2624,7 @@
 		$sql .= " AND p.fk_statut = ".(int) $status;
 	}
 	if (getDolGlobalString('PROJECT_LIMIT_YEAR_RANGE')) {
-<<<<<<< HEAD
-		$project_year_filter = GETPOST("project_year_filter");
-=======
 		$project_year_filter = GETPOST("project_year_filter", 'alpha');	// '*' seems allowed
->>>>>>> cc80841a
 		//Check if empty or invalid year. Wildcard ignores the sql check
 		if ($project_year_filter != "*") {
 			if (empty($project_year_filter) || !is_numeric($project_year_filter)) {
