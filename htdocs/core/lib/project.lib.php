<?php
/* Copyright (C) 2006-2015 Laurent Destailleur  <eldy@users.sourceforge.net>
 * Copyright (C) 2010      Regis Houssin        <regis.houssin@inodbox.com>
 * Copyright (C) 2011      Juanjo Menent        <jmenent@2byte.es>
 * Copyright (C) 2018-2021 Frédéric France      <frederic.france@netlogic.fr>
 * Copyright (C) 2022      Charlene Benke       <charlene@patas-monkey.com>
 *
 * This program is free software; you can redistribute it and/or modify
 * it under the terms of the GNU General Public License as published by
 * the Free Software Foundation; either version 3 of the License, or
 * (at your option) any later version.
 *
 * This program is distributed in the hope that it will be useful,
 * but WITHOUT ANY WARRANTY; without even the implied warranty of
 * MERCHANTABILITY or FITNESS FOR A PARTICULAR PURPOSE.  See the
 * GNU General Public License for more details.
 *
 * You should have received a copy of the GNU General Public License
 * along with this program. If not, see <https://www.gnu.org/licenses/>.
 * or see https://www.gnu.org/
 */

/**
 *	    \file       htdocs/core/lib/project.lib.php
 *		\brief      Functions used by project module
 *      \ingroup    project
 */
require_once DOL_DOCUMENT_ROOT.'/projet/class/project.class.php';


/**
 * Prepare array with list of tabs
 *
 * @param	Project	$project	Object related to tabs
 * @param	string	$moreparam	More param on url
 * @return	array				Array of tabs to show
 */
function project_prepare_head(Project $project, $moreparam = '')
{
	global $db, $langs, $conf, $user;

	$h = 0;
	$head = array();

	$head[$h][0] = DOL_URL_ROOT.'/projet/card.php?id='.((int) $project->id).($moreparam ? '&'.$moreparam : '');
	$head[$h][1] = $langs->trans("Project");
	$head[$h][2] = 'project';
	$h++;
	$nbContacts = 0;
	// Enable caching of project count Contacts
	require_once DOL_DOCUMENT_ROOT.'/core/lib/memory.lib.php';
	$cachekey = 'count_contacts_project_'.$project->id;
	$dataretrieved = dol_getcache($cachekey);

	if (!is_null($dataretrieved)) {
		$nbContacts = $dataretrieved;
	} else {
		$nbContacts = count($project->liste_contact(-1, 'internal')) + count($project->liste_contact(-1, 'external'));
		dol_setcache($cachekey, $nbContacts, 120);	// If setting cache fails, this is not a problem, so we do not test result.
	}
	$head[$h][0] = DOL_URL_ROOT.'/projet/contact.php?id='.((int) $project->id).($moreparam ? '&'.$moreparam : '');
	$head[$h][1] = $langs->trans("ProjectContact");
	if ($nbContacts > 0) {
		$head[$h][1] .= '<span class="badge marginleftonlyshort">'.$nbContacts.'</span>';
	}
	$head[$h][2] = 'contact';
	$h++;

	if (empty($conf->global->PROJECT_HIDE_TASKS)) {
		// Then tab for sub level of projet, i mean tasks
		$nbTasks = 0;
		// Enable caching of project count Tasks
		require_once DOL_DOCUMENT_ROOT.'/core/lib/memory.lib.php';
		$cachekey = 'count_tasks_project_'.$project->id;
		$dataretrieved = dol_getcache($cachekey);

		if (!is_null($dataretrieved)) {
			$nbTasks = $dataretrieved;
		} else {
			require_once DOL_DOCUMENT_ROOT.'/projet/class/task.class.php';
			$taskstatic = new Task($db);
			$nbTasks = count($taskstatic->getTasksArray(0, 0, $project->id, 0, 0));
			dol_setcache($cachekey, $nbTasks, 120);	// If setting cache fails, this is not a problem, so we do not test result.
		}
		$head[$h][0] = DOL_URL_ROOT.'/projet/tasks.php?id='.((int) $project->id).($moreparam ? '&'.$moreparam : '');
		$head[$h][1] = $langs->trans("Tasks");
		if ($nbTasks > 0) {
			$head[$h][1] .= '<span class="badge marginleftonlyshort">'.($nbTasks).'</span>';
		}
		$head[$h][2] = 'tasks';
		$h++;

		$nbTimeSpent = 0;
		// Enable caching of project count Timespent
		$cachekey = 'count_timespent_project_'.$project->id;
		$dataretrieved = dol_getcache($cachekey);
		if (!is_null($dataretrieved)) {
			$nbTimeSpent = $dataretrieved;
		} else {
			$sql = "SELECT t.rowid";
			//$sql .= " FROM ".MAIN_DB_PREFIX."projet_task_time as t, ".MAIN_DB_PREFIX."projet_task as pt, ".MAIN_DB_PREFIX."user as u";
			//$sql .= " WHERE t.fk_user = u.rowid AND t.fk_task = pt.rowid";
			$sql .= " FROM ".MAIN_DB_PREFIX."projet_task_time as t, ".MAIN_DB_PREFIX."projet_task as pt";
			$sql .= " WHERE t.fk_task = pt.rowid";
			$sql .= " AND pt.fk_projet =".((int) $project->id);
			$resql = $db->query($sql);
			if ($resql) {
				$obj = $db->fetch_object($resql);
				if ($obj) {
					$nbTimeSpent = 1;
					dol_setcache($cachekey, $nbTimeSpent, 120);	// If setting cache fails, this is not a problem, so we do not test result.
				}
			} else {
				dol_print_error($db);
			}
		}

		$head[$h][0] = DOL_URL_ROOT.'/projet/tasks/time.php?withproject=1&projectid='.((int) $project->id).($moreparam ? '&'.$moreparam : '');
		$head[$h][1] = $langs->trans("TimeSpent");
		if ($nbTimeSpent > 0) {
			$head[$h][1] .= '<span class="badge marginleftonlyshort">...</span>';
		}
		$head[$h][2] = 'timespent';
		$h++;
	}

	if (((!empty($conf->fournisseur->enabled) && empty($conf->global->MAIN_USE_NEW_SUPPLIERMOD)) || !empty($conf->supplier_order->enabled) || !empty($conf->supplier_invoice->enabled))
		|| !empty($conf->propal->enabled) || !empty($conf->commande->enabled)
		|| !empty($conf->facture->enabled) || !empty($conf->contrat->enabled)
		|| !empty($conf->ficheinter->enabled) || !empty($conf->agenda->enabled) || !empty($conf->deplacement->enabled) || !empty($conf->stock->enabled)) {
		$nbElements = 0;
		// Enable caching of thirdrparty count Contacts
		$cachekey = 'count_elements_project_'.$project->id;
		$dataretrieved = dol_getcache($cachekey);
		if (!is_null($dataretrieved)) {
			$nbElements = $dataretrieved;
		} else {
			if (!empty($conf->stock->enabled)) {
				$nbElements += $project->getElementCount('stock', 'entrepot', 'fk_project');
			}
			if (!empty($conf->propal->enabled)) {
				$nbElements += $project->getElementCount('propal', 'propal');
			}
			if (!empty($conf->commande->enabled)) {
				$nbElements += $project->getElementCount('order', 'commande');
			}
			if (!empty($conf->facture->enabled)) {
				$nbElements += $project->getElementCount('invoice', 'facture');
			}
			if (!empty($conf->facture->enabled)) {
				$nbElements += $project->getElementCount('invoice_predefined', 'facture_rec');
			}
			if (!empty($conf->supplier_proposal->enabled)) {
				$nbElements += $project->getElementCount('proposal_supplier', 'supplier_proposal');
			}
			if (!empty($conf->supplier_order->enabled)) {
				$nbElements += $project->getElementCount('order_supplier', 'commande_fournisseur');
			}
			if (!empty($conf->supplier_invoice->enabled)) {
				$nbElements += $project->getElementCount('invoice_supplier', 'facture_fourn');
			}
			if (!empty($conf->contrat->enabled)) {
				$nbElements += $project->getElementCount('contract', 'contrat');
			}
			if (!empty($conf->ficheinter->enabled)) {
				$nbElements += $project->getElementCount('intervention', 'fichinter');
			}
			if (!empty($conf->expedition->enabled)) {
				$nbElements += $project->getElementCount('shipping', 'expedition');
			}
			if (!empty($conf->mrp->enabled)) {
				$nbElements += $project->getElementCount('mrp', 'mrp_mo', 'fk_project');
			}
			if (!empty($conf->deplacement->enabled)) {
				$nbElements += $project->getElementCount('trip', 'deplacement');
			}
			if (!empty($conf->expensereport->enabled)) {
				$nbElements += $project->getElementCount('expensereport', 'expensereport');
			}
			if (!empty($conf->don->enabled)) {
				$nbElements += $project->getElementCount('donation', 'don');
			}
			if (!empty($conf->loan->enabled)) {
				$nbElements += $project->getElementCount('loan', 'loan');
			}
			if (!empty($conf->tax->enabled)) {
				$nbElements += $project->getElementCount('chargesociales', 'chargesociales');
			}
			if (!empty($conf->projet->enabled)) {
				$nbElements += $project->getElementCount('project_task', 'projet_task');
			}
			if (!empty($conf->stock->enabled)) {
				$nbElements += $project->getElementCount('stock_mouvement', 'stock');
			}
			if (!empty($conf->salaries->enabled)) {
				$nbElements += $project->getElementCount('salaries', 'payment_salary');
			}
			if (!empty($conf->banque->enabled)) {
				$nbElements += $project->getElementCount('variouspayment', 'payment_various');
			}
			dol_setcache($cachekey, $nbElements, 120);	// If setting cache fails, this is not a problem, so we do not test result.
		}
		$head[$h][0] = DOL_URL_ROOT.'/projet/element.php?id='.$project->id;
		$head[$h][1] = $langs->trans("ProjectOverview");
		if ($nbElements > 0) {
			$head[$h][1] .= '<span class="badge marginleftonlyshort">'.$nbElements.'</span>';
		}
		$head[$h][2] = 'element';
		$h++;
	}

	if (!empty($conf->eventorganization->enabled) && !empty($project->usage_organize_event)) {
		$langs->load('eventorganization');
		$head[$h][0] = DOL_URL_ROOT . '/eventorganization/conferenceorbooth_list.php?projectid=' . $project->id;
		$head[$h][1] = $langs->trans("EventOrganization");

		// Enable caching of conf or booth count
		$nbConfOrBooth = 0;
		require_once DOL_DOCUMENT_ROOT.'/core/lib/memory.lib.php';
		$cachekey = 'count_conferenceorbooth_'.$project->id;
		$dataretrieved = dol_getcache($cachekey);
		if (!is_null($dataretrieved)) {
			$nbConfOrBooth = $dataretrieved;
		} else {
			require_once DOL_DOCUMENT_ROOT.'/eventorganization/class/conferenceorbooth.class.php';
			$conforbooth=new ConferenceOrBooth($db);
			$result = $conforbooth->fetchAll('', '', 0, 0, array('t.fk_project'=>$project->id));
			//,
			if (!is_array($result) && $result<0) {
				setEventMessages($conforbooth->error, $conforbooth->errors, 'errors');
			} else {
				$nbConfOrBooth = count($result);
			}
			dol_setcache($cachekey, $nbConfOrBooth, 120);	// If setting cache fails, this is not a problem, so we do not test result.
		}
		if ($nbConfOrBooth > 0) {
			$head[$h][1] .= '<span class="badge marginleftonlyshort">' . $nbConfOrBooth . '</span>';
		}
		$head[$h][2] = 'eventorganisation';
		$h++;
	}

	// Show more tabs from modules
	// Entries must be declared in modules descriptor with line
	// $this->tabs = array('entity:+tabname:Title:@mymodule:/mymodule/mypage.php?id=__ID__');   to add new tab
	// $this->tabs = array('entity:-tabname);   												to remove a tab
	complete_head_from_modules($conf, $langs, $project, $head, $h, 'project');


	if (empty($conf->global->MAIN_DISABLE_NOTES_TAB)) {
		$nbNote = 0;
		if (!empty($project->note_private)) {
			$nbNote++;
		}
		if (!empty($project->note_public)) {
			$nbNote++;
		}
		$head[$h][0] = DOL_URL_ROOT.'/projet/note.php?id='.$project->id;
		$head[$h][1] = $langs->trans('Notes');
		if ($nbNote > 0) {
			$head[$h][1] .= '<span class="badge marginleftonlyshort">'.$nbNote.'</span>';
		}
		$head[$h][2] = 'notes';
		$h++;
	}

	// Attached files and Links
	$totalAttached = 0;
	// Enable caching of thirdrparty count attached files and links
	require_once DOL_DOCUMENT_ROOT.'/core/lib/memory.lib.php';
	$cachekey = 'count_attached_project_'.$project->id;
	$dataretrieved = dol_getcache($cachekey);
	if (!is_null($dataretrieved)) {
		$totalAttached = $dataretrieved;
	} else {
		require_once DOL_DOCUMENT_ROOT.'/core/lib/files.lib.php';
		require_once DOL_DOCUMENT_ROOT.'/core/class/link.class.php';
		$upload_dir = $conf->projet->dir_output."/".dol_sanitizeFileName($project->ref);
		$nbFiles = count(dol_dir_list($upload_dir, 'files', 0, '', '(\.meta|_preview.*\.png)$'));
		$nbLinks = Link::count($db, $project->element, $project->id);
		$totalAttached = $nbFiles + $nbLinks;
		dol_setcache($cachekey, $totalAttached, 120);		// If setting cache fails, this is not a problem, so we do not test result.
	}
	$head[$h][0] = DOL_URL_ROOT.'/projet/document.php?id='.$project->id;
	$head[$h][1] = $langs->trans('Documents');
	if (($totalAttached) > 0) {
		$head[$h][1] .= '<span class="badge marginleftonlyshort">'.($totalAttached).'</span>';
	}
	$head[$h][2] = 'document';
	$h++;

	// Manage discussion
	if (!empty($conf->global->PROJECT_ALLOW_COMMENT_ON_PROJECT)) {
		$nbComments = 0;
		// Enable caching of thirdrparty count attached files and links
		require_once DOL_DOCUMENT_ROOT.'/core/lib/memory.lib.php';
		$cachekey = 'count_attached_project_'.$project->id;
		$dataretrieved = dol_getcache($cachekey);
		if (!is_null($dataretrieved)) {
			$nbComments = $dataretrieved;
		} else {
			$nbComments = $project->getNbComments();
			dol_setcache($cachekey, $nbComments, 120);		// If setting cache fails, this is not a problem, so we do not test result.
		}
		$head[$h][0] = DOL_URL_ROOT.'/projet/comment.php?id='.$project->id;
		$head[$h][1] = $langs->trans("CommentLink");
		if ($nbComments > 0) {
			$head[$h][1] .= '<span class="badge marginleftonlyshort">'.$nbComments.'</span>';
		}
		$head[$h][2] = 'project_comment';
		$h++;
	}

	$head[$h][0] = DOL_URL_ROOT.'/projet/info.php?id='.$project->id;
	$head[$h][1] = $langs->trans("Events");
	if (!empty($conf->agenda->enabled) && (!empty($user->rights->agenda->myactions->read) || !empty($user->rights->agenda->allactions->read))) {
		$head[$h][1] .= '/';
		$head[$h][1] .= $langs->trans("Agenda");
	}
	$head[$h][2] = 'agenda';
	$h++;

	complete_head_from_modules($conf, $langs, $project, $head, $h, 'project', 'remove');

	return $head;
}


/**
 * Prepare array with list of tabs
 *
 * @param   Object	$object		Object related to tabs
 * @return  array				Array of tabs to show
 */
function task_prepare_head($object)
{
	global $db, $langs, $conf, $user;
	$h = 0;
	$head = array();

	$head[$h][0] = DOL_URL_ROOT.'/projet/tasks/task.php?id='.$object->id.(GETPOST('withproject') ? '&withproject=1' : '');
	$head[$h][1] = $langs->trans("Task");
	$head[$h][2] = 'task_task';
	$h++;

	$nbContact = count($object->liste_contact(-1, 'internal')) + count($object->liste_contact(-1, 'external'));
	$head[$h][0] = DOL_URL_ROOT.'/projet/tasks/contact.php?id='.$object->id.(GETPOST('withproject') ? '&withproject=1' : '');
	$head[$h][1] = $langs->trans("TaskRessourceLinks");
	if ($nbContact > 0) {
		$head[$h][1] .= '<span class="badge marginleftonlyshort">'.$nbContact.'</span>';
	}
	$head[$h][2] = 'task_contact';
	$h++;

	// Is there timespent ?
	$nbTimeSpent = 0;
	$sql = "SELECT t.rowid";
	//$sql .= " FROM ".MAIN_DB_PREFIX."projet_task_time as t, ".MAIN_DB_PREFIX."projet_task as pt, ".MAIN_DB_PREFIX."user as u";
	//$sql .= " WHERE t.fk_user = u.rowid AND t.fk_task = pt.rowid";
	$sql .= " FROM ".MAIN_DB_PREFIX."projet_task_time as t";
	$sql .= " WHERE t.fk_task = ".((int) $object->id);
	$resql = $db->query($sql);
	if ($resql) {
		$obj = $db->fetch_object($resql);
		if ($obj) {
			$nbTimeSpent = 1;
		}
	} else {
		dol_print_error($db);
	}

	$head[$h][0] = DOL_URL_ROOT.'/projet/tasks/time.php?id='.urlencode($object->id).(GETPOST('withproject') ? '&withproject=1' : '');
	$head[$h][1] = $langs->trans("TimeSpent");
	if ($nbTimeSpent > 0) {
		$head[$h][1] .= '<span class="badge marginleftonlyshort">...</span>';
	}
	$head[$h][2] = 'task_time';
	$h++;

	// Show more tabs from modules
	// Entries must be declared in modules descriptor with line
	// $this->tabs = array('entity:+tabname:Title:@mymodule:/mymodule/mypage.php?id=__ID__');   to add new tab
	// $this->tabs = array('entity:-tabname);   												to remove a tab
	complete_head_from_modules($conf, $langs, $object, $head, $h, 'task');

	if (empty($conf->global->MAIN_DISABLE_NOTES_TAB)) {
		$nbNote = 0;
		if (!empty($object->note_private)) {
			$nbNote++;
		}
		if (!empty($object->note_public)) {
			$nbNote++;
		}
		$head[$h][0] = DOL_URL_ROOT.'/projet/tasks/note.php?id='.urlencode($object->id).(GETPOST('withproject') ? '&withproject=1' : '');
		$head[$h][1] = $langs->trans('Notes');
		if ($nbNote > 0) {
			$head[$h][1] .= '<span class="badge marginleftonlyshort">'.$nbNote.'</span>';
		}
		$head[$h][2] = 'task_notes';
		$h++;
	}

	$head[$h][0] = DOL_URL_ROOT.'/projet/tasks/document.php?id='.$object->id.(GETPOST('withproject') ? '&withproject=1' : '');
	$filesdir = $conf->projet->dir_output."/".dol_sanitizeFileName($object->project->ref).'/'.dol_sanitizeFileName($object->ref);
	include_once DOL_DOCUMENT_ROOT.'/core/lib/files.lib.php';
	include_once DOL_DOCUMENT_ROOT.'/core/class/link.class.php';
	$nbFiles = count(dol_dir_list($filesdir, 'files', 0, '', '(\.meta|_preview.*\.png)$'));
	$nbLinks = Link::count($db, $object->element, $object->id);
	$head[$h][1] = $langs->trans('Documents');
	if (($nbFiles + $nbLinks) > 0) {
		$head[$h][1] .= '<span class="badge marginleftonlyshort">'.($nbFiles + $nbLinks).'</span>';
	}
	$head[$h][2] = 'task_document';
	$h++;

	// Manage discussion
	if (!empty($conf->global->PROJECT_ALLOW_COMMENT_ON_TASK)) {
		$nbComments = $object->getNbComments();
		$head[$h][0] = DOL_URL_ROOT.'/projet/tasks/comment.php?id='.$object->id.(GETPOST('withproject') ? '&withproject=1' : '');
		$head[$h][1] = $langs->trans("CommentLink");
		if ($nbComments > 0) {
			$head[$h][1] .= '<span class="badge marginleftonlyshort">'.$nbComments.'</span>';
		}
		$head[$h][2] = 'task_comment';
		$h++;
	}

	complete_head_from_modules($conf, $langs, $object, $head, $h, 'task', 'remove');

	return $head;
}

/**
 * Prepare array with list of tabs
 *
 * @param	string	$mode		Mode
 * @param   string  $fuser      Filter on user
 * @return  array				Array of tabs to show
 */
function project_timesheet_prepare_head($mode, $fuser = null)
{
	global $langs, $conf, $user;
	$h = 0;
	$head = array();

	$h = 0;

	$param = '';
	$param .= ($mode ? '&mode='.$mode : '');
	if (is_object($fuser) && $fuser->id > 0 && $fuser->id != $user->id) {
		$param .= '&search_usertoprocessid='.$fuser->id;
	}

	if (empty($conf->global->PROJECT_DISABLE_TIMESHEET_PERMONTH)) {
		$head[$h][0] = DOL_URL_ROOT."/projet/activity/permonth.php".($param ? '?'.$param : '');
		$head[$h][1] = $langs->trans("InputPerMonth");
		$head[$h][2] = 'inputpermonth';
		$h++;
	}

	if (empty($conf->global->PROJECT_DISABLE_TIMESHEET_PERWEEK)) {
		$head[$h][0] = DOL_URL_ROOT."/projet/activity/perweek.php".($param ? '?'.$param : '');
		$head[$h][1] = $langs->trans("InputPerWeek");
		$head[$h][2] = 'inputperweek';
		$h++;
	}

	if (empty($conf->global->PROJECT_DISABLE_TIMESHEET_PERTIME)) {
		$head[$h][0] = DOL_URL_ROOT."/projet/activity/perday.php".($param ? '?'.$param : '');
		$head[$h][1] = $langs->trans("InputPerDay");
		$head[$h][2] = 'inputperday';
		$h++;
	}

	complete_head_from_modules($conf, $langs, null, $head, $h, 'project_timesheet');

	complete_head_from_modules($conf, $langs, null, $head, $h, 'project_timesheet', 'remove');

	return $head;
}


/**
 * Prepare array with list of tabs
 *
 * @return  array				Array of tabs to show
 */
function project_admin_prepare_head()
{
	global $langs, $conf, $user;
	$h = 0;
	$head = array();

	$h = 0;

	$head[$h][0] = DOL_URL_ROOT."/projet/admin/project.php";
	$head[$h][1] = $langs->trans("Projects");
	$head[$h][2] = 'project';
	$h++;

	complete_head_from_modules($conf, $langs, null, $head, $h, 'project_admin');

	$head[$h][0] = DOL_URL_ROOT."/projet/admin/project_extrafields.php";
	$head[$h][1] = $langs->trans("ExtraFieldsProject");
	$head[$h][2] = 'attributes';
	$h++;

	$head[$h][0] = DOL_URL_ROOT.'/projet/admin/project_task_extrafields.php';
	$head[$h][1] = $langs->trans("ExtraFieldsProjectTask");
	$head[$h][2] = 'attributes_task';
	$h++;

<<<<<<< HEAD
	if (getDolGlobalInt('MAIN_FEATURES_LEVEL') >= 2) {
=======
	if (!empty($conf->global->PROJECT_USE_OPPORTUNITIES)) {
>>>>>>> 503d1a04
		$langs->load("members");

		$head[$h][0] = DOL_URL_ROOT.'/projet/admin/website.php';
		$head[$h][1] = $langs->trans("BlankSubscriptionForm");
		$head[$h][2] = 'website';
		$h++;
	}

	complete_head_from_modules($conf, $langs, null, $head, $h, 'project_admin', 'remove');

	return $head;
}


/**
 * Show task lines with a particular parent
 *
 * @param	string	   	$inc				    Line number (start to 0, then increased by recursive call)
 * @param   string		$parent				    Id of parent project to show (0 to show all)
 * @param   Task[]		$lines				    Array of lines
 * @param   int			$level				    Level (start to 0, then increased/decrease by recursive call), or -1 to show all level in order of $lines without the recursive groupment feature.
 * @param 	string		$var				    Color
 * @param 	int			$showproject		    Show project columns
 * @param	int			$taskrole			    Array of roles of user for each tasks
 * @param	int			$projectsListId		    List of id of project allowed to user (string separated with comma)
 * @param	int			$addordertick		    Add a tick to move task
 * @param   int         $projectidfortotallink  0 or Id of project to use on total line (link to see all time consumed for project)
 * @param   string      $filterprogresscalc     filter text
 * @param   string      $showbilltime           Add the column 'TimeToBill' and 'TimeBilled'
 * @param   array       $arrayfields            Array with displayed coloumn information
 * @return	int									Nb of tasks shown
 */
function projectLinesa(&$inc, $parent, &$lines, &$level, $var, $showproject, &$taskrole, $projectsListId = '', $addordertick = 0, $projectidfortotallink = 0, $filterprogresscalc = '', $showbilltime = 0, $arrayfields = array())
{
	global $user, $langs, $conf, $db, $hookmanager;
	global $projectstatic, $taskstatic, $extrafields;

	$lastprojectid = 0;

	$projectsArrayId = explode(',', $projectsListId);
	if ($filterprogresscalc !== '') {
		foreach ($lines as $key => $line) {
			if (!empty($line->planned_workload) && !empty($line->duration)) {
				$filterprogresscalc = str_replace(' = ', ' == ', $filterprogresscalc);
				if (!eval($filterprogresscalc)) {
					unset($lines[$key]);
				}
			}
		}
		$lines = array_values($lines);
	}
	$numlines = count($lines);

	// We declare counter as global because we want to edit them into recursive call
	global $total_projectlinesa_spent, $total_projectlinesa_planned, $total_projectlinesa_spent_if_planned, $total_projectlinesa_declared_if_planned, $total_projectlinesa_tobill, $total_projectlinesa_billed, $total_budget_amount;

	if ($level == 0) {
		$total_projectlinesa_spent = 0;
		$total_projectlinesa_planned = 0;
		$total_projectlinesa_spent_if_planned = 0;
		$total_projectlinesa_declared_if_planned = 0;
		$total_projectlinesa_tobill = 0;
		$total_projectlinesa_billed = 0;
		$total_budget_amount = 0;
	}

	for ($i = 0; $i < $numlines; $i++) {
		if ($parent == 0 && $level >= 0) {
			$level = 0; // if $level = -1, we dont' use sublevel recursion, we show all lines
		}

		// Process line
		// print "i:".$i."-".$lines[$i]->fk_project.'<br>';

		if ($lines[$i]->fk_parent == $parent || $level < 0) {       // if $level = -1, we dont' use sublevel recursion, we show all lines
			// Show task line.
			$showline = 1;
			$showlineingray = 0;

			// If there is filters to use
			if (is_array($taskrole)) {
				// If task not legitimate to show, search if a legitimate task exists later in tree
				if (!isset($taskrole[$lines[$i]->id]) && $lines[$i]->id != $lines[$i]->fk_parent) {
					// So search if task has a subtask legitimate to show
					$foundtaskforuserdeeper = 0;
					searchTaskInChild($foundtaskforuserdeeper, $lines[$i]->id, $lines, $taskrole);
					//print '$foundtaskforuserpeeper='.$foundtaskforuserdeeper.'<br>';
					if ($foundtaskforuserdeeper > 0) {
						$showlineingray = 1; // We will show line but in gray
					} else {
						$showline = 0; // No reason to show line
					}
				}
			} else {
				// Caller did not ask to filter on tasks of a specific user (this probably means he want also tasks of all users, into public project
				// or into all other projects if user has permission to).
				if (empty($user->rights->projet->all->lire)) {
					// User is not allowed on this project and project is not public, so we hide line
					if (!in_array($lines[$i]->fk_project, $projectsArrayId)) {
						// Note that having a user assigned to a task into a project user has no permission on, should not be possible
						// because assignement on task can be done only on contact of project.
						// If assignement was done and after, was removed from contact of project, then we can hide the line.
						$showline = 0;
					}
				}
			}

			if ($showline) {
				// Break on a new project
				if ($parent == 0 && $lines[$i]->fk_project != $lastprojectid) {
					$var = !$var;
					$lastprojectid = $lines[$i]->fk_project;
				}

				print '<tr class="oddeven" id="row-'.$lines[$i]->id.'">'."\n";

				$projectstatic->id = $lines[$i]->fk_project;
				$projectstatic->ref = $lines[$i]->projectref;
				$projectstatic->public = $lines[$i]->public;
				$projectstatic->title = $lines[$i]->projectlabel;
				$projectstatic->usage_bill_time = $lines[$i]->usage_bill_time;
				$projectstatic->status = $lines[$i]->projectstatus;

				$taskstatic->id = $lines[$i]->id;
				$taskstatic->ref = $lines[$i]->ref;
				$taskstatic->label = (!empty($taskrole[$lines[$i]->id]) ? $langs->trans("YourRole").': '.$taskrole[$lines[$i]->id] : '');
				$taskstatic->projectstatus = $lines[$i]->projectstatus;
				$taskstatic->progress = $lines[$i]->progress;
				$taskstatic->fk_statut = $lines[$i]->status;
				$taskstatic->date_start = $lines[$i]->date_start;
				$taskstatic->date_end = $lines[$i]->date_end;
				$taskstatic->datee = $lines[$i]->date_end; // deprecated
				$taskstatic->planned_workload = $lines[$i]->planned_workload;
				$taskstatic->duration_effective = $lines[$i]->duration;
				$taskstatic->budget_amount = $lines[$i]->budget_amount;


				if ($showproject) {
					// Project ref
					print "<td>";
					//if ($showlineingray) print '<i>';
					if ($lines[$i]->public || in_array($lines[$i]->fk_project, $projectsArrayId) || !empty($user->rights->projet->all->lire)) {
						print $projectstatic->getNomUrl(1);
					} else {
						print $projectstatic->getNomUrl(1, 'nolink');
					}
					//if ($showlineingray) print '</i>';
					print "</td>";

					// Project status
					print '<td>';
					$projectstatic->statut = $lines[$i]->projectstatus;
					print $projectstatic->getLibStatut(2);
					print "</td>";
				}

				// Ref of task
				if (count($arrayfields) > 0 && !empty($arrayfields['t.ref']['checked'])) {
					print '<td class="nowraponall">';
					if ($showlineingray) {
						print '<i>'.img_object('', 'projecttask').' '.$lines[$i]->ref.'</i>';
					} else {
						print $taskstatic->getNomUrl(1, 'withproject');
					}
					print '</td>';
				}

				// Title of task
				if (count($arrayfields) > 0 && !empty($arrayfields['t.label']['checked'])) {
					$labeltoshow = '';
					if ($showlineingray) {
						$labeltoshow .= '<i>';
					}
					//else print '<a href="'.DOL_URL_ROOT.'/projet/tasks/task.php?id='.$lines[$i]->id.'&withproject=1">';
					for ($k = 0; $k < $level; $k++) {
						$labeltoshow .= '<div class="marginleftonly">';
					}
					$labeltoshow .= dol_escape_htmltag($lines[$i]->label);
					for ($k = 0; $k < $level; $k++) {
						$labeltoshow .= '</div>';
					}
					if ($showlineingray) {
						$labeltoshow .= '</i>';
					}
					print '<td class="tdoverflowmax200" title="'.dol_escape_htmltag($labeltoshow).'">';
					print $labeltoshow;
					print "</td>\n";
				}

				if (count($arrayfields) > 0 && !empty($arrayfields['t.description']['checked'])) {
					print "<td>";
					print $lines[$i]->description;
					print "</td>\n";
				}

				// Date start
				if (count($arrayfields) > 0 && !empty($arrayfields['t.dateo']['checked'])) {
					print '<td class="center">';
					print dol_print_date($lines[$i]->date_start, 'dayhour');
					print '</td>';
				}

				// Date end
				if (count($arrayfields) > 0 && !empty($arrayfields['t.datee']['checked'])) {
					print '<td class="center">';
					print dol_print_date($lines[$i]->date_end, 'dayhour');
					if ($taskstatic->hasDelay()) {
						print img_warning($langs->trans("Late"));
					}
					print '</td>';
				}

				$plannedworkloadoutputformat = 'allhourmin';
				$timespentoutputformat = 'allhourmin';
				if (!empty($conf->global->PROJECT_PLANNED_WORKLOAD_FORMAT)) {
					$plannedworkloadoutputformat = $conf->global->PROJECT_PLANNED_WORKLOAD_FORMAT;
				}
				if (!empty($conf->global->PROJECT_TIMES_SPENT_FORMAT)) {
					$timespentoutputformat = $conf->global->PROJECT_TIME_SPENT_FORMAT;
				}

				// Planned Workload (in working hours)
				if (count($arrayfields) > 0 && !empty($arrayfields['t.planned_workload']['checked'])) {
					print '<td class="right">';
					$fullhour = convertSecondToTime($lines[$i]->planned_workload, $plannedworkloadoutputformat);
					$workingdelay = convertSecondToTime($lines[$i]->planned_workload, 'all', 86400, 7); // TODO Replace 86400 and 7 to take account working hours per day and working day per weeks
					if ($lines[$i]->planned_workload != '') {
						print $fullhour;
						// TODO Add delay taking account of working hours per day and working day per week
						//if ($workingdelay != $fullhour) print '<br>('.$workingdelay.')';
					}
					//else print '--:--';
					print '</td>';
				}

				// Time spent
				if (count($arrayfields) > 0 && !empty($arrayfields['t.duration_effective']['checked'])) {
					print '<td class="right">';
					if ($showlineingray) {
						print '<i>';
					} else {
						print '<a href="'.DOL_URL_ROOT.'/projet/tasks/time.php?id='.$lines[$i]->id.($showproject ? '' : '&withproject=1').'">';
					}
					if ($lines[$i]->duration) {
						print convertSecondToTime($lines[$i]->duration, $timespentoutputformat);
					} else {
						print '--:--';
					}
					if ($showlineingray) {
						print '</i>';
					} else {
						print '</a>';
					}
					print '</td>';
				}

				// Progress calculated (Note: ->duration is time spent)
				if (count($arrayfields) > 0 && !empty($arrayfields['t.progress_calculated']['checked'])) {
					print '<td class="right">';
					if ($lines[$i]->planned_workload || $lines[$i]->duration) {
						if ($lines[$i]->planned_workload) {
							print round(100 * $lines[$i]->duration / $lines[$i]->planned_workload, 2).' %';
						} else {
							print '<span class="opacitymedium">'.$langs->trans('WorkloadNotDefined').'</span>';
						}
					}
					print '</td>';
				}

				// Progress declared
				if (count($arrayfields) > 0 && !empty($arrayfields['t.progress']['checked'])) {
					print '<td class="right">';
					if ($lines[$i]->progress != '') {
						print getTaskProgressBadge($taskstatic);
					}
					print '</td>';
				}

				// resume
				if (count($arrayfields) > 0 && !empty($arrayfields['t.progress_summary']['checked'])) {
					print '<td class="right">';
					if ($lines[$i]->progress != '' && $lines[$i]->duration) {
						print getTaskProgressView($taskstatic, false, false);
					}
					print '</td>';
				}

				if ($showbilltime) {
					// Time not billed
					if (count($arrayfields) > 0 && !empty($arrayfields['t.tobill']['checked'])) {
						print '<td class="right">';
						if ($lines[$i]->usage_bill_time) {
							print convertSecondToTime($lines[$i]->tobill, 'allhourmin');
							$total_projectlinesa_tobill += $lines[$i]->tobill;
						} else {
							print '<span class="opacitymedium">'.$langs->trans("NA").'</span>';
						}
						print '</td>';
					}

					// Time billed
					if (count($arrayfields) > 0 && !empty($arrayfields['t.billed']['checked'])) {
						print '<td class="right">';
						if ($lines[$i]->usage_bill_time) {
							print convertSecondToTime($lines[$i]->billed, 'allhourmin');
							$total_projectlinesa_billed += $lines[$i]->billed;
						} else {
							print '<span class="opacitymedium">'.$langs->trans("NA").'</span>';
						}
						print '</td>';
					}
				}

				if (count($arrayfields) > 0 && !empty($arrayfields['t.budget_amount']['checked'])) {
					print '<td class="center">';
					print price($lines[$i]->budget_amount, 0, $langs, 1, 0, 0, $conf->currency);
					$total_budget_amount += $lines[$i]->budget_amount;
					print '</td>';
				}

				// Contacts of task
				if (count($arrayfields) > 0 && !empty($arrayfields['c.assigned']['checked'])) {
					print '<td class="center">';
					$ifisrt = 1;
					foreach (array('internal', 'external') as $source) {
						$tab = $lines[$i]->liste_contact(-1, $source);
						$numcontact = count($tab);
						if (!empty($numcontact)) {
							foreach ($tab as $contacttask) {
								//var_dump($contacttask);
								if ($source == 'internal') {
									$c = new User($db);
								} else {
									$c = new Contact($db);
								}
								$c->fetch($contacttask['id']);
								if (!empty($c->photo)) {
									if (get_class($c) == 'User') {
										print $c->getNomUrl(-2, '', 0, 0, 24, 1, '', ($ifisrt ? '' : 'notfirst'));
									} else {
										print $c->getNomUrl(-2, '', 0, '', -1, 0, ($ifisrt ? '' : 'notfirst'));
									}
								} else {
									if (get_class($c) == 'User') {
										print $c->getNomUrl(2, '', 0, 0, 24, 1, '', ($ifisrt ? '' : 'notfirst'));
									} else {
										print $c->getNomUrl(2, '', 0, '', -1, 0, ($ifisrt ? '' : 'notfirst'));
									}
								}
								$ifisrt = 0;
							}
						}
					}
					print '</td>';
				}

				// Extra fields
				$extrafieldsobjectkey = $taskstatic->table_element;
				$obj = $lines[$i];
				include DOL_DOCUMENT_ROOT.'/core/tpl/extrafields_list_print_fields.tpl.php';
				// Fields from hook
				$parameters = array('arrayfields'=>$arrayfields, 'obj'=>$lines[$i]);
				$reshook = $hookmanager->executeHooks('printFieldListValue', $parameters); // Note that $action and $object may have been modified by hook
				print $hookmanager->resPrint;

				// Tick to drag and drop
				print '<td class="tdlineupdown center"></td>';

				print "</tr>\n";

				if (!$showlineingray) {
					$inc++;
				}

				if ($level >= 0) {    // Call sublevels
					$level++;
					if ($lines[$i]->id) {
						projectLinesa($inc, $lines[$i]->id, $lines, $level, $var, $showproject, $taskrole, $projectsListId, $addordertick, $projectidfortotallink, $filterprogresscalc, $showbilltime, $arrayfields);
					}
					$level--;
				}

				$total_projectlinesa_spent += $lines[$i]->duration;
				$total_projectlinesa_planned += $lines[$i]->planned_workload;
				if ($lines[$i]->planned_workload) {
					$total_projectlinesa_spent_if_planned += $lines[$i]->duration;
				}
				if ($lines[$i]->planned_workload) {
					$total_projectlinesa_declared_if_planned += $lines[$i]->planned_workload * $lines[$i]->progress / 100;
				}
			}
		} else {
			//$level--;
		}
	}

	if (($total_projectlinesa_planned > 0 || $total_projectlinesa_spent > 0 || $total_projectlinesa_tobill > 0 || $total_projectlinesa_billed > 0 || $total_budget_amount > 0)
		&& $level <= 0) {
		print '<tr class="liste_total nodrag nodrop">';
		print '<td class="liste_total">'.$langs->trans("Total").'</td>';
		if ($showproject) {
			print '<td></td><td></td>';
		}
		if (count($arrayfields) > 0 && !empty($arrayfields['t.label']['checked'])) {
			print '<td></td>';
		}
		if (count($arrayfields) > 0 && !empty($arrayfields['t.dateo']['checked'])) {
			print '<td></td>';
		}
		if (count($arrayfields) > 0 && !empty($arrayfields['t.datee']['checked'])) {
			print '<td></td>';
		}
		if (count($arrayfields) > 0 && !empty($arrayfields['t.planned_workload']['checked'])) {
			print '<td class="nowrap liste_total right">';
			print convertSecondToTime($total_projectlinesa_planned, 'allhourmin');
			print '</td>';
		}
		if (count($arrayfields) > 0 && !empty($arrayfields['t.duration_effective']['checked'])) {
			print '<td class="nowrap liste_total right">';
			if ($projectidfortotallink > 0) {
				print '<a href="'.DOL_URL_ROOT.'/projet/tasks/time.php?projectid='.$projectidfortotallink.($showproject ? '' : '&withproject=1').'">';
			}
			print convertSecondToTime($total_projectlinesa_spent, 'allhourmin');
			if ($projectidfortotallink > 0) {
				print '</a>';
			}
			print '</td>';
		}

		if ($total_projectlinesa_planned) {
			$totalAverageDeclaredProgress = round(100 * $total_projectlinesa_declared_if_planned / $total_projectlinesa_planned, 2);
			$totalCalculatedProgress = round(100 * $total_projectlinesa_spent / $total_projectlinesa_planned, 2);

			// this conf is actually hidden, by default we use 10% for "be carefull or warning"
			$warningRatio = !empty($conf->global->PROJECT_TIME_SPEND_WARNING_PERCENT) ? (1 + $conf->global->PROJECT_TIME_SPEND_WARNING_PERCENT / 100) : 1.10;

			// define progress color according to time spend vs workload
			$progressBarClass = 'progress-bar-info';
			$badgeClass = 'badge ';

			if ($totalCalculatedProgress > $totalAverageDeclaredProgress) {
				$progressBarClass = 'progress-bar-danger';
				$badgeClass .= 'badge-danger';
			} elseif ($totalCalculatedProgress * $warningRatio >= $totalAverageDeclaredProgress) { // warning if close at 1%
				$progressBarClass = 'progress-bar-warning';
				$badgeClass .= 'badge-warning';
			} else {
				$progressBarClass = 'progress-bar-success';
				$badgeClass .= 'badge-success';
			}
		}

		// Computed progress
		if (count($arrayfields) > 0 && !empty($arrayfields['t.progress_calculated']['checked'])) {
			print '<td class="nowrap liste_total right">';
			if ($total_projectlinesa_planned) {
				print $totalCalculatedProgress.' %';
			}
			print '</td>';
		}

		// Declared progress
		if (count($arrayfields) > 0 && !empty($arrayfields['t.progress']['checked'])) {
			print '<td class="nowrap liste_total right">';
			if ($total_projectlinesa_planned) {
				print '<span class="'.$badgeClass.'" >'.$totalAverageDeclaredProgress.' %</span>';
			}
			print '</td>';
		}


		// resume
		if (count($arrayfields) > 0 && !empty($arrayfields['t.progress_summary']['checked'])) {
			print '<td class="right">';
			if ($total_projectlinesa_planned) {
				print '</span>';
				print '    <div class="progress sm" title="'.$totalAverageDeclaredProgress.'%" >';
				print '        <div class="progress-bar '.$progressBarClass.'" style="width: '.$totalAverageDeclaredProgress.'%"></div>';
				print '    </div>';
				print '</div>';
			}
			print '</td>';
		}

		if ($showbilltime) {
			if (count($arrayfields) > 0 && !empty($arrayfields['t.tobill']['checked'])) {
				print '<td class="nowrap liste_total right">';
				print convertSecondToTime($total_projectlinesa_tobill, 'allhourmin');
				print '</td>';
			}
			if (count($arrayfields) > 0 && !empty($arrayfields['t.billed']['checked'])) {
				print '<td class="nowrap liste_total right">';
				print convertSecondToTime($total_projectlinesa_billed, 'allhourmin');
				print '</td>';
			}
		}

		if (count($arrayfields) > 0 && !empty($arrayfields['t.budget_amount']['checked'])) {
			print '<td class="nowrap liste_total center">';
			print price($total_budget_amount, 0, $langs, 1, 0, 0, $conf->currency);
			print '</td>';
		}

		// Contacts of task for backward compatibility,
		if (!empty($conf->global->PROJECT_SHOW_CONTACTS_IN_LIST)) {
			print '<td></td>';
		}
		// Contacts of task
		if (count($arrayfields) > 0 && !empty($arrayfields['c.assigned']['checked'])) {
			print '<td></td>';
		}
		print '<td class=""></td>';
		print '</tr>';
	}

	return $inc;
}


/**
 * Output a task line into a pertime intput mode
 *
 * @param	string	   	$inc					Line number (start to 0, then increased by recursive call)
 * @param   string		$parent					Id of parent task to show (0 to show all)
 * @param	User|null	$fuser					Restrict list to user if defined
 * @param   Task[]		$lines					Array of lines
 * @param   int			$level					Level (start to 0, then increased/decrease by recursive call)
 * @param   string		$projectsrole			Array of roles user has on project
 * @param   string		$tasksrole				Array of roles user has on task
 * @param	string		$mine					Show only task lines I am assigned to
 * @param   int			$restricteditformytask	0=No restriction, 1=Enable add time only if task is a task i am affected to
 * @param	int			$preselectedday			Preselected day
 * @param   array       $isavailable			Array with data that say if user is available for several days for morning and afternoon
 * @param	int			$oldprojectforbreak		Old project id of last project break
 * @return  array								Array with time spent for $fuser for each day of week on tasks in $lines and substasks
 */
function projectLinesPerAction(&$inc, $parent, $fuser, $lines, &$level, &$projectsrole, &$tasksrole, $mine, $restricteditformytask, $preselectedday, &$isavailable, $oldprojectforbreak = 0)
{
	global $conf, $db, $user, $langs;
	global $form, $formother, $projectstatic, $taskstatic, $thirdpartystatic;

	$lastprojectid = 0;
	$totalforeachline = array();
	$workloadforid = array();
	$lineswithoutlevel0 = array();

	$numlines = count($lines);

	// Create a smaller array with sublevels only to be used later. This increase dramatically performances.
	if ($parent == 0) { // Always and only if at first level
		for ($i = 0; $i < $numlines; $i++) {
			if ($lines[$i]->fk_task_parent) {
				$lineswithoutlevel0[] = $lines[$i];
			}
		}
	}

	if (empty($oldprojectforbreak)) {
		$oldprojectforbreak = (empty($conf->global->PROJECT_TIMESHEET_DISABLEBREAK_ON_PROJECT) ? 0 : -1); // 0 to start break , -1 no break
	}

	//dol_syslog('projectLinesPerDay inc='.$inc.' preselectedday='.$preselectedday.' task parent id='.$parent.' level='.$level." count(lines)=".$numlines." count(lineswithoutlevel0)=".count($lineswithoutlevel0));
	for ($i = 0; $i < $numlines; $i++) {
		if ($parent == 0) {
			$level = 0;
		}

		//if ($lines[$i]->fk_task_parent == $parent)
		//{
		// If we want all or we have a role on task, we show it
		if (empty($mine) || !empty($tasksrole[$lines[$i]->id])) {
			//dol_syslog("projectLinesPerWeek Found line ".$i.", a qualified task (i have role or want to show all tasks) with id=".$lines[$i]->id." project id=".$lines[$i]->fk_project);

			// Break on a new project
			if ($parent == 0 && $lines[$i]->fk_project != $lastprojectid) {
				$lastprojectid = $lines[$i]->fk_project;
				if ($preselectedday) {
					$projectstatic->id = $lines[$i]->fk_project;
				}
			}

			if (empty($workloadforid[$projectstatic->id])) {
				if ($preselectedday) {
					$projectstatic->loadTimeSpent($preselectedday, 0, $fuser->id); // Load time spent from table projet_task_time for the project into this->weekWorkLoad and this->weekWorkLoadPerTask for all days of a week
					$workloadforid[$projectstatic->id] = 1;
				}
			}

			$projectstatic->id = $lines[$i]->fk_project;
			$projectstatic->ref = $lines[$i]->project_ref;
			$projectstatic->title = $lines[$i]->project_label;
			$projectstatic->public = $lines[$i]->public;
			$projectstatic->status = $lines[$i]->project_status;

			$taskstatic->id = $lines[$i]->task_id;
			$taskstatic->ref = ($lines[$i]->task_ref ? $lines[$i]->task_ref : $lines[$i]->task_id);
			$taskstatic->label = $lines[$i]->task_label;
			$taskstatic->date_start = $lines[$i]->date_start;
			$taskstatic->date_end = $lines[$i]->date_end;

			$thirdpartystatic->id = $lines[$i]->socid;
			$thirdpartystatic->name = $lines[$i]->thirdparty_name;
			$thirdpartystatic->email = $lines[$i]->thirdparty_email;

			if (empty($oldprojectforbreak) || ($oldprojectforbreak != -1 && $oldprojectforbreak != $projectstatic->id)) {
				print '<tr class="oddeven trforbreak nobold">'."\n";
				print '<td colspan="11">';
				print $projectstatic->getNomUrl(1, '', 0, $langs->transnoentitiesnoconv("YourRole").': '.$projectsrole[$lines[$i]->fk_project]);
				if ($projectstatic->title) {
					print ' - ';
					print $projectstatic->title;
				}
				print '</td>';
				print '</tr>';
			}

			if ($oldprojectforbreak != -1) {
				$oldprojectforbreak = $projectstatic->id;
			}

			print '<tr class="oddeven">'."\n";

			// User
			/*
			 print '<td class="nowrap">';
			 print $fuser->getNomUrl(1, 'withproject', 'time');
			 print '</td>';
			 */

			// Project
			print "<td>";
			if ($oldprojectforbreak == -1) {
				print $projectstatic->getNomUrl(1, '', 0, $langs->transnoentitiesnoconv("YourRole").': '.$projectsrole[$lines[$i]->fk_project]);
				print '<br>'.$projectstatic->title;
			}
			print "</td>";

			// Thirdparty
			print '<td class="tdoverflowmax100">';
			if ($thirdpartystatic->id > 0) {
				print $thirdpartystatic->getNomUrl(1, 'project', 10);
			}
			print '</td>';

			// Ref
			print '<td>';
			print '<!-- Task id = '.$lines[$i]->id.' -->';
			for ($k = 0; $k < $level; $k++) {
				print "&nbsp;&nbsp;&nbsp;";
			}
			print $taskstatic->getNomUrl(1, 'withproject', 'time');
			// Label task
			print '<br>';
			for ($k = 0; $k < $level; $k++) {
				print "&nbsp;&nbsp;&nbsp;";
			}
			print $taskstatic->label;
			//print "<br>";
			//for ($k = 0 ; $k < $level ; $k++) print "&nbsp;&nbsp;&nbsp;";
			//print get_date_range($lines[$i]->date_start,$lines[$i]->date_end,'',$langs,0);
			print "</td>\n";

			// Date
			print '<td class="center">';
			print dol_print_date($lines[$i]->timespent_datehour, 'day');
			print '</td>';

			$disabledproject = 1;
			$disabledtask = 1;
			//print "x".$lines[$i]->fk_project;
			//var_dump($lines[$i]);
			//var_dump($projectsrole[$lines[$i]->fk_project]);
			// If at least one role for project
			if ($lines[$i]->public || !empty($projectsrole[$lines[$i]->fk_project]) || $user->rights->projet->all->creer) {
				$disabledproject = 0;
				$disabledtask = 0;
			}
			// If $restricteditformytask is on and I have no role on task, i disable edit
			if ($restricteditformytask && empty($tasksrole[$lines[$i]->id])) {
				$disabledtask = 1;
			}

			// Hour
			print '<td class="nowrap center">';
			print dol_print_date($lines[$i]->timespent_datehour, 'hour');
			print '</td>';

			$cssonholiday = '';
			if (!$isavailable[$preselectedday]['morning'] && !$isavailable[$preselectedday]['afternoon']) {
				$cssonholiday .= 'onholidayallday ';
			} elseif (!$isavailable[$preselectedday]['morning']) {
				$cssonholiday .= 'onholidaymorning ';
			} elseif (!$isavailable[$preselectedday]['afternoon']) {
				$cssonholiday .= 'onholidayafternoon ';
			}

			// Duration
			print '<td class="duration'.($cssonholiday ? ' '.$cssonholiday : '').' center">';

			$dayWorkLoad = $lines[$i]->timespent_duration;
			$totalforeachline[$preselectedday] += $lines[$i]->timespent_duration;

			$alreadyspent = '';
			if ($dayWorkLoad > 0) {
				$alreadyspent = convertSecondToTime($lines[$i]->timespent_duration, 'allhourmin');
			}

			print convertSecondToTime($lines[$i]->timespent_duration, 'allhourmin');

			$modeinput = 'hours';

			print '<script type="text/javascript">';
			print "jQuery(document).ready(function () {\n";
			print " 	jQuery('.inputhour, .inputminute').bind('keyup', function(e) { updateTotal(0, '".$modeinput."') });";
			print "})\n";
			print '</script>';

			print '</td>';

			// Note
			print '<td class="center">';
			print '<textarea name="'.$lines[$i]->id.'note" rows="'.ROWS_2.'" id="'.$lines[$i]->id.'note"'.($disabledtask ? ' disabled="disabled"' : '').'>';
			print $lines[$i]->timespent_note;
			print '</textarea>';
			print '</td>';

			// Warning
			print '<td class="right">';
			/*if ((! $lines[$i]->public) && $disabledproject) print $form->textwithpicto('',$langs->trans("UserIsNotContactOfProject"));
			elseif ($disabledtask)
			{
				$titleassigntask = $langs->trans("AssignTaskToMe");
				if ($fuser->id != $user->id) $titleassigntask = $langs->trans("AssignTaskToUser", '...');

				print $form->textwithpicto('',$langs->trans("TaskIsNotAssignedToUser", $titleassigntask));
			}*/
			print '</td>';

			print "</tr>\n";
		}
		//}
		//else
		//{
			//$level--;
		//}
	}

	return $totalforeachline;
}


/**
 * Output a task line into a pertime intput mode
 *
 * @param	string	   	$inc					Line number (start to 0, then increased by recursive call)
 * @param   string		$parent					Id of parent task to show (0 to show all)
 * @param	User|null	$fuser					Restrict list to user if defined
 * @param   Task[]		$lines					Array of lines
 * @param   int			$level					Level (start to 0, then increased/decrease by recursive call)
 * @param   string		$projectsrole			Array of roles user has on project
 * @param   string		$tasksrole				Array of roles user has on task
 * @param	string		$mine					Show only task lines I am assigned to
 * @param   int			$restricteditformytask	0=No restriction, 1=Enable add time only if task is assigned to me, 2=Enable add time only if tasks is assigned to me and hide others
 * @param	int			$preselectedday			Preselected day
 * @param   array       $isavailable			Array with data that say if user is available for several days for morning and afternoon
 * @param	int			$oldprojectforbreak		Old project id of last project break
 * @param	array		$arrayfields		    Array of additional column
 * @param	Extrafields	$extrafields		    Object extrafields
 * @return  array								Array with time spent for $fuser for each day of week on tasks in $lines and substasks
 */
function projectLinesPerDay(&$inc, $parent, $fuser, $lines, &$level, &$projectsrole, &$tasksrole, $mine, $restricteditformytask, $preselectedday, &$isavailable, $oldprojectforbreak = 0, $arrayfields = array(), $extrafields = null)
{
	global $conf, $db, $user, $langs;
	global $form, $formother, $projectstatic, $taskstatic, $thirdpartystatic;

	$lastprojectid = 0;
	$totalforeachday = array();
	$workloadforid = array();
	$lineswithoutlevel0 = array();

	$numlines = count($lines);

	// Create a smaller array with sublevels only to be used later. This increase dramatically performances.
	if ($parent == 0) { // Always and only if at first level
		for ($i = 0; $i < $numlines; $i++) {
			if ($lines[$i]->fk_task_parent) {
				$lineswithoutlevel0[] = $lines[$i];
			}
		}
	}

	if (empty($oldprojectforbreak)) {
		$oldprojectforbreak = (empty($conf->global->PROJECT_TIMESHEET_DISABLEBREAK_ON_PROJECT) ? 0 : -1); // 0 to start break , -1 no break
	}

	$restrictBefore = null;

	if (! empty($conf->global->PROJECT_TIMESHEET_PREVENT_AFTER_MONTHS)) {
		require_once DOL_DOCUMENT_ROOT.'/core/lib/date.lib.php';
		$restrictBefore = dol_time_plus_duree(dol_now(), - $conf->global->PROJECT_TIMESHEET_PREVENT_AFTER_MONTHS, 'm');
	}

	//dol_syslog('projectLinesPerDay inc='.$inc.' preselectedday='.$preselectedday.' task parent id='.$parent.' level='.$level." count(lines)=".$numlines." count(lineswithoutlevel0)=".count($lineswithoutlevel0));
	for ($i = 0; $i < $numlines; $i++) {
		if ($parent == 0) {
			$level = 0;
		}

		if ($lines[$i]->fk_task_parent == $parent) {
			$obj = &$lines[$i]; // To display extrafields

			// If we want all or we have a role on task, we show it
			if (empty($mine) || !empty($tasksrole[$lines[$i]->id])) {
				//dol_syslog("projectLinesPerWeek Found line ".$i.", a qualified task (i have role or want to show all tasks) with id=".$lines[$i]->id." project id=".$lines[$i]->fk_project);

				if ($restricteditformytask == 2 && empty($tasksrole[$lines[$i]->id])) {	// we have no role on task and we request to hide such cases
					continue;
				}

				// Break on a new project
				if ($parent == 0 && $lines[$i]->fk_project != $lastprojectid) {
					$lastprojectid = $lines[$i]->fk_project;
					if ($preselectedday) {
						$projectstatic->id = $lines[$i]->fk_project;
					}
				}

				if (empty($workloadforid[$projectstatic->id])) {
					if ($preselectedday) {
						$projectstatic->loadTimeSpent($preselectedday, 0, $fuser->id); // Load time spent from table projet_task_time for the project into this->weekWorkLoad and this->weekWorkLoadPerTask for all days of a week
						$workloadforid[$projectstatic->id] = 1;
					}
				}

				$projectstatic->id = $lines[$i]->fk_project;
				$projectstatic->ref = $lines[$i]->projectref;
				$projectstatic->title = $lines[$i]->projectlabel;
				$projectstatic->public = $lines[$i]->public;
				$projectstatic->status = $lines[$i]->projectstatus;

				$taskstatic->id = $lines[$i]->id;
				$taskstatic->ref = ($lines[$i]->ref ? $lines[$i]->ref : $lines[$i]->id);
				$taskstatic->label = $lines[$i]->label;
				$taskstatic->date_start = $lines[$i]->date_start;
				$taskstatic->date_end = $lines[$i]->date_end;

				$thirdpartystatic->id = $lines[$i]->socid;
				$thirdpartystatic->name = $lines[$i]->thirdparty_name;
				$thirdpartystatic->email = $lines[$i]->thirdparty_email;

				if (empty($oldprojectforbreak) || ($oldprojectforbreak != -1 && $oldprojectforbreak != $projectstatic->id)) {
					$addcolspan = 0;
					if (!empty($arrayfields['t.planned_workload']['checked'])) {
						$addcolspan++;
					}
					if (!empty($arrayfields['t.progress']['checked'])) {
						$addcolspan++;
					}
					foreach ($arrayfields as $key => $val) {
						if ($val['checked'] && substr($key, 0, 5) == 'efpt.') {
							$addcolspan++;
						}
					}

					print '<tr class="oddeven trforbreak nobold">'."\n";
					print '<td colspan="'.(7 + $addcolspan).'">';
					print $projectstatic->getNomUrl(1, '', 0, '<strong>'.$langs->transnoentitiesnoconv("YourRole").':</strong> '.$projectsrole[$lines[$i]->fk_project]);
					if ($thirdpartystatic->id > 0) {
						print ' - '.$thirdpartystatic->getNomUrl(1);
					}
					if ($projectstatic->title) {
						print ' - ';
						print '<span class="secondary">'.$projectstatic->title.'</span>';
					}
					/*
					$colspan=5+(empty($conf->global->PROJECT_TIMESHEET_DISABLEBREAK_ON_PROJECT)?0:2);
					print '<table class="">';

					print '<tr class="liste_titre">';

					// PROJECT fields
					if (! empty($arrayfields['p.fk_opp_status']['checked'])) print_liste_field_titre($arrayfields['p.fk_opp_status']['label'], $_SERVER["PHP_SELF"], 'p.fk_opp_status', "", $param, '', $sortfield, $sortorder, 'center ');
					if (! empty($arrayfields['p.opp_amount']['checked']))    print_liste_field_titre($arrayfields['p.opp_amount']['label'], $_SERVER["PHP_SELF"], 'p.opp_amount', "", $param, '', $sortfield, $sortorder, 'right ');
					if (! empty($arrayfields['p.opp_percent']['checked']))   print_liste_field_titre($arrayfields['p.opp_percent']['label'], $_SERVER["PHP_SELF"], 'p.opp_percent', "", $param, '', $sortfield, $sortorder, 'right ');
					if (! empty($arrayfields['p.budget_amount']['checked'])) print_liste_field_titre($arrayfields['p.budget_amount']['label'], $_SERVER["PHP_SELF"], 'p.budget_amount', "", $param, '', $sortfield, $sortorder, 'right ');
					if (! empty($arrayfields['p.usage_bill_time']['checked']))     print_liste_field_titre($arrayfields['p.usage_bill_time']['label'], $_SERVER["PHP_SELF"], 'p.usage_bill_time', "", $param, '', $sortfield, $sortorder, 'right ');

					$extrafieldsobjectkey='projet';
					$extrafieldsobjectprefix='efp.';
					include DOL_DOCUMENT_ROOT.'/core/tpl/extrafields_list_search_title.tpl.php';

					print '</tr>';
					print '<tr>';

					// PROJECT fields
					if (! empty($arrayfields['p.fk_opp_status']['checked']))
					{
						print '<td class="nowrap">';
						$code = dol_getIdFromCode($db, $lines[$i]->fk_opp_status, 'c_lead_status', 'rowid', 'code');
						if ($code) print $langs->trans("OppStatus".$code);
						print "</td>\n";
					}
					if (! empty($arrayfields['p.opp_amount']['checked']))
					{
						print '<td class="nowrap">';
						print price($lines[$i]->opp_amount, 0, $langs, 1, 0, -1, $conf->currency);
						print "</td>\n";
					}
					if (! empty($arrayfields['p.opp_percent']['checked']))
					{
						print '<td class="nowrap">';
						print price($lines[$i]->opp_percent, 0, $langs, 1, 0).' %';
						print "</td>\n";
					}
					if (! empty($arrayfields['p.budget_amount']['checked']))
					{
						print '<td class="nowrap">';
						print price($lines[$i]->budget_amount, 0, $langs, 1, 0, 0, $conf->currency);
						print "</td>\n";
					}
					if (! empty($arrayfields['p.usage_bill_time']['checked']))
					{
						print '<td class="nowrap">';
						print yn($lines[$i]->usage_bill_time);
						print "</td>\n";
					}

					$extrafieldsobjectkey='projet';
					$extrafieldsobjectprefix='efp.';
					include DOL_DOCUMENT_ROOT.'/core/tpl/extrafields_list_print_fields.tpl.php';

					print '</tr>';
					print '</table>';

					*/
					print '</td>';
					print '</tr>';
				}

				if ($oldprojectforbreak != -1) {
					$oldprojectforbreak = $projectstatic->id;
				}

				print '<tr class="oddeven" data-taskid="'.$lines[$i]->id.'">'."\n";

				// User
				/*
				print '<td class="nowrap">';
				print $fuser->getNomUrl(1, 'withproject', 'time');
				print '</td>';
				*/

				// Project
				if (!empty($conf->global->PROJECT_TIMESHEET_DISABLEBREAK_ON_PROJECT)) {
					print "<td>";
					if ($oldprojectforbreak == -1) {
						print $projectstatic->getNomUrl(1, '', 0, $langs->transnoentitiesnoconv("YourRole").': '.$projectsrole[$lines[$i]->fk_project]);
					}
					print "</td>";
				}

				// Thirdparty
				if (!empty($conf->global->PROJECT_TIMESHEET_DISABLEBREAK_ON_PROJECT)) {
					print '<td class="tdoverflowmax100">';
					if ($thirdpartystatic->id > 0) {
						print $thirdpartystatic->getNomUrl(1, 'project', 10);
					}
					print '</td>';
				}

				// Ref
				print '<td>';
				print '<!-- Task id = '.$lines[$i]->id.' -->';
				for ($k = 0; $k < $level; $k++) {
					print '<div class="marginleftonly">';
				}
				print $taskstatic->getNomUrl(1, 'withproject', 'time');
				// Label task
				print '<br>';
				print '<span class="opacitymedium">'.$taskstatic->label.'</a>';
				for ($k = 0; $k < $level; $k++) {
					print "</div>";
				}
				print "</td>\n";

				// TASK extrafields
				$extrafieldsobjectkey = 'projet_task';
				$extrafieldsobjectprefix = 'efpt.';
				include DOL_DOCUMENT_ROOT.'/core/tpl/extrafields_list_print_fields.tpl.php';

				// Planned Workload
				if (!empty($arrayfields['t.planned_workload']['checked'])) {
					print '<td class="leftborder plannedworkload right">';
					if ($lines[$i]->planned_workload) {
						print convertSecondToTime($lines[$i]->planned_workload, 'allhourmin');
					} else {
						print '--:--';
					}
					print '</td>';
				}

				// Progress declared %
				if (!empty($arrayfields['t.progress']['checked'])) {
					print '<td class="right">';
					print $formother->select_percent($lines[$i]->progress, $lines[$i]->id.'progress');
					print '</td>';
				}

				if (!empty($arrayfields['timeconsumed']['checked'])) {
					// Time spent by everybody
					print '<td class="right">';
					// $lines[$i]->duration is a denormalised field = summ of time spent by everybody for task. What we need is time consummed by user
					if ($lines[$i]->duration) {
						print '<a href="'.DOL_URL_ROOT.'/projet/tasks/time.php?id='.$lines[$i]->id.'">';
						print convertSecondToTime($lines[$i]->duration, 'allhourmin');
						print '</a>';
					} else {
						print '--:--';
					}
					print "</td>\n";

					// Time spent by user
					print '<td class="right">';
					$tmptimespent = $taskstatic->getSummaryOfTimeSpent($fuser->id);
					if ($tmptimespent['total_duration']) {
						print convertSecondToTime($tmptimespent['total_duration'], 'allhourmin');
					} else {
						print '--:--';
					}
					print "</td>\n";
				}

				$disabledproject = 1;
				$disabledtask = 1;
				//print "x".$lines[$i]->fk_project;
				//var_dump($lines[$i]);
				//var_dump($projectsrole[$lines[$i]->fk_project]);
				// If at least one role for project
				if ($lines[$i]->public || !empty($projectsrole[$lines[$i]->fk_project]) || $user->rights->projet->all->creer) {
					$disabledproject = 0;
					$disabledtask = 0;
				}
				// If $restricteditformytask is on and I have no role on task, i disable edit
				if ($restricteditformytask && empty($tasksrole[$lines[$i]->id])) {
					$disabledtask = 1;
				}

				if ($restrictBefore && $preselectedday < $restrictBefore) {
					$disabledtask = 1;
				}

				// Select hour
				print '<td class="nowraponall leftborder center minwidth150imp">';
				$tableCell = $form->selectDate($preselectedday, $lines[$i]->id, 1, 1, 2, "addtime", 0, 0, $disabledtask);
				print $tableCell;
				print '</td>';

				$cssonholiday = '';
				if (!$isavailable[$preselectedday]['morning'] && !$isavailable[$preselectedday]['afternoon']) {
					$cssonholiday .= 'onholidayallday ';
				} elseif (!$isavailable[$preselectedday]['morning']) {
					$cssonholiday .= 'onholidaymorning ';
				} elseif (!$isavailable[$preselectedday]['afternoon']) {
					$cssonholiday .= 'onholidayafternoon ';
				}

				global $daytoparse;
				$tmparray = dol_getdate($daytoparse, true); // detail of current day

				$idw = ($tmparray['wday'] - (empty($conf->global->MAIN_START_WEEK) ? 0 : 1));
				global $numstartworkingday, $numendworkingday;
				$cssweekend = '';
				if ((($idw + 1) < $numstartworkingday) || (($idw + 1) > $numendworkingday)) {	// This is a day is not inside the setup of working days, so we use a week-end css.
					$cssweekend = 'weekend';
				}

				// Duration
				print '<td class="center duration'.($cssonholiday ? ' '.$cssonholiday : '').($cssweekend ? ' '.$cssweekend : '').'">';
				$dayWorkLoad = $projectstatic->weekWorkLoadPerTask[$preselectedday][$lines[$i]->id];
				$totalforeachday[$preselectedday] += $dayWorkLoad;

				$alreadyspent = '';
				if ($dayWorkLoad > 0) {
					$alreadyspent = convertSecondToTime($dayWorkLoad, 'allhourmin');
				}

				$idw = 0;

				$tableCell = '';
				$tableCell .= '<span class="timesheetalreadyrecorded" title="texttoreplace"><input type="text" class="center" size="2" disabled id="timespent['.$inc.']['.$idw.']" name="task['.$lines[$i]->id.']['.$idw.']" value="'.$alreadyspent.'"></span>';
				$tableCell .= '<span class="hideonsmartphone"> + </span>';
				//$tableCell.='&nbsp;&nbsp;&nbsp;';
				$tableCell .= $form->select_duration($lines[$i]->id.'duration', '', $disabledtask, 'text', 0, 1);
				//$tableCell.='&nbsp;<input type="submit" class="button"'.($disabledtask?' disabled':'').' value="'.$langs->trans("Add").'">';
				print $tableCell;

				$modeinput = 'hours';

				print '<script type="text/javascript">';
				print "jQuery(document).ready(function () {\n";
				print " 	jQuery('.inputhour, .inputminute').bind('keyup', function(e) { updateTotal(0, '".$modeinput."') });";
				print "})\n";
				print '</script>';

				print '</td>';

				// Note
				print '<td class="center">';
				print '<textarea name="'.$lines[$i]->id.'note" rows="'.ROWS_2.'" id="'.$lines[$i]->id.'note"'.($disabledtask ? ' disabled="disabled"' : '').'>';
				print '</textarea>';
				print '</td>';

				// Warning
				print '<td class="right">';
				if ((!$lines[$i]->public) && $disabledproject) {
					print $form->textwithpicto('', $langs->trans("UserIsNotContactOfProject"));
				} elseif ($disabledtask) {
					$titleassigntask = $langs->trans("AssignTaskToMe");
					if ($fuser->id != $user->id) {
						$titleassigntask = $langs->trans("AssignTaskToUser", '...');
					}

					print $form->textwithpicto('', $langs->trans("TaskIsNotAssignedToUser", $titleassigntask));
				}
				print '</td>';

				print "</tr>\n";
			}

			$inc++;
			$level++;
			if ($lines[$i]->id > 0) {
				//var_dump('totalforeachday after taskid='.$lines[$i]->id.' and previous one on level '.$level);
				//var_dump($totalforeachday);
				$ret = projectLinesPerDay($inc, $lines[$i]->id, $fuser, ($parent == 0 ? $lineswithoutlevel0 : $lines), $level, $projectsrole, $tasksrole, $mine, $restricteditformytask, $preselectedday, $isavailable, $oldprojectforbreak, $arrayfields, $extrafields);
				//var_dump('ret with parent='.$lines[$i]->id.' level='.$level);
				//var_dump($ret);
				foreach ($ret as $key => $val) {
					$totalforeachday[$key] += $val;
				}
				//var_dump('totalforeachday after taskid='.$lines[$i]->id.' and previous one on level '.$level.' + subtasks');
				//var_dump($totalforeachday);
			}
			$level--;
		} else {
			//$level--;
		}
	}

	return $totalforeachday;
}


/**
 * Output a task line into a perday intput mode
 *
 * @param	string	   	$inc					Line output identificator (start to 0, then increased by recursive call)
 * @param	int			$firstdaytoshow			First day to show
 * @param	User|null	$fuser					Restrict list to user if defined
 * @param   string		$parent					Id of parent task to show (0 to show all)
 * @param   Task[]		$lines					Array of lines (list of tasks but we will show only if we have a specific role on task)
 * @param   int			$level					Level (start to 0, then increased/decrease by recursive call)
 * @param   string		$projectsrole			Array of roles user has on project
 * @param   string		$tasksrole				Array of roles user has on task
 * @param	string		$mine					Show only task lines I am assigned to
 * @param   int			$restricteditformytask	0=No restriction, 1=Enable add time only if task is assigned to me, 2=Enable add time only if tasks is assigned to me and hide others
 * @param   array       $isavailable			Array with data that say if user is available for several days for morning and afternoon
 * @param	int			$oldprojectforbreak		Old project id of last project break
 * @param	array		$arrayfields		    Array of additional column
 * @param	Extrafields	$extrafields		    Object extrafields
 * @return  array								Array with time spent for $fuser for each day of week on tasks in $lines and substasks
 */
function projectLinesPerWeek(&$inc, $firstdaytoshow, $fuser, $parent, $lines, &$level, &$projectsrole, &$tasksrole, $mine, $restricteditformytask, &$isavailable, $oldprojectforbreak = 0, $arrayfields = array(), $extrafields = null)
{
	global $conf, $db, $user, $langs;
	global $form, $formother, $projectstatic, $taskstatic, $thirdpartystatic;

	$numlines = count($lines);

	$lastprojectid = 0;
	$workloadforid = array();
	$totalforeachday = array();
	$lineswithoutlevel0 = array();

	// Create a smaller array with sublevels only to be used later. This increase dramatically performances.
	if ($parent == 0) { // Always and only if at first level
		for ($i = 0; $i < $numlines; $i++) {
			if ($lines[$i]->fk_task_parent) {
				$lineswithoutlevel0[] = $lines[$i];
			}
		}
	}

	//dol_syslog('projectLinesPerWeek inc='.$inc.' firstdaytoshow='.$firstdaytoshow.' task parent id='.$parent.' level='.$level." count(lines)=".$numlines." count(lineswithoutlevel0)=".count($lineswithoutlevel0));

	if (empty($oldprojectforbreak)) {
		$oldprojectforbreak = (empty($conf->global->PROJECT_TIMESHEET_DISABLEBREAK_ON_PROJECT) ? 0 : -1); // 0 = start break, -1 = never break
	}

	$restrictBefore = null;

	if (! empty($conf->global->PROJECT_TIMESHEET_PREVENT_AFTER_MONTHS)) {
		require_once DOL_DOCUMENT_ROOT.'/core/lib/date.lib.php';
		$restrictBefore = dol_time_plus_duree(dol_now(), - $conf->global->PROJECT_TIMESHEET_PREVENT_AFTER_MONTHS, 'm');
	}

	for ($i = 0; $i < $numlines; $i++) {
		if ($parent == 0) {
			$level = 0;
		}

		if ($lines[$i]->fk_task_parent == $parent) {
			$obj = &$lines[$i]; // To display extrafields

			// If we want all or we have a role on task, we show it
			if (empty($mine) || !empty($tasksrole[$lines[$i]->id])) {
				//dol_syslog("projectLinesPerWeek Found line ".$i.", a qualified task (i have role or want to show all tasks) with id=".$lines[$i]->id." project id=".$lines[$i]->fk_project);

				if ($restricteditformytask == 2 && empty($tasksrole[$lines[$i]->id])) {	// we have no role on task and we request to hide such cases
					continue;
				}

				// Break on a new project
				if ($parent == 0 && $lines[$i]->fk_project != $lastprojectid) {
					$lastprojectid = $lines[$i]->fk_project;
					$projectstatic->id = $lines[$i]->fk_project;
				}

				//var_dump('--- '.$level.' '.$firstdaytoshow.' '.$fuser->id.' '.$projectstatic->id.' '.$workloadforid[$projectstatic->id]);
				//var_dump($projectstatic->weekWorkLoadPerTask);
				if (empty($workloadforid[$projectstatic->id])) {
					$projectstatic->loadTimeSpent($firstdaytoshow, 0, $fuser->id); // Load time spent from table projet_task_time for the project into this->weekWorkLoad and this->weekWorkLoadPerTask for all days of a week
					$workloadforid[$projectstatic->id] = 1;
				}
				//var_dump($projectstatic->weekWorkLoadPerTask);
				//var_dump('--- '.$projectstatic->id.' '.$workloadforid[$projectstatic->id]);

				$projectstatic->id = $lines[$i]->fk_project;
				$projectstatic->ref = $lines[$i]->projectref;
				$projectstatic->title = $lines[$i]->projectlabel;
				$projectstatic->public = $lines[$i]->public;
				$projectstatic->thirdparty_name = $lines[$i]->thirdparty_name;
				$projectstatic->status = $lines[$i]->projectstatus;

				$taskstatic->id = $lines[$i]->id;
				$taskstatic->ref = ($lines[$i]->ref ? $lines[$i]->ref : $lines[$i]->id);
				$taskstatic->label = $lines[$i]->label;
				$taskstatic->date_start = $lines[$i]->date_start;
				$taskstatic->date_end = $lines[$i]->date_end;

				$thirdpartystatic->id = $lines[$i]->thirdparty_id;
				$thirdpartystatic->name = $lines[$i]->thirdparty_name;
				$thirdpartystatic->email = $lines[$i]->thirdparty_email;

				if (empty($oldprojectforbreak) || ($oldprojectforbreak != -1 && $oldprojectforbreak != $projectstatic->id)) {
					$addcolspan = 0;
					if (!empty($arrayfields['t.planned_workload']['checked'])) {
						$addcolspan++;
					}
					if (!empty($arrayfields['t.progress']['checked'])) {
						$addcolspan++;
					}
					foreach ($arrayfields as $key => $val) {
						if ($val['checked'] && substr($key, 0, 5) == 'efpt.') {
							$addcolspan++;
						}
					}

					print '<tr class="oddeven trforbreak nobold">'."\n";
					print '<td colspan="'.(11 + $addcolspan).'">';
					print $projectstatic->getNomUrl(1, '', 0, '<strong>'.$langs->transnoentitiesnoconv("YourRole").':</strong> '.$projectsrole[$lines[$i]->fk_project]);
					if ($thirdpartystatic->id > 0) {
						print ' - '.$thirdpartystatic->getNomUrl(1);
					}
					if ($projectstatic->title) {
						print ' - ';
						print '<span class="secondary">'.$projectstatic->title.'</span>';
					}

					/*$colspan=5+(empty($conf->global->PROJECT_TIMESHEET_DISABLEBREAK_ON_PROJECT)?0:2);
					print '<table class="">';

					print '<tr class="liste_titre">';

					// PROJECT fields
					if (! empty($arrayfields['p.fk_opp_status']['checked'])) print_liste_field_titre($arrayfields['p.fk_opp_status']['label'], $_SERVER["PHP_SELF"], 'p.fk_opp_status', "", $param, '', $sortfield, $sortorder, 'center ');
					if (! empty($arrayfields['p.opp_amount']['checked']))    print_liste_field_titre($arrayfields['p.opp_amount']['label'], $_SERVER["PHP_SELF"], 'p.opp_amount', "", $param, '', $sortfield, $sortorder, 'right ');
					if (! empty($arrayfields['p.opp_percent']['checked']))   print_liste_field_titre($arrayfields['p.opp_percent']['label'], $_SERVER["PHP_SELF"], 'p.opp_percent', "", $param, '', $sortfield, $sortorder, 'right ');
					if (! empty($arrayfields['p.budget_amount']['checked'])) print_liste_field_titre($arrayfields['p.budget_amount']['label'], $_SERVER["PHP_SELF"], 'p.budget_amount', "", $param, '', $sortfield, $sortorder, 'right ');
					if (! empty($arrayfields['p.usage_bill_time']['checked']))     print_liste_field_titre($arrayfields['p.usage_bill_time']['label'], $_SERVER["PHP_SELF"], 'p.usage_bill_time', "", $param, '', $sortfield, $sortorder, 'right ');

					$extrafieldsobjectkey='projet';
					$extrafieldsobjectprefix='efp.';
					include DOL_DOCUMENT_ROOT.'/core/tpl/extrafields_list_search_title.tpl.php';

					print '</tr>';
					print '<tr>';

					// PROJECT fields
					if (! empty($arrayfields['p.fk_opp_status']['checked']))
					{
						print '<td class="nowrap">';
						$code = dol_getIdFromCode($db, $lines[$i]->fk_opp_status, 'c_lead_status', 'rowid', 'code');
						if ($code) print $langs->trans("OppStatus".$code);
						print "</td>\n";
					}
					if (! empty($arrayfields['p.opp_amount']['checked']))
					{
						print '<td class="nowrap">';
						print price($lines[$i]->opp_amount, 0, $langs, 1, 0, -1, $conf->currency);
						print "</td>\n";
					}
					if (! empty($arrayfields['p.opp_percent']['checked']))
					{
						print '<td class="nowrap">';
						print price($lines[$i]->opp_percent, 0, $langs, 1, 0).' %';
						print "</td>\n";
					}
					if (! empty($arrayfields['p.budget_amount']['checked']))
					{
						print '<td class="nowrap">';
						print price($lines[$i]->budget_amount, 0, $langs, 1, 0, 0, $conf->currency);
						print "</td>\n";
					}
					if (! empty($arrayfields['p.usage_bill_time']['checked']))
					{
						print '<td class="nowrap">';
						print yn($lines[$i]->usage_bill_time);
						print "</td>\n";
					}

					$extrafieldsobjectkey='projet';
					$extrafieldsobjectprefix='efp.';
					include DOL_DOCUMENT_ROOT.'/core/tpl/extrafields_list_print_fields.tpl.php';

					print '</tr>';
					print '</table>';
					*/

					print '</td>';
					print '</tr>';
				}

				if ($oldprojectforbreak != -1) {
					$oldprojectforbreak = $projectstatic->id;
				}

				print '<tr class="oddeven" data-taskid="'.$lines[$i]->id.'">'."\n";

				// User
				/*
				print '<td class="nowrap">';
				print $fuser->getNomUrl(1, 'withproject', 'time');
				print '</td>';
				*/

				// Project
				if (!empty($conf->global->PROJECT_TIMESHEET_DISABLEBREAK_ON_PROJECT)) {
					print '<td class="nowrap">';
					if ($oldprojectforbreak == -1) {
						print $projectstatic->getNomUrl(1, '', 0, $langs->transnoentitiesnoconv("YourRole").': '.$projectsrole[$lines[$i]->fk_project]);
					}
					print "</td>";
				}

				// Thirdparty
				if (!empty($conf->global->PROJECT_TIMESHEET_DISABLEBREAK_ON_PROJECT)) {
					print '<td class="tdoverflowmax100">';
					if ($thirdpartystatic->id > 0) {
						print $thirdpartystatic->getNomUrl(1, 'project');
					}
					print '</td>';
				}

				// Ref
				print '<td class="nowrap">';
				print '<!-- Task id = '.$lines[$i]->id.' -->';
				for ($k = 0; $k < $level; $k++) {
					print '<div class="marginleftonly">';
				}
				print $taskstatic->getNomUrl(1, 'withproject', 'time');
				// Label task
				print '<br>';
				print '<span class="opacitymedium">'.$taskstatic->label.'</span>';
				for ($k = 0; $k < $level; $k++) {
					print "</div>";
				}
				print "</td>\n";

				// TASK extrafields
				$extrafieldsobjectkey = 'projet_task';
				$extrafieldsobjectprefix = 'efpt.';
				include DOL_DOCUMENT_ROOT.'/core/tpl/extrafields_list_print_fields.tpl.php';

				// Planned Workload
				if (!empty($arrayfields['t.planned_workload']['checked'])) {
					print '<td class="leftborder plannedworkload right">';
					if ($lines[$i]->planned_workload) {
						print convertSecondToTime($lines[$i]->planned_workload, 'allhourmin');
					} else {
						print '--:--';
					}
					print '</td>';
				}

				if (!empty($arrayfields['t.progress']['checked'])) {
					// Progress declared %
					print '<td class="right">';
					print $formother->select_percent($lines[$i]->progress, $lines[$i]->id.'progress');
					print '</td>';
				}

				if (!empty($arrayfields['timeconsumed']['checked'])) {
					// Time spent by everybody
					print '<td class="right">';
					// $lines[$i]->duration is a denormalised field = summ of time spent by everybody for task. What we need is time consummed by user
					if ($lines[$i]->duration) {
						print '<a href="'.DOL_URL_ROOT.'/projet/tasks/time.php?id='.$lines[$i]->id.'">';
						print convertSecondToTime($lines[$i]->duration, 'allhourmin');
						print '</a>';
					} else {
						print '--:--';
					}
					print "</td>\n";

					// Time spent by user
					print '<td class="right">';
					$tmptimespent = $taskstatic->getSummaryOfTimeSpent($fuser->id);
					if ($tmptimespent['total_duration']) {
						print convertSecondToTime($tmptimespent['total_duration'], 'allhourmin');
					} else {
						print '--:--';
					}
					print "</td>\n";
				}

				$disabledproject = 1;
				$disabledtask = 1;
				//print "x".$lines[$i]->fk_project;
				//var_dump($lines[$i]);
				//var_dump($projectsrole[$lines[$i]->fk_project]);
				// If at least one role for project
				if ($lines[$i]->public || !empty($projectsrole[$lines[$i]->fk_project]) || $user->rights->projet->all->creer) {
					$disabledproject = 0;
					$disabledtask = 0;
				}
				// If $restricteditformytask is on and I have no role on task, i disable edit
				if ($restricteditformytask && empty($tasksrole[$lines[$i]->id])) {
					$disabledtask = 1;
				}

				//var_dump($projectstatic->weekWorkLoadPerTask);

				// Fields to show current time
				$tableCell = '';
				$modeinput = 'hours';
				for ($idw = 0; $idw < 7; $idw++) {
					$tmpday = dol_time_plus_duree($firstdaytoshow, $idw, 'd');

					$cssonholiday = '';
					if (!$isavailable[$tmpday]['morning'] && !$isavailable[$tmpday]['afternoon']) {
						$cssonholiday .= 'onholidayallday ';
					} elseif (!$isavailable[$tmpday]['morning']) {
						$cssonholiday .= 'onholidaymorning ';
					} elseif (!$isavailable[$tmpday]['afternoon']) {
						$cssonholiday .= 'onholidayafternoon ';
					}

					$tmparray = dol_getdate($tmpday);
					$dayWorkLoad = $projectstatic->weekWorkLoadPerTask[$tmpday][$lines[$i]->id];
					$totalforeachday[$tmpday] += $dayWorkLoad;

					$alreadyspent = '';
					if ($dayWorkLoad > 0) {
						$alreadyspent = convertSecondToTime($dayWorkLoad, 'allhourmin');
					}
					$alttitle = $langs->trans("AddHereTimeSpentForDay", $tmparray['day'], $tmparray['mon']);

					global $numstartworkingday, $numendworkingday;
					$cssweekend = '';
					if (($idw + 1 < $numstartworkingday) || ($idw + 1 > $numendworkingday)) {	// This is a day is not inside the setup of working days, so we use a week-end css.
						$cssweekend = 'weekend';
					}

					$disabledtaskday = $disabledtask;

					if (! $disabledtask && $restrictBefore && $tmpday < $restrictBefore) {
						$disabledtaskday = 1;
					}

					$tableCell = '<td class="center hide'.$idw.($cssonholiday ? ' '.$cssonholiday : '').($cssweekend ? ' '.$cssweekend : '').'">';
					//$tableCell .= 'idw='.$idw.' '.$conf->global->MAIN_START_WEEK.' '.$numstartworkingday.'-'.$numendworkingday;
					$placeholder = '';
					if ($alreadyspent) {
						$tableCell .= '<span class="timesheetalreadyrecorded" title="texttoreplace"><input type="text" class="center smallpadd" size="2" disabled id="timespent['.$inc.']['.$idw.']" name="task['.$lines[$i]->id.']['.$idw.']" value="'.$alreadyspent.'"></span>';
						//$placeholder=' placeholder="00:00"';
						//$tableCell.='+';
					}
					$tableCell .= '<input type="text" alt="'.($disabledtaskday ? '' : $alttitle).'" title="'.($disabledtaskday ? '' : $alttitle).'" '.($disabledtaskday ? 'disabled' : $placeholder).' class="center smallpadd" size="2" id="timeadded['.$inc.']['.$idw.']" name="task['.$lines[$i]->id.']['.$idw.']" value="" cols="2"  maxlength="5"';
					$tableCell .= ' onkeypress="return regexEvent(this,event,\'timeChar\')"';
					$tableCell .= ' onkeyup="updateTotal('.$idw.',\''.$modeinput.'\')"';
					$tableCell .= ' onblur="regexEvent(this,event,\''.$modeinput.'\'); updateTotal('.$idw.',\''.$modeinput.'\')" />';
					$tableCell .= '</td>';
					print $tableCell;
				}

				// Warning
				print '<td class="right">';
				if ((!$lines[$i]->public) && $disabledproject) {
					print $form->textwithpicto('', $langs->trans("UserIsNotContactOfProject"));
				} elseif ($disabledtask) {
					$titleassigntask = $langs->trans("AssignTaskToMe");
					if ($fuser->id != $user->id) {
						$titleassigntask = $langs->trans("AssignTaskToUser", '...');
					}

					print $form->textwithpicto('', $langs->trans("TaskIsNotAssignedToUser", $titleassigntask));
				}
				print '</td>';

				print "</tr>\n";
			}

			// Call to show task with a lower level (task under the current task)
			$inc++;
			$level++;
			if ($lines[$i]->id > 0) {
				//var_dump('totalforeachday after taskid='.$lines[$i]->id.' and previous one on level '.$level);
				//var_dump($totalforeachday);
				$ret = projectLinesPerWeek($inc, $firstdaytoshow, $fuser, $lines[$i]->id, ($parent == 0 ? $lineswithoutlevel0 : $lines), $level, $projectsrole, $tasksrole, $mine, $restricteditformytask, $isavailable, $oldprojectforbreak, $arrayfields, $extrafields);
				//var_dump('ret with parent='.$lines[$i]->id.' level='.$level);
				//var_dump($ret);
				foreach ($ret as $key => $val) {
					$totalforeachday[$key] += $val;
				}
				//var_dump('totalforeachday after taskid='.$lines[$i]->id.' and previous one on level '.$level.' + subtasks');
				//var_dump($totalforeachday);
			}
			$level--;
		} else {
			//$level--;
		}
	}

	return $totalforeachday;
}

/**
 * Output a task line into a perday intput mode
 *
 * @param	string	   	$inc					Line output identificator (start to 0, then increased by recursive call)
 * @param	int			$firstdaytoshow			First day to show
 * @param	User|null	$fuser					Restrict list to user if defined
 * @param   string		$parent					Id of parent task to show (0 to show all)
 * @param   Task[]		$lines					Array of lines (list of tasks but we will show only if we have a specific role on task)
 * @param   int			$level					Level (start to 0, then increased/decrease by recursive call)
 * @param   string		$projectsrole			Array of roles user has on project
 * @param   string		$tasksrole				Array of roles user has on task
 * @param	string		$mine					Show only task lines I am assigned to
 * @param   int			$restricteditformytask	0=No restriction, 1=Enable add time only if task is a task i am affected to
 * @param   array       $isavailable			Array with data that say if user is available for several days for morning and afternoon
 * @param	int			$oldprojectforbreak		Old project id of last project break
 * @param	array		$TWeek					Array of week numbers
 * @return  array								Array with time spent for $fuser for each day of week on tasks in $lines and substasks
 */
function projectLinesPerMonth(&$inc, $firstdaytoshow, $fuser, $parent, $lines, &$level, &$projectsrole, &$tasksrole, $mine, $restricteditformytask, &$isavailable, $oldprojectforbreak = 0, $TWeek = array())
{
	global $conf, $db, $user, $langs;
	global $form, $formother, $projectstatic, $taskstatic, $thirdpartystatic;

	$numlines = count($lines);

	$lastprojectid = 0;
	$workloadforid = array();
	$totalforeachweek = array();
	$lineswithoutlevel0 = array();

	// Create a smaller array with sublevels only to be used later. This increase dramatically performances.
	if ($parent == 0) { // Always and only if at first level
		for ($i = 0; $i < $numlines; $i++) {
			if ($lines[$i]->fk_task_parent) {
				$lineswithoutlevel0[] = $lines[$i];
			}
		}
	}

	//dol_syslog('projectLinesPerWeek inc='.$inc.' firstdaytoshow='.$firstdaytoshow.' task parent id='.$parent.' level='.$level." count(lines)=".$numlines." count(lineswithoutlevel0)=".count($lineswithoutlevel0));

	if (empty($oldprojectforbreak)) {
		$oldprojectforbreak = (empty($conf->global->PROJECT_TIMESHEET_DISABLEBREAK_ON_PROJECT) ? 0 : -1); // 0 = start break, -1 = never break
	}

	$restrictBefore = null;

	if (! empty($conf->global->PROJECT_TIMESHEET_PREVENT_AFTER_MONTHS)) {
		require_once DOL_DOCUMENT_ROOT.'/core/lib/date.lib.php';
		$restrictBefore = dol_time_plus_duree(dol_now(), - $conf->global->PROJECT_TIMESHEET_PREVENT_AFTER_MONTHS, 'm');
	}

	for ($i = 0; $i < $numlines; $i++) {
		if ($parent == 0) {
			$level = 0;
		}

		if ($lines[$i]->fk_task_parent == $parent) {
			// If we want all or we have a role on task, we show it
			if (empty($mine) || !empty($tasksrole[$lines[$i]->id])) {
				//dol_syslog("projectLinesPerWeek Found line ".$i.", a qualified task (i have role or want to show all tasks) with id=".$lines[$i]->id." project id=".$lines[$i]->fk_project);

				// Break on a new project
				if ($parent == 0 && $lines[$i]->fk_project != $lastprojectid) {
					$lastprojectid = $lines[$i]->fk_project;
					$projectstatic->id = $lines[$i]->fk_project;
				}

				//var_dump('--- '.$level.' '.$firstdaytoshow.' '.$fuser->id.' '.$projectstatic->id.' '.$workloadforid[$projectstatic->id]);
				//var_dump($projectstatic->weekWorkLoadPerTask);
				if (empty($workloadforid[$projectstatic->id])) {
					$projectstatic->loadTimeSpentMonth($firstdaytoshow, 0, $fuser->id); // Load time spent from table projet_task_time for the project into this->weekWorkLoad and this->weekWorkLoadPerTask for all days of a week
					$workloadforid[$projectstatic->id] = 1;
				}
				//var_dump($projectstatic->weekWorkLoadPerTask);
				//var_dump('--- '.$projectstatic->id.' '.$workloadforid[$projectstatic->id]);

				$projectstatic->id = $lines[$i]->fk_project;
				$projectstatic->ref = $lines[$i]->projectref;
				$projectstatic->title = $lines[$i]->projectlabel;
				$projectstatic->public = $lines[$i]->public;
				$projectstatic->thirdparty_name = $lines[$i]->thirdparty_name;
				$projectstatic->status = $lines[$i]->projectstatus;

				$taskstatic->id = $lines[$i]->id;
				$taskstatic->ref = ($lines[$i]->ref ? $lines[$i]->ref : $lines[$i]->id);
				$taskstatic->label = $lines[$i]->label;
				$taskstatic->date_start = $lines[$i]->date_start;
				$taskstatic->date_end = $lines[$i]->date_end;

				$thirdpartystatic->id = $lines[$i]->thirdparty_id;
				$thirdpartystatic->name = $lines[$i]->thirdparty_name;
				$thirdpartystatic->email = $lines[$i]->thirdparty_email;

				if (empty($oldprojectforbreak) || ($oldprojectforbreak != -1 && $oldprojectforbreak != $projectstatic->id)) {
					print '<tr class="oddeven trforbreak nobold">'."\n";
					print '<td colspan="'.(6 + count($TWeek)).'">';
					print $projectstatic->getNomUrl(1, '', 0, '<strong>'.$langs->transnoentitiesnoconv("YourRole").':</strong> '.$projectsrole[$lines[$i]->fk_project]);
					if ($thirdpartystatic->id > 0) {
						print ' - '.$thirdpartystatic->getNomUrl(1);
					}
					if ($projectstatic->title) {
						print ' - ';
						print '<span class="secondary">'.$projectstatic->title.'</span>';
					}
					print '</td>';
					print '</tr>';
				}

				if ($oldprojectforbreak != -1) {
					$oldprojectforbreak = $projectstatic->id;
				}
				print '<tr class="oddeven" data-taskid="'.$lines[$i]->id.'">'."\n";

				// User
				/*
				print '<td class="nowrap">';
				print $fuser->getNomUrl(1, 'withproject', 'time');
				print '</td>';
				*/

				// Project
				/*print '<td class="nowrap">';
				if ($oldprojectforbreak == -1) print $projectstatic->getNomUrl(1,'',0,$langs->transnoentitiesnoconv("YourRole").': '.$projectsrole[$lines[$i]->fk_project]);
				print "</td>";*/

				// Thirdparty
				/*print '<td class="tdoverflowmax100">';
				if ($thirdpartystatic->id > 0) print $thirdpartystatic->getNomUrl(1, 'project');
				print '</td>';*/

				// Ref
				print '<td class="nowrap">';
				print '<!-- Task id = '.$lines[$i]->id.' -->';
				for ($k = 0; $k < $level; $k++) {
					print '<div class="marginleftonly">';
				}
				print $taskstatic->getNomUrl(1, 'withproject', 'time');
				// Label task
				print '<br>';
				print '<span class="opacitymedium">'.$taskstatic->label.'</span>';
				for ($k = 0; $k < $level; $k++) {
					print "</div>";
				}
				print "</td>\n";

				// Planned Workload
				print '<td class="leftborder plannedworkload right">';
				if ($lines[$i]->planned_workload) {
					print convertSecondToTime($lines[$i]->planned_workload, 'allhourmin');
				} else {
					print '--:--';
				}
				print '</td>';

				// Progress declared %
				print '<td class="right">';
				print $formother->select_percent($lines[$i]->progress, $lines[$i]->id.'progress');
				print '</td>';

				// Time spent by everybody
				print '<td class="right">';
				// $lines[$i]->duration is a denormalised field = summ of time spent by everybody for task. What we need is time consummed by user
				if ($lines[$i]->duration) {
					print '<a href="'.DOL_URL_ROOT.'/projet/tasks/time.php?id='.$lines[$i]->id.'">';
					print convertSecondToTime($lines[$i]->duration, 'allhourmin');
					print '</a>';
				} else {
					print '--:--';
				}
				print "</td>\n";

				// Time spent by user
				print '<td class="right">';
				$tmptimespent = $taskstatic->getSummaryOfTimeSpent($fuser->id);
				if ($tmptimespent['total_duration']) {
					print convertSecondToTime($tmptimespent['total_duration'], 'allhourmin');
				} else {
					print '--:--';
				}
				print "</td>\n";

				$disabledproject = 1;
				$disabledtask = 1;
				//print "x".$lines[$i]->fk_project;
				//var_dump($lines[$i]);
				//var_dump($projectsrole[$lines[$i]->fk_project]);
				// If at least one role for project
				if ($lines[$i]->public || !empty($projectsrole[$lines[$i]->fk_project]) || $user->rights->projet->all->creer) {
					$disabledproject = 0;
					$disabledtask = 0;
				}
				// If $restricteditformytask is on and I have no role on task, i disable edit
				if ($restricteditformytask && empty($tasksrole[$lines[$i]->id])) {
					$disabledtask = 1;
				}

				//var_dump($projectstatic->weekWorkLoadPerTask);
				//TODO
				// Fields to show current time
				$tableCell = '';
				$modeinput = 'hours';
				$TFirstDay = getFirstDayOfEachWeek($TWeek, date('Y', $firstdaytoshow));
				$TFirstDay[reset($TWeek)] = 1;

				$firstdaytoshowarray = dol_getdate($firstdaytoshow);
				$year = $firstdaytoshowarray['year'];
				$month = $firstdaytoshowarray['mon'];
				foreach ($TWeek as $weekIndex => $weekNb) {
					$weekWorkLoad = $projectstatic->monthWorkLoadPerTask[$weekNb][$lines[$i]->id];
					$totalforeachweek[$weekNb] += $weekWorkLoad;

					$alreadyspent = '';
					if ($weekWorkLoad > 0) {
						$alreadyspent = convertSecondToTime($weekWorkLoad, 'allhourmin');
					}
					$alttitle = $langs->trans("AddHereTimeSpentForWeek", $weekNb);

					$disabledtaskweek = $disabledtask;
					$firstdayofweek = dol_mktime(0, 0, 0, $month, $TFirstDay[$weekIndex], $year);

					if (! $disabledtask && $restrictBefore && $firstdayofweek < $restrictBefore) {
						$disabledtaskweek = 1;
					}

					$tableCell = '<td class="center hide weekend">';
					$placeholder = '';
					if ($alreadyspent) {
						$tableCell .= '<span class="timesheetalreadyrecorded" title="texttoreplace"><input type="text" class="center smallpadd" size="2" disabled id="timespent['.$inc.']['.((int) $weekNb).']" name="task['.$lines[$i]->id.']['.$weekNb.']" value="'.$alreadyspent.'"></span>';
						//$placeholder=' placeholder="00:00"';
						//$tableCell.='+';
					}

					$tableCell .= '<input type="text" alt="'.($disabledtaskweek ? '' : $alttitle).'" title="'.($disabledtaskweek ? '' : $alttitle).'" '.($disabledtaskweek ? 'disabled' : $placeholder).' class="center smallpadd" size="2" id="timeadded['.$inc.']['.((int) $weekNb).']" name="task['.$lines[$i]->id.']['.($TFirstDay[$weekNb] - 1).']" value="" cols="2"  maxlength="5"';
					$tableCell .= ' onkeypress="return regexEvent(this,event,\'timeChar\')"';
					$tableCell .= ' onkeyup="updateTotal('.$weekNb.',\''.$modeinput.'\')"';
					$tableCell .= ' onblur="regexEvent(this,event,\''.$modeinput.'\'); updateTotal('.$weekNb.',\''.$modeinput.'\')" />';
					$tableCell .= '</td>';
					print $tableCell;
				}

				// Warning
				print '<td class="right">';
				if ((!$lines[$i]->public) && $disabledproject) {
					print $form->textwithpicto('', $langs->trans("UserIsNotContactOfProject"));
				} elseif ($disabledtask) {
					$titleassigntask = $langs->trans("AssignTaskToMe");
					if ($fuser->id != $user->id) {
						$titleassigntask = $langs->trans("AssignTaskToUser", '...');
					}

					print $form->textwithpicto('', $langs->trans("TaskIsNotAssignedToUser", $titleassigntask));
				}
				print '</td>';

				print "</tr>\n";
			}

			// Call to show task with a lower level (task under the current task)
			$inc++;
			$level++;
			if ($lines[$i]->id > 0) {
				//var_dump('totalforeachday after taskid='.$lines[$i]->id.' and previous one on level '.$level);
				//var_dump($totalforeachday);
				$ret = projectLinesPerMonth($inc, $firstdaytoshow, $fuser, $lines[$i]->id, ($parent == 0 ? $lineswithoutlevel0 : $lines), $level, $projectsrole, $tasksrole, $mine, $restricteditformytask, $isavailable, $oldprojectforbreak, $TWeek);
				//var_dump('ret with parent='.$lines[$i]->id.' level='.$level);
				//var_dump($ret);
				foreach ($ret as $key => $val) {
					$totalforeachweek[$key] += $val;
				}
				//var_dump('totalforeachday after taskid='.$lines[$i]->id.' and previous one on level '.$level.' + subtasks');
				//var_dump($totalforeachday);
			}
			$level--;
		} else {
			//$level--;
		}
	}

	return $totalforeachweek;
}


/**
 * Search in task lines with a particular parent if there is a task for a particular user (in taskrole)
 *
 * @param 	string	$inc				Counter that count number of lines legitimate to show (for return)
 * @param 	int		$parent				Id of parent task to start
 * @param 	array	$lines				Array of all tasks
 * @param	string	$taskrole			Array of task filtered on a particular user
 * @return	int							1 if there is
 */
function searchTaskInChild(&$inc, $parent, &$lines, &$taskrole)
{
	//print 'Search in line with parent id = '.$parent.'<br>';
	$numlines = count($lines);
	for ($i = 0; $i < $numlines; $i++) {
		// Process line $lines[$i]
		if ($lines[$i]->fk_parent == $parent && $lines[$i]->id != $lines[$i]->fk_parent) {
			// If task is legitimate to show, no more need to search deeper
			if (isset($taskrole[$lines[$i]->id])) {
				//print 'Found a legitimate task id='.$lines[$i]->id.'<br>';
				$inc++;
				return $inc;
			}

			searchTaskInChild($inc, $lines[$i]->id, $lines, $taskrole);
			//print 'Found inc='.$inc.'<br>';

			if ($inc > 0) {
				return $inc;
			}
		}
	}

	return $inc;
}

/**
 * Return HTML table with list of projects and number of opened tasks
 *
 * @param	DoliDB	$db					Database handler
 * @param	Form	$form				Object form
 * @param   int		$socid				Id thirdparty
 * @param   int		$projectsListId     Id of project I have permission on
 * @param   int		$mytasks            Limited to task I am contact to
 * @param	int		$status				-1=No filter on statut, 0 or 1 = Filter on status
 * @param	array	$listofoppstatus	List of opportunity status
 * @param   array   $hiddenfields       List of info to not show ('projectlabel', 'declaredprogress', '...', )
 * @return	void
 */
function print_projecttasks_array($db, $form, $socid, $projectsListId, $mytasks = 0, $status = -1, $listofoppstatus = array(), $hiddenfields = array())
{
	global $langs, $conf, $user;
	global $theme_datacolor;

	require_once DOL_DOCUMENT_ROOT.'/projet/class/project.class.php';

	$listofstatus = array_keys($listofoppstatus);

	if (is_array($listofstatus) && !empty($conf->global->USE_COLOR_FOR_PROSPECTION_STATUS)) {
		// Define $themeColorId and array $statusOppList for each $listofstatus
		$themeColorId = 0;
		$statusOppList = array();
		foreach ($listofstatus as $oppStatus) {
			$oppStatusCode = dol_getIdFromCode($db, $oppStatus, 'c_lead_status', 'rowid', 'code');
			if ($oppStatusCode) {
				$statusOppList[$oppStatus]['code'] = $oppStatusCode;
				$statusOppList[$oppStatus]['color'] = isset($theme_datacolor[$themeColorId]) ? implode(', ', $theme_datacolor[$themeColorId]) : '';
			}
			$themeColorId++;
		}
	}

	$projectstatic = new Project($db);
	$thirdpartystatic = new Societe($db);

	$sortfield = '';
	$sortorder = '';
	$project_year_filter = 0;

	$title = $langs->trans("Projects");
	if (strcmp($status, '') && $status >= 0) {
		$title = $langs->trans("Projects").' '.$langs->trans($projectstatic->statuts_long[$status]);
	}

	$arrayidtypeofcontact = array();

	print '<div class="div-table-responsive-no-min">';
	print '<table class="noborder centpercent">';

	$sql = " FROM ".MAIN_DB_PREFIX."projet as p";
	if ($mytasks) {
		$sql .= ", ".MAIN_DB_PREFIX."projet_task as t";
		$sql .= ", ".MAIN_DB_PREFIX."element_contact as ec";
		$sql .= ", ".MAIN_DB_PREFIX."c_type_contact as ctc";
	} else {
		$sql .= " LEFT JOIN ".MAIN_DB_PREFIX."projet_task as t ON p.rowid = t.fk_projet";
	}
	$sql .= " WHERE p.entity IN (".getEntity('project').")";
	$sql .= " AND p.rowid IN (".$db->sanitize($projectsListId).")";
	if ($socid) {
		$sql .= "  AND (p.fk_soc IS NULL OR p.fk_soc = 0 OR p.fk_soc = ".((int) $socid).")";
	}
	if ($mytasks) {
		$sql .= " AND p.rowid = t.fk_projet";
		$sql .= " AND ec.element_id = t.rowid";
		$sql .= " AND ec.fk_socpeople = ".((int) $user->id);
		$sql .= " AND ec.fk_c_type_contact = ctc.rowid"; // Replace the 2 lines with ec.fk_c_type_contact in $arrayidtypeofcontact
		$sql .= " AND ctc.element = 'project_task'";
	}
	if ($status >= 0) {
		$sql .= " AND p.fk_statut = ".(int) $status;
	}
	if (!empty($conf->global->PROJECT_LIMIT_YEAR_RANGE)) {
		$project_year_filter = GETPOST("project_year_filter");
		//Check if empty or invalid year. Wildcard ignores the sql check
		if ($project_year_filter != "*") {
			if (empty($project_year_filter) || !ctype_digit($project_year_filter)) {
				$project_year_filter = date("Y");
			}
			$sql .= " AND (p.dateo IS NULL OR p.dateo <= ".$db->idate(dol_get_last_day($project_year_filter, 12, false)).")";
			$sql .= " AND (p.datee IS NULL OR p.datee >= ".$db->idate(dol_get_first_day($project_year_filter, 1, false)).")";
		}
	}

	// Get id of project we must show tasks
	$arrayidofprojects = array();
	$sql1 = "SELECT p.rowid as projectid";
	$sql1 .= $sql;
	$resql = $db->query($sql1);
	if ($resql) {
		$i = 0;
		$num = $db->num_rows($resql);
		while ($i < $num) {
			$objp = $db->fetch_object($resql);
			$arrayidofprojects[$objp->projectid] = $objp->projectid;
			$i++;
		}
	} else {
		dol_print_error($db);
	}
	if (empty($arrayidofprojects)) {
		$arrayidofprojects[0] = -1;
	}

	// Get list of project with calculation on tasks
	$sql2 = "SELECT p.rowid as projectid, p.ref, p.title, p.fk_soc,";
	$sql2 .= " s.rowid as socid, s.nom as socname, s.name_alias,";
	$sql2 .= " s.code_client, s.code_compta, s.client,";
	$sql2 .= " s.code_fournisseur, s.code_compta_fournisseur, s.fournisseur,";
	$sql2 .= " s.logo, s.email, s.entity,";
	$sql2 .= " p.fk_user_creat, p.public, p.fk_statut as status, p.fk_opp_status as opp_status, p.opp_percent, p.opp_amount,";
	$sql2 .= " p.dateo, p.datee,";
	$sql2 .= " COUNT(t.rowid) as nb, SUM(t.planned_workload) as planned_workload, SUM(t.planned_workload * t.progress / 100) as declared_progess_workload";
	$sql2 .= " FROM ".MAIN_DB_PREFIX."projet as p";
	$sql2 .= " LEFT JOIN ".MAIN_DB_PREFIX."societe as s ON s.rowid = p.fk_soc";
	$sql2 .= " LEFT JOIN ".MAIN_DB_PREFIX."projet_task as t ON p.rowid = t.fk_projet";
	$sql2 .= " WHERE p.rowid IN (".$db->sanitize(join(',', $arrayidofprojects)).")";
	$sql2 .= " GROUP BY p.rowid, p.ref, p.title, p.fk_soc, s.rowid, s.nom, s.name_alias, s.code_client, s.code_compta, s.client, s.code_fournisseur, s.code_compta_fournisseur, s.fournisseur,";
	$sql2 .= " s.logo, s.email, s.entity, p.fk_user_creat, p.public, p.fk_statut, p.fk_opp_status, p.opp_percent, p.opp_amount, p.dateo, p.datee";
	$sql2 .= " ORDER BY p.title, p.ref";

	$resql = $db->query($sql2);
	if ($resql) {
		$total_task = 0;
		$total_opp_amount = 0;
		$ponderated_opp_amount = 0;

		$num = $db->num_rows($resql);
		$i = 0;

		print '<tr class="liste_titre">';
		print_liste_field_titre($title.'<a href="'.DOL_URL_ROOT.'/projet/list.php?search_status='.((int) $status).'"><span class="badge marginleftonlyshort">'.$num.'</span></a>', $_SERVER["PHP_SELF"], "", "", "", "", $sortfield, $sortorder);
		print_liste_field_titre("ThirdParty", $_SERVER["PHP_SELF"], "", "", "", "", $sortfield, $sortorder);
		if (!empty($conf->global->PROJECT_USE_OPPORTUNITIES)) {
			if (!in_array('prospectionstatus', $hiddenfields)) {
				print_liste_field_titre("OpportunityStatus", "", "", "", "", 'style="max-width: 100px"', $sortfield, $sortorder, 'center ');
			}
			print_liste_field_titre($form->textwithpicto($langs->trans("Amount"), $langs->trans("OpportunityAmount").' ('.$langs->trans("Tooltip").' = '.$langs->trans("OpportunityWeightedAmount").')'), "", "", "", "", 'style="max-width: 100px"', $sortfield, $sortorder, 'right ');
			//print_liste_field_titre('OpportunityWeightedAmount', '', '', '', '', 'align="right"', $sortfield, $sortorder);
		}
		if (empty($conf->global->PROJECT_HIDE_TASKS)) {
			print_liste_field_titre("Tasks", "", "", "", "", 'align="right"', $sortfield, $sortorder);
			if (!in_array('plannedworkload', $hiddenfields)) {
				print_liste_field_titre("PlannedWorkload", "", "", "", "", 'style="max-width: 100px"', $sortfield, $sortorder, 'right ');
			}
			if (!in_array('declaredprogress', $hiddenfields)) {
				print_liste_field_titre("%", "", "", "", "", '', $sortfield, $sortorder, 'right ', $langs->trans("ProgressDeclared"));
			}
		}
		if (!in_array('projectstatus', $hiddenfields)) {
			print_liste_field_titre("Status", "", "", "", "", '', $sortfield, $sortorder, 'right ');
		}
		print "</tr>\n";

		$total_plannedworkload = 0;
		$total_declaredprogressworkload = 0;
		while ($i < $num) {
			$objp = $db->fetch_object($resql);

			$projectstatic->id = $objp->projectid;
			$projectstatic->user_author_id = $objp->fk_user_creat;
			$projectstatic->public = $objp->public;

			// Check is user has read permission on project
			$userAccess = $projectstatic->restrictedProjectArea($user);
			if ($userAccess >= 0) {
				$projectstatic->ref = $objp->ref;
				$projectstatic->status = $objp->status;
				$projectstatic->title = $objp->title;
				$projectstatic->datee = $db->jdate($objp->datee);
				$projectstatic->dateo = $db->jdate($objp->dateo);

				print '<tr class="oddeven">';

				print '<td class="tdoverflowmax150">';
				print $projectstatic->getNomUrl(1, '', 0, '', '-', 0, -1, 'nowraponall');
				if (!in_array('projectlabel', $hiddenfields)) {
					print '<br><span class="opacitymedium">'.dol_trunc($objp->title, 24).'</span>';
				}
				print '</td>';

				print '<td class="nowraponall tdoverflowmax100">';
				if ($objp->fk_soc > 0) {
					$thirdpartystatic->id = $objp->socid;
					$thirdpartystatic->name = $objp->socname;
					//$thirdpartystatic->name_alias = $objp->name_alias;
					//$thirdpartystatic->code_client = $objp->code_client;
					$thirdpartystatic->code_compta = $objp->code_compta;
					$thirdpartystatic->client = $objp->client;
					//$thirdpartystatic->code_fournisseur = $objp->code_fournisseur;
					$thirdpartystatic->code_compta_fournisseur = $objp->code_compta_fournisseur;
					$thirdpartystatic->fournisseur = $objp->fournisseur;
					$thirdpartystatic->logo = $objp->logo;
					$thirdpartystatic->email = $objp->email;
					$thirdpartystatic->entity = $objp->entity;
					print $thirdpartystatic->getNomUrl(1);
				}
				print '</td>';

				if (!empty($conf->global->PROJECT_USE_OPPORTUNITIES)) {
					if (!in_array('prospectionstatus', $hiddenfields)) {
						print '<td class="center tdoverflowmax75">';
						// Because color of prospection status has no meaning yet, it is used if hidden constant is set
						if (empty($conf->global->USE_COLOR_FOR_PROSPECTION_STATUS)) {
							$oppStatusCode = dol_getIdFromCode($db, $objp->opp_status, 'c_lead_status', 'rowid', 'code');
							if ($langs->trans("OppStatus".$oppStatusCode) != "OppStatus".$oppStatusCode) {
								print $langs->trans("OppStatus".$oppStatusCode);
							}
						} else {
							if (isset($statusOppList[$objp->opp_status])) {
								$oppStatusCode = $statusOppList[$objp->opp_status]['code'];
								$oppStatusColor = $statusOppList[$objp->opp_status]['color'];
							} else {
								$oppStatusCode = dol_getIdFromCode($db, $objp->opp_status, 'c_lead_status', 'rowid', 'code');
								$oppStatusColor = '';
							}
							if ($oppStatusCode) {
								if (!empty($oppStatusColor)) {
									print '<a href="'.dol_buildpath('/projet/list.php?search_opp_status='.$objp->opp_status, 1).'" style="display: inline-block; width: 4px; border: 5px solid rgb('.$oppStatusColor.'); border-radius: 2px;" title="'.$langs->trans("OppStatus".$oppStatusCode).'"></a>';
								} else {
									print '<a href="'.dol_buildpath('/projet/list.php?search_opp_status='.$objp->opp_status, 1).'" title="'.$langs->trans("OppStatus".$oppStatusCode).'">'.$oppStatusCode.'</a>';
								}
							}
						}
						print '</td>';
					}

					print '<td class="right">';
					if ($objp->opp_percent && $objp->opp_amount) {
						$opp_weighted_amount = $objp->opp_percent * $objp->opp_amount / 100;
						$alttext = $langs->trans("OpportunityWeightedAmount").' '.price($opp_weighted_amount, 0, '', 1, -1, 0, $conf->currency);
						$ponderated_opp_amount += price2num($opp_weighted_amount);
					}
					if ($objp->opp_amount) {
						print '<span class="amount" title="'.$alttext.'">'.$form->textwithpicto(price($objp->opp_amount, 0, '', 1, -1, 0), $alttext).'</span>';
					}
					print '</td>';
				}

				if (empty($conf->global->PROJECT_HIDE_TASKS)) {
					print '<td class="right">'.$objp->nb.'</td>';

					$plannedworkload = $objp->planned_workload;
					$total_plannedworkload += $plannedworkload;
					if (!in_array('plannedworkload', $hiddenfields)) {
						print '<td class="right">'.($plannedworkload ?convertSecondToTime($plannedworkload) : '').'</td>';
					}
					if (!in_array('declaredprogress', $hiddenfields)) {
						$declaredprogressworkload = $objp->declared_progess_workload;
						$total_declaredprogressworkload += $declaredprogressworkload;
						print '<td class="right">';
						//print $objp->planned_workload.'-'.$objp->declared_progess_workload."<br>";
						print ($plannedworkload ?round(100 * $declaredprogressworkload / $plannedworkload, 0).'%' : '');
						print '</td>';
					}
				}

				if (!in_array('projectstatus', $hiddenfields)) {
					print '<td class="right">';
					print $projectstatic->getLibStatut(3);
					print '</td>';
				}

				print "</tr>\n";

				$total_task = $total_task + $objp->nb;
				$total_opp_amount = $total_opp_amount + $objp->opp_amount;
			}

			$i++;
		}

		print '<tr class="liste_total">';
		print '<td>'.$langs->trans("Total")."</td><td></td>";
		if (!empty($conf->global->PROJECT_USE_OPPORTUNITIES)) {
			if (!in_array('prospectionstatus', $hiddenfields)) {
				print '<td class="liste_total"></td>';
			}
			print '<td class="liste_total right">';
			//$form->textwithpicto(price($ponderated_opp_amount, 0, '', 1, -1, -1, $conf->currency), $langs->trans("OpportunityPonderatedAmountDesc"), 1);
			print $form->textwithpicto(price($total_opp_amount, 0, '', 1, -1, 0), $langs->trans("OpportunityPonderatedAmountDesc").' : '.price($ponderated_opp_amount, 0, '', 1, -1, 0, $conf->currency));
			print '</td>';
		}
		if (empty($conf->global->PROJECT_HIDE_TASKS)) {
			print '<td class="liste_total right">'.$total_task.'</td>';
			if (!in_array('plannedworkload', $hiddenfields)) {
				print '<td class="liste_total right">'.($total_plannedworkload ?convertSecondToTime($total_plannedworkload) : '').'</td>';
			}
			if (!in_array('declaredprogress', $hiddenfields)) {
				print '<td class="liste_total right">'.($total_plannedworkload ?round(100 * $total_declaredprogressworkload / $total_plannedworkload, 0).'%' : '').'</td>';
			}
		}
		if (!in_array('projectstatus', $hiddenfields)) {
			print '<td class="liste_total"></td>';
		}
		print '</tr>';

		$db->free($resql);
	} else {
		dol_print_error($db);
	}

	print "</table>";
	print '</div>';

	if (!empty($conf->global->PROJECT_LIMIT_YEAR_RANGE)) {
		//Add the year filter input
		print '<form method="get" action="'.$_SERVER["PHP_SELF"].'">';
		print '<table width="100%">';
		print '<tr>';
		print '<td>'.$langs->trans("Year").'</td>';
		print '<td class="right"><input type="text" size="4" class="flat" name="project_year_filter" value="'.$project_year_filter.'"/>';
		print "</tr>\n";
		print '</table></form>';
	}
}

/**
 * @param   Task        $task               the task object
 * @param   bool|string $label              true = auto, false = dont display, string = replace output
 * @param   bool|string $progressNumber     true = auto, false = dont display, string = replace output
 * @param   bool        $hideOnProgressNull hide if progress is null
 * @param   bool        $spaced             used to add space at bottom (made by css)
 * @return string
 * @see getTaskProgressBadge()
 */
function getTaskProgressView($task, $label = true, $progressNumber = true, $hideOnProgressNull = false, $spaced = false)
{
	global $langs, $conf;

	$out = '';

	$plannedworkloadoutputformat = 'allhourmin';
	$timespentoutputformat = 'allhourmin';
	if (!empty($conf->global->PROJECT_PLANNED_WORKLOAD_FORMAT)) {
		$plannedworkloadoutputformat = $conf->global->PROJECT_PLANNED_WORKLOAD_FORMAT;
	}
	if (!empty($conf->global->PROJECT_TIMES_SPENT_FORMAT)) {
		$timespentoutputformat = $conf->global->PROJECT_TIME_SPENT_FORMAT;
	}

	if (empty($task->progress) && !empty($hideOnProgressNull)) {
		return '';
	}

	$spaced = !empty($spaced) ? 'spaced' : '';

	$diff = '';

	// define progress color according to time spend vs workload
	$progressBarClass = 'progress-bar-info';
	$progressCalculated = 0;
	if ($task->planned_workload) {
		$progressCalculated = round(100 * floatval($task->duration_effective) / floatval($task->planned_workload), 2);

		// this conf is actually hidden, by default we use 10% for "be carefull or warning"
		$warningRatio = !empty($conf->global->PROJECT_TIME_SPEND_WARNING_PERCENT) ? (1 + $conf->global->PROJECT_TIME_SPEND_WARNING_PERCENT / 100) : 1.10;

		$diffTitle = '<br>'.$langs->trans('ProgressDeclared').' : '.$task->progress.($task->progress ? '%' : '');
		$diffTitle .= '<br>'.$langs->trans('ProgressCalculated').' : '.$progressCalculated.($progressCalculated ? '%' : '');

		//var_dump($progressCalculated.' '.$warningRatio.' '.$task->progress.' '.floatval($task->progress * $warningRatio));
		if (floatval($progressCalculated) > floatval($task->progress * $warningRatio)) {
			$progressBarClass = 'progress-bar-danger';
			$title = $langs->trans('TheReportedProgressIsLessThanTheCalculatedProgressionByX', abs($task->progress - $progressCalculated).' '.$langs->trans("point"));
			$diff = '<span class="text-danger classfortooltip paddingrightonly" title="'.dol_htmlentities($title.$diffTitle).'" ><i class="fa fa-caret-down"></i> '.($task->progress - $progressCalculated).'%</span>';
		} elseif (floatval($progressCalculated) > floatval($task->progress)) { // warning if close at 10%
			$progressBarClass = 'progress-bar-warning';
			$title = $langs->trans('TheReportedProgressIsLessThanTheCalculatedProgressionByX', abs($task->progress - $progressCalculated).' '.$langs->trans("point"));
			$diff = '<span class="text-warning classfortooltip paddingrightonly" title="'.dol_htmlentities($title.$diffTitle).'" ><i class="fa fa-caret-left"></i> '.($task->progress - $progressCalculated).'%</span>';
		} else {
			$progressBarClass = 'progress-bar-success';
			$title = $langs->trans('TheReportedProgressIsMoreThanTheCalculatedProgressionByX', ($task->progress - $progressCalculated).' '.$langs->trans("point"));
			$diff = '<span class="text-success classfortooltip paddingrightonly" title="'.dol_htmlentities($title.$diffTitle).'" ><i class="fa fa-caret-up"></i> '.($task->progress - $progressCalculated).'%</span>';
		}
	}

	$out .= '<div class="progress-group">';

	if ($label !== false) {
		$out .= '    <span class="progress-text">';

		if ($label !== true) {
			$out .= $label; // replace label by param
		} else {
			$out .= $task->getNomUrl(1).' '.dol_htmlentities($task->label);
		}
		$out .= '    </span>';
	}


	if ($progressNumber !== false) {
		$out .= '    <span class="progress-number">';
		if ($progressNumber !== true) {
			$out .= $progressNumber; // replace label by param
		} else {
			if ($task->hasDelay()) {
				$out .= img_warning($langs->trans("Late")).' ';
			}

			$url = DOL_URL_ROOT.'/projet/tasks/time.php?id='.$task->id;

			$out .= !empty($diff) ? $diff.' ' : '';
			$out .= '<a href="'.$url.'" >';
			$out .= '<b title="'.$langs->trans('TimeSpent').'" >';
			if ($task->duration_effective) {
				$out .= convertSecondToTime($task->duration_effective, $timespentoutputformat);
			} else {
				$out .= '--:--';
			}
			$out .= '</b>';
			$out .= '</a>';

			$out .= ' / ';

			$out .= '<a href="'.$url.'" >';
			$out .= '<span title="'.$langs->trans('PlannedWorkload').'" >';
			if ($task->planned_workload) {
				$out .= convertSecondToTime($task->planned_workload, $plannedworkloadoutputformat);
			} else {
				$out .= '--:--';
			}
			$out .= '</a>';
		}
		$out .= '    </span>';
	}


	$out .= '</span>';
	$out .= '    <div class="progress sm '.$spaced.'">';
	$diffval = floatval($task->progress) - floatval($progressCalculated);
	if ($diffval >= 0) {
		// good
		$out .= '        <div class="progress-bar '.$progressBarClass.'" style="width: '.floatval($task->progress).'%" title="'.floatval($task->progress).'%">';
		if (!empty($task->progress)) {
			$out .= '        <div class="progress-bar progress-bar-consumed" style="width: '.floatval($progressCalculated / $task->progress * 100).'%" title="'.floatval($progressCalculated).'%"></div>';
		}
		$out .= '        </div>';
	} else {
		// bad
		$out .= '        <div class="progress-bar progress-bar-consumed-late" style="width: '.floatval($progressCalculated).'%" title="'.floatval($progressCalculated).'%">';
		$out .= '        <div class="progress-bar '.$progressBarClass.'" style="width: '.($task->progress ? floatval($task->progress / $progressCalculated * 100).'%' : '1px').'" title="'.floatval($task->progress).'%"></div>';
		$out .= '        </div>';
	}
	$out .= '    </div>';
	$out .= '</div>';



	return $out;
}
/**
 * @param   Task    $task       the task object
 * @param   string  $label      empty = auto (progress), string = replace output
 * @param   string  $tooltip    empty = auto , string = replace output
 * @return  string
 * @see getTaskProgressView()
 */
function getTaskProgressBadge($task, $label = '', $tooltip = '')
{
	global $conf, $langs;

	$out = '';
	$badgeClass = '';
	if ($task->progress != '') {
		// TODO : manage 100%

		// define color according to time spend vs workload
		$badgeClass = 'badge ';
		if ($task->planned_workload) {
			$progressCalculated = round(100 * floatval($task->duration_effective) / floatval($task->planned_workload), 2);

			// this conf is actually hidden, by default we use 10% for "be carefull or warning"
			$warningRatio = !empty($conf->global->PROJECT_TIME_SPEND_WARNING_PERCENT) ? (1 + $conf->global->PROJECT_TIME_SPEND_WARNING_PERCENT / 100) : 1.10;

			if (floatval($progressCalculated) > floatval($task->progress * $warningRatio)) {
				$badgeClass .= 'badge-danger';
				if (empty($tooltip)) {
					$tooltip = $task->progress.'% < '.$langs->trans("TimeConsumed").' '.$progressCalculated.'%';
				}
			} elseif (floatval($progressCalculated) > floatval($task->progress)) { // warning if close at 10%
				$badgeClass .= 'badge-warning';
				if (empty($tooltip)) {
					$tooltip = $task->progress.'% < '.$langs->trans("TimeConsumed").' '.$progressCalculated.'%';
				}
			} else {
				$badgeClass .= 'badge-success';
				if (empty($tooltip)) {
					$tooltip = $task->progress.'% >= '.$langs->trans("TimeConsumed").' '.$progressCalculated.'%';
				}
			}
		}
	}

	$title = '';
	if (!empty($tooltip)) {
		$badgeClass .= ' classfortooltip';
		$title = 'title="'.dol_htmlentities($tooltip).'"';
	}

	if (empty($label)) {
		$label = $task->progress.' %';
	}

	if (!empty($label)) {
		$out = '<span class="'.$badgeClass.'" '.$title.' >'.$label.'</span>';
	}

	return $out;
}<|MERGE_RESOLUTION|>--- conflicted
+++ resolved
@@ -510,11 +510,7 @@
 	$head[$h][2] = 'attributes_task';
 	$h++;
 
-<<<<<<< HEAD
-	if (getDolGlobalInt('MAIN_FEATURES_LEVEL') >= 2) {
-=======
 	if (!empty($conf->global->PROJECT_USE_OPPORTUNITIES)) {
->>>>>>> 503d1a04
 		$langs->load("members");
 
 		$head[$h][0] = DOL_URL_ROOT.'/projet/admin/website.php';
