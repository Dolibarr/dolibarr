<?php
/* Copyright (C) 2006-2015 Laurent Destailleur  <eldy@users.sourceforge.net>
 * Copyright (C) 2010      Regis Houssin        <regis.houssin@inodbox.com>
 * Copyright (C) 2011      Juanjo Menent        <jmenent@2byte.es>
 * Copyright (C) 2018-2021 Frédéric France      <frederic.france@netlogic.fr>
 * Copyright (C) 2022      Charlene Benke       <charlene@patas-monkey.com>
 * Copyright (C) 2023      Gauthier VERDOL      <gauthier.verdol@atm-consulting.fr>
 *
 * This program is free software; you can redistribute it and/or modify
 * it under the terms of the GNU General Public License as published by
 * the Free Software Foundation; either version 3 of the License, or
 * (at your option) any later version.
 *
 * This program is distributed in the hope that it will be useful,
 * but WITHOUT ANY WARRANTY; without even the implied warranty of
 * MERCHANTABILITY or FITNESS FOR A PARTICULAR PURPOSE.  See the
 * GNU General Public License for more details.
 *
 * You should have received a copy of the GNU General Public License
 * along with this program. If not, see <https://www.gnu.org/licenses/>.
 * or see https://www.gnu.org/
 */

/**
 * \file       htdocs/core/lib/project.lib.php
 * \brief      Functions used by project module
 * \ingroup    project
 */
require_once DOL_DOCUMENT_ROOT.'/projet/class/project.class.php';


/**
 * Prepare array with list of tabs
 *
 * @param	Project	$project	Object related to tabs
 * @param	string	$moreparam	More param on url
 * @return	array				Array of tabs to show
 */
function project_prepare_head(Project $project, $moreparam = '')
{
	global $db, $langs, $conf, $user;

	$h = 0;
	$head = array();

	$head[$h][0] = DOL_URL_ROOT.'/projet/card.php?id='.((int) $project->id).($moreparam ? '&'.$moreparam : '');
	$head[$h][1] = $langs->trans("Project");
	$head[$h][2] = 'project';
	$h++;
	$nbContacts = 0;
	// Enable caching of project count Contacts
	require_once DOL_DOCUMENT_ROOT.'/core/lib/memory.lib.php';
	$cachekey = 'count_contacts_project_'.$project->id;
	$dataretrieved = dol_getcache($cachekey);

	if (!is_null($dataretrieved)) {
		$nbContacts = $dataretrieved;
	} else {
		$nbContacts = count($project->liste_contact(-1, 'internal')) + count($project->liste_contact(-1, 'external'));
		dol_setcache($cachekey, $nbContacts, 120);	// If setting cache fails, this is not a problem, so we do not test result.
	}
	$head[$h][0] = DOL_URL_ROOT.'/projet/contact.php?id='.((int) $project->id).($moreparam ? '&'.$moreparam : '');
	$head[$h][1] = $langs->trans("ProjectContact");
	if ($nbContacts > 0) {
		$head[$h][1] .= '<span class="badge marginleftonlyshort">'.$nbContacts.'</span>';
	}
	$head[$h][2] = 'contact';
	$h++;

	if (empty($conf->global->PROJECT_HIDE_TASKS)) {
		// Then tab for sub level of projet, i mean tasks
		$nbTasks = 0;
		// Enable caching of project count Tasks
		require_once DOL_DOCUMENT_ROOT.'/core/lib/memory.lib.php';
		$cachekey = 'count_tasks_project_'.$project->id;
		$dataretrieved = dol_getcache($cachekey);

		if (!is_null($dataretrieved)) {
			$nbTasks = $dataretrieved;
		} else {
			require_once DOL_DOCUMENT_ROOT.'/projet/class/task.class.php';
			$taskstatic = new Task($db);
			$nbTasks = count($taskstatic->getTasksArray(0, 0, $project->id, 0, 0));
			dol_setcache($cachekey, $nbTasks, 120);	// If setting cache fails, this is not a problem, so we do not test result.
		}
		$head[$h][0] = DOL_URL_ROOT.'/projet/tasks.php?id='.((int) $project->id).($moreparam ? '&'.$moreparam : '');
		$head[$h][1] = $langs->trans("Tasks");
		if ($nbTasks > 0) {
			$head[$h][1] .= '<span class="badge marginleftonlyshort">'.($nbTasks).'</span>';
		}
		$head[$h][2] = 'tasks';
		$h++;

		$nbTimeSpent = 0;
		// Enable caching of project count Timespent
		$cachekey = 'count_timespent_project_'.$project->id;
		$dataretrieved = dol_getcache($cachekey);
		if (!is_null($dataretrieved)) {
			$nbTimeSpent = $dataretrieved;
		} else {
			$sql = "SELECT t.rowid";
			//$sql .= " FROM ".MAIN_DB_PREFIX."element_time as t, ".MAIN_DB_PREFIX."projet_task as pt, ".MAIN_DB_PREFIX."user as u";
			//$sql .= " WHERE t.fk_user = u.rowid AND t.fk_task = pt.rowid";
			$sql .= " FROM ".MAIN_DB_PREFIX."element_time as t, ".MAIN_DB_PREFIX."projet_task as pt";
			$sql .= " WHERE t.fk_element = pt.rowid";
			$sql .= " AND t.elementtype = 'task'";
			$sql .= " AND pt.fk_projet =".((int) $project->id);
			$resql = $db->query($sql);
			if ($resql) {
				$obj = $db->fetch_object($resql);
				if ($obj) {
					$nbTimeSpent = 1;
					dol_setcache($cachekey, $nbTimeSpent, 120);	// If setting cache fails, this is not a problem, so we do not test result.
				}
			} else {
				dol_print_error($db);
			}
		}

		$head[$h][0] = DOL_URL_ROOT.'/projet/tasks/time.php?withproject=1&projectid='.((int) $project->id).($moreparam ? '&'.$moreparam : '');
		$head[$h][1] = $langs->trans("TimeSpent");
		if ($nbTimeSpent > 0) {
			$head[$h][1] .= '<span class="badge marginleftonlyshort">...</span>';
		}
		$head[$h][2] = 'timespent';
		$h++;
	}

	if (isModEnabled("supplier_proposal") || isModEnabled("supplier_order") || isModEnabled("supplier_invoice")
		|| isModEnabled("propal") || isModEnabled('commande')
		|| isModEnabled('facture') || isModEnabled('contrat')
		|| isModEnabled('ficheinter') || isModEnabled('agenda') || isModEnabled('deplacement') || isModEnabled('stock')) {
		$nbElements = 0;
		// Enable caching of thirdrparty count Contacts
		$cachekey = 'count_elements_project_'.$project->id;
		$dataretrieved = dol_getcache($cachekey);
		if (!is_null($dataretrieved)) {
			$nbElements = $dataretrieved;
		} else {
			if (isModEnabled('stock')) {
				$nbElements += $project->getElementCount('stock', 'entrepot', 'fk_project');
			}
			if (isModEnabled("propal")) {
				$nbElements += $project->getElementCount('propal', 'propal');
			}
			if (isModEnabled('commande')) {
				$nbElements += $project->getElementCount('order', 'commande');
			}
			if (isModEnabled('facture')) {
				$nbElements += $project->getElementCount('invoice', 'facture');
			}
			if (isModEnabled('facture')) {
				$nbElements += $project->getElementCount('invoice_predefined', 'facture_rec');
			}
			if (isModEnabled('supplier_proposal')) {
				$nbElements += $project->getElementCount('proposal_supplier', 'supplier_proposal');
			}
			if (isModEnabled("supplier_order")) {
				$nbElements += $project->getElementCount('order_supplier', 'commande_fournisseur');
			}
			if (isModEnabled("supplier_invoice")) {
				$nbElements += $project->getElementCount('invoice_supplier', 'facture_fourn');
			}
			if (isModEnabled('contrat')) {
				$nbElements += $project->getElementCount('contract', 'contrat');
			}
			if (isModEnabled('ficheinter')) {
				$nbElements += $project->getElementCount('intervention', 'fichinter');
			}
			if (isModEnabled("expedition")) {
				$nbElements += $project->getElementCount('shipping', 'expedition');
			}
			if (isModEnabled('mrp')) {
				$nbElements += $project->getElementCount('mrp', 'mrp_mo', 'fk_project');
			}
			if (isModEnabled('deplacement')) {
				$nbElements += $project->getElementCount('trip', 'deplacement');
			}
			if (isModEnabled('expensereport')) {
				$nbElements += $project->getElementCount('expensereport', 'expensereport');
			}
			if (isModEnabled('don')) {
				$nbElements += $project->getElementCount('donation', 'don');
			}
			if (isModEnabled('loan')) {
				$nbElements += $project->getElementCount('loan', 'loan');
			}
			if (isModEnabled('tax')) {
				$nbElements += $project->getElementCount('chargesociales', 'chargesociales');
			}
			if (isModEnabled('project')) {
				$nbElements += $project->getElementCount('project_task', 'projet_task');
			}
			if (isModEnabled('stock')) {
				$nbElements += $project->getElementCount('stock_mouvement', 'stock');
			}
			if (isModEnabled('salaries')) {
				$nbElements += $project->getElementCount('salaries', 'payment_salary');
			}
			if (isModEnabled("banque")) {
				$nbElements += $project->getElementCount('variouspayment', 'payment_various');
			}
			dol_setcache($cachekey, $nbElements, 120);	// If setting cache fails, this is not a problem, so we do not test result.
		}
		$head[$h][0] = DOL_URL_ROOT.'/projet/element.php?id='.$project->id;
		$head[$h][1] = $langs->trans("ProjectOverview");
		if ($nbElements > 0) {
			$head[$h][1] .= '<span class="badge marginleftonlyshort">'.$nbElements.'</span>';
		}
		$head[$h][2] = 'element';
		$h++;
	}

	if (isModEnabled('ticket') && $user->hasRight('ticket', 'read')) {
		require_once DOL_DOCUMENT_ROOT.'/ticket/class/ticket.class.php';
		$Tickettatic = new Ticket($db);
		$nbTicket = count($Tickettatic->getAllItemsLinkedByObjectID($project->id, '*', 'fk_project', 'ticket'));
		$head[$h][0] = DOL_URL_ROOT.'/ticket/list.php?projectid='.((int) $project->id);
		$head[$h][1] = $langs->trans("Ticket");
		if ($nbTicket > 0) {
			$head[$h][1] .= '<span class="badge marginleftonlyshort">'.($nbTicket).'</span>';
		}
		$head[$h][2] = 'ticket';
		$h++;
	}

	if (isModEnabled('eventorganization') && !empty($project->usage_organize_event)) {
		$langs->load('eventorganization');
		$head[$h][0] = DOL_URL_ROOT . '/eventorganization/conferenceorbooth_list.php?projectid=' . $project->id;
		$head[$h][1] = $langs->trans("EventOrganization");

		// Enable caching of conf or booth count
		$nbConfOrBooth = 0; $nbAttendees = 0;
		require_once DOL_DOCUMENT_ROOT.'/core/lib/memory.lib.php';
		$cachekey = 'count_conferenceorbooth_'.$project->id;
		$dataretrieved = dol_getcache($cachekey);
		if (!is_null($dataretrieved)) {
			$nbConfOrBooth = $dataretrieved;
		} else {
			require_once DOL_DOCUMENT_ROOT.'/eventorganization/class/conferenceorbooth.class.php';
			$conforbooth=new ConferenceOrBooth($db);
			$result = $conforbooth->fetchAll('', '', 0, 0, array('t.fk_project'=>$project->id));
			//,
			if (!is_array($result) && $result<0) {
				setEventMessages($conforbooth->error, $conforbooth->errors, 'errors');
			} else {
				$nbConfOrBooth = count($result);
			}
			dol_setcache($cachekey, $nbConfOrBooth, 120);	// If setting cache fails, this is not a problem, so we do not test result.
		}
		$cachekey = 'count_attendees_'.$project->id;
		$dataretrieved = dol_getcache($cachekey);
		if (!is_null($dataretrieved)) {
			$nbAttendees = $dataretrieved;
		} else {
			require_once DOL_DOCUMENT_ROOT.'/eventorganization/class/conferenceorboothattendee.class.php';
			$conforboothattendee=new ConferenceOrBoothAttendee($db);
			$result = $conforboothattendee->fetchAll('', '', 0, 0, array('t.fk_project'=>$project->id));
			//,
			if (!is_array($result) && $result<0) {
				setEventMessages($conforboothattendee->error, $conforboothattendee->errors, 'errors');
			} else {
				$nbAttendees = count($result);
			}
			dol_setcache($cachekey, $nbAttendees, 120);	// If setting cache fails, this is not a problem, so we do not test result.
		}
		if ($nbConfOrBooth > 0 || $nbAttendees > 0) {
			$head[$h][1] .= '<span class="badge marginleftonlyshort">';
			$head[$h][1] .= '<span title="'.dol_escape_htmltag($langs->trans("ConferenceOrBooth")).'">'.$nbConfOrBooth.'</span>';
			if ($nbConfOrBooth > 0 && $nbAttendees > 0) {
				$head[$h][1] .= ' / ';
			}
			$head[$h][1] .= '<span title="'.dol_escape_htmltag($langs->trans("Attendees")).'">'.$nbAttendees.'</span>';
			$head[$h][1] .= '</span>';
		}
		$head[$h][2] = 'eventorganisation';
		$h++;
	}

	// Show more tabs from modules
	// Entries must be declared in modules descriptor with line
	// $this->tabs = array('entity:+tabname:Title:@mymodule:/mymodule/mypage.php?id=__ID__');   to add new tab
	// $this->tabs = array('entity:-tabname);   												to remove a tab
	complete_head_from_modules($conf, $langs, $project, $head, $h, 'project', 'add', 'core');


	if (empty($conf->global->MAIN_DISABLE_NOTES_TAB)) {
		$nbNote = 0;
		if (!empty($project->note_private)) {
			$nbNote++;
		}
		if (!empty($project->note_public)) {
			$nbNote++;
		}
		$head[$h][0] = DOL_URL_ROOT.'/projet/note.php?id='.$project->id;
		$head[$h][1] = $langs->trans('Notes');
		if ($nbNote > 0) {
			$head[$h][1] .= '<span class="badge marginleftonlyshort">'.$nbNote.'</span>';
		}
		$head[$h][2] = 'notes';
		$h++;
	}

	// Attached files and Links
	$totalAttached = 0;
	// Enable caching of thirdrparty count attached files and links
	require_once DOL_DOCUMENT_ROOT.'/core/lib/memory.lib.php';
	$cachekey = 'count_attached_project_'.$project->id;
	$dataretrieved = dol_getcache($cachekey);
	if (!is_null($dataretrieved)) {
		$totalAttached = $dataretrieved;
	} else {
		require_once DOL_DOCUMENT_ROOT.'/core/lib/files.lib.php';
		require_once DOL_DOCUMENT_ROOT.'/core/class/link.class.php';
		$upload_dir = $conf->project->multidir_output[$project->entity]."/".dol_sanitizeFileName($project->ref);
		$nbFiles = count(dol_dir_list($upload_dir, 'files', 0, '', '(\.meta|_preview.*\.png)$'));
		$nbLinks = Link::count($db, $project->element, $project->id);
		$totalAttached = $nbFiles + $nbLinks;
		dol_setcache($cachekey, $totalAttached, 120);		// If setting cache fails, this is not a problem, so we do not test result.
	}
	$head[$h][0] = DOL_URL_ROOT.'/projet/document.php?id='.$project->id;
	$head[$h][1] = $langs->trans('Documents');
	if (($totalAttached) > 0) {
		$head[$h][1] .= '<span class="badge marginleftonlyshort">'.($totalAttached).'</span>';
	}
	$head[$h][2] = 'document';
	$h++;

	// Manage discussion
	if (!empty($conf->global->PROJECT_ALLOW_COMMENT_ON_PROJECT)) {
		$nbComments = 0;
		// Enable caching of thirdrparty count attached files and links
		require_once DOL_DOCUMENT_ROOT.'/core/lib/memory.lib.php';
		$cachekey = 'count_attached_project_'.$project->id;
		$dataretrieved = dol_getcache($cachekey);
		if (!is_null($dataretrieved)) {
			$nbComments = $dataretrieved;
		} else {
			$nbComments = $project->getNbComments();
			dol_setcache($cachekey, $nbComments, 120);		// If setting cache fails, this is not a problem, so we do not test result.
		}
		$head[$h][0] = DOL_URL_ROOT.'/projet/comment.php?id='.$project->id;
		$head[$h][1] = $langs->trans("CommentLink");
		if ($nbComments > 0) {
			$head[$h][1] .= '<span class="badge marginleftonlyshort">'.$nbComments.'</span>';
		}
		$head[$h][2] = 'project_comment';
		$h++;
	}

	$head[$h][0] = DOL_URL_ROOT.'/projet/messaging.php?id='.$project->id;
	$head[$h][1] = $langs->trans("Events");
	if (isModEnabled('agenda') && ($user->hasRight('agenda', 'myactions', 'read') || $user->hasRight('agenda', 'allactions', 'read'))) {
		$head[$h][1] .= '/';
		$head[$h][1] .= $langs->trans("Agenda");
	}
	$head[$h][2] = 'agenda';
	$h++;

	complete_head_from_modules($conf, $langs, $project, $head, $h, 'project', 'add', 'external');

	complete_head_from_modules($conf, $langs, $project, $head, $h, 'project', 'remove');

	return $head;
}


/**
 * Prepare array with list of tabs
 *
 * @param   Object	$object		Object related to tabs
 * @return  array				Array of tabs to show
 */
function task_prepare_head($object)
{
	global $db, $langs, $conf, $user;
	$h = 0;
	$head = array();

	$head[$h][0] = DOL_URL_ROOT.'/projet/tasks/task.php?id='.$object->id.(GETPOST('withproject') ? '&withproject=1' : '');
	$head[$h][1] = $langs->trans("Task");
	$head[$h][2] = 'task_task';
	$h++;

	$nbContact = count($object->liste_contact(-1, 'internal')) + count($object->liste_contact(-1, 'external'));
	$head[$h][0] = DOL_URL_ROOT.'/projet/tasks/contact.php?id='.$object->id.(GETPOST('withproject') ? '&withproject=1' : '');
	$head[$h][1] = $langs->trans("TaskRessourceLinks");
	if ($nbContact > 0) {
		$head[$h][1] .= '<span class="badge marginleftonlyshort">'.$nbContact.'</span>';
	}
	$head[$h][2] = 'task_contact';
	$h++;

	// Is there timespent ?
	$nbTimeSpent = 0;
	$sql = "SELECT t.rowid";
	//$sql .= " FROM ".MAIN_DB_PREFIX."element_time as t, ".MAIN_DB_PREFIX."projet_task as pt, ".MAIN_DB_PREFIX."user as u";
	//$sql .= " WHERE t.fk_user = u.rowid AND t.fk_task = pt.rowid";
	$sql .= " FROM ".MAIN_DB_PREFIX."element_time as t";
	$sql .= " WHERE t.elementtype='task' AND t.fk_element = ".((int) $object->id);
	$resql = $db->query($sql);
	if ($resql) {
		$obj = $db->fetch_object($resql);
		if ($obj) {
			$nbTimeSpent = 1;
		}
	} else {
		dol_print_error($db);
	}

	$head[$h][0] = DOL_URL_ROOT.'/projet/tasks/time.php?id='.urlencode($object->id).(GETPOST('withproject') ? '&withproject=1' : '');
	$head[$h][1] = $langs->trans("TimeSpent");
	if ($nbTimeSpent > 0) {
		$head[$h][1] .= '<span class="badge marginleftonlyshort">...</span>';
	}
	$head[$h][2] = 'task_time';
	$h++;

	// Show more tabs from modules
	// Entries must be declared in modules descriptor with line
	// $this->tabs = array('entity:+tabname:Title:@mymodule:/mymodule/mypage.php?id=__ID__');   to add new tab
	// $this->tabs = array('entity:-tabname);   												to remove a tab
	complete_head_from_modules($conf, $langs, $object, $head, $h, 'task', 'add', 'core');

	if (empty($conf->global->MAIN_DISABLE_NOTES_TAB)) {
		$nbNote = 0;
		if (!empty($object->note_private)) {
			$nbNote++;
		}
		if (!empty($object->note_public)) {
			$nbNote++;
		}
		$head[$h][0] = DOL_URL_ROOT.'/projet/tasks/note.php?id='.urlencode($object->id).(GETPOST('withproject') ? '&withproject=1' : '');
		$head[$h][1] = $langs->trans('Notes');
		if ($nbNote > 0) {
			$head[$h][1] .= '<span class="badge marginleftonlyshort">'.$nbNote.'</span>';
		}
		$head[$h][2] = 'task_notes';
		$h++;
	}

	$head[$h][0] = DOL_URL_ROOT.'/projet/tasks/document.php?id='.$object->id.(GETPOST('withproject') ? '&withproject=1' : '');
	$filesdir = $conf->project->multidir_output[$object->entity]."/".dol_sanitizeFileName($object->project->ref).'/'.dol_sanitizeFileName($object->ref);
	include_once DOL_DOCUMENT_ROOT.'/core/lib/files.lib.php';
	include_once DOL_DOCUMENT_ROOT.'/core/class/link.class.php';
	$nbFiles = count(dol_dir_list($filesdir, 'files', 0, '', '(\.meta|_preview.*\.png)$'));
	$nbLinks = Link::count($db, $object->element, $object->id);
	$head[$h][1] = $langs->trans('Documents');
	if (($nbFiles + $nbLinks) > 0) {
		$head[$h][1] .= '<span class="badge marginleftonlyshort">'.($nbFiles + $nbLinks).'</span>';
	}
	$head[$h][2] = 'task_document';
	$h++;

	// Manage discussion
	if (!empty($conf->global->PROJECT_ALLOW_COMMENT_ON_TASK)) {
		$nbComments = $object->getNbComments();
		$head[$h][0] = DOL_URL_ROOT.'/projet/tasks/comment.php?id='.$object->id.(GETPOST('withproject') ? '&withproject=1' : '');
		$head[$h][1] = $langs->trans("CommentLink");
		if ($nbComments > 0) {
			$head[$h][1] .= '<span class="badge marginleftonlyshort">'.$nbComments.'</span>';
		}
		$head[$h][2] = 'task_comment';
		$h++;
	}

	complete_head_from_modules($conf, $langs, $object, $head, $h, 'task', 'add', 'external');

	complete_head_from_modules($conf, $langs, $object, $head, $h, 'task', 'remove');

	return $head;
}

/**
 * Prepare array with list of tabs
 *
 * @param	string	$mode		Mode
 * @param   string  $fuser      Filter on user
 * @return  array				Array of tabs to show
 */
function project_timesheet_prepare_head($mode, $fuser = null)
{
	global $langs, $conf, $user;
	$h = 0;
	$head = array();

	$h = 0;

	$param = '';
	$param .= ($mode ? '&mode='.$mode : '');
	if (is_object($fuser) && $fuser->id > 0 && $fuser->id != $user->id) {
		$param .= '&search_usertoprocessid='.$fuser->id;
	}

	if (empty($conf->global->PROJECT_DISABLE_TIMESHEET_PERMONTH)) {
		$head[$h][0] = DOL_URL_ROOT."/projet/activity/permonth.php".($param ? '?'.$param : '');
		$head[$h][1] = $langs->trans("InputPerMonth");
		$head[$h][2] = 'inputpermonth';
		$h++;
	}

	if (empty($conf->global->PROJECT_DISABLE_TIMESHEET_PERWEEK)) {
		$head[$h][0] = DOL_URL_ROOT."/projet/activity/perweek.php".($param ? '?'.$param : '');
		$head[$h][1] = $langs->trans("InputPerWeek");
		$head[$h][2] = 'inputperweek';
		$h++;
	}

	if (empty($conf->global->PROJECT_DISABLE_TIMESHEET_PERTIME)) {
		$head[$h][0] = DOL_URL_ROOT."/projet/activity/perday.php".($param ? '?'.$param : '');
		$head[$h][1] = $langs->trans("InputPerDay");
		$head[$h][2] = 'inputperday';
		$h++;
	}

	complete_head_from_modules($conf, $langs, null, $head, $h, 'project_timesheet');

	complete_head_from_modules($conf, $langs, null, $head, $h, 'project_timesheet', 'remove');

	return $head;
}


/**
 * Prepare array with list of tabs
 *
 * @return  array				Array of tabs to show
 */
function project_admin_prepare_head()
{
	global $langs, $conf, $user, $db;

	$extrafields = new ExtraFields($db);
	$extrafields->fetch_name_optionals_label('projet');
	$extrafields->fetch_name_optionals_label('projet_task');

	$h = 0;
	$head = array();

	$head[$h][0] = DOL_URL_ROOT."/projet/admin/project.php";
	$head[$h][1] = $langs->trans("Projects");
	$head[$h][2] = 'project';
	$h++;

	complete_head_from_modules($conf, $langs, null, $head, $h, 'project_admin');

	$head[$h][0] = DOL_URL_ROOT."/projet/admin/project_extrafields.php";
	$head[$h][1] = $langs->trans("ExtraFieldsProject");
	$nbExtrafields = $extrafields->attributes['projet']['count'];
	if ($nbExtrafields > 0) {
		$head[$h][1] .= '<span class="badge marginleftonlyshort">'.$nbExtrafields.'</span>';
	}
	$head[$h][2] = 'attributes';
	$h++;

	$head[$h][0] = DOL_URL_ROOT.'/projet/admin/project_task_extrafields.php';
	$head[$h][1] = $langs->trans("ExtraFieldsProjectTask");
	$nbExtrafields = $extrafields->attributes['projet_task']['count'];
	if ($nbExtrafields > 0) {
		$head[$h][1] .= '<span class="badge marginleftonlyshort">'.$nbExtrafields.'</span>';
	}
	$head[$h][2] = 'attributes_task';
	$h++;

	if (!empty($conf->global->PROJECT_USE_OPPORTUNITIES)) {
		$langs->load("members");

		$head[$h][0] = DOL_URL_ROOT.'/projet/admin/website.php';
		$head[$h][1] = $langs->trans("BlankSubscriptionForm");
		$head[$h][2] = 'website';
		$h++;
	}

	complete_head_from_modules($conf, $langs, null, $head, $h, 'project_admin', 'remove');

	return $head;
}


/**
 * Show task lines with a particular parent
 *
 * @param	string	   	$inc				    Line number (start to 0, then increased by recursive call)
 * @param   string		$parent				    Id of parent task to show (0 to show all)
 * @param   Task[]		$lines				    Array of lines
 * @param   int			$level				    Level (start to 0, then increased/decrease by recursive call), or -1 to show all level in order of $lines without the recursive groupment feature.
 * @param 	string		$var				    Color
 * @param 	int			$showproject		    Show project columns
 * @param	int			$taskrole			    Array of roles of user for each tasks
 * @param	int			$projectsListId		    List of id of project allowed to user (string separated with comma)
 * @param	int			$addordertick		    Add a tick to move task
 * @param   int         $projectidfortotallink  0 or Id of project to use on total line (link to see all time consumed for project)
 * @param   string      $dummy					Not used.
 * @param   string      $showbilltime           Add the column 'TimeToBill' and 'TimeBilled'
 * @param   array       $arrayfields            Array with displayed coloumn information
 * @param   array       $arrayofselected        Array with selected fields
 * @return	int									Nb of tasks shown
 */
function projectLinesa(&$inc, $parent, &$lines, &$level, $var, $showproject, &$taskrole, $projectsListId = '', $addordertick = 0, $projectidfortotallink = 0, $dummy = '', $showbilltime = 0, $arrayfields = array(), $arrayofselected = array())
{
	global $user, $langs, $conf, $db, $hookmanager;
	global $projectstatic, $taskstatic, $extrafields;

	$lastprojectid = 0;

	$projectsArrayId = explode(',', $projectsListId);

	$numlines = count($lines);

	// We declare counter as global because we want to edit them into recursive call
	global $total_projectlinesa_spent, $total_projectlinesa_planned, $total_projectlinesa_spent_if_planned, $total_projectlinesa_declared_if_planned, $total_projectlinesa_tobill, $total_projectlinesa_billed, $total_budget_amount;
	global $totalarray;

	if ($level == 0) {
		$total_projectlinesa_spent = 0;
		$total_projectlinesa_planned = 0;
		$total_projectlinesa_spent_if_planned = 0;
		$total_projectlinesa_declared_if_planned = 0;
		$total_projectlinesa_tobill = 0;
		$total_projectlinesa_billed = 0;
		$total_budget_amount = 0;
		$totalarray = array();
	}

	for ($i = 0; $i < $numlines; $i++) {
		if ($parent == 0 && $level >= 0) {
			$level = 0; // if $level = -1, we dont' use sublevel recursion, we show all lines
		}

		// Process line
		// print "i:".$i."-".$lines[$i]->fk_project.'<br>';
		if ($lines[$i]->fk_task_parent == $parent || $level < 0) {       // if $level = -1, we dont' use sublevel recursion, we show all lines
			// Show task line.
			$showline = 1;
			$showlineingray = 0;

			// If there is filters to use
			if (is_array($taskrole)) {
				// If task not legitimate to show, search if a legitimate task exists later in tree
				if (!isset($taskrole[$lines[$i]->id]) && $lines[$i]->id != $lines[$i]->fk_task_parent) {
					// So search if task has a subtask legitimate to show
					$foundtaskforuserdeeper = 0;
					searchTaskInChild($foundtaskforuserdeeper, $lines[$i]->id, $lines, $taskrole);
					//print '$foundtaskforuserpeeper='.$foundtaskforuserdeeper.'<br>';
					if ($foundtaskforuserdeeper > 0) {
						$showlineingray = 1; // We will show line but in gray
					} else {
						$showline = 0; // No reason to show line
					}
				}
			} else {
				// Caller did not ask to filter on tasks of a specific user (this probably means he want also tasks of all users, into public project
				// or into all other projects if user has permission to).
				if (empty($user->rights->projet->all->lire)) {
					// User is not allowed on this project and project is not public, so we hide line
					if (!in_array($lines[$i]->fk_project, $projectsArrayId)) {
						// Note that having a user assigned to a task into a project user has no permission on, should not be possible
						// because assignement on task can be done only on contact of project.
						// If assignement was done and after, was removed from contact of project, then we can hide the line.
						$showline = 0;
					}
				}
			}

			if ($showline) {
				// Break on a new project
				if ($parent == 0 && $lines[$i]->fk_project != $lastprojectid) {
					$var = !$var;
					$lastprojectid = $lines[$i]->fk_project;
				}

				print '<tr class="oddeven" id="row-'.$lines[$i]->id.'">'."\n";

				$projectstatic->id = $lines[$i]->fk_project;
				$projectstatic->ref = $lines[$i]->projectref;
				$projectstatic->public = $lines[$i]->public;
				$projectstatic->title = $lines[$i]->projectlabel;
				$projectstatic->usage_bill_time = $lines[$i]->usage_bill_time;
				$projectstatic->status = $lines[$i]->projectstatus;

				$taskstatic->id = $lines[$i]->id;
				$taskstatic->ref = $lines[$i]->ref;
				$taskstatic->label = (!empty($taskrole[$lines[$i]->id]) ? $langs->trans("YourRole").': '.$taskrole[$lines[$i]->id] : '');
				$taskstatic->projectstatus = $lines[$i]->projectstatus;
				$taskstatic->progress = $lines[$i]->progress;
				$taskstatic->fk_statut = $lines[$i]->status;
				$taskstatic->date_start = $lines[$i]->date_start;
				$taskstatic->date_end = $lines[$i]->date_end;
				$taskstatic->datee = $lines[$i]->date_end; // deprecated
				$taskstatic->planned_workload = $lines[$i]->planned_workload;
				$taskstatic->duration_effective = $lines[$i]->duration_effective;
				$taskstatic->budget_amount = $lines[$i]->budget_amount;

				// Action column
				if (getDolGlobalString('MAIN_CHECKBOX_LEFT_COLUMN')) {
					print '<td class="nowrap center">';
					$selected = 0;
					if (in_array($lines[$i]->id, $arrayofselected)) {
						$selected = 1;
					}
					print '<input id="cb' . $lines[$i]->id . '" class="flat checkforselect" type="checkbox" name="toselect[]" value="' . $lines[$i]->id . '"' . ($selected ? ' checked="checked"' : '') . '>';
					print '</td>';
				}

				if ($showproject) {
					// Project ref
					print '<td class="nowraponall">';
					//if ($showlineingray) print '<i>';
					if ($lines[$i]->public || in_array($lines[$i]->fk_project, $projectsArrayId) || !empty($user->rights->projet->all->lire)) {
						print $projectstatic->getNomUrl(1);
					} else {
						print $projectstatic->getNomUrl(1, 'nolink');
					}
					//if ($showlineingray) print '</i>';
					print "</td>";

					// Project status
					print '<td>';
					$projectstatic->statut = $lines[$i]->projectstatus;
					print $projectstatic->getLibStatut(2);
					print "</td>";
				}

				// Ref of task
				if (count($arrayfields) > 0 && !empty($arrayfields['t.ref']['checked'])) {
					print '<td class="nowraponall">';
					if ($showlineingray) {
						print '<i>'.img_object('', 'projecttask').' '.$lines[$i]->ref.'</i>';
					} else {
						print $taskstatic->getNomUrl(1, 'withproject');
					}
					print '</td>';
				}

				// Title of task
				if (count($arrayfields) > 0 && !empty($arrayfields['t.label']['checked'])) {
					$labeltoshow = '';
					if ($showlineingray) {
						$labeltoshow .= '<i>';
					}
					//else print '<a href="'.DOL_URL_ROOT.'/projet/tasks/task.php?id='.$lines[$i]->id.'&withproject=1">';
					for ($k = 0; $k < $level; $k++) {
						$labeltoshow .= '<div class="marginleftonly">';
					}
					$labeltoshow .= dol_escape_htmltag($lines[$i]->label);
					for ($k = 0; $k < $level; $k++) {
						$labeltoshow .= '</div>';
					}
					if ($showlineingray) {
						$labeltoshow .= '</i>';
					}
					print '<td class="tdoverflowmax200" title="'.dol_escape_htmltag($labeltoshow).'">';
					print $labeltoshow;
					print "</td>\n";
				}

				if (count($arrayfields) > 0 && !empty($arrayfields['t.description']['checked'])) {
					print '<td class="tdoverflowmax200" title="'.dol_escape_htmltag($lines[$i]->description).'">';
					print $lines[$i]->description;
					print "</td>\n";
				}

				// Date start
				if (count($arrayfields) > 0 && !empty($arrayfields['t.dateo']['checked'])) {
					print '<td class="center nowraponall">';
					print dol_print_date($lines[$i]->date_start, 'dayhour');
					print '</td>';
				}

				// Date end
				if (count($arrayfields) > 0 && !empty($arrayfields['t.datee']['checked'])) {
					print '<td class="center nowraponall">';
					print dol_print_date($lines[$i]->date_end, 'dayhour');
					if ($taskstatic->hasDelay()) {
						print img_warning($langs->trans("Late"));
					}
					print '</td>';
				}

				$plannedworkloadoutputformat = 'allhourmin';
				$timespentoutputformat = 'allhourmin';
				if (!empty($conf->global->PROJECT_PLANNED_WORKLOAD_FORMAT)) {
					$plannedworkloadoutputformat = $conf->global->PROJECT_PLANNED_WORKLOAD_FORMAT;
				}
				if (!empty($conf->global->PROJECT_TIMES_SPENT_FORMAT)) {
					$timespentoutputformat = $conf->global->PROJECT_TIME_SPENT_FORMAT;
				}

				// Planned Workload (in working hours)
				if (count($arrayfields) > 0 && !empty($arrayfields['t.planned_workload']['checked'])) {
					print '<td class="right">';
					$fullhour = convertSecondToTime($lines[$i]->planned_workload, $plannedworkloadoutputformat);
					$workingdelay = convertSecondToTime($lines[$i]->planned_workload, 'all', 86400, 7); // TODO Replace 86400 and 7 to take account working hours per day and working day per weeks
					if ($lines[$i]->planned_workload != '') {
						print $fullhour;
						// TODO Add delay taking account of working hours per day and working day per week
						//if ($workingdelay != $fullhour) print '<br>('.$workingdelay.')';
					}
					//else print '--:--';
					print '</td>';
				}

				// Time spent
				if (count($arrayfields) > 0 && !empty($arrayfields['t.duration_effective']['checked'])) {
					print '<td class="right">';
					if ($showlineingray) {
						print '<i>';
					} else {
						print '<a href="'.DOL_URL_ROOT.'/projet/tasks/time.php?id='.$lines[$i]->id.($showproject ? '' : '&withproject=1').'">';
					}
					if ($lines[$i]->duration_effective) {
						print convertSecondToTime($lines[$i]->duration_effective, $timespentoutputformat);
					} else {
						print '--:--';
					}
					if ($showlineingray) {
						print '</i>';
					} else {
						print '</a>';
					}
					print '</td>';
				}

				// Progress calculated (Note: ->duration_effective is time spent)
				if (count($arrayfields) > 0 && !empty($arrayfields['t.progress_calculated']['checked'])) {
					$s = ''; $shtml = '';
					if ($lines[$i]->planned_workload || $lines[$i]->duration_effective) {
						if ($lines[$i]->planned_workload) {
							$s = round(100 * $lines[$i]->duration_effective / $lines[$i]->planned_workload, 2).' %';
							$shtml = $s;
						} else {
							$s = $langs->trans('WorkloadNotDefined');
							$shtml = '<span class="opacitymedium">'.$s.'</span>';
						}
					}
					print '<td class="right tdoverflowmax100" title="'.dol_escape_htmltag($s).'">';
					print $shtml;
					print '</td>';
				}

				// Progress declared
				if (count($arrayfields) > 0 && !empty($arrayfields['t.progress']['checked'])) {
					print '<td class="right">';
					if ($lines[$i]->progress != '') {
						print getTaskProgressBadge($taskstatic);
					}
					print '</td>';
				}

				// resume
				if (count($arrayfields) > 0 && !empty($arrayfields['t.progress_summary']['checked'])) {
					print '<td class="right">';
					if ($lines[$i]->progress != '' && $lines[$i]->duration_effective) {
						print getTaskProgressView($taskstatic, false, false);
					}
					print '</td>';
				}

				if ($showbilltime) {
					// Time not billed
					if (count($arrayfields) > 0 && !empty($arrayfields['t.tobill']['checked'])) {
						print '<td class="right">';
						if ($lines[$i]->usage_bill_time) {
							print convertSecondToTime($lines[$i]->tobill, 'allhourmin');
							$total_projectlinesa_tobill += $lines[$i]->tobill;
						} else {
							print '<span class="opacitymedium">'.$langs->trans("NA").'</span>';
						}
						print '</td>';
					}

					// Time billed
					if (count($arrayfields) > 0 && !empty($arrayfields['t.billed']['checked'])) {
						print '<td class="right">';
						if ($lines[$i]->usage_bill_time) {
							print convertSecondToTime($lines[$i]->billed, 'allhourmin');
							$total_projectlinesa_billed += $lines[$i]->billed;
						} else {
							print '<span class="opacitymedium">'.$langs->trans("NA").'</span>';
						}
						print '</td>';
					}
				}

				// Budget task
				if (count($arrayfields) > 0 && !empty($arrayfields['t.budget_amount']['checked'])) {
					print '<td class="center">';
					if ($lines[$i]->budget_amount) {
						print '<span class="amount">'.price($lines[$i]->budget_amount, 0, $langs, 1, 0, 0, $conf->currency).'</span>';
						$total_budget_amount += $lines[$i]->budget_amount;
					}
					print '</td>';
				}

				// Contacts of task
				if (count($arrayfields) > 0 && !empty($arrayfields['c.assigned']['checked'])) {
					print '<td class="center">';
					$ifisrt = 1;
					foreach (array('internal', 'external') as $source) {
						//$tab = $lines[$i]->liste_contact(-1, $source);
						$tab = $lines[$i]->liste_contact(-1, $source, 0, '', 1);

						$numcontact = count($tab);
						if (!empty($numcontact)) {
							foreach ($tab as $contacttask) {
								//var_dump($contacttask);
								if ($source == 'internal') {
									$c = new User($db);
								} else {
									$c = new Contact($db);
								}
								$c->fetch($contacttask['id']);
								if (!empty($c->photo)) {
									if (get_class($c) == 'User') {
										print $c->getNomUrl(-2, '', 0, 0, 24, 1, '', ($ifisrt ? '' : 'notfirst'));
									} else {
										print $c->getNomUrl(-2, '', 0, '', -1, 0, ($ifisrt ? '' : 'notfirst'));
									}
								} else {
									if (get_class($c) == 'User') {
										print $c->getNomUrl(2, '', 0, 0, 24, 1, '', ($ifisrt ? '' : 'notfirst'));
									} else {
										print $c->getNomUrl(2, '', 0, '', -1, 0, ($ifisrt ? '' : 'notfirst'));
									}
								}
								$ifisrt = 0;
							}
						}
					}
					print '</td>';
				}

				// Extra fields
				$extrafieldsobjectkey = $taskstatic->table_element;
				$obj = $lines[$i];
				include DOL_DOCUMENT_ROOT.'/core/tpl/extrafields_list_print_fields.tpl.php';
				// Fields from hook
				$parameters = array('arrayfields'=>$arrayfields, 'obj'=>$lines[$i]);
				$reshook = $hookmanager->executeHooks('printFieldListValue', $parameters); // Note that $action and $object may have been modified by hook
				print $hookmanager->resPrint;

				// Tick to drag and drop
				print '<td class="tdlineupdown center"></td>';

				// Action column
				if (!getDolGlobalString('MAIN_CHECKBOX_LEFT_COLUMN')) {
					print '<td class="nowrap center">';
					$selected = 0;
					if (in_array($lines[$i]->id, $arrayofselected)) {
						$selected = 1;
					}
					print '<input id="cb' . $lines[$i]->id . '" class="flat checkforselect" type="checkbox" name="toselect[]" value="' . $lines[$i]->id . '"' . ($selected ? ' checked="checked"' : '') . '>';

					print '</td>';
				}

				print "</tr>\n";

				if (!$showlineingray) {
					$inc++;
				}

				if ($level >= 0) {    // Call sublevels
					$level++;
					if ($lines[$i]->id) {
						projectLinesa($inc, $lines[$i]->id, $lines, $level, $var, $showproject, $taskrole, $projectsListId, $addordertick, $projectidfortotallink, '', $showbilltime, $arrayfields);
					}
					$level--;
				}

				$total_projectlinesa_spent += $lines[$i]->duration_effective;
				$total_projectlinesa_planned += $lines[$i]->planned_workload;
				if ($lines[$i]->planned_workload) {
					$total_projectlinesa_spent_if_planned += $lines[$i]->duration_effective;
				}
				if ($lines[$i]->planned_workload) {
					$total_projectlinesa_declared_if_planned += $lines[$i]->planned_workload * $lines[$i]->progress / 100;
				}
			}
		} else {
			//$level--;
		}
	}

	// Total line
	if (($total_projectlinesa_planned > 0 || $total_projectlinesa_spent > 0 || $total_projectlinesa_tobill > 0 || $total_projectlinesa_billed > 0 || $total_budget_amount > 0)
		&& $level <= 0) {
		print '<tr class="liste_total nodrag nodrop">';

		if (getDolGlobalString('MAIN_CHECKBOX_LEFT_COLUMN')) {
			print '<td class=""></td>';
		}

		print '<td class="liste_total">'.$langs->trans("Total").'</td>';
		if ($showproject) {
			print '<td></td><td></td>';
		}
		if (count($arrayfields) > 0 && ! empty($arrayfields['t.label']['checked'])) {
			print '<td></td>';
		}
		if (count($arrayfields) > 0 && ! empty($arrayfields['t.description']['checked'])) {
			print '<td></td>';
		}
		if (count($arrayfields) > 0 && ! empty($arrayfields['t.dateo']['checked'])) {
			print '<td></td>';
		}
		if (count($arrayfields) > 0 && ! empty($arrayfields['t.datee']['checked'])) {
			print '<td></td>';
		}
		if (count($arrayfields) > 0 && ! empty($arrayfields['t.planned_workload']['checked'])) {
			print '<td class="nowrap liste_total right">';
			print convertSecondToTime($total_projectlinesa_planned, 'allhourmin');
			print '</td>';
		}
		if (count($arrayfields) > 0 && ! empty($arrayfields['t.duration_effective']['checked'])) {
			print '<td class="nowrap liste_total right">';
			if ($projectidfortotallink > 0) {
				print '<a href="'.DOL_URL_ROOT.'/projet/tasks/time.php?projectid='.$projectidfortotallink.($showproject ? '' : '&withproject=1').'">';
			}
			print convertSecondToTime($total_projectlinesa_spent, 'allhourmin');
			if ($projectidfortotallink > 0) {
				print '</a>';
			}
			print '</td>';
		}

		if ($total_projectlinesa_planned) {
			$totalAverageDeclaredProgress = round(100 * $total_projectlinesa_declared_if_planned / $total_projectlinesa_planned, 2);
			$totalCalculatedProgress = round(100 * $total_projectlinesa_spent / $total_projectlinesa_planned, 2);

			// this conf is actually hidden, by default we use 10% for "be carefull or warning"
			$warningRatio = !empty($conf->global->PROJECT_TIME_SPEND_WARNING_PERCENT) ? (1 + $conf->global->PROJECT_TIME_SPEND_WARNING_PERCENT / 100) : 1.10;

			// define progress color according to time spend vs workload
			$progressBarClass = 'progress-bar-info';
			$badgeClass = 'badge ';

			if ($totalCalculatedProgress > $totalAverageDeclaredProgress) {
				$progressBarClass = 'progress-bar-danger';
				$badgeClass .= 'badge-danger';
			} elseif ($totalCalculatedProgress * $warningRatio >= $totalAverageDeclaredProgress) { // warning if close at 1%
				$progressBarClass = 'progress-bar-warning';
				$badgeClass .= 'badge-warning';
			} else {
				$progressBarClass = 'progress-bar-success';
				$badgeClass .= 'badge-success';
			}
		}

		// Computed progress
		if (count($arrayfields) > 0 && !empty($arrayfields['t.progress_calculated']['checked'])) {
			print '<td class="nowrap liste_total right">';
			if ($total_projectlinesa_planned) {
				print $totalCalculatedProgress.' %';
			}
			print '</td>';
		}

		// Declared progress
		if (count($arrayfields) > 0 && !empty($arrayfields['t.progress']['checked'])) {
			print '<td class="nowrap liste_total right">';
			if ($total_projectlinesa_planned) {
				print '<span class="'.$badgeClass.'" >'.$totalAverageDeclaredProgress.' %</span>';
			}
			print '</td>';
		}


		// Progress
		if (count($arrayfields) > 0 && !empty($arrayfields['t.progress_summary']['checked'])) {
			print '<td class="right">';
			if ($total_projectlinesa_planned) {
				print '</span>';
				print '    <div class="progress sm" title="'.$totalAverageDeclaredProgress.'%" >';
				print '        <div class="progress-bar '.$progressBarClass.'" style="width: '.$totalAverageDeclaredProgress.'%"></div>';
				print '    </div>';
				print '</div>';
			}
			print '</td>';
		}

		if ($showbilltime) {
			if (count($arrayfields) > 0 && !empty($arrayfields['t.tobill']['checked'])) {
				print '<td class="nowrap liste_total right">';
				print convertSecondToTime($total_projectlinesa_tobill, 'allhourmin');
				print '</td>';
			}
			if (count($arrayfields) > 0 && !empty($arrayfields['t.billed']['checked'])) {
				print '<td class="nowrap liste_total right">';
				print convertSecondToTime($total_projectlinesa_billed, 'allhourmin');
				print '</td>';
			}
		}

		// Budget task
		if (count($arrayfields) > 0 && !empty($arrayfields['t.budget_amount']['checked'])) {
			print '<td class="nowrap liste_total center">';
			if (strcmp($total_budget_amount, '')) {
				print price($total_budget_amount, 0, $langs, 1, 0, 0, $conf->currency);
			}
			print '</td>';
		}

		// Contacts of task for backward compatibility,
		if (!empty($conf->global->PROJECT_SHOW_CONTACTS_IN_LIST)) {
			print '<td></td>';
		}
		// Contacts of task
		if (count($arrayfields) > 0 && !empty($arrayfields['c.assigned']['checked'])) {
			print '<td></td>';
		}
<<<<<<< HEAD

		// Check if Extrafields is totalizable
		foreach ($extrafields->attributes['projet_task']['totalizable'] as $key => $value) {
			if (!empty($arrayfields['ef.'.$key]['checked']) && $arrayfields['ef.'.$key]['checked'] == 1) {
				print '<td class="right">';
				if ($value == 1) {
					print empty($totalarray['totalizable'][$key]['total']) ? '' : $totalarray['totalizable'][$key]['total'];
				}
				print '</td>';
			}
		}

		// Column for the drag and drop
=======
		if (! empty($totalarray['nbfield'])) {
			print '<td colspan="'.$totalarray['nbfield'].'" class=""></td>';
		}
>>>>>>> 6d64026b
		print '<td class=""></td>';

		if (!getDolGlobalString('MAIN_CHECKBOX_LEFT_COLUMN')) {
			print '<td class=""></td>';
		}

		print '</tr>';
	}

	return $inc;
}


/**
 * Output a task line into a pertime intput mode
 *
 * @param	string	   	$inc					Line number (start to 0, then increased by recursive call)
 * @param   string		$parent					Id of parent task to show (0 to show all)
 * @param	User|null	$fuser					Restrict list to user if defined
 * @param   Task[]		$lines					Array of lines
 * @param   int			$level					Level (start to 0, then increased/decrease by recursive call)
 * @param   string		$projectsrole			Array of roles user has on project
 * @param   string		$tasksrole				Array of roles user has on task
 * @param	string		$mine					Show only task lines I am assigned to
 * @param   int			$restricteditformytask	0=No restriction, 1=Enable add time only if task is a task i am affected to
 * @param	int			$preselectedday			Preselected day
 * @param   array       $isavailable			Array with data that say if user is available for several days for morning and afternoon
 * @param	int			$oldprojectforbreak		Old project id of last project break
 * @return  array								Array with time spent for $fuser for each day of week on tasks in $lines and substasks
 */
function projectLinesPerAction(&$inc, $parent, $fuser, $lines, &$level, &$projectsrole, &$tasksrole, $mine, $restricteditformytask, $preselectedday, &$isavailable, $oldprojectforbreak = 0)
{
	global $conf, $db, $user, $langs;
	global $form, $formother, $projectstatic, $taskstatic, $thirdpartystatic;

	$lastprojectid = 0;
	$totalforeachline = array();
	$workloadforid = array();
	$lineswithoutlevel0 = array();

	$numlines = count($lines);

	// Create a smaller array with sublevels only to be used later. This increase dramatically performances.
	if ($parent == 0) { // Always and only if at first level
		for ($i = 0; $i < $numlines; $i++) {
			if ($lines[$i]->fk_task_parent) {
				$lineswithoutlevel0[] = $lines[$i];
			}
		}
	}

	if (empty($oldprojectforbreak)) {
		$oldprojectforbreak = (empty($conf->global->PROJECT_TIMESHEET_DISABLEBREAK_ON_PROJECT) ? 0 : -1); // 0 to start break , -1 no break
	}

	//dol_syslog('projectLinesPerDay inc='.$inc.' preselectedday='.$preselectedday.' task parent id='.$parent.' level='.$level." count(lines)=".$numlines." count(lineswithoutlevel0)=".count($lineswithoutlevel0));
	for ($i = 0; $i < $numlines; $i++) {
		if ($parent == 0) {
			$level = 0;
		}

		//if ($lines[$i]->fk_task_parent == $parent)
		//{
		// If we want all or we have a role on task, we show it
		if (empty($mine) || !empty($tasksrole[$lines[$i]->id])) {
			//dol_syslog("projectLinesPerWeek Found line ".$i.", a qualified task (i have role or want to show all tasks) with id=".$lines[$i]->id." project id=".$lines[$i]->fk_project);

			// Break on a new project
			if ($parent == 0 && $lines[$i]->fk_project != $lastprojectid) {
				$lastprojectid = $lines[$i]->fk_project;
				if ($preselectedday) {
					$projectstatic->id = $lines[$i]->fk_project;
				}
			}

			if (empty($workloadforid[$projectstatic->id])) {
				if ($preselectedday) {
					$projectstatic->loadTimeSpent($preselectedday, 0, $fuser->id); // Load time spent from table element_time for the project into this->weekWorkLoad and this->weekWorkLoadPerTask for all days of a week
					$workloadforid[$projectstatic->id] = 1;
				}
			}

			$projectstatic->id = $lines[$i]->fk_project;
			$projectstatic->ref = $lines[$i]->project_ref;
			$projectstatic->title = $lines[$i]->project_label;
			$projectstatic->public = $lines[$i]->public;
			$projectstatic->status = $lines[$i]->project->status;

			$taskstatic->id = $lines[$i]->fk_statut;
			$taskstatic->ref = ($lines[$i]->task_ref ? $lines[$i]->task_ref : $lines[$i]->task_id);
			$taskstatic->label = $lines[$i]->task_label;
			$taskstatic->date_start = $lines[$i]->date_start;
			$taskstatic->date_end = $lines[$i]->date_end;

			$thirdpartystatic->id = $lines[$i]->socid;
			$thirdpartystatic->name = $lines[$i]->thirdparty_name;
			$thirdpartystatic->email = $lines[$i]->thirdparty_email;

			if (empty($oldprojectforbreak) || ($oldprojectforbreak != -1 && $oldprojectforbreak != $projectstatic->id)) {
				print '<tr class="oddeven trforbreak nobold">'."\n";
				print '<td colspan="11">';
				print $projectstatic->getNomUrl(1, '', 0, $langs->transnoentitiesnoconv("YourRole").': '.$projectsrole[$lines[$i]->fk_project]);
				if ($projectstatic->title) {
					print ' - ';
					print $projectstatic->title;
				}
				print '</td>';
				print '</tr>';
			}

			if ($oldprojectforbreak != -1) {
				$oldprojectforbreak = $projectstatic->id;
			}

			print '<tr class="oddeven">'."\n";

			// User
			/*
			 print '<td class="nowrap">';
			 print $fuser->getNomUrl(1, 'withproject', 'time');
			 print '</td>';
			 */

			// Project
			print "<td>";
			if ($oldprojectforbreak == -1) {
				print $projectstatic->getNomUrl(1, '', 0, $langs->transnoentitiesnoconv("YourRole").': '.$projectsrole[$lines[$i]->fk_project]);
				print '<br>'.$projectstatic->title;
			}
			print "</td>";

			// Thirdparty
			print '<td class="tdoverflowmax100">';
			if ($thirdpartystatic->id > 0) {
				print $thirdpartystatic->getNomUrl(1, 'project', 10);
			}
			print '</td>';

			// Ref
			print '<td>';
			print '<!-- Task id = '.$lines[$i]->id.' -->';
			for ($k = 0; $k < $level; $k++) {
				print "&nbsp;&nbsp;&nbsp;";
			}
			print $taskstatic->getNomUrl(1, 'withproject', 'time');
			// Label task
			print '<br>';
			for ($k = 0; $k < $level; $k++) {
				print "&nbsp;&nbsp;&nbsp;";
			}
			print $taskstatic->label;
			//print "<br>";
			//for ($k = 0 ; $k < $level ; $k++) print "&nbsp;&nbsp;&nbsp;";
			//print get_date_range($lines[$i]->date_start,$lines[$i]->date_end,'',$langs,0);
			print "</td>\n";

			// Date
			print '<td class="center">';
			print dol_print_date($lines[$i]->timespent_datehour, 'day');
			print '</td>';

			$disabledproject = 1;
			$disabledtask = 1;
			//print "x".$lines[$i]->fk_project;
			//var_dump($lines[$i]);
			//var_dump($projectsrole[$lines[$i]->fk_project]);
			// If at least one role for project
			if ($lines[$i]->public || !empty($projectsrole[$lines[$i]->fk_project]) || $user->rights->projet->all->creer) {
				$disabledproject = 0;
				$disabledtask = 0;
			}
			// If $restricteditformytask is on and I have no role on task, i disable edit
			if ($restricteditformytask && empty($tasksrole[$lines[$i]->id])) {
				$disabledtask = 1;
			}

			// Hour
			print '<td class="nowrap center">';
			print dol_print_date($lines[$i]->timespent_datehour, 'hour');
			print '</td>';

			$cssonholiday = '';
			if (!$isavailable[$preselectedday]['morning'] && !$isavailable[$preselectedday]['afternoon']) {
				$cssonholiday .= 'onholidayallday ';
			} elseif (!$isavailable[$preselectedday]['morning']) {
				$cssonholiday .= 'onholidaymorning ';
			} elseif (!$isavailable[$preselectedday]['afternoon']) {
				$cssonholiday .= 'onholidayafternoon ';
			}

			// Duration
			print '<td class="duration'.($cssonholiday ? ' '.$cssonholiday : '').' center">';

			$dayWorkLoad = $lines[$i]->timespent_duration;
			$totalforeachline[$preselectedday] += $lines[$i]->timespent_duration;

			$alreadyspent = '';
			if ($dayWorkLoad > 0) {
				$alreadyspent = convertSecondToTime($lines[$i]->timespent_duration, 'allhourmin');
			}

			print convertSecondToTime($lines[$i]->timespent_duration, 'allhourmin');

			print '</td>';

			// Note
			print '<td class="center">';
			print '<textarea name="'.$lines[$i]->id.'note" rows="'.ROWS_2.'" id="'.$lines[$i]->id.'note"'.($disabledtask ? ' disabled="disabled"' : '').'>';
			print $lines[$i]->timespent_note;
			print '</textarea>';
			print '</td>';

			// Warning
			print '<td class="right">';
			/*if ((! $lines[$i]->public) && $disabledproject) print $form->textwithpicto('',$langs->trans("UserIsNotContactOfProject"));
			elseif ($disabledtask)
			{
				$titleassigntask = $langs->trans("AssignTaskToMe");
				if ($fuser->id != $user->id) $titleassigntask = $langs->trans("AssignTaskToUser", '...');

				print $form->textwithpicto('',$langs->trans("TaskIsNotAssignedToUser", $titleassigntask));
			}*/
			print '</td>';

			print "</tr>\n";
		}
		//}
		//else
		//{
			//$level--;
		//}
	}

	return $totalforeachline;
}


/**
 * Output a task line into a pertime intput mode
 *
 * @param	string	   	$inc					Line number (start to 0, then increased by recursive call)
 * @param   string		$parent					Id of parent task to show (0 to show all)
 * @param	User|null	$fuser					Restrict list to user if defined
 * @param   Task[]		$lines					Array of lines
 * @param   int			$level					Level (start to 0, then increased/decrease by recursive call)
 * @param   string		$projectsrole			Array of roles user has on project
 * @param   string		$tasksrole				Array of roles user has on task
 * @param	string		$mine					Show only task lines I am assigned to
 * @param   int			$restricteditformytask	0=No restriction, 1=Enable add time only if task is assigned to me, 2=Enable add time only if tasks is assigned to me and hide others
 * @param	int			$preselectedday			Preselected day
 * @param   array       $isavailable			Array with data that say if user is available for several days for morning and afternoon
 * @param	int			$oldprojectforbreak		Old project id of last project break
 * @param	array		$arrayfields		    Array of additional column
 * @param	Extrafields	$extrafields		    Object extrafields
 * @return  array								Array with time spent for $fuser for each day of week on tasks in $lines and substasks
 */
function projectLinesPerDay(&$inc, $parent, $fuser, $lines, &$level, &$projectsrole, &$tasksrole, $mine, $restricteditformytask, $preselectedday, &$isavailable, $oldprojectforbreak = 0, $arrayfields = array(), $extrafields = null)
{
	global $conf, $db, $user, $langs;
	global $form, $formother, $projectstatic, $taskstatic, $thirdpartystatic;

	$lastprojectid = 0;
	$totalforeachday = array();
	$workloadforid = array();
	$lineswithoutlevel0 = array();

	$numlines = count($lines);

	// Create a smaller array with sublevels only to be used later. This increase dramatically performances.
	if ($parent == 0) { // Always and only if at first level
		for ($i = 0; $i < $numlines; $i++) {
			if ($lines[$i]->fk_task_parent) {
				$lineswithoutlevel0[] = $lines[$i];
			}
		}
	}

	if (empty($oldprojectforbreak)) {
		$oldprojectforbreak = (empty($conf->global->PROJECT_TIMESHEET_DISABLEBREAK_ON_PROJECT) ? 0 : -1); // 0 to start break , -1 no break
	}

	$restrictBefore = null;

	if (!empty($conf->global->PROJECT_TIMESHEET_PREVENT_AFTER_MONTHS)) {
		require_once DOL_DOCUMENT_ROOT.'/core/lib/date.lib.php';
		$restrictBefore = dol_time_plus_duree(dol_now(), - $conf->global->PROJECT_TIMESHEET_PREVENT_AFTER_MONTHS, 'm');
	}

	//dol_syslog('projectLinesPerDay inc='.$inc.' preselectedday='.$preselectedday.' task parent id='.$parent.' level='.$level." count(lines)=".$numlines." count(lineswithoutlevel0)=".count($lineswithoutlevel0));
	for ($i = 0; $i < $numlines; $i++) {
		if ($parent == 0) {
			$level = 0;
		}

		if ($lines[$i]->fk_task_parent == $parent) {
			$obj = &$lines[$i]; // To display extrafields

			// If we want all or we have a role on task, we show it
			if (empty($mine) || !empty($tasksrole[$lines[$i]->id])) {
				//dol_syslog("projectLinesPerWeek Found line ".$i.", a qualified task (i have role or want to show all tasks) with id=".$lines[$i]->id." project id=".$lines[$i]->fk_project);

				if ($restricteditformytask == 2 && empty($tasksrole[$lines[$i]->id])) {	// we have no role on task and we request to hide such cases
					continue;
				}

				// Break on a new project
				if ($parent == 0 && $lines[$i]->fk_project != $lastprojectid) {
					$lastprojectid = $lines[$i]->fk_project;
					if ($preselectedday) {
						$projectstatic->id = $lines[$i]->fk_project;
					}
				}

				if (empty($workloadforid[$projectstatic->id])) {
					if ($preselectedday) {
						$projectstatic->loadTimeSpent($preselectedday, 0, $fuser->id); // Load time spent from table element_time for the project into this->weekWorkLoad and this->weekWorkLoadPerTask for all days of a week
						$workloadforid[$projectstatic->id] = 1;
					}
				}

				$projectstatic->id = $lines[$i]->fk_project;
				$projectstatic->ref = $lines[$i]->projectref;
				$projectstatic->title = $lines[$i]->projectlabel;
				$projectstatic->public = $lines[$i]->public;
				$projectstatic->status = $lines[$i]->projectstatus;

				$taskstatic->id = $lines[$i]->id;
				$taskstatic->ref = ($lines[$i]->ref ? $lines[$i]->ref : $lines[$i]->id);
				$taskstatic->label = $lines[$i]->label;
				$taskstatic->date_start = $lines[$i]->date_start;
				$taskstatic->date_end = $lines[$i]->date_end;

				$thirdpartystatic->id = $lines[$i]->socid;
				$thirdpartystatic->name = $lines[$i]->thirdparty_name;
				$thirdpartystatic->email = $lines[$i]->thirdparty_email;

				if (empty($oldprojectforbreak) || ($oldprojectforbreak != -1 && $oldprojectforbreak != $projectstatic->id)) {
					$addcolspan = 0;
					if (!empty($arrayfields['t.planned_workload']['checked'])) {
						$addcolspan++;
					}
					if (!empty($arrayfields['t.progress']['checked'])) {
						$addcolspan++;
					}
					foreach ($arrayfields as $key => $val) {
						if ($val['checked'] && substr($key, 0, 5) == 'efpt.') {
							$addcolspan++;
						}
					}

					print '<tr class="oddeven trforbreak nobold">'."\n";
					print '<td colspan="'.(7 + $addcolspan).'">';
					print $projectstatic->getNomUrl(1, '', 0, '<strong>'.$langs->transnoentitiesnoconv("YourRole").':</strong> '.$projectsrole[$lines[$i]->fk_project]);
					if ($thirdpartystatic->id > 0) {
						print ' - '.$thirdpartystatic->getNomUrl(1);
					}
					if ($projectstatic->title) {
						print ' - ';
						print '<span class="secondary">'.$projectstatic->title.'</span>';
					}
					/*
					$colspan=5+(empty($conf->global->PROJECT_TIMESHEET_DISABLEBREAK_ON_PROJECT)?0:2);
					print '<table class="">';

					print '<tr class="liste_titre">';

					// PROJECT fields
					if (!empty($arrayfields['p.fk_opp_status']['checked'])) print_liste_field_titre($arrayfields['p.fk_opp_status']['label'], $_SERVER["PHP_SELF"], 'p.fk_opp_status', "", $param, '', $sortfield, $sortorder, 'center ');
					if (!empty($arrayfields['p.opp_amount']['checked']))    print_liste_field_titre($arrayfields['p.opp_amount']['label'], $_SERVER["PHP_SELF"], 'p.opp_amount', "", $param, '', $sortfield, $sortorder, 'right ');
					if (!empty($arrayfields['p.opp_percent']['checked']))   print_liste_field_titre($arrayfields['p.opp_percent']['label'], $_SERVER["PHP_SELF"], 'p.opp_percent', "", $param, '', $sortfield, $sortorder, 'right ');
					if (!empty($arrayfields['p.budget_amount']['checked'])) print_liste_field_titre($arrayfields['p.budget_amount']['label'], $_SERVER["PHP_SELF"], 'p.budget_amount', "", $param, '', $sortfield, $sortorder, 'right ');
					if (!empty($arrayfields['p.usage_bill_time']['checked']))     print_liste_field_titre($arrayfields['p.usage_bill_time']['label'], $_SERVER["PHP_SELF"], 'p.usage_bill_time', "", $param, '', $sortfield, $sortorder, 'right ');

					$extrafieldsobjectkey='projet';
					$extrafieldsobjectprefix='efp.';
					include DOL_DOCUMENT_ROOT.'/core/tpl/extrafields_list_search_title.tpl.php';

					print '</tr>';
					print '<tr>';

					// PROJECT fields
					if (!empty($arrayfields['p.fk_opp_status']['checked']))
					{
						print '<td class="nowrap">';
						$code = dol_getIdFromCode($db, $lines[$i]->fk_opp_status, 'c_lead_status', 'rowid', 'code');
						if ($code) print $langs->trans("OppStatus".$code);
						print "</td>\n";
					}
					if (!empty($arrayfields['p.opp_amount']['checked']))
					{
						print '<td class="nowrap">';
						print price($lines[$i]->opp_amount, 0, $langs, 1, 0, -1, $conf->currency);
						print "</td>\n";
					}
					if (!empty($arrayfields['p.opp_percent']['checked']))
					{
						print '<td class="nowrap">';
						print price($lines[$i]->opp_percent, 0, $langs, 1, 0).' %';
						print "</td>\n";
					}
					if (!empty($arrayfields['p.budget_amount']['checked']))
					{
						print '<td class="nowrap">';
						print price($lines[$i]->budget_amount, 0, $langs, 1, 0, 0, $conf->currency);
						print "</td>\n";
					}
					if (!empty($arrayfields['p.usage_bill_time']['checked']))
					{
						print '<td class="nowrap">';
						print yn($lines[$i]->usage_bill_time);
						print "</td>\n";
					}

					$extrafieldsobjectkey='projet';
					$extrafieldsobjectprefix='efp.';
					include DOL_DOCUMENT_ROOT.'/core/tpl/extrafields_list_print_fields.tpl.php';

					print '</tr>';
					print '</table>';

					*/
					print '</td>';
					print '</tr>';
				}

				if ($oldprojectforbreak != -1) {
					$oldprojectforbreak = $projectstatic->id;
				}

				print '<tr class="oddeven" data-taskid="'.$lines[$i]->id.'">'."\n";

				// User
				/*
				print '<td class="nowrap">';
				print $fuser->getNomUrl(1, 'withproject', 'time');
				print '</td>';
				*/

				// Project
				if (!empty($conf->global->PROJECT_TIMESHEET_DISABLEBREAK_ON_PROJECT)) {
					print "<td>";
					if ($oldprojectforbreak == -1) {
						print $projectstatic->getNomUrl(1, '', 0, $langs->transnoentitiesnoconv("YourRole").': '.$projectsrole[$lines[$i]->fk_project]);
					}
					print "</td>";
				}

				// Thirdparty
				if (!empty($conf->global->PROJECT_TIMESHEET_DISABLEBREAK_ON_PROJECT)) {
					print '<td class="tdoverflowmax100">';
					if ($thirdpartystatic->id > 0) {
						print $thirdpartystatic->getNomUrl(1, 'project', 10);
					}
					print '</td>';
				}

				// Ref
				print '<td>';
				print '<!-- Task id = '.$lines[$i]->id.' -->';
				for ($k = 0; $k < $level; $k++) {
					print '<div class="marginleftonly">';
				}
				print $taskstatic->getNomUrl(1, 'withproject', 'time');
				// Label task
				print '<br>';
				print '<span class="opacitymedium">'.$taskstatic->label.'</a>';
				for ($k = 0; $k < $level; $k++) {
					print "</div>";
				}
				print "</td>\n";

				// TASK extrafields
				$extrafieldsobjectkey = 'projet_task';
				$extrafieldsobjectprefix = 'efpt.';
				include DOL_DOCUMENT_ROOT.'/core/tpl/extrafields_list_print_fields.tpl.php';

				// Planned Workload
				if (!empty($arrayfields['t.planned_workload']['checked'])) {
					print '<td class="leftborder plannedworkload right">';
					if ($lines[$i]->planned_workload) {
						print convertSecondToTime($lines[$i]->planned_workload, 'allhourmin');
					} else {
						print '--:--';
					}
					print '</td>';
				}

				// Progress declared %
				if (!empty($arrayfields['t.progress']['checked'])) {
					print '<td class="right">';
					print $formother->select_percent($lines[$i]->progress, $lines[$i]->id.'progress');
					print '</td>';
				}

				if (!empty($arrayfields['timeconsumed']['checked'])) {
					// Time spent by everybody
					print '<td class="right">';
					// $lines[$i]->duration_effective is a denormalised field = summ of time spent by everybody for task. What we need is time consumed by user
					if ($lines[$i]->duration_effective) {
						print '<a href="'.DOL_URL_ROOT.'/projet/tasks/time.php?id='.$lines[$i]->id.'">';
						print convertSecondToTime($lines[$i]->duration_effective, 'allhourmin');
						print '</a>';
					} else {
						print '--:--';
					}
					print "</td>\n";

					// Time spent by user
					print '<td class="right">';
					$tmptimespent = $taskstatic->getSummaryOfTimeSpent($fuser->id);
					if ($tmptimespent['total_duration']) {
						print convertSecondToTime($tmptimespent['total_duration'], 'allhourmin');
					} else {
						print '--:--';
					}
					print "</td>\n";
				}

				$disabledproject = 1;
				$disabledtask = 1;
				//print "x".$lines[$i]->fk_project;
				//var_dump($lines[$i]);
				//var_dump($projectsrole[$lines[$i]->fk_project]);
				// If at least one role for project
				if ($lines[$i]->public || !empty($projectsrole[$lines[$i]->fk_project]) || $user->rights->projet->all->creer) {
					$disabledproject = 0;
					$disabledtask = 0;
				}
				// If $restricteditformytask is on and I have no role on task, i disable edit
				if ($restricteditformytask && empty($tasksrole[$lines[$i]->id])) {
					$disabledtask = 1;
				}

				if ($restrictBefore && $preselectedday < $restrictBefore) {
					$disabledtask = 1;
				}

				// Select hour
				print '<td class="nowraponall leftborder center minwidth150imp">';
				$tableCell = $form->selectDate($preselectedday, $lines[$i]->id, 1, 1, 2, "addtime", 0, 0, $disabledtask);
				print $tableCell;
				print '</td>';

				$cssonholiday = '';
				if (!$isavailable[$preselectedday]['morning'] && !$isavailable[$preselectedday]['afternoon']) {
					$cssonholiday .= 'onholidayallday ';
				} elseif (!$isavailable[$preselectedday]['morning']) {
					$cssonholiday .= 'onholidaymorning ';
				} elseif (!$isavailable[$preselectedday]['afternoon']) {
					$cssonholiday .= 'onholidayafternoon ';
				}

				global $daytoparse;
				$tmparray = dol_getdate($daytoparse, true); // detail of current day

				$idw = ($tmparray['wday'] - (empty($conf->global->MAIN_START_WEEK) ? 0 : 1));
				global $numstartworkingday, $numendworkingday;
				$cssweekend = '';
				if ((($idw + 1) < $numstartworkingday) || (($idw + 1) > $numendworkingday)) {	// This is a day is not inside the setup of working days, so we use a week-end css.
					$cssweekend = 'weekend';
				}

				// Duration
				print '<td class="center duration'.($cssonholiday ? ' '.$cssonholiday : '').($cssweekend ? ' '.$cssweekend : '').'">';
				$dayWorkLoad = empty($projectstatic->weekWorkLoadPerTask[$preselectedday][$lines[$i]->id]) ? 0 : $projectstatic->weekWorkLoadPerTask[$preselectedday][$lines[$i]->id];
				if (!isset($totalforeachday[$preselectedday])) {
					$totalforeachday[$preselectedday] = 0;
				}
				$totalforeachday[$preselectedday] += $dayWorkLoad;

				$alreadyspent = '';
				if ($dayWorkLoad > 0) {
					$alreadyspent = convertSecondToTime($dayWorkLoad, 'allhourmin');
				}

				$idw = 0;

				$tableCell = '';
				$tableCell .= '<span class="timesheetalreadyrecorded" title="texttoreplace"><input type="text" class="center" size="2" disabled id="timespent['.$inc.']['.$idw.']" name="task['.$lines[$i]->id.']['.$idw.']" value="'.$alreadyspent.'"></span>';
				$tableCell .= '<span class="hideonsmartphone"> + </span>';
				//$tableCell.='&nbsp;&nbsp;&nbsp;';
				$tableCell .= $form->select_duration($lines[$i]->id.'duration', '', $disabledtask, 'text', 0, 1);
				//$tableCell.='&nbsp;<input type="submit" class="button"'.($disabledtask?' disabled':'').' value="'.$langs->trans("Add").'">';
				print $tableCell;

				print '</td>';

				// Note
				print '<td class="center">';
				print '<textarea name="'.$lines[$i]->id.'note" rows="'.ROWS_2.'" id="'.$lines[$i]->id.'note"'.($disabledtask ? ' disabled="disabled"' : '').'>';
				print '</textarea>';
				print '</td>';

				// Warning
				print '<td class="right">';
				if ((!$lines[$i]->public) && $disabledproject) {
					print $form->textwithpicto('', $langs->trans("UserIsNotContactOfProject"));
				} elseif ($disabledtask) {
					$titleassigntask = $langs->trans("AssignTaskToMe");
					if ($fuser->id != $user->id) {
						$titleassigntask = $langs->trans("AssignTaskToUser", '...');
					}

					print $form->textwithpicto('', $langs->trans("TaskIsNotAssignedToUser", $titleassigntask));
				}
				print '</td>';

				print "</tr>\n";
			}

			$inc++;
			$level++;
			if ($lines[$i]->id > 0) {
				//var_dump('totalforeachday after taskid='.$lines[$i]->id.' and previous one on level '.$level);
				//var_dump($totalforeachday);
				$ret = projectLinesPerDay($inc, $lines[$i]->id, $fuser, ($parent == 0 ? $lineswithoutlevel0 : $lines), $level, $projectsrole, $tasksrole, $mine, $restricteditformytask, $preselectedday, $isavailable, $oldprojectforbreak, $arrayfields, $extrafields);
				//var_dump('ret with parent='.$lines[$i]->id.' level='.$level);
				//var_dump($ret);
				foreach ($ret as $key => $val) {
					$totalforeachday[$key] += $val;
				}
				//var_dump('totalforeachday after taskid='.$lines[$i]->id.' and previous one on level '.$level.' + subtasks');
				//var_dump($totalforeachday);
			}
			$level--;
		} else {
			//$level--;
		}
	}

	return $totalforeachday;
}


/**
 * Output a task line into a perday intput mode
 *
 * @param	string	   	$inc					Line output identificator (start to 0, then increased by recursive call)
 * @param	int			$firstdaytoshow			First day to show
 * @param	User|null	$fuser					Restrict list to user if defined
 * @param   string		$parent					Id of parent task to show (0 to show all)
 * @param   Task[]		$lines					Array of lines (list of tasks but we will show only if we have a specific role on task)
 * @param   int			$level					Level (start to 0, then increased/decrease by recursive call)
 * @param   string		$projectsrole			Array of roles user has on project
 * @param   string		$tasksrole				Array of roles user has on task
 * @param	string		$mine					Show only task lines I am assigned to
 * @param   int			$restricteditformytask	0=No restriction, 1=Enable add time only if task is assigned to me, 2=Enable add time only if tasks is assigned to me and hide others
 * @param   array       $isavailable			Array with data that say if user is available for several days for morning and afternoon
 * @param	int			$oldprojectforbreak		Old project id of last project break
 * @param	array		$arrayfields		    Array of additional column
 * @param	Extrafields	$extrafields		    Object extrafields
 * @return  array								Array with time spent for $fuser for each day of week on tasks in $lines and substasks
 */
function projectLinesPerWeek(&$inc, $firstdaytoshow, $fuser, $parent, $lines, &$level, &$projectsrole, &$tasksrole, $mine, $restricteditformytask, &$isavailable, $oldprojectforbreak = 0, $arrayfields = array(), $extrafields = null)
{
	global $conf, $db, $user, $langs;
	global $form, $formother, $projectstatic, $taskstatic, $thirdpartystatic;

	$numlines = count($lines);

	$lastprojectid = 0;
	$workloadforid = array();
	$totalforeachday = array();
	$lineswithoutlevel0 = array();

	// Create a smaller array with sublevels only to be used later. This increase dramatically performances.
	if ($parent == 0) { // Always and only if at first level
		for ($i = 0; $i < $numlines; $i++) {
			if ($lines[$i]->fk_task_parent) {
				$lineswithoutlevel0[] = $lines[$i];
			}
		}
	}

	//dol_syslog('projectLinesPerWeek inc='.$inc.' firstdaytoshow='.$firstdaytoshow.' task parent id='.$parent.' level='.$level." count(lines)=".$numlines." count(lineswithoutlevel0)=".count($lineswithoutlevel0));

	if (empty($oldprojectforbreak)) {
		$oldprojectforbreak = (empty($conf->global->PROJECT_TIMESHEET_DISABLEBREAK_ON_PROJECT) ? 0 : -1); // 0 = start break, -1 = never break
	}

	$restrictBefore = null;

	if (!empty($conf->global->PROJECT_TIMESHEET_PREVENT_AFTER_MONTHS)) {
		require_once DOL_DOCUMENT_ROOT.'/core/lib/date.lib.php';
		$restrictBefore = dol_time_plus_duree(dol_now(), - $conf->global->PROJECT_TIMESHEET_PREVENT_AFTER_MONTHS, 'm');
	}

	for ($i = 0; $i < $numlines; $i++) {
		if ($parent == 0) {
			$level = 0;
		}

		if ($lines[$i]->fk_task_parent == $parent) {
			$obj = &$lines[$i]; // To display extrafields

			// If we want all or we have a role on task, we show it
			if (empty($mine) || !empty($tasksrole[$lines[$i]->id])) {
				//dol_syslog("projectLinesPerWeek Found line ".$i.", a qualified task (i have role or want to show all tasks) with id=".$lines[$i]->id." project id=".$lines[$i]->fk_project);

				if ($restricteditformytask == 2 && empty($tasksrole[$lines[$i]->id])) {	// we have no role on task and we request to hide such cases
					continue;
				}

				// Break on a new project
				if ($parent == 0 && $lines[$i]->fk_project != $lastprojectid) {
					$lastprojectid = $lines[$i]->fk_project;
					$projectstatic->id = $lines[$i]->fk_project;
				}

				//var_dump('--- '.$level.' '.$firstdaytoshow.' '.$fuser->id.' '.$projectstatic->id.' '.$workloadforid[$projectstatic->id]);
				//var_dump($projectstatic->weekWorkLoadPerTask);
				if (empty($workloadforid[$projectstatic->id])) {
					$projectstatic->loadTimeSpent($firstdaytoshow, 0, $fuser->id); // Load time spent from table element_time for the project into this->weekWorkLoad and this->weekWorkLoadPerTask for all days of a week
					$workloadforid[$projectstatic->id] = 1;
				}
				//var_dump($projectstatic->weekWorkLoadPerTask);
				//var_dump('--- '.$projectstatic->id.' '.$workloadforid[$projectstatic->id]);

				$projectstatic->id = $lines[$i]->fk_project;
				$projectstatic->ref = $lines[$i]->projectref;
				$projectstatic->title = $lines[$i]->projectlabel;
				$projectstatic->public = $lines[$i]->public;
				$projectstatic->thirdparty_name = $lines[$i]->thirdparty_name;
				$projectstatic->status = $lines[$i]->projectstatus;

				$taskstatic->id = $lines[$i]->id;
				$taskstatic->ref = ($lines[$i]->ref ? $lines[$i]->ref : $lines[$i]->id);
				$taskstatic->label = $lines[$i]->label;
				$taskstatic->date_start = $lines[$i]->date_start;
				$taskstatic->date_end = $lines[$i]->date_end;

				$thirdpartystatic->id = $lines[$i]->thirdparty_id;
				$thirdpartystatic->name = $lines[$i]->thirdparty_name;
				$thirdpartystatic->email = $lines[$i]->thirdparty_email;

				if (empty($oldprojectforbreak) || ($oldprojectforbreak != -1 && $oldprojectforbreak != $projectstatic->id)) {
					$addcolspan = 0;
					if (!empty($arrayfields['t.planned_workload']['checked'])) {
						$addcolspan++;
					}
					if (!empty($arrayfields['t.progress']['checked'])) {
						$addcolspan++;
					}
					foreach ($arrayfields as $key => $val) {
						if ($val['checked'] && substr($key, 0, 5) == 'efpt.') {
							$addcolspan++;
						}
					}

					print '<tr class="oddeven trforbreak nobold">'."\n";
					print '<td colspan="'.(11 + $addcolspan).'">';
					print $projectstatic->getNomUrl(1, '', 0, '<strong>'.$langs->transnoentitiesnoconv("YourRole").':</strong> '.$projectsrole[$lines[$i]->fk_project]);
					if ($thirdpartystatic->id > 0) {
						print ' - '.$thirdpartystatic->getNomUrl(1);
					}
					if ($projectstatic->title) {
						print ' - ';
						print '<span class="secondary">'.$projectstatic->title.'</span>';
					}

					/*$colspan=5+(empty($conf->global->PROJECT_TIMESHEET_DISABLEBREAK_ON_PROJECT)?0:2);
					print '<table class="">';

					print '<tr class="liste_titre">';

					// PROJECT fields
					if (!empty($arrayfields['p.fk_opp_status']['checked'])) print_liste_field_titre($arrayfields['p.fk_opp_status']['label'], $_SERVER["PHP_SELF"], 'p.fk_opp_status', "", $param, '', $sortfield, $sortorder, 'center ');
					if (!empty($arrayfields['p.opp_amount']['checked']))    print_liste_field_titre($arrayfields['p.opp_amount']['label'], $_SERVER["PHP_SELF"], 'p.opp_amount', "", $param, '', $sortfield, $sortorder, 'right ');
					if (!empty($arrayfields['p.opp_percent']['checked']))   print_liste_field_titre($arrayfields['p.opp_percent']['label'], $_SERVER["PHP_SELF"], 'p.opp_percent', "", $param, '', $sortfield, $sortorder, 'right ');
					if (!empty($arrayfields['p.budget_amount']['checked'])) print_liste_field_titre($arrayfields['p.budget_amount']['label'], $_SERVER["PHP_SELF"], 'p.budget_amount', "", $param, '', $sortfield, $sortorder, 'right ');
					if (!empty($arrayfields['p.usage_bill_time']['checked']))     print_liste_field_titre($arrayfields['p.usage_bill_time']['label'], $_SERVER["PHP_SELF"], 'p.usage_bill_time', "", $param, '', $sortfield, $sortorder, 'right ');

					$extrafieldsobjectkey='projet';
					$extrafieldsobjectprefix='efp.';
					include DOL_DOCUMENT_ROOT.'/core/tpl/extrafields_list_search_title.tpl.php';

					print '</tr>';
					print '<tr>';

					// PROJECT fields
					if (!empty($arrayfields['p.fk_opp_status']['checked']))
					{
						print '<td class="nowrap">';
						$code = dol_getIdFromCode($db, $lines[$i]->fk_opp_status, 'c_lead_status', 'rowid', 'code');
						if ($code) print $langs->trans("OppStatus".$code);
						print "</td>\n";
					}
					if (!empty($arrayfields['p.opp_amount']['checked']))
					{
						print '<td class="nowrap">';
						print price($lines[$i]->opp_amount, 0, $langs, 1, 0, -1, $conf->currency);
						print "</td>\n";
					}
					if (!empty($arrayfields['p.opp_percent']['checked']))
					{
						print '<td class="nowrap">';
						print price($lines[$i]->opp_percent, 0, $langs, 1, 0).' %';
						print "</td>\n";
					}
					if (!empty($arrayfields['p.budget_amount']['checked']))
					{
						print '<td class="nowrap">';
						print price($lines[$i]->budget_amount, 0, $langs, 1, 0, 0, $conf->currency);
						print "</td>\n";
					}
					if (!empty($arrayfields['p.usage_bill_time']['checked']))
					{
						print '<td class="nowrap">';
						print yn($lines[$i]->usage_bill_time);
						print "</td>\n";
					}

					$extrafieldsobjectkey='projet';
					$extrafieldsobjectprefix='efp.';
					include DOL_DOCUMENT_ROOT.'/core/tpl/extrafields_list_print_fields.tpl.php';

					print '</tr>';
					print '</table>';
					*/

					print '</td>';
					print '</tr>';
				}

				if ($oldprojectforbreak != -1) {
					$oldprojectforbreak = $projectstatic->id;
				}

				print '<tr class="oddeven" data-taskid="'.$lines[$i]->id.'">'."\n";

				// User
				/*
				print '<td class="nowrap">';
				print $fuser->getNomUrl(1, 'withproject', 'time');
				print '</td>';
				*/

				// Project
				if (!empty($conf->global->PROJECT_TIMESHEET_DISABLEBREAK_ON_PROJECT)) {
					print '<td class="nowrap">';
					if ($oldprojectforbreak == -1) {
						print $projectstatic->getNomUrl(1, '', 0, $langs->transnoentitiesnoconv("YourRole").': '.$projectsrole[$lines[$i]->fk_project]);
					}
					print "</td>";
				}

				// Thirdparty
				if (!empty($conf->global->PROJECT_TIMESHEET_DISABLEBREAK_ON_PROJECT)) {
					print '<td class="tdoverflowmax100">';
					if ($thirdpartystatic->id > 0) {
						print $thirdpartystatic->getNomUrl(1, 'project');
					}
					print '</td>';
				}

				// Ref
				print '<td class="nowrap">';
				print '<!-- Task id = '.$lines[$i]->id.' -->';
				for ($k = 0; $k < $level; $k++) {
					print '<div class="marginleftonly">';
				}
				print $taskstatic->getNomUrl(1, 'withproject', 'time');
				// Label task
				print '<br>';
				print '<span class="opacitymedium">'.$taskstatic->label.'</span>';
				for ($k = 0; $k < $level; $k++) {
					print "</div>";
				}
				print "</td>\n";

				// TASK extrafields
				$extrafieldsobjectkey = 'projet_task';
				$extrafieldsobjectprefix = 'efpt.';
				include DOL_DOCUMENT_ROOT.'/core/tpl/extrafields_list_print_fields.tpl.php';

				// Planned Workload
				if (!empty($arrayfields['t.planned_workload']['checked'])) {
					print '<td class="leftborder plannedworkload right">';
					if ($lines[$i]->planned_workload) {
						print convertSecondToTime($lines[$i]->planned_workload, 'allhourmin');
					} else {
						print '--:--';
					}
					print '</td>';
				}

				if (!empty($arrayfields['t.progress']['checked'])) {
					// Progress declared %
					print '<td class="right">';
					print $formother->select_percent($lines[$i]->progress, $lines[$i]->id.'progress');
					print '</td>';
				}

				if (!empty($arrayfields['timeconsumed']['checked'])) {
					// Time spent by everybody
					print '<td class="right">';
					// $lines[$i]->duration_effective is a denormalised field = summ of time spent by everybody for task. What we need is time consumed by user
					if ($lines[$i]->duration_effective) {
						print '<a href="'.DOL_URL_ROOT.'/projet/tasks/time.php?id='.$lines[$i]->id.'">';
						print convertSecondToTime($lines[$i]->duration_effective, 'allhourmin');
						print '</a>';
					} else {
						print '--:--';
					}
					print "</td>\n";

					// Time spent by user
					print '<td class="right">';
					$tmptimespent = $taskstatic->getSummaryOfTimeSpent($fuser->id);
					if ($tmptimespent['total_duration']) {
						print convertSecondToTime($tmptimespent['total_duration'], 'allhourmin');
					} else {
						print '--:--';
					}
					print "</td>\n";
				}

				$disabledproject = 1;
				$disabledtask = 1;
				//print "x".$lines[$i]->fk_project;
				//var_dump($lines[$i]);
				//var_dump($projectsrole[$lines[$i]->fk_project]);
				// If at least one role for project
				if ($lines[$i]->public || !empty($projectsrole[$lines[$i]->fk_project]) || $user->rights->projet->all->creer) {
					$disabledproject = 0;
					$disabledtask = 0;
				}
				// If $restricteditformytask is on and I have no role on task, i disable edit
				if ($restricteditformytask && empty($tasksrole[$lines[$i]->id])) {
					$disabledtask = 1;
				}

				//var_dump($projectstatic->weekWorkLoadPerTask);

				// Fields to show current time
				$tableCell = '';
				$modeinput = 'hours';
				for ($idw = 0; $idw < 7; $idw++) {
					$tmpday = dol_time_plus_duree($firstdaytoshow, $idw, 'd');
					if (!isset($totalforeachday[$tmpday])) $totalforeachday[$tmpday] = 0;
					$cssonholiday = '';
					if (!$isavailable[$tmpday]['morning'] && !$isavailable[$tmpday]['afternoon']) {
						$cssonholiday .= 'onholidayallday ';
					} elseif (!$isavailable[$tmpday]['morning']) {
						$cssonholiday .= 'onholidaymorning ';
					} elseif (!$isavailable[$tmpday]['afternoon']) {
						$cssonholiday .= 'onholidayafternoon ';
					}

					$tmparray = dol_getdate($tmpday);
					$dayWorkLoad = (!empty($projectstatic->weekWorkLoadPerTask[$tmpday][$lines[$i]->id]) ? $projectstatic->weekWorkLoadPerTask[$tmpday][$lines[$i]->id] : 0);
					$totalforeachday[$tmpday] += $dayWorkLoad;

					$alreadyspent = '';
					if ($dayWorkLoad > 0) {
						$alreadyspent = convertSecondToTime($dayWorkLoad, 'allhourmin');
					}
					$alttitle = $langs->trans("AddHereTimeSpentForDay", !empty($tmparray['day']) ? $tmparray['day'] : 0, $tmparray['mon']);

					global $numstartworkingday, $numendworkingday;
					$cssweekend = '';
					if (($idw + 1 < $numstartworkingday) || ($idw + 1 > $numendworkingday)) {	// This is a day is not inside the setup of working days, so we use a week-end css.
						$cssweekend = 'weekend';
					}

					$disabledtaskday = $disabledtask;

					if (! $disabledtask && $restrictBefore && $tmpday < $restrictBefore) {
						$disabledtaskday = 1;
					}

					$tableCell = '<td class="center hide'.$idw.($cssonholiday ? ' '.$cssonholiday : '').($cssweekend ? ' '.$cssweekend : '').'">';
					//$tableCell .= 'idw='.$idw.' '.$conf->global->MAIN_START_WEEK.' '.$numstartworkingday.'-'.$numendworkingday;
					$placeholder = '';
					if ($alreadyspent) {
						$tableCell .= '<span class="timesheetalreadyrecorded" title="texttoreplace"><input type="text" class="center smallpadd" size="2" disabled id="timespent['.$inc.']['.$idw.']" name="task['.$lines[$i]->id.']['.$idw.']" value="'.$alreadyspent.'"></span>';
						//$placeholder=' placeholder="00:00"';
						//$tableCell.='+';
					}
					$tableCell .= '<input type="text" alt="'.($disabledtaskday ? '' : $alttitle).'" title="'.($disabledtaskday ? '' : $alttitle).'" '.($disabledtaskday ? 'disabled' : $placeholder).' class="center smallpadd" size="2" id="timeadded['.$inc.']['.$idw.']" name="task['.$lines[$i]->id.']['.$idw.']" value="" cols="2"  maxlength="5"';
					$tableCell .= ' onkeypress="return regexEvent(this,event,\'timeChar\')"';
					$tableCell .= ' onkeyup="updateTotal('.$idw.',\''.$modeinput.'\')"';
					$tableCell .= ' onblur="regexEvent(this,event,\''.$modeinput.'\'); updateTotal('.$idw.',\''.$modeinput.'\')" />';
					$tableCell .= '</td>';
					print $tableCell;
				}

				// Warning
				print '<td class="right">';
				if ((!$lines[$i]->public) && $disabledproject) {
					print $form->textwithpicto('', $langs->trans("UserIsNotContactOfProject"));
				} elseif ($disabledtask) {
					$titleassigntask = $langs->trans("AssignTaskToMe");
					if ($fuser->id != $user->id) {
						$titleassigntask = $langs->trans("AssignTaskToUser", '...');
					}

					print $form->textwithpicto('', $langs->trans("TaskIsNotAssignedToUser", $titleassigntask));
				}
				print '</td>';

				print "</tr>\n";
			}

			// Call to show task with a lower level (task under the current task)
			$inc++;
			$level++;
			if ($lines[$i]->id > 0) {
				//var_dump('totalforeachday after taskid='.$lines[$i]->id.' and previous one on level '.$level);
				//var_dump($totalforeachday);
				$ret = projectLinesPerWeek($inc, $firstdaytoshow, $fuser, $lines[$i]->id, ($parent == 0 ? $lineswithoutlevel0 : $lines), $level, $projectsrole, $tasksrole, $mine, $restricteditformytask, $isavailable, $oldprojectforbreak, $arrayfields, $extrafields);
				//var_dump('ret with parent='.$lines[$i]->id.' level='.$level);
				//var_dump($ret);
				foreach ($ret as $key => $val) {
					$totalforeachday[$key] += $val;
				}
				//var_dump('totalforeachday after taskid='.$lines[$i]->id.' and previous one on level '.$level.' + subtasks');
				//var_dump($totalforeachday);
			}
			$level--;
		} else {
			//$level--;
		}
	}

	return $totalforeachday;
}

/**
 * Output a task line into a perday intput mode
 *
 * @param	string	   	$inc					Line output identificator (start to 0, then increased by recursive call)
 * @param	int			$firstdaytoshow			First day to show
 * @param	User|null	$fuser					Restrict list to user if defined
 * @param   string		$parent					Id of parent task to show (0 to show all)
 * @param   Task[]		$lines					Array of lines (list of tasks but we will show only if we have a specific role on task)
 * @param   int			$level					Level (start to 0, then increased/decrease by recursive call)
 * @param   string		$projectsrole			Array of roles user has on project
 * @param   string		$tasksrole				Array of roles user has on task
 * @param	string		$mine					Show only task lines I am assigned to
 * @param   int			$restricteditformytask	0=No restriction, 1=Enable add time only if task is a task i am affected to
 * @param   array       $isavailable			Array with data that say if user is available for several days for morning and afternoon
 * @param	int			$oldprojectforbreak		Old project id of last project break
 * @param	array		$TWeek					Array of week numbers
 * @return  array								Array with time spent for $fuser for each day of week on tasks in $lines and substasks
 */
function projectLinesPerMonth(&$inc, $firstdaytoshow, $fuser, $parent, $lines, &$level, &$projectsrole, &$tasksrole, $mine, $restricteditformytask, &$isavailable, $oldprojectforbreak = 0, $TWeek = array())
{
	global $conf, $db, $user, $langs;
	global $form, $formother, $projectstatic, $taskstatic, $thirdpartystatic;

	$numlines = count($lines);

	$lastprojectid = 0;
	$workloadforid = array();
	$totalforeachweek = array();
	$lineswithoutlevel0 = array();

	// Create a smaller array with sublevels only to be used later. This increase dramatically performances.
	if ($parent == 0) { // Always and only if at first level
		for ($i = 0; $i < $numlines; $i++) {
			if ($lines[$i]->fk_task_parent) {
				$lineswithoutlevel0[] = $lines[$i];
			}
		}
	}

	//dol_syslog('projectLinesPerWeek inc='.$inc.' firstdaytoshow='.$firstdaytoshow.' task parent id='.$parent.' level='.$level." count(lines)=".$numlines." count(lineswithoutlevel0)=".count($lineswithoutlevel0));

	if (empty($oldprojectforbreak)) {
		$oldprojectforbreak = (empty($conf->global->PROJECT_TIMESHEET_DISABLEBREAK_ON_PROJECT) ? 0 : -1); // 0 = start break, -1 = never break
	}

	$restrictBefore = null;

	if (!empty($conf->global->PROJECT_TIMESHEET_PREVENT_AFTER_MONTHS)) {
		require_once DOL_DOCUMENT_ROOT.'/core/lib/date.lib.php';
		$restrictBefore = dol_time_plus_duree(dol_now(), - $conf->global->PROJECT_TIMESHEET_PREVENT_AFTER_MONTHS, 'm');
	}

	for ($i = 0; $i < $numlines; $i++) {
		if ($parent == 0) {
			$level = 0;
		}

		if ($lines[$i]->fk_task_parent == $parent) {
			// If we want all or we have a role on task, we show it
			if (empty($mine) || !empty($tasksrole[$lines[$i]->id])) {
				//dol_syslog("projectLinesPerWeek Found line ".$i.", a qualified task (i have role or want to show all tasks) with id=".$lines[$i]->id." project id=".$lines[$i]->fk_project);

				// Break on a new project
				if ($parent == 0 && $lines[$i]->fk_project != $lastprojectid) {
					$lastprojectid = $lines[$i]->fk_project;
					$projectstatic->id = $lines[$i]->fk_project;
				}

				//var_dump('--- '.$level.' '.$firstdaytoshow.' '.$fuser->id.' '.$projectstatic->id.' '.$workloadforid[$projectstatic->id]);
				//var_dump($projectstatic->weekWorkLoadPerTask);
				if (empty($workloadforid[$projectstatic->id])) {
					$projectstatic->loadTimeSpentMonth($firstdaytoshow, 0, $fuser->id); // Load time spent from table element_time for the project into this->weekWorkLoad and this->weekWorkLoadPerTask for all days of a week
					$workloadforid[$projectstatic->id] = 1;
				}
				//var_dump($projectstatic->weekWorkLoadPerTask);
				//var_dump('--- '.$projectstatic->id.' '.$workloadforid[$projectstatic->id]);

				$projectstatic->id = $lines[$i]->fk_project;
				$projectstatic->ref = $lines[$i]->projectref;
				$projectstatic->title = $lines[$i]->projectlabel;
				$projectstatic->public = $lines[$i]->public;
				$projectstatic->thirdparty_name = $lines[$i]->thirdparty_name;
				$projectstatic->status = $lines[$i]->projectstatus;

				$taskstatic->id = $lines[$i]->id;
				$taskstatic->ref = ($lines[$i]->ref ? $lines[$i]->ref : $lines[$i]->id);
				$taskstatic->label = $lines[$i]->label;
				$taskstatic->date_start = $lines[$i]->date_start;
				$taskstatic->date_end = $lines[$i]->date_end;

				$thirdpartystatic->id = $lines[$i]->thirdparty_id;
				$thirdpartystatic->name = $lines[$i]->thirdparty_name;
				$thirdpartystatic->email = $lines[$i]->thirdparty_email;

				if (empty($oldprojectforbreak) || ($oldprojectforbreak != -1 && $oldprojectforbreak != $projectstatic->id)) {
					print '<tr class="oddeven trforbreak nobold">'."\n";
					print '<td colspan="'.(6 + count($TWeek)).'">';
					print $projectstatic->getNomUrl(1, '', 0, '<strong>'.$langs->transnoentitiesnoconv("YourRole").':</strong> '.$projectsrole[$lines[$i]->fk_project]);
					if ($thirdpartystatic->id > 0) {
						print ' - '.$thirdpartystatic->getNomUrl(1);
					}
					if ($projectstatic->title) {
						print ' - ';
						print '<span class="secondary">'.$projectstatic->title.'</span>';
					}
					print '</td>';
					print '</tr>';
				}

				if ($oldprojectforbreak != -1) {
					$oldprojectforbreak = $projectstatic->id;
				}
				print '<tr class="oddeven" data-taskid="'.$lines[$i]->id.'">'."\n";

				// User
				/*
				print '<td class="nowrap">';
				print $fuser->getNomUrl(1, 'withproject', 'time');
				print '</td>';
				*/

				// Project
				/*print '<td class="nowrap">';
				if ($oldprojectforbreak == -1) print $projectstatic->getNomUrl(1,'',0,$langs->transnoentitiesnoconv("YourRole").': '.$projectsrole[$lines[$i]->fk_project]);
				print "</td>";*/

				// Thirdparty
				/*print '<td class="tdoverflowmax100">';
				if ($thirdpartystatic->id > 0) print $thirdpartystatic->getNomUrl(1, 'project');
				print '</td>';*/

				// Ref
				print '<td class="nowrap">';
				print '<!-- Task id = '.$lines[$i]->id.' -->';
				for ($k = 0; $k < $level; $k++) {
					print '<div class="marginleftonly">';
				}
				print $taskstatic->getNomUrl(1, 'withproject', 'time');
				// Label task
				print '<br>';
				print '<span class="opacitymedium">'.$taskstatic->label.'</span>';
				for ($k = 0; $k < $level; $k++) {
					print "</div>";
				}
				print "</td>\n";

				// Planned Workload
				print '<td class="leftborder plannedworkload right">';
				if ($lines[$i]->planned_workload) {
					print convertSecondToTime($lines[$i]->planned_workload, 'allhourmin');
				} else {
					print '--:--';
				}
				print '</td>';

				// Progress declared %
				print '<td class="right">';
				print $formother->select_percent($lines[$i]->progress, $lines[$i]->id.'progress');
				print '</td>';

				// Time spent by everybody
				print '<td class="right">';
				// $lines[$i]->duration_effective is a denormalised field = summ of time spent by everybody for task. What we need is time consumed by user
				if ($lines[$i]->duration_effective) {
					print '<a href="'.DOL_URL_ROOT.'/projet/tasks/time.php?id='.$lines[$i]->id.'">';
					print convertSecondToTime($lines[$i]->duration_effective, 'allhourmin');
					print '</a>';
				} else {
					print '--:--';
				}
				print "</td>\n";

				// Time spent by user
				print '<td class="right">';
				$tmptimespent = $taskstatic->getSummaryOfTimeSpent($fuser->id);
				if ($tmptimespent['total_duration']) {
					print convertSecondToTime($tmptimespent['total_duration'], 'allhourmin');
				} else {
					print '--:--';
				}
				print "</td>\n";

				$disabledproject = 1;
				$disabledtask = 1;
				//print "x".$lines[$i]->fk_project;
				//var_dump($lines[$i]);
				//var_dump($projectsrole[$lines[$i]->fk_project]);
				// If at least one role for project
				if ($lines[$i]->public || !empty($projectsrole[$lines[$i]->fk_project]) || $user->rights->projet->all->creer) {
					$disabledproject = 0;
					$disabledtask = 0;
				}
				// If $restricteditformytask is on and I have no role on task, i disable edit
				if ($restricteditformytask && empty($tasksrole[$lines[$i]->id])) {
					$disabledtask = 1;
				}

				//var_dump($projectstatic->weekWorkLoadPerTask);
				//TODO
				// Fields to show current time
				$tableCell = '';
				$modeinput = 'hours';
				$TFirstDay = getFirstDayOfEachWeek($TWeek, date('Y', $firstdaytoshow));
				$TFirstDay[reset($TWeek)] = 1;

				$firstdaytoshowarray = dol_getdate($firstdaytoshow);
				$year = $firstdaytoshowarray['year'];
				$month = $firstdaytoshowarray['mon'];
				foreach ($TWeek as $weekIndex => $weekNb) {
					$weekWorkLoad = !empty($projectstatic->monthWorkLoadPerTask[$weekNb][$lines[$i]->id]) ? $projectstatic->monthWorkLoadPerTask[$weekNb][$lines[$i]->id] : 0 ;
					if (!isset($totalforeachweek[$weekNb])) $totalforeachweek[$weekNb] = 0;
					$totalforeachweek[$weekNb] += $weekWorkLoad;

					$alreadyspent = '';
					if ($weekWorkLoad > 0) {
						$alreadyspent = convertSecondToTime($weekWorkLoad, 'allhourmin');
					}
					$alttitle = $langs->trans("AddHereTimeSpentForWeek", $weekNb);

					$disabledtaskweek = $disabledtask;
					$firstdayofweek = dol_mktime(0, 0, 0, $month, $TFirstDay[$weekIndex], $year);

					if (! $disabledtask && $restrictBefore && $firstdayofweek < $restrictBefore) {
						$disabledtaskweek = 1;
					}

					$tableCell = '<td class="center hide weekend">';
					$placeholder = '';
					if ($alreadyspent) {
						$tableCell .= '<span class="timesheetalreadyrecorded" title="texttoreplace"><input type="text" class="center smallpadd" size="2" disabled id="timespent['.$inc.']['.((int) $weekNb).']" name="task['.$lines[$i]->id.']['.$weekNb.']" value="'.$alreadyspent.'"></span>';
						//$placeholder=' placeholder="00:00"';
						//$tableCell.='+';
					}

					$tableCell .= '<input type="text" alt="'.($disabledtaskweek ? '' : $alttitle).'" title="'.($disabledtaskweek ? '' : $alttitle).'" '.($disabledtaskweek ? 'disabled' : $placeholder).' class="center smallpadd" size="2" id="timeadded['.$inc.']['.((int) $weekNb).']" name="task['.$lines[$i]->id.']['.($TFirstDay[$weekNb] - 1).']" value="" cols="2"  maxlength="5"';
					$tableCell .= ' onkeypress="return regexEvent(this,event,\'timeChar\')"';
					$tableCell .= ' onkeyup="updateTotal('.$weekNb.',\''.$modeinput.'\')"';
					$tableCell .= ' onblur="regexEvent(this,event,\''.$modeinput.'\'); updateTotal('.$weekNb.',\''.$modeinput.'\')" />';
					$tableCell .= '</td>';
					print $tableCell;
				}

				// Warning
				print '<td class="right">';
				if ((!$lines[$i]->public) && $disabledproject) {
					print $form->textwithpicto('', $langs->trans("UserIsNotContactOfProject"));
				} elseif ($disabledtask) {
					$titleassigntask = $langs->trans("AssignTaskToMe");
					if ($fuser->id != $user->id) {
						$titleassigntask = $langs->trans("AssignTaskToUser", '...');
					}

					print $form->textwithpicto('', $langs->trans("TaskIsNotAssignedToUser", $titleassigntask));
				}
				print '</td>';

				print "</tr>\n";
			}

			// Call to show task with a lower level (task under the current task)
			$inc++;
			$level++;
			if ($lines[$i]->id > 0) {
				//var_dump('totalforeachday after taskid='.$lines[$i]->id.' and previous one on level '.$level);
				//var_dump($totalforeachday);
				$ret = projectLinesPerMonth($inc, $firstdaytoshow, $fuser, $lines[$i]->id, ($parent == 0 ? $lineswithoutlevel0 : $lines), $level, $projectsrole, $tasksrole, $mine, $restricteditformytask, $isavailable, $oldprojectforbreak, $TWeek);
				//var_dump('ret with parent='.$lines[$i]->id.' level='.$level);
				//var_dump($ret);
				foreach ($ret as $key => $val) {
					$totalforeachweek[$key] += $val;
				}
				//var_dump('totalforeachday after taskid='.$lines[$i]->id.' and previous one on level '.$level.' + subtasks');
				//var_dump($totalforeachday);
			}
			$level--;
		} else {
			//$level--;
		}
	}

	return $totalforeachweek;
}


/**
 * Search in task lines with a particular parent if there is a task for a particular user (in taskrole)
 *
 * @param 	string	$inc				Counter that count number of lines legitimate to show (for return)
 * @param 	int		$parent				Id of parent task to start
 * @param 	array	$lines				Array of all tasks
 * @param	string	$taskrole			Array of task filtered on a particular user
 * @return	int							1 if there is
 */
function searchTaskInChild(&$inc, $parent, &$lines, &$taskrole)
{
	//print 'Search in line with parent id = '.$parent.'<br>';
	$numlines = count($lines);
	for ($i = 0; $i < $numlines; $i++) {
		// Process line $lines[$i]
		if ($lines[$i]->fk_task_parent == $parent && $lines[$i]->id != $lines[$i]->fk_task_parent) {
			// If task is legitimate to show, no more need to search deeper
			if (isset($taskrole[$lines[$i]->id])) {
				//print 'Found a legitimate task id='.$lines[$i]->id.'<br>';
				$inc++;
				return $inc;
			}

			searchTaskInChild($inc, $lines[$i]->id, $lines, $taskrole);
			//print 'Found inc='.$inc.'<br>';

			if ($inc > 0) {
				return $inc;
			}
		}
	}

	return $inc;
}

/**
 * Return HTML table with list of projects and number of opened tasks
 *
 * @param	DoliDB	$db					Database handler
 * @param	Form	$form				Object form
 * @param   int		$socid				Id thirdparty
 * @param   int		$projectsListId     Id of project I have permission on
 * @param   int		$mytasks            Limited to task I am contact to
 * @param	int		$status				-1=No filter on statut, 0 or 1 = Filter on status
 * @param	array	$listofoppstatus	List of opportunity status
 * @param   array   $hiddenfields       List of info to not show ('projectlabel', 'declaredprogress', '...', )
 * @param	int		$max				Max nb of record to show in HTML list
 * @return	void
 */
function print_projecttasks_array($db, $form, $socid, $projectsListId, $mytasks = 0, $status = -1, $listofoppstatus = array(), $hiddenfields = array(), $max = 0)
{
	global $langs, $conf, $user;
	global $theme_datacolor;

	$maxofloop = (empty($conf->global->MAIN_MAXLIST_OVERLOAD) ? 500 : $conf->global->MAIN_MAXLIST_OVERLOAD);

	require_once DOL_DOCUMENT_ROOT.'/projet/class/project.class.php';

	$listofstatus = array_keys($listofoppstatus);

	if (is_array($listofstatus) && !empty($conf->global->USE_COLOR_FOR_PROSPECTION_STATUS)) {
		// Define $themeColorId and array $statusOppList for each $listofstatus
		$themeColorId = 0;
		$statusOppList = array();
		foreach ($listofstatus as $oppStatus) {
			$oppStatusCode = dol_getIdFromCode($db, $oppStatus, 'c_lead_status', 'rowid', 'code');
			if ($oppStatusCode) {
				$statusOppList[$oppStatus]['code'] = $oppStatusCode;
				$statusOppList[$oppStatus]['color'] = isset($theme_datacolor[$themeColorId]) ? implode(', ', $theme_datacolor[$themeColorId]) : '';
			}
			$themeColorId++;
		}
	}

	$projectstatic = new Project($db);
	$thirdpartystatic = new Societe($db);

	$sortfield = '';
	$sortorder = '';
	$project_year_filter = 0;

	$title = $langs->trans("Projects");
	if (strcmp($status, '') && $status >= 0) {
		$title = $langs->trans("Projects").' '.$langs->trans($projectstatic->statuts_long[$status]);
	}

	print '<!-- print_projecttasks_array -->';
	print '<div class="div-table-responsive-no-min">';
	print '<table class="noborder centpercent">';

	$sql = " FROM ".MAIN_DB_PREFIX."projet as p";
	if ($mytasks) {
		$sql .= ", ".MAIN_DB_PREFIX."projet_task as t";
		$sql .= ", ".MAIN_DB_PREFIX."element_contact as ec";
		$sql .= ", ".MAIN_DB_PREFIX."c_type_contact as ctc";
	} else {
		$sql .= " LEFT JOIN ".MAIN_DB_PREFIX."projet_task as t ON p.rowid = t.fk_projet";
	}
	$sql .= " WHERE p.entity IN (".getEntity('project').")";
	$sql .= " AND p.rowid IN (".$db->sanitize($projectsListId).")";
	if ($socid) {
		$sql .= "  AND (p.fk_soc IS NULL OR p.fk_soc = 0 OR p.fk_soc = ".((int) $socid).")";
	}
	if ($mytasks) {
		$sql .= " AND p.rowid = t.fk_projet";
		$sql .= " AND ec.element_id = t.rowid";
		$sql .= " AND ec.fk_socpeople = ".((int) $user->id);
		$sql .= " AND ec.fk_c_type_contact = ctc.rowid"; // Replace the 2 lines with ec.fk_c_type_contact in $arrayidtypeofcontact
		$sql .= " AND ctc.element = 'project_task'";
	}
	if ($status >= 0) {
		$sql .= " AND p.fk_statut = ".(int) $status;
	}
	if (!empty($conf->global->PROJECT_LIMIT_YEAR_RANGE)) {
		$project_year_filter = GETPOST("project_year_filter");
		//Check if empty or invalid year. Wildcard ignores the sql check
		if ($project_year_filter != "*") {
			if (empty($project_year_filter) || !ctype_digit($project_year_filter)) {
				$project_year_filter = date("Y");
			}
			$sql .= " AND (p.dateo IS NULL OR p.dateo <= ".$db->idate(dol_get_last_day($project_year_filter, 12, false)).")";
			$sql .= " AND (p.datee IS NULL OR p.datee >= ".$db->idate(dol_get_first_day($project_year_filter, 1, false)).")";
		}
	}

	// Get id of project we must show tasks
	$arrayidofprojects = array();
	$sql1 = "SELECT p.rowid as projectid";
	$sql1 .= $sql;
	$resql = $db->query($sql1);
	if ($resql) {
		$i = 0;
		$num = $db->num_rows($resql);
		while ($i < $num) {
			$objp = $db->fetch_object($resql);
			$arrayidofprojects[$objp->projectid] = $objp->projectid;
			$i++;
		}
	} else {
		dol_print_error($db);
	}
	if (empty($arrayidofprojects)) {
		$arrayidofprojects[0] = -1;
	}

	// Get list of project with calculation on tasks
	$sql2 = "SELECT p.rowid as projectid, p.ref, p.title, p.fk_soc,";
	$sql2 .= " s.rowid as socid, s.nom as socname, s.name_alias,";
	$sql2 .= " s.code_client, s.code_compta, s.client,";
	$sql2 .= " s.code_fournisseur, s.code_compta_fournisseur, s.fournisseur,";
	$sql2 .= " s.logo, s.email, s.entity,";
	$sql2 .= " p.fk_user_creat, p.public, p.fk_statut as status, p.fk_opp_status as opp_status, p.opp_percent, p.opp_amount,";
	$sql2 .= " p.dateo, p.datee,";
	$sql2 .= " COUNT(t.rowid) as nb, SUM(t.planned_workload) as planned_workload, SUM(t.planned_workload * t.progress / 100) as declared_progess_workload";
	$sql2 .= " FROM ".MAIN_DB_PREFIX."projet as p";
	$sql2 .= " LEFT JOIN ".MAIN_DB_PREFIX."societe as s ON s.rowid = p.fk_soc";
	$sql2 .= " LEFT JOIN ".MAIN_DB_PREFIX."projet_task as t ON p.rowid = t.fk_projet";
	$sql2 .= " WHERE p.rowid IN (".$db->sanitize(join(',', $arrayidofprojects)).")";
	$sql2 .= " GROUP BY p.rowid, p.ref, p.title, p.fk_soc, s.rowid, s.nom, s.name_alias, s.code_client, s.code_compta, s.client, s.code_fournisseur, s.code_compta_fournisseur, s.fournisseur,";
	$sql2 .= " s.logo, s.email, s.entity, p.fk_user_creat, p.public, p.fk_statut, p.fk_opp_status, p.opp_percent, p.opp_amount, p.dateo, p.datee";
	$sql2 .= " ORDER BY p.title, p.ref";

	$resql = $db->query($sql2);
	if ($resql) {
		$othernb = 0;
		$total_task = 0;
		$total_opp_amount = 0;
		$ponderated_opp_amount = 0;
		$total_plannedworkload = 0;
		$total_declaredprogressworkload = 0;

		$num = $db->num_rows($resql);
		$nbofloop = min($num, (empty($conf->global->MAIN_MAXLIST_OVERLOAD) ? 500 : $conf->global->MAIN_MAXLIST_OVERLOAD));
		$i = 0;

		print '<tr class="liste_titre">';
		print_liste_field_titre($title.'<a href="'.DOL_URL_ROOT.'/projet/list.php?search_status='.((int) $status).'"><span class="badge marginleftonlyshort">'.$num.'</span></a>', $_SERVER["PHP_SELF"], "", "", "", "", $sortfield, $sortorder);
		print_liste_field_titre("ThirdParty", $_SERVER["PHP_SELF"], "", "", "", "", $sortfield, $sortorder);
		if (!empty($conf->global->PROJECT_USE_OPPORTUNITIES)) {
			if (!in_array('prospectionstatus', $hiddenfields)) {
				print_liste_field_titre("OpportunityStatus", "", "", "", "", 'style="max-width: 100px"', $sortfield, $sortorder, 'center ');
			}
			print_liste_field_titre($form->textwithpicto($langs->trans("Amount"), $langs->trans("OpportunityAmount").' ('.$langs->trans("Tooltip").' = '.$langs->trans("OpportunityWeightedAmount").')'), "", "", "", "", 'style="max-width: 100px"', $sortfield, $sortorder, 'right ');
			//print_liste_field_titre('OpportunityWeightedAmount', '', '', '', '', 'align="right"', $sortfield, $sortorder);
		}
		if (empty($conf->global->PROJECT_HIDE_TASKS)) {
			print_liste_field_titre("Tasks", "", "", "", "", 'align="right"', $sortfield, $sortorder);
			if (!in_array('plannedworkload', $hiddenfields)) {
				print_liste_field_titre("PlannedWorkload", "", "", "", "", 'style="max-width: 100px"', $sortfield, $sortorder, 'right ');
			}
			if (!in_array('declaredprogress', $hiddenfields)) {
				print_liste_field_titre("%", "", "", "", "", '', $sortfield, $sortorder, 'right ', $langs->trans("ProgressDeclared"));
			}
		}
		if (!in_array('projectstatus', $hiddenfields)) {
			print_liste_field_titre("Status", "", "", "", "", '', $sortfield, $sortorder, 'right ');
		}
		print "</tr>\n";

		while ($i < $nbofloop) {
			$objp = $db->fetch_object($resql);

			if ($max && $i >= $max) {
				$othernb++;
				$i++;
				$total_task += $objp->nb;
				$total_opp_amount += $objp->opp_amount;
				$opp_weighted_amount = $objp->opp_percent * $objp->opp_amount / 100;
				$ponderated_opp_amount += price2num($opp_weighted_amount);
				$plannedworkload = $objp->planned_workload;
				$total_plannedworkload += $plannedworkload;
				$declaredprogressworkload = $objp->declared_progess_workload;
				$total_declaredprogressworkload += $declaredprogressworkload;
				continue;
			}

			$projectstatic->id = $objp->projectid;
			$projectstatic->user_author_id = $objp->fk_user_creat;
			$projectstatic->public = $objp->public;

			// Check is user has read permission on project
			$userAccess = $projectstatic->restrictedProjectArea($user);
			if ($userAccess >= 0) {
				$projectstatic->ref = $objp->ref;
				$projectstatic->status = $objp->status;
				$projectstatic->title = $objp->title;
				$projectstatic->date_end = $db->jdate($objp->datee);
				$projectstatic->date_start = $db->jdate($objp->dateo);

				print '<tr class="oddeven">';

				print '<td class="tdoverflowmax150">';
				print $projectstatic->getNomUrl(1, '', 0, '', '-', 0, -1, 'nowraponall');
				if (!in_array('projectlabel', $hiddenfields)) {
					print '<br><span class="opacitymedium small">'.dol_escape_htmltag($objp->title).'</span>';
				}
				print '</td>';

				print '<td class="nowraponall tdoverflowmax100">';
				if ($objp->fk_soc > 0) {
					$thirdpartystatic->id = $objp->socid;
					$thirdpartystatic->name = $objp->socname;
					//$thirdpartystatic->name_alias = $objp->name_alias;
					//$thirdpartystatic->code_client = $objp->code_client;
					$thirdpartystatic->code_compta = $objp->code_compta;
					$thirdpartystatic->client = $objp->client;
					//$thirdpartystatic->code_fournisseur = $objp->code_fournisseur;
					$thirdpartystatic->code_compta_fournisseur = $objp->code_compta_fournisseur;
					$thirdpartystatic->fournisseur = $objp->fournisseur;
					$thirdpartystatic->logo = $objp->logo;
					$thirdpartystatic->email = $objp->email;
					$thirdpartystatic->entity = $objp->entity;
					print $thirdpartystatic->getNomUrl(1);
				}
				print '</td>';

				if (!empty($conf->global->PROJECT_USE_OPPORTUNITIES)) {
					if (!in_array('prospectionstatus', $hiddenfields)) {
						print '<td class="center tdoverflowmax75">';
						// Because color of prospection status has no meaning yet, it is used if hidden constant is set
						if (empty($conf->global->USE_COLOR_FOR_PROSPECTION_STATUS)) {
							$oppStatusCode = dol_getIdFromCode($db, $objp->opp_status, 'c_lead_status', 'rowid', 'code');
							if ($langs->trans("OppStatus".$oppStatusCode) != "OppStatus".$oppStatusCode) {
								print $langs->trans("OppStatus".$oppStatusCode);
							}
						} else {
							if (isset($statusOppList[$objp->opp_status])) {
								$oppStatusCode = $statusOppList[$objp->opp_status]['code'];
								$oppStatusColor = $statusOppList[$objp->opp_status]['color'];
							} else {
								$oppStatusCode = dol_getIdFromCode($db, $objp->opp_status, 'c_lead_status', 'rowid', 'code');
								$oppStatusColor = '';
							}
							if ($oppStatusCode) {
								if (!empty($oppStatusColor)) {
									print '<a href="'.dol_buildpath('/projet/list.php?search_opp_status='.$objp->opp_status, 1).'" style="display: inline-block; width: 4px; border: 5px solid rgb('.$oppStatusColor.'); border-radius: 2px;" title="'.$langs->trans("OppStatus".$oppStatusCode).'"></a>';
								} else {
									print '<a href="'.dol_buildpath('/projet/list.php?search_opp_status='.$objp->opp_status, 1).'" title="'.$langs->trans("OppStatus".$oppStatusCode).'">'.$oppStatusCode.'</a>';
								}
							}
						}
						print '</td>';
					}

					print '<td class="right">';
					if ($objp->opp_percent && $objp->opp_amount) {
						$opp_weighted_amount = $objp->opp_percent * $objp->opp_amount / 100;
						$alttext = $langs->trans("OpportunityWeightedAmount").' '.price($opp_weighted_amount, 0, '', 1, -1, 0, $conf->currency);
						$ponderated_opp_amount += price2num($opp_weighted_amount);
					}
					if ($objp->opp_amount) {
						print '<span class="amount" title="'.$alttext.'">'.$form->textwithpicto(price($objp->opp_amount, 0, '', 1, -1, 0), $alttext).'</span>';
					}
					print '</td>';
				}

				if (empty($conf->global->PROJECT_HIDE_TASKS)) {
					print '<td class="right">'.$objp->nb.'</td>';

					$plannedworkload = $objp->planned_workload;
					$total_plannedworkload += $plannedworkload;
					if (!in_array('plannedworkload', $hiddenfields)) {
						print '<td class="right nowraponall">'.($plannedworkload ?convertSecondToTime($plannedworkload) : '').'</td>';
					}
					if (!in_array('declaredprogress', $hiddenfields)) {
						$declaredprogressworkload = $objp->declared_progess_workload;
						$total_declaredprogressworkload += $declaredprogressworkload;
						print '<td class="right nowraponall">';
						//print $objp->planned_workload.'-'.$objp->declared_progess_workload."<br>";
						print ($plannedworkload ?round(100 * $declaredprogressworkload / $plannedworkload, 0).'%' : '');
						print '</td>';
					}
				}

				if (!in_array('projectstatus', $hiddenfields)) {
					print '<td class="right">';
					print $projectstatic->getLibStatut(3);
					print '</td>';
				}

				print "</tr>\n";

				$total_task += $objp->nb;
				$total_opp_amount += $objp->opp_amount;
			}

			$i++;
		}

		if ($othernb) {
			print '<tr class="oddeven">';
			print '<td class="nowrap" colspan="5">';
			print '<span class="opacitymedium">'.$langs->trans("More").'...'.($othernb < $maxofloop ? ' ('.$othernb.')' : '').'</span>';
			print '</td>';
			print "</tr>\n";
		}

		print '<tr class="liste_total">';
		print '<td>'.$langs->trans("Total")."</td><td></td>";
		if (!empty($conf->global->PROJECT_USE_OPPORTUNITIES)) {
			if (!in_array('prospectionstatus', $hiddenfields)) {
				print '<td class="liste_total"></td>';
			}
			print '<td class="liste_total right">';
			//$form->textwithpicto(price($ponderated_opp_amount, 0, '', 1, -1, -1, $conf->currency), $langs->trans("OpportunityPonderatedAmountDesc"), 1);
			print $form->textwithpicto(price($total_opp_amount, 0, '', 1, -1, 0), $langs->trans("OpportunityPonderatedAmountDesc").' : '.price($ponderated_opp_amount, 0, '', 1, -1, 0, $conf->currency));
			print '</td>';
		}
		if (empty($conf->global->PROJECT_HIDE_TASKS)) {
			print '<td class="liste_total right">'.$total_task.'</td>';
			if (!in_array('plannedworkload', $hiddenfields)) {
				print '<td class="liste_total right">'.($total_plannedworkload ?convertSecondToTime($total_plannedworkload) : '').'</td>';
			}
			if (!in_array('declaredprogress', $hiddenfields)) {
				print '<td class="liste_total right">'.($total_plannedworkload ?round(100 * $total_declaredprogressworkload / $total_plannedworkload, 0).'%' : '').'</td>';
			}
		}
		if (!in_array('projectstatus', $hiddenfields)) {
			print '<td class="liste_total"></td>';
		}
		print '</tr>';

		$db->free($resql);
	} else {
		dol_print_error($db);
	}

	print "</table>";
	print '</div>';

	if (!empty($conf->global->PROJECT_LIMIT_YEAR_RANGE)) {
		//Add the year filter input
		print '<form method="get" action="'.$_SERVER["PHP_SELF"].'">';
		print '<table width="100%">';
		print '<tr>';
		print '<td>'.$langs->trans("Year").'</td>';
		print '<td class="right"><input type="text" size="4" class="flat" name="project_year_filter" value="'.$project_year_filter.'"/>';
		print "</tr>\n";
		print '</table></form>';
	}
}

/**
 * @param   Task        $task               the task object
 * @param   bool|string $label              true = auto, false = dont display, string = replace output
 * @param   bool|string $progressNumber     true = auto, false = dont display, string = replace output
 * @param   bool        $hideOnProgressNull hide if progress is null
 * @param   bool        $spaced             used to add space at bottom (made by css)
 * @return string
 * @see getTaskProgressBadge()
 */
function getTaskProgressView($task, $label = true, $progressNumber = true, $hideOnProgressNull = false, $spaced = false)
{
	global $langs, $conf;

	$out = '';

	$plannedworkloadoutputformat = 'allhourmin';
	$timespentoutputformat = 'allhourmin';
	if (!empty($conf->global->PROJECT_PLANNED_WORKLOAD_FORMAT)) {
		$plannedworkloadoutputformat = $conf->global->PROJECT_PLANNED_WORKLOAD_FORMAT;
	}
	if (!empty($conf->global->PROJECT_TIMES_SPENT_FORMAT)) {
		$timespentoutputformat = $conf->global->PROJECT_TIME_SPENT_FORMAT;
	}

	if (empty($task->progress) && !empty($hideOnProgressNull)) {
		return '';
	}

	$spaced = !empty($spaced) ? 'spaced' : '';

	$diff = '';

	// define progress color according to time spend vs workload
	$progressBarClass = 'progress-bar-info';
	$progressCalculated = 0;
	if ($task->planned_workload) {
		$progressCalculated = round(100 * floatval($task->duration_effective) / floatval($task->planned_workload), 2);

		// this conf is actually hidden, by default we use 10% for "be carefull or warning"
		$warningRatio = !empty($conf->global->PROJECT_TIME_SPEND_WARNING_PERCENT) ? (1 + $conf->global->PROJECT_TIME_SPEND_WARNING_PERCENT / 100) : 1.10;

		$diffTitle = '<br>'.$langs->trans('ProgressDeclared').' : '.$task->progress.(isset($task->progress) ? '%' : '');
		$diffTitle .= '<br>'.$langs->trans('ProgressCalculated').' : '.$progressCalculated.(isset($progressCalculated) ? '%' : '');

		//var_dump($progressCalculated.' '.$warningRatio.' '.$task->progress.' '.floatval($task->progress * $warningRatio));
		if (floatval($progressCalculated) > floatval($task->progress * $warningRatio)) {
			$progressBarClass = 'progress-bar-danger';
			$title = $langs->trans('TheReportedProgressIsLessThanTheCalculatedProgressionByX', abs($task->progress - $progressCalculated).' '.$langs->trans("point"));
			$diff = '<span class="text-danger classfortooltip paddingrightonly" title="'.dol_htmlentities($title.$diffTitle).'" ><i class="fa fa-caret-down"></i> '.($task->progress - $progressCalculated).'%</span>';
		} elseif (floatval($progressCalculated) > floatval($task->progress)) { // warning if close at 10%
			$progressBarClass = 'progress-bar-warning';
			$title = $langs->trans('TheReportedProgressIsLessThanTheCalculatedProgressionByX', abs($task->progress - $progressCalculated).' '.$langs->trans("point"));
			$diff = '<span class="text-warning classfortooltip paddingrightonly" title="'.dol_htmlentities($title.$diffTitle).'" ><i class="fa fa-caret-left"></i> '.($task->progress - $progressCalculated).'%</span>';
		} else {
			$progressBarClass = 'progress-bar-success';
			$title = $langs->trans('TheReportedProgressIsMoreThanTheCalculatedProgressionByX', ($task->progress - $progressCalculated).' '.$langs->trans("point"));
			$diff = '<span class="text-success classfortooltip paddingrightonly" title="'.dol_htmlentities($title.$diffTitle).'" ><i class="fa fa-caret-up"></i> '.($task->progress - $progressCalculated).'%</span>';
		}
	}

	$out .= '<div class="progress-group">';

	if ($label !== false) {
		$out .= '    <span class="progress-text">';

		if ($label !== true) {
			$out .= $label; // replace label by param
		} else {
			$out .= $task->getNomUrl(1).' '.dol_htmlentities($task->label);
		}
		$out .= '    </span>';
	}


	if ($progressNumber !== false) {
		$out .= '    <span class="progress-number">';
		if ($progressNumber !== true) {
			$out .= $progressNumber; // replace label by param
		} else {
			if ($task->hasDelay()) {
				$out .= img_warning($langs->trans("Late")).' ';
			}

			$url = DOL_URL_ROOT.'/projet/tasks/time.php?id='.$task->id;

			$out .= !empty($diff) ? $diff.' ' : '';
			$out .= '<a href="'.$url.'" >';
			$out .= '<b title="'.$langs->trans('TimeSpent').'" >';
			if ($task->duration_effective) {
				$out .= convertSecondToTime($task->duration_effective, $timespentoutputformat);
			} else {
				$out .= '--:--';
			}
			$out .= '</b>';
			$out .= '</a>';

			$out .= ' / ';

			$out .= '<a href="'.$url.'" >';
			$out .= '<span title="'.$langs->trans('PlannedWorkload').'" >';
			if ($task->planned_workload) {
				$out .= convertSecondToTime($task->planned_workload, $plannedworkloadoutputformat);
			} else {
				$out .= '--:--';
			}
			$out .= '</a>';
		}
		$out .= '    </span>';
	}


	$out .= '</span>';
	$out .= '    <div class="progress sm '.$spaced.'">';
	$diffval = floatval($task->progress) - floatval($progressCalculated);
	if ($diffval >= 0) {
		// good
		$out .= '        <div class="progress-bar '.$progressBarClass.'" style="width: '.floatval($task->progress).'%" title="'.floatval($task->progress).'%">';
		if (!empty($task->progress)) {
			$out .= '        <div class="progress-bar progress-bar-consumed" style="width: '.floatval($progressCalculated / (floatval($task->progress) == 0 ? 1 : $task->progress) * 100).'%" title="'.floatval($progressCalculated).'%"></div>';
		}
		$out .= '        </div>';
	} else {
		// bad
		$out .= '        <div class="progress-bar progress-bar-consumed-late" style="width: '.floatval($progressCalculated).'%" title="'.floatval($progressCalculated).'%">';
		$out .= '        <div class="progress-bar '.$progressBarClass.'" style="width: '.($task->progress ? floatval($task->progress / (floatval($progressCalculated) == 0 ? 1 : $progressCalculated) * 100).'%' : '1px').'" title="'.floatval($task->progress).'%"></div>';
		$out .= '        </div>';
	}
	$out .= '    </div>';
	$out .= '</div>';



	return $out;
}
/**
 * @param   Task    $task       the task object
 * @param   string  $label      empty = auto (progress), string = replace output
 * @param   string  $tooltip    empty = auto , string = replace output
 * @return  string
 * @see getTaskProgressView()
 */
function getTaskProgressBadge($task, $label = '', $tooltip = '')
{
	global $conf, $langs;

	$out = '';
	$badgeClass = '';
	if ($task->progress != '') {
		// TODO : manage 100%

		// define color according to time spend vs workload
		$badgeClass = 'badge ';
		if ($task->planned_workload) {
			$progressCalculated = round(100 * floatval($task->duration_effective) / floatval($task->planned_workload), 2);

			// this conf is actually hidden, by default we use 10% for "be carefull or warning"
			$warningRatio = !empty($conf->global->PROJECT_TIME_SPEND_WARNING_PERCENT) ? (1 + $conf->global->PROJECT_TIME_SPEND_WARNING_PERCENT / 100) : 1.10;

			if (floatval($progressCalculated) > floatval($task->progress * $warningRatio)) {
				$badgeClass .= 'badge-danger';
				if (empty($tooltip)) {
					$tooltip = $task->progress.'% < '.$langs->trans("TimeConsumed").' '.$progressCalculated.'%';
				}
			} elseif (floatval($progressCalculated) > floatval($task->progress)) { // warning if close at 10%
				$badgeClass .= 'badge-warning';
				if (empty($tooltip)) {
					$tooltip = $task->progress.'% < '.$langs->trans("TimeConsumed").' '.$progressCalculated.'%';
				}
			} else {
				$badgeClass .= 'badge-success';
				if (empty($tooltip)) {
					$tooltip = $task->progress.'% >= '.$langs->trans("TimeConsumed").' '.$progressCalculated.'%';
				}
			}
		}
	}

	$title = '';
	if (!empty($tooltip)) {
		$badgeClass .= ' classfortooltip';
		$title = 'title="'.dol_htmlentities($tooltip).'"';
	}

	if (empty($label)) {
		$label = $task->progress.' %';
	}

	if (!empty($label)) {
		$out = '<span class="'.$badgeClass.'" '.$title.' >'.$label.'</span>';
	}

	return $out;
}<|MERGE_RESOLUTION|>--- conflicted
+++ resolved
@@ -988,31 +988,31 @@
 		print '<tr class="liste_total nodrag nodrop">';
 
 		if (getDolGlobalString('MAIN_CHECKBOX_LEFT_COLUMN')) {
-			print '<td class=""></td>';
+			print '<td class="liste_total"></td>';
 		}
 
 		print '<td class="liste_total">'.$langs->trans("Total").'</td>';
 		if ($showproject) {
 			print '<td></td><td></td>';
 		}
-		if (count($arrayfields) > 0 && ! empty($arrayfields['t.label']['checked'])) {
+		if (count($arrayfields) > 0 && !empty($arrayfields['t.label']['checked'])) {
 			print '<td></td>';
 		}
-		if (count($arrayfields) > 0 && ! empty($arrayfields['t.description']['checked'])) {
+		if (count($arrayfields) > 0 && !empty($arrayfields['t.description']['checked'])) {
 			print '<td></td>';
 		}
-		if (count($arrayfields) > 0 && ! empty($arrayfields['t.dateo']['checked'])) {
+		if (count($arrayfields) > 0 && !empty($arrayfields['t.dateo']['checked'])) {
 			print '<td></td>';
 		}
-		if (count($arrayfields) > 0 && ! empty($arrayfields['t.datee']['checked'])) {
+		if (count($arrayfields) > 0 && !empty($arrayfields['t.datee']['checked'])) {
 			print '<td></td>';
 		}
-		if (count($arrayfields) > 0 && ! empty($arrayfields['t.planned_workload']['checked'])) {
+		if (count($arrayfields) > 0 && !empty($arrayfields['t.planned_workload']['checked'])) {
 			print '<td class="nowrap liste_total right">';
 			print convertSecondToTime($total_projectlinesa_planned, 'allhourmin');
 			print '</td>';
 		}
-		if (count($arrayfields) > 0 && ! empty($arrayfields['t.duration_effective']['checked'])) {
+		if (count($arrayfields) > 0 && !empty($arrayfields['t.duration_effective']['checked'])) {
 			print '<td class="nowrap liste_total right">';
 			if ($projectidfortotallink > 0) {
 				print '<a href="'.DOL_URL_ROOT.'/projet/tasks/time.php?projectid='.$projectidfortotallink.($showproject ? '' : '&withproject=1').'">';
@@ -1109,8 +1109,7 @@
 		if (count($arrayfields) > 0 && !empty($arrayfields['c.assigned']['checked'])) {
 			print '<td></td>';
 		}
-<<<<<<< HEAD
-
+		
 		// Check if Extrafields is totalizable
 		foreach ($extrafields->attributes['projet_task']['totalizable'] as $key => $value) {
 			if (!empty($arrayfields['ef.'.$key]['checked']) && $arrayfields['ef.'.$key]['checked'] == 1) {
@@ -1123,15 +1122,10 @@
 		}
 
 		// Column for the drag and drop
-=======
-		if (! empty($totalarray['nbfield'])) {
-			print '<td colspan="'.$totalarray['nbfield'].'" class=""></td>';
-		}
->>>>>>> 6d64026b
-		print '<td class=""></td>';
+		print '<td class="liste_total"></td>';
 
 		if (!getDolGlobalString('MAIN_CHECKBOX_LEFT_COLUMN')) {
-			print '<td class=""></td>';
+			print '<td class="liste_total"></td>';
 		}
 
 		print '</tr>';
