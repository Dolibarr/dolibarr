--- conflicted
+++ resolved
@@ -58,13 +58,8 @@
 	}
 	$head[$h][0] = DOL_URL_ROOT.'/projet/contact.php?id='.$project->id;
 	$head[$h][1] = $langs->trans("ProjectContact");
-<<<<<<< HEAD
 	if ($nbContacts > 0) {
 		$head[$h][1] .= '<span class="badge marginleftonlyshort">'.$nbContacts.'</span>';
-=======
-	if ($nbContact > 0) {
-		$head[$h][1] .= '<span class="badge marginleftonlyshort">'.$nbContact.'</span>';
->>>>>>> 09bc6bd5
 	}
 	$head[$h][2] = 'contact';
 	$h++;
@@ -87,13 +82,6 @@
 		}
 		$head[$h][0] = DOL_URL_ROOT.'/projet/tasks.php?id='.$project->id;
 		$head[$h][1] = $langs->trans("Tasks");
-<<<<<<< HEAD
-=======
-
-		require_once DOL_DOCUMENT_ROOT.'/projet/class/task.class.php';
-		$taskstatic = new Task($db);
-		$nbTasks = count($taskstatic->getTasksArray(0, 0, $project->id, 0, 0));
->>>>>>> 09bc6bd5
 		if ($nbTasks > 0) {
 			$head[$h][1] .= '<span class="badge marginleftonlyshort">'.($nbTasks).'</span>';
 		}
@@ -101,7 +89,6 @@
 		$h++;
 
 		$nbTimeSpent = 0;
-<<<<<<< HEAD
 		// Enable caching of project count Timespent
 		$cachekey = 'count_timespent_project_'.$object->id;
 		$dataretrieved = dol_getcache($cachekey);
@@ -124,22 +111,6 @@
 			} else {
 				dol_print_error($db);
 			}
-=======
-		$sql = "SELECT t.rowid";
-		//$sql .= " FROM ".MAIN_DB_PREFIX."projet_task_time as t, ".MAIN_DB_PREFIX."projet_task as pt, ".MAIN_DB_PREFIX."user as u";
-		//$sql .= " WHERE t.fk_user = u.rowid AND t.fk_task = pt.rowid";
-		$sql .= " FROM ".MAIN_DB_PREFIX."projet_task_time as t, ".MAIN_DB_PREFIX."projet_task as pt";
-		$sql .= " WHERE t.fk_task = pt.rowid";
-		$sql .= " AND pt.fk_projet =".$project->id;
-		$resql = $db->query($sql);
-		if ($resql) {
-			$obj = $db->fetch_object($resql);
-			if ($obj) {
-				$nbTimeSpent = 1;
-			}
-		} else {
-			dol_print_error($db);
->>>>>>> 09bc6bd5
 		}
 
 		$head[$h][0] = DOL_URL_ROOT.'/projet/tasks/time.php?withproject=1&projectid='.$project->id;
@@ -155,7 +126,6 @@
 		|| !empty($conf->propal->enabled) || !empty($conf->commande->enabled)
 		|| !empty($conf->facture->enabled) || !empty($conf->contrat->enabled)
 		|| !empty($conf->ficheinter->enabled) || !empty($conf->agenda->enabled) || !empty($conf->deplacement->enabled)) {
-<<<<<<< HEAD
 		$nbElements = 0;
 		// Enable caching of thirdrparty count Contacts
 		$cachekey = 'count_elements_project_'.$object->id;
@@ -228,75 +198,6 @@
 		$head[$h][1] = $langs->trans("ProjectOverview");
 		if ($nbElements > 0) {
 			$head[$h][1] .= '<span class="badge marginleftonlyshort">'.$nbElements.'</span>';
-=======
-		$count = 0;
-
-		if (!empty($conf->propal->enabled)) {
-			$count += $project->getElementCount('propal', 'propal');
-		}
-		if (!empty($conf->commande->enabled)) {
-			$count += $project->getElementCount('order', 'commande');
-		}
-		if (!empty($conf->facture->enabled)) {
-			$count += $project->getElementCount('invoice', 'facture');
-		}
-		if (!empty($conf->facture->enabled)) {
-			$count += $project->getElementCount('invoice_predefined', 'facture_rec');
-		}
-		if (!empty($conf->supplier_proposal->enabled)) {
-			$count += $project->getElementCount('proposal_supplier', 'supplier_proposal');
-		}
-		if (!empty($conf->supplier_order->enabled)) {
-			$count += $project->getElementCount('order_supplier', 'commande_fournisseur');
-		}
-		if (!empty($conf->supplier_invoice->enabled)) {
-			$count += $project->getElementCount('invoice_supplier', 'facture_fourn');
-		}
-		if (!empty($conf->contrat->enabled)) {
-			$count += $project->getElementCount('contract', 'contrat');
-		}
-		if (!empty($conf->ficheinter->enabled)) {
-			$count += $project->getElementCount('intervention', 'fichinter');
-		}
-		if (!empty($conf->expedition->enabled)) {
-			$count += $project->getElementCount('shipping', 'expedition');
-		}
-		if (!empty($conf->mrp->enabled)) {
-			$count += $project->getElementCount('mrp', 'mrp_mo', 'fk_project');
-		}
-		if (!empty($conf->deplacement->enabled)) {
-			$count += $project->getElementCount('trip', 'deplacement');
-		}
-		if (!empty($conf->expensereport->enabled)) {
-			$count += $project->getElementCount('expensereport', 'expensereport');
-		}
-		if (!empty($conf->don->enabled)) {
-			$count += $project->getElementCount('donation', 'don');
-		}
-		if (!empty($conf->loan->enabled)) {
-			$count += $project->getElementCount('loan', 'loan');
-		}
-		if (!empty($conf->tax->enabled)) {
-			$count += $project->getElementCount('chargesociales', 'chargesociales');
-		}
-		if (!empty($conf->projet->enabled)) {
-			$count += $project->getElementCount('project_task', 'projet_task');
-		}
-		if (!empty($conf->stock->enabled)) {
-			$count += $project->getElementCount('stock_mouvement', 'stock');
-		}
-		if (!empty($conf->salaries->enabled)) {
-			$count += $project->getElementCount('salaries', 'payment_salary');
-		}
-		if (!empty($conf->banque->enabled)) {
-			$count += $project->getElementCount('variouspayment', 'payment_various');
-		}
-
-		$head[$h][0] = DOL_URL_ROOT.'/projet/element.php?id='.$project->id;
-		$head[$h][1] = $langs->trans("ProjectOverview");
-		if ($count > 0) {
-			$head[$h][1] .= '<span class="badge marginleftonlyshort">'.$count.'</span>';
->>>>>>> 09bc6bd5
 		}
 		$head[$h][2] = 'element';
 		$h++;
@@ -358,20 +259,14 @@
 	}
 	$head[$h][0] = DOL_URL_ROOT.'/projet/document.php?id='.$project->id;
 	$head[$h][1] = $langs->trans('Documents');
-<<<<<<< HEAD
 	if (($totalAttached) > 0) {
 		$head[$h][1] .= '<span class="badge marginleftonlyshort">'.($totalAttached).'</span>';
-=======
-	if (($nbFiles + $nbLinks) > 0) {
-		$head[$h][1] .= '<span class="badge marginleftonlyshort">'.($nbFiles + $nbLinks).'</span>';
->>>>>>> 09bc6bd5
 	}
 	$head[$h][2] = 'document';
 	$h++;
 
 	// Manage discussion
 	if (!empty($conf->global->PROJECT_ALLOW_COMMENT_ON_PROJECT)) {
-<<<<<<< HEAD
 		$nbComments = 0;
 		// Enable caching of thirdrparty count attached files and links
 		require_once DOL_DOCUMENT_ROOT.'/core/lib/memory.lib.php';
@@ -383,9 +278,6 @@
 			$nbComments = $project->getNbComments();
 			dol_setcache($cachekey, $nbComments, 120);		// If setting cache fails, this is not a problem, so we do not test result.
 		}
-=======
-		$nbComments = $project->getNbComments();
->>>>>>> 09bc6bd5
 		$head[$h][0] = DOL_URL_ROOT.'/projet/comment.php?id='.$project->id;
 		$head[$h][1] = $langs->trans("CommentLink");
 		if ($nbComments > 0) {
