<?php
/* Copyright (C) 2006-2013 Laurent Destailleur  <eldy@users.sourceforge.net>
 * Copyright (C) 2010      Regis Houssin        <regis.houssin@capnetworks.com>
 * Copyright (C) 2011      Juanjo Menent        <jmenent@2byte.es>
 *
 * This program is free software; you can redistribute it and/or modify
 * it under the terms of the GNU General Public License as published by
 * the Free Software Foundation; either version 3 of the License, or
 * (at your option) any later version.
 *
 * This program is distributed in the hope that it will be useful,
 * but WITHOUT ANY WARRANTY; without even the implied warranty of
 * MERCHANTABILITY or FITNESS FOR A PARTICULAR PURPOSE.  See the
 * GNU General Public License for more details.
 *
 * You should have received a copy of the GNU General Public License
 * along with this program. If not, see <http://www.gnu.org/licenses/>.
 * or see http://www.gnu.org/
 */

/**
 *	    \file       htdocs/core/lib/project.lib.php
 *		\brief      Functions used by project module
 *      \ingroup    project
 */
require_once DOL_DOCUMENT_ROOT.'/projet/class/project.class.php';


/**
 * Prepare array with list of tabs
 *
 * @param   Object	$object		Object related to tabs
 * @return  array				Array of tabs to shoc
 */
function project_prepare_head($object)
{
	global $langs, $conf, $user;
	$h = 0;
	$head = array();

	$head[$h][0] = DOL_URL_ROOT.'/projet/fiche.php?id='.$object->id;
	$head[$h][1] = $langs->trans("Project");
	$head[$h][2] = 'project';
	$h++;

	$head[$h][0] = DOL_URL_ROOT.'/projet/contact.php?id='.$object->id;
	$head[$h][1] = $langs->trans("ProjectContact");
	$head[$h][2] = 'contact';
	$h++;

	if (! empty($conf->fournisseur->enabled) || ! empty($conf->propal->enabled) || ! empty($conf->commande->enabled)
	|| ! empty($conf->facture->enabled) || ! empty($conf->contrat->enabled)
	|| ! empty($conf->ficheinter->enabled) || ! empty($conf->agenda->enabled) || ! empty($conf->deplacement->enabled))
	{
		$head[$h][0] = DOL_URL_ROOT.'/projet/element.php?id='.$object->id;
		$head[$h][1] = $langs->trans("ProjectReferers");
		$head[$h][2] = 'element';
		$h++;
	}

	// Show more tabs from modules
	// Entries must be declared in modules descriptor with line
	// $this->tabs = array('entity:+tabname:Title:@mymodule:/mymodule/mypage.php?id=__ID__');   to add new tab
	// $this->tabs = array('entity:-tabname);   												to remove a tab
	complete_head_from_modules($conf,$langs,$object,$head,$h,'project');

	if (empty($conf->global->MAIN_DISABLE_NOTES_TAB))
    {
    	$nbNote = 0;
        if(!empty($object->note_private)) $nbNote++;
		if(!empty($object->note_public)) $nbNote++;
		$head[$h][0] = DOL_URL_ROOT.'/projet/note.php?id='.$object->id;
		$head[$h][1] = $langs->trans('Notes');
		if($nbNote > 0) $head[$h][1].= ' ('.$nbNote.')';
		$head[$h][2] = 'notes';
		$h++;
    }

	require_once DOL_DOCUMENT_ROOT.'/core/lib/files.lib.php';
	$upload_dir = $conf->projet->dir_output . "/" . dol_sanitizeFileName($object->ref);
	$nbFiles = count(dol_dir_list($upload_dir,'files',0,'','(\.meta|_preview\.png)$'));
	$head[$h][0] = DOL_URL_ROOT.'/projet/document.php?id='.$object->id;
	$head[$h][1] = $langs->trans('Documents');
	if($nbFiles > 0) $head[$h][1].= ' ('.$nbFiles.')';
	$head[$h][2] = 'document';
	$h++;

	// Then tab for sub level of projet, i mean tasks
	$head[$h][0] = DOL_URL_ROOT.'/projet/tasks.php?id='.$object->id;
	$head[$h][1] = $langs->trans("Tasks");
	$head[$h][2] = 'tasks';
	$h++;

	/* Now this is a filter in the Task tab.
	 $head[$h][0] = DOL_URL_ROOT.'/projet/tasks.php?id='.$object->id.'&mode=mine';
	$head[$h][1] = $langs->trans("MyTasks");
	$head[$h][2] = 'mytasks';
	$h++;
	*/

	$head[$h][0] = DOL_URL_ROOT.'/projet/ganttview.php?id='.$object->id;
	$head[$h][1] = $langs->trans("Gantt");
	$head[$h][2] = 'gantt';
	$h++;

	complete_head_from_modules($conf,$langs,$object,$head,$h,'project','remove');

	return $head;
}


/**
 * Prepare array with list of tabs
 *
 * @param   Object	$object		Object related to tabs
 * @return  array				Array of tabs to shoc
 */
function task_prepare_head($object)
{
	global $langs, $conf, $user;
	$h = 0;
	$head = array();

	$head[$h][0] = DOL_URL_ROOT.'/projet/tasks/task.php?id='.$object->id.(GETPOST('withproject')?'&withproject=1':'');;
	$head[$h][1] = $langs->trans("Card");
	$head[$h][2] = 'task_task';
	$h++;

	$head[$h][0] = DOL_URL_ROOT.'/projet/tasks/contact.php?id='.$object->id.(GETPOST('withproject')?'&withproject=1':'');;
	$head[$h][1] = $langs->trans("TaskRessourceLinks");
	$head[$h][2] = 'task_contact';
	$h++;

	$head[$h][0] = DOL_URL_ROOT.'/projet/tasks/time.php?id='.$object->id.(GETPOST('withproject')?'&withproject=1':'');;
	$head[$h][1] = $langs->trans("TimeSpent");
	$head[$h][2] = 'task_time';
	$h++;

	// Show more tabs from modules
	// Entries must be declared in modules descriptor with line
	// $this->tabs = array('entity:+tabname:Title:@mymodule:/mymodule/mypage.php?id=__ID__');   to add new tab
	// $this->tabs = array('entity:-tabname);   												to remove a tab
	complete_head_from_modules($conf,$langs,$object,$head,$h,'task');

	if (empty($conf->global->MAIN_DISABLE_NOTES_TAB))
    {
    	$nbNote = 0;
        if(!empty($object->note_private)) $nbNote++;
		if(!empty($object->note_public)) $nbNote++;
		$head[$h][0] = DOL_URL_ROOT.'/projet/tasks/note.php?id='.$object->id.(GETPOST('withproject')?'&withproject=1':'');;
		$head[$h][1] = $langs->trans('Notes');
		if($nbNote > 0) $head[$h][1].= ' ('.$nbNote.')';
		$head[$h][2] = 'task_notes';
		$h++;
    }

	$head[$h][0] = DOL_URL_ROOT.'/projet/tasks/document.php?id='.$object->id.(GETPOST('withproject')?'&withproject=1':'');;
	$filesdir = $conf->projet->dir_output . "/" . dol_sanitizeFileName($object->project->ref) . '/' .dol_sanitizeFileName($object->ref);
	include_once DOL_DOCUMENT_ROOT.'/core/lib/files.lib.php';
	$listoffiles=dol_dir_list($filesdir,'files',1,'','thumbs');
	$head[$h][1] = (count($listoffiles)?$langs->trans('DocumentsNb',count($listoffiles)):$langs->trans('Documents'));
	$head[$h][2] = 'task_document';
	$h++;

	complete_head_from_modules($conf,$langs,$object,$head,$h,'task','remove');

	return $head;
}

/**
 * Prepare array with list of tabs
 *
 * @return  array				Array of tabs to shoc
 */
function project_admin_prepare_head()
{
	global $langs, $conf, $user;
	$h = 0;
	$head = array();

	$h = 0;

	$head[$h][0] = DOL_URL_ROOT."/projet/admin/project.php";
	$head[$h][1] = $langs->trans("Projects");
	$head[$h][2] = 'project';
	$h++;

	complete_head_from_modules($conf,$langs,null,$head,$h,'project_admin');

	$head[$h][0] = DOL_URL_ROOT."/projet/admin/project_extrafields.php";
	$head[$h][1] = $langs->trans("ExtraFieldsProject");
	$head[$h][2] = 'attributes';
	$h++;

	$head[$h][0] = DOL_URL_ROOT.'/projet/admin/project_task_extrafields.php';
	$head[$h][1] = $langs->trans("ExtraFieldsProjectTask");
	$head[$h][2] = 'attributes_task';
	$h++;

	complete_head_from_modules($conf,$langs,null,$head,$h,'project_admin','remove');

	return $head;
}


/**
 * Show task lines with a particular parent
 *
 * @param	string	 	&$inc				Counter that count number of lines legitimate to show (for return)
 * @param 	int			$parent				Id of parent task to start
 * @param 	array		&$lines				Array of all tasks
 * @param 	int			&$level				Level of task
 * @param 	string		$var				Color
 * @param 	int			$showproject		Show project columns
 * @param	int			&$taskrole			Array of roles of user for each tasks
 * @param	int			$projectsListId		List of id of project allowed to user (string separated with comma)
 * @param	int			$addordertick		Add a tick to move task
 * @return	void
 */
function projectLinesa(&$inc, $parent, &$lines, &$level, $var, $showproject, &$taskrole, $projectsListId='', $addordertick=0)
{
	global $user, $bc, $langs;
	global $projectstatic, $taskstatic;

	$lastprojectid=0;

	$projectsArrayId=explode(',',$projectsListId);

	$numlines=count($lines);

	// We declare counter as global because we want to edit them into recursive call
	global $total_projectlinesa_spent,$total_projectlinesa_planned,$total_projectlinesa_spent_if_planned;
	if ($level == 0)
	{
		$total_projectlinesa_spent=0;
		$total_projectlinesa_planned=0;
		$total_projectlinesa_spent_if_planned=0;
	}

	for ($i = 0 ; $i < $numlines ; $i++)
	{
		if ($parent == 0) $level = 0;

		// Process line
		// print "i:".$i."-".$lines[$i]->fk_project.'<br>';

		if ($lines[$i]->fk_parent == $parent)
		{
			// Show task line.
			$showline=1;
			$showlineingray=0;

			// If there is filters to use
			if (is_array($taskrole))
			{
				// If task not legitimate to show, search if a legitimate task exists later in tree
				if (! isset($taskrole[$lines[$i]->id]) && $lines[$i]->id != $lines[$i]->fk_parent)
				{
					// So search if task has a subtask legitimate to show
					$foundtaskforuserdeeper=0;
					searchTaskInChild($foundtaskforuserdeeper,$lines[$i]->id,$lines,$taskrole);
					//print '$foundtaskforuserpeeper='.$foundtaskforuserdeeper.'<br>';
					if ($foundtaskforuserdeeper > 0)
					{
						$showlineingray=1;		// We will show line but in gray
					}
					else
					{
						$showline=0;			// No reason to show line
					}
				}
			}
			else
			{
				// Caller did not ask to filter on tasks of a specific user (this probably means he want also tasks of all users, into public project
				// or into all other projects if user has permission to).
				if (empty($user->rights->projet->all->lire))
				{
					// User is not allowed on this project and project is not public, so we hide line
					if (! in_array($lines[$i]->fk_project, $projectsArrayId))
					{
						// Note that having a user assigned to a task into a project user has no permission on, should not be possible
						// because assignement on task can be done only on contact of project.
						// If assignement was done and after, was removed from contact of project, then we can hide the line.
						$showline=0;
					}
				}
			}

			if ($showline)
			{
				// Break on a new project
				if ($parent == 0 && $lines[$i]->fk_project != $lastprojectid)
				{
					$var = !$var;
					$lastprojectid=$lines[$i]->fk_project;
				}

				print '<tr '.$bc[$var].' id="row-'.$lines[$i]->id.'">'."\n";

				if ($showproject)
				{
					// Project ref
					print "<td>";
					if ($showlineingray) print '<i>';
					$projectstatic->id=$lines[$i]->fk_project;
					$projectstatic->ref=$lines[$i]->projectref;
					$projectstatic->public=$lines[$i]->public;
					if ($lines[$i]->public || in_array($lines[$i]->fk_project,$projectsArrayId)) print $projectstatic->getNomUrl(1);
					else print $projectstatic->getNomUrl(1,'nolink');
					if ($showlineingray) print '</i>';
					print "</td>";

					// Project status
					print '<td>';
					$projectstatic->statut=$lines[$i]->projectstatus;
					print $projectstatic->getLibStatut(2);
					print "</td>";
				}

				// Ref of task
				print '<td>';
				if ($showlineingray)
				{
					print '<i>'.img_object('','projecttask').' '.$lines[$i]->ref.'</i>';
				}
				else
				{
					$taskstatic->id=$lines[$i]->id;
					$taskstatic->ref=$lines[$i]->ref;
					$taskstatic->label=($taskrole[$lines[$i]->id]?$langs->trans("YourRole").': '.$taskrole[$lines[$i]->id]:'');
					print $taskstatic->getNomUrl(1,($showproject?'':'withproject'));
				}
				print '</td>';

				// Title of task
				print "<td>";
				if ($showlineingray) print '<i>';
				else print '<a href="'.DOL_URL_ROOT.'/projet/tasks/task.php?id='.$lines[$i]->id.($showproject?'':'&withproject=1').'">';
				for ($k = 0 ; $k < $level ; $k++)
				{
					print "&nbsp; &nbsp; &nbsp;";
				}
				print $lines[$i]->label;
				if ($showlineingray) print '</i>';
				else print '</a>';
				print "</td>\n";

				// Date start
				print '<td align="center">';
				print dol_print_date($lines[$i]->date_start,'dayhour');
				print '</td>';

				// Date end
				print '<td align="center">';
				print dol_print_date($lines[$i]->date_end,'dayhour');
				print '</td>';

				// Planned Workload (in working hours)
				print '<td align="center">';
				$fullhour=convertSecondToTime($lines[$i]->planned_workload,'allhourmin');
				$workingdelay=convertSecondToTime($lines[$i]->planned_workload,'all',86400,7);	// TODO Replace 86400 and 7 to take account working hours per day and working day per weeks
				if ($lines[$i]->planned_workload)
				{
					print $fullhour;
					// TODO Add delay taking account of working hours per day and working day per week
					//if ($workingdelay != $fullhour) print '<br>('.$workingdelay.')';
				}
				//else print '--:--';
				print '</td>';

				// Progress declared
				print '<td align="right">';
				print $lines[$i]->progress.' %';
				print '</td>';

				// Time spent
				print '<td align="right">';
				if ($showlineingray) print '<i>';
				else print '<a href="'.DOL_URL_ROOT.'/projet/tasks/time.php?id='.$lines[$i]->id.($showproject?'':'&withproject=1').'">';
				if ($lines[$i]->duration) print convertSecondToTime($lines[$i]->duration,'allhourmin');
				else print '--:--';
				if ($showlineingray) print '</i>';
				else print '</a>';
				print '</td>';

				// Progress calculated
				// Note: ->duration is in fact time spent i think
				print '<td align="right">';
				if ($lines[$i]->planned_workload) print round(100 * $lines[$i]->duration / $lines[$i]->planned_workload,2).' %';
				print '</td>';

				// Tick to drag and drop
				if ($addordertick)
				{
					print '<td align="center" class="tdlineupdown hideonsmartphone">&nbsp;</td>';
				}

				print "</tr>\n";

				if (! $showlineingray) $inc++;

				$level++;
				if ($lines[$i]->id) projectLinesa($inc, $lines[$i]->id, $lines, $level, $var, $showproject, $taskrole, $projectsListId, $addordertick);
				$level--;
				$total_projectlinesa_spent += $lines[$i]->duration;
				$total_projectlinesa_planned += $lines[$i]->planned_workload;
				if ($lines[$i]->planned_workload) $total_projectlinesa_spent_if_planned += $lines[$i]->duration;
			}
		}
		else
		{
			//$level--;
		}
	}

	if (($total_projectlinesa_planned > 0 || $total_projectlinesa_spent > 0) && $level==0)
	{
		print '<tr class="liste_total">';
		print '<td class="liste_total">'.$langs->trans("Total").'</td>';
		if ($showproject) print '<td></td><td></td>';
		print '<td></td>';
		print '<td></td>';
		print '<td></td>';
		print '<td align="center" class="nowrap liste_total">';
		print convertSecondToTime($total_projectlinesa_planned, 'allhourmin');
		print '</td>';
		print '<td></td>';
		print '<td align="right" class="nowrap liste_total">';
		print convertSecondToTime($total_projectlinesa_spent, 'allhourmin');
		print '</td>';
		print '<td align="right" class="nowrap liste_total">';
		if ($total_projectlinesa_planned) print round(100 * $total_projectlinesa_spent_if_planned / $total_projectlinesa_planned,2).' %';
		print '</td>';
		if ($addordertick) print '<td class="hideonsmartphone"></td>';
		print '</tr>';
	}

	return $inc;
}


/**
 * Output a task line
 *
 * @param	string	   	&$inc					?
 * @param   string		$parent					?
 * @param   Object		$lines					?
 * @param   int			&$level					?
 * @param   string		&$projectsrole			?
 * @param   string		&$tasksrole				?
 * @param	string		$mine					Show only task lines I am assigned to
 * @param   int			$restricteditformytask	0=No restriction, 1=Enable add time only if task is a task i am affected to
 * @return  $inc
 */
function projectLinesb(&$inc, $parent, $lines, &$level, &$projectsrole, &$tasksrole, $mine, $restricteditformytask=0)
{
	global $user, $bc, $langs;
	global $form, $projectstatic, $taskstatic;

	$lastprojectid=0;

	$var=true;

	$numlines=count($lines);
	for ($i = 0 ; $i < $numlines ; $i++)
	{
		if ($parent == 0) $level = 0;

		if ($lines[$i]->fk_parent == $parent)
		{
			// Break on a new project
			if ($parent == 0 && $lines[$i]->fk_project != $lastprojectid)
			{
				$var = !$var;
				$lastprojectid=$lines[$i]->fk_project;
			}

			// If we want all or we have a role on task, we show it
			if (empty($mine) || ! empty($tasksrole[$lines[$i]->id]))
			{
				print "<tr ".$bc[$var].">\n";
<<<<<<< HEAD
	
=======

>>>>>>> bceb72a9
				// Project
				print "<td>";
				$projectstatic->id=$lines[$i]->fk_project;
				$projectstatic->ref=$lines[$i]->projectref;
				$projectstatic->public=$lines[$i]->public;
				$projectstatic->label=$langs->transnoentitiesnoconv("YourRole").': '.$projectsrole[$lines[$i]->fk_project];
				print $projectstatic->getNomUrl(1);
				print "</td>";
<<<<<<< HEAD
	
=======

>>>>>>> bceb72a9
				// Ref
				print '<td>';
				$taskstatic->id=$lines[$i]->id;
				$taskstatic->ref=$lines[$i]->id;
				print $taskstatic->getNomUrl(1);
				print '</td>';
<<<<<<< HEAD
	
=======

>>>>>>> bceb72a9
				// Label task
				print "<td>";
				for ($k = 0 ; $k < $level ; $k++)
				{
					print "&nbsp;&nbsp;&nbsp;";
				}
				$taskstatic->id=$lines[$i]->id;
				$taskstatic->ref=$lines[$i]->label;
				print $taskstatic->getNomUrl(0);
				print "</td>\n";
<<<<<<< HEAD
	
=======

>>>>>>> bceb72a9
				// Date start
				print '<td align="center">';
				print dol_print_date($lines[$i]->date_start,'dayhour');
				print '</td>';
<<<<<<< HEAD
	
=======

>>>>>>> bceb72a9
				// Date end
				print '<td align="center">';
				print dol_print_date($lines[$i]->date_end,'dayhour');
				print '</td>';
<<<<<<< HEAD
	
=======

>>>>>>> bceb72a9
				// Planned Workload
				print '<td align="right">';
				if ($lines[$i]->planned_workload) print convertSecondToTime($lines[$i]->planned_workload,'allhourmin');
				else print '--:--';
				print '</td>';
<<<<<<< HEAD
	
=======

>>>>>>> bceb72a9
				// Progress declared %
				print '<td align="right">';
				print $lines[$i]->progress.' %';
				print '</td>';
<<<<<<< HEAD
	
=======

>>>>>>> bceb72a9
				// Time spent
				print '<td align="right">';
				if ($lines[$i]->duration)
				{
					print '<a href="'.DOL_URL_ROOT.'/projet/tasks/time.php?id='.$lines[$i]->id.'">';
					print convertSecondToTime($lines[$i]->duration,'allhourmin');
					print '</a>';
				}
				else print '--:--';
				print "</td>\n";
<<<<<<< HEAD
	
=======

>>>>>>> bceb72a9
				$disabledproject=1;$disabledtask=1;
				//print "x".$lines[$i]->fk_project;
				//var_dump($lines[$i]);
				//var_dump($projectsrole[$lines[$i]->fk_project]);
				// If at least one role for project
				if ($lines[$i]->public || ! empty($projectsrole[$lines[$i]->fk_project]) || $user->rights->projet->all->creer)
				{
					$disabledproject=0;
					$disabledtask=0;
				}
				// If $restricteditformytask is on and I have no role on task, i disable edit
				if ($restricteditformytask && empty($tasksrole[$lines[$i]->id]))
				{
					$disabledtask=1;
				}
<<<<<<< HEAD
	
=======

>>>>>>> bceb72a9
				print '<td class="nowrap">';
				$s =$form->select_date('',$lines[$i]->id,'','','',"addtime",1,0,1,$disabledtask);
				$s.='&nbsp;&nbsp;&nbsp;';
				$s.=$form->select_duration($lines[$i]->id,'',$disabledtask,'text');
				$s.='&nbsp;<input type="submit" class="button"'.($disabledtask?' disabled="disabled"':'').' value="'.$langs->trans("Add").'">';
				print $s;
				print '</td>';
				print '<td align="right">';
				if ((! $lines[$i]->public) && $disabledproject) print $form->textwithpicto('',$langs->trans("YouAreNotContactOfProject"));
				else if ($disabledtask) print $form->textwithpicto('',$langs->trans("TaskIsNotAffectedToYou"));
				print '</td>';
<<<<<<< HEAD
	
				print "</tr>\n";
			}
			
=======

				print "</tr>\n";
			}

>>>>>>> bceb72a9
			$inc++;
			$level++;
			if ($lines[$i]->id) projectLinesb($inc, $lines[$i]->id, $lines, $level, $projectsrole, $tasksrole, $mine, $restricteditformytask);
			$level--;
		}
		else
		{
			//$level--;
		}
	}

	return $inc;
}


/**
 * Search in task lines with a particular parent if there is a task for a particular user (in taskrole)
 *
 * @param 	string	&$inc				Counter that count number of lines legitimate to show (for return)
 * @param 	int		$parent				Id of parent task to start
 * @param 	array	&$lines				Array of all tasks
 * @param	string	&$taskrole			Array of task filtered on a particular user
 * @return	int							1 if there is
 */
function searchTaskInChild(&$inc, $parent, &$lines, &$taskrole)
{
	//print 'Search in line with parent id = '.$parent.'<br>';
	$numlines=count($lines);
	for ($i = 0 ; $i < $numlines ; $i++)
	{
		// Process line $lines[$i]
		if ($lines[$i]->fk_parent == $parent && $lines[$i]->id != $lines[$i]->fk_parent)
		{
			// If task is legitimate to show, no more need to search deeper
			if (isset($taskrole[$lines[$i]->id]))
			{
				//print 'Found a legitimate task id='.$lines[$i]->id.'<br>';
				$inc++;
				return $inc;
			}

			searchTaskInChild($inc, $lines[$i]->id, $lines, $taskrole);
			//print 'Found inc='.$inc.'<br>';

			if ($inc > 0) return $inc;
		}
	}

	return $inc;
}

/**
 * Return HTML table with list of projects and number of opened tasks
 *
 * @param	DoliDB	$db					Database handler
 * @param   int		$socid				Id thirdparty
 * @param   int		$projectsListId     Id of project i have permission on
 * @param   int		$mytasks            Limited to task i am contact to
 * @param	int		$statut				-1=No filter on statut, 0 or 1 = Filter on status
 * @return	void
 */
function print_projecttasks_array($db, $socid, $projectsListId, $mytasks=0, $statut=-1)
{
	global $langs,$conf,$user,$bc;

	require_once DOL_DOCUMENT_ROOT.'/projet/class/project.class.php';

	$projectstatic=new Project($db);

	$sortfield='';
	$sortorder='';

	$title=$langs->trans("Project");
	if ($statut == 0) $title=$langs->trans("ProjectDraft");
	if ($statut == 1) $title=$langs->trans("Project").' ('.$langs->trans("Validated").')';

	print '<table class="noborder" width="100%">';
	print '<tr class="liste_titre">';
	print_liste_field_titre($title,"index.php","","","","",$sortfield,$sortorder);
	print_liste_field_titre($langs->trans("Tasks"),"","","","",'align="right"',$sortfield,$sortorder);
	print_liste_field_titre($langs->trans("Status"),"","","","",'align="right"',$sortfield,$sortorder);
	print "</tr>\n";

	$sql = "SELECT p.rowid as projectid, p.ref, p.title, p.fk_user_creat, p.public, p.fk_statut, COUNT(t.rowid) as nb";
	$sql.= " FROM ".MAIN_DB_PREFIX."projet as p";
	if ($mytasks)
	{
		$sql.= ", ".MAIN_DB_PREFIX."projet_task as t";
		$sql.= ", ".MAIN_DB_PREFIX."element_contact as ec";
		$sql.= ", ".MAIN_DB_PREFIX."c_type_contact as ctc";
	}
	else
	{
		$sql.= " LEFT JOIN ".MAIN_DB_PREFIX."projet_task as t ON p.rowid = t.fk_projet";
	}
	$sql.= " WHERE p.entity = ".$conf->entity;
	$sql.= " AND p.rowid IN (".$projectsListId.")";
	if ($socid) $sql.= "  AND (p.fk_soc IS NULL OR p.fk_soc = 0 OR p.fk_soc = ".$socid.")";
	if ($mytasks)
	{
		$sql.= " AND p.rowid = t.fk_projet";
		$sql.= " AND ec.element_id = t.rowid";
		$sql.= " AND ctc.rowid = ec.fk_c_type_contact";
		$sql.= " AND ctc.element = 'project_task'";
		$sql.= " AND ec.fk_socpeople = ".$user->id;
	}
	if ($statut >= 0)
	{
		$sql.= " AND p.fk_statut = ".$statut;
	}
	$sql.= " GROUP BY p.rowid, p.ref, p.title, p.fk_user_creat, p.public, p.fk_statut";
	$sql.= " ORDER BY p.title, p.ref";

	$var=true;
	$resql = $db->query($sql);
	if ( $resql )
	{
		$num = $db->num_rows($resql);
		$i = 0;

		while ($i < $num)
		{
			$objp = $db->fetch_object($resql);

			$projectstatic->id = $objp->projectid;
			$projectstatic->user_author_id = $objp->fk_user_creat;
			$projectstatic->public = $objp->public;

			// Check is user has read permission on project
			$userAccess = $projectstatic->restrictedProjectArea($user);
			if ($userAccess >= 0)
			{
				$var=!$var;
				print "<tr ".$bc[$var].">";
				print '<td class="nowrap">';
				$projectstatic->ref=$objp->ref;
				print $projectstatic->getNomUrl(1);
				print ' - '.dol_trunc($objp->title,24).'</td>';
				print '<td align="right">'.$objp->nb.'</td>';
				$projectstatic->statut = $objp->fk_statut;
				print '<td align="right">'.$projectstatic->getLibStatut(3).'</td>';
				print "</tr>\n";
			}

			$i++;
		}

		$db->free($resql);
	}
	else
	{
		dol_print_error($db);
	}
	print "</table>";
}
<|MERGE_RESOLUTION|>--- conflicted
+++ resolved
@@ -480,11 +480,7 @@
 			if (empty($mine) || ! empty($tasksrole[$lines[$i]->id]))
 			{
 				print "<tr ".$bc[$var].">\n";
-<<<<<<< HEAD
-	
-=======
-
->>>>>>> bceb72a9
+
 				// Project
 				print "<td>";
 				$projectstatic->id=$lines[$i]->fk_project;
@@ -493,22 +489,14 @@
 				$projectstatic->label=$langs->transnoentitiesnoconv("YourRole").': '.$projectsrole[$lines[$i]->fk_project];
 				print $projectstatic->getNomUrl(1);
 				print "</td>";
-<<<<<<< HEAD
-	
-=======
-
->>>>>>> bceb72a9
+
 				// Ref
 				print '<td>';
 				$taskstatic->id=$lines[$i]->id;
 				$taskstatic->ref=$lines[$i]->id;
 				print $taskstatic->getNomUrl(1);
 				print '</td>';
-<<<<<<< HEAD
-	
-=======
-
->>>>>>> bceb72a9
+
 				// Label task
 				print "<td>";
 				for ($k = 0 ; $k < $level ; $k++)
@@ -519,48 +507,28 @@
 				$taskstatic->ref=$lines[$i]->label;
 				print $taskstatic->getNomUrl(0);
 				print "</td>\n";
-<<<<<<< HEAD
-	
-=======
-
->>>>>>> bceb72a9
+
 				// Date start
 				print '<td align="center">';
 				print dol_print_date($lines[$i]->date_start,'dayhour');
 				print '</td>';
-<<<<<<< HEAD
-	
-=======
-
->>>>>>> bceb72a9
+
 				// Date end
 				print '<td align="center">';
 				print dol_print_date($lines[$i]->date_end,'dayhour');
 				print '</td>';
-<<<<<<< HEAD
-	
-=======
-
->>>>>>> bceb72a9
+
 				// Planned Workload
 				print '<td align="right">';
 				if ($lines[$i]->planned_workload) print convertSecondToTime($lines[$i]->planned_workload,'allhourmin');
 				else print '--:--';
 				print '</td>';
-<<<<<<< HEAD
-	
-=======
-
->>>>>>> bceb72a9
+
 				// Progress declared %
 				print '<td align="right">';
 				print $lines[$i]->progress.' %';
 				print '</td>';
-<<<<<<< HEAD
-	
-=======
-
->>>>>>> bceb72a9
+
 				// Time spent
 				print '<td align="right">';
 				if ($lines[$i]->duration)
@@ -571,11 +539,7 @@
 				}
 				else print '--:--';
 				print "</td>\n";
-<<<<<<< HEAD
-	
-=======
-
->>>>>>> bceb72a9
+
 				$disabledproject=1;$disabledtask=1;
 				//print "x".$lines[$i]->fk_project;
 				//var_dump($lines[$i]);
@@ -591,11 +555,7 @@
 				{
 					$disabledtask=1;
 				}
-<<<<<<< HEAD
-	
-=======
-
->>>>>>> bceb72a9
+
 				print '<td class="nowrap">';
 				$s =$form->select_date('',$lines[$i]->id,'','','',"addtime",1,0,1,$disabledtask);
 				$s.='&nbsp;&nbsp;&nbsp;';
@@ -607,17 +567,10 @@
 				if ((! $lines[$i]->public) && $disabledproject) print $form->textwithpicto('',$langs->trans("YouAreNotContactOfProject"));
 				else if ($disabledtask) print $form->textwithpicto('',$langs->trans("TaskIsNotAffectedToYou"));
 				print '</td>';
-<<<<<<< HEAD
-	
+
 				print "</tr>\n";
 			}
-			
-=======
-
-				print "</tr>\n";
-			}
-
->>>>>>> bceb72a9
+
 			$inc++;
 			$level++;
 			if ($lines[$i]->id) projectLinesb($inc, $lines[$i]->id, $lines, $level, $projectsrole, $tasksrole, $mine, $restricteditformytask);
