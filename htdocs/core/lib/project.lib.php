<?php
/* Copyright (C) 2006-2013 Laurent Destailleur  <eldy@users.sourceforge.net>
 * Copyright (C) 2010      Regis Houssin        <regis.houssin@capnetworks.com>
 * Copyright (C) 2011      Juanjo Menent        <jmenent@2byte.es>
 *
 * This program is free software; you can redistribute it and/or modify
 * it under the terms of the GNU General Public License as published by
 * the Free Software Foundation; either version 3 of the License, or
 * (at your option) any later version.
 *
 * This program is distributed in the hope that it will be useful,
 * but WITHOUT ANY WARRANTY; without even the implied warranty of
 * MERCHANTABILITY or FITNESS FOR A PARTICULAR PURPOSE.  See the
 * GNU General Public License for more details.
 *
 * You should have received a copy of the GNU General Public License
 * along with this program. If not, see <http://www.gnu.org/licenses/>.
 * or see http://www.gnu.org/
 */

/**
 *	    \file       htdocs/core/lib/project.lib.php
 *		\brief      Functions used by project module
 *      \ingroup    project
 */
require_once DOL_DOCUMENT_ROOT.'/projet/class/project.class.php';


/**
 * Prepare array with list of tabs
 *
 * @param   Object	$object		Object related to tabs
 * @return  array				Array of tabs to shoc
 */
function project_prepare_head($object)
{
	global $langs, $conf, $user;
	$h = 0;
	$head = array();

	$head[$h][0] = DOL_URL_ROOT.'/projet/fiche.php?id='.$object->id;
	$head[$h][1] = $langs->trans("Project");
	$head[$h][2] = 'project';
	$h++;

	$head[$h][0] = DOL_URL_ROOT.'/projet/contact.php?id='.$object->id;
	$head[$h][1] = $langs->trans("ProjectContact");
	$head[$h][2] = 'contact';
	$h++;

	if (! empty($conf->fournisseur->enabled) || ! empty($conf->propal->enabled) || ! empty($conf->commande->enabled)
	|| ! empty($conf->facture->enabled) || ! empty($conf->contrat->enabled)
	|| ! empty($conf->ficheinter->enabled) || ! empty($conf->agenda->enabled) || ! empty($conf->deplacement->enabled))
	{
		$head[$h][0] = DOL_URL_ROOT.'/projet/element.php?id='.$object->id;
		$head[$h][1] = $langs->trans("ProjectReferers");
		$head[$h][2] = 'element';
		$h++;
	}

	// Show more tabs from modules
	// Entries must be declared in modules descriptor with line
	// $this->tabs = array('entity:+tabname:Title:@mymodule:/mymodule/mypage.php?id=__ID__');   to add new tab
	// $this->tabs = array('entity:-tabname);   												to remove a tab
	complete_head_from_modules($conf,$langs,$object,$head,$h,'project');

	if (empty($conf->global->MAIN_DISABLE_NOTES_TAB))
    {
    	$nbNote = 0;
        if(!empty($object->note_private)) $nbNote++;
		if(!empty($object->note_public)) $nbNote++;
		$head[$h][0] = DOL_URL_ROOT.'/projet/note.php?id='.$object->id;
		$head[$h][1] = $langs->trans('Notes');
		if($nbNote > 0) $head[$h][1].= ' ('.$nbNote.')';
		$head[$h][2] = 'notes';
		$h++;
    }

	require_once DOL_DOCUMENT_ROOT.'/core/lib/files.lib.php';
	$upload_dir = $conf->projet->dir_output . "/" . dol_sanitizeFileName($object->ref);
	$nbFiles = count(dol_dir_list($upload_dir,'files',0,'','(\.meta|_preview\.png)$'));
	$head[$h][0] = DOL_URL_ROOT.'/projet/document.php?id='.$object->id;
	$head[$h][1] = $langs->trans('Documents');
	if($nbFiles > 0) $head[$h][1].= ' ('.$nbFiles.')';
	$head[$h][2] = 'document';
	$h++;

	// Then tab for sub level of projet, i mean tasks
	$head[$h][0] = DOL_URL_ROOT.'/projet/tasks.php?id='.$object->id;
	$head[$h][1] = $langs->trans("Tasks");
	$head[$h][2] = 'tasks';
	$h++;

	/* Now this is a filter in the Task tab.
	 $head[$h][0] = DOL_URL_ROOT.'/projet/tasks.php?id='.$object->id.'&mode=mine';
	$head[$h][1] = $langs->trans("MyTasks");
	$head[$h][2] = 'mytasks';
	$h++;
	*/

	$head[$h][0] = DOL_URL_ROOT.'/projet/ganttview.php?id='.$object->id;
	$head[$h][1] = $langs->trans("Gantt");
	$head[$h][2] = 'gantt';
	$h++;

	complete_head_from_modules($conf,$langs,$object,$head,$h,'project','remove');

	return $head;
}


/**
 * Prepare array with list of tabs
 *
 * @param   Object	$object		Object related to tabs
 * @return  array				Array of tabs to shoc
 */
function task_prepare_head($object)
{
	global $langs, $conf, $user;
	$h = 0;
	$head = array();

	$head[$h][0] = DOL_URL_ROOT.'/projet/tasks/task.php?id='.$object->id.(GETPOST('withproject')?'&withproject=1':'');;
	$head[$h][1] = $langs->trans("Card");
	$head[$h][2] = 'task_task';
	$h++;

	$head[$h][0] = DOL_URL_ROOT.'/projet/tasks/contact.php?id='.$object->id.(GETPOST('withproject')?'&withproject=1':'');;
	$head[$h][1] = $langs->trans("TaskRessourceLinks");
	$head[$h][2] = 'task_contact';
	$h++;

	$head[$h][0] = DOL_URL_ROOT.'/projet/tasks/time.php?id='.$object->id.(GETPOST('withproject')?'&withproject=1':'');;
	$head[$h][1] = $langs->trans("TimeSpent");
	$head[$h][2] = 'task_time';
	$h++;

	// Show more tabs from modules
	// Entries must be declared in modules descriptor with line
	// $this->tabs = array('entity:+tabname:Title:@mymodule:/mymodule/mypage.php?id=__ID__');   to add new tab
	// $this->tabs = array('entity:-tabname);   												to remove a tab
	complete_head_from_modules($conf,$langs,$object,$head,$h,'task');

	if (empty($conf->global->MAIN_DISABLE_NOTES_TAB))
    {
    	$nbNote = 0;
        if(!empty($object->note_private)) $nbNote++;
		if(!empty($object->note_public)) $nbNote++;
		$head[$h][0] = DOL_URL_ROOT.'/projet/tasks/note.php?id='.$object->id.(GETPOST('withproject')?'&withproject=1':'');;
		$head[$h][1] = $langs->trans('Notes');
		if($nbNote > 0) $head[$h][1].= ' ('.$nbNote.')';
		$head[$h][2] = 'task_notes';
		$h++;
    }

	$head[$h][0] = DOL_URL_ROOT.'/projet/tasks/document.php?id='.$object->id.(GETPOST('withproject')?'&withproject=1':'');;
	$filesdir = $conf->projet->dir_output . "/" . dol_sanitizeFileName($object->project->ref) . '/' .dol_sanitizeFileName($object->ref);
	include_once DOL_DOCUMENT_ROOT.'/core/lib/files.lib.php';
	$listoffiles=dol_dir_list($filesdir,'files',1,'','thumbs');
	$head[$h][1] = (count($listoffiles)?$langs->trans('DocumentsNb',count($listoffiles)):$langs->trans('Documents'));
	$head[$h][2] = 'task_document';
	$h++;

	complete_head_from_modules($conf,$langs,$object,$head,$h,'task','remove');

	return $head;
}

/**
 * Prepare array with list of tabs
 *
 * @return  array				Array of tabs to shoc
 */
function project_admin_prepare_head()
{
	global $langs, $conf, $user;
	$h = 0;
	$head = array();

	$h = 0;

	$head[$h][0] = DOL_URL_ROOT."/projet/admin/project.php";
	$head[$h][1] = $langs->trans("Projects");
	$head[$h][2] = 'project';
	$h++;

	complete_head_from_modules($conf,$langs,null,$head,$h,'project_admin');

	$head[$h][0] = DOL_URL_ROOT."/projet/admin/project_extrafields.php";
	$head[$h][1] = $langs->trans("ExtraFieldsProject");
	$head[$h][2] = 'attributes';
	$h++;

	$head[$h][0] = DOL_URL_ROOT.'/projet/admin/project_task_extrafields.php';
	$head[$h][1] = $langs->trans("ExtraFieldsProjectTask");
	$head[$h][2] = 'attributes_task';
	$h++;

	complete_head_from_modules($conf,$langs,null,$head,$h,'project_admin','remove');

	return $head;
}


/**
 * Show task lines with a particular parent
 *
 * @param	string	 	&$inc				Counter that count number of lines legitimate to show (for return)
 * @param 	int			$parent				Id of parent task to start
 * @param 	array		&$lines				Array of all tasks
 * @param 	int			&$level				Level of task
 * @param 	string		$var				Color
 * @param 	int			$showproject		Show project columns
 * @param	int			&$taskrole			Array of roles of user for each tasks
 * @param	int			$projectsListId		List of id of project allowed to user (string separated with comma)
 * @param	int			$addordertick		Add a tick to move task
 * @return	void
 */
function projectLinesa(&$inc, $parent, &$lines, &$level, $var, $showproject, &$taskrole, $projectsListId='', $addordertick=0)
{
	global $user, $bc, $langs;
	global $projectstatic, $taskstatic;

	$lastprojectid=0;

	$projectsArrayId=explode(',',$projectsListId);

	$numlines=count($lines);

	// We declare counter as global because we want to edit them into recursive call
	global $total_projectlinesa_spent,$total_projectlinesa_planned,$total_projectlinesa_spent_if_planned;
	if ($level == 0)
	{
		$total_projectlinesa_spent=0;
		$total_projectlinesa_planned=0;
		$total_projectlinesa_spent_if_planned=0;
	}

	for ($i = 0 ; $i < $numlines ; $i++)
	{
		if ($parent == 0) $level = 0;

		// Process line
		// print "i:".$i."-".$lines[$i]->fk_project.'<br>';

		if ($lines[$i]->fk_parent == $parent)
		{
			// Show task line.
			$showline=1;
			$showlineingray=0;

			// If there is filters to use
			if (is_array($taskrole))
			{
				// If task not legitimate to show, search if a legitimate task exists later in tree
				if (! isset($taskrole[$lines[$i]->id]) && $lines[$i]->id != $lines[$i]->fk_parent)
				{
					// So search if task has a subtask legitimate to show
					$foundtaskforuserdeeper=0;
					searchTaskInChild($foundtaskforuserdeeper,$lines[$i]->id,$lines,$taskrole);
					//print '$foundtaskforuserpeeper='.$foundtaskforuserdeeper.'<br>';
					if ($foundtaskforuserdeeper > 0)
					{
						$showlineingray=1;		// We will show line but in gray
					}
					else
					{
						$showline=0;			// No reason to show line
					}
				}
			}
			else
			{
				// Caller did not ask to filter on tasks of a specific user (this probably means he want also tasks of all users, into public project
				// or into all other projects if user has permission to).
				if (empty($user->rights->projet->all->lire))
				{
					// User is not allowed on this project and project is not public, so we hide line
					if (! in_array($lines[$i]->fk_project, $projectsArrayId))
					{
						// Note that having a user assigned to a task into a project user has no permission on, should not be possible
						// because assignement on task can be done only on contact of project.
						// If assignement was done and after, was removed from contact of project, then we can hide the line.
						$showline=0;
					}
				}
			}

			if ($showline)
			{
				// Break on a new project
				if ($parent == 0 && $lines[$i]->fk_project != $lastprojectid)
				{
					$var = !$var;
					$lastprojectid=$lines[$i]->fk_project;
				}

				print '<tr '.$bc[$var].' id="row-'.$lines[$i]->id.'">'."\n";

				if ($showproject)
				{
					// Project ref
					print "<td>";
					if ($showlineingray) print '<i>';
					$projectstatic->id=$lines[$i]->fk_project;
					$projectstatic->ref=$lines[$i]->projectref;
					$projectstatic->public=$lines[$i]->public;
					if ($lines[$i]->public || in_array($lines[$i]->fk_project,$projectsArrayId)) print $projectstatic->getNomUrl(1);
					else print $projectstatic->getNomUrl(1,'nolink');
					if ($showlineingray) print '</i>';
					print "</td>";

					// Project status
					print '<td>';
					$projectstatic->statut=$lines[$i]->projectstatus;
					print $projectstatic->getLibStatut(2);
					print "</td>";
				}

				// Ref of task
				print '<td>';
				if ($showlineingray)
				{
					print '<i>'.img_object('','projecttask').' '.$lines[$i]->ref.'</i>';
				}
				else
				{
					$taskstatic->id=$lines[$i]->id;
					$taskstatic->ref=$lines[$i]->ref;
					$taskstatic->label=($taskrole[$lines[$i]->id]?$langs->trans("YourRole").': '.$taskrole[$lines[$i]->id]:'');
					print $taskstatic->getNomUrl(1,($showproject?'':'withproject'));
				}
				print '</td>';

				// Title of task
				print "<td>";
				if ($showlineingray) print '<i>';
				else print '<a href="'.DOL_URL_ROOT.'/projet/tasks/task.php?id='.$lines[$i]->id.($showproject?'':'&withproject=1').'">';
				for ($k = 0 ; $k < $level ; $k++)
				{
					print "&nbsp; &nbsp; &nbsp;";
				}
				print $lines[$i]->label;
				if ($showlineingray) print '</i>';
				else print '</a>';
				print "</td>\n";

				// Date start
				print '<td align="center">';
				print dol_print_date($lines[$i]->date_start,'dayhour');
				print '</td>';

				// Date end
				print '<td align="center">';
				print dol_print_date($lines[$i]->date_end,'dayhour');
				print '</td>';

				// Planned Workload (in working hours)
				print '<td align="center">';
				$fullhour=convertSecondToTime($lines[$i]->planned_workload,'allhourmin');
				$workingdelay=convertSecondToTime($lines[$i]->planned_workload,'all',86400,7);	// TODO Replace 86400 and 7 to take account working hours per day and working day per weeks
				if ($lines[$i]->planned_workload)
				{
					print $fullhour;
					// TODO Add delay taking account of working hours per day and working day per week
					//if ($workingdelay != $fullhour) print '<br>('.$workingdelay.')';
				}
				//else print '--:--';
				print '</td>';

				// Progress declared
				print '<td align="right">';
				print $lines[$i]->progress.' %';
				print '</td>';

				// Time spent
				print '<td align="right">';
				if ($showlineingray) print '<i>';
				else print '<a href="'.DOL_URL_ROOT.'/projet/tasks/time.php?id='.$lines[$i]->id.($showproject?'':'&withproject=1').'">';
				if ($lines[$i]->duration) print convertSecondToTime($lines[$i]->duration,'allhourmin');
				else print '--:--';
				if ($showlineingray) print '</i>';
				else print '</a>';
				print '</td>';

				// Progress calculated
				// Note: ->duration is in fact time spent i think
				print '<td align="right">';
				if ($lines[$i]->planned_workload) print round(100 * $lines[$i]->duration / $lines[$i]->planned_workload,2).' %';
				print '</td>';

				// Tick to drag and drop
				if ($addordertick)
				{
					print '<td align="center" class="tdlineupdown hideonsmartphone">&nbsp;</td>';
				}

				print "</tr>\n";

				if (! $showlineingray) $inc++;

				$level++;
				if ($lines[$i]->id) projectLinesa($inc, $lines[$i]->id, $lines, $level, $var, $showproject, $taskrole, $projectsListId, $addordertick);
				$level--;
				$total_projectlinesa_spent += $lines[$i]->duration;
				$total_projectlinesa_planned += $lines[$i]->planned_workload;
				if ($lines[$i]->planned_workload) $total_projectlinesa_spent_if_planned += $lines[$i]->duration;
			}
		}
		else
		{
			//$level--;
		}
	}

	if (($total_projectlinesa_planned > 0 || $total_projectlinesa_spent > 0) && $level==0)
	{
		print '<tr class="liste_total">';
		print '<td class="liste_total">'.$langs->trans("Total").'</td>';
		if ($showproject) print '<td></td><td></td>';
		print '<td></td>';
		print '<td></td>';
		print '<td></td>';
		print '<td align="center" class="nowrap liste_total">';
		print convertSecondToTime($total_projectlinesa_planned, 'allhourmin');
		print '</td>';
		print '<td></td>';
		print '<td align="right" class="nowrap liste_total">';
		print convertSecondToTime($total_projectlinesa_spent, 'allhourmin');
		print '</td>';
		print '<td align="right" class="nowrap liste_total">';
		if ($total_projectlinesa_planned) print round(100 * $total_projectlinesa_spent_if_planned / $total_projectlinesa_planned,2).' %';
		print '</td>';
		if ($addordertick) print '<td class="hideonsmartphone"></td>';
		print '</tr>';
	}

	return $inc;
}


/**
 * Output a task line
 *
 * @param	string	   	&$inc					?
 * @param   string		$parent					?
 * @param   Object		$lines					?
 * @param   int			&$level					?
 * @param   string		&$projectsrole			?
 * @param   string		&$tasksrole				?
 * @param	string		$mine					Show only task lines I am assigned to
 * @param   int			$restricteditformytask	0=No restriction, 1=Enable add time only if task is a task i am affected to
 * @return  $inc
 */
function projectLinesb(&$inc, $parent, $lines, &$level, &$projectsrole, &$tasksrole, $mine, $restricteditformytask=0)
{
	global $user, $bc, $langs;
	global $form, $projectstatic, $taskstatic;

	$lastprojectid=0;

	$var=true;

	$numlines=count($lines);
	for ($i = 0 ; $i < $numlines ; $i++)
	{
		if ($parent == 0) $level = 0;

		if ($lines[$i]->fk_parent == $parent)
		{
			// Break on a new project
			if ($parent == 0 && $lines[$i]->fk_project != $lastprojectid)
			{
				$var = !$var;
				$lastprojectid=$lines[$i]->fk_project;
			}

			// If we want all or we have a role on task, we show it
			if (empty($mine) || ! empty($tasksrole[$lines[$i]->id]))
			{
				print "<tr ".$bc[$var].">\n";
	
				// Project
				print "<td>";
				$projectstatic->id=$lines[$i]->fk_project;
				$projectstatic->ref=$lines[$i]->projectref;
				$projectstatic->public=$lines[$i]->public;
				$projectstatic->label=$langs->transnoentitiesnoconv("YourRole").': '.$projectsrole[$lines[$i]->fk_project];
				print $projectstatic->getNomUrl(1);
				print "</td>";
	
				// Ref
				print '<td>';
				$taskstatic->id=$lines[$i]->id;
				$taskstatic->ref=$lines[$i]->id;
				print $taskstatic->getNomUrl(1);
				print '</td>';
	
				// Label task
				print "<td>";
				for ($k = 0 ; $k < $level ; $k++)
				{
					print "&nbsp;&nbsp;&nbsp;";
				}
				$taskstatic->id=$lines[$i]->id;
				$taskstatic->ref=$lines[$i]->label;
				print $taskstatic->getNomUrl(0);
				print "</td>\n";
	
				// Date start
				print '<td align="center">';
				print dol_print_date($lines[$i]->date_start,'dayhour');
				print '</td>';
	
				// Date end
				print '<td align="center">';
				print dol_print_date($lines[$i]->date_end,'dayhour');
				print '</td>';
	
				// Planned Workload
				print '<td align="right">';
				if ($lines[$i]->planned_workload) print convertSecondToTime($lines[$i]->planned_workload,'allhourmin');
				else print '--:--';
				print '</td>';
	
				// Progress declared %
				print '<td align="right">';
				print $lines[$i]->progress.' %';
				print '</td>';
	
				// Time spent
				print '<td align="right">';
				if ($lines[$i]->duration)
				{
					print '<a href="'.DOL_URL_ROOT.'/projet/tasks/time.php?id='.$lines[$i]->id.'">';
					print convertSecondToTime($lines[$i]->duration,'allhourmin');
					print '</a>';
				}
				else print '--:--';
				print "</td>\n";
	
				$disabledproject=1;$disabledtask=1;
				//print "x".$lines[$i]->fk_project;
				//var_dump($lines[$i]);
				//var_dump($projectsrole[$lines[$i]->fk_project]);
				// If at least one role for project
				if ($lines[$i]->public || ! empty($projectsrole[$lines[$i]->fk_project]) || $user->rights->projet->all->creer)
				{
					$disabledproject=0;
					$disabledtask=0;
				}
				// If $restricteditformytask is on and I have no role on task, i disable edit
				if ($restricteditformytask && empty($tasksrole[$lines[$i]->id]))
				{
					$disabledtask=1;
				}
	
				print '<td class="nowrap">';
				$s =$form->select_date('',$lines[$i]->id,'','','',"addtime",1,0,1,$disabledtask);
				$s.='&nbsp;&nbsp;&nbsp;';
				$s.=$form->select_duration($lines[$i]->id,'',$disabledtask,'text');
				$s.='&nbsp;<input type="submit" class="button"'.($disabledtask?' disabled="disabled"':'').' value="'.$langs->trans("Add").'">';
				print $s;
				print '</td>';
				print '<td align="right">';
				if ((! $lines[$i]->public) && $disabledproject) print $form->textwithpicto('',$langs->trans("YouAreNotContactOfProject"));
				else if ($disabledtask) print $form->textwithpicto('',$langs->trans("TaskIsNotAffectedToYou"));
				print '</td>';
	
				print "</tr>\n";
			}
<<<<<<< HEAD
			
=======

>>>>>>> c52794ce
			$inc++;
			$level++;
			if ($lines[$i]->id) projectLinesb($inc, $lines[$i]->id, $lines, $level, $projectsrole, $tasksrole, $mine, $restricteditformytask);
			$level--;
		}
		else
		{
			//$level--;
		}
	}

	return $inc;
}


/**
 * Search in task lines with a particular parent if there is a task for a particular user (in taskrole)
 *
 * @param 	string	&$inc				Counter that count number of lines legitimate to show (for return)
 * @param 	int		$parent				Id of parent task to start
 * @param 	array	&$lines				Array of all tasks
 * @param	string	&$taskrole			Array of task filtered on a particular user
 * @return	int							1 if there is
 */
function searchTaskInChild(&$inc, $parent, &$lines, &$taskrole)
{
	//print 'Search in line with parent id = '.$parent.'<br>';
	$numlines=count($lines);
	for ($i = 0 ; $i < $numlines ; $i++)
	{
		// Process line $lines[$i]
		if ($lines[$i]->fk_parent == $parent && $lines[$i]->id != $lines[$i]->fk_parent)
		{
			// If task is legitimate to show, no more need to search deeper
			if (isset($taskrole[$lines[$i]->id]))
			{
				//print 'Found a legitimate task id='.$lines[$i]->id.'<br>';
				$inc++;
				return $inc;
			}

			searchTaskInChild($inc, $lines[$i]->id, $lines, $taskrole);
			//print 'Found inc='.$inc.'<br>';

			if ($inc > 0) return $inc;
		}
	}

	return $inc;
}

/**
 * Return HTML table with list of projects and number of opened tasks
 *
 * @param	DoliDB	$db					Database handler
 * @param   int		$socid				Id thirdparty
 * @param   int		$projectsListId     Id of project i have permission on
 * @param   int		$mytasks            Limited to task i am contact to
 * @return	void
 */
function print_projecttasks_array($db, $socid, $projectsListId, $mytasks=0)
{
	global $langs,$conf,$user,$bc;

	require_once DOL_DOCUMENT_ROOT.'/projet/class/project.class.php';

	$projectstatic=new Project($db);

	$sortfield='';
	$sortorder='';

	print '<table class="noborder" width="100%">';
	print '<tr class="liste_titre">';
	print_liste_field_titre($langs->trans("Project"),"index.php","","","","",$sortfield,$sortorder);
	print_liste_field_titre($langs->trans("Tasks"),"","","","",'align="right"',$sortfield,$sortorder);
	print_liste_field_titre($langs->trans("Status"),"","","","",'align="right"',$sortfield,$sortorder);
	print "</tr>\n";

	$sql = "SELECT p.rowid as projectid, p.ref, p.title, p.fk_user_creat, p.public, p.fk_statut, COUNT(t.rowid) as nb";
	$sql.= " FROM ".MAIN_DB_PREFIX."projet as p";
	if ($mytasks)
	{
		$sql.= ", ".MAIN_DB_PREFIX."projet_task as t";
		$sql.= ", ".MAIN_DB_PREFIX."element_contact as ec";
		$sql.= ", ".MAIN_DB_PREFIX."c_type_contact as ctc";
	}
	else
	{
		$sql.= " LEFT JOIN ".MAIN_DB_PREFIX."projet_task as t ON p.rowid = t.fk_projet";
	}
	$sql.= " WHERE p.entity = ".$conf->entity;
	$sql.= " AND p.rowid IN (".$projectsListId.")";
	if ($socid) $sql.= "  AND (p.fk_soc IS NULL OR p.fk_soc = 0 OR p.fk_soc = ".$socid.")";
	if ($mytasks)
	{
		$sql.= " AND p.rowid = t.fk_projet";
		$sql.= " AND ec.element_id = t.rowid";
		$sql.= " AND ctc.rowid = ec.fk_c_type_contact";
		$sql.= " AND ctc.element = 'project_task'";
		$sql.= " AND ec.fk_socpeople = ".$user->id;
	}
	$sql.= " GROUP BY p.rowid, p.ref, p.title, p.fk_user_creat, p.public, p.fk_statut";
	$sql.= " ORDER BY p.title, p.ref";

	$var=true;
	$resql = $db->query($sql);
	if ( $resql )
	{
		$num = $db->num_rows($resql);
		$i = 0;

		while ($i < $num)
		{
			$objp = $db->fetch_object($resql);

			$projectstatic->id = $objp->projectid;
			$projectstatic->user_author_id = $objp->fk_user_creat;
			$projectstatic->public = $objp->public;

			// Check is user has read permission on project
			$userAccess = $projectstatic->restrictedProjectArea($user);
			if ($userAccess >= 0)
			{
				$var=!$var;
				print "<tr ".$bc[$var].">";
				print '<td class="nowrap">';
				$projectstatic->ref=$objp->ref;
				print $projectstatic->getNomUrl(1);
				print ' - '.dol_trunc($objp->title,24).'</td>';
				print '<td align="right">'.$objp->nb.'</td>';
				$projectstatic->statut = $objp->fk_statut;
				print '<td align="right">'.$projectstatic->getLibStatut(3).'</td>';
				print "</tr>\n";
			}

			$i++;
		}

		$db->free($resql);
	}
	else
	{
		dol_print_error($db);
	}
	print "</table>";
}
<|MERGE_RESOLUTION|>--- conflicted
+++ resolved
@@ -480,7 +480,7 @@
 			if (empty($mine) || ! empty($tasksrole[$lines[$i]->id]))
 			{
 				print "<tr ".$bc[$var].">\n";
-	
+
 				// Project
 				print "<td>";
 				$projectstatic->id=$lines[$i]->fk_project;
@@ -489,14 +489,14 @@
 				$projectstatic->label=$langs->transnoentitiesnoconv("YourRole").': '.$projectsrole[$lines[$i]->fk_project];
 				print $projectstatic->getNomUrl(1);
 				print "</td>";
-	
+
 				// Ref
 				print '<td>';
 				$taskstatic->id=$lines[$i]->id;
 				$taskstatic->ref=$lines[$i]->id;
 				print $taskstatic->getNomUrl(1);
 				print '</td>';
-	
+
 				// Label task
 				print "<td>";
 				for ($k = 0 ; $k < $level ; $k++)
@@ -507,28 +507,28 @@
 				$taskstatic->ref=$lines[$i]->label;
 				print $taskstatic->getNomUrl(0);
 				print "</td>\n";
-	
+
 				// Date start
 				print '<td align="center">';
 				print dol_print_date($lines[$i]->date_start,'dayhour');
 				print '</td>';
-	
+
 				// Date end
 				print '<td align="center">';
 				print dol_print_date($lines[$i]->date_end,'dayhour');
 				print '</td>';
-	
+
 				// Planned Workload
 				print '<td align="right">';
 				if ($lines[$i]->planned_workload) print convertSecondToTime($lines[$i]->planned_workload,'allhourmin');
 				else print '--:--';
 				print '</td>';
-	
+
 				// Progress declared %
 				print '<td align="right">';
 				print $lines[$i]->progress.' %';
 				print '</td>';
-	
+
 				// Time spent
 				print '<td align="right">';
 				if ($lines[$i]->duration)
@@ -539,7 +539,7 @@
 				}
 				else print '--:--';
 				print "</td>\n";
-	
+
 				$disabledproject=1;$disabledtask=1;
 				//print "x".$lines[$i]->fk_project;
 				//var_dump($lines[$i]);
@@ -555,7 +555,7 @@
 				{
 					$disabledtask=1;
 				}
-	
+
 				print '<td class="nowrap">';
 				$s =$form->select_date('',$lines[$i]->id,'','','',"addtime",1,0,1,$disabledtask);
 				$s.='&nbsp;&nbsp;&nbsp;';
@@ -567,14 +567,10 @@
 				if ((! $lines[$i]->public) && $disabledproject) print $form->textwithpicto('',$langs->trans("YouAreNotContactOfProject"));
 				else if ($disabledtask) print $form->textwithpicto('',$langs->trans("TaskIsNotAffectedToYou"));
 				print '</td>';
-	
+
 				print "</tr>\n";
 			}
-<<<<<<< HEAD
-			
-=======
-
->>>>>>> c52794ce
+
 			$inc++;
 			$level++;
 			if ($lines[$i]->id) projectLinesb($inc, $lines[$i]->id, $lines, $level, $projectsrole, $tasksrole, $mine, $restricteditformytask);
