<?php
/* Copyright (C) 2006-2015 Laurent Destailleur  <eldy@users.sourceforge.net>
 * Copyright (C) 2010      Regis Houssin        <regis.houssin@inodbox.com>
 * Copyright (C) 2011      Juanjo Menent        <jmenent@2byte.es>
 * Copyright (C) 2018-2021  Frédéric France         <frederic.france@netlogic.fr>
 *
 * This program is free software; you can redistribute it and/or modify
 * it under the terms of the GNU General Public License as published by
 * the Free Software Foundation; either version 3 of the License, or
 * (at your option) any later version.
 *
 * This program is distributed in the hope that it will be useful,
 * but WITHOUT ANY WARRANTY; without even the implied warranty of
 * MERCHANTABILITY or FITNESS FOR A PARTICULAR PURPOSE.  See the
 * GNU General Public License for more details.
 *
 * You should have received a copy of the GNU General Public License
 * along with this program. If not, see <https://www.gnu.org/licenses/>.
 * or see https://www.gnu.org/
 */

/**
 *	    \file       htdocs/core/lib/project.lib.php
 *		\brief      Functions used by project module
 *      \ingroup    project
 */
require_once DOL_DOCUMENT_ROOT.'/projet/class/project.class.php';


/**
 * Prepare array with list of tabs
 *
 * @param	Project	$project	Object related to tabs
 * @param	string	$moreparam	More param on url
 * @return	array				Array of tabs to show
 */
function project_prepare_head(Project $project, $moreparam = '')
{
	global $db, $langs, $conf, $user;

	$h = 0;
	$head = array();

	$head[$h][0] = DOL_URL_ROOT.'/projet/card.php?id='.((int) $project->id).($moreparam ? '&'.$moreparam : '');
	$head[$h][1] = $langs->trans("Project");
	$head[$h][2] = 'project';
	$h++;
	$nbContacts = 0;
	// Enable caching of project count Contacts
	require_once DOL_DOCUMENT_ROOT.'/core/lib/memory.lib.php';
	$cachekey = 'count_contacts_project_'.$project->id;
	$dataretrieved = dol_getcache($cachekey);

	if (!is_null($dataretrieved)) {
		$nbContacts = $dataretrieved;
	} else {
		$nbContacts = count($project->liste_contact(-1, 'internal')) + count($project->liste_contact(-1, 'external'));
		dol_setcache($cachekey, $nbContacts, 120);	// If setting cache fails, this is not a problem, so we do not test result.
	}
	$head[$h][0] = DOL_URL_ROOT.'/projet/contact.php?id='.((int) $project->id).($moreparam ? '&'.$moreparam : '');
	$head[$h][1] = $langs->trans("ProjectContact");
	if ($nbContacts > 0) {
		$head[$h][1] .= '<span class="badge marginleftonlyshort">'.$nbContacts.'</span>';
	}
	$head[$h][2] = 'contact';
	$h++;

	if (empty($conf->global->PROJECT_HIDE_TASKS)) {
		// Then tab for sub level of projet, i mean tasks
		$nbTasks = 0;
		// Enable caching of project count Tasks
		require_once DOL_DOCUMENT_ROOT.'/core/lib/memory.lib.php';
		$cachekey = 'count_tasks_project_'.$project->id;
		$dataretrieved = dol_getcache($cachekey);

		if (!is_null($dataretrieved)) {
			$nbTasks = $dataretrieved;
		} else {
			require_once DOL_DOCUMENT_ROOT.'/projet/class/task.class.php';
			$taskstatic = new Task($db);
			$nbTasks = count($taskstatic->getTasksArray(0, 0, $project->id, 0, 0));
			dol_setcache($cachekey, $nbTasks, 120);	// If setting cache fails, this is not a problem, so we do not test result.
		}
		$head[$h][0] = DOL_URL_ROOT.'/projet/tasks.php?id='.((int) $project->id).($moreparam ? '&'.$moreparam : '');
		$head[$h][1] = $langs->trans("Tasks");
		if ($nbTasks > 0) {
			$head[$h][1] .= '<span class="badge marginleftonlyshort">'.($nbTasks).'</span>';
		}
		$head[$h][2] = 'tasks';
		$h++;

		$nbTimeSpent = 0;
		// Enable caching of project count Timespent
		$cachekey = 'count_timespent_project_'.$project->id;
		$dataretrieved = dol_getcache($cachekey);
		if (!is_null($dataretrieved)) {
			$nbTimeSpent = $dataretrieved;
		} else {
			$sql = "SELECT t.rowid";
			//$sql .= " FROM ".MAIN_DB_PREFIX."projet_task_time as t, ".MAIN_DB_PREFIX."projet_task as pt, ".MAIN_DB_PREFIX."user as u";
			//$sql .= " WHERE t.fk_user = u.rowid AND t.fk_task = pt.rowid";
			$sql .= " FROM ".MAIN_DB_PREFIX."projet_task_time as t, ".MAIN_DB_PREFIX."projet_task as pt";
			$sql .= " WHERE t.fk_task = pt.rowid";
			$sql .= " AND pt.fk_projet =".((int) $project->id);
			$resql = $db->query($sql);
			if ($resql) {
				$obj = $db->fetch_object($resql);
				if ($obj) {
					$nbTimeSpent = 1;
					dol_setcache($cachekey, $nbTimeSpent, 120);	// If setting cache fails, this is not a problem, so we do not test result.
				}
			} else {
				dol_print_error($db);
			}
		}

		$head[$h][0] = DOL_URL_ROOT.'/projet/tasks/time.php?withproject=1&projectid='.((int) $project->id).($moreparam ? '&'.$moreparam : '');
		$head[$h][1] = $langs->trans("TimeSpent");
		if ($nbTimeSpent > 0) {
			$head[$h][1] .= '<span class="badge marginleftonlyshort">...</span>';
		}
		$head[$h][2] = 'timespent';
		$h++;
	}

	if (((!empty($conf->fournisseur->enabled) && empty($conf->global->MAIN_USE_NEW_SUPPLIERMOD)) || !empty($conf->supplier_order->enabled) || !empty($conf->supplier_invoice->enabled))
		|| !empty($conf->propal->enabled) || !empty($conf->commande->enabled)
		|| !empty($conf->facture->enabled) || !empty($conf->contrat->enabled)
		|| !empty($conf->ficheinter->enabled) || !empty($conf->agenda->enabled) || !empty($conf->deplacement->enabled) || !empty($conf->stock->enabled)) {
		$nbElements = 0;
		// Enable caching of thirdrparty count Contacts
		$cachekey = 'count_elements_project_'.$project->id;
		$dataretrieved = dol_getcache($cachekey);
		if (!is_null($dataretrieved)) {
			$nbElements = $dataretrieved;
		} else {
			if (!empty($conf->stock->enabled)) {
				$nbElements += $project->getElementCount('stock', 'entrepot', 'fk_project');
			}
			if (!empty($conf->propal->enabled)) {
				$nbElements += $project->getElementCount('propal', 'propal');
			}
			if (!empty($conf->commande->enabled)) {
				$nbElements += $project->getElementCount('order', 'commande');
			}
			if (!empty($conf->facture->enabled)) {
				$nbElements += $project->getElementCount('invoice', 'facture');
			}
			if (!empty($conf->facture->enabled)) {
				$nbElements += $project->getElementCount('invoice_predefined', 'facture_rec');
			}
			if (!empty($conf->supplier_proposal->enabled)) {
				$nbElements += $project->getElementCount('proposal_supplier', 'supplier_proposal');
			}
			if (!empty($conf->supplier_order->enabled)) {
				$nbElements += $project->getElementCount('order_supplier', 'commande_fournisseur');
			}
			if (!empty($conf->supplier_invoice->enabled)) {
				$nbElements += $project->getElementCount('invoice_supplier', 'facture_fourn');
			}
			if (!empty($conf->contrat->enabled)) {
				$nbElements += $project->getElementCount('contract', 'contrat');
			}
			if (!empty($conf->ficheinter->enabled)) {
				$nbElements += $project->getElementCount('intervention', 'fichinter');
			}
			if (!empty($conf->expedition->enabled)) {
				$nbElements += $project->getElementCount('shipping', 'expedition');
			}
			if (!empty($conf->mrp->enabled)) {
				$nbElements += $project->getElementCount('mrp', 'mrp_mo', 'fk_project');
			}
			if (!empty($conf->deplacement->enabled)) {
				$nbElements += $project->getElementCount('trip', 'deplacement');
			}
			if (!empty($conf->expensereport->enabled)) {
				$nbElements += $project->getElementCount('expensereport', 'expensereport');
			}
			if (!empty($conf->don->enabled)) {
				$nbElements += $project->getElementCount('donation', 'don');
			}
			if (!empty($conf->loan->enabled)) {
				$nbElements += $project->getElementCount('loan', 'loan');
			}
			if (!empty($conf->tax->enabled)) {
				$nbElements += $project->getElementCount('chargesociales', 'chargesociales');
			}
			if (!empty($conf->projet->enabled)) {
				$nbElements += $project->getElementCount('project_task', 'projet_task');
			}
			if (!empty($conf->stock->enabled)) {
				$nbElements += $project->getElementCount('stock_mouvement', 'stock');
			}
			if (!empty($conf->salaries->enabled)) {
				$nbElements += $project->getElementCount('salaries', 'payment_salary');
			}
			if (!empty($conf->banque->enabled)) {
				$nbElements += $project->getElementCount('variouspayment', 'payment_various');
			}
			dol_setcache($cachekey, $nbElements, 120);	// If setting cache fails, this is not a problem, so we do not test result.
		}
		$head[$h][0] = DOL_URL_ROOT.'/projet/element.php?id='.$project->id;
		$head[$h][1] = $langs->trans("ProjectOverview");
		if ($nbElements > 0) {
			$head[$h][1] .= '<span class="badge marginleftonlyshort">'.$nbElements.'</span>';
		}
		$head[$h][2] = 'element';
		$h++;
	}

	if ($conf->eventorganization->enabled && !empty($project->usage_organize_event)) {
		$langs->load('eventorganization');
		$head[$h][0] = DOL_URL_ROOT . '/eventorganization/conferenceorbooth_list.php?projectid=' . $project->id;
		$head[$h][1] = $langs->trans("EventOrganization");

		// Enable caching of conf or booth count
		$nbConfOrBooth = 0;
		require_once DOL_DOCUMENT_ROOT.'/core/lib/memory.lib.php';
		$cachekey = 'count_conferenceorbooth_'.$project->id;
		$dataretrieved = dol_getcache($cachekey);
		if (!is_null($dataretrieved)) {
			$nbConfOrBooth = $dataretrieved;
		} else {
			require_once DOL_DOCUMENT_ROOT.'/eventorganization/class/conferenceorbooth.class.php';
			$conforbooth=new ConferenceOrBooth($db);
			$result = $conforbooth->fetchAll('', '', 0, 0, array('t.fk_project'=>$project->id));
			//,
			if (!is_array($result) && $result<0) {
				setEventMessages($conforbooth->error, $conforbooth->errors, 'errors');
			} else {
				$nbConfOrBooth = count($result);
			}
			dol_setcache($cachekey, $nbConfOrBooth, 120);	// If setting cache fails, this is not a problem, so we do not test result.
		}
		if ($nbConfOrBooth > 0) {
			$head[$h][1] .= '<span class="badge marginleftonlyshort">' . $nbConfOrBooth . '</span>';
		}
		$head[$h][2] = 'eventorganisation';
		$h++;
	}

	// Show more tabs from modules
	// Entries must be declared in modules descriptor with line
	// $this->tabs = array('entity:+tabname:Title:@mymodule:/mymodule/mypage.php?id=__ID__');   to add new tab
	// $this->tabs = array('entity:-tabname);   												to remove a tab
	complete_head_from_modules($conf, $langs, $project, $head, $h, 'project');


	if (empty($conf->global->MAIN_DISABLE_NOTES_TAB)) {
		$nbNote = 0;
		if (!empty($project->note_private)) {
			$nbNote++;
		}
		if (!empty($project->note_public)) {
			$nbNote++;
		}
		$head[$h][0] = DOL_URL_ROOT.'/projet/note.php?id='.$project->id;
		$head[$h][1] = $langs->trans('Notes');
		if ($nbNote > 0) {
			$head[$h][1] .= '<span class="badge marginleftonlyshort">'.$nbNote.'</span>';
		}
		$head[$h][2] = 'notes';
		$h++;
	}

	// Attached files and Links
	$totalAttached = 0;
	// Enable caching of thirdrparty count attached files and links
	require_once DOL_DOCUMENT_ROOT.'/core/lib/memory.lib.php';
	$cachekey = 'count_attached_project_'.$project->id;
	$dataretrieved = dol_getcache($cachekey);
	if (!is_null($dataretrieved)) {
		$totalAttached = $dataretrieved;
	} else {
		require_once DOL_DOCUMENT_ROOT.'/core/lib/files.lib.php';
		require_once DOL_DOCUMENT_ROOT.'/core/class/link.class.php';
		$upload_dir = $conf->projet->dir_output."/".dol_sanitizeFileName($project->ref);
		$nbFiles = count(dol_dir_list($upload_dir, 'files', 0, '', '(\.meta|_preview.*\.png)$'));
		$nbLinks = Link::count($db, $project->element, $project->id);
		$totalAttached = $nbFiles + $nbLinks;
		dol_setcache($cachekey, $totalAttached, 120);		// If setting cache fails, this is not a problem, so we do not test result.
	}
	$head[$h][0] = DOL_URL_ROOT.'/projet/document.php?id='.$project->id;
	$head[$h][1] = $langs->trans('Documents');
	if (($totalAttached) > 0) {
		$head[$h][1] .= '<span class="badge marginleftonlyshort">'.($totalAttached).'</span>';
	}
	$head[$h][2] = 'document';
	$h++;

	// Manage discussion
	if (!empty($conf->global->PROJECT_ALLOW_COMMENT_ON_PROJECT)) {
		$nbComments = 0;
		// Enable caching of thirdrparty count attached files and links
		require_once DOL_DOCUMENT_ROOT.'/core/lib/memory.lib.php';
		$cachekey = 'count_attached_project_'.$project->id;
		$dataretrieved = dol_getcache($cachekey);
		if (!is_null($dataretrieved)) {
			$nbComments = $dataretrieved;
		} else {
			$nbComments = $project->getNbComments();
			dol_setcache($cachekey, $nbComments, 120);		// If setting cache fails, this is not a problem, so we do not test result.
		}
		$head[$h][0] = DOL_URL_ROOT.'/projet/comment.php?id='.$project->id;
		$head[$h][1] = $langs->trans("CommentLink");
		if ($nbComments > 0) {
			$head[$h][1] .= '<span class="badge marginleftonlyshort">'.$nbComments.'</span>';
		}
		$head[$h][2] = 'project_comment';
		$h++;
	}

	$head[$h][0] = DOL_URL_ROOT.'/projet/info.php?id='.$project->id;
	$head[$h][1] = $langs->trans("Events");
	if (!empty($conf->agenda->enabled) && (!empty($user->rights->agenda->myactions->read) || !empty($user->rights->agenda->allactions->read))) {
		$head[$h][1] .= '/';
		$head[$h][1] .= $langs->trans("Agenda");
	}
	$head[$h][2] = 'agenda';
	$h++;

	complete_head_from_modules($conf, $langs, $project, $head, $h, 'project', 'remove');

	return $head;
}


/**
 * Prepare array with list of tabs
 *
 * @param   Object	$object		Object related to tabs
 * @return  array				Array of tabs to show
 */
function task_prepare_head($object)
{
	global $db, $langs, $conf, $user;
	$h = 0;
	$head = array();

	$head[$h][0] = DOL_URL_ROOT.'/projet/tasks/task.php?id='.$object->id.(GETPOST('withproject') ? '&withproject=1' : '');
	$head[$h][1] = $langs->trans("Task");
	$head[$h][2] = 'task_task';
	$h++;

	$nbContact = count($object->liste_contact(-1, 'internal')) + count($object->liste_contact(-1, 'external'));
	$head[$h][0] = DOL_URL_ROOT.'/projet/tasks/contact.php?id='.$object->id.(GETPOST('withproject') ? '&withproject=1' : '');
	$head[$h][1] = $langs->trans("TaskRessourceLinks");
	if ($nbContact > 0) {
		$head[$h][1] .= '<span class="badge marginleftonlyshort">'.$nbContact.'</span>';
	}
	$head[$h][2] = 'task_contact';
	$h++;

	// Is there timespent ?
	$nbTimeSpent = 0;
	$sql = "SELECT t.rowid";
	//$sql .= " FROM ".MAIN_DB_PREFIX."projet_task_time as t, ".MAIN_DB_PREFIX."projet_task as pt, ".MAIN_DB_PREFIX."user as u";
	//$sql .= " WHERE t.fk_user = u.rowid AND t.fk_task = pt.rowid";
	$sql .= " FROM ".MAIN_DB_PREFIX."projet_task_time as t";
	$sql .= " WHERE t.fk_task = ".((int) $object->id);
	$resql = $db->query($sql);
	if ($resql) {
		$obj = $db->fetch_object($resql);
		if ($obj) {
			$nbTimeSpent = 1;
		}
	} else {
		dol_print_error($db);
	}

	$head[$h][0] = DOL_URL_ROOT.'/projet/tasks/time.php?id='.urlencode($object->id).(GETPOST('withproject') ? '&withproject=1' : '');
	$head[$h][1] = $langs->trans("TimeSpent");
	if ($nbTimeSpent > 0) {
		$head[$h][1] .= '<span class="badge marginleftonlyshort">...</span>';
	}
	$head[$h][2] = 'task_time';
	$h++;

	// Show more tabs from modules
	// Entries must be declared in modules descriptor with line
	// $this->tabs = array('entity:+tabname:Title:@mymodule:/mymodule/mypage.php?id=__ID__');   to add new tab
	// $this->tabs = array('entity:-tabname);   												to remove a tab
	complete_head_from_modules($conf, $langs, $object, $head, $h, 'task');

	if (empty($conf->global->MAIN_DISABLE_NOTES_TAB)) {
		$nbNote = 0;
		if (!empty($object->note_private)) {
			$nbNote++;
		}
		if (!empty($object->note_public)) {
			$nbNote++;
		}
		$head[$h][0] = DOL_URL_ROOT.'/projet/tasks/note.php?id='.urlencode($object->id).(GETPOST('withproject') ? '&withproject=1' : '');
		$head[$h][1] = $langs->trans('Notes');
		if ($nbNote > 0) {
			$head[$h][1] .= '<span class="badge marginleftonlyshort">'.$nbNote.'</span>';
		}
		$head[$h][2] = 'task_notes';
		$h++;
	}

	$head[$h][0] = DOL_URL_ROOT.'/projet/tasks/document.php?id='.$object->id.(GETPOST('withproject') ? '&withproject=1' : '');
	$filesdir = $conf->projet->dir_output."/".dol_sanitizeFileName($object->project->ref).'/'.dol_sanitizeFileName($object->ref);
	include_once DOL_DOCUMENT_ROOT.'/core/lib/files.lib.php';
	include_once DOL_DOCUMENT_ROOT.'/core/class/link.class.php';
	$nbFiles = count(dol_dir_list($filesdir, 'files', 0, '', '(\.meta|_preview.*\.png)$'));
	$nbLinks = Link::count($db, $object->element, $object->id);
	$head[$h][1] = $langs->trans('Documents');
	if (($nbFiles + $nbLinks) > 0) {
		$head[$h][1] .= '<span class="badge marginleftonlyshort">'.($nbFiles + $nbLinks).'</span>';
	}
	$head[$h][2] = 'task_document';
	$h++;

	// Manage discussion
	if (!empty($conf->global->PROJECT_ALLOW_COMMENT_ON_TASK)) {
		$nbComments = $object->getNbComments();
		$head[$h][0] = DOL_URL_ROOT.'/projet/tasks/comment.php?id='.$object->id.(GETPOST('withproject') ? '&withproject=1' : '');
		$head[$h][1] = $langs->trans("CommentLink");
		if ($nbComments > 0) {
			$head[$h][1] .= '<span class="badge marginleftonlyshort">'.$nbComments.'</span>';
		}
		$head[$h][2] = 'task_comment';
		$h++;
	}

	complete_head_from_modules($conf, $langs, $object, $head, $h, 'task', 'remove');

	return $head;
}

/**
 * Prepare array with list of tabs
 *
 * @param	string	$mode		Mode
 * @param   string  $fuser      Filter on user
 * @return  array				Array of tabs to show
 */
function project_timesheet_prepare_head($mode, $fuser = null)
{
	global $langs, $conf, $user;
	$h = 0;
	$head = array();

	$h = 0;

	$param = '';
	$param .= ($mode ? '&mode='.$mode : '');
	if (is_object($fuser) && $fuser->id > 0 && $fuser->id != $user->id) {
		$param .= '&search_usertoprocessid='.$fuser->id;
	}

	if (empty($conf->global->PROJECT_DISABLE_TIMESHEET_PERMONTH)) {
		$head[$h][0] = DOL_URL_ROOT."/projet/activity/permonth.php".($param ? '?'.$param : '');
		$head[$h][1] = $langs->trans("InputPerMonth");
		$head[$h][2] = 'inputpermonth';
		$h++;
	}

	if (empty($conf->global->PROJECT_DISABLE_TIMESHEET_PERWEEK)) {
		$head[$h][0] = DOL_URL_ROOT."/projet/activity/perweek.php".($param ? '?'.$param : '');
		$head[$h][1] = $langs->trans("InputPerWeek");
		$head[$h][2] = 'inputperweek';
		$h++;
	}

	if (empty($conf->global->PROJECT_DISABLE_TIMESHEET_PERTIME)) {
		$head[$h][0] = DOL_URL_ROOT."/projet/activity/perday.php".($param ? '?'.$param : '');
		$head[$h][1] = $langs->trans("InputPerDay");
		$head[$h][2] = 'inputperday';
		$h++;
	}

	complete_head_from_modules($conf, $langs, null, $head, $h, 'project_timesheet');

	complete_head_from_modules($conf, $langs, null, $head, $h, 'project_timesheet', 'remove');

	return $head;
}


/**
 * Prepare array with list of tabs
 *
 * @return  array				Array of tabs to show
 */
function project_admin_prepare_head()
{
	global $langs, $conf, $user;
	$h = 0;
	$head = array();

	$h = 0;

	$head[$h][0] = DOL_URL_ROOT."/projet/admin/project.php";
	$head[$h][1] = $langs->trans("Projects");
	$head[$h][2] = 'project';
	$h++;

	complete_head_from_modules($conf, $langs, null, $head, $h, 'project_admin');

	$head[$h][0] = DOL_URL_ROOT."/projet/admin/project_extrafields.php";
	$head[$h][1] = $langs->trans("ExtraFieldsProject");
	$head[$h][2] = 'attributes';
	$h++;

	$head[$h][0] = DOL_URL_ROOT.'/projet/admin/project_task_extrafields.php';
	$head[$h][1] = $langs->trans("ExtraFieldsProjectTask");
	$head[$h][2] = 'attributes_task';
	$h++;

	if (getDolGlobalInt('MAIN_FEATURES_LEVEL') >= 2) {
		$langs->load("members");

		$head[$h][0] = DOL_URL_ROOT.'/projet/admin/website.php';
		$head[$h][1] = $langs->trans("BlankSubscriptionForm");
		$head[$h][2] = 'website';
		$h++;
	}

	complete_head_from_modules($conf, $langs, null, $head, $h, 'project_admin', 'remove');

	return $head;
}


/**
 * Show task lines with a particular parent
 *
 * @param	string	   	$inc				    Line number (start to 0, then increased by recursive call)
 * @param   string		$parent				    Id of parent project to show (0 to show all)
 * @param   Task[]		$lines				    Array of lines
 * @param   int			$level				    Level (start to 0, then increased/decrease by recursive call), or -1 to show all level in order of $lines without the recursive groupment feature.
 * @param 	string		$var				    Color
 * @param 	int			$showproject		    Show project columns
 * @param	int			$taskrole			    Array of roles of user for each tasks
 * @param	int			$projectsListId		    List of id of project allowed to user (string separated with comma)
 * @param	int			$addordertick		    Add a tick to move task
 * @param   int         $projectidfortotallink  0 or Id of project to use on total line (link to see all time consumed for project)
 * @param   string      $filterprogresscalc     filter text
 * @param   string      $showbilltime           Add the column 'TimeToBill' and 'TimeBilled'
 * @param   array       $arrayfields            Array with displayed coloumn information
 * @return	int									Nb of tasks shown
 */
function projectLinesa(&$inc, $parent, &$lines, &$level, $var, $showproject, &$taskrole, $projectsListId = '', $addordertick = 0, $projectidfortotallink = 0, $filterprogresscalc = '', $showbilltime = 0, $arrayfields = array())
{
	global $user, $langs, $conf, $db, $hookmanager;
	global $projectstatic, $taskstatic, $extrafields;

	$lastprojectid = 0;

	$projectsArrayId = explode(',', $projectsListId);
	if ($filterprogresscalc !== '') {
		foreach ($lines as $key => $line) {
			if (!empty($line->planned_workload) && !empty($line->duration)) {
				$filterprogresscalc = str_replace(' = ', ' == ', $filterprogresscalc);
				if (!eval($filterprogresscalc)) {
					unset($lines[$key]);
				}
			}
		}
		$lines = array_values($lines);
	}
	$numlines = count($lines);

	// We declare counter as global because we want to edit them into recursive call
	global $total_projectlinesa_spent, $total_projectlinesa_planned, $total_projectlinesa_spent_if_planned, $total_projectlinesa_declared_if_planned, $total_projectlinesa_tobill, $total_projectlinesa_billed, $total_budget_amount;

	if ($level == 0) {
		$total_projectlinesa_spent = 0;
		$total_projectlinesa_planned = 0;
		$total_projectlinesa_spent_if_planned = 0;
		$total_projectlinesa_declared_if_planned = 0;
		$total_projectlinesa_tobill = 0;
		$total_projectlinesa_billed = 0;
		$total_budget_amount = 0;
	}

	for ($i = 0; $i < $numlines; $i++) {
		if ($parent == 0 && $level >= 0) {
			$level = 0; // if $level = -1, we dont' use sublevel recursion, we show all lines
		}

		// Process line
		// print "i:".$i."-".$lines[$i]->fk_project.'<br>';

		if ($lines[$i]->fk_parent == $parent || $level < 0) {       // if $level = -1, we dont' use sublevel recursion, we show all lines
			// Show task line.
			$showline = 1;
			$showlineingray = 0;

			// If there is filters to use
			if (is_array($taskrole)) {
				// If task not legitimate to show, search if a legitimate task exists later in tree
				if (!isset($taskrole[$lines[$i]->id]) && $lines[$i]->id != $lines[$i]->fk_parent) {
					// So search if task has a subtask legitimate to show
					$foundtaskforuserdeeper = 0;
					searchTaskInChild($foundtaskforuserdeeper, $lines[$i]->id, $lines, $taskrole);
					//print '$foundtaskforuserpeeper='.$foundtaskforuserdeeper.'<br>';
					if ($foundtaskforuserdeeper > 0) {
						$showlineingray = 1; // We will show line but in gray
					} else {
						$showline = 0; // No reason to show line
					}
				}
			} else {
				// Caller did not ask to filter on tasks of a specific user (this probably means he want also tasks of all users, into public project
				// or into all other projects if user has permission to).
				if (empty($user->rights->projet->all->lire)) {
					// User is not allowed on this project and project is not public, so we hide line
					if (!in_array($lines[$i]->fk_project, $projectsArrayId)) {
						// Note that having a user assigned to a task into a project user has no permission on, should not be possible
						// because assignement on task can be done only on contact of project.
						// If assignement was done and after, was removed from contact of project, then we can hide the line.
						$showline = 0;
					}
				}
			}

			if ($showline) {
				// Break on a new project
				if ($parent == 0 && $lines[$i]->fk_project != $lastprojectid) {
					$var = !$var;
					$lastprojectid = $lines[$i]->fk_project;
				}

				print '<tr class="oddeven" id="row-'.$lines[$i]->id.'">'."\n";

				$projectstatic->id = $lines[$i]->fk_project;
				$projectstatic->ref = $lines[$i]->projectref;
				$projectstatic->public = $lines[$i]->public;
				$projectstatic->title = $lines[$i]->projectlabel;
				$projectstatic->usage_bill_time = $lines[$i]->usage_bill_time;
				$projectstatic->status = $lines[$i]->projectstatus;

				$taskstatic->id = $lines[$i]->id;
				$taskstatic->ref = $lines[$i]->ref;
				$taskstatic->label = ($taskrole[$lines[$i]->id] ? $langs->trans("YourRole").': '.$taskrole[$lines[$i]->id] : '');
				$taskstatic->projectstatus = $lines[$i]->projectstatus;
				$taskstatic->progress = $lines[$i]->progress;
				$taskstatic->fk_statut = $lines[$i]->status;
				$taskstatic->date_start = $lines[$i]->date_start;
				$taskstatic->date_end = $lines[$i]->date_end;
				$taskstatic->datee = $lines[$i]->date_end; // deprecated
				$taskstatic->planned_workload = $lines[$i]->planned_workload;
				$taskstatic->duration_effective = $lines[$i]->duration;
				$taskstatic->budget_amount = $lines[$i]->budget_amount;


				if ($showproject) {
					// Project ref
					print "<td>";
					//if ($showlineingray) print '<i>';
					if ($lines[$i]->public || in_array($lines[$i]->fk_project, $projectsArrayId) || !empty($user->rights->projet->all->lire)) {
						print $projectstatic->getNomUrl(1);
					} else {
						print $projectstatic->getNomUrl(1, 'nolink');
					}
					//if ($showlineingray) print '</i>';
					print "</td>";

					// Project status
					print '<td>';
					$projectstatic->statut = $lines[$i]->projectstatus;
					print $projectstatic->getLibStatut(2);
					print "</td>";
				}

				// Ref of task
				if (count($arrayfields) > 0 && !empty($arrayfields['t.ref']['checked'])) {
					print '<td class="nowraponall">';
					if ($showlineingray) {
						print '<i>'.img_object('', 'projecttask').' '.$lines[$i]->ref.'</i>';
					} else {
						print $taskstatic->getNomUrl(1, 'withproject');
					}
					print '</td>';
				}

				// Title of task
				if (count($arrayfields) > 0 && !empty($arrayfields['t.label']['checked'])) {
					$labeltoshow = '';
					if ($showlineingray) {
						$labeltoshow .= '<i>';
					}
					//else print '<a href="'.DOL_URL_ROOT.'/projet/tasks/task.php?id='.$lines[$i]->id.'&withproject=1">';
					for ($k = 0; $k < $level; $k++) {
						$labeltoshow .= '<div class="marginleftonly">';
					}
					$labeltoshow .= dol_escape_htmltag($lines[$i]->label);
					for ($k = 0; $k < $level; $k++) {
						$labeltoshow .= '</div>';
					}
					if ($showlineingray) {
						$labeltoshow .= '</i>';
					}
					print '<td class="tdoverflowmax200" title="'.dol_escape_htmltag($labeltoshow).'">';
					print $labeltoshow;
					print "</td>\n";
				}

				if (count($arrayfields) > 0 && !empty($arrayfields['t.description']['checked'])) {
					print "<td>";
					print $lines[$i]->description;
					print "</td>\n";
				}

				// Date start
				if (count($arrayfields) > 0 && !empty($arrayfields['t.dateo']['checked'])) {
					print '<td class="center">';
					print dol_print_date($lines[$i]->date_start, 'dayhour');
					print '</td>';
				}

				// Date end
				if (count($arrayfields) > 0 && !empty($arrayfields['t.datee']['checked'])) {
					print '<td class="center">';
					print dol_print_date($lines[$i]->date_end, 'dayhour');
					if ($taskstatic->hasDelay()) {
						print img_warning($langs->trans("Late"));
					}
					print '</td>';
				}

				$plannedworkloadoutputformat = 'allhourmin';
				$timespentoutputformat = 'allhourmin';
				if (!empty($conf->global->PROJECT_PLANNED_WORKLOAD_FORMAT)) {
					$plannedworkloadoutputformat = $conf->global->PROJECT_PLANNED_WORKLOAD_FORMAT;
				}
				if (!empty($conf->global->PROJECT_TIMES_SPENT_FORMAT)) {
					$timespentoutputformat = $conf->global->PROJECT_TIME_SPENT_FORMAT;
				}

				// Planned Workload (in working hours)
				if (count($arrayfields) > 0 && !empty($arrayfields['t.planned_workload']['checked'])) {
					print '<td class="right">';
					$fullhour = convertSecondToTime($lines[$i]->planned_workload, $plannedworkloadoutputformat);
					$workingdelay = convertSecondToTime($lines[$i]->planned_workload, 'all', 86400, 7); // TODO Replace 86400 and 7 to take account working hours per day and working day per weeks
					if ($lines[$i]->planned_workload != '') {
						print $fullhour;
						// TODO Add delay taking account of working hours per day and working day per week
						//if ($workingdelay != $fullhour) print '<br>('.$workingdelay.')';
					}
					//else print '--:--';
					print '</td>';
				}

				// Time spent
				if (count($arrayfields) > 0 && !empty($arrayfields['t.duration_effective']['checked'])) {
					print '<td class="right">';
					if ($showlineingray) {
						print '<i>';
					} else {
						print '<a href="'.DOL_URL_ROOT.'/projet/tasks/time.php?id='.$lines[$i]->id.($showproject ? '' : '&withproject=1').'">';
					}
					if ($lines[$i]->duration) {
						print convertSecondToTime($lines[$i]->duration, $timespentoutputformat);
					} else {
						print '--:--';
					}
					if ($showlineingray) {
						print '</i>';
					} else {
						print '</a>';
					}
					print '</td>';
				}

				// Progress calculated (Note: ->duration is time spent)
				if (count($arrayfields) > 0 && !empty($arrayfields['t.progress_calculated']['checked'])) {
					print '<td class="right">';
					if ($lines[$i]->planned_workload || $lines[$i]->duration) {
						if ($lines[$i]->planned_workload) {
							print round(100 * $lines[$i]->duration / $lines[$i]->planned_workload, 2).' %';
						} else {
							print '<span class="opacitymedium">'.$langs->trans('WorkloadNotDefined').'</span>';
						}
					}
					print '</td>';
				}

				// Progress declared
				if (count($arrayfields) > 0 && !empty($arrayfields['t.progress']['checked'])) {
					print '<td class="right">';
					if ($lines[$i]->progress != '') {
						print getTaskProgressBadge($taskstatic);
					}
					print '</td>';
				}

				// resume
				if (count($arrayfields) > 0 && !empty($arrayfields['t.progress_summary']['checked'])) {
					print '<td class="right">';
					if ($lines[$i]->progress != '' && $lines[$i]->duration) {
						print getTaskProgressView($taskstatic, false, false);
					}
					print '</td>';
				}

				if ($showbilltime) {
					// Time not billed
					if (count($arrayfields) > 0 && !empty($arrayfields['t.tobill']['checked'])) {
						print '<td class="right">';
						if ($lines[$i]->usage_bill_time) {
							print convertSecondToTime($lines[$i]->tobill, 'allhourmin');
							$total_projectlinesa_tobill += $lines[$i]->tobill;
						} else {
							print '<span class="opacitymedium">'.$langs->trans("NA").'</span>';
						}
						print '</td>';
					}

					// Time billed
					if (count($arrayfields) > 0 && !empty($arrayfields['t.billed']['checked'])) {
						print '<td class="right">';
						if ($lines[$i]->usage_bill_time) {
							print convertSecondToTime($lines[$i]->billed, 'allhourmin');
							$total_projectlinesa_billed += $lines[$i]->billed;
						} else {
							print '<span class="opacitymedium">'.$langs->trans("NA").'</span>';
						}
						print '</td>';
					}
				}

<<<<<<< HEAD
				// Contacts of tasks. Disabled, because available by default just after
				/*
				if (!empty($conf->global->PROJECT_SHOW_CONTACTS_IN_LIST)) {
					print '<td>';
					foreach (array('internal', 'external') as $source) {
						$tab = $lines[$i]->liste_contact(-1, $source);
						$num = count($tab);
						if (!empty($num)) {
							foreach ($tab as $contacttask) {
								//var_dump($contacttask);
								if ($source == 'internal') {
									$c = new User($db);
								} else {
									$c = new Contact($db);
								}
								$c->fetch($contacttask['id']);
								print $c->getNomUrl(1).' ('.$contacttask['libelle'].')<br>';
							}
						}
					}
					print '</td>';
				}*/
=======
>>>>>>> 2b19bcef
				if (count($arrayfields) > 0 && !empty($arrayfields['c.budget_amount']['checked'])) {
					print '<td class="center">';
					print price($lines[$i]->budget_amount, 0, $langs, 1, 0, 0, $conf->currency);
					$total_budget_amount += $lines[$i]->budget_amount;
					print '</td>';
				}

				// Contacts of task
				if (count($arrayfields) > 0 && !empty($arrayfields['c.assigned']['checked'])) {
					print '<td class="center">';
					$ifisrt = 1;
					foreach (array('internal', 'external') as $source) {
						$tab = $lines[$i]->liste_contact(-1, $source);
						$numcontact = count($tab);
						if (!empty($numcontact)) {
							foreach ($tab as $contacttask) {
								//var_dump($contacttask);
								if ($source == 'internal') {
									$c = new User($db);
								} else {
									$c = new Contact($db);
								}
								$c->fetch($contacttask['id']);
								if (!empty($c->photo)) {
									if (get_class($c) == 'User') {
										print $c->getNomUrl(-2, '', 0, 0, 24, 1, '', ($ifisrt ? '' : 'notfirst'));
									} else {
										print $c->getNomUrl(-2, '', 0, '', -1, 0, ($ifisrt ? '' : 'notfirst'));
									}
								} else {
									if (get_class($c) == 'User') {
										print $c->getNomUrl(2, '', 0, 0, 24, 1, '', ($ifisrt ? '' : 'notfirst'));
									} else {
										print $c->getNomUrl(2, '', 0, '', -1, 0, ($ifisrt ? '' : 'notfirst'));
									}
								}
								$ifisrt = 0;
							}
						}
					}
					print '</td>';
				}

				// Extra fields
				$extrafieldsobjectkey = $taskstatic->table_element;
				$obj = $lines[$i];
				include DOL_DOCUMENT_ROOT.'/core/tpl/extrafields_list_print_fields.tpl.php';
				// Fields from hook
				$parameters = array('arrayfields'=>$arrayfields, 'obj'=>$lines[$i]);
				$reshook = $hookmanager->executeHooks('printFieldListValue', $parameters); // Note that $action and $object may have been modified by hook
				print $hookmanager->resPrint;

				// Tick to drag and drop
				print '<td class="tdlineupdown center"></td>';

				print "</tr>\n";

				if (!$showlineingray) {
					$inc++;
				}

				if ($level >= 0) {    // Call sublevels
					$level++;
					if ($lines[$i]->id) {
						projectLinesa($inc, $lines[$i]->id, $lines, $level, $var, $showproject, $taskrole, $projectsListId, $addordertick, $projectidfortotallink, $filterprogresscalc, $showbilltime, $arrayfields);
					}
					$level--;
				}

				$total_projectlinesa_spent += $lines[$i]->duration;
				$total_projectlinesa_planned += $lines[$i]->planned_workload;
				if ($lines[$i]->planned_workload) {
					$total_projectlinesa_spent_if_planned += $lines[$i]->duration;
				}
				if ($lines[$i]->planned_workload) {
					$total_projectlinesa_declared_if_planned += $lines[$i]->planned_workload * $lines[$i]->progress / 100;
				}
			}
		} else {
			//$level--;
		}
	}

	if (($total_projectlinesa_planned > 0 || $total_projectlinesa_spent > 0 || $total_projectlinesa_tobill > 0 || $total_projectlinesa_billed > 0 || $total_budget_amount > 0)
		&& $level <= 0) {
		print '<tr class="liste_total nodrag nodrop">';
		print '<td class="liste_total">'.$langs->trans("Total").'</td>';
		if ($showproject) {
			print '<td></td><td></td>';
		}
		if (count($arrayfields) > 0 && !empty($arrayfields['t.label']['checked'])) {
			print '<td></td>';
		}
		if (count($arrayfields) > 0 && !empty($arrayfields['t.dateo']['checked'])) {
			print '<td></td>';
		}
		if (count($arrayfields) > 0 && !empty($arrayfields['t.datee']['checked'])) {
			print '<td></td>';
		}
		if (count($arrayfields) > 0 && !empty($arrayfields['t.planned_workload']['checked'])) {
			print '<td class="nowrap liste_total right">';
			print convertSecondToTime($total_projectlinesa_planned, 'allhourmin');
			print '</td>';
		}
		if (count($arrayfields) > 0 && !empty($arrayfields['t.duration_effective']['checked'])) {
			print '<td class="nowrap liste_total right">';
			if ($projectidfortotallink > 0) {
				print '<a href="'.DOL_URL_ROOT.'/projet/tasks/time.php?projectid='.$projectidfortotallink.($showproject ? '' : '&withproject=1').'">';
			}
			print convertSecondToTime($total_projectlinesa_spent, 'allhourmin');
			if ($projectidfortotallink > 0) {
				print '</a>';
			}
			print '</td>';
		}

		if ($total_projectlinesa_planned) {
			$totalAverageDeclaredProgress = round(100 * $total_projectlinesa_declared_if_planned / $total_projectlinesa_planned, 2);
			$totalCalculatedProgress = round(100 * $total_projectlinesa_spent / $total_projectlinesa_planned, 2);

			// this conf is actually hidden, by default we use 10% for "be carefull or warning"
			$warningRatio = !empty($conf->global->PROJECT_TIME_SPEND_WARNING_PERCENT) ? (1 + $conf->global->PROJECT_TIME_SPEND_WARNING_PERCENT / 100) : 1.10;

			// define progress color according to time spend vs workload
			$progressBarClass = 'progress-bar-info';
			$badgeClass = 'badge ';

			if ($totalCalculatedProgress > $totalAverageDeclaredProgress) {
				$progressBarClass = 'progress-bar-danger';
				$badgeClass .= 'badge-danger';
			} elseif ($totalCalculatedProgress * $warningRatio >= $totalAverageDeclaredProgress) { // warning if close at 1%
				$progressBarClass = 'progress-bar-warning';
				$badgeClass .= 'badge-warning';
			} else {
				$progressBarClass = 'progress-bar-success';
				$badgeClass .= 'badge-success';
			}
		}

		// Computed progress
		if (count($arrayfields) > 0 && !empty($arrayfields['t.progress_calculated']['checked'])) {
			print '<td class="nowrap liste_total right">';
			if ($total_projectlinesa_planned) {
				print $totalCalculatedProgress.' %';
			}
			print '</td>';
		}

		// Declared progress
		if (count($arrayfields) > 0 && !empty($arrayfields['t.progress']['checked'])) {
			print '<td class="nowrap liste_total right">';
			if ($total_projectlinesa_planned) {
				print '<span class="'.$badgeClass.'" >'.$totalAverageDeclaredProgress.' %</span>';
			}
			print '</td>';
		}


		// resume
		if (count($arrayfields) > 0 && !empty($arrayfields['t.progress_summary']['checked'])) {
			print '<td class="right">';
			if ($total_projectlinesa_planned) {
				print '</span>';
				print '    <div class="progress sm" title="'.$totalAverageDeclaredProgress.'%" >';
				print '        <div class="progress-bar '.$progressBarClass.'" style="width: '.$totalAverageDeclaredProgress.'%"></div>';
				print '    </div>';
				print '</div>';
			}
			print '</td>';
		}

		if ($showbilltime) {
			if (count($arrayfields) > 0 && !empty($arrayfields['t.tobill']['checked'])) {
				print '<td class="nowrap liste_total right">';
				print convertSecondToTime($total_projectlinesa_tobill, 'allhourmin');
				print '</td>';
			}
			if (count($arrayfields) > 0 && !empty($arrayfields['t.billed']['checked'])) {
				print '<td class="nowrap liste_total right">';
				print convertSecondToTime($total_projectlinesa_billed, 'allhourmin');
				print '</td>';
			}
		}

		if (count($arrayfields) > 0 && !empty($arrayfields['t.budget_amount']['checked'])) {
			print '<td class="nowrap liste_total center">';
			print price($total_budget_amount, 0, $langs, 1, 0, 0, $conf->currency);
			print '</td>';
		}

		// Contacts of task for backward compatibility,
		if (!empty($conf->global->PROJECT_SHOW_CONTACTS_IN_LIST)) {
			print '<td></td>';
		}
		// Contacts of task
		if (count($arrayfields) > 0 && !empty($arrayfields['c.assigned']['checked'])) {
			print '<td></td>';
		}
		print '<td class=""></td>';
		print '</tr>';
	}

	return $inc;
}


/**
 * Output a task line into a pertime intput mode
 *
 * @param	string	   	$inc					Line number (start to 0, then increased by recursive call)
 * @param   string		$parent					Id of parent task to show (0 to show all)
 * @param	User|null	$fuser					Restrict list to user if defined
 * @param   Task[]		$lines					Array of lines
 * @param   int			$level					Level (start to 0, then increased/decrease by recursive call)
 * @param   string		$projectsrole			Array of roles user has on project
 * @param   string		$tasksrole				Array of roles user has on task
 * @param	string		$mine					Show only task lines I am assigned to
 * @param   int			$restricteditformytask	0=No restriction, 1=Enable add time only if task is a task i am affected to
 * @param	int			$preselectedday			Preselected day
 * @param   array       $isavailable			Array with data that say if user is available for several days for morning and afternoon
 * @param	int			$oldprojectforbreak		Old project id of last project break
 * @return  array								Array with time spent for $fuser for each day of week on tasks in $lines and substasks
 */
function projectLinesPerAction(&$inc, $parent, $fuser, $lines, &$level, &$projectsrole, &$tasksrole, $mine, $restricteditformytask, $preselectedday, &$isavailable, $oldprojectforbreak = 0)
{
	global $conf, $db, $user, $langs;
	global $form, $formother, $projectstatic, $taskstatic, $thirdpartystatic;

	$lastprojectid = 0;
	$totalforeachline = array();
	$workloadforid = array();
	$lineswithoutlevel0 = array();

	$numlines = count($lines);

	// Create a smaller array with sublevels only to be used later. This increase dramatically performances.
	if ($parent == 0) { // Always and only if at first level
		for ($i = 0; $i < $numlines; $i++) {
			if ($lines[$i]->fk_task_parent) {
				$lineswithoutlevel0[] = $lines[$i];
			}
		}
	}

	if (empty($oldprojectforbreak)) {
		$oldprojectforbreak = (empty($conf->global->PROJECT_TIMESHEET_DISABLEBREAK_ON_PROJECT) ? 0 : -1); // 0 to start break , -1 no break
	}

	//dol_syslog('projectLinesPerDay inc='.$inc.' preselectedday='.$preselectedday.' task parent id='.$parent.' level='.$level." count(lines)=".$numlines." count(lineswithoutlevel0)=".count($lineswithoutlevel0));
	for ($i = 0; $i < $numlines; $i++) {
		if ($parent == 0) {
			$level = 0;
		}

		//if ($lines[$i]->fk_task_parent == $parent)
		//{
		// If we want all or we have a role on task, we show it
		if (empty($mine) || !empty($tasksrole[$lines[$i]->id])) {
			//dol_syslog("projectLinesPerWeek Found line ".$i.", a qualified task (i have role or want to show all tasks) with id=".$lines[$i]->id." project id=".$lines[$i]->fk_project);

			// Break on a new project
			if ($parent == 0 && $lines[$i]->fk_project != $lastprojectid) {
				$lastprojectid = $lines[$i]->fk_project;
				if ($preselectedday) {
					$projectstatic->id = $lines[$i]->fk_project;
				}
			}

			if (empty($workloadforid[$projectstatic->id])) {
				if ($preselectedday) {
					$projectstatic->loadTimeSpent($preselectedday, 0, $fuser->id); // Load time spent from table projet_task_time for the project into this->weekWorkLoad and this->weekWorkLoadPerTask for all days of a week
					$workloadforid[$projectstatic->id] = 1;
				}
			}

			$projectstatic->id = $lines[$i]->fk_project;
			$projectstatic->ref = $lines[$i]->project_ref;
			$projectstatic->title = $lines[$i]->project_label;
			$projectstatic->public = $lines[$i]->public;
			$projectstatic->status = $lines[$i]->project_status;

			$taskstatic->id = $lines[$i]->task_id;
			$taskstatic->ref = ($lines[$i]->task_ref ? $lines[$i]->task_ref : $lines[$i]->task_id);
			$taskstatic->label = $lines[$i]->task_label;
			$taskstatic->date_start = $lines[$i]->date_start;
			$taskstatic->date_end = $lines[$i]->date_end;

			$thirdpartystatic->id = $lines[$i]->socid;
			$thirdpartystatic->name = $lines[$i]->thirdparty_name;
			$thirdpartystatic->email = $lines[$i]->thirdparty_email;

			if (empty($oldprojectforbreak) || ($oldprojectforbreak != -1 && $oldprojectforbreak != $projectstatic->id)) {
				print '<tr class="oddeven trforbreak nobold">'."\n";
				print '<td colspan="11">';
				print $projectstatic->getNomUrl(1, '', 0, $langs->transnoentitiesnoconv("YourRole").': '.$projectsrole[$lines[$i]->fk_project]);
				if ($projectstatic->title) {
					print ' - ';
					print $projectstatic->title;
				}
				print '</td>';
				print '</tr>';
			}

			if ($oldprojectforbreak != -1) {
				$oldprojectforbreak = $projectstatic->id;
			}

			print '<tr class="oddeven">'."\n";

			// User
			/*
			 print '<td class="nowrap">';
			 print $fuser->getNomUrl(1, 'withproject', 'time');
			 print '</td>';
			 */

			// Project
			print "<td>";
			if ($oldprojectforbreak == -1) {
				print $projectstatic->getNomUrl(1, '', 0, $langs->transnoentitiesnoconv("YourRole").': '.$projectsrole[$lines[$i]->fk_project]);
				print '<br>'.$projectstatic->title;
			}
			print "</td>";

			// Thirdparty
			print '<td class="tdoverflowmax100">';
			if ($thirdpartystatic->id > 0) {
				print $thirdpartystatic->getNomUrl(1, 'project', 10);
			}
			print '</td>';

			// Ref
			print '<td>';
			print '<!-- Task id = '.$lines[$i]->id.' -->';
			for ($k = 0; $k < $level; $k++) {
				print "&nbsp;&nbsp;&nbsp;";
			}
			print $taskstatic->getNomUrl(1, 'withproject', 'time');
			// Label task
			print '<br>';
			for ($k = 0; $k < $level; $k++) {
				print "&nbsp;&nbsp;&nbsp;";
			}
			print $taskstatic->label;
			//print "<br>";
			//for ($k = 0 ; $k < $level ; $k++) print "&nbsp;&nbsp;&nbsp;";
			//print get_date_range($lines[$i]->date_start,$lines[$i]->date_end,'',$langs,0);
			print "</td>\n";

			// Date
			print '<td class="center">';
			print dol_print_date($lines[$i]->timespent_datehour, 'day');
			print '</td>';

			$disabledproject = 1;
			$disabledtask = 1;
			//print "x".$lines[$i]->fk_project;
			//var_dump($lines[$i]);
			//var_dump($projectsrole[$lines[$i]->fk_project]);
			// If at least one role for project
			if ($lines[$i]->public || !empty($projectsrole[$lines[$i]->fk_project]) || $user->rights->projet->all->creer) {
				$disabledproject = 0;
				$disabledtask = 0;
			}
			// If $restricteditformytask is on and I have no role on task, i disable edit
			if ($restricteditformytask && empty($tasksrole[$lines[$i]->id])) {
				$disabledtask = 1;
			}

			// Hour
			print '<td class="nowrap center">';
			print dol_print_date($lines[$i]->timespent_datehour, 'hour');
			print '</td>';

			$cssonholiday = '';
			if (!$isavailable[$preselectedday]['morning'] && !$isavailable[$preselectedday]['afternoon']) {
				$cssonholiday .= 'onholidayallday ';
			} elseif (!$isavailable[$preselectedday]['morning']) {
				$cssonholiday .= 'onholidaymorning ';
			} elseif (!$isavailable[$preselectedday]['afternoon']) {
				$cssonholiday .= 'onholidayafternoon ';
			}

			// Duration
			print '<td class="duration'.($cssonholiday ? ' '.$cssonholiday : '').' center">';

			$dayWorkLoad = $lines[$i]->timespent_duration;
			$totalforeachline[$preselectedday] += $lines[$i]->timespent_duration;

			$alreadyspent = '';
			if ($dayWorkLoad > 0) {
				$alreadyspent = convertSecondToTime($lines[$i]->timespent_duration, 'allhourmin');
			}

			print convertSecondToTime($lines[$i]->timespent_duration, 'allhourmin');

			$modeinput = 'hours';

			print '<script type="text/javascript">';
			print "jQuery(document).ready(function () {\n";
			print " 	jQuery('.inputhour, .inputminute').bind('keyup', function(e) { updateTotal(0, '".$modeinput."') });";
			print "})\n";
			print '</script>';

			print '</td>';

			// Note
			print '<td class="center">';
			print '<textarea name="'.$lines[$i]->id.'note" rows="'.ROWS_2.'" id="'.$lines[$i]->id.'note"'.($disabledtask ? ' disabled="disabled"' : '').'>';
			print $lines[$i]->timespent_note;
			print '</textarea>';
			print '</td>';

			// Warning
			print '<td class="right">';
			/*if ((! $lines[$i]->public) && $disabledproject) print $form->textwithpicto('',$langs->trans("UserIsNotContactOfProject"));
			elseif ($disabledtask)
			{
				$titleassigntask = $langs->trans("AssignTaskToMe");
				if ($fuser->id != $user->id) $titleassigntask = $langs->trans("AssignTaskToUser", '...');

				print $form->textwithpicto('',$langs->trans("TaskIsNotAssignedToUser", $titleassigntask));
			}*/
			print '</td>';

			print "</tr>\n";
		}
		//}
		//else
		//{
			//$level--;
		//}
	}

	return $totalforeachline;
}


/**
 * Output a task line into a pertime intput mode
 *
 * @param	string	   	$inc					Line number (start to 0, then increased by recursive call)
 * @param   string		$parent					Id of parent task to show (0 to show all)
 * @param	User|null	$fuser					Restrict list to user if defined
 * @param   Task[]		$lines					Array of lines
 * @param   int			$level					Level (start to 0, then increased/decrease by recursive call)
 * @param   string		$projectsrole			Array of roles user has on project
 * @param   string		$tasksrole				Array of roles user has on task
 * @param	string		$mine					Show only task lines I am assigned to
 * @param   int			$restricteditformytask	0=No restriction, 1=Enable add time only if task is assigned to me, 2=Enable add time only if tasks is assigned to me and hide others
 * @param	int			$preselectedday			Preselected day
 * @param   array       $isavailable			Array with data that say if user is available for several days for morning and afternoon
 * @param	int			$oldprojectforbreak		Old project id of last project break
 * @param	array		$arrayfields		    Array of additional column
 * @param	Extrafields	$extrafields		    Object extrafields
 * @return  array								Array with time spent for $fuser for each day of week on tasks in $lines and substasks
 */
function projectLinesPerDay(&$inc, $parent, $fuser, $lines, &$level, &$projectsrole, &$tasksrole, $mine, $restricteditformytask, $preselectedday, &$isavailable, $oldprojectforbreak = 0, $arrayfields = array(), $extrafields = null)
{
	global $conf, $db, $user, $langs;
	global $form, $formother, $projectstatic, $taskstatic, $thirdpartystatic;

	$lastprojectid = 0;
	$totalforeachday = array();
	$workloadforid = array();
	$lineswithoutlevel0 = array();

	$numlines = count($lines);

	// Create a smaller array with sublevels only to be used later. This increase dramatically performances.
	if ($parent == 0) { // Always and only if at first level
		for ($i = 0; $i < $numlines; $i++) {
			if ($lines[$i]->fk_task_parent) {
				$lineswithoutlevel0[] = $lines[$i];
			}
		}
	}

	if (empty($oldprojectforbreak)) {
		$oldprojectforbreak = (empty($conf->global->PROJECT_TIMESHEET_DISABLEBREAK_ON_PROJECT) ? 0 : -1); // 0 to start break , -1 no break
	}

	$restrictBefore = null;

	if (! empty($conf->global->PROJECT_TIMESHEET_PREVENT_AFTER_MONTHS)) {
		require_once DOL_DOCUMENT_ROOT.'/core/lib/date.lib.php';
		$restrictBefore = dol_time_plus_duree(dol_now(), - $conf->global->PROJECT_TIMESHEET_PREVENT_AFTER_MONTHS, 'm');
	}

	//dol_syslog('projectLinesPerDay inc='.$inc.' preselectedday='.$preselectedday.' task parent id='.$parent.' level='.$level." count(lines)=".$numlines." count(lineswithoutlevel0)=".count($lineswithoutlevel0));
	for ($i = 0; $i < $numlines; $i++) {
		if ($parent == 0) {
			$level = 0;
		}

		if ($lines[$i]->fk_task_parent == $parent) {
			$obj = &$lines[$i]; // To display extrafields

			// If we want all or we have a role on task, we show it
			if (empty($mine) || !empty($tasksrole[$lines[$i]->id])) {
				//dol_syslog("projectLinesPerWeek Found line ".$i.", a qualified task (i have role or want to show all tasks) with id=".$lines[$i]->id." project id=".$lines[$i]->fk_project);

				if ($restricteditformytask == 2 && empty($tasksrole[$lines[$i]->id])) {	// we have no role on task and we request to hide such cases
					continue;
				}

				// Break on a new project
				if ($parent == 0 && $lines[$i]->fk_project != $lastprojectid) {
					$lastprojectid = $lines[$i]->fk_project;
					if ($preselectedday) {
						$projectstatic->id = $lines[$i]->fk_project;
					}
				}

				if (empty($workloadforid[$projectstatic->id])) {
					if ($preselectedday) {
						$projectstatic->loadTimeSpent($preselectedday, 0, $fuser->id); // Load time spent from table projet_task_time for the project into this->weekWorkLoad and this->weekWorkLoadPerTask for all days of a week
						$workloadforid[$projectstatic->id] = 1;
					}
				}

				$projectstatic->id = $lines[$i]->fk_project;
				$projectstatic->ref = $lines[$i]->projectref;
				$projectstatic->title = $lines[$i]->projectlabel;
				$projectstatic->public = $lines[$i]->public;
				$projectstatic->status = $lines[$i]->projectstatus;

				$taskstatic->id = $lines[$i]->id;
				$taskstatic->ref = ($lines[$i]->ref ? $lines[$i]->ref : $lines[$i]->id);
				$taskstatic->label = $lines[$i]->label;
				$taskstatic->date_start = $lines[$i]->date_start;
				$taskstatic->date_end = $lines[$i]->date_end;

				$thirdpartystatic->id = $lines[$i]->socid;
				$thirdpartystatic->name = $lines[$i]->thirdparty_name;
				$thirdpartystatic->email = $lines[$i]->thirdparty_email;

				if (empty($oldprojectforbreak) || ($oldprojectforbreak != -1 && $oldprojectforbreak != $projectstatic->id)) {
					$addcolspan = 0;
					if (!empty($arrayfields['t.planned_workload']['checked'])) {
						$addcolspan++;
					}
					if (!empty($arrayfields['t.progress']['checked'])) {
						$addcolspan++;
					}
					foreach ($arrayfields as $key => $val) {
						if ($val['checked'] && substr($key, 0, 5) == 'efpt.') {
							$addcolspan++;
						}
					}

					print '<tr class="oddeven trforbreak nobold">'."\n";
					print '<td colspan="'.(7 + $addcolspan).'">';
					print $projectstatic->getNomUrl(1, '', 0, '<strong>'.$langs->transnoentitiesnoconv("YourRole").':</strong> '.$projectsrole[$lines[$i]->fk_project]);
					if ($thirdpartystatic->id > 0) {
						print ' - '.$thirdpartystatic->getNomUrl(1);
					}
					if ($projectstatic->title) {
						print ' - ';
						print '<span class="secondary">'.$projectstatic->title.'</span>';
					}
					/*
					$colspan=5+(empty($conf->global->PROJECT_TIMESHEET_DISABLEBREAK_ON_PROJECT)?0:2);
					print '<table class="">';

					print '<tr class="liste_titre">';

					// PROJECT fields
					if (! empty($arrayfields['p.fk_opp_status']['checked'])) print_liste_field_titre($arrayfields['p.fk_opp_status']['label'], $_SERVER["PHP_SELF"], 'p.fk_opp_status', "", $param, '', $sortfield, $sortorder, 'center ');
					if (! empty($arrayfields['p.opp_amount']['checked']))    print_liste_field_titre($arrayfields['p.opp_amount']['label'], $_SERVER["PHP_SELF"], 'p.opp_amount', "", $param, '', $sortfield, $sortorder, 'right ');
					if (! empty($arrayfields['p.opp_percent']['checked']))   print_liste_field_titre($arrayfields['p.opp_percent']['label'], $_SERVER["PHP_SELF"], 'p.opp_percent', "", $param, '', $sortfield, $sortorder, 'right ');
					if (! empty($arrayfields['p.budget_amount']['checked'])) print_liste_field_titre($arrayfields['p.budget_amount']['label'], $_SERVER["PHP_SELF"], 'p.budget_amount', "", $param, '', $sortfield, $sortorder, 'right ');
					if (! empty($arrayfields['p.usage_bill_time']['checked']))     print_liste_field_titre($arrayfields['p.usage_bill_time']['label'], $_SERVER["PHP_SELF"], 'p.usage_bill_time', "", $param, '', $sortfield, $sortorder, 'right ');

					$extrafieldsobjectkey='projet';
					$extrafieldsobjectprefix='efp.';
					include DOL_DOCUMENT_ROOT.'/core/tpl/extrafields_list_search_title.tpl.php';

					print '</tr>';
					print '<tr>';

					// PROJECT fields
					if (! empty($arrayfields['p.fk_opp_status']['checked']))
					{
						print '<td class="nowrap">';
						$code = dol_getIdFromCode($db, $lines[$i]->fk_opp_status, 'c_lead_status', 'rowid', 'code');
						if ($code) print $langs->trans("OppStatus".$code);
						print "</td>\n";
					}
					if (! empty($arrayfields['p.opp_amount']['checked']))
					{
						print '<td class="nowrap">';
						print price($lines[$i]->opp_amount, 0, $langs, 1, 0, -1, $conf->currency);
						print "</td>\n";
					}
					if (! empty($arrayfields['p.opp_percent']['checked']))
					{
						print '<td class="nowrap">';
						print price($lines[$i]->opp_percent, 0, $langs, 1, 0).' %';
						print "</td>\n";
					}
					if (! empty($arrayfields['p.budget_amount']['checked']))
					{
						print '<td class="nowrap">';
						print price($lines[$i]->budget_amount, 0, $langs, 1, 0, 0, $conf->currency);
						print "</td>\n";
					}
					if (! empty($arrayfields['p.usage_bill_time']['checked']))
					{
						print '<td class="nowrap">';
						print yn($lines[$i]->usage_bill_time);
						print "</td>\n";
					}

					$extrafieldsobjectkey='projet';
					$extrafieldsobjectprefix='efp.';
					include DOL_DOCUMENT_ROOT.'/core/tpl/extrafields_list_print_fields.tpl.php';

					print '</tr>';
					print '</table>';

					*/
					print '</td>';
					print '</tr>';
				}

				if ($oldprojectforbreak != -1) {
					$oldprojectforbreak = $projectstatic->id;
				}

				print '<tr class="oddeven" data-taskid="'.$lines[$i]->id.'">'."\n";

				// User
				/*
				print '<td class="nowrap">';
				print $fuser->getNomUrl(1, 'withproject', 'time');
				print '</td>';
				*/

				// Project
				if (!empty($conf->global->PROJECT_TIMESHEET_DISABLEBREAK_ON_PROJECT)) {
					print "<td>";
					if ($oldprojectforbreak == -1) {
						print $projectstatic->getNomUrl(1, '', 0, $langs->transnoentitiesnoconv("YourRole").': '.$projectsrole[$lines[$i]->fk_project]);
					}
					print "</td>";
				}

				// Thirdparty
				if (!empty($conf->global->PROJECT_TIMESHEET_DISABLEBREAK_ON_PROJECT)) {
					print '<td class="tdoverflowmax100">';
					if ($thirdpartystatic->id > 0) {
						print $thirdpartystatic->getNomUrl(1, 'project', 10);
					}
					print '</td>';
				}

				// Ref
				print '<td>';
				print '<!-- Task id = '.$lines[$i]->id.' -->';
				for ($k = 0; $k < $level; $k++) {
					print '<div class="marginleftonly">';
				}
				print $taskstatic->getNomUrl(1, 'withproject', 'time');
				// Label task
				print '<br>';
				print '<span class="opacitymedium">'.$taskstatic->label.'</a>';
				for ($k = 0; $k < $level; $k++) {
					print "</div>";
				}
				print "</td>\n";

				// TASK extrafields
				$extrafieldsobjectkey = 'projet_task';
				$extrafieldsobjectprefix = 'efpt.';
				include DOL_DOCUMENT_ROOT.'/core/tpl/extrafields_list_print_fields.tpl.php';

				// Planned Workload
				if (!empty($arrayfields['t.planned_workload']['checked'])) {
					print '<td class="leftborder plannedworkload right">';
					if ($lines[$i]->planned_workload) {
						print convertSecondToTime($lines[$i]->planned_workload, 'allhourmin');
					} else {
						print '--:--';
					}
					print '</td>';
				}

				// Progress declared %
				if (!empty($arrayfields['t.progress']['checked'])) {
					print '<td class="right">';
					print $formother->select_percent($lines[$i]->progress, $lines[$i]->id.'progress');
					print '</td>';
				}

				if (!empty($arrayfields['timeconsumed']['checked'])) {
					// Time spent by everybody
					print '<td class="right">';
					// $lines[$i]->duration is a denormalised field = summ of time spent by everybody for task. What we need is time consummed by user
					if ($lines[$i]->duration) {
						print '<a href="'.DOL_URL_ROOT.'/projet/tasks/time.php?id='.$lines[$i]->id.'">';
						print convertSecondToTime($lines[$i]->duration, 'allhourmin');
						print '</a>';
					} else {
						print '--:--';
					}
					print "</td>\n";

					// Time spent by user
					print '<td class="right">';
					$tmptimespent = $taskstatic->getSummaryOfTimeSpent($fuser->id);
					if ($tmptimespent['total_duration']) {
						print convertSecondToTime($tmptimespent['total_duration'], 'allhourmin');
					} else {
						print '--:--';
					}
					print "</td>\n";
				}

				$disabledproject = 1;
				$disabledtask = 1;
				//print "x".$lines[$i]->fk_project;
				//var_dump($lines[$i]);
				//var_dump($projectsrole[$lines[$i]->fk_project]);
				// If at least one role for project
				if ($lines[$i]->public || !empty($projectsrole[$lines[$i]->fk_project]) || $user->rights->projet->all->creer) {
					$disabledproject = 0;
					$disabledtask = 0;
				}
				// If $restricteditformytask is on and I have no role on task, i disable edit
				if ($restricteditformytask && empty($tasksrole[$lines[$i]->id])) {
					$disabledtask = 1;
				}

				if ($restrictBefore && $preselectedday < $restrictBefore) {
					$disabledtask = 1;
				}

				// Form to add new time
				print '<td class="nowrap leftborder center">';
				$tableCell = $form->selectDate($preselectedday, $lines[$i]->id, 1, 1, 2, "addtime", 0, 0, $disabledtask);
				print $tableCell;
				print '</td>';

				$cssonholiday = '';
				if (!$isavailable[$preselectedday]['morning'] && !$isavailable[$preselectedday]['afternoon']) {
					$cssonholiday .= 'onholidayallday ';
				} elseif (!$isavailable[$preselectedday]['morning']) {
					$cssonholiday .= 'onholidaymorning ';
				} elseif (!$isavailable[$preselectedday]['afternoon']) {
					$cssonholiday .= 'onholidayafternoon ';
				}

				global $daytoparse;
				$tmparray = dol_getdate($daytoparse, true); // detail of current day

				$idw = ($tmparray['wday'] - (empty($conf->global->MAIN_START_WEEK) ? 0 : 1));
				global $numstartworkingday, $numendworkingday;
				$cssweekend = '';
				if ((($idw + 1) < $numstartworkingday) || (($idw + 1) > $numendworkingday)) {	// This is a day is not inside the setup of working days, so we use a week-end css.
					$cssweekend = 'weekend';
				}

				// Duration
				print '<td class="center duration'.($cssonholiday ? ' '.$cssonholiday : '').($cssweekend ? ' '.$cssweekend : '').'">';
				$dayWorkLoad = $projectstatic->weekWorkLoadPerTask[$preselectedday][$lines[$i]->id];
				$totalforeachday[$preselectedday] += $dayWorkLoad;

				$alreadyspent = '';
				if ($dayWorkLoad > 0) {
					$alreadyspent = convertSecondToTime($dayWorkLoad, 'allhourmin');
				}

				$idw = 0;

				$tableCell = '';
				$tableCell .= '<span class="timesheetalreadyrecorded" title="texttoreplace"><input type="text" class="center" size="2" disabled id="timespent['.$inc.']['.$idw.']" name="task['.$lines[$i]->id.']['.$idw.']" value="'.$alreadyspent.'"></span>';
				$tableCell .= '<span class="hideonsmartphone"> + </span>';
				//$tableCell.='&nbsp;&nbsp;&nbsp;';
				$tableCell .= $form->select_duration($lines[$i]->id.'duration', '', $disabledtask, 'text', 0, 1);
				//$tableCell.='&nbsp;<input type="submit" class="button"'.($disabledtask?' disabled':'').' value="'.$langs->trans("Add").'">';
				print $tableCell;

				$modeinput = 'hours';

				print '<script type="text/javascript">';
				print "jQuery(document).ready(function () {\n";
				print " 	jQuery('.inputhour, .inputminute').bind('keyup', function(e) { updateTotal(0, '".$modeinput."') });";
				print "})\n";
				print '</script>';

				print '</td>';

				// Note
				print '<td class="center">';
				print '<textarea name="'.$lines[$i]->id.'note" rows="'.ROWS_2.'" id="'.$lines[$i]->id.'note"'.($disabledtask ? ' disabled="disabled"' : '').'>';
				print '</textarea>';
				print '</td>';

				// Warning
				print '<td class="right">';
				if ((!$lines[$i]->public) && $disabledproject) {
					print $form->textwithpicto('', $langs->trans("UserIsNotContactOfProject"));
				} elseif ($disabledtask) {
					$titleassigntask = $langs->trans("AssignTaskToMe");
					if ($fuser->id != $user->id) {
						$titleassigntask = $langs->trans("AssignTaskToUser", '...');
					}

					print $form->textwithpicto('', $langs->trans("TaskIsNotAssignedToUser", $titleassigntask));
				}
				print '</td>';

				print "</tr>\n";
			}

			$inc++;
			$level++;
			if ($lines[$i]->id > 0) {
				//var_dump('totalforeachday after taskid='.$lines[$i]->id.' and previous one on level '.$level);
				//var_dump($totalforeachday);
				$ret = projectLinesPerDay($inc, $lines[$i]->id, $fuser, ($parent == 0 ? $lineswithoutlevel0 : $lines), $level, $projectsrole, $tasksrole, $mine, $restricteditformytask, $preselectedday, $isavailable, $oldprojectforbreak, $arrayfields, $extrafields);
				//var_dump('ret with parent='.$lines[$i]->id.' level='.$level);
				//var_dump($ret);
				foreach ($ret as $key => $val) {
					$totalforeachday[$key] += $val;
				}
				//var_dump('totalforeachday after taskid='.$lines[$i]->id.' and previous one on level '.$level.' + subtasks');
				//var_dump($totalforeachday);
			}
			$level--;
		} else {
			//$level--;
		}
	}

	return $totalforeachday;
}


/**
 * Output a task line into a perday intput mode
 *
 * @param	string	   	$inc					Line output identificator (start to 0, then increased by recursive call)
 * @param	int			$firstdaytoshow			First day to show
 * @param	User|null	$fuser					Restrict list to user if defined
 * @param   string		$parent					Id of parent task to show (0 to show all)
 * @param   Task[]		$lines					Array of lines (list of tasks but we will show only if we have a specific role on task)
 * @param   int			$level					Level (start to 0, then increased/decrease by recursive call)
 * @param   string		$projectsrole			Array of roles user has on project
 * @param   string		$tasksrole				Array of roles user has on task
 * @param	string		$mine					Show only task lines I am assigned to
 * @param   int			$restricteditformytask	0=No restriction, 1=Enable add time only if task is assigned to me, 2=Enable add time only if tasks is assigned to me and hide others
 * @param   array       $isavailable			Array with data that say if user is available for several days for morning and afternoon
 * @param	int			$oldprojectforbreak		Old project id of last project break
 * @param	array		$arrayfields		    Array of additional column
 * @param	Extrafields	$extrafields		    Object extrafields
 * @return  array								Array with time spent for $fuser for each day of week on tasks in $lines and substasks
 */
function projectLinesPerWeek(&$inc, $firstdaytoshow, $fuser, $parent, $lines, &$level, &$projectsrole, &$tasksrole, $mine, $restricteditformytask, &$isavailable, $oldprojectforbreak = 0, $arrayfields = array(), $extrafields = null)
{
	global $conf, $db, $user, $langs;
	global $form, $formother, $projectstatic, $taskstatic, $thirdpartystatic;

	$numlines = count($lines);

	$lastprojectid = 0;
	$workloadforid = array();
	$totalforeachday = array();
	$lineswithoutlevel0 = array();

	// Create a smaller array with sublevels only to be used later. This increase dramatically performances.
	if ($parent == 0) { // Always and only if at first level
		for ($i = 0; $i < $numlines; $i++) {
			if ($lines[$i]->fk_task_parent) {
				$lineswithoutlevel0[] = $lines[$i];
			}
		}
	}

	//dol_syslog('projectLinesPerWeek inc='.$inc.' firstdaytoshow='.$firstdaytoshow.' task parent id='.$parent.' level='.$level." count(lines)=".$numlines." count(lineswithoutlevel0)=".count($lineswithoutlevel0));

	if (empty($oldprojectforbreak)) {
		$oldprojectforbreak = (empty($conf->global->PROJECT_TIMESHEET_DISABLEBREAK_ON_PROJECT) ? 0 : -1); // 0 = start break, -1 = never break
	}

	$restrictBefore = null;

	if (! empty($conf->global->PROJECT_TIMESHEET_PREVENT_AFTER_MONTHS)) {
		require_once DOL_DOCUMENT_ROOT.'/core/lib/date.lib.php';
		$restrictBefore = dol_time_plus_duree(dol_now(), - $conf->global->PROJECT_TIMESHEET_PREVENT_AFTER_MONTHS, 'm');
	}

	for ($i = 0; $i < $numlines; $i++) {
		if ($parent == 0) {
			$level = 0;
		}

		if ($lines[$i]->fk_task_parent == $parent) {
			$obj = &$lines[$i]; // To display extrafields

			// If we want all or we have a role on task, we show it
			if (empty($mine) || !empty($tasksrole[$lines[$i]->id])) {
				//dol_syslog("projectLinesPerWeek Found line ".$i.", a qualified task (i have role or want to show all tasks) with id=".$lines[$i]->id." project id=".$lines[$i]->fk_project);

				if ($restricteditformytask == 2 && empty($tasksrole[$lines[$i]->id])) {	// we have no role on task and we request to hide such cases
					continue;
				}

				// Break on a new project
				if ($parent == 0 && $lines[$i]->fk_project != $lastprojectid) {
					$lastprojectid = $lines[$i]->fk_project;
					$projectstatic->id = $lines[$i]->fk_project;
				}

				//var_dump('--- '.$level.' '.$firstdaytoshow.' '.$fuser->id.' '.$projectstatic->id.' '.$workloadforid[$projectstatic->id]);
				//var_dump($projectstatic->weekWorkLoadPerTask);
				if (empty($workloadforid[$projectstatic->id])) {
					$projectstatic->loadTimeSpent($firstdaytoshow, 0, $fuser->id); // Load time spent from table projet_task_time for the project into this->weekWorkLoad and this->weekWorkLoadPerTask for all days of a week
					$workloadforid[$projectstatic->id] = 1;
				}
				//var_dump($projectstatic->weekWorkLoadPerTask);
				//var_dump('--- '.$projectstatic->id.' '.$workloadforid[$projectstatic->id]);

				$projectstatic->id = $lines[$i]->fk_project;
				$projectstatic->ref = $lines[$i]->projectref;
				$projectstatic->title = $lines[$i]->projectlabel;
				$projectstatic->public = $lines[$i]->public;
				$projectstatic->thirdparty_name = $lines[$i]->thirdparty_name;
				$projectstatic->status = $lines[$i]->projectstatus;

				$taskstatic->id = $lines[$i]->id;
				$taskstatic->ref = ($lines[$i]->ref ? $lines[$i]->ref : $lines[$i]->id);
				$taskstatic->label = $lines[$i]->label;
				$taskstatic->date_start = $lines[$i]->date_start;
				$taskstatic->date_end = $lines[$i]->date_end;

				$thirdpartystatic->id = $lines[$i]->thirdparty_id;
				$thirdpartystatic->name = $lines[$i]->thirdparty_name;
				$thirdpartystatic->email = $lines[$i]->thirdparty_email;

				if (empty($oldprojectforbreak) || ($oldprojectforbreak != -1 && $oldprojectforbreak != $projectstatic->id)) {
					$addcolspan = 0;
					if (!empty($arrayfields['t.planned_workload']['checked'])) {
						$addcolspan++;
					}
					if (!empty($arrayfields['t.progress']['checked'])) {
						$addcolspan++;
					}
					foreach ($arrayfields as $key => $val) {
						if ($val['checked'] && substr($key, 0, 5) == 'efpt.') {
							$addcolspan++;
						}
					}

					print '<tr class="oddeven trforbreak nobold">'."\n";
					print '<td colspan="'.(11 + $addcolspan).'">';
					print $projectstatic->getNomUrl(1, '', 0, '<strong>'.$langs->transnoentitiesnoconv("YourRole").':</strong> '.$projectsrole[$lines[$i]->fk_project]);
					if ($thirdpartystatic->id > 0) {
						print ' - '.$thirdpartystatic->getNomUrl(1);
					}
					if ($projectstatic->title) {
						print ' - ';
						print '<span class="secondary">'.$projectstatic->title.'</span>';
					}

					/*$colspan=5+(empty($conf->global->PROJECT_TIMESHEET_DISABLEBREAK_ON_PROJECT)?0:2);
					print '<table class="">';

					print '<tr class="liste_titre">';

					// PROJECT fields
					if (! empty($arrayfields['p.fk_opp_status']['checked'])) print_liste_field_titre($arrayfields['p.fk_opp_status']['label'], $_SERVER["PHP_SELF"], 'p.fk_opp_status', "", $param, '', $sortfield, $sortorder, 'center ');
					if (! empty($arrayfields['p.opp_amount']['checked']))    print_liste_field_titre($arrayfields['p.opp_amount']['label'], $_SERVER["PHP_SELF"], 'p.opp_amount', "", $param, '', $sortfield, $sortorder, 'right ');
					if (! empty($arrayfields['p.opp_percent']['checked']))   print_liste_field_titre($arrayfields['p.opp_percent']['label'], $_SERVER["PHP_SELF"], 'p.opp_percent', "", $param, '', $sortfield, $sortorder, 'right ');
					if (! empty($arrayfields['p.budget_amount']['checked'])) print_liste_field_titre($arrayfields['p.budget_amount']['label'], $_SERVER["PHP_SELF"], 'p.budget_amount', "", $param, '', $sortfield, $sortorder, 'right ');
					if (! empty($arrayfields['p.usage_bill_time']['checked']))     print_liste_field_titre($arrayfields['p.usage_bill_time']['label'], $_SERVER["PHP_SELF"], 'p.usage_bill_time', "", $param, '', $sortfield, $sortorder, 'right ');

					$extrafieldsobjectkey='projet';
					$extrafieldsobjectprefix='efp.';
					include DOL_DOCUMENT_ROOT.'/core/tpl/extrafields_list_search_title.tpl.php';

					print '</tr>';
					print '<tr>';

					// PROJECT fields
					if (! empty($arrayfields['p.fk_opp_status']['checked']))
					{
						print '<td class="nowrap">';
						$code = dol_getIdFromCode($db, $lines[$i]->fk_opp_status, 'c_lead_status', 'rowid', 'code');
						if ($code) print $langs->trans("OppStatus".$code);
						print "</td>\n";
					}
					if (! empty($arrayfields['p.opp_amount']['checked']))
					{
						print '<td class="nowrap">';
						print price($lines[$i]->opp_amount, 0, $langs, 1, 0, -1, $conf->currency);
						print "</td>\n";
					}
					if (! empty($arrayfields['p.opp_percent']['checked']))
					{
						print '<td class="nowrap">';
						print price($lines[$i]->opp_percent, 0, $langs, 1, 0).' %';
						print "</td>\n";
					}
					if (! empty($arrayfields['p.budget_amount']['checked']))
					{
						print '<td class="nowrap">';
						print price($lines[$i]->budget_amount, 0, $langs, 1, 0, 0, $conf->currency);
						print "</td>\n";
					}
					if (! empty($arrayfields['p.usage_bill_time']['checked']))
					{
						print '<td class="nowrap">';
						print yn($lines[$i]->usage_bill_time);
						print "</td>\n";
					}

					$extrafieldsobjectkey='projet';
					$extrafieldsobjectprefix='efp.';
					include DOL_DOCUMENT_ROOT.'/core/tpl/extrafields_list_print_fields.tpl.php';

					print '</tr>';
					print '</table>';
					*/

					print '</td>';
					print '</tr>';
				}

				if ($oldprojectforbreak != -1) {
					$oldprojectforbreak = $projectstatic->id;
				}

				print '<tr class="oddeven" data-taskid="'.$lines[$i]->id.'">'."\n";

				// User
				/*
				print '<td class="nowrap">';
				print $fuser->getNomUrl(1, 'withproject', 'time');
				print '</td>';
				*/

				// Project
				if (!empty($conf->global->PROJECT_TIMESHEET_DISABLEBREAK_ON_PROJECT)) {
					print '<td class="nowrap">';
					if ($oldprojectforbreak == -1) {
						print $projectstatic->getNomUrl(1, '', 0, $langs->transnoentitiesnoconv("YourRole").': '.$projectsrole[$lines[$i]->fk_project]);
					}
					print "</td>";
				}

				// Thirdparty
				if (!empty($conf->global->PROJECT_TIMESHEET_DISABLEBREAK_ON_PROJECT)) {
					print '<td class="tdoverflowmax100">';
					if ($thirdpartystatic->id > 0) {
						print $thirdpartystatic->getNomUrl(1, 'project');
					}
					print '</td>';
				}

				// Ref
				print '<td class="nowrap">';
				print '<!-- Task id = '.$lines[$i]->id.' -->';
				for ($k = 0; $k < $level; $k++) {
					print '<div class="marginleftonly">';
				}
				print $taskstatic->getNomUrl(1, 'withproject', 'time');
				// Label task
				print '<br>';
				print '<span class="opacitymedium">'.$taskstatic->label.'</span>';
				for ($k = 0; $k < $level; $k++) {
					print "</div>";
				}
				print "</td>\n";

				// TASK extrafields
				$extrafieldsobjectkey = 'projet_task';
				$extrafieldsobjectprefix = 'efpt.';
				include DOL_DOCUMENT_ROOT.'/core/tpl/extrafields_list_print_fields.tpl.php';

				// Planned Workload
				if (!empty($arrayfields['t.planned_workload']['checked'])) {
					print '<td class="leftborder plannedworkload right">';
					if ($lines[$i]->planned_workload) {
						print convertSecondToTime($lines[$i]->planned_workload, 'allhourmin');
					} else {
						print '--:--';
					}
					print '</td>';
				}

				if (!empty($arrayfields['t.progress']['checked'])) {
					// Progress declared %
					print '<td class="right">';
					print $formother->select_percent($lines[$i]->progress, $lines[$i]->id.'progress');
					print '</td>';
				}

				if (!empty($arrayfields['timeconsumed']['checked'])) {
					// Time spent by everybody
					print '<td class="right">';
					// $lines[$i]->duration is a denormalised field = summ of time spent by everybody for task. What we need is time consummed by user
					if ($lines[$i]->duration) {
						print '<a href="'.DOL_URL_ROOT.'/projet/tasks/time.php?id='.$lines[$i]->id.'">';
						print convertSecondToTime($lines[$i]->duration, 'allhourmin');
						print '</a>';
					} else {
						print '--:--';
					}
					print "</td>\n";

					// Time spent by user
					print '<td class="right">';
					$tmptimespent = $taskstatic->getSummaryOfTimeSpent($fuser->id);
					if ($tmptimespent['total_duration']) {
						print convertSecondToTime($tmptimespent['total_duration'], 'allhourmin');
					} else {
						print '--:--';
					}
					print "</td>\n";
				}

				$disabledproject = 1;
				$disabledtask = 1;
				//print "x".$lines[$i]->fk_project;
				//var_dump($lines[$i]);
				//var_dump($projectsrole[$lines[$i]->fk_project]);
				// If at least one role for project
				if ($lines[$i]->public || !empty($projectsrole[$lines[$i]->fk_project]) || $user->rights->projet->all->creer) {
					$disabledproject = 0;
					$disabledtask = 0;
				}
				// If $restricteditformytask is on and I have no role on task, i disable edit
				if ($restricteditformytask && empty($tasksrole[$lines[$i]->id])) {
					$disabledtask = 1;
				}

				//var_dump($projectstatic->weekWorkLoadPerTask);

				// Fields to show current time
				$tableCell = '';
				$modeinput = 'hours';
				for ($idw = 0; $idw < 7; $idw++) {
					$tmpday = dol_time_plus_duree($firstdaytoshow, $idw, 'd');

					$cssonholiday = '';
					if (!$isavailable[$tmpday]['morning'] && !$isavailable[$tmpday]['afternoon']) {
						$cssonholiday .= 'onholidayallday ';
					} elseif (!$isavailable[$tmpday]['morning']) {
						$cssonholiday .= 'onholidaymorning ';
					} elseif (!$isavailable[$tmpday]['afternoon']) {
						$cssonholiday .= 'onholidayafternoon ';
					}

					$tmparray = dol_getdate($tmpday);
					$dayWorkLoad = $projectstatic->weekWorkLoadPerTask[$tmpday][$lines[$i]->id];
					$totalforeachday[$tmpday] += $dayWorkLoad;

					$alreadyspent = '';
					if ($dayWorkLoad > 0) {
						$alreadyspent = convertSecondToTime($dayWorkLoad, 'allhourmin');
					}
					$alttitle = $langs->trans("AddHereTimeSpentForDay", $tmparray['day'], $tmparray['mon']);

					global $numstartworkingday, $numendworkingday;
					$cssweekend = '';
					if (($idw + 1 < $numstartworkingday) || ($idw + 1 > $numendworkingday)) {	// This is a day is not inside the setup of working days, so we use a week-end css.
						$cssweekend = 'weekend';
					}

					$disabledtaskday = $disabledtask;

					if (! $disabledtask && $restrictBefore && $tmpday < $restrictBefore) {
						$disabledtaskday = 1;
					}

					$tableCell = '<td class="center hide'.$idw.($cssonholiday ? ' '.$cssonholiday : '').($cssweekend ? ' '.$cssweekend : '').'">';
					//$tableCell .= 'idw='.$idw.' '.$conf->global->MAIN_START_WEEK.' '.$numstartworkingday.'-'.$numendworkingday;
					$placeholder = '';
					if ($alreadyspent) {
						$tableCell .= '<span class="timesheetalreadyrecorded" title="texttoreplace"><input type="text" class="center smallpadd" size="2" disabled id="timespent['.$inc.']['.$idw.']" name="task['.$lines[$i]->id.']['.$idw.']" value="'.$alreadyspent.'"></span>';
						//$placeholder=' placeholder="00:00"';
						//$tableCell.='+';
					}
					$tableCell .= '<input type="text" alt="'.($disabledtaskday ? '' : $alttitle).'" title="'.($disabledtaskday ? '' : $alttitle).'" '.($disabledtaskday ? 'disabled' : $placeholder).' class="center smallpadd" size="2" id="timeadded['.$inc.']['.$idw.']" name="task['.$lines[$i]->id.']['.$idw.']" value="" cols="2"  maxlength="5"';
					$tableCell .= ' onkeypress="return regexEvent(this,event,\'timeChar\')"';
					$tableCell .= ' onkeyup="updateTotal('.$idw.',\''.$modeinput.'\')"';
					$tableCell .= ' onblur="regexEvent(this,event,\''.$modeinput.'\'); updateTotal('.$idw.',\''.$modeinput.'\')" />';
					$tableCell .= '</td>';
					print $tableCell;
				}

				// Warning
				print '<td class="right">';
				if ((!$lines[$i]->public) && $disabledproject) {
					print $form->textwithpicto('', $langs->trans("UserIsNotContactOfProject"));
				} elseif ($disabledtask) {
					$titleassigntask = $langs->trans("AssignTaskToMe");
					if ($fuser->id != $user->id) {
						$titleassigntask = $langs->trans("AssignTaskToUser", '...');
					}

					print $form->textwithpicto('', $langs->trans("TaskIsNotAssignedToUser", $titleassigntask));
				}
				print '</td>';

				print "</tr>\n";
			}

			// Call to show task with a lower level (task under the current task)
			$inc++;
			$level++;
			if ($lines[$i]->id > 0) {
				//var_dump('totalforeachday after taskid='.$lines[$i]->id.' and previous one on level '.$level);
				//var_dump($totalforeachday);
				$ret = projectLinesPerWeek($inc, $firstdaytoshow, $fuser, $lines[$i]->id, ($parent == 0 ? $lineswithoutlevel0 : $lines), $level, $projectsrole, $tasksrole, $mine, $restricteditformytask, $isavailable, $oldprojectforbreak, $arrayfields, $extrafields);
				//var_dump('ret with parent='.$lines[$i]->id.' level='.$level);
				//var_dump($ret);
				foreach ($ret as $key => $val) {
					$totalforeachday[$key] += $val;
				}
				//var_dump('totalforeachday after taskid='.$lines[$i]->id.' and previous one on level '.$level.' + subtasks');
				//var_dump($totalforeachday);
			}
			$level--;
		} else {
			//$level--;
		}
	}

	return $totalforeachday;
}

/**
 * Output a task line into a perday intput mode
 *
 * @param	string	   	$inc					Line output identificator (start to 0, then increased by recursive call)
 * @param	int			$firstdaytoshow			First day to show
 * @param	User|null	$fuser					Restrict list to user if defined
 * @param   string		$parent					Id of parent task to show (0 to show all)
 * @param   Task[]		$lines					Array of lines (list of tasks but we will show only if we have a specific role on task)
 * @param   int			$level					Level (start to 0, then increased/decrease by recursive call)
 * @param   string		$projectsrole			Array of roles user has on project
 * @param   string		$tasksrole				Array of roles user has on task
 * @param	string		$mine					Show only task lines I am assigned to
 * @param   int			$restricteditformytask	0=No restriction, 1=Enable add time only if task is a task i am affected to
 * @param   array       $isavailable			Array with data that say if user is available for several days for morning and afternoon
 * @param	int			$oldprojectforbreak		Old project id of last project break
 * @param	array		$TWeek					Array of week numbers
 * @return  array								Array with time spent for $fuser for each day of week on tasks in $lines and substasks
 */
function projectLinesPerMonth(&$inc, $firstdaytoshow, $fuser, $parent, $lines, &$level, &$projectsrole, &$tasksrole, $mine, $restricteditformytask, &$isavailable, $oldprojectforbreak = 0, $TWeek = array())
{
	global $conf, $db, $user, $langs;
	global $form, $formother, $projectstatic, $taskstatic, $thirdpartystatic;

	$numlines = count($lines);

	$lastprojectid = 0;
	$workloadforid = array();
	$totalforeachweek = array();
	$lineswithoutlevel0 = array();

	// Create a smaller array with sublevels only to be used later. This increase dramatically performances.
	if ($parent == 0) { // Always and only if at first level
		for ($i = 0; $i < $numlines; $i++) {
			if ($lines[$i]->fk_task_parent) {
				$lineswithoutlevel0[] = $lines[$i];
			}
		}
	}

	//dol_syslog('projectLinesPerWeek inc='.$inc.' firstdaytoshow='.$firstdaytoshow.' task parent id='.$parent.' level='.$level." count(lines)=".$numlines." count(lineswithoutlevel0)=".count($lineswithoutlevel0));

	if (empty($oldprojectforbreak)) {
		$oldprojectforbreak = (empty($conf->global->PROJECT_TIMESHEET_DISABLEBREAK_ON_PROJECT) ? 0 : -1); // 0 = start break, -1 = never break
	}

	$restrictBefore = null;

	if (! empty($conf->global->PROJECT_TIMESHEET_PREVENT_AFTER_MONTHS)) {
		require_once DOL_DOCUMENT_ROOT.'/core/lib/date.lib.php';
		$restrictBefore = dol_time_plus_duree(dol_now(), - $conf->global->PROJECT_TIMESHEET_PREVENT_AFTER_MONTHS, 'm');
	}

	for ($i = 0; $i < $numlines; $i++) {
		if ($parent == 0) {
			$level = 0;
		}

		if ($lines[$i]->fk_task_parent == $parent) {
			// If we want all or we have a role on task, we show it
			if (empty($mine) || !empty($tasksrole[$lines[$i]->id])) {
				//dol_syslog("projectLinesPerWeek Found line ".$i.", a qualified task (i have role or want to show all tasks) with id=".$lines[$i]->id." project id=".$lines[$i]->fk_project);

				// Break on a new project
				if ($parent == 0 && $lines[$i]->fk_project != $lastprojectid) {
					$lastprojectid = $lines[$i]->fk_project;
					$projectstatic->id = $lines[$i]->fk_project;
				}

				//var_dump('--- '.$level.' '.$firstdaytoshow.' '.$fuser->id.' '.$projectstatic->id.' '.$workloadforid[$projectstatic->id]);
				//var_dump($projectstatic->weekWorkLoadPerTask);
				if (empty($workloadforid[$projectstatic->id])) {
					$projectstatic->loadTimeSpentMonth($firstdaytoshow, 0, $fuser->id); // Load time spent from table projet_task_time for the project into this->weekWorkLoad and this->weekWorkLoadPerTask for all days of a week
					$workloadforid[$projectstatic->id] = 1;
				}
				//var_dump($projectstatic->weekWorkLoadPerTask);
				//var_dump('--- '.$projectstatic->id.' '.$workloadforid[$projectstatic->id]);

				$projectstatic->id = $lines[$i]->fk_project;
				$projectstatic->ref = $lines[$i]->projectref;
				$projectstatic->title = $lines[$i]->projectlabel;
				$projectstatic->public = $lines[$i]->public;
				$projectstatic->thirdparty_name = $lines[$i]->thirdparty_name;
				$projectstatic->status = $lines[$i]->projectstatus;

				$taskstatic->id = $lines[$i]->id;
				$taskstatic->ref = ($lines[$i]->ref ? $lines[$i]->ref : $lines[$i]->id);
				$taskstatic->label = $lines[$i]->label;
				$taskstatic->date_start = $lines[$i]->date_start;
				$taskstatic->date_end = $lines[$i]->date_end;

				$thirdpartystatic->id = $lines[$i]->thirdparty_id;
				$thirdpartystatic->name = $lines[$i]->thirdparty_name;
				$thirdpartystatic->email = $lines[$i]->thirdparty_email;

				if (empty($oldprojectforbreak) || ($oldprojectforbreak != -1 && $oldprojectforbreak != $projectstatic->id)) {
					print '<tr class="oddeven trforbreak nobold">'."\n";
					print '<td colspan="'.(6 + count($TWeek)).'">';
					print $projectstatic->getNomUrl(1, '', 0, '<strong>'.$langs->transnoentitiesnoconv("YourRole").':</strong> '.$projectsrole[$lines[$i]->fk_project]);
					if ($thirdpartystatic->id > 0) {
						print ' - '.$thirdpartystatic->getNomUrl(1);
					}
					if ($projectstatic->title) {
						print ' - ';
						print '<span class="secondary">'.$projectstatic->title.'</span>';
					}
					print '</td>';
					print '</tr>';
				}

				if ($oldprojectforbreak != -1) {
					$oldprojectforbreak = $projectstatic->id;
				}
				print '<tr class="oddeven" data-taskid="'.$lines[$i]->id.'">'."\n";

				// User
				/*
				print '<td class="nowrap">';
				print $fuser->getNomUrl(1, 'withproject', 'time');
				print '</td>';
				*/

				// Project
				/*print '<td class="nowrap">';
				if ($oldprojectforbreak == -1) print $projectstatic->getNomUrl(1,'',0,$langs->transnoentitiesnoconv("YourRole").': '.$projectsrole[$lines[$i]->fk_project]);
				print "</td>";*/

				// Thirdparty
				/*print '<td class="tdoverflowmax100">';
				if ($thirdpartystatic->id > 0) print $thirdpartystatic->getNomUrl(1, 'project');
				print '</td>';*/

				// Ref
				print '<td class="nowrap">';
				print '<!-- Task id = '.$lines[$i]->id.' -->';
				for ($k = 0; $k < $level; $k++) {
					print '<div class="marginleftonly">';
				}
				print $taskstatic->getNomUrl(1, 'withproject', 'time');
				// Label task
				print '<br>';
				print '<span class="opacitymedium">'.$taskstatic->label.'</span>';
				for ($k = 0; $k < $level; $k++) {
					print "</div>";
				}
				print "</td>\n";

				// Planned Workload
				print '<td class="leftborder plannedworkload right">';
				if ($lines[$i]->planned_workload) {
					print convertSecondToTime($lines[$i]->planned_workload, 'allhourmin');
				} else {
					print '--:--';
				}
				print '</td>';

				// Progress declared %
				print '<td class="right">';
				print $formother->select_percent($lines[$i]->progress, $lines[$i]->id.'progress');
				print '</td>';

				// Time spent by everybody
				print '<td class="right">';
				// $lines[$i]->duration is a denormalised field = summ of time spent by everybody for task. What we need is time consummed by user
				if ($lines[$i]->duration) {
					print '<a href="'.DOL_URL_ROOT.'/projet/tasks/time.php?id='.$lines[$i]->id.'">';
					print convertSecondToTime($lines[$i]->duration, 'allhourmin');
					print '</a>';
				} else {
					print '--:--';
				}
				print "</td>\n";

				// Time spent by user
				print '<td class="right">';
				$tmptimespent = $taskstatic->getSummaryOfTimeSpent($fuser->id);
				if ($tmptimespent['total_duration']) {
					print convertSecondToTime($tmptimespent['total_duration'], 'allhourmin');
				} else {
					print '--:--';
				}
				print "</td>\n";

				$disabledproject = 1;
				$disabledtask = 1;
				//print "x".$lines[$i]->fk_project;
				//var_dump($lines[$i]);
				//var_dump($projectsrole[$lines[$i]->fk_project]);
				// If at least one role for project
				if ($lines[$i]->public || !empty($projectsrole[$lines[$i]->fk_project]) || $user->rights->projet->all->creer) {
					$disabledproject = 0;
					$disabledtask = 0;
				}
				// If $restricteditformytask is on and I have no role on task, i disable edit
				if ($restricteditformytask && empty($tasksrole[$lines[$i]->id])) {
					$disabledtask = 1;
				}

				//var_dump($projectstatic->weekWorkLoadPerTask);
				//TODO
				// Fields to show current time
				$tableCell = '';
				$modeinput = 'hours';
				$TFirstDay = getFirstDayOfEachWeek($TWeek, date('Y', $firstdaytoshow));
				$TFirstDay[reset($TWeek)] = 1;

				$firstdaytoshowarray = dol_getdate($firstdaytoshow);
				$year = $firstdaytoshowarray['year'];
				$month = $firstdaytoshowarray['mon'];
				foreach ($TWeek as $weekIndex => $weekNb) {
					$weekWorkLoad = $projectstatic->monthWorkLoadPerTask[$weekNb][$lines[$i]->id];
					$totalforeachweek[$weekNb] += $weekWorkLoad;

					$alreadyspent = '';
					if ($weekWorkLoad > 0) {
						$alreadyspent = convertSecondToTime($weekWorkLoad, 'allhourmin');
					}
					$alttitle = $langs->trans("AddHereTimeSpentForWeek", $weekNb);

					$disabledtaskweek = $disabledtask;
					$firstdayofweek = dol_mktime(0, 0, 0, $month, $TFirstDay[$weekIndex], $year);

					if (! $disabledtask && $restrictBefore && $firstdayofweek < $restrictBefore) {
						$disabledtaskweek = 1;
					}

					$tableCell = '<td class="center hide weekend">';
					$placeholder = '';
					if ($alreadyspent) {
						$tableCell .= '<span class="timesheetalreadyrecorded" title="texttoreplace"><input type="text" class="center smallpadd" size="2" disabled id="timespent['.$inc.']['.((int) $weekNb).']" name="task['.$lines[$i]->id.']['.$weekNb.']" value="'.$alreadyspent.'"></span>';
						//$placeholder=' placeholder="00:00"';
						//$tableCell.='+';
					}

					$tableCell .= '<input type="text" alt="'.($disabledtaskweek ? '' : $alttitle).'" title="'.($disabledtaskweek ? '' : $alttitle).'" '.($disabledtaskweek ? 'disabled' : $placeholder).' class="center smallpadd" size="2" id="timeadded['.$inc.']['.((int) $weekNb).']" name="task['.$lines[$i]->id.']['.($TFirstDay[$weekNb] - 1).']" value="" cols="2"  maxlength="5"';
					$tableCell .= ' onkeypress="return regexEvent(this,event,\'timeChar\')"';
					$tableCell .= ' onkeyup="updateTotal('.$weekNb.',\''.$modeinput.'\')"';
					$tableCell .= ' onblur="regexEvent(this,event,\''.$modeinput.'\'); updateTotal('.$weekNb.',\''.$modeinput.'\')" />';
					$tableCell .= '</td>';
					print $tableCell;
				}

				// Warning
				print '<td class="right">';
				if ((!$lines[$i]->public) && $disabledproject) {
					print $form->textwithpicto('', $langs->trans("UserIsNotContactOfProject"));
				} elseif ($disabledtask) {
					$titleassigntask = $langs->trans("AssignTaskToMe");
					if ($fuser->id != $user->id) {
						$titleassigntask = $langs->trans("AssignTaskToUser", '...');
					}

					print $form->textwithpicto('', $langs->trans("TaskIsNotAssignedToUser", $titleassigntask));
				}
				print '</td>';

				print "</tr>\n";
			}

			// Call to show task with a lower level (task under the current task)
			$inc++;
			$level++;
			if ($lines[$i]->id > 0) {
				//var_dump('totalforeachday after taskid='.$lines[$i]->id.' and previous one on level '.$level);
				//var_dump($totalforeachday);
				$ret = projectLinesPerMonth($inc, $firstdaytoshow, $fuser, $lines[$i]->id, ($parent == 0 ? $lineswithoutlevel0 : $lines), $level, $projectsrole, $tasksrole, $mine, $restricteditformytask, $isavailable, $oldprojectforbreak, $TWeek);
				//var_dump('ret with parent='.$lines[$i]->id.' level='.$level);
				//var_dump($ret);
				foreach ($ret as $key => $val) {
					$totalforeachweek[$key] += $val;
				}
				//var_dump('totalforeachday after taskid='.$lines[$i]->id.' and previous one on level '.$level.' + subtasks');
				//var_dump($totalforeachday);
			}
			$level--;
		} else {
			//$level--;
		}
	}

	return $totalforeachweek;
}


/**
 * Search in task lines with a particular parent if there is a task for a particular user (in taskrole)
 *
 * @param 	string	$inc				Counter that count number of lines legitimate to show (for return)
 * @param 	int		$parent				Id of parent task to start
 * @param 	array	$lines				Array of all tasks
 * @param	string	$taskrole			Array of task filtered on a particular user
 * @return	int							1 if there is
 */
function searchTaskInChild(&$inc, $parent, &$lines, &$taskrole)
{
	//print 'Search in line with parent id = '.$parent.'<br>';
	$numlines = count($lines);
	for ($i = 0; $i < $numlines; $i++) {
		// Process line $lines[$i]
		if ($lines[$i]->fk_parent == $parent && $lines[$i]->id != $lines[$i]->fk_parent) {
			// If task is legitimate to show, no more need to search deeper
			if (isset($taskrole[$lines[$i]->id])) {
				//print 'Found a legitimate task id='.$lines[$i]->id.'<br>';
				$inc++;
				return $inc;
			}

			searchTaskInChild($inc, $lines[$i]->id, $lines, $taskrole);
			//print 'Found inc='.$inc.'<br>';

			if ($inc > 0) {
				return $inc;
			}
		}
	}

	return $inc;
}

/**
 * Return HTML table with list of projects and number of opened tasks
 *
 * @param	DoliDB	$db					Database handler
 * @param	Form	$form				Object form
 * @param   int		$socid				Id thirdparty
 * @param   int		$projectsListId     Id of project I have permission on
 * @param   int		$mytasks            Limited to task I am contact to
 * @param	int		$status				-1=No filter on statut, 0 or 1 = Filter on status
 * @param	array	$listofoppstatus	List of opportunity status
 * @param   array   $hiddenfields       List of info to not show ('projectlabel', 'declaredprogress', '...', )
 * @return	void
 */
function print_projecttasks_array($db, $form, $socid, $projectsListId, $mytasks = 0, $status = -1, $listofoppstatus = array(), $hiddenfields = array())
{
	global $langs, $conf, $user;
	global $theme_datacolor;

	require_once DOL_DOCUMENT_ROOT.'/projet/class/project.class.php';

	$listofstatus = array_keys($listofoppstatus);

	if (is_array($listofstatus) && !empty($conf->global->USE_COLOR_FOR_PROSPECTION_STATUS)) {
		// Define $themeColorId and array $statusOppList for each $listofstatus
		$themeColorId = 0;
		$statusOppList = array();
		foreach ($listofstatus as $oppStatus) {
			$oppStatusCode = dol_getIdFromCode($db, $oppStatus, 'c_lead_status', 'rowid', 'code');
			if ($oppStatusCode) {
				$statusOppList[$oppStatus]['code'] = $oppStatusCode;
				$statusOppList[$oppStatus]['color'] = isset($theme_datacolor[$themeColorId]) ? implode(', ', $theme_datacolor[$themeColorId]) : '';
			}
			$themeColorId++;
		}
	}

	$projectstatic = new Project($db);
	$thirdpartystatic = new Societe($db);

	$sortfield = '';
	$sortorder = '';
	$project_year_filter = 0;

	$title = $langs->trans("Projects");
	if (strcmp($status, '') && $status >= 0) {
		$title = $langs->trans("Projects").' '.$langs->trans($projectstatic->statuts_long[$status]);
	}

	$arrayidtypeofcontact = array();

	print '<div class="div-table-responsive-no-min">';
	print '<table class="noborder centpercent">';

	$sql = " FROM ".MAIN_DB_PREFIX."projet as p";
	if ($mytasks) {
		$sql .= ", ".MAIN_DB_PREFIX."projet_task as t";
		$sql .= ", ".MAIN_DB_PREFIX."element_contact as ec";
		$sql .= ", ".MAIN_DB_PREFIX."c_type_contact as ctc";
	} else {
		$sql .= " LEFT JOIN ".MAIN_DB_PREFIX."projet_task as t ON p.rowid = t.fk_projet";
	}
	$sql .= " WHERE p.entity IN (".getEntity('project').")";
	$sql .= " AND p.rowid IN (".$db->sanitize($projectsListId).")";
	if ($socid) {
		$sql .= "  AND (p.fk_soc IS NULL OR p.fk_soc = 0 OR p.fk_soc = ".((int) $socid).")";
	}
	if ($mytasks) {
		$sql .= " AND p.rowid = t.fk_projet";
		$sql .= " AND ec.element_id = t.rowid";
		$sql .= " AND ec.fk_socpeople = ".((int) $user->id);
		$sql .= " AND ec.fk_c_type_contact = ctc.rowid"; // Replace the 2 lines with ec.fk_c_type_contact in $arrayidtypeofcontact
		$sql .= " AND ctc.element = 'project_task'";
	}
	if ($status >= 0) {
		$sql .= " AND p.fk_statut = ".(int) $status;
	}
	if (!empty($conf->global->PROJECT_LIMIT_YEAR_RANGE)) {
		$project_year_filter = GETPOST("project_year_filter");
		//Check if empty or invalid year. Wildcard ignores the sql check
		if ($project_year_filter != "*") {
			if (empty($project_year_filter) || !ctype_digit($project_year_filter)) {
				$project_year_filter = date("Y");
			}
			$sql .= " AND (p.dateo IS NULL OR p.dateo <= ".$db->idate(dol_get_last_day($project_year_filter, 12, false)).")";
			$sql .= " AND (p.datee IS NULL OR p.datee >= ".$db->idate(dol_get_first_day($project_year_filter, 1, false)).")";
		}
	}

	// Get id of project we must show tasks
	$arrayidofprojects = array();
	$sql1 = "SELECT p.rowid as projectid";
	$sql1 .= $sql;
	$resql = $db->query($sql1);
	if ($resql) {
		$i = 0;
		$num = $db->num_rows($resql);
		while ($i < $num) {
			$objp = $db->fetch_object($resql);
			$arrayidofprojects[$objp->projectid] = $objp->projectid;
			$i++;
		}
	} else {
		dol_print_error($db);
	}
	if (empty($arrayidofprojects)) {
		$arrayidofprojects[0] = -1;
	}

	// Get list of project with calculation on tasks
	$sql2 = "SELECT p.rowid as projectid, p.ref, p.title, p.fk_soc,";
	$sql2 .= " s.rowid as socid, s.nom as socname, s.name_alias,";
	$sql2 .= " s.code_client, s.code_compta, s.client,";
	$sql2 .= " s.code_fournisseur, s.code_compta_fournisseur, s.fournisseur,";
	$sql2 .= " s.logo, s.email, s.entity,";
	$sql2 .= " p.fk_user_creat, p.public, p.fk_statut as status, p.fk_opp_status as opp_status, p.opp_percent, p.opp_amount,";
	$sql2 .= " p.dateo, p.datee,";
	$sql2 .= " COUNT(t.rowid) as nb, SUM(t.planned_workload) as planned_workload, SUM(t.planned_workload * t.progress / 100) as declared_progess_workload";
	$sql2 .= " FROM ".MAIN_DB_PREFIX."projet as p";
	$sql2 .= " LEFT JOIN ".MAIN_DB_PREFIX."societe as s ON s.rowid = p.fk_soc";
	$sql2 .= " LEFT JOIN ".MAIN_DB_PREFIX."projet_task as t ON p.rowid = t.fk_projet";
	$sql2 .= " WHERE p.rowid IN (".$db->sanitize(join(',', $arrayidofprojects)).")";
	$sql2 .= " GROUP BY p.rowid, p.ref, p.title, p.fk_soc, s.rowid, s.nom, s.name_alias, s.code_client, s.code_compta, s.client, s.code_fournisseur, s.code_compta_fournisseur, s.fournisseur,";
	$sql2 .= " s.logo, s.email, s.entity, p.fk_user_creat, p.public, p.fk_statut, p.fk_opp_status, p.opp_percent, p.opp_amount, p.dateo, p.datee";
	$sql2 .= " ORDER BY p.title, p.ref";

	$resql = $db->query($sql2);
	if ($resql) {
		$total_task = 0;
		$total_opp_amount = 0;
		$ponderated_opp_amount = 0;

		$num = $db->num_rows($resql);
		$i = 0;

		print '<tr class="liste_titre">';
		print_liste_field_titre($title.'<a href="'.DOL_URL_ROOT.'/projet/list.php?search_status='.((int) $status).'"><span class="badge marginleftonlyshort">'.$num.'</span></a>', $_SERVER["PHP_SELF"], "", "", "", "", $sortfield, $sortorder);
		print_liste_field_titre("ThirdParty", $_SERVER["PHP_SELF"], "", "", "", "", $sortfield, $sortorder);
		if (!empty($conf->global->PROJECT_USE_OPPORTUNITIES)) {
			if (!in_array('prospectionstatus', $hiddenfields)) {
				print_liste_field_titre("OpportunityStatus", "", "", "", "", 'style="max-width: 100px"', $sortfield, $sortorder, 'center ');
			}
			print_liste_field_titre($form->textwithpicto($langs->trans("Amount"), $langs->trans("OpportunityAmount").' ('.$langs->trans("Tooltip").' = '.$langs->trans("OpportunityWeightedAmount").')'), "", "", "", "", 'style="max-width: 100px"', $sortfield, $sortorder, 'right ');
			//print_liste_field_titre('OpportunityWeightedAmount', '', '', '', '', 'align="right"', $sortfield, $sortorder);
		}
		if (empty($conf->global->PROJECT_HIDE_TASKS)) {
			print_liste_field_titre("Tasks", "", "", "", "", 'align="right"', $sortfield, $sortorder);
			if (!in_array('plannedworkload', $hiddenfields)) {
				print_liste_field_titre("PlannedWorkload", "", "", "", "", 'style="max-width: 100px"', $sortfield, $sortorder, 'right ');
			}
			if (!in_array('declaredprogress', $hiddenfields)) {
				print_liste_field_titre("%", "", "", "", "", '', $sortfield, $sortorder, 'right ', $langs->trans("ProgressDeclared"));
			}
		}
		if (!in_array('projectstatus', $hiddenfields)) {
			print_liste_field_titre("Status", "", "", "", "", '', $sortfield, $sortorder, 'right ');
		}
		print "</tr>\n";

		$total_plannedworkload = 0;
		$total_declaredprogressworkload = 0;
		while ($i < $num) {
			$objp = $db->fetch_object($resql);

			$projectstatic->id = $objp->projectid;
			$projectstatic->user_author_id = $objp->fk_user_creat;
			$projectstatic->public = $objp->public;

			// Check is user has read permission on project
			$userAccess = $projectstatic->restrictedProjectArea($user);
			if ($userAccess >= 0) {
				$projectstatic->ref = $objp->ref;
				$projectstatic->status = $objp->status;
				$projectstatic->title = $objp->title;
				$projectstatic->datee = $db->jdate($objp->datee);
				$projectstatic->dateo = $db->jdate($objp->dateo);

				print '<tr class="oddeven">';

				print '<td class="tdoverflowmax150">';
				print $projectstatic->getNomUrl(1, '', 0, '', '-', 0, -1, 'nowraponall');
				if (!in_array('projectlabel', $hiddenfields)) {
					print '<br><span class="opacitymedium">'.dol_trunc($objp->title, 24).'</span>';
				}
				print '</td>';

				print '<td class="nowraponall tdoverflowmax100">';
				if ($objp->fk_soc > 0) {
					$thirdpartystatic->id = $objp->socid;
					$thirdpartystatic->name = $objp->socname;
					//$thirdpartystatic->name_alias = $objp->name_alias;
					//$thirdpartystatic->code_client = $objp->code_client;
					$thirdpartystatic->code_compta = $objp->code_compta;
					$thirdpartystatic->client = $objp->client;
					//$thirdpartystatic->code_fournisseur = $objp->code_fournisseur;
					$thirdpartystatic->code_compta_fournisseur = $objp->code_compta_fournisseur;
					$thirdpartystatic->fournisseur = $objp->fournisseur;
					$thirdpartystatic->logo = $objp->logo;
					$thirdpartystatic->email = $objp->email;
					$thirdpartystatic->entity = $objp->entity;
					print $thirdpartystatic->getNomUrl(1);
				}
				print '</td>';

				if (!empty($conf->global->PROJECT_USE_OPPORTUNITIES)) {
					if (!in_array('prospectionstatus', $hiddenfields)) {
						print '<td class="center tdoverflowmax75">';
						// Because color of prospection status has no meaning yet, it is used if hidden constant is set
						if (empty($conf->global->USE_COLOR_FOR_PROSPECTION_STATUS)) {
							$oppStatusCode = dol_getIdFromCode($db, $objp->opp_status, 'c_lead_status', 'rowid', 'code');
							if ($langs->trans("OppStatus".$oppStatusCode) != "OppStatus".$oppStatusCode) {
								print $langs->trans("OppStatus".$oppStatusCode);
							}
						} else {
							if (isset($statusOppList[$objp->opp_status])) {
								$oppStatusCode = $statusOppList[$objp->opp_status]['code'];
								$oppStatusColor = $statusOppList[$objp->opp_status]['color'];
							} else {
								$oppStatusCode = dol_getIdFromCode($db, $objp->opp_status, 'c_lead_status', 'rowid', 'code');
								$oppStatusColor = '';
							}
							if ($oppStatusCode) {
								if (!empty($oppStatusColor)) {
									print '<a href="'.dol_buildpath('/projet/list.php?search_opp_status='.$objp->opp_status, 1).'" style="display: inline-block; width: 4px; border: 5px solid rgb('.$oppStatusColor.'); border-radius: 2px;" title="'.$langs->trans("OppStatus".$oppStatusCode).'"></a>';
								} else {
									print '<a href="'.dol_buildpath('/projet/list.php?search_opp_status='.$objp->opp_status, 1).'" title="'.$langs->trans("OppStatus".$oppStatusCode).'">'.$oppStatusCode.'</a>';
								}
							}
						}
						print '</td>';
					}

					print '<td class="right">';
					if ($objp->opp_percent && $objp->opp_amount) {
						$opp_weighted_amount = $objp->opp_percent * $objp->opp_amount / 100;
						$alttext = $langs->trans("OpportunityWeightedAmount").' '.price($opp_weighted_amount, 0, '', 1, -1, 0, $conf->currency);
						$ponderated_opp_amount += price2num($opp_weighted_amount);
					}
					if ($objp->opp_amount) {
						print '<span class="amount" title="'.$alttext.'">'.$form->textwithpicto(price($objp->opp_amount, 0, '', 1, -1, 0), $alttext).'</span>';
					}
					print '</td>';
				}

				if (empty($conf->global->PROJECT_HIDE_TASKS)) {
					print '<td class="right">'.$objp->nb.'</td>';

					$plannedworkload = $objp->planned_workload;
					$total_plannedworkload += $plannedworkload;
					if (!in_array('plannedworkload', $hiddenfields)) {
						print '<td class="right">'.($plannedworkload ?convertSecondToTime($plannedworkload) : '').'</td>';
					}
					if (!in_array('declaredprogress', $hiddenfields)) {
						$declaredprogressworkload = $objp->declared_progess_workload;
						$total_declaredprogressworkload += $declaredprogressworkload;
						print '<td class="right">';
						//print $objp->planned_workload.'-'.$objp->declared_progess_workload."<br>";
						print ($plannedworkload ?round(100 * $declaredprogressworkload / $plannedworkload, 0).'%' : '');
						print '</td>';
					}
				}

				if (!in_array('projectstatus', $hiddenfields)) {
					print '<td class="right">';
					print $projectstatic->getLibStatut(3);
					print '</td>';
				}

				print "</tr>\n";

				$total_task = $total_task + $objp->nb;
				$total_opp_amount = $total_opp_amount + $objp->opp_amount;
			}

			$i++;
		}

		print '<tr class="liste_total">';
		print '<td>'.$langs->trans("Total")."</td><td></td>";
		if (!empty($conf->global->PROJECT_USE_OPPORTUNITIES)) {
			if (!in_array('prospectionstatus', $hiddenfields)) {
				print '<td class="liste_total"></td>';
			}
			print '<td class="liste_total right">';
			//$form->textwithpicto(price($ponderated_opp_amount, 0, '', 1, -1, -1, $conf->currency), $langs->trans("OpportunityPonderatedAmountDesc"), 1);
			print $form->textwithpicto(price($total_opp_amount, 0, '', 1, -1, 0), $langs->trans("OpportunityPonderatedAmountDesc").' : '.price($ponderated_opp_amount, 0, '', 1, -1, 0, $conf->currency));
			print '</td>';
		}
		if (empty($conf->global->PROJECT_HIDE_TASKS)) {
			print '<td class="liste_total right">'.$total_task.'</td>';
			if (!in_array('plannedworkload', $hiddenfields)) {
				print '<td class="liste_total right">'.($total_plannedworkload ?convertSecondToTime($total_plannedworkload) : '').'</td>';
			}
			if (!in_array('declaredprogress', $hiddenfields)) {
				print '<td class="liste_total right">'.($total_plannedworkload ?round(100 * $total_declaredprogressworkload / $total_plannedworkload, 0).'%' : '').'</td>';
			}
		}
		if (!in_array('projectstatus', $hiddenfields)) {
			print '<td class="liste_total"></td>';
		}
		print '</tr>';

		$db->free($resql);
	} else {
		dol_print_error($db);
	}

	print "</table>";
	print '</div>';

	if (!empty($conf->global->PROJECT_LIMIT_YEAR_RANGE)) {
		//Add the year filter input
		print '<form method="get" action="'.$_SERVER["PHP_SELF"].'">';
		print '<table width="100%">';
		print '<tr>';
		print '<td>'.$langs->trans("Year").'</td>';
		print '<td class="right"><input type="text" size="4" class="flat" name="project_year_filter" value="'.$project_year_filter.'"/>';
		print "</tr>\n";
		print '</table></form>';
	}
}

/**
 * @param   Task        $task               the task object
 * @param   bool|string $label              true = auto, false = dont display, string = replace output
 * @param   bool|string $progressNumber     true = auto, false = dont display, string = replace output
 * @param   bool        $hideOnProgressNull hide if progress is null
 * @param   bool        $spaced             used to add space at bottom (made by css)
 * @return string
 * @see getTaskProgressBadge()
 */
function getTaskProgressView($task, $label = true, $progressNumber = true, $hideOnProgressNull = false, $spaced = false)
{
	global $langs, $conf;

	$out = '';

	$plannedworkloadoutputformat = 'allhourmin';
	$timespentoutputformat = 'allhourmin';
	if (!empty($conf->global->PROJECT_PLANNED_WORKLOAD_FORMAT)) {
		$plannedworkloadoutputformat = $conf->global->PROJECT_PLANNED_WORKLOAD_FORMAT;
	}
	if (!empty($conf->global->PROJECT_TIMES_SPENT_FORMAT)) {
		$timespentoutputformat = $conf->global->PROJECT_TIME_SPENT_FORMAT;
	}

	if (empty($task->progress) && !empty($hideOnProgressNull)) {
		return '';
	}

	$spaced = !empty($spaced) ? 'spaced' : '';

	$diff = '';

	// define progress color according to time spend vs workload
	$progressBarClass = 'progress-bar-info';
	$progressCalculated = 0;
	if ($task->planned_workload) {
		$progressCalculated = round(100 * floatval($task->duration_effective) / floatval($task->planned_workload), 2);

		// this conf is actually hidden, by default we use 10% for "be carefull or warning"
		$warningRatio = !empty($conf->global->PROJECT_TIME_SPEND_WARNING_PERCENT) ? (1 + $conf->global->PROJECT_TIME_SPEND_WARNING_PERCENT / 100) : 1.10;

		$diffTitle = '<br>'.$langs->trans('ProgressDeclared').' : '.$task->progress.($task->progress ? '%' : '');
		$diffTitle .= '<br>'.$langs->trans('ProgressCalculated').' : '.$progressCalculated.($progressCalculated ? '%' : '');

		//var_dump($progressCalculated.' '.$warningRatio.' '.$task->progress.' '.floatval($task->progress * $warningRatio));
		if (floatval($progressCalculated) > floatval($task->progress * $warningRatio)) {
			$progressBarClass = 'progress-bar-danger';
			$title = $langs->trans('TheReportedProgressIsLessThanTheCalculatedProgressionByX', abs($task->progress - $progressCalculated).' '.$langs->trans("point"));
			$diff = '<span class="text-danger classfortooltip paddingrightonly" title="'.dol_htmlentities($title.$diffTitle).'" ><i class="fa fa-caret-down"></i> '.($task->progress - $progressCalculated).'%</span>';
		} elseif (floatval($progressCalculated) > floatval($task->progress)) { // warning if close at 10%
			$progressBarClass = 'progress-bar-warning';
			$title = $langs->trans('TheReportedProgressIsLessThanTheCalculatedProgressionByX', abs($task->progress - $progressCalculated).' '.$langs->trans("point"));
			$diff = '<span class="text-warning classfortooltip paddingrightonly" title="'.dol_htmlentities($title.$diffTitle).'" ><i class="fa fa-caret-left"></i> '.($task->progress - $progressCalculated).'%</span>';
		} else {
			$progressBarClass = 'progress-bar-success';
			$title = $langs->trans('TheReportedProgressIsMoreThanTheCalculatedProgressionByX', ($task->progress - $progressCalculated).' '.$langs->trans("point"));
			$diff = '<span class="text-success classfortooltip paddingrightonly" title="'.dol_htmlentities($title.$diffTitle).'" ><i class="fa fa-caret-up"></i> '.($task->progress - $progressCalculated).'%</span>';
		}
	}

	$out .= '<div class="progress-group">';

	if ($label !== false) {
		$out .= '    <span class="progress-text">';

		if ($label !== true) {
			$out .= $label; // replace label by param
		} else {
			$out .= $task->getNomUrl(1).' '.dol_htmlentities($task->label);
		}
		$out .= '    </span>';
	}


	if ($progressNumber !== false) {
		$out .= '    <span class="progress-number">';
		if ($progressNumber !== true) {
			$out .= $progressNumber; // replace label by param
		} else {
			if ($task->hasDelay()) {
				$out .= img_warning($langs->trans("Late")).' ';
			}

			$url = DOL_URL_ROOT.'/projet/tasks/time.php?id='.$task->id;

			$out .= !empty($diff) ? $diff.' ' : '';
			$out .= '<a href="'.$url.'" >';
			$out .= '<b title="'.$langs->trans('TimeSpent').'" >';
			if ($task->duration_effective) {
				$out .= convertSecondToTime($task->duration_effective, $timespentoutputformat);
			} else {
				$out .= '--:--';
			}
			$out .= '</b>';
			$out .= '</a>';

			$out .= ' / ';

			$out .= '<a href="'.$url.'" >';
			$out .= '<span title="'.$langs->trans('PlannedWorkload').'" >';
			if ($task->planned_workload) {
				$out .= convertSecondToTime($task->planned_workload, $plannedworkloadoutputformat);
			} else {
				$out .= '--:--';
			}
			$out .= '</a>';
		}
		$out .= '    </span>';
	}


	$out .= '</span>';
	$out .= '    <div class="progress sm '.$spaced.'">';
	$diffval = floatval($task->progress) - floatval($progressCalculated);
	if ($diffval >= 0) {
		// good
		$out .= '        <div class="progress-bar '.$progressBarClass.'" style="width: '.floatval($task->progress).'%" title="'.floatval($task->progress).'%">';
		if (!empty($task->progress)) {
			$out .= '        <div class="progress-bar progress-bar-consumed" style="width: '.floatval($progressCalculated / $task->progress * 100).'%" title="'.floatval($progressCalculated).'%"></div>';
		}
		$out .= '        </div>';
	} else {
		// bad
		$out .= '        <div class="progress-bar progress-bar-consumed" style="width: '.floatval($progressCalculated).'%" title="'.floatval($progressCalculated).'%">';
		$out .= '        <div class="progress-bar '.$progressBarClass.'" style="width: '.($task->progress ? floatval($task->progress / $progressCalculated * 100).'%' : '1px').'" title="'.floatval($task->progress).'%"></div>';
		$out .= '        </div>';
	}
	$out .= '    </div>';
	$out .= '</div>';



	return $out;
}
/**
 * @param   Task    $task       the task object
 * @param   string  $label      empty = auto (progress), string = replace output
 * @param   string  $tooltip    empty = auto , string = replace output
 * @return  string
 * @see getTaskProgressView()
 */
function getTaskProgressBadge($task, $label = '', $tooltip = '')
{
	global $conf, $langs;

	$out = '';
	$badgeClass = '';
	if ($task->progress != '') {
		// TODO : manage 100%

		// define color according to time spend vs workload
		$badgeClass = 'badge ';
		if ($task->planned_workload) {
			$progressCalculated = round(100 * floatval($task->duration_effective) / floatval($task->planned_workload), 2);

			// this conf is actually hidden, by default we use 10% for "be carefull or warning"
			$warningRatio = !empty($conf->global->PROJECT_TIME_SPEND_WARNING_PERCENT) ? (1 + $conf->global->PROJECT_TIME_SPEND_WARNING_PERCENT / 100) : 1.10;

			if (floatval($progressCalculated) > floatval($task->progress * $warningRatio)) {
				$badgeClass .= 'badge-danger';
				if (empty($tooltip)) {
					$tooltip = $task->progress.'% < '.$langs->trans("TimeConsumed").' '.$progressCalculated.'%';
				}
			} elseif (floatval($progressCalculated) > floatval($task->progress)) { // warning if close at 10%
				$badgeClass .= 'badge-warning';
				if (empty($tooltip)) {
					$tooltip = $task->progress.'% < '.$langs->trans("TimeConsumed").' '.$progressCalculated.'%';
				}
			} else {
				$badgeClass .= 'badge-success';
				if (empty($tooltip)) {
					$tooltip = $task->progress.'% >= '.$langs->trans("TimeConsumed").' '.$progressCalculated.'%';
				}
			}
		}
	}

	$title = '';
	if (!empty($tooltip)) {
		$badgeClass .= ' classfortooltip';
		$title = 'title="'.dol_htmlentities($tooltip).'"';
	}

	if (empty($label)) {
		$label = $task->progress.' %';
	}

	if (!empty($label)) {
		$out = '<span class="'.$badgeClass.'" '.$title.' >'.$label.'</span>';
	}

	return $out;
}<|MERGE_RESOLUTION|>--- conflicted
+++ resolved
@@ -823,31 +823,6 @@
 					}
 				}
 
-<<<<<<< HEAD
-				// Contacts of tasks. Disabled, because available by default just after
-				/*
-				if (!empty($conf->global->PROJECT_SHOW_CONTACTS_IN_LIST)) {
-					print '<td>';
-					foreach (array('internal', 'external') as $source) {
-						$tab = $lines[$i]->liste_contact(-1, $source);
-						$num = count($tab);
-						if (!empty($num)) {
-							foreach ($tab as $contacttask) {
-								//var_dump($contacttask);
-								if ($source == 'internal') {
-									$c = new User($db);
-								} else {
-									$c = new Contact($db);
-								}
-								$c->fetch($contacttask['id']);
-								print $c->getNomUrl(1).' ('.$contacttask['libelle'].')<br>';
-							}
-						}
-					}
-					print '</td>';
-				}*/
-=======
->>>>>>> 2b19bcef
 				if (count($arrayfields) > 0 && !empty($arrayfields['c.budget_amount']['checked'])) {
 					print '<td class="center">';
 					print price($lines[$i]->budget_amount, 0, $langs, 1, 0, 0, $conf->currency);
