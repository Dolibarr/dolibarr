<?php
/* Copyright (C) 2006-2015 Laurent Destailleur  <eldy@users.sourceforge.net>
 * Copyright (C) 2010      Regis Houssin        <regis.houssin@inodbox.com>
 * Copyright (C) 2011      Juanjo Menent        <jmenent@2byte.es>
 * Copyright (C) 2018       Frédéric France         <frederic.france@netlogic.fr>
 *
 * This program is free software; you can redistribute it and/or modify
 * it under the terms of the GNU General Public License as published by
 * the Free Software Foundation; either version 3 of the License, or
 * (at your option) any later version.
 *
 * This program is distributed in the hope that it will be useful,
 * but WITHOUT ANY WARRANTY; without even the implied warranty of
 * MERCHANTABILITY or FITNESS FOR A PARTICULAR PURPOSE.  See the
 * GNU General Public License for more details.
 *
 * You should have received a copy of the GNU General Public License
 * along with this program. If not, see <http://www.gnu.org/licenses/>.
 * or see http://www.gnu.org/
 */

/**
 *	    \file       htdocs/core/lib/project.lib.php
 *		\brief      Functions used by project module
 *      \ingroup    project
 */
require_once DOL_DOCUMENT_ROOT.'/projet/class/project.class.php';


/**
 * Prepare array with list of tabs
 *
 * @param   Object	$object		Object related to tabs
 * @return  array				Array of tabs to show
 */
function project_prepare_head($object)
{
	global $db, $langs, $conf, $user;

	$h = 0;
	$head = array();

	$head[$h][0] = DOL_URL_ROOT.'/projet/card.php?id='.$object->id;
	$head[$h][1] = $langs->trans("Project");
	$head[$h][2] = 'project';
	$h++;

	$nbContact = count($object->liste_contact(-1, 'internal')) + count($object->liste_contact(-1, 'external'));
	$head[$h][0] = DOL_URL_ROOT.'/projet/contact.php?id='.$object->id;
	$head[$h][1] = $langs->trans("ProjectContact");
	if ($nbContact > 0) $head[$h][1].= ' <span class="badge">'.$nbContact.'</span>';
	$head[$h][2] = 'contact';
	$h++;

	if (empty($conf->global->PROJECT_HIDE_TASKS))
	{
		// Then tab for sub level of projet, i mean tasks
		$head[$h][0] = DOL_URL_ROOT.'/projet/tasks.php?id='.$object->id;
		$head[$h][1] = $langs->trans("Tasks");

		require_once DOL_DOCUMENT_ROOT.'/projet/class/task.class.php';
		$taskstatic=new Task($db);
		$nbTasks=count($taskstatic->getTasksArray(0, 0, $object->id, 0, 0));
		if ($nbTasks > 0) $head[$h][1].= ' <span class="badge">'.($nbTasks).'</span>';
		$head[$h][2] = 'tasks';
		$h++;

		$nbTimeSpent=0;
		$sql = "SELECT t.rowid";
		//$sql .= " FROM ".MAIN_DB_PREFIX."projet_task_time as t, ".MAIN_DB_PREFIX."projet_task as pt, ".MAIN_DB_PREFIX."user as u";
		//$sql .= " WHERE t.fk_user = u.rowid AND t.fk_task = pt.rowid";
		$sql .= " FROM ".MAIN_DB_PREFIX."projet_task_time as t, ".MAIN_DB_PREFIX."projet_task as pt";
		$sql .= " WHERE t.fk_task = pt.rowid";
		$sql .= " AND pt.fk_projet =".$object->id;
		$resql = $db->query($sql);
		if ($resql)
		{
			$obj = $db->fetch_object($resql);
			if ($obj) $nbTimeSpent=1;
		}
		else dol_print_error($db);

		$head[$h][0] = DOL_URL_ROOT.'/projet/tasks/time.php?withproject=1&projectid='.$object->id;
		$head[$h][1] = $langs->trans("TimeSpent");
		if ($nbTimeSpent > 0) $head[$h][1].= ' <span class="badge">...</span>';
		$head[$h][2] = 'timespent';
		$h++;
	}

	if (! empty($conf->fournisseur->enabled) || ! empty($conf->propal->enabled) || ! empty($conf->commande->enabled)
		|| ! empty($conf->facture->enabled) || ! empty($conf->contrat->enabled)
		|| ! empty($conf->ficheinter->enabled) || ! empty($conf->agenda->enabled) || ! empty($conf->deplacement->enabled))
	{
		$head[$h][0] = DOL_URL_ROOT.'/projet/element.php?id='.$object->id;
		$head[$h][1] = $langs->trans("ProjectOverview");
		$head[$h][2] = 'element';
		$h++;
	}

	// Show more tabs from modules
	// Entries must be declared in modules descriptor with line
	// $this->tabs = array('entity:+tabname:Title:@mymodule:/mymodule/mypage.php?id=__ID__');   to add new tab
	// $this->tabs = array('entity:-tabname);   												to remove a tab
	complete_head_from_modules($conf, $langs, $object, $head, $h, 'project');


	if (empty($conf->global->MAIN_DISABLE_NOTES_TAB))
	{
		$nbNote = 0;
		if(!empty($object->note_private)) $nbNote++;
		if(!empty($object->note_public)) $nbNote++;
		$head[$h][0] = DOL_URL_ROOT.'/projet/note.php?id='.$object->id;
		$head[$h][1] = $langs->trans('Notes');
		if ($nbNote > 0) $head[$h][1].= ' <span class="badge">'.$nbNote.'</span>';
		$head[$h][2] = 'notes';
		$h++;
	}

	require_once DOL_DOCUMENT_ROOT.'/core/lib/files.lib.php';
	require_once DOL_DOCUMENT_ROOT.'/core/class/link.class.php';
	$upload_dir = $conf->projet->dir_output . "/" . dol_sanitizeFileName($object->ref);
	$nbFiles = count(dol_dir_list($upload_dir, 'files', 0, '', '(\.meta|_preview.*\.png)$'));
	$nbLinks=Link::count($db, $object->element, $object->id);
	$head[$h][0] = DOL_URL_ROOT.'/projet/document.php?id='.$object->id;
	$head[$h][1] = $langs->trans('Documents');
	if (($nbFiles+$nbLinks) > 0) $head[$h][1].= ' <span class="badge">'.($nbFiles+$nbLinks).'</span>';
	$head[$h][2] = 'document';
	$h++;

	// Manage discussion
	if (!empty($conf->global->PROJECT_ALLOW_COMMENT_ON_PROJECT))
	{
		$nbComments = $object->getNbComments();
		$head[$h][0] = DOL_URL_ROOT.'/projet/comment.php?id='.$object->id;
		$head[$h][1] = $langs->trans("CommentLink");
		if ($nbComments > 0) $head[$h][1].= ' <span class="badge">'.$nbComments.'</span>';
		$head[$h][2] = 'project_comment';
		$h++;
	}

	$head[$h][0] = DOL_URL_ROOT.'/projet/info.php?id='.$object->id;
	$head[$h][1].= $langs->trans("Events");
	if (! empty($conf->agenda->enabled) && (!empty($user->rights->agenda->myactions->read) || !empty($user->rights->agenda->allactions->read) ))
	{
		$head[$h][1].= '/';
		$head[$h][1].= $langs->trans("Agenda");
	}
	$head[$h][2] = 'agenda';
	$h++;

	complete_head_from_modules($conf, $langs, $object, $head, $h, 'project', 'remove');

	return $head;
}


/**
 * Prepare array with list of tabs
 *
 * @param   Object	$object		Object related to tabs
 * @return  array				Array of tabs to show
 */
function task_prepare_head($object)
{
	global $db, $langs, $conf, $user;
	$h = 0;
	$head = array();

	$head[$h][0] = DOL_URL_ROOT.'/projet/tasks/task.php?id='.$object->id.(GETPOST('withproject')?'&withproject=1':'');
	$head[$h][1] = $langs->trans("Card");
	$head[$h][2] = 'task_task';
	$h++;

	$nbContact = count($object->liste_contact(-1, 'internal')) + count($object->liste_contact(-1, 'external'));
	$head[$h][0] = DOL_URL_ROOT.'/projet/tasks/contact.php?id='.$object->id.(GETPOST('withproject')?'&withproject=1':'');
	$head[$h][1] = $langs->trans("TaskRessourceLinks");
	if ($nbContact > 0) $head[$h][1].= ' <span class="badge">'.$nbContact.'</span>';
	$head[$h][2] = 'task_contact';
	$h++;

	// Is there timespent ?
	$nbTimeSpent=0;
	$sql = "SELECT t.rowid";
	//$sql .= " FROM ".MAIN_DB_PREFIX."projet_task_time as t, ".MAIN_DB_PREFIX."projet_task as pt, ".MAIN_DB_PREFIX."user as u";
	//$sql .= " WHERE t.fk_user = u.rowid AND t.fk_task = pt.rowid";
	$sql .= " FROM ".MAIN_DB_PREFIX."projet_task_time as t";
	$sql .= " WHERE t.fk_task =".$object->id;
	$resql = $db->query($sql);
	if ($resql)
	{
		$obj = $db->fetch_object($resql);
		if ($obj) $nbTimeSpent=1;
	}
	else dol_print_error($db);

	$head[$h][0] = DOL_URL_ROOT.'/projet/tasks/time.php?id='.$object->id.(GETPOST('withproject')?'&withproject=1':'');
	$head[$h][1] = $langs->trans("TimeSpent");
	if ($nbTimeSpent > 0) $head[$h][1].= ' <span class="badge">...</span>';
	$head[$h][2] = 'task_time';
	$h++;

	// Show more tabs from modules
	// Entries must be declared in modules descriptor with line
	// $this->tabs = array('entity:+tabname:Title:@mymodule:/mymodule/mypage.php?id=__ID__');   to add new tab
	// $this->tabs = array('entity:-tabname);   												to remove a tab
	complete_head_from_modules($conf, $langs, $object, $head, $h, 'task');

	if (empty($conf->global->MAIN_DISABLE_NOTES_TAB))
	{
		$nbNote = 0;
		if(!empty($object->note_private)) $nbNote++;
		if(!empty($object->note_public)) $nbNote++;
		$head[$h][0] = DOL_URL_ROOT.'/projet/tasks/note.php?id='.$object->id.(GETPOST('withproject')?'&withproject=1':'');
		$head[$h][1] = $langs->trans('Notes');
		if ($nbNote > 0) $head[$h][1].= ' <span class="badge">'.$nbNote.'</span>';
		$head[$h][2] = 'task_notes';
		$h++;
	}

	$head[$h][0] = DOL_URL_ROOT.'/projet/tasks/document.php?id='.$object->id.(GETPOST('withproject')?'&withproject=1':'');
	$filesdir = $conf->projet->dir_output . "/" . dol_sanitizeFileName($object->project->ref) . '/' .dol_sanitizeFileName($object->ref);
	include_once DOL_DOCUMENT_ROOT.'/core/lib/files.lib.php';
	include_once DOL_DOCUMENT_ROOT.'/core/class/link.class.php';
	$nbFiles = count(dol_dir_list($filesdir, 'files', 0, '', '(\.meta|_preview.*\.png)$'));
	$nbLinks=Link::count($db, $object->element, $object->id);
	$head[$h][1] = $langs->trans('Documents');
	if (($nbFiles+$nbLinks) > 0) $head[$h][1].= ' <span class="badge">'.($nbFiles+$nbLinks).'</span>';
	$head[$h][2] = 'task_document';
	$h++;

	// Manage discussion
	if (!empty($conf->global->PROJECT_ALLOW_COMMENT_ON_TASK))
	{
		$nbComments = $object->getNbComments();
		$head[$h][0] = DOL_URL_ROOT.'/projet/tasks/comment.php?id='.$object->id.(GETPOST('withproject')?'&withproject=1':'');
		$head[$h][1] = $langs->trans("CommentLink");
		if ($nbComments > 0) $head[$h][1].= ' <span class="badge">'.$nbComments.'</span>';
		$head[$h][2] = 'task_comment';
		$h++;
	}

	complete_head_from_modules($conf, $langs, $object, $head, $h, 'task', 'remove');

	return $head;
}

/**
 * Prepare array with list of tabs
 *
 * @param	string	$mode		Mode
 * @param   string  $fuser      Filter on user
 * @return  array				Array of tabs to show
 */
function project_timesheet_prepare_head($mode, $fuser = null)
{
	global $langs, $conf, $user;
	$h = 0;
	$head = array();

	$h = 0;

	$param='';
	$param.=($mode?'&mode='.$mode:'');
	if (is_object($fuser) && $fuser->id > 0 && $fuser->id != $user->id) $param.='&search_usertoprocessid='.$fuser->id;

	if (empty($conf->global->PROJECT_DISABLE_TIMESHEET_PERWEEK))
	{
		$head[$h][0] = DOL_URL_ROOT."/projet/activity/perweek.php".($param?'?'.$param:'');
		$head[$h][1] = $langs->trans("InputPerWeek");
		$head[$h][2] = 'inputperweek';
		$h++;
	}

	if (empty($conf->global->PROJECT_DISABLE_TIMESHEET_PERTIME))
	{
		$head[$h][0] = DOL_URL_ROOT."/projet/activity/perday.php".($param?'?'.$param:'');
		$head[$h][1] = $langs->trans("InputPerDay");
		$head[$h][2] = 'inputperday';
		$h++;
	}

	/*if ($conf->global->MAIN_FEATURES_LEVEL >= 2)
	{
		$head[$h][0] = DOL_URL_ROOT."/projet/activity/perline.php".($param?'?'.$param:'');
		$head[$h][1] = $langs->trans("InputDetail");
		$head[$h][2] = 'inputperline';
		$h++;
	}*/

	complete_head_from_modules($conf, $langs, null, $head, $h, 'project_timesheet');

	complete_head_from_modules($conf, $langs, null, $head, $h, 'project_timesheet', 'remove');

	return $head;
}


/**
 * Prepare array with list of tabs
 *
 * @return  array				Array of tabs to show
 */
function project_admin_prepare_head()
{
	global $langs, $conf, $user;
	$h = 0;
	$head = array();

	$h = 0;

	$head[$h][0] = DOL_URL_ROOT."/projet/admin/project.php";
	$head[$h][1] = $langs->trans("Projects");
	$head[$h][2] = 'project';
	$h++;

	complete_head_from_modules($conf, $langs, null, $head, $h, 'project_admin');

	$head[$h][0] = DOL_URL_ROOT."/projet/admin/project_extrafields.php";
	$head[$h][1] = $langs->trans("ExtraFieldsProject");
	$head[$h][2] = 'attributes';
	$h++;

	$head[$h][0] = DOL_URL_ROOT.'/projet/admin/project_task_extrafields.php';
	$head[$h][1] = $langs->trans("ExtraFieldsProjectTask");
	$head[$h][2] = 'attributes_task';
	$h++;

	complete_head_from_modules($conf, $langs, null, $head, $h, 'project_admin', 'remove');

	return $head;
}


/**
 * Show task lines with a particular parent
 *
 * @param	string	   	$inc				Line number (start to 0, then increased by recursive call)
 * @param   string		$parent				Id of parent project to show (0 to show all)
 * @param   Task[]		$lines				Array of lines
 * @param   int			$level				Level (start to 0, then increased/decrease by recursive call), or -1 to show all level in order of $lines without the recursive groupment feature.
 * @param 	string		$var				Color
 * @param 	int			$showproject		Show project columns
 * @param	int			$taskrole			Array of roles of user for each tasks
 * @param	int			$projectsListId		List of id of project allowed to user (string separated with comma)
 * @param	int			$addordertick		Add a tick to move task
 * @param   int         $projectidfortotallink     0 or Id of project to use on total line (link to see all time consumed for project)
 * @param   string      $filterprogresscalc     filter text
 * @return	void
 */
function projectLinesa(&$inc, $parent, &$lines, &$level, $var, $showproject, &$taskrole, $projectsListId = '', $addordertick = 0, $projectidfortotallink = 0, $filterprogresscalc = '')
{
	global $user, $bc, $langs, $conf, $db;
	global $projectstatic, $taskstatic;

	$lastprojectid=0;

	$projectsArrayId=explode(',', $projectsListId);
	if ($filterprogresscalc!=='') {
		foreach ($lines as $key=>$line) {
			if (!empty($line->planned_workload) && !empty($line->duration)) {
				$filterprogresscalc = str_replace(' = ', ' == ', $filterprogresscalc);
				if (!eval($filterprogresscalc)) {
					unset($lines[$key]);
				}
			}
		}
		$lines=array_values($lines);
	}

	$numlines=count($lines);

	// We declare counter as global because we want to edit them into recursive call
	global $total_projectlinesa_spent,$total_projectlinesa_planned,$total_projectlinesa_spent_if_planned;
	if ($level == 0)
	{
		$total_projectlinesa_spent=0;
		$total_projectlinesa_planned=0;
		$total_projectlinesa_spent_if_planned=0;
	}

	for ($i = 0 ; $i < $numlines ; $i++)
	{
		if ($parent == 0 && $level >= 0) $level = 0;              // if $level = -1, we dont' use sublevel recursion, we show all lines

		// Process line
		// print "i:".$i."-".$lines[$i]->fk_project.'<br>';

		if ($lines[$i]->fk_parent == $parent || $level < 0)       // if $level = -1, we dont' use sublevel recursion, we show all lines
		{
			// Show task line.
			$showline=1;
			$showlineingray=0;

			// If there is filters to use
			if (is_array($taskrole))
			{
				// If task not legitimate to show, search if a legitimate task exists later in tree
				if (! isset($taskrole[$lines[$i]->id]) && $lines[$i]->id != $lines[$i]->fk_parent)
				{
					// So search if task has a subtask legitimate to show
					$foundtaskforuserdeeper=0;
					searchTaskInChild($foundtaskforuserdeeper, $lines[$i]->id, $lines, $taskrole);
					//print '$foundtaskforuserpeeper='.$foundtaskforuserdeeper.'<br>';
					if ($foundtaskforuserdeeper > 0)
					{
						$showlineingray=1;		// We will show line but in gray
					}
					else
					{
						$showline=0;			// No reason to show line
					}
				}
			}
			else
			{
				// Caller did not ask to filter on tasks of a specific user (this probably means he want also tasks of all users, into public project
				// or into all other projects if user has permission to).
				if (empty($user->rights->projet->all->lire))
				{
					// User is not allowed on this project and project is not public, so we hide line
					if (! in_array($lines[$i]->fk_project, $projectsArrayId))
					{
						// Note that having a user assigned to a task into a project user has no permission on, should not be possible
						// because assignement on task can be done only on contact of project.
						// If assignement was done and after, was removed from contact of project, then we can hide the line.
						$showline=0;
					}
				}
			}

			if ($showline)
			{
				// Break on a new project
				if ($parent == 0 && $lines[$i]->fk_project != $lastprojectid)
				{
					$var = !$var;
					$lastprojectid=$lines[$i]->fk_project;
				}

				print '<tr '.$bc[$var].' id="row-'.$lines[$i]->id.'">'."\n";

				if ($showproject)
				{
					// Project ref
					print "<td>";
					//if ($showlineingray) print '<i>';
					$projectstatic->id=$lines[$i]->fk_project;
					$projectstatic->ref=$lines[$i]->projectref;
					$projectstatic->public=$lines[$i]->public;
					$projectstatic->title=$lines[$i]->projectlabel;
					if ($lines[$i]->public || in_array($lines[$i]->fk_project, $projectsArrayId) || ! empty($user->rights->projet->all->lire)) print $projectstatic->getNomUrl(1);
					else print $projectstatic->getNomUrl(1, 'nolink');
					//if ($showlineingray) print '</i>';
					print "</td>";

					// Project status
					print '<td>';
					$projectstatic->statut=$lines[$i]->projectstatus;
					print $projectstatic->getLibStatut(2);
					print "</td>";
				}

				// Ref of task
				print '<td>';
				if ($showlineingray)
				{
					print '<i>'.img_object('', 'projecttask').' '.$lines[$i]->ref.'</i>';
				}
				else
				{
					$taskstatic->id=$lines[$i]->id;
					$taskstatic->ref=$lines[$i]->ref;
					$taskstatic->label=($taskrole[$lines[$i]->id]?$langs->trans("YourRole").': '.$taskrole[$lines[$i]->id]:'');
					print $taskstatic->getNomUrl(1, 'withproject');
				}
				print '</td>';

				// Title of task
				print "<td>";
				if ($showlineingray) print '<i>';
				//else print '<a href="'.DOL_URL_ROOT.'/projet/tasks/task.php?id='.$lines[$i]->id.'&withproject=1">';
				for ($k = 0 ; $k < $level ; $k++)
				{
					print "&nbsp; &nbsp; &nbsp;";
				}
				print $lines[$i]->label;
				if ($showlineingray) print '</i>';
				//else print '</a>';
				print "</td>\n";

				// Date start
				print '<td align="center">';
				print dol_print_date($lines[$i]->date_start, 'dayhour');
				print '</td>';

				// Date end
				print '<td align="center">';
				$taskstatic->projectstatus = $lines[$i]->projectstatus;
				$taskstatic->progress = $lines[$i]->progress;
				$taskstatic->fk_statut = $lines[$i]->status;
				$taskstatic->datee = $lines[$i]->date_end;
				print dol_print_date($lines[$i]->date_end, 'dayhour');
				if ($taskstatic->hasDelay()) print img_warning($langs->trans("Late"));
				print '</td>';

				$plannedworkloadoutputformat='allhourmin';
				$timespentoutputformat='allhourmin';
				if (! empty($conf->global->PROJECT_PLANNED_WORKLOAD_FORMAT)) $plannedworkloadoutputformat=$conf->global->PROJECT_PLANNED_WORKLOAD_FORMAT;
				if (! empty($conf->global->PROJECT_TIMES_SPENT_FORMAT)) $timespentoutputformat=$conf->global->PROJECT_TIME_SPENT_FORMAT;

				// Planned Workload (in working hours)
				print '<td align="right">';
				$fullhour=convertSecondToTime($lines[$i]->planned_workload, $plannedworkloadoutputformat);
				$workingdelay=convertSecondToTime($lines[$i]->planned_workload, 'all', 86400, 7);	// TODO Replace 86400 and 7 to take account working hours per day and working day per weeks
				if ($lines[$i]->planned_workload != '')
				{
					print $fullhour;
					// TODO Add delay taking account of working hours per day and working day per week
					//if ($workingdelay != $fullhour) print '<br>('.$workingdelay.')';
				}
				//else print '--:--';
				print '</td>';

				// Time spent
				print '<td align="right">';
				if ($showlineingray) print '<i>';
				else print '<a href="'.DOL_URL_ROOT.'/projet/tasks/time.php?id='.$lines[$i]->id.($showproject?'':'&withproject=1').'">';
				if ($lines[$i]->duration) print convertSecondToTime($lines[$i]->duration, $timespentoutputformat);
				else print '--:--';
				if ($showlineingray) print '</i>';
				else print '</a>';
				print '</td>';

				// Progress calculated (Note: ->duration is time spent)
				print '<td align="right">';
				if ($lines[$i]->planned_workload || $lines[$i]->duration)
				{
					if ($lines[$i]->planned_workload) print round(100 * $lines[$i]->duration / $lines[$i]->planned_workload, 2).' %';
					else print '<span class="opacitymedium">'.$langs->trans('WorkloadNotDefined').'</span>';
				}
				print '</td>';

				// Progress declared
				print '<td align="right">';
				if ($lines[$i]->progress != '')
				{
					print $lines[$i]->progress.' %';
				}
				print '</td>';

				// Contacts of task
				if (! empty($conf->global->PROJECT_SHOW_CONTACTS_IN_LIST))
				{
					print '<td>';
					foreach(array('internal','external') as $source)
					{
						$tab = $lines[$i]->liste_contact(-1, $source);
						$num=count($tab);
						if (!empty($num)){
							foreach ($tab as $contacttask){
								//var_dump($contacttask);
								if ($source == 'internal') $c = new User($db);
								else $c = new Contact($db);
								$c->fetch($contacttask['id']);
								print $c->getNomUrl(1) . ' (' . $contacttask['libelle'] . ')' . '<br>';
							}
						}
					}
					print '</td>';
				}

				// Tick to drag and drop
				if ($addordertick)
				{
					print '<td align="center" class="tdlineupdown hideonsmartphone">&nbsp;</td>';
				}

				print "</tr>\n";

				if (! $showlineingray) $inc++;

				if ($level >= 0)    // Call sublevels
				{
					$level++;
					if ($lines[$i]->id) projectLinesa($inc, $lines[$i]->id, $lines, $level, $var, $showproject, $taskrole, $projectsListId, $addordertick);
					$level--;
				}

				$total_projectlinesa_spent += $lines[$i]->duration;
				$total_projectlinesa_planned += $lines[$i]->planned_workload;
				if ($lines[$i]->planned_workload) $total_projectlinesa_spent_if_planned += $lines[$i]->duration;
			}
		}
		else
		{
			//$level--;
		}
	}

	if (($total_projectlinesa_planned > 0 || $total_projectlinesa_spent > 0) && $level <= 0)
	{
		print '<tr class="liste_total nodrag nodrop">';
		print '<td class="liste_total">'.$langs->trans("Total").'</td>';
		if ($showproject) print '<td></td><td></td>';
		print '<td></td>';
		print '<td></td>';
		print '<td></td>';
		print '<td align="right" class="nowrap liste_total">';
		print convertSecondToTime($total_projectlinesa_planned, 'allhourmin');
		print '</td>';
		print '<td align="right" class="nowrap liste_total">';
		if ($projectidfortotallink > 0) print '<a href="'.DOL_URL_ROOT.'/projet/tasks/time.php?projectid='.$projectidfortotallink.($showproject?'':'&withproject=1').'">';
		print convertSecondToTime($total_projectlinesa_spent, 'allhourmin');
		if ($projectidfortotallink > 0) print '</a>';
		print '</td>';
		print '<td align="right" class="nowrap liste_total">';
		if ($total_projectlinesa_planned) print round(100 * $total_projectlinesa_spent / $total_projectlinesa_planned, 2).' %';
		print '</td>';
		print '<td></td>';
		// Contacts of task
		if (! empty($conf->global->PROJECT_SHOW_CONTACTS_IN_LIST))
		{
			print '<td></td>';
		}
		if ($addordertick) print '<td class="hideonsmartphone"></td>';
		print '</tr>';
	}

	return $inc;
}


/**
 * Output a task line into a pertime intput mode
 *
 * @param	string	   	$inc					Line number (start to 0, then increased by recursive call)
 * @param   string		$parent					Id of parent task to show (0 to show all)
 * @param	User|null	$fuser					Restrict list to user if defined
 * @param   Task[]		$lines					Array of lines
 * @param   int			$level					Level (start to 0, then increased/decrease by recursive call)
 * @param   string		$projectsrole			Array of roles user has on project
 * @param   string		$tasksrole				Array of roles user has on task
 * @param	string		$mine					Show only task lines I am assigned to
 * @param   int			$restricteditformytask	0=No restriction, 1=Enable add time only if task is a task i am affected to
 * @param	int			$preselectedday			Preselected day
 * @param   array       $isavailable			Array with data that say if user is available for several days for morning and afternoon
 * @param	int			$oldprojectforbreak		Old project id of last project break
 * @return  array								Array with time spent for $fuser for each day of week on tasks in $lines and substasks
 */
function projectLinesPerAction(&$inc, $parent, $fuser, $lines, &$level, &$projectsrole, &$tasksrole, $mine, $restricteditformytask, $preselectedday, &$isavailable, $oldprojectforbreak = 0)
{
	global $conf, $db, $user, $bc, $langs;
	global $form, $formother, $projectstatic, $taskstatic, $thirdpartystatic;

	$lastprojectid=0;
	$totalforeachline=array();
	$workloadforid=array();
	$lineswithoutlevel0=array();

	$numlines=count($lines);

	// Create a smaller array with sublevels only to be used later. This increase dramatically performances.
	if ($parent == 0) // Always and only if at first level
	{
		for ($i = 0 ; $i < $numlines ; $i++)
		{
			if ($lines[$i]->fk_task_parent) $lineswithoutlevel0[]=$lines[$i];
		}
	}

	if (empty($oldprojectforbreak))
	{
		$oldprojectforbreak = (empty($conf->global->PROJECT_TIMESHEET_DISABLEBREAK_ON_PROJECT)?0:-1);	// 0 to start break , -1 no break
	}

	//dol_syslog('projectLinesPerDay inc='.$inc.' preselectedday='.$preselectedday.' task parent id='.$parent.' level='.$level." count(lines)=".$numlines." count(lineswithoutlevel0)=".count($lineswithoutlevel0));
	for ($i = 0 ; $i < $numlines ; $i++)
	{
		if ($parent == 0) $level = 0;

		//if ($lines[$i]->fk_task_parent == $parent)
		//{
			// If we want all or we have a role on task, we show it
			if (empty($mine) || ! empty($tasksrole[$lines[$i]->id]))
			{
				//dol_syslog("projectLinesPerWeek Found line ".$i.", a qualified task (i have role or want to show all tasks) with id=".$lines[$i]->id." project id=".$lines[$i]->fk_project);

				// Break on a new project
				if ($parent == 0 && $lines[$i]->fk_project != $lastprojectid)
				{
					$lastprojectid=$lines[$i]->fk_project;
					if ($preselectedday)
					{
						$projectstatic->id = $lines[$i]->fk_project;
					}
				}

				if (empty($workloadforid[$projectstatic->id]))
				{
					if ($preselectedday)
					{
						$projectstatic->loadTimeSpent($preselectedday, 0, $fuser->id);	// Load time spent from table projet_task_time for the project into this->weekWorkLoad and this->weekWorkLoadPerTask for all days of a week
						$workloadforid[$projectstatic->id]=1;
					}
				}

				$projectstatic->id=$lines[$i]->fk_project;
				$projectstatic->ref=$lines[$i]->project_ref;
				$projectstatic->title=$lines[$i]->project_label;
				$projectstatic->public=$lines[$i]->public;

				$taskstatic->id=$lines[$i]->task_id;
				$taskstatic->ref=($lines[$i]->task_ref?$lines[$i]->task_ref:$lines[$i]->task_id);
				$taskstatic->label=$lines[$i]->task_label;
				$taskstatic->date_start=$lines[$i]->date_start;
				$taskstatic->date_end=$lines[$i]->date_end;

				$thirdpartystatic->id=$lines[$i]->socid;
				$thirdpartystatic->name=$lines[$i]->thirdparty_name;
				$thirdpartystatic->email=$lines[$i]->thirdparty_email;

				if (empty($oldprojectforbreak) || ($oldprojectforbreak != -1 && $oldprojectforbreak != $projectstatic->id))
				{
					print '<tr class="oddeven trforbreak">'."\n";
					print '<td colspan="11">';
					print $projectstatic->getNomUrl(1, '', 0, $langs->transnoentitiesnoconv("YourRole").': '.$projectsrole[$lines[$i]->fk_project]);
					if ($projectstatic->title)
					{
						print ' - ';
						print $projectstatic->title;
					}
					print '</td>';
					print '</tr>';
				}

				if ($oldprojectforbreak != -1) $oldprojectforbreak = $projectstatic->id;

				print '<tr class="oddeven">'."\n";

				// User
				/*
				 print '<td class="nowrap">';
				 print $fuser->getNomUrl(1, 'withproject', 'time');
				 print '</td>';
				 */

				// Project
				print "<td>";
				if ($oldprojectforbreak == -1)
				{
					print $projectstatic->getNomUrl(1, '', 0, $langs->transnoentitiesnoconv("YourRole").': '.$projectsrole[$lines[$i]->fk_project]);
					print '<br>'.$projectstatic->title;
				}
				print "</td>";

				// Thirdparty
				print '<td class="tdoverflowmax100">';
				if ($thirdpartystatic->id > 0) print $thirdpartystatic->getNomUrl(1, 'project', 10);
				print '</td>';

				// Ref
				print '<td>';
				print '<!-- Task id = '.$lines[$i]->id.' -->';
				for ($k = 0 ; $k < $level ; $k++) print "&nbsp;&nbsp;&nbsp;";
				print $taskstatic->getNomUrl(1, 'withproject', 'time');
				// Label task
				print '<br>';
				for ($k = 0 ; $k < $level ; $k++) print "&nbsp;&nbsp;&nbsp;";
				print $taskstatic->label;
				//print "<br>";
				//for ($k = 0 ; $k < $level ; $k++) print "&nbsp;&nbsp;&nbsp;";
				//print get_date_range($lines[$i]->date_start,$lines[$i]->date_end,'',$langs,0);
				print "</td>\n";

				// Date
				print '<td align="center">';
				print dol_print_date($lines[$i]->timespent_datehour, 'day');
				print '</td>';

				$disabledproject=1;$disabledtask=1;
				//print "x".$lines[$i]->fk_project;
				//var_dump($lines[$i]);
				//var_dump($projectsrole[$lines[$i]->fk_project]);
				// If at least one role for project
				if ($lines[$i]->public || ! empty($projectsrole[$lines[$i]->fk_project]) || $user->rights->projet->all->creer)
				{
					$disabledproject=0;
					$disabledtask=0;
				}
				// If $restricteditformytask is on and I have no role on task, i disable edit
				if ($restricteditformytask && empty($tasksrole[$lines[$i]->id]))
				{
					$disabledtask=1;
				}

				// Hour
				print '<td class="nowrap" align="center">';
				print dol_print_date($lines[$i]->timespent_datehour, 'hour');
				print '</td>';

				$cssonholiday='';
				if (! $isavailable[$preselectedday]['morning'] && ! $isavailable[$preselectedday]['afternoon'])   $cssonholiday.='onholidayallday ';
				elseif (! $isavailable[$preselectedday]['morning'])   $cssonholiday.='onholidaymorning ';
				elseif (! $isavailable[$preselectedday]['afternoon']) $cssonholiday.='onholidayafternoon ';

				// Duration
				print '<td align="center" class="duration'.($cssonholiday?' '.$cssonholiday:'').'">';

				$dayWorkLoad = $lines[$i]->timespent_duration;
				$totalforeachline[$preselectedday]+=$lines[$i]->timespent_duration;

				$alreadyspent='';
				if ($dayWorkLoad > 0) $alreadyspent=convertSecondToTime($lines[$i]->timespent_duration, 'allhourmin');

				print convertSecondToTime($lines[$i]->timespent_duration, 'allhourmin');

				$modeinput='hours';

				print '<script type="text/javascript">';
				print "jQuery(document).ready(function () {\n";
				print " 	jQuery('.inputhour, .inputminute').bind('keyup', function(e) { updateTotal(0, '".$modeinput."') });";
				print "})\n";
				print '</script>';

				print '</td>';

				// Note
				print '<td align="center">';
				print '<textarea name="'.$lines[$i]->id.'note" rows="'.ROWS_2.'" id="'.$lines[$i]->id.'note"'.($disabledtask?' disabled="disabled"':'').'>';
				print $lines[$i]->timespent_note;
				print '</textarea>';
				print '</td>';

				// Warning
				print '<td align="right">';
				/*if ((! $lines[$i]->public) && $disabledproject) print $form->textwithpicto('',$langs->trans("UserIsNotContactOfProject"));
				else if ($disabledtask)
				{
					$titleassigntask = $langs->trans("AssignTaskToMe");
					if ($fuser->id != $user->id) $titleassigntask = $langs->trans("AssignTaskToUser", '...');

					print $form->textwithpicto('',$langs->trans("TaskIsNotAssignedToUser", $titleassigntask));
				}*/
				print '</td>';

				print "</tr>\n";
			}
		//}
		//else
		//{
			//$level--;
		//}
	}

	return $totalforeachline;
}


/**
 * Output a task line into a pertime intput mode
 *
 * @param	string	   	$inc					Line number (start to 0, then increased by recursive call)
 * @param   string		$parent					Id of parent task to show (0 to show all)
 * @param	User|null	$fuser					Restrict list to user if defined
 * @param   Task[]		$lines					Array of lines
 * @param   int			$level					Level (start to 0, then increased/decrease by recursive call)
 * @param   string		$projectsrole			Array of roles user has on project
 * @param   string		$tasksrole				Array of roles user has on task
 * @param	string		$mine					Show only task lines I am assigned to
 * @param   int			$restricteditformytask	0=No restriction, 1=Enable add time only if task is assigned to me, 2=Enable add time only if tasks is assigned to me and hide others
 * @param	int			$preselectedday			Preselected day
 * @param   array       $isavailable			Array with data that say if user is available for several days for morning and afternoon
 * @param	int			$oldprojectforbreak		Old project id of last project break
 * @return  array								Array with time spent for $fuser for each day of week on tasks in $lines and substasks
 */
function projectLinesPerDay(&$inc, $parent, $fuser, $lines, &$level, &$projectsrole, &$tasksrole, $mine, $restricteditformytask, $preselectedday, &$isavailable, $oldprojectforbreak = 0)
{
	global $conf, $db, $user, $bc, $langs;
	global $form, $formother, $projectstatic, $taskstatic, $thirdpartystatic;

	$lastprojectid=0;
	$totalforeachday=array();
	$workloadforid=array();
	$lineswithoutlevel0=array();

	$numlines=count($lines);

	// Create a smaller array with sublevels only to be used later. This increase dramatically performances.
	if ($parent == 0) // Always and only if at first level
	{
		for ($i = 0 ; $i < $numlines ; $i++)
		{
			if ($lines[$i]->fk_task_parent) $lineswithoutlevel0[]=$lines[$i];
		}
	}

	if (empty($oldprojectforbreak))
	{
		$oldprojectforbreak = (empty($conf->global->PROJECT_TIMESHEET_DISABLEBREAK_ON_PROJECT)?0:-1);	// 0 to start break , -1 no break
	}

	//dol_syslog('projectLinesPerDay inc='.$inc.' preselectedday='.$preselectedday.' task parent id='.$parent.' level='.$level." count(lines)=".$numlines." count(lineswithoutlevel0)=".count($lineswithoutlevel0));
	for ($i = 0 ; $i < $numlines ; $i++)
	{
		if ($parent == 0) $level = 0;

		if ($lines[$i]->fk_task_parent == $parent)
		{
			// If we want all or we have a role on task, we show it
			if (empty($mine) || ! empty($tasksrole[$lines[$i]->id]))
			{
				//dol_syslog("projectLinesPerWeek Found line ".$i.", a qualified task (i have role or want to show all tasks) with id=".$lines[$i]->id." project id=".$lines[$i]->fk_project);

				if ($restricteditformytask == 2 && empty($tasksrole[$lines[$i]->id]))	// we have no role on task and we request to hide such cases
				{
					continue;
				}

				// Break on a new project
				if ($parent == 0 && $lines[$i]->fk_project != $lastprojectid)
				{
					$lastprojectid=$lines[$i]->fk_project;
					if ($preselectedday)
					{
						$projectstatic->id = $lines[$i]->fk_project;
					}
				}

				if (empty($workloadforid[$projectstatic->id]))
				{
					if ($preselectedday)
					{
						$projectstatic->loadTimeSpent($preselectedday, 0, $fuser->id);	// Load time spent from table projet_task_time for the project into this->weekWorkLoad and this->weekWorkLoadPerTask for all days of a week
		   				$workloadforid[$projectstatic->id]=1;
					}
				}

				$projectstatic->id=$lines[$i]->fk_project;
				$projectstatic->ref=$lines[$i]->projectref;
				$projectstatic->title=$lines[$i]->projectlabel;
				$projectstatic->public=$lines[$i]->public;

				$taskstatic->id=$lines[$i]->id;
				$taskstatic->ref=($lines[$i]->ref?$lines[$i]->ref:$lines[$i]->id);
				$taskstatic->label=$lines[$i]->label;
				$taskstatic->date_start=$lines[$i]->date_start;
				$taskstatic->date_end=$lines[$i]->date_end;

				$thirdpartystatic->id=$lines[$i]->socid;
				$thirdpartystatic->name=$lines[$i]->thirdparty_name;
				$thirdpartystatic->email=$lines[$i]->thirdparty_email;

				if (empty($oldprojectforbreak) || ($oldprojectforbreak != -1 && $oldprojectforbreak != $projectstatic->id))
				{
					print '<tr class="oddeven trforbreak">'."\n";
					print '<td colspan="9">';
					print $projectstatic->getNomUrl(1, '', 0, '<strong>'.$langs->transnoentitiesnoconv("YourRole").':</strong> '.$projectsrole[$lines[$i]->fk_project]);
					if ($thirdpartystatic->id > 0) print ' - '.$thirdpartystatic->getNomUrl(1);
					if ($projectstatic->title)
					{
						print ' - ';
						print $projectstatic->title;
					}
					print '</td>';
					print '</tr>';
				}

				if ($oldprojectforbreak != -1) $oldprojectforbreak = $projectstatic->id;

				print '<tr class="oddeven">'."\n";

				// User
				/*
				print '<td class="nowrap">';
				print $fuser->getNomUrl(1, 'withproject', 'time');
				print '</td>';
				*/

				// Project
				/*print "<td>";
				if ($oldprojectforbreak == -1) print $projectstatic->getNomUrl(1,'',0,$langs->transnoentitiesnoconv("YourRole").': '.$projectsrole[$lines[$i]->fk_project]);
				print "</td>";*/

				// Thirdparty
				/*print '<td class="tdoverflowmax100">';
				if ($thirdpartystatic->id > 0) print $thirdpartystatic->getNomUrl(1, 'project', 10);
				print '</td>';*/

				// Ref
				print '<td>';
				print '<!-- Task id = '.$lines[$i]->id.' -->';
				for ($k = 0 ; $k < $level ; $k++) print "&nbsp;&nbsp;&nbsp;";
				print $taskstatic->getNomUrl(1, 'withproject', 'time');
				// Label task
				print '<br>';
				for ($k = 0 ; $k < $level ; $k++) print "&nbsp;&nbsp;&nbsp;";
				print $taskstatic->label;
				//print "<br>";
				//for ($k = 0 ; $k < $level ; $k++) print "&nbsp;&nbsp;&nbsp;";
				//print get_date_range($lines[$i]->date_start,$lines[$i]->date_end,'',$langs,0);
				print "</td>\n";

				// Planned Workload
				print '<td align="right" class="leftborder plannedworkload">';
				if ($lines[$i]->planned_workload) print convertSecondToTime($lines[$i]->planned_workload, 'allhourmin');
				else print '--:--';
				print '</td>';

				// Progress declared %
				print '<td align="right">';
				print $formother->select_percent($lines[$i]->progress, $lines[$i]->id . 'progress');
				print '</td>';

				// Time spent by everybody
				print '<td align="right">';
				// $lines[$i]->duration is a denormalised field = summ of time spent by everybody for task. What we need is time consummed by user
				if ($lines[$i]->duration)
				{
					print '<a href="'.DOL_URL_ROOT.'/projet/tasks/time.php?id='.$lines[$i]->id.'">';
					print convertSecondToTime($lines[$i]->duration, 'allhourmin');
					print '</a>';
				}
				else print '--:--';
				print "</td>\n";

				// Time spent by user
				print '<td align="right">';
				$tmptimespent=$taskstatic->getSummaryOfTimeSpent($fuser->id);
				if ($tmptimespent['total_duration']) print convertSecondToTime($tmptimespent['total_duration'], 'allhourmin');
				else print '--:--';
				print "</td>\n";

				$disabledproject=1;$disabledtask=1;
				//print "x".$lines[$i]->fk_project;
				//var_dump($lines[$i]);
				//var_dump($projectsrole[$lines[$i]->fk_project]);
				// If at least one role for project
				if ($lines[$i]->public || ! empty($projectsrole[$lines[$i]->fk_project]) || $user->rights->projet->all->creer)
				{
					$disabledproject=0;
					$disabledtask=0;
				}
				// If $restricteditformytask is on and I have no role on task, i disable edit
				if ($restricteditformytask && empty($tasksrole[$lines[$i]->id]))
				{
					$disabledtask=1;
				}

				// Form to add new time
				print '<td class="nowrap leftborder" align="center">';
				$tableCell = $form->selectDate($preselectedday, $lines[$i]->id, 1, 1, 2, "addtime", 0, 0, $disabledtask);
				print $tableCell;
				print '</td>';

				$cssonholiday='';
				if (! $isavailable[$preselectedday]['morning'] && ! $isavailable[$preselectedday]['afternoon'])   $cssonholiday.='onholidayallday ';
				elseif (! $isavailable[$preselectedday]['morning'])   $cssonholiday.='onholidaymorning ';
				elseif (! $isavailable[$preselectedday]['afternoon']) $cssonholiday.='onholidayafternoon ';

				global $daytoparse;
				$tmparray = dol_getdate($daytoparse, true);	// detail of current day
				$idw = $tmparray['wday'];

				global $numstartworkingday, $numendworkingday;
				$cssweekend='';
				if (($idw + 1) < $numstartworkingday || ($idw + 1) > $numendworkingday)	// This is a day is not inside the setup of working days, so we use a week-end css.
				{
					$cssweekend='weekend';
				}

				// Duration
				print '<td class="center duration'.($cssonholiday?' '.$cssonholiday:'').($cssweekend?' '.$cssweekend:'').'">';
				$dayWorkLoad = $projectstatic->weekWorkLoadPerTask[$preselectedday][$lines[$i]->id];
				$totalforeachday[$preselectedday]+=$dayWorkLoad;

				$alreadyspent='';
				if ($dayWorkLoad > 0) $alreadyspent=convertSecondToTime($dayWorkLoad, 'allhourmin');

				$idw = 0;

				$tableCell='';
				$tableCell.='<span class="timesheetalreadyrecorded" title="texttoreplace"><input type="text" class="center" size="2" disabled id="timespent['.$inc.']['.$idw.']" name="task['.$lines[$i]->id.']['.$idw.']" value="'.$alreadyspent.'"></span>';
				$tableCell.='<span class="hideonsmartphone"> + </span>';
				//$tableCell.='&nbsp;&nbsp;&nbsp;';
				$tableCell.=$form->select_duration($lines[$i]->id.'duration', '', $disabledtask, 'text', 0, 1);
				//$tableCell.='&nbsp;<input type="submit" class="button"'.($disabledtask?' disabled':'').' value="'.$langs->trans("Add").'">';
				print $tableCell;

				$modeinput='hours';

				print '<script type="text/javascript">';
				print "jQuery(document).ready(function () {\n";
				print " 	jQuery('.inputhour, .inputminute').bind('keyup', function(e) { updateTotal(0, '".$modeinput."') });";
				print "})\n";
				print '</script>';

				print '</td>';

				// Note
				print '<td align="center">';
				print '<textarea name="'.$lines[$i]->id.'note" rows="'.ROWS_2.'" id="'.$lines[$i]->id.'note"'.($disabledtask?' disabled="disabled"':'').'>';
				print '</textarea>';
				print '</td>';

				// Warning
				print '<td align="right">';
<<<<<<< HEAD
   				if ((! $lines[$i]->public) && $disabledproject) print $form->textwithpicto('', $langs->trans("UserIsNotContactOfProject"));
   				else if ($disabledtask)
=======
   				if ((! $lines[$i]->public) && $disabledproject) print $form->textwithpicto('',$langs->trans("UserIsNotContactOfProject"));
   				elseif ($disabledtask)
>>>>>>> ecc30b8f
   				{
   					$titleassigntask = $langs->trans("AssignTaskToMe");
   					if ($fuser->id != $user->id) $titleassigntask = $langs->trans("AssignTaskToUser", '...');

   					print $form->textwithpicto('', $langs->trans("TaskIsNotAssignedToUser", $titleassigntask));
   				}
				print '</td>';

				print "</tr>\n";
			}

			$inc++;
			$level++;
			if ($lines[$i]->id > 0)
			{
				//var_dump('totalforeachday after taskid='.$lines[$i]->id.' and previous one on level '.$level);
				//var_dump($totalforeachday);
				$ret = projectLinesPerDay($inc, $lines[$i]->id, $fuser, ($parent == 0 ? $lineswithoutlevel0 : $lines), $level, $projectsrole, $tasksrole, $mine, $restricteditformytask, $preselectedday, $isavailable, $oldprojectforbreak);
				//var_dump('ret with parent='.$lines[$i]->id.' level='.$level);
				//var_dump($ret);
				foreach($ret as $key => $val)
				{
					$totalforeachday[$key]+=$val;
				}
				//var_dump('totalforeachday after taskid='.$lines[$i]->id.' and previous one on level '.$level.' + subtasks');
				//var_dump($totalforeachday);
			}
			$level--;
		}
		else
		{
			//$level--;
		}
	}

	return $totalforeachday;
}


/**
 * Output a task line into a perday intput mode
 *
 * @param	string	   	$inc					Line output identificator (start to 0, then increased by recursive call)
 * @param	int			$firstdaytoshow			First day to show
 * @param	User|null	$fuser					Restrict list to user if defined
 * @param   string		$parent					Id of parent task to show (0 to show all)
 * @param   Task[]		$lines					Array of lines (list of tasks but we will show only if we have a specific role on task)
 * @param   int			$level					Level (start to 0, then increased/decrease by recursive call)
 * @param   string		$projectsrole			Array of roles user has on project
 * @param   string		$tasksrole				Array of roles user has on task
 * @param	string		$mine					Show only task lines I am assigned to
 * @param   int			$restricteditformytask	0=No restriction, 1=Enable add time only if task is assigned to me, 2=Enable add time only if tasks is assigned to me and hide others
 * @param   array       $isavailable			Array with data that say if user is available for several days for morning and afternoon
 * @param	int			$oldprojectforbreak		Old project id of last project break
 * @return  array								Array with time spent for $fuser for each day of week on tasks in $lines and substasks
 */
function projectLinesPerWeek(&$inc, $firstdaytoshow, $fuser, $parent, $lines, &$level, &$projectsrole, &$tasksrole, $mine, $restricteditformytask, &$isavailable, $oldprojectforbreak = 0)
{
	global $conf, $db, $user, $bc, $langs;
	global $form, $formother, $projectstatic, $taskstatic, $thirdpartystatic;

	$numlines=count($lines);

	$lastprojectid=0;
	$workloadforid=array();
	$totalforeachday=array();
	$lineswithoutlevel0=array();

	// Create a smaller array with sublevels only to be used later. This increase dramatically performances.
	if ($parent == 0) // Always and only if at first level
	{
		for ($i = 0 ; $i < $numlines ; $i++)
		{
		   if ($lines[$i]->fk_task_parent) $lineswithoutlevel0[]=$lines[$i];
		}
	}

	//dol_syslog('projectLinesPerWeek inc='.$inc.' firstdaytoshow='.$firstdaytoshow.' task parent id='.$parent.' level='.$level." count(lines)=".$numlines." count(lineswithoutlevel0)=".count($lineswithoutlevel0));

	if (empty($oldprojectforbreak))
	{
		$oldprojectforbreak = (empty($conf->global->PROJECT_TIMESHEET_DISABLEBREAK_ON_PROJECT)?0:-1);	// 0 = start break, -1 = never break
	}

	for ($i = 0 ; $i < $numlines ; $i++)
	{
		if ($parent == 0) $level = 0;

		if ($lines[$i]->fk_task_parent == $parent)
		{
			// If we want all or we have a role on task, we show it
			if (empty($mine) || ! empty($tasksrole[$lines[$i]->id]))
			{
				//dol_syslog("projectLinesPerWeek Found line ".$i.", a qualified task (i have role or want to show all tasks) with id=".$lines[$i]->id." project id=".$lines[$i]->fk_project);

				if ($restricteditformytask == 2 && empty($tasksrole[$lines[$i]->id]))	// we have no role on task and we request to hide such cases
				{
					continue;
				}

				// Break on a new project
				if ($parent == 0 && $lines[$i]->fk_project != $lastprojectid)
				{
					$lastprojectid=$lines[$i]->fk_project;
					$projectstatic->id = $lines[$i]->fk_project;
				}

				//var_dump('--- '.$level.' '.$firstdaytoshow.' '.$fuser->id.' '.$projectstatic->id.' '.$workloadforid[$projectstatic->id]);
				//var_dump($projectstatic->weekWorkLoadPerTask);
				if (empty($workloadforid[$projectstatic->id]))
				{
					$projectstatic->loadTimeSpent($firstdaytoshow, 0, $fuser->id);	// Load time spent from table projet_task_time for the project into this->weekWorkLoad and this->weekWorkLoadPerTask for all days of a week
					$workloadforid[$projectstatic->id]=1;
				}
				//var_dump($projectstatic->weekWorkLoadPerTask);
				//var_dump('--- '.$projectstatic->id.' '.$workloadforid[$projectstatic->id]);

				$projectstatic->id=$lines[$i]->fk_project;
				$projectstatic->ref=$lines[$i]->projectref;
				$projectstatic->title=$lines[$i]->projectlabel;
				$projectstatic->public=$lines[$i]->public;
				$projectstatic->thirdparty_name=$lines[$i]->thirdparty_name;

				$taskstatic->id=$lines[$i]->id;
				$taskstatic->ref=($lines[$i]->ref?$lines[$i]->ref:$lines[$i]->id);
				$taskstatic->label=$lines[$i]->label;
				$taskstatic->date_start=$lines[$i]->date_start;
				$taskstatic->date_end=$lines[$i]->date_end;

				$thirdpartystatic->id=$lines[$i]->thirdparty_id;
				$thirdpartystatic->name=$lines[$i]->thirdparty_name;
				$thirdpartystatic->email=$lines[$i]->thirdparty_email;

				if (empty($oldprojectforbreak) || ($oldprojectforbreak != -1 && $oldprojectforbreak != $projectstatic->id))
				{
					print '<tr class="oddeven trforbreak">'."\n";
					print '<td colspan="13">';
					print $projectstatic->getNomUrl(1, '', 0, '<strong>'.$langs->transnoentitiesnoconv("YourRole").':</strong> '.$projectsrole[$lines[$i]->fk_project]);
					if ($thirdpartystatic->id > 0) print ' - '.$thirdpartystatic->getNomUrl(1);
					if ($projectstatic->title)
					{
						print ' - ';
						print $projectstatic->title;
					}
					print '</td>';
					print '</tr>';
				}

				if ($oldprojectforbreak != -1) $oldprojectforbreak = $projectstatic->id;

				print '<tr class="oddeven">'."\n";

				// User
				/*
				print '<td class="nowrap">';
				print $fuser->getNomUrl(1, 'withproject', 'time');
				print '</td>';
				*/

				// Project
				/*print '<td class="nowrap">';
				if ($oldprojectforbreak == -1) print $projectstatic->getNomUrl(1,'',0,$langs->transnoentitiesnoconv("YourRole").': '.$projectsrole[$lines[$i]->fk_project]);
				print "</td>";*/

				// Thirdparty
				/*print '<td class="tdoverflowmax100">';
				if ($thirdpartystatic->id > 0) print $thirdpartystatic->getNomUrl(1, 'project');
				print '</td>';*/

				// Ref
				print '<td class="nowrap">';
				print '<!-- Task id = '.$lines[$i]->id.' -->';
				for ($k = 0 ; $k < $level ; $k++) print "&nbsp;&nbsp;&nbsp;";
				print $taskstatic->getNomUrl(1, 'withproject', 'time');
				// Label task
				print '<br>';
				for ($k = 0 ; $k < $level ; $k++) print "&nbsp;&nbsp;&nbsp;";
				//print $taskstatic->getNomUrl(0, 'withproject', 'time');
				print $taskstatic->label;
				//print "<br>";
				//for ($k = 0 ; $k < $level ; $k++) print "&nbsp;&nbsp;&nbsp;";
				//print get_date_range($lines[$i]->date_start,$lines[$i]->date_end,'',$langs,0);
				print "</td>\n";

				// Planned Workload
				print '<td align="right" class="leftborder plannedworkload">';
				if ($lines[$i]->planned_workload) print convertSecondToTime($lines[$i]->planned_workload, 'allhourmin');
				else print '--:--';
				print '</td>';

				// Progress declared %
				print '<td align="right">';
				print $formother->select_percent($lines[$i]->progress, $lines[$i]->id . 'progress');
				print '</td>';

				// Time spent by everybody
				print '<td align="right">';
				// $lines[$i]->duration is a denormalised field = summ of time spent by everybody for task. What we need is time consummed by user
				if ($lines[$i]->duration)
				{
					print '<a href="'.DOL_URL_ROOT.'/projet/tasks/time.php?id='.$lines[$i]->id.'">';
					print convertSecondToTime($lines[$i]->duration, 'allhourmin');
					print '</a>';
				}
				else print '--:--';
				print "</td>\n";

				// Time spent by user
				print '<td align="right">';
				$tmptimespent=$taskstatic->getSummaryOfTimeSpent($fuser->id);
				if ($tmptimespent['total_duration']) print convertSecondToTime($tmptimespent['total_duration'], 'allhourmin');
				else print '--:--';
				print "</td>\n";

				$disabledproject=1;$disabledtask=1;
				//print "x".$lines[$i]->fk_project;
				//var_dump($lines[$i]);
				//var_dump($projectsrole[$lines[$i]->fk_project]);
				// If at least one role for project
				if ($lines[$i]->public || ! empty($projectsrole[$lines[$i]->fk_project]) || $user->rights->projet->all->creer)
				{
					$disabledproject=0;
					$disabledtask=0;
				}
				// If $restricteditformytask is on and I have no role on task, i disable edit
				if ($restricteditformytask && empty($tasksrole[$lines[$i]->id]))
				{
					$disabledtask=1;
				}

				//var_dump($projectstatic->weekWorkLoadPerTask);

				// Fields to show current time
				$tableCell=''; $modeinput='hours';
				for ($idw = 0; $idw < 7; $idw++)
				{
					$tmpday=dol_time_plus_duree($firstdaytoshow, $idw, 'd');

					$cssonholiday='';
					if (! $isavailable[$tmpday]['morning'] && ! $isavailable[$tmpday]['afternoon'])   $cssonholiday.='onholidayallday ';
					elseif (! $isavailable[$tmpday]['morning'])   $cssonholiday.='onholidaymorning ';
					elseif (! $isavailable[$tmpday]['afternoon']) $cssonholiday.='onholidayafternoon ';

					$tmparray=dol_getdate($tmpday);
					$dayWorkLoad = $projectstatic->weekWorkLoadPerTask[$tmpday][$lines[$i]->id];
					$totalforeachday[$tmpday]+=$dayWorkLoad;

					$alreadyspent='';
					if ($dayWorkLoad > 0) $alreadyspent=convertSecondToTime($dayWorkLoad, 'allhourmin');
					$alttitle=$langs->trans("AddHereTimeSpentForDay", $tmparray['day'], $tmparray['mon']);

					global $numstartworkingday, $numendworkingday;
					$cssweekend='';
					if (($idw + 1) < $numstartworkingday || ($idw + 1) > $numendworkingday)	// This is a day is not inside the setup of working days, so we use a week-end css.
					{
						$cssweekend='weekend';
					}

					$tableCell ='<td align="center" class="hide'.$idw.($cssonholiday?' '.$cssonholiday:'').($cssweekend?' '.$cssweekend:'').'">';
					$placeholder='';
					if ($alreadyspent)
					{
						$tableCell.='<span class="timesheetalreadyrecorded" title="texttoreplace"><input type="text" class="center smallpadd" size="2" disabled id="timespent['.$inc.']['.$idw.']" name="task['.$lines[$i]->id.']['.$idw.']" value="'.$alreadyspent.'"></span>';
						//$placeholder=' placeholder="00:00"';
					 	//$tableCell.='+';
					}
				  	$tableCell.='<input type="text" alt="'.($disabledtask?'':$alttitle).'" title="'.($disabledtask?'':$alttitle).'" '.($disabledtask?'disabled':$placeholder).' class="center smallpadd" size="2" id="timeadded['.$inc.']['.$idw.']" name="task['.$lines[$i]->id.']['.$idw.']" value="" cols="2"  maxlength="5"';
					$tableCell.=' onkeypress="return regexEvent(this,event,\'timeChar\')"';
				   	$tableCell.=' onkeyup="updateTotal('.$idw.',\''.$modeinput.'\')"';
				   	$tableCell.=' onblur="regexEvent(this,event,\''.$modeinput.'\'); updateTotal('.$idw.',\''.$modeinput.'\')" />';
				   	$tableCell.='</td>';
					print $tableCell;
				}

				// Warning
				print '<td align="right">';
<<<<<<< HEAD
   				if ((! $lines[$i]->public) && $disabledproject) print $form->textwithpicto('', $langs->trans("UserIsNotContactOfProject"));
   				else if ($disabledtask)
=======
   				if ((! $lines[$i]->public) && $disabledproject) print $form->textwithpicto('',$langs->trans("UserIsNotContactOfProject"));
   				elseif ($disabledtask)
>>>>>>> ecc30b8f
   				{
   					$titleassigntask = $langs->trans("AssignTaskToMe");
   					if ($fuser->id != $user->id) $titleassigntask = $langs->trans("AssignTaskToUser", '...');

   					print $form->textwithpicto('', $langs->trans("TaskIsNotAssignedToUser", $titleassigntask));
   				}
				print '</td>';

				print "</tr>\n";
			}

			// Call to show task with a lower level (task under the current task)
			$inc++;
			$level++;
			if ($lines[$i]->id > 0)
			{
				//var_dump('totalforeachday after taskid='.$lines[$i]->id.' and previous one on level '.$level);
				//var_dump($totalforeachday);
				$ret = projectLinesPerWeek($inc, $firstdaytoshow, $fuser, $lines[$i]->id, ($parent == 0 ? $lineswithoutlevel0 : $lines), $level, $projectsrole, $tasksrole, $mine, $restricteditformytask, $isavailable, $oldprojectforbreak);
				//var_dump('ret with parent='.$lines[$i]->id.' level='.$level);
				//var_dump($ret);
				foreach($ret as $key => $val)
				{
					$totalforeachday[$key]+=$val;
				}
				//var_dump('totalforeachday after taskid='.$lines[$i]->id.' and previous one on level '.$level.' + subtasks');
				//var_dump($totalforeachday);
			}
			$level--;
		}
		else
		{
			//$level--;
		}
	}

	return $totalforeachday;
}


/**
 * Search in task lines with a particular parent if there is a task for a particular user (in taskrole)
 *
 * @param 	string	$inc				Counter that count number of lines legitimate to show (for return)
 * @param 	int		$parent				Id of parent task to start
 * @param 	array	$lines				Array of all tasks
 * @param	string	$taskrole			Array of task filtered on a particular user
 * @return	int							1 if there is
 */
function searchTaskInChild(&$inc, $parent, &$lines, &$taskrole)
{
	//print 'Search in line with parent id = '.$parent.'<br>';
	$numlines=count($lines);
	for ($i = 0 ; $i < $numlines ; $i++)
	{
		// Process line $lines[$i]
		if ($lines[$i]->fk_parent == $parent && $lines[$i]->id != $lines[$i]->fk_parent)
		{
			// If task is legitimate to show, no more need to search deeper
			if (isset($taskrole[$lines[$i]->id]))
			{
				//print 'Found a legitimate task id='.$lines[$i]->id.'<br>';
				$inc++;
				return $inc;
			}

			searchTaskInChild($inc, $lines[$i]->id, $lines, $taskrole);
			//print 'Found inc='.$inc.'<br>';

			if ($inc > 0) return $inc;
		}
	}

	return $inc;
}

/**
 * Return HTML table with list of projects and number of opened tasks
 *
 * @param	DoliDB	$db					Database handler
 * @param	Form	$form				Object form
 * @param   int		$socid				Id thirdparty
 * @param   int		$projectsListId     Id of project I have permission on
 * @param   int		$mytasks            Limited to task I am contact to
 * @param	int		$statut				-1=No filter on statut, 0 or 1 = Filter on status
 * @param	array	$listofoppstatus	List of opportunity status
 * @param   array   $hiddenfields       List of info to not show ('projectlabel', 'declaredprogress', '...', )
 * @return	void
 */
function print_projecttasks_array($db, $form, $socid, $projectsListId, $mytasks = 0, $statut = -1, $listofoppstatus = array(), $hiddenfields = array())
{
	global $langs,$conf,$user,$bc;

	require_once DOL_DOCUMENT_ROOT.'/projet/class/project.class.php';

	$projectstatic=new Project($db);
	$thirdpartystatic=new Societe($db);

	$sortfield='';
	$sortorder='';
	$project_year_filter=0;

	$title=$langs->trans("Projects");
	if (strcmp($statut, '') && $statut >= 0) $title=$langs->trans("Projects").' '.$langs->trans($projectstatic->statuts_long[$statut]);

	$arrayidtypeofcontact=array();

	print '<div class="div-table-responsive-no-min">';
	print '<table class="noborder" width="100%">';

	$sql= " FROM ".MAIN_DB_PREFIX."projet as p";
	if ($mytasks)
	{
		$sql.= ", ".MAIN_DB_PREFIX."projet_task as t";
		$sql.= ", ".MAIN_DB_PREFIX."element_contact as ec";
		$sql.= ", ".MAIN_DB_PREFIX."c_type_contact as ctc";
	}
	else
	{
		$sql.= " LEFT JOIN ".MAIN_DB_PREFIX."projet_task as t ON p.rowid = t.fk_projet";
	}
	$sql.= " WHERE p.entity IN (".getEntity('project').")";
	$sql.= " AND p.rowid IN (".$projectsListId.")";
	if ($socid) $sql.= "  AND (p.fk_soc IS NULL OR p.fk_soc = 0 OR p.fk_soc = ".$socid.")";
	if ($mytasks)
	{
		$sql.= " AND p.rowid = t.fk_projet";
		$sql.= " AND ec.element_id = t.rowid";
		$sql.= " AND ec.fk_socpeople = ".$user->id;
		$sql.= " AND ec.fk_c_type_contact = ctc.rowid";   // Replace the 2 lines with ec.fk_c_type_contact in $arrayidtypeofcontact
		$sql.= " AND ctc.element = 'project_task'";
	}
	if ($statut >= 0)
	{
		$sql.= " AND p.fk_statut = ".$statut;
	}
	if (!empty($conf->global->PROJECT_LIMIT_YEAR_RANGE))
	{
		$project_year_filter = GETPOST("project_year_filter");
		//Check if empty or invalid year. Wildcard ignores the sql check
		if ($project_year_filter != "*")
		{
			if (empty($project_year_filter) || !ctype_digit($project_year_filter))
			{
				$project_year_filter = date("Y");
			}
			$sql.= " AND (p.dateo IS NULL OR p.dateo <= ".$db->idate(dol_get_last_day($project_year_filter, 12, false)).")";
			$sql.= " AND (p.datee IS NULL OR p.datee >= ".$db->idate(dol_get_first_day($project_year_filter, 1, false)).")";
		}
	}

	// Get id of project we must show tasks
	$arrayidofprojects=array();
	$sql1 = "SELECT p.rowid as projectid";
	$sql1.= $sql;
	$resql = $db->query($sql1);
	if ($resql)
	{
		$i=0;
		$num = $db->num_rows($resql);
		while ($i < $num)
		{
			$objp = $db->fetch_object($resql);
			$arrayidofprojects[$objp->projectid]=$objp->projectid;
			$i++;
		}
	}
	else dol_print_error($db);
	if (empty($arrayidofprojects)) $arrayidofprojects[0]=-1;

	// Get list of project with calculation on tasks
	$sql2 = "SELECT p.rowid as projectid, p.ref, p.title, p.fk_soc, s.nom as socname, p.fk_user_creat, p.public, p.fk_statut as status, p.fk_opp_status as opp_status, p.opp_amount,";
	$sql2.= " p.dateo, p.datee,";
	$sql2.= " COUNT(t.rowid) as nb, SUM(t.planned_workload) as planned_workload, SUM(t.planned_workload * t.progress / 100) as declared_progess_workload";
	$sql2.= " FROM ".MAIN_DB_PREFIX."projet as p";
	$sql2.= " LEFT JOIN ".MAIN_DB_PREFIX."societe as s ON s.rowid = p.fk_soc";
	$sql2.= " LEFT JOIN ".MAIN_DB_PREFIX."projet_task as t ON p.rowid = t.fk_projet";
	$sql2.= " WHERE p.rowid IN (".join(',', $arrayidofprojects).")";
	$sql2.= " GROUP BY p.rowid, p.ref, p.title, p.fk_soc, s.nom, p.fk_user_creat, p.public, p.fk_statut, p.fk_opp_status, p.opp_amount, p.dateo, p.datee";
	$sql2.= " ORDER BY p.title, p.ref";

	$resql = $db->query($sql2);
	if ($resql)
	{
	   $total_task = 0;
		$total_opp_amount = 0;
		$ponderated_opp_amount = 0;

		$num = $db->num_rows($resql);
		$i = 0;

		print '<tr class="liste_titre">';
		print_liste_field_titre($title.' <span class="badge">'.$num.'</span>', $_SERVER["PHP_SELF"], "", "", "", "", $sortfield, $sortorder);
		print_liste_field_titre("ThirdParty", $_SERVER["PHP_SELF"], "", "", "", "", $sortfield, $sortorder);
		if (! empty($conf->global->PROJECT_USE_OPPORTUNITIES))
		{
			print_liste_field_titre("OpportunityAmount", "", "", "", "", 'align="right"', $sortfield, $sortorder);
			print_liste_field_titre("OpportunityStatus", "", "", "", "", 'align="right"', $sortfield, $sortorder);
		}
		if (empty($conf->global->PROJECT_HIDE_TASKS))
		{
			print_liste_field_titre("Tasks", "", "", "", "", 'align="right"', $sortfield, $sortorder);
			if (! in_array('plannedworkload', $hiddenfields))  print_liste_field_titre("PlannedWorkload", "", "", "", "", 'align="right"', $sortfield, $sortorder);
			if (! in_array('declaredprogress', $hiddenfields)) print_liste_field_titre("ProgressDeclared", "", "", "", "", 'align="right"', $sortfield, $sortorder);
		}
		print_liste_field_titre("Status", "", "", "", "", 'align="right"', $sortfield, $sortorder);
		print "</tr>\n";

		$total_plannedworkload=0;
		$total_declaredprogressworkload=0;
		while ($i < $num)
		{
			$objp = $db->fetch_object($resql);

			$projectstatic->id = $objp->projectid;
			$projectstatic->user_author_id = $objp->fk_user_creat;
			$projectstatic->public = $objp->public;

			// Check is user has read permission on project
			$userAccess = $projectstatic->restrictedProjectArea($user);
			if ($userAccess >= 0)
			{
				$projectstatic->ref=$objp->ref;
				$projectstatic->statut = $objp->status;
				$projectstatic->title = $objp->title;
				$projectstatic->datee = $db->jdate($objp->datee);
				$projectstatic->dateo = $db->jdate($objp->dateo);


				print '<tr class="oddeven">';
				print '<td>';
				print $projectstatic->getNomUrl(1);
				if (! in_array('projectlabel', $hiddenfields)) print '<br>'.dol_trunc($objp->title, 24);
				print '</td>';
				print '<td>';
				if ($objp->fk_soc > 0)
				{
					$thirdpartystatic->id=$objp->fk_soc;
					$thirdpartystatic->ref=$objp->socname;
					$thirdpartystatic->name=$objp->socname;
					print $thirdpartystatic->getNomUrl(1);
				}
				print '</td>';
				if (! empty($conf->global->PROJECT_USE_OPPORTUNITIES))
				{
					print '<td align="right">';
					if ($objp->opp_amount) print price($objp->opp_amount, 0, '', 1, -1, -1, $conf->currency);
					print '</td>';
					print '<td align="right">';
					$code = dol_getIdFromCode($db, $objp->opp_status, 'c_lead_status', 'rowid', 'code');
					if ($code) print $langs->trans("OppStatus".$code);
					print '</td>';
				}
				if (empty($conf->global->PROJECT_HIDE_TASKS))
				{
					print '<td align="right">'.$objp->nb.'</td>';

					$plannedworkload=$objp->planned_workload;
					$total_plannedworkload+=$plannedworkload;
					if (! in_array('plannedworkload', $hiddenfields))
					{
						print '<td align="right">'.($plannedworkload?convertSecondToTime($plannedworkload):'').'</td>';
					}
					if (! in_array('declaredprogress', $hiddenfields))
					{
						$declaredprogressworkload=$objp->declared_progess_workload;
						$total_declaredprogressworkload+=$declaredprogressworkload;
						print '<td align="right">';
						//print $objp->planned_workload.'-'.$objp->declared_progess_workload."<br>";
						print ($plannedworkload?round(100*$declaredprogressworkload/$plannedworkload, 0).'%':'');
						print '</td>';
					}
				}

				print '<td align="right">'.$projectstatic->getLibStatut(3).'</td>';
				print "</tr>\n";

				$total_task = $total_task + $objp->nb;
				$total_opp_amount = $total_opp_amount + $objp->opp_amount;
				$ponderated_opp_amount = $ponderated_opp_amount + price2num($listofoppstatus[$objp->opp_status] * $objp->opp_amount / 100);
			}

			$i++;
		}

		print '<tr class="liste_total">';
		print '<td colspan="2">'.$langs->trans("Total")."</td>";
		if (! empty($conf->global->PROJECT_USE_OPPORTUNITIES))
		{
			print '<td class="liste_total" align="right">'.price($total_opp_amount, 0, '', 1, -1, -1, $conf->currency).'</td>';
			print '<td class="liste_total" align="right">'.$form->textwithpicto(price($ponderated_opp_amount, 0, '', 1, -1, -1, $conf->currency), $langs->trans("OpportunityPonderatedAmountDesc"), 1).'</td>';
		}
		if (empty($conf->global->PROJECT_HIDE_TASKS))
		{
			print '<td class="liste_total" align="right">'.$total_task.'</td>';
			if (! in_array('plannedworkload', $hiddenfields))  print '<td class="liste_total" align="right">'.($total_plannedworkload?convertSecondToTime($total_plannedworkload):'').'</td>';
			if (! in_array('declaredprogress', $hiddenfields)) print '<td class="liste_total" align="right">'.($total_plannedworkload?round(100*$total_declaredprogressworkload/$total_plannedworkload, 0).'%':'').'</td>';
		}
		print '<td class="liste_total"></td>';
		print '</tr>';

		$db->free($resql);
	}
	else
	{
		dol_print_error($db);
	}

	print "</table>";
	print '</div>';

	if (!empty($conf->global->PROJECT_LIMIT_YEAR_RANGE))
	{
		//Add the year filter input
		print '<form method="get" action="'.$_SERVER["PHP_SELF"].'">';
		print '<table width="100%">';
		print '<tr>';
		print '<td>'.$langs->trans("Year").'</td>';
		print '<td style="text-align:right"><input type="text" size="4" class="flat" name="project_year_filter" value="'.$project_year_filter.'"/>';
		print "</tr>\n";
		print '</table></form>';
	}
}<|MERGE_RESOLUTION|>--- conflicted
+++ resolved
@@ -1104,13 +1104,8 @@
 
 				// Warning
 				print '<td align="right">';
-<<<<<<< HEAD
    				if ((! $lines[$i]->public) && $disabledproject) print $form->textwithpicto('', $langs->trans("UserIsNotContactOfProject"));
-   				else if ($disabledtask)
-=======
-   				if ((! $lines[$i]->public) && $disabledproject) print $form->textwithpicto('',$langs->trans("UserIsNotContactOfProject"));
    				elseif ($disabledtask)
->>>>>>> ecc30b8f
    				{
    					$titleassigntask = $langs->trans("AssignTaskToMe");
    					if ($fuser->id != $user->id) $titleassigntask = $langs->trans("AssignTaskToUser", '...');
@@ -1387,13 +1382,8 @@
 
 				// Warning
 				print '<td align="right">';
-<<<<<<< HEAD
    				if ((! $lines[$i]->public) && $disabledproject) print $form->textwithpicto('', $langs->trans("UserIsNotContactOfProject"));
-   				else if ($disabledtask)
-=======
-   				if ((! $lines[$i]->public) && $disabledproject) print $form->textwithpicto('',$langs->trans("UserIsNotContactOfProject"));
    				elseif ($disabledtask)
->>>>>>> ecc30b8f
    				{
    					$titleassigntask = $langs->trans("AssignTaskToMe");
    					if ($fuser->id != $user->id) $titleassigntask = $langs->trans("AssignTaskToUser", '...');
