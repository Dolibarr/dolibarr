<?php
/* Copyright (C) 2006-2015 Laurent Destailleur  <eldy@users.sourceforge.net>
 * Copyright (C) 2010      Regis Houssin        <regis.houssin@inodbox.com>
 * Copyright (C) 2011      Juanjo Menent        <jmenent@2byte.es>
 * Copyright (C) 2018       Frédéric France         <frederic.france@netlogic.fr>
 *
 * This program is free software; you can redistribute it and/or modify
 * it under the terms of the GNU General Public License as published by
 * the Free Software Foundation; either version 3 of the License, or
 * (at your option) any later version.
 *
 * This program is distributed in the hope that it will be useful,
 * but WITHOUT ANY WARRANTY; without even the implied warranty of
 * MERCHANTABILITY or FITNESS FOR A PARTICULAR PURPOSE.  See the
 * GNU General Public License for more details.
 *
 * You should have received a copy of the GNU General Public License
 * along with this program. If not, see <http://www.gnu.org/licenses/>.
 * or see http://www.gnu.org/
 */

/**
 *	    \file       htdocs/core/lib/project.lib.php
 *		\brief      Functions used by project module
 *      \ingroup    project
 */
require_once DOL_DOCUMENT_ROOT.'/projet/class/project.class.php';


/**
 * Prepare array with list of tabs
 *
 * @param   Object	$object		Object related to tabs
 * @return  array				Array of tabs to show
 */
function project_prepare_head($object)
{
	global $db, $langs, $conf, $user;

	$h = 0;
	$head = array();

	$head[$h][0] = DOL_URL_ROOT.'/projet/card.php?id='.$object->id;
	$head[$h][1] = $langs->trans("Project");
	$head[$h][2] = 'project';
	$h++;

	$nbContact = count($object->liste_contact(-1, 'internal')) + count($object->liste_contact(-1, 'external'));
	$head[$h][0] = DOL_URL_ROOT.'/projet/contact.php?id='.$object->id;
	$head[$h][1] = $langs->trans("ProjectContact");
	if ($nbContact > 0) $head[$h][1].= ' <span class="badge">'.$nbContact.'</span>';
	$head[$h][2] = 'contact';
	$h++;

	if (empty($conf->global->PROJECT_HIDE_TASKS))
	{
		// Then tab for sub level of projet, i mean tasks
		$head[$h][0] = DOL_URL_ROOT.'/projet/tasks.php?id='.$object->id;
		$head[$h][1] = $langs->trans("Tasks");

		require_once DOL_DOCUMENT_ROOT.'/projet/class/task.class.php';
		$taskstatic=new Task($db);
		$nbTasks=count($taskstatic->getTasksArray(0, 0, $object->id, 0, 0));
		if ($nbTasks > 0) $head[$h][1].= ' <span class="badge">'.($nbTasks).'</span>';
		$head[$h][2] = 'tasks';
		$h++;

		$nbTimeSpent=0;
		$sql = "SELECT t.rowid";
		//$sql .= " FROM ".MAIN_DB_PREFIX."projet_task_time as t, ".MAIN_DB_PREFIX."projet_task as pt, ".MAIN_DB_PREFIX."user as u";
		//$sql .= " WHERE t.fk_user = u.rowid AND t.fk_task = pt.rowid";
		$sql .= " FROM ".MAIN_DB_PREFIX."projet_task_time as t, ".MAIN_DB_PREFIX."projet_task as pt";
		$sql .= " WHERE t.fk_task = pt.rowid";
		$sql .= " AND pt.fk_projet =".$object->id;
		$resql = $db->query($sql);
		if ($resql)
		{
			$obj = $db->fetch_object($resql);
			if ($obj) $nbTimeSpent=1;
		}
		else dol_print_error($db);

		$head[$h][0] = DOL_URL_ROOT.'/projet/tasks/time.php?withproject=1&projectid='.$object->id;
		$head[$h][1] = $langs->trans("TimeSpent");
		if ($nbTimeSpent > 0) $head[$h][1].= ' <span class="badge">...</span>';
		$head[$h][2] = 'timespent';
		$h++;
	}

	if (! empty($conf->fournisseur->enabled) || ! empty($conf->propal->enabled) || ! empty($conf->commande->enabled)
		|| ! empty($conf->facture->enabled) || ! empty($conf->contrat->enabled)
		|| ! empty($conf->ficheinter->enabled) || ! empty($conf->agenda->enabled) || ! empty($conf->deplacement->enabled))
	{
		$head[$h][0] = DOL_URL_ROOT.'/projet/element.php?id='.$object->id;
		$head[$h][1] = $langs->trans("ProjectOverview");
		$head[$h][2] = 'element';
		$h++;
	}

	// Show more tabs from modules
	// Entries must be declared in modules descriptor with line
	// $this->tabs = array('entity:+tabname:Title:@mymodule:/mymodule/mypage.php?id=__ID__');   to add new tab
	// $this->tabs = array('entity:-tabname);   												to remove a tab
	complete_head_from_modules($conf, $langs, $object, $head, $h, 'project');


	if (empty($conf->global->MAIN_DISABLE_NOTES_TAB))
	{
		$nbNote = 0;
		if(!empty($object->note_private)) $nbNote++;
		if(!empty($object->note_public)) $nbNote++;
		$head[$h][0] = DOL_URL_ROOT.'/projet/note.php?id='.$object->id;
		$head[$h][1] = $langs->trans('Notes');
		if ($nbNote > 0) $head[$h][1].= ' <span class="badge">'.$nbNote.'</span>';
		$head[$h][2] = 'notes';
		$h++;
	}

	require_once DOL_DOCUMENT_ROOT.'/core/lib/files.lib.php';
	require_once DOL_DOCUMENT_ROOT.'/core/class/link.class.php';
	$upload_dir = $conf->projet->dir_output . "/" . dol_sanitizeFileName($object->ref);
	$nbFiles = count(dol_dir_list($upload_dir, 'files', 0, '', '(\.meta|_preview.*\.png)$'));
	$nbLinks=Link::count($db, $object->element, $object->id);
	$head[$h][0] = DOL_URL_ROOT.'/projet/document.php?id='.$object->id;
	$head[$h][1] = $langs->trans('Documents');
	if (($nbFiles+$nbLinks) > 0) $head[$h][1].= ' <span class="badge">'.($nbFiles+$nbLinks).'</span>';
	$head[$h][2] = 'document';
	$h++;

	// Manage discussion
	if (!empty($conf->global->PROJECT_ALLOW_COMMENT_ON_PROJECT))
	{
		$nbComments = $object->getNbComments();
		$head[$h][0] = DOL_URL_ROOT.'/projet/comment.php?id='.$object->id;
		$head[$h][1] = $langs->trans("CommentLink");
		if ($nbComments > 0) $head[$h][1].= ' <span class="badge">'.$nbComments.'</span>';
		$head[$h][2] = 'project_comment';
		$h++;
	}

	$head[$h][0] = DOL_URL_ROOT.'/projet/info.php?id='.$object->id;
	$head[$h][1].= $langs->trans("Events");
	if (! empty($conf->agenda->enabled) && (!empty($user->rights->agenda->myactions->read) || !empty($user->rights->agenda->allactions->read) ))
	{
		$head[$h][1].= '/';
		$head[$h][1].= $langs->trans("Agenda");
	}
	$head[$h][2] = 'agenda';
	$h++;

	complete_head_from_modules($conf, $langs, $object, $head, $h, 'project', 'remove');

	return $head;
}


/**
 * Prepare array with list of tabs
 *
 * @param   Object	$object		Object related to tabs
 * @return  array				Array of tabs to show
 */
function task_prepare_head($object)
{
	global $db, $langs, $conf, $user;
	$h = 0;
	$head = array();

	$head[$h][0] = DOL_URL_ROOT.'/projet/tasks/task.php?id='.$object->id.(GETPOST('withproject')?'&withproject=1':'');
	$head[$h][1] = $langs->trans("Card");
	$head[$h][2] = 'task_task';
	$h++;

	$nbContact = count($object->liste_contact(-1, 'internal')) + count($object->liste_contact(-1, 'external'));
	$head[$h][0] = DOL_URL_ROOT.'/projet/tasks/contact.php?id='.$object->id.(GETPOST('withproject')?'&withproject=1':'');
	$head[$h][1] = $langs->trans("TaskRessourceLinks");
	if ($nbContact > 0) $head[$h][1].= ' <span class="badge">'.$nbContact.'</span>';
	$head[$h][2] = 'task_contact';
	$h++;

	// Is there timespent ?
	$nbTimeSpent=0;
	$sql = "SELECT t.rowid";
	//$sql .= " FROM ".MAIN_DB_PREFIX."projet_task_time as t, ".MAIN_DB_PREFIX."projet_task as pt, ".MAIN_DB_PREFIX."user as u";
	//$sql .= " WHERE t.fk_user = u.rowid AND t.fk_task = pt.rowid";
	$sql .= " FROM ".MAIN_DB_PREFIX."projet_task_time as t";
	$sql .= " WHERE t.fk_task =".$object->id;
	$resql = $db->query($sql);
	if ($resql)
	{
		$obj = $db->fetch_object($resql);
		if ($obj) $nbTimeSpent=1;
	}
	else dol_print_error($db);

	$head[$h][0] = DOL_URL_ROOT.'/projet/tasks/time.php?id='.$object->id.(GETPOST('withproject')?'&withproject=1':'');
	$head[$h][1] = $langs->trans("TimeSpent");
	if ($nbTimeSpent > 0) $head[$h][1].= ' <span class="badge">...</span>';
	$head[$h][2] = 'task_time';
	$h++;

	// Show more tabs from modules
	// Entries must be declared in modules descriptor with line
	// $this->tabs = array('entity:+tabname:Title:@mymodule:/mymodule/mypage.php?id=__ID__');   to add new tab
	// $this->tabs = array('entity:-tabname);   												to remove a tab
	complete_head_from_modules($conf, $langs, $object, $head, $h, 'task');

	if (empty($conf->global->MAIN_DISABLE_NOTES_TAB))
	{
		$nbNote = 0;
		if(!empty($object->note_private)) $nbNote++;
		if(!empty($object->note_public)) $nbNote++;
		$head[$h][0] = DOL_URL_ROOT.'/projet/tasks/note.php?id='.$object->id.(GETPOST('withproject')?'&withproject=1':'');
		$head[$h][1] = $langs->trans('Notes');
		if ($nbNote > 0) $head[$h][1].= ' <span class="badge">'.$nbNote.'</span>';
		$head[$h][2] = 'task_notes';
		$h++;
	}

	$head[$h][0] = DOL_URL_ROOT.'/projet/tasks/document.php?id='.$object->id.(GETPOST('withproject')?'&withproject=1':'');
	$filesdir = $conf->projet->dir_output . "/" . dol_sanitizeFileName($object->project->ref) . '/' .dol_sanitizeFileName($object->ref);
	include_once DOL_DOCUMENT_ROOT.'/core/lib/files.lib.php';
	include_once DOL_DOCUMENT_ROOT.'/core/class/link.class.php';
	$nbFiles = count(dol_dir_list($filesdir, 'files', 0, '', '(\.meta|_preview.*\.png)$'));
	$nbLinks=Link::count($db, $object->element, $object->id);
	$head[$h][1] = $langs->trans('Documents');
	if (($nbFiles+$nbLinks) > 0) $head[$h][1].= ' <span class="badge">'.($nbFiles+$nbLinks).'</span>';
	$head[$h][2] = 'task_document';
	$h++;

	// Manage discussion
	if (!empty($conf->global->PROJECT_ALLOW_COMMENT_ON_TASK))
	{
		$nbComments = $object->getNbComments();
		$head[$h][0] = DOL_URL_ROOT.'/projet/tasks/comment.php?id='.$object->id.(GETPOST('withproject')?'&withproject=1':'');
		$head[$h][1] = $langs->trans("CommentLink");
		if ($nbComments > 0) $head[$h][1].= ' <span class="badge">'.$nbComments.'</span>';
		$head[$h][2] = 'task_comment';
		$h++;
	}

	complete_head_from_modules($conf, $langs, $object, $head, $h, 'task', 'remove');

	return $head;
}

/**
 * Prepare array with list of tabs
 *
 * @param	string	$mode		Mode
 * @param   string  $fuser      Filter on user
 * @return  array				Array of tabs to show
 */
function project_timesheet_prepare_head($mode, $fuser = null)
{
	global $langs, $conf, $user;
	$h = 0;
	$head = array();

	$h = 0;

	$param='';
	$param.=($mode?'&mode='.$mode:'');
	if (is_object($fuser) && $fuser->id > 0 && $fuser->id != $user->id) $param.='&search_usertoprocessid='.$fuser->id;

	if (empty($conf->global->PROJECT_DISABLE_TIMESHEET_PERWEEK))
	{
		$head[$h][0] = DOL_URL_ROOT."/projet/activity/perweek.php".($param?'?'.$param:'');
		$head[$h][1] = $langs->trans("InputPerWeek");
		$head[$h][2] = 'inputperweek';
		$h++;
	}

	if (empty($conf->global->PROJECT_DISABLE_TIMESHEET_PERTIME))
	{
		$head[$h][0] = DOL_URL_ROOT."/projet/activity/perday.php".($param?'?'.$param:'');
		$head[$h][1] = $langs->trans("InputPerDay");
		$head[$h][2] = 'inputperday';
		$h++;
	}

	/*if ($conf->global->MAIN_FEATURES_LEVEL >= 2)
	{
		$head[$h][0] = DOL_URL_ROOT."/projet/activity/perline.php".($param?'?'.$param:'');
		$head[$h][1] = $langs->trans("InputDetail");
		$head[$h][2] = 'inputperline';
		$h++;
	}*/

	complete_head_from_modules($conf, $langs, null, $head, $h, 'project_timesheet');

	complete_head_from_modules($conf, $langs, null, $head, $h, 'project_timesheet', 'remove');

	return $head;
}


/**
 * Prepare array with list of tabs
 *
 * @return  array				Array of tabs to show
 */
function project_admin_prepare_head()
{
	global $langs, $conf, $user;
	$h = 0;
	$head = array();

	$h = 0;

	$head[$h][0] = DOL_URL_ROOT."/projet/admin/project.php";
	$head[$h][1] = $langs->trans("Projects");
	$head[$h][2] = 'project';
	$h++;

	complete_head_from_modules($conf, $langs, null, $head, $h, 'project_admin');

	$head[$h][0] = DOL_URL_ROOT."/projet/admin/project_extrafields.php";
	$head[$h][1] = $langs->trans("ExtraFieldsProject");
	$head[$h][2] = 'attributes';
	$h++;

	$head[$h][0] = DOL_URL_ROOT.'/projet/admin/project_task_extrafields.php';
	$head[$h][1] = $langs->trans("ExtraFieldsProjectTask");
	$head[$h][2] = 'attributes_task';
	$h++;

	complete_head_from_modules($conf, $langs, null, $head, $h, 'project_admin', 'remove');

	return $head;
}


/**
 * Show task lines with a particular parent
 *
 * @param	string	   	$inc				    Line number (start to 0, then increased by recursive call)
 * @param   string		$parent				    Id of parent project to show (0 to show all)
 * @param   Task[]		$lines				    Array of lines
 * @param   int			$level				    Level (start to 0, then increased/decrease by recursive call), or -1 to show all level in order of $lines without the recursive groupment feature.
 * @param 	string		$var				    Color
 * @param 	int			$showproject		    Show project columns
 * @param	int			$taskrole			    Array of roles of user for each tasks
 * @param	int			$projectsListId		    List of id of project allowed to user (string separated with comma)
 * @param	int			$addordertick		    Add a tick to move task
 * @param   int         $projectidfortotallink  0 or Id of project to use on total line (link to see all time consumed for project)
 * @param   string      $filterprogresscalc     filter text
 * @param   string      $showbilltime           Add the column 'TimeToBill' and 'TimeBilled'
 * @return	void
 */
function projectLinesa(&$inc, $parent, &$lines, &$level, $var, $showproject, &$taskrole, $projectsListId = '', $addordertick = 0, $projectidfortotallink = 0, $filterprogresscalc = '', $showbilltime = 0)
{
	global $user, $bc, $langs, $conf, $db;
	global $projectstatic, $taskstatic;

    $plannedworkloadoutputformat='allhourmin';
    $timespentoutputformat='allhourmin';
    if (! empty($conf->global->PROJECT_PLANNED_WORKLOAD_FORMAT)) $plannedworkloadoutputformat=$conf->global->PROJECT_PLANNED_WORKLOAD_FORMAT;
    if (! empty($conf->global->PROJECT_TIMES_SPENT_FORMAT)) $timespentoutputformat=$conf->global->PROJECT_TIME_SPENT_FORMAT;

    $working_plannedworkloadoutputformat='all';
    $working_timespentoutputformat='all';
    if (! empty($conf->global->PROJECT_WORKING_PLANNED_WORKLOAD_FORMAT)) $working_plannedworkloadoutputformat=$conf->global->PROJECT_WORKING_PLANNED_WORKLOAD_FORMAT;
    if (! empty($conf->global->PROJECT_WORKING_TIMES_SPENT_FORMAT)) $working_timespentoutputformat=$conf->global->PROJECT_WORKING_TIMES_SPENT_FORMAT;

    $working_hours_per_day=!empty($conf->global->PROJECT_WORKING_HOURS_PER_DAY) ? $conf->global->PROJECT_WORKING_HOURS_PER_DAY : 7;
    $working_days_per_weeks=!empty($conf->global->PROJECT_WORKING_DAYS_PER_WEEKS) ? $conf->global->PROJECT_WORKING_DAYS_PER_WEEKS : 5;

    $working_hours_per_day_in_seconds = 3600 * $working_hours_per_day;

	$lastprojectid=0;

	$projectsArrayId=explode(',', $projectsListId);
	if ($filterprogresscalc!=='') {
		foreach ($lines as $key=>$line) {
			if (!empty($line->planned_workload) && !empty($line->duration)) {
				$filterprogresscalc = str_replace(' = ', ' == ', $filterprogresscalc);
				if (!eval($filterprogresscalc)) {
					unset($lines[$key]);
				}
			}
		}
		$lines=array_values($lines);
	}

	$numlines=count($lines);

	// We declare counter as global because we want to edit them into recursive call
	global $total_projectlinesa_spent,$total_projectlinesa_planned,$total_projectlinesa_spent_if_planned,$total_projectlinesa_tobill,$total_projectlinesa_billed;
	if ($level == 0)
	{
		$total_projectlinesa_spent=0;
		$total_projectlinesa_planned=0;
		$total_projectlinesa_spent_if_planned=0;
		$total_projectlinesa_tobill=0;
		$total_projectlinesa_billed=0;
	}

	for ($i = 0 ; $i < $numlines ; $i++)
	{
		if ($parent == 0 && $level >= 0) $level = 0;              // if $level = -1, we dont' use sublevel recursion, we show all lines

		// Process line
		// print "i:".$i."-".$lines[$i]->fk_project.'<br>';

		if ($lines[$i]->fk_parent == $parent || $level < 0)       // if $level = -1, we dont' use sublevel recursion, we show all lines
		{
			// Show task line.
			$showline=1;
			$showlineingray=0;

			// If there is filters to use
			if (is_array($taskrole))
			{
				// If task not legitimate to show, search if a legitimate task exists later in tree
				if (! isset($taskrole[$lines[$i]->id]) && $lines[$i]->id != $lines[$i]->fk_parent)
				{
					// So search if task has a subtask legitimate to show
					$foundtaskforuserdeeper=0;
					searchTaskInChild($foundtaskforuserdeeper, $lines[$i]->id, $lines, $taskrole);
					//print '$foundtaskforuserpeeper='.$foundtaskforuserdeeper.'<br>';
					if ($foundtaskforuserdeeper > 0)
					{
						$showlineingray=1;		// We will show line but in gray
					}
					else
					{
						$showline=0;			// No reason to show line
					}
				}
			}
			else
			{
				// Caller did not ask to filter on tasks of a specific user (this probably means he want also tasks of all users, into public project
				// or into all other projects if user has permission to).
				if (empty($user->rights->projet->all->lire))
				{
					// User is not allowed on this project and project is not public, so we hide line
					if (! in_array($lines[$i]->fk_project, $projectsArrayId))
					{
						// Note that having a user assigned to a task into a project user has no permission on, should not be possible
						// because assignement on task can be done only on contact of project.
						// If assignement was done and after, was removed from contact of project, then we can hide the line.
						$showline=0;
					}
				}
			}

			if ($showline)
			{
				// Break on a new project
				if ($parent == 0 && $lines[$i]->fk_project != $lastprojectid)
				{
					$var = !$var;
					$lastprojectid=$lines[$i]->fk_project;
				}

				print '<tr '.$bc[$var].' id="row-'.$lines[$i]->id.'">'."\n";

				$projectstatic->id=$lines[$i]->fk_project;
				$projectstatic->ref=$lines[$i]->projectref;
				$projectstatic->public=$lines[$i]->public;
				$projectstatic->title=$lines[$i]->projectlabel;
				$projectstatic->bill_time=$lines[$i]->bill_time;

				$taskstatic->id=$lines[$i]->id;
				$taskstatic->ref=$lines[$i]->ref;
				$taskstatic->label=($taskrole[$lines[$i]->id]?$langs->trans("YourRole").': '.$taskrole[$lines[$i]->id]:'');
				$taskstatic->projectstatus = $lines[$i]->projectstatus;
				$taskstatic->progress = $lines[$i]->progress;
				$taskstatic->fk_statut = $lines[$i]->status;
				$taskstatic->datee = $lines[$i]->date_end;

				if ($showproject)
				{
					// Project ref
					print "<td>";
					//if ($showlineingray) print '<i>';
					if ($lines[$i]->public || in_array($lines[$i]->fk_project, $projectsArrayId) || ! empty($user->rights->projet->all->lire)) print $projectstatic->getNomUrl(1);
					else print $projectstatic->getNomUrl(1, 'nolink');
					//if ($showlineingray) print '</i>';
					print "</td>";

					// Project status
					print '<td>';
					$projectstatic->statut=$lines[$i]->projectstatus;
					print $projectstatic->getLibStatut(2);
					print "</td>";
				}

				// Ref of task
				print '<td>';
				if ($showlineingray)
				{
					print '<i>'.img_object('', 'projecttask').' '.$lines[$i]->ref.'</i>';
				}
				else
				{
					print $taskstatic->getNomUrl(1, 'withproject');
				}
				print '</td>';

				// Title of task
				print "<td>";
				if ($showlineingray) print '<i>';
				//else print '<a href="'.DOL_URL_ROOT.'/projet/tasks/task.php?id='.$lines[$i]->id.'&withproject=1">';
				for ($k = 0 ; $k < $level ; $k++)
				{
					print "&nbsp; &nbsp; &nbsp;";
				}
				print $lines[$i]->label;
				if ($showlineingray) print '</i>';
				//else print '</a>';
				print "</td>\n";

				// Date start
				print '<td class="center">';
				print dol_print_date($lines[$i]->date_start, 'dayhour');
				print '</td>';

				// Date end
				print '<td class="center">';
				print dol_print_date($lines[$i]->date_end, 'dayhour');
				if ($taskstatic->hasDelay()) print img_warning($langs->trans("Late"));
				print '</td>';

				// Planned Workload (in working hours)
				print '<td class="right">';
				$fullhour=convertSecondToTime($lines[$i]->planned_workload, $plannedworkloadoutputformat);
				if ($lines[$i]->planned_workload != '')
				{
					print $fullhour;
                    if (!empty($conf->global->PROJECT_ENABLE_WORKING_TIME))
                    {
                        $workingdelay=convertSecondToTime($lines[$i]->planned_workload, $working_plannedworkloadoutputformat, $working_hours_per_day_in_seconds, $working_days_per_weeks);
                        if ($workingdelay != $fullhour) print '<br>('.$workingdelay.')';
                    }
				}
				//else print '--:--';
				print '</td>';

				// Time spent
				print '<td class="right">';
				if ($showlineingray) print '<i>';
				else print '<a href="'.DOL_URL_ROOT.'/projet/tasks/time.php?id='.$lines[$i]->id.($showproject?'':'&withproject=1').'">';
				if ($lines[$i]->duration)
                {
                    $fullhour = convertSecondToTime($lines[$i]->duration, $timespentoutputformat);
                    print $fullhour;

                    if (!empty($conf->global->PROJECT_ENABLE_WORKING_TIME))
                    {
                        $workingdelay=convertSecondToTime($lines[$i]->duration, $working_timespentoutputformat, $working_hours_per_day_in_seconds, $working_days_per_weeks);
                        if ($workingdelay != $fullhour) print '<br>('.$workingdelay.')';
                    }
                }
				else print '--:--';
				if ($showlineingray) print '</i>';
				else print '</a>';
				print '</td>';

				// Progress calculated (Note: ->duration is time spent)
				print '<td class="right">';
				if ($lines[$i]->planned_workload || $lines[$i]->duration)
				{
					if ($lines[$i]->planned_workload) print round(100 * $lines[$i]->duration / $lines[$i]->planned_workload, 2).' %';
					else print '<span class="opacitymedium">'.$langs->trans('WorkloadNotDefined').'</span>';
				}
				print '</td>';

				// Progress declared
				print '<td class="right">';
				if ($lines[$i]->progress != '')
				{
					print $lines[$i]->progress.' %';
				}
				print '</td>';

				if ($showbilltime)
				{
    				// Time not billed
    				print '<td class="right">';
    				if ($lines[$i]->bill_time)
    				{
    				    print convertSecondToTime($lines[$i]->tobill, 'allhourmin');
    				    $total_projectlinesa_tobill += $lines[$i]->tobill;
    				}
    				else
    				{
    				    print '<span class="opacitymedium">'.$langs->trans("NA").'</span>';
    				}
    				print '</td>';

    				// Time billed
    				print '<td class="right">';
    				if ($lines[$i]->bill_time)
    				{
    				    print convertSecondToTime($lines[$i]->billed, 'allhourmin');
    				    $total_projectlinesa_billed += $lines[$i]->billed;
    				}
    				else
    				{
    				    print '<span class="opacitymedium">'.$langs->trans("NA").'</span>';
    				}
    				print '</td>';
				}

				// Contacts of task
				if (! empty($conf->global->PROJECT_SHOW_CONTACTS_IN_LIST))
				{
					print '<td>';
					foreach(array('internal','external') as $source)
					{
						$tab = $lines[$i]->liste_contact(-1, $source);
						$num=count($tab);
						if (!empty($num)){
							foreach ($tab as $contacttask){
								//var_dump($contacttask);
								if ($source == 'internal') $c = new User($db);
								else $c = new Contact($db);
								$c->fetch($contacttask['id']);
								print $c->getNomUrl(1) . ' (' . $contacttask['libelle'] . ')' . '<br>';
							}
						}
					}
					print '</td>';
				}

				// Tick to drag and drop
				if ($addordertick)
				{
					print '<td class="tdlineupdown hideonsmartphone center">&nbsp;</td>';
				}

				print "</tr>\n";

				if (! $showlineingray) $inc++;

				if ($level >= 0)    // Call sublevels
				{
					$level++;
					if ($lines[$i]->id) projectLinesa($inc, $lines[$i]->id, $lines, $level, $var, $showproject, $taskrole, $projectsListId, $addordertick, $projectidfortotallink, $filterprogresscalc, $showbilltime);
					$level--;
				}

				$total_projectlinesa_spent += $lines[$i]->duration;
				$total_projectlinesa_planned += $lines[$i]->planned_workload;
				if ($lines[$i]->planned_workload) $total_projectlinesa_spent_if_planned += $lines[$i]->duration;
			}
		}
		else
		{
			//$level--;
		}
	}

	if (($total_projectlinesa_planned > 0 || $total_projectlinesa_spent > 0 || $total_projectlinesa_tobill > 0 || $total_projectlinesa_billed > 0)
	    && $level <= 0)
	{
		print '<tr class="liste_total nodrag nodrop">';
		print '<td class="liste_total">'.$langs->trans("Total").'</td>';
		if ($showproject) print '<td></td><td></td>';
		print '<td></td>';
		print '<td></td>';
		print '<td></td>';
		print '<td class="nowrap liste_total right">';
        $fulltime = convertSecondToTime($total_projectlinesa_planned, $plannedworkloadoutputformat);
        print $fulltime;
        if (!empty($conf->global->PROJECT_ENABLE_WORKING_TIME))
        {
            $workingdelay=convertSecondToTime($total_projectlinesa_planned, $working_plannedworkloadoutputformat, $working_hours_per_day_in_seconds, $working_days_per_weeks);	// TODO Replace 86400 and 7 to take account working hours per day and working day per weeks
            if ($workingdelay != $fulltime) print '<br>('.$workingdelay.')';
        }
		print '</td>';
		print '<td class="nowrap liste_total right">';
		if ($projectidfortotallink > 0) print '<a href="'.DOL_URL_ROOT.'/projet/tasks/time.php?projectid='.$projectidfortotallink.($showproject?'':'&withproject=1').'">';
        $fulltime = convertSecondToTime($total_projectlinesa_spent, $timespentoutputformat);
        print $fulltime;
        if (!empty($conf->global->PROJECT_ENABLE_WORKING_TIME))
        {
            $workingdelay=convertSecondToTime($total_projectlinesa_spent, $working_timespentoutputformat, $working_hours_per_day_in_seconds, $working_days_per_weeks);	// TODO Replace 86400 and 7 to take account working hours per day and working day per weeks
            if ($workingdelay != $fulltime) print '<br>('.$workingdelay.')';
        }
		if ($projectidfortotallink > 0) print '</a>';
		print '</td>';
		print '<td class="nowrap liste_total right">';
		if ($total_projectlinesa_planned) print round(100 * $total_projectlinesa_spent / $total_projectlinesa_planned, 2).' %';
		print '</td>';
		print '<td></td>';
		if ($showbilltime)
		{
    		print '<td class="nowrap liste_total right">';
    		print convertSecondToTime($total_projectlinesa_tobill, 'allhourmin');
    		print '</td>';
    		print '<td class="nowrap liste_total right">';
    		print convertSecondToTime($total_projectlinesa_billed, 'allhourmin');
    		print '</td>';
		}
		// Contacts of task
		if (! empty($conf->global->PROJECT_SHOW_CONTACTS_IN_LIST))
		{
			print '<td></td>';
		}
		if ($addordertick) print '<td class="hideonsmartphone"></td>';
		print '</tr>';
	}

	return $inc;
}


/**
 * Output a task line into a pertime intput mode
 *
 * @param	string	   	$inc					Line number (start to 0, then increased by recursive call)
 * @param   string		$parent					Id of parent task to show (0 to show all)
 * @param	User|null	$fuser					Restrict list to user if defined
 * @param   Task[]		$lines					Array of lines
 * @param   int			$level					Level (start to 0, then increased/decrease by recursive call)
 * @param   string		$projectsrole			Array of roles user has on project
 * @param   string		$tasksrole				Array of roles user has on task
 * @param	string		$mine					Show only task lines I am assigned to
 * @param   int			$restricteditformytask	0=No restriction, 1=Enable add time only if task is a task i am affected to
 * @param	int			$preselectedday			Preselected day
 * @param   array       $isavailable			Array with data that say if user is available for several days for morning and afternoon
 * @param	int			$oldprojectforbreak		Old project id of last project break
 * @return  array								Array with time spent for $fuser for each day of week on tasks in $lines and substasks
 */
function projectLinesPerAction(&$inc, $parent, $fuser, $lines, &$level, &$projectsrole, &$tasksrole, $mine, $restricteditformytask, $preselectedday, &$isavailable, $oldprojectforbreak = 0)
{
	global $conf, $db, $user, $bc, $langs;
	global $form, $formother, $projectstatic, $taskstatic, $thirdpartystatic;

	$lastprojectid=0;
	$totalforeachline=array();
	$workloadforid=array();
	$lineswithoutlevel0=array();

	$numlines=count($lines);

	// Create a smaller array with sublevels only to be used later. This increase dramatically performances.
	if ($parent == 0) // Always and only if at first level
	{
		for ($i = 0 ; $i < $numlines ; $i++)
		{
			if ($lines[$i]->fk_task_parent) $lineswithoutlevel0[]=$lines[$i];
		}
	}

	if (empty($oldprojectforbreak))
	{
		$oldprojectforbreak = (empty($conf->global->PROJECT_TIMESHEET_DISABLEBREAK_ON_PROJECT)?0:-1);	// 0 to start break , -1 no break
	}

	//dol_syslog('projectLinesPerDay inc='.$inc.' preselectedday='.$preselectedday.' task parent id='.$parent.' level='.$level." count(lines)=".$numlines." count(lineswithoutlevel0)=".count($lineswithoutlevel0));
	for ($i = 0 ; $i < $numlines ; $i++)
	{
		if ($parent == 0) $level = 0;

		//if ($lines[$i]->fk_task_parent == $parent)
		//{
			// If we want all or we have a role on task, we show it
			if (empty($mine) || ! empty($tasksrole[$lines[$i]->id]))
			{
				//dol_syslog("projectLinesPerWeek Found line ".$i.", a qualified task (i have role or want to show all tasks) with id=".$lines[$i]->id." project id=".$lines[$i]->fk_project);

				// Break on a new project
				if ($parent == 0 && $lines[$i]->fk_project != $lastprojectid)
				{
					$lastprojectid=$lines[$i]->fk_project;
					if ($preselectedday)
					{
						$projectstatic->id = $lines[$i]->fk_project;
					}
				}

				if (empty($workloadforid[$projectstatic->id]))
				{
					if ($preselectedday)
					{
						$projectstatic->loadTimeSpent($preselectedday, 0, $fuser->id);	// Load time spent from table projet_task_time for the project into this->weekWorkLoad and this->weekWorkLoadPerTask for all days of a week
						$workloadforid[$projectstatic->id]=1;
					}
				}

				$projectstatic->id=$lines[$i]->fk_project;
				$projectstatic->ref=$lines[$i]->project_ref;
				$projectstatic->title=$lines[$i]->project_label;
				$projectstatic->public=$lines[$i]->public;

				$taskstatic->id=$lines[$i]->task_id;
				$taskstatic->ref=($lines[$i]->task_ref?$lines[$i]->task_ref:$lines[$i]->task_id);
				$taskstatic->label=$lines[$i]->task_label;
				$taskstatic->date_start=$lines[$i]->date_start;
				$taskstatic->date_end=$lines[$i]->date_end;

				$thirdpartystatic->id=$lines[$i]->socid;
				$thirdpartystatic->name=$lines[$i]->thirdparty_name;
				$thirdpartystatic->email=$lines[$i]->thirdparty_email;

				if (empty($oldprojectforbreak) || ($oldprojectforbreak != -1 && $oldprojectforbreak != $projectstatic->id))
				{
					print '<tr class="oddeven trforbreak">'."\n";
					print '<td colspan="11">';
					print $projectstatic->getNomUrl(1, '', 0, $langs->transnoentitiesnoconv("YourRole").': '.$projectsrole[$lines[$i]->fk_project]);
					if ($projectstatic->title)
					{
						print ' - ';
						print $projectstatic->title;
					}
					print '</td>';
					print '</tr>';
				}

				if ($oldprojectforbreak != -1) $oldprojectforbreak = $projectstatic->id;

				print '<tr class="oddeven">'."\n";

				// User
				/*
				 print '<td class="nowrap">';
				 print $fuser->getNomUrl(1, 'withproject', 'time');
				 print '</td>';
				 */

				// Project
				print "<td>";
				if ($oldprojectforbreak == -1)
				{
					print $projectstatic->getNomUrl(1, '', 0, $langs->transnoentitiesnoconv("YourRole").': '.$projectsrole[$lines[$i]->fk_project]);
					print '<br>'.$projectstatic->title;
				}
				print "</td>";

				// Thirdparty
				print '<td class="tdoverflowmax100">';
				if ($thirdpartystatic->id > 0) print $thirdpartystatic->getNomUrl(1, 'project', 10);
				print '</td>';

				// Ref
				print '<td>';
				print '<!-- Task id = '.$lines[$i]->id.' -->';
				for ($k = 0 ; $k < $level ; $k++) print "&nbsp;&nbsp;&nbsp;";
				print $taskstatic->getNomUrl(1, 'withproject', 'time');
				// Label task
				print '<br>';
				for ($k = 0 ; $k < $level ; $k++) print "&nbsp;&nbsp;&nbsp;";
				print $taskstatic->label;
				//print "<br>";
				//for ($k = 0 ; $k < $level ; $k++) print "&nbsp;&nbsp;&nbsp;";
				//print get_date_range($lines[$i]->date_start,$lines[$i]->date_end,'',$langs,0);
				print "</td>\n";

				// Date
				print '<td class="center">';
				print dol_print_date($lines[$i]->timespent_datehour, 'day');
				print '</td>';

				$disabledproject=1;$disabledtask=1;
				//print "x".$lines[$i]->fk_project;
				//var_dump($lines[$i]);
				//var_dump($projectsrole[$lines[$i]->fk_project]);
				// If at least one role for project
				if ($lines[$i]->public || ! empty($projectsrole[$lines[$i]->fk_project]) || $user->rights->projet->all->creer)
				{
					$disabledproject=0;
					$disabledtask=0;
				}
				// If $restricteditformytask is on and I have no role on task, i disable edit
				if ($restricteditformytask && empty($tasksrole[$lines[$i]->id]))
				{
					$disabledtask=1;
				}

				// Hour
				print '<td class="nowrap center">';
				print dol_print_date($lines[$i]->timespent_datehour, 'hour');
				print '</td>';

				$cssonholiday='';
				if (! $isavailable[$preselectedday]['morning'] && ! $isavailable[$preselectedday]['afternoon'])   $cssonholiday.='onholidayallday ';
				elseif (! $isavailable[$preselectedday]['morning'])   $cssonholiday.='onholidaymorning ';
				elseif (! $isavailable[$preselectedday]['afternoon']) $cssonholiday.='onholidayafternoon ';

				// Duration
				print '<td class="duration'.($cssonholiday?' '.$cssonholiday:'').' center">';

				$dayWorkLoad = $lines[$i]->timespent_duration;
				$totalforeachline[$preselectedday]+=$lines[$i]->timespent_duration;

				$alreadyspent='';
				if ($dayWorkLoad > 0) $alreadyspent=convertSecondToTime($lines[$i]->timespent_duration, 'allhourmin');

				print convertSecondToTime($lines[$i]->timespent_duration, 'allhourmin');

				$modeinput='hours';

				print '<script type="text/javascript">';
				print "jQuery(document).ready(function () {\n";
				print " 	jQuery('.inputhour, .inputminute').bind('keyup', function(e) { updateTotal(0, '".$modeinput."') });";
				print "})\n";
				print '</script>';

				print '</td>';

				// Note
				print '<td class="center">';
				print '<textarea name="'.$lines[$i]->id.'note" rows="'.ROWS_2.'" id="'.$lines[$i]->id.'note"'.($disabledtask?' disabled="disabled"':'').'>';
				print $lines[$i]->timespent_note;
				print '</textarea>';
				print '</td>';

				// Warning
				print '<td class="right">';
				/*if ((! $lines[$i]->public) && $disabledproject) print $form->textwithpicto('',$langs->trans("UserIsNotContactOfProject"));
				else if ($disabledtask)
				{
					$titleassigntask = $langs->trans("AssignTaskToMe");
					if ($fuser->id != $user->id) $titleassigntask = $langs->trans("AssignTaskToUser", '...');

					print $form->textwithpicto('',$langs->trans("TaskIsNotAssignedToUser", $titleassigntask));
				}*/
				print '</td>';

				print "</tr>\n";
			}
		//}
		//else
		//{
			//$level--;
		//}
	}

	return $totalforeachline;
}


/**
 * Output a task line into a pertime intput mode
 *
 * @param	string	   	$inc					Line number (start to 0, then increased by recursive call)
 * @param   string		$parent					Id of parent task to show (0 to show all)
 * @param	User|null	$fuser					Restrict list to user if defined
 * @param   Task[]		$lines					Array of lines
 * @param   int			$level					Level (start to 0, then increased/decrease by recursive call)
 * @param   string		$projectsrole			Array of roles user has on project
 * @param   string		$tasksrole				Array of roles user has on task
 * @param	string		$mine					Show only task lines I am assigned to
 * @param   int			$restricteditformytask	0=No restriction, 1=Enable add time only if task is assigned to me, 2=Enable add time only if tasks is assigned to me and hide others
 * @param	int			$preselectedday			Preselected day
 * @param   array       $isavailable			Array with data that say if user is available for several days for morning and afternoon
 * @param	int			$oldprojectforbreak		Old project id of last project break
 * @param	array		$arrayfields		    Array of additional column
 * @param	array		$extrafields		    Array of additional column
 * @param	array		$extralabels		    Array of additional column
 * @return  array								Array with time spent for $fuser for each day of week on tasks in $lines and substasks
 */
function projectLinesPerDay(&$inc, $parent, $fuser, $lines, &$level, &$projectsrole, &$tasksrole, $mine, $restricteditformytask, $preselectedday, &$isavailable, $oldprojectforbreak = 0, $arrayfields = array(), $extrafields = '', $extralabels = array())
{
	global $conf, $db, $user, $bc, $langs;
	global $form, $formother, $projectstatic, $taskstatic, $thirdpartystatic;

	$lastprojectid=0;
	$totalforeachday=array();
	$workloadforid=array();
	$lineswithoutlevel0=array();

    $plannedworkloadoutputformat='allhourmin';
    $timespentoutputformat='allhourmin';
    if (! empty($conf->global->PROJECT_PLANNED_WORKLOAD_FORMAT)) $plannedworkloadoutputformat=$conf->global->PROJECT_PLANNED_WORKLOAD_FORMAT;
    if (! empty($conf->global->PROJECT_TIMES_SPENT_FORMAT)) $timespentoutputformat=$conf->global->PROJECT_TIME_SPENT_FORMAT;

    $working_plannedworkloadoutputformat='all';
    $working_timespentoutputformat='all';
    if (! empty($conf->global->PROJECT_WORKING_PLANNED_WORKLOAD_FORMAT)) $working_plannedworkloadoutputformat=$conf->global->PROJECT_WORKING_PLANNED_WORKLOAD_FORMAT;
    if (! empty($conf->global->PROJECT_WORKING_TIMES_SPENT_FORMAT)) $working_timespentoutputformat=$conf->global->PROJECT_WORKING_TIMES_SPENT_FORMAT;

    $working_hours_per_day=!empty($conf->global->PROJECT_WORKING_HOURS_PER_DAY) ? $conf->global->PROJECT_WORKING_HOURS_PER_DAY : 7;
    $working_days_per_weeks=!empty($conf->global->PROJECT_WORKING_DAYS_PER_WEEKS) ? $conf->global->PROJECT_WORKING_DAYS_PER_WEEKS : 5;

    $working_hours_per_day_in_seconds = 3600 * $working_hours_per_day;

	$numlines=count($lines);

	// Create a smaller array with sublevels only to be used later. This increase dramatically performances.
	if ($parent == 0) // Always and only if at first level
	{
		for ($i = 0 ; $i < $numlines ; $i++)
		{
			if ($lines[$i]->fk_task_parent) $lineswithoutlevel0[]=$lines[$i];
		}
	}

	if (empty($oldprojectforbreak))
	{
		$oldprojectforbreak = (empty($conf->global->PROJECT_TIMESHEET_DISABLEBREAK_ON_PROJECT)?0:-1);	// 0 to start break , -1 no break
	}

	//dol_syslog('projectLinesPerDay inc='.$inc.' preselectedday='.$preselectedday.' task parent id='.$parent.' level='.$level." count(lines)=".$numlines." count(lineswithoutlevel0)=".count($lineswithoutlevel0));
	for ($i = 0 ; $i < $numlines ; $i++)
	{
		if ($parent == 0) $level = 0;

		if ($lines[$i]->fk_task_parent == $parent)
		{
            $obj = &$lines[$i]; // To display extrafields

			// If we want all or we have a role on task, we show it
			if (empty($mine) || ! empty($tasksrole[$lines[$i]->id]))
			{
				//dol_syslog("projectLinesPerWeek Found line ".$i.", a qualified task (i have role or want to show all tasks) with id=".$lines[$i]->id." project id=".$lines[$i]->fk_project);

				if ($restricteditformytask == 2 && empty($tasksrole[$lines[$i]->id]))	// we have no role on task and we request to hide such cases
				{
					continue;
				}

				// Break on a new project
				if ($parent == 0 && $lines[$i]->fk_project != $lastprojectid)
				{
					$lastprojectid=$lines[$i]->fk_project;
					if ($preselectedday)
					{
						$projectstatic->id = $lines[$i]->fk_project;
					}
				}

				if (empty($workloadforid[$projectstatic->id]))
				{
					if ($preselectedday)
					{
						$projectstatic->loadTimeSpent($preselectedday, 0, $fuser->id);	// Load time spent from table projet_task_time for the project into this->weekWorkLoad and this->weekWorkLoadPerTask for all days of a week
		   				$workloadforid[$projectstatic->id]=1;
					}
				}

				$projectstatic->id=$lines[$i]->fk_project;
				$projectstatic->ref=$lines[$i]->projectref;
				$projectstatic->title=$lines[$i]->projectlabel;
				$projectstatic->public=$lines[$i]->public;

				$taskstatic->id=$lines[$i]->id;
				$taskstatic->ref=($lines[$i]->ref?$lines[$i]->ref:$lines[$i]->id);
				$taskstatic->label=$lines[$i]->label;
				$taskstatic->date_start=$lines[$i]->date_start;
				$taskstatic->date_end=$lines[$i]->date_end;

				$thirdpartystatic->id=$lines[$i]->socid;
				$thirdpartystatic->name=$lines[$i]->thirdparty_name;
				$thirdpartystatic->email=$lines[$i]->thirdparty_email;

				if (empty($oldprojectforbreak) || ($oldprojectforbreak != -1 && $oldprojectforbreak != $projectstatic->id))
				{
                    $addcolspan=0;
                    if (! empty($arrayfields['t.planned_workload']['checked'])) $addcolspan++;
                    if (! empty($arrayfields['t.progress']['checked'])) $addcolspan++;
                    foreach ($arrayfields as $key => $val)
                    {
                        if ($val['checked'] && substr($key, 0, 5) == 'efpt.') $addcolspan++;
                    }

					print '<tr class="oddeven trforbreak">'."\n";
					print '<td colspan="'.(7+$addcolspan).'">';
					print $projectstatic->getNomUrl(1, '', 0, '<strong>'.$langs->transnoentitiesnoconv("YourRole").':</strong> '.$projectsrole[$lines[$i]->fk_project]);
					if ($thirdpartystatic->id > 0) print ' - '.$thirdpartystatic->getNomUrl(1);
					if ($projectstatic->title)
					{
						print ' - ';
						print $projectstatic->title;
					}
					/*
                    $colspan=5+(empty($conf->global->PROJECT_TIMESHEET_DISABLEBREAK_ON_PROJECT)?0:2);
                    print '<table class="">';

                    print '<tr class="liste_titre">';

                    // PROJECT fields
                    if (! empty($arrayfields['p.fk_opp_status']['checked'])) print_liste_field_titre($arrayfields['p.fk_opp_status']['label'], $_SERVER["PHP_SELF"], 'p.fk_opp_status', "", $param, '', $sortfield, $sortorder, 'center ');
                    if (! empty($arrayfields['p.opp_amount']['checked']))    print_liste_field_titre($arrayfields['p.opp_amount']['label'], $_SERVER["PHP_SELF"], 'p.opp_amount', "", $param, '', $sortfield, $sortorder, 'right ');
                    if (! empty($arrayfields['p.opp_percent']['checked']))   print_liste_field_titre($arrayfields['p.opp_percent']['label'], $_SERVER["PHP_SELF"], 'p.opp_percent', "", $param, '', $sortfield, $sortorder, 'right ');
                    if (! empty($arrayfields['p.budget_amount']['checked'])) print_liste_field_titre($arrayfields['p.budget_amount']['label'], $_SERVER["PHP_SELF"], 'p.budget_amount', "", $param, '', $sortfield, $sortorder, 'right ');
                    if (! empty($arrayfields['p.bill_time']['checked']))     print_liste_field_titre($arrayfields['p.bill_time']['label'], $_SERVER["PHP_SELF"], 'p.bill_time', "", $param, '', $sortfield, $sortorder, 'right ');

                    $extrafieldsobjectkey='projet';
                    $extrafieldsobjectprefix='efp.';
                    include DOL_DOCUMENT_ROOT.'/core/tpl/extrafields_list_search_title.tpl.php';

                    print '</tr>';
                    print '<tr>';

                    // PROJECT fields
                    if (! empty($arrayfields['p.fk_opp_status']['checked']))
                    {
                        print '<td class="nowrap">';
                        $code = dol_getIdFromCode($db, $lines[$i]->fk_opp_status, 'c_lead_status', 'rowid', 'code');
                        if ($code) print $langs->trans("OppStatus".$code);
                        print "</td>\n";
                    }
                    if (! empty($arrayfields['p.opp_amount']['checked']))
                    {
                        print '<td class="nowrap">';
                        print price($lines[$i]->opp_amount, 0, $langs, 1, 0, -1, $conf->currency);
                        print "</td>\n";
                    }
                    if (! empty($arrayfields['p.opp_percent']['checked']))
                    {
                        print '<td class="nowrap">';
                        print price($lines[$i]->opp_percent, 0, $langs, 1, 0).' %';
                        print "</td>\n";
                    }
                    if (! empty($arrayfields['p.budget_amount']['checked']))
                    {
                        print '<td class="nowrap">';
                        print price($lines[$i]->budget_amount, 0, $langs, 1, 0, 0, $conf->currency);
                        print "</td>\n";
                    }
                    if (! empty($arrayfields['p.bill_time']['checked']))
                    {
                        print '<td class="nowrap">';
                        print yn($lines[$i]->bill_time);
                        print "</td>\n";
                    }

                    $extrafieldsobjectkey='projet';
                    $extrafieldsobjectprefix='efp.';
                    include DOL_DOCUMENT_ROOT.'/core/tpl/extrafields_list_print_fields.tpl.php';

                    print '</tr>';
                    print '</table>';

					*/
					print '</td>';
					print '</tr>';
				}

				if ($oldprojectforbreak != -1) $oldprojectforbreak = $projectstatic->id;

				print '<tr class="oddeven">'."\n";

				// User
				/*
				print '<td class="nowrap">';
				print $fuser->getNomUrl(1, 'withproject', 'time');
				print '</td>';
				*/

				// Project
				if (! empty($conf->global->PROJECT_TIMESHEET_DISABLEBREAK_ON_PROJECT))
				{
				    print "<td>";
				    if ($oldprojectforbreak == -1) print $projectstatic->getNomUrl(1, '', 0, $langs->transnoentitiesnoconv("YourRole").': '.$projectsrole[$lines[$i]->fk_project]);
				    print "</td>";
				}

				// Thirdparty
				if (! empty($conf->global->PROJECT_TIMESHEET_DISABLEBREAK_ON_PROJECT))
				{
				    print '<td class="tdoverflowmax100">';
				    if ($thirdpartystatic->id > 0) print $thirdpartystatic->getNomUrl(1, 'project', 10);
				    print '</td>';
				}

				// Ref
				print '<td>';
				print '<!-- Task id = '.$lines[$i]->id.' -->';
				for ($k = 0 ; $k < $level ; $k++) print "&nbsp;&nbsp;&nbsp;";
				print $taskstatic->getNomUrl(1, 'withproject', 'time');
				// Label task
				print '<br>';
				for ($k = 0 ; $k < $level ; $k++) print "&nbsp;&nbsp;&nbsp;";
				print $taskstatic->label;
				//print "<br>";
				//for ($k = 0 ; $k < $level ; $k++) print "&nbsp;&nbsp;&nbsp;";
				//print get_date_range($lines[$i]->date_start,$lines[$i]->date_end,'',$langs,0);
				print "</td>\n";

<<<<<<< HEAD
				// Planned Workload
				print '<td class="leftborder plannedworkload right">';
				if ($lines[$i]->planned_workload)
                {
                    $fullhour = convertSecondToTime($lines[$i]->planned_workload, $plannedworkloadoutputformat);
                    print $fullhour;

                    if (!empty($conf->global->PROJECT_ENABLE_WORKING_TIME))
                    {
                        $workingdelay=convertSecondToTime($lines[$i]->planned_workload, $working_plannedworkloadoutputformat, $working_hours_per_day_in_seconds, $working_days_per_weeks);
                        if ($workingdelay != $fullhour)
                        {
                            if (!empty($fullhour)) print '<br>';
                            print '('.$workingdelay.')';
                        }
                    }
                }
				else print '--:--';
				print '</td>';
=======
                // TASK extrafields
                $extrafieldsobjectkey='projet_task';
                $extrafieldsobjectprefix='efpt.';
                include DOL_DOCUMENT_ROOT.'/core/tpl/extrafields_list_print_fields.tpl.php';

                // Planned Workload
                if (! empty($arrayfields['t.planned_workload']['checked']))
                {
                    print '<td class="leftborder plannedworkload right">';
				    if ($lines[$i]->planned_workload) print convertSecondToTime($lines[$i]->planned_workload, 'allhourmin');
				    else print '--:--';
				    print '</td>';
                }
>>>>>>> f45462b4

				// Progress declared %
                if (! empty($arrayfields['t.progress']['checked']))
                {
                    print '<td class="right">';
				    print $formother->select_percent($lines[$i]->progress, $lines[$i]->id . 'progress');
				    print '</td>';
                }

				// Time spent by everybody
				print '<td class="right">';
				// $lines[$i]->duration is a denormalised field = summ of time spent by everybody for task. What we need is time consummed by user
				if ($lines[$i]->duration)
				{
					print '<a href="'.DOL_URL_ROOT.'/projet/tasks/time.php?id='.$lines[$i]->id.'">';
                    $fullhour = convertSecondToTime($lines[$i]->duration, 'allhourmin');
                    print $fullhour;

                    if (!empty($conf->global->PROJECT_ENABLE_WORKING_TIME))
                    {
                        $workingdelay=convertSecondToTime($lines[$i]->duration, $working_timespentoutputformat, $working_hours_per_day_in_seconds, $working_days_per_weeks);
                        if ($workingdelay != $fullhour)
                        {
                            if (!empty($fullhour)) print '<br>';
                            print '('.$workingdelay.')';
                        }
                    }
					print '</a>';
				}
				else print '--:--';
				print "</td>\n";

				// Time spent by user
				print '<td class="right">';
				$tmptimespent=$taskstatic->getSummaryOfTimeSpent($fuser->id);
				if ($tmptimespent['total_duration'])
                {
                    $fullhour = convertSecondToTime($tmptimespent['total_duration'], 'allhourmin');
                    print $fullhour;

                    if (!empty($conf->global->PROJECT_ENABLE_WORKING_TIME))
                    {
                        $workingdelay=convertSecondToTime($tmptimespent['total_duration'], $working_timespentoutputformat, $working_hours_per_day_in_seconds, $working_days_per_weeks);
                        if ($workingdelay != $fullhour)
                        {
                            if (!empty($fullhour)) print '<br>';
                            print '('.$workingdelay.')';
                        }
                    }
                }
				else print '--:--';
				print "</td>\n";

				$disabledproject=1;$disabledtask=1;
				//print "x".$lines[$i]->fk_project;
				//var_dump($lines[$i]);
				//var_dump($projectsrole[$lines[$i]->fk_project]);
				// If at least one role for project
				if ($lines[$i]->public || ! empty($projectsrole[$lines[$i]->fk_project]) || $user->rights->projet->all->creer)
				{
					$disabledproject=0;
					$disabledtask=0;
				}
				// If $restricteditformytask is on and I have no role on task, i disable edit
				if ($restricteditformytask && empty($tasksrole[$lines[$i]->id]))
				{
					$disabledtask=1;
				}

                if (empty($conf->global->PROJECT_USE_DECIMAL_DAY))
                {
                    // Form to add new time
                    print '<td class="nowrap leftborder center">';
                    $tableCell = $form->selectDate($preselectedday, $lines[$i]->id, 1, 1, 2, "addtime", 0, 0, $disabledtask);
                    print $tableCell;
                    print '</td>';
                }

				$cssonholiday='';
				if (! $isavailable[$preselectedday]['morning'] && ! $isavailable[$preselectedday]['afternoon'])   $cssonholiday.='onholidayallday ';
				elseif (! $isavailable[$preselectedday]['morning'])   $cssonholiday.='onholidaymorning ';
				elseif (! $isavailable[$preselectedday]['afternoon']) $cssonholiday.='onholidayafternoon ';

				global $daytoparse;
				$tmparray = dol_getdate($daytoparse, true);	// detail of current day
				$idw = $tmparray['wday'];

				global $numstartworkingday, $numendworkingday;
				$cssweekend='';
				if (($idw + 1) < $numstartworkingday || ($idw + 1) > $numendworkingday)	// This is a day is not inside the setup of working days, so we use a week-end css.
				{
					$cssweekend='weekend';
				}

				// Duration
				print '<td class="center duration'.($cssonholiday?' '.$cssonholiday:'').($cssweekend?' '.$cssweekend:'').'">';
				$dayWorkLoad = $projectstatic->weekWorkLoadPerTask[$preselectedday][$lines[$i]->id];
				$totalforeachday[$preselectedday]+=$dayWorkLoad;

				$alreadyspent='';
				if ($dayWorkLoad > 0)
                {
                    if (empty($conf->global->PROJECT_USE_DECIMAL_DAY)) $alreadyspent=convertSecondToTime($dayWorkLoad, 'allhourmin');
                    else $alreadyspent=convertSecondToTime($dayWorkLoad, 'fulldaydecimal', $working_hours_per_day_in_seconds, $working_days_per_weeks);
                }

				$idw = 0;

				$tableCell='';
				$tableCell.='<span class="timesheetalreadyrecorded" title="texttoreplace"><input type="text" class="center" size="2" disabled id="timespent['.$inc.']['.$idw.']" name="task['.$lines[$i]->id.']['.$idw.']" value="'.$alreadyspent.'"></span>';
				$tableCell.='<span class="hideonsmartphone"> + </span>';
				//$tableCell.='&nbsp;&nbsp;&nbsp;';
                if (empty($conf->global->PROJECT_USE_DECIMAL_DAY)) $tableCell.=$form->select_duration($lines[$i]->id.'duration', '', $disabledtask, 'text', 0, 1);
				else $tableCell.='<input type="text" class="center smallpadd inputdays" size="2" id="timeadded['.$inc.']['.$idw.']" name="task['.$lines[$i]->id.']['.$idw.']" value="" cols="2"  maxlength="5">';

                //$tableCell.='&nbsp;<input type="submit" class="button"'.($disabledtask?' disabled':'').' value="'.$langs->trans("Add").'">';
				print $tableCell;

                if (empty($conf->global->PROJECT_USE_DECIMAL_DAY))
                {
                    $modeinput='hours';
                    $class='.inputhour, .inputminute';
                }
                else
                {
                    $modeinput='timeChar';
                    $class='.inputdays';
                }

				print '<script type="text/javascript">';
				print "jQuery(document).ready(function () {\n";
                print " 	jQuery('".$class."').bind('keyup', function(e) { updateTotal(0, '".$modeinput."') });";
                print "})\n";
				print '</script>';

				print '</td>';

				// Note
				print '<td class="center">';
				print '<textarea name="'.$lines[$i]->id.'note" rows="'.ROWS_2.'" id="'.$lines[$i]->id.'note"'.($disabledtask?' disabled="disabled"':'').'>';
				print '</textarea>';
				print '</td>';

				// Warning
				print '<td class="right">';
   				if ((! $lines[$i]->public) && $disabledproject) print $form->textwithpicto('', $langs->trans("UserIsNotContactOfProject"));
   				elseif ($disabledtask)
   				{
   					$titleassigntask = $langs->trans("AssignTaskToMe");
   					if ($fuser->id != $user->id) $titleassigntask = $langs->trans("AssignTaskToUser", '...');

   					print $form->textwithpicto('', $langs->trans("TaskIsNotAssignedToUser", $titleassigntask));
   				}
				print '</td>';

				print "</tr>\n";
			}

			$inc++;
			$level++;
			if ($lines[$i]->id > 0)
			{
				//var_dump('totalforeachday after taskid='.$lines[$i]->id.' and previous one on level '.$level);
				//var_dump($totalforeachday);
				$ret = projectLinesPerDay($inc, $lines[$i]->id, $fuser, ($parent == 0 ? $lineswithoutlevel0 : $lines), $level, $projectsrole, $tasksrole, $mine, $restricteditformytask, $preselectedday, $isavailable, $oldprojectforbreak, $arrayfields, $extrafields, $extralabels);
				//var_dump('ret with parent='.$lines[$i]->id.' level='.$level);
				//var_dump($ret);
				foreach($ret as $key => $val)
				{
					$totalforeachday[$key]+=$val;
				}
				//var_dump('totalforeachday after taskid='.$lines[$i]->id.' and previous one on level '.$level.' + subtasks');
				//var_dump($totalforeachday);
			}
			$level--;
		}
		else
		{
			//$level--;
		}
	}

	return $totalforeachday;
}


/**
 * Output a task line into a perday intput mode
 *
 * @param	string	   	$inc					Line output identificator (start to 0, then increased by recursive call)
 * @param	int			$firstdaytoshow			First day to show
 * @param	User|null	$fuser					Restrict list to user if defined
 * @param   string		$parent					Id of parent task to show (0 to show all)
 * @param   Task[]		$lines					Array of lines (list of tasks but we will show only if we have a specific role on task)
 * @param   int			$level					Level (start to 0, then increased/decrease by recursive call)
 * @param   string		$projectsrole			Array of roles user has on project
 * @param   string		$tasksrole				Array of roles user has on task
 * @param	string		$mine					Show only task lines I am assigned to
 * @param   int			$restricteditformytask	0=No restriction, 1=Enable add time only if task is assigned to me, 2=Enable add time only if tasks is assigned to me and hide others
 * @param   array       $isavailable			Array with data that say if user is available for several days for morning and afternoon
 * @param	int			$oldprojectforbreak		Old project id of last project break
 * @param	array		$arrayfields		    Array of additional column
 * @param	array		$extrafields		    Array of additional column
 * @param	array		$extralabels		    Array of additional column
 * @return  array								Array with time spent for $fuser for each day of week on tasks in $lines and substasks
 */
function projectLinesPerWeek(&$inc, $firstdaytoshow, $fuser, $parent, $lines, &$level, &$projectsrole, &$tasksrole, $mine, $restricteditformytask, &$isavailable, $oldprojectforbreak = 0, $arrayfields = array(), $extrafields = '', $extralabels = array())
{
	global $conf, $db, $user, $bc, $langs;
	global $form, $formother, $projectstatic, $taskstatic, $thirdpartystatic;

	$numlines=count($lines);

    $timespentoutputformat='allhourmin';
    if (! empty($conf->global->PROJECT_TIMES_SPENT_FORMAT)) $timespentoutputformat=$conf->global->PROJECT_TIME_SPENT_FORMAT;
    $working_timespentoutputformat='all';
    if (! empty($conf->global->PROJECT_WORKING_TIMES_SPENT_FORMAT)) $working_timespentoutputformat=$conf->global->PROJECT_WORKING_TIMES_SPENT_FORMAT;

    $working_hours_per_day=!empty($conf->global->PROJECT_WORKING_HOURS_PER_DAY) ? $conf->global->PROJECT_WORKING_HOURS_PER_DAY : 7;
    $working_days_per_weeks=!empty($conf->global->PROJECT_WORKING_DAYS_PER_WEEKS) ? $conf->global->PROJECT_WORKING_DAYS_PER_WEEKS : 5;

    $working_hours_per_day_in_seconds = 3600 * $working_hours_per_day;

	$lastprojectid=0;
	$workloadforid=array();
	$totalforeachday=array();
	$lineswithoutlevel0=array();

	// Create a smaller array with sublevels only to be used later. This increase dramatically performances.
	if ($parent == 0) // Always and only if at first level
	{
		for ($i = 0 ; $i < $numlines ; $i++)
		{
		   if ($lines[$i]->fk_task_parent) $lineswithoutlevel0[]=$lines[$i];
		}
	}

	//dol_syslog('projectLinesPerWeek inc='.$inc.' firstdaytoshow='.$firstdaytoshow.' task parent id='.$parent.' level='.$level." count(lines)=".$numlines." count(lineswithoutlevel0)=".count($lineswithoutlevel0));

	if (empty($oldprojectforbreak))
	{
		$oldprojectforbreak = (empty($conf->global->PROJECT_TIMESHEET_DISABLEBREAK_ON_PROJECT)?0:-1);	// 0 = start break, -1 = never break
	}

	for ($i = 0 ; $i < $numlines ; $i++)
	{
		if ($parent == 0) $level = 0;

		if ($lines[$i]->fk_task_parent == $parent)
		{
            $obj = &$lines[$i]; // To display extrafields

			// If we want all or we have a role on task, we show it
			if (empty($mine) || ! empty($tasksrole[$lines[$i]->id]))
			{
				//dol_syslog("projectLinesPerWeek Found line ".$i.", a qualified task (i have role or want to show all tasks) with id=".$lines[$i]->id." project id=".$lines[$i]->fk_project);

				if ($restricteditformytask == 2 && empty($tasksrole[$lines[$i]->id]))	// we have no role on task and we request to hide such cases
				{
					continue;
				}

				// Break on a new project
				if ($parent == 0 && $lines[$i]->fk_project != $lastprojectid)
				{
					$lastprojectid=$lines[$i]->fk_project;
					$projectstatic->id = $lines[$i]->fk_project;
				}

				//var_dump('--- '.$level.' '.$firstdaytoshow.' '.$fuser->id.' '.$projectstatic->id.' '.$workloadforid[$projectstatic->id]);
				//var_dump($projectstatic->weekWorkLoadPerTask);
				if (empty($workloadforid[$projectstatic->id]))
				{
					$projectstatic->loadTimeSpent($firstdaytoshow, 0, $fuser->id);	// Load time spent from table projet_task_time for the project into this->weekWorkLoad and this->weekWorkLoadPerTask for all days of a week
					$workloadforid[$projectstatic->id]=1;
				}
				//var_dump($projectstatic->weekWorkLoadPerTask);
				//var_dump('--- '.$projectstatic->id.' '.$workloadforid[$projectstatic->id]);

				$projectstatic->id=$lines[$i]->fk_project;
				$projectstatic->ref=$lines[$i]->projectref;
				$projectstatic->title=$lines[$i]->projectlabel;
				$projectstatic->public=$lines[$i]->public;
				$projectstatic->thirdparty_name=$lines[$i]->thirdparty_name;

				$taskstatic->id=$lines[$i]->id;
				$taskstatic->ref=($lines[$i]->ref?$lines[$i]->ref:$lines[$i]->id);
				$taskstatic->label=$lines[$i]->label;
				$taskstatic->date_start=$lines[$i]->date_start;
				$taskstatic->date_end=$lines[$i]->date_end;

				$thirdpartystatic->id=$lines[$i]->thirdparty_id;
				$thirdpartystatic->name=$lines[$i]->thirdparty_name;
				$thirdpartystatic->email=$lines[$i]->thirdparty_email;

				if (empty($oldprojectforbreak) || ($oldprojectforbreak != -1 && $oldprojectforbreak != $projectstatic->id))
				{
                    $addcolspan=0;
                    if (! empty($arrayfields['t.planned_workload']['checked'])) $addcolspan++;
                    if (! empty($arrayfields['t.progress']['checked'])) $addcolspan++;
                    foreach ($arrayfields as $key => $val)
                    {
                        if ($val['checked'] && substr($key, 0, 5) == 'efpt.') $addcolspan++;
                    }

					print '<tr class="oddeven trforbreak">'."\n";
					print '<td colspan="'.(11+$addcolspan).'">';
					print $projectstatic->getNomUrl(1, '', 0, '<strong>'.$langs->transnoentitiesnoconv("YourRole").':</strong> '.$projectsrole[$lines[$i]->fk_project]);
					if ($thirdpartystatic->id > 0) print ' - '.$thirdpartystatic->getNomUrl(1);
					if ($projectstatic->title)
					{
						print ' - ';
						print $projectstatic->title;
					}

                    /*$colspan=5+(empty($conf->global->PROJECT_TIMESHEET_DISABLEBREAK_ON_PROJECT)?0:2);
					print '<table class="">';

					print '<tr class="liste_titre">';

					// PROJECT fields
                    if (! empty($arrayfields['p.fk_opp_status']['checked'])) print_liste_field_titre($arrayfields['p.fk_opp_status']['label'], $_SERVER["PHP_SELF"], 'p.fk_opp_status', "", $param, '', $sortfield, $sortorder, 'center ');
                    if (! empty($arrayfields['p.opp_amount']['checked']))    print_liste_field_titre($arrayfields['p.opp_amount']['label'], $_SERVER["PHP_SELF"], 'p.opp_amount', "", $param, '', $sortfield, $sortorder, 'right ');
                    if (! empty($arrayfields['p.opp_percent']['checked']))   print_liste_field_titre($arrayfields['p.opp_percent']['label'], $_SERVER["PHP_SELF"], 'p.opp_percent', "", $param, '', $sortfield, $sortorder, 'right ');
                    if (! empty($arrayfields['p.budget_amount']['checked'])) print_liste_field_titre($arrayfields['p.budget_amount']['label'], $_SERVER["PHP_SELF"], 'p.budget_amount', "", $param, '', $sortfield, $sortorder, 'right ');
                    if (! empty($arrayfields['p.bill_time']['checked']))     print_liste_field_titre($arrayfields['p.bill_time']['label'], $_SERVER["PHP_SELF"], 'p.bill_time', "", $param, '', $sortfield, $sortorder, 'right ');

                    $extrafieldsobjectkey='projet';
                    $extrafieldsobjectprefix='efp.';
                    include DOL_DOCUMENT_ROOT.'/core/tpl/extrafields_list_search_title.tpl.php';

                    print '</tr>';
                    print '<tr>';

                    // PROJECT fields
                    if (! empty($arrayfields['p.fk_opp_status']['checked']))
                    {
                        print '<td class="nowrap">';
                        $code = dol_getIdFromCode($db, $lines[$i]->fk_opp_status, 'c_lead_status', 'rowid', 'code');
                        if ($code) print $langs->trans("OppStatus".$code);
                        print "</td>\n";
                    }
                    if (! empty($arrayfields['p.opp_amount']['checked']))
                    {
                        print '<td class="nowrap">';
                        print price($lines[$i]->opp_amount, 0, $langs, 1, 0, -1, $conf->currency);
                        print "</td>\n";
                    }
                    if (! empty($arrayfields['p.opp_percent']['checked']))
                    {
                        print '<td class="nowrap">';
                        print price($lines[$i]->opp_percent, 0, $langs, 1, 0).' %';
                        print "</td>\n";
                    }
                    if (! empty($arrayfields['p.budget_amount']['checked']))
                    {
                        print '<td class="nowrap">';
                        print price($lines[$i]->budget_amount, 0, $langs, 1, 0, 0, $conf->currency);
                        print "</td>\n";
                    }
                    if (! empty($arrayfields['p.bill_time']['checked']))
                    {
                        print '<td class="nowrap">';
                        print yn($lines[$i]->bill_time);
                        print "</td>\n";
                    }

                    $extrafieldsobjectkey='projet';
                    $extrafieldsobjectprefix='efp.';
                    include DOL_DOCUMENT_ROOT.'/core/tpl/extrafields_list_print_fields.tpl.php';

                    print '</tr>';
                    print '</table>';
					*/

					print '</td>';
					print '</tr>';
				}

				if ($oldprojectforbreak != -1) $oldprojectforbreak = $projectstatic->id;

				print '<tr class="oddeven">'."\n";

				// User
				/*
				print '<td class="nowrap">';
				print $fuser->getNomUrl(1, 'withproject', 'time');
				print '</td>';
				*/

				// Project
				if (! empty($conf->global->PROJECT_TIMESHEET_DISABLEBREAK_ON_PROJECT))
				{
    				print '<td class="nowrap">';
    				if ($oldprojectforbreak == -1) print $projectstatic->getNomUrl(1, '', 0, $langs->transnoentitiesnoconv("YourRole").': '.$projectsrole[$lines[$i]->fk_project]);
    				print "</td>";
				}

				// Thirdparty
				if (! empty($conf->global->PROJECT_TIMESHEET_DISABLEBREAK_ON_PROJECT))
				{
				    print '<td class="tdoverflowmax100">';
				    if ($thirdpartystatic->id > 0) print $thirdpartystatic->getNomUrl(1, 'project');
				    print '</td>';
				}

				// Ref
				print '<td class="nowrap">';
				print '<!-- Task id = '.$lines[$i]->id.' -->';
				for ($k = 0 ; $k < $level ; $k++) print "&nbsp;&nbsp;&nbsp;";
				print $taskstatic->getNomUrl(1, 'withproject', 'time');
				// Label task
				print '<br>';
				for ($k = 0 ; $k < $level ; $k++) print "&nbsp;&nbsp;&nbsp;";
				//print $taskstatic->getNomUrl(0, 'withproject', 'time');
				print $taskstatic->label;
				//print "<br>";
				//for ($k = 0 ; $k < $level ; $k++) print "&nbsp;&nbsp;&nbsp;";
				//print get_date_range($lines[$i]->date_start,$lines[$i]->date_end,'',$langs,0);
				print "</td>\n";

<<<<<<< HEAD
				// Planned Workload
				print '<td class="leftborder plannedworkload right">';
				if ($lines[$i]->planned_workload)
                {
                    $fullhour = convertSecondToTime($lines[$i]->planned_workload, $timespentoutputformat);
                    print $fullhour;
                    if (!empty($conf->global->PROJECT_ENABLE_WORKING_TIME))
                    {
                        $workingdelay=convertSecondToTime($lines[$i]->planned_workload, $working_timespentoutputformat, $working_hours_per_day_in_seconds, $working_days_per_weeks);
                        if ($workingdelay != $fullhour)
                        {
                            if (!empty($fullhour)) print '<br>';
                            print '('.$workingdelay.')';
                        }
                    }
                }
				else print '--:--';
				print '</td>';

				// Progress declared %
				print '<td class="right">';
				print $formother->select_percent($lines[$i]->progress, $lines[$i]->id . 'progress');
				print '</td>';
=======
				// TASK extrafields
                $extrafieldsobjectkey='projet_task';
                $extrafieldsobjectprefix='efpt.';
                include DOL_DOCUMENT_ROOT.'/core/tpl/extrafields_list_print_fields.tpl.php';

                // Planned Workload
                if (! empty($arrayfields['t.planned_workload']['checked']))
                {
    				print '<td class="leftborder plannedworkload right">';
    				if ($lines[$i]->planned_workload) print convertSecondToTime($lines[$i]->planned_workload, 'allhourmin');
    				else print '--:--';
    				print '</td>';
                }

                if (! empty($arrayfields['t.progress']['checked']))
                {
                    // Progress declared %
    				print '<td class="right">';
    				print $formother->select_percent($lines[$i]->progress, $lines[$i]->id . 'progress');
    				print '</td>';
                }
>>>>>>> f45462b4

				// Time spent by everybody
				print '<td class="right">';
				// $lines[$i]->duration is a denormalised field = summ of time spent by everybody for task. What we need is time consummed by user
				if ($lines[$i]->duration)
				{
					print '<a href="'.DOL_URL_ROOT.'/projet/tasks/time.php?id='.$lines[$i]->id.'">';
                    $fullhour = convertSecondToTime($lines[$i]->duration, $timespentoutputformat);
                    print $fullhour;
                    if (!empty($conf->global->PROJECT_ENABLE_WORKING_TIME))
                    {
                        $workingdelay=convertSecondToTime($lines[$i]->duration, $working_timespentoutputformat, $working_hours_per_day_in_seconds, $working_days_per_weeks);
                        if ($workingdelay != $fullhour)
                        {
                            if (!empty($fullhour)) print '<br>';
                            print '('.$workingdelay.')';
                        }
                    }
					print '</a>';
				}
				else print '--:--';
				print "</td>\n";

				// Time spent by user
				print '<td class="right">';
				$tmptimespent=$taskstatic->getSummaryOfTimeSpent($fuser->id);
				if ($tmptimespent['total_duration'])
                {
                    $fullhour = convertSecondToTime($tmptimespent['total_duration'], $timespentoutputformat);
                    print $fullhour;
                    if (!empty($conf->global->PROJECT_ENABLE_WORKING_TIME))
                    {
                        $workingdelay=convertSecondToTime($tmptimespent['total_duration'], $working_timespentoutputformat, $working_hours_per_day_in_seconds, $working_days_per_weeks);
                        if ($workingdelay != $fullhour)
                        {
                            if (!empty($fullhour)) print '<br>';
                            print '('.$workingdelay.')';
                        }
                    }
                }
				else print '--:--';
				print "</td>\n";

				$disabledproject=1;$disabledtask=1;
				//print "x".$lines[$i]->fk_project;
				//var_dump($lines[$i]);
				//var_dump($projectsrole[$lines[$i]->fk_project]);
				// If at least one role for project
				if ($lines[$i]->public || ! empty($projectsrole[$lines[$i]->fk_project]) || $user->rights->projet->all->creer)
				{
					$disabledproject=0;
					$disabledtask=0;
				}
				// If $restricteditformytask is on and I have no role on task, i disable edit
				if ($restricteditformytask && empty($tasksrole[$lines[$i]->id]))
				{
					$disabledtask=1;
				}

				//var_dump($projectstatic->weekWorkLoadPerTask);

				// Fields to show current time
				$tableCell='';
                if (empty($conf->global->PROJECT_USE_DECIMAL_DAY)) $modeinput='hours';
                else $modeinput='timeChar';

				for ($idw = 0; $idw < 7; $idw++)
				{
					$tmpday=dol_time_plus_duree($firstdaytoshow, $idw, 'd');

					$cssonholiday='';
					if (! $isavailable[$tmpday]['morning'] && ! $isavailable[$tmpday]['afternoon'])   $cssonholiday.='onholidayallday ';
					elseif (! $isavailable[$tmpday]['morning'])   $cssonholiday.='onholidaymorning ';
					elseif (! $isavailable[$tmpday]['afternoon']) $cssonholiday.='onholidayafternoon ';

					$tmparray=dol_getdate($tmpday);
					$dayWorkLoad = $projectstatic->weekWorkLoadPerTask[$tmpday][$lines[$i]->id];
					$totalforeachday[$tmpday]+=$dayWorkLoad;

					$alreadyspent='';
					if ($dayWorkLoad > 0)
                    {
                        if (empty($conf->global->PROJECT_USE_DECIMAL_DAY)) $alreadyspent=convertSecondToTime($dayWorkLoad, 'allhourmin');
                        else $alreadyspent=convertSecondToTime($dayWorkLoad, 'fulldaydecimal', $working_hours_per_day_in_seconds, $working_days_per_weeks);
                    }
					$alttitle=$langs->trans("AddHereTimeSpentForDay", $tmparray['day'], $tmparray['mon']);

					global $numstartworkingday, $numendworkingday;
					$cssweekend='';
					if (($idw + 1) < $numstartworkingday || ($idw + 1) > $numendworkingday)	// This is a day is not inside the setup of working days, so we use a week-end css.
					{
						$cssweekend='weekend';
					}

					$tableCell ='<td align="center" class="hide'.$idw.($cssonholiday?' '.$cssonholiday:'').($cssweekend?' '.$cssweekend:'').'">';
					$placeholder='';
					if ($alreadyspent)
					{
						$tableCell.='<span class="timesheetalreadyrecorded" title="texttoreplace"><input type="text" class="center smallpadd" size="2" disabled id="timespent['.$inc.']['.$idw.']" name="task['.$lines[$i]->id.']['.$idw.']" value="'.$alreadyspent.'"></span>';
						//$placeholder=' placeholder="00:00"';
					 	//$tableCell.='+';
					}
				  	$tableCell.='<input type="text" alt="'.($disabledtask?'':$alttitle).'" title="'.($disabledtask?'':$alttitle).'" '.($disabledtask?'disabled':$placeholder).' class="center smallpadd" size="2" id="timeadded['.$inc.']['.$idw.']" name="task['.$lines[$i]->id.']['.$idw.']" value="" cols="2"  maxlength="5"';
					$tableCell.=' onkeypress="return regexEvent(this,event,\'timeChar\')"';
				   	$tableCell.=' onkeyup="updateTotal('.$idw.',\''.$modeinput.'\')"';
				   	$tableCell.=' onblur="regexEvent(this,event,\''.$modeinput.'\'); updateTotal('.$idw.',\''.$modeinput.'\')" />';
				   	$tableCell.='</td>';
					print $tableCell;
				}

				// Warning
				print '<td class="right">';
   				if ((! $lines[$i]->public) && $disabledproject) print $form->textwithpicto('', $langs->trans("UserIsNotContactOfProject"));
   				elseif ($disabledtask)
   				{
   					$titleassigntask = $langs->trans("AssignTaskToMe");
   					if ($fuser->id != $user->id) $titleassigntask = $langs->trans("AssignTaskToUser", '...');

   					print $form->textwithpicto('', $langs->trans("TaskIsNotAssignedToUser", $titleassigntask));
   				}
				print '</td>';

				print "</tr>\n";
			}

			// Call to show task with a lower level (task under the current task)
			$inc++;
			$level++;
			if ($lines[$i]->id > 0)
			{
				//var_dump('totalforeachday after taskid='.$lines[$i]->id.' and previous one on level '.$level);
				//var_dump($totalforeachday);
				$ret = projectLinesPerWeek($inc, $firstdaytoshow, $fuser, $lines[$i]->id, ($parent == 0 ? $lineswithoutlevel0 : $lines), $level, $projectsrole, $tasksrole, $mine, $restricteditformytask, $isavailable, $oldprojectforbreak, $arrayfields, $extrafields, $extralabels);
				//var_dump('ret with parent='.$lines[$i]->id.' level='.$level);
				//var_dump($ret);
				foreach($ret as $key => $val)
				{
					$totalforeachday[$key]+=$val;
				}
				//var_dump('totalforeachday after taskid='.$lines[$i]->id.' and previous one on level '.$level.' + subtasks');
				//var_dump($totalforeachday);
			}
			$level--;
		}
		else
		{
			//$level--;
		}
	}

	return $totalforeachday;
}


/**
 * Search in task lines with a particular parent if there is a task for a particular user (in taskrole)
 *
 * @param 	string	$inc				Counter that count number of lines legitimate to show (for return)
 * @param 	int		$parent				Id of parent task to start
 * @param 	array	$lines				Array of all tasks
 * @param	string	$taskrole			Array of task filtered on a particular user
 * @return	int							1 if there is
 */
function searchTaskInChild(&$inc, $parent, &$lines, &$taskrole)
{
	//print 'Search in line with parent id = '.$parent.'<br>';
	$numlines=count($lines);
	for ($i = 0 ; $i < $numlines ; $i++)
	{
		// Process line $lines[$i]
		if ($lines[$i]->fk_parent == $parent && $lines[$i]->id != $lines[$i]->fk_parent)
		{
			// If task is legitimate to show, no more need to search deeper
			if (isset($taskrole[$lines[$i]->id]))
			{
				//print 'Found a legitimate task id='.$lines[$i]->id.'<br>';
				$inc++;
				return $inc;
			}

			searchTaskInChild($inc, $lines[$i]->id, $lines, $taskrole);
			//print 'Found inc='.$inc.'<br>';

			if ($inc > 0) return $inc;
		}
	}

	return $inc;
}

/**
 * Return HTML table with list of projects and number of opened tasks
 *
 * @param	DoliDB	$db					Database handler
 * @param	Form	$form				Object form
 * @param   int		$socid				Id thirdparty
 * @param   int		$projectsListId     Id of project I have permission on
 * @param   int		$mytasks            Limited to task I am contact to
 * @param	int		$statut				-1=No filter on statut, 0 or 1 = Filter on status
 * @param	array	$listofoppstatus	List of opportunity status
 * @param   array   $hiddenfields       List of info to not show ('projectlabel', 'declaredprogress', '...', )
 * @return	void
 */
function print_projecttasks_array($db, $form, $socid, $projectsListId, $mytasks = 0, $statut = -1, $listofoppstatus = array(), $hiddenfields = array())
{
	global $langs,$conf,$user,$bc;

	require_once DOL_DOCUMENT_ROOT.'/projet/class/project.class.php';

	$projectstatic=new Project($db);
	$thirdpartystatic=new Societe($db);

	$sortfield='';
	$sortorder='';
	$project_year_filter=0;

	$title=$langs->trans("Projects");
	if (strcmp($statut, '') && $statut >= 0) $title=$langs->trans("Projects").' '.$langs->trans($projectstatic->statuts_long[$statut]);

	$arrayidtypeofcontact=array();

	print '<div class="div-table-responsive-no-min">';
	print '<table class="noborder" width="100%">';

	$sql= " FROM ".MAIN_DB_PREFIX."projet as p";
	if ($mytasks)
	{
		$sql.= ", ".MAIN_DB_PREFIX."projet_task as t";
		$sql.= ", ".MAIN_DB_PREFIX."element_contact as ec";
		$sql.= ", ".MAIN_DB_PREFIX."c_type_contact as ctc";
	}
	else
	{
		$sql.= " LEFT JOIN ".MAIN_DB_PREFIX."projet_task as t ON p.rowid = t.fk_projet";
	}
	$sql.= " WHERE p.entity IN (".getEntity('project').")";
	$sql.= " AND p.rowid IN (".$projectsListId.")";
	if ($socid) $sql.= "  AND (p.fk_soc IS NULL OR p.fk_soc = 0 OR p.fk_soc = ".$socid.")";
	if ($mytasks)
	{
		$sql.= " AND p.rowid = t.fk_projet";
		$sql.= " AND ec.element_id = t.rowid";
		$sql.= " AND ec.fk_socpeople = ".$user->id;
		$sql.= " AND ec.fk_c_type_contact = ctc.rowid";   // Replace the 2 lines with ec.fk_c_type_contact in $arrayidtypeofcontact
		$sql.= " AND ctc.element = 'project_task'";
	}
	if ($statut >= 0)
	{
		$sql.= " AND p.fk_statut = ".$statut;
	}
	if (!empty($conf->global->PROJECT_LIMIT_YEAR_RANGE))
	{
		$project_year_filter = GETPOST("project_year_filter");
		//Check if empty or invalid year. Wildcard ignores the sql check
		if ($project_year_filter != "*")
		{
			if (empty($project_year_filter) || !ctype_digit($project_year_filter))
			{
				$project_year_filter = date("Y");
			}
			$sql.= " AND (p.dateo IS NULL OR p.dateo <= ".$db->idate(dol_get_last_day($project_year_filter, 12, false)).")";
			$sql.= " AND (p.datee IS NULL OR p.datee >= ".$db->idate(dol_get_first_day($project_year_filter, 1, false)).")";
		}
	}

	// Get id of project we must show tasks
	$arrayidofprojects=array();
	$sql1 = "SELECT p.rowid as projectid";
	$sql1.= $sql;
	$resql = $db->query($sql1);
	if ($resql)
	{
		$i=0;
		$num = $db->num_rows($resql);
		while ($i < $num)
		{
			$objp = $db->fetch_object($resql);
			$arrayidofprojects[$objp->projectid]=$objp->projectid;
			$i++;
		}
	}
	else dol_print_error($db);
	if (empty($arrayidofprojects)) $arrayidofprojects[0]=-1;

	// Get list of project with calculation on tasks
	$sql2 = "SELECT p.rowid as projectid, p.ref, p.title, p.fk_soc, s.nom as socname, p.fk_user_creat, p.public, p.fk_statut as status, p.fk_opp_status as opp_status, p.opp_amount,";
	$sql2.= " p.dateo, p.datee,";
	$sql2.= " COUNT(t.rowid) as nb, SUM(t.planned_workload) as planned_workload, SUM(t.planned_workload * t.progress / 100) as declared_progess_workload";
	$sql2.= " FROM ".MAIN_DB_PREFIX."projet as p";
	$sql2.= " LEFT JOIN ".MAIN_DB_PREFIX."societe as s ON s.rowid = p.fk_soc";
	$sql2.= " LEFT JOIN ".MAIN_DB_PREFIX."projet_task as t ON p.rowid = t.fk_projet";
	$sql2.= " WHERE p.rowid IN (".join(',', $arrayidofprojects).")";
	$sql2.= " GROUP BY p.rowid, p.ref, p.title, p.fk_soc, s.nom, p.fk_user_creat, p.public, p.fk_statut, p.fk_opp_status, p.opp_amount, p.dateo, p.datee";
	$sql2.= " ORDER BY p.title, p.ref";

	$resql = $db->query($sql2);
	if ($resql)
	{
	   $total_task = 0;
		$total_opp_amount = 0;
		$ponderated_opp_amount = 0;

		$num = $db->num_rows($resql);
		$i = 0;

		print '<tr class="liste_titre">';
		print_liste_field_titre($title.' <span class="badge">'.$num.'</span>', $_SERVER["PHP_SELF"], "", "", "", "", $sortfield, $sortorder);
		print_liste_field_titre("ThirdParty", $_SERVER["PHP_SELF"], "", "", "", "", $sortfield, $sortorder);
		if (! empty($conf->global->PROJECT_USE_OPPORTUNITIES))
		{
			print_liste_field_titre("OpportunityAmount", "", "", "", "", 'align="right"', $sortfield, $sortorder);
			print_liste_field_titre("OpportunityStatus", "", "", "", "", 'align="right"', $sortfield, $sortorder);
		}
		if (empty($conf->global->PROJECT_HIDE_TASKS))
		{
			print_liste_field_titre("Tasks", "", "", "", "", 'align="right"', $sortfield, $sortorder);
			if (! in_array('plannedworkload', $hiddenfields))  print_liste_field_titre("PlannedWorkload", "", "", "", "", 'align="right"', $sortfield, $sortorder);
			if (! in_array('declaredprogress', $hiddenfields)) print_liste_field_titre("ProgressDeclared", "", "", "", "", 'align="right"', $sortfield, $sortorder);
		}
		print_liste_field_titre("Status", "", "", "", "", 'align="right"', $sortfield, $sortorder);
		print "</tr>\n";

		$total_plannedworkload=0;
		$total_declaredprogressworkload=0;
		while ($i < $num)
		{
			$objp = $db->fetch_object($resql);

			$projectstatic->id = $objp->projectid;
			$projectstatic->user_author_id = $objp->fk_user_creat;
			$projectstatic->public = $objp->public;

			// Check is user has read permission on project
			$userAccess = $projectstatic->restrictedProjectArea($user);
			if ($userAccess >= 0)
			{
				$projectstatic->ref=$objp->ref;
				$projectstatic->statut = $objp->status;
				$projectstatic->title = $objp->title;
				$projectstatic->datee = $db->jdate($objp->datee);
				$projectstatic->dateo = $db->jdate($objp->dateo);


				print '<tr class="oddeven">';
				print '<td>';
				print $projectstatic->getNomUrl(1);
				if (! in_array('projectlabel', $hiddenfields)) print '<br>'.dol_trunc($objp->title, 24);
				print '</td>';
				print '<td>';
				if ($objp->fk_soc > 0)
				{
					$thirdpartystatic->id=$objp->fk_soc;
					$thirdpartystatic->ref=$objp->socname;
					$thirdpartystatic->name=$objp->socname;
					print $thirdpartystatic->getNomUrl(1);
				}
				print '</td>';
				if (! empty($conf->global->PROJECT_USE_OPPORTUNITIES))
				{
					print '<td class="right">';
					if ($objp->opp_amount) print price($objp->opp_amount, 0, '', 1, -1, -1, $conf->currency);
					print '</td>';
					print '<td class="right">';
					$code = dol_getIdFromCode($db, $objp->opp_status, 'c_lead_status', 'rowid', 'code');
					if ($code) print $langs->trans("OppStatus".$code);
					print '</td>';
				}
				if (empty($conf->global->PROJECT_HIDE_TASKS))
				{
					print '<td class="right">'.$objp->nb.'</td>';

					$plannedworkload=$objp->planned_workload;
					$total_plannedworkload+=$plannedworkload;
					if (! in_array('plannedworkload', $hiddenfields))
					{
						print '<td class="right">'.($plannedworkload?convertSecondToTime($plannedworkload):'').'</td>';
					}
					if (! in_array('declaredprogress', $hiddenfields))
					{
						$declaredprogressworkload=$objp->declared_progess_workload;
						$total_declaredprogressworkload+=$declaredprogressworkload;
						print '<td class="right">';
						//print $objp->planned_workload.'-'.$objp->declared_progess_workload."<br>";
						print ($plannedworkload?round(100*$declaredprogressworkload/$plannedworkload, 0).'%':'');
						print '</td>';
					}
				}

				print '<td class="right">'.$projectstatic->getLibStatut(3).'</td>';
				print "</tr>\n";

				$total_task = $total_task + $objp->nb;
				$total_opp_amount = $total_opp_amount + $objp->opp_amount;
				$ponderated_opp_amount = $ponderated_opp_amount + price2num($listofoppstatus[$objp->opp_status] * $objp->opp_amount / 100);
			}

			$i++;
		}

		print '<tr class="liste_total">';
		print '<td colspan="2">'.$langs->trans("Total")."</td>";
		if (! empty($conf->global->PROJECT_USE_OPPORTUNITIES))
		{
			print '<td class="liste_total right">'.price($total_opp_amount, 0, '', 1, -1, -1, $conf->currency).'</td>';
			print '<td class="liste_total right">'.$form->textwithpicto(price($ponderated_opp_amount, 0, '', 1, -1, -1, $conf->currency), $langs->trans("OpportunityPonderatedAmountDesc"), 1).'</td>';
		}
		if (empty($conf->global->PROJECT_HIDE_TASKS))
		{
			print '<td class="liste_total right">'.$total_task.'</td>';
			if (! in_array('plannedworkload', $hiddenfields))  print '<td class="liste_total right">'.($total_plannedworkload?convertSecondToTime($total_plannedworkload):'').'</td>';
			if (! in_array('declaredprogress', $hiddenfields)) print '<td class="liste_total right">'.($total_plannedworkload?round(100*$total_declaredprogressworkload/$total_plannedworkload, 0).'%':'').'</td>';
		}
		print '<td class="liste_total"></td>';
		print '</tr>';

		$db->free($resql);
	}
	else
	{
		dol_print_error($db);
	}

	print "</table>";
	print '</div>';

	if (!empty($conf->global->PROJECT_LIMIT_YEAR_RANGE))
	{
		//Add the year filter input
		print '<form method="get" action="'.$_SERVER["PHP_SELF"].'">';
		print '<table width="100%">';
		print '<tr>';
		print '<td>'.$langs->trans("Year").'</td>';
		print '<td class="right"><input type="text" size="4" class="flat" name="project_year_filter" value="'.$project_year_filter.'"/>';
		print "</tr>\n";
		print '</table></form>';
	}
}<|MERGE_RESOLUTION|>--- conflicted
+++ resolved
@@ -1174,27 +1174,6 @@
 				//print get_date_range($lines[$i]->date_start,$lines[$i]->date_end,'',$langs,0);
 				print "</td>\n";
 
-<<<<<<< HEAD
-				// Planned Workload
-				print '<td class="leftborder plannedworkload right">';
-				if ($lines[$i]->planned_workload)
-                {
-                    $fullhour = convertSecondToTime($lines[$i]->planned_workload, $plannedworkloadoutputformat);
-                    print $fullhour;
-
-                    if (!empty($conf->global->PROJECT_ENABLE_WORKING_TIME))
-                    {
-                        $workingdelay=convertSecondToTime($lines[$i]->planned_workload, $working_plannedworkloadoutputformat, $working_hours_per_day_in_seconds, $working_days_per_weeks);
-                        if ($workingdelay != $fullhour)
-                        {
-                            if (!empty($fullhour)) print '<br>';
-                            print '('.$workingdelay.')';
-                        }
-                    }
-                }
-				else print '--:--';
-				print '</td>';
-=======
                 // TASK extrafields
                 $extrafieldsobjectkey='projet_task';
                 $extrafieldsobjectprefix='efpt.';
@@ -1204,11 +1183,24 @@
                 if (! empty($arrayfields['t.planned_workload']['checked']))
                 {
                     print '<td class="leftborder plannedworkload right">';
-				    if ($lines[$i]->planned_workload) print convertSecondToTime($lines[$i]->planned_workload, 'allhourmin');
-				    else print '--:--';
-				    print '</td>';
+					if ($lines[$i]->planned_workload)
+		            {
+		                $fullhour = convertSecondToTime($lines[$i]->planned_workload, $plannedworkloadoutputformat);
+		                print $fullhour;
+
+		                if (!empty($conf->global->PROJECT_ENABLE_WORKING_TIME))
+		                {
+		                    $workingdelay=convertSecondToTime($lines[$i]->planned_workload, $working_plannedworkloadoutputformat, $working_hours_per_day_in_seconds, $working_days_per_weeks);
+		                    if ($workingdelay != $fullhour)
+		                    {
+		                        if (!empty($fullhour)) print '<br>';
+		                        print '('.$workingdelay.')';
+		                    }
+		                }
+		            }
+					else print '--:--';
+					print '</td>';
                 }
->>>>>>> f45462b4
 
 				// Progress declared %
                 if (! empty($arrayfields['t.progress']['checked']))
@@ -1630,31 +1622,6 @@
 				//print get_date_range($lines[$i]->date_start,$lines[$i]->date_end,'',$langs,0);
 				print "</td>\n";
 
-<<<<<<< HEAD
-				// Planned Workload
-				print '<td class="leftborder plannedworkload right">';
-				if ($lines[$i]->planned_workload)
-                {
-                    $fullhour = convertSecondToTime($lines[$i]->planned_workload, $timespentoutputformat);
-                    print $fullhour;
-                    if (!empty($conf->global->PROJECT_ENABLE_WORKING_TIME))
-                    {
-                        $workingdelay=convertSecondToTime($lines[$i]->planned_workload, $working_timespentoutputformat, $working_hours_per_day_in_seconds, $working_days_per_weeks);
-                        if ($workingdelay != $fullhour)
-                        {
-                            if (!empty($fullhour)) print '<br>';
-                            print '('.$workingdelay.')';
-                        }
-                    }
-                }
-				else print '--:--';
-				print '</td>';
-
-				// Progress declared %
-				print '<td class="right">';
-				print $formother->select_percent($lines[$i]->progress, $lines[$i]->id . 'progress');
-				print '</td>';
-=======
 				// TASK extrafields
                 $extrafieldsobjectkey='projet_task';
                 $extrafieldsobjectprefix='efpt.';
@@ -1664,9 +1631,22 @@
                 if (! empty($arrayfields['t.planned_workload']['checked']))
                 {
     				print '<td class="leftborder plannedworkload right">';
-    				if ($lines[$i]->planned_workload) print convertSecondToTime($lines[$i]->planned_workload, 'allhourmin');
-    				else print '--:--';
-    				print '</td>';
+					if ($lines[$i]->planned_workload)
+		            {
+		                $fullhour = convertSecondToTime($lines[$i]->planned_workload, $timespentoutputformat);
+		                print $fullhour;
+		                if (!empty($conf->global->PROJECT_ENABLE_WORKING_TIME))
+		                {
+		                    $workingdelay=convertSecondToTime($lines[$i]->planned_workload, $working_timespentoutputformat, $working_hours_per_day_in_seconds, $working_days_per_weeks);
+		                    if ($workingdelay != $fullhour)
+		                    {
+		                        if (!empty($fullhour)) print '<br>';
+		                        print '('.$workingdelay.')';
+		                    }
+		                }
+		            }
+					else print '--:--';
+					print '</td>';
                 }
 
                 if (! empty($arrayfields['t.progress']['checked']))
@@ -1676,7 +1656,6 @@
     				print $formother->select_percent($lines[$i]->progress, $lines[$i]->id . 'progress');
     				print '</td>';
                 }
->>>>>>> f45462b4
 
 				// Time spent by everybody
 				print '<td class="right">';
