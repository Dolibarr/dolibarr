--- conflicted
+++ resolved
@@ -627,8 +627,7 @@
 		print '<td></td>';
 		print '<td></td>';
 		print '<td></td>';
-<<<<<<< HEAD
-		print '<td align="right" class="nowrap liste_total">';
+		print '<td class="nowrap liste_total right">';
         $fulltime = convertSecondToTime($total_projectlinesa_planned, $plannedworkloadoutputformat);
         print $fulltime;
         if (!empty($conf->global->PROJECT_ENABLE_WORKING_TIME))
@@ -636,10 +635,6 @@
             $workingdelay=convertSecondToTime($total_projectlinesa_planned, $working_plannedworkloadoutputformat, $working_hours_per_day_in_seconds, $working_days_per_weeks);	// TODO Replace 86400 and 7 to take account working hours per day and working day per weeks
             if ($workingdelay != $fulltime) print '<br>('.$workingdelay.')';
         }
-=======
-		print '<td class="nowrap liste_total right">';
-		print convertSecondToTime($total_projectlinesa_planned, 'allhourmin');
->>>>>>> 1f02b74f
 		print '</td>';
 		print '<td class="nowrap liste_total right">';
 		if ($projectidfortotallink > 0) print '<a href="'.DOL_URL_ROOT.'/projet/tasks/time.php?projectid='.$projectidfortotallink.($showproject?'':'&withproject=1').'">';
@@ -1055,8 +1050,7 @@
 				print "</td>\n";
 
 				// Planned Workload
-<<<<<<< HEAD
-				print '<td align="right" class="leftborder plannedworkload">';
+				print '<td class="leftborder plannedworkload right">';
 				if ($lines[$i]->planned_workload)
                 {
                     $fullhour = convertSecondToTime($lines[$i]->planned_workload, $plannedworkloadoutputformat);
@@ -1072,10 +1066,6 @@
                         }
                     }
                 }
-=======
-				print '<td class="leftborder plannedworkload right">';
-				if ($lines[$i]->planned_workload) print convertSecondToTime($lines[$i]->planned_workload, 'allhourmin');
->>>>>>> 1f02b74f
 				else print '--:--';
 				print '</td>';
 
@@ -1144,22 +1134,14 @@
 					$disabledtask=1;
 				}
 
-<<<<<<< HEAD
                 if (empty($conf->global->PROJECT_USE_DECIMAL_DAY))
                 {
                     // Form to add new time
-                    print '<td class="nowrap leftborder" align="center">';
+                    print '<td class="nowrap leftborder center">';
                     $tableCell = $form->selectDate($preselectedday, $lines[$i]->id, 1, 1, 2, "addtime", 0, 0, $disabledtask);
                     print $tableCell;
                     print '</td>';
                 }
-=======
-				// Form to add new time
-				print '<td class="nowrap leftborder center">';
-				$tableCell = $form->selectDate($preselectedday, $lines[$i]->id, 1, 1, 2, "addtime", 0, 0, $disabledtask);
-				print $tableCell;
-				print '</td>';
->>>>>>> 1f02b74f
 
 				$cssonholiday='';
 				if (! $isavailable[$preselectedday]['morning'] && ! $isavailable[$preselectedday]['afternoon'])   $cssonholiday.='onholidayallday ';
@@ -1425,8 +1407,7 @@
 				print "</td>\n";
 
 				// Planned Workload
-<<<<<<< HEAD
-				print '<td align="right" class="leftborder plannedworkload">';
+				print '<td class="leftborder plannedworkload right">';
 				if ($lines[$i]->planned_workload)
                 {
                     $fullhour = convertSecondToTime($lines[$i]->planned_workload, $timespentoutputformat);
@@ -1441,10 +1422,6 @@
                         }
                     }
                 }
-=======
-				print '<td class="leftborder plannedworkload right">';
-				if ($lines[$i]->planned_workload) print convertSecondToTime($lines[$i]->planned_workload, 'allhourmin');
->>>>>>> 1f02b74f
 				else print '--:--';
 				print '</td>';
 
