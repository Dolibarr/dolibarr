--- conflicted
+++ resolved
@@ -569,10 +569,7 @@
 	}
 
     //dol_syslog('projectLinesPerDay inc='.$inc.' preselectedday='.$preselectedday.' task parent id='.$parent.' level='.$level." count(lines)=".$numlines." count(lineswithoutlevel0)=".count($lineswithoutlevel0));
-<<<<<<< HEAD
-=======
-
->>>>>>> 9bcf01bf
+
 	for ($i = 0 ; $i < $numlines ; $i++)
 	{
 		if ($parent == 0) $level = 0;
@@ -645,7 +642,7 @@
 				    print $thirdpartystatic->getNomUrl(1, 'project', 10);
 				    print '</td>';
 				}
-				
+
 				// Planned Workload
 				print '<td align="right">';
 				if ($lines[$i]->planned_workload) print convertSecondToTime($lines[$i]->planned_workload,'allhourmin');
@@ -849,7 +846,7 @@
 				    print $thirdpartystatic->getNomUrl(1, 'project');
 				    print '</td>';
 				}
-				
+
 				// Planned Workload
 				print '<td align="right">';
 				if ($lines[$i]->planned_workload) print convertSecondToTime($lines[$i]->planned_workload,'allhourmin');
