--- conflicted
+++ resolved
@@ -1,16 +1,9 @@
 <?php
-<<<<<<< HEAD
 /* Copyright (C) 2013-2014 Olivier Geffroy      <jeff@jeffinfo.com>
- * Copyright (C) 2013-2017 Alexandre Spangaro   <aspangaro@open-dsi.fr>
+ * Copyright (C) 2013-2021 Alexandre Spangaro   <aspangaro@open-dsi.fr>
  * Copyright (C) 2014      Florian Henry        <florian.henry@open-concept.pro>
- * Copyright (C) 2019      Eric Seigne         <eric.seigne@cap-rel.fr>
- * Copyright (C) 2021		Frédéric France		<frederic.france@netlogic.fr>
-=======
-/* Copyright (C) 2013-2014	Olivier Geffroy		<jeff@jeffinfo.com>
- * Copyright (C) 2013-2021	Alexandre Spangaro	<aspangaro@open-dsi.fr>
- * Copyright (C) 2014		Florian Henry		<florian.henry@open-concept.pro>
- * Copyright (C) 2019		Eric Seigne			<eric.seigne@cap-rel.fr>
->>>>>>> 7f91713c
+ * Copyright (C) 2019      Eric Seigne          <eric.seigne@cap-rel.fr>
+ * Copyright (C) 2021      Frédéric France      <frederic.france@netlogic.fr>
  *
  * This program is free software; you can redistribute it and/or modify
  * it under the terms of the GNU General Public License as published by
