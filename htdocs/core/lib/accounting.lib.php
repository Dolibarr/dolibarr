--- conflicted
+++ resolved
@@ -25,27 +25,15 @@
  */
 
 
-<<<<<<< HEAD
- /**
-  *	Check if a value is empty with some options
-  *
-  * @author Michael - https://www.php.net/manual/fr/function.empty.php#90767
-  *	@param	mixed		$var			Value to test
-  * @param	int|null	$allow_false 	Setting this to true will make the function consider a boolean value of false as NOT empty. This parameter is false by default.
-  *	@param	int|null	$allow_ws 		Setting this to true will make the function consider a string with nothing but white space as NOT empty. This parameter is false by default.
-  *	@return	boolean				  		True of False
-  */
-=======
 /**
  *	Check if a value is empty with some options
  *
- * @author Michael - https://www.php.net/manual/fr/function.empty.php#90767
+ * @author	Michael - https://www.php.net/manual/fr/function.empty.php#90767
  * @param	mixed		$var			Value to test
  * @param	int|null	$allow_false 	Setting this to true will make the function consider a boolean value of false as NOT empty. This parameter is false by default.
  * @param	int|null	$allow_ws 		Setting this to true will make the function consider a string with nothing but white space as NOT empty. This parameter is false by default.
  * @return	boolean				  		True of False
  */
->>>>>>> 495604fa
 function is_empty($var, $allow_false = false, $allow_ws = false)
 {
 	if (!isset($var) || is_null($var) || ($allow_ws == false && trim($var) == "" && !is_bool($var)) || ($allow_false === false && is_bool($var) && $var === false) || (is_array($var) && empty($var))) {
