<?php
/* Copyright (C) 2013-2014 Olivier Geffroy      <jeff@jeffinfo.com>
 * Copyright (C) 2013-2017 Alexandre Spangaro   <aspangaro.dolibarr@gmail.com>
 * Copyright (C) 2014      Florian Henry        <florian.henry@open-concept.pro>
 *
 * This program is free software; you can redistribute it and/or modify
 * it under the terms of the GNU General Public License as published by
 * the Free Software Foundation; either version 3 of the License, or
 * (at your option) any later version.
 *
 * This program is distributed in the hope that it will be useful,
 * but WITHOUT ANY WARRANTY; without even the implied warranty of
 * MERCHANTABILITY or FITNESS FOR A PARTICULAR PURPOSE.  See the
 * GNU General Public License for more details.
 *
 * You should have received a copy of the GNU General Public License
 * along with this program. If not, see <http://www.gnu.org/licenses/>.
 */

/**
 * 	\file		htdocs/core/lib/accounting.lib.php
 * 	\ingroup	Advanced accountancy
 * 	\brief		Library of accountancy functions
 */

/**
 *	Prepare array with list of admin tabs
 *
 *	@param	AccountingAccount	$object		Object instance we show card
 *	@return	array							Array of tabs to show
 */
function admin_accounting_prepare_head(AccountingAccount $object=null)
{
	global $langs, $conf;

	$h = 0;
	$head = array ();

	$head[$h][0] = dol_buildpath('/accountancy/admin/index.php', 1);
	$head[$h][1] = $langs->trans("Miscellaneous");
	$head[$h][2] = 'general';
	$h ++;

<<<<<<< HEAD
	$head[$h][0] = DOL_URL_ROOT.'/accountancy/admin/journal.php';
	$head[$h][1] = $langs->trans("Journaux");
	$head[$h][2] = 'journal';
	$h ++;

=======
>>>>>>> ea13e18f
	$head[$h][0] = DOL_URL_ROOT.'/accountancy/admin/export.php';
	$head[$h][1] = $langs->trans("ExportOptions");
	$head[$h][2] = 'export';
	$h ++;

	// Show more tabs from modules
	// Entries must be declared in modules descriptor with line
	// $this->tabs = array('entity:+tabname:Title:@mymodule:/mymodule/mypage.php?id=__ID__'); to add new tab
	// $this->tabs = array('entity:-tabname); to remove a tab
	complete_head_from_modules($conf, $langs, $object, $head, $h, 'accounting_admin');

	complete_head_from_modules($conf, $langs, $object, $head, $h, 'accounting_admin', 'remove');

	return $head;
}

/**
 *	Prepare array with list of tabs
 *
 *	@param	AccountingAccount	$object		Accounting account
 *	@return	array				Array of tabs to show
 */
function accounting_prepare_head(AccountingAccount $object)
{
	global $langs, $conf;

	$h = 0;
	$head = array ();

	$head[$h][0] = DOL_URL_ROOT.'/accountancy/admin/card.php?id=' . $object->id;
	$head[$h][1] = $langs->trans("Card");
	$head[$h][2] = 'card';
	$h ++;

	// Show more tabs from modules
	// Entries must be declared in modules descriptor with line
	// $this->tabs = array('entity:+tabname:Title:@mymodule:/mymodule/mypage.php?id=__ID__'); to add new tab
	// $this->tabs = array('entity:-tabname); to remove a tab
	complete_head_from_modules($conf, $langs, $object, $head, $h, 'accounting_account');

	complete_head_from_modules($conf, $langs, $object, $head, $h, 'accounting_account', 'remove');

	return $head;
}

/**
 * Return accounting account without zero on the right
 *
 * @param 	string	$account		Accounting account
 * @return	string          		String without zero on the right
 */
function clean_account($account)
{
	$account = rtrim($account,"0");

	return $account;
}

/**
 * Return General accounting account with defined length (used for product and miscellaneous)
 *
 * @param 	string	$account		General accounting account
 * @return	string          		String with defined length
 */
function length_accountg($account)
{
	global $conf;

	if ($account < 0 || empty($account)) return '';

	if (! empty($conf->global->ACCOUNTING_MANAGE_ZERO)) return $account;

	$g = $conf->global->ACCOUNTING_LENGTH_GACCOUNT;
	if (! empty($g)) {
		// Clean parameters
		$i = strlen($account);

		if ($i >= 1) {
			while ( $i < $g ) {
				$account .= '0';

				$i ++;
			}

			return $account;
		} else {
			return $account;
		}
	} else {
		return $account;
	}
}

/**
 * Return Auxiliary accounting account of thirdparties with defined length
 *
 * @param 	string	$accounta		Auxiliary accounting account
 * @return	string          		String with defined length
 */
function length_accounta($accounta)
{
	global $conf, $langs;

	if ($accounta < 0 || empty($accounta)) return '';

	if (! empty($conf->global->ACCOUNTING_MANAGE_ZERO)) return $accounta;

	$a = $conf->global->ACCOUNTING_LENGTH_AACCOUNT;
	if (! empty($a)) {
		// Clean parameters
		$i = strlen($accounta);

		if ($i >= 1) {
			while ( $i < $a ) {
				$accounta .= '0';

				$i ++;
			}

			return $accounta;
		} else {
			return $accounta;
		}
	} else {
		return $accounta;
	}
}



/**
 *	Show header of a VAT report
 *
 *	@param	string				$nom            Name of report
 *	@param 	string				$variante       Link for alternate report
 *	@param 	string				$period         Period of report
 *	@param 	string				$periodlink     Link to switch period
 *	@param 	string				$description    Description
 *	@param 	timestamp|integer	$builddate      Date generation
 *	@param 	string				$exportlink     Link for export or ''
 *	@param	array				$moreparam		Array with list of params to add into form
 *	@param	string				$calcmode		Calculation mode
 *  @param  string              $varlink        Add a variable into the address of the page
 *	@return	void
 */
function journalHead($nom,$variante,$period,$periodlink,$description,$builddate,$exportlink='',$moreparam=array(),$calcmode='', $varlink='')
{
    global $langs;

    if (empty($hselected)) $hselected='report';

    print "\n\n<!-- debut cartouche journal -->\n";

    if(! empty($varlink)) $varlink = '?'.$varlink;

    $h=0;
    $head[$h][0] = $_SERVER["PHP_SELF"].$varlink;
    $head[$h][1] = $langs->trans("Journalization");
    $head[$h][2] = 'journal';

    dol_fiche_head($head, 'journal');

    print '<form method="POST" action="'.$_SERVER["PHP_SELF"].$varlink.'">';
    foreach($moreparam as $key => $value)
    {
        print '<input type="hidden" name="'.$key.'" value="'.$value.'">';
    }
    print '<table width="100%" class="border">';

    // Ligne de titre
    print '<tr>';
    print '<td width="110">'.$langs->trans("Name").'</td>';
    if (! $variantexxx) print '<td colspan="3">';
    else print '<td>';
    print $nom;
    if ($variantexxx) print '</td><td colspan="2">'.$variantexxx;
    print '</td>';
    print '</tr>';

    // Calculation mode
    if ($calcmode)
    {
        print '<tr>';
        print '<td width="110">'.$langs->trans("CalculationMode").'</td>';
        if (! $variante) print '<td colspan="3">';
        else print '<td>';
        print $calcmode;
        if ($variante) print '</td><td colspan="2">'.$variante;
        print '</td>';
        print '</tr>';
    }

    // Ligne de la periode d'analyse du rapport
    print '<tr>';
    print '<td>'.$langs->trans("ReportPeriod").'</td>';
    if (! $periodlink) print '<td colspan="3">';
    else print '<td>';
    if ($period) print $period;
    if ($periodlink) print '</td><td colspan="2">'.$periodlink;
    print '</td>';
    print '</tr>';

    // Ligne de description
    print '<tr>';
    print '<td>'.$langs->trans("ReportDescription").'</td>';
    print '<td colspan="3">'.$description.'</td>';
    print '</tr>';

    print '</table>';

    print '<br><div class="center"><input type="submit" class="button" name="submit" value="'.$langs->trans("Refresh").'"></div>';

    print '</form>';

    dol_fiche_end();

    print "\n<!-- fin cartouche journal -->\n\n";
}
<|MERGE_RESOLUTION|>--- conflicted
+++ resolved
@@ -41,14 +41,6 @@
 	$head[$h][2] = 'general';
 	$h ++;
 
-<<<<<<< HEAD
-	$head[$h][0] = DOL_URL_ROOT.'/accountancy/admin/journal.php';
-	$head[$h][1] = $langs->trans("Journaux");
-	$head[$h][2] = 'journal';
-	$h ++;
-
-=======
->>>>>>> ea13e18f
 	$head[$h][0] = DOL_URL_ROOT.'/accountancy/admin/export.php';
 	$head[$h][1] = $langs->trans("ExportOptions");
 	$head[$h][2] = 'export';
