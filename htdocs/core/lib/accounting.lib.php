<?php
/* Copyright (C) 2013-2014 Olivier Geffroy      <jeff@jeffinfo.com>
 * Copyright (C) 2013-2017 Alexandre Spangaro   <aspangaro@open-dsi.fr>
 * Copyright (C) 2014      Florian Henry        <florian.henry@open-concept.pro>
 * Copyright (C) 2019      Eric Seigne         <eric.seigne@cap-rel.fr>
 *
 * This program is free software; you can redistribute it and/or modify
 * it under the terms of the GNU General Public License as published by
 * the Free Software Foundation; either version 3 of the License, or
 * (at your option) any later version.
 *
 * This program is distributed in the hope that it will be useful,
 * but WITHOUT ANY WARRANTY; without even the implied warranty of
 * MERCHANTABILITY or FITNESS FOR A PARTICULAR PURPOSE.  See the
 * GNU General Public License for more details.
 *
 * You should have received a copy of the GNU General Public License
 * along with this program. If not, see <https://www.gnu.org/licenses/>.
 */

/**
 * 	\file		htdocs/core/lib/accounting.lib.php
 * 	\ingroup	Accountancy (Double entries)
 * 	\brief		Library of accountancy functions
 */


/**
 *	Check if a value is empty with some options
 *
 * @author	Michael - https://www.php.net/manual/fr/function.empty.php#90767
 * @param	mixed		$var			Value to test
 * @param	int|null	$allow_false 	Setting this to true will make the function consider a boolean value of false as NOT empty. This parameter is false by default.
 * @param	int|null	$allow_ws 		Setting this to true will make the function consider a string with nothing but white space as NOT empty. This parameter is false by default.
 * @return	boolean				  		True of False
 */
function is_empty($var, $allow_false = false, $allow_ws = false)
{
	if (!isset($var) || is_null($var) || ($allow_ws == false && trim($var) == "" && !is_bool($var)) || ($allow_false === false && is_bool($var) && $var === false) || (is_array($var) && empty($var))) {
		return true;
	}
	return false;
}

/**
 *	Prepare array with list of tabs
 *
 *	@param	AccountingAccount	$object		Accounting account
 *	@return	array				Array of tabs to show
 */
function accounting_prepare_head(AccountingAccount $object)
{
	global $langs, $conf;

	$h = 0;
	$head = array();

	$head[$h][0] = DOL_URL_ROOT.'/accountancy/admin/card.php?id='.$object->id;
	$head[$h][1] = $langs->trans("AccountAccounting");
	$head[$h][2] = 'card';
	$h++;

	// Show more tabs from modules
	// Entries must be declared in modules descriptor with line
	// $this->tabs = array('entity:+tabname:Title:@mymodule:/mymodule/mypage.php?id=__ID__'); to add new tab
	// $this->tabs = array('entity:-tabname); to remove a tab
	complete_head_from_modules($conf, $langs, $object, $head, $h, 'accounting_account');

	complete_head_from_modules($conf, $langs, $object, $head, $h, 'accounting_account', 'remove');

	return $head;
}

/**
 * Return accounting account without zero on the right
 *
 * @param 	string	$account		Accounting account
 * @return	string          		String without zero on the right
 */
function clean_account($account)
{
	$account = rtrim($account, "0");

	return $account;
}

/**
 * Return General accounting account with defined length (used for product and miscellaneous)
 *
 * @param 	string	$account		General accounting account
 * @return	string          		String with defined length
 */
function length_accountg($account)
{
	global $conf;

	if ($account < 0 || is_empty($account)) return '';

	if (!empty($conf->global->ACCOUNTING_MANAGE_ZERO)) return $account;

	$g = $conf->global->ACCOUNTING_LENGTH_GACCOUNT;
	if (!is_empty($g)) {
		// Clean parameters
		$i = strlen($account);

		if ($i >= 1) {
			while ($i < $g) {
				$account .= '0';

				$i++;
			}

			return $account;
		} else {
			return $account;
		}
	} else {
		return $account;
	}
}

/**
 * Return Auxiliary accounting account of thirdparties with defined length
 *
 * @param 	string	$accounta		Auxiliary accounting account
 * @return	string          		String with defined length
 */
function length_accounta($accounta)
{
	global $conf;

	if ($accounta < 0 || is_empty($accounta)) return '';

	if (!empty($conf->global->ACCOUNTING_MANAGE_ZERO)) return $accounta;

	$a = $conf->global->ACCOUNTING_LENGTH_AACCOUNT;
	if (!is_empty($a)) {
		// Clean parameters
		$i = strlen($accounta);

		if ($i >= 1) {
			while ($i < $a) {
				$accounta .= '0';

				$i++;
			}

			return $accounta;
		} else {
			return $accounta;
		}
	} else {
		return $accounta;
	}
}



/**
 *	Show header of a page used to transfer/dispatch data in accounting
 *
 *	@param	string				$nom            Name of report
 *	@param 	string				$variante       Link for alternate report
 *	@param 	string				$period         Period of report
 *	@param 	string				$periodlink     Link to switch period
 *	@param 	string				$description    Description
 *	@param 	integer	            $builddate      Date of generation
 *	@param 	string				$exportlink     Link for export or ''
 *	@param	array				$moreparam		Array with list of params to add into form
 *	@param	string				$calcmode		Calculation mode
 *  @param  string              $varlink        Add a variable into the address of the page
 *	@return	void
 */
function journalHead($nom, $variante, $period, $periodlink, $description, $builddate, $exportlink = '', $moreparam = array(), $calcmode = '', $varlink = '')
{
<<<<<<< HEAD
    global $langs;

    print "\n\n<!-- start banner journal -->\n";

    if (!is_empty($varlink)) $varlink = '?'.$varlink;

    $head = array();
    $h = 0;
    $head[$h][0] = $_SERVER["PHP_SELF"].$varlink;
    $head[$h][1] = $langs->trans("Journalization");
    $head[$h][2] = 'journal';

    print '<form method="POST" action="'.$_SERVER["PHP_SELF"].$varlink.'">';
    print '<input type="hidden" name="token" value="'.newToken().'">';

    dol_fiche_head($head, 'journal');

    foreach ($moreparam as $key => $value)
    {
        print '<input type="hidden" name="'.$key.'" value="'.$value.'">';
    }
    print '<table width="100%" class="border">';

    // Ligne de titre
    print '<tr>';
    print '<td width="110">'.$langs->trans("Name").'</td>';
    print '<td colspan="3">';
    print $nom;
    print '</td>';
    print '</tr>';

    // Calculation mode
    if ($calcmode)
    {
        print '<tr>';
        print '<td width="110">'.$langs->trans("CalculationMode").'</td>';
        if (!$variante) print '<td colspan="3">';
        else print '<td>';
        print $calcmode;
        if ($variante) print '</td><td colspan="2">'.$variante;
        print '</td>';
        print '</tr>';
    }

    // Ligne de la periode d'analyse du rapport
    print '<tr>';
    print '<td>'.$langs->trans("ReportPeriod").'</td>';
    if (!$periodlink) print '<td colspan="3">';
    else print '<td>';
    if ($period) print $period;
    if ($periodlink) print '</td><td colspan="2">'.$periodlink;
    print '</td>';
    print '</tr>';

    // Ligne de description
    print '<tr>';
    print '<td>'.$langs->trans("ReportDescription").'</td>';
    print '<td colspan="3">'.$description.'</td>';
    print '</tr>';

    print '</table>';

    dol_fiche_end();

    print '<div class="center"><input type="submit" class="button" name="submit" value="'.$langs->trans("Refresh").'"></div>';

    print '</form>';

    print "\n<!-- end banner journal -->\n\n";
=======
	global $langs;

	print "\n\n<!-- start banner journal -->\n";

	if (!is_empty($varlink)) $varlink = '?'.$varlink;

	$head = array();
	$h = 0;
	$head[$h][0] = $_SERVER["PHP_SELF"].$varlink;
	$head[$h][1] = $langs->trans("Journalization");
	$head[$h][2] = 'journal';

	print '<form method="POST" action="'.$_SERVER["PHP_SELF"].$varlink.'">';
	print '<input type="hidden" name="token" value="'.newToken().'">';

	print dol_get_fiche_head($head, 'journal');

	foreach ($moreparam as $key => $value)
	{
		print '<input type="hidden" name="'.$key.'" value="'.$value.'">';
	}
	print '<table width="100%" class="border">';

	// Ligne de titre
	print '<tr>';
	print '<td width="110">'.$langs->trans("Name").'</td>';
	print '<td colspan="3">';
	print $nom;
	print '</td>';
	print '</tr>';

	// Calculation mode
	if ($calcmode)
	{
		print '<tr>';
		print '<td width="110">'.$langs->trans("CalculationMode").'</td>';
		if (!$variante) print '<td colspan="3">';
		else print '<td>';
		print $calcmode;
		if ($variante) print '</td><td colspan="2">'.$variante;
		print '</td>';
		print '</tr>';
	}

	// Ligne de la periode d'analyse du rapport
	print '<tr>';
	print '<td>'.$langs->trans("ReportPeriod").'</td>';
	if (!$periodlink) print '<td colspan="3">';
	else print '<td>';
	if ($period) print $period;
	if ($periodlink) print '</td><td colspan="2">'.$periodlink;
	print '</td>';
	print '</tr>';

	// Ligne de description
	print '<tr>';
	print '<td>'.$langs->trans("ReportDescription").'</td>';
	print '<td colspan="3">'.$description.'</td>';
	print '</tr>';

	print '</table>';

	print dol_get_fiche_end();

	print '<div class="center"><input type="submit" class="button" name="submit" value="'.$langs->trans("Refresh").'"></div>';

	print '</form>';

	print "\n<!-- end banner journal -->\n\n";
}

/**
 * Return Default dates for transfer based on periodicity option in accountancy setup
 *
 * @return	array		Dates of periodicity by default
 */
function getDefaultDatesForTransfer()
{
	global $db, $conf;

	// Period by default on transfer (0: previous month | 1: current month | 2: fiscal year)
	$periodbydefaultontransfer = $conf->global->ACCOUNTING_DEFAULT_PERIOD_ON_TRANSFER;
	isset($periodbydefaultontransfer) ? $periodbydefaultontransfer : 0;
	if ($periodbydefaultontransfer == 2) {
		$sql = "SELECT date_start, date_end from ".MAIN_DB_PREFIX."accounting_fiscalyear ";
		$sql .= " where date_start < '".$db->idate(dol_now())."' and date_end > '".$db->idate(dol_now())."'";
		$sql .= $db->plimit(1);
		$res = $db->query($sql);
		if ($res->num_rows > 0) {
			$fiscalYear = $db->fetch_object($res);
			$date_start = strtotime($fiscalYear->date_start);
			$date_end = strtotime($fiscalYear->date_end);
		} else {
			$month_start = ($conf->global->SOCIETE_FISCAL_MONTH_START ? ($conf->global->SOCIETE_FISCAL_MONTH_START) : 1);
			$year_start = dol_print_date(dol_now(), '%Y');
			$year_end = $year_start + 1;
			$month_end = $month_start - 1;
			if ($month_end < 1)
			{
				$month_end = 12;
				$year_end--;
			}
			$date_start = dol_mktime(0, 0, 0, $month_start, 1, $year_start);
			$date_end = dol_get_last_day($year_end, $month_end);
		}
	} elseif ($periodbydefaultontransfer == 1) {
		$year_current = strftime("%Y", dol_now());
		$pastmonth = strftime("%m", dol_now());
		$pastmonthyear = $year_current;
		if ($pastmonth == 0) {
			$pastmonth = 12;
			$pastmonthyear--;
		}
	} else {
		$year_current = strftime("%Y", dol_now());
		$pastmonth = strftime("%m", dol_now()) - 1;
		$pastmonthyear = $year_current;
		if ($pastmonth == 0) {
			$pastmonth = 12;
			$pastmonthyear--;
		}
	}

	return array(
		'date_start' => $date_start,
		'date_end' => $date_end,
		'pastmonthyear' => $pastmonthyear,
		'pastmonth' => $pastmonth
	);
>>>>>>> 0bc93764
}<|MERGE_RESOLUTION|>--- conflicted
+++ resolved
@@ -173,77 +173,6 @@
  */
 function journalHead($nom, $variante, $period, $periodlink, $description, $builddate, $exportlink = '', $moreparam = array(), $calcmode = '', $varlink = '')
 {
-<<<<<<< HEAD
-    global $langs;
-
-    print "\n\n<!-- start banner journal -->\n";
-
-    if (!is_empty($varlink)) $varlink = '?'.$varlink;
-
-    $head = array();
-    $h = 0;
-    $head[$h][0] = $_SERVER["PHP_SELF"].$varlink;
-    $head[$h][1] = $langs->trans("Journalization");
-    $head[$h][2] = 'journal';
-
-    print '<form method="POST" action="'.$_SERVER["PHP_SELF"].$varlink.'">';
-    print '<input type="hidden" name="token" value="'.newToken().'">';
-
-    dol_fiche_head($head, 'journal');
-
-    foreach ($moreparam as $key => $value)
-    {
-        print '<input type="hidden" name="'.$key.'" value="'.$value.'">';
-    }
-    print '<table width="100%" class="border">';
-
-    // Ligne de titre
-    print '<tr>';
-    print '<td width="110">'.$langs->trans("Name").'</td>';
-    print '<td colspan="3">';
-    print $nom;
-    print '</td>';
-    print '</tr>';
-
-    // Calculation mode
-    if ($calcmode)
-    {
-        print '<tr>';
-        print '<td width="110">'.$langs->trans("CalculationMode").'</td>';
-        if (!$variante) print '<td colspan="3">';
-        else print '<td>';
-        print $calcmode;
-        if ($variante) print '</td><td colspan="2">'.$variante;
-        print '</td>';
-        print '</tr>';
-    }
-
-    // Ligne de la periode d'analyse du rapport
-    print '<tr>';
-    print '<td>'.$langs->trans("ReportPeriod").'</td>';
-    if (!$periodlink) print '<td colspan="3">';
-    else print '<td>';
-    if ($period) print $period;
-    if ($periodlink) print '</td><td colspan="2">'.$periodlink;
-    print '</td>';
-    print '</tr>';
-
-    // Ligne de description
-    print '<tr>';
-    print '<td>'.$langs->trans("ReportDescription").'</td>';
-    print '<td colspan="3">'.$description.'</td>';
-    print '</tr>';
-
-    print '</table>';
-
-    dol_fiche_end();
-
-    print '<div class="center"><input type="submit" class="button" name="submit" value="'.$langs->trans("Refresh").'"></div>';
-
-    print '</form>';
-
-    print "\n<!-- end banner journal -->\n\n";
-=======
 	global $langs;
 
 	print "\n\n<!-- start banner journal -->\n";
@@ -373,5 +302,4 @@
 		'pastmonthyear' => $pastmonthyear,
 		'pastmonth' => $pastmonth
 	);
->>>>>>> 0bc93764
 }