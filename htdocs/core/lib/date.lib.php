--- conflicted
+++ resolved
@@ -545,13 +545,9 @@
 /**
  *  Return GMT time for last hour of a given GMT date (it replaces hours, min and second part to 23:59:59)
  *
-<<<<<<< HEAD
  *	@param		int			$date		Date GMT
-=======
- *	@param		int			$date		Date
  * 	@param		mixed		$gm			False or 0 or 'tzserver' = Return date to compare with server TZ,
  * 										True or 1 or 'gmt' to compare with GMT date.
->>>>>>> f328e08b
  *  @return		int						Date for last hour of a given date
  */
 function dol_get_last_hour($date, $gm = 'tzserver')
@@ -563,7 +559,7 @@
 /**
  *  Return GMT time for first hour of a given GMT date (it removes hours, min and second part)
  *
- *	@param		int			$date		Date
+ *	@param		int			$date		Date GMT
  * 	@param		mixed		$gm			False or 0 or 'tzserver' = Return date to compare with server TZ,
  * 										True or 1 or 'gmt' to compare with GMT date.
  *  @return		int						Date for last hour of a given date
