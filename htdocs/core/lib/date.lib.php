--- conflicted
+++ resolved
@@ -345,17 +345,10 @@
         if ($syear >= 50 && $syear < 100) $syear+=2000;
         $string=sprintf("%04d%02d%02d%02d%02d%02d", $syear, $smonth, $sday, $shour, $smin, $ssec);
     }
-<<<<<<< HEAD
-    else if (
+    elseif (
     	   preg_match('/^([0-9]{4})-([0-9]{2})-([0-9]{2})T([0-9]{2}):([0-9]{2}):([0-9]{2})Z$/i', $string, $reg)	// Convert date with format YYYY-MM-DDTHH:MM:SSZ (RFC3339)
     	|| preg_match('/^([0-9]{4})-([0-9]{2})-([0-9]{2}) ([0-9]{2}):([0-9]{2}):([0-9]{2})$/i', $string, $reg)	// Convert date with format YYYY-MM-DD HH:MM:SS
    		|| preg_match('/^([0-9]{4})([0-9]{2})([0-9]{2})T([0-9]{2})([0-9]{2})([0-9]{2})Z$/i', $string, $reg)		// Convert date with format YYYYMMDDTHHMMSSZ
-=======
-    elseif (
-    	   preg_match('/^([0-9]{4})-([0-9]{2})-([0-9]{2})T([0-9]{2}):([0-9]{2}):([0-9]{2})Z$/i',$string,$reg)	// Convert date with format YYYY-MM-DDTHH:MM:SSZ (RFC3339)
-    	|| preg_match('/^([0-9]{4})-([0-9]{2})-([0-9]{2}) ([0-9]{2}):([0-9]{2}):([0-9]{2})$/i',$string,$reg)	// Convert date with format YYYY-MM-DD HH:MM:SS
-   		|| preg_match('/^([0-9]{4})([0-9]{2})([0-9]{2})T([0-9]{2})([0-9]{2})([0-9]{2})Z$/i',$string,$reg)		// Convert date with format YYYYMMDDTHHMMSSZ
->>>>>>> ecc30b8f
     )
     {
         $syear = $reg[1];
