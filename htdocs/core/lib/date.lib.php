--- conflicted
+++ resolved
@@ -4,11 +4,7 @@
  * Copyright (C) 2011-2015 Juanjo Menent        <jmenent@2byte.es>
  * Copyright (C) 2017      Ferran Marcet        <fmarcet@2byte.es>
  * Copyright (C) 2018-2024 Charlene Benke       <charlene@patas-monkey.com>
-<<<<<<< HEAD
- * Copyright (C) 2024	     MDW					        <mdeweerd@users.noreply.github.com>
-=======
  * Copyright (C) 2024		MDW							<mdeweerd@users.noreply.github.com>
->>>>>>> cc80841a
  * Copyright (C) 2024      Frédéric France      <frederic.france@free.fr>
  *
  * This program is free software; you can redistribute it and/or modify
@@ -182,15 +178,9 @@
 		$timetotalmonths = (($timeyear * 12) + $timemonth);
 
 		$monthsexpected = ($timetotalmonths + $duration_value);
-<<<<<<< HEAD
 
 		$newtime = $date->getTimestamp();
 
-=======
-
-		$newtime = $date->getTimestamp();
-
->>>>>>> cc80841a
 		$newtimeyear = (int) dol_print_date($newtime, '%Y');
 		$newtimemonth = (int) dol_print_date($newtime, '%m');
 		$newtimetotalmonths = (($newtimeyear * 12) +  $newtimemonth);
@@ -476,12 +466,8 @@
 		$gm = 'tzserver';
 	}
 
-<<<<<<< HEAD
-	$date = dol_mktime(substr($tmp, 8, 2), substr($tmp, 10, 2), substr($tmp, 12, 2), substr($tmp, 4, 2), substr($tmp, 6, 2), substr($tmp, 0, 4), $gm);
-=======
 	$date = dol_mktime((int) substr($tmp, 8, 2), (int) substr($tmp, 10, 2), (int) substr($tmp, 12, 2), (int) substr($tmp, 4, 2), (int) substr($tmp, 6, 2), (int) substr($tmp, 0, 4), $gm);
 
->>>>>>> cc80841a
 	return $date;
 }
 
@@ -835,16 +821,6 @@
 	$i = 0;
 	while ((($lastday == 0 && $timestampStart < $timestampEnd) || ($lastday && $timestampStart <= $timestampEnd))
 		&& ($i < 50000)) {		// Loop end when equals (Test on i is a security loop to avoid infinite loop)
-<<<<<<< HEAD
-			$ferie = false;
-			$specialdayrule = array();
-
-			$jour  = (int) gmdate("d", $timestampStart);
-			$mois  = (int) gmdate("m", $timestampStart);
-			$annee = (int) gmdate("Y", $timestampStart);
-
-			//print "jour=".$jour." month=".$mois." year=".$annee." includesaturday=".$includesaturday." includesunday=".$includesunday."\n";
-=======
 		$ferie = false;
 		$specialdayrule = array();
 
@@ -853,7 +829,6 @@
 		$annee = (int) gmdate("Y", $timestampStart);
 
 		//print "jour=".$jour." month=".$mois." year=".$annee." includesaturday=".$includesaturday." includesunday=".$includesunday."\n";
->>>>>>> cc80841a
 		foreach ($arrayOfPublicHolidays as $entrypublicholiday) {
 			if (!empty($entrypublicholiday['dayrule']) && $entrypublicholiday['dayrule'] != 'date') {		// For example 'easter', '...'
 				$specialdayrule[$entrypublicholiday['dayrule']] = $entrypublicholiday['dayrule'];
@@ -876,13 +851,8 @@
 
 			$i++;
 		}
-<<<<<<< HEAD
-			//var_dump($specialdayrule)."\n";
-			//print "ferie=".$ferie."\n";
-=======
 		//var_dump($specialdayrule)."\n";
 		//print "ferie=".$ferie."\n";
->>>>>>> cc80841a
 
 		if (!$ferie) {
 			// Special dayrules
@@ -996,9 +966,9 @@
 				// Geneva fast in Switzerland
 			}
 		}
-			//print "ferie=".$ferie."\n";
-
-			// If we have to include Friday, Saturday and Sunday
+		//print "ferie=".$ferie."\n";
+
+		// If we have to include Friday, Saturday and Sunday
 		if (!$ferie) {
 			if ($includefriday || $includesaturday || $includesunday) {
 				$jour_julien = unixtojd($timestampStart);
@@ -1020,18 +990,18 @@
 				}
 			}
 		}
-			//print "ferie=".$ferie."\n";
-
-			// We increase the counter of non working day
+		//print "ferie=".$ferie."\n";
+
+		// We increase the counter of non working day
 		if ($ferie) {
 			$nbFerie++;
 		}
 
-			// Increase number of days (on go up into loop)
-			$timestampStart = dol_time_plus_duree($timestampStart, 1, 'd');
-			//var_dump($jour.' '.$mois.' '.$annee.' '.$timestampStart);
-
-			$i++;
+		// Increase number of days (on go up into loop)
+		$timestampStart = dol_time_plus_duree($timestampStart, 1, 'd');
+		//var_dump($jour.' '.$mois.' '.$annee.' '.$timestampStart);
+
+		$i++;
 	}
 
 	//print "nbFerie=".$nbFerie."\n";
