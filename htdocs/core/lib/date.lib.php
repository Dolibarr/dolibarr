--- conflicted
+++ resolved
@@ -482,11 +482,7 @@
  * 	@param		int		$month		Month
  *  @param		int		$year		Year
  * 	@param		int		$gm			False or 0 or 'server' = Return date to compare with server TZ, True or 1 to compare with GM date.
-<<<<<<< HEAD
- *	@return		array				year,month, week,first_day,prev_year,prev_month,prev_day
-=======
  *	@return		array				year,month,week,first_day,prev_year,prev_month,prev_day
->>>>>>> 797ab8a1
  */
 function dol_get_first_day_week($day,$month,$year,$gm=false)
 {
@@ -528,24 +524,15 @@
     }
 	$tmpmonth = $prev_month;
 	$tmpyear = $prev_year;
-<<<<<<< HEAD
     
     //Get first day of next week
-=======
-
-	//Get first day of next week
->>>>>>> 797ab8a1
 	$tmptime=dol_mktime(12,0,0,$month,$tmpday,$year,1,0);
 	$tmptime-=24*60*60*7;
 	$tmparray=dol_getdate($tmptime,true);
     $prev_day   = $tmparray['mday'];
 
     //Check prev day of week is in same month than first day or not
-<<<<<<< HEAD
-    if ($prev_day>$tmpday)
-=======
 	if ($prev_day > $tmpday)
->>>>>>> 797ab8a1
     {
     	$prev_month = $month-1;
 		$prev_year  = $year;
