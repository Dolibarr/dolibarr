<?php
/* Copyright (C) 2004-2011 Laurent Destailleur  <eldy@users.sourceforge.net>
 * Copyright (C) 2005-2011 Regis Houssin        <regis.houssin@inodbox.com>
 * Copyright (C) 2011-2015 Juanjo Menent        <jmenent@2byte.es>
 * Copyright (C) 2017      Ferran Marcet        <fmarcet@2byte.es>
 * Copyright (C) 2018      Charlene Benke       <charlie@patas-monkey.com>
*
 * This program is free software; you can redistribute it and/or modify
 * it under the terms of the GNU General Public License as published by
 * the Free Software Foundation; either version 3 of the License, or
 * (at your option) any later version.
 *
 * This program is distributed in the hope that it will be useful,
 * but WITHOUT ANY WARRANTY; without even the implied warranty of
 * MERCHANTABILITY or FITNESS FOR A PARTICULAR PURPOSE.  See the
 * GNU General Public License for more details.
 *
 * You should have received a copy of the GNU General Public License
 * along with this program. If not, see <https://www.gnu.org/licenses/>.
 * or see https://www.gnu.org/
 */

/**
 *  \file		htdocs/core/lib/date.lib.php
 *  \brief		Set of function to manipulate dates
 */


/**
 *  Return an array with timezone values
 *
 *  @return     array   Array with timezone values
 */
function get_tz_array()
{
	$tzarray = array(
		-11=>"Pacific/Midway",
		-10=>"Pacific/Fakaofo",
		-9=>"America/Anchorage",
		-8=>"America/Los_Angeles",
		-7=>"America/Dawson_Creek",
		-6=>"America/Chicago",
		-5=>"America/Bogota",
		-4=>"America/Anguilla",
		-3=>"America/Araguaina",
		-2=>"America/Noronha",
		-1=>"Atlantic/Azores",
		0=>"Africa/Abidjan",
		1=>"Europe/Paris",
		2=>"Europe/Helsinki",
		3=>"Europe/Moscow",
		4=>"Asia/Dubai",
		5=>"Asia/Karachi",
		6=>"Indian/Chagos",
		7=>"Asia/Jakarta",
		8=>"Asia/Hong_Kong",
		9=>"Asia/Tokyo",
		10=>"Australia/Sydney",
		11=>"Pacific/Noumea",
		12=>"Pacific/Auckland",
		13=>"Pacific/Enderbury"
	);
	return $tzarray;
}


/**
 * Return server timezone string
 *
 * @return string			PHP server timezone string ('Europe/Paris')
 */
function getServerTimeZoneString()
{
	return @date_default_timezone_get();
}

/**
 * Return server timezone int.
 *
 * @param	string	$refgmtdate		Reference period for timezone (timezone differs on winter and summer. May be 'now', 'winter' or 'summer')
 * @return 	float					An offset in hour (+1 for Europe/Paris on winter and +2 for Europe/Paris on summer). Note some countries use half and even quarter hours.
 */
function getServerTimeZoneInt($refgmtdate = 'now')
{
	if (method_exists('DateTimeZone', 'getOffset')) {
		// Method 1 (include daylight)
		$gmtnow = dol_now('gmt');
		$yearref = dol_print_date($gmtnow, '%Y');
		$monthref = dol_print_date($gmtnow, '%m');
		$dayref = dol_print_date($gmtnow, '%d');
		if ($refgmtdate == 'now') {
			$newrefgmtdate = $yearref.'-'.$monthref.'-'.$dayref;
		} elseif ($refgmtdate == 'summer') {
			$newrefgmtdate = $yearref.'-08-01';
		} else {
			$newrefgmtdate = $yearref.'-01-01';
		}
		$newrefgmtdate .= 'T00:00:00+00:00';
		$localtz = new DateTimeZone(getServerTimeZoneString());
		$localdt = new DateTime($newrefgmtdate, $localtz);
		$tmp = -1 * $localtz->getOffset($localdt);
		//print $refgmtdate.'='.$tmp;
	} else {
		$tmp = 0;
		dol_print_error('', 'PHP version must be 5.3+');
	}
	$tz = round(($tmp < 0 ? 1 : -1) * abs($tmp / 3600));
	return $tz;
}


/**
 *  Add a delay to a date
 *
 *  @param      int			$time               Date timestamp (or string with format YYYY-MM-DD)
 *  @param      int			$duration_value     Value of delay to add
 *  @param      int			$duration_unit      Unit of added delay (d, m, y, w, h, i)
 *  @param      int         $ruleforendofmonth  Change the behavior of PHP over data-interval, 0 or 1
 *  @return     int      			        	New timestamp
 */
function dol_time_plus_duree($time, $duration_value, $duration_unit, $ruleforendofmonth = 0)
{
	global $conf;

	if ($duration_value == 0) {
		return $time;
	}
	if ($duration_unit == 'i') {
		return $time + (60 * $duration_value);
	}
	if ($duration_unit == 'h') {
		return $time + (3600 * $duration_value);
	}
	if ($duration_unit == 'w') {
		return $time + (3600 * 24 * 7 * $duration_value);
	}

	$deltastring = 'P';

	if ($duration_value > 0) {
		$deltastring .= abs($duration_value);
		$sub = false;
	}
	if ($duration_value < 0) {
		$deltastring .= abs($duration_value);
		$sub = true;
	}
	if ($duration_unit == 'd') {
		$deltastring .= "D";
	}
	if ($duration_unit == 'm') {
		$deltastring .= "M";
	}
	if ($duration_unit == 'y') {
		$deltastring .= "Y";
	}

	$date = new DateTime();
	if (!empty($conf->global->MAIN_DATE_IN_MEMORY_ARE_GMT)) {
		$date->setTimezone(new DateTimeZone('UTC'));
	}
	$date->setTimestamp($time);
	$interval = new DateInterval($deltastring);

	if ($sub) {
		$date->sub($interval);
	} else {
		$date->add($interval);
	}
	//Change the behavior of PHP over data-interval when the result of this function is Feb 29 (non-leap years), 30 or Feb 31 (php returns March 1, 2 or 3 respectively)
	if ($ruleforendofmonth == 1 && $duration_unit == 'm') {
		$timeyear = dol_print_date($time, '%Y');
		$timemonth = dol_print_date($time, '%m');
		$timetotalmonths = (($timeyear * 12) + $timemonth);

		$monthsexpected = ($timetotalmonths + $duration_value);

		$newtime = $date->getTimestamp();

		$newtimeyear = dol_print_date($newtime, '%Y');
		$newtimemonth = dol_print_date($newtime, '%m');
		$newtimetotalmonths = (($newtimeyear * 12) + $newtimemonth);

		if ($monthsexpected < $newtimetotalmonths) {
			$newtimehours = dol_print_date($newtime, '%H');
			$newtimemins = dol_print_date($newtime, '%M');
			$newtimesecs = dol_print_date($newtime, '%S');

			$datelim = dol_mktime($newtimehours, $newtimemins, $newtimesecs, $newtimemonth, 1, $newtimeyear);
			$datelim -= (3600 * 24);

			$date->setTimestamp($datelim);
		}
	}
	return $date->getTimestamp();
}


/**
 * Convert hours and minutes into seconds
 *
 * @param      int		$iHours     	Hours
 * @param      int		$iMinutes   	Minutes
 * @param      int		$iSeconds   	Seconds
 * @return     int						Time into seconds
 * @see convertSecondToTime()
 */
function convertTime2Seconds($iHours = 0, $iMinutes = 0, $iSeconds = 0)
{
	$iResult = ($iHours * 3600) + ($iMinutes * 60) + $iSeconds;
	return $iResult;
}


/**	  	Return, in clear text, value of a number of seconds in days, hours and minutes.
 *      Can be used to show a duration.
 *
 *    	@param      int		$iSecond		Number of seconds
 *    	@param      string	$format		    Output format ('all': total delay days hour:min like "2 days 12:30",
 *                                          - 'allwithouthour': total delay days without hour part like "2 days",
 *                                          - 'allhourmin': total delay with format hours:min like "60:30",
 *                                          - 'allhourminsec': total delay with format hours:min:sec like "60:30:10",
 *                                          - 'allhour': total delay hours without min/sec like "60:30",
 *                                          - 'fullhour': total delay hour decimal like "60.5" for 60:30,
 *                                          - 'hour': only hours part "12",
 *                                          - 'min': only minutes part "30",
 *                                          - 'sec': only seconds part,
 *                                          - 'month': only month part,
 *                                          - 'year': only year part);
 *      @param      int		$lengthOfDay    Length of day (default 86400 seconds for 1 day, 28800 for 8 hour)
 *      @param      int		$lengthOfWeek   Length of week (default 7)
 *    	@return     string		 		 	Formated text of duration
 * 	                                		Example: 0 return 00:00, 3600 return 1:00, 86400 return 1d, 90000 return 1 Day 01:00
 *      @see convertTime2Seconds()
 */
function convertSecondToTime($iSecond, $format = 'all', $lengthOfDay = 86400, $lengthOfWeek = 7)
{
	global $langs;

	if (empty($lengthOfDay)) {
		$lengthOfDay = 86400; // 1 day = 24 hours
	}
	if (empty($lengthOfWeek)) {
		$lengthOfWeek = 7; // 1 week = 7 days
	}

	if ($format == 'all' || $format == 'allwithouthour' || $format == 'allhour' || $format == 'allhourmin' || $format == 'allhourminsec') {
		if ((int) $iSecond === 0) {
			return '0'; // This is to avoid having 0 return a 12:00 AM for en_US
		}

		$sTime = '';
		$sDay = 0;
		$sWeek = 0;

		if ($iSecond >= $lengthOfDay) {
			for ($i = $iSecond; $i >= $lengthOfDay; $i -= $lengthOfDay) {
				$sDay++;
				$iSecond -= $lengthOfDay;
			}
			$dayTranslate = $langs->trans("Day");
			if ($iSecond >= ($lengthOfDay * 2)) {
				$dayTranslate = $langs->trans("Days");
			}
		}

		if ($lengthOfWeek < 7) {
			if ($sDay) {
				if ($sDay >= $lengthOfWeek) {
					$sWeek = (int) (($sDay - $sDay % $lengthOfWeek) / $lengthOfWeek);
					$sDay = $sDay % $lengthOfWeek;
					$weekTranslate = $langs->trans("DurationWeek");
					if ($sWeek >= 2) {
						$weekTranslate = $langs->trans("DurationWeeks");
					}
					$sTime .= $sWeek.' '.$weekTranslate.' ';
				}
			}
		}
		if ($sDay > 0) {
			$dayTranslate = $langs->trans("Day");
			if ($sDay > 1) {
				$dayTranslate = $langs->trans("Days");
			}
			$sTime .= $sDay.' '.strtolower(dol_substr($dayTranslate, 0, 1)).'. ';
		}

		if ($format == 'all') {
			if ($iSecond || empty($sDay)) {
				$sTime .= dol_print_date($iSecond, 'hourduration', true);
			}
		} elseif ($format == 'allhourminsec') {
			return sprintf("%02d", ($sWeek * $lengthOfWeek * 24 + $sDay * 24 + (int) floor($iSecond / 3600))).':'.sprintf("%02d", ((int) floor(($iSecond % 3600) / 60))).':'.sprintf("%02d", ((int) ($iSecond % 60)));
		} elseif ($format == 'allhourmin') {
			return sprintf("%02d", ($sWeek * $lengthOfWeek * 24 + $sDay * 24 + (int) floor($iSecond / 3600))).':'.sprintf("%02d", ((int) floor(($iSecond % 3600) / 60)));
		} elseif ($format == 'allhour') {
			return sprintf("%02d", ($sWeek * $lengthOfWeek * 24 + $sDay * 24 + (int) floor($iSecond / 3600)));
		}
	} elseif ($format == 'hour') {	// only hour part
		$sTime = dol_print_date($iSecond, '%H', true);
	} elseif ($format == 'fullhour') {
		if (!empty($iSecond)) {
			$iSecond = $iSecond / 3600;
		} else {
			$iSecond = 0;
		}
		$sTime = $iSecond;
	} elseif ($format == 'min') {	// only min part
		$sTime = dol_print_date($iSecond, '%M', true);
	} elseif ($format == 'sec') {	// only sec part
		$sTime = dol_print_date($iSecond, '%S', true);
	} elseif ($format == 'month') {	// only month part
		$sTime = dol_print_date($iSecond, '%m', true);
	} elseif ($format == 'year') {	// only year part
		$sTime = dol_print_date($iSecond, '%Y', true);
	}
	return trim($sTime);
}


/**
 * Generate a SQL string to make a filter into a range (for second of date until last second of date).
 * This method allows to maje SQL request that will deal correctly the timezone of server.
 *
 * @param      string	$datefield			Name of SQL field where apply sql date filter
 * @param      int		$day_date			Day date
 * @param      int		$month_date			Month date
 * @param      int		$year_date			Year date
 * @param	   int      $excludefirstand	Exclude first and
 * @param	   mixed	$gm					False or 0 or 'tzserver' = Input date fields are date info in the server TZ. True or 1 or 'gmt' = Input are date info in GMT TZ.
 * 											Note: In database, dates are always fot the server TZ.
 * @return     string	$sqldate			String with SQL filter
 */
function dolSqlDateFilter($datefield, $day_date, $month_date, $year_date, $excludefirstand = 0, $gm = false)
{
	global $db;
	$sqldate = "";
	if ($month_date > 0) {
		if ($year_date > 0 && empty($day_date)) {
			$sqldate .= ($excludefirstand ? "" : " AND ").$datefield." BETWEEN '".$db->idate(dol_get_first_day($year_date, $month_date, $gm));
			$sqldate .= "' AND '".$db->idate(dol_get_last_day($year_date, $month_date, $gm))."'";
		} elseif ($year_date > 0 && !empty($day_date)) {
			$sqldate .= ($excludefirstand ? "" : " AND ").$datefield." BETWEEN '".$db->idate(dol_mktime(0, 0, 0, $month_date, $day_date, $year_date, $gm));
			$sqldate .= "' AND '".$db->idate(dol_mktime(23, 59, 59, $month_date, $day_date, $year_date, $gm))."'";
		} else {
			// This case is not reliable on TZ, but we should not need it.
			$sqldate .= ($excludefirstand ? "" : " AND ")." date_format( ".$datefield.", '%c') = '".$db->escape($month_date)."'";
		}
	} elseif ($year_date > 0) {
		$sqldate .= ($excludefirstand ? "" : " AND ").$datefield." BETWEEN '".$db->idate(dol_get_first_day($year_date, 1, $gm));
		$sqldate .= "' AND '".$db->idate(dol_get_last_day($year_date, 12, $gm))."'";
	}
	return $sqldate;
}

/**
 *	Convert a string date into a GM Timestamps date
 *	Warning: YYYY-MM-DDTHH:MM:SS+02:00 (RFC3339) is not supported. If parameter gm is 1, we will use no TZ, if not we will use TZ of server, not the one inside string.
 *
 *	@param	string		$string		Date in a string
 *				     		        YYYYMMDD
 *	                 				YYYYMMDDHHMMSS
 *									YYYYMMDDTHHMMSSZ
 *									YYYY-MM-DDTHH:MM:SSZ (RFC3339)
 *		                			DD/MM/YY or DD/MM/YYYY (deprecated)
 *		                			DD/MM/YY HH:MM:SS or DD/MM/YYYY HH:MM:SS (deprecated)
 *  @param	int|string	$gm         'gmt' or 1 =Input date is GM date,
 *                          	    'tzserver' or 0 =Input date is date using PHP server timezone
 *  @return	int						Date as a timestamp
 *		                			19700101020000 -> 7200 with gm=1
 *									19700101000000 -> 0 with gm=1
 *
 *  @see    dol_print_date(), dol_mktime(), dol_getdate()
 */
function dol_stringtotime($string, $gm = 1)
{
	$reg = array();
	// Convert date with format DD/MM/YYY HH:MM:SS. This part of code should not be used.
	if (preg_match('/^([0-9]+)\/([0-9]+)\/([0-9]+)\s?([0-9]+)?:?([0-9]+)?:?([0-9]+)?/i', $string, $reg)) {
		dol_syslog("dol_stringtotime call to function with deprecated parameter format", LOG_WARNING);
		// Date est au format 'DD/MM/YY' ou 'DD/MM/YY HH:MM:SS'
		// Date est au format 'DD/MM/YYYY' ou 'DD/MM/YYYY HH:MM:SS'
		$sday = $reg[1];
		$smonth = $reg[2];
		$syear = $reg[3];
		$shour = $reg[4];
		$smin = $reg[5];
		$ssec = $reg[6];
		if ($syear < 50) {
			$syear += 1900;
		}
		if ($syear >= 50 && $syear < 100) {
			$syear += 2000;
		}
		$string = sprintf("%04d%02d%02d%02d%02d%02d", $syear, $smonth, $sday, $shour, $smin, $ssec);
	} elseif (preg_match('/^([0-9]{4})-([0-9]{2})-([0-9]{2})T([0-9]{2}):([0-9]{2}):([0-9]{2})Z$/i', $string, $reg)	// Convert date with format YYYY-MM-DDTHH:MM:SSZ (RFC3339)
		|| preg_match('/^([0-9]{4})-([0-9]{2})-([0-9]{2}) ([0-9]{2}):([0-9]{2}):([0-9]{2})$/i', $string, $reg)	// Convert date with format YYYY-MM-DD HH:MM:SS
		|| preg_match('/^([0-9]{4})([0-9]{2})([0-9]{2})T([0-9]{2})([0-9]{2})([0-9]{2})Z$/i', $string, $reg)		// Convert date with format YYYYMMDDTHHMMSSZ
	) {
		$syear = $reg[1];
		$smonth = $reg[2];
		$sday = $reg[3];
		$shour = $reg[4];
		$smin = $reg[5];
		$ssec = $reg[6];
		$string = sprintf("%04d%02d%02d%02d%02d%02d", $syear, $smonth, $sday, $shour, $smin, $ssec);
	}

	$string = preg_replace('/([^0-9])/i', '', $string);
	$tmp = $string.'000000';
	// Clean $gm
	if ($gm === 1) {
		$gm = 'gmt';
	} elseif (empty($gm) || $gm === 'tzserver') {
		$gm = 'tzserver';
	}

	$date = dol_mktime(substr($tmp, 8, 2), substr($tmp, 10, 2), substr($tmp, 12, 2), substr($tmp, 4, 2), substr($tmp, 6, 2), substr($tmp, 0, 4), $gm);
	return $date;
}


/**
 *  Return previous day
 *
 *  @param      int			$day     	Day
 *  @param      int			$month   	Month
 *  @param      int			$year    	Year
 *  @return     array   				Previous year,month,day
 */
function dol_get_prev_day($day, $month, $year)
{
	$time = dol_mktime(12, 0, 0, $month, $day, $year, 1, 0);
	$time -= 24 * 60 * 60;
	$tmparray = dol_getdate($time, true);
	return array('year' => $tmparray['year'], 'month' => $tmparray['mon'], 'day' => $tmparray['mday']);
}

/**
 *  Return next day
 *
 *  @param      int			$day    	Day
 *  @param      int			$month  	Month
 *  @param      int			$year   	Year
 *  @return     array   				Next year,month,day
 */
function dol_get_next_day($day, $month, $year)
{
	$time = dol_mktime(12, 0, 0, $month, $day, $year, 1, 0);
	$time += 24 * 60 * 60;
	$tmparray = dol_getdate($time, true);
	return array('year' => $tmparray['year'], 'month' => $tmparray['mon'], 'day' => $tmparray['mday']);
}

/**
 *  Return previous month
 *
 *	@param		int			$month		Month
 *	@param		int			$year		Year
 *	@return		array					Previous year,month
 */
function dol_get_prev_month($month, $year)
{
	if ($month == 1) {
		$prev_month = 12;
		$prev_year  = $year - 1;
	} else {
		$prev_month = $month - 1;
		$prev_year  = $year;
	}
	return array('year' => $prev_year, 'month' => $prev_month);
}

/**
 *  Return next month
 *
 *	@param		int			$month		Month
 *	@param		int			$year		Year
 *	@return		array					Next year,month
 */
function dol_get_next_month($month, $year)
{
	if ($month == 12) {
		$next_month = 1;
		$next_year  = $year + 1;
	} else {
		$next_month = $month + 1;
		$next_year  = $year;
	}
	return array('year' => $next_year, 'month' => $next_month);
}

/**
 *  Return previous week
 *
 *  @param      int			$day     	Day
 *  @param      int			$week    	Week
 *  @param      int			$month   	Month
 *	@param		int			$year		Year
 *	@return		array					Previous year,month,day
 */
function dol_get_prev_week($day, $week, $month, $year)
{
	$tmparray = dol_get_first_day_week($day, $month, $year);

	$time = dol_mktime(12, 0, 0, $month, $tmparray['first_day'], $year, 1, 0);
	$time -= 24 * 60 * 60 * 7;
	$tmparray = dol_getdate($time, true);
	return array('year' => $tmparray['year'], 'month' => $tmparray['mon'], 'day' => $tmparray['mday']);
}

/**
 *  Return next week
 *
 *  @param      int			$day     	Day
 *  @param      int			$week    	Week
 *  @param      int			$month   	Month
 *	@param		int			$year		Year
 *	@return		array					Next year,month,day
 */
function dol_get_next_week($day, $week, $month, $year)
{
	$tmparray = dol_get_first_day_week($day, $month, $year);

	$time = dol_mktime(12, 0, 0, $tmparray['first_month'], $tmparray['first_day'], $tmparray['first_year'], 1, 0);
	$time += 24 * 60 * 60 * 7;
	$tmparray = dol_getdate($time, true);

	return array('year' => $tmparray['year'], 'month' => $tmparray['mon'], 'day' => $tmparray['mday']);
}

/**
 *  Return GMT time for first day of a month or year
 *
 *	@param		int			$year		Year
 * 	@param		int			$month		Month
 * 	@param		mixed		$gm			False or 0 or 'tzserver' = Return date to compare with server TZ,
 * 										True or 1 or 'gmt' to compare with GMT date.
 *                          			Example: dol_get_first_day(1970,1,false) will return -3600 with TZ+1, a dol_print_date on it will return 1970-01-01 00:00:00
 *                          			Example: dol_get_first_day(1970,1,true) will return 0 whatever is TZ, a dol_print_date on it will return 1970-01-01 00:00:00
 *  @return		int						Date for first day, '' if error
 */
function dol_get_first_day($year, $month = 1, $gm = false)
{
	if ($year > 9999) {
		return '';
	}
	return dol_mktime(0, 0, 0, $month, 1, $year, $gm);
}


/**
 * Return GMT time for last day of a month or year.
 * Note: The timestamp contains last day and last hours (23:59:59)
 *
 *	@param		int			$year		Year
 * 	@param		int			$month		Month
 * 	@param		mixed		$gm			False or 0 or 'tzserver' = Return date to compare with server TZ,
 * 										True or 1 or 'gmt' to compare with GMT date.
 *	@return		int						Date for first day, '' if error
 */
function dol_get_last_day($year, $month = 12, $gm = false)
{
	if ($year > 9999) {
		return '';
	}
	if ($month == 12) {
		$month = 1;
		$year += 1;
	} else {
		$month += 1;
	}

	// On se deplace au debut du mois suivant, et on retire un jour
	$datelim = dol_mktime(23, 59, 59, $month, 1, $year, $gm);
	$datelim -= (3600 * 24);

	return $datelim;
}

/**
 *  Return GMT time for last hour of a given GMT date (it replaces hours, min and second part to 23:59:59)
 *
 *	@param		int			$date		Date GMT
 * 	@param		mixed		$gm			False or 0 or 'tzserver' = Return date to compare with server TZ,
 * 										'gmt' to compare with GMT date.
 *  @return		int						Date for last hour of a given date
 */
function dol_get_last_hour($date, $gm = 'tzserver')
{
	$tmparray = dol_getdate($date, false, ($gm == 'gmt' ? 'gmt' : ''));
	return dol_mktime(23, 59, 59, $tmparray['mon'], $tmparray['mday'], $tmparray['year'], $gm);
}

/**
 *  Return GMT time for first hour of a given GMT date (it removes hours, min and second part)
 *
 *	@param		int			$date		Date GMT
 * 	@param		mixed		$gm			False or 0 or 'tzserver' = Return date to compare with server TZ,
 * 										'gmt' to compare with GMT date.
 *  @return		int						Date for last hour of a given date
 */
function dol_get_first_hour($date, $gm = 'tzserver')
{
	$tmparray = dol_getdate($date, false, ($gm == 'gmt' ? 'gmt' : ''));
	return dol_mktime(0, 0, 0, $tmparray['mon'], $tmparray['mday'], $tmparray['year'], $gm);
}

/**	Return first day of week for a date. First day of week may be monday if option MAIN_START_WEEK is 1.
 *
 *	@param		int		$day		Day
 * 	@param		int		$month		Month
 *  @param		int		$year		Year
 * 	@param		mixed	$gm			False or 0 or 'tzserver' = Return date to compare with server TZ,
 * 									True or 1 or 'gmt' to compare with GMT date.
 *	@return		array				year,month,week,first_day,first_month,first_year,prev_day,prev_month,prev_year
 */
function dol_get_first_day_week($day, $month, $year, $gm = false)
{
	global $conf;

	//$day=2; $month=2; $year=2015;
	$date = dol_mktime(0, 0, 0, $month, $day, $year, $gm);

	//Checking conf of start week
	$start_week = (isset($conf->global->MAIN_START_WEEK) ? $conf->global->MAIN_START_WEEK : 1);

	$tmparray = dol_getdate($date, true); // detail of current day

	//Calculate days = offset from current day
	$days = $start_week - $tmparray['wday'];
	if ($days >= 1) {
		$days = 7 - $days;
	}
	$days = abs($days);
	$seconds = $days * 24 * 60 * 60;
	//print 'start_week='.$start_week.' tmparray[wday]='.$tmparray['wday'].' day offset='.$days.' seconds offset='.$seconds.'<br>';

	//Get first day of week
	$tmpdaytms = date($tmparray[0]) - $seconds; // $tmparray[0] is day of parameters
	$tmpday = date("d", $tmpdaytms);

	//Check first day of week is in same month than current day or not
	if ($tmpday > $day) {
		$prev_month = $month - 1;
		$prev_year = $year;

		if ($prev_month == 0) {
			$prev_month = 12;
			$prev_year  = $year - 1;
		}
	} else {
		$prev_month = $month;
		$prev_year = $year;
	}
	$tmpmonth = $prev_month;
	$tmpyear = $prev_year;

	//Get first day of next week
	$tmptime = dol_mktime(12, 0, 0, $month, $tmpday, $year, 1, 0);
	$tmptime -= 24 * 60 * 60 * 7;
	$tmparray = dol_getdate($tmptime, true);
	$prev_day = $tmparray['mday'];

	//Check prev day of week is in same month than first day or not
	if ($prev_day > $tmpday) {
		$prev_month = $month - 1;
		$prev_year = $year;

		if ($prev_month == 0) {
			$prev_month = 12;
			$prev_year  = $year - 1;
		}
	}

	$week = date("W", dol_mktime(0, 0, 0, $tmpmonth, $tmpday, $tmpyear, $gm));

	return array('year' => $year, 'month' => $month, 'week' => $week, 'first_day' => $tmpday, 'first_month' => $tmpmonth, 'first_year' => $tmpyear, 'prev_year' => $prev_year, 'prev_month' => $prev_month, 'prev_day' => $prev_day);
}

/**
 *	Return the easter day in GMT time.
 *  This function replaces easter_date() that returns a date in local TZ.
 *
 *	@param	    int			$year     			Year
 *	@return   	int								GMT Date of easter day
 */
function getGMTEasterDatetime($year)
{
	$base = new DateTime("$year-03-21", new DateTimeZone("UTC"));
	$days = easter_days($year); // Return number of days between 21 march and easter day.
	$tmp = $base->add(new DateInterval("P{$days}D"));
	return $tmp->getTimestamp();
}

/**
 *  Return the number of non working days including Friday, Saturday and Sunday (or not) between 2 dates in timestamp.
 *  Dates must be UTC with hour, min, sec to 0.
 *  Called by function num_open_day()
 *
 *  @param	int			$timestampStart		Timestamp start (UTC with hour, min, sec = 0)
 *  @param	int			$timestampEnd		Timestamp end (UTC with hour, min, sec = 0)
<<<<<<< HEAD
 *  @param	string			$country_code		Country code
 *  @param	int			$lastday		Last day is included, 0: no, 1:yes
 *  @param	int			$includesaturday	Include saturday as non working day (-1=use setup, 0=no, 1=yes)
 *  @param	int			$includesunday		Include sunday as non working day (-1=use setup, 0=no, 1=yes)
 *  @param	int			$includefriday		Include friday as non working day (-1=use setup, 0=no, 1=yes)
 *  @return	int|string					Number of non working days or error message string if error
 *  @see num_between_day(), num_open_day()
 */
function num_public_holiday($timestampStart, $timestampEnd, $country_code = '', $lastday = 0, $includesaturday = -1, $includesunday = -1, $includefriday = -1)
=======
 *  @param	string		$country_code		Country code
 *  @param	int			$lastday			Last day is included, 0: no, 1:yes
 *  @param	int			$includesaturday	Include saturday as non working day (-1=use setup, 0=no, 1=yes)
 *  @param	int			$includesunday		Include sunday as non working day (-1=use setup, 0=no, 1=yes)
 *  @param	int			$includefriday		Include friday as non working day (-1=use setup, 0=no, 1=yes)
 *  @param	int			$includemonday		Include monday as non working day (-1=use setup, 0=no, 1=yes)
 *  @return	int|string						Number of non working days or error message string if error
 *  @see num_between_day(), num_open_day()
 */
function num_public_holiday($timestampStart, $timestampEnd, $country_code = '', $lastday = 0, $includesaturday = -1, $includesunday = -1, $includefriday = -1, $includemonday = -1)
>>>>>>> 95dc2558
{
	global $db, $conf, $mysoc;

	$nbFerie = 0;

	// Check to ensure we use correct parameters
	if ((($timestampEnd - $timestampStart) % 86400) != 0) {
		return 'Error Dates must use same hours and must be GMT dates';
	}

	if (empty($country_code)) {
		$country_code = $mysoc->country_code;
	}
<<<<<<< HEAD
=======
	if ($includemonday < 0) {
		$includemonday = (isset($conf->global->MAIN_NON_WORKING_DAYS_INCLUDE_MONDAY) ? $conf->global->MAIN_NON_WORKING_DAYS_INCLUDE_MONDAY : 0);
	}
>>>>>>> 95dc2558
	if ($includefriday < 0) {
		$includefriday = (isset($conf->global->MAIN_NON_WORKING_DAYS_INCLUDE_FRIDAY) ? $conf->global->MAIN_NON_WORKING_DAYS_INCLUDE_FRIDAY : 0);
	}
	if ($includesaturday < 0) {
		$includesaturday = (isset($conf->global->MAIN_NON_WORKING_DAYS_INCLUDE_SATURDAY) ? $conf->global->MAIN_NON_WORKING_DAYS_INCLUDE_SATURDAY : 1);
	}
	if ($includesunday < 0) {
		$includesunday = (isset($conf->global->MAIN_NON_WORKING_DAYS_INCLUDE_SUNDAY) ? $conf->global->MAIN_NON_WORKING_DAYS_INCLUDE_SUNDAY : 1);
	}

	$country_id = dol_getIdFromCode($db, $country_code, 'c_country', 'code', 'rowid');

	$i = 0;
	while ((($lastday == 0 && $timestampStart < $timestampEnd) || ($lastday && $timestampStart <= $timestampEnd))
		&& ($i < 50000)) {		// Loop end when equals (Test on i is a security loop to avoid infinite loop)
		$ferie = false;
		$specialdayrule = array();

		$jour  = gmdate("d", $timestampStart);
		$mois  = gmdate("m", $timestampStart);
		$annee = gmdate("Y", $timestampStart);

		//print "jour=".$jour." month=".$mois." year=".$annee." includesaturday=".$includesaturday." includesunday=".$includesunday."\n";

		// Loop on public holiday defined into hrm_public_holiday for the day, month and year analyzed
		// TODO Execute this request first and store results into an array, then reuse this array.
		$sql = "SELECT code, entity, fk_country, dayrule, year, month, day, active";
		$sql .= " FROM ".MAIN_DB_PREFIX."c_hrm_public_holiday";
		$sql .= " WHERE active = 1 and fk_country IN (0".($country_id > 0 ? ", ".$country_id : 0).")";

		$resql = $db->query($sql);
		if ($resql) {
			$num_rows = $db->num_rows($resql);
			$i = 0;
			while ($i < $num_rows) {
				$obj = $db->fetch_object($resql);

				if (!empty($obj->dayrule) && $obj->dayrule != 'date') {		// For example 'easter', '...'
					$specialdayrule[$obj->dayrule] = $obj->dayrule;
				} else {
					$match = 1;
					if (!empty($obj->year) && $obj->year != $annee) {
						$match = 0;
					}
					if ($obj->month != $mois) {
						$match = 0;
					}
					if ($obj->day != $jour) {
						$match = 0;
					}

					if ($match) {
						$ferie = true;
					}
				}

				$i++;
			}
		} else {
			dol_syslog($db->lasterror(), LOG_ERR);
			return 'Error sql '.$db->lasterror();
		}
		//var_dump($specialdayrule)."\n";
		//print "ferie=".$ferie."\n";

		if (!$ferie) {
			// Special dayrules
			if (in_array('easter', $specialdayrule)) {
				// Calculation for easter date
				$date_paques = getGMTEasterDatetime($annee);
				$jour_paques = gmdate("d", $date_paques);
				$mois_paques = gmdate("m", $date_paques);
				if ($jour_paques == $jour && $mois_paques == $mois) {
					$ferie = true;
				}
				// Easter (sunday)
			}

			if (in_array('eastermonday', $specialdayrule)) {
				// Calculation for the monday of easter date
				$date_paques = getGMTEasterDatetime($annee);
				//print 'PPP'.$date_paques.' '.dol_print_date($date_paques, 'dayhour', 'gmt')." ";
				$date_lundi_paques = $date_paques + (3600 * 24);
				$jour_lundi_paques = gmdate("d", $date_lundi_paques);
				$mois_lundi_paques = gmdate("m", $date_lundi_paques);
				if ($jour_lundi_paques == $jour && $mois_lundi_paques == $mois) {
					$ferie = true;
				}
				// Easter (monday)
				//print 'annee='.$annee.' $jour='.$jour.' $mois='.$mois.' $jour_lundi_paques='.$jour_lundi_paques.' $mois_lundi_paques='.$mois_lundi_paques."\n";
			}

			//Good Friday
			if (in_array('goodfriday', $specialdayrule)) {
				// Pulls the date of Easter
				$easter = getGMTEasterDatetime($annee);

				// Calculates the date of Good Friday based on Easter
				$date_good_friday  = $easter - (2 * 3600 * 24);
				$dom_good_friday   = gmdate("d", $date_good_friday);
				$month_good_friday = gmdate("m", $date_good_friday);

				if ($dom_good_friday == $jour && $month_good_friday == $mois) {
					$ferie = true;
				}
			}

			if (in_array('ascension', $specialdayrule)) {
				// Calcul du jour de l'ascension (39 days after easter day)
				$date_paques = getGMTEasterDatetime($annee);
				$date_ascension = $date_paques + (3600 * 24 * 39);
				$jour_ascension = gmdate("d", $date_ascension);
				$mois_ascension = gmdate("m", $date_ascension);
				if ($jour_ascension == $jour && $mois_ascension == $mois) {
					$ferie = true;
				}
				// Ascension (thursday)
			}

			if (in_array('pentecote', $specialdayrule)) {
				// Calculation of "Pentecote" (49 days after easter day)
				$date_paques = getGMTEasterDatetime($annee);
				$date_pentecote = $date_paques + (3600 * 24 * 49);
				$jour_pentecote = gmdate("d", $date_pentecote);
				$mois_pentecote = gmdate("m", $date_pentecote);
				if ($jour_pentecote == $jour && $mois_pentecote == $mois) {
					$ferie = true;
				}
				// "Pentecote" (sunday)
			}
			if (in_array('pentecotemonday', $specialdayrule)) {
				// Calculation of "Pentecote" (49 days after easter day)
				$date_paques = getGMTEasterDatetime($annee);
				$date_pentecote = $date_paques + (3600 * 24 * 50);
				$jour_pentecote = gmdate("d", $date_pentecote);
				$mois_pentecote = gmdate("m", $date_pentecote);
				if ($jour_pentecote == $jour && $mois_pentecote == $mois) {
					$ferie = true;
				}
				// "Pentecote" (monday)
			}

			if (in_array('viernessanto', $specialdayrule)) {
				// Viernes Santo
				$date_paques = getGMTEasterDatetime($annee);
				$date_viernes = $date_paques - (3600 * 24 * 2);
				$jour_viernes = gmdate("d", $date_viernes);
				$mois_viernes = gmdate("m", $date_viernes);
				if ($jour_viernes == $jour && $mois_viernes == $mois) {
					$ferie = true;
				}
				//Viernes Santo
			}

			if (in_array('fronleichnam', $specialdayrule)) {
				// Fronleichnam (60 days after easter sunday)
				$date_paques = getGMTEasterDatetime($annee);
				$date_fronleichnam = $date_paques + (3600 * 24 * 60);
				$jour_fronleichnam = gmdate("d", $date_fronleichnam);
				$mois_fronleichnam = gmdate("m", $date_fronleichnam);
				if ($jour_fronleichnam == $jour && $mois_fronleichnam == $mois) {
					$ferie = true;
				}
				// Fronleichnam
			}
		}
		//print "ferie=".$ferie."\n";

		// If we have to include Friday, Saturday and Sunday
		if (!$ferie) {
			if ($includefriday || $includesaturday || $includesunday) {
				$jour_julien = unixtojd($timestampStart);
				$jour_semaine = jddayofweek($jour_julien, 0);
				if ($includefriday) {					//Friday (5), Saturday (6) and Sunday (0)
					if ($jour_semaine == 5) {
							$ferie = true;
					}
				}
				if ($includesaturday) {					//Friday (5), Saturday (6) and Sunday (0)
					if ($jour_semaine == 6) {
						$ferie = true;
					}
				}
				if ($includesunday) {					//Friday (5), Saturday (6) and Sunday (0)
					if ($jour_semaine == 0) {
						$ferie = true;
					}
				}
			}
		}
		//print "ferie=".$ferie."\n";

		// We increase the counter of non working day
		if ($ferie) {
			$nbFerie++;
		}

		// Increase number of days (on go up into loop)
		$timestampStart = dol_time_plus_duree($timestampStart, 1, 'd');
		//var_dump($jour.' '.$mois.' '.$annee.' '.$timestampStart);

		$i++;
	}

	//print "nbFerie=".$nbFerie."\n";
	return $nbFerie;
}

/**
 *	Function to return number of days between two dates (date must be UTC date !)
 *  Example: 2012-01-01 2012-01-02 => 1 if lastday=0, 2 if lastday=1
 *
 *	@param	   int			$timestampStart     Timestamp start UTC
 *	@param	   int			$timestampEnd       Timestamp end UTC
 *	@param     int			$lastday            Last day is included, 0: no, 1:yes
 *	@return    int								Number of days
 *  @seealso num_public_holiday(), num_open_day()
 */
function num_between_day($timestampStart, $timestampEnd, $lastday = 0)
{
	if ($timestampStart < $timestampEnd) {
		if ($lastday == 1) {
			$bit = 0;
		} else {
			$bit = 1;
		}
		$nbjours = (int) floor(($timestampEnd - $timestampStart) / (60 * 60 * 24)) + 1 - $bit;
	}
	//print ($timestampEnd - $timestampStart) - $lastday;
	return $nbjours;
}

/**
 *	Function to return number of working days (and text of units) between two dates (working days)
 *
 *	@param	   	int			$timestampStart     Timestamp for start date (date must be UTC to avoid calculation errors)
 *	@param	   	int			$timestampEnd       Timestamp for end date (date must be UTC to avoid calculation errors)
 *	@param     	int			$inhour             0: return number of days, 1: return number of hours
 *	@param		int			$lastday            We include last day, 0: no, 1:yes
 *  @param		int			$halfday			Tag to define half day when holiday start and end
 *  @param      string		$country_code       Country code (company country code if not defined)
 *	@return    	int|string						Number of days or hours or string if error
 *  @seealso num_between_day(), num_public_holiday()
 */
function num_open_day($timestampStart, $timestampEnd, $inhour = 0, $lastday = 0, $halfday = 0, $country_code = '')
{
	global $langs, $mysoc;

	if (empty($country_code)) {
		$country_code = $mysoc->country_code;
	}

	dol_syslog('num_open_day timestampStart='.$timestampStart.' timestampEnd='.$timestampEnd.' bit='.$lastday.' country_code='.$country_code);

	// Check parameters
	if (!is_int($timestampStart) && !is_float($timestampStart)) {
		return 'ErrorBadParameter_num_open_day';
	}
	if (!is_int($timestampEnd) && !is_float($timestampEnd)) {
		return 'ErrorBadParameter_num_open_day';
	}

	//print 'num_open_day timestampStart='.$timestampStart.' timestampEnd='.$timestampEnd.' bit='.$lastday;
	if ($timestampStart < $timestampEnd) {
		$numdays = num_between_day($timestampStart, $timestampEnd, $lastday);

		$numholidays = num_public_holiday($timestampStart, $timestampEnd, $country_code, $lastday);
		$nbOpenDay = ($numdays - $numholidays);
		if ($inhour == 1 && $nbOpenDay <= 3) {
			$nbOpenDay = ($nbOpenDay * 24);
		}
		return $nbOpenDay - (($inhour == 1 ? 12 : 0.5) * abs($halfday));
	} elseif ($timestampStart == $timestampEnd) {
		$numholidays = 0;
		if ($lastday) {
			$numholidays = num_public_holiday($timestampStart, $timestampEnd, $country_code, $lastday);
			if ($numholidays == 1) {
				return 0;
			}
		}

		$nbOpenDay = $lastday;

		if ($inhour == 1) {
			$nbOpenDay = ($nbOpenDay * 24);
		}
		return $nbOpenDay - (($inhour == 1 ? 12 : 0.5) * abs($halfday));
	} else {
		return $langs->trans("Error");
	}
}



/**
 *	Return array of translated months or selected month.
 *  This replace old function monthArrayOrSelected.
 *
 *	@param	Translate	$outputlangs	Object langs
 *  @param	int			$short			0=Return long label, 1=Return short label
 *	@return array						Month string or array if selected < 0
 */
function monthArray($outputlangs, $short = 0)
{
	$montharray = array(
		1  => $outputlangs->trans("Month01"),
		2  => $outputlangs->trans("Month02"),
		3  => $outputlangs->trans("Month03"),
		4  => $outputlangs->trans("Month04"),
		5  => $outputlangs->trans("Month05"),
		6  => $outputlangs->trans("Month06"),
		7  => $outputlangs->trans("Month07"),
		8  => $outputlangs->trans("Month08"),
		9  => $outputlangs->trans("Month09"),
		10 => $outputlangs->trans("Month10"),
		11 => $outputlangs->trans("Month11"),
		12 => $outputlangs->trans("Month12")
	);

	if (!empty($short)) {
		$montharray = array(
			1  => $outputlangs->trans("MonthShort01"),
			2  => $outputlangs->trans("MonthShort02"),
			3  => $outputlangs->trans("MonthShort03"),
			4  => $outputlangs->trans("MonthShort04"),
			5  => $outputlangs->trans("MonthShort05"),
			6  => $outputlangs->trans("MonthShort06"),
			7  => $outputlangs->trans("MonthShort07"),
			8  => $outputlangs->trans("MonthShort08"),
			9  => $outputlangs->trans("MonthShort09"),
			10 => $outputlangs->trans("MonthShort10"),
			11 => $outputlangs->trans("MonthShort11"),
			12 => $outputlangs->trans("MonthShort12")
			);
	}

	return $montharray;
}
/**
 *	Return array of week numbers.
 *
 *	@param	int 		$month			Month number
 *  @param	int			$year			Year number
 *	@return array						Week numbers
 */
function getWeekNumbersOfMonth($month, $year)
{
	$nb_days = cal_days_in_month(CAL_GREGORIAN, $month, $year);
	$TWeek = array();
	for ($day = 1; $day < $nb_days; $day++) {
		$week_number = getWeekNumber($day, $month, $year);
		$TWeek[$week_number] = $week_number;
	}
	return $TWeek;
}
/**
 *	Return array of first day of weeks.
 *
 *	@param	array 		$TWeek			array of week numbers
 *  @param	int			$year			Year number
 *	@return array						First day of week
 */
function getFirstDayOfEachWeek($TWeek, $year)
{
	$TFirstDayOfWeek = array();
	foreach ($TWeek as $weekNb) {
		if (in_array('01', $TWeek) && in_array('52', $TWeek) && $weekNb == '01') {
			$year++; //Si on a la 1re semaine et la semaine 52 c'est qu'on change d'année
		}
		$TFirstDayOfWeek[$weekNb] = date('d', strtotime($year.'W'.$weekNb));
	}
	return $TFirstDayOfWeek;
}
/**
 *	Return array of last day of weeks.
 *
 *	@param	array 		$TWeek			array of week numbers
 *  @param	int			$year			Year number
 *	@return array						Last day of week
 */
function getLastDayOfEachWeek($TWeek, $year)
{
	$TLastDayOfWeek = array();
	foreach ($TWeek as $weekNb) {
		$TLastDayOfWeek[$weekNb] = date('d', strtotime($year.'W'.$weekNb.'+6 days'));
	}
	return $TLastDayOfWeek;
}
/**
 *	Return week number.
 *
 *	@param	int 		$day			Day number
 *	@param	int 		$month			Month number
 *  @param	int			$year			Year number
 *	@return int							Week number
 */
function getWeekNumber($day, $month, $year)
{
	$date = new DateTime($year.'-'.$month.'-'.$day);
	$week = $date->format("W");
	return $week;
}<|MERGE_RESOLUTION|>--- conflicted
+++ resolved
@@ -700,17 +700,6 @@
  *
  *  @param	int			$timestampStart		Timestamp start (UTC with hour, min, sec = 0)
  *  @param	int			$timestampEnd		Timestamp end (UTC with hour, min, sec = 0)
-<<<<<<< HEAD
- *  @param	string			$country_code		Country code
- *  @param	int			$lastday		Last day is included, 0: no, 1:yes
- *  @param	int			$includesaturday	Include saturday as non working day (-1=use setup, 0=no, 1=yes)
- *  @param	int			$includesunday		Include sunday as non working day (-1=use setup, 0=no, 1=yes)
- *  @param	int			$includefriday		Include friday as non working day (-1=use setup, 0=no, 1=yes)
- *  @return	int|string					Number of non working days or error message string if error
- *  @see num_between_day(), num_open_day()
- */
-function num_public_holiday($timestampStart, $timestampEnd, $country_code = '', $lastday = 0, $includesaturday = -1, $includesunday = -1, $includefriday = -1)
-=======
  *  @param	string		$country_code		Country code
  *  @param	int			$lastday			Last day is included, 0: no, 1:yes
  *  @param	int			$includesaturday	Include saturday as non working day (-1=use setup, 0=no, 1=yes)
@@ -721,7 +710,6 @@
  *  @see num_between_day(), num_open_day()
  */
 function num_public_holiday($timestampStart, $timestampEnd, $country_code = '', $lastday = 0, $includesaturday = -1, $includesunday = -1, $includefriday = -1, $includemonday = -1)
->>>>>>> 95dc2558
 {
 	global $db, $conf, $mysoc;
 
@@ -735,12 +723,9 @@
 	if (empty($country_code)) {
 		$country_code = $mysoc->country_code;
 	}
-<<<<<<< HEAD
-=======
 	if ($includemonday < 0) {
 		$includemonday = (isset($conf->global->MAIN_NON_WORKING_DAYS_INCLUDE_MONDAY) ? $conf->global->MAIN_NON_WORKING_DAYS_INCLUDE_MONDAY : 0);
 	}
->>>>>>> 95dc2558
 	if ($includefriday < 0) {
 		$includefriday = (isset($conf->global->MAIN_NON_WORKING_DAYS_INCLUDE_FRIDAY) ? $conf->global->MAIN_NON_WORKING_DAYS_INCLUDE_FRIDAY : 0);
 	}
