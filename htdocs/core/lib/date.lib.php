--- conflicted
+++ resolved
@@ -301,17 +301,10 @@
 			$sqldate .= ($excludefirstand ? "" : " AND ").$datefield." BETWEEN '".$db->idate(dol_mktime(0, 0, 0, $month_date, $day_date, $year_date));
 			$sqldate .= "' AND '".$db->idate(dol_mktime(23, 59, 59, $month_date, $day_date, $year_date))."'";
 		} else
-<<<<<<< HEAD
-			$sqldate .= ($excludefirstand ? "" : " AND ")." date_format( ".$datefield.", '%m') = '".$db->escape($month_date)."'";
+			$sqldate .= ($excludefirstand ? "" : " AND ")." date_format( ".$datefield.", '%c') = '".$db->escape($month_date)."'";
 	} elseif ($year_date > 0) {
 		$sqldate .= ($excludefirstand ? "" : " AND ").$datefield." BETWEEN '".$db->idate(dol_get_first_day($year_date, 1, false));
 		$sqldate .= "' AND '".$db->idate(dol_get_last_day($year_date, 12, false))."'";
-=======
-			$sqldate.= ($excludefirstand ? "" : " AND ")." date_format( ".$datefield.", '%c') = '".$db->escape($month_date)."'";
-	} elseif ($year_date > 0){
-		$sqldate.= ($excludefirstand ? "" : " AND ").$datefield." BETWEEN '".$db->idate(dol_get_first_day($year_date, 1, false));
-		$sqldate.= "' AND '".$db->idate(dol_get_last_day($year_date, 12, false))."'";
->>>>>>> b8e68a5e
 	}
 	return $sqldate;
 }
