--- conflicted
+++ resolved
@@ -513,39 +513,10 @@
 function measuringUnitString($unit, $measuring_style = '', $scale = '', $use_short_label = 0)
 {
 	global $langs, $db;
-<<<<<<< HEAD
-	require_once DOL_DOCUMENT_ROOT.'/core/class/cunits.class.php';
-	$measuringUnits = new CUnits($db);
-=======
 	global $measuring_unit_cache;
->>>>>>> a4a805f6
 
 	if (empty($measuring_unit_cache[$unit.'_'.$measuring_style.'_'.$scale.'_'.$use_short_label]))
 	{
-<<<<<<< HEAD
-		$arrayforfilter = array(
-			't.scale' => $scale,
-			't.unit_type' => $measuring_style,
-			't.active' => 1
-		);
-	}
-	else
-	{
-		$arrayforfilter = array(
-			't.rowid' => $unit,
-			't.unit_type' => $measuring_style,
-			't.active' => 1
-		);
-	}
-	$result = $measuringUnits->fetchAll('', '', 0, 0, $arrayforfilter);
-
-	if ($result < 0) {
-		return -1;
-	} else {
-		if (is_array($measuringUnits->records) && count($measuringUnits->records) > 0) {
-			if ($use_short_label) return $measuringUnits->records[key($measuringUnits->records)]->short_label;
-			else return $langs->transnoentitiesnoconv($measuringUnits->records[key($measuringUnits->records)]->label);
-=======
 		require_once DOL_DOCUMENT_ROOT.'/core/class/cunits.class.php';
 		$measuringUnits= new CUnits($db);
 
@@ -569,9 +540,8 @@
 
 		if ($result < 0) {
 			return -1;
->>>>>>> a4a805f6
 		} else {
-			if (is_array($measuringUnits->records) && count($measuringUnits->records)>0) {
+			if (is_array($measuringUnits->records) && count($measuringUnits->records) > 0) {
 				if ($use_short_label) $labeltoreturn = $measuringUnits->records[key($measuringUnits->records)]->short_label;
 				else $labeltoreturn = $langs->transnoentitiesnoconv($measuringUnits->records[key($measuringUnits->records)]->label);
 			} else {
