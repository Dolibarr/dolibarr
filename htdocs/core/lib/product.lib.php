<?php
/* Copyright (C) 2006-2015  Laurent Destailleur     <eldy@users.sourceforge.net>
 * Copyright (C) 2007       Rodolphe Quiedeville    <rodolphe@quiedeville.org>
 * Copyright (C) 2009-2010  Regis Houssin           <regis.houssin@inodbox.com>
 * Copyright (C) 2015       Raphaël Doursenaud      <rdoursenaud@gpcsolutions.fr>
 * Copyright (C) 2015-2016	Marcos García			<marcosgdf@gmail.com>
 * Copyright (C) 2023	   	Gauthier VERDOL			<gauthier.verdol@atm-consulting.fr>
 * Copyright (C) 2024	   	Jean-Rémi TAPONIER		<jean-remi@netlogic.fr>
<<<<<<< HEAD
=======
 * Copyright (C) 2024		MDW						<mdeweerd@users.noreply.github.com>
>>>>>>> cc80841a
 *
 * This program is free software; you can redistribute it and/or modify
 * it under the terms of the GNU General Public License as published by
 * the Free Software Foundation; either version 3 of the License, or
 * (at your option) any later version.
 *
 * This program is distributed in the hope that it will be useful,
 * but WITHOUT ANY WARRANTY; without even the implied warranty of
 * MERCHANTABILITY or FITNESS FOR A PARTICULAR PURPOSE.  See the
 * GNU General Public License for more details.
 *
 * You should have received a copy of the GNU General Public License
 * along with this program. If not, see <https://www.gnu.org/licenses/>.
 * or see https://www.gnu.org/
 */

/**
 * \file       htdocs/core/lib/product.lib.php
 * \brief      Ensemble de functions de base pour le module produit et service
 * \ingroup	product
 */

/**
 * Prepare array with list of tabs
 *
 * @param   Product	$object		Object related to tabs
 * @return	array<array{0:string,1:string,2:string}>	Array of tabs to show
 */
function product_prepare_head($object)
{
	global $db, $langs, $conf, $user;
	$langs->load("products");

	$label = $langs->trans('Product');
	$usercancreadprice = getDolGlobalString('MAIN_USE_ADVANCED_PERMS') ? $user->hasRight('product', 'product_advance', 'read_prices') : $user->hasRight('product', 'read');

	if ($object->isService()) {
		$label = $langs->trans('Service');
		$usercancreadprice = getDolGlobalString('MAIN_USE_ADVANCED_PERMS') ? $user->hasRight('service', 'service_advance', 'read_prices') : $user->hasRight('service', 'read');
	}

	$h = 0;
	$head = array();

	$head[$h][0] = DOL_URL_ROOT."/product/card.php?id=".$object->id;
	$head[$h][1] = $label;
	$head[$h][2] = 'card';
	$h++;

	// if (!empty($object->status)) {
	if ($usercancreadprice) {
		$head[$h][0] = DOL_URL_ROOT."/product/price.php?id=".$object->id;
		$head[$h][1] = $langs->trans("SellingPrices");
		$head[$h][2] = 'price';
		$h++;
	} else {
		$head[$h][0] = '#';
		$head[$h][1] = $langs->trans("SellingPrices");
		$head[$h][2] = 'price';
		$head[$h][5] = 'disabled';
		$h++;
	}
	// }

	// if (!empty($object->status_buy) || (isModEnabled('margin') && !empty($object->status))) {   // If margin is on and product on sell, we may need the cost price even if product os not on purchase
	if ((isModEnabled("supplier_proposal") || isModEnabled("supplier_order") || isModEnabled("supplier_invoice")) && ($user->hasRight('fournisseur', 'lire') || $user->hasRight('supplier_order', 'read') || $user->hasRight('supplier_invoice', 'read'))
		|| (isModEnabled('margin') && $user->hasRight("margin", "liretous"))
<<<<<<< HEAD
		) {
		if ($usercancreadprice) {
			$head[$h][0] = DOL_URL_ROOT."/product/price_suppliers.php?id=".$object->id;
=======
	) {
		if ($usercancreadprice) {
			$head[$h][0] = DOL_URL_ROOT."/product/price_suppliers.php?id=".$object->id;
			$head[$h][1] = $langs->trans("BuyingPrices");
			$head[$h][2] = 'suppliers';
			$h++;
		} else {
			$head[$h][0] = '#';
>>>>>>> cc80841a
			$head[$h][1] = $langs->trans("BuyingPrices");
			$head[$h][2] = 'suppliers';
			$head[$h][5] = 'disabled';
			$h++;
		} else {
			$head[$h][0] = '#';
			$head[$h][1] = $langs->trans("BuyingPrices");
			$head[$h][2] = 'suppliers';
			$head[$h][5] = 'disabled';
			$h++;
		}
	}
	// }

	// Multilangs
	if (getDolGlobalInt('MAIN_MULTILANGS')) {
		$head[$h][0] = DOL_URL_ROOT."/product/traduction.php?id=".$object->id;
		$head[$h][1] = $langs->trans("Translations");
		$head[$h][2] = 'translation';
		$h++;
	}

	// Sub products
	if (getDolGlobalString('PRODUIT_SOUSPRODUITS')) {
		$head[$h][0] = DOL_URL_ROOT."/product/composition/card.php?id=".$object->id;
		$head[$h][1] = $langs->trans('AssociatedProducts');

		$nbFatherAndChild = $object->hasFatherOrChild();
		if ($nbFatherAndChild > 0) {
			$head[$h][1] .= '<span class="badge marginleftonlyshort">'.$nbFatherAndChild.'</span>';
		}
		$head[$h][2] = 'subproduct';
		$h++;
	}

	if (isModEnabled('variants') && ($object->isProduct() || $object->isService())) {
		global $db;

		require_once DOL_DOCUMENT_ROOT.'/variants/class/ProductCombination.class.php';

		$prodcomb = new ProductCombination($db);

		if ($prodcomb->fetchByFkProductChild($object->id) <= 0) {
			$head[$h][0] = DOL_URL_ROOT."/variants/combinations.php?id=".$object->id;
			$head[$h][1] = $langs->trans('ProductCombinations');
			$head[$h][2] = 'combinations';
			$nbVariant = $prodcomb->countNbOfCombinationForFkProductParent($object->id);
			if ($nbVariant > 0) {
				$head[$h][1] .= '<span class="badge marginleftonlyshort">'.$nbVariant.'</span>';
			}
		}

		$h++;
	}

	if ($object->isProduct() || ($object->isService() && getDolGlobalString('STOCK_SUPPORTS_SERVICES'))) {    // If physical product we can stock (or service with option)
		if (isModEnabled('stock') && $user->hasRight('stock', 'lire')) {
			$head[$h][0] = DOL_URL_ROOT."/product/stock/product.php?id=".$object->id;
			$head[$h][1] = $langs->trans("Stock");
			$head[$h][2] = 'stock';
			$h++;
		}
	}

	// Tab to link resources
	if (isModEnabled('resource')) {
		if ($object->isProduct() && getDolGlobalString('RESOURCE_ON_PRODUCTS')) {
			$head[$h][0] = DOL_URL_ROOT.'/resource/element_resource.php?element=product&ref='.$object->ref;
			$head[$h][1] = $langs->trans("Resources");
			$head[$h][2] = 'resources';
			$h++;
		}
		if ($object->isService() && getDolGlobalString('RESOURCE_ON_SERVICES')) {
			$head[$h][0] = DOL_URL_ROOT.'/resource/element_resource.php?element=service&ref='.$object->ref;
			$head[$h][1] = $langs->trans("Resources");
			$head[$h][2] = 'resources';
			$h++;
		}
	}

	$head[$h][0] = DOL_URL_ROOT."/product/stats/facture.php?showmessage=1&id=".$object->id;
	$head[$h][1] = $langs->trans('Referers');
	$head[$h][2] = 'referers';
	$h++;

	$head[$h][0] = DOL_URL_ROOT."/product/stats/card.php?id=".$object->id;
	$head[$h][1] = $langs->trans('Statistics');
	$head[$h][2] = 'stats';
	$h++;

	// Show more tabs from modules
	// Entries must be declared in modules descriptor with line
	// $this->tabs = array('entity:+tabname:Title:@mymodule:/mymodule/mypage.php?id=__ID__');   to add new tab
	// $this->tabs = array('entity:-tabname);   												to remove a tab
	complete_head_from_modules($conf, $langs, $object, $head, $h, 'product', 'add', 'core');

	// Notes
	if (!getDolGlobalString('MAIN_DISABLE_NOTES_TAB')) {
		$nbNote = 0;
		if (!empty($object->note_private)) {
			$nbNote++;
		}
		if (!empty($object->note_public)) {
			$nbNote++;
		}
		$head[$h][0] = DOL_URL_ROOT.'/product/note.php?id='.$object->id;
		$head[$h][1] = $langs->trans('Notes');
		if ($nbNote > 0) {
			$head[$h][1] .= '<span class="badge marginleftonlyshort">'.$nbNote.'</span>';
		}
		$head[$h][2] = 'note';
		$h++;
	}

	// Attachments
	require_once DOL_DOCUMENT_ROOT.'/core/lib/files.lib.php';
	require_once DOL_DOCUMENT_ROOT.'/core/class/link.class.php';
	if (isModEnabled("product") && ($object->type == Product::TYPE_PRODUCT)) {
		$upload_dir = $conf->product->multidir_output[$object->entity].'/'.dol_sanitizeFileName($object->ref);
	}
	if (isModEnabled("service") && ($object->type == Product::TYPE_SERVICE)) {
		$upload_dir = $conf->service->multidir_output[$object->entity].'/'.dol_sanitizeFileName($object->ref);
	}
	$nbFiles = count(dol_dir_list($upload_dir, 'files', 0, '', '(\.meta|_preview.*\.png)$'));
	if (getDolGlobalInt('PRODUCT_USE_OLD_PATH_FOR_PHOTO')) {
		if (isModEnabled("product") && ($object->type == Product::TYPE_PRODUCT)) {
			$upload_dir = $conf->product->multidir_output[$object->entity].'/'.get_exdir($object->id, 2, 0, 0, $object, 'product').$object->id.'/photos';
		}
		if (isModEnabled("service") && ($object->type == Product::TYPE_SERVICE)) {
			$upload_dir = $conf->service->multidir_output[$object->entity].'/'.get_exdir($object->id, 2, 0, 0, $object, 'product').$object->id.'/photos';
		}
		$nbFiles += count(dol_dir_list($upload_dir, 'files', 0, '', '(\.meta|_preview.*\.png)$'));
	}
	$nbLinks = Link::count($db, $object->element, $object->id);
	$head[$h][0] = DOL_URL_ROOT.'/product/document.php?id='.$object->id;
	$head[$h][1] = $langs->trans('Documents');
	if (($nbFiles + $nbLinks) > 0) {
		$head[$h][1] .= '<span class="badge marginleftonlyshort">'.($nbFiles + $nbLinks).'</span>';
	}
	$head[$h][2] = 'documents';
	$h++;

	// Log
	$head[$h][0] = DOL_URL_ROOT.'/product/messaging.php?id='.$object->id;
	$head[$h][1] = $langs->trans("Events");
	if (isModEnabled('agenda') && ($user->hasRight('agenda', 'myactions', 'read') || $user->hasRight('agenda', 'allactions', 'read'))) {
		$head[$h][1] .= '/';
		$head[$h][1] .= $langs->trans("Agenda");
	}
	$head[$h][2] = 'agenda';
	$h++;

	complete_head_from_modules($conf, $langs, $object, $head, $h, 'product', 'add', 'external');

	complete_head_from_modules($conf, $langs, $object, $head, $h, 'product', 'remove');

	return $head;
}

/**
 * Prepare array with list of tabs
 *
 * @param   ProductLot	$object		Object related to tabs
 * @return	array<array{0:string,1:string,2:string}>	Array of tabs to show
 */
function productlot_prepare_head($object)
{
	global $db, $langs, $conf, $user;

	// Load translation files required by the page
	$langs->loadLangs(array("products", "productbatch"));

	$h = 0;
	$head = array();

	$head[$h][0] = DOL_URL_ROOT."/product/stock/productlot_card.php?id=".$object->id;
	$head[$h][1] = $langs->trans("Lot");
	$head[$h][2] = 'card';
	$h++;

	$head[$h][0] = DOL_URL_ROOT."/product/stock/stats/expedition.php?showmessage=1&id=".$object->id;
	$head[$h][1] = $langs->trans('Referers');
	$head[$h][2] = 'referers';
	$h++;

	// Attachments
	require_once DOL_DOCUMENT_ROOT.'/core/lib/files.lib.php';
	require_once DOL_DOCUMENT_ROOT.'/core/class/link.class.php';
	$upload_dir = $conf->productbatch->multidir_output[$object->entity].'/'.dol_sanitizeFileName($object->ref);
	$nbFiles = count(dol_dir_list($upload_dir, 'files', 0, '', '(\.meta|_preview.*\.png)$'));
	$nbLinks = Link::count($db, $object->element, $object->id);
	$head[$h][0] = DOL_URL_ROOT."/product/stock/productlot_document.php?id=".$object->id;
	$head[$h][1] = $langs->trans("Documents");
	if (($nbFiles + $nbLinks) > 0) {
		$head[$h][1] .= '<span class="badge marginleftonlyshort">'.($nbFiles + $nbLinks).'</span>';
	}
	$head[$h][2] = 'documents';
	$h++;

	// Notes
	if (!getDolGlobalString('MAIN_DISABLE_NOTES_TAB')) {
		$nbNote = 0;
		if (!empty($object->note_private)) {
			$nbNote++;
		}
		if (!empty($object->note_public)) {
			$nbNote++;
		}
		$head[$h][0] = DOL_URL_ROOT .'/product/stock/productlot_note.php?id=' . $object->id;
		$head[$h][1] = $langs->trans('Notes');
		if ($nbNote > 0) {
			$head[$h][1] .= '<span class="badge marginleftonlyshort">' . $nbNote . '</span>';
		}
		$head[$h][2] = 'note';
		$h++;
	}

	// Show more tabs from modules
	// Entries must be declared in modules descriptor with line
	// $this->tabs = array('entity:+tabname:Title:@mymodule:/mymodule/mypage.php?id=__ID__');   to add new tab
	// $this->tabs = array('entity:-tabname);   												to remove a tab
	complete_head_from_modules($conf, $langs, $object, $head, $h, 'productlot');

	complete_head_from_modules($conf, $langs, $object, $head, $h, 'productlot', 'remove');

	// Log
	/*
	$head[$h][0] = DOL_URL_ROOT.'/product/info.php?id='.$object->id;
	$head[$h][1] = $langs->trans("Info");
	$head[$h][2] = 'info';
	$h++;
	*/

	return $head;
}



/**
*  Return array head with list of tabs to view object information.
*
*  @return	array   	        head array with tabs
*/
function product_admin_prepare_head()
{
	global $langs, $conf, $user, $db;

	$extrafields = new ExtraFields($db);
	$extrafields->fetch_name_optionals_label('product');
	$extrafields->fetch_name_optionals_label('product_fournisseur_price');

	$h = 0;
	$head = array();

	$head[$h][0] = DOL_URL_ROOT."/product/admin/product.php";
	$head[$h][1] = $langs->trans('Parameters');
	$head[$h][2] = 'general';
	$h++;

	if (getDolGlobalString('PRODUIT_MULTIPRICES') && getDolGlobalString('PRODUIT_MULTIPRICES_ALLOW_AUTOCALC_PRICELEVEL')) {
		$head[$h] = array(
			0 => DOL_URL_ROOT."/product/admin/price_rules.php",
			1 => $langs->trans('MultipriceRules'),
			2 => 'generator'
		);
		$h++;
	}

	// Show more tabs from modules
	// Entries must be declared in modules descriptor with line
	// $this->tabs = array('entity:+tabname:Title:@mymodule:/mymodule/mypage.php?id=__ID__');   to add new tab
	// $this->tabs = array('entity:-tabname);   												to remove a tab
	complete_head_from_modules($conf, $langs, null, $head, $h, 'product_admin');

	$head[$h][0] = DOL_URL_ROOT.'/product/admin/product_extrafields.php';
	$head[$h][1] = $langs->trans("ExtraFields");
	$nbExtrafields = $extrafields->attributes['product']['count'];
	if ($nbExtrafields > 0) {
		$head[$h][1] .= '<span class="badge marginleftonlyshort">'.$nbExtrafields.'</span>';
	}
	$head[$h][2] = 'attributes';
	$h++;

	$head[$h][0] = DOL_URL_ROOT.'/product/admin/product_supplier_extrafields.php';
	$head[$h][1] = $langs->trans("ProductSupplierExtraFields");
	$nbExtrafields = $extrafields->attributes['product_fournisseur_price']['count'];
	if ($nbExtrafields > 0) {
		$head[$h][1] .= '<span class="badge marginleftonlyshort">'.$nbExtrafields.'</span>';
	}
	$head[$h][2] = 'supplierAttributes';
	$h++;

	complete_head_from_modules($conf, $langs, null, $head, $h, 'product_admin', 'remove');

	return $head;
}



/**
 * Return array head with list of tabs to view object information.
 *
 * @return	array   	        head array with tabs
 */
function product_lot_admin_prepare_head()
{
	global $langs, $conf, $user, $db;

	$extrafields = new ExtraFields($db);
	$extrafields->fetch_name_optionals_label('product_lot');

	$h = 0;
	$head = array();

	$head[$h][0] = DOL_URL_ROOT."/product/admin/product_lot.php";
	$head[$h][1] = $langs->trans('Parameters');
	$head[$h][2] = 'settings';
	$h++;

	// Show more tabs from modules
	// Entries must be declared in modules descriptor with line
	// $this->tabs = array('entity:+tabname:Title:@mymodule:/mymodule/mypage.php?id=__ID__');   to add new tab
	// $this->tabs = array('entity:-tabname);   												to remove a tab
	complete_head_from_modules($conf, $langs, null, $head, $h, 'product_lot_admin');

	$head[$h][0] = DOL_URL_ROOT.'/product/admin/product_lot_extrafields.php';
	$head[$h][1] = $langs->trans("ExtraFields");
	$nbExtrafields = $extrafields->attributes['product_lot']['count'];
	if ($nbExtrafields > 0) {
		$head[$h][1] .= '<span class="badge marginleftonlyshort">'.$nbExtrafields.'</span>';
	}
	$head[$h][2] = 'attributes';
	$h++;

	complete_head_from_modules($conf, $langs, null, $head, $h, 'product_lot_admin', 'remove');

	return $head;
}



/**
 * Show stats for a product
 *
 * @param	Product		$product	Product object
 * @param 	int			$socid		Thirdparty id
 * @return	integer					NB of lines shown into array
 */
function show_stats_for_company($product, $socid)
{
	global $langs, $user, $db, $hookmanager;

	$form = new Form($db);

	$nblines = 0;

	print '<tr class="liste_titre">';
	print '<td class="left" width="25%">'.$langs->trans("Referers").'</td>';
	print '<td class="right" width="25%">'.$langs->trans("NbOfThirdParties").'</td>';
	print '<td class="right" width="25%">'.$langs->trans("NbOfObjectReferers").'</td>';
	print '<td class="right" width="25%">'.$langs->trans("TotalQuantity").'</td>';
	print '</tr>';

	// Customer proposals
	if (isModEnabled("propal") && $user->hasRight('propal', 'lire')) {
		$nblines++;
		$ret = $product->load_stats_propale($socid);
		if ($ret < 0) {
			dol_print_error($db);
		}
		$langs->load("propal");
		print '<tr><td>';
		print '<a href="'.DOL_URL_ROOT.'/product/stats/propal.php?id='.$product->id.'">'.img_object('', 'propal', 'class="pictofixedwidth"').$langs->trans("Proposals").'</a>';
		print '</td><td class="right">';
		print $product->stats_propale['customers'];
		print '</td><td class="right">';
		print $product->stats_propale['nb'];
		print '</td><td class="right">';
		print $product->stats_propale['qty'];
		print '</td>';
		print '</tr>';
	}
	// Supplier proposals
	if (isModEnabled('supplier_proposal') && $user->hasRight('supplier_proposal', 'lire')) {
		$nblines++;
		$ret = $product->load_stats_proposal_supplier($socid);
		if ($ret < 0) {
			dol_print_error($db);
		}
		$langs->load("supplier_proposal");
		print '<tr><td>';
		print '<a href="'.DOL_URL_ROOT.'/product/stats/supplier_proposal.php?id='.$product->id.'">'.img_object('', 'supplier_proposal', 'class="pictofixedwidth"').$langs->trans("SupplierProposals").'</a>';
		print '</td><td class="right">';
		print $product->stats_proposal_supplier['suppliers'];
		print '</td><td class="right">';
		print $product->stats_proposal_supplier['nb'];
		print '</td><td class="right">';
		print $product->stats_proposal_supplier['qty'];
		print '</td>';
		print '</tr>';
	}
	// Sales orders
	if (isModEnabled('order') && $user->hasRight('commande', 'lire')) {
		$nblines++;
		$ret = $product->load_stats_commande($socid);
		if ($ret < 0) {
			dol_print_error($db);
		}
		$langs->load("orders");
		print '<tr><td>';
		print '<a href="'.DOL_URL_ROOT.'/product/stats/commande.php?id='.$product->id.'">'.img_object('', 'order', 'class="pictofixedwidth"').$langs->trans("CustomersOrders").'</a>';
		print '</td><td class="right">';
		print $product->stats_commande['customers'];
		print '</td><td class="right">';
		print $product->stats_commande['nb'];
		print '</td><td class="right">';
		print $product->stats_commande['qty'];
		print '</td>';
		print '</tr>';
	}
	// Supplier orders
	if ((isModEnabled("fournisseur") && !getDolGlobalString('MAIN_USE_NEW_SUPPLIERMOD') && $user->hasRight('fournisseur', 'commande', 'lire')) || (isModEnabled("supplier_order") && $user->hasRight('supplier_order', 'lire'))) {
		$nblines++;
		$ret = $product->load_stats_commande_fournisseur($socid);
		if ($ret < 0) {
			dol_print_error($db);
		}
		$langs->load("orders");
		print '<tr><td>';
		print '<a href="'.DOL_URL_ROOT.'/product/stats/commande_fournisseur.php?id='.$product->id.'">'.img_object('', 'supplier_order', 'class="pictofixedwidth"').$langs->trans("SuppliersOrders").'</a>';
		print '</td><td class="right">';
		print $product->stats_commande_fournisseur['suppliers'];
		print '</td><td class="right">';
		print $product->stats_commande_fournisseur['nb'];
		print '</td><td class="right">';
		print $product->stats_commande_fournisseur['qty'];
		print '</td>';
		print '</tr>';
	}
	// Customer invoices
	if (isModEnabled('invoice') && $user->hasRight('facture', 'lire')) {
		$nblines++;
		$ret = $product->load_stats_facture($socid);
		if ($ret < 0) {
			dol_print_error($db);
		}
		$langs->load("bills");
		print '<tr><td>';
		print '<a href="'.DOL_URL_ROOT.'/product/stats/facture.php?id='.$product->id.'">'.img_object('', 'bill', 'class="pictofixedwidth"').$langs->trans("CustomersInvoices").'</a>';
		print '</td><td class="right">';
		print $product->stats_facture['customers'];
		print '</td><td class="right">';
		print $product->stats_facture['nb'];
		print '</td><td class="right">';
		print $product->stats_facture['qty'];
		print '</td>';
		print '</tr>';
	}
	// Customer template invoices
	if (isModEnabled("invoice") && $user->hasRight('facture', 'lire')) {
		$nblines++;
		$ret = $product->load_stats_facturerec($socid);
		if ($ret < 0) {
			dol_print_error($db);
		}
		$langs->load("bills");
		print '<tr><td>';
		print '<a href="'.DOL_URL_ROOT.'/product/stats/facturerec.php?id='.$product->id.'">'.img_object('', 'bill', 'class="pictofixedwidth"').$langs->trans("RecurringInvoiceTemplate").'</a>';
		print '</td><td class="right">';
		print $product->stats_facture['customers'];
		print '</td><td class="right">';
		print $product->stats_facturerec['nb'];
		print '</td><td class="right">';
		print $product->stats_facturerec['qty'];
		print '</td>';
		print '</tr>';
	}
	// Supplier invoices
	if ((isModEnabled("fournisseur") && !getDolGlobalString('MAIN_USE_NEW_SUPPLIERMOD') && $user->hasRight('fournisseur', 'facture', 'lire')) || (isModEnabled("supplier_invoice") && $user->hasRight('supplier_invoice', 'lire'))) {
		$nblines++;
		$ret = $product->load_stats_facture_fournisseur($socid);
		if ($ret < 0) {
			dol_print_error($db);
		}
		$langs->load("bills");
		print '<tr><td>';
		print '<a href="'.DOL_URL_ROOT.'/product/stats/facture_fournisseur.php?id='.$product->id.'">'.img_object('', 'supplier_invoice', 'class="pictofixedwidth"').$langs->trans("SuppliersInvoices").'</a>';
		print '</td><td class="right">';
		print $product->stats_facture_fournisseur['suppliers'];
		print '</td><td class="right">';
		print $product->stats_facture_fournisseur['nb'];
		print '</td><td class="right">';
		print $product->stats_facture_fournisseur['qty'];
		print '</td>';
		print '</tr>';
	}

	// Shipments
	if (isModEnabled('shipping') && $user->hasRight('shipping', 'lire')) {
		$nblines++;
		$ret = $product->load_stats_sending($socid);
		if ($ret < 0) {
			dol_print_error($db);
		}
		$langs->load("sendings");
		print '<tr><td>';
		print '<a href="'.DOL_URL_ROOT.'/product/stats/expedition.php?id='.$product->id.'">'.img_object('', 'shipment', 'class="pictofixedwidth"').$langs->trans("Shipments").'</a>';
		print '</td><td class="right">';
		print $product->stats_expedition['customers'];
		print '</td><td class="right">';
		print $product->stats_expedition['nb'];
		print '</td><td class="right">';
		print $product->stats_expedition['qty'];
		print '</td>';
		print '</tr>';
	}

	// Receptions
	if ((isModEnabled("reception") && $user->hasRight('reception', 'lire'))) {
		$nblines++;
		$ret = $product->load_stats_reception($socid);
		if ($ret < 0) {
			dol_print_error($db);
		}
		$langs->load("receptions");
		print '<tr><td>';
		print '<a href="'.DOL_URL_ROOT.'/product/stats/reception.php?id='.$product->id.'">'.img_object('', 'reception', 'class="pictofixedwidth"').$langs->trans("Receptions").'</a>';
		print '</td><td class="right">';
		print $product->stats_reception['suppliers'];
		print '</td><td class="right">';
		print $product->stats_reception['nb'];
		print '</td><td class="right">';
		print $product->stats_reception['qty'];
		print '</td>';
		print '</tr>';
	}

	// Contracts
	if (isModEnabled('contract') && $user->hasRight('contrat', 'lire')) {
		$nblines++;
		$ret = $product->load_stats_contrat($socid);
		if ($ret < 0) {
			dol_print_error($db);
		}
		$langs->load("contracts");
		print '<tr><td>';
		print '<a href="'.DOL_URL_ROOT.'/product/stats/contrat.php?id='.$product->id.'">'.img_object('', 'contract', 'class="pictofixedwidth"').$langs->trans("Contracts").'</a>';
		print '</td><td class="right">';
		print $product->stats_contrat['customers'];
		print '</td><td class="right">';
		print $product->stats_contrat['nb'];
		print '</td><td class="right">';
		print $product->stats_contrat['qty'];
		print '</td>';
		print '</tr>';
	}

	// BOM
	if (isModEnabled('bom') && $user->hasRight('bom', 'read')) {
		$nblines++;
		$ret = $product->load_stats_bom($socid);
		if ($ret < 0) {
			setEventMessage($product->error, 'errors');
		}
		$langs->load("mrp");

		print '<tr><td>';
		print '<a href="'.DOL_URL_ROOT.'/product/stats/bom.php?id='.$product->id.'">'.img_object('', 'bom', 'class="pictofixedwidth"').$langs->trans("BOM").'</a>';
		print '</td><td class="right">';

		print '</td><td class="right">';
		print $form->textwithpicto($product->stats_bom['nb_toconsume'], $langs->trans("RowMaterial"));
		print ' ';
		print $form->textwithpicto($product->stats_bom['nb_toproduce'], $langs->trans("Finished"));
		print '</td><td class="right">';
		print $form->textwithpicto($product->stats_bom['qty_toconsume'], $langs->trans("RowMaterial"));
		print ' ';
		print $form->textwithpicto($product->stats_bom['qty_toproduce'], $langs->trans("Finished"));
		print '</td>';
		print '</tr>';
	}

	// MO
	if (isModEnabled('mrp') && $user->hasRight('mrp', 'read')) {
		$nblines++;
		$ret = $product->load_stats_mo($socid);
		if ($ret < 0) {
			setEventMessages($product->error, $product->errors, 'errors');
		}
		$langs->load("mrp");
		print '<tr><td>';
		print '<a href="'.DOL_URL_ROOT.'/product/stats/mo.php?id='.$product->id.'">'.img_object('', 'mrp', 'class="pictofixedwidth"').$langs->trans("MO").'</a>';
		print '</td><td class="right">';
		print $form->textwithpicto($product->stats_mo['customers_toconsume'], $langs->trans("ToConsume"));
		print ' ';
		print $form->textwithpicto($product->stats_mo['customers_consumed'], $langs->trans("QtyAlreadyConsumed"));
		print ' ';
		print $form->textwithpicto($product->stats_mo['customers_toproduce'], $langs->trans("QtyToProduce"));
		print ' ';
		print $form->textwithpicto($product->stats_mo['customers_produced'], $langs->trans("QtyAlreadyProduced"));
		print '</td><td class="right">';
		print $form->textwithpicto($product->stats_mo['nb_toconsume'], $langs->trans("ToConsume"));
		print ' ';
		print $form->textwithpicto($product->stats_mo['nb_consumed'], $langs->trans("QtyAlreadyConsumed"));
		print ' ';
		print $form->textwithpicto($product->stats_mo['nb_toproduce'], $langs->trans("QtyToProduce"));
		print ' ';
		print $form->textwithpicto($product->stats_mo['nb_produced'], $langs->trans("QtyAlreadyProduced"));
		print '</td><td class="right">';
		print $form->textwithpicto($product->stats_mo['qty_toconsume'], $langs->trans("ToConsume"));
		print ' ';
		print $form->textwithpicto($product->stats_mo['qty_consumed'], $langs->trans("QtyAlreadyConsumed"));
		print ' ';
		print $form->textwithpicto($product->stats_mo['qty_toproduce'], $langs->trans("QtyToProduce"));
		print ' ';
		print $form->textwithpicto($product->stats_mo['qty_produced'], $langs->trans("QtyAlreadyProduced"));
		print '</td>';
		print '</tr>';
	}
	$parameters = array('socid' => $socid);
	$reshook = $hookmanager->executeHooks('addMoreProductStat', $parameters, $product, $nblines); // Note that $action and $object may have been modified by some hooks
	if ($reshook < 0) {
		setEventMessages($hookmanager->error, $hookmanager->errors, 'errors');
	}

	print $hookmanager->resPrint;


	return $nblines++;
}

/**
 * Show stats for product batch
 *
 * @param	Productlot	$batch	Product batch object
 * @param 	int			$socid	Thirdparty id
 * @return	integer				NB of lines shown into array
 */
function show_stats_for_batch($batch, $socid)
{
	global $conf, $langs, $user, $db, $hookmanager;

	$langs->LoadLangs(array('sendings', 'orders', 'receptions'));

	$form = new Form($db);

	$nblines = 0;

	print '<tr class="liste_titre">';
	print '<td class="left" width="25%">'.$langs->trans("Referers").'</td>';
	print '<td class="right" width="25%">'.$langs->trans("NbOfThirdParties").'</td>';
	print '<td class="right" width="25%">'.$langs->trans("NbOfObjectReferers").'</td>';
	print '<td class="right" width="25%">'.$langs->trans("TotalQuantity").'</td>';
	print '</tr>';

	// Expeditions
	if (isModEnabled('shipping') && $user->hasRight('expedition', 'lire')) {
		$nblines++;
		$ret = $batch->loadStatsExpedition($socid);
		if ($ret < 0) {
			dol_print_error($db);
		}
		$langs->load("bills");
		print '<tr><td>';
		print '<a href="'.dol_buildpath('/product/stock/stats/expedition.php', 1).'?id='.$batch->id.'">'.img_object('', 'bill', 'class="pictofixedwidth"').$langs->trans("Shipments").'</a>';
		print '</td><td class="right">';
		print $batch->stats_expedition['customers'];
		print '</td><td class="right">';
		print $batch->stats_expedition['nb'];
		print '</td><td class="right">';
		print $batch->stats_expedition['qty'];
		print '</td>';
		print '</tr>';
	}

	if (isModEnabled("reception") && $user->hasRight('reception', 'lire')) {
		$nblines++;
		$ret = $batch->loadStatsReception($socid);
		if ($ret < 0) {
			dol_print_error($db);
		}
		$langs->load("bills");
		print '<tr><td>';
		print '<a href="'.dol_buildpath('/product/stock/stats/reception.php', 1).'?id='.$batch->id.'">'.img_object('', 'bill', 'class="pictofixedwidth"').$langs->trans("Receptions").'</a>';
		print '</td><td class="right">';
		print $batch->stats_reception['customers'];
		print '</td><td class="right">';
		print $batch->stats_reception['nb'];
		print '</td><td class="right">';
		print $batch->stats_reception['qty'];
		print '</td>';
		print '</tr>';
	} elseif (isModEnabled('supplier_order') && $user->hasRight('fournisseur', 'commande', 'lire')) {
		$nblines++;
		$ret = $batch->loadStatsSupplierOrder($socid);
		if ($ret < 0) {
			dol_print_error($db);
		}
		$langs->load("bills");
		print '<tr><td>';
		print '<a href="'.dol_buildpath('/product/stock/stats/commande_fournisseur.php', 1).'?id='.$batch->id.'">'.img_object('', 'bill', 'class="pictofixedwidth"').$langs->trans("SuppliersOrders").'</a>';
		print '</td><td class="right">';
		print $batch->stats_supplier_order['customers'];
		print '</td><td class="right">';
		print $batch->stats_supplier_order['nb'];
		print '</td><td class="right">';
		print $batch->stats_supplier_order['qty'];
		print '</td>';
		print '</tr>';
	}

	if (isModEnabled('mrp') && $user->hasRight('mrp', 'read')) {
		$nblines++;
		$ret = $batch->loadStatsMo($socid);
		if ($ret < 0) {
			dol_print_error($db);
		}
		$langs->load("mrp");
		print '<tr><td>';
		print '<a href="'.dol_buildpath('/product/stock/stats/mo.php', 1).'?id='.$batch->id.'">'.img_object('', 'mrp', 'class="pictofixedwidth"').$langs->trans("MO").'</a>';
		print '</td><td class="right">';
		//      print $form->textwithpicto($batch->stats_mo['customers_toconsume'], $langs->trans("ToConsume")); Makes no sense with batch, at this moment we don't know batch number
		print $form->textwithpicto($batch->stats_mo['customers_consumed'], $langs->trans("QtyAlreadyConsumed"));
		//      print $form->textwithpicto($batch->stats_mo['customers_toproduce'], $langs->trans("QtyToProduce")); Makes no sense with batch, at this moment we don't know batch number
		print $form->textwithpicto($batch->stats_mo['customers_produced'], $langs->trans("QtyAlreadyProduced"));
		print '</td><td class="right">';
		//      print $form->textwithpicto($batch->stats_mo['nb_toconsume'], $langs->trans("ToConsume")); Makes no sense with batch, at this moment we don't know batch number
		print $form->textwithpicto($batch->stats_mo['nb_consumed'], $langs->trans("QtyAlreadyConsumed"));
		//      print $form->textwithpicto($batch->stats_mo['nb_toproduce'], $langs->trans("QtyToProduce")); Makes no sense with batch, at this moment we don't know batch number
		print $form->textwithpicto($batch->stats_mo['nb_produced'], $langs->trans("QtyAlreadyProduced"));
		print '</td><td class="right">';
		//      print $form->textwithpicto($batch->stats_mo['qty_toconsume'], $langs->trans("ToConsume")); Makes no sense with batch, at this moment we don't know batch number
		print $form->textwithpicto($batch->stats_mo['qty_consumed'], $langs->trans("QtyAlreadyConsumed"));
		//      print $form->textwithpicto($batch->stats_mo['qty_toproduce'], $langs->trans("QtyToProduce")); Makes no sense with batch, at this moment we don't know batch number
		print $form->textwithpicto($batch->stats_mo['qty_produced'], $langs->trans("QtyAlreadyProduced"));
		print '</td>';
		print '</tr>';
	}

<<<<<<< HEAD
	$parameters = array('socid'=>$socid);
=======
	$parameters = array('socid' => $socid);
>>>>>>> cc80841a
	$reshook = $hookmanager->executeHooks('addMoreBatchProductStat', $parameters, $batch, $nblines); // Note that $action and $object may have been modified by some hooks
	if ($reshook < 0) {
		setEventMessages($hookmanager->error, $hookmanager->errors, 'errors');
	}

	print $hookmanager->resPrint;


	return $nblines++;
}

/**
 *	Return translation label of a unit key.
 *  Function kept for backward compatibility.
 *
 *  @param	string  	$scale				Scale of unit: '0', '-3', '6', ...
 *	@param  string		$measuring_style    Style of unit: weight, volume,...
 *	@param	int			$unit               ID of unit (rowid in llx_c_units table)
 *  @param	int			$use_short_label	1=Use short label ('g' instead of 'gram'). Short labels are not translated.
 *  @param	Translate	$outputlangs		Language object
 *	@return	string	   			         	Unit string
 * 	@see	measuringUnitString() formproduct->selectMeasuringUnits()
 */
function measuring_units_string($scale = '', $measuring_style = '', $unit = 0, $use_short_label = 0, $outputlangs = null)
{
	return measuringUnitString($unit, $measuring_style, $scale, $use_short_label, $outputlangs);
}

/**
 *	Return translation label of a unit key
 *
 *	@param	int			$unit               ID of unit (rowid in llx_c_units table)
 *	@param  string		$measuring_style    Style of unit: 'weight', 'volume', ..., '' = 'net_measure' for option PRODUCT_ADD_NET_MEASURE
 *  @param	string  	$scale				Scale of unit: '0', '-3', '6', ...
 *  @param	int			$use_short_label	1=Use very short label ('g' instead of 'gram'), not translated. 2=Use translated short label.
 *  @param	Translate	$outputlangs		Language object
 *	@return	string|-1	   			        Unit string if OK, -1 if KO
 * 	@see	formproduct->selectMeasuringUnits()
 */
function measuringUnitString($unit, $measuring_style = '', $scale = '', $use_short_label = 0, $outputlangs = null)
{
	global $langs, $db;
	global $measuring_unit_cache;

	if (empty($outputlangs)) {
		$outputlangs = $langs;
	}

	if (empty($measuring_unit_cache[$unit.'_'.$measuring_style.'_'.$scale.'_'.$use_short_label])) {
		require_once DOL_DOCUMENT_ROOT.'/core/class/cunits.class.php';
		$measuringUnits = new CUnits($db);

		if ($measuring_style == '' && $scale == '') {
			$arrayforfilter = array(
				't.rowid' => $unit,
				't.active' => 1
			);
		} elseif ($scale !== '') {
			$arrayforfilter = array(
				't.scale' => $scale,
				't.unit_type' => $measuring_style,
				't.active' => 1
			);
		} else {
			$arrayforfilter = array(
				't.rowid' => $unit,
				't.unit_type' => $measuring_style,
				't.active' => 1
			);
		}
		$result = $measuringUnits->fetchAll('', '', 0, 0, $arrayforfilter);

		if ($result < 0) {
			return -1;
		} else {
			if (is_array($measuringUnits->records) && count($measuringUnits->records) > 0) {
				if ($use_short_label == 1) {
					$labeltoreturn = $measuringUnits->records[key($measuringUnits->records)]->short_label;
				} elseif ($use_short_label == 2) {
					$labeltoreturn = $outputlangs->transnoentitiesnoconv(ucfirst($measuringUnits->records[key($measuringUnits->records)]->label).'Short');
				} else {
					$labeltoreturn = $outputlangs->transnoentitiesnoconv($measuringUnits->records[key($measuringUnits->records)]->label);
				}
			} else {
				$labeltoreturn = '';
			}
			$measuring_unit_cache[$unit.'_'.$measuring_style.'_'.$scale.'_'.$use_short_label] = $labeltoreturn;
			return $labeltoreturn;
		}
	} else {
		return $measuring_unit_cache[$unit.'_'.$measuring_style.'_'.$scale.'_'.$use_short_label];
	}
}

/**
 *	Transform a given unit scale into the square of that unit, if known.
 *
 *	@param	int		$unit            Unit scale key (-3,-2,-1,0,98,99...)
 *	@return	int	   			         Squared unit key (-6,-4,-2,0,98,99...)
 * 	@see	formproduct->selectMeasuringUnits
 */
function measuring_units_squared($unit)
{
	$measuring_units = array();
	$measuring_units[0] = 0; // m -> m3
	$measuring_units[-1] = -2; // dm-> dm2
	$measuring_units[-2] = -4; // cm -> cm2
	$measuring_units[-3] = -6; // mm -> mm2
	$measuring_units[98] = 98; // foot -> foot2
	$measuring_units[99] = 99; // inch -> inch2
	return $measuring_units[$unit];
}


/**
 *	Transform a given unit scale into the cube of that unit, if known
 *
 *	@param	int		$unit            Unit scale key (-3,-2,-1,0,98,99...)
 *	@return	int	   			         Cubed unit key (-9,-6,-3,0,88,89...)
 * 	@see	formproduct->selectMeasuringUnits
 */
function measuring_units_cubed($unit)
{
	$measuring_units = array();
	$measuring_units[0] = 0; // m -> m2
	$measuring_units[-1] = -3; // dm-> dm3
	$measuring_units[-2] = -6; // cm -> cm3
	$measuring_units[-3] = -9; // mm -> mm3
	$measuring_units[98] = 88; // foot -> foot3
	$measuring_units[99] = 89; // inch -> inch3
	return $measuring_units[$unit];
}<|MERGE_RESOLUTION|>--- conflicted
+++ resolved
@@ -6,10 +6,7 @@
  * Copyright (C) 2015-2016	Marcos García			<marcosgdf@gmail.com>
  * Copyright (C) 2023	   	Gauthier VERDOL			<gauthier.verdol@atm-consulting.fr>
  * Copyright (C) 2024	   	Jean-Rémi TAPONIER		<jean-remi@netlogic.fr>
-<<<<<<< HEAD
-=======
  * Copyright (C) 2024		MDW						<mdeweerd@users.noreply.github.com>
->>>>>>> cc80841a
  *
  * This program is free software; you can redistribute it and/or modify
  * it under the terms of the GNU General Public License as published by
@@ -77,23 +74,11 @@
 	// if (!empty($object->status_buy) || (isModEnabled('margin') && !empty($object->status))) {   // If margin is on and product on sell, we may need the cost price even if product os not on purchase
 	if ((isModEnabled("supplier_proposal") || isModEnabled("supplier_order") || isModEnabled("supplier_invoice")) && ($user->hasRight('fournisseur', 'lire') || $user->hasRight('supplier_order', 'read') || $user->hasRight('supplier_invoice', 'read'))
 		|| (isModEnabled('margin') && $user->hasRight("margin", "liretous"))
-<<<<<<< HEAD
-		) {
-		if ($usercancreadprice) {
-			$head[$h][0] = DOL_URL_ROOT."/product/price_suppliers.php?id=".$object->id;
-=======
 	) {
 		if ($usercancreadprice) {
 			$head[$h][0] = DOL_URL_ROOT."/product/price_suppliers.php?id=".$object->id;
 			$head[$h][1] = $langs->trans("BuyingPrices");
 			$head[$h][2] = 'suppliers';
-			$h++;
-		} else {
-			$head[$h][0] = '#';
->>>>>>> cc80841a
-			$head[$h][1] = $langs->trans("BuyingPrices");
-			$head[$h][2] = 'suppliers';
-			$head[$h][5] = 'disabled';
 			$h++;
 		} else {
 			$head[$h][0] = '#';
@@ -830,11 +815,7 @@
 		print '</tr>';
 	}
 
-<<<<<<< HEAD
-	$parameters = array('socid'=>$socid);
-=======
 	$parameters = array('socid' => $socid);
->>>>>>> cc80841a
 	$reshook = $hookmanager->executeHooks('addMoreBatchProductStat', $parameters, $batch, $nblines); // Note that $action and $object may have been modified by some hooks
 	if ($reshook < 0) {
 		setEventMessages($hookmanager->error, $hookmanager->errors, 'errors');
