<?php
/* Copyright (C) 2006-2015  Laurent Destailleur     <eldy@users.sourceforge.net>
 * Copyright (C) 2007       Rodolphe Quiedeville    <rodolphe@quiedeville.org>
 * Copyright (C) 2009-2010  Regis Houssin           <regis.houssin@inodbox.com>
 * Copyright (C) 2015       Raphaël Doursenaud      <rdoursenaud@gpcsolutions.fr>
 * Copyright (C) 2015-2016	Marcos García			<marcosgdf@gmail.com>
 *
 * This program is free software; you can redistribute it and/or modify
 * it under the terms of the GNU General Public License as published by
 * the Free Software Foundation; either version 3 of the License, or
 * (at your option) any later version.
 *
 * This program is distributed in the hope that it will be useful,
 * but WITHOUT ANY WARRANTY; without even the implied warranty of
 * MERCHANTABILITY or FITNESS FOR A PARTICULAR PURPOSE.  See the
 * GNU General Public License for more details.
 *
 * You should have received a copy of the GNU General Public License
 * along with this program. If not, see <https://www.gnu.org/licenses/>.
 * or see https://www.gnu.org/
 */

/**
 *	\file       htdocs/core/lib/product.lib.php
 *	\brief      Ensemble de fonctions de base pour le module produit et service
 * 	\ingroup	product
 */

/**
 * Prepare array with list of tabs
 *
 * @param   Product	$object		Object related to tabs
 * @return  array				Array of tabs to show
 */
function product_prepare_head($object)
{
	global $db, $langs, $conf, $user;
	$langs->load("products");

	$label = $langs->trans('Product');
	if ($object->isService()) {
		$label = $langs->trans('Service');
	}

	$h = 0;
	$head = array();

	$head[$h][0] = DOL_URL_ROOT."/product/card.php?id=".$object->id;
	$head[$h][1] = $label;
	$head[$h][2] = 'card';
	$h++;

	if (!empty($object->status)) {
		$head[$h][0] = DOL_URL_ROOT."/product/price.php?id=".$object->id;
		$head[$h][1] = $langs->trans("SellingPrices");
		$head[$h][2] = 'price';
		$h++;
	}

	if (!empty($object->status_buy) || (!empty($conf->margin->enabled) && !empty($object->status))) {   // If margin is on and product on sell, we may need the cost price even if product os not on purchase
		if (((!empty($conf->fournisseur->enabled) && empty($conf->global->MAIN_USE_NEW_SUPPLIERMOD) || !empty($conf->supplier_order->enabled) || !empty($conf->supplier_invoice->enabled)) && $user->rights->fournisseur->lire)
		|| (!empty($conf->margin->enabled) && $user->rights->margin->liretous)
		) {
			$head[$h][0] = DOL_URL_ROOT."/product/fournisseurs.php?id=".$object->id;
			$head[$h][1] = $langs->trans("BuyingPrices");
			$head[$h][2] = 'suppliers';
			$h++;
		}
	}

	// Multilangs
	if (!empty($conf->global->MAIN_MULTILANGS)) {
		$head[$h][0] = DOL_URL_ROOT."/product/traduction.php?id=".$object->id;
		$head[$h][1] = $langs->trans("Translation");
		$head[$h][2] = 'translation';
		$h++;
	}

	// Sub products
	if (!empty($conf->global->PRODUIT_SOUSPRODUITS)) {
		$head[$h][0] = DOL_URL_ROOT."/product/composition/card.php?id=".$object->id;
		$head[$h][1] = $langs->trans('AssociatedProducts');

		$nbFatherAndChild = $object->hasFatherOrChild();
		if ($nbFatherAndChild > 0) {
			$head[$h][1] .= '<span class="badge marginleftonlyshort">'.$nbFatherAndChild.'</span>';
		}
		$head[$h][2] = 'subproduct';
		$h++;
	}

	if (!empty($conf->variants->enabled) && ($object->isProduct() || $object->isService())) {
		global $db;

		require_once DOL_DOCUMENT_ROOT.'/variants/class/ProductCombination.class.php';

		$prodcomb = new ProductCombination($db);

		if ($prodcomb->fetchByFkProductChild($object->id) <= 0) {
			$head[$h][0] = DOL_URL_ROOT."/variants/combinations.php?id=".$object->id;
			$head[$h][1] = $langs->trans('ProductCombinations');
			$head[$h][2] = 'combinations';
			$nbVariant = $prodcomb->countNbOfCombinationForFkProductParent($object->id);
			if ($nbVariant > 0) {
				$head[$h][1] .= '<span class="badge marginleftonlyshort">'.$nbVariant.'</span>';
			}
		}

		$h++;
	}

	if ($object->isProduct() || ($object->isService() && !empty($conf->global->STOCK_SUPPORTS_SERVICES))) {    // If physical product we can stock (or service with option)
		if (!empty($conf->stock->enabled) && $user->rights->stock->lire) {
			$head[$h][0] = DOL_URL_ROOT."/product/stock/product.php?id=".$object->id;
			$head[$h][1] = $langs->trans("Stock");
			$head[$h][2] = 'stock';
			$h++;
		}
	}

	// Tab to link resources
	if (!empty($conf->resource->enabled)) {
		if ($object->isProduct() && !empty($conf->global->RESOURCE_ON_PRODUCTS)) {
			$head[$h][0] = DOL_URL_ROOT.'/resource/element_resource.php?element=product&ref='.$object->ref;
			$head[$h][1] = $langs->trans("Resources");
			$head[$h][2] = 'resources';
			$h++;
		}
		if ($object->isService() && !empty($conf->global->RESOURCE_ON_SERVICES)) {
			$head[$h][0] = DOL_URL_ROOT.'/resource/element_resource.php?element=service&ref='.$object->ref;
			$head[$h][1] = $langs->trans("Resources");
			$head[$h][2] = 'resources';
			$h++;
		}
	}

	$head[$h][0] = DOL_URL_ROOT."/product/stats/facture.php?showmessage=1&id=".$object->id;
	$head[$h][1] = $langs->trans('Referers');
	$head[$h][2] = 'referers';
	$h++;

	$head[$h][0] = DOL_URL_ROOT."/product/stats/card.php?id=".$object->id;
	$head[$h][1] = $langs->trans('Statistics');
	$head[$h][2] = 'stats';
	$h++;

	// Show more tabs from modules
	// Entries must be declared in modules descriptor with line
	// $this->tabs = array('entity:+tabname:Title:@mymodule:/mymodule/mypage.php?id=__ID__');   to add new tab
	// $this->tabs = array('entity:-tabname);   												to remove a tab
	complete_head_from_modules($conf, $langs, $object, $head, $h, 'product');

	// Notes
	if (empty($conf->global->MAIN_DISABLE_NOTES_TAB)) {
		$nbNote = 0;
		if (!empty($object->note_private)) {
			$nbNote++;
		}
		if (!empty($object->note_public)) {
			$nbNote++;
		}
		$head[$h][0] = DOL_URL_ROOT.'/product/note.php?id='.$object->id;
		$head[$h][1] = $langs->trans('Notes');
		if ($nbNote > 0) {
			$head[$h][1] .= '<span class="badge marginleftonlyshort">'.$nbNote.'</span>';
		}
		$head[$h][2] = 'note';
		$h++;
	}

	// Attachments
	require_once DOL_DOCUMENT_ROOT.'/core/lib/files.lib.php';
	require_once DOL_DOCUMENT_ROOT.'/core/class/link.class.php';
	if (!empty($conf->product->enabled) && ($object->type == Product::TYPE_PRODUCT)) {
		$upload_dir = $conf->product->multidir_output[$object->entity].'/'.dol_sanitizeFileName($object->ref);
	}
	if (!empty($conf->service->enabled) && ($object->type == Product::TYPE_SERVICE)) {
		$upload_dir = $conf->service->multidir_output[$object->entity].'/'.dol_sanitizeFileName($object->ref);
	}
	$nbFiles = count(dol_dir_list($upload_dir, 'files', 0, '', '(\.meta|_preview.*\.png)$'));
	if (!empty($conf->global->PRODUCT_USE_OLD_PATH_FOR_PHOTO)) {
		if (!empty($conf->product->enabled) && ($object->type == Product::TYPE_PRODUCT)) {
			$upload_dir = $conf->product->multidir_output[$object->entity].'/'.get_exdir($object->id, 2, 0, 0, $object, 'product').$object->id.'/photos';
		}
		if (!empty($conf->service->enabled) && ($object->type == Product::TYPE_SERVICE)) {
			$upload_dir = $conf->service->multidir_output[$object->entity].'/'.get_exdir($object->id, 2, 0, 0, $object, 'product').$object->id.'/photos';
		}
		$nbFiles += count(dol_dir_list($upload_dir, 'files', 0, '', '(\.meta|_preview.*\.png)$'));
	}
	$nbLinks = Link::count($db, $object->element, $object->id);
	$head[$h][0] = DOL_URL_ROOT.'/product/document.php?id='.$object->id;
	$head[$h][1] = $langs->trans('Documents');
	if (($nbFiles + $nbLinks) > 0) {
		$head[$h][1] .= '<span class="badge marginleftonlyshort">'.($nbFiles + $nbLinks).'</span>';
	}
	$head[$h][2] = 'documents';
	$h++;

	complete_head_from_modules($conf, $langs, $object, $head, $h, 'product', 'remove');

	// Log
	$head[$h][0] = DOL_URL_ROOT.'/product/agenda.php?id='.$object->id;
	$head[$h][1] = $langs->trans("Events");
	if (!empty($conf->agenda->enabled) && (!empty($user->rights->agenda->myactions->read) || !empty($user->rights->agenda->allactions->read))) {
		$head[$h][1] .= '/';
		$head[$h][1] .= $langs->trans("Agenda");
	}
	$head[$h][2] = 'agenda';
	$h++;

	return $head;
}

/**
 * Prepare array with list of tabs
 *
 * @param   ProductLot	$object		Object related to tabs
 * @return  array		     		Array of tabs to show
 */
function productlot_prepare_head($object)
{
	global $db, $langs, $conf, $user;

	// Load translation files required by the page
	$langs->loadLangs(array("products", "productbatch"));

	$h = 0;
	$head = array();

	$head[$h][0] = DOL_URL_ROOT."/product/stock/productlot_card.php?id=".$object->id;
	$head[$h][1] = $langs->trans("Lot");
	$head[$h][2] = 'card';
	$h++;

	// Attachments
	require_once DOL_DOCUMENT_ROOT.'/core/lib/files.lib.php';
	require_once DOL_DOCUMENT_ROOT.'/core/class/link.class.php';
	$upload_dir = $conf->productbatch->multidir_output[$object->entity].'/'.dol_sanitizeFileName($object->ref);
	$nbFiles = count(dol_dir_list($upload_dir, 'files', 0, '', '(\.meta|_preview.*\.png)$'));
	$nbLinks = Link::count($db, $object->element, $object->id);
	$head[$h][0] = DOL_URL_ROOT."/product/stock/productlot_document.php?id=".$object->id;
	$head[$h][1] = $langs->trans("Documents");
	if (($nbFiles + $nbLinks) > 0) {
		$head[$h][1] .= '<span class="badge marginleftonlyshort">'.($nbFiles + $nbLinks).'</span>';
	}
	$head[$h][2] = 'documents';
	$h++;

	// Show more tabs from modules
	// Entries must be declared in modules descriptor with line
	// $this->tabs = array('entity:+tabname:Title:@mymodule:/mymodule/mypage.php?id=__ID__');   to add new tab
	// $this->tabs = array('entity:-tabname);   												to remove a tab
	complete_head_from_modules($conf, $langs, $object, $head, $h, 'productlot');

	complete_head_from_modules($conf, $langs, $object, $head, $h, 'productlot', 'remove');

	// Log
	/*
	$head[$h][0] = DOL_URL_ROOT.'/product/info.php?id='.$object->id;
	$head[$h][1] = $langs->trans("Info");
	$head[$h][2] = 'info';
	$h++;
	*/

	return $head;
}



/**
*  Return array head with list of tabs to view object informations.
*
*  @return	array   	        head array with tabs
*/
function product_admin_prepare_head()
{
	global $langs, $conf, $user;

	$h = 0;
	$head = array();

	$head[$h][0] = DOL_URL_ROOT."/product/admin/product.php";
	$head[$h][1] = $langs->trans('Parameters');
	$head[$h][2] = 'general';
	$h++;

	if (!empty($conf->global->PRODUIT_MULTIPRICES) && !empty($conf->global->PRODUIT_MULTIPRICES_ALLOW_AUTOCALC_PRICELEVEL)) {
		$head[$h] = array(
			0 => DOL_URL_ROOT."/product/admin/price_rules.php",
			1 => $langs->trans('MultipriceRules'),
			2 => 'generator'
		);
		$h++;
	}

	// Show more tabs from modules
	// Entries must be declared in modules descriptor with line
	// $this->tabs = array('entity:+tabname:Title:@mymodule:/mymodule/mypage.php?id=__ID__');   to add new tab
	// $this->tabs = array('entity:-tabname);   												to remove a tab
	complete_head_from_modules($conf, $langs, null, $head, $h, 'product_admin');

	$head[$h][0] = DOL_URL_ROOT.'/product/admin/product_extrafields.php';
	$head[$h][1] = $langs->trans("ExtraFields");
	$head[$h][2] = 'attributes';
	$h++;

	$head[$h][0] = DOL_URL_ROOT.'/product/admin/product_supplier_extrafields.php';
	$head[$h][1] = $langs->trans("ProductSupplierExtraFields");
	$head[$h][2] = 'supplierAttributes';
	$h++;

	complete_head_from_modules($conf, $langs, null, $head, $h, 'product_admin', 'remove');

	return $head;
}



/**
 *  Return array head with list of tabs to view object informations.
 *
 *  @return	array   	        head array with tabs
 */
function product_lot_admin_prepare_head()
{
	global $langs, $conf, $user;

	$h = 0;
	$head = array();

	// Show more tabs from modules
	// Entries must be declared in modules descriptor with line
	// $this->tabs = array('entity:+tabname:Title:@mymodule:/mymodule/mypage.php?id=__ID__');   to add new tab
	// $this->tabs = array('entity:-tabname);   												to remove a tab
	complete_head_from_modules($conf, $langs, null, $head, $h, 'product_lot_admin');

	$head[$h][0] = DOL_URL_ROOT.'/product/admin/product_lot_extrafields.php';
	$head[$h][1] = $langs->trans("ExtraFields");
	$head[$h][2] = 'attributes';
	$h++;

	complete_head_from_modules($conf, $langs, null, $head, $h, 'product_lot_admin', 'remove');

	return $head;
}



/**
 * Show stats for company
 *
 * @param	Product		$product	Product object
 * @param 	int			$socid		Thirdparty id
 * @return	integer					NB of lines shown into array
 */
function show_stats_for_company($product, $socid)
{
	global $conf, $langs, $user, $db;
	$form = new Form($db);

	$nblines = 0;

	print '<tr class="liste_titre">';
	print '<td class="left" width="25%">'.$langs->trans("Referers").'</td>';
	print '<td class="right" width="25%">'.$langs->trans("NbOfThirdParties").'</td>';
	print '<td class="right" width="25%">'.$langs->trans("NbOfObjectReferers").'</td>';
	print '<td class="right" width="25%">'.$langs->trans("TotalQuantity").'</td>';
	print '</tr>';

	// Customer proposals
	if (!empty($conf->propal->enabled) && $user->rights->propale->lire) {
		$nblines++;
		$ret = $product->load_stats_propale($socid);
		if ($ret < 0) {
			dol_print_error($db);
		}
		$langs->load("propal");
		print '<tr><td>';
		print '<a href="propal.php?id='.$product->id.'">'.img_object('', 'propal', 'class="paddingright"').$langs->trans("Proposals").'</a>';
		print '</td><td class="right">';
		print $product->stats_propale['customers'];
		print '</td><td class="right">';
		print $product->stats_propale['nb'];
		print '</td><td class="right">';
		print $product->stats_propale['qty'];
		print '</td>';
		print '</tr>';
	}
	// Supplier proposals
	if (!empty($conf->supplier_proposal->enabled) && $user->rights->supplier_proposal->lire) {
		$nblines++;
		$ret = $product->load_stats_proposal_supplier($socid);
<<<<<<< HEAD
		if ($ret < 0) {
			dol_print_error($db);
		}
		$langs->load("propal");
=======
		if ($ret < 0) dol_print_error($db);
		$langs->load("supplier_proposal");
>>>>>>> 9ebf5c2b
		print '<tr><td>';
		print '<a href="supplier_proposal.php?id='.$product->id.'">'.img_object('', 'supplier_proposal', 'class="paddingright"').$langs->trans("SupplierProposals").'</a>';
		print '</td><td class="right">';
		print $product->stats_proposal_supplier['suppliers'];
		print '</td><td class="right">';
		print $product->stats_proposal_supplier['nb'];
		print '</td><td class="right">';
		print $product->stats_proposal_supplier['qty'];
		print '</td>';
		print '</tr>';
	}
	// Customer orders
	if (!empty($conf->commande->enabled) && $user->rights->commande->lire) {
		$nblines++;
		$ret = $product->load_stats_commande($socid);
		if ($ret < 0) {
			dol_print_error($db);
		}
		$langs->load("orders");
		print '<tr><td>';
		print '<a href="commande.php?id='.$product->id.'">'.img_object('', 'order', 'class="paddingright"').$langs->trans("CustomersOrders").'</a>';
		print '</td><td class="right">';
		print $product->stats_commande['customers'];
		print '</td><td class="right">';
		print $product->stats_commande['nb'];
		print '</td><td class="right">';
		print $product->stats_commande['qty'];
		print '</td>';
		print '</tr>';
	}
	// Supplier orders
	if ((!empty($conf->fournisseur->enabled) && empty($conf->global->MAIN_USE_NEW_SUPPLIERMOD) || !empty($conf->supplier_order->enabled)) && $user->rights->fournisseur->commande->lire) {
		$nblines++;
		$ret = $product->load_stats_commande_fournisseur($socid);
		if ($ret < 0) {
			dol_print_error($db);
		}
		$langs->load("orders");
		print '<tr><td>';
		print '<a href="commande_fournisseur.php?id='.$product->id.'">'.img_object('', 'supplier_order', 'class="paddingright"').$langs->trans("SuppliersOrders").'</a>';
		print '</td><td class="right">';
		print $product->stats_commande_fournisseur['suppliers'];
		print '</td><td class="right">';
		print $product->stats_commande_fournisseur['nb'];
		print '</td><td class="right">';
		print $product->stats_commande_fournisseur['qty'];
		print '</td>';
		print '</tr>';
	}
	// Customer invoices
	if (!empty($conf->facture->enabled) && $user->rights->facture->lire) {
		$nblines++;
		$ret = $product->load_stats_facture($socid);
		if ($ret < 0) {
			dol_print_error($db);
		}
		$langs->load("bills");
		print '<tr><td>';
		print '<a href="facture.php?id='.$product->id.'">'.img_object('', 'bill').' '.$langs->trans("CustomersInvoices").'</a>';
		print '</td><td class="right">';
		print $product->stats_facture['customers'];
		print '</td><td class="right">';
		print $product->stats_facture['nb'];
		print '</td><td class="right">';
		print $product->stats_facture['qty'];
		print '</td>';
		print '</tr>';
	}
	// Supplier invoices
	if ((!empty($conf->fournisseur->enabled) && empty($conf->global->MAIN_USE_NEW_SUPPLIERMOD) || !empty($conf->supplier_invoice->enabled)) && $user->rights->fournisseur->facture->lire) {
		$nblines++;
		$ret = $product->load_stats_facture_fournisseur($socid);
		if ($ret < 0) {
			dol_print_error($db);
		}
		$langs->load("bills");
		print '<tr><td>';
		print '<a href="facture_fournisseur.php?id='.$product->id.'">'.img_object('', 'supplier_invoice', 'class="paddingright"').$langs->trans("SuppliersInvoices").'</a>';
		print '</td><td class="right">';
		print $product->stats_facture_fournisseur['suppliers'];
		print '</td><td class="right">';
		print $product->stats_facture_fournisseur['nb'];
		print '</td><td class="right">';
		print $product->stats_facture_fournisseur['qty'];
		print '</td>';
		print '</tr>';
	}

	// Contracts
	if (!empty($conf->contrat->enabled) && $user->rights->contrat->lire) {
		$nblines++;
		$ret = $product->load_stats_contrat($socid);
		if ($ret < 0) {
			dol_print_error($db);
		}
		$langs->load("contracts");
		print '<tr><td>';
		print '<a href="contrat.php?id='.$product->id.'">'.img_object('', 'contract', 'class="paddingright"').$langs->trans("Contracts").'</a>';
		print '</td><td class="right">';
		print $product->stats_contrat['customers'];
		print '</td><td class="right">';
		print $product->stats_contrat['nb'];
		print '</td><td class="right">';
		print $product->stats_contrat['qty'];
		print '</td>';
		print '</tr>';
	}

	// BOM
	if (!empty($conf->bom->enabled) && $user->rights->bom->read) {
		$nblines++;
		$ret = $product->load_stats_bom($socid);
		if ($ret < 0) {
			setEventMessage($product->error, 'errors');
		}
		$langs->load("mrp");

		print '<tr><td>';
		print '<a href="bom.php?id='.$product->id.'">'.img_object('', 'bom', 'class="paddingright"').$langs->trans("BOM").'</a>';
		print '</td><td class="right">';

		print '</td><td class="right">';
		print $form->textwithpicto($product->stats_bom['nb_toconsume'], $langs->trans("RowMaterial"));
		print $form->textwithpicto($product->stats_bom['nb_toproduce'], $langs->trans("Finished"));
		print '</td><td class="right">';
		print $form->textwithpicto($product->stats_bom['qty_toconsume'], $langs->trans("RowMaterial"));
		print $form->textwithpicto($product->stats_bom['qty_toproduce'], $langs->trans("Finished"));
		print '</td>';
		print '</tr>';
	}

	// MO
	if (!empty($conf->mrp->enabled) && $user->rights->mrp->read) {
		$nblines++;
		$ret = $product->load_stats_mo($socid);
		if ($ret < 0) {
			setEventMessage($product->error, 'errors');
		}
		$langs->load("mrp");
		print '<tr><td>';
		print '<a href="mo.php?id='.$product->id.'">'.img_object('', 'mrp', 'class="paddingright"').$langs->trans("MO").'</a>';
		print '</td><td class="right">';
		print $form->textwithpicto($product->stats_mo['customers_toconsume'], $langs->trans("ToConsume"));
		print $form->textwithpicto($product->stats_mo['customers_consumed'], $langs->trans("QtyAlreadyConsumed"));
		print $form->textwithpicto($product->stats_mo['customers_toproduce'], $langs->trans("QtyToProduce"));
		print $form->textwithpicto($product->stats_mo['customers_produced'], $langs->trans("QtyAlreadyProduced"));
		print '</td><td class="right">';
		print $form->textwithpicto($product->stats_mo['nb_toconsume'], $langs->trans("ToConsume"));
		print $form->textwithpicto($product->stats_mo['nb_consumed'], $langs->trans("QtyAlreadyConsumed"));
		print $form->textwithpicto($product->stats_mo['nb_toproduce'], $langs->trans("QtyToProduce"));
		print $form->textwithpicto($product->stats_mo['nb_produced'], $langs->trans("QtyAlreadyProduced"));
		print '</td><td class="right">';
		print $form->textwithpicto($product->stats_mo['qty_toconsume'], $langs->trans("ToConsume"));
		print $form->textwithpicto($product->stats_mo['qty_consumed'], $langs->trans("QtyAlreadyConsumed"));
		print $form->textwithpicto($product->stats_mo['qty_toproduce'], $langs->trans("QtyToProduce"));
		print $form->textwithpicto($product->stats_mo['qty_produced'], $langs->trans("QtyAlreadyProduced"));
		print '</td>';
		print '</tr>';
	}

	return $nblines++;
}

/**
 *	Return translation label of a unit key.
 *  Function kept for backward compatibility.
 *
 *  @param	string  	$scale				Scale of unit: '0', '-3', '6', ...
 *	@param  string		$measuring_style    Style of unit: weight, volume,...
 *	@param	int			$unit               ID of unit (rowid in llx_c_units table)
 *  @param	int			$use_short_label	1=Use short label ('g' instead of 'gram'). Short labels are not translated.
 *  @param	Translate	$outputlangs		Language object
 *	@return	string	   			         	Unit string
 * 	@see	measuringUnitString() formproduct->selectMeasuringUnits()
 */
function measuring_units_string($scale = '', $measuring_style = '', $unit = 0, $use_short_label = 0, $outputlangs = null)
{
	return measuringUnitString($unit, $measuring_style, $scale, $use_short_label, $outputlangs);
}

/**
 *	Return translation label of a unit key
 *
 *	@param	int		$unit                ID of unit (rowid in llx_c_units table)
 *	@param  string	$measuring_style     Style of unit: 'weight', 'volume', ..., '' = 'net_measure' for option PRODUCT_ADD_NET_MEASURE
 *  @param	string  $scale				 Scale of unit: '0', '-3', '6', ...
 *  @param	int		$use_short_label	 1=Use short label ('g' instead of 'gram'). Short labels are not translated.
 *  @param	Translate	$outputlangs		Language object
 *	@return	string	   			         Unit string
 * 	@see	formproduct->selectMeasuringUnits()
 */
function measuringUnitString($unit, $measuring_style = '', $scale = '', $use_short_label = 0, $outputlangs = null)
{
	global $langs, $db;
	global $measuring_unit_cache;

	if (empty($outputlangs)) {
		$outputlangs = $langs;
	}

	if (empty($measuring_unit_cache[$unit.'_'.$measuring_style.'_'.$scale.'_'.$use_short_label])) {
		require_once DOL_DOCUMENT_ROOT.'/core/class/cunits.class.php';
		$measuringUnits = new CUnits($db);

		if ($measuring_style == '' && $scale == '') {
			$arrayforfilter = array(
				't.rowid' => $unit,
				't.active' => 1
			);
		} elseif ($scale !== '') {
			$arrayforfilter = array(
				't.scale' => $scale,
				't.unit_type' => $measuring_style,
				't.active' => 1
			);
		} else {
			$arrayforfilter = array(
				't.rowid' => $unit,
				't.unit_type' => $measuring_style,
				't.active' => 1
			);
		}
		$result = $measuringUnits->fetchAll('', '', 0, 0, $arrayforfilter);

		if ($result < 0) {
			return -1;
		} else {
			if (is_array($measuringUnits->records) && count($measuringUnits->records) > 0) {
				if ($use_short_label) {
					$labeltoreturn = $measuringUnits->records[key($measuringUnits->records)]->short_label;
				} else {
					$labeltoreturn = $outputlangs->transnoentitiesnoconv($measuringUnits->records[key($measuringUnits->records)]->label);
				}
			} else {
				$labeltoreturn = '';
			}
			$measuring_unit_cache[$unit.'_'.$measuring_style.'_'.$scale.'_'.$use_short_label] = $labeltoreturn;
			return $labeltoreturn;
		}
	} else {
		return $measuring_unit_cache[$unit.'_'.$measuring_style.'_'.$scale.'_'.$use_short_label];
	}
}

/**
 *	Transform a given unit scale into the square of that unit, if known.
 *
 *	@param	int		$unit            Unit scale key (-3,-2,-1,0,98,99...)
 *	@return	int	   			         Squared unit key (-6,-4,-2,0,98,99...)
 * 	@see	formproduct->selectMeasuringUnits
 */
function measuring_units_squared($unit)
{
	$measuring_units = array();
	$measuring_units[0] = 0; // m -> m3
	$measuring_units[-1] = -2; // dm-> dm2
	$measuring_units[-2] = -4; // cm -> cm2
	$measuring_units[-3] = -6; // mm -> mm2
	$measuring_units[98] = 98; // foot -> foot2
	$measuring_units[99] = 99; // inch -> inch2
	return $measuring_units[$unit];
}


/**
 *	Transform a given unit scale into the cube of that unit, if known
 *
 *	@param	int		$unit            Unit scale key (-3,-2,-1,0,98,99...)
 *	@return	int	   			         Cubed unit key (-9,-6,-3,0,88,89...)
 * 	@see	formproduct->selectMeasuringUnits
 */
function measuring_units_cubed($unit)
{
	$measuring_units = array();
	$measuring_units[0] = 0; // m -> m2
	$measuring_units[-1] = -3; // dm-> dm3
	$measuring_units[-2] = -6; // cm -> cm3
	$measuring_units[-3] = -9; // mm -> mm3
	$measuring_units[98] = 88; // foot -> foot3
	$measuring_units[99] = 89; // inch -> inch3
	return $measuring_units[$unit];
}<|MERGE_RESOLUTION|>--- conflicted
+++ resolved
@@ -390,15 +390,10 @@
 	if (!empty($conf->supplier_proposal->enabled) && $user->rights->supplier_proposal->lire) {
 		$nblines++;
 		$ret = $product->load_stats_proposal_supplier($socid);
-<<<<<<< HEAD
 		if ($ret < 0) {
 			dol_print_error($db);
 		}
-		$langs->load("propal");
-=======
-		if ($ret < 0) dol_print_error($db);
 		$langs->load("supplier_proposal");
->>>>>>> 9ebf5c2b
 		print '<tr><td>';
 		print '<a href="supplier_proposal.php?id='.$product->id.'">'.img_object('', 'supplier_proposal', 'class="paddingright"').$langs->trans("SupplierProposals").'</a>';
 		print '</td><td class="right">';
