--- conflicted
+++ resolved
@@ -5,10 +5,7 @@
  * Copyright (C) 2011-2013  Philippe Grand      <philippe.grand@atoo-net.com>
  * Copyright (C) 2022-2023  Frédéric France         <frederic.france@netlogic.fr>
  * Copyright (C) 2023 	    Nick Fragoulis
-<<<<<<< HEAD
-=======
  * Copyright (C) 2024		MDW							<mdeweerd@users.noreply.github.com>
->>>>>>> cc80841a
  *
  * This program is free software; you can redistribute it and/or modify
  * it under the terms of the GNU General Public License as published by
@@ -35,11 +32,7 @@
  * Prepare array with list of tabs
  *
  * @param   FactureFournisseur	$object		Object related to tabs
-<<<<<<< HEAD
- * @return  array				Array of tabs to show
-=======
  * @return	array<array{0:string,1:string,2:string}>	Array of tabs to show
->>>>>>> cc80841a
  */
 function facturefourn_prepare_head(FactureFournisseur $object)
 {
@@ -131,8 +124,6 @@
 	$head[$h][2] = 'info';
 	$h++;
 
-<<<<<<< HEAD
-=======
 	$head[$h][0] = DOL_URL_ROOT.'/fourn/facture/agenda.php?id='.$object->id;
 	$head[$h][1] = $langs->trans("Events");
 	if (isModEnabled('agenda') && ($user->hasRight('agenda', 'myactions', 'read') || $user->hasRight('agenda', 'allactions', 'read'))) {
@@ -167,7 +158,6 @@
 	$head[$h][2] = 'agenda';
 	$h++;
 
->>>>>>> cc80841a
 	complete_head_from_modules($conf, $langs, $object, $head, $h, 'supplier_invoice', 'add', 'external');
 
 	complete_head_from_modules($conf, $langs, $object, $head, $h, 'supplier_invoice', 'remove');
@@ -180,11 +170,7 @@
  * Prepare array with list of tabs
  *
  * @param   CommandeFournisseur	$object		Object related to tabs
-<<<<<<< HEAD
- * @return  array							Array of tabs to show
-=======
  * @return	array<array{0:string,1:string,2:string}>	Array of tabs to show
->>>>>>> cc80841a
  */
 function ordersupplier_prepare_head(CommandeFournisseur $object)
 {
@@ -227,20 +213,12 @@
 			$nbDispachedLines = count($dispachedLines);
 
 			for ($line = 0 ; $line < $nbDispachedLines; $line++) {
-<<<<<<< HEAD
-				$sumQtyAllreadyDispatched = $sumQtyAllreadyDispatched + $dispachedLines[$line]['qty'];
-=======
 				$sumQtyAllreadyDispatched += $dispachedLines[$line]['qty'];
->>>>>>> cc80841a
 			}
 			for ($line = 0 ; $line < $nbLinesOrdered; $line++) {
 				//If line is a product of conf to manage stocks for services
 				if ($object->lines[$line]->product_type == 0 || getDolGlobalString('STOCK_SUPPORTS_SERVICES')) {
-<<<<<<< HEAD
-					$sumQtyOrdered = $sumQtyOrdered + $object->lines[$line]->qty;
-=======
 					$sumQtyOrdered += $object->lines[$line]->qty;
->>>>>>> cc80841a
 				}
 			}
 			$head[$h][1] .= '<span class="badge marginleftonlyshort">'.price2num($sumQtyAllreadyDispatched, 'MS').' / '.price2num($sumQtyOrdered, 'MS').'</span>';
