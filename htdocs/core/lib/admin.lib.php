<?php
/* Copyright (C) 2008-2011  Laurent Destailleur     <eldy@users.sourceforge.net>
 * Copyright (C) 2005-2016  Regis Houssin           <regis.houssin@inodbox.com>
 * Copyright (C) 2012       J. Fernando Lagrange    <fernando@demo-tic.org>
 * Copyright (C) 2015       Raphaël Doursenaud      <rdoursenaud@gpcsolutions.fr>
 * Copyright (C) 2023       Eric Seigne      		<eric.seigne@cap-rel.fr>
 * Copyright (C) 2024		MDW							<mdeweerd@users.noreply.github.com>
<<<<<<< HEAD
=======
 * Copyright (C) 2024       Frédéric France             <frederic.france@free.fr>
>>>>>>> cc80841a
 *
 * This program is free software; you can redistribute it and/or modify
 * it under the terms of the GNU General Public License as published by
 * the Free Software Foundation; either version 3 of the License, or
 * (at your option) any later version.
 *
 * This program is distributed in the hope that it will be useful,
 * but WITHOUT ANY WARRANTY; without even the implied warranty of
 * MERCHANTABILITY or FITNESS FOR A PARTICULAR PURPOSE.  See the
 * GNU General Public License for more details.
 *
 * You should have received a copy of the GNU General Public License
 * along with this program. If not, see <https://www.gnu.org/licenses/>.
 * or see https://www.gnu.org/
 */

/**
 *	\file			htdocs/core/lib/admin.lib.php
 *  \brief			Library of admin functions
 */

require_once DOL_DOCUMENT_ROOT.'/core/lib/functions2.lib.php';

/**
 *  Renvoi une version en chaine depuis une version en tableau
 *
 *  @param		array		$versionarray		Tableau de version (vermajeur,vermineur,autre)
 *  @return     string        			      	Chaine version
 *  @see versioncompare()
 */
function versiontostring($versionarray)
{
	$string = '?';
	if (isset($versionarray[0])) {
		$string = $versionarray[0];
	}
	if (isset($versionarray[1])) {
		$string .= '.'.$versionarray[1];
	}
	if (isset($versionarray[2])) {
		$string .= '.'.$versionarray[2];
	}
	return $string;
}

/**
 *	Compare 2 versions (stored into 2 arrays).
 *  To check if Dolibarr version is lower than (x,y,z), do "if versioncompare(versiondolibarrarray(), array(x.y.z)) <= 0"
 *  For example: if (versioncompare(versiondolibarrarray(),array(4,0,-5)) >= 0) is true if version is 4.0 alpha or higher.
 *  For example: if (versioncompare(versiondolibarrarray(),array(4,0,0)) >= 0) is true if version is 4.0 final or higher.
 *  For example: if (versioncompare(versiondolibarrarray(),array(4,0,1)) >= 0) is true if version is 4.0.1 or higher.
 *  Alternative way to compare: if ((float) DOL_VERSION >= 4.0) is true if version is 4.0 alpha or higher (works only to compare first and second level)
 *
 *	@param      array		$versionarray1      Array of version (vermajor,verminor,patch)
 *	@param      array		$versionarray2		Array of version (vermajor,verminor,patch)
 *	@return     int          			       	-4,-3,-2,-1 if versionarray1<versionarray2 (value depends on level of difference)
 * 												0 if same
 * 												1,2,3,4 if versionarray1>versionarray2 (value depends on level of difference)
 *  @see versiontostring()
 */
function versioncompare($versionarray1, $versionarray2)
{
	$ret = 0;
	$level = 0;
	$count1 = count($versionarray1);
	$count2 = count($versionarray2);
	$maxcount = max($count1, $count2);
	while ($level < $maxcount) {
		$operande1 = isset($versionarray1[$level]) ? $versionarray1[$level] : 0;
		$operande2 = isset($versionarray2[$level]) ? $versionarray2[$level] : 0;
		if (preg_match('/alpha|dev/i', $operande1)) {
			$operande1 = -5;
		}
		if (preg_match('/alpha|dev/i', $operande2)) {
			$operande2 = -5;
		}
		if (preg_match('/beta$/i', $operande1)) {
			$operande1 = -4;
		}
		if (preg_match('/beta$/i', $operande2)) {
			$operande2 = -4;
		}
		if (preg_match('/beta([0-9])+/i', $operande1)) {
			$operande1 = -3;
		}
		if (preg_match('/beta([0-9])+/i', $operande2)) {
			$operande2 = -3;
		}
		if (preg_match('/rc$/i', $operande1)) {
			$operande1 = -2;
		}
		if (preg_match('/rc$/i', $operande2)) {
			$operande2 = -2;
		}
		if (preg_match('/rc([0-9])+/i', $operande1)) {
			$operande1 = -1;
		}
		if (preg_match('/rc([0-9])+/i', $operande2)) {
			$operande2 = -1;
		}
		$level++;
		//print 'level '.$level.' '.$operande1.'-'.$operande2.'<br>';
		if ($operande1 < $operande2) {
			$ret = -$level;
			break;
		}
		if ($operande1 > $operande2) {
			$ret = $level;
			break;
		}
	}
	//print join('.',$versionarray1).'('.count($versionarray1).') / '.join('.',$versionarray2).'('.count($versionarray2).') => '.$ret.'<br>'."\n";
	return $ret;
}


/**
 *	Return version PHP
 *
 *	@return     array               Tableau de version (vermajeur,vermineur,autre)
 *  @see versioncompare()
 */
function versionphparray()
{
	return explode('.', PHP_VERSION);
}

/**
 *	Return version Dolibarr
 *
 *	@return     array               Tableau de version (vermajeur,vermineur,autre)
 *  @see versioncompare()
 */
function versiondolibarrarray()
{
	return explode('.', DOL_VERSION);
}


/**
 *	Launch a sql file. Function is used by:
 *  - Migrate process (dolibarr-xyz-abc.sql)
 *  - Loading sql menus (auguria)
 *  - Running specific Sql by a module init
 *  - Loading sql file of website import package
 *  Install process however does not use it.
 *  Note that Sql files must have all comments at start of line. Also this function take ';' as the char to detect end of sql request
 *
 *	@param		string		$sqlfile					Full path to sql file
 * 	@param		int			$silent						1=Do not output anything, 0=Output line for update page
 * 	@param		int			$entity						Entity targeted for multicompany module
 *	@param		int			$usesavepoint				1=Run a savepoint before each request and a rollback to savepoint if error (this allow to have some request with errors inside global transactions).
 *	@param		string		$handler					Handler targeted for menu (replace __HANDLER__ with this value between quotes)
 *	@param 		string		$okerror					Family of errors we accept ('default', 'none')
 *  @param		int			$linelengthlimit			Limit for length of each line (Use 0 if unknown, may be faster if defined)
 *  @param		int			$nocommentremoval			Do no try to remove comments (in such a case, we consider that each line is a request, so use also $linelengthlimit=0)
 *  @param		int			$offsetforchartofaccount	Offset to use to load chart of account table to update sql on the fly to add offset to rowid and account_parent value
 *  @param		int			$colspan					2=Add a colspan=2 on td
 *  @param		int			$onlysqltoimportwebsite		Only sql requests used to import a website template are allowed
 *  @param		string		$database					Database (replace __DATABASE__ with this value)
 * 	@return		int										Return integer <=0 if KO, >0 if OK
 */
function run_sql($sqlfile, $silent = 1, $entity = 0, $usesavepoint = 1, $handler = '', $okerror = 'default', $linelengthlimit = 32768, $nocommentremoval = 0, $offsetforchartofaccount = 0, $colspan = 0, $onlysqltoimportwebsite = 0, $database = '')
{
	global $db, $conf, $langs, $user;

	dol_syslog("Admin.lib::run_sql run sql file ".$sqlfile." silent=".$silent." entity=".$entity." usesavepoint=".$usesavepoint." handler=".$handler." okerror=".$okerror, LOG_DEBUG);

	if (!is_numeric($linelengthlimit)) {
		dol_syslog("Admin.lib::run_sql param linelengthlimit is not a numeric", LOG_ERR);
		return -1;
	}

	$ok = 0;
	$error = 0;
	$i = 0;
	$buffer = '';
	$arraysql = array();

	// Get version of database
	$versionarray = $db->getVersionArray();

	$fp = fopen($sqlfile, "r");
	if ($fp) {
		while (!feof($fp)) {
			// Warning fgets with second parameter that is null or 0 hang.
			if ($linelengthlimit > 0) {
				$buf = fgets($fp, $linelengthlimit);
			} else {
				$buf = fgets($fp);
			}

			// Test if request must be ran only for particular database or version (if yes, we must remove the -- comment)
			$reg = array();
			if (preg_match('/^--\sV(MYSQL|PGSQL)([^\s]*)/i', $buf, $reg)) {
				$qualified = 1;

				// restrict on database type
				if (!empty($reg[1])) {
					if (!preg_match('/'.preg_quote($reg[1]).'/i', $db->type)) {
						$qualified = 0;
					}
				}

				// restrict on version
				if ($qualified) {
					if (!empty($reg[2])) {
						if (is_numeric($reg[2])) {	// This is a version
							$versionrequest = explode('.', $reg[2]);
							//var_dump($versionrequest);
							//var_dump($versionarray);
							if (!count($versionrequest) || !count($versionarray) || versioncompare($versionrequest, $versionarray) > 0) {
								$qualified = 0;
							}
						} else { // This is a test on a constant. For example when we have -- VMYSQLUTF8UNICODE, we test constant $conf->global->UTF8UNICODE
							$dbcollation = strtoupper(preg_replace('/_/', '', $conf->db->dolibarr_main_db_collation));
							//var_dump($reg[2]);
							//var_dump($dbcollation);
							if (empty($conf->db->dolibarr_main_db_collation) || ($reg[2] != $dbcollation)) {
								$qualified = 0;
							}
							//var_dump($qualified);
						}
					}
				}

				if ($qualified) {
					// Version qualified, delete SQL comments
					$buf = preg_replace('/^--\sV(MYSQL|PGSQL)([^\s]*)/i', '', $buf);
					//print "Ligne $i qualifi?e par version: ".$buf.'<br>';
				}
			}

			// Add line buf to buffer if not a comment
			if ($nocommentremoval || !preg_match('/^\s*--/', $buf)) {
				if (empty($nocommentremoval)) {
					$buf = preg_replace('/([,;ERLT\)])\s*--.*$/i', '\1', $buf); //remove comment from a line that not start with -- before add it to the buffer
				}
				if ($buffer) {
					$buffer .= ' ';
				}
				$buffer .= trim($buf);
			}

			//print $buf.'<br>';exit;

			if (preg_match('/;/', $buffer)) {	// If string contains ';', it's end of a request string, we save it in arraysql.
				// Found new request
				if ($buffer) {
					$arraysql[$i] = $buffer;
				}
				$i++;
				$buffer = '';
			}
		}

		if ($buffer) {
			$arraysql[$i] = $buffer;
		}
		fclose($fp);
	} else {
		dol_syslog("Admin.lib::run_sql failed to open file ".$sqlfile, LOG_ERR);
	}

	// Loop on each request to see if there is a __+MAX_table__ key
	$listofmaxrowid = array(); // This is a cache table
	foreach ($arraysql as $i => $sql) {
		$newsql = $sql;

		// Replace __+MAX_table__ with max of table
		while (preg_match('/__\+MAX_([A-Za-z0-9_]+)__/i', $newsql, $reg)) {
			$table = $reg[1];
			if (!isset($listofmaxrowid[$table])) {
				//var_dump($db);
				$sqlgetrowid = 'SELECT MAX(rowid) as max from '.preg_replace('/^llx_/', MAIN_DB_PREFIX, $table);
				$resql = $db->query($sqlgetrowid);
				if ($resql) {
					$obj = $db->fetch_object($resql);
					$listofmaxrowid[$table] = $obj->max;
					if (empty($listofmaxrowid[$table])) {
						$listofmaxrowid[$table] = 0;
					}
				} else {
					if (!$silent) {
						print '<tr><td class="tdtop"'.($colspan ? ' colspan="'.$colspan.'"' : '').'>';
						print '<div class="error">'.$langs->trans("Failed to get max rowid for ".$table)."</div>";
						print '</td></tr>';
					}
					$error++;
					break;
				}
			}
			// Replace __+MAX_llx_table__ with +999
			$from = '__+MAX_'.$table.'__';
			$to = '+'.$listofmaxrowid[$table];
			$newsql = str_replace($from, $to, $newsql);
			dol_syslog('Admin.lib::run_sql New Request '.($i + 1).' (replacing '.$from.' to '.$to.')', LOG_DEBUG);

			$arraysql[$i] = $newsql;
		}

		if ($offsetforchartofaccount > 0) {
			// Replace lines
			// 'INSERT INTO llx_accounting_account (entity, rowid, fk_pcg_version, pcg_type, account_number, account_parent, label, active) VALUES (__ENTITY__, 1401, 'PCG99-ABREGE', 'CAPIT', '1234', 1400,...'
			// with
			// 'INSERT INTO llx_accounting_account (entity, rowid, fk_pcg_version, pcg_type, account_number, account_parent, label, active) VALUES (__ENTITY__, 1401 + 200100000, 'PCG99-ABREGE','CAPIT', '1234', 1400 + 200100000,...'
			// Note: string with 'PCG99-ABREGE','CAPIT', 1234  instead of  'PCG99-ABREGE','CAPIT', '1234' is also supported
			$newsql = preg_replace('/VALUES\s*\(__ENTITY__, \s*(\d+)\s*,(\s*\'[^\',]*\'\s*,\s*\'[^\',]*\'\s*,\s*\'?[^\',]*\'?\s*),\s*\'?([^\',]*)\'?/ims', 'VALUES (__ENTITY__, \1 + '.((int) $offsetforchartofaccount).', \2, \3 + '.((int) $offsetforchartofaccount), $newsql);
			$newsql = preg_replace('/([,\s])0 \+ '.((int) $offsetforchartofaccount).'/ims', '\1 0', $newsql);
			//var_dump($newsql);
			$arraysql[$i] = $newsql;

			// FIXME Because we force the rowid during insert, we must also update the sequence with postgresql by running
			// SELECT dol_util_rebuild_sequences();
		}
	}

	// Loop on each request to execute request
	$cursorinsert = 0;
	$listofinsertedrowid = array();
	$keyforsql = md5($sqlfile);
	foreach ($arraysql as $i => $sql) {
		if ($sql) {
			// Test if the SQL is allowed SQL
			if ($onlysqltoimportwebsite) {
				$newsql = str_replace(array("\'"), '__BACKSLASHQUOTE__', $sql);	// Replace the \' char

				// Remove all strings contents including the ' so we can analyse SQL instruction only later
				$l = strlen($newsql);
				$is = 0;
				$quoteopen = 0;
				$newsqlclean = '';
				while ($is < $l) {
					$char = $newsql[$is];
					if ($char == "'") {
						if ($quoteopen) {
							$quoteopen--;
						} else {
							$quoteopen++;
						}
					} elseif (empty($quoteopen)) {
						$newsqlclean .= $char;
					}
					$is++;
				}
				$newsqlclean = str_replace(array("null"), '__000__', $newsqlclean);
				//print $newsqlclean."<br>\n";

				$qualified = 0;

				// A very small control. This can still by bypassed by adding a second SQL request concatenated
				if (preg_match('/^--/', $newsqlclean)) {
					$qualified = 1;
				} elseif (preg_match('/^UPDATE llx_website SET \w+ = \d+\+\d+ WHERE rowid = \d+;$/', $newsqlclean)) {
					$qualified = 1;
				} elseif (preg_match('/^INSERT INTO llx_website_page\([a-z0-9_\s,]+\) VALUES\([0-9_\s,\+]+\);$/', $newsqlclean)) {
					// Insert must match
					// INSERT INTO llx_website_page(rowid, fk_page, fk_website, pageurl, aliasalt, title, description, lang, image, keywords, status, date_creation, tms, import_key, grabbed_from, type_container, htmlheader, content, author_alias) VALUES(1+123, null, 17, , , , , , , , , , , null, , , , , );
					$qualified = 1;
				}

				// Another check to allow some legitimate original urls
				if (!$qualified) {
					if (preg_match('/^UPDATE llx_website SET \w+ = \'[a-zA-Z,\s]*\' WHERE rowid = \d+;$/', $sql)) {
						$qualified = 1;
					}
				}

				// We also check content
				$extractphp = dolKeepOnlyPhpCode($sql);
				$extractphpold = '';

				// Security analysis
				$errorphpcheck = checkPHPCode($extractphpold, $extractphp);	// Contains the setEventMessages
				if ($errorphpcheck) {
					$error++;
					//print 'Request '.($i + 1)." contains non allowed instructions.<br>\n";
					//print "newsqlclean = ".$newsqlclean."<br>\n";
					dol_syslog('Admin.lib::run_sql Request '.($i + 1)." contains PHP code and checking this code returns errorphpcheck='.$errorphpcheck.'", LOG_WARNING);
					dol_syslog("sql=".$sql, LOG_DEBUG);
					break;
				}


				if (!$qualified) {
					$error++;
					//print 'Request '.($i + 1)." contains non allowed instructions.<br>\n";
					//print "newsqlclean = ".$newsqlclean."<br>\n";
					dol_syslog('Admin.lib::run_sql Request '.($i + 1)." contains non allowed instructions.", LOG_WARNING);
					dol_syslog('$newsqlclean='.$newsqlclean, LOG_DEBUG);
					break;
				}
			}

			// Replace the prefix tables
			if (MAIN_DB_PREFIX != 'llx_') {
				$sql = preg_replace('/llx_/i', MAIN_DB_PREFIX, $sql);
			}

			if (!empty($handler)) {
				$sql = preg_replace('/__HANDLER__/i', "'".$db->escape($handler)."'", $sql);
			}

			if (!empty($database)) {
				$sql = preg_replace('/__DATABASE__/i', $db->escape($database), $sql);
			}

			$newsql = preg_replace('/__ENTITY__/i', (!empty($entity) ? $entity : (string) $conf->entity), $sql);

			// Add log of request
			if (!$silent) {
				print '<tr class="trforrunsql'.$keyforsql.'"><td class="tdtop opacitymedium"'.($colspan ? ' colspan="'.$colspan.'"' : '').'>'.$langs->trans("Request").' '.($i + 1)." sql='".dol_htmlentities($newsql, ENT_NOQUOTES)."'</td></tr>\n";
			}
			dol_syslog('Admin.lib::run_sql Request '.($i + 1), LOG_DEBUG);
			$sqlmodified = 0;

			// Replace for encrypt data
			if (preg_match_all('/__ENCRYPT\(\'([^\']+)\'\)__/i', $newsql, $reg)) {
				$num = count($reg[0]);

				for ($j = 0; $j < $num; $j++) {
					$from = $reg[0][$j];
					$to = $db->encrypt($reg[1][$j]);
					$newsql = str_replace($from, $to, $newsql);
				}
				$sqlmodified++;
			}

			// Replace for decrypt data
			if (preg_match_all('/__DECRYPT\(\'([A-Za-z0-9_]+)\'\)__/i', $newsql, $reg)) {
				$num = count($reg[0]);

				for ($j = 0; $j < $num; $j++) {
					$from = $reg[0][$j];
					$to = $db->decrypt($reg[1][$j]);
					$newsql = str_replace($from, $to, $newsql);
				}
				$sqlmodified++;
			}

			// Replace __x__ with the rowid of the result of the insert number x
			while (preg_match('/__([0-9]+)__/', $newsql, $reg)) {
				$cursor = $reg[1];
				if (empty($listofinsertedrowid[$cursor])) {
					if (!$silent) {
						print '<tr><td class="tdtop"'.($colspan ? ' colspan="'.$colspan.'"' : '').'>';
						print '<div class="error">'.$langs->trans("FileIsNotCorrect")."</div>";
						print '</td></tr>';
					}
					$error++;
					break;
				}

				$from = '__'.$cursor.'__';
				$to = $listofinsertedrowid[$cursor];
				$newsql = str_replace($from, $to, $newsql);
				$sqlmodified++;
			}

			if ($sqlmodified) {
				dol_syslog('Admin.lib::run_sql New Request '.($i + 1), LOG_DEBUG);
			}

			$result = $db->query($newsql, $usesavepoint);
			if ($result) {
				if (!$silent) {
					print '<!-- Result = OK -->'."\n";
				}

				if (preg_replace('/insert into ([^\s]+)/i', $newsql, $reg)) {
					$cursorinsert++;

					// It's an insert
					$table = preg_replace('/([^a-zA-Z_]+)/i', '', $reg[1]);
					$insertedrowid = $db->last_insert_id($table);
					$listofinsertedrowid[$cursorinsert] = $insertedrowid;
					dol_syslog('Admin.lib::run_sql Insert nb '.$cursorinsert.', done in table '.$table.', rowid is '.$listofinsertedrowid[$cursorinsert], LOG_DEBUG);
				}
				// 	          print '<td class="right">OK</td>';
			} else {
				$errno = $db->errno();
				if (!$silent) {
					print '<!-- Result = '.$errno.' -->'."\n";
				}

				// Define list of errors we accept (array $okerrors)
				$okerrors = array(	// By default
					'DB_ERROR_TABLE_ALREADY_EXISTS',
					'DB_ERROR_COLUMN_ALREADY_EXISTS',
					'DB_ERROR_KEY_NAME_ALREADY_EXISTS',
					'DB_ERROR_TABLE_OR_KEY_ALREADY_EXISTS', // PgSql use same code for table and key already exist
					'DB_ERROR_RECORD_ALREADY_EXISTS',
					'DB_ERROR_NOSUCHTABLE',
					'DB_ERROR_NOSUCHFIELD',
					'DB_ERROR_NO_FOREIGN_KEY_TO_DROP',
					'DB_ERROR_NO_INDEX_TO_DROP',
					'DB_ERROR_CANNOT_CREATE', // Qd contrainte deja existante
					'DB_ERROR_CANT_DROP_PRIMARY_KEY',
					'DB_ERROR_PRIMARY_KEY_ALREADY_EXISTS',
					'DB_ERROR_22P02'
				);
				if ($okerror == 'none') {
					$okerrors = array();
				}

				// Is it an error we accept
				if (!in_array($errno, $okerrors)) {
					if (!$silent) {
						print '<tr><td class="tdtop"'.($colspan ? ' colspan="'.$colspan.'"' : '').'>';
						print '<div class="error">'.$langs->trans("Error")." ".$db->errno()." (Req ".($i + 1)."): ".$newsql."<br>".$db->error()."</div>";
						print '</td></tr>'."\n";
					}
					dol_syslog('Admin.lib::run_sql Request '.($i + 1)." Error ".$db->errno()." ".$newsql."<br>".$db->error(), LOG_ERR);
					$error++;
				}
			}
		}
	}

	if (!$silent) {
		print '<tr><td>'.$langs->trans("ProcessMigrateScript").'</td>';
		print '<td class="right">';
		if ($error == 0) {
			print '<span class="ok">'.$langs->trans("OK").'</span>';
		} else {
			print '<span class="error">'.$langs->trans("Error").'</span>';
		}

		//if (!empty($conf->use_javascript_ajax)) {		// use_javascript_ajax is not defined
		print '<script type="text/javascript">
		jQuery(document).ready(function() {
			function init_trrunsql'.$keyforsql.'()
			{
				console.log("toggle .trforrunsql'.$keyforsql.'");
				jQuery(".trforrunsql'.$keyforsql.'").toggle();
			}
			init_trrunsql'.$keyforsql.'();
			jQuery(".trforrunsqlshowhide'.$keyforsql.'").click(function() {
				init_trrunsql'.$keyforsql.'();
			});
		});
		</script>';
		if (count($arraysql)) {
			print ' - <a class="trforrunsqlshowhide'.$keyforsql.'" href="#" title="'.($langs->trans("ShowHideTheNRequests", count($arraysql))).'">'.$langs->trans("ShowHideDetails").'</a>';
		} else {
			print ' - <span class="opacitymedium">'.$langs->trans("ScriptIsEmpty").'</span>';
		}
		//}

		print '</td></tr>'."\n";
	}

	if ($error == 0) {
		$ok = 1;
	} else {
		$ok = 0;
	}

	return $ok;
}


/**
 *	Delete a constant
 *
 *	@param	    DoliDB		$db         Database handler
<<<<<<< HEAD
 *	@param	    string|int	$name		Name of constant or rowid of line
=======
 *	@param	    int|string	$name		Name of constant or rowid of line
>>>>>>> cc80841a
 *	@param	    int			$entity		Multi company id, -1 for all entities
 *	@return     int         			Return integer <0 if KO, >0 if OK
 *
 *	@see		dolibarr_get_const(), dolibarr_set_const(), dol_set_user_param()
 */
function dolibarr_del_const($db, $name, $entity = 1)
{
	global $conf, $hookmanager;

	if (empty($name)) {
		dol_print_error(null, 'Error call dolibar_del_const with parameter name empty');
		return -1;
	}
	if (! is_object($hookmanager)) {
		require_once DOL_DOCUMENT_ROOT.'/core/class/hookmanager.class.php';
		$hookmanager = new HookManager($db);
	}

	$parameters = array(
		'name' => $name,
		'entity' => $entity,
	);

	$reshook = $hookmanager->executeHooks('dolibarrDelConst', $parameters); // Note that $action and $object may have been modified by some hooks
	if ($reshook != 0) {
		return $reshook;
	}

	$sql = "DELETE FROM ".MAIN_DB_PREFIX."const";
<<<<<<< HEAD
	$sql .= " WHERE (".$db->decrypt('name')." = '".$db->escape($name)."'";
	if (is_numeric($name)) {
=======
	$sql .= " WHERE (".$db->decrypt('name')." = '".$db->escape((string) $name)."'";
	if (is_numeric($name)) {	// This case seems used in the setup of constant page only, to delete a line.
>>>>>>> cc80841a
		$sql .= " OR rowid = ".((int) $name);
	}
	$sql .= ")";
	if ($entity >= 0) {
		$sql .= " AND entity = ".((int) $entity);
	}

	dol_syslog("admin.lib::dolibarr_del_const", LOG_DEBUG);
	$resql = $db->query($sql);
	if ($resql) {
		$conf->global->$name = '';
		return 1;
	} else {
		dol_print_error($db);
		return -1;
	}
}

/**
 *	Get the value of a setup constant from database
 *
 *	@param	    DoliDB		$db         Database handler
 *	@param	    string		$name		Name of constant
 *	@param	    int			$entity		Multi company id
 *	@return     string      			Value of constant
 *
 *	@see		dolibarr_del_const(), dolibarr_set_const(), dol_set_user_param()
 */
function dolibarr_get_const($db, $name, $entity = 1)
{
	$value = '';

	$sql = "SELECT ".$db->decrypt('value')." as value";
	$sql .= " FROM ".MAIN_DB_PREFIX."const";
	$sql .= " WHERE name = ".$db->encrypt($name);
	$sql .= " AND entity = ".((int) $entity);

	dol_syslog("admin.lib::dolibarr_get_const", LOG_DEBUG);
	$resql = $db->query($sql);
	if ($resql) {
		$obj = $db->fetch_object($resql);
		if ($obj) {
			include_once DOL_DOCUMENT_ROOT.'/core/lib/security.lib.php';
			$value = dolDecrypt($obj->value);
		}
	}
	return $value;
}


/**
 *	Insert a parameter (key,value) into database (delete old key then insert it again).
 *
 *	@param	    DoliDB		$db         Database handler
 *	@param	    string		$name		Name of constant
 *	@param	    int|string	$value		Value of constant
 *	@param	    string		$type		Type of constant. Deprecated, only strings are allowed for $value. Caller must json encode/decode to store other type of data.
 *	@param	    int			$visible	Is constant visible in Setup->Other page (0 by default)
 *	@param	    string		$note		Note on parameter
 *	@param	    int			$entity		Multi company id (0 means all entities)
 *	@return     int         			-1 if KO, 1 if OK
 *
 *	@see		dolibarr_del_const(), dolibarr_get_const(), dol_set_user_param()
 */
function dolibarr_set_const($db, $name, $value, $type = 'chaine', $visible = 0, $note = '', $entity = 1)
{
	global $conf, $hookmanager;

	// Clean parameters
	$name = trim($name);
	$value = (string) $value;

	// Check parameters
	if (empty($name)) {
		dol_print_error($db, "Error: Call to function dolibarr_set_const with wrong parameters");
		exit;
	}
	if (! is_object($hookmanager)) {
		require_once DOL_DOCUMENT_ROOT.'/core/class/hookmanager.class.php';
		$hookmanager = new HookManager($db);
	}

	$value = (string) $value;	// We force type string (may be int)

	$parameters = array(
		'name' => $name,
		'value' => $value,
		'type' => $type,
		'visible' => $visible,
		'note' => $note,
		'entity' => $entity,
	);

	$reshook = $hookmanager->executeHooks('dolibarrSetConst', $parameters); // Note that $action and $object may have been modified by some hooks
	if ($reshook != 0) {
		return $reshook;
	}

	//dol_syslog("dolibarr_set_const name=$name, value=$value type=$type, visible=$visible, note=$note entity=$entity");

	$db->begin();

	$sql = "DELETE FROM ".MAIN_DB_PREFIX."const";
	$sql .= " WHERE name = ".$db->encrypt($name);
	if ($entity >= 0) {
		$sql .= " AND entity = ".((int) $entity);
	}

	dol_syslog("admin.lib::dolibarr_set_const", LOG_DEBUG);
	$resql = $db->query($sql);

	if (strcmp($value, '')) {	// true if different. Must work for $value='0' or $value=0
		if (!preg_match('/^(MAIN_LOGEVENTS|MAIN_AGENDA_ACTIONAUTO)/', $name) && (preg_match('/(_KEY|_EXPORTKEY|_SECUREKEY|_SERVERKEY|_PASS|_PASSWORD|_PW|_PW_TICKET|_PW_EMAILING|_SECRET|_SECURITY_TOKEN|_WEB_TOKEN)$/', $name))) {
			// This seems a sensitive constant, we encrypt its value
			// To list all sensitive constant, you can make a
			// WHERE name like '%\_KEY' or name like '%\_EXPORTKEY' or name like '%\_SECUREKEY' or name like '%\_SERVERKEY' or name like '%\_PASS' or name like '%\_PASSWORD' or name like '%\_SECRET'
			// or name like '%\_SECURITY_TOKEN' or name like '%\WEB_TOKEN'
			include_once DOL_DOCUMENT_ROOT.'/core/lib/security.lib.php';
			$newvalue = dolEncrypt($value);
		} else {
			$newvalue = $value;
		}

		$sql = "INSERT INTO ".MAIN_DB_PREFIX."const(name, value, type, visible, note, entity)";
		$sql .= " VALUES (";
		$sql .= $db->encrypt($name);
		$sql .= ", ".$db->encrypt($newvalue);
		$sql .= ", '".$db->escape($type)."', ".((int) $visible).", '".$db->escape($note)."', ".((int) $entity).")";

		//print "sql".$value."-".pg_escape_string($value)."-".$sql;exit;
		//print "xx".$db->escape($value);
		dol_syslog("admin.lib::dolibarr_set_const", LOG_DEBUG);
		$resql = $db->query($sql);
	}

	if ($resql) {
		$db->commit();
		$conf->global->$name = $value;
		return 1;
	} else {
		$db->rollback();
		return -1;
	}
}




/**
 * Prepare array with list of tabs
 *
 * @param	int		$nbofactivatedmodules		Number if activated modules
 * @param	int		$nboftotalmodules			Nb of total modules
 * @param	int		$nbmodulesnotautoenabled	Nb of modules not auto enabled that are activated
<<<<<<< HEAD
 * @return  array								Array of tabs to show
=======
 * @return	array<array{0:string,1:string,2:string}>	Array of tabs to show
>>>>>>> cc80841a
 */
function modules_prepare_head($nbofactivatedmodules, $nboftotalmodules, $nbmodulesnotautoenabled)
{
	global $langs, $form;

	$desc = $langs->trans("ModulesDesc", '{picto}');
	$desc = str_replace('{picto}', img_picto('', 'switch_off'), $desc);

	$h = 0;
	$head = array();
	$mode = getDolGlobalString('MAIN_MODULE_SETUP_ON_LIST_BY_DEFAULT', 'commonkanban');
	$head[$h][0] = DOL_URL_ROOT."/admin/modules.php?mode=".$mode;
	if ($nbmodulesnotautoenabled <= getDolGlobalInt('MAIN_MIN_NB_ENABLED_MODULE_FOR_WARNING', 1)) {	// If only minimal initial modules enabled)
		//$head[$h][1] = $form->textwithpicto($langs->trans("AvailableModules"), $desc);
		$head[$h][1] = $langs->trans("AvailableModules");
		$head[$h][1] .= $form->textwithpicto('', $langs->trans("YouMustEnableOneModule").'.<br><br><span class="opacitymedium">'.$desc.'</span>', 1, 'warning');
	} else {
		//$head[$h][1] = $langs->trans("AvailableModules").$form->textwithpicto('<span class="badge marginleftonly">'.$nbofactivatedmodules.' / '.$nboftotalmodules.'</span>', $desc, 1, 'help', '', 1, 3);
		$head[$h][1] = $langs->trans("AvailableModules").'<span class="badge marginleftonly">'.$nbofactivatedmodules.' / '.$nboftotalmodules.'</span>';
	}
	$head[$h][2] = 'modules';
	$h++;

	$head[$h][0] = DOL_URL_ROOT."/admin/modules.php?mode=marketplace";
	$head[$h][1] = $langs->trans("ModulesMarketPlaces");
	$head[$h][2] = 'marketplace';
	$h++;

	$head[$h][0] = DOL_URL_ROOT."/admin/modules.php?mode=deploy";
	$head[$h][1] = $langs->trans("AddExtensionThemeModuleOrOther");
	$head[$h][2] = 'deploy';
	$h++;

	$head[$h][0] = DOL_URL_ROOT."/admin/modules.php?mode=develop";
	$head[$h][1] = $langs->trans("ModulesDevelopYourModule");
	$head[$h][2] = 'develop';
	$h++;

	return $head;
}

/**
 * Prepare array with list of tabs
 *
<<<<<<< HEAD
 * @return  array				Array of tabs to show
=======
 * @return	array<array{0:string,1:string,2:string}>	Array of tabs to show
>>>>>>> cc80841a
 */
function ihm_prepare_head()
{
	global $langs, $conf, $user;
	$h = 0;
	$head = array();

	$head[$h][0] = DOL_URL_ROOT."/admin/ihm.php?mode=other";
	$head[$h][1] = $langs->trans("LanguageAndPresentation");
	$head[$h][2] = 'other';
	$h++;

	$head[$h][0] = DOL_URL_ROOT."/admin/ihm.php?mode=template";
	$head[$h][1] = $langs->trans("SkinAndColors");
	$head[$h][2] = 'template';
	$h++;

	$head[$h][0] = DOL_URL_ROOT."/admin/ihm.php?mode=dashboard";
	$head[$h][1] = $langs->trans("Dashboard");
	$head[$h][2] = 'dashboard';
	$h++;

	$head[$h][0] = DOL_URL_ROOT."/admin/ihm.php?mode=login";
	$head[$h][1] = $langs->trans("LoginPage");
	$head[$h][2] = 'login';
	$h++;

	$head[$h][0] = DOL_URL_ROOT."/admin/ihm.php?mode=css";
	$head[$h][1] = $langs->trans("CSSPage");
	$head[$h][2] = 'css';
	$h++;

	complete_head_from_modules($conf, $langs, null, $head, $h, 'ihm_admin');

	complete_head_from_modules($conf, $langs, null, $head, $h, 'ihm_admin', 'remove');


	return $head;
}


/**
 * Prepare array with list of tabs
 *
 * @return	array<array{0:string,1:string,2:string}>	Array of tabs to show
 */
function security_prepare_head()
{
	global $db, $langs, $conf, $user;
	$h = 0;
	$head = array();

	$head[$h][0] = DOL_URL_ROOT."/admin/security_other.php";
	$head[$h][1] = $langs->trans("Miscellaneous");
	$head[$h][2] = 'misc';
	$h++;

	$head[$h][0] = DOL_URL_ROOT."/admin/security.php";
	$head[$h][1] = $langs->trans("Passwords");
	$head[$h][2] = 'passwords';
	$h++;

	$head[$h][0] = DOL_URL_ROOT."/admin/security_file.php";
	$head[$h][1] = $langs->trans("Files").' ('.$langs->trans("Upload").')';
	$head[$h][2] = 'file';
	$h++;

	/*
	$head[$h][0] = DOL_URL_ROOT."/admin/security_file_download.php";
	$head[$h][1] = $langs->trans("Files").' ('.$langs->trans("Download").')';
	$head[$h][2] = 'filedownload';
	$h++;
	*/

	$head[$h][0] = DOL_URL_ROOT."/admin/proxy.php";
	$head[$h][1] = $langs->trans("ExternalAccess");
	$head[$h][2] = 'proxy';
	$h++;

	$head[$h][0] = DOL_URL_ROOT."/admin/events.php";
	$head[$h][1] = $langs->trans("Audit");
	$head[$h][2] = 'audit';
	$h++;


	// Show permissions lines
	$nbPerms = 0;
	$sql = "SELECT COUNT(r.id) as nb";
	$sql .= " FROM ".MAIN_DB_PREFIX."rights_def as r";
	$sql .= " WHERE r.libelle NOT LIKE 'tou%'"; // On ignore droits "tous"
	$sql .= " AND entity = ".((int) $conf->entity);
	$sql .= " AND bydefault = 1";
	if (!getDolGlobalString('MAIN_USE_ADVANCED_PERMS')) {
		$sql .= " AND r.perms NOT LIKE '%_advance'"; // Hide advanced perms if option is not enabled
	}
	$resql = $db->query($sql);
	if ($resql) {
		$obj = $db->fetch_object($resql);
		if ($obj) {
			$nbPerms = $obj->nb;
		}
	} else {
		dol_print_error($db);
	}

	if (getDolGlobalString('MAIN_SECURITY_USE_DEFAULT_PERMISSIONS')) {
		$head[$h][0] = DOL_URL_ROOT."/admin/perms.php";
		$head[$h][1] = $langs->trans("DefaultRights");
		if ($nbPerms > 0) {
			$head[$h][1] .= (!getDolGlobalString('MAIN_OPTIMIZEFORTEXTBROWSER') ? '<span class="badge marginleftonlyshort">'.$nbPerms.'</span>' : '');
		}
		$head[$h][2] = 'default';
		$h++;
	}

	return $head;
}

/**
 * Prepare array with list of tabs
 *
<<<<<<< HEAD
 * @param 	object 	$object 	Descriptor class
 * @return  array				Array of tabs to show
=======
 * @param 	DolibarrModules		$object 	Descriptor class
 * @return	array<array{0:string,1:string,2:string}>	Array of tabs to show
>>>>>>> cc80841a
 */
function modulehelp_prepare_head($object)
{
	global $langs, $conf;
	$h = 0;
	$head = array();

	// FIX for compatibility habitual tabs
	$object->id = $object->numero;

	$head[$h][0] = DOL_URL_ROOT."/admin/modulehelp.php?id=".$object->id.'&mode=desc';
	$head[$h][1] = $langs->trans("Description");
	$head[$h][2] = 'desc';
	$h++;

	$head[$h][0] = DOL_URL_ROOT."/admin/modulehelp.php?id=".$object->id.'&mode=feature';
	$head[$h][1] = $langs->trans("TechnicalServicesProvided");
	$head[$h][2] = 'feature';
	$h++;

	if ($object->isCoreOrExternalModule() == 'external') {
		$head[$h][0] = DOL_URL_ROOT."/admin/modulehelp.php?id=".$object->id.'&mode=changelog';
		$head[$h][1] = $langs->trans("ChangeLog");
		$head[$h][2] = 'changelog';
		$h++;
	}

	complete_head_from_modules($conf, $langs, $object, $head, $h, 'modulehelp_admin');

	complete_head_from_modules($conf, $langs, $object, $head, $h, 'modulehelp_admin', 'remove');


	return $head;
}
/**
 * Prepare array with list of tabs
 *
 * @return	array<array{0:string,1:string,2:string}>	Array of tabs to show
 */
function translation_prepare_head()
{
	global $langs, $conf;
	$h = 0;
	$head = array();

	$head[$h][0] = DOL_URL_ROOT."/admin/translation.php?mode=searchkey";
	$head[$h][1] = $langs->trans("TranslationKeySearch");
	$head[$h][2] = 'searchkey';
	$h++;

	$head[$h][0] = DOL_URL_ROOT."/admin/translation.php?mode=overwrite";
	$head[$h][1] = '<span class="valignmiddle">'.$langs->trans("TranslationOverwriteKey").'</span><span class="fa fa-plus-circle valignmiddle paddingleft"></span>';
	$head[$h][2] = 'overwrite';
	$h++;

	complete_head_from_modules($conf, $langs, null, $head, $h, 'translation_admin');

	complete_head_from_modules($conf, $langs, null, $head, $h, 'translation_admin', 'remove');


	return $head;
}


/**
 * Prepare array with list of tabs
 *
 * @return	array<array{0:string,1:string,2:string}>	Array of tabs to show
 */
function defaultvalues_prepare_head()
{
	global $langs, $conf, $user;
	$h = 0;
	$head = array();

	$head[$h][0] = DOL_URL_ROOT."/admin/defaultvalues.php?mode=createform";
	$head[$h][1] = $langs->trans("DefaultCreateForm");
	$head[$h][2] = 'createform';
	$h++;

	$head[$h][0] = DOL_URL_ROOT."/admin/defaultvalues.php?mode=filters";
	$head[$h][1] = $langs->trans("DefaultSearchFilters");
	$head[$h][2] = 'filters';
	$h++;

	$head[$h][0] = DOL_URL_ROOT."/admin/defaultvalues.php?mode=sortorder";
	$head[$h][1] = $langs->trans("DefaultSortOrder");
	$head[$h][2] = 'sortorder';
	$h++;

	if (!empty($conf->use_javascript_ajax)) {
		$head[$h][0] = DOL_URL_ROOT."/admin/defaultvalues.php?mode=focus";
		$head[$h][1] = $langs->trans("DefaultFocus");
		$head[$h][2] = 'focus';
		$h++;

		$head[$h][0] = DOL_URL_ROOT."/admin/defaultvalues.php?mode=mandatory";
		$head[$h][1] = $langs->trans("DefaultMandatory");
		$head[$h][2] = 'mandatory';
		$h++;
	}

	/*$head[$h][0] = DOL_URL_ROOT."/admin/translation.php?mode=searchkey";
	$head[$h][1] = $langs->trans("TranslationKeySearch");
	$head[$h][2] = 'searchkey';
	$h++;*/

	complete_head_from_modules($conf, $langs, null, $head, $h, 'defaultvalues_admin');

	complete_head_from_modules($conf, $langs, null, $head, $h, 'defaultvalues_admin', 'remove');


	return $head;
}


/**
 * 	Return list of session
 *
 *  @return array<string,array{login:string,age:int,creation:int,modification:int,raw:string}>	Array list of sessions
 */
function listOfSessions()
{
	global $conf;

	$arrayofSessions = array();
	// session.save_path can be returned empty so we set a default location and work from there
	$sessPath = '/tmp';
	$iniPath = ini_get("session.save_path");
	if ($iniPath) {
		$sessPath = $iniPath;
	}
	$sessPath .= '/'; // We need the trailing slash
	dol_syslog('admin.lib:listOfSessions sessPath='.$sessPath);

	$dh = @opendir(dol_osencode($sessPath));
	if ($dh) {
		while (($file = @readdir($dh)) !== false) {
			if (preg_match('/^sess_/i', $file) && $file != "." && $file != "..") {
				$fullpath = $sessPath.$file;
				if (!@is_dir($fullpath) && is_readable($fullpath)) {
					$sessValues = file_get_contents($fullpath); // get raw session data
					// Example of possible value
					//$sessValues = 'newtoken|s:32:"1239f7a0c4b899200fe9ca5ea394f307";dol_loginmesg|s:0:"";newtoken|s:32:"1236457104f7ae0f328c2928973f3cb5";dol_loginmesg|s:0:"";token|s:32:"123615ad8d650c5cc4199b9a1a76783f";
					// dol_login|s:5:"admin";dol_authmode|s:8:"dolibarr";dol_tz|s:1:"1";dol_tz_string|s:13:"Europe/Berlin";dol_dst|i:0;dol_dst_observed|s:1:"1";dol_dst_first|s:0:"";dol_dst_second|s:0:"";dol_screenwidth|s:4:"1920";
					// dol_screenheight|s:3:"971";dol_company|s:12:"MyBigCompany";dol_entity|i:1;mainmenu|s:4:"home";leftmenuopened|s:10:"admintools";idmenu|s:0:"";leftmenu|s:10:"admintools";';

					if (preg_match('/dol_login/i', $sessValues) && // limit to dolibarr session
						(preg_match('/dol_entity\|i:'.$conf->entity.';/i', $sessValues) || preg_match('/dol_entity\|s:([0-9]+):"'.$conf->entity.'"/i', $sessValues)) && // limit to current entity
					preg_match('/dol_company\|s:([0-9]+):"('.getDolGlobalString('MAIN_INFO_SOCIETE_NOM').')"/i', $sessValues)) { // limit to company name
						$tmp = explode('_', $file);
						$idsess = $tmp[1];
						$regs = array();
						$loginfound = preg_match('/dol_login\|s:[0-9]+:"([A-Za-z0-9]+)"/i', $sessValues, $regs);
						if ($loginfound) {
							$arrayofSessions[$idsess]["login"] = $regs[1];
						}
						$arrayofSessions[$idsess]["age"] = time() - filectime($fullpath);
						$arrayofSessions[$idsess]["creation"] = filectime($fullpath);
						$arrayofSessions[$idsess]["modification"] = filemtime($fullpath);
						$arrayofSessions[$idsess]["raw"] = $sessValues;
					}
				}
			}
		}
		@closedir($dh);
	}

	return $arrayofSessions;
}

/**
 * 	Purge existing sessions
 *
 * 	@param		string	$mysessionid		To avoid to try to delete my own session
 * 	@return		int							>0 if OK, <0 if KO
 */
function purgeSessions($mysessionid)
{
	global $conf;

	$sessPath = ini_get("session.save_path")."/";
	dol_syslog('admin.lib:purgeSessions mysessionid='.$mysessionid.' sessPath='.$sessPath);

	$error = 0;

	$dh = @opendir(dol_osencode($sessPath));
	if ($dh) {
		while (($file = @readdir($dh)) !== false) {
			if ($file != "." && $file != "..") {
				$fullpath = $sessPath.$file;
				if (!@is_dir($fullpath)) {
					$sessValues = file_get_contents($fullpath); // get raw session data

					if (preg_match('/dol_login/i', $sessValues) && // limit to dolibarr session
					preg_match('/dol_entity\|s:([0-9]+):"('.$conf->entity.')"/i', $sessValues) && // limit to current entity
					preg_match('/dol_company\|s:([0-9]+):"(' . getDolGlobalString('MAIN_INFO_SOCIETE_NOM').')"/i', $sessValues)) { // limit to company name
						$tmp = explode('_', $file);
						$idsess = $tmp[1];
						// We remove session if it's not ourself
						if ($idsess != $mysessionid) {
							$res = @unlink($fullpath);
							if (!$res) {
								$error++;
							}
						}
					}
				}
			}
		}
		@closedir($dh);
	}

	if (!$error) {
		return 1;
	} else {
		return -$error;
	}
}



/**
 *  Enable a module
 *
 *  @param      string		$value      			Name of module to activate
 *  @param      int			$withdeps  				Activate/Disable also all dependencies
 * 	@param		int			$noconfverification		Remove verification of $conf variable for module
 *  @return     array{nbmodules?:int,errors:string[],nbperms?:int}	array('nbmodules'=>nb modules activated with success, 'errors=>array of error messages, 'nbperms'=>Nb permission added);
 */
function activateModule($value, $withdeps = 1, $noconfverification = 0)
{
	global $db, $langs, $conf, $mysoc;

	$ret = array();

	// Check parameters
	if (empty($value)) {
		$ret['errors'] = array('ErrorBadParameter');
		return $ret;
	}

	$ret = array('nbmodules' => 0, 'errors' => array(), 'nbperms' => 0);
	$modName = $value;
	$modFile = $modName.".class.php";

	// Loop on each directory to fill $modulesdir
	$modulesdir = dolGetModulesDirs();

	// Loop on each modulesdir directories
	$found = false;
	foreach ($modulesdir as $dir) {
		if (file_exists($dir.$modFile)) {
			$found = @include_once $dir.$modFile;
			if ($found) {
				break;
			}
		}
	}

	$objMod = new $modName($db);
	'@phan-var-force DolibarrModules $objMod';

	// Test if PHP version ok
	$verphp = versionphparray();
	$vermin = isset($objMod->phpmin) ? $objMod->phpmin : 0;
	if (is_array($vermin) && versioncompare($verphp, $vermin) < 0) {
		$ret['errors'][] = $langs->trans("ErrorModuleRequirePHPVersion", versiontostring($vermin));
		return $ret;
	}

	// Test if Dolibarr version ok
	$verdol = versiondolibarrarray();
	$vermin = isset($objMod->need_dolibarr_version) ? $objMod->need_dolibarr_version : 0;
	//print 'version: '.versioncompare($verdol,$vermin).' - '.join(',',$verdol).' - '.join(',',$vermin);exit;
	if (is_array($vermin) && versioncompare($verdol, $vermin) < 0) {
		$ret['errors'][] = $langs->trans("ErrorModuleRequireDolibarrVersion", versiontostring($vermin));
		return $ret;
	}

	// Test if javascript requirement ok
	if (!empty($objMod->need_javascript_ajax) && empty($conf->use_javascript_ajax)) {
		$ret['errors'][] = $langs->trans("ErrorModuleRequireJavascript");
		return $ret;
	}

	$const_name = $objMod->const_name;
	if ($noconfverification == 0) {
		if (getDolGlobalString($const_name)) {
			return $ret;
		}
	}

	$result = $objMod->init(); // Enable module

	if ($result <= 0) {
		$ret['errors'][] = $objMod->error;
	} else {
		if ($withdeps) {
			if (isset($objMod->depends) && is_array($objMod->depends) && !empty($objMod->depends)) {
				// Activation of modules this module depends on
				// this->depends may be array('modModule1', 'mmodModule2') or array('always'=>array('modModule1'), 'FR'=>array('modModule2"))
				foreach ($objMod->depends as $key => $modulestringorarray) {
					//var_dump((! is_numeric($key)) && ! preg_match('/^always/', $key) && $mysoc->country_code && ! preg_match('/^'.$mysoc->country_code.'/', $key));exit;
					if ((!is_numeric($key)) && !preg_match('/^always/', $key) && $mysoc->country_code && !preg_match('/^'.$mysoc->country_code.'/', $key)) {
						dol_syslog("We are not concerned by dependency with key=".$key." because our country is ".$mysoc->country_code);
						continue;
					}

					if (!is_array($modulestringorarray)) {
						$modulestringorarray = array($modulestringorarray);
					}

					foreach ($modulestringorarray as $modulestring) {
						$activate = false;
						$activateerr = '';
						foreach ($modulesdir as $dir) {
							if (file_exists($dir.$modulestring.".class.php")) {
								$resarray = activateModule($modulestring);
								if (empty($resarray['errors'])) {
									$activate = true;
								} else {
									$activateerr = implode(', ', $resarray['errors']);
									foreach ($resarray['errors'] as $errorMessage) {
										dol_syslog($errorMessage, LOG_ERR);
									}
								}
								break;
							}
						}

						if ($activate) {
							$ret['nbmodules'] += $resarray['nbmodules'];
							$ret['nbperms'] += $resarray['nbperms'];
						} else {
							if ($activateerr) {
								$ret['errors'][] = $activateerr;
							}
							$ret['errors'][] = $langs->trans('activateModuleDependNotSatisfied', $objMod->name, $modulestring);
						}
					}
				}
			}

			if (isset($objMod->conflictwith) && is_array($objMod->conflictwith) && !empty($objMod->conflictwith)) {
				// Deactivation des modules qui entrent en conflict
				$num = count($objMod->conflictwith);
				for ($i = 0; $i < $num; $i++) {
					foreach ($modulesdir as $dir) {
						if (file_exists($dir.$objMod->conflictwith[$i].".class.php")) {
							unActivateModule($objMod->conflictwith[$i], 0);
						}
					}
				}
			}
		}
	}

	if (!count($ret['errors'])) {
		$ret['nbmodules']++;
		$ret['nbperms'] += (is_array($objMod->rights) ? count($objMod->rights) : 0);
	}

	return $ret;
}


/**
 *  Disable a module
 *
 *  @param      string		$value               Nom du module a desactiver
 *  @param      int			$requiredby          1=Desactive aussi modules dependants
 *  @return     string     				         Error message or '';
 */
function unActivateModule($value, $requiredby = 1)
{
	global $db, $modules, $conf;

	// Check parameters
	if (empty($value)) {
		return 'ErrorBadParameter';
	}

	$ret = '';
	$modName = $value;
	$modFile = $modName.".class.php";

	// Loop on each directory to fill $modulesdir
	$modulesdir = dolGetModulesDirs();

	// Loop on each modulesdir directories
	$found = false;
	foreach ($modulesdir as $dir) {
		if (file_exists($dir.$modFile)) {
			$found = @include_once $dir.$modFile;
			if ($found) {
				break;
			}
		}
	}

	if ($found) {
		$objMod = new $modName($db);
		'@phan-var-force DolibarrModules $objMod';
		$result = $objMod->remove();
		if ($result <= 0) {
			$ret = $objMod->error;
		}
	} else { // We come here when we try to unactivate a module when module does not exists anymore in sources
		//print $dir.$modFile;exit;
		// TODO Replace this after DolibarrModules is moved as abstract class with a try catch to show module we try to disable has not been found or could not be loaded
		include_once DOL_DOCUMENT_ROOT.'/core/modules/DolibarrModules.class.php';
		$genericMod = new DolibarrModules($db);
		$genericMod->name = preg_replace('/^mod/i', '', $modName);
		$genericMod->rights_class = strtolower(preg_replace('/^mod/i', '', $modName));
		$genericMod->const_name = 'MAIN_MODULE_'.strtoupper(preg_replace('/^mod/i', '', $modName));
		dol_syslog("modules::unActivateModule Failed to find module file, we use generic function with name ".$modName);
		$genericMod->remove('');
	}

	// Disable modules that depends on module we disable
	if (!$ret && $requiredby && is_object($objMod) && is_array($objMod->requiredby)) {
		$countrb = count($objMod->requiredby);
		for ($i = 0; $i < $countrb; $i++) {
			//var_dump($objMod->requiredby[$i]);
			unActivateModule($objMod->requiredby[$i]);
		}
	}

	return $ret;
}


/**
 *  Add external modules to list of dictionaries.
 *  Addition is done into var $taborder, $tabname, etc... that are passed with pointers.
 *
 * 	@param		array		$taborder			Taborder
 * 	@param		array		$tabname			Tabname
 * 	@param		array		$tablib				Tablib
 * 	@param		array		$tabsql				Tabsql
 * 	@param		array		$tabsqlsort			Tabsqlsort
 * 	@param		array		$tabfield			Tabfield
 * 	@param		array		$tabfieldvalue		Tabfieldvalue
 * 	@param		array		$tabfieldinsert		Tabfieldinsert
 * 	@param		array		$tabrowid			Tabrowid
 * 	@param		array		$tabcond			Tabcond
 * 	@param		array		$tabhelp			Tabhelp
 *  @param		array		$tabcomplete   		Tab complete (will replace all other in future). Key is table name.
 * 	@return		int			1
 */
function complete_dictionary_with_modules(&$taborder, &$tabname, &$tablib, &$tabsql, &$tabsqlsort, &$tabfield, &$tabfieldvalue, &$tabfieldinsert, &$tabrowid, &$tabcond, &$tabhelp, &$tabcomplete)
{
	global $db, $langs;

	dol_syslog("complete_dictionary_with_modules Search external modules to complete the list of dictionary tables", LOG_DEBUG, 1);

	// Search modules
	$modulesdir = dolGetModulesDirs();
	$i = 0; // is a sequencer of modules found
	$j = 0; // j is module number. Automatically affected if module number not defined.

	foreach ($modulesdir as $dir) {
		// Load modules attributes in arrays (name, numero, orders) from dir directory
		//print $dir."\n<br>";
		dol_syslog("Scan directory ".$dir." for modules");
		$handle = @opendir(dol_osencode($dir));
		if (is_resource($handle)) {
			while (($file = readdir($handle)) !== false) {
				//print "$i ".$file."\n<br>";
				if (is_readable($dir.$file) && substr($file, 0, 3) == 'mod' && substr($file, dol_strlen($file) - 10) == '.class.php') {
					$modName = substr($file, 0, dol_strlen($file) - 10);

					if ($modName) {
						include_once $dir.$file;
						$objMod = new $modName($db);
						'@phan-var-force DolibarrModules $objMod';

						if ($objMod->numero > 0) {
							$j = $objMod->numero;
						} else {
							$j = 1000 + $i;
						}

						$modulequalified = 1;

						// We discard modules according to features level (PS: if module is activated we always show it)
						$const_name = 'MAIN_MODULE_'.strtoupper(preg_replace('/^mod/i', '', get_class($objMod)));
						if ($objMod->version == 'development' && getDolGlobalInt('MAIN_FEATURES_LEVEL') < 2 && !getDolGlobalString($const_name)) {
							$modulequalified = 0;
						}
						if ($objMod->version == 'experimental' && getDolGlobalInt('MAIN_FEATURES_LEVEL') < 1 && !getDolGlobalString($const_name)) {
							$modulequalified = 0;
						}
						// If module is not activated disqualified
						if (!getDolGlobalString($const_name)) {
							$modulequalified = 0;
						}

						if ($modulequalified) {
							// Load languages files of module
							if (isset($objMod->langfiles) && is_array($objMod->langfiles)) {
								foreach ($objMod->langfiles as $langfile) {
									$langs->load($langfile);
								}
							}

							// phpcs:disable
							// Complete the arrays &$tabname,&$tablib,&$tabsql,&$tabsqlsort,&$tabfield,&$tabfieldvalue,&$tabfieldinsert,&$tabrowid,&$tabcond
<<<<<<< HEAD
							if (empty($objMod->dictionaries) && !empty($objMod->{"dictionnaries"})) {
=======
							// @phan-suppress-next-line PhanUndeclaredProperty
							if (empty($objMod->dictionaries) && !empty($objMod->{"dictionnaries"})) {
								// @phan-suppress-next-line PhanUndeclaredProperty
>>>>>>> cc80841a
								$objMod->dictionaries = $objMod->{"dictionnaries"}; // For backward compatibility
							}
							// phpcs:enable

							if (!empty($objMod->dictionaries)) {
								//var_dump($objMod->dictionaries['tabname']);
								$nbtabname = $nbtablib = $nbtabsql = $nbtabsqlsort = $nbtabfield = $nbtabfieldvalue = $nbtabfieldinsert = $nbtabrowid = $nbtabcond = $nbtabfieldcheck = $nbtabhelp = 0;
								$tabnamerelwithkey = array();
								foreach ($objMod->dictionaries['tabname'] as $key => $val) {
									$tmptablename = preg_replace('/'.MAIN_DB_PREFIX.'/', '', $val);
									$nbtabname++;
									$taborder[] = max($taborder) + 1;
									$tabname[] = $val;
									$tabnamerelwithkey[$key] = $val;
									$tabcomplete[$tmptablename]['picto'] = $objMod->picto;
								}		// Position
								foreach ($objMod->dictionaries['tablib'] as $key => $val) {
									$tmptablename = preg_replace('/'.MAIN_DB_PREFIX.'/', '', $tabnamerelwithkey[$key]);
									$nbtablib++;
									$tablib[] = $val;
									$tabcomplete[$tmptablename]['lib'] = $val;
								}
								foreach ($objMod->dictionaries['tabsql'] as $key => $val) {
									$tmptablename = preg_replace('/'.MAIN_DB_PREFIX.'/', '', $tabnamerelwithkey[$key]);
									$nbtabsql++;
									$tabsql[] = $val;
									$tabcomplete[$tmptablename]['sql'] = $val;
								}
								foreach ($objMod->dictionaries['tabsqlsort'] as $key => $val) {
									$tmptablename = preg_replace('/'.MAIN_DB_PREFIX.'/', '', $tabnamerelwithkey[$key]);
									$nbtabsqlsort++;
									$tabsqlsort[] = $val;
									$tabcomplete[$tmptablename]['sqlsort'] = $val;
								}
								foreach ($objMod->dictionaries['tabfield'] as $key => $val) {
									$tmptablename = preg_replace('/'.MAIN_DB_PREFIX.'/', '', $tabnamerelwithkey[$key]);
									$nbtabfield++;
									$tabfield[] = $val;
									$tabcomplete[$tmptablename]['field'] = $val;
								}
								foreach ($objMod->dictionaries['tabfieldvalue'] as $key => $val) {
									$tmptablename = preg_replace('/'.MAIN_DB_PREFIX.'/', '', $tabnamerelwithkey[$key]);
									$nbtabfieldvalue++;
									$tabfieldvalue[] = $val;
									$tabcomplete[$tmptablename]['value'] = $val;
								}
								foreach ($objMod->dictionaries['tabfieldinsert'] as $key => $val) {
									$tmptablename = preg_replace('/'.MAIN_DB_PREFIX.'/', '', $tabnamerelwithkey[$key]);
									$nbtabfieldinsert++;
									$tabfieldinsert[] = $val;
									$tabcomplete[$tmptablename]['fieldinsert'] = $val;
								}
								foreach ($objMod->dictionaries['tabrowid'] as $key => $val) {
									$tmptablename = preg_replace('/'.MAIN_DB_PREFIX.'/', '', $tabnamerelwithkey[$key]);
									$nbtabrowid++;
									$tabrowid[] = $val;
									$tabcomplete[$tmptablename]['rowid'] = $val;
								}
								foreach ($objMod->dictionaries['tabcond'] as $key => $val) {
									$tmptablename = preg_replace('/'.MAIN_DB_PREFIX.'/', '', $tabnamerelwithkey[$key]);
									$nbtabcond++;
									$tabcond[] = $val;
									$tabcomplete[$tmptablename]['cond'] = $val;
								}
								if (!empty($objMod->dictionaries['tabhelp'])) {
									foreach ($objMod->dictionaries['tabhelp'] as $key => $val) {
										$tmptablename = preg_replace('/'.MAIN_DB_PREFIX.'/', '', $tabnamerelwithkey[$key]);
										$nbtabhelp++;
										$tabhelp[] = $val;
										$tabcomplete[$tmptablename]['help'] = $val;
									}
								}
								if (!empty($objMod->dictionaries['tabfieldcheck'])) {
									foreach ($objMod->dictionaries['tabfieldcheck'] as $key => $val) {
										$tmptablename = preg_replace('/'.MAIN_DB_PREFIX.'/', '', $tabnamerelwithkey[$key]);
										$nbtabfieldcheck++;
										$tabcomplete[$tmptablename]['fieldcheck'] = $val;
									}
								}

								if ($nbtabname != $nbtablib || $nbtablib != $nbtabsql || $nbtabsql != $nbtabsqlsort) {
									print 'Error in descriptor of module '.$const_name.'. Array ->dictionaries has not same number of record for key "tabname", "tablib", "tabsql" and "tabsqlsort"';
									//print "$const_name: $nbtabname=$nbtablib=$nbtabsql=$nbtabsqlsort=$nbtabfield=$nbtabfieldvalue=$nbtabfieldinsert=$nbtabrowid=$nbtabcond=$nbtabfieldcheck=$nbtabhelp\n";
								} else {
									$taborder[] = 0; // Add an empty line
								}
							}

							$j++;
							$i++;
						} else {
							dol_syslog("Module ".get_class($objMod)." not qualified");
						}
					}
				}
			}
			closedir($handle);
		} else {
			dol_syslog("htdocs/admin/modules.php: Failed to open directory ".$dir.". See permission and open_basedir option.", LOG_WARNING);
		}
	}

	dol_syslog("", LOG_DEBUG, -1);

	return 1;
}

/**
 *  Activate external modules mandatory when country is country_code
 *
 * 	@param		string		$country_code	CountryCode
 * 	@return		int			1
 */
function activateModulesRequiredByCountry($country_code)
{
	global $db, $conf, $langs;

	$modulesdir = dolGetModulesDirs();

	foreach ($modulesdir as $dir) {
		// Load modules attributes in arrays (name, numero, orders) from dir directory
		dol_syslog("Scan directory ".$dir." for modules");
		$handle = @opendir(dol_osencode($dir));
		if (is_resource($handle)) {
			while (($file = readdir($handle)) !== false) {
				if (is_readable($dir.$file) && substr($file, 0, 3) == 'mod' && substr($file, dol_strlen($file) - 10) == '.class.php') {
					$modName = substr($file, 0, dol_strlen($file) - 10);

					if ($modName) {
						include_once $dir.$file;
						$objMod = new $modName($db);
						'@phan-var-force DolibarrModules $objMod';

						$modulequalified = 1;

						// We discard modules according to features level (PS: if module is activated we always show it)
						$const_name = 'MAIN_MODULE_'.strtoupper(preg_replace('/^mod/i', '', get_class($objMod)));

						if ($objMod->version == 'development' && getDolGlobalInt('MAIN_FEATURES_LEVEL') < 2) {
							$modulequalified = 0;
						}
						if ($objMod->version == 'experimental' && getDolGlobalInt('MAIN_FEATURES_LEVEL') < 1) {
							$modulequalified = 0;
						}
						if (getDolGlobalString($const_name)) {
							$modulequalified = 0; // already activated
						}

						if ($modulequalified) {
							// Load languages files of module
							if (property_exists($objMod, 'automatic_activation') && isset($objMod->automatic_activation) && is_array($objMod->automatic_activation) && isset($objMod->automatic_activation[$country_code])) {
								activateModule($modName);

								setEventMessages($objMod->automatic_activation[$country_code], null, 'warnings');
							}
						} else {
							dol_syslog("Module ".get_class($objMod)." not qualified");
						}
					}
				}
			}
			closedir($handle);
		} else {
			dol_syslog("htdocs/admin/modules.php: Failed to open directory ".$dir.". See permission and open_basedir option.", LOG_WARNING);
		}
	}

	return 1;
}

/**
 *  Search external modules to complete the list of contact element
 *
 * 	@param		array<string,string>	$elementList			elementList
 * 	@return		int			1
 */
function complete_elementList_with_modules(&$elementList)
{
	global $db, $modules, $conf, $langs;

	// Search modules
	$filename = array();
	$modules = array();
	$orders = array();
	$categ = array();
	$dirmod = array();

	$i = 0; // is a sequencer of modules found
	$j = 0; // j is module number. Automatically affected if module number not defined.

	dol_syslog("complete_elementList_with_modules Search external modules to complete the list of contact element", LOG_DEBUG, 1);

	$modulesdir = dolGetModulesDirs();

	foreach ($modulesdir as $dir) {
		// Load modules attributes in arrays (name, numero, orders) from dir directory
		//print $dir."\n<br>";
		dol_syslog("Scan directory ".$dir." for modules");
		$handle = @opendir(dol_osencode($dir));
		if (is_resource($handle)) {
			while (($file = readdir($handle)) !== false) {
				//print "$i ".$file."\n<br>";
				if (is_readable($dir.$file) && substr($file, 0, 3) == 'mod' && substr($file, dol_strlen($file) - 10) == '.class.php') {
					$modName = substr($file, 0, dol_strlen($file) - 10);

					if ($modName) {
						include_once $dir.$file;
						$objMod = new $modName($db);

						if ($objMod->numero > 0) {
							$j = $objMod->numero;
						} else {
							$j = 1000 + $i;
						}

						$modulequalified = 1;

						// We discard modules according to features level (PS: if module is activated we always show it)
						$const_name = 'MAIN_MODULE_'.strtoupper(preg_replace('/^mod/i', '', get_class($objMod)));
						if ($objMod->version == 'development' && getDolGlobalInt('MAIN_FEATURES_LEVEL') < 2 && getDolGlobalString($const_name)) {
							$modulequalified = 0;
						}
						if ($objMod->version == 'experimental' && getDolGlobalInt('MAIN_FEATURES_LEVEL') < 1 && getDolGlobalString($const_name)) {
							$modulequalified = 0;
						}
						// If module is not activated disqualified
						if (!getDolGlobalString($const_name)) {
							$modulequalified = 0;
						}

						if ($modulequalified) {
							// Load languages files of module
							if (isset($objMod->langfiles) && is_array($objMod->langfiles)) {
								foreach ($objMod->langfiles as $langfile) {
									$langs->load($langfile);
								}
							}

							$modules[$i] = $objMod;
							$filename[$i] = $modName;
							$orders[$i]  = $objMod->family."_".$j; // Sort on family then module number
							$dirmod[$i] = $dir;
							//print "x".$modName." ".$orders[$i]."\n<br>";

							if (!empty($objMod->module_parts['contactelement'])) {
								if (is_array($objMod->module_parts['contactelement'])) {
									foreach ($objMod->module_parts['contactelement'] as $elem => $title) {
										$elementList[$elem] = $langs->trans($title);
									}
								} else {
									$elementList[$objMod->name] = $langs->trans($objMod->name);
								}
							}

							$j++;
							$i++;
						} else {
							dol_syslog("Module ".get_class($objMod)." not qualified");
						}
					}
				}
			}
			closedir($handle);
		} else {
			dol_syslog("htdocs/admin/modules.php: Failed to open directory ".$dir.". See permission and open_basedir option.", LOG_WARNING);
		}
	}

	dol_syslog("", LOG_DEBUG, -1);

	return 1;
}

/**
 *	Show array with constants to edit
 *
<<<<<<< HEAD
 *	@param	array<string,array{type:string,label:string}>	$tableau		Array of constants array('key'=>array('type'=>type, 'label'=>label)
 *                                                                          where type can be 'string', 'text', 'textarea', 'html', 'yesno', 'emailtemplate:xxx', ...
=======
 *	@param	array<string,array{type:string,label:string}>|array<int,string>	$tableau		Array of constants array('key'=>array('type'=>type, 'label'=>label)
 *                                                                                          where type can be 'string', 'text', 'textarea', 'html', 'yesno', 'emailtemplate:xxx', ...
>>>>>>> cc80841a
 *	@param	int<2,3>	$strictw3c		0=Include form into table (deprecated), 1=Form is outside table to respect W3C (deprecated), 2=No form nor button at all, 3=No form nor button at all and each field has a unique name (form is output by caller, recommended)  (typed as int<2,3> to highlight the deprecated values)
 *  @param  string  	$helptext       Tooltip help to use for the column name of values
 *  @param	string		$text			Text to use for the column name of values
 *	@return	void
 */
function form_constantes($tableau, $strictw3c = 2, $helptext = '', $text = 'Value')
{
	global $db, $langs, $conf, $user;
	global $_Avery_Labels;

	$form = new Form($db);

	if (empty($strictw3c)) {
<<<<<<< HEAD
		dol_syslog("Warning: Function 'form_constantes' was called with parameter strictw3c = 0, this is deprecated. Value must be 2 now.", LOG_DEBUG);
=======
		dol_syslog("Warning: Function 'form_constantes' was called with parameter strictw3c = 0, this is deprecated. Value must be 2 now.", LOG_WARNING);
>>>>>>> cc80841a
	}
	if (!empty($strictw3c) && $strictw3c == 1) {
		print "\n".'<form action="'.$_SERVER["PHP_SELF"].'" method="POST">';
		print '<input type="hidden" name="token" value="'.newToken().'">';
		print '<input type="hidden" name="action" value="updateall">';
	}

	print '<div class="div-table-responsive-no-min">';
	print '<table class="noborder centpercent">';
	print '<tr class="liste_titre">';
	print '<td class="">'.$langs->trans("Description").'</td>';
	print '<td>';
	$text = $langs->trans($text);
	print $form->textwithpicto($text, $helptext, 1, 'help', '', 0, 2, 'idhelptext');
	print '</td>';
	if (empty($strictw3c)) {
		print '<td class="center" width="80">'.$langs->trans("Action").'</td>';
	}
	print "</tr>\n";

	$label = '';
	foreach ($tableau as $key => $const) {	// Loop on each param
		$label = '';
		// $const is a const key like 'MYMODULE_ABC'
		if (is_numeric($key)) {		// Very old behaviour
			$type = 'string';
		} else {
			if (is_array($const)) {
				$type = $const['type'];
				$label = $const['label'];
				$const = $key;
			} else {
				$type = $const;
				$const = $key;
			}
		}
		$sql = "SELECT ";
		$sql .= "rowid";
		$sql .= ", ".$db->decrypt('name')." as name";
		$sql .= ", ".$db->decrypt('value')." as value";
		$sql .= ", type";
		$sql .= ", note";
		$sql .= " FROM ".MAIN_DB_PREFIX."const";
		$sql .= " WHERE ".$db->decrypt('name')." = '".$db->escape($const)."'";
		$sql .= " AND entity IN (0, ".$conf->entity.")";
		$sql .= " ORDER BY name ASC, entity DESC";
		$result = $db->query($sql);

		dol_syslog("List params", LOG_DEBUG);

		if ($result) {
			$obj = $db->fetch_object($result); // Take first result of select

			if (empty($obj)) {	// If not yet into table
				$obj = (object) array('rowid' => '', 'name' => $const, 'value' => '', 'type' => $type, 'note' => '');
			}

			if (empty($strictw3c)) {	// deprecated. must be always true.
				print "\n".'<form action="'.$_SERVER["PHP_SELF"].'" method="POST">';
				print '<input type="hidden" name="token" value="'.newToken().'">';
				print '<input type="hidden" name="page_y" value="'.newToken().'">';
<<<<<<< HEAD
=======
				print '<input type="hidden" name="action" value="update">';
>>>>>>> cc80841a
			}

			print '<tr class="oddeven">';

			// Show label of parameter
			print '<td>';
			print '<input type="hidden" name="rowid'.(empty($strictw3c) ? '' : '[]').'" value="'.$obj->rowid.'">';
			print '<input type="hidden" name="constname'.(empty($strictw3c) ? '' : '[]').'" value="'.$const.'">';
			print '<input type="hidden" name="constnote_'.$obj->name.'" value="'.nl2br(dol_escape_htmltag($obj->note)).'">';
			print '<input type="hidden" name="consttype_'.$obj->name.'" value="'.($obj->type ? $obj->type : 'string').'">';
<<<<<<< HEAD
=======

			$picto = 'generic';
			$tmparray = explode(':', $obj->type);
			if (!empty($tmparray[1])) {
				$picto = preg_replace('/_send$/', '', $tmparray[1]);
			}
			print img_picto('', $picto, 'class="pictofixedwidth"');

>>>>>>> cc80841a
			if (!empty($tableau[$key]['tooltip'])) {
				print $form->textwithpicto($label ? $label : $langs->trans('Desc'.$const), $tableau[$key]['tooltip']);
			} else {
				print($label ? $label : $langs->trans('Desc'.$const));
			}

			if ($const == 'ADHERENT_MAILMAN_URL') {
				print '. '.$langs->trans("Example").': <a href="#" id="exampleclick1">'.img_down().'</a><br>';
				//print 'http://lists.example.com/cgi-bin/mailman/admin/%LISTE%/members?adminpw=%MAILMAN_ADMINPW%&subscribees=%EMAIL%&send_welcome_msg_to_this_batch=1';
				print '<div id="example1" class="hidden">';
				print 'http://lists.example.com/cgi-bin/mailman/admin/%LISTE%/members/add?subscribees_upload=%EMAIL%&amp;adminpw=%MAILMAN_ADMINPW%&amp;subscribe_or_invite=0&amp;send_welcome_msg_to_this_batch=0&amp;notification_to_list_owner=0';
				print '</div>';
			} elseif ($const == 'ADHERENT_MAILMAN_UNSUB_URL') {
				print '. '.$langs->trans("Example").': <a href="#" id="exampleclick2">'.img_down().'</a><br>';
				print '<div id="example2" class="hidden">';
				print 'http://lists.example.com/cgi-bin/mailman/admin/%LISTE%/members/remove?unsubscribees_upload=%EMAIL%&amp;adminpw=%MAILMAN_ADMINPW%&amp;send_unsub_ack_to_this_batch=0&amp;send_unsub_notifications_to_list_owner=0';
				print '</div>';
				//print 'http://lists.example.com/cgi-bin/mailman/admin/%LISTE%/members/remove?adminpw=%MAILMAN_ADMINPW%&unsubscribees=%EMAIL%';
			} elseif ($const == 'ADHERENT_MAILMAN_LISTS') {
				print '. '.$langs->trans("Example").': <a href="#" id="exampleclick3">'.img_down().'</a><br>';
				print '<div id="example3" class="hidden">';
				print 'mymailmanlist<br>';
				print 'mymailmanlist1,mymailmanlist2<br>';
				print 'TYPE:Type1:mymailmanlist1,TYPE:Type2:mymailmanlist2<br>';
				if (isModEnabled('category')) {
					print 'CATEG:Categ1:mymailmanlist1,CATEG:Categ2:mymailmanlist2<br>';
				}
				print '</div>';
				//print 'http://lists.example.com/cgi-bin/mailman/admin/%LISTE%/members/remove?adminpw=%MAILMAN_ADMINPW%&unsubscribees=%EMAIL%';
			} elseif (in_array($const, ['ADHERENT_MAIL_FROM', 'ADHERENT_CC_MAIL_FROM'])) {
				print ' '.img_help(1, $langs->trans("EMailHelpMsgSPFDKIM"));
			}

			print "</td>\n";

			// Value
			if ($const == 'ADHERENT_CARD_TYPE' || $const == 'ADHERENT_ETIQUETTE_TYPE') {
				print '<td>';
				// List of possible labels (defined into $_Avery_Labels variable set into format_cards.lib.php)
				require_once DOL_DOCUMENT_ROOT.'/core/lib/format_cards.lib.php';
				$arrayoflabels = array();
				foreach (array_keys($_Avery_Labels) as $codecards) {
					$arrayoflabels[$codecards] = $_Avery_Labels[$codecards]['name'];
				}
				print $form->selectarray('constvalue'.(empty($strictw3c) ? '' : ($strictw3c == 3 ? '_'.$const : '[]')), $arrayoflabels, ($obj->value ? $obj->value : 'CARD'), 1, 0, 0);
				print '<input type="hidden" name="consttype" value="yesno">';
				print '<input type="hidden" name="constnote'.(empty($strictw3c) ? '' : '[]').'" value="'.nl2br(dol_escape_htmltag($obj->note)).'">';
				print '</td>';
			} else {
				print '<td>';
				print '<input type="hidden" name="consttype'.(empty($strictw3c) ? '' : ($strictw3c == 3 ? '_'.$const : '[]')).'" value="'.($obj->type ? $obj->type : 'string').'">';
				print '<input type="hidden" name="constnote'.(empty($strictw3c) ? '' : ($strictw3c == 3 ? '_'.$const : '[]')).'" value="'.nl2br(dol_escape_htmltag($obj->note)).'">';
				if ($obj->type == 'textarea' || in_array($const, array('ADHERENT_CARD_TEXT', 'ADHERENT_CARD_TEXT_RIGHT', 'ADHERENT_ETIQUETTE_TEXT'))) {
					print '<textarea class="flat" name="constvalue'.(empty($strictw3c) ? '' : ($strictw3c == 3 ? '_'.$const : '[]')).'" cols="50" rows="5" wrap="soft">'."\n";
					print $obj->value;
					print "</textarea>\n";
				} elseif ($obj->type == 'html') {
					require_once DOL_DOCUMENT_ROOT.'/core/class/doleditor.class.php';
					$doleditor = new DolEditor('constvalue'.(empty($strictw3c) ? '' : ($strictw3c == 3 ? '_'.$const : '[]')), $obj->value, '', 160, 'dolibarr_notes', '', false, false, isModEnabled('fckeditor'), ROWS_5, '90%');
					$doleditor->Create();
				} elseif ($obj->type == 'yesno') {
					print $form->selectyesno('constvalue'.(empty($strictw3c) ? '' : ($strictw3c == 3 ? '_'.$const : '[]')), $obj->value, 1, false, 0, 1);
				} elseif (preg_match('/emailtemplate/', $obj->type)) {
					include_once DOL_DOCUMENT_ROOT.'/core/class/html.formmail.class.php';
					$formmail = new FormMail($db);

					$tmp = explode(':', $obj->type);

					$nboftemplates = $formmail->fetchAllEMailTemplate($tmp[1], $user, null, -1); // We set lang=null to get in priority record with no lang
					//$arraydefaultmessage = $formmail->getEMailTemplate($db, $tmp[1], $user, null, 0, 1, '');
					$arrayofmessagename = array();
					if (is_array($formmail->lines_model)) {
						foreach ($formmail->lines_model as $modelmail) {
							//var_dump($modelmail);
							$moreonlabel = '';
							if (!empty($arrayofmessagename[$modelmail->label])) {
								$moreonlabel = ' <span class="opacitymedium">('.$langs->trans("SeveralLangugeVariatFound").')</span>';
							}
							// The 'label' is the key that is unique if we exclude the language
							$arrayofmessagename[$modelmail->label.':'.$tmp[1]] = $langs->trans(preg_replace('/\(|\)/', '', $modelmail->label)).$moreonlabel;
						}
					}
					//var_dump($arraydefaultmessage);
					//var_dump($arrayofmessagename);
					print $form->selectarray('constvalue'.(empty($strictw3c) ? '' : ($strictw3c == 3 ? '_'.$const : '[]')), $arrayofmessagename, $obj->value.':'.$tmp[1], 'None', 0, 0, '', 0, 0, 0, '', '', 1);
				} elseif (preg_match('/MAIL_FROM$/i', $const)) {
					print img_picto('', 'email', 'class="pictofixedwidth"').'<input type="text" class="flat minwidth300" name="constvalue'.(empty($strictw3c) ? '' : ($strictw3c == 3 ? '_'.$const : '[]')).'" value="'.dol_escape_htmltag($obj->value).'">';
				} else { // type = 'string' ou 'chaine'
					print '<input type="text" class="flat minwidth300" name="constvalue'.(empty($strictw3c) ? '' : ($strictw3c == 3 ? '_'.$const : '[]')).'" value="'.dol_escape_htmltag($obj->value).'">';
				}
				print '</td>';
			}

			// Submit button
			if (empty($strictw3c)) {	// deprecated. must be always true.
				print '<td class="center">';
				print '<input type="submit" class="button small reposition" value="'.$langs->trans("Update").'" name="update">';
				print "</td>";
			}

			print "</tr>\n";

			if (empty($strictw3c)) {
				print "</form>\n";
			}
		}
	}
	print '</table>';
	print '</div>';

	if (!empty($strictw3c) && $strictw3c == 1) {
		print '<div align="center"><input type="submit" class="button small reposition" value="'.$langs->trans("Update").'" name="update"></div>';
		print "</form>\n";
	}
}


/**
 *	Show array with constants to edit
 *
 *	@param	DolibarrModules[]	$modules	Array of all modules
 *	@return	string							HTML string with warning
 */
function showModulesExludedForExternal($modules)
{
	global $conf, $langs;

	$text = $langs->trans("OnlyFollowingModulesAreOpenedToExternalUsers");
	$listofmodules = explode(',', getDolGlobalString('MAIN_MODULES_FOR_EXTERNAL'));	// List of modules qualified for external user management

	$i = 0;
	if (!empty($modules)) {
		$tmpmodules = dol_sort_array($modules, 'module_position');
		foreach ($tmpmodules as $module) {		// Loop on array of modules
			$moduleconst = $module->const_name;
			$modulename = strtolower($module->name);
			//print 'modulename='.$modulename;

			//if (empty($conf->global->$moduleconst)) continue;
			if (!in_array($modulename, $listofmodules)) {
				continue;
			}
			//var_dump($modulename.' - '.$langs->trans('Module'.$module->numero.'Name'));

			if ($i > 0) {
				$text .= ', ';
			} else {
				$text .= ' ';
			}
			$i++;

			$tmptext = $langs->trans('Module'.$module->numero.'Name');
			if ($tmptext != 'Module'.$module->numero.'Name') {
				$text .= $langs->trans('Module'.$module->numero.'Name');
			} else {
				$text .= $langs->trans($module->name);
			}
		}
	}

	return $text;
}


/**
 *	Add document model used by doc generator
 *
 *	@param		string	$name			Model name
 *	@param		string	$type			Model type
 *	@param		string	$label			Model label
 *	@param		string	$description	Model description
 *	@return		int						Return integer <0 if KO, >0 if OK
 */
function addDocumentModel($name, $type, $label = '', $description = '')
{
	global $db, $conf;

	$db->begin();

	$sql = "INSERT INTO ".MAIN_DB_PREFIX."document_model (nom, type, entity, libelle, description)";
	$sql .= " VALUES ('".$db->escape($name)."','".$db->escape($type)."',".((int) $conf->entity).", ";
	$sql .= ($label ? "'".$db->escape($label)."'" : 'null').", ";
	$sql .= (!empty($description) ? "'".$db->escape($description)."'" : "null");
	$sql .= ")";

	dol_syslog("admin.lib::addDocumentModel", LOG_DEBUG);
	$resql = $db->query($sql);
	if ($resql) {
		$db->commit();
		return 1;
	} else {
		dol_print_error($db);
		$db->rollback();
		return -1;
	}
}

/**
 *	Delete document model used by doc generator
 *
 *	@param		string	$name			Model name
 *	@param		string	$type			Model type
 *	@return		int						Return integer <0 if KO, >0 if OK
 */
function delDocumentModel($name, $type)
{
	global $db, $conf;

	$db->begin();

	$sql = "DELETE FROM ".MAIN_DB_PREFIX."document_model";
	$sql .= " WHERE nom = '".$db->escape($name)."'";
	$sql .= " AND type = '".$db->escape($type)."'";
	$sql .= " AND entity = ".((int) $conf->entity);

	dol_syslog("admin.lib::delDocumentModel", LOG_DEBUG);
	$resql = $db->query($sql);
	if ($resql) {
		$db->commit();
		return 1;
	} else {
		dol_print_error($db);
		$db->rollback();
		return -1;
	}
}


/**
 *	Return the php_info into an array
 *
 *	@return		array		Array with PHP infos
 */
function phpinfo_array()
{
	ob_start();
	phpinfo();
	$phpinfostring = ob_get_contents();
	ob_end_clean();

	$info_arr = array();
	$info_lines = explode("\n", strip_tags($phpinfostring, "<tr><td><h2>"));
	$cat = "General";
	foreach ($info_lines as $line) {
		// new cat?
		$title = array();
		preg_match("~<h2>(.*)</h2>~", $line, $title) ? $cat = $title[1] : null;
		$val = array();
		if (preg_match("~<tr><td[^>]+>([^<]*)</td><td[^>]+>([^<]*)</td></tr>~", $line, $val)) {
			$info_arr[trim($cat)][trim($val[1])] = $val[2];
		} elseif (preg_match("~<tr><td[^>]+>([^<]*)</td><td[^>]+>([^<]*)</td><td[^>]+>([^<]*)</td></tr>~", $line, $val)) {
			$info_arr[trim($cat)][trim($val[1])] = array("local" => $val[2], "master" => $val[3]);
		}
	}
	return $info_arr;
}

/**
 *  Return array head with list of tabs to view object information.
 *
 *  @return	array   	    		    head array with tabs
 */
function company_admin_prepare_head()
{
	global $langs, $conf;

	$h = 0;
	$head = array();

	$head[$h][0] = DOL_URL_ROOT."/admin/company.php";
	$head[$h][1] = $langs->trans("Company");
	$head[$h][2] = 'company';
	$h++;

	$head[$h][0] = DOL_URL_ROOT."/admin/openinghours.php";
	$head[$h][1] = $langs->trans("OpeningHours");
	$head[$h][2] = 'openinghours';
	$h++;

	$head[$h][0] = DOL_URL_ROOT."/admin/accountant.php";
	$head[$h][1] = $langs->trans("Accountant");
	$head[$h][2] = 'accountant';
	$h++;

	$head[$h][0] = DOL_URL_ROOT."/admin/company_socialnetworks.php";
	$head[$h][1] = $langs->trans("SocialNetworksInformation");
	$head[$h][2] = 'socialnetworks';
	$h++;

	complete_head_from_modules($conf, $langs, null, $head, $h, 'mycompany_admin', 'add');

	complete_head_from_modules($conf, $langs, null, $head, $h, 'mycompany_admin', 'remove');

	return $head;
}

/**
 *  Return array head with list of tabs to view object information.
 *
 *  @return	array   	    		    head array with tabs
 */
function email_admin_prepare_head()
{
	global $langs, $conf, $user;

	$h = 0;
	$head = array();

	if (!empty($user->admin) && (empty($_SESSION['leftmenu']) || $_SESSION['leftmenu'] != 'email_templates')) {
		$head[$h][0] = DOL_URL_ROOT."/admin/mails.php";
		$head[$h][1] = $langs->trans("OutGoingEmailSetup");
		$head[$h][2] = 'common';
		$h++;

		if (isModEnabled('mailing')) {
			$head[$h][0] = DOL_URL_ROOT."/admin/mails_emailing.php";
			$head[$h][1] = $langs->trans("OutGoingEmailSetupForEmailing", $langs->transnoentitiesnoconv("EMailing"));
			$head[$h][2] = 'common_emailing';
			$h++;
		}

		if (isModEnabled('ticket')) {
			$head[$h][0] = DOL_URL_ROOT."/admin/mails_ticket.php";
			$head[$h][1] = $langs->trans("OutGoingEmailSetupForEmailing", $langs->transnoentitiesnoconv("Ticket"));
			$head[$h][2] = 'common_ticket';
			$h++;
		}

		if (getDolGlobalString('MAIN_MAIL_ALLOW_CUSTOM_SENDING_METHOD_FOR_PASSWORD_RESET')) {
			$head[$h][0] = DOL_URL_ROOT."/admin/mails_passwordreset.php";
			$head[$h][1] = $langs->trans("OutGoingEmailSetupForEmailing", $langs->transnoentitiesnoconv("PasswordReset"));
			$head[$h][2] = 'common_passwordreset';
			$h++;
		}
	}

	// Admin and non admin can view this menu entry, but it is not shown yet when we on user menu "Email templates"
	if (empty($_SESSION['leftmenu']) || $_SESSION['leftmenu'] != 'email_templates') {
		$head[$h][0] = DOL_URL_ROOT."/admin/mails_senderprofile_list.php";
		$head[$h][1] = $langs->trans("EmailSenderProfiles");
		$head[$h][2] = 'senderprofiles';
		$h++;
	}

	$head[$h][0] = DOL_URL_ROOT."/admin/mails_templates.php";
	$head[$h][1] = $langs->trans("EMailTemplates");
	$head[$h][2] = 'templates';
	$h++;

	$head[$h][0] = DOL_URL_ROOT."/admin/mails_ingoing.php";
	$head[$h][1] = $langs->trans("InGoingEmailSetup", $langs->transnoentitiesnoconv("EMailing"));
	$head[$h][2] = 'common_ingoing';
	$h++;

	complete_head_from_modules($conf, $langs, null, $head, $h, 'email_admin', 'remove');

	return $head;
}<|MERGE_RESOLUTION|>--- conflicted
+++ resolved
@@ -5,10 +5,7 @@
  * Copyright (C) 2015       Raphaël Doursenaud      <rdoursenaud@gpcsolutions.fr>
  * Copyright (C) 2023       Eric Seigne      		<eric.seigne@cap-rel.fr>
  * Copyright (C) 2024		MDW							<mdeweerd@users.noreply.github.com>
-<<<<<<< HEAD
-=======
  * Copyright (C) 2024       Frédéric France             <frederic.france@free.fr>
->>>>>>> cc80841a
  *
  * This program is free software; you can redistribute it and/or modify
  * it under the terms of the GNU General Public License as published by
@@ -575,11 +572,7 @@
  *	Delete a constant
  *
  *	@param	    DoliDB		$db         Database handler
-<<<<<<< HEAD
- *	@param	    string|int	$name		Name of constant or rowid of line
-=======
  *	@param	    int|string	$name		Name of constant or rowid of line
->>>>>>> cc80841a
  *	@param	    int			$entity		Multi company id, -1 for all entities
  *	@return     int         			Return integer <0 if KO, >0 if OK
  *
@@ -609,13 +602,8 @@
 	}
 
 	$sql = "DELETE FROM ".MAIN_DB_PREFIX."const";
-<<<<<<< HEAD
-	$sql .= " WHERE (".$db->decrypt('name')." = '".$db->escape($name)."'";
-	if (is_numeric($name)) {
-=======
 	$sql .= " WHERE (".$db->decrypt('name')." = '".$db->escape((string) $name)."'";
 	if (is_numeric($name)) {	// This case seems used in the setup of constant page only, to delete a line.
->>>>>>> cc80841a
 		$sql .= " OR rowid = ".((int) $name);
 	}
 	$sql .= ")";
@@ -770,11 +758,7 @@
  * @param	int		$nbofactivatedmodules		Number if activated modules
  * @param	int		$nboftotalmodules			Nb of total modules
  * @param	int		$nbmodulesnotautoenabled	Nb of modules not auto enabled that are activated
-<<<<<<< HEAD
- * @return  array								Array of tabs to show
-=======
  * @return	array<array{0:string,1:string,2:string}>	Array of tabs to show
->>>>>>> cc80841a
  */
 function modules_prepare_head($nbofactivatedmodules, $nboftotalmodules, $nbmodulesnotautoenabled)
 {
@@ -819,11 +803,7 @@
 /**
  * Prepare array with list of tabs
  *
-<<<<<<< HEAD
- * @return  array				Array of tabs to show
-=======
  * @return	array<array{0:string,1:string,2:string}>	Array of tabs to show
->>>>>>> cc80841a
  */
 function ihm_prepare_head()
 {
@@ -945,13 +925,8 @@
 /**
  * Prepare array with list of tabs
  *
-<<<<<<< HEAD
- * @param 	object 	$object 	Descriptor class
- * @return  array				Array of tabs to show
-=======
  * @param 	DolibarrModules		$object 	Descriptor class
  * @return	array<array{0:string,1:string,2:string}>	Array of tabs to show
->>>>>>> cc80841a
  */
 function modulehelp_prepare_head($object)
 {
@@ -1461,13 +1436,9 @@
 
 							// phpcs:disable
 							// Complete the arrays &$tabname,&$tablib,&$tabsql,&$tabsqlsort,&$tabfield,&$tabfieldvalue,&$tabfieldinsert,&$tabrowid,&$tabcond
-<<<<<<< HEAD
-							if (empty($objMod->dictionaries) && !empty($objMod->{"dictionnaries"})) {
-=======
 							// @phan-suppress-next-line PhanUndeclaredProperty
 							if (empty($objMod->dictionaries) && !empty($objMod->{"dictionnaries"})) {
 								// @phan-suppress-next-line PhanUndeclaredProperty
->>>>>>> cc80841a
 								$objMod->dictionaries = $objMod->{"dictionnaries"}; // For backward compatibility
 							}
 							// phpcs:enable
@@ -1744,13 +1715,8 @@
 /**
  *	Show array with constants to edit
  *
-<<<<<<< HEAD
- *	@param	array<string,array{type:string,label:string}>	$tableau		Array of constants array('key'=>array('type'=>type, 'label'=>label)
- *                                                                          where type can be 'string', 'text', 'textarea', 'html', 'yesno', 'emailtemplate:xxx', ...
-=======
  *	@param	array<string,array{type:string,label:string}>|array<int,string>	$tableau		Array of constants array('key'=>array('type'=>type, 'label'=>label)
  *                                                                                          where type can be 'string', 'text', 'textarea', 'html', 'yesno', 'emailtemplate:xxx', ...
->>>>>>> cc80841a
  *	@param	int<2,3>	$strictw3c		0=Include form into table (deprecated), 1=Form is outside table to respect W3C (deprecated), 2=No form nor button at all, 3=No form nor button at all and each field has a unique name (form is output by caller, recommended)  (typed as int<2,3> to highlight the deprecated values)
  *  @param  string  	$helptext       Tooltip help to use for the column name of values
  *  @param	string		$text			Text to use for the column name of values
@@ -1764,11 +1730,7 @@
 	$form = new Form($db);
 
 	if (empty($strictw3c)) {
-<<<<<<< HEAD
-		dol_syslog("Warning: Function 'form_constantes' was called with parameter strictw3c = 0, this is deprecated. Value must be 2 now.", LOG_DEBUG);
-=======
 		dol_syslog("Warning: Function 'form_constantes' was called with parameter strictw3c = 0, this is deprecated. Value must be 2 now.", LOG_WARNING);
->>>>>>> cc80841a
 	}
 	if (!empty($strictw3c) && $strictw3c == 1) {
 		print "\n".'<form action="'.$_SERVER["PHP_SELF"].'" method="POST">';
@@ -1830,10 +1792,7 @@
 				print "\n".'<form action="'.$_SERVER["PHP_SELF"].'" method="POST">';
 				print '<input type="hidden" name="token" value="'.newToken().'">';
 				print '<input type="hidden" name="page_y" value="'.newToken().'">';
-<<<<<<< HEAD
-=======
 				print '<input type="hidden" name="action" value="update">';
->>>>>>> cc80841a
 			}
 
 			print '<tr class="oddeven">';
@@ -1844,8 +1803,6 @@
 			print '<input type="hidden" name="constname'.(empty($strictw3c) ? '' : '[]').'" value="'.$const.'">';
 			print '<input type="hidden" name="constnote_'.$obj->name.'" value="'.nl2br(dol_escape_htmltag($obj->note)).'">';
 			print '<input type="hidden" name="consttype_'.$obj->name.'" value="'.($obj->type ? $obj->type : 'string').'">';
-<<<<<<< HEAD
-=======
 
 			$picto = 'generic';
 			$tmparray = explode(':', $obj->type);
@@ -1854,7 +1811,6 @@
 			}
 			print img_picto('', $picto, 'class="pictofixedwidth"');
 
->>>>>>> cc80841a
 			if (!empty($tableau[$key]['tooltip'])) {
 				print $form->textwithpicto($label ? $label : $langs->trans('Desc'.$const), $tableau[$key]['tooltip']);
 			} else {
