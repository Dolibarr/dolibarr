<?php
/* Copyright (C) 2008-2011  Laurent Destailleur     <eldy@users.sourceforge.net>
 * Copyright (C) 2005-2012  Regis Houssin           <regis.houssin@capnetworks.com>
 * Copyright (C) 2012       J. Fernando Lagrange    <fernando@demo-tic.org>
 * Copyright (C) 2015       Raphaël Doursenaud      <rdoursenaud@gpcsolutions.fr>
 *
 * This program is free software; you can redistribute it and/or modify
 * it under the terms of the GNU General Public License as published by
 * the Free Software Foundation; either version 3 of the License, or
 * (at your option) any later version.
 *
 * This program is distributed in the hope that it will be useful,
 * but WITHOUT ANY WARRANTY; without even the implied warranty of
 * MERCHANTABILITY or FITNESS FOR A PARTICULAR PURPOSE.  See the
 * GNU General Public License for more details.
 *
 * You should have received a copy of the GNU General Public License
 * along with this program. If not, see <http://www.gnu.org/licenses/>.
 * or see http://www.gnu.org/
 */

/**
 *	\file			htdocs/core/lib/admin.lib.php
 *  \brief			Library of admin functions
 */

require_once DOL_DOCUMENT_ROOT . '/core/lib/functions2.lib.php';

/**
 *  Renvoi une version en chaine depuis une version en tableau
 *
 *  @param		array		$versionarray		Tableau de version (vermajeur,vermineur,autre)
 *  @return     string        			      	Chaine version
 */
function versiontostring($versionarray)
{
    $string='?';
    if (isset($versionarray[0])) $string=$versionarray[0];
    if (isset($versionarray[1])) $string.='.'.$versionarray[1];
    if (isset($versionarray[2])) $string.='.'.$versionarray[2];
    return $string;
}

/**
 *	Compare 2 versions (stored into 2 arrays).
 *  For example, to check if Dolibarr version is lower than (x,y,z), do "if versioncompare(versiondolibarrarray(), array(x.y.z)) <= 0"
 *
 *	@param      array		$versionarray1      Array of version (vermajor,verminor,patch)
 *	@param      array		$versionarray2		Array of version (vermajor,verminor,patch)
 *	@return     int          			       	-4,-3,-2,-1 if versionarray1<versionarray2 (value depends on level of difference)
 * 												0 if same
 * 												1,2,3,4 if versionarray1>versionarray2 (value depends on level of difference)
 */
function versioncompare($versionarray1,$versionarray2)
{
    $ret=0;
    $level=0;
    $count1=count($versionarray1);
    $count2=count($versionarray2);
    $maxcount=max($count1,$count2);
    while ($level < $maxcount)
    {
        $operande1=isset($versionarray1[$level])?$versionarray1[$level]:0;
        $operande2=isset($versionarray2[$level])?$versionarray2[$level]:0;
        if (preg_match('/alpha|dev/i',$operande1)) $operande1=-3;
        if (preg_match('/alpha|dev/i',$operande2)) $operande2=-3;
        if (preg_match('/beta/i',$operande1)) $operande1=-2;
        if (preg_match('/beta/i',$operande2)) $operande2=-2;
        if (preg_match('/rc/i',$operande1)) $operande1=-1;
        if (preg_match('/rc/i',$operande2)) $operande2=-1;
        $level++;
        //print 'level '.$level.' '.$operande1.'-'.$operande2.'<br>';
        if ($operande1 < $operande2) { $ret = -$level; break; }
        if ($operande1 > $operande2) { $ret = $level; break; }
    }
    //print join('.',$versionarray1).'('.count($versionarray1).') / '.join('.',$versionarray2).'('.count($versionarray2).') => '.$ret.'<br>'."\n";
    return $ret;
}


/**
 *	Return version PHP
 *
 *	@return     array               Tableau de version (vermajeur,vermineur,autre)
 */
function versionphparray()
{
    return explode('.',PHP_VERSION);
}

/**
 *	Return version Dolibarr
 *
 *	@return     array               Tableau de version (vermajeur,vermineur,autre)
 */
function versiondolibarrarray()
{
    return explode('.',DOL_VERSION);
}


/**
 *	Launch a sql file. Function used by:
 *  - Migrate process (dolibarr-xyz-abc.sql)
 *  - Loading sql menus (auguria)
 *  - Running specific Sql by a module init
 *  Install process however does not use it.
 *  Note that Sql files must have all comments at start of line.
 *
 *	@param		string	$sqlfile		Full path to sql file
 * 	@param		int		$silent			1=Do not output anything, 0=Output line for update page
 * 	@param		int		$entity			Entity targeted for multicompany module
 *	@param		int		$usesavepoint	1=Run a savepoint before each request and a rollback to savepoint if error (this allow to have some request with errors inside global transactions).
 *	@param		string	$handler		Handler targeted for menu
 *	@param 		string	$okerror		Family of errors we accept ('default', 'none')
 * 	@return		int						<=0 if KO, >0 if OK
 */
function run_sql($sqlfile,$silent=1,$entity='',$usesavepoint=1,$handler='',$okerror='default')
{
    global $db, $conf, $langs, $user;

    dol_syslog("Admin.lib::run_sql run sql file ".$sqlfile." silent=".$silent." entity=".$entity." usesavepoint=".$usesavepoint." handler=".$handler." okerror=".$okerror, LOG_DEBUG);

    $ok=0;
    $error=0;
    $i=0;
    $buffer = '';
    $arraysql = Array();

    // Get version of database
    $versionarray=$db->getVersionArray();

    $fp = fopen($sqlfile,"r");
    if ($fp)
    {
        while (! feof($fp))
        {
            $buf = fgets($fp, 4096);

            // Test if request must be ran only for particular database or version (if yes, we must remove the -- comment)
            if (preg_match('/^--\sV(MYSQL|PGSQL|)([0-9\.]+)/i',$buf,$reg))
            {
            	$qualified=1;

            	// restrict on database type
            	if (! empty($reg[1]))
            	{
            		if (! preg_match('/'.preg_quote($reg[1]).'/i',$db->type)) $qualified=0;
            	}

            	// restrict on version
            	if ($qualified)
            	{

	                $versionrequest=explode('.',$reg[2]);
	                //print var_dump($versionrequest);
	                //print var_dump($versionarray);
	                if (! count($versionrequest) || ! count($versionarray) || versioncompare($versionrequest,$versionarray) > 0)
	                {
	                	$qualified=0;
	                }
            	}

                if ($qualified)
                {
                    // Version qualified, delete SQL comments
                    $buf=preg_replace('/^--\sV(MYSQL|PGSQL|)([0-9\.]+)/i','',$buf);
                    //print "Ligne $i qualifi?e par version: ".$buf.'<br>';
                }
            }

            // Add line buf to buffer if not a comment
            if (! preg_match('/^--/',$buf))
            {
                $buf=preg_replace('/--.*$/','',$buf); //remove comment from a line that not start with -- before add it to the buffer
                $buffer .= trim($buf);
            }

            //          print $buf.'<br>';

            if (preg_match('/;/',$buffer))	// If string contains ';', it's end of a request string, we save it in arraysql.
            {
                // Found new request
                if ($buffer) $arraysql[$i]=$buffer;
                $i++;
                $buffer='';
            }
        }

        if ($buffer) $arraysql[$i]=$buffer;
        fclose($fp);
    }
    else
    {
        dol_syslog("Admin.lib::run_sql failed to open file ".$sqlfile, LOG_ERR);
    }

    // Loop on each request to see if there is a __+MAX_table__ key
    $listofmaxrowid=array();	// This is a cache table
    foreach($arraysql as $i => $sql)
    {
        $newsql=$sql;

        // Replace __+MAX_table__ with max of table
        while (preg_match('/__\+MAX_([A-Za-z_]+)__/i',$newsql,$reg))
        {
            $table=$reg[1];
            if (! isset($listofmaxrowid[$table]))
            {
                //var_dump($db);
                $sqlgetrowid='SELECT MAX(rowid) as max from '.$table;
                $resql=$db->query($sqlgetrowid);
                if ($resql)
                {
                    $obj=$db->fetch_object($resql);
                    $listofmaxrowid[$table]=$obj->max;
                    if (empty($listofmaxrowid[$table])) $listofmaxrowid[$table]=0;
                }
                else
                {
                    if (! $silent) print '<tr><td valign="top" colspan="2">';
                    if (! $silent) print '<div class="error">'.$langs->trans("Failed to get max rowid for ".$table)."</div></td>";
                    if (! $silent) print '</tr>';
                    $error++;
                    break;
                }
            }
            $from='__+MAX_'.$table.'__';
            $to='+'.$listofmaxrowid[$table];
            $newsql=str_replace($from,$to,$newsql);
            dol_syslog('Admin.lib::run_sql New Request '.($i+1).' (replacing '.$from.' to '.$to.')', LOG_DEBUG);

            $arraysql[$i]=$newsql;
        }
    }

    // Loop on each request to execute request
    $cursorinsert=0;
    $listofinsertedrowid=array();
    foreach($arraysql as $i => $sql)
    {
        if ($sql)
        {
        	// Replace the prefix tables
        	if (MAIN_DB_PREFIX != 'llx_')
        	{
        		$sql=preg_replace('/llx_/i',MAIN_DB_PREFIX,$sql);
        	}

            if (!empty($handler)) $sql=preg_replace('/__HANDLER__/i',"'".$handler."'",$sql);

            $newsql=preg_replace('/__ENTITY__/i',(!empty($entity)?$entity:$conf->entity),$sql);

            // Ajout trace sur requete (eventuellement a commenter si beaucoup de requetes)
            if (! $silent) print '<tr><td valign="top">'.$langs->trans("Request").' '.($i+1)." sql='".dol_htmlentities($newsql,ENT_NOQUOTES)."'</td></tr>\n";
            dol_syslog('Admin.lib::run_sql Request '.($i+1), LOG_DEBUG);
			$sqlmodified=0;

            // Replace for encrypt data
            if (preg_match_all('/__ENCRYPT\(\'([^\']+)\'\)__/i',$newsql,$reg))
            {
                $num=count($reg[0]);

                for($j=0;$j<$num;$j++)
                {
                    $from 	= $reg[0][$j];
                    $to		= $db->encrypt($reg[1][$j],1);
                    $newsql	= str_replace($from,$to,$newsql);
                }
                $sqlmodified++;
            }

            // Replace for decrypt data
            if (preg_match_all('/__DECRYPT\(\'([A-Za-z0-9_]+)\'\)__/i',$newsql,$reg))
            {
                $num=count($reg[0]);

                for($j=0;$j<$num;$j++)
                {
                    $from 	= $reg[0][$j];
                    $to		= $db->decrypt($reg[1][$j]);
                    $newsql	= str_replace($from,$to,$newsql);
                }
                $sqlmodified++;
            }

            // Replace __x__ with rowid of insert nb x
            while (preg_match('/__([0-9]+)__/',$newsql,$reg))
            {
                $cursor=$reg[1];
                if (empty($listofinsertedrowid[$cursor]))
                {
                    if (! $silent) print '<tr><td valign="top" colspan="2">';
                    if (! $silent) print '<div class="error">'.$langs->trans("FileIsNotCorrect")."</div></td>";
                    if (! $silent) print '</tr>';
                    $error++;
                    break;
                }
                $from='__'.$cursor.'__';
                $to=$listofinsertedrowid[$cursor];
                $newsql=str_replace($from,$to,$newsql);
                $sqlmodified++;
            }

            if ($sqlmodified) dol_syslog('Admin.lib::run_sql New Request '.($i+1), LOG_DEBUG);

            $result=$db->query($newsql,$usesavepoint);
            if ($result)
            {
                if (! $silent) print '<!-- Result = OK -->'."\n";

                if (preg_replace('/insert into ([^\s]+)/i',$newsql,$reg))
                {
                    $cursorinsert++;

                    // It's an insert
                    $table=preg_replace('/([^a-zA-Z_]+)/i','',$reg[1]);
                    $insertedrowid=$db->last_insert_id($table);
                    $listofinsertedrowid[$cursorinsert]=$insertedrowid;
                    dol_syslog('Admin.lib::run_sql Insert nb '.$cursorinsert.', done in table '.$table.', rowid is '.$listofinsertedrowid[$cursorinsert], LOG_DEBUG);
                }
                // 	          print '<td align="right">OK</td>';
            }
            else
            {
                $errno=$db->errno();
                if (! $silent) print '<!-- Result = '.$errno.' -->'."\n";

				// Define list of errors we accept (array $okerrors)
            	$okerrors=array(	// By default
					'DB_ERROR_TABLE_ALREADY_EXISTS',
					'DB_ERROR_COLUMN_ALREADY_EXISTS',
					'DB_ERROR_KEY_NAME_ALREADY_EXISTS',
					'DB_ERROR_TABLE_OR_KEY_ALREADY_EXISTS',		// PgSql use same code for table and key already exist
					'DB_ERROR_RECORD_ALREADY_EXISTS',
					'DB_ERROR_NOSUCHTABLE',
					'DB_ERROR_NOSUCHFIELD',
					'DB_ERROR_NO_FOREIGN_KEY_TO_DROP',
					'DB_ERROR_NO_INDEX_TO_DROP',
					'DB_ERROR_CANNOT_CREATE',    		// Qd contrainte deja existante
					'DB_ERROR_CANT_DROP_PRIMARY_KEY',
					'DB_ERROR_PRIMARY_KEY_ALREADY_EXISTS'
				);
                if ($okerror == 'none') $okerrors=array();

                // Is it an error we accept
				if (! in_array($errno,$okerrors))
				{
				    if (! $silent) print '<tr><td valign="top" colspan="2">';
				    if (! $silent) print '<div class="error">'.$langs->trans("Error")." ".$db->errno().": ".$newsql."<br>".$db->error()."</div></td>";
				    if (! $silent) print '</tr>'."\n";
				    dol_syslog('Admin.lib::run_sql Request '.($i+1)." Error ".$db->errno()." ".$newsql."<br>".$db->error(), LOG_ERR);
				    $error++;
				}
            }

            if (! $silent) print '</tr>'."\n";
        }
    }

    if ($error == 0)
    {
        if (! $silent) print '<tr><td>'.$langs->trans("ProcessMigrateScript").'</td>';
        if (! $silent) print '<td align="right">'.$langs->trans("OK").'</td></tr>'."\n";
        $ok = 1;
    }
    else
    {
        if (! $silent) print '<tr><td>'.$langs->trans("ProcessMigrateScript").'</td>';
        if (! $silent) print '<td align="right"><font class="error">'.$langs->trans("KO").'</font></td></tr>'."\n";
        $ok = 0;
    }

    return $ok;
}


/**
 *	Effacement d'une constante dans la base de donnees
 *
 *	@param	    DoliDB		$db         Database handler
 *	@param	    string		$name		Name of constant or rowid of line
 *	@param	    int			$entity		Multi company id, -1 for all entities
 *	@return     int         			<0 if KO, >0 if OK
 *
 *	@see		dolibarr_get_const, dolibarr_set_const, dol_set_user_param
 */
function dolibarr_del_const($db, $name, $entity=1)
{
    global $conf;

    if (empty($name))
    {
    	dol_print_error('','Error call dolibar_del_const with parameter name empty');
    	return -1;
    }

    $sql = "DELETE FROM ".MAIN_DB_PREFIX."const";
    $sql.= " WHERE (".$db->decrypt('name')." = '".$db->escape($name)."'";
    if (is_numeric($name)) $sql.= " OR rowid = '".$db->escape($name)."'";
    $sql.= ")";
    if ($entity >= 0) $sql.= " AND entity = ".$entity;

    dol_syslog("admin.lib::dolibarr_del_const", LOG_DEBUG);
    $resql=$db->query($sql);
    if ($resql)
    {
        $conf->global->$name='';
        return 1;
    }
    else
    {
        dol_print_error($db);
        return -1;
    }
}

/**
 *	Recupere une constante depuis la base de donnees.
 *
 *	@param	    DoliDB		$db         Database handler
 *	@param	    string		$name		Nom de la constante
 *	@param	    int			$entity		Multi company id
 *	@return     string      			Valeur de la constante
 *
 *	@see		dolibarr_del_const, dolibarr_set_const, dol_set_user_param
 */
function dolibarr_get_const($db, $name, $entity=1)
{
    global $conf;
    $value='';

    $sql = "SELECT ".$db->decrypt('value')." as value";
    $sql.= " FROM ".MAIN_DB_PREFIX."const";
    $sql.= " WHERE name = ".$db->encrypt($name,1);
    $sql.= " AND entity = ".$entity;

    dol_syslog("admin.lib::dolibarr_get_const", LOG_DEBUG);
    $resql=$db->query($sql);
    if ($resql)
    {
        $obj=$db->fetch_object($resql);
        if ($obj) $value=$obj->value;
    }
    return $value;
}


/**
 *	Insert a parameter (key,value) into database (delete old key then insert it again).
 *
 *	@param	    DoliDB		$db         Database handler
 *	@param	    string		$name		Name of constant
 *	@param	    string		$value		Value of constant
 *	@param	    string		$type		Type of constante (chaine par defaut)
 *	@param	    int			$visible	Is constant visible in Setup->Other page (0 by default)
 *	@param	    string		$note		Note on parameter
 *	@param	    int			$entity		Multi company id (0 means all entities)
 *	@return     int         			-1 if KO, 1 if OK
 *
 *	@see		dolibarr_del_const, dolibarr_get_const, dol_set_user_param
 */
function dolibarr_set_const($db, $name, $value, $type='chaine', $visible=0, $note='', $entity=1)
{
    global $conf;

    // Clean parameters
    $name=trim($name);

    // Check parameters
    if (empty($name))
    {
        dol_print_error($db,"Error: Call to function dolibarr_set_const with wrong parameters", LOG_ERR);
        exit;
    }

    //dol_syslog("dolibarr_set_const name=$name, value=$value type=$type, visible=$visible, note=$note entity=$entity");

    $db->begin();

    $sql = "DELETE FROM ".MAIN_DB_PREFIX."const";
    $sql.= " WHERE name = ".$db->encrypt($name,1);
    if ($entity >= 0) $sql.= " AND entity = ".$entity;

    dol_syslog("admin.lib::dolibarr_set_const", LOG_DEBUG);
    $resql=$db->query($sql);

    if (strcmp($value,''))	// true if different. Must work for $value='0' or $value=0
    {
        $sql = "INSERT INTO ".MAIN_DB_PREFIX."const(name,value,type,visible,note,entity)";
        $sql.= " VALUES (";
        $sql.= $db->encrypt($name,1);
        $sql.= ", ".$db->encrypt($value,1);
        $sql.= ",'".$type."',".$visible.",'".$db->escape($note)."',".$entity.")";

        //print "sql".$value."-".pg_escape_string($value)."-".$sql;exit;
        //print "xx".$db->escape($value);
        dol_syslog("admin.lib::dolibarr_set_const", LOG_DEBUG);
        $resql=$db->query($sql);
    }

    if ($resql)
    {
        $db->commit();
        $conf->global->$name=$value;
        return 1;
    }
    else
    {
        $error=$db->lasterror();
        $db->rollback();
        return -1;
    }
}


/**
 * Prepare array with list of tabs
 *
 * @return  array				Array of tabs to show
 */
function security_prepare_head()
{
    global $langs, $conf, $user;
    $h = 0;
    $head = array();

    $head[$h][0] = DOL_URL_ROOT."/admin/security_other.php";
    $head[$h][1] = $langs->trans("Miscellaneous");
    $head[$h][2] = 'misc';
    $h++;

    $head[$h][0] = DOL_URL_ROOT."/admin/security.php";
    $head[$h][1] = $langs->trans("Passwords");
    $head[$h][2] = 'passwords';
    $h++;

    $head[$h][0] = DOL_URL_ROOT."/admin/security_file.php";
    $head[$h][1] = $langs->trans("Files");
    $head[$h][2] = 'file';
    $h++;

    $head[$h][0] = DOL_URL_ROOT."/admin/proxy.php";
    $head[$h][1] = $langs->trans("ExternalAccess");
    $head[$h][2] = 'proxy';
    $h++;

    $head[$h][0] = DOL_URL_ROOT."/admin/events.php";
    $head[$h][1] = $langs->trans("Audit");
    $head[$h][2] = 'audit';
    $h++;

    $head[$h][0] = DOL_URL_ROOT."/admin/perms.php";
    $head[$h][1] = $langs->trans("DefaultRights");
    $head[$h][2] = 'default';
    $h++;

    return $head;
}


/**
 * 	Return list of session
 *
 *	@return		array			Array list of sessions
 */
function listOfSessions()
{
    global $conf;

    $arrayofSessions = array();
    // session.save_path can be returned empty so we set a default location and work from there
    $sessPath = '/tmp';
    $iniPath = ini_get("session.save_path");
    if ($iniPath) {
        $sessPath = $iniPath;
    }
    $sessPath .= '/'; // We need the trailing slash
    dol_syslog('admin.lib:listOfSessions sessPath='.$sessPath);

    $dh = @opendir(dol_osencode($sessPath));
    if ($dh)
    {
        while(($file = @readdir($dh)) !== false)
        {
            if (preg_match('/^sess_/i',$file) && $file != "." && $file != "..")
            {
                $fullpath = $sessPath.$file;
                if(! @is_dir($fullpath) && is_readable($fullpath))
                {
                    $sessValues = file_get_contents($fullpath);	// get raw session data

                    if (preg_match('/dol_login/i',$sessValues) && // limit to dolibarr session
                    preg_match('/dol_entity\|s:([0-9]+):"('.$conf->entity.')"/i',$sessValues) && // limit to current entity
                    preg_match('/dol_company\|s:([0-9]+):"('.$conf->global->MAIN_INFO_SOCIETE_NOM.')"/i',$sessValues)) // limit to company name
                    {
                        $tmp=explode('_', $file);
                        $idsess=$tmp[1];
                        $login = preg_match('/dol_login\|s:[0-9]+:"([A-Za-z0-9]+)"/i',$sessValues,$regs);
                        $arrayofSessions[$idsess]["login"] = $regs[1];
                        $arrayofSessions[$idsess]["age"] = time()-filectime($fullpath);
                        $arrayofSessions[$idsess]["creation"] = filectime($fullpath);
                        $arrayofSessions[$idsess]["modification"] = filemtime($fullpath);
                        $arrayofSessions[$idsess]["raw"] = $sessValues;
                    }
                }
            }
        }
        @closedir($dh);
    }

    return $arrayofSessions;
}

/**
 * 	Purge existing sessions
 *
 * 	@param		int		$mysessionid		To avoid to try to delete my own session
 * 	@return		int							>0 if OK, <0 if KO
 */
function purgeSessions($mysessionid)
{
    global $conf;

    $arrayofSessions = array();
    $sessPath = ini_get("session.save_path")."/";
    dol_syslog('admin.lib:purgeSessions mysessionid='.$mysessionid.' sessPath='.$sessPath);

    $error=0;
    $dh = @opendir(dol_osencode($sessPath));
    while(($file = @readdir($dh)) !== false)
    {
        if ($file != "." && $file != "..")
        {
            $fullpath = $sessPath.$file;
            if(! @is_dir($fullpath))
            {
                $sessValues = file_get_contents($fullpath);	// get raw session data

                if (preg_match('/dol_login/i',$sessValues) && // limit to dolibarr session
                preg_match('/dol_entity\|s:([0-9]+):"('.$conf->entity.')"/i',$sessValues) && // limit to current entity
                preg_match('/dol_company\|s:([0-9]+):"('.$conf->global->MAIN_INFO_SOCIETE_NOM.')"/i',$sessValues)) // limit to company name
                {
                    $tmp=explode('_', $file);
                    $idsess=$tmp[1];
                    // We remove session if it's not ourself
                    if ($idsess != $mysessionid)
                    {
                        $res=@unlink($fullpath);
                        if (! $res) $error++;
                    }
                }
            }
        }
    }
    @closedir($dh);

    if (! $error) return 1;
    else return -$error;
}



/**
 *  Enable a module
 *
 *  @param      string		$value      Name of module to activate
 *  @param      int			$withdeps   Activate/Disable also all dependencies
 *  @return     string      			Error message or '';
 */
function activateModule($value,$withdeps=1)
{
    global $db, $modules, $langs, $conf;

    // Check parameters
    if (empty($value)) return 'ErrorBadParameter';

    $ret='';
    $modName = $value;
    $modFile = $modName . ".class.php";

    // Loop on each directory to fill $modulesdir
    $modulesdir = dolGetModulesDirs();

    // Loop on each modulesdir directories
    $found=false;
    foreach ($modulesdir as $dir)
    {
        if (file_exists($dir.$modFile))
        {
            $found=@include_once $dir.$modFile;
            if ($found) break;
        }
    }

    $objMod = new $modName($db);

    // Test if PHP version ok
    $verphp=versionphparray();
    $vermin=isset($objMod->phpmin)?$objMod->phpmin:0;
    if (is_array($vermin) && versioncompare($verphp,$vermin) < 0)
    {
        return $langs->trans("ErrorModuleRequirePHPVersion",versiontostring($vermin));
    }

    // Test if Dolibarr version ok
    $verdol=versiondolibarrarray();
    $vermin=isset($objMod->need_dolibarr_version)?$objMod->need_dolibarr_version:0;
    //print 'eee '.versioncompare($verdol,$vermin).' - '.join(',',$verdol).' - '.join(',',$vermin);exit;
    if (is_array($vermin) && versioncompare($verdol,$vermin) < 0)
    {
        return $langs->trans("ErrorModuleRequireDolibarrVersion",versiontostring($vermin));
    }

    // Test if javascript requirement ok
    if (! empty($objMod->need_javascript_ajax) && empty($conf->use_javascript_ajax))
    {
        return $langs->trans("ErrorModuleRequireJavascript");
    }

    $result=$objMod->init();
    if ($result <= 0) $ret=$objMod->error;

    if (! $ret && $withdeps)
    {
        if (isset($objMod->depends) && is_array($objMod->depends) && ! empty($objMod->depends))
        {
            // Activation des modules dont le module depend
            $num = count($objMod->depends);
            for ($i = 0; $i < $num; $i++)
            {
            	foreach ($modulesdir as $dir)
            	{
            		if (file_exists($dir.$objMod->depends[$i].".class.php"))
            		{
            			activateModule($objMod->depends[$i]);
            		}
            	}
            }
        }

        if (isset($objMod->conflictwith) && is_array($objMod->conflictwith) && ! empty($objMod->conflictwith))
        {
            // Desactivation des modules qui entrent en conflit
            $num = count($objMod->conflictwith);
            for ($i = 0; $i < $num; $i++)
            {
            	foreach ($modulesdir as $dir)
            	{
            		if (file_exists($dir.$objMod->conflictwith[$i].".class.php"))
            		{
            			unActivateModule($objMod->conflictwith[$i],0);
            		}
            	}
            }
        }
    }

    return $ret;
}


/**
 *  Disable a module
 *
 *  @param      string		$value               Nom du module a desactiver
 *  @param      int			$requiredby          1=Desactive aussi modules dependants
 *  @return     string     				         Error message or '';
 */
function unActivateModule($value, $requiredby=1)
{
    global $db, $modules, $conf;

    // Check parameters
    if (empty($value)) return 'ErrorBadParameter';

    $ret='';
    $modName = $value;
    $modFile = $modName . ".class.php";

    // Loop on each directory to fill $modulesdir
    $modulesdir = dolGetModulesDirs();

    // Loop on each modulesdir directories
    $found=false;
    foreach ($modulesdir as $dir)
    {
        if (file_exists($dir.$modFile))
        {
            $found=@include_once $dir.$modFile;
            if ($found) break;
        }
    }

    if ($found)
    {
        $objMod = new $modName($db);
        $result=$objMod->remove();
        if ($result <= 0) $ret=$objMod->error;
    }
    else
    {
<<<<<<< HEAD
        // TODO Replace this after DolibarrModules is moved as abstract class with a try catch to show module is bugged
=======
        //print $dir.$modFile;
    	// TODO Replace this after DolibarrModules is moved as abstract class with a try catch to show module we try to disable has not been found or could not be loaded
>>>>>>> f3421bcf
        $genericMod = new DolibarrModules($db);
        $genericMod->name=preg_replace('/^mod/i','',$modName);
        $genericMod->rights_class=strtolower(preg_replace('/^mod/i','',$modName));
        $genericMod->const_name='MAIN_MODULE_'.strtoupper(preg_replace('/^mod/i','',$modName));
        dol_syslog("modules::unActivateModule Failed to find module file, we use generic function with name " . $modName);
<<<<<<< HEAD
        $genericMod->_remove('');
=======
        $genericMod->_remove(array());
>>>>>>> f3421bcf
    }

    // Desactivation des modules qui dependent de lui
    if (! $ret && $requiredby)
    {
        $countrb=count($objMod->requiredby);
        for ($i = 0; $i < $countrb; $i++)
        {
            //var_dump($objMod->requiredby[$i]);
            unActivateModule($objMod->requiredby[$i]);
        }
    }

    return $ret;
}


/**
 *  Add external modules to list of dictionaries
 *
 * 	@param		array		$taborder			Taborder
 * 	@param		array		$tabname			Tabname
 * 	@param		array		$tablib				Tablib
 * 	@param		array		$tabsql				Tabsql
 * 	@param		array		$tabsqlsort			Tabsqlsort
 * 	@param		array		$tabfield			Tabfield
 * 	@param		array		$tabfieldvalue		Tabfieldvalue
 * 	@param		array		$tabfieldinsert		Tabfieldinsert
 * 	@param		array		$tabrowid			Tabrowid
 * 	@param		array		$tabcond			Tabcond
 * 	@param		array		$tabhelp			Tabhelp
 *  @param		array		$tabfieldcheck		Tabfieldcheck
 * 	@return		int			1
 */
function complete_dictionary_with_modules(&$taborder,&$tabname,&$tablib,&$tabsql,&$tabsqlsort,&$tabfield,&$tabfieldvalue,&$tabfieldinsert,&$tabrowid,&$tabcond,&$tabhelp,&$tabfieldcheck)
{
    global $db, $modules, $conf, $langs;

    // Search modules
	$modulesdir = dolGetModulesDirs();
    $i = 0; // is a sequencer of modules found
    $j = 0; // j is module number. Automatically affected if module number not defined.

    foreach ($modulesdir as $dir)
    {
    	// Load modules attributes in arrays (name, numero, orders) from dir directory
    	//print $dir."\n<br>";
    	dol_syslog("Scan directory ".$dir." for modules");
        $handle=@opendir(dol_osencode($dir));
        if (is_resource($handle))
        {
            while (($file = readdir($handle))!==false)
            {
                //print "$i ".$file."\n<br>";
                if (is_readable($dir.$file) && substr($file, 0, 3) == 'mod'  && substr($file, dol_strlen($file) - 10) == '.class.php')
                {
                    $modName = substr($file, 0, dol_strlen($file) - 10);

                    if ($modName)
                    {
                        include_once $dir.$file;
                        $objMod = new $modName($db);

                        if ($objMod->numero > 0)
                        {
                            $j = $objMod->numero;
                        }
                        else
                        {
                            $j = 1000 + $i;
                        }

                        $modulequalified=1;

                        // We discard modules according to features level (PS: if module is activated we always show it)
                        $const_name = 'MAIN_MODULE_'.strtoupper(preg_replace('/^mod/i','',get_class($objMod)));
                        if ($objMod->version == 'development'  && $conf->global->MAIN_FEATURES_LEVEL < 2 && ! $conf->global->$const_name) $modulequalified=0;
                        if ($objMod->version == 'experimental' && $conf->global->MAIN_FEATURES_LEVEL < 1 && ! $conf->global->$const_name) $modulequalified=0;
                        //If module is not activated disqualified
                        if (empty($conf->global->$const_name)) $modulequalified=0;

                        if ($modulequalified)
                        {
							// Load languages files of module
                        	if (isset($objMod->langfiles) && is_array($objMod->langfiles))
                            	{
                             		foreach($objMod->langfiles as $langfile)
                              		{
	                               		$langs->load($langfile);
        	                       	}
              			}

                            // Complete arrays
                            //&$tabname,&$tablib,&$tabsql,&$tabsqlsort,&$tabfield,&$tabfieldvalue,&$tabfieldinsert,&$tabrowid,&$tabcond
                            if (empty($objMod->dictionaries) && ! empty($objMod->dictionnaries)) $objMod->dictionaries=$objMod->dictionnaries;		// For backward compatibility

                            if (! empty($objMod->dictionaries))
                            {
                                //var_dump($objMod->dictionaries['tabname']);
                                $taborder[] = 0;
                                $tabfieldcheck[] = array(); $tabhelp[] = array();
                                foreach($objMod->dictionaries['tabname'] as $val)
                                {
                                    $taborder[] = count($tabname)+1;
                                    $tabname[] = $val;
                                }
                                foreach($objMod->dictionaries['tablib'] as $val) $tablib[] = $val;
                                foreach($objMod->dictionaries['tabsql'] as $val) $tabsql[] = $val;
                                foreach($objMod->dictionaries['tabsqlsort'] as $val) $tabsqlsort[] = $val;
                                foreach($objMod->dictionaries['tabfield'] as $val) $tabfield[] = $val;
                                foreach($objMod->dictionaries['tabfieldvalue'] as $val) $tabfieldvalue[] = $val;
                                foreach($objMod->dictionaries['tabfieldinsert'] as $val) $tabfieldinsert[] = $val;
                                foreach($objMod->dictionaries['tabrowid'] as $val) $tabrowid[] = $val;
                                foreach($objMod->dictionaries['tabcond'] as $val) $tabcond[] = $val;
                                if (! empty($objMod->dictionaries['tabfieldcheck'])) foreach($objMod->dictionaries['tabfieldcheck'] as $val) $tabfieldcheck[] = $val;
                                if (! empty($objMod->dictionaries['tabhelp'])) foreach($objMod->dictionaries['tabhelp'] as $val) $tabhelp[] = $val;
                                //foreach($objMod->dictionaries['tabsqlsort'] as $val) $tablib[] = $val;
                                //$tabname = array_merge ($tabname, $objMod->dictionaries['tabname']);
                                //var_dump($tabcond);
                                //exit;
                            }

                            $j++;
                            $i++;
                        }
                        else dol_syslog("Module ".get_class($objMod)." not qualified");
                    }
                }
            }
            closedir($handle);
        }
        else
        {
            dol_syslog("htdocs/admin/modules.php: Failed to open directory ".$dir.". See permission and open_basedir option.", LOG_WARNING);
        }
    }

    return 1;
}

/**
 *  Add external modules to list of contact element
 *
 * 	@param		array		$elementList			elementList
 * 	@return		int			1
 */
function complete_elementList_with_modules(&$elementList)
{
    global $db, $modules, $conf, $langs;

    // Search modules
    $filename = array();
    $modules = array();
    $orders = array();
    $categ = array();
    $dirmod = array();

    $i = 0; // is a sequencer of modules found
    $j = 0; // j is module number. Automatically affected if module number not defined.

    $modulesdir = dolGetModulesDirs();

    foreach ($modulesdir as $dir)
    {
    	// Load modules attributes in arrays (name, numero, orders) from dir directory
    	//print $dir."\n<br>";
    	dol_syslog("Scan directory ".$dir." for modules");
        $handle=@opendir(dol_osencode($dir));
        if (is_resource($handle))
        {
            while (($file = readdir($handle))!==false)
            {
                //print "$i ".$file."\n<br>";
                if (is_readable($dir.$file) && substr($file, 0, 3) == 'mod'  && substr($file, dol_strlen($file) - 10) == '.class.php')
                {
                    $modName = substr($file, 0, dol_strlen($file) - 10);

                    if ($modName)
                    {
                        include_once $dir.$file;
                        $objMod = new $modName($db);

                        if ($objMod->numero > 0)
                        {
                            $j = $objMod->numero;
                        }
                        else
                        {
                            $j = 1000 + $i;
                        }

                        $modulequalified=1;

                        // We discard modules according to features level (PS: if module is activated we always show it)
                        $const_name = 'MAIN_MODULE_'.strtoupper(preg_replace('/^mod/i','',get_class($objMod)));
                        if ($objMod->version == 'development'  && $conf->global->MAIN_FEATURES_LEVEL < 2 && ! $conf->global->$const_name) $modulequalified=0;
                        if ($objMod->version == 'experimental' && $conf->global->MAIN_FEATURES_LEVEL < 1 && ! $conf->global->$const_name) $modulequalified=0;
                        //If module is not activated disqualified
                        if (empty($conf->global->$const_name)) $modulequalified=0;

                        if ($modulequalified)
                        {
							// Load languages files of module
                            if (isset($objMod->langfiles) && is_array($objMod->langfiles))
                            {
                             	foreach($objMod->langfiles as $langfile)
                              	{
                               		$langs->load($langfile);
                               	}
                           	}

                            $modules[$i] = $objMod;
                            $filename[$i]= $modName;
                            $orders[$i]  = $objMod->family."_".$j;   // Tri par famille puis numero module
                            //print "x".$modName." ".$orders[$i]."\n<br>";
                            if (isset($categ[$objMod->special])) $categ[$objMod->special]++;                    // Array of all different modules categories
                            else $categ[$objMod->special]=1;
                            $dirmod[$i] = $dirroot;
                            if (! empty($objMod->module_parts['contactelement']))
                            {
                            	$elementList[$objMod->name] = $langs->trans($objMod->name);
                                //exit;
                            }

                            $j++;
                            $i++;
                        }
                        else dol_syslog("Module ".get_class($objMod)." not qualified");
                    }
                }
            }
            closedir($handle);
        }
        else
        {
            dol_syslog("htdocs/admin/modules.php: Failed to open directory ".$dir.". See permission and open_basedir option.", LOG_WARNING);
        }
    }

    return 1;
}

/**
 *	Show array with constants to edit
 *
 *	@param	array	$tableau		Array of constants
 *	@param	int		$strictw3c		0=Include form into table (deprecated), 1=Form is outside table to respect W3C (no form into table), 2=No form nor button at all
 *	@return	void
 */
function form_constantes($tableau,$strictw3c=0)
{
    global $db,$bc,$langs,$conf,$_Avery_Labels;

    $form = new Form($db);

    if (! empty($strictw3c) && $strictw3c == 1) print "\n".'<form action="'.$_SERVER["PHP_SELF"].'" method="POST">';

    print '<table class="noborder" width="100%">';
    print '<tr class="liste_titre">';
    print '<td>'.$langs->trans("Description").'</td>';
    print '<td>'.$langs->trans("Value").'*</td>';
    if (empty($strictw3c)) print '<td align="center" width="80">'.$langs->trans("Action").'</td>';
    print "</tr>\n";
    $var=true;

    $listofparam=array();
    foreach($tableau as $const)	// Loop on each param
    {
        $sql = "SELECT ";
        $sql.= "rowid";
        $sql.= ", ".$db->decrypt('name')." as name";
        $sql.= ", ".$db->decrypt('value')." as value";
        $sql.= ", type";
        $sql.= ", note";
        $sql.= " FROM ".MAIN_DB_PREFIX."const";
        $sql.= " WHERE ".$db->decrypt('name')." = '".$const."'";
        $sql.= " AND entity IN (0, ".$conf->entity.")";
        $sql.= " ORDER BY name ASC, entity DESC";
        $result = $db->query($sql);

        dol_syslog("List params", LOG_DEBUG);
        if ($result)
        {
            $obj = $db->fetch_object($result);	// Take first result of select
            $var=!$var;

            // For avoid warning in strict mode
            if (empty($obj)) {
            	$obj = (object) array('rowid'=>'','name'=>'','value'=>'','type'=>'','note'=>'');
            }

            if (empty($strictw3c)) print "\n".'<form action="'.$_SERVER["PHP_SELF"].'" method="POST">';

            print "<tr ".$bc[$var].">";

            // Show constant
            print '<td>';
            print '<input type="hidden" name="token" value="'.$_SESSION['newtoken'].'">';
            print '<input type="hidden" name="action" value="update">';
            print '<input type="hidden" name="rowid'.(empty($strictw3c)?'':'[]').'" value="'.$obj->rowid.'">';
            print '<input type="hidden" name="constname'.(empty($strictw3c)?'':'[]').'" value="'.$const.'">';
            print '<input type="hidden" name="constnote'.(empty($strictw3c)?'':'[]').'" value="'.nl2br(dol_escape_htmltag($obj->note)).'">';

            print $langs->trans('Desc'.$const);

            if ($const == 'ADHERENT_MAILMAN_URL')
            {
                print '. '.$langs->trans("Example").': <a href="#" id="exampleclick1">'.img_down().'</a><br>';
                //print 'http://lists.exampe.com/cgi-bin/mailman/admin/%LISTE%/members?adminpw=%MAILMAN_ADMINPW%&subscribees=%EMAIL%&send_welcome_msg_to_this_batch=1';
                print '<div id="example1" class="hidden">';
                print 'http://lists.example.com/cgi-bin/mailman/admin/%LISTE%/members/add?subscribees_upload=%EMAIL%&amp;adminpw=%MAILMAN_ADMINPW%&amp;subscribe_or_invite=0&amp;send_welcome_msg_to_this_batch=0&amp;notification_to_list_owner=0';
                print '</div>';
            }
            if ($const == 'ADHERENT_MAILMAN_UNSUB_URL')
            {
                print '. '.$langs->trans("Example").': <a href="#" id="exampleclick2">'.img_down().'</a><br>';
                print '<div id="example2" class="hidden">';
                print 'http://lists.example.com/cgi-bin/mailman/admin/%LISTE%/members/remove?unsubscribees_upload=%EMAIL%&amp;adminpw=%MAILMAN_ADMINPW%&amp;send_unsub_ack_to_this_batch=0&amp;send_unsub_notifications_to_list_owner=0';
                print '</div>';
                //print 'http://lists.example.com/cgi-bin/mailman/admin/%LISTE%/members/remove?adminpw=%MAILMAN_ADMINPW%&unsubscribees=%EMAIL%';
            }
            if ($const == 'ADHERENT_MAILMAN_LISTS')
            {
            	print '. '.$langs->trans("Example").': <a href="#" id="exampleclick3">'.img_down().'</a><br>';
            	print '<div id="example3" class="hidden">';
            	print 'mymailmanlist<br>';
            	print 'mymailmanlist1,mymailmanlist2<br>';
            	print 'TYPE:Type1:mymailmanlist1,TYPE:Type2:mymailmanlist2<br>';
            	if ($conf->categorie->enabled) print 'CATEG:Categ1:mymailmanlist1,CATEG:Categ2:mymailmanlist2<br>';
            	print '</div>';
            	//print 'http://lists.example.com/cgi-bin/mailman/admin/%LISTE%/members/remove?adminpw=%MAILMAN_ADMINPW%&unsubscribees=%EMAIL%';
            }

            print "</td>\n";

            // Value
            if ($const == 'ADHERENT_CARD_TYPE' || $const == 'ADHERENT_ETIQUETTE_TYPE')
            {
                print '<td>';
                // List of possible labels (defined into $_Avery_Labels variable set into format_cards.lib.php)
                require_once DOL_DOCUMENT_ROOT.'/core/lib/format_cards.lib.php';
                $arrayoflabels=array();
                foreach(array_keys($_Avery_Labels) as $codecards)
                {
                    $arrayoflabels[$codecards]=$_Avery_Labels[$codecards]['name'];
                }
                print $form->selectarray('constvalue'.(empty($strictw3c)?'':'[]'),$arrayoflabels,($obj->value?$obj->value:'CARD'),1,0,0);
                print '<input type="hidden" name="consttype" value="yesno">';
                print '</td>';
            }
            else
            {
                print '<td>';
                if (in_array($const,array('ADHERENT_CARD_TEXT','ADHERENT_CARD_TEXT_RIGHT','ADHERENT_ETIQUETTE_TEXT')))
                {
                    print '<textarea class="flat" name="constvalue'.(empty($strictw3c)?'':'[]').'" cols="50" rows="5" wrap="soft">'."\n";
                    print $obj->value;
                    print "</textarea>\n";
                    print '<input type="hidden" name="consttype" value="texte">';
                }
                else if (in_array($const,array('ADHERENT_AUTOREGISTER_NOTIF_MAIL','ADHERENT_AUTOREGISTER_MAIL','ADHERENT_MAIL_VALID','ADHERENT_MAIL_COTIS','ADHERENT_MAIL_RESIL')))
                {
                    require_once DOL_DOCUMENT_ROOT.'/core/class/doleditor.class.php';
                    $doleditor=new DolEditor('constvalue_'.$const.(empty($strictw3c)?'':'[]'),$obj->value,'',160,'dolibarr_notes','',false,false,$conf->fckeditor->enabled,5,60);
                    $doleditor->Create();
                    print '<input type="hidden" name="consttype'.(empty($strictw3c)?'':'[]').'" value="texte">';
                }
                else if ($obj->type == 'yesno')
                {
                    print $form->selectyesno('constvalue'.(empty($strictw3c)?'':'[]'),$obj->value,1);
                    print '<input type="hidden" name="consttype'.(empty($strictw3c)?'':'[]').'" value="yesno">';
                }
                else
                {
                    print '<input type="text" class="flat" size="48" name="constvalue'.(empty($strictw3c)?'':'[]').'" value="'.dol_escape_htmltag($obj->value).'">';
                    print '<input type="hidden" name="consttype'.(empty($strictw3c)?'':'[]').'" value="chaine">';
                }
                print '</td>';
            }
            // Submit
            if (empty($strictw3c))
            {
            	print '<td align="center">';
            	print '<input type="submit" class="button" value="'.$langs->trans("Update").'" name="Button">';
	            print "</td>";
            }
    	    print "</tr>\n";
            if (empty($strictw3c)) print "</form>\n";
        }
    }
    print '</table>';

    if (! empty($strictw3c) && $strictw3c == 1)
    {
    	print '<div align="center"><input type="submit" class="button" value="'.$langs->trans("Update").'" name="update"></div>';
    	print "</form>\n";
    }
}


/**
 *	Show array with constants to edit
 *
 *	@param	array	$modules		Array of all modules
 *	@return	string					HTML string with warning
 */
function showModulesExludedForExternal($modules)
{
	global $conf,$langs;

	$text=$langs->trans("OnlyFollowingModulesAreOpenedToExternalUsers");
	$listofmodules=explode(',',$conf->global->MAIN_MODULES_FOR_EXTERNAL);
	$i=0;
	if (!empty($modules)) {
		foreach($modules as $module)
		{
			$moduleconst=$module->const_name;
			$modulename=strtolower($module->name);
			//print 'modulename='.$modulename;

			//if (empty($conf->global->$moduleconst)) continue;
			if (! in_array($modulename,$listofmodules)) continue;

			if ($i > 0) $text.=', ';
			else $text.=' ';
			$i++;
			$text .= $langs->trans('Module'.$module->numero.'Name');
		}
	}
	return $text;
}


/**
 *	Add document model used by doc generator
 *
 *	@param		string	$name			Model name
 *	@param		string	$type			Model type
 *	@param		string	$label			Model label
 *	@param		string	$description	Model description
 *	@return		int						<0 if KO, >0 if OK
 */
function addDocumentModel($name, $type, $label='', $description='')
{
	global $db, $conf;

	$db->begin();

    $sql = "INSERT INTO ".MAIN_DB_PREFIX."document_model (nom, type, entity, libelle, description)";
    $sql.= " VALUES ('".$db->escape($name)."','".$type."',".$conf->entity.", ";
    $sql.= ($label?"'".$db->escape($label)."'":'null').", ";
    $sql.= (! empty($description)?"'".$db->escape($description)."'":"null");
    $sql.= ")";

    dol_syslog("admin.lib::addDocumentModel", LOG_DEBUG);
	$resql=$db->query($sql);
	if ($resql)
	{
		$db->commit();
		return 1;
	}
	else
	{
		dol_print_error($db);
		$db->rollback();
		return -1;
	}
}

/**
 *	Delete document model used by doc generator
 *
 *	@param		string	$name			Model name
 *	@param		string	$type			Model type
 *	@return		int						<0 if KO, >0 if OK
 */
function delDocumentModel($name, $type)
{
	global $db, $conf;

	$db->begin();

	$sql = "DELETE FROM ".MAIN_DB_PREFIX."document_model";
	$sql.= " WHERE nom = '".$db->escape($name)."'";
	$sql.= " AND type = '".$type."'";
	$sql.= " AND entity = ".$conf->entity;

	dol_syslog("admin.lib::delDocumentModel", LOG_DEBUG);
	$resql=$db->query($sql);
	if ($resql)
	{
		$db->commit();
		return 1;
	}
	else
	{
		dol_print_error($db);
		$db->rollback();
		return -1;
	}
}


/**
 *	Return the php_info into an array
 *
 *	@return		array		Array with PHP infos
 */
function phpinfo_array()
{
	ob_start();
	phpinfo();
	$info_arr = array();
	$info_lines = explode("\n", strip_tags(ob_get_clean(), "<tr><td><h2>"));	// end of ob_start()
	$cat = "General";
	foreach($info_lines as $line)
	{
		// new cat?
		preg_match("~<h2>(.*)</h2>~", $line, $title) ? $cat = $title[1] : null;
		if(preg_match("~<tr><td[^>]+>([^<]*)</td><td[^>]+>([^<]*)</td></tr>~", $line, $val))
		{
			$info_arr[trim($cat)][trim($val[1])] = $val[2];
		}
		elseif(preg_match("~<tr><td[^>]+>([^<]*)</td><td[^>]+>([^<]*)</td><td[^>]+>([^<]*)</td></tr>~", $line, $val))
		{
			$info_arr[trim($cat)][trim($val[1])] = array("local" => $val[2], "master" => $val[3]);
		}
	}
	return $info_arr;
}
<|MERGE_RESOLUTION|>--- conflicted
+++ resolved
@@ -800,22 +800,14 @@
     }
     else
     {
-<<<<<<< HEAD
-        // TODO Replace this after DolibarrModules is moved as abstract class with a try catch to show module is bugged
-=======
         //print $dir.$modFile;
     	// TODO Replace this after DolibarrModules is moved as abstract class with a try catch to show module we try to disable has not been found or could not be loaded
->>>>>>> f3421bcf
         $genericMod = new DolibarrModules($db);
         $genericMod->name=preg_replace('/^mod/i','',$modName);
         $genericMod->rights_class=strtolower(preg_replace('/^mod/i','',$modName));
         $genericMod->const_name='MAIN_MODULE_'.strtoupper(preg_replace('/^mod/i','',$modName));
         dol_syslog("modules::unActivateModule Failed to find module file, we use generic function with name " . $modName);
-<<<<<<< HEAD
-        $genericMod->_remove('');
-=======
         $genericMod->_remove(array());
->>>>>>> f3421bcf
     }
 
     // Desactivation des modules qui dependent de lui
