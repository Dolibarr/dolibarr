--- conflicted
+++ resolved
@@ -851,20 +851,6 @@
 /**
  *  Add external modules to list of dictionaries
  *
-<<<<<<< HEAD
- * 	@param		array		&$taborder			Taborder
- * 	@param		array		&$tabname			Tabname
- * 	@param		array		&$tablib			Tablib
- * 	@param		array		&$tabsql			Tabsql
- * 	@param		array		&$tabsqlsort		Tabsqlsort
- * 	@param		array		&$tabfield			Tabfield
- * 	@param		array		&$tabfieldvalue		Tabfieldvalue
- * 	@param		array		&$tabfieldinsert	Tabfieldinsert
- * 	@param		array		&$tabrowid			Tabrowid
- * 	@param		array		&$tabcond			Tabcond
- * 	@param		array		&$tabhelp			Tabhelp
- * 	@param		array		&$tabfieldcheck		Tabfieldcheck
-=======
  * 	@param		array		$taborder			Taborder
  * 	@param		array		$tabname			Tabname
  * 	@param		array		$tablib			Tablib
@@ -876,7 +862,6 @@
  * 	@param		array		$tabrowid			Tabrowid
  * 	@param		array		$tabcond			Tabcond
  * 	@param		array		$tabhelp			Tabhelp
->>>>>>> 5fdd798e
  * 	@return		int			1
  */
 function complete_dictionary_with_modules(&$taborder,&$tabname,&$tablib,&$tabsql,&$tabsqlsort,&$tabfield,&$tabfieldvalue,&$tabfieldinsert,&$tabrowid,&$tabcond,&$tabhelp,&$tabfieldcheck)
