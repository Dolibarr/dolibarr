<?php
/* Copyright (C) 2008-2011  Laurent Destailleur     <eldy@users.sourceforge.net>
 * Copyright (C) 2005-2016  Regis Houssin           <regis.houssin@capnetworks.com>
 * Copyright (C) 2012       J. Fernando Lagrange    <fernando@demo-tic.org>
 * Copyright (C) 2015       Raphaël Doursenaud      <rdoursenaud@gpcsolutions.fr>
 *
 * This program is free software; you can redistribute it and/or modify
 * it under the terms of the GNU General Public License as published by
 * the Free Software Foundation; either version 3 of the License, or
 * (at your option) any later version.
 *
 * This program is distributed in the hope that it will be useful,
 * but WITHOUT ANY WARRANTY; without even the implied warranty of
 * MERCHANTABILITY or FITNESS FOR A PARTICULAR PURPOSE.  See the
 * GNU General Public License for more details.
 *
 * You should have received a copy of the GNU General Public License
 * along with this program. If not, see <http://www.gnu.org/licenses/>.
 * or see http://www.gnu.org/
 */

/**
 *	\file			htdocs/core/lib/admin.lib.php
 *  \brief			Library of admin functions
 */

require_once DOL_DOCUMENT_ROOT . '/core/lib/functions2.lib.php';

/**
 *  Renvoi une version en chaine depuis une version en tableau
 *
 *  @param		array		$versionarray		Tableau de version (vermajeur,vermineur,autre)
 *  @return     string        			      	Chaine version
 */
function versiontostring($versionarray)
{
    $string='?';
    if (isset($versionarray[0])) $string=$versionarray[0];
    if (isset($versionarray[1])) $string.='.'.$versionarray[1];
    if (isset($versionarray[2])) $string.='.'.$versionarray[2];
    return $string;
}

/**
 *	Compare 2 versions (stored into 2 arrays).
 *  To check if Dolibarr version is lower than (x,y,z), do "if versioncompare(versiondolibarrarray(), array(x.y.z)) <= 0"
 *  For example: if (versioncompare(versiondolibarrarray(),array(4,0,-4)) >= 0) is true if version is 4.0 alpha or higher.
 *  For example: if (versioncompare(versiondolibarrarray(),array(4,0,0)) >= 0) is true if version is 4.0 final or higher.
 *  For example: if (versioncompare(versiondolibarrarray(),array(4,0,1)) >= 0) is true if version is 4.0.1 or higher.
 *  Alternative way to compare: if ((float) DOL_VERSION >= 4.0) is true if version is 4.0 alpha or higher (works only to compare first and second level)
 *
 *	@param      array		$versionarray1      Array of version (vermajor,verminor,patch)
 *	@param      array		$versionarray2		Array of version (vermajor,verminor,patch)
 *	@return     int          			       	-4,-3,-2,-1 if versionarray1<versionarray2 (value depends on level of difference)
 * 												0 if same
 * 												1,2,3,4 if versionarray1>versionarray2 (value depends on level of difference)
 */
function versioncompare($versionarray1,$versionarray2)
{
    $ret=0;
    $level=0;
    $count1=count($versionarray1);
    $count2=count($versionarray2);
    $maxcount=max($count1,$count2);
    while ($level < $maxcount)
    {
        $operande1=isset($versionarray1[$level])?$versionarray1[$level]:0;
        $operande2=isset($versionarray2[$level])?$versionarray2[$level]:0;
        if (preg_match('/alpha|dev/i',$operande1)) $operande1=-5;
        if (preg_match('/alpha|dev/i',$operande2)) $operande2=-5;
        if (preg_match('/beta$/i',$operande1)) $operande1=-4;
        if (preg_match('/beta$/i',$operande2)) $operande2=-4;
        if (preg_match('/beta([0-9])+/i',$operande1)) $operande1=-3;
        if (preg_match('/beta([0-9])+/i',$operande2)) $operande2=-3;
        if (preg_match('/rc$/i',$operande1)) $operande1=-2;
        if (preg_match('/rc$/i',$operande2)) $operande2=-2;
        if (preg_match('/rc([0-9])+/i',$operande1)) $operande1=-1;
        if (preg_match('/rc([0-9])+/i',$operande2)) $operande2=-1;
        $level++;
        //print 'level '.$level.' '.$operande1.'-'.$operande2.'<br>';
        if ($operande1 < $operande2) { $ret = -$level; break; }
        if ($operande1 > $operande2) { $ret = $level; break; }
    }
    //print join('.',$versionarray1).'('.count($versionarray1).') / '.join('.',$versionarray2).'('.count($versionarray2).') => '.$ret.'<br>'."\n";
    return $ret;
}


/**
 *	Return version PHP
 *
 *	@return     array               Tableau de version (vermajeur,vermineur,autre)
 */
function versionphparray()
{
    return explode('.',PHP_VERSION);
}

/**
 *	Return version Dolibarr
 *
 *	@return     array               Tableau de version (vermajeur,vermineur,autre)
 */
function versiondolibarrarray()
{
    return explode('.',DOL_VERSION);
}


/**
 *	Launch a sql file. Function used by:
 *  - Migrate process (dolibarr-xyz-abc.sql)
 *  - Loading sql menus (auguria)
 *  - Running specific Sql by a module init
 *  Install process however does not use it.
 *  Note that Sql files must have all comments at start of line.
 *
 *	@param		string	$sqlfile		Full path to sql file
 * 	@param		int		$silent			1=Do not output anything, 0=Output line for update page
 * 	@param		int		$entity			Entity targeted for multicompany module
 *	@param		int		$usesavepoint	1=Run a savepoint before each request and a rollback to savepoint if error (this allow to have some request with errors inside global transactions).
 *	@param		string	$handler		Handler targeted for menu
 *	@param 		string	$okerror		Family of errors we accept ('default', 'none')
 * 	@return		int						<=0 if KO, >0 if OK
 */
function run_sql($sqlfile,$silent=1,$entity='',$usesavepoint=1,$handler='',$okerror='default')
{
    global $db, $conf, $langs, $user;

    dol_syslog("Admin.lib::run_sql run sql file ".$sqlfile." silent=".$silent." entity=".$entity." usesavepoint=".$usesavepoint." handler=".$handler." okerror=".$okerror, LOG_DEBUG);

    $ok=0;
    $error=0;
    $i=0;
    $buffer = '';
    $arraysql = Array();

    // Get version of database
    $versionarray=$db->getVersionArray();

    $fp = fopen($sqlfile,"r");
    if ($fp)
    {
        while (! feof($fp))
        {
            $buf = fgets($fp, 4096);

            // Test if request must be ran only for particular database or version (if yes, we must remove the -- comment)
            if (preg_match('/^--\sV(MYSQL|PGSQL)([^\s]*)/i',$buf,$reg))
            {
            	$qualified=1;

            	// restrict on database type
            	if (! empty($reg[1]))
            	{
            		if (! preg_match('/'.preg_quote($reg[1]).'/i',$db->type)) $qualified=0;
            	}

            	// restrict on version
            	if ($qualified)
            	{
            		if (! empty($reg[2]))
            		{
            			if (is_numeric($reg[2]))	// This is a version
            			{
			                $versionrequest=explode('.',$reg[2]);
			                //print var_dump($versionrequest);
			                //print var_dump($versionarray);
			                if (! count($versionrequest) || ! count($versionarray) || versioncompare($versionrequest,$versionarray) > 0)
			                {
			                	$qualified=0;
			                }
            			}
            			else						// This is a test on a constant. For example when we have -- VMYSQLUTF8UNICODE, we test constant $conf->global->UTF8UNICODE
            			{
							if (empty($conf->db->dolibarr_main_db_collation) || ($reg[2] != strtoupper(preg_replace('/_/', '', $conf->db->dolibarr_main_db_collation)))) $qualified=0;
            			}
            		}
            	}

                if ($qualified)
                {
                    // Version qualified, delete SQL comments
                    $buf=preg_replace('/^--\sV(MYSQL|PGSQL)([^\s]*)/i','',$buf);
                    //print "Ligne $i qualifi?e par version: ".$buf.'<br>';
                }
            }

            // Add line buf to buffer if not a comment
            if (! preg_match('/^--/',$buf))
            {
                $buf=preg_replace('/--.*$/','',$buf); //remove comment from a line that not start with -- before add it to the buffer
                $buffer .= trim($buf);
            }

            //          print $buf.'<br>';

            if (preg_match('/;/',$buffer))	// If string contains ';', it's end of a request string, we save it in arraysql.
            {
                // Found new request
                if ($buffer) $arraysql[$i]=$buffer;
                $i++;
                $buffer='';
            }
        }

        if ($buffer) $arraysql[$i]=$buffer;
        fclose($fp);
    }
    else
    {
        dol_syslog("Admin.lib::run_sql failed to open file ".$sqlfile, LOG_ERR);
    }

    // Loop on each request to see if there is a __+MAX_table__ key
    $listofmaxrowid=array();	// This is a cache table
    foreach($arraysql as $i => $sql)
    {
        $newsql=$sql;

        // Replace __+MAX_table__ with max of table
        while (preg_match('/__\+MAX_([A-Za-z_]+)__/i',$newsql,$reg))
        {
            $table=$reg[1];
            if (! isset($listofmaxrowid[$table]))
            {
                //var_dump($db);
                $sqlgetrowid='SELECT MAX(rowid) as max from '.$table;
                $resql=$db->query($sqlgetrowid);
                if ($resql)
                {
                    $obj=$db->fetch_object($resql);
                    $listofmaxrowid[$table]=$obj->max;
                    if (empty($listofmaxrowid[$table])) $listofmaxrowid[$table]=0;
                }
                else
                {
                    if (! $silent) print '<tr><td valign="top" colspan="2">';
                    if (! $silent) print '<div class="error">'.$langs->trans("Failed to get max rowid for ".$table)."</div></td>";
                    if (! $silent) print '</tr>';
                    $error++;
                    break;
                }
            }
            $from='__+MAX_'.$table.'__';
            $to='+'.$listofmaxrowid[$table];
            $newsql=str_replace($from,$to,$newsql);
            dol_syslog('Admin.lib::run_sql New Request '.($i+1).' (replacing '.$from.' to '.$to.')', LOG_DEBUG);

            $arraysql[$i]=$newsql;
        }
    }

    // Loop on each request to execute request
    $cursorinsert=0;
    $listofinsertedrowid=array();
    foreach($arraysql as $i => $sql)
    {
        if ($sql)
        {
        	// Replace the prefix tables
        	if (MAIN_DB_PREFIX != 'llx_')
        	{
        		$sql=preg_replace('/llx_/i',MAIN_DB_PREFIX,$sql);
        	}

            if (!empty($handler)) $sql=preg_replace('/__HANDLER__/i',"'".$handler."'",$sql);

            $newsql=preg_replace('/__ENTITY__/i',(!empty($entity)?$entity:$conf->entity),$sql);

            // Ajout trace sur requete (eventuellement a commenter si beaucoup de requetes)
            if (! $silent) print '<tr><td class="tdtop">'.$langs->trans("Request").' '.($i+1)." sql='".dol_htmlentities($newsql,ENT_NOQUOTES)."'</td></tr>\n";
            dol_syslog('Admin.lib::run_sql Request '.($i+1), LOG_DEBUG);
			$sqlmodified=0;

            // Replace for encrypt data
            if (preg_match_all('/__ENCRYPT\(\'([^\']+)\'\)__/i',$newsql,$reg))
            {
                $num=count($reg[0]);

                for($j=0;$j<$num;$j++)
                {
                    $from 	= $reg[0][$j];
                    $to		= $db->encrypt($reg[1][$j],1);
                    $newsql	= str_replace($from,$to,$newsql);
                }
                $sqlmodified++;
            }

            // Replace for decrypt data
            if (preg_match_all('/__DECRYPT\(\'([A-Za-z0-9_]+)\'\)__/i',$newsql,$reg))
            {
                $num=count($reg[0]);

                for($j=0;$j<$num;$j++)
                {
                    $from 	= $reg[0][$j];
                    $to		= $db->decrypt($reg[1][$j]);
                    $newsql	= str_replace($from,$to,$newsql);
                }
                $sqlmodified++;
            }

            // Replace __x__ with rowid of insert nb x
            while (preg_match('/__([0-9]+)__/',$newsql,$reg))
            {
                $cursor=$reg[1];
                if (empty($listofinsertedrowid[$cursor]))
                {
                    if (! $silent) print '<tr><td valign="top" colspan="2">';
                    if (! $silent) print '<div class="error">'.$langs->trans("FileIsNotCorrect")."</div></td>";
                    if (! $silent) print '</tr>';
                    $error++;
                    break;
                }
                $from='__'.$cursor.'__';
                $to=$listofinsertedrowid[$cursor];
                $newsql=str_replace($from,$to,$newsql);
                $sqlmodified++;
            }

            if ($sqlmodified) dol_syslog('Admin.lib::run_sql New Request '.($i+1), LOG_DEBUG);

            $result=$db->query($newsql,$usesavepoint);
            if ($result)
            {
                if (! $silent) print '<!-- Result = OK -->'."\n";

                if (preg_replace('/insert into ([^\s]+)/i',$newsql,$reg))
                {
                    $cursorinsert++;

                    // It's an insert
                    $table=preg_replace('/([^a-zA-Z_]+)/i','',$reg[1]);
                    $insertedrowid=$db->last_insert_id($table);
                    $listofinsertedrowid[$cursorinsert]=$insertedrowid;
                    dol_syslog('Admin.lib::run_sql Insert nb '.$cursorinsert.', done in table '.$table.', rowid is '.$listofinsertedrowid[$cursorinsert], LOG_DEBUG);
                }
                // 	          print '<td align="right">OK</td>';
            }
            else
            {
                $errno=$db->errno();
                if (! $silent) print '<!-- Result = '.$errno.' -->'."\n";

				// Define list of errors we accept (array $okerrors)
            	$okerrors=array(	// By default
					'DB_ERROR_TABLE_ALREADY_EXISTS',
					'DB_ERROR_COLUMN_ALREADY_EXISTS',
					'DB_ERROR_KEY_NAME_ALREADY_EXISTS',
					'DB_ERROR_TABLE_OR_KEY_ALREADY_EXISTS',		// PgSql use same code for table and key already exist
					'DB_ERROR_RECORD_ALREADY_EXISTS',
					'DB_ERROR_NOSUCHTABLE',
					'DB_ERROR_NOSUCHFIELD',
					'DB_ERROR_NO_FOREIGN_KEY_TO_DROP',
					'DB_ERROR_NO_INDEX_TO_DROP',
					'DB_ERROR_CANNOT_CREATE',    		// Qd contrainte deja existante
					'DB_ERROR_CANT_DROP_PRIMARY_KEY',
					'DB_ERROR_PRIMARY_KEY_ALREADY_EXISTS',
            		'DB_ERROR_22P02'
				);
                if ($okerror == 'none') $okerrors=array();

                // Is it an error we accept
				if (! in_array($errno,$okerrors))
				{
				    if (! $silent) print '<tr><td valign="top" colspan="2">';
				    if (! $silent) print '<div class="error">'.$langs->trans("Error")." ".$db->errno().": ".$newsql."<br>".$db->error()."</div></td>";
				    if (! $silent) print '</tr>'."\n";
				    dol_syslog('Admin.lib::run_sql Request '.($i+1)." Error ".$db->errno()." ".$newsql."<br>".$db->error(), LOG_ERR);
				    $error++;
				}
            }

            if (! $silent) print '</tr>'."\n";
        }
    }

    if ($error == 0)
    {
        if (! $silent) print '<tr><td>'.$langs->trans("ProcessMigrateScript").'</td>';
        if (! $silent) print '<td align="right">'.$langs->trans("OK").'</td></tr>'."\n";
        $ok = 1;
    }
    else
    {
        if (! $silent) print '<tr><td>'.$langs->trans("ProcessMigrateScript").'</td>';
        if (! $silent) print '<td align="right"><font class="error">'.$langs->trans("KO").'</font></td></tr>'."\n";
        $ok = 0;
    }

    return $ok;
}


/**
 *	Effacement d'une constante dans la base de donnees
 *
 *	@param	    DoliDB		$db         Database handler
 *	@param	    string		$name		Name of constant or rowid of line
 *	@param	    int			$entity		Multi company id, -1 for all entities
 *	@return     int         			<0 if KO, >0 if OK
 *
 *	@see		dolibarr_get_const, dolibarr_set_const, dol_set_user_param
 */
function dolibarr_del_const($db, $name, $entity=1)
{
    global $conf;

    if (empty($name))
    {
    	dol_print_error('','Error call dolibar_del_const with parameter name empty');
    	return -1;
    }

    $sql = "DELETE FROM ".MAIN_DB_PREFIX."const";
    $sql.= " WHERE (".$db->decrypt('name')." = '".$db->escape($name)."'";
    if (is_numeric($name)) $sql.= " OR rowid = '".$db->escape($name)."'";
    $sql.= ")";
    if ($entity >= 0) $sql.= " AND entity = ".$entity;

    dol_syslog("admin.lib::dolibarr_del_const", LOG_DEBUG);
    $resql=$db->query($sql);
    if ($resql)
    {
        $conf->global->$name='';
        return 1;
    }
    else
    {
        dol_print_error($db);
        return -1;
    }
}

/**
 *	Recupere une constante depuis la base de donnees.
 *
 *	@param	    DoliDB		$db         Database handler
 *	@param	    string		$name		Nom de la constante
 *	@param	    int			$entity		Multi company id
 *	@return     string      			Valeur de la constante
 *
 *	@see		dolibarr_del_const, dolibarr_set_const, dol_set_user_param
 */
function dolibarr_get_const($db, $name, $entity=1)
{
    global $conf;
    $value='';

    $sql = "SELECT ".$db->decrypt('value')." as value";
    $sql.= " FROM ".MAIN_DB_PREFIX."const";
    $sql.= " WHERE name = ".$db->encrypt($name,1);
    $sql.= " AND entity = ".$entity;

    dol_syslog("admin.lib::dolibarr_get_const", LOG_DEBUG);
    $resql=$db->query($sql);
    if ($resql)
    {
        $obj=$db->fetch_object($resql);
        if ($obj) $value=$obj->value;
    }
    return $value;
}


/**
 *	Insert a parameter (key,value) into database (delete old key then insert it again).
 *
 *	@param	    DoliDB		$db         Database handler
 *	@param	    string		$name		Name of constant
 *	@param	    string		$value		Value of constant
 *	@param	    string		$type		Type of constante (chaine par defaut)
 *	@param	    int			$visible	Is constant visible in Setup->Other page (0 by default)
 *	@param	    string		$note		Note on parameter
 *	@param	    int			$entity		Multi company id (0 means all entities)
 *	@return     int         			-1 if KO, 1 if OK
 *
 *	@see		dolibarr_del_const, dolibarr_get_const, dol_set_user_param
 */
function dolibarr_set_const($db, $name, $value, $type='chaine', $visible=0, $note='', $entity=1)
{
    global $conf;

    // Clean parameters
    $name=trim($name);

    // Check parameters
    if (empty($name))
    {
        dol_print_error($db,"Error: Call to function dolibarr_set_const with wrong parameters", LOG_ERR);
        exit;
    }

    //dol_syslog("dolibarr_set_const name=$name, value=$value type=$type, visible=$visible, note=$note entity=$entity");

    $db->begin();

    $sql = "DELETE FROM ".MAIN_DB_PREFIX."const";
    $sql.= " WHERE name = ".$db->encrypt($name,1);
    if ($entity >= 0) $sql.= " AND entity = ".$entity;

    dol_syslog("admin.lib::dolibarr_set_const", LOG_DEBUG);
    $resql=$db->query($sql);

    if (strcmp($value,''))	// true if different. Must work for $value='0' or $value=0
    {
        $sql = "INSERT INTO ".MAIN_DB_PREFIX."const(name,value,type,visible,note,entity)";
        $sql.= " VALUES (";
        $sql.= $db->encrypt($name,1);
        $sql.= ", ".$db->encrypt($value,1);
        $sql.= ",'".$type."',".$visible.",'".$db->escape($note)."',".$entity.")";

        //print "sql".$value."-".pg_escape_string($value)."-".$sql;exit;
        //print "xx".$db->escape($value);
        dol_syslog("admin.lib::dolibarr_set_const", LOG_DEBUG);
        $resql=$db->query($sql);
    }

    if ($resql)
    {
        $db->commit();
        $conf->global->$name=$value;
        return 1;
    }
    else
    {
        $error=$db->lasterror();
        $db->rollback();
        return -1;
    }
}


/**
 * Prepare array with list of tabs
 *
 * @return  array				Array of tabs to show
 */
function security_prepare_head()
{
    global $langs, $conf, $user;
    $h = 0;
    $head = array();

    $head[$h][0] = DOL_URL_ROOT."/admin/security_other.php";
    $head[$h][1] = $langs->trans("Miscellaneous");
    $head[$h][2] = 'misc';
    $h++;

    $head[$h][0] = DOL_URL_ROOT."/admin/security.php";
    $head[$h][1] = $langs->trans("Passwords");
    $head[$h][2] = 'passwords';
    $h++;

    $head[$h][0] = DOL_URL_ROOT."/admin/security_file.php";
    $head[$h][1] = $langs->trans("Files");
    $head[$h][2] = 'file';
    $h++;

    $head[$h][0] = DOL_URL_ROOT."/admin/proxy.php";
    $head[$h][1] = $langs->trans("ExternalAccess");
    $head[$h][2] = 'proxy';
    $h++;

    $head[$h][0] = DOL_URL_ROOT."/admin/events.php";
    $head[$h][1] = $langs->trans("Audit");
    $head[$h][2] = 'audit';
    $h++;

    $head[$h][0] = DOL_URL_ROOT."/admin/perms.php";
    $head[$h][1] = $langs->trans("DefaultRights");
    $head[$h][2] = 'default';
    $h++;

    return $head;
}


/**
 * Prepare array with list of tabs
 *
 * @return  array				Array of tabs to show
 */
function translation_prepare_head()
{
    global $langs, $conf, $user;
    $h = 0;
    $head = array();

    $head[$h][0] = DOL_URL_ROOT."/admin/translation.php?mode=overwrite";
    $head[$h][1] = $langs->trans("TranslationOverwriteKey");
    $head[$h][2] = 'overwrite';
    $h++;

    $head[$h][0] = DOL_URL_ROOT."/admin/translation.php?mode=searchkey";
    $head[$h][1] = $langs->trans("TranslationKeySearch");
    $head[$h][2] = 'searchkey';
    $h++;

    complete_head_from_modules($conf,$langs,null,$head,$h,'translation_admin');

    complete_head_from_modules($conf,$langs,null,$head,$h,'translation_admin','remove');


    return $head;
}


/**
 * Prepare array with list of tabs
 *
 * @return  array				Array of tabs to show
 */
function defaultvalues_prepare_head()
{
    global $langs, $conf, $user;
    $h = 0;
    $head = array();

    $head[$h][0] = DOL_URL_ROOT."/admin/defaultvalues.php?mode=createform";
    $head[$h][1] = $langs->trans("DefaultCreateForm");
    $head[$h][2] = 'createform';
    $h++;

    $head[$h][0] = DOL_URL_ROOT."/admin/defaultvalues.php?mode=filters";
    $head[$h][1] = $langs->trans("DefaultSearchFilters");
    $head[$h][2] = 'filters';
    $h++;

    $head[$h][0] = DOL_URL_ROOT."/admin/defaultvalues.php?mode=sortorder";
    $head[$h][1] = $langs->trans("DefaultSortOrder");
    $head[$h][2] = 'sortorder';
    $h++;

    $head[$h][0] = DOL_URL_ROOT."/admin/defaultvalues.php?mode=focus";
    $head[$h][1] = $langs->trans("DefaultFocus");
    $head[$h][2] = 'focus';
    $h++;

    /*$head[$h][0] = DOL_URL_ROOT."/admin/translation.php?mode=searchkey";
    $head[$h][1] = $langs->trans("TranslationKeySearch");
    $head[$h][2] = 'searchkey';
    $h++;*/

    complete_head_from_modules($conf,$langs,null,$head,$h,'defaultvalues_admin');

    complete_head_from_modules($conf,$langs,null,$head,$h,'defaultvalues_admin','remove');


    return $head;
}


/**
 * 	Return list of session
 *
 *	@return		array			Array list of sessions
 */
function listOfSessions()
{
    global $conf;

    $arrayofSessions = array();
    // session.save_path can be returned empty so we set a default location and work from there
    $sessPath = '/tmp';
    $iniPath = ini_get("session.save_path");
    if ($iniPath) {
        $sessPath = $iniPath;
    }
    $sessPath .= '/'; // We need the trailing slash
    dol_syslog('admin.lib:listOfSessions sessPath='.$sessPath);

    $dh = @opendir(dol_osencode($sessPath));
    if ($dh)
    {
        while(($file = @readdir($dh)) !== false)
        {
            if (preg_match('/^sess_/i',$file) && $file != "." && $file != "..")
            {
                $fullpath = $sessPath.$file;
                if(! @is_dir($fullpath) && is_readable($fullpath))
                {
                    $sessValues = file_get_contents($fullpath);	// get raw session data
                    // Example of possible value
                    //$sessValues = 'newtoken|s:32:"1239f7a0c4b899200fe9ca5ea394f307";dol_loginmesg|s:0:"";newtoken|s:32:"1236457104f7ae0f328c2928973f3cb5";dol_loginmesg|s:0:"";token|s:32:"123615ad8d650c5cc4199b9a1a76783f";dol_login|s:5:"admin";dol_authmode|s:8:"dolibarr";dol_tz|s:1:"1";dol_tz_string|s:13:"Europe/Berlin";dol_dst|i:0;dol_dst_observed|s:1:"1";dol_dst_first|s:0:"";dol_dst_second|s:0:"";dol_screenwidth|s:4:"1920";dol_screenheight|s:3:"971";dol_company|s:12:"MyBigCompany";dol_entity|i:1;mainmenu|s:4:"home";leftmenuopened|s:10:"admintools";idmenu|s:0:"";leftmenu|s:10:"admintools";';

                    if (preg_match('/dol_login/i',$sessValues) && // limit to dolibarr session
                        (preg_match('/dol_entity\|i:'.$conf->entity.';/i',$sessValues) || preg_match('/dol_entity\|s:([0-9]+):"'.$conf->entity.'"/i',$sessValues)) && // limit to current entity
                    preg_match('/dol_company\|s:([0-9]+):"('.$conf->global->MAIN_INFO_SOCIETE_NOM.')"/i',$sessValues)) // limit to company name
                    {
                        $tmp=explode('_', $file);
                        $idsess=$tmp[1];
                        $login = preg_match('/dol_login\|s:[0-9]+:"([A-Za-z0-9]+)"/i',$sessValues,$regs);
                        $arrayofSessions[$idsess]["login"] = $regs[1];
                        $arrayofSessions[$idsess]["age"] = time()-filectime($fullpath);
                        $arrayofSessions[$idsess]["creation"] = filectime($fullpath);
                        $arrayofSessions[$idsess]["modification"] = filemtime($fullpath);
                        $arrayofSessions[$idsess]["raw"] = $sessValues;
                    }
                }
            }
        }
        @closedir($dh);
    }

    return $arrayofSessions;
}

/**
 * 	Purge existing sessions
 *
 * 	@param		int		$mysessionid		To avoid to try to delete my own session
 * 	@return		int							>0 if OK, <0 if KO
 */
function purgeSessions($mysessionid)
{
    global $conf;

    $arrayofSessions = array();
    $sessPath = ini_get("session.save_path")."/";
    dol_syslog('admin.lib:purgeSessions mysessionid='.$mysessionid.' sessPath='.$sessPath);

    $error=0;
    $dh = @opendir(dol_osencode($sessPath));
    while(($file = @readdir($dh)) !== false)
    {
        if ($file != "." && $file != "..")
        {
            $fullpath = $sessPath.$file;
            if(! @is_dir($fullpath))
            {
                $sessValues = file_get_contents($fullpath);	// get raw session data

                if (preg_match('/dol_login/i',$sessValues) && // limit to dolibarr session
                preg_match('/dol_entity\|s:([0-9]+):"('.$conf->entity.')"/i',$sessValues) && // limit to current entity
                preg_match('/dol_company\|s:([0-9]+):"('.$conf->global->MAIN_INFO_SOCIETE_NOM.')"/i',$sessValues)) // limit to company name
                {
                    $tmp=explode('_', $file);
                    $idsess=$tmp[1];
                    // We remove session if it's not ourself
                    if ($idsess != $mysessionid)
                    {
                        $res=@unlink($fullpath);
                        if (! $res) $error++;
                    }
                }
            }
        }
    }
    @closedir($dh);

    if (! $error) return 1;
    else return -$error;
}



/**
 *  Enable a module
 *
 *  @param      string		$value      Name of module to activate
 *  @param      int			$withdeps   Activate/Disable also all dependencies
 *  @return     array      			    array('nbmodules'=>nb modules activated with success, 'errors=>array of error messages, 'nbperms'=>Nb permission added);
 */
function activateModule($value,$withdeps=1)
{
    global $db, $modules, $langs, $conf, $mysoc;

	// Check parameters
	if (empty($value)) {
		$ret['errors'][] = 'ErrorBadParameter';
		return $ret;
	}

    $ret=array('nbmodules'=>0, 'errors'=>array(), 'nbperms'=>0);
    $modName = $value;
    $modFile = $modName . ".class.php";

    // Loop on each directory to fill $modulesdir
    $modulesdir = dolGetModulesDirs();

    // Loop on each modulesdir directories
    $found=false;
    foreach ($modulesdir as $dir)
    {
        if (file_exists($dir.$modFile))
        {
            $found=@include_once $dir.$modFile;
            if ($found) break;
        }
    }

    $objMod = new $modName($db);

    // Test if PHP version ok
    $verphp=versionphparray();
    $vermin=isset($objMod->phpmin)?$objMod->phpmin:0;
	if (is_array($vermin) && versioncompare($verphp, $vermin) < 0) {
		$ret['errors'][] = $langs->trans("ErrorModuleRequirePHPVersion", versiontostring($vermin));
		return $ret;
	}

    // Test if Dolibarr version ok
    $verdol=versiondolibarrarray();
    $vermin=isset($objMod->need_dolibarr_version)?$objMod->need_dolibarr_version:0;
    //print 'eee '.versioncompare($verdol,$vermin).' - '.join(',',$verdol).' - '.join(',',$vermin);exit;
	if (is_array($vermin) && versioncompare($verdol, $vermin) < 0) {
		$ret['errors'][] = $langs->trans("ErrorModuleRequireDolibarrVersion", versiontostring($vermin));
		return $ret;
	}

	// Test if javascript requirement ok
	if (!empty($objMod->need_javascript_ajax) && empty($conf->use_javascript_ajax)) {
		$ret['errors'][] = $langs->trans("ErrorModuleRequireJavascript");
		return $ret;
	}

	$const_name = $objMod->const_name;
	if(!empty($conf->global->$const_name)){
        return $ret;
    }

<<<<<<< HEAD
    $result=$objMod->init();    // Enable module
=======
    $result=$objMod->init();
>>>>>>> dcd1a089
    if ($result <= 0)
    {
        $ret['errors'][]=$objMod->error;
    }
    else
    {
        if ($withdeps)
        {
            if (isset($objMod->depends) && is_array($objMod->depends) && ! empty($objMod->depends))
            {
                // Activation of modules this module depends on
                // this->depends may be array('modModule1', 'mmodModule2') or array('always'=>"modModule1", 'FR'=>'modModule2')
                foreach ($objMod->depends as $key => $modulestring)
                {
                    if ((! is_numeric($key)) && $key != 'always' && $key != $mysoc->country_code)
                    {
                        dol_syslog("We are not concerned by dependency with key=".$key." because our country is ".$mysoc->country_code);
                        continue;
                    }
                	$activate = false;
                	foreach ($modulesdir as $dir)
                	{
                		if (file_exists($dir.$modulestring.".class.php"))
                		{
                			$resarray = activateModule($modulestring);
    						if (empty($resarray['errors'])){
    						    $activate = true;
                            }else{
    						    foreach ($resarray['errors'] as $errorMessage){
                                    dol_syslog($errorMessage, LOG_ERR);
                                }
                            }
    						break;
                		}
                	}

    				if ($activate)
    				{
    				    $ret['nbmodules']+=$resarray['nbmodules'];
    				    $ret['nbperms']+=$resarray['nbperms'];
    				}
    				else
    				{
    				    $ret['errors'][] = $langs->trans('activateModuleDependNotSatisfied', $objMod->name, $modulestring);
    				}
                }
            }

            if (isset($objMod->conflictwith) && is_array($objMod->conflictwith) && ! empty($objMod->conflictwith))
            {
                // Desactivation des modules qui entrent en conflit
                $num = count($objMod->conflictwith);
                for ($i = 0; $i < $num; $i++)
                {
                	foreach ($modulesdir as $dir)
                	{
                		if (file_exists($dir.$objMod->conflictwith[$i].".class.php"))
                		{
                			unActivateModule($objMod->conflictwith[$i],0);
                		}
                	}
                }
            }
        }
    }

    if (! count($ret['errors']))
    {
        $ret['nbmodules']++;
        $ret['nbperms']+=count($objMod->rights);
    }

    return $ret;
}


/**
 *  Disable a module
 *
 *  @param      string		$value               Nom du module a desactiver
 *  @param      int			$requiredby          1=Desactive aussi modules dependants
 *  @return     string     				         Error message or '';
 */
function unActivateModule($value, $requiredby=1)
{
    global $db, $modules, $conf;

    // Check parameters
    if (empty($value)) return 'ErrorBadParameter';

    $ret='';
    $modName = $value;
    $modFile = $modName . ".class.php";

    // Loop on each directory to fill $modulesdir
    $modulesdir = dolGetModulesDirs();

    // Loop on each modulesdir directories
    $found=false;
    foreach ($modulesdir as $dir)
    {
        if (file_exists($dir.$modFile))
        {
            $found=@include_once $dir.$modFile;
            if ($found) break;
        }
    }

    if ($found)
    {
        $objMod = new $modName($db);
        $result=$objMod->remove();
        if ($result <= 0) $ret=$objMod->error;
    }
    else
    {
        //print $dir.$modFile;
    	// TODO Replace this after DolibarrModules is moved as abstract class with a try catch to show module we try to disable has not been found or could not be loaded
        include_once DOL_DOCUMENT_ROOT.'/core/modules/DolibarrModules.class.php';
    	$genericMod = new DolibarrModules($db);
        $genericMod->name=preg_replace('/^mod/i','',$modName);
        $genericMod->rights_class=strtolower(preg_replace('/^mod/i','',$modName));
        $genericMod->const_name='MAIN_MODULE_'.strtoupper(preg_replace('/^mod/i','',$modName));
        dol_syslog("modules::unActivateModule Failed to find module file, we use generic function with name " . $modName);
        $genericMod->_remove(array());
    }

    // Desactivation des modules qui dependent de lui
    if (! $ret && $requiredby)
    {
        $countrb=count($objMod->requiredby);
        for ($i = 0; $i < $countrb; $i++)
        {
            //var_dump($objMod->requiredby[$i]);
            unActivateModule($objMod->requiredby[$i]);
        }
    }

    return $ret;
}


/**
 *  Add external modules to list of dictionaries
 *
 * 	@param		array		$taborder			Taborder
 * 	@param		array		$tabname			Tabname
 * 	@param		array		$tablib				Tablib
 * 	@param		array		$tabsql				Tabsql
 * 	@param		array		$tabsqlsort			Tabsqlsort
 * 	@param		array		$tabfield			Tabfield
 * 	@param		array		$tabfieldvalue		Tabfieldvalue
 * 	@param		array		$tabfieldinsert		Tabfieldinsert
 * 	@param		array		$tabrowid			Tabrowid
 * 	@param		array		$tabcond			Tabcond
 * 	@param		array		$tabhelp			Tabhelp
 *  @param		array		$tabfieldcheck		Tabfieldcheck
 * 	@return		int			1
 */
function complete_dictionary_with_modules(&$taborder,&$tabname,&$tablib,&$tabsql,&$tabsqlsort,&$tabfield,&$tabfieldvalue,&$tabfieldinsert,&$tabrowid,&$tabcond,&$tabhelp,&$tabfieldcheck)
{
    global $db, $modules, $conf, $langs;

    // Search modules
	$modulesdir = dolGetModulesDirs();
    $i = 0; // is a sequencer of modules found
    $j = 0; // j is module number. Automatically affected if module number not defined.

    foreach ($modulesdir as $dir)
    {
    	// Load modules attributes in arrays (name, numero, orders) from dir directory
    	//print $dir."\n<br>";
    	dol_syslog("Scan directory ".$dir." for modules");
        $handle=@opendir(dol_osencode($dir));
        if (is_resource($handle))
        {
            while (($file = readdir($handle))!==false)
            {
                //print "$i ".$file."\n<br>";
                if (is_readable($dir.$file) && substr($file, 0, 3) == 'mod'  && substr($file, dol_strlen($file) - 10) == '.class.php')
                {
                    $modName = substr($file, 0, dol_strlen($file) - 10);

                    if ($modName)
                    {
                        include_once $dir.$file;
                        $objMod = new $modName($db);

                        if ($objMod->numero > 0)
                        {
                            $j = $objMod->numero;
                        }
                        else
                        {
                            $j = 1000 + $i;
                        }

                        $modulequalified=1;

                        // We discard modules according to features level (PS: if module is activated we always show it)
                        $const_name = 'MAIN_MODULE_'.strtoupper(preg_replace('/^mod/i','',get_class($objMod)));
                        if ($objMod->version == 'development'  && $conf->global->MAIN_FEATURES_LEVEL < 2 && ! $conf->global->$const_name) $modulequalified=0;
                        if ($objMod->version == 'experimental' && $conf->global->MAIN_FEATURES_LEVEL < 1 && ! $conf->global->$const_name) $modulequalified=0;
                        //If module is not activated disqualified
                        if (empty($conf->global->$const_name)) $modulequalified=0;

                        if ($modulequalified)
                        {
							// Load languages files of module
                        	if (isset($objMod->langfiles) && is_array($objMod->langfiles))
                            	{
                             		foreach($objMod->langfiles as $langfile)
                              		{
	                               		$langs->load($langfile);
        	                       	}
              			}

                            // Complete arrays
                            //&$tabname,&$tablib,&$tabsql,&$tabsqlsort,&$tabfield,&$tabfieldvalue,&$tabfieldinsert,&$tabrowid,&$tabcond
                            if (empty($objMod->dictionaries) && ! empty($objMod->dictionnaries)) $objMod->dictionaries=$objMod->dictionnaries;		// For backward compatibility

                            if (! empty($objMod->dictionaries))
                            {
                                //var_dump($objMod->dictionaries['tabname']);
                                $nbtabname=$nbtablib=$nbtabsql=$nbtabsqlsort=$nbtabfield=$nbtabfieldvalue=$nbtabfieldinsert=$nbtabrowid=$nbtabcond=$nbtabfieldcheck=$nbtabhelp=0;
                                foreach($objMod->dictionaries['tabname'] as $val)        { $nbtabname++; $taborder[] = max($taborder)+1; $tabname[] = $val; }
                                foreach($objMod->dictionaries['tablib'] as $val)         { $nbtablib++; $tablib[] = $val; }
                                foreach($objMod->dictionaries['tabsql'] as $val)         { $nbtabsql++; $tabsql[] = $val; }
                                foreach($objMod->dictionaries['tabsqlsort'] as $val)     { $nbtabsqlsort++; $tabsqlsort[] = $val; }
                                foreach($objMod->dictionaries['tabfield'] as $val)       { $nbtabfield++; $tabfield[] = $val; }
                                foreach($objMod->dictionaries['tabfieldvalue'] as $val)  { $nbtabfieldvalue++; $tabfieldvalue[] = $val; }
                                foreach($objMod->dictionaries['tabfieldinsert'] as $val) { $nbtabfieldinsert++; $tabfieldinsert[] = $val; }
                                foreach($objMod->dictionaries['tabrowid'] as $val)       { $nbtabrowid++; $tabrowid[] = $val; }
                                foreach($objMod->dictionaries['tabcond'] as $val)        { $nbtabcond++; $tabcond[] = $val; }
                                if (! empty($objMod->dictionaries['tabhelp']))       foreach($objMod->dictionaries['tabhelp'] as $val)       { $nbtabhelp++; $tabhelp[] = $val; }
                                if (! empty($objMod->dictionaries['tabfieldcheck'])) foreach($objMod->dictionaries['tabfieldcheck'] as $val) { $nbtabfieldcheck++; $tabfieldcheck[] = $val; }

                                if ($nbtabname != $nbtablib || $nbtablib != $nbtabsql || $nbtabsql != $nbtabsqlsort)
                                {
                                    print 'Error in descriptor of module '.$const_name.'. Array ->dictionaries has not same number of record for key "tabname", "tablib", "tabsql" and "tabsqlsort"';
                                    //print "$const_name: $nbtabname=$nbtablib=$nbtabsql=$nbtabsqlsort=$nbtabfield=$nbtabfieldvalue=$nbtabfieldinsert=$nbtabrowid=$nbtabcond=$nbtabfieldcheck=$nbtabhelp\n";
                                }
                            }

                            $j++;
                            $i++;
                        }
                        else dol_syslog("Module ".get_class($objMod)." not qualified");
                    }
                }
            }
            closedir($handle);
        }
        else
        {
            dol_syslog("htdocs/admin/modules.php: Failed to open directory ".$dir.". See permission and open_basedir option.", LOG_WARNING);
        }
    }

    return 1;
}

/**
 *  Add external modules to list of contact element
 *
 * 	@param		array		$elementList			elementList
 * 	@return		int			1
 */
function complete_elementList_with_modules(&$elementList)
{
    global $db, $modules, $conf, $langs;

    // Search modules
    $filename = array();
    $modules = array();
    $orders = array();
    $categ = array();
    $dirmod = array();

    $i = 0; // is a sequencer of modules found
    $j = 0; // j is module number. Automatically affected if module number not defined.

    $modulesdir = dolGetModulesDirs();

    foreach ($modulesdir as $dir)
    {
    	// Load modules attributes in arrays (name, numero, orders) from dir directory
    	//print $dir."\n<br>";
    	dol_syslog("Scan directory ".$dir." for modules");
        $handle=@opendir(dol_osencode($dir));
        if (is_resource($handle))
        {
            while (($file = readdir($handle))!==false)
            {
                //print "$i ".$file."\n<br>";
                if (is_readable($dir.$file) && substr($file, 0, 3) == 'mod'  && substr($file, dol_strlen($file) - 10) == '.class.php')
                {
                    $modName = substr($file, 0, dol_strlen($file) - 10);

                    if ($modName)
                    {
                        include_once $dir.$file;
                        $objMod = new $modName($db);

                        if ($objMod->numero > 0)
                        {
                            $j = $objMod->numero;
                        }
                        else
                        {
                            $j = 1000 + $i;
                        }

                        $modulequalified=1;

                        // We discard modules according to features level (PS: if module is activated we always show it)
                        $const_name = 'MAIN_MODULE_'.strtoupper(preg_replace('/^mod/i','',get_class($objMod)));
                        if ($objMod->version == 'development'  && $conf->global->MAIN_FEATURES_LEVEL < 2 && ! $conf->global->$const_name) $modulequalified=0;
                        if ($objMod->version == 'experimental' && $conf->global->MAIN_FEATURES_LEVEL < 1 && ! $conf->global->$const_name) $modulequalified=0;
                        //If module is not activated disqualified
                        if (empty($conf->global->$const_name)) $modulequalified=0;

                        if ($modulequalified)
                        {
							// Load languages files of module
                            if (isset($objMod->langfiles) && is_array($objMod->langfiles))
                            {
                             	foreach($objMod->langfiles as $langfile)
                              	{
                               		$langs->load($langfile);
                               	}
                           	}

                            $modules[$i] = $objMod;
                            $filename[$i]= $modName;
                            $orders[$i]  = $objMod->family."_".$j;   // Tri par famille puis numero module
                            //print "x".$modName." ".$orders[$i]."\n<br>";
                            if (isset($categ[$objMod->special])) $categ[$objMod->special]++;                    // Array of all different modules categories
                            else $categ[$objMod->special]=1;
                            $dirmod[$i] = $dirroot;
                            if (! empty($objMod->module_parts['contactelement']))
                            {
                            	$elementList[$objMod->name] = $langs->trans($objMod->name);
                            }

                            $j++;
                            $i++;
                        }
                        else dol_syslog("Module ".get_class($objMod)." not qualified");
                    }
                }
            }
            closedir($handle);
        }
        else
        {
            dol_syslog("htdocs/admin/modules.php: Failed to open directory ".$dir.". See permission and open_basedir option.", LOG_WARNING);
        }
    }

    return 1;
}

/**
 *	Show array with constants to edit
 *
 *	@param	array	$tableau		Array of constants
 *	@param	int		$strictw3c		0=Include form into table (deprecated), 1=Form is outside table to respect W3C (no form into table), 2=No form nor button at all
 *  @param  string  $helptext       Help
 *	@return	void
 */
function form_constantes($tableau, $strictw3c=0, $helptext='')
{
    global $db,$bc,$langs,$conf,$_Avery_Labels;

    $form = new Form($db);

    if (! empty($strictw3c) && $strictw3c == 1) print "\n".'<form action="'.$_SERVER["PHP_SELF"].'" method="POST">';

    print '<table class="noborder" width="100%">';
    print '<tr class="liste_titre">';
    print '<td>'.$langs->trans("Description").'</td>';
    print '<td>';
    $text = $langs->trans("Value");
    print $form->textwithpicto($text, $helptext, 1, 'help', '', 0, 2, 'idhelptext');
    print '</td>';
    if (empty($strictw3c)) print '<td align="center" width="80">'.$langs->trans("Action").'</td>';
    print "</tr>\n";
    $var=true;

    $listofparam=array();
    foreach($tableau as $const)	// Loop on each param
    {
        $sql = "SELECT ";
        $sql.= "rowid";
        $sql.= ", ".$db->decrypt('name')." as name";
        $sql.= ", ".$db->decrypt('value')." as value";
        $sql.= ", type";
        $sql.= ", note";
        $sql.= " FROM ".MAIN_DB_PREFIX."const";
        $sql.= " WHERE ".$db->decrypt('name')." = '".$const."'";
        $sql.= " AND entity IN (0, ".$conf->entity.")";
        $sql.= " ORDER BY name ASC, entity DESC";
        $result = $db->query($sql);

        dol_syslog("List params", LOG_DEBUG);
        if ($result)
        {
            $obj = $db->fetch_object($result);	// Take first result of select


            // For avoid warning in strict mode
            if (empty($obj)) {
            	$obj = (object) array('rowid'=>'','name'=>'','value'=>'','type'=>'','note'=>'');
            }

            if (empty($strictw3c)) print "\n".'<form action="'.$_SERVER["PHP_SELF"].'" method="POST">';

            print '<tr class="oddeven">';

            // Show constant
            print '<td>';
            print '<input type="hidden" name="token" value="'.$_SESSION['newtoken'].'">';
            print '<input type="hidden" name="action" value="update">';
            print '<input type="hidden" name="rowid'.(empty($strictw3c)?'':'[]').'" value="'.$obj->rowid.'">';
            print '<input type="hidden" name="constname'.(empty($strictw3c)?'':'[]').'" value="'.$const.'">';
            print '<input type="hidden" name="constnote'.(empty($strictw3c)?'':'[]').'" value="'.nl2br(dol_escape_htmltag($obj->note)).'">';

            print $langs->trans('Desc'.$const);

            if ($const == 'ADHERENT_MAILMAN_URL')
            {
                print '. '.$langs->trans("Example").': <a href="#" id="exampleclick1">'.img_down().'</a><br>';
                //print 'http://lists.exampe.com/cgi-bin/mailman/admin/%LISTE%/members?adminpw=%MAILMAN_ADMINPW%&subscribees=%EMAIL%&send_welcome_msg_to_this_batch=1';
                print '<div id="example1" class="hidden">';
                print 'http://lists.example.com/cgi-bin/mailman/admin/%LISTE%/members/add?subscribees_upload=%EMAIL%&amp;adminpw=%MAILMAN_ADMINPW%&amp;subscribe_or_invite=0&amp;send_welcome_msg_to_this_batch=0&amp;notification_to_list_owner=0';
                print '</div>';
            }
            if ($const == 'ADHERENT_MAILMAN_UNSUB_URL')
            {
                print '. '.$langs->trans("Example").': <a href="#" id="exampleclick2">'.img_down().'</a><br>';
                print '<div id="example2" class="hidden">';
                print 'http://lists.example.com/cgi-bin/mailman/admin/%LISTE%/members/remove?unsubscribees_upload=%EMAIL%&amp;adminpw=%MAILMAN_ADMINPW%&amp;send_unsub_ack_to_this_batch=0&amp;send_unsub_notifications_to_list_owner=0';
                print '</div>';
                //print 'http://lists.example.com/cgi-bin/mailman/admin/%LISTE%/members/remove?adminpw=%MAILMAN_ADMINPW%&unsubscribees=%EMAIL%';
            }
            if ($const == 'ADHERENT_MAILMAN_LISTS')
            {
            	print '. '.$langs->trans("Example").': <a href="#" id="exampleclick3">'.img_down().'</a><br>';
            	print '<div id="example3" class="hidden">';
            	print 'mymailmanlist<br>';
            	print 'mymailmanlist1,mymailmanlist2<br>';
            	print 'TYPE:Type1:mymailmanlist1,TYPE:Type2:mymailmanlist2<br>';
            	if ($conf->categorie->enabled) print 'CATEG:Categ1:mymailmanlist1,CATEG:Categ2:mymailmanlist2<br>';
            	print '</div>';
            	//print 'http://lists.example.com/cgi-bin/mailman/admin/%LISTE%/members/remove?adminpw=%MAILMAN_ADMINPW%&unsubscribees=%EMAIL%';
            }

            print "</td>\n";

            // Value
            if ($const == 'ADHERENT_CARD_TYPE' || $const == 'ADHERENT_ETIQUETTE_TYPE')
            {
                print '<td>';
                // List of possible labels (defined into $_Avery_Labels variable set into format_cards.lib.php)
                require_once DOL_DOCUMENT_ROOT.'/core/lib/format_cards.lib.php';
                $arrayoflabels=array();
                foreach(array_keys($_Avery_Labels) as $codecards)
                {
                    $arrayoflabels[$codecards]=$_Avery_Labels[$codecards]['name'];
                }
                print $form->selectarray('constvalue'.(empty($strictw3c)?'':'[]'),$arrayoflabels,($obj->value?$obj->value:'CARD'),1,0,0);
                print '<input type="hidden" name="consttype" value="yesno">';
                print '</td>';
            }
            else
            {
                print '<td>';
                if (in_array($const,array('ADHERENT_CARD_TEXT','ADHERENT_CARD_TEXT_RIGHT','ADHERENT_ETIQUETTE_TEXT')))
                {
                    print '<textarea class="flat" name="constvalue'.(empty($strictw3c)?'':'[]').'" cols="50" rows="5" wrap="soft">'."\n";
                    print $obj->value;
                    print "</textarea>\n";
                    print '<input type="hidden" name="consttype" value="texte">';
                }
                else if (in_array($const,array('ADHERENT_AUTOREGISTER_NOTIF_MAIL','ADHERENT_AUTOREGISTER_MAIL','ADHERENT_MAIL_VALID','ADHERENT_MAIL_COTIS','ADHERENT_MAIL_RESIL')))
                {
                    require_once DOL_DOCUMENT_ROOT.'/core/class/doleditor.class.php';
                    $doleditor=new DolEditor('constvalue_'.$const.(empty($strictw3c)?'':'[]'),$obj->value,'',160,'dolibarr_notes','',false,false,$conf->fckeditor->enabled,ROWS_5,'90%');
                    $doleditor->Create();
                    print '<input type="hidden" name="consttype'.(empty($strictw3c)?'':'[]').'" value="texte">';
                }
                else if ($obj->type == 'yesno')
                {
                    print $form->selectyesno('constvalue'.(empty($strictw3c)?'':'[]'),$obj->value,1);
                    print '<input type="hidden" name="consttype'.(empty($strictw3c)?'':'[]').'" value="yesno">';
                }
                else
                {
                    print '<input type="text" class="flat" size="48" name="constvalue'.(empty($strictw3c)?'':'[]').'" value="'.dol_escape_htmltag($obj->value).'">';
                    print '<input type="hidden" name="consttype'.(empty($strictw3c)?'':'[]').'" value="chaine">';
                }
                print '</td>';
            }
            // Submit
            if (empty($strictw3c))
            {
            	print '<td align="center">';
            	print '<input type="submit" class="button" value="'.$langs->trans("Update").'" name="Button">';
	            print "</td>";
            }
    	    print "</tr>\n";
            if (empty($strictw3c)) print "</form>\n";
        }
    }
    print '</table>';

    if (! empty($strictw3c) && $strictw3c == 1)
    {
    	print '<div align="center"><input type="submit" class="button" value="'.$langs->trans("Update").'" name="update"></div>';
    	print "</form>\n";
    }
}


/**
 *	Show array with constants to edit
 *
 *	@param	array	$modules		Array of all modules
 *	@return	string					HTML string with warning
 */
function showModulesExludedForExternal($modules)
{
	global $conf,$langs;

	$text=$langs->trans("OnlyFollowingModulesAreOpenedToExternalUsers");
	$listofmodules=explode(',',$conf->global->MAIN_MODULES_FOR_EXTERNAL);
	$i=0;
	if (!empty($modules)) {
		foreach($modules as $module)
		{
			$moduleconst=$module->const_name;
			$modulename=strtolower($module->name);
			//print 'modulename='.$modulename;

			//if (empty($conf->global->$moduleconst)) continue;
			if (! in_array($modulename,$listofmodules)) continue;
			//var_dump($modulename.'eee'.$langs->trans('Module'.$module->numero.'Name'));

			if ($i > 0) $text.=', ';
			else $text.=' ';
			$i++;
			$text .= $langs->trans('Module'.$module->numero.'Name');
		}
	}
	return $text;
}


/**
 *	Add document model used by doc generator
 *
 *	@param		string	$name			Model name
 *	@param		string	$type			Model type
 *	@param		string	$label			Model label
 *	@param		string	$description	Model description
 *	@return		int						<0 if KO, >0 if OK
 */
function addDocumentModel($name, $type, $label='', $description='')
{
	global $db, $conf;

	$db->begin();

    $sql = "INSERT INTO ".MAIN_DB_PREFIX."document_model (nom, type, entity, libelle, description)";
    $sql.= " VALUES ('".$db->escape($name)."','".$type."',".$conf->entity.", ";
    $sql.= ($label?"'".$db->escape($label)."'":'null').", ";
    $sql.= (! empty($description)?"'".$db->escape($description)."'":"null");
    $sql.= ")";

    dol_syslog("admin.lib::addDocumentModel", LOG_DEBUG);
	$resql=$db->query($sql);
	if ($resql)
	{
		$db->commit();
		return 1;
	}
	else
	{
		dol_print_error($db);
		$db->rollback();
		return -1;
	}
}

/**
 *	Delete document model used by doc generator
 *
 *	@param		string	$name			Model name
 *	@param		string	$type			Model type
 *	@return		int						<0 if KO, >0 if OK
 */
function delDocumentModel($name, $type)
{
	global $db, $conf;

	$db->begin();

	$sql = "DELETE FROM ".MAIN_DB_PREFIX."document_model";
	$sql.= " WHERE nom = '".$db->escape($name)."'";
	$sql.= " AND type = '".$type."'";
	$sql.= " AND entity = ".$conf->entity;

	dol_syslog("admin.lib::delDocumentModel", LOG_DEBUG);
	$resql=$db->query($sql);
	if ($resql)
	{
		$db->commit();
		return 1;
	}
	else
	{
		dol_print_error($db);
		$db->rollback();
		return -1;
	}
}


/**
 *	Return the php_info into an array
 *
 *	@return		array		Array with PHP infos
 */
function phpinfo_array()
{
	ob_start();
	phpinfo();
	$info_arr = array();
	$info_lines = explode("\n", strip_tags(ob_get_clean(), "<tr><td><h2>"));	// end of ob_start()
	$cat = "General";
	foreach($info_lines as $line)
	{
		// new cat?
		preg_match("~<h2>(.*)</h2>~", $line, $title) ? $cat = $title[1] : null;
		if(preg_match("~<tr><td[^>]+>([^<]*)</td><td[^>]+>([^<]*)</td></tr>~", $line, $val))
		{
			$info_arr[trim($cat)][trim($val[1])] = $val[2];
		}
		elseif(preg_match("~<tr><td[^>]+>([^<]*)</td><td[^>]+>([^<]*)</td><td[^>]+>([^<]*)</td></tr>~", $line, $val))
		{
			$info_arr[trim($cat)][trim($val[1])] = array("local" => $val[2], "master" => $val[3]);
		}
	}
	return $info_arr;
}
<|MERGE_RESOLUTION|>--- conflicted
+++ resolved
@@ -821,11 +821,7 @@
         return $ret;
     }
 
-<<<<<<< HEAD
     $result=$objMod->init();    // Enable module
-=======
-    $result=$objMod->init();
->>>>>>> dcd1a089
     if ($result <= 0)
     {
         $ret['errors'][]=$objMod->error;
