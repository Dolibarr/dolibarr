--- conflicted
+++ resolved
@@ -678,15 +678,11 @@
     $ret='';
     $modName = $value;
     $modFile = $modName . ".class.php";
-<<<<<<< HEAD
-	$modulesdir = dolGetModulesDirs();
-=======
 
     // Loop on each directory to fill $modulesdir
     $modulesdir = dolGetModulesDirs();
->>>>>>> ef79bb3b
-
-    // Loop on each directory
+
+    // Loop on each modulesdir directories
     $found=false;
     foreach ($modulesdir as $dir)
     {
@@ -781,15 +777,11 @@
     $ret='';
     $modName = $value;
     $modFile = $modName . ".class.php";
-<<<<<<< HEAD
-	$modulesdir = dolGetModulesDirs();
-=======
 
     // Loop on each directory to fill $modulesdir
     $modulesdir = dolGetModulesDirs();
->>>>>>> ef79bb3b
-
-    // Loop on each directory
+
+    // Loop on each modulesdir directories
     $found=false;
     foreach ($modulesdir as $dir)
     {
@@ -854,23 +846,10 @@
     global $db, $modules, $conf, $langs;
 
     // Search modules
-<<<<<<< HEAD
 	$modulesdir = dolGetModulesDirs();
     $i = 0; // is a sequencer of modules found
     $j = 0; // j is module number. Automatically affected if module number not defined.
 
-=======
-    $filename = array();
-    $modules = array();
-    $orders = array();
-    $categ = array();
-    $dirmod = array();
-
-    $i = 0; // is a sequencer of modules found
-    $j = 0; // j is module number. Automatically affected if module number not defined.
-
-    $modulesdir = dolGetModulesDirs();
->>>>>>> ef79bb3b
     foreach ($modulesdir as $dir)
     {
     	// Load modules attributes in arrays (name, numero, orders) from dir directory
