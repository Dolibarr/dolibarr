<?php
/* Copyright (C) 2008-2011  Laurent Destailleur     <eldy@users.sourceforge.net>
 * Copyright (C) 2005-2016  Regis Houssin           <regis.houssin@capnetworks.com>
 * Copyright (C) 2012       J. Fernando Lagrange    <fernando@demo-tic.org>
 * Copyright (C) 2015       Raphaël Doursenaud      <rdoursenaud@gpcsolutions.fr>
 *
 * This program is free software; you can redistribute it and/or modify
 * it under the terms of the GNU General Public License as published by
 * the Free Software Foundation; either version 3 of the License, or
 * (at your option) any later version.
 *
 * This program is distributed in the hope that it will be useful,
 * but WITHOUT ANY WARRANTY; without even the implied warranty of
 * MERCHANTABILITY or FITNESS FOR A PARTICULAR PURPOSE.  See the
 * GNU General Public License for more details.
 *
 * You should have received a copy of the GNU General Public License
 * along with this program. If not, see <http://www.gnu.org/licenses/>.
 * or see http://www.gnu.org/
 */

/**
 *	\file			htdocs/core/lib/admin.lib.php
 *  \brief			Library of admin functions
 */

require_once DOL_DOCUMENT_ROOT . '/core/lib/functions2.lib.php';

/**
 *  Renvoi une version en chaine depuis une version en tableau
 *
 *  @param		array		$versionarray		Tableau de version (vermajeur,vermineur,autre)
 *  @return     string        			      	Chaine version
 */
function versiontostring($versionarray)
{
    $string='?';
    if (isset($versionarray[0])) $string=$versionarray[0];
    if (isset($versionarray[1])) $string.='.'.$versionarray[1];
    if (isset($versionarray[2])) $string.='.'.$versionarray[2];
    return $string;
}

/**
 *	Compare 2 versions (stored into 2 arrays).
 *  To check if Dolibarr version is lower than (x,y,z), do "if versioncompare(versiondolibarrarray(), array(x.y.z)) <= 0"
 *  For example: if (versioncompare(versiondolibarrarray(),array(4,0,-4)) >= 0) is true if version is 4.0 alpha or higher.
 *  For example: if (versioncompare(versiondolibarrarray(),array(4,0,0)) >= 0) is true if version is 4.0 final or higher.
 *  For example: if (versioncompare(versiondolibarrarray(),array(4,0,1)) >= 0) is true if version is 4.0.1 or higher.
 *  Alternative way to compare: if ((float) DOL_VERSION >= 4.0) is true if version is 4.0 alpha or higher (works only to compare first and second level)
 *
 *	@param      array		$versionarray1      Array of version (vermajor,verminor,patch)
 *	@param      array		$versionarray2		Array of version (vermajor,verminor,patch)
 *	@return     int          			       	-4,-3,-2,-1 if versionarray1<versionarray2 (value depends on level of difference)
 * 												0 if same
 * 												1,2,3,4 if versionarray1>versionarray2 (value depends on level of difference)
 */
function versioncompare($versionarray1,$versionarray2)
{
    $ret=0;
    $level=0;
    $count1=count($versionarray1);
    $count2=count($versionarray2);
    $maxcount=max($count1,$count2);
    while ($level < $maxcount)
    {
        $operande1=isset($versionarray1[$level])?$versionarray1[$level]:0;
        $operande2=isset($versionarray2[$level])?$versionarray2[$level]:0;
        if (preg_match('/alpha|dev/i',$operande1)) $operande1=-5;
        if (preg_match('/alpha|dev/i',$operande2)) $operande2=-5;
        if (preg_match('/beta$/i',$operande1)) $operande1=-4;
        if (preg_match('/beta$/i',$operande2)) $operande2=-4;
        if (preg_match('/beta([0-9])+/i',$operande1)) $operande1=-3;
        if (preg_match('/beta([0-9])+/i',$operande2)) $operande2=-3;
        if (preg_match('/rc$/i',$operande1)) $operande1=-2;
        if (preg_match('/rc$/i',$operande2)) $operande2=-2;
        if (preg_match('/rc([0-9])+/i',$operande1)) $operande1=-1;
        if (preg_match('/rc([0-9])+/i',$operande2)) $operande2=-1;
        $level++;
        //print 'level '.$level.' '.$operande1.'-'.$operande2.'<br>';
        if ($operande1 < $operande2) { $ret = -$level; break; }
        if ($operande1 > $operande2) { $ret = $level; break; }
    }
    //print join('.',$versionarray1).'('.count($versionarray1).') / '.join('.',$versionarray2).'('.count($versionarray2).') => '.$ret.'<br>'."\n";
    return $ret;
}


/**
 *	Return version PHP
 *
 *	@return     array               Tableau de version (vermajeur,vermineur,autre)
 */
function versionphparray()
{
    return explode('.',PHP_VERSION);
}

/**
 *	Return version Dolibarr
 *
 *	@return     array               Tableau de version (vermajeur,vermineur,autre)
 */
function versiondolibarrarray()
{
    return explode('.',DOL_VERSION);
}


/**
 *	Launch a sql file. Function used by:
 *  - Migrate process (dolibarr-xyz-abc.sql)
 *  - Loading sql menus (auguria)
 *  - Running specific Sql by a module init
 *  Install process however does not use it.
 *  Note that Sql files must have all comments at start of line.
 *
 *	@param		string	$sqlfile		Full path to sql file
 * 	@param		int		$silent			1=Do not output anything, 0=Output line for update page
 * 	@param		int		$entity			Entity targeted for multicompany module
 *	@param		int		$usesavepoint	1=Run a savepoint before each request and a rollback to savepoint if error (this allow to have some request with errors inside global transactions).
 *	@param		string	$handler		Handler targeted for menu
 *	@param 		string	$okerror		Family of errors we accept ('default', 'none')
 * 	@return		int						<=0 if KO, >0 if OK
 */
function run_sql($sqlfile,$silent=1,$entity='',$usesavepoint=1,$handler='',$okerror='default')
{
    global $db, $conf, $langs, $user;

    dol_syslog("Admin.lib::run_sql run sql file ".$sqlfile." silent=".$silent." entity=".$entity." usesavepoint=".$usesavepoint." handler=".$handler." okerror=".$okerror, LOG_DEBUG);

    $ok=0;
    $error=0;
    $i=0;
    $buffer = '';
    $arraysql = Array();

    // Get version of database
    $versionarray=$db->getVersionArray();

    $fp = fopen($sqlfile,"r");
    if ($fp)
    {
        while (! feof($fp))
        {
            $buf = fgets($fp, 4096);

            // Test if request must be ran only for particular database or version (if yes, we must remove the -- comment)
            if (preg_match('/^--\sV(MYSQL|PGSQL|)([0-9\.]+)/i',$buf,$reg))
            {
            	$qualified=1;

            	// restrict on database type
            	if (! empty($reg[1]))
            	{
            		if (! preg_match('/'.preg_quote($reg[1]).'/i',$db->type)) $qualified=0;
            	}

            	// restrict on version
            	if ($qualified)
            	{

	                $versionrequest=explode('.',$reg[2]);
	                //print var_dump($versionrequest);
	                //print var_dump($versionarray);
	                if (! count($versionrequest) || ! count($versionarray) || versioncompare($versionrequest,$versionarray) > 0)
	                {
	                	$qualified=0;
	                }
            	}

                if ($qualified)
                {
                    // Version qualified, delete SQL comments
                    $buf=preg_replace('/^--\sV(MYSQL|PGSQL|)([0-9\.]+)/i','',$buf);
                    //print "Ligne $i qualifi?e par version: ".$buf.'<br>';
                }
            }

            // Add line buf to buffer if not a comment
            if (! preg_match('/^--/',$buf))
            {
                $buf=preg_replace('/--.*$/','',$buf); //remove comment from a line that not start with -- before add it to the buffer
                $buffer .= trim($buf);
            }

            //          print $buf.'<br>';

            if (preg_match('/;/',$buffer))	// If string contains ';', it's end of a request string, we save it in arraysql.
            {
                // Found new request
                if ($buffer) $arraysql[$i]=$buffer;
                $i++;
                $buffer='';
            }
        }

        if ($buffer) $arraysql[$i]=$buffer;
        fclose($fp);
    }
    else
    {
        dol_syslog("Admin.lib::run_sql failed to open file ".$sqlfile, LOG_ERR);
    }

    // Loop on each request to see if there is a __+MAX_table__ key
    $listofmaxrowid=array();	// This is a cache table
    foreach($arraysql as $i => $sql)
    {
        $newsql=$sql;

        // Replace __+MAX_table__ with max of table
        while (preg_match('/__\+MAX_([A-Za-z_]+)__/i',$newsql,$reg))
        {
            $table=$reg[1];
            if (! isset($listofmaxrowid[$table]))
            {
                //var_dump($db);
                $sqlgetrowid='SELECT MAX(rowid) as max from '.$table;
                $resql=$db->query($sqlgetrowid);
                if ($resql)
                {
                    $obj=$db->fetch_object($resql);
                    $listofmaxrowid[$table]=$obj->max;
                    if (empty($listofmaxrowid[$table])) $listofmaxrowid[$table]=0;
                }
                else
                {
                    if (! $silent) print '<tr><td valign="top" colspan="2">';
                    if (! $silent) print '<div class="error">'.$langs->trans("Failed to get max rowid for ".$table)."</div></td>";
                    if (! $silent) print '</tr>';
                    $error++;
                    break;
                }
            }
            $from='__+MAX_'.$table.'__';
            $to='+'.$listofmaxrowid[$table];
            $newsql=str_replace($from,$to,$newsql);
            dol_syslog('Admin.lib::run_sql New Request '.($i+1).' (replacing '.$from.' to '.$to.')', LOG_DEBUG);

            $arraysql[$i]=$newsql;
        }
    }

    // Loop on each request to execute request
    $cursorinsert=0;
    $listofinsertedrowid=array();
    foreach($arraysql as $i => $sql)
    {
        if ($sql)
        {
        	// Replace the prefix tables
        	if (MAIN_DB_PREFIX != 'llx_')
        	{
        		$sql=preg_replace('/llx_/i',MAIN_DB_PREFIX,$sql);
        	}

            if (!empty($handler)) $sql=preg_replace('/__HANDLER__/i',"'".$handler."'",$sql);

            $newsql=preg_replace('/__ENTITY__/i',(!empty($entity)?$entity:$conf->entity),$sql);

            // Ajout trace sur requete (eventuellement a commenter si beaucoup de requetes)
            if (! $silent) print '<tr><td valign="top">'.$langs->trans("Request").' '.($i+1)." sql='".dol_htmlentities($newsql,ENT_NOQUOTES)."'</td></tr>\n";
            dol_syslog('Admin.lib::run_sql Request '.($i+1), LOG_DEBUG);
			$sqlmodified=0;

            // Replace for encrypt data
            if (preg_match_all('/__ENCRYPT\(\'([^\']+)\'\)__/i',$newsql,$reg))
            {
                $num=count($reg[0]);

                for($j=0;$j<$num;$j++)
                {
                    $from 	= $reg[0][$j];
                    $to		= $db->encrypt($reg[1][$j],1);
                    $newsql	= str_replace($from,$to,$newsql);
                }
                $sqlmodified++;
            }

            // Replace for decrypt data
            if (preg_match_all('/__DECRYPT\(\'([A-Za-z0-9_]+)\'\)__/i',$newsql,$reg))
            {
                $num=count($reg[0]);

                for($j=0;$j<$num;$j++)
                {
                    $from 	= $reg[0][$j];
                    $to		= $db->decrypt($reg[1][$j]);
                    $newsql	= str_replace($from,$to,$newsql);
                }
                $sqlmodified++;
            }

            // Replace __x__ with rowid of insert nb x
            while (preg_match('/__([0-9]+)__/',$newsql,$reg))
            {
                $cursor=$reg[1];
                if (empty($listofinsertedrowid[$cursor]))
                {
                    if (! $silent) print '<tr><td valign="top" colspan="2">';
                    if (! $silent) print '<div class="error">'.$langs->trans("FileIsNotCorrect")."</div></td>";
                    if (! $silent) print '</tr>';
                    $error++;
                    break;
                }
                $from='__'.$cursor.'__';
                $to=$listofinsertedrowid[$cursor];
                $newsql=str_replace($from,$to,$newsql);
                $sqlmodified++;
            }

            if ($sqlmodified) dol_syslog('Admin.lib::run_sql New Request '.($i+1), LOG_DEBUG);

            $result=$db->query($newsql,$usesavepoint);
            if ($result)
            {
                if (! $silent) print '<!-- Result = OK -->'."\n";

                if (preg_replace('/insert into ([^\s]+)/i',$newsql,$reg))
                {
                    $cursorinsert++;

                    // It's an insert
                    $table=preg_replace('/([^a-zA-Z_]+)/i','',$reg[1]);
                    $insertedrowid=$db->last_insert_id($table);
                    $listofinsertedrowid[$cursorinsert]=$insertedrowid;
                    dol_syslog('Admin.lib::run_sql Insert nb '.$cursorinsert.', done in table '.$table.', rowid is '.$listofinsertedrowid[$cursorinsert], LOG_DEBUG);
                }
                // 	          print '<td align="right">OK</td>';
            }
            else
            {
                $errno=$db->errno();
                if (! $silent) print '<!-- Result = '.$errno.' -->'."\n";

				// Define list of errors we accept (array $okerrors)
            	$okerrors=array(	// By default
					'DB_ERROR_TABLE_ALREADY_EXISTS',
					'DB_ERROR_COLUMN_ALREADY_EXISTS',
					'DB_ERROR_KEY_NAME_ALREADY_EXISTS',
					'DB_ERROR_TABLE_OR_KEY_ALREADY_EXISTS',		// PgSql use same code for table and key already exist
					'DB_ERROR_RECORD_ALREADY_EXISTS',
					'DB_ERROR_NOSUCHTABLE',
					'DB_ERROR_NOSUCHFIELD',
					'DB_ERROR_NO_FOREIGN_KEY_TO_DROP',
					'DB_ERROR_NO_INDEX_TO_DROP',
					'DB_ERROR_CANNOT_CREATE',    		// Qd contrainte deja existante
					'DB_ERROR_CANT_DROP_PRIMARY_KEY',
					'DB_ERROR_PRIMARY_KEY_ALREADY_EXISTS',
            		'DB_ERROR_22P02'
				);
                if ($okerror == 'none') $okerrors=array();

                // Is it an error we accept
				if (! in_array($errno,$okerrors))
				{
				    if (! $silent) print '<tr><td valign="top" colspan="2">';
				    if (! $silent) print '<div class="error">'.$langs->trans("Error")." ".$db->errno().": ".$newsql."<br>".$db->error()."</div></td>";
				    if (! $silent) print '</tr>'."\n";
				    dol_syslog('Admin.lib::run_sql Request '.($i+1)." Error ".$db->errno()." ".$newsql."<br>".$db->error(), LOG_ERR);
				    $error++;
				}
            }

            if (! $silent) print '</tr>'."\n";
        }
    }

    if ($error == 0)
    {
        if (! $silent) print '<tr><td>'.$langs->trans("ProcessMigrateScript").'</td>';
        if (! $silent) print '<td align="right">'.$langs->trans("OK").'</td></tr>'."\n";
        $ok = 1;
    }
    else
    {
        if (! $silent) print '<tr><td>'.$langs->trans("ProcessMigrateScript").'</td>';
        if (! $silent) print '<td align="right"><font class="error">'.$langs->trans("KO").'</font></td></tr>'."\n";
        $ok = 0;
    }

    return $ok;
}


/**
 *	Effacement d'une constante dans la base de donnees
 *
 *	@param	    DoliDB		$db         Database handler
 *	@param	    string		$name		Name of constant or rowid of line
 *	@param	    int			$entity		Multi company id, -1 for all entities
 *	@return     int         			<0 if KO, >0 if OK
 *
 *	@see		dolibarr_get_const, dolibarr_set_const, dol_set_user_param
 */
function dolibarr_del_const($db, $name, $entity=1)
{
    global $conf;

    if (empty($name))
    {
    	dol_print_error('','Error call dolibar_del_const with parameter name empty');
    	return -1;
    }

    $sql = "DELETE FROM ".MAIN_DB_PREFIX."const";
    $sql.= " WHERE (".$db->decrypt('name')." = '".$db->escape($name)."'";
    if (is_numeric($name)) $sql.= " OR rowid = '".$db->escape($name)."'";
    $sql.= ")";
    if ($entity >= 0) $sql.= " AND entity = ".$entity;

    dol_syslog("admin.lib::dolibarr_del_const", LOG_DEBUG);
    $resql=$db->query($sql);
    if ($resql)
    {
        $conf->global->$name='';
        return 1;
    }
    else
    {
        dol_print_error($db);
        return -1;
    }
}

/**
 *	Recupere une constante depuis la base de donnees.
 *
 *	@param	    DoliDB		$db         Database handler
 *	@param	    string		$name		Nom de la constante
 *	@param	    int			$entity		Multi company id
 *	@return     string      			Valeur de la constante
 *
 *	@see		dolibarr_del_const, dolibarr_set_const, dol_set_user_param
 */
function dolibarr_get_const($db, $name, $entity=1)
{
    global $conf;
    $value='';

    $sql = "SELECT ".$db->decrypt('value')." as value";
    $sql.= " FROM ".MAIN_DB_PREFIX."const";
    $sql.= " WHERE name = ".$db->encrypt($name,1);
    $sql.= " AND entity = ".$entity;

    dol_syslog("admin.lib::dolibarr_get_const", LOG_DEBUG);
    $resql=$db->query($sql);
    if ($resql)
    {
        $obj=$db->fetch_object($resql);
        if ($obj) $value=$obj->value;
    }
    return $value;
}


/**
 *	Insert a parameter (key,value) into database (delete old key then insert it again).
 *
 *	@param	    DoliDB		$db         Database handler
 *	@param	    string		$name		Name of constant
 *	@param	    string		$value		Value of constant
 *	@param	    string		$type		Type of constante (chaine par defaut)
 *	@param	    int			$visible	Is constant visible in Setup->Other page (0 by default)
 *	@param	    string		$note		Note on parameter
 *	@param	    int			$entity		Multi company id (0 means all entities)
 *	@return     int         			-1 if KO, 1 if OK
 *
 *	@see		dolibarr_del_const, dolibarr_get_const, dol_set_user_param
 */
function dolibarr_set_const($db, $name, $value, $type='chaine', $visible=0, $note='', $entity=1)
{
    global $conf;

    // Clean parameters
    $name=trim($name);

    // Check parameters
    if (empty($name))
    {
        dol_print_error($db,"Error: Call to function dolibarr_set_const with wrong parameters", LOG_ERR);
        exit;
    }

    //dol_syslog("dolibarr_set_const name=$name, value=$value type=$type, visible=$visible, note=$note entity=$entity");

    $db->begin();

    $sql = "DELETE FROM ".MAIN_DB_PREFIX."const";
    $sql.= " WHERE name = ".$db->encrypt($name,1);
    if ($entity >= 0) $sql.= " AND entity = ".$entity;

    dol_syslog("admin.lib::dolibarr_set_const", LOG_DEBUG);
    $resql=$db->query($sql);

    if (strcmp($value,''))	// true if different. Must work for $value='0' or $value=0
    {
        $sql = "INSERT INTO ".MAIN_DB_PREFIX."const(name,value,type,visible,note,entity)";
        $sql.= " VALUES (";
        $sql.= $db->encrypt($name,1);
        $sql.= ", ".$db->encrypt($value,1);
        $sql.= ",'".$type."',".$visible.",'".$db->escape($note)."',".$entity.")";

        //print "sql".$value."-".pg_escape_string($value)."-".$sql;exit;
        //print "xx".$db->escape($value);
        dol_syslog("admin.lib::dolibarr_set_const", LOG_DEBUG);
        $resql=$db->query($sql);
    }

    if ($resql)
    {
        $db->commit();
        $conf->global->$name=$value;
        return 1;
    }
    else
    {
        $error=$db->lasterror();
        $db->rollback();
        return -1;
    }
}


/**
 * Prepare array with list of tabs
 *
 * @return  array				Array of tabs to show
 */
function security_prepare_head()
{
    global $langs, $conf, $user;
    $h = 0;
    $head = array();

    $head[$h][0] = DOL_URL_ROOT."/admin/security_other.php";
    $head[$h][1] = $langs->trans("Miscellaneous");
    $head[$h][2] = 'misc';
    $h++;

    $head[$h][0] = DOL_URL_ROOT."/admin/security.php";
    $head[$h][1] = $langs->trans("Passwords");
    $head[$h][2] = 'passwords';
    $h++;

    $head[$h][0] = DOL_URL_ROOT."/admin/security_file.php";
    $head[$h][1] = $langs->trans("Files");
    $head[$h][2] = 'file';
    $h++;

    $head[$h][0] = DOL_URL_ROOT."/admin/proxy.php";
    $head[$h][1] = $langs->trans("ExternalAccess");
    $head[$h][2] = 'proxy';
    $h++;

    $head[$h][0] = DOL_URL_ROOT."/admin/events.php";
    $head[$h][1] = $langs->trans("Audit");
    $head[$h][2] = 'audit';
    $h++;

    $head[$h][0] = DOL_URL_ROOT."/admin/perms.php";
    $head[$h][1] = $langs->trans("DefaultRights");
    $head[$h][2] = 'default';
    $h++;

    return $head;
}


/**
 * 	Return list of session
 *
 *	@return		array			Array list of sessions
 */
function listOfSessions()
{
    global $conf;

    $arrayofSessions = array();
    // session.save_path can be returned empty so we set a default location and work from there
    $sessPath = '/tmp';
    $iniPath = ini_get("session.save_path");
    if ($iniPath) {
        $sessPath = $iniPath;
    }
    $sessPath .= '/'; // We need the trailing slash
    dol_syslog('admin.lib:listOfSessions sessPath='.$sessPath);

    $dh = @opendir(dol_osencode($sessPath));
    if ($dh)
    {
        while(($file = @readdir($dh)) !== false)
        {
            if (preg_match('/^sess_/i',$file) && $file != "." && $file != "..")
            {
                $fullpath = $sessPath.$file;
                if(! @is_dir($fullpath) && is_readable($fullpath))
                {
                    $sessValues = file_get_contents($fullpath);	// get raw session data
                    // Example of possible value
                    //$sessValues = 'newtoken|s:32:"1239f7a0c4b899200fe9ca5ea394f307";dol_loginmesg|s:0:"";newtoken|s:32:"1236457104f7ae0f328c2928973f3cb5";dol_loginmesg|s:0:"";token|s:32:"123615ad8d650c5cc4199b9a1a76783f";dol_login|s:5:"admin";dol_authmode|s:8:"dolibarr";dol_tz|s:1:"1";dol_tz_string|s:13:"Europe/Berlin";dol_dst|i:0;dol_dst_observed|s:1:"1";dol_dst_first|s:0:"";dol_dst_second|s:0:"";dol_screenwidth|s:4:"1920";dol_screenheight|s:3:"971";dol_company|s:12:"MyBigCompany";dol_entity|i:1;mainmenu|s:4:"home";leftmenuopened|s:10:"admintools";idmenu|s:0:"";leftmenu|s:10:"admintools";';

                    if (preg_match('/dol_login/i',$sessValues) && // limit to dolibarr session
                        (preg_match('/dol_entity\|i:'.$conf->entity.';/i',$sessValues) || preg_match('/dol_entity\|s:([0-9]+):"'.$conf->entity.'"/i',$sessValues)) && // limit to current entity
                    preg_match('/dol_company\|s:([0-9]+):"('.$conf->global->MAIN_INFO_SOCIETE_NOM.')"/i',$sessValues)) // limit to company name
                    {
                        $tmp=explode('_', $file);
                        $idsess=$tmp[1];
                        $login = preg_match('/dol_login\|s:[0-9]+:"([A-Za-z0-9]+)"/i',$sessValues,$regs);
                        $arrayofSessions[$idsess]["login"] = $regs[1];
                        $arrayofSessions[$idsess]["age"] = time()-filectime($fullpath);
                        $arrayofSessions[$idsess]["creation"] = filectime($fullpath);
                        $arrayofSessions[$idsess]["modification"] = filemtime($fullpath);
                        $arrayofSessions[$idsess]["raw"] = $sessValues;
                    }
                }
            }
        }
        @closedir($dh);
    }

    return $arrayofSessions;
}

/**
 * 	Purge existing sessions
 *
 * 	@param		int		$mysessionid		To avoid to try to delete my own session
 * 	@return		int							>0 if OK, <0 if KO
 */
function purgeSessions($mysessionid)
{
    global $conf;

    $arrayofSessions = array();
    $sessPath = ini_get("session.save_path")."/";
    dol_syslog('admin.lib:purgeSessions mysessionid='.$mysessionid.' sessPath='.$sessPath);

    $error=0;
    $dh = @opendir(dol_osencode($sessPath));
    while(($file = @readdir($dh)) !== false)
    {
        if ($file != "." && $file != "..")
        {
            $fullpath = $sessPath.$file;
            if(! @is_dir($fullpath))
            {
                $sessValues = file_get_contents($fullpath);	// get raw session data

                if (preg_match('/dol_login/i',$sessValues) && // limit to dolibarr session
                preg_match('/dol_entity\|s:([0-9]+):"('.$conf->entity.')"/i',$sessValues) && // limit to current entity
                preg_match('/dol_company\|s:([0-9]+):"('.$conf->global->MAIN_INFO_SOCIETE_NOM.')"/i',$sessValues)) // limit to company name
                {
                    $tmp=explode('_', $file);
                    $idsess=$tmp[1];
                    // We remove session if it's not ourself
                    if ($idsess != $mysessionid)
                    {
                        $res=@unlink($fullpath);
                        if (! $res) $error++;
                    }
                }
            }
        }
    }
    @closedir($dh);

    if (! $error) return 1;
    else return -$error;
}



/**
 *  Enable a module
 *
 *  @param      string		$value      Name of module to activate
 *  @param      int			$withdeps   Activate/Disable also all dependencies
 *  @return     string      			Error message or '';
 */
function activateModule($value,$withdeps=1)
{
    global $db, $modules, $langs, $conf;

    // Check parameters
    if (empty($value)) return 'ErrorBadParameter';

    $ret='';
    $modName = $value;
    $modFile = $modName . ".class.php";

    // Loop on each directory to fill $modulesdir
    $modulesdir = dolGetModulesDirs();

    // Loop on each modulesdir directories
    $found=false;
    foreach ($modulesdir as $dir)
    {
        if (file_exists($dir.$modFile))
        {
            $found=@include_once $dir.$modFile;
            if ($found) break;
        }
    }

    $objMod = new $modName($db);

    // Test if PHP version ok
    $verphp=versionphparray();
    $vermin=isset($objMod->phpmin)?$objMod->phpmin:0;
    if (is_array($vermin) && versioncompare($verphp,$vermin) < 0)
    {
        return $langs->trans("ErrorModuleRequirePHPVersion",versiontostring($vermin));
    }

    // Test if Dolibarr version ok
    $verdol=versiondolibarrarray();
    $vermin=isset($objMod->need_dolibarr_version)?$objMod->need_dolibarr_version:0;
    //print 'eee '.versioncompare($verdol,$vermin).' - '.join(',',$verdol).' - '.join(',',$vermin);exit;
    if (is_array($vermin) && versioncompare($verdol,$vermin) < 0)
    {
        return $langs->trans("ErrorModuleRequireDolibarrVersion",versiontostring($vermin));
    }

    // Test if javascript requirement ok
    if (! empty($objMod->need_javascript_ajax) && empty($conf->use_javascript_ajax))
    {
        return $langs->trans("ErrorModuleRequireJavascript");
    }

    $result=$objMod->init();
    if ($result <= 0) $ret=$objMod->error;

    if (! $ret && $withdeps)
    {
        if (isset($objMod->depends) && is_array($objMod->depends) && ! empty($objMod->depends))
        {
            // Activation des modules dont le module depend
            $TError=array();
            $num = count($objMod->depends);
            for ($i = 0; $i < $num; $i++)
            {
            	$activate = false;
            	foreach ($modulesdir as $dir)
            	{
            		if (file_exists($dir.$objMod->depends[$i].".class.php"))
            		{
            			activateModule($objMod->depends[$i]);
						$activate = true;
            		}
            	}
				
				if (!$activate) $TError[] = $langs->trans('activateModuleDependNotSatisfied', $objMod->name, $objMod->depends[$i]);
            }
            
            setEventMessages('', $TError, 'errors');
        }

        if (isset($objMod->conflictwith) && is_array($objMod->conflictwith) && ! empty($objMod->conflictwith))
        {
            // Desactivation des modules qui entrent en conflit
            $num = count($objMod->conflictwith);
            for ($i = 0; $i < $num; $i++)
            {
            	foreach ($modulesdir as $dir)
            	{
            		if (file_exists($dir.$objMod->conflictwith[$i].".class.php"))
            		{
            			unActivateModule($objMod->conflictwith[$i],0);
            		}
            	}
            }
        }
    }

    return $ret;
}


/**
 *  Disable a module
 *
 *  @param      string		$value               Nom du module a desactiver
 *  @param      int			$requiredby          1=Desactive aussi modules dependants
 *  @return     string     				         Error message or '';
 */
function unActivateModule($value, $requiredby=1)
{
    global $db, $modules, $conf;

    // Check parameters
    if (empty($value)) return 'ErrorBadParameter';

    $ret='';
    $modName = $value;
    $modFile = $modName . ".class.php";

    // Loop on each directory to fill $modulesdir
    $modulesdir = dolGetModulesDirs();

    // Loop on each modulesdir directories
    $found=false;
    foreach ($modulesdir as $dir)
    {
        if (file_exists($dir.$modFile))
        {
            $found=@include_once $dir.$modFile;
            if ($found) break;
        }
    }

    if ($found)
    {
        $objMod = new $modName($db);
        $result=$objMod->remove();
        if ($result <= 0) $ret=$objMod->error;
    }
    else
    {
        //print $dir.$modFile;
    	// TODO Replace this after DolibarrModules is moved as abstract class with a try catch to show module we try to disable has not been found or could not be loaded
        $genericMod = new DolibarrModules($db);
        $genericMod->name=preg_replace('/^mod/i','',$modName);
        $genericMod->rights_class=strtolower(preg_replace('/^mod/i','',$modName));
        $genericMod->const_name='MAIN_MODULE_'.strtoupper(preg_replace('/^mod/i','',$modName));
        dol_syslog("modules::unActivateModule Failed to find module file, we use generic function with name " . $modName);
        $genericMod->_remove(array());
    }

    // Desactivation des modules qui dependent de lui
    if (! $ret && $requiredby)
    {
        $countrb=count($objMod->requiredby);
        for ($i = 0; $i < $countrb; $i++)
        {
            //var_dump($objMod->requiredby[$i]);
            unActivateModule($objMod->requiredby[$i]);
        }
    }

    return $ret;
}


/**
 *  Add external modules to list of dictionaries
 *
 * 	@param		array		$taborder			Taborder
 * 	@param		array		$tabname			Tabname
 * 	@param		array		$tablib				Tablib
 * 	@param		array		$tabsql				Tabsql
 * 	@param		array		$tabsqlsort			Tabsqlsort
 * 	@param		array		$tabfield			Tabfield
 * 	@param		array		$tabfieldvalue		Tabfieldvalue
 * 	@param		array		$tabfieldinsert		Tabfieldinsert
 * 	@param		array		$tabrowid			Tabrowid
 * 	@param		array		$tabcond			Tabcond
 * 	@param		array		$tabhelp			Tabhelp
 *  @param		array		$tabfieldcheck		Tabfieldcheck
 * 	@return		int			1
 */
function complete_dictionary_with_modules(&$taborder,&$tabname,&$tablib,&$tabsql,&$tabsqlsort,&$tabfield,&$tabfieldvalue,&$tabfieldinsert,&$tabrowid,&$tabcond,&$tabhelp,&$tabfieldcheck)
{
    global $db, $modules, $conf, $langs;

    // Search modules
	$modulesdir = dolGetModulesDirs();
    $i = 0; // is a sequencer of modules found
    $j = 0; // j is module number. Automatically affected if module number not defined.

    foreach ($modulesdir as $dir)
    {
    	// Load modules attributes in arrays (name, numero, orders) from dir directory
    	//print $dir."\n<br>";
    	dol_syslog("Scan directory ".$dir." for modules");
        $handle=@opendir(dol_osencode($dir));
        if (is_resource($handle))
        {
            while (($file = readdir($handle))!==false)
            {
                //print "$i ".$file."\n<br>";
                if (is_readable($dir.$file) && substr($file, 0, 3) == 'mod'  && substr($file, dol_strlen($file) - 10) == '.class.php')
                {
                    $modName = substr($file, 0, dol_strlen($file) - 10);

                    if ($modName)
                    {
                        include_once $dir.$file;
                        $objMod = new $modName($db);

                        if ($objMod->numero > 0)
                        {
                            $j = $objMod->numero;
                        }
                        else
                        {
                            $j = 1000 + $i;
                        }

                        $modulequalified=1;

                        // We discard modules according to features level (PS: if module is activated we always show it)
                        $const_name = 'MAIN_MODULE_'.strtoupper(preg_replace('/^mod/i','',get_class($objMod)));
                        if ($objMod->version == 'development'  && $conf->global->MAIN_FEATURES_LEVEL < 2 && ! $conf->global->$const_name) $modulequalified=0;
                        if ($objMod->version == 'experimental' && $conf->global->MAIN_FEATURES_LEVEL < 1 && ! $conf->global->$const_name) $modulequalified=0;
                        //If module is not activated disqualified
                        if (empty($conf->global->$const_name)) $modulequalified=0;

                        if ($modulequalified)
                        {
							// Load languages files of module
                        	if (isset($objMod->langfiles) && is_array($objMod->langfiles))
                            	{
                             		foreach($objMod->langfiles as $langfile)
                              		{
	                               		$langs->load($langfile);
        	                       	}
              			}

                            // Complete arrays
                            //&$tabname,&$tablib,&$tabsql,&$tabsqlsort,&$tabfield,&$tabfieldvalue,&$tabfieldinsert,&$tabrowid,&$tabcond
                            if (empty($objMod->dictionaries) && ! empty($objMod->dictionnaries)) $objMod->dictionaries=$objMod->dictionnaries;		// For backward compatibility

                            if (! empty($objMod->dictionaries))
                            {
                                //var_dump($objMod->dictionaries['tabname']);
                                $nbtabname=$nbtablib=$nbtabsql=$nbtabsqlsort=$nbtabfield=$nbtabfieldvalue=$nbtabfieldinsert=$nbtabrowid=$nbtabcond=$nbtabfieldcheck=$nbtabhelp=0;
                                foreach($objMod->dictionaries['tabname'] as $val)        { $nbtabname++; $taborder[] = count($tabname)+1; $tabname[] = $val; }
                                foreach($objMod->dictionaries['tablib'] as $val)         { $nbtablib++; $tablib[] = $val; }
                                foreach($objMod->dictionaries['tabsql'] as $val)         { $nbtabsql++; $tabsql[] = $val; }
                                foreach($objMod->dictionaries['tabsqlsort'] as $val)     { $nbtabsqlsort++; $tabsqlsort[] = $val; }
                                foreach($objMod->dictionaries['tabfield'] as $val)       { $nbtabfield++; $tabfield[] = $val; }
                                foreach($objMod->dictionaries['tabfieldvalue'] as $val)  { $nbtabfieldvalue++; $tabfieldvalue[] = $val; }
                                foreach($objMod->dictionaries['tabfieldinsert'] as $val) { $nbtabfieldinsert++; $tabfieldinsert[] = $val; }
                                foreach($objMod->dictionaries['tabrowid'] as $val)       { $nbtabrowid++; $tabrowid[] = $val; }
                                foreach($objMod->dictionaries['tabcond'] as $val)        { $nbtabcond++; $tabcond[] = $val; }
                                if (! empty($objMod->dictionaries['tabhelp']))       foreach($objMod->dictionaries['tabhelp'] as $val)       { $nbtabhelp++; $tabhelp[] = $val; }
                                if (! empty($objMod->dictionaries['tabfieldcheck'])) foreach($objMod->dictionaries['tabfieldcheck'] as $val) { $nbtabfieldcheck++; $tabfieldcheck[] = $val; }
<<<<<<< HEAD
                                
=======

>>>>>>> 3f5d67d4
                                if ($nbtabname != $nbtablib || $nbtablib != $nbtabsql || $nbtabsql != $nbtabsqlsort)
                                {
                                    print 'Error in descriptor of module '.$const_name.'. Array ->dictionaries has not same number of record for key "tabname", "tablib", "tabsql" and "tabsqlsort"';
                                    //print "$const_name: $nbtabname=$nbtablib=$nbtabsql=$nbtabsqlsort=$nbtabfield=$nbtabfieldvalue=$nbtabfieldinsert=$nbtabrowid=$nbtabcond=$nbtabfieldcheck=$nbtabhelp\n";
                                }
                            }

                            $j++;
                            $i++;
                        }
                        else dol_syslog("Module ".get_class($objMod)." not qualified");
                    }
                }
            }
            closedir($handle);
        }
        else
        {
            dol_syslog("htdocs/admin/modules.php: Failed to open directory ".$dir.". See permission and open_basedir option.", LOG_WARNING);
        }
    }

    return 1;
}

/**
 *  Add external modules to list of contact element
 *
 * 	@param		array		$elementList			elementList
 * 	@return		int			1
 */
function complete_elementList_with_modules(&$elementList)
{
    global $db, $modules, $conf, $langs;

    // Search modules
    $filename = array();
    $modules = array();
    $orders = array();
    $categ = array();
    $dirmod = array();

    $i = 0; // is a sequencer of modules found
    $j = 0; // j is module number. Automatically affected if module number not defined.

    $modulesdir = dolGetModulesDirs();

    foreach ($modulesdir as $dir)
    {
    	// Load modules attributes in arrays (name, numero, orders) from dir directory
    	//print $dir."\n<br>";
    	dol_syslog("Scan directory ".$dir." for modules");
        $handle=@opendir(dol_osencode($dir));
        if (is_resource($handle))
        {
            while (($file = readdir($handle))!==false)
            {
                //print "$i ".$file."\n<br>";
                if (is_readable($dir.$file) && substr($file, 0, 3) == 'mod'  && substr($file, dol_strlen($file) - 10) == '.class.php')
                {
                    $modName = substr($file, 0, dol_strlen($file) - 10);

                    if ($modName)
                    {
                        include_once $dir.$file;
                        $objMod = new $modName($db);

                        if ($objMod->numero > 0)
                        {
                            $j = $objMod->numero;
                        }
                        else
                        {
                            $j = 1000 + $i;
                        }

                        $modulequalified=1;

                        // We discard modules according to features level (PS: if module is activated we always show it)
                        $const_name = 'MAIN_MODULE_'.strtoupper(preg_replace('/^mod/i','',get_class($objMod)));
                        if ($objMod->version == 'development'  && $conf->global->MAIN_FEATURES_LEVEL < 2 && ! $conf->global->$const_name) $modulequalified=0;
                        if ($objMod->version == 'experimental' && $conf->global->MAIN_FEATURES_LEVEL < 1 && ! $conf->global->$const_name) $modulequalified=0;
                        //If module is not activated disqualified
                        if (empty($conf->global->$const_name)) $modulequalified=0;

                        if ($modulequalified)
                        {
							// Load languages files of module
                            if (isset($objMod->langfiles) && is_array($objMod->langfiles))
                            {
                             	foreach($objMod->langfiles as $langfile)
                              	{
                               		$langs->load($langfile);
                               	}
                           	}

                            $modules[$i] = $objMod;
                            $filename[$i]= $modName;
                            $orders[$i]  = $objMod->family."_".$j;   // Tri par famille puis numero module
                            //print "x".$modName." ".$orders[$i]."\n<br>";
                            if (isset($categ[$objMod->special])) $categ[$objMod->special]++;                    // Array of all different modules categories
                            else $categ[$objMod->special]=1;
                            $dirmod[$i] = $dirroot;
                            if (! empty($objMod->module_parts['contactelement']))
                            {
                            	$elementList[$objMod->name] = $langs->trans($objMod->name);
                            }

                            $j++;
                            $i++;
                        }
                        else dol_syslog("Module ".get_class($objMod)." not qualified");
                    }
                }
            }
            closedir($handle);
        }
        else
        {
            dol_syslog("htdocs/admin/modules.php: Failed to open directory ".$dir.". See permission and open_basedir option.", LOG_WARNING);
        }
    }

    return 1;
}

/**
 *	Show array with constants to edit
 *
 *	@param	array	$tableau		Array of constants
 *	@param	int		$strictw3c		0=Include form into table (deprecated), 1=Form is outside table to respect W3C (no form into table), 2=No form nor button at all
 *	@return	void
 */
function form_constantes($tableau,$strictw3c=0)
{
    global $db,$bc,$langs,$conf,$_Avery_Labels;

    $form = new Form($db);

    if (! empty($strictw3c) && $strictw3c == 1) print "\n".'<form action="'.$_SERVER["PHP_SELF"].'" method="POST">';

    print '<table class="noborder" width="100%">';
    print '<tr class="liste_titre">';
    print '<td>'.$langs->trans("Description").'</td>';
    print '<td>'.$langs->trans("Value").'*</td>';
    if (empty($strictw3c)) print '<td align="center" width="80">'.$langs->trans("Action").'</td>';
    print "</tr>\n";
    $var=true;

    $listofparam=array();
    foreach($tableau as $const)	// Loop on each param
    {
        $sql = "SELECT ";
        $sql.= "rowid";
        $sql.= ", ".$db->decrypt('name')." as name";
        $sql.= ", ".$db->decrypt('value')." as value";
        $sql.= ", type";
        $sql.= ", note";
        $sql.= " FROM ".MAIN_DB_PREFIX."const";
        $sql.= " WHERE ".$db->decrypt('name')." = '".$const."'";
        $sql.= " AND entity IN (0, ".$conf->entity.")";
        $sql.= " ORDER BY name ASC, entity DESC";
        $result = $db->query($sql);

        dol_syslog("List params", LOG_DEBUG);
        if ($result)
        {
            $obj = $db->fetch_object($result);	// Take first result of select
            $var=!$var;

            // For avoid warning in strict mode
            if (empty($obj)) {
            	$obj = (object) array('rowid'=>'','name'=>'','value'=>'','type'=>'','note'=>'');
            }

            if (empty($strictw3c)) print "\n".'<form action="'.$_SERVER["PHP_SELF"].'" method="POST">';

            print "<tr ".$bc[$var].">";

            // Show constant
            print '<td>';
            print '<input type="hidden" name="token" value="'.$_SESSION['newtoken'].'">';
            print '<input type="hidden" name="action" value="update">';
            print '<input type="hidden" name="rowid'.(empty($strictw3c)?'':'[]').'" value="'.$obj->rowid.'">';
            print '<input type="hidden" name="constname'.(empty($strictw3c)?'':'[]').'" value="'.$const.'">';
            print '<input type="hidden" name="constnote'.(empty($strictw3c)?'':'[]').'" value="'.nl2br(dol_escape_htmltag($obj->note)).'">';

            print $langs->trans('Desc'.$const);

            if ($const == 'ADHERENT_MAILMAN_URL')
            {
                print '. '.$langs->trans("Example").': <a href="#" id="exampleclick1">'.img_down().'</a><br>';
                //print 'http://lists.exampe.com/cgi-bin/mailman/admin/%LISTE%/members?adminpw=%MAILMAN_ADMINPW%&subscribees=%EMAIL%&send_welcome_msg_to_this_batch=1';
                print '<div id="example1" class="hidden">';
                print 'http://lists.example.com/cgi-bin/mailman/admin/%LISTE%/members/add?subscribees_upload=%EMAIL%&amp;adminpw=%MAILMAN_ADMINPW%&amp;subscribe_or_invite=0&amp;send_welcome_msg_to_this_batch=0&amp;notification_to_list_owner=0';
                print '</div>';
            }
            if ($const == 'ADHERENT_MAILMAN_UNSUB_URL')
            {
                print '. '.$langs->trans("Example").': <a href="#" id="exampleclick2">'.img_down().'</a><br>';
                print '<div id="example2" class="hidden">';
                print 'http://lists.example.com/cgi-bin/mailman/admin/%LISTE%/members/remove?unsubscribees_upload=%EMAIL%&amp;adminpw=%MAILMAN_ADMINPW%&amp;send_unsub_ack_to_this_batch=0&amp;send_unsub_notifications_to_list_owner=0';
                print '</div>';
                //print 'http://lists.example.com/cgi-bin/mailman/admin/%LISTE%/members/remove?adminpw=%MAILMAN_ADMINPW%&unsubscribees=%EMAIL%';
            }
            if ($const == 'ADHERENT_MAILMAN_LISTS')
            {
            	print '. '.$langs->trans("Example").': <a href="#" id="exampleclick3">'.img_down().'</a><br>';
            	print '<div id="example3" class="hidden">';
            	print 'mymailmanlist<br>';
            	print 'mymailmanlist1,mymailmanlist2<br>';
            	print 'TYPE:Type1:mymailmanlist1,TYPE:Type2:mymailmanlist2<br>';
            	if ($conf->categorie->enabled) print 'CATEG:Categ1:mymailmanlist1,CATEG:Categ2:mymailmanlist2<br>';
            	print '</div>';
            	//print 'http://lists.example.com/cgi-bin/mailman/admin/%LISTE%/members/remove?adminpw=%MAILMAN_ADMINPW%&unsubscribees=%EMAIL%';
            }

            print "</td>\n";

            // Value
            if ($const == 'ADHERENT_CARD_TYPE' || $const == 'ADHERENT_ETIQUETTE_TYPE')
            {
                print '<td>';
                // List of possible labels (defined into $_Avery_Labels variable set into format_cards.lib.php)
                require_once DOL_DOCUMENT_ROOT.'/core/lib/format_cards.lib.php';
                $arrayoflabels=array();
                foreach(array_keys($_Avery_Labels) as $codecards)
                {
                    $arrayoflabels[$codecards]=$_Avery_Labels[$codecards]['name'];
                }
                print $form->selectarray('constvalue'.(empty($strictw3c)?'':'[]'),$arrayoflabels,($obj->value?$obj->value:'CARD'),1,0,0);
                print '<input type="hidden" name="consttype" value="yesno">';
                print '</td>';
            }
            else
            {
                print '<td>';
                if (in_array($const,array('ADHERENT_CARD_TEXT','ADHERENT_CARD_TEXT_RIGHT','ADHERENT_ETIQUETTE_TEXT')))
                {
                    print '<textarea class="flat" name="constvalue'.(empty($strictw3c)?'':'[]').'" cols="50" rows="5" wrap="soft">'."\n";
                    print $obj->value;
                    print "</textarea>\n";
                    print '<input type="hidden" name="consttype" value="texte">';
                }
                else if (in_array($const,array('ADHERENT_AUTOREGISTER_NOTIF_MAIL','ADHERENT_AUTOREGISTER_MAIL','ADHERENT_MAIL_VALID','ADHERENT_MAIL_COTIS','ADHERENT_MAIL_RESIL')))
                {
                    require_once DOL_DOCUMENT_ROOT.'/core/class/doleditor.class.php';
                    $doleditor=new DolEditor('constvalue_'.$const.(empty($strictw3c)?'':'[]'),$obj->value,'',160,'dolibarr_notes','',false,false,$conf->fckeditor->enabled,5,60);
                    $doleditor->Create();
                    print '<input type="hidden" name="consttype'.(empty($strictw3c)?'':'[]').'" value="texte">';
                }
                else if ($obj->type == 'yesno')
                {
                    print $form->selectyesno('constvalue'.(empty($strictw3c)?'':'[]'),$obj->value,1);
                    print '<input type="hidden" name="consttype'.(empty($strictw3c)?'':'[]').'" value="yesno">';
                }
                else
                {
                    print '<input type="text" class="flat" size="48" name="constvalue'.(empty($strictw3c)?'':'[]').'" value="'.dol_escape_htmltag($obj->value).'">';
                    print '<input type="hidden" name="consttype'.(empty($strictw3c)?'':'[]').'" value="chaine">';
                }
                print '</td>';
            }
            // Submit
            if (empty($strictw3c))
            {
            	print '<td align="center">';
            	print '<input type="submit" class="button" value="'.$langs->trans("Update").'" name="Button">';
	            print "</td>";
            }
    	    print "</tr>\n";
            if (empty($strictw3c)) print "</form>\n";
        }
    }
    print '</table>';

    if (! empty($strictw3c) && $strictw3c == 1)
    {
    	print '<div align="center"><input type="submit" class="button" value="'.$langs->trans("Update").'" name="update"></div>';
    	print "</form>\n";
    }
}


/**
 *	Show array with constants to edit
 *
 *	@param	array	$modules		Array of all modules
 *	@return	string					HTML string with warning
 */
function showModulesExludedForExternal($modules)
{
	global $conf,$langs;

	$text=$langs->trans("OnlyFollowingModulesAreOpenedToExternalUsers");
	$listofmodules=explode(',',$conf->global->MAIN_MODULES_FOR_EXTERNAL);
	$i=0;
	if (!empty($modules)) {
		foreach($modules as $module)
		{
			$moduleconst=$module->const_name;
			$modulename=strtolower($module->name);
			//print 'modulename='.$modulename;

			//if (empty($conf->global->$moduleconst)) continue;
			if (! in_array($modulename,$listofmodules)) continue;

			if ($i > 0) $text.=', ';
			else $text.=' ';
			$i++;
			$text .= $langs->trans('Module'.$module->numero.'Name');
		}
	}
	return $text;
}


/**
 *	Add document model used by doc generator
 *
 *	@param		string	$name			Model name
 *	@param		string	$type			Model type
 *	@param		string	$label			Model label
 *	@param		string	$description	Model description
 *	@return		int						<0 if KO, >0 if OK
 */
function addDocumentModel($name, $type, $label='', $description='')
{
	global $db, $conf;

	$db->begin();

    $sql = "INSERT INTO ".MAIN_DB_PREFIX."document_model (nom, type, entity, libelle, description)";
    $sql.= " VALUES ('".$db->escape($name)."','".$type."',".$conf->entity.", ";
    $sql.= ($label?"'".$db->escape($label)."'":'null').", ";
    $sql.= (! empty($description)?"'".$db->escape($description)."'":"null");
    $sql.= ")";

    dol_syslog("admin.lib::addDocumentModel", LOG_DEBUG);
	$resql=$db->query($sql);
	if ($resql)
	{
		$db->commit();
		return 1;
	}
	else
	{
		dol_print_error($db);
		$db->rollback();
		return -1;
	}
}

/**
 *	Delete document model used by doc generator
 *
 *	@param		string	$name			Model name
 *	@param		string	$type			Model type
 *	@return		int						<0 if KO, >0 if OK
 */
function delDocumentModel($name, $type)
{
	global $db, $conf;

	$db->begin();

	$sql = "DELETE FROM ".MAIN_DB_PREFIX."document_model";
	$sql.= " WHERE nom = '".$db->escape($name)."'";
	$sql.= " AND type = '".$type."'";
	$sql.= " AND entity = ".$conf->entity;

	dol_syslog("admin.lib::delDocumentModel", LOG_DEBUG);
	$resql=$db->query($sql);
	if ($resql)
	{
		$db->commit();
		return 1;
	}
	else
	{
		dol_print_error($db);
		$db->rollback();
		return -1;
	}
}


/**
 *	Return the php_info into an array
 *
 *	@return		array		Array with PHP infos
 */
function phpinfo_array()
{
	ob_start();
	phpinfo();
	$info_arr = array();
	$info_lines = explode("\n", strip_tags(ob_get_clean(), "<tr><td><h2>"));	// end of ob_start()
	$cat = "General";
	foreach($info_lines as $line)
	{
		// new cat?
		preg_match("~<h2>(.*)</h2>~", $line, $title) ? $cat = $title[1] : null;
		if(preg_match("~<tr><td[^>]+>([^<]*)</td><td[^>]+>([^<]*)</td></tr>~", $line, $val))
		{
			$info_arr[trim($cat)][trim($val[1])] = $val[2];
		}
		elseif(preg_match("~<tr><td[^>]+>([^<]*)</td><td[^>]+>([^<]*)</td><td[^>]+>([^<]*)</td></tr>~", $line, $val))
		{
			$info_arr[trim($cat)][trim($val[1])] = array("local" => $val[2], "master" => $val[3]);
		}
	}
	return $info_arr;
}
<|MERGE_RESOLUTION|>--- conflicted
+++ resolved
@@ -937,11 +937,7 @@
                                 foreach($objMod->dictionaries['tabcond'] as $val)        { $nbtabcond++; $tabcond[] = $val; }
                                 if (! empty($objMod->dictionaries['tabhelp']))       foreach($objMod->dictionaries['tabhelp'] as $val)       { $nbtabhelp++; $tabhelp[] = $val; }
                                 if (! empty($objMod->dictionaries['tabfieldcheck'])) foreach($objMod->dictionaries['tabfieldcheck'] as $val) { $nbtabfieldcheck++; $tabfieldcheck[] = $val; }
-<<<<<<< HEAD
-                                
-=======
-
->>>>>>> 3f5d67d4
+
                                 if ($nbtabname != $nbtablib || $nbtablib != $nbtabsql || $nbtabsql != $nbtabsqlsort)
                                 {
                                     print 'Error in descriptor of module '.$const_name.'. Array ->dictionaries has not same number of record for key "tabname", "tablib", "tabsql" and "tabsqlsort"';
