<?php
/* Copyright (C) 2008-2011  Laurent Destailleur     <eldy@users.sourceforge.net>
 * Copyright (C) 2005-2016  Regis Houssin           <regis.houssin@inodbox.com>
 * Copyright (C) 2012       J. Fernando Lagrange    <fernando@demo-tic.org>
 * Copyright (C) 2015       Raphaël Doursenaud      <rdoursenaud@gpcsolutions.fr>
 *
 * This program is free software; you can redistribute it and/or modify
 * it under the terms of the GNU General Public License as published by
 * the Free Software Foundation; either version 3 of the License, or
 * (at your option) any later version.
 *
 * This program is distributed in the hope that it will be useful,
 * but WITHOUT ANY WARRANTY; without even the implied warranty of
 * MERCHANTABILITY or FITNESS FOR A PARTICULAR PURPOSE.  See the
 * GNU General Public License for more details.
 *
 * You should have received a copy of the GNU General Public License
 * along with this program. If not, see <https://www.gnu.org/licenses/>.
 * or see https://www.gnu.org/
 */

/**
 *	\file			htdocs/core/lib/admin.lib.php
 *  \brief			Library of admin functions
 */

require_once DOL_DOCUMENT_ROOT.'/core/lib/functions2.lib.php';

/**
 *  Renvoi une version en chaine depuis une version en tableau
 *
 *  @param		array		$versionarray		Tableau de version (vermajeur,vermineur,autre)
 *  @return     string        			      	Chaine version
 *  @see versioncompare()
 */
function versiontostring($versionarray)
{
	$string = '?';
	if (isset($versionarray[0])) {
		$string = $versionarray[0];
	}
	if (isset($versionarray[1])) {
		$string .= '.'.$versionarray[1];
	}
	if (isset($versionarray[2])) {
		$string .= '.'.$versionarray[2];
	}
	return $string;
}

/**
 *	Compare 2 versions (stored into 2 arrays).
 *  To check if Dolibarr version is lower than (x,y,z), do "if versioncompare(versiondolibarrarray(), array(x.y.z)) <= 0"
 *  For example: if (versioncompare(versiondolibarrarray(),array(4,0,-5)) >= 0) is true if version is 4.0 alpha or higher.
 *  For example: if (versioncompare(versiondolibarrarray(),array(4,0,0)) >= 0) is true if version is 4.0 final or higher.
 *  For example: if (versioncompare(versiondolibarrarray(),array(4,0,1)) >= 0) is true if version is 4.0.1 or higher.
 *  Alternative way to compare: if ((float) DOL_VERSION >= 4.0) is true if version is 4.0 alpha or higher (works only to compare first and second level)
 *
 *	@param      array		$versionarray1      Array of version (vermajor,verminor,patch)
 *	@param      array		$versionarray2		Array of version (vermajor,verminor,patch)
 *	@return     int          			       	-4,-3,-2,-1 if versionarray1<versionarray2 (value depends on level of difference)
 * 												0 if same
 * 												1,2,3,4 if versionarray1>versionarray2 (value depends on level of difference)
 *  @see versiontostring()
 */
function versioncompare($versionarray1, $versionarray2)
{
	$ret = 0;
	$level = 0;
	$count1 = count($versionarray1);
	$count2 = count($versionarray2);
	$maxcount = max($count1, $count2);
	while ($level < $maxcount) {
		$operande1 = isset($versionarray1[$level]) ? $versionarray1[$level] : 0;
		$operande2 = isset($versionarray2[$level]) ? $versionarray2[$level] : 0;
		if (preg_match('/alpha|dev/i', $operande1)) {
			$operande1 = -5;
		}
		if (preg_match('/alpha|dev/i', $operande2)) {
			$operande2 = -5;
		}
		if (preg_match('/beta$/i', $operande1)) {
			$operande1 = -4;
		}
		if (preg_match('/beta$/i', $operande2)) {
			$operande2 = -4;
		}
		if (preg_match('/beta([0-9])+/i', $operande1)) {
			$operande1 = -3;
		}
		if (preg_match('/beta([0-9])+/i', $operande2)) {
			$operande2 = -3;
		}
		if (preg_match('/rc$/i', $operande1)) {
			$operande1 = -2;
		}
		if (preg_match('/rc$/i', $operande2)) {
			$operande2 = -2;
		}
		if (preg_match('/rc([0-9])+/i', $operande1)) {
			$operande1 = -1;
		}
		if (preg_match('/rc([0-9])+/i', $operande2)) {
			$operande2 = -1;
		}
		$level++;
		//print 'level '.$level.' '.$operande1.'-'.$operande2.'<br>';
		if ($operande1 < $operande2) {
			$ret = -$level;
			break;
		}
		if ($operande1 > $operande2) {
			$ret = $level;
			break;
		}
	}
	//print join('.',$versionarray1).'('.count($versionarray1).') / '.join('.',$versionarray2).'('.count($versionarray2).') => '.$ret.'<br>'."\n";
	return $ret;
}


/**
 *	Return version PHP
 *
 *	@return     array               Tableau de version (vermajeur,vermineur,autre)
 *  @see versioncompare()
 */
function versionphparray()
{
	return explode('.', PHP_VERSION);
}

/**
 *	Return version Dolibarr
 *
 *	@return     array               Tableau de version (vermajeur,vermineur,autre)
 *  @see versioncompare()
 */
function versiondolibarrarray()
{
	return explode('.', DOL_VERSION);
}


/**
 *	Launch a sql file. Function is used by:
 *  - Migrate process (dolibarr-xyz-abc.sql)
 *  - Loading sql menus (auguria)
 *  - Running specific Sql by a module init
 *  - Loading sql file of website import package
 *  Install process however does not use it.
 *  Note that Sql files must have all comments at start of line. Also this function take ';' as the char to detect end of sql request
 *
 *	@param		string	$sqlfile			Full path to sql file
 * 	@param		int		$silent				1=Do not output anything, 0=Output line for update page
 * 	@param		int		$entity				Entity targeted for multicompany module
 *	@param		int		$usesavepoint		1=Run a savepoint before each request and a rollback to savepoint if error (this allow to have some request with errors inside global transactions).
 *	@param		string	$handler			Handler targeted for menu (replace __HANDLER__ with this value)
 *	@param 		string	$okerror			Family of errors we accept ('default', 'none')
 *  @param		int		$linelengthlimit	Limit for length of each line (Use 0 if unknown, may be faster if defined)
 *  @param		int		$nocommentremoval	Do no try to remove comments (in such a case, we consider that each line is a request, so use also $linelengthlimit=0)
 *  @param		int		$offsetforchartofaccount	Offset to use to load chart of account table to update sql on the fly to add offset to rowid and account_parent value
 *  @param		int		$colspan			2=Add a colspan=2 on td
 * 	@return		int							<=0 if KO, >0 if OK
 */
function run_sql($sqlfile, $silent = 1, $entity = '', $usesavepoint = 1, $handler = '', $okerror = 'default', $linelengthlimit = 32768, $nocommentremoval = 0, $offsetforchartofaccount = 0, $colspan = 0)
{
	global $db, $conf, $langs, $user;

	dol_syslog("Admin.lib::run_sql run sql file ".$sqlfile." silent=".$silent." entity=".$entity." usesavepoint=".$usesavepoint." handler=".$handler." okerror=".$okerror, LOG_DEBUG);

	if (!is_numeric($linelengthlimit)) {
		dol_syslog("Admin.lib::run_sql param linelengthlimit is not a numeric", LOG_ERR);
		return -1;
	}

	$ok = 0;
	$error = 0;
	$i = 0;
	$buffer = '';
	$arraysql = array();

	// Get version of database
	$versionarray = $db->getVersionArray();

	$fp = fopen($sqlfile, "r");
	if ($fp) {
		while (!feof($fp)) {
			// Warning fgets with second parameter that is null or 0 hang.
			if ($linelengthlimit > 0) {
				$buf = fgets($fp, $linelengthlimit);
			} else {
				$buf = fgets($fp);
			}

			// Test if request must be ran only for particular database or version (if yes, we must remove the -- comment)
			$reg = array();
			if (preg_match('/^--\sV(MYSQL|PGSQL)([^\s]*)/i', $buf, $reg)) {
				$qualified = 1;

				// restrict on database type
				if (!empty($reg[1])) {
					if (!preg_match('/'.preg_quote($reg[1]).'/i', $db->type)) {
						$qualified = 0;
					}
				}

				// restrict on version
				if ($qualified) {
					if (!empty($reg[2])) {
						if (is_numeric($reg[2])) {	// This is a version
							$versionrequest = explode('.', $reg[2]);
							//print var_dump($versionrequest);
							//print var_dump($versionarray);
							if (!count($versionrequest) || !count($versionarray) || versioncompare($versionrequest, $versionarray) > 0) {
								$qualified = 0;
							}
						} else // This is a test on a constant. For example when we have -- VMYSQLUTF8UNICODE, we test constant $conf->global->UTF8UNICODE
						{
							$dbcollation = strtoupper(preg_replace('/_/', '', $conf->db->dolibarr_main_db_collation));
							//var_dump($reg[2]);
							//var_dump($dbcollation);
							if (empty($conf->db->dolibarr_main_db_collation) || ($reg[2] != $dbcollation)) {
								$qualified = 0;
							}
							//var_dump($qualified);
						}
					}
				}

				if ($qualified) {
					// Version qualified, delete SQL comments
					$buf = preg_replace('/^--\sV(MYSQL|PGSQL)([^\s]*)/i', '', $buf);
					//print "Ligne $i qualifi?e par version: ".$buf.'<br>';
				}
			}

			// Add line buf to buffer if not a comment
			if ($nocommentremoval || !preg_match('/^\s*--/', $buf)) {
				if (empty($nocommentremoval)) {
					$buf = preg_replace('/([,;ERLT\)])\s*--.*$/i', '\1', $buf); //remove comment from a line that not start with -- before add it to the buffer
				}
				if ($buffer) $buffer .= ' ';
				$buffer .= trim($buf);
			}

			//print $buf.'<br>';exit;

			if (preg_match('/;/', $buffer)) {	// If string contains ';', it's end of a request string, we save it in arraysql.
				// Found new request
				if ($buffer) {
					$arraysql[$i] = $buffer;
				}
				$i++;
				$buffer = '';
			}
		}

		if ($buffer) {
			$arraysql[$i] = $buffer;
		}
		fclose($fp);
	} else {
		dol_syslog("Admin.lib::run_sql failed to open file ".$sqlfile, LOG_ERR);
	}

	// Loop on each request to see if there is a __+MAX_table__ key
	$listofmaxrowid = array(); // This is a cache table
	foreach ($arraysql as $i => $sql) {
		$newsql = $sql;

		// Replace __+MAX_table__ with max of table
		while (preg_match('/__\+MAX_([A-Za-z0-9_]+)__/i', $newsql, $reg)) {
			$table = $reg[1];
			if (!isset($listofmaxrowid[$table])) {
				//var_dump($db);
				$sqlgetrowid = 'SELECT MAX(rowid) as max from '.preg_replace('/^llx_/', MAIN_DB_PREFIX, $table);
				$resql = $db->query($sqlgetrowid);
				if ($resql) {
					$obj = $db->fetch_object($resql);
					$listofmaxrowid[$table] = $obj->max;
					if (empty($listofmaxrowid[$table])) {
						$listofmaxrowid[$table] = 0;
					}
				} else {
					if (!$silent) {
						print '<tr><td class="tdtop"'.($colspan ? ' colspan="'.$colspan.'"' : '').'>';
						print '<div class="error">'.$langs->trans("Failed to get max rowid for ".$table)."</div>";
						print '</td></tr>';
					}
					$error++;
					break;
				}
			}
			// Replace __+MAX_llx_table__ with +999
			$from = '__+MAX_'.$table.'__';
			$to = '+'.$listofmaxrowid[$table];
			$newsql = str_replace($from, $to, $newsql);
			dol_syslog('Admin.lib::run_sql New Request '.($i + 1).' (replacing '.$from.' to '.$to.')', LOG_DEBUG);

			$arraysql[$i] = $newsql;
		}

		if ($offsetforchartofaccount > 0) {
			// Replace lines
			// 'INSERT INTO llx_accounting_account (entity, rowid, fk_pcg_version, pcg_type, account_number, account_parent, label, active) VALUES (__ENTITY__, 1401, 'PCG99-ABREGE', 'CAPIT', '1234', 1400,...'
			// with
			// 'INSERT INTO llx_accounting_account (entity, rowid, fk_pcg_version, pcg_type, account_number, account_parent, label, active) VALUES (__ENTITY__, 1401 + 200100000, 'PCG99-ABREGE','CAPIT', '1234', 1400 + 200100000,...'
			// Note: string with 'PCG99-ABREGE','CAPIT', 1234  instead of  'PCG99-ABREGE','CAPIT', '1234' is also supported
<<<<<<< HEAD
			$newsql = preg_replace('/VALUES\s*\(__ENTITY__, \s*(\d+)\s*,(\s*\'[^\',]*\'\s*,\s*\'[^\',]*\'\s*,\s*\'?[^\',]*\'?\s*),\s*\'?([^\',]*)\'?/ims', 'VALUES (__ENTITY__, \1 + '.$offsetforchartofaccount.', \2, \3 + '.$offsetforchartofaccount, $newsql);
			$newsql = preg_replace('/([,\s])0 \+ '.$offsetforchartofaccount.'/ims', '\1 0', $newsql);
=======
			$newsql = preg_replace('/VALUES\s*\(__ENTITY__, \s*(\d+)\s*,(\s*\'[^\',]*\'\s*,\s*\'[^\',]*\'\s*,\s*\'?[^\',]*\'?\s*),\s*\'?([^\',]*)\'?/ims', 'VALUES (__ENTITY__, \1 + '.((int) $offsetforchartofaccount).', \2, \3 + '.((int) $offsetforchartofaccount), $newsql);
			$newsql = preg_replace('/([,\s])0 \+ '.((int) $offsetforchartofaccount).'/ims', '\1 0', $newsql);
>>>>>>> 95dc2558
			//var_dump($newsql);
			$arraysql[$i] = $newsql;

			// FIXME Because we force the rowid during insert, we must also update the sequence with postgresql by running
			// SELECT dol_util_rebuild_sequences();
		}
	}

	// Loop on each request to execute request
	$cursorinsert = 0;
	$listofinsertedrowid = array();
	$keyforsql = md5($sqlfile);
	foreach ($arraysql as $i => $sql) {
		if ($sql) {
			// Replace the prefix tables
			if (MAIN_DB_PREFIX != 'llx_') {
				$sql = preg_replace('/llx_/i', MAIN_DB_PREFIX, $sql);
			}

			if (!empty($handler)) {
				$sql = preg_replace('/__HANDLER__/i', "'".$db->escape($handler)."'", $sql);
			}

			$newsql = preg_replace('/__ENTITY__/i', (!empty($entity) ? $entity : $conf->entity), $sql);

			// Add log of request
			if (!$silent) {
				print '<tr class="trforrunsql'.$keyforsql.'"><td class="tdtop opacitymedium"'.($colspan ? ' colspan="'.$colspan.'"' : '').'>'.$langs->trans("Request").' '.($i + 1)." sql='".dol_htmlentities($newsql, ENT_NOQUOTES)."'</td></tr>\n";
			}
			dol_syslog('Admin.lib::run_sql Request '.($i + 1), LOG_DEBUG);
			$sqlmodified = 0;

			// Replace for encrypt data
			if (preg_match_all('/__ENCRYPT\(\'([^\']+)\'\)__/i', $newsql, $reg)) {
				$num = count($reg[0]);

				for ($j = 0; $j < $num; $j++) {
					$from = $reg[0][$j];
					$to = $db->encrypt($reg[1][$j]);
					$newsql = str_replace($from, $to, $newsql);
				}
				$sqlmodified++;
			}

			// Replace for decrypt data
			if (preg_match_all('/__DECRYPT\(\'([A-Za-z0-9_]+)\'\)__/i', $newsql, $reg)) {
				$num = count($reg[0]);

				for ($j = 0; $j < $num; $j++) {
					$from = $reg[0][$j];
					$to = $db->decrypt($reg[1][$j]);
					$newsql = str_replace($from, $to, $newsql);
				}
				$sqlmodified++;
			}

			// Replace __x__ with rowid of insert nb x
			while (preg_match('/__([0-9]+)__/', $newsql, $reg)) {
				$cursor = $reg[1];
				if (empty($listofinsertedrowid[$cursor])) {
					if (!$silent) {
						print '<tr><td class="tdtop"'.($colspan ? ' colspan="'.$colspan.'"' : '').'>';
						print '<div class="error">'.$langs->trans("FileIsNotCorrect")."</div>";
						print '</td></tr>';
					}
					$error++;
					break;
				}
				$from = '__'.$cursor.'__';
				$to = $listofinsertedrowid[$cursor];
				$newsql = str_replace($from, $to, $newsql);
				$sqlmodified++;
			}

			if ($sqlmodified) {
				dol_syslog('Admin.lib::run_sql New Request '.($i + 1), LOG_DEBUG);
			}

			$result = $db->query($newsql, $usesavepoint);
			if ($result) {
				if (!$silent) {
					print '<!-- Result = OK -->'."\n";
				}

				if (preg_replace('/insert into ([^\s]+)/i', $newsql, $reg)) {
					$cursorinsert++;

					// It's an insert
					$table = preg_replace('/([^a-zA-Z_]+)/i', '', $reg[1]);
					$insertedrowid = $db->last_insert_id($table);
					$listofinsertedrowid[$cursorinsert] = $insertedrowid;
					dol_syslog('Admin.lib::run_sql Insert nb '.$cursorinsert.', done in table '.$table.', rowid is '.$listofinsertedrowid[$cursorinsert], LOG_DEBUG);
				}
				// 	          print '<td class="right">OK</td>';
			} else {
				$errno = $db->errno();
				if (!$silent) {
					print '<!-- Result = '.$errno.' -->'."\n";
				}

				// Define list of errors we accept (array $okerrors)
				$okerrors = array(	// By default
					'DB_ERROR_TABLE_ALREADY_EXISTS',
					'DB_ERROR_COLUMN_ALREADY_EXISTS',
					'DB_ERROR_KEY_NAME_ALREADY_EXISTS',
					'DB_ERROR_TABLE_OR_KEY_ALREADY_EXISTS', // PgSql use same code for table and key already exist
					'DB_ERROR_RECORD_ALREADY_EXISTS',
					'DB_ERROR_NOSUCHTABLE',
					'DB_ERROR_NOSUCHFIELD',
					'DB_ERROR_NO_FOREIGN_KEY_TO_DROP',
					'DB_ERROR_NO_INDEX_TO_DROP',
					'DB_ERROR_CANNOT_CREATE', // Qd contrainte deja existante
					'DB_ERROR_CANT_DROP_PRIMARY_KEY',
					'DB_ERROR_PRIMARY_KEY_ALREADY_EXISTS',
					'DB_ERROR_22P02'
				);
				if ($okerror == 'none') {
					$okerrors = array();
				}

				// Is it an error we accept
				if (!in_array($errno, $okerrors)) {
					if (!$silent) {
						print '<tr><td class="tdtop"'.($colspan ? ' colspan="'.$colspan.'"' : '').'>';
						print '<div class="error">'.$langs->trans("Error")." ".$db->errno().": ".$newsql."<br>".$db->error()."</div>";
						print '</td></tr>'."\n";
					}
					dol_syslog('Admin.lib::run_sql Request '.($i + 1)." Error ".$db->errno()." ".$newsql."<br>".$db->error(), LOG_ERR);
					$error++;
				}
			}
		}
	}

	if (!$silent) {
		print '<tr><td>'.$langs->trans("ProcessMigrateScript").'</td>';
		print '<td class="right">';
		if ($error == 0) {
			print '<span class="ok">'.$langs->trans("OK").'</span>';
		} else {
			print '<span class="error">'.$langs->trans("Error").'</span>';
		}

		//if (!empty($conf->use_javascript_ajax)) {		// use_javascript_ajax is not defined
		print '<script type="text/javascript">
		jQuery(document).ready(function() {
			function init_trrunsql'.$keyforsql.'()
			{
				console.log("toggle .trforrunsql'.$keyforsql.'");
				jQuery(".trforrunsql'.$keyforsql.'").toggle();
			}
			init_trrunsql'.$keyforsql.'();
			jQuery(".trforrunsqlshowhide'.$keyforsql.'").click(function() {
				init_trrunsql'.$keyforsql.'();
			});
		});
		</script>';
		print ' - <a class="trforrunsqlshowhide'.$keyforsql.'" href="#">'.$langs->trans("ShowHideDetails").'</a>';
		//}

		print '</td></tr>'."\n";
	}

	if ($error == 0) {
		$ok = 1;
	} else {
		$ok = 0;
	}

	return $ok;
}


/**
 *	Delete a constant
 *
 *	@param	    DoliDB		$db         Database handler
 *	@param	    string|int	$name		Name of constant or rowid of line
 *	@param	    int			$entity		Multi company id, -1 for all entities
 *	@return     int         			<0 if KO, >0 if OK
 *
 *	@see		dolibarr_get_const(), dolibarr_set_const(), dol_set_user_param()
 */
function dolibarr_del_const($db, $name, $entity = 1)
{
	global $conf;

	if (empty($name)) {
		dol_print_error('', 'Error call dolibar_del_const with parameter name empty');
		return -1;
	}

	$sql = "DELETE FROM ".MAIN_DB_PREFIX."const";
	$sql .= " WHERE (".$db->decrypt('name')." = '".$db->escape($name)."'";
	if (is_numeric($name)) {
		$sql .= " OR rowid = ".((int) $name);
	}
	$sql .= ")";
	if ($entity >= 0) {
		$sql .= " AND entity = ".((int) $entity);
	}

	dol_syslog("admin.lib::dolibarr_del_const", LOG_DEBUG);
	$resql = $db->query($sql);
	if ($resql) {
		$conf->global->$name = '';
		return 1;
	} else {
		dol_print_error($db);
		return -1;
	}
}

/**
 *	Get the value of a setup constant from database
 *
 *	@param	    DoliDB		$db         Database handler
 *	@param	    string		$name		Name of constant
 *	@param	    int			$entity		Multi company id
 *	@return     string      			Value of constant
 *
 *	@see		dolibarr_del_const(), dolibarr_set_const(), dol_set_user_param()
 */
function dolibarr_get_const($db, $name, $entity = 1)
{
	$value = '';

	$sql = "SELECT ".$db->decrypt('value')." as value";
	$sql .= " FROM ".MAIN_DB_PREFIX."const";
<<<<<<< HEAD
	$sql .= " WHERE name = ".$db->encrypt($name, 1);
=======
	$sql .= " WHERE name = ".$db->encrypt($name);
>>>>>>> 95dc2558
	$sql .= " AND entity = ".((int) $entity);

	dol_syslog("admin.lib::dolibarr_get_const", LOG_DEBUG);
	$resql = $db->query($sql);
	if ($resql) {
		$obj = $db->fetch_object($resql);
		if ($obj) {
			$value = $obj->value;
		}
	}
	return $value;
}


/**
 *	Insert a parameter (key,value) into database (delete old key then insert it again).
 *
 *	@param	    DoliDB		$db         Database handler
 *	@param	    string		$name		Name of constant
 *	@param	    string		$value		Value of constant
 *	@param	    string		$type		Type of constant. Deprecated, only strings are allowed for $value. Caller must json encode/decode to store other type of data.
 *	@param	    int			$visible	Is constant visible in Setup->Other page (0 by default)
 *	@param	    string		$note		Note on parameter
 *	@param	    int			$entity		Multi company id (0 means all entities)
 *	@return     int         			-1 if KO, 1 if OK
 *
 *	@see		dolibarr_del_const(), dolibarr_get_const(), dol_set_user_param()
 */
function dolibarr_set_const($db, $name, $value, $type = 'chaine', $visible = 0, $note = '', $entity = 1)
{
	global $conf;

	// Clean parameters
	$name = trim($name);

	// Check parameters
	if (empty($name)) {
		dol_print_error($db, "Error: Call to function dolibarr_set_const with wrong parameters", LOG_ERR);
		exit;
	}

	//dol_syslog("dolibarr_set_const name=$name, value=$value type=$type, visible=$visible, note=$note entity=$entity");

	$db->begin();

	$sql = "DELETE FROM ".MAIN_DB_PREFIX."const";
	$sql .= " WHERE name = ".$db->encrypt($name);
	if ($entity >= 0) {
		$sql .= " AND entity = ".((int) $entity);
	}

	dol_syslog("admin.lib::dolibarr_set_const", LOG_DEBUG);
	$resql = $db->query($sql);

	if (strcmp($value, '')) {	// true if different. Must work for $value='0' or $value=0
		$sql = "INSERT INTO ".MAIN_DB_PREFIX."const(name,value,type,visible,note,entity)";
		$sql .= " VALUES (";
<<<<<<< HEAD
		$sql .= $db->encrypt($name, 1);
		$sql .= ", ".$db->encrypt($value, 1);
=======
		$sql .= $db->encrypt($name);
		$sql .= ", ".$db->encrypt($value);
>>>>>>> 95dc2558
		$sql .= ",'".$db->escape($type)."',".((int) $visible).",'".$db->escape($note)."',".((int) $entity).")";

		//print "sql".$value."-".pg_escape_string($value)."-".$sql;exit;
		//print "xx".$db->escape($value);
		dol_syslog("admin.lib::dolibarr_set_const", LOG_DEBUG);
		$resql = $db->query($sql);
	}

	if ($resql) {
		$db->commit();
		$conf->global->$name = $value;
		return 1;
	} else {
		$error = $db->lasterror();
		$db->rollback();
		return -1;
	}
}




/**
 * Prepare array with list of tabs
 *
<<<<<<< HEAD
 * @param	int		$nbofactivatedmodules	Number f oactivated modules
=======
 * @param	int		$nbofactivatedmodules	Number if activated modules
>>>>>>> 95dc2558
 * @param	int		$nboftotalmodules		Nb of total modules
 * @return  array							Array of tabs to show
 */
function modules_prepare_head($nbofactivatedmodules, $nboftotalmodules)
{
	global $langs, $conf, $user, $form;

	$desc = $langs->trans("ModulesDesc", '{picto}');
	$desc = str_replace('{picto}', img_picto('', 'switch_off'), $desc);

	$h = 0;
	$head = array();
	$mode = empty($conf->global->MAIN_MODULE_SETUP_ON_LIST_BY_DEFAULT) ? 'commonkanban' : 'common';
	$head[$h][0] = DOL_URL_ROOT."/admin/modules.php?mode=".$mode;
	if ($nbofactivatedmodules <= (empty($conf->global->MAIN_MIN_NB_ENABLED_MODULE_FOR_WARNING) ? 1 : $conf->global->MAIN_MIN_NB_ENABLED_MODULE_FOR_WARNING)) {	// If only minimal initial modules enabled)
<<<<<<< HEAD
		$head[$h][1] = $form->textwithpicto($langs->trans("AvailableModules"), $desc);
		$head[$h][1] .= img_warning($langs->trans("YouMustEnableOneModule"));
=======
		//$head[$h][1] = $form->textwithpicto($langs->trans("AvailableModules"), $desc);
		$head[$h][1] = $langs->trans("AvailableModules");
		$head[$h][1] .= $form->textwithpicto('', $langs->trans("YouMustEnableOneModule").'.<br><br><span class="opacitymedium">'.$desc.'</span>', 1, 'warning');
>>>>>>> 95dc2558
	} else {
		//$head[$h][1] = $langs->trans("AvailableModules").$form->textwithpicto('<span class="badge marginleftonly">'.$nbofactivatedmodules.' / '.$nboftotalmodules.'</span>', $desc, 1, 'help', '', 1, 3);
		$head[$h][1] = $langs->trans("AvailableModules").'<span class="badge marginleftonly">'.$nbofactivatedmodules.' / '.$nboftotalmodules.'</span>';
	}
	$head[$h][2] = 'modules';
	$h++;

	$head[$h][0] = DOL_URL_ROOT."/admin/modules.php?mode=marketplace";
	$head[$h][1] = $langs->trans("ModulesMarketPlaces");
	$head[$h][2] = 'marketplace';
	$h++;

	$head[$h][0] = DOL_URL_ROOT."/admin/modules.php?mode=deploy";
	$head[$h][1] = $langs->trans("AddExtensionThemeModuleOrOther");
	$head[$h][2] = 'deploy';
	$h++;

	$head[$h][0] = DOL_URL_ROOT."/admin/modules.php?mode=develop";
	$head[$h][1] = $langs->trans("ModulesDevelopYourModule");
	$head[$h][2] = 'develop';
	$h++;

	return $head;
}

/**
 * Prepare array with list of tabs
 *
 * @return  array				Array of tabs to show
 */
function ihm_prepare_head()
{
	global $langs, $conf, $user;
	$h = 0;
	$head = array();

	$head[$h][0] = DOL_URL_ROOT."/admin/ihm.php?mode=other";
	$head[$h][1] = $langs->trans("LanguageAndPresentation");
	$head[$h][2] = 'other';
	$h++;

	$head[$h][0] = DOL_URL_ROOT."/admin/ihm.php?mode=template";
	$head[$h][1] = $langs->trans("SkinAndColors");
	$head[$h][2] = 'template';
	$h++;

	$head[$h][0] = DOL_URL_ROOT."/admin/ihm.php?mode=dashboard";
	$head[$h][1] = $langs->trans("Dashboard");
	$head[$h][2] = 'dashboard';
	$h++;

	$head[$h][0] = DOL_URL_ROOT."/admin/ihm.php?mode=login";
	$head[$h][1] = $langs->trans("LoginPage");
	$head[$h][2] = 'login';
	$h++;

	complete_head_from_modules($conf, $langs, null, $head, $h, 'ihm_admin');

	complete_head_from_modules($conf, $langs, null, $head, $h, 'ihm_admin', 'remove');


	return $head;
}


/**
 * Prepare array with list of tabs
 *
 * @return  array				Array of tabs to show
 */
function security_prepare_head()
{
	global $db, $langs, $conf, $user;
	$h = 0;
	$head = array();

	$head[$h][0] = DOL_URL_ROOT."/admin/security_other.php";
	$head[$h][1] = $langs->trans("Miscellaneous");
	$head[$h][2] = 'misc';
	$h++;

	$head[$h][0] = DOL_URL_ROOT."/admin/security.php";
	$head[$h][1] = $langs->trans("Passwords");
	$head[$h][2] = 'passwords';
	$h++;

	$head[$h][0] = DOL_URL_ROOT."/admin/security_file.php";
	$head[$h][1] = $langs->trans("Files").' ('.$langs->trans("Upload").')';
	$head[$h][2] = 'file';
	$h++;

	/*
	$head[$h][0] = DOL_URL_ROOT."/admin/security_file_download.php";
	$head[$h][1] = $langs->trans("Files").' ('.$langs->trans("Download").')';
	$head[$h][2] = 'filedownload';
	$h++;
	*/

	$head[$h][0] = DOL_URL_ROOT."/admin/proxy.php";
	$head[$h][1] = $langs->trans("ExternalAccess");
	$head[$h][2] = 'proxy';
	$h++;

	$head[$h][0] = DOL_URL_ROOT."/admin/events.php";
	$head[$h][1] = $langs->trans("Audit");
	$head[$h][2] = 'audit';
	$h++;


	// Show permissions lines
	$nbPerms = 0;
	$sql = "SELECT COUNT(r.id) as nb";
	$sql .= " FROM ".MAIN_DB_PREFIX."rights_def as r";
	$sql .= " WHERE r.libelle NOT LIKE 'tou%'"; // On ignore droits "tous"
	$sql .= " AND entity = ".((int) $conf->entity);
	$sql .= " AND bydefault = 1";
	if (empty($conf->global->MAIN_USE_ADVANCED_PERMS)) {
		$sql .= " AND r.perms NOT LIKE '%_advance'"; // Hide advanced perms if option is not enabled
	}
	$resql = $db->query($sql);
	if ($resql) {
		$obj = $db->fetch_object($resql);
		if ($obj) {
			$nbPerms = $obj->nb;
		}
	} else {
		dol_print_error($db);
	}

	$head[$h][0] = DOL_URL_ROOT."/admin/perms.php";
	$head[$h][1] = $langs->trans("DefaultRights");
	if ($nbPerms > 0) {
		$head[$h][1] .= (empty($conf->global->MAIN_OPTIMIZEFORTEXTBROWSER) ? '<span class="badge marginleftonlyshort">'.$nbPerms.'</span>' : '');
	}
	$head[$h][2] = 'default';
	$h++;

	return $head;
}

/**
 * Prepare array with list of tabs
 * @param object $object descriptor class
 * @return  array				Array of tabs to show
 */
function modulehelp_prepare_head($object)
{
	global $langs, $conf, $user;
	$h = 0;
	$head = array();

	// FIX for compatibity habitual tabs
	$object->id = $object->numero;

	$head[$h][0] = DOL_URL_ROOT."/admin/modulehelp.php?id=".$object->id.'&mode=desc';
	$head[$h][1] = $langs->trans("Description");
	$head[$h][2] = 'desc';
	$h++;

	$head[$h][0] = DOL_URL_ROOT."/admin/modulehelp.php?id=".$object->id.'&mode=feature';
	$head[$h][1] = $langs->trans("TechnicalServicesProvided");
	$head[$h][2] = 'feature';
	$h++;

	if ($object->isCoreOrExternalModule() == 'external') {
		$head[$h][0] = DOL_URL_ROOT."/admin/modulehelp.php?id=".$object->id.'&mode=changelog';
		$head[$h][1] = $langs->trans("ChangeLog");
		$head[$h][2] = 'changelog';
		$h++;
	}

	complete_head_from_modules($conf, $langs, $object, $head, $h, 'modulehelp_admin');

	complete_head_from_modules($conf, $langs, $object, $head, $h, 'modulehelp_admin', 'remove');


	return $head;
}
/**
 * Prepare array with list of tabs
 *
 * @return  array				Array of tabs to show
 */
function translation_prepare_head()
{
	global $langs, $conf, $user;
	$h = 0;
	$head = array();

	$head[$h][0] = DOL_URL_ROOT."/admin/translation.php?mode=searchkey";
	$head[$h][1] = $langs->trans("TranslationKeySearch");
	$head[$h][2] = 'searchkey';
	$h++;

	$head[$h][0] = DOL_URL_ROOT."/admin/translation.php?mode=overwrite";
	$head[$h][1] = '<span class="valignmiddle">'.$langs->trans("TranslationOverwriteKey").'</span><span class="fa fa-plus-circle valignmiddle paddingleft"></span>';
	$head[$h][2] = 'overwrite';
	$h++;

	complete_head_from_modules($conf, $langs, null, $head, $h, 'translation_admin');

	complete_head_from_modules($conf, $langs, null, $head, $h, 'translation_admin', 'remove');


	return $head;
}


/**
 * Prepare array with list of tabs
 *
 * @return  array				Array of tabs to show
 */
function defaultvalues_prepare_head()
{
	global $langs, $conf, $user;
	$h = 0;
	$head = array();

	$head[$h][0] = DOL_URL_ROOT."/admin/defaultvalues.php?mode=createform";
	$head[$h][1] = $langs->trans("DefaultCreateForm");
	$head[$h][2] = 'createform';
	$h++;

	$head[$h][0] = DOL_URL_ROOT."/admin/defaultvalues.php?mode=filters";
	$head[$h][1] = $langs->trans("DefaultSearchFilters");
	$head[$h][2] = 'filters';
	$h++;

	$head[$h][0] = DOL_URL_ROOT."/admin/defaultvalues.php?mode=sortorder";
	$head[$h][1] = $langs->trans("DefaultSortOrder");
	$head[$h][2] = 'sortorder';
	$h++;

	if (!empty($conf->use_javascript_ajax)) {
		$head[$h][0] = DOL_URL_ROOT."/admin/defaultvalues.php?mode=focus";
		$head[$h][1] = $langs->trans("DefaultFocus");
		$head[$h][2] = 'focus';
		$h++;

		$head[$h][0] = DOL_URL_ROOT."/admin/defaultvalues.php?mode=mandatory";
		$head[$h][1] = $langs->trans("DefaultMandatory");
		$head[$h][2] = 'mandatory';
		$h++;
	}

	/*$head[$h][0] = DOL_URL_ROOT."/admin/translation.php?mode=searchkey";
	$head[$h][1] = $langs->trans("TranslationKeySearch");
	$head[$h][2] = 'searchkey';
	$h++;*/

	complete_head_from_modules($conf, $langs, null, $head, $h, 'defaultvalues_admin');

	complete_head_from_modules($conf, $langs, null, $head, $h, 'defaultvalues_admin', 'remove');


	return $head;
}


/**
 * 	Return list of session
 *
 *	@return		array			Array list of sessions
 */
function listOfSessions()
{
	global $conf;

	$arrayofSessions = array();
	// session.save_path can be returned empty so we set a default location and work from there
	$sessPath = '/tmp';
	$iniPath = ini_get("session.save_path");
	if ($iniPath) {
		$sessPath = $iniPath;
	}
	$sessPath .= '/'; // We need the trailing slash
	dol_syslog('admin.lib:listOfSessions sessPath='.$sessPath);

	$dh = @opendir(dol_osencode($sessPath));
	if ($dh) {
		while (($file = @readdir($dh)) !== false) {
			if (preg_match('/^sess_/i', $file) && $file != "." && $file != "..") {
				$fullpath = $sessPath.$file;
				if (!@is_dir($fullpath) && is_readable($fullpath)) {
					$sessValues = file_get_contents($fullpath); // get raw session data
					// Example of possible value
					//$sessValues = 'newtoken|s:32:"1239f7a0c4b899200fe9ca5ea394f307";dol_loginmesg|s:0:"";newtoken|s:32:"1236457104f7ae0f328c2928973f3cb5";dol_loginmesg|s:0:"";token|s:32:"123615ad8d650c5cc4199b9a1a76783f";
					// dol_login|s:5:"admin";dol_authmode|s:8:"dolibarr";dol_tz|s:1:"1";dol_tz_string|s:13:"Europe/Berlin";dol_dst|i:0;dol_dst_observed|s:1:"1";dol_dst_first|s:0:"";dol_dst_second|s:0:"";dol_screenwidth|s:4:"1920";
					// dol_screenheight|s:3:"971";dol_company|s:12:"MyBigCompany";dol_entity|i:1;mainmenu|s:4:"home";leftmenuopened|s:10:"admintools";idmenu|s:0:"";leftmenu|s:10:"admintools";';

					if (preg_match('/dol_login/i', $sessValues) && // limit to dolibarr session
						(preg_match('/dol_entity\|i:'.$conf->entity.';/i', $sessValues) || preg_match('/dol_entity\|s:([0-9]+):"'.$conf->entity.'"/i', $sessValues)) && // limit to current entity
					preg_match('/dol_company\|s:([0-9]+):"('.getDolGlobalString('MAIN_INFO_SOCIETE_NOM').')"/i', $sessValues)) { // limit to company name
						$tmp = explode('_', $file);
						$idsess = $tmp[1];
						$regs = array();
						$loginfound = preg_match('/dol_login\|s:[0-9]+:"([A-Za-z0-9]+)"/i', $sessValues, $regs);
						if ($loginfound) {
							$arrayofSessions[$idsess]["login"] = $regs[1];
						}
						$arrayofSessions[$idsess]["age"] = time() - filectime($fullpath);
						$arrayofSessions[$idsess]["creation"] = filectime($fullpath);
						$arrayofSessions[$idsess]["modification"] = filemtime($fullpath);
						$arrayofSessions[$idsess]["raw"] = $sessValues;
					}
				}
			}
		}
		@closedir($dh);
	}

	return $arrayofSessions;
}

/**
 * 	Purge existing sessions
 *
 * 	@param		int		$mysessionid		To avoid to try to delete my own session
 * 	@return		int							>0 if OK, <0 if KO
 */
function purgeSessions($mysessionid)
{
	global $conf;

	$sessPath = ini_get("session.save_path")."/";
	dol_syslog('admin.lib:purgeSessions mysessionid='.$mysessionid.' sessPath='.$sessPath);

	$error = 0;

	$dh = @opendir(dol_osencode($sessPath));
	if ($dh) {
		while (($file = @readdir($dh)) !== false) {
			if ($file != "." && $file != "..") {
				$fullpath = $sessPath.$file;
				if (!@is_dir($fullpath)) {
					$sessValues = file_get_contents($fullpath); // get raw session data

					if (preg_match('/dol_login/i', $sessValues) && // limit to dolibarr session
					preg_match('/dol_entity\|s:([0-9]+):"('.$conf->entity.')"/i', $sessValues) && // limit to current entity
					preg_match('/dol_company\|s:([0-9]+):"('.$conf->global->MAIN_INFO_SOCIETE_NOM.')"/i', $sessValues)) { // limit to company name
						$tmp = explode('_', $file);
						$idsess = $tmp[1];
						// We remove session if it's not ourself
						if ($idsess != $mysessionid) {
							$res = @unlink($fullpath);
							if (!$res) {
								$error++;
							}
						}
					}
				}
			}
		}
		@closedir($dh);
	}

	if (!$error) {
		return 1;
	} else {
		return -$error;
	}
}



/**
 *  Enable a module
 *
 *  @param      string		$value      Name of module to activate
 *  @param      int			$withdeps   Activate/Disable also all dependencies
 *  @return     array      			    array('nbmodules'=>nb modules activated with success, 'errors=>array of error messages, 'nbperms'=>Nb permission added);
 */
function activateModule($value, $withdeps = 1)
{
	global $db, $langs, $conf, $mysoc;

	$ret = array();

	// Check parameters
	if (empty($value)) {
		$ret['errors'][] = 'ErrorBadParameter';
		return $ret;
	}

	$ret = array('nbmodules'=>0, 'errors'=>array(), 'nbperms'=>0);
	$modName = $value;
	$modFile = $modName.".class.php";

	// Loop on each directory to fill $modulesdir
	$modulesdir = dolGetModulesDirs();

	// Loop on each modulesdir directories
	$found = false;
	foreach ($modulesdir as $dir) {
		if (file_exists($dir.$modFile)) {
			$found = @include_once $dir.$modFile;
			if ($found) {
				break;
			}
		}
	}

	$objMod = new $modName($db);

	// Test if PHP version ok
	$verphp = versionphparray();
	$vermin = isset($objMod->phpmin) ? $objMod->phpmin : 0;
	if (is_array($vermin) && versioncompare($verphp, $vermin) < 0) {
		$ret['errors'][] = $langs->trans("ErrorModuleRequirePHPVersion", versiontostring($vermin));
		return $ret;
	}

	// Test if Dolibarr version ok
	$verdol = versiondolibarrarray();
	$vermin = isset($objMod->need_dolibarr_version) ? $objMod->need_dolibarr_version : 0;
	//print 'version: '.versioncompare($verdol,$vermin).' - '.join(',',$verdol).' - '.join(',',$vermin);exit;
	if (is_array($vermin) && versioncompare($verdol, $vermin) < 0) {
		$ret['errors'][] = $langs->trans("ErrorModuleRequireDolibarrVersion", versiontostring($vermin));
		return $ret;
	}

	// Test if javascript requirement ok
	if (!empty($objMod->need_javascript_ajax) && empty($conf->use_javascript_ajax)) {
		$ret['errors'][] = $langs->trans("ErrorModuleRequireJavascript");
		return $ret;
	}

	$const_name = $objMod->const_name;
	if (!empty($conf->global->$const_name)) {
		return $ret;
	}

	$result = $objMod->init(); // Enable module

	if ($result <= 0) {
		$ret['errors'][] = $objMod->error;
	} else {
		if ($withdeps) {
			if (isset($objMod->depends) && is_array($objMod->depends) && !empty($objMod->depends)) {
				// Activation of modules this module depends on
				// this->depends may be array('modModule1', 'mmodModule2') or array('always1'=>"modModule1", 'FR'=>'modModule2')
				foreach ($objMod->depends as $key => $modulestring) {
					//var_dump((! is_numeric($key)) && ! preg_match('/^always/', $key) && $mysoc->country_code && ! preg_match('/^'.$mysoc->country_code.'/', $key));exit;
					if ((!is_numeric($key)) && !preg_match('/^always/', $key) && $mysoc->country_code && !preg_match('/^'.$mysoc->country_code.'/', $key)) {
						dol_syslog("We are not concerned by dependency with key=".$key." because our country is ".$mysoc->country_code);
						continue;
					}
					$activate = false;
					foreach ($modulesdir as $dir) {
						if (file_exists($dir.$modulestring.".class.php")) {
							$resarray = activateModule($modulestring);
							if (empty($resarray['errors'])) {
								$activate = true;
							} else {
								foreach ($resarray['errors'] as $errorMessage) {
									dol_syslog($errorMessage, LOG_ERR);
								}
							}
							break;
						}
					}

					if ($activate) {
						$ret['nbmodules'] += $resarray['nbmodules'];
						$ret['nbperms'] += $resarray['nbperms'];
					} else {
						$ret['errors'][] = $langs->trans('activateModuleDependNotSatisfied', $objMod->name, $modulestring);
					}
				}
			}

			if (isset($objMod->conflictwith) && is_array($objMod->conflictwith) && !empty($objMod->conflictwith)) {
				// Desactivation des modules qui entrent en conflit
				$num = count($objMod->conflictwith);
				for ($i = 0; $i < $num; $i++) {
					foreach ($modulesdir as $dir) {
						if (file_exists($dir.$objMod->conflictwith[$i].".class.php")) {
							unActivateModule($objMod->conflictwith[$i], 0);
						}
					}
				}
			}
		}
	}

	if (!count($ret['errors'])) {
		$ret['nbmodules']++;
		$ret['nbperms'] += (is_array($objMod->rights)?count($objMod->rights):0);
	}

	return $ret;
}


/**
 *  Disable a module
 *
 *  @param      string		$value               Nom du module a desactiver
 *  @param      int			$requiredby          1=Desactive aussi modules dependants
 *  @return     string     				         Error message or '';
 */
function unActivateModule($value, $requiredby = 1)
{
	global $db, $modules, $conf;

	// Check parameters
	if (empty($value)) {
		return 'ErrorBadParameter';
	}

	$ret = '';
	$modName = $value;
	$modFile = $modName.".class.php";

	// Loop on each directory to fill $modulesdir
	$modulesdir = dolGetModulesDirs();

	// Loop on each modulesdir directories
	$found = false;
	foreach ($modulesdir as $dir) {
		if (file_exists($dir.$modFile)) {
			$found = @include_once $dir.$modFile;
			if ($found) {
				break;
			}
		}
	}

	if ($found) {
		$objMod = new $modName($db);
		$result = $objMod->remove();
		if ($result <= 0) {
			$ret = $objMod->error;
		}
	} else // We come here when we try to unactivate a module when module does not exists anymore in sources
	{
		//print $dir.$modFile;exit;
		// TODO Replace this after DolibarrModules is moved as abstract class with a try catch to show module we try to disable has not been found or could not be loaded
		include_once DOL_DOCUMENT_ROOT.'/core/modules/DolibarrModules.class.php';
		$genericMod = new DolibarrModules($db);
		$genericMod->name = preg_replace('/^mod/i', '', $modName);
		$genericMod->rights_class = strtolower(preg_replace('/^mod/i', '', $modName));
		$genericMod->const_name = 'MAIN_MODULE_'.strtoupper(preg_replace('/^mod/i', '', $modName));
		dol_syslog("modules::unActivateModule Failed to find module file, we use generic function with name ".$modName);
		$genericMod->remove('');
	}

	// Disable modules that depends on module we disable
	if (!$ret && $requiredby && is_object($objMod) && is_array($objMod->requiredby)) {
		$countrb = count($objMod->requiredby);
		for ($i = 0; $i < $countrb; $i++) {
			//var_dump($objMod->requiredby[$i]);
			unActivateModule($objMod->requiredby[$i]);
		}
	}

	return $ret;
}


/**
 *  Add external modules to list of dictionaries.
 *  Addition is done into var $taborder, $tabname, etc... that are passed with pointers.
 *
 * 	@param		array		$taborder			Taborder
 * 	@param		array		$tabname			Tabname
 * 	@param		array		$tablib				Tablib
 * 	@param		array		$tabsql				Tabsql
 * 	@param		array		$tabsqlsort			Tabsqlsort
 * 	@param		array		$tabfield			Tabfield
 * 	@param		array		$tabfieldvalue		Tabfieldvalue
 * 	@param		array		$tabfieldinsert		Tabfieldinsert
 * 	@param		array		$tabrowid			Tabrowid
 * 	@param		array		$tabcond			Tabcond
 * 	@param		array		$tabhelp			Tabhelp
 *  @param		array		$tabcomplete   		Tab complete (will replace all other in future). Key is table name.
 * 	@return		int			1
 */
function complete_dictionary_with_modules(&$taborder, &$tabname, &$tablib, &$tabsql, &$tabsqlsort, &$tabfield, &$tabfieldvalue, &$tabfieldinsert, &$tabrowid, &$tabcond, &$tabhelp, &$tabcomplete)
{
	global $db, $modules, $conf, $langs;

	dol_syslog("complete_dictionary_with_modules Search external modules to complete the list of dictionnary tables", LOG_DEBUG, 1);

	// Search modules
	$modulesdir = dolGetModulesDirs();
	$i = 0; // is a sequencer of modules found
	$j = 0; // j is module number. Automatically affected if module number not defined.

	foreach ($modulesdir as $dir) {
		// Load modules attributes in arrays (name, numero, orders) from dir directory
		//print $dir."\n<br>";
		dol_syslog("Scan directory ".$dir." for modules");
		$handle = @opendir(dol_osencode($dir));
		if (is_resource($handle)) {
			while (($file = readdir($handle)) !== false) {
				//print "$i ".$file."\n<br>";
				if (is_readable($dir.$file) && substr($file, 0, 3) == 'mod' && substr($file, dol_strlen($file) - 10) == '.class.php') {
					$modName = substr($file, 0, dol_strlen($file) - 10);

					if ($modName) {
						include_once $dir.$file;
						$objMod = new $modName($db);

						if ($objMod->numero > 0) {
							$j = $objMod->numero;
						} else {
							$j = 1000 + $i;
						}

						$modulequalified = 1;

						// We discard modules according to features level (PS: if module is activated we always show it)
						$const_name = 'MAIN_MODULE_'.strtoupper(preg_replace('/^mod/i', '', get_class($objMod)));
						if ($objMod->version == 'development' && getDolGlobalInt('MAIN_FEATURES_LEVEL') < 2 && empty(getDolGlobalString($const_name))) {
							$modulequalified = 0;
						}
						if ($objMod->version == 'experimental' && getDolGlobalInt('MAIN_FEATURES_LEVEL') < 1 && empty(getDolGlobalString($const_name))) {
							$modulequalified = 0;
						}
						//If module is not activated disqualified
						if (empty(getDolGlobalString($const_name))) {
							$modulequalified = 0;
						}

						if ($modulequalified) {
							// Load languages files of module
							if (isset($objMod->langfiles) && is_array($objMod->langfiles)) {
								foreach ($objMod->langfiles as $langfile) {
									$langs->load($langfile);
								}
							}

							// Complete the arrays &$tabname,&$tablib,&$tabsql,&$tabsqlsort,&$tabfield,&$tabfieldvalue,&$tabfieldinsert,&$tabrowid,&$tabcond
							if (empty($objMod->dictionaries) && !empty($objMod->dictionnaries)) {
								$objMod->dictionaries = $objMod->dictionnaries; // For backward compatibility
							}

							if (!empty($objMod->dictionaries)) {
								//var_dump($objMod->dictionaries['tabname']);
								$nbtabname = $nbtablib = $nbtabsql = $nbtabsqlsort = $nbtabfield = $nbtabfieldvalue = $nbtabfieldinsert = $nbtabrowid = $nbtabcond = $nbtabfieldcheck = $nbtabhelp = 0;
								$tabnamerelwithkey = array();
								foreach ($objMod->dictionaries['tabname'] as $key => $val) {
									$tmptablename = preg_replace('/'.MAIN_DB_PREFIX.'/', '', $val);
									$nbtabname++;
									$taborder[] = max($taborder) + 1;
									$tabname[] = $val;
									$tabnamerelwithkey[$key] = $val;
									$tabcomplete[$tmptablename]['picto'] = $objMod->picto;
								}		// Position
								foreach ($objMod->dictionaries['tablib'] as $key => $val) {
									$tmptablename = preg_replace('/'.MAIN_DB_PREFIX.'/', '', $tabnamerelwithkey[$key]);
									$nbtablib++;
									$tablib[] = $val;
									$tabcomplete[$tmptablename]['lib'] = $val;
								}
								foreach ($objMod->dictionaries['tabsql'] as $key => $val) {
									$tmptablename = preg_replace('/'.MAIN_DB_PREFIX.'/', '', $tabnamerelwithkey[$key]);
									$nbtabsql++;
									$tabsql[] = $val;
									$tabcomplete[$tmptablename]['sql'] = $val;
								}
								foreach ($objMod->dictionaries['tabsqlsort'] as $key => $val) {
									$tmptablename = preg_replace('/'.MAIN_DB_PREFIX.'/', '', $tabnamerelwithkey[$key]);
									$nbtabsqlsort++;
									$tabsqlsort[] = $val;
									$tabcomplete[$tmptablename]['sqlsort'] = $val;
								}
								foreach ($objMod->dictionaries['tabfield'] as $key => $val) {
									$tmptablename = preg_replace('/'.MAIN_DB_PREFIX.'/', '', $tabnamerelwithkey[$key]);
									$nbtabfield++;
									$tabfield[] = $val;
									$tabcomplete[$tmptablename]['field'] = $val;
								}
								foreach ($objMod->dictionaries['tabfieldvalue'] as $key => $val) {
									$tmptablename = preg_replace('/'.MAIN_DB_PREFIX.'/', '', $tabnamerelwithkey[$key]);
									$nbtabfieldvalue++;
									$tabfieldvalue[] = $val;
									$tabcomplete[$tmptablename]['value'] = $val;
								}
								foreach ($objMod->dictionaries['tabfieldinsert'] as $key => $val) {
									$tmptablename = preg_replace('/'.MAIN_DB_PREFIX.'/', '', $tabnamerelwithkey[$key]);
									$nbtabfieldinsert++;
									$tabfieldinsert[] = $val;
									$tabcomplete[$tmptablename]['fieldinsert'] = $val;
								}
								foreach ($objMod->dictionaries['tabrowid'] as $key => $val) {
									$tmptablename = preg_replace('/'.MAIN_DB_PREFIX.'/', '', $tabnamerelwithkey[$key]);
									$nbtabrowid++;
									$tabrowid[] = $val;
									$tabcomplete[$tmptablename]['rowid'] = $val;
								}
								foreach ($objMod->dictionaries['tabcond'] as $key => $val) {
									$tmptablename = preg_replace('/'.MAIN_DB_PREFIX.'/', '', $tabnamerelwithkey[$key]);
									$nbtabcond++;
									$tabcond[] = $val;
									$tabcomplete[$tmptablename]['rowid'] = $val;
								}
								if (!empty($objMod->dictionaries['tabhelp'])) {
									foreach ($objMod->dictionaries['tabhelp'] as $key => $val) {
										$tmptablename = preg_replace('/'.MAIN_DB_PREFIX.'/', '', $tabnamerelwithkey[$key]);
										$nbtabhelp++;
										$tabhelp[] = $val;
										$tabcomplete[$tmptablename]['help'] = $val;
									}
								}
								if (!empty($objMod->dictionaries['tabfieldcheck'])) {
									foreach ($objMod->dictionaries['tabfieldcheck'] as $key => $val) {
										$tmptablename = preg_replace('/'.MAIN_DB_PREFIX.'/', '', $tabnamerelwithkey[$key]);
										$nbtabfieldcheck++;
										$tabcomplete[$tmptablename]['fieldcheck'] = $val;
									}
								}

								if ($nbtabname != $nbtablib || $nbtablib != $nbtabsql || $nbtabsql != $nbtabsqlsort) {
									print 'Error in descriptor of module '.$const_name.'. Array ->dictionaries has not same number of record for key "tabname", "tablib", "tabsql" and "tabsqlsort"';
									//print "$const_name: $nbtabname=$nbtablib=$nbtabsql=$nbtabsqlsort=$nbtabfield=$nbtabfieldvalue=$nbtabfieldinsert=$nbtabrowid=$nbtabcond=$nbtabfieldcheck=$nbtabhelp\n";
								} else {
									$taborder[] = 0; // Add an empty line
								}
							}

							$j++;
							$i++;
						} else {
							dol_syslog("Module ".get_class($objMod)." not qualified");
						}
					}
				}
			}
			closedir($handle);
		} else {
			dol_syslog("htdocs/admin/modules.php: Failed to open directory ".$dir.". See permission and open_basedir option.", LOG_WARNING);
		}
	}

	dol_syslog("", LOG_DEBUG, -1);

	return 1;
}

/**
 *  Activate external modules mandatory when country is country_code
 *
 * 	@param		string		$country_code	CountryCode
 * 	@return		int			1
 */
function activateModulesRequiredByCountry($country_code)
{
	global $db, $conf, $langs;

	$modulesdir = dolGetModulesDirs();

	foreach ($modulesdir as $dir) {
		// Load modules attributes in arrays (name, numero, orders) from dir directory
		dol_syslog("Scan directory ".$dir." for modules");
		$handle = @opendir(dol_osencode($dir));
		if (is_resource($handle)) {
			while (($file = readdir($handle)) !== false) {
				if (is_readable($dir.$file) && substr($file, 0, 3) == 'mod' && substr($file, dol_strlen($file) - 10) == '.class.php') {
					$modName = substr($file, 0, dol_strlen($file) - 10);

					if ($modName) {
						include_once $dir.$file;
						$objMod = new $modName($db);

						$modulequalified = 1;

						// We discard modules according to features level (PS: if module is activated we always show it)
						$const_name = 'MAIN_MODULE_'.strtoupper(preg_replace('/^mod/i', '', get_class($objMod)));

						if ($objMod->version == 'development' && $conf->global->MAIN_FEATURES_LEVEL < 2) {
							$modulequalified = 0;
						}
						if ($objMod->version == 'experimental' && $conf->global->MAIN_FEATURES_LEVEL < 1) {
							$modulequalified = 0;
						}
						if (!empty($conf->global->$const_name)) {
							$modulequalified = 0; // already activated
						}

						if ($modulequalified) {
							// Load languages files of module
							if (isset($objMod->automatic_activation) && is_array($objMod->automatic_activation) && isset($objMod->automatic_activation[$country_code])) {
								activateModule($modName);

								setEventMessages($objMod->automatic_activation[$country_code], null, 'warnings');
							}
						} else {
							dol_syslog("Module ".get_class($objMod)." not qualified");
						}
					}
				}
			}
			closedir($handle);
		} else {
			dol_syslog("htdocs/admin/modules.php: Failed to open directory ".$dir.". See permission and open_basedir option.", LOG_WARNING);
		}
	}

	return 1;
}

/**
 *  Search external modules to complete the list of contact element
 *
 * 	@param		array		$elementList			elementList
 * 	@return		int			1
 */
function complete_elementList_with_modules(&$elementList)
{
	global $db, $modules, $conf, $langs;

	// Search modules
	$filename = array();
	$modules = array();
	$orders = array();
	$categ = array();
	$dirmod = array();

	$i = 0; // is a sequencer of modules found
	$j = 0; // j is module number. Automatically affected if module number not defined.

	dol_syslog("complete_elementList_with_modules Search external modules to complete the list of contact element", LOG_DEBUG, 1);

	$modulesdir = dolGetModulesDirs();

	foreach ($modulesdir as $dir) {
		// Load modules attributes in arrays (name, numero, orders) from dir directory
		//print $dir."\n<br>";
		dol_syslog("Scan directory ".$dir." for modules");
		$handle = @opendir(dol_osencode($dir));
		if (is_resource($handle)) {
			while (($file = readdir($handle)) !== false) {
				//print "$i ".$file."\n<br>";
				if (is_readable($dir.$file) && substr($file, 0, 3) == 'mod' && substr($file, dol_strlen($file) - 10) == '.class.php') {
					$modName = substr($file, 0, dol_strlen($file) - 10);

					if ($modName) {
						include_once $dir.$file;
						$objMod = new $modName($db);

						if ($objMod->numero > 0) {
							$j = $objMod->numero;
						} else {
							$j = 1000 + $i;
						}

						$modulequalified = 1;

						// We discard modules according to features level (PS: if module is activated we always show it)
						$const_name = 'MAIN_MODULE_'.strtoupper(preg_replace('/^mod/i', '', get_class($objMod)));
						if ($objMod->version == 'development' && $conf->global->MAIN_FEATURES_LEVEL < 2 && !$conf->global->$const_name) {
							$modulequalified = 0;
						}
						if ($objMod->version == 'experimental' && $conf->global->MAIN_FEATURES_LEVEL < 1 && !$conf->global->$const_name) {
							$modulequalified = 0;
						}
						//If module is not activated disqualified
						if (empty($conf->global->$const_name)) {
							$modulequalified = 0;
						}

						if ($modulequalified) {
							// Load languages files of module
							if (isset($objMod->langfiles) && is_array($objMod->langfiles)) {
								foreach ($objMod->langfiles as $langfile) {
									$langs->load($langfile);
								}
							}

							$modules[$i] = $objMod;
							$filename[$i] = $modName;
							$orders[$i]  = $objMod->family."_".$j; // Sort on family then module number
							$dirmod[$i] = $dir;
							//print "x".$modName." ".$orders[$i]."\n<br>";

							if (!empty($objMod->module_parts['contactelement'])) {
								if (is_array($objMod->module_parts['contactelement'])) {
									foreach ($objMod->module_parts['contactelement'] as $elem => $title) {
										$elementList[$elem] = $langs->trans($title);
									}
								} else {
									$elementList[$objMod->name] = $langs->trans($objMod->name);
								}
							}

							$j++;
							$i++;
						} else {
							dol_syslog("Module ".get_class($objMod)." not qualified");
						}
					}
				}
			}
			closedir($handle);
		} else {
			dol_syslog("htdocs/admin/modules.php: Failed to open directory ".$dir.". See permission and open_basedir option.", LOG_WARNING);
		}
	}

	dol_syslog("", LOG_DEBUG, -1);

	return 1;
}

/**
 *	Show array with constants to edit
 *
 *	@param	array	$tableau		Array of constants array('key'=>array('type'=>type, 'label'=>label)
 *									where type can be 'string', 'text', 'textarea', 'html', 'yesno', 'emailtemplate:xxx', ...
 *	@param	int		$strictw3c		0=Include form into table (deprecated), 1=Form is outside table to respect W3C (deprecated), 2=No form nor button at all, 3=No form nor button at all and each field has a unique name (form is output by caller, recommended)
<<<<<<< HEAD
 *  @param  string  $helptext       Help
=======
 *  @param  string  $helptext       Tooltip help to use for the column name of values
 *  @param	string	$text			Text to use for the column name of values
>>>>>>> 95dc2558
 *	@return	void
 */
function form_constantes($tableau, $strictw3c = 0, $helptext = '', $text = 'Value')
{
	global $db, $langs, $conf, $user;
	global $_Avery_Labels;

	$form = new Form($db);

	if (empty($strictw3c)) {
		dol_syslog("Warning: Function form_constantes is calle with parameter strictw3c = 0, this is deprecated. Value must be 2 now.", LOG_DEBUG);
	}
	if (!empty($strictw3c) && $strictw3c == 1) {
		print "\n".'<form action="'.$_SERVER["PHP_SELF"].'" method="POST">';
		print '<input type="hidden" name="token" value="'.newToken().'">';
		print '<input type="hidden" name="action" value="updateall">';
	}

	print '<div class="div-table-responsive-no-min">';
	print '<table class="noborder centpercent">';
	print '<tr class="liste_titre">';
<<<<<<< HEAD
	print '<td class="titlefieldcreate">'.$langs->trans("Description").'</td>';
=======
	print '<td class="">'.$langs->trans("Description").'</td>';
>>>>>>> 95dc2558
	print '<td>';
	$text = $langs->trans($text);
	print $form->textwithpicto($text, $helptext, 1, 'help', '', 0, 2, 'idhelptext');
	print '</td>';
	if (empty($strictw3c)) {
		print '<td class="center" width="80">'.$langs->trans("Action").'</td>';
	}
	print "</tr>\n";

	$label = '';
	foreach ($tableau as $key => $const) {	// Loop on each param
		$label = '';
		// $const is a const key like 'MYMODULE_ABC'
		if (is_numeric($key)) {		// Very old behaviour
			$type = 'string';
		} else {
			if (is_array($const)) {
				$type = $const['type'];
				$label = $const['label'];
				$const = $key;
			} else {
				$type = $const;
				$const = $key;
			}
		}

		$sql = "SELECT ";
		$sql .= "rowid";
		$sql .= ", ".$db->decrypt('name')." as name";
		$sql .= ", ".$db->decrypt('value')." as value";
		$sql .= ", type";
		$sql .= ", note";
		$sql .= " FROM ".MAIN_DB_PREFIX."const";
		$sql .= " WHERE ".$db->decrypt('name')." = '".$db->escape($const)."'";
		$sql .= " AND entity IN (0, ".$conf->entity.")";
		$sql .= " ORDER BY name ASC, entity DESC";
		$result = $db->query($sql);

		dol_syslog("List params", LOG_DEBUG);
		if ($result) {
			$obj = $db->fetch_object($result); // Take first result of select

			if (empty($obj)) {	// If not yet into table
				$obj = (object) array('rowid'=>'', 'name'=>$const, 'value'=>'', 'type'=>$type, 'note'=>'');
			}

			if (empty($strictw3c)) {
				print "\n".'<form action="'.$_SERVER["PHP_SELF"].'" method="POST">';
				print '<input type="hidden" name="token" value="'.newToken().'">';
				print '<input type="hidden" name="page_y" value="'.newToken().'">';
			}

			print '<tr class="oddeven">';

			// Show constant
			print '<td>';
			if (empty($strictw3c)) {
				print '<input type="hidden" name="action" value="update">';
			}
			print '<input type="hidden" name="rowid'.(empty($strictw3c) ? '' : '[]').'" value="'.$obj->rowid.'">';
			print '<input type="hidden" name="constname'.(empty($strictw3c) ? '' : '[]').'" value="'.$const.'">';
			print '<input type="hidden" name="constnote_'.$obj->name.'" value="'.nl2br(dol_escape_htmltag($obj->note)).'">';
			print '<input type="hidden" name="consttype_'.$obj->name.'" value="'.($obj->type ? $obj->type : 'string').'">';

			print ($label ? $label : $langs->trans('Desc'.$const));

			if ($const == 'ADHERENT_MAILMAN_URL') {
				print '. '.$langs->trans("Example").': <a href="#" id="exampleclick1">'.img_down().'</a><br>';
				//print 'http://lists.exampe.com/cgi-bin/mailman/admin/%LISTE%/members?adminpw=%MAILMAN_ADMINPW%&subscribees=%EMAIL%&send_welcome_msg_to_this_batch=1';
				print '<div id="example1" class="hidden">';
				print 'http://lists.example.com/cgi-bin/mailman/admin/%LISTE%/members/add?subscribees_upload=%EMAIL%&amp;adminpw=%MAILMAN_ADMINPW%&amp;subscribe_or_invite=0&amp;send_welcome_msg_to_this_batch=0&amp;notification_to_list_owner=0';
				print '</div>';
			}
			if ($const == 'ADHERENT_MAILMAN_UNSUB_URL') {
				print '. '.$langs->trans("Example").': <a href="#" id="exampleclick2">'.img_down().'</a><br>';
				print '<div id="example2" class="hidden">';
				print 'http://lists.example.com/cgi-bin/mailman/admin/%LISTE%/members/remove?unsubscribees_upload=%EMAIL%&amp;adminpw=%MAILMAN_ADMINPW%&amp;send_unsub_ack_to_this_batch=0&amp;send_unsub_notifications_to_list_owner=0';
				print '</div>';
				//print 'http://lists.example.com/cgi-bin/mailman/admin/%LISTE%/members/remove?adminpw=%MAILMAN_ADMINPW%&unsubscribees=%EMAIL%';
			}
			if ($const == 'ADHERENT_MAILMAN_LISTS') {
				print '. '.$langs->trans("Example").': <a href="#" id="exampleclick3">'.img_down().'</a><br>';
				print '<div id="example3" class="hidden">';
				print 'mymailmanlist<br>';
				print 'mymailmanlist1,mymailmanlist2<br>';
				print 'TYPE:Type1:mymailmanlist1,TYPE:Type2:mymailmanlist2<br>';
				if ($conf->categorie->enabled) {
					print 'CATEG:Categ1:mymailmanlist1,CATEG:Categ2:mymailmanlist2<br>';
				}
				print '</div>';
				//print 'http://lists.example.com/cgi-bin/mailman/admin/%LISTE%/members/remove?adminpw=%MAILMAN_ADMINPW%&unsubscribees=%EMAIL%';
			}

			print "</td>\n";

			// Value
			if ($const == 'ADHERENT_CARD_TYPE' || $const == 'ADHERENT_ETIQUETTE_TYPE') {
				print '<td>';
				// List of possible labels (defined into $_Avery_Labels variable set into format_cards.lib.php)
				require_once DOL_DOCUMENT_ROOT.'/core/lib/format_cards.lib.php';
				$arrayoflabels = array();
				foreach (array_keys($_Avery_Labels) as $codecards) {
					$arrayoflabels[$codecards] = $_Avery_Labels[$codecards]['name'];
				}
				print $form->selectarray('constvalue'.(empty($strictw3c) ? '' : ($strictw3c == 3 ? '_'.$const : '[]')), $arrayoflabels, ($obj->value ? $obj->value : 'CARD'), 1, 0, 0);
				print '<input type="hidden" name="consttype" value="yesno">';
				print '<input type="hidden" name="constnote'.(empty($strictw3c) ? '' : '[]').'" value="'.nl2br(dol_escape_htmltag($obj->note)).'">';
				print '</td>';
			} else {
				print '<td>';
				print '<input type="hidden" name="consttype'.(empty($strictw3c) ? '' : ($strictw3c == 3 ? '_'.$const : '[]')).'" value="'.($obj->type ? $obj->type : 'string').'">';
				print '<input type="hidden" name="constnote'.(empty($strictw3c) ? '' : ($strictw3c == 3 ? '_'.$const : '[]')).'" value="'.nl2br(dol_escape_htmltag($obj->note)).'">';
				if ($obj->type == 'textarea' || in_array($const, array('ADHERENT_CARD_TEXT', 'ADHERENT_CARD_TEXT_RIGHT', 'ADHERENT_ETIQUETTE_TEXT'))) {
					print '<textarea class="flat" name="constvalue'.(empty($strictw3c) ? '' : ($strictw3c == 3 ? '_'.$const : '[]')).'" cols="50" rows="5" wrap="soft">'."\n";
					print $obj->value;
					print "</textarea>\n";
				} elseif ($obj->type == 'html') {
					require_once DOL_DOCUMENT_ROOT.'/core/class/doleditor.class.php';
					$doleditor = new DolEditor('constvalue'.(empty($strictw3c) ? '' : ($strictw3c == 3 ? '_'.$const : '[]')), $obj->value, '', 160, 'dolibarr_notes', '', false, false, $conf->fckeditor->enabled, ROWS_5, '90%');
					$doleditor->Create();
				} elseif ($obj->type == 'yesno') {
					print $form->selectyesno('constvalue'.(empty($strictw3c) ? '' : ($strictw3c == 3 ? '_'.$const : '[]')), $obj->value, 1);
				} elseif (preg_match('/emailtemplate/', $obj->type)) {
					include_once DOL_DOCUMENT_ROOT.'/core/class/html.formmail.class.php';
					$formmail = new FormMail($db);

					$tmp = explode(':', $obj->type);

					$nboftemplates = $formmail->fetchAllEMailTemplate($tmp[1], $user, null, -1); // We set lang=null to get in priority record with no lang
					//$arraydefaultmessage = $formmail->getEMailTemplate($db, $tmp[1], $user, null, 0, 1, '');
					$arrayofmessagename = array();
					if (is_array($formmail->lines_model)) {
						foreach ($formmail->lines_model as $modelmail) {
							//var_dump($modelmail);
							$moreonlabel = '';
							if (!empty($arrayofmessagename[$modelmail->label])) {
								$moreonlabel = ' <span class="opacitymedium">('.$langs->trans("SeveralLangugeVariatFound").')</span>';
							}
							// The 'label' is the key that is unique if we exclude the language
							$arrayofmessagename[$modelmail->label.':'.$tmp[1]] = $langs->trans(preg_replace('/\(|\)/', '', $modelmail->label)).$moreonlabel;
						}
					}
					//var_dump($arraydefaultmessage);
					//var_dump($arrayofmessagename);
					print $form->selectarray('constvalue'.(empty($strictw3c) ? '' : ($strictw3c == 3 ? '_'.$const : '[]')), $arrayofmessagename, $obj->value.':'.$tmp[1], 'None', 0, 0, '', 0, 0, 0, '', '', 1);
<<<<<<< HEAD
=======
				} elseif (preg_match('/MAIL_FROM$/i', $const)) {
					print img_picto('', 'email', 'class="pictofixedwidth"').'<input type="text" class="flat minwidth300" name="constvalue'.(empty($strictw3c) ? '' : ($strictw3c == 3 ? '_'.$const : '[]')).'" value="'.dol_escape_htmltag($obj->value).'">';
>>>>>>> 95dc2558
				} else { // type = 'string' ou 'chaine'
					print '<input type="text" class="flat minwidth300" name="constvalue'.(empty($strictw3c) ? '' : ($strictw3c == 3 ? '_'.$const : '[]')).'" value="'.dol_escape_htmltag($obj->value).'">';
				}
				print '</td>';
			}

			// Submit
			if (empty($strictw3c)) {
				print '<td class="center">';
				print '<input type="submit" class="button small reposition" value="'.$langs->trans("Update").'" name="update">';
				print "</td>";
			}

			print "</tr>\n";

			if (empty($strictw3c)) {
				print "</form>\n";
			}
		}
	}
	print '</table>';
	print '</div>';

	if (!empty($strictw3c) && $strictw3c == 1) {
		print '<div align="center"><input type="submit" class="button small reposition" value="'.$langs->trans("Update").'" name="update"></div>';
		print "</form>\n";
	}
}


/**
 *	Show array with constants to edit
 *
 *	@param	array	$modules		Array of all modules
 *	@return	string					HTML string with warning
 */
function showModulesExludedForExternal($modules)
{
	global $conf, $langs;

	$text = $langs->trans("OnlyFollowingModulesAreOpenedToExternalUsers");
	$listofmodules = explode(',', $conf->global->MAIN_MODULES_FOR_EXTERNAL);
	$i = 0;
	if (!empty($modules)) {
		foreach ($modules as $module) {
			$moduleconst = $module->const_name;
			$modulename = strtolower($module->name);
			//print 'modulename='.$modulename;

			//if (empty($conf->global->$moduleconst)) continue;
			if (!in_array($modulename, $listofmodules)) {
				continue;
			}
			//var_dump($modulename.' - '.$langs->trans('Module'.$module->numero.'Name'));

			if ($i > 0) {
				$text .= ', ';
			} else {
				$text .= ' ';
			}
			$i++;
			$text .= $langs->trans('Module'.$module->numero.'Name');
		}
	}
	return $text;
}


/**
 *	Add document model used by doc generator
 *
 *	@param		string	$name			Model name
 *	@param		string	$type			Model type
 *	@param		string	$label			Model label
 *	@param		string	$description	Model description
 *	@return		int						<0 if KO, >0 if OK
 */
function addDocumentModel($name, $type, $label = '', $description = '')
{
	global $db, $conf;

	$db->begin();

	$sql = "INSERT INTO ".MAIN_DB_PREFIX."document_model (nom, type, entity, libelle, description)";
	$sql .= " VALUES ('".$db->escape($name)."','".$db->escape($type)."',".((int) $conf->entity).", ";
	$sql .= ($label ? "'".$db->escape($label)."'" : 'null').", ";
	$sql .= (!empty($description) ? "'".$db->escape($description)."'" : "null");
	$sql .= ")";

	dol_syslog("admin.lib::addDocumentModel", LOG_DEBUG);
	$resql = $db->query($sql);
	if ($resql) {
		$db->commit();
		return 1;
	} else {
		dol_print_error($db);
		$db->rollback();
		return -1;
	}
}

/**
 *	Delete document model used by doc generator
 *
 *	@param		string	$name			Model name
 *	@param		string	$type			Model type
 *	@return		int						<0 if KO, >0 if OK
 */
function delDocumentModel($name, $type)
{
	global $db, $conf;

	$db->begin();

	$sql = "DELETE FROM ".MAIN_DB_PREFIX."document_model";
	$sql .= " WHERE nom = '".$db->escape($name)."'";
	$sql .= " AND type = '".$db->escape($type)."'";
	$sql .= " AND entity = ".((int) $conf->entity);

	dol_syslog("admin.lib::delDocumentModel", LOG_DEBUG);
	$resql = $db->query($sql);
	if ($resql) {
		$db->commit();
		return 1;
	} else {
		dol_print_error($db);
		$db->rollback();
		return -1;
	}
}


/**
 *	Return the php_info into an array
 *
 *	@return		array		Array with PHP infos
 */
function phpinfo_array()
{
	ob_start();
	phpinfo();
	$phpinfostring = ob_get_contents();
	ob_end_clean();

	$info_arr = array();
	$info_lines = explode("\n", strip_tags($phpinfostring, "<tr><td><h2>"));
	$cat = "General";
	foreach ($info_lines as $line) {
		// new cat?
		$title = array();
		preg_match("~<h2>(.*)</h2>~", $line, $title) ? $cat = $title[1] : null;
		$val = array();
		if (preg_match("~<tr><td[^>]+>([^<]*)</td><td[^>]+>([^<]*)</td></tr>~", $line, $val)) {
			$info_arr[trim($cat)][trim($val[1])] = $val[2];
		} elseif (preg_match("~<tr><td[^>]+>([^<]*)</td><td[^>]+>([^<]*)</td><td[^>]+>([^<]*)</td></tr>~", $line, $val)) {
			$info_arr[trim($cat)][trim($val[1])] = array("local" => $val[2], "master" => $val[3]);
		}
	}
	return $info_arr;
}

/**
 *  Return array head with list of tabs to view object informations.
 *
 *  @return	array   	    		    head array with tabs
 */
function company_admin_prepare_head()
{
	global $langs, $conf;

	$h = 0;
	$head = array();

	$head[$h][0] = DOL_URL_ROOT."/admin/company.php";
	$head[$h][1] = $langs->trans("Company");
	$head[$h][2] = 'company';
	$h++;

	$head[$h][0] = DOL_URL_ROOT."/admin/openinghours.php";
	$head[$h][1] = $langs->trans("OpeningHours");
	$head[$h][2] = 'openinghours';
	$h++;

	$head[$h][0] = DOL_URL_ROOT."/admin/accountant.php";
	$head[$h][1] = $langs->trans("Accountant");
	$head[$h][2] = 'accountant';
	$h++;

	$head[$h][0] = DOL_URL_ROOT."/admin/company_socialnetworks.php";
	$head[$h][1] = $langs->trans("SocialNetworksInformation");
	$head[$h][2] = 'socialnetworks';
	$h++;

	complete_head_from_modules($conf, $langs, null, $head, $h, 'mycompany_admin', 'add');

	complete_head_from_modules($conf, $langs, null, $head, $h, 'mycompany_admin', 'remove');

	return $head;
}

/**
 *  Return array head with list of tabs to view object informations.
 *
 *  @return	array   	    		    head array with tabs
 */
function email_admin_prepare_head()
{
	global $langs, $conf, $user;

	$h = 0;
	$head = array();

	if (!empty($user->admin) && (empty($_SESSION['leftmenu']) || $_SESSION['leftmenu'] != 'email_templates')) {
		$head[$h][0] = DOL_URL_ROOT."/admin/mails.php";
		$head[$h][1] = $langs->trans("OutGoingEmailSetup");
		$head[$h][2] = 'common';
		$h++;

		if (!empty($conf->mailing->enabled)) {
			$head[$h][0] = DOL_URL_ROOT."/admin/mails_emailing.php";
			$head[$h][1] = $langs->trans("OutGoingEmailSetupForEmailing", $langs->transnoentitiesnoconv("EMailing"));
			$head[$h][2] = 'common_emailing';
			$h++;
		}

		if (!empty($conf->ticket->enabled)) {
			$head[$h][0] = DOL_URL_ROOT."/admin/mails_ticket.php";
			$head[$h][1] = $langs->trans("OutGoingEmailSetupForEmailing", $langs->transnoentitiesnoconv("Ticket"));
			$head[$h][2] = 'common_ticket';
			$h++;
		}
	}

	// admin and non admin can view this menu entry, but it is not shown yet when we on user menu "Email templates"
	if (empty($_SESSION['leftmenu']) || $_SESSION['leftmenu'] != 'email_templates') {
		$head[$h][0] = DOL_URL_ROOT."/admin/mails_senderprofile_list.php";
		$head[$h][1] = $langs->trans("EmailSenderProfiles");
		$head[$h][2] = 'senderprofiles';
		$h++;
	}

	$head[$h][0] = DOL_URL_ROOT."/admin/mails_templates.php";
	$head[$h][1] = $langs->trans("EMailTemplates");
	$head[$h][2] = 'templates';
	$h++;

	complete_head_from_modules($conf, $langs, null, $head, $h, 'email_admin', 'remove');

	return $head;
}<|MERGE_RESOLUTION|>--- conflicted
+++ resolved
@@ -307,13 +307,8 @@
 			// with
 			// 'INSERT INTO llx_accounting_account (entity, rowid, fk_pcg_version, pcg_type, account_number, account_parent, label, active) VALUES (__ENTITY__, 1401 + 200100000, 'PCG99-ABREGE','CAPIT', '1234', 1400 + 200100000,...'
 			// Note: string with 'PCG99-ABREGE','CAPIT', 1234  instead of  'PCG99-ABREGE','CAPIT', '1234' is also supported
-<<<<<<< HEAD
-			$newsql = preg_replace('/VALUES\s*\(__ENTITY__, \s*(\d+)\s*,(\s*\'[^\',]*\'\s*,\s*\'[^\',]*\'\s*,\s*\'?[^\',]*\'?\s*),\s*\'?([^\',]*)\'?/ims', 'VALUES (__ENTITY__, \1 + '.$offsetforchartofaccount.', \2, \3 + '.$offsetforchartofaccount, $newsql);
-			$newsql = preg_replace('/([,\s])0 \+ '.$offsetforchartofaccount.'/ims', '\1 0', $newsql);
-=======
 			$newsql = preg_replace('/VALUES\s*\(__ENTITY__, \s*(\d+)\s*,(\s*\'[^\',]*\'\s*,\s*\'[^\',]*\'\s*,\s*\'?[^\',]*\'?\s*),\s*\'?([^\',]*)\'?/ims', 'VALUES (__ENTITY__, \1 + '.((int) $offsetforchartofaccount).', \2, \3 + '.((int) $offsetforchartofaccount), $newsql);
 			$newsql = preg_replace('/([,\s])0 \+ '.((int) $offsetforchartofaccount).'/ims', '\1 0', $newsql);
->>>>>>> 95dc2558
 			//var_dump($newsql);
 			$arraysql[$i] = $newsql;
 
@@ -543,11 +538,7 @@
 
 	$sql = "SELECT ".$db->decrypt('value')." as value";
 	$sql .= " FROM ".MAIN_DB_PREFIX."const";
-<<<<<<< HEAD
-	$sql .= " WHERE name = ".$db->encrypt($name, 1);
-=======
 	$sql .= " WHERE name = ".$db->encrypt($name);
->>>>>>> 95dc2558
 	$sql .= " AND entity = ".((int) $entity);
 
 	dol_syslog("admin.lib::dolibarr_get_const", LOG_DEBUG);
@@ -605,13 +596,8 @@
 	if (strcmp($value, '')) {	// true if different. Must work for $value='0' or $value=0
 		$sql = "INSERT INTO ".MAIN_DB_PREFIX."const(name,value,type,visible,note,entity)";
 		$sql .= " VALUES (";
-<<<<<<< HEAD
-		$sql .= $db->encrypt($name, 1);
-		$sql .= ", ".$db->encrypt($value, 1);
-=======
 		$sql .= $db->encrypt($name);
 		$sql .= ", ".$db->encrypt($value);
->>>>>>> 95dc2558
 		$sql .= ",'".$db->escape($type)."',".((int) $visible).",'".$db->escape($note)."',".((int) $entity).")";
 
 		//print "sql".$value."-".pg_escape_string($value)."-".$sql;exit;
@@ -637,11 +623,7 @@
 /**
  * Prepare array with list of tabs
  *
-<<<<<<< HEAD
- * @param	int		$nbofactivatedmodules	Number f oactivated modules
-=======
  * @param	int		$nbofactivatedmodules	Number if activated modules
->>>>>>> 95dc2558
  * @param	int		$nboftotalmodules		Nb of total modules
  * @return  array							Array of tabs to show
  */
@@ -657,14 +639,9 @@
 	$mode = empty($conf->global->MAIN_MODULE_SETUP_ON_LIST_BY_DEFAULT) ? 'commonkanban' : 'common';
 	$head[$h][0] = DOL_URL_ROOT."/admin/modules.php?mode=".$mode;
 	if ($nbofactivatedmodules <= (empty($conf->global->MAIN_MIN_NB_ENABLED_MODULE_FOR_WARNING) ? 1 : $conf->global->MAIN_MIN_NB_ENABLED_MODULE_FOR_WARNING)) {	// If only minimal initial modules enabled)
-<<<<<<< HEAD
-		$head[$h][1] = $form->textwithpicto($langs->trans("AvailableModules"), $desc);
-		$head[$h][1] .= img_warning($langs->trans("YouMustEnableOneModule"));
-=======
 		//$head[$h][1] = $form->textwithpicto($langs->trans("AvailableModules"), $desc);
 		$head[$h][1] = $langs->trans("AvailableModules");
 		$head[$h][1] .= $form->textwithpicto('', $langs->trans("YouMustEnableOneModule").'.<br><br><span class="opacitymedium">'.$desc.'</span>', 1, 'warning');
->>>>>>> 95dc2558
 	} else {
 		//$head[$h][1] = $langs->trans("AvailableModules").$form->textwithpicto('<span class="badge marginleftonly">'.$nbofactivatedmodules.' / '.$nboftotalmodules.'</span>', $desc, 1, 'help', '', 1, 3);
 		$head[$h][1] = $langs->trans("AvailableModules").'<span class="badge marginleftonly">'.$nbofactivatedmodules.' / '.$nboftotalmodules.'</span>';
@@ -1578,12 +1555,8 @@
  *	@param	array	$tableau		Array of constants array('key'=>array('type'=>type, 'label'=>label)
  *									where type can be 'string', 'text', 'textarea', 'html', 'yesno', 'emailtemplate:xxx', ...
  *	@param	int		$strictw3c		0=Include form into table (deprecated), 1=Form is outside table to respect W3C (deprecated), 2=No form nor button at all, 3=No form nor button at all and each field has a unique name (form is output by caller, recommended)
-<<<<<<< HEAD
- *  @param  string  $helptext       Help
-=======
  *  @param  string  $helptext       Tooltip help to use for the column name of values
  *  @param	string	$text			Text to use for the column name of values
->>>>>>> 95dc2558
  *	@return	void
  */
 function form_constantes($tableau, $strictw3c = 0, $helptext = '', $text = 'Value')
@@ -1605,11 +1578,7 @@
 	print '<div class="div-table-responsive-no-min">';
 	print '<table class="noborder centpercent">';
 	print '<tr class="liste_titre">';
-<<<<<<< HEAD
-	print '<td class="titlefieldcreate">'.$langs->trans("Description").'</td>';
-=======
 	print '<td class="">'.$langs->trans("Description").'</td>';
->>>>>>> 95dc2558
 	print '<td>';
 	$text = $langs->trans($text);
 	print $form->textwithpicto($text, $helptext, 1, 'help', '', 0, 2, 'idhelptext');
@@ -1755,11 +1724,8 @@
 					//var_dump($arraydefaultmessage);
 					//var_dump($arrayofmessagename);
 					print $form->selectarray('constvalue'.(empty($strictw3c) ? '' : ($strictw3c == 3 ? '_'.$const : '[]')), $arrayofmessagename, $obj->value.':'.$tmp[1], 'None', 0, 0, '', 0, 0, 0, '', '', 1);
-<<<<<<< HEAD
-=======
 				} elseif (preg_match('/MAIL_FROM$/i', $const)) {
 					print img_picto('', 'email', 'class="pictofixedwidth"').'<input type="text" class="flat minwidth300" name="constvalue'.(empty($strictw3c) ? '' : ($strictw3c == 3 ? '_'.$const : '[]')).'" value="'.dol_escape_htmltag($obj->value).'">';
->>>>>>> 95dc2558
 				} else { // type = 'string' ou 'chaine'
 					print '<input type="text" class="flat minwidth300" name="constvalue'.(empty($strictw3c) ? '' : ($strictw3c == 3 ? '_'.$const : '[]')).'" value="'.dol_escape_htmltag($obj->value).'">';
 				}
