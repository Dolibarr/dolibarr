--- conflicted
+++ resolved
@@ -49,11 +49,7 @@
  * @param	string		$fileprefix				Prefix to add into filename of generated PDF
  * @return	int									Error code
  */
-<<<<<<< HEAD
-function rebuild_merge_pdf($db, $langs, $conf, $diroutputpdf, $newlangid, $filter, $dateafterdate, $datebeforedate, $paymentdateafter, $paymentdatebefore, $usestdout, $regenerate = 0, $filesuffix = '', $paymentbankid = '', $thirdpartiesid = [], $fileprefix = 'mergedpdf')
-=======
 function rebuild_merge_pdf($db, $langs, $conf, $diroutputpdf, $newlangid, $filter, $dateafterdate, $datebeforedate, $paymentdateafter, $paymentdatebefore, $usestdout, $regenerate = '', $filesuffix = '', $paymentbankid = '', $thirdpartiesid = [], $fileprefix = 'mergedpdf')
->>>>>>> cc80841a
 {
 	$sql = "SELECT DISTINCT f.rowid, f.ref";
 	$sql .= " FROM ".MAIN_DB_PREFIX."facture as f";
