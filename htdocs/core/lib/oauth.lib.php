--- conflicted
+++ resolved
@@ -23,74 +23,6 @@
  */
 
 
-<<<<<<< HEAD
-// Supported OAUTH (a provider is supported when a file xxx_oauthcallback.php is available into htdocs/core/modules/oauth)
-$supportedoauth2array = array(
-	'OAUTH_GOOGLE_NAME' => array(
-		'callbackfile' => 'google',
-		'picto' => 'google',
-		'urlforapp' => 'OAUTH_GOOGLE_DESC',
-		'name' => 'Google',
-		'urlforcredentials' => 'https://console.developers.google.com/',
-		'availablescopes' => 'userinfo_email,userinfo_profile,openid,email,profile,cloud_print,admin_directory_user,gmail_full,contact,https://www.googleapis.com/auth/contacts,https://www.googleapis.com/auth/calendar',
-		'returnurl' => '/core/modules/oauth/google_oauthcallback.php'
-	),
-);
-if (isModEnabled('stripe')) {
-	$supportedoauth2array['OAUTH_STRIPE_TEST_NAME'] = array(
-		'callbackfile' => 'stripetest',
-		'picto' => 'stripe',
-		'urlforapp' => '',
-		'name' => 'StripeTest',
-		'urlforcredentials' => '',
-		'availablescopes' => 'read_write',
-		'returnurl' => '/core/modules/oauth/stripetest_oauthcallback.php'
-	);
-	$supportedoauth2array['OAUTH_STRIPE_LIVE_NAME'] = array(
-		'callbackfile' => 'stripelive',
-		'picto' => 'stripe',
-		'urlforapp' => '',
-		'name' => 'StripeLive',
-		'urlforcredentials' => '',
-		'availablescopes' => 'read_write',
-		'returnurl' => '/core/modules/oauth/stripelive_oauthcallback.php'
-	);
-}
-$supportedoauth2array['OAUTH_GITHUB_NAME'] = array(
-	'callbackfile' => 'github',
-	'picto' => 'github',
-	'urlforapp' => 'OAUTH_GITHUB_DESC',
-	'name' => 'GitHub',
-	'urlforcredentials' => 'https://github.com/settings/developers',
-	'availablescopes' => 'user,public_repo',
-	'returnurl' => '/core/modules/oauth/github_oauthcallback.php'
-);
-// See https://learn.microsoft.com/fr-fr/azure/active-directory/develop/quickstart-register-app#register-an-application
-$supportedoauth2array['OAUTH_MICROSOFT_NAME'] = array(
-	'callbackfile' => 'microsoft',
-	'picto' => 'microsoft',
-	'urlforapp' => 'OAUTH_MICROSOFT_DESC',
-	'name' => 'Microsoft',
-	'urlforcredentials' => 'https://portal.azure.com/',
-	// User.Read is a microsoftgraph scope, if it's not working, do not select it
-	'availablescopes' => 'openid,offline_access,profile,email,User.Read,https://outlook.office365.com/IMAP.AccessAsUser.All,https://outlook.office365.com/SMTP.Send',
-	'returnurl' => '/core/modules/oauth/microsoft_oauthcallback.php'
-);
-if (getDolGlobalInt('MAIN_FEATURES_LEVEL') >= 2) {
-	$supportedoauth2array['OAUTH_OTHER_NAME'] = array(
-		'callbackfile' => 'generic',
-		'picto' => 'generic',
-		'urlforapp' => 'OAUTH_OTHER_DESC',
-		'name' => 'Other',
-		'urlforcredentials' => '',
-		'availablescopes' => 'Standard',
-		'returnurl' => '/core/modules/oauth/generic_oauthcallback.php'
-	);
-}
-
-
-=======
->>>>>>> 729451fa
 // API access parameters OAUTH
 
 /**
