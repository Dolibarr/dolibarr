<?php
/* Copyright (C) 2012 Nicolas Villa aka Boyquotes http://informetic.fr
 * Copyright (C) 2013 Florian Henry <florian.henry@opn-concept.pro>
 *
 * This program is free software; you can redistribute it and/or modify
 * it under the terms of the GNU General Public License as published by
 * the Free Software Foundation; either version 3 of the License, or
 * (at your option) any later version.
 *
 * This program is distributed in the hope that it will be useful,
 * but WITHOUT ANY WARRANTY; without even the implied warranty of
 * MERCHANTABILITY or FITNESS FOR A PARTICULAR PURPOSE.  See the
 * GNU General Public License for more details.
 *
 * You should have received a copy of the GNU General Public License
 * along with this program. If not, see <https://www.gnu.org/licenses/>.
 */

/**
 *	\file       core/lib/oauth.lib.php
 *	\brief      Function for module Oauth
 *	\ingroup    oauth
 */


// API access parameters OAUTH

/**
 * Return array of possible OAUTH2 services
 *
 * @return 	array				Array of services
 */
function getAllOauth2Array()
{
	$list = array(
<<<<<<< HEAD
	array(
		'OAUTH_AMAZON_NAME',
		'OAUTH_AMAZON_ID',
		'OAUTH_AMAZON_SECRET',
	),
	array(
		'OAUTH_BITBUCKET_NAME',
		'OAUTH_BITBUCKET_ID',
		'OAUTH_BITBUCKET_SECRET',
	),
	array(
		'OAUTH_BITLY_NAME',
		'OAUTH_BITLY_ID',
		'OAUTH_BITLY_SECRET',
	),
	array(
		'OAUTH_BITRIX24_NAME',
		'OAUTH_BITRIX24_ID',
		'OAUTH_BITRIX24_SECRET',
	),
	array(
		'OAUTH_BOX_NAME',
		'OAUTH_BOX_ID',
		'OAUTH_BOX_SECRET',
	),
	array(
		'OAUTH_BUFFER_NAME',
		'OAUTH_BUFFER_ID',
		'OAUTH_BUFFER_SECRET',
	),
	array(
		'OAUTH_DAILYMOTION_NAME',
		'OAUTH_DAILYMOTION_ID',
		'OAUTH_DAILYMOTION_SECRET',
	),
	array(
		'OAUTH_DEVIANTART_NAME',
		'OAUTH_DEVIANTART_ID',
		'OAUTH_DEVIANTART_SECRET',
	),
	array(
		'OAUTH_DROPBOX_NAME',
		'OAUTH_DROPBOX_ID',
		'OAUTH_DROPBOX_SECRET',
	),
	array(
		'OAUTH_ETSY_NAME',
		'OAUTH_ETSY_ID',
		'OAUTH_ETSY_SECRET',
	),
	array(
		'OAUTH_EVEONLINE_NAME',
		'OAUTH_EVEONLINE_ID',
		'OAUTH_EVEONLINE_SECRET',
	),
	array(
		'OAUTH_FACEBOOK_NAME',
		'OAUTH_FACEBOOK_ID',
		'OAUTH_FACEBOOK_SECRET',
	),
	array(
		'OAUTH_FITBIT_NAME',
		'OAUTH_FITBIT_ID',
		'OAUTH_FITBIT_SECRET',
	),
	array(
		'OAUTH_FIVEHUNDREDPX_NAME',
		'OAUTH_FIVEHUNDREDPX_ID',
		'OAUTH_FIVEHUNDREDPX_SECRET',
	),
	array(
		'OAUTH_FLICKR_NAME',
		'OAUTH_FLICKR_ID',
		'OAUTH_FLICKR_SECRET',
	),
	array(
		'OAUTH_FOURSQUARE_NAME',
		'OAUTH_FOURSQUARE_ID',
		'OAUTH_FOURSQUARE_SECRET',
	),
	array(
		'OAUTH_GITHUB_NAME',
		'OAUTH_GITHUB_ID',
		'OAUTH_GITHUB_SECRET',
		'OAUTH_GITHUB_DESC',
	),
	array(
		'OAUTH_GOOGLE_NAME',
		'OAUTH_GOOGLE_ID',
		'OAUTH_GOOGLE_SECRET',
		'OAUTH_GOOGLE_DESC',
	),
	array(
		'OAUTH_HUBIC_NAME',
		'OAUTH_HUBIC_ID',
		'OAUTH_HUBIC_SECRET',
	),
	array(
		'OAUTH_INSTAGRAM_NAME',
		'OAUTH_INSTAGRAM_ID',
		'OAUTH_INSTAGRAM_SECRET',
	),
	array(
		'OAUTH_LINKEDIN_NAME',
		'OAUTH_LINKEDIN_ID',
		'OAUTH_LINKEDIN_SECRET',
	),
	array(
		'OAUTH_MAILCHIMP_NAME',
		'OAUTH_MAILCHIMP_ID',
		'OAUTH_MAILCHIMP_SECRET',
	),
	array(
		'OAUTH_MICROSOFT_NAME',
		'OAUTH_MICROSOFT_ID',
		'OAUTH_MICROSOFT_SECRET',
	),
	array(
		'OAUTH_MICROSOFT2_NAME',
		'OAUTH_MICROSOFT2_ID',
		'OAUTH_MICROSOFT2_SECRET',
	),
	array(
		'OAUTH_NEST_NAME',
		'OAUTH_NEST_ID',
		'OAUTH_NEST_SECRET',
	),
	array(
		'OAUTH_NETATMO_NAME',
		'OAUTH_NETATMO_ID',
		'OAUTH_NETATMO_SECRET',
	),
	array(
		'OAUTH_PARROTFLOWERPOWER_NAME',
		'OAUTH_PARROTFLOWERPOWER_ID',
		'OAUTH_PARROTFLOWERPOWER_SECRET',
	),
	array(
		'OAUTH_PAYPAL_NAME',
		'OAUTH_PAYPAL_ID',
		'OAUTH_PAYPAL_SECRET',
	),
	array(
		'OAUTH_POCKET_NAME',
		'OAUTH_POCKET_ID',
		'OAUTH_POCKET_SECRET',
	),
	array(
		'OAUTH_QUICKBOOKS_NAME',
		'OAUTH_QUICKBOOKS_ID',
		'OAUTH_QUICKBOOKS_SECRET',
	),
	array(
		'OAUTH_REDDIT_NAME',
		'OAUTH_REDDIT_ID',
		'OAUTH_REDDIT_SECRET',
	),
	array(
		'OAUTH_REDMINE_NAME',
		'OAUTH_REDMINE_ID',
		'OAUTH_REDMINE_SECRET',
	),
	array(
		'OAUTH_RUNKEEPER_NAME',
		'OAUTH_RUNKEEPER_ID',
		'OAUTH_RUNKEEPER_SECRET',
	),
	array(
		'OAUTH_SCOOPIT_NAME',
		'OAUTH_SCOOPIT_ID',
		'OAUTH_SCOOPIT_SECRET',
	),
	array(
		'OAUTH_SOUNDCLOUD_NAME',
		'OAUTH_SOUNDCLOUD_ID',
		'OAUTH_SOUNDCLOUD_SECRET',
	),
	array(
		'OAUTH_SPOTIFY_NAME',
		'OAUTH_SPOTIFY_ID',
		'OAUTH_SPOTIFY_SECRET',
	),
	array(
		'OAUTH_STRAVA_NAME',
		'OAUTH_STRAVA_ID',
		'OAUTH_STRAVA_SECRET',
	),
	array(
		'OAUTH_STRIPE_TEST_NAME',
		'OAUTH_STRIPE_TEST_ID',
		'STRIPE_TEST_SECRET_KEY',
	),
	array(
		'OAUTH_STRIPE_LIVE_NAME',
		'OAUTH_STRIPE_LIVE_ID',
		'STRIPE_LIVE_SECRET_KEY',
	),
	array(
		'OAUTH_TUMBLR_NAME',
		'OAUTH_TUMBLR_ID',
		'OAUTH_TUMBLR_SECRET',
	),
	array(
		'OAUTH_TWITTER_NAME',
		'OAUTH_TWITTER_ID',
		'OAUTH_TWITTER_SECRET',
	),
	array(
		'OAUTH_USTREAM_NAME',
		'OAUTH_USTREAM_ID',
		'OAUTH_USTREAM_SECRET',
	),
	array(
		'OAUTH_VIMEO_NAME',
		'OAUTH_VIMEO_ID',
		'OAUTH_VIMEO_SECRET',
	),
	array(
		'OAUTH_YAHOO_NAME',
		'OAUTH_YAHOO_ID',
		'OAUTH_YAHOO_SECRET',
	),
	array(
		'OAUTH_YAMMER_NAME',
		'OAUTH_YAMMER_ID',
		'OAUTH_YAMMER_SECRET',
	),
	array(
		'OAUTH_GENERIC_NAME',
		'OAUTH_GENERIC_ID',
		'OAUTH_GENERIC_SECRET',
	)
=======
		array(
			'OAUTH_AMAZON_NAME',
			'OAUTH_AMAZON_ID',
			'OAUTH_AMAZON_SECRET',
		),
		array(
			'OAUTH_BITBUCKET_NAME',
			'OAUTH_BITBUCKET_ID',
			'OAUTH_BITBUCKET_SECRET',
		),
		array(
			'OAUTH_BITLY_NAME',
			'OAUTH_BITLY_ID',
			'OAUTH_BITLY_SECRET',
		),
		array(
			'OAUTH_BITRIX24_NAME',
			'OAUTH_BITRIX24_ID',
			'OAUTH_BITRIX24_SECRET',
		),
		array(
			'OAUTH_BOX_NAME',
			'OAUTH_BOX_ID',
			'OAUTH_BOX_SECRET',
		),
		array(
			'OAUTH_BUFFER_NAME',
			'OAUTH_BUFFER_ID',
			'OAUTH_BUFFER_SECRET',
		),
		array(
			'OAUTH_DAILYMOTION_NAME',
			'OAUTH_DAILYMOTION_ID',
			'OAUTH_DAILYMOTION_SECRET',
		),
		array(
			'OAUTH_DEVIANTART_NAME',
			'OAUTH_DEVIANTART_ID',
			'OAUTH_DEVIANTART_SECRET',
		),
		array(
			'OAUTH_DROPBOX_NAME',
			'OAUTH_DROPBOX_ID',
			'OAUTH_DROPBOX_SECRET',
		),
		array(
			'OAUTH_ETSY_NAME',
			'OAUTH_ETSY_ID',
			'OAUTH_ETSY_SECRET',
		),
		array(
			'OAUTH_EVEONLINE_NAME',
			'OAUTH_EVEONLINE_ID',
			'OAUTH_EVEONLINE_SECRET',
		),
		array(
			'OAUTH_FACEBOOK_NAME',
			'OAUTH_FACEBOOK_ID',
			'OAUTH_FACEBOOK_SECRET',
		),
		array(
			'OAUTH_FITBIT_NAME',
			'OAUTH_FITBIT_ID',
			'OAUTH_FITBIT_SECRET',
		),
		array(
			'OAUTH_FIVEHUNDREDPX_NAME',
			'OAUTH_FIVEHUNDREDPX_ID',
			'OAUTH_FIVEHUNDREDPX_SECRET',
		),
		array(
			'OAUTH_FLICKR_NAME',
			'OAUTH_FLICKR_ID',
			'OAUTH_FLICKR_SECRET',
		),
		array(
			'OAUTH_FOURSQUARE_NAME',
			'OAUTH_FOURSQUARE_ID',
			'OAUTH_FOURSQUARE_SECRET',
		),
		array(
			'OAUTH_GITHUB_NAME',
			'OAUTH_GITHUB_ID',
			'OAUTH_GITHUB_SECRET',
			'OAUTH_GITHUB_DESC',
		),
		array(
			'OAUTH_GOOGLE_NAME',
			'OAUTH_GOOGLE_ID',
			'OAUTH_GOOGLE_SECRET',
			'OAUTH_GOOGLE_DESC',
		),
		array(
			'OAUTH_HUBIC_NAME',
			'OAUTH_HUBIC_ID',
			'OAUTH_HUBIC_SECRET',
		),
		array(
			'OAUTH_INSTAGRAM_NAME',
			'OAUTH_INSTAGRAM_ID',
			'OAUTH_INSTAGRAM_SECRET',
		),
		array(
			'OAUTH_LINKEDIN_NAME',
			'OAUTH_LINKEDIN_ID',
			'OAUTH_LINKEDIN_SECRET',
		),
		array(
			'OAUTH_MAILCHIMP_NAME',
			'OAUTH_MAILCHIMP_ID',
			'OAUTH_MAILCHIMP_SECRET',
		),
		array(
			'OAUTH_MICROSOFT_NAME',
			'OAUTH_MICROSOFT_ID',
			'OAUTH_MICROSOFT_SECRET',
		),
		array(
			'OAUTH_MICROSOFT2_NAME',
			'OAUTH_MICROSOFT2_ID',
			'OAUTH_MICROSOFT2_SECRET',
		),
		array(
			'OAUTH_NEST_NAME',
			'OAUTH_NEST_ID',
			'OAUTH_NEST_SECRET',
		),
		array(
			'OAUTH_NETATMO_NAME',
			'OAUTH_NETATMO_ID',
			'OAUTH_NETATMO_SECRET',
		),
		array(
			'OAUTH_PARROTFLOWERPOWER_NAME',
			'OAUTH_PARROTFLOWERPOWER_ID',
			'OAUTH_PARROTFLOWERPOWER_SECRET',
		),
		array(
			'OAUTH_PAYPAL_NAME',
			'OAUTH_PAYPAL_ID',
			'OAUTH_PAYPAL_SECRET',
		),
		array(
			'OAUTH_POCKET_NAME',
			'OAUTH_POCKET_ID',
			'OAUTH_POCKET_SECRET',
		),
		array(
			'OAUTH_QUICKBOOKS_NAME',
			'OAUTH_QUICKBOOKS_ID',
			'OAUTH_QUICKBOOKS_SECRET',
		),
		array(
			'OAUTH_REDDIT_NAME',
			'OAUTH_REDDIT_ID',
			'OAUTH_REDDIT_SECRET',
		),
		array(
			'OAUTH_REDMINE_NAME',
			'OAUTH_REDMINE_ID',
			'OAUTH_REDMINE_SECRET',
		),
		array(
			'OAUTH_RUNKEEPER_NAME',
			'OAUTH_RUNKEEPER_ID',
			'OAUTH_RUNKEEPER_SECRET',
		),
		array(
			'OAUTH_SCOOPIT_NAME',
			'OAUTH_SCOOPIT_ID',
			'OAUTH_SCOOPIT_SECRET',
		),
		array(
			'OAUTH_SOUNDCLOUD_NAME',
			'OAUTH_SOUNDCLOUD_ID',
			'OAUTH_SOUNDCLOUD_SECRET',
		),
		array(
			'OAUTH_SPOTIFY_NAME',
			'OAUTH_SPOTIFY_ID',
			'OAUTH_SPOTIFY_SECRET',
		),
		array(
			'OAUTH_STRAVA_NAME',
			'OAUTH_STRAVA_ID',
			'OAUTH_STRAVA_SECRET',
		),
		array(
			'OAUTH_STRIPETEST_NAME',
			'OAUTH_STRIPETEST_ID',
			'OAUTH_STRIPETEST_SECRET_KEY',
		),
		array(
			'OAUTH_STRIPELIVE_NAME',
			'OAUTH_STRIPELIVE_ID',
			'OAUTH_STRIPELIVE_SECRET_KEY',
		),
		array(
			'OAUTH_TUMBLR_NAME',
			'OAUTH_TUMBLR_ID',
			'OAUTH_TUMBLR_SECRET',
		),
		array(
			'OAUTH_TWITTER_NAME',
			'OAUTH_TWITTER_ID',
			'OAUTH_TWITTER_SECRET',
		),
		array(
			'OAUTH_USTREAM_NAME',
			'OAUTH_USTREAM_ID',
			'OAUTH_USTREAM_SECRET',
		),
		array(
			'OAUTH_VIMEO_NAME',
			'OAUTH_VIMEO_ID',
			'OAUTH_VIMEO_SECRET',
		),
		array(
			'OAUTH_YAHOO_NAME',
			'OAUTH_YAHOO_ID',
			'OAUTH_YAHOO_SECRET',
		),
		array(
			'OAUTH_YAMMER_NAME',
			'OAUTH_YAMMER_ID',
			'OAUTH_YAMMER_SECRET',
		),
		array(
			'OAUTH_GENERIC_NAME',
			'OAUTH_GENERIC_ID',
			'OAUTH_GENERIC_SECRET',
		)
>>>>>>> 03c974df
	);

	return $list;
}


/**
 * Return array of tabs to used on pages to setup cron module.
 *
 * @return 	array				Array of tabs
 */
function getSupportedOauth2Array()
{
	// Supported OAUTH (a provider is supported when a file xxx_oauthcallback.php is available into htdocs/core/modules/oauth)
	$supportedoauth2array = array(
		'OAUTH_GOOGLE_NAME' => array(
			'callbackfile' => 'google',		// used to generate the filename: google_oauthcallback.php
			'picto' => 'google',
			'urlforapp' => 'OAUTH_GOOGLE_DESC',
			'name' => 'Google',
			'urlforcredentials' => 'https://console.developers.google.com/',
			'availablescopes' => 'userinfo_email,userinfo_profile,openid,email,profile,cloud_print,admin_directory_user,gmail_full,contact,https://www.googleapis.com/auth/contacts,https://www.googleapis.com/auth/calendar',
			'returnurl' => '/core/modules/oauth/google_oauthcallback.php'
		),
	);
	if (isModEnabled('stripe')) {
		$supportedoauth2array['OAUTH_STRIPETEST_NAME'] = array(
			'callbackfile' => 'stripetest',
			'picto' => 'stripe',
			'urlforapp' => '',
			'name' => 'StripeTest',
			'urlforcredentials' => 'https://dashboard.stripe.com/settings/connect',
			'availablescopes' => 'read_write',
			'returnurl' => '/core/modules/oauth/stripetest_oauthcallback.php'
		);
		$supportedoauth2array['OAUTH_STRIPELIVE_NAME'] = array(
			'callbackfile' => 'stripelive',
			'picto' => 'stripe',
			'urlforapp' => '',
			'name' => 'StripeLive',
			'urlforcredentials' => 'https://dashboard.stripe.com/settings/connect',
			'availablescopes' => 'read_write',
			'returnurl' => '/core/modules/oauth/stripelive_oauthcallback.php'
		);
	}
	$supportedoauth2array['OAUTH_GITHUB_NAME'] = array(
		'callbackfile' => 'github',
		'picto' => 'github',
		'urlforapp' => 'OAUTH_GITHUB_DESC',
		'name' => 'GitHub',
		'urlforcredentials' => 'https://github.com/settings/developers',
		'availablescopes' => 'user,public_repo',
		'returnurl' => '/core/modules/oauth/github_oauthcallback.php'
	);
	// See https://learn.microsoft.com/fr-fr/azure/active-directory/develop/quickstart-register-app#register-an-application
	$supportedoauth2array['OAUTH_MICROSOFT_NAME'] = array(
		'callbackfile' => 'microsoft',
		'picto' => 'microsoft',
		'urlforapp' => 'OAUTH_MICROSOFT_DESC',
		'name' => 'Microsoft [outlook.office365]',
		'urlforcredentials' => 'https://portal.azure.com/',
		// User.Read is a microsoftgraph scope, if it's not working, do not select it
		'availablescopes' => 'openid,offline_access,profile,email,User.Read,https://outlook.office365.com/IMAP.AccessAsUser.All,https://outlook.office365.com/SMTP.Send',
		'returnurl' => '/core/modules/oauth/microsoft_oauthcallback.php'
	);
	$supportedoauth2array['OAUTH_MICROSOFT2_NAME'] = array(
		'callbackfile' => 'microsoft2',
		'picto' => 'microsoft',
		'urlforapp' => 'OAUTH_MICROSOFT2_DESC',
		'name' => 'Microsoft [outlook.office]',
		'urlforcredentials' => 'https://portal.azure.com/',
		// User.Read is a microsoftgraph scope, if it's not working, do not select it
		'availablescopes' => 'openid,offline_access,profile,email,User.Read,https://outlook.office.com/.default',
		'returnurl' => '/core/modules/oauth/microsoft_oauthcallback.php'
	);
<<<<<<< HEAD
	// Add a generic Oauth token handler. Tested with Mastodon.
	$supportedoauth2array['OAUTH_GENERIC_NAME'] = array(
		'callbackfile' => 'generic',
		'picto' => 'generic',
		'urlforapp' => 'OAUTH_GENERIC_DESC',
		'name' => 'Generic',
		'urlforcredentials' => '',
		'availablescopes' => 'Standard',
		'returnurl' => '/core/modules/oauth/generic_oauthcallback.php'
	);
=======
	if (getDolGlobalInt('MAIN_FEATURES_LEVEL') >= 2) {
		$supportedoauth2array['OAUTH_GENERIC_NAME'] = array(
			'callbackfile' => 'generic',
			'picto' => 'generic',
			'urlforapp' => 'OAUTH_GENERIC_DESC',
			'name' => 'Other',
			'urlforcredentials' => '',
			'availablescopes' => 'Standard',
			'returnurl' => '/core/modules/oauth/generic_oauthcallback.php'
		);
	}
>>>>>>> 03c974df

	return $supportedoauth2array;
}


/**
 * Return array of tabs to used on pages to setup cron module.
 *
 * @return 	array				Array of tabs
 */
function oauthadmin_prepare_head()
{
	global $langs, $conf;
	$h = 0;
	$head = array();

	$head[$h][0] = dol_buildpath('/admin/oauth.php', 1);
	$head[$h][1] = $langs->trans("OAuthServices");
	$head[$h][2] = 'services';
	$h++;

	$head[$h][0] = dol_buildpath('/admin/oauthlogintokens.php', 1);
	$head[$h][1] = $langs->trans("TokenManager");
	$head[$h][2] = 'tokengeneration';
	$h++;

	complete_head_from_modules($conf, $langs, null, $head, $h, 'oauthadmin');

	complete_head_from_modules($conf, $langs, null, $head, $h, 'oauthadmin', 'remove');


	return $head;
}<|MERGE_RESOLUTION|>--- conflicted
+++ resolved
@@ -33,240 +33,6 @@
 function getAllOauth2Array()
 {
 	$list = array(
-<<<<<<< HEAD
-	array(
-		'OAUTH_AMAZON_NAME',
-		'OAUTH_AMAZON_ID',
-		'OAUTH_AMAZON_SECRET',
-	),
-	array(
-		'OAUTH_BITBUCKET_NAME',
-		'OAUTH_BITBUCKET_ID',
-		'OAUTH_BITBUCKET_SECRET',
-	),
-	array(
-		'OAUTH_BITLY_NAME',
-		'OAUTH_BITLY_ID',
-		'OAUTH_BITLY_SECRET',
-	),
-	array(
-		'OAUTH_BITRIX24_NAME',
-		'OAUTH_BITRIX24_ID',
-		'OAUTH_BITRIX24_SECRET',
-	),
-	array(
-		'OAUTH_BOX_NAME',
-		'OAUTH_BOX_ID',
-		'OAUTH_BOX_SECRET',
-	),
-	array(
-		'OAUTH_BUFFER_NAME',
-		'OAUTH_BUFFER_ID',
-		'OAUTH_BUFFER_SECRET',
-	),
-	array(
-		'OAUTH_DAILYMOTION_NAME',
-		'OAUTH_DAILYMOTION_ID',
-		'OAUTH_DAILYMOTION_SECRET',
-	),
-	array(
-		'OAUTH_DEVIANTART_NAME',
-		'OAUTH_DEVIANTART_ID',
-		'OAUTH_DEVIANTART_SECRET',
-	),
-	array(
-		'OAUTH_DROPBOX_NAME',
-		'OAUTH_DROPBOX_ID',
-		'OAUTH_DROPBOX_SECRET',
-	),
-	array(
-		'OAUTH_ETSY_NAME',
-		'OAUTH_ETSY_ID',
-		'OAUTH_ETSY_SECRET',
-	),
-	array(
-		'OAUTH_EVEONLINE_NAME',
-		'OAUTH_EVEONLINE_ID',
-		'OAUTH_EVEONLINE_SECRET',
-	),
-	array(
-		'OAUTH_FACEBOOK_NAME',
-		'OAUTH_FACEBOOK_ID',
-		'OAUTH_FACEBOOK_SECRET',
-	),
-	array(
-		'OAUTH_FITBIT_NAME',
-		'OAUTH_FITBIT_ID',
-		'OAUTH_FITBIT_SECRET',
-	),
-	array(
-		'OAUTH_FIVEHUNDREDPX_NAME',
-		'OAUTH_FIVEHUNDREDPX_ID',
-		'OAUTH_FIVEHUNDREDPX_SECRET',
-	),
-	array(
-		'OAUTH_FLICKR_NAME',
-		'OAUTH_FLICKR_ID',
-		'OAUTH_FLICKR_SECRET',
-	),
-	array(
-		'OAUTH_FOURSQUARE_NAME',
-		'OAUTH_FOURSQUARE_ID',
-		'OAUTH_FOURSQUARE_SECRET',
-	),
-	array(
-		'OAUTH_GITHUB_NAME',
-		'OAUTH_GITHUB_ID',
-		'OAUTH_GITHUB_SECRET',
-		'OAUTH_GITHUB_DESC',
-	),
-	array(
-		'OAUTH_GOOGLE_NAME',
-		'OAUTH_GOOGLE_ID',
-		'OAUTH_GOOGLE_SECRET',
-		'OAUTH_GOOGLE_DESC',
-	),
-	array(
-		'OAUTH_HUBIC_NAME',
-		'OAUTH_HUBIC_ID',
-		'OAUTH_HUBIC_SECRET',
-	),
-	array(
-		'OAUTH_INSTAGRAM_NAME',
-		'OAUTH_INSTAGRAM_ID',
-		'OAUTH_INSTAGRAM_SECRET',
-	),
-	array(
-		'OAUTH_LINKEDIN_NAME',
-		'OAUTH_LINKEDIN_ID',
-		'OAUTH_LINKEDIN_SECRET',
-	),
-	array(
-		'OAUTH_MAILCHIMP_NAME',
-		'OAUTH_MAILCHIMP_ID',
-		'OAUTH_MAILCHIMP_SECRET',
-	),
-	array(
-		'OAUTH_MICROSOFT_NAME',
-		'OAUTH_MICROSOFT_ID',
-		'OAUTH_MICROSOFT_SECRET',
-	),
-	array(
-		'OAUTH_MICROSOFT2_NAME',
-		'OAUTH_MICROSOFT2_ID',
-		'OAUTH_MICROSOFT2_SECRET',
-	),
-	array(
-		'OAUTH_NEST_NAME',
-		'OAUTH_NEST_ID',
-		'OAUTH_NEST_SECRET',
-	),
-	array(
-		'OAUTH_NETATMO_NAME',
-		'OAUTH_NETATMO_ID',
-		'OAUTH_NETATMO_SECRET',
-	),
-	array(
-		'OAUTH_PARROTFLOWERPOWER_NAME',
-		'OAUTH_PARROTFLOWERPOWER_ID',
-		'OAUTH_PARROTFLOWERPOWER_SECRET',
-	),
-	array(
-		'OAUTH_PAYPAL_NAME',
-		'OAUTH_PAYPAL_ID',
-		'OAUTH_PAYPAL_SECRET',
-	),
-	array(
-		'OAUTH_POCKET_NAME',
-		'OAUTH_POCKET_ID',
-		'OAUTH_POCKET_SECRET',
-	),
-	array(
-		'OAUTH_QUICKBOOKS_NAME',
-		'OAUTH_QUICKBOOKS_ID',
-		'OAUTH_QUICKBOOKS_SECRET',
-	),
-	array(
-		'OAUTH_REDDIT_NAME',
-		'OAUTH_REDDIT_ID',
-		'OAUTH_REDDIT_SECRET',
-	),
-	array(
-		'OAUTH_REDMINE_NAME',
-		'OAUTH_REDMINE_ID',
-		'OAUTH_REDMINE_SECRET',
-	),
-	array(
-		'OAUTH_RUNKEEPER_NAME',
-		'OAUTH_RUNKEEPER_ID',
-		'OAUTH_RUNKEEPER_SECRET',
-	),
-	array(
-		'OAUTH_SCOOPIT_NAME',
-		'OAUTH_SCOOPIT_ID',
-		'OAUTH_SCOOPIT_SECRET',
-	),
-	array(
-		'OAUTH_SOUNDCLOUD_NAME',
-		'OAUTH_SOUNDCLOUD_ID',
-		'OAUTH_SOUNDCLOUD_SECRET',
-	),
-	array(
-		'OAUTH_SPOTIFY_NAME',
-		'OAUTH_SPOTIFY_ID',
-		'OAUTH_SPOTIFY_SECRET',
-	),
-	array(
-		'OAUTH_STRAVA_NAME',
-		'OAUTH_STRAVA_ID',
-		'OAUTH_STRAVA_SECRET',
-	),
-	array(
-		'OAUTH_STRIPE_TEST_NAME',
-		'OAUTH_STRIPE_TEST_ID',
-		'STRIPE_TEST_SECRET_KEY',
-	),
-	array(
-		'OAUTH_STRIPE_LIVE_NAME',
-		'OAUTH_STRIPE_LIVE_ID',
-		'STRIPE_LIVE_SECRET_KEY',
-	),
-	array(
-		'OAUTH_TUMBLR_NAME',
-		'OAUTH_TUMBLR_ID',
-		'OAUTH_TUMBLR_SECRET',
-	),
-	array(
-		'OAUTH_TWITTER_NAME',
-		'OAUTH_TWITTER_ID',
-		'OAUTH_TWITTER_SECRET',
-	),
-	array(
-		'OAUTH_USTREAM_NAME',
-		'OAUTH_USTREAM_ID',
-		'OAUTH_USTREAM_SECRET',
-	),
-	array(
-		'OAUTH_VIMEO_NAME',
-		'OAUTH_VIMEO_ID',
-		'OAUTH_VIMEO_SECRET',
-	),
-	array(
-		'OAUTH_YAHOO_NAME',
-		'OAUTH_YAHOO_ID',
-		'OAUTH_YAHOO_SECRET',
-	),
-	array(
-		'OAUTH_YAMMER_NAME',
-		'OAUTH_YAMMER_ID',
-		'OAUTH_YAMMER_SECRET',
-	),
-	array(
-		'OAUTH_GENERIC_NAME',
-		'OAUTH_GENERIC_ID',
-		'OAUTH_GENERIC_SECRET',
-	)
-=======
 		array(
 			'OAUTH_AMAZON_NAME',
 			'OAUTH_AMAZON_ID',
@@ -499,7 +265,6 @@
 			'OAUTH_GENERIC_ID',
 			'OAUTH_GENERIC_SECRET',
 		)
->>>>>>> 03c974df
 	);
 
 	return $list;
@@ -575,7 +340,7 @@
 		'availablescopes' => 'openid,offline_access,profile,email,User.Read,https://outlook.office.com/.default',
 		'returnurl' => '/core/modules/oauth/microsoft_oauthcallback.php'
 	);
-<<<<<<< HEAD
+
 	// Add a generic Oauth token handler. Tested with Mastodon.
 	$supportedoauth2array['OAUTH_GENERIC_NAME'] = array(
 		'callbackfile' => 'generic',
@@ -586,19 +351,6 @@
 		'availablescopes' => 'Standard',
 		'returnurl' => '/core/modules/oauth/generic_oauthcallback.php'
 	);
-=======
-	if (getDolGlobalInt('MAIN_FEATURES_LEVEL') >= 2) {
-		$supportedoauth2array['OAUTH_GENERIC_NAME'] = array(
-			'callbackfile' => 'generic',
-			'picto' => 'generic',
-			'urlforapp' => 'OAUTH_GENERIC_DESC',
-			'name' => 'Other',
-			'urlforcredentials' => '',
-			'availablescopes' => 'Standard',
-			'returnurl' => '/core/modules/oauth/generic_oauthcallback.php'
-		);
-	}
->>>>>>> 03c974df
 
 	return $supportedoauth2array;
 }
