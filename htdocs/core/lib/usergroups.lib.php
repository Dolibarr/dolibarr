<?php
/* Copyright (C) 2006-2012	Laurent Destailleur	<eldy@users.sourceforge.net>
 * Copyright (C) 2010-2017	Regis Houssin		<regis.houssin@inodbox.com>
 * Copyright (C) 2015	    Alexandre Spangaro	<aspangaro@open-dsi.fr>
 * Copyright (C) 2018       Ferran Marcet       <fmarcet@2byte.es>
 * Copyright (C) 2021-2023  Anthony Berton      <anthony.berton@bb2a.fr>
 * Copyright (C) 2024       Frédéric France             <frederic.france@free.fr>
 * Copyright (C) 2024		MDW							<mdeweerd@users.noreply.github.com>
 *
 * This program is free software; you can redistribute it and/or modify
 * it under the terms of the GNU General Public License as published by
 * the Free Software Foundation; either version 3 of the License, or
 * (at your option) any later version.
 *
 * This program is distributed in the hope that it will be useful,
 * but WITHOUT ANY WARRANTY; without even the implied warranty of
 * MERCHANTABILITY or FITNESS FOR A PARTICULAR PURPOSE.  See the
 * GNU General Public License for more details.
 *
 * You should have received a copy of the GNU General Public License
 * along with this program. If not, see <https://www.gnu.org/licenses/>.
 * or see https://www.gnu.org/
 */


/**
 *	    \file       htdocs/core/lib/usergroups.lib.php
 *		\brief      Set of function to manage users, groups and permissions
 */

/**
 * Prepare array with list of tabs
 *
 * @param   User	$object		Object related to tabs
<<<<<<< HEAD
 * @return  array				Array of tabs to show
=======
 * @return	array<array{0:string,1:string,2:string}>	Array of tabs to show
>>>>>>> cc80841a
 */
function user_prepare_head(User $object)
{
	global $langs, $conf, $user, $db;

	$langs->load("users");

	$canreadperms = true;
	if (getDolGlobalString('MAIN_USE_ADVANCED_PERMS')) {
		$canreadperms = ($user->admin || ($user->id != $object->id && $user->hasRight('user', 'user_advance', 'readperms')) || ($user->id == $object->id && $user->hasRight('user', 'self_advance', 'readperms')));
	}

	$h = 0;
	$head = array();

	$head[$h][0] = DOL_URL_ROOT.'/user/card.php?id='.$object->id;
	$head[$h][1] = $langs->trans("User");
	$head[$h][2] = 'user';
	$h++;

	if ((!empty($conf->ldap->enabled) && getDolGlobalString('LDAP_SYNCHRO_ACTIVE'))
		&& (!getDolGlobalString('MAIN_DISABLE_LDAP_TAB') || !empty($user->admin))) {
		$langs->load("ldap");
		$head[$h][0] = DOL_URL_ROOT.'/user/ldap.php?id='.$object->id;
		$head[$h][1] = $langs->trans("LDAPCard");
		$head[$h][2] = 'ldap';
		$h++;
	}

	if ($canreadperms) {
		$head[$h][0] = DOL_URL_ROOT.'/user/perms.php?id='.$object->id;
		$head[$h][1] = $langs->trans("Rights").(!getDolGlobalString('MAIN_OPTIMIZEFORTEXTBROWSER') ? '<span class="badge marginleftonlyshort">'.($object->nb_rights).'</span>' : '');
		$head[$h][2] = 'rights';
		$h++;
	}

	$head[$h][0] = DOL_URL_ROOT.'/user/param_ihm.php?id='.$object->id;
	$head[$h][1] = $langs->trans("UserGUISetup");
	$head[$h][2] = 'guisetup';
	$h++;

	if (isModEnabled('agenda')) {
		if (!getDolGlobalString('AGENDA_EXT_NB')) {
			$conf->global->AGENDA_EXT_NB = 5;
		}
		$MAXAGENDA = getDolGlobalString('AGENDA_EXT_NB');

		$i = 1;
		$nbagenda = 0;
		while ($i <= $MAXAGENDA) {
			$key = $i;
			$name = 'AGENDA_EXT_NAME_'.$object->id.'_'.$key;
			$src = 'AGENDA_EXT_SRC_'.$object->id.'_'.$key;
			$offsettz = 'AGENDA_EXT_OFFSETTZ_'.$object->id.'_'.$key;
			$color = 'AGENDA_EXT_COLOR_'.$object->id.'_'.$key;
			$i++;

			if (!empty($object->conf->$name)) {
				$nbagenda++;
			}
		}

		$head[$h][0] = DOL_URL_ROOT.'/user/agenda_extsites.php?id='.$object->id;
		$head[$h][1] = $langs->trans("ExtSites").($nbagenda ? '<span class="badge marginleftonlyshort">'.$nbagenda.'</span>' : '');
		$head[$h][2] = 'extsites';
		$h++;
	}

	if (isModEnabled('clicktodial')) {
		$head[$h][0] = DOL_URL_ROOT.'/user/clicktodial.php?id='.$object->id;
		$head[$h][1] = $langs->trans("ClickToDial");
		$head[$h][2] = 'clicktodial';
		$h++;
	}

	// Notifications
	if ($user->socid == 0 && isModEnabled('notification')) {
		$nbNote = 0;
		$sql = "SELECT COUNT(n.rowid) as nb";
		$sql .= " FROM ".MAIN_DB_PREFIX."notify_def as n";
		$sql .= " WHERE fk_user = ".((int) $object->id);
		$resql = $db->query($sql);
		if ($resql) {
			$num = $db->num_rows($resql);
			$i = 0;
			while ($i < $num) {
				$obj = $db->fetch_object($resql);
				$nbNote = $obj->nb;
				$i++;
			}
		} else {
			dol_print_error($db);
		}

		$langs->load("mails");
		$head[$h][0] = DOL_URL_ROOT.'/user/notify/card.php?id='.$object->id;
		$head[$h][1] = $langs->trans("NotificationsAuto");
		if ($nbNote > 0) {
			$head[$h][1] .= '<span class="badge marginleftonlyshort">'.$nbNote.'</span>';
		}
		$head[$h][2] = 'notify';
		$h++;
	}

	// Show more tabs from modules
	// Entries must be declared in modules descriptor with line
	// $this->tabs = array('entity:+tabname:Title:@mymodule:/mymodule/mypage.php?id=__ID__');   to add new tab
	// $this->tabs = array('entity:-tabname);   												to remove a tab
	complete_head_from_modules($conf, $langs, $object, $head, $h, 'user');

	if ((isModEnabled('salaries') && $user->hasRight('salaries', 'read'))
		|| (isModEnabled('hrm') && $user->hasRight('hrm', 'employee', 'read'))
		|| (isModEnabled('expensereport') && $user->hasRight('expensereport', 'lire') && ($user->id == $object->id || $user->hasRight('expensereport', 'readall')))
		|| (isModEnabled('holiday') && $user->hasRight('holiday', 'read') && ($user->id == $object->id || $user->hasRight('holiday', 'readall')))
	) {
		// Bank
		$head[$h][0] = DOL_URL_ROOT.'/user/bank.php?id='.$object->id;
		$head[$h][1] = $langs->trans("HRAndBank");
		$head[$h][2] = 'bank';
		$h++;
	}

	// Such info on users is visible only by internal user
	if (empty($user->socid)) {
		// Notes
		$nbNote = 0;
		if (!empty($object->note_public)) {
			$nbNote++;
		}
		if (!empty($object->note_private)) {
			$nbNote++;
		}
		$head[$h][0] = DOL_URL_ROOT.'/user/note.php?id='.$object->id;
		$head[$h][1] = $langs->trans("Note");
		if ($nbNote > 0) {
			$head[$h][1] .= '<span class="badge marginleftonlyshort">'.$nbNote.'</span>';
		}
		$head[$h][2] = 'note';
		$h++;

		// Attached files
		require_once DOL_DOCUMENT_ROOT.'/core/lib/files.lib.php';
		require_once DOL_DOCUMENT_ROOT.'/core/class/link.class.php';
		$upload_dir = $conf->user->dir_output."/".$object->id;
		$nbFiles = count(dol_dir_list($upload_dir, 'files', 0, '', '(\.meta|_preview.*\.png)$'));
		$nbLinks = Link::count($db, $object->element, $object->id);
		$head[$h][0] = DOL_URL_ROOT.'/user/document.php?userid='.$object->id;
		$head[$h][1] = $langs->trans("Documents");
		if (($nbFiles + $nbLinks) > 0) {
			$head[$h][1] .= '<span class="badge marginleftonlyshort">'.($nbFiles + $nbLinks).'</span>';
		}
		$head[$h][2] = 'document';
		$h++;

		$head[$h][0] = DOL_URL_ROOT.'/user/agenda.php?id='.$object->id;
		$head[$h][1] = $langs->trans("Events");
		if (isModEnabled('agenda') && ($user->hasRight('agenda', 'myactions', 'read') || $user->hasRight('agenda', 'allactions', 'read'))) {
			$nbEvent = 0;
			// Enable caching of thirdparty count actioncomm
			require_once DOL_DOCUMENT_ROOT.'/core/lib/memory.lib.php';
			$cachekey = 'count_events_user_'.$object->id;
			$dataretrieved = dol_getcache($cachekey);
			if (!is_null($dataretrieved)) {
				$nbEvent = $dataretrieved;
			} else {
				$sql = "SELECT COUNT(ac.id) as nb";
				$sql .= " FROM ".MAIN_DB_PREFIX."actioncomm as ac";
				$sql .= " WHERE ac.fk_user_action = ".((int) $object->id);
				$sql .= " AND ac.entity IN (".getEntity('agenda').")";
				$resql = $db->query($sql);
				if ($resql) {
					$obj = $db->fetch_object($resql);
					$nbEvent = $obj->nb;
				} else {
					dol_syslog('Failed to count actioncomm '.$db->lasterror(), LOG_ERR);
				}
				dol_setcache($cachekey, $nbEvent, 120);		// If setting cache fails, this is not a problem, so we do not test result.
			}

			$head[$h][1] .= '/';
			$head[$h][1] .= $langs->trans("Agenda");
			if ($nbEvent > 0) {
				$head[$h][1] .= '<span class="badge marginleftonlyshort">'.$nbEvent.'</span>';
			}
		}
		$head[$h][2] = 'info';
		$h++;
	}

	complete_head_from_modules($conf, $langs, $object, $head, $h, 'user', 'remove');

	return $head;
}

/**
 * Prepare array with list of tabs
 *
 * @param 	UserGroup $object		Object group
 * @return	array<array{0:string,1:string,2:string}>	Array of tabs to show
 */
function group_prepare_head($object)
{
	global $langs, $conf, $user;

	$canreadperms = true;
	if (getDolGlobalString('MAIN_USE_ADVANCED_PERMS')) {
		$canreadperms = ($user->admin || $user->hasRight('user', 'group_advance', 'readperms'));
	}

	$h = 0;
	$head = array();

	$head[$h][0] = DOL_URL_ROOT.'/user/group/card.php?id='.$object->id;
	$head[$h][1] = $langs->trans("Card");
	$head[$h][2] = 'group';
	$h++;

	if ((!empty($conf->ldap->enabled) && getDolGlobalString('LDAP_SYNCHRO_ACTIVE'))
		&& (!getDolGlobalString('MAIN_DISABLE_LDAP_TAB') || !empty($user->admin))) {
		$langs->load("ldap");
		$head[$h][0] = DOL_URL_ROOT.'/user/group/ldap.php?id='.$object->id;
		$head[$h][1] = $langs->trans("LDAPCard");
		$head[$h][2] = 'ldap';
		$h++;
	}

	if ($canreadperms) {
		$head[$h][0] = DOL_URL_ROOT.'/user/group/perms.php?id='.$object->id;
		$head[$h][1] = $langs->trans("GroupRights").'<span class="badge marginleftonlyshort">'.($object->nb_rights).'</span>';
		$head[$h][2] = 'rights';
		$h++;
	}

	// Show more tabs from modules
	// Entries must be declared in modules descriptor with line
	// $this->tabs = array('entity:+tabname:Title:@mymodule:/mymodule/mypage.php?id=__ID__');   to add new tab
	// $this->tabs = array('entity:-tabname);   												to remove a tab
	complete_head_from_modules($conf, $langs, $object, $head, $h, 'group');

	complete_head_from_modules($conf, $langs, $object, $head, $h, 'group', 'remove');

	return $head;
}

/**
 * Prepare array with list of tabs
 *
 * @return	array<array{0:string,1:string,2:string}>	Array of tabs to show
 */
function user_admin_prepare_head()
{
	global $langs, $conf, $user, $db;

	$extrafields = new ExtraFields($db);
	$extrafields->fetch_name_optionals_label('user');
	$extrafields->fetch_name_optionals_label('usergroup');

	$langs->load("users");
	$h = 0;
	$head = array();

	$head[$h][0] = DOL_URL_ROOT.'/admin/user.php';
	$head[$h][1] = $langs->trans("Parameters");
	$head[$h][2] = 'card';
	$h++;

	$head[$h][0] = DOL_URL_ROOT.'/admin/usergroup.php';
	$head[$h][1] = $langs->trans("Group");
	$head[$h][2] = 'usergroupcard';
	$h++;

	$head[$h][0] = DOL_URL_ROOT.'/user/admin/user_extrafields.php';
	$head[$h][1] = $langs->trans("ExtraFields")." (".$langs->trans("Users").")";
	$nbExtrafields = $extrafields->attributes['user']['count'];
	if ($nbExtrafields > 0) {
		$head[$h][1] .= '<span class="badge marginleftonlyshort">'.$nbExtrafields.'</span>';
	}
	$head[$h][2] = 'attributes';
	$h++;

	$head[$h][0] = DOL_URL_ROOT.'/user/admin/group_extrafields.php';
	$head[$h][1] = $langs->trans("ExtraFields")." (".$langs->trans("Groups").")";
	$nbExtrafields = $extrafields->attributes['usergroup']['count'];
	if ($nbExtrafields > 0) {
		$head[$h][1] .= '<span class="badge marginleftonlyshort">'.$nbExtrafields.'</span>';
	}
	$head[$h][2] = 'attributes_group';
	$h++;

	// Show more tabs from modules
	// Entries must be declared in modules descriptor with line
	// $this->tabs = array('entity:+tabname:Title:@mymodule:/mymodule/mypage.php?id=__ID__');   to add new tab
	// $this->tabs = array('entity:-tabname);   												to remove a tab
	complete_head_from_modules($conf, $langs, null, $head, $h, 'useradmin');

	complete_head_from_modules($conf, $langs, null, $head, $h, 'useradmin', 'remove');

	return $head;
}

/**
 * 	Show list of themes. Show all thumbs of themes
 *
 * 	@param	User|null	$fuser				User concerned or null for global theme
 * 	@param	int			$edit				1 to add edit form
 * 	@param	boolean		$foruserprofile		Show for user profile view
 * 	@return	void
 */
function showSkins($fuser, $edit = 0, $foruserprofile = false)
{
	global $conf, $langs, $db, $form;

	require_once DOL_DOCUMENT_ROOT.'/core/class/html.formother.class.php';

	$formother = new FormOther($db);

	$dirthemes = array('/theme');
	if (!empty($conf->modules_parts['theme'])) {		// Using this feature slow down application
		foreach ($conf->modules_parts['theme'] as $reldir) {
			$dirthemes = array_merge($dirthemes, (array) ($reldir.'theme'));
		}
	}
	$dirthemes = array_unique($dirthemes);
	// Now dir_themes=array('/themes') or dir_themes=array('/theme','/mymodule/theme')

	$selected_theme = '';
	if (empty($foruserprofile)) {
		$selected_theme = getDolGlobalString('MAIN_THEME');
	} else {
		$selected_theme = ((is_object($fuser) && !empty($fuser->conf->MAIN_THEME)) ? $fuser->conf->MAIN_THEME : '');
	}

	$hoverdisabled = '';
	if (empty($foruserprofile)) {
		$hoverdisabled = (getDolGlobalString('THEME_ELDY_USE_HOVER') == '0');
	} else {
		$hoverdisabled = (is_object($fuser) ? (empty($fuser->conf->THEME_ELDY_USE_HOVER) || $fuser->conf->THEME_ELDY_USE_HOVER == '0') : '');
	}

	$checkeddisabled = '';
	if (empty($foruserprofile)) {
		$checkeddisabled = (getDolGlobalString('THEME_ELDY_USE_CHECKED') == '0');
	} else {
		$checkeddisabled = (is_object($fuser) ? (empty($fuser->conf->THEME_ELDY_USE_CHECKED) || $fuser->conf->THEME_ELDY_USE_CHECKED == '0') : '');
	}

	$colspan = 2;
	if ($foruserprofile) {
		$colspan = 4;
	}

	$thumbsbyrow = 6;
	print '<div class="div-table-responsive-no-min">';
	print '<table class="noborder centpercent'.($edit ? ' editmodeforshowskin' : '').'">';

	// Title
	if ($foruserprofile) {
		print '<tr class="liste_titre"><th class="titlefieldmiddle">'.$langs->trans("Parameter").'</th><th>'.$langs->trans("DefaultValue").'</th>';
		print '<th colspan="2">&nbsp;</th>';
		print '</tr>';

		print '<tr>';
		print '<td>'.$langs->trans("DefaultSkin").'</td>';
		print '<td>' . getDolGlobalString('MAIN_THEME').'</td>';
		print '<td class="nowrap left"><input id="check_MAIN_THEME" name="check_MAIN_THEME"'.($edit ? '' : ' disabled').' type="checkbox" '.($selected_theme ? " checked" : "").'> <label for="check_MAIN_THEME">'.$langs->trans("UsePersonalValue").'</label></td>';
		print '<td>&nbsp;</td>';
		print '</tr>';
	} else {
		$dirthemestring = '';
		foreach ($dirthemes as $dirtheme) {
			$dirthemestring .= '"'.$dirtheme.'" ';
		}

		print '<tr class="liste_titre"><th class="titlefieldmiddle">';
		print $form->textwithpicto($langs->trans("DefaultSkin"), $langs->trans("ThemeDir").' : '.$dirthemestring);
		print '</th>';
		print '<th class="right">';
		$url = 'https://www.dolistore.com/9-skins';
		print '<a href="'.$url.'" target="_blank" rel="noopener noreferrer external">';
		print $langs->trans('DownloadMoreSkins');
		print img_picto('', 'globe', 'class="paddingleft"');
		print '</a>';
		print '</th></tr>';
	}

	print '<tr><td colspan="'.$colspan.'" class="center">';

	if (getDolGlobalString('MAIN_FORCETHEME')) {
		$langs->load("errors");
		print $langs->trans("WarningThemeForcedTo", getDolGlobalString('MAIN_FORCETHEME'));
	}

	print '<table class="nobordernopadding centpercent"><tr><td><div class="center">';

	$i = 0;
	foreach ($dirthemes as $dir) {
		//print $dirroot.$dir;exit;
		$dirtheme = dol_buildpath($dir, 0); // This include loop on $conf->file->dol_document_root
		$urltheme = dol_buildpath($dir, 1);

		if (is_dir($dirtheme)) {
			$handle = opendir($dirtheme);
			if (is_resource($handle)) {
				while (($subdir = readdir($handle)) !== false) {
					if (is_dir($dirtheme."/".$subdir) && substr($subdir, 0, 1) != '.'
							&& substr($subdir, 0, 3) != 'CVS' && !preg_match('/common|phones/i', $subdir)) {
						// Disable not stable themes (dir ends with _exp or _dev)
						if (getDolGlobalInt('MAIN_FEATURES_LEVEL') < 2 && preg_match('/_dev$/i', $subdir)) {
							continue;
						}
						if (getDolGlobalInt('MAIN_FEATURES_LEVEL') < 1 && preg_match('/_exp$/i', $subdir)) {
							continue;
						}

						print '<div class="inline-block" style="margin-top: 10px; margin-bottom: 10px; margin-right: 20px; margin-left: 20px;">';
						$file = $dirtheme."/".$subdir."/thumb.png";
						$url = $urltheme."/".$subdir."/thumb.png";
						if (!file_exists($file)) {
							$url = DOL_URL_ROOT.'/public/theme/common/nophoto.png';
						}
						print '<a href="'.$_SERVER["PHP_SELF"].($edit ? '?action=edit&token='.newToken().'&mode=template&theme=' : '?theme=').$subdir.(GETPOST('optioncss', 'alpha', 1) ? '&optioncss='.GETPOST('optioncss', 'alpha', 1) : '').($fuser ? '&id='.$fuser->id : '').'" style="font-weight: normal;" alt="'.$langs->trans("Preview").'">';
						if ($subdir == $conf->global->MAIN_THEME) {
							$title = $langs->trans("ThemeCurrentlyActive");
						} else {
							$title = $langs->trans("ShowPreview");
						}
						print '<img class="img-skinthumb shadow" src="'.$url.'" alt="'.dol_escape_htmltag($title).'" title="'.dol_escape_htmltag($title).'" style="border: none; margin-bottom: 5px;">';
						print '</a><br>';
						if ($subdir == $selected_theme) {
							print '<input '.($edit ? '' : 'disabled').' type="radio" class="themethumbs" style="border: 0px;" id="main_theme'.$subdir.'" checked name="main_theme" value="'.$subdir.'"><label for="main_theme'.$subdir.'"> <b>'.$subdir.'</b></label>';
						} else {
							print '<input '.($edit ? '' : 'disabled').' type="radio" class="themethumbs" style="border: 0px;" id="main_theme'.$subdir.'" name="main_theme" value="'.$subdir.'"><label for="main_theme'.$subdir.'"> '.$subdir.'</label>';
						}
						print '</div>';

						$i++;
					}
				}
			}
		}
	}

	print '</div></td></tr></table>';

	print '</td></tr>';

	// Set variables of theme
	$colorbackhmenu1 = '';
	$colorbackvmenu1 = '';
	$colortexttitlenotab = '';
	$colortexttitlelink = '';
	$colorbacktitle1 = '';
	$colortexttitle = '';
	$colorbacklineimpair1 = '';
	$colorbacklineimpair2 = '';
	$colorbacklinepair1 = '';
	$colorbacklinepair2 = '';
	$colortextlink = '';
	$colorbacklinepairhover = '';
	$colorbacklinepairchecked = '';
	$butactionbg = '';
	$textbutaction = '';
	// Set the variables with the default value
	if (file_exists(DOL_DOCUMENT_ROOT.'/theme/'.$conf->theme.'/theme_vars.inc.php')) {
		include DOL_DOCUMENT_ROOT.'/theme/'.$conf->theme.'/theme_vars.inc.php';
	}

	// Dark mode
	if ($foruserprofile) {
		//Nothing
	} else {
		$listofdarkmodes = array(
			$langs->trans("AlwaysDisabled"),
			$langs->trans("AccordingToBrowser"),
			$langs->trans("AlwaysEnabled")
		);
		print '<tr class="oddeven">';
		print '<td>'.$langs->trans("DarkThemeMode").'</td>';
		print '<td colspan="'.($colspan - 1).'">';
		if ($edit) {
			print $form->selectarray('THEME_DARKMODEENABLED', $listofdarkmodes, getDolGlobalInt('THEME_DARKMODEENABLED'));
		} else {
			print $listofdarkmodes[getDolGlobalInt('THEME_DARKMODEENABLED')];
		}
		print $form->textwithpicto('', $langs->trans("DoesNotWorkWithAllThemes"));
		print '</tr>';
	}


	// TopMenuDisableImages
	if ($foruserprofile) {
		/*
		 print '<tr class="oddeven">';
		 print '<td>'.$langs->trans("TopMenuDisableImages").'</td>';
		 print '<td>'.(getDolGlobalString('THEME_TOPMENU_DISABLE_IMAGE',$langs->trans("Default")).'</td>';
		 print '<td class="left" class="nowrap" width="20%"><input name="check_THEME_TOPMENU_DISABLE_IMAGE" id="check_THEME_TOPMENU_DISABLE_IMAGE" type="checkbox" '.(!empty($object->conf->THEME_ELDY_TEXTLINK)?" checked":"");
		 print (empty($dolibarr_main_demo) && $edit)?'':' disabled="disabled"';	// Disabled for demo
		 print '> '.$langs->trans("UsePersonalValue").'</td>';
		 print '<td>';
		 if ($edit)
		 {
		 print $formother->selectColor(colorArrayToHex(colorStringToArray(getDolGlobalString('THEME_TOPMENU_DISABLE_IMAGE'),array()),''),'THEME_TOPMENU_DISABLE_IMAGE','',1).' ';
		 }
		 else
		 {
		 $color = colorArrayToHex(colorStringToArray($conf->global->THEME_TOPMENU_DISABLE_IMAGE,array()),'');
		 if ($color) print '<input type="text" class="colorthumb" disabled style="padding: 1px; margin-top: 0; margin-bottom: 0; background-color: #'.$color.'" value="'.$color.'">';
		 else print '';
		 }
		 if ($edit) print '<br>('.$langs->trans("NotSupportedByAllThemes").', '.$langs->trans("PressF5AfterChangingThis").')';
		 print '</td>';*/
	} else {
		$listoftopmenumodes = array(
			$langs->transnoentitiesnoconv("IconAndText"),
			$langs->transnoentitiesnoconv("TextOnly"),
			$langs->transnoentitiesnoconv("IconOnlyAllTextsOnHover"),
			$langs->transnoentitiesnoconv("IconOnlyTextOnHover"),
			$langs->transnoentitiesnoconv("IconOnly"),
		);
		print '<tr class="oddeven">';
		print '<td>'.$langs->trans("TopMenuDisableImages").'</td>';
		print '<td colspan="'.($colspan - 1).'">';
		if ($edit) {
			//print ajax_constantonoff('THEME_TOPMENU_DISABLE_IMAGE', array(), null, 0, 0, 1);
			print $form->selectarray('THEME_TOPMENU_DISABLE_IMAGE', $listoftopmenumodes, isset($conf->global->THEME_TOPMENU_DISABLE_IMAGE) ? $conf->global->THEME_TOPMENU_DISABLE_IMAGE : 0, 0, 0, 0, '', 0, 0, 0, '', 'widthcentpercentminusx maxwidth500');
		} else {
			print $listoftopmenumodes[getDolGlobalInt('THEME_TOPMENU_DISABLE_IMAGE')];
			//print yn($conf->global->THEME_TOPMENU_DISABLE_IMAGE);
		}
		print $form->textwithpicto('', $langs->trans("NotSupportedByAllThemes"));
		print '</td>';
		print '</tr>';
	}

	// Show logo
	if ($foruserprofile) {
		// Nothing
	} else {
		// Show logo
		print '<tr class="oddeven"><td class="titlefieldmiddle">'.$langs->trans("EnableShowLogo").'</td>';
		print '<td colspan="'.($colspan - 1).'" class="valignmiddle">';
		if ($edit) {
			print ajax_constantonoff('MAIN_SHOW_LOGO', array(), null, 0, 0, 1);
			//print $form->selectyesno('MAIN_SHOW_LOGO', $conf->global->MAIN_SHOW_LOGO, 1);
		} else {
			print yn(getDolGlobalString('MAIN_SHOW_LOGO'));
		}
		print $form->textwithpicto('', $langs->trans("NotSupportedByAllThemes"), 1, 'help', 'inline-block');
		print '</td>';
		print '</tr>';
	}

	// Main menu color on pictos
	if ($foruserprofile) {
		// Nothing
	} else {
		// Show logo
		print '<tr class="oddeven"><td class="titlefieldmiddle">'.$langs->trans("THEME_MENU_COLORLOGO").'</td>';
		print '<td colspan="'.($colspan - 1).'" class="valignmiddle">';
		if ($edit) {
			print ajax_constantonoff('THEME_MENU_COLORLOGO', array(), null, 0, 0, 1);
		} else {
			print yn(getDolGlobalString('THEME_MENU_COLORLOGO'));
		}
		print $form->textwithpicto('', $langs->trans("NotSupportedByAllThemes"), 1, 'help', 'inline-block');
		print '</td>';
		print '</tr>';
	}

	// Use border on tables
	if ($foruserprofile) {
	} else {
		print '<tr class="oddeven">';
		print '<td>'.$langs->trans("UseBorderOnTable").'</td>';
		print '<td colspan="'.($colspan - 1).'" class="valignmiddle">';
		if ($edit) {
			print ajax_constantonoff('THEME_ELDY_USEBORDERONTABLE', array(), null, 0, 0, 1);
			//print $form->selectyesno('THEME_ELDY_USEBORDERONTABLE', $conf->global->THEME_ELDY_USEBORDERONTABLE, 1);
		} else {
			print yn(getDolGlobalString('THEME_ELDY_USEBORDERONTABLE'));
		}
		print $form->textwithpicto('', $langs->trans("NotSupportedByAllThemes"), 1, 'help', 'inline-block');
		print '</td>';
		print '</tr>';
	}

	// Table line height
	/* removed. height of column must use padding of td and not lineheight that has bad side effect
	if ($foruserprofile) {
	} else {
		$listoftopmenumodes = array(
			'0' => $langs->transnoentitiesnoconv("Normal"),
			'1' => $langs->transnoentitiesnoconv("LargeModern"),
		);
		print '<tr class="oddeven">';
		print '<td>'.$langs->trans("TableLineHeight").'</td>';
		print '<td colspan="'.($colspan - 1).'" class="valignmiddle">';
		if ($edit) {
			//print ajax_constantonoff('THEME_ELDY_USECOMOACTROW', array(), null, 0, 0, 1);
			print $form->selectarray('THEME_ELDY_USECOMOACTROW', $listoftopmenumodes, getDolGlobalString('THEME_ELDY_USECOMOACTROW'), 0, 0, 0, '', 0, 0, 0, '', 'widthcentpercentminusx maxwidth300');
		} else {
			print $listoftopmenumodes[getDolGlobalString('THEME_ELDY_USECOMOACTROW')];
		}
		print $form->textwithpicto('', $langs->trans("NotSupportedByAllThemes"), 1, 'help', 'inline-block');
		print '</td>';
		print '</tr>';
	}
	*/

	// Background color for top menu - TopMenuBackgroundColor
	if ($foruserprofile) {
		/*
		print '<tr class="oddeven">';
		print '<td>'.$langs->trans("TopMenuBackgroundColor").'</td>';
		print '<td>'.($conf->global->THEME_ELDY_TOPMENU_BACK1?$conf->global->THEME_ELDY_TOPMENU_BACK1:$langs->trans("Default")).'</td>';
		print '<td class="nowrap left" width="20%"><input name="check_THEME_ELDY_TOPMENU_BACK1" id="check_THEME_ELDY_TOPMENU_BACK1" type="checkbox" '.(!empty($object->conf->THEME_ELDY_TOPMENU_BACK1)?" checked":"");
		print (empty($dolibarr_main_demo) && $edit)?'':' disabled="disabled"';	// Disabled for demo
		print '> '.$langs->trans("UsePersonalValue").'</td>';
		print '<td>';
		if ($edit)
		{
			print $formother->selectColor(colorArrayToHex(colorStringToArray($conf->global->THEME_ELDY_TOPMENU_BACK1,array()),''),'THEME_ELDY_TOPMENU_BACK1','',1).' ';
		}
		   else
		   {
			   $color = colorArrayToHex(colorStringToArray($conf->global->THEME_ELDY_TOPMENU_BACK1,array()),'');
			if ($color) print '<input type="text" class="colorthumb" disabled style="padding: 1px; margin-top: 0; margin-bottom: 0; background-color: #'.$color.'" value="'.$color.'">';
			else print '';
		   }
		if ($edit) print '<br>('.$langs->trans("NotSupportedByAllThemes").', '.$langs->trans("PressF5AfterChangingThis").')';
		print '</td>';*/
	} else {
		$default = (empty($colorbackhmenu1) ? $langs->trans("Unknown") : colorArrayToHex(colorStringToArray($colorbackhmenu1)));

		print '<tr class="oddeven">';
		print '<td>'.$langs->trans("TopMenuBackgroundColor").'</td>';
		print '<td colspan="'.($colspan - 1).'">';
		if ($edit) {
			print $formother->selectColor(colorArrayToHex(colorStringToArray((getDolGlobalString('THEME_ELDY_TOPMENU_BACK1') ? $conf->global->THEME_ELDY_TOPMENU_BACK1 : ''), array()), ''), 'THEME_ELDY_TOPMENU_BACK1', '', 1, '', '', 'colorbackhmenu1', $default).' ';
		} else {
			$color = colorArrayToHex(colorStringToArray($conf->global->THEME_ELDY_TOPMENU_BACK1, array()), '');
			if ($color) {
				print '<input type="text" class="colorthumb" disabled="disabled" style="padding: 1px; margin-top: 0; margin-bottom: 0; background-color: #'.$color.'" value="'.$color.'">';
			} else {
				print $langs->trans("Default");
			}
		}
		print ' &nbsp; <span class="nowraponall opacitymedium">'.$langs->trans("Default").'</span>: <strong>'.$default.'</strong> ';
		print $form->textwithpicto('', $langs->trans("NotSupportedByAllThemes").', '.$langs->trans("PressF5AfterChangingThis"));
		print '</td>';
		print '</tr>';
	}

	// Background color for left menu - LeftMenuBackgroundColor
	if ($foruserprofile) {
		/*
		 print '<tr class="oddeven">';
		 print '<td>'.$langs->trans("TopMenuBackgroundColor").'</td>';
		 print '<td>'.($conf->global->THEME_ELDY_TOPMENU_BACK1?$conf->global->THEME_ELDY_VERMENU_BACK1:$langs->trans("Default")).'</td>';
		 print '<td class="nowrap left" width="20%"><input name="check_THEME_ELDY_VERMENU_BACK1" id="check_THEME_ELDY_VERMENU_BACK1" type="checkbox" '.(!empty($object->conf->THEME_ELDY_TOPMENU_BACK1)?" checked":"");
		 print (empty($dolibarr_main_demo) && $edit)?'':' disabled="disabled"';	// Disabled for demo
		 print '> '.$langs->trans("UsePersonalValue").'</td>';
		 print '<td>';
		 if ($edit)
		 {
		 print $formother->selectColor(colorArrayToHex(colorStringToArray($conf->global->THEME_ELDY_VERMENU_BACK1,array()),''),'THEME_ELDY_VERMENU_BACK1','',1).' ';
		 }
		 else
		 {
		 $color = colorArrayToHex(colorStringToArray($conf->global->THEME_ELDY_VERMENU_BACK1,array()),'');
		 if ($color) print '<input type="text" class="colorthumb" disabled style="padding: 1px; margin-top: 0; margin-bottom: 0; background-color: #'.$color.'" value="'.$color.'">';
		 else print '';
		 }
		 if ($edit) print '<br>('.$langs->trans("NotSupportedByAllThemes").', '.$langs->trans("PressF5AfterChangingThis").')';
		 print '</td>';*/
	} else {
		$default = (empty($colorbackvmenu1) ? $langs->trans("Unknown") : colorArrayToHex(colorStringToArray($colorbackvmenu1)));

		print '<tr class="oddeven">';
		print '<td>'.$langs->trans("LeftMenuBackgroundColor").'</td>';
		print '<td colspan="'.($colspan - 1).'">';
		if ($edit) {
			print $formother->selectColor(colorArrayToHex(colorStringToArray((getDolGlobalString('THEME_ELDY_VERMENU_BACK1') ? $conf->global->THEME_ELDY_VERMENU_BACK1 : ''), array()), ''), 'THEME_ELDY_VERMENU_BACK1', '', 1, '', '', 'colorbackvmenu1', $default).' ';
		} else {
			$color = colorArrayToHex(colorStringToArray($conf->global->THEME_ELDY_VERMENU_BACK1, array()), '');
			if ($color) {
				print '<input type="text" class="colorthumb" disabled="disabled" style="padding: 1px; margin-top: 0; margin-bottom: 0; background-color: #'.$color.'" value="'.$color.'">';
			} else {
				print $langs->trans("Default");
			}
		}
		print ' &nbsp; <span class="nowraponall opacitymedium">'.$langs->trans("Default").'</span>: <strong>'.$default.'</strong> ';
		print $form->textwithpicto('', $langs->trans("NotSupportedByAllThemes").', '.$langs->trans("PressF5AfterChangingThis"));
		print '</td>';
		print '</tr>';
	}

	// Background color for main area THEME_ELDY_BACKBODY
	if ($foruserprofile) {
		/*
		 print '<tr class="oddeven">';
		 print '<td>'.$langs->trans("TopMenuBackgroundColor").'</td>';
		 print '<td>'.($conf->global->THEME_ELDY_TOPMENU_BACK1?$conf->global->THEME_ELDY_TOPMENU_BACK1:$langs->trans("Default")).'</td>';
		 print '<td class="nowrap left" width="20%"><input name="check_THEME_ELDY_TOPMENU_BACK1" id="check_THEME_ELDY_TOPMENU_BACK1" type="checkbox" '.(!empty($object->conf->THEME_ELDY_TOPMENU_BACK1)?" checked":"");
		 print (empty($dolibarr_main_demo) && $edit)?'':' disabled="disabled"';	// Disabled for demo
		 print '> '.$langs->trans("UsePersonalValue").'</td>';
		 print '<td>';
		 if ($edit) {
		 print $formother->selectColor(colorArrayToHex(colorStringToArray($conf->global->THEME_ELDY_TOPMENU_BACK1,array()),''),'THEME_ELDY_TOPMENU_BACK1','',1).' ';
		 } else {
		 $color = colorArrayToHex(colorStringToArray($conf->global->THEME_ELDY_TOPMENU_BACK1,array()),'');
		 if ($color) print '<input type="text" class="colorthumb" disabled style="padding: 1px; margin-top: 0; margin-bottom: 0; background-color: #'.$color.'" value="'.$color.'">';
		 else print '';
		 }
		 if ($edit) print '<br>('.$langs->trans("NotSupportedByAllThemes").', '.$langs->trans("PressF5AfterChangingThis").')';
		 print '</td>';*/
	} else {
		$default = 'ffffff';
		print '<tr class="oddeven">';
		print '<td>'.$langs->trans("BackgroundColor").'</td>';
		print '<td colspan="'.($colspan - 1).'">';
		//var_dump($conf->global->THEME_ELDY_BACKBODY);
		if ($edit) {
			print $formother->selectColor(colorArrayToHex(colorStringToArray((getDolGlobalString('THEME_ELDY_BACKBODY') ? $conf->global->THEME_ELDY_BACKBODY : ''), array()), ''), 'THEME_ELDY_BACKBODY', '', 1, '', '', 'colorbackbody', $default).' ';
		} else {
			$color = colorArrayToHex(colorStringToArray($conf->global->THEME_ELDY_BACKBODY, array()), '');
			if ($color) {
				print '<input type="text" class="colorthumb" disabled="disabled" style="padding: 1px; margin-top: 0; margin-bottom: 0; background-color: #'.$color.'" value="'.$color.'">';
			} else {
				print $langs->trans("Default");
			}
		}
		print ' &nbsp; <span class="nowraponall opacitymedium">'.$langs->trans("Default").'</span>: <strong>'.$default.'</strong> ';
		print $form->textwithpicto('', $langs->trans("NotSupportedByAllThemes").', '.$langs->trans("PressF5AfterChangingThis"));
		print '</td>';
		print '</tr>';
	}

	// TextTitleColor for title of Pages
	if ($foruserprofile) {
	} else {
		$default = (empty($colortexttitlenotab) ? $langs->trans("Unknown") : colorArrayToHex(colorStringToArray($colortexttitlenotab)));

		print '<tr class="oddeven">';
		print '<td>'.$langs->trans("TextTitleColor").'</td>';
		print '<td colspan="'.($colspan - 1).'">';
		if ($edit) {
			print $formother->selectColor(colorArrayToHex(colorStringToArray((getDolGlobalString('THEME_ELDY_TEXTTITLENOTAB') ? $conf->global->THEME_ELDY_TEXTTITLENOTAB : ''), array()), ''), 'THEME_ELDY_TEXTTITLENOTAB', '', 1, '', '', 'colortexttitlenotab', $default).' ';
		} else {
			print $formother->showColor($conf->global->THEME_ELDY_TEXTTITLENOTAB, $langs->trans("Default"));
		}
		print ' &nbsp; <span class="nowraponall opacitymedium">'.$langs->trans("Default").'</span>: <strong><span style="color: #'.$default.'">'.$default.'</span></strong> ';
		print $form->textwithpicto('', $langs->trans("NotSupportedByAllThemes").', '.$langs->trans("PressF5AfterChangingThis"));
		print '</td>';

		print '</tr>';
	}

	// BackgroundTableTitleColor
	if ($foruserprofile) {
	} else {
		$default = (empty($colorbacktitle1) ? $langs->trans("Unknown") : colorArrayToHex(colorStringToArray($colorbacktitle1)));

		print '<tr class="oddeven">';
		print '<td>'.$langs->trans("BackgroundTableTitleColor").'</td>';
		print '<td colspan="'.($colspan - 1).'">';
		if ($edit) {
			print $formother->selectColor(colorArrayToHex(colorStringToArray((getDolGlobalString('THEME_ELDY_BACKTITLE1') ? $conf->global->THEME_ELDY_BACKTITLE1 : ''), array()), ''), 'THEME_ELDY_BACKTITLE1', '', 1, '', '', 'colorbacktitle1', $default).' ';
		} else {
			print $formother->showColor($conf->global->THEME_ELDY_BACKTITLE1, $langs->trans("Default"));
		}
		print ' &nbsp; <span class="nowraponall opacitymedium">'.$langs->trans("Default").'</span>: <strong>'.$default.'</strong> '; // $colorbacktitle1 in CSS
		print $form->textwithpicto('', $langs->trans("NotSupportedByAllThemes").', '.$langs->trans("PressF5AfterChangingThis"));
		print '</td>';

		print '</tr>';
	}

	// TextTitleColor
	if ($foruserprofile) {
	} else {
		$default = (empty($colortexttitle) ? $langs->trans("Unknown") : colorArrayToHex(colorStringToArray($colortexttitle)));

		print '<tr class="oddeven">';
		print '<td>'.$langs->trans("BackgroundTableTitleTextColor").'</td>';
		print '<td colspan="'.($colspan - 1).'">';
		if ($edit) {
			print $formother->selectColor(colorArrayToHex(colorStringToArray((getDolGlobalString('THEME_ELDY_TEXTTITLE') ? $conf->global->THEME_ELDY_TEXTTITLE : ''), array()), ''), 'THEME_ELDY_TEXTTITLE', '', 1, '', '', 'colortexttitle', $default).' ';
		} else {
			print $formother->showColor($conf->global->THEME_ELDY_TEXTTITLE, $langs->trans("Default"));
		}
		print ' &nbsp; <span class="nowraponall opacitymedium">'.$langs->trans("Default").'</span>: <strong><span style="color: #'.$default.'">'.$default.'</span></strong> ';
		print $form->textwithpicto('', $langs->trans("NotSupportedByAllThemes").', '.$langs->trans("PressF5AfterChangingThis"));
		print '</td>';

		print '</tr>';
	}

	// TextTitleLinkColor
	if ($foruserprofile) {
	} else {
		$default = (empty($colortexttitlelink) ? $langs->trans("Unknown") : colorArrayToHex(colorStringToArray($colortexttitlelink)));

		print '<tr class="oddeven">';
		print '<td>'.$langs->trans("BackgroundTableTitleTextlinkColor").'</td>';
		print '<td colspan="'.($colspan - 1).'">';
		if ($edit) {
			print $formother->selectColor(colorArrayToHex(colorStringToArray((getDolGlobalString('THEME_ELDY_TEXTTITLELINK') ? $conf->global->THEME_ELDY_TEXTTITLELINK : ''), array()), ''), 'THEME_ELDY_TEXTTITLELINK', '', 1, '', '', 'colortexttitlelink', $default).' ';
		} else {
			print $formother->showColor($conf->global->THEME_ELDY_TEXTTITLELINK, $langs->trans("Default"));
		}
		print ' &nbsp; <span class="nowraponall opacitymedium">'.$langs->trans("Default").'</span>: <strong><span style="color: #'.$default.'">'.$default.'</span></strong> ';
		print $form->textwithpicto('', $langs->trans("NotSupportedByAllThemes").', '.$langs->trans("PressF5AfterChangingThis"));
		print '</span>';
		print '</td>';

		print '</tr>';
	}

	// BackgroundTableLineOddColor
	if ($foruserprofile) {
	} else {
		$default = (empty($colorbacklineimpair1) ? $langs->trans("Unknown") : colorArrayToHex(colorStringToArray($colorbacklineimpair1)));

		print '<tr class="oddeven">';
		print '<td>'.$langs->trans("BackgroundTableLineOddColor").'</td>';
		print '<td colspan="'.($colspan - 1).'">';
		if ($edit) {
			print $formother->selectColor(colorArrayToHex(colorStringToArray((getDolGlobalString('THEME_ELDY_LINEIMPAIR1') ? $conf->global->THEME_ELDY_LINEIMPAIR1 : ''), array()), ''), 'THEME_ELDY_LINEIMPAIR1', '', 1, '', '', 'colorbacklineimpair2', $default).' ';
		} else {
			$color = colorArrayToHex(colorStringToArray($conf->global->THEME_ELDY_LINEIMPAIR1, array()), '');
			if ($color) {
				print '<input type="text" class="colorthumb" disabled="disabled" style="padding: 1px; margin-top: 0; margin-bottom: 0; background-color: #'.$color.'" value="'.$color.'">';
			} else {
				print $langs->trans("Default");
			}
		}
		print ' &nbsp; <span class="nowraponall opacitymedium">'.$langs->trans("Default").'</span>: <strong>'.$default.'</strong> ';
		print $form->textwithpicto('', $langs->trans("NotSupportedByAllThemes").', '.$langs->trans("PressF5AfterChangingThis"));
		print '</td>';
		print '</tr>';
	}

	// BackgroundTableLineEvenColor
	if ($foruserprofile) {
	} else {
		$default = (empty($colorbacklinepair1) ? $langs->trans("Unknown") : colorArrayToHex(colorStringToArray($colorbacklinepair1)));

		print '<tr class="oddeven">';
		print '<td>'.$langs->trans("BackgroundTableLineEvenColor").'</td>';
		print '<td colspan="'.($colspan - 1).'">';
		if ($edit) {
			print $formother->selectColor(colorArrayToHex(colorStringToArray((getDolGlobalString('THEME_ELDY_LINEPAIR1') ? $conf->global->THEME_ELDY_LINEPAIR1 : ''), array()), ''), 'THEME_ELDY_LINEPAIR1', '', 1, '', '', 'colorbacklinepair2', $default).' ';
		} else {
			$color = colorArrayToHex(colorStringToArray($conf->global->THEME_ELDY_LINEPAIR1, array()), '');
			if ($color) {
				print '<input type="text" class="colorthumb" disabled="disabled" style="padding: 1px; margin-top: 0; margin-bottom: 0; background-color: #'.$color.'" value="'.$color.'">';
			} else {
				print $langs->trans("Default");
			}
		}
		print ' &nbsp; <span class="nowraponall opacitymedium">'.$langs->trans("Default").'</span>: <strong>'.$default.'</strong> ';
		print $form->textwithpicto('', $langs->trans("NotSupportedByAllThemes").', '.$langs->trans("PressF5AfterChangingThis"));
		print '</td>';
		print '</tr>';
	}

	// Text LinkColor
	if ($foruserprofile) {
		/*
		 print '<tr class="oddeven">';
		 print '<td>'.$langs->trans("TopMenuBackgroundColor").'</td>';
		 print '<td>'.($conf->global->THEME_ELDY_TOPMENU_BACK1?$conf->global->THEME_ELDY_TEXTLINK:$langs->trans("Default")).'</td>';
		 print '<td class="nowrap left" width="20%"><input name="check_THEME_ELDY_TEXTLINK" id="check_THEME_ELDY_TEXTLINK" type="checkbox" '.(!empty($object->conf->THEME_ELDY_TEXTLINK)?" checked":"");
		 print (empty($dolibarr_main_demo) && $edit)?'':' disabled="disabled"';	// Disabled for demo
		 print '> '.$langs->trans("UsePersonalValue").'</td>';
		 print '<td>';
		 if ($edit)
		 {
		 print $formother->selectColor(colorArrayToHex(colorStringToArray($conf->global->THEME_ELDY_TEXTLINK,array()),''),'THEME_ELDY_TEXTLINK','',1).' ';
		 }
		 else
		 {
		 $color = colorArrayToHex(colorStringToArray($conf->global->THEME_ELDY_TEXTLINK,array()),'');
		 if ($color) print '<input type="text" class="colorthumb" disabled style="padding: 1px; margin-top: 0; margin-bottom: 0; background-color: #'.$color.'" value="'.$color.'">';
		 else print '';
		 }
			if ($edit) print '<br>('.$langs->trans("NotSupportedByAllThemes").', '.$langs->trans("PressF5AfterChangingThis").')';
			print '</td>';*/
	} else {
		$default = (empty($colortextlink) ? $langs->trans("Unknown") : colorArrayToHex(colorStringToArray($colortextlink)));

		print '<tr class="oddeven">';
		print '<td>'.$langs->trans("LinkColor").'</td>';
		print '<td colspan="'.($colspan - 1).'">';
		if ($edit) {
			print $formother->selectColor(colorArrayToHex(colorStringToArray((getDolGlobalString('THEME_ELDY_TEXTLINK') ? $conf->global->THEME_ELDY_TEXTLINK : ''), array()), ''), 'THEME_ELDY_TEXTLINK', '', 1, '', '', 'colortextlink', $default).' ';
		} else {
			$color = colorArrayToHex(colorStringToArray($conf->global->THEME_ELDY_TEXTLINK, array()), '');
			if ($color) {
				print '<input type="text" class="colorthumb" disabled="disabled" style="padding: 1px; margin-top: 0; margin-bottom: 0; background-color: #'.$color.'" value="'.$color.'">';
			} else {
				//print '<input type="text" class="colorthumb" disabled="disabled" style="padding: 1px; margin-top: 0; margin-bottom: 0; background-color: #'.$defaultcolor.'" value="'.$langs->trans("Default").'">';
				//print '<span style="color: #000078">'.$langs->trans("Default").'</span>';
				print $langs->trans("Default");
			}
		}
		print ' &nbsp; <span class="nowraponall opacitymedium">'.$langs->trans("Default").'</span>: <strong><span style="color: #'.$default.'">'.$default.'</span></strong> ';
		print $form->textwithpicto('', $langs->trans("NotSupportedByAllThemes").', '.$langs->trans("PressF5AfterChangingThis"));
		print '</td>';
		print '</tr>';
	}

	// Use Hover
	if ($foruserprofile) {
		/* Must first change option to choose color of highlight instead of yes or no.
		 print '<tr class="oddeven">';
		 print '<td>'.$langs->trans("HighlightLinesOnMouseHover").'</td>';
		 print '<td><input name="check_THEME_ELDY_USE_HOVER" disabled="disabled" type="checkbox" '.($conf->global->THEME_ELDY_USE_HOVER?" checked":"").'></td>';
		 print '<td class="nowrap left" width="20%"><input name="check_MAIN_THEME"'.($edit?'':' disabled').' type="checkbox" '.($selected_theme?" checked":"").'> '.$langs->trans("UsePersonalValue").'</td>';
		 print '<td><input name="check_THEME_ELDY_USE_HOVER"'.($edit?'':' disabled="disabled"').' type="checkbox" '.($hoverdisabled?"":" checked").'>';
		 print ' &nbsp; ('.$langs->trans("NotSupportedByAllThemes").', '.$langs->trans("PressF5AfterChangingThis").')';
		 print '</td>';
		 print '</tr>';
		 */
	} else {
		$default = (empty($colorbacklinepairhover) ? $langs->trans("Unknown") : colorArrayToHex(colorStringToArray($colorbacklinepairhover)));

		print '<tr class="oddeven">';
		print '<td>'.$langs->trans("HighlightLinesColor").'</td>';
		print '<td colspan="'.($colspan - 1).'">';
		//print '<input name="check_THEME_ELDY_USE_HOVER"'.($edit?'':' disabled').' type="checkbox" '.($hoverdisabled?"":" checked").'>';
		//print ' &nbsp; ('.$langs->trans("NotSupportedByAllThemes").', '.$langs->trans("PressF5AfterChangingThis").')';
		if ($edit) {
			if (getDolGlobalString('THEME_ELDY_USE_HOVER') == '1') {
				$color = colorArrayToHex(colorStringToArray($colorbacklinepairhover));
			} else {
				$color = colorArrayToHex(colorStringToArray((getDolGlobalString('THEME_ELDY_USE_HOVER') ? $conf->global->THEME_ELDY_USE_HOVER : ''), array()), '');
			}
			print $formother->selectColor($color, 'THEME_ELDY_USE_HOVER', '', 1, '', '', 'colorbacklinepairhover', $default).' ';
		} else {
			if (getDolGlobalString('THEME_ELDY_USE_HOVER') == '1') {
				$color = colorArrayToHex(colorStringToArray($colorbacklinepairhover));
			} else {
				$color = colorArrayToHex(colorStringToArray((getDolGlobalString('THEME_ELDY_USE_HOVER') ? $conf->global->THEME_ELDY_USE_HOVER : ''), array()), '');
			}
			if ($color) {
				if ($color != colorArrayToHex(colorStringToArray($colorbacklinepairhover))) {
					print '<input type="text" class="colorthumb" disabled="disabled" style="padding: 1px; margin-top: 0; margin-bottom: 0; background-color: #'.$color.'" value="'.$color.'">';
				} else {
					print $langs->trans("Default");
				}
			} else {
				print $langs->trans("Default");
			}
		}
		print ' &nbsp; <span class="nowraponall opacitymedium">'.$langs->trans("Default").'</span>: <strong>'.$default.'</strong> ';
		print $form->textwithpicto('', $langs->trans("NotSupportedByAllThemes").', '.$langs->trans("PressF5AfterChangingThis"));
		print '</td>';
	}

	// Use Checked
	if ($foruserprofile) {
		/* Must first change option to choose color of highlight instead of yes or no.
		print '<tr class="oddeven">';
		print '<td>'.$langs->trans("HighlightLinesOnMouseHover").'</td>';
		print '<td><input name="check_THEME_ELDY_USE_HOVER" disabled="disabled" type="checkbox" '.($conf->global->THEME_ELDY_USE_HOVER?" checked":"").'></td>';
		print '<td class="nowrap left" width="20%"><input name="check_MAIN_THEME"'.($edit?'':' disabled').' type="checkbox" '.($selected_theme?" checked":"").'> '.$langs->trans("UsePersonalValue").'</td>';
		print '<td><input name="check_THEME_ELDY_USE_HOVER"'.($edit?'':' disabled="disabled"').' type="checkbox" '.($hoverdisabled?"":" checked").'>';
		print ' &nbsp; ('.$langs->trans("NotSupportedByAllThemes").', '.$langs->trans("PressF5AfterChangingThis").')';
		print '</td>';
		print '</tr>';
		*/
	} else {
		$default = (empty($colorbacklinepairchecked) ? $langs->trans("Unknown") : colorArrayToHex(colorStringToArray($colorbacklinepairchecked)));

		print '<tr class="oddeven">';
		print '<td>'.$langs->trans("HighlightLinesChecked").'</td>';
		print '<td colspan="'.($colspan - 1).'">';
		//print '<input name="check_THEME_ELDY_USE_HOVER"'.($edit?'':' disabled').' type="checkbox" '.($hoverdisabled?"":" checked").'>';
		//print ' &nbsp; ('.$langs->trans("NotSupportedByAllThemes").', '.$langs->trans("PressF5AfterChangingThis").')';
		if ($edit) {
			if (getDolGlobalString('THEME_ELDY_USE_CHECKED') == '1') {
				$color = 'e6edf0';
			} else {
				$color = colorArrayToHex(colorStringToArray((getDolGlobalString('THEME_ELDY_USE_CHECKED') ? $conf->global->THEME_ELDY_USE_CHECKED : ''), array()), '');
			}
			print $formother->selectColor($color, 'THEME_ELDY_USE_CHECKED', '', 1, '', '', 'colorbacklinepairchecked', $default).' ';
		} else {
			if (getDolGlobalString('THEME_ELDY_USE_CHECKED') == '1') {
				$color = 'e6edf0';
			} else {
				$color = colorArrayToHex(colorStringToArray((getDolGlobalString('THEME_ELDY_USE_CHECKED') ? $conf->global->THEME_ELDY_USE_CHECKED : ''), array()), '');
			}
			if ($color) {
				if ($color != 'e6edf0') {
					print '<input type="text" class="colorthumb" disabled="disabled" style="padding: 1px; margin-top: 0; margin-bottom: 0; background-color: #'.$color.'" value="'.$color.'">';
				} else {
					print $langs->trans("Default");
				}
			} else {
				print $langs->trans("Default");
			}
		}
		print ' &nbsp; <span class="nowraponall opacitymedium">'.$langs->trans("Default").'</span>: <strong>'.$default.'</strong> ';
		print $form->textwithpicto('', $langs->trans("NotSupportedByAllThemes").', '.$langs->trans("PressF5AfterChangingThis"));
		print '</td>';
		print '</tr>';
	}

	// Btn action
	if ($foruserprofile) {
		/*
		 print '<tr class="oddeven">';
		 print '<td>'.$langs->trans("TopMenuBackgroundColor").'</td>';
		 print '<td>'.($conf->global->THEME_ELDY_TOPMENU_BACK1?$conf->global->THEME_ELDY_BTNACTION:$langs->trans("Default")).'</td>';
		 print '<td class="nowrap left" width="20%"><input name="check_THEME_ELDY_BTNACTION" id="check_THEME_ELDY_BTNACTION" type="checkbox" '.(!empty($object->conf->THEME_ELDY_BTNACTION)?" checked":"");
		 print (empty($dolibarr_main_demo) && $edit)?'':' disabled="disabled"';	// Disabled for demo
		 print '> '.$langs->trans("UsePersonalValue").'</td>';
		 print '<td>';
		 if ($edit)
		 {
		 print $formother->selectColor(colorArrayToHex(colorStringToArray($conf->global->THEME_ELDY_BTNACTION,array()),''),'THEME_ELDY_BTNACTION','',1).' ';
		 }
		 else
		 {
		 $color = colorArrayToHex(colorStringToArray($conf->global->THEME_ELDY_BTNACTION,array()),'');
		 if ($color) print '<input type="text" class="colorthumb" disabled style="padding: 1px; margin-top: 0; margin-bottom: 0; background-color: #'.$color.'" value="'.$color.'">';
		 else print '';
		 }
			if ($edit) print '<br>('.$langs->trans("NotSupportedByAllThemes").', '.$langs->trans("PressF5AfterChangingThis").')';
			print '</td>';*/
	} else {
		$default = (empty($butactionbg) ? $langs->trans("Unknown") : colorArrayToHex(colorStringToArray($butactionbg)));

		print '<tr class="oddeven">';
		print '<td>'.$langs->trans("BtnActionColor").'</td>';
		print '<td colspan="'.($colspan - 1).'">';
		if ($edit) {
			print $formother->selectColor(colorArrayToHex(colorStringToArray((getDolGlobalString('THEME_ELDY_BTNACTION') ? $conf->global->THEME_ELDY_BTNACTION : ''), array()), ''), 'THEME_ELDY_BTNACTION', '', 1, '', '', 'butactionbg', $default).' ';
		} else {
			$color = colorArrayToHex(colorStringToArray($conf->global->THEME_ELDY_BTNACTION, array()), '');
			if ($color) {
				print '<input type="text" class="colorthumb" disabled="disabled" style="padding: 1px; margin-top: 0; margin-bottom: 0; background-color: #'.$color.'" value="'.$color.'">';
			} else {
				//print '<input type="text" class="colorthumb" disabled="disabled" style="padding: 1px; margin-top: 0; margin-bottom: 0; background-color: #'.$defaultcolor.'" value="'.$langs->trans("Default").'">';
				//print '<span style="color: #000078">'.$langs->trans("Default").'</span>';
				print $langs->trans("Default");
			}
		}
		print ' &nbsp; <span class="nowraponall opacitymedium">'.$langs->trans("Default").'</span>: <strong><span style="color: #'.$default.'">'.$default.'</span></strong> ';
		print $form->textwithpicto('', $langs->trans("NotSupportedByAllThemes").', '.$langs->trans("PressF5AfterChangingThis"));
		print '</td>';
		print '</tr>';
	}

	// Text btn action
	if ($foruserprofile) {
		/*
		 print '<tr class="oddeven">';
		 print '<td>'.$langs->trans("TopMenuBackgroundColor").'</td>';
		 print '<td>'.($conf->global->THEME_ELDY_TOPMENU_BACK1?$conf->global->THEME_ELDY_TEXTBTNACTION:$langs->trans("Default")).'</td>';
		 print '<td class="nowrap left" width="20%"><input name="check_THEME_ELDY_TEXTBTNACTION" id="check_THEME_ELDY_TEXTBTNACTION" type="checkbox" '.(!empty($object->conf->THEME_ELDY_TEXTBTNACTION)?" checked":"");
		 print (empty($dolibarr_main_demo) && $edit)?'':' disabled="disabled"'; // Disabled for demo
		 print '> '.$langs->trans("UsePersonalValue").'</td>';
		 print '<td>';
		 if ($edit)
		 {
		 print $formother->selectColor(colorArrayToHex(colorStringToArray($conf->global->THEME_ELDY_TEXTBTNACTION,array()),''),'THEME_ELDY_TEXTBTNACTION','',1).' ';
		 }
		 else
		 {
		 $color = colorArrayToHex(colorStringToArray($conf->global->THEME_ELDY_BTNACTION,array()),'');
		 if ($color) print '<input type="text" class="colorthumb" disabled style="padding: 1px; margin-top: 0; margin-bottom: 0; background-color: #'.$color.'" value="'.$color.'">';
		 else print '';
		 }
			if ($edit) print '<br>('.$langs->trans("NotSupportedByAllThemes").', '.$langs->trans("PressF5AfterChangingThis").')';
			print '</td>';*/
	} else {
		$default = (empty($textbutaction) ? $langs->trans("Unknown") : colorArrayToHex(colorStringToArray($textbutaction)));

		print '<tr class="oddeven">';
		print '<td>'.$langs->trans("TextBtnActionColor").'</td>';
		print '<td colspan="'.($colspan - 1).'">';
		if ($edit) {
			print $formother->selectColor(colorArrayToHex(colorStringToArray((getDolGlobalString('THEME_ELDY_TEXTBTNACTION') ? $conf->global->THEME_ELDY_TEXTBTNACTION : ''), array()), ''), 'THEME_ELDY_TEXTBTNACTION', '', 1, '', '', 'textbutaction', $default).' ';
		} else {
			$color = colorArrayToHex(colorStringToArray($conf->global->THEME_ELDY_TEXTBTNACTION, array()), '');
			if ($color) {
				print '<input type="text" class="colorthumb" disabled="disabled" style="padding: 1px; margin-top: 0; margin-bottom: 0; background-color: #'.$color.'" value="'.$color.'">';
			} else {
				//print '<input type="text" class="colorthumb" disabled="disabled" style="padding: 1px; margin-top: 0; margin-bottom: 0; background-color: #'.$defaultcolor.'" value="'.$langs->trans("Default").'">';
				//print '<span style="color: #000078">'.$langs->trans("Default").'</span>';
				print $langs->trans("Default");
			}
		}
		print ' &nbsp; <span class="nowraponall opacitymedium">'.$langs->trans("Default").'</span>: <strong><span style="color: #000">'.$default.'</span></strong> ';
		print $form->textwithpicto('', $langs->trans("NotSupportedByAllThemes").', '.$langs->trans("PressF5AfterChangingThis"));
		print '</td>';
		print '</tr>';
	}

	// Use MAIN_OPTIMIZEFORTEXTBROWSER
	if ($foruserprofile) {
		//$default=yn($conf->global->MAIN_OPTIMIZEFORTEXTBROWSER);
		$default = $langs->trans('No');
		print '<tr class="oddeven">';
		print '<td>'.$langs->trans("MAIN_OPTIMIZEFORTEXTBROWSER").'</td>';
		print '<td colspan="'.($colspan - 1).'">';
		//print ajax_constantonoff("MAIN_OPTIMIZEFORTEXTBROWSER", array(), null, 0, 0, 1, 0);
		if ($edit) {
			print $form->selectyesno('MAIN_OPTIMIZEFORTEXTBROWSER', (isset($fuser->conf->MAIN_OPTIMIZEFORTEXTBROWSER) ? $fuser->conf->MAIN_OPTIMIZEFORTEXTBROWSER : 0), 1);
		} else {
			if (!getDolGlobalString('MAIN_OPTIMIZEFORTEXTBROWSER')) {
				print yn(isset($fuser->conf->MAIN_OPTIMIZEFORTEXTBROWSER) ? $fuser->conf->MAIN_OPTIMIZEFORTEXTBROWSER : 0);
			} else {
				print yn(1);
				if (empty($fuser->conf->MAIN_OPTIMIZEFORTEXTBROWSER)) {
					print ' ('.$langs->trans("ForcedByGlobalSetup").')';
				}
			}
		}
		print ' &nbsp; <span class="opacitymedium">'.$langs->trans("Default").'</span>: <strong>'.$default.'</strong> ';
		print $form->textwithpicto('', $langs->trans("MAIN_OPTIMIZEFORTEXTBROWSERDesc"));
		print '</td>';
		print '</tr>';
	} else {
		//var_dump($conf->global->MAIN_OPTIMIZEFORTEXTBROWSER);
		/*
		$default=$langs->trans('No');
		print '<tr class="oddeven">';
		print '<td>'.$langs->trans("MAIN_OPTIMIZEFORTEXTBROWSER").'</td>';
		print '<td colspan="'.($colspan-1).'">';
		if ($edit) {
			print $form->selectyesno('MAIN_OPTIMIZEFORTEXTBROWSER', $conf->global->MAIN_OPTIMIZEFORTEXTBROWSER, 1);
		} else {
			print yn($conf->global->MAIN_OPTIMIZEFORTEXTBROWSER);
		}
		print ' &nbsp; wspan class="opacitymedium">'.$langs->trans("Default").'</span>: <strong>'.$default.'</strong> ';
		print $form->textwithpicto('', $langs->trans("MAIN_OPTIMIZEFORTEXTBROWSERDesc"));
		print '</span>';
		print '</td>';
		print '</tr>';
		*/
	}


	// Use MAIN_OPTIMIZEFORCOLORBLIND
	if ($foruserprofile) {
		//$default=yn($conf->global->MAIN_OPTIMIZEFORCOLORBLIND);
		$default = $langs->trans('No');
		print '<tr class="oddeven">';
		print '<td>'.$langs->trans("MAIN_OPTIMIZEFORCOLORBLIND").'</td>';
		print '<td colspan="'.($colspan - 1).'">';

		$colorBlindOptions = array(
			0 => $langs->trans('No'),
			'flashy' => $langs->trans('Flashy'),
			'protanopia' => $langs->trans('Protanopia'),
			'deuteranopes' => $langs->trans('Deuteranopes'),
			'tritanopes' => $langs->trans('Tritanopes'),
		);

		if ($edit) {
			print $form->selectArray('MAIN_OPTIMIZEFORCOLORBLIND', $colorBlindOptions, (isset($fuser->conf->MAIN_OPTIMIZEFORCOLORBLIND) ? $fuser->conf->MAIN_OPTIMIZEFORCOLORBLIND : 0), 0);
		} else {
			if (!empty($fuser->conf->MAIN_OPTIMIZEFORCOLORBLIND) && isset($colorBlindOptions[$fuser->conf->MAIN_OPTIMIZEFORCOLORBLIND])) {
				print $colorBlindOptions[$fuser->conf->MAIN_OPTIMIZEFORCOLORBLIND];
			} else {
				print yn(0);
			}
		}
		print ' &nbsp; <span class="opacitymedium">'.$langs->trans("Default").'</span>: <strong>'.$default.'</strong> ';
		print $form->textwithpicto('', $langs->trans("MAIN_OPTIMIZEFORCOLORBLINDDesc"));
		print '</td>';
		print '</tr>';
	} else {
	}
	print '</table>';
	print '</div>';
}<|MERGE_RESOLUTION|>--- conflicted
+++ resolved
@@ -32,11 +32,7 @@
  * Prepare array with list of tabs
  *
  * @param   User	$object		Object related to tabs
-<<<<<<< HEAD
- * @return  array				Array of tabs to show
-=======
  * @return	array<array{0:string,1:string,2:string}>	Array of tabs to show
->>>>>>> cc80841a
  */
 function user_prepare_head(User $object)
 {
