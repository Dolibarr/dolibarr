--- conflicted
+++ resolved
@@ -344,11 +344,7 @@
 
 	// Title
 	if ($foruserprofile) {
-<<<<<<< HEAD
-		print '<tr class="liste_titre"><th class="titlefieldcreate">'.$langs->trans("Parameter").'</th><th>'.$langs->trans("DefaultValue").'</th>';
-=======
 		print '<tr class="liste_titre"><th class="titlefieldmiddle">'.$langs->trans("Parameter").'</th><th>'.$langs->trans("DefaultValue").'</th>';
->>>>>>> 95dc2558
 		print '<th colspan="2">&nbsp;</th>';
 		print '</tr>';
 
@@ -364,11 +360,7 @@
 			$dirthemestring .= '"'.$dirtheme.'" ';
 		}
 
-<<<<<<< HEAD
-		print '<tr class="liste_titre"><th class="titlefieldcreate">';
-=======
 		print '<tr class="liste_titre"><th class="titlefieldmiddle">';
->>>>>>> 95dc2558
 		print $form->textwithpicto($langs->trans("DefaultSkin"), $langs->trans("ThemeDir").' : '.$dirthemestring);
 		print '</th>';
 		print '<th class="right">';
@@ -460,11 +452,7 @@
 		// Nothing
 	} else {
 		// Show logo
-<<<<<<< HEAD
-		print '<tr class="oddeven"><td class="titlefieldcreate">'.$langs->trans("EnableShowLogo").'</td><td>';
-=======
 		print '<tr class="oddeven"><td class="titlefieldmiddle">'.$langs->trans("EnableShowLogo").'</td><td>';
->>>>>>> 95dc2558
 		if ($edit) {
 			print ajax_constantonoff('MAIN_SHOW_LOGO', array(), null, 0, 0, 1);
 			//print $form->selectyesno('MAIN_SHOW_LOGO', $conf->global->MAIN_SHOW_LOGO, 1);
