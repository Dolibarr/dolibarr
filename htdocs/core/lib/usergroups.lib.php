--- conflicted
+++ resolved
@@ -465,11 +465,8 @@
 	}
 	else
 	{
-<<<<<<< HEAD
-=======
 	    $default='515870';
 	    if ($conf->theme == 'md') $default='5A3278';
->>>>>>> 3f5d67d4
 	    $var=!$var;
 	    print '<tr '.$bc[$var].'>';
 	    print '<td>'.$langs->trans("TopMenuBackgroundColor").'</td>';
@@ -484,11 +481,7 @@
 			if ($color) print '<input type="text" class="colorthumb" disabled="disabled" style="padding: 1px; margin-top: 0; margin-bottom: 0; background-color: #'.$color.'" value="'.$color.'">';
 			else print $langs->trans("Default");
 	   	}
-<<<<<<< HEAD
-    	print ' &nbsp; ('.$langs->trans("Default").': <strong>7882aa</strong>, '.$langs->trans("NotSupportedByAllThemes").', '.$langs->trans("PressF5AfterChangingThis").')';
-=======
     	print ' &nbsp; ('.$langs->trans("Default").': <strong>'.$default.'</strong>, '.$langs->trans("NotSupportedByAllThemes").', '.$langs->trans("PressF5AfterChangingThis").')';
->>>>>>> 3f5d67d4
 	    print '</td>';
 	}
 	
@@ -544,8 +537,6 @@
 	    print '</tr>';
 	}
 	
-<<<<<<< HEAD
-=======
 	// Text LinkColor
 	if ($foruserprofile)
 	{
@@ -590,7 +581,6 @@
 	    print '</td>';
 	}
 		
->>>>>>> 3f5d67d4
 	// Use Hover
 	$var=!$var;
 	if ($foruserprofile)
@@ -635,52 +625,5 @@
 	    print '</tr>';
 	}
 	
-<<<<<<< HEAD
-	// TopMenuBackgroundColor
-    if ($foruserprofile)
-	{
-	    /*$var=!$var;
-	    print '<tr '.$bc[$var].'>';
-	    print '<td>'.$langs->trans("TopMenuBackgroundColor").'</td>';
-        print '<td>'.($conf->global->THEME_ELDY_TOPMENU_BACK1?$conf->global->THEME_ELDY_TOPMENU_BACK1:$langs->trans("Default")).'</td>';
-        print '<td align="left" class="nowrap" width="20%"><input '.$bc[$var].' name="check_THEME_ELDY_TOPMENU_BACK1" id="check_THEME_ELDY_TOPMENU_BACK1" type="checkbox" '.(! empty($object->conf->THEME_ELDY_TOPMENU_BACK1)?" checked":"");
-        print (empty($dolibarr_main_demo) && $edit)?'':' disabled="disabled"';	// Disabled for demo
-        print '> '.$langs->trans("UsePersonalValue").'</td>';
-        print '<td>';
-	    if ($edit)
-	    {
-			print $formother->selectColor(colorArrayToHex(colorStringToArray($conf->global->THEME_ELDY_TOPMENU_BACK1,array()),''),'THEME_ELDY_TOPMENU_BACK1','formcolor',1).' ';
-	    }
-	   	else
-	   	{
-	   		$color = colorArrayToHex(colorStringToArray($conf->global->THEME_ELDY_TOPMENU_BACK1,array()),'');
-			if ($color) print '<input type="text" class="colorthumb" disabled style="padding: 1px; margin-top: 0; margin-bottom: 0; background-color: #'.$color.'" value="'.$color.'">';
-			else print '';
-	   	}
-    	if ($edit) print '<br>('.$langs->trans("NotSupportedByAllThemes").', '.$langs->trans("PressF5AfterChangingThis").')';
-	    print '</td>';*/	    
-	}
-	else
-	{
-	    $var=!$var;
-	    print '<tr '.$bc[$var].'>';
-	    print '<td>'.$langs->trans("LinkColor").'</td>';
-	    print '<td colspan="'.($colspan-1).'">';
-	    if ($edit)
-	    {
-			print $formother->selectColor(colorArrayToHex(colorStringToArray($conf->global->THEME_ELDY_TEXTLINK,array()),''),'THEME_ELDY_TEXTLINK','formcolor',1).' ';
-	    }
-	   	else
-	   	{
-	   		$color = colorArrayToHex(colorStringToArray($conf->global->THEME_ELDY_TEXTLINK,array()),'');
-			if ($color) print '<input type="text" class="colorthumb" disabled="disabled" style="padding: 1px; margin-top: 0; margin-bottom: 0; background-color: #'.$color.'" value="'.$color.'">';
-			else print $langs->trans("Default");
-	   	}
-    	print ' &nbsp; ('.$langs->trans("Default").': <strong>000078</strong>, '.$langs->trans("NotSupportedByAllThemes").', '.$langs->trans("PressF5AfterChangingThis").')';
-	    print '</td>';
-	}
-	
-=======
->>>>>>> 3f5d67d4
     print '</table>';
 }
