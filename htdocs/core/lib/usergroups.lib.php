<?php
/* Copyright (C) 2006-2012	Laurent Destailleur	<eldy@users.sourceforge.net>
 * Copyright (C) 2010-2017	Regis Houssin		<regis.houssin@inodbox.com>
 * Copyright (C) 2015	    Alexandre Spangaro	<aspangaro@open-dsi.fr>
 * Copyright (C) 2018       Ferran Marcet       <fmarcet@2byte.es>
 *
 * This program is free software; you can redistribute it and/or modify
 * it under the terms of the GNU General Public License as published by
 * the Free Software Foundation; either version 3 of the License, or
 * (at your option) any later version.
 *
 * This program is distributed in the hope that it will be useful,
 * but WITHOUT ANY WARRANTY; without even the implied warranty of
 * MERCHANTABILITY or FITNESS FOR A PARTICULAR PURPOSE.  See the
 * GNU General Public License for more details.
 *
 * You should have received a copy of the GNU General Public License
 * along with this program. If not, see <http://www.gnu.org/licenses/>.
 * or see http://www.gnu.org/
 */


/**
 *	    \file       htdocs/core/lib/usergroups.lib.php
 *		\brief      Ensemble de fonctions de base pour la gestion des utilisaterus et groupes
 */

/**
 * Prepare array with list of tabs
 *
 * @param   Object	$object		Object related to tabs
 * @return  array				Array of tabs to show
 */
function user_prepare_head($object)
{
	global $langs, $conf, $user, $db;

	$langs->load("users");

	$canreadperms=true;
	if (! empty($conf->global->MAIN_USE_ADVANCED_PERMS))
	{
		$canreadperms=($user->admin || ($user->id != $object->id && $user->rights->user->user_advance->readperms) || ($user->id == $object->id && $user->rights->user->self_advance->readperms));
	}

	$h = 0;
	$head = array();

	$head[$h][0] = DOL_URL_ROOT.'/user/card.php?id='.$object->id;
	$head[$h][1] = $langs->trans("UserCard");
	$head[$h][2] = 'user';
	$h++;

	if ((! empty($conf->ldap->enabled) && ! empty($conf->global->LDAP_SYNCHRO_ACTIVE))
		&& (empty($conf->global->MAIN_DISABLE_LDAP_TAB) || ! empty($user->admin)))
	{
		$langs->load("ldap");
		$head[$h][0] = DOL_URL_ROOT.'/user/ldap.php?id='.$object->id;
		$head[$h][1] = $langs->trans("LDAPCard");
		$head[$h][2] = 'ldap';
		$h++;
	}

	if ($canreadperms)
	{
		$head[$h][0] = DOL_URL_ROOT.'/user/perms.php?id='.$object->id;
		$head[$h][1] = $langs->trans("Rights"). ' <span class="badge">'.($object->nb_rights).'</span>';
		$head[$h][2] = 'rights';
		$h++;
	}

	$head[$h][0] = DOL_URL_ROOT.'/user/param_ihm.php?id='.$object->id;
	$head[$h][1] = $langs->trans("UserGUISetup");
	$head[$h][2] = 'guisetup';
	$h++;

	if (! empty($conf->agenda->enabled))
	{
		if (empty($conf->global->AGENDA_EXT_NB)) $conf->global->AGENDA_EXT_NB=5;
		$MAXAGENDA=$conf->global->AGENDA_EXT_NB;

		$i=1;
		$nbagenda = 0;
		while ($i <= $MAXAGENDA)
		{
			$key=$i;
			$name='AGENDA_EXT_NAME_'.$object->id.'_'.$key;
			$src='AGENDA_EXT_SRC_'.$object->id.'_'.$key;
			$offsettz='AGENDA_EXT_OFFSETTZ_'.$object->id.'_'.$key;
			$color='AGENDA_EXT_COLOR_'.$object->id.'_'.$key;
			$i++;

			if (! empty($object->conf->$name)) $nbagenda++;
		}

		$head[$h][0] = DOL_URL_ROOT.'/user/agenda_extsites.php?id='.$object->id;
		$head[$h][1] = $langs->trans("ExtSites").($nbagenda ? ' <span class="badge">'.$nbagenda.'</span>' : '');
		$head[$h][2] = 'extsites';
		$h++;
	}

	if (! empty($conf->clicktodial->enabled))
	{
		$head[$h][0] = DOL_URL_ROOT.'/user/clicktodial.php?id='.$object->id;
		$head[$h][1] = $langs->trans("ClickToDial");
		$head[$h][2] = 'clicktodial';
		$h++;
	}

	// Notifications
	if ($user->societe_id == 0 && ! empty($conf->notification->enabled))
	{
		$nbNote = 0;
		$sql = "SELECT COUNT(n.rowid) as nb";
		$sql.= " FROM ".MAIN_DB_PREFIX."notify_def as n";
		$sql.= " WHERE fk_user = ".$object->id;
		$resql=$db->query($sql);
		if ($resql)
		{
			$num = $db->num_rows($resql);
			$i = 0;
			while ($i < $num)
			{
				$obj = $db->fetch_object($resql);
				$nbNote=$obj->nb;
				$i++;
			}
		}
		else {
			dol_print_error($db);
		}

		$head[$h][0] = DOL_URL_ROOT.'/user/notify/card.php?id='.$object->id;
		$head[$h][1] = $langs->trans("Notifications");
		if ($nbNote > 0) $head[$h][1].= ' <span class="badge">'.$nbNote.'</span>';
		$head[$h][2] = 'notify';
		$h++;
	}

	// Show more tabs from modules
	// Entries must be declared in modules descriptor with line
	// $this->tabs = array('entity:+tabname:Title:@mymodule:/mymodule/mypage.php?id=__ID__');   to add new tab
	// $this->tabs = array('entity:-tabname);   												to remove a tab
	complete_head_from_modules($conf, $langs, $object, $head, $h, 'user');

	if ((! empty($conf->salaries->enabled) && ! empty($user->rights->salaries->read))
		|| (! empty($conf->hrm->enabled) && ! empty($user->rights->hrm->employee->read))
		|| (! empty($conf->expensereport->enabled) && ! empty($user->rights->expensereport->lire) && ($user->id == $object->id || $user->rights->expensereport->readall))
		|| (! empty($conf->holiday->enabled) && ! empty($user->rights->holiday->read) && ($user->id == $object->id || $user->rights->holiday->read_all))
		)
	{
		// Bank
		$head[$h][0] = DOL_URL_ROOT.'/user/bank.php?id='.$object->id;
		$head[$h][1] = $langs->trans("HRAndBank");
		$head[$h][2] = 'bank';
		$h++;
	}

	// Such info on users is visible only by internal user
	if (empty($user->societe_id))
	{
		// Notes
		$nbNote = 0;
		if(!empty($object->note)) $nbNote++;
		$head[$h][0] = DOL_URL_ROOT.'/user/note.php?id='.$object->id;
		$head[$h][1] = $langs->trans("Note");
		if ($nbNote > 0) $head[$h][1].= ' <span class="badge">'.$nbNote.'</span>';
		$head[$h][2] = 'note';
		$h++;

		// Attached files
		require_once DOL_DOCUMENT_ROOT.'/core/lib/files.lib.php';
		require_once DOL_DOCUMENT_ROOT.'/core/class/link.class.php';
		$upload_dir = $conf->user->dir_output . "/" . $object->id;
		$nbFiles = count(dol_dir_list($upload_dir, 'files', 0, '', '(\.meta|_preview.*\.png)$'));
		$nbLinks=Link::count($db, $object->element, $object->id);
		$head[$h][0] = DOL_URL_ROOT.'/user/document.php?userid='.$object->id;
		$head[$h][1] = $langs->trans("Documents");
		if (($nbFiles+$nbLinks) > 0) $head[$h][1].= ' <span class="badge">'.($nbFiles+$nbLinks).'</span>';
		$head[$h][2] = 'document';
		$h++;

		$head[$h][0] = DOL_URL_ROOT.'/user/info.php?id='.$object->id;
		$head[$h][1] = $langs->trans("Info");
		$head[$h][2] = 'info';
		$h++;
	}

	complete_head_from_modules($conf, $langs, $object, $head, $h, 'user', 'remove');

	return $head;
}

/**
 * Prepare array with list of tabs
 *
 * @param 	UserGroup $object		Object group
 * @return	array				    Array of tabs
 */
function group_prepare_head($object)
{
	global $langs, $conf, $user;

	$canreadperms=true;
	if (! empty($conf->global->MAIN_USE_ADVANCED_PERMS))
	{
		$canreadperms=($user->admin || $user->rights->user->group_advance->readperms);
	}

	$h = 0;
	$head = array();

	$head[$h][0] = DOL_URL_ROOT.'/user/group/card.php?id='.$object->id;
	$head[$h][1] = $langs->trans("GroupCard");
	$head[$h][2] = 'group';
	$h++;

	if ((! empty($conf->ldap->enabled) && ! empty($conf->global->LDAP_SYNCHRO_ACTIVE))
		&& (empty($conf->global->MAIN_DISABLE_LDAP_TAB) || ! empty($user->admin)))
	{
		$langs->load("ldap");
		$head[$h][0] = DOL_URL_ROOT.'/user/group/ldap.php?id='.$object->id;
		$head[$h][1] = $langs->trans("LDAPCard");
		$head[$h][2] = 'ldap';
		$h++;
	}

	if ($canreadperms)
	{
		$head[$h][0] = DOL_URL_ROOT.'/user/group/perms.php?id='.$object->id;
		$head[$h][1] = $langs->trans("GroupRights"). ' <span class="badge">'.($object->nb_rights).'</span>';
		$head[$h][2] = 'rights';
		$h++;
	}

	// Show more tabs from modules
	// Entries must be declared in modules descriptor with line
	// $this->tabs = array('entity:+tabname:Title:@mymodule:/mymodule/mypage.php?id=__ID__');   to add new tab
	// $this->tabs = array('entity:-tabname);   												to remove a tab
	complete_head_from_modules($conf, $langs, $object, $head, $h, 'group');

	complete_head_from_modules($conf, $langs, $object, $head, $h, 'group', 'remove');

	return $head;
}

/**
 * Prepare array with list of tabs
 *
 * @return  array				Array of tabs to show
 */
function user_admin_prepare_head()
{
	global $langs, $conf, $user;

	$langs->load("users");
	$h=0;

	$head[$h][0] = DOL_URL_ROOT.'/admin/user.php';
	$head[$h][1] = $langs->trans("Parameters");
	$head[$h][2] = 'card';
	$h++;

	$head[$h][0] = DOL_URL_ROOT.'/admin/usergroup.php';
	$head[$h][1] = $langs->trans("Group");
	$head[$h][2] = 'usergroupcard';
	$h++;

	$head[$h][0] = DOL_URL_ROOT.'/user/admin/user_extrafields.php';
	$head[$h][1] = $langs->trans("ExtraFields");
	$head[$h][2] = 'attributes';
	$h++;

	$head[$h][0] = DOL_URL_ROOT.'/user/admin/group_extrafields.php';
	$head[$h][1] = $langs->trans("ExtraFields")." ".$langs->trans("Groups");
	$head[$h][2] = 'attributes_group';
	$h++;

	// Show more tabs from modules
	// Entries must be declared in modules descriptor with line
	// $this->tabs = array('entity:+tabname:Title:@mymodule:/mymodule/mypage.php?id=__ID__');   to add new tab
	// $this->tabs = array('entity:-tabname);   												to remove a tab
	complete_head_from_modules($conf, $langs, null, $head, $h, 'useradmin');

	complete_head_from_modules($conf, $langs, null, $head, $h, 'useradmin', 'remove');

	return $head;
}

/**
 * 	Show list of themes. Show all thumbs of themes
 *
 * 	@param	User|null	$fuser				User concerned or null for global theme
 * 	@param	int			$edit				1 to add edit form
 * 	@param	boolean		$foruserprofile		Show for user profile view
 * 	@return	void
 */
function showSkins($fuser, $edit = 0, $foruserprofile = false)
{
	global $conf,$langs,$db,$form;

	require_once DOL_DOCUMENT_ROOT . '/core/class/html.formother.class.php';

	$formother = new FormOther($db);

	$dirthemes=array('/theme');
	if (! empty($conf->modules_parts['theme']))		// Using this feature slow down application
	{
		foreach($conf->modules_parts['theme'] as $reldir)
		{
			$dirthemes=array_merge($dirthemes, (array) ($reldir.'theme'));
		}
	}
	$dirthemes=array_unique($dirthemes);
	// Now dir_themes=array('/themes') or dir_themes=array('/theme','/mymodule/theme')

	$selected_theme='';
	if (empty($foruserprofile)) $selected_theme=$conf->global->MAIN_THEME;
	else $selected_theme=((is_object($fuser) && ! empty($fuser->conf->MAIN_THEME))?$fuser->conf->MAIN_THEME:'');

	$hoverdisabled='';
	if (empty($foruserprofile)) $hoverdisabled=(isset($conf->global->THEME_ELDY_USE_HOVER) && $conf->global->THEME_ELDY_USE_HOVER == '0');
	else $hoverdisabled=(is_object($fuser)?(empty($fuser->conf->THEME_ELDY_USE_HOVER) || $fuser->conf->THEME_ELDY_USE_HOVER == '0'):'');

	$checkeddisabled='';
	if (empty($foruserprofile)) $checkeddisabled=(isset($conf->global->THEME_ELDY_USE_CHECKED) && $conf->global->THEME_ELDY_USE_CHECKED == '0');
	else $checkeddisabled=(is_object($fuser)?(empty($fuser->conf->THEME_ELDY_USE_CHECKED) || $fuser->conf->THEME_ELDY_USE_CHECKED == '0'):'');

	$colspan=2;
	if ($foruserprofile) $colspan=4;

	$thumbsbyrow=6;
	print '<table class="noborder" width="100%">';

	// Title
	if ($foruserprofile)
	{
		print '<tr class="liste_titre"><th class="titlefield">'.$langs->trans("Parameter").'</th><th>'.$langs->trans("DefaultValue").'</th>';
		print '<th colspan="2">&nbsp;</th>';
		print '</tr>';

		print '<tr>';
		print '<td>'.$langs->trans("DefaultSkin").'</td>';
		print '<td>'.$conf->global->MAIN_THEME.'</td>';
		print '<td class="nowrap left" width="20%"><input id="check_MAIN_THEME" name="check_MAIN_THEME"'.($edit?'':' disabled').' type="checkbox" '.($selected_theme?" checked":"").'> '.$langs->trans("UsePersonalValue").'</td>';
		print '<td>&nbsp;</td>';
		print '</tr>';
	}
	else
	{
		print '<tr class="liste_titre"><th class="titlefield">'.$langs->trans("DefaultSkin").'</th>';
		print '<th class="right">';
		$url='https://www.dolistore.com/4-skins';
		print '<a href="'.$url.'" target="_blank">';
		print $langs->trans('DownloadMoreSkins');
		print '</a>';
		print '</th></tr>';

		print '<tr>';
		print '<td>'.$langs->trans("ThemeDir").'</td>';
		print '<td>';
		foreach($dirthemes as $dirtheme)
		{
			echo '"'.$dirtheme.'" ';
		}
		print '</td>';
		print '</tr>';
	}

	print '<tr><td colspan="'.$colspan.'">';

	print '<table class="nobordernopadding" width="100%"><tr><td><div class="center">';

	$i=0;
	foreach($dirthemes as $dir)
	{
		//print $dirroot.$dir;exit;
		$dirtheme=dol_buildpath($dir, 0);	// This include loop on $conf->file->dol_document_root
		$urltheme=dol_buildpath($dir, 1);

		if (is_dir($dirtheme))
		{
			$handle=opendir($dirtheme);
			if (is_resource($handle))
			{
				while (($subdir = readdir($handle))!==false)
				{
					if (is_dir($dirtheme."/".$subdir) && substr($subdir, 0, 1) <> '.'
							&& substr($subdir, 0, 3) <> 'CVS' && ! preg_match('/common|phones/i', $subdir))
					{
						// Disable not stable themes (dir ends with _exp or _dev)
						if ($conf->global->MAIN_FEATURES_LEVEL < 2 && preg_match('/_dev$/i', $subdir)) continue;
						if ($conf->global->MAIN_FEATURES_LEVEL < 1 && preg_match('/_exp$/i', $subdir)) continue;

						print '<div class="inline-block" style="margin-top: 10px; margin-bottom: 10px; margin-right: 20px; margin-left: 20px;">';
						$file=$dirtheme."/".$subdir."/thumb.png";
						$url=$urltheme."/".$subdir."/thumb.png";
						if (! file_exists($file)) $url=DOL_URL_ROOT.'/public/theme/common/nophoto.png';
						print '<a href="'.$_SERVER["PHP_SELF"].($edit?'?action=edit&theme=':'?theme=').$subdir.(GETPOST('optioncss', 'alpha', 1)?'&optioncss='.GETPOST('optioncss', 'alpha', 1):'').($fuser?'&id='.$fuser->id:'').'" style="font-weight: normal;" alt="'.$langs->trans("Preview").'">';
						if ($subdir == $conf->global->MAIN_THEME) $title=$langs->trans("ThemeCurrentlyActive");
						else $title=$langs->trans("ShowPreview");
						print '<img src="'.$url.'" border="0" width="80" height="60" alt="'.$title.'" title="'.$title.'" style="margin-bottom: 5px;">';
						print '</a><br>';
						if ($subdir == $selected_theme)
						{
							print '<input '.($edit?'':'disabled').' type="radio" class="themethumbs" style="border: 0px;" checked name="main_theme" value="'.$subdir.'"> <b>'.$subdir.'</b>';
						}
						else
						{
							print '<input '.($edit?'':'disabled').' type="radio" class="themethumbs" style="border: 0px;" name="main_theme" value="'.$subdir.'"> '.$subdir;
						}
						print '</div>';

						$i++;
					}
				}
			}
		}
	}

	print '</div></td></tr></table>';

	print '</td></tr>';

	// TopMenuDisableImages
	if ($foruserprofile)
	{
		/*
         print '<tr class="oddeven">';
         print '<td>'.$langs->trans("TopMenuDisableImages").'</td>';
         print '<td>'.($conf->global->THEME_TOPMENU_DISABLE_IMAGE?$conf->global->THEME_TOPMENU_DISABLE_IMAGE:$langs->trans("Default")).'</td>';
         print '<td class="left" class="nowrap" width="20%"><input name="check_THEME_TOPMENU_DISABLE_IMAGE" id="check_THEME_TOPMENU_DISABLE_IMAGE" type="checkbox" '.(! empty($object->conf->THEME_ELDY_TEXTLINK)?" checked":"");
         print (empty($dolibarr_main_demo) && $edit)?'':' disabled="disabled"';	// Disabled for demo
         print '> '.$langs->trans("UsePersonalValue").'</td>';
         print '<td>';
         if ($edit)
         {
         print $formother->selectColor(colorArrayToHex(colorStringToArray($conf->global->THEME_TOPMENU_DISABLE_IMAGE,array()),''),'THEME_TOPMENU_DISABLE_IMAGE','formcolor',1).' ';
         }
         else
         {
         $color = colorArrayToHex(colorStringToArray($conf->global->THEME_TOPMENU_DISABLE_IMAGE,array()),'');
         if ($color) print '<input type="text" class="colorthumb" disabled style="padding: 1px; margin-top: 0; margin-bottom: 0; background-color: #'.$color.'" value="'.$color.'">';
         else print '';
         }
         if ($edit) print '<br>('.$langs->trans("NotSupportedByAllThemes").', '.$langs->trans("PressF5AfterChangingThis").')';
         print '</td>';*/
	}
	else
	{
		$default=$langs->trans('No');
		print '<tr class="oddeven">';
		print '<td>'.$langs->trans("TopMenuDisableImages").'</td>';
		print '<td colspan="'.($colspan-1).'">';
		if ($edit)
		{
			print $form->selectyesno('THEME_TOPMENU_DISABLE_IMAGE', $conf->global->THEME_TOPMENU_DISABLE_IMAGE, 1);
		}
		else
		{
			print yn($conf->global->THEME_TOPMENU_DISABLE_IMAGE);
		}
		print ' &nbsp; <span class="nowraponall">('.$langs->trans("Default").': <strong>'.$default.'</strong>) ';
		print $form->textwithpicto('', $langs->trans("NotSupportedByAllThemes").', '.$langs->trans("PressF5AfterChangingThis"));
		print '</span>';
		print '</td>';
		print '</tr>';
	}

	// Background color THEME_ELDY_BACKBODY
	if ($foruserprofile)
	{
		/*
	    print '<tr class="oddeven">';
	    print '<td>'.$langs->trans("TopMenuBackgroundColor").'</td>';
        print '<td>'.($conf->global->THEME_ELDY_TOPMENU_BACK1?$conf->global->THEME_ELDY_TOPMENU_BACK1:$langs->trans("Default")).'</td>';
        print '<td class="nowrap left" width="20%"><input name="check_THEME_ELDY_TOPMENU_BACK1" id="check_THEME_ELDY_TOPMENU_BACK1" type="checkbox" '.(! empty($object->conf->THEME_ELDY_TOPMENU_BACK1)?" checked":"");
        print (empty($dolibarr_main_demo) && $edit)?'':' disabled="disabled"';	// Disabled for demo
        print '> '.$langs->trans("UsePersonalValue").'</td>';
        print '<td>';
	    if ($edit)
	    {
			print $formother->selectColor(colorArrayToHex(colorStringToArray($conf->global->THEME_ELDY_TOPMENU_BACK1,array()),''),'THEME_ELDY_TOPMENU_BACK1','formcolor',1).' ';
	    }
	   	else
	   	{
	   		$color = colorArrayToHex(colorStringToArray($conf->global->THEME_ELDY_TOPMENU_BACK1,array()),'');
			if ($color) print '<input type="text" class="colorthumb" disabled style="padding: 1px; margin-top: 0; margin-bottom: 0; background-color: #'.$color.'" value="'.$color.'">';
			else print '';
	   	}
    	if ($edit) print '<br>('.$langs->trans("NotSupportedByAllThemes").', '.$langs->trans("PressF5AfterChangingThis").')';
	    print '</td>';*/
	}
	else
	{
		print '<tr class="oddeven">';
		print '<td>'.$langs->trans("BackgroundColor").'</td>';
		print '<td colspan="'.($colspan-1).'">';
		//var_dump($conf->global->THEME_ELDY_BACKBODY);
		if ($edit)
		{
			print $formother->selectColor(colorArrayToHex(colorStringToArray($conf->global->THEME_ELDY_BACKBODY, array()), ''), 'THEME_ELDY_BACKBODY', 'formcolor', 1).' ';
		}
	   	else
	   	{
	   		$color = colorArrayToHex(colorStringToArray($conf->global->THEME_ELDY_BACKBODY, array()), '');
			if ($color) print '<input type="text" class="colorthumb" disabled="disabled" style="padding: 1px; margin-top: 0; margin-bottom: 0; background-color: #'.$color.'" value="'.$color.'">';
			else print $langs->trans("Default");
	   	}
		print ' &nbsp; <span class="nowraponall">('.$langs->trans("Default").': <strong>ffffff</strong>) ';
		print $form->textwithpicto('', $langs->trans("NotSupportedByAllThemes").', '.$langs->trans("PressF5AfterChangingThis"));
		print '</span>';
		print '</td>';
		print '</tr>';
	}

	// TopMenuBackgroundColor
	if ($foruserprofile)
	{
		/*
	    print '<tr class="oddeven">';
	    print '<td>'.$langs->trans("TopMenuBackgroundColor").'</td>';
        print '<td>'.($conf->global->THEME_ELDY_TOPMENU_BACK1?$conf->global->THEME_ELDY_TOPMENU_BACK1:$langs->trans("Default")).'</td>';
        print '<td class="nowrap left" width="20%"><input name="check_THEME_ELDY_TOPMENU_BACK1" id="check_THEME_ELDY_TOPMENU_BACK1" type="checkbox" '.(! empty($object->conf->THEME_ELDY_TOPMENU_BACK1)?" checked":"");
        print (empty($dolibarr_main_demo) && $edit)?'':' disabled="disabled"';	// Disabled for demo
        print '> '.$langs->trans("UsePersonalValue").'</td>';
        print '<td>';
	    if ($edit)
	    {
			print $formother->selectColor(colorArrayToHex(colorStringToArray($conf->global->THEME_ELDY_TOPMENU_BACK1,array()),''),'THEME_ELDY_TOPMENU_BACK1','formcolor',1).' ';
	    }
	   	else
	   	{
	   		$color = colorArrayToHex(colorStringToArray($conf->global->THEME_ELDY_TOPMENU_BACK1,array()),'');
			if ($color) print '<input type="text" class="colorthumb" disabled style="padding: 1px; margin-top: 0; margin-bottom: 0; background-color: #'.$color.'" value="'.$color.'">';
			else print '';
	   	}
    	if ($edit) print '<br>('.$langs->trans("NotSupportedByAllThemes").', '.$langs->trans("PressF5AfterChangingThis").')';
	    print '</td>';*/
	}
	else
	{
		$default='5a6482';
		if ($conf->theme == 'md') $default='5a3278';

		print '<tr class="oddeven">';
		print '<td>'.$langs->trans("TopMenuBackgroundColor").'</td>';
		print '<td colspan="'.($colspan-1).'">';
		if ($edit)
		{
			print $formother->selectColor(colorArrayToHex(colorStringToArray($conf->global->THEME_ELDY_TOPMENU_BACK1, array()), ''), 'THEME_ELDY_TOPMENU_BACK1', 'formcolor', 1).' ';
		}
	   	else
	   	{
	   		$color = colorArrayToHex(colorStringToArray($conf->global->THEME_ELDY_TOPMENU_BACK1, array()), '');
			if ($color) print '<input type="text" class="colorthumb" disabled="disabled" style="padding: 1px; margin-top: 0; margin-bottom: 0; background-color: #'.$color.'" value="'.$color.'">';
			else print $langs->trans("Default");
	   	}
		print ' &nbsp; <span class="nowraponall">('.$langs->trans("Default").': <strong>'.$default.'</strong>) ';
		print $form->textwithpicto('', $langs->trans("NotSupportedByAllThemes").', '.$langs->trans("PressF5AfterChangingThis"));
		print '</span>';
		print '</td>';
		print '</tr>';
	}

	// LeftMenuBackgroundColor
	if ($foruserprofile)
	{
		/*
		 print '<tr class="oddeven">';
		 print '<td>'.$langs->trans("TopMenuBackgroundColor").'</td>';
		 print '<td>'.($conf->global->THEME_ELDY_TOPMENU_BACK1?$conf->global->THEME_ELDY_VERMENU_BACK1:$langs->trans("Default")).'</td>';
		 print '<td class="nowrap left" width="20%"><input name="check_THEME_ELDY_VERMENU_BACK1" id="check_THEME_ELDY_VERMENU_BACK1" type="checkbox" '.(! empty($object->conf->THEME_ELDY_TOPMENU_BACK1)?" checked":"");
		 print (empty($dolibarr_main_demo) && $edit)?'':' disabled="disabled"';	// Disabled for demo
		 print '> '.$langs->trans("UsePersonalValue").'</td>';
		 print '<td>';
		 if ($edit)
		 {
		 print $formother->selectColor(colorArrayToHex(colorStringToArray($conf->global->THEME_ELDY_VERMENU_BACK1,array()),''),'THEME_ELDY_VERMENU_BACK1','formcolor',1).' ';
		 }
		 else
		 {
		 $color = colorArrayToHex(colorStringToArray($conf->global->THEME_ELDY_VERMENU_BACK1,array()),'');
		 if ($color) print '<input type="text" class="colorthumb" disabled style="padding: 1px; margin-top: 0; margin-bottom: 0; background-color: #'.$color.'" value="'.$color.'">';
		 else print '';
		 }
		 if ($edit) print '<br>('.$langs->trans("NotSupportedByAllThemes").', '.$langs->trans("PressF5AfterChangingThis").')';
		 print '</td>';*/
	}
	else
	{
		$default='f0f0f0';
		if ($conf->theme == 'md') $default='ffffff';

		print '<tr class="oddeven">';
		print '<td>'.$langs->trans("LeftMenuBackgroundColor").'</td>';
		print '<td colspan="'.($colspan-1).'">';
		if ($edit)
		{
			print $formother->selectColor(colorArrayToHex(colorStringToArray($conf->global->THEME_ELDY_VERMENU_BACK1, array()), ''), 'THEME_ELDY_VERMENU_BACK1', 'formcolor', 1).' ';
		}
		else
		{
			$color = colorArrayToHex(colorStringToArray($conf->global->THEME_ELDY_VERMENU_BACK1, array()), '');
			if ($color) print '<input type="text" class="colorthumb" disabled="disabled" style="padding: 1px; margin-top: 0; margin-bottom: 0; background-color: #'.$color.'" value="'.$color.'">';
			else print $langs->trans("Default");
		}
		print ' &nbsp; <span class="nowraponall">('.$langs->trans("Default").': <strong>'.$default.'</strong>) ';
		print $form->textwithpicto('', $langs->trans("NotSupportedByAllThemes").', '.$langs->trans("PressF5AfterChangingThis"));
		print '</span>';
		print '</td>';
		print '</tr>';
	}

	// TextTitleColor for title of Pages
	if ($foruserprofile)
	{


	}
	else
	{
		print '<tr class="oddeven">';
		print '<td>'.$langs->trans("TextTitleColor").'</td>';
		print '<td colspan="'.($colspan-1).'">';
		if ($edit)
		{
			print $formother->selectColor(colorArrayToHex(colorStringToArray($conf->global->THEME_ELDY_TEXTTITLENOTAB, array()), ''), 'THEME_ELDY_TEXTTITLENOTAB', 'formcolor', 1).' ';
		}
		else
		{
			print $formother->showColor($conf->global->THEME_ELDY_TEXTTITLENOTAB, $langs->trans("Default"));
		}
		print ' &nbsp; <span class="nowraponall">('.$langs->trans("Default").': <strong><span style="color: #643c14">643c14</span></strong>) ';
		print $form->textwithpicto('', $langs->trans("NotSupportedByAllThemes").', '.$langs->trans("PressF5AfterChangingThis"));
		print '</span>';
		print '</td>';

		print '</tr>';
	}

	// BackgroundTableTitleColor
	if ($foruserprofile)
	{


	}
	else
	{
		print '<tr class="oddeven">';
		print '<td>'.$langs->trans("BackgroundTableTitleColor").'</td>';
		print '<td colspan="'.($colspan-1).'">';
		if ($edit)
		{
			print $formother->selectColor(colorArrayToHex(colorStringToArray($conf->global->THEME_ELDY_BACKTITLE1, array()), ''), 'THEME_ELDY_BACKTITLE1', 'formcolor', 1).' ';
		}
	   	else
	   	{
	   		print $formother->showColor($conf->global->THEME_ELDY_BACKTITLE1, $langs->trans("Default"));
	   	}
		print ' &nbsp; <span class="nowraponall">('.$langs->trans("Default").': <strong>f0f0f0</strong>) ';  // $colorbacktitle1 in CSS
		print $form->textwithpicto('', $langs->trans("NotSupportedByAllThemes").', '.$langs->trans("PressF5AfterChangingThis"));
		print '</span>';
		print '</td>';

		print '</tr>';
	}

	// TextTitleColor
	if ($foruserprofile)
	{


	}
	else
	{
		print '<tr class="oddeven">';
		print '<td>'.$langs->trans("BackgroundTableTitleTextColor").'</td>';
		print '<td colspan="'.($colspan-1).'">';
		if ($edit)
		{
			print $formother->selectColor(colorArrayToHex(colorStringToArray($conf->global->THEME_ELDY_TEXTTITLE, array()), ''), 'THEME_ELDY_TEXTTITLE', 'formcolor', 1).' ';
		}
		else
		{
			print $formother->showColor($conf->global->THEME_ELDY_TEXTTITLE, $langs->trans("Default"));
		}
		print ' &nbsp; <span class="nowraponall">('.$langs->trans("Default").': <strong><span style="color: #000000">000000</span></strong>) ';
		print $form->textwithpicto('', $langs->trans("NotSupportedByAllThemes").', '.$langs->trans("PressF5AfterChangingThis"));
		print '</span>';
		print '</td>';

		print '</tr>';
	}

	// BackgroundTableLineOddColor
	if ($foruserprofile)
	{

	}
	else
	{
		$default='ffffff';
		if ($conf->theme == 'md') $default='ffffff';

		print '<tr class="oddeven">';
		print '<td>'.$langs->trans("BackgroundTableLineOddColor").'</td>';
		print '<td colspan="'.($colspan-1).'">';
		if ($edit)
		{
			print $formother->selectColor(colorArrayToHex(colorStringToArray($conf->global->THEME_ELDY_LINEIMPAIR1, array()), ''), 'THEME_ELDY_LINEIMPAIR1', 'formcolor', 1).' ';
		}
		else
		{
			$color = colorArrayToHex(colorStringToArray($conf->global->THEME_ELDY_LINEIMPAIR1, array()), '');
			if ($color) print '<input type="text" class="colorthumb" disabled="disabled" style="padding: 1px; margin-top: 0; margin-bottom: 0; background-color: #'.$color.'" value="'.$color.'">';
			else print $langs->trans("Default");
		}
		print ' &nbsp; <span class="nowraponall">('.$langs->trans("Default").': <strong>'.$default.'</strong>) ';
		print $form->textwithpicto('', $langs->trans("NotSupportedByAllThemes").', '.$langs->trans("PressF5AfterChangingThis"));
		print '</span>';
		print '</td>';
		print '</tr>';
	}

	// BackgroundTableLineEvenColor
	if ($foruserprofile)
	{

	}
	else
	{
		$default='f8f8f8';
		if ($conf->theme == 'md') $default='f8f8f8';

		print '<tr class="oddeven">';
		print '<td>'.$langs->trans("BackgroundTableLineEvenColor").'</td>';
		print '<td colspan="'.($colspan-1).'">';
		if ($edit)
		{
			print $formother->selectColor(colorArrayToHex(colorStringToArray($conf->global->THEME_ELDY_LINEPAIR1, array()), ''), 'THEME_ELDY_LINEPAIR1', 'formcolor', 1).' ';
		}
		else
		{
			$color = colorArrayToHex(colorStringToArray($conf->global->THEME_ELDY_LINEPAIR1, array()), '');
			if ($color) print '<input type="text" class="colorthumb" disabled="disabled" style="padding: 1px; margin-top: 0; margin-bottom: 0; background-color: #'.$color.'" value="'.$color.'">';
			else print $langs->trans("Default");
		}
		print ' &nbsp; <span class="nowraponall">('.$langs->trans("Default").': <strong>'.$default.'</strong>) ';
		print $form->textwithpicto('', $langs->trans("NotSupportedByAllThemes").', '.$langs->trans("PressF5AfterChangingThis"));
		print '</span>';
		print '</td>';
		print '</tr>';
	}

	// Text LinkColor
	if ($foruserprofile)
	{
		/*
	     print '<tr class="oddeven">';
	     print '<td>'.$langs->trans("TopMenuBackgroundColor").'</td>';
	     print '<td>'.($conf->global->THEME_ELDY_TOPMENU_BACK1?$conf->global->THEME_ELDY_TEXTLINK:$langs->trans("Default")).'</td>';
	     print '<td class="nowrap left" width="20%"><input name="check_THEME_ELDY_TEXTLINK" id="check_THEME_ELDY_TEXTLINK" type="checkbox" '.(! empty($object->conf->THEME_ELDY_TEXTLINK)?" checked":"");
	     print (empty($dolibarr_main_demo) && $edit)?'':' disabled="disabled"';	// Disabled for demo
	     print '> '.$langs->trans("UsePersonalValue").'</td>';
	     print '<td>';
	     if ($edit)
	     {
	     print $formother->selectColor(colorArrayToHex(colorStringToArray($conf->global->THEME_ELDY_TEXTLINK,array()),''),'THEME_ELDY_TEXTLINK','formcolor',1).' ';
	     }
	     else
	     {
	     $color = colorArrayToHex(colorStringToArray($conf->global->THEME_ELDY_TEXTLINK,array()),'');
	     if ($color) print '<input type="text" class="colorthumb" disabled style="padding: 1px; margin-top: 0; margin-bottom: 0; background-color: #'.$color.'" value="'.$color.'">';
	     else print '';
	     }
	    	if ($edit) print '<br>('.$langs->trans("NotSupportedByAllThemes").', '.$langs->trans("PressF5AfterChangingThis").')';
	    	print '</td>';*/
	}
	else
	{
		print '<tr class="oddeven">';
		print '<td>'.$langs->trans("LinkColor").'</td>';
		print '<td colspan="'.($colspan-1).'">';
		if ($edit)
		{
			print $formother->selectColor(colorArrayToHex(colorStringToArray($conf->global->THEME_ELDY_TEXTLINK, array()), ''), 'THEME_ELDY_TEXTLINK', 'formcolor', 1).' ';
		}
		else
		{
			$color = colorArrayToHex(colorStringToArray($conf->global->THEME_ELDY_TEXTLINK, array()), '');
			if ($color) print '<input type="text" class="colorthumb" disabled="disabled" style="padding: 1px; margin-top: 0; margin-bottom: 0; background-color: #'.$color.'" value="'.$color.'">';
			else
			{
				//print '<input type="text" class="colorthumb" disabled="disabled" style="padding: 1px; margin-top: 0; margin-bottom: 0; background-color: #'.$defaultcolor.'" value="'.$langs->trans("Default").'">';
				//print '<span style="color: #000078">'.$langs->trans("Default").'</span>';
				print $langs->trans("Default");
			}
		}
		print ' &nbsp; <span class="nowraponall">('.$langs->trans("Default").': <strong><span style="color: #000078">000078</span></strong>) ';
		print $form->textwithpicto('', $langs->trans("NotSupportedByAllThemes").', '.$langs->trans("PressF5AfterChangingThis"));
		print '</span>';
		print '</td>';
		print '</tr>';
	}

	// Use Hover
	if ($foruserprofile)
	{
		/* Must first change option to choose color of highlight instead of yes or no.
	     print '<tr class="oddeven">';
	     print '<td>'.$langs->trans("HighlightLinesOnMouseHover").'</td>';
	     print '<td><input name="check_THEME_ELDY_USE_HOVER" disabled="disabled" type="checkbox" '.($conf->global->THEME_ELDY_USE_HOVER?" checked":"").'></td>';
	     print '<td class="nowrap left" width="20%"><input name="check_MAIN_THEME"'.($edit?'':' disabled').' type="checkbox" '.($selected_theme?" checked":"").'> '.$langs->trans("UsePersonalValue").'</td>';
	     print '<td><input name="check_THEME_ELDY_USE_HOVER"'.($edit?'':' disabled="disabled"').' type="checkbox" '.($hoverdisabled?"":" checked").'>';
	     print ' &nbsp; ('.$langs->trans("NotSupportedByAllThemes").', '.$langs->trans("PressF5AfterChangingThis").')';
	     print '</td>';
	     print '</tr>';
	     */
	}
	else {
		print '<tr class="oddeven">';
		print '<td>'.$langs->trans("HighlightLinesColor").'</td>';
		print '<td colspan="'.($colspan-1).'">';
		//print '<input name="check_THEME_ELDY_USE_HOVER"'.($edit?'':' disabled').' type="checkbox" '.($hoverdisabled?"":" checked").'>';
		//print ' &nbsp; ('.$langs->trans("NotSupportedByAllThemes").', '.$langs->trans("PressF5AfterChangingThis").')';
		if ($edit)
		{
			if ($conf->global->THEME_ELDY_USE_HOVER == '1') $color='e6edf0';
			else $color = colorArrayToHex(colorStringToArray($conf->global->THEME_ELDY_USE_HOVER, array()), '');
			print $formother->selectColor($color, 'THEME_ELDY_USE_HOVER', 'formcolor', 1).' ';
		}
		else
		{
			if ($conf->global->THEME_ELDY_USE_HOVER == '1') $color='e6edf0';
			else $color = colorArrayToHex(colorStringToArray($conf->global->THEME_ELDY_USE_HOVER, array()), '');
			if ($color)
			{
				if ($color != 'e6edf0') print '<input type="text" class="colorthumb" disabled="disabled" style="padding: 1px; margin-top: 0; margin-bottom: 0; background-color: #'.$color.'" value="'.$color.'">';
				else print $langs->trans("Default");
			}
			else print $langs->trans("Default");
		}
		print ' &nbsp; <span class="nowraponall">('.$langs->trans("Default").': <strong>e6edf0</strong>) ';
		print $form->textwithpicto('', $langs->trans("NotSupportedByAllThemes").', '.$langs->trans("PressF5AfterChangingThis"));
		print '</span>';
		print '</td>';
	}

	// Use Checked
	if ($foruserprofile)
	{
		/* Must first change option to choose color of highlight instead of yes or no.
	     print '<tr class="oddeven">';
	     print '<td>'.$langs->trans("HighlightLinesOnMouseHover").'</td>';
	     print '<td><input name="check_THEME_ELDY_USE_HOVER" disabled="disabled" type="checkbox" '.($conf->global->THEME_ELDY_USE_HOVER?" checked":"").'></td>';
	     print '<td class="nowrap left" width="20%"><input name="check_MAIN_THEME"'.($edit?'':' disabled').' type="checkbox" '.($selected_theme?" checked":"").'> '.$langs->trans("UsePersonalValue").'</td>';
	     print '<td><input name="check_THEME_ELDY_USE_HOVER"'.($edit?'':' disabled="disabled"').' type="checkbox" '.($hoverdisabled?"":" checked").'>';
	     print ' &nbsp; ('.$langs->trans("NotSupportedByAllThemes").', '.$langs->trans("PressF5AfterChangingThis").')';
	     print '</td>';
	     print '</tr>';
	     */
	}
	else
	{
		print '<tr class="oddeven">';
		print '<td>'.$langs->trans("HighlightLinesChecked").'</td>';
		print '<td colspan="'.($colspan-1).'">';
		//print '<input name="check_THEME_ELDY_USE_HOVER"'.($edit?'':' disabled').' type="checkbox" '.($hoverdisabled?"":" checked").'>';
		//print ' &nbsp; ('.$langs->trans("NotSupportedByAllThemes").', '.$langs->trans("PressF5AfterChangingThis").')';
		if ($edit)
		{
			if ($conf->global->THEME_ELDY_USE_CHECKED == '1') $color='e6edf0';
			else $color = colorArrayToHex(colorStringToArray($conf->global->THEME_ELDY_USE_CHECKED, array()), '');
			print $formother->selectColor($color, 'THEME_ELDY_USE_CHECKED', 'formcolor', 1).' ';
		}
		else
		{
			if ($conf->global->THEME_ELDY_USE_CHECKED == '1') $color='e6edf0';
			else $color = colorArrayToHex(colorStringToArray($conf->global->THEME_ELDY_USE_CHECKED, array()), '');
			if ($color)
			{
				if ($color != 'e6edf0') print '<input type="text" class="colorthumb" disabled="disabled" style="padding: 1px; margin-top: 0; margin-bottom: 0; background-color: #'.$color.'" value="'.$color.'">';
				else print $langs->trans("Default");
			}
			else print $langs->trans("Default");
		}
		print ' &nbsp; <span class="nowraponall">('.$langs->trans("Default").': <strong>e6edf0</strong>) ';
		print $form->textwithpicto('', $langs->trans("NotSupportedByAllThemes").', '.$langs->trans("PressF5AfterChangingThis"));
		print '</span>';
		print '</td>';
		print '</tr>';
	}

	// Use MAIN_OPTIMIZEFORTEXTBROWSER
	if ($foruserprofile)
	{
	    //$default=yn($conf->global->MAIN_OPTIMIZEFORTEXTBROWSER);
	    $default=$langs->trans('No');
	    print '<tr class="oddeven">';
	    print '<td>'.$langs->trans("MAIN_OPTIMIZEFORTEXTBROWSER").'</td>';
	    print '<td colspan="'.($colspan-1).'">';
   	    if ($edit)
   	    {
   	        print $form->selectyesno('MAIN_OPTIMIZEFORTEXTBROWSER', $fuser->conf->MAIN_OPTIMIZEFORTEXTBROWSER, 1);
   	    }
   	    else
   	    {
   	        if (empty($conf->global->MAIN_OPTIMIZEFORTEXTBROWSER))
   	        {
   	            print yn($fuser->conf->MAIN_OPTIMIZEFORTEXTBROWSER);
   	        }
   	        else
   	        {
   	            print yn(1);
   	            if (empty($fuser->conf->MAIN_OPTIMIZEFORTEXTBROWSER)) print ' ('.$langs->trans("ForcedByGlobalSetup").')';
   	        }
   	    }
   	    print ' &nbsp; ('.$langs->trans("Default").': <strong>'.$default.'</strong>) ';
	    print $form->textwithpicto('', $langs->trans("MAIN_OPTIMIZEFORTEXTBROWSERDesc"));
	    print '</td>';
	    print '</tr>';
	}
	else
	{
	    /*var_dump($conf->global->MAIN_OPTIMIZEFORTEXTBROWSER);
	    $default=$langs->trans('No');
	    print '<tr class="oddeven">';
	    print '<td>'.$langs->trans("MAIN_OPTIMIZEFORTEXTBROWSER").'</td>';
	    print '<td colspan="'.($colspan-1).'">';
	    if ($edit)
	    {
	        print $form->selectyesno('MAIN_OPTIMIZEFORTEXTBROWSER', $conf->global->MAIN_OPTIMIZEFORTEXTBROWSER, 1);
	    }
	    else
	    {
	        print yn($conf->global->MAIN_OPTIMIZEFORTEXTBROWSER);
	    }
	    print ' &nbsp; ('.$langs->trans("Default").': <strong>'.$default.'</strong>) ';
	    print $form->textwithpicto('', $langs->trans("MAIN_OPTIMIZEFORTEXTBROWSERDesc"));
	    print '</span>';
	    print '</td>';
	    print '</tr>';
	    */
	}


	// Use MAIN_OPTIMIZEFORTEXTBROWSER
	if ($foruserprofile)
	{
		//$default=yn($conf->global->MAIN_OPTIMIZEFORCOLORBLIND);
		$default=$langs->trans('No');
		print '<tr class="oddeven">';
		print '<td>'.$langs->trans("MAIN_OPTIMIZEFORCOLORBLIND").'</td>';
		print '<td colspan="'.($colspan-1).'">';

		$colorBlindOptions = array(
			0 => $langs->trans('No'),
<<<<<<< HEAD
=======
			'flashy' => $langs->trans('Flashy'),
>>>>>>> 75792ea4
			'protanopia' => $langs->trans('Protanopia'),
			'deuteranopes' => $langs->trans('Deuteranopes'),
			'tritanopes' => $langs->trans('Tritanopes'),
		);

		if ($edit)
		{
			print $form->selectArray('MAIN_OPTIMIZEFORCOLORBLIND', $colorBlindOptions, $fuser->conf->MAIN_OPTIMIZEFORCOLORBLIND, 0);
		}
		else
		{
			if (!empty($fuser->conf->MAIN_OPTIMIZEFORCOLORBLIND) && isset($colorBlindOptions[$fuser->conf->MAIN_OPTIMIZEFORCOLORBLIND])){
				print $colorBlindOptions[$fuser->conf->MAIN_OPTIMIZEFORCOLORBLIND];
			}
			else{
				print yn(0);
			}
		}
		print ' &nbsp; ('.$langs->trans("Default").': <strong>'.$default.'</strong>) ';
		print $form->textwithpicto('', $langs->trans("MAIN_OPTIMIZEFORCOLORBLINDDesc"));
		print '</td>';
		print '</tr>';
	}
	else
	{

	}
	print '</table>';
}<|MERGE_RESOLUTION|>--- conflicted
+++ resolved
@@ -956,10 +956,7 @@
 
 		$colorBlindOptions = array(
 			0 => $langs->trans('No'),
-<<<<<<< HEAD
-=======
 			'flashy' => $langs->trans('Flashy'),
->>>>>>> 75792ea4
 			'protanopia' => $langs->trans('Protanopia'),
 			'deuteranopes' => $langs->trans('Deuteranopes'),
 			'tritanopes' => $langs->trans('Tritanopes'),
