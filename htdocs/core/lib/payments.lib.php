--- conflicted
+++ resolved
@@ -25,12 +25,8 @@
  * @param Paiement $object Current payment object
  * @return array Tabs for the payment section
  */
-<<<<<<< HEAD
-function payment_prepare_head(Paiement $object) {
-=======
 function payment_prepare_head(Paiement $object)
 {
->>>>>>> d9b8a8c8
 
 	global $langs, $conf;
 
@@ -65,13 +61,8 @@
  * @param Paiement $object Current payment object
  * @return array Tabs for the payment section
  */
-<<<<<<< HEAD
-function payment_supplier_prepare_head(Paiement $object) {
-
-=======
 function payment_supplier_prepare_head(Paiement $object)
 {
->>>>>>> d9b8a8c8
 	global $langs, $conf;
 
 	$h = 0;
@@ -101,11 +92,7 @@
 /**
  * Return array of valid payment mode
  *
-<<<<<<< HEAD
- * @param	string	$paymentmethod		Filter on this payment method
-=======
  * @param	string	$paymentmethod		Filter on this payment method (''=none, 'paypal', ...)
->>>>>>> d9b8a8c8
  * @return	array						Array of valid payment method
  */
 function getValidOnlinePaymentMethods($paymentmethod='')
@@ -140,14 +127,9 @@
 {
 	global $conf, $langs;
 
-<<<<<<< HEAD
-	$langs->load("payment");
-	$langs->load("paybox");
-=======
 	// Load translation files required by the page
     $langs->loadLangs(array('payment', 'paybox'));
 
->>>>>>> d9b8a8c8
 	$servicename='Online';
 
 	$out = img_picto('','object_globe.png').' '.$langs->trans("ToOfferALinkForOnlinePayment",$servicename).'<br>';
@@ -183,11 +165,7 @@
 			else $out.='&securekey='.dol_hash($conf->global->PAYMENT_SECURITY_TOKEN, 2);
 		}
 	}
-<<<<<<< HEAD
-	if ($type == 'order')
-=======
 	elseif ($type == 'order')
->>>>>>> d9b8a8c8
 	{
 		$out=DOL_MAIN_URL_ROOT.'/public/payment/newpayment.php?source=order&ref='.($mode?'<font color="#666666">':'');
 		if ($mode == 1) $out.='order_ref';
@@ -205,11 +183,7 @@
 			}
 		}
 	}
-<<<<<<< HEAD
-	if ($type == 'invoice')
-=======
 	elseif ($type == 'invoice')
->>>>>>> d9b8a8c8
 	{
 		$out=DOL_MAIN_URL_ROOT.'/public/payment/newpayment.php?source=invoice&ref='.($mode?'<font color="#666666">':'');
 		if ($mode == 1) $out.='invoice_ref';
@@ -227,11 +201,7 @@
 			}
 		}
 	}
-<<<<<<< HEAD
-	if ($type == 'contractline')
-=======
 	elseif ($type == 'contractline')
->>>>>>> d9b8a8c8
 	{
 		$out=DOL_MAIN_URL_ROOT.'/public/payment/newpayment.php?source=contractline&ref='.($mode?'<font color="#666666">':'');
 		if ($mode == 1) $out.='contractline_ref';
@@ -249,11 +219,7 @@
 			}
 		}
 	}
-<<<<<<< HEAD
-	if ($type == 'member' || $type == 'membersubscription')
-=======
 	elseif ($type == 'member' || $type == 'membersubscription')
->>>>>>> d9b8a8c8
 	{
 		$out=DOL_MAIN_URL_ROOT.'/public/payment/newpayment.php?source=membersubscription&ref='.($mode?'<font color="#666666">':'');
 		if ($mode == 1) $out.='member_ref';
@@ -271,8 +237,6 @@
 			}
 		}
 	}
-<<<<<<< HEAD
-=======
 	if ($type == 'donation')
 	{
 		$out=DOL_MAIN_URL_ROOT.'/public/payment/newpayment.php?source=donation&ref='.($mode?'<font color="#666666">':'');
@@ -291,7 +255,6 @@
 			}
 		}
 	}
->>>>>>> d9b8a8c8
 
 	// For multicompany
 	if (! empty($out) && ! empty($conf->multicompany->enabled)) $out.="&entity=".$conf->entity; // Check the entity because we may have the same reference in several entities
@@ -373,33 +336,21 @@
 
     	$parammessageform='ONLINE_PAYMENT_MESSAGE_FORM_'.$suffix;
     	if (! empty($conf->global->$parammessageform)) print $langs->transnoentities($conf->global->$parammessageform);
-<<<<<<< HEAD
-    	else if (! empty($conf->global->ONLINE_PAYMENT_MESSAGE_FORM)) print $langs->transnoentities($conf->global->ONLINE_PAYMENT_MESSAGE_FORM);
-=======
     	elseif (! empty($conf->global->ONLINE_PAYMENT_MESSAGE_FORM)) print $langs->transnoentities($conf->global->ONLINE_PAYMENT_MESSAGE_FORM);
->>>>>>> d9b8a8c8
 
     	// Add other message if VAT exists
     	if ($object->total_vat != 0 || $object->total_tva != 0)
     	{
     		$parammessageform='ONLINE_PAYMENT_MESSAGE_FORMIFVAT_'.$suffix;
     		if (! empty($conf->global->$parammessageform)) print $langs->transnoentities($conf->global->$parammessageform);
-<<<<<<< HEAD
-    		else if (! empty($conf->global->ONLINE_PAYMENT_MESSAGE_FORMIFVAT)) print $langs->transnoentities($conf->global->ONLINE_PAYMENT_MESSAGE_FORMIFVAT);
-=======
     		elseif (! empty($conf->global->ONLINE_PAYMENT_MESSAGE_FORMIFVAT)) print $langs->transnoentities($conf->global->ONLINE_PAYMENT_MESSAGE_FORMIFVAT);
->>>>>>> d9b8a8c8
     	}
     }
 
     print '<font style="font-size: 10px;"><br><hr>'."\n";
     print $fromcompany->name.'<br>';
     print $line1;
-<<<<<<< HEAD
-    if (strlen($line1+$line2) > 50) print '<br>';
-=======
     if (strlen($line1.$line2) > 50) print '<br>';
->>>>>>> d9b8a8c8
     else print ' - ';
     print $line2;
     print '</font></div>'."\n";
