--- conflicted
+++ resolved
@@ -186,14 +186,9 @@
 
 	$out = img_picto('', 'globe').' <span class="opacitymedium">'.$langs->trans("ToOfferALinkForOnlinePayment", $servicename).'</span><br>';
 	$url = getOnlinePaymentUrl(0, $type, $ref);
-<<<<<<< HEAD
-	$out .= '<div class="urllink"><input type="text" id="onlinepaymenturl" class="quatrevingtpercent" value="'.$url.'">';
-	$out .= '<a href="'.$url.'" target="_blank">'.img_picto('', 'globe', 'class="paddingleft"').'</a></div>';
-=======
 	$out .= '<div class="urllink"><input type="text" id="onlinepaymenturl" class="quatrevingtpercentminusx" value="'.$url.'">';
 	$out .= '<a class="" href="'.$url.'" target="_blank" rel="noopener noreferrer">'.img_picto('', 'globe', 'class="paddingleft"').'</a>';
 	$out .= '</div>';
->>>>>>> 95dc2558
 	$out .= ajax_autoselect("onlinepaymenturl", 0);
 	return $out;
 }
@@ -323,11 +318,7 @@
 		}
 	} elseif ($type == 'member' || $type == 'membersubscription') {
 		$newtype = 'member';
-<<<<<<< HEAD
-		$out = $urltouse.'/public/payment/newpayment.php?source=membersubscription&ref='.($mode ? '<font color="#666666">' : '');
-=======
 		$out = $urltouse.'/public/payment/newpayment.php?source=member&ref='.($mode ? '<span style="color: #666666">' : '');
->>>>>>> 95dc2558
 		if ($mode == 1) {
 			$out .= 'member_ref';
 		}
