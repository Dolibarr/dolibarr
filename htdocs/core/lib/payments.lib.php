--- conflicted
+++ resolved
@@ -90,11 +90,7 @@
 /**
  * Return array of valid payment mode
  *
-<<<<<<< HEAD
- * @param	string	$paymentmethod		Filter on this payment method
-=======
  * @param	string	$paymentmethod		Filter on this payment method (''=none, 'paypal', ...)
->>>>>>> e8f85084
  * @return	array						Array of valid payment method
  */
 function getValidOnlinePaymentMethods($paymentmethod='')
