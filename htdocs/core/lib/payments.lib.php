--- conflicted
+++ resolved
@@ -216,17 +216,10 @@
 
 	$out = img_picto('', 'globe').' <span class="opacitymedium">'.$langs->trans("ToOfferALinkForOnlinePayment", $servicename).'</span><br>';
 	$url = getOnlinePaymentUrl(0, $type, $ref, $amount);
-<<<<<<< HEAD
-	$out .= '<div class="urllink"><input type="text" id="onlinepaymenturl" class="quatrevingtpercentminusx" value="'.$url.'">';
-	$out .= '<a class="" href="'.$url.'" target="_blank" rel="noopener noreferrer">'.img_picto('', 'globe', 'class="paddingleft"').'</a>';
-	$out .= '</div>';
-	$out .= ajax_autoselect("onlinepaymenturl", 0);
-=======
 	$out .= '<div class="urllink"><input type="text" id="onlinepaymenturl" spellcheck="false" class="quatrevingtpercentminusx" value="'.$url.'">';
 	$out .= '<a class="" href="'.$url.'" target="_blank" rel="noopener noreferrer">'.img_picto('', 'globe', 'class="paddingleft"').'</a>';
 	$out .= '</div>';
 	$out .= ajax_autoselect("onlinepaymenturl", '');
->>>>>>> cc80841a
 	return $out;
 }
 
@@ -282,11 +275,7 @@
 			if (!getDolGlobalString('PAYMENT_SECURITY_TOKEN_UNIQUE')) {
 				$out .= '&securekey='.urlencode(getDolGlobalString('PAYMENT_SECURITY_TOKEN'));
 			} else {
-<<<<<<< HEAD
-				$out .= '&securekey='.urlencode(dol_hash(getDolGlobalString('PAYMENT_SECURITY_TOKEN'), 2));
-=======
 				$out .= '&securekey='.urlencode(dol_hash(getDolGlobalString('PAYMENT_SECURITY_TOKEN'), '2'));
->>>>>>> cc80841a
 			}
 		}
 		//if ($mode) $out.='&noidempotency=1';
@@ -308,11 +297,7 @@
 					$out .= "hash('" . getDolGlobalString('PAYMENT_SECURITY_TOKEN')."' + '".$type."' + order_ref)";
 				}
 				if ($mode == 0) {
-<<<<<<< HEAD
-					$out .= dol_hash(getDolGlobalString('PAYMENT_SECURITY_TOKEN') . $type.$ref, 2);
-=======
 					$out .= dol_hash(getDolGlobalString('PAYMENT_SECURITY_TOKEN') . $type.$ref, '2');
->>>>>>> cc80841a
 				}
 				$out .= ($mode ? '</span>' : '');
 			}
@@ -335,11 +320,7 @@
 					$out .= "hash('" . getDolGlobalString('PAYMENT_SECURITY_TOKEN')."' + '".$type."' + invoice_ref)";
 				}
 				if ($mode == 0) {
-<<<<<<< HEAD
-					$out .= dol_hash(getDolGlobalString('PAYMENT_SECURITY_TOKEN') . $type.$ref, 2);
-=======
 					$out .= dol_hash(getDolGlobalString('PAYMENT_SECURITY_TOKEN') . $type.$ref, '2');
->>>>>>> cc80841a
 				}
 				$out .= ($mode ? '</span>' : '');
 			}
@@ -362,11 +343,7 @@
 					$out .= "hash('" . getDolGlobalString('PAYMENT_SECURITY_TOKEN')."' + '".$type."' + contractline_ref)";
 				}
 				if ($mode == 0) {
-<<<<<<< HEAD
-					$out .= dol_hash(getDolGlobalString('PAYMENT_SECURITY_TOKEN') . $type.$ref, 2);
-=======
 					$out .= dol_hash(getDolGlobalString('PAYMENT_SECURITY_TOKEN') . $type.$ref, '2');
->>>>>>> cc80841a
 				}
 				$out .= ($mode ? '</span>' : '');
 			}
@@ -392,11 +369,7 @@
 					$out .= "hash('" . getDolGlobalString('PAYMENT_SECURITY_TOKEN')."' + '".$newtype."' + member_ref)";
 				}
 				if ($mode == 0) {
-<<<<<<< HEAD
-					$out .= dol_hash(getDolGlobalString('PAYMENT_SECURITY_TOKEN') . $newtype.$ref, 2);
-=======
 					$out .= dol_hash(getDolGlobalString('PAYMENT_SECURITY_TOKEN') . $newtype.$ref, '2');
->>>>>>> cc80841a
 				}
 				$out .= ($mode ? '</span>' : '');
 			}
@@ -419,11 +392,7 @@
 					$out .= "hash('" . getDolGlobalString('PAYMENT_SECURITY_TOKEN')."' + '".$type."' + donation_ref)";
 				}
 				if ($mode == 0) {
-<<<<<<< HEAD
-					$out .= dol_hash(getDolGlobalString('PAYMENT_SECURITY_TOKEN') . $type.$ref, 2);
-=======
 					$out .= dol_hash(getDolGlobalString('PAYMENT_SECURITY_TOKEN') . $type.$ref, '2');
->>>>>>> cc80841a
 				}
 				$out .= ($mode ? '</span>' : '');
 			}
@@ -446,11 +415,7 @@
 					$out .= "hash('" . getDolGlobalString('PAYMENT_SECURITY_TOKEN')."' + '".$type."' + invoice_ref)";
 				}
 				if ($mode == 0) {
-<<<<<<< HEAD
-					$out .= dol_hash(getDolGlobalString('PAYMENT_SECURITY_TOKEN') . $type.$ref, 2);
-=======
 					$out .= dol_hash(getDolGlobalString('PAYMENT_SECURITY_TOKEN') . $type.$ref, '2');
->>>>>>> cc80841a
 				}
 				$out .= ($mode ? '</span>' : '');
 			}
