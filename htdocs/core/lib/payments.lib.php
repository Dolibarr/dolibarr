--- conflicted
+++ resolved
@@ -217,11 +217,7 @@
 			}
 		}
 	}
-<<<<<<< HEAD
-	if ($type == 'member' || $type == 'membersubscription')
-=======
-	elseif ($type == 'membersubscription')
->>>>>>> 36ae81c7
+	elseif ($type == 'member' || $type == 'membersubscription')
 	{
 		$out=DOL_MAIN_URL_ROOT.'/public/payment/newpayment.php?source=membersubscription&ref='.($mode?'<font color="#666666">':'');
 		if ($mode == 1) $out.='member_ref';
