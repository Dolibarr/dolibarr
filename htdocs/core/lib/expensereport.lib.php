--- conflicted
+++ resolved
@@ -81,11 +81,7 @@
 	$head[$h][2] = 'info';
 	$h++;
 
-<<<<<<< HEAD
-	complete_head_from_modules($conf, $langs, $object, $head, $h, 'donation', 'add', 'external');
-=======
 	complete_head_from_modules($conf, $langs, $object, $head, $h, 'expensereport', 'add', 'external');
->>>>>>> 9ab1f56f
 
 	complete_head_from_modules($conf, $langs, $object, $head, $h, 'expensereport', 'remove');
 
