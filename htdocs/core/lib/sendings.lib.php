--- conflicted
+++ resolved
@@ -414,13 +414,8 @@
 					$expedition->fetchObjectLinked($expedition->id, $expedition->element);
 					//var_dump($expedition->linkedObjects);
 
-<<<<<<< HEAD
 					$receiving = '';
-					if (count($expedition->linkedObjects['delivery']) > 0) $receiving = reset($expedition->linkedObjects['delivery']); // Take first link
-=======
-					$receiving='';
-					if (!empty($expedition->linkedObjects['delivery'])) $receiving=reset($expedition->linkedObjects['delivery']);   // Take first link
->>>>>>> 16000963
+					if (!empty($expedition->linkedObjects['delivery'])) $receiving = reset($expedition->linkedObjects['delivery']); // Take first link
 
 					if (!empty($receiving))
 					{
