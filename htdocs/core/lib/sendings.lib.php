<?php
/* Copyright (C) 2008-2012	Laurent Destailleur	<eldy@users.sourceforge.net>
 * Copyright (C) 2012		Regis Houssin		<regis.houssin@inodbox.com>
 *
 * This program is free software; you can redistribute it and/or modify
 * it under the terms of the GNU General Public License as published by
 * the Free Software Foundation; either version 3 of the License, or
 * (at your option) any later version.
 *
 * This program is distributed in the hope that it will be useful,
 * but WITHOUT ANY WARRANTY; without even the implied warranty of
 * MERCHANTABILITY or FITNESS FOR A PARTICULAR PURPOSE.  See the
 * GNU General Public License for more details.
 *
 * You should have received a copy of the GNU General Public License
 * along with this program. If not, see <http://www.gnu.org/licenses/>.
 */

/**
 *	\file       htdocs/core/lib/sendings.lib.php
 *	\ingroup    expedition
 *	\brief      Library for expedition module
 */
require_once DOL_DOCUMENT_ROOT.'/expedition/class/expedition.class.php';
require_once DOL_DOCUMENT_ROOT.'/product/class/product.class.php';
require_once DOL_DOCUMENT_ROOT.'/product/stock/class/entrepot.class.php';


/**
 * Prepare array with list of tabs
 *
 * @param   Object	$object		Object related to tabs
 * @return  array				Array of tabs to show
 */
function shipping_prepare_head($object)
{
	global $db, $langs, $conf, $user;

	// Load translation files required by the page
    $langs->loadLangs(array("sendings","deliveries"));

	$h = 0;
	$head = array();

	$head[$h][0] = DOL_URL_ROOT."/expedition/card.php?id=".$object->id;
	$head[$h][1] = $langs->trans("SendingCard");
	$head[$h][2] = 'shipping';
	$h++;

	if ($conf->livraison_bon->enabled && $user->rights->expedition->livraison->lire)
	{
		// delivery link
		$object->fetchObjectLinked($object->id,$object->element);
		if (count($object->linkedObjectsIds['delivery']) >  0)		// If there is a delivery
		{
		    // Take first one element of array
		    $tmp = reset($object->linkedObjectsIds['delivery']);

			$head[$h][0] = DOL_URL_ROOT."/livraison/card.php?id=".$tmp;
			$head[$h][1] = $langs->trans("DeliveryCard");
			$head[$h][2] = 'delivery';
			$h++;
		}
	}

	if (empty($conf->global->MAIN_DISABLE_CONTACTS_TAB))
	{
	    $objectsrc = $object;
	    if ($object->origin == 'commande' && $object->origin_id > 0)
	    {
	        $objectsrc = new Commande($db);
	        $objectsrc->fetch($object->origin_id);
	    }
	    $nbContact = count($objectsrc->liste_contact(-1,'internal')) + count($objectsrc->liste_contact(-1,'external'));
	    $head[$h][0] = DOL_URL_ROOT."/expedition/contact.php?id=".$object->id;
    	$head[$h][1] = $langs->trans("ContactsAddresses");
		if ($nbContact > 0) $head[$h][1].= ' <span class="badge">'.$nbContact.'</span>';
    	$head[$h][2] = 'contact';
    	$h++;
	}

	require_once DOL_DOCUMENT_ROOT.'/core/lib/files.lib.php';
    require_once DOL_DOCUMENT_ROOT.'/core/class/link.class.php';
	$upload_dir = $conf->commande->dir_output . "/" . dol_sanitizeFileName($object->ref);
	$nbFiles = count(dol_dir_list($upload_dir,'files',0,'','(\.meta|_preview.*\.png)$'));
    $nbLinks=Link::count($db, $object->element, $object->id);
	$head[$h][0] = DOL_URL_ROOT.'/expedition/document.php?id='.$object->id;
	$head[$h][1] = $langs->trans('Documents');
	if (($nbFiles+$nbLinks) > 0) $head[$h][1].= ' <span class="badge">'.($nbFiles+$nbLinks).'</span>';
	$head[$h][2] = 'documents';
	$h++;

    $nbNote = 0;
    if (!empty($object->note_private)) $nbNote++;
    if (!empty($object->note_public)) $nbNote++;
	$head[$h][0] = DOL_URL_ROOT."/expedition/note.php?id=".$object->id;
	$head[$h][1] = $langs->trans("Notes");
	if ($nbNote > 0) $head[$h][1].= ' <span class="badge">'.$nbNote.'</span>';
	$head[$h][2] = 'note';
	$h++;

	// Show more tabs from modules
	// Entries must be declared in modules descriptor with line
    // $this->tabs = array('entity:+tabname:Title:@mymodule:/mymodule/mypage.php?id=__ID__');   to add new tab
    // $this->tabs = array('entity:-tabname);   												to remove a tab
	complete_head_from_modules($conf,$langs,$object,$head,$h,'delivery');

	complete_head_from_modules($conf,$langs,$object,$head,$h,'delivery','remove');

	return $head;
}


/**
 * Prepare array with list of tabs
 *
 * @param   Object	$object		Object related to tabs
 * @return  array				Array of tabs to show
 */
function delivery_prepare_head($object)
{
	global $langs, $conf, $user;

	// Load translation files required by the page
    $langs->loadLangs(array("sendings","deliveries"));

	$h = 0;
	$head = array();

	if ($conf->expedition_bon->enabled && $user->rights->expedition->lire)
	{
		$head[$h][0] = DOL_URL_ROOT."/expedition/card.php?id=".$object->origin_id;
		$head[$h][1] = $langs->trans("SendingCard");
		$head[$h][2] = 'shipping';
		$h++;
	}

	$head[$h][0] = DOL_URL_ROOT."/livraison/card.php?id=".$object->id;
	$head[$h][1] = $langs->trans("DeliveryCard");
	$head[$h][2] = 'delivery';
	$h++;

	$head[$h][0] = DOL_URL_ROOT."/expedition/contact.php?id=".$object->origin_id;
	$head[$h][1] = $langs->trans("ContactsAddresses");
	$head[$h][2] = 'contact';
	$h++;

	$head[$h][0] = DOL_URL_ROOT."/expedition/note.php?id=".$object->origin_id;
	$head[$h][1] = $langs->trans("Notes");
	$head[$h][2] = 'note';
	$h++;

	// Show more tabs from modules
	// Entries must be declared in modules descriptor with line
    // $this->tabs = array('entity:+tabname:Title:@mymodule:/mymodule/mypage.php?id=__ID__');   to add new tab
    // $this->tabs = array('entity:-tabname);   				to remove a tab
    // complete_head_from_modules  use $object->id for this link so we temporary change it
    $tmpObjectId = $object->id;
    $object->id = $object->origin_id;

    complete_head_from_modules($conf,$langs,$object,$head,$h,'delivery');

	complete_head_from_modules($conf,$langs,$object,$head,$h,'delivery','remove');

	$object->id = $tmpObjectId;
	return $head;
}

/**
 * List sendings and receive receipts
 *
 * @param   string		$origin			Origin ('commande', ...)
 * @param	int			$origin_id		Origin id
 * @param	string		$filter			Filter
 * @return	int							<0 if KO, >0 if OK
 */
function show_list_sending_receive($origin,$origin_id,$filter='')
{
	global $db, $conf, $langs, $bc;
	global $form;

	$product_static=new Product($db);
	$expedition=new Expedition($db);
	$warehousestatic=new Entrepot($db);

	$sql = "SELECT obj.rowid, obj.fk_product, obj.label, obj.description, obj.product_type as fk_product_type, obj.qty as qty_asked, obj.date_start, obj.date_end,";
	$sql.= " ed.rowid as edrowid, ed.qty as qty_shipped, ed.fk_expedition as expedition_id, ed.fk_origin_line, ed.fk_entrepot as warehouse_id,";
	$sql.= " e.rowid as sendingid, e.ref as exp_ref, e.date_creation, e.date_delivery, e.date_expedition,";
	//if ($conf->livraison_bon->enabled) $sql .= " l.rowid as livraison_id, l.ref as livraison_ref, l.date_delivery, ld.qty as qty_received,";
	$sql.= ' p.label as product_label, p.ref, p.fk_product_type, p.rowid as prodid, p.tobatch as product_tobatch,';
	$sql.= ' p.description as product_desc';
	$sql.= " FROM ".MAIN_DB_PREFIX."expeditiondet as ed";
	$sql.= ", ".MAIN_DB_PREFIX."expedition as e";
	$sql.= ", ".MAIN_DB_PREFIX.$origin."det as obj";
	//if ($conf->livraison_bon->enabled) $sql .= " LEFT JOIN ".MAIN_DB_PREFIX."livraison as l ON l.fk_expedition = e.rowid LEFT JOIN ".MAIN_DB_PREFIX."livraisondet as ld ON ld.fk_livraison = l.rowid  AND obj.rowid = ld.fk_origin_line";
	$sql.= " LEFT JOIN ".MAIN_DB_PREFIX."product as p ON obj.fk_product = p.rowid";
	//TODO Add link to expeditiondet_batch
	$sql.= " WHERE e.entity IN (".getEntity('expedition').")";
	$sql.= " AND obj.fk_".$origin." = ".$origin_id;
	$sql.= " AND obj.rowid = ed.fk_origin_line";
	$sql.= " AND ed.fk_expedition = e.rowid";
	if ($filter) $sql.= $filter;

	$sql.= " ORDER BY obj.fk_product";

	dol_syslog("show_list_sending_receive", LOG_DEBUG);
	$resql = $db->query($sql);
	if ($resql)
	{
		$num = $db->num_rows($resql);
		$i = 0;

		if ($num)
		{
			if ($filter) print load_fiche_titre($langs->trans("OtherSendingsForSameOrder"));
			else print load_fiche_titre($langs->trans("SendingsAndReceivingForSameOrder"));

			print '<table class="liste" width="100%">';
			print '<tr class="liste_titre">';
			//print '<td align="left">'.$langs->trans("QtyOrdered").'</td>';
			print '<td align="left">'.$langs->trans("SendingSheet").'</td>';
			print '<td align="left">'.$langs->trans("Description").'</td>';
			print '<td align="center">'.$langs->trans("DateCreation").'</td>';
			print '<td align="center">'.$langs->trans("DateDeliveryPlanned").'</td>';
			print '<td align="center">'.$langs->trans("QtyPreparedOrShipped").'</td>';
			if (! empty($conf->stock->enabled))
			{
                print '<td>'.$langs->trans("Warehouse").'</td>';
			}
			/*TODO Add link to expeditiondet_batch
			if (! empty($conf->productbatch->enabled))
			{
			    print '<td>';
			    print '</td>';
			}*/
			if (! empty($conf->livraison_bon->enabled))
			{
				print '<td>'.$langs->trans("DeliveryOrder").'</td>';
				//print '<td align="center">'.$langs->trans("QtyReceived").'</td>';
				print '<td align="right">'.$langs->trans("DeliveryDate").'</td>';
			}
			print "</tr>\n";

			while ($i < $num)
			{
				$objp = $db->fetch_object($resql);

				print '<tr class="oddeven">';

				// Sending id
				print '<td align="left" class="nowrap">';
				print '<a href="'.DOL_URL_ROOT.'/expedition/card.php?id='.$objp->expedition_id.'">'.img_object($langs->trans("ShowSending"),'sending').' '.$objp->exp_ref.'<a>';
				print '</td>';

				// Description
				if ($objp->fk_product > 0)
				{
					// Define output language
					if (! empty($conf->global->MAIN_MULTILANGS) && ! empty($conf->global->PRODUIT_TEXTS_IN_THIRDPARTY_LANGUAGE))
					{
						$object = new $origin($db);
						$object->fetch($origin_id);
						$object->fetch_thirdparty();

						$prod = new Product($db);
						$prod->id=$objp->fk_product;
						$prod->getMultiLangs();

						$outputlangs = $langs;
						$newlang='';
						if (empty($newlang) && ! empty($_REQUEST['lang_id'])) $newlang=$_REQUEST['lang_id'];
						if (empty($newlang)) $newlang=$object->thirdparty->default_lang;
						if (! empty($newlang))
						{
							$outputlangs = new Translate("",$conf);
							$outputlangs->setDefaultLang($newlang);
						}

						$label = (! empty($prod->multilangs[$outputlangs->defaultlang]["label"])) ? $prod->multilangs[$outputlangs->defaultlang]["label"] : $objp->product_label;
					}
					else
					{
						$label = (! empty($objp->label)?$objp->label:$objp->product_label);
					}

					print '<td>';

					// Show product and description
					$product_static->type=$objp->fk_product_type;
					$product_static->id=$objp->fk_product;
					$product_static->ref=$objp->ref;
					$product_static->status_batch=$objp->product_tobatch;
					$text=$product_static->getNomUrl(1);
					$text.= ' - '.$label;
					$description=(! empty($conf->global->PRODUIT_DESC_IN_FORM)?'':dol_htmlentitiesbr($objp->description));
					print $form->textwithtooltip($text,$description,3,'','',$i);

					// Show range
					print_date_range($objp->date_start,$objp->date_end);

					// Add description in form
					if (! empty($conf->global->PRODUIT_DESC_IN_FORM))
					{
						print (! empty($objp->description) && $objp->description!=$objp->product)?'<br>'.dol_htmlentitiesbr($objp->description):'';
					}

					print '</td>';
				}
				else
				{
					print "<td>";
					if ($objp->fk_product_type==1) $text = img_object($langs->trans('Service'),'service');
					else $text = img_object($langs->trans('Product'),'product');

					if (! empty($objp->label)) {
						$text.= ' <strong>'.$objp->label.'</strong>';
						print $form->textwithtooltip($text,$objp->description,3,'','',$i);
					} else {
						print $text.' '.nl2br($objp->description);
					}

					// Show range
					print_date_range($objp->date_start,$objp->date_end);
					print "</td>\n";
				}

				//print '<td align="center">'.$objp->qty_asked.'</td>';

				// Date creation
				print '<td align="center" class="nowrap">'.dol_print_date($db->jdate($objp->date_creation),'day').'</td>';

				// Date shipping creation
				print '<td align="center" class="nowrap">'.dol_print_date($db->jdate($objp->date_delivery),'day').'</td>';

				// Qty shipped
				print '<td align="center">'.$objp->qty_shipped.'</td>';

				// Warehouse
				if (! empty($conf->stock->enabled))
				{
				    print '<td>';
    				if ($objp->warehouse_id > 0)
    				{
        				$warehousestatic->fetch($objp->warehouse_id);
        				print $warehousestatic->getNomUrl(1);
    				}
    				print '</td>';
				}

				// Batch number managment
				/*TODO Add link to expeditiondet_batch
				if (! empty($conf->productbatch->enabled))
				{
				    var_dump($objp->edrowid);
				    $lines[$i]->detail_batch
				    if (isset($lines[$i]->detail_batch))
				    {
				        print '<td>';
				        if ($lines[$i]->product_tobatch)
				        {
				            $detail = '';
				            foreach ($lines[$i]->detail_batch as $dbatch)
				            {
								$detail.= $langs->trans("Batch").': '.$dbatch->batch;
								$detail.= ' - '.$langs->trans("SellByDate").': '.dol_print_date($dbatch->sellby,"day");
								$detail.= ' - '.$langs->trans("EatByDate").': '.dol_print_date($dbatch->eatby,"day");
<<<<<<< HEAD
								$detail.= ' - '.$langs->trans("Qty").': '.$dbatch->dluo_qty;
=======
								$detail.= ' - '.$langs->trans("Qty").': '.$dbatch->qty;
>>>>>>> d9b8a8c8
								$detail.= '<br>';
				            }
				            print $form->textwithtooltip(img_picto('', 'object_barcode').' '.$langs->trans("DetailBatchNumber"),$detail);
				        }
				        else
				        {
				            print $langs->trans("NA");
				        }
				        print '</td>';
				    } else {
				        print '<td></td>';
				    }
				}*/

				// Informations on receipt
				if (! empty($conf->livraison_bon->enabled))
				{
					include_once DOL_DOCUMENT_ROOT.'/livraison/class/livraison.class.php';
					$expedition->id=$objp->sendingid;
					$expedition->fetchObjectLinked($expedition->id,$expedition->element);
					//var_dump($expedition->linkedObjects);

					$receiving='';
					if (count($expedition->linkedObjects['delivery']) > 0) $receiving=reset($expedition->linkedObjects['delivery']);   // Take first link

					if (! empty($receiving))
					{
						// $expedition->fk_origin_line = id of det line of order
						// $receiving->fk_origin_line = id of det line of order
						// $receiving->origin may be 'shipping'
						// $receiving->origin_id may be id of shipping

						// Ref
						print '<td>';
						print $receiving->getNomUrl($db);
						//print '<a href="'.DOL_URL_ROOT.'/livraison/card.php?id='.$livraison_id.'">'.img_object($langs->trans("ShowReceiving"),'sending').' '.$objp->livraison_ref.'<a>';
						print '</td>';
						// Qty received
						//print '<td align="center">';
						// TODO No solution for the moment to link a line det of receipt with a line det of shipping,
						// so no way to know the qty received for this line of shipping.
						//print $langs->trans("FeatureNotYetAvailable");
						//print '</td>';
						// Date shipping real
						print '<td align="right">';
						print dol_print_date($receiving->date_delivery,'day');
						print '</td>';
					}
					else
					{
						//print '<td>&nbsp;</td>';
						print '<td>&nbsp;</td>';
						print '<td>&nbsp;</td>';
					}
				}
				print '</tr>';
				$i++;
			}

			print '</table>';
		}
		$db->free($resql);
	}
	else
	{
		dol_print_error($db);
	}

	return 1;
}
<|MERGE_RESOLUTION|>--- conflicted
+++ resolved
@@ -364,11 +364,7 @@
 								$detail.= $langs->trans("Batch").': '.$dbatch->batch;
 								$detail.= ' - '.$langs->trans("SellByDate").': '.dol_print_date($dbatch->sellby,"day");
 								$detail.= ' - '.$langs->trans("EatByDate").': '.dol_print_date($dbatch->eatby,"day");
-<<<<<<< HEAD
-								$detail.= ' - '.$langs->trans("Qty").': '.$dbatch->dluo_qty;
-=======
 								$detail.= ' - '.$langs->trans("Qty").': '.$dbatch->qty;
->>>>>>> d9b8a8c8
 								$detail.= '<br>';
 				            }
 				            print $form->textwithtooltip(img_picto('', 'object_barcode').' '.$langs->trans("DetailBatchNumber"),$detail);
