<?php
/* Copyright (C) 2017 Laurent Destailleur	<eldy@users.sourceforge.net>
 *
 * This program is free software; you can redistribute it and/or modify
 * it under the terms of the GNU General Public License as published by
 * the Free Software Foundation; either version 3 of the License, or
 * (at your option) any later version.
 *
 * This program is distributed in the hope that it will be useful,
 * but WITHOUT ANY WARRANTY; without even the implied warranty of
 * MERCHANTABILITY or FITNESS FOR A PARTICULAR PURPOSE.  See the
 * GNU General Public License for more details.
 *
 * You should have received a copy of the GNU General Public License
 * along with this program. If not, see <https://www.gnu.org/licenses/>.
 */

/**
 *      \file       htdocs/core/lib/website.lib.php
 *      \ingroup    website
 *      \brief      Library for website module
 */

/**
 * Remove PHP code part from a string.
 *
 * @param 	string	$str			String to clean
 * @param	string	$replacewith	String to use as replacement
 * @return 	string					Result string without php code
 * @see dolKeepOnlyPhpCode()
 */
function dolStripPhpCode($str, $replacewith = '')
{
	$newstr = '';

	//split on each opening tag
	$parts = explode('<?php', $str);
	if (!empty($parts))
	{
		$i = 0;
		foreach ($parts as $part)
		{
			if ($i == 0) 	// The first part is never php code
			{
				$i++;
				$newstr .= $part;
				continue;
			}
			// The second part is the php code. We split on closing tag
			$partlings = explode('?>', $part);
			if (!empty($partlings))
			{
				//$phppart = $partlings[0];
				//remove content before closing tag
				if (count($partlings) > 1) $partlings[0] = ''; // Todo why a count > 1 and not >= 1 ?
				//append to out string
				//$newstr .= '<span class="phptag" class="tooltip" title="'.dol_escape_htmltag(dolGetFirstLineOfText($phppart).'...').'">'.$replacewith.'<!-- '.$phppart.' --></span>'.implode('', $partlings);
				//$newstr .= '<span>'.$replacewith.'<!-- '.$phppart.' --></span>'.implode('', $partlings);
				$newstr .= '<span phptag>'.$replacewith.'</span>'.implode('', $partlings);
				//$newstr .= $replacewith.implode('', $partlings);
			}
		}
	}
	return $newstr;
}

/**
 * Keep only PHP code part from a HTML string page.
 *
 * @param 	string	$str			String to clean
 * @return 	string					Result string with php code only
 * @see dolStripPhpCode()
 */
function dolKeepOnlyPhpCode($str)
{
	$newstr = '';

	//split on each opening tag
	$parts = explode('<?php', $str);
	if (!empty($parts))
	{
		$i = 0;
		foreach ($parts as $part)
		{
			if ($i == 0) 	// The first part is never php code
			{
				$i++;
				continue;
			}
			$newstr .= '<?php';
			//split on closing tag
			$partlings = explode('?>', $part, 2);
			if (!empty($partlings))
			{
				$newstr .= $partlings[0].'?>';
			} else {
				$newstr .= $part.'?>';
			}
		}
	}
	return $newstr;
}

/**
 * Convert a page content to have correct links (based on DOL_URL_ROOT) into an html content. It replaces also dynamic content with '...php...'
 * Used to ouput the page on the Preview from backoffice.
 *
 * @param	Website		$website			Web site object
 * @param	string		$content			Content to replace
 * @param	int			$removephppart		0=Replace PHP sections with a PHP badge. 1=Remove completely PHP sections.
 * @param	string		$contenttype		Content type
 * @param	int			$containerid 		Contenair id
 * @return	boolean							True if OK
 * @see dolWebsiteOutput() for function used to replace content in a web server context
 */
function dolWebsiteReplacementOfLinks($website, $content, $removephppart = 0, $contenttype = 'html', $containerid = '')
{
	$nbrep = 0;

	dol_syslog('dolWebsiteReplacementOfLinks start (contenttype='.$contenttype." containerid=".$containerid." USEDOLIBARREDITOR=".(defined('USEDOLIBARREDITOR') ? '1' : '')." USEDOLIBARRSERVER=".(defined('USEDOLIBARRSERVER') ? '1' : '').')', LOG_DEBUG);
	//if ($contenttype == 'html') { print $content;exit; }

	// Replace php code. Note $content may come from database and does not contains body tags.
	$replacewith = '...php...';
	if ($removephppart) $replacewith = '';
	$content = preg_replace('/value="<\?php((?!\?>).)*\?>\n*/ims', 'value="'.$replacewith.'"', $content);

	$replacewith = '"callto=#';
	if ($removephppart) $replacewith = '';
	$content = preg_replace('/"callto:<\?php((?!\?>).)*\?>\n*/ims', $replacewith, $content);

	$replacewith = '"mailto=#';
	if ($removephppart) $replacewith = '';
	$content = preg_replace('/"mailto:<\?php((?!\?>).)*\?>\n*/ims', $replacewith, $content);

	$replacewith = 'src="php';
	if ($removephppart) $replacewith = '';
	$content = preg_replace('/src="<\?php((?!\?>).)*\?>\n*/ims', $replacewith, $content);

	$replacewith = 'href="php';
	if ($removephppart) $replacewith = '';
	$content = preg_replace('/href="<\?php((?!\?>).)*\?>\n*/ims', $replacewith, $content);

	//$replacewith='<span class="phptag">...php...</span>';
	$replacewith = '...php...';
	if ($removephppart) $replacewith = '';
	//$content = preg_replace('/<\?php((?!\?toremove>).)*\?toremove>\n*/ims', $replacewith, $content);
	/*if ($content === null) {
		if (preg_last_error() == PREG_JIT_STACKLIMIT_ERROR) $content = 'preg_replace error (when removing php tags) PREG_JIT_STACKLIMIT_ERROR';
	}*/
	$content = dolStripPhpCode($content, $replacewith);
	//var_dump($content);

	// Protect the link styles.css.php to any replacement that we make after.
	$content = str_replace('href="styles.css.php', 'href="!~!~!~styles.css.php', $content);
	$content = str_replace('href="http', 'href="!~!~!~http', $content);
	$content = str_replace('href="//', 'href="!~!~!~//', $content);
	$content = str_replace('src="viewimage.php', 'src="!~!~!~/viewimage.php', $content);
	$content = str_replace('src="/viewimage.php', 'src="!~!~!~/viewimage.php', $content);
	$content = str_replace('src="'.DOL_URL_ROOT.'/viewimage.php', 'src="!~!~!~'.DOL_URL_ROOT.'/viewimage.php', $content);
	$content = str_replace('href="document.php', 'href="!~!~!~/document.php', $content);
	$content = str_replace('href="/document.php', 'href="!~!~!~/document.php', $content);
	$content = str_replace('href="'.DOL_URL_ROOT.'/document.php', 'href="!~!~!~'.DOL_URL_ROOT.'/document.php', $content);

	// Replace relative link '/' with dolibarr URL
	$content = preg_replace('/(href=")\/(#[^\"<>]*)?\"/', '\1!~!~!~'.DOL_URL_ROOT.'/website/index.php?website='.$website->ref.'&pageid='.$website->fk_default_home.'\2"', $content, -1, $nbrep);
	// Replace relative link /xxx.php#aaa or /xxx.php with dolibarr URL (we discard param ?...)
	$content = preg_replace('/(href=")\/?([^:\"\!]*)\.php(#[^\"<>]*)?\"/', '\1!~!~!~'.DOL_URL_ROOT.'/website/index.php?website='.$website->ref.'&pageref=\2\3"', $content, -1, $nbrep);
	// Replace relative link /xxx.php?a=b&c=d#aaa or /xxx.php?a=b&c=d with dolibarr URL
	$content = preg_replace('/(href=")\/?([^:\"\!]*)\.php\?([^#\"<>]*)(#[^\"<>]*)?\"/', '\1!~!~!~'.DOL_URL_ROOT.'/website/index.php?website='.$website->ref.'&pageref=\2&\3\4"', $content, -1, $nbrep);

	// Fix relative link into medias with correct URL after the DOL_URL_ROOT: ../url("medias/
	$content = preg_replace('/url\((["\']?)\/?medias\//', 'url(\1!~!~!~'.DOL_URL_ROOT.'/viewimage.php?modulepart=medias&file=', $content, -1, $nbrep);
	$content = preg_replace('/data-slide-bg=(["\']?)\/?medias\//', 'data-slide-bg=\1!~!~!~'.DOL_URL_ROOT.'/viewimage.php?modulepart=medias&file=', $content, -1, $nbrep);

	// <img src="medias/...image.png... => <img src="dolibarr/viewimage.php/modulepart=medias&file=image.png...
	// <img src="...image.png... => <img src="dolibarr/viewimage.php/modulepart=medias&file=image.png...
	$content = preg_replace('/(<img[^>]*src=")\/?medias\//', '\1!~!~!~'.DOL_URL_ROOT.'/viewimage.php?modulepart=medias&file=', $content, -1, $nbrep);
	// <img src="image.png... => <img src="dolibarr/viewimage.php/modulepart=medias&file=image.png...
	$content = preg_replace('/(<img[^>]*src=")\/?([^:\"\!]+)\"/', '\1!~!~!~'.DOL_URL_ROOT.'/viewimage.php?modulepart=medias&file=\2"', $content, -1, $nbrep);
	// <img src="viewimage.php/modulepart=medias&file=image.png" => <img src="dolibarr/viewimage.php/modulepart=medias&file=image.png"
	$content = preg_replace('/(<img[^>]*src=")(\/?viewimage\.php)/', '\1!~!~!~'.DOL_URL_ROOT.'/viewimage.php', $content, -1, $nbrep);

	// action="newpage.php" => action="dolibarr/website/index.php?website=...&pageref=newpage
	$content = preg_replace('/(action=")\/?([^:\"]*)(\.php\")/', '\1!~!~!~'.DOL_URL_ROOT.'/website/index.php?website='.$website->ref.'&pageref=\2"', $content, -1, $nbrep);

	// Fix relative link /document.php with correct URL after the DOL_URL_ROOT:  ...href="/document.php?modulepart="
	$content = preg_replace('/(href=")(\/?document\.php\?[^\"]*modulepart=[^\"]*)(\")/', '\1!~!~!~'.DOL_URL_ROOT.'\2\3', $content, -1, $nbrep);
	$content = preg_replace('/(src=")(\/?document\.php\?[^\"]*modulepart=[^\"]*)(\")/', '\1!~!~!~'.DOL_URL_ROOT.'\2\3', $content, -1, $nbrep);

	// Fix relative link /viewimage.php with correct URL after the DOL_URL_ROOT:  ...href="/viewimage.php?modulepart="
	$content = preg_replace('/(url\(")(\/?viewimage\.php\?[^\"]*modulepart=[^\"]*)(\")/', '\1!~!~!~'.DOL_URL_ROOT.'\2\3', $content, -1, $nbrep);

	// Fix relative URL
	$content = str_replace('src="!~!~!~/viewimage.php', 'src="!~!~!~'.DOL_URL_ROOT.'/viewimage.php', $content);
	$content = str_replace('href="!~!~!~/document.php', 'href="!~!~!~'.DOL_URL_ROOT.'/document.php', $content);
	// Remove the protection tag !~!~!~
	$content = str_replace('!~!~!~', '', $content);

	dol_syslog('dolWebsiteReplacementOfLinks end', LOG_DEBUG);
	//if ($contenttype == 'html') { print $content;exit; }

	return $content;
}

/**
 * Render a string of an HTML content and output it.
 * Used to ouput the page when viewed from server (Dolibarr or Apache).
 *
 * @param   string  $content    	Content string
 * @param	string	$contenttype	Content type
 * @param	int		$containerid 	Contenair id
 * @return  void
 * @see	dolWebsiteReplacementOfLinks()  for function used to replace content in the backoffice context.
 */
function dolWebsiteOutput($content, $contenttype = 'html', $containerid = '')
{
	global $db, $langs, $conf, $user;
	global $dolibarr_main_url_root, $dolibarr_main_data_root;
	global $website;
	global $includehtmlcontentopened;

	$nbrep = 0;

	dol_syslog("dolWebsiteOutput start - contenttype=".$contenttype." containerid=".$containerid." USEDOLIBARREDITOR=".(defined('USEDOLIBARREDITOR') ? '1' : '')." USEDOLIBARRSERVER=".(defined('USEDOLIBARRSERVER') ? '1' : '').' includehtmlcontentopened='.$includehtmlcontentopened);

	//print $containerid.' '.$content;

	// Define $urlwithroot
	$urlwithouturlroot = preg_replace('/'.preg_quote(DOL_URL_ROOT, '/').'$/i', '', trim($dolibarr_main_url_root));
	$urlwithroot = $urlwithouturlroot.DOL_URL_ROOT; // This is to use external domain name found into config file
	//$urlwithroot=DOL_MAIN_URL_ROOT;					// This is to use same domain name than current

	if (defined('USEDOLIBARREDITOR'))		// REPLACEMENT OF LINKS When page called from Dolibarr editor
	{
		// We remove the <head> part of content
		if ($contenttype == 'html')
		{
			$content = preg_replace('/<head>.*<\/head>/ims', '', $content);
			$content = preg_replace('/^.*<body(\s[^>]*)*>/ims', '', $content);
			$content = preg_replace('/<\/body(\s[^>]*)*>.*$/ims', '', $content);
		}
	} elseif (defined('USEDOLIBARRSERVER'))	// REPLACEMENT OF LINKS When page called from Dolibarr server
	{
		$content = str_replace('<link rel="stylesheet" href="/styles.css', '<link rel="stylesheet" href="styles.css', $content);

		// Protect the link styles.css.php to any replacement that we make after.
		$content = str_replace('href="styles.css.php', 'href="!~!~!~styles.css.php', $content);
		$content = str_replace('href="http', 'href="!~!~!~http', $content);
		$content = str_replace('href="//', 'href="!~!~!~//', $content);
		$content = str_replace(array('src="viewimage.php', 'src="/viewimage.php'), 'src="!~!~!~/viewimage.php', $content);
		$content = str_replace('src="'.DOL_URL_ROOT.'/viewimage.php', 'src="!~!~!~'.DOL_URL_ROOT.'/viewimage.php', $content);
		$content = str_replace(array('href="document.php', 'href="/document.php'), 'href="!~!~!~/document.php', $content);
		$content = str_replace('href="'.DOL_URL_ROOT.'/document.php', 'href="!~!~!~'.DOL_URL_ROOT.'/document.php', $content);

		// Replace relative link / with dolibarr URL:  ...href="/"...
		$content = preg_replace('/(href=")\/\"/', '\1!~!~!~'.DOL_URL_ROOT.'/public/website/index.php?website='.$website->ref.'"', $content, -1, $nbrep);
		// Replace relative link /xxx.php#aaa or /xxx.php with dolibarr URL:  ...href="....php" (we discard param ?...)
		$content = preg_replace('/(href=")\/?([^:\"\!]*)\.php(#[^\"<>]*)?\"/', '\1!~!~!~'.DOL_URL_ROOT.'/public/website/index.php?website='.$website->ref.'&pageref=\2\3"', $content, -1, $nbrep);
		// Replace relative link /xxx.php?a=b&c=d#aaa or /xxx.php?a=b&c=d with dolibarr URL
		// Warning: we may replace twice if href="..." was inside an include (dolWebsiteOutput called by include and the by final page), that's why
		// at end we replace the '!~!~!~' only if we are in final parent page.
		$content = preg_replace('/(href=")\/?([^:\"\!]*)\.php\?([^#\"<>]*)(#[^\"<>]*)?\"/', '\1!~!~!~'.DOL_URL_ROOT.'/public/website/index.php?website='.$website->ref.'&pageref=\2&\3\4"', $content, -1, $nbrep);
		// Replace relative link without .php like /xxx#aaa or /xxx with dolibarr URL:  ...href="....php"
		$content = preg_replace('/(href=")\/?([a-zA-Z0-9\-_#]+)(\"|\?)/', '\1!~!~!~'.DOL_URL_ROOT.'/public/website/index.php?website='.$website->ref.'&pageref=\2\3', $content, -1, $nbrep);

		// Fix relative link /document.php with correct URL after the DOL_URL_ROOT:  href="/document.php?modulepart=" => href="/dolibarr/document.php?modulepart="
		$content = preg_replace('/(href=")(\/?document\.php\?[^\"]*modulepart=[^\"]*)(\")/', '\1!~!~!~'.DOL_URL_ROOT.'\2\3', $content, -1, $nbrep);
		$content = preg_replace('/(src=")(\/?document\.php\?[^\"]*modulepart=[^\"]*)(\")/', '\1!~!~!~'.DOL_URL_ROOT.'\2\3', $content, -1, $nbrep);

		// Fix relative link /viewimage.php with correct URL after the DOL_URL_ROOT: href="/viewimage.php?modulepart=" => href="/dolibarr/viewimage.php?modulepart="
		$content = preg_replace('/(href=")(\/?viewimage\.php\?[^\"]*modulepart=[^\"]*)(\")/', '\1!~!~!~'.DOL_URL_ROOT.'\2\3', $content, -1, $nbrep);
		$content = preg_replace('/(src=")(\/?viewimage\.php\?[^\"]*modulepart=[^\"]*)(\")/', '\1!~!~!~'.DOL_URL_ROOT.'\2\3', $content, -1, $nbrep);
		$content = preg_replace('/(url\(")(\/?viewimage\.php\?[^\"]*modulepart=[^\"]*)(\")/', '\1!~!~!~'.DOL_URL_ROOT.'\2\3', $content, -1, $nbrep);

		// Fix relative link into medias with correct URL after the DOL_URL_ROOT: ../url("medias/
		$content = preg_replace('/url\((["\']?)\/?medias\//', 'url(\1!~!~!~'.DOL_URL_ROOT.'/viewimage.php?modulepart=medias&file=', $content, -1, $nbrep);
		$content = preg_replace('/data-slide-bg=(["\']?)\/?medias\//', 'data-slide-bg=\1!~!~!~'.DOL_URL_ROOT.'/viewimage.php?modulepart=medias&file=', $content, -1, $nbrep);

		// <img src="medias/...image.png... => <img src="dolibarr/viewimage.php/modulepart=medias&file=image.png...
		// <img src="...image.png... => <img src="dolibarr/viewimage.php/modulepart=medias&file=image.png...
		$content = preg_replace('/(<img[^>]*src=")\/?medias\//', '\1!~!~!~'.DOL_URL_ROOT.'/viewimage.php?modulepart=medias&file=', $content, -1, $nbrep);
		// <img src="image.png... => <img src="dolibarr/viewimage.php/modulepart=medias&file=image.png...
		$content = preg_replace('/(<img[^>]*src=")\/?([^:\"\!]+)\"/', '\1!~!~!~'.DOL_URL_ROOT.'/viewimage.php?modulepart=medias&file=\2"', $content, -1, $nbrep);
		// <img src="viewimage.php/modulepart=medias&file=image.png" => <img src="dolibarr/viewimage.php/modulepart=medias&file=image.png"
		$content = preg_replace('/(<img[^>]*src=")(\/?viewimage\.php)/', '\1!~!~!~'.DOL_URL_ROOT.'/viewimage.php', $content, -1, $nbrep);

		// action="newpage.php" => action="dolibarr/website/index.php?website=...&pageref=newpage
		$content = preg_replace('/(action=")\/?([^:\"]*)(\.php\")/', '\1!~!~!~'.DOL_URL_ROOT.'/public/website/index.php?website='.$website->ref.'&pageref=\2"', $content, -1, $nbrep);

		// Fix relative URL
		$content = str_replace('src="!~!~!~/viewimage.php', 'src="!~!~!~'.DOL_URL_ROOT.'/viewimage.php', $content);
		$content = str_replace('href="!~!~!~/document.php', 'href="!~!~!~'.DOL_URL_ROOT.'/document.php', $content);

		// Remove the protection tag !~!~!~, but only if this is the parent page and not an include
		if (empty($includehtmlcontentopened)) {
			$content = str_replace('!~!~!~', '', $content);
		}
	} else // REPLACEMENT OF LINKS When page called from virtual host
	{
		$symlinktomediaexists = 1;
		if ($website->virtualhost) {
			$content = preg_replace('/^(<link[^>]*rel="canonical" href=")\//m', '\1'.$website->virtualhost.'/', $content, -1, $nbrep);
		}
		//print 'rrrrrrrrr'.$website->virtualhost.$content;


		// Make a change into HTML code to allow to include images from medias directory correct with direct link for virtual server
		// <img alt="" src="/dolibarr_dev/htdocs/viewimage.php?modulepart=medias&amp;entity=1&amp;file=image/ldestailleur_166x166.jpg" style="height:166px; width:166px" />
		// become
		// <img alt="" src="'.$urlwithroot.'/medias/image/ldestailleur_166x166.jpg" style="height:166px; width:166px" />
		if (!$symlinktomediaexists)
		{
			// <img src="image.png... => <img src="medias/image.png...
			$content = preg_replace('/(<img[^>]*src=")\/?image\//', '\1/wrapper.php?modulepart=medias&file=medias/image/', $content, -1, $nbrep);
			$content = preg_replace('/(url\(["\']?)\/?image\//', '\1/wrapper.php?modulepart=medias&file=medias/image/', $content, -1, $nbrep);

			$content = preg_replace('/(<script[^>]*src=")[^\"]*document\.php([^\"]*)modulepart=medias([^\"]*)file=([^\"]*)("[^>]*>)/', '\1/wrapper.php\2modulepart=medias\3file=\4\5', $content, -1, $nbrep);
			$content = preg_replace('/(<a[^>]*href=")[^\"]*document\.php([^\"]*)modulepart=medias([^\"]*)file=([^\"]*)("[^>]*>)/', '\1/wrapper.php\2modulepart=medias\3file=\4\5', $content, -1, $nbrep);

			$content = preg_replace('/(<a[^>]*href=")[^\"]*viewimage\.php([^\"]*)modulepart=medias([^\"]*)file=([^\"]*)("[^>]*>)/', '\1/wrapper.php\2modulepart=medias\3file=\4\5', $content, -1, $nbrep);
			$content = preg_replace('/(<img[^>]*src=")[^\"]*viewimage\.php([^\"]*)modulepart=medias([^\"]*)file=([^\"]*)("[^>]*>)/', '\1/wrapper.php\2modulepart=medias\3file=\4\5', $content, -1, $nbrep);
			$content = preg_replace('/(url\(["\']?)[^\)]*viewimage\.php([^\)]*)modulepart=medias([^\)]*)file=([^\)]*)(["\']?\))/', '\1/wrapper.php\2modulepart=medias\3file=\4\5', $content, -1, $nbrep);

			$content = preg_replace('/(<a[^>]*href=")[^\"]*viewimage\.php([^\"]*)hashp=([^\"]*)("[^>]*>)/', '\1/wrapper.php\2hashp=\3\4', $content, -1, $nbrep);
			$content = preg_replace('/(<img[^>]*src=")[^\"]*viewimage\.php([^\"]*)hashp=([^\"]*)("[^>]*>)/', '\1/wrapper.php\2hashp=\3\4', $content, -1, $nbrep);
			$content = preg_replace('/(url\(["\']?)[^\)]*viewimage\.php([^\)]*)hashp=([^\)]*)(["\']?\))/', '\1/wrapper.php\2hashp\3\4', $content, -1, $nbrep);

			$content = preg_replace('/(<img[^>]*src=")[^\"]*viewimage\.php([^\"]*)modulepart=mycompany([^\"]*)file=([^\"]*)("[^>]*>)/', '\1/wrapper.php\2modulepart=mycompany\3file=\4\5', $content, -1, $nbrep);

			// If some links to documents or viewimage remains, we replace with wrapper
			$content = preg_replace('/(<img[^>]*src=")\/?viewimage\.php/', '\1/wrapper.php', $content, -1, $nbrep);
			$content = preg_replace('/(<a[^>]*href=")\/?documents\.php/', '\1/wrapper.php', $content, -1, $nbrep);
		} else {
			// <img src="image.png... => <img src="medias/image.png...
			$content = preg_replace('/(<img[^>]*src=")\/?image\//', '\1/medias/image/', $content, -1, $nbrep);
			$content = preg_replace('/(url\(["\']?)\/?image\//', '\1/medias/image/', $content, -1, $nbrep);

			$content = preg_replace('/(<script[^>]*src=")[^\"]*document\.php([^\"]*)modulepart=medias([^\"]*)file=([^\"]*)("[^>]*>)/', '\1/medias/\4\5', $content, -1, $nbrep);
			$content = preg_replace('/(<a[^>]*href=")[^\"]*document\.php([^\"]*)modulepart=medias([^\"]*)file=([^\"]*)("[^>]*>)/', '\1/medias/\4\5', $content, -1, $nbrep);

			$content = preg_replace('/(<a[^>]*href=")[^\"]*viewimage\.php([^\"]*)modulepart=medias([^\"]*)file=([^\"]*)("[^>]*>)/', '\1/medias/\4\5', $content, -1, $nbrep);
			$content = preg_replace('/(<img[^>]*src=")[^\"]*viewimage\.php([^\"]*)modulepart=medias([^\"]*)file=([^\"]*)("[^>]*>)/', '\1/medias/\4\5', $content, -1, $nbrep);
			$content = preg_replace('/(url\(["\']?)[^\)]*viewimage\.php([^\)]*)modulepart=medias([^\)]*)file=([^\)]*)(["\']?\))/', '\1/medias/\4\5', $content, -1, $nbrep);

			$content = preg_replace('/(<a[^>]*href=")[^\"]*viewimage\.php([^\"]*)hashp=([^\"]*)("[^>]*>)/', '\1/wrapper.php\2hashp=\3\4', $content, -1, $nbrep);
			$content = preg_replace('/(<img[^>]*src=")[^\"]*viewimage\.php([^\"]*)hashp=([^\"]*)("[^>]*>)/', '\1/wrapper.php\2hashp=\3\4', $content, -1, $nbrep);
			$content = preg_replace('/(url\(["\']?)[^\)]*viewimage\.php([^\)]*)hashp=([^\)]*)(["\']?\))/', '\1/wrapper.php\2hashp=\3\4', $content, -1, $nbrep);

			$content = preg_replace('/(<img[^>]*src=")[^\"]*viewimage\.php([^\"]*)modulepart=mycompany([^\"]*)file=([^\"]*)("[^>]*>)/', '\1/wrapper.php\2modulepart=mycompany\3file=\4\5', $content, -1, $nbrep);

			// If some links to documents or viewimage remains, we replace with wrapper
			$content = preg_replace('/(<img[^>]*src=")\/?viewimage\.php/', '\1/wrapper.php', $content, -1, $nbrep);
			$content = preg_replace('/(<a[^>]*href=")\/?document\.php/', '\1/wrapper.php', $content, -1, $nbrep);
		}
	}

	$content = str_replace(' contenteditable="true"', ' contenteditable="false"', $content);

	if (!empty($conf->global->WEBSITE_ADD_CSS_TO_BODY)) {
		$content = str_replace('<body id="bodywebsite" class="bodywebsite', '<body id="bodywebsite" class="bodywebsite '.$conf->global->WEBSITE_ADD_CSS_TO_BODY, $content);
	}

	dol_syslog("dolWebsiteOutput end");

	print $content;
}


/**
 * Format img tags to introduce viewimage on img src.
 *
 * @param   string  $content    Content string
 * @return  void
 * @see	dolWebsiteOutput()
 */
/*
function dolWebsiteSaveContent($content)
{
	global $db, $langs, $conf, $user;
	global $dolibarr_main_url_root, $dolibarr_main_data_root;

	//dol_syslog("dolWebsiteSaveContent start (mode=".(defined('USEDOLIBARRSERVER')?'USEDOLIBARRSERVER':'').')');

	// Define $urlwithroot
	$urlwithouturlroot=preg_replace('/'.preg_quote(DOL_URL_ROOT,'/').'$/i','',trim($dolibarr_main_url_root));
	$urlwithroot=$urlwithouturlroot.DOL_URL_ROOT;		// This is to use external domain name found into config file
	//$urlwithroot=DOL_MAIN_URL_ROOT;					// This is to use same domain name than current

	//$content = preg_replace('/(<img.*src=")(?!(http|'.preg_quote(DOL_URL_ROOT,'/').'\/viewimage))/', '\1'.DOL_URL_ROOT.'/viewimage.php?modulepart=medias&file=', $content, -1, $nbrep);

	return $content;
}
*/


/**
 * Make a redirect to another container.
 *
 * @param 	string	$containerref		Ref of container to redirect to (Example: 'mypage' or 'mypage.php').
 * @param 	string	$containeraliasalt	Ref of alternative aliases to redirect to.
 * @param 	int		$containerid		Id of container.
 * @param	int		$permanent			0=Use temporary redirect 302, 1=Use permanent redirect 301
 * @return  void
 */
function redirectToContainer($containerref, $containeraliasalt = '', $containerid = 0, $permanent = 0)
{
	global $db, $website;

	$newurl = '';
	$result = 0;

	// We make redirect using the alternative alias, we must find the real $containerref
	if ($containeraliasalt)
	{
		include_once DOL_DOCUMENT_ROOT.'/website/class/websitepage.class.php';
		$tmpwebsitepage = new WebsitePage($db);
		$result = $tmpwebsitepage->fetch(0, $website->id, '', $containeraliasalt);
		if ($result > 0)
		{
			$containerref = $tmpwebsitepage->pageurl;
		} else {
			print "Error, page contains a redirect to the alternative alias '".$containeraliasalt."' that does not exists in web site (".$website->id." / ".$website->ref.")";
			exit;
		}
	}

	if (defined('USEDOLIBARREDITOR'))
	{
		/*print '<div class="margintoponly marginleftonly">';
		print "This page contains dynamic code that make a redirect to '".$containerref."' in your current context. Redirect has been canceled as it is not supported in edition mode.";
		print '</div>';*/
		$text = "This page contains dynamic code that make a redirect to '".$containerref."' in your current context. Redirect has been canceled as it is not supported in edition mode.";
		setEventMessages($text, null, 'warnings', 'WEBSITEREDIRECTDISABLED'.$containerref);
		return;
	}

	if (defined('USEDOLIBARRSERVER'))	// When page called from Dolibarr server
	{
		// Check new container exists
		if (!$containeraliasalt)	// If containeraliasalt set, we already did the test
		{
			include_once DOL_DOCUMENT_ROOT.'/website/class/websitepage.class.php';
			$tmpwebsitepage = new WebsitePage($db);
			$result = $tmpwebsitepage->fetch(0, $website->id, $containerref);
			unset($tmpwebsitepage);
		}
		if ($result > 0)
		{
			$currenturi = $_SERVER["REQUEST_URI"];
			$regtmp = array();
			if (preg_match('/&pageref=([^&]+)/', $currenturi, $regtmp))
			{
				if ($regtmp[0] == $containerref)
				{
					print "Error, page with uri '.$currenturi.' try a redirect to the same alias page '".$containerref."' in web site '".$website->ref."'";
					exit;
				} else {
					$newurl = preg_replace('/&pageref=([^&]+)/', '&pageref='.$containerref, $currenturi);
				}
			} else {
				$newurl = $currenturi.'&pageref='.urlencode($containerref);
			}
		}
	} else // When page called from virtual host server
	{
		$newurl = '/'.$containerref.'.php';
	}

	if ($newurl)
	{
		if ($permanent) {
			header("Status: 301 Moved Permanently", false, 301);
		}
		header("Location: ".$newurl);
		exit;
	} else {
		print "Error, page contains a redirect to the alias page '".$containerref."' that does not exists in web site (".$website->id." / ".$website->ref.")";
		exit;
	}
}


/**
 * Clean an HTML page to report only content, so we can include it into another page.
 * It outputs content of file sanitized from html and body part.
 *
 * @param 	string	$containerref		Path to file to include (must be a page from website root. Example: 'mypage.php' means 'mywebsite/mypage.php')
 * @return  void
 */
function includeContainer($containerref)
{
	global $conf, $db, $hookmanager, $langs, $mysoc, $user, $website, $websitepage, $weblangs; // Very important. Required to have var available when running included containers.
	global $includehtmlcontentopened;
	global $websitekey, $websitepagefile;

	$MAXLEVEL = 20;

	if (!preg_match('/\.php$/i', $containerref)) $containerref .= '.php';

	$fullpathfile = DOL_DATA_ROOT.'/website/'.$websitekey.'/'.$containerref;

	if (empty($includehtmlcontentopened)) $includehtmlcontentopened = 0;
	$includehtmlcontentopened++;
	if ($includehtmlcontentopened > $MAXLEVEL)
	{
		print 'ERROR: RECURSIVE CONTENT LEVEL. Depth of recursive call is more than the limit of '.$MAXLEVEL.".\n";
		return;
	}

	//dol_syslog("Include container ".$containerref.' includehtmlcontentopened='.$includehtmlcontentopened);

	// file_get_contents is not possible. We must execute code with include
	//$content = file_get_contents($fullpathfile);
	//print preg_replace(array('/^.*<body[^>]*>/ims','/<\/body>.*$/ims'), array('', ''), $content);*/

	ob_start();
	$res = include $fullpathfile; // Include because we want to execute code content
	$tmpoutput = ob_get_contents();
	ob_end_clean();

	print "\n".'<!-- include '.$websitekey.'/'.$containerref.(is_object($websitepage) ? ' parent id='.$websitepage->id : '').' level = '.$includehtmlcontentopened.' -->'."\n";
	print preg_replace(array('/^.*<body[^>]*>/ims', '/<\/body>.*$/ims'), array('', ''), $tmpoutput);

	if (!$res)
	{
		print 'ERROR: FAILED TO INCLUDE PAGE '.$containerref.".\n";
	}

	$includehtmlcontentopened--;
}

/**
 * Return HTML content to add structured data for an article, news or Blog Post.
 * Use the json-ld format.
 *
 * @param 	string		$type				'blogpost', 'product', 'software', 'organization', 'qa',  ...
 * @param	array		$data				Array of data parameters for structured data
 * @return  string							HTML content
 */
function getStructuredData($type, $data = array())
{
	global $conf, $db, $hookmanager, $langs, $mysoc, $user, $website, $websitepage, $weblangs, $pagelangs; // Very important. Required to have var available when running inluded containers.

	$type = strtolower($type);

	if ($type == 'software')
	{
		$ret = '<!-- Add structured data for entry in a software annuary -->'."\n";
		$ret .= '<script type="application/ld+json">'."\n";
		$ret .= '{
			"@context": "https://schema.org",
			"@type": "SoftwareApplication",
			"name": "'.dol_escape_json($data['name']).'",
			"operatingSystem": "'.dol_escape_json($data['os']).'",
			"applicationCategory": "https://schema.org/'.$data['applicationCategory'].'",';
		if (! empty($data['ratingcount'])) {
			$ret .= '
				"aggregateRating": {
					"@type": "AggregateRating",
					"ratingValue": "'.$data['ratingvalue'].'",
					"ratingCount": "'.$data['ratingcount'].'"
				},';
		}
		$ret .= '
			"offers": {
				"@type": "Offer",
				"price": "'.$data['price'].'",
				"priceCurrency": "'.($data['currency'] ? $data['currency'] : $conf->currency).'"
			}
		}'."\n";
		$ret .= '</script>'."\n";
	} elseif ($type == 'organization')
	{
		$companyname = $mysoc->name;
		$url = $mysoc->url;

		$ret = '<!-- Add structured data for organization -->'."\n";
		$ret .= '<script type="application/ld+json">'."\n";
		$ret .= '{
			"@context": "https://schema.org",
			"@type": "Organization",
			"name": "'.dol_escape_json($data['name'] ? $data['name'] : $companyname).'",
			"url": "'.dol_escape_json($data['url'] ? $data['url'] : $url).'",
			"logo": "'.($data['logo'] ? dol_escape_json($data['logo']) : '/wrapper.php?modulepart=mycompany&file=logos%2F'.urlencode($mysoc->logo)).'",
			"contactPoint": {
				"@type": "ContactPoint",
				"contactType": "Contact",
				"email": "'.dol_escape_json($data['email'] ? $data['email'] : $mysoc->email).'"
			}'."\n";
		if (is_array($mysoc->socialnetworks) && count($mysoc->socialnetworks) > 0) {
			$ret .= ",\n";
			$ret .= '"sameAs": [';
			$i = 0;
			foreach ($mysoc->socialnetworks as $key => $value) {
				if ($key == 'linkedin') {
					$ret.= '"https://www.'.$key.'.com/company/'.dol_escape_json($value).'"';
				} elseif ($key == 'youtube') {
					$ret.= '"https://www.'.$key.'.com/user/'.dol_escape_json($value).'"';
				} else {
					$ret.= '"https://www.'.$key.'.com/'.dol_escape_json($value).'"';
				}
				$i++;
				if ($i < count($mysoc->socialnetworks)) $ret .= ', ';
			}
			$ret .= ']'."\n";
		}
		$ret .= '}'."\n";
		$ret .= '</script>'."\n";
	} elseif ($type == 'blogpost')
	{
		if (!empty($websitepage->author_alias))
		{
			//include_once DOL_DOCUMENT_ROOT.'/user/class/user.class.php';
			//$tmpuser = new User($db);
			//$restmpuser = $tmpuser->fetch($websitepage->fk_user_creat);

			$pageurl = $websitepage->pageurl;
			$title = $websitepage->title;
			$image = $websitepage->image;
			$companyname = $mysoc->name;
			$description = $websitepage->description;

			$pageurl = str_replace('__WEBSITE_KEY__', $website->ref, $pageurl);
			$title = str_replace('__WEBSITE_KEY__', $website->ref, $title);
			$image = '/medias/'.str_replace('__WEBSITE_KEY__', $website->ref, $image);
			$companyname = str_replace('__WEBSITE_KEY__', $website->ref, $companyname);
			$description = str_replace('__WEBSITE_KEY__', $website->ref, $description);

			$ret = '<!-- Add structured data for blog post -->'."\n";
			$ret .= '<script type="application/ld+json">'."\n";
			$ret .= '{
				  "@context": "https://schema.org",
				  "@type": "NewsArticle",
				  "mainEntityOfPage": {
				    "@type": "WebPage",
				    "@id": "'.dol_escape_json($pageurl).'"
				  },
				  "headline": "'.dol_escape_json($title).'",
				  "image": [
				    "'.dol_escape_json($image).'"
				   ],
				  "dateCreated": "'.dol_print_date($websitepage->date_creation, 'dayhourrfc').'",
				  "datePublished": "'.dol_print_date($websitepage->date_creation, 'dayhourrfc').'",
				  "dateModified": "'.dol_print_date($websitepage->date_modification, 'dayhourrfc').'",
				  "author": {
				    "@type": "Person",
				    "name": "'.dol_escape_json($websitepage->author_alias).'"
				  },
				  "publisher": {
				     "@type": "Organization",
				     "name": "'.dol_escape_json($companyname).'",
				     "logo": {
				        "@type": "ImageObject",
				        "url": "/wrapper.php?modulepart=mycompany&file=logos%2F'.urlencode($mysoc->logo).'"
				     }
				   },'."\n";
			if ($websitepage->keywords) {
				$ret .= '"keywords": [';
				$i = 0;
				$arrayofkeywords = explode(',', $websitepage->keywords);
				foreach ($arrayofkeywords as $keyword) {
					$ret.= '"'.dol_escape_json($keyword).'"';
					$i++;
					if ($i < count($arrayofkeywords)) $ret .= ', ';
				}
				$ret .= '],'."\n";
			}
			$ret .= '"description": "'.dol_escape_json($description).'"';
			$ret .= "\n".'}'."\n";
			$ret .= '</script>'."\n";
		}
	} elseif ($type == 'product')
	{
		$ret = '<!-- Add structured data for product -->'."\n";
		$ret .= '<script type="application/ld+json">'."\n";
		$ret .= '{
				"@context": "https://schema.org/",
				"@type": "Product",
				"name": "'.dol_escape_json($data['label']).'",
				"image": [
					"'.dol_escape_json($data['image']).'",
				],
				"description": "'.dol_escape_json($data['description']).'",
				"sku": "'.dol_escape_json($data['ref']).'",
				"brand": {
					"@type": "Thing",
					"name": "'.dol_escape_json($data['brand']).'"
				},
				"author": {
					"@type": "Person",
					"name": "'.dol_escape_json($data['author']).'"
				}
				},
				"offers": {
					"@type": "Offer",
					"url": "https://example.com/anvil",
					"priceCurrency": "'.($data['currency'] ? $data['currency'] : $conf->currency).'",
					"price": "'.$data['price'].'",
					"itemCondition": "https://schema.org/UsedCondition",
					"availability": "https://schema.org/InStock",
					"seller": {
						"@type": "Organization",
						"name": "'.dol_escape_json($mysoc->name).'"
					}
				}
			}'."\n";
		$ret .= '</script>'."\n";
	} elseif ($type == 'qa')
	{
		$ret = '<!-- Add structured data for QA -->'."\n";
		$ret .= '<script type="application/ld+json">'."\n";
		$ret .= '{
				"@context": "https://schema.org/",
				"@type": "QAPage",
				"mainEntity": {
					"@type": "Question",
					"name": "'.dol_escape_json($data['name']).'",
					"text": "'.dol_escape_json($data['name']).'",
					"answerCount": 1,
					"author": {
						"@type": "Person",
						"name": "'.dol_escape_json($data['author']).'"
					}
					"acceptedAnswer": {
						"@type": "Answer",
						"text": "'.dol_escape_json(dol_string_nohtmltag(dolStripPhpCode($data['description']))).'",
						"author": {
							"@type": "Person",
							"name": "'.dol_escape_json($data['author']).'"
						}
					}
				}
			}'."\n";
		$ret .= '</script>'."\n";
	}
	return $ret;
}

/**
 * Return HTML content to add structured data for an article, news or Blog Post.
 *
 * @return  string							HTML content
 */
function getSocialNetworkSharingLinks()
{
	global $conf, $db, $hookmanager, $langs, $mysoc, $user, $website, $websitepage, $weblangs; // Very important. Required to have var available when running inluded containers.

	$out = '<!-- section for social network sharing of page -->'."\n";

	if ($website->virtualhost) {
		$fullurl = $website->virtualhost.'/'.$websitepage->pageurl.'.php';
		$hashtags = trim(join(' #', array_map('trim', explode(',', $websitepage->keywords))));

		$out .= '<div class="dol-social-share">'."\n";

		// Twitter
		$out .= '<div class="dol-social-share-tw">'."\n";
		$out .= '<a href="https://twitter.com/share" class="twitter-share-button" data-url="'.$fullurl.'" data-text="'.dol_escape_htmltag($websitepage->description).'" data-lang="'.$websitepage->lang.'" data-size="small" data-related="" data-hashtags="'.preg_replace('/^#/', '', $hashtags).'" data-count="horizontal">Tweet</a>';
		$out .= '<script>!function(d,s,id){var js,fjs=d.getElementsByTagName(s)[0],p=/^http:/.test(d.location)?\'http\':\'https\';if(!d.getElementById(id)){js=d.createElement(s);js.id=id;js.src=p+\'://platform.twitter.com/widgets.js\';fjs.parentNode.insertBefore(js,fjs);}}(document, \'script\', \'twitter-wjs\');</script>';
		$out .= '</div>'."\n";

		// Reddit
		$out .= '<div class="dol-social-share-reddit">'."\n";
		$out .= '<a href="https://www.reddit.com/submit" target="_blank" onclick="window.location = \'https://www.reddit.com/submit?url='.$fullurl.'\'; return false">';
<<<<<<< HEAD
		$out .= '<span class="dol-social-share-reddit-span">Reddit</a>';
=======
		$out .= '<img src="https://www.reddit.com/static/spreddit7.gif" alt="Submit to reddit" border="0" /> </a>';
>>>>>>> e087edf0
		$out .= '</div>'."\n";

		// Facebook
		$out .= '<div class="dol-social-share-fbl">'."\n";
		$out .= '<div id="fb-root"></div>'."\n";
		$out .= '<script>(function(d, s, id) {
				  var js, fjs = d.getElementsByTagName(s)[0];
				  if (d.getElementById(id)) return;
				  js = d.createElement(s); js.id = id;
				  js.src = "//connect.facebook.net/en_US/sdk.js#xfbml=1&version=v2.0&amp;appId=dolibarr.org";
				  fjs.parentNode.insertBefore(js, fjs);
				}(document, \'script\', \'facebook-jssdk\'));</script>
				        <fb:like
				        href="'.$fullurl.'"
				        layout="button_count"
				        show_faces="false"
				        width="90"
				        colorscheme="light"
				        share="1"
				        action="like" ></fb:like>'."\n";
		$out .= '</div>'."\n";

		$out .= "\n</div>\n";
	}
	else {
		$out .= '<!-- virtual host not defined in CMS. No way to add sharing buttons -->'."\n";
	}
	$out .= '<!-- section end for social network sharing of page -->'."\n";

	return $out;
}

/**
 * Return list of containers object that match a criteria.
 * WARNING: This function can be used by websites.
 *
 * @param 	string		$type				Type of container to search into (Example: '', 'page', 'blogpost', 'page,blogpost', ...)
 * @param 	string		$algo				Algorithm used for search (Example: 'meta' is searching into meta information like title and description, 'content', 'sitefiles', or any combination 'meta,content,...')
 * @param	string		$searchstring		Search string
 * @param	int			$max				Max number of answers
 * @param	string		$sortfield			Sort Fields
 * @param	string		$sortorder			Sort order ('DESC' or 'ASC')
 * @param	string		$langcode			Language code ('' or 'en', 'fr', 'es', ...)
 * @param	array		$otherfilters		Other filters
 * @return  string							HTML content
 */
function getPagesFromSearchCriterias($type, $algo, $searchstring, $max = 25, $sortfield = 'date_creation', $sortorder = 'DESC', $langcode = '', $otherfilters = 'null')
{
	global $conf, $db, $hookmanager, $langs, $mysoc, $user, $website, $websitepage, $weblangs; // Very important. Required to have var available when running inluded containers.

	$error = 0;
	$arrayresult = array('code'=>'', 'list'=>array());

	if (!is_object($weblangs)) $weblangs = $langs;

	if (empty($searchstring) && empty($type) && empty($langcode) && empty($otherfilters))
	{
		$error++;
		$arrayresult['code'] = 'KO';
		$arrayresult['message'] = $weblangs->trans("EmptySearchString");
	} elseif ($searchstring && dol_strlen($searchstring) < 2) {
		$weblangs->load("errors");
		$error++;
		$arrayresult['code'] = 'KO';
		$arrayresult['message'] = $weblangs->trans("ErrorSearchCriteriaTooSmall");
	} else {
		$tmparrayoftype = explode(',', $type);
		/*foreach ($tmparrayoftype as $tmptype) {
			if (!in_array($tmptype, array('', 'page', 'blogpost'))) {
				$error++;
				$arrayresult['code'] = 'KO';
				$arrayresult['message'] = 'Bad value for parameter type';
				break;
			}
		}*/
	}

	$searchdone = 0;
	$found = 0;

	if (!$error && (empty($max) || ($found < $max)) && (preg_match('/meta/', $algo) || preg_match('/content/', $algo)))
	{
		$sql = 'SELECT wp.rowid FROM '.MAIN_DB_PREFIX.'website_page as wp';
		if (is_array($otherfilters) && ! empty($otherfilters['category'])) {
			$sql .= ', '.MAIN_DB_PREFIX.'categorie_website_page as cwp';
		}
		$sql .= " WHERE wp.fk_website = ".$website->id;
		if ($langcode) {
			$sql .= " AND wp.lang ='".$db->escape($langcode)."'";
		}
		if ($type) {
			$tmparrayoftype = explode(',', $type);
			$typestring = '';
			foreach ($tmparrayoftype as $tmptype) {
				$typestring .= ($typestring ? ", " : "")."'".$db->escape(trim($tmptype))."'";
			}
			$sql .= " AND wp.type_container IN (".$typestring.")";
		}
		$sql .= " AND (";
		$searchalgo = '';
		if (preg_match('/meta/', $algo))
		{
			$searchalgo .= ($searchalgo ? ' OR ' : '')."wp.title LIKE '%".$db->escape($searchstring)."%' OR wp.description LIKE '%".$db->escape($searchstring)."%'";
			$searchalgo .= ($searchalgo ? ' OR ' : '')."wp.keywords LIKE '".$db->escape($searchstring).",%' OR wp.keywords LIKE '% ".$db->escape($searchstring)."%'"; // TODO Use a better way to scan keywords
		}
		if (preg_match('/content/', $algo))
		{
			$searchalgo .= ($searchalgo ? ' OR ' : '')."wp.content LIKE '%".$db->escape($searchstring)."%'";
		}
		$sql .= $searchalgo;
		if (is_array($otherfilters) && ! empty($otherfilters['category'])) {
			$sql .= ' AND cwp.fk_website_page = wp.rowid AND cwp.fk_categorie = '.((int) $otherfilters['category']);
		}
		$sql .= ")";
		$sql .= $db->order($sortfield, $sortorder);
		$sql .= $db->plimit($max);

		$resql = $db->query($sql);
		if ($resql)
		{
			$i = 0;
			while (($obj = $db->fetch_object($resql)) && ($i < $max || $max == 0))
			{
				if ($obj->rowid > 0)
				{
					$tmpwebsitepage = new WebsitePage($db);
					$tmpwebsitepage->fetch($obj->rowid);
					if ($tmpwebsitepage->id > 0) $arrayresult['list'][$obj->rowid] = $tmpwebsitepage;
					$found++;
				}
				$i++;
			}
		} else {
			$error++;
			$arrayresult['code'] = $db->lasterrno();
			$arrayresult['message'] = $db->lasterror();
		}

		$searchdone = 1;
	}

	if (!$error && (empty($max) || ($found < $max)) && (preg_match('/sitefiles/', $algo)))
	{
		global $dolibarr_main_data_root;

		$pathofwebsite = $dolibarr_main_data_root.'/website/'.$website->ref;
		$filehtmlheader = $pathofwebsite.'/htmlheader.html';
		$filecss = $pathofwebsite.'/styles.css.php';
		$filejs = $pathofwebsite.'/javascript.js.php';
		$filerobot = $pathofwebsite.'/robots.txt';
		$filehtaccess = $pathofwebsite.'/.htaccess';
		$filemanifestjson = $pathofwebsite.'/manifest.json.php';
		$filereadme = $pathofwebsite.'/README.md';

		$filecontent = file_get_contents($filehtmlheader);
		if ((empty($max) || ($found < $max)) && preg_match('/'.preg_quote($searchstring, '/').'/', $filecontent))
		{
			$arrayresult['list'][] = array('type'=>'website_htmlheadercontent');
		}

		$filecontent = file_get_contents($filecss);
		if ((empty($max) || ($found < $max)) && preg_match('/'.preg_quote($searchstring, '/').'/', $filecontent))
		{
			$arrayresult['list'][] = array('type'=>'website_csscontent');
		}

		$filecontent = file_get_contents($filejs);
		if ((empty($max) || ($found < $max)) && preg_match('/'.preg_quote($searchstring, '/').'/', $filecontent))
		{
			$arrayresult['list'][] = array('type'=>'website_jscontent');
		}

		$filerobot = file_get_contents($filerobot);
		if ((empty($max) || ($found < $max)) && preg_match('/'.preg_quote($searchstring, '/').'/', $filecontent))
		{
			$arrayresult['list'][] = array('type'=>'website_robotcontent');
		}

		$searchdone = 1;
	}

	if (!$error)
	{
		if ($searchdone)
		{
			$arrayresult['code'] = 'OK';
			if (empty($arrayresult['list']))
			{
				$arrayresult['code'] = 'KO';
				$arrayresult['message'] = $weblangs->trans("NoRecordFound");
			}
		} else {
			$error++;
			$arrayresult['code'] = 'KO';
			$arrayresult['message'] = 'No supported algorithm found';
		}
	}

	return $arrayresult;
}

/**
 * Download all images found into page content $tmp.
 * If $modifylinks is set, links to images will be replace with a link to viewimage wrapper.
 *
 * @param 	Website	 	$object			Object website
 * @param 	WebsitePage	$objectpage		Object website page
 * @param 	string		$urltograb		URL to grab (exemple: http://www.nltechno.com/ or http://www.nltechno.com/dir1/ or http://www.nltechno.com/dir1/mapage1)
 * @param 	string		$tmp			Content to parse
 * @param 	string		$action			Var $action
 * @param	string		$modifylinks	0=Do not modify content, 1=Replace links with a link to viewimage
 * @param	int			$grabimages		0=Do not grab images, 1=Grab images
 * @param	string		$grabimagesinto	'root' or 'subpage'
 * @return	void
 */
function getAllImages($object, $objectpage, $urltograb, &$tmp, &$action, $modifylinks = 0, $grabimages = 1, $grabimagesinto = 'subpage')
{
	global $conf;

	$error = 0;

	dol_syslog("Call getAllImages with grabimagesinto=".$grabimagesinto);

	$alreadygrabbed = array();

	if (preg_match('/\/$/', $urltograb)) $urltograb .= '.';
	$urltograb = dirname($urltograb); // So urltograb is now http://www.nltechno.com or http://www.nltechno.com/dir1

	// Search X in "img...src=X"
	$regs = array();
	preg_match_all('/<img([^\.\/]+)src="([^>"]+)"([^>]*)>/i', $tmp, $regs);

	foreach ($regs[0] as $key => $val)
	{
		if (preg_match('/^data:image/i', $regs[2][$key])) continue; // We do nothing for such images

		if (preg_match('/^\//', $regs[2][$key]))
		{
			$urltograbdirrootwithoutslash = getRootURLFromURL($urltograb);
			$urltograbbis = $urltograbdirrootwithoutslash.$regs[2][$key]; // We use dirroot
		} else {
			$urltograbbis = $urltograb.'/'.$regs[2][$key]; // We use dir of grabbed file
		}

		$linkwithoutdomain = $regs[2][$key];
		$dirforimages = '/'.$objectpage->pageurl;
		if ($grabimagesinto == 'root') $dirforimages = '';

		// Define $filetosave and $filename
		$filetosave = $conf->medias->multidir_output[$conf->entity].'/image/'.$object->ref.$dirforimages.(preg_match('/^\//', $regs[2][$key]) ? '' : '/').$regs[2][$key];
		if (preg_match('/^http/', $regs[2][$key]))
		{
			$urltograbbis = $regs[2][$key];
			$linkwithoutdomain = preg_replace('/^https?:\/\/[^\/]+\//i', '', $regs[2][$key]);
			$filetosave = $conf->medias->multidir_output[$conf->entity].'/image/'.$object->ref.$dirforimages.(preg_match('/^\//', $linkwithoutdomain) ? '' : '/').$linkwithoutdomain;
		}
		$filename = 'image/'.$object->ref.$dirforimages.(preg_match('/^\//', $linkwithoutdomain) ? '' : '/').$linkwithoutdomain;

		// Clean the aa/bb/../cc into aa/cc
		$filetosave = preg_replace('/\/[^\/]+\/\.\./', '', $filetosave);
		$filename = preg_replace('/\/[^\/]+\/\.\./', '', $filename);

		//var_dump($filetosave);
		//var_dump($filename);
		//exit;

		if (empty($alreadygrabbed[$urltograbbis]))
		{
			if ($grabimages)
			{
				$tmpgeturl = getURLContent($urltograbbis);
				if ($tmpgeturl['curl_error_no'])
				{
					$error++;
					setEventMessages('Error getting '.$urltograbbis.': '.$tmpgeturl['curl_error_msg'], null, 'errors');
					$action = 'create';
				} elseif ($tmpgeturl['http_code'] != '200')
				{
					$error++;
					setEventMessages('Error getting '.$urltograbbis.': '.$tmpgeturl['http_code'], null, 'errors');
					$action = 'create';
				} else {
					$alreadygrabbed[$urltograbbis] = 1; // Track that file was alreay grabbed.

					dol_mkdir(dirname($filetosave));

					$fp = fopen($filetosave, "w");
					fputs($fp, $tmpgeturl['content']);
					fclose($fp);
					if (!empty($conf->global->MAIN_UMASK))
						@chmod($filetosave, octdec($conf->global->MAIN_UMASK));
				}
			}
		}

		if ($modifylinks)
		{
			$tmp = preg_replace('/'.preg_quote($regs[0][$key], '/').'/i', '<img'.$regs[1][$key].'src="'.DOL_URL_ROOT.'/viewimage.php?modulepart=medias&file='.$filename.'"'.$regs[3][$key].'>', $tmp);
		}
	}

	// Search X in "background...url(X)"
	preg_match_all('/background([^\.\/\(;]+)url\([\"\']?([^\)\"\']*)[\"\']?\)/i', $tmp, $regs);

	foreach ($regs[0] as $key => $val)
	{
		if (preg_match('/^data:image/i', $regs[2][$key])) continue; // We do nothing for such images

		if (preg_match('/^\//', $regs[2][$key]))
		{
			$urltograbdirrootwithoutslash = getRootURLFromURL($urltograb);
			$urltograbbis = $urltograbdirrootwithoutslash.$regs[2][$key]; // We use dirroot
		} else {
			$urltograbbis = $urltograb.'/'.$regs[2][$key]; // We use dir of grabbed file
		}

		$linkwithoutdomain = $regs[2][$key];

		$dirforimages = '/'.$objectpage->pageurl;
		if ($grabimagesinto == 'root') $dirforimages = '';

		$filetosave = $conf->medias->multidir_output[$conf->entity].'/image/'.$object->ref.$dirforimages.(preg_match('/^\//', $regs[2][$key]) ? '' : '/').$regs[2][$key];

		if (preg_match('/^http/', $regs[2][$key]))
		{
			$urltograbbis = $regs[2][$key];
			$linkwithoutdomain = preg_replace('/^https?:\/\/[^\/]+\//i', '', $regs[2][$key]);
			$filetosave = $conf->medias->multidir_output[$conf->entity].'/image/'.$object->ref.$dirforimages.(preg_match('/^\//', $linkwithoutdomain) ? '' : '/').$linkwithoutdomain;
		}

		$filename = 'image/'.$object->ref.$dirforimages.(preg_match('/^\//', $linkwithoutdomain) ? '' : '/').$linkwithoutdomain;

		// Clean the aa/bb/../cc into aa/cc
		$filetosave = preg_replace('/\/[^\/]+\/\.\./', '', $filetosave);
		$filename = preg_replace('/\/[^\/]+\/\.\./', '', $filename);

		//var_dump($filetosave);
		//var_dump($filename);
		//exit;

		if (empty($alreadygrabbed[$urltograbbis]))
		{
			if ($grabimages)
			{
				$tmpgeturl = getURLContent($urltograbbis);
				if ($tmpgeturl['curl_error_no'])
				{
					$error++;
					setEventMessages('Error getting '.$urltograbbis.': '.$tmpgeturl['curl_error_msg'], null, 'errors');
					$action = 'create';
				} elseif ($tmpgeturl['http_code'] != '200')
				{
					$error++;
					setEventMessages('Error getting '.$urltograbbis.': '.$tmpgeturl['http_code'], null, 'errors');
					$action = 'create';
				} else {
					$alreadygrabbed[$urltograbbis] = 1; // Track that file was alreay grabbed.

					dol_mkdir(dirname($filetosave));

					$fp = fopen($filetosave, "w");
					fputs($fp, $tmpgeturl['content']);
					fclose($fp);
					if (!empty($conf->global->MAIN_UMASK))
						@chmod($filetosave, octdec($conf->global->MAIN_UMASK));
				}
			}
		}

		if ($modifylinks)
		{
			$tmp = preg_replace('/'.preg_quote($regs[0][$key], '/').'/i', 'background'.$regs[1][$key].'url("'.DOL_URL_ROOT.'/viewimage.php?modulepart=medias&file='.$filename.'")', $tmp);
		}
	}
}<|MERGE_RESOLUTION|>--- conflicted
+++ resolved
@@ -763,11 +763,8 @@
 		// Reddit
 		$out .= '<div class="dol-social-share-reddit">'."\n";
 		$out .= '<a href="https://www.reddit.com/submit" target="_blank" onclick="window.location = \'https://www.reddit.com/submit?url='.$fullurl.'\'; return false">';
-<<<<<<< HEAD
-		$out .= '<span class="dol-social-share-reddit-span">Reddit</a>';
-=======
-		$out .= '<img src="https://www.reddit.com/static/spreddit7.gif" alt="Submit to reddit" border="0" /> </a>';
->>>>>>> e087edf0
+		$out .= '<span class="dol-social-share-reddit-span">Reddit</span>';
+		$out .= '</a>';
 		$out .= '</div>'."\n";
 
 		// Facebook
