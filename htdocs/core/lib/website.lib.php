--- conflicted
+++ resolved
@@ -34,11 +34,7 @@
  * @return	boolean							True if OK
  * @see dolWebsiteOutput() for function used to replace content in a web server context
  */
-<<<<<<< HEAD
-function dolWebsiteReplacementOfLinks($website, $content, $removephppart = 0, $contenttype = 'html')
-=======
-function dolWebsiteReplacementOfLinks($website, $content, $removephppart = 0, $contenttype='html', $containerid='')
->>>>>>> 14030aff
+function dolWebsiteReplacementOfLinks($website, $content, $removephppart = 0, $contenttype = 'html', $containerid = '')
 {
 	$nbrep = 0;
 
