<?php
/* Copyright (C) 2006-2011 Laurent Destailleur  <eldy@users.sourceforge.net>
 *
 * This program is free software; you can redistribute it and/or modify
 * it under the terms of the GNU General Public License as published by
 * the Free Software Foundation; either version 3 of the License, or
 * (at your option) any later version.
 *
 * This program is distributed in the hope that it will be useful,
 * but WITHOUT ANY WARRANTY; without even the implied warranty of
 * MERCHANTABILITY or FITNESS FOR A PARTICULAR PURPOSE.  See the
 * GNU General Public License for more details.
 *
 * You should have received a copy of the GNU General Public License
 * along with this program. If not, see <http://www.gnu.org/licenses/>.
 * or see http://www.gnu.org/
 */

/**
 *	    \file       htdocs/core/lib/holiday.lib.php
 *		\brief      Ensemble de fonctions de base pour les adherents
 */

/**
 *  Return array head with list of tabs to view object informations
 *
 *  @param	Object	$object         Holiday
 *  @return array           		head
 */
function holiday_prepare_head($object)
{
	global $db, $langs, $conf, $user;

	$h = 0;
	$head = array();

    $head[$h][0] = DOL_URL_ROOT.'/holiday/card.php?id='.$object->id;
    $head[$h][1] = $langs->trans("Card");
    $head[$h][2] = 'card';
    $h++;

    // Attachments
    require_once DOL_DOCUMENT_ROOT.'/core/lib/files.lib.php';
<<<<<<< HEAD
    $upload_dir = $conf->holiday->multidir_output[$object->entity].'/'.dol_sanitizeFileName($object->ref);
    $nbFiles = count(dol_dir_list($upload_dir,'files',0,'','(\.meta|_preview\.png)$'));
    $head[$h][0] = DOL_URL_ROOT.'/holiday/document.php?id='.$object->id;
    $head[$h][1] = $langs->trans('Documents');
    if($nbFiles > 0) $head[$h][1].= ' <span class="badge">'.$nbFiles.'</span>';
=======
    require_once DOL_DOCUMENT_ROOT.'/core/class/link.class.php';
    $upload_dir = $conf->holiday->multidir_output[$object->entity].'/'.dol_sanitizeFileName($object->ref);
    $nbFiles = count(dol_dir_list($upload_dir,'files',0,'','(\.meta|_preview\.png)$'));
    $nbLinks=Link::count($db, $object->element, $object->id);
    $head[$h][0] = DOL_URL_ROOT.'/holiday/document.php?id='.$object->id;
    $head[$h][1] = $langs->trans('Documents');
    if (($nbFiles+$nbLinks) > 0) $head[$h][1].= ' <span class="badge">'.($nbFiles+$nbLinks).'</span>';
>>>>>>> 3f5d67d4
    $head[$h][2] = 'documents';
    $h++;

    // Show more tabs from modules
    // Entries must be declared in modules descriptor with line
    // $this->tabs = array('entity:+tabname:Title:@mymodule:/mymodule/mypage.php?id=__ID__');   to add new tab
    // $this->tabs = array('entity:-tabname);   												to remove a tab
    complete_head_from_modules($conf,$langs,$object,$head,$h,'holiday');

	complete_head_from_modules($conf,$langs,$object,$head,$h,'holiday','remove');

	return $head;
}<|MERGE_RESOLUTION|>--- conflicted
+++ resolved
@@ -41,13 +41,6 @@
 
     // Attachments
     require_once DOL_DOCUMENT_ROOT.'/core/lib/files.lib.php';
-<<<<<<< HEAD
-    $upload_dir = $conf->holiday->multidir_output[$object->entity].'/'.dol_sanitizeFileName($object->ref);
-    $nbFiles = count(dol_dir_list($upload_dir,'files',0,'','(\.meta|_preview\.png)$'));
-    $head[$h][0] = DOL_URL_ROOT.'/holiday/document.php?id='.$object->id;
-    $head[$h][1] = $langs->trans('Documents');
-    if($nbFiles > 0) $head[$h][1].= ' <span class="badge">'.$nbFiles.'</span>';
-=======
     require_once DOL_DOCUMENT_ROOT.'/core/class/link.class.php';
     $upload_dir = $conf->holiday->multidir_output[$object->entity].'/'.dol_sanitizeFileName($object->ref);
     $nbFiles = count(dol_dir_list($upload_dir,'files',0,'','(\.meta|_preview\.png)$'));
@@ -55,7 +48,6 @@
     $head[$h][0] = DOL_URL_ROOT.'/holiday/document.php?id='.$object->id;
     $head[$h][1] = $langs->trans('Documents');
     if (($nbFiles+$nbLinks) > 0) $head[$h][1].= ' <span class="badge">'.($nbFiles+$nbLinks).'</span>';
->>>>>>> 3f5d67d4
     $head[$h][2] = 'documents';
     $h++;
 
