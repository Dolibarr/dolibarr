<?php
/* Copyright (C) 2004-2010 Laurent Destailleur  <eldy@users.sourceforge.net>
 * Copyright (C) 2005-2007 Regis Houssin        <regis.houssin@inodbox.com>
 * Copyright (C) 2024		MDW							<mdeweerd@users.noreply.github.com>
 * Copyright (C) 2024       Frédéric France             <frederic.france@free.fr>
 *
 * This program is free software; you can redistribute it and/or modify
 * it under the terms of the GNU General Public License as published by
 * the Free Software Foundation; either version 3 of the License, or
 * (at your option) any later version.
 *
 * This program is distributed in the hope that it will be useful,
 * but WITHOUT ANY WARRANTY; without even the implied warranty of
 * MERCHANTABILITY or FITNESS FOR A PARTICULAR PURPOSE.  See the
 * GNU General Public License for more details.
 *
 * You should have received a copy of the GNU General Public License
 * along with this program. If not, see <https://www.gnu.org/licenses/>.
 * or see https://www.gnu.org/
 */

/**
 *  \file		htdocs/core/lib/images.lib.php
 *  \brief		Set of function for manipulating images
 */

// Define size of logo small and mini
// TODO Remove this and call getDefaultImageSizes() instead
$maxwidthsmall = 480;
$maxheightsmall = 270; // Near 16/9eme
$maxwidthmini = 128;
$maxheightmini = 72; // 16/9eme
$quality = 80;

if (!defined('IMAGETYPE_WEBP')) {
	define('IMAGETYPE_WEBP', 18);
}


/**
 *      Return default values for image sizes
 *
 *      @return array		Array of default values
 */
function getDefaultImageSizes()
{
	$maxwidthsmall = 480;
	$maxheightsmall = 270; // Near 16/9eme
	$maxwidthmini = 128;
	$maxheightmini = 72; // 16/9eme
	$quality = 80;

	return array(
		'maxwidthsmall' => $maxwidthsmall,
		'maxheightsmall' => $maxheightsmall,
		'maxwidthmini' => $maxwidthmini,
		'maxheightmini' => $maxheightmini,
		'quality' => $quality
	);
}

/**
 *      Return if a filename is file name of a supported image format
 *
 *      @param	int		$acceptsvg	0=Default (depends on setup), 1=Always accept SVG as image files
 *      @return string				Return list of image formats
 */
function getListOfPossibleImageExt($acceptsvg = 0)
{
	$regeximgext = '\.gif|\.jpg|\.jpeg|\.png|\.bmp|\.webp|\.xpm|\.xbm'; // See also into product.class.php
	if ($acceptsvg || getDolGlobalString('MAIN_ALLOW_SVG_FILES_AS_IMAGES')) {
		$regeximgext .= '|\.svg'; // Not allowed by default. SVG can contains javascript
	}

	return $regeximgext;
}

/**
 *      Return if a filename is file name of a supported image format
 *
 *      @param	string	$file       Filename
 *      @param	int		$acceptsvg	0=Default (depends on setup), 1=Always accept SVG as image files
 *      @return int         		-1=Not image filename, 0=Image filename but format not supported for conversion by PHP, 1=Image filename with format supported by this PHP
 */
function image_format_supported($file, $acceptsvg = 0)
{
	$regeximgext = getListOfPossibleImageExt();

	// Case filename is not a format image
	$reg = array();
	if (!preg_match('/('.$regeximgext.')$/i', $file, $reg)) {
		return -1;
	}

	// Case filename is a format image but not supported by this PHP
	$imgfonction = '';
	if (strtolower($reg[1]) == '.gif') {
		$imgfonction = 'imagecreatefromgif';
	}
	if (strtolower($reg[1]) == '.jpg') {
		$imgfonction = 'imagecreatefromjpeg';
	}
	if (strtolower($reg[1]) == '.jpeg') {
		$imgfonction = 'imagecreatefromjpeg';
	}
	if (strtolower($reg[1]) == '.png') {
		$imgfonction = 'imagecreatefrompng';
	}
	if (strtolower($reg[1]) == '.bmp') {
		$imgfonction = 'imagecreatefromwbmp';
	}
	if (strtolower($reg[1]) == '.webp') {
		$imgfonction = 'imagecreatefromwebp';
	}
	if (strtolower($reg[1]) == '.xpm') {
		$imgfonction = 'imagecreatefromxpm';
	}
	if (strtolower($reg[1]) == '.xbm') {
		$imgfonction = 'imagecreatefromxbm';
	}
	if (strtolower($reg[1]) == '.svg') {
		$imgfonction = 'imagecreatefromsvg'; // Never available
	}
	if ($imgfonction) {
		if (!function_exists($imgfonction)) {
			// Functions of conversion not available in this PHP
			return 0;
		}

		// Filename is a format image and supported for conversion by this PHP
		return 1;
	}

	return 0;
}


/**
 *    	Return size of image file on disk (Supported extensions are gif, jpg, png, bmp and webp)
 *
 * 		@param	string	$file		Full path name of file
 * 		@param	bool	$url		Image with url (true or false)
 * 		@return	array				array('width'=>width, 'height'=>height)
 */
function dol_getImageSize($file, $url = false)
{
	$ret = array();

	if (image_format_supported($file) < 0) {
		return $ret;
	}

	$filetoread = $file;
	if (!$url) {
		$filetoread = realpath(dol_osencode($file)); // Chemin canonique absolu de l'image
	}

	if ($filetoread) {
		$infoImg = getimagesize($filetoread); // Recuperation des infos de l'image
		if ($infoImg) {
			$ret['width'] = $infoImg[0]; // Largeur de l'image
			$ret['height'] = $infoImg[1]; // Hauteur de l'image
		} else {
			$ret['width'] = $ret['height'] = '';
		}
	}

	return $ret;
}


/**
 *  Resize or crop an image file (Supported extensions are gif, jpg, png, bmp and webp)
 *
 *  @param	string	$file          	Path of source file to resize/crop
 * 	@param	int		$mode			0=Resize, 1=Crop
 *  @param  int		$newWidth      	Largeur maximum que dois faire l'image destination (0=keep ratio)
 *  @param  int		$newHeight     	Hauteur maximum que dois faire l'image destination (0=keep ratio)
 * 	@param	int		$src_x			Position of croping image in source image (not use if mode=0)
 * 	@param	int		$src_y			Position of croping image in source image (not use if mode=0)
 * 	@param	string	$filetowrite	Path of file to write (overwrite source file if not provided)
 *  @param	int		$newquality		Value for the new quality of image, for supported format (use 0 for maximum/unchanged).
 *	@return	string                  File name if OK, error message if KO
 *	@see dol_convert_file()
 */
function dol_imageResizeOrCrop($file, $mode, $newWidth, $newHeight, $src_x = 0, $src_y = 0, $filetowrite = '', $newquality = 0)
{
	require_once DOL_DOCUMENT_ROOT.'/core/lib/functions2.lib.php';

	global $conf, $langs;

	dol_syslog("dol_imageResizeOrCrop file=".$file." mode=".$mode." newWidth=".$newWidth." newHeight=".$newHeight." src_x=".$src_x." src_y=".$src_y);

	// Clean parameters
	$file = trim($file);

	// Check parameters
	if (!$file) {
		// Si le fichier n'a pas ete indique
		return 'Bad parameter file';
	} elseif (!file_exists($file)) {
		// Si le fichier passe en parameter n'existe pas
		return $langs->trans("ErrorFileNotFound", $file);
	} elseif (image_format_supported($file) < 0) {
		return 'This filename '.$file.' does not seem to be an image filename.';
	} elseif (!is_numeric($newWidth) && !is_numeric($newHeight)) {
		return 'Wrong value for parameter newWidth or newHeight';
	} elseif ($mode == 0 && $newWidth <= 0 && $newHeight <= 0 && (empty($filetowrite) || $filetowrite == $file)) {
		return 'At least newHeight or newWidth must be defined for resizing, or a target filename must be set to convert';
	} elseif ($mode == 1 && ($newWidth <= 0 || $newHeight <= 0)) {
		return 'Both newHeight or newWidth must be defined for croping';
	}

	$filetoread = realpath(dol_osencode($file)); // Chemin canonique absolu de l'image

	$infoImg = getimagesize($filetoread); 			// Get data about src image
	$imgWidth = $infoImg[0]; // Largeur de l'image
	$imgHeight = $infoImg[1]; // Hauteur de l'image

	$imgTargetName = ($filetowrite ? $filetowrite : $file);
	$newExt = strtolower(pathinfo($imgTargetName, PATHINFO_EXTENSION));

	if ($mode == 0) {	// If resize, we check parameters
		if (!empty($filetowrite) && $filetowrite != $file && $newWidth <= 0 && $newHeight <= 0) {
			$newWidth = $imgWidth;
			$newHeight = $imgHeight;
		}

		if ($newWidth <= 0) {
			$newWidth = intval(($newHeight / $imgHeight) * $imgWidth); // Keep ratio
		}
		if ($newHeight <= 0) {
			$newHeight = intval(($newWidth / $imgWidth) * $imgHeight); // Keep ratio
		}
	}

	// Test function to read source image exists
	$imgfonction = '';
	switch ($infoImg[2]) {
		case 1:	// IMG_GIF
			$imgfonction = 'imagecreatefromgif';
			break;
		case 2:	// IMG_JPG
			$imgfonction = 'imagecreatefromjpeg';
			break;
		case 3:	// IMG_PNG
			$imgfonction = 'imagecreatefrompng';
			break;
		case 4:	// IMG_WBMP
			$imgfonction = 'imagecreatefromwbmp';
			break;
		case 18: // IMG_WEBP
			$imgfonction = 'imagecreatefromwebp';
			break;
	}
	if ($imgfonction) {
		if (!function_exists($imgfonction)) {
			// Functions de conversion non presente dans ce PHP
			return 'Read of image not possible. This PHP does not support GD functions '.$imgfonction;
		}
	}

	// Test function to write target image exists
	if ($filetowrite) {
		$imgfonction = '';
		switch ($newExt) {
			case 'gif':		// IMG_GIF
				$imgfonction = 'imagecreatefromgif';
				break;
			case 'jpg':		// IMG_JPG
			case 'jpeg':	// IMG_JPEG
				$imgfonction = 'imagecreatefromjpeg';
				break;
			case 'png':		// IMG_PNG
				$imgfonction = 'imagecreatefrompng';
				break;
			case 'bmp':		// IMG_WBMP
				$imgfonction = 'imagecreatefromwbmp';
				break;
			case 'webp': 	// IMG_WEBP
				$imgfonction = 'imagecreatefromwebp';
				break;
		}
		if ($imgfonction) {
			if (!function_exists($imgfonction)) {
				// Functions de conversion non presente dans ce PHP
				return 'Write of image not possible. This PHP does not support GD functions '.$imgfonction;
			}
		}
	}

	// Read source image file
	switch ($infoImg[2]) {
		case 1:	// Gif
			$img = imagecreatefromgif($filetoread);
			$extImg = '.gif'; // File name extension of image
			break;
		case 2:	// Jpg
			$img = imagecreatefromjpeg($filetoread);
			$extImg = '.jpg';
			break;
		case 3:	// Png
			$img = imagecreatefrompng($filetoread);
			$extImg = '.png';
			break;
		case 4:	// Bmp
			$img = imagecreatefromwbmp($filetoread);
			$extImg = '.bmp';
			break;
		case 18: // Webp
			$img = imagecreatefromwebp($filetoread);
			$extImg = '.webp';
			break;
	}

	// Create empty image for target
	if ($newExt == 'gif') {
		// Compatibility image GIF
		$imgTarget = imagecreate($newWidth, $newHeight);
	} else {
		$imgTarget = imagecreatetruecolor($newWidth, $newHeight);
	}

	// Activate antialiasing for better quality
	if (function_exists('imageantialias')) {
		imageantialias($imgTarget, true);
	}

	// This is to keep transparent alpha channel if exists (PHP >= 4.2)
	if (function_exists('imagesavealpha')) {
		imagesavealpha($imgTarget, true);
	}

	// Set transparent color according to image extension
	$trans_colour = -1;	// By default, undefined
	switch ($newExt) {
		case 'gif':	// Gif
			$trans_colour = imagecolorallocate($imgTarget, 255, 255, 255); // The method is different for the GIF format
			imagecolortransparent($imgTarget, $trans_colour);
			break;
		case 'jpg':	// Jpg
		case 'jpeg':	// Jpeg
			$trans_colour = imagecolorallocatealpha($imgTarget, 255, 255, 255, 0);
			break;
		case 'png':	// Png
			imagealphablending($imgTarget, false); // For compatibility with certain systems
			$trans_colour = imagecolorallocatealpha($imgTarget, 255, 255, 255, 127); // Keep transparent channel
			break;
		case 'bmp':	// Bmp
			$trans_colour = imagecolorallocatealpha($imgTarget, 255, 255, 255, 0);
			break;
		case 'webp': // Webp
			$trans_colour = imagecolorallocatealpha($imgTarget, 255, 255, 255, 127);
			break;
	}
	if (function_exists("imagefill") && $trans_colour > 0) {
		imagefill($imgTarget, 0, 0, $trans_colour);
	}

	dol_syslog("dol_imageResizeOrCrop: convert image from ($imgWidth x $imgHeight) at position ($src_x x $src_y) to ($newWidth x $newHeight) as a $extImg");
	//imagecopyresized($imgTarget, $img, 0, 0, 0, 0, $thumbWidth, $thumbHeight, $imgWidth, $imgHeight); // Insere l'image de base redimensionnee
	imagecopyresampled($imgTarget, $img, 0, 0, $src_x, $src_y, $newWidth, $newHeight, ($mode == 0 ? $imgWidth : $newWidth), ($mode == 0 ? $imgHeight : $newHeight)); // Insere l'image de base redimensionnee

	// Check if permission are ok
	//$fp = fopen($imgTargetName, "w");
	//fclose($fp);

	// Create image on disk (overwrite file if exists)
	switch ($newExt) {
		case 'gif':	// Gif
			$newquality = 'NU'; // Quality is not used for this format
			imagegif($imgTarget, $imgTargetName);
			break;
		case 'jpg':	// Jpg
		case 'jpeg':	// Jpeg
			$newquality = ($newquality ? $newquality : '100'); // % quality maximum
			imagejpeg($imgTarget, $imgTargetName, $newquality);
			break;
		case 'png':	// Png
			$newquality = 0; // No compression (0-9)
			imagepng($imgTarget, $imgTargetName, $newquality);
			break;
		case 'bmp':	// Bmp
			$newquality = 'NU'; // Quality is not used for this format
			imagewbmp($imgTarget, $imgTargetName);
			break;
		case 'webp': // Webp
			$newquality = ($newquality ? $newquality : '100'); // % quality maximum
			imagewebp($imgTarget, $imgTargetName, $newquality);
			break;
		default:
			dol_syslog("images.lib.php::imageResizeOrCrop() Format ".$newExt." is not supported", LOG_WARNING);
	}

	// Set permissions on file
	dolChmod($imgTargetName);

	// Free memory. This does not delete image.
	imagedestroy($img);
	imagedestroy($imgTarget);

	clearstatcache(); // File was replaced by a modified one, so we clear file caches.

	return $imgTargetName;
}


/**
 * dolRotateImage if image is a jpg file.
 * Currently use an autodetection to know if we can rotate.
 * TODO Introduce a new parameter to force rotate.
 *
 * @param 	string   $file_path      Full path to image to rotate
 * @return	boolean				     Success or not
 */
function dolRotateImage($file_path)
{
	return correctExifImageOrientation($file_path, $file_path);
}


/**
 * Add exif orientation correction for image
 *
 * @param string $fileSource Full path to source image to rotate
 * @param string|bool $fileDest string : Full path to image to rotate | false return gd img  | null  the raw image stream will be outputted directly
 * @param int $quality output image quality
 * @return bool : true on success or false on failure or gd img if $fileDest is false.
 */
function correctExifImageOrientation($fileSource, $fileDest, $quality = 95)
{
	if (function_exists('exif_read_data')) {
		$exif = @exif_read_data($fileSource);
		if ($exif && isset($exif['Orientation'])) {
			$infoImg = getimagesize($fileSource); // Get image infos

			$orientation = $exif['Orientation'];
			if ($orientation != 1) {
				$img = imagecreatefromjpeg($fileSource);
				$deg = 0;
				switch ($orientation) {
					case 3:
						$deg = 180;
						break;
					case 6:
						$deg = 270;
						break;
					case 8:
						$deg = 90;
						break;
				}
				if ($deg) {
					if ($infoImg[2] === IMAGETYPE_PNG) { // In fact there is no exif on PNG but just in case
						imagealphablending($img, false);
						imagesavealpha($img, true);
						$img = imagerotate($img, $deg, imagecolorallocatealpha($img, 0, 0, 0, 127));
						imagealphablending($img, false);
						imagesavealpha($img, true);
					} else {
						$img = imagerotate($img, $deg, 0);
					}
				}
				// then rewrite the rotated image back to the disk as $fileDest
				if ($fileDest === false) {
					return $img;
				} else {
					// In fact there exif is only for JPG but just in case
					// Create image on disk
					$image = false;

					switch ($infoImg[2]) {
						case IMAGETYPE_GIF:	    // 1
							$image = imagegif($img, $fileDest);
							break;
						case IMAGETYPE_JPEG:    // 2
							$image = imagejpeg($img, $fileDest, $quality);
							break;
						case IMAGETYPE_PNG:	    // 3
							$image = imagepng($img, $fileDest, $quality);
							break;
						case IMAGETYPE_BMP:	    // 6
							// Not supported by PHP GD
							break;
						case IMAGETYPE_WBMP:    // 15
							$image = imagewbmp($img, $fileDest);
							break;
					}

					// Free up memory (imagedestroy does not delete files):
					@imagedestroy($img);

					return $image;
				}
			} // if there is some rotation necessary
		} // if have the exif orientation info
	} // if function exists

	return false;
}

/**
 *    	Create a thumbnail from an image file (Supported extensions are gif, jpg, png and bmp).
 *      If file is myfile.jpg, new file may be myfile_small.jpg
 *
 *    	@param     string	$file           	Path of source file to resize
 *    	@param     int		$maxWidth       	Maximum width of the thumbnail (-1=unchanged, 160 by default)
 *    	@param     int		$maxHeight      	Maximum height of the thumbnail (-1=unchanged, 120 by default)
 *    	@param     string	$extName        	Extension to differentiate thumb file name ('_small', '_mini')
 *    	@param     int		$quality        	Quality of compression (0=worst, 100=best)
 *      @param     string	$outdir           	Directory where to store thumb
 *      @param     int		$targetformat     	New format of target (IMAGETYPE_GIF, IMAGETYPE_JPG, IMAGETYPE_PNG, IMAGETYPE_BMP, IMAGETYPE_WBMP ... or 0 to keep old format)
<<<<<<< HEAD
 *    	@return    string|0						Full path of thumb or '' if it fails or 'Error...' if it fails, or 0 if it fails to detect the type of image
=======
 *    	@return    string|int<0,0>				Full path of thumb or '' if it fails or 'Error...' if it fails, or 0 if it fails to detect the type of image
>>>>>>> cc80841a
 */
function vignette($file, $maxWidth = 160, $maxHeight = 120, $extName = '_small', $quality = 50, $outdir = 'thumbs', $targetformat = 0)
{
	require_once DOL_DOCUMENT_ROOT.'/core/lib/functions2.lib.php';

	global $langs;

	dol_syslog("vignette file=".$file." extName=".$extName." maxWidth=".$maxWidth." maxHeight=".$maxHeight." quality=".$quality." outdir=".$outdir." targetformat=".$targetformat);

	// Clean parameters
	$file = trim($file);

	// Check parameters
	if (!$file) {
		// If the file has not been indicated
		return 'ErrorBadParameters';
	} elseif (!file_exists($file)) {
		// If the file passed in parameter does not exist
		dol_syslog($langs->trans("ErrorFileNotFound", $file), LOG_ERR);
		return $langs->trans("ErrorFileNotFound", $file);
	} elseif (image_format_supported($file) < 0) {
		dol_syslog('This file '.$file.' does not seem to be an image format file name.', LOG_WARNING);
		return 'ErrorBadImageFormat';
	} elseif (!is_numeric($maxWidth) || empty($maxWidth) || $maxWidth < -1) {
		// If max width is incorrect (not numeric, empty, or less than 0)
		dol_syslog('Wrong value for parameter maxWidth', LOG_ERR);
		return 'Error: Wrong value for parameter maxWidth';
	} elseif (!is_numeric($maxHeight) || empty($maxHeight) || $maxHeight < -1) {
		// If max height is incorrect (not numeric, empty, or less than 0)
		dol_syslog('Wrong value for parameter maxHeight', LOG_ERR);
		return 'Error: Wrong value for parameter maxHeight';
	}

	$filetoread = realpath(dol_osencode($file)); // Chemin canonique absolu de l'image

	$infoImg = getimagesize($filetoread); // Recuperation des infos de l'image
	$imgWidth = $infoImg[0]; // Largeur de l'image
	$imgHeight = $infoImg[1]; // Hauteur de l'image

	$ort = false;
	if (function_exists('exif_read_data')) {
		$exif = @exif_read_data($filetoread);
		if ($exif && !empty($exif['Orientation'])) {
			$ort = $exif['Orientation'];
		}
	}

	if ($maxWidth == -1) {
		$maxWidth = $infoImg[0]; // If size is -1, we keep unchanged
	}
	if ($maxHeight == -1) {
		$maxHeight = $infoImg[1]; // If size is -1, we keep unchanged
	}

	// If the image is smaller than the maximum width and height, no thumbnail is created.
	if ($infoImg[0] < $maxWidth && $infoImg[1] < $maxHeight) {
		// On cree toujours les vignettes
		dol_syslog("File size is smaller than thumb size", LOG_DEBUG);
		//return 'Le fichier '.$file.' ne necessite pas de creation de vignette';
	}

	$imgfonction = '';
	switch ($infoImg[2]) {
		case IMAGETYPE_GIF:	    // 1
			$imgfonction = 'imagecreatefromgif';
			break;
		case IMAGETYPE_JPEG:    // 2
			$imgfonction = 'imagecreatefromjpeg';
			break;
		case IMAGETYPE_PNG:	    // 3
			$imgfonction = 'imagecreatefrompng';
			break;
		case IMAGETYPE_BMP:	    // 6
			// Not supported by PHP GD
			break;
		case IMAGETYPE_WBMP:	// 15
			$imgfonction = 'imagecreatefromwbmp';
			break;
		case IMAGETYPE_WEBP:	// 18
			$imgfonction = 'imagecreatefromwebp';
			break;
	}
	if ($imgfonction) {
		if (!function_exists($imgfonction)) {
			// Conversion functions not present in this PHP
			return 'Error: Creation of thumbs not possible. This PHP does not support GD function '.$imgfonction;
		}
	}

	// We create the directory containing the thumbnails
	$dirthumb = dirname($file).($outdir ? '/'.$outdir : ''); // Path to thumbnail folder
	dol_mkdir($dirthumb);

	// Variable initialization according to image extension
	$img = null;
	switch ($infoImg[2]) {
		case IMAGETYPE_GIF:	    // 1
			$img = imagecreatefromgif($filetoread);
			$extImg = '.gif';
			break;
		case IMAGETYPE_JPEG:    // 2
			$img = imagecreatefromjpeg($filetoread);
			$extImg = (preg_match('/\.jpeg$/', $file) ? '.jpeg' : '.jpg');
			break;
		case IMAGETYPE_PNG:	    // 3
			$img = imagecreatefrompng($filetoread);
			$extImg = '.png';
			break;
		case IMAGETYPE_BMP:	    // 6
			// Not supported by PHP GD
			$extImg = '.bmp';
			break;
		case IMAGETYPE_WBMP:	// 15
			$img = imagecreatefromwbmp($filetoread);
			$extImg = '.bmp';
			break;
		case IMAGETYPE_WEBP:	// 18
			$img = imagecreatefromwebp($filetoread);
			$extImg = '.webp';
			break;
	}

	// Before PHP8, img was a resource, With PHP8, it is a GdImage
	// if (!is_resource($img) && class_exists('GdImage') && !($img instanceof GdImage)) {
	if (is_null($img) || $img === false) {
		dol_syslog('Failed to detect type of image. We found infoImg[2]='.$infoImg[2], LOG_WARNING);
		return 0;
	}

	$exifAngle = false;
	if ($ort && getDolGlobalString('MAIN_USE_EXIF_ROTATION')) {
		switch ($ort) {
			case 3: // 180 rotate left
				$exifAngle = 180;
				break;
			case 6: // 90 rotate right
				$exifAngle = -90;
				// changing sizes
				$trueImgWidth = $infoImg[1];
				$trueImgHeight = $infoImg[0];
				break;
			case 8:    // 90 rotate left
				$exifAngle = 90;
				// changing sizes
				$trueImgWidth = $infoImg[1]; // Largeur de l'image
				$trueImgHeight = $infoImg[0]; // Hauteur de l'image
				break;
		}
	}

	if ($exifAngle) {
		$rotated = false;

		if ($infoImg[2] === IMAGETYPE_PNG) { // In fact there is no exif on PNG but just in case
			imagealphablending($img, false);
			imagesavealpha($img, true);
			$rotated = imagerotate($img, $exifAngle, imagecolorallocatealpha($img, 0, 0, 0, 127));
			imagealphablending($rotated, false);
			imagesavealpha($rotated, true);
		} else {
			$rotated = imagerotate($img, $exifAngle, 0);
		}

		// replace image with good orientation
		if (!empty($rotated) && isset($trueImgWidth) && isset($trueImgHeight)) {
			$img = $rotated;
			$imgWidth = $trueImgWidth;
			$imgHeight = $trueImgHeight;
		}
	}

	// Initialize thumbnail dimensions if larger than original
	if ($maxWidth > $imgWidth) {
		$maxWidth = $imgWidth;
	}
	if ($maxHeight > $imgHeight) {
		$maxHeight = $imgHeight;
	}

	$whFact = $maxWidth / $maxHeight; // Width/height factor for maximum label dimensions
	$imgWhFact = $imgWidth / $imgHeight; // Original width/height factor

	// Set label dimensions
	if ($whFact < $imgWhFact) {
		// If determining width
		$thumbWidth  = $maxWidth;
		$thumbHeight = $thumbWidth / $imgWhFact;
	} else {
		// If determining height
		$thumbHeight = $maxHeight;
		$thumbWidth  = $thumbHeight * $imgWhFact;
	}
	$thumbHeight = (int) round($thumbHeight);
	$thumbWidth = (int) round($thumbWidth);

	// Define target format
	if (empty($targetformat)) {
		$targetformat = $infoImg[2];
	}

	// Create empty image
	if ($targetformat == IMAGETYPE_GIF) {
		// Compatibilite image GIF
		$imgThumb = imagecreate($thumbWidth, $thumbHeight);
	} else {
		$imgThumb = imagecreatetruecolor($thumbWidth, $thumbHeight);
	}

	// Activate antialiasing for better quality
	if (function_exists('imageantialias')) {
		imageantialias($imgThumb, true);
	}

	// This is to keep transparent alpha channel if exists (PHP >= 4.2)
	if (function_exists('imagesavealpha')) {
		imagesavealpha($imgThumb, true);
	}

	// Variable initialization according to image extension
	// $targetformat is 0 by default, in such case, we keep original extension
	switch ($targetformat) {
		case IMAGETYPE_GIF:	    // 1
			$trans_colour = imagecolorallocate($imgThumb, 255, 255, 255); // The GIF format works differently
			imagecolortransparent($imgThumb, $trans_colour);
			$extImgTarget = '.gif';
			$newquality = 'NU';
			break;
		case IMAGETYPE_JPEG:    // 2
			$trans_colour = imagecolorallocatealpha($imgThumb, 255, 255, 255, 0);
			$extImgTarget = (preg_match('/\.jpeg$/i', $file) ? '.jpeg' : '.jpg');
			$newquality = $quality;
			break;
		case IMAGETYPE_PNG:	    // 3
			imagealphablending($imgThumb, false); // For compatibility on certain systems
			$trans_colour = imagecolorallocatealpha($imgThumb, 255, 255, 255, 127); // Keep transparent channel
			$extImgTarget = '.png';
			$newquality = $quality - 100;
			$newquality = round(abs($quality - 100) * 9 / 100);
			break;
		case IMAGETYPE_BMP:	    // 6
			// Not supported by PHP GD
			$extImgTarget = '.bmp';
			$newquality = 'NU';
			break;
		case IMAGETYPE_WBMP:	// 15
			$trans_colour = imagecolorallocatealpha($imgThumb, 255, 255, 255, 0);
			$extImgTarget = '.bmp';
			$newquality = 'NU';
			break;
		case IMAGETYPE_WEBP:	// 18
			$trans_colour = imagecolorallocatealpha($imgThumb, 255, 255, 255, 0);
			$extImgTarget = '.webp';
			$newquality = $quality;
			break;
	}
	if (function_exists("imagefill")) {
		imagefill($imgThumb, 0, 0, $trans_colour);
	}

	dol_syslog("vignette: convert image from ($imgWidth x $imgHeight) to ($thumbWidth x $thumbHeight) as $extImg, newquality=$newquality");
	//imagecopyresized($imgThumb, $img, 0, 0, 0, 0, $thumbWidth, $thumbHeight, $imgWidth, $imgHeight); // Insert resized base image
	imagecopyresampled($imgThumb, $img, 0, 0, 0, 0, $thumbWidth, $thumbHeight, $imgWidth, $imgHeight); // Insert resized base image

	$fileName = preg_replace('/(\.gif|\.jpeg|\.jpg|\.png|\.bmp)$/i', '', $file); // We remove any extension box
	$fileName = basename($fileName);
	//$imgThumbName = $dirthumb.'/'.getImageFileNameForSize(basename($file), $extName, $extImgTarget);   // Full path of thumb file
	$imgThumbName = getImageFileNameForSize($file, $extName, $extImgTarget); // Full path of thumb file


	// Check if permission are ok
	//$fp = fopen($imgThumbName, "w");
	//fclose($fp);

	// Create image on disk
	switch ($targetformat) {
		case IMAGETYPE_GIF:	    // 1
			imagegif($imgThumb, $imgThumbName);
			break;
		case IMAGETYPE_JPEG:    // 2
			imagejpeg($imgThumb, $imgThumbName, $newquality);
			break;
		case IMAGETYPE_PNG:	    // 3
			imagepng($imgThumb, $imgThumbName, $newquality);
			break;
		case IMAGETYPE_BMP:	    // 6
			// Not supported by PHP GD
			break;
		case IMAGETYPE_WBMP:    // 15
			imagewbmp($imgThumb, $imgThumbName);
			break;
		case IMAGETYPE_WEBP:    // 18
			imagewebp($imgThumb, $imgThumbName, $newquality);
			break;
	}

	// Set permissions on file
	dolChmod($imgThumbName);

	// Free memory. This does not delete image.
	imagedestroy($img);
	imagedestroy($imgThumb);

	return $imgThumbName;
}


/**
 * Beautify an image by adding a link edit and delete on image
 *
 * @param	string		$htmlid			ID of HTML img tag
 * @param	string		$urledit		URL to submit to edit Image
 * @param	string		$urldelete		URL to call when deleting the image
 * @return	string						HTML and JS code to manage the update/delete of image.
 */
function imgAddEditDeleteButton($htmlid, $urledit, $urldelete)
{
	// TODO
	return '';
}<|MERGE_RESOLUTION|>--- conflicted
+++ resolved
@@ -509,11 +509,7 @@
  *    	@param     int		$quality        	Quality of compression (0=worst, 100=best)
  *      @param     string	$outdir           	Directory where to store thumb
  *      @param     int		$targetformat     	New format of target (IMAGETYPE_GIF, IMAGETYPE_JPG, IMAGETYPE_PNG, IMAGETYPE_BMP, IMAGETYPE_WBMP ... or 0 to keep old format)
-<<<<<<< HEAD
- *    	@return    string|0						Full path of thumb or '' if it fails or 'Error...' if it fails, or 0 if it fails to detect the type of image
-=======
  *    	@return    string|int<0,0>				Full path of thumb or '' if it fails or 'Error...' if it fails, or 0 if it fails to detect the type of image
->>>>>>> cc80841a
  */
 function vignette($file, $maxWidth = 160, $maxHeight = 120, $extName = '_small', $quality = 50, $outdir = 'thumbs', $targetformat = 0)
 {
