<?php
/* Copyright (C) 2004-2010 Laurent Destailleur  <eldy@users.sourceforge.net>
 * Copyright (C) 2005-2007 Regis Houssin        <regis.houssin@inodbox.com>
 *
 * This program is free software; you can redistribute it and/or modify
 * it under the terms of the GNU General Public License as published by
 * the Free Software Foundation; either version 3 of the License, or
 * (at your option) any later version.
 *
 * This program is distributed in the hope that it will be useful,
 * but WITHOUT ANY WARRANTY; without even the implied warranty of
 * MERCHANTABILITY or FITNESS FOR A PARTICULAR PURPOSE.  See the
 * GNU General Public License for more details.
 *
 * You should have received a copy of the GNU General Public License
 * along with this program. If not, see <https://www.gnu.org/licenses/>.
 * or see https://www.gnu.org/
 */

/**
 *  \file		htdocs/core/lib/images.lib.php
 *  \brief		Set of function for manipulating images
 */

// Define size of logo small and mini
$maxwidthsmall = 480;
$maxheightsmall = 270; // Near 16/9eme
$maxwidthmini = 128;
$maxheightmini = 72; // 16/9eme
$quality = 80;


/**
 *      Return if a filename is file name of a supported image format
 *
 *      @param	int		$acceptsvg	0=Default (depends on setup), 1=Always accept SVG as image files
 *      @return string				Return list fo image format
 */
function getListOfPossibleImageExt($acceptsvg = 0)
{
	global $conf;

	$regeximgext = '\.gif|\.jpg|\.jpeg|\.png|\.bmp|\.webp|\.xpm|\.xbm'; // See also into product.class.php
	if ($acceptsvg || !empty($conf->global->MAIN_ALLOW_SVG_FILES_AS_IMAGES)) {
		$regeximgext .= '|\.svg'; // Not allowed by default. SVG can contains javascript
	}

	return $regeximgext;
}

/**
 *      Return if a filename is file name of a supported image format
 *
 *      @param	string	$file       Filename
 *      @param	int		$acceptsvg	0=Default (depends on setup), 1=Always accept SVG as image files
 *      @return int         		-1=Not image filename, 0=Image filename but format not supported for conversion by PHP, 1=Image filename with format supported by this PHP
 */
function image_format_supported($file, $acceptsvg = 0)
{
	$regeximgext = getListOfPossibleImageExt();

	// Case filename is not a format image
	$reg = array();
	if (!preg_match('/('.$regeximgext.')$/i', $file, $reg)) {
		return -1;
	}

	// Case filename is a format image but not supported by this PHP
	$imgfonction = '';
	if (strtolower($reg[1]) == '.gif') {
		$imgfonction = 'imagecreatefromgif';
	}
	if (strtolower($reg[1]) == '.jpg') {
		$imgfonction = 'imagecreatefromjpeg';
	}
	if (strtolower($reg[1]) == '.jpeg') {
		$imgfonction = 'imagecreatefromjpeg';
	}
	if (strtolower($reg[1]) == '.png') {
		$imgfonction = 'imagecreatefrompng';
	}
	if (strtolower($reg[1]) == '.bmp') {
		$imgfonction = 'imagecreatefromwbmp';
	}
	if (strtolower($reg[1]) == '.webp') {
		$imgfonction = 'imagecreatefromwebp';
	}
	if (strtolower($reg[1]) == '.xpm') {
		$imgfonction = 'imagecreatefromxpm';
	}
	if (strtolower($reg[1]) == '.xbm') {
		$imgfonction = 'imagecreatefromxbm';
	}
	if (strtolower($reg[1]) == '.svg') {
		$imgfonction = 'imagecreatefromsvg'; // Never available
	}
	if ($imgfonction) {
		if (!function_exists($imgfonction)) {
			// Fonctions of conversion not available in this PHP
			return 0;
		}

		// Filename is a format image and supported for conversion by this PHP
		return 1;
	}

	return 0;
}


/**
 *    	Return size of image file on disk (Supported extensions are gif, jpg, png, bmp and webp)
 *
 * 		@param	string	$file		Full path name of file
 * 		@param	bool	$url		Image with url (true or false)
 * 		@return	array				array('width'=>width, 'height'=>height)
 */
function dol_getImageSize($file, $url = false)
{
	$ret = array();

	if (image_format_supported($file) < 0) {
		return $ret;
	}

	$filetoread = $file;
	if (!$url) {
		$filetoread = realpath(dol_osencode($file)); // Chemin canonique absolu de l'image
	}

	if ($filetoread) {
		$infoImg = getimagesize($filetoread); // Recuperation des infos de l'image
		$ret['width'] = $infoImg[0]; // Largeur de l'image
		$ret['height'] = $infoImg[1]; // Hauteur de l'image
	}

	return $ret;
}


/**
 *  Resize or crop an image file (Supported extensions are gif, jpg, png, bmp and webp)
 *
 *  @param	string	$file          	Path of source file to resize/crop
 * 	@param	int		$mode			0=Resize, 1=Crop
 *  @param  int		$newWidth      	Largeur maximum que dois faire l'image destination (0=keep ratio)
 *  @param  int		$newHeight     	Hauteur maximum que dois faire l'image destination (0=keep ratio)
 * 	@param	int		$src_x			Position of croping image in source image (not use if mode=0)
 * 	@param	int		$src_y			Position of croping image in source image (not use if mode=0)
 * 	@param	string	$filetowrite	Path of file to write (overwrite source file if not provided)
<<<<<<< HEAD
 *	@return	string                  File name if OK, error message if KO
 *	@see dol_convert_file()
 */
function dol_imageResizeOrCrop($file, $mode, $newWidth, $newHeight, $src_x = 0, $src_y = 0, $filetowrite = '')
=======
 *  @param	int		$newquality		Value for the new quality of image, for supported format (use 0 for maximum/unchanged).
 *	@return	string                  File name if OK, error message if KO
 *	@see dol_convert_file()
 */
function dol_imageResizeOrCrop($file, $mode, $newWidth, $newHeight, $src_x = 0, $src_y = 0, $filetowrite = '', $newquality = 0)
>>>>>>> 95dc2558
{
	require_once DOL_DOCUMENT_ROOT.'/core/lib/functions2.lib.php';

	global $conf, $langs;

	dol_syslog("dol_imageResizeOrCrop file=".$file." mode=".$mode." newWidth=".$newWidth." newHeight=".$newHeight." src_x=".$src_x." src_y=".$src_y);

	// Clean parameters
	$file = trim($file);

	// Check parameters
	if (!$file) {
		// Si le fichier n'a pas ete indique
		return 'Bad parameter file';
	} elseif (!file_exists($file)) {
		// Si le fichier passe en parametre n'existe pas
		return $langs->trans("ErrorFileNotFound", $file);
	} elseif (image_format_supported($file) < 0) {
		return 'This filename '.$file.' does not seem to be an image filename.';
	} elseif (!is_numeric($newWidth) && !is_numeric($newHeight)) {
		return 'Wrong value for parameter newWidth or newHeight';
	} elseif ($mode == 0 && $newWidth <= 0 && $newHeight <= 0 && (empty($filetowrite) || $filetowrite == $file)) {
		return 'At least newHeight or newWidth must be defined for resizing, or a target filename must be set to convert';
	} elseif ($mode == 1 && ($newWidth <= 0 || $newHeight <= 0)) {
		return 'Both newHeight or newWidth must be defined for croping';
	}

	$filetoread = realpath(dol_osencode($file)); // Chemin canonique absolu de l'image

	$infoImg = getimagesize($filetoread); 			// Get data about src image
	$imgWidth = $infoImg[0]; // Largeur de l'image
	$imgHeight = $infoImg[1]; // Hauteur de l'image

	$imgTargetName = ($filetowrite ? $filetowrite : $file);
	$newExt = strtolower(pathinfo($imgTargetName, PATHINFO_EXTENSION));

	if ($mode == 0) {	// If resize, we check parameters
		if (!empty($filetowrite) && $filetowrite != $file && $newWidth <= 0 && $newHeight <= 0) {
			$newWidth = $imgWidth;
			$newHeight = $imgHeight;
		}

		if ($newWidth <= 0) {
			$newWidth = intval(($newHeight / $imgHeight) * $imgWidth); // Keep ratio
		}
		if ($newHeight <= 0) {
			$newHeight = intval(($newWidth / $imgWidth) * $imgHeight); // Keep ratio
		}
	}

	// Test function to read source image exists
	$imgfonction = '';
	switch ($infoImg[2]) {
		case 1:	// IMG_GIF
			$imgfonction = 'imagecreatefromgif';
			break;
		case 2:	// IMG_JPG
			$imgfonction = 'imagecreatefromjpeg';
			break;
		case 3:	// IMG_PNG
			$imgfonction = 'imagecreatefrompng';
			break;
		case 4:	// IMG_WBMP
			$imgfonction = 'imagecreatefromwbmp';
			break;
		case 18: // IMG_WEBP
			$imgfonction = 'imagecreatefromwebp';
			break;
	}
	if ($imgfonction) {
		if (!function_exists($imgfonction)) {
			// Fonctions de conversion non presente dans ce PHP
			return 'Read of image not possible. This PHP does not support GD functions '.$imgfonction;
		}
	}

	// Test function to write target image exists
	if ($filetowrite) {
		$imgfonction = '';
		switch ($newExt) {
			case 'gif':	// IMG_GIF
				$imgfonction = 'imagecreatefromgif';
				break;
			case 'jpg':	// IMG_JPG
				$imgfonction = 'imagecreatefromjpeg';
				break;
			case 'png':	// IMG_PNG
				$imgfonction = 'imagecreatefrompng';
				break;
			case 'bmp':	// IMG_WBMP
				$imgfonction = 'imagecreatefromwbmp';
				break;
			case 'webp': // IMG_WEBP
				$imgfonction = 'imagecreatefromwebp';
				break;
		}
		if ($imgfonction) {
			if (!function_exists($imgfonction)) {
				// Fonctions de conversion non presente dans ce PHP
				return 'Write of image not possible. This PHP does not support GD functions '.$imgfonction;
			}
		}
	}

	// Read source image file
	switch ($infoImg[2]) {
		case 1:	// Gif
			$img = imagecreatefromgif($filetoread);
			$extImg = '.gif'; // File name extension of image
			break;
		case 2:	// Jpg
			$img = imagecreatefromjpeg($filetoread);
			$extImg = '.jpg';
			break;
		case 3:	// Png
			$img = imagecreatefrompng($filetoread);
			$extImg = '.png';
			break;
		case 4:	// Bmp
			$img = imagecreatefromwbmp($filetoread);
			$extImg = '.bmp';
			break;
		case 18: // Webp
			$img = imagecreatefromwebp($filetoread);
			$extImg = '.webp';
			break;
	}

	// Create empty image for target
	if ($newExt == 'gif') {
		// Compatibility image GIF
		$imgTarget = imagecreate($newWidth, $newHeight);
	} else {
		$imgTarget = imagecreatetruecolor($newWidth, $newHeight);
	}

	// Activate antialiasing for better quality
	if (function_exists('imageantialias')) {
		imageantialias($imgTarget, true);
	}

	// This is to keep transparent alpha channel if exists (PHP >= 4.2)
	if (function_exists('imagesavealpha')) {
		imagesavealpha($imgTarget, true);
	}

	// Set transparent color according to image extension
	switch ($newExt) {
		case 'gif':	// Gif
			$trans_colour = imagecolorallocate($imgTarget, 255, 255, 255); // On procede autrement pour le format GIF
			imagecolortransparent($imgTarget, $trans_colour);
			break;
		case 'jpg':	// Jpg
			$trans_colour = imagecolorallocatealpha($imgTarget, 255, 255, 255, 0);
			break;
		case 'png':	// Png
			imagealphablending($imgTarget, false); // Pour compatibilite sur certain systeme
			$trans_colour = imagecolorallocatealpha($imgTarget, 255, 255, 255, 127); // Keep transparent channel
			break;
		case 'bmp':	// Bmp
			$trans_colour = imagecolorallocatealpha($imgTarget, 255, 255, 255, 0);
			break;
		case 'webp': // Webp
			$trans_colour = imagecolorallocatealpha($imgTarget, 255, 255, 255, 127);
			break;
	}
	if (function_exists("imagefill")) {
		imagefill($imgTarget, 0, 0, $trans_colour);
	}

<<<<<<< HEAD
	dol_syslog("dol_imageResizeOrCrop: convert image from ($imgWidth x $imgHeight) at position ($src_x x $src_y) to ($newWidth x $newHeight) as $extImg, newquality=$newquality");
	//imagecopyresized($imgThumb, $img, 0, 0, 0, 0, $thumbWidth, $thumbHeight, $imgWidth, $imgHeight); // Insere l'image de base redimensionnee
	imagecopyresampled($imgThumb, $img, 0, 0, $src_x, $src_y, $newWidth, $newHeight, ($mode == 0 ? $imgWidth : $newWidth), ($mode == 0 ? $imgHeight : $newHeight)); // Insere l'image de base redimensionnee

	$imgTargetName = ($filetowrite ? $filetowrite : $file);
=======
	dol_syslog("dol_imageResizeOrCrop: convert image from ($imgWidth x $imgHeight) at position ($src_x x $src_y) to ($newWidth x $newHeight) as $extImg");
	//imagecopyresized($imgTarget, $img, 0, 0, 0, 0, $thumbWidth, $thumbHeight, $imgWidth, $imgHeight); // Insere l'image de base redimensionnee
	imagecopyresampled($imgTarget, $img, 0, 0, $src_x, $src_y, $newWidth, $newHeight, ($mode == 0 ? $imgWidth : $newWidth), ($mode == 0 ? $imgHeight : $newHeight)); // Insere l'image de base redimensionnee
>>>>>>> 95dc2558

	// Check if permission are ok
	//$fp = fopen($imgTargetName, "w");
	//fclose($fp);

<<<<<<< HEAD
	$newExt = strtolower(pathinfo($imgTargetName, PATHINFO_EXTENSION));

	// Create image on disk (overwrite file if exists)
	switch ($newExt) {
		case 'gif':	// Gif
			imagegif($imgThumb, $imgTargetName);
			break;
		case 'jpg':	// Jpg
			imagejpeg($imgThumb, $imgTargetName, $newquality);
			break;
		case 'png':	// Png
			imagepng($imgThumb, $imgTargetName, $newquality);
			break;
		case 'bmp':	// Bmp
			imagewbmp($imgThumb, $imgTargetName);
			break;
		case 'webp': // Webp
			imagewebp($imgThumb, $imgTargetName, $newquality);
=======
	// Create image on disk (overwrite file if exists)
	switch ($newExt) {
		case 'gif':	// Gif
			$newquality = 'NU'; // Quality is not used for this format
			imagegif($imgTarget, $imgTargetName);
			break;
		case 'jpg':	// Jpg
			$newquality = ($newquality ? $newquality : '100'); // % quality maximum
			imagejpeg($imgTarget, $imgTargetName, $newquality);
			break;
		case 'png':	// Png
			$newquality = 0; // No compression (0-9)
			imagepng($imgTarget, $imgTargetName, $newquality);
			break;
		case 'bmp':	// Bmp
			$newquality = 'NU'; // Quality is not used for this format
			imagewbmp($imgTarget, $imgTargetName);
			break;
		case 'webp': // Webp
			$newquality = ($newquality ? $newquality : '100'); // % quality maximum
			imagewebp($imgTarget, $imgTargetName, $newquality);
>>>>>>> 95dc2558
			break;
	}

	// Set permissions on file
	if (!empty($conf->global->MAIN_UMASK)) {
		@chmod($imgTargetName, octdec($conf->global->MAIN_UMASK));
	}

	// Free memory. This does not delete image.
	imagedestroy($img);
	imagedestroy($imgTarget);

	clearstatcache(); // File was replaced by a modified one, so we clear file caches.

	return $imgTargetName;
}


/**
 * dolRotateImage if image is a jpg file.
 * Currently use an autodetection to know if we can rotate.
 * TODO Introduce a new parameter to force rotate.
 *
 * @param 	string   $file_path      Full path to image to rotate
 * @return	boolean				     Success or not
 */
function dolRotateImage($file_path)
{
	return correctExifImageOrientation($file_path, $file_path);
}


/**
 * Add exif orientation correction for image
 *
 * @param string $fileSource Full path to source image to rotate
 * @param string|bool $fileDest string : Full path to image to rotate | false return gd img  | null  the raw image stream will be outputted directly
 * @param int $quality output image quality
 * @return bool : true on success or false on failure or gd img if $fileDest is false.
 */
function correctExifImageOrientation($fileSource, $fileDest, $quality = 95)
{
	if (function_exists('exif_read_data')) {
		$exif = @exif_read_data($fileSource);
		if ($exif && isset($exif['Orientation'])) {
			$infoImg = getimagesize($fileSource); // Get image infos

			$orientation = $exif['Orientation'];
			if ($orientation != 1) {
				$img = imagecreatefromjpeg($fileSource);
				$deg = 0;
				switch ($orientation) {
					case 3:
						$deg = 180;
						break;
					case 6:
						$deg = 270;
						break;
					case 8:
						$deg = 90;
						break;
				}
				if ($deg) {
					if ($infoImg[2] === 'IMAGETYPE_PNG') { // In fact there is no exif on PNG but just in case
						imagealphablending($img, false);
						imagesavealpha($img, true);
						$img = imagerotate($img, $deg, imageColorAllocateAlpha($img, 0, 0, 0, 127));
						imagealphablending($img, false);
						imagesavealpha($img, true);
					} else {
						$img = imagerotate($img, $deg, 0);
					}
				}
				// then rewrite the rotated image back to the disk as $fileDest
				if ($fileDest === false) {
					return $img;
				} else {
					// In fact there exif is only for JPG but just in case
					// Create image on disk
					$image = false;

					switch ($infoImg[2]) {
						case IMAGETYPE_GIF:	    // 1
							$image = imagegif($img, $fileDest);
							break;
						case IMAGETYPE_JPEG:    // 2
							$image = imagejpeg($img, $fileDest, $quality);
							break;
						case IMAGETYPE_PNG:	    // 3
							$image = imagepng($img, $fileDest, $quality);
							break;
						case IMAGETYPE_BMP:	    // 6
							// Not supported by PHP GD
							break;
						case IMAGETYPE_WBMP:    // 15
							$image = imagewbmp($img, $fileDest);
							break;
					}

					// Free up memory (imagedestroy does not delete files):
					@imagedestroy($img);

					return $image;
				}
			} // if there is some rotation necessary
		} // if have the exif orientation info
	} // if function exists

	return false;
}

/**
 *    	Create a thumbnail from an image file (Supported extensions are gif, jpg, png and bmp).
 *      If file is myfile.jpg, new file may be myfile_small.jpg
 *
 *    	@param     string	$file           	Path of source file to resize
 *    	@param     int		$maxWidth       	Largeur maximum que dois faire la miniature (-1=unchanged, 160 by default)
 *    	@param     int		$maxHeight      	Hauteur maximum que dois faire l'image (-1=unchanged, 120 by default)
 *    	@param     string	$extName        	Extension to differenciate thumb file name ('_small', '_mini')
 *    	@param     int		$quality        	Quality of compression (0=worst, 100=best)
 *      @param     string	$outdir           	Directory where to store thumb
 *      @param     int		$targetformat     	New format of target (IMAGETYPE_GIF, IMAGETYPE_JPG, IMAGETYPE_PNG, IMAGETYPE_BMP, IMAGETYPE_WBMP ... or 0 to keep old format)
 *    	@return    string						Full path of thumb or '' if it fails or 'Error...' if it fails
 */
function vignette($file, $maxWidth = 160, $maxHeight = 120, $extName = '_small', $quality = 50, $outdir = 'thumbs', $targetformat = 0)
{
	require_once DOL_DOCUMENT_ROOT.'/core/lib/functions2.lib.php';

	global $conf, $langs;

	dol_syslog("vignette file=".$file." extName=".$extName." maxWidth=".$maxWidth." maxHeight=".$maxHeight." quality=".$quality." outdir=".$outdir." targetformat=".$targetformat);

	// Clean parameters
	$file = trim($file);

	// Check parameters
	if (!$file) {
		// Si le fichier n'a pas ete indique
		return 'ErrorBadParameters';
	} elseif (!file_exists($file)) {
		// Si le fichier passe en parametre n'existe pas
		dol_syslog($langs->trans("ErrorFileNotFound", $file), LOG_ERR);
		return $langs->trans("ErrorFileNotFound", $file);
	} elseif (image_format_supported($file) < 0) {
		dol_syslog('This file '.$file.' does not seem to be an image format file name.', LOG_WARNING);
		return 'ErrorBadImageFormat';
	} elseif (!is_numeric($maxWidth) || empty($maxWidth) || $maxWidth < -1) {
		// Si la largeur max est incorrecte (n'est pas numerique, est vide, ou est inferieure a 0)
		dol_syslog('Wrong value for parameter maxWidth', LOG_ERR);
		return 'Error: Wrong value for parameter maxWidth';
	} elseif (!is_numeric($maxHeight) || empty($maxHeight) || $maxHeight < -1) {
		// Si la hauteur max est incorrecte (n'est pas numerique, est vide, ou est inferieure a 0)
		dol_syslog('Wrong value for parameter maxHeight', LOG_ERR);
		return 'Error: Wrong value for parameter maxHeight';
	}

	$filetoread = realpath(dol_osencode($file)); // Chemin canonique absolu de l'image

	$infoImg = getimagesize($filetoread); // Recuperation des infos de l'image
	$imgWidth = $infoImg[0]; // Largeur de l'image
	$imgHeight = $infoImg[1]; // Hauteur de l'image

	$ort = false;
	if (function_exists('exif_read_data')) {
		$exif = @exif_read_data($filetoread);
		if ($exif && !empty($exif['Orientation'])) {
			$ort = $exif['Orientation'];
		}
	}

	if ($maxWidth == -1) {
		$maxWidth = $infoImg[0]; // If size is -1, we keep unchanged
	}
	if ($maxHeight == -1) {
		$maxHeight = $infoImg[1]; // If size is -1, we keep unchanged
	}

	// Si l'image est plus petite que la largeur et la hauteur max, on ne cree pas de vignette
	if ($infoImg[0] < $maxWidth && $infoImg[1] < $maxHeight) {
		// On cree toujours les vignettes
		dol_syslog("File size is smaller than thumb size", LOG_DEBUG);
		//return 'Le fichier '.$file.' ne necessite pas de creation de vignette';
	}

	$imgfonction = '';
	switch ($infoImg[2]) {
		case IMAGETYPE_GIF:	    // 1
			$imgfonction = 'imagecreatefromgif';
			break;
		case IMAGETYPE_JPEG:    // 2
			$imgfonction = 'imagecreatefromjpeg';
			break;
		case IMAGETYPE_PNG:	    // 3
			$imgfonction = 'imagecreatefrompng';
			break;
		case IMAGETYPE_BMP:	    // 6
			// Not supported by PHP GD
			break;
		case IMAGETYPE_WBMP:	// 15
			$imgfonction = 'imagecreatefromwbmp';
			break;
	}
	if ($imgfonction) {
		if (!function_exists($imgfonction)) {
			// Fonctions de conversion non presente dans ce PHP
			return 'Error: Creation of thumbs not possible. This PHP does not support GD function '.$imgfonction;
		}
	}

	// On cree le repertoire contenant les vignettes
	$dirthumb = dirname($file).($outdir ? '/'.$outdir : ''); // Chemin du dossier contenant les vignettes
	dol_mkdir($dirthumb);

	// Initialisation des variables selon l'extension de l'image
	$img = null;
	switch ($infoImg[2]) {
		case IMAGETYPE_GIF:	    // 1
			$img = imagecreatefromgif($filetoread);
			$extImg = '.gif'; // Extension de l'image
			break;
		case IMAGETYPE_JPEG:    // 2
			$img = imagecreatefromjpeg($filetoread);
			$extImg = (preg_match('/\.jpeg$/', $file) ? '.jpeg' : '.jpg'); // Extension de l'image
			break;
		case IMAGETYPE_PNG:	    // 3
			$img = imagecreatefrompng($filetoread);
			$extImg = '.png';
			break;
		case IMAGETYPE_BMP:	    // 6
			// Not supported by PHP GD
			$extImg = '.bmp';
			break;
		case IMAGETYPE_WBMP:	// 15
			$img = imagecreatefromwbmp($filetoread);
			$extImg = '.bmp';
			break;
	}

	if (!is_resource($img) && !($img instanceof \GdImage)) {
		dol_syslog('Failed to detect type of image. We found infoImg[2]='.$infoImg[2], LOG_WARNING);
		return 0;
	}

	$exifAngle = false;
	if ($ort && !empty($conf->global->MAIN_USE_EXIF_ROTATION)) {
		switch ($ort) {
			case 3: // 180 rotate left
				$exifAngle = 180;
				break;
			case 6: // 90 rotate right
				$exifAngle = -90;
				// changing sizes
				$trueImgWidth = $infoImg[1];
				$trueImgHeight = $infoImg[0];
				break;
			case 8:    // 90 rotate left
				$exifAngle = 90;
				// changing sizes
				$trueImgWidth = $infoImg[1]; // Largeur de l'image
				$trueImgHeight = $infoImg[0]; // Hauteur de l'image
				break;
		}
	}

	if ($exifAngle) {
		$rotated = false;

		if ($infoImg[2] === 'IMAGETYPE_PNG') { // In fact there is no exif on PNG but just in case
			imagealphablending($img, false);
			imagesavealpha($img, true);
			$rotated = imagerotate($img, $exifAngle, imageColorAllocateAlpha($img, 0, 0, 0, 127));
			imagealphablending($rotated, false);
			imagesavealpha($rotated, true);
		} else {
			$rotated = imagerotate($img, $exifAngle, 0);
		}

		// replace image with good orientation
		if (!empty($rotated) && isset($trueImgWidth) && isset($trueImgHeight)) {
			$img = $rotated;
			$imgWidth = $trueImgWidth;
			$imgHeight = $trueImgHeight;
		}
	}

	// Initialisation des dimensions de la vignette si elles sont superieures a l'original
	if ($maxWidth > $imgWidth) {
		$maxWidth = $imgWidth;
	}
	if ($maxHeight > $imgHeight) {
		$maxHeight = $imgHeight;
	}

	$whFact = $maxWidth / $maxHeight; // Facteur largeur/hauteur des dimensions max de la vignette
	$imgWhFact = $imgWidth / $imgHeight; // Facteur largeur/hauteur de l'original

	// Fixe les dimensions de la vignette
	if ($whFact < $imgWhFact) {
		// Si largeur determinante
		$thumbWidth  = $maxWidth;
		$thumbHeight = $thumbWidth / $imgWhFact;
	} else {
		// Si hauteur determinante
		$thumbHeight = $maxHeight;
		$thumbWidth  = $thumbHeight * $imgWhFact;
	}
	$thumbHeight = round($thumbHeight);
	$thumbWidth = round($thumbWidth);

	// Define target format
	if (empty($targetformat)) {
		$targetformat = $infoImg[2];
	}

	// Create empty image
	if ($targetformat == IMAGETYPE_GIF) {
		// Compatibilite image GIF
		$imgThumb = imagecreate($thumbWidth, $thumbHeight);
	} else {
		$imgThumb = imagecreatetruecolor($thumbWidth, $thumbHeight);
	}

	// Activate antialiasing for better quality
	if (function_exists('imageantialias')) {
		imageantialias($imgThumb, true);
	}

	// This is to keep transparent alpha channel if exists (PHP >= 4.2)
	if (function_exists('imagesavealpha')) {
		imagesavealpha($imgThumb, true);
	}

	// Initialisation des variables selon l'extension de l'image
	// $targetformat is 0 by default, in such case, we keep original extension
	switch ($targetformat) {
		case IMAGETYPE_GIF:	    // 1
			$trans_colour = imagecolorallocate($imgThumb, 255, 255, 255); // On procede autrement pour le format GIF
			imagecolortransparent($imgThumb, $trans_colour);
			$extImgTarget = '.gif';
			$newquality = 'NU';
			break;
		case IMAGETYPE_JPEG:    // 2
			$trans_colour = imagecolorallocatealpha($imgThumb, 255, 255, 255, 0);
			$extImgTarget = (preg_match('/\.jpeg$/i', $file) ? '.jpeg' : '.jpg');
			$newquality = $quality;
			break;
		case IMAGETYPE_PNG:	    // 3
			imagealphablending($imgThumb, false); // Pour compatibilite sur certain systeme
			$trans_colour = imagecolorallocatealpha($imgThumb, 255, 255, 255, 127); // Keep transparent channel
			$extImgTarget = '.png';
			$newquality = $quality - 100;
			$newquality = round(abs($quality - 100) * 9 / 100);
			break;
		case IMAGETYPE_BMP:	    // 6
			// Not supported by PHP GD
			$extImgTarget = '.bmp';
			$newquality = 'NU';
			break;
		case IMAGETYPE_WBMP:	// 15
			$trans_colour = imagecolorallocatealpha($imgThumb, 255, 255, 255, 0);
			$extImgTarget = '.bmp';
			$newquality = 'NU';
			break;
	}
	if (function_exists("imagefill")) {
		imagefill($imgThumb, 0, 0, $trans_colour);
	}

	dol_syslog("vignette: convert image from ($imgWidth x $imgHeight) to ($thumbWidth x $thumbHeight) as $extImg, newquality=$newquality");
	//imagecopyresized($imgThumb, $img, 0, 0, 0, 0, $thumbWidth, $thumbHeight, $imgWidth, $imgHeight); // Insere l'image de base redimensionnee
	imagecopyresampled($imgThumb, $img, 0, 0, 0, 0, $thumbWidth, $thumbHeight, $imgWidth, $imgHeight); // Insere l'image de base redimensionnee

	$fileName = preg_replace('/(\.gif|\.jpeg|\.jpg|\.png|\.bmp)$/i', '', $file); // On enleve extension quelquesoit la casse
	$fileName = basename($fileName);
	//$imgThumbName = $dirthumb.'/'.getImageFileNameForSize(basename($file), $extName, $extImgTarget);   // Full path of thumb file
	$imgThumbName = getImageFileNameForSize($file, $extName, $extImgTarget); // Full path of thumb file


	// Check if permission are ok
	//$fp = fopen($imgThumbName, "w");
	//fclose($fp);

	// Create image on disk
	switch ($targetformat) {
		case IMAGETYPE_GIF:	    // 1
			imagegif($imgThumb, $imgThumbName);
			break;
		case IMAGETYPE_JPEG:    // 2
			imagejpeg($imgThumb, $imgThumbName, $newquality);
			break;
		case IMAGETYPE_PNG:	    // 3
			imagepng($imgThumb, $imgThumbName, $newquality);
			break;
		case IMAGETYPE_BMP:	    // 6
			// Not supported by PHP GD
			break;
		case IMAGETYPE_WBMP:    // 15
			imagewbmp($imgThumb, $imgThumbName);
			break;
	}

	// Set permissions on file
	if (!empty($conf->global->MAIN_UMASK)) {
		@chmod($imgThumbName, octdec($conf->global->MAIN_UMASK));
	}

	// Free memory. This does not delete image.
	imagedestroy($img);
	imagedestroy($imgThumb);

	return $imgThumbName;
}<|MERGE_RESOLUTION|>--- conflicted
+++ resolved
@@ -148,18 +148,11 @@
  * 	@param	int		$src_x			Position of croping image in source image (not use if mode=0)
  * 	@param	int		$src_y			Position of croping image in source image (not use if mode=0)
  * 	@param	string	$filetowrite	Path of file to write (overwrite source file if not provided)
-<<<<<<< HEAD
- *	@return	string                  File name if OK, error message if KO
- *	@see dol_convert_file()
- */
-function dol_imageResizeOrCrop($file, $mode, $newWidth, $newHeight, $src_x = 0, $src_y = 0, $filetowrite = '')
-=======
  *  @param	int		$newquality		Value for the new quality of image, for supported format (use 0 for maximum/unchanged).
  *	@return	string                  File name if OK, error message if KO
  *	@see dol_convert_file()
  */
 function dol_imageResizeOrCrop($file, $mode, $newWidth, $newHeight, $src_x = 0, $src_y = 0, $filetowrite = '', $newquality = 0)
->>>>>>> 95dc2558
 {
 	require_once DOL_DOCUMENT_ROOT.'/core/lib/functions2.lib.php';
 
@@ -330,42 +323,14 @@
 		imagefill($imgTarget, 0, 0, $trans_colour);
 	}
 
-<<<<<<< HEAD
-	dol_syslog("dol_imageResizeOrCrop: convert image from ($imgWidth x $imgHeight) at position ($src_x x $src_y) to ($newWidth x $newHeight) as $extImg, newquality=$newquality");
-	//imagecopyresized($imgThumb, $img, 0, 0, 0, 0, $thumbWidth, $thumbHeight, $imgWidth, $imgHeight); // Insere l'image de base redimensionnee
-	imagecopyresampled($imgThumb, $img, 0, 0, $src_x, $src_y, $newWidth, $newHeight, ($mode == 0 ? $imgWidth : $newWidth), ($mode == 0 ? $imgHeight : $newHeight)); // Insere l'image de base redimensionnee
-
-	$imgTargetName = ($filetowrite ? $filetowrite : $file);
-=======
 	dol_syslog("dol_imageResizeOrCrop: convert image from ($imgWidth x $imgHeight) at position ($src_x x $src_y) to ($newWidth x $newHeight) as $extImg");
 	//imagecopyresized($imgTarget, $img, 0, 0, 0, 0, $thumbWidth, $thumbHeight, $imgWidth, $imgHeight); // Insere l'image de base redimensionnee
 	imagecopyresampled($imgTarget, $img, 0, 0, $src_x, $src_y, $newWidth, $newHeight, ($mode == 0 ? $imgWidth : $newWidth), ($mode == 0 ? $imgHeight : $newHeight)); // Insere l'image de base redimensionnee
->>>>>>> 95dc2558
 
 	// Check if permission are ok
 	//$fp = fopen($imgTargetName, "w");
 	//fclose($fp);
 
-<<<<<<< HEAD
-	$newExt = strtolower(pathinfo($imgTargetName, PATHINFO_EXTENSION));
-
-	// Create image on disk (overwrite file if exists)
-	switch ($newExt) {
-		case 'gif':	// Gif
-			imagegif($imgThumb, $imgTargetName);
-			break;
-		case 'jpg':	// Jpg
-			imagejpeg($imgThumb, $imgTargetName, $newquality);
-			break;
-		case 'png':	// Png
-			imagepng($imgThumb, $imgTargetName, $newquality);
-			break;
-		case 'bmp':	// Bmp
-			imagewbmp($imgThumb, $imgTargetName);
-			break;
-		case 'webp': // Webp
-			imagewebp($imgThumb, $imgTargetName, $newquality);
-=======
 	// Create image on disk (overwrite file if exists)
 	switch ($newExt) {
 		case 'gif':	// Gif
@@ -387,7 +352,6 @@
 		case 'webp': // Webp
 			$newquality = ($newquality ? $newquality : '100'); // % quality maximum
 			imagewebp($imgTarget, $imgTargetName, $newquality);
->>>>>>> 95dc2558
 			break;
 	}
 
