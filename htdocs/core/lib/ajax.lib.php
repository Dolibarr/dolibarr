--- conflicted
+++ resolved
@@ -566,15 +566,9 @@
 
 	if (empty($conf->use_javascript_ajax) || $forcenoajax) {
 		if (empty($conf->global->$code)) {
-<<<<<<< HEAD
-			print '<a href="'.$_SERVER['PHP_SELF'].'?action=set_'.$code.'&token='.newToken().'&entity='.$entity.($mode ? '&mode='.$mode : '').'">'.img_picto($langs->trans("Disabled"), 'off').'</a>';
-		} else {
-			print '<a href="'.$_SERVER['PHP_SELF'].'?action=del_'.$code.'&token='.newToken().'&entity='.$entity.($mode ? '&mode='.$mode : '').'">'.img_picto($langs->trans("Enabled"), 'on').'</a>';
-=======
 			print '<a href="'.$_SERVER['PHP_SELF'].'?action=set_'.$code.'&token='.newToken().'&entity='.$entity.($mode ? '&mode='.$mode : '').($forcereload ? '&dol_resetcache=1' : '').'">'.img_picto($langs->trans("Disabled"), 'off').'</a>';
 		} else {
 			print '<a href="'.$_SERVER['PHP_SELF'].'?action=del_'.$code.'&token='.newToken().'&entity='.$entity.($mode ? '&mode='.$mode : '').($forcereload ? '&dol_resetcache=1' : '').'">'.img_picto($langs->trans("Enabled"), 'on').'</a>';
->>>>>>> 503d1a04
 		}
 	} else {
 		$out = "\n<!-- Ajax code to switch constant ".$code." -->".'
@@ -609,15 +603,9 @@
 						confirmConstantAction("del", url, code, input, input.alert.del, entity, yesButton, noButton, strict, userid, token);
 					} else {';
 		if (empty($setzeroinsteadofdel)) {
-<<<<<<< HEAD
-			$out .=' 	delConstant(url, code, input, entity, 0, '.$forcereload.', userid, token);';
-		} else {
-			$out .=' 	setConstant(url, code, input, entity, 0, '.$forcereload.', userid, token, 0);';
-=======
 			$out .=' 	delConstant(url, code, input, entity, 0, '.((int) $forcereload).', userid, token);';
 		} else {
 			$out .=' 	setConstant(url, code, input, entity, 0, '.((int) $forcereload).', userid, token, 0);';
->>>>>>> 503d1a04
 		}
 		$out .= '	}
 				});
