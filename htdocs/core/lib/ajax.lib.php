--- conflicted
+++ resolved
@@ -3,10 +3,7 @@
  * Copyright (C) 2007-2015 Regis Houssin        <regis.houssin@inodbox.com>
  * Copyright (C) 2012      Christophe Battarel  <christophe.battarel@altairis.fr>
  * Copyright (C) 2024		MDW							<mdeweerd@users.noreply.github.com>
-<<<<<<< HEAD
-=======
  * Copyright (C) 2024		Frédéric France			<frederic.france@free.fr>
->>>>>>> cc80841a
  *
  * This program is free software; you can redistribute it and/or modify
  * it under the terms of the GNU General Public License as published by
@@ -317,19 +314,11 @@
 					//alert(fields + " " + nboffields);
 
 					// Activate the autocomplete to execute the GET
-<<<<<<< HEAD
-    				jQuery("input#'.$htmlname.'").autocomplete({
-    					dataType: "json",
-    					minLength: '.$minLength.',
-    					source: function( request, response ) {
-    						jQuery.getJSON( "'.$url.($option ? '?'.$option : '').'", { '.$htmlname.': request.term }, function(data){
-=======
 					jQuery("input#'.$htmlname.'").autocomplete({
 						dataType: "json",
 						minLength: '.$minLength.',
 						source: function( request, response ) {
 							jQuery.getJSON( "'.$url.($option ? '?'.$option : '').'", { '.$htmlname.': request.term }, function(data){
->>>>>>> cc80841a
 								response( jQuery.map( data, function( item ) {
 									if (autoselect == 1 && data.length == 1) {
 										jQuery("#'.$htmlname.'").val(item.value);
@@ -640,11 +629,7 @@
  * 	@param  array       $input                  Array of complementary actions to do if success ("disabled"|"enabled'|'set'|'del') => CSS element to switch, 'alert' => message to show, ... Example: array('disabled'=>array(0=>'cssid'))
  * 	@param  int|null    $entity                 Entity. Current entity is used if null.
  *  @param  int         $revertonoff            1=Revert on/off
-<<<<<<< HEAD
- *  @param  int	        $strict                 Use only "disabled" with delConstant and "enabled" with setConstant
-=======
  *  @param  int	        $strict                 0=Default, 1=Only the complementary actions "disabled and "enabled" (found into $input) are processed. Use only "disabled" with delConstant and "enabled" with setConstant.
->>>>>>> cc80841a
  *  @param  int         $forcereload            Force to reload page if we click/change value (this is supported only when there is no 'alert' option in input)
  *  @param  int         $marginleftonlyshort    1 = Add a short left margin on picto, 2 = Add a larger left margin on picto, 0 = No left margin.
  *  @param  int	        $forcenoajax            1 = Force to use a ahref link instead of ajax code.
@@ -678,13 +663,8 @@
 				var url = \''.DOL_URL_ROOT.'/core/ajax/constantonoff.php\';
 				var code = \''.dol_escape_js($code).'\';
 				var entity = \''.dol_escape_js($entity).'\';
-<<<<<<< HEAD
-				var strict = \''.dol_escape_js($strict).'\';
-				var userid = \''.dol_escape_js($user->id).'\';
-=======
 				var strict = \''.dol_escape_js((string) $strict).'\';
 				var userid = \''.dol_escape_js((string) $user->id).'\';
->>>>>>> cc80841a
 				var yesButton = \''.dol_escape_js($langs->transnoentities("Yes")).'\';
 				var noButton = \''.dol_escape_js($langs->transnoentities("No")).'\';
 				var token = \''.currentToken().'\';
@@ -718,13 +698,8 @@
 		</script>'."\n";
 
 		$out .= '<div id="confirm_'.$code.'" title="" style="display: none;"></div>';
-<<<<<<< HEAD
-		$out .= '<span id="set_'.$code.'" class="valignmiddle inline-block linkobject '.(!empty($conf->global->$code) ? 'hideobject' : '').'">'.($revertonoff ? img_picto($langs->trans("Enabled"), 'switch_on', '', false, 0, 0, '', '', $marginleftonlyshort) : img_picto($langs->trans("Disabled"), 'switch_off', '', false, 0, 0, '', '', $marginleftonlyshort)).'</span>';
-		$out .= '<span id="del_'.$code.'" class="valignmiddle inline-block linkobject '.(!empty($conf->global->$code) ? '' : 'hideobject').'">'.($revertonoff ? img_picto($langs->trans("Disabled"), 'switch_off'.$suffix, '', false, 0, 0, '', '', $marginleftonlyshort) : img_picto($langs->trans("Enabled"), 'switch_on'.$suffix, '', false, 0, 0, '', '', $marginleftonlyshort)).'</span>';
-=======
 		$out .= '<span id="set_'.$code.'" class="valignmiddle inline-block linkobject '.(getDolGlobalString($code) ? 'hideobject' : '').'">'.($revertonoff ? img_picto($langs->trans("Enabled"), 'switch_on', '', 0, 0, 0, '', '', $marginleftonlyshort) : img_picto($langs->trans("Disabled"), 'switch_off', '', 0, 0, 0, '', '', $marginleftonlyshort)).'</span>';
 		$out .= '<span id="del_'.$code.'" class="valignmiddle inline-block linkobject '.(getDolGlobalString($code) ? '' : 'hideobject').'">'.($revertonoff ? img_picto($langs->trans("Disabled"), 'switch_off'.$suffix, '', 0, 0, 0, '', '', $marginleftonlyshort) : img_picto($langs->trans("Enabled"), 'switch_on'.$suffix, '', 0, 0, 0, '', '', $marginleftonlyshort)).'</span>';
->>>>>>> cc80841a
 		$out .= "\n";
 	}
 
@@ -751,7 +726,6 @@
 function ajax_object_onoff($object, $code, $field, $text_on, $text_off, $input = array(), $morecss = '', $htmlname = '', $forcenojs = 0, $moreparam = '')
 {
 	global $conf, $langs;
-<<<<<<< HEAD
 
 	if (empty($htmlname)) {
 		$htmlname = $code;
@@ -760,16 +734,6 @@
 
 	$out = '';
 
-=======
-
-	if (empty($htmlname)) {
-		$htmlname = $code;
-	}
-	//var_dump($object->module); var_dump($object->element);
-
-	$out = '';
-
->>>>>>> cc80841a
 	if (!empty($conf->use_javascript_ajax) && empty($forcenojs)) {
 		$out .= '<script>
         $(function() {
@@ -864,19 +828,11 @@
 	}
 
 	if (empty($conf->use_javascript_ajax) || $forcenojs) {
-<<<<<<< HEAD
-		$out .= '<a id="set_'.$htmlname.'_'.$object->id.'" class="linkobject '.($object->$code == 1 ? 'hideobject' : '').($morecss ? ' '.$morecss : '').'" href="'.DOL_URL_ROOT.'/core/ajax/objectonoff.php?action=set&token='.newToken().'&id='.((int) $object->id).'&element='.urlencode($object->element).'&field='.urlencode($field).'&value=1&backtopage='.urlencode($_SERVER["PHP_SELF"].'?id='.$object->id.($moreparam ? '&'.$moreparam : '')).'">'.img_picto($langs->trans($text_off), $switchoff, '', false, 0, 0, '', $cssswitchoff).'</a>';
-		$out .= '<a id="del_'.$htmlname.'_'.$object->id.'" class="linkobject '.($object->$code == 1 ? '' : 'hideobject').($morecss ? ' '.$morecss : '').'" href="'.DOL_URL_ROOT.'/core/ajax/objectonoff.php?action=set&token='.newToken().'&id='.((int) $object->id).'&element='.urlencode($object->element).'&field='.urlencode($field).'&value=0&backtopage='.urlencode($_SERVER["PHP_SELF"].'?id='.$object->id.($moreparam ? '&'.$moreparam : '')).'">'.img_picto($langs->trans($text_on), $switchon, '', false, 0, 0, '', $cssswitchon).'</a>';
-	} else {
-		$out .= '<span id="set_'.$htmlname.'_'.$object->id.'" class="linkobject '.($object->$code == 1 ? 'hideobject' : '').($morecss ? ' '.$morecss : '').'">'.img_picto($langs->trans($text_off), $switchoff, '', false, 0, 0, '', $cssswitchoff).'</span>';
-		$out .= '<span id="del_'.$htmlname.'_'.$object->id.'" class="linkobject '.($object->$code == 1 ? '' : 'hideobject').($morecss ? ' '.$morecss : '').'">'.img_picto($langs->trans($text_on), $switchon, '', false, 0, 0, '', $cssswitchon).'</span>';
-=======
 		$out .= '<a id="set_'.$htmlname.'_'.$object->id.'" class="linkobject '.($object->$code == 1 ? 'hideobject' : '').($morecss ? ' '.$morecss : '').'" href="'.DOL_URL_ROOT.'/core/ajax/objectonoff.php?action=set&token='.newToken().'&id='.((int) $object->id).'&element='.urlencode($object->element).'&field='.urlencode($field).'&value=1&backtopage='.urlencode($_SERVER["PHP_SELF"].'?id='.$object->id.($moreparam ? '&'.$moreparam : '')).'">'.img_picto($langs->trans($text_off), $switchoff, '', 0, 0, 0, '', $cssswitchoff).'</a>';
 		$out .= '<a id="del_'.$htmlname.'_'.$object->id.'" class="linkobject '.($object->$code == 1 ? '' : 'hideobject').($morecss ? ' '.$morecss : '').'" href="'.DOL_URL_ROOT.'/core/ajax/objectonoff.php?action=set&token='.newToken().'&id='.((int) $object->id).'&element='.urlencode($object->element).'&field='.urlencode($field).'&value=0&backtopage='.urlencode($_SERVER["PHP_SELF"].'?id='.$object->id.($moreparam ? '&'.$moreparam : '')).'">'.img_picto($langs->trans($text_on), $switchon, '', 0, 0, 0, '', $cssswitchon).'</a>';
 	} else {
 		$out .= '<span id="set_'.$htmlname.'_'.$object->id.'" class="linkobject '.($object->$code == 1 ? 'hideobject' : '').($morecss ? ' '.$morecss : '').'">'.img_picto($langs->trans($text_off), $switchoff, '', 0, 0, 0, '', $cssswitchoff).'</span>';
 		$out .= '<span id="del_'.$htmlname.'_'.$object->id.'" class="linkobject '.($object->$code == 1 ? '' : 'hideobject').($morecss ? ' '.$morecss : '').'">'.img_picto($langs->trans($text_on), $switchon, '', 0, 0, 0, '', $cssswitchon).'</span>';
->>>>>>> cc80841a
 	}
 
 	return $out;
