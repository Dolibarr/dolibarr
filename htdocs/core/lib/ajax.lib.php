--- conflicted
+++ resolved
@@ -35,11 +35,7 @@
  *  @param	string	$urloption			More parameters on URL request
  *  @param	int		$minLength			Minimum number of chars to trigger that Ajax search
  *  @param	int		$autoselect			Automatic selection if just one value
-<<<<<<< HEAD
- *  @param	array	$ajaxoptions		Multiple options array 
-=======
  *  @param	array	$ajaxoptions		Multiple options array
->>>>>>> 3f5d67d4
  *                                          Ex: array('update'=>array('field1','field2'...)) will reset field1 and field2 once select done
  *                                          Ex: array('disabled'=>
  *                                          Ex: array('show'=>
@@ -65,13 +61,8 @@
 					$("input#search_'.$htmlname.'").keydown(function() {
 						$("#'.$htmlname.'").val("");
 					});
-<<<<<<< HEAD
-						    
-					/* I disable this. A call to trigger is already done later into the select action of the autocomplete code 
-=======
 
 					/* I disable this. A call to trigger is already done later into the select action of the autocomplete code
->>>>>>> 3f5d67d4
 						$("input#search_'.$htmlname.'").change(function() {
 					    console.log("Call the change trigger on input '.$htmlname.' because of a change on search_'.$htmlname.' was triggered");
 						$("#'.$htmlname.'").trigger("change");
@@ -145,12 +136,8 @@
     					minLength: '.$minLength.',
     					select: function( event, ui ) {		// Function ran once new value has been selected into javascript combo
     						console.log("Call change on input '.$htmlname.' because of select definition of autocomplete select call on input#search_'.$htmlname.'");
-<<<<<<< HEAD
-    					    $("#'.$htmlname.'").val(ui.item.id).trigger("change");	// Select new value
-=======
     					    console.log("Selected id = "+ui.item.id+" - If this value is null, it means you select a record with key that is null so selection is not effective");
     						$("#'.$htmlname.'").val(ui.item.id).trigger("change");	// Select new value
->>>>>>> 3f5d67d4
     						// Disable an element
     						if (options.option_disabled) {
     							if (ui.item.disabled) {
@@ -193,11 +180,7 @@
 									}
     							});
     						}
-<<<<<<< HEAD
-    						console.log("ajax_autocompleter new value selected, we trigger change on original component");
-=======
     						console.log("ajax_autocompleter new value selected, we trigger change on original component so field #search_'.$htmlname.'");
->>>>>>> 3f5d67d4
     						$("#search_'.$htmlname.'").trigger("change");	// We have changed value of the combo select, we must be sure to trigger all js hook binded on this event. This is required to trigger other javascript change method binded on original field by other code.
     					}
     					,delay: 500
