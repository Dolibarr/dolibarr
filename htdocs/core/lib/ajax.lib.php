--- conflicted
+++ resolved
@@ -320,82 +320,71 @@
 {
 	global $conf;
 
-	if (! empty($conf->browser->phone)) return '';	// combobox disabled for smartphones (does not works)
-	if (! empty($conf->dol_use_jmobile)) return '';	// combobox with jmobile (does not works)
+	//if (! empty($conf->browser->phone)) return '';	// combobox disabled for smartphones (does not works)
+	//if (! empty($conf->dol_use_jmobile)) return '';	// select2 works with jmobile
 	if (! empty($conf->global->MAIN_DISABLE_AJAX_COMBOX)) return '';
-<<<<<<< HEAD
-=======
 	if (empty($conf->use_javascript_ajax)) return ''; 
 	
-	/* Some properties for combobox:
-	minLengthToAutocomplete: 2,
-	comboboxContainerClass: "comboboxContainer",
-	comboboxValueContainerClass: "comboboxValueContainer",
-	comboboxValueContentClass: "comboboxValueContent",
-	comboboxDropDownClass: "comboboxDropDownContainer",
-	comboboxDropDownButtonClass: "comboboxDropDownButton",
-	comboboxDropDownItemClass: "comboboxItem",
-	comboboxDropDownItemHoverClass: "comboboxItemHover",
-	comboboxDropDownGroupItemHeaderClass: "comboboxGroupItemHeader",
-	comboboxDropDownGroupItemContainerClass: "comboboxGroupItemContainer",
-	animationType: "slide",
-	width: "500px" */
->>>>>>> c9f32676
-
+	if (empty($minLengthToAutocomplete)) $minLengthToAutocomplete=0;
+	
 	$msg = '<script type="text/javascript">
-	$(document).ready(function() {
-
-		$(\'#'.$htmlname.'\').select2({
-					width: \'resolve\',
-					minimumInputLength: '.$minLengthToAutocomplete.',
-		});
-		jQuery("#'.$htmlname.'").change(function () {
+		$(document).ready(function() {
+			$(\'#'.$htmlname.'\').select2({
+				width: \'resolve\',
+				minimumInputLength: '.$minLengthToAutocomplete.',
+			});';
+
+	if (count($event))
+	{
+		$msg.= '
+			jQuery("#'.$htmlname.'").change(function () {
 				var obj = '.json_encode($events).';
-	   			$.each(obj, function(key,values) {
-    				if (values.method.length) {
-    					runJsCodeForEvent'.$htmlname.'(values);
-    				}
+		   		$.each(obj, function(key,values) {
+	    			if (values.method.length) {
+	    				runJsCodeForEvent'.$htmlname.'(values);
+	    			}
 				});
-		});
-		
-		
-		function runJsCodeForEvent'.$htmlname.'(obj) {
-			var id = $("#'.$htmlname.'").val();
-			var method = obj.method;
-			var url = obj.url;
-			var htmlname = obj.htmlname;
-			var showempty = obj.showempty;
-    		$.getJSON(url,
-					{
-						action: method,
-						id: id,
-						htmlname: htmlname,
-						showempty: showempty
-					},
-					function(response) {
-						$.each(obj.params, function(key,action) {
-							if (key.length) {
-								var num = response.num;
-								if (num > 0) {
-									$("#" + key).removeAttr(action);
-								} else {
-									$("#" + key).attr(action, action);
+			});
+			
+			function runJsCodeForEvent'.$htmlname.'(obj) {
+				var id = $("#'.$htmlname.'").val();
+				var method = obj.method;
+				var url = obj.url;
+				var htmlname = obj.htmlname;
+				var showempty = obj.showempty;
+	    		$.getJSON(url,
+						{
+							action: method,
+							id: id,
+							htmlname: htmlname,
+							showempty: showempty
+						},
+						function(response) {
+							$.each(obj.params, function(key,action) {
+								if (key.length) {
+									var num = response.num;
+									if (num > 0) {
+										$("#" + key).removeAttr(action);
+									} else {
+										$("#" + key).attr(action, action);
+									}
 								}
+							});
+							$("select#" + htmlname).html(response.value);
+							if (response.num) {
+								var selecthtml_str = response.value;
+								var selecthtml_dom=$.parseHTML(selecthtml_str);
+								$("#inputautocomplete"+htmlname).val(selecthtml_dom[0][0].innerHTML);
+							} else {
+								$("#inputautocomplete"+htmlname).val("");
 							}
-						});
-						$("select#" + htmlname).html(response.value);
-						if (response.num) {
-							var selecthtml_str = response.value;
-							var selecthtml_dom=$.parseHTML(selecthtml_str);
-							$("#inputautocomplete"+htmlname).val(selecthtml_dom[0][0].innerHTML);
-						} else {
-							$("#inputautocomplete"+htmlname).val("");
+							$("select#" + htmlname).change();	/* Trigger event change */
 						}
-						$("select#" + htmlname).change();	/* Trigger event change */
-					});
-		}
-
-	});'."\n";
+				);
+			}';
+	}
+	
+	$msg.= '});'."\n";
     $msg.= "</script>\n";
 
     return $msg;
