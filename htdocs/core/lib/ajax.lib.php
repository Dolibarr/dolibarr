<?php
/* Copyright (C) 2007-2010 Laurent Destailleur  <eldy@users.sourceforge.net>
 * Copyright (C) 2007-2015 Regis Houssin        <regis.houssin@inodbox.com>
 * Copyright (C) 2012      Christophe Battarel  <christophe.battarel@altairis.fr>
 *
 * This program is free software; you can redistribute it and/or modify
 * it under the terms of the GNU General Public License as published by
 * the Free Software Foundation; either version 3 of the License, or
 * (at your option) any later version.
 *
 * This program is distributed in the hope that it will be useful,
 * but WITHOUT ANY WARRANTY; without even the implied warranty of
 * MERCHANTABILITY or FITNESS FOR A PARTICULAR PURPOSE.  See the
 * GNU General Public License for more details.
 *
 * You should have received a copy of the GNU General Public License
 * along with this program. If not, see <https://www.gnu.org/licenses/>.
 * or see https://www.gnu.org/
 */

/**
 *  \file		htdocs/core/lib/ajax.lib.php
 *  \brief		Page called to enhance interface with Javascript and Ajax features.
 */


/**
 * Generic function that return javascript to add to a page to transform a common input field into an autocomplete field by calling an Ajax page (ex: /societe/ajaxcompanies.php).
 * The HTML field must be an input text with id=search_$htmlname.
 * This use the jQuery "autocomplete" function. If we want to use the select2, we must also convert the input into select on funcntions that call this method.
 *
 * @param string	$selected 			Preselected value
 * @param string	$htmlname 			HTML name of input field
 * @param string	$url 				Ajax Url to call for request: /path/page.php. Must return a json array ('key'=>id, 'value'=>String shown into input field once selected, 'label'=>String shown into combo list)
 * @param string	$urloption			More parameters on URL request
 * @param int		$minLength			Minimum number of chars to trigger that Ajax search
 * @param int		$autoselect			Automatic selection if just one value
 * @param array		$ajaxoptions		Multiple options array
 *                                      - Ex: array('update'=>array('field1','field2'...)) will reset field1 and field2 once select done
 *                                      - Ex: array('disabled'=> )
 *                                      - Ex: array('show'=> )
 *                                      - Ex: array('update_textarea'=> )
 *                                      - Ex: array('option_disabled'=> id to disable and warning to show if we select a disabled value (this is possible when using autocomplete ajax)
 * @param string	$moreparams			More params provided to ajax call
 * @return string   					Script
 */
function ajax_autocompleter($selected, $htmlname, $url, $urloption = '', $minLength = 2, $autoselect = 0, $ajaxoptions = array(), $moreparams = '')
{
    if (empty($minLength)) $minLength = 1;

    $dataforrenderITem = 'ui-autocomplete';
    $dataforitem = 'ui-autocomplete-item';
    // Allow two constant to use other values for backward compatibility
    if (defined('JS_QUERY_AUTOCOMPLETE_RENDERITEM')) $dataforrenderITem = constant('JS_QUERY_AUTOCOMPLETE_RENDERITEM');
    if (defined('JS_QUERY_AUTOCOMPLETE_ITEM'))       $dataforitem = constant('JS_QUERY_AUTOCOMPLETE_ITEM');

    // Input search_htmlname is original field
    // Input htmlname is a second input field used when using ajax autocomplete.
	$script = '<input type="hidden" name="'.$htmlname.'" id="'.$htmlname.'" value="'.$selected.'" '.($moreparams ? $moreparams : '').' />';

	$script .= '<!-- Javascript code for autocomplete of field '.$htmlname.' -->'."\n";
	$script .= '<script>'."\n";
	$script .= '$(document).ready(function() {
					var autoselect = '.$autoselect.';
					var options = '.json_encode($ajaxoptions).'; /* Option of actions to do after keyup, or after select */

					/* Remove selected id as soon as we type or delete a char (it means old selection is wrong). Use keyup/down instead of change to avoid loosing the product id. This is needed only for select of predefined product */
					$("input#search_'.$htmlname.'").keydown(function(e) {
						if (e.keyCode != 9)		/* If not "Tab" key */
						{
							console.log("Clear id previously selected for field '.$htmlname.'");
							$("#'.$htmlname.'").val("");
						}
					});

					// Check options for secondary actions when keyup
					$("input#search_'.$htmlname.'").keyup(function() {
						    if ($(this).val().length == 0)
						    {
	                            $("#search_'.$htmlname.'").val("");
	                            $("#'.$htmlname.'").val("").trigger("change");
	                            if (options.option_disabled) {
	    							$("#" + options.option_disabled).removeAttr("disabled");
	    						}
	    						if (options.disabled) {
	    							$.each(options.disabled, function(key, value) {
	    								$("#" + value).removeAttr("disabled");
									});
	    						}
	    						if (options.update) {
	    							$.each(options.update, function(key, value) {
	    								$("#" + key).val("").trigger("change");
									});
								}
								if (options.show) {
	    							$.each(options.show, function(key, value) {
	    								$("#" + value).hide().trigger("hide");
									});
								}
								if (options.update_textarea) {
	    							$.each(options.update_textarea, function(key, value) {
	    								if (typeof CKEDITOR == "object" && typeof CKEDITOR.instances != "undefined" && CKEDITOR.instances[key] != "undefined") {
	    									CKEDITOR.instances[key].setData("");
	    								} else {
	    									$("#" + key).html("");
										}
	    							});
	    						}
						    }
                    });

    				$("input#search_'.$htmlname.'").autocomplete({
    					source: function( request, response ) {
    						$.get("'.$url.($urloption ? '?'.$urloption : '').'", { '.$htmlname.': request.term }, function(data){
								if (data != null)
								{
									response($.map( data, function(item) {
										if (autoselect == 1 && data.length == 1) {
											$("#search_'.$htmlname.'").val(item.value);
											$("#'.$htmlname.'").val(item.key).trigger("change");
										}
										var label = item.label.toString();
										var update = {};
										if (options.update) {
											$.each(options.update, function(key, value) {
												update[key] = item[value];
											});
										}
										var textarea = {};
										if (options.update_textarea) {
											$.each(options.update_textarea, function(key, value) {
												textarea[key] = item[value];
											});
										}
										return { label: label, value: item.value, id: item.key, disabled: item.disabled,
												 update: update, textarea: textarea,
												 pbq: item.pbq, type: item.type, qty: item.qty, discount: item.discount, pricebasetype: item.pricebasetype, price_ht: item.price_ht, price_ttc: item.price_ttc }
									}));
								}
								else console.error("Error: Ajax url '.$url.($urloption ? '?'.$urloption : '').' has returned an empty page. Should be an empty json array.");
							}, "json");
						},
						dataType: "json",
    					minLength: '.$minLength.',
    					select: function( event, ui ) {		// Function ran once new value has been selected into javascript combo
    						console.log("Call change on input '.$htmlname.' because of select definition of autocomplete select call on input#search_'.$htmlname.'");
    					    console.log("Selected id = "+ui.item.id+" - If this value is null, it means you select a record with key that is null so selection is not effective");

							//console.log(ui.item);
							$("#'.$htmlname.'").attr("data-pbq", ui.item.pbq);
							$("#'.$htmlname.'").attr("data-pbqup", ui.item.price_ht);
							$("#'.$htmlname.'").attr("data-pbqbase", ui.item.pricebasetype);
							$("#'.$htmlname.'").attr("data-pbqqty", ui.item.qty);
							$("#'.$htmlname.'").attr("data-pbqpercent", ui.item.discount);

    						$("#'.$htmlname.'").val(ui.item.id).trigger("change");	// Select new value
    						// Disable an element
    						if (options.option_disabled) {
    							console.log("Make action option_disabled on #"+options.option_disabled+" with disabled="+ui.item.disabled)
    							if (ui.item.disabled) {
									$("#" + options.option_disabled).prop("disabled", true);
    								if (options.error) {
    									$.jnotify(options.error, "error", true);		// Output with jnotify the error message
    								}
    								if (options.warning) {
    									$.jnotify(options.warning, "warning", false);		// Output with jnotify the warning message
    								}
								} else {
    								$("#" + options.option_disabled).removeAttr("disabled");
    							}
    						}
    						if (options.disabled) {
    							console.log("Make action disabled on each "+options.option_disabled)
    							$.each(options.disabled, function(key, value) {
									$("#" + value).prop("disabled", true);
    							});
    						}
    						if (options.show) {
    							console.log("Make action show on each "+options.show)
    							$.each(options.show, function(key, value) {
    								$("#" + value).show().trigger("show");
    							});
    						}
    						// Update an input
    						if (ui.item.update) {
    							console.log("Make action update on each ui.item.update")
    							// loop on each "update" fields
    							$.each(ui.item.update, function(key, value) {
    								$("#" + key).val(value).trigger("change");
    							});
    						}
    						if (ui.item.textarea) {
    							console.log("Make action textarea on each ui.item.textarea")
    							$.each(ui.item.textarea, function(key, value) {
    								if (typeof CKEDITOR == "object" && typeof CKEDITOR.instances != "undefined" && CKEDITOR.instances[key] != "undefined") {
    									CKEDITOR.instances[key].setData(value);
    									CKEDITOR.instances[key].focus();
    								} else {
    									$("#" + key).html(value);
    									$("#" + key).focus();
									}
    							});
    						}
    						console.log("ajax_autocompleter new value selected, we trigger change on original component so field #search_'.$htmlname.'");

    						$("#search_'.$htmlname.'").trigger("change");	// We have changed value of the combo select, we must be sure to trigger all js hook binded on this event. This is required to trigger other javascript change method binded on original field by other code.
    					}
    					,delay: 500
					}).data("'.$dataforrenderITem.'")._renderItem = function( ul, item ) {
						return $("<li>")
						.data( "'.$dataforitem.'", item ) // jQuery UI > 1.10.0
						.append( \'<a><span class="tag">\' + item.label + "</span></a>" )
						.appendTo(ul);
					};

  				});';
	$script .= '</script>';

	return $script;
}

/**
 *	Generic function that return javascript to add to a page to transform a common input field into an autocomplete field by calling an Ajax page (ex: core/ajax/ziptown.php).
 *  The Ajax page can also returns several values (json format) to fill several input fields.
 *  The HTML field must be an input text with id=$htmlname.
 *  This use the jQuery "autocomplete" function.
 *
 *	@param	string	$htmlname           HTML name of input field
 *	@param	string	$fields				Other fields to autocomplete
 *	@param	string	$url                URL for ajax request : /chemin/fichier.php
 *	@param	string	$option				More parameters on URL request
 *	@param	int		$minLength			Minimum number of chars to trigger that Ajax search
 *	@param	int		$autoselect			Automatic selection if just one value
 *	@return string              		Script
 */
function ajax_multiautocompleter($htmlname, $fields, $url, $option = '', $minLength = 2, $autoselect = 0)
{
	$script = '<!-- Autocomplete -->'."\n";
	$script .= '<script>';
	$script .= 'jQuery(document).ready(function() {
					var fields = '.json_encode($fields).';
					var nboffields = fields.length;
					var autoselect = '.$autoselect.';
					//alert(fields + " " + nboffields);

    				jQuery("input#'.$htmlname.'").autocomplete({
    					dataType: "json",
    					minLength: '.$minLength.',
    					source: function( request, response ) {
    						jQuery.getJSON( "'.$url.($option ? '?'.$option : '').'", { '.$htmlname.': request.term }, function(data){
								response( jQuery.map( data, function( item ) {
									if (autoselect == 1 && data.length == 1) {
										jQuery("#'.$htmlname.'").val(item.value);
										// TODO move this to specific request
										if (item.states) {
											jQuery("#state_id").html(item.states);
										}
										for (i=0;i<nboffields;i++) {
											if (item[fields[i]]) {   // If defined
                                            	//alert(item[fields[i]]);
												jQuery("#" + fields[i]).val(item[fields[i]]);
											}
										}
									}
									return item
								}));
							});
    					},
    					select: function( event, ui ) {
    					    needtotrigger = "";
    						for (i=0;i<nboffields;i++) {
    							//alert(fields[i] + " = " + ui.item[fields[i]]);
								if (fields[i]=="selectcountry_id")
								{
								    if (ui.item[fields[i]] > 0)     // Do not erase country if unknown
								    {
								    	oldvalue=jQuery("#" + fields[i]).val();
								        newvalue=ui.item[fields[i]];
								    	//alert(oldvalue+" "+newvalue);
								        jQuery("#" + fields[i]).val(ui.item[fields[i]]);
								        if (oldvalue != newvalue)	// To force select2 to refresh visible content
								        {
									    	needtotrigger="#" + fields[i];
										}

								        // If we set new country and new state, we need to set a new list of state to allow change
                                        if (ui.item.states && ui.item["state_id"] != jQuery("#state_id").value) {
                                            jQuery("#state_id").html(ui.item.states);
                                        }
								    }
								}
                                else if (fields[i]=="state_id" || fields[i]=="state_id")
                                {
                                    if (ui.item[fields[i]] > 0)     // Do not erase state if unknown
                                    {
								    	oldvalue=jQuery("#" + fields[i]).val();
								        newvalue=ui.item[fields[i]];
								    	//alert(oldvalue+" "+newvalue);
                                        jQuery("#" + fields[i]).val(ui.item[fields[i]]);    // This may fails if not correct country
								        if (oldvalue != newvalue)	// To force select2 to refresh visible content
								        {
									    	needtotrigger="#" + fields[i];
										}
                                    }
                                }
								else if (ui.item[fields[i]]) {   // If defined
							    	oldvalue=jQuery("#" + fields[i]).val();
							        newvalue=ui.item[fields[i]];
							    	//alert(oldvalue+" "+newvalue);
							        jQuery("#" + fields[i]).val(ui.item[fields[i]]);
							        if (oldvalue != newvalue)	// To force select2 to refresh visible content
							        {
								    	needtotrigger="#" + fields[i];
									}
								}

								if (needtotrigger != "")	// To force select2 to refresh visible content
								{
									// We introduce a delay so hand is back to js and all other js change can be done before the trigger that may execute a submit is done
									// This is required for example when changing zip with autocomplete that change the country
									jQuery(needtotrigger).delay(500).queue(function() {
	    								jQuery(this).trigger("change");
									});
								}
							}
    					}
					});
  				});';
	$script .= '</script>';

	return $script;
}

/**
 *	Show an ajax dialog
 *
 *	@param	string	$title		Title of dialog box
 *	@param	string	$message	Message of dialog box
 *	@param	int		$w			Width of dialog box
 *	@param	int		$h			height of dialog box
 *	@return	string
 */
function ajax_dialog($title, $message, $w = 350, $h = 150)
{
	global $langs;

	$newtitle = dol_textishtml($title) ?dol_string_nohtmltag($title, 1) : $title;
	$msg = '<div id="dialog-info" title="'.dol_escape_htmltag($newtitle).'">';
	$msg .= $message;
	$msg .= '</div>'."\n";
    $msg .= '<script>
    jQuery(function() {
        jQuery("#dialog-info").dialog({
	        resizable: false,
	        height:'.$h.',
	        width:'.$w.',
	        modal: true,
	        buttons: {
	        	Ok: function() {
					jQuery(this).dialog(\'close\');
				}
	        }
	    });
	});
	</script>';

    $msg .= "\n";

    return $msg;
}


/**
 * Convert a html select field into an ajax combobox.
 * Use ajax_combobox() only for small combo list! If not, use instead ajax_autocompleter().
 * TODO: It is used when COMPANY_USE_SEARCH_TO_SELECT and CONTACT_USE_SEARCH_TO_SELECT are set by html.formcompany.class.php. Should use ajax_autocompleter instead like done by html.form.class.php for select_produits.
 *
 * @param	string	$htmlname					Name of html select field ('myid' or '.myclass')
 * @param	array	$events						More events option. Example: array(array('method'=>'getContacts', 'url'=>dol_buildpath('/core/ajax/contacts.php',1), 'htmlname'=>'contactid', 'params'=>array('add-customer-contact'=>'disabled')))
 * @param  	int		$minLengthToAutocomplete	Minimum length of input string to start autocomplete
 * @param	int		$forcefocus					Force focus on field
 * @param	string	$widthTypeOfAutocomplete	'resolve' or 'off'
 * @return	string								Return html string to convert a select field into a combo, or '' if feature has been disabled for some reason.
 * @see selectArrayAjax() of html.form.class
 */
function ajax_combobox($htmlname, $events = array(), $minLengthToAutocomplete = 0, $forcefocus = 0, $widthTypeOfAutocomplete = 'resolve')
{
	global $conf;

	// select2 can be disabled for smartphones
	if (!empty($conf->browser->layout) && $conf->browser->layout == 'phone' && !empty($conf->global->MAIN_DISALLOW_SELECT2_WITH_SMARTPHONE)) return '';

	if (!empty($conf->global->MAIN_DISABLE_AJAX_COMBOX)) return '';
	if (empty($conf->use_javascript_ajax)) return '';
	if (empty($conf->global->MAIN_USE_JQUERY_MULTISELECT) && !defined('REQUIRE_JQUERY_MULTISELECT')) return '';
	if (!empty($conf->global->MAIN_OPTIMIZEFORTEXTBROWSER)) return '';

	if (empty($minLengthToAutocomplete)) $minLengthToAutocomplete = 0;

    $tmpplugin = 'select2';
    $msg = "\n".'<!-- JS CODE TO ENABLE '.$tmpplugin.' for id = '.$htmlname.' -->
          <script>
        	$(document).ready(function () {
        		$(\''.(preg_match('/^\./', $htmlname) ? $htmlname : '#'.$htmlname).'\').'.$tmpplugin.'({
        		    dir: \'ltr\',
        			width: \''.$widthTypeOfAutocomplete.'\',		/* off or resolve */
					minimumInputLength: '.$minLengthToAutocomplete.',
					language: select2arrayoflanguage,
    				containerCssClass: \':all:\',					/* Line to add class of origin SELECT propagated to the new <span class="select2-selection...> tag */
					templateResult: function (data, container) {	/* Format visible output into combo list */
	 					/* Code to add class of origin OPTION propagated to the new select2 <li> tag */
						if (data.element) { $(container).addClass($(data.element).attr("class")); }
					    //console.log(data.html);
						if ($(data.element).attr("data-html") != undefined) return htmlEntityDecodeJs($(data.element).attr("data-html"));		// If property html set, we decode html entities and use this
					    return data.text;
					},
					templateSelection: function (selection) {		/* Format visible output of selected value */
						return selection.text;
					},
					escapeMarkup: function(markup) {
						return markup;
					},
					dropdownCssClass: \'ui-dialog\'
				})';
	if ($forcefocus) $msg .= '.select2(\'focus\')';
	$msg .= ';'."\n";

	if (is_array($events) && count($events))    // If an array of js events to do were provided.
	{
		$msg .= '
			jQuery("#'.$htmlname.'").change(function () {
				var obj = '.json_encode($events).';
		   		$.each(obj, function(key,values) {
	    			if (values.method.length) {
	    				runJsCodeForEvent'.$htmlname.'(values);
	    			}
				});
			});

			function runJsCodeForEvent'.$htmlname.'(obj) {
				var id = $("#'.$htmlname.'").val();
				var method = obj.method;
				var url = obj.url;
				var htmlname = obj.htmlname;
				var showempty = obj.showempty;
			    console.log("Run runJsCodeForEvent-'.$htmlname.' from ajax_combobox id="+id+" method="+method+" showempty="+showempty+" url="+url+" htmlname="+htmlname);
				$.getJSON(url,
						{
							action: method,
							id: id,
							htmlname: htmlname,
							showempty: showempty
						},
						function(response) {
							$.each(obj.params, function(key,action) {
								if (key.length) {
									var num = response.num;
									if (num > 0) {
										$("#" + key).removeAttr(action);
									} else {
										$("#" + key).attr(action, action);
									}
								}
							});
							$("select#" + htmlname).html(response.value);
							if (response.num) {
								var selecthtml_str = response.value;
								var selecthtml_dom=$.parseHTML(selecthtml_str);
								$("#inputautocomplete"+htmlname).val(selecthtml_dom[0][0].innerHTML);
							} else {
								$("#inputautocomplete"+htmlname).val("");
							}
							$("select#" + htmlname).change();	/* Trigger event change */
						}
				);
			}';
	}

	$msg .= '});'."\n";
    $msg .= "</script>\n";

    return $msg;
}

/**
 * 	On/off button for constant
 *
<<<<<<< HEAD
 * 	@param	string	$code					Name of constant
 * 	@param	array	$input					Array of options. ("disabled"|"enabled'|'set'|'del') => CSS element to switch, 'alert' => message to show, ... Example: array('disabled'=>array(0=>'cssid'))
 * 	@param	int		$entity					Entity to set. Use current entity if null.
 *  @param	int		$revertonoff			Revert on/off
 *  @param	int		$strict					Use only "disabled" with delConstant and "enabled" with setConstant
 *  @param	int		$forcereload			Force to reload page if we click/change value (this is supported only when there is no 'alert' option in input)
 *  @param	string	$marginleftonlyshort	1 = Add a short left margin on picto, 2 = Add a larger left margin on picto, 0 = No margin left. Works for fontawesome picto only.
 * 	@return	string
 */
function ajax_constantonoff($code, $input = array(), $entity = null, $revertonoff = 0, $strict = 0, $forcereload = 0, $marginleftonlyshort = 2)
=======
 * 	@param	string	$code			Name of constant
 * 	@param	array	$input			Array of type->list of CSS element to switch. Example: array('disabled'=>array(0=>'cssid'))
 * 	@param	int		$entity			Entity to set
 *  @param	int		$revertonoff	Revert on/off
 *  @param	int		$strict			Use only "disabled" with delConstant and "enabled" with setConstant
 *  @param	int		$forcenoajax	1=Force to use a ahref link instead of ajax code.
 * 	@return	string
 */
function ajax_constantonoff($code, $input = array(), $entity = null, $revertonoff = 0, $strict = 0, $forcenoajax = 0)
>>>>>>> d21bda60
{
	global $conf, $langs, $user;

	$entity = ((isset($entity) && is_numeric($entity) && $entity >= 0) ? $entity : $conf->entity);
	if (! isset($input)) $input = array();

	if (empty($conf->use_javascript_ajax) || $forcenoajax)
	{
		if (empty($conf->global->$code)) print '<a href="'.$_SERVER['PHP_SELF'].'?action=set_'.$code.'&entity='.$entity.'">'.img_picto($langs->trans("Disabled"), 'off').'</a>';
		else print '<a href="'.$_SERVER['PHP_SELF'].'?action=del_'.$code.'&entity='.$entity.'">'.img_picto($langs->trans("Enabled"), 'on').'</a>';
	}
	else
	{
		$out = "\n<!-- Ajax code to switch constant ".$code." -->".'
		<script>
			$(document).ready(function() {
				var input = '.json_encode($input).';
				var url = \''.DOL_URL_ROOT.'/core/ajax/constantonoff.php\';
				var code = \''.$code.'\';
				var entity = \''.$entity.'\';
				var strict = \''.$strict.'\';
				var userid = \''.$user->id.'\';
				var yesButton = "'.dol_escape_js($langs->transnoentities("Yes")).'";
				var noButton = "'.dol_escape_js($langs->transnoentities("No")).'";

				// Set constant
				$("#set_" + code).click(function() {
					if (input.alert && input.alert.set) {
						if (input.alert.set.yesButton) yesButton = input.alert.set.yesButton;
						if (input.alert.set.noButton)  noButton = input.alert.set.noButton;
						confirmConstantAction("set", url, code, input, input.alert.set, entity, yesButton, noButton, strict, userid);
					} else {
						setConstant(url, code, input, entity, 0, '.$forcereload.', userid);
					}
				});

				// Del constant
				$("#del_" + code).click(function() {
					if (input.alert && input.alert.del) {
						if (input.alert.del.yesButton) yesButton = input.alert.del.yesButton;
						if (input.alert.del.noButton)  noButton = input.alert.del.noButton;
						confirmConstantAction("del", url, code, input, input.alert.del, entity, yesButton, noButton, strict, userid);
					} else {
						delConstant(url, code, input, entity, 0, '.$forcereload.', userid);
					}
				});
			});
		</script>'."\n";

		$out .= '<div id="confirm_'.$code.'" title="" style="display: none;"></div>';
		$out .= '<span id="set_'.$code.'" class="valignmiddle linkobject '.(!empty($conf->global->$code) ? 'hideobject' : '').'">'.($revertonoff ?img_picto($langs->trans("Enabled"), 'switch_on', '', false, 0, 0, '', '', $marginleftonlyshort) : img_picto($langs->trans("Disabled"), 'switch_off', '', false, 0, 0, '', '', $marginleftonlyshort)).'</span>';
		$out .= '<span id="del_'.$code.'" class="valignmiddle linkobject '.(!empty($conf->global->$code) ? '' : 'hideobject').'">'.($revertonoff ?img_picto($langs->trans("Disabled"), 'switch_off', '', false, 0, 0, '', '', $marginleftonlyshort) : img_picto($langs->trans("Enabled"), 'switch_on', '', false, 0, 0, '', '', $marginleftonlyshort)).'</span>';
		$out .= "\n";
	}

	return $out;
}

/**
 *  On/off button to change status of an object
 *  This is called when MAIN_DIRECT_STATUS_UPDATE is set and it use tha ajax service objectonoff.php
 *
 *  @param  Object  $object     Object to set
 *  @param  string  $code       Name of constant : status or status_buy for product by example
 *  @param  string  $field      Name of database field : 'tosell' or 'tobuy' for product by example
 *  @param  string  $text_on    Text if on
 *  @param  string  $text_off   Text if off
 *  @param  array   $input      Array of type->list of CSS element to switch. Example: array('disabled'=>array(0=>'cssid'))
 *  @return string              html for button on/off
 */
function ajax_object_onoff($object, $code, $field, $text_on, $text_off, $input = array())
{
    global $langs;

    $out = '<script>
        $(function() {
            var input = '.json_encode($input).';

            // Set constant
            $("#set_'.$code.'_'.$object->id.'").click(function() {
                $.get( "'.DOL_URL_ROOT.'/core/ajax/objectonoff.php", {
                    action: \'set\',
                    field: \''.$field.'\',
                    value: \'1\',
                    element: \''.$object->element.'\',
                    id: \''.$object->id.'\'
                },
                function() {
                    $("#set_'.$code.'_'.$object->id.'").hide();
                    $("#del_'.$code.'_'.$object->id.'").show();
                    // Enable another element
                    if (input.disabled && input.disabled.length > 0) {
                        $.each(input.disabled, function(key,value) {
                            $("#" + value).removeAttr("disabled");
                            if ($("#" + value).hasClass("butActionRefused") == true) {
                                $("#" + value).removeClass("butActionRefused");
                                $("#" + value).addClass("butAction");
                            }
                        });
                    // Show another element
                    } else if (input.showhide && input.showhide.length > 0) {
                        $.each(input.showhide, function(key,value) {
                            $("#" + value).show();
                        });
                    }
                });
            });

            // Del constant
            $("#del_'.$code.'_'.$object->id.'").click(function() {
                $.get( "'.DOL_URL_ROOT.'/core/ajax/objectonoff.php", {
                    action: \'set\',
                    field: \''.$field.'\',
                    value: \'0\',
                    element: \''.$object->element.'\',
                    id: \''.$object->id.'\'
                },
                function() {
                    $("#del_'.$code.'_'.$object->id.'").hide();
                    $("#set_'.$code.'_'.$object->id.'").show();
                    // Disable another element
                    if (input.disabled && input.disabled.length > 0) {
                        $.each(input.disabled, function(key,value) {
                            $("#" + value).prop("disabled", true);
                            if ($("#" + value).hasClass("butAction") == true) {
                                $("#" + value).removeClass("butAction");
                                $("#" + value).addClass("butActionRefused");
                            }
                        });
                    // Hide another element
                    } else if (input.showhide && input.showhide.length > 0) {
                        $.each(input.showhide, function(key,value) {
                            $("#" + value).hide();
                        });
                    }
                });
            });
        });
    </script>';
    $out .= '<span id="set_'.$code.'_'.$object->id.'" class="linkobject '.($object->$code == 1 ? 'hideobject' : '').'">'.img_picto($langs->trans($text_off), 'switch_off').'</span>';
    $out .= '<span id="del_'.$code.'_'.$object->id.'" class="linkobject '.($object->$code == 1 ? '' : 'hideobject').'">'.img_picto($langs->trans($text_on), 'switch_on').'</span>';

    return $out;
}<|MERGE_RESOLUTION|>--- conflicted
+++ resolved
@@ -485,7 +485,6 @@
 /**
  * 	On/off button for constant
  *
-<<<<<<< HEAD
  * 	@param	string	$code					Name of constant
  * 	@param	array	$input					Array of options. ("disabled"|"enabled'|'set'|'del') => CSS element to switch, 'alert' => message to show, ... Example: array('disabled'=>array(0=>'cssid'))
  * 	@param	int		$entity					Entity to set. Use current entity if null.
@@ -493,20 +492,10 @@
  *  @param	int		$strict					Use only "disabled" with delConstant and "enabled" with setConstant
  *  @param	int		$forcereload			Force to reload page if we click/change value (this is supported only when there is no 'alert' option in input)
  *  @param	string	$marginleftonlyshort	1 = Add a short left margin on picto, 2 = Add a larger left margin on picto, 0 = No margin left. Works for fontawesome picto only.
- * 	@return	string
- */
-function ajax_constantonoff($code, $input = array(), $entity = null, $revertonoff = 0, $strict = 0, $forcereload = 0, $marginleftonlyshort = 2)
-=======
- * 	@param	string	$code			Name of constant
- * 	@param	array	$input			Array of type->list of CSS element to switch. Example: array('disabled'=>array(0=>'cssid'))
- * 	@param	int		$entity			Entity to set
- *  @param	int		$revertonoff	Revert on/off
- *  @param	int		$strict			Use only "disabled" with delConstant and "enabled" with setConstant
  *  @param	int		$forcenoajax	1=Force to use a ahref link instead of ajax code.
  * 	@return	string
  */
-function ajax_constantonoff($code, $input = array(), $entity = null, $revertonoff = 0, $strict = 0, $forcenoajax = 0)
->>>>>>> d21bda60
+function ajax_constantonoff($code, $input = array(), $entity = null, $revertonoff = 0, $strict = 0, $forcereload = 0, $marginleftonlyshort = 2, $forcenoajax = 0)
 {
 	global $conf, $langs, $user;
 
