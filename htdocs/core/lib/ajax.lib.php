--- conflicted
+++ resolved
@@ -137,9 +137,10 @@
 												 update: update, textarea: textarea,
 												 pbq: item.pbq,
 												 type: item.type, qty: item.qty, discount: item.discount,
-												 pricebasetype: item.pricebasetype, price_ht: item.price_ht,
+												 pricebasetype: item.pricebasetype,
+												 price_ht: item.price_ht,
 												 price_ttc: item.price_ttc,
-												 up: item.up, description : item.description,
+												 description : item.description,
 												 ref_customer: item.ref_customer }
 									}));
 								}
@@ -152,41 +153,24 @@
     						console.log("We will trigger change on input '.$htmlname.' because of the select definition of autocomplete code for input#search_'.$htmlname.'");
     					    console.log("Selected id = "+ui.item.id+" - If this value is null, it means you select a record with key that is null so selection is not effective");
 
-<<<<<<< HEAD
-							console.log("Propagate before some properties");
-=======
-							console.log("Propagate before some properties retrieved into data-xxx properties");
+							console.log("Propagate before some properties retrieved by ajax into data-xxx properties");
+
+							// For supplier price and customer when price by quantity is off
+							$("#'.$htmlname.'").attr("data-up", ui.item.price_ht);
+							$("#'.$htmlname.'").attr("data-base", ui.item.pricebasetype);
+							$("#'.$htmlname.'").attr("data-qty", ui.item.qty);
+							$("#'.$htmlname.'").attr("data-discount", ui.item.discount);
+							$("#'.$htmlname.'").attr("data-description", ui.item.description);
+							$("#'.$htmlname.'").attr("data-ref-customer", ui.item.ref_customer);
+	';
+	if (!empty($conf->global->PRODUIT_CUSTOMER_PRICES_BY_QTY)) {
+		$script .= '
+							// For customer price when PRODUIT_CUSTOMER_PRICES_BY_QTY is on
 							$("#'.$htmlname.'").attr("data-pbq", ui.item.pbq);
 							$("#'.$htmlname.'").attr("data-pbqup", ui.item.price_ht);
 							$("#'.$htmlname.'").attr("data-pbqbase", ui.item.pricebasetype);
 							$("#'.$htmlname.'").attr("data-pbqqty", ui.item.qty);
 							$("#'.$htmlname.'").attr("data-pbqpercent", ui.item.discount);
->>>>>>> 49f8ff57
-
-							//console.log(ui.item);
-							//For supplier price
-							$("#'.$htmlname.'").attr("data-up", ui.item.up);
-							$("#'.$htmlname.'").attr("data-discount", ui.item.discount);
-							$("#'.$htmlname.'").attr("data-qty", ui.item.qty);
-							$("#'.$htmlname.'").attr("data-description", ui.item.description);
-							$("#'.$htmlname.'").attr("data-ref-customer", ui.item.ref_customer);
-
-							//For customer price
-		';
-	if (!empty($conf->global->PRODUIT_CUSTOMER_PRICES_BY_QTY)) {
-		$script .= '
-							$("#' . $htmlname . '").attr("data-pbq", ui.item.pbq);
-							$("#' . $htmlname . '").attr("data-pbqup", ui.item.price_ht);
-							$("#' . $htmlname . '").attr("data-pbqbase", ui.item.pricebasetype);
-							$("#' . $htmlname . '").attr("data-pbqqty", ui.item.qty);
-							$("#' . $htmlname . '").attr("data-pbqpercent", ui.item.discount);
-		';
-	} else {
-		$script .= '
-							$("#' . $htmlname . '").attr("data-up", ui.item.price_ht);
-							$("#' . $htmlname . '").attr("data-base", ui.item.pricebasetype);
-							$("#' . $htmlname . '").attr("data-qty", ui.item.qty);
-							$("#' . $htmlname . '").attr("data-discount", ui.item.discount);
 		';
 	}
 	$script .= '
