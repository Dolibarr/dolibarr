--- conflicted
+++ resolved
@@ -117,11 +117,7 @@
 	return 0;
 }
 
-<<<<<<< HEAD
-	/**
-=======
 /**
->>>>>>> cc80841a
  *  Return array head with list of tabs to view object information
  *
  *  @param	BonPrelevement	$object         	Member
