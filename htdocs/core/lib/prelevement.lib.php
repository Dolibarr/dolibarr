--- conflicted
+++ resolved
@@ -109,17 +109,10 @@
 	/**
  *  Return array head with list of tabs to view object informations
  *
-<<<<<<< HEAD
- *  @param	object	$object         Member
- *  @param  int     $nbOfInvoices   No of invoices
- *  @param  int     $nbOfSalaryInvoice  No of salary invoices
- *  @return array           		head
-=======
  *  @param	BonPrelevement	$object         	Member
  *  @param  int     		$nbOfInvoices   	No of invoices
  *  @param  int     		$nbOfSalaryInvoice  No of salary invoices
  *  @return array           					head
->>>>>>> 603ec5e6
  */
 function bon_prelevement_prepare_head(BonPrelevement $object, $nbOfInvoices, $nbOfSalaryInvoice)
 {
