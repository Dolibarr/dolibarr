<?php

/* Copyright (C) 2006-2007	Laurent Destailleur	<eldy@users.sourceforge.net>
 * Copyright (C) 2012		Regis Houssin		<regis.houssin@capnetworks.com>
 *
 * This program is free software; you can redistribute it and/or modify
 * it under the terms of the GNU General Public License as published by
 * the Free Software Foundation; either version 3 of the License, or
 * (at your option) any later version.
 *
 * This program is distributed in the hope that it will be useful,
 * but WITHOUT ANY WARRANTY; without even the implied warranty of
 * MERCHANTABILITY or FITNESS FOR A PARTICULAR PURPOSE.  See the
 * GNU General Public License for more details.
 *
 * You should have received a copy of the GNU General Public License
 * along with this program. If not, see <http://www.gnu.org/licenses/>.
 * or see http://www.gnu.org/
 */

/**
 * \file       htdocs/core/lib/bank.lib.php
 * \brief      Ensemble de fonctions de base pour le module banque
 * \ingroup    banque
 */

/**
 * Prepare array with list of tabs
 *
 * @param   Object	$object		Object related to tabs
 * @return  array				Array of tabs to shoc
 */
function bank_prepare_head($object) {
    global $langs, $conf, $user;
    $h = 0;
    $head = array();

    $head[$h][0] = DOL_URL_ROOT . '/compta/bank/fiche.php?id=' . $object->id;
    $head[$h][1] = $langs->trans("AccountCard");
    $head[$h][2] = 'bankname';
    $h++;

    if ($object->type == 0 || $object->type == 1) {
        $head[$h][0] = DOL_URL_ROOT . '/compta/bank/bankid_fr.php?id=' . $object->id;
        $head[$h][1] = $langs->trans("RIB");
        $head[$h][2] = 'bankid';
        $h++;
    }

    $head[$h][0] = DOL_URL_ROOT . "/compta/bank/account.php?id=" . $object->id;
    $head[$h][1] = $langs->trans("Transactions");
    $head[$h][2] = 'journal';
    $h++;

//    if ($conf->global->MAIN_FEATURES_LEVEL >= 1)
//	{
    $head[$h][0] = DOL_URL_ROOT . "/compta/bank/treso.php?account=" . $object->id;
    $head[$h][1] = $langs->trans("PlannedTransactions");
    $head[$h][2] = 'cash';
    $h++;
//	}

    $head[$h][0] = DOL_URL_ROOT . "/compta/bank/annuel.php?account=" . $object->id;
    $head[$h][1] = $langs->trans("IOMonthlyReporting");
    $head[$h][2] = 'annual';
    $h++;

    $head[$h][0] = DOL_URL_ROOT . "/compta/bank/graph.php?account=" . $object->id;
    $head[$h][1] = $langs->trans("Graph");
    $head[$h][2] = 'graph';
    $h++;

<<<<<<< HEAD
    if ($object->courant != 2) {
        $head[$h][0] = DOL_URL_ROOT . "/compta/bank/releve.php?account=" . $object->id;
        $head[$h][1] = $langs->trans("AccountStatements");
        $head[$h][2] = 'statement';
        $h++;
    }
=======
    if ($object->courant != 2)
    {
    	$head[$h][0] = DOL_URL_ROOT."/compta/bank/releve.php?account=".$object->id;
	    $head[$h][1] = $langs->trans("AccountStatements");
	    $head[$h][2] = 'statement';
	    $h++;
	}
	
	// Show more tabs from modules
    // Entries must be declared in modules descriptor with line
    // $this->tabs = array('entity:+tabname:Title:@mymodule:/mymodule/mypage.php?id=__ID__');   to add new tab
    // $this->tabs = array('entity:-tabname);   												to remove a tab
    complete_head_from_modules($conf,$langs,$object,$head,$h,'bank');

	complete_head_from_modules($conf,$langs,$object,$head,$h,'bank','remove');
>>>>>>> 79d8ce9d

    // Show more tabs from modules
    // Entries must be declared in modules descriptor with line
    // $this->tabs = array('entity:+tabname:Title:@mymodule:/mymodule/mypage.php?id=__ID__');   to add new tab
    // $this->tabs = array('entity:-tabname:Title:@mymodule:/mymodule/mypage.php?id=__ID__');   to remove a tab
    complete_head_from_modules($conf, $langs, $object, $head, $h, 'bank');

    return $head;
}

/**
 * 		Check account number informations for a bank account
 *
 * 		@param	Account		$account    A bank account
 * 		@return int           			True if informations are valid, false otherwise
 */
function checkBanForAccount($account) {
    $country_code = $account->getCountryCode();

    // For compatibility between
    // account of type CompanyBankAccount class (we use number, cle_rib)
    // account of type Account class (we use num_compte, cle)
    if (empty($account->number))
        $account->number = $account->num_compte;
    if (empty($account->cle))
        $account->cle = $account->cle_rib;

    dol_syslog("bank.lib::checkBanForAccount account->code_banque=" . $account->code_banque . " account->code_guichet=" . $account->code_guichet . " account->number=" . $account->number . " account->cle=" . $account->cle . " account->iban=" . $account->iban . " country_code=" . $country_code, LOG_DEBUG);

    if ($country_code == 'FR') { // France rules
        $coef = array(62, 34, 3);
        // Concatenation des differents codes.
        $rib = strtolower(trim($account->code_banque) . trim($account->code_guichet) . trim($account->number) . trim($account->cle));
        // On remplace les eventuelles lettres par des chiffres.
        //$rib = strtr($rib, "abcdefghijklmnopqrstuvwxyz","12345678912345678912345678");	//Ne marche pas
        $rib = strtr($rib, "abcdefghijklmnopqrstuvwxyz", "12345678912345678923456789");
        // Separation du rib en 3 groupes de 7 + 1 groupe de 2.
        // Multiplication de chaque groupe par les coef du tableau
        for ($i = 0, $s = 0; $i < 3; $i++) {
            $code = substr($rib, 7 * $i, 7);
            $s += (0 + $code) * $coef[$i];
        }
        // Soustraction du modulo 97 de $s a 97 pour obtenir la cle
        $cle_rib = 97 - ($s % 97);
        if ($cle_rib == $account->cle) {
            return true;
        }
        return false;
    }

    if ($country_code == 'BE') { // Belgium rules
        
    }

    if ($country_code == 'ES') { // Spanish rules
        $CCC = strtolower(trim($account->number));
        $rib = strtolower(trim($account->code_banque) . trim($account->code_guichet));
        $cle_rib = strtolower(checkES($rib, $CCC));
        if ($cle_rib == strtolower($account->cle)) {
            return true;
        }
        return false;
    }
    if ($country_code == 'AU') {  // Australian
        if (strlen($account->code_banque) > 7)
            return false; // Sould be 6 but can be 123-456
        else if (strlen($account->code_banque) < 6)
            return false; // Sould be 6
        else
            return true;
    }

    // No particular rule
    // If account is CompanyBankAccount class, we use number
    // If account is Account class, we use num_compte
    if (empty($account->number)) {
        return false;
    }

    return true;
}

/**
 * 	Returns the key for Spanish Banks Accounts
 *
 *  @param	string	$IentOfi	IentOfi
 *  @param	string	$InumCta	InumCta
 *  @return	string				Key
 */
function checkES($IentOfi, $InumCta) {
    if (empty($IentOfi) || empty($InumCta) || strlen($IentOfi) != 8 || strlen($InumCta) != 10) {
        $keycontrol = "";
        return $keycontrol;
    }

    $ccc = $IentOfi . $InumCta;
    $numbers = "1234567890";

    $i = 0;

    while ($i <= strlen($ccc) - 1) {
        if (strpos($numbers, substr($ccc, $i, 1)) === false) {
            $keycontrol = "";
            return $keycontrol;
        }
        $i++;
    }

    $values = array(1, 2, 4, 8, 5, 10, 9, 7, 3, 6);
    $sum = 0;

    for ($i = 2; $i < 10; $i++) {
        $sum += $values[$i] * substr($IentOfi, $i - 2, 1);
    }

    $key = 11 - $sum % 11;

    if ($key == 10)
        $key = 1;
    if ($key == 11)
        $key = 0;

    $keycontrol = $key;

    $sum = 0;

    for ($i = 0; $i < 11; $i++) {
        $sum += $values[$i] * substr($InumCta, $i, 1);
    }

    $key = 11 - $sum % 11;

    if ($key == 10)
        $key = 1;
    if ($key == 11)
        $key = 0;

    $keycontrol .= $key;
    return $keycontrol;
}

?><|MERGE_RESOLUTION|>--- conflicted
+++ resolved
@@ -30,7 +30,8 @@
  * @param   Object	$object		Object related to tabs
  * @return  array				Array of tabs to shoc
  */
-function bank_prepare_head($object) {
+function bank_prepare_head($object)
+{
     global $langs, $conf, $user;
     $h = 0;
     $head = array();
@@ -70,14 +71,6 @@
     $head[$h][2] = 'graph';
     $h++;
 
-<<<<<<< HEAD
-    if ($object->courant != 2) {
-        $head[$h][0] = DOL_URL_ROOT . "/compta/bank/releve.php?account=" . $object->id;
-        $head[$h][1] = $langs->trans("AccountStatements");
-        $head[$h][2] = 'statement';
-        $h++;
-    }
-=======
     if ($object->courant != 2)
     {
     	$head[$h][0] = DOL_URL_ROOT."/compta/bank/releve.php?account=".$object->id;
@@ -85,21 +78,14 @@
 	    $head[$h][2] = 'statement';
 	    $h++;
 	}
-	
+
 	// Show more tabs from modules
     // Entries must be declared in modules descriptor with line
     // $this->tabs = array('entity:+tabname:Title:@mymodule:/mymodule/mypage.php?id=__ID__');   to add new tab
     // $this->tabs = array('entity:-tabname);   												to remove a tab
-    complete_head_from_modules($conf,$langs,$object,$head,$h,'bank');
-
-	complete_head_from_modules($conf,$langs,$object,$head,$h,'bank','remove');
->>>>>>> 79d8ce9d
-
-    // Show more tabs from modules
-    // Entries must be declared in modules descriptor with line
-    // $this->tabs = array('entity:+tabname:Title:@mymodule:/mymodule/mypage.php?id=__ID__');   to add new tab
-    // $this->tabs = array('entity:-tabname:Title:@mymodule:/mymodule/mypage.php?id=__ID__');   to remove a tab
     complete_head_from_modules($conf, $langs, $object, $head, $h, 'bank');
+
+	complete_head_from_modules($conf, $langs, $object, $head, $h, 'bank', 'remove');
 
     return $head;
 }
@@ -110,7 +96,8 @@
  * 		@param	Account		$account    A bank account
  * 		@return int           			True if informations are valid, false otherwise
  */
-function checkBanForAccount($account) {
+function checkBanForAccount($account)
+{
     $country_code = $account->getCountryCode();
 
     // For compatibility between
@@ -145,7 +132,7 @@
     }
 
     if ($country_code == 'BE') { // Belgium rules
-        
+
     }
 
     if ($country_code == 'ES') { // Spanish rules
