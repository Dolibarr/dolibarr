<?php
/* Copyright (C) 2006-2012	Laurent Destailleur	<eldy@users.sourceforge.net>
 * Copyright (C) 2009-2012	Regis Houssin		<regis.houssin@inodbox.com>
 * Copyright (C) 2023		Charlene BENKE		<charlene@patas-monkey.com>
<<<<<<< HEAD
=======
 * Copyright (C) 2024		MDW					<mdeweerd@users.noreply.github.com>
>>>>>>> cc80841a
 *
 * This program is free software; you can redistribute it and/or modify
 * it under the terms of the GNU General Public License as published by
 * the Free Software Foundation; either version 3 of the License, or
 * (at your option) any later version.
 *
 * This program is distributed in the hope that it will be useful,
 * but WITHOUT ANY WARRANTY; without even the implied warranty of
 * MERCHANTABILITY or FITNESS FOR A PARTICULAR PURPOSE.  See the
 * GNU General Public License for more details.
 *
 * You should have received a copy of the GNU General Public License
 * along with this program. If not, see <https://www.gnu.org/licenses/>.
 * or see https://www.gnu.org/
 */

/**
 * \file       htdocs/core/lib/contract.lib.php
 * \brief      Ensemble de functions de base pour le module contrat
 */

/**
 * Prepare array with list of tabs
 *
 * @param   Contrat	$object		Object related to tabs
 * @return	array<array{0:string,1:string,2:string}>	Array of tabs to show
 */
function contract_prepare_head(Contrat $object)
{
	global $db, $langs, $conf, $user;

	$h = 0;
	$head = array();

	$head[$h][0] = DOL_URL_ROOT.'/contrat/card.php?id='.$object->id;
	$head[$h][1] = $langs->trans("ContractCard");
	$head[$h][2] = 'card';
	$h++;

	if (!getDolGlobalString('MAIN_DISABLE_CONTACTS_TAB')) {
		$nbContact = count($object->liste_contact(-1, 'internal')) + count($object->liste_contact(-1, 'external'));
		$head[$h][0] = DOL_URL_ROOT.'/contrat/contact.php?id='.$object->id;
		$head[$h][1] = $langs->trans("ContactsAddresses");
		if ($nbContact > 0) {
			$head[$h][1] .= '<span class="badge marginleftonlyshort">'.$nbContact.'</span>';
		}
		$head[$h][2] = 'contact';
		$h++;
	}

	/* deprecated. Contracts and tickets are already linked with the generic "Link to" feature */
	if (isModEnabled('ticket') && getDolGlobalString('TICKET_LINK_TO_CONTRACT_WITH_HARDLINK')) {
		$head[$h][0] = DOL_URL_ROOT.'/contrat/ticket.php?id='.$object->id;
		$head[$h][1] = $langs->trans("Tickets");
		$head[$h][2] = 'ticket';
		$h++;
	}

	// Show more tabs from modules
	// Entries must be declared in modules descriptor with line
	// $this->tabs = array('entity:+tabname:Title:@mymodule:/mymodule/mypage.php?id=__ID__');   to add new tab
	// $this->tabs = array('entity:-tabname);   												to remove a tab
	complete_head_from_modules($conf, $langs, $object, $head, $h, 'contract', 'add', 'core');

	if (!getDolGlobalString('MAIN_DISABLE_NOTES_TAB')) {
		$nbNote = 0;
		if (!empty($object->note_private)) {
			$nbNote++;
		}
		if (!empty($object->note_public)) {
			$nbNote++;
		}
		$head[$h][0] = DOL_URL_ROOT.'/contrat/note.php?id='.$object->id;
		$head[$h][1] = $langs->trans("Notes");
		if ($nbNote > 0) {
			$head[$h][1] .= '<span class="badge marginleftonlyshort">'.$nbNote.'</span>';
		}
		$head[$h][2] = 'note';
		$h++;
	}

	require_once DOL_DOCUMENT_ROOT.'/core/lib/files.lib.php';
	require_once DOL_DOCUMENT_ROOT.'/core/class/link.class.php';
	$upload_dir = $conf->contrat->multidir_output[$object->entity]."/".dol_sanitizeFileName($object->ref);
	$nbFiles = count(dol_dir_list($upload_dir, 'files', 0, '', '(\.meta|_preview.*\.png)$'));
	$nbLinks = Link::count($db, $object->element, $object->id);
	$head[$h][0] = DOL_URL_ROOT.'/contrat/document.php?id='.$object->id;
	$head[$h][1] = $langs->trans("Documents");
	if (($nbFiles + $nbLinks) > 0) {
		$head[$h][1] .= '<span class="badge marginleftonlyshort">'.($nbFiles + $nbLinks).'</span>';
	}
	$head[$h][2] = 'documents';
	$h++;


	$head[$h][0] = DOL_URL_ROOT.'/contrat/agenda.php?id='.$object->id;
	$head[$h][1] = $langs->trans("Events");
<<<<<<< HEAD
	if (isModEnabled('agenda')&& ($user->hasRight('agenda', 'myactions', 'read') || $user->hasRight('agenda', 'allactions', 'read'))) {
=======
	if (isModEnabled('agenda') && ($user->hasRight('agenda', 'myactions', 'read') || $user->hasRight('agenda', 'allactions', 'read'))) {
>>>>>>> cc80841a
		$nbEvent = 0;
		// Enable caching of thirdparty count actioncomm
		require_once DOL_DOCUMENT_ROOT.'/core/lib/memory.lib.php';
		$cachekey = 'count_events_contract_'.$object->id;
		$dataretrieved = dol_getcache($cachekey);
		if (!is_null($dataretrieved)) {
			$nbEvent = $dataretrieved;
		} else {
			$sql = "SELECT COUNT(id) as nb";
			$sql .= " FROM ".MAIN_DB_PREFIX."actioncomm";
			$sql .= " WHERE fk_element = ".((int) $object->id);
			$sql .= " AND elementtype = 'contract'";
			$resql = $db->query($sql);
			if ($resql) {
				$obj = $db->fetch_object($resql);
				$nbEvent = $obj->nb;
			} else {
				dol_syslog('Failed to count actioncomm '.$db->lasterror(), LOG_ERR);
			}
			dol_setcache($cachekey, $nbEvent, 120);		// If setting cache fails, this is not a problem, so we do not test result.
		}

		$head[$h][1] .= '/';
		$head[$h][1] .= $langs->trans("Agenda");
		if ($nbEvent > 0) {
			$head[$h][1] .= '<span class="badge marginleftonlyshort">'.$nbEvent.'</span>';
		}
	}
	$head[$h][2] = 'agenda';
	$h++;

	complete_head_from_modules($conf, $langs, $object, $head, $h, 'contract', 'add', 'external');

	complete_head_from_modules($conf, $langs, $object, $head, $h, 'contract', 'remove');

	return $head;
}

/**
 *  Return array head with list of tabs to view object information.
 *
 *  @return	array   	        head array with tabs
 */
function contract_admin_prepare_head()
{
	global $langs, $conf, $db;

	$extrafields = new ExtraFields($db);
	$extrafields->fetch_name_optionals_label('contrat');
	$extrafields->fetch_name_optionals_label('contratdet');

	$h = 0;
	$head = array();

	$head[$h][0] = DOL_URL_ROOT."/admin/contract.php";
	$head[$h][1] = $langs->trans("Contracts");
	$head[$h][2] = 'contract';
	$h++;

	// Show more tabs from modules
	// Entries must be declared in modules descriptor with line
	// $this->tabs = array('entity:+tabname:Title:@mymodule:/mymodule/mypage.php?id=__ID__');   to add new tab
	// $this->tabs = array('entity:-tabname:Title:@mymodule:/mymodule/mypage.php?id=__ID__');   to remove a tab
	complete_head_from_modules($conf, $langs, null, $head, $h, 'contract_admin', 'add', 'core');

	$head[$h][0] = DOL_URL_ROOT.'/contrat/admin/contract_extrafields.php';
	$head[$h][1] = $langs->trans("ExtraFields");
	$nbExtrafields = $extrafields->attributes['contrat']['count'];
	if ($nbExtrafields > 0) {
		$head[$h][1] .= '<span class="badge marginleftonlyshort">'.$nbExtrafields.'</span>';
	}
	$head[$h][2] = 'attributes';
	$h++;

	$head[$h][0] = DOL_URL_ROOT.'/contrat/admin/contractdet_extrafields.php';
	$head[$h][1] = $langs->trans("ExtraFieldsLines");
	$nbExtrafields = $extrafields->attributes['contratdet']['count'];
	if ($nbExtrafields > 0) {
		$head[$h][1] .= '<span class="badge marginleftonlyshort">'.$nbExtrafields.'</span>';
	}
	$head[$h][2] = 'attributeslines';
	$h++;

	complete_head_from_modules($conf, $langs, null, $head, $h, 'contract_admin', 'add', 'external');

	complete_head_from_modules($conf, $langs, null, $head, $h, 'contract_admin', 'remove');

	return $head;
}<|MERGE_RESOLUTION|>--- conflicted
+++ resolved
@@ -2,10 +2,7 @@
 /* Copyright (C) 2006-2012	Laurent Destailleur	<eldy@users.sourceforge.net>
  * Copyright (C) 2009-2012	Regis Houssin		<regis.houssin@inodbox.com>
  * Copyright (C) 2023		Charlene BENKE		<charlene@patas-monkey.com>
-<<<<<<< HEAD
-=======
  * Copyright (C) 2024		MDW					<mdeweerd@users.noreply.github.com>
->>>>>>> cc80841a
  *
  * This program is free software; you can redistribute it and/or modify
  * it under the terms of the GNU General Public License as published by
@@ -103,11 +100,7 @@
 
 	$head[$h][0] = DOL_URL_ROOT.'/contrat/agenda.php?id='.$object->id;
 	$head[$h][1] = $langs->trans("Events");
-<<<<<<< HEAD
-	if (isModEnabled('agenda')&& ($user->hasRight('agenda', 'myactions', 'read') || $user->hasRight('agenda', 'allactions', 'read'))) {
-=======
 	if (isModEnabled('agenda') && ($user->hasRight('agenda', 'myactions', 'read') || $user->hasRight('agenda', 'allactions', 'read'))) {
->>>>>>> cc80841a
 		$nbEvent = 0;
 		// Enable caching of thirdparty count actioncomm
 		require_once DOL_DOCUMENT_ROOT.'/core/lib/memory.lib.php';
