--- conflicted
+++ resolved
@@ -32,13 +32,7 @@
 function propal_prepare_head($object)
 {
 	global $db, $langs, $conf, $user;
-<<<<<<< HEAD
-	$langs->load("propal");
-	$langs->load("compta");
-	$langs->load("companies");
-=======
 	$langs->loadLangs(array('propal', 'compta', 'companies'));
->>>>>>> d9b8a8c8
 
 	$h = 0;
 	$head = array();
