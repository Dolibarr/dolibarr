--- conflicted
+++ resolved
@@ -69,13 +69,8 @@
 	$loadsize = ($mode == 1 || $mode == 3) ?true:false;
 
 	// Clean parameters
-<<<<<<< HEAD
 	$path = preg_replace('/([\\/]+)$/i', '', $path);
 	$newpath = dol_osencode($path);
-=======
-	$path=preg_replace('/([\\/]+)$/i', '', $path);
-	$newpath=dol_osencode($path);
->>>>>>> 5e3698b0
 
 	$reshook = 0;
 	$file_list = array();
@@ -122,15 +117,9 @@
 				$excludefilterarray = array('^\.');
 				if (is_array($excludefilter))
 				{
-<<<<<<< HEAD
 					$excludefilterarray = array_merge($excludefilterarray, $excludefilter);
 				}
 				elseif ($excludefilter) $excludefilterarray[] = $excludefilter;
-=======
-					$excludefilterarray=array_merge($excludefilterarray, $excludefilter);
-				}
-				elseif ($excludefilter) $excludefilterarray[]=$excludefilter;
->>>>>>> 5e3698b0
 				// Check if file is qualified
 				foreach ($excludefilterarray as $filt)
 				{
@@ -152,17 +141,10 @@
 							if ($loaddate || $sortcriteria == 'date') $filedate = dol_filemtime($path."/".$file);
 							if ($loadsize || $sortcriteria == 'size') $filesize = dol_filesize($path."/".$file);
 
-<<<<<<< HEAD
 							if (!$filter || preg_match('/'.$filter.'/i', $file))	// We do not search key $filter into all $path, only into $file part
 							{
 								preg_match('/([^\/]+)\/[^\/]+$/', $path.'/'.$file, $reg);
 								$level1name = (isset($reg[1]) ? $reg[1] : '');
-=======
-							if (! $filter || preg_match('/'.$filter.'/i', $file))	// We do not search key $filter into all $path, only into $file part
-							{
-								preg_match('/([^\/]+)\/[^\/]+$/', $path.'/'.$file, $reg);
-								$level1name=(isset($reg[1])?$reg[1]:'');
->>>>>>> 5e3698b0
 								$file_list[] = array(
 										"name" => $file,
 										"path" => $path,
@@ -186,27 +168,16 @@
 							}
 						}
 					}
-<<<<<<< HEAD
 					elseif (!$isdir && (($types == "files") || ($types == "all")))
-=======
-					elseif (! $isdir && (($types == "files") || ($types == "all")))
->>>>>>> 5e3698b0
 					{
 						// Add file into file_list array
 						if ($loaddate || $sortcriteria == 'date') $filedate = dol_filemtime($path."/".$file);
 						if ($loadsize || $sortcriteria == 'size') $filesize = dol_filesize($path."/".$file);
 
-<<<<<<< HEAD
 						if (!$filter || preg_match('/'.$filter.'/i', $file))	// We do not search key $filter into $path, only into $file
 						{
 							preg_match('/([^\/]+)\/[^\/]+$/', $path.'/'.$file, $reg);
 							$level1name = (isset($reg[1]) ? $reg[1] : '');
-=======
-						if (! $filter || preg_match('/'.$filter.'/i', $file))	// We do not search key $filter into $path, only into $file
-						{
-							preg_match('/([^\/]+)\/[^\/]+$/', $path.'/'.$file, $reg);
-							$level1name=(isset($reg[1])?$reg[1]:'');
->>>>>>> 5e3698b0
 							$file_list[] = array(
 									"name" => $file,
 									"path" => $path,
@@ -273,11 +244,7 @@
 			if ($obj)
 			{
 				preg_match('/([^\/]+)\/[^\/]+$/', DOL_DATA_ROOT.'/'.$obj->filepath.'/'.$obj->filename, $reg);
-<<<<<<< HEAD
 				$level1name = (isset($reg[1]) ? $reg[1] : '');
-=======
-				$level1name=(isset($reg[1])?$reg[1]:'');
->>>>>>> 5e3698b0
 				$file_list[] = array(
 					"rowid" => $obj->rowid,
 					"label" => $obj->label, // md5
@@ -341,11 +308,7 @@
 		global $object;
 		if (!empty($object->id))
 		{
-<<<<<<< HEAD
 			if (!empty($conf->product->enabled)) $upload_dirold = $conf->product->multidir_output[$object->entity].'/'.substr(substr("000".$object->id, -2), 1, 1).'/'.substr(substr("000".$object->id, -2), 0, 1).'/'.$object->id."/photos";
-=======
-			if (! empty($conf->product->enabled)) $upload_dirold = $conf->product->multidir_output[$object->entity].'/'.substr(substr("000".$object->id, -2), 1, 1).'/'.substr(substr("000".$object->id, -2), 0, 1).'/'.$object->id."/photos";
->>>>>>> 5e3698b0
 			else $upload_dirold = $conf->service->multidir_output[$object->entity].'/'.substr(substr("000".$object->id, -2), 1, 1).'/'.substr(substr("000".$object->id, -2), 0, 1).'/'.$object->id."/photos";
 
 			$relativedirold = preg_replace('/^'.preg_quote(DOL_DATA_ROOT, '/').'/', '', $upload_dirold);
@@ -386,11 +349,7 @@
 			$filearray[$key]['acl'] = '';
 
 			$rel_filename = preg_replace('/^'.preg_quote(DOL_DATA_ROOT, '/').'/', '', $filearray[$key]['fullname']);
-<<<<<<< HEAD
 			if (!preg_match('/([\\/]temp[\\/]|[\\/]thumbs|\.meta$)/', $rel_filetorenameafter))     // If not a tmp file
-=======
-			if (! preg_match('/([\\/]temp[\\/]|[\\/]thumbs|\.meta$)/', $rel_filetorenameafter))     // If not a tmp file
->>>>>>> 5e3698b0
 			{
 				dol_syslog("list_of_documents We found a file called '".$filearray[$key]['name']."' not indexed into database. We add it");
 				include_once DOL_DOCUMENT_ROOT.'/ecm/class/ecmfiles.class.php';
@@ -571,11 +530,7 @@
 
 	$newfile = dol_osencode($file);
 	//print 'x'.$file;
-<<<<<<< HEAD
 	$fp = fopen($newfile, 'r');
-=======
-	$fp=fopen($newfile, 'r');
->>>>>>> 5e3698b0
 	if ($fp)
 	{
 		while (!feof($fp))
@@ -669,11 +624,7 @@
 
 	if (empty($arrayreplacementisregex))
 	{
-<<<<<<< HEAD
 	    $content = make_substitutions($content, $arrayreplacement, null);
-=======
-	   $content = make_substitutions($content, $arrayreplacement, null);
->>>>>>> 5e3698b0
 	}
 	else
 	{
@@ -915,11 +866,7 @@
 			// Rename entry into ecm database
 			$rel_filetorenamebefore = preg_replace('/^'.preg_quote(DOL_DATA_ROOT, '/').'/', '', $srcfile);
 			$rel_filetorenameafter = preg_replace('/^'.preg_quote(DOL_DATA_ROOT, '/').'/', '', $destfile);
-<<<<<<< HEAD
 			if (!preg_match('/([\\/]temp[\\/]|[\\/]thumbs|\.meta$)/', $rel_filetorenameafter))     // If not a tmp file
-=======
-			if (! preg_match('/([\\/]temp[\\/]|[\\/]thumbs|\.meta$)/', $rel_filetorenameafter))     // If not a tmp file
->>>>>>> 5e3698b0
 			{
 				$rel_filetorenamebefore = preg_replace('/^[\\/]/', '', $rel_filetorenamebefore);
 				$rel_filetorenameafter = preg_replace('/^[\\/]/', '', $rel_filetorenameafter);
@@ -1048,11 +995,7 @@
  * 	@param	integer	$uploaderrorcode	Value of PHP upload error code ($_FILES['field']['error'])
  * 	@param	int		$nohook				Disable all hooks
  * 	@param	string	$varfiles			_FILES var name
-<<<<<<< HEAD
- *	@return int       			  		>0 if OK, <0 or string if KO
-=======
  *	@return int|string       			>0 if OK, <0 or string if KO
->>>>>>> 5e3698b0
  *  @see    dol_move()
  */
 function dol_move_uploaded_file($src_file, $dest_file, $allowoverwrite, $disablevirusscan = 0, $uploaderrorcode = 0, $nohook = 0, $varfiles = 'addedfile')
@@ -1101,13 +1044,8 @@
 			$checkvirusarray = dolCheckVirus($src_file);
 			if (count($checkvirusarray))
 			{
-<<<<<<< HEAD
 			    dol_syslog('Files.lib::dol_move_uploaded_file File "'.$src_file.'" (target name "'.$dest_file.'") KO with antivirus: errors='.join(',', $checkvirusarray), LOG_WARNING);
 			    return 'ErrorFileIsInfectedWithAVirus: '.join(',', $checkvirusarray);
-=======
-			   dol_syslog('Files.lib::dol_move_uploaded_file File "'.$src_file.'" (target name "'.$dest_file.'") KO with antivirus: errors='.join(',', $checkvirusarray), LOG_WARNING);
-			   return 'ErrorFileIsInfectedWithAVirus: '.join(',', $checkvirusarray);
->>>>>>> 5e3698b0
 			}
 		}
 
@@ -1209,11 +1147,7 @@
 
 	// Security:
 	// We refuse transversal using .. and pipes into filenames.
-<<<<<<< HEAD
 	if ((!$allowdotdot && preg_match('/\.\./', $file)) || preg_match('/[<>|]/', $file))
-=======
-	if ((! $allowdotdot && preg_match('/\.\./', $file)) || preg_match('/[<>|]/', $file))
->>>>>>> 5e3698b0
 	{
 		dol_syslog("Refused to delete file ".$file, LOG_WARNING);
 		return false;
@@ -1242,7 +1176,6 @@
 		$error = 0;
 
 		//print "x".$file." ".$disableglob;exit;
-<<<<<<< HEAD
 		$file_osencoded = dol_osencode($file); // New filename encoded in OS filesystem encoding charset
 		if (empty($disableglob) && !empty($file_osencoded))
 		{
@@ -1251,16 +1184,6 @@
 			$globencoded = str_replace(']', '\]', $globencoded);
 			$listofdir = glob($globencoded);
 			if (!empty($listofdir) && is_array($listofdir))
-=======
-		$file_osencoded=dol_osencode($file);    // New filename encoded in OS filesystem encoding charset
-		if (empty($disableglob) && ! empty($file_osencoded))
-		{
-			$ok=true;
-			$globencoded=str_replace('[', '\[', $file_osencoded);
-			$globencoded=str_replace(']', '\]', $globencoded);
-			$listofdir=glob($globencoded);
-			if (! empty($listofdir) && is_array($listofdir))
->>>>>>> 5e3698b0
 			{
 				foreach ($listofdir as $filename)
 				{
@@ -1272,11 +1195,7 @@
 
 						// Delete entry into ecm database
 						$rel_filetodelete = preg_replace('/^'.preg_quote(DOL_DATA_ROOT, '/').'/', '', $filename);
-<<<<<<< HEAD
 						if (!preg_match('/(\/temp\/|\/thumbs\/|\.meta$)/', $rel_filetodelete))     // If not a tmp file
-=======
-						if (! preg_match('/(\/temp\/|\/thumbs\/|\.meta$)/', $rel_filetodelete))     // If not a tmp file
->>>>>>> 5e3698b0
 						{
 							$rel_filetodelete = preg_replace('/^[\\/]/', '', $rel_filetodelete);
 
@@ -1430,44 +1349,26 @@
 	// For new preview files
 	if (file_exists($filepreviewnew) && is_writable($filepreviewnew))
 	{
-<<<<<<< HEAD
 		if (!dol_delete_file($filepreviewnew, 1))
 		{
 			$object->error = $langs->trans("ErrorFailedToDeleteFile", $filepreviewnew);
-=======
-		if (! dol_delete_file($filepreviewnew, 1))
-		{
-			$object->error=$langs->trans("ErrorFailedToDeleteFile", $filepreviewnew);
->>>>>>> 5e3698b0
 			return 0;
 		}
 	}
 	if (file_exists($filepreviewnewbis) && is_writable($filepreviewnewbis))
 	{
-<<<<<<< HEAD
 		if (!dol_delete_file($filepreviewnewbis, 1))
 		{
 			$object->error = $langs->trans("ErrorFailedToDeleteFile", $filepreviewnewbis);
-=======
-		if (! dol_delete_file($filepreviewnewbis, 1))
-		{
-			$object->error=$langs->trans("ErrorFailedToDeleteFile", $filepreviewnewbis);
->>>>>>> 5e3698b0
 			return 0;
 		}
 	}
 	// For old preview files
 	if (file_exists($filepreviewold) && is_writable($filepreviewold))
 	{
-<<<<<<< HEAD
 		if (!dol_delete_file($filepreviewold, 1))
 		{
 			$object->error = $langs->trans("ErrorFailedToDeleteFile", $filepreviewold);
-=======
-		if (! dol_delete_file($filepreviewold, 1))
-		{
-			$object->error=$langs->trans("ErrorFailedToDeleteFile", $filepreviewold);
->>>>>>> 5e3698b0
 			return 0;
 		}
 	}
@@ -1480,15 +1381,9 @@
 
 			if (file_exists($preview) && is_writable($preview))
 			{
-<<<<<<< HEAD
 				if (!dol_delete_file($preview, 1))
 				{
 					$object->error = $langs->trans("ErrorFailedToOpenFile", $preview);
-=======
-				if ( ! dol_delete_file($preview, 1) )
-				{
-					$object->error=$langs->trans("ErrorFailedToOpenFile", $preview);
->>>>>>> 5e3698b0
 					return 0;
 				}
 			}
@@ -1543,11 +1438,7 @@
 			$client = $object->thirdparty->name . " " . $object->thirdparty->address . " " . $object->thirdparty->zip . " " . $object->thirdparty->town;
 			$meta = "REFERENCE=\"" . $object->ref . "\"
 			DATE=\"" . dol_print_date($object->date, '') . "\"
-<<<<<<< HEAD
 			NB_ITEMS=\"" . $nblines . "\"
-=======
-			NB_ITEMS=\"" . $nblignes . "\"
->>>>>>> 5e3698b0
 			CLIENT=\"" . $client . "\"
 			AMOUNT_EXCL_TAX=\"" . $object->total_ht . "\"
 			AMOUNT=\"" . $object->total_ttc . "\"\n";
@@ -1597,30 +1488,18 @@
 
 	if ($pathtoscan)
 	{
-<<<<<<< HEAD
 		$listoffiles = dol_dir_list($pathtoscan, 'files');
 		foreach ($listoffiles as $key => $val)
-=======
-		$listoffiles=dol_dir_list($pathtoscan, 'files');
-		foreach($listoffiles as $key => $val)
->>>>>>> 5e3698b0
 		{
 			$listofpaths[] = $val['fullname'];
 			$listofnames[] = $val['name'];
 			$listofmimes[] = dol_mimetype($val['name']);
 		}
 	}
-<<<<<<< HEAD
 	$keytoavoidconflict = empty($trackid) ? '' : '-'.$trackid;
 	$_SESSION["listofpaths".$keytoavoidconflict] = join(';', $listofpaths);
 	$_SESSION["listofnames".$keytoavoidconflict] = join(';', $listofnames);
 	$_SESSION["listofmimes".$keytoavoidconflict] = join(';', $listofmimes);
-=======
-	$keytoavoidconflict = empty($trackid)?'':'-'.$trackid;
-	$_SESSION["listofpaths".$keytoavoidconflict]=join(';', $listofpaths);
-	$_SESSION["listofnames".$keytoavoidconflict]=join(';', $listofnames);
-	$_SESSION["listofmimes".$keytoavoidconflict]=join(';', $listofmimes);
->>>>>>> 5e3698b0
 }
 
 
@@ -1796,7 +1675,6 @@
 	$keytodelete = $filenb;
 	$keytodelete--;
 
-<<<<<<< HEAD
 	$listofpaths = array();
 	$listofnames = array();
 	$listofmimes = array();
@@ -1811,22 +1689,6 @@
 		$filetodelete = $listofnames[$keytodelete];
 		if (empty($donotdeletefile)) $result = dol_delete_file($pathtodelete, 1); // The delete of ecm database is inside the function dol_delete_file
 		else $result = 0;
-=======
-	$listofpaths=array();
-	$listofnames=array();
-	$listofmimes=array();
-	$keytoavoidconflict = empty($trackid)?'':'-'.$trackid;
-	if (! empty($_SESSION["listofpaths".$keytoavoidconflict])) $listofpaths=explode(';', $_SESSION["listofpaths".$keytoavoidconflict]);
-	if (! empty($_SESSION["listofnames".$keytoavoidconflict])) $listofnames=explode(';', $_SESSION["listofnames".$keytoavoidconflict]);
-	if (! empty($_SESSION["listofmimes".$keytoavoidconflict])) $listofmimes=explode(';', $_SESSION["listofmimes".$keytoavoidconflict]);
-
-	if ($keytodelete >= 0)
-	{
-		$pathtodelete=$listofpaths[$keytodelete];
-		$filetodelete=$listofnames[$keytodelete];
-		if (empty($donotdeletefile)) $result = dol_delete_file($pathtodelete, 1);  // The delete of ecm database is inside the function dol_delete_file
-		else $result=0;
->>>>>>> 5e3698b0
 		if ($result >= 0)
 		{
 			if (empty($donotdeletefile))
@@ -1968,21 +1830,12 @@
 	global $langs;
 	if (class_exists('Imagick'))
 	{
-<<<<<<< HEAD
 	    $image = new Imagick();
 		try {
 		    $filetoconvert = $fileinput.(($page != '') ? '['.$page.']' : '');
 		    //var_dump($filetoconvert);
 		    $ret = $image->readImage($filetoconvert);
 		} catch (Exception $e) {
-=======
-	    $image=new Imagick();
-		try {
-		    $filetoconvert=$fileinput.(($page != '')?'['.$page.']':'');
-		    //var_dump($filetoconvert);
-		    $ret = $image->readImage($filetoconvert);
-		} catch(Exception $e) {
->>>>>>> 5e3698b0
 		    $ext = pathinfo($fileinput, PATHINFO_EXTENSION);
 		    dol_syslog("Failed to read image using Imagick (Try to install package 'apt-get install php-imagick ghostscript' and check there is no policy to disable ".$ext." convertion in /etc/ImageMagick*/policy.xml): ".$e->getMessage(), LOG_WARNING);
 			return 0;
@@ -2039,11 +1892,7 @@
  * @param	string	$errorstring	Error string
  * @return	int						<0 if KO, >0 if OK
  */
-<<<<<<< HEAD
 function dol_compress_file($inputfile, $outputfile, $mode = "gz", &$errorstring = null)
-=======
-function dol_compress_file($inputfile, $outputfile, $mode = "gz")
->>>>>>> 5e3698b0
 {
 	global $conf;
 
@@ -2068,17 +1917,12 @@
 				$zip = new ZipArchive;
 
 				if ($zip->open($outputfile, ZipArchive::CREATE) !== true) {
-<<<<<<< HEAD
 					$errorstring="dol_compress_file failure - Failed to open file ".$outputfile."\n";
 					dol_syslog($errorstring, LOG_ERR);
 
 					global $errormsg;
 					$errormsg = $errorstring;
 
-=======
-					$errormsg="Failed to open file ".$outputfile."\n";
-					dol_syslog("dol_compress_file failure - ".$errormsg, LOG_ERR);
->>>>>>> 5e3698b0
 					return -6;
 				}
 
@@ -2122,7 +1966,6 @@
 				{
 					global $errormsg;
 					$errormsg=$archive->errorInfo(true);
-<<<<<<< HEAD
 
 					if ($archive->errorCode() == PCLZIP_ERR_WRITE_OPEN_FAIL)
 					{
@@ -2133,14 +1976,6 @@
 
 					$errorstring = "dol_compress_file error archive->errorCode = ".$archive->errorCode()." errormsg=".$errormsg;
 					dol_syslog("dol_compress_file failure - ".$errormsg, LOG_ERR);
-=======
-					dol_syslog("dol_compress_file failure - ".$errormsg, LOG_ERR);
-					if ($archive->errorCode() == PCLZIP_ERR_WRITE_OPEN_FAIL)
-					{
-						dol_syslog("dol_compress_file error PCLZIP_ERR_WRITE_OPEN_FAIL", LOG_ERR);
-						return -4;
-					}
->>>>>>> 5e3698b0
 					return -3;
 				}
 				else
@@ -2160,15 +1995,11 @@
 		}
 		else
 		{
-<<<<<<< HEAD
 			$errorstring = "Try to zip with format ".$mode." with no handler for this format";
 			dol_syslog($errorstring, LOG_ERR);
 
 			global $errormsg;
 			$errormsg = $errorstring;
-=======
-			dol_syslog("Try to zip with format ".$mode." with no handler for this format", LOG_ERR);
->>>>>>> 5e3698b0
 			return -2;
 		}
 	}
@@ -2176,10 +2007,6 @@
 	{
 		global $langs, $errormsg;
 		$langs->load("errors");
-<<<<<<< HEAD
-=======
-		dol_syslog("Failed to open file ".$outputfile, LOG_ERR);
->>>>>>> 5e3698b0
 		$errormsg=$langs->trans("ErrorFailedToWriteInDir");
 
 		$errorstring = "Failed to open file ".$outputfile;
@@ -2350,11 +2177,7 @@
 		$langs->load("errors");
 		dol_syslog("Failed to open file ".$outputfile, LOG_ERR);
 		dol_syslog($e->getMessage(), LOG_ERR);
-<<<<<<< HEAD
 		$errormsg = $langs->trans("ErrorFailedToWriteInDir", $outputfile);
-=======
-		$errormsg=$langs->trans("ErrorFailedToWriteInDir", $outputfile);
->>>>>>> 5e3698b0
 		return -1;
 	}
 }
@@ -2371,15 +2194,9 @@
  * @param	int			$mode			0=Return array minimum keys loaded (faster), 1=Force all keys like date and size to be loaded (slower), 2=Force load of date only, 3=Force load of size only
  * @return	string						Full path to most recent file
  */
-<<<<<<< HEAD
 function dol_most_recent_file($dir, $regexfilter = '', $excludefilter = array('(\.meta|_preview.*\.png)$', '^\.'), $nohook = false, $mode = '')
 {
 	$tmparray = dol_dir_list($dir, 'files', 0, $regexfilter, $excludefilter, 'date', SORT_DESC, $mode, $nohook);
-=======
-function dol_most_recent_file($dir, $regexfilter = '', $excludefilter = array('(\.meta|_preview.*\.png)$','^\.'), $nohook = false, $mode = '')
-{
-	$tmparray=dol_dir_list($dir, 'files', 0, $regexfilter, $excludefilter, 'date', SORT_DESC, $mode, $nohook);
->>>>>>> 5e3698b0
 	return $tmparray[0];
 }
 
@@ -2687,11 +2504,7 @@
 	}
 
 	// Wrapping for invoices
-<<<<<<< HEAD
 	elseif (($modulepart == 'facture' || $modulepart == 'invoice') && !empty($conf->facture->multidir_output[$entity]))
-=======
-	elseif (($modulepart == 'facture' || $modulepart == 'invoice') && !empty($conf->facture->dir_output))
->>>>>>> 5e3698b0
 	{
 		if ($fuser->rights->facture->{$lire} || preg_match('/^specimen/i', $original_file))
 		{
@@ -2717,7 +2530,6 @@
 		}
 		$original_file=$conf->commande->multidir_output[$entity].'/temp/massgeneration/'.$user->id.'/'.$original_file;
 	}
-<<<<<<< HEAD
     elseif ($modulepart == 'massfilesarea_sendings')
     {
         if ($fuser->rights->expedition->{$lire} || preg_match('/^specimen/i', $original_file))
@@ -2726,8 +2538,6 @@
         }
         $original_file=$conf->expedition->dir_output.'/sending/temp/massgeneration/'.$user->id.'/'.$original_file;
     }
-=======
->>>>>>> 5e3698b0
 	elseif ($modulepart == 'massfilesarea_invoices')
 	{
 		if ($fuser->rights->facture->{$lire} || preg_match('/^specimen/i', $original_file))
@@ -2818,11 +2628,7 @@
 	}
 
 	// Wrapping pour les commandes
-<<<<<<< HEAD
 	elseif (($modulepart == 'commande' || $modulepart == 'order') && !empty($conf->commande->multidir_output[$entity]))
-=======
-	elseif (($modulepart == 'commande' || $modulepart == 'order') && !empty($conf->commande->dir_output))
->>>>>>> 5e3698b0
 	{
 		if ($fuser->rights->commande->{$lire} || preg_match('/^specimen/i', $original_file))
 		{
@@ -2976,17 +2782,6 @@
 			$accessallowed = 1;
 		}
 		if (!empty($conf->stock->enabled)) $original_file = $conf->stock->multidir_output[$entity].'/movement/'.$original_file;
-	}
-
-	// Wrapping for stock movements
-	elseif ($modulepart == 'movement' || $modulepart == 'mouvement')
-	{
-		if (empty($entity) || empty($conf->stock->multidir_output[$entity])) return array('accessallowed'=>0, 'error'=>'Value entity must be provided');
-		if (($fuser->rights->stock->{$lire} || $fuser->rights->stock->movement->{$lire} || $fuser->rights->stock->mouvement->{$lire}) || preg_match('/^specimen/i', $original_file))
-		{
-			$accessallowed=1;
-		}
-		if (! empty($conf->stock->enabled)) $original_file=$conf->stock->multidir_output[$entity].'/movement/'.$original_file;
 	}
 
 	// Wrapping pour les contrats
@@ -3111,13 +2906,8 @@
 	// If modulepart=module				Allows any module to open a file if file is in directory called DOL_DATA_ROOT/modulepart
 	else
 	{
-<<<<<<< HEAD
 		if (preg_match('/^specimen/i', $original_file))	$accessallowed = 1; // If link to a file called specimen. Test must be done before changing $original_file int full path.
 		if ($fuser->admin) $accessallowed = 1; // If user is admin
-=======
-		if (preg_match('/^specimen/i', $original_file))	$accessallowed=1;    // If link to a file called specimen. Test must be done before changing $original_file int full path.
-		if ($fuser->admin) $accessallowed=1;    // If user is admin
->>>>>>> 5e3698b0
 
 		// Define $accessallowed
 		if (preg_match('/^([a-z]+)_user_temp$/i', $modulepart, $reg))
@@ -3163,28 +2953,11 @@
 			}
 			$original_file = $conf->{$reg[1]}->dir_output.'/temp/massgeneration/'.$user->id.'/'.$original_file;
 		}
-		elseif (preg_match('/^massfilesarea_([a-z]+)$/i', $modulepart, $reg))
-		{
-			if (empty($conf->{$reg[1]}->dir_output))	// modulepart not supported
-			{
-				dol_print_error('', 'Error call dol_check_secure_access_document with not supported value for modulepart parameter ('.$modulepart.')');
-				exit;
-			}
-			if ($fuser->rights->{$reg[1]}->{$lire} || preg_match('/^specimen/i', $original_file))
-			{
-				$accessallowed=1;
-			}
-			$original_file=$conf->{$reg[1]}->dir_output.'/temp/massgeneration/'.$user->id.'/'.$original_file;
-		}
 		else
 		{
 			if (empty($conf->$modulepart->dir_output))	// modulepart not supported
 			{
-<<<<<<< HEAD
 				dol_print_error('', 'Error call dol_check_secure_access_document with not supported value for modulepart parameter ('.$modulepart.'). The module for this modulepart value may not be activated.');
-=======
-				dol_print_error('', 'Error call dol_check_secure_access_document with not supported value for modulepart parameter ('.$modulepart.')');
->>>>>>> 5e3698b0
 				exit;
 			}
 
