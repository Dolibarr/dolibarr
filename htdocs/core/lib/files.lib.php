<?php
/* Copyright (C) 2008-2012  Laurent Destailleur <eldy@users.sourceforge.net>
 * Copyright (C) 2012-2015  Regis Houssin       <regis.houssin@capnetworks.com>
 * Copyright (C) 2012       Juanjo Menent       <jmenent@2byte.es>
 * Copyright (C) 2015       Marcos García       <marcosgdf@gmail.com>
 * Copyright (C) 2016       Raphaël Doursenaud  <rdoursenaud@gpcsolutions.fr>
 *
 * This program is free software; you can redistribute it and/or modify
 * it under the terms of the GNU General Public License as published by
 * the Free Software Foundation; either version 3 of the License, or
 * (at your option) any later version.
 *
 * This program is distributed in the hope that it will be useful,
 * but WITHOUT ANY WARRANTY; without even the implied warranty of
 * MERCHANTABILITY or FITNESS FOR A PARTICULAR PURPOSE.  See the
 * GNU General Public License for more details.
 *
 * You should have received a copy of the GNU General Public License
 * along with this program. If not, see <http://www.gnu.org/licenses/>.
 * or see http://www.gnu.org/
 */

/**
 *  \file		htdocs/core/lib/files.lib.php
 *  \brief		Library for file managing functions
 */

/**
 * Make a basename working with all page code (default PHP basenamed fails with cyrillic).
 * We supose dir separator for input is '/'.
 *
 * @param	string	$pathfile	String to find basename.
 * @return	string				Basename of input
 */
function dol_basename($pathfile)
{
    return preg_replace('/^.*\/([^\/]+)$/','$1',rtrim($pathfile,'/'));
}

/**
 *  Scan a directory and return a list of files/directories.
 *  Content for string is UTF8 and dir separator is "/".
 *
 *  @param	string		$path        	Starting path from which to search
 *  @param	string		$types        	Can be "directories", "files", or "all"
 *  @param	int			$recursive		Determines whether subdirectories are searched
 *  @param	string		$filter        	Regex filter to restrict list. This regex value must be escaped for '/', since this char is used for preg_match function
 *  @param	array		$excludefilter  Array of Regex for exclude filter (example: array('(\.meta|_preview\.png)$','^\.'))
 *  @param	string		$sortcriteria	Sort criteria ("","fullname","name","date","size")
 *  @param	string		$sortorder		Sort order (SORT_ASC, SORT_DESC)
 *	@param	int			$mode			0=Return array minimum keys loaded (faster), 1=Force all keys like date and size to be loaded (slower), 2=Force load of date only, 3=Force load of size only
 *  @param	int			$nohook			Disable all hooks
 *  @return	array						Array of array('name'=>'xxx','fullname'=>'/abc/xxx','date'=>'yyy','size'=>99,'type'=>'dir|file')
 */
function dol_dir_list($path, $types="all", $recursive=0, $filter="", $excludefilter="", $sortcriteria="name", $sortorder=SORT_ASC, $mode=0, $nohook=false)
{
	global $db, $hookmanager;
	global $object;

	dol_syslog("files.lib.php::dol_dir_list path=".$path." types=".$types." recursive=".$recursive." filter=".$filter." excludefilter=".json_encode($excludefilter));
	//print 'xxx'."files.lib.php::dol_dir_list path=".$path." types=".$types." recursive=".$recursive." filter=".$filter." excludefilter=".json_encode($excludefilter);

	$loaddate=($mode==1||$mode==2)?true:false;
	$loadsize=($mode==1||$mode==3)?true:false;

	// Clean parameters
	$path=preg_replace('/([\\/]+)$/i','',$path);
	$newpath=dol_osencode($path);

	if (! $nohook)
	{
		$hookmanager->initHooks(array('fileslib'));

		$parameters=array(
				'path' => $newpath,
				'types'=> $types,
				'recursive' => $recursive,
				'filter' => $filter,
				'excludefilter' => $excludefilter,
				'sortcriteria' => $sortcriteria,
				'sortorder' => $sortorder,
				'loaddate' => $loaddate,
				'loadsize' => $loadsize,
				'mode' => $mode
		);
		$reshook=$hookmanager->executeHooks('getNodesList', $parameters, $object);
	}

	// $reshook may contain returns stacked by other modules
	// $reshook is always empty with an array for can not lose returns stacked with other modules
	// $hookmanager->resArray may contain array stacked by other modules
	if (! $nohook && ! empty($hookmanager->resArray)) // forced to use $hookmanager->resArray even if $hookmanager->resArray['nodes'] is empty
	{
		return $hookmanager->resArray['nodes'];
	}
	else
	{
		if (! is_dir($newpath)) return array();

		if ($dir = opendir($newpath))
		{
			$filedate='';
			$filesize='';
			$file_list = array();

			while (false !== ($file = readdir($dir)))
			{
				if (! utf8_check($file)) $file=utf8_encode($file);	// To be sure data is stored in utf8 in memory

				$qualified=1;

				// Define excludefilterarray
				$excludefilterarray=array('^\.');
				if (is_array($excludefilter))
				{
					$excludefilterarray=array_merge($excludefilterarray,$excludefilter);
				}
				else if ($excludefilter) $excludefilterarray[]=$excludefilter;
				// Check if file is qualified
				foreach($excludefilterarray as $filt)
				{
					if (preg_match('/'.$filt.'/i',$file)) {
						$qualified=0; break;
					}
				}

				if ($qualified)
				{
					$isdir=is_dir(dol_osencode($path."/".$file));
					// Check whether this is a file or directory and whether we're interested in that type
					if ($isdir && (($types=="directories") || ($types=="all") || $recursive))
					{
						// Add entry into file_list array
						if (($types=="directories") || ($types=="all"))
						{
							if ($loaddate || $sortcriteria == 'date') $filedate=dol_filemtime($path."/".$file);
							if ($loadsize || $sortcriteria == 'size') $filesize=dol_filesize($path."/".$file);

							if (! $filter || preg_match('/'.$filter.'/i',$file))	// We do not search key $filter into $path, only into $file
							{
								preg_match('/([^\/]+)\/[^\/]+$/',$path.'/'.$file,$reg);
								$level1name=(isset($reg[1])?$reg[1]:'');
								$file_list[] = array(
										"name" => $file,
										"path" => $path,
										"level1name" => $level1name,
										"fullname" => $path.'/'.$file,
										"date" => $filedate,
										"size" => $filesize,
										"type" => 'dir'
								);
							}
						}

						// if we're in a directory and we want recursive behavior, call this function again
						if ($recursive)
						{
							$file_list = array_merge($file_list,dol_dir_list($path."/".$file, $types, $recursive, $filter, $excludefilter, $sortcriteria, $sortorder, $mode, $nohook));
						}
					}
					else if (! $isdir && (($types == "files") || ($types == "all")))
					{
						// Add file into file_list array
						if ($loaddate || $sortcriteria == 'date') $filedate=dol_filemtime($path."/".$file);
						if ($loadsize || $sortcriteria == 'size') $filesize=dol_filesize($path."/".$file);

						if (! $filter || preg_match('/'.$filter.'/i',$file))	// We do not search key $filter into $path, only into $file
						{
							preg_match('/([^\/]+)\/[^\/]+$/',$path.'/'.$file,$reg);
							$level1name=(isset($reg[1])?$reg[1]:'');
							$file_list[] = array(
									"name" => $file,
									"path" => $path,
									"level1name" => $level1name,
									"fullname" => $path.'/'.$file,
									"date" => $filedate,
									"size" => $filesize,
									"type" => 'file'
							);
						}
					}
				}
			}
			closedir($dir);

			// Obtain a list of columns
			if (! empty($sortcriteria))
			{
				$myarray=array();
				foreach ($file_list as $key => $row)
				{
					$myarray[$key] = (isset($row[$sortcriteria])?$row[$sortcriteria]:'');
				}
				// Sort the data
				if ($sortorder) array_multisort($myarray, $sortorder, $file_list);
			}

			return $file_list;
		}
		else
		{
			return array();
		}
	}
}

/**
 *  Scan a directory and return a array of files/directories from a selection.
 *  Content for string is UTF8 and dir separator is "/".
 *
 *  @param	int	$fk_soc        	select socid - for your selection in array
 *  @param	string	$module_get     Starting path from which to search
 *  @param	string	$sortorder	SORT_ASC or SORT_DESC
 *  @param	array		$excludefiles   Array of Regex for exclude filter (example: array('(\.meta|_preview\.png)$','^\.'))
 *  @return	array		Array of array( filefolder=> array( filelabel=> array( file=> array('name'=>'xxx','date'=>'yyy','size'=>99,'type'=>'dir|file'))))
 */
function get_soc_file_array($fk_soc, $module_get = false, $sortorder = false, $excludefiles = false) 
{
	global $user, $conf, $db;

	$sortfield = "date";

	if(!$sortorder){
		$sorting = SORT_DESC;
	}else{
		$sorting = $sortorder;
	}

	$ar_modules_get = array();
	if (is_array($module_get)) $ar_modules_get = $module_get;
	elseif (strlen($module_get) > 0) $ar_modules_get[$module_get] = $module_get;
	else
	{
		$ar_modules_get['company']	= 'company';
		$ar_modules_get['dolimail']	= 'dolimail';
		$ar_modules_get['actions']	= 'actions';
		$ar_modules_get['invoice'] 	= 'invoice';
		$ar_modules_get['order']   	= 'order';
		$ar_modules_get['propal']  	= 'propal';
		$ar_modules_get['contract']	= 'contract';
		$ar_modules_get['project'] 	= 'project';
		$ar_modules_get['invoice_supplier']	= 'invoice_supplier';
		$ar_modules_get['order_supplier']	= 'order_supplier';
	}

	
	// rights
	if (count($ar_modules_get) > 0)
	foreach($ar_modules_get as $curmodule)
	{
		switch($curmodule)
		{
			case 'company':
			if (! empty($conf->societe->enabled))    // Recht Alle oder nur die Vertriebspartneradressen
				$ar_modules_secure['company']['outputdir'] = $conf->societe->dir_output;
			break;
			case 'dolimail':
			if (! empty($conf->dolimail->enabled) && ($user->rights->dolimail->read || $user->admin))
				$ar_modules_secure[$curmodule]['outputdir']=$conf->dolimail->dir_output.'/attachments';
			break;
			case 'actions':
			if (! empty($conf->agenda->enabled) || ($user->rights->agenda->allactions->read || $user->admin))
				$ar_modules_secure[$curmodule]['outputdir']=$conf->agenda->dir_output;
			break;
			case 'invoice':
			if (! empty($conf->facture->enabled) && ($user->rights->facture->lire || $user->admin))
				$ar_modules_secure[$curmodule]['outputdir']=$conf->facture->dir_output;
			break;
			case 'order':
			if (!empty($conf->commande->enabled) && ($user->rights->commande->lire || $user->admin))
				$ar_modules_secure[$curmodule]['outputdir']=$conf->commande->dir_output;
			break;
			case 'propal':
			if (!empty($conf->propal->enabled) && ($user->rights->propale->lire || $user->admin))
				$ar_modules_secure[$curmodule]['outputdir']=$conf->propal->dir_output;
			break;
			case 'project':
			if (! empty($conf->projet->enabled) && ($user->rights->projet->lire || $user->admin))
				$ar_modules_secure[$curmodule]['outputdir']=$conf->projet->dir_output;
			break;
			case 'invoice_supplier':
			if (! empty($conf->fournisseur->enabled) && ($user->rights->fournisseur->facture->lire || $user->admin))
				$ar_modules_secure[$curmodule]['outputdir']=$conf->fournisseur->dir_output.'/facture';
			break;
			case 'order_supplier':
			if (! empty($conf->fournisseur->enabled) && ($user->rights->fournisseur->commande->lire || $user->admin))
				$ar_modules_secure[$curmodule]['outputdir']=$conf->fournisseur->dir_output.'/commande';
			break;
		}
	}
			/* TODO make a outputdir*/
			//unset($ar_modules_secure['dolimail']);
			unset($ar_modules_secure['project']); // project (list with project) is "ref"
			unset($ar_modules_secure['actions']);
			unset($ar_modules_secure['contract']);
			/* TODO make a outputdir*/
			unset($curmodule);

	if($fk_soc > 0)
	$ar_modules_get = $ar_modules_secure;
	
	$xy=0;
	if (count($ar_modules_get)>0)
	foreach($ar_modules_get as $curmodule => $myarray)
	{
		if($fk_soc > 0 && $curmodule != "company")
		{

			// SQL to find documents (ref number)

			if($curmodule == "invoice") 					$sql = "SELECT facnumber as refstr FROM ".MAIN_DB_PREFIX."facture";
			elseif($curmodule == "order") 					$sql = "SELECT ref as refstr FROM ".MAIN_DB_PREFIX."commande";
			elseif($curmodule == "invoice_supplier") 		$sql = "SELECT rowid as refstr FROM ".MAIN_DB_PREFIX."facture_fourn";
			elseif($curmodule == "order_supplier") 			$sql = "SELECT ref as refstr FROM ".MAIN_DB_PREFIX."commande_fournisseur";
			elseif($curmodule == "propal") 					$sql = "SELECT ref as refstr FROM ".MAIN_DB_PREFIX."propal";
			elseif($curmodule == "contract") 				$sql = "SELECT ref as refstr FROM ".MAIN_DB_PREFIX."contrat";
			elseif($curmodule == "dolimail")				$sql = "SELECT uid as refstr, subject FROM ".MAIN_DB_PREFIX."mails";

			$sql.= ' WHERE entity IN ('.getEntity('societe', 1).')';
			$sql.= " AND fk_soc = '".$fk_soc."'";
			

			$res = $db->query($sql);
			if ($res && $db->num_rows($res) > 0)
			{
				while($obj = $db->fetch_object($res))
				{
					$ar_modules_secure[$curmodule]['socref'][] = $obj->refstr; 
					if($curmodule == "dolimail") $ar_modules_secure['dolimail']['subject'][$obj->refstr] = $obj->subject; 						
				}
			}
			else
			{
				unset($ar_modules_secure[$curmodule]);
				continue;
				$errors[]="SQL Error: ".$sql;
				$error++;
			}

			
		}else{
			if($curmodule == "dolimail")				$sql = "SELECT uid as refstr, subject FROM ".MAIN_DB_PREFIX."mails";
			
			$res = $db->query($sql);
			if ($res && $db->num_rows($res) > 0)
			{
				while($obj = $db->fetch_object($res))
				{
					if($curmodule == "dolimail") $ar_modules_secure['dolimail']['subject'][$obj->refstr] = $obj->subject; 
				}
			}
		}

		// Data in Array
		// Get Array from ar_module

		$output[$curmodule]=dol_dir_list($myarray['outputdir'],"files",1,'', $excludefiles, $sortfield, $sorting,1);
		if($fk_soc > 0)
		{
			if($curmodule == "company")
			{
				foreach($output["company"] as $label => $filedata)
				{
					if($filedata['level1name'] != $fk_soc)
					{
						unset($output['company'][$label]);
					}
				}
			}
			
			elseif($curmodule == "invoice")
			{
				if (! is_array($ar_modules_secure[$curmodule]['socref'])) { unset($output[$curmodule]); continue; } // wenn no file exsit
				foreach($output["invoice"] as $label => $filedata)
				{
					if (! in_array($filedata['level1name'], $ar_modules_secure[$curmodule]['socref']))
					{
						unset($output[$curmodule][$label]); // throw all ref number who are not in ($fac_supp_N_arr) array
					}

				}
			}
			elseif($curmodule == "invoice_supplier")
			{
				if (! is_array($ar_modules_secure[$curmodule]['socref'])) { unset($output[$curmodule]);  } // throw all ref number who are not in ($fac_invoice_arr) array
				foreach($output["invoice_supplier"] as $label => $filedata)
				{
					if (! in_array($filedata['level1name'], $ar_modules_secure[$curmodule]['socref'])) {
						unset($output[$curmodule][$label]); // throw all ref number who are not in ($fac_supp_N_arr) array
					}
				}
			}
			elseif($curmodule == "order")
			{
				if (! is_array($ar_modules_secure[$curmodule]['socref'])) { unset($output[$curmodule]); continue; } // throw all ref number who are not in ($fac_invoice_arr) array
				foreach($output["order"] as $label => $filedata)
				{
					if (! in_array($filedata['level1name'], $ar_modules_secure[$curmodule]['socref'])) {
						unset($output[$curmodule][$label]); // throw all ref number who are not in ($ref_order_arr) array
					}
				}
			}
			elseif($curmodule == "order_supplier")
			{
				if (! is_array($ar_modules_secure[$curmodule]['socref'])) { unset($output[$curmodule]); continue; } // throw all ref number who are not in ($fac_invoice_arr) array
				foreach($output["order_supplier"] as $label => $filedata)
				{
					if (! in_array($filedata['level1name'], $ar_modules_secure[$curmodule]['socref'])) {
						unset($output[$curmodule][$label]); // throw all ref number who are not in ($ref_order_supp_arr) array
					}
				}
			}
			elseif($curmodule == "propal")
			{
				if (! is_array($ar_modules_secure[$curmodule]['socref'])) { unset($output[$curmodule]); continue; } // throw all ref number who are not in ($fac_invoice_arr) array
				foreach($output["propal"] as $label => $filedata)
				{
					if (! in_array($filedata['level1name'], $ar_modules_secure[$curmodule]['socref'])) {
						unset($output[$curmodule][$label]); // throw all ref number who are not in ($ref_propal_arr) array
					}
				}
			}
			elseif($curmodule == "contract")
			{
				if (! is_array($ar_modules_secure[$curmodule]['socref'])) { unset($output[$curmodule]); continue; } // throw all ref number who are not in ($fac_invoice_arr) array
				foreach($output["contract"] as $label => $filedata)
				{
					if (! in_array($filedata['level1name'], $ar_modules_secure[$curmodule]['socref'])) {
						unset($output[$curmodule][$label]); // throw all ref number who are not in ($ref_contract_arr) array
					}
				}
			}
			elseif($curmodule == "dolimail")
			{

				if (! is_array($ar_modules_secure[$curmodule]['socref'])) { unset($output[$curmodule]); continue; } // throw all ref number who are not in ($fac_invoice_arr) array
				foreach($output["dolimail"] as $label => $filedata)
				{
					if($filedata['name'] == "winmail.dat" || $filedata['name'] == "smime.p7s") unset($output[$curmodule][$label]);
					else
					if (! in_array($filedata['level1name'], $ar_modules_secure[$curmodule]['socref'])) {
						unset($output[$curmodule][$label]); // throw all ref number who are not in ($ref_propal_arr) array
					}
				}
			}
			// Error if ther isn't any File
			if(count($output[$curmodule]) == 0)
			{
				$error++;
				$errors[]="Error [404]: No File found for User: ".$fk_soc." in module: ".$curmodule;
				unset($output[$curmodule]);
			}
		}

		// Extra for Mail attachments
		if($curmodule == "dolimail" && count($output["dolimail"])>0)
		{
			foreach($output["dolimail"] as $label => $filedata)
			{
				$output[$curmodule][$label]['subject'] = $ar_modules_secure['dolimail']['subject'][$filedata['level1name']];
			}
		}

		// Extra for Mail attachments
		if($curmodule == "invoice" && count($output["invoice"])>0)
		{
			foreach($output["invoice"] as $label => $filedata)
			{
				$output[$curmodule][$label]['subject'] = $filedata['level1name'];
			}
		}

		// Extra for Mail attachments
		if($curmodule == "invoice_supplier" && count($output["invoice_supplier"])>0)
		{
			foreach($output["invoice_supplier"] as $label => $filedata)
			{
				$output[$curmodule][$label]['subject'] = $filedata['level1name'];
			}
		}

		// Extra for Mail attachments
		if($curmodule == "contract" && count($output["contract"])>0)
		{
			foreach($output["contract"] as $label => $filedata)
			{
				$output[$curmodule][$label]['subject'] = $filedata['level1name'];
			}
		}		

		$xy++;
	}

	if(count($output) > 0)
	{
		return $output;
	}
	else
	{
		return -1;
	}
}

/**
 *  Calculate Bytes to kb, mb and translate it to current language
 *
 *  @param	int	$byt        	Bytes
 *  @return	string	calculated string
 */
function calculate_byte($byt)
{
	global $langs;
		
	if ($byt < 1024) {
		$unit = '&nbsp;'.$langs->trans("b");
		$mailsize=$byt;
	} else if ($byt / 1024 > 1024) {
		$mailsize = $byt / 1024 / 1024;
		$unit = '&nbsp;'.$langs->trans("Mb");
	} else {
		$mailsize = $byt / 1024;
		$unit = '&nbsp;'.$langs->trans("Kb");
	}

	$val = number_format($mailsize, 2).$unit;

	return $val;
}

/**
 * Fast compare of 2 files identified by their properties ->name, ->date and ->size
 *
 * @param	string 	$a		File 1
 * @param 	string	$b		File 2
 * @return 	int				1, 0, 1
 */
function dol_compare_file($a, $b)
{
	global $sortorder;
	global $sortfield;

	$sortorder=strtoupper($sortorder);

	if ($sortorder == 'ASC') { $retup=-1; $retdown=1; }
	else { $retup=1; $retdown=-1; }

	if ($sortfield == 'name')
	{
		if ($a->name == $b->name) return 0;
		return ($a->name < $b->name) ? $retup : $retdown;
	}
	if ($sortfield == 'date')
	{
		if ($a->date == $b->date) return 0;
		return ($a->date < $b->date) ? $retup : $retdown;
	}
	if ($sortfield == 'size')
	{
		if ($a->size == $b->size) return 0;
		return ($a->size < $b->size) ? $retup : $retdown;
	}
}

/**
 *	Return mime type of a file
 *
 *	@param	string	$file		Filename we looking for MIME type
 *  @param  string	$default    Default mime type if extension not found in known list
 * 	@param	int		$mode    	0=Return full mime, 1=otherwise short mime string, 2=image for mime type, 3=source language
 *	@return string 		    	Return a mime type family (text/xxx, application/xxx, image/xxx, audio, video, archive)
 *  @see    image_format_supported (images.lib.php)
 */
function dol_mimetype($file,$default='application/octet-stream',$mode=0)
{
	$mime=$default;
    $imgmime='other.png';
    $srclang='';

    $tmpfile=preg_replace('/\.noexe$/','',$file);

	// Text files
	if (preg_match('/\.txt$/i',$tmpfile))         			   { $mime='text/plain'; $imgmime='text.png'; }
	if (preg_match('/\.rtx$/i',$tmpfile))                      { $mime='text/richtext'; $imgmime='text.png'; }
	if (preg_match('/\.csv$/i',$tmpfile))					   { $mime='text/csv'; $imgmime='text.png'; }
	if (preg_match('/\.tsv$/i',$tmpfile))					   { $mime='text/tab-separated-values'; $imgmime='text.png'; }
	if (preg_match('/\.(cf|conf|log)$/i',$tmpfile))            { $mime='text/plain'; $imgmime='text.png'; }
    if (preg_match('/\.ini$/i',$tmpfile))                      { $mime='text/plain'; $imgmime='text.png'; $srclang='ini'; }
    if (preg_match('/\.css$/i',$tmpfile))                      { $mime='text/css'; $imgmime='css.png'; $srclang='css'; }
	// Certificate files
	if (preg_match('/\.(crt|cer|key|pub)$/i',$tmpfile))        { $mime='text/plain'; $imgmime='text.png'; }
	// HTML/XML
	if (preg_match('/\.(html|htm|shtml)$/i',$tmpfile))         { $mime='text/html'; $imgmime='html.png'; $srclang='html'; }
    if (preg_match('/\.(xml|xhtml)$/i',$tmpfile))              { $mime='text/xml'; $imgmime='other.png'; $srclang='xml'; }
	// Languages
	if (preg_match('/\.bas$/i',$tmpfile))                      { $mime='text/plain'; $imgmime='text.png'; $srclang='bas'; }
	if (preg_match('/\.(c)$/i',$tmpfile))                      { $mime='text/plain'; $imgmime='text.png'; $srclang='c'; }
    if (preg_match('/\.(cpp)$/i',$tmpfile))                    { $mime='text/plain'; $imgmime='text.png'; $srclang='cpp'; }
    if (preg_match('/\.(h)$/i',$tmpfile))                      { $mime='text/plain'; $imgmime='text.png'; $srclang='h'; }
    if (preg_match('/\.(java|jsp)$/i',$tmpfile))               { $mime='text/plain'; $imgmime='text.png'; $srclang='java'; }
	if (preg_match('/\.php([0-9]{1})?$/i',$tmpfile))           { $mime='text/plain'; $imgmime='php.png'; $srclang='php'; }
	if (preg_match('/\.phtml$/i',$tmpfile))                    { $mime='text/plain'; $imgmime='php.png'; $srclang='php'; }
	if (preg_match('/\.(pl|pm)$/i',$tmpfile))                  { $mime='text/plain'; $imgmime='pl.png'; $srclang='perl'; }
	if (preg_match('/\.sql$/i',$tmpfile))                      { $mime='text/plain'; $imgmime='text.png'; $srclang='sql'; }
	if (preg_match('/\.js$/i',$tmpfile))                       { $mime='text/x-javascript'; $imgmime='jscript.png'; $srclang='js'; }
	// Open office
	if (preg_match('/\.odp$/i',$tmpfile))                      { $mime='application/vnd.oasis.opendocument.presentation'; $imgmime='ooffice.png'; }
	if (preg_match('/\.ods$/i',$tmpfile))                      { $mime='application/vnd.oasis.opendocument.spreadsheet'; $imgmime='ooffice.png'; }
	if (preg_match('/\.odt$/i',$tmpfile))                      { $mime='application/vnd.oasis.opendocument.text'; $imgmime='ooffice.png'; }
	// MS Office
	if (preg_match('/\.mdb$/i',$tmpfile))					   { $mime='application/msaccess'; $imgmime='mdb.png'; }
	if (preg_match('/\.doc(x|m)?$/i',$tmpfile))				   { $mime='application/msword'; $imgmime='doc.png'; }
	if (preg_match('/\.dot(x|m)?$/i',$tmpfile))				   { $mime='application/msword'; $imgmime='doc.png'; }
	if (preg_match('/\.xlt(x)?$/i',$tmpfile))				   { $mime='application/vnd.ms-excel'; $imgmime='xls.png'; }
	if (preg_match('/\.xla(m)?$/i',$tmpfile))				   { $mime='application/vnd.ms-excel'; $imgmime='xls.png'; }
	if (preg_match('/\.xls$/i',$tmpfile))			           { $mime='application/vnd.ms-excel'; $imgmime='xls.png'; }
	if (preg_match('/\.xls(b|m|x)$/i',$tmpfile))			   { $mime='application/vnd.openxmlformats-officedocument.spreadsheetml.sheet'; $imgmime='xls.png'; }
	if (preg_match('/\.pps(m|x)?$/i',$tmpfile))				   { $mime='application/vnd.ms-powerpoint'; $imgmime='ppt.png'; }
	if (preg_match('/\.ppt(m|x)?$/i',$tmpfile))				   { $mime='application/x-mspowerpoint'; $imgmime='ppt.png'; }
	// Other
	if (preg_match('/\.pdf$/i',$tmpfile))                      { $mime='application/pdf'; $imgmime='pdf.png'; }
	// Scripts
	if (preg_match('/\.bat$/i',$tmpfile))                      { $mime='text/x-bat'; $imgmime='script.png'; $srclang='dos'; }
	if (preg_match('/\.sh$/i',$tmpfile))                       { $mime='text/x-sh'; $imgmime='script.png'; $srclang='bash'; }
	if (preg_match('/\.ksh$/i',$tmpfile))                      { $mime='text/x-ksh'; $imgmime='script.png'; $srclang='bash'; }
	if (preg_match('/\.bash$/i',$tmpfile))                     { $mime='text/x-bash'; $imgmime='script.png'; $srclang='bash'; }
	// Images
	if (preg_match('/\.ico$/i',$tmpfile))                      { $mime='image/x-icon'; $imgmime='image.png'; }
	if (preg_match('/\.(jpg|jpeg)$/i',$tmpfile))			   { $mime='image/jpeg'; $imgmime='image.png'; }
	if (preg_match('/\.png$/i',$tmpfile))					   { $mime='image/png'; $imgmime='image.png'; }
	if (preg_match('/\.gif$/i',$tmpfile))					   { $mime='image/gif'; $imgmime='image.png'; }
	if (preg_match('/\.bmp$/i',$tmpfile))					   { $mime='image/bmp'; $imgmime='image.png'; }
	if (preg_match('/\.(tif|tiff)$/i',$tmpfile))			   { $mime='image/tiff'; $imgmime='image.png'; }
	// Calendar
	if (preg_match('/\.vcs$/i',$tmpfile))					   { $mime='text/calendar'; $imgmime='other.png'; }
	if (preg_match('/\.ics$/i',$tmpfile))					   { $mime='text/calendar'; $imgmime='other.png'; }
	// Other
	if (preg_match('/\.torrent$/i',$tmpfile))				   { $mime='application/x-bittorrent'; $imgmime='other.png'; }
	// Audio
	if (preg_match('/\.(mp3|ogg|au|wav|wma|mid)$/i',$tmpfile)) { $mime='audio'; $imgmime='audio.png'; }
	// Video
    if (preg_match('/\.ogv$/i',$tmpfile))                      { $mime='video/ogg'; $imgmime='video.png'; }
    if (preg_match('/\.webm$/i',$tmpfile))                     { $mime='video/webm'; $imgmime='video.png'; }
    if (preg_match('/\.avi$/i',$tmpfile))                      { $mime='video/x-msvideo'; $imgmime='video.png'; }
    if (preg_match('/\.divx$/i',$tmpfile))                     { $mime='video/divx'; $imgmime='video.png'; }
    if (preg_match('/\.xvid$/i',$tmpfile))                     { $mime='video/xvid'; $imgmime='video.png'; }
    if (preg_match('/\.(wmv|mpg|mpeg)$/i',$tmpfile))           { $mime='video'; $imgmime='video.png'; }
	// Archive
	if (preg_match('/\.(zip|rar|gz|tgz|z|cab|bz2|7z|tar|lzh)$/i',$tmpfile))   { $mime='archive'; $imgmime='archive.png'; }    // application/xxx where zzz is zip, ...
	// Exe
	if (preg_match('/\.(exe|com)$/i',$tmpfile))                { $mime='application/octet-stream'; $imgmime='other.png'; }
	// Lib
	if (preg_match('/\.(dll|lib|o|so|a)$/i',$tmpfile))         { $mime='library'; $imgmime='library.png'; }
    // Err
	if (preg_match('/\.err$/i',$tmpfile))                      { $mime='error'; $imgmime='error.png'; }

	// Return string
	if ($mode == 1)
	{
		$tmp=explode('/',$mime);
		return (! empty($tmp[1])?$tmp[1]:$tmp[0]);
	}
	if ($mode == 2)
	{
	    return $imgmime;
	}
    if ($mode == 3)
    {
        return $srclang;
    }

	return $mime;
}


/**
 * Test if filename is a directory
 *
 * @param	string		$folder     Name of folder
 * @return	boolean     			True if it's a directory, False if not found
 */
function dol_is_dir($folder)
{
    $newfolder=dol_osencode($folder);
    if (is_dir($newfolder)) return true;
    else return false;
}

/**
 * Return if path is a file
 *
 * @param   string		$pathoffile		Path of file
 * @return  boolean     			    True or false
 */
function dol_is_file($pathoffile)
{
    $newpathoffile=dol_osencode($pathoffile);
    return is_file($newpathoffile);
}

/**
 * Return if path is an URL
 *
 * @param   string		$url	Url
 * @return  boolean      	   	True or false
 */
function dol_is_url($url)
{
    $tmpprot=array('file','http','https','ftp','zlib','data','ssh','ssh2','ogg','expect');
    foreach($tmpprot as $prot)
    {
        if (preg_match('/^'.$prot.':/i',$url)) return true;
    }
    return false;
}

/**
 * 	Test if a folder is empty
 *
 * 	@param	string	$folder		Name of folder
 * 	@return boolean				True if dir is empty or non-existing, False if it contains files
 */
function dol_dir_is_emtpy($folder)
{
	$newfolder=dol_osencode($folder);
	if (is_dir($newfolder))
	{
		$handle = opendir($newfolder);
        $folder_content = '';
		while ((gettype($name = readdir($handle)) != "boolean"))
		{
			$name_array[] = $name;
		}
		foreach($name_array as $temp) $folder_content .= $temp;

        closedir($handle);

		if ($folder_content == "...") return true;
		else return false;
	}
	else
	return true; // Dir does not exists
}

/**
 * 	Count number of lines in a file
 *
 * 	@param	string	$file		Filename
 * 	@return int					<0 if KO, Number of lines in files if OK
 */
function dol_count_nb_of_line($file)
{
	$nb=0;

	$newfile=dol_osencode($file);
	//print 'x'.$file;
	$fp=fopen($newfile,'r');
	if ($fp)
	{
		while (!feof($fp))
		{
			$line=fgets($fp);
            // We increase count only if read was success. We need test because feof return true only after fgets so we do n+1 fgets for a file with n lines.
			if (! $line === false) $nb++;
		}
		fclose($fp);
	}
	else
	{
		$nb=-1;
	}

	return $nb;
}


/**
 * Return size of a file
 *
 * @param 	string		$pathoffile		Path of file
 * @return 	integer						File size
 */
function dol_filesize($pathoffile)
{
	$newpathoffile=dol_osencode($pathoffile);
	return filesize($newpathoffile);
}

/**
 * Return time of a file
 *
 * @param 	string		$pathoffile		Path of file
 * @return 	int					Time of file
 */
function dol_filemtime($pathoffile)
{
	$newpathoffile=dol_osencode($pathoffile);
	return @filemtime($newpathoffile); // @Is to avoid errors if files does not exists
}

/**
 * Copy a file to another file.
 *
 * @param	string	$srcfile			Source file (can't be a directory)
 * @param	string	$destfile			Destination file (can't be a directory)
 * @param	int		$newmask			Mask for new file (0 by default means $conf->global->MAIN_UMASK). Example: '0666'
 * @param 	int		$overwriteifexists	Overwrite file if exists (1 by default)
 * @return	int							<0 if error, 0 if nothing done (dest file already exists and overwriteifexists=0), >0 if OK
 * @see		dolCopyr
 */
function dol_copy($srcfile, $destfile, $newmask=0, $overwriteifexists=1)
{
	global $conf;

	dol_syslog("files.lib.php::dol_copy srcfile=".$srcfile." destfile=".$destfile." newmask=".$newmask." overwriteifexists=".$overwriteifexists);

	if (empty($srcfile) || empty($destfile)) return -1;

	$destexists=dol_is_file($destfile);
	if (! $overwriteifexists && $destexists) return 0;

	$newpathofsrcfile=dol_osencode($srcfile);
    $newpathofdestfile=dol_osencode($destfile);
    $newdirdestfile=dirname($newpathofdestfile);

    if ($destexists && ! is_writable($newpathofdestfile))
    {
        dol_syslog("files.lib.php::dol_copy failed Permission denied to overwrite target file", LOG_WARNING);
        return -1;
    }
    if (! is_writable($newdirdestfile))
    {
        dol_syslog("files.lib.php::dol_copy failed Permission denied to write into target directory ".$newdirdestfile, LOG_WARNING);
        return -2;
    }
    // Copy with overwriting if exists
    $result=@copy($newpathofsrcfile, $newpathofdestfile);
	//$result=copy($newpathofsrcfile, $newpathofdestfile);	// To see errors, remove @
	if (! $result)
	{
	    dol_syslog("files.lib.php::dol_copy failed to copy", LOG_WARNING);
	    return -3;
	}
	if (empty($newmask) && ! empty($conf->global->MAIN_UMASK)) $newmask=$conf->global->MAIN_UMASK;
	if (empty($newmask))	// This should no happen
	{
		dol_syslog("Warning: dol_copy called with empty value for newmask and no default value defined", LOG_WARNING);
		$newmask='0664';
	}

	@chmod($newpathofdestfile, octdec($newmask));

	return 1;
}

/**
 * Copy a dir to another dir.
 *
 * @param	string	$srcfile			Source file (a directory)
 * @param	string	$destfile			Destination file (a directory)
 * @param	int		$newmask			Mask for new file (0 by default means $conf->global->MAIN_UMASK). Example: '0666'
 * @param 	int		$overwriteifexists	Overwrite file if exists (1 by default)
 * @return	int							<0 if error, 0 if nothing done (dest dir already exists and overwriteifexists=0), >0 if OK
 * @see		dol_copy
 */
function dolCopyDir($srcfile, $destfile, $newmask, $overwriteifexists)
{
	global $conf;

	$result=0;

	dol_syslog("files.lib.php::dolCopyr srcfile=".$srcfile." destfile=".$destfile." newmask=".$newmask." overwriteifexists=".$overwriteifexists);

	if (empty($srcfile) || empty($destfile)) return -1;

	$destexists=dol_is_dir($destfile);
	if (! $overwriteifexists && $destexists) return 0;

	$srcfile=dol_osencode($srcfile);
	$destfile=dol_osencode($destfile);

    // recursive function to copy
    // all subdirectories and contents:
	if (is_dir($srcfile))
	{
        $dir_handle=opendir($srcfile);
        while ($file=readdir($dir_handle))
        {
            if ($file!="." && $file!="..")
            {
                if (is_dir($srcfile."/".$file))
                {
                    if (!is_dir($destfile."/".$file))
                    {
                    	umask(0);
						$dirmaskdec=octdec($newmask);
						if (empty($newmask) && ! empty($conf->global->MAIN_UMASK)) $dirmaskdec=octdec($conf->global->MAIN_UMASK);
						$dirmaskdec |= octdec('0200');  // Set w bit required to be able to create content for recursive subdirs files
                    	dol_mkdir($destfile."/".$file, '', decoct($dirmaskdec));
                    }
                    $result=dolCopyDir($srcfile."/".$file, $destfile."/".$file, $newmask, $overwriteifexists);
                }
                else
				{
                    $result=dol_copy($srcfile."/".$file, $destfile."/".$file, $newmask, $overwriteifexists);
                }
                if ($result < 0) break;
            }
        }
        closedir($dir_handle);
    }
    else
	{
        $result=dol_copy($srcfile, $destfile, $newmask, $overwriteifexists);
    }

    return $result;
}


/**
 * Move a file into another name.
 * This function differs from dol_move_uploaded_file, because it can be called in any context.
 *
 * @param	string  $srcfile            Source file (can't be a directory. use native php @rename() to move a directory)
 * @param   string	$destfile           Destination file (can't be a directory. use native php @rename() to move a directory)
 * @param   integer	$newmask            Mask in octal string for new file (0 by default means $conf->global->MAIN_UMASK)
 * @param   int		$overwriteifexists  Overwrite file if exists (1 by default)
 * @return  boolean 		            True if OK, false if KO
 */
function dol_move($srcfile, $destfile, $newmask=0, $overwriteifexists=1)
{
    global $conf;
    $result=false;

    dol_syslog("files.lib.php::dol_move srcfile=".$srcfile." destfile=".$destfile." newmask=".$newmask." overwritifexists=".$overwriteifexists);
    $destexists=dol_is_file($destfile);
    if ($overwriteifexists || ! $destexists)
    {
        $newpathofsrcfile=dol_osencode($srcfile);
        $newpathofdestfile=dol_osencode($destfile);

        $result=@rename($newpathofsrcfile, $newpathofdestfile); // To see errors, remove @
        if (! $result)
        {
        	if ($destexists)
        	{
        		dol_syslog("files.lib.php::dol_move failed. We try to delete first and move after.", LOG_WARNING);
        		// We force delete and try again. Rename function sometimes fails to replace dest file with some windows NTFS partitions.
        		dol_delete_file($destfile);
        		$result=@rename($newpathofsrcfile, $newpathofdestfile); // To see errors, remove @
        	}
        	else dol_syslog("files.lib.php::dol_move failed", LOG_WARNING);
        }
        if (empty($newmask)) $newmask=empty($conf->global->MAIN_UMASK)?'0755':$conf->global->MAIN_UMASK;
        $newmaskdec=octdec($newmask);
        // Currently method is restricted to files (dol_delete_files previously used is for files, and mask usage if for files too)
        // to allow mask usage for dir, we shoul introduce a new param "isdir" to 1 to complete newmask like this
        // if ($isdir) $newmaskdec |= octdec('0111');  // Set x bit required for directories
        @chmod($newpathofdestfile, $newmaskdec);
    }

    return $result;
}

/**
 *	Unescape a file submitted by upload.
 *  PHP escape char " (%22) or char ' (%27) into $FILES.
 *
 *	@param	string	$filename		Filename
 *	@return	string					Filename sanitized
 */
function dol_unescapefile($filename)
{
	// Remove path information and dots around the filename, to prevent uploading
	// into different directories or replacing hidden system files.
	// Also remove control characters and spaces (\x00..\x20) around the filename:
	return trim(basename($filename), ".\x00..\x20");
}

/**
 *	Make control on an uploaded file from an GUI page and move it to final destination.
 * 	If there is errors (virus found, antivir in error, bad filename), file is not moved.
 *  Note: This function can be used only into a HTML page context. Use dol_move if you are outside.
 *
 *	@param	string	$src_file			Source full path filename ($_FILES['field']['tmp_name'])
 *	@param	string	$dest_file			Target full path filename  ($_FILES['field']['name'])
 * 	@param	int		$allowoverwrite		1=Overwrite target file if it already exists
 * 	@param	int		$disablevirusscan	1=Disable virus scan
 * 	@param	integer	$uploaderrorcode	Value of PHP upload error code ($_FILES['field']['error'])
 * 	@param	int		$nohook				Disable all hooks
 * 	@param	string	$varfiles			_FILES var name
 *	@return int       			  		>0 if OK, <0 or string if KO
 *  @see    dol_move
 */
function dol_move_uploaded_file($src_file, $dest_file, $allowoverwrite, $disablevirusscan=0, $uploaderrorcode=0, $nohook=0, $varfiles='addedfile')
{
	global $conf, $db, $user, $langs;
	global $object, $hookmanager;

	$reshook=0;
	$file_name = $dest_file;

	if (empty($nohook))
	{
		// If an upload error has been reported
		if ($uploaderrorcode)
		{
			switch($uploaderrorcode)
			{
				case UPLOAD_ERR_INI_SIZE:	// 1
					return 'ErrorFileSizeTooLarge';
					break;
				case UPLOAD_ERR_FORM_SIZE:	// 2
					return 'ErrorFileSizeTooLarge';
					break;
				case UPLOAD_ERR_PARTIAL:	// 3
					return 'ErrorPartialFile';
					break;
				case UPLOAD_ERR_NO_TMP_DIR:	//
					return 'ErrorNoTmpDir';
					break;
				case UPLOAD_ERR_CANT_WRITE:
					return 'ErrorFailedToWriteInDir';
					break;
				case UPLOAD_ERR_EXTENSION:
					return 'ErrorUploadBlockedByAddon';
					break;
				default:
					break;
			}
		}

		// If we need to make a virus scan
		if (empty($disablevirusscan) && file_exists($src_file) && ! empty($conf->global->MAIN_ANTIVIRUS_COMMAND))
		{
			if (! class_exists('AntiVir')) {
				require DOL_DOCUMENT_ROOT.'/core/class/antivir.class.php';
			}
			$antivir=new AntiVir($db);
			$result = $antivir->dol_avscan_file($src_file);
			if ($result < 0)	// If virus or error, we stop here
			{
				$reterrors=$antivir->errors;
				dol_syslog('Files.lib::dol_move_uploaded_file File "'.$src_file.'" (target name "'.$dest_file.'") KO with antivirus: result='.$result.' errors='.join(',',$antivir->errors), LOG_WARNING);
				return 'ErrorFileIsInfectedWithAVirus: '.join(',',$reterrors);
			}
		}

		// Security:
		// Disallow file with some extensions. We renamed them.
		// Car si on a mis le rep documents dans un rep de la racine web (pas bien), cela permet d'executer du code a la demande.
		if (preg_match('/\.htm|\.html|\.php|\.pl|\.cgi$/i',$dest_file) && empty($conf->global->MAIN_DOCUMENT_IS_OUTSIDE_WEBROOT_SO_NOEXE_NOT_REQUIRED))
		{
			$file_name.= '.noexe';
		}

		// Security:
		// On interdit fichiers caches, remontees de repertoire ainsi que les pipes dans les noms de fichiers.
		if (preg_match('/^\./',$src_file) || preg_match('/\.\./',$src_file) || preg_match('/[<>|]/',$src_file))
		{
			dol_syslog("Refused to deliver file ".$src_file, LOG_WARNING);
			return -1;
		}

		// Security:
		// On interdit fichiers caches, remontees de repertoire ainsi que les pipe dans les noms de fichiers.
		if (preg_match('/^\./',$dest_file) || preg_match('/\.\./',$dest_file) || preg_match('/[<>|]/',$dest_file))
		{
			dol_syslog("Refused to deliver file ".$dest_file, LOG_WARNING);
			return -2;
		}

		$reshook=$hookmanager->initHooks(array('fileslib'));

		$parameters=array('dest_file' => $dest_file, 'src_file' => $src_file, 'file_name' => $file_name, 'varfiles' => $varfiles, 'allowoverwrite' => $allowoverwrite);
		$reshook=$hookmanager->executeHooks('moveUploadedFile', $parameters, $object);
	}

	if ($reshook < 0)	// At least one blocking error returned by one hook
	{
		$errmsg = join(',', $hookmanager->errors);
		if (empty($errmsg)) $errmsg = 'ErrorReturnedBySomeHooks';	// Should not occurs. Added if hook is bugged and does not set ->errors when there is error.
		return $errmsg;
	}
	elseif (empty($reshook))
	{
		// The file functions must be in OS filesystem encoding.
		$src_file_osencoded=dol_osencode($src_file);
		$file_name_osencoded=dol_osencode($file_name);

		// Check if destination dir is writable
		// TODO

		// Check if destination file already exists
		if (! $allowoverwrite)
		{
			if (file_exists($file_name_osencoded))
			{
				dol_syslog("Files.lib::dol_move_uploaded_file File ".$file_name." already exists. Return 'ErrorFileAlreadyExists'", LOG_WARNING);
				return 'ErrorFileAlreadyExists';
			}
		}

		// Move file
		$return=move_uploaded_file($src_file_osencoded, $file_name_osencoded);
		if ($return)
		{
			if (! empty($conf->global->MAIN_UMASK)) @chmod($file_name_osencoded, octdec($conf->global->MAIN_UMASK));
			dol_syslog("Files.lib::dol_move_uploaded_file Success to move ".$src_file." to ".$file_name." - Umask=".$conf->global->MAIN_UMASK, LOG_DEBUG);
			return 1;	// Success
		}
		else
		{
			dol_syslog("Files.lib::dol_move_uploaded_file Failed to move ".$src_file." to ".$file_name, LOG_ERR);
			return -3;	// Unknown error
		}
	}

	return 1;	// Success
}

/**
 *  Remove a file or several files with a mask
 *
 *  @param	string	$file           File to delete or mask of files to delete
 *  @param  int		$disableglob    Disable usage of glob like * so function is an exact delete function that will return error if no file found
 *  @param  int		$nophperrors    Disable all PHP output errors
 *  @param	int		$nohook			Disable all hooks
 *  @param	object	$object			Current object in use
 *  @return boolean         		True if no error (file is deleted or if glob is used and there's nothing to delete), False if error
 */
function dol_delete_file($file,$disableglob=0,$nophperrors=0,$nohook=0,$object=null)
{
	global $db, $conf, $user, $langs;
	global $hookmanager;

	$langs->load("other");
	$langs->load("errors");

	dol_syslog("dol_delete_file file=".$file." disableglob=".$disableglob." nophperrors=".$nophperrors." nohook=".$nohook);

	if (empty($nohook))
	{
		$hookmanager->initHooks(array('fileslib'));

		$parameters=array(
				'GET' => $_GET,
				'file' => $file,
				'disableglob'=> $disableglob,
				'nophperrors' => $nophperrors
		);
		$reshook=$hookmanager->executeHooks('deleteFile', $parameters, $object);
	}

	if (empty($nohook) && $reshook != 0) // reshook = 0 to do standard actions, 1 = ok, -1 = ko
	{
		if ($reshook < 0) return false;
		return true;
	}
	else
	{
		$error=0;

		//print "x".$file." ".$disableglob;exit;
		$file_osencoded=dol_osencode($file);    // New filename encoded in OS filesystem encoding charset
		if (empty($disableglob) && ! empty($file_osencoded))
		{
			$ok=true;
			$globencoded=str_replace('[','\[',$file_osencoded);
			$globencoded=str_replace(']','\]',$globencoded);
			$listofdir=glob($globencoded);
			if (! empty($listofdir) && is_array($listofdir))
			{
				foreach ($listofdir as $filename)
				{
					if ($nophperrors) $ok=@unlink($filename);
					else $ok=unlink($filename);
					if ($ok) dol_syslog("Removed file ".$filename, LOG_DEBUG);
					else dol_syslog("Failed to remove file ".$filename, LOG_WARNING);
					// TODO Failure to remove can be because file was already removed or because of permission
					// If error because of not exists, we must can return true but we should return false if this is a permission problem
				}
			}
			else dol_syslog("No files to delete found", LOG_WARNING);
		}
		else
		{
			$ok=false;
			if ($nophperrors) $ok=@unlink($file_osencoded);
			else $ok=unlink($file_osencoded);
			if ($ok) dol_syslog("Removed file ".$file_osencoded, LOG_DEBUG);
			else dol_syslog("Failed to remove file ".$file_osencoded, LOG_WARNING);      
		}

		return $ok;
	}
}

/**
 *  Remove a directory (not recursive, so content must be empty).
 *  If directory is not empty, return false
 *
 *  @param	string	$dir            Directory to delete
 *  @param  int		$nophperrors    Disable all PHP output errors
 *  @return boolean         		True if success, false if error
 */
function dol_delete_dir($dir,$nophperrors=0)
{
    $dir_osencoded=dol_osencode($dir);
    return ($nophperrors?@rmdir($dir_osencoded):rmdir($dir_osencoded));
}

/**
 *  Remove a directory $dir and its subdirectories (or only files and subdirectories)
 *
 *  @param	string	$dir            Dir to delete
 *  @param  int		$count          Counter to count nb of deleted elements
 *  @param  int		$nophperrors    Disable all PHP output errors
 *  @param	int		$onlysub		Delete only files and subdir, not main directory
 *  @return int             		Number of files and directory removed
 */
function dol_delete_dir_recursive($dir,$count=0,$nophperrors=0,$onlysub=0)
{
    dol_syslog("functions.lib:dol_delete_dir_recursive ".$dir,LOG_DEBUG);
    if (dol_is_dir($dir))
    {
        $dir_osencoded=dol_osencode($dir);
        if ($handle = opendir("$dir_osencoded"))
        {
            while (false !== ($item = readdir($handle)))
            {
                if (! utf8_check($item)) $item=utf8_encode($item);  // should be useless

                if ($item != "." && $item != "..")
                {
                    if (is_dir(dol_osencode("$dir/$item")))
                    {
                        $count=dol_delete_dir_recursive("$dir/$item",$count,$nophperrors);
                    }
                    else
                    {
                        dol_delete_file("$dir/$item",1,$nophperrors);
                        $count++;
                        //echo " removing $dir/$item<br>\n";
                    }
                }
            }
            closedir($handle);

            if (empty($onlysub))
            {
	            dol_delete_dir($dir,$nophperrors);
    	        $count++;
        	    //echo "removing $dir<br>\n";
            }
        }
    }

    //echo "return=".$count;
    return $count;
}


/**
 *  Delete all preview files linked to object instance
 *
 *  @param	object	$object		Object to clean
 *  @return	int					0 if error, 1 if OK
 */
function dol_delete_preview($object)
{
	global $langs,$conf;

	// Define parent dir of elements
	$element = $object->element;

    if ($object->element == 'order_supplier')		$dir = $conf->fournisseur->dir_output.'/commande';
    elseif ($object->element == 'invoice_supplier')	$dir = $conf->fournisseur->dir_output.'/facture';
    elseif ($object->element == 'project')			$dir = $conf->projet->dir_output;
    elseif ($object->element == 'shipping')			$dir = $conf->expedition->dir_output.'/sending';
    elseif ($object->element == 'delivery')			$dir = $conf->expedition->dir_output.'/receipt';
    elseif ($object->element == 'fichinter')		$dir = $conf->ficheinter->dir_output;
    else $dir=empty($conf->$element->dir_output)?'':$conf->$element->dir_output;

    if (empty($dir)) return 'ErrorObjectNoSupportedByFunction';

	$refsan = dol_sanitizeFileName($object->ref);
	$dir = $dir . "/" . $refsan ;
	$file = $dir . "/" . $refsan . ".pdf.png";
	$multiple = $file . ".";

	if (file_exists($file) && is_writable($file))
	{
		if (! dol_delete_file($file,1))
		{
			$object->error=$langs->trans("ErrorFailedToDeleteFile",$file);
			return 0;
		}
	}
	else
	{
		for ($i = 0; $i < 20; $i++)
		{
			$preview = $multiple.$i;

			if (file_exists($preview) && is_writable($preview))
			{
				if ( ! dol_delete_file($preview,1) )
				{
					$object->error=$langs->trans("ErrorFailedToOpenFile",$preview);
					return 0;
				}
			}
		}
	}

	return 1;
}

/**
 *	Create a meta file with document file into same directory.
 *	This should allow "grep" search.
 *  This feature is enabled only if option MAIN_DOC_CREATE_METAFILE is set.
 *
 *	@param	CommonObject	$object		Object
 *	@return	int					0 if we did nothing, >0 success, <0 error
 */
function dol_meta_create($object)
{
	global $conf;

	if (empty($conf->global->MAIN_DOC_CREATE_METAFILE)) return 0;	// By default, no metafile.

	// Define parent dir of elements
	$element=$object->element;

	if ($object->element == 'order_supplier')		$dir = $conf->fournisseur->dir_output.'/commande';
	elseif ($object->element == 'invoice_supplier')	$dir = $conf->fournisseur->dir_output.'/facture';
	elseif ($object->element == 'project')			$dir = $conf->projet->dir_output;
	elseif ($object->element == 'shipping')			$dir = $conf->expedition->dir_output.'/sending';
	elseif ($object->element == 'delivery')			$dir = $conf->expedition->dir_output.'/receipt';
	elseif ($object->element == 'fichinter')		$dir = $conf->ficheinter->dir_output;
	else $dir=empty($conf->$element->dir_output)?'':$conf->$element->dir_output;

	if ($dir)
	{
		$object->fetch_thirdparty();

		$facref = dol_sanitizeFileName($object->ref);
		$dir = $dir . "/" . $facref;
		$file = $dir . "/" . $facref . ".meta";

		if (! is_dir($dir))
		{
			dol_mkdir($dir);
		}

		if (is_dir($dir))
		{
			$nblignes = count($object->lines);
			$client = $object->thirdparty->name . " " . $object->thirdparty->address . " " . $object->thirdparty->zip . " " . $object->thirdparty->town;
			$meta = "REFERENCE=\"" . $object->ref . "\"
			DATE=\"" . dol_print_date($object->date,'') . "\"
			NB_ITEMS=\"" . $nblignes . "\"
			CLIENT=\"" . $client . "\"
			TOTAL_HT=\"" . $object->total_ht . "\"
			TOTAL_TTC=\"" . $object->total_ttc . "\"\n";

			for ($i = 0 ; $i < $nblignes ; $i++)
			{
				//Pour les articles
				$meta .= "ITEM_" . $i . "_QUANTITY=\"" . $object->lines[$i]->qty . "\"
				ITEM_" . $i . "_TOTAL_HT=\"" . $object->lines[$i]->total_ht . "\"
				ITEM_" . $i . "_TVA=\"" .$object->lines[$i]->tva_tx . "\"
				ITEM_" . $i . "_DESCRIPTION=\"" . str_replace("\r\n","",nl2br($object->lines[$i]->desc)) . "\"
				";
			}
		}

		$fp = fopen($file,"w");
		fputs($fp,$meta);
		fclose($fp);
		if (! empty($conf->global->MAIN_UMASK))
		@chmod($file, octdec($conf->global->MAIN_UMASK));

		return 1;
	}

	return 0;
}



/**
 * Scan a directory and init $_SESSION to manage uploaded files with list of all found files.
 * Note: Only email module seems to use this. Other feature initialize the $_SESSION doing $formmail->clear_attached_files(); $formmail->add_attached_files()
 *
 * @param	string	$pathtoscan				Path to scan
 * @param   string  $trackid                Track id (used to prefix name of session vars to avoid conflict)
 * @return	void
 */
function dol_init_file_process($pathtoscan='', $trackid='')
{
	$listofpaths=array();
	$listofnames=array();
	$listofmimes=array();

	if ($pathtoscan)
	{
		$listoffiles=dol_dir_list($pathtoscan,'files');
		foreach($listoffiles as $key => $val)
		{
			$listofpaths[]=$val['fullname'];
			$listofnames[]=$val['name'];
			$listofmimes[]=dol_mimetype($val['name']);
		}
	}
    $keytoavoidconflict = empty($trackid)?'':'-'.$trackid;
	$_SESSION["listofpaths".$keytoavoidconflict]=join(';',$listofpaths);
	$_SESSION["listofnames".$keytoavoidconflict]=join(';',$listofnames);
	$_SESSION["listofmimes".$keytoavoidconflict]=join(';',$listofmimes);
}


/**
 * Get and save an upload file (for example after submitting a new file a mail form).
 * All information used are in db, conf, langs, user and _FILES.
 * Note: This function can be used only into a HTML page context.
 *
 * @param	string	$upload_dir				Directory where to store uploaded file (note: also find in first part of dest_file)
 * @param	int		$allowoverwrite			1=Allow overwrite existing file
 * @param	int		$donotupdatesession		1=Do no edit _SESSION variable
 * @param	string	$varfiles				_FILES var name
 * @param	string	$savingdocmask			Mask to use to define output filename. For example 'XXXXX-__YYYYMMDD__-__file__'
 * @param	string	$link					Link to add
 * @param   string  $trackid                Track id (used to prefix name of session vars to avoid conflict)
 * @return	void
 */
function dol_add_file_process($upload_dir, $allowoverwrite=0, $donotupdatesession=0, $varfiles='addedfile', $savingdocmask='', $link=null, $trackid='')
{
	global $db,$user,$conf,$langs;

	if (! empty($_FILES[$varfiles])) // For view $_FILES[$varfiles]['error']
	{
		dol_syslog('dol_add_file_process upload_dir='.$upload_dir.' allowoverwrite='.$allowoverwrite.' donotupdatesession='.$donotupdatesession.' savingdocmask='.$savingdocmask, LOG_DEBUG);
		if (dol_mkdir($upload_dir) >= 0)
		{
			$TFile = $_FILES[$varfiles];
			if (!is_array($TFile['name']))
			{
<<<<<<< HEAD
				$destpath=$upload_dir . "/" . preg_replace('/__file__/',$_FILES[$varfiles]['name'],$savingdocmask);
				$destfile=preg_replace('/__file__/',$_FILES[$varfiles]['name'],$savingdocmask);
			}

			// lowercase extension
			$info = pathinfo($destpath);
			$destpath = $info['dirname'].'/'.$info['filename'].'.'.strtolower($info['extension']);
			$info = pathinfo($destfile);
			$destfile = $info['filename'].'.'.strtolower($info['extension']);
				
			$resupload = dol_move_uploaded_file($_FILES[$varfiles]['tmp_name'], $destpath, $allowoverwrite, 0, $_FILES[$varfiles]['error'], 0, $varfiles);
			if (is_numeric($resupload) && $resupload > 0)
			{
				include_once DOL_DOCUMENT_ROOT.'/core/lib/images.lib.php';
				global $maxwidthsmall, $maxheightsmall, $maxwidthmini, $maxheightmini;
				
				if (empty($donotupdatesession))
				{
					include_once DOL_DOCUMENT_ROOT.'/core/class/html.formmail.class.php';
					$formmail = new FormMail($db);
					$formmail->add_attached_files($destpath, $destfile, $_FILES[$varfiles]['type']);
				}
				if (image_format_supported($destpath) == 1)
				{
					// Create small thumbs for image (Ratio is near 16/9)
					// Used on logon for example
					$imgThumbSmall = vignette($destpath, $maxwidthsmall, $maxheightsmall, '_small', 50, "thumbs", IMAGETYPE_PNG);
					// Create mini thumbs for image (Ratio is near 16/9)
					// Used on menu or for setup page for example
					$imgThumbMini = vignette($destpath, $maxwidthmini, $maxheightmini, '_mini', 50, "thumbs", IMAGETYPE_PNG);
				}

				setEventMessages($langs->trans("FileTransferComplete"), null, 'mesgs');
=======
				foreach ($TFile as $key => &$val)
				{
					$val = array($val);
				}
>>>>>>> 3f5d67d4
			}
			
			$nbfile = count($TFile['name']);
			
			for ($i = 0; $i < $nbfile; $i++)
			{
				// Define $destpath (path to file including filename) and $destfile (only filename)
				$destpath=$upload_dir . "/" . $TFile['name'][$i];
				$destfile=$TFile['name'][$i];
	
				$savingdocmask = dol_sanitizeFileName($savingdocmask);
	
				if ($savingdocmask)
				{
<<<<<<< HEAD
					setEventMessages($langs->trans("ErrorFileNotUploaded"), null, 'errors');
=======
					$destpath=$upload_dir . "/" . preg_replace('/__file__/',$TFile['name'][$i],$savingdocmask);
					$destfile=preg_replace('/__file__/',$TFile['name'][$i],$savingdocmask);
>>>>>>> 3f5d67d4
				}

				// lowercase extension
				$info = pathinfo($destpath);
				$destpath = $info['dirname'].'/'.$info['filename'].'.'.strtolower($info['extension']);
				$info = pathinfo($destfile);
				$destfile = $info['filename'].'.'.strtolower($info['extension']);
				    
				$resupload = dol_move_uploaded_file($TFile['tmp_name'][$i], $destpath, $allowoverwrite, 0, $TFile['error'][$i], 0, $varfiles);
				if (is_numeric($resupload) && $resupload > 0)
				{
<<<<<<< HEAD
					setEventMessages($langs->trans("ErrorFileIsInfectedWithAVirus"), null, 'errors');
=======
					global $maxwidthsmall, $maxheightsmall, $maxwidthmini, $maxheightmini;
				
					include_once DOL_DOCUMENT_ROOT.'/core/lib/images.lib.php';
					if (empty($donotupdatesession))
					{
						include_once DOL_DOCUMENT_ROOT.'/core/class/html.formmail.class.php';
						$formmail = new FormMail($db);
						$formmail->trackid = $trackid;
						$formmail->add_attached_files($destpath, $destfile, $TFile['type'][$i]);
					}
					if (image_format_supported($destpath) == 1)
					{
						// Create thumbs
						// We can't use $object->addThumbs here because there is no $object known
						
						// Used on logon for example
						$imgThumbSmall = vignette($destpath, $maxwidthsmall, $maxheightsmall, '_small', 50, "thumbs");
						// Create mini thumbs for image (Ratio is near 16/9)
						// Used on menu or for setup page for example
						$imgThumbMini = vignette($destpath, $maxwidthmini, $maxheightmini, '_mini', 50, "thumbs");
					}
	
					setEventMessages($langs->trans("FileTransferComplete"), null, 'mesgs');
>>>>>>> 3f5d67d4
				}
				else
				{
<<<<<<< HEAD
					setEventMessages($langs->trans($resupload), null, 'errors');
=======
					$langs->load("errors");
					if ($resupload < 0)	// Unknown error
					{
						setEventMessages($langs->trans("ErrorFileNotUploaded"), null, 'errors');
					}
					else if (preg_match('/ErrorFileIsInfectedWithAVirus/',$resupload))	// Files infected by a virus
					{
						setEventMessages($langs->trans("ErrorFileIsInfectedWithAVirus"), null, 'errors');
					}
					else	// Known error
					{
						setEventMessages($langs->trans($resupload), null, 'errors');
					}
>>>>>>> 3f5d67d4
				}
			}
			
		}
	} elseif ($link) {
		if (dol_mkdir($upload_dir) >= 0) {
			require_once DOL_DOCUMENT_ROOT . '/core/class/link.class.php';
			$linkObject = new Link($db);
			$linkObject->entity = $conf->entity;
			$linkObject->url = $link;
			$linkObject->objecttype = GETPOST('objecttype', 'alpha');
			$linkObject->objectid = GETPOST('objectid', 'int');
			$linkObject->label = GETPOST('label', 'alpha');
			$res = $linkObject->create($user);
			$langs->load('link');
			if ($res > 0) {
				setEventMessages($langs->trans("LinkComplete"), null, 'mesgs');
			} else {
				setEventMessages($langs->trans("ErrorFileNotLinked"), null, 'errors');
			}
		}
	}
	else
	{
		$langs->load("errors");
		setEventMessages($langs->trans("ErrorFieldRequired", $langs->transnoentities("File")), null, 'errors');
	}
}


/**
 * Remove an uploaded file (for example after submitting a new file a mail form).
 * All information used are in db, conf, langs, user and _FILES.
 *
 * @param	int		$filenb					File nb to delete
 * @param	int		$donotupdatesession		1=Do not edit _SESSION variable
 * @param   int		$donotdeletefile        1=Do not delete physically file
 * @param   string  $trackid                Track id (used to prefix name of session vars to avoid conflict)
 * @return	void
 */
<<<<<<< HEAD
function dol_remove_file_process($filenb,$donotupdatesession=0,$donotdeletefile=1)
=======
function dol_remove_file_process($filenb,$donotupdatesession=0,$donotdeletefile=1,$trackid='')
>>>>>>> 3f5d67d4
{
	global $db,$user,$conf,$langs,$_FILES;

	$keytodelete=$filenb;
	$keytodelete--;

	$listofpaths=array();
	$listofnames=array();
	$listofmimes=array();
    $keytoavoidconflict = empty($trackid)?'':'-'.$trackid;
	if (! empty($_SESSION["listofpaths".$keytoavoidconflict])) $listofpaths=explode(';',$_SESSION["listofpaths".$keytoavoidconflict]);
	if (! empty($_SESSION["listofnames".$keytoavoidconflict])) $listofnames=explode(';',$_SESSION["listofnames".$keytoavoidconflict]);
	if (! empty($_SESSION["listofmimes".$keytoavoidconflict])) $listofmimes=explode(';',$_SESSION["listofmimes".$keytoavoidconflict]);

	if ($keytodelete >= 0)
	{
		$pathtodelete=$listofpaths[$keytodelete];
		$filetodelete=$listofnames[$keytodelete];
		if (empty($donotdeletefile)) $result = dol_delete_file($pathtodelete,1);
		else $result=0;
		if ($result >= 0)
		{
			if (empty($donotdeletefile))
			{
				$langs->load("other");
				setEventMessages($langs->trans("FileWasRemoved",$filetodelete), null, 'mesgs');
			}
			if (empty($donotupdatesession))
			{
				include_once DOL_DOCUMENT_ROOT.'/core/class/html.formmail.class.php';
				$formmail = new FormMail($db);
				$formmail->trackid = $trackid;
				$formmail->remove_attached_files($keytodelete);
			}
		}
	}
}

/**
 * 	Convert an image file into anoher format.
 *  This need Imagick php extension.
 *
 *  @param	string	$fileinput  Input file name
 *  @param  string	$ext        Format of target file (It is also extension added to file if fileoutput is not provided).
 *  @param	string	$fileoutput	Output filename
 *  @return	int					<0 if KO, >0 if OK
 */
function dol_convert_file($fileinput,$ext='png',$fileoutput='')
{
	global $langs;

	$image=new Imagick();
	$ret = $image->readImage($fileinput);
	if ($ret)
	{
		$ret = $image->setImageFormat($ext);
		if ($ret)
		{
			if (empty($fileoutput)) $fileoutput=$fileinput.".".$ext;

			$count = $image->getNumberImages();
			$ret = $image->writeImages($fileoutput, true);
			if ($ret) return $count;
			else return -3;
		}
		else
		{
			return -2;
		}
	}
	else
	{
		return -1;
	}
}


/**
 * Compress a file
 *
 * @param 	string	$inputfile		Source file name
 * @param 	string	$outputfile		Target file name
 * @param 	string	$mode			'gz' or 'bz' or 'zip'
 * @return	int						<0 if KO, >0 if OK
 */
function dol_compress_file($inputfile, $outputfile, $mode="gz")
{
    $foundhandler=0;

    try
    {
        $data = implode("", file(dol_osencode($inputfile)));
        if ($mode == 'gz')     { $foundhandler=1; $compressdata = gzencode($data, 9); }
        elseif ($mode == 'bz') { $foundhandler=1; $compressdata = bzcompress($data, 9); }
        elseif ($mode == 'zip')
        {
            if (defined('ODTPHP_PATHTOPCLZIP'))
            {
                $foundhandler=1;

                include_once ODTPHP_PATHTOPCLZIP.'/pclzip.lib.php';
                $archive = new PclZip($outputfile);
                $archive->add($inputfile, PCLZIP_OPT_REMOVE_PATH, dirname($inputfile));
                //$archive->add($inputfile);
                return 1;
            }
        }

        if ($foundhandler)
        {
            $fp = fopen($outputfile, "w");
            fwrite($fp, $compressdata);
            fclose($fp);
            return 1;
        }
        else
        {
            dol_syslog("Try to zip with format ".$mode." with no handler for this format",LOG_ERR);
            return -2;
        }
    }
    catch (Exception $e)
    {
        global $langs, $errormsg;
        $langs->load("errors");
        dol_syslog("Failed to open file ".$outputfile,LOG_ERR);
        $errormsg=$langs->trans("ErrorFailedToWriteInDir");
        return -1;
    }
}

/**
 * Uncompress a file
 *
 * @param 	string 	$inputfile		File to uncompress
 * @param 	string	$outputdir		Target dir name
 * @return 	array					array('error'=>'Error code') or array() if no error
 */
function dol_uncompress($inputfile,$outputdir)
{
    global $conf, $langs;

    if (defined('ODTPHP_PATHTOPCLZIP'))
    {
    	dol_syslog("Constant ODTPHP_PATHTOPCLZIP for pclzip library is set to ".constant('ODTPHP_PATHTOPCLZIP').", so we use Pclzip to unzip into ".$outputdir);
        include_once ODTPHP_PATHTOPCLZIP.'/pclzip.lib.php';
        $archive = new PclZip($inputfile);
        $result=$archive->extract(PCLZIP_OPT_PATH, $outputdir);
        //var_dump($result);
        if (! is_array($result) && $result <= 0) return array('error'=>$archive->errorInfo(true));
        else
		{
			$ok=1; $errmsg='';
			// Loop on each file to check result for unzipping file
			foreach($result as $key => $val)
			{
				if ($val['status'] == 'path_creation_fail')
				{
					$langs->load("errors");
					$ok=0;
					$errmsg=$langs->trans("ErrorFailToCreateDir", $val['filename']);
					break;
				}
			}

			if ($ok) return array();
			else return array('error'=>$errmsg);
		}
    }

    if (class_exists('ZipArchive'))
    {
    	dol_syslog("Class ZipArchive is set so we unzip using ZipArchive to unzip into ".$outputdir);
    	$zip = new ZipArchive;
        $res = $zip->open($inputfile);
        if ($res === TRUE)
        {
            $zip->extractTo($outputdir.'/');
            $zip->close();
            return array();
        }
        else
        {
            return array('error'=>'ErrUnzipFails');
        }
    }

    return array('error'=>'ErrNoZipEngine');
}


/**
 * Return file(s) into a directory (by default most recent)
 *
 * @param 	string		$dir			Directory to scan
 * @param	string		$regexfilter	Regex filter to restrict list. This regex value must be escaped for '/', since this char is used for preg_match function
 * @param	array		$excludefilter  Array of Regex for exclude filter (example: array('(\.meta|_preview\.png)$','^\.')). This regex value must be escaped for '/', since this char is used for preg_match function
 * @param	int			$nohook			Disable all hooks
 * @return	string						Full path to most recent file
 */
function dol_most_recent_file($dir,$regexfilter='',$excludefilter=array('(\.meta|_preview\.png)$','^\.'),$nohook=false)
{
    $tmparray=dol_dir_list($dir,'files',0,$regexfilter,$excludefilter,'date',SORT_DESC,'',$nohook);
    return $tmparray[0];
}

/**
 * Security check when accessing to a document (used by document.php, viewimage.php and webservices)
 *
 * @param	string	$modulepart			Module of document ('module', 'module_user_temp', 'module_user' or 'module_temp')
 * @param	string	$original_file		Relative path with filename
 * @param	string	$entity				Restrict onto entity
 * @param  	User	$fuser				User object (forced)
 * @param	string	$refname			Ref of object to check permission for external users (autodetect if not provided)
 * @return	mixed						Array with access information : accessallowed & sqlprotectagainstexternals & original_file (as full path name)
 */
function dol_check_secure_access_document($modulepart,$original_file,$entity,$fuser='',$refname='')
{
	global $user, $conf, $db;

	if (! is_object($fuser)) $fuser=$user;

	if (empty($modulepart)) return 'ErrorBadParameter';
	if (empty($entity)) $entity=0;
	dol_syslog('modulepart='.$modulepart.' original_file='.$original_file);
	// We define $accessallowed and $sqlprotectagainstexternals
	$accessallowed=0;
	$sqlprotectagainstexternals='';
	$ret=array();

	// find the subdirectory name as the reference
	if (empty($refname)) $refname=basename(dirname($original_file)."/");

	// Wrapping for some images
	if ($modulepart == 'companylogo')
	{
		$accessallowed=1;
		$original_file=$conf->mycompany->dir_output.'/logos/'.$original_file;
	}
	// Wrapping for users photos
	elseif ($modulepart == 'userphoto')
	{
		$accessallowed=1;
		$original_file=$conf->user->dir_output.'/'.$original_file;
	}
	// Wrapping for members photos
	elseif ($modulepart == 'memberphoto')
	{
		$accessallowed=1;
		$original_file=$conf->adherent->dir_output.'/'.$original_file;
	}
	// Wrapping pour les apercu factures
	elseif ($modulepart == 'apercufacture')
	{
		if ($fuser->rights->facture->lire) $accessallowed=1;
		$original_file=$conf->facture->dir_output.'/'.$original_file;
	}
	// Wrapping pour les apercu propal
	elseif ($modulepart == 'apercupropal')
	{
		if ($fuser->rights->propale->lire) $accessallowed=1;
		$original_file=$conf->propal->dir_output.'/'.$original_file;
	}
	// Wrapping pour les apercu commande
	elseif ($modulepart == 'apercucommande')
	{
		if ($fuser->rights->commande->lire) $accessallowed=1;
		$original_file=$conf->commande->dir_output.'/'.$original_file;
	}
	// Wrapping pour les apercu intervention
	elseif ($modulepart == 'apercufichinter')
	{
		if ($fuser->rights->ficheinter->lire) $accessallowed=1;
		$original_file=$conf->ficheinter->dir_output.'/'.$original_file;
	}
	// Wrapping pour les images des stats propales
	elseif ($modulepart == 'propalstats')
	{
		if ($fuser->rights->propale->lire) $accessallowed=1;
		$original_file=$conf->propal->dir_temp.'/'.$original_file;
	}
	// Wrapping pour les images des stats commandes
	elseif ($modulepart == 'orderstats')
	{
		if ($fuser->rights->commande->lire) $accessallowed=1;
		$original_file=$conf->commande->dir_temp.'/'.$original_file;
	}
	elseif ($modulepart == 'orderstatssupplier')
	{
		if ($fuser->rights->fournisseur->commande->lire) $accessallowed=1;
		$original_file=$conf->fournisseur->dir_output.'/commande/temp/'.$original_file;
	}
	// Wrapping pour les images des stats factures
	elseif ($modulepart == 'billstats')
	{
		if ($fuser->rights->facture->lire) $accessallowed=1;
		$original_file=$conf->facture->dir_temp.'/'.$original_file;
	}
	elseif ($modulepart == 'billstatssupplier')
	{
		if ($fuser->rights->fournisseur->facture->lire) $accessallowed=1;
		$original_file=$conf->fournisseur->dir_output.'/facture/temp/'.$original_file;
	}
	// Wrapping pour les images des stats expeditions
	elseif ($modulepart == 'expeditionstats')
	{
		if ($fuser->rights->expedition->lire) $accessallowed=1;
		$original_file=$conf->expedition->dir_temp.'/'.$original_file;
	}
	// Wrapping pour les images des stats expeditions
	elseif ($modulepart == 'tripsexpensesstats')
	{
		if ($fuser->rights->deplacement->lire) $accessallowed=1;
		$original_file=$conf->deplacement->dir_temp.'/'.$original_file;
	}
	// Wrapping pour les images des stats expeditions
	elseif ($modulepart == 'memberstats')
	{
		if ($fuser->rights->adherent->lire) $accessallowed=1;
		$original_file=$conf->adherent->dir_temp.'/'.$original_file;
	}
	// Wrapping pour les images des stats produits
	elseif (preg_match('/^productstats_/i',$modulepart))
	{
		if ($fuser->rights->produit->lire || $fuser->rights->service->lire) $accessallowed=1;
		$original_file=(!empty($conf->product->multidir_temp[$entity])?$conf->product->multidir_temp[$entity]:$conf->service->multidir_temp[$entity]).'/'.$original_file;
	}
	// Wrapping for products or services
	elseif ($modulepart == 'tax')
	{
		if ($fuser->rights->tax->charges->lire) $accessallowed=1;
		$original_file=$conf->tax->dir_output.'/'.$original_file;
	}
	// Wrapping for products or services
	elseif ($modulepart == 'actions')
	{
		if ($fuser->rights->agenda->myactions->read) $accessallowed=1;
		$original_file=$conf->agenda->dir_output.'/'.$original_file;
	}
	// Wrapping for categories
	elseif ($modulepart == 'category')
	{
		if ($fuser->rights->categorie->lire) $accessallowed=1;
		$original_file=$conf->categorie->multidir_output[$entity].'/'.$original_file;
	}
	// Wrapping pour les prelevements
	elseif ($modulepart == 'prelevement')
	{
		if ($fuser->rights->prelevement->bons->lire || preg_match('/^specimen/i',$original_file))
		{
			$accessallowed=1;
		}
		$original_file=$conf->prelevement->dir_output.'/'.$original_file;
	}
	// Wrapping pour les graph energie
	elseif ($modulepart == 'graph_stock')
	{
		$accessallowed=1;
		$original_file=$conf->stock->dir_temp.'/'.$original_file;
	}
	// Wrapping pour les graph fournisseurs
	elseif ($modulepart == 'graph_fourn')
	{
		$accessallowed=1;
		$original_file=$conf->fournisseur->dir_temp.'/'.$original_file;
	}
	// Wrapping pour les graph des produits
	elseif ($modulepart == 'graph_product')
	{
		$accessallowed=1;
		$original_file=$conf->product->multidir_temp[$entity].'/'.$original_file;
	}
	// Wrapping pour les code barre
	elseif ($modulepart == 'barcode')
	{
		$accessallowed=1;
		// If viewimage is called for barcode, we try to output an image on the fly,
		// with not build of file on disk.
		//$original_file=$conf->barcode->dir_temp.'/'.$original_file;
		$original_file='';
	}
	// Wrapping pour les icones de background des mailings
	elseif ($modulepart == 'iconmailing')
	{
		$accessallowed=1;
		$original_file=$conf->mailing->dir_temp.'/'.$original_file;
	}
	// Wrapping pour les icones de background des mailings
	elseif ($modulepart == 'scanner_user_temp')
	{
		$accessallowed=1;
		$original_file=$conf->scanner->dir_temp.'/'.$fuser->id.'/'.$original_file;
	}
	// Wrapping pour les images fckeditor
	elseif ($modulepart == 'fckeditor')
	{
		$accessallowed=1;
		$original_file=$conf->fckeditor->dir_output.'/'.$original_file;
	}

	// Wrapping for third parties
	else if ($modulepart == 'company' || $modulepart == 'societe')
	{
		if ($fuser->rights->societe->lire || preg_match('/^specimen/i',$original_file))
		{
			$accessallowed=1;
		}
		$original_file=$conf->societe->multidir_output[$entity].'/'.$original_file;
		$sqlprotectagainstexternals = "SELECT rowid as fk_soc FROM ".MAIN_DB_PREFIX."societe WHERE rowid='".$db->escape($refname)."' AND entity IN (".getEntity('societe', 1).")";
	}

	// Wrapping for contact
	else if ($modulepart == 'contact')
	{
		if ($fuser->rights->societe->lire)
		{
			$accessallowed=1;
		}
		$original_file=$conf->societe->multidir_output[$entity].'/contact/'.$original_file;
	}

	// Wrapping for invoices
	else if ($modulepart == 'facture' || $modulepart == 'invoice')
	{
		if ($fuser->rights->facture->lire || preg_match('/^specimen/i',$original_file))
		{
			$accessallowed=1;
		}
		$original_file=$conf->facture->dir_output.'/'.$original_file;
		$sqlprotectagainstexternals = "SELECT fk_soc as fk_soc FROM ".MAIN_DB_PREFIX."facture WHERE ref='".$db->escape($refname)."' AND entity=".$conf->entity;
	}
	else if ($modulepart == 'massfilesarea_facture')
	{
		if ($fuser->rights->facture->lire || preg_match('/^specimen/i',$original_file))
		{
			$accessallowed=1;
		}
		$original_file=$conf->facture->dir_output.'/temp/massgeneration/'.$user->id.'/'.$original_file;
	}

	// Wrapping pour les fiches intervention
	else if ($modulepart == 'ficheinter')
	{
		if ($fuser->rights->ficheinter->lire || preg_match('/^specimen/i',$original_file))
		{
			$accessallowed=1;
		}
		$original_file=$conf->ficheinter->dir_output.'/'.$original_file;
		$sqlprotectagainstexternals = "SELECT fk_soc as fk_soc FROM ".MAIN_DB_PREFIX."fichinter WHERE ref='".$db->escape($refname)."' AND entity=".$conf->entity;
	}

	// Wrapping pour les deplacements et notes de frais
	else if ($modulepart == 'deplacement')
	{
		if ($fuser->rights->deplacement->lire || preg_match('/^specimen/i',$original_file))
		{
			$accessallowed=1;
		}
		$original_file=$conf->deplacement->dir_output.'/'.$original_file;
		//$sqlprotectagainstexternals = "SELECT fk_soc as fk_soc FROM ".MAIN_DB_PREFIX."fichinter WHERE ref='".$db->escape($refname)."' AND entity=".$conf->entity;
	}
	// Wrapping pour les propales
	else if ($modulepart == 'propal')
	{
		if ($fuser->rights->propale->lire || preg_match('/^specimen/i',$original_file))
		{
			$accessallowed=1;
		}

		$original_file=$conf->propal->dir_output.'/'.$original_file;
		$sqlprotectagainstexternals = "SELECT fk_soc as fk_soc FROM ".MAIN_DB_PREFIX."propal WHERE ref='".$db->escape($refname)."' AND entity=".$conf->entity;
	}

	// Wrapping pour les commandes
	else if ($modulepart == 'commande' || $modulepart == 'order')
	{
		if ($fuser->rights->commande->lire || preg_match('/^specimen/i',$original_file))
		{
			$accessallowed=1;
		}
		$original_file=$conf->commande->dir_output.'/'.$original_file;
		$sqlprotectagainstexternals = "SELECT fk_soc as fk_soc FROM ".MAIN_DB_PREFIX."commande WHERE ref='".$db->escape($refname)."' AND entity=".$conf->entity;
	}

	// Wrapping pour les projets
	else if ($modulepart == 'project')
	{
		if ($fuser->rights->projet->lire || preg_match('/^specimen/i',$original_file))
		{
			$accessallowed=1;
		}
		$original_file=$conf->projet->dir_output.'/'.$original_file;
		$sqlprotectagainstexternals = "SELECT fk_soc as fk_soc FROM ".MAIN_DB_PREFIX."projet WHERE ref='".$db->escape($refname)."' AND entity=".$conf->entity;
	}
	else if ($modulepart == 'project_task')
	{
		if ($fuser->rights->projet->lire || preg_match('/^specimen/i',$original_file))
		{
			$accessallowed=1;
		}
		$original_file=$conf->projet->dir_output.'/'.$original_file;
		$sqlprotectagainstexternals = "SELECT fk_soc as fk_soc FROM ".MAIN_DB_PREFIX."projet WHERE ref='".$db->escape($refname)."' AND entity=".$conf->entity;
	}
	// Wrapping for interventions
	else if ($modulepart == 'fichinter')
	{
		if ($fuser->rights->ficheinter->lire || preg_match('/^specimen/i',$original_file))
		{
			$accessallowed=1;
		}
		$original_file=$conf->ficheinter->dir_output.'/'.$original_file;
		$sqlprotectagainstexternals = "SELECT fk_soc as fk_soc FROM ".MAIN_DB_PREFIX."fichinter WHERE ref='".$db->escape($refname)."' AND entity=".$conf->entity;
	}

	// Wrapping pour les commandes fournisseurs
	else if ($modulepart == 'commande_fournisseur' || $modulepart == 'order_supplier')
	{
		if ($fuser->rights->fournisseur->commande->lire || preg_match('/^specimen/i',$original_file))
		{
			$accessallowed=1;
		}
		$original_file=$conf->fournisseur->commande->dir_output.'/'.$original_file;
		$sqlprotectagainstexternals = "SELECT fk_soc as fk_soc FROM ".MAIN_DB_PREFIX."commande_fournisseur WHERE ref='".$db->escape($refname)."' AND entity=".$conf->entity;
	}

	// Wrapping pour les factures fournisseurs
	else if ($modulepart == 'facture_fournisseur' || $modulepart == 'invoice_supplier')
	{
		if ($fuser->rights->fournisseur->facture->lire || preg_match('/^specimen/i',$original_file))
		{
			$accessallowed=1;
		}
		$original_file=$conf->fournisseur->facture->dir_output.'/'.$original_file;
		$sqlprotectagainstexternals = "SELECT fk_soc as fk_soc FROM ".MAIN_DB_PREFIX."facture_fourn WHERE facnumber='".$db->escape($refname)."' AND entity=".$conf->entity;
	}

	// Wrapping pour les rapport de paiements
	else if ($modulepart == 'facture_paiement')
	{
		if ($fuser->rights->facture->lire || preg_match('/^specimen/i',$original_file))
		{
			$accessallowed=1;
		}
		if ($fuser->societe_id > 0) $original_file=$conf->facture->dir_output.'/payments/private/'.$fuser->id.'/'.$original_file;
		else $original_file=$conf->facture->dir_output.'/payments/'.$original_file;
	}

	// Wrapping for accounting exports
	else if ($modulepart == 'export_compta')
	{
		if ($fuser->rights->accounting->ventilation->dispatch || preg_match('/^specimen/i',$original_file))
		{
			$accessallowed=1;
		}
		$original_file=$conf->accounting->dir_output.'/'.$original_file;
	}

	// Wrapping pour les expedition
	else if ($modulepart == 'expedition')
	{
		if ($fuser->rights->expedition->lire || preg_match('/^specimen/i',$original_file))
		{
			$accessallowed=1;
		}
		$original_file=$conf->expedition->dir_output."/sending/".$original_file;
	}

	// Wrapping pour les bons de livraison
	else if ($modulepart == 'livraison')
	{
		if ($fuser->rights->expedition->livraison->lire || preg_match('/^specimen/i',$original_file))
		{
			$accessallowed=1;
		}
		$original_file=$conf->expedition->dir_output."/receipt/".$original_file;
	}

	// Wrapping pour les actions
	else if ($modulepart == 'actions')
	{
		if ($fuser->rights->agenda->myactions->read || preg_match('/^specimen/i',$original_file))
		{
			$accessallowed=1;
		}
		$original_file=$conf->agenda->dir_output.'/'.$original_file;
	}

	// Wrapping pour les actions
	else if ($modulepart == 'actionsreport')
	{
		if ($fuser->rights->agenda->allactions->read || preg_match('/^specimen/i',$original_file))
		{
			$accessallowed=1;
		}
		$original_file = $conf->agenda->dir_temp."/".$original_file;
	}

	// Wrapping pour les produits et services
	else if ($modulepart == 'product' || $modulepart == 'produit' || $modulepart == 'service')
	{
		if (($fuser->rights->produit->lire || $fuser->rights->service->lire) || preg_match('/^specimen/i',$original_file))
		{
			$accessallowed=1;
		}
		if (! empty($conf->product->enabled)) $original_file=$conf->product->multidir_output[$entity].'/'.$original_file;
		elseif (! empty($conf->service->enabled)) $original_file=$conf->service->multidir_output[$entity].'/'.$original_file;
	}

	// Wrapping pour les contrats
	else if ($modulepart == 'contract')
	{
		if ($fuser->rights->contrat->lire || preg_match('/^specimen/i',$original_file))
		{
			$accessallowed=1;
		}
		$original_file=$conf->contrat->dir_output.'/'.$original_file;
	}

	// Wrapping pour les dons
	else if ($modulepart == 'donation')
	{
		if ($fuser->rights->don->lire || preg_match('/^specimen/i',$original_file))
		{
			$accessallowed=1;
		}
		$original_file=$conf->don->dir_output.'/'.$original_file;
	}

	// Wrapping pour les remises de cheques
	else if ($modulepart == 'remisecheque')
	{
		if ($fuser->rights->banque->lire || preg_match('/^specimen/i',$original_file))
		{
			$accessallowed=1;
		}

		$original_file=$conf->banque->dir_output.'/bordereau/'.$original_file;		// original_file should contains relative path so include the get_exdir result
	}

	// Wrapping for bank
	else if ($modulepart == 'bank')
	{
		if ($fuser->rights->banque->lire)
		{
			$accessallowed=1;
		}
		$original_file=$conf->bank->dir_output.'/'.$original_file;
	}

	// Wrapping for export module
	else if ($modulepart == 'export')
	{
		// Aucun test necessaire car on force le rep de download sur
		// le rep export qui est propre a l'utilisateur
		$accessallowed=1;
		$original_file=$conf->export->dir_temp.'/'.$fuser->id.'/'.$original_file;
	}

	// Wrapping for import module
	else if ($modulepart == 'import')
	{
		$accessallowed=1;
		$original_file=$conf->import->dir_temp.'/'.$original_file;
	}

	// Wrapping pour l'editeur wysiwyg
	else if ($modulepart == 'editor')
	{
		$accessallowed=1;
		$original_file=$conf->fckeditor->dir_output.'/'.$original_file;
	}
	
	// Wrapping for miscellaneous medias files
	elseif ($modulepart == 'medias')
	{
	    $accessallowed=1;
	    global $dolibarr_main_data_root;
	    $original_file=$dolibarr_main_data_root.'/medias/'.$original_file;
	}
	
	// Wrapping for backups
	else if ($modulepart == 'systemtools')
	{
		if ($fuser->admin)
		{
			$accessallowed=1;
		}
		$original_file=$conf->admin->dir_output.'/'.$original_file;
	}

	// Wrapping for upload file test
	else if ($modulepart == 'admin_temp')
	{
		if ($fuser->admin)
			$accessallowed=1;
		$original_file=$conf->admin->dir_temp.'/'.$original_file;
	}

	// Wrapping pour BitTorrent
	else if ($modulepart == 'bittorrent')
	{
		$accessallowed=1;
		$dir='files';
		if (dol_mimetype($original_file) == 'application/x-bittorrent') $dir='torrents';
		$original_file=$conf->bittorrent->dir_output.'/'.$dir.'/'.$original_file;
	}

	// Wrapping pour Foundation module
	else if ($modulepart == 'member')
	{
		if ($fuser->rights->adherent->lire || preg_match('/^specimen/i',$original_file))
		{
			$accessallowed=1;
		}
		$original_file=$conf->adherent->dir_output.'/'.$original_file;
	}

	// Wrapping for Scanner
	else if ($modulepart == 'scanner_user_temp')
	{
		$accessallowed=1;
		$original_file=$conf->scanner->dir_temp.'/'.$fuser->id.'/'.$original_file;
	}

    // GENERIC Wrapping
    // If modulepart=module_user_temp	Allows any module to open a file if file is in directory called DOL_DATA_ROOT/modulepart/temp/iduser
    // If modulepart=module_temp		Allows any module to open a file if file is in directory called DOL_DATA_ROOT/modulepart/temp
    // If modulepart=module_user		Allows any module to open a file if file is in directory called DOL_DATA_ROOT/modulepart/iduser
    // If modulepart=module				Allows any module to open a file if file is in directory called DOL_DATA_ROOT/modulepart
    else
	{
		// Define $accessallowed
		if (preg_match('/^([a-z]+)_user_temp$/i',$modulepart,$reg))
		{
			if ($fuser->rights->{$reg[1]}->lire || $fuser->rights->{$reg[1]}->read || ($fuser->rights->{$reg[1]}->download)) $accessallowed=1;
			$original_file=$conf->{$reg[1]}->dir_temp.'/'.$fuser->id.'/'.$original_file;
		}
		else if (preg_match('/^([a-z]+)_temp$/i',$modulepart,$reg))
		{
			if ($fuser->rights->{$reg[1]}->lire || $fuser->rights->{$reg[1]}->read || ($fuser->rights->{$reg[1]}->download)) $accessallowed=1;
			$original_file=$conf->{$reg[1]}->dir_temp.'/'.$original_file;
		}
		else if (preg_match('/^([a-z]+)_user$/i',$modulepart,$reg))
		{
			if ($fuser->rights->{$reg[1]}->lire || $fuser->rights->{$reg[1]}->read || ($fuser->rights->{$reg[1]}->download)) $accessallowed=1;
			$original_file=$conf->{$reg[1]}->dir_output.'/'.$fuser->id.'/'.$original_file;
		}
		else
		{
			if (empty($conf->$modulepart->dir_output))	// modulepart not supported
			{
				dol_print_error('','Error call dol_check_secure_access_document with not supported value for modulepart parameter ('.$modulepart.')');
				exit;
			}

			$perm=GETPOST('perm');
			$subperm=GETPOST('subperm');
			if ($perm || $subperm)
			{
				if (($perm && ! $subperm && $fuser->rights->$modulepart->$perm) || ($perm && $subperm && $fuser->rights->$modulepart->$perm->$subperm)) $accessallowed=1;
				$original_file=$conf->$modulepart->dir_output.'/'.$original_file;
			}
			else
			{
				if ($fuser->rights->$modulepart->lire || $fuser->rights->$modulepart->read) $accessallowed=1;
				$original_file=$conf->$modulepart->dir_output.'/'.$original_file;
			}
		}
		if (preg_match('/^specimen/i',$original_file))	$accessallowed=1;    // If link to a specimen
		if ($fuser->admin) $accessallowed=1;    // If user is admin

		// For modules who wants to manage different levels of permissions for documents
		$subPermCategoryConstName = strtoupper($modulepart).'_SUBPERMCATEGORY_FOR_DOCUMENTS';
		if (! empty($conf->global->$subPermCategoryConstName))
		{
			$subPermCategory = $conf->global->$subPermCategoryConstName;
			if (! empty($subPermCategory) && (($fuser->rights->$modulepart->$subPermCategory->lire) || ($fuser->rights->$modulepart->$subPermCategory->read) || ($fuser->rights->$modulepart->$subPermCategory->download)))
			{
				$accessallowed=1;
			}
		}

		// Define $sqlprotectagainstexternals for modules who want to protect access using a SQL query.
		$sqlProtectConstName = strtoupper($modulepart).'_SQLPROTECTAGAINSTEXTERNALS_FOR_DOCUMENTS';
		if (! empty($conf->global->$sqlProtectConstName))	// If module want to define its own $sqlprotectagainstexternals
		{
			// Example: mymodule__SQLPROTECTAGAINSTEXTERNALS_FOR_DOCUMENTS = "SELECT fk_soc FROM ".MAIN_DB_PREFIX.$modulepart." WHERE ref='".$db->escape($refname)."' AND entity=".$conf->entity;
			eval('$sqlprotectagainstexternals = "'.$conf->global->$sqlProtectConstName.'";');
		}
	}

	$ret = array(
		'accessallowed' => $accessallowed,
		'sqlprotectagainstexternals'=>$sqlprotectagainstexternals,
		'original_file'=>$original_file
	);

	return $ret;
}

/**
 * Store object in file
 *
 * @param string $directory Directory of cache
 * @param string $filename Name of filecache
 * @param mixed $object Object to store in cachefile
 * @return void
 */
function dol_filecache($directory, $filename, $object)
{
    if (! dol_is_dir($directory)) dol_mkdir($directory);
    $cachefile = $directory . $filename;
    file_put_contents($cachefile, serialize($object), LOCK_EX);
    @chmod($cachefile, 0644);
}

/**
 * Test if Refresh needed
 *
 * @param string $directory Directory of cache
 * @param string $filename Name of filecache
 * @param int $cachetime Cachetime delay
 * @return boolean 0 no refresh 1 if refresh needed
 */
function dol_cache_refresh($directory, $filename, $cachetime)
{
    $now = dol_now();
    $cachefile = $directory . $filename;
    $refresh = !file_exists($cachefile) || ($now-$cachetime) > dol_filemtime($cachefile);
    return $refresh;
}

/**
 * Read object from cachefile
 *
 * @param string $directory Directory of cache
 * @param string $filename Name of filecache
 * @return mixed Unserialise from file
 */
function dol_readcachefile($directory, $filename)
{
    $cachefile = $directory . $filename;
    $object = unserialize(file_get_contents($cachefile));
    return $object;
}<|MERGE_RESOLUTION|>--- conflicted
+++ resolved
@@ -1448,46 +1448,10 @@
 			$TFile = $_FILES[$varfiles];
 			if (!is_array($TFile['name']))
 			{
-<<<<<<< HEAD
-				$destpath=$upload_dir . "/" . preg_replace('/__file__/',$_FILES[$varfiles]['name'],$savingdocmask);
-				$destfile=preg_replace('/__file__/',$_FILES[$varfiles]['name'],$savingdocmask);
-			}
-
-			// lowercase extension
-			$info = pathinfo($destpath);
-			$destpath = $info['dirname'].'/'.$info['filename'].'.'.strtolower($info['extension']);
-			$info = pathinfo($destfile);
-			$destfile = $info['filename'].'.'.strtolower($info['extension']);
-				
-			$resupload = dol_move_uploaded_file($_FILES[$varfiles]['tmp_name'], $destpath, $allowoverwrite, 0, $_FILES[$varfiles]['error'], 0, $varfiles);
-			if (is_numeric($resupload) && $resupload > 0)
-			{
-				include_once DOL_DOCUMENT_ROOT.'/core/lib/images.lib.php';
-				global $maxwidthsmall, $maxheightsmall, $maxwidthmini, $maxheightmini;
-				
-				if (empty($donotupdatesession))
-				{
-					include_once DOL_DOCUMENT_ROOT.'/core/class/html.formmail.class.php';
-					$formmail = new FormMail($db);
-					$formmail->add_attached_files($destpath, $destfile, $_FILES[$varfiles]['type']);
-				}
-				if (image_format_supported($destpath) == 1)
-				{
-					// Create small thumbs for image (Ratio is near 16/9)
-					// Used on logon for example
-					$imgThumbSmall = vignette($destpath, $maxwidthsmall, $maxheightsmall, '_small', 50, "thumbs", IMAGETYPE_PNG);
-					// Create mini thumbs for image (Ratio is near 16/9)
-					// Used on menu or for setup page for example
-					$imgThumbMini = vignette($destpath, $maxwidthmini, $maxheightmini, '_mini', 50, "thumbs", IMAGETYPE_PNG);
-				}
-
-				setEventMessages($langs->trans("FileTransferComplete"), null, 'mesgs');
-=======
 				foreach ($TFile as $key => &$val)
 				{
 					$val = array($val);
 				}
->>>>>>> 3f5d67d4
 			}
 			
 			$nbfile = count($TFile['name']);
@@ -1502,12 +1466,8 @@
 	
 				if ($savingdocmask)
 				{
-<<<<<<< HEAD
-					setEventMessages($langs->trans("ErrorFileNotUploaded"), null, 'errors');
-=======
 					$destpath=$upload_dir . "/" . preg_replace('/__file__/',$TFile['name'][$i],$savingdocmask);
 					$destfile=preg_replace('/__file__/',$TFile['name'][$i],$savingdocmask);
->>>>>>> 3f5d67d4
 				}
 
 				// lowercase extension
@@ -1519,9 +1479,6 @@
 				$resupload = dol_move_uploaded_file($TFile['tmp_name'][$i], $destpath, $allowoverwrite, 0, $TFile['error'][$i], 0, $varfiles);
 				if (is_numeric($resupload) && $resupload > 0)
 				{
-<<<<<<< HEAD
-					setEventMessages($langs->trans("ErrorFileIsInfectedWithAVirus"), null, 'errors');
-=======
 					global $maxwidthsmall, $maxheightsmall, $maxwidthmini, $maxheightmini;
 				
 					include_once DOL_DOCUMENT_ROOT.'/core/lib/images.lib.php';
@@ -1545,13 +1502,9 @@
 					}
 	
 					setEventMessages($langs->trans("FileTransferComplete"), null, 'mesgs');
->>>>>>> 3f5d67d4
 				}
 				else
 				{
-<<<<<<< HEAD
-					setEventMessages($langs->trans($resupload), null, 'errors');
-=======
 					$langs->load("errors");
 					if ($resupload < 0)	// Unknown error
 					{
@@ -1565,7 +1518,6 @@
 					{
 						setEventMessages($langs->trans($resupload), null, 'errors');
 					}
->>>>>>> 3f5d67d4
 				}
 			}
 			
@@ -1606,11 +1558,7 @@
  * @param   string  $trackid                Track id (used to prefix name of session vars to avoid conflict)
  * @return	void
  */
-<<<<<<< HEAD
-function dol_remove_file_process($filenb,$donotupdatesession=0,$donotdeletefile=1)
-=======
 function dol_remove_file_process($filenb,$donotupdatesession=0,$donotdeletefile=1,$trackid='')
->>>>>>> 3f5d67d4
 {
 	global $db,$user,$conf,$langs,$_FILES;
 
