<?php
/* Copyright (C) 2008-2012  Laurent Destailleur <eldy@users.sourceforge.net>
 * Copyright (C) 2012-2015  Regis Houssin       <regis.houssin@capnetworks.com>
 * Copyright (C) 2012-2016  Juanjo Menent       <jmenent@2byte.es>
 * Copyright (C) 2015       Marcos García       <marcosgdf@gmail.com>
 * Copyright (C) 2016       Raphaël Doursenaud  <rdoursenaud@gpcsolutions.fr>
 *
 * This program is free software; you can redistribute it and/or modify
 * it under the terms of the GNU General Public License as published by
 * the Free Software Foundation; either version 3 of the License, or
 * (at your option) any later version.
 *
 * This program is distributed in the hope that it will be useful,
 * but WITHOUT ANY WARRANTY; without even the implied warranty of
 * MERCHANTABILITY or FITNESS FOR A PARTICULAR PURPOSE.  See the
 * GNU General Public License for more details.
 *
 * You should have received a copy of the GNU General Public License
 * along with this program. If not, see <http://www.gnu.org/licenses/>.
 * or see http://www.gnu.org/
 */

/**
 *  \file		htdocs/core/lib/files.lib.php
 *  \brief		Library for file managing functions
 */

/**
 * Make a basename working with all page code (default PHP basenamed fails with cyrillic).
 * We supose dir separator for input is '/'.
 *
 * @param	string	$pathfile	String to find basename.
 * @return	string				Basename of input
 */
function dol_basename($pathfile)
{
    return preg_replace('/^.*\/([^\/]+)$/','$1',rtrim($pathfile,'/'));
}

/**
 *  Scan a directory and return a list of files/directories.
 *  Content for string is UTF8 and dir separator is "/".
 *
 *  @param	string		$path        	Starting path from which to search. This is a full path.
 *  @param	string		$types        	Can be "directories", "files", or "all"
 *  @param	int			$recursive		Determines whether subdirectories are searched
 *  @param	string		$filter        	Regex filter to restrict list. This regex value must be escaped for '/' by doing preg_quote($var,'/'), since this char is used for preg_match function,
 *                                      but must not contains the start and end '/'. Filter is checked into basename only.
 *  @param	array		$excludefilter  Array of Regex for exclude filter (example: array('(\.meta|_preview.*\.png)$','^\.')). Exclude is checked into fullpath.
 *  @param	string		$sortcriteria	Sort criteria ("","fullname","name","date","size")
 *  @param	string		$sortorder		Sort order (SORT_ASC, SORT_DESC)
 *	@param	int			$mode			0=Return array minimum keys loaded (faster), 1=Force all keys like date and size to be loaded (slower), 2=Force load of date only, 3=Force load of size only
 *  @param	int			$nohook			Disable all hooks
 *  @return	array						Array of array('name'=>'xxx','fullname'=>'/abc/xxx','date'=>'yyy','size'=>99,'type'=>'dir|file',...)
 *  @see dol_dir_list_indatabase
 */
function dol_dir_list($path, $types="all", $recursive=0, $filter="", $excludefilter="", $sortcriteria="name", $sortorder=SORT_ASC, $mode=0, $nohook=0)
{
	global $db, $hookmanager;
	global $object;

	dol_syslog("files.lib.php::dol_dir_list path=".$path." types=".$types." recursive=".$recursive." filter=".$filter." excludefilter=".json_encode($excludefilter));
	//print 'xxx'."files.lib.php::dol_dir_list path=".$path." types=".$types." recursive=".$recursive." filter=".$filter." excludefilter=".json_encode($excludefilter);

	$loaddate=($mode==1||$mode==2)?true:false;
	$loadsize=($mode==1||$mode==3)?true:false;

	// Clean parameters
	$path=preg_replace('/([\\/]+)$/i','',$path);
	$newpath=dol_osencode($path);

	$reshook = 0;
	$file_list = array();

	if (is_object($hookmanager) && ! $nohook)
	{
	    $hookmanager->resArray=array();

	    $hookmanager->initHooks(array('fileslib'));

		$parameters=array(
				'path' => $newpath,
				'types'=> $types,
				'recursive' => $recursive,
				'filter' => $filter,
				'excludefilter' => $excludefilter,
				'sortcriteria' => $sortcriteria,
				'sortorder' => $sortorder,
				'loaddate' => $loaddate,
				'loadsize' => $loadsize,
				'mode' => $mode
		);
		$reshook=$hookmanager->executeHooks('getDirList', $parameters, $object);
	}

	// $hookmanager->resArray may contain array stacked by other modules
	if (empty($reshook))
	{
		if (! is_dir($newpath)) return array();

		if ($dir = opendir($newpath))
		{
			$filedate='';
			$filesize='';

			while (false !== ($file = readdir($dir)))        // $file is always a basename (into directory $newpath)
			{
				if (! utf8_check($file)) $file=utf8_encode($file);	// To be sure data is stored in utf8 in memory

				$qualified=1;

				// Define excludefilterarray
				$excludefilterarray=array('^\.');
				if (is_array($excludefilter))
				{
					$excludefilterarray=array_merge($excludefilterarray,$excludefilter);
				}
				else if ($excludefilter) $excludefilterarray[]=$excludefilter;
				// Check if file is qualified
				foreach($excludefilterarray as $filt)
				{
					if (preg_match('/'.$filt.'/i',$file)) {
						$qualified=0; break;
					}
				}

				if ($qualified)
				{
					$isdir=is_dir(dol_osencode($path."/".$file));
					// Check whether this is a file or directory and whether we're interested in that type
					if ($isdir && (($types=="directories") || ($types=="all") || $recursive))
					{
						// Add entry into file_list array
						if (($types=="directories") || ($types=="all"))
						{
							if ($loaddate || $sortcriteria == 'date') $filedate=dol_filemtime($path."/".$file);
							if ($loadsize || $sortcriteria == 'size') $filesize=dol_filesize($path."/".$file);

							if (! $filter || preg_match('/'.$filter.'/i',$file))	// We do not search key $filter into all $path, only into $file part
							{
								preg_match('/([^\/]+)\/[^\/]+$/',$path.'/'.$file,$reg);
								$level1name=(isset($reg[1])?$reg[1]:'');
								$file_list[] = array(
										"name" => $file,
										"path" => $path,
										"level1name" => $level1name,
										"fullname" => $path.'/'.$file,
										"date" => $filedate,
										"size" => $filesize,
										"type" => 'dir'
								);
							}
						}

						// if we're in a directory and we want recursive behavior, call this function again
						if ($recursive)
						{
							$file_list = array_merge($file_list,dol_dir_list($path."/".$file, $types, $recursive, $filter, $excludefilter, $sortcriteria, $sortorder, $mode, $nohook));
						}
					}
					else if (! $isdir && (($types == "files") || ($types == "all")))
					{
						// Add file into file_list array
						if ($loaddate || $sortcriteria == 'date') $filedate=dol_filemtime($path."/".$file);
						if ($loadsize || $sortcriteria == 'size') $filesize=dol_filesize($path."/".$file);

						if (! $filter || preg_match('/'.$filter.'/i',$file))	// We do not search key $filter into $path, only into $file
						{
							preg_match('/([^\/]+)\/[^\/]+$/',$path.'/'.$file,$reg);
							$level1name=(isset($reg[1])?$reg[1]:'');
							$file_list[] = array(
									"name" => $file,
									"path" => $path,
									"level1name" => $level1name,
									"fullname" => $path.'/'.$file,
									"date" => $filedate,
									"size" => $filesize,
									"type" => 'file'
							);
						}
					}
				}
			}
			closedir($dir);

			// Obtain a list of columns
			if (! empty($sortcriteria))
			{
				$myarray=array();
				foreach ($file_list as $key => $row)
				{
					$myarray[$key] = (isset($row[$sortcriteria])?$row[$sortcriteria]:'');
				}
				// Sort the data
				if ($sortorder) array_multisort($myarray, $sortorder, $file_list);
			}
		}
	}

	if (is_object($hookmanager) && is_array($hookmanager->resArray)) $file_list = array_merge($file_list, $hookmanager->resArray);

	return $file_list;
}


/**
 *  Scan a directory and return a list of files/directories.
 *  Content for string is UTF8 and dir separator is "/".
 *
 *  @param	string		$path        	Starting path from which to search. Example: 'produit/MYPROD'
 *  @param	string		$filter        	Regex filter to restrict list. This regex value must be escaped for '/', since this char is used for preg_match function
 *  @param	array|null	$excludefilter  Array of Regex for exclude filter (example: array('(\.meta|_preview.*\.png)$','^\.'))
 *  @param	string		$sortcriteria	Sort criteria ("","fullname","name","date","size")
 *  @param	string		$sortorder		Sort order (SORT_ASC, SORT_DESC)
 *	@param	int			$mode			0=Return array minimum keys loaded (faster), 1=Force all keys like description
 *  @return	array						Array of array('name'=>'xxx','fullname'=>'/abc/xxx','type'=>'dir|file',...)
 *  @see dol_dir_list
 */
function dol_dir_list_in_database($path, $filter="", $excludefilter=null, $sortcriteria="name", $sortorder=SORT_ASC, $mode=0)
{
    global $conf, $db;

    $sql=" SELECT rowid, label, entity, filename, filepath, fullpath_orig, keywords, cover, gen_or_uploaded, extraparams, date_c, date_m, fk_user_c, fk_user_m, acl, position";
    if ($mode) $sql.=", description";
    $sql.=" FROM ".MAIN_DB_PREFIX."ecm_files";
    $sql.=" WHERE filepath = '".$db->escape($path)."'";
    $sql.=" AND entity = ".$conf->entity;

    $resql = $db->query($sql);
    if ($resql)
    {
        $file_list=array();
        $num = $db->num_rows($resql);
        $i = 0;
        while ($i < $num)
        {
            $obj = $db->fetch_object($resql);
            if ($obj)
            {
                preg_match('/([^\/]+)\/[^\/]+$/',DOL_DATA_ROOT.'/'.$obj->filepath.'/'.$obj->filename,$reg);
                $level1name=(isset($reg[1])?$reg[1]:'');
                $file_list[] = array(
                    "rowid" => $obj->rowid,
                    "label" => $obj->label,         // md5
    				"name" => $obj->filename,
    				"path" => DOL_DATA_ROOT.'/'.$obj->filepath,
                    "level1name" => $level1name,
    				"fullname" => DOL_DATA_ROOT.'/'.$obj->filepath.'/'.$obj->filename,
    				"fullpath_orig" => $obj->fullpath_orig,
                    "date_c" => $db->jdate($obj->date_c),
                    "date_m" => $db->jdate($obj->date_m),
    				"type" => 'file',
                    "keywords" => $obj->keywords,
                    "cover" => $obj->cover,
                    "position" => (int) $obj->position,
                    "acl" => $obj->acl
                );
            }
            $i++;
        }

        // Obtain a list of columns
        if (! empty($sortcriteria))
        {
            $myarray=array();
            foreach ($file_list as $key => $row)
            {
                $myarray[$key] = (isset($row[$sortcriteria])?$row[$sortcriteria]:'');
            }
            // Sort the data
            if ($sortorder) array_multisort($myarray, $sortorder, $file_list);
        }

        return $file_list;
    }
    else
    {
        dol_print_error($db);
        return array();
    }
}


/**
 * Fast compare of 2 files identified by their properties ->name, ->date and ->size
 *
 * @param	string 	$a		File 1
 * @param 	string	$b		File 2
 * @return 	int				1, 0, 1
 */
function dol_compare_file($a, $b)
{
	global $sortorder;
	global $sortfield;

	$sortorder=strtoupper($sortorder);

	if ($sortorder == 'ASC') { $retup=-1; $retdown=1; }
	else { $retup=1; $retdown=-1; }

	if ($sortfield == 'name')
	{
		if ($a->name == $b->name) return 0;
		return ($a->name < $b->name) ? $retup : $retdown;
	}
	if ($sortfield == 'date')
	{
		if ($a->date == $b->date) return 0;
		return ($a->date < $b->date) ? $retup : $retdown;
	}
	if ($sortfield == 'size')
	{
		if ($a->size == $b->size) return 0;
		return ($a->size < $b->size) ? $retup : $retdown;
	}
}


/**
 * Test if filename is a directory
 *
 * @param	string		$folder     Name of folder
 * @return	boolean     			True if it's a directory, False if not found
 */
function dol_is_dir($folder)
{
    $newfolder=dol_osencode($folder);
    if (is_dir($newfolder)) return true;
    else return false;
}

/**
 * Return if path is a file
 *
 * @param   string		$pathoffile		Path of file
 * @return  boolean     			    True or false
 */
function dol_is_file($pathoffile)
{
    $newpathoffile=dol_osencode($pathoffile);
    return is_file($newpathoffile);
}

/**
 * Return if path is an URL
 *
 * @param   string		$url	Url
 * @return  boolean      	   	True or false
 */
function dol_is_url($url)
{
    $tmpprot=array('file','http','https','ftp','zlib','data','ssh','ssh2','ogg','expect');
    foreach($tmpprot as $prot)
    {
        if (preg_match('/^'.$prot.':/i',$url)) return true;
    }
    return false;
}

/**
 * 	Test if a folder is empty
 *
 * 	@param	string	$folder		Name of folder
 * 	@return boolean				True if dir is empty or non-existing, False if it contains files
 */
function dol_dir_is_emtpy($folder)
{
	$newfolder=dol_osencode($folder);
	if (is_dir($newfolder))
	{
		$handle = opendir($newfolder);
        $folder_content = '';
		while ((gettype($name = readdir($handle)) != "boolean"))
		{
			$name_array[] = $name;
		}
		foreach($name_array as $temp) $folder_content .= $temp;

        closedir($handle);

		if ($folder_content == "...") return true;
		else return false;
	}
	else
	return true; // Dir does not exists
}

/**
 * 	Count number of lines in a file
 *
 * 	@param	string	$file		Filename
 * 	@return int					<0 if KO, Number of lines in files if OK
 */
function dol_count_nb_of_line($file)
{
	$nb=0;

	$newfile=dol_osencode($file);
	//print 'x'.$file;
	$fp=fopen($newfile,'r');
	if ($fp)
	{
		while (!feof($fp))
		{
			$line=fgets($fp);
            // We increase count only if read was success. We need test because feof return true only after fgets so we do n+1 fgets for a file with n lines.
			if (! $line === false) $nb++;
		}
		fclose($fp);
	}
	else
	{
		$nb=-1;
	}

	return $nb;
}


/**
 * Return size of a file
 *
 * @param 	string		$pathoffile		Path of file
 * @return 	integer						File size
 */
function dol_filesize($pathoffile)
{
	$newpathoffile=dol_osencode($pathoffile);
	return filesize($newpathoffile);
}

/**
 * Return time of a file
 *
 * @param 	string		$pathoffile		Path of file
 * @return 	int					Time of file
 */
function dol_filemtime($pathoffile)
{
	$newpathoffile=dol_osencode($pathoffile);
	return @filemtime($newpathoffile); // @Is to avoid errors if files does not exists
}

/**
 * Make replacement of strings into a file.
 *
 * @param	string	$srcfile			Source file (can't be a directory)
 * @param	array	$arrayreplacement	Array with strings to replace
 * @param	string	$destfile			Destination file (can't be a directory). If empty, will be same than source file.
 * @param	int		$newmask			Mask for new file (0 by default means $conf->global->MAIN_UMASK). Example: '0666'
 * @param	int		$indexdatabase		Index new file into database.
 * @return	int							<0 if error, 0 if nothing done (dest file already exists), >0 if OK
 * @see		dolCopyr
 */
function dolReplaceInFile($srcfile, $arrayreplacement, $destfile='', $newmask=0, $indexdatabase=0)
{
    global $conf;

    dol_syslog("files.lib.php::dolReplaceInFile srcfile=".$srcfile." destfile=".$destfile." newmask=".$newmask." indexdatabase=".$indexdatabase);

    if (empty($srcfile)) return -1;
    if (empty($destfile)) $destfile=$srcfile;

    $destexists=dol_is_file($destfile);
    if (($destfile != $srcfile) && $destexists) return 0;

    $tmpdestfile=$destfile.'.tmp';

    $newpathofsrcfile=dol_osencode($srcfile);
    $newpathoftmpdestfile=dol_osencode($tmpdestfile);
    $newpathofdestfile=dol_osencode($destfile);
    $newdirdestfile=dirname($newpathofdestfile);

    if ($destexists && ! is_writable($newpathofdestfile))
    {
        dol_syslog("files.lib.php::dolReplaceInFile failed Permission denied to overwrite target file", LOG_WARNING);
        return -1;
    }
    if (! is_writable($newdirdestfile))
    {
        dol_syslog("files.lib.php::dolReplaceInFile failed Permission denied to write into target directory ".$newdirdestfile, LOG_WARNING);
        return -2;
    }

    dol_delete_file($tmpdestfile);

    // Create $newpathoftmpdestfile from $newpathofsrcfile
    $content=file_get_contents($newpathofsrcfile, 'r');

    $content = make_substitutions($content, $arrayreplacement, null);

    file_put_contents($newpathoftmpdestfile, $content);
    @chmod($newpathoftmpdestfile, octdec($newmask));

    // Rename
    $result=dol_move($newpathoftmpdestfile, $newpathofdestfile, $newmask, (($destfile == $srcfile)?1:0), 0, $indexdatabase);
    if (! $result)
    {
        dol_syslog("files.lib.php::dolReplaceInFile failed to move tmp file to final dest", LOG_WARNING);
        return -3;
    }
    if (empty($newmask) && ! empty($conf->global->MAIN_UMASK)) $newmask=$conf->global->MAIN_UMASK;
    if (empty($newmask))	// This should no happen
    {
        dol_syslog("Warning: dolReplaceInFile called with empty value for newmask and no default value defined", LOG_WARNING);
        $newmask='0664';
    }

    @chmod($newpathofdestfile, octdec($newmask));

    return 1;
}

/**
 * Copy a file to another file.
 *
 * @param	string	$srcfile			Source file (can't be a directory)
 * @param	string	$destfile			Destination file (can't be a directory)
 * @param	int		$newmask			Mask for new file (0 by default means $conf->global->MAIN_UMASK). Example: '0666'
 * @param 	int		$overwriteifexists	Overwrite file if exists (1 by default)
 * @return	int							<0 if error, 0 if nothing done (dest file already exists and overwriteifexists=0), >0 if OK
 * @see		dolCopyr
 */
function dol_copy($srcfile, $destfile, $newmask=0, $overwriteifexists=1)
{
	global $conf;

	dol_syslog("files.lib.php::dol_copy srcfile=".$srcfile." destfile=".$destfile." newmask=".$newmask." overwriteifexists=".$overwriteifexists);

	if (empty($srcfile) || empty($destfile)) return -1;

	$destexists=dol_is_file($destfile);
	if (! $overwriteifexists && $destexists) return 0;

	$newpathofsrcfile=dol_osencode($srcfile);
    $newpathofdestfile=dol_osencode($destfile);
    $newdirdestfile=dirname($newpathofdestfile);

    if ($destexists && ! is_writable($newpathofdestfile))
    {
        dol_syslog("files.lib.php::dol_copy failed Permission denied to overwrite target file", LOG_WARNING);
        return -1;
    }
    if (! is_writable($newdirdestfile))
    {
        dol_syslog("files.lib.php::dol_copy failed Permission denied to write into target directory ".$newdirdestfile, LOG_WARNING);
        return -2;
    }
    // Copy with overwriting if exists
    $result=@copy($newpathofsrcfile, $newpathofdestfile);
	//$result=copy($newpathofsrcfile, $newpathofdestfile);	// To see errors, remove @
	if (! $result)
	{
	    dol_syslog("files.lib.php::dol_copy failed to copy", LOG_WARNING);
	    return -3;
	}
	if (empty($newmask) && ! empty($conf->global->MAIN_UMASK)) $newmask=$conf->global->MAIN_UMASK;
	if (empty($newmask))	// This should no happen
	{
		dol_syslog("Warning: dol_copy called with empty value for newmask and no default value defined", LOG_WARNING);
		$newmask='0664';
	}

	@chmod($newpathofdestfile, octdec($newmask));

	return 1;
}

/**
 * Copy a dir to another dir.
 *
 * @param	string	$srcfile			Source file (a directory)
 * @param	string	$destfile			Destination file (a directory)
 * @param	int		$newmask			Mask for new file (0 by default means $conf->global->MAIN_UMASK). Example: '0666'
 * @param 	int		$overwriteifexists	Overwrite file if exists (1 by default)
 * @param	array	$arrayreplacement	Array to use to replace filenames with another one during the copy (works only on file names, not on directory names).
 * @return	int							<0 if error, 0 if nothing done (all files already exists and overwriteifexists=0), >0 if OK
 * @see		dol_copy
 */
function dolCopyDir($srcfile, $destfile, $newmask, $overwriteifexists, $arrayreplacement=null)
{
	global $conf;

	$result=0;

	dol_syslog("files.lib.php::dolCopyDir srcfile=".$srcfile." destfile=".$destfile." newmask=".$newmask." overwriteifexists=".$overwriteifexists);

	if (empty($srcfile) || empty($destfile)) return -1;

	$destexists=dol_is_dir($destfile);
	//if (! $overwriteifexists && $destexists) return 0;	// The overwriteifexists is for files only, so propagated to dol_copy only.

    if (! $destexists)
    {
        // We must set mask just before creating dir, becaause it can be set differently by dol_copy
        umask(0);
        $dirmaskdec=octdec($newmask);
        if (empty($newmask) && ! empty($conf->global->MAIN_UMASK)) $dirmaskdec=octdec($conf->global->MAIN_UMASK);
        $dirmaskdec |= octdec('0200');  // Set w bit required to be able to create content for recursive subdirs files
        dol_mkdir($destfile, '', decoct($dirmaskdec));
    }

	$ossrcfile=dol_osencode($srcfile);
	$osdestfile=dol_osencode($destfile);

    // Recursive function to copy all subdirectories and contents:
	if (is_dir($ossrcfile))
	{
        $dir_handle=opendir($ossrcfile);
        while ($file=readdir($dir_handle))
        {
            if ($file!="." && $file!="..")
            {
                if (is_dir($ossrcfile."/".$file))
                {
                    //var_dump("xxx dolCopyDir $srcfile/$file, $destfile/$file, $newmask, $overwriteifexists");
                    $tmpresult=dolCopyDir($srcfile."/".$file, $destfile."/".$file, $newmask, $overwriteifexists, $arrayreplacement);
                }
                else
				{
					$newfile = $file;
					// Replace destination filename with a new one
					if (is_array($arrayreplacement))
					{
						foreach($arrayreplacement as $key => $val)
						{
							$newfile = str_replace($key, $val, $newfile);
						}
					}
                    $tmpresult=dol_copy($srcfile."/".$file, $destfile."/".$newfile, $newmask, $overwriteifexists);
                }
                // Set result
                if ($result > 0 && $tmpresult >= 0)
                {
                    // Do nothing, so we don't set result to 0 if tmpresult is 0 and result was success in a previous pass
                }
                else
                {
                    $result=$tmpresult;
                }
                if ($result < 0) break;

            }
        }
        closedir($dir_handle);
    }
    else
	{
		// Source directory does not exists
        $result = -2;
    }

    return $result;
}


/**
 * Move a file into another name.
 * Note:
 *  - This function differs from dol_move_uploaded_file, because it can be called in any context.
 *  - Database of files is updated.
 *  - Test on antivirus is done only if param testvirus is provided and an antivirus was set.
 *
 * @param	string  $srcfile            Source file (can't be a directory. use native php @rename() to move a directory)
 * @param   string	$destfile           Destination file (can't be a directory. use native php @rename() to move a directory)
 * @param   integer	$newmask            Mask in octal string for new file (0 by default means $conf->global->MAIN_UMASK)
 * @param   int		$overwriteifexists  Overwrite file if exists (1 by default)
 * @param   int     $testvirus          Do an antivirus test. Move is canceled if a virus is found.
 * @param	int		$indexdatabase		Index new file into database.
 * @return  boolean 		            True if OK, false if KO
 * @see dol_move_uploaded_file
 */
function dol_move($srcfile, $destfile, $newmask=0, $overwriteifexists=1, $testvirus=0, $indexdatabase=1)
{
    global $user, $db, $conf;
    $result=false;

    dol_syslog("files.lib.php::dol_move srcfile=".$srcfile." destfile=".$destfile." newmask=".$newmask." overwritifexists=".$overwriteifexists);
    $srcexists=dol_is_file($srcfile);
    $destexists=dol_is_file($destfile);

    if (! $srcexists)
    {
        dol_syslog("files.lib.php::dol_move srcfile does not exists. we ignore the move request.");
        return false;
    }

    if ($overwriteifexists || ! $destexists)
    {
        $newpathofsrcfile=dol_osencode($srcfile);
        $newpathofdestfile=dol_osencode($destfile);

        // Check virus
        $testvirusarray=array();
        if ($testvirus)
        {
            $testvirusarray=dolCheckVirus($newpathofsrcfile);
            if (count($testvirusarray))
            {
                dol_syslog("files.lib.php::dol_move canceled because a virus was found into source file. we ignore the move request.", LOG_WARNING);
                return false;
            }
        }

        $result=@rename($newpathofsrcfile, $newpathofdestfile); // To see errors, remove @
        if (! $result)
        {
        	if ($destexists)
        	{
        		dol_syslog("files.lib.php::dol_move Failed. We try to delete target first and move after.", LOG_WARNING);
        		// We force delete and try again. Rename function sometimes fails to replace dest file with some windows NTFS partitions.
        		dol_delete_file($destfile);
        		$result=@rename($newpathofsrcfile, $newpathofdestfile); // To see errors, remove @
        	}
        	else dol_syslog("files.lib.php::dol_move Failed.", LOG_WARNING);
        }

        // Move ok
        if ($result && $indexdatabase)
        {
            // Rename entry into ecm database
            $rel_filetorenamebefore = preg_replace('/^'.preg_quote(DOL_DATA_ROOT,'/').'/', '', $srcfile);
            $rel_filetorenameafter = preg_replace('/^'.preg_quote(DOL_DATA_ROOT,'/').'/', '', $destfile);
            if (! preg_match('/(\/temp\/|\/thumbs|\.meta$)/', $rel_filetorenameafter))     // If not a tmp file
            {
                $rel_filetorenamebefore = preg_replace('/^[\\/]/', '', $rel_filetorenamebefore);
                $rel_filetorenameafter = preg_replace('/^[\\/]/', '', $rel_filetorenameafter);
                //var_dump($rel_filetorenamebefore.' - '.$rel_filetorenameafter);

                dol_syslog("Try to rename also entries in database for full relative path before = ".$rel_filetorenamebefore." after = ".$rel_filetorenameafter, LOG_DEBUG);
                include_once DOL_DOCUMENT_ROOT.'/ecm/class/ecmfiles.class.php';

                $ecmfiletarget=new EcmFiles($db);
                $resultecmtarget = $ecmfiletarget->fetch(0, '', $rel_filetorenameafter);
                if ($resultecmtarget > 0)   // An entry for target name already exists for target, we delete it, a new one will be created.
                {
                    $ecmfiletarget->delete($user);
                }

                $ecmfile=new EcmFiles($db);
                $resultecm = $ecmfile->fetch(0, '', $rel_filetorenamebefore);
                if ($resultecm > 0)   // If an entry was found for src file, we use it to move entry
                {
                    $filename = basename($rel_filetorenameafter);
                    $rel_dir = dirname($rel_filetorenameafter);
                    $rel_dir = preg_replace('/[\\/]$/', '', $rel_dir);
                    $rel_dir = preg_replace('/^[\\/]/', '', $rel_dir);

                    $ecmfile->filepath = $rel_dir;
                    $ecmfile->filename = $filename;
                    $resultecm = $ecmfile->update($user);
                }
                elseif ($resultecm == 0)   // If no entry were found for src files, create/update target file
                {
                    $filename = basename($rel_filetorenameafter);
                    $rel_dir = dirname($rel_filetorenameafter);
                    $rel_dir = preg_replace('/[\\/]$/', '', $rel_dir);
                    $rel_dir = preg_replace('/^[\\/]/', '', $rel_dir);

                    $ecmfile->filepath = $rel_dir;
                    $ecmfile->filename = $filename;
                    $ecmfile->label = md5_file(dol_osencode($destfile));        // $destfile is a full path to file
                    $ecmfile->fullpath_orig = $srcfile;
                    $ecmfile->gen_or_uploaded = 'unknown';
                    $ecmfile->description = '';    // indexed content
                    $ecmfile->keyword = '';        // keyword content
                    $resultecm = $ecmfile->create($user);
                    if ($resultecm < 0)
                    {
                        setEventMessages($ecmfile->error, $ecmfile->errors, 'warnings');
                    }
                }
                elseif ($resultecm < 0)
                {
                    setEventMessages($ecmfile->error, $ecmfile->errors, 'warnings');
                }

                if ($resultecm > 0) $result=true;
                else $result = false;
            }
        }

        if (empty($newmask)) $newmask=empty($conf->global->MAIN_UMASK)?'0755':$conf->global->MAIN_UMASK;
        $newmaskdec=octdec($newmask);
        // Currently method is restricted to files (dol_delete_files previously used is for files, and mask usage if for files too)
        // to allow mask usage for dir, we shoul introduce a new param "isdir" to 1 to complete newmask like this
        // if ($isdir) $newmaskdec |= octdec('0111');  // Set x bit required for directories
        @chmod($newpathofdestfile, $newmaskdec);
    }

    return $result;
}

/**
 *	Unescape a file submitted by upload.
 *  PHP escape char " (%22) or char ' (%27) into $FILES.
 *
 *	@param	string	$filename		Filename
 *	@return	string					Filename sanitized
 */
function dol_unescapefile($filename)
{
	// Remove path information and dots around the filename, to prevent uploading
	// into different directories or replacing hidden system files.
	// Also remove control characters and spaces (\x00..\x20) around the filename:
	return trim(basename($filename), ".\x00..\x20");
}


/**
 * Check virus into a file
 *
 * @param   string      $src_file       Source file to check
 * @return  array                       Array of errors or empty array if not virus found
 */
function dolCheckVirus($src_file)
{
    global $conf;

    if (! empty($conf->global->MAIN_ANTIVIRUS_COMMAND))
    {
        if (! class_exists('AntiVir')) {
            require_once DOL_DOCUMENT_ROOT.'/core/class/antivir.class.php';
        }
        $antivir=new AntiVir($db);
        $result = $antivir->dol_avscan_file($src_file);
        if ($result < 0)	// If virus or error, we stop here
        {
            $reterrors=$antivir->errors;
            return $reterrors;
        }
    }
    return array();
}


/**
 *	Make control on an uploaded file from an GUI page and move it to final destination.
 * 	If there is errors (virus found, antivir in error, bad filename), file is not moved.
 *  Note:
 *  - This function can be used only into a HTML page context. Use dol_move if you are outside.
 *  - Test on antivirus is always done (if antivirus set).
 *  - Database of files is NOT updated.
 *
 *	@param	string	$src_file			Source full path filename ($_FILES['field']['tmp_name'])
 *	@param	string	$dest_file			Target full path filename  ($_FILES['field']['name'])
 * 	@param	int		$allowoverwrite		1=Overwrite target file if it already exists
 * 	@param	int		$disablevirusscan	1=Disable virus scan
 * 	@param	integer	$uploaderrorcode	Value of PHP upload error code ($_FILES['field']['error'])
 * 	@param	int		$nohook				Disable all hooks
 * 	@param	string	$varfiles			_FILES var name
 *	@return int       			  		>0 if OK, <0 or string if KO
 *  @see    dol_move
 */
function dol_move_uploaded_file($src_file, $dest_file, $allowoverwrite, $disablevirusscan=0, $uploaderrorcode=0, $nohook=0, $varfiles='addedfile')
{
	global $conf, $db, $user, $langs;
	global $object, $hookmanager;

	$reshook=0;
	$file_name = $dest_file;

	if (empty($nohook))
	{
<<<<<<< HEAD
=======
		// If an upload error has been reported
		if ($uploaderrorcode)
		{
			switch($uploaderrorcode)
			{
				case UPLOAD_ERR_INI_SIZE:	// 1
					return 'ErrorFileSizeTooLarge';
					break;
				case UPLOAD_ERR_FORM_SIZE:	// 2
					return 'ErrorFileSizeTooLarge';
					break;
				case UPLOAD_ERR_PARTIAL:	// 3
					return 'ErrorPartialFile';
					break;
				case UPLOAD_ERR_NO_TMP_DIR:	//
					return 'ErrorNoTmpDir';
					break;
				case UPLOAD_ERR_CANT_WRITE:
					return 'ErrorFailedToWriteInDir';
					break;
				case UPLOAD_ERR_EXTENSION:
					return 'ErrorUploadBlockedByAddon';
					break;
				default:
					break;
			}
		}

		// If we need to make a virus scan
		if (empty($disablevirusscan) && file_exists($src_file) && ! empty($conf->global->MAIN_ANTIVIRUS_COMMAND))
		{
			if (! class_exists('AntiVir')) {
				require_once DOL_DOCUMENT_ROOT.'/core/class/antivir.class.php';
			}
			$antivir=new AntiVir($db);
			$result = $antivir->dol_avscan_file($src_file);
			if ($result < 0)	// If virus or error, we stop here
			{
				$reterrors=$antivir->errors;
				dol_syslog('Files.lib::dol_move_uploaded_file File "'.$src_file.'" (target name "'.$dest_file.'") KO with antivirus: result='.$result.' errors='.join(',',$antivir->errors), LOG_WARNING);
				return 'ErrorFileIsInfectedWithAVirus: '.join(',',$reterrors);
			}
		}

        // Security:
        // Disallow file with some extensions. We rename them.
        // Because if we put the documents directory into a directory inside web root (very bad), this allows to execute on demand arbitrary code.
		if (preg_match('/\.htm|\.html|\.php|\.pl|\.cgi$/i',$dest_file) && empty($conf->global->MAIN_DOCUMENT_IS_OUTSIDE_WEBROOT_SO_NOEXE_NOT_REQUIRED))
		{
			$file_name.= '.noexe';
		}

		// Security:
		// We refuse cache files/dirs, upload using .. and pipes into filenames.
		if (preg_match('/^\./',$src_file) || preg_match('/\.\./',$src_file) || preg_match('/[<>|]/',$src_file))
		{
			dol_syslog("Refused to deliver file ".$src_file, LOG_WARNING);
			return -1;
		}

		// Security:
		// On interdit fichiers caches, remontees de repertoire ainsi que les pipe dans les noms de fichiers.
		if (preg_match('/^\./',$dest_file) || preg_match('/\.\./',$dest_file) || preg_match('/[<>|]/',$dest_file))
		{
			dol_syslog("Refused to deliver file ".$dest_file, LOG_WARNING);
			return -2;
		}

>>>>>>> 317ab64d
		$reshook=$hookmanager->initHooks(array('fileslib'));

		$parameters=array('dest_file' => $dest_file, 'src_file' => $src_file, 'file_name' => $file_name, 'varfiles' => $varfiles, 'allowoverwrite' => $allowoverwrite);
		$reshook=$hookmanager->executeHooks('moveUploadedFile', $parameters, $object);
	}

	if (empty($reshook))
	{
    	// If an upload error has been reported
    	if ($uploaderrorcode)
    	{
    	    switch($uploaderrorcode)
    	    {
    	        case UPLOAD_ERR_INI_SIZE:	// 1
    	            return 'ErrorFileSizeTooLarge';
    	            break;
    	        case UPLOAD_ERR_FORM_SIZE:	// 2
    	            return 'ErrorFileSizeTooLarge';
    	            break;
    	        case UPLOAD_ERR_PARTIAL:	// 3
    	            return 'ErrorPartialFile';
    	            break;
    	        case UPLOAD_ERR_NO_TMP_DIR:	//
    	            return 'ErrorNoTmpDir';
    	            break;
    	        case UPLOAD_ERR_CANT_WRITE:
    	            return 'ErrorFailedToWriteInDir';
    	            break;
    	        case UPLOAD_ERR_EXTENSION:
    	            return 'ErrorUploadBlockedByAddon';
    	            break;
    	        default:
    	            break;
    	    }
    	}

    	// If we need to make a virus scan
    	if (empty($disablevirusscan) && file_exists($src_file))
    	{
    	    $checkvirusarray=dolCheckVirus($src_file);
    	    if (count($checkvirusarray))
    	    {
    	       dol_syslog('Files.lib::dol_move_uploaded_file File "'.$src_file.'" (target name "'.$dest_file.'") KO with antivirus: result='.$result.' errors='.join(',',$checkvirusarray), LOG_WARNING);
    	       return 'ErrorFileIsInfectedWithAVirus: '.join(',',$checkvirusarray);
    	    }
    	}

    	// Security:
    	// Disallow file with some extensions. We renamed them.
    	// Car si on a mis le rep documents dans un rep de la racine web (pas bien), cela permet d'executer du code a la demande.
    	if (preg_match('/\.htm|\.html|\.php|\.pl|\.cgi$/i',$dest_file) && empty($conf->global->MAIN_DOCUMENT_IS_OUTSIDE_WEBROOT_SO_NOEXE_NOT_REQUIRED))
    	{
    	    $file_name.= '.noexe';
    	}

    	// Security:
    	// We refuse cache files/dirs, upload using .. and pipes into filenames.
    	if (preg_match('/^\./',$src_file) || preg_match('/\.\./',$src_file) || preg_match('/[<>|]/',$src_file))
    	{
    	    dol_syslog("Refused to deliver file ".$src_file, LOG_WARNING);
    	    return -1;
    	}

    	// Security:
    	// On interdit fichiers caches, remontees de repertoire ainsi que les pipe dans les noms de fichiers.
    	if (preg_match('/^\./',$dest_file) || preg_match('/\.\./',$dest_file) || preg_match('/[<>|]/',$dest_file))
    	{
    	    dol_syslog("Refused to deliver file ".$dest_file, LOG_WARNING);
    	    return -2;
    	}
	}

	if ($reshook < 0)	// At least one blocking error returned by one hook
	{
		$errmsg = join(',', $hookmanager->errors);
		if (empty($errmsg)) $errmsg = 'ErrorReturnedBySomeHooks';	// Should not occurs. Added if hook is bugged and does not set ->errors when there is error.
		return $errmsg;
	}
	elseif (empty($reshook))
	{
		// The file functions must be in OS filesystem encoding.
		$src_file_osencoded=dol_osencode($src_file);
		$file_name_osencoded=dol_osencode($file_name);

		// Check if destination dir is writable
		// TODO

		// Check if destination file already exists
		if (! $allowoverwrite)
		{
			if (file_exists($file_name_osencoded))
			{
				dol_syslog("Files.lib::dol_move_uploaded_file File ".$file_name." already exists. Return 'ErrorFileAlreadyExists'", LOG_WARNING);
				return 'ErrorFileAlreadyExists';
			}
		}

		// Move file
		$return=move_uploaded_file($src_file_osencoded, $file_name_osencoded);
		if ($return)
		{
			if (! empty($conf->global->MAIN_UMASK)) @chmod($file_name_osencoded, octdec($conf->global->MAIN_UMASK));
			dol_syslog("Files.lib::dol_move_uploaded_file Success to move ".$src_file." to ".$file_name." - Umask=".$conf->global->MAIN_UMASK, LOG_DEBUG);
			return 1;	// Success
		}
		else
		{
			dol_syslog("Files.lib::dol_move_uploaded_file Failed to move ".$src_file." to ".$file_name, LOG_ERR);
			return -3;	// Unknown error
		}
	}

	return 1;	// Success
}

/**
 *  Remove a file or several files with a mask
 *
 *  @param	string	$file           File to delete or mask of files to delete
 *  @param  int		$disableglob    Disable usage of glob like * so function is an exact delete function that will return error if no file found
 *  @param  int		$nophperrors    Disable all PHP output errors
 *  @param	int		$nohook			Disable all hooks
 *  @param	object	$object			Current object in use
 *  @return boolean         		True if no error (file is deleted or if glob is used and there's nothing to delete), False if error
 *  @see dol_delete_dir
 */
function dol_delete_file($file,$disableglob=0,$nophperrors=0,$nohook=0,$object=null)
{
	global $db, $conf, $user, $langs;
	global $hookmanager;

	$langs->load("other");
	$langs->load("errors");

	dol_syslog("dol_delete_file file=".$file." disableglob=".$disableglob." nophperrors=".$nophperrors." nohook=".$nohook);

	// Security:
	// We refuse transversal using .. and pipes into filenames.
	if (preg_match('/\.\./',$file) || preg_match('/[<>|]/',$file))
	{
        dol_syslog("Refused to delete file ".$file, LOG_WARNING);
	    return False;
	}

	if (empty($nohook))
	{
		$hookmanager->initHooks(array('fileslib'));

		$parameters=array(
				'GET' => $_GET,
				'file' => $file,
				'disableglob'=> $disableglob,
				'nophperrors' => $nophperrors
		);
		$reshook=$hookmanager->executeHooks('deleteFile', $parameters, $object);
	}

	if (empty($nohook) && $reshook != 0) // reshook = 0 to do standard actions, 1 = ok, -1 = ko
	{
		if ($reshook < 0) return false;
		return true;
	}
	else
	{
		$error=0;

		//print "x".$file." ".$disableglob;exit;
		$file_osencoded=dol_osencode($file);    // New filename encoded in OS filesystem encoding charset
		if (empty($disableglob) && ! empty($file_osencoded))
		{
			$ok=true;
			$globencoded=str_replace('[','\[',$file_osencoded);
			$globencoded=str_replace(']','\]',$globencoded);
			$listofdir=glob($globencoded);
			if (! empty($listofdir) && is_array($listofdir))
			{
				foreach ($listofdir as $filename)
				{
					if ($nophperrors) $ok=@unlink($filename);
					else $ok=unlink($filename);
					if ($ok)
					{
					    dol_syslog("Removed file ".$filename, LOG_DEBUG);

	                    // Delete entry into ecm database
    				    $rel_filetodelete = preg_replace('/^'.preg_quote(DOL_DATA_ROOT,'/').'/', '', $filename);
    				    if (! preg_match('/(\/temp\/|\/thumbs\/|\.meta$)/', $rel_filetodelete))     // If not a tmp file
    				    {
    				        $rel_filetodelete = preg_replace('/^[\\/]/', '', $rel_filetodelete);

    				        dol_syslog("Try to remove also entries in database for full relative path = ".$rel_filetodelete, LOG_DEBUG);
        				    include_once DOL_DOCUMENT_ROOT.'/ecm/class/ecmfiles.class.php';
        				    $ecmfile=new EcmFiles($db);
        				    $result = $ecmfile->fetch(0, '', $rel_filetodelete);
        				    if ($result >= 0 && $ecmfile->id > 0)
        				    {
        				        $result = $ecmfile->delete($user);
        				    }
        				    if ($result < 0)
        				    {
        				        setEventMessages($ecmfile->error, $ecmfile->errors, 'warnings');
        				    }
    				    }
					}
					else dol_syslog("Failed to remove file ".$filename, LOG_WARNING);
					// TODO Failure to remove can be because file was already removed or because of permission
					// If error because of not exists, we must should return true and we should return false if this is a permission problem
				}
			}
			else dol_syslog("No files to delete found", LOG_DEBUG);
		}
		else
		{
			$ok=false;
			if ($nophperrors) $ok=@unlink($file_osencoded);
			else $ok=unlink($file_osencoded);
			if ($ok) dol_syslog("Removed file ".$file_osencoded, LOG_DEBUG);
			else dol_syslog("Failed to remove file ".$file_osencoded, LOG_WARNING);
		}

		return $ok;
	}
}

/**
 *  Remove a directory (not recursive, so content must be empty).
 *  If directory is not empty, return false
 *
 *  @param	string	$dir            Directory to delete
 *  @param  int		$nophperrors    Disable all PHP output errors
 *  @return boolean         		True if success, false if error
 *  @see dol_delete_file
 */
function dol_delete_dir($dir,$nophperrors=0)
{
	// Security:
	// We refuse transversal using .. and pipes into filenames.
	if (preg_match('/\.\./',$dir) || preg_match('/[<>|]/',$dir))
	{
        dol_syslog("Refused to delete dir ".$dir, LOG_WARNING);
	    return False;
	}

    $dir_osencoded=dol_osencode($dir);
    return ($nophperrors?@rmdir($dir_osencoded):rmdir($dir_osencoded));
}

/**
 *  Remove a directory $dir and its subdirectories (or only files and subdirectories)
 *
 *  @param	string	$dir            Dir to delete
 *  @param  int		$count          Counter to count nb of deleted elements
 *  @param  int		$nophperrors    Disable all PHP output errors
 *  @param	int		$onlysub		Delete only files and subdir, not main directory
 *  @return int             		Number of files and directory removed
 */
function dol_delete_dir_recursive($dir,$count=0,$nophperrors=0,$onlysub=0)
{
    dol_syslog("functions.lib:dol_delete_dir_recursive ".$dir,LOG_DEBUG);
    if (dol_is_dir($dir))
    {
        $dir_osencoded=dol_osencode($dir);
        if ($handle = opendir("$dir_osencoded"))
        {
            while (false !== ($item = readdir($handle)))
            {
                if (! utf8_check($item)) $item=utf8_encode($item);  // should be useless

                if ($item != "." && $item != "..")
                {
                    if (is_dir(dol_osencode("$dir/$item")))
                    {
                        $count=dol_delete_dir_recursive("$dir/$item",$count,$nophperrors);
                    }
                    else
                    {
                        dol_delete_file("$dir/$item",1,$nophperrors);
                        $count++;
                        //echo " removing $dir/$item<br>\n";
                    }
                }
            }
            closedir($handle);

            if (empty($onlysub))
            {
	            dol_delete_dir($dir,$nophperrors);
    	        $count++;
        	    //echo "removing $dir<br>\n";
            }
        }
    }

    //echo "return=".$count;
    return $count;
}


/**
 *  Delete all preview files linked to object instance
 *
 *  @param	object	$object		Object to clean
 *  @return	int					0 if error, 1 if OK
 */
function dol_delete_preview($object)
{
	global $langs,$conf;

	// Define parent dir of elements
	$element = $object->element;

    if ($object->element == 'order_supplier')		$dir = $conf->fournisseur->dir_output.'/commande';
    elseif ($object->element == 'invoice_supplier')	$dir = $conf->fournisseur->dir_output.'/facture';
    elseif ($object->element == 'project')			$dir = $conf->projet->dir_output;
    elseif ($object->element == 'shipping')			$dir = $conf->expedition->dir_output.'/sending';
    elseif ($object->element == 'delivery')			$dir = $conf->expedition->dir_output.'/receipt';
    elseif ($object->element == 'fichinter')		$dir = $conf->ficheinter->dir_output;
    else $dir=empty($conf->$element->dir_output)?'':$conf->$element->dir_output;

    if (empty($dir)) return 'ErrorObjectNoSupportedByFunction';

	$refsan = dol_sanitizeFileName($object->ref);
	$dir = $dir . "/" . $refsan ;
	$file = $dir . "/" . $refsan . ".pdf.png";
	$multiple = $file . ".";

	if (file_exists($file) && is_writable($file))
	{
		if (! dol_delete_file($file,1))
		{
			$object->error=$langs->trans("ErrorFailedToDeleteFile",$file);
			return 0;
		}
	}
	else
	{
		for ($i = 0; $i < 20; $i++)
		{
			$preview = $multiple.$i;

			if (file_exists($preview) && is_writable($preview))
			{
				if ( ! dol_delete_file($preview,1) )
				{
					$object->error=$langs->trans("ErrorFailedToOpenFile",$preview);
					return 0;
				}
			}
		}
	}

	return 1;
}

/**
 *	Create a meta file with document file into same directory.
 *	This should allow "grep" search.
 *  This feature is enabled only if option MAIN_DOC_CREATE_METAFILE is set.
 *
 *	@param	CommonObject	$object		Object
 *	@return	int					0 if we did nothing, >0 success, <0 error
 */
function dol_meta_create($object)
{
	global $conf;

	if (empty($conf->global->MAIN_DOC_CREATE_METAFILE)) return 0;	// By default, no metafile.

	// Define parent dir of elements
	$element=$object->element;

	if ($object->element == 'order_supplier')		$dir = $conf->fournisseur->dir_output.'/commande';
	elseif ($object->element == 'invoice_supplier')	$dir = $conf->fournisseur->dir_output.'/facture';
	elseif ($object->element == 'project')			$dir = $conf->projet->dir_output;
	elseif ($object->element == 'shipping')			$dir = $conf->expedition->dir_output.'/sending';
	elseif ($object->element == 'delivery')			$dir = $conf->expedition->dir_output.'/receipt';
	elseif ($object->element == 'fichinter')		$dir = $conf->ficheinter->dir_output;
	else $dir=empty($conf->$element->dir_output)?'':$conf->$element->dir_output;

	if ($dir)
	{
		$object->fetch_thirdparty();

		$facref = dol_sanitizeFileName($object->ref);
		$dir = $dir . "/" . $facref;
		$file = $dir . "/" . $facref . ".meta";

		if (! is_dir($dir))
		{
			dol_mkdir($dir);
		}

		if (is_dir($dir))
		{
			$nblignes = count($object->lines);
			$client = $object->thirdparty->name . " " . $object->thirdparty->address . " " . $object->thirdparty->zip . " " . $object->thirdparty->town;
			$meta = "REFERENCE=\"" . $object->ref . "\"
			DATE=\"" . dol_print_date($object->date,'') . "\"
			NB_ITEMS=\"" . $nblignes . "\"
			CLIENT=\"" . $client . "\"
			TOTAL_HT=\"" . $object->total_ht . "\"
			TOTAL_TTC=\"" . $object->total_ttc . "\"\n";

			for ($i = 0 ; $i < $nblignes ; $i++)
			{
				//Pour les articles
				$meta .= "ITEM_" . $i . "_QUANTITY=\"" . $object->lines[$i]->qty . "\"
				ITEM_" . $i . "_TOTAL_HT=\"" . $object->lines[$i]->total_ht . "\"
				ITEM_" . $i . "_TVA=\"" .$object->lines[$i]->tva_tx . "\"
				ITEM_" . $i . "_DESCRIPTION=\"" . str_replace("\r\n","",nl2br($object->lines[$i]->desc)) . "\"
				";
			}
		}

		$fp = fopen($file,"w");
		fputs($fp,$meta);
		fclose($fp);
		if (! empty($conf->global->MAIN_UMASK))
		@chmod($file, octdec($conf->global->MAIN_UMASK));

		return 1;
	}

	return 0;
}



/**
 * Scan a directory and init $_SESSION to manage uploaded files with list of all found files.
 * Note: Only email module seems to use this. Other feature initialize the $_SESSION doing $formmail->clear_attached_files(); $formmail->add_attached_files()
 *
 * @param	string	$pathtoscan				Path to scan
 * @param   string  $trackid                Track id (used to prefix name of session vars to avoid conflict)
 * @return	void
 */
function dol_init_file_process($pathtoscan='', $trackid='')
{
	$listofpaths=array();
	$listofnames=array();
	$listofmimes=array();

	if ($pathtoscan)
	{
		$listoffiles=dol_dir_list($pathtoscan,'files');
		foreach($listoffiles as $key => $val)
		{
			$listofpaths[]=$val['fullname'];
			$listofnames[]=$val['name'];
			$listofmimes[]=dol_mimetype($val['name']);
		}
	}
    $keytoavoidconflict = empty($trackid)?'':'-'.$trackid;
	$_SESSION["listofpaths".$keytoavoidconflict]=join(';',$listofpaths);
	$_SESSION["listofnames".$keytoavoidconflict]=join(';',$listofnames);
	$_SESSION["listofmimes".$keytoavoidconflict]=join(';',$listofmimes);
}


/**
 * Get and save an upload file (for example after submitting a new file a mail form).
 * All information used are in db, conf, langs, user and _FILES.
 * Note: This function can be used only into a HTML page context.
 *
 * @param	string	$upload_dir				Directory where to store uploaded file (note: used to forge $destpath = $upload_dir + filename)
 * @param	int		$allowoverwrite			1=Allow overwrite existing file
 * @param	int		$donotupdatesession		1=Do no edit _SESSION variable
 * @param	string	$varfiles				_FILES var name
 * @param	string	$savingdocmask			Mask to use to define output filename. For example 'XXXXX-__YYYYMMDD__-__file__'
 * @param	string	$link					Link to add (to add a link instead of a file)
 * @param   string  $trackid                Track id (used to prefix name of session vars to avoid conflict)
 * @return	int                             <=0 if KO, >0 if OK
 */
function dol_add_file_process($upload_dir, $allowoverwrite=0, $donotupdatesession=0, $varfiles='addedfile', $savingdocmask='', $link=null, $trackid='')
{
	global $db,$user,$conf,$langs;

	$res = 0;

	if (! empty($_FILES[$varfiles])) // For view $_FILES[$varfiles]['error']
	{
		dol_syslog('dol_add_file_process upload_dir='.$upload_dir.' allowoverwrite='.$allowoverwrite.' donotupdatesession='.$donotupdatesession.' savingdocmask='.$savingdocmask, LOG_DEBUG);
		if (dol_mkdir($upload_dir) >= 0)
		{
			$TFile = $_FILES[$varfiles];
			if (!is_array($TFile['name']))
			{
				foreach ($TFile as $key => &$val)
				{
					$val = array($val);
				}
			}

			$nbfile = count($TFile['name']);

			for ($i = 0; $i < $nbfile; $i++)
			{
				// Define $destfull (path to file including filename) and $destfile (only filename)
				$destfull=$upload_dir . "/" . $TFile['name'][$i];
				$destfile=$TFile['name'][$i];

				$savingdocmask = dol_sanitizeFileName($savingdocmask);

				if ($savingdocmask)
				{
					$destfull=$upload_dir . "/" . preg_replace('/__file__/',$TFile['name'][$i],$savingdocmask);
					$destfile=preg_replace('/__file__/',$TFile['name'][$i],$savingdocmask);
				}

				// lowercase extension
				$info = pathinfo($destfull);
				$destfull = $info['dirname'].'/'.$info['filename'].'.'.strtolower($info['extension']);
				$info = pathinfo($destfile);
				$destfile = $info['filename'].'.'.strtolower($info['extension']);

				$resupload = dol_move_uploaded_file($TFile['tmp_name'][$i], $destfull, $allowoverwrite, 0, $TFile['error'][$i], 0, $varfiles);

				if (is_numeric($resupload) && $resupload > 0)   // $resupload can be 'ErrorFileAlreadyExists'
				{
					global $maxwidthsmall, $maxheightsmall, $maxwidthmini, $maxheightmini;

					include_once DOL_DOCUMENT_ROOT.'/core/lib/images.lib.php';

					// Generate thumbs.
					if (image_format_supported($destfull) == 1)
					{
					    // Create thumbs
					    // We can't use $object->addThumbs here because there is no $object known

					    // Used on logon for example
					    $imgThumbSmall = vignette($destfull, $maxwidthsmall, $maxheightsmall, '_small', 50, "thumbs");
					    // Create mini thumbs for image (Ratio is near 16/9)
					    // Used on menu or for setup page for example
					    $imgThumbMini = vignette($destfull, $maxwidthmini, $maxheightmini, '_mini', 50, "thumbs");
					}

					// Update session
					if (empty($donotupdatesession))
					{
						include_once DOL_DOCUMENT_ROOT.'/core/class/html.formmail.class.php';
						$formmail = new FormMail($db);
						$formmail->trackid = $trackid;
						$formmail->add_attached_files($destfull, $destfile, $TFile['type'][$i]);
					}

					// Update table of files
					if ($donotupdatesession)
					{
					    $rel_dir = preg_replace('/^'.preg_quote(DOL_DATA_ROOT,'/').'/', '', $upload_dir);

					    if (! preg_match('/[\\/]temp[\\/]/', $rel_dir))     // If not a tmp dir
					    {
					        $filename = basename($destfile);
					        $rel_dir = preg_replace('/[\\/]$/', '', $rel_dir);
					        $rel_dir = preg_replace('/^[\\/]/', '', $rel_dir);

    					    include_once DOL_DOCUMENT_ROOT.'/ecm/class/ecmfiles.class.php';
    					    $ecmfile=new EcmFiles($db);
    					    $ecmfile->filepath = $rel_dir;
    					    $ecmfile->filename = $filename;
    					    $ecmfile->label = md5_file(dol_osencode($destfull));
    					    $ecmfile->fullpath_orig = $TFile['name'][$i];
    					    $ecmfile->gen_or_uploaded = 'uploaded';
    					    $ecmfile->description = '';    // indexed content
    					    $ecmfile->keyword = '';        // keyword content
    					    $result = $ecmfile->create($user);
                            if ($result < 0)
                            {
                                setEventMessages($ecmfile->error, $ecmfile->errors, 'warnings');
                            }
					    }
					}

					$res = 1;
					setEventMessages($langs->trans("FileTransferComplete"), null, 'mesgs');
				}
				else
				{
					$langs->load("errors");
					if ($resupload < 0)	// Unknown error
					{
						setEventMessages($langs->trans("ErrorFileNotUploaded"), null, 'errors');
					}
					else if (preg_match('/ErrorFileIsInfectedWithAVirus/',$resupload))	// Files infected by a virus
					{
						setEventMessages($langs->trans("ErrorFileIsInfectedWithAVirus"), null, 'errors');
					}
					else	// Known error
					{
						setEventMessages($langs->trans($resupload), null, 'errors');
					}
				}
			}

		}
	} elseif ($link) {
		require_once DOL_DOCUMENT_ROOT . '/core/class/link.class.php';
		$linkObject = new Link($db);
		$linkObject->entity = $conf->entity;
		$linkObject->url = $link;
		$linkObject->objecttype = GETPOST('objecttype', 'alpha');
		$linkObject->objectid = GETPOST('objectid', 'int');
		$linkObject->label = GETPOST('label', 'alpha');
		$res = $linkObject->create($user);
		$langs->load('link');
		if ($res > 0) {
			setEventMessages($langs->trans("LinkComplete"), null, 'mesgs');
		} else {
			setEventMessages($langs->trans("ErrorFileNotLinked"), null, 'errors');
		}
	}
	else
	{
		$langs->load("errors");
		setEventMessages($langs->trans("ErrorFieldRequired", $langs->transnoentities("File")), null, 'errors');
	}

	return $res;
}


/**
 * Remove an uploaded file (for example after submitting a new file a mail form).
 * All information used are in db, conf, langs, user and _FILES.
 *
 * @param	int		$filenb					File nb to delete
 * @param	int		$donotupdatesession		1=Do not edit _SESSION variable
 * @param   int		$donotdeletefile        1=Do not delete physically file
 * @param   string  $trackid                Track id (used to prefix name of session vars to avoid conflict)
 * @return	void
 */
function dol_remove_file_process($filenb,$donotupdatesession=0,$donotdeletefile=1,$trackid='')
{
	global $db,$user,$conf,$langs,$_FILES;

	$keytodelete=$filenb;
	$keytodelete--;

	$listofpaths=array();
	$listofnames=array();
	$listofmimes=array();
    $keytoavoidconflict = empty($trackid)?'':'-'.$trackid;
	if (! empty($_SESSION["listofpaths".$keytoavoidconflict])) $listofpaths=explode(';',$_SESSION["listofpaths".$keytoavoidconflict]);
	if (! empty($_SESSION["listofnames".$keytoavoidconflict])) $listofnames=explode(';',$_SESSION["listofnames".$keytoavoidconflict]);
	if (! empty($_SESSION["listofmimes".$keytoavoidconflict])) $listofmimes=explode(';',$_SESSION["listofmimes".$keytoavoidconflict]);

	if ($keytodelete >= 0)
	{
		$pathtodelete=$listofpaths[$keytodelete];
		$filetodelete=$listofnames[$keytodelete];
		if (empty($donotdeletefile)) $result = dol_delete_file($pathtodelete,1);  // The delete of ecm database is inside the function dol_delete_file
		else $result=0;
		if ($result >= 0)
		{
			if (empty($donotdeletefile))
			{
				$langs->load("other");
				setEventMessages($langs->trans("FileWasRemoved",$filetodelete), null, 'mesgs');
			}
			if (empty($donotupdatesession))
			{
				include_once DOL_DOCUMENT_ROOT.'/core/class/html.formmail.class.php';
				$formmail = new FormMail($db);
				$formmail->trackid = $trackid;
				$formmail->remove_attached_files($keytodelete);
			}
		}
	}
}

/**
 * 	Convert an image file into anoher format.
 *  This need Imagick php extension.
 *
 *  @param	string	$fileinput  Input file name
 *  @param  string	$ext        Format of target file (It is also extension added to file if fileoutput is not provided).
 *  @param	string	$fileoutput	Output filename
 *  @return	int					<0 if KO, >0 if OK
 */
function dol_convert_file($fileinput,$ext='png',$fileoutput='')
{
	global $langs;

	$image=new Imagick();
	$ret = $image->readImage($fileinput);
	if ($ret)
	{
		$ret = $image->setImageFormat($ext);
		if ($ret)
		{
			if (empty($fileoutput)) $fileoutput=$fileinput.".".$ext;

			$count = $image->getNumberImages();
			$ret = $image->writeImages($fileoutput, true);
			if ($ret) return $count;
			else return -3;
		}
		else
		{
			return -2;
		}
	}
	else
	{
		return -1;
	}
}


/**
 * Compress a file
 *
 * @param 	string	$inputfile		Source file name
 * @param 	string	$outputfile		Target file name
 * @param 	string	$mode			'gz' or 'bz' or 'zip'
 * @return	int						<0 if KO, >0 if OK
 */
function dol_compress_file($inputfile, $outputfile, $mode="gz")
{
    $foundhandler=0;

    try
    {
        $data = implode("", file(dol_osencode($inputfile)));
        if ($mode == 'gz')     { $foundhandler=1; $compressdata = gzencode($data, 9); }
        elseif ($mode == 'bz') { $foundhandler=1; $compressdata = bzcompress($data, 9); }
        elseif ($mode == 'zip')
        {
            if (defined('ODTPHP_PATHTOPCLZIP'))
            {
                $foundhandler=1;

                include_once ODTPHP_PATHTOPCLZIP.'/pclzip.lib.php';
                $archive = new PclZip($outputfile);
                $archive->add($inputfile, PCLZIP_OPT_REMOVE_PATH, dirname($inputfile));
                //$archive->add($inputfile);
                return 1;
            }
        }

        if ($foundhandler)
        {
            $fp = fopen($outputfile, "w");
            fwrite($fp, $compressdata);
            fclose($fp);
            return 1;
        }
        else
        {
            dol_syslog("Try to zip with format ".$mode." with no handler for this format",LOG_ERR);
            return -2;
        }
    }
    catch (Exception $e)
    {
        global $langs, $errormsg;
        $langs->load("errors");
        dol_syslog("Failed to open file ".$outputfile,LOG_ERR);
        $errormsg=$langs->trans("ErrorFailedToWriteInDir");
        return -1;
    }
}

/**
 * Uncompress a file
 *
 * @param 	string 	$inputfile		File to uncompress
 * @param 	string	$outputdir		Target dir name
 * @return 	array					array('error'=>'Error code') or array() if no error
 */
function dol_uncompress($inputfile,$outputdir)
{
    global $langs;

    if (defined('ODTPHP_PATHTOPCLZIP'))
    {
    	dol_syslog("Constant ODTPHP_PATHTOPCLZIP for pclzip library is set to ".ODTPHP_PATHTOPCLZIP.", so we use Pclzip to unzip into ".$outputdir);
        include_once ODTPHP_PATHTOPCLZIP.'/pclzip.lib.php';
        $archive = new PclZip($inputfile);
        $result=$archive->extract(PCLZIP_OPT_PATH, $outputdir);
        //var_dump($result);
        if (! is_array($result) && $result <= 0) return array('error'=>$archive->errorInfo(true));
        else
		{
			$ok=1; $errmsg='';
			// Loop on each file to check result for unzipping file
			foreach($result as $key => $val)
			{
				if ($val['status'] == 'path_creation_fail')
				{
					$langs->load("errors");
					$ok=0;
					$errmsg=$langs->trans("ErrorFailToCreateDir", $val['filename']);
					break;
				}
			}

			if ($ok) return array();
			else return array('error'=>$errmsg);
		}
    }

    if (class_exists('ZipArchive'))
    {
    	dol_syslog("Class ZipArchive is set so we unzip using ZipArchive to unzip into ".$outputdir);
    	$zip = new ZipArchive;
        $res = $zip->open($inputfile);
        if ($res === TRUE)
        {
            $zip->extractTo($outputdir.'/');
            $zip->close();
            return array();
        }
        else
        {
            return array('error'=>'ErrUnzipFails');
        }
    }

    return array('error'=>'ErrNoZipEngine');
}


/**
 * Compress a directory and subdirectories into a package file.
 *
 * @param 	string	$inputdir		Source dir name
 * @param 	string	$outputfile		Target file name
 * @param 	string	$mode			'zip'
 * @return	int						<0 if KO, >0 if OK
 */
function dol_compress_dir($inputdir, $outputfile, $mode="zip")
{
    $foundhandler=0;

    dol_syslog("Try to zip dir ".$inputdir." into ".$outputdir." mode=".$mode);
    try
    {
        if ($mode == 'gz')     { $foundhandler=0; }
        elseif ($mode == 'bz') { $foundhandler=0; }
        elseif ($mode == 'zip')
        {
            /*if (defined('ODTPHP_PATHTOPCLZIP'))
            {
                $foundhandler=0;        // TODO implement this

                include_once ODTPHP_PATHTOPCLZIP.'/pclzip.lib.php';
                $archive = new PclZip($outputfile);
                $archive->add($inputfile, PCLZIP_OPT_REMOVE_PATH, dirname($inputfile));
                //$archive->add($inputfile);
                return 1;
            }
            else*/
            if (class_exists('ZipArchive'))
            {
                $foundhandler=1;

                // Initialize archive object
                $zip = new ZipArchive();
                $zip->open($outputfile, ZipArchive::CREATE | ZipArchive::OVERWRITE);

                // Create recursive directory iterator
                /** @var SplFileInfo[] $files */
                $files = new RecursiveIteratorIterator(
                    new RecursiveDirectoryIterator($inputdir),
                    RecursiveIteratorIterator::LEAVES_ONLY
                    );

                foreach ($files as $name => $file)
                {
                    // Skip directories (they would be added automatically)
                    if (!$file->isDir())
                    {
                        // Get real and relative path for current file
                        $filePath = $file->getRealPath();
                        $relativePath = substr($filePath, strlen($inputdir) + 1);

                        // Add current file to archive
                        $zip->addFile($filePath, $relativePath);
                    }
                }

                // Zip archive will be created only after closing object
                $zip->close();

                return 1;
            }
        }

        if (! $foundhandler)
        {
            dol_syslog("Try to zip with format ".$mode." with no handler for this format",LOG_ERR);
            return -2;
        }
    }
    catch (Exception $e)
    {
        global $langs, $errormsg;
        $langs->load("errors");
        dol_syslog("Failed to open file ".$outputfile, LOG_ERR);
        dol_syslog($e->getMessage(), LOG_ERR);
        $errormsg=$langs->trans("ErrorFailedToWriteInDir",$outputfile);
        return -1;
    }
}



/**
 * Return file(s) into a directory (by default most recent)
 *
 * @param 	string		$dir			Directory to scan
 * @param	string		$regexfilter	Regex filter to restrict list. This regex value must be escaped for '/', since this char is used for preg_match function
 * @param	array		$excludefilter  Array of Regex for exclude filter (example: array('(\.meta|_preview.*\.png)$','^\.')). This regex value must be escaped for '/', since this char is used for preg_match function
 * @param	int			$nohook			Disable all hooks
 * @param	int			$mode			0=Return array minimum keys loaded (faster), 1=Force all keys like date and size to be loaded (slower), 2=Force load of date only, 3=Force load of size only
 * @return	string						Full path to most recent file
 */
function dol_most_recent_file($dir,$regexfilter='',$excludefilter=array('(\.meta|_preview.*\.png)$','^\.'),$nohook=false,$mode='')
{
    $tmparray=dol_dir_list($dir,'files',0,$regexfilter,$excludefilter,'date',SORT_DESC,$mode,$nohook);
    return $tmparray[0];
}

/**
 * Security check when accessing to a document (used by document.php, viewimage.php and webservices)
 *
 * @param	string	$modulepart			Module of document ('module', 'module_user_temp', 'module_user' or 'module_temp')
 * @param	string	$original_file		Relative path with filename, relative to modulepart.
 * @param	string	$entity				Restrict onto entity (0=no restriction)
 * @param  	User	$fuser				User object (forced)
 * @param	string	$refname			Ref of object to check permission for external users (autodetect if not provided)
 * @param   string  $mode               Check permission for 'read' or 'write'
 * @return	mixed						Array with access information : 'accessallowed' & 'sqlprotectagainstexternals' & 'original_file' (as a full path name)
 * @see restrictedArea
 */
function dol_check_secure_access_document($modulepart, $original_file, $entity, $fuser='', $refname='', $mode='read')
{
	global $user, $conf, $db;
	global $dolibarr_main_data_root;

	if (! is_object($fuser)) $fuser=$user;

	if (empty($modulepart)) return 'ErrorBadParameter';
	if (empty($entity)) $entity=0;
	dol_syslog('modulepart='.$modulepart.' original_file='.$original_file);
	// We define $accessallowed and $sqlprotectagainstexternals
	$accessallowed=0;
	$sqlprotectagainstexternals='';
	$ret=array();

    // Find the subdirectory name as the reference. For exemple original_file='10/myfile.pdf' -> refname='10'
	if (empty($refname)) $refname=basename(dirname($original_file)."/");

	$relative_original_file = $original_file;

	// Define possible keys to use for permission check
	$lire='lire'; $read='read'; $download='download';
	if ($mode == 'write')
	{
	    $lire='creer'; $read='write'; $download='upload';
	}

	// Wrapping for some images
	if (($modulepart == 'mycompany' || $modulepart == 'companylogo') && !empty($conf->mycompany->dir_output))
	{
		$accessallowed=1;
		$original_file=$conf->mycompany->dir_output.'/logos/'.$original_file;
	}
	// Wrapping for users photos
	elseif ($modulepart == 'userphoto' && !empty($conf->user->dir_output))
	{
		$accessallowed=1;
		$original_file=$conf->user->dir_output.'/'.$original_file;
	}
	// Wrapping for members photos
	elseif ($modulepart == 'memberphoto' && !empty($conf->adherent->dir_output))
	{
		$accessallowed=1;
		$original_file=$conf->adherent->dir_output.'/'.$original_file;
	}
	// Wrapping pour les apercu factures
	elseif ($modulepart == 'apercufacture' && !empty($conf->facture->dir_output))
	{
		if ($fuser->rights->facture->{$lire}) $accessallowed=1;
		$original_file=$conf->facture->dir_output.'/'.$original_file;
	}
	// Wrapping pour les apercu propal
	elseif ($modulepart == 'apercupropal' && !empty($conf->propal->dir_output))
	{
		if ($fuser->rights->propale->{$lire}) $accessallowed=1;
		$original_file=$conf->propal->dir_output.'/'.$original_file;
	}
	// Wrapping pour les apercu commande
	elseif ($modulepart == 'apercucommande' && !empty($conf->commande->dir_output))
	{
		if ($fuser->rights->commande->{$lire}) $accessallowed=1;
		$original_file=$conf->commande->dir_output.'/'.$original_file;
	}
	// Wrapping pour les apercu intervention
	elseif (($modulepart == 'apercufichinter' || $modulepart == 'apercuficheinter') && !empty($conf->ficheinter->dir_output))
	{
	    if ($fuser->rights->ficheinter->{$lire}) $accessallowed=1;
	    $original_file=$conf->ficheinter->dir_output.'/'.$original_file;
	}
	// Wrapping pour les apercu conat
	elseif (($modulepart == 'apercucontract') && !empty($conf->contrat->dir_output))
	{
	    if ($fuser->rights->contrat->{$lire}) $accessallowed=1;
	    $original_file=$conf->contrat->dir_output.'/'.$original_file;
	}
	// Wrapping pour les apercu supplier proposal
	elseif (($modulepart == 'apercusupplier_proposal' || $modulepart == 'apercusupplier_proposal') && !empty($conf->supplier_proposal->dir_output))
	{
	    if ($fuser->rights->supplier_proposal->{$lire}) $accessallowed=1;
	    $original_file=$conf->supplier_proposal->dir_output.'/'.$original_file;
	}
	// Wrapping pour les apercu supplier order
	elseif (($modulepart == 'apercusupplier_order' || $modulepart == 'apercusupplier_order') && !empty($conf->fournisseur->commande->dir_output))
	{
	    if ($fuser->rights->fournisseur->commande->{$lire}) $accessallowed=1;
	    $original_file=$conf->fournisseur->commande->dir_output.'/'.$original_file;
	}
	// Wrapping pour les apercu supplier invoice
	elseif (($modulepart == 'apercusupplier_invoice' || $modulepart == 'apercusupplier_invoice') && !empty($conf->fournisseur->facture->dir_output))
	{
	    if ($fuser->rights->fournisseur->facture->{$lire}) $accessallowed=1;
	    $original_file=$conf->fournisseur->facture->dir_output.'/'.$original_file;
	}
	// Wrapping pour les apercu supplier invoice
	elseif (($modulepart == 'apercuexpensereport') && !empty($conf->expensereport->dir_output))
	{
	    if ($fuser->rights->expensereport->{$lire}) $accessallowed=1;
	    $original_file=$conf->expensereport->dir_output.'/'.$original_file;
	}
	// Wrapping pour les images des stats propales
	elseif ($modulepart == 'propalstats' && !empty($conf->propal->dir_temp))
	{
		if ($fuser->rights->propale->{$lire}) $accessallowed=1;
		$original_file=$conf->propal->dir_temp.'/'.$original_file;
	}
	// Wrapping pour les images des stats commandes
	elseif ($modulepart == 'orderstats' && !empty($conf->commande->dir_temp))
	{
		if ($fuser->rights->commande->{$lire}) $accessallowed=1;
		$original_file=$conf->commande->dir_temp.'/'.$original_file;
	}
	elseif ($modulepart == 'orderstatssupplier' && !empty($conf->fournisseur->dir_output))
	{
		if ($fuser->rights->fournisseur->commande->{$lire}) $accessallowed=1;
		$original_file=$conf->fournisseur->dir_output.'/commande/temp/'.$original_file;
	}
	// Wrapping pour les images des stats factures
	elseif ($modulepart == 'billstats' && !empty($conf->facture->dir_temp))
	{
		if ($fuser->rights->facture->{$lire}) $accessallowed=1;
		$original_file=$conf->facture->dir_temp.'/'.$original_file;
	}
	elseif ($modulepart == 'billstatssupplier' && !empty($conf->fournisseur->dir_output))
	{
		if ($fuser->rights->fournisseur->facture->{$lire}) $accessallowed=1;
		$original_file=$conf->fournisseur->dir_output.'/facture/temp/'.$original_file;
	}
	// Wrapping pour les images des stats expeditions
	elseif ($modulepart == 'expeditionstats' && !empty($conf->expedition->dir_temp))
	{
		if ($fuser->rights->expedition->{$lire}) $accessallowed=1;
		$original_file=$conf->expedition->dir_temp.'/'.$original_file;
	}
	// Wrapping pour les images des stats expeditions
	elseif ($modulepart == 'tripsexpensesstats' && !empty($conf->deplacement->dir_temp))
	{
		if ($fuser->rights->deplacement->{$lire}) $accessallowed=1;
		$original_file=$conf->deplacement->dir_temp.'/'.$original_file;
	}
	// Wrapping pour les images des stats expeditions
	elseif ($modulepart == 'memberstats' && !empty($conf->adherent->dir_temp))
	{
		if ($fuser->rights->adherent->{$lire}) $accessallowed=1;
		$original_file=$conf->adherent->dir_temp.'/'.$original_file;
	}
	// Wrapping pour les images des stats produits
	elseif (preg_match('/^productstats_/i',$modulepart) && !empty($conf->product->dir_temp))
	{
		if ($fuser->rights->produit->{$lire} || $fuser->rights->service->{$lire}) $accessallowed=1;
		$original_file=(!empty($conf->product->multidir_temp[$entity])?$conf->product->multidir_temp[$entity]:$conf->service->multidir_temp[$entity]).'/'.$original_file;
	}
	// Wrapping for taxes
	elseif ($modulepart == 'tax' && !empty($conf->tax->dir_output))
	{
		if ($fuser->rights->tax->charges->{$lire}) $accessallowed=1;
		$original_file=$conf->tax->dir_output.'/'.$original_file;
	}
	// Wrapping for events
	elseif ($modulepart == 'actions' && !empty($conf->agenda->dir_output))
	{
		if ($fuser->rights->agenda->myactions->{$read}) $accessallowed=1;
		$original_file=$conf->agenda->dir_output.'/'.$original_file;
	}
	// Wrapping for categories
	elseif ($modulepart == 'category' && !empty($conf->categorie->dir_output))
	{
		if ($fuser->rights->categorie->{$lire}) $accessallowed=1;
		$original_file=$conf->categorie->multidir_output[$entity].'/'.$original_file;
	}
	// Wrapping pour les prelevements
	elseif ($modulepart == 'prelevement' && !empty($conf->prelevement->dir_output))
	{
		if ($fuser->rights->prelevement->bons->{$lire} || preg_match('/^specimen/i',$original_file)) $accessallowed=1;
		$original_file=$conf->prelevement->dir_output.'/'.$original_file;
	}
	// Wrapping pour les graph energie
	elseif ($modulepart == 'graph_stock' && !empty($conf->stock->dir_temp))
	{
		$accessallowed=1;
		$original_file=$conf->stock->dir_temp.'/'.$original_file;
	}
	// Wrapping pour les graph fournisseurs
	elseif ($modulepart == 'graph_fourn' && !empty($conf->fournisseur->dir_temp))
	{
		$accessallowed=1;
		$original_file=$conf->fournisseur->dir_temp.'/'.$original_file;
	}
	// Wrapping pour les graph des produits
	elseif ($modulepart == 'graph_product' && !empty($conf->product->dir_temp))
	{
		$accessallowed=1;
		$original_file=$conf->product->multidir_temp[$entity].'/'.$original_file;
	}
	// Wrapping pour les code barre
	elseif ($modulepart == 'barcode')
	{
		$accessallowed=1;
		// If viewimage is called for barcode, we try to output an image on the fly, with no build of file on disk.
		//$original_file=$conf->barcode->dir_temp.'/'.$original_file;
		$original_file='';
	}
	// Wrapping pour les icones de background des mailings
	elseif ($modulepart == 'iconmailing' && !empty($conf->mailing->dir_temp))
	{
		$accessallowed=1;
		$original_file=$conf->mailing->dir_temp.'/'.$original_file;
	}
	// Wrapping pour le scanner
	elseif ($modulepart == 'scanner_user_temp' && !empty($conf->scanner->dir_temp))
	{
		$accessallowed=1;
		$original_file=$conf->scanner->dir_temp.'/'.$fuser->id.'/'.$original_file;
	}
	// Wrapping pour les images fckeditor
	elseif ($modulepart == 'fckeditor' && !empty($conf->fckeditor->dir_output))
	{
		$accessallowed=1;
		$original_file=$conf->fckeditor->dir_output.'/'.$original_file;
	}

	// Wrapping for users
	else if ($modulepart == 'user' && !empty($conf->user->dir_output))
	{
        $canreaduser=(! empty($fuser->admin) || $fuser->rights->user->user->{$lire});
        if ($fuser->id == (int) $refname) { $canreaduser=1; } // A user can always read its own card
        if ($canreaduser || preg_match('/^specimen/i',$original_file))
	    {
	        $accessallowed=1;
	    }
	    $original_file=$conf->user->dir_output.'/'.$original_file;
	}

	// Wrapping for third parties
	else if (($modulepart == 'company' || $modulepart == 'societe') && !empty($conf->societe->dir_output))
	{
		if ($fuser->rights->societe->{$lire} || preg_match('/^specimen/i',$original_file))
		{
			$accessallowed=1;
		}
		$original_file=$conf->societe->multidir_output[$entity].'/'.$original_file;
		$sqlprotectagainstexternals = "SELECT rowid as fk_soc FROM ".MAIN_DB_PREFIX."societe WHERE rowid='".$db->escape($refname)."' AND entity IN (".getEntity('societe').")";
	}

	// Wrapping for contact
	else if ($modulepart == 'contact' && !empty($conf->societe->dir_output))
	{
		if ($fuser->rights->societe->{$lire})
		{
			$accessallowed=1;
		}
		$original_file=$conf->societe->multidir_output[$entity].'/contact/'.$original_file;
	}

	// Wrapping for invoices
	else if (($modulepart == 'facture' || $modulepart == 'invoice') && !empty($conf->facture->dir_output))
	{
		if ($fuser->rights->facture->{$lire} || preg_match('/^specimen/i',$original_file))
		{
			$accessallowed=1;
		}
		$original_file=$conf->facture->dir_output.'/'.$original_file;
		$sqlprotectagainstexternals = "SELECT fk_soc as fk_soc FROM ".MAIN_DB_PREFIX."facture WHERE ref='".$db->escape($refname)."' AND entity=".$conf->entity;
	}
	// Wrapping for mass actions
	else if ($modulepart == 'massfilesarea_proposals' && !empty($conf->propal->dir_output))
	{
	    if ($fuser->rights->propal->{$lire} || preg_match('/^specimen/i',$original_file))
	    {
	        $accessallowed=1;
	    }
	    $original_file=$conf->propal->dir_output.'/temp/massgeneration/'.$user->id.'/'.$original_file;
	}
	else if ($modulepart == 'massfilesarea_orders')
	{
	    if ($fuser->rights->commande->{$lire} || preg_match('/^specimen/i',$original_file))
	    {
	        $accessallowed=1;
	    }
	    $original_file=$conf->commande->dir_output.'/temp/massgeneration/'.$user->id.'/'.$original_file;
	}
	else if ($modulepart == 'massfilesarea_invoices')
	{
	    if ($fuser->rights->facture->{$lire} || preg_match('/^specimen/i',$original_file))
	    {
	        $accessallowed=1;
	    }
	    $original_file=$conf->facture->dir_output.'/temp/massgeneration/'.$user->id.'/'.$original_file;
	}
	else if ($modulepart == 'massfilesarea_expensereport')
	{
	    if ($fuser->rights->facture->{$lire} || preg_match('/^specimen/i',$original_file))
	    {
	        $accessallowed=1;
	    }
	    $original_file=$conf->expensereport->dir_output.'/temp/massgeneration/'.$user->id.'/'.$original_file;
	}
	else if ($modulepart == 'massfilesarea_interventions')
	{
	    if ($fuser->rights->ficheinter->{$lire} || preg_match('/^specimen/i',$original_file))
	    {
	        $accessallowed=1;
	    }
	    $original_file=$conf->ficheinter->dir_output.'/temp/massgeneration/'.$user->id.'/'.$original_file;
	}
	else if ($modulepart == 'massfilesarea_supplier_proposal' && !empty($conf->propal->dir_output))
	{
	    if ($fuser->rights->supplier_proposal->{$lire} || preg_match('/^specimen/i',$original_file))
	    {
	        $accessallowed=1;
	    }
	    $original_file=$conf->supplier_proposal->dir_output.'/temp/massgeneration/'.$user->id.'/'.$original_file;
	}
	else if ($modulepart == 'massfilesarea_supplier_order')
	{
	    if ($fuser->rights->fournisseur->commande->{$lire} || preg_match('/^specimen/i',$original_file))
	    {
	        $accessallowed=1;
	    }
	    $original_file=$conf->fournisseur->commande->dir_output.'/temp/massgeneration/'.$user->id.'/'.$original_file;
	}
	else if ($modulepart == 'massfilesarea_supplier_invoice')
	{
	    if ($fuser->rights->fournisseur->facture->{$lire} || preg_match('/^specimen/i',$original_file))
	    {
	        $accessallowed=1;
	    }
	    $original_file=$conf->fournisseur->facture->dir_output.'/temp/massgeneration/'.$user->id.'/'.$original_file;
	}

	// Wrapping for interventions
	else if (($modulepart == 'fichinter' || $modulepart == 'ficheinter') && !empty($conf->ficheinter->dir_output))
	{
		if ($fuser->rights->ficheinter->{$lire} || preg_match('/^specimen/i',$original_file))
		{
			$accessallowed=1;
		}
		$original_file=$conf->ficheinter->dir_output.'/'.$original_file;
		$sqlprotectagainstexternals = "SELECT fk_soc as fk_soc FROM ".MAIN_DB_PREFIX."fichinter WHERE ref='".$db->escape($refname)."' AND entity=".$conf->entity;
	}

	// Wrapping pour les deplacements et notes de frais
	else if ($modulepart == 'deplacement' && !empty($conf->deplacement->dir_output))
	{
		if ($fuser->rights->deplacement->{$lire} || preg_match('/^specimen/i',$original_file))
		{
			$accessallowed=1;
		}
		$original_file=$conf->deplacement->dir_output.'/'.$original_file;
		//$sqlprotectagainstexternals = "SELECT fk_soc as fk_soc FROM ".MAIN_DB_PREFIX."fichinter WHERE ref='".$db->escape($refname)."' AND entity=".$conf->entity;
	}
	// Wrapping pour les propales
	else if ($modulepart == 'propal' && !empty($conf->propal->dir_output))
	{
		if ($fuser->rights->propale->{$lire} || preg_match('/^specimen/i',$original_file))
		{
			$accessallowed=1;
		}

		$original_file=$conf->propal->dir_output.'/'.$original_file;
		$sqlprotectagainstexternals = "SELECT fk_soc as fk_soc FROM ".MAIN_DB_PREFIX."propal WHERE ref='".$db->escape($refname)."' AND entity=".$conf->entity;
	}

	// Wrapping pour les commandes
	else if (($modulepart == 'commande' || $modulepart == 'order') && !empty($conf->commande->dir_output))
	{
		if ($fuser->rights->commande->{$lire} || preg_match('/^specimen/i',$original_file))
		{
			$accessallowed=1;
		}
		$original_file=$conf->commande->dir_output.'/'.$original_file;
		$sqlprotectagainstexternals = "SELECT fk_soc as fk_soc FROM ".MAIN_DB_PREFIX."commande WHERE ref='".$db->escape($refname)."' AND entity=".$conf->entity;
	}

	// Wrapping pour les projets
	else if ($modulepart == 'project' && !empty($conf->projet->dir_output))
	{
		if ($fuser->rights->projet->{$lire} || preg_match('/^specimen/i',$original_file))
		{
			$accessallowed=1;
		}
		$original_file=$conf->projet->dir_output.'/'.$original_file;
		$sqlprotectagainstexternals = "SELECT fk_soc as fk_soc FROM ".MAIN_DB_PREFIX."projet WHERE ref='".$db->escape($refname)."' AND entity IN (".getEntity('project').")";
	}
	else if ($modulepart == 'project_task' && !empty($conf->projet->dir_output))
	{
		if ($fuser->rights->projet->{$lire} || preg_match('/^specimen/i',$original_file))
		{
			$accessallowed=1;
		}
		$original_file=$conf->projet->dir_output.'/'.$original_file;
		$sqlprotectagainstexternals = "SELECT fk_soc as fk_soc FROM ".MAIN_DB_PREFIX."projet WHERE ref='".$db->escape($refname)."' AND entity IN (".getEntity('project').")";
	}

	// Wrapping pour les commandes fournisseurs
	else if (($modulepart == 'commande_fournisseur' || $modulepart == 'order_supplier') && !empty($conf->fournisseur->commande->dir_output))
	{
		if ($fuser->rights->fournisseur->commande->{$lire} || preg_match('/^specimen/i',$original_file))
		{
			$accessallowed=1;
		}
		$original_file=$conf->fournisseur->commande->dir_output.'/'.$original_file;
		$sqlprotectagainstexternals = "SELECT fk_soc as fk_soc FROM ".MAIN_DB_PREFIX."commande_fournisseur WHERE ref='".$db->escape($refname)."' AND entity=".$conf->entity;
	}

	// Wrapping pour les factures fournisseurs
	else if (($modulepart == 'facture_fournisseur' || $modulepart == 'invoice_supplier') && !empty($conf->fournisseur->facture->dir_output))
	{
		if ($fuser->rights->fournisseur->facture->{$lire} || preg_match('/^specimen/i',$original_file))
		{
			$accessallowed=1;
		}
		$original_file=$conf->fournisseur->facture->dir_output.'/'.$original_file;
		$sqlprotectagainstexternals = "SELECT fk_soc as fk_soc FROM ".MAIN_DB_PREFIX."facture_fourn WHERE facnumber='".$db->escape($refname)."' AND entity=".$conf->entity;
	}
	// Wrapping pour les rapport de paiements
	else if ($modulepart == 'supplier_payment')
	{
		if ($fuser->rights->fournisseur->facture->{$lire} || preg_match('/^specimen/i',$original_file))
		{
			$accessallowed=1;
		}
		$original_file=$conf->fournisseur->payment->dir_output.'/'.$original_file;
		$sqlprotectagainstexternals = "SELECT fk_soc as fk_soc FROM ".MAIN_DB_PREFIX."paiementfournisseur WHERE ref='".$db->escape($refname)."' AND entity=".$conf->entity;
	}

	// Wrapping pour les rapport de paiements
	else if ($modulepart == 'facture_paiement' && !empty($conf->facture->dir_output))
	{
		if ($fuser->rights->facture->{$lire} || preg_match('/^specimen/i',$original_file))
		{
			$accessallowed=1;
		}
		if ($fuser->societe_id > 0) $original_file=$conf->facture->dir_output.'/payments/private/'.$fuser->id.'/'.$original_file;
		else $original_file=$conf->facture->dir_output.'/payments/'.$original_file;
	}

	// Wrapping for accounting exports
	else if ($modulepart == 'export_compta' && !empty($conf->accounting->dir_output))
	{
		if ($fuser->rights->accounting->bind->write || preg_match('/^specimen/i',$original_file))
		{
			$accessallowed=1;
		}
		$original_file=$conf->accounting->dir_output.'/'.$original_file;
	}

	// Wrapping pour les expedition
	else if ($modulepart == 'expedition' && !empty($conf->expedition->dir_output))
	{
		if ($fuser->rights->expedition->{$lire} || preg_match('/^specimen/i',$original_file))
		{
			$accessallowed=1;
		}
		$original_file=$conf->expedition->dir_output."/sending/".$original_file;
	}
	// Wrapping pour les bons de livraison
	else if ($modulepart == 'livraison' && !empty($conf->expedition->dir_output))
	{
		if ($fuser->rights->expedition->livraison->{$lire} || preg_match('/^specimen/i',$original_file))
		{
			$accessallowed=1;
		}
		$original_file=$conf->expedition->dir_output."/receipt/".$original_file;
	}

	// Wrapping pour les actions
	else if ($modulepart == 'actions' && !empty($conf->agenda->dir_output))
	{
		if ($fuser->rights->agenda->myactions->{$read} || preg_match('/^specimen/i',$original_file))
		{
			$accessallowed=1;
		}
		$original_file=$conf->agenda->dir_output.'/'.$original_file;
	}

	// Wrapping pour les actions
	else if ($modulepart == 'actionsreport' && !empty($conf->agenda->dir_temp))
	{
		if ($fuser->rights->agenda->allactions->{$read} || preg_match('/^specimen/i',$original_file))
		{
			$accessallowed=1;
		}
		$original_file = $conf->agenda->dir_temp."/".$original_file;
	}

	// Wrapping pour les produits et services
	else if ($modulepart == 'product' || $modulepart == 'produit' || $modulepart == 'service' || $modulepart == 'produit|service')
	{
		if (($fuser->rights->produit->{$lire} || $fuser->rights->service->{$lire}) || preg_match('/^specimen/i',$original_file))
		{
			$accessallowed=1;
		}
		if (! empty($conf->product->enabled)) $original_file=$conf->product->multidir_output[$entity].'/'.$original_file;
		elseif (! empty($conf->service->enabled)) $original_file=$conf->service->multidir_output[$entity].'/'.$original_file;
	}

	// Wrapping pour les contrats
	else if ($modulepart == 'contract' && !empty($conf->contrat->dir_output))
	{
		if ($fuser->rights->contrat->{$lire} || preg_match('/^specimen/i',$original_file))
		{
			$accessallowed=1;
		}
		$original_file=$conf->contrat->dir_output.'/'.$original_file;
		$sqlprotectagainstexternals = "SELECT fk_soc as fk_soc FROM ".MAIN_DB_PREFIX."contrat WHERE ref='".$db->escape($refname)."' AND entity IN (".getEntity('contract').")";
	}

	// Wrapping pour les dons
	else if ($modulepart == 'donation' && !empty($conf->don->dir_output))
	{
		if ($fuser->rights->don->{$lire} || preg_match('/^specimen/i',$original_file))
		{
			$accessallowed=1;
		}
		$original_file=$conf->don->dir_output.'/'.$original_file;
	}

	// Wrapping pour les dons
	else if ($modulepart == 'dolresource' && !empty($conf->resource->dir_output))
	{
		if ($fuser->rights->resource->{$read} || preg_match('/^specimen/i',$original_file))
		{
			$accessallowed=1;
		}
		$original_file=$conf->resource->dir_output.'/'.$original_file;
	}

	// Wrapping pour les remises de cheques
	else if ($modulepart == 'remisecheque' && !empty($conf->banque->dir_output))
	{
		if ($fuser->rights->banque->{$lire} || preg_match('/^specimen/i',$original_file))
		{
			$accessallowed=1;
		}

		$original_file=$conf->bank->dir_output.'/checkdeposits/'.$original_file;		// original_file should contains relative path so include the get_exdir result
	}

	// Wrapping for bank
	else if ($modulepart == 'bank' && !empty($conf->bank->dir_output))
	{
		if ($fuser->rights->banque->{$lire})
		{
			$accessallowed=1;
		}
		$original_file=$conf->bank->dir_output.'/'.$original_file;
	}

	// Wrapping for export module
	else if ($modulepart == 'export' && !empty($conf->export->dir_temp))
	{
		// Aucun test necessaire car on force le rep de download sur
		// le rep export qui est propre a l'utilisateur
		$accessallowed=1;
		$original_file=$conf->export->dir_temp.'/'.$fuser->id.'/'.$original_file;
	}

	// Wrapping for import module
	else if ($modulepart == 'import' && !empty($conf->import->dir_temp))
	{
		$accessallowed=1;
		$original_file=$conf->import->dir_temp.'/'.$original_file;
	}

	// Wrapping pour l'editeur wysiwyg
	else if ($modulepart == 'editor' && !empty($conf->fckeditor->dir_output))
	{
		$accessallowed=1;
		$original_file=$conf->fckeditor->dir_output.'/'.$original_file;
	}

	// Wrapping for miscellaneous medias files
	elseif ($modulepart == 'medias' && !empty($dolibarr_main_data_root))
	{
	    $accessallowed=1;
	    $original_file=$dolibarr_main_data_root.'/medias/'.$original_file;
	}

	// Wrapping for backups
	else if ($modulepart == 'systemtools' && !empty($conf->admin->dir_output))
	{
		if ($fuser->admin) $accessallowed=1;
		$original_file=$conf->admin->dir_output.'/'.$original_file;
	}

	// Wrapping for upload file test
	else if ($modulepart == 'admin_temp' && !empty($conf->admin->dir_temp))
	{
		if ($fuser->admin) $accessallowed=1;
		$original_file=$conf->admin->dir_temp.'/'.$original_file;
	}

	// Wrapping pour BitTorrent
	else if ($modulepart == 'bittorrent' && !empty($conf->bittorrent->dir_output))
	{
		$accessallowed=1;
		$dir='files';
		if (dol_mimetype($original_file) == 'application/x-bittorrent') $dir='torrents';
		$original_file=$conf->bittorrent->dir_output.'/'.$dir.'/'.$original_file;
	}

	// Wrapping pour Foundation module
	else if ($modulepart == 'member' && !empty($conf->adherent->dir_output))
	{
		if ($fuser->rights->adherent->{$lire} || preg_match('/^specimen/i',$original_file))
		{
			$accessallowed=1;
		}
		$original_file=$conf->adherent->dir_output.'/'.$original_file;
	}

	// Wrapping for Scanner
	else if ($modulepart == 'scanner_user_temp' && !empty($conf->scanner->dir_temp))
	{
		$accessallowed=1;
		$original_file=$conf->scanner->dir_temp.'/'.$fuser->id.'/'.$original_file;
	}

    // GENERIC Wrapping
    // If modulepart=module_user_temp	Allows any module to open a file if file is in directory called DOL_DATA_ROOT/modulepart/temp/iduser
    // If modulepart=module_temp		Allows any module to open a file if file is in directory called DOL_DATA_ROOT/modulepart/temp
    // If modulepart=module_user		Allows any module to open a file if file is in directory called DOL_DATA_ROOT/modulepart/iduser
    // If modulepart=module				Allows any module to open a file if file is in directory called DOL_DATA_ROOT/modulepart
    else
	{
	    if (preg_match('/^specimen/i',$original_file))	$accessallowed=1;    // If link to a file called specimen. Test must be done before changing $original_file int full path.
	    if ($fuser->admin) $accessallowed=1;    // If user is admin

		// Define $accessallowed
		if (preg_match('/^([a-z]+)_user_temp$/i',$modulepart,$reg))
		{
			if (empty($conf->{$reg[1]}->dir_temp))	// modulepart not supported
			{
				dol_print_error('','Error call dol_check_secure_access_document with not supported value for modulepart parameter ('.$modulepart.')');
				exit;
			}
		    if ($fuser->rights->{$reg[1]}->{$lire} || $fuser->rights->{$reg[1]}->{$read} || ($fuser->rights->{$reg[1]}->{$download})) $accessallowed=1;
			$original_file=$conf->{$reg[1]}->dir_temp.'/'.$fuser->id.'/'.$original_file;
		}
		else if (preg_match('/^([a-z]+)_temp$/i',$modulepart,$reg))
		{
			if (empty($conf->{$reg[1]}->dir_temp))	// modulepart not supported
			{
				dol_print_error('','Error call dol_check_secure_access_document with not supported value for modulepart parameter ('.$modulepart.')');
				exit;
			}
		    if ($fuser->rights->{$reg[1]}->{$lire} || $fuser->rights->{$reg[1]}->{$read} || ($fuser->rights->{$reg[1]}->{$download})) $accessallowed=1;
			$original_file=$conf->{$reg[1]}->dir_temp.'/'.$original_file;
		}
		else if (preg_match('/^([a-z]+)_user$/i',$modulepart,$reg))
		{
			if (empty($conf->{$reg[1]}->dir_output))	// modulepart not supported
			{
				dol_print_error('','Error call dol_check_secure_access_document with not supported value for modulepart parameter ('.$modulepart.')');
				exit;
			}
		    if ($fuser->rights->{$reg[1]}->{$lire} || $fuser->rights->{$reg[1]}->{$read} || ($fuser->rights->{$reg[1]}->{$download})) $accessallowed=1;
			$original_file=$conf->{$reg[1]}->dir_output.'/'.$fuser->id.'/'.$original_file;
		}
		else
		{
			if (empty($conf->$modulepart->dir_output))	// modulepart not supported
			{
				dol_print_error('','Error call dol_check_secure_access_document with not supported value for modulepart parameter ('.$modulepart.')');
				exit;
			}

			$perm=GETPOST('perm');
			$subperm=GETPOST('subperm');
			if ($perm || $subperm)
			{
				if (($perm && ! $subperm && $fuser->rights->$modulepart->$perm) || ($perm && $subperm && $fuser->rights->$modulepart->$perm->$subperm)) $accessallowed=1;
				$original_file=$conf->$modulepart->dir_output.'/'.$original_file;
			}
			else
			{
				if ($fuser->rights->$modulepart->{$lire} || $fuser->rights->$modulepart->{$read}) $accessallowed=1;
				$original_file=$conf->$modulepart->dir_output.'/'.$original_file;
			}
		}

		// For modules who wants to manage different levels of permissions for documents
		$subPermCategoryConstName = strtoupper($modulepart).'_SUBPERMCATEGORY_FOR_DOCUMENTS';
		if (! empty($conf->global->$subPermCategoryConstName))
		{
			$subPermCategory = $conf->global->$subPermCategoryConstName;
			if (! empty($subPermCategory) && (($fuser->rights->$modulepart->$subPermCategory->{$lire}) || ($fuser->rights->$modulepart->$subPermCategory->{$read}) || ($fuser->rights->$modulepart->$subPermCategory->{$download})))
			{
				$accessallowed=1;
			}
		}

		// Define $sqlprotectagainstexternals for modules who want to protect access using a SQL query.
		$sqlProtectConstName = strtoupper($modulepart).'_SQLPROTECTAGAINSTEXTERNALS_FOR_DOCUMENTS';
		if (! empty($conf->global->$sqlProtectConstName))	// If module want to define its own $sqlprotectagainstexternals
		{
			// Example: mymodule__SQLPROTECTAGAINSTEXTERNALS_FOR_DOCUMENTS = "SELECT fk_soc FROM ".MAIN_DB_PREFIX.$modulepart." WHERE ref='".$db->escape($refname)."' AND entity=".$conf->entity;
			eval('$sqlprotectagainstexternals = "'.$conf->global->$sqlProtectConstName.'";');
		}
	}

	$ret = array(
		'accessallowed' => $accessallowed,
		'sqlprotectagainstexternals'=>$sqlprotectagainstexternals,
		'original_file'=>$original_file
	);

	return $ret;
}

/**
 * Store object in file.
 *
 * @param string $directory Directory of cache
 * @param string $filename Name of filecache
 * @param mixed $object Object to store in cachefile
 * @return void
 */
function dol_filecache($directory, $filename, $object)
{
    if (! dol_is_dir($directory)) dol_mkdir($directory);
    $cachefile = $directory . $filename;
    file_put_contents($cachefile, serialize($object), LOCK_EX);
    @chmod($cachefile, 0644);
}

/**
 * Test if Refresh needed.
 *
 * @param string $directory Directory of cache
 * @param string $filename Name of filecache
 * @param int $cachetime Cachetime delay
 * @return boolean 0 no refresh 1 if refresh needed
 */
function dol_cache_refresh($directory, $filename, $cachetime)
{
    $now = dol_now();
    $cachefile = $directory . $filename;
    $refresh = !file_exists($cachefile) || ($now-$cachetime) > dol_filemtime($cachefile);
    return $refresh;
}

/**
 * Read object from cachefile.
 *
 * @param string $directory Directory of cache
 * @param string $filename Name of filecache
 * @return mixed Unserialise from file
 */
function dol_readcachefile($directory, $filename)
{
    $cachefile = $directory . $filename;
    $object = unserialize(file_get_contents($cachefile));
    return $object;
}<|MERGE_RESOLUTION|>--- conflicted
+++ resolved
@@ -862,77 +862,6 @@
 
 	if (empty($nohook))
 	{
-<<<<<<< HEAD
-=======
-		// If an upload error has been reported
-		if ($uploaderrorcode)
-		{
-			switch($uploaderrorcode)
-			{
-				case UPLOAD_ERR_INI_SIZE:	// 1
-					return 'ErrorFileSizeTooLarge';
-					break;
-				case UPLOAD_ERR_FORM_SIZE:	// 2
-					return 'ErrorFileSizeTooLarge';
-					break;
-				case UPLOAD_ERR_PARTIAL:	// 3
-					return 'ErrorPartialFile';
-					break;
-				case UPLOAD_ERR_NO_TMP_DIR:	//
-					return 'ErrorNoTmpDir';
-					break;
-				case UPLOAD_ERR_CANT_WRITE:
-					return 'ErrorFailedToWriteInDir';
-					break;
-				case UPLOAD_ERR_EXTENSION:
-					return 'ErrorUploadBlockedByAddon';
-					break;
-				default:
-					break;
-			}
-		}
-
-		// If we need to make a virus scan
-		if (empty($disablevirusscan) && file_exists($src_file) && ! empty($conf->global->MAIN_ANTIVIRUS_COMMAND))
-		{
-			if (! class_exists('AntiVir')) {
-				require_once DOL_DOCUMENT_ROOT.'/core/class/antivir.class.php';
-			}
-			$antivir=new AntiVir($db);
-			$result = $antivir->dol_avscan_file($src_file);
-			if ($result < 0)	// If virus or error, we stop here
-			{
-				$reterrors=$antivir->errors;
-				dol_syslog('Files.lib::dol_move_uploaded_file File "'.$src_file.'" (target name "'.$dest_file.'") KO with antivirus: result='.$result.' errors='.join(',',$antivir->errors), LOG_WARNING);
-				return 'ErrorFileIsInfectedWithAVirus: '.join(',',$reterrors);
-			}
-		}
-
-        // Security:
-        // Disallow file with some extensions. We rename them.
-        // Because if we put the documents directory into a directory inside web root (very bad), this allows to execute on demand arbitrary code.
-		if (preg_match('/\.htm|\.html|\.php|\.pl|\.cgi$/i',$dest_file) && empty($conf->global->MAIN_DOCUMENT_IS_OUTSIDE_WEBROOT_SO_NOEXE_NOT_REQUIRED))
-		{
-			$file_name.= '.noexe';
-		}
-
-		// Security:
-		// We refuse cache files/dirs, upload using .. and pipes into filenames.
-		if (preg_match('/^\./',$src_file) || preg_match('/\.\./',$src_file) || preg_match('/[<>|]/',$src_file))
-		{
-			dol_syslog("Refused to deliver file ".$src_file, LOG_WARNING);
-			return -1;
-		}
-
-		// Security:
-		// On interdit fichiers caches, remontees de repertoire ainsi que les pipe dans les noms de fichiers.
-		if (preg_match('/^\./',$dest_file) || preg_match('/\.\./',$dest_file) || preg_match('/[<>|]/',$dest_file))
-		{
-			dol_syslog("Refused to deliver file ".$dest_file, LOG_WARNING);
-			return -2;
-		}
-
->>>>>>> 317ab64d
 		$reshook=$hookmanager->initHooks(array('fileslib'));
 
 		$parameters=array('dest_file' => $dest_file, 'src_file' => $src_file, 'file_name' => $file_name, 'varfiles' => $varfiles, 'allowoverwrite' => $allowoverwrite);
@@ -981,8 +910,8 @@
     	}
 
     	// Security:
-    	// Disallow file with some extensions. We renamed them.
-    	// Car si on a mis le rep documents dans un rep de la racine web (pas bien), cela permet d'executer du code a la demande.
+    	// Disallow file with some extensions. We rename them.
+    	// Because if we put the documents directory into a directory inside web root (very bad), this allows to execute on demand arbitrary code.
     	if (preg_match('/\.htm|\.html|\.php|\.pl|\.cgi$/i',$dest_file) && empty($conf->global->MAIN_DOCUMENT_IS_OUTSIDE_WEBROOT_SO_NOEXE_NOT_REQUIRED))
     	{
     	    $file_name.= '.noexe';
