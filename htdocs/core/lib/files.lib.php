--- conflicted
+++ resolved
@@ -1554,13 +1554,9 @@
 				$info = pathinfo($destfull);
 				$destfull = $info['dirname'].'/'.dol_sanitizeFileName($info['filename'].($info['extension']!='' ? ('.'.strtolower($info['extension'])) : ''));
 				$info = pathinfo($destfile);
-<<<<<<< HEAD
 
 				$destfile = dol_sanitizeFileName($info['filename'].($info['extension']!='' ? ('.'.strtolower($info['extension'])) : ''));
-=======
-				$destfile = dol_sanitizeFileName($info['filename'].'.'.strtolower($info['extension']));
-
->>>>>>> fe9ddd76
+
 				// We apply dol_string_nohtmltag also to clean file names (this remove duplicate spaces) because
 				// this function is also applied when we make try to download file (by the GETPOST(filename, 'alphanohtml') call).
 				$destfile = dol_string_nohtmltag($destfile);
