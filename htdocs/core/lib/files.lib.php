<?php
/* Copyright (C) 2008-2012	Laurent Destailleur	<eldy@users.sourceforge.net>
 * Copyright (C) 2012-2013	Regis Houssin		<regis.houssin@capnetworks.com>
 * Copyright (C) 2012		Juanjo Menent		<jmenent@2byte.es>
 *
 * This program is free software; you can redistribute it and/or modify
 * it under the terms of the GNU General Public License as published by
 * the Free Software Foundation; either version 3 of the License, or
 * (at your option) any later version.
 *
 * This program is distributed in the hope that it will be useful,
 * but WITHOUT ANY WARRANTY; without even the implied warranty of
 * MERCHANTABILITY or FITNESS FOR A PARTICULAR PURPOSE.  See the
 * GNU General Public License for more details.
 *
 * You should have received a copy of the GNU General Public License
 * along with this program. If not, see <http://www.gnu.org/licenses/>.
 * or see http://www.gnu.org/
 */

/**
 *  \file		htdocs/core/lib/files.lib.php
 *  \brief		Library for file managing functions
 */

/**
 * Make a basename working with all page code (default PHP basenamed fails with cyrillic).
 * We supose dir separator for input is '/'.
 *
 * @param	string	$pathfile	String to find basename.
 * @return	string				Basename of input
 */
function dol_basename($pathfile)
{
    return preg_replace('/^.*\/([^\/]+)$/','$1',rtrim($pathfile,'/'));
}

/**
 *  Scan a directory and return a list of files/directories.
 *  Content for string is UTF8 and dir separator is "/".
 *
 *  @param	string	$path        	Starting path from which to search
 *  @param	string	$types        	Can be "directories", "files", or "all"
 *  @param	int		$recursive		Determines whether subdirectories are searched
 *  @param	string	$filter        	Regex filter to restrict list. This regex value must be escaped for '/', since this char is used for preg_match function
 *  @param	string	$excludefilter  Array of Regex for exclude filter (example: array('\.meta$','^\.'))
 *  @param	string	$sortcriteria	Sort criteria ("","fullname","name","date","size")
 *  @param	string	$sortorder		Sort order (SORT_ASC, SORT_DESC)
 *	@param	int		$mode			0=Return array minimum keys loaded (faster), 1=Force all keys like date and size to be loaded (slower), 2=Force load of date only, 3=Force load of size only
 *  @param	int		$nohook			Disable all hooks
 *  @return	array					Array of array('name'=>'xxx','fullname'=>'/abc/xxx','date'=>'yyy','size'=>99,'type'=>'dir|file')
 */
function dol_dir_list($path, $types="all", $recursive=0, $filter="", $excludefilter="", $sortcriteria="name", $sortorder=SORT_ASC, $mode=0, $nohook=false)
{
	global $db, $hookmanager;
	global $object;

	dol_syslog("files.lib.php::dol_dir_list path=".$path." types=".$types." recursive=".$recursive." filter=".$filter." excludefilter=".json_encode($excludefilter));
	//print 'xxx'."files.lib.php::dol_dir_list path=".$path." types=".$types." recursive=".$recursive." filter=".$filter." excludefilter=".json_encode($excludefilter);

	$loaddate=($mode==1||$mode==2)?true:false;
	$loadsize=($mode==1||$mode==3)?true:false;

	// Clean parameters
	$path=preg_replace('/([\\/]+)$/i','',$path);
	$newpath=dol_osencode($path);

	if (! $nohook)
	{
		$hookmanager->initHooks(array('fileslib'));

		$parameters=array(
				'path' => $newpath,
				'types'=> $types,
				'recursive' => $recursive,
				'filter' => $filter,
				'excludefilter' => $excludefilter,
				'sortcriteria' => $sortcriteria,
				'sortorder' => $sortorder,
				'loaddate' => $loaddate,
				'loadsize' => $loadsize
		);
		$reshook=$hookmanager->executeHooks('getNodesList', $parameters, $object);
	}

	// $reshook may contain returns stacked by other modules
	// $reshook is always empty with an array for can not lose returns stacked with other modules
	// $hookmanager->resArray may contain array stacked by other modules
	if (! $nohook && ! empty($hookmanager->resArray)) // forced to use $hookmanager->resArray even if $hookmanager->resArray['nodes'] is empty
	{
		return $hookmanager->resArray['nodes'];
	}
	else
	{
		if (! is_dir($newpath)) return array();

		if ($dir = opendir($newpath))
		{
			$filedate='';
			$filesize='';
			$file_list = array();

			while (false !== ($file = readdir($dir)))
			{
				if (! utf8_check($file)) $file=utf8_encode($file);	// To be sure data is stored in utf8 in memory

				$qualified=1;

				// Define excludefilterarray
				$excludefilterarray=array('^\.');
				if (is_array($excludefilter))
				{
					$excludefilterarray=array_merge($excludefilterarray,$excludefilter);
				}
				else if ($excludefilter) $excludefilterarray[]=$excludefilter;
				// Check if file is qualified
				foreach($excludefilterarray as $filt)
				{
					if (preg_match('/'.$filt.'/i',$file)) {
						$qualified=0; break;
					}
				}

				if ($qualified)
				{
					$isdir=is_dir(dol_osencode($path."/".$file));
					// Check whether this is a file or directory and whether we're interested in that type
					if ($isdir && (($types=="directories") || ($types=="all") || $recursive))
					{
						// Add entry into file_list array
						if (($types=="directories") || ($types=="all"))
						{
							if ($loaddate || $sortcriteria == 'date') $filedate=dol_filemtime($path."/".$file);
							if ($loadsize || $sortcriteria == 'size') $filesize=dol_filesize($path."/".$file);

							if (! $filter || preg_match('/'.$filter.'/i',$file))	// We do not search key $filter into $path, only into $file
							{
								$file_list[] = array(
										"name" => $file,
										"fullname" => $path.'/'.$file,
										"date" => $filedate,
										"size" => $filesize,
										"type" => 'dir'
								);
							}
						}

						// if we're in a directory and we want recursive behavior, call this function again
						if ($recursive)
						{
							$file_list = array_merge($file_list,dol_dir_list($path."/".$file, $types, $recursive, $filter, $excludefilter, $sortcriteria, $sortorder, $mode));
						}
					}
					else if (! $isdir && (($types == "files") || ($types == "all")))
					{
						// Add file into file_list array
						if ($loaddate || $sortcriteria == 'date') $filedate=dol_filemtime($path."/".$file);
						if ($loadsize || $sortcriteria == 'size') $filesize=dol_filesize($path."/".$file);

						if (! $filter || preg_match('/'.$filter.'/i',$file))	// We do not search key $filter into $path, only into $file
						{
							$file_list[] = array(
									"name" => $file,
									"fullname" => $path.'/'.$file,
									"date" => $filedate,
									"size" => $filesize,
									"type" => 'file'
							);
						}
					}
				}
			}
			closedir($dir);

			// Obtain a list of columns
			if (! empty($sortcriteria))
			{
				$myarray=array();
				foreach ($file_list as $key => $row)
				{
					$myarray[$key] = (isset($row[$sortcriteria])?$row[$sortcriteria]:'');
				}
				// Sort the data
				if ($sortorder) array_multisort($myarray, $sortorder, $file_list);
			}

			return $file_list;
		}
		else
		{
			return array();
		}
	}
}

/**
 * Fast compare of 2 files identified by their properties ->name, ->date and ->size
 *
 * @param	string 	$a		File 1
 * @param 	string	$b		File 2
 * @return 	int				1, 0, 1
 */
function dol_compare_file($a, $b)
{
	global $sortorder;
	global $sortfield;

	$sortorder=strtoupper($sortorder);

	if ($sortorder == 'ASC') { $retup=-1; $retdown=1; }
	else { $retup=1; $retdown=-1; }

	if ($sortfield == 'name')
	{
		if ($a->name == $b->name) return 0;
		return ($a->name < $b->name) ? $retup : $retdown;
	}
	if ($sortfield == 'date')
	{
		if ($a->date == $b->date) return 0;
		return ($a->date < $b->date) ? $retup : $retdown;
	}
	if ($sortfield == 'size')
	{
		if ($a->size == $b->size) return 0;
		return ($a->size < $b->size) ? $retup : $retdown;
	}
}

/**
 *	Return mime type of a file
 *
 *	@param	string	$file		Filename we looking for MIME type
 *  @param  string	$default    Default mime type if extension not found in known list
 * 	@param	int		$mode    	0=Return full mime, 1=otherwise short mime string, 2=image for mime type, 3=source language
 *	@return string 		    	Return a mime type family (text/xxx, application/xxx, image/xxx, audio, video, archive)
 *  @see    image_format_supported (images.lib.php)
 */
function dol_mimetype($file,$default='application/octet-stream',$mode=0)
{
	$mime=$default;
    $imgmime='other.png';
    $srclang='';

    $tmpfile=preg_replace('/\.noexe$/','',$file);

	// Text files
	if (preg_match('/\.txt$/i',$tmpfile))         			   { $mime='text/plain'; $imgmime='text.png'; }
	if (preg_match('/\.rtx$/i',$tmpfile))                      { $mime='text/richtext'; $imgmime='text.png'; }
	if (preg_match('/\.csv$/i',$tmpfile))					   { $mime='text/csv'; $imgmime='text.png'; }
	if (preg_match('/\.tsv$/i',$tmpfile))					   { $mime='text/tab-separated-values'; $imgmime='text.png'; }
	if (preg_match('/\.(cf|conf|log)$/i',$tmpfile))            { $mime='text/plain'; $imgmime='text.png'; }
    if (preg_match('/\.ini$/i',$tmpfile))                      { $mime='text/plain'; $imgmime='text.png'; $srclang='ini'; }
    if (preg_match('/\.css$/i',$tmpfile))                      { $mime='text/css'; $imgmime='css.png'; $srclang='css'; }
	// Certificate files
	if (preg_match('/\.(crt|cer|key|pub)$/i',$tmpfile))        { $mime='text/plain'; $imgmime='text.png'; }
	// HTML/XML
	if (preg_match('/\.(html|htm|shtml)$/i',$tmpfile))         { $mime='text/html'; $imgmime='html.png'; $srclang='html'; }
    if (preg_match('/\.(xml|xhtml)$/i',$tmpfile))              { $mime='text/xml'; $imgmime='other.png'; $srclang='xml'; }
	// Languages
	if (preg_match('/\.bas$/i',$tmpfile))                      { $mime='text/plain'; $imgmime='text.png'; $srclang='bas'; }
	if (preg_match('/\.(c)$/i',$tmpfile))                      { $mime='text/plain'; $imgmime='text.png'; $srclang='c'; }
    if (preg_match('/\.(cpp)$/i',$tmpfile))                    { $mime='text/plain'; $imgmime='text.png'; $srclang='cpp'; }
    if (preg_match('/\.(h)$/i',$tmpfile))                      { $mime='text/plain'; $imgmime='text.png'; $srclang='h'; }
    if (preg_match('/\.(java|jsp)$/i',$tmpfile))               { $mime='text/plain'; $imgmime='text.png'; $srclang='java'; }
	if (preg_match('/\.php([0-9]{1})?$/i',$tmpfile))           { $mime='text/plain'; $imgmime='php.png'; $srclang='php'; }
	if (preg_match('/\.phtml$/i',$tmpfile))                    { $mime='text/plain'; $imgmime='php.png'; $srclang='php'; }
	if (preg_match('/\.(pl|pm)$/i',$tmpfile))                  { $mime='text/plain'; $imgmime='pl.png'; $srclang='perl'; }
	if (preg_match('/\.sql$/i',$tmpfile))                      { $mime='text/plain'; $imgmime='text.png'; $srclang='sql'; }
	if (preg_match('/\.js$/i',$tmpfile))                       { $mime='text/x-javascript'; $imgmime='jscript.png'; $srclang='js'; }
	// Open office
	if (preg_match('/\.odp$/i',$tmpfile))                      { $mime='application/vnd.oasis.opendocument.presentation'; $imgmime='ooffice.png'; }
	if (preg_match('/\.ods$/i',$tmpfile))                      { $mime='application/vnd.oasis.opendocument.spreadsheet'; $imgmime='ooffice.png'; }
	if (preg_match('/\.odt$/i',$tmpfile))                      { $mime='application/vnd.oasis.opendocument.text'; $imgmime='ooffice.png'; }
	// MS Office
	if (preg_match('/\.mdb$/i',$tmpfile))					   { $mime='application/msaccess'; $imgmime='mdb.png'; }
	if (preg_match('/\.doc(x|m)?$/i',$tmpfile))				   { $mime='application/msword'; $imgmime='doc.png'; }
	if (preg_match('/\.dot(x|m)?$/i',$tmpfile))				   { $mime='application/msword'; $imgmime='doc.png'; }
	if (preg_match('/\.xlt(x)?$/i',$tmpfile))				   { $mime='application/vnd.ms-excel'; $imgmime='xls.png'; }
	if (preg_match('/\.xla(m)?$/i',$tmpfile))				   { $mime='application/vnd.ms-excel'; $imgmime='xls.png'; }
	if (preg_match('/\.xls$/i',$tmpfile))			           { $mime='application/vnd.ms-excel'; $imgmime='xls.png'; }
	if (preg_match('/\.xls(b|m|x)$/i',$tmpfile))			   { $mime='application/vnd.openxmlformats-officedocument.spreadsheetml.sheet'; $imgmime='xls.png'; }
	if (preg_match('/\.pps(m|x)?$/i',$tmpfile))				   { $mime='application/vnd.ms-powerpoint'; $imgmime='ppt.png'; }
	if (preg_match('/\.ppt(m|x)?$/i',$tmpfile))				   { $mime='application/x-mspowerpoint'; $imgmime='ppt.png'; }
	// Other
	if (preg_match('/\.pdf$/i',$tmpfile))                      { $mime='application/pdf'; $imgmime='pdf.png'; }
	// Scripts
	if (preg_match('/\.bat$/i',$tmpfile))                      { $mime='text/x-bat'; $imgmime='script.png'; $srclang='dos'; }
	if (preg_match('/\.sh$/i',$tmpfile))                       { $mime='text/x-sh'; $imgmime='script.png'; $srclang='bash'; }
	if (preg_match('/\.ksh$/i',$tmpfile))                      { $mime='text/x-ksh'; $imgmime='script.png'; $srclang='bash'; }
	if (preg_match('/\.bash$/i',$tmpfile))                     { $mime='text/x-bash'; $imgmime='script.png'; $srclang='bash'; }
	// Images
	if (preg_match('/\.ico$/i',$tmpfile))                      { $mime='image/x-icon'; $imgmime='image.png'; }
	if (preg_match('/\.(jpg|jpeg)$/i',$tmpfile))			   { $mime='image/jpeg'; $imgmime='image.png'; }
	if (preg_match('/\.png$/i',$tmpfile))					   { $mime='image/png'; $imgmime='image.png'; }
	if (preg_match('/\.gif$/i',$tmpfile))					   { $mime='image/gif'; $imgmime='image.png'; }
	if (preg_match('/\.bmp$/i',$tmpfile))					   { $mime='image/bmp'; $imgmime='image.png'; }
	if (preg_match('/\.(tif|tiff)$/i',$tmpfile))			   { $mime='image/tiff'; $imgmime='image.png'; }
	// Calendar
	if (preg_match('/\.vcs$/i',$tmpfile))					   { $mime='text/calendar'; $imgmime='other.png'; }
	if (preg_match('/\.ics$/i',$tmpfile))					   { $mime='text/calendar'; $imgmime='other.png'; }
	// Other
	if (preg_match('/\.torrent$/i',$tmpfile))				   { $mime='application/x-bittorrent'; $imgmime='other.png'; }
	// Audio
	if (preg_match('/\.(mp3|ogg|au|wav|wma|mid)$/i',$tmpfile)) { $mime='audio'; $imgmime='audio.png'; }
	// Video
    if (preg_match('/\.ogv$/i',$tmpfile))                      { $mime='video/ogg'; $imgmime='video.png'; }
    if (preg_match('/\.webm$/i',$tmpfile))                     { $mime='video/webm'; $imgmime='video.png'; }
    if (preg_match('/\.avi$/i',$tmpfile))                      { $mime='video/x-msvideo'; $imgmime='video.png'; }
    if (preg_match('/\.divx$/i',$tmpfile))                     { $mime='video/divx'; $imgmime='video.png'; }
    if (preg_match('/\.xvid$/i',$tmpfile))                     { $mime='video/xvid'; $imgmime='video.png'; }
    if (preg_match('/\.(wmv|mpg|mpeg)$/i',$tmpfile))           { $mime='video'; $imgmime='video.png'; }
	// Archive
	if (preg_match('/\.(zip|rar|gz|tgz|z|cab|bz2|7z|tar|lzh)$/i',$tmpfile))   { $mime='archive'; $imgmime='archive.png'; }    // application/xxx where zzz is zip, ...
	// Exe
	if (preg_match('/\.(exe|com)$/i',$tmpfile))                { $mime='application/octet-stream'; $imgmime='other.png'; }
	// Lib
	if (preg_match('/\.(dll|lib|o|so|a)$/i',$tmpfile))         { $mime='library'; $imgmime='library.png'; }
    // Err
	if (preg_match('/\.err$/i',$tmpfile))                      { $mime='error'; $imgmime='error.png'; }

	// Return string
	if ($mode == 1)
	{
		$tmp=explode('/',$mime);
		return (! empty($tmp[1])?$tmp[1]:$tmp[0]);
	}
	if ($mode == 2)
	{
	    return $imgmime;
	}
    if ($mode == 3)
    {
        return $srclang;
    }

	return $mime;
}


/**
 * Test if filename is a directory
 *
 * @param	string		$folder     Name of folder
 * @return	boolean     			True if it's a directory, False if not found
 */
function dol_is_dir($folder)
{
    $newfolder=dol_osencode($folder);
    if (is_dir($newfolder)) return true;
    else return false;
}

/**
 * Return if path is a file
 *
 * @param   string		$pathoffile		Path of file
 * @return  boolean     			    True or false
 */
function dol_is_file($pathoffile)
{
    $newpathoffile=dol_osencode($pathoffile);
    return is_file($newpathoffile);
}

/**
 * Return if path is an URL
 *
 * @param   string		$url	Url
 * @return  boolean      	   	True or false
 */
function dol_is_url($url)
{
    $tmpprot=array('file','http','https','ftp','zlib','data','ssh','ssh2','ogg','expect');
    foreach($tmpprot as $prot)
    {
        if (preg_match('/^'.$prot.':/i',$url)) return true;
    }
    return false;
}


/**
 * 	Test if a folder is empty
 *
 * 	@param	string	$folder		Name of folder
 * 	@return boolean				True if dir is empty or non-existing, False if it contains files
 */
function dol_dir_is_emtpy($folder)
{
	$newfolder=dol_osencode($folder);
	if (is_dir($newfolder))
	{
		$handle = opendir($newfolder);
		while ((gettype($name = readdir($handle)) != "boolean"))
		{
			$name_array[] = $name;
		}
		foreach($name_array as $temp) $folder_content .= $temp;

		if ($folder_content == "...") return true;
		else return false;

		closedir($handle);
	}
	else
	return true; // Dir does not exists
}

/**
 * 	Count number of lines in a file
 *
 * 	@param	string	$file		Filename
 * 	@return int					<0 if KO, Number of lines in files if OK
 */
function dol_count_nb_of_line($file)
{
	$nb=0;

	$newfile=dol_osencode($file);
	//print 'x'.$file;
	$fp=fopen($newfile,'r');
	if ($fp)
	{
		while (!feof($fp))
		{
			$line=fgets($fp);
            // We increase count only if read was success. We need test because feof return true only after fgets so we do n+1 fgets for a file with n lines.
			if (! $line === false) $nb++;
		}
		fclose($fp);
	}
	else
	{
		$nb=-1;
	}

	return $nb;
}


/**
 * Return size of a file
 *
 * @param 	tring		$pathoffile		Path of file
 * @return 	string						File size
 */
function dol_filesize($pathoffile)
{
	$newpathoffile=dol_osencode($pathoffile);
	return filesize($newpathoffile);
}

/**
 * Return time of a file
 *
 * @param 	string		$pathoffile		Path of file
 * @return 	timestamp					Time of file
 */
function dol_filemtime($pathoffile)
{
	$newpathoffile=dol_osencode($pathoffile);
	return @filemtime($newpathoffile); // @Is to avoid errors if files does not exists
}

/**
 * Copy a file to another file.
 *
 * @param	string	$srcfile			Source file (can't be a directory)
 * @param	string	$destfile			Destination file (can't be a directory)
 * @param	int		$newmask			Mask for new file (0 by default means $conf->global->MAIN_UMASK)
 * @param 	int		$overwriteifexists	Overwrite file if exists (1 by default)
 * @return	int							<0 if error, 0 if nothing done (dest file already exists and overwriteifexists=0), >0 if OK
 */
function dol_copy($srcfile, $destfile, $newmask=0, $overwriteifexists=1)
{
	global $conf;

	dol_syslog("files.lib.php::dol_copy srcfile=".$srcfile." destfile=".$destfile." newmask=".$newmask." overwriteifexists=".$overwriteifexists);
	$destexists=dol_is_file($destfile);
	if (! $overwriteifexists && $destexists) return 0;

	$newpathofsrcfile=dol_osencode($srcfile);
    $newpathofdestfile=dol_osencode($destfile);
    $newdirdestfile=dirname($newpathofdestfile);

    if ($destexists && ! is_writable($newpathofdestfile))
    {
        dol_syslog("files.lib.php::dol_copy failed Permission denied to overwrite target file", LOG_WARNING);
        return -1;
    }
    if (! is_writable($newdirdestfile))
    {
        dol_syslog("files.lib.php::dol_copy failed Permission denied to write into target directory ".$newdirdestfile, LOG_WARNING);
        return -2;
    }
    // Copy with overwriting if exists
    $result=@copy($newpathofsrcfile, $newpathofdestfile);
	//$result=copy($newpathofsrcfile, $newpathofdestfile);	// To see errors, remove @
	if (! $result)
	{
	    dol_syslog("files.lib.php::dol_copy failed to copy", LOG_WARNING);
	    return -3;
	}
	if (empty($newmask) && ! empty($conf->global->MAIN_UMASK)) $newmask=$conf->global->MAIN_UMASK;
	@chmod($newpathofdestfile, octdec($newmask));

	return 1;
}

/**
 * Move a file into another name.
 * This function differs from dol_move_uploaded_file, because it can be called in any context.
 *
 * @param	string  $srcfile            Source file (can't be a directory)
 * @param   string	$destfile           Destination file (can't be a directory)
 * @param   string	$newmask            Mask for new file (0 by default means $conf->global->MAIN_UMASK)
 * @param   int		$overwriteifexists  Overwrite file if exists (1 by default)
 * @return  boolean 		            True if OK, false if KO
 */
function dol_move($srcfile, $destfile, $newmask=0, $overwriteifexists=1)
{
    global $conf;
    $result=false;

    dol_syslog("files.lib.php::dol_move srcfile=".$srcfile." destfile=".$destfile." newmask=".$newmask." overwritifexists=".$overwriteifexists);
    if ($overwriteifexists || ! dol_is_file($destfile))
    {
        $newpathofsrcfile=dol_osencode($srcfile);
        $newpathofdestfile=dol_osencode($destfile);

        $result=@rename($newpathofsrcfile, $newpathofdestfile); // To see errors, remove @
        if (! $result) dol_syslog("files.lib.php::dol_move failed", LOG_WARNING);
        if (empty($newmask) && ! empty($conf->global->MAIN_UMASK)) $newmask=$conf->global->MAIN_UMASK;
        @chmod($newpathofsrcfile, octdec($newmask));
    }

    return $result;
}

/**
 *	Unescape a file submitted by upload.
 *  PHP escape char " (%22) or char ' (%27) into $FILES.
 *
 *	@param	string	$filename		Filename
 *	@return	string					Filename sanitized
 */
function dol_unescapefile($filename)
{
	// Remove path information and dots around the filename, to prevent uploading
	// into different directories or replacing hidden system files.
	// Also remove control characters and spaces (\x00..\x20) around the filename:
	return trim(basename($filename), ".\x00..\x20");
}

/**
 *	Make control on an uploaded file from an GUI page and move it to final destination.
 * 	If there is errors (virus found, antivir in error, bad filename), file is not moved.
 *  Note: This function can be used only into a HTML page context. Use dol_move if you are outside.
 *
 *	@param	string	$src_file			Source full path filename ($_FILES['field']['tmp_name'])
 *	@param	string	$dest_file			Target full path filename  ($_FILES['field']['name'])
 * 	@param	int		$allowoverwrite		1=Overwrite target file if it already exists
 * 	@param	int		$disablevirusscan	1=Disable virus scan
 * 	@param	string	$uploaderrorcode	Value of PHP upload error code ($_FILES['field']['error'])
 * 	@param	int		$nohook				Disable all hooks
 * 	@param	string	$varfiles			_FILES var name
 *	@return int       			  		>0 if OK, <0 or string if KO
 *  @see    dol_move
 */
function dol_move_uploaded_file($src_file, $dest_file, $allowoverwrite, $disablevirusscan=0, $uploaderrorcode=0, $nohook=0, $varfiles='addedfile')
{
	global $conf, $db, $user, $langs;
	global $object, $hookmanager;

	$error=0;
	$file_name = $dest_file;

	if (empty($nohook))
	{
		// If an upload error has been reported
		if ($uploaderrorcode)
		{
			switch($uploaderrorcode)
			{
				case UPLOAD_ERR_INI_SIZE:	// 1
					return 'ErrorFileSizeTooLarge';
					break;
				case UPLOAD_ERR_FORM_SIZE:	// 2
					return 'ErrorFileSizeTooLarge';
					break;
				case UPLOAD_ERR_PARTIAL:	// 3
					return 'ErrorPartialFile';
					break;
				case UPLOAD_ERR_NO_TMP_DIR:	//
					return 'ErrorNoTmpDir';
					break;
				case UPLOAD_ERR_CANT_WRITE:
					return 'ErrorFailedToWriteInDir';
					break;
				case UPLOAD_ERR_EXTENSION:
					return 'ErrorUploadBlockedByAddon';
					break;
				default:
					break;
			}
		}

		// If we need to make a virus scan
		if (empty($disablevirusscan) && file_exists($src_file) && ! empty($conf->global->MAIN_ANTIVIRUS_COMMAND))
		{
			if (! class_exists('AntiVir')) {
				require DOL_DOCUMENT_ROOT.'/core/class/antivir.class.php';
			}
			$antivir=new AntiVir($db);
			$result = $antivir->dol_avscan_file($src_file);
			if ($result < 0)	// If virus or error, we stop here
			{
				$reterrors=$antivir->errors;
				dol_syslog('Files.lib::dol_move_uploaded_file File "'.$src_file.'" (target name "'.$dest_file.'") KO with antivirus: result='.$result.' errors='.join(',',$antivir->errors), LOG_WARNING);
				return 'ErrorFileIsInfectedWithAVirus: '.join(',',$reterrors);
			}
		}

		// Security:
		// Disallow file with some extensions. We renamed them.
		// Car si on a mis le rep documents dans un rep de la racine web (pas bien), cela permet d'executer du code a la demande.
		if (preg_match('/\.htm|\.html|\.php|\.pl|\.cgi$/i',$dest_file))
		{
			$file_name.= '.noexe';
		}

		// Security:
		// On interdit fichiers caches, remontees de repertoire ainsi que les pipes dans les noms de fichiers.
		if (preg_match('/^\./',$src_file) || preg_match('/\.\./',$src_file) || preg_match('/[<>|]/',$src_file))
		{
			dol_syslog("Refused to deliver file ".$src_file, LOG_WARNING);
			return -1;
		}

		// Security:
		// On interdit fichiers caches, remontees de repertoire ainsi que les pipe dans
		// les noms de fichiers.
		if (preg_match('/^\./',$dest_file) || preg_match('/\.\./',$dest_file) || preg_match('/[<>|]/',$dest_file))
		{
			dol_syslog("Refused to deliver file ".$dest_file, LOG_WARNING);
			return -2;
		}

		$reshook=$hookmanager->initHooks(array('fileslib'));

		$parameters=array('dest_file' => $dest_file, 'src_file' => $src_file, 'file_name' => $file_name, 'varfiles' => $varfiles, 'allowoverwrite' => $allowoverwrite);
		$reshook=$hookmanager->executeHooks('moveUploadedFile', $parameters, $object);
	}

	if (empty($reshook))
	{
		// The file functions must be in OS filesystem encoding.
		$src_file_osencoded=dol_osencode($src_file);
		$file_name_osencoded=dol_osencode($file_name);

		// Check if destination dir is writable
		// TODO

		// Check if destination file already exists
		if (! $allowoverwrite)
		{
			if (file_exists($file_name_osencoded))
			{
				dol_syslog("Files.lib::dol_move_uploaded_file File ".$file_name." already exists. Return 'ErrorFileAlreadyExists'", LOG_WARNING);
				return 'ErrorFileAlreadyExists';
			}
		}

		// Move file
		$return=move_uploaded_file($src_file_osencoded, $file_name_osencoded);
		if ($return)
		{
			if (! empty($conf->global->MAIN_UMASK)) @chmod($file_name_osencoded, octdec($conf->global->MAIN_UMASK));
			dol_syslog("Files.lib::dol_move_uploaded_file Success to move ".$src_file." to ".$file_name." - Umask=".$conf->global->MAIN_UMASK, LOG_DEBUG);
			return 1;	// Success
		}
		else
		{
			dol_syslog("Files.lib::dol_move_uploaded_file Failed to move ".$src_file." to ".$file_name, LOG_ERR);
			return -3;	// Unknown error
		}
	}
	else
		return $reshook;
}

/**
 *  Remove a file or several files with a mask
 *
 *  @param	string	$file           File to delete or mask of file to delete
 *  @param  int		$disableglob    Disable usage of glob like *
 *  @param  int		$nophperrors    Disable all PHP output errors
 *  @param	int		$nohook			Disable all hooks
 *  @param	object	$object			Current object in use
 *  @return boolean         		True if file is deleted, False if error
 */
function dol_delete_file($file,$disableglob=0,$nophperrors=0,$nohook=0,$object=null)
{
	global $db, $conf, $user, $langs;
	global $hookmanager;

	$langs->load("other");
	$langs->load("errors");

	if (empty($nohook))
	{
		$hookmanager->initHooks(array('fileslib'));

		$parameters=array(
				'GET' => $_GET,
				'file' => $file,
				'disableglob'=> $disableglob,
				'nophperrors' => $nophperrors
		);
		$reshook=$hookmanager->executeHooks('deleteFile', $parameters, $object);
	}

	if (empty($nohook) && isset($reshook) && $reshook != '') // 0:not deleted, 1:deleted, null or '' for bypass
	{
		return $reshook;
	}
	else
	{
		$error=0;

		//print "x".$file." ".$disableglob;exit;
		$ok=true;
		$file_osencoded=dol_osencode($file);    // New filename encoded in OS filesystem encoding charset
		if (empty($disableglob) && ! empty($file_osencoded))
		{
			$globencoded=str_replace('[','\[',$file_osencoded);
			$globencoded=str_replace(']','\]',$globencoded);
			foreach (glob($globencoded) as $filename)
			{
				if ($nophperrors) $ok=@unlink($filename);  // The unlink encapsulated by dolibarr
				else $ok=unlink($filename);  // The unlink encapsulated by dolibarr
				if ($ok) dol_syslog("Removed file ".$filename, LOG_DEBUG);
				else dol_syslog("Failed to remove file ".$filename, LOG_WARNING);
			}
		}
		else
		{
			if ($nophperrors) $ok=@unlink($file_osencoded);        // The unlink encapsulated by dolibarr
			else $ok=unlink($file_osencoded);        // The unlink encapsulated by dolibarr
			if ($ok) dol_syslog("Removed file ".$file_osencoded, LOG_DEBUG);
			else dol_syslog("Failed to remove file ".$file_osencoded, LOG_WARNING);
		}

		return $ok;
	}
}

/**
 *  Remove a directory (not recursive, so content must be empty).
 *  If directory is not empty, return false
 *
 *  @param	string	$dir            Directory to delete
 *  @param  int		$nophperrors    Disable all PHP output errors
 *  @return boolean         		True if success, false if error
 */
function dol_delete_dir($dir,$nophperrors=0)
{
    $dir_osencoded=dol_osencode($dir);
    return ($nophperrors?@rmdir($dir_osencoded):rmdir($dir_osencoded));
}

/**
 *  Remove a directory $dir and its subdirectories
 *
 *  @param	string	$dir            Dir to delete
 *  @param  int		$count          Counter to count nb of deleted elements
 *  @param  int		$nophperrors    Disable all PHP output errors
 *  @return int             		Number of files and directory removed
 */
function dol_delete_dir_recursive($dir,$count=0,$nophperrors=0)
{
    dol_syslog("functions.lib:dol_delete_dir_recursive ".$dir,LOG_DEBUG);
    if (dol_is_dir($dir))
    {
        $dir_osencoded=dol_osencode($dir);
        if ($handle = opendir("$dir_osencoded"))
        {
            while (false !== ($item = readdir($handle)))
            {
                if (! utf8_check($item)) $item=utf8_encode($item);  // should be useless

                if ($item != "." && $item != "..")
                {
                    if (is_dir(dol_osencode("$dir/$item")))
                    {
                        $count=dol_delete_dir_recursive("$dir/$item",$count,$nophperrors);
                    }
                    else
                    {
                        dol_delete_file("$dir/$item",1,$nophperrors);
                        $count++;
                        //echo " removing $dir/$item<br>\n";
                    }
                }
            }
            closedir($handle);
            dol_delete_dir($dir,$nophperrors);
            $count++;
            //echo "removing $dir<br>\n";
        }
    }

    //echo "return=".$count;
    return $count;
}


/**
 *  Delete all preview files linked to object instance
 *
 *  @param	Object	$object		Object to clean
 *  @return	int					0 if error, 1 if OK
 */
function dol_delete_preview($object)
{
	global $langs,$conf;

	// Define parent dir of elements
	$element = $object->element;

    if ($object->element == 'order_supplier')		$dir = $conf->fournisseur->dir_output.'/commande';
    elseif ($object->element == 'invoice_supplier')	$dir = $conf->fournisseur->dir_output.'/facture';
    elseif ($object->element == 'project')			$dir = $conf->projet->dir_output;
    elseif ($object->element == 'shipping')			$dir = $conf->expedition->dir_output.'/sending';
    elseif ($object->element == 'delivery')			$dir = $conf->expedition->dir_output.'/receipt';
    elseif ($object->element == 'fichinter')		$dir = $conf->ficheinter->dir_output;
    else $dir=empty($conf->$element->dir_output)?'':$conf->$element->dir_output;

    if (empty($dir)) return 'ErrorObjectNoSupportedByFunction';

	$refsan = dol_sanitizeFileName($object->ref);
	$dir = $dir . "/" . $refsan ;
	$file = $dir . "/" . $refsan . ".pdf.png";
	$multiple = $file . ".";

	if (file_exists($file) && is_writable($file))
	{
		if ( ! dol_delete_file($file,1) )
		{
			$this->error=$langs->trans("ErrorFailedToOpenFile",$file);
			return 0;
		}
	}
	else
	{
		for ($i = 0; $i < 20; $i++)
		{
			$preview = $multiple.$i;

			if (file_exists($preview) && is_writable($preview))
			{
				if ( ! dol_delete_file($preview,1) )
				{
					$this->error=$langs->trans("ErrorFailedToOpenFile",$preview);
					return 0;
				}
			}
		}
	}

	return 1;
}

/**
 *	Create a meta file with document file into same directory.
 *	This should allow "grep" search.
 *  This feature is enabled only if option MAIN_DOC_CREATE_METAFILE is set.
 *
 *	@param	Object	$object		Object
 *	@return	int					0 if we did nothing, >0 success, <0 error
 */
function dol_meta_create($object)
{
	global $conf;

	if (empty($conf->global->MAIN_DOC_CREATE_METAFILE)) return 0;	// By default, no metafile.

	// Define parent dir of elements
	$element=$object->element;

	if ($object->element == 'order_supplier')		$dir = $conf->fournisseur->dir_output.'/commande';
	elseif ($object->element == 'invoice_supplier')	$dir = $conf->fournisseur->dir_output.'/facture';
	elseif ($object->element == 'project')			$dir = $conf->projet->dir_output;
	elseif ($object->element == 'shipping')			$dir = $conf->expedition->dir_output.'/sending';
	elseif ($object->element == 'delivery')			$dir = $conf->expedition->dir_output.'/receipt';
	elseif ($object->element == 'fichinter')		$dir = $conf->ficheinter->dir_output;
	else $dir=empty($conf->$element->dir_output)?'':$conf->$element->dir_output;

	if ($dir)
	{
		$object->fetch_thirdparty();

		$facref = dol_sanitizeFileName($object->ref);
		$dir = $dir . "/" . $facref;
		$file = $dir . "/" . $facref . ".meta";

		if (! is_dir($dir))
		{
			dol_mkdir($dir);
		}

		if (is_dir($dir))
		{
			$nblignes = count($object->lines);
			$client = $object->client->nom . " " . $object->client->address . " " . $object->client->zip . " " . $object->client->town;
			$meta = "REFERENCE=\"" . $object->ref . "\"
			DATE=\"" . dol_print_date($object->date,'') . "\"
			NB_ITEMS=\"" . $nblignes . "\"
			CLIENT=\"" . $client . "\"
			TOTAL_HT=\"" . $object->total_ht . "\"
			TOTAL_TTC=\"" . $object->total_ttc . "\"\n";

			for ($i = 0 ; $i < $nblignes ; $i++)
			{
				//Pour les articles
				$meta .= "ITEM_" . $i . "_QUANTITY=\"" . $object->lines[$i]->qty . "\"
				ITEM_" . $i . "_TOTAL_HT=\"" . $object->lines[$i]->total_ht . "\"
				ITEM_" . $i . "_TVA=\"" .$object->lines[$i]->tva_tx . "\"
				ITEM_" . $i . "_DESCRIPTION=\"" . str_replace("\r\n","",nl2br($object->lines[$i]->desc)) . "\"
				";
			}
		}

		$fp = fopen($file,"w");
		fputs($fp,$meta);
		fclose($fp);
		if (! empty($conf->global->MAIN_UMASK))
		@chmod($file, octdec($conf->global->MAIN_UMASK));

		return 1;
	}

	return 0;
}



/**
 * Init $_SESSION with uploaded files
 *
 * @param	string	$pathtoscan				Path to scan
 * @return	void
 */
function dol_init_file_process($pathtoscan='')
{
	$listofpaths=array();
	$listofnames=array();
	$listofmimes=array();

	if ($pathtoscan)
	{
		$listoffiles=dol_dir_list($pathtoscan,'files');
		foreach($listoffiles as $key => $val)
		{
			$listofpaths[]=$val['fullname'];
			$listofnames[]=$val['name'];
			$listofmimes[]=dol_mimetype($val['name']);
		}
	}
	$_SESSION["listofpaths"]=join(';',$listofpaths);
	$_SESSION["listofnames"]=join(';',$listofnames);
	$_SESSION["listofmimes"]=join(';',$listofmimes);
}


/**
 * Get and save an upload file (for example after submitting a new file a mail form).
 * All information used are in db, conf, langs, user and _FILES.
 * Note: This function can be used only into a HTML page context.
 *
 * @param	string	$upload_dir				Directory where to store uploaded file (note: also find in first part of dest_file)
 * @param	int		$allowoverwrite			1=Allow overwrite existing file
 * @param	int		$donotupdatesession		1=Do no edit _SESSION variable
 * @param	string	$varfiles				_FILES var name
 * @return	void
 */
function dol_add_file_process($upload_dir,$allowoverwrite=0,$donotupdatesession=0,$varfiles='addedfile')
{
	global $db,$user,$conf,$langs;

	if (! empty($_FILES[$varfiles])) // For view $_FILES[$varfiles]['error']
	{
		if (dol_mkdir($upload_dir) >= 0)
		{
			$resupload = dol_move_uploaded_file($_FILES[$varfiles]['tmp_name'], $upload_dir . "/" . $_FILES[$varfiles]['name'], $allowoverwrite, 0, $_FILES[$varfiles]['error'], 0, $varfiles);
			if (is_numeric($resupload) && $resupload > 0)
			{
				if (empty($donotupdatesession))
				{
					include_once DOL_DOCUMENT_ROOT.'/core/class/html.formmail.class.php';
					$formmail = new FormMail($db);
					$formmail->add_attached_files($upload_dir . "/" . $_FILES[$varfiles]['name'],$_FILES[$varfiles]['name'],$_FILES[$varfiles]['type']);
				}
				else if (image_format_supported($upload_dir . "/" . $_FILES[$varfiles]['name']) == 1)
				{
					// Create small thumbs for image (Ratio is near 16/9)
					// Used on logon for example
					$imgThumbSmall = vignette($upload_dir . "/" . $_FILES[$varfiles]['name'], 160, 120, '_small', 50, "thumbs");
					// Create mini thumbs for image (Ratio is near 16/9)
					// Used on menu or for setup page for example
					$imgThumbMini = vignette($upload_dir . "/" . $_FILES[$varfiles]['name'], 160, 120, '_mini', 50, "thumbs");
				}

				setEventMessage($langs->trans("FileTransferComplete"));
			}
			else
			{
				$langs->load("errors");
				if ($resupload < 0)	// Unknown error
				{
					setEventMessage($langs->trans("ErrorFileNotUploaded"), 'errors');
				}
				else if (preg_match('/ErrorFileIsInfectedWithAVirus/',$resupload))	// Files infected by a virus
				{
					setEventMessage($langs->trans("ErrorFileIsInfectedWithAVirus"), 'errors');
				}
				else	// Known error
				{
					setEventMessage($langs->trans($resupload), 'errors');
				}
			}
		}
	}
	else
	{
		$langs->load("errors");
		setEventMessage($langs->trans("ErrorFieldRequired",$langs->transnoentities("File")), 'warnings');
	}
}


/**
 * Remove an uploaded file (for example after submitting a new file a mail form).
 * All information used are in db, conf, langs, user and _FILES.
 *
 * @param	int		$filenb					File nb to delete
 * @param	int		$donotupdatesession		1=Do not edit _SESSION variable
 * @param   int		$donotdeletefile        1=Do not delete physically file
 * @return	void
 */
function dol_remove_file_process($filenb,$donotupdatesession=0,$donotdeletefile=0)
{
	global $db,$user,$conf,$langs,$_FILES;

	$keytodelete=$filenb;
	$keytodelete--;

	$listofpaths=array();
	$listofnames=array();
	$listofmimes=array();
	if (! empty($_SESSION["listofpaths"])) $listofpaths=explode(';',$_SESSION["listofpaths"]);
	if (! empty($_SESSION["listofnames"])) $listofnames=explode(';',$_SESSION["listofnames"]);
	if (! empty($_SESSION["listofmimes"])) $listofmimes=explode(';',$_SESSION["listofmimes"]);

	if ($keytodelete >= 0)
	{
		$pathtodelete=$listofpaths[$keytodelete];
		$filetodelete=$listofnames[$keytodelete];
		if (empty($donotdeletefile)) $result = dol_delete_file($pathtodelete,1);
		else $result=0;
		if ($result >= 0)
		{
			if (empty($donotdeletefile))
			{
				$langs->load("other");
				setEventMessage($langs->trans("FileWasRemoved",$filetodelete));
			}
			if (empty($donotupdatesession))
			{
				include_once DOL_DOCUMENT_ROOT.'/core/class/html.formmail.class.php';
				$formmail = new FormMail($db);
				$formmail->remove_attached_files($keytodelete);
			}
		}
	}
}

/**
 * 	Convert an image file into antoher format.
 *  This need Imagick php extension.
 *
 *  @param	string	$file       Input file name
 *  @param  string	$ext        Extension of target file
 *  @return	int					<0 if KO, >0 if OK
 */
function dol_convert_file($file,$ext='png')
{
	global $langs;

	$image=new Imagick();
	$ret = $image->readImage($file);
	if ($ret)
	{
		$ret = $image->setImageFormat($ext);
		if ($ret)
		{
			$count = $image->getNumberImages();
			$ret = $image->writeImages($file . "." . $ext, true);
			if ($ret) return $count;
			else return -3;
		}
		else
		{
			return -2;
		}
	}
	else
	{
		return -1;
	}
}


/**
 * Compress a file
 *
 * @param 	string	$inputfile		Source file name
 * @param 	string	$outputfile		Target file name
 * @param 	string	$mode			'gz' or 'bz' or 'zip'
 * @return	int						<0 if KO, >0 if OK
 */
function dol_compress_file($inputfile, $outputfile, $mode="gz")
{
    $foundhandler=0;

    try
    {
        $data = implode("", file(dol_osencode($inputfile)));
        if ($mode == 'gz')     { $foundhandler=1; $compressdata = gzencode($data, 9); }
        elseif ($mode == 'bz') { $foundhandler=1; $compressdata = bzcompress($data, 9); }
        elseif ($mode == 'zip')
        {
            if (defined('ODTPHP_PATHTOPCLZIP'))
            {
                $foundhandler=1;

                include_once ODTPHP_PATHTOPCLZIP.'/pclzip.lib.php';
                $archive = new PclZip($outputfile);
                $archive->add($inputfile, PCLZIP_OPT_REMOVE_PATH, dirname($inputfile));
                //$archive->add($inputfile);
                return 1;
            }
        }

        if ($foundhandler)
        {
            $fp = fopen($outputfile, "w");
            fwrite($fp, $compressdata);
            fclose($fp);
            return 1;
        }
        else
        {
            dol_syslog("Try to zip with format ".$mode." with no handler for this format",LOG_ERR);
            return -2;
        }
    }
    catch (Exception $e)
    {
        global $langs, $errormsg;
        $langs->load("errors");
        dol_syslog("Failed to open file ".$outputfile,LOG_ERR);
        $errormsg=$langs->trans("ErrorFailedToWriteInDir");
        return -1;
    }
}

/**
 * Uncompress a file
 *
 * @param 	string 	$inputfile		File to uncompress
 * @param 	string	$outputdir		Target dir name
 * @return 	array					array('error'=>'Error code') or array() if no error
 */
function dol_uncompress($inputfile,$outputdir)
{
    global $conf;

    if (defined('ODTPHP_PATHTOPCLZIP'))
    {
        include_once ODTPHP_PATHTOPCLZIP.'/pclzip.lib.php';
        $archive = new PclZip($inputfile);
        if ($archive->extract(PCLZIP_OPT_PATH, $outputdir) == 0) return array('error'=>$archive->errorInfo(true));
        else return array();
    }

    if (class_exists('ZipArchive'))
    {
        $zip = new ZipArchive;
        $res = $zip->open($inputfile);
        if ($res === TRUE)
        {
            $zip->extractTo($outputdir.'/');
            $zip->close();
            return array();
        }
        else
        {
            return array('error'=>'ErrUnzipFails');
        }
    }

    return array('error'=>'ErrNoZipEngine');
}


/**
 * Return file(s) into a directory (by default most recent)
 *
 * @param 	string	$dir			Directory to scan
 * @param	string	$regexfilter	Regex filter to restrict list. This regex value must be escaped for '/', since this char is used for preg_match function
 * @param	string	$excludefilter  Array of Regex for exclude filter (example: array('\.meta$','^\.')). This regex value must be escaped for '/', since this char is used for preg_match function
 * @param	int		$nohook			Disable all hooks
 * @return	string					Full path to most recent file
 */
function dol_most_recent_file($dir,$regexfilter='',$excludefilter=array('\.meta$','^\.'),$nohook=false)
{
    $tmparray=dol_dir_list($dir,'files',0,$regexfilter,$excludefilter,'date',SORT_DESC,'',$nohook);
    return $tmparray[0];
}

/**
 * Security check when accessing to a document (used by document.php, viewimage.php and webservices)
 *
 * @param	string	$modulepart			Module of document
 * @param	string	$original_file		Relative path with filename
 *  @param  User	$fuser				User object (forced)
 * @param	string	$entity				Restrict onto entity
 * @param	string	$refname			Ref of object to check permission for external users (autodetect if not provided)
 * @return	mixed						Array with access information : accessallowed & sqlprotectagainstexternals & original_file (as full path name)
 */
<<<<<<< HEAD
function dol_check_secure_access_document($modulepart,$original_file,$entity,$refname='')
=======
function dol_check_secure_access_document($modulepart,$original_file,$entity,$fuser='')
>>>>>>> 8359a345
{
	global $user, $conf, $db;

	if (! is_object($fuser)) $fuser=$user;

	if (empty($modulepart)) return 'ErrorBadParameter';
	if (empty($entity)) $entity=0;
	dol_syslog('$modulepart='.$modulepart.' $original_file= '.$original_file);
	// We define $accessallowed and $sqlprotectagainstexternals
	$accessallowed=0;
	$sqlprotectagainstexternals='';
	$ret=array();

	// find the subdirectory name as the reference
	if (empty($refname)) $refname=basename(dirname($original_file)."/");
	
	// Wrapping for some images
	if ($modulepart == 'companylogo')
	{
		$accessallowed=1;
		$original_file=$conf->mycompany->dir_output.'/logos/'.$original_file;
	}
	// Wrapping for users photos
	elseif ($modulepart == 'userphoto')
	{
		$accessallowed=1;
		$original_file=$conf->user->dir_output.'/'.$original_file;
	}
	// Wrapping for members photos
	elseif ($modulepart == 'memberphoto')
	{
		$accessallowed=1;
		$original_file=$conf->adherent->dir_output.'/'.$original_file;
	}
	// Wrapping pour les apercu factures
	elseif ($modulepart == 'apercufacture')
	{
		if ($fuser->rights->facture->lire) $accessallowed=1;
		$original_file=$conf->facture->dir_output.'/'.$original_file;
	}
	// Wrapping pour les apercu propal
	elseif ($modulepart == 'apercupropal')
	{
		if ($fuser->rights->propale->lire) $accessallowed=1;
		$original_file=$conf->propal->dir_output.'/'.$original_file;
	}
	// Wrapping pour les apercu commande
	elseif ($modulepart == 'apercucommande')
	{
		if ($fuser->rights->commande->lire) $accessallowed=1;
		$original_file=$conf->commande->dir_output.'/'.$original_file;
	}
	// Wrapping pour les apercu intervention
	elseif ($modulepart == 'apercufichinter')
	{
		if ($fuser->rights->ficheinter->lire) $accessallowed=1;
		$original_file=$conf->ficheinter->dir_output.'/'.$original_file;
	}
	// Wrapping pour les images des stats propales
	elseif ($modulepart == 'propalstats')
	{
		if ($fuser->rights->propale->lire) $accessallowed=1;
		$original_file=$conf->propal->dir_temp.'/'.$original_file;
	}
	// Wrapping pour les images des stats commandes
	elseif ($modulepart == 'orderstats')
	{
		if ($fuser->rights->commande->lire) $accessallowed=1;
		$original_file=$conf->commande->dir_temp.'/'.$original_file;
	}
	elseif ($modulepart == 'orderstatssupplier')
	{
		if ($fuser->rights->fournisseur->commande->lire) $accessallowed=1;
		$original_file=$conf->fournisseur->dir_output.'/commande/temp/'.$original_file;
	}
	// Wrapping pour les images des stats factures
	elseif ($modulepart == 'billstats')
	{
		if ($fuser->rights->facture->lire) $accessallowed=1;
		$original_file=$conf->facture->dir_temp.'/'.$original_file;
	}
	elseif ($modulepart == 'billstatssupplier')
	{
		if ($fuser->rights->fournisseur->facture->lire) $accessallowed=1;
		$original_file=$conf->fournisseur->dir_output.'/facture/temp/'.$original_file;
	}
	// Wrapping pour les images des stats expeditions
	elseif ($modulepart == 'expeditionstats')
	{
		if ($fuser->rights->expedition->lire) $accessallowed=1;
		$original_file=$conf->expedition->dir_temp.'/'.$original_file;
	}
	// Wrapping pour les images des stats expeditions
	elseif ($modulepart == 'tripsexpensesstats')
	{
		if ($fuser->rights->deplacement->lire) $accessallowed=1;
		$original_file=$conf->deplacement->dir_temp.'/'.$original_file;
	}
	// Wrapping pour les images des stats expeditions
	elseif ($modulepart == 'memberstats')
	{
		if ($fuser->rights->adherent->lire) $accessallowed=1;
		$original_file=$conf->adherent->dir_temp.'/'.$original_file;
	}
	// Wrapping pour les images des stats produits
	elseif (preg_match('/^productstats_/i',$modulepart))
	{
		if ($fuser->rights->produit->lire || $fuser->rights->service->lire) $accessallowed=1;
		$original_file=(!empty($conf->product->multidir_temp[$entity])?$conf->product->multidir_temp[$entity]:$conf->service->multidir_temp[$entity]).'/'.$original_file;
	}
	// Wrapping for products or services
	elseif ($modulepart == 'tax')
	{
		if ($fuser->rights->tax->charges->lire) $accessallowed=1;
		$original_file=$conf->tax->dir_output.'/'.$original_file;
	}
	// Wrapping for products or services
	elseif ($modulepart == 'actions')
	{
		if ($fuser->rights->agenda->myactions->read) $accessallowed=1;
		$original_file=$conf->agenda->dir_output.'/'.$original_file;
	}
	// Wrapping for categories
	elseif ($modulepart == 'category')
	{
		if ($fuser->rights->categorie->lire) $accessallowed=1;
		$original_file=$conf->categorie->multidir_output[$entity].'/'.$original_file;
	}
	// Wrapping pour les prelevements
	elseif ($modulepart == 'prelevement')
	{
		if ($fuser->rights->prelevement->bons->lire || preg_match('/^specimen/i',$original_file))
		{
			$accessallowed=1;
		}
		$original_file=$conf->prelevement->dir_output.'/'.$original_file;
	}
	// Wrapping pour les graph energie
	elseif ($modulepart == 'graph_stock')
	{
		$accessallowed=1;
		$original_file=$conf->stock->dir_temp.'/'.$original_file;
	}
	// Wrapping pour les graph fournisseurs
	elseif ($modulepart == 'graph_fourn')
	{
		$accessallowed=1;
		$original_file=$conf->fournisseur->dir_temp.'/'.$original_file;
	}
	// Wrapping pour les graph des produits
	elseif ($modulepart == 'graph_product')
	{
		$accessallowed=1;
		$original_file=$conf->product->multidir_temp[$entity].'/'.$original_file;
	}
	// Wrapping pour les code barre
	elseif ($modulepart == 'barcode')
	{
		$accessallowed=1;
		// If viewimage is called for barcode, we try to output an image on the fly,
		// with not build of file on disk.
		//$original_file=$conf->barcode->dir_temp.'/'.$original_file;
		$original_file='';
	}
	// Wrapping pour les icones de background des mailings
	elseif ($modulepart == 'iconmailing')
	{
		$accessallowed=1;
		$original_file=$conf->mailing->dir_temp.'/'.$original_file;
	}
	// Wrapping pour les icones de background des mailings
	elseif ($modulepart == 'scanner_user_temp')
	{
		$accessallowed=1;
		$original_file=$conf->scanner->dir_temp.'/'.$fuser->id.'/'.$original_file;
	}
	// Wrapping pour les images fckeditor
	elseif ($modulepart == 'fckeditor')
	{
		$accessallowed=1;
		$original_file=$conf->fckeditor->dir_output.'/'.$original_file;
	}

	// Wrapping for third parties
	else if ($modulepart == 'company' || $modulepart == 'societe')
	{
		if ($fuser->rights->societe->lire || preg_match('/^specimen/i',$original_file))
		{
			$accessallowed=1;
		}
		$original_file=$conf->societe->multidir_output[$entity].'/'.$original_file;
		$sqlprotectagainstexternals = "SELECT rowid as fk_soc FROM ".MAIN_DB_PREFIX."societe WHERE rowid='".$db->escape($refname)."' AND entity IN (".getEntity('societe', 1).")";
	}

	// Wrapping for invoices
	else if ($modulepart == 'facture' || $modulepart == 'invoice')
	{
		if ($fuser->rights->facture->lire || preg_match('/^specimen/i',$original_file))
		{
			$accessallowed=1;
		}
		$original_file=$conf->facture->dir_output.'/'.$original_file;
		$sqlprotectagainstexternals = "SELECT fk_soc as fk_soc FROM ".MAIN_DB_PREFIX."facture WHERE ref='".$db->escape($refname)."' AND entity=".$conf->entity;
	}

	else if ($modulepart == 'unpaid')
	{
		if ($fuser->rights->facture->lire || preg_match('/^specimen/i',$original_file))
		{
			$accessallowed=1;
		}
		$original_file=$conf->facture->dir_output.'/unpaid/temp/'.$original_file;
	}

	// Wrapping pour les fiches intervention
	else if ($modulepart == 'ficheinter')
	{
		if ($fuser->rights->ficheinter->lire || preg_match('/^specimen/i',$original_file))
		{
			$accessallowed=1;
		}
		$original_file=$conf->ficheinter->dir_output.'/'.$original_file;
		$sqlprotectagainstexternals = "SELECT fk_soc as fk_soc FROM ".MAIN_DB_PREFIX."fichinter WHERE ref='".$db->escape($refname)."' AND entity=".$conf->entity;
	}

	// Wrapping pour les deplacements et notes de frais
	else if ($modulepart == 'deplacement')
	{
		if ($fuser->rights->deplacement->lire || preg_match('/^specimen/i',$original_file))
		{
			$accessallowed=1;
		}
		$original_file=$conf->deplacement->dir_output.'/'.$original_file;
		//$sqlprotectagainstexternals = "SELECT fk_soc as fk_soc FROM ".MAIN_DB_PREFIX."fichinter WHERE ref='".$db->escape($refname)."' AND entity=".$conf->entity;
	}
	// Wrapping pour les propales
	else if ($modulepart == 'propal')
	{
		if ($fuser->rights->propale->lire || preg_match('/^specimen/i',$original_file))
		{
			$accessallowed=1;
		}

		$original_file=$conf->propal->dir_output.'/'.$original_file;
		$sqlprotectagainstexternals = "SELECT fk_soc as fk_soc FROM ".MAIN_DB_PREFIX."propal WHERE ref='".$db->escape($refname)."' AND entity=".$conf->entity;
	}

	// Wrapping pour les commandes
	else if ($modulepart == 'commande' || $modulepart == 'order')
	{
		if ($fuser->rights->commande->lire || preg_match('/^specimen/i',$original_file))
		{
			$accessallowed=1;
		}
		$original_file=$conf->commande->dir_output.'/'.$original_file;
		$sqlprotectagainstexternals = "SELECT fk_soc as fk_soc FROM ".MAIN_DB_PREFIX."commande WHERE ref='".$db->escape($refname)."' AND entity=".$conf->entity;
	}

	// Wrapping pour les projets
	else if ($modulepart == 'project')
	{
		if ($fuser->rights->projet->lire || preg_match('/^specimen/i',$original_file))
		{
			$accessallowed=1;
		}
		$original_file=$conf->projet->dir_output.'/'.$original_file;
		$sqlprotectagainstexternals = "SELECT fk_soc as fk_soc FROM ".MAIN_DB_PREFIX."projet WHERE ref='".$db->escape($refname)."' AND entity=".$conf->entity;
	}

	// Wrapping pour les commandes fournisseurs
	else if ($modulepart == 'commande_fournisseur' || $modulepart == 'order_supplier')
	{
		if ($fuser->rights->fournisseur->commande->lire || preg_match('/^specimen/i',$original_file))
		{
			$accessallowed=1;
		}
		$original_file=$conf->fournisseur->commande->dir_output.'/'.$original_file;
		$sqlprotectagainstexternals = "SELECT fk_soc as fk_soc FROM ".MAIN_DB_PREFIX."commande_fournisseur WHERE ref='".$db->escape($refname)."' AND entity=".$conf->entity;
	}

	// Wrapping pour les factures fournisseurs
	else if ($modulepart == 'facture_fournisseur' || $modulepart == 'invoice_supplier')
	{
		if ($fuser->rights->fournisseur->facture->lire || preg_match('/^specimen/i',$original_file))
		{
			$accessallowed=1;
		}
		$original_file=$conf->fournisseur->facture->dir_output.'/'.$original_file;
		$sqlprotectagainstexternals = "SELECT fk_soc as fk_soc FROM ".MAIN_DB_PREFIX."facture_fourn WHERE facnumber='".$db->escape($refname)."' AND entity=".$conf->entity;
	}

	// Wrapping pour les rapport de paiements
	else if ($modulepart == 'facture_paiement')
	{
		if ($fuser->rights->facture->lire || preg_match('/^specimen/i',$original_file))
		{
			$accessallowed=1;
		}
		if ($fuser->societe_id > 0) $original_file=$conf->facture->dir_output.'/payments/private/'.$fuser->id.'/'.$original_file;
		else $original_file=$conf->facture->dir_output.'/payments/'.$original_file;
	}

	// Wrapping pour les exports de compta
	else if ($modulepart == 'export_compta')
	{
		if ($fuser->rights->compta->ventilation->creer || preg_match('/^specimen/i',$original_file))
		{
			$accessallowed=1;
		}
		$original_file=$conf->compta->dir_output.'/'.$original_file;
	}

	// Wrapping pour les expedition
	else if ($modulepart == 'expedition')
	{
		if ($fuser->rights->expedition->lire || preg_match('/^specimen/i',$original_file))
		{
			$accessallowed=1;
		}
		$original_file=$conf->expedition->dir_output."/sending/".$original_file;
	}

	// Wrapping pour les bons de livraison
	else if ($modulepart == 'livraison')
	{
		if ($fuser->rights->expedition->livraison->lire || preg_match('/^specimen/i',$original_file))
		{
			$accessallowed=1;
		}
		$original_file=$conf->expedition->dir_output."/receipt/".$original_file;
	}

	// Wrapping pour les actions
	else if ($modulepart == 'actions')
	{
		if ($fuser->rights->agenda->myactions->read || preg_match('/^specimen/i',$original_file))
		{
			$accessallowed=1;
		}
		$original_file=$conf->agenda->dir_output.'/'.$original_file;
	}

	// Wrapping pour les actions
	else if ($modulepart == 'actionsreport')
	{
		if ($fuser->rights->agenda->allactions->read || preg_match('/^specimen/i',$original_file))
		{
			$accessallowed=1;
		}
		$original_file = $conf->agenda->dir_temp."/".$original_file;
	}

	// Wrapping pour les produits et services
	else if ($modulepart == 'product' || $modulepart == 'produit' || $modulepart == 'service')
	{
		if (($fuser->rights->produit->lire || $fuser->rights->service->lire) || preg_match('/^specimen/i',$original_file))
		{
			$accessallowed=1;
		}
		if (! empty($conf->product->enabled)) $original_file=$conf->product->multidir_output[$entity].'/'.$original_file;
		elseif (! empty($conf->service->enabled)) $original_file=$conf->service->multidir_output[$entity].'/'.$original_file;
	}

	// Wrapping pour les contrats
	else if ($modulepart == 'contract')
	{
		if ($fuser->rights->contrat->lire || preg_match('/^specimen/i',$original_file))
		{
			$accessallowed=1;
		}
		$original_file=$conf->contrat->dir_output.'/'.$original_file;
	}

	// Wrapping pour les dons
	else if ($modulepart == 'donation')
	{
		if ($fuser->rights->don->lire || preg_match('/^specimen/i',$original_file))
		{
			$accessallowed=1;
		}
		$original_file=$conf->don->dir_output.'/'.$original_file;
	}

	// Wrapping pour les remises de cheques
	else if ($modulepart == 'remisecheque')
	{
		if ($fuser->rights->banque->lire || preg_match('/^specimen/i',$original_file))
		{
			$accessallowed=1;
		}

		$original_file=$conf->banque->dir_output.'/bordereau/'.get_exdir(basename($original_file,".pdf"),2,1).$original_file;
	}

	// Wrapping for export module
	else if ($modulepart == 'export')
	{
		// Aucun test necessaire car on force le rep de download sur
		// le rep export qui est propre a l'utilisateur
		$accessallowed=1;
		$original_file=$conf->export->dir_temp.'/'.$fuser->id.'/'.$original_file;
	}

	// Wrapping for import module
	else if ($modulepart == 'import')
	{
		// Aucun test necessaire car on force le rep de download sur
		// le rep export qui est propre a l'utilisateur
		$accessallowed=1;
		$original_file=$conf->import->dir_temp.'/'.$original_file;
	}

	// Wrapping pour l'editeur wysiwyg
	else if ($modulepart == 'editor')
	{
		// Aucun test necessaire car on force le rep de download sur
		// le rep export qui est propre a l'utilisateur
		$accessallowed=1;
		$original_file=$conf->fckeditor->dir_output.'/'.$original_file;
	}

	// Wrapping pour les backups
	else if ($modulepart == 'systemtools')
	{
		if ($fuser->admin)
		{
			$accessallowed=1;
		}
		$original_file=$conf->admin->dir_output.'/'.$original_file;
	}

	// Wrapping for upload file test
	else if ($modulepart == 'admin_temp')
	{
		if ($fuser->admin)
			$accessallowed=1;
		$original_file=$conf->admin->dir_temp.'/'.$original_file;
	}

	// Wrapping pour BitTorrent
	else if ($modulepart == 'bittorrent')
	{
		$accessallowed=1;
		$dir='files';
		if ($type == 'application/x-bittorrent') $dir='torrents';
		$original_file=$conf->bittorrent->dir_output.'/'.$dir.'/'.$original_file;
	}

	// Wrapping pour Foundation module
	else if ($modulepart == 'member')
	{
		if ($fuser->rights->adherent->lire || preg_match('/^specimen/i',$original_file))
		{
			$accessallowed=1;
		}
		$original_file=$conf->adherent->dir_output.'/'.$original_file;
	}

	// Wrapping for Scanner
	else if ($modulepart == 'scanner_user_temp')
	{
		$accessallowed=1;
		$original_file=$conf->scanner->dir_temp.'/'.$fuser->id.'/'.$original_file;
	}

    // GENERIC Wrapping
    // If modulepart=module_user_temp	Allows any module to open a file if file is in directory called DOL_DATA_ROOT/modulepart/temp/iduser
    // If modulepart=module_temp		Allows any module to open a file if file is in directory called DOL_DATA_ROOT/modulepart/temp
    // If modulepart=module_user		Allows any module to open a file if file is in directory called DOL_DATA_ROOT/modulepart/iduser
    // If modulepart=module				Allows any module to open a file if file is in directory called DOL_DATA_ROOT/modulepart
    else
	{
		// Define $accessallowed
		if (preg_match('/^([a-z]+)_user_temp$/i',$modulepart,$reg))
		{
			if ($fuser->rights->$reg[1]->lire || $fuser->rights->$reg[1]->read || ($fuser->rights->$reg[1]->download)) $accessallowed=1;
			$original_file=$conf->$reg[1]->dir_temp.'/'.$fuser->id.'/'.$original_file;
		}
		else if (preg_match('/^([a-z]+)_temp$/i',$modulepart,$reg))
		{
			if ($fuser->rights->$reg[1]->lire || $fuser->rights->$reg[1]->read || ($fuser->rights->$reg[1]->download)) $accessallowed=1;
			$original_file=$conf->$reg[1]->dir_temp.'/'.$original_file;
		}
		else if (preg_match('/^([a-z]+)_user$/i',$modulepart,$reg))
		{
			if ($fuser->rights->$reg[1]->lire || $fuser->rights->$reg[1]->read || ($fuser->rights->$reg[1]->download)) $accessallowed=1;
			$original_file=$conf->$reg[1]->dir_output.'/'.$fuser->id.'/'.$original_file;
		}
		else
		{
			$perm=GETPOST('perm');
			$subperm=GETPOST('subperm');
			if ($perm || $subperm)
			{
				if (($perm && ! $subperm && $fuser->rights->$modulepart->$perm) || ($perm && $subperm && $fuser->rights->$modulepart->$perm->$subperm)) $accessallowed=1;
				$original_file=$conf->$modulepart->dir_output.'/'.$original_file;
			}
			else
			{
				if ($fuser->rights->$modulepart->lire || $fuser->rights->$modulepart->read) $accessallowed=1;
				$original_file=$conf->$modulepart->dir_output.'/'.$original_file;
			}
		}
		if (preg_match('/^specimen/i',$original_file))	$accessallowed=1;    // If link to a specimen
		if ($fuser->admin) $accessallowed=1;    // If user is admin

		// For modules who wants to manage different levels of permissions for documents
		$subPermCategoryConstName = strtoupper($modulepart).'_SUBPERMCATEGORY_FOR_DOCUMENTS';
		if (! empty($conf->global->$subPermCategoryConstName))
		{
			$subPermCategory = $conf->global->$subPermCategoryConstName;
			if (! empty($subPermCategory) && (($fuser->rights->$modulepart->$subPermCategory->lire) || ($fuser->rights->$modulepart->$subPermCategory->read) || ($fuser->rights->$modulepart->$subPermCategory->download)))
			{
				$accessallowed=1;
			}
		}

		// Define $sqlprotectagainstexternals for modules who want to protect access using a SQL query.
		$sqlProtectConstName = strtoupper($modulepart).'_SQLPROTECTAGAINSTEXTERNALS_FOR_DOCUMENTS';
		if (! empty($conf->global->$sqlProtectConstName))	// If module want to define its own $sqlprotectagainstexternals
		{
			// Example: mymodule__SQLPROTECTAGAINSTEXTERNALS_FOR_DOCUMENTS = "SELECT fk_soc FROM ".MAIN_DB_PREFIX.$modulepart." WHERE ref='".$db->escape($refname)."' AND entity=".$conf->entity;
			eval('$sqlprotectagainstexternals = "'.$conf->global->$sqlProtectConstName.'";');
		}
	}

	$ret = array(
		'accessallowed' => $accessallowed,
		'sqlprotectagainstexternals'=>$sqlprotectagainstexternals,
		'original_file'=>$original_file
	);

	return $ret;
}
?><|MERGE_RESOLUTION|>--- conflicted
+++ resolved
@@ -1235,16 +1235,12 @@
  *
  * @param	string	$modulepart			Module of document
  * @param	string	$original_file		Relative path with filename
- *  @param  User	$fuser				User object (forced)
  * @param	string	$entity				Restrict onto entity
+ * @param  	User	$fuser				User object (forced)
  * @param	string	$refname			Ref of object to check permission for external users (autodetect if not provided)
  * @return	mixed						Array with access information : accessallowed & sqlprotectagainstexternals & original_file (as full path name)
  */
-<<<<<<< HEAD
-function dol_check_secure_access_document($modulepart,$original_file,$entity,$refname='')
-=======
-function dol_check_secure_access_document($modulepart,$original_file,$entity,$fuser='')
->>>>>>> 8359a345
+function dol_check_secure_access_document($modulepart,$original_file,$entity,$fuser='',$refname='')
 {
 	global $user, $conf, $db;
 
@@ -1260,7 +1256,7 @@
 
 	// find the subdirectory name as the reference
 	if (empty($refname)) $refname=basename(dirname($original_file)."/");
-	
+
 	// Wrapping for some images
 	if ($modulepart == 'companylogo')
 	{
