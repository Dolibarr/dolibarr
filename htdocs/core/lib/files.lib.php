--- conflicted
+++ resolved
@@ -65,7 +65,7 @@
 	$path=preg_replace('/([\\/]+)$/i','',$path);
 	$newpath=dol_osencode($path);
 
-	if (! $nohook) 
+	if (! $nohook)
 	{
 		$hookmanager->initHooks(array('fileslib'));
 
@@ -1212,23 +1212,18 @@
 
 
 /**
- * Return most recent file
+ * Return file(s) into a directory (by default most recent)
  *
  * @param 	string	$dir			Directory to scan
-<<<<<<< HEAD
- * @param	string	$regexfilter	Regexfilter
- * @param	string	$excludefilter  Array of Regex for exclude filter (example: array('\.meta$','^\.'))
+ * @param	string	$regexfilter	Regex filter to restrict list. This regex value must be escaped for '/', since this char is used for preg_match function
+ * @param	string	$excludefilter  Array of Regex for exclude filter (example: array('\.meta$','^\.')). This regex value must be escaped for '/', since this char is used for preg_match function
  *  @param	int		$nohook			Disable all hooks
  * @return	string					Full path to most recent file
-=======
- * @param	string	$regexfilter	Regex filter to restrict list. This regex value must be escaped for '/', since this char is used for preg_match function
- * @param	string	$excludefilter  Array of Regex for exclude filter (example: array('\.meta$','^\.')). This regex value must be escaped for '/', since this char is used for preg_match function
- * @return	strnig					Full path to most recent file
->>>>>>> e0baa0fe
  */
 function dol_most_recent_file($dir,$regexfilter='',$excludefilter=array('\.meta$','^\.'),$nohook=false)
 {
     $tmparray=dol_dir_list($dir,'files',0,$regexfilter,$excludefilter,'date',SORT_DESC,'',$nohook);
     return $tmparray[0];
 }
+
 ?>