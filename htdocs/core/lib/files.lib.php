--- conflicted
+++ resolved
@@ -2329,17 +2329,10 @@
 						$filePath = $file->getPath();				// the full path with filename using the $inputdir root.
 						$fileName = $file->getFilename();
 						$fileFullRealPath = $file->getRealPath();	// the full path with name and transformed to use real path directory.
-<<<<<<< HEAD
 
 						//$relativePath = ($rootdirinzip ? $rootdirinzip.'/' : '').substr($fileFullRealPath, strlen($inputdir) + 1);
 						$relativePath = ($rootdirinzip ? $rootdirinzip.'/' : '').substr(($filePath ? $filePath.'/' : '').$fileName, strlen($inputdir) + 1);
 
-=======
-
-						//$relativePath = ($rootdirinzip ? $rootdirinzip.'/' : '').substr($fileFullRealPath, strlen($inputdir) + 1);
-						$relativePath = ($rootdirinzip ? $rootdirinzip.'/' : '').substr(($filePath ? $filePath.'/' : '').$fileName, strlen($inputdir) + 1);
-
->>>>>>> 503d1a04
 						//var_dump($filePath);var_dump($fileFullRealPath);var_dump($relativePath);
 						if (empty($excludefiles) || !preg_match($excludefiles, $fileFullRealPath)) {
 							// Add current file to archive
