--- conflicted
+++ resolved
@@ -3708,11 +3708,7 @@
  * @param	string	$moveorcopy			'move' or 'copy'
  * @return 	bool                    	Returns true if successful, false otherwise.
  */
-<<<<<<< HEAD
-function manageFileBackups($filetpl, $max_versions = 5, $archivedir = '', $suffix = "v", $moveorcopy = 'move')
-=======
 function archiveOrBackupFile($filetpl, $max_versions = 5, $archivedir = '', $suffix = "v", $moveorcopy = 'move')
->>>>>>> 080a45c7
 {
 	$base_file_pattern = ($archivedir ? $archivedir : dirname($filetpl)).'/'.basename($filetpl).".".$suffix;
 	$files_in_directory = glob($base_file_pattern . "*");
