<?php
/* Copyright (C) 2008-2012  Laurent Destailleur <eldy@users.sourceforge.net>
 * Copyright (C) 2012-2021  Regis Houssin       <regis.houssin@inodbox.com>
 * Copyright (C) 2012-2016  Juanjo Menent       <jmenent@2byte.es>
 * Copyright (C) 2015       Marcos García       <marcosgdf@gmail.com>
 * Copyright (C) 2016       Raphaël Doursenaud  <rdoursenaud@gpcsolutions.fr>
 * Copyright (C) 2019-2024  Frédéric France     <frederic.france@free.fr>
 * Copyright (C) 2023       Lenin Rivas         <lenin.rivas777@gmail.com>
 * Copyright (C) 2024		MDW							<mdeweerd@users.noreply.github.com>
 *
 * This program is free software; you can redistribute it and/or modify
 * it under the terms of the GNU General Public License as published by
 * the Free Software Foundation; either version 3 of the License, or
 * (at your option) any later version.
 *
 * This program is distributed in the hope that it will be useful,
 * but WITHOUT ANY WARRANTY; without even the implied warranty of
 * MERCHANTABILITY or FITNESS FOR A PARTICULAR PURPOSE.  See the
 * GNU General Public License for more details.
 *
 * You should have received a copy of the GNU General Public License
 * along with this program. If not, see <https://www.gnu.org/licenses/>.
 * or see https://www.gnu.org/
 */

/**
 *  \file		htdocs/core/lib/files.lib.php
 *  \brief		Library for file managing functions
 */

/**
 * Make a basename working with all page code (default PHP basenamed fails with cyrillic).
 * We suppose dir separator for input is '/'.
 *
 * @param	string	$pathfile	String to find basename.
 * @return	string				Basename of input
 */
function dol_basename($pathfile)
{
	return preg_replace('/^.*\/([^\/]+)$/', '$1', rtrim($pathfile, '/'));
}

/**
 * Scan a directory and return a list of files/directories.
 * Content for string is UTF8 and dir separator is "/".
 *
 * @param	string			$utf8_path     	Starting path from which to search. This is a full path.
 * @param	string			$types        	Can be "directories", "files", or "all"
 * @param	int				$recursive		Determines whether subdirectories are searched
 * @param	string			$filter        	Regex filter to restrict list. This regex value must be escaped for '/' by doing preg_quote($var,'/'), since this char is used for preg_match function,
 *                  	                    but must not contains the start and end '/'. Filter is checked into basename only.
 * @param	string|string[]	$excludefilter  Array of Regex for exclude filter (example: array('(\.meta|_preview.*\.png)$','^\.')). Exclude is checked both into fullpath and into basename (So '^xxx' may exclude 'xxx/dirscanned/...' and dirscanned/xxx').
 * @param	string			$sortcriteria	Sort criteria ('','fullname','relativename','name','date','size')
 * @param	int 			$sortorder		Sort order (SORT_ASC, SORT_DESC)
 * @param	int				$mode			0=Return array minimum keys loaded (faster), 1=Force all keys like date and size to be loaded (slower), 2=Force load of date only, 3=Force load of size only, 4=Force load of perm
 * @param	int				$nohook			Disable all hooks
 * @param	string			$relativename	For recursive purpose only. Must be "" at first call.
 * @param	int 			$donotfollowsymlinks	Do not follow symbolic links
 * @param	int 			$nbsecondsold	Only files older than $nbsecondsold
 * @return	array<array{name:string,path:string,level1name:string,relativename:string,fullname:string,date:string,size:int,perm:int,type:string}> Array of array('name'=>'xxx','fullname'=>'/abc/xxx','date'=>'yyy','size'=>99,'type'=>'dir|file',...)>
 * @see dol_dir_list_in_database()
 */
function dol_dir_list($utf8_path, $types = "all", $recursive = 0, $filter = "", $excludefilter = null, $sortcriteria = "name", $sortorder = SORT_ASC, $mode = 0, $nohook = 0, $relativename = "", $donotfollowsymlinks = 0, $nbsecondsold = 0)
{
	global $db, $hookmanager;
	global $object;

	if ($recursive <= 1) {	// Avoid too verbose log
		// Verify filters (only on first call to function)
		$filters_ok = true;
		$error_info = "";
		// Ensure we have an array for the exclusions
		$exclude_array = ($excludefilter === null || $excludefilter === '') ? array() : (is_array($excludefilter) ? $excludefilter : array($excludefilter));
		foreach ((array($filter) + $exclude_array) as $f) {
			// Check that all '/' are escaped.
			if ((int) preg_match('/(?:^|[^\\\\])\//', $f) > 0) {
				$filters_ok = false;
				$error_info .= " error='$f unescaped_slash'";
				dol_syslog("'$f' has unescaped '/'", LOG_ERR);
			}
		}
		dol_syslog("files.lib.php::dol_dir_list path=".$utf8_path." types=".$types." recursive=".$recursive." filter=".$filter." excludefilter=".json_encode($excludefilter).$error_info);
		// print 'xxx'."files.lib.php::dol_dir_list path=".$utf8_path." types=".$types." recursive=".$recursive." filter=".$filter." excludefilter=".json_encode($exclude_array);
		if (!$filters_ok) {
			// Return empty array when filters are invalid
			return array();
		}
	} else {
		// Already computed before
		$exclude_array = ($excludefilter === null || $excludefilter === '') ? array() : (is_array($excludefilter) ? $excludefilter : array($excludefilter));
	}

	// Define excludefilterarray (before while, for speed)
	$excludefilterarray = array_merge(array('^\.'), $exclude_array);

	$loaddate = ($mode == 1 || $mode == 2 || $nbsecondsold != 0 || $sortcriteria == 'date');
	$loadsize = ($mode == 1 || $mode == 3 || $sortcriteria == 'size');
	$loadperm = ($mode == 1 || $mode == 4 || $sortcriteria == 'perm');

	// Clean parameters
	$utf8_path = preg_replace('/([\\/]+)$/', '', $utf8_path);
	$os_path = dol_osencode($utf8_path);
	$now = dol_now();

	$reshook = 0;
	$file_list = array();

	if (!$nohook && $hookmanager instanceof HookManager) {
		$hookmanager->resArray = array();

		$hookmanager->initHooks(array('fileslib'));

		$parameters = array(
			'path' => $os_path,
			'types' => $types,
			'recursive' => $recursive,
			'filter' => $filter,
			'excludefilter' => $exclude_array,  // Already converted to array.
			'sortcriteria' => $sortcriteria,
			'sortorder' => $sortorder,
			'loaddate' => $loaddate,
			'loadsize' => $loadsize,
			'mode' => $mode
		);
		$reshook = $hookmanager->executeHooks('getDirList', $parameters, $object);
	}

	// $hookmanager->resArray may contain array stacked by other modules
	if (empty($reshook)) {
		if (!is_dir($os_path)) {
			return array();
		}

		if (($dir = opendir($os_path)) === false) {
			return array();
		} else {
			$filedate = '';
			$filesize = '';
			$fileperm = '';

			while (false !== ($os_file = readdir($dir))) {        // $utf8_file is always a basename (in directory $os_path)
				$os_fullpathfile = ($os_path ? $os_path.'/' : '').$os_file;

				if (!utf8_check($os_file)) {
					$utf8_file = mb_convert_encoding($os_file, 'UTF-8', 'ISO-8859-1'); // Make sure data is stored in utf8 in memory
				} else {
					$utf8_file = $os_file;
				}

				$qualified = 1;

				$utf8_fullpathfile = "$utf8_path/$utf8_file";  // Temp variable for speed

				// Check if file is qualified
				foreach ($excludefilterarray as $filt) {
					if (preg_match('/'.$filt.'/i', $utf8_file) || preg_match('/'.$filt.'/i', $utf8_fullpathfile)) {
						$qualified = 0;
						break;
					}
				}
				//print $utf8_fullpathfile.' '.$utf8_file.' '.$qualified.'<br>';

				if ($qualified) {
					$isdir = is_dir($os_fullpathfile);
					// Check whether this is a file or directory and whether we're interested in that type
					if ($isdir) {
						// Add entry into file_list array
						if (($types == "directories") || ($types == "all")) {
							if ($loaddate || $sortcriteria == 'date') {
								$filedate = dol_filemtime($utf8_fullpathfile);
							}
							if ($loadsize || $sortcriteria == 'size') {
								$filesize = dol_filesize($utf8_fullpathfile);
							}
							if ($loadperm || $sortcriteria == 'perm') {
								$fileperm = dol_fileperm($utf8_fullpathfile);
							}

							if (!$filter || preg_match('/'.$filter.'/i', $utf8_file)) {	// We do not search key $filter into all $path, only into $file part
								$reg = array();
								preg_match('/([^\/]+)\/[^\/]+$/', $utf8_fullpathfile, $reg);
								$level1name = (isset($reg[1]) ? $reg[1] : '');
								$file_list[] = array(
									"name" => $utf8_file,
									"path" => $utf8_path,
									"level1name" => $level1name,
									"relativename" => ($relativename ? $relativename.'/' : '').$utf8_file,
									"fullname" => $utf8_fullpathfile,
									"date" => $filedate,
									"size" => $filesize,
									"perm" => $fileperm,
									"type" => 'dir'
								);
							}
						}

						// if we're in a directory and we want recursive behavior, call this function again
						if ($recursive > 0) {
							if (empty($donotfollowsymlinks) || !is_link($os_fullpathfile)) {
								//var_dump('eee '. $utf8_fullpathfile. ' '.is_dir($utf8_fullpathfile).' '.is_link($utf8_fullpathfile));
								$file_list = array_merge($file_list, dol_dir_list($utf8_fullpathfile, $types, $recursive + 1, $filter, $exclude_array, $sortcriteria, $sortorder, $mode, $nohook, ($relativename != '' ? $relativename.'/' : '').$utf8_file, $donotfollowsymlinks, $nbsecondsold));
							}
						}
					} elseif (in_array($types, array("files", "all"))) {
						// Add file into file_list array
						if ($loaddate || $sortcriteria == 'date') {
							$filedate = dol_filemtime($utf8_fullpathfile);
						}
						if ($loadsize || $sortcriteria == 'size') {
							$filesize = dol_filesize($utf8_fullpathfile);
						}

						if (!$filter || preg_match('/'.$filter.'/i', $utf8_file)) {	// We do not search key $filter into $utf8_path, only into $utf8_file
							if (empty($nbsecondsold) || $filedate <= ($now - $nbsecondsold)) {
								preg_match('/([^\/]+)\/[^\/]+$/', $utf8_fullpathfile, $reg);
								$level1name = (isset($reg[1]) ? $reg[1] : '');
								$file_list[] = array(
									"name" => $utf8_file,
									"path" => $utf8_path,
									"level1name" => $level1name,
									"relativename" => ($relativename ? $relativename.'/' : '').$utf8_file,
									"fullname" => $utf8_fullpathfile,
									"date" => $filedate,
									"size" => $filesize,
									"type" => 'file'
								);
							}
						}
					}
				}
			}
			closedir($dir);

			// Obtain a list of columns
			if (!empty($sortcriteria) && $sortorder) {
				$file_list = dol_sort_array($file_list, $sortcriteria, ($sortorder == SORT_ASC ? 'asc' : 'desc'));
			}
		}
	}

	if ($hookmanager instanceof HookManager && is_array($hookmanager->resArray)) {
		$file_list = array_merge($file_list, $hookmanager->resArray);
	}

	return $file_list;
}


/**
 * Scan a directory and return a list of files/directories.
 * Content for string is UTF8 and dir separator is "/".
 *
 * @param	string		$path        	Starting path from which to search. Example: 'produit/MYPROD'
 * @param	string		$filter        	Regex filter to restrict list. This regex value must be escaped for '/', since this char is used for preg_match function
 * @param	string[]|null	$excludefilter  Array of Regex for exclude filter (example: array('(\.meta|_preview.*\.png)$','^\.'))
 * @param	string		$sortcriteria	Sort criteria ("","fullname","name","date","size")
 * @param	int			$sortorder		Sort order (SORT_ASC, SORT_DESC)
 * @param	int			$mode			0=Return array minimum keys loaded (faster), 1=Force all keys like description
 * @return	array<array{rowid:string,label:string,name:string,path:string,level1name:string,fullname:string,fullpath_orig:string,date_c:string,date_m:string,type:string,keywords:string,cover:string,position:int,acl:string,share:string,description:string}> Array of array('name'=>'xxx','fullname'=>'/abc/xxx','date'=>'yyy','size'=>99,'type'=>'dir|file',...)
 * @see dol_dir_list()
 */
function dol_dir_list_in_database($path, $filter = "", $excludefilter = null, $sortcriteria = "name", $sortorder = SORT_ASC, $mode = 0)
{
	global $conf, $db;


	$sql = " SELECT rowid, label, entity, filename, filepath, fullpath_orig, keywords, cover, gen_or_uploaded, extraparams,";
	$sql .= " date_c, tms as date_m, fk_user_c, fk_user_m, acl, position, share";
	if ($mode) {
		$sql .= ", description";
	}
	$sql .= " FROM ".MAIN_DB_PREFIX."ecm_files";
	$sql .= " WHERE entity = ".$conf->entity;
	if (preg_match('/%$/', $path)) {
		$sql .= " AND filepath LIKE '".$db->escape($path)."'";
	} else {
		$sql .= " AND filepath = '".$db->escape($path)."'";
	}

	$resql = $db->query($sql);
	if ($resql) {
		$file_list = array();
		$num = $db->num_rows($resql);
		$i = 0;
		while ($i < $num) {
			$obj = $db->fetch_object($resql);
			if ($obj) {
				$reg = array();
				preg_match('/([^\/]+)\/[^\/]+$/', DOL_DATA_ROOT.'/'.$obj->filepath.'/'.$obj->filename, $reg);
				$level1name = (isset($reg[1]) ? $reg[1] : '');
				$file_list[] = array(
					"rowid" => $obj->rowid,
					"label" => $obj->label, // md5
					"name" => $obj->filename,
					"path" => DOL_DATA_ROOT.'/'.$obj->filepath,
					"level1name" => $level1name,
					"fullname" => DOL_DATA_ROOT.'/'.$obj->filepath.'/'.$obj->filename,
					"fullpath_orig" => $obj->fullpath_orig,
					"date_c" => $db->jdate($obj->date_c),
					"date_m" => $db->jdate($obj->date_m),
					"type" => 'file',
					"keywords" => $obj->keywords,
					"cover" => $obj->cover,
					"position" => (int) $obj->position,
					"acl" => $obj->acl,
					"share" => $obj->share,
					"description" => ($mode ? $obj->description : '')
				);
			}
			$i++;
		}

		// Obtain a list of columns
		if (!empty($sortcriteria)) {
			$myarray = array();
			foreach ($file_list as $key => $row) {
				$myarray[$key] = (isset($row[$sortcriteria]) ? $row[$sortcriteria] : '');
			}
			// Sort the data
			if ($sortorder) {
				array_multisort($myarray, $sortorder, SORT_REGULAR, $file_list);
			}
		}

		return $file_list;
	} else {
		dol_print_error($db);
		return array();
	}
}


/**
 * Complete $filearray with data from database.
 * This will call doldir_list_indatabase to complete filearray.
 *
 * @param	array<array{name:string,path:string,level1name:string,relativename:string,fullname:string,date:string,size:int,perm:int,type:string}>	$filearray	Array of array('name'=>'xxx','fullname'=>'/abc/xxx','date'=>'yyy','size'=>99,'type'=>'dir|file',...) Array of files obtained using dol_dir_list
 * @param	string	$relativedir		Relative dir from DOL_DATA_ROOT
 * @return	void
 */
function completeFileArrayWithDatabaseInfo(&$filearray, $relativedir)
{
	global $conf, $db, $user;

	$filearrayindatabase = dol_dir_list_in_database($relativedir, '', null, 'name', SORT_ASC);

	// TODO Remove this when PRODUCT_USE_OLD_PATH_FOR_PHOTO will be removed
	global $modulepart;
	if ($modulepart == 'produit' && getDolGlobalInt('PRODUCT_USE_OLD_PATH_FOR_PHOTO')) {
		global $object;
		if (!empty($object->id)) {
			if (isModEnabled("product")) {
				$upload_dirold = $conf->product->multidir_output[$object->entity].'/'.substr(substr("000".$object->id, -2), 1, 1).'/'.substr(substr("000".$object->id, -2), 0, 1).'/'.$object->id."/photos";
			} else {
				$upload_dirold = $conf->service->multidir_output[$object->entity].'/'.substr(substr("000".$object->id, -2), 1, 1).'/'.substr(substr("000".$object->id, -2), 0, 1).'/'.$object->id."/photos";
			}

			$relativedirold = preg_replace('/^'.preg_quote(DOL_DATA_ROOT, '/').'/', '', $upload_dirold);
			$relativedirold = preg_replace('/^[\\/]/', '', $relativedirold);

			$filearrayindatabase = array_merge($filearrayindatabase, dol_dir_list_in_database($relativedirold, '', null, 'name', SORT_ASC));
		}
	} elseif ($modulepart == 'ticket') {
		foreach ($filearray as $key => $val) {
			$rel_dir = preg_replace('/^'.preg_quote(DOL_DATA_ROOT, '/').'/', '', $filearray[$key]['path']);
			$rel_dir = preg_replace('/[\\/]$/', '', $rel_dir);
			$rel_dir = preg_replace('/^[\\/]/', '', $rel_dir);
			if ($rel_dir != $relativedir) {
				$filearrayindatabase = array_merge($filearrayindatabase, dol_dir_list_in_database($rel_dir, '', null, 'name', SORT_ASC));
			}
		}
	}

	//var_dump($relativedir);
	//var_dump($filearray);
	//var_dump($filearrayindatabase);

	// Complete filearray with properties found into $filearrayindatabase
	foreach ($filearray as $key => $val) {
		$tmpfilename = preg_replace('/\.noexe$/', '', $filearray[$key]['name']);
		$found = 0;
		// Search if it exists into $filearrayindatabase
		foreach ($filearrayindatabase as $key2 => $val2) {
			if (($filearrayindatabase[$key2]['path'] == $filearray[$key]['path']) && ($filearrayindatabase[$key2]['name'] == $tmpfilename)) {
				$filearray[$key]['position_name'] = ($filearrayindatabase[$key2]['position'] ? $filearrayindatabase[$key2]['position'] : '0').'_'.$filearrayindatabase[$key2]['name'];
				$filearray[$key]['position'] = $filearrayindatabase[$key2]['position'];
				$filearray[$key]['cover'] = $filearrayindatabase[$key2]['cover'];
				$filearray[$key]['keywords'] = $filearrayindatabase[$key2]['keywords'];
				$filearray[$key]['acl'] = $filearrayindatabase[$key2]['acl'];
				$filearray[$key]['rowid'] = $filearrayindatabase[$key2]['rowid'];
				$filearray[$key]['label'] = $filearrayindatabase[$key2]['label'];
				$filearray[$key]['share'] = $filearrayindatabase[$key2]['share'];
				$found = 1;
				break;
			}
		}

		if (!$found) {    // This happen in transition toward version 6, or if files were added manually into os dir.
			$filearray[$key]['position'] = '999999'; // File not indexed are at end. So if we add a file, it will not replace an existing position
			$filearray[$key]['cover'] = 0;
			$filearray[$key]['acl'] = '';
			$filearray[$key]['share'] = 0;

			$rel_filename = preg_replace('/^'.preg_quote(DOL_DATA_ROOT, '/').'/', '', $filearray[$key]['fullname']);

			if (!preg_match('/([\\/]temp[\\/]|[\\/]thumbs|\.meta$)/', $rel_filename)) {     // If not a tmp file
				dol_syslog("list_of_documents We found a file called '".$filearray[$key]['name']."' not indexed into database. We add it");
				include_once DOL_DOCUMENT_ROOT.'/ecm/class/ecmfiles.class.php';
				$ecmfile = new EcmFiles($db);

				// Add entry into database
				$filename = basename($rel_filename);
				$rel_dir = dirname($rel_filename);
				$rel_dir = preg_replace('/[\\/]$/', '', $rel_dir);
				$rel_dir = preg_replace('/^[\\/]/', '', $rel_dir);

				$ecmfile->filepath = $rel_dir;
				$ecmfile->filename = $filename;
				$ecmfile->label = md5_file(dol_osencode($filearray[$key]['fullname'])); // $destfile is a full path to file
				$ecmfile->fullpath_orig = $filearray[$key]['fullname'];
				$ecmfile->gen_or_uploaded = 'unknown';
				$ecmfile->description = ''; // indexed content
				$ecmfile->keywords = ''; // keyword content
				$result = $ecmfile->create($user);
				if ($result < 0) {
					setEventMessages($ecmfile->error, $ecmfile->errors, 'warnings');
				} else {
					$filearray[$key]['rowid'] = $result;
				}
			} else {
				$filearray[$key]['rowid'] = 0; // Should not happened
			}
		}
	}
	//var_dump($filearray); var_dump($relativedir.' - tmpfilename='.$tmpfilename.' - found='.$found);
}


/**
 * Fast compare of 2 files identified by their properties ->name, ->date and ->size
 *
 * @param	object 	$a		File 1
 * @param 	object	$b		File 2
 * @return 	int				1, 0, 1
 */
function dol_compare_file($a, $b)
{
	global $sortorder, $sortfield;

	$sortorder = strtoupper($sortorder);

	if ($sortorder == 'ASC') {
		$retup = -1;
		$retdown = 1;
	} else {
		$retup = 1;
		$retdown = -1;
	}

	if ($sortfield == 'name') {
		if ($a->name == $b->name) {
			return 0;
		}
		return ($a->name < $b->name) ? $retup : $retdown;
	}
	if ($sortfield == 'date') {
		if ($a->date == $b->date) {
			return 0;
		}
		return ($a->date < $b->date) ? $retup : $retdown;
	}
	if ($sortfield == 'size') {
		if ($a->size == $b->size) {
			return 0;
		}
		return ($a->size < $b->size) ? $retup : $retdown;
	}

	return 0;
}


/**
 * Test if filename is a directory
 *
 * @param	string		$folder     Name of folder
 * @return	boolean     			True if it's a directory, False if not found
 */
function dol_is_dir($folder)
{
	$newfolder = dol_osencode($folder);
	if (is_dir($newfolder)) {
		return true;
	} else {
		return false;
	}
}

/**
 * Return if path is empty
 *
 * @param   string		$dir		Path of Directory
 * @return  boolean     		    True or false
 */
function dol_is_dir_empty($dir)
{
	if (!is_readable($dir)) {
		return false;
	}
	return (count(scandir($dir)) == 2);
}

/**
 * Return if path is a file
 *
 * @param   string		$pathoffile		Path of file
 * @return  boolean     			    True or false
 */
function dol_is_file($pathoffile)
{
	$newpathoffile = dol_osencode($pathoffile);
	return is_file($newpathoffile);
}

/**
 * Return if path is a symbolic link
 *
 * @param   string		$pathoffile		Path of file
 * @return  boolean     			    True or false
 */
function dol_is_link($pathoffile)
{
	$newpathoffile = dol_osencode($pathoffile);
	return is_link($newpathoffile);
}

/**
 * Test if directory or filename is writable
 *
 * @param	string		$folderorfile   Name of folder or filename
 * @return	boolean     				True if it's writable, False if not found
 */
function dol_is_writable($folderorfile)
{
	$newfolderorfile = dol_osencode($folderorfile);
	return is_writable($newfolderorfile);
}

/**
 * Return if path is an URI (the name of the method is misleading).
 *
 * URLs are addresses for websites, URI refer to online resources.
 *
 * @param   string		$uri	URI to test
 * @return  boolean      	   	True if the path looks like a URI, else false.
 */
function dol_is_url($uri)
{
	$prots = array('file', 'http', 'https', 'ftp', 'zlib', 'data', 'ssh', 'ssh2', 'ogg', 'expect');
	return false !== preg_match('/^('.implode('|', $prots).'):/i', $uri);
}

/**
 * 	Test if a folder is empty
 *
 * 	@param	string	$folder		Name of folder
 * 	@return boolean				True if dir is empty or non-existing, False if it contains files
 */
function dol_dir_is_emtpy($folder)
{
	$newfolder = dol_osencode($folder);
	if (is_dir($newfolder)) {
		$handle = opendir($newfolder);
		$folder_content = '';
		$name_array = [];
		while ((gettype($name = readdir($handle)) != "boolean")) {
			$name_array[] = $name;
		}
		foreach ($name_array as $temp) {
			$folder_content .= $temp;
		}

		closedir($handle);

		if ($folder_content == "...") {
			return true;
		} else {
			return false;
		}
	} else {
		return true; // Dir does not exists
	}
}

/**
 * 	Count number of lines in a file
 *
 * 	@param	string	$file		Filename
 * 	@return int					Return integer <0 if KO, Number of lines in files if OK
 *  @see dol_nboflines()
 */
function dol_count_nb_of_line($file)
{
	$nb = 0;

	$newfile = dol_osencode($file);
	//print 'x'.$file;
	$fp = fopen($newfile, 'r');
	if ($fp) {
		while (!feof($fp)) {
			$line = fgets($fp);
			// Increase count only if read was success.
			// Test needed  because feof returns true only after fgets
			//   so we do n+1 fgets for a file with n lines.
			if ($line !== false) {
				$nb++;
			}
		}
		fclose($fp);
	} else {
		$nb = -1;
	}

	return $nb;
}


/**
 * Return size of a file
 *
 * @param 	string		$pathoffile		Path of file
 * @return 	integer						File size
 * @see dol_print_size()
 */
function dol_filesize($pathoffile)
{
	$newpathoffile = dol_osencode($pathoffile);
	return filesize($newpathoffile);
}

/**
 * Return time of a file
 *
 * @param 	string		$pathoffile		Path of file
 * @return 	int					Time of file
 */
function dol_filemtime($pathoffile)
{
	$newpathoffile = dol_osencode($pathoffile);
	return @filemtime($newpathoffile); // @Is to avoid errors if files does not exists
}

/**
 * Return permissions of a file
 *
 * @param 	string		$pathoffile		Path of file
 * @return 	integer						File permissions
 */
function dol_fileperm($pathoffile)
{
	$newpathoffile = dol_osencode($pathoffile);
	return fileperms($newpathoffile);
}

/**
 * Make replacement of strings into a file.
 *
 * @param	string					$srcfile			       Source file (can't be a directory)
 * @param	array<string,string>	$arrayreplacement	       Array with strings to replace. Example: array('valuebefore'=>'valueafter', ...)
 * @param	string					$destfile			       Destination file (can't be a directory). If empty, will be same than source file.
 * @param	string					$newmask			       Mask for new file. '0' by default means getDolGlobalString('MAIN_UMASK'). Example: '0666'.
 * @param	int						$indexdatabase		       1=index new file into database.
 * @param   int     				$arrayreplacementisregex   1=Array of replacement is already an array with key that is a regex. Warning: the key must be escaped with preg_quote for '/'
 * @return	int											       Return integer <0 if error, 0 if nothing done (dest file already exists), >0 if OK
 * @see		dol_copy(), dolCopyDir()
 */
function dolReplaceInFile($srcfile, $arrayreplacement, $destfile = '', $newmask = '0', $indexdatabase = 0, $arrayreplacementisregex = 0)
{
	dol_syslog("files.lib.php::dolReplaceInFile srcfile=".$srcfile." destfile=".$destfile." newmask=".$newmask." indexdatabase=".$indexdatabase." arrayreplacementisregex=".$arrayreplacementisregex);

	if (empty($srcfile)) {
		return -1;
	}
	if (empty($destfile)) {
		$destfile = $srcfile;
	}

	// Clean the aa/bb/../cc into aa/cc
	$srcfile = preg_replace('/\.\.\/?/', '', $srcfile);
	$destfile = preg_replace('/\.\.\/?/', '', $destfile);

	$destexists = dol_is_file($destfile);
	if (($destfile != $srcfile) && $destexists) {
		return 0;
	}

	$srcexists = dol_is_file($srcfile);
	if (!$srcexists) {
		dol_syslog("files.lib.php::dolReplaceInFile failed to read src file", LOG_WARNING);
		return -3;
	}

	$tmpdestfile = $destfile.'.tmp';

	$newpathofsrcfile = dol_osencode($srcfile);
	$newpathoftmpdestfile = dol_osencode($tmpdestfile);
	$newpathofdestfile = dol_osencode($destfile);
	$newdirdestfile = dirname($newpathofdestfile);

	if ($destexists && !is_writable($newpathofdestfile)) {
		dol_syslog("files.lib.php::dolReplaceInFile failed Permission denied to overwrite target file", LOG_WARNING);
		return -1;
	}
	if (!is_writable($newdirdestfile)) {
		dol_syslog("files.lib.php::dolReplaceInFile failed Permission denied to write into target directory ".$newdirdestfile, LOG_WARNING);
		return -2;
	}

	dol_delete_file($tmpdestfile);

	// Create $newpathoftmpdestfile from $newpathofsrcfile
	$content = file_get_contents($newpathofsrcfile);

	if (empty($arrayreplacementisregex)) {
		$content = make_substitutions($content, $arrayreplacement, null);
	} else {
		foreach ($arrayreplacement as $key => $value) {
			$content = preg_replace($key, $value, $content);
		}
	}

	file_put_contents($newpathoftmpdestfile, $content);
	dolChmod($newpathoftmpdestfile, $newmask);

	// Rename
	$result = dol_move($newpathoftmpdestfile, $newpathofdestfile, $newmask, (($destfile == $srcfile) ? 1 : 0), 0, $indexdatabase);
	if (!$result) {
		dol_syslog("files.lib.php::dolReplaceInFile failed to move tmp file to final dest", LOG_WARNING);
		return -3;
	}
	if (empty($newmask) && getDolGlobalString('MAIN_UMASK')) {
		$newmask = getDolGlobalString('MAIN_UMASK');
	}
	if (empty($newmask)) {	// This should no happen
		dol_syslog("Warning: dolReplaceInFile called with empty value for newmask and no default value defined", LOG_WARNING);
		$newmask = '0664';
	}

	dolChmod($newpathofdestfile, $newmask);

	return 1;
}


/**
 * Copy a file to another file.
 *
 * @param	string	$srcfile			Source file (can't be a directory)
 * @param	string	$destfile			Destination file (can't be a directory)
 * @param	string	$newmask			Mask for new file (0 by default means $conf->global->MAIN_UMASK). Example: '0666'
 * @param 	int		$overwriteifexists	Overwrite file if exists (1 by default)
 * @param   int     $testvirus          Do an antivirus test. Move is canceled if a virus is found.
 * @param	int		$indexdatabase		Index new file into database.
 * @return	int							Return integer <0 if error, 0 if nothing done (dest file already exists and overwriteifexists=0), >0 if OK
 * @see		dol_delete_file(), dolCopyDir()
 */
function dol_copy($srcfile, $destfile, $newmask = '0', $overwriteifexists = 1, $testvirus = 0, $indexdatabase = 0)
{
	global $db, $user;

	dol_syslog("files.lib.php::dol_copy srcfile=".$srcfile." destfile=".$destfile." newmask=".$newmask." overwriteifexists=".$overwriteifexists);

	if (empty($srcfile) || empty($destfile)) {
		return -1;
	}

	$destexists = dol_is_file($destfile);
	if (!$overwriteifexists && $destexists) {
		return 0;
	}

	$newpathofsrcfile = dol_osencode($srcfile);
	$newpathofdestfile = dol_osencode($destfile);
	$newdirdestfile = dirname($newpathofdestfile);

	if ($destexists && !is_writable($newpathofdestfile)) {
		dol_syslog("files.lib.php::dol_copy failed Permission denied to overwrite target file", LOG_WARNING);
		return -1;
	}
	if (!is_writable($newdirdestfile)) {
		dol_syslog("files.lib.php::dol_copy failed Permission denied to write into target directory ".$newdirdestfile, LOG_WARNING);
		return -2;
	}

	// Check virus
	$testvirusarray = array();
	if ($testvirus) {
		$testvirusarray = dolCheckVirus($srcfile, $destfile);
		if (count($testvirusarray)) {
			dol_syslog("files.lib.php::dol_copy canceled because a virus was found into source file. we ignore the copy request.", LOG_WARNING);
			return -3;
		}
	}

	// Copy with overwriting if exists
	$result = @copy($newpathofsrcfile, $newpathofdestfile);
	//$result=copy($newpathofsrcfile, $newpathofdestfile);	// To see errors, remove @
	if (!$result) {
		dol_syslog("files.lib.php::dol_copy failed to copy", LOG_WARNING);
		return -3;
	}
	if (empty($newmask) && getDolGlobalString('MAIN_UMASK')) {
		$newmask = getDolGlobalString('MAIN_UMASK');
	}
	if (empty($newmask)) {	// This should no happen
		dol_syslog("Warning: dol_copy called with empty value for newmask and no default value defined", LOG_WARNING);
		$newmask = '0664';
	}

	dolChmod($newpathofdestfile, $newmask);

	if ($result && $indexdatabase) {
		// Add entry into ecm database
		$rel_filetocopyafter = preg_replace('/^'.preg_quote(DOL_DATA_ROOT, '/').'/', '', $newpathofdestfile);
		if (!preg_match('/([\\/]temp[\\/]|[\\/]thumbs|\.meta$)/', $rel_filetocopyafter)) {     // If not a tmp file
			$rel_filetocopyafter = preg_replace('/^[\\/]/', '', $rel_filetocopyafter);
			//var_dump($rel_filetorenamebefore.' - '.$rel_filetocopyafter);exit;

			dol_syslog("Try to copy also entries in database for: ".$rel_filetocopyafter, LOG_DEBUG);
			include_once DOL_DOCUMENT_ROOT.'/ecm/class/ecmfiles.class.php';

			$ecmfiletarget = new EcmFiles($db);
			$resultecmtarget = $ecmfiletarget->fetch(0, '', $rel_filetocopyafter);
			if ($resultecmtarget > 0) {   // An entry for target name already exists for target, we delete it, a new one will be created.
				dol_syslog("ECM dest file found, remove it", LOG_DEBUG);
				$ecmfiletarget->delete($user);
			} else {
				dol_syslog("ECM dest file not found, create it", LOG_DEBUG);
			}

			$ecmSrcfile = new EcmFiles($db);
			$resultecm  = $ecmSrcfile->fetch(0, '', $srcfile);
			if ($resultecm) {
				dol_syslog("Fetch src file ok", LOG_DEBUG);
			} else {
				dol_syslog("Fetch src file error", LOG_DEBUG);
			}

			$ecmfile = new EcmFiles($db);
			$filename = basename($rel_filetocopyafter);
			$rel_dir = dirname($rel_filetocopyafter);
			$rel_dir = preg_replace('/[\\/]$/', '', $rel_dir);
			$rel_dir = preg_replace('/^[\\/]/', '', $rel_dir);

			$ecmfile->filepath = $rel_dir;
			$ecmfile->filename = $filename;
			$ecmfile->label = md5_file(dol_osencode($destfile)); // $destfile is a full path to file
			$ecmfile->fullpath_orig = $srcfile;
			$ecmfile->gen_or_uploaded = 'copy';
			$ecmfile->description = $ecmSrcfile->description;
			$ecmfile->keywords = $ecmSrcfile->keywords;
			$resultecm = $ecmfile->create($user);
			if ($resultecm < 0) {
				dol_syslog("Create ECM file ok", LOG_DEBUG);
				setEventMessages($ecmfile->error, $ecmfile->errors, 'warnings');
			} else {
				dol_syslog("Create ECM file error", LOG_DEBUG);
				setEventMessages($ecmfile->error, $ecmfile->errors, 'warnings');
			}

			if ($resultecm > 0) {
				$result = 1;
			} else {
				$result = -1;
			}
		}
	}

	return (int) $result;
}

/**
 * Copy a dir to another dir. This include recursive subdirectories.
 *
 * @param	string					$srcfile				Source file (a directory)
 * @param	string					$destfile				Destination file (a directory)
 * @param	string					$newmask				Mask for new file ('0' by default means getDolGlobalString('MAIN_UMASK')). Example: '0666'
 * @param 	int						$overwriteifexists		Overwrite file if exists (1 by default)
 * @param	array<string,string>	$arrayreplacement		Array to use to replace filenames with another one during the copy (works only on file names, not on directory names).
 * @param	int						$excludesubdir			0=Do not exclude subdirectories, 1=Exclude subdirectories, 2=Exclude subdirectories if name is not a 2 chars (used for country codes subdirectories).
 * @param	string[]				$excludefileext			Exclude some file extensions
 * @param	int						$excludearchivefiles	Exclude archive files that begin with v+timestamp or d+timestamp (0 by default)
 * @return	int												Return integer <0 if error, 0 if nothing done (all files already exists and overwriteifexists=0), >0 if OK
 * @see		dol_copy()
 */
function dolCopyDir($srcfile, $destfile, $newmask, $overwriteifexists, $arrayreplacement = null, $excludesubdir = 0, $excludefileext = null, $excludearchivefiles = 0)
{
	$result = 0;

	dol_syslog("files.lib.php::dolCopyDir srcfile=".$srcfile." destfile=".$destfile." newmask=".$newmask." overwriteifexists=".$overwriteifexists);

	if (empty($srcfile) || empty($destfile)) {
		return -1;
	}

	$destexists = dol_is_dir($destfile);

	//if (! $overwriteifexists && $destexists) return 0;	// The overwriteifexists is for files only, so propagated to dol_copy only.

	if (!$destexists) {
		// We must set mask just before creating dir, because it can be set differently by dol_copy
		umask(0);
		$dirmaskdec = octdec($newmask);
		if (empty($newmask) && getDolGlobalString('MAIN_UMASK')) {
			$dirmaskdec = octdec(getDolGlobalString('MAIN_UMASK'));
		}
		$dirmaskdec |= octdec('0200'); // Set w bit required to be able to create content for recursive subdirs files

		$result = dol_mkdir($destfile, '', decoct($dirmaskdec));

		if (!dol_is_dir($destfile)) {
			// The output directory does not exists and we failed to create it. So we stop here.
			return -1;
		}
	}

	$ossrcfile = dol_osencode($srcfile);
	$osdestfile = dol_osencode($destfile);

	// Recursive function to copy all subdirectories and contents:
	if (is_dir($ossrcfile)) {
		$dir_handle = opendir($ossrcfile);
		$tmpresult = 0;  // Initialised before loop to keep old behavior, may be needed inside loop
		while ($file = readdir($dir_handle)) {
			if ($file != "." && $file != ".." && !is_link($ossrcfile."/".$file)) {
				if (is_dir($ossrcfile."/".$file)) {
					if (empty($excludesubdir) || ($excludesubdir == 2 && strlen($file) == 2)) {
						$newfile = $file;
						// Replace destination filename with a new one
						if (is_array($arrayreplacement)) {
							foreach ($arrayreplacement as $key => $val) {
								$newfile = str_replace($key, $val, $newfile);
							}
						}
						//var_dump("xxx dolCopyDir $srcfile/$file, $destfile/$file, $newmask, $overwriteifexists");
						$tmpresult = dolCopyDir($srcfile."/".$file, $destfile."/".$newfile, $newmask, $overwriteifexists, $arrayreplacement, $excludesubdir, $excludefileext, $excludearchivefiles);
					}
				} else {
					$newfile = $file;

					if (is_array($excludefileext)) {
						$extension = pathinfo($file, PATHINFO_EXTENSION);
						if (in_array($extension, $excludefileext)) {
							//print "We exclude the file ".$file." because its extension is inside list ".join(', ', $excludefileext); exit;
							continue;
						}
					}

					if ($excludearchivefiles == 1) {
						$extension = pathinfo($file, PATHINFO_EXTENSION);
						if (preg_match('/^[v|d]\d+$/', $extension)) {
							continue;
						}
					}

					// Replace destination filename with a new one
					if (is_array($arrayreplacement)) {
						foreach ($arrayreplacement as $key => $val) {
							$newfile = str_replace($key, $val, $newfile);
						}
					}
					$tmpresult = dol_copy($srcfile."/".$file, $destfile."/".$newfile, $newmask, $overwriteifexists);
				}
				// Set result
				if ($result > 0 && $tmpresult >= 0) {
					// Do nothing, so we don't set result to 0 if tmpresult is 0 and result was success in a previous pass
				} else {
					$result = $tmpresult;
				}
				if ($result < 0) {
					break;
				}
			}
		}
		closedir($dir_handle);
	} else {
		// Source directory does not exists
		$result = -2;
	}

	return (int) $result;
}


/**
 * Move a file into another name.
 * Note:
 *  - This function differs from dol_move_uploaded_file, because it can be called in any context.
 *  - Database indexes for files are updated.
 *  - Test on virus is done only if param testvirus is provided and an antivirus was set.
 *
 * @param	string  	$srcfile            Source file (can't be a directory. use native php @rename() to move a directory)
 * @param   string		$destfile           Destination file (can't be a directory. use native php @rename() to move a directory)
 * @param   string		$newmask            Mask in octal string for new file ('0' by default means $conf->global->MAIN_UMASK)
 * @param   int<0,1>	$overwriteifexists  Overwrite file if exists (1 by default)
 * @param   int<0,1>	$testvirus          Do an antivirus test. Move is canceled if a virus is found.
 * @param	int<0,1>	$indexdatabase		Index new file into database.
 * @param	array<string,mixed>	$moreinfo			Array with more information to set in index table
 * @return  boolean 		            True if OK, false if KO
 * @see dol_move_uploaded_file()
 */
function dol_move($srcfile, $destfile, $newmask = '0', $overwriteifexists = 1, $testvirus = 0, $indexdatabase = 1, $moreinfo = array())
{
	global $user, $db;
	$result = false;

	dol_syslog("files.lib.php::dol_move srcfile=".$srcfile." destfile=".$destfile." newmask=".$newmask." overwritifexists=".$overwriteifexists);
	$srcexists = dol_is_file($srcfile);
	$destexists = dol_is_file($destfile);

	if (!$srcexists) {
		dol_syslog("files.lib.php::dol_move srcfile does not exists. we ignore the move request.");
		return false;
	}

	if ($overwriteifexists || !$destexists) {
		$newpathofsrcfile = dol_osencode($srcfile);
		$newpathofdestfile = dol_osencode($destfile);

		// Check on virus
		$testvirusarray = array();
		if ($testvirus) {
			// Check using filename + antivirus
			$testvirusarray = dolCheckVirus($newpathofsrcfile, $newpathofdestfile);
			if (count($testvirusarray)) {
				dol_syslog("files.lib.php::dol_move canceled because a virus was found into source file. We ignore the move request.", LOG_WARNING);
				return false;
			}
		} else {
			// Check using filename only
			$testvirusarray = dolCheckOnFileName($newpathofsrcfile, $newpathofdestfile);
			if (count($testvirusarray)) {
				dol_syslog("files.lib.php::dol_move canceled because a virus was found into source file. We ignore the move request.", LOG_WARNING);
				return false;
			}
		}

		global $dolibarr_main_restrict_os_commands;
		if (!empty($dolibarr_main_restrict_os_commands)) {
			$arrayofallowedcommand = explode(',', $dolibarr_main_restrict_os_commands);
			$arrayofallowedcommand = array_map('trim', $arrayofallowedcommand);
			if (in_array(basename($destfile), $arrayofallowedcommand)) {
				//$langs->load("errors"); // key must be loaded because we can't rely on loading during output, we need var substitution to be done now.
				//setEventMessages($langs->trans("ErrorFilenameReserved", basename($destfile)), null, 'errors');
				dol_syslog("files.lib.php::dol_move canceled because target filename ".basename($destfile)." is using a reserved command name. we ignore the move request.", LOG_WARNING);
				return false;
			}
		}

		$result = @rename($newpathofsrcfile, $newpathofdestfile); // To see errors, remove @
		if (!$result) {
			if ($destexists) {
				dol_syslog("files.lib.php::dol_move Failed. We try to delete target first and move after.", LOG_WARNING);
				// We force delete and try again. Rename function sometimes fails to replace dest file with some windows NTFS partitions.
				dol_delete_file($destfile);
				$result = @rename($newpathofsrcfile, $newpathofdestfile); // To see errors, remove @
			} else {
				dol_syslog("files.lib.php::dol_move Failed.", LOG_WARNING);
			}
		}

		// Move ok
		if ($result && $indexdatabase) {
			// Rename entry into ecm database
			$rel_filetorenamebefore = preg_replace('/^'.preg_quote(DOL_DATA_ROOT, '/').'/', '', $srcfile);
			$rel_filetorenameafter = preg_replace('/^'.preg_quote(DOL_DATA_ROOT, '/').'/', '', $destfile);
			if (!preg_match('/([\\/]temp[\\/]|[\\/]thumbs|\.meta$)/', $rel_filetorenameafter)) {     // If not a tmp file
				$rel_filetorenamebefore = preg_replace('/^[\\/]/', '', $rel_filetorenamebefore);
				$rel_filetorenameafter = preg_replace('/^[\\/]/', '', $rel_filetorenameafter);
				//var_dump($rel_filetorenamebefore.' - '.$rel_filetorenameafter);exit;

				dol_syslog("Try to rename also entries in database for full relative path before = ".$rel_filetorenamebefore." after = ".$rel_filetorenameafter, LOG_DEBUG);
				include_once DOL_DOCUMENT_ROOT.'/ecm/class/ecmfiles.class.php';

				$ecmfiletarget = new EcmFiles($db);
				$resultecmtarget = $ecmfiletarget->fetch(0, '', $rel_filetorenameafter);
				if ($resultecmtarget > 0) {   // An entry for target name already exists for target, we delete it, a new one will be created.
					$ecmfiletarget->delete($user);
				}

				$ecmfile = new EcmFiles($db);
				$resultecm = $ecmfile->fetch(0, '', $rel_filetorenamebefore);
				if ($resultecm > 0) {   // If an entry was found for src file, we use it to move entry
					$filename = basename($rel_filetorenameafter);
					$rel_dir = dirname($rel_filetorenameafter);
					$rel_dir = preg_replace('/[\\/]$/', '', $rel_dir);
					$rel_dir = preg_replace('/^[\\/]/', '', $rel_dir);

					$ecmfile->filepath = $rel_dir;
					$ecmfile->filename = $filename;

					$resultecm = $ecmfile->update($user);
				} elseif ($resultecm == 0) {   // If no entry were found for src files, create/update target file
					$filename = basename($rel_filetorenameafter);
					$rel_dir = dirname($rel_filetorenameafter);
					$rel_dir = preg_replace('/[\\/]$/', '', $rel_dir);
					$rel_dir = preg_replace('/^[\\/]/', '', $rel_dir);

					$ecmfile->filepath = $rel_dir;
					$ecmfile->filename = $filename;
					$ecmfile->label = md5_file(dol_osencode($destfile)); // $destfile is a full path to file
					$ecmfile->fullpath_orig = basename($srcfile);
					if (!empty($moreinfo) && !empty($moreinfo['gen_or_uploaded'])) {
						$ecmfile->gen_or_uploaded = $moreinfo['gen_or_uploaded'];
					} else {
						$ecmfile->gen_or_uploaded = 'uploaded';
					}
					if (!empty($moreinfo) && !empty($moreinfo['description'])) {
						$ecmfile->description = $moreinfo['description']; // indexed content
					} else {
						$ecmfile->description = ''; // indexed content
					}
					if (!empty($moreinfo) && !empty($moreinfo['keywords'])) {
						$ecmfile->keywords = $moreinfo['keywords']; // indexed content
					} else {
						$ecmfile->keywords = ''; // keyword content
					}
					if (!empty($moreinfo) && !empty($moreinfo['note_private'])) {
						$ecmfile->note_private = $moreinfo['note_private'];
					}
					if (!empty($moreinfo) && !empty($moreinfo['note_public'])) {
						$ecmfile->note_public = $moreinfo['note_public'];
					}
					if (!empty($moreinfo) && !empty($moreinfo['src_object_type'])) {
						$ecmfile->src_object_type = $moreinfo['src_object_type'];
					}
					if (!empty($moreinfo) && !empty($moreinfo['src_object_id'])) {
						$ecmfile->src_object_id = $moreinfo['src_object_id'];
					}
					if (!empty($moreinfo) && !empty($moreinfo['position'])) {
						$ecmfile->position = $moreinfo['position'];
					}
					if (!empty($moreinfo) && !empty($moreinfo['cover'])) {
						$ecmfile->cover = $moreinfo['cover'];
					}

					$resultecm = $ecmfile->create($user);
					if ($resultecm < 0) {
						setEventMessages($ecmfile->error, $ecmfile->errors, 'warnings');
					} else {
						if (!empty($moreinfo) && !empty($moreinfo['array_options']) && is_array($moreinfo['array_options'])) {
							$ecmfile->array_options = $moreinfo['array_options'];
							$resultecm = $ecmfile->insertExtraFields();
							if ($resultecm < 0) {
								setEventMessages($ecmfile->error, $ecmfile->errors, 'warnings');
							}
						}
					}
				} elseif ($resultecm < 0) {
					setEventMessages($ecmfile->error, $ecmfile->errors, 'warnings');
				}

				if ($resultecm > 0) {
					$result = true;
				} else {
					$result = false;
				}
			}
		}

		if (empty($newmask)) {
			$newmask = getDolGlobalString('MAIN_UMASK', '0755');
		}

		// Currently method is restricted to files (dol_delete_files previously used is for files, and mask usage if for files too)
		// to allow mask usage for dir, we should introduce a new param "isdir" to 1 to complete newmask like this
		// if ($isdir) $newmaskdec |= octdec('0111');  // Set x bit required for directories
		dolChmod($newpathofdestfile, $newmask);
	}

	return $result;
}

/**
 * Move a directory into another name.
 *
 * @param	string	$srcdir 			Source directory
 * @param	string 	$destdir			Destination directory
 * @param	int		$overwriteifexists	Overwrite directory if it already exists (1 by default)
 * @param	int		$indexdatabase		Index new name of files into database.
 * @param	int		$renamedircontent	Also rename contents inside srcdir after the move to match new destination name.
 * @return  boolean 					True if OK, false if KO
 */
function dol_move_dir($srcdir, $destdir, $overwriteifexists = 1, $indexdatabase = 1, $renamedircontent = 1)
{
	$result = false;

	dol_syslog("files.lib.php::dol_move_dir srcdir=".$srcdir." destdir=".$destdir." overwritifexists=".$overwriteifexists." indexdatabase=".$indexdatabase." renamedircontent=".$renamedircontent);
	$srcexists = dol_is_dir($srcdir);
	$srcbasename = basename($srcdir);
	$destexists = dol_is_dir($destdir);

	if (!$srcexists) {
		dol_syslog("files.lib.php::dol_move_dir srcdir does not exists. Move fails");
		return false;
	}

	if ($overwriteifexists || !$destexists) {
		$newpathofsrcdir = dol_osencode($srcdir);
		$newpathofdestdir = dol_osencode($destdir);

		// On windows, if destination directory exists and is empty, command fails. So if overwrite is on, we first remove destination directory.
		// On linux, if destination directory exists and is empty, command succeed. So no need to delete di destination directory first.
		// Note: If dir exists and is not empty, it will and must fail on both linux and windows even, if option $overwriteifexists is on.
		if ($overwriteifexists) {
			if (strtoupper(substr(PHP_OS, 0, 3)) === 'WIN') {
				if (is_dir($newpathofdestdir)) {
					@rmdir($newpathofdestdir);
				}
			}
		}

		$result = @rename($newpathofsrcdir, $newpathofdestdir);

		// Now rename contents in the directory after the move to match the new destination
		if ($result && $renamedircontent) {
			if (file_exists($newpathofdestdir)) {
				$destbasename = basename($newpathofdestdir);
				$files = dol_dir_list($newpathofdestdir);
				if (!empty($files) && is_array($files)) {
					foreach ($files as $key => $file) {
						if (!file_exists($file["fullname"])) {
							continue;
						}
						$filepath = $file["path"];
						$oldname = $file["name"];

						$newname = str_replace($srcbasename, $destbasename, $oldname);
						if (!empty($newname) && $newname !== $oldname) {
							if ($file["type"] == "dir") {
								$res = dol_move_dir($filepath.'/'.$oldname, $filepath.'/'.$newname, $overwriteifexists, $indexdatabase, $renamedircontent);
							} else {
								$res = dol_move($filepath.'/'.$oldname, $filepath.'/'.$newname, '0', $overwriteifexists, 0, $indexdatabase);
							}
							if (!$res) {
								return $result;
							}
						}
					}
					$result = true;
				}
			}
		}
	}
	return $result;
}

/**
 *	Unescape a file submitted by upload.
 *  PHP escape char " (%22) or char ' (%27) into $FILES.
 *
 *	@param	string	$filename		Filename
 *	@return	string					Filename sanitized
 */
function dol_unescapefile($filename)
{
	// Remove path information and dots around the filename, to prevent uploading
	// into different directories or replacing hidden system files.
	// Also remove control characters and spaces (\x00..\x20) around the filename:
	return trim(basename($filename), ".\x00..\x20");
}


/**
 * Check virus into a file
 *
 * @param   string      $src_file       Source file to check
 * @param   string      $dest_file      Destination file name (to know the expected type)
 * @return  string[]                    Array of errors, or empty array if not virus found
 */
function dolCheckVirus($src_file, $dest_file = '')
{
	global $db;

	$reterrors = dolCheckOnFileName($src_file, $dest_file);
	if (!empty($reterrors)) {
		return $reterrors;
	}

	if (getDolGlobalString('MAIN_ANTIVIRUS_COMMAND')) {
		if (!class_exists('AntiVir')) {
			require_once DOL_DOCUMENT_ROOT.'/core/class/antivir.class.php';
		}
		$antivir = new AntiVir($db);
		$result = $antivir->dol_avscan_file($src_file);
		if ($result < 0) {	// If virus or error, we stop here
			$reterrors = $antivir->errors;
			return $reterrors;
		}
	}
	return array();
}

/**
 * Check virus into a file
 *
 * @param   string      $src_file       Source file to check
 * @param   string      $dest_file      Destination file name (to know the expected type)
 * @return  string[]                    Array of errors, or empty array if not virus found
 */
function dolCheckOnFileName($src_file, $dest_file = '')
{
	if (preg_match('/\.pdf$/i', $dest_file)) {
		if (!getDolGlobalString('MAIN_ANTIVIRUS_ALLOW_JS_IN_PDF')) {
			dol_syslog("dolCheckOnFileName Check that pdf does not contains js code");

			$tmp = file_get_contents(trim($src_file));
			if (preg_match('/[\n\s]+\/JavaScript[\n\s]+/m', $tmp)) {
				return array('File is a PDF with javascript inside');
			}
		} else {
			dol_syslog("dolCheckOnFileName Check js into pdf disabled");
		}
	}

	return array();
}


/**
 *	Check validity of a file upload from an GUI page, and move it to its final destination.
 * 	If there is errors (virus found, antivir in error, bad filename), file is not moved.
 *  Note:
 *  - This function can be used only into a HTML page context. Use dol_move if you are outside.
 *  - Test on antivirus is always done (if antivirus set).
 *  - Database of files is NOT updated (this is done by dol_add_file_process() that calls this function).
 *  - Extension .noexe may be added if file is executable and MAIN_DOCUMENT_IS_OUTSIDE_WEBROOT_SO_NOEXE_NOT_REQUIRED is not set.
 *
 *	@param	string	$src_file			Source full path filename ($_FILES['field']['tmp_name'])
 *	@param	string	$dest_file			Target full path filename  ($_FILES['field']['name'])
 * 	@param	int		$allowoverwrite		1=Overwrite target file if it already exists
 * 	@param	int		$disablevirusscan	1=Disable virus scan
 * 	@param	integer	$uploaderrorcode	Value of PHP upload error code ($_FILES['field']['error'])
 * 	@param	int		$nohook				Disable all hooks
 * 	@param	string	$varfiles			_FILES var name
 *  @param	string	$upload_dir			For information. Already included into $dest_file.
 *	@return int|string       			1 if OK, 2 if OK and .noexe appended, <0 or string if KO
 *  @see    dol_move()
 */
function dol_move_uploaded_file($src_file, $dest_file, $allowoverwrite, $disablevirusscan = 0, $uploaderrorcode = 0, $nohook = 0, $varfiles = 'addedfile', $upload_dir = '')
{
	global $conf;
	global $object, $hookmanager;

	$reshook = 0;
	$file_name = $dest_file;
	$successcode = 1;

	if (empty($nohook)) {
		$reshook = $hookmanager->initHooks(array('fileslib'));

		$parameters = array('dest_file' => $dest_file, 'src_file' => $src_file, 'file_name' => $file_name, 'varfiles' => $varfiles, 'allowoverwrite' => $allowoverwrite);
		$reshook = $hookmanager->executeHooks('moveUploadedFile', $parameters, $object);
	}

	if (empty($reshook)) {
		// If an upload error has been reported
		if ($uploaderrorcode) {
			switch ($uploaderrorcode) {
				case UPLOAD_ERR_INI_SIZE:	// 1
					return 'ErrorFileSizeTooLarge';
				case UPLOAD_ERR_FORM_SIZE:	// 2
					return 'ErrorFileSizeTooLarge';
				case UPLOAD_ERR_PARTIAL:	// 3
					return 'ErrorPartialFile';
				case UPLOAD_ERR_NO_TMP_DIR:	//
					return 'ErrorNoTmpDir';
				case UPLOAD_ERR_CANT_WRITE:
					return 'ErrorFailedToWriteInDir';
				case UPLOAD_ERR_EXTENSION:
					return 'ErrorUploadBlockedByAddon';
				default:
					break;
			}
		}

		// Security:
		// If we need to make a virus scan
		if (empty($disablevirusscan) && file_exists($src_file)) {
			$checkvirusarray = dolCheckVirus($src_file, $dest_file);
			if (count($checkvirusarray)) {
				dol_syslog('Files.lib::dol_move_uploaded_file File "'.$src_file.'" (target name "'.$dest_file.'") KO with antivirus: errors='.implode(',', $checkvirusarray), LOG_WARNING);
				return 'ErrorFileIsInfectedWithAVirus: '.implode(',', $checkvirusarray);
			}
		}

		// Security:
		// Disallow file with some extensions. We rename them.
		// Because if we put the documents directory into a directory inside web root (very bad), this allows to execute on demand arbitrary code.
		if (isAFileWithExecutableContent($dest_file) && !getDolGlobalString('MAIN_DOCUMENT_IS_OUTSIDE_WEBROOT_SO_NOEXE_NOT_REQUIRED')) {
			// $upload_dir ends with a slash, so be must be sure the medias dir to compare to ends with slash too.
			$publicmediasdirwithslash = $conf->medias->multidir_output[$conf->entity];
			if (!preg_match('/\/$/', $publicmediasdirwithslash)) {
				$publicmediasdirwithslash .= '/';
			}

			if (strpos($upload_dir, $publicmediasdirwithslash) !== 0 || !getDolGlobalInt("MAIN_DOCUMENT_DISABLE_NOEXE_IN_MEDIAS_DIR")) {	// We never add .noexe on files into media directory
				$file_name .= '.noexe';
				$successcode = 2;
			}
		}

		// Security:
		// We refuse cache files/dirs, upload using .. and pipes into filenames.
		if (preg_match('/^\./', basename($src_file)) || preg_match('/\.\./', $src_file) || preg_match('/[<>|]/', $src_file)) {
			dol_syslog("Refused to deliver file ".$src_file, LOG_WARNING);
			return -1;
		}

		// Security:
		// We refuse cache files/dirs, upload using .. and pipes into filenames.
		if (preg_match('/^\./', basename($dest_file)) || preg_match('/\.\./', $dest_file) || preg_match('/[<>|]/', $dest_file)) {
			dol_syslog("Refused to deliver file ".$dest_file, LOG_WARNING);
			return -2;
		}
	}

	if ($reshook < 0) {	// At least one blocking error returned by one hook
		$errmsg = implode(',', $hookmanager->errors);
		if (empty($errmsg)) {
			$errmsg = 'ErrorReturnedBySomeHooks'; // Should not occurs. Added if hook is bugged and does not set ->errors when there is error.
		}
		return $errmsg;
	} elseif (empty($reshook)) {
		// The file functions must be in OS filesystem encoding.
		$src_file_osencoded = dol_osencode($src_file);
		$file_name_osencoded = dol_osencode($file_name);

		// Check if destination dir is writable
		if (!is_writable(dirname($file_name_osencoded))) {
			dol_syslog("Files.lib::dol_move_uploaded_file Dir ".dirname($file_name_osencoded)." is not writable. Return 'ErrorDirNotWritable'", LOG_WARNING);
			return 'ErrorDirNotWritable';
		}

		// Check if destination file already exists
		if (!$allowoverwrite) {
			if (file_exists($file_name_osencoded)) {
				dol_syslog("Files.lib::dol_move_uploaded_file File ".$file_name." already exists. Return 'ErrorFileAlreadyExists'", LOG_WARNING);
				return 'ErrorFileAlreadyExists';
			}
		} else {	// We are allowed to erase
			if (is_dir($file_name_osencoded)) {	// If there is a directory with name of file to create
				dol_syslog("Files.lib::dol_move_uploaded_file A directory with name ".$file_name." already exists. Return 'ErrorDirWithFileNameAlreadyExists'", LOG_WARNING);
				return 'ErrorDirWithFileNameAlreadyExists';
			}
		}

		// Move file
		$return = move_uploaded_file($src_file_osencoded, $file_name_osencoded);
		if ($return) {
			dolChmod($file_name_osencoded);
			dol_syslog("Files.lib::dol_move_uploaded_file Success to move ".$src_file." to ".$file_name." - Umask=" . getDolGlobalString('MAIN_UMASK'), LOG_DEBUG);
			return $successcode; // Success
		} else {
			dol_syslog("Files.lib::dol_move_uploaded_file Failed to move ".$src_file." to ".$file_name, LOG_ERR);
			return -3; // Unknown error
		}
	}

	return $successcode; // Success
}

/**
 *  Remove a file or several files with a mask.
 *  This delete file physically but also database indexes.
 *
 *  @param	string	$file           File to delete or mask of files to delete
 *  @param  int		$disableglob    Disable usage of glob like * so function is an exact delete function that will return error if no file found
 *  @param  int		$nophperrors    Disable all PHP output errors
 *  @param	int		$nohook			Disable all hooks
 *  @param	object|null	$object			Current object in use
 *  @param	boolean	$allowdotdot	Allow to delete file path with .. inside. Never use this, it is reserved for migration purpose.
 *  @param	int		$indexdatabase	Try to remove also index entries.
 *  @param	int		$nolog			Disable log file
 *  @return boolean         		True if no error (file is deleted or if glob is used and there's nothing to delete), False if error
 *  @see dol_delete_dir()
 */
function dol_delete_file($file, $disableglob = 0, $nophperrors = 0, $nohook = 0, $object = null, $allowdotdot = false, $indexdatabase = 1, $nolog = 0)
{
	global $db, $user;
	global $hookmanager;

	if (empty($nolog)) {
		dol_syslog("dol_delete_file file=".$file." disableglob=".$disableglob." nophperrors=".$nophperrors." nohook=".$nohook);
	}

	// Security:
	// We refuse transversal using .. and pipes into filenames.
	if ((!$allowdotdot && preg_match('/\.\./', $file)) || preg_match('/[<>|]/', $file)) {
		dol_syslog("Refused to delete file ".$file, LOG_WARNING);
		return false;
	}

	$reshook = 0;
	if (empty($nohook) && !empty($hookmanager)) {
		$hookmanager->initHooks(array('fileslib'));

		$parameters = array(
			'file' => $file,
			'disableglob' => $disableglob,
			'nophperrors' => $nophperrors
		);
		$reshook = $hookmanager->executeHooks('deleteFile', $parameters, $object);
	}

	if (empty($nohook) && $reshook != 0) { // reshook = 0 to do standard actions, 1 = ok and replace, -1 = ko
		dol_syslog("reshook=".$reshook);
		if ($reshook < 0) {
			return false;
		}
		return true;
	} else {
		$file_osencoded = dol_osencode($file); // New filename encoded in OS filesystem encoding charset
		if (empty($disableglob) && !empty($file_osencoded)) {
			$ok = true;
			$globencoded = str_replace('[', '\[', $file_osencoded);
			$globencoded = str_replace(']', '\]', $globencoded);
			$listofdir = glob($globencoded);	// This scan dir for files. If file does not exists, return empty.

			if (!empty($listofdir) && is_array($listofdir)) {
				foreach ($listofdir as $filename) {
					if ($nophperrors) {
						$ok = @unlink($filename);
					} else {
						$ok = unlink($filename);
					}

					// If it fails and it is because of the missing write permission on parent dir
					if (!$ok && file_exists(dirname($filename)) && !(fileperms(dirname($filename)) & 0200)) {
						dol_syslog("Error in deletion, but parent directory exists with no permission to write, we try to change permission on parent directory and retry...", LOG_DEBUG);
						dolChmod(dirname($filename), decoct(fileperms(dirname($filename)) | 0200));
						// Now we retry deletion
						if ($nophperrors) {
							$ok = @unlink($filename);
						} else {
							$ok = unlink($filename);
						}
					}

					if ($ok) {
						if (empty($nolog)) {
							dol_syslog("Removed file ".$filename, LOG_DEBUG);
						}

						// Delete entry into ecm database
						$rel_filetodelete = preg_replace('/^'.preg_quote(DOL_DATA_ROOT, '/').'/', '', $filename);
						if (!preg_match('/(\/temp\/|\/thumbs\/|\.meta$)/', $rel_filetodelete)) {     // If not a tmp file
							if (is_object($db) && $indexdatabase) {		// $db may not be defined when lib is in a context with define('NOREQUIREDB',1)
								$rel_filetodelete = preg_replace('/^[\\/]/', '', $rel_filetodelete);
								$rel_filetodelete = preg_replace('/\.noexe$/', '', $rel_filetodelete);

								dol_syslog("Try to remove also entries in database for full relative path = ".$rel_filetodelete, LOG_DEBUG);
								include_once DOL_DOCUMENT_ROOT.'/ecm/class/ecmfiles.class.php';
								$ecmfile = new EcmFiles($db);
								$result = $ecmfile->fetch(0, '', $rel_filetodelete);
								if ($result >= 0 && $ecmfile->id > 0) {
									$result = $ecmfile->delete($user);
								}
								if ($result < 0) {
									setEventMessages($ecmfile->error, $ecmfile->errors, 'warnings');
								}
							}
						}
					} else {
						dol_syslog("Failed to remove file ".$filename, LOG_WARNING);
						// TODO Failure to remove can be because file was already removed or because of permission
						// If error because it does not exists, we should return true, and we should return false if this is a permission problem
					}
				}
			} else {
				dol_syslog("No files to delete found", LOG_DEBUG);
			}
		} else {
			$ok = false;
			if ($nophperrors) {
				$ok = @unlink($file_osencoded);
			} else {
				$ok = unlink($file_osencoded);
			}
			if ($ok) {
				if (empty($nolog)) {
					dol_syslog("Removed file ".$file_osencoded, LOG_DEBUG);
				}
			} else {
				dol_syslog("Failed to remove file ".$file_osencoded, LOG_WARNING);
			}
		}

		return $ok;
	}
}

/**
 *  Remove a directory (not recursive, so content must be empty).
 *  If directory is not empty, return false
 *
 *  @param	string	$dir            Directory to delete
 *  @param  int		$nophperrors    Disable all PHP output errors
 *  @return boolean         		True if success, false if error
 *  @see dol_delete_file() dolCopyDir()
 */
function dol_delete_dir($dir, $nophperrors = 0)
{
	// Security:
	// We refuse transversal using .. and pipes into filenames.
	if (preg_match('/\.\./', $dir) || preg_match('/[<>|]/', $dir)) {
		dol_syslog("Refused to delete dir ".$dir.' (contains invalid char sequence)', LOG_WARNING);
		return false;
	}

	$dir_osencoded = dol_osencode($dir);
	return ($nophperrors ? @rmdir($dir_osencoded) : rmdir($dir_osencoded));
}

/**
 *  Remove a directory $dir and its subdirectories (or only files and subdirectories)
 *
 *  @param	string	$dir            Dir to delete
 *  @param  int		$count          Counter to count nb of elements found to delete
 *  @param  int		$nophperrors    Disable all PHP output errors
 *  @param	int		$onlysub		Delete only files and subdir, not main directory
 *  @param  int		$countdeleted   Counter to count nb of elements found really deleted
 *  @param	int		$indexdatabase	Try to remove also index entries.
 *  @param	int		$nolog			Disable log files (too verbose when making recursive directories)
 *  @return int             		Number of files and directory we try to remove. NB really removed is returned into var by reference $countdeleted.
 */
function dol_delete_dir_recursive($dir, $count = 0, $nophperrors = 0, $onlysub = 0, &$countdeleted = 0, $indexdatabase = 1, $nolog = 0)
{
	if (empty($nolog)) {
		dol_syslog("functions.lib:dol_delete_dir_recursive ".$dir, LOG_DEBUG);
	}
	if (dol_is_dir($dir)) {
		$dir_osencoded = dol_osencode($dir);
		if ($handle = opendir("$dir_osencoded")) {
			while (false !== ($item = readdir($handle))) {
				if (!utf8_check($item)) {
					$item = mb_convert_encoding($item, 'UTF-8', 'ISO-8859-1'); // should be useless
				}

				if ($item != "." && $item != "..") {
					if (is_dir(dol_osencode("$dir/$item")) && !is_link(dol_osencode("$dir/$item"))) {
						$count = dol_delete_dir_recursive("$dir/$item", $count, $nophperrors, 0, $countdeleted, $indexdatabase, $nolog);
					} else {
						$result = dol_delete_file("$dir/$item", 1, $nophperrors, 0, null, false, $indexdatabase, $nolog);
						$count++;
						if ($result) {
							$countdeleted++;
						}
						//else print 'Error on '.$item."\n";
					}
				}
			}
			closedir($handle);

			// Delete also the main directory
			if (empty($onlysub)) {
				$result = dol_delete_dir($dir, $nophperrors);
				$count++;
				if ($result) {
					$countdeleted++;
				}
				//else print 'Error on '.$dir."\n";
			}
		}
	}

	return $count;
}


/**
 *  Delete all preview files linked to object instance.
 *  Note that preview image of PDF files is generated when required, by dol_banner_tab() for example.
 *
 *  @param	object	$object		Object to clean
 *  @return	int					0 if error, 1 if OK
 *  @see dol_convert_file()
 */
function dol_delete_preview($object)
{
	global $langs, $conf;

	// Define parent dir of elements
	$element = $object->element;

	if ($object->element == 'order_supplier') {
		$dir = $conf->fournisseur->commande->dir_output;
	} elseif ($object->element == 'invoice_supplier') {
		$dir = $conf->fournisseur->facture->dir_output;
	} elseif ($object->element == 'project') {
		$dir = $conf->project->dir_output;
	} elseif ($object->element == 'shipping') {
		$dir = $conf->expedition->dir_output.'/sending';
	} elseif ($object->element == 'delivery') {
		$dir = $conf->expedition->dir_output.'/receipt';
	} elseif ($object->element == 'fichinter') {
		$dir = $conf->ficheinter->dir_output;
	} else {
		$dir = empty($conf->$element->dir_output) ? '' : $conf->$element->dir_output;
	}

	if (empty($dir)) {
		$object->error = $langs->trans('ErrorObjectNoSupportedByFunction');
		return 0;
	}

	$refsan = dol_sanitizeFileName($object->ref);
	$dir = $dir."/".$refsan;
	$filepreviewnew = $dir."/".$refsan.".pdf_preview.png";
	$filepreviewnewbis = $dir."/".$refsan.".pdf_preview-0.png";
	$filepreviewold = $dir."/".$refsan.".pdf.png";

	// For new preview files
	if (file_exists($filepreviewnew) && is_writable($filepreviewnew)) {
		if (!dol_delete_file($filepreviewnew, 1)) {
			$object->error = $langs->trans("ErrorFailedToDeleteFile", $filepreviewnew);
			return 0;
		}
	}
	if (file_exists($filepreviewnewbis) && is_writable($filepreviewnewbis)) {
		if (!dol_delete_file($filepreviewnewbis, 1)) {
			$object->error = $langs->trans("ErrorFailedToDeleteFile", $filepreviewnewbis);
			return 0;
		}
	}
	// For old preview files
	if (file_exists($filepreviewold) && is_writable($filepreviewold)) {
		if (!dol_delete_file($filepreviewold, 1)) {
			$object->error = $langs->trans("ErrorFailedToDeleteFile", $filepreviewold);
			return 0;
		}
	} else {
		$multiple = $filepreviewold.".";
		for ($i = 0; $i < 20; $i++) {
			$preview = $multiple.$i;

			if (file_exists($preview) && is_writable($preview)) {
				if (!dol_delete_file($preview, 1)) {
					$object->error = $langs->trans("ErrorFailedToOpenFile", $preview);
					return 0;
				}
			}
		}
	}

	return 1;
}

/**
 *	Create a meta file with document file into same directory.
 *	This make "grep" search possible.
 *  This feature to generate the meta file is enabled only if option MAIN_DOC_CREATE_METAFILE is set.
 *
 *	@param	CommonObject	$object		Object
 *	@return	int							0 if do nothing, >0 if we update meta file too, <0 if KO
 */
function dol_meta_create($object)
{
	global $conf;

	// Create meta file
	if (!getDolGlobalString('MAIN_DOC_CREATE_METAFILE')) {
		return 0; // By default, no metafile.
	}

	// Define parent dir of elements
	$element = $object->element;

	if ($object->element == 'order_supplier') {
		$dir = $conf->fournisseur->dir_output.'/commande';
	} elseif ($object->element == 'invoice_supplier') {
		$dir = $conf->fournisseur->dir_output.'/facture';
	} elseif ($object->element == 'project') {
		$dir = $conf->project->dir_output;
	} elseif ($object->element == 'shipping') {
		$dir = $conf->expedition->dir_output.'/sending';
	} elseif ($object->element == 'delivery') {
		$dir = $conf->expedition->dir_output.'/receipt';
	} elseif ($object->element == 'fichinter') {
		$dir = $conf->ficheinter->dir_output;
	} else {
		$dir = empty($conf->$element->dir_output) ? '' : $conf->$element->dir_output;
	}

	if ($dir) {
		$object->fetch_thirdparty();

		$objectref = dol_sanitizeFileName($object->ref);
		$dir = $dir."/".$objectref;
		$file = $dir."/".$objectref.".meta";

		if (!is_dir($dir)) {
			dol_mkdir($dir);
		}

		$meta = '';
		if (is_dir($dir)) {
			if (is_countable($object->lines) && count($object->lines) > 0) {
				$nblines = count($object->lines);
			} else {
				$nblines = 0;
			}
			$client = $object->thirdparty->name." ".$object->thirdparty->address." ".$object->thirdparty->zip." ".$object->thirdparty->town;
			$meta = "REFERENCE=\"".$object->ref."\"
			DATE=\"" . dol_print_date($object->date, '')."\"
			NB_ITEMS=\"" . $nblines."\"
			CLIENT=\"" . $client."\"
			AMOUNT_EXCL_TAX=\"" . $object->total_ht."\"
			AMOUNT=\"" . $object->total_ttc."\"\n";

			for ($i = 0; $i < $nblines; $i++) {
				//Pour les articles
				$meta .= "ITEM_".$i."_QUANTITY=\"".$object->lines[$i]->qty."\"
				ITEM_" . $i."_AMOUNT_WO_TAX=\"".$object->lines[$i]->total_ht."\"
				ITEM_" . $i."_VAT=\"".$object->lines[$i]->tva_tx."\"
				ITEM_" . $i."_DESCRIPTION=\"".str_replace("\r\n", "", nl2br($object->lines[$i]->desc))."\"
				";
			}
		}

		$fp = fopen($file, "w");
		fwrite($fp, $meta);
		fclose($fp);

		dolChmod($file);

		return 1;
	} else {
		dol_syslog('FailedToDetectDirInDolMetaCreateFor'.$object->element, LOG_WARNING);
	}

	return 0;
}



/**
 * Scan a directory and init $_SESSION to manage uploaded files with list of all found files.
 * Note: Only email module seems to use this. Other feature initialize the $_SESSION doing $formmail->clear_attached_files(); $formmail->add_attached_files()
 *
 * @param	string	$pathtoscan				Path to scan
 * @param   string  $trackid                Track id (used to prefix name of session vars to avoid conflict)
 * @return	void
 */
function dol_init_file_process($pathtoscan = '', $trackid = '')
{
	$listofpaths = array();
	$listofnames = array();
	$listofmimes = array();

	if ($pathtoscan) {
		$listoffiles = dol_dir_list($pathtoscan, 'files');
		foreach ($listoffiles as $key => $val) {
			$listofpaths[] = $val['fullname'];
			$listofnames[] = $val['name'];
			$listofmimes[] = dol_mimetype($val['name']);
		}
	}
	$keytoavoidconflict = empty($trackid) ? '' : '-'.$trackid;
	$_SESSION["listofpaths".$keytoavoidconflict] = implode(';', $listofpaths);
	$_SESSION["listofnames".$keytoavoidconflict] = implode(';', $listofnames);
	$_SESSION["listofmimes".$keytoavoidconflict] = implode(';', $listofmimes);
}


/**
 * Get and save an upload file (for example after submitting a new file a mail form). Database index of file is also updated if donotupdatesession is set.
 * All information used are in db, conf, langs, user and _FILES.
 * Note: This function can be used only into a HTML page context.
 *
 * @param	string		$upload_dir			Directory where to store uploaded file (note: used to forge $destpath = $upload_dir + filename)
 * @param	int<0,1>	$allowoverwrite		1=Allow overwrite existing file
 * @param	int<-1,1>	$updatesessionordb	1=Do no edit _SESSION variable but update database index. 0=Update _SESSION and not database index. -1=Do not update SESSION neither db.
 * @param	string		$varfiles			_FILES var name
 * @param	string		$savingdocmask		Mask to use to define output filename. For example 'XXXXX-__YYYYMMDD__-__file__'
 * @param	?string		$link				Link to add (to add a link instead of a file)
 * @param   string		$trackid			Track id (used to prefix name of session vars to avoid conflict)
 * @param	int<0,1>	$generatethumbs		1=Generate also thumbs for uploaded image files
 * @param   ?Object		$object				Object used to set 'src_object_*' fields
 * @return	int                             Return integer <=0 if KO, >0 if OK
 * @see dol_remove_file_process()
 */
function dol_add_file_process($upload_dir, $allowoverwrite = 0, $updatesessionordb = 0, $varfiles = 'addedfile', $savingdocmask = '', $link = null, $trackid = '', $generatethumbs = 1, $object = null)
{
	global $db, $user, $conf, $langs;

	$res = 0;

	if (!empty($_FILES[$varfiles])) { // For view $_FILES[$varfiles]['error']
		dol_syslog('dol_add_file_process upload_dir='.$upload_dir.' allowoverwrite='.$allowoverwrite.' donotupdatesession='.$updatesessionordb.' savingdocmask='.$savingdocmask, LOG_DEBUG);
		$maxfilesinform = getDolGlobalInt("MAIN_SECURITY_MAX_ATTACHMENT_ON_FORMS", 10);
		if (is_array($_FILES[$varfiles]["name"]) && count($_FILES[$varfiles]["name"]) > $maxfilesinform) {
			$langs->load("errors"); // key must be loaded because we can't rely on loading during output, we need var substitution to be done now.
			setEventMessages($langs->trans("ErrorTooMuchFileInForm", $maxfilesinform), null, "errors");
			return -1;
		}
		$result = dol_mkdir($upload_dir);
		//      var_dump($result);exit;
		if ($result >= 0) {
			$TFile = $_FILES[$varfiles];
			// Convert value of $TFile
			if (!is_array($TFile['name'])) {
				foreach ($TFile as $key => &$val) {
					$val = array($val);
				}
			}

			$nbfile = count($TFile['name']);
			$nbok = 0;
			for ($i = 0; $i < $nbfile; $i++) {
				if (empty($TFile['name'][$i])) {
					continue; // For example, when submitting a form with no file name
				}

				// Define $destfull (path to file including filename) and $destfile (only filename)
				$destfile = trim($TFile['name'][$i]);
				$destfull = $upload_dir."/".$destfile;
				$destfilewithoutext = preg_replace('/\.[^\.]+$/', '', $destfile);

				if ($savingdocmask && strpos($savingdocmask, $destfilewithoutext) !== 0) {
					$destfile = trim(preg_replace('/__file__/', $TFile['name'][$i], $savingdocmask));
					$destfull = $upload_dir."/".$destfile;
				}

				$filenameto = basename($destfile);
				if (preg_match('/^\./', $filenameto)) {
					$langs->load("errors"); // key must be loaded because we can't rely on loading during output, we need var substitution to be done now.
					setEventMessages($langs->trans("ErrorFilenameCantStartWithDot", $filenameto), null, 'errors');
					break;
				}
				// dol_sanitizeFileName the file name and lowercase extension
				$info = pathinfo($destfull);
				$destfull = $info['dirname'].'/'.dol_sanitizeFileName($info['filename'].($info['extension'] != '' ? ('.'.strtolower($info['extension'])) : ''));
				$info = pathinfo($destfile);
				$destfile = dol_sanitizeFileName($info['filename'].($info['extension'] != '' ? ('.'.strtolower($info['extension'])) : ''));

				// We apply dol_string_nohtmltag also to clean file names (this remove duplicate spaces) because
				// this function is also applied when we rename and when we make try to download file (by the GETPOST(filename, 'alphanohtml') call).
				$destfile = dol_string_nohtmltag($destfile);
				$destfull = dol_string_nohtmltag($destfull);

				// Check that filename is not the one of a reserved allowed CLI command
				global $dolibarr_main_restrict_os_commands;
				if (!empty($dolibarr_main_restrict_os_commands)) {
					$arrayofallowedcommand = explode(',', $dolibarr_main_restrict_os_commands);
					$arrayofallowedcommand = array_map('trim', $arrayofallowedcommand);
					if (in_array($destfile, $arrayofallowedcommand)) {
						$langs->load("errors"); // key must be loaded because we can't rely on loading during output, we need var substitution to be done now.
						setEventMessages($langs->trans("ErrorFilenameReserved", $destfile), null, 'errors');
						return -1;
					}
				}

				// Move file from temp directory to final directory. A .noexe may also be appended on file name.
				$resupload = dol_move_uploaded_file($TFile['tmp_name'][$i], $destfull, $allowoverwrite, 0, $TFile['error'][$i], 0, $varfiles, $upload_dir);

				if (is_numeric($resupload) && $resupload > 0) {   // $resupload can be 'ErrorFileAlreadyExists'
					include_once DOL_DOCUMENT_ROOT.'/core/lib/images.lib.php';

					$tmparraysize = getDefaultImageSizes();
					$maxwidthsmall = $tmparraysize['maxwidthsmall'];
					$maxheightsmall = $tmparraysize['maxheightsmall'];
					$maxwidthmini = $tmparraysize['maxwidthmini'];
					$maxheightmini = $tmparraysize['maxheightmini'];
					//$quality = $tmparraysize['quality'];
					$quality = 50;	// For thumbs, we force quality to 50

					// Generate thumbs.
					if ($generatethumbs) {
						if (image_format_supported($destfull) == 1) {
							// Create thumbs
							// We can't use $object->addThumbs here because there is no $object known

							// Used on logon for example
							$imgThumbSmall = vignette($destfull, $maxwidthsmall, $maxheightsmall, '_small', $quality, "thumbs");
							// Create mini thumbs for image (Ratio is near 16/9)
							// Used on menu or for setup page for example
							$imgThumbMini = vignette($destfull, $maxwidthmini, $maxheightmini, '_mini', $quality, "thumbs");
						}
					}

					// Update session
					if (empty($updatesessionordb)) {
						include_once DOL_DOCUMENT_ROOT.'/core/class/html.formmail.class.php';
						$formmail = new FormMail($db);
						$formmail->trackid = $trackid;
						$formmail->add_attached_files($destfull, $destfile, $TFile['type'][$i]);
					}

					// Update index table of files (llx_ecm_files)
					if ($updatesessionordb == 1) {
						$sharefile = 0;
						if ($TFile['type'][$i] == 'application/pdf' && strpos($_SERVER["REQUEST_URI"], 'product') !== false && getDolGlobalString('PRODUCT_ALLOW_EXTERNAL_DOWNLOAD')) {
							$sharefile = 1;
						}
						$result = addFileIntoDatabaseIndex($upload_dir, basename($destfile).($resupload == 2 ? '.noexe' : ''), $TFile['name'][$i], 'uploaded', $sharefile, $object);
						if ($result < 0) {
							if ($allowoverwrite) {
								// Do not show error message. We can have an error due to DB_ERROR_RECORD_ALREADY_EXISTS
							} else {
								setEventMessages('WarningFailedToAddFileIntoDatabaseIndex', null, 'warnings');
							}
						}
					}

					$nbok++;
				} else {
					$langs->load("errors");
					if (is_numeric($resupload) && $resupload < 0) {	// Unknown error
						setEventMessages($langs->trans("ErrorFileNotUploaded"), null, 'errors');
					} elseif (preg_match('/ErrorFileIsInfectedWithAVirus/', $resupload)) {	// Files infected by a virus
						if (preg_match('/File is a PDF with javascript inside/', $resupload)) {
							setEventMessages($langs->trans("ErrorFileIsAnInfectedPDFWithJSInside"), null, 'errors');
						} else {
							setEventMessages($langs->trans("ErrorFileIsInfectedWithAVirus"), null, 'errors');
						}
					} else { // Known error
						setEventMessages($langs->trans($resupload), null, 'errors');
					}
				}
			}
			if ($nbok > 0) {
				$res = 1;
				setEventMessages($langs->trans("FileTransferComplete"), null, 'mesgs');
			}
		} else {
			setEventMessages($langs->trans("ErrorFailedToCreateDir", $upload_dir), null, 'errors');
		}
	} elseif ($link) {
		require_once DOL_DOCUMENT_ROOT.'/core/class/link.class.php';
		$linkObject = new Link($db);
		$linkObject->entity = $conf->entity;
		$linkObject->url = $link;
		$linkObject->objecttype = GETPOST('objecttype', 'alpha');
		$linkObject->objectid = GETPOSTINT('objectid');
		$linkObject->label = GETPOST('label', 'alpha');
		$res = $linkObject->create($user);

		if ($res > 0) {
			setEventMessages($langs->trans("LinkComplete"), null, 'mesgs');
		} else {
			setEventMessages($langs->trans("ErrorFileNotLinked"), null, 'errors');
		}
	} else {
		$langs->load("errors");
		setEventMessages($langs->trans("ErrorFieldRequired", $langs->transnoentities("File")), null, 'errors');
	}

	return $res;
}


/**
 * Remove an uploaded file (for example after submitting a new file a mail form).
 * All information used are in db, conf, langs, user and _FILES.
 *
 * @param	int		$filenb					File nb to delete
 * @param	int		$donotupdatesession		-1 or 1 = Do not update _SESSION variable
 * @param   int		$donotdeletefile        1=Do not delete physically file
 * @param   string  $trackid                Track id (used to prefix name of session vars to avoid conflict)
 * @return	void
 * @see dol_add_file_process()
 */
function dol_remove_file_process($filenb, $donotupdatesession = 0, $donotdeletefile = 1, $trackid = '')
{
	global $db, $user, $conf, $langs, $_FILES;

	$keytodelete = $filenb;
	$keytodelete--;

	$listofpaths = array();
	$listofnames = array();
	$listofmimes = array();
	$keytoavoidconflict = empty($trackid) ? '' : '-'.$trackid;
	if (!empty($_SESSION["listofpaths".$keytoavoidconflict])) {
		$listofpaths = explode(';', $_SESSION["listofpaths".$keytoavoidconflict]);
	}
	if (!empty($_SESSION["listofnames".$keytoavoidconflict])) {
		$listofnames = explode(';', $_SESSION["listofnames".$keytoavoidconflict]);
	}
	if (!empty($_SESSION["listofmimes".$keytoavoidconflict])) {
		$listofmimes = explode(';', $_SESSION["listofmimes".$keytoavoidconflict]);
	}

	if ($keytodelete >= 0) {
		$pathtodelete = $listofpaths[$keytodelete];
		$filetodelete = $listofnames[$keytodelete];
		if (empty($donotdeletefile)) {
			$result = dol_delete_file($pathtodelete, 1); // The delete of ecm database is inside the function dol_delete_file
		} else {
			$result = 0;
		}
		if ($result >= 0) {
			if (empty($donotdeletefile)) {
				$langs->load("other");
				setEventMessages($langs->trans("FileWasRemoved", $filetodelete), null, 'mesgs');
			}
			if (empty($donotupdatesession)) {
				include_once DOL_DOCUMENT_ROOT.'/core/class/html.formmail.class.php';
				$formmail = new FormMail($db);
				$formmail->trackid = $trackid;
				$formmail->remove_attached_files($keytodelete);
			}
		}
	}
}


/**
 *  Add a file into database index.
 *  Called by dol_add_file_process when uploading a file and on other cases.
 *  See also commonGenerateDocument that also add/update database index when a file is generated.
 *
 *  @param      string	$dir			Directory name (full real path without ending /)
 *  @param		string	$file			File name (May end with '.noexe')
 *  @param		string	$fullpathorig	Full path of origin for file (can be '')
 *  @param		string	$mode			How file was created ('uploaded', 'generated', ...)
 *  @param		int		$setsharekey	Set also the share key
 *  @param      Object  $object         Object used to set 'src_object_*' fields
 *	@return		int						Return integer <0 if KO, 0 if nothing done, >0 if OK
 */
function addFileIntoDatabaseIndex($dir, $file, $fullpathorig = '', $mode = 'uploaded', $setsharekey = 0, $object = null)
{
	global $db, $user, $conf;

	$result = 0;

	$rel_dir = preg_replace('/^'.preg_quote(DOL_DATA_ROOT, '/').'/', '', $dir);

	if (!preg_match('/[\\/]temp[\\/]|[\\/]thumbs|\.meta$/', $rel_dir)) {     // If not a tmp dir
		$filename = basename(preg_replace('/\.noexe$/', '', $file));
		$rel_dir = preg_replace('/[\\/]$/', '', $rel_dir);
		$rel_dir = preg_replace('/^[\\/]/', '', $rel_dir);

		include_once DOL_DOCUMENT_ROOT.'/ecm/class/ecmfiles.class.php';
		$ecmfile = new EcmFiles($db);
		$ecmfile->filepath = $rel_dir;
		$ecmfile->filename = $filename;
		$ecmfile->label = md5_file(dol_osencode($dir.'/'.$file)); // MD5 of file content
		$ecmfile->fullpath_orig = $fullpathorig;
		$ecmfile->gen_or_uploaded = $mode;
		$ecmfile->description = ''; // indexed content
		$ecmfile->keywords = ''; // keyword content

		if (is_object($object) && $object->id > 0) {
			$ecmfile->src_object_id = $object->id;
			if (isset($object->table_element)) {
				$ecmfile->src_object_type = $object->table_element;
			} else {
				dol_syslog('Error: object ' . get_class($object) . ' has no table_element attribute.');
				return -1;
			}
			if (isset($object->src_object_description)) {
				$ecmfile->description = $object->src_object_description;
			}
			if (isset($object->src_object_keywords)) {
				$ecmfile->keywords = $object->src_object_keywords;
			}
		}

		if (getDolGlobalString('MAIN_FORCE_SHARING_ON_ANY_UPLOADED_FILE')) {
			$setsharekey = 1;
		}

		if ($setsharekey) {
			require_once DOL_DOCUMENT_ROOT.'/core/lib/security2.lib.php';
			$ecmfile->share = getRandomPassword(true);
		}

		// Use a convertisser Doc to Text
		$useFullTextIndexation = getDolGlobalString('MAIN_USE_FULL_TEXT_INDEXATION');
		//$useFullTextIndexation = 1;
		if ($useFullTextIndexation) {
			$ecmfile->filepath = $rel_dir;
			$ecmfile->filename = $filename;

			$filetoprocess = $dir.'/'.$ecmfile->filename;

			$textforfulltextindex = '';
			$keywords = '';
			if (preg_match('/\.pdf/i', $filename)) {
				// TODO Move this into external submodule files

				// TODO Develop a native PHP parser using sample code in https://github.com/adeel/php-pdf-parser

				include_once DOL_DOCUMENT_ROOT.'/core/class/utils.class.php';
				$utils = new Utils($db);
				$outputfile = $conf->admin->dir_temp.'/tmppdttotext.'.$user->id.'.out'; // File used with popen method

				// We also exclude '/temp/' dir and 'documents/admin/documents'
				// We make escapement here and call executeCLI without escapement because we don't want to have the '*.log' escaped.
				$cmd = getDolGlobalString('MAIN_USE_FULL_TEXT_INDEXATION_PDFTOTEXT', 'pdftotext')." -htmlmeta '".escapeshellcmd($filetoprocess)."' - ";
				$result = $utils->executeCLI($cmd, $outputfile, 0, null, 1);

				if (!$result['error']) {
					$txt = $result['output'];
					$matches = array();
					if (preg_match('/<meta name="Keywords" content="([^\/]+)"\s*\/>/i', $txt, $matches)) {
						$keywords = $matches[1];
					}
					if (preg_match('/<pre>(.*)<\/pre>/si', $txt, $matches)) {
						$textforfulltextindex = dol_string_nospecial($matches[1]);
					}
				}
			}

			$ecmfile->description = $textforfulltextindex;
			$ecmfile->keywords = $keywords;
		}

		$result = $ecmfile->create($user);
		if ($result < 0) {
			dol_syslog($ecmfile->error);
		}
	}

	return $result;
}

/**
 *  Delete files into database index using search criteria.
 *
 *  @param      string	$dir			Directory name (full real path without ending /)
 *  @param		string	$file			File name
 *  @param		string	$mode			How file was created ('uploaded', 'generated', ...)
 *	@return		int						Return integer <0 if KO, 0 if nothing done, >0 if OK
 */
function deleteFilesIntoDatabaseIndex($dir, $file, $mode = 'uploaded')
{
	global $conf, $db, $user;

	$error = 0;

	if (empty($dir)) {
		dol_syslog("deleteFilesIntoDatabaseIndex: dir parameter can't be empty", LOG_ERR);
		return -1;
	}

	$db->begin();

	$rel_dir = preg_replace('/^'.preg_quote(DOL_DATA_ROOT, '/').'/', '', $dir);

	$filename = basename($file);
	$rel_dir = preg_replace('/[\\/]$/', '', $rel_dir);
	$rel_dir = preg_replace('/^[\\/]/', '', $rel_dir);

	if (!$error) {
		$sql = 'DELETE FROM '.MAIN_DB_PREFIX.'ecm_files';
		$sql .= ' WHERE entity = '.$conf->entity;
		$sql .= " AND filepath = '".$db->escape($rel_dir)."'";
		if ($file) {
			$sql .= " AND filename = '".$db->escape($file)."'";
		}
		if ($mode) {
			$sql .= " AND gen_or_uploaded = '".$db->escape($mode)."'";
		}

		$resql = $db->query($sql);
		if (!$resql) {
			$error++;
			dol_syslog(__FUNCTION__.' '.$db->lasterror(), LOG_ERR);
		}
	}

	// Commit or rollback
	if ($error) {
		$db->rollback();
		return -1 * $error;
	} else {
		$db->commit();
		return 1;
	}
}


/**
 * 	Convert an image file or a PDF into another image format.
 *  This need Imagick php extension. You can use dol_imageResizeOrCrop() for a function that need GD.
 *
 *  @param	string	$fileinput  Input file name
 *  @param  string	$ext        Format of target file (It is also extension added to file if fileoutput is not provided).
 *  @param	string	$fileoutput	Output filename
 *  @param  string  $page       Page number if we convert a PDF into png
 *  @return	int					Return integer <0 if KO, 0=Nothing done, >0 if OK
 *  @see dol_imageResizeOrCrop()
 */
function dol_convert_file($fileinput, $ext = 'png', $fileoutput = '', $page = '')
{
	if (class_exists('Imagick')) {
		$image = new Imagick();
		try {
			$filetoconvert = $fileinput.(($page != '') ? '['.$page.']' : '');
			//var_dump($filetoconvert);
			$ret = $image->readImage($filetoconvert);
		} catch (Exception $e) {
			$ext = pathinfo($fileinput, PATHINFO_EXTENSION);
			dol_syslog("Failed to read image using Imagick (Try to install package 'apt-get install php-imagick ghostscript' and check there is no policy to disable ".$ext." conversion in /etc/ImageMagick*/policy.xml): ".$e->getMessage(), LOG_WARNING);
			return 0;
		}
		if ($ret) {
			$ret = $image->setImageFormat($ext);
			if ($ret) {
				if (empty($fileoutput)) {
					$fileoutput = $fileinput.".".$ext;
				}

				$count = $image->getNumberImages();

				if (!dol_is_file($fileoutput) || is_writable($fileoutput)) {
					try {
						$ret = $image->writeImages($fileoutput, true);
					} catch (Exception $e) {
						dol_syslog($e->getMessage(), LOG_WARNING);
					}
				} else {
					dol_syslog("Warning: Failed to write cache preview file '.$fileoutput.'. Check permission on file/dir", LOG_ERR);
				}
				if ($ret) {
					return $count;
				} else {
					return -3;
				}
			} else {
				return -2;
			}
		} else {
			return -1;
		}
	} else {
		return 0;
	}
}


/**
 * Compress a file.
 * An error string may be returned into parameters.
 *
 * @param 	string	$inputfile		Source file name
 * @param 	string	$outputfile		Target file name
 * @param 	string	$mode			'gz' or 'bz' or 'zip'
 * @param	string	$errorstring	Error string
 * @return	int						Return integer <0 if KO, >0 if OK
 * @see dol_uncompress(), dol_compress_dir()
 */
function dol_compress_file($inputfile, $outputfile, $mode = "gz", &$errorstring = null)
{
	$foundhandler = 0;
	//var_dump(basename($inputfile)); exit;

	try {
		dol_syslog("dol_compress_file mode=".$mode." inputfile=".$inputfile." outputfile=".$outputfile);

		$data = implode("", file(dol_osencode($inputfile)));
		$compressdata = null;
		if ($mode == 'gz' && function_exists('gzencode')) {
			$foundhandler = 1;
			$compressdata = gzencode($data, 9);
		} elseif ($mode == 'bz' && function_exists('bzcompress')) {
			$foundhandler = 1;
			$compressdata = bzcompress($data, 9);
		} elseif ($mode == 'zstd' && function_exists('zstd_compress')) {
			$foundhandler = 1;
			$compressdata = zstd_compress($data, 9);
		} elseif ($mode == 'zip') {
			if (class_exists('ZipArchive') && getDolGlobalString('MAIN_USE_ZIPARCHIVE_FOR_ZIP_COMPRESS')) {
				$foundhandler = 1;

				$rootPath = realpath($inputfile);

				dol_syslog("Class ZipArchive is set so we zip using ZipArchive to zip into ".$outputfile.' rootPath='.$rootPath);
				$zip = new ZipArchive();

				if ($zip->open($outputfile, ZipArchive::CREATE) !== true) {
					$errorstring = "dol_compress_file failure - Failed to open file ".$outputfile."\n";
					dol_syslog($errorstring, LOG_ERR);

					global $errormsg;
					$errormsg = $errorstring;

					return -6;
				}

				// Create recursive directory iterator
				/** @var SplFileInfo[] $files */
				$files = new RecursiveIteratorIterator(
					new RecursiveDirectoryIterator($rootPath, FilesystemIterator::UNIX_PATHS),
					RecursiveIteratorIterator::LEAVES_ONLY
				);
				'@phan-var-force SplFileInfo[] $files';

				foreach ($files as $name => $file) {
					// Skip directories (they would be added automatically)
					if (!$file->isDir()) {
						// Get real and relative path for current file
						$filePath = $file->getPath();				// the full path with filename using the $inputdir root.
						$fileName = $file->getFilename();
						$fileFullRealPath = $file->getRealPath();	// the full path with name and transformed to use real path directory.

						//$relativePath = substr($fileFullRealPath, strlen($rootPath) + 1);
						$relativePath = substr(($filePath ? $filePath.'/' : '').$fileName, strlen($rootPath) + 1);

						// Add current file to archive
						$zip->addFile($fileFullRealPath, $relativePath);
					}
				}

				// Zip archive will be created only after closing object
				$zip->close();

				dol_syslog("dol_compress_file success - ".$zip->numFiles." files");
				return 1;
			}

			if (defined('ODTPHP_PATHTOPCLZIP')) {
				$foundhandler = 1;

				include_once ODTPHP_PATHTOPCLZIP.'/pclzip.lib.php';
				$archive = new PclZip($outputfile);

				$result = $archive->add($inputfile, PCLZIP_OPT_REMOVE_PATH, dirname($inputfile));

				if ($result === 0) {
					global $errormsg;
					$errormsg = $archive->errorInfo(true);

					if ($archive->errorCode() == PCLZIP_ERR_WRITE_OPEN_FAIL) {
						$errorstring = "PCLZIP_ERR_WRITE_OPEN_FAIL";
						dol_syslog("dol_compress_file error - archive->errorCode() = PCLZIP_ERR_WRITE_OPEN_FAIL", LOG_ERR);
						return -4;
					}

					$errorstring = "dol_compress_file error archive->errorCode = ".$archive->errorCode()." errormsg=".$errormsg;
					dol_syslog("dol_compress_file failure - ".$errormsg, LOG_ERR);
					return -3;
				} else {
					dol_syslog("dol_compress_file success - ".count($result)." files");
					return 1;
				}
			}
		}

		if ($foundhandler && is_string($compressdata)) {
			$fp = fopen($outputfile, "w");
			fwrite($fp, $compressdata);
			fclose($fp);
			return 1;
		} else {
			$errorstring = "Try to zip with format ".$mode." with no handler for this format";
			dol_syslog($errorstring, LOG_ERR);

			global $errormsg;
			$errormsg = $errorstring;
			return -2;
		}
	} catch (Exception $e) {
		global $langs, $errormsg;
		$langs->load("errors");
		$errormsg = $langs->trans("ErrorFailedToWriteInDir");

		$errorstring = "Failed to open file ".$outputfile;
		dol_syslog($errorstring, LOG_ERR);
		return -1;
	}
}

/**
 * Uncompress a file
 *
 * @param 	string 	$inputfile		File to uncompress
 * @param 	string	$outputdir		Target dir name
 * @return 	array{error?:string}	array('error'=>'Error code') or array() if no error
 * @see dol_compress_file(), dol_compress_dir()
 */
function dol_uncompress($inputfile, $outputdir)
{
	global $langs, $db;

	$fileinfo = pathinfo($inputfile);
	$fileinfo["extension"] = strtolower($fileinfo["extension"]);

	if ($fileinfo["extension"] == "zip") {
		if (defined('ODTPHP_PATHTOPCLZIP') && !getDolGlobalString('MAIN_USE_ZIPARCHIVE_FOR_ZIP_UNCOMPRESS')) {
			dol_syslog("Constant ODTPHP_PATHTOPCLZIP for pclzip library is set to ".ODTPHP_PATHTOPCLZIP.", so we use Pclzip to unzip into ".$outputdir);
			include_once ODTPHP_PATHTOPCLZIP.'/pclzip.lib.php';
			$archive = new PclZip($inputfile);

			// We create output dir manually, so it uses the correct permission (When created by the archive->extract, dir is rwx for everybody).
			dol_mkdir(dol_sanitizePathName($outputdir));

			try {
				// Extract into outputdir, but only files that match the regex '/^((?!\.\.).)*$/' that means "does not include .."
				$result = $archive->extract(PCLZIP_OPT_PATH, $outputdir, PCLZIP_OPT_BY_PREG, '/^((?!\.\.).)*$/');
			} catch (Exception $e) {
				return array('error' => $e->getMessage());
			}

			if (!is_array($result) && $result <= 0) {
				return array('error' => $archive->errorInfo(true));
			} else {
				$ok = 1;
				$errmsg = '';
				// Loop on each file to check result for unzipping file
				foreach ($result as $key => $val) {
					if ($val['status'] == 'path_creation_fail') {
						$langs->load("errors");
						$ok = 0;
						$errmsg = $langs->trans("ErrorFailToCreateDir", $val['filename']);
						break;
					}
					if ($val['status'] == 'write_protected') {
						$langs->load("errors");
						$ok = 0;
						$errmsg = $langs->trans("ErrorFailToCreateFile", $val['filename']);
						break;
					}
				}

				if ($ok) {
					return array();
				} else {
					return array('error' => $errmsg);
				}
			}
		}

		if (class_exists('ZipArchive')) {	// Must install php-zip to have it
			dol_syslog("Class ZipArchive is set so we unzip using ZipArchive to unzip into ".$outputdir);
			$zip = new ZipArchive();
			$res = $zip->open($inputfile);
			if ($res === true) {
				//$zip->extractTo($outputdir.'/');
				// We must extract one file at time so we can check that file name does not contain '..' to avoid transversal path of zip built for example using
				// python3 path_traversal_archiver.py <Created_file_name> test.zip -l 10 -p tmp/
				// with -l is the range of dot to go back in path.
				// and path_traversal_archiver.py found at https://github.com/Alamot/code-snippets/blob/master/path_traversal/path_traversal_archiver.py
				for ($i = 0; $i < $zip->numFiles; $i++) {
					if (preg_match('/\.\./', $zip->getNameIndex($i))) {
						dol_syslog("Warning: Try to unzip a file with a transversal path ".$zip->getNameIndex($i), LOG_WARNING);
						continue; // Discard the file
					}
					$zip->extractTo($outputdir.'/', array($zip->getNameIndex($i)));
				}

				$zip->close();
				return array();
			} else {
				return array('error' => 'ErrUnzipFails');
			}
		}

		return array('error' => 'ErrNoZipEngine');
	} elseif (in_array($fileinfo["extension"], array('gz', 'bz2', 'zst'))) {
		include_once DOL_DOCUMENT_ROOT."/core/class/utils.class.php";
		$utils = new Utils($db);

		dol_mkdir(dol_sanitizePathName($outputdir));
		$outputfilename = escapeshellcmd(dol_sanitizePathName($outputdir).'/'.dol_sanitizeFileName($fileinfo["filename"]));
		dol_delete_file($outputfilename.'.tmp');
		dol_delete_file($outputfilename.'.err');

		$extension = strtolower(pathinfo($fileinfo["filename"], PATHINFO_EXTENSION));
		if ($extension == "tar") {
			$cmd = 'tar -C '.escapeshellcmd(dol_sanitizePathName($outputdir)).' -xvf '.escapeshellcmd(dol_sanitizePathName($fileinfo["dirname"]).'/'.dol_sanitizeFileName($fileinfo["basename"]));

			$resarray = $utils->executeCLI($cmd, $outputfilename.'.tmp', 0, $outputfilename.'.err', 0);
			if ($resarray["result"] != 0) {
				$resarray["error"] .= file_get_contents($outputfilename.'.err');
			}
		} else {
			$program = "";
			if ($fileinfo["extension"] == "gz") {
				$program = 'gzip';
			} elseif ($fileinfo["extension"] == "bz2") {
				$program = 'bzip2';
			} elseif ($fileinfo["extension"] == "zst") {
				$program = 'zstd';
			} else {
				return array('error' => 'ErrorBadFileExtension');
			}
			$cmd = $program.' -dc '.escapeshellcmd(dol_sanitizePathName($fileinfo["dirname"]).'/'.dol_sanitizeFileName($fileinfo["basename"]));
			$cmd .= ' > '.$outputfilename;

			$resarray = $utils->executeCLI($cmd, $outputfilename.'.tmp', 0, null, 1, $outputfilename.'.err');
			if ($resarray["result"] != 0) {
				$errfilecontent = @file_get_contents($outputfilename.'.err');
				if ($errfilecontent) {
					$resarray["error"] .= " - ".$errfilecontent;
				}
			}
		}
		return $resarray["result"] != 0 ? array('error' => $resarray["error"]) : array();
	}

	return array('error' => 'ErrorBadFileExtension');
}


/**
 * Compress a directory and subdirectories into a package file.
 *
 * @param 	string	$inputdir		Source dir name
 * @param 	string	$outputfile		Target file name (output directory must exists and be writable)
 * @param 	string	$mode			'zip'
 * @param	string	$excludefiles   A regex pattern to exclude files. For example: '/\.log$|\/temp\//'
 * @param	string	$rootdirinzip	Add a root dir level in zip file
 * @param	string	$newmask		Mask for new file ('0' by default means getDolGlobalString('MAIN_UMASK')). Example: '0666'
 * @return	int						Return integer <0 if KO, >0 if OK
 * @see dol_uncompress(), dol_compress_file()
 */
function dol_compress_dir($inputdir, $outputfile, $mode = "zip", $excludefiles = '', $rootdirinzip = '', $newmask = '0')
{
	$foundhandler = 0;

	dol_syslog("Try to zip dir ".$inputdir." into ".$outputfile." mode=".$mode);

	if (!dol_is_dir(dirname($outputfile)) || !is_writable(dirname($outputfile))) {
		global $langs, $errormsg;
		$langs->load("errors");
		$errormsg = $langs->trans("ErrorFailedToWriteInDir", $outputfile);
		return -3;
	}

	try {
		if ($mode == 'gz') {
			$foundhandler = 0;
		} elseif ($mode == 'bz') {
			$foundhandler = 0;
		} elseif ($mode == 'zip') {
			/*if (defined('ODTPHP_PATHTOPCLZIP'))
			 {
			 $foundhandler=0;        // TODO implement this

			 include_once ODTPHP_PATHTOPCLZIP.'/pclzip.lib.php';
			 $archive = new PclZip($outputfile);
			 $archive->add($inputfile, PCLZIP_OPT_REMOVE_PATH, dirname($inputfile));
			 //$archive->add($inputfile);
			 return 1;
			 }
			 else*/
			//if (class_exists('ZipArchive') && !empty($conf->global->MAIN_USE_ZIPARCHIVE_FOR_ZIP_COMPRESS))

			if (class_exists('ZipArchive')) {
				$foundhandler = 1;

				// Initialize archive object
				$zip = new ZipArchive();
				$result = $zip->open($outputfile, ZipArchive::CREATE | ZipArchive::OVERWRITE);
				if ($result !== true) {
					global $langs, $errormsg;
					$langs->load("errors");
					$errormsg = $langs->trans("ErrorFailedToBuildArchive", $outputfile);
					return -4;
				}

				// Create recursive directory iterator
				// This does not return symbolic links
				/** @var SplFileInfo[] $files */
				$files = new RecursiveIteratorIterator(
					new RecursiveDirectoryIterator($inputdir, FilesystemIterator::UNIX_PATHS),
					RecursiveIteratorIterator::LEAVES_ONLY
				);
				'@phan-var-force SplFileInfo[] $files';

				//var_dump($inputdir);
				foreach ($files as $name => $file) {
					// Skip directories (they would be added automatically)
					if (!$file->isDir()) {
						// Get real and relative path for current file
						$filePath = $file->getPath();				// the full path with filename using the $inputdir root.
						$fileName = $file->getFilename();
						$fileFullRealPath = $file->getRealPath();	// the full path with name and transformed to use real path directory.

						//$relativePath = ($rootdirinzip ? $rootdirinzip.'/' : '').substr($fileFullRealPath, strlen($inputdir) + 1);
						$relativePath = ($rootdirinzip ? $rootdirinzip.'/' : '').substr(($filePath ? $filePath.'/' : '').$fileName, strlen($inputdir) + 1);

						//var_dump($filePath);var_dump($fileFullRealPath);var_dump($relativePath);
						if (empty($excludefiles) || !preg_match($excludefiles, $fileFullRealPath)) {
							// Add current file to archive
							$zip->addFile($fileFullRealPath, $relativePath);
						}
					}
				}

				// Zip archive will be created only after closing object
				$zip->close();

				if (empty($newmask) && getDolGlobalString('MAIN_UMASK')) {
					$newmask = getDolGlobalString('MAIN_UMASK');
				}
				if (empty($newmask)) {	// This should no happen
					dol_syslog("Warning: dol_copy called with empty value for newmask and no default value defined", LOG_WARNING);
					$newmask = '0664';
				}

				dolChmod($outputfile, $newmask);

				return 1;
			}
		}

		if (!$foundhandler) {
			dol_syslog("Try to zip with format ".$mode." with no handler for this format", LOG_ERR);
			return -2;
		} else {
			return 0;
		}
	} catch (Exception $e) {
		global $langs, $errormsg;
		$langs->load("errors");
		dol_syslog("Failed to open file ".$outputfile, LOG_ERR);
		dol_syslog($e->getMessage(), LOG_ERR);
		$errormsg = $langs->trans("ErrorFailedToBuildArchive", $outputfile).' - '.$e->getMessage();
		return -1;
	}
}



/**
 * Return file(s) into a directory (by default most recent)
 *
 * @param 	string		$dir			Directory to scan
 * @param	string		$regexfilter	Regex filter to restrict list. This regex value must be escaped for '/', since this char is used for preg_match function
 * @param	string[]	$excludefilter  Array of Regex for exclude filter (example: array('(\.meta|_preview.*\.png)$','^\.')). This regex value must be escaped for '/', since this char is used for preg_match function
 * @param	int<0,1>	$nohook			Disable all hooks
 * @param	int<0,3>	$mode			0=Return array minimum keys loaded (faster), 1=Force all keys like date and size to be loaded (slower), 2=Force load of date only, 3=Force load of size only
 * @return	null|array{name:string,path:string,level1name:string,relativename:string,fullname:string,date:string,size:int,perm:int,type:string}	null if none or Array with properties (full path, date, ...) of the most recent file
 */
function dol_most_recent_file($dir, $regexfilter = '', $excludefilter = array('(\.meta|_preview.*\.png)$', '^\.'), $nohook = 0, $mode = 0)
{
	global $conf;
	$tmparray = dol_dir_list($dir, 'files', 0, $regexfilter, $excludefilter, 'date', SORT_DESC, $mode, $nohook);
<<<<<<< HEAD
	//return isset($tmparray[0])?$tmparray[0]:null;
	if (!empty($conf->global->MAIN_EMAIL_ATTACH_ALL_FILES)) {
		return isset($tmparray)?$tmparray:null;
	} else {
		return isset($tmparray[0])?$tmparray[0]:null;
	}
=======
	return isset($tmparray[0]) ? $tmparray[0] : null;
>>>>>>> 235d23a2
}

/**
 * Security check when accessing to a document (used by document.php, viewimage.php and webservices to get documents).
 * TODO Replace code that set $accessallowed by a call to restrictedArea()
 *
 * @param	string		$modulepart			Module of document ('module', 'module_user_temp', 'module_user' or 'module_temp'). Example: 'medias', 'invoice', 'logs', 'tax-vat', ...
 * @param	string		$original_file		Relative path with filename, relative to modulepart.
 * @param	int 		$entity				Restrict onto entity (0=no restriction)
 * @param  	User|null	$fuser				User object (forced)
 * @param	string		$refname			Ref of object to check permission for external users (autodetect if not provided by taking the dirname of $original_file) or for hierarchy
 * @param   string  	$mode               Check permission for 'read' or 'write'
 * @return	mixed							Array with access information : 'accessallowed' & 'sqlprotectagainstexternals' & 'original_file' (as a full path name)
 * @see restrictedArea()
 */
function dol_check_secure_access_document($modulepart, $original_file, $entity, $fuser = null, $refname = '', $mode = 'read')
{
	global $conf, $db, $user, $hookmanager;
	global $dolibarr_main_data_root, $dolibarr_main_document_root_alt;
	global $object;

	if (!is_object($fuser)) {
		$fuser = $user;
	}

	if (empty($modulepart)) {
		return 'ErrorBadParameter';
	}
	if (empty($entity)) {
		if (!isModEnabled('multicompany')) {
			$entity = 1;
		} else {
			$entity = 0;
		}
	}
	// Fix modulepart for backward compatibility
	if ($modulepart == 'facture') {
		$modulepart = 'invoice';
	} elseif ($modulepart == 'users') {
		$modulepart = 'user';
	} elseif ($modulepart == 'tva') {
		$modulepart = 'tax-vat';
	} elseif ($modulepart == 'expedition' && strpos($original_file, 'receipt/') === 0) {
		// Fix modulepart delivery
		$modulepart = 'delivery';
	}

	//print 'dol_check_secure_access_document modulepart='.$modulepart.' original_file='.$original_file.' entity='.$entity;
	dol_syslog('dol_check_secure_access_document modulepart='.$modulepart.' original_file='.$original_file.' entity='.$entity);

	// We define $accessallowed and $sqlprotectagainstexternals
	$accessallowed = 0;
	$sqlprotectagainstexternals = '';
	$ret = array();

	// Find the subdirectory name as the reference. For example original_file='10/myfile.pdf' -> refname='10'
	if (empty($refname)) {
		$refname = basename(dirname($original_file)."/");
		if ($refname == 'thumbs' || $refname == 'temp') {
			// If we get the thumbs directory, we must go one step higher. For example original_file='10/thumbs/myfile_small.jpg' -> refname='10'
			$refname = basename(dirname(dirname($original_file))."/");
		}
	}

	// Define possible keys to use for permission check
	$lire = 'lire';
	$read = 'read';
	$download = 'download';
	if ($mode == 'write') {
		$lire = 'creer';
		$read = 'write';
		$download = 'upload';
	}

	// Wrapping for miscellaneous medias files
	if ($modulepart == 'common') {
		// Wrapping for some images
		$accessallowed = 1;
		$original_file = DOL_DOCUMENT_ROOT.'/public/theme/common/'.$original_file;
	} elseif ($modulepart == 'medias' && !empty($dolibarr_main_data_root)) {
		if (empty($entity) || empty($conf->medias->multidir_output[$entity])) {
			return array('accessallowed' => 0, 'error' => 'Value entity must be provided');
		}
		$accessallowed = 1;
		$original_file = $conf->medias->multidir_output[$entity].'/'.$original_file;
	} elseif ($modulepart == 'logs' && !empty($dolibarr_main_data_root)) {
		// Wrapping for *.log files, like when used with url http://.../document.php?modulepart=logs&file=dolibarr.log
		$accessallowed = ($user->admin && basename($original_file) == $original_file && preg_match('/^dolibarr.*\.(log|json)$/', basename($original_file)));
		$original_file = $dolibarr_main_data_root.'/'.$original_file;
	} elseif ($modulepart == 'doctemplates' && !empty($dolibarr_main_data_root)) {
		// Wrapping for doctemplates
		$accessallowed = $user->admin;
		$original_file = $dolibarr_main_data_root.'/doctemplates/'.$original_file;
	} elseif ($modulepart == 'doctemplateswebsite' && !empty($dolibarr_main_data_root)) {
		// Wrapping for doctemplates of websites
		$accessallowed = ($fuser->hasRight('website', 'write') && preg_match('/\.jpg$/i', basename($original_file)));
		$original_file = $dolibarr_main_data_root.'/doctemplates/websites/'.$original_file;
	} elseif ($modulepart == 'packages' && !empty($dolibarr_main_data_root)) {	// To download zip of modules
		// Wrapping for *.zip package files, like when used with url http://.../document.php?modulepart=packages&file=module_myfile.zip
		// Dir for custom dirs
		$tmp = explode(',', $dolibarr_main_document_root_alt);
		$dirins = $tmp[0];

		$accessallowed = ($user->admin && preg_match('/^module_.*\.zip$/', basename($original_file)));
		$original_file = $dirins.'/'.$original_file;
	} elseif ($modulepart == 'mycompany' && !empty($conf->mycompany->dir_output)) {
		// Wrapping for some images
		$accessallowed = 1;
		$original_file = $conf->mycompany->dir_output.'/'.$original_file;
	} elseif ($modulepart == 'userphoto' && !empty($conf->user->dir_output)) {
		// Wrapping for users photos (user photos are allowed to any connected users)
		$accessallowed = 0;
		if (preg_match('/^\d+\/photos\//', $original_file)) {
			$accessallowed = 1;
		}
		$original_file = $conf->user->dir_output.'/'.$original_file;
	} elseif ($modulepart == 'userphotopublic' && !empty($conf->user->dir_output)) {
		// Wrapping for users photos that were set to public (for virtual credit card) by their owner (public user photos can be read
		// with the public link and securekey)
		$accessok = false;
		$reg = array();
		if (preg_match('/^(\d+)\/photos\//', $original_file, $reg)) {
			if ($reg[1]) {
				$tmpobject = new User($db);
				$tmpobject->fetch($reg[1], '', '', 1);
				if (getDolUserInt('USER_ENABLE_PUBLIC', 0, $tmpobject)) {
					$securekey = GETPOST('securekey', 'alpha', 1);
					// Security check
					global $dolibarr_main_cookie_cryptkey, $dolibarr_main_instance_unique_id;
					$valuetouse = $dolibarr_main_instance_unique_id ? $dolibarr_main_instance_unique_id : $dolibarr_main_cookie_cryptkey; // Use $dolibarr_main_instance_unique_id first then $dolibarr_main_cookie_cryptkey
					$encodedsecurekey = dol_hash($valuetouse.'uservirtualcard'.$tmpobject->id.'-'.$tmpobject->login, 'md5');
					if ($encodedsecurekey == $securekey) {
						$accessok = true;
					}
				}
			}
		}
		if ($accessok) {
			$accessallowed = 1;
		}
		$original_file = $conf->user->dir_output.'/'.$original_file;
	} elseif (($modulepart == 'companylogo') && !empty($conf->mycompany->dir_output)) {
		// Wrapping for company logos (company logos are allowed to anyboby, they are public)
		$accessallowed = 1;
		$original_file = $conf->mycompany->dir_output.'/logos/'.$original_file;
	} elseif ($modulepart == 'memberphoto' && !empty($conf->member->dir_output)) {
		// Wrapping for members photos
		$accessallowed = 0;
		if (preg_match('/^\d+\/photos\//', $original_file)) {
			$accessallowed = 1;
		}
		$original_file = $conf->member->dir_output.'/'.$original_file;
	} elseif ($modulepart == 'apercufacture' && !empty($conf->invoice->multidir_output[$entity])) {
		// Wrapping for invoices (user need permission to read invoices)
		if ($fuser->hasRight('facture', $lire)) {
			$accessallowed = 1;
		}
		$original_file = $conf->invoice->multidir_output[$entity].'/'.$original_file;
	} elseif ($modulepart == 'apercupropal' && !empty($conf->propal->multidir_output[$entity])) {
		// Wrapping pour les apercu propal
		if ($fuser->hasRight('propal', $lire)) {
			$accessallowed = 1;
		}
		$original_file = $conf->propal->multidir_output[$entity].'/'.$original_file;
	} elseif ($modulepart == 'apercucommande' && !empty($conf->order->multidir_output[$entity])) {
		// Wrapping pour les apercu commande
		if ($fuser->hasRight('commande', $lire)) {
			$accessallowed = 1;
		}
		$original_file = $conf->order->multidir_output[$entity].'/'.$original_file;
	} elseif (($modulepart == 'apercufichinter' || $modulepart == 'apercuficheinter') && !empty($conf->ficheinter->dir_output)) {
		// Wrapping pour les apercu intervention
		if ($fuser->hasRight('ficheinter', $lire)) {
			$accessallowed = 1;
		}
		$original_file = $conf->ficheinter->dir_output.'/'.$original_file;
	} elseif (($modulepart == 'apercucontract') && !empty($conf->contract->multidir_output[$entity])) {
		// Wrapping pour les apercu contrat
		if ($fuser->hasRight('contrat', $lire)) {
			$accessallowed = 1;
		}
		$original_file = $conf->contract->multidir_output[$entity].'/'.$original_file;
	} elseif (($modulepart == 'apercusupplier_proposal') && !empty($conf->supplier_proposal->dir_output)) {
		// Wrapping pour les apercu supplier proposal
		if ($fuser->hasRight('supplier_proposal', $lire)) {
			$accessallowed = 1;
		}
		$original_file = $conf->supplier_proposal->dir_output.'/'.$original_file;
	} elseif (($modulepart == 'apercusupplier_order') && !empty($conf->fournisseur->commande->dir_output)) {
		// Wrapping pour les apercu supplier order
		if ($fuser->hasRight('fournisseur', 'commande', $lire)) {
			$accessallowed = 1;
		}
		$original_file = $conf->fournisseur->commande->dir_output.'/'.$original_file;
	} elseif (($modulepart == 'apercusupplier_invoice') && !empty($conf->fournisseur->facture->dir_output)) {
		// Wrapping pour les apercu supplier invoice
		if ($fuser->hasRight('fournisseur', $lire)) {
			$accessallowed = 1;
		}
		$original_file = $conf->fournisseur->facture->dir_output.'/'.$original_file;
	} elseif (($modulepart == 'holiday') && !empty($conf->holiday->dir_output)) {
		if ($fuser->hasRight('holiday', $read) || $fuser->hasRight('holiday', 'readall') || preg_match('/^specimen/i', $original_file)) {
			$accessallowed = 1;
			// If we known $id of holiday, call checkUserAccessToObject to check permission on properties and hierarchy of leave request
			if ($refname && !$fuser->hasRight('holiday', 'readall') && !preg_match('/^specimen/i', $original_file)) {
				include_once DOL_DOCUMENT_ROOT.'/holiday/class/holiday.class.php';
				$tmpholiday = new Holiday($db);
				$tmpholiday->fetch(0, $refname);
				$accessallowed = checkUserAccessToObject($user, array('holiday'), $tmpholiday, 'holiday', '', '', 'rowid', '');
			}
		}
		$original_file = $conf->holiday->dir_output.'/'.$original_file;
	} elseif (($modulepart == 'expensereport') && !empty($conf->expensereport->dir_output)) {
		if ($fuser->hasRight('expensereport', $lire) || $fuser->hasRight('expensereport', 'readall') || preg_match('/^specimen/i', $original_file)) {
			$accessallowed = 1;
			// If we known $id of expensereport, call checkUserAccessToObject to check permission on properties and hierarchy of expense report
			if ($refname && !$fuser->hasRight('expensereport', 'readall') && !preg_match('/^specimen/i', $original_file)) {
				include_once DOL_DOCUMENT_ROOT.'/expensereport/class/expensereport.class.php';
				$tmpexpensereport = new ExpenseReport($db);
				$tmpexpensereport->fetch(0, $refname);
				$accessallowed = checkUserAccessToObject($user, array('expensereport'), $tmpexpensereport, 'expensereport', '', '', 'rowid', '');
			}
		}
		$original_file = $conf->expensereport->dir_output.'/'.$original_file;
	} elseif (($modulepart == 'apercuexpensereport') && !empty($conf->expensereport->dir_output)) {
		// Wrapping pour les apercu expense report
		if ($fuser->hasRight('expensereport', $lire)) {
			$accessallowed = 1;
		}
		$original_file = $conf->expensereport->dir_output.'/'.$original_file;
	} elseif ($modulepart == 'propalstats' && !empty($conf->propal->multidir_temp[$entity])) {
		// Wrapping pour les images des stats propales
		if ($fuser->hasRight('propal', $lire)) {
			$accessallowed = 1;
		}
		$original_file = $conf->propal->multidir_temp[$entity].'/'.$original_file;
	} elseif ($modulepart == 'orderstats' && !empty($conf->order->dir_temp)) {
		// Wrapping pour les images des stats commandes
		if ($fuser->hasRight('commande', $lire)) {
			$accessallowed = 1;
		}
		$original_file = $conf->order->dir_temp.'/'.$original_file;
	} elseif ($modulepart == 'orderstatssupplier' && !empty($conf->fournisseur->dir_output)) {
		if ($fuser->hasRight('fournisseur', 'commande', $lire)) {
			$accessallowed = 1;
		}
		$original_file = $conf->fournisseur->commande->dir_temp.'/'.$original_file;
	} elseif ($modulepart == 'billstats' && !empty($conf->invoice->dir_temp)) {
		// Wrapping pour les images des stats factures
		if ($fuser->hasRight('facture', $lire)) {
			$accessallowed = 1;
		}
		$original_file = $conf->invoice->dir_temp.'/'.$original_file;
	} elseif ($modulepart == 'billstatssupplier' && !empty($conf->fournisseur->dir_output)) {
		if ($fuser->hasRight('fournisseur', 'facture', $lire)) {
			$accessallowed = 1;
		}
		$original_file = $conf->fournisseur->facture->dir_temp.'/'.$original_file;
	} elseif ($modulepart == 'expeditionstats' && !empty($conf->expedition->dir_temp)) {
		// Wrapping pour les images des stats expeditions
		if ($fuser->hasRight('expedition', $lire)) {
			$accessallowed = 1;
		}
		$original_file = $conf->expedition->dir_temp.'/'.$original_file;
	} elseif ($modulepart == 'tripsexpensesstats' && !empty($conf->deplacement->dir_temp)) {
		// Wrapping pour les images des stats expeditions
		if ($fuser->hasRight('deplacement', $lire)) {
			$accessallowed = 1;
		}
		$original_file = $conf->deplacement->dir_temp.'/'.$original_file;
	} elseif ($modulepart == 'memberstats' && !empty($conf->member->dir_temp)) {
		// Wrapping pour les images des stats expeditions
		if ($fuser->hasRight('adherent', $lire)) {
			$accessallowed = 1;
		}
		$original_file = $conf->member->dir_temp.'/'.$original_file;
	} elseif (preg_match('/^productstats_/i', $modulepart) && !empty($conf->product->dir_temp)) {
		// Wrapping pour les images des stats produits
		if ($fuser->hasRight('produit', $lire) || $fuser->hasRight('service', $lire)) {
			$accessallowed = 1;
		}
		$original_file = (!empty($conf->product->multidir_temp[$entity]) ? $conf->product->multidir_temp[$entity] : $conf->service->multidir_temp[$entity]).'/'.$original_file;
	} elseif (in_array($modulepart, array('tax', 'tax-vat', 'tva')) && !empty($conf->tax->dir_output)) {
		// Wrapping for taxes
		if ($fuser->hasRight('tax', 'charges', $lire)) {
			$accessallowed = 1;
		}
		$modulepartsuffix = str_replace('tax-', '', $modulepart);
		$original_file = $conf->tax->dir_output.'/'.($modulepartsuffix != 'tax' ? $modulepartsuffix.'/' : '').$original_file;
	} elseif ($modulepart == 'actions' && !empty($conf->agenda->dir_output)) {
		// Wrapping for events
		if ($fuser->hasRight('agenda', 'myactions', $read)) {
			$accessallowed = 1;
			// If we known $id of project, call checkUserAccessToObject to check permission on the given agenda event on properties and assigned users
			if ($refname && !preg_match('/^specimen/i', $original_file)) {
				include_once DOL_DOCUMENT_ROOT.'/comm/action/class/actioncomm.class.php';
				$tmpobject = new ActionComm($db);
				$tmpobject->fetch((int) $refname);
				$accessallowed = checkUserAccessToObject($user, array('agenda'), $tmpobject->id, 'actioncomm&societe', 'myactions|allactions', 'fk_soc', 'id', '');
				if ($user->socid && $tmpobject->socid) {
					$accessallowed = checkUserAccessToObject($user, array('societe'), $tmpobject->socid);
				}
			}
		}
		$original_file = $conf->agenda->dir_output.'/'.$original_file;
	} elseif ($modulepart == 'category' && !empty($conf->categorie->multidir_output[$entity])) {
		// Wrapping for categories (categories are allowed if user has permission to read categories or to work on TakePos)
		if (empty($entity) || empty($conf->categorie->multidir_output[$entity])) {
			return array('accessallowed' => 0, 'error' => 'Value entity must be provided');
		}
		if ($fuser->hasRight("categorie", $lire) || $fuser->hasRight("takepos", "run")) {
			$accessallowed = 1;
		}
		$original_file = $conf->categorie->multidir_output[$entity].'/'.$original_file;
	} elseif ($modulepart == 'prelevement' && !empty($conf->prelevement->dir_output)) {
		// Wrapping pour les prelevements
		if ($fuser->hasRight('prelevement', 'bons', $lire) || preg_match('/^specimen/i', $original_file)) {
			$accessallowed = 1;
		}
		$original_file = $conf->prelevement->dir_output.'/'.$original_file;
	} elseif ($modulepart == 'graph_stock' && !empty($conf->stock->dir_temp)) {
		// Wrapping pour les graph energie
		$accessallowed = 1;
		$original_file = $conf->stock->dir_temp.'/'.$original_file;
	} elseif ($modulepart == 'graph_fourn' && !empty($conf->fournisseur->dir_temp)) {
		// Wrapping pour les graph fournisseurs
		$accessallowed = 1;
		$original_file = $conf->fournisseur->dir_temp.'/'.$original_file;
	} elseif ($modulepart == 'graph_product' && !empty($conf->product->dir_temp)) {
		// Wrapping pour les graph des produits
		$accessallowed = 1;
		$original_file = $conf->product->multidir_temp[$entity].'/'.$original_file;
	} elseif ($modulepart == 'barcode') {
		// Wrapping pour les code barre
		$accessallowed = 1;
		// If viewimage is called for barcode, we try to output an image on the fly, with no build of file on disk.
		//$original_file=$conf->barcode->dir_temp.'/'.$original_file;
		$original_file = '';
	} elseif ($modulepart == 'iconmailing' && !empty($conf->mailing->dir_temp)) {
		// Wrapping for icon of background of mailings
		$accessallowed = 1;
		$original_file = $conf->mailing->dir_temp.'/'.$original_file;
	} elseif ($modulepart == 'scanner_user_temp' && !empty($conf->scanner->dir_temp)) {
		// Wrapping pour le scanner
		$accessallowed = 1;
		$original_file = $conf->scanner->dir_temp.'/'.$fuser->id.'/'.$original_file;
	} elseif ($modulepart == 'fckeditor' && !empty($conf->fckeditor->dir_output)) {
		// Wrapping pour les images fckeditor
		$accessallowed = 1;
		$original_file = $conf->fckeditor->dir_output.'/'.$original_file;
	} elseif ($modulepart == 'user' && !empty($conf->user->dir_output)) {
		// Wrapping for users
		$canreaduser = (!empty($fuser->admin) || $fuser->rights->user->user->{$lire});
		if ($fuser->id == (int) $refname) {
			$canreaduser = 1;
		} // A user can always read its own card
		if ($canreaduser || preg_match('/^specimen/i', $original_file)) {
			$accessallowed = 1;
		}
		$original_file = $conf->user->dir_output.'/'.$original_file;
	} elseif (($modulepart == 'company' || $modulepart == 'societe' || $modulepart == 'thirdparty') && !empty($conf->societe->multidir_output[$entity])) {
		// Wrapping for third parties
		if (empty($entity) || empty($conf->societe->multidir_output[$entity])) {
			return array('accessallowed' => 0, 'error' => 'Value entity must be provided');
		}
		if ($fuser->hasRight('societe', $lire) || preg_match('/^specimen/i', $original_file)) {
			$accessallowed = 1;
		}
		$original_file = $conf->societe->multidir_output[$entity].'/'.$original_file;
		$sqlprotectagainstexternals = "SELECT rowid as fk_soc FROM ".MAIN_DB_PREFIX."societe WHERE rowid='".$db->escape($refname)."' AND entity IN (".getEntity('societe').")";
	} elseif ($modulepart == 'contact' && !empty($conf->societe->multidir_output[$entity])) {
		// Wrapping for contact
		if (empty($entity) || empty($conf->societe->multidir_output[$entity])) {
			return array('accessallowed' => 0, 'error' => 'Value entity must be provided');
		}
		if ($fuser->hasRight('societe', $lire)) {
			$accessallowed = 1;
		}
		$original_file = $conf->societe->multidir_output[$entity].'/contact/'.$original_file;
	} elseif (($modulepart == 'facture' || $modulepart == 'invoice') && !empty($conf->invoice->multidir_output[$entity])) {
		// Wrapping for invoices
		if ($fuser->hasRight('facture', $lire) || preg_match('/^specimen/i', $original_file)) {
			$accessallowed = 1;
		}
		$original_file = $conf->invoice->multidir_output[$entity].'/'.$original_file;
		$sqlprotectagainstexternals = "SELECT fk_soc as fk_soc FROM ".MAIN_DB_PREFIX."facture WHERE ref='".$db->escape($refname)."' AND entity IN (".getEntity('invoice').")";
	} elseif ($modulepart == 'massfilesarea_proposals' && !empty($conf->propal->multidir_output[$entity])) {
		// Wrapping for mass actions
		if ($fuser->hasRight('propal', $lire) || preg_match('/^specimen/i', $original_file)) {
			$accessallowed = 1;
		}
		$original_file = $conf->propal->multidir_output[$entity].'/temp/massgeneration/'.$user->id.'/'.$original_file;
	} elseif ($modulepart == 'massfilesarea_orders') {
		if ($fuser->hasRight('commande', $lire) || preg_match('/^specimen/i', $original_file)) {
			$accessallowed = 1;
		}
		$original_file = $conf->order->multidir_output[$entity].'/temp/massgeneration/'.$user->id.'/'.$original_file;
	} elseif ($modulepart == 'massfilesarea_sendings') {
		if ($fuser->hasRight('expedition', $lire) || preg_match('/^specimen/i', $original_file)) {
			$accessallowed = 1;
		}
		$original_file = $conf->expedition->dir_output.'/sending/temp/massgeneration/'.$user->id.'/'.$original_file;
	} elseif ($modulepart == 'massfilesarea_receipts') {
		if ($fuser->hasRight('reception', $lire) || preg_match('/^specimen/i', $original_file)) {
			$accessallowed = 1;
		}
		$original_file = $conf->reception->dir_output.'/temp/massgeneration/'.$user->id.'/'.$original_file;
	} elseif ($modulepart == 'massfilesarea_invoices') {
		if ($fuser->hasRight('facture', $lire) || preg_match('/^specimen/i', $original_file)) {
			$accessallowed = 1;
		}
		$original_file = $conf->invoice->multidir_output[$entity].'/temp/massgeneration/'.$user->id.'/'.$original_file;
	} elseif ($modulepart == 'massfilesarea_expensereport') {
		if ($fuser->hasRight('facture', $lire) || preg_match('/^specimen/i', $original_file)) {
			$accessallowed = 1;
		}
		$original_file = $conf->expensereport->dir_output.'/temp/massgeneration/'.$user->id.'/'.$original_file;
	} elseif ($modulepart == 'massfilesarea_interventions') {
		if ($fuser->hasRight('ficheinter', $lire) || preg_match('/^specimen/i', $original_file)) {
			$accessallowed = 1;
		}
		$original_file = $conf->ficheinter->dir_output.'/temp/massgeneration/'.$user->id.'/'.$original_file;
	} elseif ($modulepart == 'massfilesarea_supplier_proposal' && !empty($conf->supplier_proposal->dir_output)) {
		if ($fuser->hasRight('supplier_proposal', $lire) || preg_match('/^specimen/i', $original_file)) {
			$accessallowed = 1;
		}
		$original_file = $conf->supplier_proposal->dir_output.'/temp/massgeneration/'.$user->id.'/'.$original_file;
	} elseif ($modulepart == 'massfilesarea_supplier_order') {
		if ($fuser->hasRight('fournisseur', 'commande', $lire) || preg_match('/^specimen/i', $original_file)) {
			$accessallowed = 1;
		}
		$original_file = $conf->fournisseur->commande->dir_output.'/temp/massgeneration/'.$user->id.'/'.$original_file;
	} elseif ($modulepart == 'massfilesarea_supplier_invoice') {
		if ($fuser->hasRight('fournisseur', 'facture', $lire) || preg_match('/^specimen/i', $original_file)) {
			$accessallowed = 1;
		}
		$original_file = $conf->fournisseur->facture->dir_output.'/temp/massgeneration/'.$user->id.'/'.$original_file;
	} elseif ($modulepart == 'massfilesarea_contract' && !empty($conf->contract->dir_output)) {
		if ($fuser->hasRight('contrat', $lire) || preg_match('/^specimen/i', $original_file)) {
			$accessallowed = 1;
		}
		$original_file = $conf->contract->dir_output.'/temp/massgeneration/'.$user->id.'/'.$original_file;
	} elseif (($modulepart == 'fichinter' || $modulepart == 'ficheinter') && !empty($conf->ficheinter->dir_output)) {
		// Wrapping for interventions
		if ($fuser->hasRight('ficheinter', $lire) || preg_match('/^specimen/i', $original_file)) {
			$accessallowed = 1;
		}
		$original_file = $conf->ficheinter->dir_output.'/'.$original_file;
		$sqlprotectagainstexternals = "SELECT fk_soc as fk_soc FROM ".MAIN_DB_PREFIX."fichinter WHERE ref='".$db->escape($refname)."' AND entity=".$conf->entity;
	} elseif ($modulepart == 'deplacement' && !empty($conf->deplacement->dir_output)) {
		// Wrapping pour les deplacements et notes de frais
		if ($fuser->hasRight('deplacement', $lire) || preg_match('/^specimen/i', $original_file)) {
			$accessallowed = 1;
		}
		$original_file = $conf->deplacement->dir_output.'/'.$original_file;
		//$sqlprotectagainstexternals = "SELECT fk_soc as fk_soc FROM ".MAIN_DB_PREFIX."fichinter WHERE ref='".$db->escape($refname)."' AND entity=".$conf->entity;
	} elseif (($modulepart == 'propal' || $modulepart == 'propale') && isset($conf->propal->multidir_output[$entity])) {
		// Wrapping pour les propales
		if ($fuser->hasRight('propal', $lire) || preg_match('/^specimen/i', $original_file)) {
			$accessallowed = 1;
		}
		$original_file = $conf->propal->multidir_output[$entity].'/'.$original_file;
		$sqlprotectagainstexternals = "SELECT fk_soc as fk_soc FROM ".MAIN_DB_PREFIX."propal WHERE ref='".$db->escape($refname)."' AND entity IN (".getEntity('propal').")";
	} elseif (($modulepart == 'commande' || $modulepart == 'order') && !empty($conf->order->multidir_output[$entity])) {
		// Wrapping pour les commandes
		if ($fuser->hasRight('commande', $lire) || preg_match('/^specimen/i', $original_file)) {
			$accessallowed = 1;
		}
		$original_file = $conf->order->multidir_output[$entity].'/'.$original_file;
		$sqlprotectagainstexternals = "SELECT fk_soc as fk_soc FROM ".MAIN_DB_PREFIX."commande WHERE ref='".$db->escape($refname)."' AND entity IN (".getEntity('order').")";
	} elseif ($modulepart == 'project' && !empty($conf->project->multidir_output[$entity])) {
		// Wrapping pour les projects
		if ($fuser->hasRight('projet', $lire) || preg_match('/^specimen/i', $original_file)) {
			$accessallowed = 1;
			// If we known $id of project, call checkUserAccessToObject to check permission on properties and contact of project
			if ($refname && !preg_match('/^specimen/i', $original_file)) {
				include_once DOL_DOCUMENT_ROOT.'/projet/class/project.class.php';
				$tmpproject = new Project($db);
				$tmpproject->fetch(0, $refname);
				$accessallowed = checkUserAccessToObject($user, array('projet'), $tmpproject->id, 'projet&project', '', '', 'rowid', '');
			}
		}
		$original_file = $conf->project->multidir_output[$entity].'/'.$original_file;
		$sqlprotectagainstexternals = "SELECT fk_soc as fk_soc FROM ".MAIN_DB_PREFIX."projet WHERE ref='".$db->escape($refname)."' AND entity IN (".getEntity('project').")";
	} elseif ($modulepart == 'project_task' && !empty($conf->project->multidir_output[$entity])) {
		if ($fuser->hasRight('projet', $lire) || preg_match('/^specimen/i', $original_file)) {
			$accessallowed = 1;
			// If we known $id of project, call checkUserAccessToObject to check permission on properties and contact of project
			if ($refname && !preg_match('/^specimen/i', $original_file)) {
				include_once DOL_DOCUMENT_ROOT.'/projet/class/task.class.php';
				$tmptask = new Task($db);
				$tmptask->fetch(0, $refname);
				$accessallowed = checkUserAccessToObject($user, array('projet_task'), $tmptask->id, 'projet_task&project', '', '', 'rowid', '');
			}
		}
		$original_file = $conf->project->multidir_output[$entity].'/'.$original_file;
		$sqlprotectagainstexternals = "SELECT fk_soc as fk_soc FROM ".MAIN_DB_PREFIX."projet WHERE ref='".$db->escape($refname)."' AND entity IN (".getEntity('project').")";
	} elseif (($modulepart == 'commande_fournisseur' || $modulepart == 'order_supplier') && !empty($conf->fournisseur->commande->dir_output)) {
		// Wrapping pour les commandes fournisseurs
		if ($fuser->hasRight('fournisseur', 'commande', $lire) || preg_match('/^specimen/i', $original_file)) {
			$accessallowed = 1;
		}
		$original_file = $conf->fournisseur->commande->dir_output.'/'.$original_file;
		$sqlprotectagainstexternals = "SELECT fk_soc as fk_soc FROM ".MAIN_DB_PREFIX."commande_fournisseur WHERE ref='".$db->escape($refname)."' AND entity=".$conf->entity;
	} elseif (($modulepart == 'facture_fournisseur' || $modulepart == 'invoice_supplier') && !empty($conf->fournisseur->facture->dir_output)) {
		// Wrapping pour les factures fournisseurs
		if ($fuser->hasRight('fournisseur', 'facture', $lire) || preg_match('/^specimen/i', $original_file)) {
			$accessallowed = 1;
		}
		$original_file = $conf->fournisseur->facture->dir_output.'/'.$original_file;
		$sqlprotectagainstexternals = "SELECT fk_soc as fk_soc FROM ".MAIN_DB_PREFIX."facture_fourn WHERE ref='".$db->escape($refname)."' AND entity=".$conf->entity;
	} elseif ($modulepart == 'supplier_payment') {
		// Wrapping pour les rapport de paiements
		if ($fuser->hasRight('fournisseur', 'facture', $lire) || preg_match('/^specimen/i', $original_file)) {
			$accessallowed = 1;
		}
		$original_file = $conf->fournisseur->payment->dir_output.'/'.$original_file;
		$sqlprotectagainstexternals = "SELECT fk_soc as fk_soc FROM ".MAIN_DB_PREFIX."paiementfournisseur WHERE ref='".$db->escape($refname)."' AND entity=".$conf->entity;
	} elseif ($modulepart == 'payment') {
		// Wrapping pour les rapport de paiements
		if ($fuser->rights->facture->{$lire} || preg_match('/^specimen/i', $original_file)) {
			$accessallowed = 1;
		}
		$original_file = $conf->compta->payment->dir_output.'/'.$original_file;
	} elseif ($modulepart == 'facture_paiement' && !empty($conf->invoice->dir_output)) {
		// Wrapping pour les rapport de paiements
		if ($fuser->hasRight('facture', $lire) || preg_match('/^specimen/i', $original_file)) {
			$accessallowed = 1;
		}
		if ($fuser->socid > 0) {
			$original_file = $conf->invoice->dir_output.'/payments/private/'.$fuser->id.'/'.$original_file;
		} else {
			$original_file = $conf->invoice->dir_output.'/payments/'.$original_file;
		}
	} elseif ($modulepart == 'export_compta' && !empty($conf->accounting->dir_output)) {
		// Wrapping for accounting exports
		if ($fuser->hasRight('accounting', 'bind', 'write') || preg_match('/^specimen/i', $original_file)) {
			$accessallowed = 1;
		}
		$original_file = $conf->accounting->dir_output.'/'.$original_file;
	} elseif (($modulepart == 'expedition' || $modulepart == 'shipment') && !empty($conf->expedition->dir_output)) {
		// Wrapping pour les expedition
		if ($fuser->hasRight('expedition', $lire) || preg_match('/^specimen/i', $original_file)) {
			$accessallowed = 1;
		}
		$original_file = $conf->expedition->dir_output."/".(strpos($original_file, 'sending/') === 0 ? '' : 'sending/').$original_file;
		//$original_file = $conf->expedition->dir_output."/".$original_file;
	} elseif (($modulepart == 'livraison' || $modulepart == 'delivery') && !empty($conf->expedition->dir_output)) {
		// Delivery Note Wrapping
		if ($fuser->hasRight('expedition', 'delivery', $lire) || preg_match('/^specimen/i', $original_file)) {
			$accessallowed = 1;
		}
		$original_file = $conf->expedition->dir_output."/".(strpos($original_file, 'receipt/') === 0 ? '' : 'receipt/').$original_file;
	} elseif ($modulepart == 'actionsreport' && !empty($conf->agenda->dir_temp)) {
		// Wrapping pour les actions
		if ($fuser->hasRight('agenda', 'allactions', $read) || preg_match('/^specimen/i', $original_file)) {
			$accessallowed = 1;
		}
		$original_file = $conf->agenda->dir_temp."/".$original_file;
	} elseif ($modulepart == 'product' || $modulepart == 'produit' || $modulepart == 'service' || $modulepart == 'produit|service') {
		// Wrapping pour les produits et services
		if (empty($entity) || (empty($conf->product->multidir_output[$entity]) && empty($conf->service->multidir_output[$entity]))) {
			return array('accessallowed' => 0, 'error' => 'Value entity must be provided');
		}
		if (($fuser->hasRight('produit', $lire) || $fuser->hasRight('service', $lire)) || preg_match('/^specimen/i', $original_file)) {
			$accessallowed = 1;
		}
		if (isModEnabled("product")) {
			$original_file = $conf->product->multidir_output[$entity].'/'.$original_file;
		} elseif (isModEnabled("service")) {
			$original_file = $conf->service->multidir_output[$entity].'/'.$original_file;
		}
	} elseif ($modulepart == 'product_batch' || $modulepart == 'produitlot') {
		// Wrapping pour les lots produits
		if (empty($entity) || (empty($conf->productbatch->multidir_output[$entity]))) {
			return array('accessallowed' => 0, 'error' => 'Value entity must be provided');
		}
		if (($fuser->hasRight('produit', $lire)) || preg_match('/^specimen/i', $original_file)) {
			$accessallowed = 1;
		}
		if (isModEnabled('productbatch')) {
			$original_file = $conf->productbatch->multidir_output[$entity].'/'.$original_file;
		}
	} elseif ($modulepart == 'movement' || $modulepart == 'mouvement') {
		// Wrapping for stock movements
		if (empty($entity) || empty($conf->stock->multidir_output[$entity])) {
			return array('accessallowed' => 0, 'error' => 'Value entity must be provided');
		}
		if (($fuser->hasRight('stock', $lire) || $fuser->hasRight('stock', 'movement', $lire) || $fuser->hasRight('stock', 'mouvement', $lire)) || preg_match('/^specimen/i', $original_file)) {
			$accessallowed = 1;
		}
		if (isModEnabled('stock')) {
			$original_file = $conf->stock->multidir_output[$entity].'/movement/'.$original_file;
		}
	} elseif ($modulepart == 'contract' && !empty($conf->contract->multidir_output[$entity])) {
		// Wrapping pour les contrats
		if ($fuser->hasRight('contrat', $lire) || preg_match('/^specimen/i', $original_file)) {
			$accessallowed = 1;
		}
		$original_file = $conf->contract->multidir_output[$entity].'/'.$original_file;
		$sqlprotectagainstexternals = "SELECT fk_soc as fk_soc FROM ".MAIN_DB_PREFIX."contrat WHERE ref='".$db->escape($refname)."' AND entity IN (".getEntity('contract').")";
	} elseif ($modulepart == 'donation' && !empty($conf->don->dir_output)) {
		// Wrapping pour les dons
		if ($fuser->hasRight('don', $lire) || preg_match('/^specimen/i', $original_file)) {
			$accessallowed = 1;
		}
		$original_file = $conf->don->dir_output.'/'.$original_file;
	} elseif ($modulepart == 'dolresource' && !empty($conf->resource->dir_output)) {
		// Wrapping pour les dons
		if ($fuser->hasRight('resource', $read) || preg_match('/^specimen/i', $original_file)) {
			$accessallowed = 1;
		}
		$original_file = $conf->resource->dir_output.'/'.$original_file;
	} elseif (($modulepart == 'remisecheque' || $modulepart == 'chequereceipt') && !empty($conf->bank->dir_output)) {
		// Wrapping pour les remises de cheques
		if ($fuser->hasRight('banque', $lire) || preg_match('/^specimen/i', $original_file)) {
			$accessallowed = 1;
		}
		$original_file = $conf->bank->dir_output.'/checkdeposits/'.$original_file; // original_file should contains relative path so include the get_exdir result
	} elseif (($modulepart == 'banque' || $modulepart == 'bank') && !empty($conf->bank->dir_output)) {
		// Wrapping for bank
		if ($fuser->hasRight('banque', $lire)) {
			$accessallowed = 1;
		}
		$original_file = $conf->bank->dir_output.'/'.$original_file;
	} elseif ($modulepart == 'export' && !empty($conf->export->dir_temp)) {
		// Wrapping for export module
		// Note that a test may not be required because we force the dir of download on the directory of the user that export
		$accessallowed = $user->hasRight('export', 'lire');
		$original_file = $conf->export->dir_temp.'/'.$fuser->id.'/'.$original_file;
	} elseif ($modulepart == 'import' && !empty($conf->import->dir_temp)) {
		// Wrapping for import module
		$accessallowed = $user->hasRight('import', 'run');
		$original_file = $conf->import->dir_temp.'/'.$original_file;
	} elseif ($modulepart == 'recruitment' && !empty($conf->recruitment->dir_output)) {
		// Wrapping for recruitment module
		$accessallowed = $user->hasRight('recruitment', 'recruitmentjobposition', 'read');
		$original_file = $conf->recruitment->dir_output.'/'.$original_file;
	} elseif ($modulepart == 'editor' && !empty($conf->fckeditor->dir_output)) {
		// Wrapping for wysiwyg editor
		$accessallowed = 1;
		$original_file = $conf->fckeditor->dir_output.'/'.$original_file;
	} elseif ($modulepart == 'systemtools' && !empty($conf->admin->dir_output)) {
		// Wrapping for backups
		if ($fuser->admin) {
			$accessallowed = 1;
		}
		$original_file = $conf->admin->dir_output.'/'.$original_file;
	} elseif ($modulepart == 'admin_temp' && !empty($conf->admin->dir_temp)) {
		// Wrapping for upload file test
		if ($fuser->admin) {
			$accessallowed = 1;
		}
		$original_file = $conf->admin->dir_temp.'/'.$original_file;
	} elseif ($modulepart == 'bittorrent' && !empty($conf->bittorrent->dir_output)) {
		// Wrapping pour BitTorrent
		$accessallowed = 1;
		$dir = 'files';
		if (dol_mimetype($original_file) == 'application/x-bittorrent') {
			$dir = 'torrents';
		}
		$original_file = $conf->bittorrent->dir_output.'/'.$dir.'/'.$original_file;
	} elseif ($modulepart == 'member' && !empty($conf->member->dir_output)) {
		// Wrapping pour Foundation module
		if ($fuser->hasRight('adherent', $lire) || preg_match('/^specimen/i', $original_file)) {
			$accessallowed = 1;
		}
		$original_file = $conf->member->dir_output.'/'.$original_file;
		// If modulepart=module_user_temp	Allows any module to open a file if file is in directory called DOL_DATA_ROOT/modulepart/temp/iduser
		// If modulepart=module_temp		Allows any module to open a file if file is in directory called DOL_DATA_ROOT/modulepart/temp
		// If modulepart=module_user		Allows any module to open a file if file is in directory called DOL_DATA_ROOT/modulepart/iduser
		// If modulepart=module				Allows any module to open a file if file is in directory called DOL_DATA_ROOT/modulepart
		// If modulepart=module-abc			Allows any module to open a file if file is in directory called DOL_DATA_ROOT/modulepart
	} else {
		// GENERIC Wrapping
		//var_dump($modulepart);
		//var_dump($original_file);
		if (preg_match('/^specimen/i', $original_file)) {
			$accessallowed = 1; // If link to a file called specimen. Test must be done before changing $original_file int full path.
		}
		if ($fuser->admin) {
			$accessallowed = 1; // If user is admin
		}

		$tmpmodulepart = explode('-', $modulepart);
		if (!empty($tmpmodulepart[1])) {
			$modulepart = $tmpmodulepart[0];
			$original_file = $tmpmodulepart[1].'/'.$original_file;
		}

		// Define $accessallowed
		$reg = array();
		if (preg_match('/^([a-z]+)_user_temp$/i', $modulepart, $reg)) {
			$tmpmodule = $reg[1];
			if (empty($conf->$tmpmodule->dir_temp)) {	// modulepart not supported
				dol_print_error(null, 'Error call dol_check_secure_access_document with not supported value for modulepart parameter ('.$modulepart.')');
				exit;
			}
			if ($fuser->hasRight($tmpmodule, $lire) || $fuser->hasRight($tmpmodule, $read) || $fuser->hasRight($tmpmodule, $download)) {
				$accessallowed = 1;
			}
			$original_file = $conf->{$reg[1]}->dir_temp.'/'.$fuser->id.'/'.$original_file;
		} elseif (preg_match('/^([a-z]+)_temp$/i', $modulepart, $reg)) {
			$tmpmodule = $reg[1];
			if (empty($conf->$tmpmodule->dir_temp)) {	// modulepart not supported
				dol_print_error(null, 'Error call dol_check_secure_access_document with not supported value for modulepart parameter ('.$modulepart.')');
				exit;
			}
			if ($fuser->hasRight($tmpmodule, $lire) || $fuser->hasRight($tmpmodule, $read) || $fuser->hasRight($tmpmodule, $download)) {
				$accessallowed = 1;
			}
			$original_file = $conf->$tmpmodule->dir_temp.'/'.$original_file;
		} elseif (preg_match('/^([a-z]+)_user$/i', $modulepart, $reg)) {
			$tmpmodule = $reg[1];
			if (empty($conf->$tmpmodule->dir_output)) {	// modulepart not supported
				dol_print_error(null, 'Error call dol_check_secure_access_document with not supported value for modulepart parameter ('.$modulepart.')');
				exit;
			}
			if ($fuser->hasRight($tmpmodule, $lire) || $fuser->hasRight($tmpmodule, $read) || $fuser->hasRight($tmpmodule, $download)) {
				$accessallowed = 1;
			}
			$original_file = $conf->$tmpmodule->dir_output.'/'.$fuser->id.'/'.$original_file;
		} elseif (preg_match('/^massfilesarea_([a-z]+)$/i', $modulepart, $reg)) {
			$tmpmodule = $reg[1];
			if (empty($conf->$tmpmodule->dir_output)) {	// modulepart not supported
				dol_print_error(null, 'Error call dol_check_secure_access_document with not supported value for modulepart parameter ('.$modulepart.')');
				exit;
			}
			if ($fuser->hasRight($tmpmodule, $lire) || preg_match('/^specimen/i', $original_file)) {
				$accessallowed = 1;
			}
			$original_file = $conf->$tmpmodule->dir_output.'/temp/massgeneration/'.$user->id.'/'.$original_file;
		} else {
			if (empty($conf->$modulepart->dir_output)) {	// modulepart not supported
				dol_print_error(null, 'Error call dol_check_secure_access_document with not supported value for modulepart parameter ('.$modulepart.'). The module for this modulepart value may not be activated.');
				exit;
			}

			// Check fuser->rights->modulepart->myobject->read and fuser->rights->modulepart->read
			$partsofdirinoriginalfile = explode('/', $original_file);
			if (!empty($partsofdirinoriginalfile[1])) {	// If original_file is xxx/filename (xxx is a part we will use)
				$partofdirinoriginalfile = $partsofdirinoriginalfile[0];
				if ($partofdirinoriginalfile && ($fuser->hasRight($modulepart, $partofdirinoriginalfile, 'lire') || $fuser->hasRight($modulepart, $partofdirinoriginalfile, 'read'))) {
					$accessallowed = 1;
				}
			}
			if ($fuser->hasRight($modulepart, $lire) || $fuser->hasRight($modulepart, $read)) {
				$accessallowed = 1;
			}

			if (is_array($conf->$modulepart->multidir_output) && !empty($conf->$modulepart->multidir_output[$entity])) {
				$original_file = $conf->$modulepart->multidir_output[$entity].'/'.$original_file;
			} else {
				$original_file = $conf->$modulepart->dir_output.'/'.$original_file;
			}
		}

		$parameters = array(
			'modulepart' => $modulepart,
			'original_file' => $original_file,
			'entity' => $entity,
			'fuser' => $fuser,
			'refname' => '',
			'mode' => $mode
		);
		$reshook = $hookmanager->executeHooks('checkSecureAccess', $parameters, $object);
		if ($reshook > 0) {
			if (!empty($hookmanager->resArray['original_file'])) {
				$original_file = $hookmanager->resArray['original_file'];
			}
			if (!empty($hookmanager->resArray['accessallowed'])) {
				$accessallowed = $hookmanager->resArray['accessallowed'];
			}
			if (!empty($hookmanager->resArray['sqlprotectagainstexternals'])) {
				$sqlprotectagainstexternals = $hookmanager->resArray['sqlprotectagainstexternals'];
			}
		}
	}

	$ret = array(
		'accessallowed' => ($accessallowed ? 1 : 0),
		'sqlprotectagainstexternals' => $sqlprotectagainstexternals,
		'original_file' => $original_file
	);

	return $ret;
}

/**
 * Store object in file.
 *
 * @param string $directory Directory of cache
 * @param string $filename Name of filecache
 * @param mixed $object Object to store in cachefile
 * @return void
 */
function dol_filecache($directory, $filename, $object)
{
	if (!dol_is_dir($directory)) {
		$result = dol_mkdir($directory);
		if ($result < -1) {
			dol_syslog("Failed to create the cache directory ".$directory, LOG_WARNING);
		}
	}
	$cachefile = $directory.$filename;

	file_put_contents($cachefile, serialize($object), LOCK_EX);

	dolChmod($cachefile, '0644');
}

/**
 * Test if Refresh needed.
 *
 * @param string 	$directory 		Directory of cache
 * @param string 	$filename 		Name of filecache
 * @param int 		$cachetime 		Cachetime delay
 * @return boolean 0 no refresh 1 if refresh needed
 */
function dol_cache_refresh($directory, $filename, $cachetime)
{
	$now = dol_now();
	$cachefile = $directory.$filename;
	$refresh = !file_exists($cachefile) || ($now - $cachetime) > dol_filemtime($cachefile);
	return $refresh;
}

/**
 * Read object from cachefile.
 *
 * @param string 	$directory 		Directory of cache
 * @param string 	$filename 		Name of filecache
 * @return mixed 					Unserialise from file
 */
function dol_readcachefile($directory, $filename)
{
	$cachefile = $directory.$filename;
	$object = unserialize(file_get_contents($cachefile));
	return $object;
}

/**
 * Return the relative dirname (relative to DOL_DATA_ROOT) of a full path string.
 *
 * @param 	string 	$pathfile		Full path of a file
 * @return 	string					Path of file relative to DOL_DATA_ROOT
 */
function dirbasename($pathfile)
{
	return preg_replace('/^'.preg_quote(DOL_DATA_ROOT, '/').'\//', '', $pathfile);
}


/**
 * Function to get list of updated or modified files.
 * $file_list is used as global variable
 *
 * @param array{insignature:string[],missing?:array<array{filename:string,expectedmd5:string,expectedsize:string}>,updated:array<array{filename:string,expectedmd5:string,expectedsize:string,md5:string}>}	$file_list	Array for response
 * @param   SimpleXMLElement	$dir    	        SimpleXMLElement of files to test
 * @param   string				$path   	        Path of files relative to $pathref. We start with ''. Used by recursive calls.
 * @param   string				$pathref            Path ref (DOL_DOCUMENT_ROOT)
 * @param   string[]			$checksumconcat     Array of checksum
 * @return	array{insignature:string[],missing?:array<array{filename:string,expectedmd5:string,expectedsize:string}>,updated:array<array{filename:string,expectedmd5:string,expectedsize:string,md5:string}>}	$file_list	Array of filenames
 */
function getFilesUpdated(&$file_list, SimpleXMLElement $dir, $path = '', $pathref = '', &$checksumconcat = array())
{
	global $conffile;

	$exclude = 'install';

	foreach ($dir->md5file as $file) {    // $file is a simpleXMLElement
		$filename = $path.$file['name'];
		$file_list['insignature'][] = $filename;
		$expectedsize = (empty($file['size']) ? '' : $file['size']);
		$expectedmd5 = (string) $file;

		if (!file_exists($pathref.'/'.$filename)) {
			$file_list['missing'][] = array('filename' => $filename, 'expectedmd5' => $expectedmd5, 'expectedsize' => $expectedsize);
		} else {
			$md5_local = md5_file($pathref.'/'.$filename);

			if ($conffile == '/etc/dolibarr/conf.php' && $filename == '/filefunc.inc.php') {	// For install with deb or rpm, we ignore test on filefunc.inc.php that was modified by package
				$checksumconcat[] = $expectedmd5;
			} else {
				if ($md5_local != $expectedmd5) {
					$file_list['updated'][] = array('filename' => $filename, 'expectedmd5' => $expectedmd5, 'expectedsize' => $expectedsize, 'md5' => (string) $md5_local);
				}
				$checksumconcat[] = $md5_local;
			}
		}
	}

	foreach ($dir->dir as $subdir) {			// $subdir['name'] is  '' or '/accountancy/admin' for example
		getFilesUpdated($file_list, $subdir, $path.$subdir['name'].'/', $pathref, $checksumconcat);
	}

	return $file_list;
}

/**
 * Function to manage the drag and drop of a file.
 * We use global variable $object
 *
 * @param	string	$htmlname	The id of the component where we need to drag and drop
 * @return  string				Js script to display
 */
function dragAndDropFileUpload($htmlname)
{
	global $object, $langs;

	$out = "";
	$out .= '<div id="'.$htmlname.'Message" class="dragDropAreaMessage hidden"><span>'.img_picto("", 'download').'<br>'.$langs->trans("DropFileToAddItToObject").'</span></div>';
	$out .= "\n<!-- JS CODE TO ENABLE DRAG AND DROP OF FILE -->\n";
	$out .= "<script>";
	$out .= '
		jQuery(document).ready(function() {
			var enterTargetDragDrop = null;

			$("#'.$htmlname.'").addClass("cssDragDropArea");

			$(".cssDragDropArea").on("dragenter", function(ev, ui) {
				var dataTransfer = ev.originalEvent.dataTransfer;
				var dataTypes = dataTransfer.types;
				//console.log(dataTransfer);
				//console.log(dataTypes);

				if (!dataTypes || ($.inArray(\'Files\', dataTypes) === -1)) {
				    // The element dragged is not a file, so we avoid the "dragenter"
				    ev.preventDefault();
    				return false;
  				}

				// Entering drop area. Highlight area
				console.log("dragAndDropFileUpload: We add class highlightDragDropArea")
				enterTargetDragDrop = ev.target;
				$(this).addClass("highlightDragDropArea");
				$("#'.$htmlname.'Message").removeClass("hidden");
				ev.preventDefault();
			});

			$(".cssDragDropArea").on("dragleave", function(ev) {
				// Going out of drop area. Remove Highlight
				if (enterTargetDragDrop == ev.target){
					console.log("dragAndDropFileUpload: We remove class highlightDragDropArea")
					$("#'.$htmlname.'Message").addClass("hidden");
					$(this).removeClass("highlightDragDropArea");
				}
			});

			$(".cssDragDropArea").on("dragover", function(ev) {
				ev.preventDefault();
				return false;
			});

			$(".cssDragDropArea").on("drop", function(e) {
				console.log("Trigger event file dropped. fk_element='.dol_escape_js($object->id).' element='.dol_escape_js($object->element).'");
				e.preventDefault();
				fd = new FormData();
				fd.append("fk_element", "'.dol_escape_js($object->id).'");
				fd.append("element", "'.dol_escape_js($object->element).'");
				fd.append("token", "'.currentToken().'");
				fd.append("action", "linkit");

				var dataTransfer = e.originalEvent.dataTransfer;

				if (dataTransfer.files && dataTransfer.files.length){
					var droppedFiles = e.originalEvent.dataTransfer.files;
					$.each(droppedFiles, function(index,file){
						fd.append("files[]", file,file.name)
					});
				}
				$(".cssDragDropArea").removeClass("highlightDragDropArea");
				counterdragdrop = 0;
				$.ajax({
					url: "'.DOL_URL_ROOT.'/core/ajax/fileupload.php",
					type: "POST",
					processData: false,
					contentType: false,
					data: fd,
					success:function() {
						console.log("Uploaded.", arguments);
						/* arguments[0] is the json string of files */
						/* arguments[1] is the value for variable "success", can be 0 or 1 */
						let listoffiles = JSON.parse(arguments[0]);
						console.log(listoffiles);
						let nboferror = 0;
						for (let i = 0; i < listoffiles.length; i++) {
							console.log(listoffiles[i].error);
							if (listoffiles[i].error) {
								nboferror++;
							}
						}
						console.log(nboferror);
						if (nboferror > 0) {
							window.location.href = "'.$_SERVER["PHP_SELF"].'?id='.dol_escape_js($object->id).'&seteventmessages=ErrorOnAtLeastOneFileUpload:warnings";
						} else {
							window.location.href = "'.$_SERVER["PHP_SELF"].'?id='.dol_escape_js($object->id).'&seteventmessages=UploadFileDragDropSuccess:mesgs";
						}
					},
					error:function() {
						console.log("Error Uploading.", arguments)
						if (arguments[0].status == 403) {
							window.location.href = "'.$_SERVER["PHP_SELF"].'?id='.dol_escape_js($object->id).'&seteventmessages=ErrorUploadPermissionDenied:errors";
						}
						window.location.href = "'.$_SERVER["PHP_SELF"].'?id='.dol_escape_js($object->id).'&seteventmessages=ErrorUploadFileDragDropPermissionDenied:errors";
					},
				})
			});
		});
	';
	$out .= "</script>\n";
	return $out;
}

/**
 * Manage backup versions for a given file, ensuring only a maximum number of versions are kept.
 *
 * @param 	string 	$srcfile          	Full path of the source filename for the backups. Example /mydir/mydocuments/mymodule/filename.ext
 * @param 	int    	$max_versions     	The maximum number of backup versions to keep.
 * @param	string	$archivedir			Target directory of backups (without ending /). Keep empty to save into the same directory than source file.
 * @param	string	$suffix				'v' (versioned files) or 'd' (archived files after deletion)
 * @param	string	$moveorcopy			'move' or 'copy'
 * @return 	bool                    	Returns true if successful, false otherwise.
 */
function archiveOrBackupFile($srcfile, $max_versions = 5, $archivedir = '', $suffix = "v", $moveorcopy = 'move')
{
	$base_file_pattern = ($archivedir ? $archivedir : dirname($srcfile)).'/'.basename($srcfile).".".$suffix;
	$files_in_directory = glob($base_file_pattern . "*");

	// Extract the modification timestamps for each file
	$files_with_timestamps = [];
	foreach ($files_in_directory as $file) {
		$files_with_timestamps[] = [
			'file' => $file,
			'timestamp' => filemtime($file)
		];
	}

	// Sort the files by modification date
	$sorted_files = [];
	while (count($files_with_timestamps) > 0) {
		$latest_file = null;
		$latest_index = null;

		// Find the latest file by timestamp
		foreach ($files_with_timestamps as $index => $file_info) {
			if ($latest_file === null || (is_array($latest_file) && $file_info['timestamp'] > $latest_file['timestamp'])) {
				$latest_file = $file_info;
				$latest_index = $index;
			}
		}

		// Add the latest file to the sorted list and remove it from the original list
		if ($latest_file !== null) {
			$sorted_files[] = $latest_file['file'];
			unset($files_with_timestamps[$latest_index]);
		}
	}

	// Delete the oldest files to keep only the allowed number of versions
	if (count($sorted_files) >= $max_versions) {
		$oldest_files = array_slice($sorted_files, $max_versions - 1);
		foreach ($oldest_files as $oldest_file) {
			dol_delete_file($oldest_file);
		}
	}

	$timestamp = dol_now('gmt');
	$new_backup = $srcfile . ".v" . $timestamp;

	// Move or copy the original file to the new backup with the timestamp
	if ($moveorcopy == 'move') {
		$result = dol_move($srcfile, $new_backup, '0', 1, 0, 0);
	} else {
		$result = dol_copy($srcfile, $new_backup, '0', 1, 0, 0);
	}

	if (!$result) {
		return false;
	}

	return true;
}<|MERGE_RESOLUTION|>--- conflicted
+++ resolved
@@ -2741,16 +2741,12 @@
 {
 	global $conf;
 	$tmparray = dol_dir_list($dir, 'files', 0, $regexfilter, $excludefilter, 'date', SORT_DESC, $mode, $nohook);
-<<<<<<< HEAD
 	//return isset($tmparray[0])?$tmparray[0]:null;
 	if (!empty($conf->global->MAIN_EMAIL_ATTACH_ALL_FILES)) {
-		return isset($tmparray)?$tmparray:null;
+		return isset($tmparray) ? $tmparray : null;
 	} else {
-		return isset($tmparray[0])?$tmparray[0]:null;
-	}
-=======
-	return isset($tmparray[0]) ? $tmparray[0] : null;
->>>>>>> 235d23a2
+    return isset($tmparray[0]) ? $tmparray[0] : null;
+	}
 }
 
 /**
