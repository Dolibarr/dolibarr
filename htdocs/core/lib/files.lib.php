--- conflicted
+++ resolved
@@ -1853,12 +1853,8 @@
 				if (empty($fileoutput)) $fileoutput = $fileinput.".".$ext;
 
 				$count = $image->getNumberImages();
-<<<<<<< HEAD
+
 				if (!dol_is_file($fileoutput) || is_writeable($fileoutput))
-=======
-
-				if (! dol_is_file($fileoutput) || is_writeable($fileoutput))
->>>>>>> 16000963
 				{
 					try {
 						$ret = $image->writeImages($fileoutput, true);
