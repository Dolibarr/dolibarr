<?php
/* Copyright (C) 2008-2012  Laurent Destailleur <eldy@users.sourceforge.net>
 * Copyright (C) 2012-2015  Regis Houssin       <regis.houssin@inodbox.com>
 * Copyright (C) 2012-2016  Juanjo Menent       <jmenent@2byte.es>
 * Copyright (C) 2015       Marcos García       <marcosgdf@gmail.com>
 * Copyright (C) 2016       Raphaël Doursenaud  <rdoursenaud@gpcsolutions.fr>
 * Copyright (C) 2019       Frédéric France     <frederic.france@netlogic.fr>
 *
 * This program is free software; you can redistribute it and/or modify
 * it under the terms of the GNU General Public License as published by
 * the Free Software Foundation; either version 3 of the License, or
 * (at your option) any later version.
 *
 * This program is distributed in the hope that it will be useful,
 * but WITHOUT ANY WARRANTY; without even the implied warranty of
 * MERCHANTABILITY or FITNESS FOR A PARTICULAR PURPOSE.  See the
 * GNU General Public License for more details.
 *
 * You should have received a copy of the GNU General Public License
 * along with this program. If not, see <http://www.gnu.org/licenses/>.
 * or see http://www.gnu.org/
 */

/**
 *  \file		htdocs/core/lib/files.lib.php
 *  \brief		Library for file managing functions
 */

/**
 * Make a basename working with all page code (default PHP basenamed fails with cyrillic).
 * We supose dir separator for input is '/'.
 *
 * @param	string	$pathfile	String to find basename.
 * @return	string				Basename of input
 */
function dol_basename($pathfile)
{
	return preg_replace('/^.*\/([^\/]+)$/', '$1', rtrim($pathfile, '/'));
}

/**
 *  Scan a directory and return a list of files/directories.
 *  Content for string is UTF8 and dir separator is "/".
 *
 *  @param	string		$path        	Starting path from which to search. This is a full path.
 *  @param	string		$types        	Can be "directories", "files", or "all"
 *  @param	int			$recursive		Determines whether subdirectories are searched
 *  @param	string		$filter        	Regex filter to restrict list. This regex value must be escaped for '/' by doing preg_quote($var,'/'), since this char is used for preg_match function,
 *                                      but must not contains the start and end '/'. Filter is checked into basename only.
 *  @param	array		$excludefilter  Array of Regex for exclude filter (example: array('(\.meta|_preview.*\.png)$','^\.')). Exclude is checked both into fullpath and into basename (So '^xxx' may exclude 'xxx/dirscanned/...' and dirscanned/xxx').
 *  @param	string		$sortcriteria	Sort criteria ('','fullname','relativename','name','date','size')
 *  @param	string		$sortorder		Sort order (SORT_ASC, SORT_DESC)
 *	@param	int			$mode			0=Return array minimum keys loaded (faster), 1=Force all keys like date and size to be loaded (slower), 2=Force load of date only, 3=Force load of size only
 *  @param	int			$nohook			Disable all hooks
 *  @param	string		$relativename	For recursive purpose only. Must be "" at first call.
 *  @param	string		$donotfollowsymlinks	Do not follow symbolic links
 *  @return	array						Array of array('name'=>'xxx','fullname'=>'/abc/xxx','date'=>'yyy','size'=>99,'type'=>'dir|file',...)
 *  @see dol_dir_list_in_database()
 */
function dol_dir_list($path, $types = "all", $recursive = 0, $filter = "", $excludefilter = null, $sortcriteria = "name", $sortorder = SORT_ASC, $mode = 0, $nohook = 0, $relativename = "", $donotfollowsymlinks = 0)
{
	global $db, $hookmanager;
	global $object;

	dol_syslog("files.lib.php::dol_dir_list path=".$path." types=".$types." recursive=".$recursive." filter=".$filter." excludefilter=".json_encode($excludefilter));
	//print 'xxx'."files.lib.php::dol_dir_list path=".$path." types=".$types." recursive=".$recursive." filter=".$filter." excludefilter=".json_encode($excludefilter);

	$loaddate=($mode==1||$mode==2)?true:false;
	$loadsize=($mode==1||$mode==3)?true:false;

	// Clean parameters
	$path=preg_replace('/([\\/]+)$/i', '', $path);
	$newpath=dol_osencode($path);

	$reshook = 0;
	$file_list = array();

	if (is_object($hookmanager) && ! $nohook)
	{
		$hookmanager->resArray=array();

		$hookmanager->initHooks(array('fileslib'));

		$parameters=array(
				'path' => $newpath,
				'types'=> $types,
				'recursive' => $recursive,
				'filter' => $filter,
				'excludefilter' => $excludefilter,
				'sortcriteria' => $sortcriteria,
				'sortorder' => $sortorder,
				'loaddate' => $loaddate,
				'loadsize' => $loadsize,
				'mode' => $mode
		);
		$reshook=$hookmanager->executeHooks('getDirList', $parameters, $object);
	}

	// $hookmanager->resArray may contain array stacked by other modules
	if (empty($reshook))
	{
		if (! is_dir($newpath)) return array();

		if ($dir = opendir($newpath))
		{
			$filedate='';
			$filesize='';

			while (false !== ($file = readdir($dir)))        // $file is always a basename (into directory $newpath)
			{
				if (! utf8_check($file)) $file=utf8_encode($file);	// To be sure data is stored in utf8 in memory
				$fullpathfile=($newpath?$newpath.'/':'').$file;

				$qualified=1;

				// Define excludefilterarray
				$excludefilterarray=array('^\.');
				if (is_array($excludefilter))
				{
					$excludefilterarray=array_merge($excludefilterarray, $excludefilter);
				}
				elseif ($excludefilter) $excludefilterarray[]=$excludefilter;
				// Check if file is qualified
				foreach($excludefilterarray as $filt)
				{
					if (preg_match('/'.$filt.'/i', $file) || preg_match('/'.$filt.'/i', $fullpathfile)) {
						$qualified=0; break;
					}
				}
				//print $fullpathfile.' '.$file.' '.$qualified.'<br>';

				if ($qualified)
				{
					$isdir=is_dir(dol_osencode($path."/".$file));
					// Check whether this is a file or directory and whether we're interested in that type
					if ($isdir && (($types=="directories") || ($types=="all") || $recursive))
					{
						// Add entry into file_list array
						if (($types=="directories") || ($types=="all"))
						{
							if ($loaddate || $sortcriteria == 'date') $filedate=dol_filemtime($path."/".$file);
							if ($loadsize || $sortcriteria == 'size') $filesize=dol_filesize($path."/".$file);

							if (! $filter || preg_match('/'.$filter.'/i', $file))	// We do not search key $filter into all $path, only into $file part
							{
								preg_match('/([^\/]+)\/[^\/]+$/', $path.'/'.$file, $reg);
								$level1name=(isset($reg[1])?$reg[1]:'');
								$file_list[] = array(
										"name" => $file,
										"path" => $path,
										"level1name" => $level1name,
										"relativename" => ($relativename?$relativename.'/':'').$file,
										"fullname" => $path.'/'.$file,
										"date" => $filedate,
										"size" => $filesize,
										"type" => 'dir'
								);
							}
						}

						// if we're in a directory and we want recursive behavior, call this function again
						if ($recursive)
						{
							if (empty($donotfollowsymlinks) || ! is_link($path."/".$file))
							{
								//var_dump('eee '. $path."/".$file. ' '.is_dir($path."/".$file).' '.is_link($path."/".$file));
								$file_list = array_merge($file_list, dol_dir_list($path."/".$file, $types, $recursive, $filter, $excludefilter, $sortcriteria, $sortorder, $mode, $nohook, ($relativename!=''?$relativename.'/':'').$file, $donotfollowsymlinks));
							}
						}
					}
					elseif (! $isdir && (($types == "files") || ($types == "all")))
					{
						// Add file into file_list array
						if ($loaddate || $sortcriteria == 'date') $filedate=dol_filemtime($path."/".$file);
						if ($loadsize || $sortcriteria == 'size') $filesize=dol_filesize($path."/".$file);

						if (! $filter || preg_match('/'.$filter.'/i', $file))	// We do not search key $filter into $path, only into $file
						{
							preg_match('/([^\/]+)\/[^\/]+$/', $path.'/'.$file, $reg);
							$level1name=(isset($reg[1])?$reg[1]:'');
							$file_list[] = array(
									"name" => $file,
									"path" => $path,
									"level1name" => $level1name,
									"relativename" => ($relativename?$relativename.'/':'').$file,
									"fullname" => $path.'/'.$file,
									"date" => $filedate,
									"size" => $filesize,
									"type" => 'file'
							);
						}
					}
				}
			}
			closedir($dir);

			// Obtain a list of columns
			if (! empty($sortcriteria) && $sortorder)
			{
			    $file_list = dol_sort_array($file_list, $sortcriteria, ($sortorder == SORT_ASC ? 'asc' : 'desc'));
			}
		}
	}

	if (is_object($hookmanager) && is_array($hookmanager->resArray)) $file_list = array_merge($file_list, $hookmanager->resArray);

	return $file_list;
}


/**
 *  Scan a directory and return a list of files/directories.
 *  Content for string is UTF8 and dir separator is "/".
 *
 *  @param	string		$path        	Starting path from which to search. Example: 'produit/MYPROD'
 *  @param	string		$filter        	Regex filter to restrict list. This regex value must be escaped for '/', since this char is used for preg_match function
 *  @param	array|null	$excludefilter  Array of Regex for exclude filter (example: array('(\.meta|_preview.*\.png)$','^\.'))
 *  @param	string		$sortcriteria	Sort criteria ("","fullname","name","date","size")
 *  @param	string		$sortorder		Sort order (SORT_ASC, SORT_DESC)
 *	@param	int			$mode			0=Return array minimum keys loaded (faster), 1=Force all keys like description
 *  @return	array						Array of array('name'=>'xxx','fullname'=>'/abc/xxx','type'=>'dir|file',...)
 *  @see dol_dir_list()
 */
function dol_dir_list_in_database($path, $filter = "", $excludefilter = null, $sortcriteria = "name", $sortorder = SORT_ASC, $mode = 0)
{
	global $conf, $db;

	$sql =" SELECT rowid, label, entity, filename, filepath, fullpath_orig, keywords, cover, gen_or_uploaded, extraparams, date_c, date_m, fk_user_c, fk_user_m,";
	$sql.=" acl, position, share";
	if ($mode) $sql.=", description";
	$sql.=" FROM ".MAIN_DB_PREFIX."ecm_files";
	$sql.=" WHERE filepath = '".$db->escape($path)."'";
	$sql.=" AND entity = ".$conf->entity;

	$resql = $db->query($sql);
	if ($resql)
	{
		$file_list=array();
		$num = $db->num_rows($resql);
		$i = 0;
		while ($i < $num)
		{
			$obj = $db->fetch_object($resql);
			if ($obj)
			{
				preg_match('/([^\/]+)\/[^\/]+$/', DOL_DATA_ROOT.'/'.$obj->filepath.'/'.$obj->filename, $reg);
				$level1name=(isset($reg[1])?$reg[1]:'');
				$file_list[] = array(
					"rowid" => $obj->rowid,
					"label" => $obj->label,         // md5
					"name" => $obj->filename,
					"path" => DOL_DATA_ROOT.'/'.$obj->filepath,
					"level1name" => $level1name,
					"fullname" => DOL_DATA_ROOT.'/'.$obj->filepath.'/'.$obj->filename,
					"fullpath_orig" => $obj->fullpath_orig,
					"date_c" => $db->jdate($obj->date_c),
					"date_m" => $db->jdate($obj->date_m),
					"type" => 'file',
					"keywords" => $obj->keywords,
					"cover" => $obj->cover,
					"position" => (int) $obj->position,
					"acl" => $obj->acl,
					"share" => $obj->share
				);
			}
			$i++;
		}

		// Obtain a list of columns
		if (! empty($sortcriteria))
		{
			$myarray=array();
			foreach ($file_list as $key => $row)
			{
				$myarray[$key] = (isset($row[$sortcriteria])?$row[$sortcriteria]:'');
			}
			// Sort the data
			if ($sortorder) array_multisort($myarray, $sortorder, $file_list);
		}

		return $file_list;
	}
	else
	{
		dol_print_error($db);
		return array();
	}
}


/**
 * Complete $filearray with data from database.
 * This will call doldir_list_indatabase to complate filearray.
 *
 * @param	array	$filearray			Array of files get using dol_dir_list
 * @param	string	$relativedir		Relative dir from DOL_DATA_ROOT
 * @return	void
 */
function completeFileArrayWithDatabaseInfo(&$filearray, $relativedir)
{
	global $conf, $db, $user;

	$filearrayindatabase = dol_dir_list_in_database($relativedir, '', null, 'name', SORT_ASC);

	// TODO Remove this when PRODUCT_USE_OLD_PATH_FOR_PHOTO will be removed
	global $modulepart;
	if ($modulepart == 'produit' && ! empty($conf->global->PRODUCT_USE_OLD_PATH_FOR_PHOTO)) {
		global $object;
		if (! empty($object->id))
		{
			if (! empty($conf->product->enabled)) $upload_dirold = $conf->product->multidir_output[$object->entity].'/'.substr(substr("000".$object->id, -2), 1, 1).'/'.substr(substr("000".$object->id, -2), 0, 1).'/'.$object->id."/photos";
			else $upload_dirold = $conf->service->multidir_output[$object->entity].'/'.substr(substr("000".$object->id, -2), 1, 1).'/'.substr(substr("000".$object->id, -2), 0, 1).'/'.$object->id."/photos";

			$relativedirold = preg_replace('/^'.preg_quote(DOL_DATA_ROOT, '/').'/', '', $upload_dirold);
			$relativedirold = preg_replace('/^[\\/]/', '', $relativedirold);

			$filearrayindatabase = array_merge($filearrayindatabase, dol_dir_list_in_database($relativedirold, '', null, 'name', SORT_ASC));
		}
	}

	//var_dump($filearray);
	//var_dump($filearrayindatabase);

	// Complete filearray with properties found into $filearrayindatabase
	foreach($filearray as $key => $val)
	{
		$found=0;
		// Search if it exists into $filearrayindatabase
		foreach($filearrayindatabase as $key2 => $val2)
		{
			if ($filearrayindatabase[$key2]['name'] == $filearray[$key]['name'])
			{
				$filearray[$key]['position_name']=($filearrayindatabase[$key2]['position']?$filearrayindatabase[$key2]['position']:'0').'_'.$filearrayindatabase[$key2]['name'];
				$filearray[$key]['position']=$filearrayindatabase[$key2]['position'];
				$filearray[$key]['cover']=$filearrayindatabase[$key2]['cover'];
				$filearray[$key]['acl']=$filearrayindatabase[$key2]['acl'];
				$filearray[$key]['rowid']=$filearrayindatabase[$key2]['rowid'];
				$filearray[$key]['label']=$filearrayindatabase[$key2]['label'];
				$filearray[$key]['share']=$filearrayindatabase[$key2]['share'];
				$found=1;
				break;
			}
		}

		if (! $found)    // This happen in transition toward version 6, or if files were added manually into os dir.
		{
			$filearray[$key]['position']='999999';     // File not indexed are at end. So if we add a file, it will not replace an existing position
			$filearray[$key]['cover']=0;
			$filearray[$key]['acl']='';

			$rel_filename = preg_replace('/^'.preg_quote(DOL_DATA_ROOT, '/').'/', '', $filearray[$key]['fullname']);
			if (! preg_match('/([\\/]temp[\\/]|[\\/]thumbs|\.meta$)/', $rel_filetorenameafter))     // If not a tmp file
			{
				dol_syslog("list_of_documents We found a file called '".$filearray[$key]['name']."' not indexed into database. We add it");
				include_once DOL_DOCUMENT_ROOT.'/ecm/class/ecmfiles.class.php';
				$ecmfile=new EcmFiles($db);

				// Add entry into database
				$filename = basename($rel_filename);
				$rel_dir = dirname($rel_filename);
				$rel_dir = preg_replace('/[\\/]$/', '', $rel_dir);
				$rel_dir = preg_replace('/^[\\/]/', '', $rel_dir);

				$ecmfile->filepath = $rel_dir;
				$ecmfile->filename = $filename;
				$ecmfile->label = md5_file(dol_osencode($filearray[$key]['fullname']));        // $destfile is a full path to file
				$ecmfile->fullpath_orig = $filearray[$key]['fullname'];
				$ecmfile->gen_or_uploaded = 'unknown';
				$ecmfile->description = '';    // indexed content
				$ecmfile->keyword = '';        // keyword content
				$result = $ecmfile->create($user);
				if ($result < 0)
				{
					setEventMessages($ecmfile->error, $ecmfile->errors, 'warnings');
				}
				else
				{
					$filearray[$key]['rowid']=$result;
				}
			}
			else
			{
				$filearray[$key]['rowid']=0;     // Should not happened
			}
		}
	}

	/*var_dump($filearray);*/
}


/**
 * Fast compare of 2 files identified by their properties ->name, ->date and ->size
 *
 * @param	string 	$a		File 1
 * @param 	string	$b		File 2
 * @return 	int				1, 0, 1
 */
function dol_compare_file($a, $b)
{
	global $sortorder;
	global $sortfield;

	$sortorder=strtoupper($sortorder);

	if ($sortorder == 'ASC') { $retup=-1; $retdown=1; }
	else { $retup=1; $retdown=-1; }

	if ($sortfield == 'name')
	{
		if ($a->name == $b->name) return 0;
		return ($a->name < $b->name) ? $retup : $retdown;
	}
	if ($sortfield == 'date')
	{
		if ($a->date == $b->date) return 0;
		return ($a->date < $b->date) ? $retup : $retdown;
	}
	if ($sortfield == 'size')
	{
		if ($a->size == $b->size) return 0;
		return ($a->size < $b->size) ? $retup : $retdown;
	}
}


/**
 * Test if filename is a directory
 *
 * @param	string		$folder     Name of folder
 * @return	boolean     			True if it's a directory, False if not found
 */
function dol_is_dir($folder)
{
	$newfolder=dol_osencode($folder);
	if (is_dir($newfolder)) return true;
	else return false;
}

/**
 * Return if path is empty
 *
 * @param   string		$dir		Path of Directory
 * @return  boolean     		    True or false
 */
function dol_is_dir_empty($dir)
{
    if (!is_readable($dir)) return false;
    return (count(scandir($dir)) == 2);
}

/**
 * Return if path is a file
 *
 * @param   string		$pathoffile		Path of file
 * @return  boolean     			    True or false
 */
function dol_is_file($pathoffile)
{
	$newpathoffile=dol_osencode($pathoffile);
	return is_file($newpathoffile);
}

/**
 * Return if path is a symbolic link
 *
 * @param   string		$pathoffile		Path of file
 * @return  boolean     			    True or false
 */
function dol_is_link($pathoffile)
{
	$newpathoffile=dol_osencode($pathoffile);
	return is_link($newpathoffile);
}

/**
 * Return if path is an URL
 *
 * @param   string		$url	Url
 * @return  boolean      	   	True or false
 */
function dol_is_url($url)
{
	$tmpprot=array('file','http','https','ftp','zlib','data','ssh','ssh2','ogg','expect');
	foreach($tmpprot as $prot)
	{
		if (preg_match('/^'.$prot.':/i', $url)) return true;
	}
	return false;
}

/**
 * 	Test if a folder is empty
 *
 * 	@param	string	$folder		Name of folder
 * 	@return boolean				True if dir is empty or non-existing, False if it contains files
 */
function dol_dir_is_emtpy($folder)
{
	$newfolder=dol_osencode($folder);
	if (is_dir($newfolder))
	{
		$handle = opendir($newfolder);
		$folder_content = '';
		while ((gettype($name = readdir($handle)) != "boolean"))
		{
			$name_array[] = $name;
		}
		foreach($name_array as $temp) $folder_content .= $temp;

		closedir($handle);

		if ($folder_content == "...") return true;
		else return false;
	}
	else
	return true; // Dir does not exists
}

/**
 * 	Count number of lines in a file
 *
 * 	@param	string	$file		Filename
 * 	@return int					<0 if KO, Number of lines in files if OK
 *  @see dol_nboflines()
 */
function dol_count_nb_of_line($file)
{
	$nb=0;

	$newfile=dol_osencode($file);
	//print 'x'.$file;
	$fp=fopen($newfile, 'r');
	if ($fp)
	{
		while (!feof($fp))
		{
			$line=fgets($fp);
			// We increase count only if read was success. We need test because feof return true only after fgets so we do n+1 fgets for a file with n lines.
			if (! $line === false) $nb++;
		}
		fclose($fp);
	}
	else
	{
		$nb=-1;
	}

	return $nb;
}


/**
 * Return size of a file
 *
 * @param 	string		$pathoffile		Path of file
 * @return 	integer						File size
 */
function dol_filesize($pathoffile)
{
	$newpathoffile=dol_osencode($pathoffile);
	return filesize($newpathoffile);
}

/**
 * Return time of a file
 *
 * @param 	string		$pathoffile		Path of file
 * @return 	int					Time of file
 */
function dol_filemtime($pathoffile)
{
	$newpathoffile=dol_osencode($pathoffile);
	return @filemtime($newpathoffile); // @Is to avoid errors if files does not exists
}

/**
 * Make replacement of strings into a file.
 *
 * @param	string	$srcfile			       Source file (can't be a directory)
 * @param	array	$arrayreplacement	       Array with strings to replace. Example: array('valuebefore'=>'valueafter', ...)
 * @param	string	$destfile			       Destination file (can't be a directory). If empty, will be same than source file.
 * @param	int		$newmask			       Mask for new file (0 by default means $conf->global->MAIN_UMASK). Example: '0666'
 * @param	int		$indexdatabase		       1=index new file into database.
 * @param   int     $arrayreplacementisregex   1=Array of replacement is regex
 * @return	int							       <0 if error, 0 if nothing done (dest file already exists), >0 if OK
 * @see		dol_copy()
 */
function dolReplaceInFile($srcfile, $arrayreplacement, $destfile = '', $newmask = 0, $indexdatabase = 0, $arrayreplacementisregex = 0)
{
	global $conf;

	dol_syslog("files.lib.php::dolReplaceInFile srcfile=".$srcfile." destfile=".$destfile." newmask=".$newmask." indexdatabase=".$indexdatabase." arrayreplacementisregex=".$arrayreplacementisregex);

	if (empty($srcfile)) return -1;
	if (empty($destfile)) $destfile=$srcfile;

	$destexists=dol_is_file($destfile);
	if (($destfile != $srcfile) && $destexists) return 0;

	$tmpdestfile=$destfile.'.tmp';

	$newpathofsrcfile=dol_osencode($srcfile);
	$newpathoftmpdestfile=dol_osencode($tmpdestfile);
	$newpathofdestfile=dol_osencode($destfile);
	$newdirdestfile=dirname($newpathofdestfile);

	if ($destexists && ! is_writable($newpathofdestfile))
	{
		dol_syslog("files.lib.php::dolReplaceInFile failed Permission denied to overwrite target file", LOG_WARNING);
		return -1;
	}
	if (! is_writable($newdirdestfile))
	{
		dol_syslog("files.lib.php::dolReplaceInFile failed Permission denied to write into target directory ".$newdirdestfile, LOG_WARNING);
		return -2;
	}

	dol_delete_file($tmpdestfile);

	// Create $newpathoftmpdestfile from $newpathofsrcfile
	$content = file_get_contents($newpathofsrcfile, 'r');

	if (empty($arrayreplacementisregex))
	{
	   $content = make_substitutions($content, $arrayreplacement, null);
	}
	else
	{
	    foreach ($arrayreplacement as $key => $value)
	    {
	        $content = preg_replace($key, $value, $content);
	    }
	}

	file_put_contents($newpathoftmpdestfile, $content);
	@chmod($newpathoftmpdestfile, octdec($newmask));

	// Rename
	$result=dol_move($newpathoftmpdestfile, $newpathofdestfile, $newmask, (($destfile == $srcfile)?1:0), 0, $indexdatabase);
	if (! $result)
	{
		dol_syslog("files.lib.php::dolReplaceInFile failed to move tmp file to final dest", LOG_WARNING);
		return -3;
	}
	if (empty($newmask) && ! empty($conf->global->MAIN_UMASK)) $newmask=$conf->global->MAIN_UMASK;
	if (empty($newmask))	// This should no happen
	{
		dol_syslog("Warning: dolReplaceInFile called with empty value for newmask and no default value defined", LOG_WARNING);
		$newmask='0664';
	}

	@chmod($newpathofdestfile, octdec($newmask));

	return 1;
}


/**
 * Copy a file to another file.
 *
 * @param	string	$srcfile			Source file (can't be a directory)
 * @param	string	$destfile			Destination file (can't be a directory)
 * @param	int		$newmask			Mask for new file (0 by default means $conf->global->MAIN_UMASK). Example: '0666'
 * @param 	int		$overwriteifexists	Overwrite file if exists (1 by default)
 * @return	int							<0 if error, 0 if nothing done (dest file already exists and overwriteifexists=0), >0 if OK
 * @see		dol_delete_file() dolCopyDir()
 */
function dol_copy($srcfile, $destfile, $newmask = 0, $overwriteifexists = 1)
{
	global $conf;

	dol_syslog("files.lib.php::dol_copy srcfile=".$srcfile." destfile=".$destfile." newmask=".$newmask." overwriteifexists=".$overwriteifexists);

	if (empty($srcfile) || empty($destfile)) return -1;

	$destexists=dol_is_file($destfile);
	if (! $overwriteifexists && $destexists) return 0;

	$newpathofsrcfile=dol_osencode($srcfile);
	$newpathofdestfile=dol_osencode($destfile);
	$newdirdestfile=dirname($newpathofdestfile);

	if ($destexists && ! is_writable($newpathofdestfile))
	{
		dol_syslog("files.lib.php::dol_copy failed Permission denied to overwrite target file", LOG_WARNING);
		return -1;
	}
	if (! is_writable($newdirdestfile))
	{
		dol_syslog("files.lib.php::dol_copy failed Permission denied to write into target directory ".$newdirdestfile, LOG_WARNING);
		return -2;
	}
	// Copy with overwriting if exists
	$result=@copy($newpathofsrcfile, $newpathofdestfile);
	//$result=copy($newpathofsrcfile, $newpathofdestfile);	// To see errors, remove @
	if (! $result)
	{
		dol_syslog("files.lib.php::dol_copy failed to copy", LOG_WARNING);
		return -3;
	}
	if (empty($newmask) && ! empty($conf->global->MAIN_UMASK)) $newmask=$conf->global->MAIN_UMASK;
	if (empty($newmask))	// This should no happen
	{
		dol_syslog("Warning: dol_copy called with empty value for newmask and no default value defined", LOG_WARNING);
		$newmask='0664';
	}

	@chmod($newpathofdestfile, octdec($newmask));

	return 1;
}

/**
 * Copy a dir to another dir. This include recursive subdirectories.
 *
 * @param	string	$srcfile			Source file (a directory)
 * @param	string	$destfile			Destination file (a directory)
 * @param	int		$newmask			Mask for new file (0 by default means $conf->global->MAIN_UMASK). Example: '0666'
 * @param 	int		$overwriteifexists	Overwrite file if exists (1 by default)
 * @param	array	$arrayreplacement	Array to use to replace filenames with another one during the copy (works only on file names, not on directory names).
 * @return	int							<0 if error, 0 if nothing done (all files already exists and overwriteifexists=0), >0 if OK
 * @see		dol_copy()
 */
function dolCopyDir($srcfile, $destfile, $newmask, $overwriteifexists, $arrayreplacement = null)
{
	global $conf;

	$result=0;

	dol_syslog("files.lib.php::dolCopyDir srcfile=".$srcfile." destfile=".$destfile." newmask=".$newmask." overwriteifexists=".$overwriteifexists);

	if (empty($srcfile) || empty($destfile)) return -1;

	$destexists=dol_is_dir($destfile);
	//if (! $overwriteifexists && $destexists) return 0;	// The overwriteifexists is for files only, so propagated to dol_copy only.

	if (! $destexists)
	{
		// We must set mask just before creating dir, becaause it can be set differently by dol_copy
		umask(0);
		$dirmaskdec=octdec($newmask);
		if (empty($newmask) && ! empty($conf->global->MAIN_UMASK)) $dirmaskdec=octdec($conf->global->MAIN_UMASK);
		$dirmaskdec |= octdec('0200');  // Set w bit required to be able to create content for recursive subdirs files
		dol_mkdir($destfile, '', decoct($dirmaskdec));
	}

	$ossrcfile=dol_osencode($srcfile);
	$osdestfile=dol_osencode($destfile);

	// Recursive function to copy all subdirectories and contents:
	if (is_dir($ossrcfile))
	{
		$dir_handle=opendir($ossrcfile);
		while ($file=readdir($dir_handle))
		{
			if ($file != "." && $file != ".." && ! is_link($ossrcfile."/".$file))
			{
				if (is_dir($ossrcfile."/".$file))
				{
					//var_dump("xxx dolCopyDir $srcfile/$file, $destfile/$file, $newmask, $overwriteifexists");
					$tmpresult=dolCopyDir($srcfile."/".$file, $destfile."/".$file, $newmask, $overwriteifexists, $arrayreplacement);
				}
				else
				{
					$newfile = $file;
					// Replace destination filename with a new one
					if (is_array($arrayreplacement))
					{
						foreach($arrayreplacement as $key => $val)
						{
							$newfile = str_replace($key, $val, $newfile);
						}
					}
					$tmpresult=dol_copy($srcfile."/".$file, $destfile."/".$newfile, $newmask, $overwriteifexists);
				}
				// Set result
				if ($result > 0 && $tmpresult >= 0)
				{
					// Do nothing, so we don't set result to 0 if tmpresult is 0 and result was success in a previous pass
				}
				else
				{
					$result=$tmpresult;
				}
				if ($result < 0) break;
			}
		}
		closedir($dir_handle);
	}
	else
	{
		// Source directory does not exists
		$result = -2;
	}

	return $result;
}


/**
 * Move a file into another name.
 * Note:
 *  - This function differs from dol_move_uploaded_file, because it can be called in any context.
 *  - Database indexes for files are updated.
 *  - Test on antivirus is done only if param testvirus is provided and an antivirus was set.
 *
 * @param	string  $srcfile            Source file (can't be a directory. use native php @rename() to move a directory)
 * @param   string	$destfile           Destination file (can't be a directory. use native php @rename() to move a directory)
 * @param   integer	$newmask            Mask in octal string for new file (0 by default means $conf->global->MAIN_UMASK)
 * @param   int		$overwriteifexists  Overwrite file if exists (1 by default)
 * @param   int     $testvirus          Do an antivirus test. Move is canceled if a virus is found.
 * @param	int		$indexdatabase		Index new file into database.
 * @return  boolean 		            True if OK, false if KO
 * @see dol_move_uploaded_file()
 */
function dol_move($srcfile, $destfile, $newmask = 0, $overwriteifexists = 1, $testvirus = 0, $indexdatabase = 1)
{
	global $user, $db, $conf;
	$result=false;

	dol_syslog("files.lib.php::dol_move srcfile=".$srcfile." destfile=".$destfile." newmask=".$newmask." overwritifexists=".$overwriteifexists);
	$srcexists=dol_is_file($srcfile);
	$destexists=dol_is_file($destfile);

	if (! $srcexists)
	{
		dol_syslog("files.lib.php::dol_move srcfile does not exists. we ignore the move request.");
		return false;
	}

	if ($overwriteifexists || ! $destexists)
	{
		$newpathofsrcfile=dol_osencode($srcfile);
		$newpathofdestfile=dol_osencode($destfile);

		// Check virus
		$testvirusarray=array();
		if ($testvirus)
		{
			$testvirusarray=dolCheckVirus($newpathofsrcfile);
			if (count($testvirusarray))
			{
				dol_syslog("files.lib.php::dol_move canceled because a virus was found into source file. we ignore the move request.", LOG_WARNING);
				return false;
			}
		}

		$result=@rename($newpathofsrcfile, $newpathofdestfile); // To see errors, remove @
		if (! $result)
		{
			if ($destexists)
			{
				dol_syslog("files.lib.php::dol_move Failed. We try to delete target first and move after.", LOG_WARNING);
				// We force delete and try again. Rename function sometimes fails to replace dest file with some windows NTFS partitions.
				dol_delete_file($destfile);
				$result=@rename($newpathofsrcfile, $newpathofdestfile); // To see errors, remove @
			}
			else dol_syslog("files.lib.php::dol_move Failed.", LOG_WARNING);
		}

		// Move ok
		if ($result && $indexdatabase)
		{
			// Rename entry into ecm database
			$rel_filetorenamebefore = preg_replace('/^'.preg_quote(DOL_DATA_ROOT, '/').'/', '', $srcfile);
			$rel_filetorenameafter = preg_replace('/^'.preg_quote(DOL_DATA_ROOT, '/').'/', '', $destfile);
			if (! preg_match('/([\\/]temp[\\/]|[\\/]thumbs|\.meta$)/', $rel_filetorenameafter))     // If not a tmp file
			{
				$rel_filetorenamebefore = preg_replace('/^[\\/]/', '', $rel_filetorenamebefore);
				$rel_filetorenameafter = preg_replace('/^[\\/]/', '', $rel_filetorenameafter);
				//var_dump($rel_filetorenamebefore.' - '.$rel_filetorenameafter);

				dol_syslog("Try to rename also entries in database for full relative path before = ".$rel_filetorenamebefore." after = ".$rel_filetorenameafter, LOG_DEBUG);
				include_once DOL_DOCUMENT_ROOT.'/ecm/class/ecmfiles.class.php';

				$ecmfiletarget=new EcmFiles($db);
				$resultecmtarget = $ecmfiletarget->fetch(0, '', $rel_filetorenameafter);
				if ($resultecmtarget > 0)   // An entry for target name already exists for target, we delete it, a new one will be created.
				{
					$ecmfiletarget->delete($user);
				}

				$ecmfile=new EcmFiles($db);
				$resultecm = $ecmfile->fetch(0, '', $rel_filetorenamebefore);
				if ($resultecm > 0)   // If an entry was found for src file, we use it to move entry
				{
					$filename = basename($rel_filetorenameafter);
					$rel_dir = dirname($rel_filetorenameafter);
					$rel_dir = preg_replace('/[\\/]$/', '', $rel_dir);
					$rel_dir = preg_replace('/^[\\/]/', '', $rel_dir);

					$ecmfile->filepath = $rel_dir;
					$ecmfile->filename = $filename;
					$resultecm = $ecmfile->update($user);
				}
				elseif ($resultecm == 0)   // If no entry were found for src files, create/update target file
				{
					$filename = basename($rel_filetorenameafter);
					$rel_dir = dirname($rel_filetorenameafter);
					$rel_dir = preg_replace('/[\\/]$/', '', $rel_dir);
					$rel_dir = preg_replace('/^[\\/]/', '', $rel_dir);

					$ecmfile->filepath = $rel_dir;
					$ecmfile->filename = $filename;
					$ecmfile->label = md5_file(dol_osencode($destfile));        // $destfile is a full path to file
					$ecmfile->fullpath_orig = $srcfile;
					$ecmfile->gen_or_uploaded = 'unknown';
					$ecmfile->description = '';    // indexed content
					$ecmfile->keyword = '';        // keyword content
					$resultecm = $ecmfile->create($user);
					if ($resultecm < 0)
					{
						setEventMessages($ecmfile->error, $ecmfile->errors, 'warnings');
					}
				}
				elseif ($resultecm < 0)
				{
					setEventMessages($ecmfile->error, $ecmfile->errors, 'warnings');
				}

				if ($resultecm > 0) $result=true;
				else $result = false;
			}
		}

		if (empty($newmask)) $newmask=empty($conf->global->MAIN_UMASK)?'0755':$conf->global->MAIN_UMASK;
		$newmaskdec=octdec($newmask);
		// Currently method is restricted to files (dol_delete_files previously used is for files, and mask usage if for files too)
		// to allow mask usage for dir, we shoul introduce a new param "isdir" to 1 to complete newmask like this
		// if ($isdir) $newmaskdec |= octdec('0111');  // Set x bit required for directories
		@chmod($newpathofdestfile, $newmaskdec);
	}

	return $result;
}

/**
 *	Unescape a file submitted by upload.
 *  PHP escape char " (%22) or char ' (%27) into $FILES.
 *
 *	@param	string	$filename		Filename
 *	@return	string					Filename sanitized
 */
function dol_unescapefile($filename)
{
	// Remove path information and dots around the filename, to prevent uploading
	// into different directories or replacing hidden system files.
	// Also remove control characters and spaces (\x00..\x20) around the filename:
	return trim(basename($filename), ".\x00..\x20");
}


/**
 * Check virus into a file
 *
 * @param   string      $src_file       Source file to check
 * @return  array                       Array of errors or empty array if not virus found
 */
function dolCheckVirus($src_file)
{
	global $conf;

	if (! empty($conf->global->MAIN_ANTIVIRUS_COMMAND))
	{
		if (! class_exists('AntiVir')) {
			require_once DOL_DOCUMENT_ROOT.'/core/class/antivir.class.php';
		}
		$antivir=new AntiVir($db);
		$result = $antivir->dol_avscan_file($src_file);
		if ($result < 0)	// If virus or error, we stop here
		{
			$reterrors=$antivir->errors;
			return $reterrors;
		}
	}
	return array();
}


/**
 *	Make control on an uploaded file from an GUI page and move it to final destination.
 * 	If there is errors (virus found, antivir in error, bad filename), file is not moved.
 *  Note:
 *  - This function can be used only into a HTML page context. Use dol_move if you are outside.
 *  - Test on antivirus is always done (if antivirus set).
 *  - Database of files is NOT updated (this is done by dol_add_file_process() that calls this function).
 *  - Extension .noexe may be added if file is executable and MAIN_DOCUMENT_IS_OUTSIDE_WEBROOT_SO_NOEXE_NOT_REQUIRED is not set.
 *
 *	@param	string	$src_file			Source full path filename ($_FILES['field']['tmp_name'])
 *	@param	string	$dest_file			Target full path filename  ($_FILES['field']['name'])
 * 	@param	int		$allowoverwrite		1=Overwrite target file if it already exists
 * 	@param	int		$disablevirusscan	1=Disable virus scan
 * 	@param	integer	$uploaderrorcode	Value of PHP upload error code ($_FILES['field']['error'])
 * 	@param	int		$nohook				Disable all hooks
 * 	@param	string	$varfiles			_FILES var name
<<<<<<< HEAD
 *	@return int|string       			>0 if OK, <0 or string if KO
=======
 *	@return int       			  		>0 if OK, <0 or string if KO
>>>>>>> 8ed100ca
 *  @see    dol_move()
 */
function dol_move_uploaded_file($src_file, $dest_file, $allowoverwrite, $disablevirusscan = 0, $uploaderrorcode = 0, $nohook = 0, $varfiles = 'addedfile')
{
	global $conf, $db, $user, $langs;
	global $object, $hookmanager;

	$reshook=0;
	$file_name = $dest_file;

	if (empty($nohook))
	{
		$reshook=$hookmanager->initHooks(array('fileslib'));

		$parameters=array('dest_file' => $dest_file, 'src_file' => $src_file, 'file_name' => $file_name, 'varfiles' => $varfiles, 'allowoverwrite' => $allowoverwrite);
		$reshook=$hookmanager->executeHooks('moveUploadedFile', $parameters, $object);
	}

	if (empty($reshook))
	{
		// If an upload error has been reported
		if ($uploaderrorcode)
		{
			switch($uploaderrorcode)
			{
				case UPLOAD_ERR_INI_SIZE:	// 1
					return 'ErrorFileSizeTooLarge';
					break;
				case UPLOAD_ERR_FORM_SIZE:	// 2
					return 'ErrorFileSizeTooLarge';
					break;
				case UPLOAD_ERR_PARTIAL:	// 3
					return 'ErrorPartialFile';
					break;
				case UPLOAD_ERR_NO_TMP_DIR:	//
					return 'ErrorNoTmpDir';
					break;
				case UPLOAD_ERR_CANT_WRITE:
					return 'ErrorFailedToWriteInDir';
					break;
				case UPLOAD_ERR_EXTENSION:
					return 'ErrorUploadBlockedByAddon';
					break;
				default:
					break;
			}
		}

		// If we need to make a virus scan
		if (empty($disablevirusscan) && file_exists($src_file))
		{
			$checkvirusarray=dolCheckVirus($src_file);
			if (count($checkvirusarray))
			{
			   dol_syslog('Files.lib::dol_move_uploaded_file File "'.$src_file.'" (target name "'.$dest_file.'") KO with antivirus: errors='.join(',', $checkvirusarray), LOG_WARNING);
			   return 'ErrorFileIsInfectedWithAVirus: '.join(',', $checkvirusarray);
			}
		}

		// Security:
		// Disallow file with some extensions. We rename them.
		// Because if we put the documents directory into a directory inside web root (very bad), this allows to execute on demand arbitrary code.
		if (isAFileWithExecutableContent($dest_file) && empty($conf->global->MAIN_DOCUMENT_IS_OUTSIDE_WEBROOT_SO_NOEXE_NOT_REQUIRED))
		{
			$file_name.= '.noexe';
		}

		// Security:
		// We refuse cache files/dirs, upload using .. and pipes into filenames.
		if (preg_match('/^\./', basename($src_file)) || preg_match('/\.\./', $src_file) || preg_match('/[<>|]/', $src_file))
		{
			dol_syslog("Refused to deliver file ".$src_file, LOG_WARNING);
			return -1;
		}

		// Security:
		// We refuse cache files/dirs, upload using .. and pipes into filenames.
		if (preg_match('/^\./', basename($dest_file)) || preg_match('/\.\./', $dest_file) || preg_match('/[<>|]/', $dest_file))
		{
			dol_syslog("Refused to deliver file ".$dest_file, LOG_WARNING);
			return -2;
		}
	}

	if ($reshook < 0)	// At least one blocking error returned by one hook
	{
		$errmsg = join(',', $hookmanager->errors);
		if (empty($errmsg)) $errmsg = 'ErrorReturnedBySomeHooks';	// Should not occurs. Added if hook is bugged and does not set ->errors when there is error.
		return $errmsg;
	}
	elseif (empty($reshook))
	{
		// The file functions must be in OS filesystem encoding.
		$src_file_osencoded=dol_osencode($src_file);
		$file_name_osencoded=dol_osencode($file_name);

		// Check if destination dir is writable
		if (! is_writable(dirname($file_name_osencoded)))
		{
			dol_syslog("Files.lib::dol_move_uploaded_file Dir ".dirname($file_name_osencoded)." is not writable. Return 'ErrorDirNotWritable'", LOG_WARNING);
			return 'ErrorDirNotWritable';
		}

		// Check if destination file already exists
		if (! $allowoverwrite)
		{
			if (file_exists($file_name_osencoded))
			{
				dol_syslog("Files.lib::dol_move_uploaded_file File ".$file_name." already exists. Return 'ErrorFileAlreadyExists'", LOG_WARNING);
				return 'ErrorFileAlreadyExists';
			}
		}

		// Move file
		$return=move_uploaded_file($src_file_osencoded, $file_name_osencoded);
		if ($return)
		{
			if (! empty($conf->global->MAIN_UMASK)) @chmod($file_name_osencoded, octdec($conf->global->MAIN_UMASK));
			dol_syslog("Files.lib::dol_move_uploaded_file Success to move ".$src_file." to ".$file_name." - Umask=".$conf->global->MAIN_UMASK, LOG_DEBUG);
			return 1;	// Success
		}
		else
		{
			dol_syslog("Files.lib::dol_move_uploaded_file Failed to move ".$src_file." to ".$file_name, LOG_ERR);
			return -3;	// Unknown error
		}
	}

	return 1;	// Success
}

/**
 *  Remove a file or several files with a mask.
 *  This delete file physically but also database indexes.
 *
 *  @param	string	$file           File to delete or mask of files to delete
 *  @param  int		$disableglob    Disable usage of glob like * so function is an exact delete function that will return error if no file found
 *  @param  int		$nophperrors    Disable all PHP output errors
 *  @param	int		$nohook			Disable all hooks
 *  @param	object	$object			Current object in use
 *  @param	boolean	$allowdotdot	Allow to delete file path with .. inside. Never use this, it is reserved for migration purpose.
 *  @param	int		$indexdatabase	Try to remove also index entries.
 *  @return boolean         		True if no error (file is deleted or if glob is used and there's nothing to delete), False if error
 *  @see dol_delete_dir()
 */
function dol_delete_file($file, $disableglob = 0, $nophperrors = 0, $nohook = 0, $object = null, $allowdotdot = false, $indexdatabase = 1)
{
	global $db, $conf, $user, $langs;
	global $hookmanager;

	// Load translation files required by the page
    $langs->loadLangs(array('other', 'errors'));

	dol_syslog("dol_delete_file file=".$file." disableglob=".$disableglob." nophperrors=".$nophperrors." nohook=".$nohook);

	// Security:
	// We refuse transversal using .. and pipes into filenames.
	if ((! $allowdotdot && preg_match('/\.\./', $file)) || preg_match('/[<>|]/', $file))
	{
		dol_syslog("Refused to delete file ".$file, LOG_WARNING);
		return false;
	}

	if (empty($nohook))
	{
		$hookmanager->initHooks(array('fileslib'));

		$parameters=array(
				'GET' => $_GET,
				'file' => $file,
				'disableglob'=> $disableglob,
				'nophperrors' => $nophperrors
		);
		$reshook=$hookmanager->executeHooks('deleteFile', $parameters, $object);
	}

	if (empty($nohook) && $reshook != 0) // reshook = 0 to do standard actions, 1 = ok, -1 = ko
	{
		if ($reshook < 0) return false;
		return true;
	}
	else
	{
		$error=0;

		//print "x".$file." ".$disableglob;exit;
		$file_osencoded=dol_osencode($file);    // New filename encoded in OS filesystem encoding charset
		if (empty($disableglob) && ! empty($file_osencoded))
		{
			$ok=true;
			$globencoded=str_replace('[', '\[', $file_osencoded);
			$globencoded=str_replace(']', '\]', $globencoded);
			$listofdir=glob($globencoded);
			if (! empty($listofdir) && is_array($listofdir))
			{
				foreach ($listofdir as $filename)
				{
					if ($nophperrors) $ok=@unlink($filename);
					else $ok=unlink($filename);
					if ($ok)
					{
						dol_syslog("Removed file ".$filename, LOG_DEBUG);

						// Delete entry into ecm database
						$rel_filetodelete = preg_replace('/^'.preg_quote(DOL_DATA_ROOT, '/').'/', '', $filename);
						if (! preg_match('/(\/temp\/|\/thumbs\/|\.meta$)/', $rel_filetodelete))     // If not a tmp file
						{
							$rel_filetodelete = preg_replace('/^[\\/]/', '', $rel_filetodelete);

							if (is_object($db) && $indexdatabase)		// $db may not be defined when lib is in a context with define('NOREQUIREDB',1)
							{
								dol_syslog("Try to remove also entries in database for full relative path = ".$rel_filetodelete, LOG_DEBUG);
								include_once DOL_DOCUMENT_ROOT.'/ecm/class/ecmfiles.class.php';
								$ecmfile=new EcmFiles($db);
								$result = $ecmfile->fetch(0, '', $rel_filetodelete);
								if ($result >= 0 && $ecmfile->id > 0)
								{
									$result = $ecmfile->delete($user);
								}
								if ($result < 0)
								{
									setEventMessages($ecmfile->error, $ecmfile->errors, 'warnings');
								}
							}
						}
					}
					else
					{
						dol_syslog("Failed to remove file ".$filename, LOG_WARNING);
						// TODO Failure to remove can be because file was already removed or because of permission
						// If error because it does not exists, we should return true, and we should return false if this is a permission problem
					}
				}
			}
			else dol_syslog("No files to delete found", LOG_DEBUG);
		}
		else
		{
			$ok=false;
			if ($nophperrors) $ok=@unlink($file_osencoded);
			else $ok=unlink($file_osencoded);
			if ($ok) dol_syslog("Removed file ".$file_osencoded, LOG_DEBUG);
			else dol_syslog("Failed to remove file ".$file_osencoded, LOG_WARNING);
		}

		return $ok;
	}
}

/**
 *  Remove a directory (not recursive, so content must be empty).
 *  If directory is not empty, return false
 *
 *  @param	string	$dir            Directory to delete
 *  @param  int		$nophperrors    Disable all PHP output errors
 *  @return boolean         		True if success, false if error
 *  @see dol_delete_file() dolCopyDir()
 */
function dol_delete_dir($dir, $nophperrors = 0)
{
	// Security:
	// We refuse transversal using .. and pipes into filenames.
	if (preg_match('/\.\./', $dir) || preg_match('/[<>|]/', $dir))
	{
		dol_syslog("Refused to delete dir ".$dir, LOG_WARNING);
		return false;
	}

	$dir_osencoded=dol_osencode($dir);
	return ($nophperrors?@rmdir($dir_osencoded):rmdir($dir_osencoded));
}

/**
 *  Remove a directory $dir and its subdirectories (or only files and subdirectories)
 *
 *  @param	string	$dir            Dir to delete
 *  @param  int		$count          Counter to count nb of elements found to delete
 *  @param  int		$nophperrors    Disable all PHP output errors
 *  @param	int		$onlysub		Delete only files and subdir, not main directory
 *  @param  int		$countdeleted   Counter to count nb of elements found really deleted
 *  @return int             		Number of files and directory we try to remove. NB really removed is returned into var by reference $countdeleted.
 */
function dol_delete_dir_recursive($dir, $count = 0, $nophperrors = 0, $onlysub = 0, &$countdeleted = 0)
{
	dol_syslog("functions.lib:dol_delete_dir_recursive ".$dir, LOG_DEBUG);
	if (dol_is_dir($dir))
	{
		$dir_osencoded=dol_osencode($dir);
		if ($handle = opendir("$dir_osencoded"))
		{
			while (false !== ($item = readdir($handle)))
			{
				if (! utf8_check($item)) $item=utf8_encode($item);  // should be useless

				if ($item != "." && $item != "..")
				{
					if (is_dir(dol_osencode("$dir/$item")) && ! is_link(dol_osencode("$dir/$item")))
					{
						$count=dol_delete_dir_recursive("$dir/$item", $count, $nophperrors, 0, $countdeleted);
					}
					else
					{
						$result=dol_delete_file("$dir/$item", 1, $nophperrors);
						$count++;
						if ($result) $countdeleted++;
						//else print 'Error on '.$item."\n";
					}
				}
			}
			closedir($handle);

			if (empty($onlysub))
			{
				$result=dol_delete_dir($dir, $nophperrors);
				$count++;
				if ($result) $countdeleted++;
				//else print 'Error on '.$dir."\n";
			}
		}
	}

	return $count;
}


/**
 *  Delete all preview files linked to object instance.
 *  Note that preview image of PDF files is generated when required, by dol_banner_tab() for example.
 *
 *  @param	object	$object		Object to clean
 *  @return	int					0 if error, 1 if OK
 *  @see dol_convert_file()
 */
function dol_delete_preview($object)
{
	global $langs,$conf;

	// Define parent dir of elements
	$element = $object->element;

	if ($object->element == 'order_supplier')		$dir = $conf->fournisseur->commande->dir_output;
	elseif ($object->element == 'invoice_supplier')	$dir = $conf->fournisseur->facture->dir_output;
	elseif ($object->element == 'project')			$dir = $conf->projet->dir_output;
	elseif ($object->element == 'shipping')			$dir = $conf->expedition->dir_output.'/sending';
	elseif ($object->element == 'delivery')			$dir = $conf->expedition->dir_output.'/receipt';
	elseif ($object->element == 'fichinter')		$dir = $conf->ficheinter->dir_output;
	else $dir=empty($conf->$element->dir_output)?'':$conf->$element->dir_output;

	if (empty($dir)) return 'ErrorObjectNoSupportedByFunction';

	$refsan = dol_sanitizeFileName($object->ref);
	$dir = $dir . "/" . $refsan ;
	$filepreviewnew = $dir . "/" . $refsan . ".pdf_preview.png";
	$filepreviewnewbis = $dir . "/" . $refsan . ".pdf_preview-0.png";
	$filepreviewold = $dir . "/" . $refsan . ".pdf.png";

	// For new preview files
	if (file_exists($filepreviewnew) && is_writable($filepreviewnew))
	{
		if (! dol_delete_file($filepreviewnew, 1))
		{
			$object->error=$langs->trans("ErrorFailedToDeleteFile", $filepreviewnew);
			return 0;
		}
	}
	if (file_exists($filepreviewnewbis) && is_writable($filepreviewnewbis))
	{
		if (! dol_delete_file($filepreviewnewbis, 1))
		{
			$object->error=$langs->trans("ErrorFailedToDeleteFile", $filepreviewnewbis);
			return 0;
		}
	}
	// For old preview files
	if (file_exists($filepreviewold) && is_writable($filepreviewold))
	{
		if (! dol_delete_file($filepreviewold, 1))
		{
			$object->error=$langs->trans("ErrorFailedToDeleteFile", $filepreviewold);
			return 0;
		}
	}
	else
	{
		$multiple = $filepreviewold . ".";
		for ($i = 0; $i < 20; $i++)
		{
			$preview = $multiple.$i;

			if (file_exists($preview) && is_writable($preview))
			{
				if ( ! dol_delete_file($preview, 1) )
				{
					$object->error=$langs->trans("ErrorFailedToOpenFile", $preview);
					return 0;
				}
			}
		}
	}

	return 1;
}

/**
 *	Create a meta file with document file into same directory.
 *	This make "grep" search possible.
 *  This feature to generate the meta file is enabled only if option MAIN_DOC_CREATE_METAFILE is set.
 *
 *	@param	CommonObject	$object		Object
 *	@return	int							0 if do nothing, >0 if we update meta file too, <0 if KO
 */
function dol_meta_create($object)
{
	global $conf;

	// Create meta file
	if (empty($conf->global->MAIN_DOC_CREATE_METAFILE)) return 0;	// By default, no metafile.

	// Define parent dir of elements
	$element=$object->element;

	if ($object->element == 'order_supplier')		$dir = $conf->fournisseur->dir_output.'/commande';
	elseif ($object->element == 'invoice_supplier')	$dir = $conf->fournisseur->dir_output.'/facture';
	elseif ($object->element == 'project')			$dir = $conf->projet->dir_output;
	elseif ($object->element == 'shipping')			$dir = $conf->expedition->dir_output.'/sending';
	elseif ($object->element == 'delivery')			$dir = $conf->expedition->dir_output.'/receipt';
	elseif ($object->element == 'fichinter')		$dir = $conf->ficheinter->dir_output;
	else $dir=empty($conf->$element->dir_output)?'':$conf->$element->dir_output;

	if ($dir)
	{
		$object->fetch_thirdparty();

		$objectref = dol_sanitizeFileName($object->ref);
		$dir = $dir . "/" . $objectref;
		$file = $dir . "/" . $objectref . ".meta";

		if (! is_dir($dir))
		{
			dol_mkdir($dir);
		}

		if (is_dir($dir))
		{
			$nblignes = count($object->lines);
			$client = $object->thirdparty->name . " " . $object->thirdparty->address . " " . $object->thirdparty->zip . " " . $object->thirdparty->town;
			$meta = "REFERENCE=\"" . $object->ref . "\"
			DATE=\"" . dol_print_date($object->date, '') . "\"
			NB_ITEMS=\"" . $nblignes . "\"
			CLIENT=\"" . $client . "\"
			AMOUNT_EXCL_TAX=\"" . $object->total_ht . "\"
			AMOUNT=\"" . $object->total_ttc . "\"\n";

			for ($i = 0 ; $i < $nblignes ; $i++)
			{
				//Pour les articles
				$meta .= "ITEM_" . $i . "_QUANTITY=\"" . $object->lines[$i]->qty . "\"
				ITEM_" . $i . "_AMOUNT_WO_TAX=\"" . $object->lines[$i]->total_ht . "\"
				ITEM_" . $i . "_VAT=\"" .$object->lines[$i]->tva_tx . "\"
				ITEM_" . $i . "_DESCRIPTION=\"" . str_replace("\r\n", "", nl2br($object->lines[$i]->desc)) . "\"
				";
			}
		}

		$fp = fopen($file, "w");
		fputs($fp, $meta);
		fclose($fp);
		if (! empty($conf->global->MAIN_UMASK))
		@chmod($file, octdec($conf->global->MAIN_UMASK));

		return 1;
	}
	else
	{
		dol_syslog('FailedToDetectDirInDolMetaCreateFor'.$object->element, LOG_WARNING);
	}

	return 0;
}



/**
 * Scan a directory and init $_SESSION to manage uploaded files with list of all found files.
 * Note: Only email module seems to use this. Other feature initialize the $_SESSION doing $formmail->clear_attached_files(); $formmail->add_attached_files()
 *
 * @param	string	$pathtoscan				Path to scan
 * @param   string  $trackid                Track id (used to prefix name of session vars to avoid conflict)
 * @return	void
 */
function dol_init_file_process($pathtoscan = '', $trackid = '')
{
	$listofpaths=array();
	$listofnames=array();
	$listofmimes=array();

	if ($pathtoscan)
	{
		$listoffiles=dol_dir_list($pathtoscan, 'files');
		foreach($listoffiles as $key => $val)
		{
			$listofpaths[]=$val['fullname'];
			$listofnames[]=$val['name'];
			$listofmimes[]=dol_mimetype($val['name']);
		}
	}
	$keytoavoidconflict = empty($trackid)?'':'-'.$trackid;
	$_SESSION["listofpaths".$keytoavoidconflict]=join(';', $listofpaths);
	$_SESSION["listofnames".$keytoavoidconflict]=join(';', $listofnames);
	$_SESSION["listofmimes".$keytoavoidconflict]=join(';', $listofmimes);
}


/**
 * Get and save an upload file (for example after submitting a new file a mail form). Database index of file is also updated if donotupdatesession is set.
 * All information used are in db, conf, langs, user and _FILES.
 * Note: This function can be used only into a HTML page context.
 *
 * @param	string	$upload_dir				Directory where to store uploaded file (note: used to forge $destpath = $upload_dir + filename)
 * @param	int		$allowoverwrite			1=Allow overwrite existing file
 * @param	int		$donotupdatesession		1=Do no edit _SESSION variable but update database index. 0=Update _SESSION and not database index. -1=Do not update SESSION neither db.
 * @param	string	$varfiles				_FILES var name
 * @param	string	$savingdocmask			Mask to use to define output filename. For example 'XXXXX-__YYYYMMDD__-__file__'
 * @param	string	$link					Link to add (to add a link instead of a file)
 * @param   string  $trackid                Track id (used to prefix name of session vars to avoid conflict)
 * @param	int		$generatethumbs			1=Generate also thumbs for uploaded image files
 * @return	int                             <=0 if KO, >0 if OK
 */
function dol_add_file_process($upload_dir, $allowoverwrite = 0, $donotupdatesession = 0, $varfiles = 'addedfile', $savingdocmask = '', $link = null, $trackid = '', $generatethumbs = 1)
{
	global $db,$user,$conf,$langs;

	$res = 0;

	if (! empty($_FILES[$varfiles])) // For view $_FILES[$varfiles]['error']
	{
		dol_syslog('dol_add_file_process upload_dir='.$upload_dir.' allowoverwrite='.$allowoverwrite.' donotupdatesession='.$donotupdatesession.' savingdocmask='.$savingdocmask, LOG_DEBUG);
		if (dol_mkdir($upload_dir) >= 0)
		{
			$TFile = $_FILES[$varfiles];
			if (!is_array($TFile['name']))
			{
				foreach ($TFile as $key => &$val)
				{
					$val = array($val);
				}
			}

			$nbfile = count($TFile['name']);
			$nbok = 0;
			for ($i = 0; $i < $nbfile; $i++)
			{
				// Define $destfull (path to file including filename) and $destfile (only filename)
				$destfull=$upload_dir . "/" . $TFile['name'][$i];
				$destfile=$TFile['name'][$i];

				if ($savingdocmask)
				{
					$destfull=$upload_dir . "/" . preg_replace('/__file__/', $TFile['name'][$i], $savingdocmask);
					$destfile=preg_replace('/__file__/', $TFile['name'][$i], $savingdocmask);
				}

				// dol_sanitizeFileName the file name and lowercase extension
				$info = pathinfo($destfull);
				$destfull = $info['dirname'].'/'.dol_sanitizeFileName($info['filename'].($info['extension']!='' ? ('.'.strtolower($info['extension'])) : ''));
				$info = pathinfo($destfile);

				$destfile = dol_sanitizeFileName($info['filename'].($info['extension']!='' ? ('.'.strtolower($info['extension'])) : ''));

				// We apply dol_string_nohtmltag also to clean file names (this remove duplicate spaces) because
				// this function is also applied when we make try to download file (by the GETPOST(filename, 'alphanohtml') call).
				$destfile = dol_string_nohtmltag($destfile);
				$destfull = dol_string_nohtmltag($destfull);

				$resupload = dol_move_uploaded_file($TFile['tmp_name'][$i], $destfull, $allowoverwrite, 0, $TFile['error'][$i], 0, $varfiles);

				if (is_numeric($resupload) && $resupload > 0)   // $resupload can be 'ErrorFileAlreadyExists'
				{
					global $maxwidthsmall, $maxheightsmall, $maxwidthmini, $maxheightmini;

					include_once DOL_DOCUMENT_ROOT.'/core/lib/images.lib.php';

					// Generate thumbs.
					if ($generatethumbs)
					{
						if (image_format_supported($destfull) == 1)
						{
							// Create thumbs
							// We can't use $object->addThumbs here because there is no $object known

							// Used on logon for example
							$imgThumbSmall = vignette($destfull, $maxwidthsmall, $maxheightsmall, '_small', 50, "thumbs");
							// Create mini thumbs for image (Ratio is near 16/9)
							// Used on menu or for setup page for example
							$imgThumbMini = vignette($destfull, $maxwidthmini, $maxheightmini, '_mini', 50, "thumbs");
						}
					}

					// Update session
					if (empty($donotupdatesession))
					{
						include_once DOL_DOCUMENT_ROOT.'/core/class/html.formmail.class.php';
						$formmail = new FormMail($db);
						$formmail->trackid = $trackid;
						$formmail->add_attached_files($destfull, $destfile, $TFile['type'][$i]);
					}

					// Update table of files
					if ($donotupdatesession == 1)
					{
						$result = addFileIntoDatabaseIndex($upload_dir, basename($destfile), $TFile['name'][$i], 'uploaded', 0);
						if ($result < 0)
						{
							setEventMessages('FailedToAddFileIntoDatabaseIndex', '', 'warnings');
						}
					}

					$nbok++;
				}
				else
				{
					$langs->load("errors");
					if ($resupload < 0)	// Unknown error
					{
						setEventMessages($langs->trans("ErrorFileNotUploaded"), null, 'errors');
					}
					elseif (preg_match('/ErrorFileIsInfectedWithAVirus/', $resupload))	// Files infected by a virus
					{
						setEventMessages($langs->trans("ErrorFileIsInfectedWithAVirus"), null, 'errors');
					}
					else	// Known error
					{
						setEventMessages($langs->trans($resupload), null, 'errors');
					}
				}
			}
			if ($nbok > 0)
			{
				$res = 1;
				setEventMessages($langs->trans("FileTransferComplete"), null, 'mesgs');
			}
		}
	} elseif ($link) {
		require_once DOL_DOCUMENT_ROOT . '/core/class/link.class.php';
		$linkObject = new Link($db);
		$linkObject->entity = $conf->entity;
		$linkObject->url = $link;
		$linkObject->objecttype = GETPOST('objecttype', 'alpha');
		$linkObject->objectid = GETPOST('objectid', 'int');
		$linkObject->label = GETPOST('label', 'alpha');
		$res = $linkObject->create($user);
		$langs->load('link');
		if ($res > 0) {
			setEventMessages($langs->trans("LinkComplete"), null, 'mesgs');
		} else {
			setEventMessages($langs->trans("ErrorFileNotLinked"), null, 'errors');
		}
	}
	else
	{
		$langs->load("errors");
		setEventMessages($langs->trans("ErrorFieldRequired", $langs->transnoentities("File")), null, 'errors');
	}

	return $res;
}


/**
 * Remove an uploaded file (for example after submitting a new file a mail form).
 * All information used are in db, conf, langs, user and _FILES.
 *
 * @param	int		$filenb					File nb to delete
 * @param	int		$donotupdatesession		-1 or 1 = Do not update _SESSION variable
 * @param   int		$donotdeletefile        1=Do not delete physically file
 * @param   string  $trackid                Track id (used to prefix name of session vars to avoid conflict)
 * @return	void
 */
function dol_remove_file_process($filenb, $donotupdatesession = 0, $donotdeletefile = 1, $trackid = '')
{
	global $db,$user,$conf,$langs,$_FILES;

	$keytodelete=$filenb;
	$keytodelete--;

	$listofpaths=array();
	$listofnames=array();
	$listofmimes=array();
	$keytoavoidconflict = empty($trackid)?'':'-'.$trackid;
	if (! empty($_SESSION["listofpaths".$keytoavoidconflict])) $listofpaths=explode(';', $_SESSION["listofpaths".$keytoavoidconflict]);
	if (! empty($_SESSION["listofnames".$keytoavoidconflict])) $listofnames=explode(';', $_SESSION["listofnames".$keytoavoidconflict]);
	if (! empty($_SESSION["listofmimes".$keytoavoidconflict])) $listofmimes=explode(';', $_SESSION["listofmimes".$keytoavoidconflict]);

	if ($keytodelete >= 0)
	{
		$pathtodelete=$listofpaths[$keytodelete];
		$filetodelete=$listofnames[$keytodelete];
		if (empty($donotdeletefile)) $result = dol_delete_file($pathtodelete, 1);  // The delete of ecm database is inside the function dol_delete_file
		else $result=0;
		if ($result >= 0)
		{
			if (empty($donotdeletefile))
			{
				$langs->load("other");
				setEventMessages($langs->trans("FileWasRemoved", $filetodelete), null, 'mesgs');
			}
			if (empty($donotupdatesession))
			{
				include_once DOL_DOCUMENT_ROOT.'/core/class/html.formmail.class.php';
				$formmail = new FormMail($db);
				$formmail->trackid = $trackid;
				$formmail->remove_attached_files($keytodelete);
			}
		}
	}
}


/**
 *  Add a file into database index.
 *  Called by dol_add_file_process when uploading a file and on other cases.
 *  See also commonGenerateDocument that also add/update database index when a file is generated.
 *
 *  @param      string	$dir			Directory name (full real path without ending /)
 *  @param		string	$file			File name
 *  @param		string	$fullpathorig	Full path of origin for file (can be '')
 *  @param		string	$mode			How file was created ('uploaded', 'generated', ...)
 *  @param		int		$setsharekey	Set also the share key
 *	@return		int						<0 if KO, 0 if nothing done, >0 if OK
 */
function addFileIntoDatabaseIndex($dir, $file, $fullpathorig = '', $mode = 'uploaded', $setsharekey = 0)
{
	global $db, $user;

	$result = 0;

	$rel_dir = preg_replace('/^'.preg_quote(DOL_DATA_ROOT, '/').'/', '', $dir);

	if (! preg_match('/[\\/]temp[\\/]|[\\/]thumbs|\.meta$/', $rel_dir))     // If not a tmp dir
	{
		$filename = basename($file);
		$rel_dir = preg_replace('/[\\/]$/', '', $rel_dir);
		$rel_dir = preg_replace('/^[\\/]/', '', $rel_dir);

		include_once DOL_DOCUMENT_ROOT.'/ecm/class/ecmfiles.class.php';
		$ecmfile=new EcmFiles($db);
		$ecmfile->filepath = $rel_dir;
		$ecmfile->filename = $filename;
		$ecmfile->label = md5_file(dol_osencode($dir.'/'.$file));	// MD5 of file content
		$ecmfile->fullpath_orig = $fullpathorig;
		$ecmfile->gen_or_uploaded = $mode;
		$ecmfile->description = '';    // indexed content
		$ecmfile->keyword = '';        // keyword content
		if ($setsharekey)
		{
			require_once DOL_DOCUMENT_ROOT.'/core/lib/security2.lib.php';
			$ecmfile->share = getRandomPassword(true);
		}

		$result = $ecmfile->create($user);
		if ($result < 0)
		{
			dol_syslog($ecmfile->error);
		}
	}

	return $result;
}


/**
 *  Delete files into database index using search criterias.
 *
 *  @param      string	$dir			Directory name (full real path without ending /)
 *  @param		string	$file			File name
 *  @param		string	$mode			How file was created ('uploaded', 'generated', ...)
 *	@return		int						<0 if KO, 0 if nothing done, >0 if OK
 */
function deleteFilesIntoDatabaseIndex($dir, $file, $mode = 'uploaded')
{
	global $conf, $db, $user;

	$error = 0;

	if (empty($dir))
	{
		dol_syslog("deleteFilesIntoDatabaseIndex: dir parameter can't be empty", LOG_ERR);
		return -1;
	}

	$db->begin();

	$rel_dir = preg_replace('/^'.preg_quote(DOL_DATA_ROOT, '/').'/', '', $dir);

	$filename = basename($file);
	$rel_dir = preg_replace('/[\\/]$/', '', $rel_dir);
	$rel_dir = preg_replace('/^[\\/]/', '', $rel_dir);

	if (! $error)
	{
		$sql = 'DELETE FROM ' . MAIN_DB_PREFIX . 'ecm_files';
		$sql.= ' WHERE entity = '.$conf->entity;
		$sql.= " AND filepath = '" . $db->escape($rel_dir) . "'";
		if ($file) $sql.= " AND filename = '" . $db->escape($file) . "'";
		if ($mode) $sql.= " AND gen_or_uploaded = '" . $db->escape($mode) . "'";

		$resql = $db->query($sql);
		if (!$resql)
		{
			$error++;
			dol_syslog(__METHOD__ . ' ' . $db->lasterror(), LOG_ERR);
		}
	}

	// Commit or rollback
	if ($error) {
		$db->rollback();
		return - 1 * $error;
	} else {
		$db->commit();
		return 1;
	}
}


/**
 * 	Convert an image file into another format.
 *  This need Imagick php extension.
 *
 *  @param	string	$fileinput  Input file name
 *  @param  string	$ext        Format of target file (It is also extension added to file if fileoutput is not provided).
 *  @param	string	$fileoutput	Output filename
 *  @param  string  $page       Page number if we convert a PDF into png
 *  @return	int					<0 if KO, 0=Nothing done, >0 if OK
 */
function dol_convert_file($fileinput, $ext = 'png', $fileoutput = '', $page = '')
{
	global $langs;
	if (class_exists('Imagick'))
	{
	    $image=new Imagick();
		try {
		    $filetoconvert=$fileinput.(($page != '')?'['.$page.']':'');
		    //var_dump($filetoconvert);
		    $ret = $image->readImage($filetoconvert);
		} catch(Exception $e) {
		    $ext = pathinfo($fileinput, PATHINFO_EXTENSION);
		    dol_syslog("Failed to read image using Imagick (Try to install package 'apt-get install php-imagick ghostscript' and check there is no policy to disable ".$ext." convertion in /etc/ImageMagick*/policy.xml): ".$e->getMessage(), LOG_WARNING);
			return 0;
		}
		if ($ret)
		{
		    $ret = $image->setImageFormat($ext);
			if ($ret)
			{
				if (empty($fileoutput)) $fileoutput=$fileinput.".".$ext;

				$count = $image->getNumberImages();

				if (! dol_is_file($fileoutput) || is_writeable($fileoutput))
				{
					$ret = $image->writeImages($fileoutput, true);
				}
				else
				{
					dol_syslog("Warning: Failed to write cache preview file '.$fileoutput.'. Check permission on file/dir", LOG_ERR);
				}
				if ($ret) return $count;
				else return -3;
			}
			else
			{
				return -2;
			}
		}
		else
		{
			return -1;
		}
	}
	else
	{
		return 0;
	}
}


/**
 * Compress a file
 *
 * @param 	string	$inputfile		Source file name
 * @param 	string	$outputfile		Target file name
 * @param 	string	$mode			'gz' or 'bz' or 'zip'
 * @return	int						<0 if KO, >0 if OK
 */
function dol_compress_file($inputfile, $outputfile, $mode = "gz")
{
	global $conf;

	$foundhandler=0;

	try
	{
		dol_syslog("dol_compress_file mode=".$mode." inputfile=".$inputfile." outputfile=".$outputfile);

		$data = implode("", file(dol_osencode($inputfile)));
		if ($mode == 'gz')     { $foundhandler=1; $compressdata = gzencode($data, 9); }
		elseif ($mode == 'bz') { $foundhandler=1; $compressdata = bzcompress($data, 9); }
		elseif ($mode == 'zip')
		{
			if (class_exists('ZipArchive') && ! empty($conf->global->MAIN_USE_ZIPARCHIVE_FOR_ZIP_COMPRESS))
			{
				$foundhandler=1;

				$rootPath = realpath($inputfile);

				dol_syslog("Class ZipArchive is set so we zip using ZipArchive to zip into ".$outputfile.' rootPath='.$rootPath);
				$zip = new ZipArchive;

				if ($zip->open($outputfile, ZipArchive::CREATE) !== true) {
					$errormsg="Failed to open file ".$outputfile."\n";
					dol_syslog("dol_compress_file failure - ".$errormsg, LOG_ERR);
					return -6;
				}

				// Create recursive directory iterator
				/** @var SplFileInfo[] $files */
				$files = new RecursiveIteratorIterator(
					new RecursiveDirectoryIterator($rootPath),
					RecursiveIteratorIterator::LEAVES_ONLY
					);

				foreach ($files as $name => $file)
				{
					// Skip directories (they would be added automatically)
					if (!$file->isDir())
					{
						// Get real and relative path for current file
						$filePath = $file->getRealPath();
						$relativePath = substr($filePath, strlen($rootPath) + 1);

						// Add current file to archive
						$zip->addFile($filePath, $relativePath);
					}
				}

				// Zip archive will be created only after closing object
				$zip->close();

				dol_syslog("dol_compress_file success - ".count($zip->numFiles)." files");
				return 1;
			}

			if (defined('ODTPHP_PATHTOPCLZIP'))
			{
				$foundhandler=1;

				include_once ODTPHP_PATHTOPCLZIP.'/pclzip.lib.php';
				$archive = new PclZip($outputfile);
				$result = $archive->add($inputfile, PCLZIP_OPT_REMOVE_PATH, dirname($inputfile));

				if ($result === 0)
				{
					global $errormsg;
					$errormsg=$archive->errorInfo(true);
					dol_syslog("dol_compress_file failure - ".$errormsg, LOG_ERR);
					if ($archive->errorCode() == PCLZIP_ERR_WRITE_OPEN_FAIL)
					{
						dol_syslog("dol_compress_file error PCLZIP_ERR_WRITE_OPEN_FAIL", LOG_ERR);
						return -4;
					}
					return -3;
				}
				else
				{
					dol_syslog("dol_compress_file success - ".count($result)." files");
					return 1;
				}
			}
		}

		if ($foundhandler)
		{
			$fp = fopen($outputfile, "w");
			fwrite($fp, $compressdata);
			fclose($fp);
			return 1;
		}
		else
		{
			dol_syslog("Try to zip with format ".$mode." with no handler for this format", LOG_ERR);
			return -2;
		}
	}
	catch (Exception $e)
	{
		global $langs, $errormsg;
		$langs->load("errors");
		dol_syslog("Failed to open file ".$outputfile, LOG_ERR);
		$errormsg=$langs->trans("ErrorFailedToWriteInDir");
		return -1;
	}
}

/**
 * Uncompress a file
 *
 * @param 	string 	$inputfile		File to uncompress
 * @param 	string	$outputdir		Target dir name
 * @return 	array					array('error'=>'Error code') or array() if no error
 */
function dol_uncompress($inputfile, $outputdir)
{
	global $conf, $langs;

	if (defined('ODTPHP_PATHTOPCLZIP') && empty($conf->global->MAIN_USE_ZIPARCHIVE_FOR_ZIP_UNCOMPRESS))
	{
		dol_syslog("Constant ODTPHP_PATHTOPCLZIP for pclzip library is set to ".ODTPHP_PATHTOPCLZIP.", so we use Pclzip to unzip into ".$outputdir);
		include_once ODTPHP_PATHTOPCLZIP.'/pclzip.lib.php';
		$archive = new PclZip($inputfile);
		$result=$archive->extract(PCLZIP_OPT_PATH, $outputdir);
		//var_dump($result);
		if (! is_array($result) && $result <= 0) return array('error'=>$archive->errorInfo(true));
		else
		{
			$ok=1; $errmsg='';
			// Loop on each file to check result for unzipping file
			foreach($result as $key => $val)
			{
				if ($val['status'] == 'path_creation_fail')
				{
					$langs->load("errors");
					$ok=0;
					$errmsg=$langs->trans("ErrorFailToCreateDir", $val['filename']);
					break;
				}
			}

			if ($ok) return array();
			else return array('error'=>$errmsg);
		}
	}

	if (class_exists('ZipArchive'))
	{
		dol_syslog("Class ZipArchive is set so we unzip using ZipArchive to unzip into ".$outputdir);
		$zip = new ZipArchive;
		$res = $zip->open($inputfile);
		if ($res === true)
		{
			$zip->extractTo($outputdir.'/');
			$zip->close();
			return array();
		}
		else
		{
			return array('error'=>'ErrUnzipFails');
		}
	}

	return array('error'=>'ErrNoZipEngine');
}


/**
 * Compress a directory and subdirectories into a package file.
 *
 * @param 	string	$inputdir		Source dir name
 * @param 	string	$outputfile		Target file name (output directory must exists and be writable)
 * @param 	string	$mode			'zip'
 * @param	string	$excludefiles   A regex pattern. For example: '/\.log$|\/temp\//'
<<<<<<< HEAD
 * @param	string	$rootdirinzip	Add a root dir level in zip file
 * @return	int						<0 if KO, >0 if OK
 */
function dol_compress_dir($inputdir, $outputfile, $mode = "zip", $excludefiles = '', $rootdirinzip = '')
=======
 * @return	int						<0 if KO, >0 if OK
 */
function dol_compress_dir($inputdir, $outputfile, $mode = "zip", $excludefiles = '')
>>>>>>> 8ed100ca
{
	$foundhandler=0;

	dol_syslog("Try to zip dir ".$inputdir." into ".$outputdir." mode=".$mode);

	if (! dol_is_dir(dirname($outputfile)) || ! is_writable(dirname($outputfile)))
	{
		global $langs, $errormsg;
		$langs->load("errors");
		$errormsg=$langs->trans("ErrorFailedToWriteInDir", $outputfile);
		return -3;
	}

	try
	{
		if ($mode == 'gz')     { $foundhandler=0; }
		elseif ($mode == 'bz') { $foundhandler=0; }
		elseif ($mode == 'zip')
		{
			/*if (defined('ODTPHP_PATHTOPCLZIP'))
            {
                $foundhandler=0;        // TODO implement this

                include_once ODTPHP_PATHTOPCLZIP.'/pclzip.lib.php';
                $archive = new PclZip($outputfile);
                $archive->add($inputfile, PCLZIP_OPT_REMOVE_PATH, dirname($inputfile));
                //$archive->add($inputfile);
                return 1;
            }
            else*/
			//if (class_exists('ZipArchive') && ! empty($conf->global->MAIN_USE_ZIPARCHIVE_FOR_ZIP_COMPRESS))
			if (class_exists('ZipArchive'))
			{
				$foundhandler=1;

				// Initialize archive object
				$zip = new ZipArchive();
				$result = $zip->open($outputfile, ZipArchive::CREATE | ZipArchive::OVERWRITE);
				if (! $result)
				{
					global $langs, $errormsg;
					$langs->load("errors");
					$errormsg=$langs->trans("ErrorFailedToWriteInFile", $outputfile);
					return -4;
				}

				// Create recursive directory iterator
				/** @var SplFileInfo[] $files */
				$files = new RecursiveIteratorIterator(
					new RecursiveDirectoryIterator($inputdir),
					RecursiveIteratorIterator::LEAVES_ONLY
					);

				foreach ($files as $name => $file)
				{
					// Skip directories (they would be added automatically)
					if (!$file->isDir())
					{
						// Get real and relative path for current file
						$filePath = $file->getRealPath();
<<<<<<< HEAD
						$relativePath = ($rootdirinzip ? $rootdirinzip.'/' : '').substr($filePath, strlen($inputdir) + 1);

=======
						$relativePath = substr($filePath, strlen($inputdir) + 1);
>>>>>>> 8ed100ca
						if (empty($excludefiles) || ! preg_match($excludefiles, $filePath))
						{
							// Add current file to archive
							$zip->addFile($filePath, $relativePath);
						}
					}
				}

				// Zip archive will be created only after closing object
				$zip->close();

				return 1;
			}
		}

		if (! $foundhandler)
		{
			dol_syslog("Try to zip with format ".$mode." with no handler for this format", LOG_ERR);
			return -2;
		}
		else
		{
			return 0;
		}
	}
	catch (Exception $e)
	{
		global $langs, $errormsg;
		$langs->load("errors");
		dol_syslog("Failed to open file ".$outputfile, LOG_ERR);
		dol_syslog($e->getMessage(), LOG_ERR);
		$errormsg=$langs->trans("ErrorFailedToWriteInDir", $outputfile);
		return -1;
	}
}



/**
 * Return file(s) into a directory (by default most recent)
 *
 * @param 	string		$dir			Directory to scan
 * @param	string		$regexfilter	Regex filter to restrict list. This regex value must be escaped for '/', since this char is used for preg_match function
 * @param	array		$excludefilter  Array of Regex for exclude filter (example: array('(\.meta|_preview.*\.png)$','^\.')). This regex value must be escaped for '/', since this char is used for preg_match function
 * @param	int			$nohook			Disable all hooks
 * @param	int			$mode			0=Return array minimum keys loaded (faster), 1=Force all keys like date and size to be loaded (slower), 2=Force load of date only, 3=Force load of size only
 * @return	string						Full path to most recent file
 */
function dol_most_recent_file($dir, $regexfilter = '', $excludefilter = array('(\.meta|_preview.*\.png)$','^\.'), $nohook = false, $mode = '')
{
	$tmparray=dol_dir_list($dir, 'files', 0, $regexfilter, $excludefilter, 'date', SORT_DESC, $mode, $nohook);
	return $tmparray[0];
}

/**
 * Security check when accessing to a document (used by document.php, viewimage.php and webservices)
 *
 * @param	string	$modulepart			Module of document ('module', 'module_user_temp', 'module_user' or 'module_temp')
 * @param	string	$original_file		Relative path with filename, relative to modulepart.
 * @param	string	$entity				Restrict onto entity (0=no restriction)
 * @param  	User	$fuser				User object (forced)
 * @param	string	$refname			Ref of object to check permission for external users (autodetect if not provided)
 * @param   string  $mode               Check permission for 'read' or 'write'
 * @return	mixed						Array with access information : 'accessallowed' & 'sqlprotectagainstexternals' & 'original_file' (as a full path name)
 * @see restrictedArea()
 */
function dol_check_secure_access_document($modulepart, $original_file, $entity, $fuser = '', $refname = '', $mode = 'read')
{
	global $conf, $db, $user;
	global $dolibarr_main_data_root, $dolibarr_main_document_root_alt;

	if (! is_object($fuser)) $fuser=$user;

	if (empty($modulepart)) return 'ErrorBadParameter';
	if (empty($entity))
	{
		if (empty($conf->multicompany->enabled)) $entity=1;
		else $entity=0;
	}
	// Fix modulepart
	if ($modulepart == 'users') $modulepart='user';

	dol_syslog('modulepart='.$modulepart.' original_file='.$original_file.' entity='.$entity);

	// We define $accessallowed and $sqlprotectagainstexternals
	$accessallowed=0;
	$sqlprotectagainstexternals='';
	$ret=array();

	// Find the subdirectory name as the reference. For exemple original_file='10/myfile.pdf' -> refname='10'
	if (empty($refname)) $refname=basename(dirname($original_file)."/");

	// Define possible keys to use for permission check
	$lire='lire'; $read='read'; $download='download';
	if ($mode == 'write')
	{
		$lire='creer'; $read='write'; $download='upload';
	}

	// Wrapping for miscellaneous medias files
	if ($modulepart == 'medias' && !empty($dolibarr_main_data_root))
	{
		if (empty($entity) || empty($conf->medias->multidir_output[$entity])) return array('accessallowed'=>0, 'error'=>'Value entity must be provided');
		$accessallowed=1;
		$original_file=$conf->medias->multidir_output[$entity].'/'.$original_file;
	}
	// Wrapping for *.log files, like when used with url http://.../document.php?modulepart=logs&file=dolibarr.log
	elseif ($modulepart == 'logs' && !empty($dolibarr_main_data_root))
	{
		$accessallowed=($user->admin && basename($original_file) == $original_file && preg_match('/^dolibarr.*\.log$/', basename($original_file)));
		$original_file=$dolibarr_main_data_root.'/'.$original_file;
	}
	// Wrapping for *.zip files, like when used with url http://.../document.php?modulepart=packages&file=module_myfile.zip
	elseif ($modulepart == 'packages' && !empty($dolibarr_main_data_root))
	{
		// Dir for custom dirs
		$tmp=explode(',', $dolibarr_main_document_root_alt);
		$dirins = $tmp[0];

		$accessallowed=($user->admin && preg_match('/^module_.*\.zip$/', basename($original_file)));
		$original_file=$dirins.'/'.$original_file;
	}
	// Wrapping for some images
	elseif ($modulepart == 'mycompany' && !empty($conf->mycompany->dir_output))
	{
		$accessallowed=1;
		$original_file=$conf->mycompany->dir_output.'/'.$original_file;
	}
	// Wrapping for users photos
	elseif ($modulepart == 'userphoto' && !empty($conf->user->dir_output))
	{
		$accessallowed=1;
		$original_file=$conf->user->dir_output.'/'.$original_file;
	}
	// Wrapping for members photos
	elseif ($modulepart == 'memberphoto' && !empty($conf->adherent->dir_output))
	{
		$accessallowed=1;
		$original_file=$conf->adherent->dir_output.'/'.$original_file;
	}
	// Wrapping pour les apercu factures
	elseif ($modulepart == 'apercufacture' && !empty($conf->facture->dir_output))
	{
		if ($fuser->rights->facture->{$lire}) $accessallowed=1;
		$original_file=$conf->facture->dir_output.'/'.$original_file;
	}
	// Wrapping pour les apercu propal
	elseif ($modulepart == 'apercupropal' && !empty($conf->propal->multidir_output[$entity]))
	{
		if ($fuser->rights->propale->{$lire}) $accessallowed=1;
		$original_file=$conf->propal->multidir_output[$entity].'/'.$original_file;
	}
	// Wrapping pour les apercu commande
	elseif ($modulepart == 'apercucommande' && !empty($conf->commande->dir_output))
	{
		if ($fuser->rights->commande->{$lire}) $accessallowed=1;
		$original_file=$conf->commande->dir_output.'/'.$original_file;
	}
	// Wrapping pour les apercu intervention
	elseif (($modulepart == 'apercufichinter' || $modulepart == 'apercuficheinter') && !empty($conf->ficheinter->dir_output))
	{
		if ($fuser->rights->ficheinter->{$lire}) $accessallowed=1;
		$original_file=$conf->ficheinter->dir_output.'/'.$original_file;
	}
	// Wrapping pour les apercu conat
	elseif (($modulepart == 'apercucontract') && !empty($conf->contrat->dir_output))
	{
		if ($fuser->rights->contrat->{$lire}) $accessallowed=1;
		$original_file=$conf->contrat->dir_output.'/'.$original_file;
	}
	// Wrapping pour les apercu supplier proposal
	elseif (($modulepart == 'apercusupplier_proposal' || $modulepart == 'apercusupplier_proposal') && !empty($conf->supplier_proposal->dir_output))
	{
		if ($fuser->rights->supplier_proposal->{$lire}) $accessallowed=1;
		$original_file=$conf->supplier_proposal->dir_output.'/'.$original_file;
	}
	// Wrapping pour les apercu supplier order
	elseif (($modulepart == 'apercusupplier_order' || $modulepart == 'apercusupplier_order') && !empty($conf->fournisseur->commande->dir_output))
	{
		if ($fuser->rights->fournisseur->commande->{$lire}) $accessallowed=1;
		$original_file=$conf->fournisseur->commande->dir_output.'/'.$original_file;
	}
	// Wrapping pour les apercu supplier invoice
	elseif (($modulepart == 'apercusupplier_invoice' || $modulepart == 'apercusupplier_invoice') && !empty($conf->fournisseur->facture->dir_output))
	{
		if ($fuser->rights->fournisseur->facture->{$lire}) $accessallowed=1;
		$original_file=$conf->fournisseur->facture->dir_output.'/'.$original_file;
	}
	// Wrapping pour les apercu supplier invoice
	elseif (($modulepart == 'apercuexpensereport') && !empty($conf->expensereport->dir_output))
	{
		if ($fuser->rights->expensereport->{$lire}) $accessallowed=1;
		$original_file=$conf->expensereport->dir_output.'/'.$original_file;
	}
	// Wrapping pour les images des stats propales
	elseif ($modulepart == 'propalstats' && !empty($conf->propal->multidir_temp[$entity]))
	{
		if ($fuser->rights->propale->{$lire}) $accessallowed=1;
		$original_file=$conf->propal->multidir_temp[$entity].'/'.$original_file;
	}
	// Wrapping pour les images des stats commandes
	elseif ($modulepart == 'orderstats' && !empty($conf->commande->dir_temp))
	{
		if ($fuser->rights->commande->{$lire}) $accessallowed=1;
		$original_file=$conf->commande->dir_temp.'/'.$original_file;
	}
	elseif ($modulepart == 'orderstatssupplier' && !empty($conf->fournisseur->dir_output))
	{
		if ($fuser->rights->fournisseur->commande->{$lire}) $accessallowed=1;
		$original_file=$conf->fournisseur->commande->dir_temp.'/'.$original_file;
	}
	// Wrapping pour les images des stats factures
	elseif ($modulepart == 'billstats' && !empty($conf->facture->dir_temp))
	{
		if ($fuser->rights->facture->{$lire}) $accessallowed=1;
		$original_file=$conf->facture->dir_temp.'/'.$original_file;
	}
	elseif ($modulepart == 'billstatssupplier' && !empty($conf->fournisseur->dir_output))
	{
		if ($fuser->rights->fournisseur->facture->{$lire}) $accessallowed=1;
		$original_file=$conf->fournisseur->facture->dir_temp.'/'.$original_file;
	}
	// Wrapping pour les images des stats expeditions
	elseif ($modulepart == 'expeditionstats' && !empty($conf->expedition->dir_temp))
	{
		if ($fuser->rights->expedition->{$lire}) $accessallowed=1;
		$original_file=$conf->expedition->dir_temp.'/'.$original_file;
	}
	// Wrapping pour les images des stats expeditions
	elseif ($modulepart == 'tripsexpensesstats' && !empty($conf->deplacement->dir_temp))
	{
		if ($fuser->rights->deplacement->{$lire}) $accessallowed=1;
		$original_file=$conf->deplacement->dir_temp.'/'.$original_file;
	}
	// Wrapping pour les images des stats expeditions
	elseif ($modulepart == 'memberstats' && !empty($conf->adherent->dir_temp))
	{
		if ($fuser->rights->adherent->{$lire}) $accessallowed=1;
		$original_file=$conf->adherent->dir_temp.'/'.$original_file;
	}
	// Wrapping pour les images des stats produits
	elseif (preg_match('/^productstats_/i', $modulepart) && !empty($conf->product->dir_temp))
	{
		if ($fuser->rights->produit->{$lire} || $fuser->rights->service->{$lire}) $accessallowed=1;
		$original_file=(!empty($conf->product->multidir_temp[$entity])?$conf->product->multidir_temp[$entity]:$conf->service->multidir_temp[$entity]).'/'.$original_file;
	}
	// Wrapping for taxes
	elseif ($modulepart == 'tax' && !empty($conf->tax->dir_output))
	{
		if ($fuser->rights->tax->charges->{$lire}) $accessallowed=1;
		$original_file=$conf->tax->dir_output.'/'.$original_file;
	}
	// Wrapping for events
	elseif ($modulepart == 'actions' && !empty($conf->agenda->dir_output))
	{
		if ($fuser->rights->agenda->myactions->{$read}) $accessallowed=1;
		$original_file=$conf->agenda->dir_output.'/'.$original_file;
	}
	// Wrapping for categories
	elseif ($modulepart == 'category' && !empty($conf->categorie->dir_output))
	{
		if (empty($entity) || empty($conf->categorie->multidir_output[$entity])) return array('accessallowed'=>0, 'error'=>'Value entity must be provided');
		if ($fuser->rights->categorie->{$lire}) $accessallowed=1;
		$original_file=$conf->categorie->multidir_output[$entity].'/'.$original_file;
	}
	// Wrapping pour les prelevements
	elseif ($modulepart == 'prelevement' && !empty($conf->prelevement->dir_output))
	{
		if ($fuser->rights->prelevement->bons->{$lire} || preg_match('/^specimen/i', $original_file)) $accessallowed=1;
		$original_file=$conf->prelevement->dir_output.'/'.$original_file;
	}
	// Wrapping pour les graph energie
	elseif ($modulepart == 'graph_stock' && !empty($conf->stock->dir_temp))
	{
		$accessallowed=1;
		$original_file=$conf->stock->dir_temp.'/'.$original_file;
	}
	// Wrapping pour les graph fournisseurs
	elseif ($modulepart == 'graph_fourn' && !empty($conf->fournisseur->dir_temp))
	{
		$accessallowed=1;
		$original_file=$conf->fournisseur->dir_temp.'/'.$original_file;
	}
	// Wrapping pour les graph des produits
	elseif ($modulepart == 'graph_product' && !empty($conf->product->dir_temp))
	{
		$accessallowed=1;
		$original_file=$conf->product->multidir_temp[$entity].'/'.$original_file;
	}
	// Wrapping pour les code barre
	elseif ($modulepart == 'barcode')
	{
		$accessallowed=1;
		// If viewimage is called for barcode, we try to output an image on the fly, with no build of file on disk.
		//$original_file=$conf->barcode->dir_temp.'/'.$original_file;
		$original_file='';
	}
	// Wrapping pour les icones de background des mailings
	elseif ($modulepart == 'iconmailing' && !empty($conf->mailing->dir_temp))
	{
		$accessallowed=1;
		$original_file=$conf->mailing->dir_temp.'/'.$original_file;
	}
	// Wrapping pour le scanner
	elseif ($modulepart == 'scanner_user_temp' && !empty($conf->scanner->dir_temp))
	{
		$accessallowed=1;
		$original_file=$conf->scanner->dir_temp.'/'.$fuser->id.'/'.$original_file;
	}
	// Wrapping pour les images fckeditor
	elseif ($modulepart == 'fckeditor' && !empty($conf->fckeditor->dir_output))
	{
		$accessallowed=1;
		$original_file=$conf->fckeditor->dir_output.'/'.$original_file;
	}

	// Wrapping for users
	elseif ($modulepart == 'user' && !empty($conf->user->dir_output))
	{
		$canreaduser=(! empty($fuser->admin) || $fuser->rights->user->user->{$lire});
		if ($fuser->id == (int) $refname) { $canreaduser=1; } // A user can always read its own card
		if ($canreaduser || preg_match('/^specimen/i', $original_file))
		{
			$accessallowed=1;
		}
		$original_file=$conf->user->dir_output.'/'.$original_file;
	}

	// Wrapping for third parties
	elseif (($modulepart == 'company' || $modulepart == 'societe' || $modulepart == 'thirdparty') && !empty($conf->societe->dir_output))
	{
		if (empty($entity) || empty($conf->societe->multidir_output[$entity])) return array('accessallowed'=>0, 'error'=>'Value entity must be provided');
		if ($fuser->rights->societe->{$lire} || preg_match('/^specimen/i', $original_file))
		{
			$accessallowed=1;
		}
		$original_file=$conf->societe->multidir_output[$entity].'/'.$original_file;
		$sqlprotectagainstexternals = "SELECT rowid as fk_soc FROM ".MAIN_DB_PREFIX."societe WHERE rowid='".$db->escape($refname)."' AND entity IN (".getEntity('societe').")";
	}

	// Wrapping for contact
	elseif ($modulepart == 'contact' && !empty($conf->societe->dir_output))
	{
		if (empty($entity) || empty($conf->societe->multidir_output[$entity])) return array('accessallowed'=>0, 'error'=>'Value entity must be provided');
		if ($fuser->rights->societe->{$lire})
		{
			$accessallowed=1;
		}
		$original_file=$conf->societe->multidir_output[$entity].'/contact/'.$original_file;
	}

	// Wrapping for invoices
	elseif (($modulepart == 'facture' || $modulepart == 'invoice') && !empty($conf->facture->dir_output))
	{
		if ($fuser->rights->facture->{$lire} || preg_match('/^specimen/i', $original_file))
		{
			$accessallowed=1;
		}
		$original_file=$conf->facture->dir_output.'/'.$original_file;
		$sqlprotectagainstexternals = "SELECT fk_soc as fk_soc FROM ".MAIN_DB_PREFIX."facture WHERE ref='".$db->escape($refname)."' AND entity=".$conf->entity;
	}
	// Wrapping for mass actions
	elseif ($modulepart == 'massfilesarea_proposals' && !empty($conf->propal->multidir_output[$entity]))
	{
		if ($fuser->rights->propal->{$lire} || preg_match('/^specimen/i', $original_file))
		{
			$accessallowed=1;
		}
		$original_file=$conf->propal->multidir_output[$entity].'/temp/massgeneration/'.$user->id.'/'.$original_file;
	}
	elseif ($modulepart == 'massfilesarea_orders')
	{
		if ($fuser->rights->commande->{$lire} || preg_match('/^specimen/i', $original_file))
		{
			$accessallowed=1;
		}
		$original_file=$conf->commande->dir_output.'/temp/massgeneration/'.$user->id.'/'.$original_file;
	}
	elseif ($modulepart == 'massfilesarea_invoices')
	{
		if ($fuser->rights->facture->{$lire} || preg_match('/^specimen/i', $original_file))
		{
			$accessallowed=1;
		}
		$original_file=$conf->facture->dir_output.'/temp/massgeneration/'.$user->id.'/'.$original_file;
	}
	elseif ($modulepart == 'massfilesarea_expensereport')
	{
		if ($fuser->rights->facture->{$lire} || preg_match('/^specimen/i', $original_file))
		{
			$accessallowed=1;
		}
		$original_file=$conf->expensereport->dir_output.'/temp/massgeneration/'.$user->id.'/'.$original_file;
	}
	elseif ($modulepart == 'massfilesarea_interventions')
	{
		if ($fuser->rights->ficheinter->{$lire} || preg_match('/^specimen/i', $original_file))
		{
			$accessallowed=1;
		}
		$original_file=$conf->ficheinter->dir_output.'/temp/massgeneration/'.$user->id.'/'.$original_file;
	}
	elseif ($modulepart == 'massfilesarea_supplier_proposal' && !empty($conf->supplier_proposal->dir_output))
	{
		if ($fuser->rights->supplier_proposal->{$lire} || preg_match('/^specimen/i', $original_file))
		{
			$accessallowed=1;
		}
		$original_file=$conf->supplier_proposal->dir_output.'/temp/massgeneration/'.$user->id.'/'.$original_file;
	}
	elseif ($modulepart == 'massfilesarea_supplier_order')
	{
		if ($fuser->rights->fournisseur->commande->{$lire} || preg_match('/^specimen/i', $original_file))
		{
			$accessallowed=1;
		}
		$original_file=$conf->fournisseur->commande->dir_output.'/temp/massgeneration/'.$user->id.'/'.$original_file;
	}
	elseif ($modulepart == 'massfilesarea_supplier_invoice')
	{
		if ($fuser->rights->fournisseur->facture->{$lire} || preg_match('/^specimen/i', $original_file))
		{
			$accessallowed=1;
		}
		$original_file=$conf->fournisseur->facture->dir_output.'/temp/massgeneration/'.$user->id.'/'.$original_file;
	}
	elseif ($modulepart == 'massfilesarea_contract' && !empty($conf->contrat->dir_output))
	{
		if ($fuser->rights->contrat->{$lire} || preg_match('/^specimen/i', $original_file))
		{
			$accessallowed=1;
		}
		$original_file=$conf->contrat->dir_output.'/temp/massgeneration/'.$user->id.'/'.$original_file;
	}

	// Wrapping for interventions
	elseif (($modulepart == 'fichinter' || $modulepart == 'ficheinter') && !empty($conf->ficheinter->dir_output))
	{
		if ($fuser->rights->ficheinter->{$lire} || preg_match('/^specimen/i', $original_file))
		{
			$accessallowed=1;
		}
		$original_file=$conf->ficheinter->dir_output.'/'.$original_file;
		$sqlprotectagainstexternals = "SELECT fk_soc as fk_soc FROM ".MAIN_DB_PREFIX."fichinter WHERE ref='".$db->escape($refname)."' AND entity=".$conf->entity;
	}

	// Wrapping pour les deplacements et notes de frais
	elseif ($modulepart == 'deplacement' && !empty($conf->deplacement->dir_output))
	{
		if ($fuser->rights->deplacement->{$lire} || preg_match('/^specimen/i', $original_file))
		{
			$accessallowed=1;
		}
		$original_file=$conf->deplacement->dir_output.'/'.$original_file;
		//$sqlprotectagainstexternals = "SELECT fk_soc as fk_soc FROM ".MAIN_DB_PREFIX."fichinter WHERE ref='".$db->escape($refname)."' AND entity=".$conf->entity;
	}
	// Wrapping pour les propales
	elseif (($modulepart == 'propal' || $modulepart == 'propale') && !empty($conf->propal->multidir_output[$entity]))
	{
		if ($fuser->rights->propale->{$lire} || preg_match('/^specimen/i', $original_file))
		{
			$accessallowed=1;
		}
		$original_file=$conf->propal->multidir_output[$entity].'/'.$original_file;
		$sqlprotectagainstexternals = "SELECT fk_soc as fk_soc FROM ".MAIN_DB_PREFIX."propal WHERE ref='".$db->escape($refname)."' AND entity=".$conf->entity;
	}

	// Wrapping pour les commandes
	elseif (($modulepart == 'commande' || $modulepart == 'order') && !empty($conf->commande->dir_output))
	{
		if ($fuser->rights->commande->{$lire} || preg_match('/^specimen/i', $original_file))
		{
			$accessallowed=1;
		}
		$original_file=$conf->commande->dir_output.'/'.$original_file;
		$sqlprotectagainstexternals = "SELECT fk_soc as fk_soc FROM ".MAIN_DB_PREFIX."commande WHERE ref='".$db->escape($refname)."' AND entity=".$conf->entity;
	}

	// Wrapping pour les projets
	elseif ($modulepart == 'project' && !empty($conf->projet->dir_output))
	{
		if ($fuser->rights->projet->{$lire} || preg_match('/^specimen/i', $original_file))
		{
			$accessallowed=1;
		}
		$original_file=$conf->projet->dir_output.'/'.$original_file;
		$sqlprotectagainstexternals = "SELECT fk_soc as fk_soc FROM ".MAIN_DB_PREFIX."projet WHERE ref='".$db->escape($refname)."' AND entity IN (".getEntity('project').")";
	}
	elseif ($modulepart == 'project_task' && !empty($conf->projet->dir_output))
	{
		if ($fuser->rights->projet->{$lire} || preg_match('/^specimen/i', $original_file))
		{
			$accessallowed=1;
		}
		$original_file=$conf->projet->dir_output.'/'.$original_file;
		$sqlprotectagainstexternals = "SELECT fk_soc as fk_soc FROM ".MAIN_DB_PREFIX."projet WHERE ref='".$db->escape($refname)."' AND entity IN (".getEntity('project').")";
	}

	// Wrapping pour les commandes fournisseurs
	elseif (($modulepart == 'commande_fournisseur' || $modulepart == 'order_supplier') && !empty($conf->fournisseur->commande->dir_output))
	{
		if ($fuser->rights->fournisseur->commande->{$lire} || preg_match('/^specimen/i', $original_file))
		{
			$accessallowed=1;
		}
		$original_file=$conf->fournisseur->commande->dir_output.'/'.$original_file;
		$sqlprotectagainstexternals = "SELECT fk_soc as fk_soc FROM ".MAIN_DB_PREFIX."commande_fournisseur WHERE ref='".$db->escape($refname)."' AND entity=".$conf->entity;
	}

	// Wrapping pour les factures fournisseurs
	elseif (($modulepart == 'facture_fournisseur' || $modulepart == 'invoice_supplier') && !empty($conf->fournisseur->facture->dir_output))
	{
		if ($fuser->rights->fournisseur->facture->{$lire} || preg_match('/^specimen/i', $original_file))
		{
			$accessallowed=1;
		}
		$original_file=$conf->fournisseur->facture->dir_output.'/'.$original_file;
		$sqlprotectagainstexternals = "SELECT fk_soc as fk_soc FROM ".MAIN_DB_PREFIX."facture_fourn WHERE ref='".$db->escape($refname)."' AND entity=".$conf->entity;
	}
	// Wrapping pour les rapport de paiements
	elseif ($modulepart == 'supplier_payment')
	{
		if ($fuser->rights->fournisseur->facture->{$lire} || preg_match('/^specimen/i', $original_file))
		{
			$accessallowed=1;
		}
		$original_file=$conf->fournisseur->payment->dir_output.'/'.$original_file;
		$sqlprotectagainstexternals = "SELECT fk_soc as fk_soc FROM ".MAIN_DB_PREFIX."paiementfournisseur WHERE ref='".$db->escape($refname)."' AND entity=".$conf->entity;
	}

	// Wrapping pour les rapport de paiements
	elseif ($modulepart == 'facture_paiement' && !empty($conf->facture->dir_output))
	{
		if ($fuser->rights->facture->{$lire} || preg_match('/^specimen/i', $original_file))
		{
			$accessallowed=1;
		}
		if ($fuser->societe_id > 0) $original_file=$conf->facture->dir_output.'/payments/private/'.$fuser->id.'/'.$original_file;
		else $original_file=$conf->facture->dir_output.'/payments/'.$original_file;
	}

	// Wrapping for accounting exports
	elseif ($modulepart == 'export_compta' && !empty($conf->accounting->dir_output))
	{
		if ($fuser->rights->accounting->bind->write || preg_match('/^specimen/i', $original_file))
		{
			$accessallowed=1;
		}
		$original_file=$conf->accounting->dir_output.'/'.$original_file;
	}

	// Wrapping pour les expedition
	elseif ($modulepart == 'expedition' && !empty($conf->expedition->dir_output))
	{
		if ($fuser->rights->expedition->{$lire} || preg_match('/^specimen/i', $original_file))
		{
			$accessallowed=1;
		}
		$original_file=$conf->expedition->dir_output."/sending/".$original_file;
	}
	// Wrapping pour les bons de livraison
	elseif ($modulepart == 'livraison' && !empty($conf->expedition->dir_output))
	{
		if ($fuser->rights->expedition->livraison->{$lire} || preg_match('/^specimen/i', $original_file))
		{
			$accessallowed=1;
		}
		$original_file=$conf->expedition->dir_output."/receipt/".$original_file;
	}

	// Wrapping pour les actions
	elseif ($modulepart == 'actions' && !empty($conf->agenda->dir_output))
	{
		if ($fuser->rights->agenda->myactions->{$read} || preg_match('/^specimen/i', $original_file))
		{
			$accessallowed=1;
		}
		$original_file=$conf->agenda->dir_output.'/'.$original_file;
	}

	// Wrapping pour les actions
	elseif ($modulepart == 'actionsreport' && !empty($conf->agenda->dir_temp))
	{
		if ($fuser->rights->agenda->allactions->{$read} || preg_match('/^specimen/i', $original_file))
		{
			$accessallowed=1;
		}
		$original_file = $conf->agenda->dir_temp."/".$original_file;
	}

	// Wrapping pour les produits et services
	elseif ($modulepart == 'product' || $modulepart == 'produit' || $modulepart == 'service' || $modulepart == 'produit|service')
	{
		if (empty($entity) || (empty($conf->product->multidir_output[$entity]) && empty($conf->service->multidir_output[$entity]))) return array('accessallowed'=>0, 'error'=>'Value entity must be provided');
		if (($fuser->rights->produit->{$lire} || $fuser->rights->service->{$lire}) || preg_match('/^specimen/i', $original_file))
		{
			$accessallowed=1;
		}
		if (! empty($conf->product->enabled)) $original_file=$conf->product->multidir_output[$entity].'/'.$original_file;
		elseif (! empty($conf->service->enabled)) $original_file=$conf->service->multidir_output[$entity].'/'.$original_file;
	}

	// Wrapping pour les lots produits
	elseif ($modulepart == 'product_batch' || $modulepart == 'produitlot')
	{
		if (empty($entity) || (empty($conf->productbatch->multidir_output[$entity]))) return array('accessallowed'=>0, 'error'=>'Value entity must be provided');
		if (($fuser->rights->produit->{$lire} ) || preg_match('/^specimen/i', $original_file))
		{
			$accessallowed=1;
		}
		if (! empty($conf->productbatch->enabled)) $original_file=$conf->productbatch->multidir_output[$entity].'/'.$original_file;
	}

	// Wrapping for stock movements
	elseif ($modulepart == 'movement' || $modulepart == 'mouvement')
	{
		if (empty($entity) || empty($conf->stock->multidir_output[$entity])) return array('accessallowed'=>0, 'error'=>'Value entity must be provided');
		if (($fuser->rights->stock->{$lire} || $fuser->rights->stock->movement->{$lire} || $fuser->rights->stock->mouvement->{$lire}) || preg_match('/^specimen/i', $original_file))
		{
			$accessallowed=1;
		}
		if (! empty($conf->stock->enabled)) $original_file=$conf->stock->multidir_output[$entity].'/movement/'.$original_file;
	}

	// Wrapping pour les contrats
	elseif ($modulepart == 'contract' && !empty($conf->contrat->dir_output))
	{
		if ($fuser->rights->contrat->{$lire} || preg_match('/^specimen/i', $original_file))
		{
			$accessallowed=1;
		}
		$original_file=$conf->contrat->dir_output.'/'.$original_file;
		$sqlprotectagainstexternals = "SELECT fk_soc as fk_soc FROM ".MAIN_DB_PREFIX."contrat WHERE ref='".$db->escape($refname)."' AND entity IN (".getEntity('contract').")";
	}

	// Wrapping pour les dons
	elseif ($modulepart == 'donation' && !empty($conf->don->dir_output))
	{
		if ($fuser->rights->don->{$lire} || preg_match('/^specimen/i', $original_file))
		{
			$accessallowed=1;
		}
		$original_file=$conf->don->dir_output.'/'.$original_file;
	}

	// Wrapping pour les dons
	elseif ($modulepart == 'dolresource' && !empty($conf->resource->dir_output))
	{
		if ($fuser->rights->resource->{$read} || preg_match('/^specimen/i', $original_file))
		{
			$accessallowed=1;
		}
		$original_file=$conf->resource->dir_output.'/'.$original_file;
	}

	// Wrapping pour les remises de cheques
	elseif ($modulepart == 'remisecheque' && !empty($conf->bank->dir_output))
	{
		if ($fuser->rights->banque->{$lire} || preg_match('/^specimen/i', $original_file))
		{
			$accessallowed=1;
		}

		$original_file=$conf->bank->dir_output.'/checkdeposits/'.$original_file;		// original_file should contains relative path so include the get_exdir result
	}

	// Wrapping for bank
	elseif (($modulepart == 'banque' || $modulepart == 'bank') && !empty($conf->bank->dir_output))
	{
		if ($fuser->rights->banque->{$lire})
		{
			$accessallowed=1;
		}
		$original_file=$conf->bank->dir_output.'/'.$original_file;
	}

	// Wrapping for export module
	elseif ($modulepart == 'export' && !empty($conf->export->dir_temp))
	{
		// Aucun test necessaire car on force le rep de download sur
		// le rep export qui est propre a l'utilisateur
		$accessallowed=1;
		$original_file=$conf->export->dir_temp.'/'.$fuser->id.'/'.$original_file;
	}

	// Wrapping for import module
	elseif ($modulepart == 'import' && !empty($conf->import->dir_temp))
	{
		$accessallowed=1;
		$original_file=$conf->import->dir_temp.'/'.$original_file;
	}

	// Wrapping pour l'editeur wysiwyg
	elseif ($modulepart == 'editor' && !empty($conf->fckeditor->dir_output))
	{
		$accessallowed=1;
		$original_file=$conf->fckeditor->dir_output.'/'.$original_file;
	}

	// Wrapping for backups
	elseif ($modulepart == 'systemtools' && !empty($conf->admin->dir_output))
	{
		if ($fuser->admin) $accessallowed=1;
		$original_file=$conf->admin->dir_output.'/'.$original_file;
	}

	// Wrapping for upload file test
	elseif ($modulepart == 'admin_temp' && !empty($conf->admin->dir_temp))
	{
		if ($fuser->admin) $accessallowed=1;
		$original_file=$conf->admin->dir_temp.'/'.$original_file;
	}

	// Wrapping pour BitTorrent
	elseif ($modulepart == 'bittorrent' && !empty($conf->bittorrent->dir_output))
	{
		$accessallowed=1;
		$dir='files';
		if (dol_mimetype($original_file) == 'application/x-bittorrent') $dir='torrents';
		$original_file=$conf->bittorrent->dir_output.'/'.$dir.'/'.$original_file;
	}

	// Wrapping pour Foundation module
	elseif ($modulepart == 'member' && !empty($conf->adherent->dir_output))
	{
		if ($fuser->rights->adherent->{$lire} || preg_match('/^specimen/i', $original_file))
		{
			$accessallowed=1;
		}
		$original_file=$conf->adherent->dir_output.'/'.$original_file;
	}

	// Wrapping for Scanner
	elseif ($modulepart == 'scanner_user_temp' && !empty($conf->scanner->dir_temp))
	{
		$accessallowed=1;
		$original_file=$conf->scanner->dir_temp.'/'.$fuser->id.'/'.$original_file;
	}

	// GENERIC Wrapping
	// If modulepart=module_user_temp	Allows any module to open a file if file is in directory called DOL_DATA_ROOT/modulepart/temp/iduser
	// If modulepart=module_temp		Allows any module to open a file if file is in directory called DOL_DATA_ROOT/modulepart/temp
	// If modulepart=module_user		Allows any module to open a file if file is in directory called DOL_DATA_ROOT/modulepart/iduser
	// If modulepart=module				Allows any module to open a file if file is in directory called DOL_DATA_ROOT/modulepart
	else
	{
		if (preg_match('/^specimen/i', $original_file))	$accessallowed=1;    // If link to a file called specimen. Test must be done before changing $original_file int full path.
		if ($fuser->admin) $accessallowed=1;    // If user is admin

		// Define $accessallowed
		if (preg_match('/^([a-z]+)_user_temp$/i', $modulepart, $reg))
		{
			if (empty($conf->{$reg[1]}->dir_temp))	// modulepart not supported
			{
				dol_print_error('', 'Error call dol_check_secure_access_document with not supported value for modulepart parameter ('.$modulepart.')');
				exit;
			}
			if ($fuser->rights->{$reg[1]}->{$lire} || $fuser->rights->{$reg[1]}->{$read} || ($fuser->rights->{$reg[1]}->{$download})) $accessallowed=1;
			$original_file=$conf->{$reg[1]}->dir_temp.'/'.$fuser->id.'/'.$original_file;
		}
		elseif (preg_match('/^([a-z]+)_temp$/i', $modulepart, $reg))
		{
			if (empty($conf->{$reg[1]}->dir_temp))	// modulepart not supported
			{
				dol_print_error('', 'Error call dol_check_secure_access_document with not supported value for modulepart parameter ('.$modulepart.')');
				exit;
			}
			if ($fuser->rights->{$reg[1]}->{$lire} || $fuser->rights->{$reg[1]}->{$read} || ($fuser->rights->{$reg[1]}->{$download})) $accessallowed=1;
			$original_file=$conf->{$reg[1]}->dir_temp.'/'.$original_file;
		}
		elseif (preg_match('/^([a-z]+)_user$/i', $modulepart, $reg))
		{
			if (empty($conf->{$reg[1]}->dir_output))	// modulepart not supported
			{
				dol_print_error('', 'Error call dol_check_secure_access_document with not supported value for modulepart parameter ('.$modulepart.')');
				exit;
			}
			if ($fuser->rights->{$reg[1]}->{$lire} || $fuser->rights->{$reg[1]}->{$read} || ($fuser->rights->{$reg[1]}->{$download})) $accessallowed=1;
			$original_file=$conf->{$reg[1]}->dir_output.'/'.$fuser->id.'/'.$original_file;
		}
		elseif (preg_match('/^massfilesarea_([a-z]+)$/i', $modulepart, $reg))
		{
			if (empty($conf->{$reg[1]}->dir_output))	// modulepart not supported
			{
				dol_print_error('', 'Error call dol_check_secure_access_document with not supported value for modulepart parameter ('.$modulepart.')');
				exit;
			}
			if ($fuser->rights->{$reg[1]}->{$lire} || preg_match('/^specimen/i', $original_file))
			{
				$accessallowed=1;
			}
			$original_file=$conf->{$reg[1]}->dir_output.'/temp/massgeneration/'.$user->id.'/'.$original_file;
		}
		else
		{
			if (empty($conf->$modulepart->dir_output))	// modulepart not supported
			{
				dol_print_error('', 'Error call dol_check_secure_access_document with not supported value for modulepart parameter ('.$modulepart.')');
				exit;
			}

			$perm=GETPOST('perm');
			$subperm=GETPOST('subperm');
			if ($perm || $subperm)
			{
				if (($perm && ! $subperm && $fuser->rights->$modulepart->$perm) || ($perm && $subperm && $fuser->rights->$modulepart->$perm->$subperm)) $accessallowed=1;
				$original_file=$conf->$modulepart->dir_output.'/'.$original_file;
			}
			else
			{
				if ($fuser->rights->$modulepart->{$lire} || $fuser->rights->$modulepart->{$read}) $accessallowed=1;
				$original_file=$conf->$modulepart->dir_output.'/'.$original_file;
			}
		}

		// For modules who wants to manage different levels of permissions for documents
		$subPermCategoryConstName = strtoupper($modulepart).'_SUBPERMCATEGORY_FOR_DOCUMENTS';
		if (! empty($conf->global->$subPermCategoryConstName))
		{
			$subPermCategory = $conf->global->$subPermCategoryConstName;
			if (! empty($subPermCategory) && (($fuser->rights->$modulepart->$subPermCategory->{$lire}) || ($fuser->rights->$modulepart->$subPermCategory->{$read}) || ($fuser->rights->$modulepart->$subPermCategory->{$download})))
			{
				$accessallowed=1;
			}
		}

		// Define $sqlprotectagainstexternals for modules who want to protect access using a SQL query.
		$sqlProtectConstName = strtoupper($modulepart).'_SQLPROTECTAGAINSTEXTERNALS_FOR_DOCUMENTS';
		if (! empty($conf->global->$sqlProtectConstName))	// If module want to define its own $sqlprotectagainstexternals
		{
			// Example: mymodule__SQLPROTECTAGAINSTEXTERNALS_FOR_DOCUMENTS = "SELECT fk_soc FROM ".MAIN_DB_PREFIX.$modulepart." WHERE ref='".$db->escape($refname)."' AND entity=".$conf->entity;
			eval('$sqlprotectagainstexternals = "'.$conf->global->$sqlProtectConstName.'";');
		}
	}

	$ret = array(
		'accessallowed' => $accessallowed,
		'sqlprotectagainstexternals'=>$sqlprotectagainstexternals,
		'original_file'=>$original_file
	);

	return $ret;
}

/**
 * Store object in file.
 *
 * @param string $directory Directory of cache
 * @param string $filename Name of filecache
 * @param mixed $object Object to store in cachefile
 * @return void
 */
function dol_filecache($directory, $filename, $object)
{
	if (! dol_is_dir($directory)) dol_mkdir($directory);
	$cachefile = $directory . $filename;
	file_put_contents($cachefile, serialize($object), LOCK_EX);
	@chmod($cachefile, 0644);
}

/**
 * Test if Refresh needed.
 *
 * @param string $directory Directory of cache
 * @param string $filename Name of filecache
 * @param int $cachetime Cachetime delay
 * @return boolean 0 no refresh 1 if refresh needed
 */
function dol_cache_refresh($directory, $filename, $cachetime)
{
	$now = dol_now();
	$cachefile = $directory . $filename;
	$refresh = !file_exists($cachefile) || ($now-$cachetime) > dol_filemtime($cachefile);
	return $refresh;
}

/**
 * Read object from cachefile.
 *
 * @param string $directory Directory of cache
 * @param string $filename Name of filecache
 * @return mixed Unserialise from file
 */
function dol_readcachefile($directory, $filename)
{
	$cachefile = $directory . $filename;
	$object = unserialize(file_get_contents($cachefile));
	return $object;
}


/**
 * Function to get list of updated or modified files.
 * $file_list is used as global variable
 *
 * @param	array				$file_list	        Array for response
 * @param   SimpleXMLElement	$dir    	        SimpleXMLElement of files to test
 * @param   string   			$path   	        Path of files relative to $pathref. We start with ''. Used by recursive calls.
 * @param   string              $pathref            Path ref (DOL_DOCUMENT_ROOT)
 * @param   array               $checksumconcat     Array of checksum
 * @return  array               			        Array of filenames
 */
function getFilesUpdated(&$file_list, SimpleXMLElement $dir, $path = '', $pathref = '', &$checksumconcat = array())
{
	global $conffile;

	$exclude = 'install';

	foreach ($dir->md5file as $file)    // $file is a simpleXMLElement
	{
		$filename = $path.$file['name'];
		$file_list['insignature'][] = $filename;
		$expectedmd5 = (string) $file;

		//if (preg_match('#'.$exclude.'#', $filename)) continue;

		if (!file_exists($pathref.'/'.$filename))
		{
			$file_list['missing'][] = array('filename'=>$filename, 'expectedmd5'=>$expectedmd5);
		}
		else
		{
			$md5_local = md5_file($pathref.'/'.$filename);

			if ($conffile == '/etc/dolibarr/conf.php' && $filename == '/filefunc.inc.php')	// For install with deb or rpm, we ignore test on filefunc.inc.php that was modified by package
			{
				$checksumconcat[] = $expectedmd5;
			}
			else
			{
				if ($md5_local != $expectedmd5) $file_list['updated'][] = array('filename'=>$filename, 'expectedmd5'=>$expectedmd5, 'md5'=>(string) $md5_local);
				$checksumconcat[] = $md5_local;
			}
		}
	}

	foreach ($dir->dir as $subdir)			// $subdir['name'] is  '' or '/accountancy/admin' for example
	{
		getFilesUpdated($file_list, $subdir, $path.$subdir['name'].'/', $pathref, $checksumconcat);
	}

	return $file_list;
}<|MERGE_RESOLUTION|>--- conflicted
+++ resolved
@@ -994,11 +994,7 @@
  * 	@param	integer	$uploaderrorcode	Value of PHP upload error code ($_FILES['field']['error'])
  * 	@param	int		$nohook				Disable all hooks
  * 	@param	string	$varfiles			_FILES var name
-<<<<<<< HEAD
  *	@return int|string       			>0 if OK, <0 or string if KO
-=======
- *	@return int       			  		>0 if OK, <0 or string if KO
->>>>>>> 8ed100ca
  *  @see    dol_move()
  */
 function dol_move_uploaded_file($src_file, $dest_file, $allowoverwrite, $disablevirusscan = 0, $uploaderrorcode = 0, $nohook = 0, $varfiles = 'addedfile')
@@ -1860,7 +1856,13 @@
 
 				if (! dol_is_file($fileoutput) || is_writeable($fileoutput))
 				{
-					$ret = $image->writeImages($fileoutput, true);
+					try {
+						$ret = $image->writeImages($fileoutput, true);
+					}
+					catch(Exception $e)
+					{
+						dol_syslog($e->getMessage(), LOG_WARNING);
+					}
 				}
 				else
 				{
@@ -2070,16 +2072,10 @@
  * @param 	string	$outputfile		Target file name (output directory must exists and be writable)
  * @param 	string	$mode			'zip'
  * @param	string	$excludefiles   A regex pattern. For example: '/\.log$|\/temp\//'
-<<<<<<< HEAD
  * @param	string	$rootdirinzip	Add a root dir level in zip file
  * @return	int						<0 if KO, >0 if OK
  */
 function dol_compress_dir($inputdir, $outputfile, $mode = "zip", $excludefiles = '', $rootdirinzip = '')
-=======
- * @return	int						<0 if KO, >0 if OK
- */
-function dol_compress_dir($inputdir, $outputfile, $mode = "zip", $excludefiles = '')
->>>>>>> 8ed100ca
 {
 	$foundhandler=0;
 
@@ -2140,12 +2136,8 @@
 					{
 						// Get real and relative path for current file
 						$filePath = $file->getRealPath();
-<<<<<<< HEAD
 						$relativePath = ($rootdirinzip ? $rootdirinzip.'/' : '').substr($filePath, strlen($inputdir) + 1);
 
-=======
-						$relativePath = substr($filePath, strlen($inputdir) + 1);
->>>>>>> 8ed100ca
 						if (empty($excludefiles) || ! preg_match($excludefiles, $filePath))
 						{
 							// Add current file to archive
