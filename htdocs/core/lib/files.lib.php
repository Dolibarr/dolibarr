--- conflicted
+++ resolved
@@ -758,13 +758,7 @@
 						//var_dump("xxx dolCopyDir $srcfile/$file, $destfile/$file, $newmask, $overwriteifexists");
 						$tmpresult = dolCopyDir($srcfile."/".$file, $destfile."/".$newfile, $newmask, $overwriteifexists, $arrayreplacement, $excludesubdir);
 					}
-<<<<<<< HEAD
 				} else {
-=======
-				}
-				else
-				{
->>>>>>> d1dba53f
 					$newfile = $file;
 					// Replace destination filename with a new one
 					if (is_array($arrayreplacement))
@@ -1592,12 +1586,7 @@
 						{
 							if ($allowoverwrite) {
 								// Do not show error message. We can have an error due to DB_ERROR_RECORD_ALREADY_EXISTS
-<<<<<<< HEAD
 							} else {
-=======
-							}
-							else {
->>>>>>> d1dba53f
 								setEventMessages('WarningFailedToAddFileIntoDatabaseIndex', '', 'warnings');
 							}
 						}
@@ -1842,12 +1831,7 @@
 				{
 					try {
 						$ret = $image->writeImages($fileoutput, true);
-<<<<<<< HEAD
 					} catch (Exception $e)
-=======
-					}
-					catch (Exception $e)
->>>>>>> d1dba53f
 					{
 						dol_syslog($e->getMessage(), LOG_WARNING);
 					}
@@ -1888,13 +1872,7 @@
 		dol_syslog("dol_compress_file mode=".$mode." inputfile=".$inputfile." outputfile=".$outputfile);
 
 		$data = implode("", file(dol_osencode($inputfile)));
-<<<<<<< HEAD
 		if ($mode == 'gz') { $foundhandler = 1; $compressdata = gzencode($data, 9); } elseif ($mode == 'bz') { $foundhandler = 1; $compressdata = bzcompress($data, 9); } elseif ($mode == 'zip')
-=======
-		if ($mode == 'gz') { $foundhandler = 1; $compressdata = gzencode($data, 9); }
-		elseif ($mode == 'bz') { $foundhandler = 1; $compressdata = bzcompress($data, 9); }
-		elseif ($mode == 'zip')
->>>>>>> d1dba53f
 		{
 			if (class_exists('ZipArchive') && !empty($conf->global->MAIN_USE_ZIPARCHIVE_FOR_ZIP_COMPRESS))
 			{
@@ -2080,16 +2058,8 @@
 		return -3;
 	}
 
-<<<<<<< HEAD
 	try {
 		if ($mode == 'gz') { $foundhandler = 0; } elseif ($mode == 'bz') { $foundhandler = 0; } elseif ($mode == 'zip')
-=======
-	try
-	{
-		if ($mode == 'gz') { $foundhandler = 0; }
-		elseif ($mode == 'bz') { $foundhandler = 0; }
-		elseif ($mode == 'zip')
->>>>>>> d1dba53f
 		{
 			/*if (defined('ODTPHP_PATHTOPCLZIP'))
 			 {
@@ -2236,32 +2206,17 @@
 		if (empty($entity) || empty($conf->medias->multidir_output[$entity])) return array('accessallowed'=>0, 'error'=>'Value entity must be provided');
 		$accessallowed = 1;
 		$original_file = $conf->medias->multidir_output[$entity].'/'.$original_file;
-<<<<<<< HEAD
 	} // Wrapping for *.log files, like when used with url http://.../document.php?modulepart=logs&file=dolibarr.log
-=======
-	}
-	// Wrapping for *.log files, like when used with url http://.../document.php?modulepart=logs&file=dolibarr.log
->>>>>>> d1dba53f
 	elseif ($modulepart == 'logs' && !empty($dolibarr_main_data_root))
 	{
 		$accessallowed = ($user->admin && basename($original_file) == $original_file && preg_match('/^dolibarr.*\.log$/', basename($original_file)));
 		$original_file = $dolibarr_main_data_root.'/'.$original_file;
-<<<<<<< HEAD
 	} // Wrapping for *.log files, like when used with url http://.../document.php?modulepart=logs&file=dolibarr.log
-=======
-	}
-	// Wrapping for *.log files, like when used with url http://.../document.php?modulepart=logs&file=dolibarr.log
->>>>>>> d1dba53f
 	elseif ($modulepart == 'doctemplateswebsite' && !empty($dolibarr_main_data_root))
 	{
 		$accessallowed = ($fuser->rights->website->write && preg_match('/\.jpg$/i', basename($original_file)));
 		$original_file = $dolibarr_main_data_root.'/doctemplates/websites/'.$original_file;
-<<<<<<< HEAD
 	} // Wrapping for *.zip files, like when used with url http://.../document.php?modulepart=packages&file=module_myfile.zip
-=======
-	}
-	// Wrapping for *.zip files, like when used with url http://.../document.php?modulepart=packages&file=module_myfile.zip
->>>>>>> d1dba53f
 	elseif ($modulepart == 'packages' && !empty($dolibarr_main_data_root))
 	{
 		// Dir for custom dirs
@@ -2270,335 +2225,169 @@
 
 		$accessallowed = ($user->admin && preg_match('/^module_.*\.zip$/', basename($original_file)));
 		$original_file = $dirins.'/'.$original_file;
-<<<<<<< HEAD
 	} // Wrapping for some images
-=======
-	}
-	// Wrapping for some images
->>>>>>> d1dba53f
 	elseif ($modulepart == 'mycompany' && !empty($conf->mycompany->dir_output))
 	{
 		$accessallowed = 1;
 		$original_file = $conf->mycompany->dir_output.'/'.$original_file;
-<<<<<<< HEAD
 	} // Wrapping for users photos
-=======
-	}
-	// Wrapping for users photos
->>>>>>> d1dba53f
 	elseif ($modulepart == 'userphoto' && !empty($conf->user->dir_output))
 	{
 		$accessallowed = 1;
 		$original_file = $conf->user->dir_output.'/'.$original_file;
-<<<<<<< HEAD
 	} // Wrapping for members photos
-=======
-	}
-	// Wrapping for members photos
->>>>>>> d1dba53f
 	elseif ($modulepart == 'memberphoto' && !empty($conf->adherent->dir_output))
 	{
 		$accessallowed = 1;
 		$original_file = $conf->adherent->dir_output.'/'.$original_file;
-<<<<<<< HEAD
 	} // Wrapping pour les apercu factures
-=======
-	}
-	// Wrapping pour les apercu factures
->>>>>>> d1dba53f
 	elseif ($modulepart == 'apercufacture' && !empty($conf->facture->multidir_output[$entity]))
 	{
 		if ($fuser->rights->facture->{$lire}) $accessallowed = 1;
 		$original_file = $conf->facture->multidir_output[$entity].'/'.$original_file;
-<<<<<<< HEAD
 	} // Wrapping pour les apercu propal
-=======
-	}
-	// Wrapping pour les apercu propal
->>>>>>> d1dba53f
 	elseif ($modulepart == 'apercupropal' && !empty($conf->propal->multidir_output[$entity]))
 	{
 		if ($fuser->rights->propale->{$lire}) $accessallowed = 1;
 		$original_file = $conf->propal->multidir_output[$entity].'/'.$original_file;
-<<<<<<< HEAD
 	} // Wrapping pour les apercu commande
-=======
-	}
-	// Wrapping pour les apercu commande
->>>>>>> d1dba53f
 	elseif ($modulepart == 'apercucommande' && !empty($conf->commande->multidir_output[$entity]))
 	{
 		if ($fuser->rights->commande->{$lire}) $accessallowed = 1;
 		$original_file = $conf->commande->multidir_output[$entity].'/'.$original_file;
-<<<<<<< HEAD
 	} // Wrapping pour les apercu intervention
-=======
-	}
-	// Wrapping pour les apercu intervention
->>>>>>> d1dba53f
 	elseif (($modulepart == 'apercufichinter' || $modulepart == 'apercuficheinter') && !empty($conf->ficheinter->dir_output))
 	{
 		if ($fuser->rights->ficheinter->{$lire}) $accessallowed = 1;
 		$original_file = $conf->ficheinter->dir_output.'/'.$original_file;
-<<<<<<< HEAD
 	} // Wrapping pour les apercu conat
-=======
-	}
-	// Wrapping pour les apercu conat
->>>>>>> d1dba53f
 	elseif (($modulepart == 'apercucontract') && !empty($conf->contrat->dir_output))
 	{
 		if ($fuser->rights->contrat->{$lire}) $accessallowed = 1;
 		$original_file = $conf->contrat->dir_output.'/'.$original_file;
-<<<<<<< HEAD
 	} // Wrapping pour les apercu supplier proposal
-=======
-	}
-	// Wrapping pour les apercu supplier proposal
->>>>>>> d1dba53f
 	elseif (($modulepart == 'apercusupplier_proposal' || $modulepart == 'apercusupplier_proposal') && !empty($conf->supplier_proposal->dir_output))
 	{
 		if ($fuser->rights->supplier_proposal->{$lire}) $accessallowed = 1;
 		$original_file = $conf->supplier_proposal->dir_output.'/'.$original_file;
-<<<<<<< HEAD
 	} // Wrapping pour les apercu supplier order
-=======
-	}
-	// Wrapping pour les apercu supplier order
->>>>>>> d1dba53f
 	elseif (($modulepart == 'apercusupplier_order' || $modulepart == 'apercusupplier_order') && !empty($conf->fournisseur->commande->dir_output))
 	{
 		if ($fuser->rights->fournisseur->commande->{$lire}) $accessallowed = 1;
 		$original_file = $conf->fournisseur->commande->dir_output.'/'.$original_file;
-<<<<<<< HEAD
 	} // Wrapping pour les apercu supplier invoice
-=======
-	}
-	// Wrapping pour les apercu supplier invoice
->>>>>>> d1dba53f
 	elseif (($modulepart == 'apercusupplier_invoice' || $modulepart == 'apercusupplier_invoice') && !empty($conf->fournisseur->facture->dir_output))
 	{
 		if ($fuser->rights->fournisseur->facture->{$lire}) $accessallowed = 1;
 		$original_file = $conf->fournisseur->facture->dir_output.'/'.$original_file;
-<<<<<<< HEAD
 	} // Wrapping pour les apercu supplier invoice
-=======
-	}
-	// Wrapping pour les apercu supplier invoice
->>>>>>> d1dba53f
 	elseif (($modulepart == 'apercuexpensereport') && !empty($conf->expensereport->dir_output))
 	{
 		if ($fuser->rights->expensereport->{$lire}) $accessallowed = 1;
 		$original_file = $conf->expensereport->dir_output.'/'.$original_file;
-<<<<<<< HEAD
 	} // Wrapping pour les images des stats propales
-=======
-	}
-	// Wrapping pour les images des stats propales
->>>>>>> d1dba53f
 	elseif ($modulepart == 'propalstats' && !empty($conf->propal->multidir_temp[$entity]))
 	{
 		if ($fuser->rights->propale->{$lire}) $accessallowed = 1;
 		$original_file = $conf->propal->multidir_temp[$entity].'/'.$original_file;
-<<<<<<< HEAD
 	} // Wrapping pour les images des stats commandes
-=======
-	}
-	// Wrapping pour les images des stats commandes
->>>>>>> d1dba53f
 	elseif ($modulepart == 'orderstats' && !empty($conf->commande->dir_temp))
 	{
 		if ($fuser->rights->commande->{$lire}) $accessallowed = 1;
 		$original_file = $conf->commande->dir_temp.'/'.$original_file;
-<<<<<<< HEAD
 	} elseif ($modulepart == 'orderstatssupplier' && !empty($conf->fournisseur->dir_output))
 	{
 		if ($fuser->rights->fournisseur->commande->{$lire}) $accessallowed = 1;
 		$original_file = $conf->fournisseur->commande->dir_temp.'/'.$original_file;
 	} // Wrapping pour les images des stats factures
-=======
-	}
-	elseif ($modulepart == 'orderstatssupplier' && !empty($conf->fournisseur->dir_output))
-	{
-		if ($fuser->rights->fournisseur->commande->{$lire}) $accessallowed = 1;
-		$original_file = $conf->fournisseur->commande->dir_temp.'/'.$original_file;
-	}
-	// Wrapping pour les images des stats factures
->>>>>>> d1dba53f
 	elseif ($modulepart == 'billstats' && !empty($conf->facture->dir_temp))
 	{
 		if ($fuser->rights->facture->{$lire}) $accessallowed = 1;
 		$original_file = $conf->facture->dir_temp.'/'.$original_file;
-<<<<<<< HEAD
 	} elseif ($modulepart == 'billstatssupplier' && !empty($conf->fournisseur->dir_output))
 	{
 		if ($fuser->rights->fournisseur->facture->{$lire}) $accessallowed = 1;
 		$original_file = $conf->fournisseur->facture->dir_temp.'/'.$original_file;
 	} // Wrapping pour les images des stats expeditions
-=======
-	}
-	elseif ($modulepart == 'billstatssupplier' && !empty($conf->fournisseur->dir_output))
-	{
-		if ($fuser->rights->fournisseur->facture->{$lire}) $accessallowed = 1;
-		$original_file = $conf->fournisseur->facture->dir_temp.'/'.$original_file;
-	}
-	// Wrapping pour les images des stats expeditions
->>>>>>> d1dba53f
 	elseif ($modulepart == 'expeditionstats' && !empty($conf->expedition->dir_temp))
 	{
 		if ($fuser->rights->expedition->{$lire}) $accessallowed = 1;
 		$original_file = $conf->expedition->dir_temp.'/'.$original_file;
-<<<<<<< HEAD
 	} // Wrapping pour les images des stats expeditions
-=======
-	}
-	// Wrapping pour les images des stats expeditions
->>>>>>> d1dba53f
 	elseif ($modulepart == 'tripsexpensesstats' && !empty($conf->deplacement->dir_temp))
 	{
 		if ($fuser->rights->deplacement->{$lire}) $accessallowed = 1;
 		$original_file = $conf->deplacement->dir_temp.'/'.$original_file;
-<<<<<<< HEAD
 	} // Wrapping pour les images des stats expeditions
-=======
-	}
-	// Wrapping pour les images des stats expeditions
->>>>>>> d1dba53f
 	elseif ($modulepart == 'memberstats' && !empty($conf->adherent->dir_temp))
 	{
 		if ($fuser->rights->adherent->{$lire}) $accessallowed = 1;
 		$original_file = $conf->adherent->dir_temp.'/'.$original_file;
-<<<<<<< HEAD
 	} // Wrapping pour les images des stats produits
-=======
-	}
-	// Wrapping pour les images des stats produits
->>>>>>> d1dba53f
 	elseif (preg_match('/^productstats_/i', $modulepart) && !empty($conf->product->dir_temp))
 	{
 		if ($fuser->rights->produit->{$lire} || $fuser->rights->service->{$lire}) $accessallowed = 1;
 		$original_file = (!empty($conf->product->multidir_temp[$entity]) ? $conf->product->multidir_temp[$entity] : $conf->service->multidir_temp[$entity]).'/'.$original_file;
-<<<<<<< HEAD
 	} // Wrapping for taxes
-=======
-	}
-	// Wrapping for taxes
->>>>>>> d1dba53f
 	elseif (in_array($modulepart, array('tax', 'tax-vat')) && !empty($conf->tax->dir_output))
 	{
 		if ($fuser->rights->tax->charges->{$lire}) $accessallowed = 1;
 		$modulepartsuffix = str_replace('tax-', '', $modulepart);
 		$original_file = $conf->tax->dir_output.'/'.($modulepartsuffix != 'tax' ? $modulepartsuffix.'/' : '').$original_file;
-<<<<<<< HEAD
 	} // Wrapping for events
-=======
-	}
-	// Wrapping for events
->>>>>>> d1dba53f
 	elseif ($modulepart == 'actions' && !empty($conf->agenda->dir_output))
 	{
 		if ($fuser->rights->agenda->myactions->{$read}) $accessallowed = 1;
 		$original_file = $conf->agenda->dir_output.'/'.$original_file;
-<<<<<<< HEAD
 	} // Wrapping for categories
-=======
-	}
-	// Wrapping for categories
->>>>>>> d1dba53f
 	elseif ($modulepart == 'category' && !empty($conf->categorie->multidir_output[$entity]))
 	{
 		if (empty($entity) || empty($conf->categorie->multidir_output[$entity])) return array('accessallowed'=>0, 'error'=>'Value entity must be provided');
 		if ($fuser->rights->categorie->{$lire}) $accessallowed = 1;
 		$original_file = $conf->categorie->multidir_output[$entity].'/'.$original_file;
-<<<<<<< HEAD
 	} // Wrapping pour les prelevements
-=======
-	}
-	// Wrapping pour les prelevements
->>>>>>> d1dba53f
 	elseif ($modulepart == 'prelevement' && !empty($conf->prelevement->dir_output))
 	{
 		if ($fuser->rights->prelevement->bons->{$lire} || preg_match('/^specimen/i', $original_file)) $accessallowed = 1;
 		$original_file = $conf->prelevement->dir_output.'/'.$original_file;
-<<<<<<< HEAD
 	} // Wrapping pour les graph energie
-=======
-	}
-	// Wrapping pour les graph energie
->>>>>>> d1dba53f
 	elseif ($modulepart == 'graph_stock' && !empty($conf->stock->dir_temp))
 	{
 		$accessallowed = 1;
 		$original_file = $conf->stock->dir_temp.'/'.$original_file;
-<<<<<<< HEAD
 	} // Wrapping pour les graph fournisseurs
-=======
-	}
-	// Wrapping pour les graph fournisseurs
->>>>>>> d1dba53f
 	elseif ($modulepart == 'graph_fourn' && !empty($conf->fournisseur->dir_temp))
 	{
 		$accessallowed = 1;
 		$original_file = $conf->fournisseur->dir_temp.'/'.$original_file;
-<<<<<<< HEAD
 	} // Wrapping pour les graph des produits
-=======
-	}
-	// Wrapping pour les graph des produits
->>>>>>> d1dba53f
 	elseif ($modulepart == 'graph_product' && !empty($conf->product->dir_temp))
 	{
 		$accessallowed = 1;
 		$original_file = $conf->product->multidir_temp[$entity].'/'.$original_file;
-<<<<<<< HEAD
 	} // Wrapping pour les code barre
-=======
-	}
-	// Wrapping pour les code barre
->>>>>>> d1dba53f
 	elseif ($modulepart == 'barcode')
 	{
 		$accessallowed = 1;
 		// If viewimage is called for barcode, we try to output an image on the fly, with no build of file on disk.
 		//$original_file=$conf->barcode->dir_temp.'/'.$original_file;
 		$original_file = '';
-<<<<<<< HEAD
 	} // Wrapping pour les icones de background des mailings
-=======
-	}
-	// Wrapping pour les icones de background des mailings
->>>>>>> d1dba53f
 	elseif ($modulepart == 'iconmailing' && !empty($conf->mailing->dir_temp))
 	{
 		$accessallowed = 1;
 		$original_file = $conf->mailing->dir_temp.'/'.$original_file;
-<<<<<<< HEAD
 	} // Wrapping pour le scanner
-=======
-	}
-	// Wrapping pour le scanner
->>>>>>> d1dba53f
 	elseif ($modulepart == 'scanner_user_temp' && !empty($conf->scanner->dir_temp))
 	{
 		$accessallowed = 1;
 		$original_file = $conf->scanner->dir_temp.'/'.$fuser->id.'/'.$original_file;
-<<<<<<< HEAD
 	} // Wrapping pour les images fckeditor
-=======
-	}
-	// Wrapping pour les images fckeditor
->>>>>>> d1dba53f
 	elseif ($modulepart == 'fckeditor' && !empty($conf->fckeditor->dir_output))
 	{
 		$accessallowed = 1;
 		$original_file = $conf->fckeditor->dir_output.'/'.$original_file;
-<<<<<<< HEAD
 	} // Wrapping for users
-=======
-	}
-
-	// Wrapping for users
->>>>>>> d1dba53f
 	elseif ($modulepart == 'user' && !empty($conf->user->dir_output))
 	{
 		$canreaduser = (!empty($fuser->admin) || $fuser->rights->user->user->{$lire});
@@ -2608,13 +2397,7 @@
 			$accessallowed = 1;
 		}
 		$original_file = $conf->user->dir_output.'/'.$original_file;
-<<<<<<< HEAD
 	} // Wrapping for third parties
-=======
-	}
-
-	// Wrapping for third parties
->>>>>>> d1dba53f
 	elseif (($modulepart == 'company' || $modulepart == 'societe' || $modulepart == 'thirdparty') && !empty($conf->societe->multidir_output[$entity]))
 	{
 		if (empty($entity) || empty($conf->societe->multidir_output[$entity])) return array('accessallowed'=>0, 'error'=>'Value entity must be provided');
@@ -2624,13 +2407,7 @@
 		}
 		$original_file = $conf->societe->multidir_output[$entity].'/'.$original_file;
 		$sqlprotectagainstexternals = "SELECT rowid as fk_soc FROM ".MAIN_DB_PREFIX."societe WHERE rowid='".$db->escape($refname)."' AND entity IN (".getEntity('societe').")";
-<<<<<<< HEAD
 	} // Wrapping for contact
-=======
-	}
-
-	// Wrapping for contact
->>>>>>> d1dba53f
 	elseif ($modulepart == 'contact' && !empty($conf->societe->multidir_output[$entity]))
 	{
 		if (empty($entity) || empty($conf->societe->multidir_output[$entity])) return array('accessallowed'=>0, 'error'=>'Value entity must be provided');
@@ -2648,12 +2425,7 @@
 		}
 		$original_file = $conf->facture->multidir_output[$entity].'/'.$original_file;
 		$sqlprotectagainstexternals = "SELECT fk_soc as fk_soc FROM ".MAIN_DB_PREFIX."facture WHERE ref='".$db->escape($refname)."' AND entity IN (".getEntity('invoice').")";
-<<<<<<< HEAD
 	} // Wrapping for mass actions
-=======
-	}
-	// Wrapping for mass actions
->>>>>>> d1dba53f
 	elseif ($modulepart == 'massfilesarea_proposals' && !empty($conf->propal->multidir_output[$entity]))
 	{
 		if ($fuser->rights->propal->{$lire} || preg_match('/^specimen/i', $original_file))
@@ -2661,121 +2433,70 @@
 			$accessallowed = 1;
 		}
 		$original_file = $conf->propal->multidir_output[$entity].'/temp/massgeneration/'.$user->id.'/'.$original_file;
-<<<<<<< HEAD
 	} elseif ($modulepart == 'massfilesarea_orders')
-=======
-	}
-	elseif ($modulepart == 'massfilesarea_orders')
->>>>>>> d1dba53f
 	{
 		if ($fuser->rights->commande->{$lire} || preg_match('/^specimen/i', $original_file))
 		{
 			$accessallowed = 1;
 		}
 		$original_file = $conf->commande->multidir_output[$entity].'/temp/massgeneration/'.$user->id.'/'.$original_file;
-<<<<<<< HEAD
 	} elseif ($modulepart == 'massfilesarea_sendings')
-=======
-	}
-	elseif ($modulepart == 'massfilesarea_sendings')
->>>>>>> d1dba53f
 	{
 		if ($fuser->rights->expedition->{$lire} || preg_match('/^specimen/i', $original_file))
 		{
 			$accessallowed = 1;
 		}
 		$original_file = $conf->expedition->dir_output.'/sending/temp/massgeneration/'.$user->id.'/'.$original_file;
-<<<<<<< HEAD
 	} elseif ($modulepart == 'massfilesarea_invoices')
-=======
-	}
-	elseif ($modulepart == 'massfilesarea_invoices')
->>>>>>> d1dba53f
 	{
 		if ($fuser->rights->facture->{$lire} || preg_match('/^specimen/i', $original_file))
 		{
 			$accessallowed = 1;
 		}
 		$original_file = $conf->facture->multidir_output[$entity].'/temp/massgeneration/'.$user->id.'/'.$original_file;
-<<<<<<< HEAD
 	} elseif ($modulepart == 'massfilesarea_expensereport')
-=======
-	}
-	elseif ($modulepart == 'massfilesarea_expensereport')
->>>>>>> d1dba53f
 	{
 		if ($fuser->rights->facture->{$lire} || preg_match('/^specimen/i', $original_file))
 		{
 			$accessallowed = 1;
 		}
 		$original_file = $conf->expensereport->dir_output.'/temp/massgeneration/'.$user->id.'/'.$original_file;
-<<<<<<< HEAD
 	} elseif ($modulepart == 'massfilesarea_interventions')
-=======
-	}
-	elseif ($modulepart == 'massfilesarea_interventions')
->>>>>>> d1dba53f
 	{
 		if ($fuser->rights->ficheinter->{$lire} || preg_match('/^specimen/i', $original_file))
 		{
 			$accessallowed = 1;
 		}
 		$original_file = $conf->ficheinter->dir_output.'/temp/massgeneration/'.$user->id.'/'.$original_file;
-<<<<<<< HEAD
 	} elseif ($modulepart == 'massfilesarea_supplier_proposal' && !empty($conf->supplier_proposal->dir_output))
-=======
-	}
-	elseif ($modulepart == 'massfilesarea_supplier_proposal' && !empty($conf->supplier_proposal->dir_output))
->>>>>>> d1dba53f
 	{
 		if ($fuser->rights->supplier_proposal->{$lire} || preg_match('/^specimen/i', $original_file))
 		{
 			$accessallowed = 1;
 		}
 		$original_file = $conf->supplier_proposal->dir_output.'/temp/massgeneration/'.$user->id.'/'.$original_file;
-<<<<<<< HEAD
 	} elseif ($modulepart == 'massfilesarea_supplier_order')
-=======
-	}
-	elseif ($modulepart == 'massfilesarea_supplier_order')
->>>>>>> d1dba53f
 	{
 		if ($fuser->rights->fournisseur->commande->{$lire} || preg_match('/^specimen/i', $original_file))
 		{
 			$accessallowed = 1;
 		}
 		$original_file = $conf->fournisseur->commande->dir_output.'/temp/massgeneration/'.$user->id.'/'.$original_file;
-<<<<<<< HEAD
 	} elseif ($modulepart == 'massfilesarea_supplier_invoice')
-=======
-	}
-	elseif ($modulepart == 'massfilesarea_supplier_invoice')
->>>>>>> d1dba53f
 	{
 		if ($fuser->rights->fournisseur->facture->{$lire} || preg_match('/^specimen/i', $original_file))
 		{
 			$accessallowed = 1;
 		}
 		$original_file = $conf->fournisseur->facture->dir_output.'/temp/massgeneration/'.$user->id.'/'.$original_file;
-<<<<<<< HEAD
 	} elseif ($modulepart == 'massfilesarea_contract' && !empty($conf->contrat->dir_output))
-=======
-	}
-	elseif ($modulepart == 'massfilesarea_contract' && !empty($conf->contrat->dir_output))
->>>>>>> d1dba53f
 	{
 		if ($fuser->rights->contrat->{$lire} || preg_match('/^specimen/i', $original_file))
 		{
 			$accessallowed = 1;
 		}
 		$original_file = $conf->contrat->dir_output.'/temp/massgeneration/'.$user->id.'/'.$original_file;
-<<<<<<< HEAD
 	} // Wrapping for interventions
-=======
-	}
-
-	// Wrapping for interventions
->>>>>>> d1dba53f
 	elseif (($modulepart == 'fichinter' || $modulepart == 'ficheinter') && !empty($conf->ficheinter->dir_output))
 	{
 		if ($fuser->rights->ficheinter->{$lire} || preg_match('/^specimen/i', $original_file))
@@ -2802,13 +2523,7 @@
 		}
 		$original_file = $conf->propal->multidir_output[$entity].'/'.$original_file;
 		$sqlprotectagainstexternals = "SELECT fk_soc as fk_soc FROM ".MAIN_DB_PREFIX."propal WHERE ref='".$db->escape($refname)."' AND entity IN (".getEntity('propal').")";
-<<<<<<< HEAD
 	} // Wrapping pour les commandes
-=======
-	}
-
-	// Wrapping pour les commandes
->>>>>>> d1dba53f
 	elseif (($modulepart == 'commande' || $modulepart == 'order') && !empty($conf->commande->multidir_output[$entity]))
 	{
 		if ($fuser->rights->commande->{$lire} || preg_match('/^specimen/i', $original_file))
@@ -2817,13 +2532,7 @@
 		}
 		$original_file = $conf->commande->multidir_output[$entity].'/'.$original_file;
 		$sqlprotectagainstexternals = "SELECT fk_soc as fk_soc FROM ".MAIN_DB_PREFIX."commande WHERE ref='".$db->escape($refname)."' AND entity IN (".getEntity('order').")";
-<<<<<<< HEAD
 	} // Wrapping pour les projets
-=======
-	}
-
-	// Wrapping pour les projets
->>>>>>> d1dba53f
 	elseif ($modulepart == 'project' && !empty($conf->projet->dir_output))
 	{
 		if ($fuser->rights->projet->{$lire} || preg_match('/^specimen/i', $original_file))
