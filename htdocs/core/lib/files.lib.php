--- conflicted
+++ resolved
@@ -611,11 +611,7 @@
 	dol_delete_file($tmpdestfile);
 
 	// Create $newpathoftmpdestfile from $newpathofsrcfile
-<<<<<<< HEAD
-	$content=file_get_contents($newpathofsrcfile, 'r');
-=======
 	$content = file_get_contents($newpathofsrcfile, 'r');
->>>>>>> d9b8a8c8
 
 	$content = make_substitutions($content, $arrayreplacement, null);
 
@@ -785,10 +781,6 @@
 					$result=$tmpresult;
 				}
 				if ($result < 0) break;
-<<<<<<< HEAD
-
-=======
->>>>>>> d9b8a8c8
 			}
 		}
 		closedir($dir_handle);
@@ -863,7 +855,6 @@
 			}
 			else dol_syslog("files.lib.php::dol_move Failed.", LOG_WARNING);
 		}
-<<<<<<< HEAD
 
 		// Move ok
 		if ($result && $indexdatabase)
@@ -925,74 +916,10 @@
 					setEventMessages($ecmfile->error, $ecmfile->errors, 'warnings');
 				}
 
-=======
-
-		// Move ok
-		if ($result && $indexdatabase)
-		{
-			// Rename entry into ecm database
-			$rel_filetorenamebefore = preg_replace('/^'.preg_quote(DOL_DATA_ROOT,'/').'/', '', $srcfile);
-			$rel_filetorenameafter = preg_replace('/^'.preg_quote(DOL_DATA_ROOT,'/').'/', '', $destfile);
-			if (! preg_match('/([\\/]temp[\\/]|[\\/]thumbs|\.meta$)/', $rel_filetorenameafter))     // If not a tmp file
-			{
-				$rel_filetorenamebefore = preg_replace('/^[\\/]/', '', $rel_filetorenamebefore);
-				$rel_filetorenameafter = preg_replace('/^[\\/]/', '', $rel_filetorenameafter);
-				//var_dump($rel_filetorenamebefore.' - '.$rel_filetorenameafter);
-
-				dol_syslog("Try to rename also entries in database for full relative path before = ".$rel_filetorenamebefore." after = ".$rel_filetorenameafter, LOG_DEBUG);
-				include_once DOL_DOCUMENT_ROOT.'/ecm/class/ecmfiles.class.php';
-
-				$ecmfiletarget=new EcmFiles($db);
-				$resultecmtarget = $ecmfiletarget->fetch(0, '', $rel_filetorenameafter);
-				if ($resultecmtarget > 0)   // An entry for target name already exists for target, we delete it, a new one will be created.
-				{
-					$ecmfiletarget->delete($user);
-				}
-
-				$ecmfile=new EcmFiles($db);
-				$resultecm = $ecmfile->fetch(0, '', $rel_filetorenamebefore);
-				if ($resultecm > 0)   // If an entry was found for src file, we use it to move entry
-				{
-					$filename = basename($rel_filetorenameafter);
-					$rel_dir = dirname($rel_filetorenameafter);
-					$rel_dir = preg_replace('/[\\/]$/', '', $rel_dir);
-					$rel_dir = preg_replace('/^[\\/]/', '', $rel_dir);
-
-					$ecmfile->filepath = $rel_dir;
-					$ecmfile->filename = $filename;
-					$resultecm = $ecmfile->update($user);
-				}
-				elseif ($resultecm == 0)   // If no entry were found for src files, create/update target file
-				{
-					$filename = basename($rel_filetorenameafter);
-					$rel_dir = dirname($rel_filetorenameafter);
-					$rel_dir = preg_replace('/[\\/]$/', '', $rel_dir);
-					$rel_dir = preg_replace('/^[\\/]/', '', $rel_dir);
-
-					$ecmfile->filepath = $rel_dir;
-					$ecmfile->filename = $filename;
-					$ecmfile->label = md5_file(dol_osencode($destfile));        // $destfile is a full path to file
-					$ecmfile->fullpath_orig = $srcfile;
-					$ecmfile->gen_or_uploaded = 'unknown';
-					$ecmfile->description = '';    // indexed content
-					$ecmfile->keyword = '';        // keyword content
-					$resultecm = $ecmfile->create($user);
-					if ($resultecm < 0)
-					{
-						setEventMessages($ecmfile->error, $ecmfile->errors, 'warnings');
-					}
-				}
-				elseif ($resultecm < 0)
-				{
-					setEventMessages($ecmfile->error, $ecmfile->errors, 'warnings');
-				}
-
->>>>>>> d9b8a8c8
 				if ($resultecm > 0) $result=true;
 				else $result = false;
 			}
 		}
-<<<<<<< HEAD
 
 		if (empty($newmask)) $newmask=empty($conf->global->MAIN_UMASK)?'0755':$conf->global->MAIN_UMASK;
 		$newmaskdec=octdec($newmask);
@@ -1002,17 +929,6 @@
 		@chmod($newpathofdestfile, $newmaskdec);
 	}
 
-=======
-
-		if (empty($newmask)) $newmask=empty($conf->global->MAIN_UMASK)?'0755':$conf->global->MAIN_UMASK;
-		$newmaskdec=octdec($newmask);
-		// Currently method is restricted to files (dol_delete_files previously used is for files, and mask usage if for files too)
-		// to allow mask usage for dir, we shoul introduce a new param "isdir" to 1 to complete newmask like this
-		// if ($isdir) $newmaskdec |= octdec('0111');  // Set x bit required for directories
-		@chmod($newpathofdestfile, $newmaskdec);
-	}
-
->>>>>>> d9b8a8c8
 	return $result;
 }
 
@@ -1216,18 +1132,11 @@
  *  @param	int		$nohook			Disable all hooks
  *  @param	object	$object			Current object in use
  *  @param	boolean	$allowdotdot	Allow to delete file path with .. inside. Never use this, it is reserved for migration purpose.
-<<<<<<< HEAD
- *  @return boolean         		True if no error (file is deleted or if glob is used and there's nothing to delete), False if error
- *  @see dol_delete_dir
- */
-function dol_delete_file($file,$disableglob=0,$nophperrors=0,$nohook=0,$object=null,$allowdotdot=false)
-=======
  *  @param	int		$indexdatabase	Try to remove also index entries.
  *  @return boolean         		True if no error (file is deleted or if glob is used and there's nothing to delete), False if error
  *  @see dol_delete_dir
  */
 function dol_delete_file($file, $disableglob=0, $nophperrors=0, $nohook=0, $object=null, $allowdotdot=false, $indexdatabase=1)
->>>>>>> d9b8a8c8
 {
 	global $db, $conf, $user, $langs;
 	global $hookmanager;
@@ -1437,7 +1346,6 @@
 
 	// For new preview files
 	if (file_exists($filepreviewnew) && is_writable($filepreviewnew))
-<<<<<<< HEAD
 	{
 		if (! dol_delete_file($filepreviewnew,1))
 		{
@@ -1449,19 +1357,6 @@
 	{
 		if (! dol_delete_file($filepreviewnewbis,1))
 		{
-=======
-	{
-		if (! dol_delete_file($filepreviewnew,1))
-		{
-			$object->error=$langs->trans("ErrorFailedToDeleteFile",$filepreviewnew);
-			return 0;
-		}
-	}
-	if (file_exists($filepreviewnewbis) && is_writable($filepreviewnewbis))
-	{
-		if (! dol_delete_file($filepreviewnewbis,1))
-		{
->>>>>>> d9b8a8c8
 			$object->error=$langs->trans("ErrorFailedToDeleteFile",$filepreviewnewbis);
 			return 0;
 		}
@@ -2224,12 +2119,9 @@
 		if (empty($conf->multicompany->enabled)) $entity=1;
 		else $entity=0;
 	}
-<<<<<<< HEAD
-=======
 	// Fix modulepart
 	if ($modulepart == 'users') $modulepart='user';
 
->>>>>>> d9b8a8c8
 	dol_syslog('modulepart='.$modulepart.' original_file='.$original_file.' entity='.$entity);
 	// We define $accessallowed and $sqlprotectagainstexternals
 	$accessallowed=0;
@@ -2606,11 +2498,7 @@
 		//$sqlprotectagainstexternals = "SELECT fk_soc as fk_soc FROM ".MAIN_DB_PREFIX."fichinter WHERE ref='".$db->escape($refname)."' AND entity=".$conf->entity;
 	}
 	// Wrapping pour les propales
-<<<<<<< HEAD
-	else if ($modulepart == 'propal' && !empty($conf->propal->multidir_output[$entity]))
-=======
 	else if (($modulepart == 'propal' || $modulepart == 'propale') && !empty($conf->propal->multidir_output[$entity]))
->>>>>>> d9b8a8c8
 	{
 		if ($fuser->rights->propale->{$lire} || preg_match('/^specimen/i',$original_file))
 		{
