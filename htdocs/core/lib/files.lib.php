--- conflicted
+++ resolved
@@ -2870,13 +2870,8 @@
 		}
 		$original_file = $conf->project->multidir_output[$entity].'/'.$original_file;
 		$sqlprotectagainstexternals = "SELECT fk_soc as fk_soc FROM ".MAIN_DB_PREFIX."projet WHERE ref='".$db->escape($refname)."' AND entity IN (".getEntity('project').")";
-<<<<<<< HEAD
-	} elseif ($modulepart == 'project_task' && !empty($conf->project->dir_output)) {
+	} elseif ($modulepart == 'project_task' && !empty($conf->project->multidir_output[$entity])) {
 		if ($fuser->hasRight('projet', $lire) || preg_match('/^specimen/i', $original_file)) {
-=======
-	} elseif ($modulepart == 'project_task' && !empty($conf->project->multidir_output[$entity])) {
-		if ($fuser->rights->projet->{$lire} || preg_match('/^specimen/i', $original_file)) {
->>>>>>> b1d15cdc
 			$accessallowed = 1;
 			// If we known $id of project, call checkUserAccessToObject to check permission on properties and contact of project
 			if ($refname && !preg_match('/^specimen/i', $original_file)) {
