<?php
/* Copyright (C) 2008-2012  Laurent Destailleur <eldy@users.sourceforge.net>
 * Copyright (C) 2012-2015  Regis Houssin       <regis.houssin@capnetworks.com>
 * Copyright (C) 2012-2016  Juanjo Menent       <jmenent@2byte.es>
 * Copyright (C) 2015       Marcos García       <marcosgdf@gmail.com>
 * Copyright (C) 2016       Raphaël Doursenaud  <rdoursenaud@gpcsolutions.fr>
 *
 * This program is free software; you can redistribute it and/or modify
 * it under the terms of the GNU General Public License as published by
 * the Free Software Foundation; either version 3 of the License, or
 * (at your option) any later version.
 *
 * This program is distributed in the hope that it will be useful,
 * but WITHOUT ANY WARRANTY; without even the implied warranty of
 * MERCHANTABILITY or FITNESS FOR A PARTICULAR PURPOSE.  See the
 * GNU General Public License for more details.
 *
 * You should have received a copy of the GNU General Public License
 * along with this program. If not, see <http://www.gnu.org/licenses/>.
 * or see http://www.gnu.org/
 */

/**
 *  \file		htdocs/core/lib/files.lib.php
 *  \brief		Library for file managing functions
 */

/**
 * Make a basename working with all page code (default PHP basenamed fails with cyrillic).
 * We supose dir separator for input is '/'.
 *
 * @param	string	$pathfile	String to find basename.
 * @return	string				Basename of input
 */
function dol_basename($pathfile)
{
	return preg_replace('/^.*\/([^\/]+)$/','$1',rtrim($pathfile,'/'));
}

/**
 *  Scan a directory and return a list of files/directories.
 *  Content for string is UTF8 and dir separator is "/".
 *
 *  @param	string		$path        	Starting path from which to search. This is a full path.
 *  @param	string		$types        	Can be "directories", "files", or "all"
 *  @param	int			$recursive		Determines whether subdirectories are searched
 *  @param	string		$filter        	Regex filter to restrict list. This regex value must be escaped for '/' by doing preg_quote($var,'/'), since this char is used for preg_match function,
 *                                      but must not contains the start and end '/'. Filter is checked into basename only.
 *  @param	array		$excludefilter  Array of Regex for exclude filter (example: array('(\.meta|_preview.*\.png)$','^\.')). Exclude is checked both into fullpath and into basename (So '^xxx' may exclude 'xxx/dirscanned/...' and dirscanned/xxx').
 *  @param	string		$sortcriteria	Sort criteria ('','fullname','relativename','name','date','size')
 *  @param	string		$sortorder		Sort order (SORT_ASC, SORT_DESC)
 *	@param	int			$mode			0=Return array minimum keys loaded (faster), 1=Force all keys like date and size to be loaded (slower), 2=Force load of date only, 3=Force load of size only
 *  @param	int			$nohook			Disable all hooks
 *  @param	string		$relativename	For recursive purpose only. Must be "" at first call.
 *  @param	string		$donotfollowsymlinks	Do not follow symbolic links
 *  @return	array						Array of array('name'=>'xxx','fullname'=>'/abc/xxx','date'=>'yyy','size'=>99,'type'=>'dir|file',...)
 *  @see dol_dir_list_indatabase
 */
function dol_dir_list($path, $types="all", $recursive=0, $filter="", $excludefilter=null, $sortcriteria="name", $sortorder=SORT_ASC, $mode=0, $nohook=0, $relativename="", $donotfollowsymlinks=0)
{
	global $db, $hookmanager;
	global $object;

	dol_syslog("files.lib.php::dol_dir_list path=".$path." types=".$types." recursive=".$recursive." filter=".$filter." excludefilter=".json_encode($excludefilter));
	//print 'xxx'."files.lib.php::dol_dir_list path=".$path." types=".$types." recursive=".$recursive." filter=".$filter." excludefilter=".json_encode($excludefilter);

	$loaddate=($mode==1||$mode==2)?true:false;
	$loadsize=($mode==1||$mode==3)?true:false;

	// Clean parameters
	$path=preg_replace('/([\\/]+)$/i','',$path);
	$newpath=dol_osencode($path);

	$reshook = 0;
	$file_list = array();

	if (is_object($hookmanager) && ! $nohook)
	{
		$hookmanager->resArray=array();

		$hookmanager->initHooks(array('fileslib'));

		$parameters=array(
				'path' => $newpath,
				'types'=> $types,
				'recursive' => $recursive,
				'filter' => $filter,
				'excludefilter' => $excludefilter,
				'sortcriteria' => $sortcriteria,
				'sortorder' => $sortorder,
				'loaddate' => $loaddate,
				'loadsize' => $loadsize,
				'mode' => $mode
		);
		$reshook=$hookmanager->executeHooks('getDirList', $parameters, $object);
	}

	// $hookmanager->resArray may contain array stacked by other modules
	if (empty($reshook))
	{
		if (! is_dir($newpath)) return array();

		if ($dir = opendir($newpath))
		{
			$filedate='';
			$filesize='';

			while (false !== ($file = readdir($dir)))        // $file is always a basename (into directory $newpath)
			{
				if (! utf8_check($file)) $file=utf8_encode($file);	// To be sure data is stored in utf8 in memory
				$fullpathfile=($newpath?$newpath.'/':'').$file;

				$qualified=1;

				// Define excludefilterarray
				$excludefilterarray=array('^\.');
				if (is_array($excludefilter))
				{
					$excludefilterarray=array_merge($excludefilterarray,$excludefilter);
				}
				else if ($excludefilter) $excludefilterarray[]=$excludefilter;
				// Check if file is qualified
				foreach($excludefilterarray as $filt)
				{
					if (preg_match('/'.$filt.'/i', $file) || preg_match('/'.$filt.'/i', $fullpathfile)) {
						$qualified=0; break;
					}
				}
				//print $fullpathfile.' '.$file.' '.$qualified.'<br>';

				if ($qualified)
				{
					$isdir=is_dir(dol_osencode($path."/".$file));
					// Check whether this is a file or directory and whether we're interested in that type
					if ($isdir && (($types=="directories") || ($types=="all") || $recursive))
					{
						// Add entry into file_list array
						if (($types=="directories") || ($types=="all"))
						{
							if ($loaddate || $sortcriteria == 'date') $filedate=dol_filemtime($path."/".$file);
							if ($loadsize || $sortcriteria == 'size') $filesize=dol_filesize($path."/".$file);

							if (! $filter || preg_match('/'.$filter.'/i',$file))	// We do not search key $filter into all $path, only into $file part
							{
								preg_match('/([^\/]+)\/[^\/]+$/',$path.'/'.$file,$reg);
								$level1name=(isset($reg[1])?$reg[1]:'');
								$file_list[] = array(
										"name" => $file,
										"path" => $path,
										"level1name" => $level1name,
										"relativename" => ($relativename?$relativename.'/':'').$file,
										"fullname" => $path.'/'.$file,
										"date" => $filedate,
										"size" => $filesize,
										"type" => 'dir'
								);
							}
						}

						// if we're in a directory and we want recursive behavior, call this function again
						if ($recursive)
						{
							if (empty($donotfollowsymlinks) || ! is_link($path."/".$file))
							{
								//var_dump('eee '. $path."/".$file. ' '.is_dir($path."/".$file).' '.is_link($path."/".$file));
								$file_list = array_merge($file_list, dol_dir_list($path."/".$file, $types, $recursive, $filter, $excludefilter, $sortcriteria, $sortorder, $mode, $nohook, ($relativename!=''?$relativename.'/':'').$file, $donotfollowsymlinks));
							}
						}
					}
					else if (! $isdir && (($types == "files") || ($types == "all")))
					{
						// Add file into file_list array
						if ($loaddate || $sortcriteria == 'date') $filedate=dol_filemtime($path."/".$file);
						if ($loadsize || $sortcriteria == 'size') $filesize=dol_filesize($path."/".$file);

						if (! $filter || preg_match('/'.$filter.'/i',$file))	// We do not search key $filter into $path, only into $file
						{
							preg_match('/([^\/]+)\/[^\/]+$/',$path.'/'.$file,$reg);
							$level1name=(isset($reg[1])?$reg[1]:'');
							$file_list[] = array(
									"name" => $file,
									"path" => $path,
									"level1name" => $level1name,
									"relativename" => ($relativename?$relativename.'/':'').$file,
									"fullname" => $path.'/'.$file,
									"date" => $filedate,
									"size" => $filesize,
									"type" => 'file'
							);
						}
					}
				}
			}
			closedir($dir);

			// Obtain a list of columns
			if (! empty($sortcriteria))
			{
				$myarray=array();
				foreach ($file_list as $key => $row)
				{
					$myarray[$key] = (isset($row[$sortcriteria])?$row[$sortcriteria]:'');
				}
				// Sort the data
				if ($sortorder) array_multisort($myarray, $sortorder, $file_list);
			}
		}
	}

	if (is_object($hookmanager) && is_array($hookmanager->resArray)) $file_list = array_merge($file_list, $hookmanager->resArray);

	return $file_list;
}


/**
 *  Scan a directory and return a list of files/directories.
 *  Content for string is UTF8 and dir separator is "/".
 *
 *  @param	string		$path        	Starting path from which to search. Example: 'produit/MYPROD'
 *  @param	string		$filter        	Regex filter to restrict list. This regex value must be escaped for '/', since this char is used for preg_match function
 *  @param	array|null	$excludefilter  Array of Regex for exclude filter (example: array('(\.meta|_preview.*\.png)$','^\.'))
 *  @param	string		$sortcriteria	Sort criteria ("","fullname","name","date","size")
 *  @param	string		$sortorder		Sort order (SORT_ASC, SORT_DESC)
 *	@param	int			$mode			0=Return array minimum keys loaded (faster), 1=Force all keys like description
 *  @return	array						Array of array('name'=>'xxx','fullname'=>'/abc/xxx','type'=>'dir|file',...)
 *  @see dol_dir_list
 */
function dol_dir_list_in_database($path, $filter="", $excludefilter=null, $sortcriteria="name", $sortorder=SORT_ASC, $mode=0)
{
	global $conf, $db;

	$sql =" SELECT rowid, label, entity, filename, filepath, fullpath_orig, keywords, cover, gen_or_uploaded, extraparams, date_c, date_m, fk_user_c, fk_user_m,";
	$sql.=" acl, position, share";
	if ($mode) $sql.=", description";
	$sql.=" FROM ".MAIN_DB_PREFIX."ecm_files";
	$sql.=" WHERE filepath = '".$db->escape($path)."'";
	$sql.=" AND entity = ".$conf->entity;

	$resql = $db->query($sql);
	if ($resql)
	{
		$file_list=array();
		$num = $db->num_rows($resql);
		$i = 0;
		while ($i < $num)
		{
			$obj = $db->fetch_object($resql);
			if ($obj)
			{
				preg_match('/([^\/]+)\/[^\/]+$/',DOL_DATA_ROOT.'/'.$obj->filepath.'/'.$obj->filename,$reg);
				$level1name=(isset($reg[1])?$reg[1]:'');
				$file_list[] = array(
					"rowid" => $obj->rowid,
					"label" => $obj->label,         // md5
					"name" => $obj->filename,
					"path" => DOL_DATA_ROOT.'/'.$obj->filepath,
					"level1name" => $level1name,
					"fullname" => DOL_DATA_ROOT.'/'.$obj->filepath.'/'.$obj->filename,
					"fullpath_orig" => $obj->fullpath_orig,
					"date_c" => $db->jdate($obj->date_c),
					"date_m" => $db->jdate($obj->date_m),
					"type" => 'file',
					"keywords" => $obj->keywords,
					"cover" => $obj->cover,
					"position" => (int) $obj->position,
					"acl" => $obj->acl,
					"share" => $obj->share
				);
			}
			$i++;
		}

		// Obtain a list of columns
		if (! empty($sortcriteria))
		{
			$myarray=array();
			foreach ($file_list as $key => $row)
			{
				$myarray[$key] = (isset($row[$sortcriteria])?$row[$sortcriteria]:'');
			}
			// Sort the data
			if ($sortorder) array_multisort($myarray, $sortorder, $file_list);
		}

		return $file_list;
	}
	else
	{
		dol_print_error($db);
		return array();
	}
}


/**
 * Complete $filearray with data from database.
 * This will call doldir_list_indatabase to complate filearray.
 *
 * @param	array	$filearray			Array of files get using dol_dir_list
 * @param	string	$relativedir		Relative dir from DOL_DATA_ROOT
 * @return	void
 */
function completeFileArrayWithDatabaseInfo(&$filearray, $relativedir)
{
	global $conf, $db, $user;

	$filearrayindatabase = dol_dir_list_in_database($relativedir, '', null, 'name', SORT_ASC);

	// TODO Remove this when PRODUCT_USE_OLD_PATH_FOR_PHOTO will be removed
	global $modulepart;
	if ($modulepart == 'produit' && ! empty($conf->global->PRODUCT_USE_OLD_PATH_FOR_PHOTO)) {
		global $object;
		if (! empty($object->id))
		{
			if (! empty($conf->product->enabled)) $upload_dirold = $conf->product->multidir_output[$object->entity].'/'.substr(substr("000".$object->id, -2),1,1).'/'.substr(substr("000".$object->id, -2),0,1).'/'.$object->id."/photos";
			else $upload_dirold = $conf->service->multidir_output[$object->entity].'/'.substr(substr("000".$object->id, -2),1,1).'/'.substr(substr("000".$object->id, -2),0,1).'/'.$object->id."/photos";

			$relativedirold = preg_replace('/^'.preg_quote(DOL_DATA_ROOT,'/').'/', '', $upload_dirold);
			$relativedirold = preg_replace('/^[\\/]/','',$relativedirold);

			$filearrayindatabase = array_merge($filearrayindatabase, dol_dir_list_in_database($relativedirold, '', null, 'name', SORT_ASC));
		}
	}

	//var_dump($filearray);
	//var_dump($filearrayindatabase);

	// Complete filearray with properties found into $filearrayindatabase
	foreach($filearray as $key => $val)
	{
		$found=0;
		// Search if it exists into $filearrayindatabase
		foreach($filearrayindatabase as $key2 => $val2)
		{
			if ($filearrayindatabase[$key2]['name'] == $filearray[$key]['name'])
			{
				$filearray[$key]['position_name']=($filearrayindatabase[$key2]['position']?$filearrayindatabase[$key2]['position']:'0').'_'.$filearrayindatabase[$key2]['name'];
				$filearray[$key]['position']=$filearrayindatabase[$key2]['position'];
				$filearray[$key]['cover']=$filearrayindatabase[$key2]['cover'];
				$filearray[$key]['acl']=$filearrayindatabase[$key2]['acl'];
				$filearray[$key]['rowid']=$filearrayindatabase[$key2]['rowid'];
				$filearray[$key]['label']=$filearrayindatabase[$key2]['label'];
				$filearray[$key]['share']=$filearrayindatabase[$key2]['share'];
				$found=1;
				break;
			}
		}

		if (! $found)    // This happen in transition toward version 6, or if files were added manually into os dir.
		{
			$filearray[$key]['position']='999999';     // File not indexed are at end. So if we add a file, it will not replace an existing position
			$filearray[$key]['cover']=0;
			$filearray[$key]['acl']='';

			$rel_filename = preg_replace('/^'.preg_quote(DOL_DATA_ROOT,'/').'/', '', $filearray[$key]['fullname']);
			if (! preg_match('/([\\/]temp[\\/]|[\\/]thumbs|\.meta$)/', $rel_filetorenameafter))     // If not a tmp file
			{
				dol_syslog("list_of_documents We found a file called '".$filearray[$key]['name']."' not indexed into database. We add it");
				include_once DOL_DOCUMENT_ROOT.'/ecm/class/ecmfiles.class.php';
				$ecmfile=new EcmFiles($db);

				// Add entry into database
				$filename = basename($rel_filename);
				$rel_dir = dirname($rel_filename);
				$rel_dir = preg_replace('/[\\/]$/', '', $rel_dir);
				$rel_dir = preg_replace('/^[\\/]/', '', $rel_dir);

				$ecmfile->filepath = $rel_dir;
				$ecmfile->filename = $filename;
				$ecmfile->label = md5_file(dol_osencode($filearray[$key]['fullname']));        // $destfile is a full path to file
				$ecmfile->fullpath_orig = $filearray[$key]['fullname'];
				$ecmfile->gen_or_uploaded = 'unknown';
				$ecmfile->description = '';    // indexed content
				$ecmfile->keyword = '';        // keyword content
				$result = $ecmfile->create($user);
				if ($result < 0)
				{
					setEventMessages($ecmfile->error, $ecmfile->errors, 'warnings');
				}
				else
				{
					$filearray[$key]['rowid']=$result;
				}
			}
			else
			{
				$filearray[$key]['rowid']=0;     // Should not happened
			}
		}
	}

	/*var_dump($filearray);*/
}


/**
 * Fast compare of 2 files identified by their properties ->name, ->date and ->size
 *
 * @param	string 	$a		File 1
 * @param 	string	$b		File 2
 * @return 	int				1, 0, 1
 */
function dol_compare_file($a, $b)
{
	global $sortorder;
	global $sortfield;

	$sortorder=strtoupper($sortorder);

	if ($sortorder == 'ASC') { $retup=-1; $retdown=1; }
	else { $retup=1; $retdown=-1; }

	if ($sortfield == 'name')
	{
		if ($a->name == $b->name) return 0;
		return ($a->name < $b->name) ? $retup : $retdown;
	}
	if ($sortfield == 'date')
	{
		if ($a->date == $b->date) return 0;
		return ($a->date < $b->date) ? $retup : $retdown;
	}
	if ($sortfield == 'size')
	{
		if ($a->size == $b->size) return 0;
		return ($a->size < $b->size) ? $retup : $retdown;
	}
}


/**
 * Test if filename is a directory
 *
 * @param	string		$folder     Name of folder
 * @return	boolean     			True if it's a directory, False if not found
 */
function dol_is_dir($folder)
{
	$newfolder=dol_osencode($folder);
	if (is_dir($newfolder)) return true;
	else return false;
}

/**
 * Return if path is a file
 *
 * @param   string		$pathoffile		Path of file
 * @return  boolean     			    True or false
 */
function dol_is_file($pathoffile)
{
	$newpathoffile=dol_osencode($pathoffile);
	return is_file($newpathoffile);
}

/**
 * Return if path is a symbolic link
 *
 * @param   string		$pathoffile		Path of file
 * @return  boolean     			    True or false
 */
function dol_is_link($pathoffile)
{
	$newpathoffile=dol_osencode($pathoffile);
	return is_link($newpathoffile);
}

/**
 * Return if path is an URL
 *
 * @param   string		$url	Url
 * @return  boolean      	   	True or false
 */
function dol_is_url($url)
{
	$tmpprot=array('file','http','https','ftp','zlib','data','ssh','ssh2','ogg','expect');
	foreach($tmpprot as $prot)
	{
		if (preg_match('/^'.$prot.':/i',$url)) return true;
	}
	return false;
}

/**
 * 	Test if a folder is empty
 *
 * 	@param	string	$folder		Name of folder
 * 	@return boolean				True if dir is empty or non-existing, False if it contains files
 */
function dol_dir_is_emtpy($folder)
{
	$newfolder=dol_osencode($folder);
	if (is_dir($newfolder))
	{
		$handle = opendir($newfolder);
		$folder_content = '';
		while ((gettype($name = readdir($handle)) != "boolean"))
		{
			$name_array[] = $name;
		}
		foreach($name_array as $temp) $folder_content .= $temp;

		closedir($handle);

		if ($folder_content == "...") return true;
		else return false;
	}
	else
	return true; // Dir does not exists
}

/**
 * 	Count number of lines in a file
 *
 * 	@param	string	$file		Filename
 * 	@return int					<0 if KO, Number of lines in files if OK
 *  @see dol_nboflines
 */
function dol_count_nb_of_line($file)
{
	$nb=0;

	$newfile=dol_osencode($file);
	//print 'x'.$file;
	$fp=fopen($newfile,'r');
	if ($fp)
	{
		while (!feof($fp))
		{
			$line=fgets($fp);
			// We increase count only if read was success. We need test because feof return true only after fgets so we do n+1 fgets for a file with n lines.
			if (! $line === false) $nb++;
		}
		fclose($fp);
	}
	else
	{
		$nb=-1;
	}

	return $nb;
}


/**
 * Return size of a file
 *
 * @param 	string		$pathoffile		Path of file
 * @return 	integer						File size
 */
function dol_filesize($pathoffile)
{
	$newpathoffile=dol_osencode($pathoffile);
	return filesize($newpathoffile);
}

/**
 * Return time of a file
 *
 * @param 	string		$pathoffile		Path of file
 * @return 	int					Time of file
 */
function dol_filemtime($pathoffile)
{
	$newpathoffile=dol_osencode($pathoffile);
	return @filemtime($newpathoffile); // @Is to avoid errors if files does not exists
}

/**
 * Make replacement of strings into a file.
 *
 * @param	string	$srcfile			Source file (can't be a directory)
 * @param	array	$arrayreplacement	Array with strings to replace. Example: array('valuebefore'=>'valueafter', ...)
 * @param	string	$destfile			Destination file (can't be a directory). If empty, will be same than source file.
 * @param	int		$newmask			Mask for new file (0 by default means $conf->global->MAIN_UMASK). Example: '0666'
 * @param	int		$indexdatabase		Index new file into database.
 * @return	int							<0 if error, 0 if nothing done (dest file already exists), >0 if OK
 * @see		dol_copy dolReplaceRegExInFile
 */
function dolReplaceInFile($srcfile, $arrayreplacement, $destfile='', $newmask=0, $indexdatabase=0)
{
	global $conf;

	dol_syslog("files.lib.php::dolReplaceInFile srcfile=".$srcfile." destfile=".$destfile." newmask=".$newmask." indexdatabase=".$indexdatabase);

	if (empty($srcfile)) return -1;
	if (empty($destfile)) $destfile=$srcfile;

	$destexists=dol_is_file($destfile);
	if (($destfile != $srcfile) && $destexists) return 0;

	$tmpdestfile=$destfile.'.tmp';

	$newpathofsrcfile=dol_osencode($srcfile);
	$newpathoftmpdestfile=dol_osencode($tmpdestfile);
	$newpathofdestfile=dol_osencode($destfile);
	$newdirdestfile=dirname($newpathofdestfile);

	if ($destexists && ! is_writable($newpathofdestfile))
	{
		dol_syslog("files.lib.php::dolReplaceInFile failed Permission denied to overwrite target file", LOG_WARNING);
		return -1;
	}
	if (! is_writable($newdirdestfile))
	{
		dol_syslog("files.lib.php::dolReplaceInFile failed Permission denied to write into target directory ".$newdirdestfile, LOG_WARNING);
		return -2;
	}

	dol_delete_file($tmpdestfile);

	// Create $newpathoftmpdestfile from $newpathofsrcfile
	$content=file_get_contents($newpathofsrcfile, 'r');

	$content = make_substitutions($content, $arrayreplacement, null);

	file_put_contents($newpathoftmpdestfile, $content);
	@chmod($newpathoftmpdestfile, octdec($newmask));

	// Rename
	$result=dol_move($newpathoftmpdestfile, $newpathofdestfile, $newmask, (($destfile == $srcfile)?1:0), 0, $indexdatabase);
	if (! $result)
	{
		dol_syslog("files.lib.php::dolReplaceInFile failed to move tmp file to final dest", LOG_WARNING);
		return -3;
	}
	if (empty($newmask) && ! empty($conf->global->MAIN_UMASK)) $newmask=$conf->global->MAIN_UMASK;
	if (empty($newmask))	// This should no happen
	{
		dol_syslog("Warning: dolReplaceInFile called with empty value for newmask and no default value defined", LOG_WARNING);
		$newmask='0664';
	}

	@chmod($newpathofdestfile, octdec($newmask));

	return 1;
}

/**
 * Make replacement of strings into a file.
 *
 * @param	string	$srcfile			Source file (can't be a directory)
 * @param	array	$arrayreplacement	Array with strings to replace. Example: array('valuebefore'=>'valueafter', ...)
 * @param	string	$destfile			Destination file (can't be a directory). If empty, will be same than source file.
 * @param	int		$newmask			Mask for new file (0 by default means $conf->global->MAIN_UMASK). Example: '0666'
 * @param	int		$indexdatabase		Index new file into database.
 * @return	int							<0 if error, 0 if nothing done (dest file already exists), >0 if OK
 * @see		dol_copy dolReplaceInFile
 */
function dolReplaceRegExInFile($srcfile, $arrayreplacement, $destfile='', $newmask=0, $indexdatabase=0)
{
	// TODO

}

/**
 * Copy a file to another file.
 *
 * @param	string	$srcfile			Source file (can't be a directory)
 * @param	string	$destfile			Destination file (can't be a directory)
 * @param	int		$newmask			Mask for new file (0 by default means $conf->global->MAIN_UMASK). Example: '0666'
 * @param 	int		$overwriteifexists	Overwrite file if exists (1 by default)
 * @return	int							<0 if error, 0 if nothing done (dest file already exists and overwriteifexists=0), >0 if OK
 * @see		dol_delete_file
 */
function dol_copy($srcfile, $destfile, $newmask=0, $overwriteifexists=1)
{
	global $conf;

	dol_syslog("files.lib.php::dol_copy srcfile=".$srcfile." destfile=".$destfile." newmask=".$newmask." overwriteifexists=".$overwriteifexists);

	if (empty($srcfile) || empty($destfile)) return -1;

	$destexists=dol_is_file($destfile);
	if (! $overwriteifexists && $destexists) return 0;

	$newpathofsrcfile=dol_osencode($srcfile);
	$newpathofdestfile=dol_osencode($destfile);
	$newdirdestfile=dirname($newpathofdestfile);

	if ($destexists && ! is_writable($newpathofdestfile))
	{
		dol_syslog("files.lib.php::dol_copy failed Permission denied to overwrite target file", LOG_WARNING);
		return -1;
	}
	if (! is_writable($newdirdestfile))
	{
		dol_syslog("files.lib.php::dol_copy failed Permission denied to write into target directory ".$newdirdestfile, LOG_WARNING);
		return -2;
	}
	// Copy with overwriting if exists
	$result=@copy($newpathofsrcfile, $newpathofdestfile);
	//$result=copy($newpathofsrcfile, $newpathofdestfile);	// To see errors, remove @
	if (! $result)
	{
		dol_syslog("files.lib.php::dol_copy failed to copy", LOG_WARNING);
		return -3;
	}
	if (empty($newmask) && ! empty($conf->global->MAIN_UMASK)) $newmask=$conf->global->MAIN_UMASK;
	if (empty($newmask))	// This should no happen
	{
		dol_syslog("Warning: dol_copy called with empty value for newmask and no default value defined", LOG_WARNING);
		$newmask='0664';
	}

	@chmod($newpathofdestfile, octdec($newmask));

	return 1;
}

/**
 * Copy a dir to another dir. This include recursive subdirectories.
 *
 * @param	string	$srcfile			Source file (a directory)
 * @param	string	$destfile			Destination file (a directory)
 * @param	int		$newmask			Mask for new file (0 by default means $conf->global->MAIN_UMASK). Example: '0666'
 * @param 	int		$overwriteifexists	Overwrite file if exists (1 by default)
 * @param	array	$arrayreplacement	Array to use to replace filenames with another one during the copy (works only on file names, not on directory names).
 * @return	int							<0 if error, 0 if nothing done (all files already exists and overwriteifexists=0), >0 if OK
 * @see		dol_copy
 */
function dolCopyDir($srcfile, $destfile, $newmask, $overwriteifexists, $arrayreplacement=null)
{
	global $conf;

	$result=0;

	dol_syslog("files.lib.php::dolCopyDir srcfile=".$srcfile." destfile=".$destfile." newmask=".$newmask." overwriteifexists=".$overwriteifexists);

	if (empty($srcfile) || empty($destfile)) return -1;

	$destexists=dol_is_dir($destfile);
	//if (! $overwriteifexists && $destexists) return 0;	// The overwriteifexists is for files only, so propagated to dol_copy only.

	if (! $destexists)
	{
		// We must set mask just before creating dir, becaause it can be set differently by dol_copy
		umask(0);
		$dirmaskdec=octdec($newmask);
		if (empty($newmask) && ! empty($conf->global->MAIN_UMASK)) $dirmaskdec=octdec($conf->global->MAIN_UMASK);
		$dirmaskdec |= octdec('0200');  // Set w bit required to be able to create content for recursive subdirs files
		dol_mkdir($destfile, '', decoct($dirmaskdec));
	}

	$ossrcfile=dol_osencode($srcfile);
	$osdestfile=dol_osencode($destfile);

	// Recursive function to copy all subdirectories and contents:
	if (is_dir($ossrcfile))
	{
		$dir_handle=opendir($ossrcfile);
		while ($file=readdir($dir_handle))
		{
			if ($file != "." && $file != ".." && ! is_link($ossrcfile."/".$file))
			{
				if (is_dir($ossrcfile."/".$file))
				{
					//var_dump("xxx dolCopyDir $srcfile/$file, $destfile/$file, $newmask, $overwriteifexists");
					$tmpresult=dolCopyDir($srcfile."/".$file, $destfile."/".$file, $newmask, $overwriteifexists, $arrayreplacement);
				}
				else
				{
					$newfile = $file;
					// Replace destination filename with a new one
					if (is_array($arrayreplacement))
					{
						foreach($arrayreplacement as $key => $val)
						{
							$newfile = str_replace($key, $val, $newfile);
						}
					}
					$tmpresult=dol_copy($srcfile."/".$file, $destfile."/".$newfile, $newmask, $overwriteifexists);
				}
				// Set result
				if ($result > 0 && $tmpresult >= 0)
				{
					// Do nothing, so we don't set result to 0 if tmpresult is 0 and result was success in a previous pass
				}
				else
				{
					$result=$tmpresult;
				}
				if ($result < 0) break;

			}
		}
		closedir($dir_handle);
	}
	else
	{
		// Source directory does not exists
		$result = -2;
	}

	return $result;
}


/**
 * Move a file into another name.
 * Note:
 *  - This function differs from dol_move_uploaded_file, because it can be called in any context.
 *  - Database indexes for files are updated.
 *  - Test on antivirus is done only if param testvirus is provided and an antivirus was set.
 *
 * @param	string  $srcfile            Source file (can't be a directory. use native php @rename() to move a directory)
 * @param   string	$destfile           Destination file (can't be a directory. use native php @rename() to move a directory)
 * @param   integer	$newmask            Mask in octal string for new file (0 by default means $conf->global->MAIN_UMASK)
 * @param   int		$overwriteifexists  Overwrite file if exists (1 by default)
 * @param   int     $testvirus          Do an antivirus test. Move is canceled if a virus is found.
 * @param	int		$indexdatabase		Index new file into database.
 * @return  boolean 		            True if OK, false if KO
 * @see dol_move_uploaded_file
 */
function dol_move($srcfile, $destfile, $newmask=0, $overwriteifexists=1, $testvirus=0, $indexdatabase=1)
{
	global $user, $db, $conf;
	$result=false;

	dol_syslog("files.lib.php::dol_move srcfile=".$srcfile." destfile=".$destfile." newmask=".$newmask." overwritifexists=".$overwriteifexists);
	$srcexists=dol_is_file($srcfile);
	$destexists=dol_is_file($destfile);

	if (! $srcexists)
	{
		dol_syslog("files.lib.php::dol_move srcfile does not exists. we ignore the move request.");
		return false;
	}

	if ($overwriteifexists || ! $destexists)
	{
		$newpathofsrcfile=dol_osencode($srcfile);
		$newpathofdestfile=dol_osencode($destfile);

		// Check virus
		$testvirusarray=array();
		if ($testvirus)
		{
			$testvirusarray=dolCheckVirus($newpathofsrcfile);
			if (count($testvirusarray))
			{
				dol_syslog("files.lib.php::dol_move canceled because a virus was found into source file. we ignore the move request.", LOG_WARNING);
				return false;
			}
		}

		$result=@rename($newpathofsrcfile, $newpathofdestfile); // To see errors, remove @
		if (! $result)
		{
			if ($destexists)
			{
				dol_syslog("files.lib.php::dol_move Failed. We try to delete target first and move after.", LOG_WARNING);
				// We force delete and try again. Rename function sometimes fails to replace dest file with some windows NTFS partitions.
				dol_delete_file($destfile);
				$result=@rename($newpathofsrcfile, $newpathofdestfile); // To see errors, remove @
			}
			else dol_syslog("files.lib.php::dol_move Failed.", LOG_WARNING);
		}

		// Move ok
		if ($result && $indexdatabase)
		{
			// Rename entry into ecm database
			$rel_filetorenamebefore = preg_replace('/^'.preg_quote(DOL_DATA_ROOT,'/').'/', '', $srcfile);
			$rel_filetorenameafter = preg_replace('/^'.preg_quote(DOL_DATA_ROOT,'/').'/', '', $destfile);
			if (! preg_match('/([\\/]temp[\\/]|[\\/]thumbs|\.meta$)/', $rel_filetorenameafter))     // If not a tmp file
			{
				$rel_filetorenamebefore = preg_replace('/^[\\/]/', '', $rel_filetorenamebefore);
				$rel_filetorenameafter = preg_replace('/^[\\/]/', '', $rel_filetorenameafter);
				//var_dump($rel_filetorenamebefore.' - '.$rel_filetorenameafter);

				dol_syslog("Try to rename also entries in database for full relative path before = ".$rel_filetorenamebefore." after = ".$rel_filetorenameafter, LOG_DEBUG);
				include_once DOL_DOCUMENT_ROOT.'/ecm/class/ecmfiles.class.php';

				$ecmfiletarget=new EcmFiles($db);
				$resultecmtarget = $ecmfiletarget->fetch(0, '', $rel_filetorenameafter);
				if ($resultecmtarget > 0)   // An entry for target name already exists for target, we delete it, a new one will be created.
				{
					$ecmfiletarget->delete($user);
				}

				$ecmfile=new EcmFiles($db);
				$resultecm = $ecmfile->fetch(0, '', $rel_filetorenamebefore);
				if ($resultecm > 0)   // If an entry was found for src file, we use it to move entry
				{
					$filename = basename($rel_filetorenameafter);
					$rel_dir = dirname($rel_filetorenameafter);
					$rel_dir = preg_replace('/[\\/]$/', '', $rel_dir);
					$rel_dir = preg_replace('/^[\\/]/', '', $rel_dir);

					$ecmfile->filepath = $rel_dir;
					$ecmfile->filename = $filename;
					$resultecm = $ecmfile->update($user);
				}
				elseif ($resultecm == 0)   // If no entry were found for src files, create/update target file
				{
					$filename = basename($rel_filetorenameafter);
					$rel_dir = dirname($rel_filetorenameafter);
					$rel_dir = preg_replace('/[\\/]$/', '', $rel_dir);
					$rel_dir = preg_replace('/^[\\/]/', '', $rel_dir);

					$ecmfile->filepath = $rel_dir;
					$ecmfile->filename = $filename;
					$ecmfile->label = md5_file(dol_osencode($destfile));        // $destfile is a full path to file
					$ecmfile->fullpath_orig = $srcfile;
					$ecmfile->gen_or_uploaded = 'unknown';
					$ecmfile->description = '';    // indexed content
					$ecmfile->keyword = '';        // keyword content
					$resultecm = $ecmfile->create($user);
					if ($resultecm < 0)
					{
						setEventMessages($ecmfile->error, $ecmfile->errors, 'warnings');
					}
				}
				elseif ($resultecm < 0)
				{
					setEventMessages($ecmfile->error, $ecmfile->errors, 'warnings');
				}

				if ($resultecm > 0) $result=true;
				else $result = false;
			}
		}

		if (empty($newmask)) $newmask=empty($conf->global->MAIN_UMASK)?'0755':$conf->global->MAIN_UMASK;
		$newmaskdec=octdec($newmask);
		// Currently method is restricted to files (dol_delete_files previously used is for files, and mask usage if for files too)
		// to allow mask usage for dir, we shoul introduce a new param "isdir" to 1 to complete newmask like this
		// if ($isdir) $newmaskdec |= octdec('0111');  // Set x bit required for directories
		@chmod($newpathofdestfile, $newmaskdec);
	}

	return $result;
}

/**
 *	Unescape a file submitted by upload.
 *  PHP escape char " (%22) or char ' (%27) into $FILES.
 *
 *	@param	string	$filename		Filename
 *	@return	string					Filename sanitized
 */
function dol_unescapefile($filename)
{
	// Remove path information and dots around the filename, to prevent uploading
	// into different directories or replacing hidden system files.
	// Also remove control characters and spaces (\x00..\x20) around the filename:
	return trim(basename($filename), ".\x00..\x20");
}


/**
 * Check virus into a file
 *
 * @param   string      $src_file       Source file to check
 * @return  array                       Array of errors or empty array if not virus found
 */
function dolCheckVirus($src_file)
{
	global $conf;

	if (! empty($conf->global->MAIN_ANTIVIRUS_COMMAND))
	{
		if (! class_exists('AntiVir')) {
			require_once DOL_DOCUMENT_ROOT.'/core/class/antivir.class.php';
		}
		$antivir=new AntiVir($db);
		$result = $antivir->dol_avscan_file($src_file);
		if ($result < 0)	// If virus or error, we stop here
		{
			$reterrors=$antivir->errors;
			return $reterrors;
		}
	}
	return array();
}


/**
 *	Make control on an uploaded file from an GUI page and move it to final destination.
 * 	If there is errors (virus found, antivir in error, bad filename), file is not moved.
 *  Note:
 *  - This function can be used only into a HTML page context. Use dol_move if you are outside.
 *  - Test on antivirus is always done (if antivirus set).
 *  - Database of files is NOT updated (this is done by dol_add_file_process() that calls this function).
 *
 *	@param	string	$src_file			Source full path filename ($_FILES['field']['tmp_name'])
 *	@param	string	$dest_file			Target full path filename  ($_FILES['field']['name'])
 * 	@param	int		$allowoverwrite		1=Overwrite target file if it already exists
 * 	@param	int		$disablevirusscan	1=Disable virus scan
 * 	@param	integer	$uploaderrorcode	Value of PHP upload error code ($_FILES['field']['error'])
 * 	@param	int		$nohook				Disable all hooks
 * 	@param	string	$varfiles			_FILES var name
 *	@return int       			  		>0 if OK, <0 or string if KO
 *  @see    dol_move
 */
function dol_move_uploaded_file($src_file, $dest_file, $allowoverwrite, $disablevirusscan=0, $uploaderrorcode=0, $nohook=0, $varfiles='addedfile')
{
	global $conf, $db, $user, $langs;
	global $object, $hookmanager;

	$reshook=0;
	$file_name = $dest_file;

	if (empty($nohook))
	{
		$reshook=$hookmanager->initHooks(array('fileslib'));

		$parameters=array('dest_file' => $dest_file, 'src_file' => $src_file, 'file_name' => $file_name, 'varfiles' => $varfiles, 'allowoverwrite' => $allowoverwrite);
		$reshook=$hookmanager->executeHooks('moveUploadedFile', $parameters, $object);
	}

	if (empty($reshook))
	{
		// If an upload error has been reported
		if ($uploaderrorcode)
		{
			switch($uploaderrorcode)
			{
				case UPLOAD_ERR_INI_SIZE:	// 1
					return 'ErrorFileSizeTooLarge';
					break;
				case UPLOAD_ERR_FORM_SIZE:	// 2
					return 'ErrorFileSizeTooLarge';
					break;
				case UPLOAD_ERR_PARTIAL:	// 3
					return 'ErrorPartialFile';
					break;
				case UPLOAD_ERR_NO_TMP_DIR:	//
					return 'ErrorNoTmpDir';
					break;
				case UPLOAD_ERR_CANT_WRITE:
					return 'ErrorFailedToWriteInDir';
					break;
				case UPLOAD_ERR_EXTENSION:
					return 'ErrorUploadBlockedByAddon';
					break;
				default:
					break;
			}
		}

		// If we need to make a virus scan
		if (empty($disablevirusscan) && file_exists($src_file))
		{
			$checkvirusarray=dolCheckVirus($src_file);
			if (count($checkvirusarray))
			{
			   dol_syslog('Files.lib::dol_move_uploaded_file File "'.$src_file.'" (target name "'.$dest_file.'") KO with antivirus: result='.$result.' errors='.join(',',$checkvirusarray), LOG_WARNING);
			   return 'ErrorFileIsInfectedWithAVirus: '.join(',',$checkvirusarray);
			}
		}

		// Security:
		// Disallow file with some extensions. We rename them.
		// Because if we put the documents directory into a directory inside web root (very bad), this allows to execute on demand arbitrary code.
		if (preg_match('/\.htm|\.html|\.php|\.pl|\.cgi$/i',$dest_file) && empty($conf->global->MAIN_DOCUMENT_IS_OUTSIDE_WEBROOT_SO_NOEXE_NOT_REQUIRED))
		{
			$file_name.= '.noexe';
		}

		// Security:
		// We refuse cache files/dirs, upload using .. and pipes into filenames.
		if (preg_match('/^\./',$src_file) || preg_match('/\.\./',$src_file) || preg_match('/[<>|]/',$src_file))
		{
			dol_syslog("Refused to deliver file ".$src_file, LOG_WARNING);
			return -1;
		}

		// Security:
		// On interdit fichiers caches, remontees de repertoire ainsi que les pipe dans les noms de fichiers.
		if (preg_match('/^\./',$dest_file) || preg_match('/\.\./',$dest_file) || preg_match('/[<>|]/',$dest_file))
		{
			dol_syslog("Refused to deliver file ".$dest_file, LOG_WARNING);
			return -2;
		}
	}

	if ($reshook < 0)	// At least one blocking error returned by one hook
	{
		$errmsg = join(',', $hookmanager->errors);
		if (empty($errmsg)) $errmsg = 'ErrorReturnedBySomeHooks';	// Should not occurs. Added if hook is bugged and does not set ->errors when there is error.
		return $errmsg;
	}
	elseif (empty($reshook))
	{
		// The file functions must be in OS filesystem encoding.
		$src_file_osencoded=dol_osencode($src_file);
		$file_name_osencoded=dol_osencode($file_name);

		// Check if destination dir is writable
		if (! is_writable(dirname($file_name_osencoded)))
		{
			dol_syslog("Files.lib::dol_move_uploaded_file Dir ".dirname($file_name_osencoded)." is not writable. Return 'ErrorDirNotWritable'", LOG_WARNING);
			return 'ErrorDirNotWritable';
		}

		// Check if destination file already exists
		if (! $allowoverwrite)
		{
			if (file_exists($file_name_osencoded))
			{
				dol_syslog("Files.lib::dol_move_uploaded_file File ".$file_name." already exists. Return 'ErrorFileAlreadyExists'", LOG_WARNING);
				return 'ErrorFileAlreadyExists';
			}
		}

		// Move file
		$return=move_uploaded_file($src_file_osencoded, $file_name_osencoded);
		if ($return)
		{
			if (! empty($conf->global->MAIN_UMASK)) @chmod($file_name_osencoded, octdec($conf->global->MAIN_UMASK));
			dol_syslog("Files.lib::dol_move_uploaded_file Success to move ".$src_file." to ".$file_name." - Umask=".$conf->global->MAIN_UMASK, LOG_DEBUG);
			return 1;	// Success
		}
		else
		{
			dol_syslog("Files.lib::dol_move_uploaded_file Failed to move ".$src_file." to ".$file_name, LOG_ERR);
			return -3;	// Unknown error
		}
	}

	return 1;	// Success
}

/**
 *  Remove a file or several files with a mask.
 *  This delete file physically but also database indexes.
 *
 *  @param	string	$file           File to delete or mask of files to delete
 *  @param  int		$disableglob    Disable usage of glob like * so function is an exact delete function that will return error if no file found
 *  @param  int		$nophperrors    Disable all PHP output errors
 *  @param	int		$nohook			Disable all hooks
 *  @param	object	$object			Current object in use
 *  @param	boolean	$allowdotdot	Allow to delete file path with .. inside. Never use this, it is reserved for migration purpose.
 *  @return boolean         		True if no error (file is deleted or if glob is used and there's nothing to delete), False if error
 *  @see dol_delete_dir
 */
function dol_delete_file($file,$disableglob=0,$nophperrors=0,$nohook=0,$object=null,$allowdotdot=false)
{
	global $db, $conf, $user, $langs;
	global $hookmanager;

	$langs->load("other");
	$langs->load("errors");

	dol_syslog("dol_delete_file file=".$file." disableglob=".$disableglob." nophperrors=".$nophperrors." nohook=".$nohook);

	// Security:
	// We refuse transversal using .. and pipes into filenames.
	if ((! $allowdotdot && preg_match('/\.\./',$file)) || preg_match('/[<>|]/',$file))
	{
		dol_syslog("Refused to delete file ".$file, LOG_WARNING);
		return false;
	}

	if (empty($nohook))
	{
		$hookmanager->initHooks(array('fileslib'));

		$parameters=array(
				'GET' => $_GET,
				'file' => $file,
				'disableglob'=> $disableglob,
				'nophperrors' => $nophperrors
		);
		$reshook=$hookmanager->executeHooks('deleteFile', $parameters, $object);
	}

	if (empty($nohook) && $reshook != 0) // reshook = 0 to do standard actions, 1 = ok, -1 = ko
	{
		if ($reshook < 0) return false;
		return true;
	}
	else
	{
		$error=0;

		//print "x".$file." ".$disableglob;exit;
		$file_osencoded=dol_osencode($file);    // New filename encoded in OS filesystem encoding charset
		if (empty($disableglob) && ! empty($file_osencoded))
		{
			$ok=true;
			$globencoded=str_replace('[','\[',$file_osencoded);
			$globencoded=str_replace(']','\]',$globencoded);
			$listofdir=glob($globencoded);
			if (! empty($listofdir) && is_array($listofdir))
			{
				foreach ($listofdir as $filename)
				{
					if ($nophperrors) $ok=@unlink($filename);
					else $ok=unlink($filename);
					if ($ok)
					{
						dol_syslog("Removed file ".$filename, LOG_DEBUG);

						// Delete entry into ecm database
						$rel_filetodelete = preg_replace('/^'.preg_quote(DOL_DATA_ROOT,'/').'/', '', $filename);
						if (! preg_match('/(\/temp\/|\/thumbs\/|\.meta$)/', $rel_filetodelete))     // If not a tmp file
						{
							$rel_filetodelete = preg_replace('/^[\\/]/', '', $rel_filetodelete);

							if (is_object($db))		// $db may not be defined when lib is in a context with define('NOREQUIREDB',1)
							{
								dol_syslog("Try to remove also entries in database for full relative path = ".$rel_filetodelete, LOG_DEBUG);
								include_once DOL_DOCUMENT_ROOT.'/ecm/class/ecmfiles.class.php';
								$ecmfile=new EcmFiles($db);
								$result = $ecmfile->fetch(0, '', $rel_filetodelete);
								if ($result >= 0 && $ecmfile->id > 0)
								{
									$result = $ecmfile->delete($user);
								}
								if ($result < 0)
								{
									setEventMessages($ecmfile->error, $ecmfile->errors, 'warnings');
								}
							}
						}
					}
					else dol_syslog("Failed to remove file ".$filename, LOG_WARNING);
					// TODO Failure to remove can be because file was already removed or because of permission
					// If error because it does not exists, we should return true, and we should return false if this is a permission problem
				}
			}
			else dol_syslog("No files to delete found", LOG_DEBUG);
		}
		else
		{
			$ok=false;
			if ($nophperrors) $ok=@unlink($file_osencoded);
			else $ok=unlink($file_osencoded);
			if ($ok) dol_syslog("Removed file ".$file_osencoded, LOG_DEBUG);
			else dol_syslog("Failed to remove file ".$file_osencoded, LOG_WARNING);
		}

		return $ok;
	}
}

/**
 *  Remove a directory (not recursive, so content must be empty).
 *  If directory is not empty, return false
 *
 *  @param	string	$dir            Directory to delete
 *  @param  int		$nophperrors    Disable all PHP output errors
 *  @return boolean         		True if success, false if error
 *  @see dol_delete_file dol_copy
 */
function dol_delete_dir($dir,$nophperrors=0)
{
	// Security:
	// We refuse transversal using .. and pipes into filenames.
	if (preg_match('/\.\./',$dir) || preg_match('/[<>|]/',$dir))
	{
		dol_syslog("Refused to delete dir ".$dir, LOG_WARNING);
		return false;
	}

	$dir_osencoded=dol_osencode($dir);
	return ($nophperrors?@rmdir($dir_osencoded):rmdir($dir_osencoded));
}

/**
 *  Remove a directory $dir and its subdirectories (or only files and subdirectories)
 *
 *  @param	string	$dir            Dir to delete
 *  @param  int		$count          Counter to count nb of elements found to delete
 *  @param  int		$nophperrors    Disable all PHP output errors
 *  @param	int		$onlysub		Delete only files and subdir, not main directory
 *  @param  int		$countdeleted   Counter to count nb of elements found really deleted
 *  @return int             		Number of files and directory we try to remove. NB really removed is returned into $countdeleted.
 */
function dol_delete_dir_recursive($dir, $count=0, $nophperrors=0, $onlysub=0, &$countdeleted=0)
{
	dol_syslog("functions.lib:dol_delete_dir_recursive ".$dir,LOG_DEBUG);
	if (dol_is_dir($dir))
	{
		$dir_osencoded=dol_osencode($dir);
		if ($handle = opendir("$dir_osencoded"))
		{
			while (false !== ($item = readdir($handle)))
			{
				if (! utf8_check($item)) $item=utf8_encode($item);  // should be useless

				if ($item != "." && $item != "..")
				{
					if (is_dir(dol_osencode("$dir/$item")) && ! is_link(dol_osencode("$dir/$item")))
					{
						$count=dol_delete_dir_recursive("$dir/$item", $count, $nophperrors, 0, $countdeleted);
					}
					else
					{
						$result=dol_delete_file("$dir/$item", 1, $nophperrors);
						$count++;
						if ($result) $countdeleted++;
						//else print 'Error on '.$item."\n";
					}
				}
			}
			closedir($handle);

			if (empty($onlysub))
			{
				$result=dol_delete_dir($dir, $nophperrors);
				$count++;
				if ($result) $countdeleted++;
				//else print 'Error on '.$dir."\n";
			}
		}
	}

	return $count;
}


/**
 *  Delete all preview files linked to object instance.
 *  Note that preview image of PDF files is generated when required, by dol_banner_tab() for example.
 *
 *  @param	object	$object		Object to clean
 *  @return	int					0 if error, 1 if OK
 *  @see dol_convert_file
 */
function dol_delete_preview($object)
{
	global $langs,$conf;

	// Define parent dir of elements
	$element = $object->element;

	if ($object->element == 'order_supplier')		$dir = $conf->fournisseur->commande->dir_output;
	elseif ($object->element == 'invoice_supplier')	$dir = $conf->fournisseur->facture->dir_output;
	elseif ($object->element == 'project')			$dir = $conf->projet->dir_output;
	elseif ($object->element == 'shipping')			$dir = $conf->expedition->dir_output.'/sending';
	elseif ($object->element == 'delivery')			$dir = $conf->expedition->dir_output.'/receipt';
	elseif ($object->element == 'fichinter')		$dir = $conf->ficheinter->dir_output;
	else $dir=empty($conf->$element->dir_output)?'':$conf->$element->dir_output;

	if (empty($dir)) return 'ErrorObjectNoSupportedByFunction';

	$refsan = dol_sanitizeFileName($object->ref);
	$dir = $dir . "/" . $refsan ;
	$filepreviewnew = $dir . "/" . $refsan . ".pdf_preview.png";
	$filepreviewnewbis = $dir . "/" . $refsan . ".pdf_preview-0.png";
	$filepreviewold = $dir . "/" . $refsan . ".pdf.png";

	// For new preview files
	if (file_exists($filepreviewnew) && is_writable($filepreviewnew))
	{
		if (! dol_delete_file($filepreviewnew,1))
		{
			$object->error=$langs->trans("ErrorFailedToDeleteFile",$filepreviewnew);
			return 0;
		}
	}
	if (file_exists($filepreviewnewbis) && is_writable($filepreviewnewbis))
	{
		if (! dol_delete_file($filepreviewnewbis,1))
		{
			$object->error=$langs->trans("ErrorFailedToDeleteFile",$filepreviewnewbis);
			return 0;
		}
	}
	// For old preview files
	if (file_exists($filepreviewold) && is_writable($filepreviewold))
	{
		if (! dol_delete_file($filepreviewold,1))
		{
			$object->error=$langs->trans("ErrorFailedToDeleteFile",$filepreviewold);
			return 0;
		}
	}
	else
	{
		$multiple = $filepreviewold . ".";
		for ($i = 0; $i < 20; $i++)
		{
			$preview = $multiple.$i;

			if (file_exists($preview) && is_writable($preview))
			{
				if ( ! dol_delete_file($preview,1) )
				{
					$object->error=$langs->trans("ErrorFailedToOpenFile",$preview);
					return 0;
				}
			}
		}
	}

	return 1;
}

/**
 *	Create a meta file with document file into same directory.
 *	This make "grep" search possible.
 *  This feature to generate the meta file is enabled only if option MAIN_DOC_CREATE_METAFILE is set.
 *
 *	@param	CommonObject	$object		Object
 *	@return	int							0 if do nothing, >0 if we update meta file too, <0 if KO
 */
function dol_meta_create($object)
{
	global $conf;

	// Create meta file
	if (empty($conf->global->MAIN_DOC_CREATE_METAFILE)) return 0;	// By default, no metafile.

	// Define parent dir of elements
	$element=$object->element;

	if ($object->element == 'order_supplier')		$dir = $conf->fournisseur->dir_output.'/commande';
	elseif ($object->element == 'invoice_supplier')	$dir = $conf->fournisseur->dir_output.'/facture';
	elseif ($object->element == 'project')			$dir = $conf->projet->dir_output;
	elseif ($object->element == 'shipping')			$dir = $conf->expedition->dir_output.'/sending';
	elseif ($object->element == 'delivery')			$dir = $conf->expedition->dir_output.'/receipt';
	elseif ($object->element == 'fichinter')		$dir = $conf->ficheinter->dir_output;
	else $dir=empty($conf->$element->dir_output)?'':$conf->$element->dir_output;

	if ($dir)
	{
		$object->fetch_thirdparty();

		$objectref = dol_sanitizeFileName($object->ref);
		$dir = $dir . "/" . $objectref;
		$file = $dir . "/" . $objectref . ".meta";

		if (! is_dir($dir))
		{
			dol_mkdir($dir);
		}

		if (is_dir($dir))
		{
			$nblignes = count($object->lines);
			$client = $object->thirdparty->name . " " . $object->thirdparty->address . " " . $object->thirdparty->zip . " " . $object->thirdparty->town;
			$meta = "REFERENCE=\"" . $object->ref . "\"
			DATE=\"" . dol_print_date($object->date,'') . "\"
			NB_ITEMS=\"" . $nblignes . "\"
			CLIENT=\"" . $client . "\"
			AMOUNT_EXCL_TAX=\"" . $object->total_ht . "\"
			AMOUNT=\"" . $object->total_ttc . "\"\n";

			for ($i = 0 ; $i < $nblignes ; $i++)
			{
				//Pour les articles
				$meta .= "ITEM_" . $i . "_QUANTITY=\"" . $object->lines[$i]->qty . "\"
				ITEM_" . $i . "_AMOUNT_WO_TAX=\"" . $object->lines[$i]->total_ht . "\"
				ITEM_" . $i . "_VAT=\"" .$object->lines[$i]->tva_tx . "\"
				ITEM_" . $i . "_DESCRIPTION=\"" . str_replace("\r\n","",nl2br($object->lines[$i]->desc)) . "\"
				";
			}
		}

		$fp = fopen($file,"w");
		fputs($fp,$meta);
		fclose($fp);
		if (! empty($conf->global->MAIN_UMASK))
		@chmod($file, octdec($conf->global->MAIN_UMASK));

		return 1;
	}
	else
	{
		dol_syslog('FailedToDetectDirInDolMetaCreateFor'.$object->element, LOG_WARNING);
	}

	return 0;
}



/**
 * Scan a directory and init $_SESSION to manage uploaded files with list of all found files.
 * Note: Only email module seems to use this. Other feature initialize the $_SESSION doing $formmail->clear_attached_files(); $formmail->add_attached_files()
 *
 * @param	string	$pathtoscan				Path to scan
 * @param   string  $trackid                Track id (used to prefix name of session vars to avoid conflict)
 * @return	void
 */
function dol_init_file_process($pathtoscan='', $trackid='')
{
	$listofpaths=array();
	$listofnames=array();
	$listofmimes=array();

	if ($pathtoscan)
	{
		$listoffiles=dol_dir_list($pathtoscan,'files');
		foreach($listoffiles as $key => $val)
		{
			$listofpaths[]=$val['fullname'];
			$listofnames[]=$val['name'];
			$listofmimes[]=dol_mimetype($val['name']);
		}
	}
	$keytoavoidconflict = empty($trackid)?'':'-'.$trackid;
	$_SESSION["listofpaths".$keytoavoidconflict]=join(';',$listofpaths);
	$_SESSION["listofnames".$keytoavoidconflict]=join(';',$listofnames);
	$_SESSION["listofmimes".$keytoavoidconflict]=join(';',$listofmimes);
}


/**
 * Get and save an upload file (for example after submitting a new file a mail form). Database index of file is also updated if donotupdatesession is set.
 * All information used are in db, conf, langs, user and _FILES.
 * Note: This function can be used only into a HTML page context.
 *
 * @param	string	$upload_dir				Directory where to store uploaded file (note: used to forge $destpath = $upload_dir + filename)
 * @param	int		$allowoverwrite			1=Allow overwrite existing file
 * @param	int		$donotupdatesession		1=Do no edit _SESSION variable but update database index. 0=Update _SESSION and not database index.
 * @param	string	$varfiles				_FILES var name
 * @param	string	$savingdocmask			Mask to use to define output filename. For example 'XXXXX-__YYYYMMDD__-__file__'
 * @param	string	$link					Link to add (to add a link instead of a file)
 * @param   string  $trackid                Track id (used to prefix name of session vars to avoid conflict)
 * @param	int		$generatethumbs			1=Generate also thumbs for uploaded image files
 * @return	int                             <=0 if KO, >0 if OK
 */
function dol_add_file_process($upload_dir, $allowoverwrite=0, $donotupdatesession=0, $varfiles='addedfile', $savingdocmask='', $link=null, $trackid='', $generatethumbs=1)
{
	global $db,$user,$conf,$langs;

	$res = 0;

	if (! empty($_FILES[$varfiles])) // For view $_FILES[$varfiles]['error']
	{
		dol_syslog('dol_add_file_process upload_dir='.$upload_dir.' allowoverwrite='.$allowoverwrite.' donotupdatesession='.$donotupdatesession.' savingdocmask='.$savingdocmask, LOG_DEBUG);
		if (dol_mkdir($upload_dir) >= 0)
		{
			$TFile = $_FILES[$varfiles];
			if (!is_array($TFile['name']))
			{
				foreach ($TFile as $key => &$val)
				{
					$val = array($val);
				}
			}

			$nbfile = count($TFile['name']);
			$nbok = 0;
			for ($i = 0; $i < $nbfile; $i++)
			{
				// Define $destfull (path to file including filename) and $destfile (only filename)
				$destfull=$upload_dir . "/" . $TFile['name'][$i];
				$destfile=$TFile['name'][$i];

				if ($savingdocmask)
				{
					$destfull=$upload_dir . "/" . preg_replace('/__file__/',$TFile['name'][$i],$savingdocmask);
					$destfile=preg_replace('/__file__/',$TFile['name'][$i],$savingdocmask);
				}

				// dol_sanitizeFileName the file name and lowercase extension
				$info = pathinfo($destfull);
				$destfull = $info['dirname'].'/'.dol_sanitizeFileName($info['filename'].'.'.strtolower($info['extension']));
				$info = pathinfo($destfile);
				$destfile = dol_sanitizeFileName($info['filename'].'.'.strtolower($info['extension']));
<<<<<<< HEAD
				// We apply dol_string_nohtmltag also to clean file names (this remove duplicate spaces) because
				// this function is also applied when we make try to download file (by the GETPOST(filename, 'alphanohtml') call).
				$destfile = dol_string_nohtmltag($destfile);
				$destfull = dol_string_nohtmltag($destfull);
=======

                // We apply dol_string_nohtmltag also to clean file names (this remove duplicate spaces) because
                // this function is also applied when we make try to download file (by the GETPOST(filename, 'alphanohtml') call).
                $destfile = dol_string_nohtmltag($destfile);
                $destfull = dol_string_nohtmltag($destfull);

>>>>>>> e8932335
				$resupload = dol_move_uploaded_file($TFile['tmp_name'][$i], $destfull, $allowoverwrite, 0, $TFile['error'][$i], 0, $varfiles);

				if (is_numeric($resupload) && $resupload > 0)   // $resupload can be 'ErrorFileAlreadyExists'
				{
					global $maxwidthsmall, $maxheightsmall, $maxwidthmini, $maxheightmini;

					include_once DOL_DOCUMENT_ROOT.'/core/lib/images.lib.php';

					// Generate thumbs.
					if ($generatethumbs)
					{
						if (image_format_supported($destfull) == 1)
						{
							// Create thumbs
							// We can't use $object->addThumbs here because there is no $object known

							// Used on logon for example
							$imgThumbSmall = vignette($destfull, $maxwidthsmall, $maxheightsmall, '_small', 50, "thumbs");
							// Create mini thumbs for image (Ratio is near 16/9)
							// Used on menu or for setup page for example
							$imgThumbMini = vignette($destfull, $maxwidthmini, $maxheightmini, '_mini', 50, "thumbs");
						}
					}

					// Update session
					if (empty($donotupdatesession))
					{
						include_once DOL_DOCUMENT_ROOT.'/core/class/html.formmail.class.php';
						$formmail = new FormMail($db);
						$formmail->trackid = $trackid;
						$formmail->add_attached_files($destfull, $destfile, $TFile['type'][$i]);
					}

					// Update table of files
					if ($donotupdatesession)
					{
						$result = addFileIntoDatabaseIndex($upload_dir, basename($destfile), $TFile['name'][$i], 'uploaded', 0);
						if ($result < 0)
						{
							setEventMessages('FailedToAddFileIntoDatabaseIndex', '', 'warnings');
						}
					}

					$nbok++;
				}
				else
				{
					$langs->load("errors");
					if ($resupload < 0)	// Unknown error
					{
						setEventMessages($langs->trans("ErrorFileNotUploaded"), null, 'errors');
					}
					else if (preg_match('/ErrorFileIsInfectedWithAVirus/',$resupload))	// Files infected by a virus
					{
						setEventMessages($langs->trans("ErrorFileIsInfectedWithAVirus"), null, 'errors');
					}
					else	// Known error
					{
						setEventMessages($langs->trans($resupload), null, 'errors');
					}
				}
			}
			if ($nbok > 0)
			{
				$res = 1;
				setEventMessages($langs->trans("FileTransferComplete"), null, 'mesgs');
			}
		}
	} elseif ($link) {
		require_once DOL_DOCUMENT_ROOT . '/core/class/link.class.php';
		$linkObject = new Link($db);
		$linkObject->entity = $conf->entity;
		$linkObject->url = $link;
		$linkObject->objecttype = GETPOST('objecttype', 'alpha');
		$linkObject->objectid = GETPOST('objectid', 'int');
		$linkObject->label = GETPOST('label', 'alpha');
		$res = $linkObject->create($user);
		$langs->load('link');
		if ($res > 0) {
			setEventMessages($langs->trans("LinkComplete"), null, 'mesgs');
		} else {
			setEventMessages($langs->trans("ErrorFileNotLinked"), null, 'errors');
		}
	}
	else
	{
		$langs->load("errors");
		setEventMessages($langs->trans("ErrorFieldRequired", $langs->transnoentities("File")), null, 'errors');
	}

	return $res;
}


/**
 * Remove an uploaded file (for example after submitting a new file a mail form).
 * All information used are in db, conf, langs, user and _FILES.
 *
 * @param	int		$filenb					File nb to delete
 * @param	int		$donotupdatesession		1=Do not edit _SESSION variable
 * @param   int		$donotdeletefile        1=Do not delete physically file
 * @param   string  $trackid                Track id (used to prefix name of session vars to avoid conflict)
 * @return	void
 */
function dol_remove_file_process($filenb,$donotupdatesession=0,$donotdeletefile=1,$trackid='')
{
	global $db,$user,$conf,$langs,$_FILES;

	$keytodelete=$filenb;
	$keytodelete--;

	$listofpaths=array();
	$listofnames=array();
	$listofmimes=array();
	$keytoavoidconflict = empty($trackid)?'':'-'.$trackid;
	if (! empty($_SESSION["listofpaths".$keytoavoidconflict])) $listofpaths=explode(';',$_SESSION["listofpaths".$keytoavoidconflict]);
	if (! empty($_SESSION["listofnames".$keytoavoidconflict])) $listofnames=explode(';',$_SESSION["listofnames".$keytoavoidconflict]);
	if (! empty($_SESSION["listofmimes".$keytoavoidconflict])) $listofmimes=explode(';',$_SESSION["listofmimes".$keytoavoidconflict]);

	if ($keytodelete >= 0)
	{
		$pathtodelete=$listofpaths[$keytodelete];
		$filetodelete=$listofnames[$keytodelete];
		if (empty($donotdeletefile)) $result = dol_delete_file($pathtodelete,1);  // The delete of ecm database is inside the function dol_delete_file
		else $result=0;
		if ($result >= 0)
		{
			if (empty($donotdeletefile))
			{
				$langs->load("other");
				setEventMessages($langs->trans("FileWasRemoved",$filetodelete), null, 'mesgs');
			}
			if (empty($donotupdatesession))
			{
				include_once DOL_DOCUMENT_ROOT.'/core/class/html.formmail.class.php';
				$formmail = new FormMail($db);
				$formmail->trackid = $trackid;
				$formmail->remove_attached_files($keytodelete);
			}
		}
	}
}


/**
 *  Add a file into database index.
 *  Called by dol_add_file_process when uploading a file and on other cases.
 *  See also commonGenerateDocument that also add/update database index when a file is generated.
 *
 *  @param      string	$dir			Directory name (full real path without ending /)
 *  @param		string	$file			File name
 *  @param		string	$fullpathorig	Full path of origin for file (can be '')
 *  @param		string	$mode			How file was created ('uploaded', 'generated', ...)
 *  @param		int		$setsharekey	Set also the share key
 *	@return		int						<0 if KO, 0 if nothing done, >0 if OK
 */
function addFileIntoDatabaseIndex($dir, $file, $fullpathorig='', $mode='uploaded', $setsharekey=0)
{
	global $db, $user;

	$result = 0;

	$rel_dir = preg_replace('/^'.preg_quote(DOL_DATA_ROOT,'/').'/', '', $dir);

	if (! preg_match('/[\\/]temp[\\/]|[\\/]thumbs|\.meta$/', $rel_dir))     // If not a tmp dir
	{
		$filename = basename($file);
		$rel_dir = preg_replace('/[\\/]$/', '', $rel_dir);
		$rel_dir = preg_replace('/^[\\/]/', '', $rel_dir);

		include_once DOL_DOCUMENT_ROOT.'/ecm/class/ecmfiles.class.php';
		$ecmfile=new EcmFiles($db);
		$ecmfile->filepath = $rel_dir;
		$ecmfile->filename = $filename;
		$ecmfile->label = md5_file(dol_osencode($dir.'/'.$file));	// MD5 of file content
		$ecmfile->fullpath_orig = $fullpathorig;
		$ecmfile->gen_or_uploaded = $mode;
		$ecmfile->description = '';    // indexed content
		$ecmfile->keyword = '';        // keyword content
		if ($setsharekey)
		{
			require_once DOL_DOCUMENT_ROOT.'/core/lib/security2.lib.php';
			$ecmfile->share = getRandomPassword(true);
		}

		$result = $ecmfile->create($user);
		if ($result < 0)
		{
			dol_syslog($ecmfile->error);
		}
	}

	return $result;
}


/**
 *  Delete files into database index using search criterias.
 *
 *  @param      string	$dir			Directory name (full real path without ending /)
 *  @param		string	$file			File name
 *  @param		string	$mode			How file was created ('uploaded', 'generated', ...)
 *	@return		int						<0 if KO, 0 if nothing done, >0 if OK
 */
function deleteFilesIntoDatabaseIndex($dir, $file, $mode='uploaded')
{
	global $conf, $db, $user;

	$error = 0;

	if (empty($dir))
	{
		dol_syslog("deleteFilesIntoDatabaseIndex: dir parameter can't be empty", LOG_ERR);
		return -1;
	}

	$db->begin();

	$rel_dir = preg_replace('/^'.preg_quote(DOL_DATA_ROOT,'/').'/', '', $dir);

	$filename = basename($file);
	$rel_dir = preg_replace('/[\\/]$/', '', $rel_dir);
	$rel_dir = preg_replace('/^[\\/]/', '', $rel_dir);

	if (! $error)
	{
		$sql = 'DELETE FROM ' . MAIN_DB_PREFIX . 'ecm_files';
		$sql.= ' WHERE entity = '.$conf->entity;
		$sql.= " AND filepath = '" . $db->escape($rel_dir) . "'";
		if ($file) $sql.= " AND filename = '" . $db->escape($file) . "'";
		if ($mode) $sql.= " AND gen_or_uploaded = '" . $db->escape($mode) . "'";

		$resql = $db->query($sql);
		if (!$resql)
		{
			$error++;
			dol_syslog(__METHOD__ . ' ' . $db->lasterror(), LOG_ERR);
		}
	}

	// Commit or rollback
	if ($error) {
		$db->rollback();
		return - 1 * $error;
	} else {
		$db->commit();
		return 1;
	}
}


/**
 * 	Convert an image file into another format.
 *  This need Imagick php extension.
 *
 *  @param	string	$fileinput  Input file name
 *  @param  string	$ext        Format of target file (It is also extension added to file if fileoutput is not provided).
 *  @param	string	$fileoutput	Output filename
 *  @return	int					<0 if KO, 0=Nothing done, >0 if OK
 */
function dol_convert_file($fileinput, $ext='png', $fileoutput='')
{
	global $langs;

	if (class_exists('Imagick'))
	{
		$image=new Imagick();
		try {
			$ret = $image->readImage($fileinput);
		} catch(Exception $e) {
			dol_syslog("Failed to read image using Imagick. Try to install package 'apt-get install ghostscript'.", LOG_WARNING);
			return 0;
		}
		if ($ret)
		{
			$ret = $image->setImageFormat($ext);
			if ($ret)
			{
				if (empty($fileoutput)) $fileoutput=$fileinput.".".$ext;

				$count = $image->getNumberImages();

				if (! dol_is_file($fileoutput) || is_writeable($fileoutput))
				{
					$ret = $image->writeImages($fileoutput, true);
				}
				else
				{
					dol_syslog("Warning: Failed to write cache preview file '.$fileoutput.'. Check permission on file/dir", LOG_ERR);
				}
				if ($ret) return $count;
				else return -3;
			}
			else
			{
				return -2;
			}
		}
		else
		{
			return -1;
		}
	}
	else
	{
		return 0;
	}
}


/**
 * Compress a file
 *
 * @param 	string	$inputfile		Source file name
 * @param 	string	$outputfile		Target file name
 * @param 	string	$mode			'gz' or 'bz' or 'zip'
 * @return	int						<0 if KO, >0 if OK
 */
function dol_compress_file($inputfile, $outputfile, $mode="gz")
{
	$foundhandler=0;

	try
	{
		$data = implode("", file(dol_osencode($inputfile)));
		if ($mode == 'gz')     { $foundhandler=1; $compressdata = gzencode($data, 9); }
		elseif ($mode == 'bz') { $foundhandler=1; $compressdata = bzcompress($data, 9); }
		elseif ($mode == 'zip')
		{
			if (defined('ODTPHP_PATHTOPCLZIP'))
			{
				$foundhandler=1;

				include_once ODTPHP_PATHTOPCLZIP.'/pclzip.lib.php';
				$archive = new PclZip($outputfile);
				$archive->add($inputfile, PCLZIP_OPT_REMOVE_PATH, dirname($inputfile));
				//$archive->add($inputfile);
				return 1;
			}
		}

		if ($foundhandler)
		{
			$fp = fopen($outputfile, "w");
			fwrite($fp, $compressdata);
			fclose($fp);
			return 1;
		}
		else
		{
			dol_syslog("Try to zip with format ".$mode." with no handler for this format",LOG_ERR);
			return -2;
		}
	}
	catch (Exception $e)
	{
		global $langs, $errormsg;
		$langs->load("errors");
		dol_syslog("Failed to open file ".$outputfile,LOG_ERR);
		$errormsg=$langs->trans("ErrorFailedToWriteInDir");
		return -1;
	}
}

/**
 * Uncompress a file
 *
 * @param 	string 	$inputfile		File to uncompress
 * @param 	string	$outputdir		Target dir name
 * @return 	array					array('error'=>'Error code') or array() if no error
 */
function dol_uncompress($inputfile,$outputdir)
{
	global $langs;

	if (defined('ODTPHP_PATHTOPCLZIP'))
	{
		dol_syslog("Constant ODTPHP_PATHTOPCLZIP for pclzip library is set to ".ODTPHP_PATHTOPCLZIP.", so we use Pclzip to unzip into ".$outputdir);
		include_once ODTPHP_PATHTOPCLZIP.'/pclzip.lib.php';
		$archive = new PclZip($inputfile);
		$result=$archive->extract(PCLZIP_OPT_PATH, $outputdir);
		//var_dump($result);
		if (! is_array($result) && $result <= 0) return array('error'=>$archive->errorInfo(true));
		else
		{
			$ok=1; $errmsg='';
			// Loop on each file to check result for unzipping file
			foreach($result as $key => $val)
			{
				if ($val['status'] == 'path_creation_fail')
				{
					$langs->load("errors");
					$ok=0;
					$errmsg=$langs->trans("ErrorFailToCreateDir", $val['filename']);
					break;
				}
			}

			if ($ok) return array();
			else return array('error'=>$errmsg);
		}
	}

	if (class_exists('ZipArchive'))
	{
		dol_syslog("Class ZipArchive is set so we unzip using ZipArchive to unzip into ".$outputdir);
		$zip = new ZipArchive;
		$res = $zip->open($inputfile);
		if ($res === true)
		{
			$zip->extractTo($outputdir.'/');
			$zip->close();
			return array();
		}
		else
		{
			return array('error'=>'ErrUnzipFails');
		}
	}

	return array('error'=>'ErrNoZipEngine');
}


/**
 * Compress a directory and subdirectories into a package file.
 *
 * @param 	string	$inputdir		Source dir name
 * @param 	string	$outputfile		Target file name (output directory must exists and be writable)
 * @param 	string	$mode			'zip'
 * @return	int						<0 if KO, >0 if OK
 */
function dol_compress_dir($inputdir, $outputfile, $mode="zip")
{
	$foundhandler=0;

	dol_syslog("Try to zip dir ".$inputdir." into ".$outputdir." mode=".$mode);

	if (! dol_is_dir(dirname($outputfile)) || ! is_writable(dirname($outputfile)))
	{
		global $langs, $errormsg;
		$langs->load("errors");
		$errormsg=$langs->trans("ErrorFailedToWriteInDir",$outputfile);
		return -3;
	}

	try
	{
		if ($mode == 'gz')     { $foundhandler=0; }
		elseif ($mode == 'bz') { $foundhandler=0; }
		elseif ($mode == 'zip')
		{
			/*if (defined('ODTPHP_PATHTOPCLZIP'))
            {
                $foundhandler=0;        // TODO implement this

                include_once ODTPHP_PATHTOPCLZIP.'/pclzip.lib.php';
                $archive = new PclZip($outputfile);
                $archive->add($inputfile, PCLZIP_OPT_REMOVE_PATH, dirname($inputfile));
                //$archive->add($inputfile);
                return 1;
            }
            else*/
			if (class_exists('ZipArchive'))
			{
				$foundhandler=1;

				// Initialize archive object
				$zip = new ZipArchive();
				$result = $zip->open($outputfile, ZipArchive::CREATE | ZipArchive::OVERWRITE);

				// Create recursive directory iterator
				/** @var SplFileInfo[] $files */
				$files = new RecursiveIteratorIterator(
					new RecursiveDirectoryIterator($inputdir),
					RecursiveIteratorIterator::LEAVES_ONLY
					);

				foreach ($files as $name => $file)
				{
					// Skip directories (they would be added automatically)
					if (!$file->isDir())
					{
						// Get real and relative path for current file
						$filePath = $file->getRealPath();
						$relativePath = substr($filePath, strlen($inputdir) + 1);

						// Add current file to archive
						$zip->addFile($filePath, $relativePath);
					}
				}

				// Zip archive will be created only after closing object
				$zip->close();

				return 1;
			}
		}

		if (! $foundhandler)
		{
			dol_syslog("Try to zip with format ".$mode." with no handler for this format",LOG_ERR);
			return -2;
		}
		else
		{
			return 0;
		}
	}
	catch (Exception $e)
	{
		global $langs, $errormsg;
		$langs->load("errors");
		dol_syslog("Failed to open file ".$outputfile, LOG_ERR);
		dol_syslog($e->getMessage(), LOG_ERR);
		$errormsg=$langs->trans("ErrorFailedToWriteInDir",$outputfile);
		return -1;
	}
}



/**
 * Return file(s) into a directory (by default most recent)
 *
 * @param 	string		$dir			Directory to scan
 * @param	string		$regexfilter	Regex filter to restrict list. This regex value must be escaped for '/', since this char is used for preg_match function
 * @param	array		$excludefilter  Array of Regex for exclude filter (example: array('(\.meta|_preview.*\.png)$','^\.')). This regex value must be escaped for '/', since this char is used for preg_match function
 * @param	int			$nohook			Disable all hooks
 * @param	int			$mode			0=Return array minimum keys loaded (faster), 1=Force all keys like date and size to be loaded (slower), 2=Force load of date only, 3=Force load of size only
 * @return	string						Full path to most recent file
 */
function dol_most_recent_file($dir,$regexfilter='',$excludefilter=array('(\.meta|_preview.*\.png)$','^\.'),$nohook=false,$mode='')
{
	$tmparray=dol_dir_list($dir,'files',0,$regexfilter,$excludefilter,'date',SORT_DESC,$mode,$nohook);
	return $tmparray[0];
}

/**
 * Security check when accessing to a document (used by document.php, viewimage.php and webservices)
 *
 * @param	string	$modulepart			Module of document ('module', 'module_user_temp', 'module_user' or 'module_temp')
 * @param	string	$original_file		Relative path with filename, relative to modulepart.
 * @param	string	$entity				Restrict onto entity (0=no restriction)
 * @param  	User	$fuser				User object (forced)
 * @param	string	$refname			Ref of object to check permission for external users (autodetect if not provided)
 * @param   string  $mode               Check permission for 'read' or 'write'
 * @return	mixed						Array with access information : 'accessallowed' & 'sqlprotectagainstexternals' & 'original_file' (as a full path name)
 * @see restrictedArea
 */
function dol_check_secure_access_document($modulepart, $original_file, $entity, $fuser='', $refname='', $mode='read')
{
	global $conf, $db, $user;
	global $dolibarr_main_data_root, $dolibarr_main_document_root_alt;

	if (! is_object($fuser)) $fuser=$user;

	if (empty($modulepart)) return 'ErrorBadParameter';
	if (empty($entity))
	{
		if (empty($conf->multicompany->enabled)) $entity=1;
		else $entity=0;
	}
	dol_syslog('modulepart='.$modulepart.' original_file='.$original_file.' entity='.$entity);
	// We define $accessallowed and $sqlprotectagainstexternals
	$accessallowed=0;
	$sqlprotectagainstexternals='';
	$ret=array();

	// Find the subdirectory name as the reference. For exemple original_file='10/myfile.pdf' -> refname='10'
	if (empty($refname)) $refname=basename(dirname($original_file)."/");

	$relative_original_file = $original_file;

	// Define possible keys to use for permission check
	$lire='lire'; $read='read'; $download='download';
	if ($mode == 'write')
	{
		$lire='creer'; $read='write'; $download='upload';
	}

	// Wrapping for miscellaneous medias files
	if ($modulepart == 'medias' && !empty($dolibarr_main_data_root))
	{
		if (empty($entity) || empty($conf->medias->multidir_output[$entity])) return array('accessallowed'=>0, 'error'=>'Value entity must be provided');
		$accessallowed=1;
		$original_file=$conf->medias->multidir_output[$entity].'/'.$original_file;
	}
	// Wrapping for *.log files, like when used with url http://.../document.php?modulepart=logs&file=dolibarr.log
	elseif ($modulepart == 'logs' && !empty($dolibarr_main_data_root))
	{
		$accessallowed=($user->admin && basename($original_file) == $original_file && preg_match('/^dolibarr.*\.log$/', basename($original_file)));
		$original_file=$dolibarr_main_data_root.'/'.$original_file;
	}
	// Wrapping for *.zip files, like when used with url http://.../document.php?modulepart=packages&file=module_myfile.zip
	elseif ($modulepart == 'packages' && !empty($dolibarr_main_data_root))
	{
		// Dir for custom dirs
		$tmp=explode(',', $dolibarr_main_document_root_alt);
		$dirins = $tmp[0];

		$accessallowed=($user->admin && preg_match('/^module_.*\.zip$/', basename($original_file)));
		$original_file=$dirins.'/'.$original_file;
	}
	// Wrapping for some images
	elseif (($modulepart == 'mycompany' || $modulepart == 'companylogo') && !empty($conf->mycompany->dir_output))
	{
		$accessallowed=1;
		$original_file=$conf->mycompany->dir_output.'/logos/'.$original_file;
	}
	// Wrapping for users photos
	elseif ($modulepart == 'userphoto' && !empty($conf->user->dir_output))
	{
		$accessallowed=1;
		$original_file=$conf->user->dir_output.'/'.$original_file;
	}
	// Wrapping for members photos
	elseif ($modulepart == 'memberphoto' && !empty($conf->adherent->dir_output))
	{
		$accessallowed=1;
		$original_file=$conf->adherent->dir_output.'/'.$original_file;
	}
	// Wrapping pour les apercu factures
	elseif ($modulepart == 'apercufacture' && !empty($conf->facture->dir_output))
	{
		if ($fuser->rights->facture->{$lire}) $accessallowed=1;
		$original_file=$conf->facture->dir_output.'/'.$original_file;
	}
	// Wrapping pour les apercu propal
	elseif ($modulepart == 'apercupropal' && !empty($conf->propal->multidir_output[$entity]))
	{
		if ($fuser->rights->propale->{$lire}) $accessallowed=1;
		$original_file=$conf->propal->multidir_output[$entity].'/'.$original_file;
	}
	// Wrapping pour les apercu commande
	elseif ($modulepart == 'apercucommande' && !empty($conf->commande->dir_output))
	{
		if ($fuser->rights->commande->{$lire}) $accessallowed=1;
		$original_file=$conf->commande->dir_output.'/'.$original_file;
	}
	// Wrapping pour les apercu intervention
	elseif (($modulepart == 'apercufichinter' || $modulepart == 'apercuficheinter') && !empty($conf->ficheinter->dir_output))
	{
		if ($fuser->rights->ficheinter->{$lire}) $accessallowed=1;
		$original_file=$conf->ficheinter->dir_output.'/'.$original_file;
	}
	// Wrapping pour les apercu conat
	elseif (($modulepart == 'apercucontract') && !empty($conf->contrat->dir_output))
	{
		if ($fuser->rights->contrat->{$lire}) $accessallowed=1;
		$original_file=$conf->contrat->dir_output.'/'.$original_file;
	}
	// Wrapping pour les apercu supplier proposal
	elseif (($modulepart == 'apercusupplier_proposal' || $modulepart == 'apercusupplier_proposal') && !empty($conf->supplier_proposal->dir_output))
	{
		if ($fuser->rights->supplier_proposal->{$lire}) $accessallowed=1;
		$original_file=$conf->supplier_proposal->dir_output.'/'.$original_file;
	}
	// Wrapping pour les apercu supplier order
	elseif (($modulepart == 'apercusupplier_order' || $modulepart == 'apercusupplier_order') && !empty($conf->fournisseur->commande->dir_output))
	{
		if ($fuser->rights->fournisseur->commande->{$lire}) $accessallowed=1;
		$original_file=$conf->fournisseur->commande->dir_output.'/'.$original_file;
	}
	// Wrapping pour les apercu supplier invoice
	elseif (($modulepart == 'apercusupplier_invoice' || $modulepart == 'apercusupplier_invoice') && !empty($conf->fournisseur->facture->dir_output))
	{
		if ($fuser->rights->fournisseur->facture->{$lire}) $accessallowed=1;
		$original_file=$conf->fournisseur->facture->dir_output.'/'.$original_file;
	}
	// Wrapping pour les apercu supplier invoice
	elseif (($modulepart == 'apercuexpensereport') && !empty($conf->expensereport->dir_output))
	{
		if ($fuser->rights->expensereport->{$lire}) $accessallowed=1;
		$original_file=$conf->expensereport->dir_output.'/'.$original_file;
	}
	// Wrapping pour les images des stats propales
	elseif ($modulepart == 'propalstats' && !empty($conf->propal->multidir_temp[$entity]))
	{
		if ($fuser->rights->propale->{$lire}) $accessallowed=1;
		$original_file=$conf->propal->multidir_temp[$entity].'/'.$original_file;
	}
	// Wrapping pour les images des stats commandes
	elseif ($modulepart == 'orderstats' && !empty($conf->commande->dir_temp))
	{
		if ($fuser->rights->commande->{$lire}) $accessallowed=1;
		$original_file=$conf->commande->dir_temp.'/'.$original_file;
	}
	elseif ($modulepart == 'orderstatssupplier' && !empty($conf->fournisseur->dir_output))
	{
		if ($fuser->rights->fournisseur->commande->{$lire}) $accessallowed=1;
		$original_file=$conf->fournisseur->commande->dir_temp.'/'.$original_file;
	}
	// Wrapping pour les images des stats factures
	elseif ($modulepart == 'billstats' && !empty($conf->facture->dir_temp))
	{
		if ($fuser->rights->facture->{$lire}) $accessallowed=1;
		$original_file=$conf->facture->dir_temp.'/'.$original_file;
	}
	elseif ($modulepart == 'billstatssupplier' && !empty($conf->fournisseur->dir_output))
	{
		if ($fuser->rights->fournisseur->facture->{$lire}) $accessallowed=1;
		$original_file=$conf->fournisseur->facture->dir_temp.'/'.$original_file;
	}
	// Wrapping pour les images des stats expeditions
	elseif ($modulepart == 'expeditionstats' && !empty($conf->expedition->dir_temp))
	{
		if ($fuser->rights->expedition->{$lire}) $accessallowed=1;
		$original_file=$conf->expedition->dir_temp.'/'.$original_file;
	}
	// Wrapping pour les images des stats expeditions
	elseif ($modulepart == 'tripsexpensesstats' && !empty($conf->deplacement->dir_temp))
	{
		if ($fuser->rights->deplacement->{$lire}) $accessallowed=1;
		$original_file=$conf->deplacement->dir_temp.'/'.$original_file;
	}
	// Wrapping pour les images des stats expeditions
	elseif ($modulepart == 'memberstats' && !empty($conf->adherent->dir_temp))
	{
		if ($fuser->rights->adherent->{$lire}) $accessallowed=1;
		$original_file=$conf->adherent->dir_temp.'/'.$original_file;
	}
	// Wrapping pour les images des stats produits
	elseif (preg_match('/^productstats_/i',$modulepart) && !empty($conf->product->dir_temp))
	{
		if ($fuser->rights->produit->{$lire} || $fuser->rights->service->{$lire}) $accessallowed=1;
		$original_file=(!empty($conf->product->multidir_temp[$entity])?$conf->product->multidir_temp[$entity]:$conf->service->multidir_temp[$entity]).'/'.$original_file;
	}
	// Wrapping for taxes
	elseif ($modulepart == 'tax' && !empty($conf->tax->dir_output))
	{
		if ($fuser->rights->tax->charges->{$lire}) $accessallowed=1;
		$original_file=$conf->tax->dir_output.'/'.$original_file;
	}
	// Wrapping for events
	elseif ($modulepart == 'actions' && !empty($conf->agenda->dir_output))
	{
		if ($fuser->rights->agenda->myactions->{$read}) $accessallowed=1;
		$original_file=$conf->agenda->dir_output.'/'.$original_file;
	}
	// Wrapping for categories
	elseif ($modulepart == 'category' && !empty($conf->categorie->dir_output))
	{
		if (empty($entity) || empty($conf->categorie->multidir_output[$entity])) return array('accessallowed'=>0, 'error'=>'Value entity must be provided');
		if ($fuser->rights->categorie->{$lire}) $accessallowed=1;
		$original_file=$conf->categorie->multidir_output[$entity].'/'.$original_file;
	}
	// Wrapping pour les prelevements
	elseif ($modulepart == 'prelevement' && !empty($conf->prelevement->dir_output))
	{
		if ($fuser->rights->prelevement->bons->{$lire} || preg_match('/^specimen/i',$original_file)) $accessallowed=1;
		$original_file=$conf->prelevement->dir_output.'/'.$original_file;
	}
	// Wrapping pour les graph energie
	elseif ($modulepart == 'graph_stock' && !empty($conf->stock->dir_temp))
	{
		$accessallowed=1;
		$original_file=$conf->stock->dir_temp.'/'.$original_file;
	}
	// Wrapping pour les graph fournisseurs
	elseif ($modulepart == 'graph_fourn' && !empty($conf->fournisseur->dir_temp))
	{
		$accessallowed=1;
		$original_file=$conf->fournisseur->dir_temp.'/'.$original_file;
	}
	// Wrapping pour les graph des produits
	elseif ($modulepart == 'graph_product' && !empty($conf->product->dir_temp))
	{
		$accessallowed=1;
		$original_file=$conf->product->multidir_temp[$entity].'/'.$original_file;
	}
	// Wrapping pour les code barre
	elseif ($modulepart == 'barcode')
	{
		$accessallowed=1;
		// If viewimage is called for barcode, we try to output an image on the fly, with no build of file on disk.
		//$original_file=$conf->barcode->dir_temp.'/'.$original_file;
		$original_file='';
	}
	// Wrapping pour les icones de background des mailings
	elseif ($modulepart == 'iconmailing' && !empty($conf->mailing->dir_temp))
	{
		$accessallowed=1;
		$original_file=$conf->mailing->dir_temp.'/'.$original_file;
	}
	// Wrapping pour le scanner
	elseif ($modulepart == 'scanner_user_temp' && !empty($conf->scanner->dir_temp))
	{
		$accessallowed=1;
		$original_file=$conf->scanner->dir_temp.'/'.$fuser->id.'/'.$original_file;
	}
	// Wrapping pour les images fckeditor
	elseif ($modulepart == 'fckeditor' && !empty($conf->fckeditor->dir_output))
	{
		$accessallowed=1;
		$original_file=$conf->fckeditor->dir_output.'/'.$original_file;
	}

	// Wrapping for users
	else if ($modulepart == 'user' && !empty($conf->user->dir_output))
	{
		$canreaduser=(! empty($fuser->admin) || $fuser->rights->user->user->{$lire});
		if ($fuser->id == (int) $refname) { $canreaduser=1; } // A user can always read its own card
		if ($canreaduser || preg_match('/^specimen/i',$original_file))
		{
			$accessallowed=1;
		}
		$original_file=$conf->user->dir_output.'/'.$original_file;
	}

	// Wrapping for third parties
	else if (($modulepart == 'company' || $modulepart == 'societe') && !empty($conf->societe->dir_output))
	{
		if (empty($entity) || empty($conf->societe->multidir_output[$entity])) return array('accessallowed'=>0, 'error'=>'Value entity must be provided');
		if ($fuser->rights->societe->{$lire} || preg_match('/^specimen/i',$original_file))
		{
			$accessallowed=1;
		}
		$original_file=$conf->societe->multidir_output[$entity].'/'.$original_file;
		$sqlprotectagainstexternals = "SELECT rowid as fk_soc FROM ".MAIN_DB_PREFIX."societe WHERE rowid='".$db->escape($refname)."' AND entity IN (".getEntity('societe').")";
	}

	// Wrapping for contact
	else if ($modulepart == 'contact' && !empty($conf->societe->dir_output))
	{
		if (empty($entity) || empty($conf->societe->multidir_output[$entity])) return array('accessallowed'=>0, 'error'=>'Value entity must be provided');
		if ($fuser->rights->societe->{$lire})
		{
			$accessallowed=1;
		}
		$original_file=$conf->societe->multidir_output[$entity].'/contact/'.$original_file;
	}

	// Wrapping for invoices
	else if (($modulepart == 'facture' || $modulepart == 'invoice') && !empty($conf->facture->dir_output))
	{
		if ($fuser->rights->facture->{$lire} || preg_match('/^specimen/i',$original_file))
		{
			$accessallowed=1;
		}
		$original_file=$conf->facture->dir_output.'/'.$original_file;
		$sqlprotectagainstexternals = "SELECT fk_soc as fk_soc FROM ".MAIN_DB_PREFIX."facture WHERE ref='".$db->escape($refname)."' AND entity=".$conf->entity;
	}
	// Wrapping for mass actions
	else if ($modulepart == 'massfilesarea_proposals' && !empty($conf->propal->multidir_output[$entity]))
	{
		if ($fuser->rights->propal->{$lire} || preg_match('/^specimen/i',$original_file))
		{
			$accessallowed=1;
		}
		$original_file=$conf->propal->multidir_output[$entity].'/temp/massgeneration/'.$user->id.'/'.$original_file;
	}
	else if ($modulepart == 'massfilesarea_orders')
	{
		if ($fuser->rights->commande->{$lire} || preg_match('/^specimen/i',$original_file))
		{
			$accessallowed=1;
		}
		$original_file=$conf->commande->dir_output.'/temp/massgeneration/'.$user->id.'/'.$original_file;
	}
	else if ($modulepart == 'massfilesarea_invoices')
	{
		if ($fuser->rights->facture->{$lire} || preg_match('/^specimen/i',$original_file))
		{
			$accessallowed=1;
		}
		$original_file=$conf->facture->dir_output.'/temp/massgeneration/'.$user->id.'/'.$original_file;
	}
	else if ($modulepart == 'massfilesarea_expensereport')
	{
		if ($fuser->rights->facture->{$lire} || preg_match('/^specimen/i',$original_file))
		{
			$accessallowed=1;
		}
		$original_file=$conf->expensereport->dir_output.'/temp/massgeneration/'.$user->id.'/'.$original_file;
	}
	else if ($modulepart == 'massfilesarea_interventions')
	{
		if ($fuser->rights->ficheinter->{$lire} || preg_match('/^specimen/i',$original_file))
		{
			$accessallowed=1;
		}
		$original_file=$conf->ficheinter->dir_output.'/temp/massgeneration/'.$user->id.'/'.$original_file;
	}
	else if ($modulepart == 'massfilesarea_supplier_proposal' && !empty($conf->supplier_proposal->dir_output))
	{
		if ($fuser->rights->supplier_proposal->{$lire} || preg_match('/^specimen/i',$original_file))
		{
			$accessallowed=1;
		}
		$original_file=$conf->supplier_proposal->dir_output.'/temp/massgeneration/'.$user->id.'/'.$original_file;
	}
	else if ($modulepart == 'massfilesarea_supplier_order')
	{
		if ($fuser->rights->fournisseur->commande->{$lire} || preg_match('/^specimen/i',$original_file))
		{
			$accessallowed=1;
		}
		$original_file=$conf->fournisseur->commande->dir_output.'/temp/massgeneration/'.$user->id.'/'.$original_file;
	}
	else if ($modulepart == 'massfilesarea_supplier_invoice')
	{
		if ($fuser->rights->fournisseur->facture->{$lire} || preg_match('/^specimen/i',$original_file))
		{
			$accessallowed=1;
		}
		$original_file=$conf->fournisseur->facture->dir_output.'/temp/massgeneration/'.$user->id.'/'.$original_file;
	}
	else if ($modulepart == 'massfilesarea_contract' && !empty($conf->contrat->dir_output))
	{
		if ($fuser->rights->contrat->{$lire} || preg_match('/^specimen/i',$original_file))
		{
			$accessallowed=1;
		}
		$original_file=$conf->contrat->dir_output.'/temp/massgeneration/'.$user->id.'/'.$original_file;
	}

	// Wrapping for interventions
	else if (($modulepart == 'fichinter' || $modulepart == 'ficheinter') && !empty($conf->ficheinter->dir_output))
	{
		if ($fuser->rights->ficheinter->{$lire} || preg_match('/^specimen/i',$original_file))
		{
			$accessallowed=1;
		}
		$original_file=$conf->ficheinter->dir_output.'/'.$original_file;
		$sqlprotectagainstexternals = "SELECT fk_soc as fk_soc FROM ".MAIN_DB_PREFIX."fichinter WHERE ref='".$db->escape($refname)."' AND entity=".$conf->entity;
	}

	// Wrapping pour les deplacements et notes de frais
	else if ($modulepart == 'deplacement' && !empty($conf->deplacement->dir_output))
	{
		if ($fuser->rights->deplacement->{$lire} || preg_match('/^specimen/i',$original_file))
		{
			$accessallowed=1;
		}
		$original_file=$conf->deplacement->dir_output.'/'.$original_file;
		//$sqlprotectagainstexternals = "SELECT fk_soc as fk_soc FROM ".MAIN_DB_PREFIX."fichinter WHERE ref='".$db->escape($refname)."' AND entity=".$conf->entity;
	}
	// Wrapping pour les propales
	else if (($modulepart == 'propal' || $modulepart == 'propale') && !empty($conf->propal->multidir_output[$entity]))
	{
		if ($fuser->rights->propale->{$lire} || preg_match('/^specimen/i',$original_file))
		{
			$accessallowed=1;
		}
		$original_file=$conf->propal->multidir_output[$entity].'/'.$original_file;
		$sqlprotectagainstexternals = "SELECT fk_soc as fk_soc FROM ".MAIN_DB_PREFIX."propal WHERE ref='".$db->escape($refname)."' AND entity=".$conf->entity;
	}

	// Wrapping pour les commandes
	else if (($modulepart == 'commande' || $modulepart == 'order') && !empty($conf->commande->dir_output))
	{
		if ($fuser->rights->commande->{$lire} || preg_match('/^specimen/i',$original_file))
		{
			$accessallowed=1;
		}
		$original_file=$conf->commande->dir_output.'/'.$original_file;
		$sqlprotectagainstexternals = "SELECT fk_soc as fk_soc FROM ".MAIN_DB_PREFIX."commande WHERE ref='".$db->escape($refname)."' AND entity=".$conf->entity;
	}

	// Wrapping pour les projets
	else if ($modulepart == 'project' && !empty($conf->projet->dir_output))
	{
		if ($fuser->rights->projet->{$lire} || preg_match('/^specimen/i',$original_file))
		{
			$accessallowed=1;
		}
		$original_file=$conf->projet->dir_output.'/'.$original_file;
		$sqlprotectagainstexternals = "SELECT fk_soc as fk_soc FROM ".MAIN_DB_PREFIX."projet WHERE ref='".$db->escape($refname)."' AND entity IN (".getEntity('project').")";
	}
	else if ($modulepart == 'project_task' && !empty($conf->projet->dir_output))
	{
		if ($fuser->rights->projet->{$lire} || preg_match('/^specimen/i',$original_file))
		{
			$accessallowed=1;
		}
		$original_file=$conf->projet->dir_output.'/'.$original_file;
		$sqlprotectagainstexternals = "SELECT fk_soc as fk_soc FROM ".MAIN_DB_PREFIX."projet WHERE ref='".$db->escape($refname)."' AND entity IN (".getEntity('project').")";
	}

	// Wrapping pour les commandes fournisseurs
	else if (($modulepart == 'commande_fournisseur' || $modulepart == 'order_supplier') && !empty($conf->fournisseur->commande->dir_output))
	{
		if ($fuser->rights->fournisseur->commande->{$lire} || preg_match('/^specimen/i',$original_file))
		{
			$accessallowed=1;
		}
		$original_file=$conf->fournisseur->commande->dir_output.'/'.$original_file;
		$sqlprotectagainstexternals = "SELECT fk_soc as fk_soc FROM ".MAIN_DB_PREFIX."commande_fournisseur WHERE ref='".$db->escape($refname)."' AND entity=".$conf->entity;
	}

	// Wrapping pour les factures fournisseurs
	else if (($modulepart == 'facture_fournisseur' || $modulepart == 'invoice_supplier') && !empty($conf->fournisseur->facture->dir_output))
	{
		if ($fuser->rights->fournisseur->facture->{$lire} || preg_match('/^specimen/i',$original_file))
		{
			$accessallowed=1;
		}
		$original_file=$conf->fournisseur->facture->dir_output.'/'.$original_file;
		$sqlprotectagainstexternals = "SELECT fk_soc as fk_soc FROM ".MAIN_DB_PREFIX."facture_fourn WHERE facnumber='".$db->escape($refname)."' AND entity=".$conf->entity;
	}
	// Wrapping pour les rapport de paiements
	else if ($modulepart == 'supplier_payment')
	{
		if ($fuser->rights->fournisseur->facture->{$lire} || preg_match('/^specimen/i',$original_file))
		{
			$accessallowed=1;
		}
		$original_file=$conf->fournisseur->payment->dir_output.'/'.$original_file;
		$sqlprotectagainstexternals = "SELECT fk_soc as fk_soc FROM ".MAIN_DB_PREFIX."paiementfournisseur WHERE ref='".$db->escape($refname)."' AND entity=".$conf->entity;
	}

	// Wrapping pour les rapport de paiements
	else if ($modulepart == 'facture_paiement' && !empty($conf->facture->dir_output))
	{
		if ($fuser->rights->facture->{$lire} || preg_match('/^specimen/i',$original_file))
		{
			$accessallowed=1;
		}
		if ($fuser->societe_id > 0) $original_file=$conf->facture->dir_output.'/payments/private/'.$fuser->id.'/'.$original_file;
		else $original_file=$conf->facture->dir_output.'/payments/'.$original_file;
	}

	// Wrapping for accounting exports
	else if ($modulepart == 'export_compta' && !empty($conf->accounting->dir_output))
	{
		if ($fuser->rights->accounting->bind->write || preg_match('/^specimen/i',$original_file))
		{
			$accessallowed=1;
		}
		$original_file=$conf->accounting->dir_output.'/'.$original_file;
	}

	// Wrapping pour les expedition
	else if ($modulepart == 'expedition' && !empty($conf->expedition->dir_output))
	{
		if ($fuser->rights->expedition->{$lire} || preg_match('/^specimen/i',$original_file))
		{
			$accessallowed=1;
		}
		$original_file=$conf->expedition->dir_output."/sending/".$original_file;
	}
	// Wrapping pour les bons de livraison
	else if ($modulepart == 'livraison' && !empty($conf->expedition->dir_output))
	{
		if ($fuser->rights->expedition->livraison->{$lire} || preg_match('/^specimen/i',$original_file))
		{
			$accessallowed=1;
		}
		$original_file=$conf->expedition->dir_output."/receipt/".$original_file;
	}

	// Wrapping pour les actions
	else if ($modulepart == 'actions' && !empty($conf->agenda->dir_output))
	{
		if ($fuser->rights->agenda->myactions->{$read} || preg_match('/^specimen/i',$original_file))
		{
			$accessallowed=1;
		}
		$original_file=$conf->agenda->dir_output.'/'.$original_file;
	}

	// Wrapping pour les actions
	else if ($modulepart == 'actionsreport' && !empty($conf->agenda->dir_temp))
	{
		if ($fuser->rights->agenda->allactions->{$read} || preg_match('/^specimen/i',$original_file))
		{
			$accessallowed=1;
		}
		$original_file = $conf->agenda->dir_temp."/".$original_file;
	}

	// Wrapping pour les produits et services
	else if ($modulepart == 'product' || $modulepart == 'produit' || $modulepart == 'service' || $modulepart == 'produit|service')
	{
		if (empty($entity) || (empty($conf->product->multidir_output[$entity]) && empty($conf->service->multidir_output[$entity]))) return array('accessallowed'=>0, 'error'=>'Value entity must be provided');
		if (($fuser->rights->produit->{$lire} || $fuser->rights->service->{$lire}) || preg_match('/^specimen/i',$original_file))
		{
			$accessallowed=1;
		}
		if (! empty($conf->product->enabled)) $original_file=$conf->product->multidir_output[$entity].'/'.$original_file;
		elseif (! empty($conf->service->enabled)) $original_file=$conf->service->multidir_output[$entity].'/'.$original_file;
	}

	// Wrapping pour les lots produits
	else if ($modulepart == 'product_batch' || $modulepart == 'produitlot')
	{
		if (empty($entity) || (empty($conf->productbatch->multidir_output[$entity]))) return array('accessallowed'=>0, 'error'=>'Value entity must be provided');
		if (($fuser->rights->produit->{$lire} ) || preg_match('/^specimen/i',$original_file))
		{
			$accessallowed=1;
		}
		if (! empty($conf->productbatch->enabled)) $original_file=$conf->productbatch->multidir_output[$entity].'/'.$original_file;
	}

	// Wrapping pour les contrats
	else if ($modulepart == 'contract' && !empty($conf->contrat->dir_output))
	{
		if ($fuser->rights->contrat->{$lire} || preg_match('/^specimen/i',$original_file))
		{
			$accessallowed=1;
		}
		$original_file=$conf->contrat->dir_output.'/'.$original_file;
		$sqlprotectagainstexternals = "SELECT fk_soc as fk_soc FROM ".MAIN_DB_PREFIX."contrat WHERE ref='".$db->escape($refname)."' AND entity IN (".getEntity('contract').")";
	}

	// Wrapping pour les dons
	else if ($modulepart == 'donation' && !empty($conf->don->dir_output))
	{
		if ($fuser->rights->don->{$lire} || preg_match('/^specimen/i',$original_file))
		{
			$accessallowed=1;
		}
		$original_file=$conf->don->dir_output.'/'.$original_file;
	}

	// Wrapping pour les dons
	else if ($modulepart == 'dolresource' && !empty($conf->resource->dir_output))
	{
		if ($fuser->rights->resource->{$read} || preg_match('/^specimen/i',$original_file))
		{
			$accessallowed=1;
		}
		$original_file=$conf->resource->dir_output.'/'.$original_file;
	}

	// Wrapping pour les remises de cheques
	else if ($modulepart == 'remisecheque' && !empty($conf->banque->dir_output))
	{
		if ($fuser->rights->banque->{$lire} || preg_match('/^specimen/i',$original_file))
		{
			$accessallowed=1;
		}

		$original_file=$conf->bank->dir_output.'/checkdeposits/'.$original_file;		// original_file should contains relative path so include the get_exdir result
	}

	// Wrapping for bank
	else if ($modulepart == 'bank' && !empty($conf->bank->dir_output))
	{
		if ($fuser->rights->banque->{$lire})
		{
			$accessallowed=1;
		}
		$original_file=$conf->bank->dir_output.'/'.$original_file;
	}

	// Wrapping for export module
	else if ($modulepart == 'export' && !empty($conf->export->dir_temp))
	{
		// Aucun test necessaire car on force le rep de download sur
		// le rep export qui est propre a l'utilisateur
		$accessallowed=1;
		$original_file=$conf->export->dir_temp.'/'.$fuser->id.'/'.$original_file;
	}

	// Wrapping for import module
	else if ($modulepart == 'import' && !empty($conf->import->dir_temp))
	{
		$accessallowed=1;
		$original_file=$conf->import->dir_temp.'/'.$original_file;
	}

	// Wrapping pour l'editeur wysiwyg
	else if ($modulepart == 'editor' && !empty($conf->fckeditor->dir_output))
	{
		$accessallowed=1;
		$original_file=$conf->fckeditor->dir_output.'/'.$original_file;
	}

	// Wrapping for backups
	else if ($modulepart == 'systemtools' && !empty($conf->admin->dir_output))
	{
		if ($fuser->admin) $accessallowed=1;
		$original_file=$conf->admin->dir_output.'/'.$original_file;
	}

	// Wrapping for upload file test
	else if ($modulepart == 'admin_temp' && !empty($conf->admin->dir_temp))
	{
		if ($fuser->admin) $accessallowed=1;
		$original_file=$conf->admin->dir_temp.'/'.$original_file;
	}

	// Wrapping pour BitTorrent
	else if ($modulepart == 'bittorrent' && !empty($conf->bittorrent->dir_output))
	{
		$accessallowed=1;
		$dir='files';
		if (dol_mimetype($original_file) == 'application/x-bittorrent') $dir='torrents';
		$original_file=$conf->bittorrent->dir_output.'/'.$dir.'/'.$original_file;
	}

	// Wrapping pour Foundation module
	else if ($modulepart == 'member' && !empty($conf->adherent->dir_output))
	{
		if ($fuser->rights->adherent->{$lire} || preg_match('/^specimen/i',$original_file))
		{
			$accessallowed=1;
		}
		$original_file=$conf->adherent->dir_output.'/'.$original_file;
	}

	// Wrapping for Scanner
	else if ($modulepart == 'scanner_user_temp' && !empty($conf->scanner->dir_temp))
	{
		$accessallowed=1;
		$original_file=$conf->scanner->dir_temp.'/'.$fuser->id.'/'.$original_file;
	}

	// GENERIC Wrapping
	// If modulepart=module_user_temp	Allows any module to open a file if file is in directory called DOL_DATA_ROOT/modulepart/temp/iduser
	// If modulepart=module_temp		Allows any module to open a file if file is in directory called DOL_DATA_ROOT/modulepart/temp
	// If modulepart=module_user		Allows any module to open a file if file is in directory called DOL_DATA_ROOT/modulepart/iduser
	// If modulepart=module				Allows any module to open a file if file is in directory called DOL_DATA_ROOT/modulepart
	else
	{
		if (preg_match('/^specimen/i',$original_file))	$accessallowed=1;    // If link to a file called specimen. Test must be done before changing $original_file int full path.
		if ($fuser->admin) $accessallowed=1;    // If user is admin

		// Define $accessallowed
		if (preg_match('/^([a-z]+)_user_temp$/i',$modulepart,$reg))
		{
			if (empty($conf->{$reg[1]}->dir_temp))	// modulepart not supported
			{
				dol_print_error('','Error call dol_check_secure_access_document with not supported value for modulepart parameter ('.$modulepart.')');
				exit;
			}
			if ($fuser->rights->{$reg[1]}->{$lire} || $fuser->rights->{$reg[1]}->{$read} || ($fuser->rights->{$reg[1]}->{$download})) $accessallowed=1;
			$original_file=$conf->{$reg[1]}->dir_temp.'/'.$fuser->id.'/'.$original_file;
		}
		else if (preg_match('/^([a-z]+)_temp$/i',$modulepart,$reg))
		{
			if (empty($conf->{$reg[1]}->dir_temp))	// modulepart not supported
			{
				dol_print_error('','Error call dol_check_secure_access_document with not supported value for modulepart parameter ('.$modulepart.')');
				exit;
			}
			if ($fuser->rights->{$reg[1]}->{$lire} || $fuser->rights->{$reg[1]}->{$read} || ($fuser->rights->{$reg[1]}->{$download})) $accessallowed=1;
			$original_file=$conf->{$reg[1]}->dir_temp.'/'.$original_file;
		}
		else if (preg_match('/^([a-z]+)_user$/i',$modulepart,$reg))
		{
			if (empty($conf->{$reg[1]}->dir_output))	// modulepart not supported
			{
				dol_print_error('','Error call dol_check_secure_access_document with not supported value for modulepart parameter ('.$modulepart.')');
				exit;
			}
			if ($fuser->rights->{$reg[1]}->{$lire} || $fuser->rights->{$reg[1]}->{$read} || ($fuser->rights->{$reg[1]}->{$download})) $accessallowed=1;
			$original_file=$conf->{$reg[1]}->dir_output.'/'.$fuser->id.'/'.$original_file;
		}
		else
		{
			if (empty($conf->$modulepart->dir_output))	// modulepart not supported
			{
				dol_print_error('','Error call dol_check_secure_access_document with not supported value for modulepart parameter ('.$modulepart.')');
				exit;
			}

			$perm=GETPOST('perm');
			$subperm=GETPOST('subperm');
			if ($perm || $subperm)
			{
				if (($perm && ! $subperm && $fuser->rights->$modulepart->$perm) || ($perm && $subperm && $fuser->rights->$modulepart->$perm->$subperm)) $accessallowed=1;
				$original_file=$conf->$modulepart->dir_output.'/'.$original_file;
			}
			else
			{
				if ($fuser->rights->$modulepart->{$lire} || $fuser->rights->$modulepart->{$read}) $accessallowed=1;
				$original_file=$conf->$modulepart->dir_output.'/'.$original_file;
			}
		}

		// For modules who wants to manage different levels of permissions for documents
		$subPermCategoryConstName = strtoupper($modulepart).'_SUBPERMCATEGORY_FOR_DOCUMENTS';
		if (! empty($conf->global->$subPermCategoryConstName))
		{
			$subPermCategory = $conf->global->$subPermCategoryConstName;
			if (! empty($subPermCategory) && (($fuser->rights->$modulepart->$subPermCategory->{$lire}) || ($fuser->rights->$modulepart->$subPermCategory->{$read}) || ($fuser->rights->$modulepart->$subPermCategory->{$download})))
			{
				$accessallowed=1;
			}
		}

		// Define $sqlprotectagainstexternals for modules who want to protect access using a SQL query.
		$sqlProtectConstName = strtoupper($modulepart).'_SQLPROTECTAGAINSTEXTERNALS_FOR_DOCUMENTS';
		if (! empty($conf->global->$sqlProtectConstName))	// If module want to define its own $sqlprotectagainstexternals
		{
			// Example: mymodule__SQLPROTECTAGAINSTEXTERNALS_FOR_DOCUMENTS = "SELECT fk_soc FROM ".MAIN_DB_PREFIX.$modulepart." WHERE ref='".$db->escape($refname)."' AND entity=".$conf->entity;
			eval('$sqlprotectagainstexternals = "'.$conf->global->$sqlProtectConstName.'";');
		}
	}

	$ret = array(
		'accessallowed' => $accessallowed,
		'sqlprotectagainstexternals'=>$sqlprotectagainstexternals,
		'original_file'=>$original_file
	);

	return $ret;
}

/**
 * Store object in file.
 *
 * @param string $directory Directory of cache
 * @param string $filename Name of filecache
 * @param mixed $object Object to store in cachefile
 * @return void
 */
function dol_filecache($directory, $filename, $object)
{
	if (! dol_is_dir($directory)) dol_mkdir($directory);
	$cachefile = $directory . $filename;
	file_put_contents($cachefile, serialize($object), LOCK_EX);
	@chmod($cachefile, 0644);
}

/**
 * Test if Refresh needed.
 *
 * @param string $directory Directory of cache
 * @param string $filename Name of filecache
 * @param int $cachetime Cachetime delay
 * @return boolean 0 no refresh 1 if refresh needed
 */
function dol_cache_refresh($directory, $filename, $cachetime)
{
	$now = dol_now();
	$cachefile = $directory . $filename;
	$refresh = !file_exists($cachefile) || ($now-$cachetime) > dol_filemtime($cachefile);
	return $refresh;
}

/**
 * Read object from cachefile.
 *
 * @param string $directory Directory of cache
 * @param string $filename Name of filecache
 * @return mixed Unserialise from file
 */
function dol_readcachefile($directory, $filename)
{
	$cachefile = $directory . $filename;
	$object = unserialize(file_get_contents($cachefile));
	return $object;
}


/**
 * Function to get list of updated or modified files.
 * $file_list is used as global variable
 *
 * @param	array				$file_list	        Array for response
 * @param   SimpleXMLElement	$dir    	        SimpleXMLElement of files to test
 * @param   string   			$path   	        Path of files relative to $pathref. We start with ''. Used by recursive calls.
 * @param   string              $pathref            Path ref (DOL_DOCUMENT_ROOT)
 * @param   array               $checksumconcat     Array of checksum
 * @return  array               			        Array of filenames
 */
function getFilesUpdated(&$file_list, SimpleXMLElement $dir, $path = '', $pathref = '', &$checksumconcat = array())
{
	global $conffile;

	$exclude = 'install';

	foreach ($dir->md5file as $file)    // $file is a simpleXMLElement
	{
		$filename = $path.$file['name'];
		$file_list['insignature'][] = $filename;
		$expectedmd5 = (string) $file;

		//if (preg_match('#'.$exclude.'#', $filename)) continue;

		if (!file_exists($pathref.'/'.$filename))
		{
			$file_list['missing'][] = array('filename'=>$filename, 'expectedmd5'=>$expectedmd5);
		}
		else
		{
			$md5_local = md5_file($pathref.'/'.$filename);

			if ($conffile == '/etc/dolibarr/conf.php' && $filename == '/filefunc.inc.php')	// For install with deb or rpm, we ignore test on filefunc.inc.php that was modified by package
			{
				$checksumconcat[] = $expectedmd5;
			}
			else
			{
				if ($md5_local != $expectedmd5) $file_list['updated'][] = array('filename'=>$filename, 'expectedmd5'=>$expectedmd5, 'md5'=>(string) $md5_local);
				$checksumconcat[] = $md5_local;
			}
		}
	}

	foreach ($dir->dir as $subdir)			// $subdir['name'] is  '' or '/accountancy/admin' for example
	{
		getFilesUpdated($file_list, $subdir, $path.$subdir['name'].'/', $pathref, $checksumconcat);
	}

	return $file_list;
}
<|MERGE_RESOLUTION|>--- conflicted
+++ resolved
@@ -1556,19 +1556,12 @@
 				$destfull = $info['dirname'].'/'.dol_sanitizeFileName($info['filename'].'.'.strtolower($info['extension']));
 				$info = pathinfo($destfile);
 				$destfile = dol_sanitizeFileName($info['filename'].'.'.strtolower($info['extension']));
-<<<<<<< HEAD
+
 				// We apply dol_string_nohtmltag also to clean file names (this remove duplicate spaces) because
 				// this function is also applied when we make try to download file (by the GETPOST(filename, 'alphanohtml') call).
 				$destfile = dol_string_nohtmltag($destfile);
 				$destfull = dol_string_nohtmltag($destfull);
-=======
-
-                // We apply dol_string_nohtmltag also to clean file names (this remove duplicate spaces) because
-                // this function is also applied when we make try to download file (by the GETPOST(filename, 'alphanohtml') call).
-                $destfile = dol_string_nohtmltag($destfile);
-                $destfull = dol_string_nohtmltag($destfull);
-
->>>>>>> e8932335
+
 				$resupload = dol_move_uploaded_file($TFile['tmp_name'][$i], $destfull, $allowoverwrite, 0, $TFile['error'][$i], 0, $varfiles);
 
 				if (is_numeric($resupload) && $resupload > 0)   // $resupload can be 'ErrorFileAlreadyExists'
