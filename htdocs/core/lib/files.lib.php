<?php
/* Copyright (C) 2008-2012  Laurent Destailleur <eldy@users.sourceforge.net>
 * Copyright (C) 2012-2021  Regis Houssin       <regis.houssin@inodbox.com>
 * Copyright (C) 2012-2016  Juanjo Menent       <jmenent@2byte.es>
 * Copyright (C) 2015       Marcos García       <marcosgdf@gmail.com>
 * Copyright (C) 2016       Raphaël Doursenaud  <rdoursenaud@gpcsolutions.fr>
 * Copyright (C) 2019       Frédéric France     <frederic.france@netlogic.fr>
 *
 * This program is free software; you can redistribute it and/or modify
 * it under the terms of the GNU General Public License as published by
 * the Free Software Foundation; either version 3 of the License, or
 * (at your option) any later version.
 *
 * This program is distributed in the hope that it will be useful,
 * but WITHOUT ANY WARRANTY; without even the implied warranty of
 * MERCHANTABILITY or FITNESS FOR A PARTICULAR PURPOSE.  See the
 * GNU General Public License for more details.
 *
 * You should have received a copy of the GNU General Public License
 * along with this program. If not, see <https://www.gnu.org/licenses/>.
 * or see https://www.gnu.org/
 */

/**
 *  \file		htdocs/core/lib/files.lib.php
 *  \brief		Library for file managing functions
 */

/**
 * Make a basename working with all page code (default PHP basenamed fails with cyrillic).
 * We supose dir separator for input is '/'.
 *
 * @param	string	$pathfile	String to find basename.
 * @return	string				Basename of input
 */
function dol_basename($pathfile)
{
	return preg_replace('/^.*\/([^\/]+)$/', '$1', rtrim($pathfile, '/'));
}

/**
 *  Scan a directory and return a list of files/directories.
 *  Content for string is UTF8 and dir separator is "/".
 *
 *  @param	string		$path        	Starting path from which to search. This is a full path.
 *  @param	string		$types        	Can be "directories", "files", or "all"
 *  @param	int			$recursive		Determines whether subdirectories are searched
 *  @param	string		$filter        	Regex filter to restrict list. This regex value must be escaped for '/' by doing preg_quote($var,'/'), since this char is used for preg_match function,
 *                                      but must not contains the start and end '/'. Filter is checked into basename only.
 *  @param	array		$excludefilter  Array of Regex for exclude filter (example: array('(\.meta|_preview.*\.png)$','^\.')). Exclude is checked both into fullpath and into basename (So '^xxx' may exclude 'xxx/dirscanned/...' and dirscanned/xxx').
 *  @param	string		$sortcriteria	Sort criteria ('','fullname','relativename','name','date','size')
 *  @param	string		$sortorder		Sort order (SORT_ASC, SORT_DESC)
 *	@param	int			$mode			0=Return array minimum keys loaded (faster), 1=Force all keys like date and size to be loaded (slower), 2=Force load of date only, 3=Force load of size only, 4=Force load of perm
 *  @param	int			$nohook			Disable all hooks
 *  @param	string		$relativename	For recursive purpose only. Must be "" at first call.
 *  @param	string		$donotfollowsymlinks	Do not follow symbolic links
 *  @return	array						Array of array('name'=>'xxx','fullname'=>'/abc/xxx','date'=>'yyy','size'=>99,'type'=>'dir|file',...)
 *  @see dol_dir_list_in_database()
 */
function dol_dir_list($path, $types = "all", $recursive = 0, $filter = "", $excludefilter = null, $sortcriteria = "name", $sortorder = SORT_ASC, $mode = 0, $nohook = 0, $relativename = "", $donotfollowsymlinks = 0)
{
	global $db, $hookmanager;
	global $object;

	if ($recursive <= 1) {	// Avoid too verbose log
		dol_syslog("files.lib.php::dol_dir_list path=".$path." types=".$types." recursive=".$recursive." filter=".$filter." excludefilter=".json_encode($excludefilter));
		//print 'xxx'."files.lib.php::dol_dir_list path=".$path." types=".$types." recursive=".$recursive." filter=".$filter." excludefilter=".json_encode($excludefilter);
	}

	$loaddate = ($mode == 1 || $mode == 2) ?true:false;
	$loadsize = ($mode == 1 || $mode == 3) ?true:false;
	$loadperm = ($mode == 1 || $mode == 4) ?true:false;

	// Clean parameters
	$path = preg_replace('/([\\/]+)$/i', '', $path);
	$newpath = dol_osencode($path);

	$reshook = 0;
	$file_list = array();

	if (is_object($hookmanager) && !$nohook) {
		$hookmanager->resArray = array();

		$hookmanager->initHooks(array('fileslib'));

		$parameters = array(
			'path' => $newpath,
			'types'=> $types,
			'recursive' => $recursive,
			'filter' => $filter,
			'excludefilter' => $excludefilter,
			'sortcriteria' => $sortcriteria,
			'sortorder' => $sortorder,
			'loaddate' => $loaddate,
			'loadsize' => $loadsize,
			'mode' => $mode
		);
		$reshook = $hookmanager->executeHooks('getDirList', $parameters, $object);
	}

	// $hookmanager->resArray may contain array stacked by other modules
	if (empty($reshook)) {
		if (!is_dir($newpath)) {
			return array();
		}

		if ($dir = opendir($newpath)) {
			$filedate = '';
			$filesize = '';
			$fileperm = '';
			while (false !== ($file = readdir($dir))) {        // $file is always a basename (into directory $newpath)
				if (!utf8_check($file)) {
					$file = utf8_encode($file); // To be sure data is stored in utf8 in memory
				}
				$fullpathfile = ($newpath ? $newpath.'/' : '').$file;

				$qualified = 1;

				// Define excludefilterarray
				$excludefilterarray = array('^\.');
				if (is_array($excludefilter)) {
					$excludefilterarray = array_merge($excludefilterarray, $excludefilter);
				} elseif ($excludefilter) {
					$excludefilterarray[] = $excludefilter;
				}
				// Check if file is qualified
				foreach ($excludefilterarray as $filt) {
					if (preg_match('/'.$filt.'/i', $file) || preg_match('/'.$filt.'/i', $fullpathfile)) {
						$qualified = 0;
						break;
					}
				}
				//print $fullpathfile.' '.$file.' '.$qualified.'<br>';

				if ($qualified) {
					$isdir = is_dir(dol_osencode($path."/".$file));
					// Check whether this is a file or directory and whether we're interested in that type
					if ($isdir && (($types == "directories") || ($types == "all") || $recursive > 0)) {
						// Add entry into file_list array
						if (($types == "directories") || ($types == "all")) {
							if ($loaddate || $sortcriteria == 'date') {
								$filedate = dol_filemtime($path."/".$file);
							}
							if ($loadsize || $sortcriteria == 'size') {
								$filesize = dol_filesize($path."/".$file);
							}
							if ($loadperm || $sortcriteria == 'perm') {
								$fileperm = dol_fileperm($path."/".$file);
							}

							if (!$filter || preg_match('/'.$filter.'/i', $file)) {	// We do not search key $filter into all $path, only into $file part
								$reg = array();
								preg_match('/([^\/]+)\/[^\/]+$/', $path.'/'.$file, $reg);
								$level1name = (isset($reg[1]) ? $reg[1] : '');
								$file_list[] = array(
									"name" => $file,
									"path" => $path,
									"level1name" => $level1name,
									"relativename" => ($relativename ? $relativename.'/' : '').$file,
									"fullname" => $path.'/'.$file,
									"date" => $filedate,
									"size" => $filesize,
									"perm" => $fileperm,
									"type" => 'dir'
								);
							}
						}

						// if we're in a directory and we want recursive behavior, call this function again
						if ($recursive > 0) {
							if (empty($donotfollowsymlinks) || !is_link($path."/".$file)) {
								//var_dump('eee '. $path."/".$file. ' '.is_dir($path."/".$file).' '.is_link($path."/".$file));
								$file_list = array_merge($file_list, dol_dir_list($path."/".$file, $types, $recursive + 1, $filter, $excludefilter, $sortcriteria, $sortorder, $mode, $nohook, ($relativename != '' ? $relativename.'/' : '').$file, $donotfollowsymlinks));
							}
						}
					} elseif (!$isdir && (($types == "files") || ($types == "all"))) {
						// Add file into file_list array
						if ($loaddate || $sortcriteria == 'date') {
							$filedate = dol_filemtime($path."/".$file);
						}
						if ($loadsize || $sortcriteria == 'size') {
							$filesize = dol_filesize($path."/".$file);
						}

						if (!$filter || preg_match('/'.$filter.'/i', $file)) {	// We do not search key $filter into $path, only into $file
							preg_match('/([^\/]+)\/[^\/]+$/', $path.'/'.$file, $reg);
							$level1name = (isset($reg[1]) ? $reg[1] : '');
							$file_list[] = array(
								"name" => $file,
								"path" => $path,
								"level1name" => $level1name,
								"relativename" => ($relativename ? $relativename.'/' : '').$file,
								"fullname" => $path.'/'.$file,
								"date" => $filedate,
								"size" => $filesize,
								"type" => 'file'
							);
						}
					}
				}
			}
			closedir($dir);

			// Obtain a list of columns
			if (!empty($sortcriteria) && $sortorder) {
				$file_list = dol_sort_array($file_list, $sortcriteria, ($sortorder == SORT_ASC ? 'asc' : 'desc'));
			}
		}
	}

	if (is_object($hookmanager) && is_array($hookmanager->resArray)) {
		$file_list = array_merge($file_list, $hookmanager->resArray);
	}

	return $file_list;
}


/**
 *  Scan a directory and return a list of files/directories.
 *  Content for string is UTF8 and dir separator is "/".
 *
 *  @param	string		$path        	Starting path from which to search. Example: 'produit/MYPROD'
 *  @param	string		$filter        	Regex filter to restrict list. This regex value must be escaped for '/', since this char is used for preg_match function
 *  @param	array|null	$excludefilter  Array of Regex for exclude filter (example: array('(\.meta|_preview.*\.png)$','^\.'))
 *  @param	string		$sortcriteria	Sort criteria ("","fullname","name","date","size")
 *  @param	string		$sortorder		Sort order (SORT_ASC, SORT_DESC)
 *	@param	int			$mode			0=Return array minimum keys loaded (faster), 1=Force all keys like description
 *  @return	array						Array of array('name'=>'xxx','fullname'=>'/abc/xxx','type'=>'dir|file',...)
 *  @see dol_dir_list()
 */
function dol_dir_list_in_database($path, $filter = "", $excludefilter = null, $sortcriteria = "name", $sortorder = SORT_ASC, $mode = 0)
{
	global $conf, $db;

	$sql = " SELECT rowid, label, entity, filename, filepath, fullpath_orig, keywords, cover, gen_or_uploaded, extraparams,";
	$sql .= " date_c, tms as date_m, fk_user_c, fk_user_m, acl, position, share";
	if ($mode) {
		$sql .= ", description";
	}
	$sql .= " FROM ".MAIN_DB_PREFIX."ecm_files";
	$sql .= " WHERE entity = ".$conf->entity;
	if (preg_match('/%$/', $path)) {
		$sql .= " AND filepath LIKE '".$db->escape($path)."'";
	} else {
		$sql .= " AND filepath = '".$db->escape($path)."'";
	}

	$resql = $db->query($sql);
	if ($resql) {
		$file_list = array();
		$num = $db->num_rows($resql);
		$i = 0;
		while ($i < $num) {
			$obj = $db->fetch_object($resql);
			if ($obj) {
				$reg = array();
				preg_match('/([^\/]+)\/[^\/]+$/', DOL_DATA_ROOT.'/'.$obj->filepath.'/'.$obj->filename, $reg);
				$level1name = (isset($reg[1]) ? $reg[1] : '');
				$file_list[] = array(
					"rowid" => $obj->rowid,
					"label" => $obj->label, // md5
					"name" => $obj->filename,
					"path" => DOL_DATA_ROOT.'/'.$obj->filepath,
					"level1name" => $level1name,
					"fullname" => DOL_DATA_ROOT.'/'.$obj->filepath.'/'.$obj->filename,
					"fullpath_orig" => $obj->fullpath_orig,
					"date_c" => $db->jdate($obj->date_c),
					"date_m" => $db->jdate($obj->date_m),
					"type" => 'file',
					"keywords" => $obj->keywords,
					"cover" => $obj->cover,
					"position" => (int) $obj->position,
					"acl" => $obj->acl,
					"share" => $obj->share,
					"description" => ($mode ? $obj->description : '')
				);
			}
			$i++;
		}

		// Obtain a list of columns
		if (!empty($sortcriteria)) {
			$myarray = array();
			foreach ($file_list as $key => $row) {
				$myarray[$key] = (isset($row[$sortcriteria]) ? $row[$sortcriteria] : '');
			}
			// Sort the data
			if ($sortorder) {
				array_multisort($myarray, $sortorder, $file_list);
			}
		}

		return $file_list;
	} else {
		dol_print_error($db);
		return array();
	}
}


/**
 * Complete $filearray with data from database.
 * This will call doldir_list_indatabase to complate filearray.
 *
 * @param	array	$filearray			Array of files obtained using dol_dir_list
 * @param	string	$relativedir		Relative dir from DOL_DATA_ROOT
 * @return	void
 */
function completeFileArrayWithDatabaseInfo(&$filearray, $relativedir)
{
	global $conf, $db, $user;

	$filearrayindatabase = dol_dir_list_in_database($relativedir, '', null, 'name', SORT_ASC);

	// TODO Remove this when PRODUCT_USE_OLD_PATH_FOR_PHOTO will be removed
	global $modulepart;
	if ($modulepart == 'produit' && !empty($conf->global->PRODUCT_USE_OLD_PATH_FOR_PHOTO)) {
		global $object;
		if (!empty($object->id)) {
			if (!empty($conf->product->enabled)) {
				$upload_dirold = $conf->product->multidir_output[$object->entity].'/'.substr(substr("000".$object->id, -2), 1, 1).'/'.substr(substr("000".$object->id, -2), 0, 1).'/'.$object->id."/photos";
			} else {
				$upload_dirold = $conf->service->multidir_output[$object->entity].'/'.substr(substr("000".$object->id, -2), 1, 1).'/'.substr(substr("000".$object->id, -2), 0, 1).'/'.$object->id."/photos";
			}

			$relativedirold = preg_replace('/^'.preg_quote(DOL_DATA_ROOT, '/').'/', '', $upload_dirold);
			$relativedirold = preg_replace('/^[\\/]/', '', $relativedirold);

			$filearrayindatabase = array_merge($filearrayindatabase, dol_dir_list_in_database($relativedirold, '', null, 'name', SORT_ASC));
		}
	}

	//var_dump($relativedir);
	//var_dump($filearray);
	//var_dump($filearrayindatabase);

	// Complete filearray with properties found into $filearrayindatabase
	foreach ($filearray as $key => $val) {
		$tmpfilename = preg_replace('/\.noexe$/', '', $filearray[$key]['name']);
		$found = 0;
		// Search if it exists into $filearrayindatabase
		foreach ($filearrayindatabase as $key2 => $val2) {
			if (($filearrayindatabase[$key2]['path'] == $filearray[$key]['path']) && ($filearrayindatabase[$key2]['name'] == $tmpfilename)) {
				$filearray[$key]['position_name'] = ($filearrayindatabase[$key2]['position'] ? $filearrayindatabase[$key2]['position'] : '0').'_'.$filearrayindatabase[$key2]['name'];
				$filearray[$key]['position'] = $filearrayindatabase[$key2]['position'];
				$filearray[$key]['cover'] = $filearrayindatabase[$key2]['cover'];
				$filearray[$key]['acl'] = $filearrayindatabase[$key2]['acl'];
				$filearray[$key]['rowid'] = $filearrayindatabase[$key2]['rowid'];
				$filearray[$key]['label'] = $filearrayindatabase[$key2]['label'];
				$filearray[$key]['share'] = $filearrayindatabase[$key2]['share'];
				$found = 1;
				break;
			}
		}

		if (!$found) {    // This happen in transition toward version 6, or if files were added manually into os dir.
			$filearray[$key]['position'] = '999999'; // File not indexed are at end. So if we add a file, it will not replace an existing position
			$filearray[$key]['cover'] = 0;
			$filearray[$key]['acl'] = '';

			$rel_filename = preg_replace('/^'.preg_quote(DOL_DATA_ROOT, '/').'/', '', $filearray[$key]['fullname']);

			if (!preg_match('/([\\/]temp[\\/]|[\\/]thumbs|\.meta$)/', $rel_filename)) {     // If not a tmp file
				dol_syslog("list_of_documents We found a file called '".$filearray[$key]['name']."' not indexed into database. We add it");
				include_once DOL_DOCUMENT_ROOT.'/ecm/class/ecmfiles.class.php';
				$ecmfile = new EcmFiles($db);

				// Add entry into database
				$filename = basename($rel_filename);
				$rel_dir = dirname($rel_filename);
				$rel_dir = preg_replace('/[\\/]$/', '', $rel_dir);
				$rel_dir = preg_replace('/^[\\/]/', '', $rel_dir);

				$ecmfile->filepath = $rel_dir;
				$ecmfile->filename = $filename;
				$ecmfile->label = md5_file(dol_osencode($filearray[$key]['fullname'])); // $destfile is a full path to file
				$ecmfile->fullpath_orig = $filearray[$key]['fullname'];
				$ecmfile->gen_or_uploaded = 'unknown';
				$ecmfile->description = ''; // indexed content
				$ecmfile->keywords = ''; // keyword content
				$result = $ecmfile->create($user);
				if ($result < 0) {
					setEventMessages($ecmfile->error, $ecmfile->errors, 'warnings');
				} else {
					$filearray[$key]['rowid'] = $result;
				}
			} else {
				$filearray[$key]['rowid'] = 0; // Should not happened
			}
		}
	}
	//var_dump($filearray); var_dump($relativedir.' - tmpfilename='.$tmpfilename.' - found='.$found);
}


/**
 * Fast compare of 2 files identified by their properties ->name, ->date and ->size
 *
 * @param	string 	$a		File 1
 * @param 	string	$b		File 2
 * @return 	int				1, 0, 1
 */
function dol_compare_file($a, $b)
{
	global $sortorder;
	global $sortfield;

	$sortorder = strtoupper($sortorder);

	if ($sortorder == 'ASC') {
		$retup = -1;
		$retdown = 1;
	} else {
		$retup = 1;
		$retdown = -1;
	}

	if ($sortfield == 'name') {
		if ($a->name == $b->name) {
			return 0;
		}
		return ($a->name < $b->name) ? $retup : $retdown;
	}
	if ($sortfield == 'date') {
		if ($a->date == $b->date) {
			return 0;
		}
		return ($a->date < $b->date) ? $retup : $retdown;
	}
	if ($sortfield == 'size') {
		if ($a->size == $b->size) {
			return 0;
		}
		return ($a->size < $b->size) ? $retup : $retdown;
	}
}


/**
 * Test if filename is a directory
 *
 * @param	string		$folder     Name of folder
 * @return	boolean     			True if it's a directory, False if not found
 */
function dol_is_dir($folder)
{
	$newfolder = dol_osencode($folder);
	if (is_dir($newfolder)) {
		return true;
	} else {
		return false;
	}
}

/**
 * Return if path is empty
 *
 * @param   string		$dir		Path of Directory
 * @return  boolean     		    True or false
 */
function dol_is_dir_empty($dir)
{
	if (!is_readable($dir)) {
		return false;
	}
	return (count(scandir($dir)) == 2);
}

/**
 * Return if path is a file
 *
 * @param   string		$pathoffile		Path of file
 * @return  boolean     			    True or false
 */
function dol_is_file($pathoffile)
{
	$newpathoffile = dol_osencode($pathoffile);
	return is_file($newpathoffile);
}

/**
 * Return if path is a symbolic link
 *
 * @param   string		$pathoffile		Path of file
 * @return  boolean     			    True or false
 */
function dol_is_link($pathoffile)
{
	$newpathoffile = dol_osencode($pathoffile);
	return is_link($newpathoffile);
}

/**
 * Return if path is an URL
 *
 * @param   string		$url	Url
 * @return  boolean      	   	True or false
 */
function dol_is_url($url)
{
	$tmpprot = array('file', 'http', 'https', 'ftp', 'zlib', 'data', 'ssh', 'ssh2', 'ogg', 'expect');
	foreach ($tmpprot as $prot) {
		if (preg_match('/^'.$prot.':/i', $url)) {
			return true;
		}
	}
	return false;
}

/**
 * 	Test if a folder is empty
 *
 * 	@param	string	$folder		Name of folder
 * 	@return boolean				True if dir is empty or non-existing, False if it contains files
 */
function dol_dir_is_emtpy($folder)
{
	$newfolder = dol_osencode($folder);
	if (is_dir($newfolder)) {
		$handle = opendir($newfolder);
		$folder_content = '';
		while ((gettype($name = readdir($handle)) != "boolean")) {
			$name_array[] = $name;
		}
		foreach ($name_array as $temp) {
			$folder_content .= $temp;
		}

		closedir($handle);

		if ($folder_content == "...") {
			return true;
		} else {
			return false;
		}
	} else {
		return true; // Dir does not exists
	}
}

/**
 * 	Count number of lines in a file
 *
 * 	@param	string	$file		Filename
 * 	@return int					<0 if KO, Number of lines in files if OK
 *  @see dol_nboflines()
 */
function dol_count_nb_of_line($file)
{
	$nb = 0;

	$newfile = dol_osencode($file);
	//print 'x'.$file;
	$fp = fopen($newfile, 'r');
	if ($fp) {
		while (!feof($fp)) {
			$line = fgets($fp);
			// We increase count only if read was success. We need test because feof return true only after fgets so we do n+1 fgets for a file with n lines.
			if (!$line === false) {
				$nb++;
			}
		}
		fclose($fp);
	} else {
		$nb = -1;
	}

	return $nb;
}


/**
 * Return size of a file
 *
 * @param 	string		$pathoffile		Path of file
 * @return 	integer						File size
 * @see dol_print_size()
 */
function dol_filesize($pathoffile)
{
	$newpathoffile = dol_osencode($pathoffile);
	return filesize($newpathoffile);
}

/**
 * Return time of a file
 *
 * @param 	string		$pathoffile		Path of file
 * @return 	int					Time of file
 */
function dol_filemtime($pathoffile)
{
	$newpathoffile = dol_osencode($pathoffile);
	return @filemtime($newpathoffile); // @Is to avoid errors if files does not exists
}

/**
 * Return permissions of a file
 *
 * @param 	string		$pathoffile		Path of file
 * @return 	integer						File permissions
 */
function dol_fileperm($pathoffile)
{
	$newpathoffile = dol_osencode($pathoffile);
	return fileperms($newpathoffile);
}

/**
 * Make replacement of strings into a file.
 *
 * @param	string	$srcfile			       Source file (can't be a directory)
 * @param	array	$arrayreplacement	       Array with strings to replace. Example: array('valuebefore'=>'valueafter', ...)
 * @param	string	$destfile			       Destination file (can't be a directory). If empty, will be same than source file.
 * @param	int		$newmask			       Mask for new file (0 by default means $conf->global->MAIN_UMASK). Example: '0666'
 * @param	int		$indexdatabase		       1=index new file into database.
 * @param   int     $arrayreplacementisregex   1=Array of replacement is regex
 * @return	int							       <0 if error, 0 if nothing done (dest file already exists), >0 if OK
 * @see		dol_copy()
 */
function dolReplaceInFile($srcfile, $arrayreplacement, $destfile = '', $newmask = 0, $indexdatabase = 0, $arrayreplacementisregex = 0)
{
	global $conf;

	dol_syslog("files.lib.php::dolReplaceInFile srcfile=".$srcfile." destfile=".$destfile." newmask=".$newmask." indexdatabase=".$indexdatabase." arrayreplacementisregex=".$arrayreplacementisregex);

	if (empty($srcfile)) {
		return -1;
	}
	if (empty($destfile)) {
		$destfile = $srcfile;
	}

	$destexists = dol_is_file($destfile);
	if (($destfile != $srcfile) && $destexists) {
		return 0;
	}

	$tmpdestfile = $destfile.'.tmp';

	$newpathofsrcfile = dol_osencode($srcfile);
	$newpathoftmpdestfile = dol_osencode($tmpdestfile);
	$newpathofdestfile = dol_osencode($destfile);
	$newdirdestfile = dirname($newpathofdestfile);

	if ($destexists && !is_writable($newpathofdestfile)) {
		dol_syslog("files.lib.php::dolReplaceInFile failed Permission denied to overwrite target file", LOG_WARNING);
		return -1;
	}
	if (!is_writable($newdirdestfile)) {
		dol_syslog("files.lib.php::dolReplaceInFile failed Permission denied to write into target directory ".$newdirdestfile, LOG_WARNING);
		return -2;
	}

	dol_delete_file($tmpdestfile);

	// Create $newpathoftmpdestfile from $newpathofsrcfile
	$content = file_get_contents($newpathofsrcfile, 'r');

	if (empty($arrayreplacementisregex)) {
		$content = make_substitutions($content, $arrayreplacement, null);
	} else {
		foreach ($arrayreplacement as $key => $value) {
			$content = preg_replace($key, $value, $content);
		}
	}

	file_put_contents($newpathoftmpdestfile, $content);
	@chmod($newpathoftmpdestfile, octdec($newmask));

	// Rename
	$result = dol_move($newpathoftmpdestfile, $newpathofdestfile, $newmask, (($destfile == $srcfile) ? 1 : 0), 0, $indexdatabase);
	if (!$result) {
		dol_syslog("files.lib.php::dolReplaceInFile failed to move tmp file to final dest", LOG_WARNING);
		return -3;
	}
	if (empty($newmask) && !empty($conf->global->MAIN_UMASK)) {
		$newmask = $conf->global->MAIN_UMASK;
	}
	if (empty($newmask)) {	// This should no happen
		dol_syslog("Warning: dolReplaceInFile called with empty value for newmask and no default value defined", LOG_WARNING);
		$newmask = '0664';
	}

	@chmod($newpathofdestfile, octdec($newmask));

	return 1;
}


/**
 * Copy a file to another file.
 *
 * @param	string	$srcfile			Source file (can't be a directory)
 * @param	string	$destfile			Destination file (can't be a directory)
 * @param	int		$newmask			Mask for new file (0 by default means $conf->global->MAIN_UMASK). Example: '0666'
 * @param 	int		$overwriteifexists	Overwrite file if exists (1 by default)
 * @return	int							<0 if error, 0 if nothing done (dest file already exists and overwriteifexists=0), >0 if OK
 * @see		dol_delete_file() dolCopyDir()
 */
function dol_copy($srcfile, $destfile, $newmask = 0, $overwriteifexists = 1)
{
	global $conf;

	dol_syslog("files.lib.php::dol_copy srcfile=".$srcfile." destfile=".$destfile." newmask=".$newmask." overwriteifexists=".$overwriteifexists);

	if (empty($srcfile) || empty($destfile)) {
		return -1;
	}

	$destexists = dol_is_file($destfile);
	if (!$overwriteifexists && $destexists) {
		return 0;
	}

	$newpathofsrcfile = dol_osencode($srcfile);
	$newpathofdestfile = dol_osencode($destfile);
	$newdirdestfile = dirname($newpathofdestfile);

	if ($destexists && !is_writable($newpathofdestfile)) {
		dol_syslog("files.lib.php::dol_copy failed Permission denied to overwrite target file", LOG_WARNING);
		return -1;
	}
	if (!is_writable($newdirdestfile)) {
		dol_syslog("files.lib.php::dol_copy failed Permission denied to write into target directory ".$newdirdestfile, LOG_WARNING);
		return -2;
	}
	// Copy with overwriting if exists
	$result = @copy($newpathofsrcfile, $newpathofdestfile);
	//$result=copy($newpathofsrcfile, $newpathofdestfile);	// To see errors, remove @
	if (!$result) {
		dol_syslog("files.lib.php::dol_copy failed to copy", LOG_WARNING);
		return -3;
	}
	if (empty($newmask) && !empty($conf->global->MAIN_UMASK)) {
		$newmask = $conf->global->MAIN_UMASK;
	}
	if (empty($newmask)) {	// This should no happen
		dol_syslog("Warning: dol_copy called with empty value for newmask and no default value defined", LOG_WARNING);
		$newmask = '0664';
	}

	@chmod($newpathofdestfile, octdec($newmask));

	return 1;
}

/**
 * Copy a dir to another dir. This include recursive subdirectories.
 *
 * @param	string	$srcfile			Source file (a directory)
 * @param	string	$destfile			Destination file (a directory)
 * @param	int		$newmask			Mask for new file (0 by default means $conf->global->MAIN_UMASK). Example: '0666'
 * @param 	int		$overwriteifexists	Overwrite file if exists (1 by default)
 * @param	array	$arrayreplacement	Array to use to replace filenames with another one during the copy (works only on file names, not on directory names).
 * @param	int		$excludesubdir		0=Do not exclude subdirectories, 1=Exclude subdirectories, 2=Exclude subdirectories if name is not a 2 chars (used for country codes subdirectories).
 * @return	int							<0 if error, 0 if nothing done (all files already exists and overwriteifexists=0), >0 if OK
 * @see		dol_copy()
 */
function dolCopyDir($srcfile, $destfile, $newmask, $overwriteifexists, $arrayreplacement = null, $excludesubdir = 0)
{
	global $conf;

	$result = 0;

	dol_syslog("files.lib.php::dolCopyDir srcfile=".$srcfile." destfile=".$destfile." newmask=".$newmask." overwriteifexists=".$overwriteifexists);

	if (empty($srcfile) || empty($destfile)) {
		return -1;
	}

	$destexists = dol_is_dir($destfile);
	//if (! $overwriteifexists && $destexists) return 0;	// The overwriteifexists is for files only, so propagated to dol_copy only.

	if (!$destexists) {
		// We must set mask just before creating dir, becaause it can be set differently by dol_copy
		umask(0);
		$dirmaskdec = octdec($newmask);
		if (empty($newmask) && !empty($conf->global->MAIN_UMASK)) {
			$dirmaskdec = octdec($conf->global->MAIN_UMASK);
		}
		$dirmaskdec |= octdec('0200'); // Set w bit required to be able to create content for recursive subdirs files
		dol_mkdir($destfile, '', decoct($dirmaskdec));
	}

	$ossrcfile = dol_osencode($srcfile);
	$osdestfile = dol_osencode($destfile);

	// Recursive function to copy all subdirectories and contents:
	if (is_dir($ossrcfile)) {
		$dir_handle = opendir($ossrcfile);
		while ($file = readdir($dir_handle)) {
			if ($file != "." && $file != ".." && !is_link($ossrcfile."/".$file)) {
				if (is_dir($ossrcfile."/".$file)) {
					if (empty($excludesubdir) || ($excludesubdir == 2 && strlen($file) == 2)) {
						$newfile = $file;
						// Replace destination filename with a new one
						if (is_array($arrayreplacement)) {
							foreach ($arrayreplacement as $key => $val) {
								$newfile = str_replace($key, $val, $newfile);
							}
						}
						//var_dump("xxx dolCopyDir $srcfile/$file, $destfile/$file, $newmask, $overwriteifexists");
						$tmpresult = dolCopyDir($srcfile."/".$file, $destfile."/".$newfile, $newmask, $overwriteifexists, $arrayreplacement, $excludesubdir);
					}
				} else {
					$newfile = $file;
					// Replace destination filename with a new one
					if (is_array($arrayreplacement)) {
						foreach ($arrayreplacement as $key => $val) {
							$newfile = str_replace($key, $val, $newfile);
						}
					}
					$tmpresult = dol_copy($srcfile."/".$file, $destfile."/".$newfile, $newmask, $overwriteifexists);
				}
				// Set result
				if ($result > 0 && $tmpresult >= 0) {
					// Do nothing, so we don't set result to 0 if tmpresult is 0 and result was success in a previous pass
				} else {
					$result = $tmpresult;
				}
				if ($result < 0) {
					break;
				}
			}
		}
		closedir($dir_handle);
	} else {
		// Source directory does not exists
		$result = -2;
	}

	return $result;
}


/**
 * Move a file into another name.
 * Note:
 *  - This function differs from dol_move_uploaded_file, because it can be called in any context.
 *  - Database indexes for files are updated.
 *  - Test on antivirus is done only if param testvirus is provided and an antivirus was set.
 *
 * @param	string  $srcfile            Source file (can't be a directory. use native php @rename() to move a directory)
 * @param   string	$destfile           Destination file (can't be a directory. use native php @rename() to move a directory)
 * @param   integer	$newmask            Mask in octal string for new file (0 by default means $conf->global->MAIN_UMASK)
 * @param   int		$overwriteifexists  Overwrite file if exists (1 by default)
 * @param   int     $testvirus          Do an antivirus test. Move is canceled if a virus is found.
 * @param	int		$indexdatabase		Index new file into database.
 * @return  boolean 		            True if OK, false if KO
 * @see dol_move_uploaded_file()
 */
function dol_move($srcfile, $destfile, $newmask = 0, $overwriteifexists = 1, $testvirus = 0, $indexdatabase = 1)
{
	global $user, $db, $conf;
	$result = false;

	dol_syslog("files.lib.php::dol_move srcfile=".$srcfile." destfile=".$destfile." newmask=".$newmask." overwritifexists=".$overwriteifexists);
	$srcexists = dol_is_file($srcfile);
	$destexists = dol_is_file($destfile);

	if (!$srcexists) {
		dol_syslog("files.lib.php::dol_move srcfile does not exists. we ignore the move request.");
		return false;
	}

	if ($overwriteifexists || !$destexists) {
		$newpathofsrcfile = dol_osencode($srcfile);
		$newpathofdestfile = dol_osencode($destfile);

		// Check virus
		$testvirusarray = array();
		if ($testvirus) {
			$testvirusarray = dolCheckVirus($newpathofsrcfile);
			if (count($testvirusarray)) {
				dol_syslog("files.lib.php::dol_move canceled because a virus was found into source file. we ignore the move request.", LOG_WARNING);
				return false;
			}
		}

		$result = @rename($newpathofsrcfile, $newpathofdestfile); // To see errors, remove @
		if (!$result) {
			if ($destexists) {
				dol_syslog("files.lib.php::dol_move Failed. We try to delete target first and move after.", LOG_WARNING);
				// We force delete and try again. Rename function sometimes fails to replace dest file with some windows NTFS partitions.
				dol_delete_file($destfile);
				$result = @rename($newpathofsrcfile, $newpathofdestfile); // To see errors, remove @
			} else {
				dol_syslog("files.lib.php::dol_move Failed.", LOG_WARNING);
			}
		}

		// Move ok
		if ($result && $indexdatabase) {
			// Rename entry into ecm database
			$rel_filetorenamebefore = preg_replace('/^'.preg_quote(DOL_DATA_ROOT, '/').'/', '', $srcfile);
			$rel_filetorenameafter = preg_replace('/^'.preg_quote(DOL_DATA_ROOT, '/').'/', '', $destfile);
			if (!preg_match('/([\\/]temp[\\/]|[\\/]thumbs|\.meta$)/', $rel_filetorenameafter)) {     // If not a tmp file
				$rel_filetorenamebefore = preg_replace('/^[\\/]/', '', $rel_filetorenamebefore);
				$rel_filetorenameafter = preg_replace('/^[\\/]/', '', $rel_filetorenameafter);
				//var_dump($rel_filetorenamebefore.' - '.$rel_filetorenameafter);exit;

				dol_syslog("Try to rename also entries in database for full relative path before = ".$rel_filetorenamebefore." after = ".$rel_filetorenameafter, LOG_DEBUG);
				include_once DOL_DOCUMENT_ROOT.'/ecm/class/ecmfiles.class.php';

				$ecmfiletarget = new EcmFiles($db);
				$resultecmtarget = $ecmfiletarget->fetch(0, '', $rel_filetorenameafter);
				if ($resultecmtarget > 0) {   // An entry for target name already exists for target, we delete it, a new one will be created.
					$ecmfiletarget->delete($user);
				}

				$ecmfile = new EcmFiles($db);
				$resultecm = $ecmfile->fetch(0, '', $rel_filetorenamebefore);
				if ($resultecm > 0) {   // If an entry was found for src file, we use it to move entry
					$filename = basename($rel_filetorenameafter);
					$rel_dir = dirname($rel_filetorenameafter);
					$rel_dir = preg_replace('/[\\/]$/', '', $rel_dir);
					$rel_dir = preg_replace('/^[\\/]/', '', $rel_dir);

					$ecmfile->filepath = $rel_dir;
					$ecmfile->filename = $filename;

					$resultecm = $ecmfile->update($user);
				} elseif ($resultecm == 0) {   // If no entry were found for src files, create/update target file
					$filename = basename($rel_filetorenameafter);
					$rel_dir = dirname($rel_filetorenameafter);
					$rel_dir = preg_replace('/[\\/]$/', '', $rel_dir);
					$rel_dir = preg_replace('/^[\\/]/', '', $rel_dir);

					$ecmfile->filepath = $rel_dir;
					$ecmfile->filename = $filename;
					$ecmfile->label = md5_file(dol_osencode($destfile)); // $destfile is a full path to file
					$ecmfile->fullpath_orig = $srcfile;
					$ecmfile->gen_or_uploaded = 'unknown';
					$ecmfile->description = ''; // indexed content
					$ecmfile->keywords = ''; // keyword content
					$resultecm = $ecmfile->create($user);
					if ($resultecm < 0) {
						setEventMessages($ecmfile->error, $ecmfile->errors, 'warnings');
					}
				} elseif ($resultecm < 0) {
					setEventMessages($ecmfile->error, $ecmfile->errors, 'warnings');
				}

				if ($resultecm > 0) {
					$result = true;
				} else {
					$result = false;
				}
			}
		}

		if (empty($newmask)) {
			$newmask = empty($conf->global->MAIN_UMASK) ? '0755' : $conf->global->MAIN_UMASK;
		}
		$newmaskdec = octdec($newmask);
		// Currently method is restricted to files (dol_delete_files previously used is for files, and mask usage if for files too)
		// to allow mask usage for dir, we shoul introduce a new param "isdir" to 1 to complete newmask like this
		// if ($isdir) $newmaskdec |= octdec('0111');  // Set x bit required for directories
		@chmod($newpathofdestfile, $newmaskdec);
	}

	return $result;
}

/**
 * Move a directory into another name.
 *
 * @param	string	$srcdir 			Source directory
 * @param	string 	$destdir			Destination directory
 * @param	int		$overwriteifexists	Overwrite directory if exists (1 by default)
 * @param	int		$indexdatabase		Index new file into database.
 * @param	int		$renamedircontent	Rename contents inside srcdir.
 *
 * @return boolean 	True if OK, false if KO
*/
function dol_move_dir($srcdir, $destdir, $overwriteifexists = 1, $indexdatabase = 1, $renamedircontent = 1)
{

	global $user, $db, $conf;
	$result = false;

	dol_syslog("files.lib.php::dol_move_dir srcdir=".$srcdir." destdir=".$destdir." overwritifexists=".$overwriteifexists." indexdatabase=".$indexdatabase." renamedircontent=".$renamedircontent);
	$srcexists = dol_is_dir($srcdir);
	$srcbasename = basename($srcdir);
	$destexists = dol_is_dir($destdir);

	if (!$srcexists) {
		dol_syslog("files.lib.php::dol_move_dir srcdir does not exists. we ignore the move request.");
		return false;
	}

	if ($overwriteifexists || !$destexists) {
		$newpathofsrcdir = dol_osencode($srcdir);
		$newpathofdestdir = dol_osencode($destdir);

		$result = @rename($newpathofsrcdir, $newpathofdestdir);

		if ($result && $renamedircontent) {
			if (file_exists($newpathofdestdir)) {
				$destbasename = basename($newpathofdestdir);
				$files = dol_dir_list($newpathofdestdir);
				if (!empty($files) && is_array($files)) {
					foreach ($files as $key => $file) {
						if (!file_exists($file["fullname"])) continue;
						$filepath = $file["path"];
						$oldname = $file["name"];

						$newname = str_replace($srcbasename, $destbasename, $oldname);
						if (!empty($newname) && $newname !== $oldname) {
							if ($file["type"] == "dir") {
								$res = dol_move_dir($filepath.'/'.$oldname, $filepath.'/'.$newname, $overwriteifexists, $indexdatabase, $renamedircontent);
							} else {
								$res = dol_move($filepath.'/'.$oldname, $filepath.'/'.$newname);
							}
							if (!$res) {
								return $result;
							}
						}
					}
					$result = true;
				}
			}
		}
	}
	return $result;
}

/**
 *	Unescape a file submitted by upload.
 *  PHP escape char " (%22) or char ' (%27) into $FILES.
 *
 *	@param	string	$filename		Filename
 *	@return	string					Filename sanitized
 */
function dol_unescapefile($filename)
{
	// Remove path information and dots around the filename, to prevent uploading
	// into different directories or replacing hidden system files.
	// Also remove control characters and spaces (\x00..\x20) around the filename:
	return trim(basename($filename), ".\x00..\x20");
}


/**
 * Check virus into a file
 *
 * @param   string      $src_file       Source file to check
 * @return  array                       Array of errors or empty array if not virus found
 */
function dolCheckVirus($src_file)
{
	global $conf, $db;

	if (!empty($conf->global->MAIN_ANTIVIRUS_COMMAND)) {
		if (!class_exists('AntiVir')) {
			require_once DOL_DOCUMENT_ROOT.'/core/class/antivir.class.php';
		}
		$antivir = new AntiVir($db);
		$result = $antivir->dol_avscan_file($src_file);
		if ($result < 0) {	// If virus or error, we stop here
			$reterrors = $antivir->errors;
			return $reterrors;
		}
	}
	return array();
}


/**
 *	Make control on an uploaded file from an GUI page and move it to final destination.
 * 	If there is errors (virus found, antivir in error, bad filename), file is not moved.
 *  Note:
 *  - This function can be used only into a HTML page context. Use dol_move if you are outside.
 *  - Test on antivirus is always done (if antivirus set).
 *  - Database of files is NOT updated (this is done by dol_add_file_process() that calls this function).
 *  - Extension .noexe may be added if file is executable and MAIN_DOCUMENT_IS_OUTSIDE_WEBROOT_SO_NOEXE_NOT_REQUIRED is not set.
 *
 *	@param	string	$src_file			Source full path filename ($_FILES['field']['tmp_name'])
 *	@param	string	$dest_file			Target full path filename  ($_FILES['field']['name'])
 * 	@param	int		$allowoverwrite		1=Overwrite target file if it already exists
 * 	@param	int		$disablevirusscan	1=Disable virus scan
 * 	@param	integer	$uploaderrorcode	Value of PHP upload error code ($_FILES['field']['error'])
 * 	@param	int		$nohook				Disable all hooks
 * 	@param	string	$varfiles			_FILES var name
 *  @param	string	$upload_dir			For information. Already included into $dest_file.
 *	@return int|string       			1 if OK, 2 if OK and .noexe appended, <0 or string if KO
 *  @see    dol_move()
 */
function dol_move_uploaded_file($src_file, $dest_file, $allowoverwrite, $disablevirusscan = 0, $uploaderrorcode = 0, $nohook = 0, $varfiles = 'addedfile', $upload_dir = '')
{
	global $conf, $db, $user, $langs;
	global $object, $hookmanager;

	$reshook = 0;
	$file_name = $dest_file;
	$successcode = 1;

	if (empty($nohook)) {
		$reshook = $hookmanager->initHooks(array('fileslib'));

		$parameters = array('dest_file' => $dest_file, 'src_file' => $src_file, 'file_name' => $file_name, 'varfiles' => $varfiles, 'allowoverwrite' => $allowoverwrite);
		$reshook = $hookmanager->executeHooks('moveUploadedFile', $parameters, $object);
	}

	if (empty($reshook)) {
		// If an upload error has been reported
		if ($uploaderrorcode) {
			switch ($uploaderrorcode) {
				case UPLOAD_ERR_INI_SIZE:	// 1
					return 'ErrorFileSizeTooLarge';
				case UPLOAD_ERR_FORM_SIZE:	// 2
					return 'ErrorFileSizeTooLarge';
				case UPLOAD_ERR_PARTIAL:	// 3
					return 'ErrorPartialFile';
				case UPLOAD_ERR_NO_TMP_DIR:	//
					return 'ErrorNoTmpDir';
				case UPLOAD_ERR_CANT_WRITE:
					return 'ErrorFailedToWriteInDir';
				case UPLOAD_ERR_EXTENSION:
					return 'ErrorUploadBlockedByAddon';
				default:
					break;
			}
		}

		// If we need to make a virus scan
		if (empty($disablevirusscan) && file_exists($src_file)) {
			$checkvirusarray = dolCheckVirus($src_file);
			if (count($checkvirusarray)) {
				dol_syslog('Files.lib::dol_move_uploaded_file File "'.$src_file.'" (target name "'.$dest_file.'") KO with antivirus: errors='.join(',', $checkvirusarray), LOG_WARNING);
				return 'ErrorFileIsInfectedWithAVirus: '.join(',', $checkvirusarray);
			}
		}

		// Security:
		// Disallow file with some extensions. We rename them.
		// Because if we put the documents directory into a directory inside web root (very bad), this allows to execute on demand arbitrary code.
		if (isAFileWithExecutableContent($dest_file) && empty($conf->global->MAIN_DOCUMENT_IS_OUTSIDE_WEBROOT_SO_NOEXE_NOT_REQUIRED)) {
			// $upload_dir ends with a slash, so be must be sure the medias dir to compare to ends with slash too.
			$publicmediasdirwithslash = $conf->medias->multidir_output[$conf->entity];
			if (!preg_match('/\/$/', $publicmediasdirwithslash)) {
				$publicmediasdirwithslash .= '/';
			}

			if (strpos($upload_dir, $publicmediasdirwithslash) !== 0) {	// We never add .noexe on files into media directory
				$file_name .= '.noexe';
				$successcode = 2;
			}
		}

		// Security:
		// We refuse cache files/dirs, upload using .. and pipes into filenames.
		if (preg_match('/^\./', basename($src_file)) || preg_match('/\.\./', $src_file) || preg_match('/[<>|]/', $src_file)) {
			dol_syslog("Refused to deliver file ".$src_file, LOG_WARNING);
			return -1;
		}

		// Security:
		// We refuse cache files/dirs, upload using .. and pipes into filenames.
		if (preg_match('/^\./', basename($dest_file)) || preg_match('/\.\./', $dest_file) || preg_match('/[<>|]/', $dest_file)) {
			dol_syslog("Refused to deliver file ".$dest_file, LOG_WARNING);
			return -2;
		}
	}

	if ($reshook < 0) {	// At least one blocking error returned by one hook
		$errmsg = join(',', $hookmanager->errors);
		if (empty($errmsg)) {
			$errmsg = 'ErrorReturnedBySomeHooks'; // Should not occurs. Added if hook is bugged and does not set ->errors when there is error.
		}
		return $errmsg;
	} elseif (empty($reshook)) {
		// The file functions must be in OS filesystem encoding.
		$src_file_osencoded = dol_osencode($src_file);
		$file_name_osencoded = dol_osencode($file_name);

		// Check if destination dir is writable
		if (!is_writable(dirname($file_name_osencoded))) {
			dol_syslog("Files.lib::dol_move_uploaded_file Dir ".dirname($file_name_osencoded)." is not writable. Return 'ErrorDirNotWritable'", LOG_WARNING);
			return 'ErrorDirNotWritable';
		}

		// Check if destination file already exists
		if (!$allowoverwrite) {
			if (file_exists($file_name_osencoded)) {
				dol_syslog("Files.lib::dol_move_uploaded_file File ".$file_name." already exists. Return 'ErrorFileAlreadyExists'", LOG_WARNING);
				return 'ErrorFileAlreadyExists';
			}
		} else {	// We are allowed to erase
			if (is_dir($file_name_osencoded)) {	// If there is a directory with name of file to create
				dol_syslog("Files.lib::dol_move_uploaded_file A directory with name ".$file_name." already exists. Return 'ErrorDirWithFileNameAlreadyExists'", LOG_WARNING);
				return 'ErrorDirWithFileNameAlreadyExists';
			}
		}

		// Move file
		$return = move_uploaded_file($src_file_osencoded, $file_name_osencoded);
		if ($return) {
			if (!empty($conf->global->MAIN_UMASK)) {
				@chmod($file_name_osencoded, octdec($conf->global->MAIN_UMASK));
			}
			dol_syslog("Files.lib::dol_move_uploaded_file Success to move ".$src_file." to ".$file_name." - Umask=".$conf->global->MAIN_UMASK, LOG_DEBUG);
			return $successcode; // Success
		} else {
			dol_syslog("Files.lib::dol_move_uploaded_file Failed to move ".$src_file." to ".$file_name, LOG_ERR);
			return -3; // Unknown error
		}
	}

	return $successcode; // Success
}

/**
 *  Remove a file or several files with a mask.
 *  This delete file physically but also database indexes.
 *
 *  @param	string	$file           File to delete or mask of files to delete
 *  @param  int		$disableglob    Disable usage of glob like * so function is an exact delete function that will return error if no file found
 *  @param  int		$nophperrors    Disable all PHP output errors
 *  @param	int		$nohook			Disable all hooks
 *  @param	object	$object			Current object in use
 *  @param	boolean	$allowdotdot	Allow to delete file path with .. inside. Never use this, it is reserved for migration purpose.
 *  @param	int		$indexdatabase	Try to remove also index entries.
 *  @param	int		$nolog			Disable log file
 *  @return boolean         		True if no error (file is deleted or if glob is used and there's nothing to delete), False if error
 *  @see dol_delete_dir()
 */
function dol_delete_file($file, $disableglob = 0, $nophperrors = 0, $nohook = 0, $object = null, $allowdotdot = false, $indexdatabase = 1, $nolog = 0)
{
	global $db, $conf, $user, $langs;
	global $hookmanager;

	// Load translation files required by the page
	$langs->loadLangs(array('other', 'errors'));

	if (empty($nolog)) {
		dol_syslog("dol_delete_file file=".$file." disableglob=".$disableglob." nophperrors=".$nophperrors." nohook=".$nohook);
	}

	// Security:
	// We refuse transversal using .. and pipes into filenames.
	if ((!$allowdotdot && preg_match('/\.\./', $file)) || preg_match('/[<>|]/', $file)) {
		dol_syslog("Refused to delete file ".$file, LOG_WARNING);
		return false;
	}

	$reshook = 0;
	if (empty($nohook)) {
		$hookmanager->initHooks(array('fileslib'));

		$parameters = array(
			'GET' => $_GET,
			'file' => $file,
			'disableglob'=> $disableglob,
			'nophperrors' => $nophperrors
		);
		$reshook = $hookmanager->executeHooks('deleteFile', $parameters, $object);
	}

	if (empty($nohook) && $reshook != 0) { // reshook = 0 to do standard actions, 1 = ok and replace, -1 = ko
		dol_syslog("reshook=".$reshook);
		if ($reshook < 0) {
			return false;
		}
		return true;
	} else {
		$file_osencoded = dol_osencode($file); // New filename encoded in OS filesystem encoding charset
		if (empty($disableglob) && !empty($file_osencoded)) {
			$ok = true;
			$globencoded = str_replace('[', '\[', $file_osencoded);
			$globencoded = str_replace(']', '\]', $globencoded);
			$listofdir = glob($globencoded);
			if (!empty($listofdir) && is_array($listofdir)) {
				foreach ($listofdir as $filename) {
					if ($nophperrors) {
						$ok = @unlink($filename);
					} else {
						$ok = unlink($filename);
					}

					// If it fails and it is because of the missing write permission on parent dir
					if (!$ok && file_exists(dirname($filename)) && !(fileperms(dirname($filename)) & 0200)) {
						dol_syslog("Error in deletion, but parent directory exists with no permission to write, we try to change permission on parent directory and retry...", LOG_DEBUG);
						@chmod(dirname($filename), fileperms(dirname($filename)) | 0200);
						// Now we retry deletion
						if ($nophperrors) {
							$ok = @unlink($filename);
						} else {
							$ok = unlink($filename);
						}
					}

					if ($ok) {
						if (empty($nolog)) {
							dol_syslog("Removed file ".$filename, LOG_DEBUG);
						}

						// Delete entry into ecm database
						$rel_filetodelete = preg_replace('/^'.preg_quote(DOL_DATA_ROOT, '/').'/', '', $filename);
						if (!preg_match('/(\/temp\/|\/thumbs\/|\.meta$)/', $rel_filetodelete)) {     // If not a tmp file
							if (is_object($db) && $indexdatabase) {		// $db may not be defined when lib is in a context with define('NOREQUIREDB',1)
								$rel_filetodelete = preg_replace('/^[\\/]/', '', $rel_filetodelete);
								$rel_filetodelete = preg_replace('/\.noexe$/', '', $rel_filetodelete);

								dol_syslog("Try to remove also entries in database for full relative path = ".$rel_filetodelete, LOG_DEBUG);
								include_once DOL_DOCUMENT_ROOT.'/ecm/class/ecmfiles.class.php';
								$ecmfile = new EcmFiles($db);
								$result = $ecmfile->fetch(0, '', $rel_filetodelete);
								if ($result >= 0 && $ecmfile->id > 0) {
									$result = $ecmfile->delete($user);
								}
								if ($result < 0) {
									setEventMessages($ecmfile->error, $ecmfile->errors, 'warnings');
								}
							}
						}
					} else {
						dol_syslog("Failed to remove file ".$filename, LOG_WARNING);
						// TODO Failure to remove can be because file was already removed or because of permission
						// If error because it does not exists, we should return true, and we should return false if this is a permission problem
					}
				}
			} else {
				dol_syslog("No files to delete found", LOG_DEBUG);
			}
		} else {
			$ok = false;
			if ($nophperrors) {
				$ok = @unlink($file_osencoded);
			} else {
				$ok = unlink($file_osencoded);
			}
			if ($ok) {
				if (empty($nolog)) {
					dol_syslog("Removed file ".$file_osencoded, LOG_DEBUG);
				}
			} else {
				dol_syslog("Failed to remove file ".$file_osencoded, LOG_WARNING);
			}
		}

		return $ok;
	}
}

/**
 *  Remove a directory (not recursive, so content must be empty).
 *  If directory is not empty, return false
 *
 *  @param	string	$dir            Directory to delete
 *  @param  int		$nophperrors    Disable all PHP output errors
 *  @return boolean         		True if success, false if error
 *  @see dol_delete_file() dolCopyDir()
 */
function dol_delete_dir($dir, $nophperrors = 0)
{
	// Security:
	// We refuse transversal using .. and pipes into filenames.
	if (preg_match('/\.\./', $dir) || preg_match('/[<>|]/', $dir)) {
		dol_syslog("Refused to delete dir ".$dir, LOG_WARNING);
		return false;
	}

	$dir_osencoded = dol_osencode($dir);
	return ($nophperrors ? @rmdir($dir_osencoded) : rmdir($dir_osencoded));
}

/**
 *  Remove a directory $dir and its subdirectories (or only files and subdirectories)
 *
 *  @param	string	$dir            Dir to delete
 *  @param  int		$count          Counter to count nb of elements found to delete
 *  @param  int		$nophperrors    Disable all PHP output errors
 *  @param	int		$onlysub		Delete only files and subdir, not main directory
 *  @param  int		$countdeleted   Counter to count nb of elements found really deleted
 *  @param	int		$indexdatabase	Try to remove also index entries.
 *  @param	int		$nolog			Disable log files (too verbose when making recursive directories)
 *  @return int             		Number of files and directory we try to remove. NB really removed is returned into var by reference $countdeleted.
 */
function dol_delete_dir_recursive($dir, $count = 0, $nophperrors = 0, $onlysub = 0, &$countdeleted = 0, $indexdatabase = 1, $nolog = 0)
{
	if (empty($nolog)) {
		dol_syslog("functions.lib:dol_delete_dir_recursive ".$dir, LOG_DEBUG);
	}
	if (dol_is_dir($dir)) {
		$dir_osencoded = dol_osencode($dir);
		if ($handle = opendir("$dir_osencoded")) {
			while (false !== ($item = readdir($handle))) {
				if (!utf8_check($item)) {
					$item = utf8_encode($item); // should be useless
				}

				if ($item != "." && $item != "..") {
					if (is_dir(dol_osencode("$dir/$item")) && !is_link(dol_osencode("$dir/$item"))) {
						$count = dol_delete_dir_recursive("$dir/$item", $count, $nophperrors, 0, $countdeleted, $indexdatabase, $nolog);
					} else {
						$result = dol_delete_file("$dir/$item", 1, $nophperrors, 0, null, false, $indexdatabase, $nolog);
						$count++;
						if ($result) {
							$countdeleted++;
						}
						//else print 'Error on '.$item."\n";
					}
				}
			}
			closedir($handle);

			// Delete also the main directory
			if (empty($onlysub)) {
				$result = dol_delete_dir($dir, $nophperrors);
				$count++;
				if ($result) {
					$countdeleted++;
				}
				//else print 'Error on '.$dir."\n";
			}
		}
	}

	return $count;
}


/**
 *  Delete all preview files linked to object instance.
 *  Note that preview image of PDF files is generated when required, by dol_banner_tab() for example.
 *
 *  @param	object	$object		Object to clean
 *  @return	int					0 if error, 1 if OK
 *  @see dol_convert_file()
 */
function dol_delete_preview($object)
{
	global $langs, $conf;

	// Define parent dir of elements
	$element = $object->element;

	if ($object->element == 'order_supplier') {
		$dir = $conf->fournisseur->commande->dir_output;
	} elseif ($object->element == 'invoice_supplier') {
		$dir = $conf->fournisseur->facture->dir_output;
	} elseif ($object->element == 'project') {
		$dir = $conf->project->dir_output;
	} elseif ($object->element == 'shipping') {
		$dir = $conf->expedition->dir_output.'/sending';
	} elseif ($object->element == 'delivery') {
		$dir = $conf->expedition->dir_output.'/receipt';
	} elseif ($object->element == 'fichinter') {
		$dir = $conf->ficheinter->dir_output;
	} else {
		$dir = empty($conf->$element->dir_output) ? '' : $conf->$element->dir_output;
	}

	if (empty($dir)) {
		return 'ErrorObjectNoSupportedByFunction';
	}

	$refsan = dol_sanitizeFileName($object->ref);
	$dir = $dir."/".$refsan;
	$filepreviewnew = $dir."/".$refsan.".pdf_preview.png";
	$filepreviewnewbis = $dir."/".$refsan.".pdf_preview-0.png";
	$filepreviewold = $dir."/".$refsan.".pdf.png";

	// For new preview files
	if (file_exists($filepreviewnew) && is_writable($filepreviewnew)) {
		if (!dol_delete_file($filepreviewnew, 1)) {
			$object->error = $langs->trans("ErrorFailedToDeleteFile", $filepreviewnew);
			return 0;
		}
	}
	if (file_exists($filepreviewnewbis) && is_writable($filepreviewnewbis)) {
		if (!dol_delete_file($filepreviewnewbis, 1)) {
			$object->error = $langs->trans("ErrorFailedToDeleteFile", $filepreviewnewbis);
			return 0;
		}
	}
	// For old preview files
	if (file_exists($filepreviewold) && is_writable($filepreviewold)) {
		if (!dol_delete_file($filepreviewold, 1)) {
			$object->error = $langs->trans("ErrorFailedToDeleteFile", $filepreviewold);
			return 0;
		}
	} else {
		$multiple = $filepreviewold.".";
		for ($i = 0; $i < 20; $i++) {
			$preview = $multiple.$i;

			if (file_exists($preview) && is_writable($preview)) {
				if (!dol_delete_file($preview, 1)) {
					$object->error = $langs->trans("ErrorFailedToOpenFile", $preview);
					return 0;
				}
			}
		}
	}

	return 1;
}

/**
 *	Create a meta file with document file into same directory.
 *	This make "grep" search possible.
 *  This feature to generate the meta file is enabled only if option MAIN_DOC_CREATE_METAFILE is set.
 *
 *	@param	CommonObject	$object		Object
 *	@return	int							0 if do nothing, >0 if we update meta file too, <0 if KO
 */
function dol_meta_create($object)
{
	global $conf;

	// Create meta file
	if (empty($conf->global->MAIN_DOC_CREATE_METAFILE)) {
		return 0; // By default, no metafile.
	}

	// Define parent dir of elements
	$element = $object->element;

	if ($object->element == 'order_supplier') {
		$dir = $conf->fournisseur->dir_output.'/commande';
	} elseif ($object->element == 'invoice_supplier') {
		$dir = $conf->fournisseur->dir_output.'/facture';
	} elseif ($object->element == 'project') {
		$dir = $conf->project->dir_output;
	} elseif ($object->element == 'shipping') {
		$dir = $conf->expedition->dir_output.'/sending';
	} elseif ($object->element == 'delivery') {
		$dir = $conf->expedition->dir_output.'/receipt';
	} elseif ($object->element == 'fichinter') {
		$dir = $conf->ficheinter->dir_output;
	} else {
		$dir = empty($conf->$element->dir_output) ? '' : $conf->$element->dir_output;
	}

	if ($dir) {
		$object->fetch_thirdparty();

		$objectref = dol_sanitizeFileName($object->ref);
		$dir = $dir."/".$objectref;
		$file = $dir."/".$objectref.".meta";

		if (!is_dir($dir)) {
			dol_mkdir($dir);
		}

		if (is_dir($dir)) {
			$nblines = count($object->lines);
			$client = $object->thirdparty->name." ".$object->thirdparty->address." ".$object->thirdparty->zip." ".$object->thirdparty->town;
			$meta = "REFERENCE=\"".$object->ref."\"
			DATE=\"" . dol_print_date($object->date, '')."\"
			NB_ITEMS=\"" . $nblines."\"
			CLIENT=\"" . $client."\"
			AMOUNT_EXCL_TAX=\"" . $object->total_ht."\"
			AMOUNT=\"" . $object->total_ttc."\"\n";

			for ($i = 0; $i < $nblines; $i++) {
				//Pour les articles
				$meta .= "ITEM_".$i."_QUANTITY=\"".$object->lines[$i]->qty."\"
				ITEM_" . $i."_AMOUNT_WO_TAX=\"".$object->lines[$i]->total_ht."\"
				ITEM_" . $i."_VAT=\"".$object->lines[$i]->tva_tx."\"
				ITEM_" . $i."_DESCRIPTION=\"".str_replace("\r\n", "", nl2br($object->lines[$i]->desc))."\"
				";
			}
		}

		$fp = fopen($file, "w");
		fputs($fp, $meta);
		fclose($fp);
		if (!empty($conf->global->MAIN_UMASK)) {
			@chmod($file, octdec($conf->global->MAIN_UMASK));
		}

			return 1;
	} else {
		dol_syslog('FailedToDetectDirInDolMetaCreateFor'.$object->element, LOG_WARNING);
	}

	return 0;
}



/**
 * Scan a directory and init $_SESSION to manage uploaded files with list of all found files.
 * Note: Only email module seems to use this. Other feature initialize the $_SESSION doing $formmail->clear_attached_files(); $formmail->add_attached_files()
 *
 * @param	string	$pathtoscan				Path to scan
 * @param   string  $trackid                Track id (used to prefix name of session vars to avoid conflict)
 * @return	void
 */
function dol_init_file_process($pathtoscan = '', $trackid = '')
{
	$listofpaths = array();
	$listofnames = array();
	$listofmimes = array();

	if ($pathtoscan) {
		$listoffiles = dol_dir_list($pathtoscan, 'files');
		foreach ($listoffiles as $key => $val) {
			$listofpaths[] = $val['fullname'];
			$listofnames[] = $val['name'];
			$listofmimes[] = dol_mimetype($val['name']);
		}
	}
	$keytoavoidconflict = empty($trackid) ? '' : '-'.$trackid;
	$_SESSION["listofpaths".$keytoavoidconflict] = join(';', $listofpaths);
	$_SESSION["listofnames".$keytoavoidconflict] = join(';', $listofnames);
	$_SESSION["listofmimes".$keytoavoidconflict] = join(';', $listofmimes);
}


/**
 * Get and save an upload file (for example after submitting a new file a mail form). Database index of file is also updated if donotupdatesession is set.
 * All information used are in db, conf, langs, user and _FILES.
 * Note: This function can be used only into a HTML page context.
 *
 * @param	string	$upload_dir				Directory where to store uploaded file (note: used to forge $destpath = $upload_dir + filename)
 * @param	int		$allowoverwrite			1=Allow overwrite existing file
 * @param	int		$donotupdatesession		1=Do no edit _SESSION variable but update database index. 0=Update _SESSION and not database index. -1=Do not update SESSION neither db.
 * @param	string	$varfiles				_FILES var name
 * @param	string	$savingdocmask			Mask to use to define output filename. For example 'XXXXX-__YYYYMMDD__-__file__'
 * @param	string	$link					Link to add (to add a link instead of a file)
 * @param   string  $trackid                Track id (used to prefix name of session vars to avoid conflict)
 * @param	int		$generatethumbs			1=Generate also thumbs for uploaded image files
 * @param   Object  $object                 Object used to set 'src_object_*' fields
 * @return	int                             <=0 if KO, >0 if OK
 * @see dol_remove_file_process()
 */
function dol_add_file_process($upload_dir, $allowoverwrite = 0, $donotupdatesession = 0, $varfiles = 'addedfile', $savingdocmask = '', $link = null, $trackid = '', $generatethumbs = 1, $object = null)
{
	global $db, $user, $conf, $langs;

	$res = 0;

	if (!empty($_FILES[$varfiles])) { // For view $_FILES[$varfiles]['error']
		dol_syslog('dol_add_file_process upload_dir='.$upload_dir.' allowoverwrite='.$allowoverwrite.' donotupdatesession='.$donotupdatesession.' savingdocmask='.$savingdocmask, LOG_DEBUG);

		$result = dol_mkdir($upload_dir);
		//      var_dump($result);exit;
		if ($result >= 0) {
			$TFile = $_FILES[$varfiles];
			if (!is_array($TFile['name'])) {
				foreach ($TFile as $key => &$val) {
					$val = array($val);
				}
			}

			$nbfile = count($TFile['name']);
			$nbok = 0;
			for ($i = 0; $i < $nbfile; $i++) {
				if (empty($TFile['name'][$i])) {
					continue; // For example, when submitting a form with no file name
				}

				// Define $destfull (path to file including filename) and $destfile (only filename)
				$destfull = $upload_dir."/".$TFile['name'][$i];
				$destfile = $TFile['name'][$i];
				$destfilewithoutext = preg_replace('/\.[^\.]+$/', '', $destfile);

				if ($savingdocmask && strpos($savingdocmask, $destfilewithoutext) !== 0) {
					$destfull = $upload_dir."/".preg_replace('/__file__/', $TFile['name'][$i], $savingdocmask);
					$destfile = preg_replace('/__file__/', $TFile['name'][$i], $savingdocmask);
				}

				$filenameto = basename($destfile);
				if (preg_match('/^\./', $filenameto)) {
					$langs->load("errors"); // key must be loaded because we can't rely on loading during output, we need var substitution to be done now.
					setEventMessages($langs->trans("ErrorFilenameCantStartWithDot", $filenameto), null, 'errors');
					break;
				}

				// dol_sanitizeFileName the file name and lowercase extension
				$info = pathinfo($destfull);
				$destfull = $info['dirname'].'/'.dol_sanitizeFileName($info['filename'].($info['extension'] != '' ? ('.'.strtolower($info['extension'])) : ''));
				$info = pathinfo($destfile);

				$destfile = dol_sanitizeFileName($info['filename'].($info['extension'] != '' ? ('.'.strtolower($info['extension'])) : ''));

				// We apply dol_string_nohtmltag also to clean file names (this remove duplicate spaces) because
				// this function is also applied when we rename and when we make try to download file (by the GETPOST(filename, 'alphanohtml') call).
				$destfile = dol_string_nohtmltag($destfile);
				$destfull = dol_string_nohtmltag($destfull);

				// Move file from temp directory to final directory. A .noexe may also be appended on file name.
				$resupload = dol_move_uploaded_file($TFile['tmp_name'][$i], $destfull, $allowoverwrite, 0, $TFile['error'][$i], 0, $varfiles, $upload_dir);

				if (is_numeric($resupload) && $resupload > 0) {   // $resupload can be 'ErrorFileAlreadyExists'
					global $maxwidthsmall, $maxheightsmall, $maxwidthmini, $maxheightmini;

					include_once DOL_DOCUMENT_ROOT.'/core/lib/images.lib.php';

					// Generate thumbs.
					if ($generatethumbs) {
						if (image_format_supported($destfull) == 1) {
							// Create thumbs
							// We can't use $object->addThumbs here because there is no $object known

							// Used on logon for example
							$imgThumbSmall = vignette($destfull, $maxwidthsmall, $maxheightsmall, '_small', 50, "thumbs");
							// Create mini thumbs for image (Ratio is near 16/9)
							// Used on menu or for setup page for example
							$imgThumbMini = vignette($destfull, $maxwidthmini, $maxheightmini, '_mini', 50, "thumbs");
						}
					}

					// Update session
					if (empty($donotupdatesession)) {
						include_once DOL_DOCUMENT_ROOT.'/core/class/html.formmail.class.php';
						$formmail = new FormMail($db);
						$formmail->trackid = $trackid;
						$formmail->add_attached_files($destfull, $destfile, $TFile['type'][$i]);
					}

					// Update index table of files (llx_ecm_files)
					if ($donotupdatesession == 1) {
						$result = addFileIntoDatabaseIndex($upload_dir, basename($destfile).($resupload == 2 ? '.noexe' : ''), $TFile['name'][$i], 'uploaded', 0, $object);
						if ($result < 0) {
							if ($allowoverwrite) {
								// Do not show error message. We can have an error due to DB_ERROR_RECORD_ALREADY_EXISTS
							} else {
								setEventMessages('WarningFailedToAddFileIntoDatabaseIndex', '', 'warnings');
							}
						}
					}

					$nbok++;
				} else {
					$langs->load("errors");
					if ($resupload < 0) {	// Unknown error
						setEventMessages($langs->trans("ErrorFileNotUploaded"), null, 'errors');
					} elseif (preg_match('/ErrorFileIsInfectedWithAVirus/', $resupload)) {	// Files infected by a virus
						setEventMessages($langs->trans("ErrorFileIsInfectedWithAVirus"), null, 'errors');
					} else // Known error
					{
						setEventMessages($langs->trans($resupload), null, 'errors');
					}
				}
			}
			if ($nbok > 0) {
				$res = 1;
				setEventMessages($langs->trans("FileTransferComplete"), null, 'mesgs');
			}
		} else {
			setEventMessages($langs->trans("ErrorFailedToCreateDir", $upload_dir), null, 'errors');
		}
	} elseif ($link) {
		require_once DOL_DOCUMENT_ROOT.'/core/class/link.class.php';
		$linkObject = new Link($db);
		$linkObject->entity = $conf->entity;
		$linkObject->url = $link;
		$linkObject->objecttype = GETPOST('objecttype', 'alpha');
		$linkObject->objectid = GETPOST('objectid', 'int');
		$linkObject->label = GETPOST('label', 'alpha');
		$res = $linkObject->create($user);
		$langs->load('link');
		if ($res > 0) {
			setEventMessages($langs->trans("LinkComplete"), null, 'mesgs');
		} else {
			setEventMessages($langs->trans("ErrorFileNotLinked"), null, 'errors');
		}
	} else {
		$langs->load("errors");
		setEventMessages($langs->trans("ErrorFieldRequired", $langs->transnoentities("File")), null, 'errors');
	}

	return $res;
}


/**
 * Remove an uploaded file (for example after submitting a new file a mail form).
 * All information used are in db, conf, langs, user and _FILES.
 *
 * @param	int		$filenb					File nb to delete
 * @param	int		$donotupdatesession		-1 or 1 = Do not update _SESSION variable
 * @param   int		$donotdeletefile        1=Do not delete physically file
 * @param   string  $trackid                Track id (used to prefix name of session vars to avoid conflict)
 * @return	void
 * @see dol_add_file_process()
 */
function dol_remove_file_process($filenb, $donotupdatesession = 0, $donotdeletefile = 1, $trackid = '')
{
	global $db, $user, $conf, $langs, $_FILES;

	$keytodelete = $filenb;
	$keytodelete--;

	$listofpaths = array();
	$listofnames = array();
	$listofmimes = array();
	$keytoavoidconflict = empty($trackid) ? '' : '-'.$trackid;
	if (!empty($_SESSION["listofpaths".$keytoavoidconflict])) {
		$listofpaths = explode(';', $_SESSION["listofpaths".$keytoavoidconflict]);
	}
	if (!empty($_SESSION["listofnames".$keytoavoidconflict])) {
		$listofnames = explode(';', $_SESSION["listofnames".$keytoavoidconflict]);
	}
	if (!empty($_SESSION["listofmimes".$keytoavoidconflict])) {
		$listofmimes = explode(';', $_SESSION["listofmimes".$keytoavoidconflict]);
	}

	if ($keytodelete >= 0) {
		$pathtodelete = $listofpaths[$keytodelete];
		$filetodelete = $listofnames[$keytodelete];
		if (empty($donotdeletefile)) {
			$result = dol_delete_file($pathtodelete, 1); // The delete of ecm database is inside the function dol_delete_file
		} else {
			$result = 0;
		}
		if ($result >= 0) {
			if (empty($donotdeletefile)) {
				$langs->load("other");
				setEventMessages($langs->trans("FileWasRemoved", $filetodelete), null, 'mesgs');
			}
			if (empty($donotupdatesession)) {
				include_once DOL_DOCUMENT_ROOT.'/core/class/html.formmail.class.php';
				$formmail = new FormMail($db);
				$formmail->trackid = $trackid;
				$formmail->remove_attached_files($keytodelete);
			}
		}
	}
}


/**
 *  Add a file into database index.
 *  Called by dol_add_file_process when uploading a file and on other cases.
 *  See also commonGenerateDocument that also add/update database index when a file is generated.
 *
 *  @param      string	$dir			Directory name (full real path without ending /)
 *  @param		string	$file			File name (May end with '.noexe')
 *  @param		string	$fullpathorig	Full path of origin for file (can be '')
 *  @param		string	$mode			How file was created ('uploaded', 'generated', ...)
 *  @param		int		$setsharekey	Set also the share key
 *  @param      Object  $object         Object used to set 'src_object_*' fields
 *	@return		int						<0 if KO, 0 if nothing done, >0 if OK
 */
function addFileIntoDatabaseIndex($dir, $file, $fullpathorig = '', $mode = 'uploaded', $setsharekey = 0, $object = null)
{
	global $db, $user, $conf;

	$result = 0;

	$rel_dir = preg_replace('/^'.preg_quote(DOL_DATA_ROOT, '/').'/', '', $dir);

	if (!preg_match('/[\\/]temp[\\/]|[\\/]thumbs|\.meta$/', $rel_dir)) {     // If not a tmp dir
		$filename = basename(preg_replace('/\.noexe$/', '', $file));
		$rel_dir = preg_replace('/[\\/]$/', '', $rel_dir);
		$rel_dir = preg_replace('/^[\\/]/', '', $rel_dir);

		include_once DOL_DOCUMENT_ROOT.'/ecm/class/ecmfiles.class.php';
		$ecmfile = new EcmFiles($db);
		$ecmfile->filepath = $rel_dir;
		$ecmfile->filename = $filename;
		$ecmfile->label = md5_file(dol_osencode($dir.'/'.$file)); // MD5 of file content
		$ecmfile->fullpath_orig = $fullpathorig;
		$ecmfile->gen_or_uploaded = $mode;
		$ecmfile->description = ''; // indexed content
		$ecmfile->keywords = ''; // keyword content

		if (is_object($object) && $object->id > 0) {
			$ecmfile->src_object_id = $object->id;
			if (isset($object->table_element)) {
				$ecmfile->src_object_type = $object->table_element;
			} else {
				dol_syslog('Error: object ' . get_class($object) . ' has no table_element attribute.');
				return -1;
			}
			if (isset($object->src_object_description)) $ecmfile->description = $object->src_object_description;
			if (isset($object->src_object_keywords)) $ecmfile->keywords = $object->src_object_keywords;
		}

		if (!empty($conf->global->MAIN_FORCE_SHARING_ON_ANY_UPLOADED_FILE)) {
			$setsharekey = 1;
		}

		if ($setsharekey) {
			require_once DOL_DOCUMENT_ROOT.'/core/lib/security2.lib.php';
			$ecmfile->share = getRandomPassword(true);
		}

		$result = $ecmfile->create($user);
		if ($result < 0) {
			dol_syslog($ecmfile->error);
		}
	}

	return $result;
}

/**
 *  Delete files into database index using search criterias.
 *
 *  @param      string	$dir			Directory name (full real path without ending /)
 *  @param		string	$file			File name
 *  @param		string	$mode			How file was created ('uploaded', 'generated', ...)
 *	@return		int						<0 if KO, 0 if nothing done, >0 if OK
 */
function deleteFilesIntoDatabaseIndex($dir, $file, $mode = 'uploaded')
{
	global $conf, $db, $user;

	$error = 0;

	if (empty($dir)) {
		dol_syslog("deleteFilesIntoDatabaseIndex: dir parameter can't be empty", LOG_ERR);
		return -1;
	}

	$db->begin();

	$rel_dir = preg_replace('/^'.preg_quote(DOL_DATA_ROOT, '/').'/', '', $dir);

	$filename = basename($file);
	$rel_dir = preg_replace('/[\\/]$/', '', $rel_dir);
	$rel_dir = preg_replace('/^[\\/]/', '', $rel_dir);

	if (!$error) {
		$sql = 'DELETE FROM '.MAIN_DB_PREFIX.'ecm_files';
		$sql .= ' WHERE entity = '.$conf->entity;
		$sql .= " AND filepath = '".$db->escape($rel_dir)."'";
		if ($file) {
			$sql .= " AND filename = '".$db->escape($file)."'";
		}
		if ($mode) {
			$sql .= " AND gen_or_uploaded = '".$db->escape($mode)."'";
		}

		$resql = $db->query($sql);
		if (!$resql) {
			$error++;
			dol_syslog(__METHOD__.' '.$db->lasterror(), LOG_ERR);
		}
	}

	// Commit or rollback
	if ($error) {
		$db->rollback();
		return -1 * $error;
	} else {
		$db->commit();
		return 1;
	}
}


/**
 * 	Convert an image file or a PDF into another image format.
 *  This need Imagick php extension. You can use dol_imageResizeOrCrop() for a function that need GD.
 *
 *  @param	string	$fileinput  Input file name
 *  @param  string	$ext        Format of target file (It is also extension added to file if fileoutput is not provided).
 *  @param	string	$fileoutput	Output filename
 *  @param  string  $page       Page number if we convert a PDF into png
 *  @return	int					<0 if KO, 0=Nothing done, >0 if OK
 *  @see dol_imageResizeOrCrop()
 */
function dol_convert_file($fileinput, $ext = 'png', $fileoutput = '', $page = '')
{
	global $langs;
	if (class_exists('Imagick')) {
		$image = new Imagick();
		try {
			$filetoconvert = $fileinput.(($page != '') ? '['.$page.']' : '');
			//var_dump($filetoconvert);
			$ret = $image->readImage($filetoconvert);
		} catch (Exception $e) {
			$ext = pathinfo($fileinput, PATHINFO_EXTENSION);
			dol_syslog("Failed to read image using Imagick (Try to install package 'apt-get install php-imagick ghostscript' and check there is no policy to disable ".$ext." convertion in /etc/ImageMagick*/policy.xml): ".$e->getMessage(), LOG_WARNING);
			return 0;
		}
		if ($ret) {
			$ret = $image->setImageFormat($ext);
			if ($ret) {
				if (empty($fileoutput)) {
					$fileoutput = $fileinput.".".$ext;
				}

				$count = $image->getNumberImages();

				if (!dol_is_file($fileoutput) || is_writeable($fileoutput)) {
					try {
						$ret = $image->writeImages($fileoutput, true);
					} catch (Exception $e) {
						dol_syslog($e->getMessage(), LOG_WARNING);
					}
				} else {
					dol_syslog("Warning: Failed to write cache preview file '.$fileoutput.'. Check permission on file/dir", LOG_ERR);
				}
				if ($ret) {
					return $count;
				} else {
					return -3;
				}
			} else {
				return -2;
			}
		} else {
			return -1;
		}
	} else {
		return 0;
	}
}


/**
 * Compress a file.
 * An error string may be returned into parameters.
 *
 * @param 	string	$inputfile		Source file name
 * @param 	string	$outputfile		Target file name
 * @param 	string	$mode			'gz' or 'bz' or 'zip'
 * @param	string	$errorstring	Error string
 * @return	int						<0 if KO, >0 if OK
 */
function dol_compress_file($inputfile, $outputfile, $mode = "gz", &$errorstring = null)
{
	global $conf;

	$foundhandler = 0;

	try {
		dol_syslog("dol_compress_file mode=".$mode." inputfile=".$inputfile." outputfile=".$outputfile);

		$data = implode("", file(dol_osencode($inputfile)));
		if ($mode == 'gz') {
			$foundhandler = 1;
			$compressdata = gzencode($data, 9);
		} elseif ($mode == 'bz') {
			$foundhandler = 1;
			$compressdata = bzcompress($data, 9);
		} elseif ($mode == 'zstd') {
			$foundhandler = 1;
			$compressdata = zstd_compress($data, 9);
		} elseif ($mode == 'zip') {
			if (class_exists('ZipArchive') && !empty($conf->global->MAIN_USE_ZIPARCHIVE_FOR_ZIP_COMPRESS)) {
				$foundhandler = 1;

				$rootPath = realpath($inputfile);

				dol_syslog("Class ZipArchive is set so we zip using ZipArchive to zip into ".$outputfile.' rootPath='.$rootPath);
				$zip = new ZipArchive;

				if ($zip->open($outputfile, ZipArchive::CREATE) !== true) {
					$errorstring = "dol_compress_file failure - Failed to open file ".$outputfile."\n";
					dol_syslog($errorstring, LOG_ERR);

					global $errormsg;
					$errormsg = $errorstring;

					return -6;
				}

				// Create recursive directory iterator
				/** @var SplFileInfo[] $files */
				$files = new RecursiveIteratorIterator(
					new RecursiveDirectoryIterator($rootPath),
					RecursiveIteratorIterator::LEAVES_ONLY
				);

				foreach ($files as $name => $file) {
					// Skip directories (they would be added automatically)
					if (!$file->isDir()) {
						// Get real and relative path for current file
						$filePath = $file->getPath();				// the full path with filename using the $inputdir root.
						$fileName = $file->getFilename();
						$fileFullRealPath = $file->getRealPath();	// the full path with name and transformed to use real path directory.

						//$relativePath = substr($fileFullRealPath, strlen($rootPath) + 1);
						$relativePath = substr(($filePath ? $filePath.'/' : '').$fileName, strlen($rootPath) + 1);

						// Add current file to archive
						$zip->addFile($fileFullRealPath, $relativePath);
					}
				}

				// Zip archive will be created only after closing object
				$zip->close();

				dol_syslog("dol_compress_file success - ".count($zip->numFiles)." files");
				return 1;
			}

			if (defined('ODTPHP_PATHTOPCLZIP')) {
				$foundhandler = 1;

				include_once ODTPHP_PATHTOPCLZIP.'/pclzip.lib.php';
				$archive = new PclZip($outputfile);
				$result = $archive->add($inputfile, PCLZIP_OPT_REMOVE_PATH, dirname($inputfile));

				if ($result === 0) {
					global $errormsg;
					$errormsg = $archive->errorInfo(true);

					if ($archive->errorCode() == PCLZIP_ERR_WRITE_OPEN_FAIL) {
						$errorstring = "PCLZIP_ERR_WRITE_OPEN_FAIL";
						dol_syslog("dol_compress_file error - archive->errorCode() = PCLZIP_ERR_WRITE_OPEN_FAIL", LOG_ERR);
						return -4;
					}

					$errorstring = "dol_compress_file error archive->errorCode = ".$archive->errorCode()." errormsg=".$errormsg;
					dol_syslog("dol_compress_file failure - ".$errormsg, LOG_ERR);
					return -3;
				} else {
					dol_syslog("dol_compress_file success - ".count($result)." files");
					return 1;
				}
			}
		}

		if ($foundhandler) {
			$fp = fopen($outputfile, "w");
			fwrite($fp, $compressdata);
			fclose($fp);
			return 1;
		} else {
			$errorstring = "Try to zip with format ".$mode." with no handler for this format";
			dol_syslog($errorstring, LOG_ERR);

			global $errormsg;
			$errormsg = $errorstring;
			return -2;
		}
	} catch (Exception $e) {
		global $langs, $errormsg;
		$langs->load("errors");
		$errormsg = $langs->trans("ErrorFailedToWriteInDir");

		$errorstring = "Failed to open file ".$outputfile;
		dol_syslog($errorstring, LOG_ERR);
		return -1;
	}
}

/**
 * Uncompress a file
 *
 * @param 	string 	$inputfile		File to uncompress
 * @param 	string	$outputdir		Target dir name
 * @return 	array					array('error'=>'Error code') or array() if no error
 */
function dol_uncompress($inputfile, $outputdir)
{
	global $conf, $langs, $db;

	$fileinfo = pathinfo($inputfile);
	$fileinfo["extension"] = strtolower($fileinfo["extension"]);

	if ($fileinfo["extension"] == "zip") {
		if (defined('ODTPHP_PATHTOPCLZIP') && empty($conf->global->MAIN_USE_ZIPARCHIVE_FOR_ZIP_UNCOMPRESS)) {
			dol_syslog("Constant ODTPHP_PATHTOPCLZIP for pclzip library is set to ".ODTPHP_PATHTOPCLZIP.", so we use Pclzip to unzip into ".$outputdir);
			include_once ODTPHP_PATHTOPCLZIP.'/pclzip.lib.php';
			$archive = new PclZip($inputfile);

			// We create output dir manually, so it uses the correct permission (When created by the archive->extract, dir is rwx for everybody).
			dol_mkdir(dol_sanitizePathName($outputdir));

			// Extract into outputdir, but only files that match the regex '/^((?!\.\.).)*$/' that means "does not include .."
			$result = $archive->extract(PCLZIP_OPT_PATH, $outputdir, PCLZIP_OPT_BY_PREG, '/^((?!\.\.).)*$/');

			if (!is_array($result) && $result <= 0) {
				return array('error'=>$archive->errorInfo(true));
			} else {
				$ok = 1;
				$errmsg = '';
				// Loop on each file to check result for unzipping file
				foreach ($result as $key => $val) {
					if ($val['status'] == 'path_creation_fail') {
						$langs->load("errors");
						$ok = 0;
						$errmsg = $langs->trans("ErrorFailToCreateDir", $val['filename']);
						break;
					}
				}

				if ($ok) {
					return array();
				} else {
					return array('error'=>$errmsg);
				}
			}
		}

		if (class_exists('ZipArchive')) {	// Must install php-zip to have it
			dol_syslog("Class ZipArchive is set so we unzip using ZipArchive to unzip into ".$outputdir);
			$zip = new ZipArchive;
			$res = $zip->open($inputfile);
			if ($res === true) {
				//$zip->extractTo($outputdir.'/');
				// We must extract one file at time so we can check that file name does not contains '..' to avoid transversal path of zip built for example using
				// python3 path_traversal_archiver.py <Created_file_name> test.zip -l 10 -p tmp/
				// with -l is the range of dot to go back in path.
				// and path_traversal_archiver.py found at https://github.com/Alamot/code-snippets/blob/master/path_traversal/path_traversal_archiver.py
				for ($i = 0; $i < $zip->numFiles; $i++) {
					if (preg_match('/\.\./', $zip->getNameIndex($i))) {
						dol_syslog("Warning: Try to unzip a file with a transversal path ".$zip->getNameIndex($i), LOG_WARNING);
						continue; // Discard the file
					}
					$zip->extractTo($outputdir.'/', array($zip->getNameIndex($i)));
				}

				$zip->close();
				return array();
			} else {
				return array('error'=>'ErrUnzipFails');
			}
		}

		return array('error'=>'ErrNoZipEngine');
	} elseif (in_array($fileinfo["extension"], array('gz', 'bz2', 'zst'))) {
		include_once DOL_DOCUMENT_ROOT."/core/class/utils.class.php";
		$utils = new Utils($db);

		dol_mkdir(dol_sanitizePathName($outputdir));
		$outputfilename = escapeshellcmd(dol_sanitizePathName($outputdir).'/'.dol_sanitizeFileName($fileinfo["filename"]));
		dol_delete_file($outputfilename.'.tmp');
		dol_delete_file($outputfilename.'.err');

		$extension = strtolower(pathinfo($fileinfo["filename"], PATHINFO_EXTENSION));
		if ($extension == "tar") {
			$cmd = 'tar -C '.escapeshellcmd(dol_sanitizePathName($outputdir)).' -xvf '.escapeshellcmd(dol_sanitizePathName($fileinfo["dirname"]).'/'.dol_sanitizeFileName($fileinfo["basename"]));

			$resarray = $utils->executeCLI($cmd, $outputfilename.'.tmp', 0, $outputfilename.'.err', 0);
			if ($resarray["result"] != 0) {
				$resarray["error"] .= file_get_contents($outputfilename.'.err');
			}
		} else {
			$program = "";
			if ($fileinfo["extension"] == "gz") {
				$program = 'gzip';
			} elseif ($fileinfo["extension"] == "bz2") {
				$program = 'bzip2';
			} elseif ($fileinfo["extension"] == "zst") {
				$program = 'zstd';
			} else {
				return array('error'=>'ErrorBadFileExtension');
			}
			$cmd = $program.' -dc '.escapeshellcmd(dol_sanitizePathName($fileinfo["dirname"]).'/'.dol_sanitizeFileName($fileinfo["basename"]));
			$cmd .= ' > '.$outputfilename;

			$resarray = $utils->executeCLI($cmd, $outputfilename.'.tmp', 0, null, 1, $outputfilename.'.err');
			if ($resarray["result"] != 0) {
				$errfilecontent = @file_get_contents($outputfilename.'.err');
				if ($errfilecontent) {
					$resarray["error"] .= " - ".$errfilecontent;
				}
			}
		}
		return $resarray["result"] != 0 ? array('error' => $resarray["error"]) : array();
	}

	return array('error'=>'ErrorBadFileExtension');
}


/**
 * Compress a directory and subdirectories into a package file.
 *
 * @param 	string	$inputdir		Source dir name
 * @param 	string	$outputfile		Target file name (output directory must exists and be writable)
 * @param 	string	$mode			'zip'
 * @param	string	$excludefiles   A regex pattern. For example: '/\.log$|\/temp\//'
 * @param	string	$rootdirinzip	Add a root dir level in zip file
 * @return	int						<0 if KO, >0 if OK
 */
function dol_compress_dir($inputdir, $outputfile, $mode = "zip", $excludefiles = '', $rootdirinzip = '')
{
	$foundhandler = 0;

	dol_syslog("Try to zip dir ".$inputdir." into ".$outputfile." mode=".$mode);

	if (!dol_is_dir(dirname($outputfile)) || !is_writable(dirname($outputfile))) {
		global $langs, $errormsg;
		$langs->load("errors");
		$errormsg = $langs->trans("ErrorFailedToWriteInDir", $outputfile);
		return -3;
	}

	try {
		if ($mode == 'gz') {
			$foundhandler = 0;
		} elseif ($mode == 'bz') {
			$foundhandler = 0;
		} elseif ($mode == 'zip') {
			/*if (defined('ODTPHP_PATHTOPCLZIP'))
			 {
			 $foundhandler=0;        // TODO implement this

			 include_once ODTPHP_PATHTOPCLZIP.'/pclzip.lib.php';
			 $archive = new PclZip($outputfile);
			 $archive->add($inputfile, PCLZIP_OPT_REMOVE_PATH, dirname($inputfile));
			 //$archive->add($inputfile);
			 return 1;
			 }
			 else*/
			//if (class_exists('ZipArchive') && ! empty($conf->global->MAIN_USE_ZIPARCHIVE_FOR_ZIP_COMPRESS))
			if (class_exists('ZipArchive')) {
				$foundhandler = 1;

				// Initialize archive object
				$zip = new ZipArchive();
				$result = $zip->open($outputfile, ZipArchive::CREATE | ZipArchive::OVERWRITE);
				if (!$result) {
					global $langs, $errormsg;
					$langs->load("errors");
					$errormsg = $langs->trans("ErrorFailedToWriteInFile", $outputfile);
					return -4;
				}

				// Create recursive directory iterator
				// This does not return symbolic links
				/** @var SplFileInfo[] $files */
				$files = new RecursiveIteratorIterator(
					new RecursiveDirectoryIterator($inputdir),
					RecursiveIteratorIterator::LEAVES_ONLY
				);

				//var_dump($inputdir);
				foreach ($files as $name => $file) {
					// Skip directories (they would be added automatically)
					if (!$file->isDir()) {
						// Get real and relative path for current file
						$filePath = $file->getPath();				// the full path with filename using the $inputdir root.
						$fileName = $file->getFilename();
						$fileFullRealPath = $file->getRealPath();	// the full path with name and transformed to use real path directory.

						//$relativePath = ($rootdirinzip ? $rootdirinzip.'/' : '').substr($fileFullRealPath, strlen($inputdir) + 1);
						$relativePath = ($rootdirinzip ? $rootdirinzip.'/' : '').substr(($filePath ? $filePath.'/' : '').$fileName, strlen($inputdir) + 1);

						//var_dump($filePath);var_dump($fileFullRealPath);var_dump($relativePath);
						if (empty($excludefiles) || !preg_match($excludefiles, $fileFullRealPath)) {
							// Add current file to archive
							$zip->addFile($fileFullRealPath, $relativePath);
						}
					}
				}

				// Zip archive will be created only after closing object
				$zip->close();

				return 1;
			}
		}

		if (!$foundhandler) {
			dol_syslog("Try to zip with format ".$mode." with no handler for this format", LOG_ERR);
			return -2;
		} else {
			return 0;
		}
	} catch (Exception $e) {
		global $langs, $errormsg;
		$langs->load("errors");
		dol_syslog("Failed to open file ".$outputfile, LOG_ERR);
		dol_syslog($e->getMessage(), LOG_ERR);
		$errormsg = $langs->trans("ErrorFailedToWriteInDir", $outputfile);
		return -1;
	}
}



/**
 * Return file(s) into a directory (by default most recent)
 *
 * @param 	string		$dir			Directory to scan
 * @param	string		$regexfilter	Regex filter to restrict list. This regex value must be escaped for '/', since this char is used for preg_match function
 * @param	array		$excludefilter  Array of Regex for exclude filter (example: array('(\.meta|_preview.*\.png)$','^\.')). This regex value must be escaped for '/', since this char is used for preg_match function
 * @param	int			$nohook			Disable all hooks
 * @param	int			$mode			0=Return array minimum keys loaded (faster), 1=Force all keys like date and size to be loaded (slower), 2=Force load of date only, 3=Force load of size only
 * @return	string						Full path to most recent file
 */
function dol_most_recent_file($dir, $regexfilter = '', $excludefilter = array('(\.meta|_preview.*\.png)$', '^\.'), $nohook = false, $mode = '')
{
	$tmparray = dol_dir_list($dir, 'files', 0, $regexfilter, $excludefilter, 'date', SORT_DESC, $mode, $nohook);
	return $tmparray[0];
}

/**
 * Security check when accessing to a document (used by document.php, viewimage.php and webservices to get documents).
 * TODO Replace code that set $accessallowed by a call to restrictedArea()
 *
 * @param	string	$modulepart			Module of document ('module', 'module_user_temp', 'module_user' or 'module_temp'). Exemple: 'medias', 'invoice', 'logs', 'tax-vat', ...
 * @param	string	$original_file		Relative path with filename, relative to modulepart.
 * @param	string	$entity				Restrict onto entity (0=no restriction)
 * @param  	User	$fuser				User object (forced)
 * @param	string	$refname			Ref of object to check permission for external users (autodetect if not provided) or for hierarchy
 * @param   string  $mode               Check permission for 'read' or 'write'
 * @return	mixed						Array with access information : 'accessallowed' & 'sqlprotectagainstexternals' & 'original_file' (as a full path name)
 * @see restrictedArea()
 */
function dol_check_secure_access_document($modulepart, $original_file, $entity, $fuser = '', $refname = '', $mode = 'read')
{
	global $conf, $db, $user, $hookmanager;
	global $dolibarr_main_data_root, $dolibarr_main_document_root_alt;
	global $object;

	if (!is_object($fuser)) {
		$fuser = $user;
	}

	if (empty($modulepart)) {
		return 'ErrorBadParameter';
	}
	if (empty($entity)) {
		if (empty($conf->multicompany->enabled)) {
			$entity = 1;
		} else {
			$entity = 0;
		}
	}
	// Fix modulepart for backward compatibility
	if ($modulepart == 'users') {
		$modulepart = 'user';
	}
	if ($modulepart == 'tva') {
		$modulepart = 'tax-vat';
	}

	//print 'dol_check_secure_access_document modulepart='.$modulepart.' original_file='.$original_file.' entity='.$entity;
	dol_syslog('dol_check_secure_access_document modulepart='.$modulepart.' original_file='.$original_file.' entity='.$entity);

	// We define $accessallowed and $sqlprotectagainstexternals
	$accessallowed = 0;
	$sqlprotectagainstexternals = '';
	$ret = array();

	// Find the subdirectory name as the reference. For example original_file='10/myfile.pdf' -> refname='10'
	if (empty($refname)) {
		$refname = basename(dirname($original_file)."/");
<<<<<<< HEAD
	}

	if ($refname == 'thumbs') {
		// If we get the thumbns directory, we must go one step higher. For example original_file='10/thumbs/myfile_small.jpg' -> refname='10'
		$refname = basename(dirname(dirname($original_file))."/");
=======
		if ($refname == 'thumbs') {
			// If we get the thumbs directory, we must go one step higher. For example original_file='10/thumbs/myfile_small.jpg' -> refname='10'
			$refname = basename(dirname(dirname($original_file))."/");
		}
>>>>>>> ac8914eb
	}

	// Define possible keys to use for permission check
	$lire = 'lire';
	$read = 'read';
	$download = 'download';
	if ($mode == 'write') {
		$lire = 'creer';
		$read = 'write';
		$download = 'upload';
	}

	// Wrapping for miscellaneous medias files
	if ($modulepart == 'medias' && !empty($dolibarr_main_data_root)) {
		if (empty($entity) || empty($conf->medias->multidir_output[$entity])) {
			return array('accessallowed'=>0, 'error'=>'Value entity must be provided');
		}
		$accessallowed = 1;
		$original_file = $conf->medias->multidir_output[$entity].'/'.$original_file;
	} elseif ($modulepart == 'logs' && !empty($dolibarr_main_data_root)) {
		// Wrapping for *.log files, like when used with url http://.../document.php?modulepart=logs&file=dolibarr.log
		$accessallowed = ($user->admin && basename($original_file) == $original_file && preg_match('/^dolibarr.*\.log$/', basename($original_file)));
		$original_file = $dolibarr_main_data_root.'/'.$original_file;
	} elseif ($modulepart == 'doctemplates' && !empty($dolibarr_main_data_root)) {
		// Wrapping for doctemplates
		$accessallowed = $user->admin;
		$original_file = $dolibarr_main_data_root.'/doctemplates/'.$original_file;
	} elseif ($modulepart == 'doctemplateswebsite' && !empty($dolibarr_main_data_root)) {
		// Wrapping for doctemplates of websites
		$accessallowed = ($fuser->rights->website->write && preg_match('/\.jpg$/i', basename($original_file)));
		$original_file = $dolibarr_main_data_root.'/doctemplates/websites/'.$original_file;
	} elseif ($modulepart == 'packages' && !empty($dolibarr_main_data_root)) {
		// Wrapping for *.zip package files, like when used with url http://.../document.php?modulepart=packages&file=module_myfile.zip
		// Dir for custom dirs
		$tmp = explode(',', $dolibarr_main_document_root_alt);
		$dirins = $tmp[0];

		$accessallowed = ($user->admin && preg_match('/^module_.*\.zip$/', basename($original_file)));
		$original_file = $dirins.'/'.$original_file;
	} elseif ($modulepart == 'mycompany' && !empty($conf->mycompany->dir_output)) {
		// Wrapping for some images
		$accessallowed = 1;
		$original_file = $conf->mycompany->dir_output.'/'.$original_file;
	} elseif ($modulepart == 'userphoto' && !empty($conf->user->dir_output)) {
		// Wrapping for users photos
		$accessallowed = 0;
		if (preg_match('/^\d+\/photos\//', $original_file)) {
			$accessallowed = 1;
		}
		$original_file = $conf->user->dir_output.'/'.$original_file;
	} elseif (($modulepart == 'companylogo') && !empty($conf->mycompany->dir_output)) {
		// Wrapping for users logos
		$accessallowed = 1;
		$original_file = $conf->mycompany->dir_output.'/logos/'.$original_file;
	} elseif ($modulepart == 'memberphoto' && !empty($conf->adherent->dir_output)) {
		// Wrapping for members photos
		$accessallowed = 0;
		if (preg_match('/^\d+\/photos\//', $original_file)) {
			$accessallowed = 1;
		}
		$original_file = $conf->adherent->dir_output.'/'.$original_file;
	} elseif ($modulepart == 'apercufacture' && !empty($conf->facture->multidir_output[$entity])) {
		// Wrapping pour les apercu factures
		if ($fuser->rights->facture->{$lire}) {
			$accessallowed = 1;
		}
		$original_file = $conf->facture->multidir_output[$entity].'/'.$original_file;
	} elseif ($modulepart == 'apercupropal' && !empty($conf->propal->multidir_output[$entity])) {
		// Wrapping pour les apercu propal
		if ($fuser->rights->propale->{$lire}) {
			$accessallowed = 1;
		}
		$original_file = $conf->propal->multidir_output[$entity].'/'.$original_file;
	} elseif ($modulepart == 'apercucommande' && !empty($conf->commande->multidir_output[$entity])) {
		// Wrapping pour les apercu commande
		if ($fuser->rights->commande->{$lire}) {
			$accessallowed = 1;
		}
		$original_file = $conf->commande->multidir_output[$entity].'/'.$original_file;
	} elseif (($modulepart == 'apercufichinter' || $modulepart == 'apercuficheinter') && !empty($conf->ficheinter->dir_output)) {
		// Wrapping pour les apercu intervention
		if ($fuser->rights->ficheinter->{$lire}) {
			$accessallowed = 1;
		}
		$original_file = $conf->ficheinter->dir_output.'/'.$original_file;
	} elseif (($modulepart == 'apercucontract') && !empty($conf->contrat->multidir_output[$entity])) {
		// Wrapping pour les apercu contrat
		if ($fuser->rights->contrat->{$lire}) {
			$accessallowed = 1;
		}
		$original_file = $conf->contrat->multidir_output[$entity].'/'.$original_file;
	} elseif (($modulepart == 'apercusupplier_proposal' || $modulepart == 'apercusupplier_proposal') && !empty($conf->supplier_proposal->dir_output)) {
		// Wrapping pour les apercu supplier proposal
		if ($fuser->rights->supplier_proposal->{$lire}) {
			$accessallowed = 1;
		}
		$original_file = $conf->supplier_proposal->dir_output.'/'.$original_file;
	} elseif (($modulepart == 'apercusupplier_order' || $modulepart == 'apercusupplier_order') && !empty($conf->fournisseur->commande->dir_output)) {
		// Wrapping pour les apercu supplier order
		if ($fuser->rights->fournisseur->commande->{$lire}) {
			$accessallowed = 1;
		}
		$original_file = $conf->fournisseur->commande->dir_output.'/'.$original_file;
	} elseif (($modulepart == 'apercusupplier_invoice' || $modulepart == 'apercusupplier_invoice') && !empty($conf->fournisseur->facture->dir_output)) {
		// Wrapping pour les apercu supplier invoice
		if ($fuser->rights->fournisseur->facture->{$lire}) {
			$accessallowed = 1;
		}
		$original_file = $conf->fournisseur->facture->dir_output.'/'.$original_file;
	} elseif (($modulepart == 'holiday') && !empty($conf->holiday->dir_output)) {
		if ($fuser->rights->holiday->{$read} || !empty($fuser->rights->holiday->readall) || preg_match('/^specimen/i', $original_file)) {
			$accessallowed = 1;
			// If we known $id of holiday, call checkUserAccessToObject to check permission on properties and hierarchy of leave request
			if ($refname && empty($fuser->rights->holiday->readall) && !preg_match('/^specimen/i', $original_file)) {
				include_once DOL_DOCUMENT_ROOT.'/holiday/class/holiday.class.php';
				$tmpholiday = new Holiday($db);
				$tmpholiday->fetch('', $refname);
				$accessallowed = checkUserAccessToObject($user, array('holiday'), $tmpholiday, 'holiday', '', '', 'rowid', '');
			}
		}
		$original_file = $conf->holiday->dir_output.'/'.$original_file;
	} elseif (($modulepart == 'expensereport') && !empty($conf->expensereport->dir_output)) {
		if ($fuser->rights->expensereport->{$lire} || !empty($fuser->rights->expensereport->readall) || preg_match('/^specimen/i', $original_file)) {
			$accessallowed = 1;
			// If we known $id of expensereport, call checkUserAccessToObject to check permission on properties and hierarchy of expense report
			if ($refname && empty($fuser->rights->expensereport->readall) && !preg_match('/^specimen/i', $original_file)) {
				include_once DOL_DOCUMENT_ROOT.'/expensereport/class/expensereport.class.php';
				$tmpexpensereport = new ExpenseReport($db);
				$tmpexpensereport->fetch('', $refname);
				$accessallowed = checkUserAccessToObject($user, array('expensereport'), $tmpexpensereport, 'expensereport', '', '', 'rowid', '');
			}
		}
		$original_file = $conf->expensereport->dir_output.'/'.$original_file;
	} elseif (($modulepart == 'apercuexpensereport') && !empty($conf->expensereport->dir_output)) {
		// Wrapping pour les apercu expense report
		if ($fuser->rights->expensereport->{$lire}) {
			$accessallowed = 1;
		}
		$original_file = $conf->expensereport->dir_output.'/'.$original_file;
	} elseif ($modulepart == 'propalstats' && !empty($conf->propal->multidir_temp[$entity])) {
		// Wrapping pour les images des stats propales
		if ($fuser->rights->propale->{$lire}) {
			$accessallowed = 1;
		}
		$original_file = $conf->propal->multidir_temp[$entity].'/'.$original_file;
	} elseif ($modulepart == 'orderstats' && !empty($conf->commande->dir_temp)) {
		// Wrapping pour les images des stats commandes
		if ($fuser->rights->commande->{$lire}) {
			$accessallowed = 1;
		}
		$original_file = $conf->commande->dir_temp.'/'.$original_file;
	} elseif ($modulepart == 'orderstatssupplier' && !empty($conf->fournisseur->dir_output)) {
		if ($fuser->rights->fournisseur->commande->{$lire}) {
			$accessallowed = 1;
		}
		$original_file = $conf->fournisseur->commande->dir_temp.'/'.$original_file;
	} elseif ($modulepart == 'billstats' && !empty($conf->facture->dir_temp)) {
		// Wrapping pour les images des stats factures
		if ($fuser->rights->facture->{$lire}) {
			$accessallowed = 1;
		}
		$original_file = $conf->facture->dir_temp.'/'.$original_file;
	} elseif ($modulepart == 'billstatssupplier' && !empty($conf->fournisseur->dir_output)) {
		if ($fuser->rights->fournisseur->facture->{$lire}) {
			$accessallowed = 1;
		}
		$original_file = $conf->fournisseur->facture->dir_temp.'/'.$original_file;
	} elseif ($modulepart == 'expeditionstats' && !empty($conf->expedition->dir_temp)) {
		// Wrapping pour les images des stats expeditions
		if ($fuser->rights->expedition->{$lire}) {
			$accessallowed = 1;
		}
		$original_file = $conf->expedition->dir_temp.'/'.$original_file;
	} elseif ($modulepart == 'tripsexpensesstats' && !empty($conf->deplacement->dir_temp)) {
		// Wrapping pour les images des stats expeditions
		if ($fuser->rights->deplacement->{$lire}) {
			$accessallowed = 1;
		}
		$original_file = $conf->deplacement->dir_temp.'/'.$original_file;
	} elseif ($modulepart == 'memberstats' && !empty($conf->adherent->dir_temp)) {
		// Wrapping pour les images des stats expeditions
		if ($fuser->rights->adherent->{$lire}) {
			$accessallowed = 1;
		}
		$original_file = $conf->adherent->dir_temp.'/'.$original_file;
	} elseif (preg_match('/^productstats_/i', $modulepart) && !empty($conf->product->dir_temp)) {
		// Wrapping pour les images des stats produits
		if ($fuser->rights->produit->{$lire} || $fuser->rights->service->{$lire}) {
			$accessallowed = 1;
		}
		$original_file = (!empty($conf->product->multidir_temp[$entity]) ? $conf->product->multidir_temp[$entity] : $conf->service->multidir_temp[$entity]).'/'.$original_file;
	} elseif (in_array($modulepart, array('tax', 'tax-vat', 'tva')) && !empty($conf->tax->dir_output)) {
		// Wrapping for taxes
		if ($fuser->rights->tax->charges->{$lire}) {
			$accessallowed = 1;
		}
		$modulepartsuffix = str_replace('tax-', '', $modulepart);
		$original_file = $conf->tax->dir_output.'/'.($modulepartsuffix != 'tax' ? $modulepartsuffix.'/' : '').$original_file;
	} elseif ($modulepart == 'actions' && !empty($conf->agenda->dir_output)) {
		// Wrapping for events
		if ($fuser->rights->agenda->myactions->{$read}) {
			$accessallowed = 1;
			// If we known $id of project, call checkUserAccessToObject to check permission on the given agenda event on properties and assigned users
			if ($refname && !preg_match('/^specimen/i', $original_file)) {
				include_once DOL_DOCUMENT_ROOT.'/comm/action/class/actioncomm.class.php';
				$tmpobject = new ActionComm($db);
				$tmpobject->fetch((int) $refname);
				$accessallowed = checkUserAccessToObject($user, array('agenda'), $tmpobject->id, 'actioncomm&societe', 'myactions|allactions', 'fk_soc', 'id', '');
				if ($user->socid && $tmpobject->socid) {
					$accessallowed = checkUserAccessToObject($user, array('societe'), $tmpobject->socid);
				}
			}
		}
		$original_file = $conf->agenda->dir_output.'/'.$original_file;
	} elseif ($modulepart == 'category' && !empty($conf->categorie->multidir_output[$entity])) {
		// Wrapping for categories
		if (empty($entity) || empty($conf->categorie->multidir_output[$entity])) {
			return array('accessallowed'=>0, 'error'=>'Value entity must be provided');
		}
		if ($fuser->rights->categorie->{$lire} || $fuser->rights->takepos->run) {
			$accessallowed = 1;
		}
		$original_file = $conf->categorie->multidir_output[$entity].'/'.$original_file;
	} elseif ($modulepart == 'prelevement' && !empty($conf->prelevement->dir_output)) {
		// Wrapping pour les prelevements
		if ($fuser->rights->prelevement->bons->{$lire} || preg_match('/^specimen/i', $original_file)) {
			$accessallowed = 1;
		}
		$original_file = $conf->prelevement->dir_output.'/'.$original_file;
	} elseif ($modulepart == 'graph_stock' && !empty($conf->stock->dir_temp)) {
		// Wrapping pour les graph energie
		$accessallowed = 1;
		$original_file = $conf->stock->dir_temp.'/'.$original_file;
	} elseif ($modulepart == 'graph_fourn' && !empty($conf->fournisseur->dir_temp)) {
		// Wrapping pour les graph fournisseurs
		$accessallowed = 1;
		$original_file = $conf->fournisseur->dir_temp.'/'.$original_file;
	} elseif ($modulepart == 'graph_product' && !empty($conf->product->dir_temp)) {
		// Wrapping pour les graph des produits
		$accessallowed = 1;
		$original_file = $conf->product->multidir_temp[$entity].'/'.$original_file;
	} elseif ($modulepart == 'barcode') {
		// Wrapping pour les code barre
		$accessallowed = 1;
		// If viewimage is called for barcode, we try to output an image on the fly, with no build of file on disk.
		//$original_file=$conf->barcode->dir_temp.'/'.$original_file;
		$original_file = '';
	} elseif ($modulepart == 'iconmailing' && !empty($conf->mailing->dir_temp)) {
		// Wrapping pour les icones de background des mailings
		$accessallowed = 1;
		$original_file = $conf->mailing->dir_temp.'/'.$original_file;
	} elseif ($modulepart == 'scanner_user_temp' && !empty($conf->scanner->dir_temp)) {
		// Wrapping pour le scanner
		$accessallowed = 1;
		$original_file = $conf->scanner->dir_temp.'/'.$fuser->id.'/'.$original_file;
	} elseif ($modulepart == 'fckeditor' && !empty($conf->fckeditor->dir_output)) {
		// Wrapping pour les images fckeditor
		$accessallowed = 1;
		$original_file = $conf->fckeditor->dir_output.'/'.$original_file;
	} elseif ($modulepart == 'user' && !empty($conf->user->dir_output)) {
		// Wrapping for users
		$canreaduser = (!empty($fuser->admin) || $fuser->rights->user->user->{$lire});
		if ($fuser->id == (int) $refname) {
			$canreaduser = 1;
		} // A user can always read its own card
		if ($canreaduser || preg_match('/^specimen/i', $original_file)) {
			$accessallowed = 1;
		}
		$original_file = $conf->user->dir_output.'/'.$original_file;
	} elseif (($modulepart == 'company' || $modulepart == 'societe' || $modulepart == 'thirdparty') && !empty($conf->societe->multidir_output[$entity])) {
		// Wrapping for third parties
		if (empty($entity) || empty($conf->societe->multidir_output[$entity])) {
			return array('accessallowed'=>0, 'error'=>'Value entity must be provided');
		}
		if ($fuser->rights->societe->{$lire} || preg_match('/^specimen/i', $original_file)) {
			$accessallowed = 1;
		}
		$original_file = $conf->societe->multidir_output[$entity].'/'.$original_file;
		$sqlprotectagainstexternals = "SELECT rowid as fk_soc FROM ".MAIN_DB_PREFIX."societe WHERE rowid='".$db->escape($refname)."' AND entity IN (".getEntity('societe').")";
	} elseif ($modulepart == 'contact' && !empty($conf->societe->multidir_output[$entity])) {
		// Wrapping for contact
		if (empty($entity) || empty($conf->societe->multidir_output[$entity])) {
			return array('accessallowed'=>0, 'error'=>'Value entity must be provided');
		}
		if ($fuser->rights->societe->{$lire}) {
			$accessallowed = 1;
		}
		$original_file = $conf->societe->multidir_output[$entity].'/contact/'.$original_file;
	} elseif (($modulepart == 'facture' || $modulepart == 'invoice') && !empty($conf->facture->multidir_output[$entity])) {
		// Wrapping for invoices
		if ($fuser->rights->facture->{$lire} || preg_match('/^specimen/i', $original_file)) {
			$accessallowed = 1;
		}
		$original_file = $conf->facture->multidir_output[$entity].'/'.$original_file;
		$sqlprotectagainstexternals = "SELECT fk_soc as fk_soc FROM ".MAIN_DB_PREFIX."facture WHERE ref='".$db->escape($refname)."' AND entity IN (".getEntity('invoice').")";
	} elseif ($modulepart == 'massfilesarea_proposals' && !empty($conf->propal->multidir_output[$entity])) {
		// Wrapping for mass actions
		if ($fuser->rights->propal->{$lire} || preg_match('/^specimen/i', $original_file)) {
			$accessallowed = 1;
		}
		$original_file = $conf->propal->multidir_output[$entity].'/temp/massgeneration/'.$user->id.'/'.$original_file;
	} elseif ($modulepart == 'massfilesarea_orders') {
		if ($fuser->rights->commande->{$lire} || preg_match('/^specimen/i', $original_file)) {
			$accessallowed = 1;
		}
		$original_file = $conf->commande->multidir_output[$entity].'/temp/massgeneration/'.$user->id.'/'.$original_file;
	} elseif ($modulepart == 'massfilesarea_sendings') {
		if ($fuser->rights->expedition->{$lire} || preg_match('/^specimen/i', $original_file)) {
			$accessallowed = 1;
		}
		$original_file = $conf->expedition->dir_output.'/sending/temp/massgeneration/'.$user->id.'/'.$original_file;
	} elseif ($modulepart == 'massfilesarea_invoices') {
		if ($fuser->rights->facture->{$lire} || preg_match('/^specimen/i', $original_file)) {
			$accessallowed = 1;
		}
		$original_file = $conf->facture->multidir_output[$entity].'/temp/massgeneration/'.$user->id.'/'.$original_file;
	} elseif ($modulepart == 'massfilesarea_expensereport') {
		if ($fuser->rights->facture->{$lire} || preg_match('/^specimen/i', $original_file)) {
			$accessallowed = 1;
		}
		$original_file = $conf->expensereport->dir_output.'/temp/massgeneration/'.$user->id.'/'.$original_file;
	} elseif ($modulepart == 'massfilesarea_interventions') {
		if ($fuser->rights->ficheinter->{$lire} || preg_match('/^specimen/i', $original_file)) {
			$accessallowed = 1;
		}
		$original_file = $conf->ficheinter->dir_output.'/temp/massgeneration/'.$user->id.'/'.$original_file;
	} elseif ($modulepart == 'massfilesarea_supplier_proposal' && !empty($conf->supplier_proposal->dir_output)) {
		if ($fuser->rights->supplier_proposal->{$lire} || preg_match('/^specimen/i', $original_file)) {
			$accessallowed = 1;
		}
		$original_file = $conf->supplier_proposal->dir_output.'/temp/massgeneration/'.$user->id.'/'.$original_file;
	} elseif ($modulepart == 'massfilesarea_supplier_order') {
		if ($fuser->rights->fournisseur->commande->{$lire} || preg_match('/^specimen/i', $original_file)) {
			$accessallowed = 1;
		}
		$original_file = $conf->fournisseur->commande->dir_output.'/temp/massgeneration/'.$user->id.'/'.$original_file;
	} elseif ($modulepart == 'massfilesarea_supplier_invoice') {
		if ($fuser->rights->fournisseur->facture->{$lire} || preg_match('/^specimen/i', $original_file)) {
			$accessallowed = 1;
		}
		$original_file = $conf->fournisseur->facture->dir_output.'/temp/massgeneration/'.$user->id.'/'.$original_file;
	} elseif ($modulepart == 'massfilesarea_contract' && !empty($conf->contrat->dir_output)) {
		if ($fuser->rights->contrat->{$lire} || preg_match('/^specimen/i', $original_file)) {
			$accessallowed = 1;
		}
		$original_file = $conf->contrat->dir_output.'/temp/massgeneration/'.$user->id.'/'.$original_file;
	} elseif (($modulepart == 'fichinter' || $modulepart == 'ficheinter') && !empty($conf->ficheinter->dir_output)) {
		// Wrapping for interventions
		if ($fuser->rights->ficheinter->{$lire} || preg_match('/^specimen/i', $original_file)) {
			$accessallowed = 1;
		}
		$original_file = $conf->ficheinter->dir_output.'/'.$original_file;
		$sqlprotectagainstexternals = "SELECT fk_soc as fk_soc FROM ".MAIN_DB_PREFIX."fichinter WHERE ref='".$db->escape($refname)."' AND entity=".$conf->entity;
	} elseif ($modulepart == 'deplacement' && !empty($conf->deplacement->dir_output)) {
		// Wrapping pour les deplacements et notes de frais
		if ($fuser->rights->deplacement->{$lire} || preg_match('/^specimen/i', $original_file)) {
			$accessallowed = 1;
		}
		$original_file = $conf->deplacement->dir_output.'/'.$original_file;
		//$sqlprotectagainstexternals = "SELECT fk_soc as fk_soc FROM ".MAIN_DB_PREFIX."fichinter WHERE ref='".$db->escape($refname)."' AND entity=".$conf->entity;
	} elseif (($modulepart == 'propal' || $modulepart == 'propale') && !empty($conf->propal->multidir_output[$entity])) {
		// Wrapping pour les propales
		if ($fuser->rights->propale->{$lire} || preg_match('/^specimen/i', $original_file)) {
			$accessallowed = 1;
		}
		$original_file = $conf->propal->multidir_output[$entity].'/'.$original_file;
		$sqlprotectagainstexternals = "SELECT fk_soc as fk_soc FROM ".MAIN_DB_PREFIX."propal WHERE ref='".$db->escape($refname)."' AND entity IN (".getEntity('propal').")";
	} elseif (($modulepart == 'commande' || $modulepart == 'order') && !empty($conf->commande->multidir_output[$entity])) {
		// Wrapping pour les commandes
		if ($fuser->rights->commande->{$lire} || preg_match('/^specimen/i', $original_file)) {
			$accessallowed = 1;
		}
		$original_file = $conf->commande->multidir_output[$entity].'/'.$original_file;
		$sqlprotectagainstexternals = "SELECT fk_soc as fk_soc FROM ".MAIN_DB_PREFIX."commande WHERE ref='".$db->escape($refname)."' AND entity IN (".getEntity('order').")";
	} elseif ($modulepart == 'project' && !empty($conf->project->dir_output)) {
		// Wrapping pour les projets
		if ($fuser->rights->projet->{$lire} || preg_match('/^specimen/i', $original_file)) {
			$accessallowed = 1;
			// If we known $id of project, call checkUserAccessToObject to check permission on properties and contact of project
			if ($refname && !preg_match('/^specimen/i', $original_file)) {
				include_once DOL_DOCUMENT_ROOT.'/projet/class/project.class.php';
				$tmpproject = new Project($db);
				$tmpproject->fetch('', $refname);
				$accessallowed = checkUserAccessToObject($user, array('projet'), $tmpproject->id, 'projet&project', '', '', 'rowid', '');
			}
		}
		$original_file = $conf->project->dir_output.'/'.$original_file;
		$sqlprotectagainstexternals = "SELECT fk_soc as fk_soc FROM ".MAIN_DB_PREFIX."projet WHERE ref='".$db->escape($refname)."' AND entity IN (".getEntity('project').")";
	} elseif ($modulepart == 'project_task' && !empty($conf->project->dir_output)) {
		if ($fuser->rights->projet->{$lire} || preg_match('/^specimen/i', $original_file)) {
			$accessallowed = 1;
			// If we known $id of project, call checkUserAccessToObject to check permission on properties and contact of project
			if ($refname && !preg_match('/^specimen/i', $original_file)) {
				include_once DOL_DOCUMENT_ROOT.'/projet/class/task.class.php';
				$tmptask = new Task($db);
				$tmptask->fetch('', $refname);
				$accessallowed = checkUserAccessToObject($user, array('projet_task'), $tmptask->id, 'projet_task&project', '', '', 'rowid', '');
			}
		}
		$original_file = $conf->project->dir_output.'/'.$original_file;
		$sqlprotectagainstexternals = "SELECT fk_soc as fk_soc FROM ".MAIN_DB_PREFIX."projet WHERE ref='".$db->escape($refname)."' AND entity IN (".getEntity('project').")";
	} elseif (($modulepart == 'commande_fournisseur' || $modulepart == 'order_supplier') && !empty($conf->fournisseur->commande->dir_output)) {
		// Wrapping pour les commandes fournisseurs
		if ($fuser->rights->fournisseur->commande->{$lire} || preg_match('/^specimen/i', $original_file)) {
			$accessallowed = 1;
		}
		$original_file = $conf->fournisseur->commande->dir_output.'/'.$original_file;
		$sqlprotectagainstexternals = "SELECT fk_soc as fk_soc FROM ".MAIN_DB_PREFIX."commande_fournisseur WHERE ref='".$db->escape($refname)."' AND entity=".$conf->entity;
	} elseif (($modulepart == 'facture_fournisseur' || $modulepart == 'invoice_supplier') && !empty($conf->fournisseur->facture->dir_output)) {
		// Wrapping pour les factures fournisseurs
		if ($fuser->rights->fournisseur->facture->{$lire} || preg_match('/^specimen/i', $original_file)) {
			$accessallowed = 1;
		}
		$original_file = $conf->fournisseur->facture->dir_output.'/'.$original_file;
		$sqlprotectagainstexternals = "SELECT fk_soc as fk_soc FROM ".MAIN_DB_PREFIX."facture_fourn WHERE ref='".$db->escape($refname)."' AND entity=".$conf->entity;
	} elseif ($modulepart == 'supplier_payment') {
		// Wrapping pour les rapport de paiements
		if ($fuser->rights->fournisseur->facture->{$lire} || preg_match('/^specimen/i', $original_file)) {
			$accessallowed = 1;
		}
		$original_file = $conf->fournisseur->payment->dir_output.'/'.$original_file;
		$sqlprotectagainstexternals = "SELECT fk_soc as fk_soc FROM ".MAIN_DB_PREFIX."paiementfournisseur WHERE ref='".$db->escape($refname)."' AND entity=".$conf->entity;
	} elseif ($modulepart == 'facture_paiement' && !empty($conf->facture->dir_output)) {
		// Wrapping pour les rapport de paiements
		if ($fuser->rights->facture->{$lire} || preg_match('/^specimen/i', $original_file)) {
			$accessallowed = 1;
		}
		if ($fuser->socid > 0) {
			$original_file = $conf->facture->dir_output.'/payments/private/'.$fuser->id.'/'.$original_file;
		} else {
			$original_file = $conf->facture->dir_output.'/payments/'.$original_file;
		}
	} elseif ($modulepart == 'export_compta' && !empty($conf->accounting->dir_output)) {
		// Wrapping for accounting exports
		if ($fuser->rights->accounting->bind->write || preg_match('/^specimen/i', $original_file)) {
			$accessallowed = 1;
		}
		$original_file = $conf->accounting->dir_output.'/'.$original_file;
	} elseif (($modulepart == 'expedition' || $modulepart == 'shipment') && !empty($conf->expedition->dir_output)) {
		// Wrapping pour les expedition
		if ($fuser->rights->expedition->{$lire} || preg_match('/^specimen/i', $original_file)) {
			$accessallowed = 1;
		}
		$original_file = $conf->expedition->dir_output."/".(strpos('sending/', $original_file) === 0 ? '' : 'sending/').$original_file;
		//$original_file = $conf->expedition->dir_output."/".$original_file;
	} elseif (($modulepart == 'livraison' || $modulepart == 'delivery') && !empty($conf->expedition->dir_output)) {
		// Delivery Note Wrapping
		if ($fuser->rights->expedition->delivery->{$lire} || preg_match('/^specimen/i', $original_file)) {
			$accessallowed = 1;
		}
		$original_file = $conf->expedition->dir_output."/".(strpos('receipt/', $original_file) === 0 ? '' : 'receipt/').$original_file;
	} elseif ($modulepart == 'actions' && !empty($conf->agenda->dir_output)) {
		// Wrapping pour les actions
		if ($fuser->rights->agenda->myactions->{$read} || preg_match('/^specimen/i', $original_file)) {
			$accessallowed = 1;
		}
		$original_file = $conf->agenda->dir_output.'/'.$original_file;
	} elseif ($modulepart == 'actionsreport' && !empty($conf->agenda->dir_temp)) {
		// Wrapping pour les actions
		if ($fuser->rights->agenda->allactions->{$read} || preg_match('/^specimen/i', $original_file)) {
			$accessallowed = 1;
		}
		$original_file = $conf->agenda->dir_temp."/".$original_file;
	} elseif ($modulepart == 'product' || $modulepart == 'produit' || $modulepart == 'service' || $modulepart == 'produit|service') {
		// Wrapping pour les produits et services
		if (empty($entity) || (empty($conf->product->multidir_output[$entity]) && empty($conf->service->multidir_output[$entity]))) {
			return array('accessallowed'=>0, 'error'=>'Value entity must be provided');
		}
		if (($fuser->rights->produit->{$lire} || $fuser->rights->service->{$lire}) || preg_match('/^specimen/i', $original_file)) {
			$accessallowed = 1;
		}
		if (!empty($conf->product->enabled)) {
			$original_file = $conf->product->multidir_output[$entity].'/'.$original_file;
		} elseif (!empty($conf->service->enabled)) {
			$original_file = $conf->service->multidir_output[$entity].'/'.$original_file;
		}
	} elseif ($modulepart == 'product_batch' || $modulepart == 'produitlot') {
		// Wrapping pour les lots produits
		if (empty($entity) || (empty($conf->productbatch->multidir_output[$entity]))) {
			return array('accessallowed'=>0, 'error'=>'Value entity must be provided');
		}
		if (($fuser->rights->produit->{$lire} ) || preg_match('/^specimen/i', $original_file)) {
			$accessallowed = 1;
		}
		if (!empty($conf->productbatch->enabled)) {
			$original_file = $conf->productbatch->multidir_output[$entity].'/'.$original_file;
		}
	} elseif ($modulepart == 'movement' || $modulepart == 'mouvement') {
		// Wrapping for stock movements
		if (empty($entity) || empty($conf->stock->multidir_output[$entity])) {
			return array('accessallowed'=>0, 'error'=>'Value entity must be provided');
		}
		if (($fuser->rights->stock->{$lire} || $fuser->rights->stock->movement->{$lire} || $fuser->rights->stock->mouvement->{$lire}) || preg_match('/^specimen/i', $original_file)) {
			$accessallowed = 1;
		}
		if (!empty($conf->stock->enabled)) {
			$original_file = $conf->stock->multidir_output[$entity].'/movement/'.$original_file;
		}
	} elseif ($modulepart == 'contract' && !empty($conf->contrat->multidir_output[$entity])) {
		// Wrapping pour les contrats
		if ($fuser->rights->contrat->{$lire} || preg_match('/^specimen/i', $original_file)) {
			$accessallowed = 1;
		}
		$original_file = $conf->contrat->multidir_output[$entity].'/'.$original_file;
		$sqlprotectagainstexternals = "SELECT fk_soc as fk_soc FROM ".MAIN_DB_PREFIX."contrat WHERE ref='".$db->escape($refname)."' AND entity IN (".getEntity('contract').")";
	} elseif ($modulepart == 'donation' && !empty($conf->don->dir_output)) {
		// Wrapping pour les dons
		if ($fuser->rights->don->{$lire} || preg_match('/^specimen/i', $original_file)) {
			$accessallowed = 1;
		}
		$original_file = $conf->don->dir_output.'/'.$original_file;
	} elseif ($modulepart == 'dolresource' && !empty($conf->resource->dir_output)) {
		// Wrapping pour les dons
		if ($fuser->rights->resource->{$read} || preg_match('/^specimen/i', $original_file)) {
			$accessallowed = 1;
		}
		$original_file = $conf->resource->dir_output.'/'.$original_file;
	} elseif ($modulepart == 'remisecheque' && !empty($conf->bank->dir_output)) {
		// Wrapping pour les remises de cheques
		if ($fuser->rights->banque->{$lire} || preg_match('/^specimen/i', $original_file)) {
			$accessallowed = 1;
		}

		$original_file = $conf->bank->dir_output.'/checkdeposits/'.$original_file; // original_file should contains relative path so include the get_exdir result
	} elseif (($modulepart == 'banque' || $modulepart == 'bank') && !empty($conf->bank->dir_output)) {
		// Wrapping for bank
		if ($fuser->rights->banque->{$lire}) {
			$accessallowed = 1;
		}
		$original_file = $conf->bank->dir_output.'/'.$original_file;
	} elseif ($modulepart == 'export' && !empty($conf->export->dir_temp)) {
		// Wrapping for export module
		// Note that a test may not be required because we force the dir of download on the directory of the user that export
		$accessallowed = $user->rights->export->lire;
		$original_file = $conf->export->dir_temp.'/'.$fuser->id.'/'.$original_file;
	} elseif ($modulepart == 'import' && !empty($conf->import->dir_temp)) {
		// Wrapping for import module
		$accessallowed = $user->rights->import->run;
		$original_file = $conf->import->dir_temp.'/'.$original_file;
	} elseif ($modulepart == 'recruitment' && !empty($conf->recruitment->dir_output)) {
		// Wrapping for recruitment module
		$accessallowed = $user->rights->recruitment->recruitmentjobposition->read;
		$original_file = $conf->recruitment->dir_output.'/'.$original_file;
	} elseif ($modulepart == 'editor' && !empty($conf->fckeditor->dir_output)) {
		// Wrapping for wysiwyg editor
		$accessallowed = 1;
		$original_file = $conf->fckeditor->dir_output.'/'.$original_file;
	} elseif ($modulepart == 'systemtools' && !empty($conf->admin->dir_output)) {
		// Wrapping for backups
		if ($fuser->admin) {
			$accessallowed = 1;
		}
		$original_file = $conf->admin->dir_output.'/'.$original_file;
	} elseif ($modulepart == 'admin_temp' && !empty($conf->admin->dir_temp)) {
		// Wrapping for upload file test
		if ($fuser->admin) {
			$accessallowed = 1;
		}
		$original_file = $conf->admin->dir_temp.'/'.$original_file;
	} elseif ($modulepart == 'bittorrent' && !empty($conf->bittorrent->dir_output)) {
		// Wrapping pour BitTorrent
		$accessallowed = 1;
		$dir = 'files';
		if (dol_mimetype($original_file) == 'application/x-bittorrent') {
			$dir = 'torrents';
		}
		$original_file = $conf->bittorrent->dir_output.'/'.$dir.'/'.$original_file;
	} elseif ($modulepart == 'member' && !empty($conf->adherent->dir_output)) {
		// Wrapping pour Foundation module
		if ($fuser->rights->adherent->{$lire} || preg_match('/^specimen/i', $original_file)) {
			$accessallowed = 1;
		}
		$original_file = $conf->adherent->dir_output.'/'.$original_file;
	} elseif ($modulepart == 'scanner_user_temp' && !empty($conf->scanner->dir_temp)) {
		// Wrapping for Scanner
		$accessallowed = 1;
		$original_file = $conf->scanner->dir_temp.'/'.$fuser->id.'/'.$original_file;
		// If modulepart=module_user_temp	Allows any module to open a file if file is in directory called DOL_DATA_ROOT/modulepart/temp/iduser
		// If modulepart=module_temp		Allows any module to open a file if file is in directory called DOL_DATA_ROOT/modulepart/temp
		// If modulepart=module_user		Allows any module to open a file if file is in directory called DOL_DATA_ROOT/modulepart/iduser
		// If modulepart=module				Allows any module to open a file if file is in directory called DOL_DATA_ROOT/modulepart
		// If modulepart=module-abc			Allows any module to open a file if file is in directory called DOL_DATA_ROOT/modulepart
	} else {
		// GENERIC Wrapping
		//var_dump($modulepart);
		//var_dump($original_file);
		if (preg_match('/^specimen/i', $original_file)) {
			$accessallowed = 1; // If link to a file called specimen. Test must be done before changing $original_file int full path.
		}
		if ($fuser->admin) {
			$accessallowed = 1; // If user is admin
		}

		$tmpmodulepart = explode('-', $modulepart);
		if (!empty($tmpmodulepart[1])) {
				$modulepart = $tmpmodulepart[0];
				$original_file = $tmpmodulepart[1].'/'.$original_file;
		}

		// Define $accessallowed
		$reg = array();
		if (preg_match('/^([a-z]+)_user_temp$/i', $modulepart, $reg)) {
			if (empty($conf->{$reg[1]}->dir_temp)) {	// modulepart not supported
				dol_print_error('', 'Error call dol_check_secure_access_document with not supported value for modulepart parameter ('.$modulepart.')');
				exit;
			}
			if ($fuser->rights->{$reg[1]}->{$lire} || $fuser->rights->{$reg[1]}->{$read} || ($fuser->rights->{$reg[1]}->{$download})) {
				$accessallowed = 1;
			}
			$original_file = $conf->{$reg[1]}->dir_temp.'/'.$fuser->id.'/'.$original_file;
		} elseif (preg_match('/^([a-z]+)_temp$/i', $modulepart, $reg)) {
			if (empty($conf->{$reg[1]}->dir_temp)) {	// modulepart not supported
				dol_print_error('', 'Error call dol_check_secure_access_document with not supported value for modulepart parameter ('.$modulepart.')');
				exit;
			}
			if ($fuser->rights->{$reg[1]}->{$lire} || $fuser->rights->{$reg[1]}->{$read} || ($fuser->rights->{$reg[1]}->{$download})) {
				$accessallowed = 1;
			}
			$original_file = $conf->{$reg[1]}->dir_temp.'/'.$original_file;
		} elseif (preg_match('/^([a-z]+)_user$/i', $modulepart, $reg)) {
			if (empty($conf->{$reg[1]}->dir_output)) {	// modulepart not supported
				dol_print_error('', 'Error call dol_check_secure_access_document with not supported value for modulepart parameter ('.$modulepart.')');
				exit;
			}
			if ($fuser->rights->{$reg[1]}->{$lire} || $fuser->rights->{$reg[1]}->{$read} || ($fuser->rights->{$reg[1]}->{$download})) {
				$accessallowed = 1;
			}
			$original_file = $conf->{$reg[1]}->dir_output.'/'.$fuser->id.'/'.$original_file;
		} elseif (preg_match('/^massfilesarea_([a-z]+)$/i', $modulepart, $reg)) {
			if (empty($conf->{$reg[1]}->dir_output)) {	// modulepart not supported
				dol_print_error('', 'Error call dol_check_secure_access_document with not supported value for modulepart parameter ('.$modulepart.')');
				exit;
			}
			if ($fuser->rights->{$reg[1]}->{$lire} || preg_match('/^specimen/i', $original_file)) {
				$accessallowed = 1;
			}
			$original_file = $conf->{$reg[1]}->dir_output.'/temp/massgeneration/'.$user->id.'/'.$original_file;
		} else {
			if (empty($conf->$modulepart->dir_output)) {	// modulepart not supported
				dol_print_error('', 'Error call dol_check_secure_access_document with not supported value for modulepart parameter ('.$modulepart.'). The module for this modulepart value may not be activated.');
				exit;
			}

			// Check fuser->rights->modulepart->myobject->read and fuser->rights->modulepart->read
			$partsofdirinoriginalfile = explode('/', $original_file);
			if (!empty($partsofdirinoriginalfile[1])) {	// If original_file is xxx/filename (xxx is a part we will use)
				$partofdirinoriginalfile = $partsofdirinoriginalfile[0];
				if ($partofdirinoriginalfile && !empty($fuser->rights->$modulepart->$partofdirinoriginalfile) && ($fuser->rights->$modulepart->$partofdirinoriginalfile->{$lire} || $fuser->rights->$modulepart->$partofdirinoriginalfile->{$read})) {
					$accessallowed = 1;
				}
			}
			if (!empty($fuser->rights->$modulepart->{$lire}) || !empty($fuser->rights->$modulepart->{$read})) {
				$accessallowed = 1;
			}

			if (is_array($conf->$modulepart->multidir_output) && !empty($conf->$modulepart->multidir_output[$entity])) {
				$original_file = $conf->$modulepart->multidir_output[$entity].'/'.$original_file;
			} else {
				$original_file = $conf->$modulepart->dir_output.'/'.$original_file;
			}
		}

		$parameters = array(
			'modulepart' => $modulepart,
			'original_file' => $original_file,
			'entity' => $entity,
			'fuser' => $fuser,
			'refname' => '',
			'mode' => $mode
		);
		$reshook = $hookmanager->executeHooks('checkSecureAccess', $parameters, $object);
		if ($reshook > 0) {
			if (!empty($hookmanager->resArray['original_file'])) {
				$original_file = $hookmanager->resArray['original_file'];
			}
			if (!empty($hookmanager->resArray['accessallowed'])) {
				$accessallowed = $hookmanager->resArray['accessallowed'];
			}
			if (!empty($hookmanager->resArray['sqlprotectagainstexternals'])) {
				$sqlprotectagainstexternals = $hookmanager->resArray['sqlprotectagainstexternals'];
			}
		}
	}

	$ret = array(
		'accessallowed' => ($accessallowed ? 1 : 0),
		'sqlprotectagainstexternals' => $sqlprotectagainstexternals,
		'original_file' => $original_file
	);

	return $ret;
}

/**
 * Store object in file.
 *
 * @param string $directory Directory of cache
 * @param string $filename Name of filecache
 * @param mixed $object Object to store in cachefile
 * @return void
 */
function dol_filecache($directory, $filename, $object)
{
	if (!dol_is_dir($directory)) {
		dol_mkdir($directory);
	}
	$cachefile = $directory.$filename;
	file_put_contents($cachefile, serialize($object), LOCK_EX);
	@chmod($cachefile, 0644);
}

/**
 * Test if Refresh needed.
 *
 * @param string $directory Directory of cache
 * @param string $filename Name of filecache
 * @param int $cachetime Cachetime delay
 * @return boolean 0 no refresh 1 if refresh needed
 */
function dol_cache_refresh($directory, $filename, $cachetime)
{
	$now = dol_now();
	$cachefile = $directory.$filename;
	$refresh = !file_exists($cachefile) || ($now - $cachetime) > dol_filemtime($cachefile);
	return $refresh;
}

/**
 * Read object from cachefile.
 *
 * @param string $directory Directory of cache
 * @param string $filename Name of filecache
 * @return mixed Unserialise from file
 */
function dol_readcachefile($directory, $filename)
{
	$cachefile = $directory.$filename;
	$object = unserialize(file_get_contents($cachefile));
	return $object;
}


/**
 * Function to get list of updated or modified files.
 * $file_list is used as global variable
 *
 * @param	array				$file_list	        Array for response
 * @param   SimpleXMLElement	$dir    	        SimpleXMLElement of files to test
 * @param   string   			$path   	        Path of files relative to $pathref. We start with ''. Used by recursive calls.
 * @param   string              $pathref            Path ref (DOL_DOCUMENT_ROOT)
 * @param   array               $checksumconcat     Array of checksum
 * @return  array               			        Array of filenames
 */
function getFilesUpdated(&$file_list, SimpleXMLElement $dir, $path = '', $pathref = '', &$checksumconcat = array())
{
	global $conffile;

	$exclude = 'install';

	foreach ($dir->md5file as $file) {    // $file is a simpleXMLElement
		$filename = $path.$file['name'];
		$file_list['insignature'][] = $filename;
		$expectedsize = (empty($file['size']) ? '' : $file['size']);
		$expectedmd5 = (string) $file;

		//if (preg_match('#'.$exclude.'#', $filename)) continue;

		if (!file_exists($pathref.'/'.$filename)) {
			$file_list['missing'][] = array('filename'=>$filename, 'expectedmd5'=>$expectedmd5, 'expectedsize'=>$expectedsize);
		} else {
			$md5_local = md5_file($pathref.'/'.$filename);

			if ($conffile == '/etc/dolibarr/conf.php' && $filename == '/filefunc.inc.php') {	// For install with deb or rpm, we ignore test on filefunc.inc.php that was modified by package
				$checksumconcat[] = $expectedmd5;
			} else {
				if ($md5_local != $expectedmd5) {
					$file_list['updated'][] = array('filename'=>$filename, 'expectedmd5'=>$expectedmd5, 'expectedsize'=>$expectedsize, 'md5'=>(string) $md5_local);
				}
				$checksumconcat[] = $md5_local;
			}
		}
	}

	foreach ($dir->dir as $subdir) {			// $subdir['name'] is  '' or '/accountancy/admin' for example
		getFilesUpdated($file_list, $subdir, $path.$subdir['name'].'/', $pathref, $checksumconcat);
	}

	return $file_list;
}<|MERGE_RESOLUTION|>--- conflicted
+++ resolved
@@ -2434,18 +2434,10 @@
 	// Find the subdirectory name as the reference. For example original_file='10/myfile.pdf' -> refname='10'
 	if (empty($refname)) {
 		$refname = basename(dirname($original_file)."/");
-<<<<<<< HEAD
-	}
-
-	if ($refname == 'thumbs') {
-		// If we get the thumbns directory, we must go one step higher. For example original_file='10/thumbs/myfile_small.jpg' -> refname='10'
-		$refname = basename(dirname(dirname($original_file))."/");
-=======
 		if ($refname == 'thumbs') {
 			// If we get the thumbs directory, we must go one step higher. For example original_file='10/thumbs/myfile_small.jpg' -> refname='10'
 			$refname = basename(dirname(dirname($original_file))."/");
 		}
->>>>>>> ac8914eb
 	}
 
 	// Define possible keys to use for permission check
