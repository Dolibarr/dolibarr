--- conflicted
+++ resolved
@@ -58,8 +58,8 @@
 	if (! is_object($hookmanager))
 	{
 		if (! class_exists('HookManager')) {
-			// Initialize technical object to manage hooks of thirdparties. Note that conf->hooks_modules contains array array
-			require DOL_DOCUMENT_ROOT.'/core/class/hookmanager.class.php';
+			// Initialize technical object to manage hooks of thirdparties. Note that conf->hooks_modules contains array array
+			require DOL_DOCUMENT_ROOT.'/core/class/hookmanager.class.php';
 			$hookmanager=new HookManager($db);
 		}
 	}
@@ -82,7 +82,7 @@
 			'sortorder' => $sortorder,
 			'loaddate' => $loaddate,
 			'loadsize' => $loadsize
-	);
+	);
 	$reshook=$hookmanager->executeHooks('getNodesList', $parameters);
 
 	// $reshook may contain returns stacked by other modules
@@ -94,103 +94,103 @@
 	}
 	else
 	{
-		if (! is_dir($newpath)) return array();
-
-		if ($dir = opendir($newpath))
-		{
-			$filedate='';
-			$filesize='';
-			$file_list = array();
-
-			while (false !== ($file = readdir($dir)))
-			{
-				if (! utf8_check($file)) $file=utf8_encode($file);	// To be sure data is stored in utf8 in memory
-
-				$qualified=1;
-
-				// Define excludefilterarray
-				$excludefilterarray=array('^\.');
-				if (is_array($excludefilter))
-				{
-					$excludefilterarray=array_merge($excludefilterarray,$excludefilter);
-				}
-				else if ($excludefilter) $excludefilterarray[]=$excludefilter;
-				// Check if file is qualified
-				foreach($excludefilterarray as $filt)
-				{
-					if (preg_match('/'.$filt.'/i',$file)) {
-						$qualified=0; break;
-					}
-				}
-
-				if ($qualified)
-				{
-					$isdir=is_dir(dol_osencode($path."/".$file));
-					// Check whether this is a file or directory and whether we're interested in that type
-					if ($isdir && (($types=="directories") || ($types=="all") || $recursive))
-					{
-						// Add entry into file_list array
-						if (($types=="directories") || ($types=="all"))
-						{
-							if ($loaddate || $sortcriteria == 'date') $filedate=dol_filemtime($path."/".$file);
-							if ($loadsize || $sortcriteria == 'size') $filesize=dol_filesize($path."/".$file);
-
-							if (! $filter || preg_match('/'.$filter.'/i',$path.'/'.$file))
-							{
-								$file_list[] = array(
-										"name" => $file,
-										"fullname" => $path.'/'.$file,
-										"date" => $filedate,
-										"size" => $filesize,
-										"type" => 'dir'
-								);
-							}
-						}
-
-						// if we're in a directory and we want recursive behavior, call this function again
-						if ($recursive)
-						{
-							$file_list = array_merge($file_list,dol_dir_list($path."/".$file, $types, $recursive, $filter, $excludefilter, $sortcriteria, $sortorder, $mode));
-						}
-					}
-					else if (! $isdir && (($types == "files") || ($types == "all")))
-					{
-						// Add file into file_list array
-						if ($loaddate || $sortcriteria == 'date') $filedate=dol_filemtime($path."/".$file);
-						if ($loadsize || $sortcriteria == 'size') $filesize=dol_filesize($path."/".$file);
-
-						if (! $filter || preg_match('/'.$filter.'/i',$path.'/'.$file))
-						{
-							$file_list[] = array(
-									"name" => $file,
-									"fullname" => $path.'/'.$file,
-									"date" => $filedate,
-									"size" => $filesize,
-									"type" => 'file'
-							);
-						}
-					}
-				}
-			}
-			closedir($dir);
-
-			// Obtain a list of columns
-			if (! empty($sortcriteria))
-			{
-				$myarray=array();
-				foreach ($file_list as $key => $row)
-				{
-					$myarray[$key] = (isset($row[$sortcriteria])?$row[$sortcriteria]:'');
-				}
-				// Sort the data
-				if ($sortorder) array_multisort($myarray, $sortorder, $file_list);
-			}
-
-			return $file_list;
-		}
-		else
-		{
-			return array();
+		if (! is_dir($newpath)) return array();
+
+		if ($dir = opendir($newpath))
+		{
+			$filedate='';
+			$filesize='';
+			$file_list = array();
+
+			while (false !== ($file = readdir($dir)))
+			{
+				if (! utf8_check($file)) $file=utf8_encode($file);	// To be sure data is stored in utf8 in memory
+
+				$qualified=1;
+
+				// Define excludefilterarray
+				$excludefilterarray=array('^\.');
+				if (is_array($excludefilter))
+				{
+					$excludefilterarray=array_merge($excludefilterarray,$excludefilter);
+				}
+				else if ($excludefilter) $excludefilterarray[]=$excludefilter;
+				// Check if file is qualified
+				foreach($excludefilterarray as $filt)
+				{
+					if (preg_match('/'.$filt.'/i',$file)) {
+						$qualified=0; break;
+					}
+				}
+
+				if ($qualified)
+				{
+					$isdir=is_dir(dol_osencode($path."/".$file));
+					// Check whether this is a file or directory and whether we're interested in that type
+					if ($isdir && (($types=="directories") || ($types=="all") || $recursive))
+					{
+						// Add entry into file_list array
+						if (($types=="directories") || ($types=="all"))
+						{
+							if ($loaddate || $sortcriteria == 'date') $filedate=dol_filemtime($path."/".$file);
+							if ($loadsize || $sortcriteria == 'size') $filesize=dol_filesize($path."/".$file);
+
+							if (! $filter || preg_match('/'.$filter.'/i',$path.'/'.$file))
+							{
+								$file_list[] = array(
+										"name" => $file,
+										"fullname" => $path.'/'.$file,
+										"date" => $filedate,
+										"size" => $filesize,
+										"type" => 'dir'
+								);
+							}
+						}
+
+						// if we're in a directory and we want recursive behavior, call this function again
+						if ($recursive)
+						{
+							$file_list = array_merge($file_list,dol_dir_list($path."/".$file, $types, $recursive, $filter, $excludefilter, $sortcriteria, $sortorder, $mode));
+						}
+					}
+					else if (! $isdir && (($types == "files") || ($types == "all")))
+					{
+						// Add file into file_list array
+						if ($loaddate || $sortcriteria == 'date') $filedate=dol_filemtime($path."/".$file);
+						if ($loadsize || $sortcriteria == 'size') $filesize=dol_filesize($path."/".$file);
+
+						if (! $filter || preg_match('/'.$filter.'/i',$path.'/'.$file))
+						{
+							$file_list[] = array(
+									"name" => $file,
+									"fullname" => $path.'/'.$file,
+									"date" => $filedate,
+									"size" => $filesize,
+									"type" => 'file'
+							);
+						}
+					}
+				}
+			}
+			closedir($dir);
+
+			// Obtain a list of columns
+			if (! empty($sortcriteria))
+			{
+				$myarray=array();
+				foreach ($file_list as $key => $row)
+				{
+					$myarray[$key] = (isset($row[$sortcriteria])?$row[$sortcriteria]:'');
+				}
+				// Sort the data
+				if ($sortorder) array_multisort($myarray, $sortorder, $file_list);
+			}
+
+			return $file_list;
+		}
+		else
+		{
+			return array();
 		}
 	}
 }
@@ -554,48 +554,43 @@
 	return trim(basename($filename), ".\x00..\x20");
 }
 
-/**
- *	Make control on an uploaded file from an GUI page and move it to final destination.
- * 	If there is errors (virus found, antivir in error, bad filename), file is not moved.
+/**
+ *	Make control on an uploaded file from an GUI page and move it to final destination.
+ * 	If there is errors (virus found, antivir in error, bad filename), file is not moved.
  *  Note: This function can be used only into a HTML page context. Use dol_move if you are outside.
- *
- *	@param	string	$src_file			Source full path filename ($_FILES['field']['tmp_name'])
- *	@param	string	$dest_file			Target full path filename  ($_FILES['field']['name'])
- * 	@param	int		$allowoverwrite		1=Overwrite target file if it already exists
- * 	@param	int		$disablevirusscan	1=Disable virus scan
- * 	@param	string	$uploaderrorcode	Value of PHP upload error code ($_FILES['field']['error'])
+ *
+ *	@param	string	$src_file			Source full path filename ($_FILES['field']['tmp_name'])
+ *	@param	string	$dest_file			Target full path filename  ($_FILES['field']['name'])
+ * 	@param	int		$allowoverwrite		1=Overwrite target file if it already exists
+ * 	@param	int		$disablevirusscan	1=Disable virus scan
+ * 	@param	string	$uploaderrorcode	Value of PHP upload error code ($_FILES['field']['error'])
  * 	@param	int		$notrigger			Disable all triggers
- * 	@param	string	$varfiles			_FILES var name
+ * 	@param	string	$varfiles			_FILES var name
  *	@return int       			  		>0 if OK, <0 or string if KO
- *  @see    dolCheckUploadedFile, dol_move
- */
-function dol_move_uploaded_file($src_file, $dest_file, $allowoverwrite, $disablevirusscan=0, $uploaderrorcode=0, $notrigger=0, $varfiles='addedfile')
-{
+ *  @see    dolCheckUploadedFile, dol_move
+ */
+function dol_move_uploaded_file($src_file, $dest_file, $allowoverwrite, $disablevirusscan=0, $uploaderrorcode=0, $notrigger=0, $varfiles='addedfile')
+{
 	global $db, $hookmanager;
-	global $object;
-
-	$error=0;
-
-	// Check uploaded file
-	$dest_file=dolCheckUploadedFile($src_file, $dest_file, $disablevirusscan, $uploaderrorcode);
+	global $object;
+
+	$error=0;
+
+	// Check uploaded file
+	$dest_file=dolCheckUploadedFile($src_file, $dest_file, $disablevirusscan, $uploaderrorcode);
 	if (is_array($dest_file) && isset($dest_file['error'])) return $dest_file['error'];
 
-	if (! is_object($hookmanager))
-	{
-		if (! class_exists('HookManager')) {
-			// Initialize technical object to manage hooks of thirdparties. Note that conf->hooks_modules contains array array
-			require DOL_DOCUMENT_ROOT.'/core/class/hookmanager.class.php';
-			$hookmanager=new HookManager($db);
-		}
-	}
+	if (! is_object($hookmanager))
+	{
+		if (! class_exists('HookManager')) {
+			// Initialize technical object to manage hooks of thirdparties. Note that conf->hooks_modules contains array array
+			require DOL_DOCUMENT_ROOT.'/core/class/hookmanager.class.php';
+			$hookmanager=new HookManager($db);
+		}
+	}
 	$hookmanager->initHooks(array('fileslib'));
-<<<<<<< HEAD
-
-	$parameters=array('upload_dir' => $upload_dir, 'upload_file' => $upload_file, 'allowoverwrite' => $allowoverwrite, 'notrigger' => $notrigger);
-=======
-
+
 	$parameters=array('dest_file' => $dest_file, 'varfiles' => $varfiles, 'allowoverwrite' => $allowoverwrite, 'notrigger' => $notrigger);
->>>>>>> b6dc20fb
 	$reshook=$hookmanager->executeHooks('dolMoveUploadedFile', $parameters, $object);
 
 	if (empty($reshook)) {
@@ -603,92 +598,92 @@
 	}
 }
 
-/**
- *	Check an uploaded file.
- * 	If there is errors (virus found, antivir in error, bad filename), file is not moved.
- *
- *	@param	string	$src_file			Source full path filename ($_FILES['field']['tmp_name'])
- *	@param	string	$dest_file			Target full path filename  ($_FILES['field']['name'])
- * 	@param	int		$disablevirusscan	1=Disable virus scan
- * 	@param	string	$uploaderrorcode	Value of PHP upload error code ($_FILES['field']['error'])
+/**
+ *	Check an uploaded file.
+ * 	If there is errors (virus found, antivir in error, bad filename), file is not moved.
+ *
+ *	@param	string	$src_file			Source full path filename ($_FILES['field']['tmp_name'])
+ *	@param	string	$dest_file			Target full path filename  ($_FILES['field']['name'])
+ * 	@param	int		$disablevirusscan	1=Disable virus scan
+ * 	@param	string	$uploaderrorcode	Value of PHP upload error code ($_FILES['field']['error'])
  *	@return int       			  		>0 if OK, <0 or string if KO
- *	@see    dol_move_uploaded_file
- */
-function dolCheckUploadedFile($src_file, $dest_file, $disablevirusscan=0, $uploaderrorcode=0)
-{
-	global $conf;
-
-	$file_name = $dest_file;
-	// If an upload error has been reported
-	if ($uploaderrorcode)
-	{
-		switch($uploaderrorcode)
-		{
-			case UPLOAD_ERR_INI_SIZE:	// 1
-				return array('error' => 'ErrorFileSizeTooLarge');
-				break;
-			case UPLOAD_ERR_FORM_SIZE:	// 2
-				return array('error' => 'ErrorFileSizeTooLarge');
-				break;
-			case UPLOAD_ERR_PARTIAL:	// 3
-				return array('error' => 'ErrorPartialFile');
-				break;
-			case UPLOAD_ERR_NO_TMP_DIR:	//
-				return array('error' => 'ErrorNoTmpDir');
-				break;
-			case UPLOAD_ERR_CANT_WRITE:
-				return array('error' => 'ErrorFailedToWriteInDir');
-				break;
-			case UPLOAD_ERR_EXTENSION:
-				return array('error' => 'ErrorUploadBlockedByAddon');
-				break;
-			default:
-				break;
-		}
-	}
-
-	// If we need to make a virus scan
-	if (empty($disablevirusscan) && file_exists($src_file) && ! empty($conf->global->MAIN_ANTIVIRUS_COMMAND))
-	{
-		if (! class_exists('AntiVir')) {
-			require DOL_DOCUMENT_ROOT.'/core/class/antivir.class.php';
-		}
-		$antivir=new AntiVir($db);
-		$result = $antivir->dol_avscan_file($src_file);
-		if ($result < 0)	// If virus or error, we stop here
-		{
-			$reterrors=$antivir->errors;
-			dol_syslog('Files.lib::dol_move_uploaded_file File "'.$src_file.'" (target name "'.$file_name.'") KO with antivirus: result='.$result.' errors='.join(',',$antivir->errors), LOG_WARNING);
-			return array('error' => 'ErrorFileIsInfectedWithAVirus: '.join(',',$reterrors));
-		}
-	}
-
-	// Security:
-	// Disallow file with some extensions. We renamed them.
-	// Car si on a mis le rep documents dans un rep de la racine web (pas bien), cela permet d'executer du code a la demande.
-	if (preg_match('/\.htm|\.html|\.php|\.pl|\.cgi$/i',$file_name))
-	{
-		$file_name.= '.noexe';
-	}
-
-	// Security:
-	// On interdit fichiers caches, remontees de repertoire ainsi que les pipes dans les noms de fichiers.
-	if (preg_match('/^\./',$src_file) || preg_match('/\.\./',$src_file) || preg_match('/[<>|]/',$src_file))
-	{
-		dol_syslog("Refused to deliver file ".$src_file, LOG_WARNING);
-		return array('error' => -1);
-	}
-
-	// Security:
-	// On interdit fichiers caches, remontees de repertoire ainsi que les pipe dans
-	// les noms de fichiers.
-	if (preg_match('/^\./',$dest_file) || preg_match('/\.\./',$dest_file) || preg_match('/[<>|]/',$dest_file))
-	{
-		dol_syslog("Refused to deliver file ".$dest_file, LOG_WARNING);
-		return array('error' => -2);
-	}
-
-	return $file_name;
+ *	@see    dol_move_uploaded_file
+ */
+function dolCheckUploadedFile($src_file, $dest_file, $disablevirusscan=0, $uploaderrorcode=0)
+{
+	global $conf;
+
+	$file_name = $dest_file;
+	// If an upload error has been reported
+	if ($uploaderrorcode)
+	{
+		switch($uploaderrorcode)
+		{
+			case UPLOAD_ERR_INI_SIZE:	// 1
+				return array('error' => 'ErrorFileSizeTooLarge');
+				break;
+			case UPLOAD_ERR_FORM_SIZE:	// 2
+				return array('error' => 'ErrorFileSizeTooLarge');
+				break;
+			case UPLOAD_ERR_PARTIAL:	// 3
+				return array('error' => 'ErrorPartialFile');
+				break;
+			case UPLOAD_ERR_NO_TMP_DIR:	//
+				return array('error' => 'ErrorNoTmpDir');
+				break;
+			case UPLOAD_ERR_CANT_WRITE:
+				return array('error' => 'ErrorFailedToWriteInDir');
+				break;
+			case UPLOAD_ERR_EXTENSION:
+				return array('error' => 'ErrorUploadBlockedByAddon');
+				break;
+			default:
+				break;
+		}
+	}
+
+	// If we need to make a virus scan
+	if (empty($disablevirusscan) && file_exists($src_file) && ! empty($conf->global->MAIN_ANTIVIRUS_COMMAND))
+	{
+		if (! class_exists('AntiVir')) {
+			require DOL_DOCUMENT_ROOT.'/core/class/antivir.class.php';
+		}
+		$antivir=new AntiVir($db);
+		$result = $antivir->dol_avscan_file($src_file);
+		if ($result < 0)	// If virus or error, we stop here
+		{
+			$reterrors=$antivir->errors;
+			dol_syslog('Files.lib::dol_move_uploaded_file File "'.$src_file.'" (target name "'.$file_name.'") KO with antivirus: result='.$result.' errors='.join(',',$antivir->errors), LOG_WARNING);
+			return array('error' => 'ErrorFileIsInfectedWithAVirus: '.join(',',$reterrors));
+		}
+	}
+
+	// Security:
+	// Disallow file with some extensions. We renamed them.
+	// Car si on a mis le rep documents dans un rep de la racine web (pas bien), cela permet d'executer du code a la demande.
+	if (preg_match('/\.htm|\.html|\.php|\.pl|\.cgi$/i',$file_name))
+	{
+		$file_name.= '.noexe';
+	}
+
+	// Security:
+	// On interdit fichiers caches, remontees de repertoire ainsi que les pipes dans les noms de fichiers.
+	if (preg_match('/^\./',$src_file) || preg_match('/\.\./',$src_file) || preg_match('/[<>|]/',$src_file))
+	{
+		dol_syslog("Refused to deliver file ".$src_file, LOG_WARNING);
+		return array('error' => -1);
+	}
+
+	// Security:
+	// On interdit fichiers caches, remontees de repertoire ainsi que les pipe dans
+	// les noms de fichiers.
+	if (preg_match('/^\./',$dest_file) || preg_match('/\.\./',$dest_file) || preg_match('/[<>|]/',$dest_file))
+	{
+		dol_syslog("Refused to deliver file ".$dest_file, LOG_WARNING);
+		return array('error' => -2);
+	}
+
+	return $file_name;
 }
 
 /**
