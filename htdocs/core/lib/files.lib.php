--- conflicted
+++ resolved
@@ -1,4 +1,4 @@
-<?php
+<?php-
 /* Copyright (C) 2008-2012  Laurent Destailleur <eldy@users.sourceforge.net>
  * Copyright (C) 2012-2021  Regis Houssin       <regis.houssin@inodbox.com>
  * Copyright (C) 2012-2016  Juanjo Menent       <jmenent@2byte.es>
@@ -3211,21 +3211,15 @@
 		if ($fuser->hasRight('fournisseur', 'facture', $lire) || preg_match('/^specimen/i', $original_file)) {
 			$accessallowed = 1;
 		}
-<<<<<<< HEAD
-		$original_file = $conf->fournisseur->payment->dir_output . '/' . $original_file;
-		$sqlprotectagainstexternals = "SELECT fk_soc as fk_soc FROM " . MAIN_DB_PREFIX . "paiementfournisseur WHERE ref='" . $db->escape($refname) . "' AND entity=" . $conf->entity;
+		$original_file = $conf->fournisseur->payment->dir_output.'/'.$original_file;
+		$sqlprotectagainstexternals = "SELECT fk_soc as fk_soc FROM ".MAIN_DB_PREFIX."paiementfournisseur WHERE ref='".$db->escape($refname)."' AND entity=".$conf->entity;
 	}elseif ($modulepart == 'payment') {
 			// Wrapping pour les rapport de paiements
 		if ($fuser->rights->facture->{$lire} || preg_match('/^specimen/i', $original_file)) {
 			$accessallowed = 1;
 		}
 		$original_file = $conf->compta->payment->dir_output.'/'.$original_file;
-		} elseif ($modulepart == 'facture_paiement' && !empty($conf->facture->dir_output)) {
-=======
-		$original_file = $conf->fournisseur->payment->dir_output.'/'.$original_file;
-		$sqlprotectagainstexternals = "SELECT fk_soc as fk_soc FROM ".MAIN_DB_PREFIX."paiementfournisseur WHERE ref='".$db->escape($refname)."' AND entity=".$conf->entity;
 	} elseif ($modulepart == 'facture_paiement' && !empty($conf->invoice->dir_output)) {
->>>>>>> 1cca8357
 		// Wrapping pour les rapport de paiements
 		if ($fuser->hasRight('facture', $lire) || preg_match('/^specimen/i', $original_file)) {
 			$accessallowed = 1;
