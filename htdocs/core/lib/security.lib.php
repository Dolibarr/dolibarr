<?php
/* Copyright (C) 2008-2011 Laurent Destailleur  <eldy@users.sourceforge.net>
 * Copyright (C) 2008-2017 Regis Houssin        <regis.houssin@inodbox.com>
 * Copyright (C) 2020	   Ferran Marcet        <fmarcet@2byte.es>
 *
 * This program is free software; you can redistribute it and/or modify
 * it under the terms of the GNU General Public License as published by
 * the Free Software Foundation; either version 3 of the License, or
 * (at your option) any later version.
 *
 * This program is distributed in the hope that it will be useful,
 * but WITHOUT ANY WARRANTY; without even the implied warranty of
 * MERCHANTABILITY or FITNESS FOR A PARTICULAR PURPOSE.  See the
 * GNU General Public License for more details.
 *
 * You should have received a copy of the GNU General Public License
 * along with this program. If not, see <https://www.gnu.org/licenses/>.
 * or see https://www.gnu.org/
 */

/**
 *  \file		htdocs/core/lib/security.lib.php
 *  \ingroup    core
 *  \brief		Set of function used for dolibarr security (common function included into filefunc.inc.php)
 *  			Warning, this file must not depends on other library files, except function.lib.php
 *  			because it is used at low code level.
 */


/**
 *	Encode a string with base 64 algorithm + specific delta change.
 *
 *	@param   string		$chain		string to encode
 *	@param   string		$key		rule to use for delta ('0', '1' or 'myownkey')
 *	@return  string					encoded string
 *  @see dol_decode()
 */
function dol_encode($chain, $key = '1')
{
	if (is_numeric($key) && $key == '1')	// rule 1 is offset of 17 for char
	{
		$output_tab = array();
		$strlength = dol_strlen($chain);
		for ($i = 0; $i < $strlength; $i++)
		{
			$output_tab[$i] = chr(ord(substr($chain, $i, 1)) + 17);
		}
		$chain = implode("", $output_tab);
	} elseif ($key)
	{
		$result = '';
		$strlength = dol_strlen($chain);
		for ($i = 0; $i < $strlength; $i++)
		{
			$keychar = substr($key, ($i % strlen($key)) - 1, 1);
			$result .= chr(ord(substr($chain, $i, 1)) + (ord($keychar) - 65));
		}
		$chain = $result;
	}

	return base64_encode($chain);
}

/**
 *	Decode a base 64 encoded + specific delta change.
 *  This function is called by filefunc.inc.php at each page call.
 *
 *	@param   string		$chain		string to decode
 *	@param   string		$key		rule to use for delta ('0', '1' or 'myownkey')
 *	@return  string					decoded string
 *  @see dol_encode()
 */
function dol_decode($chain, $key = '1')
{
	$chain = base64_decode($chain);

	if (is_numeric($key) && $key == '1')	// rule 1 is offset of 17 for char
	{
		$output_tab = array();
		$strlength = dol_strlen($chain);
		for ($i = 0; $i < $strlength; $i++)
		{
			$output_tab[$i] = chr(ord(substr($chain, $i, 1)) - 17);
		}

		$chain = implode("", $output_tab);
	} elseif ($key)
	{
		$result = '';
		$strlength = dol_strlen($chain);
		for ($i = 0; $i < $strlength; $i++)
		{
			$keychar = substr($key, ($i % strlen($key)) - 1, 1);
			$result .= chr(ord(substr($chain, $i, 1)) - (ord($keychar) - 65));
		}
		$chain = $result;
	}

	return $chain;
}


/**
 * 	Returns a hash of a string.
 *  If constant MAIN_SECURITY_HASH_ALGO is defined, we use this function as hashing function (recommanded value is 'password_hash')
 *  If constant MAIN_SECURITY_SALT is defined, we use it as a salt (used only if hashing algorightm is something else than 'password_hash').
 *
 * 	@param 		string		$chain		String to hash
 * 	@param		string		$type		Type of hash ('0':auto will use MAIN_SECURITY_HASH_ALGO else md5, '1':sha1, '2':sha1+md5, '3':md5, '4':md5 for OpenLdap with no salt, '5':sha256). Use '3' here, if hash is not needed for security purpose, for security need, prefer '0'.
 * 	@return		string					Hash of string
 *  @see getRandomPassword()
 */
function dol_hash($chain, $type = '0')
{
	global $conf;

	// No need to add salt for password_hash
	if (($type == '0' || $type == 'auto') && !empty($conf->global->MAIN_SECURITY_HASH_ALGO) && $conf->global->MAIN_SECURITY_HASH_ALGO == 'password_hash' && function_exists('password_hash'))
	{
		return password_hash($chain, PASSWORD_DEFAULT);
	}

	// Salt value
	if (!empty($conf->global->MAIN_SECURITY_SALT) && $type != '4' && $type !== 'md5openldap') $chain = $conf->global->MAIN_SECURITY_SALT.$chain;

	if ($type == '1' || $type == 'sha1') return sha1($chain);
	elseif ($type == '2' || $type == 'sha1md5') return sha1(md5($chain));
	elseif ($type == '3' || $type == 'md5') return md5($chain);
	elseif ($type == '4' || $type == 'md5openldap') return '{md5}'.base64_encode(mhash(MHASH_MD5, $chain)); // For OpenLdap with md5 (based on an unencrypted password in base)
	elseif ($type == '5') return hash('sha256', $chain);
	elseif (!empty($conf->global->MAIN_SECURITY_HASH_ALGO) && $conf->global->MAIN_SECURITY_HASH_ALGO == 'sha1') return sha1($chain);
	elseif (!empty($conf->global->MAIN_SECURITY_HASH_ALGO) && $conf->global->MAIN_SECURITY_HASH_ALGO == 'sha1md5') return sha1(md5($chain));

	// No particular encoding defined, use default
	return md5($chain);
}

/**
 * 	Compute a hash and compare it to the given one
 *  For backward compatibility reasons, if the hash is not in the password_hash format, we will try to match against md5 and sha1md5
 *  If constant MAIN_SECURITY_HASH_ALGO is defined, we use this function as hashing function.
 *  If constant MAIN_SECURITY_SALT is defined, we use it as a salt.
 *
 * 	@param 		string		$chain		String to hash (not hashed string)
 * 	@param 		string		$hash		hash to compare
 * 	@param		string		$type		Type of hash ('0':auto, '1':sha1, '2':sha1+md5, '3':md5, '4':md5 for OpenLdap, '5':sha256). Use '3' here, if hash is not needed for security purpose, for security need, prefer '0'.
 * 	@return		bool					True if the computed hash is the same as the given one
 */
function dol_verifyHash($chain, $hash, $type = '0')
{
	global $conf;

	if ($type == '0' && !empty($conf->global->MAIN_SECURITY_HASH_ALGO) && $conf->global->MAIN_SECURITY_HASH_ALGO == 'password_hash' && function_exists('password_verify')) {
		if ($hash[0] == '$') return password_verify($chain, $hash);
		elseif (strlen($hash) == 32) return dol_verifyHash($chain, $hash, '3'); // md5
		elseif (strlen($hash) == 40) return dol_verifyHash($chain, $hash, '2'); // sha1md5

		return false;
	}

	return dol_hash($chain, $type) == $hash;
}


/**
 *	Check permissions of a user to show a page and an object. Check read permission.
 * 	If GETPOST('action','aZ09') defined, we also check write and delete permission.
 *
 *	@param	User	$user      	  	User to check
 *	@param  string	$features	    Features to check (it must be module $object->element. Examples: 'societe', 'contact', 'produit&service', 'produit|service', ...)
 *	@param  int		$objectid      	Object ID if we want to check a particular record (optional) is linked to a owned thirdparty (optional).
 *	@param  string	$tableandshare  'TableName&SharedElement' with Tablename is table where object is stored. SharedElement is an optional key to define where to check entity for multicompany module. Param not used if objectid is null (optional).
 *	@param  string	$feature2		Feature to check, second level of permission (optional). Can be a 'or' check with 'sublevela|sublevelb'.
 *  @param  string	$dbt_keyfield   Field name for socid foreign key if not fk_soc. Not used if objectid is null (optional)
 *  @param  string	$dbt_select     Field name for select if not rowid. Not used if objectid is null (optional)
 *  @param	int		$isdraft		1=The object with id=$objectid is a draft
 * 	@return	int						Always 1, die process if not allowed
 *  @see dol_check_secure_access_document()
 */
function restrictedArea($user, $features, $objectid = 0, $tableandshare = '', $feature2 = '', $dbt_keyfield = 'fk_soc', $dbt_select = 'rowid', $isdraft = 0)
{
	global $db, $conf;
	global $hookmanager;

	//dol_syslog("functions.lib:restrictedArea $feature, $objectid, $dbtablename,$feature2,$dbt_socfield,$dbt_select");
	//print "user_id=".$user->id.", features=".$features.", feature2=".$feature2.", objectid=".$objectid;
	//print ", dbtablename=".$dbtablename.", dbt_socfield=".$dbt_keyfield.", dbt_select=".$dbt_select;
	//print ", perm: ".$features."->".$feature2."=".($user->rights->$features->$feature2->lire)."<br>";

	$parentfortableentity = '';

	if ($features == 'facturerec') $features = 'facture';
	if ($features == 'mo') $features = 'mrp';
	if ($features == 'member') $features = 'adherent';
	if ($features == 'subscription') { $features = 'adherent'; $feature2 = 'cotisation'; };
	if ($features == 'websitepage') { $features = 'website'; $tableandshare = 'website_page'; $parentfortableentity = 'fk_website@website'; }

	// Get more permissions checks from hooks
	$parameters = array('features'=>$features, 'objectid'=>$objectid, 'idtype'=>$dbt_select);
	$reshook = $hookmanager->executeHooks('restrictedArea', $parameters);

	if (isset($hookmanager->resArray['result'])) {
		if ($hookmanager->resArray['result'] == 0) accessforbidden(); // Module returns 0, so access forbidden
	}
	if ($reshook > 0) {		// No other test done.
		return 1;
	}

	if ($dbt_select != 'rowid' && $dbt_select != 'id') $objectid = "'".$objectid."'";

	// Features/modules to check
	$featuresarray = array($features);
	if (preg_match('/&/', $features)) $featuresarray = explode("&", $features);
	elseif (preg_match('/\|/', $features)) $featuresarray = explode("|", $features);

	// More subfeatures to check
	if (!empty($feature2)) $feature2 = explode("|", $feature2);

	// More parameters
	$params = explode('&', $tableandshare);
	$dbtablename = (!empty($params[0]) ? $params[0] : '');
	$sharedelement = (!empty($params[1]) ? $params[1] : $dbtablename);

	$listofmodules = explode(',', $conf->global->MAIN_MODULES_FOR_EXTERNAL);

	// Check read permission from module
	$readok = 1; $nbko = 0;
	foreach ($featuresarray as $feature) {	// first we check nb of test ko
		$featureforlistofmodule = $feature;
		if ($featureforlistofmodule == 'produit') $featureforlistofmodule = 'product';
		if (!empty($user->socid) && !empty($conf->global->MAIN_MODULES_FOR_EXTERNAL) && !in_array($featureforlistofmodule, $listofmodules)) {	// If limits on modules for external users, module must be into list of modules for external users
			$readok = 0; $nbko++;
			continue;
		}

		if ($feature == 'societe') {
			if (!$user->rights->societe->lire && !$user->rights->fournisseur->lire) { $readok = 0; $nbko++; }
		} elseif ($feature == 'contact') {
			if (!$user->rights->societe->contact->lire) { $readok = 0; $nbko++; }
		} elseif ($feature == 'produit|service') {
			if (!$user->rights->produit->lire && !$user->rights->service->lire) { $readok = 0; $nbko++; }
		} elseif ($feature == 'prelevement') {
			if (!$user->rights->prelevement->bons->lire) { $readok = 0; $nbko++; }
		} elseif ($feature == 'cheque') {
			if (!$user->rights->banque->cheque) { $readok = 0; $nbko++; }
		} elseif ($feature == 'projet') {
			if (!$user->rights->projet->lire && !$user->rights->projet->all->lire) { $readok = 0; $nbko++; }
		} elseif (!empty($feature2)) { 													// This is for permissions on 2 levels
			$tmpreadok = 1;
			foreach ($feature2 as $subfeature) {
				if ($subfeature == 'user' && $user->id == $objectid) continue; // A user can always read its own card
				if (!empty($subfeature) && empty($user->rights->$feature->$subfeature->lire) && empty($user->rights->$feature->$subfeature->read)) { $tmpreadok = 0; } elseif (empty($subfeature) && empty($user->rights->$feature->lire) && empty($user->rights->$feature->read)) { $tmpreadok = 0; } else { $tmpreadok = 1; break; } // Break is to bypass second test if the first is ok
			}
			if (!$tmpreadok) {	// We found a test on feature that is ko
				$readok = 0; // All tests are ko (we manage here the and, the or will be managed later using $nbko).
				$nbko++;
			}
		} elseif (!empty($feature) && ($feature != 'user' && $feature != 'usergroup')) {		// This is permissions on 1 level
			if (empty($user->rights->$feature->lire)
				&& empty($user->rights->$feature->read)
				&& empty($user->rights->$feature->run)) { $readok = 0; $nbko++; }
		}
	}

	// If a or and at least one ok
	if (preg_match('/\|/', $features) && $nbko < count($featuresarray)) $readok = 1;

	if (!$readok) accessforbidden();
	//print "Read access is ok";

	// Check write permission from module (we need to know write permission to create but also to delete drafts record or to upload files)
	$createok = 1; $nbko = 0;
	$wemustcheckpermissionforcreate = (GETPOST('sendit', 'alpha') || GETPOST('linkit', 'alpha') || GETPOST('action', 'aZ09') == 'create' || GETPOST('action', 'aZ09') == 'update');
	$wemustcheckpermissionfordeletedraft = ((GETPOST("action", "aZ09") == 'confirm_delete' && GETPOST("confirm", "aZ09") == 'yes') || GETPOST("action", "aZ09") == 'delete');

	if ($wemustcheckpermissionforcreate || $wemustcheckpermissionfordeletedraft)
	{
		foreach ($featuresarray as $feature)
		{
			if ($feature == 'contact') {
				if (!$user->rights->societe->contact->creer) { $createok = 0; $nbko++; }
			} elseif ($feature == 'produit|service') {
				if (!$user->rights->produit->creer && !$user->rights->service->creer) { $createok = 0; $nbko++; }
			} elseif ($feature == 'prelevement') {
				if (!$user->rights->prelevement->bons->creer) { $createok = 0; $nbko++; }
			} elseif ($feature == 'commande_fournisseur') {
				if (!$user->rights->fournisseur->commande->creer) { $createok = 0; $nbko++; }
			} elseif ($feature == 'banque') {
				if (!$user->rights->banque->modifier) { $createok = 0; $nbko++; }
			} elseif ($feature == 'cheque') {
				if (!$user->rights->banque->cheque) { $createok = 0; $nbko++; }
			} elseif ($feature == 'import') {
				if (!$user->rights->import->run) { $createok = 0; $nbko++; }
			} elseif ($feature == 'ecm') {
				if (!$user->rights->ecm->upload) { $createok = 0; $nbko++; }
			} elseif (!empty($feature2)) {														// This is for permissions on one level
				foreach ($feature2 as $subfeature) {
					if ($subfeature == 'user' && $user->id == $objectid && $user->rights->user->self->creer) continue; // User can edit its own card
					if ($subfeature == 'user' && $user->id == $objectid && $user->rights->user->self->password) continue; // User can edit its own password

					if (empty($user->rights->$feature->$subfeature->creer)
					&& empty($user->rights->$feature->$subfeature->write)
					&& empty($user->rights->$feature->$subfeature->create)) {
						$createok = 0;
						$nbko++;
					} else {
						$createok = 1;
						// Break to bypass second test if the first is ok
						break;
					}
				}
			} elseif (!empty($feature))	{												// This is for permissions on 2 levels ('creer' or 'write')
				//print '<br>feature='.$feature.' creer='.$user->rights->$feature->creer.' write='.$user->rights->$feature->write; exit;
				if (empty($user->rights->$feature->creer)
				&& empty($user->rights->$feature->write)
				&& empty($user->rights->$feature->create)) {
					$createok = 0;
					$nbko++;
				}
			}
		}

		// If a or and at least one ok
		if (preg_match('/\|/', $features) && $nbko < count($featuresarray)) $createok = 1;

		if ($wemustcheckpermissionforcreate && !$createok) accessforbidden();
		//print "Write access is ok";
	}

	// Check create user permission
	$createuserok = 1;
	if (GETPOST('action', 'aZ09') == 'confirm_create_user' && GETPOST("confirm", 'aZ09') == 'yes')
	{
		if (!$user->rights->user->user->creer) $createuserok = 0;

		if (!$createuserok) accessforbidden();
		//print "Create user access is ok";
	}

	// Check delete permission from module
	$deleteok = 1; $nbko = 0;
	if ((GETPOST("action", "aZ09") == 'confirm_delete' && GETPOST("confirm", "aZ09") == 'yes') || GETPOST("action", "aZ09") == 'delete')
	{
		foreach ($featuresarray as $feature)
		{
			if ($feature == 'contact')
			{
				if (!$user->rights->societe->contact->supprimer) $deleteok = 0;
			} elseif ($feature == 'produit|service')
			{
				if (!$user->rights->produit->supprimer && !$user->rights->service->supprimer) $deleteok = 0;
			} elseif ($feature == 'commande_fournisseur')
			{
				if (!$user->rights->fournisseur->commande->supprimer) $deleteok = 0;
			} elseif ($feature == 'banque')
			{
				if (!$user->rights->banque->modifier) $deleteok = 0;
			} elseif ($feature == 'cheque')
			{
				if (!$user->rights->banque->cheque) $deleteok = 0;
			} elseif ($feature == 'ecm')
			{
				if (!$user->rights->ecm->upload) $deleteok = 0;
			} elseif ($feature == 'ftp')
			{
				if (!$user->rights->ftp->write) $deleteok = 0;
			} elseif ($feature == 'salaries')
			{
				if (!$user->rights->salaries->delete) $deleteok = 0;
			} elseif ($feature == 'salaries')
			{
				if (!$user->rights->salaries->delete) $deleteok = 0;
			} elseif (!empty($feature2))							// This is for permissions on 2 levels
			{
				foreach ($feature2 as $subfeature)
				{
					if (empty($user->rights->$feature->$subfeature->supprimer) && empty($user->rights->$feature->$subfeature->delete)) $deleteok = 0;
					else { $deleteok = 1; break; } // For bypass the second test if the first is ok
				}
			} elseif (!empty($feature))							// This is used for permissions on 1 level
			{
				//print '<br>feature='.$feature.' creer='.$user->rights->$feature->supprimer.' write='.$user->rights->$feature->delete;
				if (empty($user->rights->$feature->supprimer)
					&& empty($user->rights->$feature->delete)
					&& empty($user->rights->$feature->run)) $deleteok = 0;
			}
		}

		// If a or and at least one ok
		if (preg_match('/\|/', $features) && $nbko < count($featuresarray)) $deleteok = 1;

		if (!$deleteok && !($isdraft && $createok)) accessforbidden();
		//print "Delete access is ok";
	}

	// If we have a particular object to check permissions on, we check this object
	// is linked to a company allowed to $user.
	if (!empty($objectid) && $objectid > 0)
	{
		$ok = checkUserAccessToObject($user, $featuresarray, $objectid, $tableandshare, $feature2, $dbt_keyfield, $dbt_select, $parentfortableentity);
		$params = array('objectid' => $objectid, 'features' => join(',', $featuresarray), 'features2' => $feature2);
		return $ok ? 1 : accessforbidden('', 1, 1, 0, $params);
	}

	return 1;
}

/**
 * Check access by user to object.
 * This function is also called by restrictedArea
 *
 * @param User			$user					User to check
 * @param array			$featuresarray			Features/modules to check. Example: ('user','service','member','project','task',...)
 * @param int|string	$objectid				Object ID if we want to check a particular record (optional) is linked to a owned thirdparty (optional).
 * @param string		$tableandshare			'TableName&SharedElement' with Tablename is table where object is stored. SharedElement is an optional key to define where to check entity for multicompany modume. Param not used if objectid is null (optional).
 * @param string		$feature2				Feature to check, second level of permission (optional). Can be or check with 'level1|level2'.
 * @param string		$dbt_keyfield			Field name for socid foreign key if not fk_soc. Not used if objectid is null (optional)
 * @param string		$dbt_select				Field name for select if not rowid. Not used if objectid is null (optional)
 * @param string		$parenttableforentity  	Parent table for entity. Example 'fk_website@website'
 * @return	bool								True if user has access, False otherwise
 * @see restrictedArea()
 */
function checkUserAccessToObject($user, $featuresarray, $objectid = 0, $tableandshare = '', $feature2 = '', $dbt_keyfield = '', $dbt_select = 'rowid', $parenttableforentity = '')
{
	global $db, $conf;

	// More parameters
	$params = explode('&', $tableandshare);
	$dbtablename = (!empty($params[0]) ? $params[0] : '');
	$sharedelement = (!empty($params[1]) ? $params[1] : $dbtablename);

	foreach ($featuresarray as $feature)
	{
		$sql = '';

		// For backward compatibility
		if ($feature == 'member')  $feature = 'adherent';
		if ($feature == 'project') $feature = 'projet';
		if ($feature == 'task')    $feature = 'projet_task';

		$check = array('adherent', 'banque', 'bom', 'don', 'mrp', 'user', 'usergroup', 'product', 'produit', 'service', 'produit|service', 'categorie', 'resource', 'expensereport', 'holiday', 'website'); // Test on entity only (Objects with no link to company)
		$checksoc = array('societe'); // Test for societe object
		$checkother = array('contact', 'agenda'); // Test on entity and link to third party. Allowed if link is empty (Ex: contacts...).
		$checkproject = array('projet', 'project'); // Test for project object
		$checktask = array('projet_task');
		$nocheck = array('barcode', 'stock'); // No test
		//$checkdefault = 'all other not already defined'; // Test on entity and link to third party. Not allowed if link is empty (Ex: invoice, orders...).

		// If dbtablename not defined, we use same name for table than module name
		if (empty($dbtablename))
		{
			$dbtablename = $feature;
			$sharedelement = (!empty($params[1]) ? $params[1] : $dbtablename); // We change dbtablename, so we set sharedelement too.
		}

		// Check permission for object with entity
		if (in_array($feature, $check))
		{
			$sql = "SELECT COUNT(dbt.".$dbt_select.") as nb";
			$sql .= " FROM ".MAIN_DB_PREFIX.$dbtablename." as dbt";
			if (($feature == 'user' || $feature == 'usergroup') && !empty($conf->multicompany->enabled))
			{
				if (!empty($conf->global->MULTICOMPANY_TRANSVERSE_MODE))
				{
					if ($conf->entity == 1 && $user->admin && !$user->entity)
					{
						$sql .= " WHERE dbt.".$dbt_select." IN (".$objectid.")";
						$sql .= " AND dbt.entity IS NOT NULL";
					} else {
						$sql .= ",".MAIN_DB_PREFIX."usergroup_user as ug";
						$sql .= " WHERE dbt.".$dbt_select." IN (".$objectid.")";
						$sql .= " AND ((ug.fk_user = dbt.rowid";
						$sql .= " AND ug.entity IN (".getEntity('usergroup')."))";
						$sql .= " OR dbt.entity = 0)"; // Show always superadmin
					}
				} else {
					$sql .= " WHERE dbt.".$dbt_select." IN (".$objectid.")";
					$sql .= " AND dbt.entity IN (".getEntity($sharedelement, 1).")";
				}
			} else {
				$reg = array();
				if ($parenttableforentity && preg_match('/(.*)@(.*)/', $parenttableforentity, $reg)) {
					$sql .= ", ".MAIN_DB_PREFIX.$reg[2]." as dbtp";
					$sql .= " WHERE dbt.".$reg[1]." = dbtp.rowid AND dbt.".$dbt_select." IN (".$objectid.")";
					$sql .= " AND dbtp.entity IN (".getEntity($sharedelement, 1).")";
				} else {
					$sql .= " WHERE dbt.".$dbt_select." IN (".$objectid.")";
					$sql .= " AND dbt.entity IN (".getEntity($sharedelement, 1).")";
				}
			}
		} elseif (in_array($feature, $checksoc))	// We check feature = checksoc
		{
			// If external user: Check permission for external users
			if ($user->socid > 0)
			{
				if ($user->socid <> $objectid) return false;
			} // If internal user: Check permission for internal users that are restricted on their objects
			elseif (!empty($conf->societe->enabled) && ($user->rights->societe->lire && !$user->rights->societe->client->voir))
			{
				$sql = "SELECT COUNT(sc.fk_soc) as nb";
				$sql .= " FROM (".MAIN_DB_PREFIX."societe_commerciaux as sc";
				$sql .= ", ".MAIN_DB_PREFIX."societe as s)";
				$sql .= " WHERE sc.fk_soc IN (".$objectid.")";
				$sql .= " AND sc.fk_user = ".$user->id;
				$sql .= " AND sc.fk_soc = s.rowid";
				$sql .= " AND s.entity IN (".getEntity($sharedelement, 1).")";
			} // If multicompany and internal users with all permissions, check user is in correct entity
			elseif (!empty($conf->multicompany->enabled))
			{
				$sql = "SELECT COUNT(s.rowid) as nb";
				$sql .= " FROM ".MAIN_DB_PREFIX."societe as s";
				$sql .= " WHERE s.rowid IN (".$objectid.")";
				$sql .= " AND s.entity IN (".getEntity($sharedelement, 1).")";
			}
		} elseif (in_array($feature, $checkother))	// Test on entity and link to societe. Allowed if link is empty (Ex: contacts...).
		{
			// If external user: Check permission for external users
			if ($user->socid > 0)
			{
				$sql = "SELECT COUNT(dbt.".$dbt_select.") as nb";
				$sql .= " FROM ".MAIN_DB_PREFIX.$dbtablename." as dbt";
				$sql .= " WHERE dbt.".$dbt_select." IN (".$objectid.")";
				$sql .= " AND dbt.fk_soc = ".$user->socid;
			} // If internal user: Check permission for internal users that are restricted on their objects
			elseif (!empty($conf->societe->enabled) && ($user->rights->societe->lire && !$user->rights->societe->client->voir))
			{
				$sql = "SELECT COUNT(dbt.".$dbt_select.") as nb";
				$sql .= " FROM ".MAIN_DB_PREFIX.$dbtablename." as dbt";
				$sql .= " LEFT JOIN ".MAIN_DB_PREFIX."societe_commerciaux as sc ON dbt.fk_soc = sc.fk_soc AND sc.fk_user = '".$user->id."'";
				$sql .= " WHERE dbt.".$dbt_select." IN (".$objectid.")";
				$sql .= " AND (dbt.fk_soc IS NULL OR sc.fk_soc IS NOT NULL)"; // Contact not linked to a company or to a company of user
				$sql .= " AND dbt.entity IN (".getEntity($sharedelement, 1).")";
			} // If multicompany and internal users with all permissions, check user is in correct entity
			elseif (!empty($conf->multicompany->enabled))
			{
				$sql = "SELECT COUNT(dbt.".$dbt_select.") as nb";
				$sql .= " FROM ".MAIN_DB_PREFIX.$dbtablename." as dbt";
				$sql .= " WHERE dbt.".$dbt_select." IN (".$objectid.")";
				$sql .= " AND dbt.entity IN (".getEntity($sharedelement, 1).")";
			}
<<<<<<< HEAD
		} elseif (in_array($feature, $checkproject))
=======

			if ($feature == 'agenda')// Also check myactions rights
			{
				if ($objectid > 0 && empty($user->rights->agenda->allactions->read)) {
					require_once DOL_DOCUMENT_ROOT . '/comm/action/class/actioncomm.class.php';
					$action = new ActionComm($db);
					$action->fetch($objectid);
					if ($action->authorid != $user->id && $action->userownerid != $user->id && !(array_key_exists($user->id, $action->userassigned))) {
						return false;
					}
				}
			}
		}
		elseif (in_array($feature, $checkproject))
>>>>>>> c63d5463
		{
			if (!empty($conf->projet->enabled) && empty($user->rights->projet->all->lire))
			{
				include_once DOL_DOCUMENT_ROOT.'/projet/class/project.class.php';
				$projectstatic = new Project($db);
				$tmps = $projectstatic->getProjectsAuthorizedForUser($user, 0, 1, 0);
				$tmparray = explode(',', $tmps);
				if (!in_array($objectid, $tmparray)) return false;
			} else {
				$sql = "SELECT COUNT(dbt.".$dbt_select.") as nb";
				$sql .= " FROM ".MAIN_DB_PREFIX.$dbtablename." as dbt";
				$sql .= " WHERE dbt.".$dbt_select." IN (".$objectid.")";
				$sql .= " AND dbt.entity IN (".getEntity($sharedelement, 1).")";
			}
		} elseif (in_array($feature, $checktask))
		{
			if (!empty($conf->projet->enabled) && empty($user->rights->projet->all->lire))
			{
				$task = new Task($db);
				$task->fetch($objectid);

				include_once DOL_DOCUMENT_ROOT.'/projet/class/project.class.php';
				$projectstatic = new Project($db);
				$tmps = $projectstatic->getProjectsAuthorizedForUser($user, 0, 1, 0);
				$tmparray = explode(',', $tmps);
				if (!in_array($task->fk_project, $tmparray)) return false;
			} else {
				$sql = "SELECT COUNT(dbt.".$dbt_select.") as nb";
				$sql .= " FROM ".MAIN_DB_PREFIX.$dbtablename." as dbt";
				$sql .= " WHERE dbt.".$dbt_select." IN (".$objectid.")";
				$sql .= " AND dbt.entity IN (".getEntity($sharedelement, 1).")";
			}
		} elseif (!in_array($feature, $nocheck))		// By default (case of $checkdefault), we check on object entity + link to third party on field $dbt_keyfield
		{
			// If external user: Check permission for external users
			if ($user->socid > 0)
			{
				if (empty($dbt_keyfield)) dol_print_error('', 'Param dbt_keyfield is required but not defined');
				$sql = "SELECT COUNT(dbt.".$dbt_keyfield.") as nb";
				$sql .= " FROM ".MAIN_DB_PREFIX.$dbtablename." as dbt";
				$sql .= " WHERE dbt.rowid IN (".$objectid.")";
				$sql .= " AND dbt.".$dbt_keyfield." = ".$user->socid;
			} // If internal user: Check permission for internal users that are restricted on their objects
			elseif (!empty($conf->societe->enabled) && ($user->rights->societe->lire && !$user->rights->societe->client->voir))
			{
				if (empty($dbt_keyfield)) dol_print_error('', 'Param dbt_keyfield is required but not defined');
				$sql = "SELECT COUNT(sc.fk_soc) as nb";
				$sql .= " FROM ".MAIN_DB_PREFIX.$dbtablename." as dbt";
				$sql .= ", ".MAIN_DB_PREFIX."societe as s";
				$sql .= ", ".MAIN_DB_PREFIX."societe_commerciaux as sc";
				$sql .= " WHERE dbt.".$dbt_select." IN (".$objectid.")";
				$sql .= " AND sc.fk_soc = dbt.".$dbt_keyfield;
				$sql .= " AND dbt.".$dbt_keyfield." = s.rowid";
				$sql .= " AND dbt.entity IN (".getEntity($sharedelement, 1).")";
				$sql .= " AND sc.fk_user = ".$user->id;
			} // If multicompany and internal users with all permissions, check user is in correct entity
			elseif (!empty($conf->multicompany->enabled))
			{
				$sql = "SELECT COUNT(dbt.".$dbt_select.") as nb";
				$sql .= " FROM ".MAIN_DB_PREFIX.$dbtablename." as dbt";
				$sql .= " WHERE dbt.".$dbt_select." IN (".$objectid.")";
				$sql .= " AND dbt.entity IN (".getEntity($sharedelement, 1).")";
			}
		}

		if ($sql)
		{
			$resql = $db->query($sql);
			if ($resql)
			{
				$obj = $db->fetch_object($resql);
				if (!$obj || $obj->nb < count(explode(',', $objectid))) return false;
			} else {
				return false;
			}
		}
	}

	return true;
}

/**
 *	Show a message to say access is forbidden and stop program
 *	Calling this function terminate execution of PHP.
 *
 *	@param	string		$message			Force error message
 *	@param	int			$printheader		Show header before
 *  @param  int			$printfooter        Show footer after
 *  @param  int			$showonlymessage    Show only message parameter. Otherwise add more information.
 *  @param  array|null  $params         	Send params
 *  @return	void
 */
function accessforbidden($message = '', $printheader = 1, $printfooter = 1, $showonlymessage = 0, $params = null)
{
    global $conf, $db, $user, $langs, $hookmanager;
    if (!is_object($langs))
    {
        include_once DOL_DOCUMENT_ROOT.'/core/class/translate.class.php';
        $langs = new Translate('', $conf);
        $langs->setDefaultLang();
    }

	$langs->load("errors");

	if ($printheader)
	{
		if (function_exists("llxHeader")) llxHeader('');
		elseif (function_exists("llxHeaderVierge")) llxHeaderVierge('');
	}
	print '<div class="error">';
	if (!$message) print $langs->trans("ErrorForbidden");
	else print $message;
	print '</div>';
	print '<br>';
	if (empty($showonlymessage))
	{
		global $action, $object;
		if (empty($hookmanager))
		{
			$hookmanager = new HookManager($db);
			// Initialize technical object to manage hooks of page. Note that conf->hooks_modules contains array of hook context
			$hookmanager->initHooks(array('main'));
		}
		$parameters = array('message'=>$message, 'params'=>$params);
		$reshook = $hookmanager->executeHooks('getAccessForbiddenMessage', $parameters, $object, $action); // Note that $action and $object may have been modified by some hooks
		print $hookmanager->resPrint;
		if (empty($reshook))
		{
			if ($user->login)
			{
				print $langs->trans("CurrentLogin").': <font class="error">'.$user->login.'</font><br>';
				print $langs->trans("ErrorForbidden2", $langs->transnoentitiesnoconv("Home"), $langs->transnoentitiesnoconv("Users"));
			} else {
				print $langs->trans("ErrorForbidden3");
			}
		}
	}
	if ($printfooter && function_exists("llxFooter")) llxFooter();
	exit(0);
}<|MERGE_RESOLUTION|>--- conflicted
+++ resolved
@@ -538,11 +538,7 @@
 				$sql .= " WHERE dbt.".$dbt_select." IN (".$objectid.")";
 				$sql .= " AND dbt.entity IN (".getEntity($sharedelement, 1).")";
 			}
-<<<<<<< HEAD
-		} elseif (in_array($feature, $checkproject))
-=======
-
-			if ($feature == 'agenda')// Also check myactions rights
+			if ($feature == 'agenda')// Also check owner or attendee for users without allactions->read
 			{
 				if ($objectid > 0 && empty($user->rights->agenda->allactions->read)) {
 					require_once DOL_DOCUMENT_ROOT . '/comm/action/class/actioncomm.class.php';
@@ -553,10 +549,7 @@
 					}
 				}
 			}
-		}
-		elseif (in_array($feature, $checkproject))
->>>>>>> c63d5463
-		{
+		} elseif (in_array($feature, $checkproject)) {
 			if (!empty($conf->projet->enabled) && empty($user->rights->projet->all->lire))
 			{
 				include_once DOL_DOCUMENT_ROOT.'/projet/class/project.class.php';
@@ -570,8 +563,7 @@
 				$sql .= " WHERE dbt.".$dbt_select." IN (".$objectid.")";
 				$sql .= " AND dbt.entity IN (".getEntity($sharedelement, 1).")";
 			}
-		} elseif (in_array($feature, $checktask))
-		{
+		} elseif (in_array($feature, $checktask)) {
 			if (!empty($conf->projet->enabled) && empty($user->rights->projet->all->lire))
 			{
 				$task = new Task($db);
