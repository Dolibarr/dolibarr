<?php
/* Copyright (C) 2008-2011 Laurent Destailleur  <eldy@users.sourceforge.net>
 * Copyright (C) 2008-2017 Regis Houssin        <regis.houssin@capnetworks.com>
 *
 * This program is free software; you can redistribute it and/or modify
 * it under the terms of the GNU General Public License as published by
 * the Free Software Foundation; either version 3 of the License, or
 * (at your option) any later version.
 *
 * This program is distributed in the hope that it will be useful,
 * but WITHOUT ANY WARRANTY; without even the implied warranty of
 * MERCHANTABILITY or FITNESS FOR A PARTICULAR PURPOSE.  See the
 * GNU General Public License for more details.
 *
 * You should have received a copy of the GNU General Public License
 * along with this program. If not, see <http://www.gnu.org/licenses/>.
 * or see http://www.gnu.org/
 */

/**
 *  \file		htdocs/core/lib/security.lib.php
 *  \ingroup    core
 *  \brief		Set of function used for dolibarr security (common function included into filefunc.inc.php)
 *  			Warning, this file must not depends on other library files, except function.lib.php
 *  			because it is used at low code level.
 */


/**
 *	Encode a string with base 64 algorithm + specific delta change.
 *
 *	@param   string		$chain		string to encode
 *	@param   string		$key		rule to use for delta ('0', '1' or 'myownkey')
 *	@return  string					encoded string
 *  @see dol_decode
 */
function dol_encode($chain, $key='1')
{
	if (is_numeric($key) && $key == '1')	// rule 1 is offset of 17 for char
	{
	    $strlength=dol_strlen($chain);
		for ($i=0; $i < $strlength; $i++)
		{
			$output_tab[$i] = chr(ord(substr($chain,$i,1))+17);
		}
		$chain = implode("",$output_tab);
	}
	elseif ($key)
	{
		$result='';
		$strlength=dol_strlen($chain);
		for ($i=0; $i < $strlength; $i++)
		{
			$keychar = substr($key, ($i % strlen($key))-1, 1);
			$result.= chr(ord(substr($chain,$i,1))+(ord($keychar)-65));
		}
		$chain=$result;
	}

	return base64_encode($chain);
}

/**
 *	Decode a base 64 encoded + specific delta change.
 *  This function is called by filefunc.inc.php at each page call.
 *
 *	@param   string		$chain		string to decode
 *	@param   string		$key		rule to use for delta ('0', '1' or 'myownkey')
 *	@return  string					decoded string
 *  @see dol_encode
 */
function dol_decode($chain, $key='1')
{
	$chain = base64_decode($chain);

	if (is_numeric($key) && $key == '1')	// rule 1 is offset of 17 for char
	{
		$strlength=dol_strlen($chain);
		for ($i=0; $i < $strlength;$i++)
		{
			$output_tab[$i] = chr(ord(substr($chain,$i,1))-17);
		}

		$chain = implode("",$output_tab);
	}
	elseif ($key)
	{
		$result='';
		$strlength=dol_strlen($chain);
		for ($i=0; $i < $strlength; $i++)
		{
			$keychar = substr($key, ($i % strlen($key))-1, 1);
			$result.= chr(ord(substr($chain, $i, 1))-(ord($keychar)-65));
		}
		$chain=$result;
	}

	return $chain;
}


/**
 * 	Returns a hash of a string.
 *  If constant MAIN_SECURITY_HASH_ALGO is defined, we use this function as hashing function (recommanded value is 'password_hash')
 *  If constant MAIN_SECURITY_SALT is defined, we use it as a salt (used only if hashing algorightm is something else than 'password_hash').
 *
 * 	@param 		string		$chain		String to hash
 * 	@param		string		$type		Type of hash ('0':auto will use MAIN_SECURITY_HASH_ALGO else md5, '1':sha1, '2':sha1+md5, '3':md5, '4':md5 for OpenLdap, '5':sha256). Use '3' here, if hash is not needed for security purpose, for security need, prefer '0'.
 * 	@return		string					Hash of string
 *  @getRandomPassword
 */
function dol_hash($chain, $type='0')
{
	global $conf;

	// No need to add salt for password_hash
	if (($type == '0' || $type == 'auto') && ! empty($conf->global->MAIN_SECURITY_HASH_ALGO) && $conf->global->MAIN_SECURITY_HASH_ALGO == 'password_hash' && function_exists('password_hash'))
	{
		return password_hash($chain, PASSWORD_DEFAULT);
	}

	// Salt value
	if (! empty($conf->global->MAIN_SECURITY_SALT)) $chain=$conf->global->MAIN_SECURITY_SALT.$chain;

	if ($type == '1' || $type == 'sha1') return sha1($chain);
	else if ($type == '2' || $type == 'sha1md5') return sha1(md5($chain));
	else if ($type == '3' || $type == 'md5') return md5($chain);
	else if ($type == '4' || $type == 'md5openldap') return '{md5}'.base64_encode(mhash(MHASH_MD5,$chain)); // For OpenLdap with md5 (based on an unencrypted password in base)
	else if ($type == '5') return hash('sha256',$chain);
	else if (! empty($conf->global->MAIN_SECURITY_HASH_ALGO) && $conf->global->MAIN_SECURITY_HASH_ALGO == 'sha1') return sha1($chain);
	else if (! empty($conf->global->MAIN_SECURITY_HASH_ALGO) && $conf->global->MAIN_SECURITY_HASH_ALGO == 'sha1md5') return sha1(md5($chain));

	// No particular encoding defined, use default
	return md5($chain);
}

/**
 * 	Compute a hash and compare it to the given one
 *  For backward compatibility reasons, if the hash is not in the password_hash format, we will try to match against md5 and sha1md5
 *  If constant MAIN_SECURITY_HASH_ALGO is defined, we use this function as hashing function.
 *  If constant MAIN_SECURITY_SALT is defined, we use it as a salt.
 *
 * 	@param 		string		$chain		String to hash
 * 	@param 		string		$hash		hash to compare
 * 	@param		string		$type		Type of hash ('0':auto, '1':sha1, '2':sha1+md5, '3':md5, '4':md5 for OpenLdap, '5':sha256). Use '3' here, if hash is not needed for security purpose, for security need, prefer '0'.
 * 	@return		bool					True if the computed hash is the same as the given one
 */
function dol_verifyHash($chain, $hash, $type='0')
{
	global $conf;

	if ($type == '0' && ! empty($conf->global->MAIN_SECURITY_HASH_ALGO) && $conf->global->MAIN_SECURITY_HASH_ALGO == 'password_hash' && function_exists('password_verify')) {
		if ($hash[0] == '$') return password_verify($chain, $hash);
		else if(strlen($hash) == 32) return dol_verifyHash($chain, $hash, '3'); // md5
		else if(strlen($hash) == 40) return dol_verifyHash($chain, $hash, '2'); // sha1md5

		return false;
	}

	return dol_hash($chain, $type) == $hash;
}


/**
 *	Check permissions of a user to show a page and an object. Check read permission.
 * 	If GETPOST('action','aZ09') defined, we also check write and delete permission.
 *
 *	@param	User	$user      	  	User to check
 *	@param  string	$features	    Features to check (it must be module name. Examples: 'societe', 'contact', 'produit&service', 'produit|service', ...)
 *	@param  int		$objectid      	Object ID if we want to check a particular record (optional) is linked to a owned thirdparty (optional).
 *	@param  string	$tableandshare  'TableName&SharedElement' with Tablename is table where object is stored. SharedElement is an optional key to define where to check entity for multicompany modume. Param not used if objectid is null (optional).
 *	@param  string	$feature2		Feature to check, second level of permission (optional). Can be a 'or' check with 'level1|level2'.
 *  @param  string	$dbt_keyfield   Field name for socid foreign key if not fk_soc. Not used if objectid is null (optional)
 *  @param  string	$dbt_select     Field name for select if not rowid. Not used if objectid is null (optional)
 *  @param	Canvas	$objcanvas		Object canvas
 * 	@return	int						Always 1, die process if not allowed
 *  @see dol_check_secure_access_document
 */
function restrictedArea($user, $features, $objectid=0, $tableandshare='', $feature2='', $dbt_keyfield='fk_soc', $dbt_select='rowid', $objcanvas=null)
{
	global $db, $conf;
	global $hookmanager;

    //dol_syslog("functions.lib:restrictedArea $feature, $objectid, $dbtablename,$feature2,$dbt_socfield,$dbt_select");
    //print "user_id=".$user->id.", features=".$features.", feature2=".$feature2.", objectid=".$objectid;
    //print ", dbtablename=".$dbtablename.", dbt_socfield=".$dbt_keyfield.", dbt_select=".$dbt_select;
    //print ", perm: ".$features."->".$feature2."=".($user->rights->$features->$feature2->lire)."<br>";

    if ($dbt_select != 'rowid' && $dbt_select != 'id') $objectid = "'".$objectid."'";

	// Get more permissions checks from hooks
	$hookmanager->initHooks(array('permissions'));
	$parameters=array('features'=>$features, 'objectid'=>$objectid, 'idtype'=>$dbt_select);
	$reshook=$hookmanager->executeHooks('restrictedArea',$parameters);
	if (! empty($hookmanager->resArray['result']) return true;
	if ($reshook > 0) return false;
	
    // Features/modules to check
    $featuresarray = array($features);
    if (preg_match('/&/', $features)) $featuresarray = explode("&", $features);
    else if (preg_match('/\|/', $features)) $featuresarray = explode("|", $features);

    // More subfeatures to check
    if (! empty($feature2)) $feature2 = explode("|", $feature2);

    // More parameters
    $params = explode('&', $tableandshare);
    $dbtablename=(! empty($params[0]) ? $params[0] : '');
    $sharedelement=(! empty($params[1]) ? $params[1] : $dbtablename);

	$listofmodules=explode(',',$conf->global->MAIN_MODULES_FOR_EXTERNAL);

	// Check read permission from module
    $readok=1; $nbko=0;
    foreach ($featuresarray as $feature)	// first we check nb of test ko
    {
        $featureforlistofmodule=$feature;
        if ($featureforlistofmodule == 'produit') $featureforlistofmodule='product';
        if (! empty($user->societe_id) && ! empty($conf->global->MAIN_MODULES_FOR_EXTERNAL) && ! in_array($featureforlistofmodule,$listofmodules))	// If limits on modules for external users, module must be into list of modules for external users
    	{
    		$readok=0; $nbko++;
    		continue;
    	}

        if ($feature == 'societe')
        {
            if (! $user->rights->societe->lire && ! $user->rights->fournisseur->lire) { $readok=0; $nbko++; }
        }
        else if ($feature == 'contact')
        {
            if (! $user->rights->societe->contact->lire) { $readok=0; $nbko++; }
        }
        else if ($feature == 'produit|service')
        {
            if (! $user->rights->produit->lire && ! $user->rights->service->lire) { $readok=0; $nbko++; }
        }
        else if ($feature == 'prelevement')
        {
            if (! $user->rights->prelevement->bons->lire) { $readok=0; $nbko++; }
        }
        else if ($feature == 'cheque')
        {
            if (! $user->rights->banque->cheque) { $readok=0; $nbko++; }
        }
        else if ($feature == 'projet')
        {
            if (! $user->rights->projet->lire && ! $user->rights->projet->all->lire) { $readok=0; $nbko++; }
        }
        else if (! empty($feature2))	// This should be used for future changes
        {
        	$tmpreadok=1;
        	foreach($feature2 as $subfeature)
        	{
        		if (! empty($subfeature) && empty($user->rights->$feature->$subfeature->lire) && empty($user->rights->$feature->$subfeature->read)) { $tmpreadok=0; }
        		else if (empty($subfeature) && empty($user->rights->$feature->lire) && empty($user->rights->$feature->read)) { $tmpreadok=0; }
        		else { $tmpreadok=1; break; } // Break is to bypass second test if the first is ok
        	}
        	if (! $tmpreadok)	// We found a test on feature that is ko
        	{
        		$readok=0;	// All tests are ko (we manage here the and, the or will be managed later using $nbko).
        		$nbko++;
        	}
        }
        else if (! empty($feature) && ($feature!='user' && $feature!='usergroup'))		// This is for old permissions
        {
            if (empty($user->rights->$feature->lire)
            && empty($user->rights->$feature->read)
            && empty($user->rights->$feature->run)) { $readok=0; $nbko++; }
        }
    }

    // If a or and at least one ok
    if (preg_match('/\|/', $features) && $nbko < count($featuresarray)) $readok=1;

    if (! $readok) accessforbidden();
    //print "Read access is ok";

    // Check write permission from module
    $createok=1; $nbko=0;
<<<<<<< HEAD
    if (GETPOST("action","apha")  == 'create')
=======
    if (GETPOST('action','aZ09')  == 'create')
>>>>>>> 5fe82497
    {
        foreach ($featuresarray as $feature)
        {
            if ($feature == 'contact')
            {
                if (! $user->rights->societe->contact->creer) { $createok=0; $nbko++; }
            }
            else if ($feature == 'produit|service')
            {
                if (! $user->rights->produit->creer && ! $user->rights->service->creer) { $createok=0; $nbko++; }
            }
            else if ($feature == 'prelevement')
            {
                if (! $user->rights->prelevement->bons->creer) { $createok=0; $nbko++; }
            }
            else if ($feature == 'commande_fournisseur')
            {
                if (! $user->rights->fournisseur->commande->creer) { $createok=0; $nbko++; }
            }
            else if ($feature == 'banque')
            {
                if (! $user->rights->banque->modifier) { $createok=0; $nbko++; }
            }
            else if ($feature == 'cheque')
            {
                if (! $user->rights->banque->cheque) { $createok=0; $nbko++; }
            }
            else if (! empty($feature2))	// This should be used
            {
            	foreach($feature2 as $subfeature)
            	{
                        if (empty($user->rights->$feature->$subfeature->creer)
                        && empty($user->rights->$feature->$subfeature->write)
                        && empty($user->rights->$feature->$subfeature->create)) { $createok=0; $nbko++; }
            		else { $createok=1; break; } // Break to bypass second test if the first is ok
            	}
            }
            else if (! empty($feature))		// This is for old permissions ('creer' or 'write')
            {
                //print '<br>feature='.$feature.' creer='.$user->rights->$feature->creer.' write='.$user->rights->$feature->write;
                if (empty($user->rights->$feature->creer)
                && empty($user->rights->$feature->write)
                && empty($user->rights->$feature->create)) { $createok=0; $nbko++; }
            }
        }

	    // If a or and at least one ok
	    if (preg_match('/\|/', $features) && $nbko < count($featuresarray)) $createok=1;

        if (! $createok) accessforbidden();
        //print "Write access is ok";
    }

    // Check create user permission
    $createuserok=1;
<<<<<<< HEAD
    if (GETPOST("action","alpha") == 'confirm_create_user' && GETPOST("confirm","alpha") == 'yes')
=======
    if (GETPOST('action','aZ09') == 'confirm_create_user' && GETPOST("confirm") == 'yes')
>>>>>>> 5fe82497
    {
        if (! $user->rights->user->user->creer) $createuserok=0;

        if (! $createuserok) accessforbidden();
        //print "Create user access is ok";
    }

    // Check delete permission from module
    $deleteok=1; $nbko=0;
<<<<<<< HEAD
    if ((GETPOST("action","alpha")  == 'confirm_delete' && GETPOST("confirm","alpha") == 'yes') || GETPOST("action","alpha")  == 'delete')
=======
    if ((GETPOST('action','aZ09')  == 'confirm_delete' && GETPOST("confirm") == 'yes') || GETPOST('action','aZ09')  == 'delete')
>>>>>>> 5fe82497
    {
        foreach ($featuresarray as $feature)
        {
            if ($feature == 'contact')
            {
                if (! $user->rights->societe->contact->supprimer) $deleteok=0;
            }
            else if ($feature == 'produit|service')
            {
                if (! $user->rights->produit->supprimer && ! $user->rights->service->supprimer) $deleteok=0;
            }
            else if ($feature == 'commande_fournisseur')
            {
                if (! $user->rights->fournisseur->commande->supprimer) $deleteok=0;
            }
            else if ($feature == 'banque')
            {
                if (! $user->rights->banque->modifier) $deleteok=0;
            }
            else if ($feature == 'cheque')
            {
                if (! $user->rights->banque->cheque) $deleteok=0;
            }
            else if ($feature == 'ecm')
            {
                if (! $user->rights->ecm->upload) $deleteok=0;
            }
            else if ($feature == 'ftp')
            {
                if (! $user->rights->ftp->write) $deleteok=0;
            }else if ($feature == 'salaries')
            {
                if (! $user->rights->salaries->delete) $deleteok=0;
            }
            else if ($feature == 'salaries')
            {
                if (! $user->rights->salaries->delete) $deleteok=0;
            }
            else if (! empty($feature2))	// This should be used for future changes
            {
            	foreach($feature2 as $subfeature)
            	{
            		if (empty($user->rights->$feature->$subfeature->supprimer) && empty($user->rights->$feature->$subfeature->delete)) $deleteok=0;
            		else { $deleteok=1; break; } // For bypass the second test if the first is ok
            	}
            }
            else if (! empty($feature))		// This is for old permissions
            {
                //print '<br>feature='.$feature.' creer='.$user->rights->$feature->supprimer.' write='.$user->rights->$feature->delete;
                if (empty($user->rights->$feature->supprimer)
                && empty($user->rights->$feature->delete)
                && empty($user->rights->$feature->run)) $deleteok=0;
            }
        }

	    // If a or and at least one ok
	    if (preg_match('/\|/', $features) && $nbko < count($featuresarray)) $deleteok=1;

        if (! $deleteok) accessforbidden();
        //print "Delete access is ok";
    }

    // If we have a particular object to check permissions on, we check this object
    // is linked to a company allowed to $user.
    if (! empty($objectid) && $objectid > 0)
    {
        $ok = checkUserAccessToObject($user, $featuresarray, $objectid, $tableandshare, $feature2, $dbt_keyfield, $dbt_select);
        return $ok ? 1 : accessforbidden();
    }

    return 1;
}

/**
 * Check access by user to object.
 * This function is also called by restrictedArea
 *
 * @param User			$user			User to check
 * @param array			$featuresarray	Features/modules to check. Example: ('user','service','member','project','task',...)
 * @param int|string	$objectid		Object ID if we want to check a particular record (optional) is linked to a owned thirdparty (optional).
 * @param string		$tableandshare	'TableName&SharedElement' with Tablename is table where object is stored. SharedElement is an optional key to define where to check entity for multicompany modume. Param not used if objectid is null (optional).
 * @param string		$feature2		Feature to check, second level of permission (optional). Can be or check with 'level1|level2'.
 * @param string		$dbt_keyfield	Field name for socid foreign key if not fk_soc. Not used if objectid is null (optional)
 * @param string		$dbt_select		Field name for select if not rowid. Not used if objectid is null (optional)
 * @return	bool						True if user has access, False otherwise
 * @see restrictedArea
 */
function checkUserAccessToObject($user, $featuresarray, $objectid=0, $tableandshare='', $feature2='', $dbt_keyfield='', $dbt_select='rowid')
{
	global $db, $conf;

	// More parameters
	$params = explode('&', $tableandshare);
	$dbtablename=(! empty($params[0]) ? $params[0] : '');
	$sharedelement=(! empty($params[1]) ? $params[1] : $dbtablename);

	foreach ($featuresarray as $feature)
	{
		$sql='';

		// For backward compatibility
		if ($feature == 'member')  $feature='adherent';
		if ($feature == 'project') $feature='projet';
		if ($feature == 'task')    $feature='projet_task';

		$check = array('adherent','banque','don','user','usergroup','product','produit','service','produit|service','categorie','resource'); // Test on entity only (Objects with no link to company)
		$checksoc = array('societe');	 // Test for societe object
		$checkother = array('contact','agenda');	 // Test on entity and link to third party. Allowed if link is empty (Ex: contacts...).
		$checkproject = array('projet','project'); // Test for project object
		$checktask = array('projet_task');
		$nocheck = array('barcode','stock');	// No test
		$checkdefault = 'all other not already defined'; // Test on entity and link to third party. Not allowed if link is empty (Ex: invoice, orders...).

		// If dbtablename not defined, we use same name for table than module name
		if (empty($dbtablename))
		{
			$dbtablename = $feature;
			$sharedelement = (! empty($params[1]) ? $params[1] : $dbtablename);		// We change dbtablename, so we set sharedelement too.
		}

		// Check permission for object with entity
		if (in_array($feature,$check))
		{
			$sql = "SELECT COUNT(dbt.".$dbt_select.") as nb";
			$sql.= " FROM ".MAIN_DB_PREFIX.$dbtablename." as dbt";
			$sql.= " WHERE dbt.".$dbt_select." IN (".$objectid.")";
			if (($feature == 'user' || $feature == 'usergroup') && ! empty($conf->multicompany->enabled) && $conf->entity == 1 && $user->admin && ! $user->entity)
			{
				$sql.= " AND dbt.entity IS NOT NULL";
			}
			else
			{
				$sql.= " AND dbt.entity IN (".getEntity($sharedelement, 1).")";
			}
		}
		else if (in_array($feature,$checksoc))	// We check feature = checksoc
		{
			// If external user: Check permission for external users
			if ($user->socid > 0)
			{
				if ($user->socid <> $objectid) return false;
			}
			// If internal user: Check permission for internal users that are restricted on their objects
			else if (! empty($conf->societe->enabled) && ($user->rights->societe->lire && ! $user->rights->societe->client->voir))
			{
				$sql = "SELECT COUNT(sc.fk_soc) as nb";
				$sql.= " FROM (".MAIN_DB_PREFIX."societe_commerciaux as sc";
				$sql.= ", ".MAIN_DB_PREFIX."societe as s)";
				$sql.= " WHERE sc.fk_soc IN (".$objectid.")";
				$sql.= " AND sc.fk_user = ".$user->id;
				$sql.= " AND sc.fk_soc = s.rowid";
				$sql.= " AND s.entity IN (".getEntity($sharedelement, 1).")";
			}
			// If multicompany and internal users with all permissions, check user is in correct entity
			else if (! empty($conf->multicompany->enabled))
			{
				$sql = "SELECT COUNT(s.rowid) as nb";
				$sql.= " FROM ".MAIN_DB_PREFIX."societe as s";
				$sql.= " WHERE s.rowid IN (".$objectid.")";
				$sql.= " AND s.entity IN (".getEntity($sharedelement, 1).")";
			}
		}
		else if (in_array($feature,$checkother))	// Test on entity and link to societe. Allowed if link is empty (Ex: contacts...).
		{
			// If external user: Check permission for external users
			if ($user->societe_id > 0)
			{
				$sql = "SELECT COUNT(dbt.".$dbt_select.") as nb";
				$sql.= " FROM ".MAIN_DB_PREFIX.$dbtablename." as dbt";
				$sql.= " WHERE dbt.".$dbt_select." IN (".$objectid.")";
				$sql.= " AND dbt.fk_soc = ".$user->societe_id;
			}
			// If internal user: Check permission for internal users that are restricted on their objects
			else if (! empty($conf->societe->enabled) && ($user->rights->societe->lire && ! $user->rights->societe->client->voir))
			{
				$sql = "SELECT COUNT(dbt.".$dbt_select.") as nb";
				$sql.= " FROM ".MAIN_DB_PREFIX.$dbtablename." as dbt";
				$sql.= " LEFT JOIN ".MAIN_DB_PREFIX."societe_commerciaux as sc ON dbt.fk_soc = sc.fk_soc AND sc.fk_user = '".$user->id."'";
				$sql.= " WHERE dbt.".$dbt_select." IN (".$objectid.")";
				$sql.= " AND (dbt.fk_soc IS NULL OR sc.fk_soc IS NOT NULL)";	// Contact not linked to a company or to a company of user
				$sql.= " AND dbt.entity IN (".getEntity($sharedelement, 1).")";
			}
			// If multicompany and internal users with all permissions, check user is in correct entity
			else if (! empty($conf->multicompany->enabled))
			{
				$sql = "SELECT COUNT(dbt.".$dbt_select.") as nb";
				$sql.= " FROM ".MAIN_DB_PREFIX.$dbtablename." as dbt";
				$sql.= " WHERE dbt.".$dbt_select." IN (".$objectid.")";
				$sql.= " AND dbt.entity IN (".getEntity($sharedelement, 1).")";
			}
		}
		else if (in_array($feature,$checkproject))
		{
			if (! empty($conf->projet->enabled) && empty($user->rights->projet->all->lire))
			{
				include_once DOL_DOCUMENT_ROOT.'/projet/class/project.class.php';
				$projectstatic=new Project($db);
				$tmps=$projectstatic->getProjectsAuthorizedForUser($user,0,1,0);
				$tmparray=explode(',',$tmps);
				if (! in_array($objectid,$tmparray)) return false;
			}
			else
			{
				$sql = "SELECT COUNT(dbt.".$dbt_select.") as nb";
				$sql.= " FROM ".MAIN_DB_PREFIX.$dbtablename." as dbt";
				$sql.= " WHERE dbt.".$dbt_select." IN (".$objectid.")";
				$sql.= " AND dbt.entity IN (".getEntity($sharedelement, 1).")";
			}
		}
		else if (in_array($feature,$checktask))
		{
			if (! empty($conf->projet->enabled) && empty($user->rights->projet->all->lire))
			{
			    $task = new Task($db);
			    $task->fetch($objectid);

				include_once DOL_DOCUMENT_ROOT.'/projet/class/project.class.php';
				$projectstatic=new Project($db);
				$tmps=$projectstatic->getProjectsAuthorizedForUser($user,0,1,0);
				$tmparray=explode(',',$tmps);
				if (! in_array($task->fk_project,$tmparray)) return false;
			}
			else
			{
				$sql = "SELECT COUNT(dbt.".$dbt_select.") as nb";
				$sql.= " FROM ".MAIN_DB_PREFIX.$dbtablename." as dbt";
				$sql.= " WHERE dbt.".$dbt_select." IN (".$objectid.")";
				$sql.= " AND dbt.entity IN (".getEntity($sharedelement, 1).")";
			}
		}
		else if (! in_array($feature,$nocheck))		// By default (case of $checkdefault), we check on object entity + link to third party on field $dbt_keyfield
		{
			// If external user: Check permission for external users
			if ($user->societe_id > 0)
			{
				if (empty($dbt_keyfield)) dol_print_error('','Param dbt_keyfield is required but not defined');
				$sql = "SELECT COUNT(dbt.".$dbt_keyfield.") as nb";
				$sql.= " FROM ".MAIN_DB_PREFIX.$dbtablename." as dbt";
				$sql.= " WHERE dbt.rowid IN (".$objectid.")";
				$sql.= " AND dbt.".$dbt_keyfield." = ".$user->societe_id;
			}
			// If internal user: Check permission for internal users that are restricted on their objects
			else if (! empty($conf->societe->enabled) && ($user->rights->societe->lire && ! $user->rights->societe->client->voir))
			{
				if (empty($dbt_keyfield)) dol_print_error('','Param dbt_keyfield is required but not defined');
				$sql = "SELECT COUNT(sc.fk_soc) as nb";
				$sql.= " FROM ".MAIN_DB_PREFIX.$dbtablename." as dbt";
				$sql.= ", ".MAIN_DB_PREFIX."societe as s";
				$sql.= ", ".MAIN_DB_PREFIX."societe_commerciaux as sc";
				$sql.= " WHERE dbt.".$dbt_select." IN (".$objectid.")";
				$sql.= " AND sc.fk_soc = dbt.".$dbt_keyfield;
				$sql.= " AND dbt.".$dbt_keyfield." = s.rowid";
				$sql.= " AND dbt.entity IN (".getEntity($sharedelement, 1).")";
				$sql.= " AND sc.fk_user = ".$user->id;
			}
			// If multicompany and internal users with all permissions, check user is in correct entity
			else if (! empty($conf->multicompany->enabled))
			{
				$sql = "SELECT COUNT(dbt.".$dbt_select.") as nb";
				$sql.= " FROM ".MAIN_DB_PREFIX.$dbtablename." as dbt";
				$sql.= " WHERE dbt.".$dbt_select." IN (".$objectid.")";
				$sql.= " AND dbt.entity IN (".getEntity($sharedelement, 1).")";
			}
		}

		if ($sql)
		{
			$resql=$db->query($sql);
			if ($resql)
			{
				$obj = $db->fetch_object($resql);
				if (! $obj || $obj->nb < count(explode(',', $objectid))) return false;
			}
			else
			{
				return false;
			}
		}
	}
	return true;
}

/**
 *	Show a message to say access is forbidden and stop program
 *	Calling this function terminate execution of PHP.
 *
 *	@param	string	$message			    Force error message
 *	@param	int		$printheader		    Show header before
 *  @param  int		$printfooter         Show footer after
 *  @param  int		$showonlymessage     Show only message parameter. Otherwise add more information.
 *  @return	void
 */
function accessforbidden($message='',$printheader=1,$printfooter=1,$showonlymessage=0)
{
    global $conf, $db, $user, $langs;
    if (! is_object($langs))
    {
        include_once DOL_DOCUMENT_ROOT.'/core/class/translate.class.php';
        $langs=new Translate('',$conf);
    }

    $langs->load("errors");

    if ($printheader)
    {
        if (function_exists("llxHeader")) llxHeader('');
        else if (function_exists("llxHeaderVierge")) llxHeaderVierge('');
    }
    print '<div class="error">';
    if (! $message) print $langs->trans("ErrorForbidden");
    else print $message;
    print '</div>';
    print '<br>';
    if (empty($showonlymessage))
    {
        if ($user->login)
        {
            print $langs->trans("CurrentLogin").': <font class="error">'.$user->login.'</font><br>';
            print $langs->trans("ErrorForbidden2",$langs->trans("Home"),$langs->trans("Users"));
        }
        else
        {
            print $langs->trans("ErrorForbidden3");
        }
    }
    if ($printfooter && function_exists("llxFooter")) llxFooter();
    exit(0);
}<|MERGE_RESOLUTION|>--- conflicted
+++ resolved
@@ -277,11 +277,7 @@
 
     // Check write permission from module
     $createok=1; $nbko=0;
-<<<<<<< HEAD
-    if (GETPOST("action","apha")  == 'create')
-=======
     if (GETPOST('action','aZ09')  == 'create')
->>>>>>> 5fe82497
     {
         foreach ($featuresarray as $feature)
         {
@@ -337,11 +333,7 @@
 
     // Check create user permission
     $createuserok=1;
-<<<<<<< HEAD
-    if (GETPOST("action","alpha") == 'confirm_create_user' && GETPOST("confirm","alpha") == 'yes')
-=======
-    if (GETPOST('action','aZ09') == 'confirm_create_user' && GETPOST("confirm") == 'yes')
->>>>>>> 5fe82497
+    if (GETPOST('action','aZ09') == 'confirm_create_user' && GETPOST("confirm",'aZ09') == 'yes')
     {
         if (! $user->rights->user->user->creer) $createuserok=0;
 
@@ -351,11 +343,7 @@
 
     // Check delete permission from module
     $deleteok=1; $nbko=0;
-<<<<<<< HEAD
-    if ((GETPOST("action","alpha")  == 'confirm_delete' && GETPOST("confirm","alpha") == 'yes') || GETPOST("action","alpha")  == 'delete')
-=======
-    if ((GETPOST('action','aZ09')  == 'confirm_delete' && GETPOST("confirm") == 'yes') || GETPOST('action','aZ09')  == 'delete')
->>>>>>> 5fe82497
+    if ((GETPOST("action","aZ09")  == 'confirm_delete' && GETPOST("confirm","aZ09") == 'yes') || GETPOST("action","aZ09")  == 'delete')
     {
         foreach ($featuresarray as $feature)
         {
