<?php
/* Copyright (C) 2008-2021 Laurent Destailleur  <eldy@users.sourceforge.net>
 * Copyright (C) 2008-2021 Regis Houssin        <regis.houssin@inodbox.com>
 * Copyright (C) 2020	   Ferran Marcet        <fmarcet@2byte.es>
 *
 * This program is free software; you can redistribute it and/or modify
 * it under the terms of the GNU General Public License as published by
 * the Free Software Foundation; either version 3 of the License, or
 * (at your option) any later version.
 *
 * This program is distributed in the hope that it will be useful,
 * but WITHOUT ANY WARRANTY; without even the implied warranty of
 * MERCHANTABILITY or FITNESS FOR A PARTICULAR PURPOSE.  See the
 * GNU General Public License for more details.
 *
 * You should have received a copy of the GNU General Public License
 * along with this program. If not, see <https://www.gnu.org/licenses/>.
 * or see https://www.gnu.org/
 */

/**
 *  \file		htdocs/core/lib/security.lib.php
 *  \ingroup    core
 *  \brief		Set of function used for dolibarr security (common function included into filefunc.inc.php)
 *  			Warning, this file must not depends on other library files, except function.lib.php
 *  			because it is used at low code level.
 */


/**
 *	Encode a string with base 64 algorithm + specific delta change.
 *
 *	@param   string		$chain		string to encode
 *	@param   string		$key		rule to use for delta ('0', '1' or 'myownkey')
 *	@return  string					encoded string
 *  @see dol_decode()
 */
function dol_encode($chain, $key = '1')
{
	if (is_numeric($key) && $key == '1') {	// rule 1 is offset of 17 for char
		$output_tab = array();
		$strlength = dol_strlen($chain);
		for ($i = 0; $i < $strlength; $i++) {
			$output_tab[$i] = chr(ord(substr($chain, $i, 1)) + 17);
		}
		$chain = implode("", $output_tab);
	} elseif ($key) {
		$result = '';
		$strlength = dol_strlen($chain);
		for ($i = 0; $i < $strlength; $i++) {
			$keychar = substr($key, ($i % strlen($key)) - 1, 1);
			$result .= chr(ord(substr($chain, $i, 1)) + (ord($keychar) - 65));
		}
		$chain = $result;
	}

	return base64_encode($chain);
}

/**
 *	Decode a base 64 encoded + specific delta change.
 *  This function is called by filefunc.inc.php at each page call.
 *
 *	@param   string		$chain		string to decode
 *	@param   string		$key		rule to use for delta ('0', '1' or 'myownkey')
 *	@return  string					decoded string
 *  @see dol_encode()
 */
function dol_decode($chain, $key = '1')
{
	$chain = base64_decode($chain);

	if (is_numeric($key) && $key == '1') {	// rule 1 is offset of 17 for char
		$output_tab = array();
		$strlength = dol_strlen($chain);
		for ($i = 0; $i < $strlength; $i++) {
			$output_tab[$i] = chr(ord(substr($chain, $i, 1)) - 17);
		}

		$chain = implode("", $output_tab);
	} elseif ($key) {
		$result = '';
		$strlength = dol_strlen($chain);
		for ($i = 0; $i < $strlength; $i++) {
			$keychar = substr($key, ($i % strlen($key)) - 1, 1);
			$result .= chr(ord(substr($chain, $i, 1)) - (ord($keychar) - 65));
		}
		$chain = $result;
	}

	return $chain;
}

/**
 * 	Returns a hash of a string.
 *  If constant MAIN_SECURITY_HASH_ALGO is defined, we use this function as hashing function (recommanded value is 'password_hash')
 *  If constant MAIN_SECURITY_SALT is defined, we use it as a salt (used only if hashing algorightm is something else than 'password_hash').
 *
 * 	@param 		string		$chain		String to hash
 * 	@param		string		$type		Type of hash ('0':auto will use MAIN_SECURITY_HASH_ALGO else md5, '1':sha1, '2':sha1+md5, '3':md5, '4': for OpenLdap, '5':sha256, '6':password_hash). Use '3' here, if hash is not needed for security purpose, for security need, prefer '0'.
 * 	@return		string					Hash of string
 *  @see getRandomPassword()
 */
function dol_hash($chain, $type = '0')
{
	global $conf;

	// No need to add salt for password_hash
	if (($type == '0' || $type == 'auto') && !empty($conf->global->MAIN_SECURITY_HASH_ALGO) && $conf->global->MAIN_SECURITY_HASH_ALGO == 'password_hash' && function_exists('password_hash')) {
		return password_hash($chain, PASSWORD_DEFAULT);
	}

	// Salt value
	if (!empty($conf->global->MAIN_SECURITY_SALT) && $type != '4' && $type !== 'openldap') {
		$chain = $conf->global->MAIN_SECURITY_SALT.$chain;
	}

	if ($type == '1' || $type == 'sha1') {
		return sha1($chain);
	} elseif ($type == '2' || $type == 'sha1md5') {
		return sha1(md5($chain));
	} elseif ($type == '3' || $type == 'md5') {
		return md5($chain);
	} elseif ($type == '4' || $type == 'openldap') {
		return dolGetLdapPasswordHash($chain, getDolGlobalString('LDAP_PASSWORD_HASH_TYPE', 'md5'));
	} elseif ($type == '5' || $type == 'sha256') {
		return hash('sha256', $chain);
	} elseif ($type == '6' || $type == 'password_hash') {
		return password_hash($chain, PASSWORD_DEFAULT);
	} elseif (!empty($conf->global->MAIN_SECURITY_HASH_ALGO) && $conf->global->MAIN_SECURITY_HASH_ALGO == 'sha1') {
		return sha1($chain);
	} elseif (!empty($conf->global->MAIN_SECURITY_HASH_ALGO) && $conf->global->MAIN_SECURITY_HASH_ALGO == 'sha1md5') {
		return sha1(md5($chain));
	}

	// No particular encoding defined, use default
	return md5($chain);
}

/**
 * 	Compute a hash and compare it to the given one
 *  For backward compatibility reasons, if the hash is not in the password_hash format, we will try to match against md5 and sha1md5
 *  If constant MAIN_SECURITY_HASH_ALGO is defined, we use this function as hashing function.
 *  If constant MAIN_SECURITY_SALT is defined, we use it as a salt.
 *
 * 	@param 		string		$chain		String to hash (not hashed string)
 * 	@param 		string		$hash		hash to compare
 * 	@param		string		$type		Type of hash ('0':auto, '1':sha1, '2':sha1+md5, '3':md5, '4': for OpenLdap, '5':sha256). Use '3' here, if hash is not needed for security purpose, for security need, prefer '0'.
 * 	@return		bool					True if the computed hash is the same as the given one
 */
function dol_verifyHash($chain, $hash, $type = '0')
{
	global $conf;

	if ($type == '0' && !empty($conf->global->MAIN_SECURITY_HASH_ALGO) && $conf->global->MAIN_SECURITY_HASH_ALGO == 'password_hash' && function_exists('password_verify')) {
		if ($hash[0] == '$') {
			return password_verify($chain, $hash);
		} elseif (strlen($hash) == 32) {
			return dol_verifyHash($chain, $hash, '3'); // md5
		} elseif (strlen($hash) == 40) {
			return dol_verifyHash($chain, $hash, '2'); // sha1md5
		}

		return false;
	}

	return dol_hash($chain, $type) == $hash;
}

/**
 * 	Returns a specific ldap hash of a password.
 *
 * 	@param 		string		$password	Password to hash
 * 	@param		string		$type		Type of hash
 * 	@return		string					Hash of password
 */
function dolGetLdapPasswordHash($password, $type = 'md5')
{
	if (empty($type)) {
		$type = 'md5';
	}

	$salt = substr(sha1(time()), 0, 8);

	if ($type === 'md5') {
		return '{MD5}' . base64_encode(hash("md5", $password, true)); //For OpenLdap with md5 (based on an unencrypted password in base)
	} elseif ($type === 'md5frommd5') {
		return '{MD5}' . base64_encode(hex2bin($password)); // Create OpenLDAP MD5 password from Dolibarr MD5 password
	} elseif ($type === 'smd5') {
		return "{SMD5}" . base64_encode(hash("md5", $password . $salt, true) . $salt);
	} elseif ($type === 'sha') {
		return '{SHA}' . base64_encode(hash("sha1", $password, true));
	} elseif ($type === 'ssha') {
		return "{SSHA}" . base64_encode(hash("sha1", $password . $salt, true) . $salt);
	} elseif ($type === 'sha256') {
		return "{SHA256}" . base64_encode(hash("sha256", $password, true));
	} elseif ($type === 'ssha256') {
		return "{SSHA256}" . base64_encode(hash("sha256", $password . $salt, true) . $salt);
	} elseif ($type === 'sha384') {
		return "{SHA384}" . base64_encode(hash("sha384", $password, true));
	} elseif ($type === 'ssha384') {
		return "{SSHA384}" . base64_encode(hash("sha384", $password . $salt, true) . $salt);
	} elseif ($type === 'sha512') {
		return "{SHA512}" . base64_encode(hash("sha512", $password, true));
	} elseif ($type === 'ssha512') {
		return "{SSHA512}" . base64_encode(hash("sha512", $password . $salt, true) . $salt);
	} elseif ($type === 'crypt') {
		return '{CRYPT}' . crypt($password, $salt);
	} elseif ($type === 'clear') {
		return '{CLEAR}' . $password;  // Just for test, plain text password is not secured !
	}
}

/**
 *	Check permissions of a user to show a page and an object. Check read permission.
 * 	If GETPOST('action','aZ09') defined, we also check write and delete permission.
 *  This method check permission on module then call checkUserAccessToObject() for permission on object (according to entity and socid of user).
 *
 *	@param	User		$user      	  	User to check
 *	@param  string		$features	    Features to check (it must be module $object->element. Can be a 'or' check with 'levela|levelb'.
 *										Examples: 'societe', 'contact', 'produit&service', 'produit|service', ...)
 *										This is used to check permission $user->rights->features->...
 *	@param  int			$objectid      	Object ID if we want to check a particular record (optional) is linked to a owned thirdparty (optional).
 *	@param  string		$tableandshare  'TableName&SharedElement' with Tablename is table where object is stored. SharedElement is an optional key to define where to check entity for multicompany module. Param not used if objectid is null (optional).
 *	@param  string		$feature2		Feature to check, second level of permission (optional). Can be a 'or' check with 'sublevela|sublevelb'.
 *										This is used to check permission $user->rights->features->feature2...
 *  @param  string		$dbt_keyfield   Field name for socid foreign key if not fk_soc. Not used if objectid is null (optional)
 *  @param  string		$dbt_select     Field name for select if not rowid. Not used if objectid is null (optional)
 *  @param	int			$isdraft		1=The object with id=$objectid is a draft
 *  @param	int			$mode			Mode (0=default, 1=return with not die)
 * 	@return	int							If mode = 0 (default): Always 1, die process if not allowed. If mode = 1: Return 0 if access not allowed.
 *  @see dol_check_secure_access_document(), checkUserAccessToObject()
 */
function restrictedArea($user, $features, $objectid = 0, $tableandshare = '', $feature2 = '', $dbt_keyfield = 'fk_soc', $dbt_select = 'rowid', $isdraft = 0, $mode = 0)
{
	global $db, $conf;
	global $hookmanager;

	$objectid = ((int) $objectid);	// For the case value is coming from a non sanitized user input

	//dol_syslog("functions.lib:restrictedArea $feature, $objectid, $dbtablename, $feature2, $dbt_socfield, $dbt_select, $isdraft");
	//print "user_id=".$user->id.", features=".$features.", feature2=".$feature2.", objectid=".$objectid;
	//print ", dbtablename=".$dbtablename.", dbt_socfield=".$dbt_keyfield.", dbt_select=".$dbt_select;
	//print ", perm: ".$features."->".$feature2."=".($user->rights->$features->$feature2->lire)."<br>";

	$parentfortableentity = '';

	// Fix syntax of $features param
	$originalfeatures = $features;
	if ($features == 'facturerec') {
		$features = 'facture';
	}
	if ($features == 'mo') {
		$features = 'mrp';
	}
	if ($features == 'member') {
		$features = 'adherent';
	}
	if ($features == 'subscription') {
		$features = 'adherent';
		$feature2 = 'cotisation';
	};
	if ($features == 'websitepage') {
		$features = 'website';
		$tableandshare = 'website_page';
		$parentfortableentity = 'fk_website@website';
	}
	if ($features == 'project') {
		$features = 'projet';
	}
	if ($features == 'product') {
		$features = 'produit';
	}

	// Get more permissions checks from hooks
	$parameters = array('features'=>$features, 'originalfeatures'=>$originalfeatures, 'objectid'=>$objectid, 'dbt_select'=>$dbt_select, 'idtype'=>$dbt_select, 'isdraft'=>$isdraft);
	$reshook = $hookmanager->executeHooks('restrictedArea', $parameters);

	if (isset($hookmanager->resArray['result'])) {
		if ($hookmanager->resArray['result'] == 0) {
			if ($mode) {
				return 0;
			} else {
				accessforbidden(); // Module returns 0, so access forbidden
			}
		}
	}
	if ($reshook > 0) {		// No other test done.
		return 1;
	}

	// Features/modules to check
	$featuresarray = array($features);
	if (preg_match('/&/', $features)) {
		$featuresarray = explode("&", $features);
	} elseif (preg_match('/\|/', $features)) {
		$featuresarray = explode("|", $features);
	}

	// More subfeatures to check
	if (!empty($feature2)) {
		$feature2 = explode("|", $feature2);
	}

	$listofmodules = explode(',', $conf->global->MAIN_MODULES_FOR_EXTERNAL);

	// Check read permission from module
	$readok = 1;
	$nbko = 0;
	foreach ($featuresarray as $feature) {	// first we check nb of test ko
		$featureforlistofmodule = $feature;
		if ($featureforlistofmodule == 'produit') {
			$featureforlistofmodule = 'product';
		}
		if (!empty($user->socid) && !empty($conf->global->MAIN_MODULES_FOR_EXTERNAL) && !in_array($featureforlistofmodule, $listofmodules)) {	// If limits on modules for external users, module must be into list of modules for external users
			$readok = 0;
			$nbko++;
			continue;
		}

		if ($feature == 'societe') {
			if (empty($user->rights->societe->lire) && empty($user->rights->fournisseur->lire)) {
				$readok = 0;
				$nbko++;
			}
		} elseif ($feature == 'contact') {
			if (empty($user->rights->societe->contact->lire)) {
				$readok = 0;
				$nbko++;
			}
		} elseif ($feature == 'produit|service') {
			if (!$user->rights->produit->lire && !$user->rights->service->lire) {
				$readok = 0;
				$nbko++;
			}
		} elseif ($feature == 'prelevement') {
			if (!$user->rights->prelevement->bons->lire) {
				$readok = 0;
				$nbko++;
			}
		} elseif ($feature == 'cheque') {
			if (empty($user->rights->banque->cheque)) {
				$readok = 0;
				$nbko++;
			}
		} elseif ($feature == 'projet') {
			if (!$user->rights->projet->lire && empty($user->rights->projet->all->lire)) {
				$readok = 0;
				$nbko++;
			}
		} elseif ($feature == 'payment') {
			if (!$user->rights->facture->lire) {
				$readok = 0;
				$nbko++;
			}
		} elseif ($feature == 'payment_supplier') {
			if (empty($user->rights->fournisseur->facture->lire)) {
				$readok = 0;
				$nbko++;
			}
		} elseif (!empty($feature2)) { 													// This is for permissions on 2 levels
			$tmpreadok = 1;
			foreach ($feature2 as $subfeature) {
				if ($subfeature == 'user' && $user->id == $objectid) {
					continue; // A user can always read its own card
				}
				if (!empty($subfeature) && empty($user->rights->$feature->$subfeature->lire) && empty($user->rights->$feature->$subfeature->read)) {
					$tmpreadok = 0;
				} elseif (empty($subfeature) && empty($user->rights->$feature->lire) && empty($user->rights->$feature->read)) {
					$tmpreadok = 0;
				} else {
					$tmpreadok = 1;
					break;
				} // Break is to bypass second test if the first is ok
			}
			if (!$tmpreadok) {	// We found a test on feature that is ko
				$readok = 0; // All tests are ko (we manage here the and, the or will be managed later using $nbko).
				$nbko++;
			}
		} elseif (!empty($feature) && ($feature != 'user' && $feature != 'usergroup')) {		// This is permissions on 1 level
			if (empty($user->rights->$feature->lire)
				&& empty($user->rights->$feature->read)
				&& empty($user->rights->$feature->run)) {
				$readok = 0;
				$nbko++;
			}
		}
	}

	// If a or and at least one ok
	if (preg_match('/\|/', $features) && $nbko < count($featuresarray)) {
		$readok = 1;
	}

	if (!$readok) {
		if ($mode) {
			return 0;
		} else {
			accessforbidden();
		}
	}
	//print "Read access is ok";

	// Check write permission from module (we need to know write permission to create but also to delete drafts record or to upload files)
	$createok = 1;
	$nbko = 0;
	$wemustcheckpermissionforcreate = (GETPOST('sendit', 'alpha') || GETPOST('linkit', 'alpha') || in_array(GETPOST('action', 'aZ09'), array('create', 'update', 'add_element_resource', 'confirm_delete_linked_resource')) || GETPOST('roworder', 'alpha', 2));
	$wemustcheckpermissionfordeletedraft = ((GETPOST("action", "aZ09") == 'confirm_delete' && GETPOST("confirm", "aZ09") == 'yes') || GETPOST("action", "aZ09") == 'delete');

	if ($wemustcheckpermissionforcreate || $wemustcheckpermissionfordeletedraft) {
		foreach ($featuresarray as $feature) {
			if ($feature == 'contact') {
				if (empty($user->rights->societe->contact->creer)) {
					$createok = 0;
					$nbko++;
				}
			} elseif ($feature == 'produit|service') {
				if (empty($user->rights->produit->creer) && empty($user->rights->service->creer)) {
					$createok = 0;
					$nbko++;
				}
			} elseif ($feature == 'prelevement') {
				if (!$user->rights->prelevement->bons->creer) {
					$createok = 0;
					$nbko++;
				}
			} elseif ($feature == 'commande_fournisseur') {
<<<<<<< HEAD
				if (!$user->rights->fournisseur->commande->creer || !$user->rights->supplier_order->creer) {
=======
				if (empty($user->rights->fournisseur->commande->creer) || empty($user->rights->supplier_order->creer)) {
>>>>>>> 95dc2558
					$createok = 0;
					$nbko++;
				}
			} elseif ($feature == 'banque') {
				if (empty($user->rights->banque->modifier)) {
					$createok = 0;
					$nbko++;
				}
			} elseif ($feature == 'cheque') {
				if (empty($user->rights->banque->cheque)) {
					$createok = 0;
					$nbko++;
				}
			} elseif ($feature == 'import') {
				if (empty($user->rights->import->run)) {
					$createok = 0;
					$nbko++;
				}
			} elseif ($feature == 'ecm') {
				if (!$user->rights->ecm->upload) {
					$createok = 0;
					$nbko++;
				}
			} elseif (!empty($feature2)) {														// This is for permissions on one level
				foreach ($feature2 as $subfeature) {
					if ($subfeature == 'user' && $user->id == $objectid && $user->rights->user->self->creer) {
						continue; // User can edit its own card
					}
					if ($subfeature == 'user' && $user->id == $objectid && $user->rights->user->self->password) {
						continue; // User can edit its own password
					}
					if ($subfeature == 'user' && $user->id != $objectid && $user->rights->user->user->password) {
						continue; // User can edit another user's password
					}

					if (empty($user->rights->$feature->$subfeature->creer)
					&& empty($user->rights->$feature->$subfeature->write)
					&& empty($user->rights->$feature->$subfeature->create)) {
						$createok = 0;
						$nbko++;
					} else {
						$createok = 1;
						// Break to bypass second test if the first is ok
						break;
					}
				}
			} elseif (!empty($feature)) {												// This is for permissions on 2 levels ('creer' or 'write')
				//print '<br>feature='.$feature.' creer='.$user->rights->$feature->creer.' write='.$user->rights->$feature->write; exit;
				if (empty($user->rights->$feature->creer)
				&& empty($user->rights->$feature->write)
				&& empty($user->rights->$feature->create)) {
					$createok = 0;
					$nbko++;
				}
			}
		}

		// If a or and at least one ok
		if (preg_match('/\|/', $features) && $nbko < count($featuresarray)) {
			$createok = 1;
		}

		if ($wemustcheckpermissionforcreate && !$createok) {
			if ($mode) {
				return 0;
			} else {
				accessforbidden();
			}
		}
		//print "Write access is ok";
	}

	// Check create user permission
	$createuserok = 1;
	if (GETPOST('action', 'aZ09') == 'confirm_create_user' && GETPOST("confirm", 'aZ09') == 'yes') {
		if (!$user->rights->user->user->creer) {
			$createuserok = 0;
		}

		if (!$createuserok) {
			if ($mode) {
				return 0;
			} else {
				accessforbidden();
			}
		}
		//print "Create user access is ok";
	}

	// Check delete permission from module
	$deleteok = 1;
	$nbko = 0;
	if ((GETPOST("action", "aZ09") == 'confirm_delete' && GETPOST("confirm", "aZ09") == 'yes') || GETPOST("action", "aZ09") == 'delete') {
		foreach ($featuresarray as $feature) {
			if ($feature == 'contact') {
				if (!$user->rights->societe->contact->supprimer) {
					$deleteok = 0;
				}
			} elseif ($feature == 'produit|service') {
				if (!$user->rights->produit->supprimer && !$user->rights->service->supprimer) {
					$deleteok = 0;
				}
			} elseif ($feature == 'commande_fournisseur') {
				if (!$user->rights->fournisseur->commande->supprimer) {
					$deleteok = 0;
				}
			} elseif ($feature == 'payment_supplier') {	// Permission to delete a payment of an invoice is permission to edit an invoice.
				if (!$user->rights->fournisseur->facture->creer) {
					$deleteok = 0;
				}
			} elseif ($feature == 'payment') {	// Permission to delete a payment of an invoice is permission to edit an invoice.
				if (!$user->rights->facture->creer) {
						$deleteok = 0;
				}
			} elseif ($feature == 'banque') {
				if (empty($user->rights->banque->modifier)) {
					$deleteok = 0;
				}
			} elseif ($feature == 'cheque') {
				if (empty($user->rights->banque->cheque)) {
					$deleteok = 0;
				}
			} elseif ($feature == 'ecm') {
				if (!$user->rights->ecm->upload) {
					$deleteok = 0;
				}
			} elseif ($feature == 'ftp') {
				if (!$user->rights->ftp->write) {
					$deleteok = 0;
				}
			} elseif ($feature == 'salaries') {
				if (!$user->rights->salaries->delete) {
					$deleteok = 0;
				}
			} elseif ($feature == 'adherent') {
				if (empty($user->rights->adherent->supprimer)) {
					$deleteok = 0;
				}
			} elseif ($feature == 'paymentbybanktransfer') {
				if (empty($user->rights->paymentbybanktransfer->create)) {	// There is no delete permission
					$deleteok = 0;
				}
			} elseif ($feature == 'prelevement') {
				if (empty($user->rights->prelevement->bons->creer)) {		// There is no delete permission
					$deleteok = 0;
				}
			} elseif (!empty($feature2)) {							// This is for permissions on 2 levels
				foreach ($feature2 as $subfeature) {
					if (empty($user->rights->$feature->$subfeature->supprimer) && empty($user->rights->$feature->$subfeature->delete)) {
						$deleteok = 0;
					} else {
						$deleteok = 1;
						break;
					} // For bypass the second test if the first is ok
				}
			} elseif (!empty($feature)) {							// This is used for permissions on 1 level
				//print '<br>feature='.$feature.' creer='.$user->rights->$feature->supprimer.' write='.$user->rights->$feature->delete;
				if (empty($user->rights->$feature->supprimer)
					&& empty($user->rights->$feature->delete)
					&& empty($user->rights->$feature->run)) {
					$deleteok = 0;
				}
			}
		}

		// If a or and at least one ok
		if (preg_match('/\|/', $features) && $nbko < count($featuresarray)) {
			$deleteok = 1;
		}

		if (!$deleteok && !($isdraft && $createok)) {
			if ($mode) {
				return 0;
			} else {
				accessforbidden();
			}
		}
		//print "Delete access is ok";
	}

	// If we have a particular object to check permissions on, we check if $user has permission
	// for this given object (link to company, is contact for project, ...)
	if (!empty($objectid) && $objectid > 0) {
		$ok = checkUserAccessToObject($user, $featuresarray, $objectid, $tableandshare, $feature2, $dbt_keyfield, $dbt_select, $parentfortableentity);
		$params = array('objectid' => $objectid, 'features' => join(',', $featuresarray), 'features2' => $feature2);
		//print 'checkUserAccessToObject ok='.$ok;
		if ($mode) {
			return $ok ? 1 : 0;
		} else {
			return $ok ? 1 : accessforbidden('', 1, 1, 0, $params);
		}
	}

	return 1;
}

/**
<<<<<<< HEAD
 * Check access by user to object.
 * This function is also called by restrictedArea that check before if module is enabled and permissions of user compared to $action.
=======
 * Check that access by a given user to an object is ok.
 * This function is also called by restrictedArea() that check before if module is enabled and if permission of user for $action is ok.
>>>>>>> 95dc2558
 *
 * @param 	User				$user					User to check
 * @param 	array				$featuresarray			Features/modules to check. Example: ('user','service','member','project','task',...)
 * @param 	int|string|Object	$object					Full object or object ID or list of object id. For example if we want to check a particular record (optional) is linked to a owned thirdparty (optional).
 * @param 	string				$tableandshare			'TableName&SharedElement' with Tablename is table where object is stored. SharedElement is an optional key to define where to check entity for multicompany modume. Param not used if objectid is null (optional).
 * @param 	string				$feature2				Feature to check, second level of permission (optional). Can be or check with 'level1|level2'.
 * @param 	string				$dbt_keyfield			Field name for socid foreign key if not fk_soc. Not used if objectid is null (optional)
 * @param 	string				$dbt_select				Field name for select if not rowid. Not used if objectid is null (optional)
 * @param 	string				$parenttableforentity  	Parent table for entity. Example 'fk_website@website'
 * @return	bool										True if user has access, False otherwise
 * @see restrictedArea()
 */
function checkUserAccessToObject($user, array $featuresarray, $object = 0, $tableandshare = '', $feature2 = '', $dbt_keyfield = '', $dbt_select = 'rowid', $parenttableforentity = '')
{
	global $db, $conf;

	if (is_object($object)) {
		$objectid = $object->id;
	} else {
		$objectid = $object;		// $objectid can be X or 'X,Y,Z'
	}

	//dol_syslog("functions.lib:restrictedArea $feature, $objectid, $dbtablename, $feature2, $dbt_socfield, $dbt_select, $isdraft");
	//print "user_id=".$user->id.", features=".join(',', $featuresarray).", feature2=".$feature2.", objectid=".$objectid;
	//print ", tableandshare=".$tableandshare.", dbt_socfield=".$dbt_keyfield.", dbt_select=".$dbt_select."<br>";

	// More parameters
	$params = explode('&', $tableandshare);
	$dbtablename = (!empty($params[0]) ? $params[0] : '');
	$sharedelement = (!empty($params[1]) ? $params[1] : $dbtablename);

	foreach ($featuresarray as $feature) {
		$sql = '';

<<<<<<< HEAD
		//var_dump($feature);
=======
		//var_dump($feature);exit;
>>>>>>> 95dc2558

		// For backward compatibility
		if ($feature == 'member') {
			$feature = 'adherent';
		}
		if ($feature == 'project') {
			$feature = 'projet';
		}
		if ($feature == 'task') {
			$feature = 'projet_task';
		}

<<<<<<< HEAD
		$check = array('adherent', 'banque', 'bom', 'don', 'mrp', 'user', 'usergroup', 'payment', 'payment_supplier', 'product', 'produit', 'service', 'produit|service', 'categorie', 'resource', 'expensereport', 'holiday', 'salary', 'website'); // Test on entity only (Objects with no link to company)
=======
		$checkonentitydone = 0;

		// Array to define rules of checks to do
		$check = array('adherent', 'banque', 'bom', 'don', 'mrp', 'user', 'usergroup', 'payment', 'payment_supplier', 'product', 'produit', 'service', 'produit|service', 'categorie', 'resource', 'expensereport', 'holiday', 'salaries', 'website'); // Test on entity only (Objects with no link to company)
>>>>>>> 95dc2558
		$checksoc = array('societe'); // Test for societe object
		$checkother = array('contact', 'agenda'); // Test on entity + link to third party on field $dbt_keyfield. Allowed if link is empty (Ex: contacts...).
		$checkproject = array('projet', 'project'); // Test for project object
		$checktask = array('projet_task'); // Test for task object
		$checkhierarchy = array('expensereport', 'holiday');
		$nocheck = array('barcode', 'stock'); // No test
		//$checkdefault = 'all other not already defined'; // Test on entity + link to third party on field $dbt_keyfield. Not allowed if link is empty (Ex: invoice, orders...).

		// If dbtablename not defined, we use same name for table than module name
		if (empty($dbtablename)) {
			$dbtablename = $feature;
			$sharedelement = (!empty($params[1]) ? $params[1] : $dbtablename); // We change dbtablename, so we set sharedelement too.
		}

		// Check permission for object on entity only
		if (in_array($feature, $check)) {
			$sql = "SELECT COUNT(dbt.".$dbt_select.") as nb";
			$sql .= " FROM ".MAIN_DB_PREFIX.$dbtablename." as dbt";
			if (($feature == 'user' || $feature == 'usergroup') && !empty($conf->multicompany->enabled)) {	// Special for multicompany
				if (!empty($conf->global->MULTICOMPANY_TRANSVERSE_MODE)) {
					if ($conf->entity == 1 && $user->admin && !$user->entity) {
						$sql .= " WHERE dbt.".$dbt_select." IN (".$db->sanitize($objectid, 1).")";
						$sql .= " AND dbt.entity IS NOT NULL";
					} else {
						$sql .= ",".MAIN_DB_PREFIX."usergroup_user as ug";
						$sql .= " WHERE dbt.".$dbt_select." IN (".$db->sanitize($objectid, 1).")";
						$sql .= " AND ((ug.fk_user = dbt.rowid";
						$sql .= " AND ug.entity IN (".getEntity('usergroup')."))";
						$sql .= " OR dbt.entity = 0)"; // Show always superadmin
					}
				} else {
					$sql .= " WHERE dbt.".$dbt_select." IN (".$db->sanitize($objectid, 1).")";
					$sql .= " AND dbt.entity IN (".getEntity($sharedelement, 1).")";
				}
			} else {
				$reg = array();
				if ($parenttableforentity && preg_match('/(.*)@(.*)/', $parenttableforentity, $reg)) {
					$sql .= ", ".MAIN_DB_PREFIX.$reg[2]." as dbtp";
					$sql .= " WHERE dbt.".$reg[1]." = dbtp.rowid AND dbt.".$dbt_select." IN (".$db->sanitize($objectid, 1).")";
					$sql .= " AND dbtp.entity IN (".getEntity($sharedelement, 1).")";
				} else {
					$sql .= " WHERE dbt.".$dbt_select." IN (".$db->sanitize($objectid, 1).")";
					$sql .= " AND dbt.entity IN (".getEntity($sharedelement, 1).")";
				}
			}
<<<<<<< HEAD
		} elseif (in_array($feature, $checksoc)) {	// We check feature = checksoc
			// If external user: Check permission for external users
			if ($user->socid > 0) {
				if ($user->socid <> $objectid) {
=======
			$checkonentitydone = 1;
		}
		if (in_array($feature, $checksoc)) {	// We check feature = checksoc
			// If external user: Check permission for external users
			if ($user->socid > 0) {
				if ($user->socid != $objectid) {
>>>>>>> 95dc2558
					return false;
				}
			} elseif (!empty($conf->societe->enabled) && ($user->rights->societe->lire && empty($user->rights->societe->client->voir))) {
				// If internal user: Check permission for internal users that are restricted on their objects
				$sql = "SELECT COUNT(sc.fk_soc) as nb";
				$sql .= " FROM (".MAIN_DB_PREFIX."societe_commerciaux as sc";
				$sql .= ", ".MAIN_DB_PREFIX."societe as s)";
				$sql .= " WHERE sc.fk_soc IN (".$db->sanitize($objectid, 1).")";
<<<<<<< HEAD
				$sql .= " AND sc.fk_user = ".$user->id;
=======
				$sql .= " AND sc.fk_user = ".((int) $user->id);
>>>>>>> 95dc2558
				$sql .= " AND sc.fk_soc = s.rowid";
				$sql .= " AND s.entity IN (".getEntity($sharedelement, 1).")";
			} elseif (!empty($conf->multicompany->enabled)) {
				// If multicompany and internal users with all permissions, check user is in correct entity
				$sql = "SELECT COUNT(s.rowid) as nb";
				$sql .= " FROM ".MAIN_DB_PREFIX."societe as s";
				$sql .= " WHERE s.rowid IN (".$db->sanitize($objectid, 1).")";
				$sql .= " AND s.entity IN (".getEntity($sharedelement, 1).")";
			}

			$checkonentitydone = 1;
		}
		if (in_array($feature, $checkother)) {	// Test on entity + link to thirdparty. Allowed if link is empty (Ex: contacts...).
			// If external user: Check permission for external users
			if ($user->socid > 0) {
				$sql = "SELECT COUNT(dbt.".$dbt_select.") as nb";
				$sql .= " FROM ".MAIN_DB_PREFIX.$dbtablename." as dbt";
				$sql .= " WHERE dbt.".$dbt_select." IN (".$db->sanitize($objectid, 1).")";
<<<<<<< HEAD
				$sql .= " AND dbt.fk_soc = ".$user->socid;
			} elseif (!empty($conf->societe->enabled) && ($user->rights->societe->lire && !$user->rights->societe->client->voir)) {
=======
				$sql .= " AND dbt.fk_soc = ".((int) $user->socid);
			} elseif (!empty($conf->societe->enabled) && ($user->rights->societe->lire && empty($user->rights->societe->client->voir))) {
>>>>>>> 95dc2558
				// If internal user: Check permission for internal users that are restricted on their objects
				$sql = "SELECT COUNT(dbt.".$dbt_select.") as nb";
				$sql .= " FROM ".MAIN_DB_PREFIX.$dbtablename." as dbt";
				$sql .= " LEFT JOIN ".MAIN_DB_PREFIX."societe_commerciaux as sc ON dbt.fk_soc = sc.fk_soc AND sc.fk_user = ".((int) $user->id);
				$sql .= " WHERE dbt.".$dbt_select." IN (".$db->sanitize($objectid, 1).")";
				$sql .= " AND (dbt.fk_soc IS NULL OR sc.fk_soc IS NOT NULL)"; // Contact not linked to a company or to a company of user
				$sql .= " AND dbt.entity IN (".getEntity($sharedelement, 1).")";
			} elseif (!empty($conf->multicompany->enabled)) {
				// If multicompany and internal users with all permissions, check user is in correct entity
				$sql = "SELECT COUNT(dbt.".$dbt_select.") as nb";
				$sql .= " FROM ".MAIN_DB_PREFIX.$dbtablename." as dbt";
				$sql .= " WHERE dbt.".$dbt_select." IN (".$db->sanitize($objectid, 1).")";
				$sql .= " AND dbt.entity IN (".getEntity($sharedelement, 1).")";
			}

			$checkonentitydone = 1;
		}
		if (in_array($feature, $checkproject)) {
			if (!empty($conf->projet->enabled) && empty($user->rights->projet->all->lire)) {
				$projectid = $objectid;

				include_once DOL_DOCUMENT_ROOT.'/projet/class/project.class.php';
				$projectstatic = new Project($db);
				$tmps = $projectstatic->getProjectsAuthorizedForUser($user, 0, 1, 0);

				$tmparray = explode(',', $tmps);
				if (!in_array($projectid, $tmparray)) {
					return false;
				}
			} else {
				$sql = "SELECT COUNT(dbt.".$dbt_select.") as nb";
				$sql .= " FROM ".MAIN_DB_PREFIX.$dbtablename." as dbt";
				$sql .= " WHERE dbt.".$dbt_select." IN (".$db->sanitize($objectid, 1).")";
				$sql .= " AND dbt.entity IN (".getEntity($sharedelement, 1).")";
			}

			$checkonentitydone = 1;
		}
		if (in_array($feature, $checktask)) {
			if (!empty($conf->projet->enabled) && empty($user->rights->projet->all->lire)) {
				$task = new Task($db);
				$task->fetch($objectid);
				$projectid = $task->fk_project;

				include_once DOL_DOCUMENT_ROOT.'/projet/class/project.class.php';
				$projectstatic = new Project($db);
				$tmps = $projectstatic->getProjectsAuthorizedForUser($user, 0, 1, 0);

				$tmparray = explode(',', $tmps);
				if (!in_array($projectid, $tmparray)) {
					return false;
				}
			} else {
				$sql = "SELECT COUNT(dbt.".$dbt_select.") as nb";
				$sql .= " FROM ".MAIN_DB_PREFIX.$dbtablename." as dbt";
				$sql .= " WHERE dbt.".$dbt_select." IN (".$db->sanitize($objectid, 1).")";
				$sql .= " AND dbt.entity IN (".getEntity($sharedelement, 1).")";
			}

			$checkonentitydone = 1;
		}
		if (!$checkonentitydone && !in_array($feature, $nocheck)) {		// By default (case of $checkdefault), we check on object entity + link to third party on field $dbt_keyfield
			// If external user: Check permission for external users
			if ($user->socid > 0) {
				if (empty($dbt_keyfield)) {
					dol_print_error('', 'Param dbt_keyfield is required but not defined');
				}
				$sql = "SELECT COUNT(dbt.".$dbt_keyfield.") as nb";
				$sql .= " FROM ".MAIN_DB_PREFIX.$dbtablename." as dbt";
				$sql .= " WHERE dbt.rowid IN (".$db->sanitize($objectid, 1).")";
<<<<<<< HEAD
				$sql .= " AND dbt.".$dbt_keyfield." = ".$user->socid;
			} elseif (!empty($conf->societe->enabled) && !$user->rights->societe->client->voir) {
=======
				$sql .= " AND dbt.".$dbt_keyfield." = ".((int) $user->socid);
			} elseif (!empty($conf->societe->enabled) && empty($user->rights->societe->client->voir)) {
>>>>>>> 95dc2558
				// If internal user: Check permission for internal users that are restricted on their objects
				if ($feature != 'ticket') {
					if (empty($dbt_keyfield)) {
						dol_print_error('', 'Param dbt_keyfield is required but not defined');
					}
					$sql = "SELECT COUNT(sc.fk_soc) as nb";
					$sql .= " FROM ".MAIN_DB_PREFIX.$dbtablename." as dbt";
					$sql .= ", ".MAIN_DB_PREFIX."societe_commerciaux as sc";
					$sql .= " WHERE dbt.".$dbt_select." IN (".$db->sanitize($objectid, 1).")";
					$sql .= " AND dbt.entity IN (".getEntity($sharedelement, 1).")";
					$sql .= " AND sc.fk_soc = dbt.".$dbt_keyfield;
					$sql .= " AND sc.fk_user = ".((int) $user->id);
				} else {
					// On ticket, the thirdparty is not mandatory, so we need a special test to accept record with no thirdparties.
					$sql = "SELECT COUNT(dbt.".$dbt_select.") as nb";
					$sql .= " FROM ".MAIN_DB_PREFIX.$dbtablename." as dbt";
<<<<<<< HEAD
					$sql .= " LEFT JOIN ".MAIN_DB_PREFIX."societe_commerciaux as sc ON sc.fk_soc = dbt.".$dbt_keyfield." AND sc.fk_user = ".$user->id;
=======
					$sql .= " LEFT JOIN ".MAIN_DB_PREFIX."societe_commerciaux as sc ON sc.fk_soc = dbt.".$dbt_keyfield." AND sc.fk_user = ".((int) $user->id);
>>>>>>> 95dc2558
					$sql .= " WHERE dbt.".$dbt_select." IN (".$db->sanitize($objectid, 1).")";
					$sql .= " AND dbt.entity IN (".getEntity($sharedelement, 1).")";
					$sql .= " AND (sc.fk_user = ".((int) $user->id)." OR sc.fk_user IS NULL)";
				}
			} elseif (!empty($conf->multicompany->enabled)) {
				// If multicompany and internal users with all permissions, check user is in correct entity
				$sql = "SELECT COUNT(dbt.".$dbt_select.") as nb";
				$sql .= " FROM ".MAIN_DB_PREFIX.$dbtablename." as dbt";
				$sql .= " WHERE dbt.".$dbt_select." IN (".$db->sanitize($objectid, 1).")";
				$sql .= " AND dbt.entity IN (".getEntity($sharedelement, 1).")";
			}
		}
		//print $sql;
<<<<<<< HEAD
=======

		// For events, check on users assigned to event
		if ($feature === 'agenda') {
			// Also check owner or attendee for users without allactions->read
			if ($objectid > 0 && empty($user->rights->agenda->allactions->read)) {
				require_once DOL_DOCUMENT_ROOT.'/comm/action/class/actioncomm.class.php';
				$action = new ActionComm($db);
				$action->fetch($objectid);
				if ($action->authorid != $user->id && $action->userownerid != $user->id && !(array_key_exists($user->id, $action->userassigned))) {
					return false;
				}
			}
		}

		// For some object, we also have to check it is in the user hierarchy
		// Param $object must be the full object and not a simple id to have this test possible.
		if (in_array($feature, $checkhierarchy) && is_object($object)) {
			$childids = $user->getAllChildIds(1);
			$useridtocheck = 0;
			if ($feature == 'holiday') {
				$useridtocheck = $object->fk_user;
				if (!in_array($useridtocheck, $childids)) {
					return false;
				}
				$useridtocheck = $object->fk_validator;
				if (!in_array($useridtocheck, $childids)) {
					return false;
				}
			}
			if ($feature == 'expensereport') {
				$useridtocheck = $object->fk_user_author;
				if (!$user->rights->expensereport->readall) {
					if (!in_array($useridtocheck, $childids)) {
						return false;
					}
				}
			}
		}
>>>>>>> 95dc2558

		if ($sql) {
			$resql = $db->query($sql);
			if ($resql) {
				$obj = $db->fetch_object($resql);
				if (!$obj || $obj->nb < count(explode(',', $objectid))) {	// error if we found 0 or less record than nb of id provided
					return false;
				}
			} else {
				dol_syslog("Bad forged sql in checkUserAccessToObject", LOG_WARNING);
				return false;
			}
		}
	}

	return true;
}

/**
 *	Show a message to say access is forbidden and stop program
 *	Calling this function terminate execution of PHP.
 *
 *	@param	string		$message			Force error message
 *	@param	int			$printheader		Show header before
 *  @param  int			$printfooter        Show footer after
 *  @param  int			$showonlymessage    Show only message parameter. Otherwise add more information.
 *  @param  array|null  $params         	More parameters provided to hook
 *  @return	void
 */
function accessforbidden($message = '', $printheader = 1, $printfooter = 1, $showonlymessage = 0, $params = null)
{
	global $conf, $db, $user, $langs, $hookmanager;
	if (!is_object($langs)) {
		include_once DOL_DOCUMENT_ROOT.'/core/class/translate.class.php';
		$langs = new Translate('', $conf);
		$langs->setDefaultLang();
	}

	$langs->load("errors");

	if ($printheader) {
		if (function_exists("llxHeader")) {
			llxHeader('');
		} elseif (function_exists("llxHeaderVierge")) {
			llxHeaderVierge('');
		}
	}
	print '<div class="error">';
	if (!$message) {
		print $langs->trans("ErrorForbidden");
	} else {
		print $message;
	}
	print '</div>';
	print '<br>';
	if (empty($showonlymessage)) {
		global $action, $object;
		if (empty($hookmanager)) {
			$hookmanager = new HookManager($db);
			// Initialize technical object to manage hooks of page. Note that conf->hooks_modules contains array of hook context
			$hookmanager->initHooks(array('main'));
		}
		$parameters = array('message'=>$message, 'params'=>$params);
		$reshook = $hookmanager->executeHooks('getAccessForbiddenMessage', $parameters, $object, $action); // Note that $action and $object may have been modified by some hooks
		print $hookmanager->resPrint;
		if (empty($reshook)) {
			$langs->loadLangs(array("errors"));
			if ($user->login) {
				print $langs->trans("CurrentLogin").': <span class="error">'.$user->login.'</span><br>';
				print $langs->trans("ErrorForbidden2", $langs->transnoentitiesnoconv("Home"), $langs->transnoentitiesnoconv("Users"));
				print $langs->trans("ErrorForbidden4");
			} else {
				print $langs->trans("ErrorForbidden3");
			}
		}
	}
	if ($printfooter && function_exists("llxFooter")) {
		llxFooter();
	}
	exit(0);
}<|MERGE_RESOLUTION|>--- conflicted
+++ resolved
@@ -425,11 +425,7 @@
 					$nbko++;
 				}
 			} elseif ($feature == 'commande_fournisseur') {
-<<<<<<< HEAD
-				if (!$user->rights->fournisseur->commande->creer || !$user->rights->supplier_order->creer) {
-=======
 				if (empty($user->rights->fournisseur->commande->creer) || empty($user->rights->supplier_order->creer)) {
->>>>>>> 95dc2558
 					$createok = 0;
 					$nbko++;
 				}
@@ -627,13 +623,8 @@
 }
 
 /**
-<<<<<<< HEAD
- * Check access by user to object.
- * This function is also called by restrictedArea that check before if module is enabled and permissions of user compared to $action.
-=======
  * Check that access by a given user to an object is ok.
  * This function is also called by restrictedArea() that check before if module is enabled and if permission of user for $action is ok.
->>>>>>> 95dc2558
  *
  * @param 	User				$user					User to check
  * @param 	array				$featuresarray			Features/modules to check. Example: ('user','service','member','project','task',...)
@@ -668,11 +659,7 @@
 	foreach ($featuresarray as $feature) {
 		$sql = '';
 
-<<<<<<< HEAD
-		//var_dump($feature);
-=======
 		//var_dump($feature);exit;
->>>>>>> 95dc2558
 
 		// For backward compatibility
 		if ($feature == 'member') {
@@ -685,14 +672,10 @@
 			$feature = 'projet_task';
 		}
 
-<<<<<<< HEAD
-		$check = array('adherent', 'banque', 'bom', 'don', 'mrp', 'user', 'usergroup', 'payment', 'payment_supplier', 'product', 'produit', 'service', 'produit|service', 'categorie', 'resource', 'expensereport', 'holiday', 'salary', 'website'); // Test on entity only (Objects with no link to company)
-=======
 		$checkonentitydone = 0;
 
 		// Array to define rules of checks to do
 		$check = array('adherent', 'banque', 'bom', 'don', 'mrp', 'user', 'usergroup', 'payment', 'payment_supplier', 'product', 'produit', 'service', 'produit|service', 'categorie', 'resource', 'expensereport', 'holiday', 'salaries', 'website'); // Test on entity only (Objects with no link to company)
->>>>>>> 95dc2558
 		$checksoc = array('societe'); // Test for societe object
 		$checkother = array('contact', 'agenda'); // Test on entity + link to third party on field $dbt_keyfield. Allowed if link is empty (Ex: contacts...).
 		$checkproject = array('projet', 'project'); // Test for project object
@@ -738,19 +721,12 @@
 					$sql .= " AND dbt.entity IN (".getEntity($sharedelement, 1).")";
 				}
 			}
-<<<<<<< HEAD
-		} elseif (in_array($feature, $checksoc)) {	// We check feature = checksoc
-			// If external user: Check permission for external users
-			if ($user->socid > 0) {
-				if ($user->socid <> $objectid) {
-=======
 			$checkonentitydone = 1;
 		}
 		if (in_array($feature, $checksoc)) {	// We check feature = checksoc
 			// If external user: Check permission for external users
 			if ($user->socid > 0) {
 				if ($user->socid != $objectid) {
->>>>>>> 95dc2558
 					return false;
 				}
 			} elseif (!empty($conf->societe->enabled) && ($user->rights->societe->lire && empty($user->rights->societe->client->voir))) {
@@ -759,11 +735,7 @@
 				$sql .= " FROM (".MAIN_DB_PREFIX."societe_commerciaux as sc";
 				$sql .= ", ".MAIN_DB_PREFIX."societe as s)";
 				$sql .= " WHERE sc.fk_soc IN (".$db->sanitize($objectid, 1).")";
-<<<<<<< HEAD
-				$sql .= " AND sc.fk_user = ".$user->id;
-=======
 				$sql .= " AND sc.fk_user = ".((int) $user->id);
->>>>>>> 95dc2558
 				$sql .= " AND sc.fk_soc = s.rowid";
 				$sql .= " AND s.entity IN (".getEntity($sharedelement, 1).")";
 			} elseif (!empty($conf->multicompany->enabled)) {
@@ -782,13 +754,8 @@
 				$sql = "SELECT COUNT(dbt.".$dbt_select.") as nb";
 				$sql .= " FROM ".MAIN_DB_PREFIX.$dbtablename." as dbt";
 				$sql .= " WHERE dbt.".$dbt_select." IN (".$db->sanitize($objectid, 1).")";
-<<<<<<< HEAD
-				$sql .= " AND dbt.fk_soc = ".$user->socid;
-			} elseif (!empty($conf->societe->enabled) && ($user->rights->societe->lire && !$user->rights->societe->client->voir)) {
-=======
 				$sql .= " AND dbt.fk_soc = ".((int) $user->socid);
 			} elseif (!empty($conf->societe->enabled) && ($user->rights->societe->lire && empty($user->rights->societe->client->voir))) {
->>>>>>> 95dc2558
 				// If internal user: Check permission for internal users that are restricted on their objects
 				$sql = "SELECT COUNT(dbt.".$dbt_select.") as nb";
 				$sql .= " FROM ".MAIN_DB_PREFIX.$dbtablename." as dbt";
@@ -859,13 +826,8 @@
 				$sql = "SELECT COUNT(dbt.".$dbt_keyfield.") as nb";
 				$sql .= " FROM ".MAIN_DB_PREFIX.$dbtablename." as dbt";
 				$sql .= " WHERE dbt.rowid IN (".$db->sanitize($objectid, 1).")";
-<<<<<<< HEAD
-				$sql .= " AND dbt.".$dbt_keyfield." = ".$user->socid;
-			} elseif (!empty($conf->societe->enabled) && !$user->rights->societe->client->voir) {
-=======
 				$sql .= " AND dbt.".$dbt_keyfield." = ".((int) $user->socid);
 			} elseif (!empty($conf->societe->enabled) && empty($user->rights->societe->client->voir)) {
->>>>>>> 95dc2558
 				// If internal user: Check permission for internal users that are restricted on their objects
 				if ($feature != 'ticket') {
 					if (empty($dbt_keyfield)) {
@@ -882,11 +844,7 @@
 					// On ticket, the thirdparty is not mandatory, so we need a special test to accept record with no thirdparties.
 					$sql = "SELECT COUNT(dbt.".$dbt_select.") as nb";
 					$sql .= " FROM ".MAIN_DB_PREFIX.$dbtablename." as dbt";
-<<<<<<< HEAD
-					$sql .= " LEFT JOIN ".MAIN_DB_PREFIX."societe_commerciaux as sc ON sc.fk_soc = dbt.".$dbt_keyfield." AND sc.fk_user = ".$user->id;
-=======
 					$sql .= " LEFT JOIN ".MAIN_DB_PREFIX."societe_commerciaux as sc ON sc.fk_soc = dbt.".$dbt_keyfield." AND sc.fk_user = ".((int) $user->id);
->>>>>>> 95dc2558
 					$sql .= " WHERE dbt.".$dbt_select." IN (".$db->sanitize($objectid, 1).")";
 					$sql .= " AND dbt.entity IN (".getEntity($sharedelement, 1).")";
 					$sql .= " AND (sc.fk_user = ".((int) $user->id)." OR sc.fk_user IS NULL)";
@@ -900,8 +858,6 @@
 			}
 		}
 		//print $sql;
-<<<<<<< HEAD
-=======
 
 		// For events, check on users assigned to event
 		if ($feature === 'agenda') {
@@ -940,7 +896,6 @@
 				}
 			}
 		}
->>>>>>> 95dc2558
 
 		if ($sql) {
 			$resql = $db->query($sql);
