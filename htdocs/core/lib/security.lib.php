<?php
/* Copyright (C) 2008-2021 Laurent Destailleur  <eldy@users.sourceforge.net>
 * Copyright (C) 2008-2021 Regis Houssin        <regis.houssin@inodbox.com>
 * Copyright (C) 2020	   Ferran Marcet        <fmarcet@2byte.es>
 *
 * This program is free software; you can redistribute it and/or modify
 * it under the terms of the GNU General Public License as published by
 * the Free Software Foundation; either version 3 of the License, or
 * (at your option) any later version.
 *
 * This program is distributed in the hope that it will be useful,
 * but WITHOUT ANY WARRANTY; without even the implied warranty of
 * MERCHANTABILITY or FITNESS FOR A PARTICULAR PURPOSE.  See the
 * GNU General Public License for more details.
 *
 * You should have received a copy of the GNU General Public License
 * along with this program. If not, see <https://www.gnu.org/licenses/>.
 * or see https://www.gnu.org/
 */

/**
 *  \file		htdocs/core/lib/security.lib.php
 *  \ingroup    core
 *  \brief		Set of function used for dolibarr security (common function included into filefunc.inc.php)
 *  			Warning, this file must not depends on other library files, except function.lib.php
 *  			because it is used at low code level.
 */


/**
 *	Encode a string with base 64 algorithm + specific delta change.
 *
 *	@param   string		$chain		string to encode
 *	@param   string		$key		rule to use for delta ('0', '1' or 'myownkey')
 *	@return  string					encoded string
 *  @see dol_decode()
 */
function dol_encode($chain, $key = '1')
{
	if (is_numeric($key) && $key == '1') {	// rule 1 is offset of 17 for char
		$output_tab = array();
		$strlength = dol_strlen($chain);
		for ($i = 0; $i < $strlength; $i++) {
			$output_tab[$i] = chr(ord(substr($chain, $i, 1)) + 17);
		}
		$chain = implode("", $output_tab);
	} elseif ($key) {
		$result = '';
		$strlength = dol_strlen($chain);
		for ($i = 0; $i < $strlength; $i++) {
			$keychar = substr($key, ($i % strlen($key)) - 1, 1);
			$result .= chr(ord(substr($chain, $i, 1)) + (ord($keychar) - 65));
		}
		$chain = $result;
	}

	return base64_encode($chain);
}

/**
 *	Decode a base 64 encoded + specific delta change.
 *  This function is called by filefunc.inc.php at each page call.
 *
 *	@param   string		$chain		string to decode
 *	@param   string		$key		rule to use for delta ('0', '1' or 'myownkey')
 *	@return  string					decoded string
 *  @see dol_encode()
 */
function dol_decode($chain, $key = '1')
{
	$chain = base64_decode($chain);

	if (is_numeric($key) && $key == '1') {	// rule 1 is offset of 17 for char
		$output_tab = array();
		$strlength = dol_strlen($chain);
		for ($i = 0; $i < $strlength; $i++) {
			$output_tab[$i] = chr(ord(substr($chain, $i, 1)) - 17);
		}

		$chain = implode("", $output_tab);
	} elseif ($key) {
		$result = '';
		$strlength = dol_strlen($chain);
		for ($i = 0; $i < $strlength; $i++) {
			$keychar = substr($key, ($i % strlen($key)) - 1, 1);
			$result .= chr(ord(substr($chain, $i, 1)) - (ord($keychar) - 65));
		}
		$chain = $result;
	}

	return $chain;
}

/**
 * Return a string of random bytes (hexa string) with length = $length fro cryptographic purposes.
 *
 * @param 	int			$length		Length of random string
 * @return	string					Random string
 */
function dolGetRandomBytes($length)
{
	if (function_exists('random_bytes')) {	// Available with PHP 7 only.
		return bin2hex(random_bytes((int) floor($length / 2)));	// the bin2hex will double the number of bytes so we take length / 2
	}

	return bin2hex(openssl_random_pseudo_bytes((int) floor($length / 2)));		// the bin2hex will double the number of bytes so we take length / 2. May be very slow on Windows.
}

/**
 *	Encode a string with a symetric encryption. Used to encrypt sensitive data into database.
 *  Note: If a backup is restored onto another instance with a different $conf->file->instance_unique_id, then decoded value will differ.
 *  This function is called for example by dol_set_const() when saving a sensible data into database configuration table llx_const.
 *
 *	@param   string		$chain		String to encode
 *	@param   string		$key		If '', we use $conf->file->instance_unique_id (so $dolibarr_main_instance_unique_id in conf.php)
 *  @param	 string		$ciphering	Default ciphering algorithm
 *  @param	 string		$forceseed	To force the seed
 *	@return  string					encoded string
 *  @since v17
 *  @see dolDecrypt(), dol_hash()
 */
function dolEncrypt($chain, $key = '', $ciphering = 'AES-256-CTR', $forceseed = '')
{
	global $conf;
	global $dolibarr_disable_dolcrypt_for_debug;

	if ($chain === '' || is_null($chain)) {
		return '';
	}

	$reg = array();
	if (preg_match('/^dolcrypt:([^:]+):(.+)$/', $chain, $reg)) {
		// The $chain is already a crypted string
		return $chain;
	}

	if (empty($key)) {
		$key = $conf->file->instance_unique_id;
	}
	if (empty($ciphering)) {
		$ciphering = 'AES-256-CTR';
	}

	$newchain = $chain;

	if (function_exists('openssl_encrypt') && empty($dolibarr_disable_dolcrypt_for_debug)) {
		if (empty($key)) {
			return $chain;
		}

		$ivlen = 16;
		if (function_exists('openssl_cipher_iv_length')) {
			$ivlen = openssl_cipher_iv_length($ciphering);
		}
		if ($ivlen === false || $ivlen < 1 || $ivlen > 32) {
			$ivlen = 16;
		}
		if (empty($forceseed)) {
			$ivseed = dolGetRandomBytes($ivlen);
		} else {
			$ivseed = dol_substr(md5($forceseed), 0, $ivlen, 'ascii', 1);
		}

		$newchain = openssl_encrypt($chain, $ciphering, $key, 0, $ivseed);
		return 'dolcrypt:'.$ciphering.':'.$ivseed.':'.$newchain;
	} else {
		return $chain;
	}
}

/**
 *	Decode a string with a symetric encryption. Used to decrypt sensitive data saved into database.
 *  Note: If a backup is restored onto another instance with a different $conf->file->instance_unique_id, then decoded value will differ.
 *
 *	@param   string		$chain		string to decode
 *	@param   string		$key		If '', we use $conf->file->instance_unique_id
 *	@return  string					encoded string
 *  @since v17
 *  @see dolEncrypt(), dol_hash()
 */
function dolDecrypt($chain, $key = '')
{
	global $conf;

	if ($chain === '' || is_null($chain)) {
		return '';
	}

	if (empty($key)) {
		if (!empty($conf->file->dolcrypt_key)) {
<<<<<<< HEAD
			$key = $conf->file->dolcrypt_key;
		} else {
=======
			// If dolcrypt_key is defined, we used it in priority
			$key = $conf->file->dolcrypt_key;
		} else {
			// We fall back on the instance_unique_id
>>>>>>> d3dd3dac
			$key = $conf->file->instance_unique_id;
		}
	}

	//var_dump('key='.$key);
	$reg = array();
	if (preg_match('/^dolcrypt:([^:]+):(.+)$/', $chain, $reg)) {
		$ciphering = $reg[1];
		if (function_exists('openssl_decrypt')) {
			if (empty($key)) {
				dol_syslog("Error dolDecrypt decrypt key is empty", LOG_WARNING);
				return $chain;
			}
			$tmpexplode = explode(':', $reg[2]);
			if (!empty($tmpexplode[1]) && is_string($tmpexplode[0])) {
				$newchain = openssl_decrypt($tmpexplode[1], $ciphering, $key, 0, $tmpexplode[0]);
			} else {
				$newchain = openssl_decrypt($tmpexplode[0], $ciphering, $key, 0, null);
			}
		} else {
			dol_syslog("Error dolDecrypt openssl_decrypt is not available", LOG_ERR);
			return $chain;
		}
		return $newchain;
	} else {
		return $chain;
	}
}

/**
 * 	Returns a hash (non reversible encryption) of a string.
 *  If constant MAIN_SECURITY_HASH_ALGO is defined, we use this function as hashing function (recommanded value is 'password_hash')
 *  If constant MAIN_SECURITY_SALT is defined, we use it as a salt (used only if hashing algorightm is something else than 'password_hash').
 *
 * 	@param 		string		$chain		String to hash
 * 	@param		string		$type		Type of hash ('0':auto will use MAIN_SECURITY_HASH_ALGO else md5, '1':sha1, '2':sha1+md5, '3':md5, '4': for OpenLdap, '5':sha256, '6':password_hash). Use '3' here, if hash is not needed for security purpose, for security need, prefer '0'.
 * 	@return		string					Hash of string
 *  @see getRandomPassword(), dol_verifyHash()
 */
function dol_hash($chain, $type = '0')
{
	global $conf;

	// No need to add salt for password_hash
	if (($type == '0' || $type == 'auto') && !empty($conf->global->MAIN_SECURITY_HASH_ALGO) && getDolGlobalString('MAIN_SECURITY_HASH_ALGO') == 'password_hash' && function_exists('password_hash')) {
		return password_hash($chain, PASSWORD_DEFAULT);
	}

	// Salt value
	if (!empty($conf->global->MAIN_SECURITY_SALT) && $type != '4' && $type !== 'openldap') {
		$chain = $conf->global->MAIN_SECURITY_SALT.$chain;
	}

	if ($type == '1' || $type == 'sha1') {
		return sha1($chain);
	} elseif ($type == '2' || $type == 'sha1md5') {
		return sha1(md5($chain));
	} elseif ($type == '3' || $type == 'md5') {
		return md5($chain);
	} elseif ($type == '4' || $type == 'openldap') {
		return dolGetLdapPasswordHash($chain, getDolGlobalString('LDAP_PASSWORD_HASH_TYPE', 'md5'));
	} elseif ($type == '5' || $type == 'sha256') {
		return hash('sha256', $chain);
	} elseif ($type == '6' || $type == 'password_hash') {
		return password_hash($chain, PASSWORD_DEFAULT);
	} elseif (getDolGlobalString('MAIN_SECURITY_HASH_ALGO') == 'sha1') {
		return sha1($chain);
	} elseif (getDolGlobalString('MAIN_SECURITY_HASH_ALGO') == 'sha1md5') {
		return sha1(md5($chain));
	}

	// No particular encoding defined, use default
	return md5($chain);
}

/**
 * 	Compute a hash and compare it to the given one
 *  For backward compatibility reasons, if the hash is not in the password_hash format, we will try to match against md5 and sha1md5
 *  If constant MAIN_SECURITY_HASH_ALGO is defined, we use this function as hashing function.
 *  If constant MAIN_SECURITY_SALT is defined, we use it as a salt.
 *
 * 	@param 		string		$chain		String to hash (not hashed string)
 * 	@param 		string		$hash		hash to compare
 * 	@param		string		$type		Type of hash ('0':auto, '1':sha1, '2':sha1+md5, '3':md5, '4': for OpenLdap, '5':sha256). Use '3' here, if hash is not needed for security purpose, for security need, prefer '0'.
 * 	@return		bool					True if the computed hash is the same as the given one
 *  @see dol_hash()
 */
function dol_verifyHash($chain, $hash, $type = '0')
{
	global $conf;

	if ($type == '0' && !empty($conf->global->MAIN_SECURITY_HASH_ALGO) && getDolGlobalString('MAIN_SECURITY_HASH_ALGO') == 'password_hash' && function_exists('password_verify')) {
		if (! empty($hash[0]) && $hash[0] == '$') {
			return password_verify($chain, $hash);
		} elseif (dol_strlen($hash) == 32) {
			return dol_verifyHash($chain, $hash, '3'); // md5
		} elseif (dol_strlen($hash) == 40) {
			return dol_verifyHash($chain, $hash, '2'); // sha1md5
		}

		return false;
	}

	return dol_hash($chain, $type) == $hash;
}

/**
 * 	Returns a specific ldap hash of a password.
 *
 * 	@param 		string		$password	Password to hash
 * 	@param		string		$type		Type of hash
 * 	@return		string					Hash of password
 */
function dolGetLdapPasswordHash($password, $type = 'md5')
{
	if (empty($type)) {
		$type = 'md5';
	}

	$salt = substr(sha1(time()), 0, 8);

	if ($type === 'md5') {
		return '{MD5}' . base64_encode(hash("md5", $password, true)); //For OpenLdap with md5 (based on an unencrypted password in base)
	} elseif ($type === 'md5frommd5') {
		return '{MD5}' . base64_encode(hex2bin($password)); // Create OpenLDAP MD5 password from Dolibarr MD5 password
	} elseif ($type === 'smd5') {
		return "{SMD5}" . base64_encode(hash("md5", $password . $salt, true) . $salt);
	} elseif ($type === 'sha') {
		return '{SHA}' . base64_encode(hash("sha1", $password, true));
	} elseif ($type === 'ssha') {
		return "{SSHA}" . base64_encode(hash("sha1", $password . $salt, true) . $salt);
	} elseif ($type === 'sha256') {
		return "{SHA256}" . base64_encode(hash("sha256", $password, true));
	} elseif ($type === 'ssha256') {
		return "{SSHA256}" . base64_encode(hash("sha256", $password . $salt, true) . $salt);
	} elseif ($type === 'sha384') {
		return "{SHA384}" . base64_encode(hash("sha384", $password, true));
	} elseif ($type === 'ssha384') {
		return "{SSHA384}" . base64_encode(hash("sha384", $password . $salt, true) . $salt);
	} elseif ($type === 'sha512') {
		return "{SHA512}" . base64_encode(hash("sha512", $password, true));
	} elseif ($type === 'ssha512') {
		return "{SSHA512}" . base64_encode(hash("sha512", $password . $salt, true) . $salt);
	} elseif ($type === 'crypt') {
		return '{CRYPT}' . crypt($password, $salt);
	} elseif ($type === 'clear') {
		return '{CLEAR}' . $password;  // Just for test, plain text password is not secured !
	}
	return "";
}

/**
 *	Check permissions of a user to show a page and an object. Check read permission.
 * 	If GETPOST('action','aZ09') defined, we also check write and delete permission.
 *  This method check permission on module then call checkUserAccessToObject() for permission on object (according to entity and socid of user).
 *
 *	@param	User				$user      	  	User to check
 *	@param  string				$features	    Features to check (it must be module name or $object->element. Can be a 'or' check with 'levela|levelb'.
 *												Examples: 'societe', 'contact', 'produit&service', 'produit|service', ...)
 *												This is used to check permission $user->rights->features->...
 *	@param  int|string|Object	$object      	Object or Object ID or list of Object ID if we want to check a particular record (optional) is linked to a owned thirdparty (optional).
 *	@param  string				$tableandshare  'TableName&SharedElement' with Tablename is table where object is stored. SharedElement is an optional key to define where to check entity for multicompany module. Param not used if objectid is null (optional).
 *	@param  string				$feature2		Feature to check, second level of permission (optional). Can be a 'or' check with 'sublevela|sublevelb'.
 *												This is used to check permission $user->rights->features->feature2...
 *  @param  string				$dbt_keyfield   Field name for socid foreign key if not fk_soc. Not used if objectid is null (optional). Can use '' if NA.
 *  @param  string				$dbt_select     Field rowid name, for select into tableandshare if not "rowid". Not used if objectid is null (optional)
 *  @param	int					$isdraft		1=The object with id=$objectid is a draft
 *  @param	int					$mode			Mode (0=default, 1=return without dieing)
 * 	@return	int									If mode = 0 (default): Always 1, die process if not allowed. If mode = 1: Return 0 if access not allowed.
 *  @see dol_check_secure_access_document(), checkUserAccessToObject()
 */
function restrictedArea(User $user, $features, $object = 0, $tableandshare = '', $feature2 = '', $dbt_keyfield = 'fk_soc', $dbt_select = 'rowid', $isdraft = 0, $mode = 0)
{
	global $db, $conf;
	global $hookmanager;

	// Define $objectid
	if (is_object($object)) {
		$objectid = $object->id;
	} else {
		$objectid = $object;		// $objectid can be X or 'X,Y,Z'
	}
	if ($objectid == "-1") {
		$objectid = 0;
	}
	if ($objectid) {
		$objectid = preg_replace('/[^0-9\.\,]/', '', $objectid);	// For the case value is coming from a non sanitized user input
	}

	//dol_syslog("functions.lib:restrictedArea $feature, $objectid, $dbtablename, $feature2, $dbt_socfield, $dbt_select, $isdraft");
	/*print "user_id=".$user->id.", features=".$features.", feature2=".$feature2.", objectid=".$objectid;
	print ", dbtablename=".$tableandshare.", dbt_socfield=".$dbt_keyfield.", dbt_select=".$dbt_select;
	print ", perm: user->hasRight(".$features.($feature2 ? ",".$feature2 : "").", lire) = ".($feature2 ? $user->hasRight($features, $feature2, 'lire') : $user->hasRight($features, 'lire'))."<br>";
	*/

	$parentfortableentity = '';

	// Fix syntax of $features param
	$originalfeatures = $features;
	if ($features == 'agenda') {
		$tableandshare = 'actioncomm&societe';
		$feature2 = 'myactions|allactions';
		$dbt_select = 'id';
	}
	if ($features == 'bank') {
		$features = 'banque';
	}
	if ($features == 'facturerec') {
		$features = 'facture';
	}
	if ($features == 'supplier_invoicerec') {
		$features = 'fournisseur';
		$feature2 = 'facture';
	}
	if ($features == 'mo') {
		$features = 'mrp';
	}
	if ($features == 'member') {
		$features = 'adherent';
	}
	if ($features == 'subscription') {
		$features = 'adherent';
		$feature2 = 'cotisation';
	}
	if ($features == 'website' && is_object($object) && $object->element == 'websitepage') {
		$parentfortableentity = 'fk_website@website';
	}
	if ($features == 'project') {
		$features = 'projet';
	}
	if ($features == 'product') {
		$features = 'produit';
	}
	if ($features == 'productbatch') {
		$features = 'produit';
	}
	if ($features == 'tax') {
		$feature2 = 'charges';
	}
	if ($features == 'workstation') {
		$feature2 = 'workstation';
	}
	if ($features == 'fournisseur') {	// When vendor invoice and purchase order are into module 'fournisseur'
		$features = 'fournisseur';
		if (is_object($object) && $object->element == 'invoice_supplier') {
			$feature2 = 'facture';
		} elseif (is_object($object) && $object->element == 'order_supplier') {
			$feature2 = 'commande';
		}
	}
	if ($features == 'payment_sc') {
		$tableandshare = 'paiementcharge';
		$parentfortableentity = 'fk_charge@chargesociales';
	}

	//print $features.' - '.$tableandshare.' - '.$feature2.' - '.$dbt_select."\n";

	// Get more permissions checks from hooks
	$parameters = array('features'=>$features, 'originalfeatures'=>$originalfeatures, 'objectid'=>$objectid, 'dbt_select'=>$dbt_select, 'idtype'=>$dbt_select, 'isdraft'=>$isdraft);
	if (!empty($hookmanager)) {
		$reshook = $hookmanager->executeHooks('restrictedArea', $parameters);

		if (isset($hookmanager->resArray['result'])) {
			if ($hookmanager->resArray['result'] == 0) {
				if ($mode) {
					return 0;
				} else {
					accessforbidden(); // Module returns 0, so access forbidden
				}
			}
		}
		if ($reshook > 0) {		// No other test done.
			return 1;
		}
	}

	// Features/modules to check
	$featuresarray = array($features);
	if (preg_match('/&/', $features)) {
		$featuresarray = explode("&", $features);
	} elseif (preg_match('/\|/', $features)) {
		$featuresarray = explode("|", $features);
	}

	// More subfeatures to check
	if (!empty($feature2)) {
		$feature2 = explode("|", $feature2);
	}

	$listofmodules = explode(',', $conf->global->MAIN_MODULES_FOR_EXTERNAL);

	// Check read permission from module
	$readok = 1;
	$nbko = 0;
	foreach ($featuresarray as $feature) {	// first we check nb of test ko
		$featureforlistofmodule = $feature;
		if ($featureforlistofmodule == 'produit') {
			$featureforlistofmodule = 'product';
		}
		if ($featureforlistofmodule == 'supplier_proposal') {
			$featureforlistofmodule = 'supplierproposal';
		}
		if (!empty($user->socid) && !empty($conf->global->MAIN_MODULES_FOR_EXTERNAL) && !in_array($featureforlistofmodule, $listofmodules)) {	// If limits on modules for external users, module must be into list of modules for external users
			$readok = 0;
			$nbko++;
			continue;
		}

		if ($feature == 'societe' && (empty($feature2) || !in_array('contact', $feature2))) {
			if (!$user->hasRight('societe', 'lire') && !$user->hasRight('fournisseur', 'lire')) {
				$readok = 0;
				$nbko++;
			}
		} elseif (($feature == 'societe' && (!empty($feature2) && in_array('contact', $feature2))) || $feature == 'contact') {
			if (empty($user->rights->societe->contact->lire)) {
				$readok = 0;
				$nbko++;
			}
		} elseif ($feature == 'produit|service') {
			if (empty($user->rights->produit->lire) && empty($user->rights->service->lire)) {
				$readok = 0;
				$nbko++;
			}
		} elseif ($feature == 'prelevement') {
			if (empty($user->rights->prelevement->bons->lire)) {
				$readok = 0;
				$nbko++;
			}
		} elseif ($feature == 'cheque') {
			if (empty($user->rights->banque->cheque)) {
				$readok = 0;
				$nbko++;
			}
		} elseif ($feature == 'projet') {
			if (empty($user->rights->projet->lire) && empty($user->rights->projet->all->lire)) {
				$readok = 0;
				$nbko++;
			}
		} elseif ($feature == 'payment') {
			if (!$user->hasRight('facture', 'lire')) {
				$readok = 0;
				$nbko++;
			}
		} elseif ($feature == 'payment_supplier') {
			if (empty($user->rights->fournisseur->facture->lire)) {
				$readok = 0;
				$nbko++;
			}
		} elseif ($feature == 'payment_sc') {
			if (empty($user->rights->tax->charges->lire)) {
				$readok = 0;
				$nbko++;
			}
		} elseif (!empty($feature2)) { 													// This is for permissions on 2 levels (module->object->read)
			$tmpreadok = 1;
			foreach ($feature2 as $subfeature) {
				if ($subfeature == 'user' && $user->id == $objectid) {
					continue; // A user can always read its own card
				}
				if ($subfeature == 'fiscalyear' && $user->hasRight('accounting', 'fiscalyear', 'write')) {
					// only one right for fiscalyear
					$tmpreadok = 1;
					continue;
				}
				if (!empty($subfeature) && empty($user->rights->$feature->$subfeature->lire) && empty($user->rights->$feature->$subfeature->read)) {
					$tmpreadok = 0;
				} elseif (empty($subfeature) && empty($user->rights->$feature->lire) && empty($user->rights->$feature->read)) {
					$tmpreadok = 0;
				} else {
					$tmpreadok = 1;
					break;
				} // Break is to bypass second test if the first is ok
			}
			if (!$tmpreadok) {	// We found a test on feature that is ko
				$readok = 0; // All tests are ko (we manage here the and, the or will be managed later using $nbko).
				$nbko++;
			}
		} elseif (!empty($feature) && ($feature != 'user' && $feature != 'usergroup')) {		// This is permissions on 1 level (module->read)
			if (empty($user->rights->$feature->lire)
				&& empty($user->rights->$feature->read)
				&& empty($user->rights->$feature->run)) {
				$readok = 0;
				$nbko++;
			}
		}
	}

	// If a or and at least one ok
	if (preg_match('/\|/', $features) && $nbko < count($featuresarray)) {
		$readok = 1;
	}

	if (!$readok) {
		if ($mode) {
			return 0;
		} else {
			accessforbidden();
		}
	}
	//print "Read access is ok";

	// Check write permission from module (we need to know write permission to create but also to delete drafts record or to upload files)
	$createok = 1;
	$nbko = 0;
	$wemustcheckpermissionforcreate = (GETPOST('sendit', 'alpha') || GETPOST('linkit', 'alpha') || in_array(GETPOST('action', 'aZ09'), array('create', 'update', 'set', 'upload', 'add_element_resource', 'confirm_deletebank', 'confirm_delete_linked_resource')) || GETPOST('roworder', 'alpha', 2));
	$wemustcheckpermissionfordeletedraft = ((GETPOST("action", "aZ09") == 'confirm_delete' && GETPOST("confirm", "aZ09") == 'yes') || GETPOST("action", "aZ09") == 'delete');

	if ($wemustcheckpermissionforcreate || $wemustcheckpermissionfordeletedraft) {
		foreach ($featuresarray as $feature) {
			if ($feature == 'contact') {
				if (empty($user->rights->societe->contact->creer)) {
					$createok = 0;
					$nbko++;
				}
			} elseif ($feature == 'produit|service') {
				if (empty($user->rights->produit->creer) && empty($user->rights->service->creer)) {
					$createok = 0;
					$nbko++;
				}
			} elseif ($feature == 'prelevement') {
				if (!$user->rights->prelevement->bons->creer) {
					$createok = 0;
					$nbko++;
				}
			} elseif ($feature == 'commande_fournisseur') {
				if (empty($user->rights->fournisseur->commande->creer) || empty($user->rights->supplier_order->creer)) {
					$createok = 0;
					$nbko++;
				}
			} elseif ($feature == 'banque') {
				if (!$user->hasRight('banque', 'modifier')) {
					$createok = 0;
					$nbko++;
				}
			} elseif ($feature == 'cheque') {
				if (empty($user->rights->banque->cheque)) {
					$createok = 0;
					$nbko++;
				}
			} elseif ($feature == 'import') {
				if (empty($user->rights->import->run)) {
					$createok = 0;
					$nbko++;
				}
			} elseif ($feature == 'ecm') {
				if (!$user->rights->ecm->upload) {
					$createok = 0;
					$nbko++;
				}
			} elseif ($feature == 'modulebuilder') {
				if (!$user->hasRight('modulebuilder', 'run')) {
					$createok = 0;
					$nbko++;
				}
			} elseif (!empty($feature2)) {													// This is for permissions on 2 levels (module->object->write)
				foreach ($feature2 as $subfeature) {
					if ($subfeature == 'user' && $user->id == $objectid && $user->hasRight('user', 'self', 'creer')) {
						continue; // User can edit its own card
					}
					if ($subfeature == 'user' && $user->id == $objectid && $user->hasRight('user', 'self', 'password')) {
						continue; // User can edit its own password
					}
					if ($subfeature == 'user' && $user->id != $objectid && $user->hasRight('user', 'user', 'password')) {
						continue; // User can edit another user's password
					}

					if (empty($user->rights->$feature->$subfeature->creer)
					&& empty($user->rights->$feature->$subfeature->write)
					&& empty($user->rights->$feature->$subfeature->create)) {
						$createok = 0;
						$nbko++;
					} else {
						$createok = 1;
						// Break to bypass second test if the first is ok
						break;
					}
				}
			} elseif (!empty($feature)) {												// This is for permissions on 1 levels (module->write)
				//print '<br>feature='.$feature.' creer='.$user->rights->$feature->creer.' write='.$user->rights->$feature->write; exit;
				if (empty($user->rights->$feature->creer)
				&& empty($user->rights->$feature->write)
				&& empty($user->rights->$feature->create)) {
					$createok = 0;
					$nbko++;
				}
			}
		}

		// If a or and at least one ok
		if (preg_match('/\|/', $features) && $nbko < count($featuresarray)) {
			$createok = 1;
		}

		if ($wemustcheckpermissionforcreate && !$createok) {
			if ($mode) {
				return 0;
			} else {
				accessforbidden();
			}
		}
		//print "Write access is ok";
	}

	// Check create user permission
	$createuserok = 1;
	if (GETPOST('action', 'aZ09') == 'confirm_create_user' && GETPOST("confirm", 'aZ09') == 'yes') {
		if (!$user->hasRight('user', 'user', 'creer')) {
			$createuserok = 0;
		}

		if (!$createuserok) {
			if ($mode) {
				return 0;
			} else {
				accessforbidden();
			}
		}
		//print "Create user access is ok";
	}

	// Check delete permission from module
	$deleteok = 1;
	$nbko = 0;
	if ((GETPOST("action", "aZ09") == 'confirm_delete' && GETPOST("confirm", "aZ09") == 'yes') || GETPOST("action", "aZ09") == 'delete') {
		foreach ($featuresarray as $feature) {
			if ($feature == 'bookmark') {
				if (!$user->rights->bookmark->supprimer) {
					if ($user->id != $object->fk_user || empty($user->rights->bookmark->creer)) {
						$deleteok = 0;
					}
				}
			} elseif ($feature == 'contact') {
				if (!$user->rights->societe->contact->supprimer) {
					$deleteok = 0;
				}
			} elseif ($feature == 'produit|service') {
				if (!$user->hasRight('produit', 'supprimer') && !$user->hasRight('service', 'supprimer')) {
					$deleteok = 0;
				}
			} elseif ($feature == 'commande_fournisseur') {
				if (!$user->rights->fournisseur->commande->supprimer) {
					$deleteok = 0;
				}
			} elseif ($feature == 'payment_supplier') {	// Permission to delete a payment of an invoice is permission to edit an invoice.
				if (!$user->rights->fournisseur->facture->creer) {
					$deleteok = 0;
				}
			} elseif ($feature == 'payment') {
				if (!$user->rights->facture->paiement) {
						$deleteok = 0;
				}
			} elseif ($feature == 'payment_sc') {
				if (!$user->rights->tax->charges->creer) {
					$deleteok = 0;
				}
			} elseif ($feature == 'banque') {
				if (!$user->hasRight('banque', 'modifier')) {
					$deleteok = 0;
				}
			} elseif ($feature == 'cheque') {
				if (empty($user->rights->banque->cheque)) {
					$deleteok = 0;
				}
			} elseif ($feature == 'ecm') {
				if (!$user->rights->ecm->upload) {
					$deleteok = 0;
				}
			} elseif ($feature == 'ftp') {
				if (!$user->rights->ftp->write) {
					$deleteok = 0;
				}
			} elseif ($feature == 'salaries') {
				if (!$user->rights->salaries->delete) {
					$deleteok = 0;
				}
			} elseif ($feature == 'adherent') {
				if (empty($user->rights->adherent->supprimer)) {
					$deleteok = 0;
				}
			} elseif ($feature == 'paymentbybanktransfer') {
				if (empty($user->rights->paymentbybanktransfer->create)) {	// There is no delete permission
					$deleteok = 0;
				}
			} elseif ($feature == 'prelevement') {
				if (empty($user->rights->prelevement->bons->creer)) {		// There is no delete permission
					$deleteok = 0;
				}
			} elseif (!empty($feature2)) {							// This is for permissions on 2 levels
				foreach ($feature2 as $subfeature) {
					if (empty($user->rights->$feature->$subfeature->supprimer) && empty($user->rights->$feature->$subfeature->delete)) {
						$deleteok = 0;
					} else {
						$deleteok = 1;
						break;
					} // For bypass the second test if the first is ok
				}
			} elseif (!empty($feature)) {							// This is used for permissions on 1 level
				//print '<br>feature='.$feature.' creer='.$user->rights->$feature->supprimer.' write='.$user->rights->$feature->delete;
				if (empty($user->rights->$feature->supprimer)
					&& empty($user->rights->$feature->delete)
					&& empty($user->rights->$feature->run)) {
					$deleteok = 0;
				}
			}
		}

		// If a or and at least one ok
		if (preg_match('/\|/', $features) && $nbko < count($featuresarray)) {
			$deleteok = 1;
		}

		if (!$deleteok && !($isdraft && $createok)) {
			if ($mode) {
				return 0;
			} else {
				accessforbidden();
			}
		}
		//print "Delete access is ok";
	}

	// If we have a particular object to check permissions on, we check if $user has permission
	// for this given object (link to company, is contact for project, ...)
	if (!empty($objectid) && $objectid > 0) {
		$ok = checkUserAccessToObject($user, $featuresarray, $object, $tableandshare, $feature2, $dbt_keyfield, $dbt_select, $parentfortableentity);
		$params = array('objectid' => $objectid, 'features' => join(',', $featuresarray), 'features2' => $feature2);
		//print 'checkUserAccessToObject ok='.$ok;
		if ($mode) {
			return $ok ? 1 : 0;
		} else {
			if ($ok) {
				return 1;
			} else {
				accessforbidden('', 1, 1, 0, $params);
			}
		}
	}

	return 1;
}

/**
 * Check that access by a given user to an object is ok.
 * This function is also called by restrictedArea() that check before if module is enabled and if permission of user for $action is ok.
 *
 * @param 	User				$user					User to check
 * @param 	array				$featuresarray			Features/modules to check. Example: ('user','service','member','project','task',...)
 * @param 	int|string|Object	$object					Full object or object ID or list of object id. For example if we want to check a particular record (optional) is linked to a owned thirdparty (optional).
 * @param 	string				$tableandshare			'TableName&SharedElement' with Tablename is table where object is stored. SharedElement is an optional key to define where to check entity for multicompany modume. Param not used if objectid is null (optional).
 * @param 	array|string		$feature2				Feature to check, second level of permission (optional). Can be or check with 'level1|level2'.
 * @param 	string				$dbt_keyfield			Field name for socid foreign key if not fk_soc. Not used if objectid is null (optional). Can use '' if NA.
 * @param 	string				$dbt_select				Field name for select if not rowid. Not used if objectid is null (optional).
 * @param 	string				$parenttableforentity  	Parent table for entity. Example 'fk_website@website'
 * @return	bool										True if user has access, False otherwise
 * @see restrictedArea()
 */
function checkUserAccessToObject($user, array $featuresarray, $object = 0, $tableandshare = '', $feature2 = '', $dbt_keyfield = '', $dbt_select = 'rowid', $parenttableforentity = '')
{
	global $db, $conf;

	if (is_object($object)) {
		$objectid = $object->id;
	} else {
		$objectid = $object;		// $objectid can be X or 'X,Y,Z'
	}
	$objectid = preg_replace('/[^0-9\.\,]/', '', $objectid);	// For the case value is coming from a non sanitized user input

	//dol_syslog("functions.lib:restrictedArea $feature, $objectid, $dbtablename, $feature2, $dbt_socfield, $dbt_select, $isdraft");
	//print "user_id=".$user->id.", features=".join(',', $featuresarray).", objectid=".$objectid;
	//print ", tableandshare=".$tableandshare.", dbt_socfield=".$dbt_keyfield.", dbt_select=".$dbt_select."<br>";

	// More parameters
	$params = explode('&', $tableandshare);
	$dbtablename = (!empty($params[0]) ? $params[0] : '');
	$sharedelement = (!empty($params[1]) ? $params[1] : $dbtablename);

	foreach ($featuresarray as $feature) {
		$sql = '';

		//var_dump($feature);exit;

		// For backward compatibility
		if ($feature == 'societe' && !empty($feature2) && is_array($feature2) && in_array('contact', $feature2)) {
			$feature = 'contact';
			$feature2 = '';
		}
		if ($feature == 'member') {
			$feature = 'adherent';
		}
		if ($feature == 'project') {
			$feature = 'projet';
		}
		if ($feature == 'task') {
			$feature = 'projet_task';
		}
		if ($feature == 'eventorganization') {
			$feature = 'agenda';
			$dbtablename = 'actioncomm';
		}
		if ($feature == 'payment_sc') {
			$feature = "chargesociales";
			$objectid = $object->fk_charge;
		}

		$checkonentitydone = 0;

		// Array to define rules of checks to do
		$check = array('adherent', 'banque', 'bom', 'don', 'mrp', 'user', 'usergroup', 'payment', 'payment_supplier', 'product', 'produit', 'service', 'produit|service', 'categorie', 'resource', 'expensereport', 'holiday', 'salaries', 'website', 'recruitment', 'chargesociales'); // Test on entity only (Objects with no link to company)
		$checksoc = array('societe'); // Test for object Societe
		$checkparentsoc = array('agenda', 'contact', 'contrat'); // Test on entity + link to third party on field $dbt_keyfield. Allowed if link is empty (Ex: contacts...).
		$checkproject = array('projet', 'project'); // Test for project object
		$checktask = array('projet_task'); // Test for task object
		$checkhierarchy = array('expensereport', 'holiday');	// check permission among the hierarchy of user
		$checkuser = array('bookmark');	// check permission among the fk_user (must be myself or null)
		$nocheck = array('barcode', 'stock'); // No test

		//$checkdefault = 'all other not already defined'; // Test on entity + link to third party on field $dbt_keyfield. Not allowed if link is empty (Ex: invoice, orders...).

		// If dbtablename not defined, we use same name for table than module name
		if (empty($dbtablename)) {
			$dbtablename = $feature;
			$sharedelement = (!empty($params[1]) ? $params[1] : $dbtablename); // We change dbtablename, so we set sharedelement too.
		}

		// To avoid an access forbidden with a numeric ref
		if ($dbt_select != 'rowid' && $dbt_select != 'id') {
			$objectid = "'".$objectid."'";	// Note: $objectid was already cast into int at begin of this method.
		}
		// Check permission for objectid on entity only
		if (in_array($feature, $check) && $objectid > 0) {		// For $objectid = 0, no check
			$sql = "SELECT COUNT(dbt.".$dbt_select.") as nb";
			$sql .= " FROM ".MAIN_DB_PREFIX.$dbtablename." as dbt";
			if (($feature == 'user' || $feature == 'usergroup') && isModEnabled('multicompany')) {	// Special for multicompany
				if (!empty($conf->global->MULTICOMPANY_TRANSVERSE_MODE)) {
					if ($conf->entity == 1 && $user->admin && !$user->entity) {
						$sql .= " WHERE dbt.".$dbt_select." IN (".$db->sanitize($objectid, 1).")";
						$sql .= " AND dbt.entity IS NOT NULL";
					} else {
						$sql .= ",".MAIN_DB_PREFIX."usergroup_user as ug";
						$sql .= " WHERE dbt.".$dbt_select." IN (".$db->sanitize($objectid, 1).")";
						$sql .= " AND ((ug.fk_user = dbt.rowid";
						$sql .= " AND ug.entity IN (".getEntity('usergroup')."))";
						$sql .= " OR dbt.entity = 0)"; // Show always superadmin
					}
				} else {
					$sql .= " WHERE dbt.".$dbt_select." IN (".$db->sanitize($objectid, 1).")";
					$sql .= " AND dbt.entity IN (".getEntity($sharedelement, 1).")";
				}
			} else {
				$reg = array();
				if ($parenttableforentity && preg_match('/(.*)@(.*)/', $parenttableforentity, $reg)) {
					$sql .= ", ".MAIN_DB_PREFIX.$reg[2]." as dbtp";
					$sql .= " WHERE dbt.".$reg[1]." = dbtp.rowid AND dbt.".$dbt_select." IN (".$db->sanitize($objectid, 1).")";
					$sql .= " AND dbtp.entity IN (".getEntity($sharedelement, 1).")";
				} else {
					$sql .= " WHERE dbt.".$dbt_select." IN (".$db->sanitize($objectid, 1).")";
					$sql .= " AND dbt.entity IN (".getEntity($sharedelement, 1).")";
				}
			}
			$checkonentitydone = 1;
		}
		if (in_array($feature, $checksoc) && $objectid > 0) {	// We check feature = checksoc. For $objectid = 0, no check
			// If external user: Check permission for external users
			if ($user->socid > 0) {
				if ($user->socid != $objectid) {
					return false;
				}
			} elseif (isModEnabled("societe") && ($user->hasRight('societe', 'lire') && empty($user->rights->societe->client->voir))) {
				// If internal user: Check permission for internal users that are restricted on their objects
				$sql = "SELECT COUNT(sc.fk_soc) as nb";
				$sql .= " FROM (".MAIN_DB_PREFIX."societe_commerciaux as sc";
				$sql .= ", ".MAIN_DB_PREFIX."societe as s)";
				$sql .= " WHERE sc.fk_soc IN (".$db->sanitize($objectid, 1).")";
				$sql .= " AND sc.fk_user = ".((int) $user->id);
				$sql .= " AND sc.fk_soc = s.rowid";
				$sql .= " AND s.entity IN (".getEntity($sharedelement, 1).")";
			} elseif (isModEnabled('multicompany')) {
				// If multicompany and internal users with all permissions, check user is in correct entity
				$sql = "SELECT COUNT(s.rowid) as nb";
				$sql .= " FROM ".MAIN_DB_PREFIX."societe as s";
				$sql .= " WHERE s.rowid IN (".$db->sanitize($objectid, 1).")";
				$sql .= " AND s.entity IN (".getEntity($sharedelement, 1).")";
			}

			$checkonentitydone = 1;
		}
		if (in_array($feature, $checkparentsoc) && $objectid > 0) {	// Test on entity + link to thirdparty. Allowed if link is empty (Ex: contacts...).
			// If external user: Check permission for external users
			if ($user->socid > 0) {
				$sql = "SELECT COUNT(dbt.".$dbt_select.") as nb";
				$sql .= " FROM ".MAIN_DB_PREFIX.$dbtablename." as dbt";
				$sql .= " WHERE dbt.".$dbt_select." IN (".$db->sanitize($objectid, 1).")";
				$sql .= " AND dbt.fk_soc = ".((int) $user->socid);
			} elseif (isModEnabled("societe") && ($user->hasRight('societe', 'lire') && empty($user->rights->societe->client->voir))) {
				// If internal user: Check permission for internal users that are restricted on their objects
				$sql = "SELECT COUNT(dbt.".$dbt_select.") as nb";
				$sql .= " FROM ".MAIN_DB_PREFIX.$dbtablename." as dbt";
				$sql .= " LEFT JOIN ".MAIN_DB_PREFIX."societe_commerciaux as sc ON dbt.fk_soc = sc.fk_soc AND sc.fk_user = ".((int) $user->id);
				$sql .= " WHERE dbt.".$dbt_select." IN (".$db->sanitize($objectid, 1).")";
				$sql .= " AND (dbt.fk_soc IS NULL OR sc.fk_soc IS NOT NULL)"; // Contact not linked to a company or to a company of user
				$sql .= " AND dbt.entity IN (".getEntity($sharedelement, 1).")";
			} elseif (isModEnabled('multicompany')) {
				// If multicompany and internal users with all permissions, check user is in correct entity
				$sql = "SELECT COUNT(dbt.".$dbt_select.") as nb";
				$sql .= " FROM ".MAIN_DB_PREFIX.$dbtablename." as dbt";
				$sql .= " WHERE dbt.".$dbt_select." IN (".$db->sanitize($objectid, 1).")";
				$sql .= " AND dbt.entity IN (".getEntity($sharedelement, 1).")";
			}

			$checkonentitydone = 1;
		}
		if (in_array($feature, $checkproject) && $objectid > 0) {
			if (isModEnabled('project') && empty($user->rights->projet->all->lire)) {
				$projectid = $objectid;

				include_once DOL_DOCUMENT_ROOT.'/projet/class/project.class.php';
				$projectstatic = new Project($db);
				$tmps = $projectstatic->getProjectsAuthorizedForUser($user, 0, 1, 0);

				$tmparray = explode(',', $tmps);
				if (!in_array($projectid, $tmparray)) {
					return false;
				}
			} else {
				$sql = "SELECT COUNT(dbt.".$dbt_select.") as nb";
				$sql .= " FROM ".MAIN_DB_PREFIX.$dbtablename." as dbt";
				$sql .= " WHERE dbt.".$dbt_select." IN (".$db->sanitize($objectid, 1).")";
				$sql .= " AND dbt.entity IN (".getEntity($sharedelement, 1).")";
			}
			$checkonentitydone = 1;
		}
		if (in_array($feature, $checktask) && $objectid > 0) {
			if (isModEnabled('project') && empty($user->rights->projet->all->lire)) {
				$task = new Task($db);
				$task->fetch($objectid);
				$projectid = $task->fk_project;

				include_once DOL_DOCUMENT_ROOT.'/projet/class/project.class.php';
				$projectstatic = new Project($db);
				$tmps = $projectstatic->getProjectsAuthorizedForUser($user, 0, 1, 0);

				$tmparray = explode(',', $tmps);
				if (!in_array($projectid, $tmparray)) {
					return false;
				}
			} else {
				$sql = "SELECT COUNT(dbt.".$dbt_select.") as nb";
				$sql .= " FROM ".MAIN_DB_PREFIX.$dbtablename." as dbt";
				$sql .= " WHERE dbt.".$dbt_select." IN (".$db->sanitize($objectid, 1).")";
				$sql .= " AND dbt.entity IN (".getEntity($sharedelement, 1).")";
			}

			$checkonentitydone = 1;
		}
		//var_dump($sql);

		if (!$checkonentitydone && !in_array($feature, $nocheck) && $objectid > 0) {		// By default (case of $checkdefault), we check on object entity + link to third party on field $dbt_keyfield
			// If external user: Check permission for external users
			if ($user->socid > 0) {
				if (empty($dbt_keyfield)) {
					dol_print_error('', 'Param dbt_keyfield is required but not defined');
				}
				$sql = "SELECT COUNT(dbt.".$dbt_keyfield.") as nb";
				$sql .= " FROM ".MAIN_DB_PREFIX.$dbtablename." as dbt";
				$sql .= " WHERE dbt.rowid IN (".$db->sanitize($objectid, 1).")";
				$sql .= " AND dbt.".$dbt_keyfield." = ".((int) $user->socid);
			} elseif (isModEnabled("societe") && empty($user->rights->societe->client->voir)) {
				// If internal user without permission to see all thirdparties: Check permission for internal users that are restricted on their objects
				if ($feature != 'ticket') {
					if (empty($dbt_keyfield)) {
						dol_print_error('', 'Param dbt_keyfield is required but not defined');
					}
					$sql = "SELECT COUNT(sc.fk_soc) as nb";
					$sql .= " FROM ".MAIN_DB_PREFIX.$dbtablename." as dbt";
					$sql .= ", ".MAIN_DB_PREFIX."societe_commerciaux as sc";
					$sql .= " WHERE dbt.".$dbt_select." IN (".$db->sanitize($objectid, 1).")";
					$sql .= " AND dbt.entity IN (".getEntity($sharedelement, 1).")";
					$sql .= " AND sc.fk_soc = dbt.".$dbt_keyfield;
					$sql .= " AND sc.fk_user = ".((int) $user->id);
				} else {
					// On ticket, the thirdparty is not mandatory, so we need a special test to accept record with no thirdparties.
					$sql = "SELECT COUNT(dbt.".$dbt_select.") as nb";
					$sql .= " FROM ".MAIN_DB_PREFIX.$dbtablename." as dbt";
					$sql .= " LEFT JOIN ".MAIN_DB_PREFIX."societe_commerciaux as sc ON sc.fk_soc = dbt.".$dbt_keyfield." AND sc.fk_user = ".((int) $user->id);
					$sql .= " WHERE dbt.".$dbt_select." IN (".$db->sanitize($objectid, 1).")";
					$sql .= " AND dbt.entity IN (".getEntity($sharedelement, 1).")";
					$sql .= " AND (sc.fk_user = ".((int) $user->id)." OR sc.fk_user IS NULL)";
				}
			} elseif (isModEnabled('multicompany')) {
				// If multicompany, and user is an internal user with all permissions, check that object is in correct entity
				$sql = "SELECT COUNT(dbt.".$dbt_select.") as nb";
				$sql .= " FROM ".MAIN_DB_PREFIX.$dbtablename." as dbt";
				$sql .= " WHERE dbt.".$dbt_select." IN (".$db->sanitize($objectid, 1).")";
				$sql .= " AND dbt.entity IN (".getEntity($sharedelement, 1).")";
			}
		}

		// For events, check on users assigned to event
		if ($feature === 'agenda' && $objectid > 0) {
			// Also check owner or attendee for users without allactions->read
			if ($objectid > 0 && empty($user->rights->agenda->allactions->read)) {
				require_once DOL_DOCUMENT_ROOT.'/comm/action/class/actioncomm.class.php';
				$action = new ActionComm($db);
				$action->fetch($objectid);
				if ($action->authorid != $user->id && $action->userownerid != $user->id && !(array_key_exists($user->id, $action->userassigned))) {
					return false;
				}
			}
		}

		// For some object, we also have to check it is in the user hierarchy
		// Param $object must be the full object and not a simple id to have this test possible.
		if (in_array($feature, $checkhierarchy) && is_object($object) && $objectid > 0) {
			$childids = $user->getAllChildIds(1);
			$useridtocheck = 0;
			if ($feature == 'holiday') {
				$useridtocheck = $object->fk_user;
				if (!in_array($object->fk_user, $childids) && !in_array($object->fk_validator, $childids)) {
					return false;
				}
			}
			if ($feature == 'expensereport') {
				$useridtocheck = $object->fk_user_author;
				if (!$user->rights->expensereport->readall) {
					if (!in_array($useridtocheck, $childids)) {
						return false;
					}
				}
			}
		}

		// For some object, we also have to check it is public or owned by user
		// Param $object must be the full object and not a simple id to have this test possible.
		if (in_array($feature, $checkuser) && is_object($object) && $objectid > 0) {
			$useridtocheck = $object->fk_user;
			if (!empty($useridtocheck) && $useridtocheck > 0 && $useridtocheck != $user->id && empty($user->admin)) {
				return false;
			}
		}

		if ($sql) {
			$resql = $db->query($sql);
			if ($resql) {
				$obj = $db->fetch_object($resql);
				if (!$obj || $obj->nb < count(explode(',', $objectid))) {	// error if we found 0 or less record than nb of id provided
					return false;
				}
			} else {
				dol_syslog("Bad forged sql in checkUserAccessToObject", LOG_WARNING);
				return false;
			}
		}
	}

	return true;
}


/**
 *	Show a message to say access is forbidden and stop program.
 *  This includes only HTTP header.
 *	Calling this function terminate execution of PHP.
 *
 *	@param	string		$message					Force error message
 *	@param	int			$http_response_code			HTTP response code
 *  @param	int			$stringalreadysanitized		1 if string is already sanitized with HTML entities
 *  @return	void
 *  @see accessforbidden()
 */
function httponly_accessforbidden($message = 1, $http_response_code = 403, $stringalreadysanitized = 0)
{
	top_httphead();
	http_response_code($http_response_code);

	if ($stringalreadysanitized) {
		print $message;
	} else {
		print htmlentities($message);
	}

	exit(1);
}

/**
 *	Show a message to say access is forbidden and stop program.
 *  This includes HTTP and HTML header and footer (except if $printheader and $printfooter is  0, use this case inside an already started page).
 *	Calling this function terminate execution of PHP.
 *
 *	@param	string		$message			Force error message
 *	@param	int			$printheader		Show header before
 *  @param  int			$printfooter        Show footer after
 *  @param  int			$showonlymessage    Show only message parameter. Otherwise add more information.
 *  @param  array|null  $params         	More parameters provided to hook
 *  @return	void
 *  @see httponly_accessforbidden()
 */
function accessforbidden($message = '', $printheader = 1, $printfooter = 1, $showonlymessage = 0, $params = null)
{
	global $conf, $db, $user, $langs, $hookmanager;
	global $action, $object;

	if (!is_object($langs)) {
		include_once DOL_DOCUMENT_ROOT.'/core/class/translate.class.php';
		$langs = new Translate('', $conf);
		$langs->setDefaultLang();
	}

	$langs->loadLangs(array("main", "errors"));

	if ($printheader) {
		if (function_exists("llxHeader")) {
			llxHeader('');
		} elseif (function_exists("llxHeaderVierge")) {
			llxHeaderVierge('');
		}
		print '<div style="padding: 20px">';
	}
	print '<div class="error">';
	if (empty($message)) {
		print $langs->trans("ErrorForbidden");
	} else {
		print $langs->trans($message);
	}
	print '</div>';
	print '<br>';
	if (empty($showonlymessage)) {
		if (empty($hookmanager)) {
			include_once DOL_DOCUMENT_ROOT.'/core/class/hookmanager.class.php';
			$hookmanager = new HookManager($db);
			// Initialize technical object to manage hooks of page. Note that conf->hooks_modules contains array of hook context
			$hookmanager->initHooks(array('main'));
		}

		$parameters = array('message'=>$message, 'params'=>$params);
		$reshook = $hookmanager->executeHooks('getAccessForbiddenMessage', $parameters, $object, $action); // Note that $action and $object may have been modified by some hooks
		print $hookmanager->resPrint;
		if (empty($reshook)) {
			$langs->loadLangs(array("errors"));
			if ($user->login) {
				print $langs->trans("CurrentLogin").': <span class="error">'.$user->login.'</span><br>';
				print $langs->trans("ErrorForbidden2", $langs->transnoentitiesnoconv("Home"), $langs->transnoentitiesnoconv("Users"));
				print $langs->trans("ErrorForbidden4");
			} else {
				print $langs->trans("ErrorForbidden3");
			}
		}
	}
	if ($printfooter && function_exists("llxFooter")) {
		print '</div>';
		llxFooter();
	}

	exit(0);
}


/**
 *	Return the max allowed for file upload.
 *  Analyze among: upload_max_filesize, post_max_size, MAIN_UPLOAD_DOC
 *
 *  @return	array		Array with all max size for file upload
 */
function getMaxFileSizeArray()
{
	global $conf;

	$max = $conf->global->MAIN_UPLOAD_DOC; // In Kb
	$maxphp = @ini_get('upload_max_filesize'); // In unknown
	if (preg_match('/k$/i', $maxphp)) {
		$maxphp = preg_replace('/k$/i', '', $maxphp);
		$maxphp = $maxphp * 1;
	}
	if (preg_match('/m$/i', $maxphp)) {
		$maxphp = preg_replace('/m$/i', '', $maxphp);
		$maxphp = $maxphp * 1024;
	}
	if (preg_match('/g$/i', $maxphp)) {
		$maxphp = preg_replace('/g$/i', '', $maxphp);
		$maxphp = $maxphp * 1024 * 1024;
	}
	if (preg_match('/t$/i', $maxphp)) {
		$maxphp = preg_replace('/t$/i', '', $maxphp);
		$maxphp = $maxphp * 1024 * 1024 * 1024;
	}
	$maxphp2 = @ini_get('post_max_size'); // In unknown
	if (preg_match('/k$/i', $maxphp2)) {
		$maxphp2 = preg_replace('/k$/i', '', $maxphp2);
		$maxphp2 = $maxphp2 * 1;
	}
	if (preg_match('/m$/i', $maxphp2)) {
		$maxphp2 = preg_replace('/m$/i', '', $maxphp2);
		$maxphp2 = $maxphp2 * 1024;
	}
	if (preg_match('/g$/i', $maxphp2)) {
		$maxphp2 = preg_replace('/g$/i', '', $maxphp2);
		$maxphp2 = $maxphp2 * 1024 * 1024;
	}
	if (preg_match('/t$/i', $maxphp2)) {
		$maxphp2 = preg_replace('/t$/i', '', $maxphp2);
		$maxphp2 = $maxphp2 * 1024 * 1024 * 1024;
	}
	// Now $max and $maxphp and $maxphp2 are in Kb
	$maxmin = $max;
	$maxphptoshow = $maxphptoshowparam = '';
	if ($maxphp > 0) {
		$maxmin = min($maxmin, $maxphp);
		$maxphptoshow = $maxphp;
		$maxphptoshowparam = 'upload_max_filesize';
	}
	if ($maxphp2 > 0) {
		$maxmin = min($maxmin, $maxphp2);
		if ($maxphp2 < $maxphp) {
			$maxphptoshow = $maxphp2;
			$maxphptoshowparam = 'post_max_size';
		}
	}
	//var_dump($maxphp.'-'.$maxphp2);
	//var_dump($maxmin);

	return array('max'=>$max, 'maxmin'=>$maxmin, 'maxphptoshow'=>$maxphptoshow, 'maxphptoshowparam'=>$maxphptoshowparam);
}<|MERGE_RESOLUTION|>--- conflicted
+++ resolved
@@ -188,15 +188,10 @@
 
 	if (empty($key)) {
 		if (!empty($conf->file->dolcrypt_key)) {
-<<<<<<< HEAD
-			$key = $conf->file->dolcrypt_key;
-		} else {
-=======
 			// If dolcrypt_key is defined, we used it in priority
 			$key = $conf->file->dolcrypt_key;
 		} else {
 			// We fall back on the instance_unique_id
->>>>>>> d3dd3dac
 			$key = $conf->file->instance_unique_id;
 		}
 	}
