--- conflicted
+++ resolved
@@ -236,20 +236,12 @@
 	global $conf;
 
 	// No need to add salt for password_hash
-<<<<<<< HEAD
-	if (($type == '0' || $type == 'auto') && !empty($conf->global->MAIN_SECURITY_HASH_ALGO) && getDolGlobalString('MAIN_SECURITY_HASH_ALGO') == 'password_hash' && function_exists('password_hash')) {
-=======
 	if (($type == '0' || $type == 'auto') && getDolGlobalString('MAIN_SECURITY_HASH_ALGO') && getDolGlobalString('MAIN_SECURITY_HASH_ALGO') == 'password_hash' && function_exists('password_hash')) {
->>>>>>> 729451fa
 		return password_hash($chain, PASSWORD_DEFAULT);
 	}
 
 	// Salt value
-<<<<<<< HEAD
-	if (!empty($conf->global->MAIN_SECURITY_SALT) && $type != '4' && $type !== 'openldap') {
-=======
 	if (getDolGlobalString('MAIN_SECURITY_SALT') && $type != '4' && $type !== 'openldap') {
->>>>>>> 729451fa
 		$chain = getDolGlobalString('MAIN_SECURITY_SALT') . $chain;
 	}
 
@@ -291,11 +283,7 @@
 {
 	global $conf;
 
-<<<<<<< HEAD
-	if ($type == '0' && !empty($conf->global->MAIN_SECURITY_HASH_ALGO) && getDolGlobalString('MAIN_SECURITY_HASH_ALGO') == 'password_hash' && function_exists('password_verify')) {
-=======
 	if ($type == '0' && getDolGlobalString('MAIN_SECURITY_HASH_ALGO') && getDolGlobalString('MAIN_SECURITY_HASH_ALGO') == 'password_hash' && function_exists('password_verify')) {
->>>>>>> 729451fa
 		if (! empty($hash[0]) && $hash[0] == '$') {
 			return password_verify($chain, $hash);
 		} elseif (dol_strlen($hash) == 32) {
@@ -753,11 +741,7 @@
 				}
 			} elseif ($feature == 'payment') {
 				if (!$user->hasRight('facture', 'paiement')) {
-<<<<<<< HEAD
-						$deleteok = 0;
-=======
-					$deleteok = 0;
->>>>>>> 729451fa
+					$deleteok = 0;
 				}
 			} elseif ($feature == 'payment_sc') {
 				if (!$user->hasRight('tax', 'charges', 'creer')) {
@@ -1131,21 +1115,8 @@
 			}
 			if ($feature == 'expensereport') {
 				$useridtocheck = $object->fk_user_author;
-<<<<<<< HEAD
-<<<<<<< HEAD
 				if (!$user->hasRight('expensereport', 'readall') && !in_array($useridtocheck, $childids)) {
 					return false;
-=======
-=======
->>>>>>> 729451fa
-				if (!$user->hasRight('expensereport', 'readall')) {
-					if (!in_array($useridtocheck, $childids)) {
-						return false;
-					}
-<<<<<<< HEAD
->>>>>>> upstream/develop
-=======
->>>>>>> 729451fa
 				}
 			}
 		}
