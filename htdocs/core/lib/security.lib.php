--- conflicted
+++ resolved
@@ -451,7 +451,6 @@
 	}
 
 	// Check delete permission from module
-<<<<<<< HEAD
 	$deleteok = 1;
 	$nbko = 0;
 	if ((GETPOST("action", "aZ09") == 'confirm_delete' && GETPOST("confirm", "aZ09") == 'yes') || GETPOST("action", "aZ09") == 'delete') {
@@ -466,6 +465,10 @@
 				}
 			} elseif ($feature == 'commande_fournisseur') {
 				if (!$user->rights->fournisseur->commande->supprimer) {
+					$deleteok = 0;
+				}
+			} elseif ($feature == 'payment_supplier') {
+				if (!$user->rights->fournisseur->facture->creer) {
 					$deleteok = 0;
 				}
 			} elseif ($feature == 'banque') {
@@ -500,49 +503,6 @@
 						$deleteok = 1;
 						break;
 					} // For bypass the second test if the first is ok
-=======
-	$deleteok = 1; $nbko = 0;
-	if ((GETPOST("action", "aZ09") == 'confirm_delete' && GETPOST("confirm", "aZ09") == 'yes') || GETPOST("action", "aZ09") == 'delete')
-	{
-		foreach ($featuresarray as $feature)
-		{
-			if ($feature == 'contact')
-			{
-				if (!$user->rights->societe->contact->supprimer) $deleteok = 0;
-			} elseif ($feature == 'produit|service')
-			{
-				if (!$user->rights->produit->supprimer && !$user->rights->service->supprimer) $deleteok = 0;
-			} elseif ($feature == 'commande_fournisseur')
-			{
-				if (!$user->rights->fournisseur->commande->supprimer) $deleteok = 0;
-			} elseif ($feature == 'banque')
-			{
-				if (!$user->rights->banque->modifier) $deleteok = 0;
-			} elseif ($feature == 'cheque')
-			{
-				if (!$user->rights->banque->cheque) $deleteok = 0;
-			} elseif ($feature == 'ecm')
-			{
-				if (!$user->rights->ecm->upload) $deleteok = 0;
-			} elseif ($feature == 'ftp')
-			{
-				if (!$user->rights->ftp->write) $deleteok = 0;
-			} elseif ($feature == 'salaries')
-			{
-				if (!$user->rights->salaries->delete) $deleteok = 0;
-			} elseif ($feature == 'salaries')
-			{
-				if (!$user->rights->salaries->delete) $deleteok = 0;
-			} elseif ($feature == 'payment_supplier')
-			{
-				if (!$user->rights->fournisseur->facture->creer) { $deleteok = 0; }
-			} elseif (!empty($feature2))							// This is for permissions on 2 levels
-			{
-				foreach ($feature2 as $subfeature)
-				{
-					if (empty($user->rights->$feature->$subfeature->supprimer) && empty($user->rights->$feature->$subfeature->delete)) $deleteok = 0;
-					else { $deleteok = 1; break; } // For bypass the second test if the first is ok
->>>>>>> c0689b38
 				}
 			} elseif (!empty($feature)) {							// This is used for permissions on 1 level
 				//print '<br>feature='.$feature.' creer='.$user->rights->$feature->supprimer.' write='.$user->rights->$feature->delete;
