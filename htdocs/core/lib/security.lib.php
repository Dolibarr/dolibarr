--- conflicted
+++ resolved
@@ -39,11 +39,7 @@
 	if (is_numeric($key) && $key == '1')	// rule 1 is offset of 17 for char
 	{
 		$output_tab=array();
-<<<<<<< HEAD
-	    $strlength=dol_strlen($chain);
-=======
 		$strlength=dol_strlen($chain);
->>>>>>> d9b8a8c8
 		for ($i=0; $i < $strlength; $i++)
 		{
 			$output_tab[$i] = chr(ord(substr($chain,$i,1))+17);
@@ -79,7 +75,6 @@
 	$chain = base64_decode($chain);
 
 	if (is_numeric($key) && $key == '1')	// rule 1 is offset of 17 for char
-<<<<<<< HEAD
 	{
 		$output_tab=array();
 		$strlength=dol_strlen($chain);
@@ -92,20 +87,6 @@
 	}
 	elseif ($key)
 	{
-=======
-	{
-		$output_tab=array();
-		$strlength=dol_strlen($chain);
-		for ($i=0; $i < $strlength;$i++)
-		{
-			$output_tab[$i] = chr(ord(substr($chain,$i,1))-17);
-		}
-
-		$chain = implode("",$output_tab);
-	}
-	elseif ($key)
-	{
->>>>>>> d9b8a8c8
 		$result='';
 		$strlength=dol_strlen($chain);
 		for ($i=0; $i < $strlength; $i++)
@@ -216,15 +197,9 @@
 	if ($dbt_select != 'rowid' && $dbt_select != 'id') $objectid = "'".$objectid."'";
 
 	// Features/modules to check
-<<<<<<< HEAD
-    $featuresarray = array($features);
-    if (preg_match('/&/', $features)) $featuresarray = explode("&", $features);
-    else if (preg_match('/\|/', $features)) $featuresarray = explode("|", $features);
-=======
 	$featuresarray = array($features);
 	if (preg_match('/&/', $features)) $featuresarray = explode("&", $features);
 	else if (preg_match('/\|/', $features)) $featuresarray = explode("|", $features);
->>>>>>> d9b8a8c8
 
 	// More subfeatures to check
 	if (! empty($feature2)) $feature2 = explode("|", $feature2);
@@ -298,69 +273,6 @@
 	// If a or and at least one ok
 	if (preg_match('/\|/', $features) && $nbko < count($featuresarray)) $readok=1;
 
-<<<<<<< HEAD
-    // Check write permission from module
-    $createok=1; $nbko=0;
-    if (GETPOST('action','aZ09')  == 'create')
-    {
-        foreach ($featuresarray as $feature)
-        {
-            if ($feature == 'contact')
-            {
-                if (! $user->rights->societe->contact->creer) { $createok=0; $nbko++; }
-            }
-            else if ($feature == 'produit|service')
-            {
-                if (! $user->rights->produit->creer && ! $user->rights->service->creer) { $createok=0; $nbko++; }
-            }
-            else if ($feature == 'prelevement')
-            {
-                if (! $user->rights->prelevement->bons->creer) { $createok=0; $nbko++; }
-            }
-            else if ($feature == 'commande_fournisseur')
-            {
-                if (! $user->rights->fournisseur->commande->creer) { $createok=0; $nbko++; }
-            }
-            else if ($feature == 'banque')
-            {
-                if (! $user->rights->banque->modifier) { $createok=0; $nbko++; }
-            }
-            else if ($feature == 'cheque')
-            {
-                if (! $user->rights->banque->cheque) { $createok=0; $nbko++; }
-            }
-            else if (! empty($feature2))	// This should be used
-            {
-            	foreach($feature2 as $subfeature)
-            	{
-                        if (empty($user->rights->$feature->$subfeature->creer)
-                        && empty($user->rights->$feature->$subfeature->write)
-                        && empty($user->rights->$feature->$subfeature->create)) { $createok=0; $nbko++; }
-            		else { $createok=1; break; } // Break to bypass second test if the first is ok
-            	}
-            }
-            else if (! empty($feature))		// This is for old permissions ('creer' or 'write')
-            {
-                //print '<br>feature='.$feature.' creer='.$user->rights->$feature->creer.' write='.$user->rights->$feature->write;
-                if (empty($user->rights->$feature->creer)
-                && empty($user->rights->$feature->write)
-                && empty($user->rights->$feature->create)) { $createok=0; $nbko++; }
-            }
-        }
-
-	    // If a or and at least one ok
-	    if (preg_match('/\|/', $features) && $nbko < count($featuresarray)) $createok=1;
-
-        if (! $createok) accessforbidden();
-        //print "Write access is ok";
-    }
-
-    // Check create user permission
-    $createuserok=1;
-    if (GETPOST('action','aZ09') == 'confirm_create_user' && GETPOST("confirm",'aZ09') == 'yes')
-    {
-        if (! $user->rights->user->user->creer) $createuserok=0;
-=======
 	if (! $readok) accessforbidden();
 	//print "Read access is ok";
 
@@ -412,85 +324,10 @@
 					&& empty($user->rights->$feature->create)) { $createok=0; $nbko++; }
 			}
 		}
->>>>>>> d9b8a8c8
 
 		// If a or and at least one ok
 		if (preg_match('/\|/', $features) && $nbko < count($featuresarray)) $createok=1;
 
-<<<<<<< HEAD
-    // Check delete permission from module
-    $deleteok=1; $nbko=0;
-    if ((GETPOST("action","aZ09")  == 'confirm_delete' && GETPOST("confirm","aZ09") == 'yes') || GETPOST("action","aZ09")  == 'delete')
-    {
-        foreach ($featuresarray as $feature)
-        {
-            if ($feature == 'contact')
-            {
-                if (! $user->rights->societe->contact->supprimer) $deleteok=0;
-            }
-            else if ($feature == 'produit|service')
-            {
-                if (! $user->rights->produit->supprimer && ! $user->rights->service->supprimer) $deleteok=0;
-            }
-            else if ($feature == 'commande_fournisseur')
-            {
-                if (! $user->rights->fournisseur->commande->supprimer) $deleteok=0;
-            }
-            else if ($feature == 'banque')
-            {
-                if (! $user->rights->banque->modifier) $deleteok=0;
-            }
-            else if ($feature == 'cheque')
-            {
-                if (! $user->rights->banque->cheque) $deleteok=0;
-            }
-            else if ($feature == 'ecm')
-            {
-                if (! $user->rights->ecm->upload) $deleteok=0;
-            }
-            else if ($feature == 'ftp')
-            {
-                if (! $user->rights->ftp->write) $deleteok=0;
-            }else if ($feature == 'salaries')
-            {
-                if (! $user->rights->salaries->delete) $deleteok=0;
-            }
-            else if ($feature == 'salaries')
-            {
-                if (! $user->rights->salaries->delete) $deleteok=0;
-            }
-            else if (! empty($feature2))	// This should be used for future changes
-            {
-            	foreach($feature2 as $subfeature)
-            	{
-            		if (empty($user->rights->$feature->$subfeature->supprimer) && empty($user->rights->$feature->$subfeature->delete)) $deleteok=0;
-            		else { $deleteok=1; break; } // For bypass the second test if the first is ok
-            	}
-            }
-            else if (! empty($feature))		// This is for old permissions
-            {
-                //print '<br>feature='.$feature.' creer='.$user->rights->$feature->supprimer.' write='.$user->rights->$feature->delete;
-                if (empty($user->rights->$feature->supprimer)
-                && empty($user->rights->$feature->delete)
-                && empty($user->rights->$feature->run)) $deleteok=0;
-            }
-        }
-
-	    // If a or and at least one ok
-	    if (preg_match('/\|/', $features) && $nbko < count($featuresarray)) $deleteok=1;
-
-        if (! $deleteok) accessforbidden();
-        //print "Delete access is ok";
-    }
-
-    // If we have a particular object to check permissions on, we check this object
-    // is linked to a company allowed to $user.
-    if (! empty($objectid) && $objectid > 0)
-    {
-        $ok = checkUserAccessToObject($user, $featuresarray, $objectid, $tableandshare, $feature2, $dbt_keyfield, $dbt_select);
-        return $ok ? 1 : accessforbidden();
-    }
-=======
 		if (GETPOST('action','aZ09') == 'create' && ! $createok) accessforbidden();
 		//print "Write access is ok";
 	}
@@ -577,7 +414,6 @@
 		$ok = checkUserAccessToObject($user, $featuresarray, $objectid, $tableandshare, $feature2, $dbt_keyfield, $dbt_select);
 		return $ok ? 1 : accessforbidden();
 	}
->>>>>>> d9b8a8c8
 
 	return 1;
 }
@@ -832,32 +668,6 @@
 
 	$langs->load("errors");
 
-<<<<<<< HEAD
-    if ($printheader)
-    {
-        if (function_exists("llxHeader")) llxHeader('');
-        else if (function_exists("llxHeaderVierge")) llxHeaderVierge('');
-    }
-    print '<div class="error">';
-    if (! $message) print $langs->trans("ErrorForbidden");
-    else print $message;
-    print '</div>';
-    print '<br>';
-    if (empty($showonlymessage))
-    {
-        if ($user->login)
-        {
-            print $langs->trans("CurrentLogin").': <font class="error">'.$user->login.'</font><br>';
-            print $langs->trans("ErrorForbidden2",$langs->trans("Home"),$langs->trans("Users"));
-        }
-        else
-        {
-            print $langs->trans("ErrorForbidden3");
-        }
-    }
-    if ($printfooter && function_exists("llxFooter")) llxFooter();
-    exit(0);
-=======
 	if ($printheader)
 	{
 		if (function_exists("llxHeader")) llxHeader('');
@@ -882,5 +692,4 @@
 	}
 	if ($printfooter && function_exists("llxFooter")) llxFooter();
 	exit(0);
->>>>>>> d9b8a8c8
 }