<?php
/* Copyright (C) 2008-2021 Laurent Destailleur  <eldy@users.sourceforge.net>
 * Copyright (C) 2008-2021 Regis Houssin        <regis.houssin@inodbox.com>
 * Copyright (C) 2020	   Ferran Marcet        <fmarcet@2byte.es>
 *
 * This program is free software; you can redistribute it and/or modify
 * it under the terms of the GNU General Public License as published by
 * the Free Software Foundation; either version 3 of the License, or
 * (at your option) any later version.
 *
 * This program is distributed in the hope that it will be useful,
 * but WITHOUT ANY WARRANTY; without even the implied warranty of
 * MERCHANTABILITY or FITNESS FOR A PARTICULAR PURPOSE.  See the
 * GNU General Public License for more details.
 *
 * You should have received a copy of the GNU General Public License
 * along with this program. If not, see <https://www.gnu.org/licenses/>.
 * or see https://www.gnu.org/
 */

/**
 *  \file		htdocs/core/lib/security.lib.php
 *  \ingroup    core
 *  \brief		Set of function used for dolibarr security (common function included into filefunc.inc.php)
 *  			Warning, this file must not depends on other library files, except function.lib.php
 *  			because it is used at low code level.
 */


/**
 *	Encode a string with base 64 algorithm + specific delta change.
 *
 *	@param   string		$chain		string to encode
 *	@param   string		$key		rule to use for delta ('0', '1' or 'myownkey')
 *	@return  string					encoded string
 *  @see dol_decode()
 */
function dol_encode($chain, $key = '1')
{
	if (is_numeric($key) && $key == '1') {	// rule 1 is offset of 17 for char
		$output_tab = array();
		$strlength = dol_strlen($chain);
		for ($i = 0; $i < $strlength; $i++) {
			$output_tab[$i] = chr(ord(substr($chain, $i, 1)) + 17);
		}
		$chain = implode("", $output_tab);
	} elseif ($key) {
		$result = '';
		$strlength = dol_strlen($chain);
		for ($i = 0; $i < $strlength; $i++) {
			$keychar = substr($key, ($i % strlen($key)) - 1, 1);
			$result .= chr(ord(substr($chain, $i, 1)) + (ord($keychar) - 65));
		}
		$chain = $result;
	}

	return base64_encode($chain);
}

/**
 *	Decode a base 64 encoded + specific delta change.
 *  This function is called by filefunc.inc.php at each page call.
 *
 *	@param   string		$chain		string to decode
 *	@param   string		$key		rule to use for delta ('0', '1' or 'myownkey')
 *	@return  string					decoded string
 *  @see dol_encode()
 */
function dol_decode($chain, $key = '1')
{
	$chain = base64_decode($chain);

	if (is_numeric($key) && $key == '1') {	// rule 1 is offset of 17 for char
		$output_tab = array();
		$strlength = dol_strlen($chain);
		for ($i = 0; $i < $strlength; $i++) {
			$output_tab[$i] = chr(ord(substr($chain, $i, 1)) - 17);
		}

		$chain = implode("", $output_tab);
	} elseif ($key) {
		$result = '';
		$strlength = dol_strlen($chain);
		for ($i = 0; $i < $strlength; $i++) {
			$keychar = substr($key, ($i % strlen($key)) - 1, 1);
			$result .= chr(ord(substr($chain, $i, 1)) - (ord($keychar) - 65));
		}
		$chain = $result;
	}

	return $chain;
}

/**
 * Return a string of random bytes (hexa string) with length = $length fro cryptographic purposes.
 *
 * @param 	int			$length		Length of random string
 * @return	string					Random string
 */
function dolGetRandomBytes($length)
{
	if (function_exists('random_bytes')) {	// Available with PHP 7 only.
		return bin2hex(random_bytes((int) floor($length / 2)));	// the bin2hex will double the number of bytes so we take length / 2
	}

	return bin2hex(openssl_random_pseudo_bytes((int) floor($length / 2)));		// the bin2hex will double the number of bytes so we take length / 2. May be very slow on Windows.
}

/**
 *	Encode a string with a symetric encryption. Used to encrypt sensitive data into database.
 *  Note: If a backup is restored onto another instance with a different $dolibarr_main_instance_unique_id, then decoded value will differ.
 *
 *	@param   string		$chain		string to encode
 *	@param   string		$key		If '', we use $dolibarr_main_instance_unique_id
 *  @param	 string		$ciphering	Default ciphering algorithm
 *	@return  string					encoded string
 *  @see dolDecrypt(), dol_hash()
 */
function dolEncrypt($chain, $key = '', $ciphering = "AES-256-CTR")
{
	global $dolibarr_main_instance_unique_id;
	global $dolibarr_disable_dolcrypt_for_debug;

	if ($chain === '' || is_null($chain)) {
		return '';
	}

	$reg = array();
	if (preg_match('/^dolcrypt:([^:]+):(.+)$/', $chain, $reg)) {
		// The $chain is already a crypted string
		return $chain;
	}

	if (empty($key)) {
		$key = $dolibarr_main_instance_unique_id;
	}

	$newchain = $chain;

	if (function_exists('openssl_encrypt') && empty($dolibarr_disable_dolcrypt_for_debug)) {
		$ivlen = 16;
		if (function_exists('openssl_cipher_iv_length')) {
			$ivlen = openssl_cipher_iv_length($ciphering);
		}
		if ($ivlen === false || $ivlen < 1 || $ivlen > 32) {
			$ivlen = 16;
		}
		$ivseed = dolGetRandomBytes($ivlen);

		$newchain = openssl_encrypt($chain, $ciphering, $key, 0, $ivseed);
		return 'dolcrypt:'.$ciphering.':'.$ivseed.':'.$newchain;
	} else {
		return $chain;
	}
}

/**
 *	Decode a string with a symetric encryption. Used to decrypt sensitive data saved into database.
 *  Note: If a backup is restored onto another instance with a different $dolibarr_main_instance_unique_id, then decoded value will differ.
 *
 *	@param   string		$chain		string to encode
 *	@param   string		$key		If '', we use $dolibarr_main_instance_unique_id
 *	@return  string					encoded string
 *  @see dolEncrypt(), dol_hash()
 */
function dolDecrypt($chain, $key = '')
{
	global $dolibarr_main_instance_unique_id;

	if ($chain === '' || is_null($chain)) {
		return '';
	}

	if (empty($key)) {
		$key = $dolibarr_main_instance_unique_id;
	}

	$reg = array();
	if (preg_match('/^dolcrypt:([^:]+):(.+)$/', $chain, $reg)) {
		$ciphering = $reg[1];
		if (function_exists('openssl_decrypt')) {
			$tmpexplode = explode(':', $reg[2]);
			if (!empty($tmpexplode[1]) && is_string($tmpexplode[0])) {
				$newchain = openssl_decrypt($tmpexplode[1], $ciphering, $key, 0, $tmpexplode[0]);
			} else {
				$newchain = openssl_decrypt($tmpexplode[0], $ciphering, $key, 0, null);
			}
		} else {
			$newchain = 'Error function openssl_decrypt() not available';
		}
		return $newchain;
	} else {
		return $chain;
	}
}

/**
 * 	Returns a hash (non reversible encryption) of a string.
 *  If constant MAIN_SECURITY_HASH_ALGO is defined, we use this function as hashing function (recommanded value is 'password_hash')
 *  If constant MAIN_SECURITY_SALT is defined, we use it as a salt (used only if hashing algorightm is something else than 'password_hash').
 *
 * 	@param 		string		$chain		String to hash
 * 	@param		string		$type		Type of hash ('0':auto will use MAIN_SECURITY_HASH_ALGO else md5, '1':sha1, '2':sha1+md5, '3':md5, '4': for OpenLdap, '5':sha256, '6':password_hash). Use '3' here, if hash is not needed for security purpose, for security need, prefer '0'.
 * 	@return		string					Hash of string
 *  @see getRandomPassword(), dol_verifyHash()
 */
function dol_hash($chain, $type = '0')
{
	global $conf;

	// No need to add salt for password_hash
	if (($type == '0' || $type == 'auto') && !empty($conf->global->MAIN_SECURITY_HASH_ALGO) && $conf->global->MAIN_SECURITY_HASH_ALGO == 'password_hash' && function_exists('password_hash')) {
		return password_hash($chain, PASSWORD_DEFAULT);
	}

	// Salt value
	if (!empty($conf->global->MAIN_SECURITY_SALT) && $type != '4' && $type !== 'openldap') {
		$chain = $conf->global->MAIN_SECURITY_SALT.$chain;
	}

	if ($type == '1' || $type == 'sha1') {
		return sha1($chain);
	} elseif ($type == '2' || $type == 'sha1md5') {
		return sha1(md5($chain));
	} elseif ($type == '3' || $type == 'md5') {
		return md5($chain);
	} elseif ($type == '4' || $type == 'openldap') {
		return dolGetLdapPasswordHash($chain, getDolGlobalString('LDAP_PASSWORD_HASH_TYPE', 'md5'));
	} elseif ($type == '5' || $type == 'sha256') {
		return hash('sha256', $chain);
	} elseif ($type == '6' || $type == 'password_hash') {
		return password_hash($chain, PASSWORD_DEFAULT);
	} elseif (!empty($conf->global->MAIN_SECURITY_HASH_ALGO) && $conf->global->MAIN_SECURITY_HASH_ALGO == 'sha1') {
		return sha1($chain);
	} elseif (!empty($conf->global->MAIN_SECURITY_HASH_ALGO) && $conf->global->MAIN_SECURITY_HASH_ALGO == 'sha1md5') {
		return sha1(md5($chain));
	}

	// No particular encoding defined, use default
	return md5($chain);
}

/**
 * 	Compute a hash and compare it to the given one
 *  For backward compatibility reasons, if the hash is not in the password_hash format, we will try to match against md5 and sha1md5
 *  If constant MAIN_SECURITY_HASH_ALGO is defined, we use this function as hashing function.
 *  If constant MAIN_SECURITY_SALT is defined, we use it as a salt.
 *
 * 	@param 		string		$chain		String to hash (not hashed string)
 * 	@param 		string		$hash		hash to compare
 * 	@param		string		$type		Type of hash ('0':auto, '1':sha1, '2':sha1+md5, '3':md5, '4': for OpenLdap, '5':sha256). Use '3' here, if hash is not needed for security purpose, for security need, prefer '0'.
 * 	@return		bool					True if the computed hash is the same as the given one
 *  @see dol_hash()
 */
function dol_verifyHash($chain, $hash, $type = '0')
{
	global $conf;

	if ($type == '0' && !empty($conf->global->MAIN_SECURITY_HASH_ALGO) && $conf->global->MAIN_SECURITY_HASH_ALGO == 'password_hash' && function_exists('password_verify')) {
		if ($hash[0] == '$') {
			return password_verify($chain, $hash);
		} elseif (strlen($hash) == 32) {
			return dol_verifyHash($chain, $hash, '3'); // md5
		} elseif (strlen($hash) == 40) {
			return dol_verifyHash($chain, $hash, '2'); // sha1md5
		}

		return false;
	}

	return dol_hash($chain, $type) == $hash;
}

/**
 * 	Returns a specific ldap hash of a password.
 *
 * 	@param 		string		$password	Password to hash
 * 	@param		string		$type		Type of hash
 * 	@return		string					Hash of password
 */
function dolGetLdapPasswordHash($password, $type = 'md5')
{
	if (empty($type)) {
		$type = 'md5';
	}

	$salt = substr(sha1(time()), 0, 8);

	if ($type === 'md5') {
		return '{MD5}' . base64_encode(hash("md5", $password, true)); //For OpenLdap with md5 (based on an unencrypted password in base)
	} elseif ($type === 'md5frommd5') {
		return '{MD5}' . base64_encode(hex2bin($password)); // Create OpenLDAP MD5 password from Dolibarr MD5 password
	} elseif ($type === 'smd5') {
		return "{SMD5}" . base64_encode(hash("md5", $password . $salt, true) . $salt);
	} elseif ($type === 'sha') {
		return '{SHA}' . base64_encode(hash("sha1", $password, true));
	} elseif ($type === 'ssha') {
		return "{SSHA}" . base64_encode(hash("sha1", $password . $salt, true) . $salt);
	} elseif ($type === 'sha256') {
		return "{SHA256}" . base64_encode(hash("sha256", $password, true));
	} elseif ($type === 'ssha256') {
		return "{SSHA256}" . base64_encode(hash("sha256", $password . $salt, true) . $salt);
	} elseif ($type === 'sha384') {
		return "{SHA384}" . base64_encode(hash("sha384", $password, true));
	} elseif ($type === 'ssha384') {
		return "{SSHA384}" . base64_encode(hash("sha384", $password . $salt, true) . $salt);
	} elseif ($type === 'sha512') {
		return "{SHA512}" . base64_encode(hash("sha512", $password, true));
	} elseif ($type === 'ssha512') {
		return "{SSHA512}" . base64_encode(hash("sha512", $password . $salt, true) . $salt);
	} elseif ($type === 'crypt') {
		return '{CRYPT}' . crypt($password, $salt);
	} elseif ($type === 'clear') {
		return '{CLEAR}' . $password;  // Just for test, plain text password is not secured !
	}
}

/**
 *	Check permissions of a user to show a page and an object. Check read permission.
 * 	If GETPOST('action','aZ09') defined, we also check write and delete permission.
 *  This method check permission on module then call checkUserAccessToObject() for permission on object (according to entity and socid of user).
 *
 *	@param	User				$user      	  	User to check
 *	@param  string				$features	    Features to check (it must be module $object->element. Can be a 'or' check with 'levela|levelb'.
 *												Examples: 'societe', 'contact', 'produit&service', 'produit|service', ...)
 *												This is used to check permission $user->rights->features->...
 *	@param  int|string|object	$object      	Object or Object ID or list of Object ID if we want to check a particular record (optional) is linked to a owned thirdparty (optional).
 *	@param  string				$tableandshare  'TableName&SharedElement' with Tablename is table where object is stored. SharedElement is an optional key to define where to check entity for multicompany module. Param not used if objectid is null (optional).
 *	@param  string				$feature2		Feature to check, second level of permission (optional). Can be a 'or' check with 'sublevela|sublevelb'.
 *												This is used to check permission $user->rights->features->feature2...
 *  @param  string				$dbt_keyfield   Field name for socid foreign key if not fk_soc. Not used if objectid is null (optional). Can use '' if NA.
 *  @param  string				$dbt_select     Field name for select if not "rowid". Not used if objectid is null (optional)
 *  @param	int					$isdraft		1=The object with id=$objectid is a draft
 *  @param	int					$mode			Mode (0=default, 1=return without dieing)
 * 	@return	int									If mode = 0 (default): Always 1, die process if not allowed. If mode = 1: Return 0 if access not allowed.
 *  @see dol_check_secure_access_document(), checkUserAccessToObject()
 */
function restrictedArea(User $user, $features, $object = 0, $tableandshare = '', $feature2 = '', $dbt_keyfield = 'fk_soc', $dbt_select = 'rowid', $isdraft = 0, $mode = 0)
{
	global $db, $conf;
	global $hookmanager;

	if (is_object($object)) {
		$objectid = $object->id;
	} else {
		$objectid = $object;		// $objectid can be X or 'X,Y,Z'
	}
	if ($objectid) {
		$objectid = preg_replace('/[^0-9\.\,]/', '', $objectid);	// For the case value is coming from a non sanitized user input
	}

	//dol_syslog("functions.lib:restrictedArea $feature, $objectid, $dbtablename, $feature2, $dbt_socfield, $dbt_select, $isdraft");
	//print "user_id=".$user->id.", features=".$features.", feature2=".$feature2.", objectid=".$objectid;
	//print ", dbtablename=".$tableandshare.", dbt_socfield=".$dbt_keyfield.", dbt_select=".$dbt_select;
	//print ", perm: ".$features."->".$feature2."=".($user->rights->$features->$feature2->lire)."<br>";

	$parentfortableentity = '';

	// Fix syntax of $features param
	$originalfeatures = $features;
	if ($features == 'facturerec') {
		$features = 'facture';
	}
	if ($features == 'mo') {
		$features = 'mrp';
	}
	if ($features == 'member') {
		$features = 'adherent';
	}
	if ($features == 'subscription') {
		$features = 'adherent';
		$feature2 = 'cotisation';
	};
	if ($features == 'websitepage') {
		$features = 'website';
		$tableandshare = 'website_page';
		$parentfortableentity = 'fk_website@website';
	}
	if ($features == 'project') {
		$features = 'projet';
	}
	if ($features == 'product') {
		$features = 'produit';
	}

	// Get more permissions checks from hooks
	$parameters = array('features'=>$features, 'originalfeatures'=>$originalfeatures, 'objectid'=>$objectid, 'dbt_select'=>$dbt_select, 'idtype'=>$dbt_select, 'isdraft'=>$isdraft);
	$reshook = $hookmanager->executeHooks('restrictedArea', $parameters);

	if (isset($hookmanager->resArray['result'])) {
		if ($hookmanager->resArray['result'] == 0) {
			if ($mode) {
				return 0;
			} else {
				accessforbidden(); // Module returns 0, so access forbidden
			}
		}
	}
	if ($reshook > 0) {		// No other test done.
		return 1;
	}

	// Features/modules to check
	$featuresarray = array($features);
	if (preg_match('/&/', $features)) {
		$featuresarray = explode("&", $features);
	} elseif (preg_match('/\|/', $features)) {
		$featuresarray = explode("|", $features);
	}

	// More subfeatures to check
	if (!empty($feature2)) {
		$feature2 = explode("|", $feature2);
	}

	$listofmodules = explode(',', $conf->global->MAIN_MODULES_FOR_EXTERNAL);

	// Check read permission from module
	$readok = 1;
	$nbko = 0;
	foreach ($featuresarray as $feature) {	// first we check nb of test ko
		$featureforlistofmodule = $feature;
		if ($featureforlistofmodule == 'produit') {
			$featureforlistofmodule = 'product';
		}
		if (!empty($user->socid) && !empty($conf->global->MAIN_MODULES_FOR_EXTERNAL) && !in_array($featureforlistofmodule, $listofmodules)) {	// If limits on modules for external users, module must be into list of modules for external users
			$readok = 0;
			$nbko++;
			continue;
		}

		if ($feature == 'societe') {
			if (!$user->hasRight('societe', 'lire') && !$user->hasRight('fournisseur', 'lire')) {
				$readok = 0;
				$nbko++;
			}
		} elseif ($feature == 'contact') {
			if (empty($user->rights->societe->contact->lire)) {
				$readok = 0;
				$nbko++;
			}
		} elseif ($feature == 'produit|service') {
			if (empty($user->rights->produit->lire) && empty($user->rights->service->lire)) {
				$readok = 0;
				$nbko++;
			}
		} elseif ($feature == 'prelevement') {
			if (empty($user->rights->prelevement->bons->lire)) {
				$readok = 0;
				$nbko++;
			}
		} elseif ($feature == 'cheque') {
			if (empty($user->rights->banque->cheque)) {
				$readok = 0;
				$nbko++;
			}
		} elseif ($feature == 'projet') {
			if (empty($user->rights->projet->lire) && empty($user->rights->projet->all->lire)) {
				$readok = 0;
				$nbko++;
			}
		} elseif ($feature == 'payment') {
			if (empty($user->rights->facture->lire)) {
				$readok = 0;
				$nbko++;
			}
		} elseif ($feature == 'payment_supplier') {
			if (empty($user->rights->fournisseur->facture->lire)) {
				$readok = 0;
				$nbko++;
			}
		} elseif ($feature == 'payment_sc') {
			if (empty($user->rights->tax->charges->lire)) {
				$readok = 0;
				$nbko++;
			}
		} elseif (!empty($feature2)) { 													// This is for permissions on 2 levels
			$tmpreadok = 1;
			foreach ($feature2 as $subfeature) {
				if ($subfeature == 'user' && $user->id == $objectid) {
					continue; // A user can always read its own card
				}
				if (!empty($subfeature) && empty($user->rights->$feature->$subfeature->lire) && empty($user->rights->$feature->$subfeature->read)) {
					$tmpreadok = 0;
				} elseif (empty($subfeature) && empty($user->rights->$feature->lire) && empty($user->rights->$feature->read)) {
					$tmpreadok = 0;
				} else {
					$tmpreadok = 1;
					break;
				} // Break is to bypass second test if the first is ok
			}
			if (!$tmpreadok) {	// We found a test on feature that is ko
				$readok = 0; // All tests are ko (we manage here the and, the or will be managed later using $nbko).
				$nbko++;
			}
		} elseif (!empty($feature) && ($feature != 'user' && $feature != 'usergroup')) {		// This is permissions on 1 level
			if (empty($user->rights->$feature->lire)
				&& empty($user->rights->$feature->read)
				&& empty($user->rights->$feature->run)) {
				$readok = 0;
				$nbko++;
			}
		}
	}

	// If a or and at least one ok
	if (preg_match('/\|/', $features) && $nbko < count($featuresarray)) {
		$readok = 1;
	}

	if (!$readok) {
		if ($mode) {
			return 0;
		} else {
			accessforbidden();
		}
	}
	//print "Read access is ok";

	// Check write permission from module (we need to know write permission to create but also to delete drafts record or to upload files)
	$createok = 1;
	$nbko = 0;
	$wemustcheckpermissionforcreate = (GETPOST('sendit', 'alpha') || GETPOST('linkit', 'alpha') || in_array(GETPOST('action', 'aZ09'), array('create', 'update', 'add_element_resource', 'confirm_delete_linked_resource')) || GETPOST('roworder', 'alpha', 2));
	$wemustcheckpermissionfordeletedraft = ((GETPOST("action", "aZ09") == 'confirm_delete' && GETPOST("confirm", "aZ09") == 'yes') || GETPOST("action", "aZ09") == 'delete');

	if ($wemustcheckpermissionforcreate || $wemustcheckpermissionfordeletedraft) {
		foreach ($featuresarray as $feature) {
			if ($feature == 'contact') {
				if (empty($user->rights->societe->contact->creer)) {
					$createok = 0;
					$nbko++;
				}
			} elseif ($feature == 'produit|service') {
				if (empty($user->rights->produit->creer) && empty($user->rights->service->creer)) {
					$createok = 0;
					$nbko++;
				}
			} elseif ($feature == 'prelevement') {
				if (!$user->rights->prelevement->bons->creer) {
					$createok = 0;
					$nbko++;
				}
			} elseif ($feature == 'commande_fournisseur') {
				if (empty($user->rights->fournisseur->commande->creer) || empty($user->rights->supplier_order->creer)) {
					$createok = 0;
					$nbko++;
				}
			} elseif ($feature == 'banque') {
				if (empty($user->rights->banque->modifier)) {
					$createok = 0;
					$nbko++;
				}
			} elseif ($feature == 'cheque') {
				if (empty($user->rights->banque->cheque)) {
					$createok = 0;
					$nbko++;
				}
			} elseif ($feature == 'import') {
				if (empty($user->rights->import->run)) {
					$createok = 0;
					$nbko++;
				}
			} elseif ($feature == 'ecm') {
				if (!$user->rights->ecm->upload) {
					$createok = 0;
					$nbko++;
				}
			} elseif (!empty($feature2)) {														// This is for permissions on one level
				foreach ($feature2 as $subfeature) {
					if ($subfeature == 'user' && $user->id == $objectid && $user->rights->user->self->creer) {
						continue; // User can edit its own card
					}
					if ($subfeature == 'user' && $user->id == $objectid && $user->rights->user->self->password) {
						continue; // User can edit its own password
					}
					if ($subfeature == 'user' && $user->id != $objectid && $user->rights->user->user->password) {
						continue; // User can edit another user's password
					}

					if (empty($user->rights->$feature->$subfeature->creer)
					&& empty($user->rights->$feature->$subfeature->write)
					&& empty($user->rights->$feature->$subfeature->create)) {
						$createok = 0;
						$nbko++;
					} else {
						$createok = 1;
						// Break to bypass second test if the first is ok
						break;
					}
				}
			} elseif (!empty($feature)) {												// This is for permissions on 2 levels ('creer' or 'write')
				//print '<br>feature='.$feature.' creer='.$user->rights->$feature->creer.' write='.$user->rights->$feature->write; exit;
				if (empty($user->rights->$feature->creer)
				&& empty($user->rights->$feature->write)
				&& empty($user->rights->$feature->create)) {
					$createok = 0;
					$nbko++;
				}
			}
		}

		// If a or and at least one ok
		if (preg_match('/\|/', $features) && $nbko < count($featuresarray)) {
			$createok = 1;
		}

		if ($wemustcheckpermissionforcreate && !$createok) {
			if ($mode) {
				return 0;
			} else {
				accessforbidden();
			}
		}
		//print "Write access is ok";
	}

	// Check create user permission
	$createuserok = 1;
	if (GETPOST('action', 'aZ09') == 'confirm_create_user' && GETPOST("confirm", 'aZ09') == 'yes') {
		if (!$user->rights->user->user->creer) {
			$createuserok = 0;
		}

		if (!$createuserok) {
			if ($mode) {
				return 0;
			} else {
				accessforbidden();
			}
		}
		//print "Create user access is ok";
	}

	// Check delete permission from module
	$deleteok = 1;
	$nbko = 0;
	if ((GETPOST("action", "aZ09") == 'confirm_delete' && GETPOST("confirm", "aZ09") == 'yes') || GETPOST("action", "aZ09") == 'delete') {
		foreach ($featuresarray as $feature) {
			if ($feature == 'bookmark') {
				if (!$user->rights->bookmark->supprimer) {
					if ($user->id != $object->fk_user || empty($user->rights->bookmark->creer)) {
						$deleteok = 0;
					}
				}
			} elseif ($feature == 'contact') {
				if (!$user->rights->societe->contact->supprimer) {
					$deleteok = 0;
				}
			} elseif ($feature == 'produit|service') {
				if (!$user->rights->produit->supprimer && !$user->rights->service->supprimer) {
					$deleteok = 0;
				}
			} elseif ($feature == 'commande_fournisseur') {
				if (!$user->rights->fournisseur->commande->supprimer) {
					$deleteok = 0;
				}
			} elseif ($feature == 'payment_supplier') {	// Permission to delete a payment of an invoice is permission to edit an invoice.
				if (!$user->rights->fournisseur->facture->creer) {
					$deleteok = 0;
				}
			} elseif ($feature == 'payment') {
				if (!$user->rights->facture->paiement) {
						$deleteok = 0;
				}
			} elseif ($feature == 'payment_sc') {
				if (!$user->rights->tax->charges->creer) {
					$deleteok = 0;
				}
			} elseif ($feature == 'banque') {
				if (empty($user->rights->banque->modifier)) {
					$deleteok = 0;
				}
			} elseif ($feature == 'cheque') {
				if (empty($user->rights->banque->cheque)) {
					$deleteok = 0;
				}
			} elseif ($feature == 'ecm') {
				if (!$user->rights->ecm->upload) {
					$deleteok = 0;
				}
			} elseif ($feature == 'ftp') {
				if (!$user->rights->ftp->write) {
					$deleteok = 0;
				}
			} elseif ($feature == 'salaries') {
				if (!$user->rights->salaries->delete) {
					$deleteok = 0;
				}
			} elseif ($feature == 'adherent') {
				if (empty($user->rights->adherent->supprimer)) {
					$deleteok = 0;
				}
			} elseif ($feature == 'paymentbybanktransfer') {
				if (empty($user->rights->paymentbybanktransfer->create)) {	// There is no delete permission
					$deleteok = 0;
				}
			} elseif ($feature == 'prelevement') {
				if (empty($user->rights->prelevement->bons->creer)) {		// There is no delete permission
					$deleteok = 0;
				}
			} elseif (!empty($feature2)) {							// This is for permissions on 2 levels
				foreach ($feature2 as $subfeature) {
					if (empty($user->rights->$feature->$subfeature->supprimer) && empty($user->rights->$feature->$subfeature->delete)) {
						$deleteok = 0;
					} else {
						$deleteok = 1;
						break;
					} // For bypass the second test if the first is ok
				}
			} elseif (!empty($feature)) {							// This is used for permissions on 1 level
				//print '<br>feature='.$feature.' creer='.$user->rights->$feature->supprimer.' write='.$user->rights->$feature->delete;
				if (empty($user->rights->$feature->supprimer)
					&& empty($user->rights->$feature->delete)
					&& empty($user->rights->$feature->run)) {
					$deleteok = 0;
				}
			}
		}

		// If a or and at least one ok
		if (preg_match('/\|/', $features) && $nbko < count($featuresarray)) {
			$deleteok = 1;
		}

		if (!$deleteok && !($isdraft && $createok)) {
			if ($mode) {
				return 0;
			} else {
				accessforbidden();
			}
		}
		//print "Delete access is ok";
	}

	// If we have a particular object to check permissions on, we check if $user has permission
	// for this given object (link to company, is contact for project, ...)
	if (!empty($objectid) && $objectid > 0) {
		$ok = checkUserAccessToObject($user, $featuresarray, $object, $tableandshare, $feature2, $dbt_keyfield, $dbt_select, $parentfortableentity);
		$params = array('objectid' => $objectid, 'features' => join(',', $featuresarray), 'features2' => $feature2);
		//print 'checkUserAccessToObject ok='.$ok;
		if ($mode) {
			return $ok ? 1 : 0;
		} else {
			if ($ok) {
				return 1;
			} else {
				accessforbidden('', 1, 1, 0, $params);
			}
		}
	}

	return 1;
}

/**
 * Check that access by a given user to an object is ok.
 * This function is also called by restrictedArea() that check before if module is enabled and if permission of user for $action is ok.
 *
 * @param 	User				$user					User to check
 * @param 	array				$featuresarray			Features/modules to check. Example: ('user','service','member','project','task',...)
 * @param 	int|string|Object	$object					Full object or object ID or list of object id. For example if we want to check a particular record (optional) is linked to a owned thirdparty (optional).
 * @param 	string				$tableandshare			'TableName&SharedElement' with Tablename is table where object is stored. SharedElement is an optional key to define where to check entity for multicompany modume. Param not used if objectid is null (optional).
 * @param 	array|string		$feature2				Feature to check, second level of permission (optional). Can be or check with 'level1|level2'.
 * @param 	string				$dbt_keyfield			Field name for socid foreign key if not fk_soc. Not used if objectid is null (optional). Can use '' if NA.
 * @param 	string				$dbt_select				Field name for select if not rowid. Not used if objectid is null (optional).
 * @param 	string				$parenttableforentity  	Parent table for entity. Example 'fk_website@website'
 * @return	bool										True if user has access, False otherwise
 * @see restrictedArea()
 */
function checkUserAccessToObject($user, array $featuresarray, $object = 0, $tableandshare = '', $feature2 = '', $dbt_keyfield = '', $dbt_select = 'rowid', $parenttableforentity = '')
{
	global $db, $conf;

	if (is_object($object)) {
		$objectid = $object->id;
	} else {
		$objectid = $object;		// $objectid can be X or 'X,Y,Z'
	}
	$objectid = preg_replace('/[^0-9\.\,]/', '', $objectid);	// For the case value is coming from a non sanitized user input

	//dol_syslog("functions.lib:restrictedArea $feature, $objectid, $dbtablename, $feature2, $dbt_socfield, $dbt_select, $isdraft");
	//print "user_id=".$user->id.", features=".join(',', $featuresarray).", objectid=".$objectid;
	//print ", tableandshare=".$tableandshare.", dbt_socfield=".$dbt_keyfield.", dbt_select=".$dbt_select."<br>";

	// More parameters
	$params = explode('&', $tableandshare);
	$dbtablename = (!empty($params[0]) ? $params[0] : '');
	$sharedelement = (!empty($params[1]) ? $params[1] : $dbtablename);

	foreach ($featuresarray as $feature) {
		$sql = '';

		//var_dump($feature);exit;

		// For backward compatibility
		if ($feature == 'member') {
			$feature = 'adherent';
		}
		if ($feature == 'project') {
			$feature = 'projet';
		}
		if ($feature == 'task') {
			$feature = 'projet_task';
		}

		$checkonentitydone = 0;

		// Array to define rules of checks to do
		$check = array('adherent', 'banque', 'bom', 'don', 'mrp', 'user', 'usergroup', 'payment', 'payment_supplier', 'product', 'produit', 'service', 'produit|service', 'categorie', 'resource', 'expensereport', 'holiday', 'salaries', 'website', 'recruitment'); // Test on entity only (Objects with no link to company)
<<<<<<< HEAD
		$checksoc = array('societe'); // Test for object Societe
		$checkother = array('contact', 'agenda'); // Test on entity + link to third party on field $dbt_keyfield. Allowed if link is empty (Ex: contacts...).
=======
		$checksoc = array('societe'); // Test for societe object
		$checkother = array('contact', 'agenda', 'contrat'); // Test on entity + link to third party on field $dbt_keyfield. Allowed if link is empty (Ex: contacts...).
>>>>>>> dd6e2821
		$checkproject = array('projet', 'project'); // Test for project object
		$checktask = array('projet_task'); // Test for task object
		$checkhierarchy = array('expensereport', 'holiday');	// check permission among the hierarchy of user
		$checkuser = array('bookmark');	// check permission among the fk_user (must be myself or null)
		$nocheck = array('barcode', 'stock'); // No test

		//$checkdefault = 'all other not already defined'; // Test on entity + link to third party on field $dbt_keyfield. Not allowed if link is empty (Ex: invoice, orders...).

		// If dbtablename not defined, we use same name for table than module name
		if (empty($dbtablename)) {
			$dbtablename = $feature;
			$sharedelement = (!empty($params[1]) ? $params[1] : $dbtablename); // We change dbtablename, so we set sharedelement too.
		}

		// To avoid an access forbidden with a numeric ref
		if ($dbt_select != 'rowid' && $dbt_select != 'id') {
			$objectid = "'".$objectid."'";	// Note: $objectid was already cast into int at begin of this method.
		}

		// Check permission for objectid on entity only
		if (in_array($feature, $check) && $objectid > 0) {		// For $objectid = 0, no check
			$sql = "SELECT COUNT(dbt.".$dbt_select.") as nb";
			$sql .= " FROM ".MAIN_DB_PREFIX.$dbtablename." as dbt";
			if (($feature == 'user' || $feature == 'usergroup') && isModEnabled('multicompany')) {	// Special for multicompany
				if (!empty($conf->global->MULTICOMPANY_TRANSVERSE_MODE)) {
					if ($conf->entity == 1 && $user->admin && !$user->entity) {
						$sql .= " WHERE dbt.".$dbt_select." IN (".$db->sanitize($objectid, 1).")";
						$sql .= " AND dbt.entity IS NOT NULL";
					} else {
						$sql .= ",".MAIN_DB_PREFIX."usergroup_user as ug";
						$sql .= " WHERE dbt.".$dbt_select." IN (".$db->sanitize($objectid, 1).")";
						$sql .= " AND ((ug.fk_user = dbt.rowid";
						$sql .= " AND ug.entity IN (".getEntity('usergroup')."))";
						$sql .= " OR dbt.entity = 0)"; // Show always superadmin
					}
				} else {
					$sql .= " WHERE dbt.".$dbt_select." IN (".$db->sanitize($objectid, 1).")";
					$sql .= " AND dbt.entity IN (".getEntity($sharedelement, 1).")";
				}
			} else {
				$reg = array();
				if ($parenttableforentity && preg_match('/(.*)@(.*)/', $parenttableforentity, $reg)) {
					$sql .= ", ".MAIN_DB_PREFIX.$reg[2]." as dbtp";
					$sql .= " WHERE dbt.".$reg[1]." = dbtp.rowid AND dbt.".$dbt_select." IN (".$db->sanitize($objectid, 1).")";
					$sql .= " AND dbtp.entity IN (".getEntity($sharedelement, 1).")";
				} else {
					$sql .= " WHERE dbt.".$dbt_select." IN (".$db->sanitize($objectid, 1).")";
					$sql .= " AND dbt.entity IN (".getEntity($sharedelement, 1).")";
				}
			}
			$checkonentitydone = 1;
		}
		if (in_array($feature, $checksoc) && $objectid > 0) {	// We check feature = checksoc. For $objectid = 0, no check
			// If external user: Check permission for external users
			if ($user->socid > 0) {
				if ($user->socid != $objectid) {
					return false;
				}
			} elseif (isModEnabled("societe") && ($user->hasRight('societe', 'lire') && empty($user->rights->societe->client->voir))) {
				// If internal user: Check permission for internal users that are restricted on their objects
				$sql = "SELECT COUNT(sc.fk_soc) as nb";
				$sql .= " FROM (".MAIN_DB_PREFIX."societe_commerciaux as sc";
				$sql .= ", ".MAIN_DB_PREFIX."societe as s)";
				$sql .= " WHERE sc.fk_soc IN (".$db->sanitize($objectid, 1).")";
				$sql .= " AND sc.fk_user = ".((int) $user->id);
				$sql .= " AND sc.fk_soc = s.rowid";
				$sql .= " AND s.entity IN (".getEntity($sharedelement, 1).")";
			} elseif (isModEnabled('multicompany')) {
				// If multicompany and internal users with all permissions, check user is in correct entity
				$sql = "SELECT COUNT(s.rowid) as nb";
				$sql .= " FROM ".MAIN_DB_PREFIX."societe as s";
				$sql .= " WHERE s.rowid IN (".$db->sanitize($objectid, 1).")";
				$sql .= " AND s.entity IN (".getEntity($sharedelement, 1).")";
			}

			$checkonentitydone = 1;
		}
		if (in_array($feature, $checkother) && $objectid > 0) {	// Test on entity + link to thirdparty. Allowed if link is empty (Ex: contacts...).
			// If external user: Check permission for external users
			if ($user->socid > 0) {
				$sql = "SELECT COUNT(dbt.".$dbt_select.") as nb";
				$sql .= " FROM ".MAIN_DB_PREFIX.$dbtablename." as dbt";
				$sql .= " WHERE dbt.".$dbt_select." IN (".$db->sanitize($objectid, 1).")";
				$sql .= " AND dbt.fk_soc = ".((int) $user->socid);
			} elseif (isModEnabled("societe") && ($user->hasRight('societe', 'lire') && empty($user->rights->societe->client->voir))) {
				// If internal user: Check permission for internal users that are restricted on their objects
				$sql = "SELECT COUNT(dbt.".$dbt_select.") as nb";
				$sql .= " FROM ".MAIN_DB_PREFIX.$dbtablename." as dbt";
				$sql .= " LEFT JOIN ".MAIN_DB_PREFIX."societe_commerciaux as sc ON dbt.fk_soc = sc.fk_soc AND sc.fk_user = ".((int) $user->id);
				$sql .= " WHERE dbt.".$dbt_select." IN (".$db->sanitize($objectid, 1).")";
				$sql .= " AND (dbt.fk_soc IS NULL OR sc.fk_soc IS NOT NULL)"; // Contact not linked to a company or to a company of user
				$sql .= " AND dbt.entity IN (".getEntity($sharedelement, 1).")";
			} elseif (isModEnabled('multicompany')) {
				// If multicompany and internal users with all permissions, check user is in correct entity
				$sql = "SELECT COUNT(dbt.".$dbt_select.") as nb";
				$sql .= " FROM ".MAIN_DB_PREFIX.$dbtablename." as dbt";
				$sql .= " WHERE dbt.".$dbt_select." IN (".$db->sanitize($objectid, 1).")";
				$sql .= " AND dbt.entity IN (".getEntity($sharedelement, 1).")";
			}

			$checkonentitydone = 1;
		}
		if (in_array($feature, $checkproject) && $objectid > 0) {
			if (isModEnabled('project') && empty($user->rights->projet->all->lire)) {
				$projectid = $objectid;

				include_once DOL_DOCUMENT_ROOT.'/projet/class/project.class.php';
				$projectstatic = new Project($db);
				$tmps = $projectstatic->getProjectsAuthorizedForUser($user, 0, 1, 0);

				$tmparray = explode(',', $tmps);
				if (!in_array($projectid, $tmparray)) {
					return false;
				}
			} else {
				$sql = "SELECT COUNT(dbt.".$dbt_select.") as nb";
				$sql .= " FROM ".MAIN_DB_PREFIX.$dbtablename." as dbt";
				$sql .= " WHERE dbt.".$dbt_select." IN (".$db->sanitize($objectid, 1).")";
				$sql .= " AND dbt.entity IN (".getEntity($sharedelement, 1).")";
			}

			$checkonentitydone = 1;
		}
		if (in_array($feature, $checktask) && $objectid > 0) {
			if (isModEnabled('project') && empty($user->rights->projet->all->lire)) {
				$task = new Task($db);
				$task->fetch($objectid);
				$projectid = $task->fk_project;

				include_once DOL_DOCUMENT_ROOT.'/projet/class/project.class.php';
				$projectstatic = new Project($db);
				$tmps = $projectstatic->getProjectsAuthorizedForUser($user, 0, 1, 0);

				$tmparray = explode(',', $tmps);
				if (!in_array($projectid, $tmparray)) {
					return false;
				}
			} else {
				$sql = "SELECT COUNT(dbt.".$dbt_select.") as nb";
				$sql .= " FROM ".MAIN_DB_PREFIX.$dbtablename." as dbt";
				$sql .= " WHERE dbt.".$dbt_select." IN (".$db->sanitize($objectid, 1).")";
				$sql .= " AND dbt.entity IN (".getEntity($sharedelement, 1).")";
			}

			$checkonentitydone = 1;
		}
		if (!$checkonentitydone && !in_array($feature, $nocheck) && $objectid > 0) {		// By default (case of $checkdefault), we check on object entity + link to third party on field $dbt_keyfield
			// If external user: Check permission for external users
			if ($user->socid > 0) {
				if (empty($dbt_keyfield)) {
					dol_print_error('', 'Param dbt_keyfield is required but not defined');
				}
				$sql = "SELECT COUNT(dbt.".$dbt_keyfield.") as nb";
				$sql .= " FROM ".MAIN_DB_PREFIX.$dbtablename." as dbt";
				$sql .= " WHERE dbt.rowid IN (".$db->sanitize($objectid, 1).")";
				$sql .= " AND dbt.".$dbt_keyfield." = ".((int) $user->socid);
			} elseif (isModEnabled("societe") && empty($user->rights->societe->client->voir)) {
				// If internal user: Check permission for internal users that are restricted on their objects
				if ($feature != 'ticket') {
					if (empty($dbt_keyfield)) {
						dol_print_error('', 'Param dbt_keyfield is required but not defined');
					}
					$sql = "SELECT COUNT(sc.fk_soc) as nb";
					$sql .= " FROM ".MAIN_DB_PREFIX.$dbtablename." as dbt";
					$sql .= ", ".MAIN_DB_PREFIX."societe_commerciaux as sc";
					$sql .= " WHERE dbt.".$dbt_select." IN (".$db->sanitize($objectid, 1).")";
					$sql .= " AND dbt.entity IN (".getEntity($sharedelement, 1).")";
					$sql .= " AND sc.fk_soc = dbt.".$dbt_keyfield;
					$sql .= " AND sc.fk_user = ".((int) $user->id);
				} else {
					// On ticket, the thirdparty is not mandatory, so we need a special test to accept record with no thirdparties.
					$sql = "SELECT COUNT(dbt.".$dbt_select.") as nb";
					$sql .= " FROM ".MAIN_DB_PREFIX.$dbtablename." as dbt";
					$sql .= " LEFT JOIN ".MAIN_DB_PREFIX."societe_commerciaux as sc ON sc.fk_soc = dbt.".$dbt_keyfield." AND sc.fk_user = ".((int) $user->id);
					$sql .= " WHERE dbt.".$dbt_select." IN (".$db->sanitize($objectid, 1).")";
					$sql .= " AND dbt.entity IN (".getEntity($sharedelement, 1).")";
					$sql .= " AND (sc.fk_user = ".((int) $user->id)." OR sc.fk_user IS NULL)";
				}
			} elseif (isModEnabled('multicompany')) {
				// If multicompany and internal users with all permissions, check user is in correct entity
				$sql = "SELECT COUNT(dbt.".$dbt_select.") as nb";
				$sql .= " FROM ".MAIN_DB_PREFIX.$dbtablename." as dbt";
				$sql .= " WHERE dbt.".$dbt_select." IN (".$db->sanitize($objectid, 1).")";
				$sql .= " AND dbt.entity IN (".getEntity($sharedelement, 1).")";
			}
		}
		//print $sql;

		// For events, check on users assigned to event
		if ($feature === 'agenda' && $objectid > 0) {
			// Also check owner or attendee for users without allactions->read
			if ($objectid > 0 && empty($user->rights->agenda->allactions->read)) {
				require_once DOL_DOCUMENT_ROOT.'/comm/action/class/actioncomm.class.php';
				$action = new ActionComm($db);
				$action->fetch($objectid);
				if ($action->authorid != $user->id && $action->userownerid != $user->id && !(array_key_exists($user->id, $action->userassigned))) {
					return false;
				}
			}
		}

		// For some object, we also have to check it is in the user hierarchy
		// Param $object must be the full object and not a simple id to have this test possible.
		if (in_array($feature, $checkhierarchy) && is_object($object) && $objectid > 0) {
			$childids = $user->getAllChildIds(1);
			$useridtocheck = 0;
			if ($feature == 'holiday') {
				$useridtocheck = $object->fk_user;
				if (!in_array($useridtocheck, $childids)) {
					return false;
				}
				$useridtocheck = $object->fk_validator;
				if (!in_array($useridtocheck, $childids)) {
					return false;
				}
			}
			if ($feature == 'expensereport') {
				$useridtocheck = $object->fk_user_author;
				if (!$user->rights->expensereport->readall) {
					if (!in_array($useridtocheck, $childids)) {
						return false;
					}
				}
			}
		}

		// For some object, we also have to check it is public or owned by user
		// Param $object must be the full object and not a simple id to have this test possible.
		if (in_array($feature, $checkuser) && is_object($object) && $objectid > 0) {
			$useridtocheck = $object->fk_user;
			if (!empty($useridtocheck) && $useridtocheck > 0 && $useridtocheck != $user->id && empty($user->admin)) {
				return false;
			}
		}

		if ($sql) {
			$resql = $db->query($sql);
			if ($resql) {
				$obj = $db->fetch_object($resql);
				if (!$obj || $obj->nb < count(explode(',', $objectid))) {	// error if we found 0 or less record than nb of id provided
					return false;
				}
			} else {
				dol_syslog("Bad forged sql in checkUserAccessToObject", LOG_WARNING);
				return false;
			}
		}
	}

	return true;
}


/**
 *	Show a message to say access is forbidden and stop program.
 *  This includes only HTTP header.
 *	Calling this function terminate execution of PHP.
 *
 *	@param	string		$message					Force error message
 *	@param	int			$http_response_code			HTTP response code
 *  @param	int			$stringalreadysanitized		1 if string is already sanitized with HTML entities
 *  @return	void
 *  @see accessforbidden()
 */
function httponly_accessforbidden($message = 1, $http_response_code = 403, $stringalreadysanitized = 0)
{
	top_httphead();
	http_response_code($http_response_code);

	if ($stringalreadysanitized) {
		print $message;
	} else {
		print htmlentities($message);
	}

	exit(1);
}

/**
 *	Show a message to say access is forbidden and stop program.
 *  This includes HTTP and HTML header and footer (except if $printheader and $printfooter is  0, use this case inside an already started page).
 *	Calling this function terminate execution of PHP.
 *
 *	@param	string		$message			Force error message
 *	@param	int			$printheader		Show header before
 *  @param  int			$printfooter        Show footer after
 *  @param  int			$showonlymessage    Show only message parameter. Otherwise add more information.
 *  @param  array|null  $params         	More parameters provided to hook
 *  @return	void
 *  @see httponly_accessforbidden()
 */
function accessforbidden($message = '', $printheader = 1, $printfooter = 1, $showonlymessage = 0, $params = null)
{
	global $conf, $db, $user, $langs, $hookmanager;

	if (!is_object($langs)) {
		include_once DOL_DOCUMENT_ROOT.'/core/class/translate.class.php';
		$langs = new Translate('', $conf);
		$langs->setDefaultLang();
	}

	$langs->load("errors");

	if ($printheader) {
		if (function_exists("llxHeader")) {
			llxHeader('');
		} elseif (function_exists("llxHeaderVierge")) {
			llxHeaderVierge('');
		}
	}
	print '<div class="error">';
	if (empty($message)) {
		print $langs->trans("ErrorForbidden");
	} else {
		print $langs->trans($message);
	}
	print '</div>';
	print '<br>';
	if (empty($showonlymessage)) {
		global $action, $object;
		if (empty($hookmanager)) {
			$hookmanager = new HookManager($db);
			// Initialize technical object to manage hooks of page. Note that conf->hooks_modules contains array of hook context
			$hookmanager->initHooks(array('main'));
		}
		$parameters = array('message'=>$message, 'params'=>$params);
		$reshook = $hookmanager->executeHooks('getAccessForbiddenMessage', $parameters, $object, $action); // Note that $action and $object may have been modified by some hooks
		print $hookmanager->resPrint;
		if (empty($reshook)) {
			$langs->loadLangs(array("errors"));
			if ($user->login) {
				print $langs->trans("CurrentLogin").': <span class="error">'.$user->login.'</span><br>';
				print $langs->trans("ErrorForbidden2", $langs->transnoentitiesnoconv("Home"), $langs->transnoentitiesnoconv("Users"));
				print $langs->trans("ErrorForbidden4");
			} else {
				print $langs->trans("ErrorForbidden3");
			}
		}
	}
	if ($printfooter && function_exists("llxFooter")) {
		llxFooter();
	}

	exit(0);
}


/**
 *	Return the max allowed for file upload.
 *  Analyze among: upload_max_filesize, post_max_size, MAIN_UPLOAD_DOC
 *
 *  @return	array		Array with all max size for file upload
 */
function getMaxFileSizeArray()
{
	global $conf;

	$max = $conf->global->MAIN_UPLOAD_DOC; // In Kb
	$maxphp = @ini_get('upload_max_filesize'); // In unknown
	if (preg_match('/k$/i', $maxphp)) {
		$maxphp = preg_replace('/k$/i', '', $maxphp);
		$maxphp = $maxphp * 1;
	}
	if (preg_match('/m$/i', $maxphp)) {
		$maxphp = preg_replace('/m$/i', '', $maxphp);
		$maxphp = $maxphp * 1024;
	}
	if (preg_match('/g$/i', $maxphp)) {
		$maxphp = preg_replace('/g$/i', '', $maxphp);
		$maxphp = $maxphp * 1024 * 1024;
	}
	if (preg_match('/t$/i', $maxphp)) {
		$maxphp = preg_replace('/t$/i', '', $maxphp);
		$maxphp = $maxphp * 1024 * 1024 * 1024;
	}
	$maxphp2 = @ini_get('post_max_size'); // In unknown
	if (preg_match('/k$/i', $maxphp2)) {
		$maxphp2 = preg_replace('/k$/i', '', $maxphp2);
		$maxphp2 = $maxphp2 * 1;
	}
	if (preg_match('/m$/i', $maxphp2)) {
		$maxphp2 = preg_replace('/m$/i', '', $maxphp2);
		$maxphp2 = $maxphp2 * 1024;
	}
	if (preg_match('/g$/i', $maxphp2)) {
		$maxphp2 = preg_replace('/g$/i', '', $maxphp2);
		$maxphp2 = $maxphp2 * 1024 * 1024;
	}
	if (preg_match('/t$/i', $maxphp2)) {
		$maxphp2 = preg_replace('/t$/i', '', $maxphp2);
		$maxphp2 = $maxphp2 * 1024 * 1024 * 1024;
	}
	// Now $max and $maxphp and $maxphp2 are in Kb
	$maxmin = $max;
	$maxphptoshow = $maxphptoshowparam = '';
	if ($maxphp > 0) {
		$maxmin = min($maxmin, $maxphp);
		$maxphptoshow = $maxphp;
		$maxphptoshowparam = 'upload_max_filesize';
	}
	if ($maxphp2 > 0) {
		$maxmin = min($maxmin, $maxphp2);
		if ($maxphp2 < $maxphp) {
			$maxphptoshow = $maxphp2;
			$maxphptoshowparam = 'post_max_size';
		}
	}
	//var_dump($maxphp.'-'.$maxphp2);
	//var_dump($maxmin);

	return array('max'=>$max, 'maxmin'=>$maxmin, 'maxphptoshow'=>$maxphptoshow, 'maxphptoshowparam'=>$maxphptoshowparam);
}<|MERGE_RESOLUTION|>--- conflicted
+++ resolved
@@ -807,13 +807,8 @@
 
 		// Array to define rules of checks to do
 		$check = array('adherent', 'banque', 'bom', 'don', 'mrp', 'user', 'usergroup', 'payment', 'payment_supplier', 'product', 'produit', 'service', 'produit|service', 'categorie', 'resource', 'expensereport', 'holiday', 'salaries', 'website', 'recruitment'); // Test on entity only (Objects with no link to company)
-<<<<<<< HEAD
 		$checksoc = array('societe'); // Test for object Societe
-		$checkother = array('contact', 'agenda'); // Test on entity + link to third party on field $dbt_keyfield. Allowed if link is empty (Ex: contacts...).
-=======
-		$checksoc = array('societe'); // Test for societe object
 		$checkother = array('contact', 'agenda', 'contrat'); // Test on entity + link to third party on field $dbt_keyfield. Allowed if link is empty (Ex: contacts...).
->>>>>>> dd6e2821
 		$checkproject = array('projet', 'project'); // Test for project object
 		$checktask = array('projet_task'); // Test for task object
 		$checkhierarchy = array('expensereport', 'holiday');	// check permission among the hierarchy of user
