--- conflicted
+++ resolved
@@ -383,16 +383,12 @@
 		if ($feature == 'project') $feature='projet';
 		if ($feature == 'task')    $feature='projet_task';
 
-		$check = array('adherent','banque','user','usergroup','produit','service','produit|service','categorie','resource'); // Test on entity only (Objects with no link to company)
+		$check = array('adherent','banque','don','user','usergroup','produit','service','produit|service','categorie','resource'); // Test on entity only (Objects with no link to company)
 		$checksoc = array('societe');	 // Test for societe object
 		$checkother = array('contact','agenda');	 // Test on entity and link to third party. Allowed if link is empty (Ex: contacts...).
 		$checkproject = array('projet','project'); // Test for project object
 		$checktask = array('projet_task');
-<<<<<<< HEAD
-		$nocheck = array('barcode','stock','fournisseur','don');	// No test
-=======
 		$nocheck = array('barcode','stock');	// No test
->>>>>>> 5d4eda68
 		$checkdefault = 'all other not already defined'; // Test on entity and link to third party. Not allowed if link is empty (Ex: invoice, orders...).
 
 		// If dbtablename not defined, we use same name for table than module name
