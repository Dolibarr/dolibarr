--- conflicted
+++ resolved
@@ -451,11 +451,7 @@
 		if ($feature == 'project') $feature='projet';
 		if ($feature == 'task')    $feature='projet_task';
 
-<<<<<<< HEAD
 		$check = array('adherent','banque','don','user','usergroup','product','produit','service','produit|service','categorie','resource','expensereport','holiday'); // Test on entity only (Objects with no link to company)
-=======
-		$check = array('adherent','banque','don','user','usergroup','product','produit','service','produit|service','categorie','resource','expensereport'); // Test on entity only (Objects with no link to company)
->>>>>>> 074ba072
 		$checksoc = array('societe');	 // Test for societe object
 		$checkother = array('contact','agenda');	 // Test on entity and link to third party. Allowed if link is empty (Ex: contacts...).
 		$checkproject = array('projet','project'); // Test for project object
