<?php
/* Copyright (C) 2008-2011 Laurent Destailleur  <eldy@users.sourceforge.net>
 * Copyright (C) 2008-2017 Regis Houssin        <regis.houssin@inodbox.com>
 * Copyright (C) 2020	   Ferran Marcet        <fmarcet@2byte.es>
 *
 * This program is free software; you can redistribute it and/or modify
 * it under the terms of the GNU General Public License as published by
 * the Free Software Foundation; either version 3 of the License, or
 * (at your option) any later version.
 *
 * This program is distributed in the hope that it will be useful,
 * but WITHOUT ANY WARRANTY; without even the implied warranty of
 * MERCHANTABILITY or FITNESS FOR A PARTICULAR PURPOSE.  See the
 * GNU General Public License for more details.
 *
 * You should have received a copy of the GNU General Public License
 * along with this program. If not, see <https://www.gnu.org/licenses/>.
 * or see https://www.gnu.org/
 */

/**
 *  \file		htdocs/core/lib/security.lib.php
 *  \ingroup    core
 *  \brief		Set of function used for dolibarr security (common function included into filefunc.inc.php)
 *  			Warning, this file must not depends on other library files, except function.lib.php
 *  			because it is used at low code level.
 */


/**
 *	Encode a string with base 64 algorithm + specific delta change.
 *
 *	@param   string		$chain		string to encode
 *	@param   string		$key		rule to use for delta ('0', '1' or 'myownkey')
 *	@return  string					encoded string
 *  @see dol_decode()
 */
function dol_encode($chain, $key = '1')
{
	if (is_numeric($key) && $key == '1') {	// rule 1 is offset of 17 for char
		$output_tab = array();
		$strlength = dol_strlen($chain);
		for ($i = 0; $i < $strlength; $i++) {
			$output_tab[$i] = chr(ord(substr($chain, $i, 1)) + 17);
		}
		$chain = implode("", $output_tab);
	} elseif ($key) {
		$result = '';
		$strlength = dol_strlen($chain);
		for ($i = 0; $i < $strlength; $i++) {
			$keychar = substr($key, ($i % strlen($key)) - 1, 1);
			$result .= chr(ord(substr($chain, $i, 1)) + (ord($keychar) - 65));
		}
		$chain = $result;
	}

	return base64_encode($chain);
}

/**
 *	Decode a base 64 encoded + specific delta change.
 *  This function is called by filefunc.inc.php at each page call.
 *
 *	@param   string		$chain		string to decode
 *	@param   string		$key		rule to use for delta ('0', '1' or 'myownkey')
 *	@return  string					decoded string
 *  @see dol_encode()
 */
function dol_decode($chain, $key = '1')
{
	$chain = base64_decode($chain);

	if (is_numeric($key) && $key == '1') {	// rule 1 is offset of 17 for char
		$output_tab = array();
		$strlength = dol_strlen($chain);
		for ($i = 0; $i < $strlength; $i++) {
			$output_tab[$i] = chr(ord(substr($chain, $i, 1)) - 17);
		}

		$chain = implode("", $output_tab);
	} elseif ($key) {
		$result = '';
		$strlength = dol_strlen($chain);
		for ($i = 0; $i < $strlength; $i++) {
			$keychar = substr($key, ($i % strlen($key)) - 1, 1);
			$result .= chr(ord(substr($chain, $i, 1)) - (ord($keychar) - 65));
		}
		$chain = $result;
	}

	return $chain;
}


/**
 * 	Returns a hash of a string.
 *  If constant MAIN_SECURITY_HASH_ALGO is defined, we use this function as hashing function (recommanded value is 'password_hash')
 *  If constant MAIN_SECURITY_SALT is defined, we use it as a salt (used only if hashing algorightm is something else than 'password_hash').
 *
 * 	@param 		string		$chain		String to hash
 * 	@param		string		$type		Type of hash ('0':auto will use MAIN_SECURITY_HASH_ALGO else md5, '1':sha1, '2':sha1+md5, '3':md5, '4':md5 for OpenLdap with no salt, '5':sha256, '6':password_hash). Use '3' here, if hash is not needed for security purpose, for security need, prefer '0'.
 * 	@return		string					Hash of string
 *  @see getRandomPassword()
 */
function dol_hash($chain, $type = '0')
{
	global $conf;

	// No need to add salt for password_hash
	if (($type == '0' || $type == 'auto') && !empty($conf->global->MAIN_SECURITY_HASH_ALGO) && $conf->global->MAIN_SECURITY_HASH_ALGO == 'password_hash' && function_exists('password_hash')) {
		return password_hash($chain, PASSWORD_DEFAULT);
	}

	// Salt value
	if (!empty($conf->global->MAIN_SECURITY_SALT) && $type != '4' && $type !== 'md5openldap') {
		$chain = $conf->global->MAIN_SECURITY_SALT.$chain;
	}

	if ($type == '1' || $type == 'sha1') {
		return sha1($chain);
	} elseif ($type == '2' || $type == 'sha1md5') {
		return sha1(md5($chain));
	} elseif ($type == '3' || $type == 'md5') {
		return md5($chain);
	} elseif ($type == '4' || $type == 'md5openldap') {
		return '{md5}'.base64_encode(mhash(MHASH_MD5, $chain)); // For OpenLdap with md5 (based on an unencrypted password in base)
	} elseif ($type == '5' || $type == 'sha256') {
		return hash('sha256', $chain);
	} elseif ($type == '6' || $type == 'password_hash') {
		return password_hash($chain, PASSWORD_DEFAULT);
	} elseif (!empty($conf->global->MAIN_SECURITY_HASH_ALGO) && $conf->global->MAIN_SECURITY_HASH_ALGO == 'sha1') {
		return sha1($chain);
	} elseif (!empty($conf->global->MAIN_SECURITY_HASH_ALGO) && $conf->global->MAIN_SECURITY_HASH_ALGO == 'sha1md5') {
		return sha1(md5($chain));
	}

	// No particular encoding defined, use default
	return md5($chain);
}

/**
 * 	Compute a hash and compare it to the given one
 *  For backward compatibility reasons, if the hash is not in the password_hash format, we will try to match against md5 and sha1md5
 *  If constant MAIN_SECURITY_HASH_ALGO is defined, we use this function as hashing function.
 *  If constant MAIN_SECURITY_SALT is defined, we use it as a salt.
 *
 * 	@param 		string		$chain		String to hash (not hashed string)
 * 	@param 		string		$hash		hash to compare
 * 	@param		string		$type		Type of hash ('0':auto, '1':sha1, '2':sha1+md5, '3':md5, '4':md5 for OpenLdap, '5':sha256). Use '3' here, if hash is not needed for security purpose, for security need, prefer '0'.
 * 	@return		bool					True if the computed hash is the same as the given one
 */
function dol_verifyHash($chain, $hash, $type = '0')
{
	global $conf;

	if ($type == '0' && !empty($conf->global->MAIN_SECURITY_HASH_ALGO) && $conf->global->MAIN_SECURITY_HASH_ALGO == 'password_hash' && function_exists('password_verify')) {
		if ($hash[0] == '$') {
			return password_verify($chain, $hash);
		} elseif (strlen($hash) == 32) {
			return dol_verifyHash($chain, $hash, '3'); // md5
		} elseif (strlen($hash) == 40) {
			return dol_verifyHash($chain, $hash, '2'); // sha1md5
		}

		return false;
	}

	return dol_hash($chain, $type) == $hash;
}


/**
 *	Check permissions of a user to show a page and an object. Check read permission.
 * 	If GETPOST('action','aZ09') defined, we also check write and delete permission.
 *  This method check permission on module then call checkUserAccessToObject() for permission on object (according to entity and socid of user).
 *
 *	@param	User	$user      	  	User to check
 *	@param  string	$features	    Features to check (it must be module $object->element. Can be a 'or' check with 'levela|levelb'.
 *									Examples: 'societe', 'contact', 'produit&service', 'produit|service', ...)
 *									This is used to check permission $user->rights->features->...
 *	@param  int		$objectid      	Object ID if we want to check a particular record (optional) is linked to a owned thirdparty (optional).
 *	@param  string	$tableandshare  'TableName&SharedElement' with Tablename is table where object is stored. SharedElement is an optional key to define where to check entity for multicompany module. Param not used if objectid is null (optional).
 *	@param  string	$feature2		Feature to check, second level of permission (optional). Can be a 'or' check with 'sublevela|sublevelb'.
 *									This is used to check permission $user->rights->features->feature2...
 *  @param  string	$dbt_keyfield   Field name for socid foreign key if not fk_soc. Not used if objectid is null (optional)
 *  @param  string	$dbt_select     Field name for select if not rowid. Not used if objectid is null (optional)
 *  @param	int		$isdraft		1=The object with id=$objectid is a draft
 *  @param	int		$mode			Mode (0=default, 1=return with not die)
 * 	@return	int						If mode = 0 (default): Always 1, die process if not allowed. If mode = 1: Return 0 if access not allowed.
 *  @see dol_check_secure_access_document(), checkUserAccessToObject()
 */
function restrictedArea($user, $features, $objectid = 0, $tableandshare = '', $feature2 = '', $dbt_keyfield = 'fk_soc', $dbt_select = 'rowid', $isdraft = 0, $mode = 0)
{
	global $db, $conf;
	global $hookmanager;

	//dol_syslog("functions.lib:restrictedArea $feature, $objectid, $dbtablename, $feature2, $dbt_socfield, $dbt_select, $isdraft");
	//print "user_id=".$user->id.", features=".$features.", feature2=".$feature2.", objectid=".$objectid;
	//print ", dbtablename=".$tableandshare.", dbt_socfield=".$dbt_keyfield.", dbt_select=".$dbt_select;
	//print ", perm: ".$features."->".$feature2."=".($user->rights->$features->$feature2->lire)."<br>";

	$parentfortableentity = '';

	// Fix syntax of $features param
	$originalfeatures = $features;
	if ($features == 'facturerec') {
		$features = 'facture';
	}
	if ($features == 'mo') {
		$features = 'mrp';
	}
	if ($features == 'member') {
		$features = 'adherent';
	}
	if ($features == 'subscription') {
		$features = 'adherent';
		$feature2 = 'cotisation';
	};
	if ($features == 'websitepage') {
		$features = 'website';
		$tableandshare = 'website_page';
		$parentfortableentity = 'fk_website@website';
	}
	if ($features == 'project') {
		$features = 'projet';
	}
	if ($features == 'product') {
		$features = 'produit';
	}


	// Get more permissions checks from hooks
	$parameters = array('features'=>$features, 'originalfeatures'=>$originalfeatures, 'objectid'=>$objectid, 'dbt_select'=>$dbt_select, 'idtype'=>$dbt_select, 'isdraft'=>$isdraft);
	$reshook = $hookmanager->executeHooks('restrictedArea', $parameters);

	if (isset($hookmanager->resArray['result'])) {
		if ($hookmanager->resArray['result'] == 0) {
			if ($mode) {
				return 0;
			} else {
				accessforbidden(); // Module returns 0, so access forbidden
			}
		}
	}
	if ($reshook > 0) {		// No other test done.
		return 1;
	}

	if ($dbt_select != 'rowid' && $dbt_select != 'id') {
		$objectid = "'".$objectid."'";
	}

	// Features/modules to check
	$featuresarray = array($features);
	if (preg_match('/&/', $features)) {
		$featuresarray = explode("&", $features);
	} elseif (preg_match('/\|/', $features)) {
		$featuresarray = explode("|", $features);
	}

	// More subfeatures to check
	if (!empty($feature2)) {
		$feature2 = explode("|", $feature2);
	}

	$listofmodules = explode(',', $conf->global->MAIN_MODULES_FOR_EXTERNAL);

	// Check read permission from module
	$readok = 1;
	$nbko = 0;
	foreach ($featuresarray as $feature) {	// first we check nb of test ko
		$featureforlistofmodule = $feature;
		if ($featureforlistofmodule == 'produit') {
			$featureforlistofmodule = 'product';
		}
		if (!empty($user->socid) && !empty($conf->global->MAIN_MODULES_FOR_EXTERNAL) && !in_array($featureforlistofmodule, $listofmodules)) {	// If limits on modules for external users, module must be into list of modules for external users
			$readok = 0;
			$nbko++;
			continue;
		}

		if ($feature == 'societe') {
			if (!$user->rights->societe->lire && !$user->rights->fournisseur->lire) {
				$readok = 0;
				$nbko++;
			}
		} elseif ($feature == 'contact') {
			if (!$user->rights->societe->contact->lire) {
				$readok = 0;
				$nbko++;
			}
		} elseif ($feature == 'produit|service') {
			if (!$user->rights->produit->lire && !$user->rights->service->lire) {
				$readok = 0;
				$nbko++;
			}
		} elseif ($feature == 'prelevement') {
			if (!$user->rights->prelevement->bons->lire) {
				$readok = 0;
				$nbko++;
			}
		} elseif ($feature == 'cheque') {
			if (!$user->rights->banque->cheque) {
				$readok = 0;
				$nbko++;
			}
		} elseif ($feature == 'projet') {
			if (!$user->rights->projet->lire && !$user->rights->projet->all->lire) {
				$readok = 0;
				$nbko++;
			}
		} elseif ($feature == 'payment') {
			if (!$user->rights->facture->lire) {
				$readok = 0;
				$nbko++;
			}
		} elseif ($feature == 'payment_supplier') {
			if (!$user->rights->fournisseur->facture->lire) {
				$readok = 0;
				$nbko++;
			}
		} elseif (!empty($feature2)) { 													// This is for permissions on 2 levels
			$tmpreadok = 1;
			foreach ($feature2 as $subfeature) {
				if ($subfeature == 'user' && $user->id == $objectid) {
					continue; // A user can always read its own card
				}
				if (!empty($subfeature) && empty($user->rights->$feature->$subfeature->lire) && empty($user->rights->$feature->$subfeature->read)) {
					$tmpreadok = 0;
				} elseif (empty($subfeature) && empty($user->rights->$feature->lire) && empty($user->rights->$feature->read)) {
					$tmpreadok = 0;
				} else {
					$tmpreadok = 1;
					break;
				} // Break is to bypass second test if the first is ok
			}
			if (!$tmpreadok) {	// We found a test on feature that is ko
				$readok = 0; // All tests are ko (we manage here the and, the or will be managed later using $nbko).
				$nbko++;
			}
		} elseif (!empty($feature) && ($feature != 'user' && $feature != 'usergroup')) {		// This is permissions on 1 level
			if (empty($user->rights->$feature->lire)
				&& empty($user->rights->$feature->read)
				&& empty($user->rights->$feature->run)) {
				$readok = 0;
				$nbko++;
			}
		}
	}

	// If a or and at least one ok
	if (preg_match('/\|/', $features) && $nbko < count($featuresarray)) {
		$readok = 1;
	}

	if (!$readok) {
		if ($mode) {
			return 0;
		} else {
			accessforbidden();
		}
	}
	//print "Read access is ok";

	// Check write permission from module (we need to know write permission to create but also to delete drafts record or to upload files)
	$createok = 1;
	$nbko = 0;
	$wemustcheckpermissionforcreate = (GETPOST('sendit', 'alpha') || GETPOST('linkit', 'alpha') || GETPOST('action', 'aZ09') == 'create' || GETPOST('action', 'aZ09') == 'update') || GETPOST('roworder', 'alpha', 2);
	$wemustcheckpermissionfordeletedraft = ((GETPOST("action", "aZ09") == 'confirm_delete' && GETPOST("confirm", "aZ09") == 'yes') || GETPOST("action", "aZ09") == 'delete');

	if ($wemustcheckpermissionforcreate || $wemustcheckpermissionfordeletedraft) {
		foreach ($featuresarray as $feature) {
			if ($feature == 'contact') {
				if (!$user->rights->societe->contact->creer) {
					$createok = 0;
					$nbko++;
				}
			} elseif ($feature == 'produit|service') {
				if (!$user->rights->produit->creer && !$user->rights->service->creer) {
					$createok = 0;
					$nbko++;
				}
			} elseif ($feature == 'prelevement') {
				if (!$user->rights->prelevement->bons->creer) {
					$createok = 0;
					$nbko++;
				}
			} elseif ($feature == 'commande_fournisseur') {
				if (!$user->rights->fournisseur->commande->creer || !$user->rights->supplier_order->creer) {
					$createok = 0;
					$nbko++;
				}
			} elseif ($feature == 'banque') {
				if (!$user->rights->banque->modifier) {
					$createok = 0;
					$nbko++;
				}
			} elseif ($feature == 'cheque') {
				if (!$user->rights->banque->cheque) {
					$createok = 0;
					$nbko++;
				}
			} elseif ($feature == 'import') {
				if (!$user->rights->import->run) {
					$createok = 0;
					$nbko++;
				}
			} elseif ($feature == 'ecm') {
				if (!$user->rights->ecm->upload) {
					$createok = 0;
					$nbko++;
				}
			} elseif (!empty($feature2)) {														// This is for permissions on one level
				foreach ($feature2 as $subfeature) {
					if ($subfeature == 'user' && $user->id == $objectid && $user->rights->user->self->creer) {
						continue; // User can edit its own card
					}
					if ($subfeature == 'user' && $user->id == $objectid && $user->rights->user->self->password) {
						continue; // User can edit its own password
					}

					if (empty($user->rights->$feature->$subfeature->creer)
					&& empty($user->rights->$feature->$subfeature->write)
					&& empty($user->rights->$feature->$subfeature->create)) {
						$createok = 0;
						$nbko++;
					} else {
						$createok = 1;
						// Break to bypass second test if the first is ok
						break;
					}
				}
			} elseif (!empty($feature)) {												// This is for permissions on 2 levels ('creer' or 'write')
				//print '<br>feature='.$feature.' creer='.$user->rights->$feature->creer.' write='.$user->rights->$feature->write; exit;
				if (empty($user->rights->$feature->creer)
				&& empty($user->rights->$feature->write)
				&& empty($user->rights->$feature->create)) {
					$createok = 0;
					$nbko++;
				}
			}
		}

		// If a or and at least one ok
		if (preg_match('/\|/', $features) && $nbko < count($featuresarray)) {
			$createok = 1;
		}

		if ($wemustcheckpermissionforcreate && !$createok) {
			if ($mode) {
				return 0;
			} else {
				accessforbidden();
			}
		}
		//print "Write access is ok";
	}

	// Check create user permission
	$createuserok = 1;
	if (GETPOST('action', 'aZ09') == 'confirm_create_user' && GETPOST("confirm", 'aZ09') == 'yes') {
		if (!$user->rights->user->user->creer) {
			$createuserok = 0;
		}

		if (!$createuserok) {
			if ($mode) {
				return 0;
			} else {
				accessforbidden();
			}
		}
		//print "Create user access is ok";
	}

	// Check delete permission from module
<<<<<<< HEAD
	$deleteok = 1;
	$nbko = 0;
	if ((GETPOST("action", "aZ09") == 'confirm_delete' && GETPOST("confirm", "aZ09") == 'yes') || GETPOST("action", "aZ09") == 'delete') {
		foreach ($featuresarray as $feature) {
			if ($feature == 'contact') {
				if (!$user->rights->societe->contact->supprimer) {
					$deleteok = 0;
				}
			} elseif ($feature == 'produit|service') {
				if (!$user->rights->produit->supprimer && !$user->rights->service->supprimer) {
					$deleteok = 0;
				}
			} elseif ($feature == 'commande_fournisseur') {
				if (!$user->rights->fournisseur->commande->supprimer) {
					$deleteok = 0;
				}
			} elseif ($feature == 'payment_supplier') {	// Permission to delete a payment of an invoice is permission to edit an invoice.
				if (!$user->rights->fournisseur->facture->creer) {
					$deleteok = 0;
				}
			} elseif ($feature == 'payment') {	// Permission to delete a payment of an invoice is permission to edit an invoice.
				if (!$user->rights->facture->creer) {
						$deleteok = 0;
				}
			} elseif ($feature == 'banque') {
				if (!$user->rights->banque->modifier) {
					$deleteok = 0;
				}
			} elseif ($feature == 'cheque') {
				if (!$user->rights->banque->cheque) {
					$deleteok = 0;
				}
			} elseif ($feature == 'ecm') {
				if (!$user->rights->ecm->upload) {
					$deleteok = 0;
				}
			} elseif ($feature == 'ftp') {
				if (!$user->rights->ftp->write) {
					$deleteok = 0;
				}
			} elseif ($feature == 'salaries') {
				if (!$user->rights->salaries->delete) {
					$deleteok = 0;
				}
			} elseif ($feature == 'adherent') {
				if (!$user->rights->adherent->supprimer) {
					$deleteok = 0;
				}
			} elseif (!empty($feature2)) {							// This is for permissions on 2 levels
				foreach ($feature2 as $subfeature) {
					if (empty($user->rights->$feature->$subfeature->supprimer) && empty($user->rights->$feature->$subfeature->delete)) {
						$deleteok = 0;
					} else {
						$deleteok = 1;
						break;
					} // For bypass the second test if the first is ok
				}
			} elseif (!empty($feature)) {							// This is used for permissions on 1 level
=======
	$deleteok = 1; $nbko = 0;
	if ((GETPOST("action", "aZ09") == 'confirm_delete' && GETPOST("confirm", "aZ09") == 'yes') || GETPOST("action", "aZ09") == 'delete')
	{
		foreach ($featuresarray as $feature)
		{
			if ($feature == 'contact')
			{
				if (!$user->rights->societe->contact->supprimer) $deleteok = 0;
			} elseif ($feature == 'produit|service')
			{
				if (!$user->rights->produit->supprimer && !$user->rights->service->supprimer) $deleteok = 0;
			} elseif ($feature == 'commande_fournisseur')
			{
				if (!$user->rights->fournisseur->commande->supprimer) $deleteok = 0;
			} elseif ($feature == 'banque')
			{
				if (!$user->rights->banque->modifier) $deleteok = 0;
			} elseif ($feature == 'cheque')
			{
				if (!$user->rights->banque->cheque) $deleteok = 0;
			} elseif ($feature == 'ecm')
			{
				if (!$user->rights->ecm->upload) $deleteok = 0;
			} elseif ($feature == 'ftp')
			{
				if (!$user->rights->ftp->write) $deleteok = 0;
			} elseif ($feature == 'salaries')
			{
				if (!$user->rights->salaries->delete) $deleteok = 0;
			} elseif ($feature == 'salaries')
			{
				if (!$user->rights->salaries->delete) $deleteok = 0;
			} elseif ($feature == 'payment') {
				if (!$user->rights->facture->paiement) $deleteok = 0;
			} elseif ($feature == 'payment_supplier')
			{
				if (!$user->rights->fournisseur->facture->creer) { $deleteok = 0; }
			} elseif (!empty($feature2))							// This is for permissions on 2 levels
			{
				foreach ($feature2 as $subfeature)
				{
					if (empty($user->rights->$feature->$subfeature->supprimer) && empty($user->rights->$feature->$subfeature->delete)) $deleteok = 0;
					else { $deleteok = 1; break; } // For bypass the second test if the first is ok
				}
			} elseif (!empty($feature))							// This is used for permissions on 1 level
			{
>>>>>>> 85e2fe40
				//print '<br>feature='.$feature.' creer='.$user->rights->$feature->supprimer.' write='.$user->rights->$feature->delete;
				if (empty($user->rights->$feature->supprimer)
					&& empty($user->rights->$feature->delete)
					&& empty($user->rights->$feature->run)) {
					$deleteok = 0;
				}
			}
		}

		// If a or and at least one ok
		if (preg_match('/\|/', $features) && $nbko < count($featuresarray)) {
			$deleteok = 1;
		}

		if (!$deleteok && !($isdraft && $createok)) {
			if ($mode) {
				return 0;
			} else {
				accessforbidden();
			}
		}
		//print "Delete access is ok";
	}

	// If we have a particular object to check permissions on, we check if $user has permission
	// for this given object (link to company, is contact for project, ...)
	if (!empty($objectid) && $objectid > 0) {
		$ok = checkUserAccessToObject($user, $featuresarray, $objectid, $tableandshare, $feature2, $dbt_keyfield, $dbt_select, $parentfortableentity);
		$params = array('objectid' => $objectid, 'features' => join(',', $featuresarray), 'features2' => $feature2);
		//print 'checkUserAccessToObject ok='.$ok;
		if ($mode) {
			return $ok ? 1 : 0;
		} else {
			return $ok ? 1 : accessforbidden('', 1, 1, 0, $params);
		}
	}

	return 1;
}

/**
 * Check access by user to object is ok.
 * This function is also called by restrictedArea that check before if module is enabled and if permission of user for $action is ok.
 *
 * @param User			$user					User to check
 * @param array			$featuresarray			Features/modules to check. Example: ('user','service','member','project','task',...)
 * @param int|string	$objectid				Object ID if we want to check a particular record (optional) is linked to a owned thirdparty (optional).
 * @param string		$tableandshare			'TableName&SharedElement' with Tablename is table where object is stored. SharedElement is an optional key to define where to check entity for multicompany modume. Param not used if objectid is null (optional).
 * @param string		$feature2				Feature to check, second level of permission (optional). Can be or check with 'level1|level2'.
 * @param string		$dbt_keyfield			Field name for socid foreign key if not fk_soc. Not used if objectid is null (optional)
 * @param string		$dbt_select				Field name for select if not rowid. Not used if objectid is null (optional)
 * @param string		$parenttableforentity  	Parent table for entity. Example 'fk_website@website'
 * @return	bool								True if user has access, False otherwise
 * @see restrictedArea()
 */
function checkUserAccessToObject($user, array $featuresarray, $objectid = 0, $tableandshare = '', $feature2 = '', $dbt_keyfield = '', $dbt_select = 'rowid', $parenttableforentity = '')
{
	global $db, $conf;

	//dol_syslog("functions.lib:restrictedArea $feature, $objectid, $dbtablename, $feature2, $dbt_socfield, $dbt_select, $isdraft");
	//print "user_id=".$user->id.", features=".join(',', $featuresarray).", feature2=".$feature2.", objectid=".$objectid;
	//print ", tableandshare=".$tableandshare.", dbt_socfield=".$dbt_keyfield.", dbt_select=".$dbt_select."<br>";

	// More parameters
	$params = explode('&', $tableandshare);
	$dbtablename = (!empty($params[0]) ? $params[0] : '');
	$sharedelement = (!empty($params[1]) ? $params[1] : $dbtablename);

	foreach ($featuresarray as $feature) {
		$sql = '';

		//var_dump($feature);exit;

		// For backward compatibility
		if ($feature == 'member') {
			$feature = 'adherent';
		}
		if ($feature == 'project') {
			$feature = 'projet';
		}
		if ($feature == 'task') {
			$feature = 'projet_task';
		}

		$check = array('adherent', 'banque', 'bom', 'don', 'mrp', 'user', 'usergroup', 'payment', 'payment_supplier', 'product', 'produit', 'service', 'produit|service', 'categorie', 'resource', 'expensereport', 'holiday', 'salaries', 'website', 'recruitment'); // Test on entity only (Objects with no link to company)
		$checksoc = array('societe'); // Test for societe object
		$checkother = array('contact', 'agenda'); // Test on entity + link to third party on field $dbt_keyfield. Allowed if link is empty (Ex: contacts...).
		$checkproject = array('projet', 'project'); // Test for project object
		$checktask = array('projet_task');	// Test for task object
		$nocheck = array('barcode', 'stock'); // No test
		//$checkdefault = 'all other not already defined'; // Test on entity + link to third party on field $dbt_keyfield. Not allowed if link is empty (Ex: invoice, orders...).

		// If dbtablename not defined, we use same name for table than module name
		if (empty($dbtablename)) {
			$dbtablename = $feature;
			$sharedelement = (!empty($params[1]) ? $params[1] : $dbtablename); // We change dbtablename, so we set sharedelement too.
		}

		// Check permission for object on entity only
		if (in_array($feature, $check)) {
			$sql = "SELECT COUNT(dbt.".$dbt_select.") as nb";
			$sql .= " FROM ".MAIN_DB_PREFIX.$dbtablename." as dbt";
			if (($feature == 'user' || $feature == 'usergroup') && !empty($conf->multicompany->enabled)) {	// Special for multicompany
				if (!empty($conf->global->MULTICOMPANY_TRANSVERSE_MODE)) {
					if ($conf->entity == 1 && $user->admin && !$user->entity) {
						$sql .= " WHERE dbt.".$dbt_select." IN (".$db->sanitize($objectid, 1).")";
						$sql .= " AND dbt.entity IS NOT NULL";
					} else {
						$sql .= ",".MAIN_DB_PREFIX."usergroup_user as ug";
						$sql .= " WHERE dbt.".$dbt_select." IN (".$db->sanitize($objectid, 1).")";
						$sql .= " AND ((ug.fk_user = dbt.rowid";
						$sql .= " AND ug.entity IN (".getEntity('usergroup')."))";
						$sql .= " OR dbt.entity = 0)"; // Show always superadmin
					}
				} else {
					$sql .= " WHERE dbt.".$dbt_select." IN (".$db->sanitize($objectid, 1).")";
					$sql .= " AND dbt.entity IN (".getEntity($sharedelement, 1).")";
				}
			} else {
				$reg = array();
				if ($parenttableforentity && preg_match('/(.*)@(.*)/', $parenttableforentity, $reg)) {
					$sql .= ", ".MAIN_DB_PREFIX.$reg[2]." as dbtp";
					$sql .= " WHERE dbt.".$reg[1]." = dbtp.rowid AND dbt.".$dbt_select." IN (".$db->sanitize($objectid, 1).")";
					$sql .= " AND dbtp.entity IN (".getEntity($sharedelement, 1).")";
				} else {
					$sql .= " WHERE dbt.".$dbt_select." IN (".$db->sanitize($objectid, 1).")";
					$sql .= " AND dbt.entity IN (".getEntity($sharedelement, 1).")";
				}
			}
		} elseif (in_array($feature, $checksoc)) {	// We check feature = checksoc
			// If external user: Check permission for external users
			if ($user->socid > 0) {
				if ($user->socid <> $objectid) {
					return false;
				}
			} elseif (!empty($conf->societe->enabled) && ($user->rights->societe->lire && !$user->rights->societe->client->voir)) {
				// If internal user: Check permission for internal users that are restricted on their objects
				$sql = "SELECT COUNT(sc.fk_soc) as nb";
				$sql .= " FROM (".MAIN_DB_PREFIX."societe_commerciaux as sc";
				$sql .= ", ".MAIN_DB_PREFIX."societe as s)";
				$sql .= " WHERE sc.fk_soc IN (".$db->sanitize($objectid, 1).")";
				$sql .= " AND sc.fk_user = ".((int) $user->id);
				$sql .= " AND sc.fk_soc = s.rowid";
				$sql .= " AND s.entity IN (".getEntity($sharedelement, 1).")";
			} elseif (!empty($conf->multicompany->enabled)) {
				// If multicompany and internal users with all permissions, check user is in correct entity
				$sql = "SELECT COUNT(s.rowid) as nb";
				$sql .= " FROM ".MAIN_DB_PREFIX."societe as s";
				$sql .= " WHERE s.rowid IN (".$db->sanitize($objectid, 1).")";
				$sql .= " AND s.entity IN (".getEntity($sharedelement, 1).")";
			}
		} elseif (in_array($feature, $checkother)) {	// Test on entity + link to thirdparty. Allowed if link is empty (Ex: contacts...).
			// If external user: Check permission for external users
			if ($user->socid > 0) {
				$sql = "SELECT COUNT(dbt.".$dbt_select.") as nb";
				$sql .= " FROM ".MAIN_DB_PREFIX.$dbtablename." as dbt";
				$sql .= " WHERE dbt.".$dbt_select." IN (".$db->sanitize($objectid, 1).")";
				$sql .= " AND dbt.fk_soc = ".((int) $user->socid);
			} elseif (!empty($conf->societe->enabled) && ($user->rights->societe->lire && !$user->rights->societe->client->voir)) {
				// If internal user: Check permission for internal users that are restricted on their objects
				$sql = "SELECT COUNT(dbt.".$dbt_select.") as nb";
				$sql .= " FROM ".MAIN_DB_PREFIX.$dbtablename." as dbt";
				$sql .= " LEFT JOIN ".MAIN_DB_PREFIX."societe_commerciaux as sc ON dbt.fk_soc = sc.fk_soc AND sc.fk_user = ".((int) $user->id);
				$sql .= " WHERE dbt.".$dbt_select." IN (".$db->sanitize($objectid, 1).")";
				$sql .= " AND (dbt.fk_soc IS NULL OR sc.fk_soc IS NOT NULL)"; // Contact not linked to a company or to a company of user
				$sql .= " AND dbt.entity IN (".getEntity($sharedelement, 1).")";
			} elseif (!empty($conf->multicompany->enabled)) {
				// If multicompany and internal users with all permissions, check user is in correct entity
				$sql = "SELECT COUNT(dbt.".$dbt_select.") as nb";
				$sql .= " FROM ".MAIN_DB_PREFIX.$dbtablename." as dbt";
				$sql .= " WHERE dbt.".$dbt_select." IN (".$db->sanitize($objectid, 1).")";
				$sql .= " AND dbt.entity IN (".getEntity($sharedelement, 1).")";
			}
			if ($feature == 'agenda') {
				// Also check owner or attendee for users without allactions->read
				if ($objectid > 0 && empty($user->rights->agenda->allactions->read)) {
					require_once DOL_DOCUMENT_ROOT.'/comm/action/class/actioncomm.class.php';
					$action = new ActionComm($db);
					$action->fetch($objectid);
					if ($action->authorid != $user->id && $action->userownerid != $user->id && !(array_key_exists($user->id, $action->userassigned))) {
						return false;
					}
				}
			}
		} elseif (in_array($feature, $checkproject)) {
			if (!empty($conf->projet->enabled) && empty($user->rights->projet->all->lire)) {
				include_once DOL_DOCUMENT_ROOT.'/projet/class/project.class.php';
				$projectstatic = new Project($db);
				$tmps = $projectstatic->getProjectsAuthorizedForUser($user, 0, 1, 0);

				$tmparray = explode(',', $tmps);
				if (!in_array($objectid, $tmparray)) {
					return false;
				}
			} else {
				$sql = "SELECT COUNT(dbt.".$dbt_select.") as nb";
				$sql .= " FROM ".MAIN_DB_PREFIX.$dbtablename." as dbt";
				$sql .= " WHERE dbt.".$dbt_select." IN (".$db->sanitize($objectid, 1).")";
				$sql .= " AND dbt.entity IN (".getEntity($sharedelement, 1).")";
			}
		} elseif (in_array($feature, $checktask)) {
			if (!empty($conf->projet->enabled) && empty($user->rights->projet->all->lire)) {
				$task = new Task($db);
				$task->fetch($objectid);

				include_once DOL_DOCUMENT_ROOT.'/projet/class/project.class.php';
				$projectstatic = new Project($db);
				$tmps = $projectstatic->getProjectsAuthorizedForUser($user, 0, 1, 0);
				$tmparray = explode(',', $tmps);
				if (!in_array($task->fk_project, $tmparray)) {
					return false;
				}
			} else {
				$sql = "SELECT COUNT(dbt.".$dbt_select.") as nb";
				$sql .= " FROM ".MAIN_DB_PREFIX.$dbtablename." as dbt";
				$sql .= " WHERE dbt.".$dbt_select." IN (".$db->sanitize($objectid, 1).")";
				$sql .= " AND dbt.entity IN (".getEntity($sharedelement, 1).")";
			}
		} elseif (!in_array($feature, $nocheck)) {		// By default (case of $checkdefault), we check on object entity + link to third party on field $dbt_keyfield
			// If external user: Check permission for external users
			if ($user->socid > 0) {
				if (empty($dbt_keyfield)) {
					dol_print_error('', 'Param dbt_keyfield is required but not defined');
				}
				$sql = "SELECT COUNT(dbt.".$dbt_keyfield.") as nb";
				$sql .= " FROM ".MAIN_DB_PREFIX.$dbtablename." as dbt";
				$sql .= " WHERE dbt.rowid IN (".$db->sanitize($objectid, 1).")";
				$sql .= " AND dbt.".$dbt_keyfield." = ".((int) $user->socid);
			} elseif (!empty($conf->societe->enabled) && !$user->rights->societe->client->voir) {
				// If internal user: Check permission for internal users that are restricted on their objects
				if ($feature != 'ticket') {
					if (empty($dbt_keyfield)) {
						dol_print_error('', 'Param dbt_keyfield is required but not defined');
					}
					$sql = "SELECT COUNT(sc.fk_soc) as nb";
					$sql .= " FROM ".MAIN_DB_PREFIX.$dbtablename." as dbt";
					$sql .= ", ".MAIN_DB_PREFIX."societe_commerciaux as sc";
					$sql .= " WHERE dbt.".$dbt_select." IN (".$db->sanitize($objectid, 1).")";
					$sql .= " AND dbt.entity IN (".getEntity($sharedelement, 1).")";
					$sql .= " AND sc.fk_soc = dbt.".$dbt_keyfield;
					$sql .= " AND sc.fk_user = ".((int) $user->id);
				} else {
					// On ticket, the thirdparty is not mandatory, so we need a special test to accept record with no thirdparties.
					$sql = "SELECT COUNT(dbt.".$dbt_select.") as nb";
					$sql .= " FROM ".MAIN_DB_PREFIX.$dbtablename." as dbt";
					$sql .= " LEFT JOIN ".MAIN_DB_PREFIX."societe_commerciaux as sc ON sc.fk_soc = dbt.".$dbt_keyfield." AND sc.fk_user = ".((int) $user->id);
					$sql .= " WHERE dbt.".$dbt_select." IN (".$db->sanitize($objectid, 1).")";
					$sql .= " AND dbt.entity IN (".getEntity($sharedelement, 1).")";
					$sql .= " AND (sc.fk_user = ".((int) $user->id)." OR sc.fk_user IS NULL)";
				}
			} elseif (!empty($conf->multicompany->enabled)) {
				// If multicompany and internal users with all permissions, check user is in correct entity
				$sql = "SELECT COUNT(dbt.".$dbt_select.") as nb";
				$sql .= " FROM ".MAIN_DB_PREFIX.$dbtablename." as dbt";
				$sql .= " WHERE dbt.".$dbt_select." IN (".$db->sanitize($objectid, 1).")";
				$sql .= " AND dbt.entity IN (".getEntity($sharedelement, 1).")";
			}
		}
		//print $sql;

		if ($sql) {
			$resql = $db->query($sql);
			if ($resql) {
				$obj = $db->fetch_object($resql);
				if (!$obj || $obj->nb < count(explode(',', $objectid))) {
					return false;
				}
			} else {
				dol_syslog("Bad forged sql in checkUserAccessToObject", LOG_WARNING);
				return false;
			}
		}
	}

	return true;
}

/**
 *	Show a message to say access is forbidden and stop program
 *	Calling this function terminate execution of PHP.
 *
 *	@param	string		$message			Force error message
 *	@param	int			$printheader		Show header before
 *  @param  int			$printfooter        Show footer after
 *  @param  int			$showonlymessage    Show only message parameter. Otherwise add more information.
 *  @param  array|null  $params         	More parameters provided to hook
 *  @return	void
 */
function accessforbidden($message = '', $printheader = 1, $printfooter = 1, $showonlymessage = 0, $params = null)
{
	global $conf, $db, $user, $langs, $hookmanager;
	if (!is_object($langs)) {
		include_once DOL_DOCUMENT_ROOT.'/core/class/translate.class.php';
		$langs = new Translate('', $conf);
		$langs->setDefaultLang();
	}

	$langs->load("errors");

	if ($printheader) {
		if (function_exists("llxHeader")) {
			llxHeader('');
		} elseif (function_exists("llxHeaderVierge")) {
			llxHeaderVierge('');
		}
	}
	print '<div class="error">';
	if (!$message) {
		print $langs->trans("ErrorForbidden");
	} else {
		print $message;
	}
	print '</div>';
	print '<br>';
	if (empty($showonlymessage)) {
		global $action, $object;
		if (empty($hookmanager)) {
			$hookmanager = new HookManager($db);
			// Initialize technical object to manage hooks of page. Note that conf->hooks_modules contains array of hook context
			$hookmanager->initHooks(array('main'));
		}
		$parameters = array('message'=>$message, 'params'=>$params);
		$reshook = $hookmanager->executeHooks('getAccessForbiddenMessage', $parameters, $object, $action); // Note that $action and $object may have been modified by some hooks
		print $hookmanager->resPrint;
		if (empty($reshook)) {
			if ($user->login) {
				print $langs->trans("CurrentLogin").': <font class="error">'.$user->login.'</font><br>';
				print $langs->trans("ErrorForbidden2", $langs->transnoentitiesnoconv("Home"), $langs->transnoentitiesnoconv("Users"));
			} else {
				print $langs->trans("ErrorForbidden3");
			}
		}
	}
	if ($printfooter && function_exists("llxFooter")) {
		llxFooter();
	}
	exit(0);
}<|MERGE_RESOLUTION|>--- conflicted
+++ resolved
@@ -474,7 +474,6 @@
 	}
 
 	// Check delete permission from module
-<<<<<<< HEAD
 	$deleteok = 1;
 	$nbko = 0;
 	if ((GETPOST("action", "aZ09") == 'confirm_delete' && GETPOST("confirm", "aZ09") == 'yes') || GETPOST("action", "aZ09") == 'delete') {
@@ -495,8 +494,8 @@
 				if (!$user->rights->fournisseur->facture->creer) {
 					$deleteok = 0;
 				}
-			} elseif ($feature == 'payment') {	// Permission to delete a payment of an invoice is permission to edit an invoice.
-				if (!$user->rights->facture->creer) {
+			} elseif ($feature == 'payment') {
+				if (!$user->rights->facture->paiement) {
 						$deleteok = 0;
 				}
 			} elseif ($feature == 'banque') {
@@ -533,54 +532,6 @@
 					} // For bypass the second test if the first is ok
 				}
 			} elseif (!empty($feature)) {							// This is used for permissions on 1 level
-=======
-	$deleteok = 1; $nbko = 0;
-	if ((GETPOST("action", "aZ09") == 'confirm_delete' && GETPOST("confirm", "aZ09") == 'yes') || GETPOST("action", "aZ09") == 'delete')
-	{
-		foreach ($featuresarray as $feature)
-		{
-			if ($feature == 'contact')
-			{
-				if (!$user->rights->societe->contact->supprimer) $deleteok = 0;
-			} elseif ($feature == 'produit|service')
-			{
-				if (!$user->rights->produit->supprimer && !$user->rights->service->supprimer) $deleteok = 0;
-			} elseif ($feature == 'commande_fournisseur')
-			{
-				if (!$user->rights->fournisseur->commande->supprimer) $deleteok = 0;
-			} elseif ($feature == 'banque')
-			{
-				if (!$user->rights->banque->modifier) $deleteok = 0;
-			} elseif ($feature == 'cheque')
-			{
-				if (!$user->rights->banque->cheque) $deleteok = 0;
-			} elseif ($feature == 'ecm')
-			{
-				if (!$user->rights->ecm->upload) $deleteok = 0;
-			} elseif ($feature == 'ftp')
-			{
-				if (!$user->rights->ftp->write) $deleteok = 0;
-			} elseif ($feature == 'salaries')
-			{
-				if (!$user->rights->salaries->delete) $deleteok = 0;
-			} elseif ($feature == 'salaries')
-			{
-				if (!$user->rights->salaries->delete) $deleteok = 0;
-			} elseif ($feature == 'payment') {
-				if (!$user->rights->facture->paiement) $deleteok = 0;
-			} elseif ($feature == 'payment_supplier')
-			{
-				if (!$user->rights->fournisseur->facture->creer) { $deleteok = 0; }
-			} elseif (!empty($feature2))							// This is for permissions on 2 levels
-			{
-				foreach ($feature2 as $subfeature)
-				{
-					if (empty($user->rights->$feature->$subfeature->supprimer) && empty($user->rights->$feature->$subfeature->delete)) $deleteok = 0;
-					else { $deleteok = 1; break; } // For bypass the second test if the first is ok
-				}
-			} elseif (!empty($feature))							// This is used for permissions on 1 level
-			{
->>>>>>> 85e2fe40
 				//print '<br>feature='.$feature.' creer='.$user->rights->$feature->supprimer.' write='.$user->rights->$feature->delete;
 				if (empty($user->rights->$feature->supprimer)
 					&& empty($user->rights->$feature->delete)
