<?php
/* Copyright (C) 2008-2011 Laurent Destailleur  <eldy@users.sourceforge.net>
 * Copyright (C) 2008-2017 Regis Houssin        <regis.houssin@capnetworks.com>
 *
 * This program is free software; you can redistribute it and/or modify
 * it under the terms of the GNU General Public License as published by
 * the Free Software Foundation; either version 3 of the License, or
 * (at your option) any later version.
 *
 * This program is distributed in the hope that it will be useful,
 * but WITHOUT ANY WARRANTY; without even the implied warranty of
 * MERCHANTABILITY or FITNESS FOR A PARTICULAR PURPOSE.  See the
 * GNU General Public License for more details.
 *
 * You should have received a copy of the GNU General Public License
 * along with this program. If not, see <http://www.gnu.org/licenses/>.
 * or see http://www.gnu.org/
 */

/**
 *  \file		htdocs/core/lib/security.lib.php
 *  \ingroup    core
 *  \brief		Set of function used for dolibarr security (common function included into filefunc.inc.php)
 *  			Warning, this file must not depends on other library files, except function.lib.php
 *  			because it is used at low code level.
 */


/**
 *	Encode a string with base 64 algorithm + specific delta change.
 *
 *	@param   string		$chain		string to encode
 *	@param   string		$key		rule to use for delta ('0', '1' or 'myownkey')
 *	@return  string					encoded string
 *  @see dol_decode
 */
function dol_encode($chain, $key='1')
{
	if (is_numeric($key) && $key == '1')	// rule 1 is offset of 17 for char
	{
		$output_tab=array();
		$strlength=dol_strlen($chain);
		for ($i=0; $i < $strlength; $i++)
		{
			$output_tab[$i] = chr(ord(substr($chain,$i,1))+17);
		}
		$chain = implode("",$output_tab);
	}
	elseif ($key)
	{
		$result='';
		$strlength=dol_strlen($chain);
		for ($i=0; $i < $strlength; $i++)
		{
			$keychar = substr($key, ($i % strlen($key))-1, 1);
			$result.= chr(ord(substr($chain,$i,1))+(ord($keychar)-65));
		}
		$chain=$result;
	}

	return base64_encode($chain);
}

/**
 *	Decode a base 64 encoded + specific delta change.
 *  This function is called by filefunc.inc.php at each page call.
 *
 *	@param   string		$chain		string to decode
 *	@param   string		$key		rule to use for delta ('0', '1' or 'myownkey')
 *	@return  string					decoded string
 *  @see dol_encode
 */
function dol_decode($chain, $key='1')
{
	$chain = base64_decode($chain);

	if (is_numeric($key) && $key == '1')	// rule 1 is offset of 17 for char
	{
		$output_tab=array();
		$strlength=dol_strlen($chain);
		for ($i=0; $i < $strlength;$i++)
		{
			$output_tab[$i] = chr(ord(substr($chain,$i,1))-17);
		}

		$chain = implode("",$output_tab);
	}
	elseif ($key)
	{
		$result='';
		$strlength=dol_strlen($chain);
		for ($i=0; $i < $strlength; $i++)
		{
			$keychar = substr($key, ($i % strlen($key))-1, 1);
			$result.= chr(ord(substr($chain, $i, 1))-(ord($keychar)-65));
		}
		$chain=$result;
	}

	return $chain;
}


/**
 * 	Returns a hash of a string.
 *  If constant MAIN_SECURITY_HASH_ALGO is defined, we use this function as hashing function (recommanded value is 'password_hash')
 *  If constant MAIN_SECURITY_SALT is defined, we use it as a salt (used only if hashing algorightm is something else than 'password_hash').
 *
 * 	@param 		string		$chain		String to hash
 * 	@param		string		$type		Type of hash ('0':auto will use MAIN_SECURITY_HASH_ALGO else md5, '1':sha1, '2':sha1+md5, '3':md5, '4':md5 for OpenLdap, '5':sha256). Use '3' here, if hash is not needed for security purpose, for security need, prefer '0'.
 * 	@return		string					Hash of string
 *  @getRandomPassword
 */
function dol_hash($chain, $type='0')
{
	global $conf;

	// No need to add salt for password_hash
	if (($type == '0' || $type == 'auto') && ! empty($conf->global->MAIN_SECURITY_HASH_ALGO) && $conf->global->MAIN_SECURITY_HASH_ALGO == 'password_hash' && function_exists('password_hash'))
	{
		return password_hash($chain, PASSWORD_DEFAULT);
	}

	// Salt value
	if (! empty($conf->global->MAIN_SECURITY_SALT)) $chain=$conf->global->MAIN_SECURITY_SALT.$chain;

	if ($type == '1' || $type == 'sha1') return sha1($chain);
	else if ($type == '2' || $type == 'sha1md5') return sha1(md5($chain));
	else if ($type == '3' || $type == 'md5') return md5($chain);
	else if ($type == '4' || $type == 'md5openldap') return '{md5}'.base64_encode(mhash(MHASH_MD5,$chain)); // For OpenLdap with md5 (based on an unencrypted password in base)
	else if ($type == '5') return hash('sha256',$chain);
	else if (! empty($conf->global->MAIN_SECURITY_HASH_ALGO) && $conf->global->MAIN_SECURITY_HASH_ALGO == 'sha1') return sha1($chain);
	else if (! empty($conf->global->MAIN_SECURITY_HASH_ALGO) && $conf->global->MAIN_SECURITY_HASH_ALGO == 'sha1md5') return sha1(md5($chain));

	// No particular encoding defined, use default
	return md5($chain);
}

/**
 * 	Compute a hash and compare it to the given one
 *  For backward compatibility reasons, if the hash is not in the password_hash format, we will try to match against md5 and sha1md5
 *  If constant MAIN_SECURITY_HASH_ALGO is defined, we use this function as hashing function.
 *  If constant MAIN_SECURITY_SALT is defined, we use it as a salt.
 *
 * 	@param 		string		$chain		String to hash
 * 	@param 		string		$hash		hash to compare
 * 	@param		string		$type		Type of hash ('0':auto, '1':sha1, '2':sha1+md5, '3':md5, '4':md5 for OpenLdap, '5':sha256). Use '3' here, if hash is not needed for security purpose, for security need, prefer '0'.
 * 	@return		bool					True if the computed hash is the same as the given one
 */
function dol_verifyHash($chain, $hash, $type='0')
{
	global $conf;

	if ($type == '0' && ! empty($conf->global->MAIN_SECURITY_HASH_ALGO) && $conf->global->MAIN_SECURITY_HASH_ALGO == 'password_hash' && function_exists('password_verify')) {
		if ($hash[0] == '$') return password_verify($chain, $hash);
		else if(strlen($hash) == 32) return dol_verifyHash($chain, $hash, '3'); // md5
		else if(strlen($hash) == 40) return dol_verifyHash($chain, $hash, '2'); // sha1md5

		return false;
	}

	return dol_hash($chain, $type) == $hash;
}


/**
 *	Check permissions of a user to show a page and an object. Check read permission.
 * 	If GETPOST('action','aZ09') defined, we also check write and delete permission.
 *
 *	@param	User	$user      	  	User to check
 *	@param  string	$features	    Features to check (it must be module name. Examples: 'societe', 'contact', 'produit&service', 'produit|service', ...)
 *	@param  int		$objectid      	Object ID if we want to check a particular record (optional) is linked to a owned thirdparty (optional).
 *	@param  string	$tableandshare  'TableName&SharedElement' with Tablename is table where object is stored. SharedElement is an optional key to define where to check entity for multicompany modume. Param not used if objectid is null (optional).
 *	@param  string	$feature2		Feature to check, second level of permission (optional). Can be a 'or' check with 'level1|level2'.
 *  @param  string	$dbt_keyfield   Field name for socid foreign key if not fk_soc. Not used if objectid is null (optional)
 *  @param  string	$dbt_select     Field name for select if not rowid. Not used if objectid is null (optional)
<<<<<<< HEAD
 * 	@return	int						Always 1, die process if not allowed
 *  @see dol_check_secure_access_document
 */
function restrictedArea($user, $features, $objectid=0, $tableandshare='', $feature2='', $dbt_keyfield='fk_soc', $dbt_select='rowid')
=======
 *  @param	Canvas	$objcanvas		Object canvas
 *  @param	int		$isdraft		1=The object with id=$objectid is a draft
 * 	@return	int						Always 1, die process if not allowed
 *  @see dol_check_secure_access_document
 */
function restrictedArea($user, $features, $objectid=0, $tableandshare='', $feature2='', $dbt_keyfield='fk_soc', $dbt_select='rowid', $objcanvas=null, $isdraft=0)
>>>>>>> afe61579
{
	global $db, $conf;
	global $hookmanager;

	//dol_syslog("functions.lib:restrictedArea $feature, $objectid, $dbtablename,$feature2,$dbt_socfield,$dbt_select");
	//print "user_id=".$user->id.", features=".$features.", feature2=".$feature2.", objectid=".$objectid;
	//print ", dbtablename=".$dbtablename.", dbt_socfield=".$dbt_keyfield.", dbt_select=".$dbt_select;
	//print ", perm: ".$features."->".$feature2."=".($user->rights->$features->$feature2->lire)."<br>";

	// Get more permissions checks from hooks
	$parameters=array('features'=>$features, 'objectid'=>$objectid, 'idtype'=>$dbt_select);
	$reshook=$hookmanager->executeHooks('restrictedArea',$parameters);
	if (! empty($hookmanager->resArray['result'])) return true;
	if ($reshook > 0) return false;

	if ($dbt_select != 'rowid' && $dbt_select != 'id') $objectid = "'".$objectid."'";

	// Features/modules to check
	$featuresarray = array($features);
	if (preg_match('/&/', $features)) $featuresarray = explode("&", $features);
	else if (preg_match('/\|/', $features)) $featuresarray = explode("|", $features);

	// More subfeatures to check
	if (! empty($feature2)) $feature2 = explode("|", $feature2);

	// More parameters
	$params = explode('&', $tableandshare);
	$dbtablename=(! empty($params[0]) ? $params[0] : '');
	$sharedelement=(! empty($params[1]) ? $params[1] : $dbtablename);

	$listofmodules=explode(',',$conf->global->MAIN_MODULES_FOR_EXTERNAL);

	// Check read permission from module
	$readok=1; $nbko=0;
	foreach ($featuresarray as $feature)	// first we check nb of test ko
	{
		$featureforlistofmodule=$feature;
		if ($featureforlistofmodule == 'produit') $featureforlistofmodule='product';
		if (! empty($user->societe_id) && ! empty($conf->global->MAIN_MODULES_FOR_EXTERNAL) && ! in_array($featureforlistofmodule,$listofmodules))	// If limits on modules for external users, module must be into list of modules for external users
		{
			$readok=0; $nbko++;
			continue;
		}

		if ($feature == 'societe')
		{
			if (! $user->rights->societe->lire && ! $user->rights->fournisseur->lire) { $readok=0; $nbko++; }
		}
		else if ($feature == 'contact')
		{
			if (! $user->rights->societe->contact->lire) { $readok=0; $nbko++; }
		}
		else if ($feature == 'produit|service')
		{
			if (! $user->rights->produit->lire && ! $user->rights->service->lire) { $readok=0; $nbko++; }
		}
		else if ($feature == 'prelevement')
		{
			if (! $user->rights->prelevement->bons->lire) { $readok=0; $nbko++; }
		}
		else if ($feature == 'cheque')
		{
			if (! $user->rights->banque->cheque) { $readok=0; $nbko++; }
		}
		else if ($feature == 'projet')
		{
			if (! $user->rights->projet->lire && ! $user->rights->projet->all->lire) { $readok=0; $nbko++; }
		}
		else if (! empty($feature2))	// This should be used for future changes
		{
			$tmpreadok=1;
			foreach($feature2 as $subfeature)
			{
				if (! empty($subfeature) && empty($user->rights->$feature->$subfeature->lire) && empty($user->rights->$feature->$subfeature->read)) { $tmpreadok=0; }
				else if (empty($subfeature) && empty($user->rights->$feature->lire) && empty($user->rights->$feature->read)) { $tmpreadok=0; }
				else { $tmpreadok=1; break; } // Break is to bypass second test if the first is ok
			}
			if (! $tmpreadok)	// We found a test on feature that is ko
			{
				$readok=0;	// All tests are ko (we manage here the and, the or will be managed later using $nbko).
				$nbko++;
			}
		}
		else if (! empty($feature) && ($feature!='user' && $feature!='usergroup'))		// This is for old permissions
		{
			if (empty($user->rights->$feature->lire)
				&& empty($user->rights->$feature->read)
				&& empty($user->rights->$feature->run)) { $readok=0; $nbko++; }
		}
	}

	// If a or and at least one ok
	if (preg_match('/\|/', $features) && $nbko < count($featuresarray)) $readok=1;

	if (! $readok) accessforbidden();
	//print "Read access is ok";

	// Check write permission from module (we need to know write permission to create but also to delete drafts record)
	$createok=1; $nbko=0;
	if (GETPOST('action','aZ09')  == 'create' || ((GETPOST("action","aZ09")  == 'confirm_delete' && GETPOST("confirm","aZ09") == 'yes') || GETPOST("action","aZ09")  == 'delete'))
	{
		foreach ($featuresarray as $feature)
		{
			if ($feature == 'contact')
			{
				if (! $user->rights->societe->contact->creer) { $createok=0; $nbko++; }
			}
			else if ($feature == 'produit|service')
			{
				if (! $user->rights->produit->creer && ! $user->rights->service->creer) { $createok=0; $nbko++; }
			}
			else if ($feature == 'prelevement')
			{
				if (! $user->rights->prelevement->bons->creer) { $createok=0; $nbko++; }
			}
			else if ($feature == 'commande_fournisseur')
			{
				if (! $user->rights->fournisseur->commande->creer) { $createok=0; $nbko++; }
			}
			else if ($feature == 'banque')
			{
				if (! $user->rights->banque->modifier) { $createok=0; $nbko++; }
			}
			else if ($feature == 'cheque')
			{
				if (! $user->rights->banque->cheque) { $createok=0; $nbko++; }
			}
			else if (! empty($feature2))	// This should be used
			{
				foreach($feature2 as $subfeature)
				{
					if (empty($user->rights->$feature->$subfeature->creer)
						&& empty($user->rights->$feature->$subfeature->write)
						&& empty($user->rights->$feature->$subfeature->create)) { $createok=0; $nbko++; }
						else { $createok=1; break; } // Break to bypass second test if the first is ok
				}
			}
			else if (! empty($feature))		// This is for old permissions ('creer' or 'write')
			{
				//print '<br>feature='.$feature.' creer='.$user->rights->$feature->creer.' write='.$user->rights->$feature->write;
				if (empty($user->rights->$feature->creer)
					&& empty($user->rights->$feature->write)
					&& empty($user->rights->$feature->create)) { $createok=0; $nbko++; }
			}
		}

		// If a or and at least one ok
		if (preg_match('/\|/', $features) && $nbko < count($featuresarray)) $createok=1;

		if (GETPOST('action','aZ09') == 'create' && ! $createok) accessforbidden();
		//print "Write access is ok";
	}

	// Check create user permission
	$createuserok=1;
	if (GETPOST('action','aZ09') == 'confirm_create_user' && GETPOST("confirm",'aZ09') == 'yes')
	{
		if (! $user->rights->user->user->creer) $createuserok=0;

		if (! $createuserok) accessforbidden();
		//print "Create user access is ok";
	}

	// Check delete permission from module
	$deleteok=1; $nbko=0;
	if ((GETPOST("action","aZ09")  == 'confirm_delete' && GETPOST("confirm","aZ09") == 'yes') || GETPOST("action","aZ09")  == 'delete')
	{
		foreach ($featuresarray as $feature)
		{
			if ($feature == 'contact')
			{
				if (! $user->rights->societe->contact->supprimer) $deleteok=0;
			}
			else if ($feature == 'produit|service')
			{
				if (! $user->rights->produit->supprimer && ! $user->rights->service->supprimer) $deleteok=0;
			}
			else if ($feature == 'commande_fournisseur')
			{
				if (! $user->rights->fournisseur->commande->supprimer) $deleteok=0;
			}
			else if ($feature == 'banque')
			{
				if (! $user->rights->banque->modifier) $deleteok=0;
			}
			else if ($feature == 'cheque')
			{
				if (! $user->rights->banque->cheque) $deleteok=0;
			}
			else if ($feature == 'ecm')
			{
				if (! $user->rights->ecm->upload) $deleteok=0;
			}
			else if ($feature == 'ftp')
			{
				if (! $user->rights->ftp->write) $deleteok=0;
			}else if ($feature == 'salaries')
			{
				if (! $user->rights->salaries->delete) $deleteok=0;
			}
			else if ($feature == 'salaries')
			{
				if (! $user->rights->salaries->delete) $deleteok=0;
			}
			else if (! empty($feature2))	// This should be used for permissions on 2 levels
			{
				foreach($feature2 as $subfeature)
				{
					if (empty($user->rights->$feature->$subfeature->supprimer) && empty($user->rights->$feature->$subfeature->delete)) $deleteok=0;
					else { $deleteok=1; break; } // For bypass the second test if the first is ok
				}
			}
			else if (! empty($feature))		// This is used for permissions on 1 level
			{
				//print '<br>feature='.$feature.' creer='.$user->rights->$feature->supprimer.' write='.$user->rights->$feature->delete;
				if (empty($user->rights->$feature->supprimer)
					&& empty($user->rights->$feature->delete)
					&& empty($user->rights->$feature->run)) $deleteok=0;
			}
		}

		// If a or and at least one ok
		if (preg_match('/\|/', $features) && $nbko < count($featuresarray)) $deleteok=1;

		if (! $deleteok && ! ($isdraft && $createok)) accessforbidden();
		//print "Delete access is ok";
	}

	// If we have a particular object to check permissions on, we check this object
	// is linked to a company allowed to $user.
	if (! empty($objectid) && $objectid > 0)
	{
		$ok = checkUserAccessToObject($user, $featuresarray, $objectid, $tableandshare, $feature2, $dbt_keyfield, $dbt_select);
		return $ok ? 1 : accessforbidden();
	}

	return 1;
}

/**
 * Check access by user to object.
 * This function is also called by restrictedArea
 *
 * @param User			$user			User to check
 * @param array			$featuresarray	Features/modules to check. Example: ('user','service','member','project','task',...)
 * @param int|string	$objectid		Object ID if we want to check a particular record (optional) is linked to a owned thirdparty (optional).
 * @param string		$tableandshare	'TableName&SharedElement' with Tablename is table where object is stored. SharedElement is an optional key to define where to check entity for multicompany modume. Param not used if objectid is null (optional).
 * @param string		$feature2		Feature to check, second level of permission (optional). Can be or check with 'level1|level2'.
 * @param string		$dbt_keyfield	Field name for socid foreign key if not fk_soc. Not used if objectid is null (optional)
 * @param string		$dbt_select		Field name for select if not rowid. Not used if objectid is null (optional)
 * @return	bool						True if user has access, False otherwise
 * @see restrictedArea
 */
function checkUserAccessToObject($user, $featuresarray, $objectid=0, $tableandshare='', $feature2='', $dbt_keyfield='', $dbt_select='rowid')
{
	global $db, $conf;

	// More parameters
	$params = explode('&', $tableandshare);
	$dbtablename=(! empty($params[0]) ? $params[0] : '');
	$sharedelement=(! empty($params[1]) ? $params[1] : $dbtablename);

	foreach ($featuresarray as $feature)
	{
		$sql='';

		// For backward compatibility
		if ($feature == 'member')  $feature='adherent';
		if ($feature == 'project') $feature='projet';
		if ($feature == 'task')    $feature='projet_task';

		$check = array('adherent','banque','don','user','usergroup','product','produit','service','produit|service','categorie','resource'); // Test on entity only (Objects with no link to company)
		$checksoc = array('societe');	 // Test for societe object
		$checkother = array('contact','agenda');	 // Test on entity and link to third party. Allowed if link is empty (Ex: contacts...).
		$checkproject = array('projet','project'); // Test for project object
		$checktask = array('projet_task');
		$nocheck = array('barcode','stock');	// No test
		$checkdefault = 'all other not already defined'; // Test on entity and link to third party. Not allowed if link is empty (Ex: invoice, orders...).

		// If dbtablename not defined, we use same name for table than module name
		if (empty($dbtablename))
		{
			$dbtablename = $feature;
			$sharedelement = (! empty($params[1]) ? $params[1] : $dbtablename);		// We change dbtablename, so we set sharedelement too.
		}

		// Check permission for object with entity
		if (in_array($feature,$check))
		{
			$sql = "SELECT COUNT(dbt.".$dbt_select.") as nb";
			$sql.= " FROM ".MAIN_DB_PREFIX.$dbtablename." as dbt";
			if (($feature == 'user' || $feature == 'usergroup') && ! empty($conf->multicompany->enabled))
			{
				if (! empty($conf->global->MULTICOMPANY_TRANSVERSE_MODE))
				{
					if ($conf->entity == 1 && $user->admin && ! $user->entity)
					{
						$sql.= " WHERE dbt.".$dbt_select." IN (".$objectid.")";
						$sql.= " AND dbt.entity IS NOT NULL";
					}
					else
					{
						$sql.= ",".MAIN_DB_PREFIX."usergroup_user as ug";
						$sql.= " WHERE dbt.".$dbt_select." IN (".$objectid.")";
						$sql.= " AND (ug.fk_user = dbt.rowid";
						$sql.= " AND ug.entity IN (".getEntity('user')."))";
						$sql.= " OR dbt.entity = 0"; // Show always superadmin
					}
				}
				else {
					$sql.= " WHERE dbt.".$dbt_select." IN (".$objectid.")";
					$sql.= " AND dbt.entity IN (".getEntity($sharedelement, 1).")";
				}
			}
			else
			{
				$sql.= " WHERE dbt.".$dbt_select." IN (".$objectid.")";
				$sql.= " AND dbt.entity IN (".getEntity($sharedelement, 1).")";
			}
		}
		else if (in_array($feature,$checksoc))	// We check feature = checksoc
		{
			// If external user: Check permission for external users
			if ($user->socid > 0)
			{
				if ($user->socid <> $objectid) return false;
			}
			// If internal user: Check permission for internal users that are restricted on their objects
			else if (! empty($conf->societe->enabled) && ($user->rights->societe->lire && ! $user->rights->societe->client->voir))
			{
				$sql = "SELECT COUNT(sc.fk_soc) as nb";
				$sql.= " FROM (".MAIN_DB_PREFIX."societe_commerciaux as sc";
				$sql.= ", ".MAIN_DB_PREFIX."societe as s)";
				$sql.= " WHERE sc.fk_soc IN (".$objectid.")";
				$sql.= " AND sc.fk_user = ".$user->id;
				$sql.= " AND sc.fk_soc = s.rowid";
				$sql.= " AND s.entity IN (".getEntity($sharedelement, 1).")";
			}
			// If multicompany and internal users with all permissions, check user is in correct entity
			else if (! empty($conf->multicompany->enabled))
			{
				$sql = "SELECT COUNT(s.rowid) as nb";
				$sql.= " FROM ".MAIN_DB_PREFIX."societe as s";
				$sql.= " WHERE s.rowid IN (".$objectid.")";
				$sql.= " AND s.entity IN (".getEntity($sharedelement, 1).")";
			}
		}
		else if (in_array($feature,$checkother))	// Test on entity and link to societe. Allowed if link is empty (Ex: contacts...).
		{
			// If external user: Check permission for external users
			if ($user->socid > 0)
			{
				$sql = "SELECT COUNT(dbt.".$dbt_select.") as nb";
				$sql.= " FROM ".MAIN_DB_PREFIX.$dbtablename." as dbt";
				$sql.= " WHERE dbt.".$dbt_select." IN (".$objectid.")";
				$sql.= " AND dbt.fk_soc = ".$user->socid;
			}
			// If internal user: Check permission for internal users that are restricted on their objects
			else if (! empty($conf->societe->enabled) && ($user->rights->societe->lire && ! $user->rights->societe->client->voir))
			{
				$sql = "SELECT COUNT(dbt.".$dbt_select.") as nb";
				$sql.= " FROM ".MAIN_DB_PREFIX.$dbtablename." as dbt";
				$sql.= " LEFT JOIN ".MAIN_DB_PREFIX."societe_commerciaux as sc ON dbt.fk_soc = sc.fk_soc AND sc.fk_user = '".$user->id."'";
				$sql.= " WHERE dbt.".$dbt_select." IN (".$objectid.")";
				$sql.= " AND (dbt.fk_soc IS NULL OR sc.fk_soc IS NOT NULL)";	// Contact not linked to a company or to a company of user
				$sql.= " AND dbt.entity IN (".getEntity($sharedelement, 1).")";
			}
			// If multicompany and internal users with all permissions, check user is in correct entity
			else if (! empty($conf->multicompany->enabled))
			{
				$sql = "SELECT COUNT(dbt.".$dbt_select.") as nb";
				$sql.= " FROM ".MAIN_DB_PREFIX.$dbtablename." as dbt";
				$sql.= " WHERE dbt.".$dbt_select." IN (".$objectid.")";
				$sql.= " AND dbt.entity IN (".getEntity($sharedelement, 1).")";
			}
		}
		else if (in_array($feature,$checkproject))
		{
			if (! empty($conf->projet->enabled) && empty($user->rights->projet->all->lire))
			{
				include_once DOL_DOCUMENT_ROOT.'/projet/class/project.class.php';
				$projectstatic=new Project($db);
				$tmps=$projectstatic->getProjectsAuthorizedForUser($user,0,1,0);
				$tmparray=explode(',',$tmps);
				if (! in_array($objectid,$tmparray)) return false;
			}
			else
			{
				$sql = "SELECT COUNT(dbt.".$dbt_select.") as nb";
				$sql.= " FROM ".MAIN_DB_PREFIX.$dbtablename." as dbt";
				$sql.= " WHERE dbt.".$dbt_select." IN (".$objectid.")";
				$sql.= " AND dbt.entity IN (".getEntity($sharedelement, 1).")";
			}
		}
		else if (in_array($feature,$checktask))
		{
			if (! empty($conf->projet->enabled) && empty($user->rights->projet->all->lire))
			{
				$task = new Task($db);
				$task->fetch($objectid);

				include_once DOL_DOCUMENT_ROOT.'/projet/class/project.class.php';
				$projectstatic=new Project($db);
				$tmps=$projectstatic->getProjectsAuthorizedForUser($user,0,1,0);
				$tmparray=explode(',',$tmps);
				if (! in_array($task->fk_project,$tmparray)) return false;
			}
			else
			{
				$sql = "SELECT COUNT(dbt.".$dbt_select.") as nb";
				$sql.= " FROM ".MAIN_DB_PREFIX.$dbtablename." as dbt";
				$sql.= " WHERE dbt.".$dbt_select." IN (".$objectid.")";
				$sql.= " AND dbt.entity IN (".getEntity($sharedelement, 1).")";
			}
		}
		else if (! in_array($feature,$nocheck))		// By default (case of $checkdefault), we check on object entity + link to third party on field $dbt_keyfield
		{
			// If external user: Check permission for external users
			if ($user->socid > 0)
			{
				if (empty($dbt_keyfield)) dol_print_error('','Param dbt_keyfield is required but not defined');
				$sql = "SELECT COUNT(dbt.".$dbt_keyfield.") as nb";
				$sql.= " FROM ".MAIN_DB_PREFIX.$dbtablename." as dbt";
				$sql.= " WHERE dbt.rowid IN (".$objectid.")";
				$sql.= " AND dbt.".$dbt_keyfield." = ".$user->socid;
			}
			// If internal user: Check permission for internal users that are restricted on their objects
			else if (! empty($conf->societe->enabled) && ($user->rights->societe->lire && ! $user->rights->societe->client->voir))
			{
				if (empty($dbt_keyfield)) dol_print_error('','Param dbt_keyfield is required but not defined');
				$sql = "SELECT COUNT(sc.fk_soc) as nb";
				$sql.= " FROM ".MAIN_DB_PREFIX.$dbtablename." as dbt";
				$sql.= ", ".MAIN_DB_PREFIX."societe as s";
				$sql.= ", ".MAIN_DB_PREFIX."societe_commerciaux as sc";
				$sql.= " WHERE dbt.".$dbt_select." IN (".$objectid.")";
				$sql.= " AND sc.fk_soc = dbt.".$dbt_keyfield;
				$sql.= " AND dbt.".$dbt_keyfield." = s.rowid";
				$sql.= " AND dbt.entity IN (".getEntity($sharedelement, 1).")";
				$sql.= " AND sc.fk_user = ".$user->id;
			}
			// If multicompany and internal users with all permissions, check user is in correct entity
			else if (! empty($conf->multicompany->enabled))
			{
				$sql = "SELECT COUNT(dbt.".$dbt_select.") as nb";
				$sql.= " FROM ".MAIN_DB_PREFIX.$dbtablename." as dbt";
				$sql.= " WHERE dbt.".$dbt_select." IN (".$objectid.")";
				$sql.= " AND dbt.entity IN (".getEntity($sharedelement, 1).")";
			}
		}

		if ($sql)
		{
			$resql=$db->query($sql);
			if ($resql)
			{
				$obj = $db->fetch_object($resql);
				if (! $obj || $obj->nb < count(explode(',', $objectid))) return false;
			}
			else
			{
				return false;
			}
		}
	}
	return true;
}

/**
 *	Show a message to say access is forbidden and stop program
 *	Calling this function terminate execution of PHP.
 *
 *	@param	string	$message			    Force error message
 *	@param	int		$printheader		    Show header before
 *  @param  int		$printfooter         Show footer after
 *  @param  int		$showonlymessage     Show only message parameter. Otherwise add more information.
 *  @return	void
 */
function accessforbidden($message='',$printheader=1,$printfooter=1,$showonlymessage=0)
{
<<<<<<< HEAD
    global $conf, $db, $user, $langs;
    if (! is_object($langs))
    {
        include_once DOL_DOCUMENT_ROOT.'/core/class/translate.class.php';
        $langs=new Translate('',$conf);
        $langs->setDefaultLang();
    }

    $langs->load("errors");

    if ($printheader)
    {
        if (function_exists("llxHeader")) llxHeader('');
        else if (function_exists("llxHeaderVierge")) llxHeaderVierge('');
    }
    print '<div class="error">';
    if (! $message) print $langs->trans("ErrorForbidden");
    else print $message;
    print '</div>';
    print '<br>';
    if (empty($showonlymessage))
    {
        if ($user->login)
        {
            print $langs->trans("CurrentLogin").': <font class="error">'.$user->login.'</font><br>';
            print $langs->trans("ErrorForbidden2",$langs->trans("Home"),$langs->trans("Users"));
        }
        else
        {
            print $langs->trans("ErrorForbidden3");
        }
    }
    if ($printfooter && function_exists("llxFooter")) llxFooter();
    exit(0);
=======
	global $conf, $db, $user, $langs;
	if (! is_object($langs))
	{
		include_once DOL_DOCUMENT_ROOT.'/core/class/translate.class.php';
		$langs=new Translate('',$conf);
	}

	$langs->load("errors");

	if ($printheader)
	{
		if (function_exists("llxHeader")) llxHeader('');
		else if (function_exists("llxHeaderVierge")) llxHeaderVierge('');
	}
	print '<div class="error">';
	if (! $message) print $langs->trans("ErrorForbidden");
	else print $message;
	print '</div>';
	print '<br>';
	if (empty($showonlymessage))
	{
		if ($user->login)
		{
			print $langs->trans("CurrentLogin").': <font class="error">'.$user->login.'</font><br>';
			print $langs->trans("ErrorForbidden2",$langs->trans("Home"),$langs->trans("Users"));
		}
		else
		{
			print $langs->trans("ErrorForbidden3");
		}
	}
	if ($printfooter && function_exists("llxFooter")) llxFooter();
	exit(0);
>>>>>>> afe61579
}<|MERGE_RESOLUTION|>--- conflicted
+++ resolved
@@ -174,19 +174,11 @@
  *	@param  string	$feature2		Feature to check, second level of permission (optional). Can be a 'or' check with 'level1|level2'.
  *  @param  string	$dbt_keyfield   Field name for socid foreign key if not fk_soc. Not used if objectid is null (optional)
  *  @param  string	$dbt_select     Field name for select if not rowid. Not used if objectid is null (optional)
-<<<<<<< HEAD
- * 	@return	int						Always 1, die process if not allowed
- *  @see dol_check_secure_access_document
- */
-function restrictedArea($user, $features, $objectid=0, $tableandshare='', $feature2='', $dbt_keyfield='fk_soc', $dbt_select='rowid')
-=======
- *  @param	Canvas	$objcanvas		Object canvas
  *  @param	int		$isdraft		1=The object with id=$objectid is a draft
  * 	@return	int						Always 1, die process if not allowed
  *  @see dol_check_secure_access_document
  */
-function restrictedArea($user, $features, $objectid=0, $tableandshare='', $feature2='', $dbt_keyfield='fk_soc', $dbt_select='rowid', $objcanvas=null, $isdraft=0)
->>>>>>> afe61579
+function restrictedArea($user, $features, $objectid=0, $tableandshare='', $feature2='', $dbt_keyfield='fk_soc', $dbt_select='rowid', $isdraft=0)
 {
 	global $db, $conf;
 	global $hookmanager;
@@ -666,7 +658,6 @@
  */
 function accessforbidden($message='',$printheader=1,$printfooter=1,$showonlymessage=0)
 {
-<<<<<<< HEAD
     global $conf, $db, $user, $langs;
     if (! is_object($langs))
     {
@@ -675,40 +666,6 @@
         $langs->setDefaultLang();
     }
 
-    $langs->load("errors");
-
-    if ($printheader)
-    {
-        if (function_exists("llxHeader")) llxHeader('');
-        else if (function_exists("llxHeaderVierge")) llxHeaderVierge('');
-    }
-    print '<div class="error">';
-    if (! $message) print $langs->trans("ErrorForbidden");
-    else print $message;
-    print '</div>';
-    print '<br>';
-    if (empty($showonlymessage))
-    {
-        if ($user->login)
-        {
-            print $langs->trans("CurrentLogin").': <font class="error">'.$user->login.'</font><br>';
-            print $langs->trans("ErrorForbidden2",$langs->trans("Home"),$langs->trans("Users"));
-        }
-        else
-        {
-            print $langs->trans("ErrorForbidden3");
-        }
-    }
-    if ($printfooter && function_exists("llxFooter")) llxFooter();
-    exit(0);
-=======
-	global $conf, $db, $user, $langs;
-	if (! is_object($langs))
-	{
-		include_once DOL_DOCUMENT_ROOT.'/core/class/translate.class.php';
-		$langs=new Translate('',$conf);
-	}
-
 	$langs->load("errors");
 
 	if ($printheader)
@@ -735,5 +692,4 @@
 	}
 	if ($printfooter && function_exists("llxFooter")) llxFooter();
 	exit(0);
->>>>>>> afe61579
 }