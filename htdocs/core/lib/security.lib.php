<?php
/* Copyright (C) 2008-2021 Laurent Destailleur  <eldy@users.sourceforge.net>
 * Copyright (C) 2008-2021 Regis Houssin        <regis.houssin@inodbox.com>
 * Copyright (C) 2020	   Ferran Marcet        <fmarcet@2byte.es>
 *
 * This program is free software; you can redistribute it and/or modify
 * it under the terms of the GNU General Public License as published by
 * the Free Software Foundation; either version 3 of the License, or
 * (at your option) any later version.
 *
 * This program is distributed in the hope that it will be useful,
 * but WITHOUT ANY WARRANTY; without even the implied warranty of
 * MERCHANTABILITY or FITNESS FOR A PARTICULAR PURPOSE.  See the
 * GNU General Public License for more details.
 *
 * You should have received a copy of the GNU General Public License
 * along with this program. If not, see <https://www.gnu.org/licenses/>.
 * or see https://www.gnu.org/
 */

/**
 *  \file		htdocs/core/lib/security.lib.php
 *  \ingroup    core
 *  \brief		Set of function used for dolibarr security (common function included into filefunc.inc.php)
 *  			Warning, this file must not depends on other library files, except function.lib.php
 *  			because it is used at low code level.
 */


/**
 *	Encode a string with base 64 algorithm + specific delta change.
 *
 *	@param   string		$chain		string to encode
 *	@param   string		$key		rule to use for delta ('0', '1' or 'myownkey')
 *	@return  string					encoded string
 *  @see dol_decode()
 */
function dol_encode($chain, $key = '1')
{
	if (is_numeric($key) && $key == '1') {	// rule 1 is offset of 17 for char
		$output_tab = array();
		$strlength = dol_strlen($chain);
		for ($i = 0; $i < $strlength; $i++) {
			$output_tab[$i] = chr(ord(substr($chain, $i, 1)) + 17);
		}
		$chain = implode("", $output_tab);
	} elseif ($key) {
		$result = '';
		$strlength = dol_strlen($chain);
		for ($i = 0; $i < $strlength; $i++) {
			$keychar = substr($key, ($i % strlen($key)) - 1, 1);
			$result .= chr(ord(substr($chain, $i, 1)) + (ord($keychar) - 65));
		}
		$chain = $result;
	}

	return base64_encode($chain);
}

/**
 *	Decode a base 64 encoded + specific delta change.
 *  This function is called by filefunc.inc.php at each page call.
 *
 *	@param   string		$chain		string to decode
 *	@param   string		$key		rule to use for delta ('0', '1' or 'myownkey')
 *	@return  string					decoded string
 *  @see dol_encode()
 */
function dol_decode($chain, $key = '1')
{
	$chain = base64_decode($chain);

	if (is_numeric($key) && $key == '1') {	// rule 1 is offset of 17 for char
		$output_tab = array();
		$strlength = dol_strlen($chain);
		for ($i = 0; $i < $strlength; $i++) {
			$output_tab[$i] = chr(ord(substr($chain, $i, 1)) - 17);
		}

		$chain = implode("", $output_tab);
	} elseif ($key) {
		$result = '';
		$strlength = dol_strlen($chain);
		for ($i = 0; $i < $strlength; $i++) {
			$keychar = substr($key, ($i % strlen($key)) - 1, 1);
			$result .= chr(ord(substr($chain, $i, 1)) - (ord($keychar) - 65));
		}
		$chain = $result;
	}

	return $chain;
}

/**
 * 	Returns a hash of a string.
 *  If constant MAIN_SECURITY_HASH_ALGO is defined, we use this function as hashing function (recommanded value is 'password_hash')
 *  If constant MAIN_SECURITY_SALT is defined, we use it as a salt (used only if hashing algorightm is something else than 'password_hash').
 *
 * 	@param 		string		$chain		String to hash
 * 	@param		string		$type		Type of hash ('0':auto will use MAIN_SECURITY_HASH_ALGO else md5, '1':sha1, '2':sha1+md5, '3':md5, '4': for OpenLdap, '5':sha256, '6':password_hash). Use '3' here, if hash is not needed for security purpose, for security need, prefer '0'.
 * 	@return		string					Hash of string
 *  @see getRandomPassword()
 */
function dol_hash($chain, $type = '0')
{
	global $conf;

	// No need to add salt for password_hash
	if (($type == '0' || $type == 'auto') && !empty($conf->global->MAIN_SECURITY_HASH_ALGO) && $conf->global->MAIN_SECURITY_HASH_ALGO == 'password_hash' && function_exists('password_hash')) {
		return password_hash($chain, PASSWORD_DEFAULT);
	}

	// Salt value
	if (!empty($conf->global->MAIN_SECURITY_SALT) && $type != '4' && $type !== 'openldap') {
		$chain = $conf->global->MAIN_SECURITY_SALT.$chain;
	}

	if ($type == '1' || $type == 'sha1') {
		return sha1($chain);
	} elseif ($type == '2' || $type == 'sha1md5') {
		return sha1(md5($chain));
	} elseif ($type == '3' || $type == 'md5') {
		return md5($chain);
	} elseif ($type == '4' || $type == 'openldap') {
		return dolGetLdapPasswordHash($chain, getDolGlobalString('LDAP_PASSWORD_HASH_TYPE', 'md5'));
	} elseif ($type == '5' || $type == 'sha256') {
		return hash('sha256', $chain);
	} elseif ($type == '6' || $type == 'password_hash') {
		return password_hash($chain, PASSWORD_DEFAULT);
	} elseif (!empty($conf->global->MAIN_SECURITY_HASH_ALGO) && $conf->global->MAIN_SECURITY_HASH_ALGO == 'sha1') {
		return sha1($chain);
	} elseif (!empty($conf->global->MAIN_SECURITY_HASH_ALGO) && $conf->global->MAIN_SECURITY_HASH_ALGO == 'sha1md5') {
		return sha1(md5($chain));
	}

	// No particular encoding defined, use default
	return md5($chain);
}

/**
 * 	Compute a hash and compare it to the given one
 *  For backward compatibility reasons, if the hash is not in the password_hash format, we will try to match against md5 and sha1md5
 *  If constant MAIN_SECURITY_HASH_ALGO is defined, we use this function as hashing function.
 *  If constant MAIN_SECURITY_SALT is defined, we use it as a salt.
 *
 * 	@param 		string		$chain		String to hash (not hashed string)
 * 	@param 		string		$hash		hash to compare
 * 	@param		string		$type		Type of hash ('0':auto, '1':sha1, '2':sha1+md5, '3':md5, '4': for OpenLdap, '5':sha256). Use '3' here, if hash is not needed for security purpose, for security need, prefer '0'.
 * 	@return		bool					True if the computed hash is the same as the given one
 */
function dol_verifyHash($chain, $hash, $type = '0')
{
	global $conf;

	if ($type == '0' && !empty($conf->global->MAIN_SECURITY_HASH_ALGO) && $conf->global->MAIN_SECURITY_HASH_ALGO == 'password_hash' && function_exists('password_verify')) {
		if ($hash[0] == '$') {
			return password_verify($chain, $hash);
		} elseif (strlen($hash) == 32) {
			return dol_verifyHash($chain, $hash, '3'); // md5
		} elseif (strlen($hash) == 40) {
			return dol_verifyHash($chain, $hash, '2'); // sha1md5
		}

		return false;
	}

	return dol_hash($chain, $type) == $hash;
}

/**
 * 	Returns a specific ldap hash of a password.
 *
 * 	@param 		string		$password	Password to hash
 * 	@param		string		$type		Type of hash
 * 	@return		string					Hash of password
 */
function dolGetLdapPasswordHash($password, $type = 'md5')
{
	if (empty($type)) {
		$type = 'md5';
	}

	$salt = substr(sha1(time()), 0, 8);

	if ($type === 'md5') {
		return '{MD5}' . base64_encode(hash("md5", $password, true)); //For OpenLdap with md5 (based on an unencrypted password in base)
	} elseif ($type === 'md5frommd5') {
		return '{MD5}' . base64_encode(hex2bin($password)); // Create OpenLDAP MD5 password from Dolibarr MD5 password
	} elseif ($type === 'smd5') {
		return "{SMD5}" . base64_encode(hash("md5", $password . $salt, true) . $salt);
	} elseif ($type === 'sha') {
		return '{SHA}' . base64_encode(hash("sha1", $password, true));
	} elseif ($type === 'ssha') {
		return "{SSHA}" . base64_encode(hash("sha1", $password . $salt, true) . $salt);
	} elseif ($type === 'sha256') {
		return "{SHA256}" . base64_encode(hash("sha256", $password, true));
	} elseif ($type === 'ssha256') {
		return "{SSHA256}" . base64_encode(hash("sha256", $password . $salt, true) . $salt);
	} elseif ($type === 'sha384') {
		return "{SHA384}" . base64_encode(hash("sha384", $password, true));
	} elseif ($type === 'ssha384') {
		return "{SSHA384}" . base64_encode(hash("sha384", $password . $salt, true) . $salt);
	} elseif ($type === 'sha512') {
		return "{SHA512}" . base64_encode(hash("sha512", $password, true));
	} elseif ($type === 'ssha512') {
		return "{SSHA512}" . base64_encode(hash("sha512", $password . $salt, true) . $salt);
	} elseif ($type === 'crypt') {
		return '{CRYPT}' . crypt($password, $salt);
	} elseif ($type === 'clear') {
		return '{CLEAR}' . $password;  // Just for test, plain text password is not secured !
	}
}

/**
 *	Check permissions of a user to show a page and an object. Check read permission.
 * 	If GETPOST('action','aZ09') defined, we also check write and delete permission.
 *  This method check permission on module then call checkUserAccessToObject() for permission on object (according to entity and socid of user).
 *
 *	@param	User		$user      	  	User to check
 *	@param  string		$features	    Features to check (it must be module $object->element. Can be a 'or' check with 'levela|levelb'.
 *										Examples: 'societe', 'contact', 'produit&service', 'produit|service', ...)
 *										This is used to check permission $user->rights->features->...
 *	@param  int			$objectid      	Object ID if we want to check a particular record (optional) is linked to a owned thirdparty (optional).
 *	@param  string		$tableandshare  'TableName&SharedElement' with Tablename is table where object is stored. SharedElement is an optional key to define where to check entity for multicompany module. Param not used if objectid is null (optional).
 *	@param  string		$feature2		Feature to check, second level of permission (optional). Can be a 'or' check with 'sublevela|sublevelb'.
 *										This is used to check permission $user->rights->features->feature2...
 *  @param  string		$dbt_keyfield   Field name for socid foreign key if not fk_soc. Not used if objectid is null (optional)
 *  @param  string		$dbt_select     Field name for select if not rowid. Not used if objectid is null (optional)
 *  @param	int			$isdraft		1=The object with id=$objectid is a draft
 *  @param	int			$mode			Mode (0=default, 1=return with not die)
 * 	@return	int							If mode = 0 (default): Always 1, die process if not allowed. If mode = 1: Return 0 if access not allowed.
 *  @see dol_check_secure_access_document(), checkUserAccessToObject()
 */
function restrictedArea($user, $features, $objectid = 0, $tableandshare = '', $feature2 = '', $dbt_keyfield = 'fk_soc', $dbt_select = 'rowid', $isdraft = 0, $mode = 0)
{
	global $db, $conf;
	global $hookmanager;

	$objectid = ((int) $objectid);	// For the case value is coming from a non sanitized user input

	//dol_syslog("functions.lib:restrictedArea $feature, $objectid, $dbtablename, $feature2, $dbt_socfield, $dbt_select, $isdraft");
	//print "user_id=".$user->id.", features=".$features.", feature2=".$feature2.", objectid=".$objectid;
	//print ", dbtablename=".$tableandshare.", dbt_socfield=".$dbt_keyfield.", dbt_select=".$dbt_select;
	//print ", perm: ".$features."->".$feature2."=".($user->rights->$features->$feature2->lire)."<br>";

	$parentfortableentity = '';

	// Fix syntax of $features param
	$originalfeatures = $features;
	if ($features == 'facturerec') {
		$features = 'facture';
	}
	if ($features == 'mo') {
		$features = 'mrp';
	}
	if ($features == 'member') {
		$features = 'adherent';
	}
	if ($features == 'subscription') {
		$features = 'adherent';
		$feature2 = 'cotisation';
	};
	if ($features == 'websitepage') {
		$features = 'website';
		$tableandshare = 'website_page';
		$parentfortableentity = 'fk_website@website';
	}
	if ($features == 'project') {
		$features = 'projet';
	}
	if ($features == 'product') {
		$features = 'produit';
	}

	// Get more permissions checks from hooks
	$parameters = array('features'=>$features, 'originalfeatures'=>$originalfeatures, 'objectid'=>$objectid, 'dbt_select'=>$dbt_select, 'idtype'=>$dbt_select, 'isdraft'=>$isdraft);
	$reshook = $hookmanager->executeHooks('restrictedArea', $parameters);

	if (isset($hookmanager->resArray['result'])) {
		if ($hookmanager->resArray['result'] == 0) {
			if ($mode) {
				return 0;
			} else {
				accessforbidden(); // Module returns 0, so access forbidden
			}
		}
	}
	if ($reshook > 0) {		// No other test done.
		return 1;
	}

	// Features/modules to check
	$featuresarray = array($features);
	if (preg_match('/&/', $features)) {
		$featuresarray = explode("&", $features);
	} elseif (preg_match('/\|/', $features)) {
		$featuresarray = explode("|", $features);
	}

	// More subfeatures to check
	if (!empty($feature2)) {
		$feature2 = explode("|", $feature2);
	}

	$listofmodules = explode(',', $conf->global->MAIN_MODULES_FOR_EXTERNAL);

	// Check read permission from module
	$readok = 1;
	$nbko = 0;
	foreach ($featuresarray as $feature) {	// first we check nb of test ko
		$featureforlistofmodule = $feature;
		if ($featureforlistofmodule == 'produit') {
			$featureforlistofmodule = 'product';
		}
		if (!empty($user->socid) && !empty($conf->global->MAIN_MODULES_FOR_EXTERNAL) && !in_array($featureforlistofmodule, $listofmodules)) {	// If limits on modules for external users, module must be into list of modules for external users
			$readok = 0;
			$nbko++;
			continue;
		}

		if ($feature == 'societe') {
			if (empty($user->rights->societe->lire) && empty($user->rights->fournisseur->lire)) {
				$readok = 0;
				$nbko++;
			}
		} elseif ($feature == 'contact') {
			if (empty($user->rights->societe->contact->lire)) {
				$readok = 0;
				$nbko++;
			}
		} elseif ($feature == 'produit|service') {
			if (!$user->rights->produit->lire && !$user->rights->service->lire) {
				$readok = 0;
				$nbko++;
			}
		} elseif ($feature == 'prelevement') {
			if (!$user->rights->prelevement->bons->lire) {
				$readok = 0;
				$nbko++;
			}
		} elseif ($feature == 'cheque') {
			if (empty($user->rights->banque->cheque)) {
				$readok = 0;
				$nbko++;
			}
		} elseif ($feature == 'projet') {
			if (!$user->rights->projet->lire && empty($user->rights->projet->all->lire)) {
				$readok = 0;
				$nbko++;
			}
		} elseif ($feature == 'payment') {
			if (!$user->rights->facture->lire) {
				$readok = 0;
				$nbko++;
			}
		} elseif ($feature == 'payment_supplier') {
			if (empty($user->rights->fournisseur->facture->lire)) {
				$readok = 0;
				$nbko++;
			}
		} elseif (!empty($feature2)) { 													// This is for permissions on 2 levels
			$tmpreadok = 1;
			foreach ($feature2 as $subfeature) {
				if ($subfeature == 'user' && $user->id == $objectid) {
					continue; // A user can always read its own card
				}
				if (!empty($subfeature) && empty($user->rights->$feature->$subfeature->lire) && empty($user->rights->$feature->$subfeature->read)) {
					$tmpreadok = 0;
				} elseif (empty($subfeature) && empty($user->rights->$feature->lire) && empty($user->rights->$feature->read)) {
					$tmpreadok = 0;
				} else {
					$tmpreadok = 1;
					break;
				} // Break is to bypass second test if the first is ok
			}
			if (!$tmpreadok) {	// We found a test on feature that is ko
				$readok = 0; // All tests are ko (we manage here the and, the or will be managed later using $nbko).
				$nbko++;
			}
		} elseif (!empty($feature) && ($feature != 'user' && $feature != 'usergroup')) {		// This is permissions on 1 level
			if (empty($user->rights->$feature->lire)
				&& empty($user->rights->$feature->read)
				&& empty($user->rights->$feature->run)) {
				$readok = 0;
				$nbko++;
			}
		}
	}

	// If a or and at least one ok
	if (preg_match('/\|/', $features) && $nbko < count($featuresarray)) {
		$readok = 1;
	}

	if (!$readok) {
		if ($mode) {
			return 0;
		} else {
			accessforbidden();
		}
	}
	//print "Read access is ok";

	// Check write permission from module (we need to know write permission to create but also to delete drafts record or to upload files)
	$createok = 1;
	$nbko = 0;
	$wemustcheckpermissionforcreate = (GETPOST('sendit', 'alpha') || GETPOST('linkit', 'alpha') || in_array(GETPOST('action', 'aZ09'), array('create', 'update', 'add_element_resource', 'confirm_delete_linked_resource')) || GETPOST('roworder', 'alpha', 2));
	$wemustcheckpermissionfordeletedraft = ((GETPOST("action", "aZ09") == 'confirm_delete' && GETPOST("confirm", "aZ09") == 'yes') || GETPOST("action", "aZ09") == 'delete');

	if ($wemustcheckpermissionforcreate || $wemustcheckpermissionfordeletedraft) {
		foreach ($featuresarray as $feature) {
			if ($feature == 'contact') {
				if (empty($user->rights->societe->contact->creer)) {
					$createok = 0;
					$nbko++;
				}
			} elseif ($feature == 'produit|service') {
				if (empty($user->rights->produit->creer) && empty($user->rights->service->creer)) {
					$createok = 0;
					$nbko++;
				}
			} elseif ($feature == 'prelevement') {
				if (!$user->rights->prelevement->bons->creer) {
					$createok = 0;
					$nbko++;
				}
			} elseif ($feature == 'commande_fournisseur') {
				if (empty($user->rights->fournisseur->commande->creer) || empty($user->rights->supplier_order->creer)) {
					$createok = 0;
					$nbko++;
				}
			} elseif ($feature == 'banque') {
				if (empty($user->rights->banque->modifier)) {
					$createok = 0;
					$nbko++;
				}
			} elseif ($feature == 'cheque') {
				if (empty($user->rights->banque->cheque)) {
					$createok = 0;
					$nbko++;
				}
			} elseif ($feature == 'import') {
				if (empty($user->rights->import->run)) {
					$createok = 0;
					$nbko++;
				}
			} elseif ($feature == 'ecm') {
				if (!$user->rights->ecm->upload) {
					$createok = 0;
					$nbko++;
				}
			} elseif (!empty($feature2)) {														// This is for permissions on one level
				foreach ($feature2 as $subfeature) {
					if ($subfeature == 'user' && $user->id == $objectid && $user->rights->user->self->creer) {
						continue; // User can edit its own card
					}
					if ($subfeature == 'user' && $user->id == $objectid && $user->rights->user->self->password) {
						continue; // User can edit its own password
					}
					if ($subfeature == 'user' && $user->id != $objectid && $user->rights->user->user->password) {
						continue; // User can edit another user's password
					}

					if (empty($user->rights->$feature->$subfeature->creer)
					&& empty($user->rights->$feature->$subfeature->write)
					&& empty($user->rights->$feature->$subfeature->create)) {
						$createok = 0;
						$nbko++;
					} else {
						$createok = 1;
						// Break to bypass second test if the first is ok
						break;
					}
				}
			} elseif (!empty($feature)) {												// This is for permissions on 2 levels ('creer' or 'write')
				//print '<br>feature='.$feature.' creer='.$user->rights->$feature->creer.' write='.$user->rights->$feature->write; exit;
				if (empty($user->rights->$feature->creer)
				&& empty($user->rights->$feature->write)
				&& empty($user->rights->$feature->create)) {
					$createok = 0;
					$nbko++;
				}
			}
		}

		// If a or and at least one ok
		if (preg_match('/\|/', $features) && $nbko < count($featuresarray)) {
			$createok = 1;
		}

		if ($wemustcheckpermissionforcreate && !$createok) {
			if ($mode) {
				return 0;
			} else {
				accessforbidden();
			}
		}
		//print "Write access is ok";
	}

	// Check create user permission
	$createuserok = 1;
	if (GETPOST('action', 'aZ09') == 'confirm_create_user' && GETPOST("confirm", 'aZ09') == 'yes') {
		if (!$user->rights->user->user->creer) {
			$createuserok = 0;
		}

		if (!$createuserok) {
			if ($mode) {
				return 0;
			} else {
				accessforbidden();
			}
		}
		//print "Create user access is ok";
	}

	// Check delete permission from module
	$deleteok = 1;
	$nbko = 0;
	if ((GETPOST("action", "aZ09") == 'confirm_delete' && GETPOST("confirm", "aZ09") == 'yes') || GETPOST("action", "aZ09") == 'delete') {
		foreach ($featuresarray as $feature) {
			if ($feature == 'contact') {
				if (!$user->rights->societe->contact->supprimer) {
					$deleteok = 0;
				}
			} elseif ($feature == 'produit|service') {
				if (!$user->rights->produit->supprimer && !$user->rights->service->supprimer) {
					$deleteok = 0;
				}
			} elseif ($feature == 'commande_fournisseur') {
				if (!$user->rights->fournisseur->commande->supprimer) {
					$deleteok = 0;
				}
			} elseif ($feature == 'payment_supplier') {	// Permission to delete a payment of an invoice is permission to edit an invoice.
				if (!$user->rights->fournisseur->facture->creer) {
					$deleteok = 0;
				}
			} elseif ($feature == 'payment') {
				if (!$user->rights->facture->paiement) {
						$deleteok = 0;
				}
			} elseif ($feature == 'banque') {
				if (empty($user->rights->banque->modifier)) {
					$deleteok = 0;
				}
			} elseif ($feature == 'cheque') {
				if (empty($user->rights->banque->cheque)) {
					$deleteok = 0;
				}
			} elseif ($feature == 'ecm') {
				if (!$user->rights->ecm->upload) {
					$deleteok = 0;
				}
			} elseif ($feature == 'ftp') {
				if (!$user->rights->ftp->write) {
					$deleteok = 0;
				}
			} elseif ($feature == 'salaries') {
				if (!$user->rights->salaries->delete) {
					$deleteok = 0;
				}
			} elseif ($feature == 'adherent') {
				if (empty($user->rights->adherent->supprimer)) {
					$deleteok = 0;
				}
			} elseif ($feature == 'paymentbybanktransfer') {
				if (empty($user->rights->paymentbybanktransfer->create)) {	// There is no delete permission
					$deleteok = 0;
				}
			} elseif ($feature == 'prelevement') {
				if (empty($user->rights->prelevement->bons->creer)) {		// There is no delete permission
					$deleteok = 0;
				}
			} elseif (!empty($feature2)) {							// This is for permissions on 2 levels
				foreach ($feature2 as $subfeature) {
					if (empty($user->rights->$feature->$subfeature->supprimer) && empty($user->rights->$feature->$subfeature->delete)) {
						$deleteok = 0;
					} else {
						$deleteok = 1;
						break;
					} // For bypass the second test if the first is ok
				}
			} elseif (!empty($feature)) {							// This is used for permissions on 1 level
				//print '<br>feature='.$feature.' creer='.$user->rights->$feature->supprimer.' write='.$user->rights->$feature->delete;
				if (empty($user->rights->$feature->supprimer)
					&& empty($user->rights->$feature->delete)
					&& empty($user->rights->$feature->run)) {
					$deleteok = 0;
				}
			}
		}

		// If a or and at least one ok
		if (preg_match('/\|/', $features) && $nbko < count($featuresarray)) {
			$deleteok = 1;
		}

		if (!$deleteok && !($isdraft && $createok)) {
			if ($mode) {
				return 0;
			} else {
				accessforbidden();
			}
		}
		//print "Delete access is ok";
	}

	// If we have a particular object to check permissions on, we check if $user has permission
	// for this given object (link to company, is contact for project, ...)
	if (!empty($objectid) && $objectid > 0) {
		$ok = checkUserAccessToObject($user, $featuresarray, $objectid, $tableandshare, $feature2, $dbt_keyfield, $dbt_select, $parentfortableentity);
		$params = array('objectid' => $objectid, 'features' => join(',', $featuresarray), 'features2' => $feature2);
		//print 'checkUserAccessToObject ok='.$ok;
		if ($mode) {
			return $ok ? 1 : 0;
		} else {
			return $ok ? 1 : accessforbidden('', 1, 1, 0, $params);
		}
	}

	return 1;
}

/**
 * Check that access by a given user to an object is ok.
 * This function is also called by restrictedArea() that check before if module is enabled and if permission of user for $action is ok.
 *
 * @param 	User				$user					User to check
 * @param 	array				$featuresarray			Features/modules to check. Example: ('user','service','member','project','task',...)
 * @param 	int|string|Object	$object					Full object or object ID or list of object id. For example if we want to check a particular record (optional) is linked to a owned thirdparty (optional).
 * @param 	string				$tableandshare			'TableName&SharedElement' with Tablename is table where object is stored. SharedElement is an optional key to define where to check entity for multicompany modume. Param not used if objectid is null (optional).
 * @param 	string				$feature2				Feature to check, second level of permission (optional). Can be or check with 'level1|level2'.
 * @param 	string				$dbt_keyfield			Field name for socid foreign key if not fk_soc. Not used if objectid is null (optional)
 * @param 	string				$dbt_select				Field name for select if not rowid. Not used if objectid is null (optional)
 * @param 	string				$parenttableforentity  	Parent table for entity. Example 'fk_website@website'
 * @return	bool										True if user has access, False otherwise
 * @see restrictedArea()
 */
function checkUserAccessToObject($user, array $featuresarray, $object = 0, $tableandshare = '', $feature2 = '', $dbt_keyfield = '', $dbt_select = 'rowid', $parenttableforentity = '')
{
	global $db, $conf;

	if (is_object($object)) {
		$objectid = $object->id;
	} else {
		$objectid = $object;		// $objectid can be X or 'X,Y,Z'
	}

	//dol_syslog("functions.lib:restrictedArea $feature, $objectid, $dbtablename, $feature2, $dbt_socfield, $dbt_select, $isdraft");
	//print "user_id=".$user->id.", features=".join(',', $featuresarray).", feature2=".$feature2.", objectid=".$objectid;
	//print ", tableandshare=".$tableandshare.", dbt_socfield=".$dbt_keyfield.", dbt_select=".$dbt_select."<br>";

	// More parameters
	$params = explode('&', $tableandshare);
	$dbtablename = (!empty($params[0]) ? $params[0] : '');
	$sharedelement = (!empty($params[1]) ? $params[1] : $dbtablename);

	foreach ($featuresarray as $feature) {
		$sql = '';

		//var_dump($feature);exit;

		// For backward compatibility
		if ($feature == 'member') {
			$feature = 'adherent';
		}
		if ($feature == 'project') {
			$feature = 'projet';
		}
		if ($feature == 'task') {
			$feature = 'projet_task';
		}

		$checkonentitydone = 0;

		// Array to define rules of checks to do
		$check = array('adherent', 'banque', 'bom', 'don', 'mrp', 'user', 'usergroup', 'payment', 'payment_supplier', 'product', 'produit', 'service', 'produit|service', 'categorie', 'resource', 'expensereport', 'holiday', 'salaries', 'website', 'recruitment'); // Test on entity only (Objects with no link to company)
		$checksoc = array('societe'); // Test for societe object
		$checkother = array('contact', 'agenda'); // Test on entity + link to third party on field $dbt_keyfield. Allowed if link is empty (Ex: contacts...).
		$checkproject = array('projet', 'project'); // Test for project object
		$checktask = array('projet_task'); // Test for task object
		$checkhierarchy = array('expensereport', 'holiday');
		$nocheck = array('barcode', 'stock'); // No test
		//$checkdefault = 'all other not already defined'; // Test on entity + link to third party on field $dbt_keyfield. Not allowed if link is empty (Ex: invoice, orders...).

		// If dbtablename not defined, we use same name for table than module name
		if (empty($dbtablename)) {
			$dbtablename = $feature;
			$sharedelement = (!empty($params[1]) ? $params[1] : $dbtablename); // We change dbtablename, so we set sharedelement too.
		}

		// Check permission for object on entity only
		if (in_array($feature, $check)) {
			$sql = "SELECT COUNT(dbt.".$dbt_select.") as nb";
			$sql .= " FROM ".MAIN_DB_PREFIX.$dbtablename." as dbt";
			if (($feature == 'user' || $feature == 'usergroup') && !empty($conf->multicompany->enabled)) {	// Special for multicompany
				if (!empty($conf->global->MULTICOMPANY_TRANSVERSE_MODE)) {
					if ($conf->entity == 1 && $user->admin && !$user->entity) {
						$sql .= " WHERE dbt.".$dbt_select." IN (".$db->sanitize($objectid, 1).")";
						$sql .= " AND dbt.entity IS NOT NULL";
					} else {
						$sql .= ",".MAIN_DB_PREFIX."usergroup_user as ug";
						$sql .= " WHERE dbt.".$dbt_select." IN (".$db->sanitize($objectid, 1).")";
						$sql .= " AND ((ug.fk_user = dbt.rowid";
						$sql .= " AND ug.entity IN (".getEntity('usergroup')."))";
						$sql .= " OR dbt.entity = 0)"; // Show always superadmin
					}
				} else {
					$sql .= " WHERE dbt.".$dbt_select." IN (".$db->sanitize($objectid, 1).")";
					$sql .= " AND dbt.entity IN (".getEntity($sharedelement, 1).")";
				}
			} else {
				$reg = array();
				if ($parenttableforentity && preg_match('/(.*)@(.*)/', $parenttableforentity, $reg)) {
					$sql .= ", ".MAIN_DB_PREFIX.$reg[2]." as dbtp";
					$sql .= " WHERE dbt.".$reg[1]." = dbtp.rowid AND dbt.".$dbt_select." IN (".$db->sanitize($objectid, 1).")";
					$sql .= " AND dbtp.entity IN (".getEntity($sharedelement, 1).")";
				} else {
					$sql .= " WHERE dbt.".$dbt_select." IN (".$db->sanitize($objectid, 1).")";
					$sql .= " AND dbt.entity IN (".getEntity($sharedelement, 1).")";
				}
			}
			$checkonentitydone = 1;
		}
		if (in_array($feature, $checksoc)) {	// We check feature = checksoc
			// If external user: Check permission for external users
			if ($user->socid > 0) {
				if ($user->socid != $objectid) {
					return false;
				}
			} elseif (!empty($conf->societe->enabled) && ($user->rights->societe->lire && empty($user->rights->societe->client->voir))) {
				// If internal user: Check permission for internal users that are restricted on their objects
				$sql = "SELECT COUNT(sc.fk_soc) as nb";
				$sql .= " FROM (".MAIN_DB_PREFIX."societe_commerciaux as sc";
				$sql .= ", ".MAIN_DB_PREFIX."societe as s)";
				$sql .= " WHERE sc.fk_soc IN (".$db->sanitize($objectid, 1).")";
				$sql .= " AND sc.fk_user = ".((int) $user->id);
				$sql .= " AND sc.fk_soc = s.rowid";
				$sql .= " AND s.entity IN (".getEntity($sharedelement, 1).")";
			} elseif (!empty($conf->multicompany->enabled)) {
				// If multicompany and internal users with all permissions, check user is in correct entity
				$sql = "SELECT COUNT(s.rowid) as nb";
				$sql .= " FROM ".MAIN_DB_PREFIX."societe as s";
				$sql .= " WHERE s.rowid IN (".$db->sanitize($objectid, 1).")";
				$sql .= " AND s.entity IN (".getEntity($sharedelement, 1).")";
			}

			$checkonentitydone = 1;
		}
		if (in_array($feature, $checkother)) {	// Test on entity + link to thirdparty. Allowed if link is empty (Ex: contacts...).
			// If external user: Check permission for external users
			if ($user->socid > 0) {
				$sql = "SELECT COUNT(dbt.".$dbt_select.") as nb";
				$sql .= " FROM ".MAIN_DB_PREFIX.$dbtablename." as dbt";
				$sql .= " WHERE dbt.".$dbt_select." IN (".$db->sanitize($objectid, 1).")";
				$sql .= " AND dbt.fk_soc = ".((int) $user->socid);
			} elseif (!empty($conf->societe->enabled) && ($user->rights->societe->lire && empty($user->rights->societe->client->voir))) {
				// If internal user: Check permission for internal users that are restricted on their objects
				$sql = "SELECT COUNT(dbt.".$dbt_select.") as nb";
				$sql .= " FROM ".MAIN_DB_PREFIX.$dbtablename." as dbt";
				$sql .= " LEFT JOIN ".MAIN_DB_PREFIX."societe_commerciaux as sc ON dbt.fk_soc = sc.fk_soc AND sc.fk_user = ".((int) $user->id);
				$sql .= " WHERE dbt.".$dbt_select." IN (".$db->sanitize($objectid, 1).")";
				$sql .= " AND (dbt.fk_soc IS NULL OR sc.fk_soc IS NOT NULL)"; // Contact not linked to a company or to a company of user
				$sql .= " AND dbt.entity IN (".getEntity($sharedelement, 1).")";
			} elseif (!empty($conf->multicompany->enabled)) {
				// If multicompany and internal users with all permissions, check user is in correct entity
				$sql = "SELECT COUNT(dbt.".$dbt_select.") as nb";
				$sql .= " FROM ".MAIN_DB_PREFIX.$dbtablename." as dbt";
				$sql .= " WHERE dbt.".$dbt_select." IN (".$db->sanitize($objectid, 1).")";
				$sql .= " AND dbt.entity IN (".getEntity($sharedelement, 1).")";
			}

			$checkonentitydone = 1;
		}
		if (in_array($feature, $checkproject)) {
			if (!empty($conf->projet->enabled) && empty($user->rights->projet->all->lire)) {
				$projectid = $objectid;

				include_once DOL_DOCUMENT_ROOT.'/projet/class/project.class.php';
				$projectstatic = new Project($db);
				$tmps = $projectstatic->getProjectsAuthorizedForUser($user, 0, 1, 0);

				$tmparray = explode(',', $tmps);
				if (!in_array($projectid, $tmparray)) {
					return false;
				}
			} else {
				$sql = "SELECT COUNT(dbt.".$dbt_select.") as nb";
				$sql .= " FROM ".MAIN_DB_PREFIX.$dbtablename." as dbt";
				$sql .= " WHERE dbt.".$dbt_select." IN (".$db->sanitize($objectid, 1).")";
				$sql .= " AND dbt.entity IN (".getEntity($sharedelement, 1).")";
			}

			$checkonentitydone = 1;
		}
		if (in_array($feature, $checktask)) {
			if (!empty($conf->projet->enabled) && empty($user->rights->projet->all->lire)) {
				$task = new Task($db);
				$task->fetch($objectid);
				$projectid = $task->fk_project;

				include_once DOL_DOCUMENT_ROOT.'/projet/class/project.class.php';
				$projectstatic = new Project($db);
				$tmps = $projectstatic->getProjectsAuthorizedForUser($user, 0, 1, 0);

				$tmparray = explode(',', $tmps);
				if (!in_array($projectid, $tmparray)) {
					return false;
				}
			} else {
				$sql = "SELECT COUNT(dbt.".$dbt_select.") as nb";
				$sql .= " FROM ".MAIN_DB_PREFIX.$dbtablename." as dbt";
				$sql .= " WHERE dbt.".$dbt_select." IN (".$db->sanitize($objectid, 1).")";
				$sql .= " AND dbt.entity IN (".getEntity($sharedelement, 1).")";
			}

			$checkonentitydone = 1;
		}
		if (!$checkonentitydone && !in_array($feature, $nocheck)) {		// By default (case of $checkdefault), we check on object entity + link to third party on field $dbt_keyfield
			// If external user: Check permission for external users
			if ($user->socid > 0) {
				if (empty($dbt_keyfield)) {
					dol_print_error('', 'Param dbt_keyfield is required but not defined');
				}
				$sql = "SELECT COUNT(dbt.".$dbt_keyfield.") as nb";
				$sql .= " FROM ".MAIN_DB_PREFIX.$dbtablename." as dbt";
				$sql .= " WHERE dbt.rowid IN (".$db->sanitize($objectid, 1).")";
				$sql .= " AND dbt.".$dbt_keyfield." = ".((int) $user->socid);
			} elseif (!empty($conf->societe->enabled) && empty($user->rights->societe->client->voir)) {
				// If internal user: Check permission for internal users that are restricted on their objects
				if ($feature != 'ticket') {
					if (empty($dbt_keyfield)) {
						dol_print_error('', 'Param dbt_keyfield is required but not defined');
					}
					$sql = "SELECT COUNT(sc.fk_soc) as nb";
					$sql .= " FROM ".MAIN_DB_PREFIX.$dbtablename." as dbt";
					$sql .= ", ".MAIN_DB_PREFIX."societe_commerciaux as sc";
					$sql .= " WHERE dbt.".$dbt_select." IN (".$db->sanitize($objectid, 1).")";
					$sql .= " AND dbt.entity IN (".getEntity($sharedelement, 1).")";
					$sql .= " AND sc.fk_soc = dbt.".$dbt_keyfield;
					$sql .= " AND sc.fk_user = ".((int) $user->id);
				} else {
					// On ticket, the thirdparty is not mandatory, so we need a special test to accept record with no thirdparties.
					$sql = "SELECT COUNT(dbt.".$dbt_select.") as nb";
					$sql .= " FROM ".MAIN_DB_PREFIX.$dbtablename." as dbt";
					$sql .= " LEFT JOIN ".MAIN_DB_PREFIX."societe_commerciaux as sc ON sc.fk_soc = dbt.".$dbt_keyfield." AND sc.fk_user = ".((int) $user->id);
					$sql .= " WHERE dbt.".$dbt_select." IN (".$db->sanitize($objectid, 1).")";
					$sql .= " AND dbt.entity IN (".getEntity($sharedelement, 1).")";
					$sql .= " AND (sc.fk_user = ".((int) $user->id)." OR sc.fk_user IS NULL)";
				}
			} elseif (!empty($conf->multicompany->enabled)) {
				// If multicompany and internal users with all permissions, check user is in correct entity
				$sql = "SELECT COUNT(dbt.".$dbt_select.") as nb";
				$sql .= " FROM ".MAIN_DB_PREFIX.$dbtablename." as dbt";
				$sql .= " WHERE dbt.".$dbt_select." IN (".$db->sanitize($objectid, 1).")";
				$sql .= " AND dbt.entity IN (".getEntity($sharedelement, 1).")";
			}
		}
		//print $sql;

		// For events, check on users assigned to event
		if ($feature === 'agenda') {
			// Also check owner or attendee for users without allactions->read
			if ($objectid > 0 && empty($user->rights->agenda->allactions->read)) {
				require_once DOL_DOCUMENT_ROOT.'/comm/action/class/actioncomm.class.php';
				$action = new ActionComm($db);
				$action->fetch($objectid);
				if ($action->authorid != $user->id && $action->userownerid != $user->id && !(array_key_exists($user->id, $action->userassigned))) {
					return false;
				}
			}
		}

		// For some object, we also have to check it is in the user hierarchy
		// Param $object must be the full object and not a simple id to have this test possible.
		if (in_array($feature, $checkhierarchy) && is_object($object)) {
			$childids = $user->getAllChildIds(1);
			$useridtocheck = 0;
			if ($feature == 'holiday') {
				$useridtocheck = $object->fk_user;
				if (!in_array($useridtocheck, $childids)) {
					return false;
				}
				$useridtocheck = $object->fk_validator;
				if (!in_array($useridtocheck, $childids)) {
					return false;
				}
			}
			if ($feature == 'expensereport') {
				$useridtocheck = $object->fk_user_author;
<<<<<<< HEAD
				if (!in_array($useridtocheck, $childids)) {
					return false;
=======
				if (!$user->rights->expensereport->readall) {
					if (!in_array($useridtocheck, $childids)) {
						return false;
					}
>>>>>>> 503d1a04
				}
			}
		}

		if ($sql) {
			$resql = $db->query($sql);
			if ($resql) {
				$obj = $db->fetch_object($resql);
				if (!$obj || $obj->nb < count(explode(',', $objectid))) {	// error if we found 0 or less record than nb of id provided
					return false;
				}
			} else {
				dol_syslog("Bad forged sql in checkUserAccessToObject", LOG_WARNING);
				return false;
			}
		}
	}

	return true;
}

/**
 *	Show a message to say access is forbidden and stop program
 *	Calling this function terminate execution of PHP.
 *
 *	@param	string		$message			Force error message
 *	@param	int			$printheader		Show header before
 *  @param  int			$printfooter        Show footer after
 *  @param  int			$showonlymessage    Show only message parameter. Otherwise add more information.
 *  @param  array|null  $params         	More parameters provided to hook
 *  @return	void
 */
function accessforbidden($message = '', $printheader = 1, $printfooter = 1, $showonlymessage = 0, $params = null)
{
	global $conf, $db, $user, $langs, $hookmanager;
	if (!is_object($langs)) {
		include_once DOL_DOCUMENT_ROOT.'/core/class/translate.class.php';
		$langs = new Translate('', $conf);
		$langs->setDefaultLang();
	}

	$langs->load("errors");

	if ($printheader) {
		if (function_exists("llxHeader")) {
			llxHeader('');
		} elseif (function_exists("llxHeaderVierge")) {
			llxHeaderVierge('');
		}
	}
	print '<div class="error">';
	if (!$message) {
		print $langs->trans("ErrorForbidden");
	} else {
		print $message;
	}
	print '</div>';
	print '<br>';
	if (empty($showonlymessage)) {
		global $action, $object;
		if (empty($hookmanager)) {
			$hookmanager = new HookManager($db);
			// Initialize technical object to manage hooks of page. Note that conf->hooks_modules contains array of hook context
			$hookmanager->initHooks(array('main'));
		}
		$parameters = array('message'=>$message, 'params'=>$params);
		$reshook = $hookmanager->executeHooks('getAccessForbiddenMessage', $parameters, $object, $action); // Note that $action and $object may have been modified by some hooks
		print $hookmanager->resPrint;
		if (empty($reshook)) {
			$langs->loadLangs(array("errors"));
			if ($user->login) {
				print $langs->trans("CurrentLogin").': <span class="error">'.$user->login.'</span><br>';
				print $langs->trans("ErrorForbidden2", $langs->transnoentitiesnoconv("Home"), $langs->transnoentitiesnoconv("Users"));
				print $langs->trans("ErrorForbidden4");
			} else {
				print $langs->trans("ErrorForbidden3");
			}
		}
	}
	if ($printfooter && function_exists("llxFooter")) {
		llxFooter();
	}
	exit(0);
}<|MERGE_RESOLUTION|>--- conflicted
+++ resolved
@@ -889,15 +889,10 @@
 			}
 			if ($feature == 'expensereport') {
 				$useridtocheck = $object->fk_user_author;
-<<<<<<< HEAD
-				if (!in_array($useridtocheck, $childids)) {
-					return false;
-=======
 				if (!$user->rights->expensereport->readall) {
 					if (!in_array($useridtocheck, $childids)) {
 						return false;
 					}
->>>>>>> 503d1a04
 				}
 			}
 		}
