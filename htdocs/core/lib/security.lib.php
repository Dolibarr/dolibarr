--- conflicted
+++ resolved
@@ -241,13 +241,10 @@
 {
 	// No need to add salt for password_hash
 	if (($type == '0' || $type == 'auto') && getDolGlobalString('MAIN_SECURITY_HASH_ALGO') && getDolGlobalString('MAIN_SECURITY_HASH_ALGO') == 'password_hash' && function_exists('password_hash')) {
-<<<<<<< HEAD
-=======
 		if (strpos($chain, "\0") !== false) {
 			// String contains a null character that can't be encoded. Return an error instead of fatal error.
 			return 'Invalid string to encrypt. Contains a null character.';
 		}
->>>>>>> cc80841a
 		return password_hash($chain, PASSWORD_DEFAULT);
 	}
 
@@ -545,7 +542,6 @@
 			}
 		} elseif ($feature == 'payment_supplier') {
 			if (!$user->hasRight('fournisseur', 'facture', 'lire')) {
-<<<<<<< HEAD
 				$readok = 0;
 				$nbko++;
 			}
@@ -554,16 +550,6 @@
 				$readok = 0;
 				$nbko++;
 			}
-=======
-				$readok = 0;
-				$nbko++;
-			}
-		} elseif ($feature == 'payment_sc') {
-			if (!$user->hasRight('tax', 'charges', 'lire')) {
-				$readok = 0;
-				$nbko++;
-			}
->>>>>>> cc80841a
 		} elseif (!empty($feature2)) { 													// This is for permissions on 2 levels (module->object->read)
 			$tmpreadok = 1;
 			foreach ($feature2 as $subfeature) {
@@ -857,17 +843,10 @@
  * This function is also called by restrictedArea() that check before if module is enabled and if permission of user for $action is ok.
  *
  * @param 	User				$user					User to check
-<<<<<<< HEAD
- * @param 	array				$featuresarray			Features/modules to check. Example: ('user','service','member','project','task',...)
- * @param 	int|string|Object	$object					Full object or object ID or list of object id. For example if we want to check a particular record (optional) is linked to a owned thirdparty (optional).
- * @param 	string				$tableandshare			'TableName&SharedElement' with Tablename is table where object is stored. SharedElement is an optional key to define where to check entity for multicompany modume. Param not used if objectid is null (optional).
- * @param 	array|string		$feature2				Feature to check, second level of permission (optional). Can be or check with 'level1|level2'.
-=======
  * @param 	string[]			$featuresarray			Features/modules to check. Example: ('user','service','member','project','task',...)
  * @param 	int|string|Object	$object					Full object or object ID or list of object id. For example if we want to check a particular record (optional) is linked to a owned thirdparty (optional).
  * @param 	string				$tableandshare			'TableName&SharedElement' with Tablename is table where object is stored. SharedElement is an optional key to define where to check entity for multicompany modume. Param not used if objectid is null (optional).
  * @param 	string[]|string		$feature2				Feature to check, second level of permission (optional). Can be or check with 'level1|level2'.
->>>>>>> cc80841a
  * @param 	string				$dbt_keyfield			Field name for socid foreign key if not fk_soc. Not used if objectid is null (optional). Can use '' if NA.
  * @param 	string				$dbt_select				Field name for select if not rowid. Not used if objectid is null (optional).
  * @param 	string				$parenttableforentity  	Parent table for entity. Example 'fk_website@website'
@@ -1198,11 +1177,7 @@
  *
  *	@param	string		$message					Force error message
  *	@param	int			$http_response_code			HTTP response code
-<<<<<<< HEAD
- *  @param	int			$stringalreadysanitized		1 if string is already sanitized with HTML entities
-=======
  *  @param	int<0,1>	$stringalreadysanitized		1 if string is already sanitized with HTML entities
->>>>>>> cc80841a
  *  @return	void
  *  @see accessforbidden()
  */
@@ -1297,11 +1272,7 @@
  *	Return the max allowed for file upload.
  *  Analyze among: upload_max_filesize, post_max_size, MAIN_UPLOAD_DOC
  *
-<<<<<<< HEAD
- *  @return	array		Array with all max size for file upload
-=======
  *	@return array{max:string,maxmin:mixed,maxphptoshow:int|string,maxphptoshowparam:''|'post_max_size'|'upload_max_filesize'}	Array with all max sizes for file upload
->>>>>>> cc80841a
  */
 function getMaxFileSizeArray()
 {
@@ -1310,21 +1281,6 @@
 	$maxphp = @ini_get('upload_max_filesize'); // In unknown
 	if (preg_match('/k$/i', $maxphp)) {
 		$maxphp = preg_replace('/k$/i', '', $maxphp);
-<<<<<<< HEAD
-		$maxphp = $maxphp * 1;
-	}
-	if (preg_match('/m$/i', $maxphp)) {
-		$maxphp = preg_replace('/m$/i', '', $maxphp);
-		$maxphp = $maxphp * 1024;
-	}
-	if (preg_match('/g$/i', $maxphp)) {
-		$maxphp = preg_replace('/g$/i', '', $maxphp);
-		$maxphp = $maxphp * 1024 * 1024;
-	}
-	if (preg_match('/t$/i', $maxphp)) {
-		$maxphp = preg_replace('/t$/i', '', $maxphp);
-		$maxphp = $maxphp * 1024 * 1024 * 1024;
-=======
 		$maxphp = (int) ((float) $maxphp * 1);
 	}
 	if (preg_match('/m$/i', $maxphp)) {
@@ -1338,26 +1294,10 @@
 	if (preg_match('/t$/i', $maxphp)) {
 		$maxphp = preg_replace('/t$/i', '', $maxphp);
 		$maxphp = (int) ((float) $maxphp * 1024 * 1024 * 1024);
->>>>>>> cc80841a
 	}
 	$maxphp2 = @ini_get('post_max_size'); // In unknown
 	if (preg_match('/k$/i', $maxphp2)) {
 		$maxphp2 = preg_replace('/k$/i', '', $maxphp2);
-<<<<<<< HEAD
-		$maxphp2 = $maxphp2 * 1;
-	}
-	if (preg_match('/m$/i', $maxphp2)) {
-		$maxphp2 = preg_replace('/m$/i', '', $maxphp2);
-		$maxphp2 = $maxphp2 * 1024;
-	}
-	if (preg_match('/g$/i', $maxphp2)) {
-		$maxphp2 = preg_replace('/g$/i', '', $maxphp2);
-		$maxphp2 = $maxphp2 * 1024 * 1024;
-	}
-	if (preg_match('/t$/i', $maxphp2)) {
-		$maxphp2 = preg_replace('/t$/i', '', $maxphp2);
-		$maxphp2 = $maxphp2 * 1024 * 1024 * 1024;
-=======
 		$maxphp2 = (int) ((float) $maxphp2) * 1;
 	}
 	if (preg_match('/m$/i', $maxphp2)) {
@@ -1371,7 +1311,6 @@
 	if (preg_match('/t$/i', $maxphp2)) {
 		$maxphp2 = preg_replace('/t$/i', '', $maxphp2);
 		$maxphp2 = (int) ((float) $maxphp2 * 1024 * 1024 * 1024);
->>>>>>> cc80841a
 	}
 	// Now $max and $maxphp and $maxphp2 are in Kb
 	$maxmin = $max;
