--- conflicted
+++ resolved
@@ -1,10 +1,6 @@
 <?php
 /* Copyright (C) 2009-2010 Laurent Destailleur  <eldy@users.sourceforge.net>
-<<<<<<< HEAD
- * Copyright (C) 2021       Frédéric France     <frederic.france@netlogic.fr>
-=======
  * Copyright (C) 2021-2024	Frédéric France     <frederic.france@free.fr>
->>>>>>> cc80841a
  * Copyright (C) 2024		MDW							<mdeweerd@users.noreply.github.com>
  *
  * This program is free software; you can redistribute it and/or modify
