--- conflicted
+++ resolved
@@ -47,31 +47,17 @@
 	// Using a memcached server
 	if (! empty($conf->memcached->enabled) && class_exists('Memcached'))
 	{
-<<<<<<< HEAD
-	    global $m;
-		if (empty($m) || ! is_object($m))
-    	{
-       	    $m=new Memcached();
-       		$tmparray=explode(':',$conf->global->MEMCACHED_SERVER);
-       		$result=$m->addServer($tmparray[0], $tmparray[1]?$tmparray[1]:11211);
-=======
 	    global $dolmemcache;
 		if (empty($dolmemcache) || ! is_object($dolmemcache))
     	{
        	    $dolmemcache=new Memcached();
        		$tmparray=explode(':',$conf->global->MEMCACHED_SERVER);
        		$result=$dolmemcache->addServer($tmparray[0], $tmparray[1]?$tmparray[1]:11211);
->>>>>>> 82ad81fc
        		if (! $result) return -1;
        	}
        	
 	    $memoryid=session_name().'_'.$memoryid;
-<<<<<<< HEAD
-		//$m->setOption(Memcached::OPT_COMPRESSION, false);
-=======
 		//$dolmemcache->setOption(Memcached::OPT_COMPRESSION, false);
->>>>>>> 82ad81fc
-		//print "Add memoryid=".$memoryid;
 		$dolmemcache->add($memoryid,$data);    // This fails if key already exists
 		$rescode=$dolmemcache->getResultCode();
 		if ($rescode == 0)
@@ -85,32 +71,18 @@
 	}
 	else if (! empty($conf->memcached->enabled) && class_exists('Memcache'))
 	{
-<<<<<<< HEAD
-		global $m;
-		if (empty($m) || ! is_object($m))
-    	{
-       	    $m=new Memcache();
-       		$tmparray=explode(':',$conf->global->MEMCACHED_SERVER);
-       		$result=$m->addServer($tmparray[0], $tmparray[1]?$tmparray[1]:11211);
-=======
 		global $dolmemcache;
 		if (empty($dolmemcache) || ! is_object($dolmemcache))
     	{
        	    $dolmemcache=new Memcache();
        		$tmparray=explode(':',$conf->global->MEMCACHED_SERVER);
        		$result=$dolmemcache->addServer($tmparray[0], $tmparray[1]?$tmparray[1]:11211);
->>>>>>> 82ad81fc
        		if (! $result) return -1;
        	}
 	    
        	$memoryid=session_name().'_'.$memoryid;
-<<<<<<< HEAD
-		//$m->setOption(Memcached::OPT_COMPRESSION, false);
-		$result=$m->add($memoryid,$data);    // This fails if key already exists
-=======
 		//$dolmemcache->setOption(Memcached::OPT_COMPRESSION, false);
 		$result=$dolmemcache->add($memoryid,$data);    // This fails if key already exists
->>>>>>> 82ad81fc
 		if ($result)
 		{
 			return count($data);
