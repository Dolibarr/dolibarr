<?php
/* Copyright (C) 2006-2011	Laurent Destailleur 	<eldy@users.sourceforge.net>
 * Copyright (C) 2006		Rodolphe Quiedeville	<rodolphe@quiedeville.org>
 * Copyright (C) 2007		Patrick Raguin      	<patrick.raguin@gmail.com>
 * Copyright (C) 2010-2012	Regis Houssin       	<regis.houssin@capnetworks.com>
 * Copyright (C) 2010		Juanjo Menent       	<jmenent@2byte.es>
 * Copyright (C) 2012		Christophe Battarel		<christophe.battarel@altairis.fr>
 * Copyright (C) 2012       Cédric Salvador         <csalvador@gpcsolutions.fr>
 * Copyright (C) 2012-2015  Raphaël Doursenaud      <rdoursenaud@gpcsolutions.fr>
 * Copyright (C) 2014		Cedric GROSS			<c.gross@kreiz-it.fr>
 * Copyright (C) 2014		Teddy Andreotti			<125155@supinfo.com>
 * Copyright (C) 2015       Marcos García           <marcosgdf@gmail.com>
 *
 * This program is free software; you can redistribute it and/or modify
 * it under the terms of the GNU General Public License as published by
 * the Free Software Foundation; either version 3 of the License, or
 * (at your option) any later version.
 *
 * This program is distributed in the hope that it will be useful,
 * but WITHOUT ANY WARRANTY; without even the implied warranty of
 * MERCHANTABILITY or FITNESS FOR A PARTICULAR PURPOSE.  See the
 * GNU General Public License for more details.
 *
 * You should have received a copy of the GNU General Public License
 * along with this program. If not, see <http://www.gnu.org/licenses/>.
 * or see http://www.gnu.org/
 */

/**
 *	\file       htdocs/core/lib/pdf.lib.php
 *	\brief      Set of functions used for PDF generation
 *	\ingroup    core
 */


/**
 *	Return array with format properties of default PDF format
 *
 *	@param		Translate	$outputlangs		Output lang to use to autodetect output format if setup not done
 *  @return     array							Array('width'=>w,'height'=>h,'unit'=>u);
 */
function pdf_getFormat($outputlangs='')
{
	global $conf,$db;

	// Default value if setup was not done and/or entry into c_paper_format not defined
	$width=210; $height=297; $unit='mm';

	if (empty($conf->global->MAIN_PDF_FORMAT))
	{
		include_once DOL_DOCUMENT_ROOT.'/core/lib/functions2.lib.php';
		$pdfformat=dol_getDefaultFormat($outputlangs);
	}
	else $pdfformat=$conf->global->MAIN_PDF_FORMAT;

	$sql="SELECT code, label, width, height, unit FROM ".MAIN_DB_PREFIX."c_paper_format";
	$sql.=" WHERE code = '".$pdfformat."'";
	$resql=$db->query($sql);
	if ($resql)
	{
		$obj=$db->fetch_object($resql);
		if ($obj)
		{
			$width=(int) $obj->width;
			$height=(int) $obj->height;
			$unit=$obj->unit;
		}
	}

	//print "pdfformat=".$pdfformat." width=".$width." height=".$height." unit=".$unit;
	return array('width'=>$width,'height'=>$height,'unit'=>$unit);
}

/**
 *      Return a PDF instance object. We create a FPDI instance that instantiate TCPDF.
 *
 *      @param	string		$format         Array(width,height). Keep empty to use default setup.
 *      @param	string		$metric         Unit of format ('mm')
 *      @param  string		$pagetype       'P' or 'l'
 *      @return TPDF						PDF object
 */
function pdf_getInstance($format='',$metric='mm',$pagetype='P')
{
	global $conf;

	// Define constant for TCPDF
	if (! defined('K_TCPDF_EXTERNAL_CONFIG'))
	{
		define('K_TCPDF_EXTERNAL_CONFIG',1);	// this avoid using tcpdf_config file
		define('K_PATH_CACHE', DOL_DATA_ROOT.'/admin/temp/');
		define('K_PATH_URL_CACHE', DOL_DATA_ROOT.'/admin/temp/');
		dol_mkdir(K_PATH_CACHE);
		define('K_BLANK_IMAGE', '_blank.png');
		define('PDF_PAGE_FORMAT', 'A4');
		define('PDF_PAGE_ORIENTATION', 'P');
		define('PDF_CREATOR', 'TCPDF');
		define('PDF_AUTHOR', 'TCPDF');
		define('PDF_HEADER_TITLE', 'TCPDF Example');
		define('PDF_HEADER_STRING', "by Dolibarr ERP CRM");
		define('PDF_UNIT', 'mm');
		define('PDF_MARGIN_HEADER', 5);
		define('PDF_MARGIN_FOOTER', 10);
		define('PDF_MARGIN_TOP', 27);
		define('PDF_MARGIN_BOTTOM', 25);
		define('PDF_MARGIN_LEFT', 15);
		define('PDF_MARGIN_RIGHT', 15);
		define('PDF_FONT_NAME_MAIN', 'helvetica');
		define('PDF_FONT_SIZE_MAIN', 10);
		define('PDF_FONT_NAME_DATA', 'helvetica');
		define('PDF_FONT_SIZE_DATA', 8);
		define('PDF_FONT_MONOSPACED', 'courier');
		define('PDF_IMAGE_SCALE_RATIO', 1.25);
		define('HEAD_MAGNIFICATION', 1.1);
		define('K_CELL_HEIGHT_RATIO', 1.25);
		define('K_TITLE_MAGNIFICATION', 1.3);
		define('K_SMALL_RATIO', 2/3);
		define('K_THAI_TOPCHARS', true);
		define('K_TCPDF_CALLS_IN_HTML', true);
		define('K_TCPDF_THROW_EXCEPTION_ERROR', false);
	}

	if (! empty($conf->global->MAIN_USE_FPDF) && ! empty($conf->global->MAIN_DISABLE_FPDI))
		return "Error MAIN_USE_FPDF and MAIN_DISABLE_FPDI can't be set together";

	// We use by default TCPDF else FPDF
	if (empty($conf->global->MAIN_USE_FPDF)) require_once TCPDF_PATH.'tcpdf.php';
	else require_once FPDF_PATH.'fpdf.php';

	// We need to instantiate tcpdi or fpdi object (instead of tcpdf) to use merging features. But we can disable it (this will break all merge features).
    if (empty($conf->global->MAIN_DISABLE_TCPDI)) require_once TCPDI_PATH.'tcpdi.php';
	else if (empty($conf->global->MAIN_DISABLE_FPDI)) require_once FPDI_PATH.'fpdi.php';

	//$arrayformat=pdf_getFormat();
	//$format=array($arrayformat['width'],$arrayformat['height']);
	//$metric=$arrayformat['unit'];

	// Protection and encryption of pdf
	if (empty($conf->global->MAIN_USE_FPDF) && ! empty($conf->global->PDF_SECURITY_ENCRYPTION))
	{
		/* Permission supported by TCPDF
		- print : Print the document;
		- modify : Modify the contents of the document by operations other than those controlled by 'fill-forms', 'extract' and 'assemble';
		- copy : Copy or otherwise extract text and graphics from the document;
		- annot-forms : Add or modify text annotations, fill in interactive form fields, and, if 'modify' is also set, create or modify interactive form fields (including signature fields);
		- fill-forms : Fill in existing interactive form fields (including signature fields), even if 'annot-forms' is not specified;
		- extract : Extract text and graphics (in support of accessibility to users with disabilities or for other purposes);
		- assemble : Assemble the document (insert, rotate, or delete pages and create bookmarks or thumbnail images), even if 'modify' is not set;
		- print-high : Print the document to a representation from which a faithful digital copy of the PDF content could be generated. When this is not set, printing is limited to a low-level representation of the appearance, possibly of degraded quality.
		- owner : (inverted logic - only for public-key) when set permits change of encryption and enables all other permissions.
		*/
		if (class_exists('TCPDI')) $pdf = new TCPDI($pagetype,$metric,$format);
		else if (class_exists('FPDI')) $pdf = new FPDI($pagetype,$metric,$format);
		else $pdf = new TCPDF($pagetype,$metric,$format);
		// For TCPDF, we specify permission we want to block
		$pdfrights = array('modify','copy');

		$pdfuserpass = ''; // Password for the end user
		$pdfownerpass = NULL; // Password of the owner, created randomly if not defined
		$pdf->SetProtection($pdfrights,$pdfuserpass,$pdfownerpass);
	}
	else
	{
		if (class_exists('TCPDI')) $pdf = new TCPDI($pagetype,$metric,$format);
		else if (class_exists('FPDI')) $pdf = new FPDI($pagetype,$metric,$format);
		else $pdf = new TCPDF($pagetype,$metric,$format);
	}

	// If we use FPDF class, we may need to add method writeHTMLCell
	if (! empty($conf->global->MAIN_USE_FPDF) && ! method_exists($pdf, 'writeHTMLCell'))
	{
		// Declare here a class to overwrite FPDI to add method writeHTMLCell
		/**
		 *	This class is an enhanced FPDI class that support method writeHTMLCell
		 */
		class FPDI_DolExtended extends FPDI
        {
			/**
			 * __call
			 *
			 * @param 	string	$method		Method
			 * @param 	mixed	$args		Arguments
			 * @return 	void
			 */
			public function __call($method, $args)
			{
				if (isset($this->$method)) {
					$func = $this->$method;
					$func($args);
				}
			}

			/**
			 * writeHTMLCell
			 *
			 * @param	int		$w				Width
			 * @param 	int		$h				Height
			 * @param 	int		$x				X
			 * @param 	int		$y				Y
			 * @param 	string	$html			Html
			 * @param 	int		$border			Border
			 * @param 	int		$ln				Ln
			 * @param 	boolean	$fill			Fill
			 * @param 	boolean	$reseth			Reseth
			 * @param 	string	$align			Align
			 * @param 	boolean	$autopadding	Autopadding
			 * @return 	void
			 */
			public function writeHTMLCell($w, $h, $x, $y, $html = '', $border = 0, $ln = 0, $fill = false, $reseth = true, $align = '', $autopadding = true)
			{
				$this->SetXY($x,$y);
				$val=str_replace('<br>',"\n",$html);
				//$val=dol_string_nohtmltag($val,false,'ISO-8859-1');
				$val=dol_string_nohtmltag($val,false,'UTF-8');
				$this->MultiCell($w,$h,$val,$border,$align,$fill);
			}
		}

		$pdf2=new FPDI_DolExtended($pagetype,$metric,$format);
		unset($pdf);
		$pdf=$pdf2;
	}

	return $pdf;
}


/**
 *      Return font name to use for PDF generation
 *
 *      @param	Translate	$outputlangs    Output langs object
 *      @return string          			Name of font to use
 */
function pdf_getPDFFont($outputlangs)
{
	global $conf;

	if (! empty($conf->global->MAIN_PDF_FORCE_FONT)) return $conf->global->MAIN_PDF_FORCE_FONT;

	$font='Helvetica'; // By default, for FPDI, or ISO language on TCPDF
	if (class_exists('TCPDF'))  // If TCPDF on, we can use an UTF8 one like DejaVuSans if required (slower)
	{
		if ($outputlangs->trans('FONTFORPDF')!='FONTFORPDF')
		{
			$font=$outputlangs->trans('FONTFORPDF');
		}
	}
	return $font;
}

/**
 *      Return font size to use for PDF generation
 *
 *      @param	Translate	$outputlangs     Output langs object
 *      @return int				             Size of font to use
 */
function pdf_getPDFFontSize($outputlangs)
{
	$size=10;                   // By default, for FPDI or ISO language on TCPDF
	if (class_exists('TCPDF'))  // If TCPDF on, we can use an UTF8 one like DejaVuSans if required (slower)
	{
		if ($outputlangs->trans('FONTSIZEFORPDF')!='FONTSIZEFORPDF')
		{
			$size = (int) $outputlangs->trans('FONTSIZEFORPDF');
		}
	}
	return $size;
}


/**
 * Return height to use for Logo onto PDF
 *
 * @param	string		$logo		Full path to logo file to use
 * @param	bool		$url		Image with url (true or false)
 * @return	number
 */
function pdf_getHeightForLogo($logo, $url = false)
{
	global $conf;
	$height=(empty($conf->global->MAIN_DOCUMENTS_LOGO_HEIGHT)?22:$conf->global->MAIN_DOCUMENTS_LOGO_HEIGHT);
	$maxwidth=130;
	include_once DOL_DOCUMENT_ROOT.'/core/lib/images.lib.php';
	$tmp=dol_getImageSize($logo, $url);
	if ($tmp['height'])
	{
		$width=round($height*$tmp['width']/$tmp['height']);
		if ($width > $maxwidth) $height=$height*$maxwidth/$width;
	}
	//print $tmp['width'].' '.$tmp['height'].' '.$width; exit;
	return $height;
}

/**
 * Function to try to calculate height of a HTML Content
 * 
 * @param TCPDF     $pdf            PDF initialized object
 * @param string    $htmlcontent    HTML Contect
 * @see getStringHeight
 */
function pdfGetHeightForHtmlContent(&$pdf, $htmlcontent)
{
    // store current object
    $pdf->startTransaction();
    // store starting values
    $start_y = $pdf->GetY();
    //var_dump($start_y);
    $start_page = $pdf->getPage();
    // call printing functions with content
    $pdf->writeHTMLCell(0, 0, 0, $start_y, $htmlcontent, 0, 1, false, true, 'J',true);
    // get the new Y
    $end_y = $pdf->GetY();
    $end_page = $pdf->getPage();
    // calculate height
    $height = 0;
    if ($end_page == $start_page) {
        $height = $end_y - $start_y;
    }
    else 
    {
        for ($page=$start_page; $page <= $end_page; ++$page) {
        	$pdf->setPage($page);
        	if ($page == $start_page) {
        		// first page
        		$height = $pdf->h - $start_y - $pdf->bMargin;
        	} elseif ($page == $end_page) {
        		// last page
        		$height = $end_y - $pdf->tMargin;
        	} else {
        		$height = $pdf->h - $pdf->tMargin - $pdf->bMargin;
        	}
        }
	}
	// restore previous object
	$pdf = $pdf->rollbackTransaction();    

    return $height;
}


/**
 * Returns the name of the thirdparty
 *
 * @param   Societe|Contact     $thirdparty     Contact or thirdparty
 * @param   Translate           $outputlangs    Output language
 * @param   int                 $includealias   1=Include alias name after name
 * @return string
 */
function pdfBuildThirdpartyName($thirdparty, Translate $outputlangs, $includealias=0)
{
	// Recipient name
	$socname = '';

	if ($thirdparty instanceof Societe) {
		$socname .= $thirdparty->name;
		if ($includealias && !empty($thirdparty->name_alias)) {
		    $socname .= "\n".$thirdparty->name_alias;
		}
	} elseif ($thirdparty instanceof Contact) {
		$socname = $thirdparty->socname;
	} else {
		throw new InvalidArgumentException();
	}

	return $outputlangs->convToOutputCharset($socname);
}


/**
 *   	Return a string with full address formated
 *
 * 		@param	Translate	$outputlangs		Output langs object
 *   	@param  Societe		$sourcecompany		Source company object
 *   	@param  Societe		$targetcompany		Target company object
 *      @param  Contact		$targetcontact		Target contact object
 * 		@param	int			$usecontact			Use contact instead of company
 * 		@param	int			$mode				Address type ('source', 'target', 'targetwithdetails')
 * 		@return	string							String with full address
 */
function pdf_build_address($outputlangs,$sourcecompany,$targetcompany='',$targetcontact='',$usecontact=0,$mode='source')
{
	global $conf;

	$stringaddress = '';

	if ($mode == 'source' && ! is_object($sourcecompany)) return -1;
	if ($mode == 'target' && ! is_object($targetcompany)) return -1;

	if (! empty($sourcecompany->state_id) && empty($sourcecompany->departement)) $sourcecompany->departement=getState($sourcecompany->state_id); //TODO: Deprecated
	if (! empty($sourcecompany->state_id) && empty($sourcecompany->state)) $sourcecompany->state=getState($sourcecompany->state_id);
	if (! empty($targetcompany->state_id) && empty($targetcompany->departement)) $targetcompany->departement=getState($targetcompany->state_id);

	if ($mode == 'source')
	{
		$withCountry = 0;
		if (!empty($sourcecompany->country_code) && ($targetcompany->country_code != $sourcecompany->country_code)) $withCountry = 1;

		$stringaddress .= ($stringaddress ? "\n" : '' ).$outputlangs->convToOutputCharset(dol_format_address($sourcecompany, $withCountry, "\n", $outputlangs))."\n";

		if (empty($conf->global->MAIN_PDF_DISABLESOURCEDETAILS))
		{
			// Phone
			if ($sourcecompany->phone) $stringaddress .= ($stringaddress ? "\n" : '' ).$outputlangs->transnoentities("PhoneShort").": ".$outputlangs->convToOutputCharset($sourcecompany->phone);
			// Fax
			if ($sourcecompany->fax) $stringaddress .= ($stringaddress ? ($sourcecompany->phone ? " - " : "\n") : '' ).$outputlangs->transnoentities("Fax").": ".$outputlangs->convToOutputCharset($sourcecompany->fax);
			// EMail
			if ($sourcecompany->email) $stringaddress .= ($stringaddress ? "\n" : '' ).$outputlangs->transnoentities("Email").": ".$outputlangs->convToOutputCharset($sourcecompany->email);
			// Web
			if ($sourcecompany->url) $stringaddress .= ($stringaddress ? "\n" : '' ).$outputlangs->transnoentities("Web").": ".$outputlangs->convToOutputCharset($sourcecompany->url);
		}
	}

	if ($mode == 'target' || $mode == 'targetwithdetails')
	{
		if ($usecontact)
		{
			$stringaddress .= ($stringaddress ? "\n" : '' ).$outputlangs->convToOutputCharset($targetcontact->getFullName($outputlangs,1));

			if (!empty($targetcontact->address)) {
				$stringaddress .= ($stringaddress ? "\n" : '' ).$outputlangs->convToOutputCharset(dol_format_address($targetcontact))."\n";
			}else {
				$stringaddress .= ($stringaddress ? "\n" : '' ).$outputlangs->convToOutputCharset(dol_format_address($targetcompany))."\n";
			}
			// Country
			if (!empty($targetcontact->country_code) && $targetcontact->country_code != $sourcecompany->country_code) {
				$stringaddress.=$outputlangs->convToOutputCharset($outputlangs->transnoentitiesnoconv("Country".$targetcontact->country_code))."\n";
			}
			else if (empty($targetcontact->country_code) && !empty($targetcompany->country_code) && ($targetcompany->country_code != $sourcecompany->country_code)) {
				$stringaddress.=$outputlangs->convToOutputCharset($outputlangs->transnoentitiesnoconv("Country".$targetcompany->country_code))."\n";
			}

			if (! empty($conf->global->MAIN_PDF_ADDALSOTARGETDETAILS) || $mode == 'targetwithdetails')
			{
				// Phone
				if (! empty($targetcontact->phone_pro) || ! empty($targetcontact->phone_mobile)) $stringaddress .= ($stringaddress ? "\n" : '' ).$outputlangs->transnoentities("Phone").": ";
				if (! empty($targetcontact->phone_pro)) $stringaddress .= $outputlangs->convToOutputCharset($targetcontact->phone_pro);
				if (! empty($targetcontact->phone_pro) && ! empty($targetcontact->phone_mobile)) $stringaddress .= " / ";
				if (! empty($targetcontact->phone_mobile)) $stringaddress .= $outputlangs->convToOutputCharset($targetcontact->phone_mobile);
				// Fax
				if ($targetcontact->fax) $stringaddress .= ($stringaddress ? "\n" : '' ).$outputlangs->transnoentities("Fax").": ".$outputlangs->convToOutputCharset($targetcontact->fax);
				// EMail
				if ($targetcontact->email) $stringaddress .= ($stringaddress ? "\n" : '' ).$outputlangs->transnoentities("Email").": ".$outputlangs->convToOutputCharset($targetcontact->email);
				// Web
				if ($targetcontact->url) $stringaddress .= ($stringaddress ? "\n" : '' ).$outputlangs->transnoentities("Web").": ".$outputlangs->convToOutputCharset($targetcontact->url);
			}
		}
		else
		{
			$stringaddress .= ($stringaddress ? "\n" : '' ).$outputlangs->convToOutputCharset(dol_format_address($targetcompany))."\n";
			// Country
			if (!empty($targetcompany->country_code) && $targetcompany->country_code != $sourcecompany->country_code) $stringaddress.=$outputlangs->convToOutputCharset($outputlangs->transnoentitiesnoconv("Country".$targetcompany->country_code))."\n";

			if (! empty($conf->global->MAIN_PDF_ADDALSOTARGETDETAILS) || $mode == 'targetwithdetails')
			{
				// Phone
				if (! empty($targetcompany->phone) || ! empty($targetcompany->phone_mobile)) $stringaddress .= ($stringaddress ? "\n" : '' ).$outputlangs->transnoentities("Phone").": ";
				if (! empty($targetcompany->phone)) $stringaddress .= $outputlangs->convToOutputCharset($targetcompany->phone);
				if (! empty($targetcompany->phone) && ! empty($targetcompany->phone_mobile)) $stringaddress .= " / ";
				if (! empty($targetcompany->phone_mobile)) $stringaddress .= $outputlangs->convToOutputCharset($targetcompany->phone_mobile);
				// Fax
				if ($targetcompany->fax) $stringaddress .= ($stringaddress ? "\n" : '' ).$outputlangs->transnoentities("Fax").": ".$outputlangs->convToOutputCharset($targetcompany->fax);
				// EMail
				if ($targetcompany->email) $stringaddress .= ($stringaddress ? "\n" : '' ).$outputlangs->transnoentities("Email").": ".$outputlangs->convToOutputCharset($targetcompany->email);
				// Web
				if ($targetcompany->url) $stringaddress .= ($stringaddress ? "\n" : '' ).$outputlangs->transnoentities("Web").": ".$outputlangs->convToOutputCharset($targetcompany->url);
			}
		}

		// Intra VAT
		if (empty($conf->global->MAIN_TVAINTRA_NOT_IN_ADDRESS))
		{
			if ($targetcompany->tva_intra) $stringaddress.="\n".$outputlangs->transnoentities("VATIntraShort").': '.$outputlangs->convToOutputCharset($targetcompany->tva_intra);
		}

		// Professionnal Ids
		if (! empty($conf->global->MAIN_PROFID1_IN_ADDRESS) && ! empty($targetcompany->idprof1))
		{
			$tmp=$outputlangs->transcountrynoentities("ProfId1",$targetcompany->country_code);
			if (preg_match('/\((.+)\)/',$tmp,$reg)) $tmp=$reg[1];
			$stringaddress.="\n".$tmp.': '.$outputlangs->convToOutputCharset($targetcompany->idprof1);
		}
		if (! empty($conf->global->MAIN_PROFID2_IN_ADDRESS) && ! empty($targetcompany->idprof2))
		{
			$tmp=$outputlangs->transcountrynoentities("ProfId2",$targetcompany->country_code);
			if (preg_match('/\((.+)\)/',$tmp,$reg)) $tmp=$reg[1];
			$stringaddress.="\n".$tmp.': '.$outputlangs->convToOutputCharset($targetcompany->idprof2);
		}
		if (! empty($conf->global->MAIN_PROFID3_IN_ADDRESS) && ! empty($targetcompany->idprof3))
		{
			$tmp=$outputlangs->transcountrynoentities("ProfId3",$targetcompany->country_code);
			if (preg_match('/\((.+)\)/',$tmp,$reg)) $tmp=$reg[1];
			$stringaddress.="\n".$tmp.': '.$outputlangs->convToOutputCharset($targetcompany->idprof3);
		}
		if (! empty($conf->global->MAIN_PROFID4_IN_ADDRESS) && ! empty($targetcompany->idprof4))
		{
			$tmp=$outputlangs->transcountrynoentities("ProfId4",$targetcompany->country_code);
			if (preg_match('/\((.+)\)/',$tmp,$reg)) $tmp=$reg[1];
			$stringaddress.="\n".$tmp.': '.$outputlangs->convToOutputCharset($targetcompany->idprof4);
		}
	}

	return $stringaddress;
}


/**
 *   	Show header of page for PDF generation
 *
 *   	@param      PDF			$pdf     		Object PDF
 *      @param      Translate	$outputlangs	Object lang for output
 * 		@param		int			$page_height	Height of page
 *      @return	void
 */
function pdf_pagehead(&$pdf,$outputlangs,$page_height)
{
	global $conf;

	// Add a background image on document
	if (! empty($conf->global->MAIN_USE_BACKGROUND_ON_PDF))		// Warning, this option make TCPDF generation being crazy and some content disappeared behind the image
	{
		$pdf->SetAutoPageBreak(0,0);	// Disable auto pagebreak before adding image
		$pdf->Image($conf->mycompany->dir_output.'/logos/'.$conf->global->MAIN_USE_BACKGROUND_ON_PDF, (isset($conf->global->MAIN_USE_BACKGROUND_ON_PDF_X)?$conf->global->MAIN_USE_BACKGROUND_ON_PDF_X:0), (isset($conf->global->MAIN_USE_BACKGROUND_ON_PDF_Y)?$conf->global->MAIN_USE_BACKGROUND_ON_PDF_Y:0), 0, $page_height);
		$pdf->SetAutoPageBreak(1,0);	// Restore pagebreak
	}
}

/**
 *      Add a draft watermark on PDF files
 *
 *      @param	PDF      	$pdf           Object PDF
 *      @param  Translate	$outputlangs	Object lang
 *      @param  int		    $h		        Height of PDF
 *      @param  int		    $w		        Width of PDF
 *      @param  string	    $unit           Unit of height (mm, pt, ...)
 *      @param  string		$text           Text to show
 *      @return	void
 */
function pdf_watermark(&$pdf, $outputlangs, $h, $w, $unit, $text)
{
	// Print Draft Watermark
	if ($unit=='pt') $k=1;
	elseif ($unit=='mm') $k=72/25.4;
	elseif ($unit=='cm') $k=72/2.54;
	elseif ($unit=='in') $k=72;

	$savx=$pdf->getX(); $savy=$pdf->getY();

	$watermark_angle=atan($h/$w)/2;
	$watermark_x_pos=0;
	$watermark_y_pos=$h/3;
	$watermark_x=$w/2;
	$watermark_y=$h/3;
	$pdf->SetFont('','B',40);
	$pdf->SetTextColor(255,192,203);
	//rotate
	$pdf->_out(sprintf('q %.5F %.5F %.5F %.5F %.2F %.2F cm 1 0 0 1 %.2F %.2F cm',cos($watermark_angle),sin($watermark_angle),-sin($watermark_angle),cos($watermark_angle),$watermark_x*$k,($h-$watermark_y)*$k,-$watermark_x*$k,-($h-$watermark_y)*$k));
	//print watermark
	$pdf->SetXY($watermark_x_pos,$watermark_y_pos);
	$pdf->Cell($w-20,25,$outputlangs->convToOutputCharset($text),"",2,"C",0);
	//antirotate
	$pdf->_out('Q');

	$pdf->SetXY($savx,$savy);
}


/**
 *  Show bank informations for PDF generation
 *
 *  @param	PDF			$pdf            		Object PDF
 *  @param  Translate	$outputlangs     		Object lang
 *  @param  int			$curx            		X
 *  @param  int			$cury            		Y
 *  @param  Account		$account         		Bank account object
 *  @param  int			$onlynumber      		Output only number (bank+desk+key+number according to country, but without name of bank and domiciliation)
 *  @param	int			$default_font_size		Default font size
 *  @return	float                               The Y PDF position
 */
function pdf_bank(&$pdf,$outputlangs,$curx,$cury,$account,$onlynumber=0,$default_font_size=10)
{
	global $mysoc, $conf;

	$diffsizetitle=(empty($conf->global->PDF_DIFFSIZE_TITLE)?3:$conf->global->PDF_DIFFSIZE_TITLE);
	$diffsizecontent=(empty($conf->global->PDF_DIFFSIZE_CONTENT)?4:$conf->global->PDF_DIFFSIZE_CONTENT);
	$pdf->SetXY($curx, $cury);

	if (empty($onlynumber))
	{
		$pdf->SetFont('','B',$default_font_size - $diffsizetitle);
		$pdf->MultiCell(100, 3, $outputlangs->transnoentities('PaymentByTransferOnThisBankAccount').':', 0, 'L', 0);
		$cury+=4;
	}

	$outputlangs->load("banks");

	// Use correct name of bank id according to country
	$bickey="BICNumber";
	if ($account->getCountryCode() == 'IN') $bickey="SWIFT";

	// Get format of bank account according to its country
	$usedetailedbban=$account->useDetailedBBAN();

	//$onlynumber=0; $usedetailedbban=1; // For tests
	if ($usedetailedbban)
	{
		$savcurx=$curx;

		if (empty($onlynumber))
		{
			$pdf->SetFont('','',$default_font_size - $diffsizecontent);
			$pdf->SetXY($curx, $cury);
			$pdf->MultiCell(100, 3, $outputlangs->transnoentities("Bank").': ' . $outputlangs->convToOutputCharset($account->bank), 0, 'L', 0);
			$cury+=3;
		}

		if (empty($conf->global->PDF_BANK_HIDE_NUMBER_SHOW_ONLY_BICIBAN))    // Note that some countries still need bank number, BIC/IBAN not enought for them
		{
		    // Note:
		    // bank = code_banque (FR), sort code (GB, IR. Example: 12-34-56)
		    // desk = code guichet (FR), used only when $usedetailedbban = 1
		    // number = account number
		    // key = check control key used only when $usedetailedbban = 1
    		if (empty($onlynumber)) $pdf->line($curx+1, $cury+1, $curx+1, $cury+6);
    
    		if ($usedetailedbban == 1)
    		{
    			$fieldstoshow=array('bank','desk','number','key');
    			if ($conf->global->BANK_SHOW_ORDER_OPTION == 1) $fieldstoshow=array('bank','desk','key','number');
    		}
    		else if ($usedetailedbban == 2)
    		{
    			$fieldstoshow=array('bank','number');
    		}
    		else dol_print_error('','Value returned by function useDetailedBBAN not managed');
    
    		foreach ($fieldstoshow as $val)
    		{
    			if ($val == 'bank')
    			{
    				// Bank code
    				$tmplength=18;
    				$pdf->SetXY($curx, $cury+4);
    				$pdf->SetFont('','',$default_font_size - 3);$pdf->MultiCell($tmplength, 3, $outputlangs->convToOutputCharset($account->code_banque), 0, 'C', 0);
    				$pdf->SetXY($curx, $cury+1);
    				$curx+=$tmplength;
    				$pdf->SetFont('','B',$default_font_size - 4);$pdf->MultiCell($tmplength, 3, $outputlangs->transnoentities("BankCode"), 0, 'C', 0);
    				if (empty($onlynumber)) $pdf->line($curx, $cury+1, $curx, $cury+7);
    			}
    			if ($val == 'desk')
    			{
    				// Desk
    				$tmplength=18;
    				$pdf->SetXY($curx, $cury+4);
    				$pdf->SetFont('','',$default_font_size - 3);$pdf->MultiCell($tmplength, 3, $outputlangs->convToOutputCharset($account->code_guichet), 0, 'C', 0);
    				$pdf->SetXY($curx, $cury+1);
    				$curx+=$tmplength;
    				$pdf->SetFont('','B',$default_font_size - 4);$pdf->MultiCell($tmplength, 3, $outputlangs->transnoentities("DeskCode"), 0, 'C', 0);
    				if (empty($onlynumber)) $pdf->line($curx, $cury+1, $curx, $cury+7);
    			}
    			if ($val == 'number')
    			{
    				// Number
    				$tmplength=24;
    				$pdf->SetXY($curx, $cury+4);
    				$pdf->SetFont('','',$default_font_size - 3);$pdf->MultiCell($tmplength, 3, $outputlangs->convToOutputCharset($account->number), 0, 'C', 0);
    				$pdf->SetXY($curx, $cury+1);
    				$curx+=$tmplength;
    				$pdf->SetFont('','B',$default_font_size - 4);$pdf->MultiCell($tmplength, 3, $outputlangs->transnoentities("BankAccountNumber"), 0, 'C', 0);
    				if (empty($onlynumber)) $pdf->line($curx, $cury+1, $curx, $cury+7);
    			}
    			if ($val == 'key')
    			{
    				// Key
    				$tmplength=13;
    				$pdf->SetXY($curx, $cury+4);
    				$pdf->SetFont('','',$default_font_size - 3);$pdf->MultiCell($tmplength, 3, $outputlangs->convToOutputCharset($account->cle_rib), 0, 'C', 0);
    				$pdf->SetXY($curx, $cury+1);
    				$curx+=$tmplength;
    				$pdf->SetFont('','B',$default_font_size - 4);$pdf->MultiCell($tmplength, 3, $outputlangs->transnoentities("BankAccountNumberKey"), 0, 'C', 0);
    				if (empty($onlynumber)) $pdf->line($curx, $cury+1, $curx, $cury+7);
    			}
    		}
    
    		$curx=$savcurx;
    		$cury+=8;
		}
	}
	else
	{
		$pdf->SetFont('','B',$default_font_size - $diffsizecontent);
		$pdf->SetXY($curx, $cury);
		$pdf->MultiCell(100, 3, $outputlangs->transnoentities("Bank").': ' . $outputlangs->convToOutputCharset($account->bank), 0, 'L', 0);
		$cury+=3;

		$pdf->SetFont('','B',$default_font_size - $diffsizecontent);
		$pdf->SetXY($curx, $cury);
		$pdf->MultiCell(100, 3, $outputlangs->transnoentities("BankAccountNumber").': ' . $outputlangs->convToOutputCharset($account->number), 0, 'L', 0);
		$cury+=3;

		if ($diffsizecontent <= 2) $cury+=1;
	}

	$pdf->SetFont('','',$default_font_size - $diffsizecontent);

	if (empty($onlynumber) && ! empty($account->domiciliation))
	{
		$pdf->SetXY($curx, $cury);
		$val=$outputlangs->transnoentities("Residence").': ' . $outputlangs->convToOutputCharset($account->domiciliation);
		$pdf->MultiCell(100, 3, $val, 0, 'L', 0);
		//$nboflines=dol_nboflines_bis($val,120);
		//$cury+=($nboflines*3)+2;
		$tmpy=$pdf->getStringHeight(100, $val);
		$cury+=$tmpy;
	}

	if (! empty($account->proprio))
	{
		$pdf->SetXY($curx, $cury);
		$val=$outputlangs->transnoentities("BankAccountOwner").': ' . $outputlangs->convToOutputCharset($account->proprio);
		$pdf->MultiCell(100, 3, $val, 0, 'L', 0);
		$tmpy=$pdf->getStringHeight(100, $val);
		$cury+=$tmpy;
	}

	else if (! $usedetailedbban) $cury+=1;

	// Use correct name of bank id according to country
	$ibankey="IBANNumber";
	if ($account->getCountryCode() == 'IN') $ibankey="IFSC";
	if (! empty($account->iban))
	{
		//Remove whitespaces to ensure we are dealing with the format we expect
		$ibanDisplay_temp = str_replace(' ', '', $outputlangs->convToOutputCharset($account->iban));
		$ibanDisplay = "";

		$nbIbanDisplay_temp = dol_strlen($ibanDisplay_temp);
		for ($i = 0; $i < $nbIbanDisplay_temp; $i++)
		{
			$ibanDisplay .= $ibanDisplay_temp[$i];
			if($i%4 == 3 && $i > 0)	$ibanDisplay .= " ";
		}

		$pdf->SetFont('','B',$default_font_size - 3);
		$pdf->SetXY($curx, $cury);
		$pdf->MultiCell(100, 3, $outputlangs->transnoentities($ibankey).': ' . $ibanDisplay, 0, 'L', 0);
		$cury+=3;
	}

	if (! empty($account->bic))
	{
		$pdf->SetFont('','B',$default_font_size - 3);
		$pdf->SetXY($curx, $cury);
		$pdf->MultiCell(100, 3, $outputlangs->transnoentities($bickey).': ' . $outputlangs->convToOutputCharset($account->bic), 0, 'L', 0);
	}

	return $pdf->getY();
}

/**
 *  Show footer of page for PDF generation
 *
 *	@param	PDF			$pdf     		The PDF factory
 *  @param  Translate	$outputlangs	Object lang for output
 * 	@param	string		$paramfreetext	Constant name of free text
 * 	@param	Societe		$fromcompany	Object company
 * 	@param	int			$marge_basse	Margin bottom we use for the autobreak
 * 	@param	int			$marge_gauche	Margin left (no more used)
 * 	@param	int			$page_hauteur	Page height (no more used)
 * 	@param	Object		$object			Object shown in PDF
 * 	@param	int			$showdetails	Show company details into footer. This param seems to not be used by standard version. (1=Show address, 2=Show managers, 3=Both)
 *  @param	int			$hidefreetext	1=Hide free text, 0=Show free text
 * 	@return	int							Return height of bottom margin including footer text
 */
function pdf_pagefoot(&$pdf,$outputlangs,$paramfreetext,$fromcompany,$marge_basse,$marge_gauche,$page_hauteur,$object,$showdetails=0,$hidefreetext=0)
{
	global $conf,$user;

	$outputlangs->load("dict");
	$line='';

	$dims=$pdf->getPageDimensions();

	// Line of free text
	if (empty($hidefreetext) && ! empty($conf->global->$paramfreetext))
	{
		// Make substitution
		$substitutionarray=array(
			'__FROM_NAME__' => $fromcompany->name,
			'__FROM_EMAIL__' => $fromcompany->email,
			'__TOTAL_TTC__' => $object->total_ttc,
			'__TOTAL_HT__' => $object->total_ht,
			'__TOTAL_VAT__' => $object->total_vat
		);
		complete_substitutions_array($substitutionarray,$outputlangs,$object);
		$newfreetext=make_substitutions($conf->global->$paramfreetext,$substitutionarray);
		$line.=$outputlangs->convToOutputCharset($newfreetext);
	}

	// First line of company infos
	$line1=""; $line2=""; $line3=""; $line4="";

	if ($showdetails)
	{
		// Company name
		if ($fromcompany->name)
		{
			$line1.=($line1?" - ":"").$outputlangs->transnoentities("RegisteredOffice").": ".$fromcompany->name;
		}
		// Address
		if ($fromcompany->address)
		{
			$line1.=($line1?" - ":"").$fromcompany->address;
		}
		// Zip code
		if ($fromcompany->zip)
		{
			$line1.=($line1?" - ":"").$fromcompany->zip;
		}
		// Town
		if ($fromcompany->town)
		{
			$line1.=($line1?" ":"").$fromcompany->town;
		}
		// Phone
		if ($fromcompany->phone)
		{
			$line1.=($line1?" - ":"").$outputlangs->transnoentities("Phone").": ".$fromcompany->phone;
		}
		// Fax
		if ($fromcompany->fax)
		{
			$line1.=($line1?" - ":"").$outputlangs->transnoentities("Fax").": ".$fromcompany->fax;
		}

		// URL
		if ($fromcompany->url)
		{
			$line2.=($line2?" - ":"").$fromcompany->url;
		}
		// Email
		if ($fromcompany->email)
		{
			$line2.=($line2?" - ":"").$fromcompany->email;
		}
	}
	if ($showdetails || ($fromcompany->country_code == 'DE'))
	{
		// Managers
		if ($fromcompany->managers)
		{
			$line2.=($line2?" - ":"").$fromcompany->managers;
		}
	}

	// Line 3 of company infos
	// Juridical status
	if ($fromcompany->forme_juridique_code)
	{
		$line3.=($line3?" - ":"").$outputlangs->convToOutputCharset(getFormeJuridiqueLabel($fromcompany->forme_juridique_code));
	}
	// Capital
	if ($fromcompany->capital)
	{
		$tmpamounttoshow = price2num($fromcompany->capital); // This field is a free string
		if (is_numeric($tmpamounttoshow) && $tmpamounttoshow > 0) $line3.=($line3?" - ":"").$outputlangs->transnoentities("CapitalOf",price($tmpamounttoshow, 0, $outputlangs, 0, 0, 0, $conf->currency));
		else $line3.=($line3?" - ":"").$outputlangs->transnoentities("CapitalOf",$tmpamounttoshow,$outputlangs);
	}
	// Prof Id 1
	if ($fromcompany->idprof1 && ($fromcompany->country_code != 'FR' || ! $fromcompany->idprof2))
	{
		$field=$outputlangs->transcountrynoentities("ProfId1",$fromcompany->country_code);
		if (preg_match('/\((.*)\)/i',$field,$reg)) $field=$reg[1];
		$line3.=($line3?" - ":"").$field.": ".$outputlangs->convToOutputCharset($fromcompany->idprof1);
	}
	// Prof Id 2
	if ($fromcompany->idprof2)
	{
		$field=$outputlangs->transcountrynoentities("ProfId2",$fromcompany->country_code);
		if (preg_match('/\((.*)\)/i',$field,$reg)) $field=$reg[1];
		$line3.=($line3?" - ":"").$field.": ".$outputlangs->convToOutputCharset($fromcompany->idprof2);
	}

	// Line 4 of company infos
	// Prof Id 3
	if ($fromcompany->idprof3)
	{
		$field=$outputlangs->transcountrynoentities("ProfId3",$fromcompany->country_code);
		if (preg_match('/\((.*)\)/i',$field,$reg)) $field=$reg[1];
		$line4.=($line4?" - ":"").$field.": ".$outputlangs->convToOutputCharset($fromcompany->idprof3);
	}
	// Prof Id 4
	if ($fromcompany->idprof4)
	{
		$field=$outputlangs->transcountrynoentities("ProfId4",$fromcompany->country_code);
		if (preg_match('/\((.*)\)/i',$field,$reg)) $field=$reg[1];
		$line4.=($line4?" - ":"").$field.": ".$outputlangs->convToOutputCharset($fromcompany->idprof4);
	}
	// IntraCommunautary VAT
	if ($fromcompany->tva_intra != '')
	{
		$line4.=($line4?" - ":"").$outputlangs->transnoentities("VATIntraShort").": ".$outputlangs->convToOutputCharset($fromcompany->tva_intra);
	}

	$pdf->SetFont('','',7);
	$pdf->SetDrawColor(224,224,224);

	// The start of the bottom of this page footer is positioned according to # of lines
	$freetextheight=0;
	if ($line)	// Free text
	{
		//$line="eee<br>\nfd<strong>sf</strong>sdf<br>\nghfghg<br>";
	    if (empty($conf->global->PDF_ALLOW_HTML_FOR_FREE_TEXT))   // by default
		{
			$width=20000; $align='L';	// By default, ask a manual break: We use a large value 20000, to not have automatic wrap. This make user understand, he need to add CR on its text.
    		if (! empty($conf->global->MAIN_USE_AUTOWRAP_ON_FREETEXT)) {
    			$width=200; $align='C';
    		}
		    $freetextheight=$pdf->getStringHeight($width,$line);
		}
		else
		{
            $freetextheight=pdfGetHeightForHtmlContent($pdf,dol_htmlentitiesbr($line, 1, 'UTF-8', 0));      // New method (works for HTML content)
            //print '<br>'.$freetextheight;exit;
		}
	}

	$marginwithfooter=$marge_basse + $freetextheight + (! empty($line1)?3:0) + (! empty($line2)?3:0) + (! empty($line3)?3:0) + (! empty($line4)?3:0);
	$posy=$marginwithfooter+0;

	if ($line)	// Free text
	{
		$pdf->SetXY($dims['lm'],-$posy);
		if (empty($conf->global->PDF_ALLOW_HTML_FOR_FREE_TEXT))   // by default
		{
            $pdf->MultiCell(0, 3, $line, 0, $align, 0);
		}
		else
		{
            $pdf->writeHTMLCell($pdf->page_largeur - $pdf->margin_left - $pdf->margin_right, $freetextheight, $dims['lm'], $dims['hk']-$marginwithfooter, dol_htmlentitiesbr($line, 1, 'UTF-8', 0));
		}
		$posy-=$freetextheight;
	}

	$pdf->SetY(-$posy);
	$pdf->line($dims['lm'], $dims['hk']-$posy, $dims['wk']-$dims['rm'], $dims['hk']-$posy);
	$posy--;

	if (! empty($line1))
	{
		$pdf->SetFont('','B',7);
		$pdf->SetXY($dims['lm'],-$posy);
		$pdf->MultiCell($dims['wk']-$dims['rm'], 2, $line1, 0, 'C', 0);
		$posy-=3;
		$pdf->SetFont('','',7);
	}

	if (! empty($line2))
	{
		$pdf->SetFont('','B',7);
		$pdf->SetXY($dims['lm'],-$posy);
		$pdf->MultiCell($dims['wk']-$dims['rm'], 2, $line2, 0, 'C', 0);
		$posy-=3;
		$pdf->SetFont('','',7);
	}

	if (! empty($line3))
	{
		$pdf->SetXY($dims['lm'],-$posy);
		$pdf->MultiCell($dims['wk']-$dims['rm'], 2, $line3, 0, 'C', 0);
	}

	if (! empty($line4))
	{
		$posy-=3;
		$pdf->SetXY($dims['lm'],-$posy);
		$pdf->MultiCell($dims['wk']-$dims['rm'], 2, $line4, 0, 'C', 0);
	}

	// Show page nb only on iso languages (so default Helvetica font)
	if (strtolower(pdf_getPDFFont($outputlangs)) == 'helvetica')
	{
		$pdf->SetXY(-20,-$posy);
		//print 'xxx'.$pdf->PageNo().'-'.$pdf->getAliasNbPages().'-'.$pdf->getAliasNumPage();exit;
		if (empty($conf->global->MAIN_USE_FPDF)) $pdf->MultiCell(13, 2, $pdf->PageNo().'/'.$pdf->getAliasNbPages(), 0, 'R', 0);
		else $pdf->MultiCell(13, 2, $pdf->PageNo().'/{nb}', 0, 'R', 0);
	}

	return $marginwithfooter;
}

/**
 *	Show linked objects for PDF generation
 *
 *	@param	PDF			$pdf				Object PDF
 *	@param	object		$object				Object
 *	@param  Translate	$outputlangs		Object lang
 *	@param  int			$posx				X
 *	@param  int			$posy				Y
 *	@param	float		$w					Width of cells. If 0, they extend up to the right margin of the page.
 *	@param	float		$h					Cell minimum height. The cell extends automatically if needed.
 *	@param	int			$align				Align
 *	@param	string		$default_font_size	Font size
 *	@return	float                           The Y PDF position
 */
function pdf_writeLinkedObjects(&$pdf,$object,$outputlangs,$posx,$posy,$w,$h,$align,$default_font_size)
{
	$linkedobjects = pdf_getLinkedObjects($object,$outputlangs);
	if (! empty($linkedobjects))
	{
		foreach($linkedobjects as $linkedobject)
		{
		    $reftoshow = $linkedobject["ref_title"].' : '.$linkedobject["ref_value"];
		    if (! empty($linkedobject["date_value"]))
		    {
		        $reftoshow .= ' / '.$linkedobject["date_value"];
		    }
		    
			$posy+=3;
			$pdf->SetXY($posx,$posy);
			$pdf->SetFont('','', $default_font_size - 2);
			$pdf->MultiCell($w, $h, $reftoshow, '', $align);
		}
	}

	return $pdf->getY();
}

/**
 *	Output line description into PDF
 *
 *  @param  PDF				$pdf               PDF object
 *	@param	Object			$object				Object
 *	@param	int				$i					Current line number
 *  @param  Translate		$outputlangs		Object lang for output
 *  @param  int				$w					Width
 *  @param  int				$h					Height
 *  @param  int				$posx				Pos x
 *  @param  int				$posy				Pos y
 *  @param  int				$hideref       		Hide reference
 *  @param  int				$hidedesc           Hide description
 * 	@param	int				$issupplierline		Is it a line for a supplier object ?
 * 	@return	string
 */
function pdf_writelinedesc(&$pdf,$object,$i,$outputlangs,$w,$h,$posx,$posy,$hideref=0,$hidedesc=0,$issupplierline=0)
{
	global $db, $conf, $langs, $hookmanager;

	$reshook=0;
	//if (is_object($hookmanager) && ( (isset($object->lines[$i]->product_type) && $object->lines[$i]->product_type == 9 && ! empty($object->lines[$i]->special_code)) || ! empty($object->lines[$i]->fk_parent_line) ) )
	if (is_object($hookmanager))   // Old code is commented on preceding line. Reproduct this test in the pdf_xxx function if you don't want your hook to run
	{
		$special_code = $object->lines[$i]->special_code;
		if (! empty($object->lines[$i]->fk_parent_line)) $special_code = $object->getSpecialCode($object->lines[$i]->fk_parent_line);
		$parameters = array('pdf'=>$pdf,'i'=>$i,'outputlangs'=>$outputlangs,'w'=>$w,'h'=>$h,'posx'=>$posx,'posy'=>$posy,'hideref'=>$hideref,'hidedesc'=>$hidedesc,'issupplierline'=>$issupplierline,'special_code'=>$special_code);
		$action='';
		$reshook=$hookmanager->executeHooks('pdf_writelinedesc',$parameters,$object,$action);    // Note that $action and $object may have been modified by some hooks
	
		if (!empty($hookmanager->resPrint)) return $hookmanager->resPrint;
	}
	if (empty($reshook))
	{
		$labelproductservice=pdf_getlinedesc($object,$i,$outputlangs,$hideref,$hidedesc,$issupplierline);
		// Description
		$pdf->writeHTMLCell($w, $h, $posx, $posy, $outputlangs->convToOutputCharset($labelproductservice), 0, 1, false, true, 'J',true);
		return $labelproductservice;
	}
	return '';
}

/**
 *  Return line description translated in outputlangs and encoded into htmlentities and with <br>
 *
 *  @param  Object		$object              Object
 *  @param  int			$i                   Current line number (0 = first line, 1 = second line, ...)
 *  @param  Translate	$outputlangs         Object langs for output
 *  @param  int			$hideref             Hide reference
 *  @param  int			$hidedesc            Hide description
 *  @param  int			$issupplierline      Is it a line for a supplier object ?
 *  @return string       				     String with line
 */
function pdf_getlinedesc($object,$i,$outputlangs,$hideref=0,$hidedesc=0,$issupplierline=0)
{
	global $db, $conf, $langs;

	$idprod=(! empty($object->lines[$i]->fk_product)?$object->lines[$i]->fk_product:false);
	$label=(! empty($object->lines[$i]->label)?$object->lines[$i]->label:(! empty($object->lines[$i]->product_label)?$object->lines[$i]->product_label:''));
	$desc=(! empty($object->lines[$i]->desc)?$object->lines[$i]->desc:(! empty($object->lines[$i]->description)?$object->lines[$i]->description:''));
	$ref_supplier=(! empty($object->lines[$i]->ref_supplier)?$object->lines[$i]->ref_supplier:(! empty($object->lines[$i]->ref_fourn)?$object->lines[$i]->ref_fourn:''));    // TODO Not yet saved for supplier invoices, only supplier orders
	$note=(! empty($object->lines[$i]->note)?$object->lines[$i]->note:'');
	$dbatch=(! empty($object->lines[$i]->detail_batch)?$object->lines[$i]->detail_batch:false);

	if ($issupplierline) $prodser = new ProductFournisseur($db);
	else $prodser = new Product($db);

	if ($idprod)
	{
		$prodser->fetch($idprod);
		// If a predefined product and multilang and on other lang, we renamed label with label translated
		if (! empty($conf->global->MAIN_MULTILANGS) && ($outputlangs->defaultlang != $langs->defaultlang))
		{
			$translatealsoifmodified=(! empty($conf->global->MAIN_MULTILANG_TRANSLATE_EVEN_IF_MODIFIED));	// By default if value was modified manually, we keep it (no translation because we don't have it)

			// TODO Instead of making a compare to see if param was modified, check that content contains reference translation. If yes, add the added part to the new translation
			// ($textwasmodified is replaced with $textwasmodifiedorcompleted and we add completion).

			// Set label
			// If we want another language, and if label is same than default language (we did force it to a specific value), we can use translation.
			//var_dump($outputlangs->defaultlang.' - '.$langs->defaultlang.' - '.$label.' - '.$prodser->label);exit;
			$textwasmodified=($label == $prodser->label);
			if (! empty($prodser->multilangs[$outputlangs->defaultlang]["label"]) && ($textwasmodified || $translatealsoifmodified))     $label=$prodser->multilangs[$outputlangs->defaultlang]["label"];

			// Set desc
			// Manage HTML entities description test because $prodser->description is store with htmlentities but $desc no
			$textwasmodified=false;
			if (!empty($desc) && dol_textishtml($desc) && !empty($prodser->description) && dol_textishtml($prodser->description)) {
				$textwasmodified=(strpos(dol_html_entity_decode($desc,ENT_QUOTES | ENT_HTML401),dol_html_entity_decode($prodser->description,ENT_QUOTES | ENT_HTML401))!==false);
			} else {
				$textwasmodified=($desc == $prodser->description);
			}
			if (! empty($prodser->multilangs[$outputlangs->defaultlang]["description"]) && ($textwasmodified || $translatealsoifmodified))  $desc=$prodser->multilangs[$outputlangs->defaultlang]["description"];

			// Set note
			$textwasmodified=($note == $prodser->note);
			if (! empty($prodser->multilangs[$outputlangs->defaultlang]["note"]) && ($textwasmodified || $translatealsoifmodified))  $note=$prodser->multilangs[$outputlangs->defaultlang]["note"];
		}
	}

	// Description short of product line
	$libelleproduitservice=$label;

	// Description long of product line
	if (! empty($desc) && ($desc != $label))
	{
		if ($libelleproduitservice && empty($hidedesc))
		{
			$libelleproduitservice.='__N__';
		}

		if ($desc == '(CREDIT_NOTE)' && $object->lines[$i]->fk_remise_except)
		{
			$discount=new DiscountAbsolute($db);
			$discount->fetch($object->lines[$i]->fk_remise_except);
			$libelleproduitservice=$outputlangs->transnoentitiesnoconv("DiscountFromCreditNote",$discount->ref_facture_source);
		}
		elseif ($desc == '(DEPOSIT)' && $object->lines[$i]->fk_remise_except)
		{
			$discount=new DiscountAbsolute($db);
			$discount->fetch($object->lines[$i]->fk_remise_except);
			$libelleproduitservice=$outputlangs->transnoentitiesnoconv("DiscountFromDeposit",$discount->ref_facture_source);
			// Add date of deposit
			if (! empty($conf->global->INVOICE_ADD_DEPOSIT_DATE)) echo ' ('.dol_print_date($discount->datec,'day','',$outputlangs).')';
		}
		else
		{
			if ($idprod)
			{
				if (empty($hidedesc)) $libelleproduitservice.=$desc;
			}
			else
			{
				$libelleproduitservice.=$desc;
			}
		}
	}

	// If line linked to a product
	if ($idprod)
	{
		// We add ref
		if ($prodser->ref)
		{
			$prefix_prodserv = "";
			$ref_prodserv = "";
			if (! empty($conf->global->PRODUCT_ADD_TYPE_IN_DOCUMENTS))   // In standard mode, we do not show this
			{
				if ($prodser->isService())
				{
					$prefix_prodserv = $outputlangs->transnoentitiesnoconv("Service")." ";
				}
				else
				{
					$prefix_prodserv = $outputlangs->transnoentitiesnoconv("Product")." ";
				}
			}

			if (empty($hideref))
			{
				if ($issupplierline) $ref_prodserv = $prodser->ref.($ref_supplier ? ' ('.$outputlangs->transnoentitiesnoconv("SupplierRef").' '.$ref_supplier.')' : '');   // Show local ref and supplier ref
				else $ref_prodserv = $prodser->ref; // Show local ref only

				if (! empty($libelleproduitservice)) $ref_prodserv .= " - ";
			}

			$libelleproduitservice=$prefix_prodserv.$ref_prodserv.$libelleproduitservice;
		}
	}

	// Add an additional description for the category products
	if (! empty($conf->global->CATEGORY_ADD_DESC_INTO_DOC) && $idprod && ! empty($conf->categorie->enabled))
	{
		include_once DOL_DOCUMENT_ROOT.'/categories/class/categorie.class.php';
		$categstatic=new Categorie($db);
		// recovering the list of all the categories linked to product
		$tblcateg=$categstatic->containing($idprod, Categorie::TYPE_PRODUCT);
		foreach ($tblcateg as $cate)
		{
			// Adding the descriptions if they are filled
			$desccateg=$cate->add_description;
			if ($desccateg)
				$libelleproduitservice.='__N__'.$desccateg;
		}
	}

	if (! empty($object->lines[$i]->date_start) || ! empty($object->lines[$i]->date_end))
	{
		$format='day';
		// Show duration if exists
		if ($object->lines[$i]->date_start && $object->lines[$i]->date_end)
		{
			$period='('.$outputlangs->transnoentitiesnoconv('DateFromTo',dol_print_date($object->lines[$i]->date_start, $format, false, $outputlangs),dol_print_date($object->lines[$i]->date_end, $format, false, $outputlangs)).')';
		}
		if ($object->lines[$i]->date_start && ! $object->lines[$i]->date_end)
		{
			$period='('.$outputlangs->transnoentitiesnoconv('DateFrom',dol_print_date($object->lines[$i]->date_start, $format, false, $outputlangs)).')';
		}
		if (! $object->lines[$i]->date_start && $object->lines[$i]->date_end)
		{
			$period='('.$outputlangs->transnoentitiesnoconv('DateUntil',dol_print_date($object->lines[$i]->date_end, $format, false, $outputlangs)).')';
		}
		//print '>'.$outputlangs->charset_output.','.$period;
		$libelleproduitservice.="__N__".$period;
		//print $libelleproduitservice;
	}

	if ($dbatch)
	{
		$format='day';
		foreach ($dbatch as $detail)
		{
			$dte=array();
			if ($detail->eatby) $dte[]=$outputlangs->transnoentitiesnoconv('printEatby',dol_print_date($detail->eatby, $format, false, $outputlangs));
			if ($detail->sellby) $dte[]=$outputlangs->transnoentitiesnoconv('printSellby',dol_print_date($detail->sellby, $format, false, $outputlangs));
			if ($detail->batch) $dte[]=$outputlangs->transnoentitiesnoconv('printBatch',$detail->batch);
			$dte[]=$outputlangs->transnoentitiesnoconv('printQty',$detail->dluo_qty);
			$libelleproduitservice.= "__N__  ".implode($dte,"-");
		}
	}

	// Now we convert \n into br
	if (dol_textishtml($libelleproduitservice)) $libelleproduitservice=preg_replace('/__N__/','<br>',$libelleproduitservice);
	else $libelleproduitservice=preg_replace('/__N__/',"\n",$libelleproduitservice);
	$libelleproduitservice=dol_htmlentitiesbr($libelleproduitservice,1);

	return $libelleproduitservice;
}

/**
 *	Return line num
 *
 *	@param	Object		$object				Object
 *	@param	int			$i					Current line number
 *  @param  Translate	$outputlangs		Object langs for output
 *  @param	int			$hidedetails		Hide details (0=no, 1=yes, 2=just special lines)
 * 	@return	string
 */
function pdf_getlinenum($object,$i,$outputlangs,$hidedetails=0)
{
	global $hookmanager;

	$reshook=0;
	$result='';
	//if (is_object($hookmanager) && ( (isset($object->lines[$i]->product_type) && $object->lines[$i]->product_type == 9 && ! empty($object->lines[$i]->special_code)) || ! empty($object->lines[$i]->fk_parent_line) ) )
	if (is_object($hookmanager))   // Old code is commented on preceding line. Reproduct this test in the pdf_xxx function if you don't want your hook to run
	{
		$special_code = $object->lines[$i]->special_code;
		if (! empty($object->lines[$i]->fk_parent_line)) $special_code = $object->getSpecialCode($object->lines[$i]->fk_parent_line);
		$parameters = array('i'=>$i,'outputlangs'=>$outputlangs,'hidedetails'=>$hidedetails,'special_code'=>$special_code);
		$action='';
		$reshook = $hookmanager->executeHooks('pdf_getlinenum',$parameters,$object,$action);    // Note that $action and $object may have been modified by some hooks
		$result.=$hookmanager->resPrint;
	}
	if (empty($reshook))
	{
		$result.=dol_htmlentitiesbr($object->lines[$i]->num);
	}
	return $result;
}


/**
 *	Return line product ref
 *
 *	@param	Object		$object				Object
 *	@param	int			$i					Current line number
 *  @param  Translate	$outputlangs		Object langs for output
 *  @param	int			$hidedetails		Hide details (0=no, 1=yes, 2=just special lines)
 * 	@return	string
 */
function pdf_getlineref($object,$i,$outputlangs,$hidedetails=0)
{
	global $hookmanager;

	$reshook=0;
	$result='';
	//if (is_object($hookmanager) && ( (isset($object->lines[$i]->product_type) && $object->lines[$i]->product_type == 9 && ! empty($object->lines[$i]->special_code)) || ! empty($object->lines[$i]->fk_parent_line) ) )
	if (is_object($hookmanager))   // Old code is commented on preceding line. Reproduct this test in the pdf_xxx function if you don't want your hook to run
	{
		$special_code = $object->lines[$i]->special_code;
		if (! empty($object->lines[$i]->fk_parent_line)) $special_code = $object->getSpecialCode($object->lines[$i]->fk_parent_line);
		$parameters = array('i'=>$i,'outputlangs'=>$outputlangs,'hidedetails'=>$hidedetails,'special_code'=>$special_code);
		$action='';
		$reshook = $hookmanager->executeHooks('pdf_getlineref',$parameters,$object,$action);    // Note that $action and $object may have been modified by some hooks
		$result.=$hookmanager->resPrint;
	}
	if (empty($reshook))
	{
		$result.=dol_htmlentitiesbr($object->lines[$i]->product_ref);
	}
	return $result;
}

/**
 *	Return line ref_supplier
 *
 *	@param	Object		$object				Object
 *	@param	int			$i					Current line number
 *  @param  Translate	$outputlangs		Object langs for output
 *  @param	int			$hidedetails		Hide details (0=no, 1=yes, 2=just special lines)
 * 	@return	string
 */
function pdf_getlineref_supplier($object,$i,$outputlangs,$hidedetails=0)
{
	global $hookmanager;

	$reshook=0;
	$result='';
	//if (is_object($hookmanager) && ( (isset($object->lines[$i]->product_type) && $object->lines[$i]->product_type == 9 && ! empty($object->lines[$i]->special_code)) || ! empty($object->lines[$i]->fk_parent_line) ) )
	if (is_object($hookmanager))   // Old code is commented on preceding line. Reproduct this test in the pdf_xxx function if you don't want your hook to run
	{
		$special_code = $object->lines[$i]->special_code;
		if (! empty($object->lines[$i]->fk_parent_line)) $special_code = $object->getSpecialCode($object->lines[$i]->fk_parent_line);
		$parameters = array('i'=>$i,'outputlangs'=>$outputlangs,'hidedetails'=>$hidedetails,'special_code'=>$special_code);
		$action='';
		$reshook = $hookmanager->executeHooks('pdf_getlineref_supplier',$parameters,$object,$action);    // Note that $action and $object may have been modified by some hooks
		$result.=$hookmanager->resPrint;
	}
	if (empty($reshook))
	{
		$result.=dol_htmlentitiesbr($object->lines[$i]->ref_supplier);
	}
	return $result;
}

/**
 *	Return line vat rate
 *
 *	@param	Object		$object				Object
 *	@param	int			$i					Current line number
 *  @param  Translate	$outputlangs		Object langs for output
 *  @param	int			$hidedetails		Hide details (0=no, 1=yes, 2=just special lines)
 * 	@return	string
 */
function pdf_getlinevatrate($object,$i,$outputlangs,$hidedetails=0)
{
	global $hookmanager;

	$result='';
	$reshook=0;
	//if (is_object($hookmanager) && ( (isset($object->lines[$i]->product_type) && $object->lines[$i]->product_type == 9 && ! empty($object->lines[$i]->special_code)) || ! empty($object->lines[$i]->fk_parent_line) ) )
	if (is_object($hookmanager))   // Old code is commented on preceding line. Reproduce this test in the pdf_xxx function if you don't want your hook to run
	{
		$special_code = $object->lines[$i]->special_code;
		if (! empty($object->lines[$i]->fk_parent_line)) $special_code = $object->getSpecialCode($object->lines[$i]->fk_parent_line);
		$parameters = array('i'=>$i,'outputlangs'=>$outputlangs,'hidedetails'=>$hidedetails,'special_code'=>$special_code);
		$action='';
		$reshook = $hookmanager->executeHooks('pdf_getlinevatrate',$parameters,$object,$action);    // Note that $action and $object may have been modified by some hooks
		
		if (!empty($hookmanager->resPrint)) $result.=$hookmanager->resPrint;
	}
	if (empty($reshook))
	{
		if (empty($hidedetails) || $hidedetails > 1) $result.=vatrate($object->lines[$i]->tva_tx,1,$object->lines[$i]->info_bits,1);
	}
	return $result;
}

/**
 *	Return line unit price excluding tax
 *
 *	@param	Object		$object				Object
 *	@param	int			$i					Current line number
 *  @param  Translate	$outputlangs		Object langs for output
 *  @param	int			$hidedetails		Hide details (0=no, 1=yes, 2=just special lines)
 * 	@return	string
 */
function pdf_getlineupexcltax($object,$i,$outputlangs,$hidedetails=0)
{
	global $conf, $hookmanager;

	$sign=1;
	if (isset($object->type) && $object->type == 2 && ! empty($conf->global->INVOICE_POSITIVE_CREDIT_NOTE)) $sign=-1;

	$result='';
	$reshook=0;
	//if (is_object($hookmanager) && ( (isset($object->lines[$i]->product_type) && $object->lines[$i]->product_type == 9 && ! empty($object->lines[$i]->special_code)) || ! empty($object->lines[$i]->fk_parent_line) ) )
	if (is_object($hookmanager))   // Old code is commented on preceding line. Reproduct this test in the pdf_xxx function if you don't want your hook to run
	{
		$special_code = $object->lines[$i]->special_code;
		if (! empty($object->lines[$i]->fk_parent_line)) $special_code = $object->getSpecialCode($object->lines[$i]->fk_parent_line);
		$parameters = array('i'=>$i,'outputlangs'=>$outputlangs,'hidedetails'=>$hidedetails,'special_code'=>$special_code);
		$action='';
		$reshook = $hookmanager->executeHooks('pdf_getlineupexcltax',$parameters,$object,$action);    // Note that $action and $object may have been modified by some hooks
		
		if (!empty($hookmanager->resPrint)) $result.=$hookmanager->resPrint;
	}
	if (empty($reshook))
	{
		if (empty($hidedetails) || $hidedetails > 1) $result.=price($sign * $object->lines[$i]->subprice, 0, $outputlangs);
	}
	return $result;
}

/**
 *	Return line unit price including tax
 *
 *	@param	Object		$object				Object
 *	@param	int			$i					Current line number
 *  @param  Translate	$outputlangs		Object langs for output
 *  @param	int			$hidedetails		Hide value (0 = no,	1 = yes, 2 = just special lines)
 *  @return	string
 */
function pdf_getlineupwithtax($object,$i,$outputlangs,$hidedetails=0)
{
	global $hookmanager,$conf;

	$sign=1;
	if (isset($object->type) && $object->type == 2 && ! empty($conf->global->INVOICE_POSITIVE_CREDIT_NOTE)) $sign=-1;

	$result='';
	$reshook=0;
	//if (is_object($hookmanager) && ( (isset($object->lines[$i]->product_type) && $object->lines[$i]->product_type == 9 && ! empty($object->lines[$i]->special_code)) || ! empty($object->lines[$i]->fk_parent_line) ) )
	if (is_object($hookmanager))   // Old code is commented on preceding line. Reproduct this test in the pdf_xxx function if you don't want your hook to run
	{
		$special_code = $object->lines[$i]->special_code;
		if (! empty($object->lines[$i]->fk_parent_line)) $special_code = $object->getSpecialCode($object->lines[$i]->fk_parent_line);
		$parameters = array('i'=>$i,'outputlangs'=>$outputlangs,'hidedetails'=>$hidedetails,'special_code'=>$special_code);
		$action='';
		$reshook = $hookmanager->executeHooks('pdf_getlineupwithtax',$parameters,$object,$action);    // Note that $action and $object may have been modified by some hooks
		
		if (!empty($hookmanager->resPrint)) $result.=$hookmanager->resPrint;
	}
	if (empty($reshook))
	{
<<<<<<< HEAD
		if (empty($hidedetails) || $hidedetails > 1) $result.=price(($object->lines[$i]->subprice) + ($object->lines[$i]->subprice)*($object->lines[$i]->tva_tx)/100, 0, $outputlangs);
=======
		if (empty($hidedetails) || $hidedetails > 1) return price($sign * (($object->lines[$i]->subprice) + ($object->lines[$i]->subprice)*($object->lines[$i]->tva_tx)/100), 0, $outputlangs);
>>>>>>> 3645bd8f
	}
	return $result;
}

/**
 *	Return line quantity
 *
 *	@param	Object		$object				Object
 *	@param	int			$i					Current line number
 *  @param  Translate	$outputlangs		Object langs for output
 *  @param	int			$hidedetails		Hide details (0=no, 1=yes, 2=just special lines)
 *  @return	string
 */
function pdf_getlineqty($object,$i,$outputlangs,$hidedetails=0)
{
	global $hookmanager;

	$result='';
	$reshook=0;
	//if (is_object($hookmanager) && ( (isset($object->lines[$i]->product_type) && $object->lines[$i]->product_type == 9 && ! empty($object->lines[$i]->special_code)) || ! empty($object->lines[$i]->fk_parent_line) ) )
	if (is_object($hookmanager))   // Old code is commented on preceding line. Reproduct this test in the pdf_xxx function if you don't want your hook to run
	{
		$special_code = $object->lines[$i]->special_code;
		if (! empty($object->lines[$i]->fk_parent_line)) $special_code = $object->getSpecialCode($object->lines[$i]->fk_parent_line);
		$parameters = array('i'=>$i,'outputlangs'=>$outputlangs,'hidedetails'=>$hidedetails,'special_code'=>$special_code);
		$action='';
		$reshook = $hookmanager->executeHooks('pdf_getlineqty',$parameters,$object,$action);    // Note that $action and $object may have been modified by some hooks
		
		if(!empty($hookmanager->resPrint)) $result=$hookmanager->resPrint;
	}
    if (empty($reshook))
	{
	   if ($object->lines[$i]->special_code == 3) return '';
	   if (empty($hidedetails) || $hidedetails > 1) $result.=$object->lines[$i]->qty;
	}
	return $result;
}

/**
 *	Return line quantity asked
 *
 *	@param	Object		$object				Object
 *	@param	int			$i					Current line number
 *  @param  Translate	$outputlangs		Object langs for output
 *  @param	int			$hidedetails		Hide details (0=no, 1=yes, 2=just special lines)
 * 	@return	string
 */
function pdf_getlineqty_asked($object,$i,$outputlangs,$hidedetails=0)
{
	global $hookmanager;

	$reshook=0;
	$result='';
	//if (is_object($hookmanager) && ( (isset($object->lines[$i]->product_type) && $object->lines[$i]->product_type == 9 && ! empty($object->lines[$i]->special_code)) || ! empty($object->lines[$i]->fk_parent_line) ) )
	if (is_object($hookmanager))   // Old code is commented on preceding line. Reproduct this test in the pdf_xxx function if you don't want your hook to run
	{
		$special_code = $object->lines[$i]->special_code;
		if (! empty($object->lines[$i]->fk_parent_line)) $special_code = $object->getSpecialCode($object->lines[$i]->fk_parent_line);
		$parameters = array('i'=>$i,'outputlangs'=>$outputlangs,'hidedetails'=>$hidedetails,'special_code'=>$special_code);
		$action='';
		$reshook = $hookmanager->executeHooks('pdf_getlineqty_asked',$parameters,$object,$action);    // Note that $action and $object may have been modified by some hooks
	
		if (!empty($hookmanager->resPrint)) $result.=$hookmanager->resPrint;
	}
	if (empty($reshook))
	{
        if ($object->lines[$i]->special_code == 3) return '';
        if (empty($hidedetails) || $hidedetails > 1) $result.=$object->lines[$i]->qty_asked;
	}
	return $result;
}

/**
 *	Return line quantity shipped
 *
 *	@param	Object		$object				Object
 *	@param	int			$i					Current line number
 *  @param  Translate	$outputlangs		Object langs for output
 *  @param	int			$hidedetails		Hide details (0=no, 1=yes, 2=just special lines)
 * 	@return	string
 */
function pdf_getlineqty_shipped($object,$i,$outputlangs,$hidedetails=0)
{
	global $hookmanager;

	$reshook=0;
	$result='';
	//if (is_object($hookmanager) && ( (isset($object->lines[$i]->product_type) && $object->lines[$i]->product_type == 9 && ! empty($object->lines[$i]->special_code)) || ! empty($object->lines[$i]->fk_parent_line) ) )
	if (is_object($hookmanager))   // Old code is commented on preceding line. Reproduct this test in the pdf_xxx function if you don't want your hook to run
	{
		$special_code = $object->lines[$i]->special_code;
		if (! empty($object->lines[$i]->fk_parent_line)) $special_code = $object->getSpecialCode($object->lines[$i]->fk_parent_line);
		$parameters = array('i'=>$i,'outputlangs'=>$outputlangs,'hidedetails'=>$hidedetails,'special_code'=>$special_code);
		$action='';
		$reshook = $hookmanager->executeHooks('pdf_getlineqty_shipped',$parameters,$object,$action);    // Note that $action and $object may have been modified by some hooks
		
		if(!empty($hookmanager->resPrint)) $result.=$hookmanager->resPrint;
	}
	if (empty($reshook))
	{
        if ($object->lines[$i]->special_code == 3) return '';
	    if (empty($hidedetails) || $hidedetails > 1) $result.=$object->lines[$i]->qty_shipped;
	}
	return $result;
}

/**
 *	Return line keep to ship quantity
 *
 *	@param	Object		$object				Object
 *	@param	int			$i					Current line number
 *  @param  Translate	$outputlangs		Object langs for output
 *  @param	int			$hidedetails		Hide details (0=no, 1=yes, 2=just special lines)
 * 	@return	string
 */
function pdf_getlineqty_keeptoship($object,$i,$outputlangs,$hidedetails=0)
{
	global $hookmanager;

	$reshook=0;
    $result='';
    //if (is_object($hookmanager) && ( (isset($object->lines[$i]->product_type) && $object->lines[$i]->product_type == 9 && ! empty($object->lines[$i]->special_code)) || ! empty($object->lines[$i]->fk_parent_line) ) )
	if (is_object($hookmanager))   // Old code is commented on preceding line. Reproduct this test in the pdf_xxx function if you don't want your hook to run
	{
		$special_code = $object->lines[$i]->special_code;
		if (! empty($object->lines[$i]->fk_parent_line)) $special_code = $object->getSpecialCode($object->lines[$i]->fk_parent_line);
		$parameters = array('i'=>$i,'outputlangs'=>$outputlangs,'hidedetails'=>$hidedetails,'special_code'=>$special_code);
		$action='';
		$reshook = $hookmanager->executeHooks('pdf_getlineqty_keeptoship',$parameters,$object,$action);    // Note that $action and $object may have been modified by some hooks
		
		if(!empty($hookmanager->resPrint)) $result.=$hookmanager->resPrint;
	}
	if (empty($reshook))
	{
        if ($object->lines[$i]->special_code == 3) return '';
		if (empty($hidedetails) || $hidedetails > 1) $result.=($object->lines[$i]->qty_asked - $object->lines[$i]->qty_shipped);
	}
	return $result;
}

/**
 *	Return line unit
 *
 *	@param	Object		$object				Object
 *	@param	int			$i					Current line number
 *  @param  Translate	$outputlangs		Object langs for output
 *  @param	int			$hidedetails		Hide details (0=no, 1=yes, 2=just special lines)
 *  @param	HookManager	$hookmanager		Hook manager instance
 *  @return	void
 */
function pdf_getlineunit($object, $i, $outputlangs, $hidedetails = 0, $hookmanager = false)
{
	global $langs;
	
	$reshook=0;
    $result='';
    //if (is_object($hookmanager) && ( (isset($object->lines[$i]->product_type) && $object->lines[$i]->product_type == 9 && ! empty($object->lines[$i]->special_code)) || ! empty($object->lines[$i]->fk_parent_line) ) )
	if (is_object($hookmanager))   // Old code is commented on preceding line. Reproduct this test in the pdf_xxx function if you don't want your hook to run
	{
		$special_code = $object->lines[$i]->special_code;
		if (!empty($object->lines[$i]->fk_parent_line)) {
			$special_code = $object->getSpecialCode($object->lines[$i]->fk_parent_line);
		}
		$parameters = array(
			'i' => $i,
			'outputlangs' => $outputlangs,
			'hidedetails' => $hidedetails,
			'special_code' => $special_code
		);
		$action = '';
		$reshook = $hookmanager->executeHooks('pdf_getlineunit', $parameters, $object, $action);    // Note that $action and $object may have been modified by some hooks
			
		if(!empty($hookmanager->resPrint)) $result.=$hookmanager->resPrint;
	}
	if (empty($reshook))
	{
        if ($object->lines[$i]->special_code == 3) return '';
	    if (empty($hidedetails) || $hidedetails > 1) $result.=$langs->transnoentitiesnoconv($object->lines[$i]->getLabelOfUnit('short'));
	}
	return $result;
}


/**
 *	Return line remise percent
 *
 *	@param	Object		$object				Object
 *	@param	int			$i					Current line number
 *  @param  Translate	$outputlangs		Object langs for output
 *  @param	int			$hidedetails		Hide details (0=no, 1=yes, 2=just special lines)
 * 	@return	string
 */
function pdf_getlineremisepercent($object,$i,$outputlangs,$hidedetails=0)
{
	global $hookmanager;

	include_once DOL_DOCUMENT_ROOT.'/core/lib/functions2.lib.php';

	$reshook=0;
	$result='';
	//if (is_object($hookmanager) && ( (isset($object->lines[$i]->product_type) && $object->lines[$i]->product_type == 9 && ! empty($object->lines[$i]->special_code)) || ! empty($object->lines[$i]->fk_parent_line) ) )
	if (is_object($hookmanager))   // Old code is commented on preceding line. Reproduct this test in the pdf_xxx function if you don't want your hook to run
	{
		$special_code = $object->lines[$i]->special_code;
		if (! empty($object->lines[$i]->fk_parent_line)) $special_code = $object->getSpecialCode($object->lines[$i]->fk_parent_line);
		$parameters = array('i'=>$i,'outputlangs'=>$outputlangs,'hidedetails'=>$hidedetails,'special_code'=>$special_code);
		$action='';
		$reshook = $hookmanager->executeHooks('pdf_getlineremisepercent',$parameters,$object,$action);    // Note that $action and $object may have been modified by some hooks
		
		if(!empty($hookmanager->resPrint)) $result.=$hookmanager->resPrint;
	}
	if (empty($reshook))
	{
        if ($object->lines[$i]->special_code == 3) return '';
	    if (empty($hidedetails) || $hidedetails > 1) $result.=dol_print_reduction($object->lines[$i]->remise_percent,$outputlangs);
	}
	return $result;
}

/**
 * Return line percent
 *
 * @param Object $object Object
 * @param int $i Current line number
 * @param Translate $outputlangs Object langs for output
 * @param int $hidedetails Hide details (0=no, 1=yes, 2=just special lines)
 * @param HookManager $hookmanager Hook manager instance
 * @return string
 */
function pdf_getlineprogress($object, $i, $outputlangs, $hidedetails = 0, $hookmanager = null)
{
	$reshook=0;
    $result='';
    //if (is_object($hookmanager) && ( (isset($object->lines[$i]->product_type) && $object->lines[$i]->product_type == 9 && ! empty($object->lines[$i]->special_code)) || ! empty($object->lines[$i]->fk_parent_line) ) )
	if (is_object($hookmanager))   // Old code is commented on preceding line. Reproduct this test in the pdf_xxx function if you don't want your hook to run
	{
		$special_code = $object->lines[$i]->special_code;
		if (!empty($object->lines[$i]->fk_parent_line)) $special_code = $object->getSpecialCode($object->lines[$i]->fk_parent_line);
		$parameters = array('i' => $i, 'outputlangs' => $outputlangs, 'hidedetails' => $hidedetails, 'special_code' => $special_code);
		$action = '';
		$reshook = $hookmanager->executeHooks('pdf_getlineprogress', $parameters, $object, $action);    // Note that $action and $object may have been modified by some hooks
		
		if(!empty($hookmanager->resPrint)) return $hookmanager->resPrint;
	}
	if (empty($reshook))
	{
        if ($object->lines[$i]->special_code == 3) return '';
	    if (empty($hidedetails) || $hidedetails > 1) $result.=$object->lines[$i]->situation_percent . '%';
	}
	return $result;
}

/**
 *	Return line total excluding tax
 *
 *	@param	Object		$object				Object
 *	@param	int			$i					Current line number
 *  @param  Translate	$outputlangs		Object langs for output
 *  @param	int			$hidedetails		Hide details (0=no, 1=yes, 2=just special lines)
 * 	@return	string							Return total of line excl tax
 */
function pdf_getlinetotalexcltax($object,$i,$outputlangs,$hidedetails=0)
{
	global $conf, $hookmanager;

	$sign=1;
	if (isset($object->type) && $object->type == 2 && ! empty($conf->global->INVOICE_POSITIVE_CREDIT_NOTE)) $sign=-1;

	$reshook=0;
	$result='';
	//if (is_object($hookmanager) && ( (isset($object->lines[$i]->product_type) && $object->lines[$i]->product_type == 9 && ! empty($object->lines[$i]->special_code)) || ! empty($object->lines[$i]->fk_parent_line) ) )
	if (is_object($hookmanager))   // Old code is commented on preceding line. Reproduct this test in the pdf_xxx function if you don't want your hook to run
	{
		$special_code = $object->lines[$i]->special_code;
		if (! empty($object->lines[$i]->fk_parent_line)) $special_code = $object->getSpecialCode($object->lines[$i]->fk_parent_line);
		$parameters = array('i'=>$i,'outputlangs'=>$outputlangs,'hidedetails'=>$hidedetails,'special_code'=>$special_code, 'sign'=>$sign);
		$action='';
		$reshook = $hookmanager->executeHooks('pdf_getlinetotalexcltax',$parameters,$object,$action);    // Note that $action and $object may have been modified by some hooks
		
		if(!empty($hookmanager->resPrint)) $result.=$hookmanager->resPrint;
	}
    if (empty($reshook))
	{
	    if ($object->lines[$i]->special_code == 3)
    	{
    		return $outputlangs->transnoentities("Option");
    	}
        if (empty($hidedetails) || $hidedetails > 1) $result.=price($sign * $object->lines[$i]->total_ht, 0, $outputlangs);
	}
	return $result;
}

/**
 *	Return line total including tax
 *
 *	@param	Object		$object				Object
 *	@param	int			$i					Current line number
 *  @param 	Translate	$outputlangs		Object langs for output
 *  @param	int			$hidedetails		Hide value (0 = no, 1 = yes, 2 = just special lines)
 *  @return	string							Return total of line incl tax
 */
function pdf_getlinetotalwithtax($object,$i,$outputlangs,$hidedetails=0)
{
	global $hookmanager,$conf;

	$sign=1;
	if (isset($object->type) && $object->type == 2 && ! empty($conf->global->INVOICE_POSITIVE_CREDIT_NOTE)) $sign=-1;

	$reshook=0;
	//if (is_object($hookmanager) && ( (isset($object->lines[$i]->product_type) && $object->lines[$i]->product_type == 9 && ! empty($object->lines[$i]->special_code)) || ! empty($object->lines[$i]->fk_parent_line) ) )
	if (is_object($hookmanager))   // Old code is commented on preceding line. Reproduct this test in the pdf_xxx function if you don't want your hook to run
	{
		$special_code = $object->lines[$i]->special_code;
		if (! empty($object->lines[$i]->fk_parent_line)) $special_code = $object->getSpecialCode($object->lines[$i]->fk_parent_line);
		$parameters = array('i'=>$i,'outputlangs'=>$outputlangs,'hidedetails'=>$hidedetails,'special_code'=>$special_code);
		$action='';
		$reshook = $hookmanager->executeHooks('pdf_getlinetotalwithtax',$parameters,$object,$action);    // Note that $action and $object may have been modified by some hooks
		
		if(!empty($hookmanager->resPrint)) $result.=$hookmanager->resPrint;
	}
	if (empty($reshook))
	{
<<<<<<< HEAD
		if ($object->lines[$i]->special_code == 3)
    	{
    		return $outputlangs->transnoentities("Option");
    	}
		if (empty($hidedetails) || $hidedetails > 1) $result.=price(($object->lines[$i]->total_ht) + ($object->lines[$i]->total_ht)*($object->lines[$i]->tva_tx)/100, 0, $outputlangs);
=======
		if (is_object($hookmanager) && (($object->lines[$i]->product_type == 9 && ! empty($object->lines[$i]->special_code)) || ! empty($object->lines[$i]->fk_parent_line)))
		{
			$special_code = $object->lines[$i]->special_code;
			if (! empty($object->lines[$i]->fk_parent_line)) $special_code = $object->getSpecialCode($object->lines[$i]->fk_parent_line);
			$parameters = array('i'=>$i,'outputlangs'=>$outputlangs,'hidedetails'=>$hidedetails,'special_code'=>$special_code);
			$action='';
			$reshook = $hookmanager->executeHooks('pdf_getlinetotalwithtax',$parameters,$object,$action);    // Note that $action and $object may have been modified by some hooks
			return $hookmanager->resPrint;
		}
		else
		{
			if (empty($hidedetails) || $hidedetails > 1) return price($sign * (($object->lines[$i]->total_ht) + ($object->lines[$i]->total_ht)*($object->lines[$i]->tva_tx)/100), 0, $outputlangs);
		}
>>>>>>> 3645bd8f
	}
	return $result;
}

/**
 *	Return total quantity of products and/or services
 *
 *	@param	Object		$object				Object
 *	@param	string		$type				Type
 *  @param  Translate	$outputlangs		Object langs for output
 * 	@return	integer
 */
function pdf_getTotalQty($object,$type,$outputlangs)
{
	global $hookmanager;

	$total=0;
	$nblignes=count($object->lines);

	// Loop on each lines
	for ($i = 0 ; $i < $nblignes ; $i++)
	{
		if ($object->lines[$i]->special_code != 3)
		{
			if ($type=='all')
			{
				$total += $object->lines[$i]->qty;
			}
			else if ($type==9 && is_object($hookmanager) && (($object->lines[$i]->product_type == 9 && ! empty($object->lines[$i]->special_code)) || ! empty($object->lines[$i]->fk_parent_line)))
			{
				$special_code = $object->lines[$i]->special_code;
				if (! empty($object->lines[$i]->fk_parent_line)) $special_code = $object->getSpecialCode($object->lines[$i]->fk_parent_line);
				$parameters = array('i'=>$i,'outputlangs'=>$outputlangs,'hidedetails'=>$hidedetails,'special_code'=>$special_code);
				$action='';
				$reshook = $hookmanager->executeHooks('pdf_getTotalQty',$parameters,$object,$action);    // Note that $action and $object may have been modified by some hooks
				return $hookmanager->resPrint;
			}
			else if ($type==0 && $object->lines[$i]->product_type == 0)
			{
				$total += $object->lines[$i]->qty;
			}
			else if ($type==1 && $object->lines[$i]->product_type == 1)
			{
				$total += $object->lines[$i]->qty;
			}
		}
	}

	return $total;
}

/**
 * 	Return linked objects
 *  FIXME This function returns only one link per link type instead of all links. If we fix this, we must also fix function pdf_writeLinkedObjects
 *
 * 	@param	object		$object			Object
 * 	@param	Translate	$outputlangs	Object lang for output
 * 	@return	array                       Linked objects
 */
function pdf_getLinkedObjects($object,$outputlangs)
{
	global $hookmanager;

	$linkedobjects=array();

	$object->fetchObjectLinked();
	
	foreach($object->linkedObjects as $objecttype => $objects)
	{
	    if ($objecttype == 'propal')
		{
			$outputlangs->load('propal');

			foreach($objects as $elementobject)
			{
				$linkedobjects[$objecttype]['ref_title'] = $outputlangs->transnoentities("RefProposal");
				$linkedobjects[$objecttype]['ref_value'] = $outputlangs->transnoentities($elementobject->ref);
				$linkedobjects[$objecttype]['date_title'] = $outputlangs->transnoentities("DatePropal");
				$linkedobjects[$objecttype]['date_value'] = dol_print_date($elementobject->date,'day','',$outputlangs);
			}
		}
		else if ($objecttype == 'commande')
		{
			$outputlangs->load('orders');
			foreach($objects as $elementobject)
			{
				$linkedobjects[$objecttype]['ref_title'] = $outputlangs->transnoentities("RefOrder");
				$linkedobjects[$objecttype]['ref_value'] = $outputlangs->transnoentities($elementobject->ref) . ($elementobject->ref_client ? ' ('.$elementobject->ref_client.')' : '');
				$linkedobjects[$objecttype]['date_title'] = $outputlangs->transnoentities("OrderDate");
				$linkedobjects[$objecttype]['date_value'] = dol_print_date($elementobject->date,'day','',$outputlangs);
			}
		}
		else if ($objecttype == 'contrat')
		{
			$outputlangs->load('contracts');
			foreach($objects as $elementobject)
			{
				$linkedobjects[$objecttype]['ref_title'] = $outputlangs->transnoentities("RefContract");
				$linkedobjects[$objecttype]['ref_value'] = $outputlangs->transnoentities($elementobject->ref);
				$linkedobjects[$objecttype]['date_title'] = $outputlangs->transnoentities("DateContract");
				$linkedobjects[$objecttype]['date_value'] = dol_print_date($elementobject->date_contrat,'day','',$outputlangs);
			}
		}
		else if ($objecttype == 'shipping')
		{
			$outputlangs->load('orders');
			$outputlangs->load('sendings');
			foreach($objects as $x => $elementobject)
			{
			    $order=null;
			    // We concat this record info into fields xxx_value. title is overwrote.
			    if (empty($object->linkedObjects['commande']) && $object->element != 'commande')	// There is not already a link to order and object is not the order, so we show also info with order
			    {
			        $elementobject->fetchObjectLinked();
			        if (! empty($elementobject->linkedObjects['commande'])) $order = reset($elementobject->linkedObjects['commande']);
			    }
			    if (! is_object($order))
			    {
			        $linkedobjects[$objecttype]['ref_title'] = $outputlangs->transnoentities("RefSending");
			        if (! empty($linkedobjects[$objecttype]['ref_value'])) $linkedobjects[$objecttype]['ref_value'].=' / ';
			        $linkedobjects[$objecttype]['ref_value'].= $outputlangs->transnoentities($elementobject->ref);
			        //$linkedobjects[$objecttype]['date_title'] = $outputlangs->transnoentities("DateSending");
			        //if (! empty($linkedobjects[$objecttype]['date_value'])) $linkedobjects[$objecttype]['date_value'].=' / '; 
			        //$linkedobjects[$objecttype]['date_value'].= dol_print_date($elementobject->date_delivery,'day','',$outputlangs);
			    }
			    else
			    {
			        $linkedobjects[$objecttype]['ref_title'] = $outputlangs->transnoentities("RefOrder") . ' / ' . $outputlangs->transnoentities("RefSending");
			        if (empty($linkedobjects[$objecttype]['ref_value'])) $linkedobjects[$objecttype]['ref_value'] = $outputlangs->convToOutputCharset($order->ref) . ($order->ref_client ? ' ('.$order->ref_client.')' : '');
			        $linkedobjects[$objecttype]['ref_value'].= ' / ' . $outputlangs->transnoentities($elementobject->ref);
			        //$linkedobjects[$objecttype]['date_title'] = $outputlangs->transnoentities("OrderDate") . ($elementobject->date_delivery ? ' / ' . $outputlangs->transnoentities("DateSending") : '');
			        //if (empty($linkedobjects[$objecttype]['date_value'])) $linkedobjects[$objecttype]['date_value'] = dol_print_date($order->date,'day','',$outputlangs);
			        //$linkedobjects[$objecttype]['date_value'].= ($elementobject->date_delivery ? ' / ' . dol_print_date($elementobject->date_delivery,'day','',$outputlangs) : '');
			    }
			}
		}
	}

	// For add external linked objects
	if (is_object($hookmanager))
	{
		$parameters = array('linkedobjects' => $linkedobjects, 'outputlangs'=>$outputlangs);
		$action='';
		$hookmanager->executeHooks('pdf_getLinkedObjects',$parameters,$object,$action);    // Note that $action and $object may have been modified by some hooks
		if (! empty($hookmanager->resArray)) $linkedobjects = $hookmanager->resArray;
	}

	return $linkedobjects;
}

/**
 * Return dimensions to use for images onto PDF checking that width and height are not higher than
 * maximum (16x32 by default).
 *
 * @param	string		$realpath		Full path to photo file to use
 * @return	array						Height and width to use to output image (in pdf user unit, so mm)
 */
function pdf_getSizeForImage($realpath)
{
	global $conf;

	$maxwidth=(empty($conf->global->MAIN_DOCUMENTS_WITH_PICTURE_WIDTH)?20:$conf->global->MAIN_DOCUMENTS_WITH_PICTURE_WIDTH);
	$maxheight=(empty($conf->global->MAIN_DOCUMENTS_WITH_PICTURE_HEIGHT)?32:$conf->global->MAIN_DOCUMENTS_WITH_PICTURE_HEIGHT);
	include_once DOL_DOCUMENT_ROOT.'/core/lib/images.lib.php';
	$tmp=dol_getImageSize($realpath);
	if ($tmp['height'])
	{
		$width=(int) round($maxheight*$tmp['width']/$tmp['height']);	// I try to use maxheight
		if ($width > $maxwidth)	// Pb with maxheight, so i use maxwidth
		{
			$width=$maxwidth;
			$height=(int) round($maxwidth*$tmp['height']/$tmp['width']);
		}
		else	// No pb with maxheight
		{
			$height=$maxheight;
		}
	}
	return array('width'=>$width,'height'=>$height);
}
<|MERGE_RESOLUTION|>--- conflicted
+++ resolved
@@ -1450,11 +1450,7 @@
 	}
 	if (empty($reshook))
 	{
-<<<<<<< HEAD
-		if (empty($hidedetails) || $hidedetails > 1) $result.=price(($object->lines[$i]->subprice) + ($object->lines[$i]->subprice)*($object->lines[$i]->tva_tx)/100, 0, $outputlangs);
-=======
-		if (empty($hidedetails) || $hidedetails > 1) return price($sign * (($object->lines[$i]->subprice) + ($object->lines[$i]->subprice)*($object->lines[$i]->tva_tx)/100), 0, $outputlangs);
->>>>>>> 3645bd8f
+		if (empty($hidedetails) || $hidedetails > 1) $result.=price($sign * (($object->lines[$i]->subprice) + ($object->lines[$i]->subprice)*($object->lines[$i]->tva_tx)/100), 0, $outputlangs);
 	}
 	return $result;
 }
@@ -1777,27 +1773,11 @@
 	}
 	if (empty($reshook))
 	{
-<<<<<<< HEAD
 		if ($object->lines[$i]->special_code == 3)
     	{
     		return $outputlangs->transnoentities("Option");
     	}
-		if (empty($hidedetails) || $hidedetails > 1) $result.=price(($object->lines[$i]->total_ht) + ($object->lines[$i]->total_ht)*($object->lines[$i]->tva_tx)/100, 0, $outputlangs);
-=======
-		if (is_object($hookmanager) && (($object->lines[$i]->product_type == 9 && ! empty($object->lines[$i]->special_code)) || ! empty($object->lines[$i]->fk_parent_line)))
-		{
-			$special_code = $object->lines[$i]->special_code;
-			if (! empty($object->lines[$i]->fk_parent_line)) $special_code = $object->getSpecialCode($object->lines[$i]->fk_parent_line);
-			$parameters = array('i'=>$i,'outputlangs'=>$outputlangs,'hidedetails'=>$hidedetails,'special_code'=>$special_code);
-			$action='';
-			$reshook = $hookmanager->executeHooks('pdf_getlinetotalwithtax',$parameters,$object,$action);    // Note that $action and $object may have been modified by some hooks
-			return $hookmanager->resPrint;
-		}
-		else
-		{
-			if (empty($hidedetails) || $hidedetails > 1) return price($sign * (($object->lines[$i]->total_ht) + ($object->lines[$i]->total_ht)*($object->lines[$i]->tva_tx)/100), 0, $outputlangs);
-		}
->>>>>>> 3645bd8f
+		if (empty($hidedetails) || $hidedetails > 1) $result.=price($sign * ($object->lines[$i]->total_ht) + ($object->lines[$i]->total_ht)*($object->lines[$i]->tva_tx)/100, 0, $outputlangs);
 	}
 	return $result;
 }
