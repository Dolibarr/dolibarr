<?php
/* Copyright (C) 2006-2011 Laurent Destailleur  <eldy@users.sourceforge.net>
 * Copyright (C) 2006      Rodolphe Quiedeville <rodolphe@quiedeville.org>
 * Copyright (C) 2007      Patrick Raguin       <patrick.raguin@gmail.com>
 * Copyright (C) 2010-2012 Regis Houssin        <regis.houssin@capnetworks.com>
 * Copyright (C) 2010      Juanjo Menent        <jmenent@2byte.es>
 * Copyright (C) 2012      Christophe Battarel  <christophe.battarel@altairis.fr>
 * Copyright (C) 2014		Cedric GROSS		<c.gross@kreiz-it.fr>
 *
 * This program is free software; you can redistribute it and/or modify
 * it under the terms of the GNU General Public License as published by
 * the Free Software Foundation; either version 3 of the License, or
 * (at your option) any later version.
 *
 * This program is distributed in the hope that it will be useful,
 * but WITHOUT ANY WARRANTY; without even the implied warranty of
 * MERCHANTABILITY or FITNESS FOR A PARTICULAR PURPOSE.  See the
 * GNU General Public License for more details.
 *
 * You should have received a copy of the GNU General Public License
 * along with this program. If not, see <http://www.gnu.org/licenses/>.
 * or see http://www.gnu.org/
 */

/**
 *	\file       htdocs/core/lib/pdf.lib.php
 *	\brief      Set of functions used for PDF generation
 *	\ingroup    core
 */


/**
 *	Return array with format properties of default PDF format
 *
 *	@param		Translate	$outputlangs		Output lang to use to autodetect output format if setup not done
 *  @return     array							Array('width'=>w,'height'=>h,'unit'=>u);
 */
function pdf_getFormat($outputlangs='')
{
	global $conf,$db;

	// Default value if setup was not done and/or entry into c_paper_format not defined
	$width=210; $height=297; $unit='mm';

	if (empty($conf->global->MAIN_PDF_FORMAT))
	{
		include_once DOL_DOCUMENT_ROOT.'/core/lib/functions2.lib.php';
		$pdfformat=dol_getDefaultFormat($outputlangs);
	}
	else $pdfformat=$conf->global->MAIN_PDF_FORMAT;

	$sql="SELECT code, label, width, height, unit FROM ".MAIN_DB_PREFIX."c_paper_format";
	$sql.=" WHERE code = '".$pdfformat."'";
	$resql=$db->query($sql);
	if ($resql)
	{
		$obj=$db->fetch_object($resql);
		if ($obj)
		{
			$width=(int) $obj->width;
			$height=(int) $obj->height;
			$unit=$obj->unit;
		}
	}

	//print "pdfformat=".$pdfformat." width=".$width." height=".$height." unit=".$unit;
	return array('width'=>$width,'height'=>$height,'unit'=>$unit);
}

/**
 *      Return a PDF instance object. We create a FPDI instance that instantiate TCPDF.
 *
 *      @param	string		$format         Array(width,height). Keep empty to use default setup.
 *      @param	string		$metric         Unit of format ('mm')
 *      @param  string		$pagetype       'P' or 'l'
 *      @return TPDF						PDF object
 */
function pdf_getInstance($format='',$metric='mm',$pagetype='P')
{
	global $conf;

	// Define constant for TCPDF
	if (! defined('K_TCPDF_EXTERNAL_CONFIG'))
	{
		define('K_TCPDF_EXTERNAL_CONFIG',1);	// this avoid using tcpdf_config file
		define('K_PATH_CACHE', DOL_DATA_ROOT.'/admin/temp/');
		define('K_PATH_URL_CACHE', DOL_DATA_ROOT.'/admin/temp/');
		dol_mkdir(K_PATH_CACHE);
		define('K_BLANK_IMAGE', '_blank.png');
		define('PDF_PAGE_FORMAT', 'A4');
		define('PDF_PAGE_ORIENTATION', 'P');
		define('PDF_CREATOR', 'TCPDF');
		define('PDF_AUTHOR', 'TCPDF');
		define('PDF_HEADER_TITLE', 'TCPDF Example');
		define('PDF_HEADER_STRING', "by Dolibarr ERP CRM");
		define('PDF_UNIT', 'mm');
		define('PDF_MARGIN_HEADER', 5);
		define('PDF_MARGIN_FOOTER', 10);
		define('PDF_MARGIN_TOP', 27);
		define('PDF_MARGIN_BOTTOM', 25);
		define('PDF_MARGIN_LEFT', 15);
		define('PDF_MARGIN_RIGHT', 15);
		define('PDF_FONT_NAME_MAIN', 'helvetica');
		define('PDF_FONT_SIZE_MAIN', 10);
		define('PDF_FONT_NAME_DATA', 'helvetica');
		define('PDF_FONT_SIZE_DATA', 8);
		define('PDF_FONT_MONOSPACED', 'courier');
		define('PDF_IMAGE_SCALE_RATIO', 1.25);
		define('HEAD_MAGNIFICATION', 1.1);
		define('K_CELL_HEIGHT_RATIO', 1.25);
		define('K_TITLE_MAGNIFICATION', 1.3);
		define('K_SMALL_RATIO', 2/3);
		define('K_THAI_TOPCHARS', true);
		define('K_TCPDF_CALLS_IN_HTML', true);
		define('K_TCPDF_THROW_EXCEPTION_ERROR', false);
	}

	if (! empty($conf->global->MAIN_USE_FPDF) && ! empty($conf->global->MAIN_DISABLE_FPDI))
		return "Error MAIN_USE_FPDF and MAIN_DISABLE_FPDI can't be set together";

	// We use by default TCPDF else FPDF
	if (empty($conf->global->MAIN_USE_FPDF)) require_once TCPDF_PATH.'tcpdf.php';
	else require_once FPDF_PATH.'fpdf.php';

	// We need to instantiate fpdi object (instead of tcpdf) to use merging features. But we can disable it.
	if (empty($conf->global->MAIN_DISABLE_FPDI)) require_once FPDI_PATH.'fpdi.php';

	//$arrayformat=pdf_getFormat();
	//$format=array($arrayformat['width'],$arrayformat['height']);
	//$metric=$arrayformat['unit'];

	// Protection and encryption of pdf
	if (empty($conf->global->MAIN_USE_FPDF) && ! empty($conf->global->PDF_SECURITY_ENCRYPTION))
	{
		/* Permission supported by TCPDF
		- print : Print the document;
		- modify : Modify the contents of the document by operations other than those controlled by 'fill-forms', 'extract' and 'assemble';
		- copy : Copy or otherwise extract text and graphics from the document;
		- annot-forms : Add or modify text annotations, fill in interactive form fields, and, if 'modify' is also set, create or modify interactive form fields (including signature fields);
		- fill-forms : Fill in existing interactive form fields (including signature fields), even if 'annot-forms' is not specified;
		- extract : Extract text and graphics (in support of accessibility to users with disabilities or for other purposes);
		- assemble : Assemble the document (insert, rotate, or delete pages and create bookmarks or thumbnail images), even if 'modify' is not set;
		- print-high : Print the document to a representation from which a faithful digital copy of the PDF content could be generated. When this is not set, printing is limited to a low-level representation of the appearance, possibly of degraded quality.
		- owner : (inverted logic - only for public-key) when set permits change of encryption and enables all other permissions.
		*/
		if (class_exists('FPDI')) $pdf = new FPDI($pagetype,$metric,$format);
		else $pdf = new TCPDF($pagetype,$metric,$format);
		// For TCPDF, we specify permission we want to block
		$pdfrights = array('modify','copy');

		$pdfuserpass = ''; // Password for the end user
		$pdfownerpass = NULL; // Password of the owner, created randomly if not defined
		$pdf->SetProtection($pdfrights,$pdfuserpass,$pdfownerpass);
	}
	else
	{
		if (class_exists('FPDI')) $pdf = new FPDI($pagetype,$metric,$format);
		else $pdf = new TCPDF($pagetype,$metric,$format);
	}

	// If we use FPDF class, we may need to add method writeHTMLCell
	if (! empty($conf->global->MAIN_USE_FPDF) && ! method_exists($pdf, 'writeHTMLCell'))
	{
		// Declare here a class to overwrite FPDI to add method writeHTMLCell
		/**
		 *	This class is an enhanced FPDI class that support method writeHTMLCell
		 */
		class FPDI_DolExtended extends FPDI
        {
			/**
			 * __call
			 *
			 * @param 	string	$method		Method
			 * @param 	mixed	$args		Arguments
			 * @return 	void
			 */
			public function __call($method, $args)
			{
				if (isset($this->$method)) {
					$func = $this->$method;
					$func($args);
				}
			}

			/**
			 * writeHTMLCell
			 *
			 * @param	int		$w				Width
			 * @param 	int		$h				Height
			 * @param 	int		$x				X
			 * @param 	int		$y				Y
			 * @param 	string	$html			Html
			 * @param 	int		$border			Border
			 * @param 	int		$ln				Ln
			 * @param 	boolean	$fill			Fill
			 * @param 	boolean	$reseth			Reseth
			 * @param 	string	$align			Align
			 * @param 	boolean	$autopadding	Autopadding
			 * @return 	void
			 */
			public function writeHTMLCell($w, $h, $x, $y, $html = '', $border = 0, $ln = 0, $fill = false, $reseth = true, $align = '', $autopadding = true)
			{
				$this->SetXY($x,$y);
				$val=str_replace('<br>',"\n",$html);
				//$val=dol_string_nohtmltag($val,false,'ISO-8859-1');
				$val=dol_string_nohtmltag($val,false,'UTF-8');
				$this->MultiCell($w,$h,$val,$border,$align,$fill);
			}
		}

		$pdf2=new FPDI_DolExtended($pagetype,$metric,$format);
		unset($pdf);
		$pdf=$pdf2;
	}

	return $pdf;
}


/**
 *      Return font name to use for PDF generation
 *
 *      @param	Translate	$outputlangs    Output langs object
 *      @return string          			Name of font to use
 */
function pdf_getPDFFont($outputlangs)
{
	global $conf;

	if (! empty($conf->global->MAIN_PDF_FORCE_FONT)) return $conf->global->MAIN_PDF_FORCE_FONT;

	$font='Helvetica'; // By default, for FPDI, or ISO language on TCPDF
	if (class_exists('TCPDF'))  // If TCPDF on, we can use an UTF8 one like DejaVuSans if required (slower)
	{
		if ($outputlangs->trans('FONTFORPDF')!='FONTFORPDF')
		{
			$font=$outputlangs->trans('FONTFORPDF');
		}
	}
	return $font;
}

/**
 *      Return font size to use for PDF generation
 *
 *      @param	Translate	$outputlangs     Output langs object
 *      @return int				             Size of font to use
 */
function pdf_getPDFFontSize($outputlangs)
{
	$size=10;                   // By default, for FPDI or ISO language on TCPDF
	if (class_exists('TCPDF'))  // If TCPDF on, we can use an UTF8 one like DejaVuSans if required (slower)
	{
		if ($outputlangs->trans('FONTSIZEFORPDF')!='FONTSIZEFORPDF')
		{
			$size = (int) $outputlangs->trans('FONTSIZEFORPDF');
		}
	}
	return $size;
}


/**
 * Return height to use for Logo onto PDF
 *
 * @param	string		$logo		Full path to logo file to use
 * @param	bool		$url		Image with url (true or false)
 * @return	number
 */
function pdf_getHeightForLogo($logo, $url = false)
{
	$height=22; $maxwidth=130;
	include_once DOL_DOCUMENT_ROOT.'/core/lib/images.lib.php';
	$tmp=dol_getImageSize($logo, $url);
	if ($tmp['height'])
	{
		$width=round($height*$tmp['width']/$tmp['height']);
		if ($width > $maxwidth) $height=$height*$maxwidth/$width;
	}
	//print $tmp['width'].' '.$tmp['height'].' '.$width; exit;
	return $height;
}


/**
 *   	Return a string with full address formated
 *
 * 		@param	Translate	$outputlangs		Output langs object
 *   	@param  Societe		$sourcecompany		Source company object
 *   	@param  Societe		$targetcompany		Target company object
 *      @param  Contact		$targetcontact		Target contact object
 * 		@param	int			$usecontact			Use contact instead of company
 * 		@param	int			$mode				Address type ('source', 'target', 'targetwithdetails')
 * 		@return	string							String with full address
 */
function pdf_build_address($outputlangs,$sourcecompany,$targetcompany='',$targetcontact='',$usecontact=0,$mode='source')
{
	global $conf;

	$stringaddress = '';

	if ($mode == 'source' && ! is_object($sourcecompany)) return -1;
	if ($mode == 'target' && ! is_object($targetcompany)) return -1;
	if ($mode == 'delivery' && ! is_object($deliverycompany)) return -1;

	if (! empty($sourcecompany->state_id) && empty($sourcecompany->departement)) $sourcecompany->departement=getState($sourcecompany->state_id); //TODO: Deprecated
	if (! empty($sourcecompany->state_id) && empty($sourcecompany->state)) $sourcecompany->state=getState($sourcecompany->state_id);
	if (! empty($targetcompany->state_id) && empty($targetcompany->departement)) $targetcompany->departement=getState($targetcompany->state_id);

	if ($mode == 'source')
	{
		$stringaddress .= ($stringaddress ? "\n" : '' ).$outputlangs->convToOutputCharset(dol_format_address($sourcecompany))."\n";

		if (empty($conf->global->MAIN_PDF_DISABLESOURCEDETAILS))
		{
			// Phone
			if ($sourcecompany->phone) $stringaddress .= ($stringaddress ? "\n" : '' ).$outputlangs->transnoentities("Phone").": ".$outputlangs->convToOutputCharset($sourcecompany->phone);
			// Fax
			if ($sourcecompany->fax) $stringaddress .= ($stringaddress ? "\n" : '' ).$outputlangs->transnoentities("Fax").": ".$outputlangs->convToOutputCharset($sourcecompany->fax);
			// EMail
			if ($sourcecompany->email) $stringaddress .= ($stringaddress ? "\n" : '' ).$outputlangs->transnoentities("Email").": ".$outputlangs->convToOutputCharset($sourcecompany->email);
			// Web
			if ($sourcecompany->url) $stringaddress .= ($stringaddress ? "\n" : '' ).$outputlangs->transnoentities("Web").": ".$outputlangs->convToOutputCharset($sourcecompany->url);
		}
	}

	if ($mode == 'target' || $mode == 'targetwithdetails')
	{
		if ($usecontact)
		{
			$stringaddress .= ($stringaddress ? "\n" : '' ).$outputlangs->convToOutputCharset($targetcontact->getFullName($outputlangs,1));

			if (!empty($targetcontact->address)) {
				$stringaddress .= ($stringaddress ? "\n" : '' ).$outputlangs->convToOutputCharset(dol_format_address($targetcontact))."\n";
			}else {
				$stringaddress .= ($stringaddress ? "\n" : '' ).$outputlangs->convToOutputCharset(dol_format_address($targetcompany))."\n";
			}
			// Country
			if (!empty($targetcontact->country_code) && $targetcontact->country_code != $sourcecompany->country_code) {
				$stringaddress.=$outputlangs->convToOutputCharset($outputlangs->transnoentitiesnoconv("Country".$targetcontact->country_code))."\n";
			}
			else if (empty($targetcontact->country_code) && !empty($targetcompany->country_code) && ($targetcompany->country_code != $sourcecompany->country_code)) {
				$stringaddress.=$outputlangs->convToOutputCharset($outputlangs->transnoentitiesnoconv("Country".$targetcompany->country_code))."\n";
			}

			if (! empty($conf->global->MAIN_PDF_ADDALSOTARGETDETAILS) || $mode == 'targetwithdetails')
			{
				// Phone
				if (! empty($targetcontact->phone_pro) || ! empty($targetcontact->phone_mobile)) $stringaddress .= ($stringaddress ? "\n" : '' ).$outputlangs->transnoentities("Phone").": ";
				if (! empty($targetcontact->phone_pro)) $stringaddress .= $outputlangs->convToOutputCharset($targetcontact->phone_pro);
<<<<<<< HEAD
				if (! empty($targetcontact->phone_pro) || ! empty($targetcontact->phone_mobile)) $stringaddress .= " / ";
=======
				if (! empty($targetcontact->phone_pro) && ! empty($targetcontact->phone_mobile)) $stringaddress .= " / ";
>>>>>>> 28fd8c68
				if (! empty($targetcontact->phone_mobile)) $stringaddress .= $outputlangs->convToOutputCharset($targetcontact->phone_mobile);
				// Fax
				if ($targetcontact->fax) $stringaddress .= ($stringaddress ? "\n" : '' ).$outputlangs->transnoentities("Fax").": ".$outputlangs->convToOutputCharset($targetcontact->fax);
				// EMail
				if ($targetcontact->email) $stringaddress .= ($stringaddress ? "\n" : '' ).$outputlangs->transnoentities("Email").": ".$outputlangs->convToOutputCharset($targetcontact->email);
				// Web
				if ($targetcontact->url) $stringaddress .= ($stringaddress ? "\n" : '' ).$outputlangs->transnoentities("Web").": ".$outputlangs->convToOutputCharset($targetcontact->url);
			}
		}
		else
		{
			$stringaddress .= ($stringaddress ? "\n" : '' ).$outputlangs->convToOutputCharset(dol_format_address($targetcompany))."\n";
			// Country
			if (!empty($targetcompany->country_code) && $targetcompany->country_code != $sourcecompany->country_code) $stringaddress.=$outputlangs->convToOutputCharset($outputlangs->transnoentitiesnoconv("Country".$targetcompany->country_code))."\n";

			if (! empty($conf->global->MAIN_PDF_ADDALSOTARGETDETAILS) || $mode == 'targetwithdetails')
			{
				// Phone
				if (! empty($targetcompany->phone) || ! empty($targetcompany->phone_mobile)) $stringaddress .= ($stringaddress ? "\n" : '' ).$outputlangs->transnoentities("Phone").": ";
				if (! empty($targetcompany->phone)) $stringaddress .= $outputlangs->convToOutputCharset($targetcompany->phone);
<<<<<<< HEAD
				if (! empty($targetcompany->phone) || ! empty($targetcompany->phone_mobile)) $stringaddress .= " / ";
=======
				if (! empty($targetcompany->phone) && ! empty($targetcompany->phone_mobile)) $stringaddress .= " / ";
>>>>>>> 28fd8c68
				if (! empty($targetcompany->phone_mobile)) $stringaddress .= $outputlangs->convToOutputCharset($targetcompany->phone_mobile);
				// Fax
				if ($targetcompany->fax) $stringaddress .= ($stringaddress ? "\n" : '' ).$outputlangs->transnoentities("Fax").": ".$outputlangs->convToOutputCharset($targetcompany->fax);
				// EMail
				if ($targetcompany->email) $stringaddress .= ($stringaddress ? "\n" : '' ).$outputlangs->transnoentities("Email").": ".$outputlangs->convToOutputCharset($targetcompany->email);
				// Web
				if ($targetcompany->url) $stringaddress .= ($stringaddress ? "\n" : '' ).$outputlangs->transnoentities("Web").": ".$outputlangs->convToOutputCharset($targetcompany->url);
			}
		}

		// Intra VAT
		if (empty($conf->global->MAIN_TVAINTRA_NOT_IN_ADDRESS))
		{
			if ($targetcompany->tva_intra) $stringaddress.="\n".$outputlangs->transnoentities("VATIntraShort").': '.$outputlangs->convToOutputCharset($targetcompany->tva_intra);
		}

		// Professionnal Ids
		if (! empty($conf->global->MAIN_PROFID1_IN_ADDRESS) && ! empty($targetcompany->idprof1))
		{
			$tmp=$outputlangs->transcountrynoentities("ProfId1",$targetcompany->country_code);
			if (preg_match('/\((.+)\)/',$tmp,$reg)) $tmp=$reg[1];
			$stringaddress.="\n".$tmp.': '.$outputlangs->convToOutputCharset($targetcompany->idprof1);
		}
		if (! empty($conf->global->MAIN_PROFID2_IN_ADDRESS) && ! empty($targetcompany->idprof2))
		{
			$tmp=$outputlangs->transcountrynoentities("ProfId2",$targetcompany->country_code);
			if (preg_match('/\((.+)\)/',$tmp,$reg)) $tmp=$reg[1];
			$stringaddress.="\n".$tmp.': '.$outputlangs->convToOutputCharset($targetcompany->idprof2);
		}
		if (! empty($conf->global->MAIN_PROFID3_IN_ADDRESS) && ! empty($targetcompany->idprof3))
		{
			$tmp=$outputlangs->transcountrynoentities("ProfId3",$targetcompany->country_code);
			if (preg_match('/\((.+)\)/',$tmp,$reg)) $tmp=$reg[1];
			$stringaddress.="\n".$tmp.': '.$outputlangs->convToOutputCharset($targetcompany->idprof3);
		}
		if (! empty($conf->global->MAIN_PROFID4_IN_ADDRESS) && ! empty($targetcompany->idprof4))
		{
			$tmp=$outputlangs->transcountrynoentities("ProfId4",$targetcompany->country_code);
			if (preg_match('/\((.+)\)/',$tmp,$reg)) $tmp=$reg[1];
			$stringaddress.="\n".$tmp.': '.$outputlangs->convToOutputCharset($targetcompany->idprof4);
		}
	}

	return $stringaddress;
}


/**
 *   	Show header of page for PDF generation
 *
 *   	@param      PDF			&$pdf     		Object PDF
 *      @param      Translate	$outputlangs	Object lang for output
 * 		@param		int			$page_height	Height of page
 *      @return	void
 */
function pdf_pagehead(&$pdf,$outputlangs,$page_height)
{
	global $conf;

	// Add a background image on document
	if (! empty($conf->global->MAIN_USE_BACKGROUND_ON_PDF))
	{
        $pdf->SetAutoPageBreak(0,0);	// Disable auto pagebreak before adding image
		$pdf->Image($conf->mycompany->dir_output.'/logos/'.$conf->global->MAIN_USE_BACKGROUND_ON_PDF, (isset($conf->global->MAIN_USE_BACKGROUND_ON_PDF_X)?$conf->global->MAIN_USE_BACKGROUND_ON_PDF_X:0), (isset($conf->global->MAIN_USE_BACKGROUND_ON_PDF_Y)?$conf->global->MAIN_USE_BACKGROUND_ON_PDF_Y:0), 0, $page_height);
        $pdf->SetAutoPageBreak(1,0);	// Restore pagebreak
	}
}

/**
 *      Add a draft watermark on PDF files
 *
 *      @param	PDF      	&$pdf           Object PDF
 *      @param  Translate	$outputlangs	Object lang
 *      @param  int		    $h		        Height of PDF
 *      @param  int		    $w		        Width of PDF
 *      @param  string	    $unit           Unit of height (mm, pt, ...)
 *      @param  string		$text           Text to show
 *      @return	void
 */
function pdf_watermark(&$pdf, $outputlangs, $h, $w, $unit, $text)
{
	// Print Draft Watermark
	if ($unit=='pt') $k=1;
	elseif ($unit=='mm') $k=72/25.4;
	elseif ($unit=='cm') $k=72/2.54;
	elseif ($unit=='in') $k=72;

	$savx=$pdf->getX(); $savy=$pdf->getY();

	$watermark_angle=atan($h/$w)/2;
	$watermark_x_pos=0;
	$watermark_y_pos=$h/3;
	$watermark_x=$w/2;
	$watermark_y=$h/3;
	$pdf->SetFont('','B',40);
	$pdf->SetTextColor(255,192,203);
	//rotate
	$pdf->_out(sprintf('q %.5F %.5F %.5F %.5F %.2F %.2F cm 1 0 0 1 %.2F %.2F cm',cos($watermark_angle),sin($watermark_angle),-sin($watermark_angle),cos($watermark_angle),$watermark_x*$k,($h-$watermark_y)*$k,-$watermark_x*$k,-($h-$watermark_y)*$k));
	//print watermark
	$pdf->SetXY($watermark_x_pos,$watermark_y_pos);
	$pdf->Cell($w-20,25,$outputlangs->convToOutputCharset($text),"",2,"C",0);
	//antirotate
	$pdf->_out('Q');

	$pdf->SetXY($savx,$savy);
}


/**
 *  Show bank informations for PDF generation
 *
 *  @param	PDF			&$pdf            		Object PDF
 *  @param  Translate	$outputlangs     		Object lang
 *  @param  int			$curx            		X
 *  @param  int			$cury            		Y
 *  @param  Account		$account         		Bank account object
 *  @param  int			$onlynumber      		Output only number
 *  @param	int			$default_font_size		Default font size
 *  @return	float                               The Y PDF position
 */
function pdf_bank(&$pdf,$outputlangs,$curx,$cury,$account,$onlynumber=0,$default_font_size=10)
{
	global $mysoc, $conf;

	$diffsizetitle=(empty($conf->global->PDF_DIFFSIZE_TITLE)?3:$conf->global->PDF_DIFFSIZE_TITLE);
	$diffsizecontent=(empty($conf->global->PDF_DIFFSIZE_CONTENT)?4:$conf->global->PDF_DIFFSIZE_CONTENT);

	$pdf->SetXY($curx, $cury);

	if (empty($onlynumber))
	{
		$pdf->SetFont('','B',$default_font_size - $diffsizetitle);
		$pdf->MultiCell(100, 3, $outputlangs->transnoentities('PaymentByTransferOnThisBankAccount').':', 0, 'L', 0);
		$cury+=4;
	}

	$outputlangs->load("banks");

	// Get format of bank account according to its country
	$usedetailedbban=$account->useDetailedBBAN();

	//$onlynumber=0; $usedetailedbban=0; // For tests
	if ($usedetailedbban)
	{
		$savcurx=$curx;

		if (empty($onlynumber))
		{
			$pdf->SetFont('','',$default_font_size - $diffsizecontent);
			$pdf->SetXY($curx, $cury);
			$pdf->MultiCell(100, 3, $outputlangs->transnoentities("Bank").': ' . $outputlangs->convToOutputCharset($account->bank), 0, 'L', 0);
			$cury+=3;
		}

		if (empty($onlynumber)) $pdf->line($curx+1, $cury+1, $curx+1, $cury+8);

		if ($usedetailedbban == 1)
		{
			$fieldstoshow=array('bank','desk','number','key');
			if ($conf->global->BANK_SHOW_ORDER_OPTION==1) $fieldstoshow=array('bank','desk','key','number');
		}
		else if ($usedetailedbban == 2)
		{
			$fieldstoshow=array('bank','number');
		}
		else dol_print_error('','Value returned by function useDetailedBBAN not managed');

		foreach ($fieldstoshow as $val)
		{
			if ($val == 'bank')
			{
				// Bank code
				$tmplength=18;
				$pdf->SetXY($curx, $cury+5);
				$pdf->SetFont('','',$default_font_size - 3);$pdf->MultiCell($tmplength, 3, $outputlangs->convToOutputCharset($account->code_banque), 0, 'C', 0);
				$pdf->SetXY($curx, $cury+1);
				$curx+=$tmplength;
				$pdf->SetFont('','B',$default_font_size - 4);$pdf->MultiCell($tmplength, 3, $outputlangs->transnoentities("BankCode"), 0, 'C', 0);
				if (empty($onlynumber)) $pdf->line($curx, $cury+1, $curx, $cury+8);
			}
			if ($val == 'desk')
			{
				// Desk
				$tmplength=18;
				$pdf->SetXY($curx, $cury+5);
				$pdf->SetFont('','',$default_font_size - 3);$pdf->MultiCell($tmplength, 3, $outputlangs->convToOutputCharset($account->code_guichet), 0, 'C', 0);
				$pdf->SetXY($curx, $cury+1);
				$curx+=$tmplength;
				$pdf->SetFont('','B',$default_font_size - 4);$pdf->MultiCell($tmplength, 3, $outputlangs->transnoentities("DeskCode"), 0, 'C', 0);
				if (empty($onlynumber)) $pdf->line($curx, $cury+1, $curx, $cury+8);
			}
			if ($val == 'number')
			{
				// Number
				$tmplength=24;
				$pdf->SetXY($curx, $cury+5);
				$pdf->SetFont('','',$default_font_size - 3);$pdf->MultiCell($tmplength, 3, $outputlangs->convToOutputCharset($account->number), 0, 'C', 0);
				$pdf->SetXY($curx, $cury+1);
				$curx+=$tmplength;
				$pdf->SetFont('','B',$default_font_size - 4);$pdf->MultiCell($tmplength, 3, $outputlangs->transnoentities("BankAccountNumber"), 0, 'C', 0);
				if (empty($onlynumber)) $pdf->line($curx, $cury+1, $curx, $cury+8);
			}
			if ($val == 'key')
			{
				// Key
				$tmplength=13;
				$pdf->SetXY($curx, $cury+5);
				$pdf->SetFont('','',$default_font_size - 3);$pdf->MultiCell($tmplength, 3, $outputlangs->convToOutputCharset($account->cle_rib), 0, 'C', 0);
				$pdf->SetXY($curx, $cury+1);
				$curx+=$tmplength;
				$pdf->SetFont('','B',$default_font_size - 4);$pdf->MultiCell($tmplength, 3, $outputlangs->transnoentities("BankAccountNumberKey"), 0, 'C', 0);
				if (empty($onlynumber)) $pdf->line($curx, $cury+1, $curx, $cury+8);
			}
		}

		$curx=$savcurx;
		$cury+=10;
	}
	else
	{
		$pdf->SetFont('','B',$default_font_size - $diffsizecontent);
		$pdf->SetXY($curx, $cury);
		$pdf->MultiCell(100, 3, $outputlangs->transnoentities("Bank").': ' . $outputlangs->convToOutputCharset($account->bank), 0, 'L', 0);
		$cury+=3;

		$pdf->SetFont('','B',$default_font_size - $diffsizecontent);
		$pdf->SetXY($curx, $cury);
		$pdf->MultiCell(100, 3, $outputlangs->transnoentities("BankAccountNumber").': ' . $outputlangs->convToOutputCharset($account->number), 0, 'L', 0);
		$cury+=3;

		if ($diffsizecontent <= 2) $cury+=1;
	}

	// Use correct name of bank id according to country
	$ibankey="IBANNumber";
	$bickey="BICNumber";
	if ($account->getCountryCode() == 'IN') $ibankey="IFSC";
	if ($account->getCountryCode() == 'IN') $bickey="SWIFT";

	$pdf->SetFont('','',$default_font_size - $diffsizecontent);

	if (empty($onlynumber) && ! empty($account->domiciliation))
	{
		$pdf->SetXY($curx, $cury);
		$val=$outputlangs->transnoentities("Residence").': ' . $outputlangs->convToOutputCharset($account->domiciliation);
		$pdf->MultiCell(100, 3, $val, 0, 'L', 0);
		//$nboflines=dol_nboflines_bis($val,120);
		//$cury+=($nboflines*3)+2;
		$tmpy=$pdf->getStringHeight(100, $val);
		$cury+=$tmpy;
	}
	else if (! $usedetailedbban) $cury+=1;

	if (! empty($account->iban))
	{
		$pdf->SetXY($curx, $cury);
		$pdf->MultiCell(100, 3, $outputlangs->transnoentities($ibankey).': ' . $outputlangs->convToOutputCharset($account->iban), 0, 'L', 0);
		$cury+=3;
	}

	if (! empty($account->bic))
	{
		$pdf->SetXY($curx, $cury);
		$pdf->MultiCell(100, 3, $outputlangs->transnoentities($bickey).': ' . $outputlangs->convToOutputCharset($account->bic), 0, 'L', 0);
	}

	return $pdf->getY();
}


/**
 *  Show footer of page for PDF generation
 *
 *	@param	PDF			&$pdf     		The PDF factory
 *  @param  Translate	$outputlangs	Object lang for output
 * 	@param	string		$paramfreetext	Constant name of free text
 * 	@param	Societe		$fromcompany	Object company
 * 	@param	int			$marge_basse	Margin bottom we use for the autobreak
 * 	@param	int			$marge_gauche	Margin left (no more used)
 * 	@param	int			$page_hauteur	Page height (no more used)
 * 	@param	Object		$object			Object shown in PDF
 * 	@param	int			$showdetails	Show company details into footer. This param seems to not be used by standard version.
 *  @param	int			$hidefreetext	1=Hide free text, 0=Show free text
 * 	@return	int							Return height of bottom margin including footer text
 */
function pdf_pagefoot(&$pdf,$outputlangs,$paramfreetext,$fromcompany,$marge_basse,$marge_gauche,$page_hauteur,$object,$showdetails=0,$hidefreetext=0)
{
	global $conf,$user;

	$outputlangs->load("dict");
	$line='';

	$dims=$pdf->getPageDimensions();

	// Line of free text
	if (empty($hidefreetext) && ! empty($conf->global->$paramfreetext))
	{
		// Make substitution
		$substitutionarray=array(
		'__FROM_NAME__' => $fromcompany->nom,
		'__FROM_EMAIL__' => $fromcompany->email,
		'__TOTAL_TTC__' => $object->total_ttc,
		'__TOTAL_HT__' => $object->total_ht,
		'__TOTAL_VAT__' => $object->total_vat
		);
		complete_substitutions_array($substitutionarray,$outputlangs,$object);
		$newfreetext=make_substitutions($conf->global->$paramfreetext,$substitutionarray);
		$line.=$outputlangs->convToOutputCharset($newfreetext);
	}

	// First line of company infos

	if ($showdetails)
	{
		$line1="";
		// Company name
		if ($fromcompany->name)
		{
			$line1.=($line1?" - ":"").$outputlangs->transnoentities("RegisteredOffice").": ".$fromcompany->name;
		}
		// Address
		if ($fromcompany->address)
		{
			$line1.=($line1?" - ":"").$fromcompany->address;
		}
		// Zip code
		if ($fromcompany->zip)
		{
			$line1.=($line1?" - ":"").$fromcompany->zip;
		}
		// Town
		if ($fromcompany->town)
		{
			$line1.=($line1?" ":"").$fromcompany->town;
		}
		// Phone
		if ($fromcompany->phone)
		{
			$line1.=($line1?" - ":"").$outputlangs->transnoentities("Phone").": ".$fromcompany->phone;
		}
		// Fax
		if ($fromcompany->fax)
		{
			$line1.=($line1?" - ":"").$outputlangs->transnoentities("Fax").": ".$fromcompany->fax;
		}

		$line2="";
		// URL
		if ($fromcompany->url)
		{
			$line2.=($line2?" - ":"").$fromcompany->url;
		}
		// Email
		if ($fromcompany->email)
		{
			$line2.=($line2?" - ":"").$fromcompany->email;
		}
	}

	// Line 3 of company infos
	$line3="";
	// Juridical status
	if ($fromcompany->forme_juridique_code)
	{
		$line3.=($line3?" - ":"").$outputlangs->convToOutputCharset(getFormeJuridiqueLabel($fromcompany->forme_juridique_code));
	}
	// Capital
	if ($fromcompany->capital)
	{
		$line3.=($line3?" - ":"").$outputlangs->transnoentities("CapitalOf",$fromcompany->capital)." ".$outputlangs->transnoentities("Currency".$conf->currency);
	}
	// Prof Id 1
	if ($fromcompany->idprof1 && ($fromcompany->country_code != 'FR' || ! $fromcompany->idprof2))
	{
		$field=$outputlangs->transcountrynoentities("ProfId1",$fromcompany->country_code);
		if (preg_match('/\((.*)\)/i',$field,$reg)) $field=$reg[1];
		$line3.=($line3?" - ":"").$field.": ".$outputlangs->convToOutputCharset($fromcompany->idprof1);
	}
	// Prof Id 2
	if ($fromcompany->idprof2)
	{
		$field=$outputlangs->transcountrynoentities("ProfId2",$fromcompany->country_code);
		if (preg_match('/\((.*)\)/i',$field,$reg)) $field=$reg[1];
		$line3.=($line3?" - ":"").$field.": ".$outputlangs->convToOutputCharset($fromcompany->idprof2);
	}

	// Line 4 of company infos
	$line4="";
	// Prof Id 3
	if ($fromcompany->idprof3)
	{
		$field=$outputlangs->transcountrynoentities("ProfId3",$fromcompany->country_code);
		if (preg_match('/\((.*)\)/i',$field,$reg)) $field=$reg[1];
		$line4.=($line4?" - ":"").$field.": ".$outputlangs->convToOutputCharset($fromcompany->idprof3);
	}
	// Prof Id 4
	if ($fromcompany->idprof4)
	{
		$field=$outputlangs->transcountrynoentities("ProfId4",$fromcompany->country_code);
		if (preg_match('/\((.*)\)/i',$field,$reg)) $field=$reg[1];
		$line4.=($line4?" - ":"").$field.": ".$outputlangs->convToOutputCharset($fromcompany->idprof4);
	}
	// IntraCommunautary VAT
	if ($fromcompany->tva_intra != '')
	{
		$line4.=($line4?" - ":"").$outputlangs->transnoentities("VATIntraShort").": ".$outputlangs->convToOutputCharset($fromcompany->tva_intra);
	}

	$pdf->SetFont('','',7);
	$pdf->SetDrawColor(224,224,224);

	// The start of the bottom of this page footer is positioned according to # of lines
	$freetextheight=0;
	if ($line)	// Free text
	{
		$width=20000; $align='L';	// By default, ask a manual break: We use a large value 20000, to not have automatic wrap. This make user understand, he need to add CR on its text.
		if (! empty($conf->global->MAIN_USE_AUTOWRAP_ON_FREETEXT)) {
			$width=200; $align='C';
		}
		$freetextheight=$pdf->getStringHeight($width,$line);
	}

	$marginwithfooter=$marge_basse + $freetextheight + (! empty($line1)?3:0) + (! empty($line2)?3:0) + (! empty($line3)?3:0) + (! empty($line4)?3:0);
	$posy=$marginwithfooter+0;

	if ($line)	// Free text
	{
		$pdf->SetXY($dims['lm'],-$posy);
		$pdf->MultiCell($width, 3, $line, 0, $align, 0);
		$posy-=$freetextheight;
	}

	$pdf->SetY(-$posy);
	$pdf->line($dims['lm'], $dims['hk']-$posy, $dims['wk']-$dims['rm'], $dims['hk']-$posy);
	$posy--;

	if (! empty($line1))
	{
		$pdf->SetFont('','B',7);
		$pdf->SetXY($dims['lm'],-$posy);
		$pdf->MultiCell($dims['wk']-$dims['rm'], 2, $line1, 0, 'C', 0);
		$posy-=3;
		$pdf->SetFont('','',7);
	}

	if (! empty($line2))
	{
		$pdf->SetFont('','B',7);
		$pdf->SetXY($dims['lm'],-$posy);
		$pdf->MultiCell($dims['wk']-$dims['rm'], 2, $line2, 0, 'C', 0);
		$posy-=3;
		$pdf->SetFont('','',7);
	}

	if (! empty($line3))
	{
		$pdf->SetXY($dims['lm'],-$posy);
		$pdf->MultiCell($dims['wk']-$dims['rm'], 2, $line3, 0, 'C', 0);
	}

	if (! empty($line4))
	{
		$posy-=3;
		$pdf->SetXY($dims['lm'],-$posy);
		$pdf->MultiCell($dims['wk']-$dims['rm'], 2, $line4, 0, 'C', 0);
	}

	// Show page nb only on iso languages (so default Helvetica font)
	if (mb_strtolower(pdf_getPDFFont($outputlangs)) == 'helvetica')
	{
		$pdf->SetXY(-20,-$posy);
		//print 'xxx'.$pdf->PageNo().'-'.$pdf->getAliasNbPages().'-'.$pdf->getAliasNumPage();exit;
		if (empty($conf->global->MAIN_USE_FPDF)) $pdf->MultiCell(13, 2, $pdf->PageNo().'/'.$pdf->getAliasNbPages(), 0, 'R', 0);
		else $pdf->MultiCell(13, 2, $pdf->PageNo().'/{nb}', 0, 'R', 0);
	}

	return $marginwithfooter;
}

/**
 *	Show linked objects for PDF generation
 *
 *	@param	PDF			&$pdf				Object PDF
 *	@param	object		$object				Object
 *	@param  Translate	$outputlangs		Object lang
 *	@param  int			$posx				X
 *	@param  int			$posy				Y
 *	@param	float		$w					Width of cells. If 0, they extend up to the right margin of the page.
 *	@param	float		$h					Cell minimum height. The cell extends automatically if needed.
 *	@param	int			$align				Align
 *	@param	string		$default_font_size	Font size
 *	@return	float                           The Y PDF position
 */
function pdf_writeLinkedObjects(&$pdf,$object,$outputlangs,$posx,$posy,$w,$h,$align,$default_font_size)
{
	$linkedobjects = pdf_getLinkedObjects($object,$outputlangs);
	if (! empty($linkedobjects))
	{
		foreach($linkedobjects as $linkedobject)
		{
			$posy+=3;
			$pdf->SetXY($posx,$posy);
			$pdf->SetFont('','', $default_font_size - 2);
			$pdf->MultiCell($w, $h, $linkedobject["ref_title"].' : '.$linkedobject["ref_value"], '', $align);

			if (! empty($linkedobject["date_title"]) && ! empty($linkedobject["date_value"]))
			{
				$posy+=3;
				$pdf->SetXY($posx,$posy);
				$pdf->MultiCell($w, $h, $linkedobject["date_title"].' : '.$linkedobject["date_value"], '', $align);
			}
		}
	}

	return $pdf->getY();
}

/**
 *	Output line description into PDF
 *
 *  @param  PDF				&$pdf               PDF object
 *	@param	Object			$object				Object
 *	@param	int				$i					Current line number
 *  @param  Translate		$outputlangs		Object lang for output
 *  @param  int				$w					Width
 *  @param  int				$h					Height
 *  @param  int				$posx				Pos x
 *  @param  int				$posy				Pos y
 *  @param  int				$hideref       		Hide reference
 *  @param  int				$hidedesc           Hide description
 * 	@param	int				$issupplierline		Is it a line for a supplier object ?
 * 	@return	void
 */
function pdf_writelinedesc(&$pdf,$object,$i,$outputlangs,$w,$h,$posx,$posy,$hideref=0,$hidedesc=0,$issupplierline=0)
{
	global $db, $conf, $langs, $hookmanager;

	$reshook=0;
	if (is_object($hookmanager) && ( (isset($object->lines[$i]->product_type) && $object->lines[$i]->product_type == 9 && ! empty($object->lines[$i]->special_code)) || ! empty($object->lines[$i]->fk_parent_line) ) )
	{
		$special_code = $object->lines[$i]->special_code;
		if (! empty($object->lines[$i]->fk_parent_line)) $special_code = $object->getSpecialCode($object->lines[$i]->fk_parent_line);
		$parameters = array('pdf'=>$pdf,'i'=>$i,'outputlangs'=>$outputlangs,'w'=>$w,'h'=>$h,'posx'=>$posx,'posy'=>$posy,'hideref'=>$hideref,'hidedesc'=>$hidedesc,'issupplierline'=>$issupplierline,'special_code'=>$special_code);
		$action='';
		$reshook=$hookmanager->executeHooks('pdf_writelinedesc',$parameters,$object,$action);    // Note that $action and $object may have been modified by some hooks
	}
	if (empty($reshook))
	{
		$labelproductservice=pdf_getlinedesc($object,$i,$outputlangs,$hideref,$hidedesc,$issupplierline);
		// Description
		$pdf->writeHTMLCell($w, $h, $posx, $posy, $outputlangs->convToOutputCharset($labelproductservice), 0, 1, false, true, 'J',true);
		return $labelproductservice;
	}
}

/**
 *  Return line description translated in outputlangs and encoded into htmlentities and with <br>
 *
 *  @param  Object		$object              Object
 *  @param  int			$i                   Current line number (0 = first line, 1 = second line, ...)
 *  @param  Translate	$outputlangs         Object langs for output
 *  @param  int			$hideref             Hide reference
 *  @param  int			$hidedesc            Hide description
 *  @param  int			$issupplierline      Is it a line for a supplier object ?
 *  @return string       				     String with line
 */
function pdf_getlinedesc($object,$i,$outputlangs,$hideref=0,$hidedesc=0,$issupplierline=0)
{
	global $db, $conf, $langs;

	$idprod=(! empty($object->lines[$i]->fk_product)?$object->lines[$i]->fk_product:false);
	$label=(! empty($object->lines[$i]->label)?$object->lines[$i]->label:(! empty($object->lines[$i]->product_label)?$object->lines[$i]->product_label:''));
	$desc=(! empty($object->lines[$i]->desc)?$object->lines[$i]->desc:(! empty($object->lines[$i]->description)?$object->lines[$i]->description:''));
	$ref_supplier=(! empty($object->lines[$i]->ref_supplier)?$object->lines[$i]->ref_supplier:(! empty($object->lines[$i]->ref_fourn)?$object->lines[$i]->ref_fourn:''));    // TODO Not yet saved for supplier invoices, only supplier orders
	$note=(! empty($object->lines[$i]->note)?$object->lines[$i]->note:'');
	$dbatch=(! empty($object->lines[$i]->detail_batch)?$object->lines[$i]->detail_batch:false);

	if ($issupplierline) $prodser = new ProductFournisseur($db);
	else $prodser = new Product($db);

	if ($idprod)
	{
		$prodser->fetch($idprod);
		// If a predefined product and multilang and on other lang, we renamed label with label translated
		if (! empty($conf->global->MAIN_MULTILANGS) && ($outputlangs->defaultlang != $langs->defaultlang))
		{
			if (! empty($prodser->multilangs[$outputlangs->defaultlang]["label"]) && $label == $prodser->label)     $label=$prodser->multilangs[$outputlangs->defaultlang]["label"];

			//Manage HTML entities description test
			//Cause $prodser->description is store with htmlentities but $desc no
			$needdesctranslation=false;
			if (!empty($desc) && dol_textishtml($desc) && !empty($prodser->description) && dol_textishtml($prodser->description)) {
				$needdesctranslation=(strpos(dol_html_entity_decode($desc,ENT_QUOTES | ENT_HTML401),dol_html_entity_decode($prodser->description,ENT_QUOTES | ENT_HTML401))!==false);
			} else {
				$needdesctranslation=($desc == $prodser->description);
			}

			if (! empty($prodser->multilangs[$outputlangs->defaultlang]["description"]) && ($needdesctranslation))  $desc=$prodser->multilangs[$outputlangs->defaultlang]["description"];
			if (! empty($prodser->multilangs[$outputlangs->defaultlang]["note"]) && $note == $prodser->note)        $note=$prodser->multilangs[$outputlangs->defaultlang]["note"];
		}
	}

	// Description short of product line
	$libelleproduitservice=$label;

	// Description long of product line
	if (! empty($desc) && ($desc != $label))
	{
		if ($libelleproduitservice && empty($hidedesc))
		{
			$libelleproduitservice.='__N__';
		}

		if ($desc == '(CREDIT_NOTE)' && $object->lines[$i]->fk_remise_except)
		{
			$discount=new DiscountAbsolute($db);
			$discount->fetch($object->lines[$i]->fk_remise_except);
			$libelleproduitservice=$outputlangs->transnoentitiesnoconv("DiscountFromCreditNote",$discount->ref_facture_source);
		}
		elseif ($desc == '(DEPOSIT)' && $object->lines[$i]->fk_remise_except)
		{
			$discount=new DiscountAbsolute($db);
			$discount->fetch($object->lines[$i]->fk_remise_except);
			$libelleproduitservice=$outputlangs->transnoentitiesnoconv("DiscountFromDeposit",$discount->ref_facture_source);
			// Add date of deposit
			if (! empty($conf->global->INVOICE_ADD_DEPOSIT_DATE)) echo ' ('.dol_print_date($discount->datec,'day','',$outputlangs).')';
		}
		else
		{
			if ($idprod)
			{
				if (empty($hidedesc)) $libelleproduitservice.=$desc;
			}
			else
			{
				$libelleproduitservice.=$desc;
			}
		}
	}

	// If line linked to a product
	if ($idprod)
	{
		// We add ref
		if ($prodser->ref)
		{
			$prefix_prodserv = "";
			$ref_prodserv = "";
			if (! empty($conf->global->PRODUCT_ADD_TYPE_IN_DOCUMENTS))   // In standard mode, we do not show this
			{
				if ($prodser->isservice())
				{
					$prefix_prodserv = $outputlangs->transnoentitiesnoconv("Service")." ";
				}
				else
				{
					$prefix_prodserv = $outputlangs->transnoentitiesnoconv("Product")." ";
				}
			}

			if (empty($hideref))
			{
				if ($issupplierline) $ref_prodserv = $prodser->ref.($ref_supplier ? ' ('.$outputlangs->transnoentitiesnoconv("SupplierRef").' '.$ref_supplier.')' : '');   // Show local ref and supplier ref
				else $ref_prodserv = $prodser->ref; // Show local ref only

				if (! empty($libelleproduitservice)) $ref_prodserv .= " - ";
			}

			$libelleproduitservice=$prefix_prodserv.$ref_prodserv.$libelleproduitservice;
		}
	}

	// Add an additional description for the category products
	if (! empty($conf->global->CATEGORY_ADD_DESC_INTO_DOC) && $idprod && ! empty($conf->categorie->enabled))
	{
		include_once DOL_DOCUMENT_ROOT.'/categories/class/categorie.class.php';
		$categstatic=new Categorie($db);
		// recovering the list of all the categories linked to product
		$tblcateg=$categstatic->containing($idprod,0);
		foreach ($tblcateg as $cate)
		{
			// Adding the descriptions if they are filled
			$desccateg=$cate->add_description;
			if ($desccateg)
				$libelleproduitservice.='__N__'.$desccateg;
		}
	}

	if (! empty($object->lines[$i]->date_start) || ! empty($object->lines[$i]->date_end))
	{
		$format='day';
		// Show duration if exists
		if ($object->lines[$i]->date_start && $object->lines[$i]->date_end)
		{
			$period='('.$outputlangs->transnoentitiesnoconv('DateFromTo',dol_print_date($object->lines[$i]->date_start, $format, false, $outputlangs),dol_print_date($object->lines[$i]->date_end, $format, false, $outputlangs)).')';
		}
		if ($object->lines[$i]->date_start && ! $object->lines[$i]->date_end)
		{
			$period='('.$outputlangs->transnoentitiesnoconv('DateFrom',dol_print_date($object->lines[$i]->date_start, $format, false, $outputlangs)).')';
		}
		if (! $object->lines[$i]->date_start && $object->lines[$i]->date_end)
		{
			$period='('.$outputlangs->transnoentitiesnoconv('DateUntil',dol_print_date($object->lines[$i]->date_end, $format, false, $outputlangs)).')';
		}
		//print '>'.$outputlangs->charset_output.','.$period;
		$libelleproduitservice.="__N__".$period;
		//print $libelleproduitservice;
	}

	if ($dbatch)
	{
		$format='day';
		foreach ($dbatch as $detail)
		{
			$dte=array();
			if ($detail->eatby) $dte[]=$outputlangs->transnoentitiesnoconv('printEatby',dol_print_date($detail->eatby, $format, false, $outputlangs));
			if ($detail->sellby) $dte[]=$outputlangs->transnoentitiesnoconv('printSellby',dol_print_date($detail->sellby, $format, false, $outputlangs));
			if ($detail->batch) $dte[]=$outputlangs->transnoentitiesnoconv('printBatch',$detail->batch);
			$dte[]=$outputlangs->transnoentitiesnoconv('printQty',$detail->dluo_qty);
			$libelleproduitservice.= "__N__  ".implode($dte,"-");
		}
	}

	// Now we convert \n into br
	if (dol_textishtml($libelleproduitservice)) $libelleproduitservice=preg_replace('/__N__/','<br>',$libelleproduitservice);
	else $libelleproduitservice=preg_replace('/__N__/',"\n",$libelleproduitservice);
	$libelleproduitservice=dol_htmlentitiesbr($libelleproduitservice,1);

	return $libelleproduitservice;
}

/**
 *	Return line num
 *
 *	@param	Object		$object				Object
 *	@param	int			$i					Current line number
 *  @param  Translate	$outputlangs		Object langs for output
 *  @param	int			$hidedetails		Hide details (0=no, 1=yes, 2=just special lines)
 * 	@return	void
 */
function pdf_getlinenum($object,$i,$outputlangs,$hidedetails=0)
{
	global $hookmanager;

	if (is_object($hookmanager) && (($object->lines[$i]->product_type == 9 && !empty($object->lines[$i]->special_code)) || ! empty($object->lines[$i]->fk_parent_line)))
	{
		$special_code = $object->lines[$i]->special_code;
		if (! empty($object->lines[$i]->fk_parent_line)) $special_code = $object->getSpecialCode($object->lines[$i]->fk_parent_line);
		// TODO add hook function
	}
	else
	{
		return dol_htmlentitiesbr($object->lines[$i]->num);
	}
}


/**
 *	Return line product ref
 *
 *	@param	Object		$object				Object
 *	@param	int			$i					Current line number
 *  @param  Translate	$outputlangs		Object langs for output
 *  @param	int			$hidedetails		Hide details (0=no, 1=yes, 2=just special lines)
 * 	@return	void
 */
function pdf_getlineref($object,$i,$outputlangs,$hidedetails=0)
{
	global $hookmanager;

	if (is_object($hookmanager) && (($object->lines[$i]->product_type == 9 && !empty($object->lines[$i]->special_code)) || ! empty($object->lines[$i]->fk_parent_line)))
	{
		$special_code = $object->lines[$i]->special_code;
		if (! empty($object->lines[$i]->fk_parent_line)) $special_code = $object->getSpecialCode($object->lines[$i]->fk_parent_line);
		// TODO add hook function
	}
	else
	{
		return dol_htmlentitiesbr($object->lines[$i]->product_ref);
	}
}

/**
 *	Return line ref_supplier
 *
 *	@param	Object		$object				Object
 *	@param	int			$i					Current line number
 *  @param  Translate	$outputlangs		Object langs for output
 *  @param	int			$hidedetails		Hide details (0=no, 1=yes, 2=just special lines)
 * 	@return	void
 */
function pdf_getlineref_supplier($object,$i,$outputlangs,$hidedetails=0)
{
	global $hookmanager;

	if (is_object($hookmanager) && ( ($object->lines[$i]->product_type == 9 && !empty($object->lines[$i]->special_code) ) || ! empty($object->lines[$i]->fk_parent_line) ) )
	{
		$special_code = $object->lines[$i]->special_code;
		if (! empty($object->lines[$i]->fk_parent_line)) $special_code = $object->getSpecialCode($object->lines[$i]->fk_parent_line);
		// TODO add hook function
	}
	else
	{
		return dol_htmlentitiesbr($object->lines[$i]->ref_supplier);
	}
}

/**
 *	Return line vat rate
 *
 *	@param	Object		$object				Object
 *	@param	int			$i					Current line number
 *  @param  Translate	$outputlangs		Object langs for output
 *  @param	int			$hidedetails		Hide details (0=no, 1=yes, 2=just special lines)
 * 	@return	string
 */
function pdf_getlinevatrate($object,$i,$outputlangs,$hidedetails=0)
{
	global $hookmanager;

	if (is_object($hookmanager) && (($object->lines[$i]->product_type == 9 && !empty($object->lines[$i]->special_code)) || ! empty($object->lines[$i]->fk_parent_line)))
	{
		$special_code = $object->lines[$i]->special_code;
		if (! empty($object->lines[$i]->fk_parent_line)) $special_code = $object->getSpecialCode($object->lines[$i]->fk_parent_line);
		$parameters = array('i'=>$i,'outputlangs'=>$outputlangs,'hidedetails'=>$hidedetails,'special_code'=>$special_code);
		$action='';
		return $hookmanager->executeHooks('pdf_getlinevatrate',$parameters,$object,$action);    // Note that $action and $object may have been modified by some hooks
	}
	else
	{
		if (empty($hidedetails) || $hidedetails > 1) return vatrate($object->lines[$i]->tva_tx,1,$object->lines[$i]->info_bits,1);
	}
}

/**
 *	Return line unit price excluding tax
 *
 *	@param	Object		$object				Object
 *	@param	int			$i					Current line number
 *  @param  Translate	$outputlangs		Object langs for output
 *  @param	int			$hidedetails		Hide details (0=no, 1=yes, 2=just special lines)
 * 	@return	string
 */
function pdf_getlineupexcltax($object,$i,$outputlangs,$hidedetails=0)
{
	global $conf, $hookmanager;

	$sign=1;
	if (isset($object->type) && $object->type == 2 && ! empty($conf->global->INVOICE_POSITIVE_CREDIT_NOTE)) $sign=-1;

	if (is_object($hookmanager) && (($object->lines[$i]->product_type == 9 && !empty($object->lines[$i]->special_code)) || ! empty($object->lines[$i]->fk_parent_line)))
	{
		$special_code = $object->lines[$i]->special_code;
		if (! empty($object->lines[$i]->fk_parent_line)) $special_code = $object->getSpecialCode($object->lines[$i]->fk_parent_line);
		$parameters = array('i'=>$i,'outputlangs'=>$outputlangs,'hidedetails'=>$hidedetails,'special_code'=>$special_code);
		$action='';
		return $hookmanager->executeHooks('pdf_getlineupexcltax',$parameters,$object,$action);    // Note that $action and $object may have been modified by some hooks
	}
	else
	{
		if (empty($hidedetails) || $hidedetails > 1) return price($sign * $object->lines[$i]->subprice, 0, $outputlangs);
	}
}

/**
 *	Return line unit price including tax
 *
 *	@param	Object		$object				Object
 *	@param	int			$i					Current line number
 *  @param  Tranlate	$outputlangs		Object langs for output
 *  @param	int			$hidedetails		Hide value (0 = no,	1 = yes, 2 = just special lines)
 *  @return	void
 */
function pdf_getlineupwithtax($object,$i,$outputlangs,$hidedetails=0)
{
	global $hookmanager;

	if (is_object($hookmanager) && (($object->lines[$i]->product_type == 9 && !empty($object->lines[$i]->special_code)) || ! empty($object->lines[$i]->fk_parent_line)))
	{
		$special_code = $object->lines[$i]->special_code;
		if (! empty($object->lines[$i]->fk_parent_line)) $special_code = $object->getSpecialCode($object->lines[$i]->fk_parent_line);
		foreach($object->hooks as $modules)
		{
			if (method_exists($modules[$special_code],'pdf_getlineupwithtax')) return $modules[$special_code]->pdf_getlineupwithtax($object,$i,$outputlangs,$hidedetails);
		}
	}
	else
	{
		if (empty($hidedetails) || $hidedetails > 1) return price(($object->lines[$i]->subprice) + ($object->lines[$i]->subprice)*($object->lines[$i]->tva_tx)/100, 0, $outputlangs);
	}
}

/**
 *	Return line quantity
 *
 *	@param	Object		$object				Object
 *	@param	int			$i					Current line number
 *  @param  Translate	$outputlangs		Object langs for output
 *  @param	int			$hidedetails		Hide details (0=no, 1=yes, 2=just special lines)
 *  @return	string
 */
function pdf_getlineqty($object,$i,$outputlangs,$hidedetails=0)
{
	global $hookmanager;

	if ($object->lines[$i]->special_code != 3)
	{
		if (is_object($hookmanager) && (( $object->lines[$i]->product_type == 9 && !empty($object->lines[$i]->special_code) ) || ! empty($object->lines[$i]->fk_parent_line) ) )
		{
			$special_code = $object->lines[$i]->special_code;
			if (! empty($object->lines[$i]->fk_parent_line)) $special_code = $object->getSpecialCode($object->lines[$i]->fk_parent_line);
			$parameters = array('i'=>$i,'outputlangs'=>$outputlangs,'hidedetails'=>$hidedetails,'special_code'=>$special_code);
			$action='';
			return $hookmanager->executeHooks('pdf_getlineqty',$parameters,$object,$action);    // Note that $action and $object may have been modified by some hooks
		}
		else
		{
			if (empty($hidedetails) || $hidedetails > 1) return $object->lines[$i]->qty;
		}
	}
}

/**
 *	Return line quantity asked
 *
 *	@param	Object		$object				Object
 *	@param	int			$i					Current line number
 *  @param  Translate	$outputlangs		Object langs for output
 *  @param	int			$hidedetails		Hide details (0=no, 1=yes, 2=just special lines)
 * 	@return	string
 */
function pdf_getlineqty_asked($object,$i,$outputlangs,$hidedetails=0)
{
	global $hookmanager;

	if ($object->lines[$i]->special_code != 3)
	{
		if (is_object($hookmanager) && (( $object->lines[$i]->product_type == 9 && !empty($object->lines[$i]->special_code) ) || ! empty($object->lines[$i]->fk_parent_line) ) )
		{
			$special_code = $object->lines[$i]->special_code;
			if (! empty($object->lines[$i]->fk_parent_line)) $special_code = $object->getSpecialCode($object->lines[$i]->fk_parent_line);
			$parameters = array('i'=>$i,'outputlangs'=>$outputlangs,'hidedetails'=>$hidedetails,'special_code'=>$special_code);
			$action='';
			return $hookmanager->executeHooks('pdf_getlineqty_asked',$parameters,$object,$action);    // Note that $action and $object may have been modified by some hooks
		}
		else
		{
			if (empty($hidedetails) || $hidedetails > 1) return $object->lines[$i]->qty_asked;
		}
	}
}

/**
 *	Return line quantity shipped
 *
 *	@param	Object		$object				Object
 *	@param	int			$i					Current line number
 *  @param  Translate	$outputlangs		Object langs for output
 *  @param	int			$hidedetails		Hide details (0=no, 1=yes, 2=just special lines)
 * 	@return	string
 */
function pdf_getlineqty_shipped($object,$i,$outputlangs,$hidedetails=0)
{
	global $hookmanager;

	if ($object->lines[$i]->special_code != 3)
	{
		if (is_object($hookmanager) && (( $object->lines[$i]->product_type == 9 && !empty($object->lines[$i]->special_code) ) || ! empty($object->lines[$i]->fk_parent_line) ) )
		{
			$special_code = $object->lines[$i]->special_code;
			if (! empty($object->lines[$i]->fk_parent_line)) $special_code = $object->getSpecialCode($object->lines[$i]->fk_parent_line);
			$parameters = array('i'=>$i,'outputlangs'=>$outputlangs,'hidedetails'=>$hidedetails,'special_code'=>$special_code);
			$action='';
			return $hookmanager->executeHooks('pdf_getlineqty_shipped',$parameters,$object,$action);    // Note that $action and $object may have been modified by some hooks
		}
		else
		{
			if (empty($hidedetails) || $hidedetails > 1) return $object->lines[$i]->qty_shipped;
		}
	}
}

/**
 *	Return line keep to ship quantity
 *
 *	@param	Object		$object				Object
 *	@param	int			$i					Current line number
 *  @param  Translate	$outputlangs		Object langs for output
 *  @param	int			$hidedetails		Hide details (0=no, 1=yes, 2=just special lines)
 * 	@return	void
 */
function pdf_getlineqty_keeptoship($object,$i,$outputlangs,$hidedetails=0)
{
	global $hookmanager;

	if ($object->lines[$i]->special_code != 3)
	{
		if (is_object($hookmanager) && (( $object->lines[$i]->product_type == 9 && !empty($object->lines[$i]->special_code) ) || ! empty($object->lines[$i]->fk_parent_line) ) )
		{
			$special_code = $object->lines[$i]->special_code;
			if (! empty($object->lines[$i]->fk_parent_line)) $special_code = $object->getSpecialCode($object->lines[$i]->fk_parent_line);
			$parameters = array('i'=>$i,'outputlangs'=>$outputlangs,'hidedetails'=>$hidedetails,'special_code'=>$special_code);
			$action='';
			return $hookmanager->executeHooks('pdf_getlineqty_keeptoship',$parameters,$object,$action);    // Note that $action and $object may have been modified by some hooks
		}
		else
		{
			if (empty($hidedetails) || $hidedetails > 1) return ($object->lines[$i]->qty_asked - $object->lines[$i]->qty_shipped);
		}
	}
}

/**
 *	Return line remise percent
 *
 *	@param	Object		$object				Object
 *	@param	int			$i					Current line number
 *  @param  Translate	$outputlangs		Object langs for output
 *  @param	int			$hidedetails		Hide details (0=no, 1=yes, 2=just special lines)
 * 	@return	string
 */
function pdf_getlineremisepercent($object,$i,$outputlangs,$hidedetails=0)
{
	global $hookmanager;

	include_once DOL_DOCUMENT_ROOT.'/core/lib/functions2.lib.php';

	if ($object->lines[$i]->special_code != 3)
	{
		if (is_object($hookmanager) && ( ($object->lines[$i]->product_type == 9 && !empty($object->lines[$i]->special_code) ) || ! empty($object->lines[$i]->fk_parent_line) ) )
		{
			$special_code = $object->lines[$i]->special_code;
			if (! empty($object->lines[$i]->fk_parent_line)) $special_code = $object->getSpecialCode($object->lines[$i]->fk_parent_line);
			$parameters = array('i'=>$i,'outputlangs'=>$outputlangs,'hidedetails'=>$hidedetails,'special_code'=>$special_code);
			$action='';
			return $hookmanager->executeHooks('pdf_getlineremisepercent',$parameters,$object,$action);    // Note that $action and $object may have been modified by some hooks
		}
		else
		{
			if (empty($hidedetails) || $hidedetails > 1) return dol_print_reduction($object->lines[$i]->remise_percent,$outputlangs);
		}
	}
}

/**
 *	Return line total excluding tax
 *
 *	@param	Object		$object				Object
 *	@param	int			$i					Current line number
 *  @param  Translate	$outputlangs		Object langs for output
 *  @param	int			$hidedetails		Hide details (0=no, 1=yes, 2=just special lines)
 * 	@return	string							Return total of line excl tax
 */
function pdf_getlinetotalexcltax($object,$i,$outputlangs,$hidedetails=0)
{
	global $conf, $hookmanager;

	$sign=1;
	if (isset($object->type) && $object->type == 2 && ! empty($conf->global->INVOICE_POSITIVE_CREDIT_NOTE)) $sign=-1;

	if ($object->lines[$i]->special_code == 3)
	{
		return $outputlangs->transnoentities("Option");
	}
	else
	{
		if (is_object($hookmanager) && (($object->lines[$i]->product_type == 9 && ! empty($object->lines[$i]->special_code)) || ! empty($object->lines[$i]->fk_parent_line)))
		{
			$special_code = $object->lines[$i]->special_code;
			if (! empty($object->lines[$i]->fk_parent_line)) $special_code = $object->getSpecialCode($object->lines[$i]->fk_parent_line);
			$parameters = array('i'=>$i,'outputlangs'=>$outputlangs,'hidedetails'=>$hidedetails,'special_code'=>$special_code);
			$action='';
			return $hookmanager->executeHooks('pdf_getlinetotalexcltax',$parameters,$object,$action);    // Note that $action and $object may have been modified by some hooks
		}
		else
		{
			if (empty($hidedetails) || $hidedetails > 1) return price($sign * $object->lines[$i]->total_ht, 0, $outputlangs);
		}
	}
	return '';
}

/**
 *	Return line total including tax
 *
 *	@param	Object		$object				Object
 *	@param	int			$i					Current line number
 *  @param 	Translate	$outputlangs		Object langs for output
 *  @param	int			$hidedetails		Hide value (0 = no, 1 = yes, 2 = just special lines)
 *  @return	string							Return total of line incl tax
 */
function pdf_getlinetotalwithtax($object,$i,$outputlangs,$hidedetails=0)
{
	global $hookmanager;

	if ($object->lines[$i]->special_code == 3)
	{
		return $outputlangs->transnoentities("Option");
	}
	else
	{
		if (is_object($hookmanager) && (($object->lines[$i]->product_type == 9 && ! empty($object->lines[$i]->special_code)) || ! empty($object->lines[$i]->fk_parent_line)))
		{
			$special_code = $object->lines[$i]->special_code;
			if (! empty($object->lines[$i]->fk_parent_line)) $special_code = $object->getSpecialCode($object->lines[$i]->fk_parent_line);
			$parameters = array('i'=>$i,'outputlangs'=>$outputlangs,'hidedetails'=>$hidedetails,'special_code'=>$special_code);
			$action='';
			return $hookmanager->executeHooks('pdf_getlinetotalwithtax',$parameters,$object,$action);    // Note that $action and $object may have been modified by some hooks
		}
		else
		{
			if (empty($hidedetails) || $hidedetails > 1) return price(($object->lines[$i]->total_ht) + ($object->lines[$i]->total_ht)*($object->lines[$i]->tva_tx)/100, 0, $outputlangs);
		}
	}
	return '';
}

/**
 *	Return total quantity of products and/or services
 *
 *	@param	Object		$object				Object
 *	@param	string		$type				Type
 *  @param  Translate	$outputlangs		Object langs for output
 * 	@return	void
 */
function pdf_getTotalQty($object,$type,$outputlangs)
{
	global $hookmanager;

	$total=0;
	$nblignes=count($object->lines);

	// Loop on each lines
	for ($i = 0 ; $i < $nblignes ; $i++)
	{
		if ($object->lines[$i]->special_code != 3)
		{
			if ($type=='all')
			{
				$total += $object->lines[$i]->qty;
			}
			else if ($type==9 && is_object($hookmanager) && (($object->lines[$i]->product_type == 9 && ! empty($object->lines[$i]->special_code)) || ! empty($object->lines[$i]->fk_parent_line)))
			{
				$special_code = $object->lines[$i]->special_code;
				if (! empty($object->lines[$i]->fk_parent_line)) $special_code = $object->getSpecialCode($object->lines[$i]->fk_parent_line);
				// TODO add hook function
			}
			else if ($type==0 && $object->lines[$i]->product_type == 0)
			{
				$total += $object->lines[$i]->qty;
			}
			else if ($type==1 && $object->lines[$i]->product_type == 1)
			{
				$total += $object->lines[$i]->qty;
			}
		}
	}

	return $total;
}

/**
 * 	Return linked objects
 *
 * 	@param	object		$object			Object
 * 	@param	Translate	$outputlangs	Object lang for output
 * 	@return	array   Linked objects
 */
function pdf_getLinkedObjects($object,$outputlangs)
{
	global $hookmanager;

	$linkedobjects=array();

	$object->fetchObjectLinked();

	foreach($object->linkedObjects as $objecttype => $objects)
	{
		if ($objecttype == 'propal')
		{
			$outputlangs->load('propal');
			$num=count($objects);
			for ($i=0;$i<$num;$i++)
			{
				$linkedobjects[$objecttype]['ref_title'] = $outputlangs->transnoentities("RefProposal");
				$linkedobjects[$objecttype]['ref_value'] = $outputlangs->transnoentities($objects[$i]->ref);
				$linkedobjects[$objecttype]['date_title'] = $outputlangs->transnoentities("DatePropal");
				$linkedobjects[$objecttype]['date_value'] = dol_print_date($objects[$i]->date,'day','',$outputlangs);
			}
		}
		else if ($objecttype == 'commande')
		{
			$outputlangs->load('orders');
			$num=count($objects);
			for ($i=0;$i<$num;$i++)
			{
				$linkedobjects[$objecttype]['ref_title'] = $outputlangs->transnoentities("RefOrder");
				$linkedobjects[$objecttype]['ref_value'] = $outputlangs->transnoentities($objects[$i]->ref) . ($objects[$i]->ref_client ? ' ('.$objects[$i]->ref_client.')' : '');
				$linkedobjects[$objecttype]['date_title'] = $outputlangs->transnoentities("OrderDate");
				$linkedobjects[$objecttype]['date_value'] = dol_print_date($objects[$i]->date,'day','',$outputlangs);
			}
		}
		else if ($objecttype == 'contrat')
		{
			$outputlangs->load('contracts');
			$num=count($objects);
			for ($i=0;$i<$num;$i++)
			{
				$linkedobjects[$objecttype]['ref_title'] = $outputlangs->transnoentities("RefContract");
				$linkedobjects[$objecttype]['ref_value'] = $outputlangs->transnoentities($objects[$i]->ref);
				$linkedobjects[$objecttype]['date_title'] = $outputlangs->transnoentities("DateContract");
				$linkedobjects[$objecttype]['date_value'] = dol_print_date($objects[$i]->date_contrat,'day','',$outputlangs);
			}
		}
	}

	// For add external linked objects
	if (is_object($hookmanager))
	{
		$parameters = array('linkedobjects' => $linkedobjects, 'outputlangs'=>$outputlangs);
		$action='';
		$hookmanager->executeHooks('pdf_getLinkedObjects',$parameters,$object,$action);    // Note that $action and $object may have been modified by some hooks
		if (! empty($hookmanager->resArray)) $linkedobjects = $hookmanager->resArray;
	}

	return $linkedobjects;
}

/**
 * Return dimensions to use for images onto PDF checking that width and height are not higher than
 * maximum (16x32 by default).
 *
 * @param	string		$realpath		Full path to photo file to use
 * @return	array						Height and width to use to output image (in pdf user unit, so mm)
 */
function pdf_getSizeForImage($realpath)
{
	global $conf;

	$maxwidth=(empty($conf->global->MAIN_DOCUMENTS_WITH_PICTURE_WIDTH)?20:$conf->global->MAIN_DOCUMENTS_WITH_PICTURE_WIDTH);
	$maxheight=(empty($conf->global->MAIN_DOCUMENTS_WITH_PICTURE_HEIGHT)?32:$conf->global->MAIN_DOCUMENTS_WITH_PICTURE_HEIGHT);
	include_once DOL_DOCUMENT_ROOT.'/core/lib/images.lib.php';
	$tmp=dol_getImageSize($realpath);
	if ($tmp['height'])
	{
		$width=(int) round($maxheight*$tmp['width']/$tmp['height']);	// I try to use maxheight
		if ($width > $maxwidth)	// Pb with maxheight, so i use maxwidth
		{
			$width=$maxwidth;
			$height=(int) round($maxwidth*$tmp['height']/$tmp['width']);
		}
		else	// No pb with maxheight
		{
			$height=$maxheight;
		}
	}
	return array('width'=>$width,'height'=>$height);
}
<|MERGE_RESOLUTION|>--- conflicted
+++ resolved
@@ -348,11 +348,7 @@
 				// Phone
 				if (! empty($targetcontact->phone_pro) || ! empty($targetcontact->phone_mobile)) $stringaddress .= ($stringaddress ? "\n" : '' ).$outputlangs->transnoentities("Phone").": ";
 				if (! empty($targetcontact->phone_pro)) $stringaddress .= $outputlangs->convToOutputCharset($targetcontact->phone_pro);
-<<<<<<< HEAD
-				if (! empty($targetcontact->phone_pro) || ! empty($targetcontact->phone_mobile)) $stringaddress .= " / ";
-=======
 				if (! empty($targetcontact->phone_pro) && ! empty($targetcontact->phone_mobile)) $stringaddress .= " / ";
->>>>>>> 28fd8c68
 				if (! empty($targetcontact->phone_mobile)) $stringaddress .= $outputlangs->convToOutputCharset($targetcontact->phone_mobile);
 				// Fax
 				if ($targetcontact->fax) $stringaddress .= ($stringaddress ? "\n" : '' ).$outputlangs->transnoentities("Fax").": ".$outputlangs->convToOutputCharset($targetcontact->fax);
@@ -373,11 +369,7 @@
 				// Phone
 				if (! empty($targetcompany->phone) || ! empty($targetcompany->phone_mobile)) $stringaddress .= ($stringaddress ? "\n" : '' ).$outputlangs->transnoentities("Phone").": ";
 				if (! empty($targetcompany->phone)) $stringaddress .= $outputlangs->convToOutputCharset($targetcompany->phone);
-<<<<<<< HEAD
-				if (! empty($targetcompany->phone) || ! empty($targetcompany->phone_mobile)) $stringaddress .= " / ";
-=======
 				if (! empty($targetcompany->phone) && ! empty($targetcompany->phone_mobile)) $stringaddress .= " / ";
->>>>>>> 28fd8c68
 				if (! empty($targetcompany->phone_mobile)) $stringaddress .= $outputlangs->convToOutputCharset($targetcompany->phone_mobile);
 				// Fax
 				if ($targetcompany->fax) $stringaddress .= ($stringaddress ? "\n" : '' ).$outputlangs->transnoentities("Fax").": ".$outputlangs->convToOutputCharset($targetcompany->fax);
