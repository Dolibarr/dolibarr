<?php
/* Copyright (C) 2006-2017	Laurent Destailleur 	<eldy@users.sourceforge.net>
 * Copyright (C) 2006		Rodolphe Quiedeville	<rodolphe@quiedeville.org>
 * Copyright (C) 2007		Patrick Raguin      	<patrick.raguin@gmail.com>
 * Copyright (C) 2010-2012	Regis Houssin       	<regis.houssin@inodbox.com>
 * Copyright (C) 2010-2017	Juanjo Menent       	<jmenent@2byte.es>
 * Copyright (C) 2012		Christophe Battarel		<christophe.battarel@altairis.fr>
 * Copyright (C) 2012       Cédric Salvador         <csalvador@gpcsolutions.fr>
 * Copyright (C) 2012-2015  Raphaël Doursenaud      <rdoursenaud@gpcsolutions.fr>
 * Copyright (C) 2014		Cedric GROSS			<c.gross@kreiz-it.fr>
 * Copyright (C) 2014		Teddy Andreotti			<125155@supinfo.com>
 * Copyright (C) 2015-2016  Marcos García           <marcosgdf@gmail.com>
 * Copyright (C) 2019       Lenin Rivas           	<lenin.rivas@servcom-it.com>
 *
 * This program is free software; you can redistribute it and/or modify
 * it under the terms of the GNU General Public License as published by
 * the Free Software Foundation; either version 3 of the License, or
 * (at your option) any later version.
 *
 * This program is distributed in the hope that it will be useful,
 * but WITHOUT ANY WARRANTY; without even the implied warranty of
 * MERCHANTABILITY or FITNESS FOR A PARTICULAR PURPOSE.  See the
 * GNU General Public License for more details.
 *
 * You should have received a copy of the GNU General Public License
 * along with this program. If not, see <https://www.gnu.org/licenses/>.
 * or see https://www.gnu.org/
 */

/**
 *	\file       htdocs/core/lib/pdf.lib.php
 *	\brief      Set of functions used for PDF generation
 *	\ingroup    core
 */


/**
 *	Return array with format properties of default PDF format
 *
 *	@param		Translate	$outputlangs		Output lang to use to autodetect output format if we need 'auto' detection
 *  @param		string		$mode				'setup' = Use setup, 'auto' = Force autodetection whatever is setup
 *  @return     array							Array('width'=>w,'height'=>h,'unit'=>u);
 */
function pdf_getFormat(Translate $outputlangs = null, $mode = 'setup')
{
	global $conf, $db, $langs;

	dol_syslog("pdf_getFormat Get paper format with mode=".$mode." MAIN_PDF_FORMAT=".(empty($conf->global->MAIN_PDF_FORMAT) ? 'null' : $conf->global->MAIN_PDF_FORMAT)." outputlangs->defaultlang=".(is_object($outputlangs) ? $outputlangs->defaultlang : 'null')." and langs->defaultlang=".(is_object($langs) ? $langs->defaultlang : 'null'));

	// Default value if setup was not done and/or entry into c_paper_format not defined
	$width = 210; $height = 297; $unit = 'mm';

	if ($mode == 'auto' || empty($conf->global->MAIN_PDF_FORMAT) || $conf->global->MAIN_PDF_FORMAT == 'auto')
	{
		include_once DOL_DOCUMENT_ROOT.'/core/lib/functions2.lib.php';
		$pdfformat = dol_getDefaultFormat($outputlangs);
	}
	else
	{
		$pdfformat = $conf->global->MAIN_PDF_FORMAT;
	}

	$sql = "SELECT code, label, width, height, unit FROM ".MAIN_DB_PREFIX."c_paper_format";
	$sql .= " WHERE code = '".$db->escape($pdfformat)."'";
	$resql = $db->query($sql);
	if ($resql)
	{
		$obj = $db->fetch_object($resql);
		if ($obj)
		{
			$width = (int) $obj->width;
			$height = (int) $obj->height;
			$unit = $obj->unit;
		}
	}

	//print "pdfformat=".$pdfformat." width=".$width." height=".$height." unit=".$unit;
	return array('width'=>$width, 'height'=>$height, 'unit'=>$unit);
}

/**
 *      Return a PDF instance object. We create a FPDI instance that instantiate TCPDF.
 *
 *      @param	string		$format         Array(width,height). Keep empty to use default setup.
 *      @param	string		$metric         Unit of format ('mm')
 *      @param  string		$pagetype       'P' or 'l'
 *      @return TCPDF						PDF object
 */
function pdf_getInstance($format = '', $metric = 'mm', $pagetype = 'P')
{
	global $conf;

	// Define constant for TCPDF
	if (!defined('K_TCPDF_EXTERNAL_CONFIG'))
	{
		define('K_TCPDF_EXTERNAL_CONFIG', 1); // this avoid using tcpdf_config file
		define('K_PATH_CACHE', DOL_DATA_ROOT.'/admin/temp/');
		define('K_PATH_URL_CACHE', DOL_DATA_ROOT.'/admin/temp/');
		dol_mkdir(K_PATH_CACHE);
		define('K_BLANK_IMAGE', '_blank.png');
		define('PDF_PAGE_FORMAT', 'A4');
		define('PDF_PAGE_ORIENTATION', 'P');
		define('PDF_CREATOR', 'TCPDF');
		define('PDF_AUTHOR', 'TCPDF');
		define('PDF_HEADER_TITLE', 'TCPDF Example');
		define('PDF_HEADER_STRING', "by Dolibarr ERP CRM");
		define('PDF_UNIT', 'mm');
		define('PDF_MARGIN_HEADER', 5);
		define('PDF_MARGIN_FOOTER', 10);
		define('PDF_MARGIN_TOP', 27);
		define('PDF_MARGIN_BOTTOM', 25);
		define('PDF_MARGIN_LEFT', 15);
		define('PDF_MARGIN_RIGHT', 15);
		define('PDF_FONT_NAME_MAIN', 'helvetica');
		define('PDF_FONT_SIZE_MAIN', 10);
		define('PDF_FONT_NAME_DATA', 'helvetica');
		define('PDF_FONT_SIZE_DATA', 8);
		define('PDF_FONT_MONOSPACED', 'courier');
		define('PDF_IMAGE_SCALE_RATIO', 1.25);
		define('HEAD_MAGNIFICATION', 1.1);
		define('K_CELL_HEIGHT_RATIO', 1.25);
		define('K_TITLE_MAGNIFICATION', 1.3);
		define('K_SMALL_RATIO', 2 / 3);
		define('K_THAI_TOPCHARS', true);
		define('K_TCPDF_CALLS_IN_HTML', true);
		define('K_TCPDF_THROW_EXCEPTION_ERROR', false);
	}

	// Load TCPDF
	require_once TCPDF_PATH.'tcpdf.php';

	// We need to instantiate tcpdi object (instead of tcpdf) to use merging features. But we can disable it (this will break all merge features).
	if (empty($conf->global->MAIN_DISABLE_TCPDI)) require_once TCPDI_PATH.'tcpdi.php';

	//$arrayformat=pdf_getFormat();
	//$format=array($arrayformat['width'],$arrayformat['height']);
	//$metric=$arrayformat['unit'];

	$pdfa = false; // PDF-1.3
	if (!empty($conf->global->PDF_USE_1A)) $pdfa = true; // PDF1/A

	if (class_exists('TCPDI')) $pdf = new TCPDI($pagetype, $metric, $format, true, 'UTF-8', false, $pdfa);
	else $pdf = new TCPDF($pagetype, $metric, $format, true, 'UTF-8', false, $pdfa);

	// Protection and encryption of pdf
	if (!empty($conf->global->PDF_SECURITY_ENCRYPTION))
	{
		/* Permission supported by TCPDF
		- print : Print the document;
		- modify : Modify the contents of the document by operations other than those controlled by 'fill-forms', 'extract' and 'assemble';
		- copy : Copy or otherwise extract text and graphics from the document;
		- annot-forms : Add or modify text annotations, fill in interactive form fields, and, if 'modify' is also set, create or modify interactive form fields (including signature fields);
		- fill-forms : Fill in existing interactive form fields (including signature fields), even if 'annot-forms' is not specified;
		- extract : Extract text and graphics (in support of accessibility to users with disabilities or for other purposes);
		- assemble : Assemble the document (insert, rotate, or delete pages and create bookmarks or thumbnail images), even if 'modify' is not set;
		- print-high : Print the document to a representation from which a faithful digital copy of the PDF content could be generated. When this is not set, printing is limited to a low-level representation of the appearance, possibly of degraded quality.
		- owner : (inverted logic - only for public-key) when set permits change of encryption and enables all other permissions.
		*/

		// For TCPDF, we specify permission we want to block
		$pdfrights = (!empty($conf->global->PDF_SECURITY_ENCRYPTION_RIGHTS) ?json_decode($conf->global->PDF_SECURITY_ENCRYPTION_RIGHTS, true) : array('modify', 'copy')); // Json format in llx_const

		// Password for the end user
		$pdfuserpass = (!empty($conf->global->PDF_SECURITY_ENCRYPTION_USERPASS) ? $conf->global->PDF_SECURITY_ENCRYPTION_USERPASS : '');

		// Password of the owner, created randomly if not defined
		$pdfownerpass = (!empty($conf->global->PDF_SECURITY_ENCRYPTION_OWNERPASS) ? $conf->global->PDF_SECURITY_ENCRYPTION_OWNERPASS : null);

		// For encryption strength: 0 = RC4 40 bit; 1 = RC4 128 bit; 2 = AES 128 bit; 3 = AES 256 bit
		$encstrength = (!empty($conf->global->PDF_SECURITY_ENCRYPTION_STRENGTH) ? $conf->global->PDF_SECURITY_ENCRYPTION_STRENGTH : 0);

		// Array of recipients containing public-key certificates ('c') and permissions ('p').
		// For example: array(array('c' => 'file://../examples/data/cert/tcpdf.crt', 'p' => array('print')))
		$pubkeys = (!empty($conf->global->PDF_SECURITY_ENCRYPTION_PUBKEYS) ?json_decode($conf->global->PDF_SECURITY_ENCRYPTION_PUBKEYS, true) : null); // Json format in llx_const

		$pdf->SetProtection($pdfrights, $pdfuserpass, $pdfownerpass, $encstrength, $pubkeys);
	}

	return $pdf;
}

/**
 * Return if pdf file is protected/encrypted
 *
 * @param   string		$pathoffile		Path of file
 * @return  boolean     			    True or false
 */
function pdf_getEncryption($pathoffile)
{
	require_once TCPDF_PATH.'tcpdf_parser.php';

	$isencrypted = false;

	$content = file_get_contents($pathoffile);

	//ob_start();
	@($parser = new \TCPDF_PARSER(ltrim($content)));
	list($xref, $data) = $parser->getParsedData();
	unset($parser);
	//ob_end_clean();

	if (isset($xref['trailer']['encrypt'])) {
		$isencrypted = true; // Secured pdf file are currently not supported
	}

	if (empty($data)) {
		$isencrypted = true; // Object list not found. Possible secured file
	}

	return $isencrypted;
}

/**
 *      Return font name to use for PDF generation
 *
 *      @param	Translate	$outputlangs    Output langs object
 *      @return string          			Name of font to use
 */
function pdf_getPDFFont($outputlangs)
{
	global $conf;

	if (!empty($conf->global->MAIN_PDF_FORCE_FONT)) return $conf->global->MAIN_PDF_FORCE_FONT;

	$font = 'Helvetica'; // By default, for FPDI, or ISO language on TCPDF
	if (class_exists('TCPDF'))  // If TCPDF on, we can use an UTF8 one like DejaVuSans if required (slower)
	{
		if ($outputlangs->trans('FONTFORPDF') != 'FONTFORPDF')
		{
			$font = $outputlangs->trans('FONTFORPDF');
		}
	}
	return $font;
}

/**
 *      Return font size to use for PDF generation
 *
 *      @param	Translate	$outputlangs     Output langs object
 *      @return int				             Size of font to use
 */
function pdf_getPDFFontSize($outputlangs)
{
	global $conf;

	$size = 10; // By default, for FPDI or ISO language on TCPDF
	if (class_exists('TCPDF'))  // If TCPDF on, we can use an UTF8 font like DejaVuSans if required (slower)
	{
		if ($outputlangs->trans('FONTSIZEFORPDF') != 'FONTSIZEFORPDF')
		{
			$size = (int) $outputlangs->trans('FONTSIZEFORPDF');
		}
	}
	if (!empty($conf->global->MAIN_PDF_FORCE_FONT_SIZE)) $size = $conf->global->MAIN_PDF_FORCE_FONT_SIZE;

	return $size;
}


/**
 * Return height to use for Logo onto PDF
 *
 * @param	string		$logo		Full path to logo file to use
 * @param	bool		$url		Image with url (true or false)
 * @return	number
 */
function pdf_getHeightForLogo($logo, $url = false)
{
	global $conf;
	$height = (empty($conf->global->MAIN_DOCUMENTS_LOGO_HEIGHT) ? 22 : $conf->global->MAIN_DOCUMENTS_LOGO_HEIGHT);
	$maxwidth = 130;
	include_once DOL_DOCUMENT_ROOT.'/core/lib/images.lib.php';
	$tmp = dol_getImageSize($logo, $url);
	if ($tmp['height'])
	{
		$width = round($height * $tmp['width'] / $tmp['height']);
		if ($width > $maxwidth) $height = $height * $maxwidth / $width;
	}
	//print $tmp['width'].' '.$tmp['height'].' '.$width; exit;
	return $height;
}

/**
 * Function to try to calculate height of a HTML Content
 *
 * @param 	TCPDF     $pdf				PDF initialized object
 * @param 	string    $htmlcontent		HTML Contect
 * @return 	int							Height
 * @see getStringHeight()
 */
function pdfGetHeightForHtmlContent(&$pdf, $htmlcontent)
{
    // store current object
    $pdf->startTransaction();
    // store starting values
    $start_y = $pdf->GetY();
    //var_dump($start_y);
    $start_page = $pdf->getPage();
    // call printing functions with content
    $pdf->writeHTMLCell(0, 0, 0, $start_y, $htmlcontent, 0, 1, false, true, 'J', true);
    // get the new Y
    $end_y = $pdf->GetY();
    $end_page = $pdf->getPage();
    // calculate height
    $height = 0;
    if ($end_page == $start_page) {
        $height = $end_y - $start_y;
    }
    else
    {
        for ($page = $start_page; $page <= $end_page; ++$page) {
        	$pdf->setPage($page);
        	$tmpm = $pdf->getMargins();
        	$tMargin = $tmpm['top'];
        	if ($page == $start_page) {
        		// first page
        		$height = $pdf->getPageHeight() - $start_y - $pdf->getBreakMargin();
        	} elseif ($page == $end_page) {
        		// last page
        		$height = $end_y - $tMargin;
        	} else {
        		$height = $pdf->getPageHeight() - $tMargin - $pdf->getBreakMargin();
        	}
        }
	}
	// restore previous object
	$pdf = $pdf->rollbackTransaction();

    return $height;
}


/**
 * Returns the name of the thirdparty
 *
 * @param   Societe|Contact     $thirdparty     Contact or thirdparty
 * @param   Translate           $outputlangs    Output language
 * @param   int                 $includealias   1=Include alias name after name
 * @return  string                              String with name of thirdparty (+ alias if requested)
 */
function pdfBuildThirdpartyName($thirdparty, Translate $outputlangs, $includealias = 0)
{
    global $conf;

	// Recipient name
	$socname = '';

	if ($thirdparty instanceof Societe) {
		$socname .= $thirdparty->name;
		if (($includealias || !empty($conf->global->PDF_INCLUDE_ALIAS_IN_THIRDPARTY_NAME)) && !empty($thirdparty->name_alias)) {
		    $socname .= "\n".$thirdparty->name_alias;
		}
	} elseif ($thirdparty instanceof Contact) {
		$socname = $thirdparty->socname;
	} else {
		throw new InvalidArgumentException('Parameter 1 $thirdparty is not a Societe nor Contact');
	}

	return $outputlangs->convToOutputCharset($socname);
}


/**
 *   	Return a string with full address formated for output on documents
 *
 * 		@param	Translate	          $outputlangs		    Output langs object
 *   	@param  Societe		          $sourcecompany		Source company object
 *   	@param  Societe|string|null   $targetcompany		Target company object
 *      @param  Contact|string|null	  $targetcontact	    Target contact object
 * 		@param	int			          $usecontact		    Use contact instead of company
 * 		@param	string  	          $mode				    Address type ('source', 'target', 'targetwithdetails', 'targetwithdetails_xxx': target but include also phone/fax/email/url)
 *      @param  Object                $object               Object we want to build document for
 * 		@return	string					    		        String with full address
 */
function pdf_build_address($outputlangs, $sourcecompany, $targetcompany = '', $targetcontact = '', $usecontact = 0, $mode = 'source', $object = null)
{
	global $conf, $hookmanager;

	if ($mode == 'source' && !is_object($sourcecompany)) return -1;
	if ($mode == 'target' && !is_object($targetcompany)) return -1;

	if (!empty($sourcecompany->state_id) && empty($sourcecompany->state))             $sourcecompany->state = getState($sourcecompany->state_id);
	if (!empty($targetcompany->state_id) && empty($targetcompany->state))             $targetcompany->state = getState($targetcompany->state_id);

	$reshook = 0;
	$stringaddress = '';
	if (is_object($hookmanager))
	{
		$parameters = array('sourcecompany'=>&$sourcecompany, 'targetcompany'=>&$targetcompany, 'targetcontact'=>&$targetcontact, 'outputlangs'=>$outputlangs, 'mode'=>$mode, 'usecontact'=>$usecontact);
		$action = '';
		$reshook = $hookmanager->executeHooks('pdf_build_address', $parameters, $object, $action); // Note that $action and $object may have been modified by some hooks
		$stringaddress .= $hookmanager->resPrint;
	}
	if (empty($reshook))
	{
    	if ($mode == 'source')
    	{
    		$withCountry = 0;
    		if (!empty($sourcecompany->country_code) && ($targetcompany->country_code != $sourcecompany->country_code)) $withCountry = 1;

    		$stringaddress .= ($stringaddress ? "\n" : '').$outputlangs->convToOutputCharset(dol_format_address($sourcecompany, $withCountry, "\n", $outputlangs))."\n";

    		if (empty($conf->global->MAIN_PDF_DISABLESOURCEDETAILS))
    		{
    			// Phone
    			if ($sourcecompany->phone) $stringaddress .= ($stringaddress ? "\n" : '').$outputlangs->transnoentities("PhoneShort").": ".$outputlangs->convToOutputCharset($sourcecompany->phone);
    			// Fax
    			if ($sourcecompany->fax) $stringaddress .= ($stringaddress ? ($sourcecompany->phone ? " - " : "\n") : '').$outputlangs->transnoentities("Fax").": ".$outputlangs->convToOutputCharset($sourcecompany->fax);
    			// EMail
    			if ($sourcecompany->email) $stringaddress .= ($stringaddress ? "\n" : '').$outputlangs->transnoentities("Email").": ".$outputlangs->convToOutputCharset($sourcecompany->email);
    			// Web
    			if ($sourcecompany->url) $stringaddress .= ($stringaddress ? "\n" : '').$outputlangs->transnoentities("Web").": ".$outputlangs->convToOutputCharset($sourcecompany->url);
    		}
    		// Intra VAT
    		if (!empty($conf->global->MAIN_TVAINTRA_IN_SOURCE_ADDRESS))
    		{
    			if ($sourcecompany->tva_intra) $stringaddress .= ($stringaddress ? "\n" : '').$outputlangs->transnoentities("VATIntraShort").': '.$outputlangs->convToOutputCharset($sourcecompany->tva_intra);
    		}
    		// Professionnal Ids
    		$reg = array();
    		if (!empty($conf->global->MAIN_PROFID1_IN_SOURCE_ADDRESS) && !empty($sourcecompany->idprof1))
    		{
    			$tmp = $outputlangs->transcountrynoentities("ProfId1", $sourcecompany->country_code);
    			if (preg_match('/\((.+)\)/', $tmp, $reg)) $tmp = $reg[1];
    			$stringaddress .= ($stringaddress ? "\n" : '').$tmp.': '.$outputlangs->convToOutputCharset($sourcecompany->idprof1);
    		}
    		if (!empty($conf->global->MAIN_PROFID2_IN_SOURCE_ADDRESS) && !empty($sourcecompany->idprof2))
    		{
    			$tmp = $outputlangs->transcountrynoentities("ProfId2", $sourcecompany->country_code);
    			if (preg_match('/\((.+)\)/', $tmp, $reg)) $tmp = $reg[1];
    			$stringaddress .= ($stringaddress ? "\n" : '').$tmp.': '.$outputlangs->convToOutputCharset($sourcecompany->idprof2);
    		}
    		if (!empty($conf->global->MAIN_PROFID3_IN_SOURCE_ADDRESS) && !empty($sourcecompany->idprof3))
    		{
    			$tmp = $outputlangs->transcountrynoentities("ProfId3", $sourcecompany->country_code);
    			if (preg_match('/\((.+)\)/', $tmp, $reg)) $tmp = $reg[1];
    			$stringaddress .= ($stringaddress ? "\n" : '').$tmp.': '.$outputlangs->convToOutputCharset($sourcecompany->idprof3);
    		}
    		if (!empty($conf->global->MAIN_PROFID4_IN_SOURCE_ADDRESS) && !empty($sourcecompany->idprof4))
    		{
    			$tmp = $outputlangs->transcountrynoentities("ProfId4", $sourcecompany->country_code);
    			if (preg_match('/\((.+)\)/', $tmp, $reg)) $tmp = $reg[1];
    			$stringaddress .= ($stringaddress ? "\n" : '').$tmp.': '.$outputlangs->convToOutputCharset($sourcecompany->idprof4);
    		}
    		if (!empty($conf->global->MAIN_PROFID5_IN_SOURCE_ADDRESS) && !empty($sourcecompany->idprof5))
    		{
    			$tmp = $outputlangs->transcountrynoentities("ProfId5", $sourcecompany->country_code);
    			if (preg_match('/\((.+)\)/', $tmp, $reg)) $tmp = $reg[1];
    			$stringaddress .= ($stringaddress ? "\n" : '').$tmp.': '.$outputlangs->convToOutputCharset($sourcecompany->idprof5);
    		}
    		if (!empty($conf->global->MAIN_PROFID6_IN_SOURCE_ADDRESS) && !empty($sourcecompany->idprof6))
    		{
    			$tmp = $outputlangs->transcountrynoentities("ProfId6", $sourcecompany->country_code);
    			if (preg_match('/\((.+)\)/', $tmp, $reg)) $tmp = $reg[1];
    			$stringaddress .= ($stringaddress ? "\n" : '').$tmp.': '.$outputlangs->convToOutputCharset($sourcecompany->idprof6);
    		}
    		if (!empty($conf->global->PDF_ADD_MORE_AFTER_SOURCE_ADDRESS)) {
    			$stringaddress .= ($stringaddress ? "\n" : '').$conf->global->PDF_ADD_MORE_AFTER_SOURCE_ADDRESS;
    		}
    	}

    	if ($mode == 'target' || preg_match('/targetwithdetails/', $mode))
    	{
    		if ($usecontact)
    		{
    			$stringaddress .= ($stringaddress ? "\n" : '').$outputlangs->convToOutputCharset($targetcontact->getFullName($outputlangs, 1));

    			if (!empty($targetcontact->address)) {
    				$stringaddress .= ($stringaddress ? "\n" : '').$outputlangs->convToOutputCharset(dol_format_address($targetcontact));
    			} else {
    				$companytouseforaddress = $targetcompany;

					// Contact on a thirdparty that is a different thirdparty than the thirdparty of object
					if ($targetcontact->socid > 0 && $targetcontact->socid != $targetcompany->id)
					{
						$targetcontact->fetch_thirdparty();
						$companytouseforaddress = $targetcontact->thirdparty;
					}

					$stringaddress .= ($stringaddress ? "\n" : '').$outputlangs->convToOutputCharset(dol_format_address($companytouseforaddress));
				}
    			// Country
    			if (!empty($targetcontact->country_code) && $targetcontact->country_code != $sourcecompany->country_code) {
    				$stringaddress .= ($stringaddress ? "\n" : '').$outputlangs->convToOutputCharset($outputlangs->transnoentitiesnoconv("Country".$targetcontact->country_code));
    			}
    			elseif (empty($targetcontact->country_code) && !empty($targetcompany->country_code) && ($targetcompany->country_code != $sourcecompany->country_code)) {
    				$stringaddress .= ($stringaddress ? "\n" : '').$outputlangs->convToOutputCharset($outputlangs->transnoentitiesnoconv("Country".$targetcompany->country_code));
    			}

    			if (!empty($conf->global->MAIN_PDF_ADDALSOTARGETDETAILS) || preg_match('/targetwithdetails/', $mode))
    			{
    				// Phone
    			    if (!empty($conf->global->MAIN_PDF_ADDALSOTARGETDETAILS) || $mode == 'targetwithdetails' || preg_match('/targetwithdetails_phone/', $mode))
    			    {
        				if (!empty($targetcontact->phone_pro) || !empty($targetcontact->phone_mobile)) $stringaddress .= ($stringaddress ? "\n" : '').$outputlangs->transnoentities("Phone").": ";
        				if (!empty($targetcontact->phone_pro)) $stringaddress .= $outputlangs->convToOutputCharset($targetcontact->phone_pro);
        				if (!empty($targetcontact->phone_pro) && !empty($targetcontact->phone_mobile)) $stringaddress .= " / ";
        				if (!empty($targetcontact->phone_mobile)) $stringaddress .= $outputlangs->convToOutputCharset($targetcontact->phone_mobile);
    			    }
    				// Fax
    			    if (!empty($conf->global->MAIN_PDF_ADDALSOTARGETDETAILS) || $mode == 'targetwithdetails' || preg_match('/targetwithdetails_fax/', $mode))
    			    {
                        if ($targetcontact->fax) $stringaddress .= ($stringaddress ? "\n" : '').$outputlangs->transnoentities("Fax").": ".$outputlangs->convToOutputCharset($targetcontact->fax);
    			    }
    				// EMail
    			    if (!empty($conf->global->MAIN_PDF_ADDALSOTARGETDETAILS) || $mode == 'targetwithdetails' || preg_match('/targetwithdetails_email/', $mode))
    			    {
                        if ($targetcontact->email) $stringaddress .= ($stringaddress ? "\n" : '').$outputlangs->transnoentities("Email").": ".$outputlangs->convToOutputCharset($targetcontact->email);
    			    }
    				// Web
    			    if (!empty($conf->global->MAIN_PDF_ADDALSOTARGETDETAILS) || $mode == 'targetwithdetails' || preg_match('/targetwithdetails_url/', $mode))
    			    {
                        if ($targetcontact->url) $stringaddress .= ($stringaddress ? "\n" : '').$outputlangs->transnoentities("Web").": ".$outputlangs->convToOutputCharset($targetcontact->url);
    			    }
    			}
    		}
    		else
    		{
    			$stringaddress .= ($stringaddress ? "\n" : '').$outputlangs->convToOutputCharset(dol_format_address($targetcompany));
    			// Country
    			if (!empty($targetcompany->country_code) && $targetcompany->country_code != $sourcecompany->country_code) $stringaddress .= ($stringaddress ? "\n" : '').$outputlangs->convToOutputCharset($outputlangs->transnoentitiesnoconv("Country".$targetcompany->country_code));

    			if (!empty($conf->global->MAIN_PDF_ADDALSOTARGETDETAILS) || preg_match('/targetwithdetails/', $mode))
    			{
    				// Phone
    			    if (!empty($conf->global->MAIN_PDF_ADDALSOTARGETDETAILS) || $mode == 'targetwithdetails' || preg_match('/targetwithdetails_phone/', $mode))
    			    {
    			    	if (!empty($targetcompany->phone) || !empty($targetcompany->phone_mobile)) $stringaddress .= ($stringaddress ? "\n" : '').$outputlangs->transnoentities("Phone").": ";
	    				if (!empty($targetcompany->phone)) $stringaddress .= $outputlangs->convToOutputCharset($targetcompany->phone);
    					if (!empty($targetcompany->phone) && !empty($targetcompany->phone_mobile)) $stringaddress .= " / ";
    					if (!empty($targetcompany->phone_mobile)) $stringaddress .= $outputlangs->convToOutputCharset($targetcompany->phone_mobile);
    			    }
    				// Fax
    			    if (!empty($conf->global->MAIN_PDF_ADDALSOTARGETDETAILS) || $mode == 'targetwithdetails' || preg_match('/targetwithdetails_fax/', $mode))
    			    {
    			    	if ($targetcompany->fax) $stringaddress .= ($stringaddress ? "\n" : '').$outputlangs->transnoentities("Fax").": ".$outputlangs->convToOutputCharset($targetcompany->fax);
    			    }
    				// EMail
    			    if (!empty($conf->global->MAIN_PDF_ADDALSOTARGETDETAILS) || $mode == 'targetwithdetails' || preg_match('/targetwithdetails_email/', $mode))
    			    {
    			    	if ($targetcompany->email) $stringaddress .= ($stringaddress ? "\n" : '').$outputlangs->transnoentities("Email").": ".$outputlangs->convToOutputCharset($targetcompany->email);
    			    }
    				// Web
    			    if (!empty($conf->global->MAIN_PDF_ADDALSOTARGETDETAILS) || $mode == 'targetwithdetails' || preg_match('/targetwithdetails_url/', $mode))
    			    {
    			    	if ($targetcompany->url) $stringaddress .= ($stringaddress ? "\n" : '').$outputlangs->transnoentities("Web").": ".$outputlangs->convToOutputCharset($targetcompany->url);
    			    }
    			}
    		}

    		// Intra VAT
    		if (empty($conf->global->MAIN_TVAINTRA_NOT_IN_ADDRESS))
    		{
    			if ($targetcompany->tva_intra) $stringaddress .= ($stringaddress ? "\n" : '').$outputlangs->transnoentities("VATIntraShort").': '.$outputlangs->convToOutputCharset($targetcompany->tva_intra);
    		}

    		// Professionnal Ids
    		if (!empty($conf->global->MAIN_PROFID1_IN_ADDRESS) && !empty($targetcompany->idprof1))
    		{
    			$tmp = $outputlangs->transcountrynoentities("ProfId1", $targetcompany->country_code);
    			if (preg_match('/\((.+)\)/', $tmp, $reg)) $tmp = $reg[1];
    			$stringaddress .= ($stringaddress ? "\n" : '').$tmp.': '.$outputlangs->convToOutputCharset($targetcompany->idprof1);
    		}
    		if (!empty($conf->global->MAIN_PROFID2_IN_ADDRESS) && !empty($targetcompany->idprof2))
    		{
    			$tmp = $outputlangs->transcountrynoentities("ProfId2", $targetcompany->country_code);
    			if (preg_match('/\((.+)\)/', $tmp, $reg)) $tmp = $reg[1];
    			$stringaddress .= ($stringaddress ? "\n" : '').$tmp.': '.$outputlangs->convToOutputCharset($targetcompany->idprof2);
    		}
    		if (!empty($conf->global->MAIN_PROFID3_IN_ADDRESS) && !empty($targetcompany->idprof3))
    		{
    			$tmp = $outputlangs->transcountrynoentities("ProfId3", $targetcompany->country_code);
    			if (preg_match('/\((.+)\)/', $tmp, $reg)) $tmp = $reg[1];
    			$stringaddress .= ($stringaddress ? "\n" : '').$tmp.': '.$outputlangs->convToOutputCharset($targetcompany->idprof3);
    		}
    		if (!empty($conf->global->MAIN_PROFID4_IN_ADDRESS) && !empty($targetcompany->idprof4))
    		{
    			$tmp = $outputlangs->transcountrynoentities("ProfId4", $targetcompany->country_code);
    			if (preg_match('/\((.+)\)/', $tmp, $reg)) $tmp = $reg[1];
    			$stringaddress .= ($stringaddress ? "\n" : '').$tmp.': '.$outputlangs->convToOutputCharset($targetcompany->idprof4);
    		}
    		if (!empty($conf->global->MAIN_PROFID5_IN_ADDRESS) && !empty($targetcompany->idprof5))
    		{
    		    $tmp = $outputlangs->transcountrynoentities("ProfId5", $targetcompany->country_code);
    		    if (preg_match('/\((.+)\)/', $tmp, $reg)) $tmp = $reg[1];
    		    $stringaddress .= ($stringaddress ? "\n" : '').$tmp.': '.$outputlangs->convToOutputCharset($targetcompany->idprof5);
    		}
    		if (!empty($conf->global->MAIN_PROFID6_IN_ADDRESS) && !empty($targetcompany->idprof6))
    		{
    		    $tmp = $outputlangs->transcountrynoentities("ProfId6", $targetcompany->country_code);
    		    if (preg_match('/\((.+)\)/', $tmp, $reg)) $tmp = $reg[1];
    		    $stringaddress .= ($stringaddress ? "\n" : '').$tmp.': '.$outputlangs->convToOutputCharset($targetcompany->idprof6);
    		}

    		// Public note
    		if (!empty($conf->global->MAIN_PUBLIC_NOTE_IN_ADDRESS))
    		{
    		    if ($mode == 'source' && !empty($sourcecompany->note_public))
        		{
        		    $stringaddress .= ($stringaddress ? "\n" : '').dol_string_nohtmltag($sourcecompany->note_public);
        		}
        		if (($mode == 'target' || preg_match('/targetwithdetails/', $mode)) && !empty($targetcompany->note_public))
        		{
        		    $stringaddress .= ($stringaddress ? "\n" : '').dol_string_nohtmltag($targetcompany->note_public);
        		}
    		}
    	}
	}

	return $stringaddress;
}


/**
 *   	Show header of page for PDF generation
 *
 *   	@param      TCPDF			$pdf     		Object PDF
 *      @param      Translate	$outputlangs	Object lang for output
 * 		@param		int			$page_height	Height of page
 *      @return	void
 */
function pdf_pagehead(&$pdf, $outputlangs, $page_height)
{
	global $conf;

	// Add a background image on document
	if (!empty($conf->global->MAIN_USE_BACKGROUND_ON_PDF))		// Warning, this option make TCPDF generation being crazy and some content disappeared behind the image
	{
		$pdf->SetAutoPageBreak(0, 0); // Disable auto pagebreak before adding image
		$pdf->Image($conf->mycompany->dir_output.'/logos/'.$conf->global->MAIN_USE_BACKGROUND_ON_PDF, (isset($conf->global->MAIN_USE_BACKGROUND_ON_PDF_X) ? $conf->global->MAIN_USE_BACKGROUND_ON_PDF_X : 0), (isset($conf->global->MAIN_USE_BACKGROUND_ON_PDF_Y) ? $conf->global->MAIN_USE_BACKGROUND_ON_PDF_Y : 0), 0, $page_height);
		$pdf->SetAutoPageBreak(1, 0); // Restore pagebreak
	}
}


/**
 *	Return array of possible substitutions for PDF content (without external module substitutions).
 *
 *	@param	Translate	$outputlangs	Output language
 *	@param	array       $exclude        Array of family keys we want to exclude. For example array('mycompany', 'object', 'date', 'user', ...)
 *	@param	Object      $object         Object
 *	@param	int         $onlykey       1=Do not calculate some heavy values of keys (performance enhancement when we need only the keys), 2=Values are truncated and html sanitized (to use for help tooltip)
 *	@return	array						Array of substitutions
 */
function pdf_getSubstitutionArray($outputlangs, $exclude = null, $object = null, $onlykey = 0)
{
    $substitutionarray = getCommonSubstitutionArray($outputlangs, $onlykey, $exclude, $object);
    $substitutionarray['__FROM_NAME__'] = '__FROM_NAME__';
    $substitutionarray['__FROM_EMAIL__'] = '__FROM_EMAIL__';
    return $substitutionarray;
}


/**
 *      Add a draft watermark on PDF files
 *
 *      @param	TCPDF      	$pdf            Object PDF
 *      @param  Translate	$outputlangs	Object lang
 *      @param  int		    $h		        Height of PDF
 *      @param  int		    $w		        Width of PDF
 *      @param  string	    $unit           Unit of height (mm, pt, ...)
 *      @param  string		$text           Text to show
 *      @return	void
 */
function pdf_watermark(&$pdf, $outputlangs, $h, $w, $unit, $text)
{
	global $langs, $mysoc, $user;

	// Print Draft Watermark
	if ($unit == 'pt') $k = 1;
	elseif ($unit == 'mm') $k = 72 / 25.4;
	elseif ($unit == 'cm') $k = 72 / 2.54;
	elseif ($unit == 'in') $k = 72;

	// Make substitution
	$substitutionarray = pdf_getSubstitutionArray($outputlangs, null, null);
	complete_substitutions_array($substitutionarray, $outputlangs, null);
	$text = make_substitutions($text, $substitutionarray, $outputlangs);
	$text = $outputlangs->convToOutputCharset($text);

	$savx = $pdf->getX(); $savy = $pdf->getY();

	$watermark_angle = atan($h / $w) / 2;
	$watermark_x_pos = 0;
	$watermark_y_pos = $h / 3;
	$watermark_x = $w / 2;
	$watermark_y = $h / 3;
	$pdf->SetFont('', 'B', 40);
	$pdf->SetTextColor(255, 192, 203);
	//rotate
	$pdf->_out(sprintf('q %.5F %.5F %.5F %.5F %.2F %.2F cm 1 0 0 1 %.2F %.2F cm', cos($watermark_angle), sin($watermark_angle), -sin($watermark_angle), cos($watermark_angle), $watermark_x * $k, ($h - $watermark_y) * $k, -$watermark_x * $k, -($h - $watermark_y) * $k));
	//print watermark
	$pdf->SetXY($watermark_x_pos, $watermark_y_pos);
	$pdf->Cell($w - 20, 25, $outputlangs->convToOutputCharset($text), "", 2, "C", 0);
	//antirotate
	$pdf->_out('Q');

	$pdf->SetXY($savx, $savy);
}


/**
 *  Show bank informations for PDF generation
 *
 *  @param	TCPDF			$pdf            		Object PDF
 *  @param  Translate	$outputlangs     		Object lang
 *  @param  int			$curx            		X
 *  @param  int			$cury            		Y
 *  @param  Account		$account         		Bank account object
 *  @param  int			$onlynumber      		Output only number (bank+desk+key+number according to country, but without name of bank and domiciliation)
 *  @param	int			$default_font_size		Default font size
 *  @return	float                               The Y PDF position
 */
function pdf_bank(&$pdf, $outputlangs, $curx, $cury, $account, $onlynumber = 0, $default_font_size = 10)
{
	global $mysoc, $conf;

	require_once DOL_DOCUMENT_ROOT.'/core/class/html.formbank.class.php';

	$diffsizetitle = (empty($conf->global->PDF_DIFFSIZE_TITLE) ? 3 : $conf->global->PDF_DIFFSIZE_TITLE);
	$diffsizecontent = (empty($conf->global->PDF_DIFFSIZE_CONTENT) ? 4 : $conf->global->PDF_DIFFSIZE_CONTENT);
	$pdf->SetXY($curx, $cury);

	if (empty($onlynumber))
	{
		$pdf->SetFont('', 'B', $default_font_size - $diffsizetitle);
		$pdf->MultiCell(100, 3, $outputlangs->transnoentities('PaymentByTransferOnThisBankAccount').':', 0, 'L', 0);
		$cury += 4;
	}

	$outputlangs->load("banks");

	// Use correct name of bank id according to country
	$bickey = "BICNumber";
	if ($account->getCountryCode() == 'IN') $bickey = "SWIFT";

	// Get format of bank account according to its country
	$usedetailedbban = $account->useDetailedBBAN();

	//$onlynumber=0; $usedetailedbban=1; // For tests
	if ($usedetailedbban)
	{
		$savcurx = $curx;

		if (empty($onlynumber))
		{
			$pdf->SetFont('', '', $default_font_size - $diffsizecontent);
			$pdf->SetXY($curx, $cury);
			$pdf->MultiCell(100, 3, $outputlangs->transnoentities("Bank").': '.$outputlangs->convToOutputCharset($account->bank), 0, 'L', 0);
			$cury += 3;
		}

		if (empty($conf->global->PDF_BANK_HIDE_NUMBER_SHOW_ONLY_BICIBAN))    // Note that some countries still need bank number, BIC/IBAN not enougth for them
		{
		    // Note:
		    // bank = code_banque (FR), sort code (GB, IR. Example: 12-34-56)
		    // desk = code guichet (FR), used only when $usedetailedbban = 1
		    // number = account number
		    // key = check control key used only when $usedetailedbban = 1
    		if (empty($onlynumber)) $pdf->line($curx + 1, $cury + 1, $curx + 1, $cury + 6);


			foreach ($account->getFieldsToShow() as $val)
			{
				$pdf->SetXY($curx, $cury + 4);
				$pdf->SetFont('', '', $default_font_size - 3);

				if ($val == 'BankCode') {
					// Bank code
					$tmplength = 18;
					$content = $account->code_banque;
				} elseif ($val == 'DeskCode') {
					// Desk
					$tmplength = 18;
					$content = $account->code_guichet;
				} elseif ($val == 'BankAccountNumber') {
					// Number
					$tmplength = 24;
					$content = $account->number;
				} elseif ($val == 'BankAccountNumberKey') {
					// Key
					$tmplength = 15;
					$content = $account->cle_rib;
				}elseif ($val == 'IBAN' || $val == 'BIC') {
					// Key
					$tmplength = 0;
					$content = '';
				} else {
					dol_print_error($account->db, 'Unexpected value for getFieldsToShow: '.$val);
					break;
				}

				$pdf->MultiCell($tmplength, 3, $outputlangs->convToOutputCharset($content), 0, 'C', 0);
				$pdf->SetXY($curx, $cury + 1);
				$curx += $tmplength;
				$pdf->SetFont('', 'B', $default_font_size - $diffsizecontent);
				$pdf->MultiCell($tmplength, 3, $outputlangs->transnoentities($val), 0, 'C', 0);
				if (empty($onlynumber)) {
					$pdf->line($curx, $cury + 1, $curx, $cury + 7);
				}
    		}

    		$curx = $savcurx;
    		$cury += 8;
		}
	}
	else
	{
		$pdf->SetFont('', 'B', $default_font_size - $diffsizecontent);
		$pdf->SetXY($curx, $cury);
		$pdf->MultiCell(100, 3, $outputlangs->transnoentities("Bank").': '.$outputlangs->convToOutputCharset($account->bank), 0, 'L', 0);
		$cury += 3;

		$pdf->SetFont('', 'B', $default_font_size - $diffsizecontent);
		$pdf->SetXY($curx, $cury);
		$pdf->MultiCell(100, 3, $outputlangs->transnoentities("BankAccountNumber").': '.$outputlangs->convToOutputCharset($account->number), 0, 'L', 0);
		$cury += 3;

		if ($diffsizecontent <= 2) $cury += 1;
	}

	$pdf->SetFont('', '', $default_font_size - $diffsizecontent);

	if (empty($onlynumber) && !empty($account->domiciliation))
	{
		$pdf->SetXY($curx, $cury);
		$val = $outputlangs->transnoentities("Residence").': '.$outputlangs->convToOutputCharset($account->domiciliation);
		$pdf->MultiCell(100, 3, $val, 0, 'L', 0);
		//$nboflines=dol_nboflines_bis($val,120);
		//$cury+=($nboflines*3)+2;
		$tmpy = $pdf->getStringHeight(100, $val);
		$cury += $tmpy;
	}

	if (!empty($account->proprio))
	{
		$pdf->SetXY($curx, $cury);
		$val = $outputlangs->transnoentities("BankAccountOwner").': '.$outputlangs->convToOutputCharset($account->proprio);
		$pdf->MultiCell(100, 3, $val, 0, 'L', 0);
		$tmpy = $pdf->getStringHeight(100, $val);
		$cury += $tmpy;
		$cur += 1;
	}

	elseif (!$usedetailedbban) $cury += 1;

	// Use correct name of bank id according to country
	$ibankey = FormBank::getIBANLabel($account);

	if (!empty($account->iban))
	{
		//Remove whitespaces to ensure we are dealing with the format we expect
		$ibanDisplay_temp = str_replace(' ', '', $outputlangs->convToOutputCharset($account->iban));
		$ibanDisplay = "";

		$nbIbanDisplay_temp = dol_strlen($ibanDisplay_temp);
		for ($i = 0; $i < $nbIbanDisplay_temp; $i++)
		{
			$ibanDisplay .= $ibanDisplay_temp[$i];
			if ($i % 4 == 3 && $i > 0)	$ibanDisplay .= " ";
		}

		$pdf->SetFont('', 'B', $default_font_size - 3);
		$pdf->SetXY($curx, $cury);
		$pdf->MultiCell(100, 3, $outputlangs->transnoentities($ibankey).': '.$ibanDisplay, 0, 'L', 0);
		$cury += 3;
	}

	if (!empty($account->bic))
	{
		$pdf->SetFont('', 'B', $default_font_size - 3);
		$pdf->SetXY($curx, $cury);
		$pdf->MultiCell(100, 3, $outputlangs->transnoentities($bickey).': '.$outputlangs->convToOutputCharset($account->bic), 0, 'L', 0);
	}

	return $pdf->getY();
}

/**
 *  Show footer of page for PDF generation
 *
 *	@param	TCPDF			$pdf     		The PDF factory
 *  @param  Translate	$outputlangs	Object lang for output
 * 	@param	string		$paramfreetext	Constant name of free text
 * 	@param	Societe		$fromcompany	Object company
 * 	@param	int			$marge_basse	Margin bottom we use for the autobreak
 * 	@param	int			$marge_gauche	Margin left (no more used)
 * 	@param	int			$page_hauteur	Page height (no more used)
 * 	@param	Object		$object			Object shown in PDF
 * 	@param	int			$showdetails	Show company adress details into footer (0=Nothing, 1=Show address, 2=Show managers, 3=Both)
 *  @param	int			$hidefreetext	1=Hide free text, 0=Show free text
 * 	@return	int							Return height of bottom margin including footer text
 */
function pdf_pagefoot(&$pdf, $outputlangs, $paramfreetext, $fromcompany, $marge_basse, $marge_gauche, $page_hauteur, $object, $showdetails = 0, $hidefreetext = 0)
{
	global $conf, $user, $mysoc;

	$outputlangs->load("dict");
	$line = '';

	$dims = $pdf->getPageDimensions();

	// Line of free text
	if (empty($hidefreetext) && !empty($conf->global->$paramfreetext))
	{
		$substitutionarray = pdf_getSubstitutionArray($outputlangs, null, $object);
		// More substitution keys
		$substitutionarray['__FROM_NAME__'] = $fromcompany->name;
		$substitutionarray['__FROM_EMAIL__'] = $fromcompany->email;
		complete_substitutions_array($substitutionarray, $outputlangs, $object);
		$newfreetext = make_substitutions($conf->global->$paramfreetext, $substitutionarray, $outputlangs);

		// Make a change into HTML code to allow to include images from medias directory.
		// <img alt="" src="/dolibarr_dev/htdocs/viewimage.php?modulepart=medias&amp;entity=1&amp;file=image/ldestailleur_166x166.jpg" style="height:166px; width:166px" />
		// become
		// <img alt="" src="'.DOL_DATA_ROOT.'/medias/image/ldestailleur_166x166.jpg" style="height:166px; width:166px" />
		$newfreetext = preg_replace('/(<img.*src=")[^\"]*viewimage\.php[^\"]*modulepart=medias[^\"]*file=([^\"]*)("[^\/]*\/>)/', '\1'.'file:/'.DOL_DATA_ROOT.'/medias/\2\3', $newfreetext);

		$line .= $outputlangs->convToOutputCharset($newfreetext);
	}

	// First line of company infos
	$line1 = ""; $line2 = ""; $line3 = ""; $line4 = "";

    if ($showdetails == 1 || $showdetails == 3)
	{
		// Company name
		if ($fromcompany->name)
		{
			$line1 .= ($line1 ? " - " : "").$outputlangs->transnoentities("RegisteredOffice").": ".$fromcompany->name;
		}
		// Address
		if ($fromcompany->address)
		{
			$line1 .= ($line1 ? " - " : "").str_replace("\n", ", ", $fromcompany->address);
		}
		// Zip code
		if ($fromcompany->zip)
		{
			$line1 .= ($line1 ? " - " : "").$fromcompany->zip;
		}
		// Town
		if ($fromcompany->town)
		{
			$line1 .= ($line1 ? " " : "").$fromcompany->town;
		}
		// Country
		if ($fromcompany->country)
		{
			$line1 .= ($line1 ? ", " : "").$fromcompany->country;
		}
		// Phone
		if ($fromcompany->phone)
		{
			$line2 .= ($line2 ? " - " : "").$outputlangs->transnoentities("Phone").": ".$fromcompany->phone;
		}
		// Fax
		if ($fromcompany->fax)
		{
			$line2 .= ($line2 ? " - " : "").$outputlangs->transnoentities("Fax").": ".$fromcompany->fax;
		}

		// URL
		if ($fromcompany->url)
		{
			$line2 .= ($line2 ? " - " : "").$fromcompany->url;
		}
		// Email
		if ($fromcompany->email)
		{
			$line2 .= ($line2 ? " - " : "").$fromcompany->email;
		}
	}
	if ($showdetails == 2 || $showdetails == 3 || ($fromcompany->country_code == 'DE'))
	{
		// Managers
		if ($fromcompany->managers)
		{
			$line2 .= ($line2 ? " - " : "").$fromcompany->managers;
		}
	}

	// Line 3 of company infos
	// Juridical status
	if ($fromcompany->forme_juridique_code)
	{
		$line3 .= ($line3 ? " - " : "").$outputlangs->convToOutputCharset(getFormeJuridiqueLabel($fromcompany->forme_juridique_code));
	}
	// Capital
	if ($fromcompany->capital)
	{
		$tmpamounttoshow = price2num($fromcompany->capital); // This field is a free string
		if (is_numeric($tmpamounttoshow) && $tmpamounttoshow > 0) $line3 .= ($line3 ? " - " : "").$outputlangs->transnoentities("CapitalOf", price($tmpamounttoshow, 0, $outputlangs, 0, 0, 0, $conf->currency));
		else $line3 .= ($line3 ? " - " : "").$outputlangs->transnoentities("CapitalOf", $tmpamounttoshow, $outputlangs);
	}
	// Prof Id 1
	if ($fromcompany->idprof1 && ($fromcompany->country_code != 'FR' || !$fromcompany->idprof2))
	{
		$field = $outputlangs->transcountrynoentities("ProfId1", $fromcompany->country_code);
		if (preg_match('/\((.*)\)/i', $field, $reg)) $field = $reg[1];
		$line3 .= ($line3 ? " - " : "").$field.": ".$outputlangs->convToOutputCharset($fromcompany->idprof1);
	}
	// Prof Id 2
	if ($fromcompany->idprof2)
	{
		$field = $outputlangs->transcountrynoentities("ProfId2", $fromcompany->country_code);
		if (preg_match('/\((.*)\)/i', $field, $reg)) $field = $reg[1];
		$line3 .= ($line3 ? " - " : "").$field.": ".$outputlangs->convToOutputCharset($fromcompany->idprof2);
	}

	// Line 4 of company infos
	// Prof Id 3
	if ($fromcompany->idprof3)
	{
		$field = $outputlangs->transcountrynoentities("ProfId3", $fromcompany->country_code);
		if (preg_match('/\((.*)\)/i', $field, $reg)) $field = $reg[1];
		$line4 .= ($line4 ? " - " : "").$field.": ".$outputlangs->convToOutputCharset($fromcompany->idprof3);
	}
	// Prof Id 4
	if ($fromcompany->idprof4)
	{
		$field = $outputlangs->transcountrynoentities("ProfId4", $fromcompany->country_code);
		if (preg_match('/\((.*)\)/i', $field, $reg)) $field = $reg[1];
		$line4 .= ($line4 ? " - " : "").$field.": ".$outputlangs->convToOutputCharset($fromcompany->idprof4);
	}
	// Prof Id 5
	if ($fromcompany->idprof5)
	{
		$field = $outputlangs->transcountrynoentities("ProfId5", $fromcompany->country_code);
		if (preg_match('/\((.*)\)/i', $field, $reg)) $field = $reg[1];
		$line4 .= ($line4 ? " - " : "").$field.": ".$outputlangs->convToOutputCharset($fromcompany->idprof5);
	}
	// Prof Id 6
	if ($fromcompany->idprof6)
	{
		$field = $outputlangs->transcountrynoentities("ProfId6", $fromcompany->country_code);
		if (preg_match('/\((.*)\)/i', $field, $reg)) $field = $reg[1];
		$line4 .= ($line4 ? " - " : "").$field.": ".$outputlangs->convToOutputCharset($fromcompany->idprof6);
	}
	// IntraCommunautary VAT
	if ($fromcompany->tva_intra != '')
	{
		$line4 .= ($line4 ? " - " : "").$outputlangs->transnoentities("VATIntraShort").": ".$outputlangs->convToOutputCharset($fromcompany->tva_intra);
	}

	$pdf->SetFont('', '', 7);
	$pdf->SetDrawColor(224, 224, 224);

	// The start of the bottom of this page footer is positioned according to # of lines
	$freetextheight = 0;
	if ($line)	// Free text
	{
		//$line="sample text<br>\nfd<strong>sf</strong>sdf<br>\nghfghg<br>";
	    if (empty($conf->global->PDF_ALLOW_HTML_FOR_FREE_TEXT))
		{
			$width = 20000; $align = 'L'; // By default, ask a manual break: We use a large value 20000, to not have automatic wrap. This make user understand, he need to add CR on its text.
    		if (!empty($conf->global->MAIN_USE_AUTOWRAP_ON_FREETEXT)) {
    			$width = 200; $align = 'C';
    		}
		    $freetextheight = $pdf->getStringHeight($width, $line);
		}
		else
		{
            $freetextheight = pdfGetHeightForHtmlContent($pdf, dol_htmlentitiesbr($line, 1, 'UTF-8', 0)); // New method (works for HTML content)
            //print '<br>'.$freetextheight;exit;
		}
	}

	$marginwithfooter = $marge_basse + $freetextheight + (!empty($line1) ? 3 : 0) + (!empty($line2) ? 3 : 0) + (!empty($line3) ? 3 : 0) + (!empty($line4) ? 3 : 0);
	$posy = $marginwithfooter + 0;

	if ($line)	// Free text
	{
		$pdf->SetXY($dims['lm'], -$posy);
		if (empty($conf->global->PDF_ALLOW_HTML_FOR_FREE_TEXT))   // by default
		{
            $pdf->MultiCell(0, 3, $line, 0, $align, 0);
		}
		else
		{
            $pdf->writeHTMLCell($pdf->page_largeur - $pdf->margin_left - $pdf->margin_right, $freetextheight, $dims['lm'], $dims['hk'] - $marginwithfooter, dol_htmlentitiesbr($line, 1, 'UTF-8', 0));
		}
		$posy -= $freetextheight;
	}

	$pdf->SetY(-$posy);
	$pdf->line($dims['lm'], $dims['hk'] - $posy, $dims['wk'] - $dims['rm'], $dims['hk'] - $posy);
	$posy--;

	if (!empty($line1))
	{
		$pdf->SetFont('', 'B', 7);
		$pdf->SetXY($dims['lm'], -$posy);
		$pdf->MultiCell($dims['wk'] - $dims['rm'] - $dims['lm'], 2, $line1, 0, 'C', 0);
		$posy -= 3;
		$pdf->SetFont('', '', 7);
	}

	if (!empty($line2))
	{
		$pdf->SetFont('', 'B', 7);
		$pdf->SetXY($dims['lm'], -$posy);
		$pdf->MultiCell($dims['wk'] - $dims['rm'] - $dims['lm'], 2, $line2, 0, 'C', 0);
		$posy -= 3;
		$pdf->SetFont('', '', 7);
	}

	if (!empty($line3))
	{
		$pdf->SetXY($dims['lm'], -$posy);
		$pdf->MultiCell($dims['wk'] - $dims['rm'] - $dims['lm'], 2, $line3, 0, 'C', 0);
	}

	if (!empty($line4))
	{
		$posy -= 3;
		$pdf->SetXY($dims['lm'], -$posy);
		$pdf->MultiCell($dims['wk'] - $dims['rm'] - $dims['lm'], 2, $line4, 0, 'C', 0);
	}

	// Show page nb only on iso languages (so default Helvetica font)
	if (strtolower(pdf_getPDFFont($outputlangs)) == 'helvetica')
	{
		$pdf->SetXY($dims['wk'] - $dims['rm'] - 15, -$posy);
		//print 'xxx'.$pdf->PageNo().'-'.$pdf->getAliasNbPages().'-'.$pdf->getAliasNumPage();exit;
		$pdf->MultiCell(15, 2, $pdf->PageNo().'/'.$pdf->getAliasNbPages(), 0, 'R', 0);
	}

	return $marginwithfooter;
}

/**
 *	Show linked objects for PDF generation
 *
 *	@param	TCPDF			$pdf				Object PDF
 *	@param	object		$object				Object
 *	@param  Translate	$outputlangs		Object lang
 *	@param  int			$posx				X
 *	@param  int			$posy				Y
 *	@param	float		$w					Width of cells. If 0, they extend up to the right margin of the page.
 *	@param	float		$h					Cell minimum height. The cell extends automatically if needed.
 *	@param	int			$align				Align
 *	@param	string		$default_font_size	Font size
 *	@return	float                           The Y PDF position
 */
function pdf_writeLinkedObjects(&$pdf, $object, $outputlangs, $posx, $posy, $w, $h, $align, $default_font_size)
{
	$linkedobjects = pdf_getLinkedObjects($object, $outputlangs);
	if (!empty($linkedobjects))
	{
		foreach ($linkedobjects as $linkedobject)
		{
		    $reftoshow = $linkedobject["ref_title"].' : '.$linkedobject["ref_value"];
		    if (!empty($linkedobject["date_value"]))
		    {
		        $reftoshow .= ' / '.$linkedobject["date_value"];
		    }

			$posy += 3;
			$pdf->SetXY($posx, $posy);
			$pdf->SetFont('', '', $default_font_size - 2);
			$pdf->MultiCell($w, $h, $reftoshow, '', $align);
		}
	}

	return $pdf->getY();
}

/**
 *	Output line description into PDF
 *
 *  @param  TCPDF				$pdf               PDF object
 *	@param	Object			$object				Object
 *	@param	int				$i					Current line number
 *  @param  Translate		$outputlangs		Object lang for output
 *  @param  int				$w					Width
 *  @param  int				$h					Height
 *  @param  int				$posx				Pos x
 *  @param  int				$posy				Pos y
 *  @param  int				$hideref       		Hide reference
 *  @param  int				$hidedesc           Hide description
 * 	@param	int				$issupplierline		Is it a line for a supplier object ?
 * 	@return	string
 */
function pdf_writelinedesc(&$pdf, $object, $i, $outputlangs, $w, $h, $posx, $posy, $hideref = 0, $hidedesc = 0, $issupplierline = 0)
{
	global $db, $conf, $langs, $hookmanager;

	$reshook = 0;
	$result = '';
	//if (is_object($hookmanager) && ( (isset($object->lines[$i]->product_type) && $object->lines[$i]->product_type == 9 && ! empty($object->lines[$i]->special_code)) || ! empty($object->lines[$i]->fk_parent_line) ) )
	if (is_object($hookmanager))   // Old code is commented on preceding line. Reproduct this test in the pdf_xxx function if you don't want your hook to run
	{
		$special_code = $object->lines[$i]->special_code;
		if (!empty($object->lines[$i]->fk_parent_line)) $special_code = $object->getSpecialCode($object->lines[$i]->fk_parent_line);
		$parameters = array('pdf'=>$pdf, 'i'=>$i, 'outputlangs'=>$outputlangs, 'w'=>$w, 'h'=>$h, 'posx'=>$posx, 'posy'=>$posy, 'hideref'=>$hideref, 'hidedesc'=>$hidedesc, 'issupplierline'=>$issupplierline, 'special_code'=>$special_code);
		$action = '';
		$reshook = $hookmanager->executeHooks('pdf_writelinedesc', $parameters, $object, $action); // Note that $action and $object may have been modified by some hooks

		if (!empty($hookmanager->resPrint)) $result .= $hookmanager->resPrint;
	}
	if (empty($reshook))
	{
		$labelproductservice = pdf_getlinedesc($object, $i, $outputlangs, $hideref, $hidedesc, $issupplierline);

		//var_dump($labelproductservice);exit;

		// Fix bug of some HTML editors that replace links <img src="http://localhostgit/viewimage.php?modulepart=medias&file=image/efd.png" into <img src="http://localhostgit/viewimage.php?modulepart=medias&amp;file=image/efd.png"
		// We make the reverse, so PDF generation has the real URL.
		$labelproductservice = preg_replace('/(<img[^>]*src=")([^"]*)(&amp;)([^"]*")/', '\1\2&\4', $labelproductservice, -1, $nbrep);

		//var_dump($labelproductservice);exit;

		// Description
		$pdf->writeHTMLCell($w, $h, $posx, $posy, $outputlangs->convToOutputCharset($labelproductservice), 0, 1, false, true, 'J', true);
		$result .= $labelproductservice;
	}
	return $result;
}

/**
 *  Return line description translated in outputlangs and encoded into htmlentities and with <br>
 *
 *  @param  Object		$object              Object
 *  @param  int			$i                   Current line number (0 = first line, 1 = second line, ...)
 *  @param  Translate	$outputlangs         Object langs for output
 *  @param  int			$hideref             Hide reference
 *  @param  int			$hidedesc            Hide description
 *  @param  int			$issupplierline      Is it a line for a supplier object ?
 *  @return string       				     String with line
 */
function pdf_getlinedesc($object, $i, $outputlangs, $hideref = 0, $hidedesc = 0, $issupplierline = 0)
{
	global $db, $conf, $langs;

	$idprod = (!empty($object->lines[$i]->fk_product) ? $object->lines[$i]->fk_product : false);
	$label = (!empty($object->lines[$i]->label) ? $object->lines[$i]->label : (!empty($object->lines[$i]->product_label) ? $object->lines[$i]->product_label : ''));
	$desc = (!empty($object->lines[$i]->desc) ? $object->lines[$i]->desc : (!empty($object->lines[$i]->description) ? $object->lines[$i]->description : ''));
	$ref_supplier = (!empty($object->lines[$i]->ref_supplier) ? $object->lines[$i]->ref_supplier : (!empty($object->lines[$i]->ref_fourn) ? $object->lines[$i]->ref_fourn : '')); // TODO Not yet saved for supplier invoices, only supplier orders
	$note = (!empty($object->lines[$i]->note) ? $object->lines[$i]->note : '');
	$dbatch = (!empty($object->lines[$i]->detail_batch) ? $object->lines[$i]->detail_batch : false);

	if ($issupplierline)
	{
		include_once DOL_DOCUMENT_ROOT.'/fourn/class/fournisseur.product.class.php';
		$prodser = new ProductFournisseur($db);
	}
	else
	{
		include_once DOL_DOCUMENT_ROOT.'/product/class/product.class.php';
		$prodser = new Product($db);
	}

	if ($idprod)
	{
		$prodser->fetch($idprod);
		// If a predefined product and multilang and on other lang, we renamed label with label translated
		if (!empty($conf->global->MAIN_MULTILANGS) && ($outputlangs->defaultlang != $langs->defaultlang))
		{
			$translatealsoifmodified = (!empty($conf->global->MAIN_MULTILANG_TRANSLATE_EVEN_IF_MODIFIED)); // By default if value was modified manually, we keep it (no translation because we don't have it)

			// TODO Instead of making a compare to see if param was modified, check that content contains reference translation. If yes, add the added part to the new translation
			// ($textwasmodified is replaced with $textwasmodifiedorcompleted and we add completion).

			// Set label
			// If we want another language, and if label is same than default language (we did force it to a specific value), we can use translation.
			//var_dump($outputlangs->defaultlang.' - '.$langs->defaultlang.' - '.$label.' - '.$prodser->label);exit;
			$textwasmodified = ($label == $prodser->label);
			if (!empty($prodser->multilangs[$outputlangs->defaultlang]["label"]) && ($textwasmodified || $translatealsoifmodified))     $label = $prodser->multilangs[$outputlangs->defaultlang]["label"];

			// Set desc
			// Manage HTML entities description test because $prodser->description is store with htmlentities but $desc no
			$textwasmodified = false;
			if (!empty($desc) && dol_textishtml($desc) && !empty($prodser->description) && dol_textishtml($prodser->description)) {
				$textwasmodified = (strpos(dol_html_entity_decode($desc, ENT_QUOTES | ENT_HTML401), dol_html_entity_decode($prodser->description, ENT_QUOTES | ENT_HTML401)) !== false);
			} else {
				$textwasmodified = ($desc == $prodser->description);
			}
			if (!empty($prodser->multilangs[$outputlangs->defaultlang]["description"]) && ($textwasmodified || $translatealsoifmodified))  $desc = $prodser->multilangs[$outputlangs->defaultlang]["description"];

			// Set note
			$textwasmodified = ($note == $prodser->note);
			if (!empty($prodser->multilangs[$outputlangs->defaultlang]["note"]) && ($textwasmodified || $translatealsoifmodified))  $note = $prodser->multilangs[$outputlangs->defaultlang]["note"];
		}
	}
	elseif ($object->element == 'facture' || $object->element == 'facturefourn') {
		if ($object->type == $object::TYPE_DEPOSIT) {
			$desc = str_replace('(DEPOSIT)', $outputlangs->trans('Deposit'), $desc);
		}
	}

	// Description short of product line
	$libelleproduitservice = $label;

	// Description long of product line
	if (!empty($desc) && ($desc != $label))
	{
		if ($libelleproduitservice && empty($hidedesc))
		{
			$libelleproduitservice .= '__N__';
		}

		if ($desc == '(CREDIT_NOTE)' && $object->lines[$i]->fk_remise_except)
		{
			$discount = new DiscountAbsolute($db);
			$discount->fetch($object->lines[$i]->fk_remise_except);
			$sourceref = !empty($discount->discount_type) ? $discount->ref_invoive_supplier_source : $discount->ref_facture_source;
			$libelleproduitservice = $outputlangs->transnoentitiesnoconv("DiscountFromCreditNote", $sourceref);
		}
		elseif ($desc == '(DEPOSIT)' && $object->lines[$i]->fk_remise_except)
		{
			$discount = new DiscountAbsolute($db);
			$discount->fetch($object->lines[$i]->fk_remise_except);
			$sourceref = !empty($discount->discount_type) ? $discount->ref_invoive_supplier_source : $discount->ref_facture_source;
			$libelleproduitservice = $outputlangs->transnoentitiesnoconv("DiscountFromDeposit", $sourceref);
			// Add date of deposit
			if (!empty($conf->global->INVOICE_ADD_DEPOSIT_DATE)) $libelleproduitservice .= ' ('.dol_print_date($discount->datec, 'day', '', $outputlangs).')';
		}
		elseif ($desc == '(EXCESS RECEIVED)' && $object->lines[$i]->fk_remise_except)
		{
			$discount = new DiscountAbsolute($db);
			$discount->fetch($object->lines[$i]->fk_remise_except);
			$libelleproduitservice = $outputlangs->transnoentitiesnoconv("DiscountFromExcessReceived", $discount->ref_facture_source);
		}
		elseif ($desc == '(EXCESS PAID)' && $object->lines[$i]->fk_remise_except)
		{
			$discount = new DiscountAbsolute($db);
			$discount->fetch($object->lines[$i]->fk_remise_except);
			$libelleproduitservice = $outputlangs->transnoentitiesnoconv("DiscountFromExcessPaid", $discount->ref_invoice_supplier_source);
		}
		else
		{
			if ($idprod)
			{
				if (empty($hidedesc))
				{
					if (!empty($conf->global->MAIN_DOCUMENTS_DESCRIPTION_FIRST))
					{
						$libelleproduitservice = $desc."\n".$libelleproduitservice;
					}
					else
					{
						$libelleproduitservice .= $desc;
					}
				}
			}
			else
			{
				$libelleproduitservice .= $desc;
			}
		}
	}

	// We add ref of product (and supplier ref if defined)
	$prefix_prodserv = "";
	$ref_prodserv = "";
	if (!empty($conf->global->PRODUCT_ADD_TYPE_IN_DOCUMENTS))   // In standard mode, we do not show this
	{
		if ($prodser->isService())
		{
			$prefix_prodserv = $outputlangs->transnoentitiesnoconv("Service")." ";
		}
		else
		{
			$prefix_prodserv = $outputlangs->transnoentitiesnoconv("Product")." ";
		}
	}

	if (empty($hideref))
	{
		if ($issupplierline)
		{
			if ($conf->global->PDF_HIDE_PRODUCT_REF_IN_SUPPLIER_LINES == 1)
				$ref_prodserv = $ref_supplier;
			elseif ($conf->global->PDF_HIDE_PRODUCT_REF_IN_SUPPLIER_LINES == 2)
				$ref_prodserv = $ref_supplier.' ('.$outputlangs->transnoentitiesnoconv("InternalRef").' '.$prodser->ref.')';
			else	// Common case
			{
				$ref_prodserv = $prodser->ref; // Show local ref
				if ($ref_supplier) $ref_prodserv .= ($prodser->ref ? ' (' : '').$outputlangs->transnoentitiesnoconv("SupplierRef").' '.$ref_supplier.($prodser->ref ? ')' : '');
			}
		}
		else
		{
			$ref_prodserv = $prodser->ref; // Show local ref only
		}

		if (!empty($libelleproduitservice) && !empty($ref_prodserv)) $ref_prodserv .= " - ";
	}

	if (!empty($ref_prodserv) && !empty($conf->global->ADD_HTML_FORMATING_INTO_DESC_DOC)) { $ref_prodserv = '<b>'.$ref_prodserv.'</b>'; }
	$libelleproduitservice = $prefix_prodserv.$ref_prodserv.$libelleproduitservice;

	// Add an additional description for the category products
	if (!empty($conf->global->CATEGORY_ADD_DESC_INTO_DOC) && $idprod && !empty($conf->categorie->enabled))
	{
		include_once DOL_DOCUMENT_ROOT.'/categories/class/categorie.class.php';
		$categstatic = new Categorie($db);
		// recovering the list of all the categories linked to product
		$tblcateg = $categstatic->containing($idprod, Categorie::TYPE_PRODUCT);
		foreach ($tblcateg as $cate)
		{
			// Adding the descriptions if they are filled
			$desccateg = $cate->description;
			if ($desccateg)
				$libelleproduitservice .= '__N__'.$desccateg;
		}
	}

	if (!empty($object->lines[$i]->date_start) || !empty($object->lines[$i]->date_end))
	{
		$format = 'day';
        $period = '';
		// Show duration if exists
		if ($object->lines[$i]->date_start && $object->lines[$i]->date_end)
		{
			$period = '('.$outputlangs->transnoentitiesnoconv('DateFromTo', dol_print_date($object->lines[$i]->date_start, $format, false, $outputlangs), dol_print_date($object->lines[$i]->date_end, $format, false, $outputlangs)).')';
		}
		if ($object->lines[$i]->date_start && !$object->lines[$i]->date_end)
		{
			$period = '('.$outputlangs->transnoentitiesnoconv('DateFrom', dol_print_date($object->lines[$i]->date_start, $format, false, $outputlangs)).')';
		}
		if (!$object->lines[$i]->date_start && $object->lines[$i]->date_end)
		{
			$period = '('.$outputlangs->transnoentitiesnoconv('DateUntil', dol_print_date($object->lines[$i]->date_end, $format, false, $outputlangs)).')';
		}
		//print '>'.$outputlangs->charset_output.','.$period;
		if (!empty($conf->global->ADD_HTML_FORMATING_INTO_DESC_DOC)) {
		    $libelleproduitservice .= '<b style="color:#333666;" ><em>'."__N__</b> ".$period.'</em>';
		} else {
		    $libelleproduitservice .= "__N__".$period;
		}
		//print $libelleproduitservice;
	}

	if ($dbatch)
	{
		$format = 'day';
		foreach ($dbatch as $detail)
		{
			$dte = array();
			if ($detail->eatby) $dte[] = $outputlangs->transnoentitiesnoconv('printEatby', dol_print_date($detail->eatby, $format, false, $outputlangs));
			if ($detail->sellby) $dte[] = $outputlangs->transnoentitiesnoconv('printSellby', dol_print_date($detail->sellby, $format, false, $outputlangs));
			if ($detail->batch) $dte[] = $outputlangs->transnoentitiesnoconv('printBatch', $detail->batch);
			$dte[] = $outputlangs->transnoentitiesnoconv('printQty', $detail->qty);
			$libelleproduitservice .= "__N__  ".implode(" - ", $dte);
		}
	}

	// Now we convert \n into br
	if (dol_textishtml($libelleproduitservice)) $libelleproduitservice = preg_replace('/__N__/', '<br>', $libelleproduitservice);
	else $libelleproduitservice = preg_replace('/__N__/', "\n", $libelleproduitservice);
	$libelleproduitservice = dol_htmlentitiesbr($libelleproduitservice, 1);

	return $libelleproduitservice;
}

/**
 *	Return line num
 *
 *	@param	Object		$object				Object
 *	@param	int			$i					Current line number
 *  @param  Translate	$outputlangs		Object langs for output
 *  @param	int			$hidedetails		Hide details (0=no, 1=yes, 2=just special lines)
 * 	@return	string
 */
function pdf_getlinenum($object, $i, $outputlangs, $hidedetails = 0)
{
	global $hookmanager;

	$reshook = 0;
	$result = '';
	//if (is_object($hookmanager) && ( (isset($object->lines[$i]->product_type) && $object->lines[$i]->product_type == 9 && ! empty($object->lines[$i]->special_code)) || ! empty($object->lines[$i]->fk_parent_line) ) )
	if (is_object($hookmanager))   // Old code is commented on preceding line. Reproduct this test in the pdf_xxx function if you don't want your hook to run
	{
		$special_code = $object->lines[$i]->special_code;
		if (!empty($object->lines[$i]->fk_parent_line)) $special_code = $object->getSpecialCode($object->lines[$i]->fk_parent_line);
		$parameters = array('i'=>$i, 'outputlangs'=>$outputlangs, 'hidedetails'=>$hidedetails, 'special_code'=>$special_code);
		$action = '';
		$reshook = $hookmanager->executeHooks('pdf_getlinenum', $parameters, $object, $action); // Note that $action and $object may have been modified by some hooks
		$result .= $hookmanager->resPrint;
	}
	if (empty($reshook))
	{
		$result .= dol_htmlentitiesbr($object->lines[$i]->num);
	}
	return $result;
}


/**
 *	Return line product ref
 *
 *	@param	Object		$object				Object
 *	@param	int			$i					Current line number
 *  @param  Translate	$outputlangs		Object langs for output
 *  @param	int			$hidedetails		Hide details (0=no, 1=yes, 2=just special lines)
 * 	@return	string
 */
function pdf_getlineref($object, $i, $outputlangs, $hidedetails = 0)
{
	global $hookmanager;

	$reshook = 0;
	$result = '';
	//if (is_object($hookmanager) && ( (isset($object->lines[$i]->product_type) && $object->lines[$i]->product_type == 9 && ! empty($object->lines[$i]->special_code)) || ! empty($object->lines[$i]->fk_parent_line) ) )
	if (is_object($hookmanager))   // Old code is commented on preceding line. Reproduct this test in the pdf_xxx function if you don't want your hook to run
	{
		$special_code = $object->lines[$i]->special_code;
		if (!empty($object->lines[$i]->fk_parent_line)) $special_code = $object->getSpecialCode($object->lines[$i]->fk_parent_line);
		$parameters = array('i'=>$i, 'outputlangs'=>$outputlangs, 'hidedetails'=>$hidedetails, 'special_code'=>$special_code);
		$action = '';
		$reshook = $hookmanager->executeHooks('pdf_getlineref', $parameters, $object, $action); // Note that $action and $object may have been modified by some hooks
		$result .= $hookmanager->resPrint;
	}
	if (empty($reshook))
	{
		$result .= dol_htmlentitiesbr($object->lines[$i]->product_ref);
	}
	return $result;
}

/**
 *	Return line ref_supplier
 *
 *	@param	Object		$object				Object
 *	@param	int			$i					Current line number
 *  @param  Translate	$outputlangs		Object langs for output
 *  @param	int			$hidedetails		Hide details (0=no, 1=yes, 2=just special lines)
 * 	@return	string
 */
function pdf_getlineref_supplier($object, $i, $outputlangs, $hidedetails = 0)
{
	global $hookmanager;

	$reshook = 0;
	$result = '';
	//if (is_object($hookmanager) && ( (isset($object->lines[$i]->product_type) && $object->lines[$i]->product_type == 9 && ! empty($object->lines[$i]->special_code)) || ! empty($object->lines[$i]->fk_parent_line) ) )
	if (is_object($hookmanager))   // Old code is commented on preceding line. Reproduct this test in the pdf_xxx function if you don't want your hook to run
	{
		$special_code = $object->lines[$i]->special_code;
		if (!empty($object->lines[$i]->fk_parent_line)) $special_code = $object->getSpecialCode($object->lines[$i]->fk_parent_line);
		$parameters = array('i'=>$i, 'outputlangs'=>$outputlangs, 'hidedetails'=>$hidedetails, 'special_code'=>$special_code);
		$action = '';
		$reshook = $hookmanager->executeHooks('pdf_getlineref_supplier', $parameters, $object, $action); // Note that $action and $object may have been modified by some hooks
		$result .= $hookmanager->resPrint;
	}
	if (empty($reshook))
	{
		$result .= dol_htmlentitiesbr($object->lines[$i]->ref_supplier);
	}
	return $result;
}

/**
 *	Return line vat rate
 *
 *	@param	Object		$object				Object
 *	@param	int			$i					Current line number
 *  @param  Translate	$outputlangs		Object langs for output
 *  @param	int			$hidedetails		Hide details (0=no, 1=yes, 2=just special lines)
 * 	@return	string
 */
function pdf_getlinevatrate($object, $i, $outputlangs, $hidedetails = 0)
{
	global $conf, $hookmanager, $mysoc;

	$result = '';
	$reshook = 0;
	//if (is_object($hookmanager) && ( (isset($object->lines[$i]->product_type) && $object->lines[$i]->product_type == 9 && ! empty($object->lines[$i]->special_code)) || ! empty($object->lines[$i]->fk_parent_line) ) )
	if (is_object($hookmanager))   // Old code is commented on preceding line. Reproduce this test in the pdf_xxx function if you don't want your hook to run
	{
		$special_code = $object->lines[$i]->special_code;
		if (!empty($object->lines[$i]->fk_parent_line)) $special_code = $object->getSpecialCode($object->lines[$i]->fk_parent_line);
		$parameters = array('i'=>$i, 'outputlangs'=>$outputlangs, 'hidedetails'=>$hidedetails, 'special_code'=>$special_code);
		$action = '';
		$reshook = $hookmanager->executeHooks('pdf_getlinevatrate', $parameters, $object, $action); // Note that $action and $object may have been modified by some hooks

		if (!empty($hookmanager->resPrint)) $result .= $hookmanager->resPrint;
	}
	if (empty($reshook))
	{
		if (empty($hidedetails) || $hidedetails > 1)
		{
			$tmpresult = '';

			$tmpresult .= vatrate($object->lines[$i]->tva_tx, 0, $object->lines[$i]->info_bits, -1);
			if (empty($conf->global->MAIN_PDF_MAIN_HIDE_SECOND_TAX))
			{
				if ($object->lines[$i]->total_localtax1 != 0)
				{
					if (preg_replace('/[\s0%]/', '', $tmpresult)) $tmpresult .= '/';
					else $tmpresult = '';
					$tmpresult .= vatrate(abs($object->lines[$i]->localtax1_tx), 0);
				}
			}
			if (empty($conf->global->MAIN_PDF_MAIN_HIDE_THIRD_TAX))
			{
				if ($object->lines[$i]->total_localtax2 != 0)
				{
					if (preg_replace('/[\s0%]/', '', $tmpresult)) $tmpresult .= '/';
					else $tmpresult = '';
					$tmpresult .= vatrate(abs($object->lines[$i]->localtax2_tx), 0);
				}
			}
			$tmpresult .= '%';

			$result .= $tmpresult;
		}
	}
	return $result;
}

/**
 *	Return line unit price excluding tax
 *
 *	@param	Object		$object				Object
 *	@param	int			$i					Current line number
 *  @param  Translate	$outputlangs		Object langs for output
 *  @param	int			$hidedetails		Hide details (0=no, 1=yes, 2=just special lines)
 * 	@return	string
 */
function pdf_getlineupexcltax($object, $i, $outputlangs, $hidedetails = 0)
{
	global $conf, $hookmanager;

	$sign = 1;
	if (isset($object->type) && $object->type == 2 && !empty($conf->global->INVOICE_POSITIVE_CREDIT_NOTE)) $sign = -1;

	$result = '';
	$reshook = 0;
	//if (is_object($hookmanager) && ( (isset($object->lines[$i]->product_type) && $object->lines[$i]->product_type == 9 && ! empty($object->lines[$i]->special_code)) || ! empty($object->lines[$i]->fk_parent_line) ) )
	if (is_object($hookmanager))   // Old code is commented on preceding line. Reproduct this test in the pdf_xxx function if you don't want your hook to run
	{
		$special_code = $object->lines[$i]->special_code;
		if (!empty($object->lines[$i]->fk_parent_line)) $special_code = $object->getSpecialCode($object->lines[$i]->fk_parent_line);
		$parameters = array('i'=>$i, 'outputlangs'=>$outputlangs, 'hidedetails'=>$hidedetails, 'special_code'=>$special_code);
		$action = '';
		$reshook = $hookmanager->executeHooks('pdf_getlineupexcltax', $parameters, $object, $action); // Note that $action and $object may have been modified by some hooks

		if (!empty($hookmanager->resPrint)) $result .= $hookmanager->resPrint;
	}
	if (empty($reshook))
	{
		if (empty($hidedetails) || $hidedetails > 1)
		{
			$subprice = ($conf->multicurrency->enabled && $object->multicurrency_tx != 1 ? $object->lines[$i]->multicurrency_subprice : $object->lines[$i]->subprice);
			$result .= price($sign * $subprice, 0, $outputlangs);
		}
	}
	return $result;
}

/**
 *	Return line unit price including tax
 *
 *	@param	Object		$object				Object
 *	@param	int			$i					Current line number
 *  @param  Translate	$outputlangs		Object langs for output
 *  @param	int			$hidedetails		Hide value (0 = no,	1 = yes, 2 = just special lines)
 *  @return	string
 */
function pdf_getlineupwithtax($object, $i, $outputlangs, $hidedetails = 0)
{
	global $hookmanager, $conf;

	$sign = 1;
	if (isset($object->type) && $object->type == 2 && !empty($conf->global->INVOICE_POSITIVE_CREDIT_NOTE)) $sign = -1;

	$result = '';
	$reshook = 0;
	//if (is_object($hookmanager) && ( (isset($object->lines[$i]->product_type) && $object->lines[$i]->product_type == 9 && ! empty($object->lines[$i]->special_code)) || ! empty($object->lines[$i]->fk_parent_line) ) )
	if (is_object($hookmanager))   // Old code is commented on preceding line. Reproduct this test in the pdf_xxx function if you don't want your hook to run
	{
		$special_code = $object->lines[$i]->special_code;
		if (!empty($object->lines[$i]->fk_parent_line)) $special_code = $object->getSpecialCode($object->lines[$i]->fk_parent_line);
		$parameters = array('i'=>$i, 'outputlangs'=>$outputlangs, 'hidedetails'=>$hidedetails, 'special_code'=>$special_code);
		$action = '';
		$reshook = $hookmanager->executeHooks('pdf_getlineupwithtax', $parameters, $object, $action); // Note that $action and $object may have been modified by some hooks

		if (!empty($hookmanager->resPrint)) $result .= $hookmanager->resPrint;
	}
	if (empty($reshook))
	{
		if (empty($hidedetails) || $hidedetails > 1) $result .= price($sign * (($object->lines[$i]->subprice) + ($object->lines[$i]->subprice) * ($object->lines[$i]->tva_tx) / 100), 0, $outputlangs);
	}
	return $result;
}

/**
 *	Return line quantity
 *
 *	@param	Object		$object				Object
 *	@param	int			$i					Current line number
 *  @param  Translate	$outputlangs		Object langs for output
 *  @param	int			$hidedetails		Hide details (0=no, 1=yes, 2=just special lines)
 *  @return	string
 */
function pdf_getlineqty($object, $i, $outputlangs, $hidedetails = 0)
{
	global $hookmanager;

	$result = '';
	$reshook = 0;
	//if (is_object($hookmanager) && ( (isset($object->lines[$i]->product_type) && $object->lines[$i]->product_type == 9 && ! empty($object->lines[$i]->special_code)) || ! empty($object->lines[$i]->fk_parent_line) ) )
	if (is_object($hookmanager))   // Old code is commented on preceding line. Reproduct this test in the pdf_xxx function if you don't want your hook to run
	{
		$special_code = $object->lines[$i]->special_code;
		if (!empty($object->lines[$i]->fk_parent_line)) $special_code = $object->getSpecialCode($object->lines[$i]->fk_parent_line);
		$parameters = array('i'=>$i, 'outputlangs'=>$outputlangs, 'hidedetails'=>$hidedetails, 'special_code'=>$special_code);
		$action = '';
		$reshook = $hookmanager->executeHooks('pdf_getlineqty', $parameters, $object, $action); // Note that $action and $object may have been modified by some hooks

		if (!empty($hookmanager->resPrint)) $result = $hookmanager->resPrint;
	}
    if (empty($reshook))
	{
	    if ($object->lines[$i]->special_code == 3) return '';
	    if (empty($hidedetails) || $hidedetails > 1) $result .= $object->lines[$i]->qty;
	}
	return $result;
}

/**
 *	Return line quantity asked
 *
 *	@param	Object		$object				Object
 *	@param	int			$i					Current line number
 *  @param  Translate	$outputlangs		Object langs for output
 *  @param	int			$hidedetails		Hide details (0=no, 1=yes, 2=just special lines)
 * 	@return	string
 */
function pdf_getlineqty_asked($object, $i, $outputlangs, $hidedetails = 0)
{
	global $hookmanager;

	$reshook = 0;
	$result = '';
	//if (is_object($hookmanager) && ( (isset($object->lines[$i]->product_type) && $object->lines[$i]->product_type == 9 && ! empty($object->lines[$i]->special_code)) || ! empty($object->lines[$i]->fk_parent_line) ) )
	if (is_object($hookmanager))   // Old code is commented on preceding line. Reproduct this test in the pdf_xxx function if you don't want your hook to run
	{
		$special_code = $object->lines[$i]->special_code;
		if (!empty($object->lines[$i]->fk_parent_line)) $special_code = $object->getSpecialCode($object->lines[$i]->fk_parent_line);
		$parameters = array('i'=>$i, 'outputlangs'=>$outputlangs, 'hidedetails'=>$hidedetails, 'special_code'=>$special_code);
		$action = '';
		$reshook = $hookmanager->executeHooks('pdf_getlineqty_asked', $parameters, $object, $action); // Note that $action and $object may have been modified by some hooks

		if (!empty($hookmanager->resPrint)) $result .= $hookmanager->resPrint;
	}
	if (empty($reshook))
	{
        if ($object->lines[$i]->special_code == 3) return '';
        if (empty($hidedetails) || $hidedetails > 1) $result .= $object->lines[$i]->qty_asked;
	}
	return $result;
}

/**
 *	Return line quantity shipped
 *
 *	@param	Object		$object				Object
 *	@param	int			$i					Current line number
 *  @param  Translate	$outputlangs		Object langs for output
 *  @param	int			$hidedetails		Hide details (0=no, 1=yes, 2=just special lines)
 * 	@return	string
 */
function pdf_getlineqty_shipped($object, $i, $outputlangs, $hidedetails = 0)
{
	global $hookmanager;

	$reshook = 0;
	$result = '';
	//if (is_object($hookmanager) && ( (isset($object->lines[$i]->product_type) && $object->lines[$i]->product_type == 9 && ! empty($object->lines[$i]->special_code)) || ! empty($object->lines[$i]->fk_parent_line) ) )
	if (is_object($hookmanager))   // Old code is commented on preceding line. Reproduct this test in the pdf_xxx function if you don't want your hook to run
	{
		$special_code = $object->lines[$i]->special_code;
		if (!empty($object->lines[$i]->fk_parent_line)) $special_code = $object->getSpecialCode($object->lines[$i]->fk_parent_line);
		$parameters = array('i'=>$i, 'outputlangs'=>$outputlangs, 'hidedetails'=>$hidedetails, 'special_code'=>$special_code);
		$action = '';
		$reshook = $hookmanager->executeHooks('pdf_getlineqty_shipped', $parameters, $object, $action); // Note that $action and $object may have been modified by some hooks

		if (!empty($hookmanager->resPrint)) $result .= $hookmanager->resPrint;
	}
	if (empty($reshook))
	{
        if ($object->lines[$i]->special_code == 3) return '';
	    if (empty($hidedetails) || $hidedetails > 1) $result .= $object->lines[$i]->qty_shipped;
	}
	return $result;
}

/**
 *	Return line keep to ship quantity
 *
 *	@param	Object		$object				Object
 *	@param	int			$i					Current line number
 *  @param  Translate	$outputlangs		Object langs for output
 *  @param	int			$hidedetails		Hide details (0=no, 1=yes, 2=just special lines)
 * 	@return	string
 */
function pdf_getlineqty_keeptoship($object, $i, $outputlangs, $hidedetails = 0)
{
	global $hookmanager;

	$reshook = 0;
    $result = '';
    //if (is_object($hookmanager) && ( (isset($object->lines[$i]->product_type) && $object->lines[$i]->product_type == 9 && ! empty($object->lines[$i]->special_code)) || ! empty($object->lines[$i]->fk_parent_line) ) )
	if (is_object($hookmanager))   // Old code is commented on preceding line. Reproduct this test in the pdf_xxx function if you don't want your hook to run
	{
		$special_code = $object->lines[$i]->special_code;
		if (!empty($object->lines[$i]->fk_parent_line)) $special_code = $object->getSpecialCode($object->lines[$i]->fk_parent_line);
		$parameters = array('i'=>$i, 'outputlangs'=>$outputlangs, 'hidedetails'=>$hidedetails, 'special_code'=>$special_code);
		$action = '';
		$reshook = $hookmanager->executeHooks('pdf_getlineqty_keeptoship', $parameters, $object, $action); // Note that $action and $object may have been modified by some hooks

		if (!empty($hookmanager->resPrint)) $result .= $hookmanager->resPrint;
	}
	if (empty($reshook))
	{
        if ($object->lines[$i]->special_code == 3) return '';
		if (empty($hidedetails) || $hidedetails > 1) $result .= ($object->lines[$i]->qty_asked - $object->lines[$i]->qty_shipped);
	}
	return $result;
}

/**
 *	Return line unit
 *
 *	@param	Object		$object				Object
 *	@param	int			$i					Current line number
 *  @param  Translate	$outputlangs		Object langs for output
 *  @param	int			$hidedetails		Hide details (0=no, 1=yes, 2=just special lines)
 *  @param	HookManager	$hookmanager		Hook manager instance
 *  @return	string							Value for unit cell
 */
function pdf_getlineunit($object, $i, $outputlangs, $hidedetails = 0, $hookmanager = false)
{
	global $langs;

	$reshook = 0;
    $result = '';
    //if (is_object($hookmanager) && ( (isset($object->lines[$i]->product_type) && $object->lines[$i]->product_type == 9 && ! empty($object->lines[$i]->special_code)) || ! empty($object->lines[$i]->fk_parent_line) ) )
	if (is_object($hookmanager))   // Old code is commented on preceding line. Reproduct this test in the pdf_xxx function if you don't want your hook to run
	{
		$special_code = $object->lines[$i]->special_code;
		if (!empty($object->lines[$i]->fk_parent_line)) {
			$special_code = $object->getSpecialCode($object->lines[$i]->fk_parent_line);
		}
		$parameters = array(
			'i' => $i,
			'outputlangs' => $outputlangs,
			'hidedetails' => $hidedetails,
			'special_code' => $special_code
		);
		$action = '';
		$reshook = $hookmanager->executeHooks('pdf_getlineunit', $parameters, $object, $action); // Note that $action and $object may have been modified by some hooks

		if (!empty($hookmanager->resPrint)) $result .= $hookmanager->resPrint;
	}
	if (empty($reshook))
	{
	    if (empty($hidedetails) || $hidedetails > 1) $result .= $langs->transnoentitiesnoconv($object->lines[$i]->getLabelOfUnit('short'));
	}
	return $result;
}


/**
 *	Return line remise percent
 *
 *	@param	Object		$object				Object
 *	@param	int			$i					Current line number
 *  @param  Translate	$outputlangs		Object langs for output
 *  @param	int			$hidedetails		Hide details (0=no, 1=yes, 2=just special lines)
 * 	@return	string
 */
function pdf_getlineremisepercent($object, $i, $outputlangs, $hidedetails = 0)
{
	global $hookmanager;

	include_once DOL_DOCUMENT_ROOT.'/core/lib/functions2.lib.php';

	$reshook = 0;
	$result = '';
	//if (is_object($hookmanager) && ( (isset($object->lines[$i]->product_type) && $object->lines[$i]->product_type == 9 && ! empty($object->lines[$i]->special_code)) || ! empty($object->lines[$i]->fk_parent_line) ) )
	if (is_object($hookmanager))   // Old code is commented on preceding line. Reproduct this test in the pdf_xxx function if you don't want your hook to run
	{
		$special_code = $object->lines[$i]->special_code;
		if (!empty($object->lines[$i]->fk_parent_line)) $special_code = $object->getSpecialCode($object->lines[$i]->fk_parent_line);
		$parameters = array('i'=>$i, 'outputlangs'=>$outputlangs, 'hidedetails'=>$hidedetails, 'special_code'=>$special_code);
		$action = '';
		$reshook = $hookmanager->executeHooks('pdf_getlineremisepercent', $parameters, $object, $action); // Note that $action and $object may have been modified by some hooks

		if (!empty($hookmanager->resPrint)) $result .= $hookmanager->resPrint;
	}
	if (empty($reshook))
	{
        if ($object->lines[$i]->special_code == 3) return '';
	    if (empty($hidedetails) || $hidedetails > 1) $result .= dol_print_reduction($object->lines[$i]->remise_percent, $outputlangs);
	}
	return $result;
}

/**
 * Return line percent
 *
 * @param Object $object Object
 * @param int $i Current line number
 * @param Translate $outputlangs Object langs for output
 * @param int $hidedetails Hide details (0=no, 1=yes, 2=just special lines)
 * @param HookManager $hookmanager Hook manager instance
 * @return string
 */
function pdf_getlineprogress($object, $i, $outputlangs, $hidedetails = 0, $hookmanager = null)
{
	if (empty($hookmanager)) global $hookmanager;
	global $conf;

	$reshook = 0;
    $result = '';
    //if (is_object($hookmanager) && ( (isset($object->lines[$i]->product_type) && $object->lines[$i]->product_type == 9 && ! empty($object->lines[$i]->special_code)) || ! empty($object->lines[$i]->fk_parent_line) ) )
	if (is_object($hookmanager))   // Old code is commented on preceding line. Reproduct this test in the pdf_xxx function if you don't want your hook to run
	{
		$special_code = $object->lines[$i]->special_code;
		if (!empty($object->lines[$i]->fk_parent_line)) $special_code = $object->getSpecialCode($object->lines[$i]->fk_parent_line);
		$parameters = array('i' => $i, 'outputlangs' => $outputlangs, 'hidedetails' => $hidedetails, 'special_code' => $special_code);
		$action = '';
		$reshook = $hookmanager->executeHooks('pdf_getlineprogress', $parameters, $object, $action); // Note that $action and $object may have been modified by some hooks

		if (!empty($hookmanager->resPrint)) return $hookmanager->resPrint;
	}
	if (empty($reshook))
	{
        	if ($object->lines[$i]->special_code == 3) return '';
		if (empty($hidedetails) || $hidedetails > 1)
		{
			if ($conf->global->SITUATION_DISPLAY_DIFF_ON_PDF)
			{
				$prev_progress = 0;
				if (method_exists($object, 'get_prev_progress'))
				{
			 		$prev_progress = $object->lines[$i]->get_prev_progress($object->id);
				}
			 	$result = ($object->lines[$i]->situation_percent - $prev_progress).'%';
			}
			else
				$result = $object->lines[$i]->situation_percent.'%';
	  	}
	}
	return $result;
}

/**
 *	Return line total excluding tax
 *
 *	@param	Object		$object				Object
 *	@param	int			$i					Current line number
 *  @param  Translate	$outputlangs		Object langs for output
 *  @param	int			$hidedetails		Hide details (0=no, 1=yes, 2=just special lines)
 * 	@return	string							Return total of line excl tax
 */
function pdf_getlinetotalexcltax($object, $i, $outputlangs, $hidedetails = 0)
{
	global $conf, $hookmanager;

	$sign = 1;
	if (isset($object->type) && $object->type == 2 && !empty($conf->global->INVOICE_POSITIVE_CREDIT_NOTE)) $sign = -1;

	$reshook = 0;
	$result = '';
	//if (is_object($hookmanager) && ( (isset($object->lines[$i]->product_type) && $object->lines[$i]->product_type == 9 && ! empty($object->lines[$i]->special_code)) || ! empty($object->lines[$i]->fk_parent_line) ) )
	if (is_object($hookmanager))   // Old code is commented on preceding line. Reproduct this test in the pdf_xxx function if you don't want your hook to run
	{
		$special_code = $object->lines[$i]->special_code;
		if (!empty($object->lines[$i]->fk_parent_line)) $special_code = $object->getSpecialCode($object->lines[$i]->fk_parent_line);
		$parameters = array('i'=>$i, 'outputlangs'=>$outputlangs, 'hidedetails'=>$hidedetails, 'special_code'=>$special_code, 'sign'=>$sign);
		$action = '';
		$reshook = $hookmanager->executeHooks('pdf_getlinetotalexcltax', $parameters, $object, $action); // Note that $action and $object may have been modified by some hooks

		if (!empty($hookmanager->resPrint)) $result .= $hookmanager->resPrint;
	}
    if (empty($reshook))
    {
	    if ($object->lines[$i]->special_code == 3)
    	{
    		return $outputlangs->transnoentities("Option");
    	}
        if (empty($hidedetails) || $hidedetails > 1)
        {
        	$total_ht = ($conf->multicurrency->enabled && $object->multicurrency_tx != 1 ? $object->lines[$i]->multicurrency_total_ht : $object->lines[$i]->total_ht);
        	if ($object->lines[$i]->situation_percent > 0)
        	{
        	    // TODO Remove this. The total should be saved correctly in database instead of being modified here.
        		$prev_progress = 0;
        		$progress = 1;
        		if (method_exists($object->lines[$i], 'get_prev_progress'))
        		{
					$prev_progress = $object->lines[$i]->get_prev_progress($object->id);
					$progress = ($object->lines[$i]->situation_percent - $prev_progress) / 100;
        		}
				$result .= price($sign * ($total_ht / ($object->lines[$i]->situation_percent / 100)) * $progress, 0, $outputlangs);
        	}
        	else
        	{
                $result .= price($sign * $total_ht, 0, $outputlangs);
        	}
        }
    }
    return $result;
}

/**
 *	Return line total including tax
 *
 *	@param	Object		$object				Object
 *	@param	int			$i					Current line number
 *  @param 	Translate	$outputlangs		Object langs for output
 *  @param	int			$hidedetails		Hide value (0 = no, 1 = yes, 2 = just special lines)
 *  @return	string							Return total of line incl tax
 */
function pdf_getlinetotalwithtax($object, $i, $outputlangs, $hidedetails = 0)
{
	global $hookmanager, $conf;

	$sign = 1;
	if (isset($object->type) && $object->type == 2 && !empty($conf->global->INVOICE_POSITIVE_CREDIT_NOTE)) $sign = -1;

	$reshook = 0;
	$result = '';
	//if (is_object($hookmanager) && ( (isset($object->lines[$i]->product_type) && $object->lines[$i]->product_type == 9 && ! empty($object->lines[$i]->special_code)) || ! empty($object->lines[$i]->fk_parent_line) ) )
	if (is_object($hookmanager))   // Old code is commented on preceding line. Reproduct this test in the pdf_xxx function if you don't want your hook to run
	{
		$special_code = $object->lines[$i]->special_code;
		if (!empty($object->lines[$i]->fk_parent_line)) $special_code = $object->getSpecialCode($object->lines[$i]->fk_parent_line);
		$parameters = array('i'=>$i, 'outputlangs'=>$outputlangs, 'hidedetails'=>$hidedetails, 'special_code'=>$special_code);
		$action = '';
		$reshook = $hookmanager->executeHooks('pdf_getlinetotalwithtax', $parameters, $object, $action); // Note that $action and $object may have been modified by some hooks

		if (!empty($hookmanager->resPrint)) $result .= $hookmanager->resPrint;
	}
	if (empty($reshook))
	{
		if ($object->lines[$i]->special_code == 3)
    	{
    		$result .= $outputlangs->transnoentities("Option");
    	}
		elseif (empty($hidedetails) || $hidedetails > 1) $result .= price($sign * ($object->lines[$i]->total_ht) + ($object->lines[$i]->total_ht) * ($object->lines[$i]->tva_tx) / 100, 0, $outputlangs);
	}
	return $result;
}

/**
 *	Return total quantity of products and/or services
 *
 *	@param	Object		$object				Object
 *	@param	string		$type				Type
 *  @param  Translate	$outputlangs		Object langs for output
 * 	@return	integer
 *  @deprecated Not used by Dolibarr core, so will be removed.
 */
function pdf_getTotalQty($object, $type, $outputlangs)
{
	global $hookmanager;

	$total = 0;
	$nblines = count($object->lines);

	// Loop on each lines
	for ($i = 0; $i < $nblines; $i++)
	{
		if ($object->lines[$i]->special_code != 3)
		{
			if ($type == 'all')
			{
				$total += $object->lines[$i]->qty;
			}
			elseif ($type == 9 && is_object($hookmanager) && (($object->lines[$i]->product_type == 9 && !empty($object->lines[$i]->special_code)) || !empty($object->lines[$i]->fk_parent_line)))
			{
				$special_code = $object->lines[$i]->special_code;
				if (!empty($object->lines[$i]->fk_parent_line)) $special_code = $object->getSpecialCode($object->lines[$i]->fk_parent_line);
				$parameters = array('i'=>$i, 'outputlangs'=>$outputlangs, 'hidedetails'=>$hidedetails, 'special_code'=>$special_code);
				$action = '';
				$reshook = $hookmanager->executeHooks('pdf_getTotalQty', $parameters, $object, $action); // Note that $action and $object may have been modified by some hooks
				return $hookmanager->resPrint;
			}
			elseif ($type == 0 && $object->lines[$i]->product_type == 0)
			{
				$total += $object->lines[$i]->qty;
			}
			elseif ($type == 1 && $object->lines[$i]->product_type == 1)
			{
				$total += $object->lines[$i]->qty;
			}
		}
	}

	return $total;
}

/**
 * 	Return linked objects to use for document generation.
 *  Warning: To save space, this function returns only one link per link type (all links are concated on same record string). This function is used by pdf_writeLinkedObjects
 *
 * 	@param	object		$object			Object
 * 	@param	Translate	$outputlangs	Object lang for output
 * 	@return	array                       Linked objects
 */
function pdf_getLinkedObjects($object, $outputlangs)
{
	global $db, $hookmanager;

	$linkedobjects = array();

	$object->fetchObjectLinked();

	foreach ($object->linkedObjects as $objecttype => $objects)
	{
	    if ($objecttype == 'facture')
	    {
	        // For invoice, we don't want to have a reference line on document. Image we are using recuring invoice, we will have a line longer than document width.
	    }
	    elseif ($objecttype == 'propal' || $objecttype == 'supplier_proposal')
		{
			$outputlangs->load('propal');

			foreach ($objects as $elementobject)
			{
				$linkedobjects[$objecttype]['ref_title'] = $outputlangs->transnoentities("RefProposal");
				$linkedobjects[$objecttype]['ref_value'] = $outputlangs->transnoentities($elementobject->ref);
				$linkedobjects[$objecttype]['date_title'] = $outputlangs->transnoentities("DatePropal");
				$linkedobjects[$objecttype]['date_value'] = dol_print_date($elementobject->date, 'day', '', $outputlangs);
			}
		}
		elseif ($objecttype == 'commande' || $objecttype == 'supplier_order')
		{
			$outputlangs->load('orders');
			foreach ($objects as $elementobject)
			{
				$linkedobjects[$objecttype]['ref_title'] = $outputlangs->transnoentities("RefOrder");
				$linkedobjects[$objecttype]['ref_value'] = $outputlangs->transnoentities($elementobject->ref).($elementobject->ref_client ? ' ('.$elementobject->ref_client.')' : '').($elementobject->ref_supplier ? ' ('.$elementobject->ref_supplier.')' : '');
				$linkedobjects[$objecttype]['date_title'] = $outputlangs->transnoentities("OrderDate");
				$linkedobjects[$objecttype]['date_value'] = dol_print_date($elementobject->date, 'day', '', $outputlangs);
			}
		}
		elseif ($objecttype == 'contrat')
		{
			$outputlangs->load('contracts');
			foreach ($objects as $elementobject)
			{
				$linkedobjects[$objecttype]['ref_title'] = $outputlangs->transnoentities("RefContract");
				$linkedobjects[$objecttype]['ref_value'] = $outputlangs->transnoentities($elementobject->ref);
				$linkedobjects[$objecttype]['date_title'] = $outputlangs->transnoentities("DateContract");
				$linkedobjects[$objecttype]['date_value'] = dol_print_date($elementobject->date_contrat, 'day', '', $outputlangs);
			}
		}
		elseif ($objecttype == 'fichinter')
		{
			$outputlangs->load('interventions');
			foreach($objects as $elementobject)
			{
				$linkedobjects[$objecttype]['ref_title'] = $outputlangs->transnoentities("InterRef");
				$linkedobjects[$objecttype]['ref_value'] = $outputlangs->transnoentities($elementobject->ref);
				$linkedobjects[$objecttype]['date_title'] = $outputlangs->transnoentities("InterDate");
				$linkedobjects[$objecttype]['date_value'] = dol_print_date($elementobject->datec, 'day', '', $outputlangs);
			}
		}
		elseif ($objecttype == 'shipping')
		{
			$outputlangs->loadLangs(array("orders", "sendings"));

			foreach ($objects as $x => $elementobject)
			{
			    $order = null;
			    // We concat this record info into fields xxx_value. title is overwrote.
			    if (empty($object->linkedObjects['commande']) && $object->element != 'commande')	// There is not already a link to order and object is not the order, so we show also info with order
			    {
<<<<<<< HEAD
			        $elementobject->fetchObjectLinked();
			        if (!empty($elementobject->linkedObjects['commande'])) $order = reset($elementobject->linkedObjects['commande']);
=======
			        $elementobject->fetchObjectLinked(null, '', null, '', 'OR', 1, 'sourcetype', 0);
			        if (! empty($elementobject->linkedObjectsIds['commande'])){
						include_once DOL_DOCUMENT_ROOT.'/commande/commande.class.php';
						$order = new Commande($db);
						$ret = $order->fetch(reset($elementobject->linkedObjectsIds['commande']));
						if ($ret < 1) { $order=null; }
					}
>>>>>>> 49f8a6e7
			    }
			    if (!is_object($order))
			    {
			        $linkedobjects[$objecttype]['ref_title'] = $outputlangs->transnoentities("RefSending");
			        if (!empty($linkedobjects[$objecttype]['ref_value'])) $linkedobjects[$objecttype]['ref_value'] .= ' / ';
			        $linkedobjects[$objecttype]['ref_value'] .= $outputlangs->transnoentities($elementobject->ref);
			        //$linkedobjects[$objecttype]['date_title'] = $outputlangs->transnoentities("DateShipment");
			        //if (! empty($linkedobjects[$objecttype]['date_value'])) $linkedobjects[$objecttype]['date_value'].=' / ';
			        //$linkedobjects[$objecttype]['date_value'].= dol_print_date($elementobject->date_delivery,'day','',$outputlangs);
			    }
			    else
			    {
			        $linkedobjects[$objecttype]['ref_title'] = $outputlangs->transnoentities("RefOrder").' / '.$outputlangs->transnoentities("RefSending");
			        if (empty($linkedobjects[$objecttype]['ref_value'])) $linkedobjects[$objecttype]['ref_value'] = $outputlangs->convToOutputCharset($order->ref).($order->ref_client ? ' ('.$order->ref_client.')' : '');
			        $linkedobjects[$objecttype]['ref_value'] .= ' / '.$outputlangs->transnoentities($elementobject->ref);
			        //$linkedobjects[$objecttype]['date_title'] = $outputlangs->transnoentities("OrderDate") . ($elementobject->date_delivery ? ' / ' . $outputlangs->transnoentities("DateShipment") : '');
			        //if (empty($linkedobjects[$objecttype]['date_value'])) $linkedobjects[$objecttype]['date_value'] = dol_print_date($order->date,'day','',$outputlangs);
			        //$linkedobjects[$objecttype]['date_value'].= ($elementobject->date_delivery ? ' / ' . dol_print_date($elementobject->date_delivery,'day','',$outputlangs) : '');
			    }
			}
		}
	}

	// For add external linked objects
	if (is_object($hookmanager))
	{
		$parameters = array('linkedobjects' => $linkedobjects, 'outputlangs'=>$outputlangs);
		$action = '';
		$hookmanager->executeHooks('pdf_getLinkedObjects', $parameters, $object, $action); // Note that $action and $object may have been modified by some hooks
		if (!empty($hookmanager->resArray)) $linkedobjects = $hookmanager->resArray;
	}

	return $linkedobjects;
}

/**
 * Return dimensions to use for images onto PDF checking that width and height are not higher than
 * maximum (16x32 by default).
 *
 * @param	string		$realpath		Full path to photo file to use
 * @return	array						Height and width to use to output image (in pdf user unit, so mm)
 */
function pdf_getSizeForImage($realpath)
{
	global $conf;

	$maxwidth = (empty($conf->global->MAIN_DOCUMENTS_WITH_PICTURE_WIDTH) ? 20 : $conf->global->MAIN_DOCUMENTS_WITH_PICTURE_WIDTH);
	$maxheight = (empty($conf->global->MAIN_DOCUMENTS_WITH_PICTURE_HEIGHT) ? 32 : $conf->global->MAIN_DOCUMENTS_WITH_PICTURE_HEIGHT);
	include_once DOL_DOCUMENT_ROOT.'/core/lib/images.lib.php';
	$tmp = dol_getImageSize($realpath);
	if ($tmp['height'])
	{
		$width = (int) round($maxheight * $tmp['width'] / $tmp['height']); // I try to use maxheight
		if ($width > $maxwidth)	// Pb with maxheight, so i use maxwidth
		{
			$width = $maxwidth;
			$height = (int) round($maxwidth * $tmp['height'] / $tmp['width']);
		}
		else	// No pb with maxheight
		{
			$height = $maxheight;
		}
	}
	return array('width'=>$width, 'height'=>$height);
}

/**
 *	Return line total amount discount
 *
 *	@param	Object		$object				Object
 *	@param	int			$i					Current line number
 *  @param  Translate	$outputlangs		Object langs for output
 *  @param	int			$hidedetails		Hide details (0=no, 1=yes, 2=just special lines)
 * 	@return	string							Return total of line excl tax
 */
function pdfGetLineTotalDiscountAmount($object, $i, $outputlangs, $hidedetails = 0)
{
	global $conf, $hookmanager;
	$sign = 1;
	if (isset($object->type) && $object->type == 2 && !empty($conf->global->INVOICE_POSITIVE_CREDIT_NOTE)) $sign = -1;
	if ($object->lines[$i]->special_code == 3)
	{
		return $outputlangs->transnoentities("Option");
	}
	else
	{
		if (is_object($hookmanager))
		{
			$special_code = $object->lines[$i]->special_code;
			if (!empty($object->lines[$i]->fk_parent_line)) $special_code = $object->getSpecialCode($object->lines[$i]->fk_parent_line);

			$parameters = array(
				'i'=>$i,
				'outputlangs'=>$outputlangs,
				'hidedetails'=>$hidedetails,
				'special_code'=>$special_code
			);

			$action = '';

			if ($hookmanager->executeHooks('getlinetotalremise', $parameters, $object, $action) > 0)
			{
				return $hookmanager->resPrint; // Note that $action and $object may have been modified by some hooks
			}
		}

		if (empty($hidedetails) || $hidedetails > 1) return $sign * (($object->lines[$i]->subprice * $object->lines[$i]->qty) - $object->lines[$i]->total_ht);
	}
	return '';
}<|MERGE_RESOLUTION|>--- conflicted
+++ resolved
@@ -2174,18 +2174,13 @@
 			    // We concat this record info into fields xxx_value. title is overwrote.
 			    if (empty($object->linkedObjects['commande']) && $object->element != 'commande')	// There is not already a link to order and object is not the order, so we show also info with order
 			    {
-<<<<<<< HEAD
-			        $elementobject->fetchObjectLinked();
-			        if (!empty($elementobject->linkedObjects['commande'])) $order = reset($elementobject->linkedObjects['commande']);
-=======
 			        $elementobject->fetchObjectLinked(null, '', null, '', 'OR', 1, 'sourcetype', 0);
 			        if (! empty($elementobject->linkedObjectsIds['commande'])){
-						include_once DOL_DOCUMENT_ROOT.'/commande/commande.class.php';
+						include_once DOL_DOCUMENT_ROOT.'/commande/class/commande.class.php';
 						$order = new Commande($db);
 						$ret = $order->fetch(reset($elementobject->linkedObjectsIds['commande']));
 						if ($ret < 1) { $order=null; }
 					}
->>>>>>> 49f8a6e7
 			    }
 			    if (!is_object($order))
 			    {
