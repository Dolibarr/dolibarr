<?php
/* Copyright (C) 2006-2011 Laurent Destailleur  <eldy@users.sourceforge.net>
 * Copyright (C) 2006      Rodolphe Quiedeville <rodolphe@quiedeville.org>
 * Copyright (C) 2007      Patrick Raguin       <patrick.raguin@gmail.com>
 * Copyright (C) 2010-2012 Regis Houssin        <regis.houssin@capnetworks.com>
 * Copyright (C) 2010      Juanjo Menent        <jmenent@2byte.es>
 * Copyright (C) 2012      Christophe Battarel  <christophe.battarel@altairis.fr>
 *
 * This program is free software; you can redistribute it and/or modify
 * it under the terms of the GNU General Public License as published by
 * the Free Software Foundation; either version 3 of the License, or
 * (at your option) any later version.
 *
 * This program is distributed in the hope that it will be useful,
 * but WITHOUT ANY WARRANTY; without even the implied warranty of
 * MERCHANTABILITY or FITNESS FOR A PARTICULAR PURPOSE.  See the
 * GNU General Public License for more details.
 *
 * You should have received a copy of the GNU General Public License
 * along with this program. If not, see <http://www.gnu.org/licenses/>.
 * or see http://www.gnu.org/
 */

/**
 *	\file       htdocs/core/lib/pdf.lib.php
 *	\brief      Set of functions used for PDF generation
 *	\ingroup    core
 */


/**
 *	Return array with format properties of default PDF format
 *
 *	@param		Translate	$outputlangs		Output lang to use to autodetect output format if setup not done
 *  @return     array							Array('width'=>w,'height'=>h,'unit'=>u);
 */
function pdf_getFormat($outputlangs='')
{
	global $conf,$db;

	// Default value if setup was not done and/or entry into c_paper_format not defined
	$width=210; $height=297; $unit='mm';

	if (empty($conf->global->MAIN_PDF_FORMAT))
	{
		include_once DOL_DOCUMENT_ROOT.'/core/lib/functions2.lib.php';
		$pdfformat=dol_getDefaultFormat($outputlangs);
	}
	else $pdfformat=$conf->global->MAIN_PDF_FORMAT;

	$sql="SELECT code, label, width, height, unit FROM ".MAIN_DB_PREFIX."c_paper_format";
	$sql.=" WHERE code = '".$pdfformat."'";
	$resql=$db->query($sql);
	if ($resql)
	{
		$obj=$db->fetch_object($resql);
		if ($obj)
		{
			$width=(int) $obj->width;
			$height=(int) $obj->height;
			$unit=$obj->unit;
		}
	}

	//print "pdfformat=".$pdfformat." width=".$width." height=".$height." unit=".$unit;
	return array('width'=>$width,'height'=>$height,'unit'=>$unit);
}

/**
 *      Return a PDF instance object. We create a FPDI instance that instantiate TCPDF.
 *
 *      @param	string		$format         Array(width,height). Keep empty to use default setup.
 *      @param	string		$metric         Unit of format ('mm')
 *      @param  string		$pagetype       'P' or 'l'
 *      @return TPDF						PDF object
 */
function pdf_getInstance($format='',$metric='mm',$pagetype='P')
{
	global $conf;

	// Define constant for TCPDF
	define('K_TCPDF_EXTERNAL_CONFIG',1);	// this avoid using tcpdf_config file
	define('K_PATH_CACHE', DOL_DATA_ROOT.'/admin/temp/');
	define('K_PATH_URL_CACHE', DOL_DATA_ROOT.'/admin/temp/');
	dol_mkdir(K_PATH_CACHE);
	define('K_BLANK_IMAGE', '_blank.png');
	define('PDF_PAGE_FORMAT', 'A4');
	define('PDF_PAGE_ORIENTATION', 'P');
	define('PDF_CREATOR', 'TCPDF');
	define('PDF_AUTHOR', 'TCPDF');
	define('PDF_HEADER_TITLE', 'TCPDF Example');
	define('PDF_HEADER_STRING', "by Dolibarr ERP CRM");
	define('PDF_UNIT', 'mm');
	define('PDF_MARGIN_HEADER', 5);
	define('PDF_MARGIN_FOOTER', 10);
	define('PDF_MARGIN_TOP', 27);
	define('PDF_MARGIN_BOTTOM', 25);
	define('PDF_MARGIN_LEFT', 15);
	define('PDF_MARGIN_RIGHT', 15);
	define('PDF_FONT_NAME_MAIN', 'helvetica');
	define('PDF_FONT_SIZE_MAIN', 10);
	define('PDF_FONT_NAME_DATA', 'helvetica');
	define('PDF_FONT_SIZE_DATA', 8);
	define('PDF_FONT_MONOSPACED', 'courier');
	define('PDF_IMAGE_SCALE_RATIO', 1.25);
	define('HEAD_MAGNIFICATION', 1.1);
	define('K_CELL_HEIGHT_RATIO', 1.25);
	define('K_TITLE_MAGNIFICATION', 1.3);
	define('K_SMALL_RATIO', 2/3);
	define('K_THAI_TOPCHARS', true);
	define('K_TCPDF_CALLS_IN_HTML', true);
	define('K_TCPDF_THROW_EXCEPTION_ERROR', false);


	if (! empty($conf->global->MAIN_USE_FPDF) && ! empty($conf->global->MAIN_DISABLE_FPDI))
		return "Error MAIN_USE_FPDF and MAIN_DISABLE_FPDI can't be set together";

	// We use by default TCPDF else FPDF
	if (empty($conf->global->MAIN_USE_FPDF)) require_once TCPDF_PATH.'tcpdf.php';
	else require_once FPDF_PATH.'fpdf.php';

	// We need to instantiate fpdi object (instead of tcpdf) to use merging features. But we can disable it.
	if (empty($conf->global->MAIN_DISABLE_FPDI)) require_once FPDI_PATH.'fpdi.php';

	//$arrayformat=pdf_getFormat();
	//$format=array($arrayformat['width'],$arrayformat['height']);
	//$metric=$arrayformat['unit'];

	// Protection and encryption of pdf
	if (empty($conf->global->MAIN_USE_FPDF) && ! empty($conf->global->PDF_SECURITY_ENCRYPTION))
	{
		/* Permission supported by TCPDF
		 - print : Print the document;
		- modify : Modify the contents of the document by operations other than those controlled by 'fill-forms', 'extract' and 'assemble';
		- copy : Copy or otherwise extract text and graphics from the document;
		- annot-forms : Add or modify text annotations, fill in interactive form fields, and, if 'modify' is also set, create or modify interactive form fields (including signature fields);
		- fill-forms : Fill in existing interactive form fields (including signature fields), even if 'annot-forms' is not specified;
		- extract : Extract text and graphics (in support of accessibility to users with disabilities or for other purposes);
		- assemble : Assemble the document (insert, rotate, or delete pages and create bookmarks or thumbnail images), even if 'modify' is not set;
		- print-high : Print the document to a representation from which a faithful digital copy of the PDF content could be generated. When this is not set, printing is limited to a low-level representation of the appearance, possibly of degraded quality.
		- owner : (inverted logic - only for public-key) when set permits change of encryption and enables all other permissions.
		*/
		if (class_exists('FPDI')) $pdf = new FPDI($pagetype,$metric,$format);
		else $pdf = new TCPDF($pagetype,$metric,$format);
		// For TCPDF, we specify permission we want to block
		$pdfrights = array('modify','copy');

		$pdfuserpass = ''; // Mot de passe pour l'utilisateur final
		$pdfownerpass = NULL; // Mot de passe du proprietaire, cree aleatoirement si pas defini
		$pdf->SetProtection($pdfrights,$pdfuserpass,$pdfownerpass);
	}
	else
	{
		if (class_exists('FPDI')) $pdf = new FPDI($pagetype,$metric,$format);
		else $pdf = new TCPDF($pagetype,$metric,$format);
	}

	// If we use FPDF class, we may need to add method writeHTMLCell
	if (! empty($conf->global->MAIN_USE_FPDF) && ! method_exists($pdf, 'writeHTMLCell'))
	{
		// Declare here a class to overwrite FPDI to add method writeHTMLCell
		/**
		*	This class if a enhanced FPDI class that support method writeHTMLCell
		*/
		class FPDI_DolExtended extends FPDI
        {
			/**
			 * __call
			 *
			 * @param 	string	$method		Method
			 * @param 	mixed	$args		Arguments
			 * @return 	void
			 */
			public function __call($method, $args)
			{
				if (isset($this->$method)) {
					$func = $this->$method;
					$func($args);
				}
			}

			/**
			 * writeHTMLCell
			 *
			 * @param	int		$w				Width
			 * @param 	int		$h				Height
			 * @param 	int		$x				X
			 * @param 	int		$y				Y
			 * @param 	string	$html			Html
			 * @param 	int		$border			Border
			 * @param 	int		$ln				Ln
			 * @param 	boolean	$fill			Fill
			 * @param 	boolean	$reseth			Reseth
			 * @param 	string	$align			Align
			 * @param 	boolean	$autopadding	Autopadding
			 * @return 	void
			 */
			public function writeHTMLCell($w, $h, $x, $y, $html = '', $border = 0, $ln = 0, $fill = false, $reseth = true, $align = '', $autopadding = true)
			{
				$this->SetXY($x,$y);
				$val=str_replace('<br>',"\n",$html);
				//$val=dol_string_nohtmltag($val,false,'ISO-8859-1');
				$val=dol_string_nohtmltag($val,false,'UTF-8');
				$this->MultiCell($w,$h,$val,$border,$align,$fill);
			}
		}

		$pdf2=new FPDI_DolExtended($pagetype,$metric,$format);
		unset($pdf);
		$pdf=$pdf2;
	}

	return $pdf;
}


/**
 *      Return font name to use for PDF generation
 *
 *      @param	Translate	$outputlangs    Output langs object
 *      @return string          			Name of font to use
 */
function pdf_getPDFFont($outputlangs)
{
	global $conf;

	if (! empty($conf->global->MAIN_PDF_FORCE_FONT)) return $conf->global->MAIN_PDF_FORCE_FONT;

	$font='Helvetica'; // By default, for FPDI, or ISO language on TCPDF
	if (class_exists('TCPDF'))  // If TCPDF on, we can use an UTF8 one like DejaVuSans if required (slower)
	{
		if ($outputlangs->trans('FONTFORPDF')!='FONTFORPDF')
		{
			$font=$outputlangs->trans('FONTFORPDF');
		}
	}
	return $font;
}

/**
 *      Return font size to use for PDF generation
 *
 *      @param	Translate	$outputlangs     Output langs object
 *      @return int				             Size of font to use
 */
function pdf_getPDFFontSize($outputlangs)
{
	$size=10;                   // By default, for FPDI or ISO language on TCPDF
	if (class_exists('TCPDF'))  // If TCPDF on, we can use an UTF8 one like DejaVuSans if required (slower)
	{
		if ($outputlangs->trans('FONTSIZEFORPDF')!='FONTSIZEFORPDF')
		{
			$size = (int) $outputlangs->trans('FONTSIZEFORPDF');
		}
	}
	return $size;
}


/**
 * Return height to use for Logo onot PDF
 *
 * @param	string		$logo		Full path to logo file to use
 * @param	bool		$url		Image with url (true or false)
 * @return	number
 */
function pdf_getHeightForLogo($logo, $url = false)
{
	$height=22; $maxwidth=130;
	include_once DOL_DOCUMENT_ROOT.'/core/lib/images.lib.php';
	$tmp=dol_getImageSize($logo, $url);
	if ($tmp['height'])
	{
		$width=round($height*$tmp['width']/$tmp['height']);
		if ($width > $maxwidth) $height=$height*$maxwidth/$width;
	}
	//print $tmp['width'].' '.$tmp['height'].' '.$width; exit;
	return $height;
}


/**
 *   	Return a string with full address formated
 *
 * 		@param	Translate	$outputlangs		Output langs object
 *   	@param  Societe		$sourcecompany		Source company object
 *   	@param  Societe		$targetcompany		Target company object
 *      @param  Contact		$targetcontact		Target contact object
 * 		@param	int			$usecontact			Use contact instead of company
 * 		@param	int			$mode				Address type
 * 		@param	Societe		$deliverycompany	Delivery company object
 * 		@return	string							String with full address
 */
function pdf_build_address($outputlangs,$sourcecompany,$targetcompany='',$targetcontact='',$usecontact=0,$mode='source',$deliverycompany='')
{
	global $conf;

	$stringaddress = '';

	if ($mode == 'source' && ! is_object($sourcecompany)) return -1;
	if ($mode == 'target' && ! is_object($targetcompany)) return -1;
	if ($mode == 'delivery' && ! is_object($deliverycompany)) return -1;

	if (! empty($sourcecompany->state_id) && empty($sourcecompany->departement)) $sourcecompany->departement=getState($sourcecompany->state_id); //TODO: Deprecated
	if (! empty($sourcecompany->state_id) && empty($sourcecompany->state)) $sourcecompany->state=getState($sourcecompany->state_id);
	if (! empty($targetcompany->state_id) && empty($targetcompany->departement)) $targetcompany->departement=getState($targetcompany->state_id);

	if ($mode == 'source')
	{
		$stringaddress .= ($stringaddress ? "\n" : '' ).$outputlangs->convToOutputCharset(dol_format_address($sourcecompany))."\n";

		if (empty($conf->global->MAIN_PDF_DISABLESOURCEDETAILS))
		{
			// Tel
			if ($sourcecompany->phone) $stringaddress .= ($stringaddress ? "\n" : '' ).$outputlangs->transnoentities("Phone").": ".$outputlangs->convToOutputCharset($sourcecompany->phone);
			// Fax
			if ($sourcecompany->fax) $stringaddress .= ($stringaddress ? "\n" : '' ).$outputlangs->transnoentities("Fax").": ".$outputlangs->convToOutputCharset($sourcecompany->fax);
			// EMail
			if ($sourcecompany->email) $stringaddress .= ($stringaddress ? "\n" : '' ).$outputlangs->transnoentities("Email").": ".$outputlangs->convToOutputCharset($sourcecompany->email);
			// Web
			if ($sourcecompany->url) $stringaddress .= ($stringaddress ? "\n" : '' ).$outputlangs->transnoentities("Web").": ".$outputlangs->convToOutputCharset($sourcecompany->url);
		}
	}

	if ($mode == 'target')
	{
		if ($usecontact)
		{
			$stringaddress .= ($stringaddress ? "\n" : '' ).$outputlangs->convToOutputCharset($targetcontact->getFullName($outputlangs,1));

			if (!empty($targetcontact->address)) {
				$stringaddress .= ($stringaddress ? "\n" : '' ).$outputlangs->convToOutputCharset(dol_format_address($targetcontact))."\n";
			}else {
				$stringaddress .= ($stringaddress ? "\n" : '' ).$outputlangs->convToOutputCharset(dol_format_address($targetcompany))."\n";
			}
			// Country
			if (!empty($targetcontact->country_code) && $targetcontact->country_code != $sourcecompany->country_code) {
				$stringaddress.=$outputlangs->convToOutputCharset($outputlangs->transnoentitiesnoconv("Country".$targetcontact->country_code))."\n";
			}
			else if (empty($targetcontact->country_code) && !empty($targetcompany->country_code) && ($targetcompany->country_code != $sourcecompany->country_code)) {
				$stringaddress.=$outputlangs->convToOutputCharset($outputlangs->transnoentitiesnoconv("Country".$targetcompany->country_code))."\n";
			}


			if (! empty($conf->global->MAIN_PDF_ADDALSOTARGETDETAILS))
			{
				// Tel
<<<<<<< HEAD
				if ($targetcontact->phone) $stringaddress .= ($stringaddress ? "\n" : '' ).$outputlangs->transnoentities("Phone").": ".$outputlangs->convToOutputCharset($targetcontact->phone);
=======
				if ($targetcontact->phone_pro) $stringaddress .= ($stringaddress ? "\n" : '' ).$outputlangs->transnoentities("Phone").": ".$outputlangs->convToOutputCharset($targetcontact->phone_pro);
>>>>>>> 686babd0
				// Fax
				if ($targetcontact->fax) $stringaddress .= ($stringaddress ? "\n" : '' ).$outputlangs->transnoentities("Fax").": ".$outputlangs->convToOutputCharset($targetcontact->fax);
				// EMail
				if ($targetcontact->email) $stringaddress .= ($stringaddress ? "\n" : '' ).$outputlangs->transnoentities("Email").": ".$outputlangs->convToOutputCharset($targetcontact->email);
				// Web
				if ($targetcontact->url) $stringaddress .= ($stringaddress ? "\n" : '' ).$outputlangs->transnoentities("Web").": ".$outputlangs->convToOutputCharset($targetcontact->url);
			}
		}
		else
		{
			$stringaddress .= ($stringaddress ? "\n" : '' ).$outputlangs->convToOutputCharset(dol_format_address($targetcompany))."\n";
			// Country
			if (!empty($targetcompany->country_code) && $targetcompany->country_code != $sourcecompany->country_code) $stringaddress.=$outputlangs->convToOutputCharset($outputlangs->transnoentitiesnoconv("Country".$targetcompany->country_code))."\n";

			if (! empty($conf->global->MAIN_PDF_ADDALSOTARGETDETAILS))
			{
				// Tel
				if ($targetcompany->phone) $stringaddress .= ($stringaddress ? "\n" : '' ).$outputlangs->transnoentities("Phone").": ".$outputlangs->convToOutputCharset($targetcompany->phone);
				// Fax
				if ($targetcompany->fax) $stringaddress .= ($stringaddress ? "\n" : '' ).$outputlangs->transnoentities("Fax").": ".$outputlangs->convToOutputCharset($targetcompany->fax);
				// EMail
				if ($targetcompany->email) $stringaddress .= ($stringaddress ? "\n" : '' ).$outputlangs->transnoentities("Email").": ".$outputlangs->convToOutputCharset($targetcompany->email);
				// Web
				if ($targetcompany->url) $stringaddress .= ($stringaddress ? "\n" : '' ).$outputlangs->transnoentities("Web").": ".$outputlangs->convToOutputCharset($targetcompany->url);
			}
		}

		// Intra VAT
		if (empty($conf->global->MAIN_TVAINTRA_NOT_IN_ADDRESS))
		{
			if ($targetcompany->tva_intra) $stringaddress.="\n".$outputlangs->transnoentities("VATIntraShort").': '.$outputlangs->convToOutputCharset($targetcompany->tva_intra);
		}

		// Professionnal Ids
		if (! empty($conf->global->MAIN_PROFID1_IN_ADDRESS) && ! empty($targetcompany->idprof1))
		{
			$tmp=$outputlangs->transcountrynoentities("ProfId1",$targetcompany->country_code);
			if (preg_match('/\((.+)\)/',$tmp,$reg)) $tmp=$reg[1];
			$stringaddress.="\n".$tmp.': '.$outputlangs->convToOutputCharset($targetcompany->idprof1);
		}
		if (! empty($conf->global->MAIN_PROFID2_IN_ADDRESS) && ! empty($targetcompany->idprof2))
		{
			$tmp=$outputlangs->transcountrynoentities("ProfId2",$targetcompany->country_code);
			if (preg_match('/\((.+)\)/',$tmp,$reg)) $tmp=$reg[1];
			$stringaddress.="\n".$tmp.': '.$outputlangs->convToOutputCharset($targetcompany->idprof2);
		}
		if (! empty($conf->global->MAIN_PROFID3_IN_ADDRESS) && ! empty($targetcompany->idprof3))
		{
			$tmp=$outputlangs->transcountrynoentities("ProfId3",$targetcompany->country_code);
			if (preg_match('/\((.+)\)/',$tmp,$reg)) $tmp=$reg[1];
			$stringaddress.="\n".$tmp.': '.$outputlangs->convToOutputCharset($targetcompany->idprof3);
		}
		if (! empty($conf->global->MAIN_PROFID4_IN_ADDRESS) && ! empty($targetcompany->idprof4))
		{
			$tmp=$outputlangs->transcountrynoentities("ProfId4",$targetcompany->country_code);
			if (preg_match('/\((.+)\)/',$tmp,$reg)) $tmp=$reg[1];
			$stringaddress.="\n".$tmp.': '.$outputlangs->convToOutputCharset($targetcompany->idprof4);
		}
	}

	if ($mode == 'delivery')	// for a delivery address (address + phone/fax)
	{
		$stringaddress .= ($stringaddress ? "\n" : '' ).$outputlangs->convToOutputCharset(dol_format_address($deliverycompany))."\n";

		// Tel
		if ($deliverycompany->phone) $stringaddress .= ($stringaddress ? "\n" : '' ).$outputlangs->transnoentities("Phone").": ".$outputlangs->convToOutputCharset($deliverycompany->phone);
		// Fax
		if ($deliverycompany->fax) $stringaddress .= ($stringaddress ? ($deliverycompany->phone ? " - " : "\n") : '' ).$outputlangs->transnoentities("Fax").": ".$outputlangs->convToOutputCharset($deliverycompany->fax);
	}

	return $stringaddress;
}


/**
 *   	Show header of page for PDF generation
 *
 *   	@param      PDF			&$pdf     		Object PDF
 *      @param      Translate	$outputlangs	Object lang for output
 * 		@param		int			$page_height	Height of page
 *      @return	void
 */
function pdf_pagehead(&$pdf,$outputlangs,$page_height)
{
	global $conf;

	// Add a background image on document
	if (! empty($conf->global->MAIN_USE_BACKGROUND_ON_PDF))
	{
		$pdf->Image($conf->mycompany->dir_output.'/logos/'.$conf->global->MAIN_USE_BACKGROUND_ON_PDF, 0, 0, 0, $page_height);
	}
}

/**
 *      Add a draft watermark on PDF files
 *
 *      @param	PDF      	&$pdf           Object PDF
 *      @param  Translate	$outputlangs	Object lang
 *      @param  int		    $h		        Height of PDF
 *      @param  int		    $w		        Width of PDF
 *      @param  string	    $unit           Unit of height (mmn, pt, ...)
 *      @param  string		$text           Text to show
 *      @return	void
 */
function pdf_watermark(&$pdf, $outputlangs, $h, $w, $unit, $text)
{
	// Print Draft Watermark
	if ($unit=='pt') $k=1;
	elseif ($unit=='mm') $k=72/25.4;
	elseif ($unit=='cm') $k=72/2.54;
	elseif ($unit=='in') $k=72;

	$savx=$pdf->getX(); $savy=$pdf->getY();

	$watermark_angle=atan($h/$w)/2;
	$watermark_x_pos=0;
	$watermark_y_pos=$h/3;
	$watermark_x=$w/2;
	$watermark_y=$h/3;
	$pdf->SetFont('','B',40);
	$pdf->SetTextColor(255,192,203);
	//rotate
	$pdf->_out(sprintf('q %.5F %.5F %.5F %.5F %.2F %.2F cm 1 0 0 1 %.2F %.2F cm',cos($watermark_angle),sin($watermark_angle),-sin($watermark_angle),cos($watermark_angle),$watermark_x*$k,($h-$watermark_y)*$k,-$watermark_x*$k,-($h-$watermark_y)*$k));
	//print watermark
	$pdf->SetXY($watermark_x_pos,$watermark_y_pos);
	$pdf->Cell($w-20,25,$outputlangs->convToOutputCharset($text),"",2,"C",0);
	//antirotate
	$pdf->_out('Q');

	$pdf->SetXY($savx,$savy);
}


/**
 *  Show bank informations for PDF generation
 *
 *  @param	PDF			&$pdf            		Object PDF
 *  @param  Translate	$outputlangs     		Object lang
 *  @param  int			$curx            		X
 *  @param  int			$cury            		Y
 *  @param  Account		$account         		Bank account object
 *  @param  int			$onlynumber      		Output only number
 *  @param	int			$default_font_size		Default font size
 *  @return	void
 */
function pdf_bank(&$pdf,$outputlangs,$curx,$cury,$account,$onlynumber=0,$default_font_size=10)
{
	global $mysoc, $conf;

	$diffsizetitle=(empty($conf->global->PDF_DIFFSIZE_TITLE)?3:$conf->global->PDF_DIFFSIZE_TITLE);
	$diffsizecontent=(empty($conf->global->PDF_DIFFSIZE_CONTENT)?4:$conf->global->PDF_DIFFSIZE_CONTENT);

	$pdf->SetXY($curx, $cury);

	if (empty($onlynumber))
	{
		$pdf->SetFont('','B',$default_font_size - $diffsizetitle);
		$pdf->MultiCell(100, 3, $outputlangs->transnoentities('PaymentByTransferOnThisBankAccount').':', 0, 'L', 0);
		$cury+=4;
	}

	$outputlangs->load("banks");

	// Get format of bank account according to its country
	$usedetailedbban=$account->useDetailedBBAN();

	//$onlynumber=0; $usedetailedbban=0; // For tests
	if ($usedetailedbban)
	{
		$savcurx=$curx;

		if (empty($onlynumber))
		{
			$pdf->SetFont('','',$default_font_size - $diffsizecontent);
			$pdf->SetXY($curx, $cury);
			$pdf->MultiCell(100, 3, $outputlangs->transnoentities("Bank").': ' . $outputlangs->convToOutputCharset($account->bank), 0, 'L', 0);
			$cury+=3;
		}

		if (empty($onlynumber)) $pdf->line($curx+1, $cury+1, $curx+1, $cury+8);

		if ($usedetailedbban == 1)
		{
			$fieldstoshow=array('bank','desk','number','key');
			if ($conf->global->BANK_SHOW_ORDER_OPTION==1) $fieldstoshow=array('bank','desk','key','number');
		}
		else if ($usedetailedbban == 2)
		{
			$fieldstoshow=array('bank','number');
		}
		else dol_print_error('','Value returned by function useDetailedBBAN not managed');

		foreach ($fieldstoshow as $val)
		{
			if ($val == 'bank')
			{
				// Bank code
				$tmplength=18;
				$pdf->SetXY($curx, $cury+5);
				$pdf->SetFont('','',$default_font_size - 3);$pdf->MultiCell($tmplength, 3, $outputlangs->convToOutputCharset($account->code_banque), 0, 'C', 0);
				$pdf->SetXY($curx, $cury+1);
				$curx+=$tmplength;
				$pdf->SetFont('','B',$default_font_size - 4);$pdf->MultiCell($tmplength, 3, $outputlangs->transnoentities("BankCode"), 0, 'C', 0);
				if (empty($onlynumber)) $pdf->line($curx, $cury+1, $curx, $cury+8);
			}
			if ($val == 'desk')
			{
				// Desk
				$tmplength=18;
				$pdf->SetXY($curx, $cury+5);
				$pdf->SetFont('','',$default_font_size - 3);$pdf->MultiCell($tmplength, 3, $outputlangs->convToOutputCharset($account->code_guichet), 0, 'C', 0);
				$pdf->SetXY($curx, $cury+1);
				$curx+=$tmplength;
				$pdf->SetFont('','B',$default_font_size - 4);$pdf->MultiCell($tmplength, 3, $outputlangs->transnoentities("DeskCode"), 0, 'C', 0);
				if (empty($onlynumber)) $pdf->line($curx, $cury+1, $curx, $cury+8);
			}
			if ($val == 'number')
			{
				// Number
				$tmplength=24;
				$pdf->SetXY($curx, $cury+5);
				$pdf->SetFont('','',$default_font_size - 3);$pdf->MultiCell($tmplength, 3, $outputlangs->convToOutputCharset($account->number), 0, 'C', 0);
				$pdf->SetXY($curx, $cury+1);
				$curx+=$tmplength;
				$pdf->SetFont('','B',$default_font_size - 4);$pdf->MultiCell($tmplength, 3, $outputlangs->transnoentities("BankAccountNumber"), 0, 'C', 0);
				if (empty($onlynumber)) $pdf->line($curx, $cury+1, $curx, $cury+8);
			}
			if ($val == 'key')
			{
				// Key
				$tmplength=13;
				$pdf->SetXY($curx, $cury+5);
				$pdf->SetFont('','',$default_font_size - 3);$pdf->MultiCell($tmplength, 3, $outputlangs->convToOutputCharset($account->cle_rib), 0, 'C', 0);
				$pdf->SetXY($curx, $cury+1);
				$curx+=$tmplength;
				$pdf->SetFont('','B',$default_font_size - 4);$pdf->MultiCell($tmplength, 3, $outputlangs->transnoentities("BankAccountNumberKey"), 0, 'C', 0);
				if (empty($onlynumber)) $pdf->line($curx, $cury+1, $curx, $cury+8);
			}
		}

		$curx=$savcurx;
		$cury+=10;
	}
	else
	{
		$pdf->SetFont('','B',$default_font_size - $diffsizecontent);
		$pdf->SetXY($curx, $cury);
		$pdf->MultiCell(100, 3, $outputlangs->transnoentities("Bank").': ' . $outputlangs->convToOutputCharset($account->bank), 0, 'L', 0);
		$cury+=3;

		$pdf->SetFont('','B',$default_font_size - $diffsizecontent);
		$pdf->SetXY($curx, $cury);
		$pdf->MultiCell(100, 3, $outputlangs->transnoentities("BankAccountNumber").': ' . $outputlangs->convToOutputCharset($account->number), 0, 'L', 0);
		$cury+=3;

		if ($diffsizecontent <= 2) $cury+=1;
	}

	// Use correct name of bank id according to country
	$ibankey="IBANNumber";
	$bickey="BICNumber";
	if ($account->getCountryCode() == 'IN') $ibankey="IFSC";
	if ($account->getCountryCode() == 'IN') $bickey="SWIFT";

	$pdf->SetFont('','',$default_font_size - $diffsizecontent);

	if (empty($onlynumber) && ! empty($account->domiciliation))
	{
		$pdf->SetXY($curx, $cury);
		$val=$outputlangs->transnoentities("Residence").': ' . $outputlangs->convToOutputCharset($account->domiciliation);
		$pdf->MultiCell(100, 3, $val, 0, 'L', 0);
		//$nboflines=dol_nboflines_bis($val,120);
		//$cury+=($nboflines*3)+2;
		$tmpy=$pdf->getStringHeight(100, $val);
		$cury+=$tmpy;
	}
	else if (! $usedetailedbban) $cury+=1;

	if (! empty($account->iban))
	{
		$pdf->SetXY($curx, $cury);
		$pdf->MultiCell(100, 3, $outputlangs->transnoentities($ibankey).': ' . $outputlangs->convToOutputCharset($account->iban), 0, 'L', 0);
		$cury+=3;
	}

	if (! empty($account->bic))
	{
		$pdf->SetXY($curx, $cury);
		$pdf->MultiCell(100, 3, $outputlangs->transnoentities($bickey).': ' . $outputlangs->convToOutputCharset($account->bic), 0, 'L', 0);
	}

	return $pdf->getY();
}


/**
 *  Show footer of page for PDF generation
 *
 *	@param	PDF			&$pdf     		The PDF factory
 *  @param  Translate	$outputlangs	Object lang for output
 * 	@param	string		$paramfreetext	Constant name of free text
 * 	@param	Societe		$fromcompany	Object company
 * 	@param	int			$marge_basse	Margin bottom we use for the autobreak
 * 	@param	int			$marge_gauche	Margin left (no more used)
 * 	@param	int			$page_hauteur	Page height (no more used)
 * 	@param	Object		$object			Object shown in PDF
 * 	@param	int			$showdetails	Show company details into footer. This param seems to not be used by standard version.
 *  @param	int			$hidefreetext	1=Hide free text, 0=Show free text
 * 	@return	int							Return height of bottom margin including footer text
 */
function pdf_pagefoot(&$pdf,$outputlangs,$paramfreetext,$fromcompany,$marge_basse,$marge_gauche,$page_hauteur,$object,$showdetails=0,$hidefreetext=0)
{
	global $conf,$user;

	$outputlangs->load("dict");
	$line='';

	$dims=$pdf->getPageDimensions();

	// Line of free text
	if (empty($hidefreetext) && ! empty($conf->global->$paramfreetext))
	{
		// Make substitution
		$substitutionarray=array(
		'__FROM_NAME__' => $fromcompany->nom,
		'__FROM_EMAIL__' => $fromcompany->email,
		'__TOTAL_TTC__' => $object->total_ttc,
		'__TOTAL_HT__' => $object->total_ht,
		'__TOTAL_VAT__' => $object->total_vat
		);
		complete_substitutions_array($substitutionarray,$outputlangs,$object);
		$newfreetext=make_substitutions($conf->global->$paramfreetext,$substitutionarray);
		$line.=$outputlangs->convToOutputCharset($newfreetext);
	}

	// First line of company infos

	if ($showdetails)
	{
		$line1="";
		// Company name
		if ($fromcompany->name)
		{
			$line1.=($line1?" - ":"").$outputlangs->transnoentities("RegisteredOffice").": ".$fromcompany->name;
		}
		// Address
		if ($fromcompany->address)
		{
			$line1.=($line1?" - ":"").$fromcompany->address;
		}
		// Zip code
		if ($fromcompany->zip)
		{
			$line1.=($line1?" - ":"").$fromcompany->zip;
		}
		// Town
		if ($fromcompany->town)
		{
			$line1.=($line1?" ":"").$fromcompany->town;
		}
		// Phone
		if ($fromcompany->phone)
		{
			$line1.=($line1?" - ":"").$outputlangs->transnoentities("Phone").": ".$fromcompany->phone;
		}
		// Fax
		if ($fromcompany->fax)
		{
			$line1.=($line1?" - ":"").$outputlangs->transnoentities("Fax").": ".$fromcompany->fax;
		}

		$line2="";
		// URL
		if ($fromcompany->url)
		{
			$line2.=($line2?" - ":"").$fromcompany->url;
		}
		// Email
		if ($fromcompany->email)
		{
			$line2.=($line2?" - ":"").$fromcompany->email;
		}
	}

	// Line 3 of company infos
	$line3="";
	// Juridical status
	if ($fromcompany->forme_juridique_code)
	{
		$line3.=($line3?" - ":"").$outputlangs->convToOutputCharset(getFormeJuridiqueLabel($fromcompany->forme_juridique_code));
	}
	// Capital
	if ($fromcompany->capital)
	{
		$line3.=($line3?" - ":"").$outputlangs->transnoentities("CapitalOf",$fromcompany->capital)." ".$outputlangs->transnoentities("Currency".$conf->currency);
	}
	// Prof Id 1
	if ($fromcompany->idprof1 && ($fromcompany->country_code != 'FR' || ! $fromcompany->idprof2))
	{
		$field=$outputlangs->transcountrynoentities("ProfId1",$fromcompany->country_code);
		if (preg_match('/\((.*)\)/i',$field,$reg)) $field=$reg[1];
		$line3.=($line3?" - ":"").$field.": ".$outputlangs->convToOutputCharset($fromcompany->idprof1);
	}
	// Prof Id 2
	if ($fromcompany->idprof2)
	{
		$field=$outputlangs->transcountrynoentities("ProfId2",$fromcompany->country_code);
		if (preg_match('/\((.*)\)/i',$field,$reg)) $field=$reg[1];
		$line3.=($line3?" - ":"").$field.": ".$outputlangs->convToOutputCharset($fromcompany->idprof2);
	}

	// Line 4 of company infos
	$line4="";
	// Prof Id 3
	if ($fromcompany->idprof3)
	{
		$field=$outputlangs->transcountrynoentities("ProfId3",$fromcompany->country_code);
		if (preg_match('/\((.*)\)/i',$field,$reg)) $field=$reg[1];
		$line4.=($line4?" - ":"").$field.": ".$outputlangs->convToOutputCharset($fromcompany->idprof3);
	}
	// Prof Id 4
	if ($fromcompany->idprof4)
	{
		$field=$outputlangs->transcountrynoentities("ProfId4",$fromcompany->country_code);
		if (preg_match('/\((.*)\)/i',$field,$reg)) $field=$reg[1];
		$line4.=($line4?" - ":"").$field.": ".$outputlangs->convToOutputCharset($fromcompany->idprof4);
	}
	// IntraCommunautary VAT
	if ($fromcompany->tva_intra != '')
	{
		$line4.=($line4?" - ":"").$outputlangs->transnoentities("VATIntraShort").": ".$outputlangs->convToOutputCharset($fromcompany->tva_intra);
	}

	$pdf->SetFont('','',7);
	$pdf->SetDrawColor(224,224,224);

	// On positionne le debut du bas de page selon nbre de lignes de ce bas de page
	$freetextheight=0;
	if ($line)	// Free text
	{
		$width=20000; $align='L';	// By default, ask a manual break: We use a large value 20000, to not have automatic wrap. This make user understand, he need to add CR on its text.
		if (! empty($conf->global->MAIN_USE_AUTOWRAP_ON_FREETEXT)) {
			$width=200; $align='C';
		}
		$freetextheight=$pdf->getStringHeight($width,$line);
	}

	$marginwithfooter=$marge_basse + $freetextheight + (! empty($line1)?3:0) + (! empty($line2)?3:0) + (! empty($line3)?3:0) + (! empty($line4)?3:0);
	$posy=$marginwithfooter+0;

	if ($line)	// Free text
	{
		$pdf->SetXY($dims['lm'],-$posy);
		$pdf->MultiCell($width, 3, $line, 0, $align, 0);
		$posy-=$freetextheight;
	}

	$pdf->SetY(-$posy);
	$pdf->line($dims['lm'], $dims['hk']-$posy, $dims['wk']-$dims['rm'], $dims['hk']-$posy);
	$posy--;

	if (! empty($line1))
	{
		$pdf->SetFont('','B',7);
		$pdf->SetXY($dims['lm'],-$posy);
		$pdf->MultiCell($dims['wk']-$dims['rm'], 2, $line1, 0, 'C', 0);
		$posy-=3;
		$pdf->SetFont('','',7);
	}

	if (! empty($line2))
	{
		$pdf->SetFont('','B',7);
		$pdf->SetXY($dims['lm'],-$posy);
		$pdf->MultiCell($dims['wk']-$dims['rm'], 2, $line2, 0, 'C', 0);
		$posy-=3;
		$pdf->SetFont('','',7);
	}

	if (! empty($line3))
	{
		$pdf->SetXY($dims['lm'],-$posy);
		$pdf->MultiCell($dims['wk']-$dims['rm'], 2, $line3, 0, 'C', 0);
	}

	if (! empty($line4))
	{
		$posy-=3;
		$pdf->SetXY($dims['lm'],-$posy);
		$pdf->MultiCell($dims['wk']-$dims['rm'], 2, $line4, 0, 'C', 0);
	}

	// Show page nb only on iso languages (so default Helvetica font)
	if (pdf_getPDFFont($outputlangs) == 'Helvetica')
	{
		$pdf->SetXY(-20,-$posy);
		//print 'xxx'.$pdf->PageNo().'-'.$pdf->getAliasNbPages().'-'.$pdf->getAliasNumPage();exit;
		if (empty($conf->global->MAIN_USE_FPDF)) $pdf->MultiCell(11, 2, $pdf->PageNo().'/'.$pdf->getAliasNbPages(), 0, 'R', 0);
		else $pdf->MultiCell(11, 2, $pdf->PageNo().'/{nb}', 0, 'R', 0);
	}

	return $marginwithfooter;
}

/**
 *	Show linked objects for PDF generation
 *
 *	@param	PDF			&$pdf				Object PDF
 *	@param	object		$object				Object
 *	@param  Translate	$outputlangs		Object lang
 *	@param  int			$posx				X
 *	@param  int			$posy				Y
 *	@param	float		$w					Width of cells. If 0, they extend up to the right margin of the page.
 *	@param	float		$h					Cell minimum height. The cell extends automatically if needed.
 *	@param	int			$align				Align
 *	@param	string		$default_font_size	Font size
 *	@return	void
 */
function pdf_writeLinkedObjects(&$pdf,$object,$outputlangs,$posx,$posy,$w,$h,$align,$default_font_size)
{
	$linkedobjects = pdf_getLinkedObjects($object,$outputlangs);
	if (! empty($linkedobjects))
	{
		foreach($linkedobjects as $linkedobject)
		{
			$posy+=3;
			$pdf->SetXY($posx,$posy);
			$pdf->SetFont('','', $default_font_size - 2);
			$pdf->MultiCell($w, $h, $linkedobject["ref_title"].' : '.$linkedobject["ref_value"], '', $align);

			if (! empty($linkedobject["date_title"]) && ! empty($linkedobject["date_value"]))
			{
				$posy+=3;
				$pdf->SetXY($posx,$posy);
				$pdf->MultiCell($w, $h, $linkedobject["date_title"].' : '.$linkedobject["date_value"], '', $align);
			}
		}
	}

	return $pdf->getY();
}

/**
 *	Output line description into PDF
 *
 *  @param  PDF				&$pdf               PDF object
 *	@param	Object			$object				Object
 *	@param	int				$i					Current line number
 *  @param  Translate		$outputlangs		Object lang for output
 *  @param  int				$w					Width
 *  @param  int				$h					Height
 *  @param  int				$posx				Pos x
 *  @param  int				$posy				Pos y
 *  @param  int				$hideref       		Hide reference
 *  @param  int				$hidedesc            Hide description
 * 	@param	int				$issupplierline		Is it a line for a supplier object ?
 * 	@return	void
 */
function pdf_writelinedesc(&$pdf,$object,$i,$outputlangs,$w,$h,$posx,$posy,$hideref=0,$hidedesc=0,$issupplierline=0)
{
	global $db, $conf, $langs, $hookmanager;

	$reshook=0;
	if (is_object($hookmanager) && ( ($object->lines[$i]->product_type == 9 && ! empty($object->lines[$i]->special_code) ) || ! empty($object->lines[$i]->fk_parent_line) ) )
	{
		$special_code = $object->lines[$i]->special_code;
		if (! empty($object->lines[$i]->fk_parent_line)) $special_code = $object->getSpecialCode($object->lines[$i]->fk_parent_line);
		$parameters = array('pdf'=>$pdf,'i'=>$i,'outputlangs'=>$outputlangs,'w'=>$w,'h'=>$h,'posx'=>$posx,'posy'=>$posy,'hideref'=>$hideref,'hidedesc'=>$hidedesc,'issupplierline'=>$issupplierline,'special_code'=>$special_code);
		$action='';
		$reshook=$hookmanager->executeHooks('pdf_writelinedesc',$parameters,$object,$action);    // Note that $action and $object may have been modified by some hooks
	}
	if (empty($reshook))
	{
		$labelproductservice=pdf_getlinedesc($object,$i,$outputlangs,$hideref,$hidedesc,$issupplierline);
		// Description
		$pdf->writeHTMLCell($w, $h, $posx, $posy, $outputlangs->convToOutputCharset($labelproductservice), 0, 1, false, true, 'J',true);
		return $labelproductservice;
	}
}

/**
 *  Return line description translated in outputlangs and encoded into htmlentities and with <br>
 *
 *  @param  Object		$object              Object
 *  @param  int			$i                   Current line number (0 = first line, 1 = second line, ...)
 *  @param  Translate	$outputlangs         Object langs for output
 *  @param  int			$hideref             Hide reference
 *  @param  int			$hidedesc            Hide description
 *  @param  int			$issupplierline      Is it a line for a supplier object ?
 *  @return string       				     String with line
 */
function pdf_getlinedesc($object,$i,$outputlangs,$hideref=0,$hidedesc=0,$issupplierline=0)
{
	global $db, $conf, $langs;

	$idprod=(! empty($object->lines[$i]->fk_product)?$object->lines[$i]->fk_product:false);
	$label=(! empty($object->lines[$i]->label)?$object->lines[$i]->label:(! empty($object->lines[$i]->product_label)?$object->lines[$i]->product_label:''));
	$desc=(! empty($object->lines[$i]->desc)?$object->lines[$i]->desc:(! empty($object->lines[$i]->description)?$object->lines[$i]->description:''));
	$ref_supplier=(! empty($object->lines[$i]->ref_supplier)?$object->lines[$i]->ref_supplier:(! empty($object->lines[$i]->ref_fourn)?$object->lines[$i]->ref_fourn:''));    // TODO Not yet saved for supplier invoices, only supplier orders
	$note=(! empty($object->lines[$i]->note)?$object->lines[$i]->note:'');

	if ($issupplierline) $prodser = new ProductFournisseur($db);
	else $prodser = new Product($db);

	if ($idprod)
	{
		$prodser->fetch($idprod);
		// If a predefined product and multilang and on other lang, we renamed label with label translated
		if (! empty($conf->global->MAIN_MULTILANGS) && ($outputlangs->defaultlang != $langs->defaultlang))
		{
			if (! empty($prodser->multilangs[$outputlangs->defaultlang]["label"]) && $label == $prodser->label)     $label=$prodser->multilangs[$outputlangs->defaultlang]["label"];
			if (! empty($prodser->multilangs[$outputlangs->defaultlang]["description"]) && $desc == $prodser->description) $desc=$prodser->multilangs[$outputlangs->defaultlang]["description"];
			if (! empty($prodser->multilangs[$outputlangs->defaultlang]["note"]) && $note == $prodser->note)        $note=$prodser->multilangs[$outputlangs->defaultlang]["note"];
		}
	}

	// Description short of product line
	$libelleproduitservice=$label;

	// Description long of product line
	if (! empty($desc) && ($desc != $label))
	{
		if ($libelleproduitservice && empty($hidedesc))
		{
			$libelleproduitservice.='__N__';
		}

		if ($desc == '(CREDIT_NOTE)' && $object->lines[$i]->fk_remise_except)
		{
			$discount=new DiscountAbsolute($db);
			$discount->fetch($object->lines[$i]->fk_remise_except);
			$libelleproduitservice=$outputlangs->transnoentitiesnoconv("DiscountFromCreditNote",$discount->ref_facture_source);
		}
		elseif ($desc == '(DEPOSIT)' && $object->lines[$i]->fk_remise_except)
		{
			$discount=new DiscountAbsolute($db);
			$discount->fetch($object->lines[$i]->fk_remise_except);
			$libelleproduitservice=$outputlangs->transnoentitiesnoconv("DiscountFromDeposit",$discount->ref_facture_source);
			// Add date of deposit
			if (! empty($conf->global->INVOICE_ADD_DEPOSIT_DATE)) echo ' ('.dol_print_date($discount->datec,'day','',$outputlangs).')';
		}
		else
		{
			if ($idprod)
			{
				if (empty($hidedesc)) $libelleproduitservice.=$desc;
			}
			else
			{
				$libelleproduitservice.=$desc;
			}
		}
	}

	// If line linked to a product
	if ($idprod)
	{
		// On ajoute la ref
		if ($prodser->ref)
		{
			$prefix_prodserv = "";
			$ref_prodserv = "";
			if (! empty($conf->global->PRODUCT_ADD_TYPE_IN_DOCUMENTS))   // In standard mode, we do not show this
			{
				if ($prodser->isservice())
				{
					$prefix_prodserv = $outputlangs->transnoentitiesnoconv("Service")." ";
				}
				else
				{
					$prefix_prodserv = $outputlangs->transnoentitiesnoconv("Product")." ";
				}
			}

			if (empty($hideref))
			{
				if ($issupplierline) $ref_prodserv = $prodser->ref.' ('.$outputlangs->transnoentitiesnoconv("SupplierRef").' '.$ref_supplier.')';   // Show local ref and supplier ref
				else $ref_prodserv = $prodser->ref; // Show local ref only

				$ref_prodserv .= " - ";
			}

			$libelleproduitservice=$prefix_prodserv.$ref_prodserv.$libelleproduitservice;
		}
	}

	// Add an additional description for the category products
	if (! empty($conf->global->CATEGORY_ADD_DESC_INTO_DOC) && $idprod && ! empty($conf->categorie->enabled))
	{
		include_once DOL_DOCUMENT_ROOT.'/categories/class/categorie.class.php';
		$categstatic=new Categorie($db);
		// recovering the list of all the categories linked to product
		$tblcateg=$categstatic->containing($idprod,0);
		foreach ($tblcateg as $cate)
		{
			// Adding the descriptions if they are filled
			$desccateg=$cate->add_description;
			if ($desccateg)
				$libelleproduitservice.='__N__'.$desccateg;
		}
	}

	if (! empty($object->lines[$i]->date_start) || ! empty($object->lines[$i]->date_end))
	{
		$format='day';
		// Show duration if exists
		if ($object->lines[$i]->date_start && $object->lines[$i]->date_end)
		{
			$period='('.$outputlangs->transnoentitiesnoconv('DateFromTo',dol_print_date($object->lines[$i]->date_start, $format, false, $outputlangs),dol_print_date($object->lines[$i]->date_end, $format, false, $outputlangs)).')';
		}
		if ($object->lines[$i]->date_start && ! $object->lines[$i]->date_end)
		{
			$period='('.$outputlangs->transnoentitiesnoconv('DateFrom',dol_print_date($object->lines[$i]->date_start, $format, false, $outputlangs)).')';
		}
		if (! $object->lines[$i]->date_start && $object->lines[$i]->date_end)
		{
			$period='('.$outputlangs->transnoentitiesnoconv('DateUntil',dol_print_date($object->lines[$i]->date_end, $format, false, $outputlangs)).')';
		}
		//print '>'.$outputlangs->charset_output.','.$period;
		$libelleproduitservice.="__N__".$period;
		//print $libelleproduitservice;
	}

	// Now we convert \n into br
	if (dol_textishtml($libelleproduitservice)) $libelleproduitservice=preg_replace('/__N__/','<br>',$libelleproduitservice);
	else $libelleproduitservice=preg_replace('/__N__/',"\n",$libelleproduitservice);
	$libelleproduitservice=dol_htmlentitiesbr($libelleproduitservice,1);

	return $libelleproduitservice;
}

/**
 *	Return line num
 *
 *	@param	Object		$object				Object
 *	@param	int			$i					Current line number
 *  @param  Translate	$outputlangs		Object langs for output
 *  @param	int			$hidedetails		Hide details (0=no, 1=yes, 2=just special lines)
 * 	@return	void
 */
function pdf_getlinenum($object,$i,$outputlangs,$hidedetails=0)
{
	global $hookmanager;

	if (is_object($hookmanager) && (($object->lines[$i]->product_type == 9 && !empty($object->lines[$i]->special_code)) || ! empty($object->lines[$i]->fk_parent_line)))
	{
		$special_code = $object->lines[$i]->special_code;
		if (! empty($object->lines[$i]->fk_parent_line)) $special_code = $object->getSpecialCode($object->lines[$i]->fk_parent_line);
		// TODO add hook function
	}
	else
	{
		return dol_htmlentitiesbr($object->lines[$i]->num);
	}
}


/**
 *	Return line product ref
 *
 *	@param	Object		$object				Object
 *	@param	int			$i					Current line number
 *  @param  Translate	$outputlangs		Object langs for output
 *  @param	int			$hidedetails		Hide details (0=no, 1=yes, 2=just special lines)
 * 	@return	void
 */
function pdf_getlineref($object,$i,$outputlangs,$hidedetails=0)
{
	global $hookmanager;

	if (is_object($hookmanager) && (($object->lines[$i]->product_type == 9 && !empty($object->lines[$i]->special_code)) || ! empty($object->lines[$i]->fk_parent_line)))
	{
		$special_code = $object->lines[$i]->special_code;
		if (! empty($object->lines[$i]->fk_parent_line)) $special_code = $object->getSpecialCode($object->lines[$i]->fk_parent_line);
		// TODO add hook function
	}
	else
	{
		return dol_htmlentitiesbr($object->lines[$i]->product_ref);
	}
}

/**
 *	Return line ref_supplier
 *
 *	@param	Object		$object				Object
 *	@param	int			$i					Current line number
 *  @param  Translate	$outputlangs		Object langs for output
 *  @param	int			$hidedetails		Hide details (0=no, 1=yes, 2=just special lines)
 * 	@return	void
 */
function pdf_getlineref_supplier($object,$i,$outputlangs,$hidedetails=0)
{
	global $hookmanager;

	if (is_object($hookmanager) && ( ($object->lines[$i]->product_type == 9 && !empty($object->lines[$i]->special_code) ) || ! empty($object->lines[$i]->fk_parent_line) ) )
	{
		$special_code = $object->lines[$i]->special_code;
		if (! empty($object->lines[$i]->fk_parent_line)) $special_code = $object->getSpecialCode($object->lines[$i]->fk_parent_line);
		// TODO add hook function
	}
	else
	{
		return dol_htmlentitiesbr($object->lines[$i]->ref_supplier);
	}
}

/**
 *	Return line vat rate
 *
 *	@param	Object		$object				Object
 *	@param	int			$i					Current line number
 *  @param  Translate	$outputlangs		Object langs for output
 *  @param	int			$hidedetails		Hide details (0=no, 1=yes, 2=just special lines)
 * 	@return	void
 */
function pdf_getlinevatrate($object,$i,$outputlangs,$hidedetails=0)
{
	global $hookmanager;

	if (is_object($hookmanager) && (($object->lines[$i]->product_type == 9 && !empty($object->lines[$i]->special_code)) || ! empty($object->lines[$i]->fk_parent_line)))
	{
		$special_code = $object->lines[$i]->special_code;
		if (! empty($object->lines[$i]->fk_parent_line)) $special_code = $object->getSpecialCode($object->lines[$i]->fk_parent_line);
		$parameters = array('i'=>$i,'outputlangs'=>$outputlangs,'hidedetails'=>$hidedetails,'special_code'=>$special_code);
		$action='';
		return $hookmanager->executeHooks('pdf_getlinevatrate',$parameters,$object,$action);    // Note that $action and $object may have been modified by some hooks
	}
	else
	{
		if (empty($hidedetails) || $hidedetails > 1) return vatrate($object->lines[$i]->tva_tx,1,$object->lines[$i]->info_bits,1);
	}
}

/**
 *	Return line unit price excluding tax
 *
 *	@param	Object		$object				Object
 *	@param	int			$i					Current line number
 *  @param  Translate	$outputlangs		Object langs for output
 *  @param	int			$hidedetails		Hide details (0=no, 1=yes, 2=just special lines)
 * 	@return	void
 */
function pdf_getlineupexcltax($object,$i,$outputlangs,$hidedetails=0)
{
	global $conf, $hookmanager;

	$sign=1;
	if (isset($object->type) && $object->type == 2 && ! empty($conf->global->INVOICE_POSITIVE_CREDIT_NOTE)) $sign=-1;

	if (is_object($hookmanager) && (($object->lines[$i]->product_type == 9 && !empty($object->lines[$i]->special_code)) || ! empty($object->lines[$i]->fk_parent_line)))
	{
		$special_code = $object->lines[$i]->special_code;
		if (! empty($object->lines[$i]->fk_parent_line)) $special_code = $object->getSpecialCode($object->lines[$i]->fk_parent_line);
		$parameters = array('i'=>$i,'outputlangs'=>$outputlangs,'hidedetails'=>$hidedetails,'special_code'=>$special_code);
		$action='';
		return $hookmanager->executeHooks('pdf_getlineupexcltax',$parameters,$object,$action);    // Note that $action and $object may have been modified by some hooks
	}
	else
	{
		if (empty($hidedetails) || $hidedetails > 1) return price($sign * $object->lines[$i]->subprice, 0, $outputlangs);
	}
}

/**
 *	Return line unit price including tax
 *
 *	@param	Object		$object				Object
 *	@param	int			$i					Current line number
 *  @param  Tranlate	$outputlangs		Object langs for output
 *  @param	int			$hidedetails		Hide value (0 = no,	1 = yes, 2 = just special lines)
 *  @return	void
 */
function pdf_getlineupwithtax($object,$i,$outputlangs,$hidedetails=0)
{
	global $hookmanager;

	if (is_object($hookmanager) && (($object->lines[$i]->product_type == 9 && !empty($object->lines[$i]->special_code)) || ! empty($object->lines[$i]->fk_parent_line)))
	{
		$special_code = $object->lines[$i]->special_code;
		if (! empty($object->lines[$i]->fk_parent_line)) $special_code = $object->getSpecialCode($object->lines[$i]->fk_parent_line);
		foreach($object->hooks as $modules)
		{
			if (method_exists($modules[$special_code],'pdf_getlineupwithtax')) return $modules[$special_code]->pdf_getlineupwithtax($object,$i,$outputlangs,$hidedetails);
		}
	}
	else
	{
		if (empty($hidedetails) || $hidedetails > 1) return price(($object->lines[$i]->subprice) + ($object->lines[$i]->subprice)*($object->lines[$i]->tva_tx)/100, 0, $outputlangs);
	}
}

/**
 *	Return line quantity
 *
 *	@param	Object		$object				Object
 *	@param	int			$i					Current line number
 *  @param  Translate	$outputlangs		Object langs for output
 *  @param	int			$hidedetails		Hide details (0=no, 1=yes, 2=just special lines)
 *  @return	void
 */
function pdf_getlineqty($object,$i,$outputlangs,$hidedetails=0)
{
	global $hookmanager;

	if ($object->lines[$i]->special_code != 3)
	{
		if (is_object($hookmanager) && (( $object->lines[$i]->product_type == 9 && !empty($object->lines[$i]->special_code) ) || ! empty($object->lines[$i]->fk_parent_line) ) )
		{
			$special_code = $object->lines[$i]->special_code;
			if (! empty($object->lines[$i]->fk_parent_line)) $special_code = $object->getSpecialCode($object->lines[$i]->fk_parent_line);
			$parameters = array('i'=>$i,'outputlangs'=>$outputlangs,'hidedetails'=>$hidedetails,'special_code'=>$special_code);
			$action='';
			return $hookmanager->executeHooks('pdf_getlineqty',$parameters,$object,$action);    // Note that $action and $object may have been modified by some hooks
		}
		else
		{
			if (empty($hidedetails) || $hidedetails > 1) return $object->lines[$i]->qty;
		}
	}
}

/**
 *	Return line quantity asked
 *
 *	@param	Object		$object				Object
 *	@param	int			$i					Current line number
 *  @param  Translate	$outputlangs		Object langs for output
 *  @param	int			$hidedetails		Hide details (0=no, 1=yes, 2=just special lines)
 * 	@return	void
 */
function pdf_getlineqty_asked($object,$i,$outputlangs,$hidedetails=0)
{
	global $hookmanager;

	if ($object->lines[$i]->special_code != 3)
	{
		if (is_object($hookmanager) && (( $object->lines[$i]->product_type == 9 && !empty($object->lines[$i]->special_code) ) || ! empty($object->lines[$i]->fk_parent_line) ) )
		{
			$special_code = $object->lines[$i]->special_code;
			if (! empty($object->lines[$i]->fk_parent_line)) $special_code = $object->getSpecialCode($object->lines[$i]->fk_parent_line);
			$parameters = array('i'=>$i,'outputlangs'=>$outputlangs,'hidedetails'=>$hidedetails,'special_code'=>$special_code);
			$action='';
			return $hookmanager->executeHooks('pdf_getlineqty_asked',$parameters,$object,$action);    // Note that $action and $object may have been modified by some hooks
		}
		else
		{
			if (empty($hidedetails) || $hidedetails > 1) return $object->lines[$i]->qty_asked;
		}
	}
}

/**
 *	Return line quantity shipped
 *
 *	@param	Object		$object				Object
 *	@param	int			$i					Current line number
 *  @param  Translate	$outputlangs		Object langs for output
 *  @param	int			$hidedetails		Hide details (0=no, 1=yes, 2=just special lines)
 * 	@return	void
 */
function pdf_getlineqty_shipped($object,$i,$outputlangs,$hidedetails=0)
{
	global $hookmanager;

	if ($object->lines[$i]->special_code != 3)
	{
		if (is_object($hookmanager) && (( $object->lines[$i]->product_type == 9 && !empty($object->lines[$i]->special_code) ) || ! empty($object->lines[$i]->fk_parent_line) ) )
		{
			$special_code = $object->lines[$i]->special_code;
			if (! empty($object->lines[$i]->fk_parent_line)) $special_code = $object->getSpecialCode($object->lines[$i]->fk_parent_line);
			$parameters = array('i'=>$i,'outputlangs'=>$outputlangs,'hidedetails'=>$hidedetails,'special_code'=>$special_code);
			$action='';
			return $hookmanager->executeHooks('pdf_getlineqty_shipped',$parameters,$object,$action);    // Note that $action and $object may have been modified by some hooks
		}
		else
		{
			if (empty($hidedetails) || $hidedetails > 1) return $object->lines[$i]->qty_shipped;
		}
	}
}

/**
 *	Return line keep to ship quantity
 *
 *	@param	Object		$object				Object
 *	@param	int			$i					Current line number
 *  @param  Translate	$outputlangs		Object langs for output
 *  @param	int			$hidedetails		Hide details (0=no, 1=yes, 2=just special lines)
 * 	@return	void
 */
function pdf_getlineqty_keeptoship($object,$i,$outputlangs,$hidedetails=0)
{
	global $hookmanager;

	if ($object->lines[$i]->special_code != 3)
	{
		if (is_object($hookmanager) && (( $object->lines[$i]->product_type == 9 && !empty($object->lines[$i]->special_code) ) || ! empty($object->lines[$i]->fk_parent_line) ) )
		{
			$special_code = $object->lines[$i]->special_code;
			if (! empty($object->lines[$i]->fk_parent_line)) $special_code = $object->getSpecialCode($object->lines[$i]->fk_parent_line);
			$parameters = array('i'=>$i,'outputlangs'=>$outputlangs,'hidedetails'=>$hidedetails,'special_code'=>$special_code);
			$action='';
			return $hookmanager->executeHooks('pdf_getlineqty_keeptoship',$parameters,$object,$action);    // Note that $action and $object may have been modified by some hooks
		}
		else
		{
			if (empty($hidedetails) || $hidedetails > 1) return ($object->lines[$i]->qty_asked - $object->lines[$i]->qty_shipped);
		}
	}
}

/**
 *	Return line remise percent
 *
 *	@param	Object		$object				Object
 *	@param	int			$i					Current line number
 *  @param  Translate	$outputlangs		Object langs for output
 *  @param	int			$hidedetails		Hide details (0=no, 1=yes, 2=just special lines)
 * 	@return	void
 */
function pdf_getlineremisepercent($object,$i,$outputlangs,$hidedetails=0)
{
	global $hookmanager;

	include_once DOL_DOCUMENT_ROOT.'/core/lib/functions2.lib.php';

	if ($object->lines[$i]->special_code != 3)
	{
		if (is_object($hookmanager) && ( ($object->lines[$i]->product_type == 9 && !empty($object->lines[$i]->special_code) ) || ! empty($object->lines[$i]->fk_parent_line) ) )
		{
			$special_code = $object->lines[$i]->special_code;
			if (! empty($object->lines[$i]->fk_parent_line)) $special_code = $object->getSpecialCode($object->lines[$i]->fk_parent_line);
			$parameters = array('i'=>$i,'outputlangs'=>$outputlangs,'hidedetails'=>$hidedetails,'special_code'=>$special_code);
			$action='';
			return $hookmanager->executeHooks('pdf_getlineremisepercent',$parameters,$object,$action);    // Note that $action and $object may have been modified by some hooks
		}
		else
		{
			if (empty($hidedetails) || $hidedetails > 1) return dol_print_reduction($object->lines[$i]->remise_percent,$outputlangs);
		}
	}
}

/**
 *	Return line total excluding tax
 *
 *	@param	Object		$object				Object
 *	@param	int			$i					Current line number
 *  @param  Translate	$outputlangs		Object langs for output
 *  @param	int			$hidedetails		Hide details (0=no, 1=yes, 2=just special lines)
 * 	@return	string							Return total of line excl tax
 */
function pdf_getlinetotalexcltax($object,$i,$outputlangs,$hidedetails=0)
{
	global $conf, $hookmanager;

	$sign=1;
	if (isset($object->type) && $object->type == 2 && ! empty($conf->global->INVOICE_POSITIVE_CREDIT_NOTE)) $sign=-1;

	if ($object->lines[$i]->special_code == 3)
	{
		return $outputlangs->transnoentities("Option");
	}
	else
	{
		if (is_object($hookmanager) && (($object->lines[$i]->product_type == 9 && ! empty($object->lines[$i]->special_code)) || ! empty($object->lines[$i]->fk_parent_line)))
		{
			$special_code = $object->lines[$i]->special_code;
			if (! empty($object->lines[$i]->fk_parent_line)) $special_code = $object->getSpecialCode($object->lines[$i]->fk_parent_line);
			$parameters = array('i'=>$i,'outputlangs'=>$outputlangs,'hidedetails'=>$hidedetails,'special_code'=>$special_code);
			$action='';
			return $hookmanager->executeHooks('pdf_getlinetotalexcltax',$parameters,$object,$action);    // Note that $action and $object may have been modified by some hooks
		}
		else
		{
			if (empty($hidedetails) || $hidedetails > 1) return price($sign * $object->lines[$i]->total_ht, 0, $outputlangs);
		}
	}
	return '';
}

/**
 *	Return line total including tax
 *
 *	@param	Object		$object				Object
 *	@param	int			$i					Current line number
 *  @param 	Translate	$outputlangs		Object langs for output
 *  @param	int			$hidedetails		Hide value (0 = no, 1 = yes, 2 = just special lines)
 *  @return	string							Return total of line incl tax
 */
function pdf_getlinetotalwithtax($object,$i,$outputlangs,$hidedetails=0)
{
	global $hookmanager;

	if ($object->lines[$i]->special_code == 3)
	{
		return $outputlangs->transnoentities("Option");
	}
	else
	{
		if (is_object($hookmanager) && (($object->lines[$i]->product_type == 9 && ! empty($object->lines[$i]->special_code)) || ! empty($object->lines[$i]->fk_parent_line)))
		{
			$special_code = $object->lines[$i]->special_code;
			if (! empty($object->lines[$i]->fk_parent_line)) $special_code = $object->getSpecialCode($object->lines[$i]->fk_parent_line);
			$parameters = array('i'=>$i,'outputlangs'=>$outputlangs,'hidedetails'=>$hidedetails,'special_code'=>$special_code);
			$action='';
			return $hookmanager->executeHooks('pdf_getlinetotalwithtax',$parameters,$object,$action);    // Note that $action and $object may have been modified by some hooks
		}
		else
		{
			if (empty($hidedetails) || $hidedetails > 1) return price(($object->lines[$i]->total_ht) + ($object->lines[$i]->total_ht)*($object->lines[$i]->tva_tx)/100, 0, $outputlangs);
		}
	}
	return '';
}

/**
 *	Return total quantity of products and/or services
 *
 *	@param	Object		$object				Object
 *	@param	string		$type				Type
 *  @param  Translate	$outputlangs		Object langs for output
 * 	@return	void
 */
function pdf_getTotalQty($object,$type,$outputlangs)
{
	global $hookmanager;

	$total=0;
	$nblignes=count($object->lines);

	// Loop on each lines
	for ($i = 0 ; $i < $nblignes ; $i++)
	{
		if ($object->lines[$i]->special_code != 3)
		{
			if ($type=='all')
			{
				$total += $object->lines[$i]->qty;
			}
			else if ($type==9 && is_object($hookmanager) && (($object->lines[$i]->product_type == 9 && ! empty($object->lines[$i]->special_code)) || ! empty($object->lines[$i]->fk_parent_line)))
			{
				$special_code = $object->lines[$i]->special_code;
				if (! empty($object->lines[$i]->fk_parent_line)) $special_code = $object->getSpecialCode($object->lines[$i]->fk_parent_line);
				// TODO add hook function
			}
			else if ($type==0 && $object->lines[$i]->product_type == 0)
			{
				$total += $object->lines[$i]->qty;
			}
			else if ($type==1 && $object->lines[$i]->product_type == 1)
			{
				$total += $object->lines[$i]->qty;
			}
		}
	}

	return $total;
}

/**
 * 	Return linked objects
 *
 * 	@param	object		$object			Object
 * 	@param	Translate	$outputlangs	Object lang for output
 * 	@return	void
 */
function pdf_getLinkedObjects($object,$outputlangs)
{
	global $hookmanager;

	$linkedobjects=array();

	$object->fetchObjectLinked();

	foreach($object->linkedObjects as $objecttype => $objects)
	{
		if ($objecttype == 'propal')
		{
			$outputlangs->load('propal');
			$num=count($objects);
			for ($i=0;$i<$num;$i++)
			{
				$linkedobjects[$objecttype]['ref_title'] = $outputlangs->transnoentities("RefProposal");
				$linkedobjects[$objecttype]['ref_value'] = $outputlangs->transnoentities($objects[$i]->ref);
				$linkedobjects[$objecttype]['date_title'] = $outputlangs->transnoentities("DatePropal");
				$linkedobjects[$objecttype]['date_value'] = dol_print_date($objects[$i]->date,'day','',$outputlangs);
			}
		}
		else if ($objecttype == 'commande')
		{
			$outputlangs->load('orders');
			$num=count($objects);
			for ($i=0;$i<$num;$i++)
			{
				$linkedobjects[$objecttype]['ref_title'] = $outputlangs->transnoentities("RefOrder");
				$linkedobjects[$objecttype]['ref_value'] = $outputlangs->transnoentities($objects[$i]->ref) . ($objects[$i]->ref_client ? ' ('.$objects[$i]->ref_client.')' : '');
				$linkedobjects[$objecttype]['date_title'] = $outputlangs->transnoentities("OrderDate");
				$linkedobjects[$objecttype]['date_value'] = dol_print_date($objects[$i]->date,'day','',$outputlangs);
			}
		}
		else if ($objecttype == 'contrat')
		{
			$outputlangs->load('contracts');
			$num=count($objects);
			for ($i=0;$i<$num;$i++)
			{
				$linkedobjects[$objecttype]['ref_title'] = $outputlangs->transnoentities("RefContract");
				$linkedobjects[$objecttype]['ref_value'] = $outputlangs->transnoentities($objects[$i]->ref);
				$linkedobjects[$objecttype]['date_title'] = $outputlangs->transnoentities("DateContract");
				$linkedobjects[$objecttype]['date_value'] = dol_print_date($objects[$i]->date_contrat,'day','',$outputlangs);
			}
		}
	}

	// For add external linked objects
	if (is_object($hookmanager))
	{
		$parameters = array('linkedobjects' => $linkedobjects, 'outputlangs'=>$outputlangs);
		$action='';
		$hookmanager->executeHooks('pdf_getLinkedObjects',$parameters,$object,$action);    // Note that $action and $object may have been modified by some hooks
		if (! empty($hookmanager->resArray)) $linkedobjects = $hookmanager->resArray;
	}

	return $linkedobjects;
}

/**
 * Return dimensions to use for images onto PDF checking that width and height are not higher than
 * maximum (16x32 by default).
 *
 * @param	string		$realpath		Full path to photo file to use
 * @return	array						Height and width to use to output image (in pdf user unit, so mm)
 */
function pdf_getSizeForImage($realpath)
{
	global $conf;

	$maxwidth=(empty($conf->global->MAIN_DOCUMENTS_WITH_PICTURE_WIDTH)?16:$conf->global->MAIN_DOCUMENTS_WITH_PICTURE_WIDTH);
	$maxheight=(empty($conf->global->MAIN_DOCUMENTS_WITH_PICTURE_HEIGHT)?32:$conf->global->MAIN_DOCUMENTS_WITH_PICTURE_HEIGHT);
	include_once DOL_DOCUMENT_ROOT.'/core/lib/images.lib.php';
	$tmp=dol_getImageSize($realpath);
	if ($tmp['height'])
	{
		$width=(int) round($maxheight*$tmp['width']/$tmp['height']);	// I try to use maxheight
		if ($width > $maxwidth)	// Pb with maxheight, so i use maxwidth
		{
			$width=$maxwidth;
			$height=(int) round($maxwidth*$tmp['height']/$tmp['width']);
		}
		else	// No pb with maxheight
		{
			$height=$maxheight;
		}
	}
	return array('width'=>$width,'height'=>$height);
}

?><|MERGE_RESOLUTION|>--- conflicted
+++ resolved
@@ -345,11 +345,7 @@
 			if (! empty($conf->global->MAIN_PDF_ADDALSOTARGETDETAILS))
 			{
 				// Tel
-<<<<<<< HEAD
-				if ($targetcontact->phone) $stringaddress .= ($stringaddress ? "\n" : '' ).$outputlangs->transnoentities("Phone").": ".$outputlangs->convToOutputCharset($targetcontact->phone);
-=======
 				if ($targetcontact->phone_pro) $stringaddress .= ($stringaddress ? "\n" : '' ).$outputlangs->transnoentities("Phone").": ".$outputlangs->convToOutputCharset($targetcontact->phone_pro);
->>>>>>> 686babd0
 				// Fax
 				if ($targetcontact->fax) $stringaddress .= ($stringaddress ? "\n" : '' ).$outputlangs->transnoentities("Fax").": ".$outputlangs->convToOutputCharset($targetcontact->fax);
 				// EMail
