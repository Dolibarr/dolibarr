<?php
/* Copyright (C) 2006-2011	Laurent Destailleur 	<eldy@users.sourceforge.net>
 * Copyright (C) 2006		Rodolphe Quiedeville	<rodolphe@quiedeville.org>
 * Copyright (C) 2007		Patrick Raguin      	<patrick.raguin@gmail.com>
 * Copyright (C) 2010-2012	Regis Houssin       	<regis.houssin@capnetworks.com>
 * Copyright (C) 2010		Juanjo Menent       	<jmenent@2byte.es>
 * Copyright (C) 2012		Christophe Battarel		<christophe.battarel@altairis.fr>
 * Copyright (C) 2012       Cédric Salvador         <csalvador@gpcsolutions.fr>
 * Copyright (C) 2012-2015  Raphaël Doursenaud      <rdoursenaud@gpcsolutions.fr>
 * Copyright (C) 2014		Cedric GROSS			<c.gross@kreiz-it.fr>
 * Copyright (C) 2014		Teddy Andreotti			<125155@supinfo.com>
<<<<<<< HEAD
 * Copyright (C) 2015       Marcos García           <marcosgdf@gmail.com>
 * Copyright (C) 2016       Bahfir Abbes            <bafbes@gmail.com>
=======
 * Copyright (C) 2015-2016  Marcos García           <marcosgdf@gmail.com>
>>>>>>> 5823055c
 *
 * This program is free software; you can redistribute it and/or modify
 * it under the terms of the GNU General Public License as published by
 * the Free Software Foundation; either version 3 of the License, or
 * (at your option) any later version.
 *
 * This program is distributed in the hope that it will be useful,
 * but WITHOUT ANY WARRANTY; without even the implied warranty of
 * MERCHANTABILITY or FITNESS FOR A PARTICULAR PURPOSE.  See the
 * GNU General Public License for more details.
 *
 * You should have received a copy of the GNU General Public License
 * along with this program. If not, see <http://www.gnu.org/licenses/>.
 * or see http://www.gnu.org/
 */

/**
 *	\file       htdocs/core/lib/pdf.lib.php
 *	\brief      Set of functions used for PDF generation
 *	\ingroup    core
 */


/**
 *	Return array with format properties of default PDF format
 *
 *	@param		Translate	$outputlangs		Output lang to use to autodetect output format if setup not done
 *  @return     array							Array('width'=>w,'height'=>h,'unit'=>u);
 */
function pdf_getFormat($outputlangs='')
{
	global $conf,$db;

	// Default value if setup was not done and/or entry into c_paper_format not defined
	$width=210; $height=297; $unit='mm';

	if (empty($conf->global->MAIN_PDF_FORMAT))
	{
		include_once DOL_DOCUMENT_ROOT.'/core/lib/functions2.lib.php';
		$pdfformat=dol_getDefaultFormat($outputlangs);
	}
	else $pdfformat=$conf->global->MAIN_PDF_FORMAT;

	$sql="SELECT code, label, width, height, unit FROM ".MAIN_DB_PREFIX."c_paper_format";
	$sql.=" WHERE code = '".$pdfformat."'";
	$resql=$db->query($sql);
	if ($resql)
	{
		$obj=$db->fetch_object($resql);
		if ($obj)
		{
			$width=(int) $obj->width;
			$height=(int) $obj->height;
			$unit=$obj->unit;
		}
	}

	//print "pdfformat=".$pdfformat." width=".$width." height=".$height." unit=".$unit;
	return array('width'=>$width,'height'=>$height,'unit'=>$unit);
}

/**
 *      Return a PDF instance object. We create a FPDI instance that instantiate TCPDF.
 *
 *      @param	string		$format         Array(width,height). Keep empty to use default setup.
 *      @param	string		$metric         Unit of format ('mm')
 *      @param  string		$pagetype       'P' or 'l'
 *      @return TPDF						PDF object
 */
function pdf_getInstance($format='',$metric='mm',$pagetype='P')
{
	global $conf;

	// Define constant for TCPDF
	if (! defined('K_TCPDF_EXTERNAL_CONFIG'))
	{
		define('K_TCPDF_EXTERNAL_CONFIG',1);	// this avoid using tcpdf_config file
		define('K_PATH_CACHE', DOL_DATA_ROOT.'/admin/temp/');
		define('K_PATH_URL_CACHE', DOL_DATA_ROOT.'/admin/temp/');
		dol_mkdir(K_PATH_CACHE);
		define('K_BLANK_IMAGE', '_blank.png');
		define('PDF_PAGE_FORMAT', 'A4');
		define('PDF_PAGE_ORIENTATION', 'P');
		define('PDF_CREATOR', 'TCPDF');
		define('PDF_AUTHOR', 'TCPDF');
		define('PDF_HEADER_TITLE', 'TCPDF Example');
		define('PDF_HEADER_STRING', "by Dolibarr ERP CRM");
		define('PDF_UNIT', 'mm');
		define('PDF_MARGIN_HEADER', 5);
		define('PDF_MARGIN_FOOTER', 10);
		define('PDF_MARGIN_TOP', 27);
		define('PDF_MARGIN_BOTTOM', 25);
		define('PDF_MARGIN_LEFT', 15);
		define('PDF_MARGIN_RIGHT', 15);
		define('PDF_FONT_NAME_MAIN', 'helvetica');
		define('PDF_FONT_SIZE_MAIN', 10);
		define('PDF_FONT_NAME_DATA', 'helvetica');
		define('PDF_FONT_SIZE_DATA', 8);
		define('PDF_FONT_MONOSPACED', 'courier');
		define('PDF_IMAGE_SCALE_RATIO', 1.25);
		define('HEAD_MAGNIFICATION', 1.1);
		define('K_CELL_HEIGHT_RATIO', 1.25);
		define('K_TITLE_MAGNIFICATION', 1.3);
		define('K_SMALL_RATIO', 2/3);
		define('K_THAI_TOPCHARS', true);
		define('K_TCPDF_CALLS_IN_HTML', true);
		define('K_TCPDF_THROW_EXCEPTION_ERROR', false);
	}

	if (! empty($conf->global->MAIN_USE_FPDF) && ! empty($conf->global->MAIN_DISABLE_FPDI))
		return "Error MAIN_USE_FPDF and MAIN_DISABLE_FPDI can't be set together";

	// We use by default TCPDF else FPDF
	if (empty($conf->global->MAIN_USE_FPDF)) require_once TCPDF_PATH.'tcpdf.php';
	else require_once FPDF_PATH.'fpdf.php';

	// We need to instantiate tcpdi or fpdi object (instead of tcpdf) to use merging features. But we can disable it (this will break all merge features).
    if (empty($conf->global->MAIN_DISABLE_TCPDI)) require_once TCPDI_PATH.'tcpdi.php';
	else if (empty($conf->global->MAIN_DISABLE_FPDI)) require_once FPDI_PATH.'fpdi.php';

	//$arrayformat=pdf_getFormat();
	//$format=array($arrayformat['width'],$arrayformat['height']);
	//$metric=$arrayformat['unit'];

	// Protection and encryption of pdf
	if (empty($conf->global->MAIN_USE_FPDF) && ! empty($conf->global->PDF_SECURITY_ENCRYPTION))
	{
		/* Permission supported by TCPDF
		- print : Print the document;
		- modify : Modify the contents of the document by operations other than those controlled by 'fill-forms', 'extract' and 'assemble';
		- copy : Copy or otherwise extract text and graphics from the document;
		- annot-forms : Add or modify text annotations, fill in interactive form fields, and, if 'modify' is also set, create or modify interactive form fields (including signature fields);
		- fill-forms : Fill in existing interactive form fields (including signature fields), even if 'annot-forms' is not specified;
		- extract : Extract text and graphics (in support of accessibility to users with disabilities or for other purposes);
		- assemble : Assemble the document (insert, rotate, or delete pages and create bookmarks or thumbnail images), even if 'modify' is not set;
		- print-high : Print the document to a representation from which a faithful digital copy of the PDF content could be generated. When this is not set, printing is limited to a low-level representation of the appearance, possibly of degraded quality.
		- owner : (inverted logic - only for public-key) when set permits change of encryption and enables all other permissions.
		*/
		if (class_exists('TCPDI')) $pdf = new TCPDI($pagetype,$metric,$format);
		else if (class_exists('FPDI')) $pdf = new FPDI($pagetype,$metric,$format);
		else $pdf = new TCPDF($pagetype,$metric,$format);
		// For TCPDF, we specify permission we want to block
		$pdfrights = array('modify','copy');

		$pdfuserpass = ''; // Password for the end user
		$pdfownerpass = NULL; // Password of the owner, created randomly if not defined
		$pdf->SetProtection($pdfrights,$pdfuserpass,$pdfownerpass);
	}
	else
	{
		if (class_exists('TCPDI')) $pdf = new TCPDI($pagetype,$metric,$format);
		else if (class_exists('FPDI')) $pdf = new FPDI($pagetype,$metric,$format);
		else $pdf = new TCPDF($pagetype,$metric,$format);
	}

	// If we use FPDF class, we may need to add method writeHTMLCell
	if (! empty($conf->global->MAIN_USE_FPDF) && ! method_exists($pdf, 'writeHTMLCell'))
	{
		// Declare here a class to overwrite FPDI to add method writeHTMLCell
		/**
		 *	This class is an enhanced FPDI class that support method writeHTMLCell
		 */
		class FPDI_DolExtended extends FPDI
        {
			/**
			 * __call
			 *
			 * @param 	string	$method		Method
			 * @param 	mixed	$args		Arguments
			 * @return 	void
			 */
			public function __call($method, $args)
			{
				if (isset($this->$method)) {
					$func = $this->$method;
					$func($args);
				}
			}

			/**
			 * writeHTMLCell
			 *
			 * @param	int		$w				Width
			 * @param 	int		$h				Height
			 * @param 	int		$x				X
			 * @param 	int		$y				Y
			 * @param 	string	$html			Html
			 * @param 	int		$border			Border
			 * @param 	int		$ln				Ln
			 * @param 	boolean	$fill			Fill
			 * @param 	boolean	$reseth			Reseth
			 * @param 	string	$align			Align
			 * @param 	boolean	$autopadding	Autopadding
			 * @return 	void
			 */
			public function writeHTMLCell($w, $h, $x, $y, $html = '', $border = 0, $ln = 0, $fill = false, $reseth = true, $align = '', $autopadding = true)
			{
				$this->SetXY($x,$y);
				$val=str_replace('<br>',"\n",$html);
				//$val=dol_string_nohtmltag($val,false,'ISO-8859-1');
				$val=dol_string_nohtmltag($val,false,'UTF-8');
				$this->MultiCell($w,$h,$val,$border,$align,$fill);
			}
		}

		$pdf2=new FPDI_DolExtended($pagetype,$metric,$format);
		unset($pdf);
		$pdf=$pdf2;
	}

	return $pdf;
}


/**
 *      Return font name to use for PDF generation
 *
 *      @param	Translate	$outputlangs    Output langs object
 *      @return string          			Name of font to use
 */
function pdf_getPDFFont($outputlangs)
{
	global $conf;

	if (! empty($conf->global->MAIN_PDF_FORCE_FONT)) return $conf->global->MAIN_PDF_FORCE_FONT;

	$font='Helvetica'; // By default, for FPDI, or ISO language on TCPDF
	if (class_exists('TCPDF'))  // If TCPDF on, we can use an UTF8 one like DejaVuSans if required (slower)
	{
		if ($outputlangs->trans('FONTFORPDF')!='FONTFORPDF')
		{
			$font=$outputlangs->trans('FONTFORPDF');
		}
	}
	return $font;
}

/**
 *      Return font size to use for PDF generation
 *
 *      @param	Translate	$outputlangs     Output langs object
 *      @return int				             Size of font to use
 */
function pdf_getPDFFontSize($outputlangs)
{
	$size=10;                   // By default, for FPDI or ISO language on TCPDF
	if (class_exists('TCPDF'))  // If TCPDF on, we can use an UTF8 one like DejaVuSans if required (slower)
	{
		if ($outputlangs->trans('FONTSIZEFORPDF')!='FONTSIZEFORPDF')
		{
			$size = (int) $outputlangs->trans('FONTSIZEFORPDF');
		}
	}
	return $size;
}


/**
 * Return height to use for Logo onto PDF
 *
 * @param	string		$logo		Full path to logo file to use
 * @param	bool		$url		Image with url (true or false)
 * @return	number
 */
function pdf_getHeightForLogo($logo, $url = false)
{
	global $conf;
	$height=(empty($conf->global->MAIN_DOCUMENTS_LOGO_HEIGHT)?22:$conf->global->MAIN_DOCUMENTS_LOGO_HEIGHT);
	$maxwidth=130;
	include_once DOL_DOCUMENT_ROOT.'/core/lib/images.lib.php';
	$tmp=dol_getImageSize($logo, $url);
	if ($tmp['height'])
	{
		$width=round($height*$tmp['width']/$tmp['height']);
		if ($width > $maxwidth) $height=$height*$maxwidth/$width;
	}
	//print $tmp['width'].' '.$tmp['height'].' '.$width; exit;
	return $height;
}

/**
 * Function to try to calculate height of a HTML Content
 * 
 * @param TCPDF     $pdf            PDF initialized object
 * @param string    $htmlcontent    HTML Contect
 * @see getStringHeight
 */
function pdfGetHeightForHtmlContent(&$pdf, $htmlcontent)
{
    // store current object
    $pdf->startTransaction();
    // store starting values
    $start_y = $pdf->GetY();
    //var_dump($start_y);
    $start_page = $pdf->getPage();
    // call printing functions with content
    $pdf->writeHTMLCell(0, 0, 0, $start_y, $htmlcontent, 0, 1, false, true, 'J',true);
    // get the new Y
    $end_y = $pdf->GetY();
    $end_page = $pdf->getPage();
    // calculate height
    $height = 0;
    if ($end_page == $start_page) {
        $height = $end_y - $start_y;
    }
    else 
    {
        for ($page=$start_page; $page <= $end_page; ++$page) {
        	$this->setPage($page);
        	if ($page == $start_page) {
        		// first page
        		$height = $this->h - $start_y - $this->bMargin;
        	} elseif ($page == $end_page) {
        		// last page
        		$height = $end_y - $this->tMargin;
        	} else {
        		$height = $this->h - $this->tMargin - $this->bMargin;
        	}
        }
	}
	// restore previous object
	$pdf = $pdf->rollbackTransaction();    

    return $height;
}


/**
 * Returns the name of the thirdparty
 *
 * @param   Societe|Contact     $thirdparty     Contact or thirdparty
 * @param   Translate           $outputlangs    Output language
 * @param   int                 $includealias   1=Include alias name after name
 * @return string
 */
function pdfBuildThirdpartyName($thirdparty, Translate $outputlangs, $includealias=0)
{
	// Recipient name
	$socname = '';

	if ($thirdparty instanceof Societe) {
		$socname .= $thirdparty->name;
		if ($includealias && !empty($thirdparty->name_alias)) {
		    $socname .= "\n".$thirdparty->name_alias;
		}
	} elseif ($thirdparty instanceof Contact) {
		$socname = $thirdparty->socname;
	} else {
		throw new InvalidArgumentException('Parameter 1=$thirdparty is not a Societe nor Contact');
	}

	return $outputlangs->convToOutputCharset($socname);
}


/**
 *   	Return a string with full address formated for output on documents
 *
 * 		@param	Translate	$outputlangs		Output langs object
 *   	@param  Societe		$sourcecompany		Source company object
 *   	@param  Societe		$targetcompany		Target company object
 *      @param  Contact		$targetcontact		Target contact object
 * 		@param	int			$usecontact			Use contact instead of company
 * 		@param	int			$mode				Address type ('source', 'target', 'targetwithdetails': target but include also phone/fax/email/url)
 *      @param  Object      $object             Object we want to build document for
 * 		@return	string							String with full address
 */
function pdf_build_address($outputlangs,$sourcecompany,$targetcompany='',$targetcontact='',$usecontact=0,$mode='source',$object=null)
{
	global $conf, $hookmanager;

	if ($mode == 'source' && ! is_object($sourcecompany)) return -1;
	if ($mode == 'target' && ! is_object($targetcompany)) return -1;

	if (! empty($sourcecompany->state_id) && empty($sourcecompany->departement)) $sourcecompany->departement=getState($sourcecompany->state_id); //TODO deprecated
	if (! empty($sourcecompany->state_id) && empty($sourcecompany->state))       $sourcecompany->state=getState($sourcecompany->state_id);
	if (! empty($targetcompany->state_id) && empty($targetcompany->departement)) $targetcompany->departement=getState($targetcompany->state_id); //TODO deprecated
	if (! empty($targetcompany->state_id) && empty($targetcompany->state))       $targetcompany->state=getState($targetcompany->state_id);

	$reshook=0;
	$stringaddress = '';
	if (is_object($hookmanager))
	{
		$parameters = array('sourcecompany'=>&$sourcecompany,'targetcompany'=>&$targetcompany,'targetcontact'=>$targetcontact,'outputlangs'=>$outputlangs,'mode'=>$mode,'usecontact'=>$usecontact);
		$action='';
		$reshook = $hookmanager->executeHooks('pdf_build_address',$parameters,$object,$action);    // Note that $action and $object may have been modified by some hooks
		$stringaddress.=$hookmanager->resPrint;
	}
	if (empty($reshook))
	{
    	if ($mode == 'source')
    	{
    		$withCountry = 0;
    		if (!empty($sourcecompany->country_code) && ($targetcompany->country_code != $sourcecompany->country_code)) $withCountry = 1;
    
    		$stringaddress .= ($stringaddress ? "\n" : '' ).$outputlangs->convToOutputCharset(dol_format_address($sourcecompany, $withCountry, "\n", $outputlangs))."\n";
    
    		if (empty($conf->global->MAIN_PDF_DISABLESOURCEDETAILS))
    		{
    			// Phone
    			if ($sourcecompany->phone) $stringaddress .= ($stringaddress ? "\n" : '' ).$outputlangs->transnoentities("PhoneShort").": ".$outputlangs->convToOutputCharset($sourcecompany->phone);
    			// Fax
    			if ($sourcecompany->fax) $stringaddress .= ($stringaddress ? ($sourcecompany->phone ? " - " : "\n") : '' ).$outputlangs->transnoentities("Fax").": ".$outputlangs->convToOutputCharset($sourcecompany->fax);
    			// EMail
    			if ($sourcecompany->email) $stringaddress .= ($stringaddress ? "\n" : '' ).$outputlangs->transnoentities("Email").": ".$outputlangs->convToOutputCharset($sourcecompany->email);
    			// Web
    			if ($sourcecompany->url) $stringaddress .= ($stringaddress ? "\n" : '' ).$outputlangs->transnoentities("Web").": ".$outputlangs->convToOutputCharset($sourcecompany->url);
    		}
    	}
    
    	if ($mode == 'target' || $mode == 'targetwithdetails')
    	{
    		if ($usecontact)
    		{
    			$stringaddress .= ($stringaddress ? "\n" : '' ).$outputlangs->convToOutputCharset($targetcontact->getFullName($outputlangs,1));
    
    			if (!empty($targetcontact->address)) {
    				$stringaddress .= ($stringaddress ? "\n" : '' ).$outputlangs->convToOutputCharset(dol_format_address($targetcontact))."\n";
    			}else {
    				$stringaddress .= ($stringaddress ? "\n" : '' ).$outputlangs->convToOutputCharset(dol_format_address($targetcompany))."\n";
    			}
    			// Country
    			if (!empty($targetcontact->country_code) && $targetcontact->country_code != $sourcecompany->country_code) {
    				$stringaddress.=$outputlangs->convToOutputCharset($outputlangs->transnoentitiesnoconv("Country".$targetcontact->country_code))."\n";
    			}
    			else if (empty($targetcontact->country_code) && !empty($targetcompany->country_code) && ($targetcompany->country_code != $sourcecompany->country_code)) {
    				$stringaddress.=$outputlangs->convToOutputCharset($outputlangs->transnoentitiesnoconv("Country".$targetcompany->country_code))."\n";
    			}
    
    			if (! empty($conf->global->MAIN_PDF_ADDALSOTARGETDETAILS) || $mode == 'targetwithdetails')
    			{
    				// Phone
    				if (! empty($targetcontact->phone_pro) || ! empty($targetcontact->phone_mobile)) $stringaddress .= ($stringaddress ? "\n" : '' ).$outputlangs->transnoentities("Phone").": ";
    				if (! empty($targetcontact->phone_pro)) $stringaddress .= $outputlangs->convToOutputCharset($targetcontact->phone_pro);
    				if (! empty($targetcontact->phone_pro) && ! empty($targetcontact->phone_mobile)) $stringaddress .= " / ";
    				if (! empty($targetcontact->phone_mobile)) $stringaddress .= $outputlangs->convToOutputCharset($targetcontact->phone_mobile);
    				// Fax
    				if ($targetcontact->fax) $stringaddress .= ($stringaddress ? "\n" : '' ).$outputlangs->transnoentities("Fax").": ".$outputlangs->convToOutputCharset($targetcontact->fax);
    				// EMail
    				if ($targetcontact->email) $stringaddress .= ($stringaddress ? "\n" : '' ).$outputlangs->transnoentities("Email").": ".$outputlangs->convToOutputCharset($targetcontact->email);
    				// Web
    				if ($targetcontact->url) $stringaddress .= ($stringaddress ? "\n" : '' ).$outputlangs->transnoentities("Web").": ".$outputlangs->convToOutputCharset($targetcontact->url);
    			}
    		}
    		else
    		{
    			$stringaddress .= ($stringaddress ? "\n" : '' ).$outputlangs->convToOutputCharset(dol_format_address($targetcompany))."\n";
    			// Country
    			if (!empty($targetcompany->country_code) && $targetcompany->country_code != $sourcecompany->country_code) $stringaddress.=$outputlangs->convToOutputCharset($outputlangs->transnoentitiesnoconv("Country".$targetcompany->country_code))."\n";
    
    			if (! empty($conf->global->MAIN_PDF_ADDALSOTARGETDETAILS) || $mode == 'targetwithdetails')
    			{
    				// Phone
    				if (! empty($targetcompany->phone) || ! empty($targetcompany->phone_mobile)) $stringaddress .= ($stringaddress ? "\n" : '' ).$outputlangs->transnoentities("Phone").": ";
    				if (! empty($targetcompany->phone)) $stringaddress .= $outputlangs->convToOutputCharset($targetcompany->phone);
    				if (! empty($targetcompany->phone) && ! empty($targetcompany->phone_mobile)) $stringaddress .= " / ";
    				if (! empty($targetcompany->phone_mobile)) $stringaddress .= $outputlangs->convToOutputCharset($targetcompany->phone_mobile);
    				// Fax
    				if ($targetcompany->fax) $stringaddress .= ($stringaddress ? "\n" : '' ).$outputlangs->transnoentities("Fax").": ".$outputlangs->convToOutputCharset($targetcompany->fax);
    				// EMail
    				if ($targetcompany->email) $stringaddress .= ($stringaddress ? "\n" : '' ).$outputlangs->transnoentities("Email").": ".$outputlangs->convToOutputCharset($targetcompany->email);
    				// Web
    				if ($targetcompany->url) $stringaddress .= ($stringaddress ? "\n" : '' ).$outputlangs->transnoentities("Web").": ".$outputlangs->convToOutputCharset($targetcompany->url);
    			}
    		}
    
    		// Intra VAT
    		if (empty($conf->global->MAIN_TVAINTRA_NOT_IN_ADDRESS))
    		{
    			if ($targetcompany->tva_intra) $stringaddress.="\n".$outputlangs->transnoentities("VATIntraShort").': '.$outputlangs->convToOutputCharset($targetcompany->tva_intra);
    		}
    
    		// Professionnal Ids
    		if (! empty($conf->global->MAIN_PROFID1_IN_ADDRESS) && ! empty($targetcompany->idprof1))
    		{
    			$tmp=$outputlangs->transcountrynoentities("ProfId1",$targetcompany->country_code);
    			if (preg_match('/\((.+)\)/',$tmp,$reg)) $tmp=$reg[1];
    			$stringaddress.="\n".$tmp.': '.$outputlangs->convToOutputCharset($targetcompany->idprof1);
    		}
    		if (! empty($conf->global->MAIN_PROFID2_IN_ADDRESS) && ! empty($targetcompany->idprof2))
    		{
    			$tmp=$outputlangs->transcountrynoentities("ProfId2",$targetcompany->country_code);
    			if (preg_match('/\((.+)\)/',$tmp,$reg)) $tmp=$reg[1];
    			$stringaddress.="\n".$tmp.': '.$outputlangs->convToOutputCharset($targetcompany->idprof2);
    		}
    		if (! empty($conf->global->MAIN_PROFID3_IN_ADDRESS) && ! empty($targetcompany->idprof3))
    		{
    			$tmp=$outputlangs->transcountrynoentities("ProfId3",$targetcompany->country_code);
    			if (preg_match('/\((.+)\)/',$tmp,$reg)) $tmp=$reg[1];
    			$stringaddress.="\n".$tmp.': '.$outputlangs->convToOutputCharset($targetcompany->idprof3);
    		}
    		if (! empty($conf->global->MAIN_PROFID4_IN_ADDRESS) && ! empty($targetcompany->idprof4))
    		{
    			$tmp=$outputlangs->transcountrynoentities("ProfId4",$targetcompany->country_code);
    			if (preg_match('/\((.+)\)/',$tmp,$reg)) $tmp=$reg[1];
    			$stringaddress.="\n".$tmp.': '.$outputlangs->convToOutputCharset($targetcompany->idprof4);
    		}

    		// Public note
    		if (! empty($conf->global->MAIN_PUBLIC_NOTE_IN_ADDRESS))
    		{
    		    if ($mode == 'source' && ! empty($sourcecompany->note_public))
        		{
        		    $stringaddress.="\n".$sourcecompany->note_public;
        		}
        		if (($mode == 'target' || $mode == 'targetwithdetails') && ! empty($targetcompany->note_public))
        		{
        		    $stringaddress.="\n".$targetcompany->note_public;
        		}
    		}
    	}
	}
	
	return $stringaddress;
}


/**
 *   	Show header of page for PDF generation
 *
 *   	@param      PDF			$pdf     		Object PDF
 *      @param      Translate	$outputlangs	Object lang for output
 * 		@param		int			$page_height	Height of page
 *      @return	void
 */
function pdf_pagehead(&$pdf,$outputlangs,$page_height)
{
	global $conf;

	// Add a background image on document
	if (! empty($conf->global->MAIN_USE_BACKGROUND_ON_PDF))		// Warning, this option make TCPDF generation being crazy and some content disappeared behind the image
	{
		$pdf->SetAutoPageBreak(0,0);	// Disable auto pagebreak before adding image
		$pdf->Image($conf->mycompany->dir_output.'/logos/'.$conf->global->MAIN_USE_BACKGROUND_ON_PDF, (isset($conf->global->MAIN_USE_BACKGROUND_ON_PDF_X)?$conf->global->MAIN_USE_BACKGROUND_ON_PDF_X:0), (isset($conf->global->MAIN_USE_BACKGROUND_ON_PDF_Y)?$conf->global->MAIN_USE_BACKGROUND_ON_PDF_Y:0), 0, $page_height);
		$pdf->SetAutoPageBreak(1,0);	// Restore pagebreak
	}
}

/**
 *      Add a draft watermark on PDF files
 *
 *      @param	PDF      	$pdf           Object PDF
 *      @param  Translate	$outputlangs	Object lang
 *      @param  int		    $h		        Height of PDF
 *      @param  int		    $w		        Width of PDF
 *      @param  string	    $unit           Unit of height (mm, pt, ...)
 *      @param  string		$text           Text to show
 *      @return	void
 */
function pdf_watermark(&$pdf, $outputlangs, $h, $w, $unit, $text)
{
	// Print Draft Watermark
	if ($unit=='pt') $k=1;
	elseif ($unit=='mm') $k=72/25.4;
	elseif ($unit=='cm') $k=72/2.54;
	elseif ($unit=='in') $k=72;

	$savx=$pdf->getX(); $savy=$pdf->getY();

	$watermark_angle=atan($h/$w)/2;
	$watermark_x_pos=0;
	$watermark_y_pos=$h/3;
	$watermark_x=$w/2;
	$watermark_y=$h/3;
	$pdf->SetFont('','B',40);
	$pdf->SetTextColor(255,192,203);
	//rotate
	$pdf->_out(sprintf('q %.5F %.5F %.5F %.5F %.2F %.2F cm 1 0 0 1 %.2F %.2F cm',cos($watermark_angle),sin($watermark_angle),-sin($watermark_angle),cos($watermark_angle),$watermark_x*$k,($h-$watermark_y)*$k,-$watermark_x*$k,-($h-$watermark_y)*$k));
	//print watermark
	$pdf->SetXY($watermark_x_pos,$watermark_y_pos);
	$pdf->Cell($w-20,25,$outputlangs->convToOutputCharset($text),"",2,"C",0);
	//antirotate
	$pdf->_out('Q');

	$pdf->SetXY($savx,$savy);
}


/**
 *  Show bank informations for PDF generation
 *
 *  @param	PDF			$pdf            		Object PDF
 *  @param  Translate	$outputlangs     		Object lang
 *  @param  int			$curx            		X
 *  @param  int			$cury            		Y
 *  @param  Account		$account         		Bank account object
 *  @param  int			$onlynumber      		Output only number (bank+desk+key+number according to country, but without name of bank and domiciliation)
 *  @param	int			$default_font_size		Default font size
 *  @return	float                               The Y PDF position
 */
function pdf_bank(&$pdf,$outputlangs,$curx,$cury,$account,$onlynumber=0,$default_font_size=10)
{
	require_once DOL_DOCUMENT_ROOT.'/core/class/html.formbank.class.php';

	global $mysoc, $conf;

	$diffsizetitle=(empty($conf->global->PDF_DIFFSIZE_TITLE)?3:$conf->global->PDF_DIFFSIZE_TITLE);
	$diffsizecontent=(empty($conf->global->PDF_DIFFSIZE_CONTENT)?4:$conf->global->PDF_DIFFSIZE_CONTENT);
	$pdf->SetXY($curx, $cury);

	if (empty($onlynumber))
	{
		$pdf->SetFont('','B',$default_font_size - $diffsizetitle);
		$pdf->MultiCell(100, 3, $outputlangs->transnoentities('PaymentByTransferOnThisBankAccount').':', 0, 'L', 0);
		$cury+=4;
	}

	$outputlangs->load("banks");

	// Use correct name of bank id according to country
	$bickey="BICNumber";
	if ($account->getCountryCode() == 'IN') $bickey="SWIFT";

	// Get format of bank account according to its country
	$usedetailedbban=$account->useDetailedBBAN();

	//$onlynumber=0; $usedetailedbban=1; // For tests
	if ($usedetailedbban)
	{
		$savcurx=$curx;

		if (empty($onlynumber))
		{
			$pdf->SetFont('','',$default_font_size - $diffsizecontent);
			$pdf->SetXY($curx, $cury);
			$pdf->MultiCell(100, 3, $outputlangs->transnoentities("Bank").': ' . $outputlangs->convToOutputCharset($account->bank), 0, 'L', 0);
			$cury+=3;
		}

		if (empty($conf->global->PDF_BANK_HIDE_NUMBER_SHOW_ONLY_BICIBAN))    // Note that some countries still need bank number, BIC/IBAN not enought for them
		{
		    // Note:
		    // bank = code_banque (FR), sort code (GB, IR. Example: 12-34-56)
		    // desk = code guichet (FR), used only when $usedetailedbban = 1
		    // number = account number
		    // key = check control key used only when $usedetailedbban = 1
    		if (empty($onlynumber)) $pdf->line($curx+1, $cury+1, $curx+1, $cury+6);
    

			foreach ($account->getFieldsToShow() as $val)
			{
				$pdf->SetXY($curx, $cury+4);
				$pdf->SetFont('','',$default_font_size - 3);

				if ($val == 'BankCode') {
					// Bank code
					$tmplength = 18;
					$content = $account->code_banque;
				} elseif ($val == 'DeskCode') {
					// Desk
					$tmplength = 18;
					$content = $account->code_guichet;
				} elseif ($val == 'BankAccountNumber') {
					// Number
					$tmplength = 24;
					$content = $account->number;
				} elseif ($val == 'BankAccountNumberKey') {
					// Key
					$tmplength = 13;
					$content = $account->cle_rib;
				} else {
					dol_print_error($this->db, 'Unexpected value for getFieldsToShow: '.$val);
					break;
				}

				$pdf->MultiCell($tmplength, 3, $outputlangs->convToOutputCharset($content), 0, 'C', 0);
				$pdf->SetXY($curx, $cury + 1);
				$curx += $tmplength;
				$pdf->SetFont('', 'B', $default_font_size - 4);
				$pdf->MultiCell($tmplength, 3, $outputlangs->transnoentities($val), 0, 'C', 0);
				if (empty($onlynumber)) {
					$pdf->line($curx, $cury + 1, $curx, $cury + 7);
				}
			}
    
    		$curx=$savcurx;
    		$cury+=8;
		}
	}
	else
	{
		$pdf->SetFont('','B',$default_font_size - $diffsizecontent);
		$pdf->SetXY($curx, $cury);
		$pdf->MultiCell(100, 3, $outputlangs->transnoentities("Bank").': ' . $outputlangs->convToOutputCharset($account->bank), 0, 'L', 0);
		$cury+=3;

		$pdf->SetFont('','B',$default_font_size - $diffsizecontent);
		$pdf->SetXY($curx, $cury);
		$pdf->MultiCell(100, 3, $outputlangs->transnoentities("BankAccountNumber").': ' . $outputlangs->convToOutputCharset($account->number), 0, 'L', 0);
		$cury+=3;

		if ($diffsizecontent <= 2) $cury+=1;
	}

	$pdf->SetFont('','',$default_font_size - $diffsizecontent);

	if (empty($onlynumber) && ! empty($account->domiciliation))
	{
		$pdf->SetXY($curx, $cury);
		$val=$outputlangs->transnoentities("Residence").': ' . $outputlangs->convToOutputCharset($account->domiciliation);
		$pdf->MultiCell(100, 3, $val, 0, 'L', 0);
		//$nboflines=dol_nboflines_bis($val,120);
		//$cury+=($nboflines*3)+2;
		$tmpy=$pdf->getStringHeight(100, $val);
		$cury+=$tmpy;
	}

	if (! empty($account->proprio))
	{
		$pdf->SetXY($curx, $cury);
		$val=$outputlangs->transnoentities("BankAccountOwner").': ' . $outputlangs->convToOutputCharset($account->proprio);
		$pdf->MultiCell(100, 3, $val, 0, 'L', 0);
		$tmpy=$pdf->getStringHeight(100, $val);
		$cury+=$tmpy;
	}

	else if (! $usedetailedbban) $cury+=1;

	// Use correct name of bank id according to country
	$ibankey = FormBank::getIBANLabel($account);
	
	if (! empty($account->iban))
	{
		//Remove whitespaces to ensure we are dealing with the format we expect
		$ibanDisplay_temp = str_replace(' ', '', $outputlangs->convToOutputCharset($account->iban));
		$ibanDisplay = "";

		$nbIbanDisplay_temp = dol_strlen($ibanDisplay_temp);
		for ($i = 0; $i < $nbIbanDisplay_temp; $i++)
		{
			$ibanDisplay .= $ibanDisplay_temp[$i];
			if($i%4 == 3 && $i > 0)	$ibanDisplay .= " ";
		}

		$pdf->SetFont('','B',$default_font_size - 3);
		$pdf->SetXY($curx, $cury);
		$pdf->MultiCell(100, 3, $outputlangs->transnoentities($ibankey).': ' . $ibanDisplay, 0, 'L', 0);
		$cury+=3;
	}

	if (! empty($account->bic))
	{
		$pdf->SetFont('','B',$default_font_size - 3);
		$pdf->SetXY($curx, $cury);
		$pdf->MultiCell(100, 3, $outputlangs->transnoentities($bickey).': ' . $outputlangs->convToOutputCharset($account->bic), 0, 'L', 0);
	}

	return $pdf->getY();
}

/**
 *  Show footer of page for PDF generation
 *
 *	@param	PDF			$pdf     		The PDF factory
 *  @param  Translate	$outputlangs	Object lang for output
 * 	@param	string		$paramfreetext	Constant name of free text
 * 	@param	Societe		$fromcompany	Object company
 * 	@param	int			$marge_basse	Margin bottom we use for the autobreak
 * 	@param	int			$marge_gauche	Margin left (no more used)
 * 	@param	int			$page_hauteur	Page height (no more used)
 * 	@param	Object		$object			Object shown in PDF
 * 	@param	int			$showdetails	Show company details into footer. This param seems to not be used by standard version. (1=Show address, 2=Show managers, 3=Both)
 *  @param	int			$hidefreetext	1=Hide free text, 0=Show free text
 * 	@return	int							Return height of bottom margin including footer text
 */
function pdf_pagefoot(&$pdf,$outputlangs,$paramfreetext,$fromcompany,$marge_basse,$marge_gauche,$page_hauteur,$object,$showdetails=0,$hidefreetext=0)
{
	global $conf,$user;

	$outputlangs->load("dict");
	$line='';

	$dims=$pdf->getPageDimensions();

	// Line of free text
	if (empty($hidefreetext) && ! empty($conf->global->$paramfreetext))
	{
		// Make substitution
		$substitutionarray=array(
			'__FROM_NAME__' => $fromcompany->name,
			'__FROM_EMAIL__' => $fromcompany->email,
			'__TOTAL_TTC__' => $object->total_ttc,
			'__TOTAL_HT__' => $object->total_ht,
			'__TOTAL_VAT__' => $object->total_vat
		);
		complete_substitutions_array($substitutionarray,$outputlangs,$object);
		$newfreetext=make_substitutions($conf->global->$paramfreetext,$substitutionarray);
		$line.=$outputlangs->convToOutputCharset($newfreetext);
	}

	// First line of company infos
	$line1=""; $line2=""; $line3=""; $line4="";

	if ($showdetails)
	{
		// Company name
		if ($fromcompany->name)
		{
			$line1.=($line1?" - ":"").$outputlangs->transnoentities("RegisteredOffice").": ".$fromcompany->name;
		}
		// Address
		if ($fromcompany->address)
		{
			$line1.=($line1?" - ":"").$fromcompany->address;
		}
		// Zip code
		if ($fromcompany->zip)
		{
			$line1.=($line1?" - ":"").$fromcompany->zip;
		}
		// Town
		if ($fromcompany->town)
		{
			$line1.=($line1?" ":"").$fromcompany->town;
		}
		// Phone
		if ($fromcompany->phone)
		{
			$line1.=($line1?" - ":"").$outputlangs->transnoentities("Phone").": ".$fromcompany->phone;
		}
		// Fax
		if ($fromcompany->fax)
		{
			$line1.=($line1?" - ":"").$outputlangs->transnoentities("Fax").": ".$fromcompany->fax;
		}

		// URL
		if ($fromcompany->url)
		{
			$line2.=($line2?" - ":"").$fromcompany->url;
		}
		// Email
		if ($fromcompany->email)
		{
			$line2.=($line2?" - ":"").$fromcompany->email;
		}
	}
	if ($showdetails || ($fromcompany->country_code == 'DE'))
	{
		// Managers
		if ($fromcompany->managers)
		{
			$line2.=($line2?" - ":"").$fromcompany->managers;
		}
	}

	// Line 3 of company infos
	// Juridical status
	if ($fromcompany->forme_juridique_code)
	{
		$line3.=($line3?" - ":"").$outputlangs->convToOutputCharset(getFormeJuridiqueLabel($fromcompany->forme_juridique_code));
	}
	// Capital
	if ($fromcompany->capital)
	{
		$tmpamounttoshow = price2num($fromcompany->capital); // This field is a free string
		if (is_numeric($tmpamounttoshow) && $tmpamounttoshow > 0) $line3.=($line3?" - ":"").$outputlangs->transnoentities("CapitalOf",price($tmpamounttoshow, 0, $outputlangs, 0, 0, 0, $conf->currency));
		else $line3.=($line3?" - ":"").$outputlangs->transnoentities("CapitalOf",$tmpamounttoshow,$outputlangs);
	}
	// Prof Id 1
	if ($fromcompany->idprof1 && ($fromcompany->country_code != 'FR' || ! $fromcompany->idprof2))
	{
		$field=$outputlangs->transcountrynoentities("ProfId1",$fromcompany->country_code);
		if (preg_match('/\((.*)\)/i',$field,$reg)) $field=$reg[1];
		$line3.=($line3?" - ":"").$field.": ".$outputlangs->convToOutputCharset($fromcompany->idprof1);
	}
	// Prof Id 2
	if ($fromcompany->idprof2)
	{
		$field=$outputlangs->transcountrynoentities("ProfId2",$fromcompany->country_code);
		if (preg_match('/\((.*)\)/i',$field,$reg)) $field=$reg[1];
		$line3.=($line3?" - ":"").$field.": ".$outputlangs->convToOutputCharset($fromcompany->idprof2);
	}

	// Line 4 of company infos
	// Prof Id 3
	if ($fromcompany->idprof3)
	{
		$field=$outputlangs->transcountrynoentities("ProfId3",$fromcompany->country_code);
		if (preg_match('/\((.*)\)/i',$field,$reg)) $field=$reg[1];
		$line4.=($line4?" - ":"").$field.": ".$outputlangs->convToOutputCharset($fromcompany->idprof3);
	}
	// Prof Id 4
	if ($fromcompany->idprof4)
	{
		$field=$outputlangs->transcountrynoentities("ProfId4",$fromcompany->country_code);
		if (preg_match('/\((.*)\)/i',$field,$reg)) $field=$reg[1];
		$line4.=($line4?" - ":"").$field.": ".$outputlangs->convToOutputCharset($fromcompany->idprof4);
	}
	// IntraCommunautary VAT
	if ($fromcompany->tva_intra != '')
	{
		$line4.=($line4?" - ":"").$outputlangs->transnoentities("VATIntraShort").": ".$outputlangs->convToOutputCharset($fromcompany->tva_intra);
	}

	$pdf->SetFont('','',7);
	$pdf->SetDrawColor(224,224,224);

	// The start of the bottom of this page footer is positioned according to # of lines
	$freetextheight=0;
	if ($line)	// Free text
	{
		//$line="eee<br>\nfd<strong>sf</strong>sdf<br>\nghfghg<br>";
	    if (empty($conf->global->PDF_ALLOW_HTML_FOR_FREE_TEXT))   // by default
		{
			$width=20000; $align='L';	// By default, ask a manual break: We use a large value 20000, to not have automatic wrap. This make user understand, he need to add CR on its text.
    		if (! empty($conf->global->MAIN_USE_AUTOWRAP_ON_FREETEXT)) {
    			$width=200; $align='C';
    		}
		    $freetextheight=$pdf->getStringHeight($width,$line);
		}
		else
		{
            $freetextheight=pdfGetHeightForHtmlContent($pdf,dol_htmlentitiesbr($line, 1, 'UTF-8', 0));      // New method (works for HTML content)
            //print '<br>'.$freetextheight;exit;
		}
	}

	$marginwithfooter=$marge_basse + $freetextheight + (! empty($line1)?3:0) + (! empty($line2)?3:0) + (! empty($line3)?3:0) + (! empty($line4)?3:0);
	$posy=$marginwithfooter+0;

	if ($line)	// Free text
	{
		$pdf->SetXY($dims['lm'],-$posy);
		if (empty($conf->global->PDF_ALLOW_HTML_FOR_FREE_TEXT))   // by default
		{
            $pdf->MultiCell(0, 3, $line, 0, $align, 0);
		}
		else
		{
            $pdf->writeHTMLCell($pdf->page_largeur - $pdf->margin_left - $pdf->margin_right, $freetextheight, $dims['lm'], $dims['hk']-$marginwithfooter, dol_htmlentitiesbr($line, 1, 'UTF-8', 0));
		}
		$posy-=$freetextheight;
	}

	$pdf->SetY(-$posy);
	$pdf->line($dims['lm'], $dims['hk']-$posy, $dims['wk']-$dims['rm'], $dims['hk']-$posy);
	$posy--;

	if (! empty($line1))
	{
		$pdf->SetFont('','B',7);
		$pdf->SetXY($dims['lm'],-$posy);
		$pdf->MultiCell($dims['wk']-$dims['rm'], 2, $line1, 0, 'C', 0);
		$posy-=3;
		$pdf->SetFont('','',7);
	}

	if (! empty($line2))
	{
		$pdf->SetFont('','B',7);
		$pdf->SetXY($dims['lm'],-$posy);
		$pdf->MultiCell($dims['wk']-$dims['rm'], 2, $line2, 0, 'C', 0);
		$posy-=3;
		$pdf->SetFont('','',7);
	}

	if (! empty($line3))
	{
		$pdf->SetXY($dims['lm'],-$posy);
		$pdf->MultiCell($dims['wk']-$dims['rm'], 2, $line3, 0, 'C', 0);
	}

	if (! empty($line4))
	{
		$posy-=3;
		$pdf->SetXY($dims['lm'],-$posy);
		$pdf->MultiCell($dims['wk']-$dims['rm'], 2, $line4, 0, 'C', 0);
	}

	// Show page nb only on iso languages (so default Helvetica font)
	if (strtolower(pdf_getPDFFont($outputlangs)) == 'helvetica')
	{
		$pdf->SetXY(-20,-$posy);
		//print 'xxx'.$pdf->PageNo().'-'.$pdf->getAliasNbPages().'-'.$pdf->getAliasNumPage();exit;
		if (empty($conf->global->MAIN_USE_FPDF)) $pdf->MultiCell(13, 2, $pdf->PageNo().'/'.$pdf->getAliasNbPages(), 0, 'R', 0);
		else $pdf->MultiCell(13, 2, $pdf->PageNo().'/{nb}', 0, 'R', 0);
	}

	return $marginwithfooter;
}

/**
 *	Show linked objects for PDF generation
 *
 *	@param	PDF			$pdf				Object PDF
 *	@param	object		$object				Object
 *	@param  Translate	$outputlangs		Object lang
 *	@param  int			$posx				X
 *	@param  int			$posy				Y
 *	@param	float		$w					Width of cells. If 0, they extend up to the right margin of the page.
 *	@param	float		$h					Cell minimum height. The cell extends automatically if needed.
 *	@param	int			$align				Align
 *	@param	string		$default_font_size	Font size
 *	@return	float                           The Y PDF position
 */
function pdf_writeLinkedObjects(&$pdf,$object,$outputlangs,$posx,$posy,$w,$h,$align,$default_font_size)
{
	$linkedobjects = pdf_getLinkedObjects($object,$outputlangs);
	if (! empty($linkedobjects))
	{
		foreach($linkedobjects as $linkedobject)
		{
		    $reftoshow = $linkedobject["ref_title"].' : '.$linkedobject["ref_value"];
		    if (! empty($linkedobject["date_value"]))
		    {
		        $reftoshow .= ' / '.$linkedobject["date_value"];
		    }
		    
			$posy+=3;
			$pdf->SetXY($posx,$posy);
			$pdf->SetFont('','', $default_font_size - 2);
			$pdf->MultiCell($w, $h, $reftoshow, '', $align);
		}
	}

	return $pdf->getY();
}

/**
 *	Output line description into PDF
 *
 *  @param  PDF				$pdf               PDF object
 *	@param	Object			$object				Object
 *	@param	int				$i					Current line number
 *  @param  Translate		$outputlangs		Object lang for output
 *  @param  int				$w					Width
 *  @param  int				$h					Height
 *  @param  int				$posx				Pos x
 *  @param  int				$posy				Pos y
 *  @param  int				$hideref       		Hide reference
 *  @param  int				$hidedesc           Hide description
 * 	@param	int				$issupplierline		Is it a line for a supplier object ?
 * 	@return	string
 */
function pdf_writelinedesc(&$pdf,$object,$i,$outputlangs,$w,$h,$posx,$posy,$hideref=0,$hidedesc=0,$issupplierline=0)
{
	global $db, $conf, $langs, $hookmanager;

	$reshook=0;
	$result='';
	//if (is_object($hookmanager) && ( (isset($object->lines[$i]->product_type) && $object->lines[$i]->product_type == 9 && ! empty($object->lines[$i]->special_code)) || ! empty($object->lines[$i]->fk_parent_line) ) )
	if (is_object($hookmanager))   // Old code is commented on preceding line. Reproduct this test in the pdf_xxx function if you don't want your hook to run
	{
		$special_code = $object->lines[$i]->special_code;
		if (! empty($object->lines[$i]->fk_parent_line)) $special_code = $object->getSpecialCode($object->lines[$i]->fk_parent_line);
		$parameters = array('pdf'=>$pdf,'i'=>$i,'outputlangs'=>$outputlangs,'w'=>$w,'h'=>$h,'posx'=>$posx,'posy'=>$posy,'hideref'=>$hideref,'hidedesc'=>$hidedesc,'issupplierline'=>$issupplierline,'special_code'=>$special_code);
		$action='';
		$reshook=$hookmanager->executeHooks('pdf_writelinedesc',$parameters,$object,$action);    // Note that $action and $object may have been modified by some hooks
	
		if (!empty($hookmanager->resPrint)) $result.=$hookmanager->resPrint;
	}
	if (empty($reshook))
	{
		$labelproductservice=pdf_getlinedesc($object,$i,$outputlangs,$hideref,$hidedesc,$issupplierline,empty($conf->global->ORDERSUPPLIER_HIDEREFCUSTOMERINSUPPLIERLINE)?0:1);
		// Description
		$pdf->writeHTMLCell($w, $h, $posx, $posy, $outputlangs->convToOutputCharset($labelproductservice), 0, 1, false, true, 'J',true);
		$result.=$labelproductservice;
	}
	return $result;
}

/**
 *  Return line description translated in outputlangs and encoded into htmlentities and with <br>
 *
 *  @param  Object		$object              Object
 *  @param  int			$i                   Current line number (0 = first line, 1 = second line, ...)
 *  @param  Translate	$outputlangs         Object langs for output
 *  @param  int			$hideref             Hide reference
 *  @param  int			$hidedesc            Hide description
 *  @param  int			$issupplierline      Is it a line for a supplier object ?
 *  @return string       				     String with line
 */
function pdf_getlinedesc($object,$i,$outputlangs,$hideref=0,$hidedesc=0,$issupplierline=0,$hiderefcustomerinsupplierline=0)
{
	global $db, $conf, $langs;

	$idprod=(! empty($object->lines[$i]->fk_product)?$object->lines[$i]->fk_product:false);
	$label=(! empty($object->lines[$i]->label)?$object->lines[$i]->label:(! empty($object->lines[$i]->product_label)?$object->lines[$i]->product_label:''));
	$desc=(! empty($object->lines[$i]->desc)?$object->lines[$i]->desc:(! empty($object->lines[$i]->description)?$object->lines[$i]->description:''));
	$ref_supplier=(! empty($object->lines[$i]->ref_supplier)?$object->lines[$i]->ref_supplier:(! empty($object->lines[$i]->ref_fourn)?$object->lines[$i]->ref_fourn:''));    // TODO Not yet saved for supplier invoices, only supplier orders
	$note=(! empty($object->lines[$i]->note)?$object->lines[$i]->note:'');
	$dbatch=(! empty($object->lines[$i]->detail_batch)?$object->lines[$i]->detail_batch:false);

	if ($issupplierline) $prodser = new ProductFournisseur($db);
	else $prodser = new Product($db);

	if ($idprod)
	{
		$prodser->fetch($idprod);
		// If a predefined product and multilang and on other lang, we renamed label with label translated
		if (! empty($conf->global->MAIN_MULTILANGS) && ($outputlangs->defaultlang != $langs->defaultlang))
		{
			$translatealsoifmodified=(! empty($conf->global->MAIN_MULTILANG_TRANSLATE_EVEN_IF_MODIFIED));	// By default if value was modified manually, we keep it (no translation because we don't have it)

			// TODO Instead of making a compare to see if param was modified, check that content contains reference translation. If yes, add the added part to the new translation
			// ($textwasmodified is replaced with $textwasmodifiedorcompleted and we add completion).

			// Set label
			// If we want another language, and if label is same than default language (we did force it to a specific value), we can use translation.
			//var_dump($outputlangs->defaultlang.' - '.$langs->defaultlang.' - '.$label.' - '.$prodser->label);exit;
			$textwasmodified=($label == $prodser->label);
			if (! empty($prodser->multilangs[$outputlangs->defaultlang]["label"]) && ($textwasmodified || $translatealsoifmodified))     $label=$prodser->multilangs[$outputlangs->defaultlang]["label"];

			// Set desc
			// Manage HTML entities description test because $prodser->description is store with htmlentities but $desc no
			$textwasmodified=false;
			if (!empty($desc) && dol_textishtml($desc) && !empty($prodser->description) && dol_textishtml($prodser->description)) {
				$textwasmodified=(strpos(dol_html_entity_decode($desc,ENT_QUOTES | ENT_HTML401),dol_html_entity_decode($prodser->description,ENT_QUOTES | ENT_HTML401))!==false);
			} else {
				$textwasmodified=($desc == $prodser->description);
			}
			if (! empty($prodser->multilangs[$outputlangs->defaultlang]["description"]) && ($textwasmodified || $translatealsoifmodified))  $desc=$prodser->multilangs[$outputlangs->defaultlang]["description"];

			// Set note
			$textwasmodified=($note == $prodser->note);
			if (! empty($prodser->multilangs[$outputlangs->defaultlang]["note"]) && ($textwasmodified || $translatealsoifmodified))  $note=$prodser->multilangs[$outputlangs->defaultlang]["note"];
		}
	}

	// Description short of product line
	$libelleproduitservice=$label;

	// Description long of product line
	if (! empty($desc) && ($desc != $label))
	{
		if ($libelleproduitservice && empty($hidedesc))
		{
			$libelleproduitservice.='__N__';
		}

		if ($desc == '(CREDIT_NOTE)' && $object->lines[$i]->fk_remise_except)
		{
			$discount=new DiscountAbsolute($db);
			$discount->fetch($object->lines[$i]->fk_remise_except);
			$libelleproduitservice=$outputlangs->transnoentitiesnoconv("DiscountFromCreditNote",$discount->ref_facture_source);
		}
		elseif ($desc == '(DEPOSIT)' && $object->lines[$i]->fk_remise_except)
		{
			$discount=new DiscountAbsolute($db);
			$discount->fetch($object->lines[$i]->fk_remise_except);
			$libelleproduitservice=$outputlangs->transnoentitiesnoconv("DiscountFromDeposit",$discount->ref_facture_source);
			// Add date of deposit
			if (! empty($conf->global->INVOICE_ADD_DEPOSIT_DATE)) echo ' ('.dol_print_date($discount->datec,'day','',$outputlangs).')';
		}
		else
		{
			if ($idprod)
			{
				if (empty($hidedesc)) $libelleproduitservice.=$desc;
			}
			else
			{
				$libelleproduitservice.=$desc;
			}
		}
	}

	// If line linked to a product
	if ($idprod)
	{
		// We add ref
		if ($prodser->ref)
		{
			$prefix_prodserv = "";
			$ref_prodserv = "";
			if (! empty($conf->global->PRODUCT_ADD_TYPE_IN_DOCUMENTS))   // In standard mode, we do not show this
			{
				if ($prodser->isService())
				{
					$prefix_prodserv = $outputlangs->transnoentitiesnoconv("Service")." ";
				}
				else
				{
					$prefix_prodserv = $outputlangs->transnoentitiesnoconv("Product")." ";
				}
			}

			if (empty($hideref))
			{
				if ($issupplierline) {
                    if($hiderefcustomerinsupplierline) $ref_prodserv =$ref_supplier;
                    else $ref_prodserv = $prodser->ref.($ref_supplier ? ' ('.$outputlangs->transnoentitiesnoconv("SupplierRef").' '.$ref_supplier.')' : '');   // Show local ref and supplier ref
                     
                }    
				else $ref_prodserv = $prodser->ref; // Show local ref only

				if (! empty($libelleproduitservice)) $ref_prodserv .= " - ";
			}

			$libelleproduitservice=$prefix_prodserv.$ref_prodserv.$libelleproduitservice;
		}
	}

	// Add an additional description for the category products
	if (! empty($conf->global->CATEGORY_ADD_DESC_INTO_DOC) && $idprod && ! empty($conf->categorie->enabled))
	{
		include_once DOL_DOCUMENT_ROOT.'/categories/class/categorie.class.php';
		$categstatic=new Categorie($db);
		// recovering the list of all the categories linked to product
		$tblcateg=$categstatic->containing($idprod, Categorie::TYPE_PRODUCT);
		foreach ($tblcateg as $cate)
		{
			// Adding the descriptions if they are filled
			$desccateg=$cate->add_description;
			if ($desccateg)
				$libelleproduitservice.='__N__'.$desccateg;
		}
	}

	if (! empty($object->lines[$i]->date_start) || ! empty($object->lines[$i]->date_end))
	{
		$format='day';
		// Show duration if exists
		if ($object->lines[$i]->date_start && $object->lines[$i]->date_end)
		{
			$period='('.$outputlangs->transnoentitiesnoconv('DateFromTo',dol_print_date($object->lines[$i]->date_start, $format, false, $outputlangs),dol_print_date($object->lines[$i]->date_end, $format, false, $outputlangs)).')';
		}
		if ($object->lines[$i]->date_start && ! $object->lines[$i]->date_end)
		{
			$period='('.$outputlangs->transnoentitiesnoconv('DateFrom',dol_print_date($object->lines[$i]->date_start, $format, false, $outputlangs)).')';
		}
		if (! $object->lines[$i]->date_start && $object->lines[$i]->date_end)
		{
			$period='('.$outputlangs->transnoentitiesnoconv('DateUntil',dol_print_date($object->lines[$i]->date_end, $format, false, $outputlangs)).')';
		}
		//print '>'.$outputlangs->charset_output.','.$period;
		$libelleproduitservice.="__N__".$period;
		//print $libelleproduitservice;
	}

	if ($dbatch)
	{
		$format='day';
		foreach ($dbatch as $detail)
		{
			$dte=array();
			if ($detail->eatby) $dte[]=$outputlangs->transnoentitiesnoconv('printEatby',dol_print_date($detail->eatby, $format, false, $outputlangs));
			if ($detail->sellby) $dte[]=$outputlangs->transnoentitiesnoconv('printSellby',dol_print_date($detail->sellby, $format, false, $outputlangs));
			if ($detail->batch) $dte[]=$outputlangs->transnoentitiesnoconv('printBatch',$detail->batch);
			$dte[]=$outputlangs->transnoentitiesnoconv('printQty',$detail->dluo_qty);
			$libelleproduitservice.= "__N__  ".implode($dte,"-");
		}
	}

	// Now we convert \n into br
	if (dol_textishtml($libelleproduitservice)) $libelleproduitservice=preg_replace('/__N__/','<br>',$libelleproduitservice);
	else $libelleproduitservice=preg_replace('/__N__/',"\n",$libelleproduitservice);
	$libelleproduitservice=dol_htmlentitiesbr($libelleproduitservice,1);

	return $libelleproduitservice;
}

/**
 *	Return line num
 *
 *	@param	Object		$object				Object
 *	@param	int			$i					Current line number
 *  @param  Translate	$outputlangs		Object langs for output
 *  @param	int			$hidedetails		Hide details (0=no, 1=yes, 2=just special lines)
 * 	@return	string
 */
function pdf_getlinenum($object,$i,$outputlangs,$hidedetails=0)
{
	global $hookmanager;

	$reshook=0;
	$result='';
	//if (is_object($hookmanager) && ( (isset($object->lines[$i]->product_type) && $object->lines[$i]->product_type == 9 && ! empty($object->lines[$i]->special_code)) || ! empty($object->lines[$i]->fk_parent_line) ) )
	if (is_object($hookmanager))   // Old code is commented on preceding line. Reproduct this test in the pdf_xxx function if you don't want your hook to run
	{
		$special_code = $object->lines[$i]->special_code;
		if (! empty($object->lines[$i]->fk_parent_line)) $special_code = $object->getSpecialCode($object->lines[$i]->fk_parent_line);
		$parameters = array('i'=>$i,'outputlangs'=>$outputlangs,'hidedetails'=>$hidedetails,'special_code'=>$special_code);
		$action='';
		$reshook = $hookmanager->executeHooks('pdf_getlinenum',$parameters,$object,$action);    // Note that $action and $object may have been modified by some hooks
		$result.=$hookmanager->resPrint;
	}
	if (empty($reshook))
	{
		$result.=dol_htmlentitiesbr($object->lines[$i]->num);
	}
	return $result;
}


/**
 *	Return line product ref
 *
 *	@param	Object		$object				Object
 *	@param	int			$i					Current line number
 *  @param  Translate	$outputlangs		Object langs for output
 *  @param	int			$hidedetails		Hide details (0=no, 1=yes, 2=just special lines)
 * 	@return	string
 */
function pdf_getlineref($object,$i,$outputlangs,$hidedetails=0)
{
	global $hookmanager;

	$reshook=0;
	$result='';
	//if (is_object($hookmanager) && ( (isset($object->lines[$i]->product_type) && $object->lines[$i]->product_type == 9 && ! empty($object->lines[$i]->special_code)) || ! empty($object->lines[$i]->fk_parent_line) ) )
	if (is_object($hookmanager))   // Old code is commented on preceding line. Reproduct this test in the pdf_xxx function if you don't want your hook to run
	{
		$special_code = $object->lines[$i]->special_code;
		if (! empty($object->lines[$i]->fk_parent_line)) $special_code = $object->getSpecialCode($object->lines[$i]->fk_parent_line);
		$parameters = array('i'=>$i,'outputlangs'=>$outputlangs,'hidedetails'=>$hidedetails,'special_code'=>$special_code);
		$action='';
		$reshook = $hookmanager->executeHooks('pdf_getlineref',$parameters,$object,$action);    // Note that $action and $object may have been modified by some hooks
		$result.=$hookmanager->resPrint;
	}
	if (empty($reshook))
	{
		$result.=dol_htmlentitiesbr($object->lines[$i]->product_ref);
	}
	return $result;
}

/**
 *	Return line ref_supplier
 *
 *	@param	Object		$object				Object
 *	@param	int			$i					Current line number
 *  @param  Translate	$outputlangs		Object langs for output
 *  @param	int			$hidedetails		Hide details (0=no, 1=yes, 2=just special lines)
 * 	@return	string
 */
function pdf_getlineref_supplier($object,$i,$outputlangs,$hidedetails=0)
{
	global $hookmanager;

	$reshook=0;
	$result='';
	//if (is_object($hookmanager) && ( (isset($object->lines[$i]->product_type) && $object->lines[$i]->product_type == 9 && ! empty($object->lines[$i]->special_code)) || ! empty($object->lines[$i]->fk_parent_line) ) )
	if (is_object($hookmanager))   // Old code is commented on preceding line. Reproduct this test in the pdf_xxx function if you don't want your hook to run
	{
		$special_code = $object->lines[$i]->special_code;
		if (! empty($object->lines[$i]->fk_parent_line)) $special_code = $object->getSpecialCode($object->lines[$i]->fk_parent_line);
		$parameters = array('i'=>$i,'outputlangs'=>$outputlangs,'hidedetails'=>$hidedetails,'special_code'=>$special_code);
		$action='';
		$reshook = $hookmanager->executeHooks('pdf_getlineref_supplier',$parameters,$object,$action);    // Note that $action and $object may have been modified by some hooks
		$result.=$hookmanager->resPrint;
	}
	if (empty($reshook))
	{
		$result.=dol_htmlentitiesbr($object->lines[$i]->ref_supplier);
	}
	return $result;
}

/**
 *	Return line vat rate
 *
 *	@param	Object		$object				Object
 *	@param	int			$i					Current line number
 *  @param  Translate	$outputlangs		Object langs for output
 *  @param	int			$hidedetails		Hide details (0=no, 1=yes, 2=just special lines)
 * 	@return	string
 */
function pdf_getlinevatrate($object,$i,$outputlangs,$hidedetails=0)
{
	global $hookmanager;

	$result='';
	$reshook=0;
	//if (is_object($hookmanager) && ( (isset($object->lines[$i]->product_type) && $object->lines[$i]->product_type == 9 && ! empty($object->lines[$i]->special_code)) || ! empty($object->lines[$i]->fk_parent_line) ) )
	if (is_object($hookmanager))   // Old code is commented on preceding line. Reproduce this test in the pdf_xxx function if you don't want your hook to run
	{
		$special_code = $object->lines[$i]->special_code;
		if (! empty($object->lines[$i]->fk_parent_line)) $special_code = $object->getSpecialCode($object->lines[$i]->fk_parent_line);
		$parameters = array('i'=>$i,'outputlangs'=>$outputlangs,'hidedetails'=>$hidedetails,'special_code'=>$special_code);
		$action='';
		$reshook = $hookmanager->executeHooks('pdf_getlinevatrate',$parameters,$object,$action);    // Note that $action and $object may have been modified by some hooks
		
		if (!empty($hookmanager->resPrint)) $result.=$hookmanager->resPrint;
	}
	if (empty($reshook))
	{
		if (empty($hidedetails) || $hidedetails > 1) $result.=vatrate($object->lines[$i]->tva_tx,1,$object->lines[$i]->info_bits,1);
	}
	return $result;
}

/**
 *	Return line unit price excluding tax
 *
 *	@param	Object		$object				Object
 *	@param	int			$i					Current line number
 *  @param  Translate	$outputlangs		Object langs for output
 *  @param	int			$hidedetails		Hide details (0=no, 1=yes, 2=just special lines)
 * 	@return	string
 */
function pdf_getlineupexcltax($object,$i,$outputlangs,$hidedetails=0)
{
	global $conf, $hookmanager;

	$sign=1;
	if (isset($object->type) && $object->type == 2 && ! empty($conf->global->INVOICE_POSITIVE_CREDIT_NOTE)) $sign=-1;

	$result='';
	$reshook=0;
	//if (is_object($hookmanager) && ( (isset($object->lines[$i]->product_type) && $object->lines[$i]->product_type == 9 && ! empty($object->lines[$i]->special_code)) || ! empty($object->lines[$i]->fk_parent_line) ) )
	if (is_object($hookmanager))   // Old code is commented on preceding line. Reproduct this test in the pdf_xxx function if you don't want your hook to run
	{
		$special_code = $object->lines[$i]->special_code;
		if (! empty($object->lines[$i]->fk_parent_line)) $special_code = $object->getSpecialCode($object->lines[$i]->fk_parent_line);
		$parameters = array('i'=>$i,'outputlangs'=>$outputlangs,'hidedetails'=>$hidedetails,'special_code'=>$special_code);
		$action='';
		$reshook = $hookmanager->executeHooks('pdf_getlineupexcltax',$parameters,$object,$action);    // Note that $action and $object may have been modified by some hooks
		
		if (!empty($hookmanager->resPrint)) $result.=$hookmanager->resPrint;
	}
	if (empty($reshook))
	{
		if (empty($hidedetails) || $hidedetails > 1) 
		{
			$subprice = ($conf->multicurrency->enabled && $object->multicurrency_tx != 1 ? $object->lines[$i]->multicurrency_subprice : $object->lines[$i]->subprice);
			$result.=price($sign * $subprice, 0, $outputlangs);
		}
	}
	return $result;
}

/**
 *	Return line unit price including tax
 *
 *	@param	Object		$object				Object
 *	@param	int			$i					Current line number
 *  @param  Translate	$outputlangs		Object langs for output
 *  @param	int			$hidedetails		Hide value (0 = no,	1 = yes, 2 = just special lines)
 *  @return	string
 */
function pdf_getlineupwithtax($object,$i,$outputlangs,$hidedetails=0)
{
	global $hookmanager;

	$result='';
	$reshook=0;
	//if (is_object($hookmanager) && ( (isset($object->lines[$i]->product_type) && $object->lines[$i]->product_type == 9 && ! empty($object->lines[$i]->special_code)) || ! empty($object->lines[$i]->fk_parent_line) ) )
	if (is_object($hookmanager))   // Old code is commented on preceding line. Reproduct this test in the pdf_xxx function if you don't want your hook to run
	{
		$special_code = $object->lines[$i]->special_code;
		if (! empty($object->lines[$i]->fk_parent_line)) $special_code = $object->getSpecialCode($object->lines[$i]->fk_parent_line);
		$parameters = array('i'=>$i,'outputlangs'=>$outputlangs,'hidedetails'=>$hidedetails,'special_code'=>$special_code);
		$action='';
		$reshook = $hookmanager->executeHooks('pdf_getlineupwithtax',$parameters,$object,$action);    // Note that $action and $object may have been modified by some hooks
		
		if (!empty($hookmanager->resPrint)) $result.=$hookmanager->resPrint;
	}
	if (empty($reshook))
	{
		if (empty($hidedetails) || $hidedetails > 1) $result.=price(($object->lines[$i]->subprice) + ($object->lines[$i]->subprice)*($object->lines[$i]->tva_tx)/100, 0, $outputlangs);
	}
	return $result;
}

/**
 *	Return line quantity
 *
 *	@param	Object		$object				Object
 *	@param	int			$i					Current line number
 *  @param  Translate	$outputlangs		Object langs for output
 *  @param	int			$hidedetails		Hide details (0=no, 1=yes, 2=just special lines)
 *  @return	string
 */
function pdf_getlineqty($object,$i,$outputlangs,$hidedetails=0)
{
	global $hookmanager;

	$result='';
	$reshook=0;
	//if (is_object($hookmanager) && ( (isset($object->lines[$i]->product_type) && $object->lines[$i]->product_type == 9 && ! empty($object->lines[$i]->special_code)) || ! empty($object->lines[$i]->fk_parent_line) ) )
	if (is_object($hookmanager))   // Old code is commented on preceding line. Reproduct this test in the pdf_xxx function if you don't want your hook to run
	{
		$special_code = $object->lines[$i]->special_code;
		if (! empty($object->lines[$i]->fk_parent_line)) $special_code = $object->getSpecialCode($object->lines[$i]->fk_parent_line);
		$parameters = array('i'=>$i,'outputlangs'=>$outputlangs,'hidedetails'=>$hidedetails,'special_code'=>$special_code);
		$action='';
		$reshook = $hookmanager->executeHooks('pdf_getlineqty',$parameters,$object,$action);    // Note that $action and $object may have been modified by some hooks
		
		if(!empty($hookmanager->resPrint)) $result=$hookmanager->resPrint;
	}
    if (empty($reshook))
	{
	   if ($object->lines[$i]->special_code == 3) return '';
	   if (empty($hidedetails) || $hidedetails > 1) $result.=$object->lines[$i]->qty;
	}
	return $result;
}

/**
 *	Return line quantity asked
 *
 *	@param	Object		$object				Object
 *	@param	int			$i					Current line number
 *  @param  Translate	$outputlangs		Object langs for output
 *  @param	int			$hidedetails		Hide details (0=no, 1=yes, 2=just special lines)
 * 	@return	string
 */
function pdf_getlineqty_asked($object,$i,$outputlangs,$hidedetails=0)
{
	global $hookmanager;

	$reshook=0;
	$result='';
	//if (is_object($hookmanager) && ( (isset($object->lines[$i]->product_type) && $object->lines[$i]->product_type == 9 && ! empty($object->lines[$i]->special_code)) || ! empty($object->lines[$i]->fk_parent_line) ) )
	if (is_object($hookmanager))   // Old code is commented on preceding line. Reproduct this test in the pdf_xxx function if you don't want your hook to run
	{
		$special_code = $object->lines[$i]->special_code;
		if (! empty($object->lines[$i]->fk_parent_line)) $special_code = $object->getSpecialCode($object->lines[$i]->fk_parent_line);
		$parameters = array('i'=>$i,'outputlangs'=>$outputlangs,'hidedetails'=>$hidedetails,'special_code'=>$special_code);
		$action='';
		$reshook = $hookmanager->executeHooks('pdf_getlineqty_asked',$parameters,$object,$action);    // Note that $action and $object may have been modified by some hooks
	
		if (!empty($hookmanager->resPrint)) $result.=$hookmanager->resPrint;
	}
	if (empty($reshook))
	{
        if ($object->lines[$i]->special_code == 3) return '';
        if (empty($hidedetails) || $hidedetails > 1) $result.=$object->lines[$i]->qty_asked;
	}
	return $result;
}

/**
 *	Return line quantity shipped
 *
 *	@param	Object		$object				Object
 *	@param	int			$i					Current line number
 *  @param  Translate	$outputlangs		Object langs for output
 *  @param	int			$hidedetails		Hide details (0=no, 1=yes, 2=just special lines)
 * 	@return	string
 */
function pdf_getlineqty_shipped($object,$i,$outputlangs,$hidedetails=0)
{
	global $hookmanager;

	$reshook=0;
	$result='';
	//if (is_object($hookmanager) && ( (isset($object->lines[$i]->product_type) && $object->lines[$i]->product_type == 9 && ! empty($object->lines[$i]->special_code)) || ! empty($object->lines[$i]->fk_parent_line) ) )
	if (is_object($hookmanager))   // Old code is commented on preceding line. Reproduct this test in the pdf_xxx function if you don't want your hook to run
	{
		$special_code = $object->lines[$i]->special_code;
		if (! empty($object->lines[$i]->fk_parent_line)) $special_code = $object->getSpecialCode($object->lines[$i]->fk_parent_line);
		$parameters = array('i'=>$i,'outputlangs'=>$outputlangs,'hidedetails'=>$hidedetails,'special_code'=>$special_code);
		$action='';
		$reshook = $hookmanager->executeHooks('pdf_getlineqty_shipped',$parameters,$object,$action);    // Note that $action and $object may have been modified by some hooks
		
		if(!empty($hookmanager->resPrint)) $result.=$hookmanager->resPrint;
	}
	if (empty($reshook))
	{
        if ($object->lines[$i]->special_code == 3) return '';
	    if (empty($hidedetails) || $hidedetails > 1) $result.=$object->lines[$i]->qty_shipped;
	}
	return $result;
}

/**
 *	Return line keep to ship quantity
 *
 *	@param	Object		$object				Object
 *	@param	int			$i					Current line number
 *  @param  Translate	$outputlangs		Object langs for output
 *  @param	int			$hidedetails		Hide details (0=no, 1=yes, 2=just special lines)
 * 	@return	string
 */
function pdf_getlineqty_keeptoship($object,$i,$outputlangs,$hidedetails=0)
{
	global $hookmanager;

	$reshook=0;
    $result='';
    //if (is_object($hookmanager) && ( (isset($object->lines[$i]->product_type) && $object->lines[$i]->product_type == 9 && ! empty($object->lines[$i]->special_code)) || ! empty($object->lines[$i]->fk_parent_line) ) )
	if (is_object($hookmanager))   // Old code is commented on preceding line. Reproduct this test in the pdf_xxx function if you don't want your hook to run
	{
		$special_code = $object->lines[$i]->special_code;
		if (! empty($object->lines[$i]->fk_parent_line)) $special_code = $object->getSpecialCode($object->lines[$i]->fk_parent_line);
		$parameters = array('i'=>$i,'outputlangs'=>$outputlangs,'hidedetails'=>$hidedetails,'special_code'=>$special_code);
		$action='';
		$reshook = $hookmanager->executeHooks('pdf_getlineqty_keeptoship',$parameters,$object,$action);    // Note that $action and $object may have been modified by some hooks
		
		if(!empty($hookmanager->resPrint)) $result.=$hookmanager->resPrint;
	}
	if (empty($reshook))
	{
        if ($object->lines[$i]->special_code == 3) return '';
		if (empty($hidedetails) || $hidedetails > 1) $result.=($object->lines[$i]->qty_asked - $object->lines[$i]->qty_shipped);
	}
	return $result;
}

/**
 *	Return line unit
 *
 *	@param	Object		$object				Object
 *	@param	int			$i					Current line number
 *  @param  Translate	$outputlangs		Object langs for output
 *  @param	int			$hidedetails		Hide details (0=no, 1=yes, 2=just special lines)
 *  @param	HookManager	$hookmanager		Hook manager instance
 *  @return	string
 */
function pdf_getlineunit($object, $i, $outputlangs, $hidedetails = 0, $hookmanager = false)
{
	global $langs;
	
	$reshook=0;
    $result='';
    //if (is_object($hookmanager) && ( (isset($object->lines[$i]->product_type) && $object->lines[$i]->product_type == 9 && ! empty($object->lines[$i]->special_code)) || ! empty($object->lines[$i]->fk_parent_line) ) )
	if (is_object($hookmanager))   // Old code is commented on preceding line. Reproduct this test in the pdf_xxx function if you don't want your hook to run
	{
		$special_code = $object->lines[$i]->special_code;
		if (!empty($object->lines[$i]->fk_parent_line)) {
			$special_code = $object->getSpecialCode($object->lines[$i]->fk_parent_line);
		}
		$parameters = array(
			'i' => $i,
			'outputlangs' => $outputlangs,
			'hidedetails' => $hidedetails,
			'special_code' => $special_code
		);
		$action = '';
		$reshook = $hookmanager->executeHooks('pdf_getlineunit', $parameters, $object, $action);    // Note that $action and $object may have been modified by some hooks
			
		if(!empty($hookmanager->resPrint)) $result.=$hookmanager->resPrint;
	}
	if (empty($reshook))
	{
        if ($object->lines[$i]->special_code == 3) return '';
	    if (empty($hidedetails) || $hidedetails > 1) $result.=$langs->transnoentitiesnoconv($object->lines[$i]->getLabelOfUnit('short'));
	}
	return $result;
}


/**
 *	Return line remise percent
 *
 *	@param	Object		$object				Object
 *	@param	int			$i					Current line number
 *  @param  Translate	$outputlangs		Object langs for output
 *  @param	int			$hidedetails		Hide details (0=no, 1=yes, 2=just special lines)
 * 	@return	string
 */
function pdf_getlineremisepercent($object,$i,$outputlangs,$hidedetails=0)
{
	global $hookmanager;

	include_once DOL_DOCUMENT_ROOT.'/core/lib/functions2.lib.php';

	$reshook=0;
	$result='';
	//if (is_object($hookmanager) && ( (isset($object->lines[$i]->product_type) && $object->lines[$i]->product_type == 9 && ! empty($object->lines[$i]->special_code)) || ! empty($object->lines[$i]->fk_parent_line) ) )
	if (is_object($hookmanager))   // Old code is commented on preceding line. Reproduct this test in the pdf_xxx function if you don't want your hook to run
	{
		$special_code = $object->lines[$i]->special_code;
		if (! empty($object->lines[$i]->fk_parent_line)) $special_code = $object->getSpecialCode($object->lines[$i]->fk_parent_line);
		$parameters = array('i'=>$i,'outputlangs'=>$outputlangs,'hidedetails'=>$hidedetails,'special_code'=>$special_code);
		$action='';
		$reshook = $hookmanager->executeHooks('pdf_getlineremisepercent',$parameters,$object,$action);    // Note that $action and $object may have been modified by some hooks
		
		if(!empty($hookmanager->resPrint)) $result.=$hookmanager->resPrint;
	}
	if (empty($reshook))
	{
        if ($object->lines[$i]->special_code == 3) return '';
	    if (empty($hidedetails) || $hidedetails > 1) $result.=dol_print_reduction($object->lines[$i]->remise_percent,$outputlangs);
	}
	return $result;
}

/**
 * Return line percent
 *
 * @param Object $object Object
 * @param int $i Current line number
 * @param Translate $outputlangs Object langs for output
 * @param int $hidedetails Hide details (0=no, 1=yes, 2=just special lines)
 * @param HookManager $hookmanager Hook manager instance
 * @return string
 */
function pdf_getlineprogress($object, $i, $outputlangs, $hidedetails = 0, $hookmanager = null)
{
	$reshook=0;
    $result='';
    //if (is_object($hookmanager) && ( (isset($object->lines[$i]->product_type) && $object->lines[$i]->product_type == 9 && ! empty($object->lines[$i]->special_code)) || ! empty($object->lines[$i]->fk_parent_line) ) )
	if (is_object($hookmanager))   // Old code is commented on preceding line. Reproduct this test in the pdf_xxx function if you don't want your hook to run
	{
		$special_code = $object->lines[$i]->special_code;
		if (!empty($object->lines[$i]->fk_parent_line)) $special_code = $object->getSpecialCode($object->lines[$i]->fk_parent_line);
		$parameters = array('i' => $i, 'outputlangs' => $outputlangs, 'hidedetails' => $hidedetails, 'special_code' => $special_code);
		$action = '';
		$reshook = $hookmanager->executeHooks('pdf_getlineprogress', $parameters, $object, $action);    // Note that $action and $object may have been modified by some hooks
		
		if(!empty($hookmanager->resPrint)) return $hookmanager->resPrint;
	}
	if (empty($reshook))
	{
        if ($object->lines[$i]->special_code == 3) return '';
	    if (empty($hidedetails) || $hidedetails > 1) $result.=$object->lines[$i]->situation_percent . '%';
	}
	return $result;
}

/**
 *	Return line total excluding tax
 *
 *	@param	Object		$object				Object
 *	@param	int			$i					Current line number
 *  @param  Translate	$outputlangs		Object langs for output
 *  @param	int			$hidedetails		Hide details (0=no, 1=yes, 2=just special lines)
 * 	@return	string							Return total of line excl tax
 */
function pdf_getlinetotalexcltax($object,$i,$outputlangs,$hidedetails=0)
{
	global $conf, $hookmanager;

	$sign=1;
	if (isset($object->type) && $object->type == 2 && ! empty($conf->global->INVOICE_POSITIVE_CREDIT_NOTE)) $sign=-1;

	$reshook=0;
	$result='';
	//if (is_object($hookmanager) && ( (isset($object->lines[$i]->product_type) && $object->lines[$i]->product_type == 9 && ! empty($object->lines[$i]->special_code)) || ! empty($object->lines[$i]->fk_parent_line) ) )
	if (is_object($hookmanager))   // Old code is commented on preceding line. Reproduct this test in the pdf_xxx function if you don't want your hook to run
	{
		$special_code = $object->lines[$i]->special_code;
		if (! empty($object->lines[$i]->fk_parent_line)) $special_code = $object->getSpecialCode($object->lines[$i]->fk_parent_line);
		$parameters = array('i'=>$i,'outputlangs'=>$outputlangs,'hidedetails'=>$hidedetails,'special_code'=>$special_code, 'sign'=>$sign);
		$action='';
		$reshook = $hookmanager->executeHooks('pdf_getlinetotalexcltax',$parameters,$object,$action);    // Note that $action and $object may have been modified by some hooks
		
		if(!empty($hookmanager->resPrint)) $result.=$hookmanager->resPrint;
	}
    if (empty($reshook))
	{
	    if ($object->lines[$i]->special_code == 3)
    	{
    		return $outputlangs->transnoentities("Option");
    	}
        if (empty($hidedetails) || $hidedetails > 1)
        {
        	$total_ht = ($conf->multicurrency->enabled && $object->multicurrency_tx != 1 ? $object->lines[$i]->multicurrency_total_ht : $object->lines[$i]->total_ht);
			$result.=price($sign * $total_ht, 0, $outputlangs);
        }
	}
	return $result;
}

/**
 *	Return line total including tax
 *
 *	@param	Object		$object				Object
 *	@param	int			$i					Current line number
 *  @param 	Translate	$outputlangs		Object langs for output
 *  @param	int			$hidedetails		Hide value (0 = no, 1 = yes, 2 = just special lines)
 *  @return	string							Return total of line incl tax
 */
function pdf_getlinetotalwithtax($object,$i,$outputlangs,$hidedetails=0)
{
	global $hookmanager;

	$reshook=0;
	$result='';
	//if (is_object($hookmanager) && ( (isset($object->lines[$i]->product_type) && $object->lines[$i]->product_type == 9 && ! empty($object->lines[$i]->special_code)) || ! empty($object->lines[$i]->fk_parent_line) ) )
	if (is_object($hookmanager))   // Old code is commented on preceding line. Reproduct this test in the pdf_xxx function if you don't want your hook to run
	{
		$special_code = $object->lines[$i]->special_code;
		if (! empty($object->lines[$i]->fk_parent_line)) $special_code = $object->getSpecialCode($object->lines[$i]->fk_parent_line);
		$parameters = array('i'=>$i,'outputlangs'=>$outputlangs,'hidedetails'=>$hidedetails,'special_code'=>$special_code);
		$action='';
		$reshook = $hookmanager->executeHooks('pdf_getlinetotalwithtax',$parameters,$object,$action);    // Note that $action and $object may have been modified by some hooks
		
		if(!empty($hookmanager->resPrint)) $result.=$hookmanager->resPrint;
	}
	if (empty($reshook))
	{
		if ($object->lines[$i]->special_code == 3)
    	{
    		$result.=$outputlangs->transnoentities("Option");
    	}
		elseif (empty($hidedetails) || $hidedetails > 1) $result.=price(($object->lines[$i]->total_ht) + ($object->lines[$i]->total_ht)*($object->lines[$i]->tva_tx)/100, 0, $outputlangs);
	}
	return $result;
}

/**
 *	Return total quantity of products and/or services
 *
 *	@param	Object		$object				Object
 *	@param	string		$type				Type
 *  @param  Translate	$outputlangs		Object langs for output
 * 	@return	integer
 */
function pdf_getTotalQty($object,$type,$outputlangs)
{
	global $hookmanager;

	$total=0;
	$nblignes=count($object->lines);

	// Loop on each lines
	for ($i = 0 ; $i < $nblignes ; $i++)
	{
		if ($object->lines[$i]->special_code != 3)
		{
			if ($type=='all')
			{
				$total += $object->lines[$i]->qty;
			}
			else if ($type==9 && is_object($hookmanager) && (($object->lines[$i]->product_type == 9 && ! empty($object->lines[$i]->special_code)) || ! empty($object->lines[$i]->fk_parent_line)))
			{
				$special_code = $object->lines[$i]->special_code;
				if (! empty($object->lines[$i]->fk_parent_line)) $special_code = $object->getSpecialCode($object->lines[$i]->fk_parent_line);
				$parameters = array('i'=>$i,'outputlangs'=>$outputlangs,'hidedetails'=>$hidedetails,'special_code'=>$special_code);
				$action='';
				$reshook = $hookmanager->executeHooks('pdf_getTotalQty',$parameters,$object,$action);    // Note that $action and $object may have been modified by some hooks
				return $hookmanager->resPrint;
			}
			else if ($type==0 && $object->lines[$i]->product_type == 0)
			{
				$total += $object->lines[$i]->qty;
			}
			else if ($type==1 && $object->lines[$i]->product_type == 1)
			{
				$total += $object->lines[$i]->qty;
			}
		}
	}

	return $total;
}

/**
 * 	Return linked objects to use for document generation.
 *  Warning: To save space, this function returns only one link per link type (all links are concated on same record string). This function is used by pdf_writeLinkedObjects
 *
 * 	@param	object		$object			Object
 * 	@param	Translate	$outputlangs	Object lang for output
 * 	@return	array                       Linked objects
 */
function pdf_getLinkedObjects($object,$outputlangs)
{
	global $hookmanager;

	$linkedobjects=array();

	$object->fetchObjectLinked();
	
	foreach($object->linkedObjects as $objecttype => $objects)
	{
	    if ($objecttype == 'facture')
	    {
	       // For invoice, we don't want to have a reference line on document. Image we are using recuring invoice, we will have a line longer than document width.
	    }
	    elseif ($objecttype == 'propal' || $objecttype == 'supplier_proposal')
		{
			$outputlangs->load('propal');

			foreach($objects as $elementobject)
			{
				$linkedobjects[$objecttype]['ref_title'] = $outputlangs->transnoentities("RefProposal");
				$linkedobjects[$objecttype]['ref_value'] = $outputlangs->transnoentities($elementobject->ref);
				$linkedobjects[$objecttype]['date_title'] = $outputlangs->transnoentities("DatePropal");
				$linkedobjects[$objecttype]['date_value'] = dol_print_date($elementobject->date,'day','',$outputlangs);
			}
		}
		else if ($objecttype == 'commande' || $objecttype == 'supplier_order')
		{
			$outputlangs->load('orders');
			foreach($objects as $elementobject)
			{
				$linkedobjects[$objecttype]['ref_title'] = $outputlangs->transnoentities("RefOrder");
				$linkedobjects[$objecttype]['ref_value'] = $outputlangs->transnoentities($elementobject->ref) . ($elementobject->ref_client ? ' ('.$elementobject->ref_client.')' : '') . ($elementobject->ref_supplier ? ' ('.$elementobject->ref_supplier.')' : '');
				$linkedobjects[$objecttype]['date_title'] = $outputlangs->transnoentities("OrderDate");
				$linkedobjects[$objecttype]['date_value'] = dol_print_date($elementobject->date,'day','',$outputlangs);
			}
		}
		else if ($objecttype == 'contrat')
		{
			$outputlangs->load('contracts');
			foreach($objects as $elementobject)
			{
				$linkedobjects[$objecttype]['ref_title'] = $outputlangs->transnoentities("RefContract");
				$linkedobjects[$objecttype]['ref_value'] = $outputlangs->transnoentities($elementobject->ref);
				$linkedobjects[$objecttype]['date_title'] = $outputlangs->transnoentities("DateContract");
				$linkedobjects[$objecttype]['date_value'] = dol_print_date($elementobject->date_contrat,'day','',$outputlangs);
			}
		}
		else if ($objecttype == 'shipping')
		{
			$outputlangs->load('orders');
			$outputlangs->load('sendings');
			foreach($objects as $x => $elementobject)
			{
			    $order=null;
			    // We concat this record info into fields xxx_value. title is overwrote.
			    if (empty($object->linkedObjects['commande']) && $object->element != 'commande')	// There is not already a link to order and object is not the order, so we show also info with order
			    {
			        $elementobject->fetchObjectLinked();
			        if (! empty($elementobject->linkedObjects['commande'])) $order = reset($elementobject->linkedObjects['commande']);
			    }
			    if (! is_object($order))
			    {
			        $linkedobjects[$objecttype]['ref_title'] = $outputlangs->transnoentities("RefSending");
			        if (! empty($linkedobjects[$objecttype]['ref_value'])) $linkedobjects[$objecttype]['ref_value'].=' / ';
			        $linkedobjects[$objecttype]['ref_value'].= $outputlangs->transnoentities($elementobject->ref);
			        //$linkedobjects[$objecttype]['date_title'] = $outputlangs->transnoentities("DateSending");
			        //if (! empty($linkedobjects[$objecttype]['date_value'])) $linkedobjects[$objecttype]['date_value'].=' / '; 
			        //$linkedobjects[$objecttype]['date_value'].= dol_print_date($elementobject->date_delivery,'day','',$outputlangs);
			    }
			    else
			    {
			        $linkedobjects[$objecttype]['ref_title'] = $outputlangs->transnoentities("RefOrder") . ' / ' . $outputlangs->transnoentities("RefSending");
			        if (empty($linkedobjects[$objecttype]['ref_value'])) $linkedobjects[$objecttype]['ref_value'] = $outputlangs->convToOutputCharset($order->ref) . ($order->ref_client ? ' ('.$order->ref_client.')' : '');
			        $linkedobjects[$objecttype]['ref_value'].= ' / ' . $outputlangs->transnoentities($elementobject->ref);
			        //$linkedobjects[$objecttype]['date_title'] = $outputlangs->transnoentities("OrderDate") . ($elementobject->date_delivery ? ' / ' . $outputlangs->transnoentities("DateSending") : '');
			        //if (empty($linkedobjects[$objecttype]['date_value'])) $linkedobjects[$objecttype]['date_value'] = dol_print_date($order->date,'day','',$outputlangs);
			        //$linkedobjects[$objecttype]['date_value'].= ($elementobject->date_delivery ? ' / ' . dol_print_date($elementobject->date_delivery,'day','',$outputlangs) : '');
			    }
			}
		}
	}

	// For add external linked objects
	if (is_object($hookmanager))
	{
		$parameters = array('linkedobjects' => $linkedobjects, 'outputlangs'=>$outputlangs);
		$action='';
		$hookmanager->executeHooks('pdf_getLinkedObjects',$parameters,$object,$action);    // Note that $action and $object may have been modified by some hooks
		if (! empty($hookmanager->resArray)) $linkedobjects = $hookmanager->resArray;
	}

	return $linkedobjects;
}

/**
 * Return dimensions to use for images onto PDF checking that width and height are not higher than
 * maximum (16x32 by default).
 *
 * @param	string		$realpath		Full path to photo file to use
 * @return	array						Height and width to use to output image (in pdf user unit, so mm)
 */
function pdf_getSizeForImage($realpath)
{
	global $conf;

	$maxwidth=(empty($conf->global->MAIN_DOCUMENTS_WITH_PICTURE_WIDTH)?20:$conf->global->MAIN_DOCUMENTS_WITH_PICTURE_WIDTH);
	$maxheight=(empty($conf->global->MAIN_DOCUMENTS_WITH_PICTURE_HEIGHT)?32:$conf->global->MAIN_DOCUMENTS_WITH_PICTURE_HEIGHT);
	include_once DOL_DOCUMENT_ROOT.'/core/lib/images.lib.php';
	$tmp=dol_getImageSize($realpath);
	if ($tmp['height'])
	{
		$width=(int) round($maxheight*$tmp['width']/$tmp['height']);	// I try to use maxheight
		if ($width > $maxwidth)	// Pb with maxheight, so i use maxwidth
		{
			$width=$maxwidth;
			$height=(int) round($maxwidth*$tmp['height']/$tmp['width']);
		}
		else	// No pb with maxheight
		{
			$height=$maxheight;
		}
	}
	return array('width'=>$width,'height'=>$height);
}
<|MERGE_RESOLUTION|>--- conflicted
+++ resolved
@@ -9,12 +9,8 @@
  * Copyright (C) 2012-2015  Raphaël Doursenaud      <rdoursenaud@gpcsolutions.fr>
  * Copyright (C) 2014		Cedric GROSS			<c.gross@kreiz-it.fr>
  * Copyright (C) 2014		Teddy Andreotti			<125155@supinfo.com>
-<<<<<<< HEAD
- * Copyright (C) 2015       Marcos García           <marcosgdf@gmail.com>
+ * Copyright (C) 2015-2016  Marcos García           <marcosgdf@gmail.com>
  * Copyright (C) 2016       Bahfir Abbes            <bafbes@gmail.com>
-=======
- * Copyright (C) 2015-2016  Marcos García           <marcosgdf@gmail.com>
->>>>>>> 5823055c
  *
  * This program is free software; you can redistribute it and/or modify
  * it under the terms of the GNU General Public License as published by
