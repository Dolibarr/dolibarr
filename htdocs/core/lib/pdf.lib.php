--- conflicted
+++ resolved
@@ -1789,13 +1789,8 @@
 	$reshook = 0;
 	//if (is_object($hookmanager) && ( (isset($object->lines[$i]->product_type) && $object->lines[$i]->product_type == 9 && ! empty($object->lines[$i]->special_code)) || ! empty($object->lines[$i]->fk_parent_line) ) )
 	if (is_object($hookmanager)) {   // Old code is commented on preceding line. Reproduce this test in the pdf_xxx function if you don't want your hook to run
-<<<<<<< HEAD
-		$special_code = $object->lines[$i]->special_code;
+		$special_code = empty($object->lines[$i]) ? '' : $object->lines[$i]->special_code;
 		if (!empty($object->lines[$i]->fk_parent_line) && $object->lines[$i]->fk_parent_line > 0) {
-=======
-		$special_code = !empty($object->lines[$i]) ? $object->lines[$i]->special_code:'';
-		if (!empty($object->lines[$i]->fk_parent_line)) {
->>>>>>> 253ebd0a
 			$special_code = $object->getSpecialCode($object->lines[$i]->fk_parent_line);
 		}
 		$parameters = array('i'=>$i, 'outputlangs'=>$outputlangs, 'hidedetails'=>$hidedetails, 'special_code'=>$special_code);
@@ -1861,13 +1856,8 @@
 	$reshook = 0;
 	//if (is_object($hookmanager) && ( (isset($object->lines[$i]->product_type) && $object->lines[$i]->product_type == 9 && ! empty($object->lines[$i]->special_code)) || ! empty($object->lines[$i]->fk_parent_line) ) )
 	if (is_object($hookmanager)) {   // Old code is commented on preceding line. Reproduct this test in the pdf_xxx function if you don't want your hook to run
-<<<<<<< HEAD
-		$special_code = $object->lines[$i]->special_code;
+		$special_code = empty($object->lines[$i]) ? '' : $object->lines[$i]->special_code;
 		if (!empty($object->lines[$i]->fk_parent_line) && $object->lines[$i]->fk_parent_line > 0) {
-=======
-		$special_code = !empty($object->lines[$i]) ? $object->lines[$i]->special_code:'';
-		if (!empty($object->lines[$i]->fk_parent_line)) {
->>>>>>> 253ebd0a
 			$special_code = $object->getSpecialCode($object->lines[$i]->fk_parent_line);
 		}
 		$parameters = array('i'=>$i, 'outputlangs'=>$outputlangs, 'hidedetails'=>$hidedetails, 'special_code'=>$special_code);
@@ -1946,13 +1936,8 @@
 	$reshook = 0;
 	//if (is_object($hookmanager) && ( (isset($object->lines[$i]->product_type) && $object->lines[$i]->product_type == 9 && ! empty($object->lines[$i]->special_code)) || ! empty($object->lines[$i]->fk_parent_line) ) )
 	if (is_object($hookmanager)) {   // Old code is commented on preceding line. Reproduct this test in the pdf_xxx function if you don't want your hook to run
-<<<<<<< HEAD
-		$special_code = $object->lines[$i]->special_code;
+		$special_code = empty($object->lines[$i]) ? '' : $object->lines[$i]->special_code;
 		if (!empty($object->lines[$i]->fk_parent_line) && $object->lines[$i]->fk_parent_line > 0) {
-=======
-		$special_code = !empty($object->lines[$i]) ? $object->lines[$i]->special_code:'';
-		if (!empty($object->lines[$i]->fk_parent_line)) {
->>>>>>> 253ebd0a
 			$special_code = $object->getSpecialCode($object->lines[$i]->fk_parent_line);
 		}
 		$parameters = array('i'=>$i, 'outputlangs'=>$outputlangs, 'hidedetails'=>$hidedetails, 'special_code'=>$special_code);
@@ -2254,13 +2239,8 @@
 	$result = '';
 	//if (is_object($hookmanager) && ( (isset($object->lines[$i]->product_type) && $object->lines[$i]->product_type == 9 && ! empty($object->lines[$i]->special_code)) || ! empty($object->lines[$i]->fk_parent_line) ) )
 	if (is_object($hookmanager)) {   // Old code is commented on preceding line. Reproduct this test in the pdf_xxx function if you don't want your hook to run
-<<<<<<< HEAD
-		$special_code = $object->lines[$i]->special_code;
+		$special_code = empty($object->lines[$i]) ? '' : $object->lines[$i]->special_code;
 		if (!empty($object->lines[$i]->fk_parent_line) && $object->lines[$i]->fk_parent_line > 0) {
-=======
-		$special_code = !empty($object->lines[$i]) ? $object->lines[$i]->special_code:'';
-		if (!empty($object->lines[$i]->fk_parent_line)) {
->>>>>>> 253ebd0a
 			$special_code = $object->getSpecialCode($object->lines[$i]->fk_parent_line);
 		}
 		$parameters = array('i'=>$i, 'outputlangs'=>$outputlangs, 'hidedetails'=>$hidedetails, 'special_code'=>$special_code, 'sign'=>$sign);
