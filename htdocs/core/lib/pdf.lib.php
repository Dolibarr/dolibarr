--- conflicted
+++ resolved
@@ -1828,11 +1828,7 @@
     	{
     		$result.=$outputlangs->transnoentities("Option");
     	}
-<<<<<<< HEAD
-		elseif (empty($hidedetails) || $hidedetails > 1) $result.=price(($object->lines[$i]->total_ht) + ($object->lines[$i]->total_ht)*($object->lines[$i]->tva_tx)/100, 0, $outputlangs);
-=======
-		if (empty($hidedetails) || $hidedetails > 1) $result.=price($sign * ($object->lines[$i]->total_ht) + ($object->lines[$i]->total_ht)*($object->lines[$i]->tva_tx)/100, 0, $outputlangs);
->>>>>>> 62521358
+		elseif (empty($hidedetails) || $hidedetails > 1) $result.=price($sign * ($object->lines[$i]->total_ht) + ($object->lines[$i]->total_ht)*($object->lines[$i]->tva_tx)/100, 0, $outputlangs);
 	}
 	return $result;
 }
