<?php
/* Copyright (C) 2006-2017	Laurent Destailleur 	<eldy@users.sourceforge.net>
 * Copyright (C) 2006		Rodolphe Quiedeville	<rodolphe@quiedeville.org>
 * Copyright (C) 2007		Patrick Raguin      	<patrick.raguin@gmail.com>
 * Copyright (C) 2010-2012	Regis Houssin       	<regis.houssin@inodbox.com>
 * Copyright (C) 2010-2017	Juanjo Menent       	<jmenent@2byte.es>
 * Copyright (C) 2012		Christophe Battarel		<christophe.battarel@altairis.fr>
 * Copyright (C) 2012       Cédric Salvador         <csalvador@gpcsolutions.fr>
 * Copyright (C) 2012-2015  Raphaël Doursenaud      <rdoursenaud@gpcsolutions.fr>
 * Copyright (C) 2014		Cedric GROSS			<c.gross@kreiz-it.fr>
 * Copyright (C) 2014		Teddy Andreotti			<125155@supinfo.com>
 * Copyright (C) 2015-2016  Marcos García           <marcosgdf@gmail.com>
 * Copyright (C) 2019       Lenin Rivas           	<lenin.rivas@servcom-it.com>
 * Copyright (C) 2020       Nicolas ZABOURI         <info@inovea-conseil.com>
 *
 * This program is free software; you can redistribute it and/or modify
 * it under the terms of the GNU General Public License as published by
 * the Free Software Foundation; either version 3 of the License, or
 * (at your option) any later version.
 *
 * This program is distributed in the hope that it will be useful,
 * but WITHOUT ANY WARRANTY; without even the implied warranty of
 * MERCHANTABILITY or FITNESS FOR A PARTICULAR PURPOSE.  See the
 * GNU General Public License for more details.
 *
 * You should have received a copy of the GNU General Public License
 * along with this program. If not, see <https://www.gnu.org/licenses/>.
 * or see https://www.gnu.org/
 */

/**
 *	\file       htdocs/core/lib/pdf.lib.php
 *	\brief      Set of functions used for PDF generation
 *	\ingroup    core
 */


/**
 *	Return array with format properties of default PDF format
 *
 *	@param		Translate	$outputlangs		Output lang to use to autodetect output format if we need 'auto' detection
 *  @param		string		$mode				'setup' = Use setup, 'auto' = Force autodetection whatever is setup
 *  @return     array							Array('width'=>w,'height'=>h,'unit'=>u);
 */
function pdf_getFormat(Translate $outputlangs = null, $mode = 'setup')
{
	global $conf, $db, $langs;

	dol_syslog("pdf_getFormat Get paper format with mode=".$mode." MAIN_PDF_FORMAT=".(empty($conf->global->MAIN_PDF_FORMAT) ? 'null' : $conf->global->MAIN_PDF_FORMAT)." outputlangs->defaultlang=".(is_object($outputlangs) ? $outputlangs->defaultlang : 'null')." and langs->defaultlang=".(is_object($langs) ? $langs->defaultlang : 'null'));

	// Default value if setup was not done and/or entry into c_paper_format not defined
	$width = 210; $height = 297; $unit = 'mm';

	if ($mode == 'auto' || empty($conf->global->MAIN_PDF_FORMAT) || $conf->global->MAIN_PDF_FORMAT == 'auto')
	{
		include_once DOL_DOCUMENT_ROOT.'/core/lib/functions2.lib.php';
		$pdfformat = dol_getDefaultFormat($outputlangs);
	} else {
		$pdfformat = $conf->global->MAIN_PDF_FORMAT;
	}

	$sql = "SELECT code, label, width, height, unit FROM ".MAIN_DB_PREFIX."c_paper_format";
	$sql .= " WHERE code = '".$db->escape($pdfformat)."'";
	$resql = $db->query($sql);
	if ($resql)
	{
		$obj = $db->fetch_object($resql);
		if ($obj)
		{
			$width = (int) $obj->width;
			$height = (int) $obj->height;
			$unit = $obj->unit;
		}
	}

	//print "pdfformat=".$pdfformat." width=".$width." height=".$height." unit=".$unit;
	return array('width'=>$width, 'height'=>$height, 'unit'=>$unit);
}

/**
 *      Return a PDF instance object. We create a FPDI instance that instantiate TCPDF.
 *
 *      @param	string		$format         Array(width,height). Keep empty to use default setup.
 *      @param	string		$metric         Unit of format ('mm')
 *      @param  string		$pagetype       'P' or 'l'
 *      @return TCPDF						PDF object
 */
function pdf_getInstance($format = '', $metric = 'mm', $pagetype = 'P')
{
	global $conf;

	// Define constant for TCPDF
	if (!defined('K_TCPDF_EXTERNAL_CONFIG'))
	{
		define('K_TCPDF_EXTERNAL_CONFIG', 1); // this avoid using tcpdf_config file
		define('K_PATH_CACHE', DOL_DATA_ROOT.'/admin/temp/');
		define('K_PATH_URL_CACHE', DOL_DATA_ROOT.'/admin/temp/');
		dol_mkdir(K_PATH_CACHE);
		define('K_BLANK_IMAGE', '_blank.png');
		define('PDF_PAGE_FORMAT', 'A4');
		define('PDF_PAGE_ORIENTATION', 'P');
		define('PDF_CREATOR', 'TCPDF');
		define('PDF_AUTHOR', 'TCPDF');
		define('PDF_HEADER_TITLE', 'TCPDF Example');
		define('PDF_HEADER_STRING', "by Dolibarr ERP CRM");
		define('PDF_UNIT', 'mm');
		define('PDF_MARGIN_HEADER', 5);
		define('PDF_MARGIN_FOOTER', 10);
		define('PDF_MARGIN_TOP', 27);
		define('PDF_MARGIN_BOTTOM', 25);
		define('PDF_MARGIN_LEFT', 15);
		define('PDF_MARGIN_RIGHT', 15);
		define('PDF_FONT_NAME_MAIN', 'helvetica');
		define('PDF_FONT_SIZE_MAIN', 10);
		define('PDF_FONT_NAME_DATA', 'helvetica');
		define('PDF_FONT_SIZE_DATA', 8);
		define('PDF_FONT_MONOSPACED', 'courier');
		define('PDF_IMAGE_SCALE_RATIO', 1.25);
		define('HEAD_MAGNIFICATION', 1.1);
		define('K_CELL_HEIGHT_RATIO', 1.25);
		define('K_TITLE_MAGNIFICATION', 1.3);
		define('K_SMALL_RATIO', 2 / 3);
		define('K_THAI_TOPCHARS', true);
		define('K_TCPDF_CALLS_IN_HTML', true);
		if (!empty($conf->global->TCPDF_THROW_ERRORS_INSTEAD_OF_DIE)) {
			define('K_TCPDF_THROW_EXCEPTION_ERROR', true);
		} else {
			define('K_TCPDF_THROW_EXCEPTION_ERROR', false);
		}
	}

	// Load TCPDF
	require_once TCPDF_PATH.'tcpdf.php';

	// We need to instantiate tcpdi object (instead of tcpdf) to use merging features. But we can disable it (this will break all merge features).
	if (empty($conf->global->MAIN_DISABLE_TCPDI)) require_once TCPDI_PATH.'tcpdi.php';

	//$arrayformat=pdf_getFormat();
	//$format=array($arrayformat['width'],$arrayformat['height']);
	//$metric=$arrayformat['unit'];

	$pdfa = false; // PDF-1.3
	if (!empty($conf->global->PDF_USE_1A)) $pdfa = true; // PDF1/A

	if (class_exists('TCPDI')) $pdf = new TCPDI($pagetype, $metric, $format, true, 'UTF-8', false, $pdfa);
	else $pdf = new TCPDF($pagetype, $metric, $format, true, 'UTF-8', false, $pdfa);

	// Protection and encryption of pdf
	if (!empty($conf->global->PDF_SECURITY_ENCRYPTION))
	{
		/* Permission supported by TCPDF
		- print : Print the document;
		- modify : Modify the contents of the document by operations other than those controlled by 'fill-forms', 'extract' and 'assemble';
		- copy : Copy or otherwise extract text and graphics from the document;
		- annot-forms : Add or modify text annotations, fill in interactive form fields, and, if 'modify' is also set, create or modify interactive form fields (including signature fields);
		- fill-forms : Fill in existing interactive form fields (including signature fields), even if 'annot-forms' is not specified;
		- extract : Extract text and graphics (in support of accessibility to users with disabilities or for other purposes);
		- assemble : Assemble the document (insert, rotate, or delete pages and create bookmarks or thumbnail images), even if 'modify' is not set;
		- print-high : Print the document to a representation from which a faithful digital copy of the PDF content could be generated. When this is not set, printing is limited to a low-level representation of the appearance, possibly of degraded quality.
		- owner : (inverted logic - only for public-key) when set permits change of encryption and enables all other permissions.
		*/

		// For TCPDF, we specify permission we want to block
		$pdfrights = (!empty($conf->global->PDF_SECURITY_ENCRYPTION_RIGHTS) ?json_decode($conf->global->PDF_SECURITY_ENCRYPTION_RIGHTS, true) : array('modify', 'copy')); // Json format in llx_const

		// Password for the end user
		$pdfuserpass = (!empty($conf->global->PDF_SECURITY_ENCRYPTION_USERPASS) ? $conf->global->PDF_SECURITY_ENCRYPTION_USERPASS : '');

		// Password of the owner, created randomly if not defined
		$pdfownerpass = (!empty($conf->global->PDF_SECURITY_ENCRYPTION_OWNERPASS) ? $conf->global->PDF_SECURITY_ENCRYPTION_OWNERPASS : null);

		// For encryption strength: 0 = RC4 40 bit; 1 = RC4 128 bit; 2 = AES 128 bit; 3 = AES 256 bit
		$encstrength = (!empty($conf->global->PDF_SECURITY_ENCRYPTION_STRENGTH) ? $conf->global->PDF_SECURITY_ENCRYPTION_STRENGTH : 0);

		// Array of recipients containing public-key certificates ('c') and permissions ('p').
		// For example: array(array('c' => 'file://../examples/data/cert/tcpdf.crt', 'p' => array('print')))
		$pubkeys = (!empty($conf->global->PDF_SECURITY_ENCRYPTION_PUBKEYS) ?json_decode($conf->global->PDF_SECURITY_ENCRYPTION_PUBKEYS, true) : null); // Json format in llx_const

		$pdf->SetProtection($pdfrights, $pdfuserpass, $pdfownerpass, $encstrength, $pubkeys);
	}

	return $pdf;
}

/**
 * Return if pdf file is protected/encrypted
 *
 * @param   string		$pathoffile		Path of file
 * @return  boolean     			    True or false
 */
function pdf_getEncryption($pathoffile)
{
	require_once TCPDF_PATH.'tcpdf_parser.php';

	$isencrypted = false;

	$content = file_get_contents($pathoffile);

	//ob_start();
	@($parser = new \TCPDF_PARSER(ltrim($content)));
	list($xref, $data) = $parser->getParsedData();
	unset($parser);
	//ob_end_clean();

	if (isset($xref['trailer']['encrypt'])) {
		$isencrypted = true; // Secured pdf file are currently not supported
	}

	if (empty($data)) {
		$isencrypted = true; // Object list not found. Possible secured file
	}

	return $isencrypted;
}

/**
 *      Return font name to use for PDF generation
 *
 *      @param	Translate	$outputlangs    Output langs object
 *      @return string          			Name of font to use
 */
function pdf_getPDFFont($outputlangs)
{
	global $conf;

	if (!empty($conf->global->MAIN_PDF_FORCE_FONT)) return $conf->global->MAIN_PDF_FORCE_FONT;

	$font = 'Helvetica'; // By default, for FPDI, or ISO language on TCPDF
	if (class_exists('TCPDF'))  // If TCPDF on, we can use an UTF8 one like DejaVuSans if required (slower)
	{
		if ($outputlangs->trans('FONTFORPDF') != 'FONTFORPDF')
		{
			$font = $outputlangs->trans('FONTFORPDF');
		}
	}
	return $font;
}

/**
 *      Return font size to use for PDF generation
 *
 *      @param	Translate	$outputlangs     Output langs object
 *      @return int				             Size of font to use
 */
function pdf_getPDFFontSize($outputlangs)
{
	global $conf;

	$size = 10; // By default, for FPDI or ISO language on TCPDF
	if (class_exists('TCPDF'))  // If TCPDF on, we can use an UTF8 font like DejaVuSans if required (slower)
	{
		if ($outputlangs->trans('FONTSIZEFORPDF') != 'FONTSIZEFORPDF')
		{
			$size = (int) $outputlangs->trans('FONTSIZEFORPDF');
		}
	}
	if (!empty($conf->global->MAIN_PDF_FORCE_FONT_SIZE)) $size = $conf->global->MAIN_PDF_FORCE_FONT_SIZE;

	return $size;
}


/**
 * Return height to use for Logo onto PDF
 *
 * @param	string		$logo		Full path to logo file to use
 * @param	bool		$url		Image with url (true or false)
 * @return	number
 */
function pdf_getHeightForLogo($logo, $url = false)
{
	global $conf;
	$height = (empty($conf->global->MAIN_DOCUMENTS_LOGO_HEIGHT) ? 20 : $conf->global->MAIN_DOCUMENTS_LOGO_HEIGHT);
	$maxwidth = 130;
	include_once DOL_DOCUMENT_ROOT.'/core/lib/images.lib.php';
	$tmp = dol_getImageSize($logo, $url);
	if ($tmp['height'])
	{
		$width = round($height * $tmp['width'] / $tmp['height']);
		if ($width > $maxwidth) $height = $height * $maxwidth / $width;
	}
	//print $tmp['width'].' '.$tmp['height'].' '.$width; exit;
	return $height;
}

/**
 * Function to try to calculate height of a HTML Content
 *
 * @param 	TCPDF     $pdf				PDF initialized object
 * @param 	string    $htmlcontent		HTML Contect
 * @return 	int							Height
 * @see getStringHeight()
 */
function pdfGetHeightForHtmlContent(&$pdf, $htmlcontent)
{
    // store current object
    $pdf->startTransaction();
    // store starting values
    $start_y = $pdf->GetY();
    //var_dump($start_y);
    $start_page = $pdf->getPage();
    // call printing functions with content
    $pdf->writeHTMLCell(0, 0, 0, $start_y, $htmlcontent, 0, 1, false, true, 'J', true);
    // get the new Y
    $end_y = $pdf->GetY();
    $end_page = $pdf->getPage();
    // calculate height
    $height = 0;
    if ($end_page == $start_page) {
        $height = $end_y - $start_y;
    } else {
        for ($page = $start_page; $page <= $end_page; ++$page) {
        	$pdf->setPage($page);
        	$tmpm = $pdf->getMargins();
        	$tMargin = $tmpm['top'];
        	if ($page == $start_page) {
        		// first page
        		$height = $pdf->getPageHeight() - $start_y - $pdf->getBreakMargin();
        	} elseif ($page == $end_page) {
        		// last page
        		$height = $end_y - $tMargin;
        	} else {
        		$height = $pdf->getPageHeight() - $tMargin - $pdf->getBreakMargin();
        	}
        }
	}
	// restore previous object
	$pdf = $pdf->rollbackTransaction();

    return $height;
}


/**
 * Returns the name of the thirdparty
 *
 * @param   Societe|Contact     $thirdparty     Contact or thirdparty
 * @param   Translate           $outputlangs    Output language
 * @param   int                 $includealias   1=Include alias name after name
 * @return  string                              String with name of thirdparty (+ alias if requested)
 */
function pdfBuildThirdpartyName($thirdparty, Translate $outputlangs, $includealias = 0)
{
    global $conf;

	// Recipient name
	$socname = '';

	if ($thirdparty instanceof Societe) {
		$socname .= $thirdparty->name;
		if (($includealias || !empty($conf->global->PDF_INCLUDE_ALIAS_IN_THIRDPARTY_NAME)) && !empty($thirdparty->name_alias)) {
		    $socname .= " - ".$thirdparty->name_alias;
		}
	} elseif ($thirdparty instanceof Contact) {
		$socname = $thirdparty->socname;
	} else {
		throw new InvalidArgumentException('Parameter 1 $thirdparty is not a Societe nor Contact');
	}

	return $outputlangs->convToOutputCharset($socname);
}


/**
 *   	Return a string with full address formated for output on documents
 *
 * 		@param	Translate	          $outputlangs		    Output langs object
 *   	@param  Societe		          $sourcecompany		Source company object
 *   	@param  Societe|string|null   $targetcompany		Target company object
 *      @param  Contact|string|null	  $targetcontact	    Target contact object
 * 		@param	int			          $usecontact		    Use contact instead of company
 * 		@param	string  	          $mode				    Address type ('source', 'target', 'targetwithdetails', 'targetwithdetails_xxx': target but include also phone/fax/email/url)
 *      @param  Object                $object               Object we want to build document for
 * 		@return	string					    		        String with full address
 */
function pdf_build_address($outputlangs, $sourcecompany, $targetcompany = '', $targetcontact = '', $usecontact = 0, $mode = 'source', $object = null)
{
	global $conf, $hookmanager;

	if ($mode == 'source' && !is_object($sourcecompany)) return -1;
	if ($mode == 'target' && !is_object($targetcompany)) return -1;

	if (!empty($sourcecompany->state_id) && empty($sourcecompany->state))             $sourcecompany->state = getState($sourcecompany->state_id);
	if (!empty($targetcompany->state_id) && empty($targetcompany->state))             $targetcompany->state = getState($targetcompany->state_id);

	$reshook = 0;
	$stringaddress = '';
	if (is_object($hookmanager))
	{
		$parameters = array('sourcecompany' => &$sourcecompany, 'targetcompany' => &$targetcompany, 'targetcontact' => &$targetcontact, 'outputlangs' => $outputlangs, 'mode' => $mode, 'usecontact' => $usecontact);
		$action = '';
		$reshook = $hookmanager->executeHooks('pdf_build_address', $parameters, $object, $action); // Note that $action and $object may have been modified by some hooks
		$stringaddress .= $hookmanager->resPrint;
	}
	if (empty($reshook))
	{
    	if ($mode == 'source')
    	{
    		$withCountry = 0;
    		if (!empty($sourcecompany->country_code) && ($targetcompany->country_code != $sourcecompany->country_code)) $withCountry = 1;

    		$stringaddress .= ($stringaddress ? "\n" : '').$outputlangs->convToOutputCharset(dol_format_address($sourcecompany, $withCountry, "\n", $outputlangs))."\n";

    		if (empty($conf->global->MAIN_PDF_DISABLESOURCEDETAILS))
    		{
    			// Phone
    			if ($sourcecompany->phone) $stringaddress .= ($stringaddress ? "\n" : '').$outputlangs->transnoentities("PhoneShort").": ".$outputlangs->convToOutputCharset($sourcecompany->phone);
    			// Fax
    			if ($sourcecompany->fax) $stringaddress .= ($stringaddress ? ($sourcecompany->phone ? " - " : "\n") : '').$outputlangs->transnoentities("Fax").": ".$outputlangs->convToOutputCharset($sourcecompany->fax);
    			// EMail
    			if ($sourcecompany->email) $stringaddress .= ($stringaddress ? "\n" : '').$outputlangs->transnoentities("Email").": ".$outputlangs->convToOutputCharset($sourcecompany->email);
    			// Web
    			if ($sourcecompany->url) $stringaddress .= ($stringaddress ? "\n" : '').$outputlangs->transnoentities("Web").": ".$outputlangs->convToOutputCharset($sourcecompany->url);
    		}
    		// Intra VAT
    		if (!empty($conf->global->MAIN_TVAINTRA_IN_SOURCE_ADDRESS))
    		{
    			if ($sourcecompany->tva_intra) $stringaddress .= ($stringaddress ? "\n" : '').$outputlangs->transnoentities("VATIntraShort").': '.$outputlangs->convToOutputCharset($sourcecompany->tva_intra);
    		}
    		// Professionnal Ids
    		$reg = array();
    		if (!empty($conf->global->MAIN_PROFID1_IN_SOURCE_ADDRESS) && !empty($sourcecompany->idprof1))
    		{
    			$tmp = $outputlangs->transcountrynoentities("ProfId1", $sourcecompany->country_code);
    			if (preg_match('/\((.+)\)/', $tmp, $reg)) $tmp = $reg[1];
    			$stringaddress .= ($stringaddress ? "\n" : '').$tmp.': '.$outputlangs->convToOutputCharset($sourcecompany->idprof1);
    		}
    		if (!empty($conf->global->MAIN_PROFID2_IN_SOURCE_ADDRESS) && !empty($sourcecompany->idprof2))
    		{
    			$tmp = $outputlangs->transcountrynoentities("ProfId2", $sourcecompany->country_code);
    			if (preg_match('/\((.+)\)/', $tmp, $reg)) $tmp = $reg[1];
    			$stringaddress .= ($stringaddress ? "\n" : '').$tmp.': '.$outputlangs->convToOutputCharset($sourcecompany->idprof2);
    		}
    		if (!empty($conf->global->MAIN_PROFID3_IN_SOURCE_ADDRESS) && !empty($sourcecompany->idprof3))
    		{
    			$tmp = $outputlangs->transcountrynoentities("ProfId3", $sourcecompany->country_code);
    			if (preg_match('/\((.+)\)/', $tmp, $reg)) $tmp = $reg[1];
    			$stringaddress .= ($stringaddress ? "\n" : '').$tmp.': '.$outputlangs->convToOutputCharset($sourcecompany->idprof3);
    		}
    		if (!empty($conf->global->MAIN_PROFID4_IN_SOURCE_ADDRESS) && !empty($sourcecompany->idprof4))
    		{
    			$tmp = $outputlangs->transcountrynoentities("ProfId4", $sourcecompany->country_code);
    			if (preg_match('/\((.+)\)/', $tmp, $reg)) $tmp = $reg[1];
    			$stringaddress .= ($stringaddress ? "\n" : '').$tmp.': '.$outputlangs->convToOutputCharset($sourcecompany->idprof4);
    		}
    		if (!empty($conf->global->MAIN_PROFID5_IN_SOURCE_ADDRESS) && !empty($sourcecompany->idprof5))
    		{
    			$tmp = $outputlangs->transcountrynoentities("ProfId5", $sourcecompany->country_code);
    			if (preg_match('/\((.+)\)/', $tmp, $reg)) $tmp = $reg[1];
    			$stringaddress .= ($stringaddress ? "\n" : '').$tmp.': '.$outputlangs->convToOutputCharset($sourcecompany->idprof5);
    		}
    		if (!empty($conf->global->MAIN_PROFID6_IN_SOURCE_ADDRESS) && !empty($sourcecompany->idprof6))
    		{
    			$tmp = $outputlangs->transcountrynoentities("ProfId6", $sourcecompany->country_code);
    			if (preg_match('/\((.+)\)/', $tmp, $reg)) $tmp = $reg[1];
    			$stringaddress .= ($stringaddress ? "\n" : '').$tmp.': '.$outputlangs->convToOutputCharset($sourcecompany->idprof6);
    		}
    		if (!empty($conf->global->PDF_ADD_MORE_AFTER_SOURCE_ADDRESS)) {
    			$stringaddress .= ($stringaddress ? "\n" : '').$conf->global->PDF_ADD_MORE_AFTER_SOURCE_ADDRESS;
    		}
    	}

    	if ($mode == 'target' || preg_match('/targetwithdetails/', $mode))
    	{
    		if ($usecontact)
    		{
    			$stringaddress .= ($stringaddress ? "\n" : '').$outputlangs->convToOutputCharset($targetcontact->getFullName($outputlangs, 1));

    			if (!empty($targetcontact->address)) {
    				$stringaddress .= ($stringaddress ? "\n" : '').$outputlangs->convToOutputCharset(dol_format_address($targetcontact));
    			} else {
    				$companytouseforaddress = $targetcompany;

					// Contact on a thirdparty that is a different thirdparty than the thirdparty of object
					if ($targetcontact->socid > 0 && $targetcontact->socid != $targetcompany->id)
					{
						$targetcontact->fetch_thirdparty();
						$companytouseforaddress = $targetcontact->thirdparty;
					}

					$stringaddress .= ($stringaddress ? "\n" : '').$outputlangs->convToOutputCharset(dol_format_address($companytouseforaddress));
				}
    			// Country
    			if (!empty($targetcontact->country_code) && $targetcontact->country_code != $sourcecompany->country_code) {
    				$stringaddress .= ($stringaddress ? "\n" : '').$outputlangs->convToOutputCharset($outputlangs->transnoentitiesnoconv("Country".$targetcontact->country_code));
    			} elseif (empty($targetcontact->country_code) && !empty($targetcompany->country_code) && ($targetcompany->country_code != $sourcecompany->country_code)) {
    				$stringaddress .= ($stringaddress ? "\n" : '').$outputlangs->convToOutputCharset($outputlangs->transnoentitiesnoconv("Country".$targetcompany->country_code));
    			}

    			if (!empty($conf->global->MAIN_PDF_ADDALSOTARGETDETAILS) || preg_match('/targetwithdetails/', $mode))
    			{
    				// Phone
    			    if (!empty($conf->global->MAIN_PDF_ADDALSOTARGETDETAILS) || $mode == 'targetwithdetails' || preg_match('/targetwithdetails_phone/', $mode))
    			    {
        				if (!empty($targetcontact->phone_pro) || !empty($targetcontact->phone_mobile)) $stringaddress .= ($stringaddress ? "\n" : '').$outputlangs->transnoentities("Phone").": ";
        				if (!empty($targetcontact->phone_pro)) $stringaddress .= $outputlangs->convToOutputCharset($targetcontact->phone_pro);
        				if (!empty($targetcontact->phone_pro) && !empty($targetcontact->phone_mobile)) $stringaddress .= " / ";
        				if (!empty($targetcontact->phone_mobile)) $stringaddress .= $outputlangs->convToOutputCharset($targetcontact->phone_mobile);
    			    }
    				// Fax
    			    if (!empty($conf->global->MAIN_PDF_ADDALSOTARGETDETAILS) || $mode == 'targetwithdetails' || preg_match('/targetwithdetails_fax/', $mode))
    			    {
                        if ($targetcontact->fax) $stringaddress .= ($stringaddress ? "\n" : '').$outputlangs->transnoentities("Fax").": ".$outputlangs->convToOutputCharset($targetcontact->fax);
    			    }
    				// EMail
    			    if (!empty($conf->global->MAIN_PDF_ADDALSOTARGETDETAILS) || $mode == 'targetwithdetails' || preg_match('/targetwithdetails_email/', $mode))
    			    {
                        if ($targetcontact->email) $stringaddress .= ($stringaddress ? "\n" : '').$outputlangs->transnoentities("Email").": ".$outputlangs->convToOutputCharset($targetcontact->email);
    			    }
    				// Web
    			    if (!empty($conf->global->MAIN_PDF_ADDALSOTARGETDETAILS) || $mode == 'targetwithdetails' || preg_match('/targetwithdetails_url/', $mode))
    			    {
                        if ($targetcontact->url) $stringaddress .= ($stringaddress ? "\n" : '').$outputlangs->transnoentities("Web").": ".$outputlangs->convToOutputCharset($targetcontact->url);
    			    }
    			}
    		} else {
    			$stringaddress .= ($stringaddress ? "\n" : '').$outputlangs->convToOutputCharset(dol_format_address($targetcompany));
    			// Country
    			if (!empty($targetcompany->country_code) && $targetcompany->country_code != $sourcecompany->country_code) $stringaddress .= ($stringaddress ? "\n" : '').$outputlangs->convToOutputCharset($outputlangs->transnoentitiesnoconv("Country".$targetcompany->country_code));

    			if (!empty($conf->global->MAIN_PDF_ADDALSOTARGETDETAILS) || preg_match('/targetwithdetails/', $mode))
    			{
    				// Phone
    			    if (!empty($conf->global->MAIN_PDF_ADDALSOTARGETDETAILS) || $mode == 'targetwithdetails' || preg_match('/targetwithdetails_phone/', $mode))
    			    {
    			    	if (!empty($targetcompany->phone) || !empty($targetcompany->phone_mobile)) $stringaddress .= ($stringaddress ? "\n" : '').$outputlangs->transnoentities("Phone").": ";
	    				if (!empty($targetcompany->phone)) $stringaddress .= $outputlangs->convToOutputCharset($targetcompany->phone);
    					if (!empty($targetcompany->phone) && !empty($targetcompany->phone_mobile)) $stringaddress .= " / ";
    					if (!empty($targetcompany->phone_mobile)) $stringaddress .= $outputlangs->convToOutputCharset($targetcompany->phone_mobile);
    			    }
    				// Fax
    			    if (!empty($conf->global->MAIN_PDF_ADDALSOTARGETDETAILS) || $mode == 'targetwithdetails' || preg_match('/targetwithdetails_fax/', $mode))
    			    {
    			    	if ($targetcompany->fax) $stringaddress .= ($stringaddress ? "\n" : '').$outputlangs->transnoentities("Fax").": ".$outputlangs->convToOutputCharset($targetcompany->fax);
    			    }
    				// EMail
    			    if (!empty($conf->global->MAIN_PDF_ADDALSOTARGETDETAILS) || $mode == 'targetwithdetails' || preg_match('/targetwithdetails_email/', $mode))
    			    {
    			    	if ($targetcompany->email) $stringaddress .= ($stringaddress ? "\n" : '').$outputlangs->transnoentities("Email").": ".$outputlangs->convToOutputCharset($targetcompany->email);
    			    }
    				// Web
    			    if (!empty($conf->global->MAIN_PDF_ADDALSOTARGETDETAILS) || $mode == 'targetwithdetails' || preg_match('/targetwithdetails_url/', $mode))
    			    {
    			    	if ($targetcompany->url) $stringaddress .= ($stringaddress ? "\n" : '').$outputlangs->transnoentities("Web").": ".$outputlangs->convToOutputCharset($targetcompany->url);
    			    }
    			}
    		}

    		// Intra VAT
    		if (empty($conf->global->MAIN_TVAINTRA_NOT_IN_ADDRESS))
    		{
    			if ($targetcompany->tva_intra) $stringaddress .= ($stringaddress ? "\n" : '').$outputlangs->transnoentities("VATIntraShort").': '.$outputlangs->convToOutputCharset($targetcompany->tva_intra);
    		}

    		// Professionnal Ids
    		if (!empty($conf->global->MAIN_PROFID1_IN_ADDRESS) && !empty($targetcompany->idprof1))
    		{
    			$tmp = $outputlangs->transcountrynoentities("ProfId1", $targetcompany->country_code);
    			if (preg_match('/\((.+)\)/', $tmp, $reg)) $tmp = $reg[1];
    			$stringaddress .= ($stringaddress ? "\n" : '').$tmp.': '.$outputlangs->convToOutputCharset($targetcompany->idprof1);
    		}
    		if (!empty($conf->global->MAIN_PROFID2_IN_ADDRESS) && !empty($targetcompany->idprof2))
    		{
    			$tmp = $outputlangs->transcountrynoentities("ProfId2", $targetcompany->country_code);
    			if (preg_match('/\((.+)\)/', $tmp, $reg)) $tmp = $reg[1];
    			$stringaddress .= ($stringaddress ? "\n" : '').$tmp.': '.$outputlangs->convToOutputCharset($targetcompany->idprof2);
    		}
    		if (!empty($conf->global->MAIN_PROFID3_IN_ADDRESS) && !empty($targetcompany->idprof3))
    		{
    			$tmp = $outputlangs->transcountrynoentities("ProfId3", $targetcompany->country_code);
    			if (preg_match('/\((.+)\)/', $tmp, $reg)) $tmp = $reg[1];
    			$stringaddress .= ($stringaddress ? "\n" : '').$tmp.': '.$outputlangs->convToOutputCharset($targetcompany->idprof3);
    		}
    		if (!empty($conf->global->MAIN_PROFID4_IN_ADDRESS) && !empty($targetcompany->idprof4))
    		{
    			$tmp = $outputlangs->transcountrynoentities("ProfId4", $targetcompany->country_code);
    			if (preg_match('/\((.+)\)/', $tmp, $reg)) $tmp = $reg[1];
    			$stringaddress .= ($stringaddress ? "\n" : '').$tmp.': '.$outputlangs->convToOutputCharset($targetcompany->idprof4);
    		}
    		if (!empty($conf->global->MAIN_PROFID5_IN_ADDRESS) && !empty($targetcompany->idprof5))
    		{
    		    $tmp = $outputlangs->transcountrynoentities("ProfId5", $targetcompany->country_code);
    		    if (preg_match('/\((.+)\)/', $tmp, $reg)) $tmp = $reg[1];
    		    $stringaddress .= ($stringaddress ? "\n" : '').$tmp.': '.$outputlangs->convToOutputCharset($targetcompany->idprof5);
    		}
    		if (!empty($conf->global->MAIN_PROFID6_IN_ADDRESS) && !empty($targetcompany->idprof6))
    		{
    		    $tmp = $outputlangs->transcountrynoentities("ProfId6", $targetcompany->country_code);
    		    if (preg_match('/\((.+)\)/', $tmp, $reg)) $tmp = $reg[1];
    		    $stringaddress .= ($stringaddress ? "\n" : '').$tmp.': '.$outputlangs->convToOutputCharset($targetcompany->idprof6);
    		}

    		// Public note
    		if (!empty($conf->global->MAIN_PUBLIC_NOTE_IN_ADDRESS))
    		{
    		    if ($mode == 'source' && !empty($sourcecompany->note_public))
        		{
        		    $stringaddress .= ($stringaddress ? "\n" : '').dol_string_nohtmltag($sourcecompany->note_public);
        		}
        		if (($mode == 'target' || preg_match('/targetwithdetails/', $mode)) && !empty($targetcompany->note_public))
        		{
        		    $stringaddress .= ($stringaddress ? "\n" : '').dol_string_nohtmltag($targetcompany->note_public);
        		}
    		}
    	}
	}

	return $stringaddress;
}


/**
 *   	Show header of page for PDF generation
 *
 *   	@param      TCPDF			$pdf     		Object PDF
 *      @param      Translate	$outputlangs	Object lang for output
 * 		@param		int			$page_height	Height of page
 *      @return	void
 */
function pdf_pagehead(&$pdf, $outputlangs, $page_height)
{
	global $conf;

	// Add a background image on document
	if (!empty($conf->global->MAIN_USE_BACKGROUND_ON_PDF))		// Warning, this option make TCPDF generation being crazy and some content disappeared behind the image
	{
		$pdf->SetAutoPageBreak(0, 0); // Disable auto pagebreak before adding image
		$pdf->Image($conf->mycompany->dir_output.'/logos/'.$conf->global->MAIN_USE_BACKGROUND_ON_PDF, (isset($conf->global->MAIN_USE_BACKGROUND_ON_PDF_X) ? $conf->global->MAIN_USE_BACKGROUND_ON_PDF_X : 0), (isset($conf->global->MAIN_USE_BACKGROUND_ON_PDF_Y) ? $conf->global->MAIN_USE_BACKGROUND_ON_PDF_Y : 0), 0, $page_height);
		$pdf->SetAutoPageBreak(1, 0); // Restore pagebreak
	}
}


/**
 *	Return array of possible substitutions for PDF content (without external module substitutions).
 *
 *	@param	Translate	$outputlangs	Output language
 *	@param	array       $exclude        Array of family keys we want to exclude. For example array('mycompany', 'object', 'date', 'user', ...)
 *	@param	Object      $object         Object
 *	@param	int         $onlykey       1=Do not calculate some heavy values of keys (performance enhancement when we need only the keys), 2=Values are truncated and html sanitized (to use for help tooltip)
 *	@return	array						Array of substitutions
 */
function pdf_getSubstitutionArray($outputlangs, $exclude = null, $object = null, $onlykey = 0)
{
    $substitutionarray = getCommonSubstitutionArray($outputlangs, $onlykey, $exclude, $object);
    $substitutionarray['__FROM_NAME__'] = '__FROM_NAME__';
    $substitutionarray['__FROM_EMAIL__'] = '__FROM_EMAIL__';
    return $substitutionarray;
}


/**
 *      Add a draft watermark on PDF files
 *
 *      @param	TCPDF      	$pdf            Object PDF
 *      @param  Translate	$outputlangs	Object lang
 *      @param  int		    $h		        Height of PDF
 *      @param  int		    $w		        Width of PDF
 *      @param  string	    $unit           Unit of height (mm, pt, ...)
 *      @param  string		$text           Text to show
 *      @return	void
 */
function pdf_watermark(&$pdf, $outputlangs, $h, $w, $unit, $text)
{
	global $langs, $mysoc, $user;

	// Print Draft Watermark
	if ($unit == 'pt') $k = 1;
	elseif ($unit == 'mm') $k = 72 / 25.4;
	elseif ($unit == 'cm') $k = 72 / 2.54;
	elseif ($unit == 'in') $k = 72;

	// Make substitution
	$substitutionarray = pdf_getSubstitutionArray($outputlangs, null, null);
	complete_substitutions_array($substitutionarray, $outputlangs, null);
	$text = make_substitutions($text, $substitutionarray, $outputlangs);
	$text = $outputlangs->convToOutputCharset($text);

	$savx = $pdf->getX(); $savy = $pdf->getY();

	$watermark_angle = atan($h / $w) / 2;
	$watermark_x_pos = 0;
	$watermark_y_pos = $h / 3;
	$watermark_x = $w / 2;
	$watermark_y = $h / 3;
	$pdf->SetFont('', 'B', 40);
	$pdf->SetTextColor(255, 192, 203);
	//rotate
	$pdf->_out(sprintf('q %.5F %.5F %.5F %.5F %.2F %.2F cm 1 0 0 1 %.2F %.2F cm', cos($watermark_angle), sin($watermark_angle), -sin($watermark_angle), cos($watermark_angle), $watermark_x * $k, ($h - $watermark_y) * $k, -$watermark_x * $k, -($h - $watermark_y) * $k));
	//print watermark
	$pdf->SetXY($watermark_x_pos, $watermark_y_pos);
	$pdf->Cell($w - 20, 25, $outputlangs->convToOutputCharset($text), "", 2, "C", 0);
	//antirotate
	$pdf->_out('Q');

	$pdf->SetXY($savx, $savy);
}


/**
 *  Show bank informations for PDF generation
 *
 *  @param	TCPDF			$pdf            		Object PDF
 *  @param  Translate	$outputlangs     		Object lang
 *  @param  int			$curx            		X
 *  @param  int			$cury            		Y
 *  @param  Account		$account         		Bank account object
 *  @param  int			$onlynumber      		Output only number (bank+desk+key+number according to country, but without name of bank and domiciliation)
 *  @param	int			$default_font_size		Default font size
 *  @return	float                               The Y PDF position
 */
function pdf_bank(&$pdf, $outputlangs, $curx, $cury, $account, $onlynumber = 0, $default_font_size = 10)
{
	global $mysoc, $conf;

	require_once DOL_DOCUMENT_ROOT.'/core/class/html.formbank.class.php';

	$diffsizetitle = (empty($conf->global->PDF_DIFFSIZE_TITLE) ? 3 : $conf->global->PDF_DIFFSIZE_TITLE);
	$diffsizecontent = (empty($conf->global->PDF_DIFFSIZE_CONTENT) ? 4 : $conf->global->PDF_DIFFSIZE_CONTENT);
	$pdf->SetXY($curx, $cury);

	if (empty($onlynumber))
	{
		$pdf->SetFont('', 'B', $default_font_size - $diffsizetitle);
		$pdf->MultiCell(100, 3, $outputlangs->transnoentities('PaymentByTransferOnThisBankAccount').':', 0, 'L', 0);
		$cury += 4;
	}

	$outputlangs->load("banks");

	// Use correct name of bank id according to country
	$bickey = "BICNumber";
	if ($account->getCountryCode() == 'IN') $bickey = "SWIFT";

	// Get format of bank account according to its country
	$usedetailedbban = $account->useDetailedBBAN();

	//$onlynumber=0; $usedetailedbban=1; // For tests
	if ($usedetailedbban)
	{
		$savcurx = $curx;

		if (empty($onlynumber))
		{
			$pdf->SetFont('', '', $default_font_size - $diffsizecontent);
			$pdf->SetXY($curx, $cury);
			$pdf->MultiCell(100, 3, $outputlangs->transnoentities("Bank").': '.$outputlangs->convToOutputCharset($account->bank), 0, 'L', 0);
			$cury += 3;
		}

		if (empty($conf->global->PDF_BANK_HIDE_NUMBER_SHOW_ONLY_BICIBAN))    // Note that some countries still need bank number, BIC/IBAN not enougth for them
		{
		    // Note:
		    // bank = code_banque (FR), sort code (GB, IR. Example: 12-34-56)
		    // desk = code guichet (FR), used only when $usedetailedbban = 1
		    // number = account number
		    // key = check control key used only when $usedetailedbban = 1
    		if (empty($onlynumber)) $pdf->line($curx + 1, $cury + 1, $curx + 1, $cury + 6);


			foreach ($account->getFieldsToShow() as $val)
			{
				$pdf->SetXY($curx, $cury + 4);
				$pdf->SetFont('', '', $default_font_size - 3);

				if ($val == 'BankCode') {
					// Bank code
					$tmplength = 18;
					$content = $account->code_banque;
				} elseif ($val == 'DeskCode') {
					// Desk
					$tmplength = 18;
					$content = $account->code_guichet;
				} elseif ($val == 'BankAccountNumber') {
					// Number
					$tmplength = 24;
					$content = $account->number;
				} elseif ($val == 'BankAccountNumberKey') {
					// Key
					$tmplength = 15;
					$content = $account->cle_rib;
				} elseif ($val == 'IBAN' || $val == 'BIC') {
					// Key
					$tmplength = 0;
					$content = '';
				} else {
					dol_print_error($account->db, 'Unexpected value for getFieldsToShow: '.$val);
					break;
				}

				$pdf->MultiCell($tmplength, 3, $outputlangs->convToOutputCharset($content), 0, 'C', 0);
				$pdf->SetXY($curx, $cury + 1);
				$curx += $tmplength;
				$pdf->SetFont('', 'B', $default_font_size - $diffsizecontent);
				$pdf->MultiCell($tmplength, 3, $outputlangs->transnoentities($val), 0, 'C', 0);
				if (empty($onlynumber)) {
					$pdf->line($curx, $cury + 1, $curx, $cury + 7);
				}
    		}

    		$curx = $savcurx;
    		$cury += 8;
		}
	} else {
		$pdf->SetFont('', 'B', $default_font_size - $diffsizecontent);
		$pdf->SetXY($curx, $cury);
		$pdf->MultiCell(100, 3, $outputlangs->transnoentities("Bank").': '.$outputlangs->convToOutputCharset($account->bank), 0, 'L', 0);
		$cury += 3;

		$pdf->SetFont('', 'B', $default_font_size - $diffsizecontent);
		$pdf->SetXY($curx, $cury);
		$pdf->MultiCell(100, 3, $outputlangs->transnoentities("BankAccountNumber").': '.$outputlangs->convToOutputCharset($account->number), 0, 'L', 0);
		$cury += 3;

		if ($diffsizecontent <= 2) $cury += 1;
	}

	$pdf->SetFont('', '', $default_font_size - $diffsizecontent);

	if (empty($onlynumber) && !empty($account->domiciliation))
	{
		$pdf->SetXY($curx, $cury);
		$val = $outputlangs->transnoentities("Residence").': '.$outputlangs->convToOutputCharset($account->domiciliation);
		$pdf->MultiCell(100, 3, $val, 0, 'L', 0);
		//$nboflines=dol_nboflines_bis($val,120);
		//$cury+=($nboflines*3)+2;
		$tmpy = $pdf->getStringHeight(100, $val);
		$cury += $tmpy;
	}

	if (!empty($account->proprio))
	{
		$pdf->SetXY($curx, $cury);
		$val = $outputlangs->transnoentities("BankAccountOwner").': '.$outputlangs->convToOutputCharset($account->proprio);
		$pdf->MultiCell(100, 3, $val, 0, 'L', 0);
		$tmpy = $pdf->getStringHeight(100, $val);
		$cury += $tmpy;
		$cur += 1;
	} elseif (!$usedetailedbban) $cury += 1;

	// Use correct name of bank id according to country
	$ibankey = FormBank::getIBANLabel($account);

	if (!empty($account->iban))
	{
		//Remove whitespaces to ensure we are dealing with the format we expect
		$ibanDisplay_temp = str_replace(' ', '', $outputlangs->convToOutputCharset($account->iban));
		$ibanDisplay = "";

		$nbIbanDisplay_temp = dol_strlen($ibanDisplay_temp);
		for ($i = 0; $i < $nbIbanDisplay_temp; $i++)
		{
			$ibanDisplay .= $ibanDisplay_temp[$i];
			if ($i % 4 == 3 && $i > 0)	$ibanDisplay .= " ";
		}

		$pdf->SetFont('', 'B', $default_font_size - 3);
		$pdf->SetXY($curx, $cury);
		$pdf->MultiCell(100, 3, $outputlangs->transnoentities($ibankey).': '.$ibanDisplay, 0, 'L', 0);
		$cury += 3;
	}

	if (!empty($account->bic))
	{
		$pdf->SetFont('', 'B', $default_font_size - 3);
		$pdf->SetXY($curx, $cury);
		$pdf->MultiCell(100, 3, $outputlangs->transnoentities($bickey).': '.$outputlangs->convToOutputCharset($account->bic), 0, 'L', 0);
	}

	return $pdf->getY();
}

/**
 *  Show footer of page for PDF generation
 *
 *	@param	TCPDF			$pdf     		The PDF factory
 *  @param  Translate	$outputlangs	Object lang for output
 * 	@param	string		$paramfreetext	Constant name of free text
 * 	@param	Societe		$fromcompany	Object company
 * 	@param	int			$marge_basse	Margin bottom we use for the autobreak
 * 	@param	int			$marge_gauche	Margin left (no more used)
 * 	@param	int			$page_hauteur	Page height (no more used)
 * 	@param	Object		$object			Object shown in PDF
 * 	@param	int			$showdetails	Show company adress details into footer (0=Nothing, 1=Show address, 2=Show managers, 3=Both)
 *  @param	int			$hidefreetext	1=Hide free text, 0=Show free text
 * 	@return	int							Return height of bottom margin including footer text
 */
function pdf_pagefoot(&$pdf, $outputlangs, $paramfreetext, $fromcompany, $marge_basse, $marge_gauche, $page_hauteur, $object, $showdetails = 0, $hidefreetext = 0)
{
	global $conf, $user, $mysoc;

	$outputlangs->load("dict");
	$line = '';

	$dims = $pdf->getPageDimensions();

	// Line of free text
	if (empty($hidefreetext) && !empty($conf->global->$paramfreetext))
	{
		$substitutionarray = pdf_getSubstitutionArray($outputlangs, null, $object);
		// More substitution keys
		$substitutionarray['__FROM_NAME__'] = $fromcompany->name;
		$substitutionarray['__FROM_EMAIL__'] = $fromcompany->email;
		complete_substitutions_array($substitutionarray, $outputlangs, $object);
		$newfreetext = make_substitutions($conf->global->$paramfreetext, $substitutionarray, $outputlangs);

		// Make a change into HTML code to allow to include images from medias directory.
		// <img alt="" src="/dolibarr_dev/htdocs/viewimage.php?modulepart=medias&amp;entity=1&amp;file=image/ldestailleur_166x166.jpg" style="height:166px; width:166px" />
		// become
		// <img alt="" src="'.DOL_DATA_ROOT.'/medias/image/ldestailleur_166x166.jpg" style="height:166px; width:166px" />
		$newfreetext = preg_replace('/(<img.*src=")[^\"]*viewimage\.php[^\"]*modulepart=medias[^\"]*file=([^\"]*)("[^\/]*\/>)/', '\1file:/'.DOL_DATA_ROOT.'/medias/\2\3', $newfreetext);

		$line .= $outputlangs->convToOutputCharset($newfreetext);
	}

	// First line of company infos
	$line1 = ""; $line2 = ""; $line3 = ""; $line4 = "";

    if ($showdetails == 1 || $showdetails == 3)
	{
		// Company name
		if ($fromcompany->name)
		{
			$line1 .= ($line1 ? " - " : "").$outputlangs->transnoentities("RegisteredOffice").": ".$fromcompany->name;
		}
		// Address
		if ($fromcompany->address)
		{
			$line1 .= ($line1 ? " - " : "").str_replace("\n", ", ", $fromcompany->address);
		}
		// Zip code
		if ($fromcompany->zip)
		{
			$line1 .= ($line1 ? " - " : "").$fromcompany->zip;
		}
		// Town
		if ($fromcompany->town)
		{
			$line1 .= ($line1 ? " " : "").$fromcompany->town;
		}
		// Country
		if ($fromcompany->country)
		{
			$line1 .= ($line1 ? ", " : "").$fromcompany->country;
		}
		// Phone
		if ($fromcompany->phone)
		{
			$line2 .= ($line2 ? " - " : "").$outputlangs->transnoentities("Phone").": ".$fromcompany->phone;
		}
		// Fax
		if ($fromcompany->fax)
		{
			$line2 .= ($line2 ? " - " : "").$outputlangs->transnoentities("Fax").": ".$fromcompany->fax;
		}

		// URL
		if ($fromcompany->url)
		{
			$line2 .= ($line2 ? " - " : "").$fromcompany->url;
		}
		// Email
		if ($fromcompany->email)
		{
			$line2 .= ($line2 ? " - " : "").$fromcompany->email;
		}
	}
	if ($showdetails == 2 || $showdetails == 3 || ($fromcompany->country_code == 'DE'))
	{
		// Managers
		if ($fromcompany->managers)
		{
			$line2 .= ($line2 ? " - " : "").$fromcompany->managers;
		}
	}

	// Line 3 of company infos
	// Juridical status
	if ($fromcompany->forme_juridique_code)
	{
		$line3 .= ($line3 ? " - " : "").$outputlangs->convToOutputCharset(getFormeJuridiqueLabel($fromcompany->forme_juridique_code));
	}
	// Capital
	if ($fromcompany->capital)
	{
		$tmpamounttoshow = price2num($fromcompany->capital); // This field is a free string
		if (is_numeric($tmpamounttoshow) && $tmpamounttoshow > 0) $line3 .= ($line3 ? " - " : "").$outputlangs->transnoentities("CapitalOf", price($tmpamounttoshow, 0, $outputlangs, 0, 0, 0, $conf->currency));
		else $line3 .= ($line3 ? " - " : "").$outputlangs->transnoentities("CapitalOf", $tmpamounttoshow, $outputlangs);
	}
	// Prof Id 1
	if ($fromcompany->idprof1 && ($fromcompany->country_code != 'FR' || !$fromcompany->idprof2))
	{
		$field = $outputlangs->transcountrynoentities("ProfId1", $fromcompany->country_code);
		if (preg_match('/\((.*)\)/i', $field, $reg)) $field = $reg[1];
		$line3 .= ($line3 ? " - " : "").$field.": ".$outputlangs->convToOutputCharset($fromcompany->idprof1);
	}
	// Prof Id 2
	if ($fromcompany->idprof2)
	{
		$field = $outputlangs->transcountrynoentities("ProfId2", $fromcompany->country_code);
		if (preg_match('/\((.*)\)/i', $field, $reg)) $field = $reg[1];
		$line3 .= ($line3 ? " - " : "").$field.": ".$outputlangs->convToOutputCharset($fromcompany->idprof2);
	}

	// Line 4 of company infos
	// Prof Id 3
	if ($fromcompany->idprof3)
	{
		$field = $outputlangs->transcountrynoentities("ProfId3", $fromcompany->country_code);
		if (preg_match('/\((.*)\)/i', $field, $reg)) $field = $reg[1];
		$line4 .= ($line4 ? " - " : "").$field.": ".$outputlangs->convToOutputCharset($fromcompany->idprof3);
	}
	// Prof Id 4
	if ($fromcompany->idprof4)
	{
		$field = $outputlangs->transcountrynoentities("ProfId4", $fromcompany->country_code);
		if (preg_match('/\((.*)\)/i', $field, $reg)) $field = $reg[1];
		$line4 .= ($line4 ? " - " : "").$field.": ".$outputlangs->convToOutputCharset($fromcompany->idprof4);
	}
	// Prof Id 5
	if ($fromcompany->idprof5)
	{
		$field = $outputlangs->transcountrynoentities("ProfId5", $fromcompany->country_code);
		if (preg_match('/\((.*)\)/i', $field, $reg)) $field = $reg[1];
		$line4 .= ($line4 ? " - " : "").$field.": ".$outputlangs->convToOutputCharset($fromcompany->idprof5);
	}
	// Prof Id 6
	if ($fromcompany->idprof6)
	{
		$field = $outputlangs->transcountrynoentities("ProfId6", $fromcompany->country_code);
		if (preg_match('/\((.*)\)/i', $field, $reg)) $field = $reg[1];
		$line4 .= ($line4 ? " - " : "").$field.": ".$outputlangs->convToOutputCharset($fromcompany->idprof6);
	}
	// IntraCommunautary VAT
	if ($fromcompany->tva_intra != '')
	{
		$line4 .= ($line4 ? " - " : "").$outputlangs->transnoentities("VATIntraShort").": ".$outputlangs->convToOutputCharset($fromcompany->tva_intra);
	}

	$pdf->SetFont('', '', 7);
	$pdf->SetDrawColor(224, 224, 224);

	// The start of the bottom of this page footer is positioned according to # of lines
	$freetextheight = 0;
	if ($line)	// Free text
	{
		//$line="sample text<br>\nfd<strong>sf</strong>sdf<br>\nghfghg<br>";
	    if (empty($conf->global->PDF_ALLOW_HTML_FOR_FREE_TEXT))
		{
			$width = 20000; $align = 'L'; // By default, ask a manual break: We use a large value 20000, to not have automatic wrap. This make user understand, he need to add CR on its text.
    		if (!empty($conf->global->MAIN_USE_AUTOWRAP_ON_FREETEXT)) {
    			$width = 200; $align = 'C';
    		}
		    $freetextheight = $pdf->getStringHeight($width, $line);
		} else {
            $freetextheight = pdfGetHeightForHtmlContent($pdf, dol_htmlentitiesbr($line, 1, 'UTF-8', 0)); // New method (works for HTML content)
            //print '<br>'.$freetextheight;exit;
		}
	}

	$marginwithfooter = $marge_basse + $freetextheight + (!empty($line1) ? 3 : 0) + (!empty($line2) ? 3 : 0) + (!empty($line3) ? 3 : 0) + (!empty($line4) ? 3 : 0);
	$posy = $marginwithfooter + 0;

	if ($line)	// Free text
	{
		$pdf->SetXY($dims['lm'], -$posy);
		if (empty($conf->global->PDF_ALLOW_HTML_FOR_FREE_TEXT))   // by default
		{
            $pdf->MultiCell(0, 3, $line, 0, $align, 0);
		} else {
            $pdf->writeHTMLCell($pdf->page_largeur - $pdf->margin_left - $pdf->margin_right, $freetextheight, $dims['lm'], $dims['hk'] - $marginwithfooter, dol_htmlentitiesbr($line, 1, 'UTF-8', 0));
		}
		$posy -= $freetextheight;
	}

	$pdf->SetY(-$posy);
	$pdf->line($dims['lm'], $dims['hk'] - $posy, $dims['wk'] - $dims['rm'], $dims['hk'] - $posy);
	$posy--;

	if (!empty($line1))
	{
		$pdf->SetFont('', 'B', 7);
		$pdf->SetXY($dims['lm'], -$posy);
		$pdf->MultiCell($dims['wk'] - $dims['rm'] - $dims['lm'], 2, $line1, 0, 'C', 0);
		$posy -= 3;
		$pdf->SetFont('', '', 7);
	}

	if (!empty($line2))
	{
		$pdf->SetFont('', 'B', 7);
		$pdf->SetXY($dims['lm'], -$posy);
		$pdf->MultiCell($dims['wk'] - $dims['rm'] - $dims['lm'], 2, $line2, 0, 'C', 0);
		$posy -= 3;
		$pdf->SetFont('', '', 7);
	}

	if (!empty($line3))
	{
		$pdf->SetXY($dims['lm'], -$posy);
		$pdf->MultiCell($dims['wk'] - $dims['rm'] - $dims['lm'], 2, $line3, 0, 'C', 0);
	}

	if (!empty($line4))
	{
		$posy -= 3;
		$pdf->SetXY($dims['lm'], -$posy);
		$pdf->MultiCell($dims['wk'] - $dims['rm'] - $dims['lm'], 2, $line4, 0, 'C', 0);
	}

	// Show page nb only on iso languages (so default Helvetica font)
	if (strtolower(pdf_getPDFFont($outputlangs)) == 'helvetica')
	{
		$pdf->SetXY($dims['wk'] - $dims['rm'] - 15, -$posy);
		//print 'xxx'.$pdf->PageNo().'-'.$pdf->getAliasNbPages().'-'.$pdf->getAliasNumPage();exit;
		$pdf->MultiCell(15, 2, $pdf->PageNo().'/'.$pdf->getAliasNbPages(), 0, 'R', 0);
	}

	return $marginwithfooter;
}

/**
 *	Show linked objects for PDF generation
 *
 *	@param	TCPDF			$pdf				Object PDF
 *	@param	object		$object				Object
 *	@param  Translate	$outputlangs		Object lang
 *	@param  int			$posx				X
 *	@param  int			$posy				Y
 *	@param	float		$w					Width of cells. If 0, they extend up to the right margin of the page.
 *	@param	float		$h					Cell minimum height. The cell extends automatically if needed.
 *	@param	int			$align				Align
 *	@param	string		$default_font_size	Font size
 *	@return	float                           The Y PDF position
 */
function pdf_writeLinkedObjects(&$pdf, $object, $outputlangs, $posx, $posy, $w, $h, $align, $default_font_size)
{
	$linkedobjects = pdf_getLinkedObjects($object, $outputlangs);
	if (!empty($linkedobjects))
	{
		foreach ($linkedobjects as $linkedobject)
		{
		    $reftoshow = $linkedobject["ref_title"].' : '.$linkedobject["ref_value"];
		    if (!empty($linkedobject["date_value"]))
		    {
		        $reftoshow .= ' / '.$linkedobject["date_value"];
		    }

			$posy += 3;
			$pdf->SetXY($posx, $posy);
			$pdf->SetFont('', '', $default_font_size - 2);
			$pdf->MultiCell($w, $h, $reftoshow, '', $align);
		}
	}

	return $pdf->getY();
}

/**
 *	Output line description into PDF
 *
 *  @param  TCPDF				$pdf               PDF object
 *	@param	Object			$object				Object
 *	@param	int				$i					Current line number
 *  @param  Translate		$outputlangs		Object lang for output
 *  @param  int				$w					Width
 *  @param  int				$h					Height
 *  @param  int				$posx				Pos x
 *  @param  int				$posy				Pos y
 *  @param  int				$hideref       		Hide reference
 *  @param  int				$hidedesc           Hide description
 * 	@param	int				$issupplierline		Is it a line for a supplier object ?
 * 	@return	string
 */
function pdf_writelinedesc(&$pdf, $object, $i, $outputlangs, $w, $h, $posx, $posy, $hideref = 0, $hidedesc = 0, $issupplierline = 0)
{
	global $db, $conf, $langs, $hookmanager;

	$reshook = 0;
	$result = '';
	//if (is_object($hookmanager) && ( (isset($object->lines[$i]->product_type) && $object->lines[$i]->product_type == 9 && ! empty($object->lines[$i]->special_code)) || ! empty($object->lines[$i]->fk_parent_line) ) )
	if (is_object($hookmanager))   // Old code is commented on preceding line. Reproduct this test in the pdf_xxx function if you don't want your hook to run
	{
		$special_code = $object->lines[$i]->special_code;
		if (!empty($object->lines[$i]->fk_parent_line)) $special_code = $object->getSpecialCode($object->lines[$i]->fk_parent_line);
		$parameters = array('pdf'=>$pdf, 'i'=>$i, 'outputlangs'=>$outputlangs, 'w'=>$w, 'h'=>$h, 'posx'=>$posx, 'posy'=>$posy, 'hideref'=>$hideref, 'hidedesc'=>$hidedesc, 'issupplierline'=>$issupplierline, 'special_code'=>$special_code);
		$action = '';
		$reshook = $hookmanager->executeHooks('pdf_writelinedesc', $parameters, $object, $action); // Note that $action and $object may have been modified by some hooks

		if (!empty($hookmanager->resPrint)) $result .= $hookmanager->resPrint;
	}
	if (empty($reshook))
	{
		$labelproductservice = pdf_getlinedesc($object, $i, $outputlangs, $hideref, $hidedesc, $issupplierline);

		//var_dump($labelproductservice);exit;

		// Fix bug of some HTML editors that replace links <img src="http://localhostgit/viewimage.php?modulepart=medias&file=image/efd.png" into <img src="http://localhostgit/viewimage.php?modulepart=medias&amp;file=image/efd.png"
		// We make the reverse, so PDF generation has the real URL.
		$labelproductservice = preg_replace('/(<img[^>]*src=")([^"]*)(&amp;)([^"]*")/', '\1\2&\4', $labelproductservice, -1, $nbrep);

		//var_dump($labelproductservice);exit;

		// Description
		$pdf->writeHTMLCell($w, $h, $posx, $posy, $outputlangs->convToOutputCharset($labelproductservice), 0, 1, false, true, 'J', true);
		$result .= $labelproductservice;
	}
	return $result;
}

/**
 *  Return line description translated in outputlangs and encoded into htmlentities and with <br>
 *
 *  @param  Object		$object              Object
 *  @param  int			$i                   Current line number (0 = first line, 1 = second line, ...)
 *  @param  Translate	$outputlangs         Object langs for output
 *  @param  int			$hideref             Hide reference
 *  @param  int			$hidedesc            Hide description
 *  @param  int			$issupplierline      Is it a line for a supplier object ?
 *  @return string       				     String with line
 */
function pdf_getlinedesc($object, $i, $outputlangs, $hideref = 0, $hidedesc = 0, $issupplierline = 0)
{
	global $db, $conf, $langs;

	$idprod = (!empty($object->lines[$i]->fk_product) ? $object->lines[$i]->fk_product : false);
	$label = (!empty($object->lines[$i]->label) ? $object->lines[$i]->label : (!empty($object->lines[$i]->product_label) ? $object->lines[$i]->product_label : ''));
	$desc = (!empty($object->lines[$i]->desc) ? $object->lines[$i]->desc : (!empty($object->lines[$i]->description) ? $object->lines[$i]->description : ''));
	$ref_supplier = (!empty($object->lines[$i]->ref_supplier) ? $object->lines[$i]->ref_supplier : (!empty($object->lines[$i]->ref_fourn) ? $object->lines[$i]->ref_fourn : '')); // TODO Not yet saved for supplier invoices, only supplier orders
	$note = (!empty($object->lines[$i]->note) ? $object->lines[$i]->note : '');
	$dbatch = (!empty($object->lines[$i]->detail_batch) ? $object->lines[$i]->detail_batch : false);

	if ($issupplierline)
	{
		include_once DOL_DOCUMENT_ROOT.'/fourn/class/fournisseur.product.class.php';
		$prodser = new ProductFournisseur($db);
	} else {
		include_once DOL_DOCUMENT_ROOT.'/product/class/product.class.php';
		$prodser = new Product($db);
	}

	if ($idprod)
	{
		$prodser->fetch($idprod);
		// If a predefined product and multilang and on other lang, we renamed label with label translated
		if (!empty($conf->global->MAIN_MULTILANGS) && ($outputlangs->defaultlang != $langs->defaultlang))
		{
			$translatealsoifmodified = (!empty($conf->global->MAIN_MULTILANG_TRANSLATE_EVEN_IF_MODIFIED)); // By default if value was modified manually, we keep it (no translation because we don't have it)

			// TODO Instead of making a compare to see if param was modified, check that content contains reference translation. If yes, add the added part to the new translation
			// ($textwasmodified is replaced with $textwasmodifiedorcompleted and we add completion).

			// Set label
			// If we want another language, and if label is same than default language (we did force it to a specific value), we can use translation.
			//var_dump($outputlangs->defaultlang.' - '.$langs->defaultlang.' - '.$label.' - '.$prodser->label);exit;
			$textwasmodified = ($label == $prodser->label);
			if (!empty($prodser->multilangs[$outputlangs->defaultlang]["label"]) && ($textwasmodified || $translatealsoifmodified))     $label = $prodser->multilangs[$outputlangs->defaultlang]["label"];

			// Set desc
			// Manage HTML entities description test because $prodser->description is store with htmlentities but $desc no
			$textwasmodified = false;
			if (!empty($desc) && dol_textishtml($desc) && !empty($prodser->description) && dol_textishtml($prodser->description)) {
				$textwasmodified = (strpos(dol_html_entity_decode($desc, ENT_QUOTES|ENT_HTML5), dol_html_entity_decode($prodser->description, ENT_QUOTES|ENT_HTML5)) !== false);
			} else {
				$textwasmodified = ($desc == $prodser->description);
			}
			if (!empty($prodser->multilangs[$outputlangs->defaultlang]["description"]) && ($textwasmodified || $translatealsoifmodified))  $desc = $prodser->multilangs[$outputlangs->defaultlang]["description"];

			// Set note
			$textwasmodified = ($note == $prodser->note);
			if (!empty($prodser->multilangs[$outputlangs->defaultlang]["note"]) && ($textwasmodified || $translatealsoifmodified))  $note = $prodser->multilangs[$outputlangs->defaultlang]["note"];
		}
	} elseif ($object->element == 'facture' || $object->element == 'facturefourn') {
		if ($object->type == $object::TYPE_DEPOSIT) {
			$desc = str_replace('(DEPOSIT)', $outputlangs->trans('Deposit'), $desc);
		}
	}

	// Description short of product line
	$libelleproduitservice = $label;

	// Description long of product line
	if (!empty($desc) && ($desc != $label))
	{
		if ($libelleproduitservice && empty($hidedesc))
		{
			$libelleproduitservice .= '__N__';
		}

		if ($desc == '(CREDIT_NOTE)' && $object->lines[$i]->fk_remise_except)
		{
			$discount = new DiscountAbsolute($db);
			$discount->fetch($object->lines[$i]->fk_remise_except);
			$sourceref = !empty($discount->discount_type) ? $discount->ref_invoive_supplier_source : $discount->ref_facture_source;
			$libelleproduitservice = $outputlangs->transnoentitiesnoconv("DiscountFromCreditNote", $sourceref);
		} elseif ($desc == '(DEPOSIT)' && $object->lines[$i]->fk_remise_except)
		{
			$discount = new DiscountAbsolute($db);
			$discount->fetch($object->lines[$i]->fk_remise_except);
			$sourceref = !empty($discount->discount_type) ? $discount->ref_invoive_supplier_source : $discount->ref_facture_source;
			$libelleproduitservice = $outputlangs->transnoentitiesnoconv("DiscountFromDeposit", $sourceref);
			// Add date of deposit
			if (!empty($conf->global->INVOICE_ADD_DEPOSIT_DATE)) $libelleproduitservice .= ' ('.dol_print_date($discount->datec, 'day', '', $outputlangs).')';
		} elseif ($desc == '(EXCESS RECEIVED)' && $object->lines[$i]->fk_remise_except)
		{
			$discount = new DiscountAbsolute($db);
			$discount->fetch($object->lines[$i]->fk_remise_except);
			$libelleproduitservice = $outputlangs->transnoentitiesnoconv("DiscountFromExcessReceived", $discount->ref_facture_source);
		} elseif ($desc == '(EXCESS PAID)' && $object->lines[$i]->fk_remise_except)
		{
			$discount = new DiscountAbsolute($db);
			$discount->fetch($object->lines[$i]->fk_remise_except);
			$libelleproduitservice = $outputlangs->transnoentitiesnoconv("DiscountFromExcessPaid", $discount->ref_invoice_supplier_source);
		} else {
			if ($idprod)
			{
				if (empty($hidedesc))
				{
					if (!empty($conf->global->MAIN_DOCUMENTS_DESCRIPTION_FIRST))
					{
						$libelleproduitservice = $desc."\n".$libelleproduitservice;
					} else {
						if (!empty($conf->global->HIDE_LABEL_VARIANT_PDF) && $prodser->isVariant()) {
							$libelleproduitservice = $desc;
						} else {
							$libelleproduitservice .= $desc;
						}
					}
				}
			} else {
				$libelleproduitservice .= $desc;
			}
		}
	}

	// We add ref of product (and supplier ref if defined)
	$prefix_prodserv = "";
	$ref_prodserv = "";
	if (!empty($conf->global->PRODUCT_ADD_TYPE_IN_DOCUMENTS))   // In standard mode, we do not show this
	{
		if ($prodser->isService())
		{
			$prefix_prodserv = $outputlangs->transnoentitiesnoconv("Service")." ";
		} else {
			$prefix_prodserv = $outputlangs->transnoentitiesnoconv("Product")." ";
		}
	}

	if (empty($hideref))
	{
		if ($issupplierline)
		{
			if ($conf->global->PDF_HIDE_PRODUCT_REF_IN_SUPPLIER_LINES == 1)
				$ref_prodserv = $ref_supplier;
			elseif ($conf->global->PDF_HIDE_PRODUCT_REF_IN_SUPPLIER_LINES == 2)
				$ref_prodserv = $ref_supplier.' ('.$outputlangs->transnoentitiesnoconv("InternalRef").' '.$prodser->ref.')';
			else // Common case
			{
				$ref_prodserv = $prodser->ref; // Show local ref
				if ($ref_supplier) $ref_prodserv .= ($prodser->ref ? ' (' : '').$outputlangs->transnoentitiesnoconv("SupplierRef").' '.$ref_supplier.($prodser->ref ? ')' : '');
			}
		} else {
			$ref_prodserv = $prodser->ref; // Show local ref only
		}

		if (!empty($libelleproduitservice) && !empty($ref_prodserv)) $ref_prodserv .= " - ";
	}

	if (!empty($ref_prodserv) && !empty($conf->global->PDF_BOLD_PRODUCT_REF_AND_PERIOD)) { $ref_prodserv = '<b>'.$ref_prodserv.'</b>'; }
	$libelleproduitservice = $prefix_prodserv.$ref_prodserv.$libelleproduitservice;

	// Add an additional description for the category products
	if (!empty($conf->global->CATEGORY_ADD_DESC_INTO_DOC) && $idprod && !empty($conf->categorie->enabled))
	{
		include_once DOL_DOCUMENT_ROOT.'/categories/class/categorie.class.php';
		$categstatic = new Categorie($db);
		// recovering the list of all the categories linked to product
		$tblcateg = $categstatic->containing($idprod, Categorie::TYPE_PRODUCT);
		foreach ($tblcateg as $cate)
		{
			// Adding the descriptions if they are filled
			$desccateg = $cate->description;
			if ($desccateg)
				$libelleproduitservice .= '__N__'.$desccateg;
		}
	}

	if (!empty($object->lines[$i]->date_start) || !empty($object->lines[$i]->date_end))
	{
		$format = 'day';
        $period = '';
		// Show duration if exists
		if ($object->lines[$i]->date_start && $object->lines[$i]->date_end)
		{
			$period = '('.$outputlangs->transnoentitiesnoconv('DateFromTo', dol_print_date($object->lines[$i]->date_start, $format, false, $outputlangs), dol_print_date($object->lines[$i]->date_end, $format, false, $outputlangs)).')';
		}
		if ($object->lines[$i]->date_start && !$object->lines[$i]->date_end)
		{
			$period = '('.$outputlangs->transnoentitiesnoconv('DateFrom', dol_print_date($object->lines[$i]->date_start, $format, false, $outputlangs)).')';
		}
		if (!$object->lines[$i]->date_start && $object->lines[$i]->date_end)
		{
			$period = '('.$outputlangs->transnoentitiesnoconv('DateUntil', dol_print_date($object->lines[$i]->date_end, $format, false, $outputlangs)).')';
		}
		//print '>'.$outputlangs->charset_output.','.$period;
		if (!empty($conf->global->PDF_BOLD_PRODUCT_REF_AND_PERIOD)) {
		    $libelleproduitservice .= '<b style="color:#333666;" ><em>'."__N__</b> ".$period.'</em>';
		} else {
		    $libelleproduitservice .= "__N__".$period;
		}
		//print $libelleproduitservice;
	}

	if ($dbatch)
	{
		$format = 'day';
		foreach ($dbatch as $detail)
		{
			$dte = array();
			if ($detail->eatby) $dte[] = $outputlangs->transnoentitiesnoconv('printEatby', dol_print_date($detail->eatby, $format, false, $outputlangs));
			if ($detail->sellby) $dte[] = $outputlangs->transnoentitiesnoconv('printSellby', dol_print_date($detail->sellby, $format, false, $outputlangs));
			if ($detail->batch) $dte[] = $outputlangs->transnoentitiesnoconv('printBatch', $detail->batch);
			$dte[] = $outputlangs->transnoentitiesnoconv('printQty', $detail->qty);
			$libelleproduitservice .= "__N__  ".implode(" - ", $dte);
		}
	}

	// Now we convert \n into br
	if (dol_textishtml($libelleproduitservice)) $libelleproduitservice = preg_replace('/__N__/', '<br>', $libelleproduitservice);
	else $libelleproduitservice = preg_replace('/__N__/', "\n", $libelleproduitservice);
	$libelleproduitservice = dol_htmlentitiesbr($libelleproduitservice, 1);

	return $libelleproduitservice;
}

/**
 *	Return line num
 *
 *	@param	Object		$object				Object
 *	@param	int			$i					Current line number
 *  @param  Translate	$outputlangs		Object langs for output
 *  @param	int			$hidedetails		Hide details (0=no, 1=yes, 2=just special lines)
 * 	@return	string
 */
function pdf_getlinenum($object, $i, $outputlangs, $hidedetails = 0)
{
	global $hookmanager;

	$reshook = 0;
	$result = '';
	//if (is_object($hookmanager) && ( (isset($object->lines[$i]->product_type) && $object->lines[$i]->product_type == 9 && ! empty($object->lines[$i]->special_code)) || ! empty($object->lines[$i]->fk_parent_line) ) )
	if (is_object($hookmanager))   // Old code is commented on preceding line. Reproduct this test in the pdf_xxx function if you don't want your hook to run
	{
		$special_code = $object->lines[$i]->special_code;
		if (!empty($object->lines[$i]->fk_parent_line)) $special_code = $object->getSpecialCode($object->lines[$i]->fk_parent_line);
		$parameters = array('i'=>$i, 'outputlangs'=>$outputlangs, 'hidedetails'=>$hidedetails, 'special_code'=>$special_code);
		$action = '';
		$reshook = $hookmanager->executeHooks('pdf_getlinenum', $parameters, $object, $action); // Note that $action and $object may have been modified by some hooks
		$result .= $hookmanager->resPrint;
	}
	if (empty($reshook))
	{
		$result .= dol_htmlentitiesbr($object->lines[$i]->num);
	}
	return $result;
}


/**
 *	Return line product ref
 *
 *	@param	Object		$object				Object
 *	@param	int			$i					Current line number
 *  @param  Translate	$outputlangs		Object langs for output
 *  @param	int			$hidedetails		Hide details (0=no, 1=yes, 2=just special lines)
 * 	@return	string
 */
function pdf_getlineref($object, $i, $outputlangs, $hidedetails = 0)
{
	global $hookmanager;

	$reshook = 0;
	$result = '';
	//if (is_object($hookmanager) && ( (isset($object->lines[$i]->product_type) && $object->lines[$i]->product_type == 9 && ! empty($object->lines[$i]->special_code)) || ! empty($object->lines[$i]->fk_parent_line) ) )
	if (is_object($hookmanager))   // Old code is commented on preceding line. Reproduct this test in the pdf_xxx function if you don't want your hook to run
	{
		$special_code = $object->lines[$i]->special_code;
		if (!empty($object->lines[$i]->fk_parent_line)) $special_code = $object->getSpecialCode($object->lines[$i]->fk_parent_line);
		$parameters = array('i'=>$i, 'outputlangs'=>$outputlangs, 'hidedetails'=>$hidedetails, 'special_code'=>$special_code);
		$action = '';
		$reshook = $hookmanager->executeHooks('pdf_getlineref', $parameters, $object, $action); // Note that $action and $object may have been modified by some hooks
		$result .= $hookmanager->resPrint;
	}
	if (empty($reshook))
	{
		$result .= dol_htmlentitiesbr($object->lines[$i]->product_ref);
	}
	return $result;
}

/**
 *	Return line ref_supplier
 *
 *	@param	Object		$object				Object
 *	@param	int			$i					Current line number
 *  @param  Translate	$outputlangs		Object langs for output
 *  @param	int			$hidedetails		Hide details (0=no, 1=yes, 2=just special lines)
 * 	@return	string
 */
function pdf_getlineref_supplier($object, $i, $outputlangs, $hidedetails = 0)
{
	global $hookmanager;

	$reshook = 0;
	$result = '';
	//if (is_object($hookmanager) && ( (isset($object->lines[$i]->product_type) && $object->lines[$i]->product_type == 9 && ! empty($object->lines[$i]->special_code)) || ! empty($object->lines[$i]->fk_parent_line) ) )
	if (is_object($hookmanager))   // Old code is commented on preceding line. Reproduct this test in the pdf_xxx function if you don't want your hook to run
	{
		$special_code = $object->lines[$i]->special_code;
		if (!empty($object->lines[$i]->fk_parent_line)) $special_code = $object->getSpecialCode($object->lines[$i]->fk_parent_line);
		$parameters = array('i'=>$i, 'outputlangs'=>$outputlangs, 'hidedetails'=>$hidedetails, 'special_code'=>$special_code);
		$action = '';
		$reshook = $hookmanager->executeHooks('pdf_getlineref_supplier', $parameters, $object, $action); // Note that $action and $object may have been modified by some hooks
		$result .= $hookmanager->resPrint;
	}
	if (empty($reshook))
	{
		$result .= dol_htmlentitiesbr($object->lines[$i]->ref_supplier);
	}
	return $result;
}

/**
 *	Return line vat rate
 *
 *	@param	Object		$object				Object
 *	@param	int			$i					Current line number
 *  @param  Translate	$outputlangs		Object langs for output
 *  @param	int			$hidedetails		Hide details (0=no, 1=yes, 2=just special lines)
 * 	@return	string
 */
function pdf_getlinevatrate($object, $i, $outputlangs, $hidedetails = 0)
{
	global $conf, $hookmanager, $mysoc;

	$result = '';
	$reshook = 0;
	//if (is_object($hookmanager) && ( (isset($object->lines[$i]->product_type) && $object->lines[$i]->product_type == 9 && ! empty($object->lines[$i]->special_code)) || ! empty($object->lines[$i]->fk_parent_line) ) )
	if (is_object($hookmanager))   // Old code is commented on preceding line. Reproduce this test in the pdf_xxx function if you don't want your hook to run
	{
		$special_code = $object->lines[$i]->special_code;
		if (!empty($object->lines[$i]->fk_parent_line)) $special_code = $object->getSpecialCode($object->lines[$i]->fk_parent_line);
		$parameters = array('i'=>$i, 'outputlangs'=>$outputlangs, 'hidedetails'=>$hidedetails, 'special_code'=>$special_code);
		$action = '';
		$reshook = $hookmanager->executeHooks('pdf_getlinevatrate', $parameters, $object, $action); // Note that $action and $object may have been modified by some hooks

		if (!empty($hookmanager->resPrint)) $result .= $hookmanager->resPrint;
	}
	if (empty($reshook))
	{
		if (empty($hidedetails) || $hidedetails > 1)
		{
			$tmpresult = '';

			$tmpresult .= vatrate($object->lines[$i]->tva_tx, 0, $object->lines[$i]->info_bits, -1);
			if (empty($conf->global->MAIN_PDF_MAIN_HIDE_SECOND_TAX))
			{
				if ($object->lines[$i]->total_localtax1 != 0)
				{
					if (preg_replace('/[\s0%]/', '', $tmpresult)) $tmpresult .= '/';
					else $tmpresult = '';
					$tmpresult .= vatrate(abs($object->lines[$i]->localtax1_tx), 0);
				}
			}
			if (empty($conf->global->MAIN_PDF_MAIN_HIDE_THIRD_TAX))
			{
				if ($object->lines[$i]->total_localtax2 != 0)
				{
					if (preg_replace('/[\s0%]/', '', $tmpresult)) $tmpresult .= '/';
					else $tmpresult = '';
					$tmpresult .= vatrate(abs($object->lines[$i]->localtax2_tx), 0);
				}
			}
			$tmpresult .= '%';

			$result .= $tmpresult;
		}
	}
	return $result;
}

/**
 *	Return line unit price excluding tax
 *
 *	@param	Object		$object				Object
 *	@param	int			$i					Current line number
 *  @param  Translate	$outputlangs		Object langs for output
 *  @param	int			$hidedetails		Hide details (0=no, 1=yes, 2=just special lines)
 * 	@return	string
 */
function pdf_getlineupexcltax($object, $i, $outputlangs, $hidedetails = 0)
{
	global $conf, $hookmanager;

	$sign = 1;
	if (isset($object->type) && $object->type == 2 && !empty($conf->global->INVOICE_POSITIVE_CREDIT_NOTE)) $sign = -1;

	$result = '';
	$reshook = 0;
	//if (is_object($hookmanager) && ( (isset($object->lines[$i]->product_type) && $object->lines[$i]->product_type == 9 && ! empty($object->lines[$i]->special_code)) || ! empty($object->lines[$i]->fk_parent_line) ) )
	if (is_object($hookmanager))   // Old code is commented on preceding line. Reproduct this test in the pdf_xxx function if you don't want your hook to run
	{
		$special_code = $object->lines[$i]->special_code;
		if (!empty($object->lines[$i]->fk_parent_line)) $special_code = $object->getSpecialCode($object->lines[$i]->fk_parent_line);
		$parameters = array('i'=>$i, 'outputlangs'=>$outputlangs, 'hidedetails'=>$hidedetails, 'special_code'=>$special_code);
		$action = '';
		$reshook = $hookmanager->executeHooks('pdf_getlineupexcltax', $parameters, $object, $action); // Note that $action and $object may have been modified by some hooks

		if (!empty($hookmanager->resPrint)) $result .= $hookmanager->resPrint;
	}
	if (empty($reshook))
	{
		if (empty($hidedetails) || $hidedetails > 1)
		{
			$subprice = ($conf->multicurrency->enabled && $object->multicurrency_tx != 1 ? $object->lines[$i]->multicurrency_subprice : $object->lines[$i]->subprice);
			$result .= price($sign * $subprice, 0, $outputlangs);
		}
	}
	return $result;
}

/**
 *	Return line unit price including tax
 *
 *	@param	Object		$object				Object
 *	@param	int			$i					Current line number
 *  @param  Translate	$outputlangs		Object langs for output
 *  @param	int			$hidedetails		Hide value (0 = no,	1 = yes, 2 = just special lines)
 *  @return	string
 */
function pdf_getlineupwithtax($object, $i, $outputlangs, $hidedetails = 0)
{
	global $hookmanager, $conf;

	$sign = 1;
	if (isset($object->type) && $object->type == 2 && !empty($conf->global->INVOICE_POSITIVE_CREDIT_NOTE)) $sign = -1;

	$result = '';
	$reshook = 0;
	//if (is_object($hookmanager) && ( (isset($object->lines[$i]->product_type) && $object->lines[$i]->product_type == 9 && ! empty($object->lines[$i]->special_code)) || ! empty($object->lines[$i]->fk_parent_line) ) )
	if (is_object($hookmanager))   // Old code is commented on preceding line. Reproduct this test in the pdf_xxx function if you don't want your hook to run
	{
		$special_code = $object->lines[$i]->special_code;
		if (!empty($object->lines[$i]->fk_parent_line)) $special_code = $object->getSpecialCode($object->lines[$i]->fk_parent_line);
		$parameters = array('i'=>$i, 'outputlangs'=>$outputlangs, 'hidedetails'=>$hidedetails, 'special_code'=>$special_code);
		$action = '';
		$reshook = $hookmanager->executeHooks('pdf_getlineupwithtax', $parameters, $object, $action); // Note that $action and $object may have been modified by some hooks

		if (!empty($hookmanager->resPrint)) $result .= $hookmanager->resPrint;
	}
	if (empty($reshook))
	{
		if (empty($hidedetails) || $hidedetails > 1) $result .= price($sign * (($object->lines[$i]->subprice) + ($object->lines[$i]->subprice) * ($object->lines[$i]->tva_tx) / 100), 0, $outputlangs);
	}
	return $result;
}

/**
 *	Return line quantity
 *
 *	@param	Object		$object				Object
 *	@param	int			$i					Current line number
 *  @param  Translate	$outputlangs		Object langs for output
 *  @param	int			$hidedetails		Hide details (0=no, 1=yes, 2=just special lines)
 *  @return	string
 */
function pdf_getlineqty($object, $i, $outputlangs, $hidedetails = 0)
{
	global $hookmanager;

	$result = '';
	$reshook = 0;
	//if (is_object($hookmanager) && ( (isset($object->lines[$i]->product_type) && $object->lines[$i]->product_type == 9 && ! empty($object->lines[$i]->special_code)) || ! empty($object->lines[$i]->fk_parent_line) ) )
	if (is_object($hookmanager))   // Old code is commented on preceding line. Reproduct this test in the pdf_xxx function if you don't want your hook to run
	{
		$special_code = $object->lines[$i]->special_code;
		if (!empty($object->lines[$i]->fk_parent_line)) $special_code = $object->getSpecialCode($object->lines[$i]->fk_parent_line);
		$parameters = array('i'=>$i, 'outputlangs'=>$outputlangs, 'hidedetails'=>$hidedetails, 'special_code'=>$special_code);
		$action = '';
		$reshook = $hookmanager->executeHooks('pdf_getlineqty', $parameters, $object, $action); // Note that $action and $object may have been modified by some hooks

		if (!empty($hookmanager->resPrint)) $result = $hookmanager->resPrint;
	}
    if (empty($reshook))
	{
	    if ($object->lines[$i]->special_code == 3) return '';
	    if (empty($hidedetails) || $hidedetails > 1) $result .= $object->lines[$i]->qty;
	}
	return $result;
}

/**
 *	Return line quantity asked
 *
 *	@param	Object		$object				Object
 *	@param	int			$i					Current line number
 *  @param  Translate	$outputlangs		Object langs for output
 *  @param	int			$hidedetails		Hide details (0=no, 1=yes, 2=just special lines)
 * 	@return	string
 */
function pdf_getlineqty_asked($object, $i, $outputlangs, $hidedetails = 0)
{
	global $hookmanager;

	$reshook = 0;
	$result = '';
	//if (is_object($hookmanager) && ( (isset($object->lines[$i]->product_type) && $object->lines[$i]->product_type == 9 && ! empty($object->lines[$i]->special_code)) || ! empty($object->lines[$i]->fk_parent_line) ) )
	if (is_object($hookmanager))   // Old code is commented on preceding line. Reproduct this test in the pdf_xxx function if you don't want your hook to run
	{
		$special_code = $object->lines[$i]->special_code;
		if (!empty($object->lines[$i]->fk_parent_line)) $special_code = $object->getSpecialCode($object->lines[$i]->fk_parent_line);
		$parameters = array('i'=>$i, 'outputlangs'=>$outputlangs, 'hidedetails'=>$hidedetails, 'special_code'=>$special_code);
		$action = '';
		$reshook = $hookmanager->executeHooks('pdf_getlineqty_asked', $parameters, $object, $action); // Note that $action and $object may have been modified by some hooks

		if (!empty($hookmanager->resPrint)) $result .= $hookmanager->resPrint;
	}
	if (empty($reshook))
	{
        if ($object->lines[$i]->special_code == 3) return '';
        if (empty($hidedetails) || $hidedetails > 1) $result .= $object->lines[$i]->qty_asked;
	}
	return $result;
}

/**
 *	Return line quantity shipped
 *
 *	@param	Object		$object				Object
 *	@param	int			$i					Current line number
 *  @param  Translate	$outputlangs		Object langs for output
 *  @param	int			$hidedetails		Hide details (0=no, 1=yes, 2=just special lines)
 * 	@return	string
 */
function pdf_getlineqty_shipped($object, $i, $outputlangs, $hidedetails = 0)
{
	global $hookmanager;

	$reshook = 0;
	$result = '';
	//if (is_object($hookmanager) && ( (isset($object->lines[$i]->product_type) && $object->lines[$i]->product_type == 9 && ! empty($object->lines[$i]->special_code)) || ! empty($object->lines[$i]->fk_parent_line) ) )
	if (is_object($hookmanager))   // Old code is commented on preceding line. Reproduct this test in the pdf_xxx function if you don't want your hook to run
	{
		$special_code = $object->lines[$i]->special_code;
		if (!empty($object->lines[$i]->fk_parent_line)) $special_code = $object->getSpecialCode($object->lines[$i]->fk_parent_line);
		$parameters = array('i'=>$i, 'outputlangs'=>$outputlangs, 'hidedetails'=>$hidedetails, 'special_code'=>$special_code);
		$action = '';
		$reshook = $hookmanager->executeHooks('pdf_getlineqty_shipped', $parameters, $object, $action); // Note that $action and $object may have been modified by some hooks

		if (!empty($hookmanager->resPrint)) $result .= $hookmanager->resPrint;
	}
	if (empty($reshook))
	{
        if ($object->lines[$i]->special_code == 3) return '';
	    if (empty($hidedetails) || $hidedetails > 1) $result .= $object->lines[$i]->qty_shipped;
	}
	return $result;
}

/**
 *	Return line keep to ship quantity
 *
 *	@param	Object		$object				Object
 *	@param	int			$i					Current line number
 *  @param  Translate	$outputlangs		Object langs for output
 *  @param	int			$hidedetails		Hide details (0=no, 1=yes, 2=just special lines)
 * 	@return	string
 */
function pdf_getlineqty_keeptoship($object, $i, $outputlangs, $hidedetails = 0)
{
	global $hookmanager;

	$reshook = 0;
    $result = '';
    //if (is_object($hookmanager) && ( (isset($object->lines[$i]->product_type) && $object->lines[$i]->product_type == 9 && ! empty($object->lines[$i]->special_code)) || ! empty($object->lines[$i]->fk_parent_line) ) )
	if (is_object($hookmanager))   // Old code is commented on preceding line. Reproduct this test in the pdf_xxx function if you don't want your hook to run
	{
		$special_code = $object->lines[$i]->special_code;
		if (!empty($object->lines[$i]->fk_parent_line)) $special_code = $object->getSpecialCode($object->lines[$i]->fk_parent_line);
		$parameters = array('i'=>$i, 'outputlangs'=>$outputlangs, 'hidedetails'=>$hidedetails, 'special_code'=>$special_code);
		$action = '';
		$reshook = $hookmanager->executeHooks('pdf_getlineqty_keeptoship', $parameters, $object, $action); // Note that $action and $object may have been modified by some hooks

		if (!empty($hookmanager->resPrint)) $result .= $hookmanager->resPrint;
	}
	if (empty($reshook))
	{
        if ($object->lines[$i]->special_code == 3) return '';
		if (empty($hidedetails) || $hidedetails > 1) $result .= ($object->lines[$i]->qty_asked - $object->lines[$i]->qty_shipped);
	}
	return $result;
}

/**
 *	Return line unit
 *
 *	@param	Object		$object				Object
 *	@param	int			$i					Current line number
 *  @param  Translate	$outputlangs		Object langs for output
 *  @param	int			$hidedetails		Hide details (0=no, 1=yes, 2=just special lines)
 *  @param	HookManager	$hookmanager		Hook manager instance
 *  @return	string							Value for unit cell
 */
function pdf_getlineunit($object, $i, $outputlangs, $hidedetails = 0, $hookmanager = false)
{
	global $langs;

	$reshook = 0;
    $result = '';
    //if (is_object($hookmanager) && ( (isset($object->lines[$i]->product_type) && $object->lines[$i]->product_type == 9 && ! empty($object->lines[$i]->special_code)) || ! empty($object->lines[$i]->fk_parent_line) ) )
	if (is_object($hookmanager))   // Old code is commented on preceding line. Reproduct this test in the pdf_xxx function if you don't want your hook to run
	{
		$special_code = $object->lines[$i]->special_code;
		if (!empty($object->lines[$i]->fk_parent_line)) {
			$special_code = $object->getSpecialCode($object->lines[$i]->fk_parent_line);
		}
		$parameters = array(
			'i' => $i,
			'outputlangs' => $outputlangs,
			'hidedetails' => $hidedetails,
			'special_code' => $special_code
		);
		$action = '';
		$reshook = $hookmanager->executeHooks('pdf_getlineunit', $parameters, $object, $action); // Note that $action and $object may have been modified by some hooks

		if (!empty($hookmanager->resPrint)) $result .= $hookmanager->resPrint;
	}
	if (empty($reshook))
	{
	    if (empty($hidedetails) || $hidedetails > 1) $result .= $langs->transnoentitiesnoconv($object->lines[$i]->getLabelOfUnit('short'));
	}
	return $result;
}


/**
 *	Return line remise percent
 *
 *	@param	Object		$object				Object
 *	@param	int			$i					Current line number
 *  @param  Translate	$outputlangs		Object langs for output
 *  @param	int			$hidedetails		Hide details (0=no, 1=yes, 2=just special lines)
 * 	@return	string
 */
function pdf_getlineremisepercent($object, $i, $outputlangs, $hidedetails = 0)
{
	global $hookmanager;

	include_once DOL_DOCUMENT_ROOT.'/core/lib/functions2.lib.php';

	$reshook = 0;
	$result = '';
	//if (is_object($hookmanager) && ( (isset($object->lines[$i]->product_type) && $object->lines[$i]->product_type == 9 && ! empty($object->lines[$i]->special_code)) || ! empty($object->lines[$i]->fk_parent_line) ) )
	if (is_object($hookmanager))   // Old code is commented on preceding line. Reproduct this test in the pdf_xxx function if you don't want your hook to run
	{
		$special_code = $object->lines[$i]->special_code;
		if (!empty($object->lines[$i]->fk_parent_line)) $special_code = $object->getSpecialCode($object->lines[$i]->fk_parent_line);
		$parameters = array('i'=>$i, 'outputlangs'=>$outputlangs, 'hidedetails'=>$hidedetails, 'special_code'=>$special_code);
		$action = '';
		$reshook = $hookmanager->executeHooks('pdf_getlineremisepercent', $parameters, $object, $action); // Note that $action and $object may have been modified by some hooks

		if (!empty($hookmanager->resPrint)) $result .= $hookmanager->resPrint;
	}
	if (empty($reshook))
	{
        if ($object->lines[$i]->special_code == 3) return '';
	    if (empty($hidedetails) || $hidedetails > 1) $result .= dol_print_reduction($object->lines[$i]->remise_percent, $outputlangs);
	}
	return $result;
}

/**
 * Return line percent
 *
 * @param Object $object Object
 * @param int $i Current line number
 * @param Translate $outputlangs Object langs for output
 * @param int $hidedetails Hide details (0=no, 1=yes, 2=just special lines)
 * @param HookManager $hookmanager Hook manager instance
 * @return string
 */
function pdf_getlineprogress($object, $i, $outputlangs, $hidedetails = 0, $hookmanager = null)
{
	if (empty($hookmanager)) global $hookmanager;
	global $conf;

	$reshook = 0;
    $result = '';
    //if (is_object($hookmanager) && ( (isset($object->lines[$i]->product_type) && $object->lines[$i]->product_type == 9 && ! empty($object->lines[$i]->special_code)) || ! empty($object->lines[$i]->fk_parent_line) ) )
	if (is_object($hookmanager))   // Old code is commented on preceding line. Reproduct this test in the pdf_xxx function if you don't want your hook to run
	{
		$special_code = $object->lines[$i]->special_code;
		if (!empty($object->lines[$i]->fk_parent_line)) $special_code = $object->getSpecialCode($object->lines[$i]->fk_parent_line);
		$parameters = array('i' => $i, 'outputlangs' => $outputlangs, 'hidedetails' => $hidedetails, 'special_code' => $special_code);
		$action = '';
		$reshook = $hookmanager->executeHooks('pdf_getlineprogress', $parameters, $object, $action); // Note that $action and $object may have been modified by some hooks

		if (!empty($hookmanager->resPrint)) return $hookmanager->resPrint;
	}
	if (empty($reshook))
	{
        	if ($object->lines[$i]->special_code == 3) return '';
		if (empty($hidedetails) || $hidedetails > 1)
		{
			if ($conf->global->SITUATION_DISPLAY_DIFF_ON_PDF)
			{
				$prev_progress = 0;
				if (method_exists($object, 'get_prev_progress'))
				{
			 		$prev_progress = $object->lines[$i]->get_prev_progress($object->id);
				}
			 	$result = ($object->lines[$i]->situation_percent - $prev_progress).'%';
			} else $result = $object->lines[$i]->situation_percent.'%';
	  	}
	}
	return $result;
}

/**
 *	Return line total excluding tax
 *
 *	@param	Object		$object				Object
 *	@param	int			$i					Current line number
 *  @param  Translate	$outputlangs		Object langs for output
 *  @param	int			$hidedetails		Hide details (0=no, 1=yes, 2=just special lines)
 * 	@return	string							Return total of line excl tax
 */
function pdf_getlinetotalexcltax($object, $i, $outputlangs, $hidedetails = 0)
{
	global $conf, $hookmanager;

	$sign = 1;
	if (isset($object->type) && $object->type == 2 && !empty($conf->global->INVOICE_POSITIVE_CREDIT_NOTE)) $sign = -1;

	$reshook = 0;
	$result = '';
	//if (is_object($hookmanager) && ( (isset($object->lines[$i]->product_type) && $object->lines[$i]->product_type == 9 && ! empty($object->lines[$i]->special_code)) || ! empty($object->lines[$i]->fk_parent_line) ) )
	if (is_object($hookmanager))   // Old code is commented on preceding line. Reproduct this test in the pdf_xxx function if you don't want your hook to run
	{
		$special_code = $object->lines[$i]->special_code;
		if (!empty($object->lines[$i]->fk_parent_line)) $special_code = $object->getSpecialCode($object->lines[$i]->fk_parent_line);
		$parameters = array('i'=>$i, 'outputlangs'=>$outputlangs, 'hidedetails'=>$hidedetails, 'special_code'=>$special_code, 'sign'=>$sign);
		$action = '';
		$reshook = $hookmanager->executeHooks('pdf_getlinetotalexcltax', $parameters, $object, $action); // Note that $action and $object may have been modified by some hooks

		if (!empty($hookmanager->resPrint)) $result .= $hookmanager->resPrint;
	}
    if (empty($reshook))
    {
	    if ($object->lines[$i]->special_code == 3)
    	{
    		$result .= $outputlangs->transnoentities("Option");
    	}
        elseif (empty($hidedetails) || $hidedetails > 1)
        {
        	$total_ht = ($conf->multicurrency->enabled && $object->multicurrency_tx != 1 ? $object->lines[$i]->multicurrency_total_ht : $object->lines[$i]->total_ht);
        	if ($object->lines[$i]->situation_percent > 0)
        	{
        	    // TODO Remove this. The total should be saved correctly in database instead of being modified here.
        		$prev_progress = 0;
        		$progress = 1;
        		if (method_exists($object->lines[$i], 'get_prev_progress'))
        		{
					$prev_progress = $object->lines[$i]->get_prev_progress($object->id);
					$progress = ($object->lines[$i]->situation_percent - $prev_progress) / 100;
        		}
				$result .= price($sign * ($total_ht / ($object->lines[$i]->situation_percent / 100)) * $progress, 0, $outputlangs);
        	} else {
                $result .= price($sign * $total_ht, 0, $outputlangs);
        	}
        }
    }
    return $result;
}

/**
 *	Return line total including tax
 *
 *	@param	Object		$object				Object
 *	@param	int			$i					Current line number
 *  @param 	Translate	$outputlangs		Object langs for output
 *  @param	int			$hidedetails		Hide value (0 = no, 1 = yes, 2 = just special lines)
 *  @return	string							Return total of line incl tax
 */
function pdf_getlinetotalwithtax($object, $i, $outputlangs, $hidedetails = 0)
{
	global $hookmanager, $conf;

	$sign = 1;
	if (isset($object->type) && $object->type == 2 && !empty($conf->global->INVOICE_POSITIVE_CREDIT_NOTE)) $sign = -1;

	$reshook = 0;
	$result = '';
	//if (is_object($hookmanager) && ( (isset($object->lines[$i]->product_type) && $object->lines[$i]->product_type == 9 && ! empty($object->lines[$i]->special_code)) || ! empty($object->lines[$i]->fk_parent_line) ) )
	if (is_object($hookmanager))   // Old code is commented on preceding line. Reproduct this test in the pdf_xxx function if you don't want your hook to run
	{
		$special_code = $object->lines[$i]->special_code;
		if (!empty($object->lines[$i]->fk_parent_line)) $special_code = $object->getSpecialCode($object->lines[$i]->fk_parent_line);
		$parameters = array('i'=>$i, 'outputlangs'=>$outputlangs, 'hidedetails'=>$hidedetails, 'special_code'=>$special_code);
		$action = '';
		$reshook = $hookmanager->executeHooks('pdf_getlinetotalwithtax', $parameters, $object, $action); // Note that $action and $object may have been modified by some hooks

		if (!empty($hookmanager->resPrint)) $result .= $hookmanager->resPrint;
	}
	if (empty($reshook))
	{
		if ($object->lines[$i]->special_code == 3)
    	{
    		$result .= $outputlangs->transnoentities("Option");
    	}
<<<<<<< HEAD
    	if (empty($hidedetails) || $hidedetails > 1)
=======
    	elseif (empty($hidedetails) || $hidedetails > 1)
>>>>>>> 6bba2499
    	{
    		$total_ttc = ($conf->multicurrency->enabled && $object->multicurrency_tx != 1 ? $object->lines[$i]->multicurrency_total_ttc : $object->lines[$i]->total_ttc);
    		if ($object->lines[$i]->situation_percent > 0)
    		{
    			// TODO Remove this. The total should be saved correctly in database instead of being modified here.
    			$prev_progress = 0;
    			$progress = 1;
    			if (method_exists($object->lines[$i], 'get_prev_progress'))
    			{
    				$prev_progress = $object->lines[$i]->get_prev_progress($object->id);
    				$progress = ($object->lines[$i]->situation_percent - $prev_progress) / 100;
    			}
    			$result .= price($sign * ($total_ttc / ($object->lines[$i]->situation_percent / 100)) * $progress, 0, $outputlangs);
    		} else {
    			$result .= price($sign * $total_ttc, 0, $outputlangs);
    		}
    	}
	}
	return $result;
}

/**
 *	Return total quantity of products and/or services
 *
 *	@param	Object		$object				Object
 *	@param	string		$type				Type
 *  @param  Translate	$outputlangs		Object langs for output
 * 	@return	integer
 *  @deprecated Not used by Dolibarr core, so will be removed.
 */
function pdf_getTotalQty($object, $type, $outputlangs)
{
	global $hookmanager;

	$total = 0;
	$nblines = count($object->lines);

	// Loop on each lines
	for ($i = 0; $i < $nblines; $i++)
	{
		if ($object->lines[$i]->special_code != 3)
		{
			if ($type == 'all')
			{
				$total += $object->lines[$i]->qty;
			} elseif ($type == 9 && is_object($hookmanager) && (($object->lines[$i]->product_type == 9 && !empty($object->lines[$i]->special_code)) || !empty($object->lines[$i]->fk_parent_line)))
			{
				$special_code = $object->lines[$i]->special_code;
				if (!empty($object->lines[$i]->fk_parent_line)) $special_code = $object->getSpecialCode($object->lines[$i]->fk_parent_line);
				$parameters = array('i'=>$i, 'outputlangs'=>$outputlangs, 'hidedetails'=>$hidedetails, 'special_code'=>$special_code);
				$action = '';
				$reshook = $hookmanager->executeHooks('pdf_getTotalQty', $parameters, $object, $action); // Note that $action and $object may have been modified by some hooks
				return $hookmanager->resPrint;
			} elseif ($type == 0 && $object->lines[$i]->product_type == 0)
			{
				$total += $object->lines[$i]->qty;
			} elseif ($type == 1 && $object->lines[$i]->product_type == 1)
			{
				$total += $object->lines[$i]->qty;
			}
		}
	}

	return $total;
}

/**
 * 	Return linked objects to use for document generation.
 *  Warning: To save space, this function returns only one link per link type (all links are concated on same record string). This function is used by pdf_writeLinkedObjects
 *
 * 	@param	object		$object			Object
 * 	@param	Translate	$outputlangs	Object lang for output
 * 	@return	array                       Linked objects
 */
function pdf_getLinkedObjects($object, $outputlangs)
{
	global $db, $hookmanager;

	$linkedobjects = array();

	$object->fetchObjectLinked();

	foreach ($object->linkedObjects as $objecttype => $objects)
	{
	    if ($objecttype == 'facture')
	    {
	        // For invoice, we don't want to have a reference line on document. Image we are using recuring invoice, we will have a line longer than document width.
	    } elseif ($objecttype == 'propal' || $objecttype == 'supplier_proposal')
		{
			$outputlangs->load('propal');

			foreach ($objects as $elementobject)
			{
				$linkedobjects[$objecttype]['ref_title'] = $outputlangs->transnoentities("RefProposal");
				$linkedobjects[$objecttype]['ref_value'] = $outputlangs->transnoentities($elementobject->ref);
				$linkedobjects[$objecttype]['date_title'] = $outputlangs->transnoentities("DatePropal");
				$linkedobjects[$objecttype]['date_value'] = dol_print_date($elementobject->date, 'day', '', $outputlangs);
			}
		} elseif ($objecttype == 'commande' || $objecttype == 'supplier_order')
		{
			$outputlangs->load('orders');
			foreach ($objects as $elementobject)
			{
				$linkedobjects[$objecttype]['ref_title'] = $outputlangs->transnoentities("RefOrder");
				$linkedobjects[$objecttype]['ref_value'] = $outputlangs->transnoentities($elementobject->ref).($elementobject->ref_client ? ' ('.$elementobject->ref_client.')' : '').($elementobject->ref_supplier ? ' ('.$elementobject->ref_supplier.')' : '');
				$linkedobjects[$objecttype]['date_title'] = $outputlangs->transnoentities("OrderDate");
				$linkedobjects[$objecttype]['date_value'] = dol_print_date($elementobject->date, 'day', '', $outputlangs);
			}
		} elseif ($objecttype == 'contrat')
		{
			$outputlangs->load('contracts');
			foreach ($objects as $elementobject)
			{
				$linkedobjects[$objecttype]['ref_title'] = $outputlangs->transnoentities("RefContract");
				$linkedobjects[$objecttype]['ref_value'] = $outputlangs->transnoentities($elementobject->ref);
				$linkedobjects[$objecttype]['date_title'] = $outputlangs->transnoentities("DateContract");
				$linkedobjects[$objecttype]['date_value'] = dol_print_date($elementobject->date_contrat, 'day', '', $outputlangs);
			}
		} elseif ($objecttype == 'fichinter')
		{
			$outputlangs->load('interventions');
			foreach ($objects as $elementobject)
			{
				$linkedobjects[$objecttype]['ref_title'] = $outputlangs->transnoentities("InterRef");
				$linkedobjects[$objecttype]['ref_value'] = $outputlangs->transnoentities($elementobject->ref);
				$linkedobjects[$objecttype]['date_title'] = $outputlangs->transnoentities("InterDate");
				$linkedobjects[$objecttype]['date_value'] = dol_print_date($elementobject->datec, 'day', '', $outputlangs);
			}
		} elseif ($objecttype == 'shipping')
		{
			$outputlangs->loadLangs(array("orders", "sendings"));

			foreach ($objects as $x => $elementobject)
			{
			    $order = null;
			    // We concat this record info into fields xxx_value. title is overwrote.
			    if (empty($object->linkedObjects['commande']) && $object->element != 'commande')	// There is not already a link to order and object is not the order, so we show also info with order
			    {
			        $elementobject->fetchObjectLinked(null, '', null, '', 'OR', 1, 'sourcetype', 0);
			        if (!empty($elementobject->linkedObjectsIds['commande'])) {
						include_once DOL_DOCUMENT_ROOT.'/commande/class/commande.class.php';
						$order = new Commande($db);
						$ret = $order->fetch(reset($elementobject->linkedObjectsIds['commande']));
						if ($ret < 1) { $order = null; }
					}
			    }
			    if (!is_object($order))
			    {
			        $linkedobjects[$objecttype]['ref_title'] = $outputlangs->transnoentities("RefSending");
			        if (!empty($linkedobjects[$objecttype]['ref_value'])) $linkedobjects[$objecttype]['ref_value'] .= ' / ';
			        $linkedobjects[$objecttype]['ref_value'] .= $outputlangs->transnoentities($elementobject->ref);
			        //$linkedobjects[$objecttype]['date_title'] = $outputlangs->transnoentities("DateShipment");
			        //if (! empty($linkedobjects[$objecttype]['date_value'])) $linkedobjects[$objecttype]['date_value'].=' / ';
			        //$linkedobjects[$objecttype]['date_value'].= dol_print_date($elementobject->date_delivery,'day','',$outputlangs);
			    } else {
			        $linkedobjects[$objecttype]['ref_title'] = $outputlangs->transnoentities("RefOrder").' / '.$outputlangs->transnoentities("RefSending");
			        if (empty($linkedobjects[$objecttype]['ref_value'])) $linkedobjects[$objecttype]['ref_value'] = $outputlangs->convToOutputCharset($order->ref).($order->ref_client ? ' ('.$order->ref_client.')' : '');
			        $linkedobjects[$objecttype]['ref_value'] .= ' / '.$outputlangs->transnoentities($elementobject->ref);
			        //$linkedobjects[$objecttype]['date_title'] = $outputlangs->transnoentities("OrderDate") . ($elementobject->date_delivery ? ' / ' . $outputlangs->transnoentities("DateShipment") : '');
			        //if (empty($linkedobjects[$objecttype]['date_value'])) $linkedobjects[$objecttype]['date_value'] = dol_print_date($order->date,'day','',$outputlangs);
			        //$linkedobjects[$objecttype]['date_value'].= ($elementobject->date_delivery ? ' / ' . dol_print_date($elementobject->date_delivery,'day','',$outputlangs) : '');
			    }
			}
		}
	}

	// For add external linked objects
	if (is_object($hookmanager))
	{
		$parameters = array('linkedobjects' => $linkedobjects, 'outputlangs'=>$outputlangs);
		$action = '';
		$hookmanager->executeHooks('pdf_getLinkedObjects', $parameters, $object, $action); // Note that $action and $object may have been modified by some hooks
		if (!empty($hookmanager->resArray)) $linkedobjects = $hookmanager->resArray;
	}

	return $linkedobjects;
}

/**
 * Return dimensions to use for images onto PDF checking that width and height are not higher than
 * maximum (16x32 by default).
 *
 * @param	string		$realpath		Full path to photo file to use
 * @return	array						Height and width to use to output image (in pdf user unit, so mm)
 */
function pdf_getSizeForImage($realpath)
{
	global $conf;

	$maxwidth = (empty($conf->global->MAIN_DOCUMENTS_WITH_PICTURE_WIDTH) ? 20 : $conf->global->MAIN_DOCUMENTS_WITH_PICTURE_WIDTH);
	$maxheight = (empty($conf->global->MAIN_DOCUMENTS_WITH_PICTURE_HEIGHT) ? 32 : $conf->global->MAIN_DOCUMENTS_WITH_PICTURE_HEIGHT);
	include_once DOL_DOCUMENT_ROOT.'/core/lib/images.lib.php';
	$tmp = dol_getImageSize($realpath);
	if ($tmp['height'])
	{
		$width = (int) round($maxheight * $tmp['width'] / $tmp['height']); // I try to use maxheight
		if ($width > $maxwidth)	// Pb with maxheight, so i use maxwidth
		{
			$width = $maxwidth;
			$height = (int) round($maxwidth * $tmp['height'] / $tmp['width']);
		} else // No pb with maxheight
		{
			$height = $maxheight;
		}
	}
	return array('width'=>$width, 'height'=>$height);
}

/**
 *	Return line total amount discount
 *
 *	@param	Object		$object				Object
 *	@param	int			$i					Current line number
 *  @param  Translate	$outputlangs		Object langs for output
 *  @param	int			$hidedetails		Hide details (0=no, 1=yes, 2=just special lines)
 * 	@return	string							Return total of line excl tax
 */
function pdfGetLineTotalDiscountAmount($object, $i, $outputlangs, $hidedetails = 0)
{
	global $conf, $hookmanager;
	$sign = 1;
	if (isset($object->type) && $object->type == 2 && !empty($conf->global->INVOICE_POSITIVE_CREDIT_NOTE)) $sign = -1;
	if ($object->lines[$i]->special_code == 3)
	{
		return $outputlangs->transnoentities("Option");
	} else {
		if (is_object($hookmanager))
		{
			$special_code = $object->lines[$i]->special_code;
			if (!empty($object->lines[$i]->fk_parent_line)) $special_code = $object->getSpecialCode($object->lines[$i]->fk_parent_line);

			$parameters = array(
				'i'=>$i,
				'outputlangs'=>$outputlangs,
				'hidedetails'=>$hidedetails,
				'special_code'=>$special_code
			);

			$action = '';

			if ($hookmanager->executeHooks('getlinetotalremise', $parameters, $object, $action) > 0)
			{
				return $hookmanager->resPrint; // Note that $action and $object may have been modified by some hooks
			}
		}

		if (empty($hidedetails) || $hidedetails > 1) return $sign * (($object->lines[$i]->subprice * $object->lines[$i]->qty) - $object->lines[$i]->total_ht);
	}
	return '';
}<|MERGE_RESOLUTION|>--- conflicted
+++ resolved
@@ -2018,11 +2018,7 @@
     	{
     		$result .= $outputlangs->transnoentities("Option");
     	}
-<<<<<<< HEAD
-    	if (empty($hidedetails) || $hidedetails > 1)
-=======
     	elseif (empty($hidedetails) || $hidedetails > 1)
->>>>>>> 6bba2499
     	{
     		$total_ttc = ($conf->multicurrency->enabled && $object->multicurrency_tx != 1 ? $object->lines[$i]->multicurrency_total_ttc : $object->lines[$i]->total_ttc);
     		if ($object->lines[$i]->situation_percent > 0)
