<?php
/* Copyright (C) 2006-2011	Laurent Destailleur 	<eldy@users.sourceforge.net>
 * Copyright (C) 2006		Rodolphe Quiedeville	<rodolphe@quiedeville.org>
 * Copyright (C) 2007		Patrick Raguin      	<patrick.raguin@gmail.com>
 * Copyright (C) 2010-2012	Regis Houssin       	<regis.houssin@capnetworks.com>
 * Copyright (C) 2010		Juanjo Menent       	<jmenent@2byte.es>
 * Copyright (C) 2012		Christophe Battarel		<christophe.battarel@altairis.fr>
 * Copyright (C) 2012       Cédric Salvador         <csalvador@gpcsolutions.fr>
 * Copyright (C) 2012-2015  Raphaël Doursenaud      <rdoursenaud@gpcsolutions.fr>
 * Copyright (C) 2014		Cedric GROSS			<c.gross@kreiz-it.fr>
 * Copyright (C) 2014		Teddy Andreotti			<125155@supinfo.com>
 * Copyright (C) 2015-2016  Marcos García           <marcosgdf@gmail.com>
 *
 * This program is free software; you can redistribute it and/or modify
 * it under the terms of the GNU General Public License as published by
 * the Free Software Foundation; either version 3 of the License, or
 * (at your option) any later version.
 *
 * This program is distributed in the hope that it will be useful,
 * but WITHOUT ANY WARRANTY; without even the implied warranty of
 * MERCHANTABILITY or FITNESS FOR A PARTICULAR PURPOSE.  See the
 * GNU General Public License for more details.
 *
 * You should have received a copy of the GNU General Public License
 * along with this program. If not, see <http://www.gnu.org/licenses/>.
 * or see http://www.gnu.org/
 */

/**
 *	\file       htdocs/core/lib/pdf.lib.php
 *	\brief      Set of functions used for PDF generation
 *	\ingroup    core
 */


/**
 *	Return array with format properties of default PDF format
 *
 *	@param		Translate	$outputlangs		Output lang to use to autodetect output format if setup not done
 *  @return     array							Array('width'=>w,'height'=>h,'unit'=>u);
 */
function pdf_getFormat($outputlangs='')
{
	global $conf,$db;

	// Default value if setup was not done and/or entry into c_paper_format not defined
	$width=210; $height=297; $unit='mm';

	if (empty($conf->global->MAIN_PDF_FORMAT))
	{
		include_once DOL_DOCUMENT_ROOT.'/core/lib/functions2.lib.php';
		$pdfformat=dol_getDefaultFormat($outputlangs);
	}
	else $pdfformat=$conf->global->MAIN_PDF_FORMAT;

	$sql="SELECT code, label, width, height, unit FROM ".MAIN_DB_PREFIX."c_paper_format";
	$sql.=" WHERE code = '".$pdfformat."'";
	$resql=$db->query($sql);
	if ($resql)
	{
		$obj=$db->fetch_object($resql);
		if ($obj)
		{
			$width=(int) $obj->width;
			$height=(int) $obj->height;
			$unit=$obj->unit;
		}
	}

	//print "pdfformat=".$pdfformat." width=".$width." height=".$height." unit=".$unit;
	return array('width'=>$width,'height'=>$height,'unit'=>$unit);
}

/**
 *      Return a PDF instance object. We create a FPDI instance that instantiate TCPDF.
 *
 *      @param	string		$format         Array(width,height). Keep empty to use default setup.
 *      @param	string		$metric         Unit of format ('mm')
 *      @param  string		$pagetype       'P' or 'l'
 *      @return TPDF						PDF object
 */
function pdf_getInstance($format='',$metric='mm',$pagetype='P')
{
	global $conf;

	// Define constant for TCPDF
	if (! defined('K_TCPDF_EXTERNAL_CONFIG'))
	{
		define('K_TCPDF_EXTERNAL_CONFIG',1);	// this avoid using tcpdf_config file
		define('K_PATH_CACHE', DOL_DATA_ROOT.'/admin/temp/');
		define('K_PATH_URL_CACHE', DOL_DATA_ROOT.'/admin/temp/');
		dol_mkdir(K_PATH_CACHE);
		define('K_BLANK_IMAGE', '_blank.png');
		define('PDF_PAGE_FORMAT', 'A4');
		define('PDF_PAGE_ORIENTATION', 'P');
		define('PDF_CREATOR', 'TCPDF');
		define('PDF_AUTHOR', 'TCPDF');
		define('PDF_HEADER_TITLE', 'TCPDF Example');
		define('PDF_HEADER_STRING', "by Dolibarr ERP CRM");
		define('PDF_UNIT', 'mm');
		define('PDF_MARGIN_HEADER', 5);
		define('PDF_MARGIN_FOOTER', 10);
		define('PDF_MARGIN_TOP', 27);
		define('PDF_MARGIN_BOTTOM', 25);
		define('PDF_MARGIN_LEFT', 15);
		define('PDF_MARGIN_RIGHT', 15);
		define('PDF_FONT_NAME_MAIN', 'helvetica');
		define('PDF_FONT_SIZE_MAIN', 10);
		define('PDF_FONT_NAME_DATA', 'helvetica');
		define('PDF_FONT_SIZE_DATA', 8);
		define('PDF_FONT_MONOSPACED', 'courier');
		define('PDF_IMAGE_SCALE_RATIO', 1.25);
		define('HEAD_MAGNIFICATION', 1.1);
		define('K_CELL_HEIGHT_RATIO', 1.25);
		define('K_TITLE_MAGNIFICATION', 1.3);
		define('K_SMALL_RATIO', 2/3);
		define('K_THAI_TOPCHARS', true);
		define('K_TCPDF_CALLS_IN_HTML', true);
		define('K_TCPDF_THROW_EXCEPTION_ERROR', false);
	}

	if (! empty($conf->global->MAIN_USE_FPDF) && ! empty($conf->global->MAIN_DISABLE_FPDI))
		return "Error MAIN_USE_FPDF and MAIN_DISABLE_FPDI can't be set together";

	// We use by default TCPDF else FPDF
	if (empty($conf->global->MAIN_USE_FPDF)) require_once TCPDF_PATH.'tcpdf.php';
	else require_once FPDF_PATH.'fpdf.php';

	// We need to instantiate tcpdi or fpdi object (instead of tcpdf) to use merging features. But we can disable it (this will break all merge features).
    if (empty($conf->global->MAIN_DISABLE_TCPDI)) require_once TCPDI_PATH.'tcpdi.php';
	else if (empty($conf->global->MAIN_DISABLE_FPDI)) require_once FPDI_PATH.'fpdi.php';

	//$arrayformat=pdf_getFormat();
	//$format=array($arrayformat['width'],$arrayformat['height']);
	//$metric=$arrayformat['unit'];

	// Protection and encryption of pdf
	if (empty($conf->global->MAIN_USE_FPDF) && ! empty($conf->global->PDF_SECURITY_ENCRYPTION))
	{
		/* Permission supported by TCPDF
		- print : Print the document;
		- modify : Modify the contents of the document by operations other than those controlled by 'fill-forms', 'extract' and 'assemble';
		- copy : Copy or otherwise extract text and graphics from the document;
		- annot-forms : Add or modify text annotations, fill in interactive form fields, and, if 'modify' is also set, create or modify interactive form fields (including signature fields);
		- fill-forms : Fill in existing interactive form fields (including signature fields), even if 'annot-forms' is not specified;
		- extract : Extract text and graphics (in support of accessibility to users with disabilities or for other purposes);
		- assemble : Assemble the document (insert, rotate, or delete pages and create bookmarks or thumbnail images), even if 'modify' is not set;
		- print-high : Print the document to a representation from which a faithful digital copy of the PDF content could be generated. When this is not set, printing is limited to a low-level representation of the appearance, possibly of degraded quality.
		- owner : (inverted logic - only for public-key) when set permits change of encryption and enables all other permissions.
		*/
		if (class_exists('TCPDI')) $pdf = new TCPDI($pagetype,$metric,$format);
		else if (class_exists('FPDI')) $pdf = new FPDI($pagetype,$metric,$format);
		else $pdf = new TCPDF($pagetype,$metric,$format);
		// For TCPDF, we specify permission we want to block
		$pdfrights = array('modify','copy');

		$pdfuserpass = ''; // Password for the end user
		$pdfownerpass = NULL; // Password of the owner, created randomly if not defined
		$pdf->SetProtection($pdfrights,$pdfuserpass,$pdfownerpass);
	}
	else
	{
		if (class_exists('TCPDI')) $pdf = new TCPDI($pagetype,$metric,$format);
		else if (class_exists('FPDI')) $pdf = new FPDI($pagetype,$metric,$format);
		else $pdf = new TCPDF($pagetype,$metric,$format);
	}

	// If we use FPDF class, we may need to add method writeHTMLCell
	if (! empty($conf->global->MAIN_USE_FPDF) && ! method_exists($pdf, 'writeHTMLCell'))
	{
		// Declare here a class to overwrite FPDI to add method writeHTMLCell
		/**
		 *	This class is an enhanced FPDI class that support method writeHTMLCell
		 */
		class FPDI_DolExtended extends FPDI
        {
			/**
			 * __call
			 *
			 * @param 	string	$method		Method
			 * @param 	mixed	$args		Arguments
			 * @return 	void
			 */
			public function __call($method, $args)
			{
				if (isset($this->$method)) {
					$func = $this->$method;
					$func($args);
				}
			}

			/**
			 * writeHTMLCell
			 *
			 * @param	int		$w				Width
			 * @param 	int		$h				Height
			 * @param 	int		$x				X
			 * @param 	int		$y				Y
			 * @param 	string	$html			Html
			 * @param 	int		$border			Border
			 * @param 	int		$ln				Ln
			 * @param 	boolean	$fill			Fill
			 * @param 	boolean	$reseth			Reseth
			 * @param 	string	$align			Align
			 * @param 	boolean	$autopadding	Autopadding
			 * @return 	void
			 */
			public function writeHTMLCell($w, $h, $x, $y, $html = '', $border = 0, $ln = 0, $fill = false, $reseth = true, $align = '', $autopadding = true)
			{
				$this->SetXY($x,$y);
				$val=str_replace('<br>',"\n",$html);
				//$val=dol_string_nohtmltag($val,false,'ISO-8859-1');
				$val=dol_string_nohtmltag($val,false,'UTF-8');
				$this->MultiCell($w,$h,$val,$border,$align,$fill);
			}
		}

		$pdf2=new FPDI_DolExtended($pagetype,$metric,$format);
		unset($pdf);
		$pdf=$pdf2;
	}

	return $pdf;
}


/**
 *      Return font name to use for PDF generation
 *
 *      @param	Translate	$outputlangs    Output langs object
 *      @return string          			Name of font to use
 */
function pdf_getPDFFont($outputlangs)
{
	global $conf;

	if (! empty($conf->global->MAIN_PDF_FORCE_FONT)) return $conf->global->MAIN_PDF_FORCE_FONT;

	$font='Helvetica'; // By default, for FPDI, or ISO language on TCPDF
	if (class_exists('TCPDF'))  // If TCPDF on, we can use an UTF8 one like DejaVuSans if required (slower)
	{
		if ($outputlangs->trans('FONTFORPDF')!='FONTFORPDF')
		{
			$font=$outputlangs->trans('FONTFORPDF');
		}
	}
	return $font;
}

/**
 *      Return font size to use for PDF generation
 *
 *      @param	Translate	$outputlangs     Output langs object
 *      @return int				             Size of font to use
 */
function pdf_getPDFFontSize($outputlangs)
{
	$size=10;                   // By default, for FPDI or ISO language on TCPDF
	if (class_exists('TCPDF'))  // If TCPDF on, we can use an UTF8 one like DejaVuSans if required (slower)
	{
		if ($outputlangs->trans('FONTSIZEFORPDF')!='FONTSIZEFORPDF')
		{
			$size = (int) $outputlangs->trans('FONTSIZEFORPDF');
		}
	}
	return $size;
}


/**
 * Return height to use for Logo onto PDF
 *
 * @param	string		$logo		Full path to logo file to use
 * @param	bool		$url		Image with url (true or false)
 * @return	number
 */
function pdf_getHeightForLogo($logo, $url = false)
{
	global $conf;
	$height=(empty($conf->global->MAIN_DOCUMENTS_LOGO_HEIGHT)?22:$conf->global->MAIN_DOCUMENTS_LOGO_HEIGHT);
	$maxwidth=130;
	include_once DOL_DOCUMENT_ROOT.'/core/lib/images.lib.php';
	$tmp=dol_getImageSize($logo, $url);
	if ($tmp['height'])
	{
		$width=round($height*$tmp['width']/$tmp['height']);
		if ($width > $maxwidth) $height=$height*$maxwidth/$width;
	}
	//print $tmp['width'].' '.$tmp['height'].' '.$width; exit;
	return $height;
}

/**
 * Function to try to calculate height of a HTML Content
 * 
 * @param TCPDF     $pdf            PDF initialized object
 * @param string    $htmlcontent    HTML Contect
 * @see getStringHeight
 */
function pdfGetHeightForHtmlContent(&$pdf, $htmlcontent)
{
    // store current object
    $pdf->startTransaction();
    // store starting values
    $start_y = $pdf->GetY();
    //var_dump($start_y);
    $start_page = $pdf->getPage();
    // call printing functions with content
    $pdf->writeHTMLCell(0, 0, 0, $start_y, $htmlcontent, 0, 1, false, true, 'J',true);
    // get the new Y
    $end_y = $pdf->GetY();
    $end_page = $pdf->getPage();
    // calculate height
    $height = 0;
    if ($end_page == $start_page) {
        $height = $end_y - $start_y;
    }
    else 
    {
        for ($page=$start_page; $page <= $end_page; ++$page) {
        	$pdf->setPage($page);
<<<<<<< HEAD
        	if ($page == $start_page) {
        		// first page
        		$height = $pdf->h - $start_y - $pdf->bMargin;
        	} elseif ($page == $end_page) {
        		// last page
        		$height = $end_y - $pdf->tMargin;
        	} else {
        		$height = $pdf->h - $pdf->tMargin - $pdf->bMargin;
=======
        	$tmpm=$pdf->getMargins();
        	$tMargin = $tmpm['top'];
        	if ($page == $start_page) {
        		// first page
        		$height = $pdf->getPageHeight() - $start_y - $pdf->getBreakMargin();
        	} elseif ($page == $end_page) {
        		// last page
        		$height = $end_y - $tMargin;
        	} else {
        		$height = $pdf->getPageHeight() - $tMargin - $pdf->getBreakMargin();
>>>>>>> 3f5d67d4
        	}
        }
	}
	// restore previous object
	$pdf = $pdf->rollbackTransaction();    

    return $height;
}


/**
 * Returns the name of the thirdparty
 *
 * @param   Societe|Contact     $thirdparty     Contact or thirdparty
 * @param   Translate           $outputlangs    Output language
 * @param   int                 $includealias   1=Include alias name after name
 * @return string
 */
function pdfBuildThirdpartyName($thirdparty, Translate $outputlangs, $includealias=0)
{
	// Recipient name
	$socname = '';

	if ($thirdparty instanceof Societe) {
		$socname .= $thirdparty->name;
		if ($includealias && !empty($thirdparty->name_alias)) {
		    $socname .= "\n".$thirdparty->name_alias;
		}
	} elseif ($thirdparty instanceof Contact) {
		$socname = $thirdparty->socname;
	} else {
		throw new InvalidArgumentException('Parameter 1=$thirdparty is not a Societe nor Contact');
	}

	return $outputlangs->convToOutputCharset($socname);
}


/**
 *   	Return a string with full address formated for output on documents
 *
 * 		@param	Translate	$outputlangs		Output langs object
 *   	@param  Societe		$sourcecompany		Source company object
 *   	@param  Societe		$targetcompany		Target company object
 *      @param  Contact		$targetcontact		Target contact object
 * 		@param	int			$usecontact			Use contact instead of company
 * 		@param	int			$mode				Address type ('source', 'target', 'targetwithdetails', 'targetwithdetails_xxx': target but include also phone/fax/email/url)
 *      @param  Object      $object             Object we want to build document for
 * 		@return	string							String with full address
 */
function pdf_build_address($outputlangs,$sourcecompany,$targetcompany='',$targetcontact='',$usecontact=0,$mode='source',$object=null)
{
	global $conf, $hookmanager;

	if ($mode == 'source' && ! is_object($sourcecompany)) return -1;
	if ($mode == 'target' && ! is_object($targetcompany)) return -1;

	if (! empty($sourcecompany->state_id) && empty($sourcecompany->departement)) $sourcecompany->departement=getState($sourcecompany->state_id); //TODO deprecated
	if (! empty($sourcecompany->state_id) && empty($sourcecompany->state))       $sourcecompany->state=getState($sourcecompany->state_id);
	if (! empty($targetcompany->state_id) && empty($targetcompany->departement)) $targetcompany->departement=getState($targetcompany->state_id); //TODO deprecated
	if (! empty($targetcompany->state_id) && empty($targetcompany->state))       $targetcompany->state=getState($targetcompany->state_id);

	$reshook=0;
	$stringaddress = '';
	if (is_object($hookmanager))
	{
		$parameters = array('sourcecompany'=>&$sourcecompany,'targetcompany'=>&$targetcompany,'targetcontact'=>$targetcontact,'outputlangs'=>$outputlangs,'mode'=>$mode,'usecontact'=>$usecontact);
		$action='';
		$reshook = $hookmanager->executeHooks('pdf_build_address',$parameters,$object,$action);    // Note that $action and $object may have been modified by some hooks
		$stringaddress.=$hookmanager->resPrint;
	}
	if (empty($reshook))
	{
    	if ($mode == 'source')
    	{
    		$withCountry = 0;
    		if (!empty($sourcecompany->country_code) && ($targetcompany->country_code != $sourcecompany->country_code)) $withCountry = 1;
    
    		$stringaddress .= ($stringaddress ? "\n" : '' ).$outputlangs->convToOutputCharset(dol_format_address($sourcecompany, $withCountry, "\n", $outputlangs))."\n";
    
    		if (empty($conf->global->MAIN_PDF_DISABLESOURCEDETAILS))
    		{
    			// Phone
    			if ($sourcecompany->phone) $stringaddress .= ($stringaddress ? "\n" : '' ).$outputlangs->transnoentities("PhoneShort").": ".$outputlangs->convToOutputCharset($sourcecompany->phone);
    			// Fax
    			if ($sourcecompany->fax) $stringaddress .= ($stringaddress ? ($sourcecompany->phone ? " - " : "\n") : '' ).$outputlangs->transnoentities("Fax").": ".$outputlangs->convToOutputCharset($sourcecompany->fax);
    			// EMail
    			if ($sourcecompany->email) $stringaddress .= ($stringaddress ? "\n" : '' ).$outputlangs->transnoentities("Email").": ".$outputlangs->convToOutputCharset($sourcecompany->email);
    			// Web
    			if ($sourcecompany->url) $stringaddress .= ($stringaddress ? "\n" : '' ).$outputlangs->transnoentities("Web").": ".$outputlangs->convToOutputCharset($sourcecompany->url);
    		}
    	}
    
    	if ($mode == 'target' || preg_match('/targetwithdetails/',$mode))
    	{
    		if ($usecontact)
    		{
    			$stringaddress .= ($stringaddress ? "\n" : '' ).$outputlangs->convToOutputCharset($targetcontact->getFullName($outputlangs,1));
    
    			if (!empty($targetcontact->address)) {
    				$stringaddress .= ($stringaddress ? "\n" : '' ).$outputlangs->convToOutputCharset(dol_format_address($targetcontact))."\n";
    			}else {
    				$stringaddress .= ($stringaddress ? "\n" : '' ).$outputlangs->convToOutputCharset(dol_format_address($targetcompany))."\n";
    			}
    			// Country
    			if (!empty($targetcontact->country_code) && $targetcontact->country_code != $sourcecompany->country_code) {
    				$stringaddress.=$outputlangs->convToOutputCharset($outputlangs->transnoentitiesnoconv("Country".$targetcontact->country_code))."\n";
    			}
    			else if (empty($targetcontact->country_code) && !empty($targetcompany->country_code) && ($targetcompany->country_code != $sourcecompany->country_code)) {
    				$stringaddress.=$outputlangs->convToOutputCharset($outputlangs->transnoentitiesnoconv("Country".$targetcompany->country_code))."\n";
    			}
    
    			if (! empty($conf->global->MAIN_PDF_ADDALSOTARGETDETAILS) || preg_match('/targetwithdetails/',$mode))
    			{
    				// Phone
    			    if (! empty($conf->global->MAIN_PDF_ADDALSOTARGETDETAILS) || $mode == 'targetwithdetails' || preg_match('/targetwithdetails_phone/',$mode))
    			    {
        				if (! empty($targetcontact->phone_pro) || ! empty($targetcontact->phone_mobile)) $stringaddress .= ($stringaddress ? "\n" : '' ).$outputlangs->transnoentities("Phone").": ";
        				if (! empty($targetcontact->phone_pro)) $stringaddress .= $outputlangs->convToOutputCharset($targetcontact->phone_pro);
        				if (! empty($targetcontact->phone_pro) && ! empty($targetcontact->phone_mobile)) $stringaddress .= " / ";
        				if (! empty($targetcontact->phone_mobile)) $stringaddress .= $outputlangs->convToOutputCharset($targetcontact->phone_mobile);
    			    }
    				// Fax
    			    if (! empty($conf->global->MAIN_PDF_ADDALSOTARGETDETAILS) || $mode == 'targetwithdetails' || preg_match('/targetwithdetails_fax/',$mode))
    			    {
                        if ($targetcontact->fax) $stringaddress .= ($stringaddress ? "\n" : '' ).$outputlangs->transnoentities("Fax").": ".$outputlangs->convToOutputCharset($targetcontact->fax);
    			    }
    				// EMail
    			    if (! empty($conf->global->MAIN_PDF_ADDALSOTARGETDETAILS) || $mode == 'targetwithdetails' || preg_match('/targetwithdetails_email/',$mode))
    			    {
                        if ($targetcontact->email) $stringaddress .= ($stringaddress ? "\n" : '' ).$outputlangs->transnoentities("Email").": ".$outputlangs->convToOutputCharset($targetcontact->email);
    			    }
    				// Web
    			    if (! empty($conf->global->MAIN_PDF_ADDALSOTARGETDETAILS) || $mode == 'targetwithdetails' || preg_match('/targetwithdetails_url/',$mode))
    			    {
                        if ($targetcontact->url) $stringaddress .= ($stringaddress ? "\n" : '' ).$outputlangs->transnoentities("Web").": ".$outputlangs->convToOutputCharset($targetcontact->url);
    			    }
    			}
    		}
    		else
    		{
    			$stringaddress .= ($stringaddress ? "\n" : '' ).$outputlangs->convToOutputCharset(dol_format_address($targetcompany))."\n";
    			// Country
    			if (!empty($targetcompany->country_code) && $targetcompany->country_code != $sourcecompany->country_code) $stringaddress.=$outputlangs->convToOutputCharset($outputlangs->transnoentitiesnoconv("Country".$targetcompany->country_code))."\n";
    
    			if (! empty($conf->global->MAIN_PDF_ADDALSOTARGETDETAILS) || preg_match('/targetwithdetails/',$mode))
    			{
    				// Phone
    			    if (! empty($conf->global->MAIN_PDF_ADDALSOTARGETDETAILS) || $mode == 'targetwithdetails' || preg_match('/targetwithdetails_phone/',$mode))
    			    {
    			    	if (! empty($targetcompany->phone) || ! empty($targetcompany->phone_mobile)) $stringaddress .= ($stringaddress ? "\n" : '' ).$outputlangs->transnoentities("Phone").": ";
	    				if (! empty($targetcompany->phone)) $stringaddress .= $outputlangs->convToOutputCharset($targetcompany->phone);
    					if (! empty($targetcompany->phone) && ! empty($targetcompany->phone_mobile)) $stringaddress .= " / ";
    					if (! empty($targetcompany->phone_mobile)) $stringaddress .= $outputlangs->convToOutputCharset($targetcompany->phone_mobile);
    			    }
    				// Fax
    			    if (! empty($conf->global->MAIN_PDF_ADDALSOTARGETDETAILS) || $mode == 'targetwithdetails' || preg_match('/targetwithdetails_fax/',$mode))
    			    {
    			    	if ($targetcompany->fax) $stringaddress .= ($stringaddress ? "\n" : '' ).$outputlangs->transnoentities("Fax").": ".$outputlangs->convToOutputCharset($targetcompany->fax);
    			    }
    				// EMail
    			    if (! empty($conf->global->MAIN_PDF_ADDALSOTARGETDETAILS) || $mode == 'targetwithdetails' || preg_match('/targetwithdetails_email/',$mode))
    			    {
    			    	if ($targetcompany->email) $stringaddress .= ($stringaddress ? "\n" : '' ).$outputlangs->transnoentities("Email").": ".$outputlangs->convToOutputCharset($targetcompany->email);
    			    }
    				// Web
    			    if (! empty($conf->global->MAIN_PDF_ADDALSOTARGETDETAILS) || $mode == 'targetwithdetails' || preg_match('/targetwithdetails_url/',$mode))
    			    {
    			    	if ($targetcompany->url) $stringaddress .= ($stringaddress ? "\n" : '' ).$outputlangs->transnoentities("Web").": ".$outputlangs->convToOutputCharset($targetcompany->url);
    			    }
    			}
    		}
    
    		// Intra VAT
    		if (empty($conf->global->MAIN_TVAINTRA_NOT_IN_ADDRESS))
    		{
    			if ($targetcompany->tva_intra) $stringaddress.="\n".$outputlangs->transnoentities("VATIntraShort").': '.$outputlangs->convToOutputCharset($targetcompany->tva_intra);
    		}
    
    		// Professionnal Ids
    		if (! empty($conf->global->MAIN_PROFID1_IN_ADDRESS) && ! empty($targetcompany->idprof1))
    		{
    			$tmp=$outputlangs->transcountrynoentities("ProfId1",$targetcompany->country_code);
    			if (preg_match('/\((.+)\)/',$tmp,$reg)) $tmp=$reg[1];
    			$stringaddress.="\n".$tmp.': '.$outputlangs->convToOutputCharset($targetcompany->idprof1);
    		}
    		if (! empty($conf->global->MAIN_PROFID2_IN_ADDRESS) && ! empty($targetcompany->idprof2))
    		{
    			$tmp=$outputlangs->transcountrynoentities("ProfId2",$targetcompany->country_code);
    			if (preg_match('/\((.+)\)/',$tmp,$reg)) $tmp=$reg[1];
    			$stringaddress.="\n".$tmp.': '.$outputlangs->convToOutputCharset($targetcompany->idprof2);
    		}
    		if (! empty($conf->global->MAIN_PROFID3_IN_ADDRESS) && ! empty($targetcompany->idprof3))
    		{
    			$tmp=$outputlangs->transcountrynoentities("ProfId3",$targetcompany->country_code);
    			if (preg_match('/\((.+)\)/',$tmp,$reg)) $tmp=$reg[1];
    			$stringaddress.="\n".$tmp.': '.$outputlangs->convToOutputCharset($targetcompany->idprof3);
    		}
    		if (! empty($conf->global->MAIN_PROFID4_IN_ADDRESS) && ! empty($targetcompany->idprof4))
    		{
    			$tmp=$outputlangs->transcountrynoentities("ProfId4",$targetcompany->country_code);
    			if (preg_match('/\((.+)\)/',$tmp,$reg)) $tmp=$reg[1];
    			$stringaddress.="\n".$tmp.': '.$outputlangs->convToOutputCharset($targetcompany->idprof4);
    		}
    		if (! empty($conf->global->MAIN_PROFID5_IN_ADDRESS) && ! empty($targetcompany->idprof5))
    		{
    		    $tmp=$outputlangs->transcountrynoentities("ProfId5",$targetcompany->country_code);
    		    if (preg_match('/\((.+)\)/',$tmp,$reg)) $tmp=$reg[1];
    		    $stringaddress.="\n".$tmp.': '.$outputlangs->convToOutputCharset($targetcompany->idprof5);
    		}
    		if (! empty($conf->global->MAIN_PROFID6_IN_ADDRESS) && ! empty($targetcompany->idprof6))
    		{
    		    $tmp=$outputlangs->transcountrynoentities("ProfId6",$targetcompany->country_code);
    		    if (preg_match('/\((.+)\)/',$tmp,$reg)) $tmp=$reg[1];
    		    $stringaddress.="\n".$tmp.': '.$outputlangs->convToOutputCharset($targetcompany->idprof6);
    		}
    		
    		// Public note
    		if (! empty($conf->global->MAIN_PUBLIC_NOTE_IN_ADDRESS))
    		{
    		    if ($mode == 'source' && ! empty($sourcecompany->note_public))
        		{
        		    $stringaddress.="\n".dol_string_nohtmltag($sourcecompany->note_public);
        		}
        		if (($mode == 'target' || preg_match('/targetwithdetails/',$mode)) && ! empty($targetcompany->note_public))
        		{
        		    $stringaddress.="\n".dol_string_nohtmltag($targetcompany->note_public);
        		}
    		}
    	}
	}
	
	return $stringaddress;
}


/**
 *   	Show header of page for PDF generation
 *
 *   	@param      PDF			$pdf     		Object PDF
 *      @param      Translate	$outputlangs	Object lang for output
 * 		@param		int			$page_height	Height of page
 *      @return	void
 */
function pdf_pagehead(&$pdf,$outputlangs,$page_height)
{
	global $conf;

	// Add a background image on document
	if (! empty($conf->global->MAIN_USE_BACKGROUND_ON_PDF))		// Warning, this option make TCPDF generation being crazy and some content disappeared behind the image
	{
		$pdf->SetAutoPageBreak(0,0);	// Disable auto pagebreak before adding image
		$pdf->Image($conf->mycompany->dir_output.'/logos/'.$conf->global->MAIN_USE_BACKGROUND_ON_PDF, (isset($conf->global->MAIN_USE_BACKGROUND_ON_PDF_X)?$conf->global->MAIN_USE_BACKGROUND_ON_PDF_X:0), (isset($conf->global->MAIN_USE_BACKGROUND_ON_PDF_Y)?$conf->global->MAIN_USE_BACKGROUND_ON_PDF_Y:0), 0, $page_height);
		$pdf->SetAutoPageBreak(1,0);	// Restore pagebreak
	}
}

/**
 *      Add a draft watermark on PDF files
 *
 *      @param	PDF      	$pdf           Object PDF
 *      @param  Translate	$outputlangs	Object lang
 *      @param  int		    $h		        Height of PDF
 *      @param  int		    $w		        Width of PDF
 *      @param  string	    $unit           Unit of height (mm, pt, ...)
 *      @param  string		$text           Text to show
 *      @return	void
 */
function pdf_watermark(&$pdf, $outputlangs, $h, $w, $unit, $text)
{
	// Print Draft Watermark
	if ($unit=='pt') $k=1;
	elseif ($unit=='mm') $k=72/25.4;
	elseif ($unit=='cm') $k=72/2.54;
	elseif ($unit=='in') $k=72;

	$savx=$pdf->getX(); $savy=$pdf->getY();

	$watermark_angle=atan($h/$w)/2;
	$watermark_x_pos=0;
	$watermark_y_pos=$h/3;
	$watermark_x=$w/2;
	$watermark_y=$h/3;
	$pdf->SetFont('','B',40);
	$pdf->SetTextColor(255,192,203);
	//rotate
	$pdf->_out(sprintf('q %.5F %.5F %.5F %.5F %.2F %.2F cm 1 0 0 1 %.2F %.2F cm',cos($watermark_angle),sin($watermark_angle),-sin($watermark_angle),cos($watermark_angle),$watermark_x*$k,($h-$watermark_y)*$k,-$watermark_x*$k,-($h-$watermark_y)*$k));
	//print watermark
	$pdf->SetXY($watermark_x_pos,$watermark_y_pos);
	$pdf->Cell($w-20,25,$outputlangs->convToOutputCharset($text),"",2,"C",0);
	//antirotate
	$pdf->_out('Q');

	$pdf->SetXY($savx,$savy);
}


/**
 *  Show bank informations for PDF generation
 *
 *  @param	PDF			$pdf            		Object PDF
 *  @param  Translate	$outputlangs     		Object lang
 *  @param  int			$curx            		X
 *  @param  int			$cury            		Y
 *  @param  Account		$account         		Bank account object
 *  @param  int			$onlynumber      		Output only number (bank+desk+key+number according to country, but without name of bank and domiciliation)
 *  @param	int			$default_font_size		Default font size
 *  @return	float                               The Y PDF position
 */
function pdf_bank(&$pdf,$outputlangs,$curx,$cury,$account,$onlynumber=0,$default_font_size=10)
{
	global $mysoc, $conf;

	require_once DOL_DOCUMENT_ROOT.'/core/class/html.formbank.class.php';
	
	$diffsizetitle=(empty($conf->global->PDF_DIFFSIZE_TITLE)?3:$conf->global->PDF_DIFFSIZE_TITLE);
	$diffsizecontent=(empty($conf->global->PDF_DIFFSIZE_CONTENT)?4:$conf->global->PDF_DIFFSIZE_CONTENT);
	$pdf->SetXY($curx, $cury);

	if (empty($onlynumber))
	{
		$pdf->SetFont('','B',$default_font_size - $diffsizetitle);
		$pdf->MultiCell(100, 3, $outputlangs->transnoentities('PaymentByTransferOnThisBankAccount').':', 0, 'L', 0);
		$cury+=4;
	}

	$outputlangs->load("banks");

	// Use correct name of bank id according to country
	$bickey="BICNumber";
	if ($account->getCountryCode() == 'IN') $bickey="SWIFT";

	// Get format of bank account according to its country
	$usedetailedbban=$account->useDetailedBBAN();

	//$onlynumber=0; $usedetailedbban=1; // For tests
	if ($usedetailedbban)
	{
		$savcurx=$curx;

		if (empty($onlynumber))
		{
			$pdf->SetFont('','',$default_font_size - $diffsizecontent);
			$pdf->SetXY($curx, $cury);
			$pdf->MultiCell(100, 3, $outputlangs->transnoentities("Bank").': ' . $outputlangs->convToOutputCharset($account->bank), 0, 'L', 0);
			$cury+=3;
		}

		if (empty($conf->global->PDF_BANK_HIDE_NUMBER_SHOW_ONLY_BICIBAN))    // Note that some countries still need bank number, BIC/IBAN not enought for them
		{
		    // Note:
		    // bank = code_banque (FR), sort code (GB, IR. Example: 12-34-56)
		    // desk = code guichet (FR), used only when $usedetailedbban = 1
		    // number = account number
		    // key = check control key used only when $usedetailedbban = 1
    		if (empty($onlynumber)) $pdf->line($curx+1, $cury+1, $curx+1, $cury+6);
    

			foreach ($account->getFieldsToShow() as $val)
			{
				$pdf->SetXY($curx, $cury+4);
				$pdf->SetFont('','',$default_font_size - 3);

				if ($val == 'BankCode') {
					// Bank code
					$tmplength = 18;
					$content = $account->code_banque;
				} elseif ($val == 'DeskCode') {
					// Desk
					$tmplength = 18;
					$content = $account->code_guichet;
				} elseif ($val == 'BankAccountNumber') {
					// Number
					$tmplength = 24;
					$content = $account->number;
				} elseif ($val == 'BankAccountNumberKey') {
					// Key
					$tmplength = 13;
					$content = $account->cle_rib;
				} else {
					dol_print_error($this->db, 'Unexpected value for getFieldsToShow: '.$val);
					break;
				}

				$pdf->MultiCell($tmplength, 3, $outputlangs->convToOutputCharset($content), 0, 'C', 0);
				$pdf->SetXY($curx, $cury + 1);
				$curx += $tmplength;
				$pdf->SetFont('', 'B', $default_font_size - 4);
				$pdf->MultiCell($tmplength, 3, $outputlangs->transnoentities($val), 0, 'C', 0);
				if (empty($onlynumber)) {
					$pdf->line($curx, $cury + 1, $curx, $cury + 7);
				}
    		}
    
    		$curx=$savcurx;
    		$cury+=8;
		}
	}
	else
	{
		$pdf->SetFont('','B',$default_font_size - $diffsizecontent);
		$pdf->SetXY($curx, $cury);
		$pdf->MultiCell(100, 3, $outputlangs->transnoentities("Bank").': ' . $outputlangs->convToOutputCharset($account->bank), 0, 'L', 0);
		$cury+=3;

		$pdf->SetFont('','B',$default_font_size - $diffsizecontent);
		$pdf->SetXY($curx, $cury);
		$pdf->MultiCell(100, 3, $outputlangs->transnoentities("BankAccountNumber").': ' . $outputlangs->convToOutputCharset($account->number), 0, 'L', 0);
		$cury+=3;

		if ($diffsizecontent <= 2) $cury+=1;
	}

	$pdf->SetFont('','',$default_font_size - $diffsizecontent);

	if (empty($onlynumber) && ! empty($account->domiciliation))
	{
		$pdf->SetXY($curx, $cury);
		$val=$outputlangs->transnoentities("Residence").': ' . $outputlangs->convToOutputCharset($account->domiciliation);
		$pdf->MultiCell(100, 3, $val, 0, 'L', 0);
		//$nboflines=dol_nboflines_bis($val,120);
		//$cury+=($nboflines*3)+2;
		$tmpy=$pdf->getStringHeight(100, $val);
		$cury+=$tmpy;
	}

	if (! empty($account->proprio))
	{
		$pdf->SetXY($curx, $cury);
		$val=$outputlangs->transnoentities("BankAccountOwner").': ' . $outputlangs->convToOutputCharset($account->proprio);
		$pdf->MultiCell(100, 3, $val, 0, 'L', 0);
		$tmpy=$pdf->getStringHeight(100, $val);
		$cury+=$tmpy;
	}

	else if (! $usedetailedbban) $cury+=1;

	// Use correct name of bank id according to country
	$ibankey = FormBank::getIBANLabel($account);

	if (! empty($account->iban))
	{
		//Remove whitespaces to ensure we are dealing with the format we expect
		$ibanDisplay_temp = str_replace(' ', '', $outputlangs->convToOutputCharset($account->iban));
		$ibanDisplay = "";

		$nbIbanDisplay_temp = dol_strlen($ibanDisplay_temp);
		for ($i = 0; $i < $nbIbanDisplay_temp; $i++)
		{
			$ibanDisplay .= $ibanDisplay_temp[$i];
			if($i%4 == 3 && $i > 0)	$ibanDisplay .= " ";
		}

		$pdf->SetFont('','B',$default_font_size - 3);
		$pdf->SetXY($curx, $cury);
		$pdf->MultiCell(100, 3, $outputlangs->transnoentities($ibankey).': ' . $ibanDisplay, 0, 'L', 0);
		$cury+=3;
	}

	if (! empty($account->bic))
	{
		$pdf->SetFont('','B',$default_font_size - 3);
		$pdf->SetXY($curx, $cury);
		$pdf->MultiCell(100, 3, $outputlangs->transnoentities($bickey).': ' . $outputlangs->convToOutputCharset($account->bic), 0, 'L', 0);
	}

	return $pdf->getY();
}

/**
 *  Show footer of page for PDF generation
 *
 *	@param	PDF			$pdf     		The PDF factory
 *  @param  Translate	$outputlangs	Object lang for output
 * 	@param	string		$paramfreetext	Constant name of free text
 * 	@param	Societe		$fromcompany	Object company
 * 	@param	int			$marge_basse	Margin bottom we use for the autobreak
 * 	@param	int			$marge_gauche	Margin left (no more used)
 * 	@param	int			$page_hauteur	Page height (no more used)
 * 	@param	Object		$object			Object shown in PDF
 * 	@param	int			$showdetails	Show company adress details into footer (0=Nothing, 1=Show address, 2=Show managers, 3=Both)
 *  @param	int			$hidefreetext	1=Hide free text, 0=Show free text
 * 	@return	int							Return height of bottom margin including footer text
 */
function pdf_pagefoot(&$pdf,$outputlangs,$paramfreetext,$fromcompany,$marge_basse,$marge_gauche,$page_hauteur,$object,$showdetails=0,$hidefreetext=0)
{
	global $conf,$user;

	$outputlangs->load("dict");
	$line='';

	$dims=$pdf->getPageDimensions();

	// Line of free text
	if (empty($hidefreetext) && ! empty($conf->global->$paramfreetext))
	{
		// Make substitution
		$substitutionarray=array(
			'__FROM_NAME__' => $fromcompany->name,
			'__FROM_EMAIL__' => $fromcompany->email,
			'__TOTAL_TTC__' => $object->total_ttc,
			'__TOTAL_HT__' => $object->total_ht,
			'__TOTAL_VAT__' => $object->total_vat
		);
		complete_substitutions_array($substitutionarray,$outputlangs,$object);
		$newfreetext=make_substitutions($conf->global->$paramfreetext,$substitutionarray);
		$line.=$outputlangs->convToOutputCharset($newfreetext);
	}

	// First line of company infos
	$line1=""; $line2=""; $line3=""; $line4="";

		if ($showdetails == 1 || $showdetails == 3)
	{
		// Company name
		if ($fromcompany->name)
		{
			$line1.=($line1?" - ":"").$outputlangs->transnoentities("RegisteredOffice").": ".$fromcompany->name;
		}
		// Address
		if ($fromcompany->address)
		{
			$line1.=($line1?" - ":"").str_replace("\n", ", ", $fromcompany->address);
		}
		// Zip code
		if ($fromcompany->zip)
		{
			$line1.=($line1?" - ":"").$fromcompany->zip;
		}
		// Town
		if ($fromcompany->town)
		{
			$line1.=($line1?" ":"").$fromcompany->town;
		}
		// Phone
		if ($fromcompany->phone)
		{
			$line2.=($line2?" - ":"").$outputlangs->transnoentities("Phone").": ".$fromcompany->phone;
		}
		// Fax
		if ($fromcompany->fax)
		{
			$line2.=($line2?" - ":"").$outputlangs->transnoentities("Fax").": ".$fromcompany->fax;
		}

		// URL
		if ($fromcompany->url)
		{
			$line2.=($line2?" - ":"").$fromcompany->url;
		}
		// Email
		if ($fromcompany->email)
		{
			$line2.=($line2?" - ":"").$fromcompany->email;
		}
	}
	if ($showdetails == 2 || $showdetails == 3 || ($fromcompany->country_code == 'DE'))
	{
		// Managers
		if ($fromcompany->managers)
		{
			$line2.=($line2?" - ":"").$fromcompany->managers;
		}
	}

	// Line 3 of company infos
	// Juridical status
	if ($fromcompany->forme_juridique_code)
	{
		$line3.=($line3?" - ":"").$outputlangs->convToOutputCharset(getFormeJuridiqueLabel($fromcompany->forme_juridique_code));
	}
	// Capital
	if ($fromcompany->capital)
	{
		$tmpamounttoshow = price2num($fromcompany->capital); // This field is a free string
		if (is_numeric($tmpamounttoshow) && $tmpamounttoshow > 0) $line3.=($line3?" - ":"").$outputlangs->transnoentities("CapitalOf",price($tmpamounttoshow, 0, $outputlangs, 0, 0, 0, $conf->currency));
		else $line3.=($line3?" - ":"").$outputlangs->transnoentities("CapitalOf",$tmpamounttoshow,$outputlangs);
	}
	// Prof Id 1
	if ($fromcompany->idprof1 && ($fromcompany->country_code != 'FR' || ! $fromcompany->idprof2))
	{
		$field=$outputlangs->transcountrynoentities("ProfId1",$fromcompany->country_code);
		if (preg_match('/\((.*)\)/i',$field,$reg)) $field=$reg[1];
		$line3.=($line3?" - ":"").$field.": ".$outputlangs->convToOutputCharset($fromcompany->idprof1);
	}
	// Prof Id 2
	if ($fromcompany->idprof2)
	{
		$field=$outputlangs->transcountrynoentities("ProfId2",$fromcompany->country_code);
		if (preg_match('/\((.*)\)/i',$field,$reg)) $field=$reg[1];
		$line3.=($line3?" - ":"").$field.": ".$outputlangs->convToOutputCharset($fromcompany->idprof2);
	}

	// Line 4 of company infos
	// Prof Id 3
	if ($fromcompany->idprof3)
	{
		$field=$outputlangs->transcountrynoentities("ProfId3",$fromcompany->country_code);
		if (preg_match('/\((.*)\)/i',$field,$reg)) $field=$reg[1];
		$line4.=($line4?" - ":"").$field.": ".$outputlangs->convToOutputCharset($fromcompany->idprof3);
	}
	// Prof Id 4
	if ($fromcompany->idprof4)
	{
		$field=$outputlangs->transcountrynoentities("ProfId4",$fromcompany->country_code);
		if (preg_match('/\((.*)\)/i',$field,$reg)) $field=$reg[1];
		$line4.=($line4?" - ":"").$field.": ".$outputlangs->convToOutputCharset($fromcompany->idprof4);
	}
	// IntraCommunautary VAT
	if ($fromcompany->tva_intra != '')
	{
		$line4.=($line4?" - ":"").$outputlangs->transnoentities("VATIntraShort").": ".$outputlangs->convToOutputCharset($fromcompany->tva_intra);
	}

	$pdf->SetFont('','',7);
	$pdf->SetDrawColor(224,224,224);

	// The start of the bottom of this page footer is positioned according to # of lines
	$freetextheight=0;
	if ($line)	// Free text
	{
		//$line="eee<br>\nfd<strong>sf</strong>sdf<br>\nghfghg<br>";
<<<<<<< HEAD
	    if (empty($conf->global->PDF_ALLOW_HTML_FOR_FREE_TEXT))   // by default
=======
	    if (empty($conf->global->PDF_ALLOW_HTML_FOR_FREE_TEXT))
>>>>>>> 3f5d67d4
		{
			$width=20000; $align='L';	// By default, ask a manual break: We use a large value 20000, to not have automatic wrap. This make user understand, he need to add CR on its text.
    		if (! empty($conf->global->MAIN_USE_AUTOWRAP_ON_FREETEXT)) {
    			$width=200; $align='C';
    		}
		    $freetextheight=$pdf->getStringHeight($width,$line);
		}
		else
		{
            $freetextheight=pdfGetHeightForHtmlContent($pdf,dol_htmlentitiesbr($line, 1, 'UTF-8', 0));      // New method (works for HTML content)
            //print '<br>'.$freetextheight;exit;
		}
	}

	$marginwithfooter=$marge_basse + $freetextheight + (! empty($line1)?3:0) + (! empty($line2)?3:0) + (! empty($line3)?3:0) + (! empty($line4)?3:0);
	$posy=$marginwithfooter+0;

	if ($line)	// Free text
	{
		$pdf->SetXY($dims['lm'],-$posy);
		if (empty($conf->global->PDF_ALLOW_HTML_FOR_FREE_TEXT))   // by default
		{
            $pdf->MultiCell(0, 3, $line, 0, $align, 0);
		}
		else
		{
            $pdf->writeHTMLCell($pdf->page_largeur - $pdf->margin_left - $pdf->margin_right, $freetextheight, $dims['lm'], $dims['hk']-$marginwithfooter, dol_htmlentitiesbr($line, 1, 'UTF-8', 0));
		}
		$posy-=$freetextheight;
	}

	$pdf->SetY(-$posy);
	$pdf->line($dims['lm'], $dims['hk']-$posy, $dims['wk']-$dims['rm'], $dims['hk']-$posy);
	$posy--;

	if (! empty($line1))
	{
		$pdf->SetFont('','B',7);
		$pdf->SetXY($dims['lm'],-$posy);
		$pdf->MultiCell($dims['wk']-$dims['rm'], 2, $line1, 0, 'C', 0);
		$posy-=3;
		$pdf->SetFont('','',7);
	}

	if (! empty($line2))
	{
		$pdf->SetFont('','B',7);
		$pdf->SetXY($dims['lm'],-$posy);
		$pdf->MultiCell($dims['wk']-$dims['rm'], 2, $line2, 0, 'C', 0);
		$posy-=3;
		$pdf->SetFont('','',7);
	}

	if (! empty($line3))
	{
		$pdf->SetXY($dims['lm'],-$posy);
		$pdf->MultiCell($dims['wk']-$dims['rm'], 2, $line3, 0, 'C', 0);
	}

	if (! empty($line4))
	{
		$posy-=3;
		$pdf->SetXY($dims['lm'],-$posy);
		$pdf->MultiCell($dims['wk']-$dims['rm'], 2, $line4, 0, 'C', 0);
	}

	// Show page nb only on iso languages (so default Helvetica font)
	if (strtolower(pdf_getPDFFont($outputlangs)) == 'helvetica')
	{
		$pdf->SetXY(-20,-$posy);
		//print 'xxx'.$pdf->PageNo().'-'.$pdf->getAliasNbPages().'-'.$pdf->getAliasNumPage();exit;
		if (empty($conf->global->MAIN_USE_FPDF)) $pdf->MultiCell(13, 2, $pdf->PageNo().'/'.$pdf->getAliasNbPages(), 0, 'R', 0);
		else $pdf->MultiCell(13, 2, $pdf->PageNo().'/{nb}', 0, 'R', 0);
	}

	return $marginwithfooter;
}

/**
 *	Show linked objects for PDF generation
 *
 *	@param	PDF			$pdf				Object PDF
 *	@param	object		$object				Object
 *	@param  Translate	$outputlangs		Object lang
 *	@param  int			$posx				X
 *	@param  int			$posy				Y
 *	@param	float		$w					Width of cells. If 0, they extend up to the right margin of the page.
 *	@param	float		$h					Cell minimum height. The cell extends automatically if needed.
 *	@param	int			$align				Align
 *	@param	string		$default_font_size	Font size
 *	@return	float                           The Y PDF position
 */
function pdf_writeLinkedObjects(&$pdf,$object,$outputlangs,$posx,$posy,$w,$h,$align,$default_font_size)
{
	$linkedobjects = pdf_getLinkedObjects($object,$outputlangs);
	if (! empty($linkedobjects))
	{
		foreach($linkedobjects as $linkedobject)
		{
		    $reftoshow = $linkedobject["ref_title"].' : '.$linkedobject["ref_value"];
		    if (! empty($linkedobject["date_value"]))
		    {
		        $reftoshow .= ' / '.$linkedobject["date_value"];
		    }
		    
			$posy+=3;
			$pdf->SetXY($posx,$posy);
			$pdf->SetFont('','', $default_font_size - 2);
			$pdf->MultiCell($w, $h, $reftoshow, '', $align);
		}
	}

	return $pdf->getY();
}

/**
 *	Output line description into PDF
 *
 *  @param  PDF				$pdf               PDF object
 *	@param	Object			$object				Object
 *	@param	int				$i					Current line number
 *  @param  Translate		$outputlangs		Object lang for output
 *  @param  int				$w					Width
 *  @param  int				$h					Height
 *  @param  int				$posx				Pos x
 *  @param  int				$posy				Pos y
 *  @param  int				$hideref       		Hide reference
 *  @param  int				$hidedesc           Hide description
 * 	@param	int				$issupplierline		Is it a line for a supplier object ?
 * 	@return	string
 */
function pdf_writelinedesc(&$pdf,$object,$i,$outputlangs,$w,$h,$posx,$posy,$hideref=0,$hidedesc=0,$issupplierline=0)
{
	global $db, $conf, $langs, $hookmanager;

	$reshook=0;
<<<<<<< HEAD
=======
	$result='';
>>>>>>> 3f5d67d4
	//if (is_object($hookmanager) && ( (isset($object->lines[$i]->product_type) && $object->lines[$i]->product_type == 9 && ! empty($object->lines[$i]->special_code)) || ! empty($object->lines[$i]->fk_parent_line) ) )
	if (is_object($hookmanager))   // Old code is commented on preceding line. Reproduct this test in the pdf_xxx function if you don't want your hook to run
	{
		$special_code = $object->lines[$i]->special_code;
		if (! empty($object->lines[$i]->fk_parent_line)) $special_code = $object->getSpecialCode($object->lines[$i]->fk_parent_line);
		$parameters = array('pdf'=>$pdf,'i'=>$i,'outputlangs'=>$outputlangs,'w'=>$w,'h'=>$h,'posx'=>$posx,'posy'=>$posy,'hideref'=>$hideref,'hidedesc'=>$hidedesc,'issupplierline'=>$issupplierline,'special_code'=>$special_code);
		$action='';
		$reshook=$hookmanager->executeHooks('pdf_writelinedesc',$parameters,$object,$action);    // Note that $action and $object may have been modified by some hooks
	
<<<<<<< HEAD
		if (!empty($hookmanager->resPrint)) return $hookmanager->resPrint;
=======
		if (!empty($hookmanager->resPrint)) $result.=$hookmanager->resPrint;
>>>>>>> 3f5d67d4
	}
	if (empty($reshook))
	{
		$labelproductservice=pdf_getlinedesc($object,$i,$outputlangs,$hideref,$hidedesc,$issupplierline);
		// Description
		$pdf->writeHTMLCell($w, $h, $posx, $posy, $outputlangs->convToOutputCharset($labelproductservice), 0, 1, false, true, 'J',true);
		$result.=$labelproductservice;
	}
<<<<<<< HEAD
	return '';
=======
	return $result;
>>>>>>> 3f5d67d4
}

/**
 *  Return line description translated in outputlangs and encoded into htmlentities and with <br>
 *
 *  @param  Object		$object              Object
 *  @param  int			$i                   Current line number (0 = first line, 1 = second line, ...)
 *  @param  Translate	$outputlangs         Object langs for output
 *  @param  int			$hideref             Hide reference
 *  @param  int			$hidedesc            Hide description
 *  @param  int			$issupplierline      Is it a line for a supplier object ?
 *  @return string       				     String with line
 */
function pdf_getlinedesc($object,$i,$outputlangs,$hideref=0,$hidedesc=0,$issupplierline=0)
{
	global $db, $conf, $langs;

	$idprod=(! empty($object->lines[$i]->fk_product)?$object->lines[$i]->fk_product:false);
	$label=(! empty($object->lines[$i]->label)?$object->lines[$i]->label:(! empty($object->lines[$i]->product_label)?$object->lines[$i]->product_label:''));
	$desc=(! empty($object->lines[$i]->desc)?$object->lines[$i]->desc:(! empty($object->lines[$i]->description)?$object->lines[$i]->description:''));
	$ref_supplier=(! empty($object->lines[$i]->ref_supplier)?$object->lines[$i]->ref_supplier:(! empty($object->lines[$i]->ref_fourn)?$object->lines[$i]->ref_fourn:''));    // TODO Not yet saved for supplier invoices, only supplier orders
	$note=(! empty($object->lines[$i]->note)?$object->lines[$i]->note:'');
	$dbatch=(! empty($object->lines[$i]->detail_batch)?$object->lines[$i]->detail_batch:false);

	if ($issupplierline) $prodser = new ProductFournisseur($db);
	else $prodser = new Product($db);

	if ($idprod)
	{
		$prodser->fetch($idprod);
		// If a predefined product and multilang and on other lang, we renamed label with label translated
		if (! empty($conf->global->MAIN_MULTILANGS) && ($outputlangs->defaultlang != $langs->defaultlang))
		{
			$translatealsoifmodified=(! empty($conf->global->MAIN_MULTILANG_TRANSLATE_EVEN_IF_MODIFIED));	// By default if value was modified manually, we keep it (no translation because we don't have it)

			// TODO Instead of making a compare to see if param was modified, check that content contains reference translation. If yes, add the added part to the new translation
			// ($textwasmodified is replaced with $textwasmodifiedorcompleted and we add completion).

			// Set label
			// If we want another language, and if label is same than default language (we did force it to a specific value), we can use translation.
			//var_dump($outputlangs->defaultlang.' - '.$langs->defaultlang.' - '.$label.' - '.$prodser->label);exit;
			$textwasmodified=($label == $prodser->label);
			if (! empty($prodser->multilangs[$outputlangs->defaultlang]["label"]) && ($textwasmodified || $translatealsoifmodified))     $label=$prodser->multilangs[$outputlangs->defaultlang]["label"];

			// Set desc
			// Manage HTML entities description test because $prodser->description is store with htmlentities but $desc no
			$textwasmodified=false;
			if (!empty($desc) && dol_textishtml($desc) && !empty($prodser->description) && dol_textishtml($prodser->description)) {
				$textwasmodified=(strpos(dol_html_entity_decode($desc,ENT_QUOTES | ENT_HTML401),dol_html_entity_decode($prodser->description,ENT_QUOTES | ENT_HTML401))!==false);
			} else {
				$textwasmodified=($desc == $prodser->description);
			}
			if (! empty($prodser->multilangs[$outputlangs->defaultlang]["description"]) && ($textwasmodified || $translatealsoifmodified))  $desc=$prodser->multilangs[$outputlangs->defaultlang]["description"];

			// Set note
			$textwasmodified=($note == $prodser->note);
			if (! empty($prodser->multilangs[$outputlangs->defaultlang]["note"]) && ($textwasmodified || $translatealsoifmodified))  $note=$prodser->multilangs[$outputlangs->defaultlang]["note"];
		}
	}

	// Description short of product line
	$libelleproduitservice=$label;

	// Description long of product line
	if (! empty($desc) && ($desc != $label))
	{
		if ($libelleproduitservice && empty($hidedesc))
		{
			$libelleproduitservice.='__N__';
		}

		if ($desc == '(CREDIT_NOTE)' && $object->lines[$i]->fk_remise_except)
		{
			$discount=new DiscountAbsolute($db);
			$discount->fetch($object->lines[$i]->fk_remise_except);
			$libelleproduitservice=$outputlangs->transnoentitiesnoconv("DiscountFromCreditNote",$discount->ref_facture_source);
		}
		elseif ($desc == '(DEPOSIT)' && $object->lines[$i]->fk_remise_except)
		{
			$discount=new DiscountAbsolute($db);
			$discount->fetch($object->lines[$i]->fk_remise_except);
			$libelleproduitservice=$outputlangs->transnoentitiesnoconv("DiscountFromDeposit",$discount->ref_facture_source);
			// Add date of deposit
			if (! empty($conf->global->INVOICE_ADD_DEPOSIT_DATE)) echo ' ('.dol_print_date($discount->datec,'day','',$outputlangs).')';
		}
		else
		{
			if ($idprod)
			{
				if (empty($hidedesc)) $libelleproduitservice.=$desc;
			}
			else
			{
				$libelleproduitservice.=$desc;
			}
		}
	}

	// If line linked to a product
	if ($idprod)
	{
		// We add ref
		if ($prodser->ref)
		{
			$prefix_prodserv = "";
			$ref_prodserv = "";
			if (! empty($conf->global->PRODUCT_ADD_TYPE_IN_DOCUMENTS))   // In standard mode, we do not show this
			{
				if ($prodser->isService())
				{
					$prefix_prodserv = $outputlangs->transnoentitiesnoconv("Service")." ";
				}
				else
				{
					$prefix_prodserv = $outputlangs->transnoentitiesnoconv("Product")." ";
				}
			}

			if (empty($hideref))
			{
				if ($issupplierline) $ref_prodserv = $prodser->ref.($ref_supplier ? ' ('.$outputlangs->transnoentitiesnoconv("SupplierRef").' '.$ref_supplier.')' : '');   // Show local ref and supplier ref
				else $ref_prodserv = $prodser->ref; // Show local ref only

				if (! empty($libelleproduitservice)) $ref_prodserv .= " - ";
			}

			$libelleproduitservice=$prefix_prodserv.$ref_prodserv.$libelleproduitservice;
		}
	}

	// Add an additional description for the category products
	if (! empty($conf->global->CATEGORY_ADD_DESC_INTO_DOC) && $idprod && ! empty($conf->categorie->enabled))
	{
		include_once DOL_DOCUMENT_ROOT.'/categories/class/categorie.class.php';
		$categstatic=new Categorie($db);
		// recovering the list of all the categories linked to product
		$tblcateg=$categstatic->containing($idprod, Categorie::TYPE_PRODUCT);
		foreach ($tblcateg as $cate)
		{
			// Adding the descriptions if they are filled
			$desccateg=$cate->add_description;
			if ($desccateg)
				$libelleproduitservice.='__N__'.$desccateg;
		}
	}

	if (! empty($object->lines[$i]->date_start) || ! empty($object->lines[$i]->date_end))
	{
		$format='day';
		// Show duration if exists
		if ($object->lines[$i]->date_start && $object->lines[$i]->date_end)
		{
			$period='('.$outputlangs->transnoentitiesnoconv('DateFromTo',dol_print_date($object->lines[$i]->date_start, $format, false, $outputlangs),dol_print_date($object->lines[$i]->date_end, $format, false, $outputlangs)).')';
		}
		if ($object->lines[$i]->date_start && ! $object->lines[$i]->date_end)
		{
			$period='('.$outputlangs->transnoentitiesnoconv('DateFrom',dol_print_date($object->lines[$i]->date_start, $format, false, $outputlangs)).')';
		}
		if (! $object->lines[$i]->date_start && $object->lines[$i]->date_end)
		{
			$period='('.$outputlangs->transnoentitiesnoconv('DateUntil',dol_print_date($object->lines[$i]->date_end, $format, false, $outputlangs)).')';
		}
		//print '>'.$outputlangs->charset_output.','.$period;
		$libelleproduitservice.="__N__".$period;
		//print $libelleproduitservice;
	}

	if ($dbatch)
	{
		$format='day';
		foreach ($dbatch as $detail)
		{
			$dte=array();
			if ($detail->eatby) $dte[]=$outputlangs->transnoentitiesnoconv('printEatby',dol_print_date($detail->eatby, $format, false, $outputlangs));
			if ($detail->sellby) $dte[]=$outputlangs->transnoentitiesnoconv('printSellby',dol_print_date($detail->sellby, $format, false, $outputlangs));
			if ($detail->batch) $dte[]=$outputlangs->transnoentitiesnoconv('printBatch',$detail->batch);
			$dte[]=$outputlangs->transnoentitiesnoconv('printQty',$detail->dluo_qty);
			$libelleproduitservice.= "__N__  ".implode($dte,"-");
		}
	}

	// Now we convert \n into br
	if (dol_textishtml($libelleproduitservice)) $libelleproduitservice=preg_replace('/__N__/','<br>',$libelleproduitservice);
	else $libelleproduitservice=preg_replace('/__N__/',"\n",$libelleproduitservice);
	$libelleproduitservice=dol_htmlentitiesbr($libelleproduitservice,1);

	return $libelleproduitservice;
}

/**
 *	Return line num
 *
 *	@param	Object		$object				Object
 *	@param	int			$i					Current line number
 *  @param  Translate	$outputlangs		Object langs for output
 *  @param	int			$hidedetails		Hide details (0=no, 1=yes, 2=just special lines)
 * 	@return	string
 */
function pdf_getlinenum($object,$i,$outputlangs,$hidedetails=0)
{
	global $hookmanager;

	$reshook=0;
	$result='';
	//if (is_object($hookmanager) && ( (isset($object->lines[$i]->product_type) && $object->lines[$i]->product_type == 9 && ! empty($object->lines[$i]->special_code)) || ! empty($object->lines[$i]->fk_parent_line) ) )
	if (is_object($hookmanager))   // Old code is commented on preceding line. Reproduct this test in the pdf_xxx function if you don't want your hook to run
	{
		$special_code = $object->lines[$i]->special_code;
		if (! empty($object->lines[$i]->fk_parent_line)) $special_code = $object->getSpecialCode($object->lines[$i]->fk_parent_line);
		$parameters = array('i'=>$i,'outputlangs'=>$outputlangs,'hidedetails'=>$hidedetails,'special_code'=>$special_code);
		$action='';
		$reshook = $hookmanager->executeHooks('pdf_getlinenum',$parameters,$object,$action);    // Note that $action and $object may have been modified by some hooks
		$result.=$hookmanager->resPrint;
	}
	if (empty($reshook))
	{
		$result.=dol_htmlentitiesbr($object->lines[$i]->num);
	}
	return $result;
}


/**
 *	Return line product ref
 *
 *	@param	Object		$object				Object
 *	@param	int			$i					Current line number
 *  @param  Translate	$outputlangs		Object langs for output
 *  @param	int			$hidedetails		Hide details (0=no, 1=yes, 2=just special lines)
 * 	@return	string
 */
function pdf_getlineref($object,$i,$outputlangs,$hidedetails=0)
{
	global $hookmanager;

	$reshook=0;
	$result='';
	//if (is_object($hookmanager) && ( (isset($object->lines[$i]->product_type) && $object->lines[$i]->product_type == 9 && ! empty($object->lines[$i]->special_code)) || ! empty($object->lines[$i]->fk_parent_line) ) )
	if (is_object($hookmanager))   // Old code is commented on preceding line. Reproduct this test in the pdf_xxx function if you don't want your hook to run
	{
		$special_code = $object->lines[$i]->special_code;
		if (! empty($object->lines[$i]->fk_parent_line)) $special_code = $object->getSpecialCode($object->lines[$i]->fk_parent_line);
		$parameters = array('i'=>$i,'outputlangs'=>$outputlangs,'hidedetails'=>$hidedetails,'special_code'=>$special_code);
		$action='';
		$reshook = $hookmanager->executeHooks('pdf_getlineref',$parameters,$object,$action);    // Note that $action and $object may have been modified by some hooks
		$result.=$hookmanager->resPrint;
	}
	if (empty($reshook))
	{
		$result.=dol_htmlentitiesbr($object->lines[$i]->product_ref);
	}
	return $result;
}

/**
 *	Return line ref_supplier
 *
 *	@param	Object		$object				Object
 *	@param	int			$i					Current line number
 *  @param  Translate	$outputlangs		Object langs for output
 *  @param	int			$hidedetails		Hide details (0=no, 1=yes, 2=just special lines)
 * 	@return	string
 */
function pdf_getlineref_supplier($object,$i,$outputlangs,$hidedetails=0)
{
	global $hookmanager;

	$reshook=0;
	$result='';
	//if (is_object($hookmanager) && ( (isset($object->lines[$i]->product_type) && $object->lines[$i]->product_type == 9 && ! empty($object->lines[$i]->special_code)) || ! empty($object->lines[$i]->fk_parent_line) ) )
	if (is_object($hookmanager))   // Old code is commented on preceding line. Reproduct this test in the pdf_xxx function if you don't want your hook to run
	{
		$special_code = $object->lines[$i]->special_code;
		if (! empty($object->lines[$i]->fk_parent_line)) $special_code = $object->getSpecialCode($object->lines[$i]->fk_parent_line);
		$parameters = array('i'=>$i,'outputlangs'=>$outputlangs,'hidedetails'=>$hidedetails,'special_code'=>$special_code);
		$action='';
		$reshook = $hookmanager->executeHooks('pdf_getlineref_supplier',$parameters,$object,$action);    // Note that $action and $object may have been modified by some hooks
		$result.=$hookmanager->resPrint;
	}
	if (empty($reshook))
	{
		$result.=dol_htmlentitiesbr($object->lines[$i]->ref_supplier);
	}
	return $result;
}

/**
 *	Return line vat rate
 *
 *	@param	Object		$object				Object
 *	@param	int			$i					Current line number
 *  @param  Translate	$outputlangs		Object langs for output
 *  @param	int			$hidedetails		Hide details (0=no, 1=yes, 2=just special lines)
 * 	@return	string
 */
function pdf_getlinevatrate($object,$i,$outputlangs,$hidedetails=0)
{
	global $hookmanager;

	$result='';
	$reshook=0;
	//if (is_object($hookmanager) && ( (isset($object->lines[$i]->product_type) && $object->lines[$i]->product_type == 9 && ! empty($object->lines[$i]->special_code)) || ! empty($object->lines[$i]->fk_parent_line) ) )
	if (is_object($hookmanager))   // Old code is commented on preceding line. Reproduce this test in the pdf_xxx function if you don't want your hook to run
	{
		$special_code = $object->lines[$i]->special_code;
		if (! empty($object->lines[$i]->fk_parent_line)) $special_code = $object->getSpecialCode($object->lines[$i]->fk_parent_line);
		$parameters = array('i'=>$i,'outputlangs'=>$outputlangs,'hidedetails'=>$hidedetails,'special_code'=>$special_code);
		$action='';
		$reshook = $hookmanager->executeHooks('pdf_getlinevatrate',$parameters,$object,$action);    // Note that $action and $object may have been modified by some hooks
		
		if (!empty($hookmanager->resPrint)) $result.=$hookmanager->resPrint;
	}
	if (empty($reshook))
	{
		if (empty($hidedetails) || $hidedetails > 1) $result.=vatrate($object->lines[$i]->tva_tx,1,$object->lines[$i]->info_bits,1);
	}
	return $result;
}

/**
 *	Return line unit price excluding tax
 *
 *	@param	Object		$object				Object
 *	@param	int			$i					Current line number
 *  @param  Translate	$outputlangs		Object langs for output
 *  @param	int			$hidedetails		Hide details (0=no, 1=yes, 2=just special lines)
 * 	@return	string
 */
function pdf_getlineupexcltax($object,$i,$outputlangs,$hidedetails=0)
{
	global $conf, $hookmanager;

	$sign=1;
	if (isset($object->type) && $object->type == 2 && ! empty($conf->global->INVOICE_POSITIVE_CREDIT_NOTE)) $sign=-1;

	$result='';
	$reshook=0;
	//if (is_object($hookmanager) && ( (isset($object->lines[$i]->product_type) && $object->lines[$i]->product_type == 9 && ! empty($object->lines[$i]->special_code)) || ! empty($object->lines[$i]->fk_parent_line) ) )
	if (is_object($hookmanager))   // Old code is commented on preceding line. Reproduct this test in the pdf_xxx function if you don't want your hook to run
	{
		$special_code = $object->lines[$i]->special_code;
		if (! empty($object->lines[$i]->fk_parent_line)) $special_code = $object->getSpecialCode($object->lines[$i]->fk_parent_line);
		$parameters = array('i'=>$i,'outputlangs'=>$outputlangs,'hidedetails'=>$hidedetails,'special_code'=>$special_code);
		$action='';
		$reshook = $hookmanager->executeHooks('pdf_getlineupexcltax',$parameters,$object,$action);    // Note that $action and $object may have been modified by some hooks
		
		if (!empty($hookmanager->resPrint)) $result.=$hookmanager->resPrint;
	}
	if (empty($reshook))
	{
<<<<<<< HEAD
		if (empty($hidedetails) || $hidedetails > 1) $result.=price($sign * $object->lines[$i]->subprice, 0, $outputlangs);
=======
		if (empty($hidedetails) || $hidedetails > 1) 
		{
			$subprice = ($conf->multicurrency->enabled && $object->multicurrency_tx != 1 ? $object->lines[$i]->multicurrency_subprice : $object->lines[$i]->subprice);
			$result.=price($sign * $subprice, 0, $outputlangs);
		}
>>>>>>> 3f5d67d4
	}
	return $result;
}

/**
 *	Return line unit price including tax
 *
 *	@param	Object		$object				Object
 *	@param	int			$i					Current line number
 *  @param  Translate	$outputlangs		Object langs for output
 *  @param	int			$hidedetails		Hide value (0 = no,	1 = yes, 2 = just special lines)
 *  @return	string
 */
function pdf_getlineupwithtax($object,$i,$outputlangs,$hidedetails=0)
{
	global $hookmanager,$conf;

	$sign=1;
	if (isset($object->type) && $object->type == 2 && ! empty($conf->global->INVOICE_POSITIVE_CREDIT_NOTE)) $sign=-1;

	$result='';
	$reshook=0;
	//if (is_object($hookmanager) && ( (isset($object->lines[$i]->product_type) && $object->lines[$i]->product_type == 9 && ! empty($object->lines[$i]->special_code)) || ! empty($object->lines[$i]->fk_parent_line) ) )
	if (is_object($hookmanager))   // Old code is commented on preceding line. Reproduct this test in the pdf_xxx function if you don't want your hook to run
	{
		$special_code = $object->lines[$i]->special_code;
		if (! empty($object->lines[$i]->fk_parent_line)) $special_code = $object->getSpecialCode($object->lines[$i]->fk_parent_line);
		$parameters = array('i'=>$i,'outputlangs'=>$outputlangs,'hidedetails'=>$hidedetails,'special_code'=>$special_code);
		$action='';
		$reshook = $hookmanager->executeHooks('pdf_getlineupwithtax',$parameters,$object,$action);    // Note that $action and $object may have been modified by some hooks
		
		if (!empty($hookmanager->resPrint)) $result.=$hookmanager->resPrint;
	}
	if (empty($reshook))
	{
		if (empty($hidedetails) || $hidedetails > 1) $result.=price($sign * (($object->lines[$i]->subprice) + ($object->lines[$i]->subprice)*($object->lines[$i]->tva_tx)/100), 0, $outputlangs);
	}
	return $result;
}

/**
 *	Return line quantity
 *
 *	@param	Object		$object				Object
 *	@param	int			$i					Current line number
 *  @param  Translate	$outputlangs		Object langs for output
 *  @param	int			$hidedetails		Hide details (0=no, 1=yes, 2=just special lines)
 *  @return	string
 */
function pdf_getlineqty($object,$i,$outputlangs,$hidedetails=0)
{
	global $hookmanager;

	$result='';
	$reshook=0;
	//if (is_object($hookmanager) && ( (isset($object->lines[$i]->product_type) && $object->lines[$i]->product_type == 9 && ! empty($object->lines[$i]->special_code)) || ! empty($object->lines[$i]->fk_parent_line) ) )
	if (is_object($hookmanager))   // Old code is commented on preceding line. Reproduct this test in the pdf_xxx function if you don't want your hook to run
	{
		$special_code = $object->lines[$i]->special_code;
		if (! empty($object->lines[$i]->fk_parent_line)) $special_code = $object->getSpecialCode($object->lines[$i]->fk_parent_line);
		$parameters = array('i'=>$i,'outputlangs'=>$outputlangs,'hidedetails'=>$hidedetails,'special_code'=>$special_code);
		$action='';
		$reshook = $hookmanager->executeHooks('pdf_getlineqty',$parameters,$object,$action);    // Note that $action and $object may have been modified by some hooks
		
		if(!empty($hookmanager->resPrint)) $result=$hookmanager->resPrint;
<<<<<<< HEAD
	}
    if (empty($reshook))
	{
	   if ($object->lines[$i]->special_code == 3) return '';
	   if (empty($hidedetails) || $hidedetails > 1) $result.=$object->lines[$i]->qty;
	}
=======
	}
    if (empty($reshook))
	{
	   if ($object->lines[$i]->special_code == 3) return '';
	   if (empty($hidedetails) || $hidedetails > 1) $result.=$object->lines[$i]->qty;
	}
>>>>>>> 3f5d67d4
	return $result;
}

/**
 *	Return line quantity asked
 *
 *	@param	Object		$object				Object
 *	@param	int			$i					Current line number
 *  @param  Translate	$outputlangs		Object langs for output
 *  @param	int			$hidedetails		Hide details (0=no, 1=yes, 2=just special lines)
 * 	@return	string
 */
function pdf_getlineqty_asked($object,$i,$outputlangs,$hidedetails=0)
{
	global $hookmanager;

	$reshook=0;
	$result='';
	//if (is_object($hookmanager) && ( (isset($object->lines[$i]->product_type) && $object->lines[$i]->product_type == 9 && ! empty($object->lines[$i]->special_code)) || ! empty($object->lines[$i]->fk_parent_line) ) )
	if (is_object($hookmanager))   // Old code is commented on preceding line. Reproduct this test in the pdf_xxx function if you don't want your hook to run
	{
		$special_code = $object->lines[$i]->special_code;
		if (! empty($object->lines[$i]->fk_parent_line)) $special_code = $object->getSpecialCode($object->lines[$i]->fk_parent_line);
		$parameters = array('i'=>$i,'outputlangs'=>$outputlangs,'hidedetails'=>$hidedetails,'special_code'=>$special_code);
		$action='';
		$reshook = $hookmanager->executeHooks('pdf_getlineqty_asked',$parameters,$object,$action);    // Note that $action and $object may have been modified by some hooks
	
		if (!empty($hookmanager->resPrint)) $result.=$hookmanager->resPrint;
	}
	if (empty($reshook))
	{
        if ($object->lines[$i]->special_code == 3) return '';
        if (empty($hidedetails) || $hidedetails > 1) $result.=$object->lines[$i]->qty_asked;
	}
	return $result;
}

/**
 *	Return line quantity shipped
 *
 *	@param	Object		$object				Object
 *	@param	int			$i					Current line number
 *  @param  Translate	$outputlangs		Object langs for output
 *  @param	int			$hidedetails		Hide details (0=no, 1=yes, 2=just special lines)
 * 	@return	string
 */
function pdf_getlineqty_shipped($object,$i,$outputlangs,$hidedetails=0)
{
	global $hookmanager;

	$reshook=0;
	$result='';
	//if (is_object($hookmanager) && ( (isset($object->lines[$i]->product_type) && $object->lines[$i]->product_type == 9 && ! empty($object->lines[$i]->special_code)) || ! empty($object->lines[$i]->fk_parent_line) ) )
	if (is_object($hookmanager))   // Old code is commented on preceding line. Reproduct this test in the pdf_xxx function if you don't want your hook to run
	{
		$special_code = $object->lines[$i]->special_code;
		if (! empty($object->lines[$i]->fk_parent_line)) $special_code = $object->getSpecialCode($object->lines[$i]->fk_parent_line);
		$parameters = array('i'=>$i,'outputlangs'=>$outputlangs,'hidedetails'=>$hidedetails,'special_code'=>$special_code);
		$action='';
		$reshook = $hookmanager->executeHooks('pdf_getlineqty_shipped',$parameters,$object,$action);    // Note that $action and $object may have been modified by some hooks
		
		if(!empty($hookmanager->resPrint)) $result.=$hookmanager->resPrint;
	}
	if (empty($reshook))
	{
        if ($object->lines[$i]->special_code == 3) return '';
	    if (empty($hidedetails) || $hidedetails > 1) $result.=$object->lines[$i]->qty_shipped;
	}
	return $result;
}

/**
 *	Return line keep to ship quantity
 *
 *	@param	Object		$object				Object
 *	@param	int			$i					Current line number
 *  @param  Translate	$outputlangs		Object langs for output
 *  @param	int			$hidedetails		Hide details (0=no, 1=yes, 2=just special lines)
 * 	@return	string
 */
function pdf_getlineqty_keeptoship($object,$i,$outputlangs,$hidedetails=0)
{
	global $hookmanager;

	$reshook=0;
    $result='';
    //if (is_object($hookmanager) && ( (isset($object->lines[$i]->product_type) && $object->lines[$i]->product_type == 9 && ! empty($object->lines[$i]->special_code)) || ! empty($object->lines[$i]->fk_parent_line) ) )
	if (is_object($hookmanager))   // Old code is commented on preceding line. Reproduct this test in the pdf_xxx function if you don't want your hook to run
	{
		$special_code = $object->lines[$i]->special_code;
		if (! empty($object->lines[$i]->fk_parent_line)) $special_code = $object->getSpecialCode($object->lines[$i]->fk_parent_line);
		$parameters = array('i'=>$i,'outputlangs'=>$outputlangs,'hidedetails'=>$hidedetails,'special_code'=>$special_code);
		$action='';
		$reshook = $hookmanager->executeHooks('pdf_getlineqty_keeptoship',$parameters,$object,$action);    // Note that $action and $object may have been modified by some hooks
		
		if(!empty($hookmanager->resPrint)) $result.=$hookmanager->resPrint;
<<<<<<< HEAD
	}
	if (empty($reshook))
	{
        if ($object->lines[$i]->special_code == 3) return '';
		if (empty($hidedetails) || $hidedetails > 1) $result.=($object->lines[$i]->qty_asked - $object->lines[$i]->qty_shipped);
	}
=======
	}
	if (empty($reshook))
	{
        if ($object->lines[$i]->special_code == 3) return '';
		if (empty($hidedetails) || $hidedetails > 1) $result.=($object->lines[$i]->qty_asked - $object->lines[$i]->qty_shipped);
	}
>>>>>>> 3f5d67d4
	return $result;
}

/**
 *	Return line unit
 *
 *	@param	Object		$object				Object
 *	@param	int			$i					Current line number
 *  @param  Translate	$outputlangs		Object langs for output
 *  @param	int			$hidedetails		Hide details (0=no, 1=yes, 2=just special lines)
 *  @param	HookManager	$hookmanager		Hook manager instance
 *  @return	string							Value for unit cell
 */
function pdf_getlineunit($object, $i, $outputlangs, $hidedetails = 0, $hookmanager = false)
{
	global $langs;
	
	$reshook=0;
    $result='';
    //if (is_object($hookmanager) && ( (isset($object->lines[$i]->product_type) && $object->lines[$i]->product_type == 9 && ! empty($object->lines[$i]->special_code)) || ! empty($object->lines[$i]->fk_parent_line) ) )
	if (is_object($hookmanager))   // Old code is commented on preceding line. Reproduct this test in the pdf_xxx function if you don't want your hook to run
	{
		$special_code = $object->lines[$i]->special_code;
		if (!empty($object->lines[$i]->fk_parent_line)) {
			$special_code = $object->getSpecialCode($object->lines[$i]->fk_parent_line);
		}
		$parameters = array(
			'i' => $i,
			'outputlangs' => $outputlangs,
			'hidedetails' => $hidedetails,
			'special_code' => $special_code
		);
		$action = '';
		$reshook = $hookmanager->executeHooks('pdf_getlineunit', $parameters, $object, $action);    // Note that $action and $object may have been modified by some hooks
			
		if(!empty($hookmanager->resPrint)) $result.=$hookmanager->resPrint;
<<<<<<< HEAD
	}
	if (empty($reshook))
	{
        if ($object->lines[$i]->special_code == 3) return '';
	    if (empty($hidedetails) || $hidedetails > 1) $result.=$langs->transnoentitiesnoconv($object->lines[$i]->getLabelOfUnit('short'));
	}
=======
	}
	if (empty($reshook))
	{
        if ($object->lines[$i]->special_code == 3) return '';
	    if (empty($hidedetails) || $hidedetails > 1) $result.=$langs->transnoentitiesnoconv($object->lines[$i]->getLabelOfUnit('short'));
	}
>>>>>>> 3f5d67d4
	return $result;
}


/**
 *	Return line remise percent
 *
 *	@param	Object		$object				Object
 *	@param	int			$i					Current line number
 *  @param  Translate	$outputlangs		Object langs for output
 *  @param	int			$hidedetails		Hide details (0=no, 1=yes, 2=just special lines)
 * 	@return	string
 */
function pdf_getlineremisepercent($object,$i,$outputlangs,$hidedetails=0)
{
	global $hookmanager;

	include_once DOL_DOCUMENT_ROOT.'/core/lib/functions2.lib.php';

	$reshook=0;
	$result='';
	//if (is_object($hookmanager) && ( (isset($object->lines[$i]->product_type) && $object->lines[$i]->product_type == 9 && ! empty($object->lines[$i]->special_code)) || ! empty($object->lines[$i]->fk_parent_line) ) )
	if (is_object($hookmanager))   // Old code is commented on preceding line. Reproduct this test in the pdf_xxx function if you don't want your hook to run
	{
		$special_code = $object->lines[$i]->special_code;
		if (! empty($object->lines[$i]->fk_parent_line)) $special_code = $object->getSpecialCode($object->lines[$i]->fk_parent_line);
		$parameters = array('i'=>$i,'outputlangs'=>$outputlangs,'hidedetails'=>$hidedetails,'special_code'=>$special_code);
		$action='';
		$reshook = $hookmanager->executeHooks('pdf_getlineremisepercent',$parameters,$object,$action);    // Note that $action and $object may have been modified by some hooks
		
		if(!empty($hookmanager->resPrint)) $result.=$hookmanager->resPrint;
	}
	if (empty($reshook))
	{
        if ($object->lines[$i]->special_code == 3) return '';
	    if (empty($hidedetails) || $hidedetails > 1) $result.=dol_print_reduction($object->lines[$i]->remise_percent,$outputlangs);
	}
	return $result;
}

/**
 * Return line percent
 *
 * @param Object $object Object
 * @param int $i Current line number
 * @param Translate $outputlangs Object langs for output
 * @param int $hidedetails Hide details (0=no, 1=yes, 2=just special lines)
 * @param HookManager $hookmanager Hook manager instance
 * @return string
 */
function pdf_getlineprogress($object, $i, $outputlangs, $hidedetails = 0, $hookmanager = null)
{
	$reshook=0;
    $result='';
    //if (is_object($hookmanager) && ( (isset($object->lines[$i]->product_type) && $object->lines[$i]->product_type == 9 && ! empty($object->lines[$i]->special_code)) || ! empty($object->lines[$i]->fk_parent_line) ) )
	if (is_object($hookmanager))   // Old code is commented on preceding line. Reproduct this test in the pdf_xxx function if you don't want your hook to run
	{
		$special_code = $object->lines[$i]->special_code;
		if (!empty($object->lines[$i]->fk_parent_line)) $special_code = $object->getSpecialCode($object->lines[$i]->fk_parent_line);
		$parameters = array('i' => $i, 'outputlangs' => $outputlangs, 'hidedetails' => $hidedetails, 'special_code' => $special_code);
		$action = '';
		$reshook = $hookmanager->executeHooks('pdf_getlineprogress', $parameters, $object, $action);    // Note that $action and $object may have been modified by some hooks
		
		if(!empty($hookmanager->resPrint)) return $hookmanager->resPrint;
<<<<<<< HEAD
	}
	if (empty($reshook))
	{
        if ($object->lines[$i]->special_code == 3) return '';
	    if (empty($hidedetails) || $hidedetails > 1) $result.=$object->lines[$i]->situation_percent . '%';
	}
=======
	}
	if (empty($reshook))
	{
        if ($object->lines[$i]->special_code == 3) return '';
	    if (empty($hidedetails) || $hidedetails > 1) $result.=$object->lines[$i]->situation_percent . '%';
	}
>>>>>>> 3f5d67d4
	return $result;
}

/**
 *	Return line total excluding tax
 *
 *	@param	Object		$object				Object
 *	@param	int			$i					Current line number
 *  @param  Translate	$outputlangs		Object langs for output
 *  @param	int			$hidedetails		Hide details (0=no, 1=yes, 2=just special lines)
 * 	@return	string							Return total of line excl tax
 */
function pdf_getlinetotalexcltax($object,$i,$outputlangs,$hidedetails=0)
{
	global $conf, $hookmanager;

	$sign=1;
	if (isset($object->type) && $object->type == 2 && ! empty($conf->global->INVOICE_POSITIVE_CREDIT_NOTE)) $sign=-1;

	$reshook=0;
	$result='';
	//if (is_object($hookmanager) && ( (isset($object->lines[$i]->product_type) && $object->lines[$i]->product_type == 9 && ! empty($object->lines[$i]->special_code)) || ! empty($object->lines[$i]->fk_parent_line) ) )
	if (is_object($hookmanager))   // Old code is commented on preceding line. Reproduct this test in the pdf_xxx function if you don't want your hook to run
	{
		$special_code = $object->lines[$i]->special_code;
		if (! empty($object->lines[$i]->fk_parent_line)) $special_code = $object->getSpecialCode($object->lines[$i]->fk_parent_line);
		$parameters = array('i'=>$i,'outputlangs'=>$outputlangs,'hidedetails'=>$hidedetails,'special_code'=>$special_code, 'sign'=>$sign);
		$action='';
		$reshook = $hookmanager->executeHooks('pdf_getlinetotalexcltax',$parameters,$object,$action);    // Note that $action and $object may have been modified by some hooks
		
		if(!empty($hookmanager->resPrint)) $result.=$hookmanager->resPrint;
	}
    if (empty($reshook))
	{
	    if ($object->lines[$i]->special_code == 3)
    	{
    		return $outputlangs->transnoentities("Option");
    	}
<<<<<<< HEAD
        if (empty($hidedetails) || $hidedetails > 1) $result.=price($sign * $object->lines[$i]->total_ht, 0, $outputlangs);
=======
        if (empty($hidedetails) || $hidedetails > 1)
        {
        	$total_ht = ($conf->multicurrency->enabled && $object->multicurrency_tx != 1 ? $object->lines[$i]->multicurrency_total_ht : $object->lines[$i]->total_ht);
			$result.=price($sign * $total_ht, 0, $outputlangs);
        }
>>>>>>> 3f5d67d4
	}
	return $result;
}

/**
 *	Return line total including tax
 *
 *	@param	Object		$object				Object
 *	@param	int			$i					Current line number
 *  @param 	Translate	$outputlangs		Object langs for output
 *  @param	int			$hidedetails		Hide value (0 = no, 1 = yes, 2 = just special lines)
 *  @return	string							Return total of line incl tax
 */
function pdf_getlinetotalwithtax($object,$i,$outputlangs,$hidedetails=0)
{
	global $hookmanager,$conf;

	$sign=1;
	if (isset($object->type) && $object->type == 2 && ! empty($conf->global->INVOICE_POSITIVE_CREDIT_NOTE)) $sign=-1;

	$reshook=0;
<<<<<<< HEAD
=======
	$result='';
>>>>>>> 3f5d67d4
	//if (is_object($hookmanager) && ( (isset($object->lines[$i]->product_type) && $object->lines[$i]->product_type == 9 && ! empty($object->lines[$i]->special_code)) || ! empty($object->lines[$i]->fk_parent_line) ) )
	if (is_object($hookmanager))   // Old code is commented on preceding line. Reproduct this test in the pdf_xxx function if you don't want your hook to run
	{
		$special_code = $object->lines[$i]->special_code;
		if (! empty($object->lines[$i]->fk_parent_line)) $special_code = $object->getSpecialCode($object->lines[$i]->fk_parent_line);
		$parameters = array('i'=>$i,'outputlangs'=>$outputlangs,'hidedetails'=>$hidedetails,'special_code'=>$special_code);
		$action='';
		$reshook = $hookmanager->executeHooks('pdf_getlinetotalwithtax',$parameters,$object,$action);    // Note that $action and $object may have been modified by some hooks
		
		if(!empty($hookmanager->resPrint)) $result.=$hookmanager->resPrint;
	}
	if (empty($reshook))
	{
		if ($object->lines[$i]->special_code == 3)
    	{
<<<<<<< HEAD
    		return $outputlangs->transnoentities("Option");
    	}
		if (empty($hidedetails) || $hidedetails > 1) $result.=price($sign * ($object->lines[$i]->total_ht) + ($object->lines[$i]->total_ht)*($object->lines[$i]->tva_tx)/100, 0, $outputlangs);
=======
    		$result.=$outputlangs->transnoentities("Option");
    	}
		elseif (empty($hidedetails) || $hidedetails > 1) $result.=price($sign * ($object->lines[$i]->total_ht) + ($object->lines[$i]->total_ht)*($object->lines[$i]->tva_tx)/100, 0, $outputlangs);
>>>>>>> 3f5d67d4
	}
	return $result;
}

/**
 *	Return total quantity of products and/or services
 *
 *	@param	Object		$object				Object
 *	@param	string		$type				Type
 *  @param  Translate	$outputlangs		Object langs for output
 * 	@return	integer
 */
function pdf_getTotalQty($object,$type,$outputlangs)
{
	global $hookmanager;

	$total=0;
	$nblignes=count($object->lines);

	// Loop on each lines
	for ($i = 0 ; $i < $nblignes ; $i++)
	{
		if ($object->lines[$i]->special_code != 3)
		{
			if ($type=='all')
			{
				$total += $object->lines[$i]->qty;
			}
			else if ($type==9 && is_object($hookmanager) && (($object->lines[$i]->product_type == 9 && ! empty($object->lines[$i]->special_code)) || ! empty($object->lines[$i]->fk_parent_line)))
			{
				$special_code = $object->lines[$i]->special_code;
				if (! empty($object->lines[$i]->fk_parent_line)) $special_code = $object->getSpecialCode($object->lines[$i]->fk_parent_line);
				$parameters = array('i'=>$i,'outputlangs'=>$outputlangs,'hidedetails'=>$hidedetails,'special_code'=>$special_code);
				$action='';
				$reshook = $hookmanager->executeHooks('pdf_getTotalQty',$parameters,$object,$action);    // Note that $action and $object may have been modified by some hooks
				return $hookmanager->resPrint;
			}
			else if ($type==0 && $object->lines[$i]->product_type == 0)
			{
				$total += $object->lines[$i]->qty;
			}
			else if ($type==1 && $object->lines[$i]->product_type == 1)
			{
				$total += $object->lines[$i]->qty;
			}
		}
	}

	return $total;
}

/**
<<<<<<< HEAD
 * 	Return linked objects
 *  FIXME This function returns only one link per link type instead of all links. If we fix this, we must also fix function pdf_writeLinkedObjects
=======
 * 	Return linked objects to use for document generation.
 *  Warning: To save space, this function returns only one link per link type (all links are concated on same record string). This function is used by pdf_writeLinkedObjects
>>>>>>> 3f5d67d4
 *
 * 	@param	object		$object			Object
 * 	@param	Translate	$outputlangs	Object lang for output
 * 	@return	array                       Linked objects
 */
function pdf_getLinkedObjects($object,$outputlangs)
{
	global $hookmanager;

	$linkedobjects=array();

	$object->fetchObjectLinked();
	
	foreach($object->linkedObjects as $objecttype => $objects)
	{
<<<<<<< HEAD
	    if ($objecttype == 'propal')
=======
	    if ($objecttype == 'facture')
	    {
	       // For invoice, we don't want to have a reference line on document. Image we are using recuring invoice, we will have a line longer than document width.
	    }
	    elseif ($objecttype == 'propal' || $objecttype == 'supplier_proposal')
>>>>>>> 3f5d67d4
		{
			$outputlangs->load('propal');

			foreach($objects as $elementobject)
			{
				$linkedobjects[$objecttype]['ref_title'] = $outputlangs->transnoentities("RefProposal");
				$linkedobjects[$objecttype]['ref_value'] = $outputlangs->transnoentities($elementobject->ref);
				$linkedobjects[$objecttype]['date_title'] = $outputlangs->transnoentities("DatePropal");
				$linkedobjects[$objecttype]['date_value'] = dol_print_date($elementobject->date,'day','',$outputlangs);
			}
		}
		else if ($objecttype == 'commande' || $objecttype == 'supplier_order')
		{
			$outputlangs->load('orders');
			foreach($objects as $elementobject)
			{
				$linkedobjects[$objecttype]['ref_title'] = $outputlangs->transnoentities("RefOrder");
				$linkedobjects[$objecttype]['ref_value'] = $outputlangs->transnoentities($elementobject->ref) . ($elementobject->ref_client ? ' ('.$elementobject->ref_client.')' : '') . ($elementobject->ref_supplier ? ' ('.$elementobject->ref_supplier.')' : '');
				$linkedobjects[$objecttype]['date_title'] = $outputlangs->transnoentities("OrderDate");
				$linkedobjects[$objecttype]['date_value'] = dol_print_date($elementobject->date,'day','',$outputlangs);
			}
		}
		else if ($objecttype == 'contrat')
		{
			$outputlangs->load('contracts');
			foreach($objects as $elementobject)
			{
				$linkedobjects[$objecttype]['ref_title'] = $outputlangs->transnoentities("RefContract");
				$linkedobjects[$objecttype]['ref_value'] = $outputlangs->transnoentities($elementobject->ref);
				$linkedobjects[$objecttype]['date_title'] = $outputlangs->transnoentities("DateContract");
				$linkedobjects[$objecttype]['date_value'] = dol_print_date($elementobject->date_contrat,'day','',$outputlangs);
			}
		}
		else if ($objecttype == 'shipping')
		{
			$outputlangs->load('orders');
			$outputlangs->load('sendings');
			foreach($objects as $x => $elementobject)
			{
			    $order=null;
			    // We concat this record info into fields xxx_value. title is overwrote.
			    if (empty($object->linkedObjects['commande']) && $object->element != 'commande')	// There is not already a link to order and object is not the order, so we show also info with order
			    {
			        $elementobject->fetchObjectLinked();
			        if (! empty($elementobject->linkedObjects['commande'])) $order = reset($elementobject->linkedObjects['commande']);
			    }
			    if (! is_object($order))
			    {
			        $linkedobjects[$objecttype]['ref_title'] = $outputlangs->transnoentities("RefSending");
			        if (! empty($linkedobjects[$objecttype]['ref_value'])) $linkedobjects[$objecttype]['ref_value'].=' / ';
			        $linkedobjects[$objecttype]['ref_value'].= $outputlangs->transnoentities($elementobject->ref);
<<<<<<< HEAD
			        //$linkedobjects[$objecttype]['date_title'] = $outputlangs->transnoentities("DateSending");
=======
			        //$linkedobjects[$objecttype]['date_title'] = $outputlangs->transnoentities("DateShipment");
>>>>>>> 3f5d67d4
			        //if (! empty($linkedobjects[$objecttype]['date_value'])) $linkedobjects[$objecttype]['date_value'].=' / '; 
			        //$linkedobjects[$objecttype]['date_value'].= dol_print_date($elementobject->date_delivery,'day','',$outputlangs);
			    }
			    else
			    {
			        $linkedobjects[$objecttype]['ref_title'] = $outputlangs->transnoentities("RefOrder") . ' / ' . $outputlangs->transnoentities("RefSending");
			        if (empty($linkedobjects[$objecttype]['ref_value'])) $linkedobjects[$objecttype]['ref_value'] = $outputlangs->convToOutputCharset($order->ref) . ($order->ref_client ? ' ('.$order->ref_client.')' : '');
			        $linkedobjects[$objecttype]['ref_value'].= ' / ' . $outputlangs->transnoentities($elementobject->ref);
<<<<<<< HEAD
			        //$linkedobjects[$objecttype]['date_title'] = $outputlangs->transnoentities("OrderDate") . ($elementobject->date_delivery ? ' / ' . $outputlangs->transnoentities("DateSending") : '');
=======
			        //$linkedobjects[$objecttype]['date_title'] = $outputlangs->transnoentities("OrderDate") . ($elementobject->date_delivery ? ' / ' . $outputlangs->transnoentities("DateShipment") : '');
>>>>>>> 3f5d67d4
			        //if (empty($linkedobjects[$objecttype]['date_value'])) $linkedobjects[$objecttype]['date_value'] = dol_print_date($order->date,'day','',$outputlangs);
			        //$linkedobjects[$objecttype]['date_value'].= ($elementobject->date_delivery ? ' / ' . dol_print_date($elementobject->date_delivery,'day','',$outputlangs) : '');
			    }
			}
		}
	}

	// For add external linked objects
	if (is_object($hookmanager))
	{
		$parameters = array('linkedobjects' => $linkedobjects, 'outputlangs'=>$outputlangs);
		$action='';
		$hookmanager->executeHooks('pdf_getLinkedObjects',$parameters,$object,$action);    // Note that $action and $object may have been modified by some hooks
		if (! empty($hookmanager->resArray)) $linkedobjects = $hookmanager->resArray;
	}

	return $linkedobjects;
}

/**
 * Return dimensions to use for images onto PDF checking that width and height are not higher than
 * maximum (16x32 by default).
 *
 * @param	string		$realpath		Full path to photo file to use
 * @return	array						Height and width to use to output image (in pdf user unit, so mm)
 */
function pdf_getSizeForImage($realpath)
{
	global $conf;

	$maxwidth=(empty($conf->global->MAIN_DOCUMENTS_WITH_PICTURE_WIDTH)?20:$conf->global->MAIN_DOCUMENTS_WITH_PICTURE_WIDTH);
	$maxheight=(empty($conf->global->MAIN_DOCUMENTS_WITH_PICTURE_HEIGHT)?32:$conf->global->MAIN_DOCUMENTS_WITH_PICTURE_HEIGHT);
	include_once DOL_DOCUMENT_ROOT.'/core/lib/images.lib.php';
	$tmp=dol_getImageSize($realpath);
	if ($tmp['height'])
	{
		$width=(int) round($maxheight*$tmp['width']/$tmp['height']);	// I try to use maxheight
		if ($width > $maxwidth)	// Pb with maxheight, so i use maxwidth
		{
			$width=$maxwidth;
			$height=(int) round($maxwidth*$tmp['height']/$tmp['width']);
		}
		else	// No pb with maxheight
		{
			$height=$maxheight;
		}
	}
	return array('width'=>$width,'height'=>$height);
}
<|MERGE_RESOLUTION|>--- conflicted
+++ resolved
@@ -319,16 +319,6 @@
     {
         for ($page=$start_page; $page <= $end_page; ++$page) {
         	$pdf->setPage($page);
-<<<<<<< HEAD
-        	if ($page == $start_page) {
-        		// first page
-        		$height = $pdf->h - $start_y - $pdf->bMargin;
-        	} elseif ($page == $end_page) {
-        		// last page
-        		$height = $end_y - $pdf->tMargin;
-        	} else {
-        		$height = $pdf->h - $pdf->tMargin - $pdf->bMargin;
-=======
         	$tmpm=$pdf->getMargins();
         	$tMargin = $tmpm['top'];
         	if ($page == $start_page) {
@@ -339,7 +329,6 @@
         		$height = $end_y - $tMargin;
         	} else {
         		$height = $pdf->getPageHeight() - $tMargin - $pdf->getBreakMargin();
->>>>>>> 3f5d67d4
         	}
         }
 	}
@@ -962,11 +951,7 @@
 	if ($line)	// Free text
 	{
 		//$line="eee<br>\nfd<strong>sf</strong>sdf<br>\nghfghg<br>";
-<<<<<<< HEAD
-	    if (empty($conf->global->PDF_ALLOW_HTML_FOR_FREE_TEXT))   // by default
-=======
 	    if (empty($conf->global->PDF_ALLOW_HTML_FOR_FREE_TEXT))
->>>>>>> 3f5d67d4
 		{
 			$width=20000; $align='L';	// By default, ask a manual break: We use a large value 20000, to not have automatic wrap. This make user understand, he need to add CR on its text.
     		if (! empty($conf->global->MAIN_USE_AUTOWRAP_ON_FREETEXT)) {
@@ -1103,10 +1088,7 @@
 	global $db, $conf, $langs, $hookmanager;
 
 	$reshook=0;
-<<<<<<< HEAD
-=======
 	$result='';
->>>>>>> 3f5d67d4
 	//if (is_object($hookmanager) && ( (isset($object->lines[$i]->product_type) && $object->lines[$i]->product_type == 9 && ! empty($object->lines[$i]->special_code)) || ! empty($object->lines[$i]->fk_parent_line) ) )
 	if (is_object($hookmanager))   // Old code is commented on preceding line. Reproduct this test in the pdf_xxx function if you don't want your hook to run
 	{
@@ -1116,11 +1098,7 @@
 		$action='';
 		$reshook=$hookmanager->executeHooks('pdf_writelinedesc',$parameters,$object,$action);    // Note that $action and $object may have been modified by some hooks
 	
-<<<<<<< HEAD
-		if (!empty($hookmanager->resPrint)) return $hookmanager->resPrint;
-=======
 		if (!empty($hookmanager->resPrint)) $result.=$hookmanager->resPrint;
->>>>>>> 3f5d67d4
 	}
 	if (empty($reshook))
 	{
@@ -1129,11 +1107,7 @@
 		$pdf->writeHTMLCell($w, $h, $posx, $posy, $outputlangs->convToOutputCharset($labelproductservice), 0, 1, false, true, 'J',true);
 		$result.=$labelproductservice;
 	}
-<<<<<<< HEAD
-	return '';
-=======
 	return $result;
->>>>>>> 3f5d67d4
 }
 
 /**
@@ -1484,15 +1458,11 @@
 	}
 	if (empty($reshook))
 	{
-<<<<<<< HEAD
-		if (empty($hidedetails) || $hidedetails > 1) $result.=price($sign * $object->lines[$i]->subprice, 0, $outputlangs);
-=======
 		if (empty($hidedetails) || $hidedetails > 1) 
 		{
 			$subprice = ($conf->multicurrency->enabled && $object->multicurrency_tx != 1 ? $object->lines[$i]->multicurrency_subprice : $object->lines[$i]->subprice);
 			$result.=price($sign * $subprice, 0, $outputlangs);
 		}
->>>>>>> 3f5d67d4
 	}
 	return $result;
 }
@@ -1558,21 +1528,12 @@
 		$reshook = $hookmanager->executeHooks('pdf_getlineqty',$parameters,$object,$action);    // Note that $action and $object may have been modified by some hooks
 		
 		if(!empty($hookmanager->resPrint)) $result=$hookmanager->resPrint;
-<<<<<<< HEAD
 	}
     if (empty($reshook))
 	{
 	   if ($object->lines[$i]->special_code == 3) return '';
 	   if (empty($hidedetails) || $hidedetails > 1) $result.=$object->lines[$i]->qty;
 	}
-=======
-	}
-    if (empty($reshook))
-	{
-	   if ($object->lines[$i]->special_code == 3) return '';
-	   if (empty($hidedetails) || $hidedetails > 1) $result.=$object->lines[$i]->qty;
-	}
->>>>>>> 3f5d67d4
 	return $result;
 }
 
@@ -1669,21 +1630,12 @@
 		$reshook = $hookmanager->executeHooks('pdf_getlineqty_keeptoship',$parameters,$object,$action);    // Note that $action and $object may have been modified by some hooks
 		
 		if(!empty($hookmanager->resPrint)) $result.=$hookmanager->resPrint;
-<<<<<<< HEAD
 	}
 	if (empty($reshook))
 	{
         if ($object->lines[$i]->special_code == 3) return '';
 		if (empty($hidedetails) || $hidedetails > 1) $result.=($object->lines[$i]->qty_asked - $object->lines[$i]->qty_shipped);
 	}
-=======
-	}
-	if (empty($reshook))
-	{
-        if ($object->lines[$i]->special_code == 3) return '';
-		if (empty($hidedetails) || $hidedetails > 1) $result.=($object->lines[$i]->qty_asked - $object->lines[$i]->qty_shipped);
-	}
->>>>>>> 3f5d67d4
 	return $result;
 }
 
@@ -1720,21 +1672,12 @@
 		$reshook = $hookmanager->executeHooks('pdf_getlineunit', $parameters, $object, $action);    // Note that $action and $object may have been modified by some hooks
 			
 		if(!empty($hookmanager->resPrint)) $result.=$hookmanager->resPrint;
-<<<<<<< HEAD
 	}
 	if (empty($reshook))
 	{
         if ($object->lines[$i]->special_code == 3) return '';
 	    if (empty($hidedetails) || $hidedetails > 1) $result.=$langs->transnoentitiesnoconv($object->lines[$i]->getLabelOfUnit('short'));
 	}
-=======
-	}
-	if (empty($reshook))
-	{
-        if ($object->lines[$i]->special_code == 3) return '';
-	    if (empty($hidedetails) || $hidedetails > 1) $result.=$langs->transnoentitiesnoconv($object->lines[$i]->getLabelOfUnit('short'));
-	}
->>>>>>> 3f5d67d4
 	return $result;
 }
 
@@ -1799,21 +1742,12 @@
 		$reshook = $hookmanager->executeHooks('pdf_getlineprogress', $parameters, $object, $action);    // Note that $action and $object may have been modified by some hooks
 		
 		if(!empty($hookmanager->resPrint)) return $hookmanager->resPrint;
-<<<<<<< HEAD
 	}
 	if (empty($reshook))
 	{
         if ($object->lines[$i]->special_code == 3) return '';
 	    if (empty($hidedetails) || $hidedetails > 1) $result.=$object->lines[$i]->situation_percent . '%';
 	}
-=======
-	}
-	if (empty($reshook))
-	{
-        if ($object->lines[$i]->special_code == 3) return '';
-	    if (empty($hidedetails) || $hidedetails > 1) $result.=$object->lines[$i]->situation_percent . '%';
-	}
->>>>>>> 3f5d67d4
 	return $result;
 }
 
@@ -1852,15 +1786,11 @@
     	{
     		return $outputlangs->transnoentities("Option");
     	}
-<<<<<<< HEAD
-        if (empty($hidedetails) || $hidedetails > 1) $result.=price($sign * $object->lines[$i]->total_ht, 0, $outputlangs);
-=======
         if (empty($hidedetails) || $hidedetails > 1)
         {
         	$total_ht = ($conf->multicurrency->enabled && $object->multicurrency_tx != 1 ? $object->lines[$i]->multicurrency_total_ht : $object->lines[$i]->total_ht);
 			$result.=price($sign * $total_ht, 0, $outputlangs);
         }
->>>>>>> 3f5d67d4
 	}
 	return $result;
 }
@@ -1882,10 +1812,7 @@
 	if (isset($object->type) && $object->type == 2 && ! empty($conf->global->INVOICE_POSITIVE_CREDIT_NOTE)) $sign=-1;
 
 	$reshook=0;
-<<<<<<< HEAD
-=======
 	$result='';
->>>>>>> 3f5d67d4
 	//if (is_object($hookmanager) && ( (isset($object->lines[$i]->product_type) && $object->lines[$i]->product_type == 9 && ! empty($object->lines[$i]->special_code)) || ! empty($object->lines[$i]->fk_parent_line) ) )
 	if (is_object($hookmanager))   // Old code is commented on preceding line. Reproduct this test in the pdf_xxx function if you don't want your hook to run
 	{
@@ -1901,15 +1828,9 @@
 	{
 		if ($object->lines[$i]->special_code == 3)
     	{
-<<<<<<< HEAD
-    		return $outputlangs->transnoentities("Option");
-    	}
-		if (empty($hidedetails) || $hidedetails > 1) $result.=price($sign * ($object->lines[$i]->total_ht) + ($object->lines[$i]->total_ht)*($object->lines[$i]->tva_tx)/100, 0, $outputlangs);
-=======
     		$result.=$outputlangs->transnoentities("Option");
     	}
 		elseif (empty($hidedetails) || $hidedetails > 1) $result.=price($sign * ($object->lines[$i]->total_ht) + ($object->lines[$i]->total_ht)*($object->lines[$i]->tva_tx)/100, 0, $outputlangs);
->>>>>>> 3f5d67d4
 	}
 	return $result;
 }
@@ -1962,13 +1883,8 @@
 }
 
 /**
-<<<<<<< HEAD
- * 	Return linked objects
- *  FIXME This function returns only one link per link type instead of all links. If we fix this, we must also fix function pdf_writeLinkedObjects
-=======
  * 	Return linked objects to use for document generation.
  *  Warning: To save space, this function returns only one link per link type (all links are concated on same record string). This function is used by pdf_writeLinkedObjects
->>>>>>> 3f5d67d4
  *
  * 	@param	object		$object			Object
  * 	@param	Translate	$outputlangs	Object lang for output
@@ -1984,15 +1900,11 @@
 	
 	foreach($object->linkedObjects as $objecttype => $objects)
 	{
-<<<<<<< HEAD
-	    if ($objecttype == 'propal')
-=======
 	    if ($objecttype == 'facture')
 	    {
 	       // For invoice, we don't want to have a reference line on document. Image we are using recuring invoice, we will have a line longer than document width.
 	    }
 	    elseif ($objecttype == 'propal' || $objecttype == 'supplier_proposal')
->>>>>>> 3f5d67d4
 		{
 			$outputlangs->load('propal');
 
@@ -2044,11 +1956,7 @@
 			        $linkedobjects[$objecttype]['ref_title'] = $outputlangs->transnoentities("RefSending");
 			        if (! empty($linkedobjects[$objecttype]['ref_value'])) $linkedobjects[$objecttype]['ref_value'].=' / ';
 			        $linkedobjects[$objecttype]['ref_value'].= $outputlangs->transnoentities($elementobject->ref);
-<<<<<<< HEAD
-			        //$linkedobjects[$objecttype]['date_title'] = $outputlangs->transnoentities("DateSending");
-=======
 			        //$linkedobjects[$objecttype]['date_title'] = $outputlangs->transnoentities("DateShipment");
->>>>>>> 3f5d67d4
 			        //if (! empty($linkedobjects[$objecttype]['date_value'])) $linkedobjects[$objecttype]['date_value'].=' / '; 
 			        //$linkedobjects[$objecttype]['date_value'].= dol_print_date($elementobject->date_delivery,'day','',$outputlangs);
 			    }
@@ -2057,11 +1965,7 @@
 			        $linkedobjects[$objecttype]['ref_title'] = $outputlangs->transnoentities("RefOrder") . ' / ' . $outputlangs->transnoentities("RefSending");
 			        if (empty($linkedobjects[$objecttype]['ref_value'])) $linkedobjects[$objecttype]['ref_value'] = $outputlangs->convToOutputCharset($order->ref) . ($order->ref_client ? ' ('.$order->ref_client.')' : '');
 			        $linkedobjects[$objecttype]['ref_value'].= ' / ' . $outputlangs->transnoentities($elementobject->ref);
-<<<<<<< HEAD
-			        //$linkedobjects[$objecttype]['date_title'] = $outputlangs->transnoentities("OrderDate") . ($elementobject->date_delivery ? ' / ' . $outputlangs->transnoentities("DateSending") : '');
-=======
 			        //$linkedobjects[$objecttype]['date_title'] = $outputlangs->transnoentities("OrderDate") . ($elementobject->date_delivery ? ' / ' . $outputlangs->transnoentities("DateShipment") : '');
->>>>>>> 3f5d67d4
 			        //if (empty($linkedobjects[$objecttype]['date_value'])) $linkedobjects[$objecttype]['date_value'] = dol_print_date($order->date,'day','',$outputlangs);
 			        //$linkedobjects[$objecttype]['date_value'].= ($elementobject->date_delivery ? ' / ' . dol_print_date($elementobject->date_delivery,'day','',$outputlangs) : '');
 			    }
