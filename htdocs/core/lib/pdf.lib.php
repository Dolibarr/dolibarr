--- conflicted
+++ resolved
@@ -1876,15 +1876,11 @@
 	
 	foreach($object->linkedObjects as $objecttype => $objects)
 	{
-<<<<<<< HEAD
 	    if ($objecttype == 'facture')
 	    {
 	       // For invoice, we don't want to have a reference line on document. Image we are using recuring invoice, we will have a line longer than document width.
 	    }
 	    elseif ($objecttype == 'propal' || $objecttype == 'supplier_proposal')
-=======
-	    if ($objecttype == 'propal')
->>>>>>> 4250fe15
 		{
 			$outputlangs->load('propal');
 
@@ -1924,31 +1920,6 @@
 			$outputlangs->load('sendings');
 			foreach($objects as $x => $elementobject)
 			{
-<<<<<<< HEAD
-				$elementobject->fetchObjectLinked();
-
-				if (count($elementobject->linkedObjects) > 0)
-				{
-    				$order = reset($elementobject->linkedObjects['commande']);  // Get first order
-    
-    				if (! empty($object->linkedObjects['commande']))	// There is already a link to order so we show only info of shipment
-    				{
-    					$linkedobjects[$objecttype]['ref_title'] = $outputlangs->transnoentities("RefSending");
-    					$linkedobjects[$objecttype]['ref_value'].= $outputlangs->transnoentities($elementobject->ref);
-    					$linkedobjects[$objecttype]['date_title'] = $outputlangs->transnoentities("DateSending");
-    					$linkedobjects[$objecttype]['date_value'].= dol_print_date($elementobject->date_delivery,'day','',$outputlangs);
-    				}
-    				else	// We show both info of order and shipment
-    				{
-    					$linkedobjects[$objecttype]['ref_title'] = $outputlangs->transnoentities("RefOrder") . ' / ' . $outputlangs->transnoentities("RefSending");
-    					$linkedobjects[$objecttype]['ref_value'] = $outputlangs->convToOutputCharset($order->ref) . ($order->ref_client ? ' ('.$order->ref_client.')' : '');
-    					$linkedobjects[$objecttype]['ref_value'].= ' / ' . $outputlangs->transnoentities($elementobject->ref);
-    					$linkedobjects[$objecttype]['date_title'] = $outputlangs->transnoentities("OrderDate") . ($elementobject->date_delivery ? ' / ' . $outputlangs->transnoentities("DateSending") : '');
-    					$linkedobjects[$objecttype]['date_value'] = dol_print_date($order->date,'day','',$outputlangs);
-    					$linkedobjects[$objecttype]['date_value'].= ($elementobject->date_delivery ? ' / ' . dol_print_date($elementobject->date_delivery,'day','',$outputlangs) : '');
-    				}
-				}
-=======
 			    $order=null;
 			    // We concat this record info into fields xxx_value. title is overwrote.
 			    if (empty($object->linkedObjects['commande']) && $object->element != 'commande')	// There is not already a link to order and object is not the order, so we show also info with order
@@ -1974,7 +1945,6 @@
 			        //if (empty($linkedobjects[$objecttype]['date_value'])) $linkedobjects[$objecttype]['date_value'] = dol_print_date($order->date,'day','',$outputlangs);
 			        //$linkedobjects[$objecttype]['date_value'].= ($elementobject->date_delivery ? ' / ' . dol_print_date($elementobject->date_delivery,'day','',$outputlangs) : '');
 			    }
->>>>>>> 4250fe15
 			}
 		}
 	}
