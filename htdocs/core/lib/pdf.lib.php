--- conflicted
+++ resolved
@@ -2087,16 +2087,10 @@
 			return '';
 		}
 		if (empty($hidedetails) || $hidedetails > 1) {
-			if ($conf->global->SITUATION_DISPLAY_DIFF_ON_PDF) {
+			if (!empty($conf->global->SITUATION_DISPLAY_DIFF_ON_PDF)) {
 				$prev_progress = 0;
-<<<<<<< HEAD
-				if (method_exists($object, 'get_prev_progress')) {
-					$prev_progress = $object->lines[$i]->get_prev_progress($object->id);
-=======
-				if (method_exists($object->lines[$i], 'get_prev_progress'))
-				{
+				if (method_exists($object->lines[$i], 'get_prev_progress')) {
 			 		$prev_progress = $object->lines[$i]->get_prev_progress($object->id);
->>>>>>> baa9585f
 				}
 				$result = round($object->lines[$i]->situation_percent - $prev_progress, 1).'%';
 			} else {
