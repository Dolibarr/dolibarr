--- conflicted
+++ resolved
@@ -14,11 +14,7 @@
  * Copyright (C) 2020       Nicolas ZABOURI         <info@inovea-conseil.com>
  * Copyright (C) 2021-2022	Anthony Berton       	<anthony.berton@bb2a.fr>
  * Copyright (C) 2023-2024  Frédéric France         <frederic.france@free.fr>
-<<<<<<< HEAD
- * Copyright (C) 2024		MDW							<mdeweerd@users.noreply.github.com>
-=======
  * Copyright (C) 2024		MDW						<mdeweerd@users.noreply.github.com>
->>>>>>> cc80841a
  *
  * This program is free software; you can redistribute it and/or modify
  * it under the terms of the GNU General Public License as published by
@@ -83,15 +79,9 @@
 /**
  *	Return array with format properties of default PDF format
  *
-<<<<<<< HEAD
- *	@param		Translate|null	$outputlangs		Output lang to use to autodetect output format if we need 'auto' detection
- *  @param		string			$mode				'setup' = Use setup, 'auto' = Force autodetection whatever is setup
- *  @return     array								Array('width'=>w,'height'=>h,'unit'=>u);
-=======
  *	@param		?Translate		$outputlangs		Output lang to use to autodetect output format if we need 'auto' detection
  *  @param		'setup'|'auto'	$mode				'setup' = Use setup, 'auto' = Force autodetection whatever is setup
  *  @return     array{width:float|int,height:float|int,unit:string}		Array('width'=>w,'height'=>h,'unit'=>u);
->>>>>>> cc80841a
  */
 function pdf_getFormat(Translate $outputlangs = null, $mode = 'setup')
 {
@@ -132,11 +122,7 @@
  *
  *      @param	array{float|int,float|int}|array{}|''	$format	Array(width,height). Keep empty to use default setup.
  *      @param	string		$metric         Unit of format ('mm')
-<<<<<<< HEAD
- *      @param  string		$pagetype       'P' or 'l'
-=======
  *      @param  'P'|'l'		$pagetype       'P' or 'l'
->>>>>>> cc80841a
  *      @return TCPDF|TCPDI					PDF object
  */
 function pdf_getInstance($format = '', $metric = 'mm', $pagetype = 'P')
@@ -194,15 +180,8 @@
 	//$format=array($arrayformat['width'],$arrayformat['height']);
 	//$metric=$arrayformat['unit'];
 
-<<<<<<< HEAD
-	$pdfa = false; // PDF-1.3
-	if (getDolGlobalString('PDF_USE_A')) {
-		$pdfa = getDolGlobalString('PDF_USE_A'); 	// PDF/A-1 ou PDF/A-3
-	}
-=======
 	//$pdfa = false; // PDF default version
 	$pdfa = getDolGlobalInt('PDF_USE_A', 0); 	// PDF/A-1 ou PDF/A-3
->>>>>>> cc80841a
 
 	if (!getDolGlobalString('MAIN_DISABLE_TCPDI') && class_exists('TCPDI')) {
 		$pdf = new TCPDI($pagetype, $metric, $format, true, 'UTF-8', false, $pdfa);
@@ -228,15 +207,6 @@
 		$pdfrights = (getDolGlobalString('PDF_SECURITY_ENCRYPTION_RIGHTS') ? json_decode($conf->global->PDF_SECURITY_ENCRYPTION_RIGHTS, true) : array('modify', 'copy')); // Json format in llx_const
 
 		// Password for the end user
-<<<<<<< HEAD
-		$pdfuserpass = (getDolGlobalString('PDF_SECURITY_ENCRYPTION_USERPASS') ? $conf->global->PDF_SECURITY_ENCRYPTION_USERPASS : '');
-
-		// Password of the owner, created randomly if not defined
-		$pdfownerpass = (getDolGlobalString('PDF_SECURITY_ENCRYPTION_OWNERPASS') ? $conf->global->PDF_SECURITY_ENCRYPTION_OWNERPASS : null);
-
-		// For encryption strength: 0 = RC4 40 bit; 1 = RC4 128 bit; 2 = AES 128 bit; 3 = AES 256 bit
-		$encstrength = (getDolGlobalString('PDF_SECURITY_ENCRYPTION_STRENGTH') ? $conf->global->PDF_SECURITY_ENCRYPTION_STRENGTH : 0);
-=======
 		$pdfuserpass = getDolGlobalString('PDF_SECURITY_ENCRYPTION_USERPASS');
 
 		// Password of the owner, created randomly if not defined
@@ -244,7 +214,6 @@
 
 		// For encryption strength: 0 = RC4 40 bit; 1 = RC4 128 bit; 2 = AES 128 bit; 3 = AES 256 bit
 		$encstrength = getDolGlobalInt('PDF_SECURITY_ENCRYPTION_STRENGTH', 0);
->>>>>>> cc80841a
 
 		// Array of recipients containing public-key certificates ('c') and permissions ('p').
 		// For example: array(array('c' => 'file://../examples/data/cert/tcpdf.crt', 'p' => array('print')))
@@ -459,11 +428,7 @@
  *      @param  Contact|string|null	  $targetcontact	    Target contact object
  * 		@param	int			          $usecontact		    Use contact instead of company
  * 		@param	string  	          $mode				    Address type ('source', 'target', 'targetwithdetails', 'targetwithdetails_xxx': target but include also phone/fax/email/url)
-<<<<<<< HEAD
- *      @param  Object|null           $object               Object we want to build document for
-=======
  *      @param  ?CommonObject         $object               Object we want to build document for
->>>>>>> cc80841a
  * 		@return	string|int				    		        String with full address or -1 if KO
  */
 function pdf_build_address($outputlangs, $sourcecompany, $targetcompany = '', $targetcontact = '', $usecontact = 0, $mode = 'source', $object = null)
@@ -654,7 +619,6 @@
 							if (!empty($targetcompany->phone)) {
 								$stringaddress .= $outputlangs->convToOutputCharset($targetcompany->phone);
 							}
-<<<<<<< HEAD
 						}
 						// Fax
 						if (getDolGlobalString('MAIN_PDF_ADDALSOTARGETDETAILS') || $mode == 'targetwithdetails' || preg_match('/targetwithdetails_fax/', $mode)) {
@@ -662,15 +626,6 @@
 								$stringaddress .= ($stringaddress ? "\n" : '').$outputlangs->transnoentities("Fax").": ".$outputlangs->convToOutputCharset($targetcompany->fax);
 							}
 						}
-=======
-						}
-						// Fax
-						if (getDolGlobalString('MAIN_PDF_ADDALSOTARGETDETAILS') || $mode == 'targetwithdetails' || preg_match('/targetwithdetails_fax/', $mode)) {
-							if ($targetcompany->fax) {
-								$stringaddress .= ($stringaddress ? "\n" : '').$outputlangs->transnoentities("Fax").": ".$outputlangs->convToOutputCharset($targetcompany->fax);
-							}
-						}
->>>>>>> cc80841a
 						// EMail
 						if (getDolGlobalString('MAIN_PDF_ADDALSOTARGETDETAILS') || $mode == 'targetwithdetails' || preg_match('/targetwithdetails_email/', $mode)) {
 							if ($targetcompany->email) {
@@ -701,11 +656,7 @@
 
 			// Legal form
 			if (getDolGlobalString('MAIN_LEGALFORM_IN_ADDRESS') && !empty($targetcompany->forme_juridique_code)) {
-<<<<<<< HEAD
-				$tmp = getFormeJuridiqueLabel($targetcompany->forme_juridique_code);
-=======
 				$tmp = getFormeJuridiqueLabel((string) $targetcompany->forme_juridique_code);
->>>>>>> cc80841a
 				$stringaddress .= ($stringaddress ? "\n" : '').$tmp;
 			}
 
@@ -772,15 +723,9 @@
 /**
  *   	Show header of page for PDF generation
  *
-<<<<<<< HEAD
- *   	@param      TCPDF		$pdf     		Object PDF
- *      @param      Translate	$outputlangs	Object lang for output
- * 		@param		int			$page_height	Height of page
-=======
  *   	@param	TCPDF		$pdf     		Object PDF
  *      @param	Translate	$outputlangs	Object lang for output
  * 		@param	int			$page_height	Height of page
->>>>>>> cc80841a
  *      @return	void
  */
 function pdf_pagehead(&$pdf, $outputlangs, $page_height)
@@ -813,19 +758,11 @@
  *	Return array of possible substitutions for PDF content (without external module substitutions).
  *
  *	@param	Translate	    $outputlangs	Output language
-<<<<<<< HEAD
- *	@param	array|null	    $exclude        Array of family keys we want to exclude. For example array('mycompany', 'object', 'date', 'user', ...)
- *	@param	Object|null     $object         Object
- *	@param	int             $onlykey       	1=Do not calculate some heavy values of keys (performance enhancement when we need only the keys), 2=Values are truncated and html sanitized (to use for help tooltip)
- *  @param  array|null      $include        Array of family keys we want to include. For example array('system', 'mycompany', 'object', 'objectamount', 'date', 'user', ...)
- *	@return	array						Array of substitutions
-=======
  *	@param	null|string[]	$exclude        Array of family keys we want to exclude. For example array('mycompany', 'object', 'date', 'user', ...)
  *	@param	?Object			$object         Object
  *	@param	int<0,2>        $onlykey       	1=Do not calculate some heavy values of keys (performance enhancement when we need only the keys), 2=Values are truncated and html sanitized (to use for help tooltip)
  *  @param  null|string[]	$include        Array of family keys we want to include. For example array('system', 'mycompany', 'object', 'objectamount', 'date', 'user', ...)
  *	@return	array<string,string>			Array of substitutions
->>>>>>> cc80841a
  */
 function pdf_getSubstitutionArray($outputlangs, $exclude = null, $object = null, $onlykey = 0, $include = null)
 {
@@ -1075,13 +1012,8 @@
  * 	@param	int			$marge_basse	Margin bottom we use for the autobreak
  * 	@param	int			$marge_gauche	Margin left (no more used)
  * 	@param	int			$page_hauteur	Page height
-<<<<<<< HEAD
- * 	@param	Object		$object			Object shown in PDF
- * 	@param	int			$showdetails	Show company address details into footer (0=Nothing, 1=Show address, 2=Show managers, 3=Both)
-=======
  * 	@param	CommonObject	$object			Object shown in PDF
  * 	@param	int<0,3>	$showdetails	Show company address details into footer (0=Nothing, 1=Show address, 2=Show managers, 3=Both)
->>>>>>> cc80841a
  *  @param	int			$hidefreetext	1=Hide free text, 0=Show free text
  *  @param	int			$page_largeur	Page width
  *  @param	string		$watermark		Watermark text to print on page
@@ -1171,11 +1103,7 @@
 	// Line 3 of company infos
 	// Juridical status
 	if (!empty($fromcompany->forme_juridique_code) && $fromcompany->forme_juridique_code) {
-<<<<<<< HEAD
-		$line3 .= ($line3 ? " - " : "").$outputlangs->convToOutputCharset(getFormeJuridiqueLabel($fromcompany->forme_juridique_code));
-=======
 		$line3 .= ($line3 ? " - " : "").$outputlangs->convToOutputCharset(getFormeJuridiqueLabel((string) $fromcompany->forme_juridique_code));
->>>>>>> cc80841a
 	}
 	// Capital
 	if (!empty($fromcompany->capital)) {
@@ -1300,12 +1228,8 @@
 		}
 	}
 
-<<<<<<< HEAD
-	// For customize footer
-=======
 	$posy = 0;
 	// For customized footer
->>>>>>> cc80841a
 	if (is_object($hookmanager)) {
 		$parameters = array('line1' => $line1, 'line2' => $line2, 'line3' => $line3, 'line4' => $line4, 'outputlangs' => $outputlangs);
 		$action = '';
@@ -1321,8 +1245,7 @@
 			if (getDolGlobalString('PDF_FOOTER_BACKGROUND_COLOR')) {
 				list($r, $g, $b) = sscanf($conf->global->PDF_FOOTER_BACKGROUND_COLOR, '%d, %d, %d');
 				$pdf->SetAutoPageBreak(0, 0); // Disable auto pagebreak
-<<<<<<< HEAD
-				$pdf->Rect(0, $dims['hk'] - $posy + $freetextheight, $dims['wk'] + 1, $marginwithfooter + 1, 'F', '', $fill_color = array($r, $g, $b));
+				$pdf->Rect(0, $dims['hk'] - $posy + $freetextheight, $dims['wk'] + 1, $marginwithfooter + 1, 'F', array(), $fill_color = array($r, $g, $b));
 				$pdf->SetAutoPageBreak(1, 0); // Restore pagebreak
 			}
 
@@ -1344,7 +1267,36 @@
 
 			$pdf->SetY(-$posy);
 
-=======
+			// Hide footer line if footer background color is set
+			if (!getDolGlobalString('PDF_FOOTER_BACKGROUND_COLOR')) {
+				$pdf->line($dims['lm'], $dims['hk'] - $posy, $dims['wk'] - $dims['rm'], $dims['hk'] - $posy);
+			}
+
+			// Option for set top margin height of footer after freetext
+			if (getDolGlobalString('PDF_FOOTER_TOP_MARGIN') || getDolGlobalInt('PDF_FOOTER_TOP_MARGIN') === 0) {
+				$posy -= (float) getDolGlobalString('PDF_FOOTER_TOP_MARGIN');
+			} else {
+				$posy--;
+			}
+
+			if (getDolGlobalInt('PDF_FOOTER_DISABLE_PAGEBREAK') === 1) {
+				$pdf->SetAutoPageBreak(0, 0);
+			} // Option for disable auto pagebreak
+			$pdf->writeHTMLCell($dims['wk'] - $dims['lm'] - $dims['rm'], $mycustomfooterheight, $dims['lm'], $dims['hk'] - $posy, dol_htmlentitiesbr($mycustomfooter, 1, 'UTF-8', 0));
+			if (getDolGlobalInt('PDF_FOOTER_DISABLE_PAGEBREAK') === 1) {
+				$pdf->SetAutoPageBreak(1, 0);
+			} // Restore pagebreak
+
+			$posy -= $mycustomfooterheight - 3;
+		} else {
+			// Else default footer
+			$marginwithfooter = $marge_basse + $freetextheight + (!empty($line1) ? 3 : 0) + (!empty($line2) ? 3 : 0) + (!empty($line3) ? 3 : 0) + (!empty($line4) ? 3 : 0);
+			$posy = (float) $marginwithfooter;
+
+			// Option for footer background color (without freetext zone)
+			if (getDolGlobalString('PDF_FOOTER_BACKGROUND_COLOR')) {
+				list($r, $g, $b) = sscanf($conf->global->PDF_FOOTER_BACKGROUND_COLOR, '%d, %d, %d');
+				$pdf->SetAutoPageBreak(0, 0); // Disable auto pagebreak
 				$pdf->Rect(0, $dims['hk'] - $posy + $freetextheight, $dims['wk'] + 1, $marginwithfooter + 1, 'F', array(), $fill_color = array($r, $g, $b));
 				$pdf->SetAutoPageBreak(1, 0); // Restore pagebreak
 			}
@@ -1367,60 +1319,6 @@
 
 			$pdf->SetY(-$posy);
 
->>>>>>> cc80841a
-			// Hide footer line if footer background color is set
-			if (!getDolGlobalString('PDF_FOOTER_BACKGROUND_COLOR')) {
-				$pdf->line($dims['lm'], $dims['hk'] - $posy, $dims['wk'] - $dims['rm'], $dims['hk'] - $posy);
-			}
-
-			// Option for set top margin height of footer after freetext
-			if (getDolGlobalString('PDF_FOOTER_TOP_MARGIN') || getDolGlobalInt('PDF_FOOTER_TOP_MARGIN') === 0) {
-				$posy -= (float) getDolGlobalString('PDF_FOOTER_TOP_MARGIN');
-			} else {
-				$posy--;
-			}
-
-			if (getDolGlobalInt('PDF_FOOTER_DISABLE_PAGEBREAK') === 1) {
-				$pdf->SetAutoPageBreak(0, 0);
-			} // Option for disable auto pagebreak
-			$pdf->writeHTMLCell($dims['wk'] - $dims['lm'] - $dims['rm'], $mycustomfooterheight, $dims['lm'], $dims['hk'] - $posy, dol_htmlentitiesbr($mycustomfooter, 1, 'UTF-8', 0));
-			if (getDolGlobalInt('PDF_FOOTER_DISABLE_PAGEBREAK') === 1) {
-				$pdf->SetAutoPageBreak(1, 0);
-			} // Restore pagebreak
-
-			$posy -= $mycustomfooterheight - 3;
-		} else {
-			// Else default footer
-			$marginwithfooter = $marge_basse + $freetextheight + (!empty($line1) ? 3 : 0) + (!empty($line2) ? 3 : 0) + (!empty($line3) ? 3 : 0) + (!empty($line4) ? 3 : 0);
-			$posy = (float) $marginwithfooter;
-
-			// Option for footer background color (without freetext zone)
-			if (getDolGlobalString('PDF_FOOTER_BACKGROUND_COLOR')) {
-				list($r, $g, $b) = sscanf($conf->global->PDF_FOOTER_BACKGROUND_COLOR, '%d, %d, %d');
-				$pdf->SetAutoPageBreak(0, 0); // Disable auto pagebreak
-<<<<<<< HEAD
-				$pdf->Rect(0, $dims['hk'] - $posy + $freetextheight, $dims['wk'] + 1, $marginwithfooter + 1, 'F', '', $fill_color = array($r, $g, $b));
-				$pdf->SetAutoPageBreak(1, 0); // Restore pagebreak
-			}
-
-			if (getDolGlobalInt('PDF_FREETEXT_DISABLE_PAGEBREAK') === 1) {
-				$pdf->SetAutoPageBreak(0, 0);
-			} // Option for disable auto pagebreak
-			if ($line) {	// Free text
-				$pdf->SetXY($dims['lm'], -$posy);
-				if (!getDolGlobalString('PDF_ALLOW_HTML_FOR_FREE_TEXT')) {   // by default
-					$pdf->MultiCell(0, 3, $line, 0, $align, 0);
-				} else {
-					$pdf->writeHTMLCell($dims['wk'] - $dims['lm'] - $dims['rm'], $freetextheight, $dims['lm'], $dims['hk'] - $marginwithfooter, dol_htmlentitiesbr($line, 1, 'UTF-8', 0));
-				}
-				$posy -= $freetextheight;
-			}
-			if (getDolGlobalInt('PDF_FREETEXT_DISABLE_PAGEBREAK') === 1) {
-				$pdf->SetAutoPageBreak(1, 0);
-			} // Restore pagebreak
-
-			$pdf->SetY(-$posy);
-
 			// Option for hide all footer (page number will no hidden)
 			if (!getDolGlobalInt('PDF_FOOTER_HIDDEN')) {
 				// Hide footer line if footer background color is set
@@ -1428,44 +1326,12 @@
 					$pdf->line($dims['lm'], $dims['hk'] - $posy, $dims['wk'] - $dims['rm'], $dims['hk'] - $posy);
 				}
 
-=======
-				$pdf->Rect(0, $dims['hk'] - $posy + $freetextheight, $dims['wk'] + 1, $marginwithfooter + 1, 'F', array(), $fill_color = array($r, $g, $b));
-				$pdf->SetAutoPageBreak(1, 0); // Restore pagebreak
-			}
-
-			if (getDolGlobalInt('PDF_FREETEXT_DISABLE_PAGEBREAK') === 1) {
-				$pdf->SetAutoPageBreak(0, 0);
-			} // Option for disable auto pagebreak
-			if ($line) {	// Free text
-				$pdf->SetXY($dims['lm'], -$posy);
-				if (!getDolGlobalString('PDF_ALLOW_HTML_FOR_FREE_TEXT')) {   // by default
-					$pdf->MultiCell(0, 3, $line, 0, $align, 0);
-				} else {
-					$pdf->writeHTMLCell($dims['wk'] - $dims['lm'] - $dims['rm'], $freetextheight, $dims['lm'], $dims['hk'] - $marginwithfooter, dol_htmlentitiesbr($line, 1, 'UTF-8', 0));
-				}
-				$posy -= $freetextheight;
-			}
-			if (getDolGlobalInt('PDF_FREETEXT_DISABLE_PAGEBREAK') === 1) {
-				$pdf->SetAutoPageBreak(1, 0);
-			} // Restore pagebreak
-
-			$pdf->SetY(-$posy);
-
-			// Option for hide all footer (page number will no hidden)
-			if (!getDolGlobalInt('PDF_FOOTER_HIDDEN')) {
-				// Hide footer line if footer background color is set
-				if (!getDolGlobalString('PDF_FOOTER_BACKGROUND_COLOR')) {
-					$pdf->line($dims['lm'], $dims['hk'] - $posy, $dims['wk'] - $dims['rm'], $dims['hk'] - $posy);
-				}
-
->>>>>>> cc80841a
 				// Option for set top margin height of footer after freetext
 				if (getDolGlobalString('PDF_FOOTER_TOP_MARGIN') || getDolGlobalInt('PDF_FOOTER_TOP_MARGIN') === 0) {
 					$posy -= (float) getDolGlobalString('PDF_FOOTER_TOP_MARGIN');
 				} else {
 					$posy--;
 				}
-<<<<<<< HEAD
 
 				if (!empty($line1)) {
 					$pdf->SetFont('', 'B', 7);
@@ -1483,25 +1349,6 @@
 					$pdf->SetFont('', '', 7);
 				}
 
-=======
-
-				if (!empty($line1)) {
-					$pdf->SetFont('', 'B', 7);
-					$pdf->SetXY($dims['lm'], -$posy);
-					$pdf->MultiCell($dims['wk'] - $dims['rm'] - $dims['lm'], 2, $line1, 0, 'C', 0);
-					$posy -= 3;
-					$pdf->SetFont('', '', 7);
-				}
-
-				if (!empty($line2)) {
-					$pdf->SetFont('', 'B', 7);
-					$pdf->SetXY($dims['lm'], -$posy);
-					$pdf->MultiCell($dims['wk'] - $dims['rm'] - $dims['lm'], 2, $line2, 0, 'C', 0);
-					$posy -= 3;
-					$pdf->SetFont('', '', 7);
-				}
-
->>>>>>> cc80841a
 				if (!empty($line3)) {
 					$pdf->SetXY($dims['lm'], -$posy);
 					$pdf->MultiCell($dims['wk'] - $dims['rm'] - $dims['lm'], 2, $line3, 0, 'C', 0);
@@ -1579,17 +1426,10 @@
  *  @param  int				$h					Height
  *  @param  int				$posx				Pos x
  *  @param  int				$posy				Pos y
-<<<<<<< HEAD
- *  @param  int				$hideref       		Hide reference
- *  @param  int				$hidedesc           Hide description
- * 	@param	int				$issupplierline		Is it a line for a supplier object ?
- *  @param	string			$align				text alignment ('L', 'C', 'R', 'J' (default))
-=======
  *  @param  int<0,1>		$hideref       		Hide reference
  *  @param  int<0,1>		$hidedesc           Hide description
  * 	@param	int<0,1>		$issupplierline		Is it a line for a supplier object ?
  *  @param	'L'|'C'|'R'|'J'	$align				text alignment ('L', 'C', 'R', 'J' (default))
->>>>>>> cc80841a
  * 	@return	string
  */
 function pdf_writelinedesc(&$pdf, $object, $i, $outputlangs, $w, $h, $posx, $posy, $hideref = 0, $hidedesc = 0, $issupplierline = 0, $align = 'J')
@@ -1599,11 +1439,7 @@
 	$reshook = 0;
 	$result = '';
 	//if (is_object($hookmanager) && ( (isset($object->lines[$i]->product_type) && $object->lines[$i]->product_type == 9 && !empty($object->lines[$i]->special_code)) || !empty($object->lines[$i]->fk_parent_line) ) )
-<<<<<<< HEAD
-	if (is_object($hookmanager)) {   // Old code is commented on preceding line. Reproduct this test in the pdf_xxx function if you don't want your hook to run
-=======
 	if (is_object($hookmanager)) {   // Old code is commented on preceding line. Reproduce this test in the pdf_xxx function if you don't want your hook to run
->>>>>>> cc80841a
 		$special_code = empty($object->lines[$i]->special_code) ? '' : $object->lines[$i]->special_code;
 		if (!empty($object->lines[$i]->fk_parent_line) && $object->lines[$i]->fk_parent_line > 0) {
 			$special_code = $object->getSpecialCode($object->lines[$i]->fk_parent_line);
@@ -1629,11 +1465,7 @@
 
 		if (getDolGlobalString('MARGIN_TOP_ZERO_UL')) {
 			$pdf->setListIndentWidth(5);
-<<<<<<< HEAD
-			$TMarginList = ['ul' => [['h'=>0.1, ],['h'=>0.1, ]], 'li' => [['h'=>0.1, ],],];
-=======
 			$TMarginList = ['ul' => [['h' => 0.1, ],['h' => 0.1, ]], 'li' => [['h' => 0.1, ],],];
->>>>>>> cc80841a
 			$pdf->setHtmlVSpace($TMarginList);
 		}
 
@@ -1674,11 +1506,7 @@
 		include_once DOL_DOCUMENT_ROOT.'/product/class/product.class.php';
 		$prodser = new Product($db);
 
-<<<<<<< HEAD
-		if (getDolGlobalString('PRODUIT_CUSTOMER_PRICES')) {
-=======
 		if (getDolGlobalString('PRODUIT_CUSTOMER_PRICES') || getDolGlobalString('PRODUIT_CUSTOMER_PRICES_AND_MULTIPRICES')) {
->>>>>>> cc80841a
 			include_once DOL_DOCUMENT_ROOT . '/product/class/productcustomerprice.class.php';
 		}
 	}
@@ -1726,10 +1554,7 @@
 		$desc = str_replace('(DEPOSIT)', $outputlangs->trans('Deposit'), $desc);
 	}
 
-<<<<<<< HEAD
-=======
 	$libelleproduitservice = '';  // Default value
->>>>>>> cc80841a
 	if (!getDolGlobalString('PDF_HIDE_PRODUCT_LABEL_IN_SUPPLIER_LINES')) {
 		// Description short of product line
 		$libelleproduitservice = $label;
@@ -1860,11 +1685,7 @@
 		} else {
 			$ref_prodserv = $prodser->ref; // Show local ref only
 
-<<<<<<< HEAD
-			if (getDolGlobalString('PRODUIT_CUSTOMER_PRICES')) {
-=======
 			if (getDolGlobalString('PRODUIT_CUSTOMER_PRICES') || getDolGlobalString('PRODUIT_CUSTOMER_PRICES_AND_MULTIPRICES')) {
->>>>>>> cc80841a
 				$productCustomerPriceStatic = new ProductCustomerPrice($db);
 				$filter = array('fk_product' => $idprod, 'fk_soc' => $object->socid);
 
@@ -2016,11 +1837,7 @@
 	$reshook = 0;
 	$result = '';
 	//if (is_object($hookmanager) && ( (isset($object->lines[$i]->product_type) && $object->lines[$i]->product_type == 9 && !empty($object->lines[$i]->special_code)) || !empty($object->lines[$i]->fk_parent_line) ) )
-<<<<<<< HEAD
-	if (is_object($hookmanager)) {   // Old code is commented on preceding line. Reproduct this test in the pdf_xxx function if you don't want your hook to run
-=======
 	if (is_object($hookmanager)) {   // Old code is commented on preceding line. Reproduce this test in the pdf_xxx function if you don't want your hook to run
->>>>>>> cc80841a
 		$special_code = empty($object->lines[$i]->special_code) ? '' : $object->lines[$i]->special_code;
 		if (!empty($object->lines[$i]->fk_parent_line) && $object->lines[$i]->fk_parent_line > 0) {
 			$special_code = $object->getSpecialCode($object->lines[$i]->fk_parent_line);
@@ -2053,11 +1870,7 @@
 	$reshook = 0;
 	$result = '';
 	//if (is_object($hookmanager) && ( (isset($object->lines[$i]->product_type) && $object->lines[$i]->product_type == 9 && !empty($object->lines[$i]->special_code)) || !empty($object->lines[$i]->fk_parent_line) ) )
-<<<<<<< HEAD
-	if (is_object($hookmanager)) {   // Old code is commented on preceding line. Reproduct this test in the pdf_xxx function if you don't want your hook to run
-=======
 	if (is_object($hookmanager)) {   // Old code is commented on preceding line. Reproduce this test in the pdf_xxx function if you don't want your hook to run
->>>>>>> cc80841a
 		$special_code = empty($object->lines[$i]->special_code) ? '' : $object->lines[$i]->special_code;
 		if (!empty($object->lines[$i]->fk_parent_line) && $object->lines[$i]->fk_parent_line > 0) {
 			$special_code = $object->getSpecialCode($object->lines[$i]->fk_parent_line);
@@ -2090,11 +1903,7 @@
 	$reshook = 0;
 	$result = '';
 	//if (is_object($hookmanager) && ( (isset($object->lines[$i]->product_type) && $object->lines[$i]->product_type == 9 && !empty($object->lines[$i]->special_code)) || !empty($object->lines[$i]->fk_parent_line) ) )
-<<<<<<< HEAD
-	if (is_object($hookmanager)) {   // Old code is commented on preceding line. Reproduct this test in the pdf_xxx function if you don't want your hook to run
-=======
 	if (is_object($hookmanager)) {   // Old code is commented on preceding line. Reproduce this test in the pdf_xxx function if you don't want your hook to run
->>>>>>> cc80841a
 		$special_code = empty($object->lines[$i]->special_code) ? '' : $object->lines[$i]->special_code;
 		if (!empty($object->lines[$i]->fk_parent_line) && $object->lines[$i]->fk_parent_line > 0) {
 			$special_code = $object->getSpecialCode($object->lines[$i]->fk_parent_line);
@@ -2193,11 +2002,7 @@
 	$result = '';
 	$reshook = 0;
 	//if (is_object($hookmanager) && ( (isset($object->lines[$i]->product_type) && $object->lines[$i]->product_type == 9 && !empty($object->lines[$i]->special_code)) || !empty($object->lines[$i]->fk_parent_line) ) )
-<<<<<<< HEAD
-	if (is_object($hookmanager)) {   // Old code is commented on preceding line. Reproduct this test in the pdf_xxx function if you don't want your hook to run
-=======
 	if (is_object($hookmanager)) {   // Old code is commented on preceding line. Reproduce this test in the pdf_xxx function if you don't want your hook to run
->>>>>>> cc80841a
 		$special_code = empty($object->lines[$i]->special_code) ? '' : $object->lines[$i]->special_code;
 		if (!empty($object->lines[$i]->fk_parent_line) && $object->lines[$i]->fk_parent_line > 0) {
 			$special_code = $object->getSpecialCode($object->lines[$i]->fk_parent_line);
@@ -2240,11 +2045,7 @@
 	$result = '';
 	$reshook = 0;
 	//if (is_object($hookmanager) && ( (isset($object->lines[$i]->product_type) && $object->lines[$i]->product_type == 9 && !empty($object->lines[$i]->special_code)) || !empty($object->lines[$i]->fk_parent_line) ) )
-<<<<<<< HEAD
-	if (is_object($hookmanager)) {   // Old code is commented on preceding line. Reproduct this test in the pdf_xxx function if you don't want your hook to run
-=======
 	if (is_object($hookmanager)) {   // Old code is commented on preceding line. Reproduce this test in the pdf_xxx function if you don't want your hook to run
->>>>>>> cc80841a
 		$special_code = empty($object->lines[$i]->special_code) ? '' : $object->lines[$i]->special_code;
 		if (!empty($object->lines[$i]->fk_parent_line) && $object->lines[$i]->fk_parent_line > 0) {
 			$special_code = $object->getSpecialCode($object->lines[$i]->fk_parent_line);
@@ -2281,11 +2082,7 @@
 	$result = '';
 	$reshook = 0;
 	//if (is_object($hookmanager) && ( (isset($object->lines[$i]->product_type) && $object->lines[$i]->product_type == 9 && !empty($object->lines[$i]->special_code)) || !empty($object->lines[$i]->fk_parent_line) ) )
-<<<<<<< HEAD
-	if (is_object($hookmanager)) {   // Old code is commented on preceding line. Reproduct this test in the pdf_xxx function if you don't want your hook to run
-=======
 	if (is_object($hookmanager)) {   // Old code is commented on preceding line. Reproduce this test in the pdf_xxx function if you don't want your hook to run
->>>>>>> cc80841a
 		$special_code = empty($object->lines[$i]->special_code) ? '' : $object->lines[$i]->special_code;
 		if (!empty($object->lines[$i]->fk_parent_line) && $object->lines[$i]->fk_parent_line > 0) {
 			$special_code = $object->getSpecialCode($object->lines[$i]->fk_parent_line);
@@ -2325,11 +2122,7 @@
 	$reshook = 0;
 	$result = '';
 	//if (is_object($hookmanager) && ( (isset($object->lines[$i]->product_type) && $object->lines[$i]->product_type == 9 && !empty($object->lines[$i]->special_code)) || !empty($object->lines[$i]->fk_parent_line) ) )
-<<<<<<< HEAD
-	if (is_object($hookmanager)) {   // Old code is commented on preceding line. Reproduct this test in the pdf_xxx function if you don't want your hook to run
-=======
 	if (is_object($hookmanager)) {   // Old code is commented on preceding line. Reproduce this test in the pdf_xxx function if you don't want your hook to run
->>>>>>> cc80841a
 		$special_code = empty($object->lines[$i]->special_code) ? '' : $object->lines[$i]->special_code;
 		if (!empty($object->lines[$i]->fk_parent_line) && $object->lines[$i]->fk_parent_line > 0) {
 			$special_code = $object->getSpecialCode($object->lines[$i]->fk_parent_line);
@@ -2369,11 +2162,7 @@
 	$reshook = 0;
 	$result = '';
 	//if (is_object($hookmanager) && ( (isset($object->lines[$i]->product_type) && $object->lines[$i]->product_type == 9 && !empty($object->lines[$i]->special_code)) || !empty($object->lines[$i]->fk_parent_line) ) )
-<<<<<<< HEAD
-	if (is_object($hookmanager)) {   // Old code is commented on preceding line. Reproduct this test in the pdf_xxx function if you don't want your hook to run
-=======
 	if (is_object($hookmanager)) {   // Old code is commented on preceding line. Reproduce this test in the pdf_xxx function if you don't want your hook to run
->>>>>>> cc80841a
 		$special_code = empty($object->lines[$i]->special_code) ? '' : $object->lines[$i]->special_code;
 		if (!empty($object->lines[$i]->fk_parent_line) && $object->lines[$i]->fk_parent_line > 0) {
 			$special_code = $object->getSpecialCode($object->lines[$i]->fk_parent_line);
@@ -2413,11 +2202,7 @@
 	$reshook = 0;
 	$result = '';
 	//if (is_object($hookmanager) && ( (isset($object->lines[$i]->product_type) && $object->lines[$i]->product_type == 9 && !empty($object->lines[$i]->special_code)) || !empty($object->lines[$i]->fk_parent_line) ) )
-<<<<<<< HEAD
-	if (is_object($hookmanager)) {   // Old code is commented on preceding line. Reproduct this test in the pdf_xxx function if you don't want your hook to run
-=======
 	if (is_object($hookmanager)) {   // Old code is commented on preceding line. Reproduce this test in the pdf_xxx function if you don't want your hook to run
->>>>>>> cc80841a
 		$special_code = empty($object->lines[$i]->special_code) ? '' : $object->lines[$i]->special_code;
 		if (!empty($object->lines[$i]->fk_parent_line) && $object->lines[$i]->fk_parent_line > 0) {
 			$special_code = $object->getSpecialCode($object->lines[$i]->fk_parent_line);
@@ -2447,11 +2232,7 @@
  *	@param	SupplierProposal|CommandeFournisseur|Propal|Facture|FactureFournisseur|Commande|StockTransfer	$object	Object
  *	@param	int			$i					Current line number
  *  @param  Translate	$outputlangs		Object langs for output
-<<<<<<< HEAD
- *  @param	int			$hidedetails		Hide details (0=no, 1=yes, 2=just special lines)
-=======
  *  @param	int<0,2>	$hidedetails		Hide details (0=no, 1=yes, 2=just special lines)
->>>>>>> cc80841a
  *  @return	string							Value for unit cell
  */
 function pdf_getlineunit($object, $i, $outputlangs, $hidedetails = 0)
@@ -2461,11 +2242,7 @@
 	$reshook = 0;
 	$result = '';
 	//if (is_object($hookmanager) && ( (isset($object->lines[$i]->product_type) && $object->lines[$i]->product_type == 9 && !empty($object->lines[$i]->special_code)) || !empty($object->lines[$i]->fk_parent_line) ) )
-<<<<<<< HEAD
-	if (is_object($hookmanager)) {   // Old code is commented on preceding line. Reproduct this test in the pdf_xxx function if you don't want your hook to run
-=======
 	if (is_object($hookmanager)) {   // Old code is commented on preceding line. Reproduce this test in the pdf_xxx function if you don't want your hook to run
->>>>>>> cc80841a
 		$special_code = empty($object->lines[$i]->special_code) ? '' : $object->lines[$i]->special_code;
 		if (!empty($object->lines[$i]->fk_parent_line) && $object->lines[$i]->fk_parent_line > 0) {
 			$special_code = $object->getSpecialCode($object->lines[$i]->fk_parent_line);
@@ -2510,11 +2287,7 @@
 	$reshook = 0;
 	$result = '';
 	//if (is_object($hookmanager) && ( (isset($object->lines[$i]->product_type) && $object->lines[$i]->product_type == 9 && !empty($object->lines[$i]->special_code)) || !empty($object->lines[$i]->fk_parent_line) ) )
-<<<<<<< HEAD
-	if (is_object($hookmanager)) {   // Old code is commented on preceding line. Reproduct this test in the pdf_xxx function if you don't want your hook to run
-=======
 	if (is_object($hookmanager)) {   // Old code is commented on preceding line. Reproduce this test in the pdf_xxx function if you don't want your hook to run
->>>>>>> cc80841a
 		$special_code = empty($object->lines[$i]->special_code) ? '' : $object->lines[$i]->special_code;
 		if (!empty($object->lines[$i]->fk_parent_line) && $object->lines[$i]->fk_parent_line > 0) {
 			$special_code = $object->getSpecialCode($object->lines[$i]->fk_parent_line);
@@ -2541,19 +2314,11 @@
 /**
  * Return line percent
  *
-<<<<<<< HEAD
- * @param Object                $object             Object
- * @param int                   $i                  Current line number
- * @param Translate             $outputlangs        Object langs for output
- * @param int                   $hidedetails        Hide details (0=no, 1=yes, 2=just special lines)
- * @param HookManager|null      $hookmanager        Hook manager instance
-=======
  * @param Facture		$object             Object
  * @param int			$i                  Current line number
  * @param Translate		$outputlangs        Object langs for output
  * @param int<0,2>		$hidedetails        Hide details (0=no, 1=yes, 2=just special lines)
  * @param ?HookManager	$hookmanager        Hook manager instance
->>>>>>> cc80841a
  * @return string
  */
 function pdf_getlineprogress($object, $i, $outputlangs, $hidedetails = 0, $hookmanager = null)
@@ -2566,11 +2331,7 @@
 	$reshook = 0;
 	$result = '';
 	//if (is_object($hookmanager) && ( (isset($object->lines[$i]->product_type) && $object->lines[$i]->product_type == 9 && !empty($object->lines[$i]->special_code)) || !empty($object->lines[$i]->fk_parent_line) ) )
-<<<<<<< HEAD
-	if (is_object($hookmanager)) {   // Old code is commented on preceding line. Reproduct this test in the pdf_xxx function if you don't want your hook to run
-=======
 	if (is_object($hookmanager)) {   // Old code is commented on preceding line. Reproduce this test in the pdf_xxx function if you don't want your hook to run
->>>>>>> cc80841a
 		$special_code = empty($object->lines[$i]->special_code) ? '' : $object->lines[$i]->special_code;
 		if (!empty($object->lines[$i]->fk_parent_line) && $object->lines[$i]->fk_parent_line > 0) {
 			$special_code = $object->getSpecialCode($object->lines[$i]->fk_parent_line);
@@ -2623,11 +2384,7 @@
 	$reshook = 0;
 	$result = '';
 	//if (is_object($hookmanager) && ( (isset($object->lines[$i]->product_type) && $object->lines[$i]->product_type == 9 && !empty($object->lines[$i]->special_code)) || !empty($object->lines[$i]->fk_parent_line) ) )
-<<<<<<< HEAD
-	if (is_object($hookmanager)) {   // Old code is commented on preceding line. Reproduct this test in the pdf_xxx function if you don't want your hook to run
-=======
 	if (is_object($hookmanager)) {   // Old code is commented on preceding line. Reproduce this test in the pdf_xxx function if you don't want your hook to run
->>>>>>> cc80841a
 		$special_code = empty($object->lines[$i]->special_code) ? '' : $object->lines[$i]->special_code;
 		if (!empty($object->lines[$i]->fk_parent_line) && $object->lines[$i]->fk_parent_line > 0) {
 			$special_code = $object->getSpecialCode($object->lines[$i]->fk_parent_line);
@@ -2683,11 +2440,7 @@
 	$reshook = 0;
 	$result = '';
 	//if (is_object($hookmanager) && ( (isset($object->lines[$i]->product_type) && $object->lines[$i]->product_type == 9 && !empty($object->lines[$i]->special_code)) || !empty($object->lines[$i]->fk_parent_line) ) )
-<<<<<<< HEAD
-	if (is_object($hookmanager)) {   // Old code is commented on preceding line. Reproduct this test in the pdf_xxx function if you don't want your hook to run
-=======
 	if (is_object($hookmanager)) {   // Old code is commented on preceding line. Reproduce this test in the pdf_xxx function if you don't want your hook to run
->>>>>>> cc80841a
 		$special_code = empty($object->lines[$i]->special_code) ? '' : $object->lines[$i]->special_code;
 		if (!empty($object->lines[$i]->fk_parent_line) && $object->lines[$i]->fk_parent_line > 0) {
 			$special_code = $object->getSpecialCode($object->lines[$i]->fk_parent_line);
@@ -2728,11 +2481,7 @@
  *
  * 	@param	CommonObject	$object			Object
  * 	@param	Translate		$outputlangs	Object lang for output
-<<<<<<< HEAD
- * 	@return	array                       	Linked objects
-=======
  * 	@return	array<string,array<string,null|int|float|string>>	Linked objects
->>>>>>> cc80841a
  */
 function pdf_getLinkedObjects(&$object, $outputlangs)
 {
@@ -2759,17 +2508,7 @@
 			'@phan-var-force array<Commande|CommandeFournisseur> $objects';
 			$outputlangs->load('orders');
 
-<<<<<<< HEAD
-			if (count($objects) > 1 && count($objects) <= (getDolGlobalInt("MAXREFONDOC") ? getDolGlobalInt("MAXREFONDOC") : 10)) {
-				$object->note_public = dol_concatdesc($object->note_public, $outputlangs->transnoentities("RefOrder").' :');
-				foreach ($objects as $elementobject) {
-					$object->note_public = dol_concatdesc($object->note_public, $outputlangs->transnoentities($elementobject->ref).(empty($elementobject->ref_client) ? '' : ' ('.$elementobject->ref_client.')').(empty($elementobject->ref_supplier) ? '' : ' ('.$elementobject->ref_supplier.')').' ');
-					$object->note_public = dol_concatdesc($object->note_public, $outputlangs->transnoentities("OrderDate").' : '.dol_print_date($elementobject->date, 'day', '', $outputlangs));
-				}
-			} elseif (count($objects) == 1) {
-=======
 			if (count($objects) == 1) {
->>>>>>> cc80841a
 				$elementobject = array_shift($objects);
 				$linkedobjects[$objecttype]['ref_title'] = $outputlangs->transnoentities("RefOrder");
 				$linkedobjects[$objecttype]['ref_value'] = $outputlangs->transnoentities($elementobject->ref).(!empty($elementobject->ref_client) ? ' ('.$elementobject->ref_client.')' : '').(!empty($elementobject->ref_supplier) ? ' ('.$elementobject->ref_supplier.')' : '');
@@ -2799,7 +2538,6 @@
 			$outputlangs->loadLangs(array("orders", "sendings"));
 
 			if (count($objects) > 1) {
-<<<<<<< HEAD
 				$order = null;
 				if (empty($object->linkedObjects['commande']) && $object->element != 'commande') {
 					$object->note_public = dol_concatdesc($object->note_public, $outputlangs->transnoentities("RefOrder").' / '.$outputlangs->transnoentities("RefSending").' :');
@@ -2829,42 +2567,8 @@
 				}
 			} elseif (count($objects) == 1) {
 				$elementobject = array_shift($objects);
-=======
->>>>>>> cc80841a
-				$order = null;
-				if (empty($object->linkedObjects['commande']) && $object->element != 'commande') {
-					$object->note_public = dol_concatdesc($object->note_public, $outputlangs->transnoentities("RefOrder").' / '.$outputlangs->transnoentities("RefSending").' :');
-				} else {
-					$object->note_public = dol_concatdesc($object->note_public, $outputlangs->transnoentities("RefSending").' :');
-				}
-				// We concat this record info into fields xxx_value. title is overwrote.
-<<<<<<< HEAD
-=======
-				foreach ($objects as $elementobject) {
-					if (empty($object->linkedObjects['commande']) && $object->element != 'commande') {    // There is not already a link to order and object is not the order, so we show also info with order
-						$elementobject->fetchObjectLinked(null, '', null, '', 'OR', 1, 'sourcetype', 0);
-						if (!empty($elementobject->linkedObjectsIds['commande'])) {
-							include_once DOL_DOCUMENT_ROOT.'/commande/class/commande.class.php';
-							$order = new Commande($db);
-							$ret = $order->fetch(reset($elementobject->linkedObjectsIds['commande']));
-							if ($ret < 1) {
-								$order = null;
-							}
-						}
-					}
-
-					if (! is_object($order)) {
-						$object->note_public = dol_concatdesc($object->note_public, $outputlangs->transnoentities($elementobject->ref));
-					} else {
-						$object->note_public = dol_concatdesc($object->note_public, $outputlangs->convToOutputCharset($order->ref).($order->ref_client ? ' ('.$order->ref_client.')' : ''));
-						$object->note_public = dol_concatdesc($object->note_public, ' / '.$outputlangs->transnoentities($elementobject->ref));
-					}
-				}
-			} elseif (count($objects) == 1) {
-				$elementobject = array_shift($objects);
 				$order = null;
 				// We concat this record info into fields xxx_value. title is overwrote.
->>>>>>> cc80841a
 				if (empty($object->linkedObjects['commande']) && $object->element != 'commande') {    // There is not already a link to order and object is not the order, so we show also info with order
 					$elementobject->fetchObjectLinked(null, '', null, '', 'OR', 1, 'sourcetype', 0);
 					if (!empty($elementobject->linkedObjectsIds['commande'])) {
@@ -2943,17 +2647,10 @@
 /**
  *	Return line total amount discount
  *
-<<<<<<< HEAD
- *	@param	CommonObject	$object				Object
- *	@param	int				$i					Current line number
- *  @param  Translate		$outputlangs		Object langs for output
- *  @param	int				$hidedetails		Hide details (0=no, 1=yes, 2=just special lines)
-=======
  *	@param	Facture			$object				Object
  *	@param	int				$i					Current line number
  *  @param  Translate		$outputlangs		Object langs for output
  *  @param	int<0,2>		$hidedetails		Hide details (0=no, 1=yes, 2=just special lines)
->>>>>>> cc80841a
  * 	@return	float|string						Return total of line excl tax
  */
 function pdfGetLineTotalDiscountAmount($object, $i, $outputlangs, $hidedetails = 0)
