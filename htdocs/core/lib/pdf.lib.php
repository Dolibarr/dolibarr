<?php
/* Copyright (C) 2006-2017	Laurent Destailleur 	<eldy@users.sourceforge.net>
 * Copyright (C) 2006		Rodolphe Quiedeville	<rodolphe@quiedeville.org>
 * Copyright (C) 2007		Patrick Raguin      	<patrick.raguin@gmail.com>
 * Copyright (C) 2010-2012	Regis Houssin       	<regis.houssin@inodbox.com>
 * Copyright (C) 2010-2017	Juanjo Menent       	<jmenent@2byte.es>
 * Copyright (C) 2012		Christophe Battarel		<christophe.battarel@altairis.fr>
 * Copyright (C) 2012       Cédric Salvador         <csalvador@gpcsolutions.fr>
 * Copyright (C) 2012-2015  Raphaël Doursenaud      <rdoursenaud@gpcsolutions.fr>
 * Copyright (C) 2014		Cedric GROSS			<c.gross@kreiz-it.fr>
 * Copyright (C) 2014		Teddy Andreotti			<125155@supinfo.com>
 * Copyright (C) 2015-2016  Marcos García           <marcosgdf@gmail.com>
 * Copyright (C) 2019       Lenin Rivas           	<lenin.rivas@servcom-it.com>
 * Copyright (C) 2020       Nicolas ZABOURI         <info@inovea-conseil.com>
 * Copyright (C) 2021-2022	Anthony Berton       	<anthony.berton@bb2a.fr>
 * Copyright (C) 2023       Frédéric France         <frederic.france@netlogic.fr>
 *
 * This program is free software; you can redistribute it and/or modify
 * it under the terms of the GNU General Public License as published by
 * the Free Software Foundation; either version 3 of the License, or
 * (at your option) any later version.
 *
 * This program is distributed in the hope that it will be useful,
 * but WITHOUT ANY WARRANTY; without even the implied warranty of
 * MERCHANTABILITY or FITNESS FOR A PARTICULAR PURPOSE.  See the
 * GNU General Public License for more details.
 *
 * You should have received a copy of the GNU General Public License
 * along with this program. If not, see <https://www.gnu.org/licenses/>.
 * or see https://www.gnu.org/
 */

/**
 *	\file       htdocs/core/lib/pdf.lib.php
 *	\brief      Set of functions used for PDF generation
 *	\ingroup    core
 */

include_once DOL_DOCUMENT_ROOT.'/core/lib/signature.lib.php';


/**
 *  Return array head with list of tabs to view object informations.
 *
 *  @return	array   	        head array with tabs
 */
function pdf_admin_prepare_head()
{
	global $langs, $conf;

	$h = 0;
	$head = array();

	$head[$h][0] = DOL_URL_ROOT.'/admin/pdf.php';
	$head[$h][1] = $langs->trans("Parameters");
	$head[$h][2] = 'general';
	$h++;

	// Show more tabs from modules
	// Entries must be declared in modules descriptor with line
	// $this->tabs = array('entity:+tabname:Title:@mymodule:/mymodule/mypage.php?id=__ID__');   to add new tab
	// $this->tabs = array('entity:-tabname:Title:@mymodule:/mymodule/mypage.php?id=__ID__');   to remove a tab
	complete_head_from_modules($conf, $langs, null, $head, $h, 'pdf_admin');

	if (isModEnabled("propal") || isModEnabled('facture') || isModEnabled('reception')) {
		$head[$h][0] = DOL_URL_ROOT.'/admin/pdf_other.php';
		$head[$h][1] = $langs->trans("Others");
		$head[$h][2] = 'other';
		$h++;
	}

	complete_head_from_modules($conf, $langs, null, $head, $h, 'pdf_admin', 'remove');

	return $head;
}


/**
 *	Return array with format properties of default PDF format
 *
 *	@param		Translate|null	$outputlangs		Output lang to use to autodetect output format if we need 'auto' detection
 *  @param		string			$mode				'setup' = Use setup, 'auto' = Force autodetection whatever is setup
 *  @return     array								Array('width'=>w,'height'=>h,'unit'=>u);
 */
function pdf_getFormat(Translate $outputlangs = null, $mode = 'setup')
{
	global $conf, $db, $langs;

	dol_syslog("pdf_getFormat Get paper format with mode=".$mode." MAIN_PDF_FORMAT=".(!getDolGlobalString('MAIN_PDF_FORMAT') ? 'null' : $conf->global->MAIN_PDF_FORMAT)." outputlangs->defaultlang=".(is_object($outputlangs) ? $outputlangs->defaultlang : 'null')." and langs->defaultlang=".(is_object($langs) ? $langs->defaultlang : 'null'));

	// Default value if setup was not done and/or entry into c_paper_format not defined
	$width = 210;
	$height = 297;
	$unit = 'mm';

	if ($mode == 'auto' || !getDolGlobalString('MAIN_PDF_FORMAT') || getDolGlobalString('MAIN_PDF_FORMAT') == 'auto') {
		include_once DOL_DOCUMENT_ROOT.'/core/lib/functions2.lib.php';
		$pdfformat = dol_getDefaultFormat($outputlangs);
	} else {
		$pdfformat = $conf->global->MAIN_PDF_FORMAT;
	}

	$sql = "SELECT code, label, width, height, unit FROM ".MAIN_DB_PREFIX."c_paper_format";
	$sql .= " WHERE code = '".$db->escape($pdfformat)."'";
	$resql = $db->query($sql);
	if ($resql) {
		$obj = $db->fetch_object($resql);
		if ($obj) {
			$width = (int) $obj->width;
			$height = (int) $obj->height;
			$unit = $obj->unit;
		}
	}

	//print "pdfformat=".$pdfformat." width=".$width." height=".$height." unit=".$unit;
	return array('width'=>$width, 'height'=>$height, 'unit'=>$unit);
}

/**
 *      Return a PDF instance object. We create a FPDI instance that instantiate TCPDF.
 *
 *      @param	string		$format         Array(width,height). Keep empty to use default setup.
 *      @param	string		$metric         Unit of format ('mm')
 *      @param  string		$pagetype       'P' or 'l'
 *      @return TCPDF						PDF object
 */
function pdf_getInstance($format = '', $metric = 'mm', $pagetype = 'P')
{
	global $conf;

	// Define constant for TCPDF
	if (!defined('K_TCPDF_EXTERNAL_CONFIG')) {
		define('K_TCPDF_EXTERNAL_CONFIG', 1); // this avoid using tcpdf_config file
		define('K_PATH_CACHE', DOL_DATA_ROOT.'/admin/temp/');
		define('K_PATH_URL_CACHE', DOL_DATA_ROOT.'/admin/temp/');
		dol_mkdir(K_PATH_CACHE);
		define('K_BLANK_IMAGE', '_blank.png');
		define('PDF_PAGE_FORMAT', 'A4');
		define('PDF_PAGE_ORIENTATION', 'P');
		define('PDF_CREATOR', 'TCPDF');
		define('PDF_AUTHOR', 'TCPDF');
		define('PDF_HEADER_TITLE', 'TCPDF Example');
		define('PDF_HEADER_STRING', "by Dolibarr ERP CRM");
		define('PDF_UNIT', 'mm');
		define('PDF_MARGIN_HEADER', 5);
		define('PDF_MARGIN_FOOTER', 10);
		define('PDF_MARGIN_TOP', 27);
		define('PDF_MARGIN_BOTTOM', 25);
		define('PDF_MARGIN_LEFT', 15);
		define('PDF_MARGIN_RIGHT', 15);
		define('PDF_FONT_NAME_MAIN', 'helvetica');
		define('PDF_FONT_SIZE_MAIN', 10);
		define('PDF_FONT_NAME_DATA', 'helvetica');
		define('PDF_FONT_SIZE_DATA', 8);
		define('PDF_FONT_MONOSPACED', 'courier');
		define('PDF_IMAGE_SCALE_RATIO', 1.25);
		define('HEAD_MAGNIFICATION', 1.1);
		define('K_CELL_HEIGHT_RATIO', 1.25);
		define('K_TITLE_MAGNIFICATION', 1.3);
		define('K_SMALL_RATIO', 2 / 3);
		define('K_THAI_TOPCHARS', true);
		define('K_TCPDF_CALLS_IN_HTML', true);
		if (getDolGlobalString('TCPDF_THROW_ERRORS_INSTEAD_OF_DIE')) {
			define('K_TCPDF_THROW_EXCEPTION_ERROR', true);
		} else {
			define('K_TCPDF_THROW_EXCEPTION_ERROR', false);
		}
	}

	// Load TCPDF
	require_once TCPDF_PATH.'tcpdf.php';

	// We need to instantiate tcpdi object (instead of tcpdf) to use merging features. But we can disable it (this will break all merge features).
	if (!getDolGlobalString('MAIN_DISABLE_TCPDI')) {
		require_once TCPDI_PATH.'tcpdi.php';
	}

	//$arrayformat=pdf_getFormat();
	//$format=array($arrayformat['width'],$arrayformat['height']);
	//$metric=$arrayformat['unit'];

	$pdfa = false; // PDF-1.3
	if (getDolGlobalString('PDF_USE_A')) {
		$pdfa = $conf->global->PDF_USE_A; 	// PDF/A-1 ou PDF/A-3
	}

	if (class_exists('TCPDI')) {
		$pdf = new TCPDI($pagetype, $metric, $format, true, 'UTF-8', false, $pdfa);
	} else {
		$pdf = new TCPDF($pagetype, $metric, $format, true, 'UTF-8', false, $pdfa);
	}

	// Protection and encryption of pdf
	if (getDolGlobalString('PDF_SECURITY_ENCRYPTION')) {
		/* Permission supported by TCPDF
		- print : Print the document;
		- modify : Modify the contents of the document by operations other than those controlled by 'fill-forms', 'extract' and 'assemble';
		- copy : Copy or otherwise extract text and graphics from the document;
		- annot-forms : Add or modify text annotations, fill in interactive form fields, and, if 'modify' is also set, create or modify interactive form fields (including signature fields);
		- fill-forms : Fill in existing interactive form fields (including signature fields), even if 'annot-forms' is not specified;
		- extract : Extract text and graphics (in support of accessibility to users with disabilities or for other purposes);
		- assemble : Assemble the document (insert, rotate, or delete pages and create bookmarks or thumbnail images), even if 'modify' is not set;
		- print-high : Print the document to a representation from which a faithful digital copy of the PDF content could be generated. When this is not set, printing is limited to a low-level representation of the appearance, possibly of degraded quality.
		- owner : (inverted logic - only for public-key) when set permits change of encryption and enables all other permissions.
		*/

		// For TCPDF, we specify permission we want to block
		$pdfrights = (getDolGlobalString('PDF_SECURITY_ENCRYPTION_RIGHTS') ? json_decode($conf->global->PDF_SECURITY_ENCRYPTION_RIGHTS, true) : array('modify', 'copy')); // Json format in llx_const

		// Password for the end user
		$pdfuserpass = (getDolGlobalString('PDF_SECURITY_ENCRYPTION_USERPASS') ? $conf->global->PDF_SECURITY_ENCRYPTION_USERPASS : '');

		// Password of the owner, created randomly if not defined
		$pdfownerpass = (getDolGlobalString('PDF_SECURITY_ENCRYPTION_OWNERPASS') ? $conf->global->PDF_SECURITY_ENCRYPTION_OWNERPASS : null);

		// For encryption strength: 0 = RC4 40 bit; 1 = RC4 128 bit; 2 = AES 128 bit; 3 = AES 256 bit
		$encstrength = (getDolGlobalString('PDF_SECURITY_ENCRYPTION_STRENGTH') ? $conf->global->PDF_SECURITY_ENCRYPTION_STRENGTH : 0);

		// Array of recipients containing public-key certificates ('c') and permissions ('p').
		// For example: array(array('c' => 'file://../examples/data/cert/tcpdf.crt', 'p' => array('print')))
		$pubkeys = (getDolGlobalString('PDF_SECURITY_ENCRYPTION_PUBKEYS') ? json_decode($conf->global->PDF_SECURITY_ENCRYPTION_PUBKEYS, true) : null); // Json format in llx_const

		$pdf->SetProtection($pdfrights, $pdfuserpass, $pdfownerpass, $encstrength, $pubkeys);
	}

	return $pdf;
}

/**
 * Return if pdf file is protected/encrypted
 *
 * @param   string		$pathoffile		Path of file
 * @return  boolean     			    True or false
 */
function pdf_getEncryption($pathoffile)
{
	require_once TCPDF_PATH.'tcpdf_parser.php';

	$isencrypted = false;

	$content = file_get_contents($pathoffile);

	//ob_start();
	@($parser = new TCPDF_PARSER(ltrim($content)));
	list($xref, $data) = $parser->getParsedData();
	unset($parser);
	//ob_end_clean();

	if (isset($xref['trailer']['encrypt'])) {
		$isencrypted = true; // Secured pdf file are currently not supported
	}

	if (empty($data)) {
		$isencrypted = true; // Object list not found. Possible secured file
	}

	return $isencrypted;
}

/**
 *      Return font name to use for PDF generation
 *
 *      @param	Translate	$outputlangs    Output langs object
 *      @return string          			Name of font to use
 */
function pdf_getPDFFont($outputlangs)
{
	global $conf;

	if (getDolGlobalString('MAIN_PDF_FORCE_FONT')) {
		return $conf->global->MAIN_PDF_FORCE_FONT;
	}

	$font = 'Helvetica'; // By default, for FPDI, or ISO language on TCPDF
	if (class_exists('TCPDF')) {  // If TCPDF on, we can use an UTF8 one like DejaVuSans if required (slower)
		if ($outputlangs->trans('FONTFORPDF') != 'FONTFORPDF') {
			$font = $outputlangs->trans('FONTFORPDF');
		}
	}
	return $font;
}

/**
 *      Return font size to use for PDF generation
 *
 *      @param	Translate	$outputlangs     Output langs object
 *      @return int				             Size of font to use
 */
function pdf_getPDFFontSize($outputlangs)
{
	global $conf;

	$size = 10; // By default, for FPDI or ISO language on TCPDF
	if (class_exists('TCPDF')) {  // If TCPDF on, we can use an UTF8 font like DejaVuSans if required (slower)
		if ($outputlangs->trans('FONTSIZEFORPDF') != 'FONTSIZEFORPDF') {
			$size = (int) $outputlangs->trans('FONTSIZEFORPDF');
		}
	}
	if (getDolGlobalString('MAIN_PDF_FORCE_FONT_SIZE')) {
		$size = $conf->global->MAIN_PDF_FORCE_FONT_SIZE;
	}

	return $size;
}


/**
 * Return height to use for Logo onto PDF
 *
 * @param	string		$logo		Full path to logo file to use
 * @param	bool		$url		Image with url (true or false)
 * @return	number
 */
function pdf_getHeightForLogo($logo, $url = false)
{
	global $conf;
	$height = (!getDolGlobalString('MAIN_DOCUMENTS_LOGO_HEIGHT') ? 20 : $conf->global->MAIN_DOCUMENTS_LOGO_HEIGHT);
	$maxwidth = 130;
	include_once DOL_DOCUMENT_ROOT.'/core/lib/images.lib.php';
	$tmp = dol_getImageSize($logo, $url);
	if ($tmp['height']) {
		$width = round($height * $tmp['width'] / $tmp['height']);
		if ($width > $maxwidth) {
			$height = $height * $maxwidth / $width;
		}
	}
	//print $tmp['width'].' '.$tmp['height'].' '.$width; exit;
	return $height;
}

/**
 * Function to try to calculate height of a HTML Content
 *
 * @param 	TCPDF     $pdf				PDF initialized object
 * @param 	string    $htmlcontent		HTML Contect
 * @return 	int							Height
 * @see getStringHeight()
 */
function pdfGetHeightForHtmlContent(&$pdf, $htmlcontent)
{
	// store current object
	$pdf->startTransaction();
	// store starting values
	$start_y = $pdf->GetY();
	//var_dump($start_y);
	$start_page = $pdf->getPage();
	// call printing functions with content
	$pdf->writeHTMLCell(0, 0, 0, $start_y, $htmlcontent, 0, 1, false, true, 'J', true);
	// get the new Y
	$end_y = $pdf->GetY();
	$end_page = $pdf->getPage();
	// calculate height
	$height = 0;
	if ($end_page == $start_page) {
		$height = $end_y - $start_y;
	} else {
		for ($page = $start_page; $page <= $end_page; ++$page) {
			$pdf->setPage($page);
			$tmpm = $pdf->getMargins();
			$tMargin = $tmpm['top'];
			if ($page == $start_page) {
				// first page
				$height = $pdf->getPageHeight() - $start_y - $pdf->getBreakMargin();
			} elseif ($page == $end_page) {
				// last page
				$height = $end_y - $tMargin;
			} else {
				$height = $pdf->getPageHeight() - $tMargin - $pdf->getBreakMargin();
			}
		}
	}
	// restore previous object
	$pdf = $pdf->rollbackTransaction();

	return $height;
}


/**
 * Returns the name of the thirdparty
 *
 * @param   Societe|Contact     $thirdparty     Contact or thirdparty
 * @param   Translate           $outputlangs    Output language
 * @param   int                 $includealias   1=Include alias name after name
 * @return  string                              String with name of thirdparty (+ alias if requested)
 */
function pdfBuildThirdpartyName($thirdparty, Translate $outputlangs, $includealias = 0)
{
	global $conf;

	// Recipient name
	$socname = '';

	if ($thirdparty instanceof Societe) {
		$socname = $thirdparty->name;
		if (($includealias || getDolGlobalInt('PDF_INCLUDE_ALIAS_IN_THIRDPARTY_NAME')) && !empty($thirdparty->name_alias)) {
			if (getDolGlobalInt('PDF_INCLUDE_ALIAS_IN_THIRDPARTY_NAME') == 2) {
				$socname = $thirdparty->name_alias." - ".$thirdparty->name;
			} else {
				$socname = $thirdparty->name." - ".$thirdparty->name_alias;
			}
		}
	} elseif ($thirdparty instanceof Contact) {
		if ($thirdparty->socid > 0) {
			$thirdparty->fetch_thirdparty();
			$socname = $thirdparty->thirdparty->name;
			if (($includealias || getDolGlobalInt('PDF_INCLUDE_ALIAS_IN_THIRDPARTY_NAME')) && !empty($thirdparty->thirdparty->name_alias)) {
				if (getDolGlobalInt('PDF_INCLUDE_ALIAS_IN_THIRDPARTY_NAME') == 2) {
					$socname = $thirdparty->thirdparty->name_alias." - ".$thirdparty->thirdparty->name;
				} else {
					$socname = $thirdparty->thirdparty->name." - ".$thirdparty->thirdparty->name_alias;
				}
			}
		}
	} else {
		throw new InvalidArgumentException('Parameter 1 $thirdparty is not a Societe nor Contact');
	}

	return $outputlangs->convToOutputCharset($socname);
}


/**
 *   	Return a string with full address formated for output on documents
 *
 * 		@param	Translate	          $outputlangs		    Output langs object
 *   	@param  Societe		          $sourcecompany		Source company object
 *   	@param  Societe|string|null   $targetcompany		Target company object
 *      @param  Contact|string|null	  $targetcontact	    Target contact object
 * 		@param	int			          $usecontact		    Use contact instead of company
 * 		@param	string  	          $mode				    Address type ('source', 'target', 'targetwithdetails', 'targetwithdetails_xxx': target but include also phone/fax/email/url)
 *      @param  Object                $object               Object we want to build document for
 * 		@return	string					    		        String with full address
 */
function pdf_build_address($outputlangs, $sourcecompany, $targetcompany = '', $targetcontact = '', $usecontact = 0, $mode = 'source', $object = null)
{
	global $conf, $hookmanager;

	if ($mode == 'source' && !is_object($sourcecompany)) {
		return -1;
	}
	if ($mode == 'target' && !is_object($targetcompany)) {
		return -1;
	}

	if (!empty($sourcecompany->state_id) && empty($sourcecompany->state)) {
		$sourcecompany->state = getState($sourcecompany->state_id);
	}
	if (!empty($targetcompany->state_id) && empty($targetcompany->state)) {
		$targetcompany->state = getState($targetcompany->state_id);
	}

	$reshook = 0;
	$stringaddress = '';
	if (is_object($hookmanager)) {
		$parameters = array('sourcecompany' => &$sourcecompany, 'targetcompany' => &$targetcompany, 'targetcontact' => &$targetcontact, 'outputlangs' => $outputlangs, 'mode' => $mode, 'usecontact' => $usecontact);
		$action = '';
		$reshook = $hookmanager->executeHooks('pdf_build_address', $parameters, $object, $action); // Note that $action and $object may have been modified by some hooks
		$stringaddress .= $hookmanager->resPrint;
	}
	if (empty($reshook)) {
		if ($mode == 'source') {
			$withCountry = 0;
			if (isset($targetcompany->country_code) && !empty($sourcecompany->country_code) && ($targetcompany->country_code != $sourcecompany->country_code)) {
				$withCountry = 1;
			}

			$stringaddress .= ($stringaddress ? "\n" : '').$outputlangs->convToOutputCharset(dol_format_address($sourcecompany, $withCountry, "\n", $outputlangs))."\n";

			if (!getDolGlobalString('MAIN_PDF_DISABLESOURCEDETAILS')) {
				// Phone
				if ($sourcecompany->phone) {
					$stringaddress .= ($stringaddress ? "\n" : '').$outputlangs->transnoentities("PhoneShort").": ".$outputlangs->convToOutputCharset($sourcecompany->phone);
				}
				// Fax
				if ($sourcecompany->fax) {
					$stringaddress .= ($stringaddress ? ($sourcecompany->phone ? " - " : "\n") : '').$outputlangs->transnoentities("Fax").": ".$outputlangs->convToOutputCharset($sourcecompany->fax);
				}
				// EMail
				if ($sourcecompany->email) {
					$stringaddress .= ($stringaddress ? "\n" : '').$outputlangs->transnoentities("Email").": ".$outputlangs->convToOutputCharset($sourcecompany->email);
				}
				// Web
				if ($sourcecompany->url) {
					$stringaddress .= ($stringaddress ? "\n" : '').$outputlangs->transnoentities("Web").": ".$outputlangs->convToOutputCharset($sourcecompany->url);
				}
			}
			// Intra VAT
			if (getDolGlobalString('MAIN_TVAINTRA_IN_SOURCE_ADDRESS')) {
				if ($sourcecompany->tva_intra) {
					$stringaddress .= ($stringaddress ? "\n" : '').$outputlangs->transnoentities("VATIntraShort").': '.$outputlangs->convToOutputCharset($sourcecompany->tva_intra);
				}
			}
			// Professionnal Ids
			$reg = array();
			if (getDolGlobalString('MAIN_PROFID1_IN_SOURCE_ADDRESS') && !empty($sourcecompany->idprof1)) {
				$tmp = $outputlangs->transcountrynoentities("ProfId1", $sourcecompany->country_code);
				if (preg_match('/\((.+)\)/', $tmp, $reg)) {
					$tmp = $reg[1];
				}
				$stringaddress .= ($stringaddress ? "\n" : '').$tmp.': '.$outputlangs->convToOutputCharset($sourcecompany->idprof1);
			}
			if (getDolGlobalString('MAIN_PROFID2_IN_SOURCE_ADDRESS') && !empty($sourcecompany->idprof2)) {
				$tmp = $outputlangs->transcountrynoentities("ProfId2", $sourcecompany->country_code);
				if (preg_match('/\((.+)\)/', $tmp, $reg)) {
					$tmp = $reg[1];
				}
				$stringaddress .= ($stringaddress ? "\n" : '').$tmp.': '.$outputlangs->convToOutputCharset($sourcecompany->idprof2);
			}
			if (getDolGlobalString('MAIN_PROFID3_IN_SOURCE_ADDRESS') && !empty($sourcecompany->idprof3)) {
				$tmp = $outputlangs->transcountrynoentities("ProfId3", $sourcecompany->country_code);
				if (preg_match('/\((.+)\)/', $tmp, $reg)) {
					$tmp = $reg[1];
				}
				$stringaddress .= ($stringaddress ? "\n" : '').$tmp.': '.$outputlangs->convToOutputCharset($sourcecompany->idprof3);
			}
			if (getDolGlobalString('MAIN_PROFID4_IN_SOURCE_ADDRESS') && !empty($sourcecompany->idprof4)) {
				$tmp = $outputlangs->transcountrynoentities("ProfId4", $sourcecompany->country_code);
				if (preg_match('/\((.+)\)/', $tmp, $reg)) {
					$tmp = $reg[1];
				}
				$stringaddress .= ($stringaddress ? "\n" : '').$tmp.': '.$outputlangs->convToOutputCharset($sourcecompany->idprof4);
			}
			if (getDolGlobalString('MAIN_PROFID5_IN_SOURCE_ADDRESS') && !empty($sourcecompany->idprof5)) {
				$tmp = $outputlangs->transcountrynoentities("ProfId5", $sourcecompany->country_code);
				if (preg_match('/\((.+)\)/', $tmp, $reg)) {
					$tmp = $reg[1];
				}
				$stringaddress .= ($stringaddress ? "\n" : '').$tmp.': '.$outputlangs->convToOutputCharset($sourcecompany->idprof5);
			}
			if (getDolGlobalString('MAIN_PROFID6_IN_SOURCE_ADDRESS') && !empty($sourcecompany->idprof6)) {
				$tmp = $outputlangs->transcountrynoentities("ProfId6", $sourcecompany->country_code);
				if (preg_match('/\((.+)\)/', $tmp, $reg)) {
					$tmp = $reg[1];
				}
				$stringaddress .= ($stringaddress ? "\n" : '').$tmp.': '.$outputlangs->convToOutputCharset($sourcecompany->idprof6);
			}
			if (getDolGlobalString('PDF_ADD_MORE_AFTER_SOURCE_ADDRESS')) {
				$stringaddress .= ($stringaddress ? "\n" : '') . getDolGlobalString('PDF_ADD_MORE_AFTER_SOURCE_ADDRESS');
			}
		}

		if ($mode == 'target' || preg_match('/targetwithdetails/', $mode)) {
			if ($usecontact) {
				if (is_object($targetcontact)) {
					$stringaddress .= ($stringaddress ? "\n" : '').$outputlangs->convToOutputCharset($targetcontact->getFullName($outputlangs, 1));

					if (!empty($targetcontact->address)) {
						$stringaddress .= ($stringaddress ? "\n" : '').$outputlangs->convToOutputCharset(dol_format_address($targetcontact))."\n";
					} else {
						$companytouseforaddress = $targetcompany;

						// Contact on a thirdparty that is a different thirdparty than the thirdparty of object
						if ($targetcontact->socid > 0 && $targetcontact->socid != $targetcompany->id) {
							$targetcontact->fetch_thirdparty();
							$companytouseforaddress = $targetcontact->thirdparty;
						}

						$stringaddress .= ($stringaddress ? "\n" : '').$outputlangs->convToOutputCharset(dol_format_address($companytouseforaddress))."\n";
					}
					// Country
					if (!empty($targetcontact->country_code) && $targetcontact->country_code != $sourcecompany->country_code) {
						$stringaddress .= ($stringaddress ? "\n" : '').$outputlangs->convToOutputCharset($outputlangs->transnoentitiesnoconv("Country".$targetcontact->country_code));
					} elseif (empty($targetcontact->country_code) && !empty($targetcompany->country_code) && ($targetcompany->country_code != $sourcecompany->country_code)) {
						$stringaddress .= ($stringaddress ? "\n" : '').$outputlangs->convToOutputCharset($outputlangs->transnoentitiesnoconv("Country".$targetcompany->country_code));
					}

					if (getDolGlobalString('MAIN_PDF_ADDALSOTARGETDETAILS') || preg_match('/targetwithdetails/', $mode)) {
						// Phone
						if (getDolGlobalString('MAIN_PDF_ADDALSOTARGETDETAILS') || $mode == 'targetwithdetails' || preg_match('/targetwithdetails_phone/', $mode)) {
							if (!empty($targetcontact->phone_pro) || !empty($targetcontact->phone_mobile)) {
								$stringaddress .= ($stringaddress ? "\n" : '').$outputlangs->transnoentities("Phone").": ";
							}
							if (!empty($targetcontact->phone_pro)) {
								$stringaddress .= $outputlangs->convToOutputCharset($targetcontact->phone_pro);
							}
							if (!empty($targetcontact->phone_pro) && !empty($targetcontact->phone_mobile)) {
								$stringaddress .= " / ";
							}
							if (!empty($targetcontact->phone_mobile)) {
								$stringaddress .= $outputlangs->convToOutputCharset($targetcontact->phone_mobile);
							}
						}
						// Fax
						if (getDolGlobalString('MAIN_PDF_ADDALSOTARGETDETAILS') || $mode == 'targetwithdetails' || preg_match('/targetwithdetails_fax/', $mode)) {
							if ($targetcontact->fax) {
								$stringaddress .= ($stringaddress ? "\n" : '').$outputlangs->transnoentities("Fax").": ".$outputlangs->convToOutputCharset($targetcontact->fax);
							}
						}
						// EMail
						if (getDolGlobalString('MAIN_PDF_ADDALSOTARGETDETAILS') || $mode == 'targetwithdetails' || preg_match('/targetwithdetails_email/', $mode)) {
							if ($targetcontact->email) {
								$stringaddress .= ($stringaddress ? "\n" : '').$outputlangs->transnoentities("Email").": ".$outputlangs->convToOutputCharset($targetcontact->email);
							}
						}
						// Web
						if (getDolGlobalString('MAIN_PDF_ADDALSOTARGETDETAILS') || $mode == 'targetwithdetails' || preg_match('/targetwithdetails_url/', $mode)) {
							if ($targetcontact->url) {
								$stringaddress .= ($stringaddress ? "\n" : '').$outputlangs->transnoentities("Web").": ".$outputlangs->convToOutputCharset($targetcontact->url);
							}
						}
					}
				}
			} else {
				if (is_object($targetcompany)) {
					$stringaddress .= ($stringaddress ? "\n" : '').$outputlangs->convToOutputCharset(dol_format_address($targetcompany));
					// Country
					if (!empty($targetcompany->country_code) && $targetcompany->country_code != $sourcecompany->country_code) {
						$stringaddress .= ($stringaddress ? "\n" : '').$outputlangs->convToOutputCharset($outputlangs->transnoentitiesnoconv("Country".$targetcompany->country_code));
					} else {
						$stringaddress .= ($stringaddress ? "\n" : '');
					}

					if (getDolGlobalString('MAIN_PDF_ADDALSOTARGETDETAILS') || preg_match('/targetwithdetails/', $mode)) {
						// Phone
						if (getDolGlobalString('MAIN_PDF_ADDALSOTARGETDETAILS') || $mode == 'targetwithdetails' || preg_match('/targetwithdetails_phone/', $mode)) {
							if (!empty($targetcompany->phone)) {
								$stringaddress .= ($stringaddress ? "\n" : '').$outputlangs->transnoentities("Phone").": ";
							}
							if (!empty($targetcompany->phone)) {
								$stringaddress .= $outputlangs->convToOutputCharset($targetcompany->phone);
							}
						}
						// Fax
						if (getDolGlobalString('MAIN_PDF_ADDALSOTARGETDETAILS') || $mode == 'targetwithdetails' || preg_match('/targetwithdetails_fax/', $mode)) {
							if ($targetcompany->fax) {
								$stringaddress .= ($stringaddress ? "\n" : '').$outputlangs->transnoentities("Fax").": ".$outputlangs->convToOutputCharset($targetcompany->fax);
							}
						}
						// EMail
						if (getDolGlobalString('MAIN_PDF_ADDALSOTARGETDETAILS') || $mode == 'targetwithdetails' || preg_match('/targetwithdetails_email/', $mode)) {
							if ($targetcompany->email) {
								$stringaddress .= ($stringaddress ? "\n" : '').$outputlangs->transnoentities("Email").": ".$outputlangs->convToOutputCharset($targetcompany->email);
							}
						}
						// Web
						if (getDolGlobalString('MAIN_PDF_ADDALSOTARGETDETAILS') || $mode == 'targetwithdetails' || preg_match('/targetwithdetails_url/', $mode)) {
							if ($targetcompany->url) {
								$stringaddress .= ($stringaddress ? "\n" : '').$outputlangs->transnoentities("Web").": ".$outputlangs->convToOutputCharset($targetcompany->url);
							}
						}
					}
				}
			}

			// Intra VAT
			if (!getDolGlobalString('MAIN_TVAINTRA_NOT_IN_ADDRESS')) {
				if ($usecontact && is_object($targetcontact) && getDolGlobalInt('MAIN_USE_COMPANY_NAME_OF_CONTACT')) {
					$targetcontact->fetch_thirdparty();
					if (!empty($targetcontact->thirdparty->id) && $targetcontact->thirdparty->tva_intra) {
						$stringaddress .= ($stringaddress ? "\n" : '') . $outputlangs->transnoentities("VATIntraShort") . ': ' . $outputlangs->convToOutputCharset($targetcontact->thirdparty->tva_intra);
					}
				} elseif ($targetcompany->tva_intra) {
					$stringaddress .= ($stringaddress ? "\n" : '').$outputlangs->transnoentities("VATIntraShort").': '.$outputlangs->convToOutputCharset($targetcompany->tva_intra);
				}
			}

			// Professionnal Ids
			if (getDolGlobalString('MAIN_PROFID1_IN_ADDRESS') && !empty($targetcompany->idprof1)) {
				$tmp = $outputlangs->transcountrynoentities("ProfId1", $targetcompany->country_code);
				if (preg_match('/\((.+)\)/', $tmp, $reg)) {
					$tmp = $reg[1];
				}
				$stringaddress .= ($stringaddress ? "\n" : '').$tmp.': '.$outputlangs->convToOutputCharset($targetcompany->idprof1);
			}
			if (getDolGlobalString('MAIN_PROFID2_IN_ADDRESS') && !empty($targetcompany->idprof2)) {
				$tmp = $outputlangs->transcountrynoentities("ProfId2", $targetcompany->country_code);
				if (preg_match('/\((.+)\)/', $tmp, $reg)) {
					$tmp = $reg[1];
				}
				$stringaddress .= ($stringaddress ? "\n" : '').$tmp.': '.$outputlangs->convToOutputCharset($targetcompany->idprof2);
			}
			if (getDolGlobalString('MAIN_PROFID3_IN_ADDRESS') && !empty($targetcompany->idprof3)) {
				$tmp = $outputlangs->transcountrynoentities("ProfId3", $targetcompany->country_code);
				if (preg_match('/\((.+)\)/', $tmp, $reg)) {
					$tmp = $reg[1];
				}
				$stringaddress .= ($stringaddress ? "\n" : '').$tmp.': '.$outputlangs->convToOutputCharset($targetcompany->idprof3);
			}
			if (getDolGlobalString('MAIN_PROFID4_IN_ADDRESS') && !empty($targetcompany->idprof4)) {
				$tmp = $outputlangs->transcountrynoentities("ProfId4", $targetcompany->country_code);
				if (preg_match('/\((.+)\)/', $tmp, $reg)) {
					$tmp = $reg[1];
				}
				$stringaddress .= ($stringaddress ? "\n" : '').$tmp.': '.$outputlangs->convToOutputCharset($targetcompany->idprof4);
			}
			if (getDolGlobalString('MAIN_PROFID5_IN_ADDRESS') && !empty($targetcompany->idprof5)) {
				$tmp = $outputlangs->transcountrynoentities("ProfId5", $targetcompany->country_code);
				if (preg_match('/\((.+)\)/', $tmp, $reg)) {
					$tmp = $reg[1];
				}
				$stringaddress .= ($stringaddress ? "\n" : '').$tmp.': '.$outputlangs->convToOutputCharset($targetcompany->idprof5);
			}
			if (getDolGlobalString('MAIN_PROFID6_IN_ADDRESS') && !empty($targetcompany->idprof6)) {
				$tmp = $outputlangs->transcountrynoentities("ProfId6", $targetcompany->country_code);
				if (preg_match('/\((.+)\)/', $tmp, $reg)) {
					$tmp = $reg[1];
				}
				$stringaddress .= ($stringaddress ? "\n" : '').$tmp.': '.$outputlangs->convToOutputCharset($targetcompany->idprof6);
			}

			// Public note
			if (getDolGlobalString('MAIN_PUBLIC_NOTE_IN_ADDRESS')) {
				if ($mode == 'source' && !empty($sourcecompany->note_public)) {
					$stringaddress .= ($stringaddress ? "\n" : '').dol_string_nohtmltag($sourcecompany->note_public);
				}
				if (($mode == 'target' || preg_match('/targetwithdetails/', $mode)) && !empty($targetcompany->note_public)) {
					$stringaddress .= ($stringaddress ? "\n" : '').dol_string_nohtmltag($targetcompany->note_public);
				}
			}
		}
	}

	return $stringaddress;
}


/**
 *   	Show header of page for PDF generation
 *
 *   	@param      TCPDF			$pdf     		Object PDF
 *      @param      Translate	$outputlangs	Object lang for output
 * 		@param		int			$page_height	Height of page
 *      @return	void
 */
function pdf_pagehead(&$pdf, $outputlangs, $page_height)
{
	global $conf;

	// Add a background image on document only if good setup of const
	if (getDolGlobalString('MAIN_USE_BACKGROUND_ON_PDF') && (getDolGlobalString('MAIN_USE_BACKGROUND_ON_PDF') != '-1')) {		// Warning, this option make TCPDF generation being crazy and some content disappeared behind the image
		$filepath = $conf->mycompany->dir_output.'/logos/' . getDolGlobalString('MAIN_USE_BACKGROUND_ON_PDF');
		if (file_exists($filepath)) {
			$pdf->SetAutoPageBreak(0, 0); // Disable auto pagebreak before adding image
			if (getDolGlobalString('MAIN_USE_BACKGROUND_ON_PDF_ALPHA')) {
				$pdf->SetAlpha($conf->global->MAIN_USE_BACKGROUND_ON_PDF_ALPHA);
			} // Option for change opacity of background
			$pdf->Image($filepath, (isset($conf->global->MAIN_USE_BACKGROUND_ON_PDF_X) ? $conf->global->MAIN_USE_BACKGROUND_ON_PDF_X : 0), (isset($conf->global->MAIN_USE_BACKGROUND_ON_PDF_Y) ? $conf->global->MAIN_USE_BACKGROUND_ON_PDF_Y : 0), 0, $page_height);
			if (getDolGlobalString('MAIN_USE_BACKGROUND_ON_PDF_ALPHA')) {
				$pdf->SetAlpha(1);
			}
			$pdf->SetPageMark(); // This option avoid to have the images missing on some pages
			$pdf->SetAutoPageBreak(1, 0); // Restore pagebreak
		}
	}
	if (getDolGlobalString('MAIN_ADD_PDF_BACKGROUND') && getDolGlobalString('MAIN_ADD_PDF_BACKGROUND') != '-1') {
		$pdf->SetPageMark(); // This option avoid to have the images missing on some pages
	}
}


/**
 *	Return array of possible substitutions for PDF content (without external module substitutions).
 *
 *	@param	Translate	$outputlangs	Output language
 *	@param	array       $exclude        Array of family keys we want to exclude. For example array('mycompany', 'object', 'date', 'user', ...)
 *	@param	Object      $object         Object
 *	@param	int         $onlykey       	1=Do not calculate some heavy values of keys (performance enhancement when we need only the keys), 2=Values are truncated and html sanitized (to use for help tooltip)
 *  @param   array      $include        Array of family keys we want to include. For example array('system', 'mycompany', 'object', 'objectamount', 'date', 'user', ...)
 *	@return	array						Array of substitutions
 */
function pdf_getSubstitutionArray($outputlangs, $exclude = null, $object = null, $onlykey = 0, $include = null)
{
	$substitutionarray = getCommonSubstitutionArray($outputlangs, $onlykey, $exclude, $object, $include);
	$substitutionarray['__FROM_NAME__'] = '__FROM_NAME__';
	$substitutionarray['__FROM_EMAIL__'] = '__FROM_EMAIL__';
	return $substitutionarray;
}


/**
 *      Add a draft watermark on PDF files
 *
 *      @param	TCPDF      	$pdf            Object PDF
 *      @param  Translate	$outputlangs	Object lang
 *      @param  int		    $h		        Height of PDF
 *      @param  int		    $w		        Width of PDF
 *      @param  string	    $unit           Unit of height (mm, pt, ...)
 *      @param  string		$text           Text to show
 *      @return	void
 */
function pdf_watermark(&$pdf, $outputlangs, $h, $w, $unit, $text)
{
	global $langs, $mysoc, $user;

	// Print Draft Watermark
	if ($unit == 'pt') {
		$k = 1;
	} elseif ($unit == 'mm') {
		$k = 72 / 25.4;
	} elseif ($unit == 'cm') {
		$k = 72 / 2.54;
	} elseif ($unit == 'in') {
		$k = 72;
	}

	// Make substitution
	$substitutionarray = pdf_getSubstitutionArray($outputlangs, null, null);
	complete_substitutions_array($substitutionarray, $outputlangs, null);
	$text = make_substitutions($text, $substitutionarray, $outputlangs);
	$text = $outputlangs->convToOutputCharset($text);

	$savx = $pdf->getX();
	$savy = $pdf->getY();

	$watermark_angle = atan($h / $w) / 2;
	$watermark_x_pos = 0;
	$watermark_y_pos = $h / 3;
	$watermark_x = $w / 2;
	$watermark_y = $h / 3;
	$pdf->SetFont('', 'B', 40);
	$pdf->SetTextColor(255, 192, 203);
	//rotate
	$pdf->_out(sprintf('q %.5F %.5F %.5F %.5F %.2F %.2F cm 1 0 0 1 %.2F %.2F cm', cos($watermark_angle), sin($watermark_angle), -sin($watermark_angle), cos($watermark_angle), $watermark_x * $k, ($h - $watermark_y) * $k, -$watermark_x * $k, -($h - $watermark_y) * $k));
	//print watermark
	$pdf->SetXY($watermark_x_pos, $watermark_y_pos);
	$pdf->Cell($w - 20, 25, $outputlangs->convToOutputCharset($text), "", 2, "C", 0);
	//antirotate
	$pdf->_out('Q');

	$pdf->SetXY($savx, $savy);
}


/**
 *  Show bank informations for PDF generation
 *
 *  @param	TCPDF			$pdf            		Object PDF
 *  @param  Translate	$outputlangs     		Object lang
 *  @param  int			$curx            		X
 *  @param  int			$cury            		Y
 *  @param  Account		$account         		Bank account object
 *  @param  int			$onlynumber      		Output only number (bank+desk+key+number according to country, but without name of bank and domiciliation)
 *  @param	int			$default_font_size		Default font size
 *  @return	float                               The Y PDF position
 */
function pdf_bank(&$pdf, $outputlangs, $curx, $cury, $account, $onlynumber = 0, $default_font_size = 10)
{
	global $mysoc, $conf;

	require_once DOL_DOCUMENT_ROOT.'/core/class/html.formbank.class.php';

	$diffsizetitle = (!getDolGlobalString('PDF_DIFFSIZE_TITLE') ? 3 : $conf->global->PDF_DIFFSIZE_TITLE);
	$diffsizecontent = (!getDolGlobalString('PDF_DIFFSIZE_CONTENT') ? 4 : $conf->global->PDF_DIFFSIZE_CONTENT);
	$pdf->SetXY($curx, $cury);

	if (empty($onlynumber)) {
		$pdf->SetFont('', 'B', $default_font_size - $diffsizetitle);
		$pdf->MultiCell(100, 3, $outputlangs->transnoentities('PaymentByTransferOnThisBankAccount').':', 0, 'L', 0);
		$cury += 4;
	}

	$outputlangs->load("banks");

	// Use correct name of bank id according to country
	$bickey = "BICNumber";
	if ($account->getCountryCode() == 'IN') {
		$bickey = "SWIFT";
	}

	// Get format of bank account according to its country
	$usedetailedbban = $account->useDetailedBBAN();

	//$onlynumber=0; $usedetailedbban=1; // For tests
	if ($usedetailedbban) {
		$savcurx = $curx;

		if (empty($onlynumber)) {
			$pdf->SetFont('', '', $default_font_size - $diffsizecontent);
			$pdf->SetXY($curx, $cury);
			$pdf->MultiCell(100, 3, $outputlangs->transnoentities("Bank").': '.$outputlangs->convToOutputCharset($account->bank), 0, 'L', 0);
			$cury += 3;
		}

		if (!getDolGlobalString('PDF_BANK_HIDE_NUMBER_SHOW_ONLY_BICIBAN')) {    // Note that some countries still need bank number, BIC/IBAN not enougth for them
			// Note:
			// bank = code_banque (FR), sort code (GB, IR. Example: 12-34-56)
			// desk = code guichet (FR), used only when $usedetailedbban = 1
			// number = account number
			// key = check control key used only when $usedetailedbban = 1
			if (empty($onlynumber)) {
				$pdf->line($curx + 1, $cury + 1, $curx + 1, $cury + 6);
			}


			foreach ($account->getFieldsToShow() as $val) {
				$pdf->SetXY($curx, $cury + 4);
				$pdf->SetFont('', '', $default_font_size - 3);

				if ($val == 'BankCode') {
					// Bank code
					$tmplength = 18;
					$content = $account->code_banque;
				} elseif ($val == 'DeskCode') {
					// Desk
					$tmplength = 18;
					$content = $account->code_guichet;
				} elseif ($val == 'BankAccountNumber') {
					// Number
					$tmplength = 24;
					$content = $account->number;
				} elseif ($val == 'BankAccountNumberKey') {
					// Key
					$tmplength = 15;
					$content = $account->cle_rib;
				} elseif ($val == 'IBAN' || $val == 'BIC') {
					// Key
					$tmplength = 0;
					$content = '';
				} else {
					dol_print_error($account->db, 'Unexpected value for getFieldsToShow: '.$val);
					break;
				}

				$pdf->MultiCell($tmplength, 3, $outputlangs->convToOutputCharset($content), 0, 'C', 0);
				$pdf->SetXY($curx, $cury + 1);
				$curx += $tmplength;
				$pdf->SetFont('', 'B', $default_font_size - $diffsizecontent);
				$pdf->MultiCell($tmplength, 3, $outputlangs->transnoentities($val), 0, 'C', 0);
				if (empty($onlynumber)) {
					$pdf->line($curx, $cury + 1, $curx, $cury + 7);
				}
			}

			$curx = $savcurx;
			$cury += 8;
		}
	} else {
		$pdf->SetFont('', 'B', $default_font_size - $diffsizecontent);
		$pdf->SetXY($curx, $cury);
		$pdf->MultiCell(100, 3, $outputlangs->transnoentities("Bank").': '.$outputlangs->convToOutputCharset($account->bank), 0, 'L', 0);
		$cury += 3;

		$pdf->SetFont('', 'B', $default_font_size - $diffsizecontent);
		$pdf->SetXY($curx, $cury);
		$pdf->MultiCell(100, 3, $outputlangs->transnoentities("BankAccountNumber").': '.$outputlangs->convToOutputCharset($account->number), 0, 'L', 0);
		$cury += 3;

		if ($diffsizecontent <= 2) {
			$cury += 1;
		}
	}

	$pdf->SetFont('', '', $default_font_size - $diffsizecontent);

	if (empty($onlynumber) && !empty($account->domiciliation)) {
		$pdf->SetXY($curx, $cury);
		$val = $outputlangs->transnoentities("Residence").': '.$outputlangs->convToOutputCharset($account->domiciliation);
		$pdf->MultiCell(100, 3, $val, 0, 'L', 0);
		//$nboflines=dol_nboflines_bis($val,120);
		//$cury+=($nboflines*3)+2;
		$tmpy = $pdf->getStringHeight(100, $val);
		$cury += $tmpy;
	}

	if (!empty($account->proprio)) {
		$pdf->SetXY($curx, $cury);
		$val = $outputlangs->transnoentities("BankAccountOwner").': '.$outputlangs->convToOutputCharset($account->proprio);
		$pdf->MultiCell(100, 3, $val, 0, 'L', 0);
		$tmpy = $pdf->getStringHeight(100, $val);
		$cury += $tmpy;
	} elseif (!$usedetailedbban) {
		$cury += 1;
	}

	// Use correct name of bank id according to country
	$ibankey = FormBank::getIBANLabel($account);

	if (!empty($account->iban)) {
		//Remove whitespaces to ensure we are dealing with the format we expect
		$ibanDisplay_temp = str_replace(' ', '', $outputlangs->convToOutputCharset($account->iban));
		$ibanDisplay = "";

		$nbIbanDisplay_temp = dol_strlen($ibanDisplay_temp);
		for ($i = 0; $i < $nbIbanDisplay_temp; $i++) {
			$ibanDisplay .= $ibanDisplay_temp[$i];
			if ($i % 4 == 3 && $i > 0) {
				$ibanDisplay .= " ";
			}
		}

		$pdf->SetFont('', 'B', $default_font_size - 3);
		$pdf->SetXY($curx, $cury);
		$pdf->MultiCell(100, 3, $outputlangs->transnoentities($ibankey).': '.$ibanDisplay, 0, 'L', 0);
		$cury += 3;
	}

	if (!empty($account->bic)) {
		$pdf->SetFont('', 'B', $default_font_size - 3);
		$pdf->SetXY($curx, $cury);
		$pdf->MultiCell(100, 3, $outputlangs->transnoentities($bickey).': '.$outputlangs->convToOutputCharset($account->bic), 0, 'L', 0);
	}

	return $pdf->getY();
}

/**
 *  Show footer of page for PDF generation
 *
 *	@param	TCPDF			$pdf     		The PDF factory
 *  @param  Translate	$outputlangs	Object lang for output
 * 	@param	string		$paramfreetext	Constant name of free text
 * 	@param	Societe		$fromcompany	Object company
 * 	@param	int			$marge_basse	Margin bottom we use for the autobreak
 * 	@param	int			$marge_gauche	Margin left (no more used)
 * 	@param	int			$page_hauteur	Page height
 * 	@param	Object		$object			Object shown in PDF
 * 	@param	int			$showdetails	Show company adress details into footer (0=Nothing, 1=Show address, 2=Show managers, 3=Both)
 *  @param	int			$hidefreetext	1=Hide free text, 0=Show free text
 *  @param	int			$page_largeur	Page width
 *  @param	int			$watermark		Watermark text to print on page
 * 	@return	int							Return height of bottom margin including footer text
 */
function pdf_pagefoot(&$pdf, $outputlangs, $paramfreetext, $fromcompany, $marge_basse, $marge_gauche, $page_hauteur, $object, $showdetails = 0, $hidefreetext = 0, $page_largeur = 0, $watermark = '')
{
	global $conf, $user, $mysoc, $hookmanager;

	$outputlangs->load("dict");
	$line = '';
	$reg = array();

	$dims = $pdf->getPageDimensions();

	// Line of free text
	if (empty($hidefreetext) && !empty($conf->global->$paramfreetext)) {
		$substitutionarray = pdf_getSubstitutionArray($outputlangs, null, $object);
		// More substitution keys
		$substitutionarray['__FROM_NAME__'] = $fromcompany->name;
		$substitutionarray['__FROM_EMAIL__'] = $fromcompany->email;
		complete_substitutions_array($substitutionarray, $outputlangs, $object);
		$newfreetext = make_substitutions(getDolGlobalString($paramfreetext), $substitutionarray, $outputlangs);

		// Make a change into HTML code to allow to include images from medias directory.
		// <img alt="" src="/dolibarr_dev/htdocs/viewimage.php?modulepart=medias&amp;entity=1&amp;file=image/ldestailleur_166x166.jpg" style="height:166px; width:166px" />
		// become
		// <img alt="" src="'.DOL_DATA_ROOT.'/medias/image/ldestailleur_166x166.jpg" style="height:166px; width:166px" />
		$newfreetext = preg_replace('/(<img.*src=")[^\"]*viewimage\.php[^\"]*modulepart=medias[^\"]*file=([^\"]*)("[^\/]*\/>)/', '\1file:/'.DOL_DATA_ROOT.'/medias/\2\3', $newfreetext);

		$line .= $outputlangs->convToOutputCharset($newfreetext);
	}

	// First line of company infos
	$line1 = "";
	$line2 = "";
	$line3 = "";
	$line4 = "";

	if ($showdetails == 1 || $showdetails == 3) {
		// Company name
		if ($fromcompany->name) {
			$line1 .= ($line1 ? " - " : "").$outputlangs->transnoentities("RegisteredOffice").": ".$fromcompany->name;
		}
		// Address
		if ($fromcompany->address) {
			$line1 .= ($line1 ? " - " : "").str_replace("\n", ", ", $fromcompany->address);
		}
		// Zip code
		if ($fromcompany->zip) {
			$line1 .= ($line1 ? " - " : "").$fromcompany->zip;
		}
		// Town
		if ($fromcompany->town) {
			$line1 .= ($line1 ? " " : "").$fromcompany->town;
		}
		// Country
		if ($fromcompany->country) {
			$line1 .= ($line1 ? ", " : "").$fromcompany->country;
		}
		// Phone
		if ($fromcompany->phone) {
			$line2 .= ($line2 ? " - " : "").$outputlangs->transnoentities("Phone").": ".$fromcompany->phone;
		}
		// Fax
		if ($fromcompany->fax) {
			$line2 .= ($line2 ? " - " : "").$outputlangs->transnoentities("Fax").": ".$fromcompany->fax;
		}

		// URL
		if ($fromcompany->url) {
			$line2 .= ($line2 ? " - " : "").$fromcompany->url;
		}
		// Email
		if ($fromcompany->email) {
			$line2 .= ($line2 ? " - " : "").$fromcompany->email;
		}
	}
	if ($showdetails == 2 || $showdetails == 3 || (!empty($fromcompany->country_code) && $fromcompany->country_code == 'DE')) {
		// Managers
		if ($fromcompany->managers) {
			$line2 .= ($line2 ? " - " : "").$fromcompany->managers;
		}
	}

	// Line 3 of company infos
	// Juridical status
	if (!empty($fromcompany->forme_juridique_code) && $fromcompany->forme_juridique_code) {
		$line3 .= ($line3 ? " - " : "").$outputlangs->convToOutputCharset(getFormeJuridiqueLabel($fromcompany->forme_juridique_code));
	}
	// Capital
	if (!empty($fromcompany->capital)) {
		$tmpamounttoshow = price2num($fromcompany->capital); // This field is a free string or a float
		if (is_numeric($tmpamounttoshow) && $tmpamounttoshow > 0) {
			$line3 .= ($line3 ? " - " : "").$outputlangs->transnoentities("CapitalOf", price($tmpamounttoshow, 0, $outputlangs, 0, 0, 0, $conf->currency));
		} elseif (!empty($fromcompany->capital)) {
			$line3 .= ($line3 ? " - " : "").$outputlangs->transnoentities("CapitalOf", $fromcompany->capital, $outputlangs);
		}
	}
	// Prof Id 1
	if (!empty($fromcompany->idprof1) && $fromcompany->idprof1 && ($fromcompany->country_code != 'FR' || !$fromcompany->idprof2)) {
		$field = $outputlangs->transcountrynoentities("ProfId1", $fromcompany->country_code);
		if (preg_match('/\((.*)\)/i', $field, $reg)) {
			$field = $reg[1];
		}
		$line3 .= ($line3 ? " - " : "").$field.": ".$outputlangs->convToOutputCharset($fromcompany->idprof1);
	}
	// Prof Id 2
	if (!empty($fromcompany->idprof2) && $fromcompany->idprof2) {
		$field = $outputlangs->transcountrynoentities("ProfId2", $fromcompany->country_code);
		if (preg_match('/\((.*)\)/i', $field, $reg)) {
			$field = $reg[1];
		}
		$line3 .= ($line3 ? " - " : "").$field.": ".$outputlangs->convToOutputCharset($fromcompany->idprof2);
	}

	// Line 4 of company infos
	// Prof Id 3
	if (!empty($fromcompany->idprof3) && $fromcompany->idprof3) {
		$field = $outputlangs->transcountrynoentities("ProfId3", $fromcompany->country_code);
		if (preg_match('/\((.*)\)/i', $field, $reg)) {
			$field = $reg[1];
		}
		$line4 .= ($line4 ? " - " : "").$field.": ".$outputlangs->convToOutputCharset($fromcompany->idprof3);
	}
	// Prof Id 4
	if (!empty($fromcompany->idprof4) && $fromcompany->idprof4) {
		$field = $outputlangs->transcountrynoentities("ProfId4", $fromcompany->country_code);
		if (preg_match('/\((.*)\)/i', $field, $reg)) {
			$field = $reg[1];
		}
		$line4 .= ($line4 ? " - " : "").$field.": ".$outputlangs->convToOutputCharset($fromcompany->idprof4);
	}
	// Prof Id 5
	if (!empty($fromcompany->idprof5) && $fromcompany->idprof5) {
		$field = $outputlangs->transcountrynoentities("ProfId5", $fromcompany->country_code);
		if (preg_match('/\((.*)\)/i', $field, $reg)) {
			$field = $reg[1];
		}
		$line4 .= ($line4 ? " - " : "").$field.": ".$outputlangs->convToOutputCharset($fromcompany->idprof5);
	}
	// Prof Id 6
	if (!empty($fromcompany->idprof6) &&  $fromcompany->idprof6) {
		$field = $outputlangs->transcountrynoentities("ProfId6", $fromcompany->country_code);
		if (preg_match('/\((.*)\)/i', $field, $reg)) {
			$field = $reg[1];
		}
		$line4 .= ($line4 ? " - " : "").$field.": ".$outputlangs->convToOutputCharset($fromcompany->idprof6);
	}
	// Prof Id 7
	if (!empty($fromcompany->idprof7) &&  $fromcompany->idprof7) {
		$field = $outputlangs->transcountrynoentities("ProfId7", $fromcompany->country_code);
		if (preg_match('/\((.*)\)/i', $field, $reg)) {
			$field = $reg[1];
		}
		$line4 .= ($line4 ? " - " : "").$field.": ".$outputlangs->convToOutputCharset($fromcompany->idprof7);
	}
	// Prof Id 8
	if (!empty($fromcompany->idprof8) &&  $fromcompany->idprof8) {
		$field = $outputlangs->transcountrynoentities("ProfId8", $fromcompany->country_code);
		if (preg_match('/\((.*)\)/i', $field, $reg)) {
			$field = $reg[1];
		}
		$line4 .= ($line4 ? " - " : "").$field.": ".$outputlangs->convToOutputCharset($fromcompany->idprof8);
	}
	// Prof Id 9
	if (!empty($fromcompany->idprof9) &&  $fromcompany->idprof9) {
		$field = $outputlangs->transcountrynoentities("ProfId9", $fromcompany->country_code);
		if (preg_match('/\((.*)\)/i', $field, $reg)) {
			$field = $reg[1];
		}
		$line4 .= ($line4 ? " - " : "").$field.": ".$outputlangs->convToOutputCharset($fromcompany->idprof9);
	}
	// Prof Id 10
	if (!empty($fromcompany->idprof10) &&  $fromcompany->idprof10) {
		$field = $outputlangs->transcountrynoentities("ProfId10", $fromcompany->country_code);
		if (preg_match('/\((.*)\)/i', $field, $reg)) {
			$field = $reg[1];
		}
		$line4 .= ($line4 ? " - " : "").$field.": ".$outputlangs->convToOutputCharset($fromcompany->idprof10);
	}
	// IntraCommunautary VAT
	if (!empty($fromcompany->tva_intra)  && $fromcompany->tva_intra != '') {
		$line4 .= ($line4 ? " - " : "").$outputlangs->transnoentities("VATIntraShort").": ".$outputlangs->convToOutputCharset($fromcompany->tva_intra);
	}

	$pdf->SetFont('', '', 7);
	$pdf->SetDrawColor(224, 224, 224);
	// Option for footer text color
	if (getDolGlobalString('PDF_FOOTER_TEXT_COLOR')) {
		list($r, $g, $b) = sscanf($conf->global->PDF_FOOTER_TEXT_COLOR, '%d, %d, %d');
		$pdf->SetTextColor($r, $g, $b);
	}

	// The start of the bottom of this page footer is positioned according to # of lines
	$freetextheight = 0;
	if ($line) {	// Free text
		//$line="sample text<br>\nfd<strong>sf</strong>sdf<br>\nghfghg<br>";
		if (!getDolGlobalString('PDF_ALLOW_HTML_FOR_FREE_TEXT')) {
			$width = 20000;
			$align = 'L'; // By default, ask a manual break: We use a large value 20000, to not have automatic wrap. This make user understand, he need to add CR on its text.
			if (getDolGlobalString('MAIN_USE_AUTOWRAP_ON_FREETEXT')) {
				$width = 200;
				$align = 'C';
			}
			$freetextheight = $pdf->getStringHeight($width, $line);
		} else {
			$freetextheight = pdfGetHeightForHtmlContent($pdf, dol_htmlentitiesbr($line, 1, 'UTF-8', 0)); // New method (works for HTML content)
			//print '<br>'.$freetextheight;exit;
		}
	}

	// For customize footer
	if (is_object($hookmanager)) {
		$parameters = array('line1' => $line1, 'line2' => $line2, 'line3' => $line3, 'line4' => $line4, 'outputlangs'=>$outputlangs);
		$action = '';
		$hookmanager->executeHooks('pdf_pagefoot', $parameters, $object, $action); // Note that $action and $object may have been modified by some hooks
		if (!empty($hookmanager->resPrint) && $hidefreetext == 0) {
			$mycustomfooter = $hookmanager->resPrint;
			$mycustomfooterheight = pdfGetHeightForHtmlContent($pdf, dol_htmlentitiesbr($mycustomfooter, 1, 'UTF-8', 0));

			$marginwithfooter = $marge_basse + $freetextheight + $mycustomfooterheight;
			$posy = (float) $marginwithfooter;

			// Option for footer background color (without freetext zone)
			if (getDolGlobalString('PDF_FOOTER_BACKGROUND_COLOR')) {
				list($r, $g, $b) = sscanf($conf->global->PDF_FOOTER_BACKGROUND_COLOR, '%d, %d, %d');
				$pdf->SetAutoPageBreak(0, 0); // Disable auto pagebreak
				$pdf->Rect(0, $dims['hk'] - $posy + $freetextheight, $dims['wk'] + 1, $marginwithfooter + 1, 'F', '', $fill_color = array($r, $g, $b));
				$pdf->SetAutoPageBreak(1, 0); // Restore pagebreak
			}

			if (getDolGlobalInt('PDF_FREETEXT_DISABLE_PAGEBREAK') === 1) {
				$pdf->SetAutoPageBreak(0, 0);
			} // Option for disable auto pagebreak
			if ($line) {	// Free text
				$pdf->SetXY($dims['lm'], -$posy);
				if (!getDolGlobalString('PDF_ALLOW_HTML_FOR_FREE_TEXT')) {   // by default
					$pdf->MultiCell(0, 3, $line, 0, $align, 0);
				} else {
					$pdf->writeHTMLCell($pdf->page_largeur - $pdf->margin_left - $pdf->margin_right, $freetextheight, $dims['lm'], $dims['hk'] - $marginwithfooter, dol_htmlentitiesbr($line, 1, 'UTF-8', 0));
				}
				$posy -= $freetextheight;
			}
			if (getDolGlobalInt('PDF_FREETEXT_DISABLE_PAGEBREAK') === 1) {
				$pdf->SetAutoPageBreak(1, 0);
			} // Restore pagebreak

			$pdf->SetY(-$posy);

			// Hide footer line if footer background color is set
			if (!getDolGlobalString('PDF_FOOTER_BACKGROUND_COLOR')) {
				$pdf->line($dims['lm'], $dims['hk'] - $posy, $dims['wk'] - $dims['rm'], $dims['hk'] - $posy);
			}

			// Option for set top margin height of footer after freetext
			if (getDolGlobalString('PDF_FOOTER_TOP_MARGIN') || getDolGlobalInt('PDF_FOOTER_TOP_MARGIN') === 0) {
				$posy -= (float) getDolGlobalString('PDF_FOOTER_TOP_MARGIN');
			} else {
				$posy--;
			}

			if (getDolGlobalInt('PDF_FOOTER_DISABLE_PAGEBREAK') === 1) {
				$pdf->SetAutoPageBreak(0, 0);
			} // Option for disable auto pagebreak
			$pdf->writeHTMLCell($pdf->page_largeur - $pdf->margin_left - $pdf->margin_right, $mycustomfooterheight, $dims['lm'], $dims['hk'] - $posy, dol_htmlentitiesbr($mycustomfooter, 1, 'UTF-8', 0));
			if (getDolGlobalInt('PDF_FOOTER_DISABLE_PAGEBREAK') === 1) {
				$pdf->SetAutoPageBreak(1, 0);
			} // Restore pagebreak

			$posy -= $mycustomfooterheight - 3;
		} else {
			// Else default footer
			$marginwithfooter = $marge_basse + $freetextheight + (!empty($line1) ? 3 : 0) + (!empty($line2) ? 3 : 0) + (!empty($line3) ? 3 : 0) + (!empty($line4) ? 3 : 0);
			$posy = (float) $marginwithfooter;

			// Option for footer background color (without freetext zone)
			if (getDolGlobalString('PDF_FOOTER_BACKGROUND_COLOR')) {
				list($r, $g, $b) = sscanf($conf->global->PDF_FOOTER_BACKGROUND_COLOR, '%d, %d, %d');
				$pdf->SetAutoPageBreak(0, 0); // Disable auto pagebreak
				$pdf->Rect(0, $dims['hk'] - $posy + $freetextheight, $dims['wk'] + 1, $marginwithfooter + 1, 'F', '', $fill_color = array($r, $g, $b));
				$pdf->SetAutoPageBreak(1, 0); // Restore pagebreak
			}

			if (getDolGlobalInt('PDF_FREETEXT_DISABLE_PAGEBREAK') === 1) {
				$pdf->SetAutoPageBreak(0, 0);
			} // Option for disable auto pagebreak
			if ($line) {	// Free text
				$pdf->SetXY($dims['lm'], -$posy);
				if (!getDolGlobalString('PDF_ALLOW_HTML_FOR_FREE_TEXT')) {   // by default
					$pdf->MultiCell(0, 3, $line, 0, $align, 0);
				} else {
					$pdf->writeHTMLCell($pdf->page_largeur - $pdf->margin_left - $pdf->margin_right, $freetextheight, $dims['lm'], $dims['hk'] - $marginwithfooter, dol_htmlentitiesbr($line, 1, 'UTF-8', 0));
				}
				$posy -= $freetextheight;
			}
			if (getDolGlobalInt('PDF_FREETEXT_DISABLE_PAGEBREAK') === 1) {
				$pdf->SetAutoPageBreak(1, 0);
			} // Restore pagebreak

			$pdf->SetY(-$posy);

			// Option for hide all footer (page number will no hidden)
			if (!getDolGlobalInt('PDF_FOOTER_HIDDEN')) {
				// Hide footer line if footer background color is set
				if (!getDolGlobalString('PDF_FOOTER_BACKGROUND_COLOR')) {
					$pdf->line($dims['lm'], $dims['hk'] - $posy, $dims['wk'] - $dims['rm'], $dims['hk'] - $posy);
				}

				// Option for set top margin height of footer after freetext
				if (getDolGlobalString('PDF_FOOTER_TOP_MARGIN') || getDolGlobalInt('PDF_FOOTER_TOP_MARGIN') === 0) {
					$posy -= (float) getDolGlobalString('PDF_FOOTER_TOP_MARGIN');
				} else {
					$posy--;
				}

				if (!empty($line1)) {
					$pdf->SetFont('', 'B', 7);
					$pdf->SetXY($dims['lm'], -$posy);
					$pdf->MultiCell($dims['wk'] - $dims['rm'] - $dims['lm'], 2, $line1, 0, 'C', 0);
					$posy -= 3;
					$pdf->SetFont('', '', 7);
				}

				if (!empty($line2)) {
					$pdf->SetFont('', 'B', 7);
					$pdf->SetXY($dims['lm'], -$posy);
					$pdf->MultiCell($dims['wk'] - $dims['rm'] - $dims['lm'], 2, $line2, 0, 'C', 0);
					$posy -= 3;
					$pdf->SetFont('', '', 7);
				}

				if (!empty($line3)) {
					$pdf->SetXY($dims['lm'], -$posy);
					$pdf->MultiCell($dims['wk'] - $dims['rm'] - $dims['lm'], 2, $line3, 0, 'C', 0);
				}

				if (!empty($line4)) {
					$posy -= 3;
					$pdf->SetXY($dims['lm'], -$posy);
					$pdf->MultiCell($dims['wk'] - $dims['rm'] - $dims['lm'], 2, $line4, 0, 'C', 0);
				}
			}
		}
	}
	// Show page nb only on iso languages (so default Helvetica font)
<<<<<<< HEAD
	// if (strtolower(pdf_getPDFFont($outputlangs)) == 'helvetica') {
	$pdf->SetXY($dims['wk'] - $dims['rm'] - 18 - getDolGlobalInt('PDF_FOOTER_PAGE_NUMBER_X', 0), -$posy - getDolGlobalInt('PDF_FOOTER_PAGE_NUMBER_Y', 0));
	// $pdf->MultiCell(18, 2, $pdf->getPageNumGroupAlias().' / '.$pdf->getPageGroupAlias(), 0, 'R', 0);
	// $pdf->MultiCell(18, 2, $pdf->PageNo().' / '.$pdf->getAliasNbPages(), 0, 'R', 0); // doesn't works with all fonts
	// $pagination = $pdf->getAliasNumPage().' / '.$pdf->getAliasNbPages(); // works with $pdf->Cell
	$pagination = $pdf->PageNo().' / '.$pdf->getNumPages();
	$pdf->MultiCell(18, 2, $pagination, 0, 'R', 0);
	// }
=======
	$pdf->SetXY($dims['wk'] - $dims['rm'] - 18 - getDolGlobalInt('PDF_FOOTER_PAGE_NUMBER_X', 0), -$posy - getDolGlobalInt('PDF_FOOTER_PAGE_NUMBER_Y', 0));

	if (getDolGlobalString('PDF_USE_GETALIASNBPAGE_FOR_TOTAL')) {
		// $pagination = $pdf->getAliasNumPage().' / '.$pdf->getAliasNbPages(); 	// works with $pdf->Cell
		$pagination = $pdf->PageNo().' / '.$pdf->getAliasNbPages();	// seems to not works with all fonts like ru_UK
	} else {
		$pagination = $pdf->PageNo().' / '.$pdf->getNumPages();		// seems to always work even with $pdf->Cell. But some users has reported wrong nb (no way to reproduce)
	}

	$pdf->MultiCell(18, 2, $pagination, 0, 'R', 0);
>>>>>>> f46512c6

	//  Show Draft Watermark
	if (!empty($watermark)) {
		pdf_watermark($pdf, $outputlangs, $page_hauteur, $page_largeur, 'mm', $watermark);
	}

	return $marginwithfooter;
}

/**
 *	Show linked objects for PDF generation
 *
 *	@param	TCPDF			$pdf				Object PDF
 *	@param	object		$object				Object
 *	@param  Translate	$outputlangs		Object lang
 *	@param  int			$posx				X
 *	@param  int			$posy				Y
 *	@param	float		$w					Width of cells. If 0, they extend up to the right margin of the page.
 *	@param	float		$h					Cell minimum height. The cell extends automatically if needed.
 *	@param	int			$align				Align
 *	@param	string		$default_font_size	Font size
 *	@return	float                           The Y PDF position
 */
function pdf_writeLinkedObjects(&$pdf, $object, $outputlangs, $posx, $posy, $w, $h, $align, $default_font_size)
{
	$linkedobjects = pdf_getLinkedObjects($object, $outputlangs);
	if (!empty($linkedobjects)) {
		foreach ($linkedobjects as $linkedobject) {
			$reftoshow = $linkedobject["ref_title"].' : '.$linkedobject["ref_value"];
			if (!empty($linkedobject["date_value"])) {
				$reftoshow .= ' / '.$linkedobject["date_value"];
			}

			$posy += 3;
			$pdf->SetXY($posx, $posy);
			$pdf->SetFont('', '', $default_font_size - 2);
			$pdf->MultiCell($w, $h, $reftoshow, '', $align);
		}
	}

	return $pdf->getY();
}

/**
 *	Output line description into PDF
 *
 *  @param  TCPDF			$pdf               	PDF object
 *	@param	Object			$object				Object
 *	@param	int				$i					Current line number
 *  @param  Translate		$outputlangs		Object lang for output
 *  @param  int				$w					Width
 *  @param  int				$h					Height
 *  @param  int				$posx				Pos x
 *  @param  int				$posy				Pos y
 *  @param  int				$hideref       		Hide reference
 *  @param  int				$hidedesc           Hide description
 * 	@param	int				$issupplierline		Is it a line for a supplier object ?
 * 	@return	string
 */
function pdf_writelinedesc(&$pdf, $object, $i, $outputlangs, $w, $h, $posx, $posy, $hideref = 0, $hidedesc = 0, $issupplierline = 0)
{
	global $db, $conf, $langs, $hookmanager;

	$reshook = 0;
	$result = '';
	//if (is_object($hookmanager) && ( (isset($object->lines[$i]->product_type) && $object->lines[$i]->product_type == 9 && !empty($object->lines[$i]->special_code)) || !empty($object->lines[$i]->fk_parent_line) ) )
	if (is_object($hookmanager)) {   // Old code is commented on preceding line. Reproduct this test in the pdf_xxx function if you don't want your hook to run
		$special_code = empty($object->lines[$i]->special_code) ? '' : $object->lines[$i]->special_code;
		if (!empty($object->lines[$i]->fk_parent_line) && $object->lines[$i]->fk_parent_line > 0) {
			$special_code = $object->getSpecialCode($object->lines[$i]->fk_parent_line);
		}
		$parameters = array('pdf'=>$pdf, 'i'=>$i, 'outputlangs'=>$outputlangs, 'w'=>$w, 'h'=>$h, 'posx'=>$posx, 'posy'=>$posy, 'hideref'=>$hideref, 'hidedesc'=>$hidedesc, 'issupplierline'=>$issupplierline, 'special_code'=>$special_code);
		$action = '';
		$reshook = $hookmanager->executeHooks('pdf_writelinedesc', $parameters, $object, $action); // Note that $action and $object may have been modified by some hooks

		if (!empty($hookmanager->resPrint)) {
			$result .= $hookmanager->resPrint;
		}
	}
	if (empty($reshook)) {
		$labelproductservice = pdf_getlinedesc($object, $i, $outputlangs, $hideref, $hidedesc, $issupplierline);

		//var_dump($labelproductservice);exit;

		// Fix bug of some HTML editors that replace links <img src="http://localhostgit/viewimage.php?modulepart=medias&file=image/efd.png" into <img src="http://localhostgit/viewimage.php?modulepart=medias&amp;file=image/efd.png"
		// We make the reverse, so PDF generation has the real URL.
		$nbrep = 0;
		$labelproductservice = preg_replace('/(<img[^>]*src=")([^"]*)(&amp;)([^"]*")/', '\1\2&\4', $labelproductservice, -1, $nbrep);

		//var_dump($labelproductservice);exit;

		// Description
		$pdf->writeHTMLCell($w, $h, $posx, $posy, $outputlangs->convToOutputCharset($labelproductservice), 0, 1, false, true, 'J', true);
		$result .= $labelproductservice;
	}
	return $result;
}

/**
 *  Return line description translated in outputlangs and encoded into htmlentities and with <br>
 *
 *  @param  Object		$object              Object
 *  @param  int			$i                   Current line number (0 = first line, 1 = second line, ...)
 *  @param  Translate	$outputlangs         Object langs for output
 *  @param  int			$hideref             Hide reference
 *  @param  int			$hidedesc            Hide description
 *  @param  int			$issupplierline      Is it a line for a supplier object ?
 *  @return string       				     String with line
 */
function pdf_getlinedesc($object, $i, $outputlangs, $hideref = 0, $hidedesc = 0, $issupplierline = 0)
{
	global $db, $conf, $langs;

	$idprod = (!empty($object->lines[$i]->fk_product) ? $object->lines[$i]->fk_product : false);
	$label = (!empty($object->lines[$i]->label) ? $object->lines[$i]->label : (!empty($object->lines[$i]->product_label) ? $object->lines[$i]->product_label : ''));
	$product_barcode = (!empty($object->lines[$i]->product_barcode) ? $object->lines[$i]->product_barcode : "");
	$desc = (!empty($object->lines[$i]->desc) ? $object->lines[$i]->desc : (!empty($object->lines[$i]->description) ? $object->lines[$i]->description : ''));
	$ref_supplier = (!empty($object->lines[$i]->ref_supplier) ? $object->lines[$i]->ref_supplier : (!empty($object->lines[$i]->ref_fourn) ? $object->lines[$i]->ref_fourn : '')); // TODO Not yet saved for supplier invoices, only supplier orders
	$note = (!empty($object->lines[$i]->note) ? $object->lines[$i]->note : '');
	$dbatch = (!empty($object->lines[$i]->detail_batch) ? $object->lines[$i]->detail_batch : false);

	if ($issupplierline) {
		include_once DOL_DOCUMENT_ROOT.'/fourn/class/fournisseur.product.class.php';
		$prodser = new ProductFournisseur($db);
	} else {
		include_once DOL_DOCUMENT_ROOT.'/product/class/product.class.php';
		$prodser = new Product($db);

		if (getDolGlobalString('PRODUIT_CUSTOMER_PRICES')) {
			include_once DOL_DOCUMENT_ROOT . '/product/class/productcustomerprice.class.php';
		}
	}

	if ($idprod) {
		$prodser->fetch($idprod);
		// If a predefined product and multilang and on other lang, we renamed label with label translated
		if (getDolGlobalInt('MAIN_MULTILANGS') && ($outputlangs->defaultlang != $langs->defaultlang)) {
			$translatealsoifmodified = (getDolGlobalString('MAIN_MULTILANG_TRANSLATE_EVEN_IF_MODIFIED')); // By default if value was modified manually, we keep it (no translation because we don't have it)

			// TODO Instead of making a compare to see if param was modified, check that content contains reference translation. If yes, add the added part to the new translation
			// ($textwasnotmodified is replaced with $textwasmodifiedorcompleted and we add completion).

			// Set label
			// If we want another language, and if label is same than default language (we did not force it to a specific value), we can use translation.
			//var_dump($outputlangs->defaultlang.' - '.$langs->defaultlang.' - '.$label.' - '.$prodser->label);exit;
			$textwasnotmodified = ($label == $prodser->label);
			if (!empty($prodser->multilangs[$outputlangs->defaultlang]["label"]) && ($textwasnotmodified || $translatealsoifmodified)) {
				$label = $prodser->multilangs[$outputlangs->defaultlang]["label"];
			}

			// Set desc
			// Manage HTML entities description test because $prodser->description is store with htmlentities but $desc no
			$textwasnotmodified = false;
			if (!empty($desc) && dol_textishtml($desc) && !empty($prodser->description) && dol_textishtml($prodser->description)) {
				$textwasnotmodified = (strpos(dol_html_entity_decode($desc, ENT_QUOTES | ENT_HTML5), dol_html_entity_decode($prodser->description, ENT_QUOTES | ENT_HTML5)) !== false);
			} else {
				$textwasnotmodified = ($desc == $prodser->description);
			}
			if (!empty($prodser->multilangs[$outputlangs->defaultlang]["description"])) {
				if ($textwasnotmodified) {
					$desc = str_replace($prodser->description, $prodser->multilangs[$outputlangs->defaultlang]["description"], $desc);
				} elseif ($translatealsoifmodified) {
					$desc = $prodser->multilangs[$outputlangs->defaultlang]["description"];
				}
			}

			// Set note
			$textwasnotmodified = ($note == $prodser->note_public);
			if (!empty($prodser->multilangs[$outputlangs->defaultlang]["other"]) && ($textwasnotmodified || $translatealsoifmodified)) {
				$note = $prodser->multilangs[$outputlangs->defaultlang]["other"];
			}
		}
	} elseif (($object->element == 'facture' || $object->element == 'facturefourn') && preg_match('/^\(DEPOSIT\).+/', $desc)) { // We must not replace '(DEPOSIT)' when it is alone, it will be translated and detailed later
		$desc = str_replace('(DEPOSIT)', $outputlangs->trans('Deposit'), $desc);
	}

	if (!getDolGlobalString('PDF_HIDE_PRODUCT_LABEL_IN_SUPPLIER_LINES')) {
		// Description short of product line
		$libelleproduitservice = $label;
		if (!empty($libelleproduitservice) && getDolGlobalString('PDF_BOLD_PRODUCT_LABEL')) {
			// Adding <b> may convert the original string into a HTML string. Sowe have to first
			// convert \n into <br> we text is not already HTML.
			if (!dol_textishtml($libelleproduitservice)) {
				$libelleproduitservice = str_replace("\n", '<br>', $libelleproduitservice);
			}
			$libelleproduitservice = '<b>'.$libelleproduitservice.'</b>';
		}
	}


	// Add ref of subproducts
	if (getDolGlobalString('SHOW_SUBPRODUCT_REF_IN_PDF')) {
		$prodser->get_sousproduits_arbo();
		if (!empty($prodser->sousprods) && is_array($prodser->sousprods) && count($prodser->sousprods)) {
			$outputlangs->load('mrp');
			$tmparrayofsubproducts = reset($prodser->sousprods);

			$qtyText = null;
			if (isset($object->lines[$i]->qty) && !empty($object->lines[$i]->qty)) {
				$qtyText = $object->lines[$i]->qty;
			} elseif (isset($object->lines[$i]->qty_shipped) && !empty($object->lines[$i]->qty_shipped)) {
				$qtyText = $object->lines[$i]->qty;
			}

			if (getDolGlobalString('MAIN_GENERATE_DOCUMENTS_HIDE_REF')) {
				foreach ($tmparrayofsubproducts as $subprodval) {
					$libelleproduitservice = dol_concatdesc(
						dol_concatdesc($libelleproduitservice, " * ".$subprodval[3]),
						(!empty($qtyText) ?
							$outputlangs->trans('Qty').':'.$qtyText.' x '.$outputlangs->trans('AssociatedProducts').':'.$subprodval[1].'= '.$outputlangs->trans('QtyTot').':'.$subprodval[1]*$qtyText :
							$outputlangs->trans('Qty').' '.$outputlangs->trans('AssociatedProducts').':'.$subprodval[1])
					);
				}
			} else {
				foreach ($tmparrayofsubproducts as $subprodval) {
					$libelleproduitservice = dol_concatdesc(
						dol_concatdesc($libelleproduitservice, " * ".$subprodval[5].(($subprodval[5] && $subprodval[3]) ? ' - ' : '').$subprodval[3]),
						(!empty($qtyText) ?
							$outputlangs->trans('Qty').':'.$qtyText.' x '.$outputlangs->trans('AssociatedProducts').':'.$subprodval[1].'= '.$outputlangs->trans('QtyTot').':'.$subprodval[1]*$qtyText :
							$outputlangs->trans('Qty').' '.$outputlangs->trans('AssociatedProducts').':'.$subprodval[1])
					);
				}
			}
		}
	}

	if (isModEnabled('barcode') && getDolGlobalString('MAIN_GENERATE_DOCUMENTS_SHOW_PRODUCT_BARCODE') && !empty($product_barcode)) {
		$libelleproduitservice = dol_concatdesc($libelleproduitservice, $outputlangs->trans("BarCode")." ".$product_barcode);
	}

	// Description long of product line
	if (!empty($desc) && ($desc != $label)) {
		if ($desc == '(CREDIT_NOTE)' && $object->lines[$i]->fk_remise_except) {
			$discount = new DiscountAbsolute($db);
			$discount->fetch($object->lines[$i]->fk_remise_except);
			$sourceref = !empty($discount->discount_type) ? $discount->ref_invoice_supplier_source : $discount->ref_facture_source;
			$libelleproduitservice = $outputlangs->transnoentitiesnoconv("DiscountFromCreditNote", $sourceref);
		} elseif ($desc == '(DEPOSIT)' && $object->lines[$i]->fk_remise_except) {
			$discount = new DiscountAbsolute($db);
			$discount->fetch($object->lines[$i]->fk_remise_except);
			$sourceref = !empty($discount->discount_type) ? $discount->ref_invoice_supplier_source : $discount->ref_facture_source;
			$libelleproduitservice = $outputlangs->transnoentitiesnoconv("DiscountFromDeposit", $sourceref);
			// Add date of deposit
			if (getDolGlobalString('INVOICE_ADD_DEPOSIT_DATE')) {
				$libelleproduitservice .= ' ('.dol_print_date($discount->datec, 'day', '', $outputlangs).')';
			}
		} elseif ($desc == '(EXCESS RECEIVED)' && $object->lines[$i]->fk_remise_except) {
			$discount = new DiscountAbsolute($db);
			$discount->fetch($object->lines[$i]->fk_remise_except);
			$libelleproduitservice = $outputlangs->transnoentitiesnoconv("DiscountFromExcessReceived", $discount->ref_facture_source);
		} elseif ($desc == '(EXCESS PAID)' && $object->lines[$i]->fk_remise_except) {
			$discount = new DiscountAbsolute($db);
			$discount->fetch($object->lines[$i]->fk_remise_except);
			$libelleproduitservice = $outputlangs->transnoentitiesnoconv("DiscountFromExcessPaid", $discount->ref_invoice_supplier_source);
		} else {
			if ($idprod) {
				// Check if description must be output
				if (!empty($object->element)) {
					$tmpkey = 'MAIN_DOCUMENTS_HIDE_DESCRIPTION_FOR_'.strtoupper($object->element);
					if (!empty($conf->global->$tmpkey)) {
						$hidedesc = 1;
					}
				}
				if (empty($hidedesc)) {
					if (getDolGlobalString('MAIN_DOCUMENTS_DESCRIPTION_FIRST')) {
						$libelleproduitservice = dol_concatdesc($desc, $libelleproduitservice);
					} else {
						if (getDolGlobalString('HIDE_LABEL_VARIANT_PDF') && $prodser->isVariant()) {
							$libelleproduitservice = $desc;
						} else {
							$libelleproduitservice = dol_concatdesc($libelleproduitservice, $desc);
						}
					}
				}
			} else {
				$libelleproduitservice = dol_concatdesc($libelleproduitservice, $desc);
			}
		}
	}

	// We add ref of product (and supplier ref if defined)
	$prefix_prodserv = "";
	$ref_prodserv = "";
	if (getDolGlobalString('PRODUCT_ADD_TYPE_IN_DOCUMENTS')) {   // In standard mode, we do not show this
		if ($prodser->isService()) {
			$prefix_prodserv = $outputlangs->transnoentitiesnoconv("Service")." ";
		} else {
			$prefix_prodserv = $outputlangs->transnoentitiesnoconv("Product")." ";
		}
	}

	if (empty($hideref)) {
		if ($issupplierline) {
			if (!getDolGlobalString('PDF_HIDE_PRODUCT_REF_IN_SUPPLIER_LINES')) {  // Common case
				$ref_prodserv = $prodser->ref; // Show local ref
				if ($ref_supplier) {
					$ref_prodserv .= ($prodser->ref ? ' (' : '').$outputlangs->transnoentitiesnoconv("SupplierRef").' '.$ref_supplier.($prodser->ref ? ')' : '');
				}
			} elseif (getDolGlobalInt('PDF_HIDE_PRODUCT_REF_IN_SUPPLIER_LINES') == 1) {
				$ref_prodserv = $ref_supplier;
			} elseif (getDolGlobalInt('PDF_HIDE_PRODUCT_REF_IN_SUPPLIER_LINES') == 2) {
				$ref_prodserv = $ref_supplier.' ('.$outputlangs->transnoentitiesnoconv("InternalRef").' '.$prodser->ref.')';
			}
		} else {
			$ref_prodserv = $prodser->ref; // Show local ref only

			if (getDolGlobalString('PRODUIT_CUSTOMER_PRICES')) {
				$productCustomerPriceStatic = new ProductCustomerPrice($db);
				$filter = array('fk_product' => $idprod, 'fk_soc' => $object->socid);

				$nbCustomerPrices = $productCustomerPriceStatic->fetchAll('', '', 1, 0, $filter);

				if ($nbCustomerPrices > 0) {
					$productCustomerPrice = $productCustomerPriceStatic->lines[0];

					if (!empty($productCustomerPrice->ref_customer)) {
						switch ($conf->global->PRODUIT_CUSTOMER_PRICES_PDF_REF_MODE) {
							case 1:
								$ref_prodserv = $productCustomerPrice->ref_customer;
								break;

							case 2:
								$ref_prodserv = $productCustomerPrice->ref_customer . ' (' . $outputlangs->transnoentitiesnoconv('InternalRef') . ' ' . $ref_prodserv . ')';
								break;

							default:
								$ref_prodserv = $ref_prodserv . ' (' . $outputlangs->transnoentitiesnoconv('RefCustomer') . ' ' . $productCustomerPrice->ref_customer . ')';
						}
					}
				}
			}
		}

		if (!empty($libelleproduitservice) && !empty($ref_prodserv)) {
			$ref_prodserv .= " - ";
		}
	}

	if (!empty($ref_prodserv) && getDolGlobalString('PDF_BOLD_PRODUCT_REF_AND_PERIOD')) {
		if (!dol_textishtml($libelleproduitservice)) {
			$libelleproduitservice = str_replace("\n", '<br>', $libelleproduitservice);
		}
		$ref_prodserv = '<b>'.$ref_prodserv.'</b>';
		// $prefix_prodserv and $ref_prodser are not HTML var
	}
	$libelleproduitservice = $prefix_prodserv.$ref_prodserv.$libelleproduitservice;

	// Add an additional description for the category products
	if (getDolGlobalString('CATEGORY_ADD_DESC_INTO_DOC') && $idprod && isModEnabled('categorie')) {
		include_once DOL_DOCUMENT_ROOT.'/categories/class/categorie.class.php';
		$categstatic = new Categorie($db);
		// recovering the list of all the categories linked to product
		$tblcateg = $categstatic->containing($idprod, Categorie::TYPE_PRODUCT);
		foreach ($tblcateg as $cate) {
			// Adding the descriptions if they are filled
			$desccateg = $cate->description;
			if ($desccateg) {
				$libelleproduitservice = dol_concatdesc($libelleproduitservice, $desccateg);
			}
		}
	}

	if (!empty($object->lines[$i]->date_start) || !empty($object->lines[$i]->date_end)) {
		$format = 'day';
		$period = '';
		// Show duration if exists
		if ($object->lines[$i]->date_start && $object->lines[$i]->date_end) {
			$period = '('.$outputlangs->transnoentitiesnoconv('DateFromTo', dol_print_date($object->lines[$i]->date_start, $format, false, $outputlangs), dol_print_date($object->lines[$i]->date_end, $format, false, $outputlangs)).')';
		}
		if ($object->lines[$i]->date_start && !$object->lines[$i]->date_end) {
			$period = '('.$outputlangs->transnoentitiesnoconv('DateFrom', dol_print_date($object->lines[$i]->date_start, $format, false, $outputlangs)).')';
		}
		if (!$object->lines[$i]->date_start && $object->lines[$i]->date_end) {
			$period = '('.$outputlangs->transnoentitiesnoconv('DateUntil', dol_print_date($object->lines[$i]->date_end, $format, false, $outputlangs)).')';
		}
		//print '>'.$outputlangs->charset_output.','.$period;
		if (getDolGlobalString('PDF_BOLD_PRODUCT_REF_AND_PERIOD')) {
			if (!dol_textishtml($libelleproduitservice)) {
				$libelleproduitservice = str_replace("\n", '<br>', $libelleproduitservice);
			}
			$libelleproduitservice .= '<br><b style="color:#333666;" ><em>'.$period.'</em></b>';
		} else {
			$libelleproduitservice = dol_concatdesc($libelleproduitservice, $period);
		}
		//print $libelleproduitservice;
	}

	// Show information for lot
	if (!empty($dbatch)) {
		// $object is a shipment.
		//var_dump($object->lines[$i]->details_entrepot);		// array from llx_expeditiondet (we can have several lines for one fk_origin_line)
		//var_dump($object->lines[$i]->detail_batch);			// array from llx_expeditiondet_batch (each line with a lot is linked to llx_expeditiondet)

		include_once DOL_DOCUMENT_ROOT.'/product/stock/class/entrepot.class.php';
		include_once DOL_DOCUMENT_ROOT.'/product/class/productbatch.class.php';
		$tmpwarehouse = new Entrepot($db);
		$tmpproductbatch = new Productbatch($db);

		$format = 'day';
		foreach ($dbatch as $detail) {
			$dte = array();
			if ($detail->eatby) {
				$dte[] = $outputlangs->transnoentitiesnoconv('printEatby', dol_print_date($detail->eatby, $format, false, $outputlangs));
			}
			if ($detail->sellby) {
				$dte[] = $outputlangs->transnoentitiesnoconv('printSellby', dol_print_date($detail->sellby, $format, false, $outputlangs));
			}
			if ($detail->batch) {
				$dte[] = $outputlangs->transnoentitiesnoconv('printBatch', $detail->batch);
			}
			$dte[] = $outputlangs->transnoentitiesnoconv('printQty', $detail->qty);

			// Add also info of planned warehouse for lot
			if ($object->element == 'shipping' && $detail->fk_origin_stock > 0 && getDolGlobalInt('PRODUCTBATCH_SHOW_WAREHOUSE_ON_SHIPMENT')) {
				$resproductbatch = $tmpproductbatch->fetch($detail->fk_origin_stock);
				if ($resproductbatch > 0) {
					$reswarehouse = $tmpwarehouse->fetch($tmpproductbatch->warehouseid);
					if ($reswarehouse > 0) {
						$dte[] = $tmpwarehouse->ref;
					}
				}
			}

			$libelleproduitservice .= "__N__  ".implode(" - ", $dte);
		}
	} else {
		if (getDolGlobalInt('PRODUCTBATCH_SHOW_WAREHOUSE_ON_SHIPMENT')) {
			// TODO Show warehouse for shipment line without batch
		}
	}

	// Now we convert \n into br
	if (dol_textishtml($libelleproduitservice)) {
		$libelleproduitservice = preg_replace('/__N__/', '<br>', $libelleproduitservice);
	} else {
		$libelleproduitservice = preg_replace('/__N__/', "\n", $libelleproduitservice);
	}
	$libelleproduitservice = dol_htmlentitiesbr($libelleproduitservice, 1);

	return $libelleproduitservice;
}

/**
 *	Return line num
 *
 *	@param	Object		$object				Object
 *	@param	int			$i					Current line number
 *  @param  Translate	$outputlangs		Object langs for output
 *  @param	int			$hidedetails		Hide details (0=no, 1=yes, 2=just special lines)
 * 	@return	string
 */
function pdf_getlinenum($object, $i, $outputlangs, $hidedetails = 0)
{
	global $hookmanager;

	$reshook = 0;
	$result = '';
	//if (is_object($hookmanager) && ( (isset($object->lines[$i]->product_type) && $object->lines[$i]->product_type == 9 && !empty($object->lines[$i]->special_code)) || !empty($object->lines[$i]->fk_parent_line) ) )
	if (is_object($hookmanager)) {   // Old code is commented on preceding line. Reproduct this test in the pdf_xxx function if you don't want your hook to run
		$special_code = empty($object->lines[$i]->special_code) ? '' : $object->lines[$i]->special_code;
		if (!empty($object->lines[$i]->fk_parent_line) && $object->lines[$i]->fk_parent_line > 0) {
			$special_code = $object->getSpecialCode($object->lines[$i]->fk_parent_line);
		}
		$parameters = array('i'=>$i, 'outputlangs'=>$outputlangs, 'hidedetails'=>$hidedetails, 'special_code'=>$special_code);
		$action = '';
		$reshook = $hookmanager->executeHooks('pdf_getlinenum', $parameters, $object, $action); // Note that $action and $object may have been modified by some hooks
		$result .= $hookmanager->resPrint;
	}
	if (empty($reshook)) {
		$result .= dol_htmlentitiesbr($object->lines[$i]->num);
	}
	return $result;
}


/**
 *	Return line product ref
 *
 *	@param	Object		$object				Object
 *	@param	int			$i					Current line number
 *  @param  Translate	$outputlangs		Object langs for output
 *  @param	int			$hidedetails		Hide details (0=no, 1=yes, 2=just special lines)
 * 	@return	string
 */
function pdf_getlineref($object, $i, $outputlangs, $hidedetails = 0)
{
	global $hookmanager;

	$reshook = 0;
	$result = '';
	//if (is_object($hookmanager) && ( (isset($object->lines[$i]->product_type) && $object->lines[$i]->product_type == 9 && !empty($object->lines[$i]->special_code)) || !empty($object->lines[$i]->fk_parent_line) ) )
	if (is_object($hookmanager)) {   // Old code is commented on preceding line. Reproduct this test in the pdf_xxx function if you don't want your hook to run
		$special_code = empty($object->lines[$i]->special_code) ? '' : $object->lines[$i]->special_code;
		if (!empty($object->lines[$i]->fk_parent_line) && $object->lines[$i]->fk_parent_line > 0) {
			$special_code = $object->getSpecialCode($object->lines[$i]->fk_parent_line);
		}
		$parameters = array('i'=>$i, 'outputlangs'=>$outputlangs, 'hidedetails'=>$hidedetails, 'special_code'=>$special_code);
		$action = '';
		$reshook = $hookmanager->executeHooks('pdf_getlineref', $parameters, $object, $action); // Note that $action and $object may have been modified by some hooks
		$result .= $hookmanager->resPrint;
	}
	if (empty($reshook)) {
		$result .= dol_htmlentitiesbr($object->lines[$i]->product_ref);
	}
	return $result;
}

/**
 *	Return line ref_supplier
 *
 *	@param	Object		$object				Object
 *	@param	int			$i					Current line number
 *  @param  Translate	$outputlangs		Object langs for output
 *  @param	int			$hidedetails		Hide details (0=no, 1=yes, 2=just special lines)
 * 	@return	string
 */
function pdf_getlineref_supplier($object, $i, $outputlangs, $hidedetails = 0)
{
	global $hookmanager;

	$reshook = 0;
	$result = '';
	//if (is_object($hookmanager) && ( (isset($object->lines[$i]->product_type) && $object->lines[$i]->product_type == 9 && !empty($object->lines[$i]->special_code)) || !empty($object->lines[$i]->fk_parent_line) ) )
	if (is_object($hookmanager)) {   // Old code is commented on preceding line. Reproduct this test in the pdf_xxx function if you don't want your hook to run
		$special_code = empty($object->lines[$i]->special_code) ? '' : $object->lines[$i]->special_code;
		if (!empty($object->lines[$i]->fk_parent_line) && $object->lines[$i]->fk_parent_line > 0) {
			$special_code = $object->getSpecialCode($object->lines[$i]->fk_parent_line);
		}
		$parameters = array('i'=>$i, 'outputlangs'=>$outputlangs, 'hidedetails'=>$hidedetails, 'special_code'=>$special_code);
		$action = '';
		$reshook = $hookmanager->executeHooks('pdf_getlineref_supplier', $parameters, $object, $action); // Note that $action and $object may have been modified by some hooks
		$result .= $hookmanager->resPrint;
	}
	if (empty($reshook)) {
		$result .= dol_htmlentitiesbr($object->lines[$i]->ref_supplier);
	}
	return $result;
}

/**
 *	Return line vat rate
 *
 *	@param	Object		$object				Object
 *	@param	int			$i					Current line number
 *  @param  Translate	$outputlangs		Object langs for output
 *  @param	int			$hidedetails		Hide details (0=no, 1=yes, 2=just special lines)
 * 	@return	string
 */
function pdf_getlinevatrate($object, $i, $outputlangs, $hidedetails = 0)
{
	global $conf, $hookmanager, $mysoc;

	$result = '';
	$reshook = 0;
	//if (is_object($hookmanager) && ( (isset($object->lines[$i]->product_type) && $object->lines[$i]->product_type == 9 && !empty($object->lines[$i]->special_code)) || !empty($object->lines[$i]->fk_parent_line) ) )
	if (is_object($hookmanager)) {   // Old code is commented on preceding line. Reproduce this test in the pdf_xxx function if you don't want your hook to run
		$special_code = empty($object->lines[$i]->special_code) ? '' : $object->lines[$i]->special_code;
		if (!empty($object->lines[$i]->fk_parent_line) && $object->lines[$i]->fk_parent_line > 0) {
			$special_code = $object->getSpecialCode($object->lines[$i]->fk_parent_line);
		}
		$parameters = array('i'=>$i, 'outputlangs'=>$outputlangs, 'hidedetails'=>$hidedetails, 'special_code'=>$special_code);
		$action = '';
		$reshook = $hookmanager->executeHooks('pdf_getlinevatrate', $parameters, $object, $action); // Note that $action and $object may have been modified by some hooks

		if (!empty($hookmanager->resPrint)) {
			$result .= $hookmanager->resPrint;
		}
	}
	if (empty($reshook)) {
		if (empty($hidedetails) || $hidedetails > 1) {
			$tmpresult = '';

			$tmpresult .= vatrate($object->lines[$i]->tva_tx, 0, $object->lines[$i]->info_bits, -1);
			if (!getDolGlobalString('MAIN_PDF_MAIN_HIDE_SECOND_TAX')) {
				if ($object->lines[$i]->total_localtax1 != 0) {
					if (preg_replace('/[\s0%]/', '', $tmpresult)) {
						$tmpresult .= '/';
					} else {
						$tmpresult = '';
					}
					$tmpresult .= vatrate(abs($object->lines[$i]->localtax1_tx), 0);
				}
			}
			if (!getDolGlobalString('MAIN_PDF_MAIN_HIDE_THIRD_TAX')) {
				if ($object->lines[$i]->total_localtax2 != 0) {
					if (preg_replace('/[\s0%]/', '', $tmpresult)) {
						$tmpresult .= '/';
					} else {
						$tmpresult = '';
					}
					$tmpresult .= vatrate(abs($object->lines[$i]->localtax2_tx), 0);
				}
			}
			$tmpresult .= '%';

			$result .= $tmpresult;
		}
	}
	return $result;
}

/**
 *	Return line unit price excluding tax
 *
 *	@param	Object		$object				Object
 *	@param	int			$i					Current line number
 *  @param  Translate	$outputlangs		Object langs for output
 *  @param	int			$hidedetails		Hide details (0=no, 1=yes, 2=just special lines)
 * 	@return	string
 */
function pdf_getlineupexcltax($object, $i, $outputlangs, $hidedetails = 0)
{
	global $conf, $hookmanager;

	$sign = 1;
	if (isset($object->type) && $object->type == 2 && getDolGlobalString('INVOICE_POSITIVE_CREDIT_NOTE')) {
		$sign = -1;
	}

	$result = '';
	$reshook = 0;
	//if (is_object($hookmanager) && ( (isset($object->lines[$i]->product_type) && $object->lines[$i]->product_type == 9 && !empty($object->lines[$i]->special_code)) || !empty($object->lines[$i]->fk_parent_line) ) )
	if (is_object($hookmanager)) {   // Old code is commented on preceding line. Reproduct this test in the pdf_xxx function if you don't want your hook to run
		$special_code = empty($object->lines[$i]->special_code) ? '' : $object->lines[$i]->special_code;
		if (!empty($object->lines[$i]->fk_parent_line) && $object->lines[$i]->fk_parent_line > 0) {
			$special_code = $object->getSpecialCode($object->lines[$i]->fk_parent_line);
		}
		$parameters = array('i'=>$i, 'outputlangs'=>$outputlangs, 'hidedetails'=>$hidedetails, 'special_code'=>$special_code);
		$action = '';
		$reshook = $hookmanager->executeHooks('pdf_getlineupexcltax', $parameters, $object, $action); // Note that $action and $object may have been modified by some hooks

		if (!empty($hookmanager->resPrint)) {
			$result .= $hookmanager->resPrint;
		}
	}
	if (empty($reshook)) {
		if (empty($hidedetails) || $hidedetails > 1) {
			$subprice = (isModEnabled("multicurrency") && $object->multicurrency_tx != 1 ? $object->lines[$i]->multicurrency_subprice : $object->lines[$i]->subprice);
			$result .= price($sign * $subprice, 0, $outputlangs);
		}
	}
	return $result;
}

/**
 *	Return line unit price including tax
 *
 *	@param	Object		$object				Object
 *	@param	int			$i					Current line number
 *  @param  Translate	$outputlangs		Object langs for output
 *  @param	int			$hidedetails		Hide value (0 = no,	1 = yes, 2 = just special lines)
 *  @return	string
 */
function pdf_getlineupwithtax($object, $i, $outputlangs, $hidedetails = 0)
{
	global $hookmanager, $conf;

	$sign = 1;
	if (isset($object->type) && $object->type == 2 && getDolGlobalString('INVOICE_POSITIVE_CREDIT_NOTE')) {
		$sign = -1;
	}

	$result = '';
	$reshook = 0;
	//if (is_object($hookmanager) && ( (isset($object->lines[$i]->product_type) && $object->lines[$i]->product_type == 9 && !empty($object->lines[$i]->special_code)) || !empty($object->lines[$i]->fk_parent_line) ) )
	if (is_object($hookmanager)) {   // Old code is commented on preceding line. Reproduct this test in the pdf_xxx function if you don't want your hook to run
		$special_code = empty($object->lines[$i]->special_code) ? '' : $object->lines[$i]->special_code;
		if (!empty($object->lines[$i]->fk_parent_line) && $object->lines[$i]->fk_parent_line > 0) {
			$special_code = $object->getSpecialCode($object->lines[$i]->fk_parent_line);
		}
		$parameters = array('i'=>$i, 'outputlangs'=>$outputlangs, 'hidedetails'=>$hidedetails, 'special_code'=>$special_code);
		$action = '';
		$reshook = $hookmanager->executeHooks('pdf_getlineupwithtax', $parameters, $object, $action); // Note that $action and $object may have been modified by some hooks

		if (!empty($hookmanager->resPrint)) {
			$result .= $hookmanager->resPrint;
		}
	}
	if (empty($reshook)) {
		if (empty($hidedetails) || $hidedetails > 1) {
			$result .= price($sign * (($object->lines[$i]->subprice) + ($object->lines[$i]->subprice) * ($object->lines[$i]->tva_tx) / 100), 0, $outputlangs);
		}
	}
	return $result;
}

/**
 *	Return line quantity
 *
 *	@param	Object		$object				Object
 *	@param	int			$i					Current line number
 *  @param  Translate	$outputlangs		Object langs for output
 *  @param	int			$hidedetails		Hide details (0=no, 1=yes, 2=just special lines)
 *  @return	string
 */
function pdf_getlineqty($object, $i, $outputlangs, $hidedetails = 0)
{
	global $hookmanager;

	$result = '';
	$reshook = 0;
	//if (is_object($hookmanager) && ( (isset($object->lines[$i]->product_type) && $object->lines[$i]->product_type == 9 && !empty($object->lines[$i]->special_code)) || !empty($object->lines[$i]->fk_parent_line) ) )
	if (is_object($hookmanager)) {   // Old code is commented on preceding line. Reproduct this test in the pdf_xxx function if you don't want your hook to run
		$special_code = empty($object->lines[$i]->special_code) ? '' : $object->lines[$i]->special_code;
		if (!empty($object->lines[$i]->fk_parent_line) && $object->lines[$i]->fk_parent_line > 0) {
			$special_code = $object->getSpecialCode($object->lines[$i]->fk_parent_line);
		}
		$parameters = array('i'=>$i, 'outputlangs'=>$outputlangs, 'hidedetails'=>$hidedetails, 'special_code'=>$special_code);
		$action = '';
		$reshook = $hookmanager->executeHooks('pdf_getlineqty', $parameters, $object, $action); // Note that $action and $object may have been modified by some hooks

		if (!empty($hookmanager->resPrint)) {
			$result = $hookmanager->resPrint;
		}
	}
	if (empty($reshook)) {
		if ($object->lines[$i]->special_code == 3) {
			return '';
		}
		if (empty($hidedetails) || $hidedetails > 1) {
			$result .= $object->lines[$i]->qty;
		}
	}
	return $result;
}

/**
 *	Return line quantity asked
 *
 *	@param	Object		$object				Object
 *	@param	int			$i					Current line number
 *  @param  Translate	$outputlangs		Object langs for output
 *  @param	int			$hidedetails		Hide details (0=no, 1=yes, 2=just special lines)
 * 	@return	string
 */
function pdf_getlineqty_asked($object, $i, $outputlangs, $hidedetails = 0)
{
	global $hookmanager;

	$reshook = 0;
	$result = '';
	//if (is_object($hookmanager) && ( (isset($object->lines[$i]->product_type) && $object->lines[$i]->product_type == 9 && !empty($object->lines[$i]->special_code)) || !empty($object->lines[$i]->fk_parent_line) ) )
	if (is_object($hookmanager)) {   // Old code is commented on preceding line. Reproduct this test in the pdf_xxx function if you don't want your hook to run
		$special_code = empty($object->lines[$i]->special_code) ? '' : $object->lines[$i]->special_code;
		if (!empty($object->lines[$i]->fk_parent_line) && $object->lines[$i]->fk_parent_line > 0) {
			$special_code = $object->getSpecialCode($object->lines[$i]->fk_parent_line);
		}
		$parameters = array('i'=>$i, 'outputlangs'=>$outputlangs, 'hidedetails'=>$hidedetails, 'special_code'=>$special_code);
		$action = '';
		$reshook = $hookmanager->executeHooks('pdf_getlineqty_asked', $parameters, $object, $action); // Note that $action and $object may have been modified by some hooks

		if (!empty($hookmanager->resPrint)) {
			$result .= $hookmanager->resPrint;
		}
	}
	if (empty($reshook)) {
		if ($object->lines[$i]->special_code == 3) {
			return '';
		}
		if (empty($hidedetails) || $hidedetails > 1) {
			$result .= $object->lines[$i]->qty_asked;
		}
	}
	return $result;
}

/**
 *	Return line quantity shipped
 *
 *	@param	Object		$object				Object
 *	@param	int			$i					Current line number
 *  @param  Translate	$outputlangs		Object langs for output
 *  @param	int			$hidedetails		Hide details (0=no, 1=yes, 2=just special lines)
 * 	@return	string
 */
function pdf_getlineqty_shipped($object, $i, $outputlangs, $hidedetails = 0)
{
	global $hookmanager;

	$reshook = 0;
	$result = '';
	//if (is_object($hookmanager) && ( (isset($object->lines[$i]->product_type) && $object->lines[$i]->product_type == 9 && !empty($object->lines[$i]->special_code)) || !empty($object->lines[$i]->fk_parent_line) ) )
	if (is_object($hookmanager)) {   // Old code is commented on preceding line. Reproduct this test in the pdf_xxx function if you don't want your hook to run
		$special_code = empty($object->lines[$i]->special_code) ? '' : $object->lines[$i]->special_code;
		if (!empty($object->lines[$i]->fk_parent_line) && $object->lines[$i]->fk_parent_line > 0) {
			$special_code = $object->getSpecialCode($object->lines[$i]->fk_parent_line);
		}
		$parameters = array('i'=>$i, 'outputlangs'=>$outputlangs, 'hidedetails'=>$hidedetails, 'special_code'=>$special_code);
		$action = '';
		$reshook = $hookmanager->executeHooks('pdf_getlineqty_shipped', $parameters, $object, $action); // Note that $action and $object may have been modified by some hooks

		if (!empty($hookmanager->resPrint)) {
			$result .= $hookmanager->resPrint;
		}
	}
	if (empty($reshook)) {
		if ($object->lines[$i]->special_code == 3) {
			return '';
		}
		if (empty($hidedetails) || $hidedetails > 1) {
			$result .= $object->lines[$i]->qty_shipped;
		}
	}
	return $result;
}

/**
 *	Return line keep to ship quantity
 *
 *	@param	Object		$object				Object
 *	@param	int			$i					Current line number
 *  @param  Translate	$outputlangs		Object langs for output
 *  @param	int			$hidedetails		Hide details (0=no, 1=yes, 2=just special lines)
 * 	@return	string
 */
function pdf_getlineqty_keeptoship($object, $i, $outputlangs, $hidedetails = 0)
{
	global $hookmanager;

	$reshook = 0;
	$result = '';
	//if (is_object($hookmanager) && ( (isset($object->lines[$i]->product_type) && $object->lines[$i]->product_type == 9 && !empty($object->lines[$i]->special_code)) || !empty($object->lines[$i]->fk_parent_line) ) )
	if (is_object($hookmanager)) {   // Old code is commented on preceding line. Reproduct this test in the pdf_xxx function if you don't want your hook to run
		$special_code = empty($object->lines[$i]->special_code) ? '' : $object->lines[$i]->special_code;
		if (!empty($object->lines[$i]->fk_parent_line) && $object->lines[$i]->fk_parent_line > 0) {
			$special_code = $object->getSpecialCode($object->lines[$i]->fk_parent_line);
		}
		$parameters = array('i'=>$i, 'outputlangs'=>$outputlangs, 'hidedetails'=>$hidedetails, 'special_code'=>$special_code);
		$action = '';
		$reshook = $hookmanager->executeHooks('pdf_getlineqty_keeptoship', $parameters, $object, $action); // Note that $action and $object may have been modified by some hooks

		if (!empty($hookmanager->resPrint)) {
			$result .= $hookmanager->resPrint;
		}
	}
	if (empty($reshook)) {
		if ($object->lines[$i]->special_code == 3) {
			return '';
		}
		if (empty($hidedetails) || $hidedetails > 1) {
			$result .= ($object->lines[$i]->qty_asked - $object->lines[$i]->qty_shipped);
		}
	}
	return $result;
}

/**
 *	Return line unit
 *
 *	@param	Object		$object				Object
 *	@param	int			$i					Current line number
 *  @param  Translate	$outputlangs		Object langs for output
 *  @param	int			$hidedetails		Hide details (0=no, 1=yes, 2=just special lines)
 *  @param	HookManager	$hookmanager		Hook manager instance
 *  @return	string							Value for unit cell
 */
function pdf_getlineunit($object, $i, $outputlangs, $hidedetails = 0, $hookmanager = false)
{
	global $langs;

	$reshook = 0;
	$result = '';
	//if (is_object($hookmanager) && ( (isset($object->lines[$i]->product_type) && $object->lines[$i]->product_type == 9 && !empty($object->lines[$i]->special_code)) || !empty($object->lines[$i]->fk_parent_line) ) )
	if (is_object($hookmanager)) {   // Old code is commented on preceding line. Reproduct this test in the pdf_xxx function if you don't want your hook to run
		$special_code = empty($object->lines[$i]->special_code) ? '' : $object->lines[$i]->special_code;
		if (!empty($object->lines[$i]->fk_parent_line) && $object->lines[$i]->fk_parent_line > 0) {
			$special_code = $object->getSpecialCode($object->lines[$i]->fk_parent_line);
		}
		$parameters = array(
			'i' => $i,
			'outputlangs' => $outputlangs,
			'hidedetails' => $hidedetails,
			'special_code' => $special_code
		);
		$action = '';
		$reshook = $hookmanager->executeHooks('pdf_getlineunit', $parameters, $object, $action); // Note that $action and $object may have been modified by some hooks

		if (!empty($hookmanager->resPrint)) {
			$result .= $hookmanager->resPrint;
		}
	}
	if (empty($reshook)) {
		if (empty($hidedetails) || $hidedetails > 1) {
			$result .= $langs->transnoentitiesnoconv($object->lines[$i]->getLabelOfUnit('short'));
		}
	}
	return $result;
}


/**
 *	Return line remise percent
 *
 *	@param	Object		$object				Object
 *	@param	int			$i					Current line number
 *  @param  Translate	$outputlangs		Object langs for output
 *  @param	int			$hidedetails		Hide details (0=no, 1=yes, 2=just special lines)
 * 	@return	string
 */
function pdf_getlineremisepercent($object, $i, $outputlangs, $hidedetails = 0)
{
	global $hookmanager;

	include_once DOL_DOCUMENT_ROOT.'/core/lib/functions2.lib.php';

	$reshook = 0;
	$result = '';
	//if (is_object($hookmanager) && ( (isset($object->lines[$i]->product_type) && $object->lines[$i]->product_type == 9 && !empty($object->lines[$i]->special_code)) || !empty($object->lines[$i]->fk_parent_line) ) )
	if (is_object($hookmanager)) {   // Old code is commented on preceding line. Reproduct this test in the pdf_xxx function if you don't want your hook to run
		$special_code = empty($object->lines[$i]->special_code) ? '' : $object->lines[$i]->special_code;
		if (!empty($object->lines[$i]->fk_parent_line) && $object->lines[$i]->fk_parent_line > 0) {
			$special_code = $object->getSpecialCode($object->lines[$i]->fk_parent_line);
		}
		$parameters = array('i'=>$i, 'outputlangs'=>$outputlangs, 'hidedetails'=>$hidedetails, 'special_code'=>$special_code);
		$action = '';
		$reshook = $hookmanager->executeHooks('pdf_getlineremisepercent', $parameters, $object, $action); // Note that $action and $object may have been modified by some hooks

		if (!empty($hookmanager->resPrint)) {
			$result .= $hookmanager->resPrint;
		}
	}
	if (empty($reshook)) {
		if ($object->lines[$i]->special_code == 3) {
			return '';
		}
		if (empty($hidedetails) || $hidedetails > 1) {
			$result .= dol_print_reduction($object->lines[$i]->remise_percent, $outputlangs);
		}
	}
	return $result;
}

/**
 * Return line percent
 *
 * @param Object $object Object
 * @param int $i Current line number
 * @param Translate $outputlangs Object langs for output
 * @param int $hidedetails Hide details (0=no, 1=yes, 2=just special lines)
 * @param HookManager $hookmanager Hook manager instance
 * @return string
 */
function pdf_getlineprogress($object, $i, $outputlangs, $hidedetails = 0, $hookmanager = null)
{
	if (empty($hookmanager)) {
		global $hookmanager;
	}
	global $conf;

	$reshook = 0;
	$result = '';
	//if (is_object($hookmanager) && ( (isset($object->lines[$i]->product_type) && $object->lines[$i]->product_type == 9 && !empty($object->lines[$i]->special_code)) || !empty($object->lines[$i]->fk_parent_line) ) )
	if (is_object($hookmanager)) {   // Old code is commented on preceding line. Reproduct this test in the pdf_xxx function if you don't want your hook to run
		$special_code = empty($object->lines[$i]->special_code) ? '' : $object->lines[$i]->special_code;
		if (!empty($object->lines[$i]->fk_parent_line) && $object->lines[$i]->fk_parent_line > 0) {
			$special_code = $object->getSpecialCode($object->lines[$i]->fk_parent_line);
		}
		$parameters = array('i' => $i, 'outputlangs' => $outputlangs, 'hidedetails' => $hidedetails, 'special_code' => $special_code);
		$action = '';
		$reshook = $hookmanager->executeHooks('pdf_getlineprogress', $parameters, $object, $action); // Note that $action and $object may have been modified by some hooks

		if (!empty($hookmanager->resPrint)) {
			return $hookmanager->resPrint;
		}
	}
	if (empty($reshook)) {
		if ($object->lines[$i]->special_code == 3) {
			return '';
		}
		if (empty($hidedetails) || $hidedetails > 1) {
			if (getDolGlobalString('SITUATION_DISPLAY_DIFF_ON_PDF')) {
				$prev_progress = 0;
				if (method_exists($object->lines[$i], 'get_prev_progress')) {
					$prev_progress = $object->lines[$i]->get_prev_progress($object->id);
				}
				$result = round($object->lines[$i]->situation_percent - $prev_progress, 1).'%';
			} else {
				$result = round($object->lines[$i]->situation_percent, 1).'%';
			}
		}
	}
	return $result;
}

/**
 *	Return line total excluding tax
 *
 *	@param	Object		$object				Object
 *	@param	int			$i					Current line number
 *  @param  Translate	$outputlangs		Object langs for output
 *  @param	int			$hidedetails		Hide details (0=no, 1=yes, 2=just special lines)
 * 	@return	string							Return total of line excl tax
 */
function pdf_getlinetotalexcltax($object, $i, $outputlangs, $hidedetails = 0)
{
	global $conf, $hookmanager;

	$sign = 1;
	if (isset($object->type) && $object->type == 2 && getDolGlobalString('INVOICE_POSITIVE_CREDIT_NOTE')) {
		$sign = -1;
	}

	$reshook = 0;
	$result = '';
	//if (is_object($hookmanager) && ( (isset($object->lines[$i]->product_type) && $object->lines[$i]->product_type == 9 && !empty($object->lines[$i]->special_code)) || !empty($object->lines[$i]->fk_parent_line) ) )
	if (is_object($hookmanager)) {   // Old code is commented on preceding line. Reproduct this test in the pdf_xxx function if you don't want your hook to run
		$special_code = empty($object->lines[$i]->special_code) ? '' : $object->lines[$i]->special_code;
		if (!empty($object->lines[$i]->fk_parent_line) && $object->lines[$i]->fk_parent_line > 0) {
			$special_code = $object->getSpecialCode($object->lines[$i]->fk_parent_line);
		}
		$parameters = array('i'=>$i, 'outputlangs'=>$outputlangs, 'hidedetails'=>$hidedetails, 'special_code'=>$special_code, 'sign'=>$sign);
		$action = '';
		$reshook = $hookmanager->executeHooks('pdf_getlinetotalexcltax', $parameters, $object, $action); // Note that $action and $object may have been modified by some hooks

		if (!empty($hookmanager->resPrint)) {
			$result .= $hookmanager->resPrint;
		}
	}
	if (empty($reshook)) {
		if (!empty($object->lines[$i]) && $object->lines[$i]->special_code == 3) {
			$result .= $outputlangs->transnoentities("Option");
		} elseif (empty($hidedetails) || $hidedetails > 1) {
			$total_ht = (isModEnabled("multicurrency") && $object->multicurrency_tx != 1 ? $object->lines[$i]->multicurrency_total_ht : $object->lines[$i]->total_ht);
			if (!empty($object->lines[$i]->situation_percent) && $object->lines[$i]->situation_percent > 0) {
				// TODO Remove this. The total should be saved correctly in database instead of being modified here.
				$prev_progress = 0;
				$progress = 1;
				if (method_exists($object->lines[$i], 'get_prev_progress')) {
					$prev_progress = $object->lines[$i]->get_prev_progress($object->id);
					$progress = ($object->lines[$i]->situation_percent - $prev_progress) / 100;
				}
				$result .= price($sign * ($total_ht / ($object->lines[$i]->situation_percent / 100)) * $progress, 0, $outputlangs);
			} else {
				$result .= price($sign * $total_ht, 0, $outputlangs);
			}
		}
	}
	return $result;
}

/**
 *	Return line total including tax
 *
 *	@param	Object		$object				Object
 *	@param	int			$i					Current line number
 *  @param 	Translate	$outputlangs		Object langs for output
 *  @param	int			$hidedetails		Hide value (0 = no, 1 = yes, 2 = just special lines)
 *  @return	string							Return total of line incl tax
 */
function pdf_getlinetotalwithtax($object, $i, $outputlangs, $hidedetails = 0)
{
	global $hookmanager, $conf;

	$sign = 1;
	if (isset($object->type) && $object->type == 2 && getDolGlobalString('INVOICE_POSITIVE_CREDIT_NOTE')) {
		$sign = -1;
	}

	$reshook = 0;
	$result = '';
	//if (is_object($hookmanager) && ( (isset($object->lines[$i]->product_type) && $object->lines[$i]->product_type == 9 && !empty($object->lines[$i]->special_code)) || !empty($object->lines[$i]->fk_parent_line) ) )
	if (is_object($hookmanager)) {   // Old code is commented on preceding line. Reproduct this test in the pdf_xxx function if you don't want your hook to run
		$special_code = empty($object->lines[$i]->special_code) ? '' : $object->lines[$i]->special_code;
		if (!empty($object->lines[$i]->fk_parent_line) && $object->lines[$i]->fk_parent_line > 0) {
			$special_code = $object->getSpecialCode($object->lines[$i]->fk_parent_line);
		}
		$parameters = array('i'=>$i, 'outputlangs'=>$outputlangs, 'hidedetails'=>$hidedetails, 'special_code'=>$special_code);
		$action = '';
		$reshook = $hookmanager->executeHooks('pdf_getlinetotalwithtax', $parameters, $object, $action); // Note that $action and $object may have been modified by some hooks

		if (!empty($hookmanager->resPrint)) {
			$result .= $hookmanager->resPrint;
		}
	}
	if (empty($reshook)) {
		if ($object->lines[$i]->special_code == 3) {
			$result .= $outputlangs->transnoentities("Option");
		} elseif (empty($hidedetails) || $hidedetails > 1) {
			$total_ttc = (isModEnabled("multicurrency") && $object->multicurrency_tx != 1 ? $object->lines[$i]->multicurrency_total_ttc : $object->lines[$i]->total_ttc);
			if ($object->lines[$i]->situation_percent > 0) {
				// TODO Remove this. The total should be saved correctly in database instead of being modified here.
				$prev_progress = 0;
				$progress = 1;
				if (method_exists($object->lines[$i], 'get_prev_progress')) {
					$prev_progress = $object->lines[$i]->get_prev_progress($object->id);
					$progress = ($object->lines[$i]->situation_percent - $prev_progress) / 100;
				}
				$result .= price($sign * ($total_ttc / ($object->lines[$i]->situation_percent / 100)) * $progress, 0, $outputlangs);
			} else {
				$result .= price($sign * $total_ttc, 0, $outputlangs);
			}
		}
	}
	return $result;
}

/**
 * 	Return linked objects to use for document generation.
 *  Warning: To save space, this function returns only one link per link type (all links are concated on same record string). This function is used by pdf_writeLinkedObjects
 *
 * 	@param	CommonObject	$object			Object
 * 	@param	Translate		$outputlangs	Object lang for output
 * 	@return	array                       	Linked objects
 */
function pdf_getLinkedObjects(&$object, $outputlangs)
{
	global $db, $hookmanager;

	$linkedobjects = array();

	$object->fetchObjectLinked();

	foreach ($object->linkedObjects as $objecttype => $objects) {
		if ($objecttype == 'facture') {
			// For invoice, we don't want to have a reference line on document. Image we are using recuring invoice, we will have a line longer than document width.
		} elseif ($objecttype == 'propal' || $objecttype == 'supplier_proposal') {
			$outputlangs->load('propal');

			foreach ($objects as $elementobject) {
				$linkedobjects[$objecttype]['ref_title'] = $outputlangs->transnoentities("RefProposal");
				$linkedobjects[$objecttype]['ref_value'] = $outputlangs->transnoentities($elementobject->ref);
				$linkedobjects[$objecttype]['date_title'] = $outputlangs->transnoentities("DatePropal");
				$linkedobjects[$objecttype]['date_value'] = dol_print_date($elementobject->date, 'day', '', $outputlangs);
			}
		} elseif ($objecttype == 'commande' || $objecttype == 'supplier_order') {
			$outputlangs->load('orders');

			if (count($objects) > 1 && count($objects) <= (getDolGlobalInt("MAXREFONDOC") ? getDolGlobalInt("MAXREFONDOC") : 10)) {
				$object->note_public = dol_concatdesc($object->note_public, $outputlangs->transnoentities("RefOrder").' :');
				foreach ($objects as $elementobject) {
					$object->note_public = dol_concatdesc($object->note_public, $outputlangs->transnoentities($elementobject->ref).(empty($elementobject->ref_client) ? '' : ' ('.$elementobject->ref_client.')').(empty($elementobject->ref_supplier) ? '' : ' ('.$elementobject->ref_supplier.')').' ');
					$object->note_public = dol_concatdesc($object->note_public, $outputlangs->transnoentities("OrderDate").' : '.dol_print_date($elementobject->date, 'day', '', $outputlangs));
				}
			} elseif (count($objects) == 1) {
				$elementobject = array_shift($objects);
				$linkedobjects[$objecttype]['ref_title'] = $outputlangs->transnoentities("RefOrder");
				$linkedobjects[$objecttype]['ref_value'] = $outputlangs->transnoentities($elementobject->ref).(!empty($elementobject->ref_client) ? ' ('.$elementobject->ref_client.')' : '').(!empty($elementobject->ref_supplier) ? ' ('.$elementobject->ref_supplier.')' : '');
				$linkedobjects[$objecttype]['date_title'] = $outputlangs->transnoentities("OrderDate");
				$linkedobjects[$objecttype]['date_value'] = dol_print_date($elementobject->date, 'day', '', $outputlangs);
			}
		} elseif ($objecttype == 'contrat') {
			$outputlangs->load('contracts');
			foreach ($objects as $elementobject) {
				$linkedobjects[$objecttype]['ref_title'] = $outputlangs->transnoentities("RefContract");
				$linkedobjects[$objecttype]['ref_value'] = $outputlangs->transnoentities($elementobject->ref);
				$linkedobjects[$objecttype]['date_title'] = $outputlangs->transnoentities("DateContract");
				$linkedobjects[$objecttype]['date_value'] = dol_print_date($elementobject->date_contrat, 'day', '', $outputlangs);
			}
		} elseif ($objecttype == 'fichinter') {
			$outputlangs->load('interventions');
			foreach ($objects as $elementobject) {
				$linkedobjects[$objecttype]['ref_title'] = $outputlangs->transnoentities("InterRef");
				$linkedobjects[$objecttype]['ref_value'] = $outputlangs->transnoentities($elementobject->ref);
				$linkedobjects[$objecttype]['date_title'] = $outputlangs->transnoentities("InterDate");
				$linkedobjects[$objecttype]['date_value'] = dol_print_date($elementobject->datec, 'day', '', $outputlangs);
			}
		} elseif ($objecttype == 'shipping') {
			$outputlangs->loadLangs(array("orders", "sendings"));

			if (count($objects) > 1) {
				$order = null;
				if (empty($object->linkedObjects['commande']) && $object->element != 'commande') {
					$object->note_public = dol_concatdesc($object->note_public, $outputlangs->transnoentities("RefOrder").' / '.$outputlangs->transnoentities("RefSending").' :');
				} else {
					$object->note_public = dol_concatdesc($object->note_public, $outputlangs->transnoentities("RefSending").' :');
				}
				// We concat this record info into fields xxx_value. title is overwrote.
				foreach ($objects as $elementobject) {
					if (empty($object->linkedObjects['commande']) && $object->element != 'commande') {    // There is not already a link to order and object is not the order, so we show also info with order
						$elementobject->fetchObjectLinked(null, '', null, '', 'OR', 1, 'sourcetype', 0);
						if (!empty($elementobject->linkedObjectsIds['commande'])) {
							include_once DOL_DOCUMENT_ROOT.'/commande/class/commande.class.php';
							$order = new Commande($db);
							$ret = $order->fetch(reset($elementobject->linkedObjectsIds['commande']));
							if ($ret < 1) {
								$order = null;
							}
						}
					}

					if (! is_object($order)) {
						$object->note_public = dol_concatdesc($object->note_public, $outputlangs->transnoentities($elementobject->ref));
					} else {
						$object->note_public = dol_concatdesc($object->note_public, $outputlangs->convToOutputCharset($order->ref).($order->ref_client ? ' ('.$order->ref_client.')' : ''));
						$object->note_public = dol_concatdesc($object->note_public, ' / '.$outputlangs->transnoentities($elementobject->ref));
					}
				}
			} elseif (count($objects) == 1) {
				$elementobject = array_shift($objects);
				$order = null;
				// We concat this record info into fields xxx_value. title is overwrote.
				if (empty($object->linkedObjects['commande']) && $object->element != 'commande') {    // There is not already a link to order and object is not the order, so we show also info with order
					$elementobject->fetchObjectLinked(null, '', null, '', 'OR', 1, 'sourcetype', 0);
					if (!empty($elementobject->linkedObjectsIds['commande'])) {
						include_once DOL_DOCUMENT_ROOT.'/commande/class/commande.class.php';
						$order = new Commande($db);
						$ret = $order->fetch(reset($elementobject->linkedObjectsIds['commande']));
						if ($ret < 1) {
							$order = null;
						}
					}
				}

				if (! is_object($order)) {
					$linkedobjects[$objecttype]['ref_title'] = $outputlangs->transnoentities("RefSending");
					if (empty($linkedobjects[$objecttype]['ref_value'])) {
						$linkedobjects[$objecttype]['ref_value'] = '';
					} else {
						$linkedobjects[$objecttype]['ref_value'] .= ' / ';
					}
					$linkedobjects[$objecttype]['ref_value'] .= $outputlangs->transnoentities($elementobject->ref);
					$linkedobjects[$objecttype]['date_value'] = dol_print_date(empty($elementobject->date_shipping) ? $elementobject->date_delivery : $elementobject->date_shipping, 'day', '', $outputlangs);
				} else {
					$linkedobjects[$objecttype]['ref_title'] = $outputlangs->transnoentities("RefOrder").' / '.$outputlangs->transnoentities("RefSending");
					if (empty($linkedobjects[$objecttype]['ref_value'])) {
						$linkedobjects[$objecttype]['ref_value'] = $outputlangs->convToOutputCharset($order->ref).($order->ref_client ? ' ('.$order->ref_client.')' : '');
					}
					$linkedobjects[$objecttype]['ref_value'] .= ' / '.$outputlangs->transnoentities($elementobject->ref);
					$linkedobjects[$objecttype]['date_value'] = dol_print_date(empty($elementobject->date_shipping) ? $elementobject->date_delivery : $elementobject->date_shipping, 'day', '', $outputlangs);
				}
			}
		}
	}

	// For add external linked objects
	if (is_object($hookmanager)) {
		$parameters = array('linkedobjects' => $linkedobjects, 'outputlangs'=>$outputlangs);
		$action = '';
		$hookmanager->executeHooks('pdf_getLinkedObjects', $parameters, $object, $action); // Note that $action and $object may have been modified by some hooks
		if (!empty($hookmanager->resArray)) {
			$linkedobjects = $hookmanager->resArray;
		}
	}

	return $linkedobjects;
}

/**
 * Return dimensions to use for images onto PDF checking that width and height are not higher than
 * maximum (16x32 by default).
 *
 * @param	string		$realpath		Full path to photo file to use
 * @return	array						Height and width to use to output image (in pdf user unit, so mm)
 */
function pdf_getSizeForImage($realpath)
{
	global $conf;

	$maxwidth = (!getDolGlobalString('MAIN_DOCUMENTS_WITH_PICTURE_WIDTH') ? 20 : $conf->global->MAIN_DOCUMENTS_WITH_PICTURE_WIDTH);
	$maxheight = (!getDolGlobalString('MAIN_DOCUMENTS_WITH_PICTURE_HEIGHT') ? 32 : $conf->global->MAIN_DOCUMENTS_WITH_PICTURE_HEIGHT);
	include_once DOL_DOCUMENT_ROOT.'/core/lib/images.lib.php';
	$tmp = dol_getImageSize($realpath);
	$width = 0;
	$height = 0;
	if ($tmp['height']) {
		$width = (int) round($maxheight * $tmp['width'] / $tmp['height']); // I try to use maxheight
		if ($width > $maxwidth) {	// Pb with maxheight, so i use maxwidth
			$width = $maxwidth;
			$height = (int) round($maxwidth * $tmp['height'] / $tmp['width']);
		} else { // No pb with maxheight
			$height = $maxheight;
		}
	}
	return array('width'=>$width, 'height'=>$height);
}

/**
 *	Return line total amount discount
 *
 *	@param	CommonObject	$object				Object
 *	@param	int				$i					Current line number
 *  @param  Translate		$outputlangs		Object langs for output
 *  @param	int				$hidedetails		Hide details (0=no, 1=yes, 2=just special lines)
 * 	@return	float|string						Return total of line excl tax
 */
function pdfGetLineTotalDiscountAmount($object, $i, $outputlangs, $hidedetails = 0)
{
	global $conf, $hookmanager;

	$sign = 1;
	if (isset($object->type) && $object->type == 2 && getDolGlobalString('INVOICE_POSITIVE_CREDIT_NOTE')) {
		$sign = -1;
	}
	if ($object->lines[$i]->special_code == 3) {
		return $outputlangs->transnoentities("Option");
	} else {
		if (is_object($hookmanager)) {
			$special_code = $object->lines[$i]->special_code;
			if (!empty($object->lines[$i]->fk_parent_line)) {
				$special_code = $object->getSpecialCode($object->lines[$i]->fk_parent_line);
			}

			$parameters = array(
				'i'=>$i,
				'outputlangs'=>$outputlangs,
				'hidedetails'=>$hidedetails,
				'special_code'=>$special_code
			);

			$action = '';

			if ($hookmanager->executeHooks('getlinetotalremise', $parameters, $object, $action) > 0) {	// Note that $action and $object may have been modified by some hooks
				if (isset($hookmanager->resArray['linetotalremise'])) {
					return $hookmanager->resArray['linetotalremise'];
				} else {
					return (float) $hookmanager->resPrint;	// For backward compatibility
				}
			}
		}

		if (empty($hidedetails) || $hidedetails > 1) {
			return $sign * (($object->lines[$i]->subprice * $object->lines[$i]->qty) - $object->lines[$i]->total_ht);
		}
	}
	return 0;
}<|MERGE_RESOLUTION|>--- conflicted
+++ resolved
@@ -1352,16 +1352,6 @@
 		}
 	}
 	// Show page nb only on iso languages (so default Helvetica font)
-<<<<<<< HEAD
-	// if (strtolower(pdf_getPDFFont($outputlangs)) == 'helvetica') {
-	$pdf->SetXY($dims['wk'] - $dims['rm'] - 18 - getDolGlobalInt('PDF_FOOTER_PAGE_NUMBER_X', 0), -$posy - getDolGlobalInt('PDF_FOOTER_PAGE_NUMBER_Y', 0));
-	// $pdf->MultiCell(18, 2, $pdf->getPageNumGroupAlias().' / '.$pdf->getPageGroupAlias(), 0, 'R', 0);
-	// $pdf->MultiCell(18, 2, $pdf->PageNo().' / '.$pdf->getAliasNbPages(), 0, 'R', 0); // doesn't works with all fonts
-	// $pagination = $pdf->getAliasNumPage().' / '.$pdf->getAliasNbPages(); // works with $pdf->Cell
-	$pagination = $pdf->PageNo().' / '.$pdf->getNumPages();
-	$pdf->MultiCell(18, 2, $pagination, 0, 'R', 0);
-	// }
-=======
 	$pdf->SetXY($dims['wk'] - $dims['rm'] - 18 - getDolGlobalInt('PDF_FOOTER_PAGE_NUMBER_X', 0), -$posy - getDolGlobalInt('PDF_FOOTER_PAGE_NUMBER_Y', 0));
 
 	if (getDolGlobalString('PDF_USE_GETALIASNBPAGE_FOR_TOTAL')) {
@@ -1372,7 +1362,6 @@
 	}
 
 	$pdf->MultiCell(18, 2, $pagination, 0, 'R', 0);
->>>>>>> f46512c6
 
 	//  Show Draft Watermark
 	if (!empty($watermark)) {
