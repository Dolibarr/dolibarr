--- conflicted
+++ resolved
@@ -2218,52 +2218,6 @@
 }
 
 /**
-<<<<<<< HEAD
- *	Return total quantity of products and/or services
- *
- *	@param	Object		$object				Object
- *	@param	string		$type				Type
- *  @param  Translate	$outputlangs		Object langs for output
- * 	@return	integer
- *  @deprecated Not used by Dolibarr core, so will be removed.
- */
-function pdf_getTotalQty($object, $type, $outputlangs)
-{
-	global $hookmanager;
-
-	$total = 0;
-	$nblines = count($object->lines);
-	$hidedetails = false;
-
-	// Loop on each lines
-	for ($i = 0; $i < $nblines; $i++) {
-		if ($object->lines[$i]->special_code != 3) {
-			if ($type == 'all') {
-				$total += $object->lines[$i]->qty;
-			} elseif ($type == 9 && is_object($hookmanager) && (($object->lines[$i]->product_type == 9 && !empty($object->lines[$i]->special_code)) || !empty($object->lines[$i]->fk_parent_line))) {
-				$special_code = $object->lines[$i]->special_code;
-				if (!empty($object->lines[$i]->fk_parent_line)) {
-					$special_code = $object->getSpecialCode($object->lines[$i]->fk_parent_line);
-				}
-				$hidedetails = '';
-				$parameters = array('i'=>$i, 'outputlangs'=>$outputlangs, 'hidedetails'=>$hidedetails, 'special_code'=>$special_code);
-				$action = '';
-				$reshook = $hookmanager->executeHooks('pdf_getTotalQty', $parameters, $object, $action); // Note that $action and $object may have been modified by some hooks
-				return $hookmanager->resPrint;
-			} elseif ($type == 0 && $object->lines[$i]->product_type == 0) {
-				$total += $object->lines[$i]->qty;
-			} elseif ($type == 1 && $object->lines[$i]->product_type == 1) {
-				$total += $object->lines[$i]->qty;
-			}
-		}
-	}
-
-	return $total;
-}
-
-/**
-=======
->>>>>>> 3ff880aa
  * 	Return linked objects to use for document generation.
  *  Warning: To save space, this function returns only one link per link type (all links are concated on same record string). This function is used by pdf_writeLinkedObjects
  *
