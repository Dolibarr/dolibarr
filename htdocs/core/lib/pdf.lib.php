<?php
/* Copyright (C) 2006-2017	Laurent Destailleur 	<eldy@users.sourceforge.net>
 * Copyright (C) 2006		Rodolphe Quiedeville	<rodolphe@quiedeville.org>
 * Copyright (C) 2007		Patrick Raguin      	<patrick.raguin@gmail.com>
 * Copyright (C) 2010-2012	Regis Houssin       	<regis.houssin@inodbox.com>
 * Copyright (C) 2010-2017	Juanjo Menent       	<jmenent@2byte.es>
 * Copyright (C) 2012		Christophe Battarel		<christophe.battarel@altairis.fr>
 * Copyright (C) 2012       Cédric Salvador         <csalvador@gpcsolutions.fr>
 * Copyright (C) 2012-2015  Raphaël Doursenaud      <rdoursenaud@gpcsolutions.fr>
 * Copyright (C) 2014		Cedric GROSS			<c.gross@kreiz-it.fr>
 * Copyright (C) 2014		Teddy Andreotti			<125155@supinfo.com>
 * Copyright (C) 2015-2016  Marcos García           <marcosgdf@gmail.com>
 * Copyright (C) 2019       Lenin Rivas           	<lenin.rivas@servcom-it.com>
 * Copyright (C) 2020       Nicolas ZABOURI         <info@inovea-conseil.com>
 * Copyright (C) 2021-2022	Anthony Berton       	<anthony.berton@bb2a.fr>
 * Copyright (C) 2023       Frédéric France         <frederic.france@netlogic.fr>
 *
 * This program is free software; you can redistribute it and/or modify
 * it under the terms of the GNU General Public License as published by
 * the Free Software Foundation; either version 3 of the License, or
 * (at your option) any later version.
 *
 * This program is distributed in the hope that it will be useful,
 * but WITHOUT ANY WARRANTY; without even the implied warranty of
 * MERCHANTABILITY or FITNESS FOR A PARTICULAR PURPOSE.  See the
 * GNU General Public License for more details.
 *
 * You should have received a copy of the GNU General Public License
 * along with this program. If not, see <https://www.gnu.org/licenses/>.
 * or see https://www.gnu.org/
 */

/**
 *	\file       htdocs/core/lib/pdf.lib.php
 *	\brief      Set of functions used for PDF generation
 *	\ingroup    core
 */

include_once DOL_DOCUMENT_ROOT.'/core/lib/signature.lib.php';


/**
 *  Return array head with list of tabs to view object informations.
 *
 *  @return	array   	        head array with tabs
 */
function pdf_admin_prepare_head()
{
	global $langs, $conf, $user;

	$h = 0;
	$head = array();

	$head[$h][0] = DOL_URL_ROOT.'/admin/pdf.php';
	$head[$h][1] = $langs->trans("Parameters");
	$head[$h][2] = 'general';
	$h++;

	// Show more tabs from modules
	// Entries must be declared in modules descriptor with line
	// $this->tabs = array('entity:+tabname:Title:@mymodule:/mymodule/mypage.php?id=__ID__');   to add new tab
	// $this->tabs = array('entity:-tabname:Title:@mymodule:/mymodule/mypage.php?id=__ID__');   to remove a tab
	complete_head_from_modules($conf, $langs, null, $head, $h, 'pdf_admin');

	if (isModEnabled("propal") || isModEnabled('facture') || isModEnabled('reception')) {
		$head[$h][0] = DOL_URL_ROOT.'/admin/pdf_other.php';
		$head[$h][1] = $langs->trans("Others");
		$head[$h][2] = 'other';
		$h++;
	}

	complete_head_from_modules($conf, $langs, null, $head, $h, 'pdf_admin', 'remove');

	return $head;
}


/**
 *	Return array with format properties of default PDF format
 *
 *	@param		Translate|null	$outputlangs		Output lang to use to autodetect output format if we need 'auto' detection
 *  @param		string			$mode				'setup' = Use setup, 'auto' = Force autodetection whatever is setup
 *  @return     array								Array('width'=>w,'height'=>h,'unit'=>u);
 */
function pdf_getFormat(Translate $outputlangs = null, $mode = 'setup')
{
	global $conf, $db, $langs;

	dol_syslog("pdf_getFormat Get paper format with mode=".$mode." MAIN_PDF_FORMAT=".(empty($conf->global->MAIN_PDF_FORMAT) ? 'null' : $conf->global->MAIN_PDF_FORMAT)." outputlangs->defaultlang=".(is_object($outputlangs) ? $outputlangs->defaultlang : 'null')." and langs->defaultlang=".(is_object($langs) ? $langs->defaultlang : 'null'));

	// Default value if setup was not done and/or entry into c_paper_format not defined
	$width = 210;
	$height = 297;
	$unit = 'mm';

	if ($mode == 'auto' || empty($conf->global->MAIN_PDF_FORMAT) || $conf->global->MAIN_PDF_FORMAT == 'auto') {
		include_once DOL_DOCUMENT_ROOT.'/core/lib/functions2.lib.php';
		$pdfformat = dol_getDefaultFormat($outputlangs);
	} else {
		$pdfformat = $conf->global->MAIN_PDF_FORMAT;
	}

	$sql = "SELECT code, label, width, height, unit FROM ".MAIN_DB_PREFIX."c_paper_format";
	$sql .= " WHERE code = '".$db->escape($pdfformat)."'";
	$resql = $db->query($sql);
	if ($resql) {
		$obj = $db->fetch_object($resql);
		if ($obj) {
			$width = (int) $obj->width;
			$height = (int) $obj->height;
			$unit = $obj->unit;
		}
	}

	//print "pdfformat=".$pdfformat." width=".$width." height=".$height." unit=".$unit;
	return array('width'=>$width, 'height'=>$height, 'unit'=>$unit);
}

/**
 *      Return a PDF instance object. We create a FPDI instance that instantiate TCPDF.
 *
 *      @param	string		$format         Array(width,height). Keep empty to use default setup.
 *      @param	string		$metric         Unit of format ('mm')
 *      @param  string		$pagetype       'P' or 'l'
 *      @return TCPDF						PDF object
 */
function pdf_getInstance($format = '', $metric = 'mm', $pagetype = 'P')
{
	global $conf;

	// Define constant for TCPDF
	if (!defined('K_TCPDF_EXTERNAL_CONFIG')) {
		define('K_TCPDF_EXTERNAL_CONFIG', 1); // this avoid using tcpdf_config file
		define('K_PATH_CACHE', DOL_DATA_ROOT.'/admin/temp/');
		define('K_PATH_URL_CACHE', DOL_DATA_ROOT.'/admin/temp/');
		dol_mkdir(K_PATH_CACHE);
		define('K_BLANK_IMAGE', '_blank.png');
		define('PDF_PAGE_FORMAT', 'A4');
		define('PDF_PAGE_ORIENTATION', 'P');
		define('PDF_CREATOR', 'TCPDF');
		define('PDF_AUTHOR', 'TCPDF');
		define('PDF_HEADER_TITLE', 'TCPDF Example');
		define('PDF_HEADER_STRING', "by Dolibarr ERP CRM");
		define('PDF_UNIT', 'mm');
		define('PDF_MARGIN_HEADER', 5);
		define('PDF_MARGIN_FOOTER', 10);
		define('PDF_MARGIN_TOP', 27);
		define('PDF_MARGIN_BOTTOM', 25);
		define('PDF_MARGIN_LEFT', 15);
		define('PDF_MARGIN_RIGHT', 15);
		define('PDF_FONT_NAME_MAIN', 'helvetica');
		define('PDF_FONT_SIZE_MAIN', 10);
		define('PDF_FONT_NAME_DATA', 'helvetica');
		define('PDF_FONT_SIZE_DATA', 8);
		define('PDF_FONT_MONOSPACED', 'courier');
		define('PDF_IMAGE_SCALE_RATIO', 1.25);
		define('HEAD_MAGNIFICATION', 1.1);
		define('K_CELL_HEIGHT_RATIO', 1.25);
		define('K_TITLE_MAGNIFICATION', 1.3);
		define('K_SMALL_RATIO', 2 / 3);
		define('K_THAI_TOPCHARS', true);
		define('K_TCPDF_CALLS_IN_HTML', true);
		if (!empty($conf->global->TCPDF_THROW_ERRORS_INSTEAD_OF_DIE)) {
			define('K_TCPDF_THROW_EXCEPTION_ERROR', true);
		} else {
			define('K_TCPDF_THROW_EXCEPTION_ERROR', false);
		}
	}

	// Load TCPDF
	require_once TCPDF_PATH.'tcpdf.php';

	// We need to instantiate tcpdi object (instead of tcpdf) to use merging features. But we can disable it (this will break all merge features).
	if (empty($conf->global->MAIN_DISABLE_TCPDI)) {
		require_once TCPDI_PATH.'tcpdi.php';
	}

	//$arrayformat=pdf_getFormat();
	//$format=array($arrayformat['width'],$arrayformat['height']);
	//$metric=$arrayformat['unit'];

	$pdfa = false; // PDF-1.3
	if (!empty($conf->global->PDF_USE_A)) {
		$pdfa = $conf->global->PDF_USE_A; 	// PDF/A-1 ou PDF/A-3
	}

	if (class_exists('TCPDI')) {
		$pdf = new TCPDI($pagetype, $metric, $format, true, 'UTF-8', false, $pdfa);
	} else {
		$pdf = new TCPDF($pagetype, $metric, $format, true, 'UTF-8', false, $pdfa);
	}

	// Protection and encryption of pdf
	if (!empty($conf->global->PDF_SECURITY_ENCRYPTION)) {
		/* Permission supported by TCPDF
		- print : Print the document;
		- modify : Modify the contents of the document by operations other than those controlled by 'fill-forms', 'extract' and 'assemble';
		- copy : Copy or otherwise extract text and graphics from the document;
		- annot-forms : Add or modify text annotations, fill in interactive form fields, and, if 'modify' is also set, create or modify interactive form fields (including signature fields);
		- fill-forms : Fill in existing interactive form fields (including signature fields), even if 'annot-forms' is not specified;
		- extract : Extract text and graphics (in support of accessibility to users with disabilities or for other purposes);
		- assemble : Assemble the document (insert, rotate, or delete pages and create bookmarks or thumbnail images), even if 'modify' is not set;
		- print-high : Print the document to a representation from which a faithful digital copy of the PDF content could be generated. When this is not set, printing is limited to a low-level representation of the appearance, possibly of degraded quality.
		- owner : (inverted logic - only for public-key) when set permits change of encryption and enables all other permissions.
		*/

		// For TCPDF, we specify permission we want to block
		$pdfrights = (!empty($conf->global->PDF_SECURITY_ENCRYPTION_RIGHTS) ?json_decode($conf->global->PDF_SECURITY_ENCRYPTION_RIGHTS, true) : array('modify', 'copy')); // Json format in llx_const

		// Password for the end user
		$pdfuserpass = (!empty($conf->global->PDF_SECURITY_ENCRYPTION_USERPASS) ? $conf->global->PDF_SECURITY_ENCRYPTION_USERPASS : '');

		// Password of the owner, created randomly if not defined
		$pdfownerpass = (!empty($conf->global->PDF_SECURITY_ENCRYPTION_OWNERPASS) ? $conf->global->PDF_SECURITY_ENCRYPTION_OWNERPASS : null);

		// For encryption strength: 0 = RC4 40 bit; 1 = RC4 128 bit; 2 = AES 128 bit; 3 = AES 256 bit
		$encstrength = (!empty($conf->global->PDF_SECURITY_ENCRYPTION_STRENGTH) ? $conf->global->PDF_SECURITY_ENCRYPTION_STRENGTH : 0);

		// Array of recipients containing public-key certificates ('c') and permissions ('p').
		// For example: array(array('c' => 'file://../examples/data/cert/tcpdf.crt', 'p' => array('print')))
		$pubkeys = (!empty($conf->global->PDF_SECURITY_ENCRYPTION_PUBKEYS) ?json_decode($conf->global->PDF_SECURITY_ENCRYPTION_PUBKEYS, true) : null); // Json format in llx_const

		$pdf->SetProtection($pdfrights, $pdfuserpass, $pdfownerpass, $encstrength, $pubkeys);
	}

	return $pdf;
}

/**
 * Return if pdf file is protected/encrypted
 *
 * @param   string		$pathoffile		Path of file
 * @return  boolean     			    True or false
 */
function pdf_getEncryption($pathoffile)
{
	require_once TCPDF_PATH.'tcpdf_parser.php';

	$isencrypted = false;

	$content = file_get_contents($pathoffile);

	//ob_start();
	@($parser = new TCPDF_PARSER(ltrim($content)));
	list($xref, $data) = $parser->getParsedData();
	unset($parser);
	//ob_end_clean();

	if (isset($xref['trailer']['encrypt'])) {
		$isencrypted = true; // Secured pdf file are currently not supported
	}

	if (empty($data)) {
		$isencrypted = true; // Object list not found. Possible secured file
	}

	return $isencrypted;
}

/**
 *      Return font name to use for PDF generation
 *
 *      @param	Translate	$outputlangs    Output langs object
 *      @return string          			Name of font to use
 */
function pdf_getPDFFont($outputlangs)
{
	global $conf;

	if (!empty($conf->global->MAIN_PDF_FORCE_FONT)) {
		return $conf->global->MAIN_PDF_FORCE_FONT;
	}

	$font = 'Helvetica'; // By default, for FPDI, or ISO language on TCPDF
	if (class_exists('TCPDF')) {  // If TCPDF on, we can use an UTF8 one like DejaVuSans if required (slower)
		if ($outputlangs->trans('FONTFORPDF') != 'FONTFORPDF') {
			$font = $outputlangs->trans('FONTFORPDF');
		}
	}
	return $font;
}

/**
 *      Return font size to use for PDF generation
 *
 *      @param	Translate	$outputlangs     Output langs object
 *      @return int				             Size of font to use
 */
function pdf_getPDFFontSize($outputlangs)
{
	global $conf;

	$size = 10; // By default, for FPDI or ISO language on TCPDF
	if (class_exists('TCPDF')) {  // If TCPDF on, we can use an UTF8 font like DejaVuSans if required (slower)
		if ($outputlangs->trans('FONTSIZEFORPDF') != 'FONTSIZEFORPDF') {
			$size = (int) $outputlangs->trans('FONTSIZEFORPDF');
		}
	}
	if (!empty($conf->global->MAIN_PDF_FORCE_FONT_SIZE)) {
		$size = $conf->global->MAIN_PDF_FORCE_FONT_SIZE;
	}

	return $size;
}


/**
 * Return height to use for Logo onto PDF
 *
 * @param	string		$logo		Full path to logo file to use
 * @param	bool		$url		Image with url (true or false)
 * @return	number
 */
function pdf_getHeightForLogo($logo, $url = false)
{
	global $conf;
	$height = (empty($conf->global->MAIN_DOCUMENTS_LOGO_HEIGHT) ? 20 : $conf->global->MAIN_DOCUMENTS_LOGO_HEIGHT);
	$maxwidth = 130;
	include_once DOL_DOCUMENT_ROOT.'/core/lib/images.lib.php';
	$tmp = dol_getImageSize($logo, $url);
	if ($tmp['height']) {
		$width = round($height * $tmp['width'] / $tmp['height']);
		if ($width > $maxwidth) {
			$height = $height * $maxwidth / $width;
		}
	}
	//print $tmp['width'].' '.$tmp['height'].' '.$width; exit;
	return $height;
}

/**
 * Function to try to calculate height of a HTML Content
 *
 * @param 	TCPDF     $pdf				PDF initialized object
 * @param 	string    $htmlcontent		HTML Contect
 * @return 	int							Height
 * @see getStringHeight()
 */
function pdfGetHeightForHtmlContent(&$pdf, $htmlcontent)
{
	// store current object
	$pdf->startTransaction();
	// store starting values
	$start_y = $pdf->GetY();
	//var_dump($start_y);
	$start_page = $pdf->getPage();
	// call printing functions with content
	$pdf->writeHTMLCell(0, 0, 0, $start_y, $htmlcontent, 0, 1, false, true, 'J', true);
	// get the new Y
	$end_y = $pdf->GetY();
	$end_page = $pdf->getPage();
	// calculate height
	$height = 0;
	if ($end_page == $start_page) {
		$height = $end_y - $start_y;
	} else {
		for ($page = $start_page; $page <= $end_page; ++$page) {
			$pdf->setPage($page);
			$tmpm = $pdf->getMargins();
			$tMargin = $tmpm['top'];
			if ($page == $start_page) {
				// first page
				$height = $pdf->getPageHeight() - $start_y - $pdf->getBreakMargin();
			} elseif ($page == $end_page) {
				// last page
				$height = $end_y - $tMargin;
			} else {
				$height = $pdf->getPageHeight() - $tMargin - $pdf->getBreakMargin();
			}
		}
	}
	// restore previous object
	$pdf = $pdf->rollbackTransaction();

	return $height;
}


/**
 * Returns the name of the thirdparty
 *
 * @param   Societe|Contact     $thirdparty     Contact or thirdparty
 * @param   Translate           $outputlangs    Output language
 * @param   int                 $includealias   1=Include alias name after name
 * @return  string                              String with name of thirdparty (+ alias if requested)
 */
function pdfBuildThirdpartyName($thirdparty, Translate $outputlangs, $includealias = 0)
{
	global $conf;

	// Recipient name
	$socname = '';

	if ($thirdparty instanceof Societe) {
		$socname = $thirdparty->name;
		if (($includealias || getDolGlobalInt('PDF_INCLUDE_ALIAS_IN_THIRDPARTY_NAME')) && !empty($thirdparty->name_alias)) {
			if (getDolGlobalInt('PDF_INCLUDE_ALIAS_IN_THIRDPARTY_NAME') == 2) {
				$socname = $thirdparty->name_alias." - ".$thirdparty->name;
			} else {
				$socname = $thirdparty->name." - ".$thirdparty->name_alias;
			}
		}
	} elseif ($thirdparty instanceof Contact) {
		if ($thirdparty->socid > 0) {
			$thirdparty->fetch_thirdparty();
			$socname = $thirdparty->thirdparty->name;
			if (($includealias || getDolGlobalInt('PDF_INCLUDE_ALIAS_IN_THIRDPARTY_NAME')) && !empty($thirdparty->thirdparty->name_alias)) {
				if (getDolGlobalInt('PDF_INCLUDE_ALIAS_IN_THIRDPARTY_NAME') == 2) {
					$socname = $thirdparty->thirdparty->name_alias." - ".$thirdparty->thirdparty->name;
				} else {
					$socname = $thirdparty->thirdparty->name." - ".$thirdparty->thirdparty->name_alias;
				}
			}
		}
	} else {
		throw new InvalidArgumentException('Parameter 1 $thirdparty is not a Societe nor Contact');
	}

	return $outputlangs->convToOutputCharset($socname);
}


/**
 *   	Return a string with full address formated for output on documents
 *
 * 		@param	Translate	          $outputlangs		    Output langs object
 *   	@param  Societe		          $sourcecompany		Source company object
 *   	@param  Societe|string|null   $targetcompany		Target company object
 *      @param  Contact|string|null	  $targetcontact	    Target contact object
 * 		@param	int			          $usecontact		    Use contact instead of company
 * 		@param	string  	          $mode				    Address type ('source', 'target', 'targetwithdetails', 'targetwithdetails_xxx': target but include also phone/fax/email/url)
 *      @param  Object                $object               Object we want to build document for
 * 		@return	string					    		        String with full address
 */
function pdf_build_address($outputlangs, $sourcecompany, $targetcompany = '', $targetcontact = '', $usecontact = 0, $mode = 'source', $object = null)
{
	global $conf, $hookmanager;

	if ($mode == 'source' && !is_object($sourcecompany)) {
		return -1;
	}
	if ($mode == 'target' && !is_object($targetcompany)) {
		return -1;
	}

	if (!empty($sourcecompany->state_id) && empty($sourcecompany->state)) {
		$sourcecompany->state = getState($sourcecompany->state_id);
	}
	if (!empty($targetcompany->state_id) && empty($targetcompany->state)) {
		$targetcompany->state = getState($targetcompany->state_id);
	}

	$reshook = 0;
	$stringaddress = '';
	if (is_object($hookmanager)) {
		$parameters = array('sourcecompany' => &$sourcecompany, 'targetcompany' => &$targetcompany, 'targetcontact' => &$targetcontact, 'outputlangs' => $outputlangs, 'mode' => $mode, 'usecontact' => $usecontact);
		$action = '';
		$reshook = $hookmanager->executeHooks('pdf_build_address', $parameters, $object, $action); // Note that $action and $object may have been modified by some hooks
		$stringaddress .= $hookmanager->resPrint;
	}
	if (empty($reshook)) {
		if ($mode == 'source') {
			$withCountry = 0;
			if (isset($targetcompany->country_code) && !empty($sourcecompany->country_code) && ($targetcompany->country_code != $sourcecompany->country_code)) {
				$withCountry = 1;
			}

			$stringaddress .= ($stringaddress ? "\n" : '').$outputlangs->convToOutputCharset(dol_format_address($sourcecompany, $withCountry, "\n", $outputlangs))."\n";

			if (empty($conf->global->MAIN_PDF_DISABLESOURCEDETAILS)) {
				// Phone
				if ($sourcecompany->phone) {
					$stringaddress .= ($stringaddress ? "\n" : '').$outputlangs->transnoentities("PhoneShort").": ".$outputlangs->convToOutputCharset($sourcecompany->phone);
				}
				// Fax
				if ($sourcecompany->fax) {
					$stringaddress .= ($stringaddress ? ($sourcecompany->phone ? " - " : "\n") : '').$outputlangs->transnoentities("Fax").": ".$outputlangs->convToOutputCharset($sourcecompany->fax);
				}
				// EMail
				if ($sourcecompany->email) {
					$stringaddress .= ($stringaddress ? "\n" : '').$outputlangs->transnoentities("Email").": ".$outputlangs->convToOutputCharset($sourcecompany->email);
				}
				// Web
				if ($sourcecompany->url) {
					$stringaddress .= ($stringaddress ? "\n" : '').$outputlangs->transnoentities("Web").": ".$outputlangs->convToOutputCharset($sourcecompany->url);
				}
			}
			// Intra VAT
			if (!empty($conf->global->MAIN_TVAINTRA_IN_SOURCE_ADDRESS)) {
				if ($sourcecompany->tva_intra) {
					$stringaddress .= ($stringaddress ? "\n" : '').$outputlangs->transnoentities("VATIntraShort").': '.$outputlangs->convToOutputCharset($sourcecompany->tva_intra);
				}
			}
			// Professionnal Ids
			$reg = array();
			if (!empty($conf->global->MAIN_PROFID1_IN_SOURCE_ADDRESS) && !empty($sourcecompany->idprof1)) {
				$tmp = $outputlangs->transcountrynoentities("ProfId1", $sourcecompany->country_code);
				if (preg_match('/\((.+)\)/', $tmp, $reg)) {
					$tmp = $reg[1];
				}
				$stringaddress .= ($stringaddress ? "\n" : '').$tmp.': '.$outputlangs->convToOutputCharset($sourcecompany->idprof1);
			}
			if (!empty($conf->global->MAIN_PROFID2_IN_SOURCE_ADDRESS) && !empty($sourcecompany->idprof2)) {
				$tmp = $outputlangs->transcountrynoentities("ProfId2", $sourcecompany->country_code);
				if (preg_match('/\((.+)\)/', $tmp, $reg)) {
					$tmp = $reg[1];
				}
				$stringaddress .= ($stringaddress ? "\n" : '').$tmp.': '.$outputlangs->convToOutputCharset($sourcecompany->idprof2);
			}
			if (!empty($conf->global->MAIN_PROFID3_IN_SOURCE_ADDRESS) && !empty($sourcecompany->idprof3)) {
				$tmp = $outputlangs->transcountrynoentities("ProfId3", $sourcecompany->country_code);
				if (preg_match('/\((.+)\)/', $tmp, $reg)) {
					$tmp = $reg[1];
				}
				$stringaddress .= ($stringaddress ? "\n" : '').$tmp.': '.$outputlangs->convToOutputCharset($sourcecompany->idprof3);
			}
			if (!empty($conf->global->MAIN_PROFID4_IN_SOURCE_ADDRESS) && !empty($sourcecompany->idprof4)) {
				$tmp = $outputlangs->transcountrynoentities("ProfId4", $sourcecompany->country_code);
				if (preg_match('/\((.+)\)/', $tmp, $reg)) {
					$tmp = $reg[1];
				}
				$stringaddress .= ($stringaddress ? "\n" : '').$tmp.': '.$outputlangs->convToOutputCharset($sourcecompany->idprof4);
			}
			if (!empty($conf->global->MAIN_PROFID5_IN_SOURCE_ADDRESS) && !empty($sourcecompany->idprof5)) {
				$tmp = $outputlangs->transcountrynoentities("ProfId5", $sourcecompany->country_code);
				if (preg_match('/\((.+)\)/', $tmp, $reg)) {
					$tmp = $reg[1];
				}
				$stringaddress .= ($stringaddress ? "\n" : '').$tmp.': '.$outputlangs->convToOutputCharset($sourcecompany->idprof5);
			}
			if (!empty($conf->global->MAIN_PROFID6_IN_SOURCE_ADDRESS) && !empty($sourcecompany->idprof6)) {
				$tmp = $outputlangs->transcountrynoentities("ProfId6", $sourcecompany->country_code);
				if (preg_match('/\((.+)\)/', $tmp, $reg)) {
					$tmp = $reg[1];
				}
				$stringaddress .= ($stringaddress ? "\n" : '').$tmp.': '.$outputlangs->convToOutputCharset($sourcecompany->idprof6);
			}
			if (!empty($conf->global->PDF_ADD_MORE_AFTER_SOURCE_ADDRESS)) {
				$stringaddress .= ($stringaddress ? "\n" : '').$conf->global->PDF_ADD_MORE_AFTER_SOURCE_ADDRESS;
			}
		}

		if ($mode == 'target' || preg_match('/targetwithdetails/', $mode)) {
			if ($usecontact) {
				if (is_object($targetcontact)) {
					$stringaddress .= ($stringaddress ? "\n" : '').$outputlangs->convToOutputCharset($targetcontact->getFullName($outputlangs, 1));

					if (!empty($targetcontact->address)) {
						$stringaddress .= ($stringaddress ? "\n" : '').$outputlangs->convToOutputCharset(dol_format_address($targetcontact))."\n";
					} else {
						$companytouseforaddress = $targetcompany;

						// Contact on a thirdparty that is a different thirdparty than the thirdparty of object
						if ($targetcontact->socid > 0 && $targetcontact->socid != $targetcompany->id) {
							$targetcontact->fetch_thirdparty();
							$companytouseforaddress = $targetcontact->thirdparty;
						}

						$stringaddress .= ($stringaddress ? "\n" : '').$outputlangs->convToOutputCharset(dol_format_address($companytouseforaddress))."\n";
					}
					// Country
					if (!empty($targetcontact->country_code) && $targetcontact->country_code != $sourcecompany->country_code) {
						$stringaddress .= ($stringaddress ? "\n" : '').$outputlangs->convToOutputCharset($outputlangs->transnoentitiesnoconv("Country".$targetcontact->country_code));
					} elseif (empty($targetcontact->country_code) && !empty($targetcompany->country_code) && ($targetcompany->country_code != $sourcecompany->country_code)) {
						$stringaddress .= ($stringaddress ? "\n" : '').$outputlangs->convToOutputCharset($outputlangs->transnoentitiesnoconv("Country".$targetcompany->country_code));
					}

					if (!empty($conf->global->MAIN_PDF_ADDALSOTARGETDETAILS) || preg_match('/targetwithdetails/', $mode)) {
						// Phone
						if (!empty($conf->global->MAIN_PDF_ADDALSOTARGETDETAILS) || $mode == 'targetwithdetails' || preg_match('/targetwithdetails_phone/', $mode)) {
							if (!empty($targetcontact->phone_pro) || !empty($targetcontact->phone_mobile)) {
								$stringaddress .= ($stringaddress ? "\n" : '').$outputlangs->transnoentities("Phone").": ";
							}
							if (!empty($targetcontact->phone_pro)) {
								$stringaddress .= $outputlangs->convToOutputCharset($targetcontact->phone_pro);
							}
							if (!empty($targetcontact->phone_pro) && !empty($targetcontact->phone_mobile)) {
								$stringaddress .= " / ";
							}
							if (!empty($targetcontact->phone_mobile)) {
								$stringaddress .= $outputlangs->convToOutputCharset($targetcontact->phone_mobile);
							}
						}
						// Fax
						if (!empty($conf->global->MAIN_PDF_ADDALSOTARGETDETAILS) || $mode == 'targetwithdetails' || preg_match('/targetwithdetails_fax/', $mode)) {
							if ($targetcontact->fax) {
								$stringaddress .= ($stringaddress ? "\n" : '').$outputlangs->transnoentities("Fax").": ".$outputlangs->convToOutputCharset($targetcontact->fax);
							}
						}
						// EMail
						if (!empty($conf->global->MAIN_PDF_ADDALSOTARGETDETAILS) || $mode == 'targetwithdetails' || preg_match('/targetwithdetails_email/', $mode)) {
							if ($targetcontact->email) {
								$stringaddress .= ($stringaddress ? "\n" : '').$outputlangs->transnoentities("Email").": ".$outputlangs->convToOutputCharset($targetcontact->email);
							}
						}
						// Web
						if (!empty($conf->global->MAIN_PDF_ADDALSOTARGETDETAILS) || $mode == 'targetwithdetails' || preg_match('/targetwithdetails_url/', $mode)) {
							if ($targetcontact->url) {
								$stringaddress .= ($stringaddress ? "\n" : '').$outputlangs->transnoentities("Web").": ".$outputlangs->convToOutputCharset($targetcontact->url);
							}
						}
					}
				}
			} else {
				if (is_object($targetcompany)) {
					$stringaddress .= ($stringaddress ? "\n" : '').$outputlangs->convToOutputCharset(dol_format_address($targetcompany));
					// Country
					if (!empty($targetcompany->country_code) && $targetcompany->country_code != $sourcecompany->country_code) {
						$stringaddress .= ($stringaddress ? "\n" : '').$outputlangs->convToOutputCharset($outputlangs->transnoentitiesnoconv("Country".$targetcompany->country_code));
					} else {
						$stringaddress .= ($stringaddress ? "\n" : '');
					}

					if (!empty($conf->global->MAIN_PDF_ADDALSOTARGETDETAILS) || preg_match('/targetwithdetails/', $mode)) {
						// Phone
						if (!empty($conf->global->MAIN_PDF_ADDALSOTARGETDETAILS) || $mode == 'targetwithdetails' || preg_match('/targetwithdetails_phone/', $mode)) {
							if (!empty($targetcompany->phone)) {
								$stringaddress .= ($stringaddress ? "\n" : '').$outputlangs->transnoentities("Phone").": ";
							}
							if (!empty($targetcompany->phone)) {
								$stringaddress .= $outputlangs->convToOutputCharset($targetcompany->phone);
							}
						}
						// Fax
						if (!empty($conf->global->MAIN_PDF_ADDALSOTARGETDETAILS) || $mode == 'targetwithdetails' || preg_match('/targetwithdetails_fax/', $mode)) {
							if ($targetcompany->fax) {
								$stringaddress .= ($stringaddress ? "\n" : '').$outputlangs->transnoentities("Fax").": ".$outputlangs->convToOutputCharset($targetcompany->fax);
							}
						}
						// EMail
						if (!empty($conf->global->MAIN_PDF_ADDALSOTARGETDETAILS) || $mode == 'targetwithdetails' || preg_match('/targetwithdetails_email/', $mode)) {
							if ($targetcompany->email) {
								$stringaddress .= ($stringaddress ? "\n" : '').$outputlangs->transnoentities("Email").": ".$outputlangs->convToOutputCharset($targetcompany->email);
							}
						}
						// Web
						if (!empty($conf->global->MAIN_PDF_ADDALSOTARGETDETAILS) || $mode == 'targetwithdetails' || preg_match('/targetwithdetails_url/', $mode)) {
							if ($targetcompany->url) {
								$stringaddress .= ($stringaddress ? "\n" : '').$outputlangs->transnoentities("Web").": ".$outputlangs->convToOutputCharset($targetcompany->url);
							}
						}
					}
				}
			}

			// Intra VAT
			if (empty($conf->global->MAIN_TVAINTRA_NOT_IN_ADDRESS)) {
				if ($targetcompany->tva_intra) {
					$stringaddress .= ($stringaddress ? "\n" : '').$outputlangs->transnoentities("VATIntraShort").': '.$outputlangs->convToOutputCharset($targetcompany->tva_intra);
				}
			}

			// Professionnal Ids
			if (!empty($conf->global->MAIN_PROFID1_IN_ADDRESS) && !empty($targetcompany->idprof1)) {
				$tmp = $outputlangs->transcountrynoentities("ProfId1", $targetcompany->country_code);
				if (preg_match('/\((.+)\)/', $tmp, $reg)) {
					$tmp = $reg[1];
				}
				$stringaddress .= ($stringaddress ? "\n" : '').$tmp.': '.$outputlangs->convToOutputCharset($targetcompany->idprof1);
			}
			if (!empty($conf->global->MAIN_PROFID2_IN_ADDRESS) && !empty($targetcompany->idprof2)) {
				$tmp = $outputlangs->transcountrynoentities("ProfId2", $targetcompany->country_code);
				if (preg_match('/\((.+)\)/', $tmp, $reg)) {
					$tmp = $reg[1];
				}
				$stringaddress .= ($stringaddress ? "\n" : '').$tmp.': '.$outputlangs->convToOutputCharset($targetcompany->idprof2);
			}
			if (!empty($conf->global->MAIN_PROFID3_IN_ADDRESS) && !empty($targetcompany->idprof3)) {
				$tmp = $outputlangs->transcountrynoentities("ProfId3", $targetcompany->country_code);
				if (preg_match('/\((.+)\)/', $tmp, $reg)) {
					$tmp = $reg[1];
				}
				$stringaddress .= ($stringaddress ? "\n" : '').$tmp.': '.$outputlangs->convToOutputCharset($targetcompany->idprof3);
			}
			if (!empty($conf->global->MAIN_PROFID4_IN_ADDRESS) && !empty($targetcompany->idprof4)) {
				$tmp = $outputlangs->transcountrynoentities("ProfId4", $targetcompany->country_code);
				if (preg_match('/\((.+)\)/', $tmp, $reg)) {
					$tmp = $reg[1];
				}
				$stringaddress .= ($stringaddress ? "\n" : '').$tmp.': '.$outputlangs->convToOutputCharset($targetcompany->idprof4);
			}
			if (!empty($conf->global->MAIN_PROFID5_IN_ADDRESS) && !empty($targetcompany->idprof5)) {
				$tmp = $outputlangs->transcountrynoentities("ProfId5", $targetcompany->country_code);
				if (preg_match('/\((.+)\)/', $tmp, $reg)) {
					$tmp = $reg[1];
				}
				$stringaddress .= ($stringaddress ? "\n" : '').$tmp.': '.$outputlangs->convToOutputCharset($targetcompany->idprof5);
			}
			if (!empty($conf->global->MAIN_PROFID6_IN_ADDRESS) && !empty($targetcompany->idprof6)) {
				$tmp = $outputlangs->transcountrynoentities("ProfId6", $targetcompany->country_code);
				if (preg_match('/\((.+)\)/', $tmp, $reg)) {
					$tmp = $reg[1];
				}
				$stringaddress .= ($stringaddress ? "\n" : '').$tmp.': '.$outputlangs->convToOutputCharset($targetcompany->idprof6);
			}

			// Public note
			if (!empty($conf->global->MAIN_PUBLIC_NOTE_IN_ADDRESS)) {
				if ($mode == 'source' && !empty($sourcecompany->note_public)) {
					$stringaddress .= ($stringaddress ? "\n" : '').dol_string_nohtmltag($sourcecompany->note_public);
				}
				if (($mode == 'target' || preg_match('/targetwithdetails/', $mode)) && !empty($targetcompany->note_public)) {
					$stringaddress .= ($stringaddress ? "\n" : '').dol_string_nohtmltag($targetcompany->note_public);
				}
			}
		}
	}

	return $stringaddress;
}


/**
 *   	Show header of page for PDF generation
 *
 *   	@param      TCPDF			$pdf     		Object PDF
 *      @param      Translate	$outputlangs	Object lang for output
 * 		@param		int			$page_height	Height of page
 *      @return	void
 */
function pdf_pagehead(&$pdf, $outputlangs, $page_height)
{
	global $conf;

	// Add a background image on document only if good setup of const
	if (!empty($conf->global->MAIN_USE_BACKGROUND_ON_PDF) && ($conf->global->MAIN_USE_BACKGROUND_ON_PDF != '-1')) {		// Warning, this option make TCPDF generation being crazy and some content disappeared behind the image
		$filepath = $conf->mycompany->dir_output.'/logos/'.$conf->global->MAIN_USE_BACKGROUND_ON_PDF;
		if (file_exists($filepath)) {
			$pdf->SetAutoPageBreak(0, 0); // Disable auto pagebreak before adding image
			if (getDolGlobalString('MAIN_USE_BACKGROUND_ON_PDF_ALPHA')) { $pdf->SetAlpha($conf->global->MAIN_USE_BACKGROUND_ON_PDF_ALPHA); } // Option for change opacity of background
			$pdf->Image($filepath, (isset($conf->global->MAIN_USE_BACKGROUND_ON_PDF_X) ? $conf->global->MAIN_USE_BACKGROUND_ON_PDF_X : 0), (isset($conf->global->MAIN_USE_BACKGROUND_ON_PDF_Y) ? $conf->global->MAIN_USE_BACKGROUND_ON_PDF_Y : 0), 0, $page_height);
			if (getDolGlobalString('MAIN_USE_BACKGROUND_ON_PDF_ALPHA')) { $pdf->SetAlpha(1); }
			$pdf->SetPageMark(); // This option avoid to have the images missing on some pages
			$pdf->SetAutoPageBreak(1, 0); // Restore pagebreak
		}
	}
	if (getDolGlobalString('MAIN_ADD_PDF_BACKGROUND') && getDolGlobalString('MAIN_ADD_PDF_BACKGROUND') != '-1') {
		$pdf->SetPageMark(); // This option avoid to have the images missing on some pages
	}
}


/**
 *	Return array of possible substitutions for PDF content (without external module substitutions).
 *
 *	@param	Translate	$outputlangs	Output language
 *	@param	array       $exclude        Array of family keys we want to exclude. For example array('mycompany', 'object', 'date', 'user', ...)
 *	@param	Object      $object         Object
 *	@param	int         $onlykey       	1=Do not calculate some heavy values of keys (performance enhancement when we need only the keys), 2=Values are truncated and html sanitized (to use for help tooltip)
 *  @param   array      $include        Array of family keys we want to include. For example array('system', 'mycompany', 'object', 'objectamount', 'date', 'user', ...)
 *	@return	array						Array of substitutions
 */
function pdf_getSubstitutionArray($outputlangs, $exclude = null, $object = null, $onlykey = 0, $include = null)
{
	$substitutionarray = getCommonSubstitutionArray($outputlangs, $onlykey, $exclude, $object, $include);
	$substitutionarray['__FROM_NAME__'] = '__FROM_NAME__';
	$substitutionarray['__FROM_EMAIL__'] = '__FROM_EMAIL__';
	return $substitutionarray;
}


/**
 *      Add a draft watermark on PDF files
 *
 *      @param	TCPDF      	$pdf            Object PDF
 *      @param  Translate	$outputlangs	Object lang
 *      @param  int		    $h		        Height of PDF
 *      @param  int		    $w		        Width of PDF
 *      @param  string	    $unit           Unit of height (mm, pt, ...)
 *      @param  string		$text           Text to show
 *      @return	void
 */
function pdf_watermark(&$pdf, $outputlangs, $h, $w, $unit, $text)
{
	global $langs, $mysoc, $user;

	// Print Draft Watermark
	if ($unit == 'pt') {
		$k = 1;
	} elseif ($unit == 'mm') {
		$k = 72 / 25.4;
	} elseif ($unit == 'cm') {
		$k = 72 / 2.54;
	} elseif ($unit == 'in') {
		$k = 72;
	}

	// Make substitution
	$substitutionarray = pdf_getSubstitutionArray($outputlangs, null, null);
	complete_substitutions_array($substitutionarray, $outputlangs, null);
	$text = make_substitutions($text, $substitutionarray, $outputlangs);
	$text = $outputlangs->convToOutputCharset($text);

	$savx = $pdf->getX();
	$savy = $pdf->getY();

	$watermark_angle = atan($h / $w) / 2;
	$watermark_x_pos = 0;
	$watermark_y_pos = $h / 3;
	$watermark_x = $w / 2;
	$watermark_y = $h / 3;
	$pdf->SetFont('', 'B', 40);
	$pdf->SetTextColor(255, 192, 203);
	//rotate
	$pdf->_out(sprintf('q %.5F %.5F %.5F %.5F %.2F %.2F cm 1 0 0 1 %.2F %.2F cm', cos($watermark_angle), sin($watermark_angle), -sin($watermark_angle), cos($watermark_angle), $watermark_x * $k, ($h - $watermark_y) * $k, -$watermark_x * $k, -($h - $watermark_y) * $k));
	//print watermark
	$pdf->SetXY($watermark_x_pos, $watermark_y_pos);
	$pdf->Cell($w - 20, 25, $outputlangs->convToOutputCharset($text), "", 2, "C", 0);
	//antirotate
	$pdf->_out('Q');

	$pdf->SetXY($savx, $savy);
}


/**
 *  Show bank informations for PDF generation
 *
 *  @param	TCPDF			$pdf            		Object PDF
 *  @param  Translate	$outputlangs     		Object lang
 *  @param  int			$curx            		X
 *  @param  int			$cury            		Y
 *  @param  Account		$account         		Bank account object
 *  @param  int			$onlynumber      		Output only number (bank+desk+key+number according to country, but without name of bank and domiciliation)
 *  @param	int			$default_font_size		Default font size
 *  @return	float                               The Y PDF position
 */
function pdf_bank(&$pdf, $outputlangs, $curx, $cury, $account, $onlynumber = 0, $default_font_size = 10)
{
	global $mysoc, $conf;

	require_once DOL_DOCUMENT_ROOT.'/core/class/html.formbank.class.php';

	$diffsizetitle = (empty($conf->global->PDF_DIFFSIZE_TITLE) ? 3 : $conf->global->PDF_DIFFSIZE_TITLE);
	$diffsizecontent = (empty($conf->global->PDF_DIFFSIZE_CONTENT) ? 4 : $conf->global->PDF_DIFFSIZE_CONTENT);
	$pdf->SetXY($curx, $cury);

	if (empty($onlynumber)) {
		$pdf->SetFont('', 'B', $default_font_size - $diffsizetitle);
		$pdf->MultiCell(100, 3, $outputlangs->transnoentities('PaymentByTransferOnThisBankAccount').':', 0, 'L', 0);
		$cury += 4;
	}

	$outputlangs->load("banks");

	// Use correct name of bank id according to country
	$bickey = "BICNumber";
	if ($account->getCountryCode() == 'IN') {
		$bickey = "SWIFT";
	}

	// Get format of bank account according to its country
	$usedetailedbban = $account->useDetailedBBAN();

	//$onlynumber=0; $usedetailedbban=1; // For tests
	if ($usedetailedbban) {
		$savcurx = $curx;

		if (empty($onlynumber)) {
			$pdf->SetFont('', '', $default_font_size - $diffsizecontent);
			$pdf->SetXY($curx, $cury);
			$pdf->MultiCell(100, 3, $outputlangs->transnoentities("Bank").': '.$outputlangs->convToOutputCharset($account->bank), 0, 'L', 0);
			$cury += 3;
		}

		if (empty($conf->global->PDF_BANK_HIDE_NUMBER_SHOW_ONLY_BICIBAN)) {    // Note that some countries still need bank number, BIC/IBAN not enougth for them
			// Note:
			// bank = code_banque (FR), sort code (GB, IR. Example: 12-34-56)
			// desk = code guichet (FR), used only when $usedetailedbban = 1
			// number = account number
			// key = check control key used only when $usedetailedbban = 1
			if (empty($onlynumber)) {
				$pdf->line($curx + 1, $cury + 1, $curx + 1, $cury + 6);
			}


			foreach ($account->getFieldsToShow() as $val) {
				$pdf->SetXY($curx, $cury + 4);
				$pdf->SetFont('', '', $default_font_size - 3);

				if ($val == 'BankCode') {
					// Bank code
					$tmplength = 18;
					$content = $account->code_banque;
				} elseif ($val == 'DeskCode') {
					// Desk
					$tmplength = 18;
					$content = $account->code_guichet;
				} elseif ($val == 'BankAccountNumber') {
					// Number
					$tmplength = 24;
					$content = $account->number;
				} elseif ($val == 'BankAccountNumberKey') {
					// Key
					$tmplength = 15;
					$content = $account->cle_rib;
				} elseif ($val == 'IBAN' || $val == 'BIC') {
					// Key
					$tmplength = 0;
					$content = '';
				} else {
					dol_print_error($account->db, 'Unexpected value for getFieldsToShow: '.$val);
					break;
				}

				$pdf->MultiCell($tmplength, 3, $outputlangs->convToOutputCharset($content), 0, 'C', 0);
				$pdf->SetXY($curx, $cury + 1);
				$curx += $tmplength;
				$pdf->SetFont('', 'B', $default_font_size - $diffsizecontent);
				$pdf->MultiCell($tmplength, 3, $outputlangs->transnoentities($val), 0, 'C', 0);
				if (empty($onlynumber)) {
					$pdf->line($curx, $cury + 1, $curx, $cury + 7);
				}
			}

			$curx = $savcurx;
			$cury += 8;
		}
	} else {
		$pdf->SetFont('', 'B', $default_font_size - $diffsizecontent);
		$pdf->SetXY($curx, $cury);
		$pdf->MultiCell(100, 3, $outputlangs->transnoentities("Bank").': '.$outputlangs->convToOutputCharset($account->bank), 0, 'L', 0);
		$cury += 3;

		$pdf->SetFont('', 'B', $default_font_size - $diffsizecontent);
		$pdf->SetXY($curx, $cury);
		$pdf->MultiCell(100, 3, $outputlangs->transnoentities("BankAccountNumber").': '.$outputlangs->convToOutputCharset($account->number), 0, 'L', 0);
		$cury += 3;

		if ($diffsizecontent <= 2) {
			$cury += 1;
		}
	}

	$pdf->SetFont('', '', $default_font_size - $diffsizecontent);

	if (empty($onlynumber) && !empty($account->domiciliation)) {
		$pdf->SetXY($curx, $cury);
		$val = $outputlangs->transnoentities("Residence").': '.$outputlangs->convToOutputCharset($account->domiciliation);
		$pdf->MultiCell(100, 3, $val, 0, 'L', 0);
		//$nboflines=dol_nboflines_bis($val,120);
		//$cury+=($nboflines*3)+2;
		$tmpy = $pdf->getStringHeight(100, $val);
		$cury += $tmpy;
	}

	if (!empty($account->proprio)) {
		$pdf->SetXY($curx, $cury);
		$val = $outputlangs->transnoentities("BankAccountOwner").': '.$outputlangs->convToOutputCharset($account->proprio);
		$pdf->MultiCell(100, 3, $val, 0, 'L', 0);
		$tmpy = $pdf->getStringHeight(100, $val);
		$cury += $tmpy;
	} elseif (!$usedetailedbban) {
		$cury += 1;
	}

	// Use correct name of bank id according to country
	$ibankey = FormBank::getIBANLabel($account);

	if (!empty($account->iban)) {
		//Remove whitespaces to ensure we are dealing with the format we expect
		$ibanDisplay_temp = str_replace(' ', '', $outputlangs->convToOutputCharset($account->iban));
		$ibanDisplay = "";

		$nbIbanDisplay_temp = dol_strlen($ibanDisplay_temp);
		for ($i = 0; $i < $nbIbanDisplay_temp; $i++) {
			$ibanDisplay .= $ibanDisplay_temp[$i];
			if ($i % 4 == 3 && $i > 0) {
				$ibanDisplay .= " ";
			}
		}

		$pdf->SetFont('', 'B', $default_font_size - 3);
		$pdf->SetXY($curx, $cury);
		$pdf->MultiCell(100, 3, $outputlangs->transnoentities($ibankey).': '.$ibanDisplay, 0, 'L', 0);
		$cury += 3;
	}

	if (!empty($account->bic)) {
		$pdf->SetFont('', 'B', $default_font_size - 3);
		$pdf->SetXY($curx, $cury);
		$pdf->MultiCell(100, 3, $outputlangs->transnoentities($bickey).': '.$outputlangs->convToOutputCharset($account->bic), 0, 'L', 0);
	}

	return $pdf->getY();
}

/**
 *  Show footer of page for PDF generation
 *
 *	@param	TCPDF			$pdf     		The PDF factory
 *  @param  Translate	$outputlangs	Object lang for output
 * 	@param	string		$paramfreetext	Constant name of free text
 * 	@param	Societe		$fromcompany	Object company
 * 	@param	int			$marge_basse	Margin bottom we use for the autobreak
 * 	@param	int			$marge_gauche	Margin left (no more used)
 * 	@param	int			$page_hauteur	Page height
 * 	@param	Object		$object			Object shown in PDF
 * 	@param	int			$showdetails	Show company adress details into footer (0=Nothing, 1=Show address, 2=Show managers, 3=Both)
 *  @param	int			$hidefreetext	1=Hide free text, 0=Show free text
 *  @param	int			$page_largeur	Page width
 *  @param	int			$watermark		Watermark text to print on page
 * 	@return	int							Return height of bottom margin including footer text
 */
function pdf_pagefoot(&$pdf, $outputlangs, $paramfreetext, $fromcompany, $marge_basse, $marge_gauche, $page_hauteur, $object, $showdetails = 0, $hidefreetext = 0, $page_largeur = 0, $watermark = '')
{
	global $conf, $user, $mysoc, $hookmanager;

	$outputlangs->load("dict");
	$line = '';
	$reg = array();

	$dims = $pdf->getPageDimensions();

	// Line of free text
	if (empty($hidefreetext) && !empty($conf->global->$paramfreetext)) {
		$substitutionarray = pdf_getSubstitutionArray($outputlangs, null, $object);
		// More substitution keys
		$substitutionarray['__FROM_NAME__'] = $fromcompany->name;
		$substitutionarray['__FROM_EMAIL__'] = $fromcompany->email;
		complete_substitutions_array($substitutionarray, $outputlangs, $object);
		$newfreetext = make_substitutions($conf->global->$paramfreetext, $substitutionarray, $outputlangs);

		// Make a change into HTML code to allow to include images from medias directory.
		// <img alt="" src="/dolibarr_dev/htdocs/viewimage.php?modulepart=medias&amp;entity=1&amp;file=image/ldestailleur_166x166.jpg" style="height:166px; width:166px" />
		// become
		// <img alt="" src="'.DOL_DATA_ROOT.'/medias/image/ldestailleur_166x166.jpg" style="height:166px; width:166px" />
		$newfreetext = preg_replace('/(<img.*src=")[^\"]*viewimage\.php[^\"]*modulepart=medias[^\"]*file=([^\"]*)("[^\/]*\/>)/', '\1file:/'.DOL_DATA_ROOT.'/medias/\2\3', $newfreetext);

		$line .= $outputlangs->convToOutputCharset($newfreetext);
	}

	// First line of company infos
	$line1 = "";
	$line2 = "";
	$line3 = "";
	$line4 = "";

	if ($showdetails == 1 || $showdetails == 3) {
		// Company name
		if ($fromcompany->name) {
			$line1 .= ($line1 ? " - " : "").$outputlangs->transnoentities("RegisteredOffice").": ".$fromcompany->name;
		}
		// Address
		if ($fromcompany->address) {
			$line1 .= ($line1 ? " - " : "").str_replace("\n", ", ", $fromcompany->address);
		}
		// Zip code
		if ($fromcompany->zip) {
			$line1 .= ($line1 ? " - " : "").$fromcompany->zip;
		}
		// Town
		if ($fromcompany->town) {
			$line1 .= ($line1 ? " " : "").$fromcompany->town;
		}
		// Country
		if ($fromcompany->country) {
			$line1 .= ($line1 ? ", " : "").$fromcompany->country;
		}
		// Phone
		if ($fromcompany->phone) {
			$line2 .= ($line2 ? " - " : "").$outputlangs->transnoentities("Phone").": ".$fromcompany->phone;
		}
		// Fax
		if ($fromcompany->fax) {
			$line2 .= ($line2 ? " - " : "").$outputlangs->transnoentities("Fax").": ".$fromcompany->fax;
		}

		// URL
		if ($fromcompany->url) {
			$line2 .= ($line2 ? " - " : "").$fromcompany->url;
		}
		// Email
		if ($fromcompany->email) {
			$line2 .= ($line2 ? " - " : "").$fromcompany->email;
		}
	}
	if ($showdetails == 2 || $showdetails == 3 || (!empty($fromcompany->country_code) && $fromcompany->country_code == 'DE')) {
		// Managers
		if ($fromcompany->managers) {
			$line2 .= ($line2 ? " - " : "").$fromcompany->managers;
		}
	}

	// Line 3 of company infos
	// Juridical status
	if (!empty($fromcompany->forme_juridique_code) && $fromcompany->forme_juridique_code) {
		$line3 .= ($line3 ? " - " : "").$outputlangs->convToOutputCharset(getFormeJuridiqueLabel($fromcompany->forme_juridique_code));
	}
	// Capital
	if (!empty($fromcompany->capital)) {
		$tmpamounttoshow = price2num($fromcompany->capital); // This field is a free string or a float
		if (is_numeric($tmpamounttoshow) && $tmpamounttoshow > 0) {
			$line3 .= ($line3 ? " - " : "").$outputlangs->transnoentities("CapitalOf", price($tmpamounttoshow, 0, $outputlangs, 0, 0, 0, $conf->currency));
		} elseif (!empty($fromcompany->capital)) {
			$line3 .= ($line3 ? " - " : "").$outputlangs->transnoentities("CapitalOf", $fromcompany->capital, $outputlangs);
		}
	}
	// Prof Id 1
	if (!empty($fromcompany->idprof1) && $fromcompany->idprof1 && ($fromcompany->country_code != 'FR' || !$fromcompany->idprof2)) {
		$field = $outputlangs->transcountrynoentities("ProfId1", $fromcompany->country_code);
		if (preg_match('/\((.*)\)/i', $field, $reg)) {
			$field = $reg[1];
		}
		$line3 .= ($line3 ? " - " : "").$field.": ".$outputlangs->convToOutputCharset($fromcompany->idprof1);
	}
	// Prof Id 2
	if (!empty($fromcompany->idprof2) && $fromcompany->idprof2) {
		$field = $outputlangs->transcountrynoentities("ProfId2", $fromcompany->country_code);
		if (preg_match('/\((.*)\)/i', $field, $reg)) {
			$field = $reg[1];
		}
		$line3 .= ($line3 ? " - " : "").$field.": ".$outputlangs->convToOutputCharset($fromcompany->idprof2);
	}

	// Line 4 of company infos
	// Prof Id 3
	if (!empty($fromcompany->idprof3) && $fromcompany->idprof3) {
		$field = $outputlangs->transcountrynoentities("ProfId3", $fromcompany->country_code);
		if (preg_match('/\((.*)\)/i', $field, $reg)) {
			$field = $reg[1];
		}
		$line4 .= ($line4 ? " - " : "").$field.": ".$outputlangs->convToOutputCharset($fromcompany->idprof3);
	}
	// Prof Id 4
	if (!empty($fromcompany->idprof4) && $fromcompany->idprof4) {
		$field = $outputlangs->transcountrynoentities("ProfId4", $fromcompany->country_code);
		if (preg_match('/\((.*)\)/i', $field, $reg)) {
			$field = $reg[1];
		}
		$line4 .= ($line4 ? " - " : "").$field.": ".$outputlangs->convToOutputCharset($fromcompany->idprof4);
	}
	// Prof Id 5
	if (!empty($fromcompany->idprof5) && $fromcompany->idprof5) {
		$field = $outputlangs->transcountrynoentities("ProfId5", $fromcompany->country_code);
		if (preg_match('/\((.*)\)/i', $field, $reg)) {
			$field = $reg[1];
		}
		$line4 .= ($line4 ? " - " : "").$field.": ".$outputlangs->convToOutputCharset($fromcompany->idprof5);
	}
	// Prof Id 6
	if (!empty($fromcompany->idprof6) &&  $fromcompany->idprof6) {
		$field = $outputlangs->transcountrynoentities("ProfId6", $fromcompany->country_code);
		if (preg_match('/\((.*)\)/i', $field, $reg)) {
			$field = $reg[1];
		}
		$line4 .= ($line4 ? " - " : "").$field.": ".$outputlangs->convToOutputCharset($fromcompany->idprof6);
	}
	// IntraCommunautary VAT
	if (!empty($fromcompany->tva_intra)  && $fromcompany->tva_intra != '') {
		$line4 .= ($line4 ? " - " : "").$outputlangs->transnoentities("VATIntraShort").": ".$outputlangs->convToOutputCharset($fromcompany->tva_intra);
	}

	$pdf->SetFont('', '', 7);
	$pdf->SetDrawColor(224, 224, 224);
	// Option for footer text color
	if (!empty($conf->global->PDF_FOOTER_TEXT_COLOR)) {
		list($r, $g, $b) = sscanf($conf->global->PDF_FOOTER_TEXT_COLOR, '%d, %d, %d');
		$pdf->SetTextColor($r, $g, $b);
	}

	// The start of the bottom of this page footer is positioned according to # of lines
	$freetextheight = 0;
	if ($line) {	// Free text
		//$line="sample text<br>\nfd<strong>sf</strong>sdf<br>\nghfghg<br>";
		if (empty($conf->global->PDF_ALLOW_HTML_FOR_FREE_TEXT)) {
			$width = 20000;
			$align = 'L'; // By default, ask a manual break: We use a large value 20000, to not have automatic wrap. This make user understand, he need to add CR on its text.
			if (!empty($conf->global->MAIN_USE_AUTOWRAP_ON_FREETEXT)) {
				$width = 200;
				$align = 'C';
			}
			$freetextheight = $pdf->getStringHeight($width, $line);
		} else {
			$freetextheight = pdfGetHeightForHtmlContent($pdf, dol_htmlentitiesbr($line, 1, 'UTF-8', 0)); // New method (works for HTML content)
			//print '<br>'.$freetextheight;exit;
		}
	}

	// For customize footer
	if (is_object($hookmanager)) {
		$parameters = array('line1' => $line1, 'line2' => $line2, 'line3' => $line3, 'line4' => $line4, 'outputlangs'=>$outputlangs);
		$action = '';
		$hookmanager->executeHooks('pdf_pagefoot', $parameters, $object, $action); // Note that $action and $object may have been modified by some hooks
		if (!empty($hookmanager->resPrint) && $hidefreetext == 0) {
			$mycustomfooter = $hookmanager->resPrint;
			$mycustomfooterheight = pdfGetHeightForHtmlContent($pdf, dol_htmlentitiesbr($mycustomfooter, 1, 'UTF-8', 0));

			$marginwithfooter = $marge_basse + $freetextheight + $mycustomfooterheight;
			$posy = (float) $marginwithfooter;

			// Option for footer background color (without freetext zone)
			if (getDolGlobalString('PDF_FOOTER_BACKGROUND_COLOR')) {
				list($r, $g, $b) = sscanf($conf->global->PDF_FOOTER_BACKGROUND_COLOR, '%d, %d, %d');
				$pdf->SetAutoPageBreak(0, 0); // Disable auto pagebreak
				$pdf->Rect(0, $dims['hk'] - $posy + $freetextheight, $dims['wk'] + 1, $marginwithfooter + 1, 'F', '', $fill_color = array($r, $g, $b));
				$pdf->SetAutoPageBreak(1, 0); // Restore pagebreak
			}

			if (getDolGlobalInt('PDF_FREETEXT_DISABLE_PAGEBREAK') === 1) { $pdf->SetAutoPageBreak(0, 0); } // Option for disable auto pagebreak
			if ($line) {	// Free text
				$pdf->SetXY($dims['lm'], -$posy);
				if (!getDolGlobalString('PDF_ALLOW_HTML_FOR_FREE_TEXT')) {   // by default
					$pdf->MultiCell(0, 3, $line, 0, $align, 0);
				} else {
					$pdf->writeHTMLCell($pdf->page_largeur - $pdf->margin_left - $pdf->margin_right, $freetextheight, $dims['lm'], $dims['hk'] - $marginwithfooter, dol_htmlentitiesbr($line, 1, 'UTF-8', 0));
				}
				$posy -= $freetextheight;
			}
			if (getDolGlobalInt('PDF_FREETEXT_DISABLE_PAGEBREAK') === 1) { $pdf->SetAutoPageBreak(1, 0); } // Restore pagebreak

			$pdf->SetY(-$posy);

			// Hide footer line if footer background color is set
			if (!getDolGlobalString('PDF_FOOTER_BACKGROUND_COLOR')) {
				$pdf->line($dims['lm'], $dims['hk'] - $posy, $dims['wk'] - $dims['rm'], $dims['hk'] - $posy);
			}

			// Option for set top margin height of footer after freetext
			if (getDolGlobalString('PDF_FOOTER_TOP_MARGIN') || getDolGlobalInt('PDF_FOOTER_TOP_MARGIN') === 0) {
				$posy -= floatval(getDolGlobalString('PDF_FOOTER_TOP_MARGIN'));
			} else {
				$posy--;
			}

			if (getDolGlobalInt('PDF_FOOTER_DISABLE_PAGEBREAK') === 1) { $pdf->SetAutoPageBreak(0, 0); } // Option for disable auto pagebreak
			$pdf->writeHTMLCell($pdf->page_largeur - $pdf->margin_left - $pdf->margin_right, $mycustomfooterheight, $dims['lm'], $dims['hk'] - $posy, dol_htmlentitiesbr($mycustomfooter, 1, 'UTF-8', 0));
			if (getDolGlobalInt('PDF_FOOTER_DISABLE_PAGEBREAK') === 1) { $pdf->SetAutoPageBreak(1, 0); } // Restore pagebreak

			$posy -= $mycustomfooterheight - 3;
		} else {
			// Else default footer
			$marginwithfooter = $marge_basse + $freetextheight + (!empty($line1) ? 3 : 0) + (!empty($line2) ? 3 : 0) + (!empty($line3) ? 3 : 0) + (!empty($line4) ? 3 : 0);
			$posy = (float) $marginwithfooter;

			// Option for footer background color (without freetext zone)
			if (getDolGlobalString('PDF_FOOTER_BACKGROUND_COLOR')) {
				list($r, $g, $b) = sscanf($conf->global->PDF_FOOTER_BACKGROUND_COLOR, '%d, %d, %d');
				$pdf->SetAutoPageBreak(0, 0); // Disable auto pagebreak
				$pdf->Rect(0, $dims['hk'] - $posy + $freetextheight, $dims['wk'] + 1, $marginwithfooter + 1, 'F', '', $fill_color = array($r, $g, $b));
				$pdf->SetAutoPageBreak(1, 0); // Restore pagebreak
			}

			if (getDolGlobalInt('PDF_FREETEXT_DISABLE_PAGEBREAK') === 1) { $pdf->SetAutoPageBreak(0, 0); } // Option for disable auto pagebreak
			if ($line) {	// Free text
				$pdf->SetXY($dims['lm'], -$posy);
				if (!getDolGlobalString('PDF_ALLOW_HTML_FOR_FREE_TEXT')) {   // by default
					$pdf->MultiCell(0, 3, $line, 0, $align, 0);
				} else {
					$pdf->writeHTMLCell($pdf->page_largeur - $pdf->margin_left - $pdf->margin_right, $freetextheight, $dims['lm'], $dims['hk'] - $marginwithfooter, dol_htmlentitiesbr($line, 1, 'UTF-8', 0));
				}
				$posy -= $freetextheight;
			}
			if (getDolGlobalInt('PDF_FREETEXT_DISABLE_PAGEBREAK') === 1) { $pdf->SetAutoPageBreak(1, 0); } // Restore pagebreak

			$pdf->SetY(-$posy);

			// Option for hide all footer (page number will no hidden)
			if (!getDolGlobalInt('PDF_FOOTER_HIDDEN')) {
				// Hide footer line if footer background color is set
				if (!getDolGlobalString('PDF_FOOTER_BACKGROUND_COLOR')) {
					$pdf->line($dims['lm'], $dims['hk'] - $posy, $dims['wk'] - $dims['rm'], $dims['hk'] - $posy);
				}

				// Option for set top margin height of footer after freetext
				if (getDolGlobalString('PDF_FOOTER_TOP_MARGIN') || getDolGlobalInt('PDF_FOOTER_TOP_MARGIN') === 0) {
					$posy -= floatval(getDolGlobalString('PDF_FOOTER_TOP_MARGIN'));
				} else {
					$posy--;
				}

				if (!empty($line1)) {
					$pdf->SetFont('', 'B', 7);
					$pdf->SetXY($dims['lm'], -$posy);
					$pdf->MultiCell($dims['wk'] - $dims['rm'] - $dims['lm'], 2, $line1, 0, 'C', 0);
					$posy -= 3;
					$pdf->SetFont('', '', 7);
				}

				if (!empty($line2)) {
					$pdf->SetFont('', 'B', 7);
					$pdf->SetXY($dims['lm'], -$posy);
					$pdf->MultiCell($dims['wk'] - $dims['rm'] - $dims['lm'], 2, $line2, 0, 'C', 0);
					$posy -= 3;
					$pdf->SetFont('', '', 7);
				}

				if (!empty($line3)) {
					$pdf->SetXY($dims['lm'], -$posy);
					$pdf->MultiCell($dims['wk'] - $dims['rm'] - $dims['lm'], 2, $line3, 0, 'C', 0);
				}

				if (!empty($line4)) {
					$posy -= 3;
					$pdf->SetXY($dims['lm'], -$posy);
					$pdf->MultiCell($dims['wk'] - $dims['rm'] - $dims['lm'], 2, $line4, 0, 'C', 0);
				}
			}
		}
	}
	// Show page nb only on iso languages (so default Helvetica font)
	// if (strtolower(pdf_getPDFFont($outputlangs)) == 'helvetica') {
		$pdf->SetXY($dims['wk'] - $dims['rm'] - 18 - getDolGlobalInt('PDF_FOOTER_PAGE_NUMBER_X', 0), -$posy - getDolGlobalInt('PDF_FOOTER_PAGE_NUMBER_Y', 0));
		// $pdf->MultiCell(18, 2, $pdf->getPageNumGroupAlias().' / '.$pdf->getPageGroupAlias(), 0, 'R', 0);
		// $pdf->MultiCell(18, 2, $pdf->PageNo().' / '.$pdf->getAliasNbPages(), 0, 'R', 0); // doesn't works with all fonts
		// $pagination = $pdf->getAliasNumPage().' / '.$pdf->getAliasNbPages(); // works with $pdf->Cell
		$pagination = $pdf->PageNo().' / '.$pdf->getNumPages();
		$pdf->MultiCell(18, 2, $pagination, 0, 'R', 0);
	// }

	//  Show Draft Watermark
	if (!empty($watermark)) {
		pdf_watermark($pdf, $outputlangs, $page_hauteur, $page_largeur, 'mm', $watermark);
	}

	return $marginwithfooter;
}

/**
 *	Show linked objects for PDF generation
 *
 *	@param	TCPDF			$pdf				Object PDF
 *	@param	object		$object				Object
 *	@param  Translate	$outputlangs		Object lang
 *	@param  int			$posx				X
 *	@param  int			$posy				Y
 *	@param	float		$w					Width of cells. If 0, they extend up to the right margin of the page.
 *	@param	float		$h					Cell minimum height. The cell extends automatically if needed.
 *	@param	int			$align				Align
 *	@param	string		$default_font_size	Font size
 *	@return	float                           The Y PDF position
 */
function pdf_writeLinkedObjects(&$pdf, $object, $outputlangs, $posx, $posy, $w, $h, $align, $default_font_size)
{
	$linkedobjects = pdf_getLinkedObjects($object, $outputlangs);
	if (!empty($linkedobjects)) {
		foreach ($linkedobjects as $linkedobject) {
			$reftoshow = $linkedobject["ref_title"].' : '.$linkedobject["ref_value"];
			if (!empty($linkedobject["date_value"])) {
				$reftoshow .= ' / '.$linkedobject["date_value"];
			}

			$posy += 3;
			$pdf->SetXY($posx, $posy);
			$pdf->SetFont('', '', $default_font_size - 2);
			$pdf->MultiCell($w, $h, $reftoshow, '', $align);
		}
	}

	return $pdf->getY();
}

/**
 *	Output line description into PDF
 *
 *  @param  TCPDF			$pdf               	PDF object
 *	@param	Object			$object				Object
 *	@param	int				$i					Current line number
 *  @param  Translate		$outputlangs		Object lang for output
 *  @param  int				$w					Width
 *  @param  int				$h					Height
 *  @param  int				$posx				Pos x
 *  @param  int				$posy				Pos y
 *  @param  int				$hideref       		Hide reference
 *  @param  int				$hidedesc           Hide description
 * 	@param	int				$issupplierline		Is it a line for a supplier object ?
 * 	@return	string
 */
function pdf_writelinedesc(&$pdf, $object, $i, $outputlangs, $w, $h, $posx, $posy, $hideref = 0, $hidedesc = 0, $issupplierline = 0)
{
	global $db, $conf, $langs, $hookmanager;

	$reshook = 0;
	$result = '';
	//if (is_object($hookmanager) && ( (isset($object->lines[$i]->product_type) && $object->lines[$i]->product_type == 9 && !empty($object->lines[$i]->special_code)) || !empty($object->lines[$i]->fk_parent_line) ) )
	if (is_object($hookmanager)) {   // Old code is commented on preceding line. Reproduct this test in the pdf_xxx function if you don't want your hook to run
		$special_code = empty($object->lines[$i]->special_code) ? '' : $object->lines[$i]->special_code;
		if (!empty($object->lines[$i]->fk_parent_line)) {
			$special_code = $object->getSpecialCode($object->lines[$i]->fk_parent_line);
		}
		$parameters = array('pdf'=>$pdf, 'i'=>$i, 'outputlangs'=>$outputlangs, 'w'=>$w, 'h'=>$h, 'posx'=>$posx, 'posy'=>$posy, 'hideref'=>$hideref, 'hidedesc'=>$hidedesc, 'issupplierline'=>$issupplierline, 'special_code'=>$special_code);
		$action = '';
		$reshook = $hookmanager->executeHooks('pdf_writelinedesc', $parameters, $object, $action); // Note that $action and $object may have been modified by some hooks

		if (!empty($hookmanager->resPrint)) {
			$result .= $hookmanager->resPrint;
		}
	}
	if (empty($reshook)) {
		$labelproductservice = pdf_getlinedesc($object, $i, $outputlangs, $hideref, $hidedesc, $issupplierline);

		//var_dump($labelproductservice);exit;

		// Fix bug of some HTML editors that replace links <img src="http://localhostgit/viewimage.php?modulepart=medias&file=image/efd.png" into <img src="http://localhostgit/viewimage.php?modulepart=medias&amp;file=image/efd.png"
		// We make the reverse, so PDF generation has the real URL.
		$nbrep = 0;
		$labelproductservice = preg_replace('/(<img[^>]*src=")([^"]*)(&amp;)([^"]*")/', '\1\2&\4', $labelproductservice, -1, $nbrep);

		//var_dump($labelproductservice);exit;

		// Description
		$pdf->writeHTMLCell($w, $h, $posx, $posy, $outputlangs->convToOutputCharset($labelproductservice), 0, 1, false, true, 'J', true);
		$result .= $labelproductservice;
	}
	return $result;
}

/**
 *  Return line description translated in outputlangs and encoded into htmlentities and with <br>
 *
 *  @param  Object		$object              Object
 *  @param  int			$i                   Current line number (0 = first line, 1 = second line, ...)
 *  @param  Translate	$outputlangs         Object langs for output
 *  @param  int			$hideref             Hide reference
 *  @param  int			$hidedesc            Hide description
 *  @param  int			$issupplierline      Is it a line for a supplier object ?
 *  @return string       				     String with line
 */
function pdf_getlinedesc($object, $i, $outputlangs, $hideref = 0, $hidedesc = 0, $issupplierline = 0)
{
	global $db, $conf, $langs;

	$idprod = (!empty($object->lines[$i]->fk_product) ? $object->lines[$i]->fk_product : false);
	$label = (!empty($object->lines[$i]->label) ? $object->lines[$i]->label : (!empty($object->lines[$i]->product_label) ? $object->lines[$i]->product_label : ''));
	$desc = (!empty($object->lines[$i]->desc) ? $object->lines[$i]->desc : (!empty($object->lines[$i]->description) ? $object->lines[$i]->description : ''));
	$ref_supplier = (!empty($object->lines[$i]->ref_supplier) ? $object->lines[$i]->ref_supplier : (!empty($object->lines[$i]->ref_fourn) ? $object->lines[$i]->ref_fourn : '')); // TODO Not yet saved for supplier invoices, only supplier orders
	$note = (!empty($object->lines[$i]->note) ? $object->lines[$i]->note : '');
	$dbatch = (!empty($object->lines[$i]->detail_batch) ? $object->lines[$i]->detail_batch : false);

	if ($issupplierline) {
		include_once DOL_DOCUMENT_ROOT.'/fourn/class/fournisseur.product.class.php';
		$prodser = new ProductFournisseur($db);
	} else {
		include_once DOL_DOCUMENT_ROOT.'/product/class/product.class.php';
		$prodser = new Product($db);

		if (!empty($conf->global->PRODUIT_CUSTOMER_PRICES)) {
			include_once DOL_DOCUMENT_ROOT . '/product/class/productcustomerprice.class.php';
		}
	}

	if ($idprod) {
		$prodser->fetch($idprod);
		// If a predefined product and multilang and on other lang, we renamed label with label translated
		if (getDolGlobalInt('MAIN_MULTILANGS') && ($outputlangs->defaultlang != $langs->defaultlang)) {
			$translatealsoifmodified = (!empty($conf->global->MAIN_MULTILANG_TRANSLATE_EVEN_IF_MODIFIED)); // By default if value was modified manually, we keep it (no translation because we don't have it)

			// TODO Instead of making a compare to see if param was modified, check that content contains reference translation. If yes, add the added part to the new translation
			// ($textwasnotmodified is replaced with $textwasmodifiedorcompleted and we add completion).

			// Set label
			// If we want another language, and if label is same than default language (we did not force it to a specific value), we can use translation.
			//var_dump($outputlangs->defaultlang.' - '.$langs->defaultlang.' - '.$label.' - '.$prodser->label);exit;
			$textwasnotmodified = ($label == $prodser->label);
			if (!empty($prodser->multilangs[$outputlangs->defaultlang]["label"]) && ($textwasnotmodified || $translatealsoifmodified)) {
				$label = $prodser->multilangs[$outputlangs->defaultlang]["label"];
			}

			// Set desc
			// Manage HTML entities description test because $prodser->description is store with htmlentities but $desc no
			$textwasnotmodified = false;
			if (!empty($desc) && dol_textishtml($desc) && !empty($prodser->description) && dol_textishtml($prodser->description)) {
				$textwasnotmodified = (strpos(dol_html_entity_decode($desc, ENT_QUOTES | ENT_HTML5), dol_html_entity_decode($prodser->description, ENT_QUOTES | ENT_HTML5)) !== false);
			} else {
				$textwasnotmodified = ($desc == $prodser->description);
			}
			if (!empty($prodser->multilangs[$outputlangs->defaultlang]["description"]) && ($textwasnotmodified || $translatealsoifmodified)) {
				$desc = $prodser->multilangs[$outputlangs->defaultlang]["description"];
			}

			// Set note
			$textwasnotmodified = ($note == $prodser->note_public);
			if (!empty($prodser->multilangs[$outputlangs->defaultlang]["other"]) && ($textwasnotmodified || $translatealsoifmodified)) {
				$note = $prodser->multilangs[$outputlangs->defaultlang]["other"];
			}
		}
	} elseif (($object->element == 'facture' || $object->element == 'facturefourn') && preg_match('/^\(DEPOSIT\).+/', $desc)) { // We must not replace '(DEPOSIT)' when it is alone, it will be translated and detailed later
		$desc = str_replace('(DEPOSIT)', $outputlangs->trans('Deposit'), $desc);
	}

	if (empty($conf->global->PDF_HIDE_PRODUCT_LABEL_IN_SUPPLIER_LINES)) {
		// Description short of product line
		$libelleproduitservice = $label;
		if (!empty($libelleproduitservice) && !empty($conf->global->PDF_BOLD_PRODUCT_LABEL)) {
			// Adding <b> may convert the original string into a HTML string. Sowe have to first
			// convert \n into <br> we text is not already HTML.
			if (!dol_textishtml($libelleproduitservice)) {
				$libelleproduitservice = str_replace("\n", '<br>', $libelleproduitservice);
			}
			$libelleproduitservice = '<b>'.$libelleproduitservice.'</b>';
		}
	}


	// Add ref of subproducts
	if (!empty($conf->global->SHOW_SUBPRODUCT_REF_IN_PDF)) {
		$prodser->get_sousproduits_arbo();
		if (!empty($prodser->sousprods) && is_array($prodser->sousprods) && count($prodser->sousprods)) {
			$tmparrayofsubproducts = reset($prodser->sousprods);
			if (!empty($conf->global->MAIN_GENERATE_DOCUMENTS_HIDE_REF)) {
				foreach ($tmparrayofsubproducts as $subprodval) {
					$libelleproduitservice = dol_concatdesc($libelleproduitservice, " * ".$subprodval[3].' ('.$subprodval[1].')');
				}
			} else {
				foreach ($tmparrayofsubproducts as $subprodval) {
					$libelleproduitservice = dol_concatdesc($libelleproduitservice, " * ".$subprodval[5].(($subprodval[5] && $subprodval[3]) ? ' - ' : '').$subprodval[3].' ('.$subprodval[1].')');
				}
			}
		}
	}

	// Description long of product line
	if (!empty($desc) && ($desc != $label)) {
		if ($desc == '(CREDIT_NOTE)' && $object->lines[$i]->fk_remise_except) {
			$discount = new DiscountAbsolute($db);
			$discount->fetch($object->lines[$i]->fk_remise_except);
			$sourceref = !empty($discount->discount_type) ? $discount->ref_invoice_supplier_source : $discount->ref_facture_source;
			$libelleproduitservice = $outputlangs->transnoentitiesnoconv("DiscountFromCreditNote", $sourceref);
		} elseif ($desc == '(DEPOSIT)' && $object->lines[$i]->fk_remise_except) {
			$discount = new DiscountAbsolute($db);
			$discount->fetch($object->lines[$i]->fk_remise_except);
			$sourceref = !empty($discount->discount_type) ? $discount->ref_invoice_supplier_source : $discount->ref_facture_source;
			$libelleproduitservice = $outputlangs->transnoentitiesnoconv("DiscountFromDeposit", $sourceref);
			// Add date of deposit
			if (!empty($conf->global->INVOICE_ADD_DEPOSIT_DATE)) {
				$libelleproduitservice .= ' ('.dol_print_date($discount->datec, 'day', '', $outputlangs).')';
			}
		} elseif ($desc == '(EXCESS RECEIVED)' && $object->lines[$i]->fk_remise_except) {
			$discount = new DiscountAbsolute($db);
			$discount->fetch($object->lines[$i]->fk_remise_except);
			$libelleproduitservice = $outputlangs->transnoentitiesnoconv("DiscountFromExcessReceived", $discount->ref_facture_source);
		} elseif ($desc == '(EXCESS PAID)' && $object->lines[$i]->fk_remise_except) {
			$discount = new DiscountAbsolute($db);
			$discount->fetch($object->lines[$i]->fk_remise_except);
			$libelleproduitservice = $outputlangs->transnoentitiesnoconv("DiscountFromExcessPaid", $discount->ref_invoice_supplier_source);
		} else {
			if ($idprod) {
				// Check if description must be output
				if (!empty($object->element)) {
					$tmpkey = 'MAIN_DOCUMENTS_HIDE_DESCRIPTION_FOR_'.strtoupper($object->element);
					if (!empty($conf->global->$tmpkey)) {
						$hidedesc = 1;
					}
				}
				if (empty($hidedesc)) {
					if (!empty($conf->global->MAIN_DOCUMENTS_DESCRIPTION_FIRST)) {
						$libelleproduitservice = dol_concatdesc($desc, $libelleproduitservice);
					} else {
						if (!empty($conf->global->HIDE_LABEL_VARIANT_PDF) && $prodser->isVariant()) {
							$libelleproduitservice = $desc;
						} else {
							$libelleproduitservice = dol_concatdesc($libelleproduitservice, $desc);
						}
					}
				}
			} else {
				$libelleproduitservice = dol_concatdesc($libelleproduitservice, $desc);
			}
		}
	}

	// We add ref of product (and supplier ref if defined)
	$prefix_prodserv = "";
	$ref_prodserv = "";
	if (!empty($conf->global->PRODUCT_ADD_TYPE_IN_DOCUMENTS)) {   // In standard mode, we do not show this
		if ($prodser->isService()) {
			$prefix_prodserv = $outputlangs->transnoentitiesnoconv("Service")." ";
		} else {
			$prefix_prodserv = $outputlangs->transnoentitiesnoconv("Product")." ";
		}
	}

	if (empty($hideref)) {
		if ($issupplierline) {
			if (empty($conf->global->PDF_HIDE_PRODUCT_REF_IN_SUPPLIER_LINES)) {  // Common case
				$ref_prodserv = $prodser->ref; // Show local ref
				if ($ref_supplier) {
					$ref_prodserv .= ($prodser->ref ? ' (' : '').$outputlangs->transnoentitiesnoconv("SupplierRef").' '.$ref_supplier.($prodser->ref ? ')' : '');
				}
			} elseif ($conf->global->PDF_HIDE_PRODUCT_REF_IN_SUPPLIER_LINES == 1) {
				$ref_prodserv = $ref_supplier;
			} elseif ($conf->global->PDF_HIDE_PRODUCT_REF_IN_SUPPLIER_LINES == 2) {
				$ref_prodserv = $ref_supplier.' ('.$outputlangs->transnoentitiesnoconv("InternalRef").' '.$prodser->ref.')';
			}
		} else {
			$ref_prodserv = $prodser->ref; // Show local ref only

			if (!empty($conf->global->PRODUIT_CUSTOMER_PRICES)) {
				$productCustomerPriceStatic = new Productcustomerprice($db);
				$filter = array('fk_product' => $idprod, 'fk_soc' => $object->socid);

				$nbCustomerPrices = $productCustomerPriceStatic->fetchAll('', '', 1, 0, $filter);

				if ($nbCustomerPrices > 0) {
					$productCustomerPrice = $productCustomerPriceStatic->lines[0];

					if (!empty($productCustomerPrice->ref_customer)) {
						switch ($conf->global->PRODUIT_CUSTOMER_PRICES_PDF_REF_MODE) {
							case 1:
								$ref_prodserv = $productCustomerPrice->ref_customer;
								break;

							case 2:
								$ref_prodserv = $productCustomerPrice->ref_customer . ' (' . $outputlangs->transnoentitiesnoconv('InternalRef') . ' ' . $ref_prodserv . ')';
								break;

							default:
								$ref_prodserv = $ref_prodserv . ' (' . $outputlangs->transnoentitiesnoconv('RefCustomer') . ' ' . $productCustomerPrice->ref_customer . ')';
						}
					}
				}
			}
		}

		if (!empty($libelleproduitservice) && !empty($ref_prodserv)) {
			$ref_prodserv .= " - ";
		}
	}

	if (!empty($ref_prodserv) && !empty($conf->global->PDF_BOLD_PRODUCT_REF_AND_PERIOD)) {
		if (!dol_textishtml($libelleproduitservice)) {
			$libelleproduitservice = str_replace("\n", '<br>', $libelleproduitservice);
		}
		$ref_prodserv = '<b>'.$ref_prodserv.'</b>';
		// $prefix_prodserv and $ref_prodser are not HTML var
	}
	$libelleproduitservice = $prefix_prodserv.$ref_prodserv.$libelleproduitservice;

	// Add an additional description for the category products
	if (!empty($conf->global->CATEGORY_ADD_DESC_INTO_DOC) && $idprod && isModEnabled('categorie')) {
		include_once DOL_DOCUMENT_ROOT.'/categories/class/categorie.class.php';
		$categstatic = new Categorie($db);
		// recovering the list of all the categories linked to product
		$tblcateg = $categstatic->containing($idprod, Categorie::TYPE_PRODUCT);
		foreach ($tblcateg as $cate) {
			// Adding the descriptions if they are filled
			$desccateg = $cate->description;
			if ($desccateg) {
				$libelleproduitservice = dol_concatdesc($libelleproduitservice, $desccateg);
			}
		}
	}

	if (!empty($object->lines[$i]->date_start) || !empty($object->lines[$i]->date_end)) {
		$format = 'day';
		$period = '';
		// Show duration if exists
		if ($object->lines[$i]->date_start && $object->lines[$i]->date_end) {
			$period = '('.$outputlangs->transnoentitiesnoconv('DateFromTo', dol_print_date($object->lines[$i]->date_start, $format, false, $outputlangs), dol_print_date($object->lines[$i]->date_end, $format, false, $outputlangs)).')';
		}
		if ($object->lines[$i]->date_start && !$object->lines[$i]->date_end) {
			$period = '('.$outputlangs->transnoentitiesnoconv('DateFrom', dol_print_date($object->lines[$i]->date_start, $format, false, $outputlangs)).')';
		}
		if (!$object->lines[$i]->date_start && $object->lines[$i]->date_end) {
			$period = '('.$outputlangs->transnoentitiesnoconv('DateUntil', dol_print_date($object->lines[$i]->date_end, $format, false, $outputlangs)).')';
		}
		//print '>'.$outputlangs->charset_output.','.$period;
		if (!empty($conf->global->PDF_BOLD_PRODUCT_REF_AND_PERIOD)) {
			if (!dol_textishtml($libelleproduitservice)) {
				$libelleproduitservice = str_replace("\n", '<br>', $libelleproduitservice);
			}
			$libelleproduitservice .= '<br><b style="color:#333666;" ><em>'.$period.'</em></b>';
		} else {
			$libelleproduitservice = dol_concatdesc($libelleproduitservice, $period);
		}
		//print $libelleproduitservice;
	}

	// Show information for lot
	if (!empty($dbatch)) {
		// $object is a shipment.
		//var_dump($object->lines[$i]->details_entrepot);		// array from llx_expeditiondet (we can have several lines for one fk_origin_line)
		//var_dump($object->lines[$i]->detail_batch);			// array from llx_expeditiondet_batch (each line with a lot is linked to llx_expeditiondet)

		include_once DOL_DOCUMENT_ROOT.'/product/stock/class/entrepot.class.php';
		include_once DOL_DOCUMENT_ROOT.'/product/class/productbatch.class.php';
		$tmpwarehouse = new Entrepot($db);
		$tmpproductbatch = new Productbatch($db);

		$format = 'day';
		foreach ($dbatch as $detail) {
			$dte = array();
			if ($detail->eatby) {
				$dte[] = $outputlangs->transnoentitiesnoconv('printEatby', dol_print_date($detail->eatby, $format, false, $outputlangs));
			}
			if ($detail->sellby) {
				$dte[] = $outputlangs->transnoentitiesnoconv('printSellby', dol_print_date($detail->sellby, $format, false, $outputlangs));
			}
			if ($detail->batch) {
				$dte[] = $outputlangs->transnoentitiesnoconv('printBatch', $detail->batch);
			}
			$dte[] = $outputlangs->transnoentitiesnoconv('printQty', $detail->qty);

			// Add also info of planned warehouse for lot
			if ($object->element == 'shipping' && $detail->fk_origin_stock > 0 && getDolGlobalInt('PRODUCTBATCH_SHOW_WAREHOUSE_ON_SHIPMENT')) {
				$resproductbatch = $tmpproductbatch->fetch($detail->fk_origin_stock);
				if ($resproductbatch > 0) {
					$reswarehouse = $tmpwarehouse->fetch($tmpproductbatch->warehouseid);
					if ($reswarehouse > 0) {
						$dte[] = $tmpwarehouse->ref;
					}
				}
			}

			$libelleproduitservice .= "__N__  ".implode(" - ", $dte);
		}
	} else {
		if (getDolGlobalInt('PRODUCTBATCH_SHOW_WAREHOUSE_ON_SHIPMENT')) {
			// TODO Show warehouse for shipment line without batch
		}
	}

	// Now we convert \n into br
	if (dol_textishtml($libelleproduitservice)) {
		$libelleproduitservice = preg_replace('/__N__/', '<br>', $libelleproduitservice);
	} else {
		$libelleproduitservice = preg_replace('/__N__/', "\n", $libelleproduitservice);
	}
	$libelleproduitservice = dol_htmlentitiesbr($libelleproduitservice, 1);

	return $libelleproduitservice;
}

/**
 *	Return line num
 *
 *	@param	Object		$object				Object
 *	@param	int			$i					Current line number
 *  @param  Translate	$outputlangs		Object langs for output
 *  @param	int			$hidedetails		Hide details (0=no, 1=yes, 2=just special lines)
 * 	@return	string
 */
function pdf_getlinenum($object, $i, $outputlangs, $hidedetails = 0)
{
	global $hookmanager;

	$reshook = 0;
	$result = '';
	//if (is_object($hookmanager) && ( (isset($object->lines[$i]->product_type) && $object->lines[$i]->product_type == 9 && !empty($object->lines[$i]->special_code)) || !empty($object->lines[$i]->fk_parent_line) ) )
	if (is_object($hookmanager)) {   // Old code is commented on preceding line. Reproduct this test in the pdf_xxx function if you don't want your hook to run
		$special_code = $object->lines[$i]->special_code;
		if (!empty($object->lines[$i]->fk_parent_line)) {
			$special_code = $object->getSpecialCode($object->lines[$i]->fk_parent_line);
		}
		$parameters = array('i'=>$i, 'outputlangs'=>$outputlangs, 'hidedetails'=>$hidedetails, 'special_code'=>$special_code);
		$action = '';
		$reshook = $hookmanager->executeHooks('pdf_getlinenum', $parameters, $object, $action); // Note that $action and $object may have been modified by some hooks
		$result .= $hookmanager->resPrint;
	}
	if (empty($reshook)) {
		$result .= dol_htmlentitiesbr($object->lines[$i]->num);
	}
	return $result;
}


/**
 *	Return line product ref
 *
 *	@param	Object		$object				Object
 *	@param	int			$i					Current line number
 *  @param  Translate	$outputlangs		Object langs for output
 *  @param	int			$hidedetails		Hide details (0=no, 1=yes, 2=just special lines)
 * 	@return	string
 */
function pdf_getlineref($object, $i, $outputlangs, $hidedetails = 0)
{
	global $hookmanager;

	$reshook = 0;
	$result = '';
	//if (is_object($hookmanager) && ( (isset($object->lines[$i]->product_type) && $object->lines[$i]->product_type == 9 && !empty($object->lines[$i]->special_code)) || !empty($object->lines[$i]->fk_parent_line) ) )
	if (is_object($hookmanager)) {   // Old code is commented on preceding line. Reproduct this test in the pdf_xxx function if you don't want your hook to run
		$special_code = $object->lines[$i]->special_code;
		if (!empty($object->lines[$i]->fk_parent_line)) {
			$special_code = $object->getSpecialCode($object->lines[$i]->fk_parent_line);
		}
		$parameters = array('i'=>$i, 'outputlangs'=>$outputlangs, 'hidedetails'=>$hidedetails, 'special_code'=>$special_code);
		$action = '';
		$reshook = $hookmanager->executeHooks('pdf_getlineref', $parameters, $object, $action); // Note that $action and $object may have been modified by some hooks
		$result .= $hookmanager->resPrint;
	}
	if (empty($reshook)) {
		$result .= dol_htmlentitiesbr($object->lines[$i]->product_ref);
	}
	return $result;
}

/**
 *	Return line ref_supplier
 *
 *	@param	Object		$object				Object
 *	@param	int			$i					Current line number
 *  @param  Translate	$outputlangs		Object langs for output
 *  @param	int			$hidedetails		Hide details (0=no, 1=yes, 2=just special lines)
 * 	@return	string
 */
function pdf_getlineref_supplier($object, $i, $outputlangs, $hidedetails = 0)
{
	global $hookmanager;

	$reshook = 0;
	$result = '';
	//if (is_object($hookmanager) && ( (isset($object->lines[$i]->product_type) && $object->lines[$i]->product_type == 9 && !empty($object->lines[$i]->special_code)) || !empty($object->lines[$i]->fk_parent_line) ) )
	if (is_object($hookmanager)) {   // Old code is commented on preceding line. Reproduct this test in the pdf_xxx function if you don't want your hook to run
		$special_code = $object->lines[$i]->special_code;
		if (!empty($object->lines[$i]->fk_parent_line)) {
			$special_code = $object->getSpecialCode($object->lines[$i]->fk_parent_line);
		}
		$parameters = array('i'=>$i, 'outputlangs'=>$outputlangs, 'hidedetails'=>$hidedetails, 'special_code'=>$special_code);
		$action = '';
		$reshook = $hookmanager->executeHooks('pdf_getlineref_supplier', $parameters, $object, $action); // Note that $action and $object may have been modified by some hooks
		$result .= $hookmanager->resPrint;
	}
	if (empty($reshook)) {
		$result .= dol_htmlentitiesbr($object->lines[$i]->ref_supplier);
	}
	return $result;
}

/**
 *	Return line vat rate
 *
 *	@param	Object		$object				Object
 *	@param	int			$i					Current line number
 *  @param  Translate	$outputlangs		Object langs for output
 *  @param	int			$hidedetails		Hide details (0=no, 1=yes, 2=just special lines)
 * 	@return	string
 */
function pdf_getlinevatrate($object, $i, $outputlangs, $hidedetails = 0)
{
	global $conf, $hookmanager, $mysoc;

	$result = '';
	$reshook = 0;
	//if (is_object($hookmanager) && ( (isset($object->lines[$i]->product_type) && $object->lines[$i]->product_type == 9 && !empty($object->lines[$i]->special_code)) || !empty($object->lines[$i]->fk_parent_line) ) )
	if (is_object($hookmanager)) {   // Old code is commented on preceding line. Reproduce this test in the pdf_xxx function if you don't want your hook to run
		$special_code = $object->lines[$i]->special_code;
		if (!empty($object->lines[$i]->fk_parent_line)) {
			$special_code = $object->getSpecialCode($object->lines[$i]->fk_parent_line);
		}
		$parameters = array('i'=>$i, 'outputlangs'=>$outputlangs, 'hidedetails'=>$hidedetails, 'special_code'=>$special_code);
		$action = '';
		$reshook = $hookmanager->executeHooks('pdf_getlinevatrate', $parameters, $object, $action); // Note that $action and $object may have been modified by some hooks

		if (!empty($hookmanager->resPrint)) {
			$result .= $hookmanager->resPrint;
		}
	}
	if (empty($reshook)) {
		if (empty($hidedetails) || $hidedetails > 1) {
			$tmpresult = '';

			$tmpresult .= vatrate($object->lines[$i]->tva_tx, 0, $object->lines[$i]->info_bits, -1);
			if (empty($conf->global->MAIN_PDF_MAIN_HIDE_SECOND_TAX)) {
				if ($object->lines[$i]->total_localtax1 != 0) {
					if (preg_replace('/[\s0%]/', '', $tmpresult)) {
						$tmpresult .= '/';
					} else {
						$tmpresult = '';
					}
					$tmpresult .= vatrate(abs($object->lines[$i]->localtax1_tx), 0);
				}
			}
			if (empty($conf->global->MAIN_PDF_MAIN_HIDE_THIRD_TAX)) {
				if ($object->lines[$i]->total_localtax2 != 0) {
					if (preg_replace('/[\s0%]/', '', $tmpresult)) {
						$tmpresult .= '/';
					} else {
						$tmpresult = '';
					}
					$tmpresult .= vatrate(abs($object->lines[$i]->localtax2_tx), 0);
				}
			}
			$tmpresult .= '%';

			$result .= $tmpresult;
		}
	}
	return $result;
}

/**
 *	Return line unit price excluding tax
 *
 *	@param	Object		$object				Object
 *	@param	int			$i					Current line number
 *  @param  Translate	$outputlangs		Object langs for output
 *  @param	int			$hidedetails		Hide details (0=no, 1=yes, 2=just special lines)
 * 	@return	string
 */
function pdf_getlineupexcltax($object, $i, $outputlangs, $hidedetails = 0)
{
	global $conf, $hookmanager;

	$sign = 1;
	if (isset($object->type) && $object->type == 2 && !empty($conf->global->INVOICE_POSITIVE_CREDIT_NOTE)) {
		$sign = -1;
	}

	$result = '';
	$reshook = 0;
	//if (is_object($hookmanager) && ( (isset($object->lines[$i]->product_type) && $object->lines[$i]->product_type == 9 && !empty($object->lines[$i]->special_code)) || !empty($object->lines[$i]->fk_parent_line) ) )
	if (is_object($hookmanager)) {   // Old code is commented on preceding line. Reproduct this test in the pdf_xxx function if you don't want your hook to run
		$special_code = $object->lines[$i]->special_code;
		if (!empty($object->lines[$i]->fk_parent_line)) {
			$special_code = $object->getSpecialCode($object->lines[$i]->fk_parent_line);
		}
		$parameters = array('i'=>$i, 'outputlangs'=>$outputlangs, 'hidedetails'=>$hidedetails, 'special_code'=>$special_code);
		$action = '';
		$reshook = $hookmanager->executeHooks('pdf_getlineupexcltax', $parameters, $object, $action); // Note that $action and $object may have been modified by some hooks

		if (!empty($hookmanager->resPrint)) {
			$result .= $hookmanager->resPrint;
		}
	}
	if (empty($reshook)) {
		if (empty($hidedetails) || $hidedetails > 1) {
			$subprice = (isModEnabled("multicurrency") && $object->multicurrency_tx != 1 ? $object->lines[$i]->multicurrency_subprice : $object->lines[$i]->subprice);
			$result .= price($sign * $subprice, 0, $outputlangs);
		}
	}
	return $result;
}

/**
 *	Return line unit price including tax
 *
 *	@param	Object		$object				Object
 *	@param	int			$i					Current line number
 *  @param  Translate	$outputlangs		Object langs for output
 *  @param	int			$hidedetails		Hide value (0 = no,	1 = yes, 2 = just special lines)
 *  @return	string
 */
function pdf_getlineupwithtax($object, $i, $outputlangs, $hidedetails = 0)
{
	global $hookmanager, $conf;

	$sign = 1;
	if (isset($object->type) && $object->type == 2 && !empty($conf->global->INVOICE_POSITIVE_CREDIT_NOTE)) {
		$sign = -1;
	}

	$result = '';
	$reshook = 0;
	//if (is_object($hookmanager) && ( (isset($object->lines[$i]->product_type) && $object->lines[$i]->product_type == 9 && !empty($object->lines[$i]->special_code)) || !empty($object->lines[$i]->fk_parent_line) ) )
	if (is_object($hookmanager)) {   // Old code is commented on preceding line. Reproduct this test in the pdf_xxx function if you don't want your hook to run
		$special_code = $object->lines[$i]->special_code;
		if (!empty($object->lines[$i]->fk_parent_line)) {
			$special_code = $object->getSpecialCode($object->lines[$i]->fk_parent_line);
		}
		$parameters = array('i'=>$i, 'outputlangs'=>$outputlangs, 'hidedetails'=>$hidedetails, 'special_code'=>$special_code);
		$action = '';
		$reshook = $hookmanager->executeHooks('pdf_getlineupwithtax', $parameters, $object, $action); // Note that $action and $object may have been modified by some hooks

		if (!empty($hookmanager->resPrint)) {
			$result .= $hookmanager->resPrint;
		}
	}
	if (empty($reshook)) {
		if (empty($hidedetails) || $hidedetails > 1) {
			$result .= price($sign * (($object->lines[$i]->subprice) + ($object->lines[$i]->subprice) * ($object->lines[$i]->tva_tx) / 100), 0, $outputlangs);
		}
	}
	return $result;
}

/**
 *	Return line quantity
 *
 *	@param	Object		$object				Object
 *	@param	int			$i					Current line number
 *  @param  Translate	$outputlangs		Object langs for output
 *  @param	int			$hidedetails		Hide details (0=no, 1=yes, 2=just special lines)
 *  @return	string
 */
function pdf_getlineqty($object, $i, $outputlangs, $hidedetails = 0)
{
	global $hookmanager;

	$result = '';
	$reshook = 0;
	//if (is_object($hookmanager) && ( (isset($object->lines[$i]->product_type) && $object->lines[$i]->product_type == 9 && !empty($object->lines[$i]->special_code)) || !empty($object->lines[$i]->fk_parent_line) ) )
	if (is_object($hookmanager)) {   // Old code is commented on preceding line. Reproduct this test in the pdf_xxx function if you don't want your hook to run
		$special_code = $object->lines[$i]->special_code;
		if (!empty($object->lines[$i]->fk_parent_line)) {
			$special_code = $object->getSpecialCode($object->lines[$i]->fk_parent_line);
		}
		$parameters = array('i'=>$i, 'outputlangs'=>$outputlangs, 'hidedetails'=>$hidedetails, 'special_code'=>$special_code);
		$action = '';
		$reshook = $hookmanager->executeHooks('pdf_getlineqty', $parameters, $object, $action); // Note that $action and $object may have been modified by some hooks

		if (!empty($hookmanager->resPrint)) {
			$result = $hookmanager->resPrint;
		}
	}
	if (empty($reshook)) {
		if ($object->lines[$i]->special_code == 3) {
			return '';
		}
		if (empty($hidedetails) || $hidedetails > 1) {
			$result .= $object->lines[$i]->qty;
		}
	}
	return $result;
}

/**
 *	Return line quantity asked
 *
 *	@param	Object		$object				Object
 *	@param	int			$i					Current line number
 *  @param  Translate	$outputlangs		Object langs for output
 *  @param	int			$hidedetails		Hide details (0=no, 1=yes, 2=just special lines)
 * 	@return	string
 */
function pdf_getlineqty_asked($object, $i, $outputlangs, $hidedetails = 0)
{
	global $hookmanager;

	$reshook = 0;
	$result = '';
	//if (is_object($hookmanager) && ( (isset($object->lines[$i]->product_type) && $object->lines[$i]->product_type == 9 && !empty($object->lines[$i]->special_code)) || !empty($object->lines[$i]->fk_parent_line) ) )
	if (is_object($hookmanager)) {   // Old code is commented on preceding line. Reproduct this test in the pdf_xxx function if you don't want your hook to run
		$special_code = $object->lines[$i]->special_code;
		if (!empty($object->lines[$i]->fk_parent_line)) {
			$special_code = $object->getSpecialCode($object->lines[$i]->fk_parent_line);
		}
		$parameters = array('i'=>$i, 'outputlangs'=>$outputlangs, 'hidedetails'=>$hidedetails, 'special_code'=>$special_code);
		$action = '';
		$reshook = $hookmanager->executeHooks('pdf_getlineqty_asked', $parameters, $object, $action); // Note that $action and $object may have been modified by some hooks

		if (!empty($hookmanager->resPrint)) {
			$result .= $hookmanager->resPrint;
		}
	}
	if (empty($reshook)) {
		if ($object->lines[$i]->special_code == 3) {
			return '';
		}
		if (empty($hidedetails) || $hidedetails > 1) {
			$result .= $object->lines[$i]->qty_asked;
		}
	}
	return $result;
}

/**
 *	Return line quantity shipped
 *
 *	@param	Object		$object				Object
 *	@param	int			$i					Current line number
 *  @param  Translate	$outputlangs		Object langs for output
 *  @param	int			$hidedetails		Hide details (0=no, 1=yes, 2=just special lines)
 * 	@return	string
 */
function pdf_getlineqty_shipped($object, $i, $outputlangs, $hidedetails = 0)
{
	global $hookmanager;

	$reshook = 0;
	$result = '';
	//if (is_object($hookmanager) && ( (isset($object->lines[$i]->product_type) && $object->lines[$i]->product_type == 9 && !empty($object->lines[$i]->special_code)) || !empty($object->lines[$i]->fk_parent_line) ) )
	if (is_object($hookmanager)) {   // Old code is commented on preceding line. Reproduct this test in the pdf_xxx function if you don't want your hook to run
		$special_code = $object->lines[$i]->special_code;
		if (!empty($object->lines[$i]->fk_parent_line)) {
			$special_code = $object->getSpecialCode($object->lines[$i]->fk_parent_line);
		}
		$parameters = array('i'=>$i, 'outputlangs'=>$outputlangs, 'hidedetails'=>$hidedetails, 'special_code'=>$special_code);
		$action = '';
		$reshook = $hookmanager->executeHooks('pdf_getlineqty_shipped', $parameters, $object, $action); // Note that $action and $object may have been modified by some hooks

		if (!empty($hookmanager->resPrint)) {
			$result .= $hookmanager->resPrint;
		}
	}
	if (empty($reshook)) {
		if ($object->lines[$i]->special_code == 3) {
			return '';
		}
		if (empty($hidedetails) || $hidedetails > 1) {
			$result .= $object->lines[$i]->qty_shipped;
		}
	}
	return $result;
}

/**
 *	Return line keep to ship quantity
 *
 *	@param	Object		$object				Object
 *	@param	int			$i					Current line number
 *  @param  Translate	$outputlangs		Object langs for output
 *  @param	int			$hidedetails		Hide details (0=no, 1=yes, 2=just special lines)
 * 	@return	string
 */
function pdf_getlineqty_keeptoship($object, $i, $outputlangs, $hidedetails = 0)
{
	global $hookmanager;

	$reshook = 0;
	$result = '';
	//if (is_object($hookmanager) && ( (isset($object->lines[$i]->product_type) && $object->lines[$i]->product_type == 9 && !empty($object->lines[$i]->special_code)) || !empty($object->lines[$i]->fk_parent_line) ) )
	if (is_object($hookmanager)) {   // Old code is commented on preceding line. Reproduct this test in the pdf_xxx function if you don't want your hook to run
		$special_code = $object->lines[$i]->special_code;
		if (!empty($object->lines[$i]->fk_parent_line)) {
			$special_code = $object->getSpecialCode($object->lines[$i]->fk_parent_line);
		}
		$parameters = array('i'=>$i, 'outputlangs'=>$outputlangs, 'hidedetails'=>$hidedetails, 'special_code'=>$special_code);
		$action = '';
		$reshook = $hookmanager->executeHooks('pdf_getlineqty_keeptoship', $parameters, $object, $action); // Note that $action and $object may have been modified by some hooks

		if (!empty($hookmanager->resPrint)) {
			$result .= $hookmanager->resPrint;
		}
	}
	if (empty($reshook)) {
		if ($object->lines[$i]->special_code == 3) {
			return '';
		}
		if (empty($hidedetails) || $hidedetails > 1) {
			$result .= ($object->lines[$i]->qty_asked - $object->lines[$i]->qty_shipped);
		}
	}
	return $result;
}

/**
 *	Return line unit
 *
 *	@param	Object		$object				Object
 *	@param	int			$i					Current line number
 *  @param  Translate	$outputlangs		Object langs for output
 *  @param	int			$hidedetails		Hide details (0=no, 1=yes, 2=just special lines)
 *  @param	HookManager	$hookmanager		Hook manager instance
 *  @return	string							Value for unit cell
 */
function pdf_getlineunit($object, $i, $outputlangs, $hidedetails = 0, $hookmanager = false)
{
	global $langs;

	$reshook = 0;
	$result = '';
	//if (is_object($hookmanager) && ( (isset($object->lines[$i]->product_type) && $object->lines[$i]->product_type == 9 && !empty($object->lines[$i]->special_code)) || !empty($object->lines[$i]->fk_parent_line) ) )
	if (is_object($hookmanager)) {   // Old code is commented on preceding line. Reproduct this test in the pdf_xxx function if you don't want your hook to run
		$special_code = $object->lines[$i]->special_code;
		if (!empty($object->lines[$i]->fk_parent_line)) {
			$special_code = $object->getSpecialCode($object->lines[$i]->fk_parent_line);
		}
		$parameters = array(
			'i' => $i,
			'outputlangs' => $outputlangs,
			'hidedetails' => $hidedetails,
			'special_code' => $special_code
		);
		$action = '';
		$reshook = $hookmanager->executeHooks('pdf_getlineunit', $parameters, $object, $action); // Note that $action and $object may have been modified by some hooks

		if (!empty($hookmanager->resPrint)) {
			$result .= $hookmanager->resPrint;
		}
	}
	if (empty($reshook)) {
		if (empty($hidedetails) || $hidedetails > 1) {
			$result .= $langs->transnoentitiesnoconv($object->lines[$i]->getLabelOfUnit('short'));
		}
	}
	return $result;
}


/**
 *	Return line remise percent
 *
 *	@param	Object		$object				Object
 *	@param	int			$i					Current line number
 *  @param  Translate	$outputlangs		Object langs for output
 *  @param	int			$hidedetails		Hide details (0=no, 1=yes, 2=just special lines)
 * 	@return	string
 */
function pdf_getlineremisepercent($object, $i, $outputlangs, $hidedetails = 0)
{
	global $hookmanager;

	include_once DOL_DOCUMENT_ROOT.'/core/lib/functions2.lib.php';

	$reshook = 0;
	$result = '';
	//if (is_object($hookmanager) && ( (isset($object->lines[$i]->product_type) && $object->lines[$i]->product_type == 9 && !empty($object->lines[$i]->special_code)) || !empty($object->lines[$i]->fk_parent_line) ) )
	if (is_object($hookmanager)) {   // Old code is commented on preceding line. Reproduct this test in the pdf_xxx function if you don't want your hook to run
		$special_code = $object->lines[$i]->special_code;
		if (!empty($object->lines[$i]->fk_parent_line)) {
			$special_code = $object->getSpecialCode($object->lines[$i]->fk_parent_line);
		}
		$parameters = array('i'=>$i, 'outputlangs'=>$outputlangs, 'hidedetails'=>$hidedetails, 'special_code'=>$special_code);
		$action = '';
		$reshook = $hookmanager->executeHooks('pdf_getlineremisepercent', $parameters, $object, $action); // Note that $action and $object may have been modified by some hooks

		if (!empty($hookmanager->resPrint)) {
			$result .= $hookmanager->resPrint;
		}
	}
	if (empty($reshook)) {
		if ($object->lines[$i]->special_code == 3) {
			return '';
		}
		if (empty($hidedetails) || $hidedetails > 1) {
			$result .= dol_print_reduction($object->lines[$i]->remise_percent, $outputlangs);
		}
	}
	return $result;
}

/**
 * Return line percent
 *
 * @param Object $object Object
 * @param int $i Current line number
 * @param Translate $outputlangs Object langs for output
 * @param int $hidedetails Hide details (0=no, 1=yes, 2=just special lines)
 * @param HookManager $hookmanager Hook manager instance
 * @return string
 */
function pdf_getlineprogress($object, $i, $outputlangs, $hidedetails = 0, $hookmanager = null)
{
	if (empty($hookmanager)) {
		global $hookmanager;
	}
	global $conf;

	$reshook = 0;
	$result = '';
	//if (is_object($hookmanager) && ( (isset($object->lines[$i]->product_type) && $object->lines[$i]->product_type == 9 && !empty($object->lines[$i]->special_code)) || !empty($object->lines[$i]->fk_parent_line) ) )
	if (is_object($hookmanager)) {   // Old code is commented on preceding line. Reproduct this test in the pdf_xxx function if you don't want your hook to run
		$special_code = $object->lines[$i]->special_code;
		if (!empty($object->lines[$i]->fk_parent_line)) {
			$special_code = $object->getSpecialCode($object->lines[$i]->fk_parent_line);
		}
		$parameters = array('i' => $i, 'outputlangs' => $outputlangs, 'hidedetails' => $hidedetails, 'special_code' => $special_code);
		$action = '';
		$reshook = $hookmanager->executeHooks('pdf_getlineprogress', $parameters, $object, $action); // Note that $action and $object may have been modified by some hooks

		if (!empty($hookmanager->resPrint)) {
			return $hookmanager->resPrint;
		}
	}
	if (empty($reshook)) {
		if ($object->lines[$i]->special_code == 3) {
			return '';
		}
		if (empty($hidedetails) || $hidedetails > 1) {
			if (!empty($conf->global->SITUATION_DISPLAY_DIFF_ON_PDF)) {
				$prev_progress = 0;
				if (method_exists($object->lines[$i], 'get_prev_progress')) {
					$prev_progress = $object->lines[$i]->get_prev_progress($object->id);
				}
				$result = round($object->lines[$i]->situation_percent - $prev_progress, 1).'%';
			} else {
				$result = round($object->lines[$i]->situation_percent, 1).'%';
			}
		}
	}
	return $result;
}

/**
 *	Return line total excluding tax
 *
 *	@param	Object		$object				Object
 *	@param	int			$i					Current line number
 *  @param  Translate	$outputlangs		Object langs for output
 *  @param	int			$hidedetails		Hide details (0=no, 1=yes, 2=just special lines)
 * 	@return	string							Return total of line excl tax
 */
function pdf_getlinetotalexcltax($object, $i, $outputlangs, $hidedetails = 0)
{
	global $conf, $hookmanager;

	$sign = 1;
	if (isset($object->type) && $object->type == 2 && !empty($conf->global->INVOICE_POSITIVE_CREDIT_NOTE)) {
		$sign = -1;
	}

	$reshook = 0;
	$result = '';
	//if (is_object($hookmanager) && ( (isset($object->lines[$i]->product_type) && $object->lines[$i]->product_type == 9 && !empty($object->lines[$i]->special_code)) || !empty($object->lines[$i]->fk_parent_line) ) )
	if (is_object($hookmanager)) {   // Old code is commented on preceding line. Reproduct this test in the pdf_xxx function if you don't want your hook to run
		$special_code = $object->lines[$i]->special_code;
		if (!empty($object->lines[$i]->fk_parent_line)) {
			$special_code = $object->getSpecialCode($object->lines[$i]->fk_parent_line);
		}
		$parameters = array('i'=>$i, 'outputlangs'=>$outputlangs, 'hidedetails'=>$hidedetails, 'special_code'=>$special_code, 'sign'=>$sign);
		$action = '';
		$reshook = $hookmanager->executeHooks('pdf_getlinetotalexcltax', $parameters, $object, $action); // Note that $action and $object may have been modified by some hooks

		if (!empty($hookmanager->resPrint)) {
			$result .= $hookmanager->resPrint;
		}
	}
	if (empty($reshook)) {
		if ($object->lines[$i]->special_code == 3) {
			$result .= $outputlangs->transnoentities("Option");
		} elseif (empty($hidedetails) || $hidedetails > 1) {
			$total_ht = (isModEnabled("multicurrency") && $object->multicurrency_tx != 1 ? $object->lines[$i]->multicurrency_total_ht : $object->lines[$i]->total_ht);
			if (!empty($object->lines[$i]->situation_percent) && $object->lines[$i]->situation_percent > 0) {
				// TODO Remove this. The total should be saved correctly in database instead of being modified here.
				$prev_progress = 0;
				$progress = 1;
				if (method_exists($object->lines[$i], 'get_prev_progress')) {
					$prev_progress = $object->lines[$i]->get_prev_progress($object->id);
					$progress = ($object->lines[$i]->situation_percent - $prev_progress) / 100;
				}
				$result .= price($sign * ($total_ht / ($object->lines[$i]->situation_percent / 100)) * $progress, 0, $outputlangs);
			} else {
				$result .= price($sign * $total_ht, 0, $outputlangs);
			}
		}
	}
	return $result;
}

/**
 *	Return line total including tax
 *
 *	@param	Object		$object				Object
 *	@param	int			$i					Current line number
 *  @param 	Translate	$outputlangs		Object langs for output
 *  @param	int			$hidedetails		Hide value (0 = no, 1 = yes, 2 = just special lines)
 *  @return	string							Return total of line incl tax
 */
function pdf_getlinetotalwithtax($object, $i, $outputlangs, $hidedetails = 0)
{
	global $hookmanager, $conf;

	$sign = 1;
	if (isset($object->type) && $object->type == 2 && !empty($conf->global->INVOICE_POSITIVE_CREDIT_NOTE)) {
		$sign = -1;
	}

	$reshook = 0;
	$result = '';
	//if (is_object($hookmanager) && ( (isset($object->lines[$i]->product_type) && $object->lines[$i]->product_type == 9 && !empty($object->lines[$i]->special_code)) || !empty($object->lines[$i]->fk_parent_line) ) )
	if (is_object($hookmanager)) {   // Old code is commented on preceding line. Reproduct this test in the pdf_xxx function if you don't want your hook to run
		$special_code = $object->lines[$i]->special_code;
		if (!empty($object->lines[$i]->fk_parent_line)) {
			$special_code = $object->getSpecialCode($object->lines[$i]->fk_parent_line);
		}
		$parameters = array('i'=>$i, 'outputlangs'=>$outputlangs, 'hidedetails'=>$hidedetails, 'special_code'=>$special_code);
		$action = '';
		$reshook = $hookmanager->executeHooks('pdf_getlinetotalwithtax', $parameters, $object, $action); // Note that $action and $object may have been modified by some hooks

		if (!empty($hookmanager->resPrint)) {
			$result .= $hookmanager->resPrint;
		}
	}
	if (empty($reshook)) {
		if ($object->lines[$i]->special_code == 3) {
			$result .= $outputlangs->transnoentities("Option");
		} elseif (empty($hidedetails) || $hidedetails > 1) {
			$total_ttc = (isModEnabled("multicurrency") && $object->multicurrency_tx != 1 ? $object->lines[$i]->multicurrency_total_ttc : $object->lines[$i]->total_ttc);
			if ($object->lines[$i]->situation_percent > 0) {
				// TODO Remove this. The total should be saved correctly in database instead of being modified here.
				$prev_progress = 0;
				$progress = 1;
				if (method_exists($object->lines[$i], 'get_prev_progress')) {
					$prev_progress = $object->lines[$i]->get_prev_progress($object->id);
					$progress = ($object->lines[$i]->situation_percent - $prev_progress) / 100;
				}
				$result .= price($sign * ($total_ttc / ($object->lines[$i]->situation_percent / 100)) * $progress, 0, $outputlangs);
			} else {
				$result .= price($sign * $total_ttc, 0, $outputlangs);
			}
		}
	}
	return $result;
}

/**
 * 	Return linked objects to use for document generation.
 *  Warning: To save space, this function returns only one link per link type (all links are concated on same record string). This function is used by pdf_writeLinkedObjects
 *
 * 	@param	object		$object			Object
 * 	@param	Translate	$outputlangs	Object lang for output
 * 	@return	array                       Linked objects
 */
function pdf_getLinkedObjects(&$object, $outputlangs)
{
	global $db, $hookmanager;

	$linkedobjects = array();

	$object->fetchObjectLinked();

	foreach ($object->linkedObjects as $objecttype => $objects) {
		if ($objecttype == 'facture') {
			// For invoice, we don't want to have a reference line on document. Image we are using recuring invoice, we will have a line longer than document width.
		} elseif ($objecttype == 'propal' || $objecttype == 'supplier_proposal') {
			$outputlangs->load('propal');

			foreach ($objects as $elementobject) {
				$linkedobjects[$objecttype]['ref_title'] = $outputlangs->transnoentities("RefProposal");
				$linkedobjects[$objecttype]['ref_value'] = $outputlangs->transnoentities($elementobject->ref);
				$linkedobjects[$objecttype]['date_title'] = $outputlangs->transnoentities("DatePropal");
				$linkedobjects[$objecttype]['date_value'] = dol_print_date($elementobject->date, 'day', '', $outputlangs);
			}
		} elseif ($objecttype == 'commande' || $objecttype == 'supplier_order') {
			$outputlangs->load('orders');

			if (count($objects) > 1 && count($objects) <= (getDolGlobalInt("MAXREFONDOC") ? getDolGlobalInt("MAXREFONDOC") : 10)) {
				$object->note_public = dol_concatdesc($object->note_public, $outputlangs->transnoentities("RefOrder").' :');
				foreach ($objects as $elementobject) {
					$object->note_public = dol_concatdesc($object->note_public, $outputlangs->transnoentities($elementobject->ref).(empty($elementobject->ref_client) ?'' : ' ('.$elementobject->ref_client.')').(empty($elementobject->ref_supplier) ? '' : ' ('.$elementobject->ref_supplier.')').' ');
					$object->note_public = dol_concatdesc($object->note_public, $outputlangs->transnoentities("OrderDate").' : '.dol_print_date($elementobject->date, 'day', '', $outputlangs));
				}
			} elseif (count($objects) == 1) {
				$elementobject = array_shift($objects);
				$linkedobjects[$objecttype]['ref_title'] = $outputlangs->transnoentities("RefOrder");
				$linkedobjects[$objecttype]['ref_value'] = $outputlangs->transnoentities($elementobject->ref).(!empty($elementobject->ref_client) ? ' ('.$elementobject->ref_client.')' : '').(!empty($elementobject->ref_supplier) ? ' ('.$elementobject->ref_supplier.')' : '');
				$linkedobjects[$objecttype]['date_title'] = $outputlangs->transnoentities("OrderDate");
				$linkedobjects[$objecttype]['date_value'] = dol_print_date($elementobject->date, 'day', '', $outputlangs);
			}
		} elseif ($objecttype == 'contrat') {
			$outputlangs->load('contracts');
			foreach ($objects as $elementobject) {
				$linkedobjects[$objecttype]['ref_title'] = $outputlangs->transnoentities("RefContract");
				$linkedobjects[$objecttype]['ref_value'] = $outputlangs->transnoentities($elementobject->ref);
				$linkedobjects[$objecttype]['date_title'] = $outputlangs->transnoentities("DateContract");
				$linkedobjects[$objecttype]['date_value'] = dol_print_date($elementobject->date_contrat, 'day', '', $outputlangs);
			}
		} elseif ($objecttype == 'fichinter') {
			$outputlangs->load('interventions');
			foreach ($objects as $elementobject) {
				$linkedobjects[$objecttype]['ref_title'] = $outputlangs->transnoentities("InterRef");
				$linkedobjects[$objecttype]['ref_value'] = $outputlangs->transnoentities($elementobject->ref);
				$linkedobjects[$objecttype]['date_title'] = $outputlangs->transnoentities("InterDate");
				$linkedobjects[$objecttype]['date_value'] = dol_print_date($elementobject->datec, 'day', '', $outputlangs);
			}
		} elseif ($objecttype == 'shipping') {
			$outputlangs->loadLangs(array("orders", "sendings"));

			if (count($objects) > 1) {
				$order = null;
				if (empty($object->linkedObjects['commande']) && $object->element != 'commande') {
					$object->note_public = dol_concatdesc($object->note_public, $outputlangs->transnoentities("RefOrder").' / '.$outputlangs->transnoentities("RefSending").' :');
				} else {
					$object->note_public = dol_concatdesc($object->note_public, $outputlangs->transnoentities("RefSending").' :');
				}
				// We concat this record info into fields xxx_value. title is overwrote.
				foreach ($objects as $elementobject) {
					if (empty($object->linkedObjects['commande']) && $object->element != 'commande') {    // There is not already a link to order and object is not the order, so we show also info with order
						$elementobject->fetchObjectLinked(null, '', null, '', 'OR', 1, 'sourcetype', 0);
						if (!empty($elementobject->linkedObjectsIds['commande'])) {
							include_once DOL_DOCUMENT_ROOT.'/commande/class/commande.class.php';
							$order = new Commande($db);
							$ret = $order->fetch(reset($elementobject->linkedObjectsIds['commande']));
							if ($ret < 1) {
								$order = null;
							}
						}
					}

					if (! is_object($order)) {
						$object->note_public = dol_concatdesc($object->note_public, $outputlangs->transnoentities($elementobject->ref));
					} else {
						$object->note_public = dol_concatdesc($object->note_public, $outputlangs->convToOutputCharset($order->ref).($order->ref_client ? ' ('.$order->ref_client.')' : ''));
						$object->note_public = dol_concatdesc($object->note_public, ' / '.$outputlangs->transnoentities($elementobject->ref));
					}
				}
			} elseif (count($objects) == 1) {
				$elementobject = array_shift($objects);
				$order = null;
				// We concat this record info into fields xxx_value. title is overwrote.
				if (empty($object->linkedObjects['commande']) && $object->element != 'commande') {    // There is not already a link to order and object is not the order, so we show also info with order
					$elementobject->fetchObjectLinked(null, '', null, '', 'OR', 1, 'sourcetype', 0);
					if (!empty($elementobject->linkedObjectsIds['commande'])) {
						include_once DOL_DOCUMENT_ROOT.'/commande/class/commande.class.php';
						$order = new Commande($db);
						$ret = $order->fetch(reset($elementobject->linkedObjectsIds['commande']));
						if ($ret < 1) {
							$order = null;
						}
					}
				}

				if (! is_object($order)) {
					$linkedobjects[$objecttype]['ref_title'] = $outputlangs->transnoentities("RefSending");
					if (!empty($linkedobjects[$objecttype]['ref_value'])) $linkedobjects[$objecttype]['ref_value'] .= ' / ';
					$linkedobjects[$objecttype]['ref_value'] .= $outputlangs->transnoentities($elementobject->ref);
					$linkedobjects[$objecttype]['date_value'] = dol_print_date(empty($elementobject->date_shipping) ? $elementobject->date_delivery : $elementobject->date_shipping, 'day', '', $outputlangs);
				} else {
					$linkedobjects[$objecttype]['ref_title'] = $outputlangs->transnoentities("RefOrder").' / '.$outputlangs->transnoentities("RefSending");
					if (empty($linkedobjects[$objecttype]['ref_value'])) $linkedobjects[$objecttype]['ref_value'] = $outputlangs->convToOutputCharset($order->ref).($order->ref_client ? ' ('.$order->ref_client.')' : '');
					$linkedobjects[$objecttype]['ref_value'] .= ' / '.$outputlangs->transnoentities($elementobject->ref);
					$linkedobjects[$objecttype]['date_value'] = dol_print_date(empty($elementobject->date_shipping) ? $elementobject->date_delivery : $elementobject->date_shipping, 'day', '', $outputlangs);
				}
			}
		}
	}

	// For add external linked objects
	if (is_object($hookmanager)) {
		$parameters = array('linkedobjects' => $linkedobjects, 'outputlangs'=>$outputlangs);
		$action = '';
		$hookmanager->executeHooks('pdf_getLinkedObjects', $parameters, $object, $action); // Note that $action and $object may have been modified by some hooks
		if (!empty($hookmanager->resArray)) {
			$linkedobjects = $hookmanager->resArray;
		}
	}

	return $linkedobjects;
}

/**
 * Return dimensions to use for images onto PDF checking that width and height are not higher than
 * maximum (16x32 by default).
 *
 * @param	string		$realpath		Full path to photo file to use
 * @return	array						Height and width to use to output image (in pdf user unit, so mm)
 */
function pdf_getSizeForImage($realpath)
{
	global $conf;

	$maxwidth = (empty($conf->global->MAIN_DOCUMENTS_WITH_PICTURE_WIDTH) ? 20 : $conf->global->MAIN_DOCUMENTS_WITH_PICTURE_WIDTH);
	$maxheight = (empty($conf->global->MAIN_DOCUMENTS_WITH_PICTURE_HEIGHT) ? 32 : $conf->global->MAIN_DOCUMENTS_WITH_PICTURE_HEIGHT);
	include_once DOL_DOCUMENT_ROOT.'/core/lib/images.lib.php';
	$tmp = dol_getImageSize($realpath);
	$width = 0;
	$height = 0;
	if ($tmp['height']) {
		$width = (int) round($maxheight * $tmp['width'] / $tmp['height']); // I try to use maxheight
		if ($width > $maxwidth) {	// Pb with maxheight, so i use maxwidth
			$width = $maxwidth;
			$height = (int) round($maxwidth * $tmp['height'] / $tmp['width']);
		} else // No pb with maxheight
		{
			$height = $maxheight;
		}
	}
	return array('width'=>$width, 'height'=>$height);
}

/**
 *	Return line total amount discount
 *
 *	@param	Object		$object				Object
 *	@param	int			$i					Current line number
 *  @param  Translate	$outputlangs		Object langs for output
 *  @param	int			$hidedetails		Hide details (0=no, 1=yes, 2=just special lines)
 * 	@return	float							Return total of line excl tax
 */
function pdfGetLineTotalDiscountAmount($object, $i, $outputlangs, $hidedetails = 0)
{
	global $conf, $hookmanager;

	$sign = 1;
	if (isset($object->type) && $object->type == 2 && !empty($conf->global->INVOICE_POSITIVE_CREDIT_NOTE)) {
		$sign = -1;
	}
	if ($object->lines[$i]->special_code == 3) {
		return $outputlangs->transnoentities("Option");
	} else {
		if (is_object($hookmanager)) {
			$special_code = $object->lines[$i]->special_code;
			if (!empty($object->lines[$i]->fk_parent_line)) {
				$special_code = $object->getSpecialCode($object->lines[$i]->fk_parent_line);
			}

			$parameters = array(
				'i'=>$i,
				'outputlangs'=>$outputlangs,
				'hidedetails'=>$hidedetails,
				'special_code'=>$special_code
			);

			$action = '';

			if ($hookmanager->executeHooks('getlinetotalremise', $parameters, $object, $action) > 0) {	// Note that $action and $object may have been modified by some hooks
				if (isset($hookmanager->resArray['linetotalremise'])) {
					return $hookmanager->resArray['linetotalremise'];
				} else {
					return (float) $hookmanager->resPrint;	// For backward compatibility
				}
			}
		}

		if (empty($hidedetails) || $hidedetails > 1) {
			return $sign * (($object->lines[$i]->subprice * $object->lines[$i]->qty) - $object->lines[$i]->total_ht);
		}
	}
<<<<<<< HEAD
	return '';
}

/**
 * Define signing position
 *
 * @param	real		$p				Number page to print sign
 * @param	real		$x				Posx to print sign
 * @param	real		$y				Posy to print sign
 * @param	real		$height			Height sign
 * @param	real		$width			Width sign
 * @return	int							<0 if KO, >0 if OK
 */
function pdf_setPosSign($p, $x, $y, $height, $width)
{
	global $conf, $db, $object;
	$error = 0;

	$db->begin();

	$sql = "UPDATE ".MAIN_DB_PREFIX.$object->element;
	$sql .= " SET model_pdf_pos_sign = '".$p.":".$x.":".$y.":".$height.":".$width."'";
	$sql .= " WHERE rowid = ".((int) $object->id);

	dol_syslog(__METHOD__, LOG_DEBUG);
	$resql = $db->query($sql);

	if (!$resql) {
		$object->errors[] = $db->error();
		$error++;
	}

	if (!$error) {
		$db->commit();
		return 1;
	} else {
		foreach ($object->errors as $errmsg) {
			dol_syslog(__METHOD__.' Error: '.$errmsg, LOG_ERR);
			$object->error .= ($object->error ? ', '.$errmsg : $errmsg);
		}
		$db->rollback();
		return -1 * $error;
	}
=======
>>>>>>> 57720094
	return 0;
}<|MERGE_RESOLUTION|>--- conflicted
+++ resolved
@@ -2588,8 +2588,7 @@
 			return $sign * (($object->lines[$i]->subprice * $object->lines[$i]->qty) - $object->lines[$i]->total_ht);
 		}
 	}
-<<<<<<< HEAD
-	return '';
+	return 0;
 }
 
 /**
@@ -2632,7 +2631,5 @@
 		$db->rollback();
 		return -1 * $error;
 	}
-=======
->>>>>>> 57720094
 	return 0;
 }