--- conflicted
+++ resolved
@@ -705,14 +705,8 @@
 {
 	global $conf;
 
-<<<<<<< HEAD
-	// Add a background image on document only if good setup of const
-	if (!empty($conf->global->MAIN_USE_BACKGROUND_ON_PDF) && ($conf->global->MAIN_USE_BACKGROUND_ON_PDF != '-1'))		// Warning, this option make TCPDF generation being crazy and some content disappeared behind the image
-	{
-=======
 	// Add a background image on document
 	if (!empty($conf->global->MAIN_USE_BACKGROUND_ON_PDF)) {		// Warning, this option make TCPDF generation being crazy and some content disappeared behind the image
->>>>>>> 39fe315e
 		$pdf->SetAutoPageBreak(0, 0); // Disable auto pagebreak before adding image
 		$pdf->Image($conf->mycompany->dir_output.'/logos/'.$conf->global->MAIN_USE_BACKGROUND_ON_PDF, (isset($conf->global->MAIN_USE_BACKGROUND_ON_PDF_X) ? $conf->global->MAIN_USE_BACKGROUND_ON_PDF_X : 0), (isset($conf->global->MAIN_USE_BACKGROUND_ON_PDF_Y) ? $conf->global->MAIN_USE_BACKGROUND_ON_PDF_Y : 0), 0, $page_height);
 		$pdf->SetAutoPageBreak(1, 0); // Restore pagebreak
@@ -2268,7 +2262,7 @@
  * 	@param	Translate	$outputlangs	Object lang for output
  * 	@return	array                       Linked objects
  */
-function pdf_getLinkedObjects(&$object, $outputlangs)
+function pdf_getLinkedObjects($object, $outputlangs)
 {
 	global $db, $hookmanager;
 
@@ -2290,7 +2284,6 @@
 			}
 		} elseif ($objecttype == 'commande' || $objecttype == 'supplier_order') {
 			$outputlangs->load('orders');
-<<<<<<< HEAD
 
 			if(count($objects) > 1) {
 			    $object->note_public .= '<br/>'.$outputlangs->transnoentities("RefOrder").' : <br/>';
@@ -2310,15 +2303,6 @@
 		}
 		elseif ($objecttype == 'contrat')
 		{
-=======
-			foreach ($objects as $elementobject) {
-				$linkedobjects[$objecttype]['ref_title'] = $outputlangs->transnoentities("RefOrder");
-				$linkedobjects[$objecttype]['ref_value'] = $outputlangs->transnoentities($elementobject->ref).($elementobject->ref_client ? ' ('.$elementobject->ref_client.')' : '').($elementobject->ref_supplier ? ' ('.$elementobject->ref_supplier.')' : '');
-				$linkedobjects[$objecttype]['date_title'] = $outputlangs->transnoentities("OrderDate");
-				$linkedobjects[$objecttype]['date_value'] = dol_print_date($elementobject->date, 'day', '', $outputlangs);
-			}
-		} elseif ($objecttype == 'contrat') {
->>>>>>> 39fe315e
 			$outputlangs->load('contracts');
 			foreach ($objects as $elementobject) {
 				$linkedobjects[$objecttype]['ref_title'] = $outputlangs->transnoentities("RefContract");
@@ -2334,11 +2318,8 @@
 				$linkedobjects[$objecttype]['date_title'] = $outputlangs->transnoentities("InterDate");
 				$linkedobjects[$objecttype]['date_value'] = dol_print_date($elementobject->datec, 'day', '', $outputlangs);
 			}
-<<<<<<< HEAD
-		}
-		elseif ($objecttype == 'shipping')
-		{
-            $outputlangs->loadLangs(array("orders", "sendings"));
+		} elseif ($objecttype == 'shipping') {
+			$outputlangs->loadLangs(array("orders", "sendings"));
 
             if(count($objects) > 1) {
                 $order = null;
@@ -2401,47 +2382,6 @@
             }
         }
     }
-=======
-		} elseif ($objecttype == 'shipping') {
-			$outputlangs->loadLangs(array("orders", "sendings"));
-
-			foreach ($objects as $x => $elementobject) {
-				$order = null;
-				// We concat this record info into fields xxx_value. title is overwrote.
-				if (empty($object->linkedObjects['commande']) && $object->element != 'commande') {	// There is not already a link to order and object is not the order, so we show also info with order
-					$elementobject->fetchObjectLinked(null, '', null, '', 'OR', 1, 'sourcetype', 0);
-					if (!empty($elementobject->linkedObjectsIds['commande'])) {
-						include_once DOL_DOCUMENT_ROOT.'/commande/class/commande.class.php';
-						$order = new Commande($db);
-						$ret = $order->fetch(reset($elementobject->linkedObjectsIds['commande']));
-						if ($ret < 1) {
-							$order = null;
-						}
-					}
-				}
-				if (!is_object($order)) {
-					$linkedobjects[$objecttype]['ref_title'] = $outputlangs->transnoentities("RefSending");
-					if (!empty($linkedobjects[$objecttype]['ref_value'])) {
-						$linkedobjects[$objecttype]['ref_value'] .= ' / ';
-					}
-					$linkedobjects[$objecttype]['ref_value'] .= $outputlangs->transnoentities($elementobject->ref);
-					//$linkedobjects[$objecttype]['date_title'] = $outputlangs->transnoentities("DateShipment");
-					//if (! empty($linkedobjects[$objecttype]['date_value'])) $linkedobjects[$objecttype]['date_value'].=' / ';
-					//$linkedobjects[$objecttype]['date_value'].= dol_print_date($elementobject->date_delivery,'day','',$outputlangs);
-				} else {
-					$linkedobjects[$objecttype]['ref_title'] = $outputlangs->transnoentities("RefOrder").' / '.$outputlangs->transnoentities("RefSending");
-					if (empty($linkedobjects[$objecttype]['ref_value'])) {
-						$linkedobjects[$objecttype]['ref_value'] = $outputlangs->convToOutputCharset($order->ref).($order->ref_client ? ' ('.$order->ref_client.')' : '');
-					}
-					$linkedobjects[$objecttype]['ref_value'] .= ' / '.$outputlangs->transnoentities($elementobject->ref);
-					//$linkedobjects[$objecttype]['date_title'] = $outputlangs->transnoentities("OrderDate") . ($elementobject->date_delivery ? ' / ' . $outputlangs->transnoentities("DateShipment") : '');
-					//if (empty($linkedobjects[$objecttype]['date_value'])) $linkedobjects[$objecttype]['date_value'] = dol_print_date($order->date,'day','',$outputlangs);
-					//$linkedobjects[$objecttype]['date_value'].= ($elementobject->date_delivery ? ' / ' . dol_print_date($elementobject->date_delivery,'day','',$outputlangs) : '');
-				}
-			}
-		}
-	}
->>>>>>> 39fe315e
 
 	// For add external linked objects
 	if (is_object($hookmanager)) {
