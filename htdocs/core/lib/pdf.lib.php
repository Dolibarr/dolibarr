<?php
/* Copyright (C) 2006-2017	Laurent Destailleur 	<eldy@users.sourceforge.net>
 * Copyright (C) 2006		Rodolphe Quiedeville	<rodolphe@quiedeville.org>
 * Copyright (C) 2007		Patrick Raguin      	<patrick.raguin@gmail.com>
 * Copyright (C) 2010-2012	Regis Houssin       	<regis.houssin@inodbox.com>
 * Copyright (C) 2010-2017	Juanjo Menent       	<jmenent@2byte.es>
 * Copyright (C) 2012		Christophe Battarel		<christophe.battarel@altairis.fr>
 * Copyright (C) 2012       Cédric Salvador         <csalvador@gpcsolutions.fr>
 * Copyright (C) 2012-2015  Raphaël Doursenaud      <rdoursenaud@gpcsolutions.fr>
 * Copyright (C) 2014		Cedric GROSS			<c.gross@kreiz-it.fr>
 * Copyright (C) 2014		Teddy Andreotti			<125155@supinfo.com>
 * Copyright (C) 2015-2016  Marcos García           <marcosgdf@gmail.com>
 * Copyright (C) 2019       Lenin Rivas           	<lenin.rivas@servcom-it.com>
 * Copyright (C) 2020       Nicolas ZABOURI         <info@inovea-conseil.com>
 * Copyright (C) 2021-2022	Anthony Berton       	<bertonanthony@gmail.com>
 *
 * This program is free software; you can redistribute it and/or modify
 * it under the terms of the GNU General Public License as published by
 * the Free Software Foundation; either version 3 of the License, or
 * (at your option) any later version.
 *
 * This program is distributed in the hope that it will be useful,
 * but WITHOUT ANY WARRANTY; without even the implied warranty of
 * MERCHANTABILITY or FITNESS FOR A PARTICULAR PURPOSE.  See the
 * GNU General Public License for more details.
 *
 * You should have received a copy of the GNU General Public License
 * along with this program. If not, see <https://www.gnu.org/licenses/>.
 * or see https://www.gnu.org/
 */

/**
 *	\file       htdocs/core/lib/pdf.lib.php
 *	\brief      Set of functions used for PDF generation
 *	\ingroup    core
 */

include_once DOL_DOCUMENT_ROOT.'/core/lib/signature.lib.php';


/**
 *  Return array head with list of tabs to view object informations.
 *
 *  @return	array   	        head array with tabs
 */
function pdf_admin_prepare_head()
{
	global $langs, $conf, $user;

	$h = 0;
	$head = array();

	$head[$h][0] = DOL_URL_ROOT.'/admin/pdf.php';
	$head[$h][1] = $langs->trans("Parameters");
	$head[$h][2] = 'general';
	$h++;

	// Show more tabs from modules
	// Entries must be declared in modules descriptor with line
	// $this->tabs = array('entity:+tabname:Title:@mymodule:/mymodule/mypage.php?id=__ID__');   to add new tab
	// $this->tabs = array('entity:-tabname:Title:@mymodule:/mymodule/mypage.php?id=__ID__');   to remove a tab
	complete_head_from_modules($conf, $langs, null, $head, $h, 'pdf_admin');

	if (!empty($conf->propal->enabled)) {
		$head[$h][0] = DOL_URL_ROOT.'/admin/pdf_other.php';
		$head[$h][1] = $langs->trans("Other");
		$head[$h][2] = 'other';
		$h++;
	}

	complete_head_from_modules($conf, $langs, null, $head, $h, 'pdf_admin', 'remove');

	return $head;
}


/**
 *	Return array with format properties of default PDF format
 *
 *	@param		Translate	$outputlangs		Output lang to use to autodetect output format if we need 'auto' detection
 *  @param		string		$mode				'setup' = Use setup, 'auto' = Force autodetection whatever is setup
 *  @return     array							Array('width'=>w,'height'=>h,'unit'=>u);
 */
function pdf_getFormat(Translate $outputlangs = null, $mode = 'setup')
{
	global $conf, $db, $langs;

	dol_syslog("pdf_getFormat Get paper format with mode=".$mode." MAIN_PDF_FORMAT=".(empty($conf->global->MAIN_PDF_FORMAT) ? 'null' : $conf->global->MAIN_PDF_FORMAT)." outputlangs->defaultlang=".(is_object($outputlangs) ? $outputlangs->defaultlang : 'null')." and langs->defaultlang=".(is_object($langs) ? $langs->defaultlang : 'null'));

	// Default value if setup was not done and/or entry into c_paper_format not defined
	$width = 210;
	$height = 297;
	$unit = 'mm';

	if ($mode == 'auto' || empty($conf->global->MAIN_PDF_FORMAT) || $conf->global->MAIN_PDF_FORMAT == 'auto') {
		include_once DOL_DOCUMENT_ROOT.'/core/lib/functions2.lib.php';
		$pdfformat = dol_getDefaultFormat($outputlangs);
	} else {
		$pdfformat = $conf->global->MAIN_PDF_FORMAT;
	}

	$sql = "SELECT code, label, width, height, unit FROM ".MAIN_DB_PREFIX."c_paper_format";
	$sql .= " WHERE code = '".$db->escape($pdfformat)."'";
	$resql = $db->query($sql);
	if ($resql) {
		$obj = $db->fetch_object($resql);
		if ($obj) {
			$width = (int) $obj->width;
			$height = (int) $obj->height;
			$unit = $obj->unit;
		}
	}

	//print "pdfformat=".$pdfformat." width=".$width." height=".$height." unit=".$unit;
	return array('width'=>$width, 'height'=>$height, 'unit'=>$unit);
}

/**
 *      Return a PDF instance object. We create a FPDI instance that instantiate TCPDF.
 *
 *      @param	string		$format         Array(width,height). Keep empty to use default setup.
 *      @param	string		$metric         Unit of format ('mm')
 *      @param  string		$pagetype       'P' or 'l'
 *      @return TCPDF						PDF object
 */
function pdf_getInstance($format = '', $metric = 'mm', $pagetype = 'P')
{
	global $conf;

	// Define constant for TCPDF
	if (!defined('K_TCPDF_EXTERNAL_CONFIG')) {
		define('K_TCPDF_EXTERNAL_CONFIG', 1); // this avoid using tcpdf_config file
		define('K_PATH_CACHE', DOL_DATA_ROOT.'/admin/temp/');
		define('K_PATH_URL_CACHE', DOL_DATA_ROOT.'/admin/temp/');
		dol_mkdir(K_PATH_CACHE);
		define('K_BLANK_IMAGE', '_blank.png');
		define('PDF_PAGE_FORMAT', 'A4');
		define('PDF_PAGE_ORIENTATION', 'P');
		define('PDF_CREATOR', 'TCPDF');
		define('PDF_AUTHOR', 'TCPDF');
		define('PDF_HEADER_TITLE', 'TCPDF Example');
		define('PDF_HEADER_STRING', "by Dolibarr ERP CRM");
		define('PDF_UNIT', 'mm');
		define('PDF_MARGIN_HEADER', 5);
		define('PDF_MARGIN_FOOTER', 10);
		define('PDF_MARGIN_TOP', 27);
		define('PDF_MARGIN_BOTTOM', 25);
		define('PDF_MARGIN_LEFT', 15);
		define('PDF_MARGIN_RIGHT', 15);
		define('PDF_FONT_NAME_MAIN', 'helvetica');
		define('PDF_FONT_SIZE_MAIN', 10);
		define('PDF_FONT_NAME_DATA', 'helvetica');
		define('PDF_FONT_SIZE_DATA', 8);
		define('PDF_FONT_MONOSPACED', 'courier');
		define('PDF_IMAGE_SCALE_RATIO', 1.25);
		define('HEAD_MAGNIFICATION', 1.1);
		define('K_CELL_HEIGHT_RATIO', 1.25);
		define('K_TITLE_MAGNIFICATION', 1.3);
		define('K_SMALL_RATIO', 2 / 3);
		define('K_THAI_TOPCHARS', true);
		define('K_TCPDF_CALLS_IN_HTML', true);
		if (!empty($conf->global->TCPDF_THROW_ERRORS_INSTEAD_OF_DIE)) {
			define('K_TCPDF_THROW_EXCEPTION_ERROR', true);
		} else {
			define('K_TCPDF_THROW_EXCEPTION_ERROR', false);
		}
	}

	// Load TCPDF
	require_once TCPDF_PATH.'tcpdf.php';

	// We need to instantiate tcpdi object (instead of tcpdf) to use merging features. But we can disable it (this will break all merge features).
	if (empty($conf->global->MAIN_DISABLE_TCPDI)) {
		require_once TCPDI_PATH.'tcpdi.php';
	}

	//$arrayformat=pdf_getFormat();
	//$format=array($arrayformat['width'],$arrayformat['height']);
	//$metric=$arrayformat['unit'];

	$pdfa = false; // PDF-1.3
	if (!empty($conf->global->PDF_USE_A)) {
		$pdfa = $conf->global->PDF_USE_A; 	// PDF/A-1 ou PDF/A-3
	}

	if (class_exists('TCPDI')) {
		$pdf = new TCPDI($pagetype, $metric, $format, true, 'UTF-8', false, $pdfa);
	} else {
		$pdf = new TCPDF($pagetype, $metric, $format, true, 'UTF-8', false, $pdfa);
	}

	// Protection and encryption of pdf
	if (!empty($conf->global->PDF_SECURITY_ENCRYPTION)) {
		/* Permission supported by TCPDF
		- print : Print the document;
		- modify : Modify the contents of the document by operations other than those controlled by 'fill-forms', 'extract' and 'assemble';
		- copy : Copy or otherwise extract text and graphics from the document;
		- annot-forms : Add or modify text annotations, fill in interactive form fields, and, if 'modify' is also set, create or modify interactive form fields (including signature fields);
		- fill-forms : Fill in existing interactive form fields (including signature fields), even if 'annot-forms' is not specified;
		- extract : Extract text and graphics (in support of accessibility to users with disabilities or for other purposes);
		- assemble : Assemble the document (insert, rotate, or delete pages and create bookmarks or thumbnail images), even if 'modify' is not set;
		- print-high : Print the document to a representation from which a faithful digital copy of the PDF content could be generated. When this is not set, printing is limited to a low-level representation of the appearance, possibly of degraded quality.
		- owner : (inverted logic - only for public-key) when set permits change of encryption and enables all other permissions.
		*/

		// For TCPDF, we specify permission we want to block
		$pdfrights = (!empty($conf->global->PDF_SECURITY_ENCRYPTION_RIGHTS) ?json_decode($conf->global->PDF_SECURITY_ENCRYPTION_RIGHTS, true) : array('modify', 'copy')); // Json format in llx_const

		// Password for the end user
		$pdfuserpass = (!empty($conf->global->PDF_SECURITY_ENCRYPTION_USERPASS) ? $conf->global->PDF_SECURITY_ENCRYPTION_USERPASS : '');

		// Password of the owner, created randomly if not defined
		$pdfownerpass = (!empty($conf->global->PDF_SECURITY_ENCRYPTION_OWNERPASS) ? $conf->global->PDF_SECURITY_ENCRYPTION_OWNERPASS : null);

		// For encryption strength: 0 = RC4 40 bit; 1 = RC4 128 bit; 2 = AES 128 bit; 3 = AES 256 bit
		$encstrength = (!empty($conf->global->PDF_SECURITY_ENCRYPTION_STRENGTH) ? $conf->global->PDF_SECURITY_ENCRYPTION_STRENGTH : 0);

		// Array of recipients containing public-key certificates ('c') and permissions ('p').
		// For example: array(array('c' => 'file://../examples/data/cert/tcpdf.crt', 'p' => array('print')))
		$pubkeys = (!empty($conf->global->PDF_SECURITY_ENCRYPTION_PUBKEYS) ?json_decode($conf->global->PDF_SECURITY_ENCRYPTION_PUBKEYS, true) : null); // Json format in llx_const

		$pdf->SetProtection($pdfrights, $pdfuserpass, $pdfownerpass, $encstrength, $pubkeys);
	}

	return $pdf;
}

/**
 * Return if pdf file is protected/encrypted
 *
 * @param   string		$pathoffile		Path of file
 * @return  boolean     			    True or false
 */
function pdf_getEncryption($pathoffile)
{
	require_once TCPDF_PATH.'tcpdf_parser.php';

	$isencrypted = false;

	$content = file_get_contents($pathoffile);

	//ob_start();
	@($parser = new \TCPDF_PARSER(ltrim($content)));
	list($xref, $data) = $parser->getParsedData();
	unset($parser);
	//ob_end_clean();

	if (isset($xref['trailer']['encrypt'])) {
		$isencrypted = true; // Secured pdf file are currently not supported
	}

	if (empty($data)) {
		$isencrypted = true; // Object list not found. Possible secured file
	}

	return $isencrypted;
}

/**
 *      Return font name to use for PDF generation
 *
 *      @param	Translate	$outputlangs    Output langs object
 *      @return string          			Name of font to use
 */
function pdf_getPDFFont($outputlangs)
{
	global $conf;

	if (!empty($conf->global->MAIN_PDF_FORCE_FONT)) {
		return $conf->global->MAIN_PDF_FORCE_FONT;
	}

	$font = 'Helvetica'; // By default, for FPDI, or ISO language on TCPDF
	if (class_exists('TCPDF')) {  // If TCPDF on, we can use an UTF8 one like DejaVuSans if required (slower)
		if ($outputlangs->trans('FONTFORPDF') != 'FONTFORPDF') {
			$font = $outputlangs->trans('FONTFORPDF');
		}
	}
	return $font;
}

/**
 *      Return font size to use for PDF generation
 *
 *      @param	Translate	$outputlangs     Output langs object
 *      @return int				             Size of font to use
 */
function pdf_getPDFFontSize($outputlangs)
{
	global $conf;

	$size = 10; // By default, for FPDI or ISO language on TCPDF
	if (class_exists('TCPDF')) {  // If TCPDF on, we can use an UTF8 font like DejaVuSans if required (slower)
		if ($outputlangs->trans('FONTSIZEFORPDF') != 'FONTSIZEFORPDF') {
			$size = (int) $outputlangs->trans('FONTSIZEFORPDF');
		}
	}
	if (!empty($conf->global->MAIN_PDF_FORCE_FONT_SIZE)) {
		$size = $conf->global->MAIN_PDF_FORCE_FONT_SIZE;
	}

	return $size;
}


/**
 * Return height to use for Logo onto PDF
 *
 * @param	string		$logo		Full path to logo file to use
 * @param	bool		$url		Image with url (true or false)
 * @return	number
 */
function pdf_getHeightForLogo($logo, $url = false)
{
	global $conf;
	$height = (empty($conf->global->MAIN_DOCUMENTS_LOGO_HEIGHT) ? 20 : $conf->global->MAIN_DOCUMENTS_LOGO_HEIGHT);
	$maxwidth = 130;
	include_once DOL_DOCUMENT_ROOT.'/core/lib/images.lib.php';
	$tmp = dol_getImageSize($logo, $url);
	if ($tmp['height']) {
		$width = round($height * $tmp['width'] / $tmp['height']);
		if ($width > $maxwidth) {
			$height = $height * $maxwidth / $width;
		}
	}
	//print $tmp['width'].' '.$tmp['height'].' '.$width; exit;
	return $height;
}

/**
 * Function to try to calculate height of a HTML Content
 *
 * @param 	TCPDF     $pdf				PDF initialized object
 * @param 	string    $htmlcontent		HTML Contect
 * @return 	int							Height
 * @see getStringHeight()
 */
function pdfGetHeightForHtmlContent(&$pdf, $htmlcontent)
{
	// store current object
	$pdf->startTransaction();
	// store starting values
	$start_y = $pdf->GetY();
	//var_dump($start_y);
	$start_page = $pdf->getPage();
	// call printing functions with content
	$pdf->writeHTMLCell(0, 0, 0, $start_y, $htmlcontent, 0, 1, false, true, 'J', true);
	// get the new Y
	$end_y = $pdf->GetY();
	$end_page = $pdf->getPage();
	// calculate height
	$height = 0;
	if ($end_page == $start_page) {
		$height = $end_y - $start_y;
	} else {
		for ($page = $start_page; $page <= $end_page; ++$page) {
			$pdf->setPage($page);
			$tmpm = $pdf->getMargins();
			$tMargin = $tmpm['top'];
			if ($page == $start_page) {
				// first page
				$height = $pdf->getPageHeight() - $start_y - $pdf->getBreakMargin();
			} elseif ($page == $end_page) {
				// last page
				$height = $end_y - $tMargin;
			} else {
				$height = $pdf->getPageHeight() - $tMargin - $pdf->getBreakMargin();
			}
		}
	}
	// restore previous object
	$pdf = $pdf->rollbackTransaction();

	return $height;
}


/**
 * Returns the name of the thirdparty
 *
 * @param   Societe|Contact     $thirdparty     Contact or thirdparty
 * @param   Translate           $outputlangs    Output language
 * @param   int                 $includealias   1=Include alias name after name
 * @return  string                              String with name of thirdparty (+ alias if requested)
 */
function pdfBuildThirdpartyName($thirdparty, Translate $outputlangs, $includealias = 0)
{
	global $conf;

	// Recipient name
	$socname = '';

	if ($thirdparty instanceof Societe) {
		$socname .= $thirdparty->name;
		if (($includealias || !empty($conf->global->PDF_INCLUDE_ALIAS_IN_THIRDPARTY_NAME)) && !empty($thirdparty->name_alias)) {
			$socname .= " - ".$thirdparty->name_alias;
		}
	} elseif ($thirdparty instanceof Contact) {
		$socname = $thirdparty->socname;
	} else {
		throw new InvalidArgumentException('Parameter 1 $thirdparty is not a Societe nor Contact');
	}

	return $outputlangs->convToOutputCharset($socname);
}


/**
 *   	Return a string with full address formated for output on documents
 *
 * 		@param	Translate	          $outputlangs		    Output langs object
 *   	@param  Societe		          $sourcecompany		Source company object
 *   	@param  Societe|string|null   $targetcompany		Target company object
 *      @param  Contact|string|null	  $targetcontact	    Target contact object
 * 		@param	int			          $usecontact		    Use contact instead of company
 * 		@param	string  	          $mode				    Address type ('source', 'target', 'targetwithdetails', 'targetwithdetails_xxx': target but include also phone/fax/email/url)
 *      @param  Object                $object               Object we want to build document for
 * 		@return	string					    		        String with full address
 */
function pdf_build_address($outputlangs, $sourcecompany, $targetcompany = '', $targetcontact = '', $usecontact = 0, $mode = 'source', $object = null)
{
	global $conf, $hookmanager;

	if ($mode == 'source' && !is_object($sourcecompany)) {
		return -1;
	}
	if ($mode == 'target' && !is_object($targetcompany)) {
		return -1;
	}

	if (!empty($sourcecompany->state_id) && empty($sourcecompany->state)) {
		$sourcecompany->state = getState($sourcecompany->state_id);
	}
	if (!empty($targetcompany->state_id) && empty($targetcompany->state)) {
		$targetcompany->state = getState($targetcompany->state_id);
	}

	$reshook = 0;
	$stringaddress = '';
	if (is_object($hookmanager)) {
		$parameters = array('sourcecompany' => &$sourcecompany, 'targetcompany' => &$targetcompany, 'targetcontact' => &$targetcontact, 'outputlangs' => $outputlangs, 'mode' => $mode, 'usecontact' => $usecontact);
		$action = '';
		$reshook = $hookmanager->executeHooks('pdf_build_address', $parameters, $object, $action); // Note that $action and $object may have been modified by some hooks
		$stringaddress .= $hookmanager->resPrint;
	}
	if (empty($reshook)) {
		if ($mode == 'source') {
			$withCountry = 0;
			if (!empty($sourcecompany->country_code) && ($targetcompany->country_code != $sourcecompany->country_code)) {
				$withCountry = 1;
			}

			$stringaddress .= ($stringaddress ? "\n" : '').$outputlangs->convToOutputCharset(dol_format_address($sourcecompany, $withCountry, "\n", $outputlangs))."\n";

			if (empty($conf->global->MAIN_PDF_DISABLESOURCEDETAILS)) {
				// Phone
				if ($sourcecompany->phone) {
					$stringaddress .= ($stringaddress ? "\n" : '').$outputlangs->transnoentities("PhoneShort").": ".$outputlangs->convToOutputCharset($sourcecompany->phone);
				}
				// Fax
				if ($sourcecompany->fax) {
					$stringaddress .= ($stringaddress ? ($sourcecompany->phone ? " - " : "\n") : '').$outputlangs->transnoentities("Fax").": ".$outputlangs->convToOutputCharset($sourcecompany->fax);
				}
				// EMail
				if ($sourcecompany->email) {
					$stringaddress .= ($stringaddress ? "\n" : '').$outputlangs->transnoentities("Email").": ".$outputlangs->convToOutputCharset($sourcecompany->email);
				}
				// Web
				if ($sourcecompany->url) {
					$stringaddress .= ($stringaddress ? "\n" : '').$outputlangs->transnoentities("Web").": ".$outputlangs->convToOutputCharset($sourcecompany->url);
				}
			}
			// Intra VAT
			if (!empty($conf->global->MAIN_TVAINTRA_IN_SOURCE_ADDRESS)) {
				if ($sourcecompany->tva_intra) {
					$stringaddress .= ($stringaddress ? "\n" : '').$outputlangs->transnoentities("VATIntraShort").': '.$outputlangs->convToOutputCharset($sourcecompany->tva_intra);
				}
			}
			// Professionnal Ids
			$reg = array();
			if (!empty($conf->global->MAIN_PROFID1_IN_SOURCE_ADDRESS) && !empty($sourcecompany->idprof1)) {
				$tmp = $outputlangs->transcountrynoentities("ProfId1", $sourcecompany->country_code);
				if (preg_match('/\((.+)\)/', $tmp, $reg)) {
					$tmp = $reg[1];
				}
				$stringaddress .= ($stringaddress ? "\n" : '').$tmp.': '.$outputlangs->convToOutputCharset($sourcecompany->idprof1);
			}
			if (!empty($conf->global->MAIN_PROFID2_IN_SOURCE_ADDRESS) && !empty($sourcecompany->idprof2)) {
				$tmp = $outputlangs->transcountrynoentities("ProfId2", $sourcecompany->country_code);
				if (preg_match('/\((.+)\)/', $tmp, $reg)) {
					$tmp = $reg[1];
				}
				$stringaddress .= ($stringaddress ? "\n" : '').$tmp.': '.$outputlangs->convToOutputCharset($sourcecompany->idprof2);
			}
			if (!empty($conf->global->MAIN_PROFID3_IN_SOURCE_ADDRESS) && !empty($sourcecompany->idprof3)) {
				$tmp = $outputlangs->transcountrynoentities("ProfId3", $sourcecompany->country_code);
				if (preg_match('/\((.+)\)/', $tmp, $reg)) {
					$tmp = $reg[1];
				}
				$stringaddress .= ($stringaddress ? "\n" : '').$tmp.': '.$outputlangs->convToOutputCharset($sourcecompany->idprof3);
			}
			if (!empty($conf->global->MAIN_PROFID4_IN_SOURCE_ADDRESS) && !empty($sourcecompany->idprof4)) {
				$tmp = $outputlangs->transcountrynoentities("ProfId4", $sourcecompany->country_code);
				if (preg_match('/\((.+)\)/', $tmp, $reg)) {
					$tmp = $reg[1];
				}
				$stringaddress .= ($stringaddress ? "\n" : '').$tmp.': '.$outputlangs->convToOutputCharset($sourcecompany->idprof4);
			}
			if (!empty($conf->global->MAIN_PROFID5_IN_SOURCE_ADDRESS) && !empty($sourcecompany->idprof5)) {
				$tmp = $outputlangs->transcountrynoentities("ProfId5", $sourcecompany->country_code);
				if (preg_match('/\((.+)\)/', $tmp, $reg)) {
					$tmp = $reg[1];
				}
				$stringaddress .= ($stringaddress ? "\n" : '').$tmp.': '.$outputlangs->convToOutputCharset($sourcecompany->idprof5);
			}
			if (!empty($conf->global->MAIN_PROFID6_IN_SOURCE_ADDRESS) && !empty($sourcecompany->idprof6)) {
				$tmp = $outputlangs->transcountrynoentities("ProfId6", $sourcecompany->country_code);
				if (preg_match('/\((.+)\)/', $tmp, $reg)) {
					$tmp = $reg[1];
				}
				$stringaddress .= ($stringaddress ? "\n" : '').$tmp.': '.$outputlangs->convToOutputCharset($sourcecompany->idprof6);
			}
			if (!empty($conf->global->PDF_ADD_MORE_AFTER_SOURCE_ADDRESS)) {
				$stringaddress .= ($stringaddress ? "\n" : '').$conf->global->PDF_ADD_MORE_AFTER_SOURCE_ADDRESS;
			}
		}

		if ($mode == 'target' || preg_match('/targetwithdetails/', $mode)) {
			if ($usecontact) {
				$stringaddress .= ($stringaddress ? "\n" : '').$outputlangs->convToOutputCharset($targetcontact->getFullName($outputlangs, 1));

				if (!empty($targetcontact->address)) {
					$stringaddress .= ($stringaddress ? "\n" : '').$outputlangs->convToOutputCharset(dol_format_address($targetcontact));
				} else {
					$companytouseforaddress = $targetcompany;

					// Contact on a thirdparty that is a different thirdparty than the thirdparty of object
					if ($targetcontact->socid > 0 && $targetcontact->socid != $targetcompany->id) {
						$targetcontact->fetch_thirdparty();
						$companytouseforaddress = $targetcontact->thirdparty;
					}

					$stringaddress .= ($stringaddress ? "\n" : '').$outputlangs->convToOutputCharset(dol_format_address($companytouseforaddress));
				}
				// Country
				if (!empty($targetcontact->country_code) && $targetcontact->country_code != $sourcecompany->country_code) {
					$stringaddress .= ($stringaddress ? "\n" : '').$outputlangs->convToOutputCharset($outputlangs->transnoentitiesnoconv("Country".$targetcontact->country_code));
				} elseif (empty($targetcontact->country_code) && !empty($targetcompany->country_code) && ($targetcompany->country_code != $sourcecompany->country_code)) {
					$stringaddress .= ($stringaddress ? "\n" : '').$outputlangs->convToOutputCharset($outputlangs->transnoentitiesnoconv("Country".$targetcompany->country_code));
				}

				if (!empty($conf->global->MAIN_PDF_ADDALSOTARGETDETAILS) || preg_match('/targetwithdetails/', $mode)) {
					// Phone
					if (!empty($conf->global->MAIN_PDF_ADDALSOTARGETDETAILS) || $mode == 'targetwithdetails' || preg_match('/targetwithdetails_phone/', $mode)) {
						if (!empty($targetcontact->phone_pro) || !empty($targetcontact->phone_mobile)) {
							$stringaddress .= ($stringaddress ? "\n" : '').$outputlangs->transnoentities("Phone").": ";
						}
						if (!empty($targetcontact->phone_pro)) {
							$stringaddress .= $outputlangs->convToOutputCharset($targetcontact->phone_pro);
						}
						if (!empty($targetcontact->phone_pro) && !empty($targetcontact->phone_mobile)) {
							$stringaddress .= " / ";
						}
						if (!empty($targetcontact->phone_mobile)) {
							$stringaddress .= $outputlangs->convToOutputCharset($targetcontact->phone_mobile);
						}
					}
					// Fax
					if (!empty($conf->global->MAIN_PDF_ADDALSOTARGETDETAILS) || $mode == 'targetwithdetails' || preg_match('/targetwithdetails_fax/', $mode)) {
						if ($targetcontact->fax) {
							$stringaddress .= ($stringaddress ? "\n" : '').$outputlangs->transnoentities("Fax").": ".$outputlangs->convToOutputCharset($targetcontact->fax);
						}
					}
					// EMail
					if (!empty($conf->global->MAIN_PDF_ADDALSOTARGETDETAILS) || $mode == 'targetwithdetails' || preg_match('/targetwithdetails_email/', $mode)) {
						if ($targetcontact->email) {
							$stringaddress .= ($stringaddress ? "\n" : '').$outputlangs->transnoentities("Email").": ".$outputlangs->convToOutputCharset($targetcontact->email);
						}
					}
					// Web
					if (!empty($conf->global->MAIN_PDF_ADDALSOTARGETDETAILS) || $mode == 'targetwithdetails' || preg_match('/targetwithdetails_url/', $mode)) {
						if ($targetcontact->url) {
							$stringaddress .= ($stringaddress ? "\n" : '').$outputlangs->transnoentities("Web").": ".$outputlangs->convToOutputCharset($targetcontact->url);
						}
					}
				}
			} else {
				$stringaddress .= ($stringaddress ? "\n" : '').$outputlangs->convToOutputCharset(dol_format_address($targetcompany));
				// Country
				if (!empty($targetcompany->country_code) && $targetcompany->country_code != $sourcecompany->country_code) {
					$stringaddress .= ($stringaddress ? "\n" : '').$outputlangs->convToOutputCharset($outputlangs->transnoentitiesnoconv("Country".$targetcompany->country_code));
				}

				if (!empty($conf->global->MAIN_PDF_ADDALSOTARGETDETAILS) || preg_match('/targetwithdetails/', $mode)) {
					// Phone
					if (!empty($conf->global->MAIN_PDF_ADDALSOTARGETDETAILS) || $mode == 'targetwithdetails' || preg_match('/targetwithdetails_phone/', $mode)) {
						if (!empty($targetcompany->phone) || !empty($targetcompany->phone_mobile)) {
							$stringaddress .= ($stringaddress ? "\n" : '').$outputlangs->transnoentities("Phone").": ";
						}
						if (!empty($targetcompany->phone)) {
							$stringaddress .= $outputlangs->convToOutputCharset($targetcompany->phone);
						}
						if (!empty($targetcompany->phone) && !empty($targetcompany->phone_mobile)) {
							$stringaddress .= " / ";
						}
						if (!empty($targetcompany->phone_mobile)) {
							$stringaddress .= $outputlangs->convToOutputCharset($targetcompany->phone_mobile);
						}
					}
					// Fax
					if (!empty($conf->global->MAIN_PDF_ADDALSOTARGETDETAILS) || $mode == 'targetwithdetails' || preg_match('/targetwithdetails_fax/', $mode)) {
						if ($targetcompany->fax) {
							$stringaddress .= ($stringaddress ? "\n" : '').$outputlangs->transnoentities("Fax").": ".$outputlangs->convToOutputCharset($targetcompany->fax);
						}
					}
					// EMail
					if (!empty($conf->global->MAIN_PDF_ADDALSOTARGETDETAILS) || $mode == 'targetwithdetails' || preg_match('/targetwithdetails_email/', $mode)) {
						if ($targetcompany->email) {
							$stringaddress .= ($stringaddress ? "\n" : '').$outputlangs->transnoentities("Email").": ".$outputlangs->convToOutputCharset($targetcompany->email);
						}
					}
					// Web
					if (!empty($conf->global->MAIN_PDF_ADDALSOTARGETDETAILS) || $mode == 'targetwithdetails' || preg_match('/targetwithdetails_url/', $mode)) {
						if ($targetcompany->url) {
							$stringaddress .= ($stringaddress ? "\n" : '').$outputlangs->transnoentities("Web").": ".$outputlangs->convToOutputCharset($targetcompany->url);
						}
					}
				}
			}

			// Intra VAT
			if (empty($conf->global->MAIN_TVAINTRA_NOT_IN_ADDRESS)) {
				if ($targetcompany->tva_intra) {
					$stringaddress .= ($stringaddress ? "\n" : '').$outputlangs->transnoentities("VATIntraShort").': '.$outputlangs->convToOutputCharset($targetcompany->tva_intra);
				}
			}

			// Professionnal Ids
			if (!empty($conf->global->MAIN_PROFID1_IN_ADDRESS) && !empty($targetcompany->idprof1)) {
				$tmp = $outputlangs->transcountrynoentities("ProfId1", $targetcompany->country_code);
				if (preg_match('/\((.+)\)/', $tmp, $reg)) {
					$tmp = $reg[1];
				}
				$stringaddress .= ($stringaddress ? "\n" : '').$tmp.': '.$outputlangs->convToOutputCharset($targetcompany->idprof1);
			}
			if (!empty($conf->global->MAIN_PROFID2_IN_ADDRESS) && !empty($targetcompany->idprof2)) {
				$tmp = $outputlangs->transcountrynoentities("ProfId2", $targetcompany->country_code);
				if (preg_match('/\((.+)\)/', $tmp, $reg)) {
					$tmp = $reg[1];
				}
				$stringaddress .= ($stringaddress ? "\n" : '').$tmp.': '.$outputlangs->convToOutputCharset($targetcompany->idprof2);
			}
			if (!empty($conf->global->MAIN_PROFID3_IN_ADDRESS) && !empty($targetcompany->idprof3)) {
				$tmp = $outputlangs->transcountrynoentities("ProfId3", $targetcompany->country_code);
				if (preg_match('/\((.+)\)/', $tmp, $reg)) {
					$tmp = $reg[1];
				}
				$stringaddress .= ($stringaddress ? "\n" : '').$tmp.': '.$outputlangs->convToOutputCharset($targetcompany->idprof3);
			}
			if (!empty($conf->global->MAIN_PROFID4_IN_ADDRESS) && !empty($targetcompany->idprof4)) {
				$tmp = $outputlangs->transcountrynoentities("ProfId4", $targetcompany->country_code);
				if (preg_match('/\((.+)\)/', $tmp, $reg)) {
					$tmp = $reg[1];
				}
				$stringaddress .= ($stringaddress ? "\n" : '').$tmp.': '.$outputlangs->convToOutputCharset($targetcompany->idprof4);
			}
			if (!empty($conf->global->MAIN_PROFID5_IN_ADDRESS) && !empty($targetcompany->idprof5)) {
				$tmp = $outputlangs->transcountrynoentities("ProfId5", $targetcompany->country_code);
				if (preg_match('/\((.+)\)/', $tmp, $reg)) {
					$tmp = $reg[1];
				}
				$stringaddress .= ($stringaddress ? "\n" : '').$tmp.': '.$outputlangs->convToOutputCharset($targetcompany->idprof5);
			}
			if (!empty($conf->global->MAIN_PROFID6_IN_ADDRESS) && !empty($targetcompany->idprof6)) {
				$tmp = $outputlangs->transcountrynoentities("ProfId6", $targetcompany->country_code);
				if (preg_match('/\((.+)\)/', $tmp, $reg)) {
					$tmp = $reg[1];
				}
				$stringaddress .= ($stringaddress ? "\n" : '').$tmp.': '.$outputlangs->convToOutputCharset($targetcompany->idprof6);
			}

			// Public note
			if (!empty($conf->global->MAIN_PUBLIC_NOTE_IN_ADDRESS)) {
				if ($mode == 'source' && !empty($sourcecompany->note_public)) {
					$stringaddress .= ($stringaddress ? "\n" : '').dol_string_nohtmltag($sourcecompany->note_public);
				}
				if (($mode == 'target' || preg_match('/targetwithdetails/', $mode)) && !empty($targetcompany->note_public)) {
					$stringaddress .= ($stringaddress ? "\n" : '').dol_string_nohtmltag($targetcompany->note_public);
				}
			}
		}
	}

	return $stringaddress;
}


/**
 *   	Show header of page for PDF generation
 *
 *   	@param      TCPDF			$pdf     		Object PDF
 *      @param      Translate	$outputlangs	Object lang for output
 * 		@param		int			$page_height	Height of page
 *      @return	void
 */
function pdf_pagehead(&$pdf, $outputlangs, $page_height)
{
	global $conf;

	// Add a background image on document only if good setup of const
	if (!empty($conf->global->MAIN_USE_BACKGROUND_ON_PDF) && ($conf->global->MAIN_USE_BACKGROUND_ON_PDF != '-1')) {		// Warning, this option make TCPDF generation being crazy and some content disappeared behind the image
		$filepath = $conf->mycompany->dir_output.'/logos/'.$conf->global->MAIN_USE_BACKGROUND_ON_PDF;
		if (file_exists($filepath)) {
			$pdf->SetAutoPageBreak(0, 0); // Disable auto pagebreak before adding image
			$pdf->Image($filepath, (isset($conf->global->MAIN_USE_BACKGROUND_ON_PDF_X) ? $conf->global->MAIN_USE_BACKGROUND_ON_PDF_X : 0), (isset($conf->global->MAIN_USE_BACKGROUND_ON_PDF_Y) ? $conf->global->MAIN_USE_BACKGROUND_ON_PDF_Y : 0), 0, $page_height);
			$pdf->SetPageMark(); // This option avoid to have the images missing on some pages
			$pdf->SetAutoPageBreak(1, 0); // Restore pagebreak
		}
	}
}


/**
 *	Return array of possible substitutions for PDF content (without external module substitutions).
 *
 *	@param	Translate	$outputlangs	Output language
 *	@param	array       $exclude        Array of family keys we want to exclude. For example array('mycompany', 'object', 'date', 'user', ...)
 *	@param	Object      $object         Object
 *	@param	int         $onlykey       1=Do not calculate some heavy values of keys (performance enhancement when we need only the keys), 2=Values are truncated and html sanitized (to use for help tooltip)
 *	@return	array						Array of substitutions
 */
function pdf_getSubstitutionArray($outputlangs, $exclude = null, $object = null, $onlykey = 0)
{
	$substitutionarray = getCommonSubstitutionArray($outputlangs, $onlykey, $exclude, $object);
	$substitutionarray['__FROM_NAME__'] = '__FROM_NAME__';
	$substitutionarray['__FROM_EMAIL__'] = '__FROM_EMAIL__';
	return $substitutionarray;
}


/**
 *      Add a draft watermark on PDF files
 *
 *      @param	TCPDF      	$pdf            Object PDF
 *      @param  Translate	$outputlangs	Object lang
 *      @param  int		    $h		        Height of PDF
 *      @param  int		    $w		        Width of PDF
 *      @param  string	    $unit           Unit of height (mm, pt, ...)
 *      @param  string		$text           Text to show
 *      @return	void
 */
function pdf_watermark(&$pdf, $outputlangs, $h, $w, $unit, $text)
{
	global $langs, $mysoc, $user;

	// Print Draft Watermark
	if ($unit == 'pt') {
		$k = 1;
	} elseif ($unit == 'mm') {
		$k = 72 / 25.4;
	} elseif ($unit == 'cm') {
		$k = 72 / 2.54;
	} elseif ($unit == 'in') {
		$k = 72;
	}

	// Make substitution
	$substitutionarray = pdf_getSubstitutionArray($outputlangs, null, null);
	complete_substitutions_array($substitutionarray, $outputlangs, null);
	$text = make_substitutions($text, $substitutionarray, $outputlangs);
	$text = $outputlangs->convToOutputCharset($text);

	$savx = $pdf->getX();
	$savy = $pdf->getY();

	$watermark_angle = atan($h / $w) / 2;
	$watermark_x_pos = 0;
	$watermark_y_pos = $h / 3;
	$watermark_x = $w / 2;
	$watermark_y = $h / 3;
	$pdf->SetFont('', 'B', 40);
	$pdf->SetTextColor(255, 192, 203);
	//rotate
	$pdf->_out(sprintf('q %.5F %.5F %.5F %.5F %.2F %.2F cm 1 0 0 1 %.2F %.2F cm', cos($watermark_angle), sin($watermark_angle), -sin($watermark_angle), cos($watermark_angle), $watermark_x * $k, ($h - $watermark_y) * $k, -$watermark_x * $k, -($h - $watermark_y) * $k));
	//print watermark
	$pdf->SetXY($watermark_x_pos, $watermark_y_pos);
	$pdf->Cell($w - 20, 25, $outputlangs->convToOutputCharset($text), "", 2, "C", 0);
	//antirotate
	$pdf->_out('Q');

	$pdf->SetXY($savx, $savy);
}


/**
 *  Show bank informations for PDF generation
 *
 *  @param	TCPDF			$pdf            		Object PDF
 *  @param  Translate	$outputlangs     		Object lang
 *  @param  int			$curx            		X
 *  @param  int			$cury            		Y
 *  @param  Account		$account         		Bank account object
 *  @param  int			$onlynumber      		Output only number (bank+desk+key+number according to country, but without name of bank and domiciliation)
 *  @param	int			$default_font_size		Default font size
 *  @return	float                               The Y PDF position
 */
function pdf_bank(&$pdf, $outputlangs, $curx, $cury, $account, $onlynumber = 0, $default_font_size = 10)
{
	global $mysoc, $conf;

	require_once DOL_DOCUMENT_ROOT.'/core/class/html.formbank.class.php';

	$diffsizetitle = (empty($conf->global->PDF_DIFFSIZE_TITLE) ? 3 : $conf->global->PDF_DIFFSIZE_TITLE);
	$diffsizecontent = (empty($conf->global->PDF_DIFFSIZE_CONTENT) ? 4 : $conf->global->PDF_DIFFSIZE_CONTENT);
	$pdf->SetXY($curx, $cury);

	if (empty($onlynumber)) {
		$pdf->SetFont('', 'B', $default_font_size - $diffsizetitle);
		$pdf->MultiCell(100, 3, $outputlangs->transnoentities('PaymentByTransferOnThisBankAccount').':', 0, 'L', 0);
		$cury += 4;
	}

	$outputlangs->load("banks");

	// Use correct name of bank id according to country
	$bickey = "BICNumber";
	if ($account->getCountryCode() == 'IN') {
		$bickey = "SWIFT";
	}

	// Get format of bank account according to its country
	$usedetailedbban = $account->useDetailedBBAN();

	//$onlynumber=0; $usedetailedbban=1; // For tests
	if ($usedetailedbban) {
		$savcurx = $curx;

		if (empty($onlynumber)) {
			$pdf->SetFont('', '', $default_font_size - $diffsizecontent);
			$pdf->SetXY($curx, $cury);
			$pdf->MultiCell(100, 3, $outputlangs->transnoentities("Bank").': '.$outputlangs->convToOutputCharset($account->bank), 0, 'L', 0);
			$cury += 3;
		}

		if (empty($conf->global->PDF_BANK_HIDE_NUMBER_SHOW_ONLY_BICIBAN)) {    // Note that some countries still need bank number, BIC/IBAN not enougth for them
			// Note:
			// bank = code_banque (FR), sort code (GB, IR. Example: 12-34-56)
			// desk = code guichet (FR), used only when $usedetailedbban = 1
			// number = account number
			// key = check control key used only when $usedetailedbban = 1
			if (empty($onlynumber)) {
				$pdf->line($curx + 1, $cury + 1, $curx + 1, $cury + 6);
			}


			foreach ($account->getFieldsToShow() as $val) {
				$pdf->SetXY($curx, $cury + 4);
				$pdf->SetFont('', '', $default_font_size - 3);

				if ($val == 'BankCode') {
					// Bank code
					$tmplength = 18;
					$content = $account->code_banque;
				} elseif ($val == 'DeskCode') {
					// Desk
					$tmplength = 18;
					$content = $account->code_guichet;
				} elseif ($val == 'BankAccountNumber') {
					// Number
					$tmplength = 24;
					$content = $account->number;
				} elseif ($val == 'BankAccountNumberKey') {
					// Key
					$tmplength = 15;
					$content = $account->cle_rib;
				} elseif ($val == 'IBAN' || $val == 'BIC') {
					// Key
					$tmplength = 0;
					$content = '';
				} else {
					dol_print_error($account->db, 'Unexpected value for getFieldsToShow: '.$val);
					break;
				}

				$pdf->MultiCell($tmplength, 3, $outputlangs->convToOutputCharset($content), 0, 'C', 0);
				$pdf->SetXY($curx, $cury + 1);
				$curx += $tmplength;
				$pdf->SetFont('', 'B', $default_font_size - $diffsizecontent);
				$pdf->MultiCell($tmplength, 3, $outputlangs->transnoentities($val), 0, 'C', 0);
				if (empty($onlynumber)) {
					$pdf->line($curx, $cury + 1, $curx, $cury + 7);
				}
			}

			$curx = $savcurx;
			$cury += 8;
		}
	} else {
		$pdf->SetFont('', 'B', $default_font_size - $diffsizecontent);
		$pdf->SetXY($curx, $cury);
		$pdf->MultiCell(100, 3, $outputlangs->transnoentities("Bank").': '.$outputlangs->convToOutputCharset($account->bank), 0, 'L', 0);
		$cury += 3;

		$pdf->SetFont('', 'B', $default_font_size - $diffsizecontent);
		$pdf->SetXY($curx, $cury);
		$pdf->MultiCell(100, 3, $outputlangs->transnoentities("BankAccountNumber").': '.$outputlangs->convToOutputCharset($account->number), 0, 'L', 0);
		$cury += 3;

		if ($diffsizecontent <= 2) {
			$cury += 1;
		}
	}

	$pdf->SetFont('', '', $default_font_size - $diffsizecontent);

	if (empty($onlynumber) && !empty($account->domiciliation)) {
		$pdf->SetXY($curx, $cury);
		$val = $outputlangs->transnoentities("Residence").': '.$outputlangs->convToOutputCharset($account->domiciliation);
		$pdf->MultiCell(100, 3, $val, 0, 'L', 0);
		//$nboflines=dol_nboflines_bis($val,120);
		//$cury+=($nboflines*3)+2;
		$tmpy = $pdf->getStringHeight(100, $val);
		$cury += $tmpy;
	}

	if (!empty($account->proprio)) {
		$pdf->SetXY($curx, $cury);
		$val = $outputlangs->transnoentities("BankAccountOwner").': '.$outputlangs->convToOutputCharset($account->proprio);
		$pdf->MultiCell(100, 3, $val, 0, 'L', 0);
		$tmpy = $pdf->getStringHeight(100, $val);
		$cury += $tmpy;
	} elseif (!$usedetailedbban) {
		$cury += 1;
	}

	// Use correct name of bank id according to country
	$ibankey = FormBank::getIBANLabel($account);

	if (!empty($account->iban)) {
		//Remove whitespaces to ensure we are dealing with the format we expect
		$ibanDisplay_temp = str_replace(' ', '', $outputlangs->convToOutputCharset($account->iban));
		$ibanDisplay = "";

		$nbIbanDisplay_temp = dol_strlen($ibanDisplay_temp);
		for ($i = 0; $i < $nbIbanDisplay_temp; $i++) {
			$ibanDisplay .= $ibanDisplay_temp[$i];
			if ($i % 4 == 3 && $i > 0) {
				$ibanDisplay .= " ";
			}
		}

		$pdf->SetFont('', 'B', $default_font_size - 3);
		$pdf->SetXY($curx, $cury);
		$pdf->MultiCell(100, 3, $outputlangs->transnoentities($ibankey).': '.$ibanDisplay, 0, 'L', 0);
		$cury += 3;
	}

	if (!empty($account->bic)) {
		$pdf->SetFont('', 'B', $default_font_size - 3);
		$pdf->SetXY($curx, $cury);
		$pdf->MultiCell(100, 3, $outputlangs->transnoentities($bickey).': '.$outputlangs->convToOutputCharset($account->bic), 0, 'L', 0);
	}

	return $pdf->getY();
}

/**
 *  Show footer of page for PDF generation
 *
 *	@param	TCPDF			$pdf     		The PDF factory
 *  @param  Translate	$outputlangs	Object lang for output
 * 	@param	string		$paramfreetext	Constant name of free text
 * 	@param	Societe		$fromcompany	Object company
 * 	@param	int			$marge_basse	Margin bottom we use for the autobreak
 * 	@param	int			$marge_gauche	Margin left (no more used)
 * 	@param	int			$page_hauteur	Page height (no more used)
 * 	@param	Object		$object			Object shown in PDF
 * 	@param	int			$showdetails	Show company adress details into footer (0=Nothing, 1=Show address, 2=Show managers, 3=Both)
 *  @param	int			$hidefreetext	1=Hide free text, 0=Show free text
 * 	@return	int							Return height of bottom margin including footer text
 */
function pdf_pagefoot(&$pdf, $outputlangs, $paramfreetext, $fromcompany, $marge_basse, $marge_gauche, $page_hauteur, $object, $showdetails = 0, $hidefreetext = 0)
{
	global $conf, $user, $mysoc, $hookmanager;

	$outputlangs->load("dict");
	$line = '';
	$reg = array();

	$dims = $pdf->getPageDimensions();

	// Line of free text
	if (empty($hidefreetext) && !empty($conf->global->$paramfreetext)) {
		$substitutionarray = pdf_getSubstitutionArray($outputlangs, null, $object);
		// More substitution keys
		$substitutionarray['__FROM_NAME__'] = $fromcompany->name;
		$substitutionarray['__FROM_EMAIL__'] = $fromcompany->email;
		complete_substitutions_array($substitutionarray, $outputlangs, $object);
		$newfreetext = make_substitutions($conf->global->$paramfreetext, $substitutionarray, $outputlangs);

		// Make a change into HTML code to allow to include images from medias directory.
		// <img alt="" src="/dolibarr_dev/htdocs/viewimage.php?modulepart=medias&amp;entity=1&amp;file=image/ldestailleur_166x166.jpg" style="height:166px; width:166px" />
		// become
		// <img alt="" src="'.DOL_DATA_ROOT.'/medias/image/ldestailleur_166x166.jpg" style="height:166px; width:166px" />
		$newfreetext = preg_replace('/(<img.*src=")[^\"]*viewimage\.php[^\"]*modulepart=medias[^\"]*file=([^\"]*)("[^\/]*\/>)/', '\1file:/'.DOL_DATA_ROOT.'/medias/\2\3', $newfreetext);

		$line .= $outputlangs->convToOutputCharset($newfreetext);
	}

	// First line of company infos
	$line1 = "";
	$line2 = "";
	$line3 = "";
	$line4 = "";

	if ($showdetails == 1 || $showdetails == 3) {
		// Company name
		if ($fromcompany->name) {
			$line1 .= ($line1 ? " - " : "").$outputlangs->transnoentities("RegisteredOffice").": ".$fromcompany->name;
		}
		// Address
		if ($fromcompany->address) {
			$line1 .= ($line1 ? " - " : "").str_replace("\n", ", ", $fromcompany->address);
		}
		// Zip code
		if ($fromcompany->zip) {
			$line1 .= ($line1 ? " - " : "").$fromcompany->zip;
		}
		// Town
		if ($fromcompany->town) {
			$line1 .= ($line1 ? " " : "").$fromcompany->town;
		}
		// Country
		if ($fromcompany->country) {
			$line1 .= ($line1 ? ", " : "").$fromcompany->country;
		}
		// Phone
		if ($fromcompany->phone) {
			$line2 .= ($line2 ? " - " : "").$outputlangs->transnoentities("Phone").": ".$fromcompany->phone;
		}
		// Fax
		if ($fromcompany->fax) {
			$line2 .= ($line2 ? " - " : "").$outputlangs->transnoentities("Fax").": ".$fromcompany->fax;
		}

		// URL
		if ($fromcompany->url) {
			$line2 .= ($line2 ? " - " : "").$fromcompany->url;
		}
		// Email
		if ($fromcompany->email) {
			$line2 .= ($line2 ? " - " : "").$fromcompany->email;
		}
	}
	if ($showdetails == 2 || $showdetails == 3 || (!empty($fromcompany->country_code) && $fromcompany->country_code == 'DE')) {
		// Managers
		if ($fromcompany->managers) {
			$line2 .= ($line2 ? " - " : "").$fromcompany->managers;
		}
	}

	// Line 3 of company infos
	// Juridical status
	if (!empty($fromcompany->forme_juridique_code) && $fromcompany->forme_juridique_code) {
		$line3 .= ($line3 ? " - " : "").$outputlangs->convToOutputCharset(getFormeJuridiqueLabel($fromcompany->forme_juridique_code));
	}
	// Capital
<<<<<<< HEAD
	if ($fromcompany->capital) {
		$tmpamounttoshow = price2num($fromcompany->capital); // This field is a free string or a float
=======
	if (!empty($fromcompany->capital) && $fromcompany->capital) {
		$tmpamounttoshow = price2num($fromcompany->capital); // This field is a free string
>>>>>>> 77f1649a
		if (is_numeric($tmpamounttoshow) && $tmpamounttoshow > 0) {
			$line3 .= ($line3 ? " - " : "").$outputlangs->transnoentities("CapitalOf", price($tmpamounttoshow, 0, $outputlangs, 0, 0, 0, $conf->currency));
		} elseif (!empty($fromcompany->capital)) {
			$line3 .= ($line3 ? " - " : "").$outputlangs->transnoentities("CapitalOf", $fromcompany->capital, $outputlangs);
		}
	}
	// Prof Id 1
	if (!empty($fromcompany->idprof1) && $fromcompany->idprof1 && ($fromcompany->country_code != 'FR' || !$fromcompany->idprof2)) {
		$field = $outputlangs->transcountrynoentities("ProfId1", $fromcompany->country_code);
		if (preg_match('/\((.*)\)/i', $field, $reg)) {
			$field = $reg[1];
		}
		$line3 .= ($line3 ? " - " : "").$field.": ".$outputlangs->convToOutputCharset($fromcompany->idprof1);
	}
	// Prof Id 2
	if (!empty($fromcompany->idprof2) && $fromcompany->idprof2) {
		$field = $outputlangs->transcountrynoentities("ProfId2", $fromcompany->country_code);
		if (preg_match('/\((.*)\)/i', $field, $reg)) {
			$field = $reg[1];
		}
		$line3 .= ($line3 ? " - " : "").$field.": ".$outputlangs->convToOutputCharset($fromcompany->idprof2);
	}

	// Line 4 of company infos
	// Prof Id 3
	if (!empty($fromcompany->idprof3) && $fromcompany->idprof3) {
		$field = $outputlangs->transcountrynoentities("ProfId3", $fromcompany->country_code);
		if (preg_match('/\((.*)\)/i', $field, $reg)) {
			$field = $reg[1];
		}
		$line4 .= ($line4 ? " - " : "").$field.": ".$outputlangs->convToOutputCharset($fromcompany->idprof3);
	}
	// Prof Id 4
	if (!empty($fromcompany->idprof4) && $fromcompany->idprof4) {
		$field = $outputlangs->transcountrynoentities("ProfId4", $fromcompany->country_code);
		if (preg_match('/\((.*)\)/i', $field, $reg)) {
			$field = $reg[1];
		}
		$line4 .= ($line4 ? " - " : "").$field.": ".$outputlangs->convToOutputCharset($fromcompany->idprof4);
	}
	// Prof Id 5
	if (!empty($fromcompany->idprof5) && $fromcompany->idprof5) {
		$field = $outputlangs->transcountrynoentities("ProfId5", $fromcompany->country_code);
		if (preg_match('/\((.*)\)/i', $field, $reg)) {
			$field = $reg[1];
		}
		$line4 .= ($line4 ? " - " : "").$field.": ".$outputlangs->convToOutputCharset($fromcompany->idprof5);
	}
	// Prof Id 6
	if (!empty($fromcompany->idprof6) &&  $fromcompany->idprof6) {
		$field = $outputlangs->transcountrynoentities("ProfId6", $fromcompany->country_code);
		if (preg_match('/\((.*)\)/i', $field, $reg)) {
			$field = $reg[1];
		}
		$line4 .= ($line4 ? " - " : "").$field.": ".$outputlangs->convToOutputCharset($fromcompany->idprof6);
	}
	// IntraCommunautary VAT
	if (!empty($fromcompany->tva_intra)  && $fromcompany->tva_intra != '') {
		$line4 .= ($line4 ? " - " : "").$outputlangs->transnoentities("VATIntraShort").": ".$outputlangs->convToOutputCharset($fromcompany->tva_intra);
	}

	$pdf->SetFont('', '', 7);
	$pdf->SetDrawColor(224, 224, 224);

	// The start of the bottom of this page footer is positioned according to # of lines
	$freetextheight = 0;
	if ($line) {	// Free text
		//$line="sample text<br>\nfd<strong>sf</strong>sdf<br>\nghfghg<br>";
		if (empty($conf->global->PDF_ALLOW_HTML_FOR_FREE_TEXT)) {
			$width = 20000;
			$align = 'L'; // By default, ask a manual break: We use a large value 20000, to not have automatic wrap. This make user understand, he need to add CR on its text.
			if (!empty($conf->global->MAIN_USE_AUTOWRAP_ON_FREETEXT)) {
				$width = 200;
				$align = 'C';
			}
			$freetextheight = $pdf->getStringHeight($width, $line);
		} else {
			$freetextheight = pdfGetHeightForHtmlContent($pdf, dol_htmlentitiesbr($line, 1, 'UTF-8', 0)); // New method (works for HTML content)
			//print '<br>'.$freetextheight;exit;
		}
	}

	// For customize footer
	if (is_object($hookmanager)) {
		$parameters = array('line1' => $line1, 'line2' => $line2, 'line3' => $line3, 'line4' => $line4, 'outputlangs'=>$outputlangs);
		$action = '';
		$hookmanager->executeHooks('pdf_pagefoot', $parameters, $object, $action); // Note that $action and $object may have been modified by some hooks
		if (!empty($hookmanager->resPrint) && $hidefreetext == 0) {
			$mycustomfooter = $hookmanager->resPrint;
			$mycustomfooterheight = pdfGetHeightForHtmlContent($pdf, dol_htmlentitiesbr($mycustomfooter, 1, 'UTF-8', 0));

			$marginwithfooter = $marge_basse + $freetextheight + $mycustomfooterheight;
			$posy = $marginwithfooter + 0;

			if ($line) {	// Free text
				$pdf->SetXY($dims['lm'], -$posy);
				if (empty($conf->global->PDF_ALLOW_HTML_FOR_FREE_TEXT)) {   // by default
					$pdf->MultiCell(0, 3, $line, 0, $align, 0);
				} else {
					$pdf->writeHTMLCell($pdf->page_largeur - $pdf->margin_left - $pdf->margin_right, $freetextheight, $dims['lm'], $dims['hk'] - $marginwithfooter, dol_htmlentitiesbr($line, 1, 'UTF-8', 0));
				}
				$posy -= $freetextheight;
			}

			$pdf->SetY(-$posy);
			$pdf->line($dims['lm'], $dims['hk'] - $posy, $dims['wk'] - $dims['rm'], $dims['hk'] - $posy);
			$posy--;

			$pdf->writeHTMLCell($pdf->page_largeur - $pdf->margin_left - $pdf->margin_right, $freetextheight, $dims['lm'], $dims['hk'] - $posy, dol_htmlentitiesbr($mycustomfooter, 1, 'UTF-8', 0));

			$posy -= $mycustomfooterheight - 3;
		} else {
			// Else default footer
			$marginwithfooter = $marge_basse + $freetextheight + (!empty($line1) ? 3 : 0) + (!empty($line2) ? 3 : 0) + (!empty($line3) ? 3 : 0) + (!empty($line4) ? 3 : 0);
			$posy = $marginwithfooter + 0;

			if ($line) {	// Free text
				$pdf->SetXY($dims['lm'], -$posy);
				if (empty($conf->global->PDF_ALLOW_HTML_FOR_FREE_TEXT)) {   // by default
					$pdf->MultiCell(0, 3, $line, 0, $align, 0);
				} else {
					$pdf->writeHTMLCell($pdf->page_largeur - $pdf->margin_left - $pdf->margin_right, $freetextheight, $dims['lm'], $dims['hk'] - $marginwithfooter, dol_htmlentitiesbr($line, 1, 'UTF-8', 0));
				}
				$posy -= $freetextheight;
			}

			$pdf->SetY(-$posy);
			$pdf->line($dims['lm'], $dims['hk'] - $posy, $dims['wk'] - $dims['rm'], $dims['hk'] - $posy);
			$posy--;

			if (!empty($line1)) {
				$pdf->SetFont('', 'B', 7);
				$pdf->SetXY($dims['lm'], -$posy);
				$pdf->MultiCell($dims['wk'] - $dims['rm'] - $dims['lm'], 2, $line1, 0, 'C', 0);
				$posy -= 3;
				$pdf->SetFont('', '', 7);
			}

			if (!empty($line2)) {
				$pdf->SetFont('', 'B', 7);
				$pdf->SetXY($dims['lm'], -$posy);
				$pdf->MultiCell($dims['wk'] - $dims['rm'] - $dims['lm'], 2, $line2, 0, 'C', 0);
				$posy -= 3;
				$pdf->SetFont('', '', 7);
			}

			if (!empty($line3)) {
				$pdf->SetXY($dims['lm'], -$posy);
				$pdf->MultiCell($dims['wk'] - $dims['rm'] - $dims['lm'], 2, $line3, 0, 'C', 0);
			}

			if (!empty($line4)) {
				$posy -= 3;
				$pdf->SetXY($dims['lm'], -$posy);
				$pdf->MultiCell($dims['wk'] - $dims['rm'] - $dims['lm'], 2, $line4, 0, 'C', 0);
			}
		}
	}
	// Show page nb only on iso languages (so default Helvetica font)
	if (strtolower(pdf_getPDFFont($outputlangs)) == 'helvetica') {
		$pdf->SetXY($dims['wk'] - $dims['rm'] - 15, -$posy);
		//print 'xxx'.$pdf->PageNo().'-'.$pdf->getAliasNbPages().'-'.$pdf->getAliasNumPage();exit;
		$pdf->MultiCell(15, 2, $pdf->PageNo().'/'.$pdf->getAliasNbPages(), 0, 'R', 0);
	}

	return $marginwithfooter;
}

/**
 *	Show linked objects for PDF generation
 *
 *	@param	TCPDF			$pdf				Object PDF
 *	@param	object		$object				Object
 *	@param  Translate	$outputlangs		Object lang
 *	@param  int			$posx				X
 *	@param  int			$posy				Y
 *	@param	float		$w					Width of cells. If 0, they extend up to the right margin of the page.
 *	@param	float		$h					Cell minimum height. The cell extends automatically if needed.
 *	@param	int			$align				Align
 *	@param	string		$default_font_size	Font size
 *	@return	float                           The Y PDF position
 */
function pdf_writeLinkedObjects(&$pdf, $object, $outputlangs, $posx, $posy, $w, $h, $align, $default_font_size)
{
	$linkedobjects = pdf_getLinkedObjects($object, $outputlangs);
	if (!empty($linkedobjects)) {
		foreach ($linkedobjects as $linkedobject) {
			$reftoshow = $linkedobject["ref_title"].' : '.$linkedobject["ref_value"];
			if (!empty($linkedobject["date_value"])) {
				$reftoshow .= ' / '.$linkedobject["date_value"];
			}

			$posy += 3;
			$pdf->SetXY($posx, $posy);
			$pdf->SetFont('', '', $default_font_size - 2);
			$pdf->MultiCell($w, $h, $reftoshow, '', $align);
		}
	}

	return $pdf->getY();
}

/**
 *	Output line description into PDF
 *
 *  @param  TCPDF			$pdf               	PDF object
 *	@param	Object			$object				Object
 *	@param	int				$i					Current line number
 *  @param  Translate		$outputlangs		Object lang for output
 *  @param  int				$w					Width
 *  @param  int				$h					Height
 *  @param  int				$posx				Pos x
 *  @param  int				$posy				Pos y
 *  @param  int				$hideref       		Hide reference
 *  @param  int				$hidedesc           Hide description
 * 	@param	int				$issupplierline		Is it a line for a supplier object ?
 * 	@return	string
 */
function pdf_writelinedesc(&$pdf, $object, $i, $outputlangs, $w, $h, $posx, $posy, $hideref = 0, $hidedesc = 0, $issupplierline = 0)
{
	global $db, $conf, $langs, $hookmanager;

	$reshook = 0;
	$result = '';
	//if (is_object($hookmanager) && ( (isset($object->lines[$i]->product_type) && $object->lines[$i]->product_type == 9 && ! empty($object->lines[$i]->special_code)) || ! empty($object->lines[$i]->fk_parent_line) ) )
	if (is_object($hookmanager)) {   // Old code is commented on preceding line. Reproduct this test in the pdf_xxx function if you don't want your hook to run
		$special_code = empty($object->lines[$i]->special_code) ? '' : $object->lines[$i]->special_code;
		if (!empty($object->lines[$i]->fk_parent_line)) {
			$special_code = $object->getSpecialCode($object->lines[$i]->fk_parent_line);
		}
		$parameters = array('pdf'=>$pdf, 'i'=>$i, 'outputlangs'=>$outputlangs, 'w'=>$w, 'h'=>$h, 'posx'=>$posx, 'posy'=>$posy, 'hideref'=>$hideref, 'hidedesc'=>$hidedesc, 'issupplierline'=>$issupplierline, 'special_code'=>$special_code);
		$action = '';
		$reshook = $hookmanager->executeHooks('pdf_writelinedesc', $parameters, $object, $action); // Note that $action and $object may have been modified by some hooks

		if (!empty($hookmanager->resPrint)) {
			$result .= $hookmanager->resPrint;
		}
	}
	if (empty($reshook)) {
		$labelproductservice = pdf_getlinedesc($object, $i, $outputlangs, $hideref, $hidedesc, $issupplierline);

		//var_dump($labelproductservice);exit;

		// Fix bug of some HTML editors that replace links <img src="http://localhostgit/viewimage.php?modulepart=medias&file=image/efd.png" into <img src="http://localhostgit/viewimage.php?modulepart=medias&amp;file=image/efd.png"
		// We make the reverse, so PDF generation has the real URL.
		$nbrep = 0;
		$labelproductservice = preg_replace('/(<img[^>]*src=")([^"]*)(&amp;)([^"]*")/', '\1\2&\4', $labelproductservice, -1, $nbrep);

		//var_dump($labelproductservice);exit;

		// Description
		$pdf->writeHTMLCell($w, $h, $posx, $posy, $outputlangs->convToOutputCharset($labelproductservice), 0, 1, false, true, 'J', true);
		$result .= $labelproductservice;
	}
	return $result;
}

/**
 *  Return line description translated in outputlangs and encoded into htmlentities and with <br>
 *
 *  @param  Object		$object              Object
 *  @param  int			$i                   Current line number (0 = first line, 1 = second line, ...)
 *  @param  Translate	$outputlangs         Object langs for output
 *  @param  int			$hideref             Hide reference
 *  @param  int			$hidedesc            Hide description
 *  @param  int			$issupplierline      Is it a line for a supplier object ?
 *  @return string       				     String with line
 */
function pdf_getlinedesc($object, $i, $outputlangs, $hideref = 0, $hidedesc = 0, $issupplierline = 0)
{
	global $db, $conf, $langs;

	$idprod = (!empty($object->lines[$i]->fk_product) ? $object->lines[$i]->fk_product : false);
	$label = (!empty($object->lines[$i]->label) ? $object->lines[$i]->label : (!empty($object->lines[$i]->product_label) ? $object->lines[$i]->product_label : ''));
	$desc = (!empty($object->lines[$i]->desc) ? $object->lines[$i]->desc : (!empty($object->lines[$i]->description) ? $object->lines[$i]->description : ''));
	$ref_supplier = (!empty($object->lines[$i]->ref_supplier) ? $object->lines[$i]->ref_supplier : (!empty($object->lines[$i]->ref_fourn) ? $object->lines[$i]->ref_fourn : '')); // TODO Not yet saved for supplier invoices, only supplier orders
	$note = (!empty($object->lines[$i]->note) ? $object->lines[$i]->note : '');
	$dbatch = (!empty($object->lines[$i]->detail_batch) ? $object->lines[$i]->detail_batch : false);

	if ($issupplierline) {
		include_once DOL_DOCUMENT_ROOT.'/fourn/class/fournisseur.product.class.php';
		$prodser = new ProductFournisseur($db);
	} else {
		include_once DOL_DOCUMENT_ROOT.'/product/class/product.class.php';
		$prodser = new Product($db);

		if (! empty($conf->global->PRODUIT_CUSTOMER_PRICES)) {
			include_once DOL_DOCUMENT_ROOT . '/product/class/productcustomerprice.class.php';
		}
	}

	if ($idprod) {
		$prodser->fetch($idprod);
		// If a predefined product and multilang and on other lang, we renamed label with label translated
		if (!empty($conf->global->MAIN_MULTILANGS) && ($outputlangs->defaultlang != $langs->defaultlang)) {
			$translatealsoifmodified = (!empty($conf->global->MAIN_MULTILANG_TRANSLATE_EVEN_IF_MODIFIED)); // By default if value was modified manually, we keep it (no translation because we don't have it)

			// TODO Instead of making a compare to see if param was modified, check that content contains reference translation. If yes, add the added part to the new translation
			// ($textwasnotmodified is replaced with $textwasmodifiedorcompleted and we add completion).

			// Set label
			// If we want another language, and if label is same than default language (we did not force it to a specific value), we can use translation.
			//var_dump($outputlangs->defaultlang.' - '.$langs->defaultlang.' - '.$label.' - '.$prodser->label);exit;
			$textwasnotmodified = ($label == $prodser->label);
			if (!empty($prodser->multilangs[$outputlangs->defaultlang]["label"]) && ($textwasnotmodified || $translatealsoifmodified)) {
				$label = $prodser->multilangs[$outputlangs->defaultlang]["label"];
			}

			// Set desc
			// Manage HTML entities description test because $prodser->description is store with htmlentities but $desc no
			$textwasnotmodified = false;
			if (!empty($desc) && dol_textishtml($desc) && !empty($prodser->description) && dol_textishtml($prodser->description)) {
				$textwasnotmodified = (strpos(dol_html_entity_decode($desc, ENT_QUOTES | ENT_HTML5), dol_html_entity_decode($prodser->description, ENT_QUOTES | ENT_HTML5)) !== false);
			} else {
				$textwasnotmodified = ($desc == $prodser->description);
			}
			if (!empty($prodser->multilangs[$outputlangs->defaultlang]["description"]) && ($textwasnotmodified || $translatealsoifmodified)) {
				$desc = $prodser->multilangs[$outputlangs->defaultlang]["description"];
			}

			// Set note
			$textwasnotmodified = ($note == $prodser->note_public);
			if (!empty($prodser->multilangs[$outputlangs->defaultlang]["other"]) && ($textwasnotmodified || $translatealsoifmodified)) {
				$note = $prodser->multilangs[$outputlangs->defaultlang]["other"];
			}
		}
	} elseif ($object->element == 'facture' || $object->element == 'facturefourn') {
		$desc = str_replace('(DEPOSIT)', $outputlangs->trans('Deposit'), $desc);
	}

	if (empty($conf->global->PDF_HIDE_PRODUCT_LABEL_IN_SUPPLIER_LINES)) {
		// Description short of product line
		$libelleproduitservice = $label;
		if (!empty($libelleproduitservice) && !empty($conf->global->PDF_BOLD_PRODUCT_LABEL)) {
			// Adding <b> may convert the original string into a HTML string. Sowe have to first
			// convert \n into <br> we text is not already HTML.
			if (!dol_textishtml($libelleproduitservice)) {
				$libelleproduitservice = str_replace("\n", '<br>', $libelleproduitservice);
			}
			$libelleproduitservice = '<b>'.$libelleproduitservice.'</b>';
		}
	}


	// Add ref of subproducts
	if (!empty($conf->global->SHOW_SUBPRODUCT_REF_IN_PDF)) {
		$prodser->get_sousproduits_arbo();
		if (!empty($prodser->sousprods) && is_array($prodser->sousprods) && count($prodser->sousprods)) {
			$tmparrayofsubproducts = reset($prodser->sousprods);
			if (!empty($conf->global->MAIN_GENERATE_DOCUMENTS_HIDE_REF)) {
				foreach ($tmparrayofsubproducts as $subprodval) {
					$libelleproduitservice = dol_concatdesc($libelleproduitservice, " * ".$subprodval[3].' ('.$subprodval[1].')');
				}
			} else {
				foreach ($tmparrayofsubproducts as $subprodval) {
					$libelleproduitservice = dol_concatdesc($libelleproduitservice, " * ".$subprodval[5].(($subprodval[5] && $subprodval[3]) ? ' - ' : '').$subprodval[3].' ('.$subprodval[1].')');
				}
			}
		}
	}

	// Description long of product line
	if (!empty($desc) && ($desc != $label)) {
		if ($desc == '(CREDIT_NOTE)' && $object->lines[$i]->fk_remise_except) {
			$discount = new DiscountAbsolute($db);
			$discount->fetch($object->lines[$i]->fk_remise_except);
			$sourceref = !empty($discount->discount_type) ? $discount->ref_invoive_supplier_source : $discount->ref_facture_source;
			$libelleproduitservice = $outputlangs->transnoentitiesnoconv("DiscountFromCreditNote", $sourceref);
		} elseif ($desc == '(DEPOSIT)' && $object->lines[$i]->fk_remise_except) {
			$discount = new DiscountAbsolute($db);
			$discount->fetch($object->lines[$i]->fk_remise_except);
			$sourceref = !empty($discount->discount_type) ? $discount->ref_invoive_supplier_source : $discount->ref_facture_source;
			$libelleproduitservice = $outputlangs->transnoentitiesnoconv("DiscountFromDeposit", $sourceref);
			// Add date of deposit
			if (!empty($conf->global->INVOICE_ADD_DEPOSIT_DATE)) {
				$libelleproduitservice .= ' ('.dol_print_date($discount->datec, 'day', '', $outputlangs).')';
			}
		} elseif ($desc == '(EXCESS RECEIVED)' && $object->lines[$i]->fk_remise_except) {
			$discount = new DiscountAbsolute($db);
			$discount->fetch($object->lines[$i]->fk_remise_except);
			$libelleproduitservice = $outputlangs->transnoentitiesnoconv("DiscountFromExcessReceived", $discount->ref_facture_source);
		} elseif ($desc == '(EXCESS PAID)' && $object->lines[$i]->fk_remise_except) {
			$discount = new DiscountAbsolute($db);
			$discount->fetch($object->lines[$i]->fk_remise_except);
			$libelleproduitservice = $outputlangs->transnoentitiesnoconv("DiscountFromExcessPaid", $discount->ref_invoice_supplier_source);
		} else {
			if ($idprod) {
				// Check if description must be output
				if (!empty($object->element)) {
					$tmpkey = 'MAIN_DOCUMENTS_HIDE_DESCRIPTION_FOR_'.strtoupper($object->element);
					if (!empty($conf->global->$tmpkey)) {
						$hidedesc = 1;
					}
				}
				if (empty($hidedesc)) {
					if (!empty($conf->global->MAIN_DOCUMENTS_DESCRIPTION_FIRST)) {
						$libelleproduitservice = dol_concatdesc($desc, $libelleproduitservice);
					} else {
						if (!empty($conf->global->HIDE_LABEL_VARIANT_PDF) && $prodser->isVariant()) {
							$libelleproduitservice = $desc;
						} else {
							$libelleproduitservice = dol_concatdesc($libelleproduitservice, $desc);
						}
					}
				}
			} else {
				$libelleproduitservice = dol_concatdesc($libelleproduitservice, $desc);
			}
		}
	}

	// We add ref of product (and supplier ref if defined)
	$prefix_prodserv = "";
	$ref_prodserv = "";
	if (!empty($conf->global->PRODUCT_ADD_TYPE_IN_DOCUMENTS)) {   // In standard mode, we do not show this
		if ($prodser->isService()) {
			$prefix_prodserv = $outputlangs->transnoentitiesnoconv("Service")." ";
		} else {
			$prefix_prodserv = $outputlangs->transnoentitiesnoconv("Product")." ";
		}
	}

	if (empty($hideref)) {
		if ($issupplierline) {
			if (empty($conf->global->PDF_HIDE_PRODUCT_REF_IN_SUPPLIER_LINES)) {  // Common case
				$ref_prodserv = $prodser->ref; // Show local ref
				if ($ref_supplier) {
					$ref_prodserv .= ($prodser->ref ? ' (' : '').$outputlangs->transnoentitiesnoconv("SupplierRef").' '.$ref_supplier.($prodser->ref ? ')' : '');
				}
			} elseif ($conf->global->PDF_HIDE_PRODUCT_REF_IN_SUPPLIER_LINES == 1) {
				$ref_prodserv = $ref_supplier;
			} elseif ($conf->global->PDF_HIDE_PRODUCT_REF_IN_SUPPLIER_LINES == 2) {
				$ref_prodserv = $ref_supplier.' ('.$outputlangs->transnoentitiesnoconv("InternalRef").' '.$prodser->ref.')';
			}
		} else {
			$ref_prodserv = $prodser->ref; // Show local ref only

			if (! empty($conf->global->PRODUIT_CUSTOMER_PRICES)) {
				$productCustomerPriceStatic = new Productcustomerprice($db);
				$filter = array('fk_product' => $idprod, 'fk_soc' => $object->socid);

				$nbCustomerPrices = $productCustomerPriceStatic->fetch_all('', '', 1, 0, $filter);

				if ($nbCustomerPrices > 0) {
					$productCustomerPrice = $productCustomerPriceStatic->lines[0];

					if (! empty($productCustomerPrice->ref_customer)) {
						switch ($conf->global->PRODUIT_CUSTOMER_PRICES_PDF_REF_MODE) {
							case 1:
								$ref_prodserv = $productCustomerPrice->ref_customer;
								break;

							case 2:
								$ref_prodserv = $productCustomerPrice->ref_customer . ' (' . $outputlangs->transnoentitiesnoconv('InternalRef') . ' ' . $ref_prodserv . ')';
								break;

							default:
								$ref_prodserv = $ref_prodserv . ' (' . $outputlangs->transnoentitiesnoconv('RefCustomer') . ' ' . $productCustomerPrice->ref_customer . ')';
						}
					}
				}
			}
		}

		if (!empty($libelleproduitservice) && !empty($ref_prodserv)) {
			$ref_prodserv .= " - ";
		}
	}

	if (!empty($ref_prodserv) && !empty($conf->global->PDF_BOLD_PRODUCT_REF_AND_PERIOD)) {
		if (!dol_textishtml($libelleproduitservice)) {
			$libelleproduitservice = str_replace("\n", '<br>', $libelleproduitservice);
		}
		$ref_prodserv = '<b>'.$ref_prodserv.'</b>';
		// $prefix_prodserv and $ref_prodser are not HTML var
	}
	$libelleproduitservice = $prefix_prodserv.$ref_prodserv.$libelleproduitservice;

	// Add an additional description for the category products
	if (!empty($conf->global->CATEGORY_ADD_DESC_INTO_DOC) && $idprod && !empty($conf->categorie->enabled)) {
		include_once DOL_DOCUMENT_ROOT.'/categories/class/categorie.class.php';
		$categstatic = new Categorie($db);
		// recovering the list of all the categories linked to product
		$tblcateg = $categstatic->containing($idprod, Categorie::TYPE_PRODUCT);
		foreach ($tblcateg as $cate) {
			// Adding the descriptions if they are filled
			$desccateg = $cate->description;
			if ($desccateg) {
				$libelleproduitservice = dol_concatdesc($libelleproduitservice, $desccateg);
			}
		}
	}

	if (!empty($object->lines[$i]->date_start) || !empty($object->lines[$i]->date_end)) {
		$format = 'day';
		$period = '';
		// Show duration if exists
		if ($object->lines[$i]->date_start && $object->lines[$i]->date_end) {
			$period = '('.$outputlangs->transnoentitiesnoconv('DateFromTo', dol_print_date($object->lines[$i]->date_start, $format, false, $outputlangs), dol_print_date($object->lines[$i]->date_end, $format, false, $outputlangs)).')';
		}
		if ($object->lines[$i]->date_start && !$object->lines[$i]->date_end) {
			$period = '('.$outputlangs->transnoentitiesnoconv('DateFrom', dol_print_date($object->lines[$i]->date_start, $format, false, $outputlangs)).')';
		}
		if (!$object->lines[$i]->date_start && $object->lines[$i]->date_end) {
			$period = '('.$outputlangs->transnoentitiesnoconv('DateUntil', dol_print_date($object->lines[$i]->date_end, $format, false, $outputlangs)).')';
		}
		//print '>'.$outputlangs->charset_output.','.$period;
		if (!empty($conf->global->PDF_BOLD_PRODUCT_REF_AND_PERIOD)) {
			if (!dol_textishtml($libelleproduitservice)) {
				$libelleproduitservice = str_replace("\n", '<br>', $libelleproduitservice);
			}
			$libelleproduitservice .= '<br><b style="color:#333666;" ><em>'.$period.'</em></b>';
		} else {
			$libelleproduitservice = dol_concatdesc($libelleproduitservice, $period);
		}
		//print $libelleproduitservice;
	}

	if ($dbatch) {
		$format = 'day';
		foreach ($dbatch as $detail) {
			$dte = array();
			if ($detail->eatby) {
				$dte[] = $outputlangs->transnoentitiesnoconv('printEatby', dol_print_date($detail->eatby, $format, false, $outputlangs));
			}
			if ($detail->sellby) {
				$dte[] = $outputlangs->transnoentitiesnoconv('printSellby', dol_print_date($detail->sellby, $format, false, $outputlangs));
			}
			if ($detail->batch) {
				$dte[] = $outputlangs->transnoentitiesnoconv('printBatch', $detail->batch);
			}
			$dte[] = $outputlangs->transnoentitiesnoconv('printQty', $detail->qty);
			$libelleproduitservice .= "__N__  ".implode(" - ", $dte);
		}
	}

	// Now we convert \n into br
	if (dol_textishtml($libelleproduitservice)) {
		$libelleproduitservice = preg_replace('/__N__/', '<br>', $libelleproduitservice);
	} else {
		$libelleproduitservice = preg_replace('/__N__/', "\n", $libelleproduitservice);
	}
	$libelleproduitservice = dol_htmlentitiesbr($libelleproduitservice, 1);

	return $libelleproduitservice;
}

/**
 *	Return line num
 *
 *	@param	Object		$object				Object
 *	@param	int			$i					Current line number
 *  @param  Translate	$outputlangs		Object langs for output
 *  @param	int			$hidedetails		Hide details (0=no, 1=yes, 2=just special lines)
 * 	@return	string
 */
function pdf_getlinenum($object, $i, $outputlangs, $hidedetails = 0)
{
	global $hookmanager;

	$reshook = 0;
	$result = '';
	//if (is_object($hookmanager) && ( (isset($object->lines[$i]->product_type) && $object->lines[$i]->product_type == 9 && ! empty($object->lines[$i]->special_code)) || ! empty($object->lines[$i]->fk_parent_line) ) )
	if (is_object($hookmanager)) {   // Old code is commented on preceding line. Reproduct this test in the pdf_xxx function if you don't want your hook to run
		$special_code = $object->lines[$i]->special_code;
		if (!empty($object->lines[$i]->fk_parent_line)) {
			$special_code = $object->getSpecialCode($object->lines[$i]->fk_parent_line);
		}
		$parameters = array('i'=>$i, 'outputlangs'=>$outputlangs, 'hidedetails'=>$hidedetails, 'special_code'=>$special_code);
		$action = '';
		$reshook = $hookmanager->executeHooks('pdf_getlinenum', $parameters, $object, $action); // Note that $action and $object may have been modified by some hooks
		$result .= $hookmanager->resPrint;
	}
	if (empty($reshook)) {
		$result .= dol_htmlentitiesbr($object->lines[$i]->num);
	}
	return $result;
}


/**
 *	Return line product ref
 *
 *	@param	Object		$object				Object
 *	@param	int			$i					Current line number
 *  @param  Translate	$outputlangs		Object langs for output
 *  @param	int			$hidedetails		Hide details (0=no, 1=yes, 2=just special lines)
 * 	@return	string
 */
function pdf_getlineref($object, $i, $outputlangs, $hidedetails = 0)
{
	global $hookmanager;

	$reshook = 0;
	$result = '';
	//if (is_object($hookmanager) && ( (isset($object->lines[$i]->product_type) && $object->lines[$i]->product_type == 9 && ! empty($object->lines[$i]->special_code)) || ! empty($object->lines[$i]->fk_parent_line) ) )
	if (is_object($hookmanager)) {   // Old code is commented on preceding line. Reproduct this test in the pdf_xxx function if you don't want your hook to run
		$special_code = $object->lines[$i]->special_code;
		if (!empty($object->lines[$i]->fk_parent_line)) {
			$special_code = $object->getSpecialCode($object->lines[$i]->fk_parent_line);
		}
		$parameters = array('i'=>$i, 'outputlangs'=>$outputlangs, 'hidedetails'=>$hidedetails, 'special_code'=>$special_code);
		$action = '';
		$reshook = $hookmanager->executeHooks('pdf_getlineref', $parameters, $object, $action); // Note that $action and $object may have been modified by some hooks
		$result .= $hookmanager->resPrint;
	}
	if (empty($reshook)) {
		$result .= dol_htmlentitiesbr($object->lines[$i]->product_ref);
	}
	return $result;
}

/**
 *	Return line ref_supplier
 *
 *	@param	Object		$object				Object
 *	@param	int			$i					Current line number
 *  @param  Translate	$outputlangs		Object langs for output
 *  @param	int			$hidedetails		Hide details (0=no, 1=yes, 2=just special lines)
 * 	@return	string
 */
function pdf_getlineref_supplier($object, $i, $outputlangs, $hidedetails = 0)
{
	global $hookmanager;

	$reshook = 0;
	$result = '';
	//if (is_object($hookmanager) && ( (isset($object->lines[$i]->product_type) && $object->lines[$i]->product_type == 9 && ! empty($object->lines[$i]->special_code)) || ! empty($object->lines[$i]->fk_parent_line) ) )
	if (is_object($hookmanager)) {   // Old code is commented on preceding line. Reproduct this test in the pdf_xxx function if you don't want your hook to run
		$special_code = $object->lines[$i]->special_code;
		if (!empty($object->lines[$i]->fk_parent_line)) {
			$special_code = $object->getSpecialCode($object->lines[$i]->fk_parent_line);
		}
		$parameters = array('i'=>$i, 'outputlangs'=>$outputlangs, 'hidedetails'=>$hidedetails, 'special_code'=>$special_code);
		$action = '';
		$reshook = $hookmanager->executeHooks('pdf_getlineref_supplier', $parameters, $object, $action); // Note that $action and $object may have been modified by some hooks
		$result .= $hookmanager->resPrint;
	}
	if (empty($reshook)) {
		$result .= dol_htmlentitiesbr($object->lines[$i]->ref_supplier);
	}
	return $result;
}

/**
 *	Return line vat rate
 *
 *	@param	Object		$object				Object
 *	@param	int			$i					Current line number
 *  @param  Translate	$outputlangs		Object langs for output
 *  @param	int			$hidedetails		Hide details (0=no, 1=yes, 2=just special lines)
 * 	@return	string
 */
function pdf_getlinevatrate($object, $i, $outputlangs, $hidedetails = 0)
{
	global $conf, $hookmanager, $mysoc;

	$result = '';
	$reshook = 0;
	//if (is_object($hookmanager) && ( (isset($object->lines[$i]->product_type) && $object->lines[$i]->product_type == 9 && ! empty($object->lines[$i]->special_code)) || ! empty($object->lines[$i]->fk_parent_line) ) )
	if (is_object($hookmanager)) {   // Old code is commented on preceding line. Reproduce this test in the pdf_xxx function if you don't want your hook to run
		$special_code = $object->lines[$i]->special_code;
		if (!empty($object->lines[$i]->fk_parent_line)) {
			$special_code = $object->getSpecialCode($object->lines[$i]->fk_parent_line);
		}
		$parameters = array('i'=>$i, 'outputlangs'=>$outputlangs, 'hidedetails'=>$hidedetails, 'special_code'=>$special_code);
		$action = '';
		$reshook = $hookmanager->executeHooks('pdf_getlinevatrate', $parameters, $object, $action); // Note that $action and $object may have been modified by some hooks

		if (!empty($hookmanager->resPrint)) {
			$result .= $hookmanager->resPrint;
		}
	}
	if (empty($reshook)) {
		if (empty($hidedetails) || $hidedetails > 1) {
			$tmpresult = '';

			$tmpresult .= vatrate($object->lines[$i]->tva_tx, 0, $object->lines[$i]->info_bits, -1);
			if (empty($conf->global->MAIN_PDF_MAIN_HIDE_SECOND_TAX)) {
				if ($object->lines[$i]->total_localtax1 != 0) {
					if (preg_replace('/[\s0%]/', '', $tmpresult)) {
						$tmpresult .= '/';
					} else {
						$tmpresult = '';
					}
					$tmpresult .= vatrate(abs($object->lines[$i]->localtax1_tx), 0);
				}
			}
			if (empty($conf->global->MAIN_PDF_MAIN_HIDE_THIRD_TAX)) {
				if ($object->lines[$i]->total_localtax2 != 0) {
					if (preg_replace('/[\s0%]/', '', $tmpresult)) {
						$tmpresult .= '/';
					} else {
						$tmpresult = '';
					}
					$tmpresult .= vatrate(abs($object->lines[$i]->localtax2_tx), 0);
				}
			}
			$tmpresult .= '%';

			$result .= $tmpresult;
		}
	}
	return $result;
}

/**
 *	Return line unit price excluding tax
 *
 *	@param	Object		$object				Object
 *	@param	int			$i					Current line number
 *  @param  Translate	$outputlangs		Object langs for output
 *  @param	int			$hidedetails		Hide details (0=no, 1=yes, 2=just special lines)
 * 	@return	string
 */
function pdf_getlineupexcltax($object, $i, $outputlangs, $hidedetails = 0)
{
	global $conf, $hookmanager;

	$sign = 1;
	if (isset($object->type) && $object->type == 2 && !empty($conf->global->INVOICE_POSITIVE_CREDIT_NOTE)) {
		$sign = -1;
	}

	$result = '';
	$reshook = 0;
	//if (is_object($hookmanager) && ( (isset($object->lines[$i]->product_type) && $object->lines[$i]->product_type == 9 && ! empty($object->lines[$i]->special_code)) || ! empty($object->lines[$i]->fk_parent_line) ) )
	if (is_object($hookmanager)) {   // Old code is commented on preceding line. Reproduct this test in the pdf_xxx function if you don't want your hook to run
		$special_code = $object->lines[$i]->special_code;
		if (!empty($object->lines[$i]->fk_parent_line)) {
			$special_code = $object->getSpecialCode($object->lines[$i]->fk_parent_line);
		}
		$parameters = array('i'=>$i, 'outputlangs'=>$outputlangs, 'hidedetails'=>$hidedetails, 'special_code'=>$special_code);
		$action = '';
		$reshook = $hookmanager->executeHooks('pdf_getlineupexcltax', $parameters, $object, $action); // Note that $action and $object may have been modified by some hooks

		if (!empty($hookmanager->resPrint)) {
			$result .= $hookmanager->resPrint;
		}
	}
	if (empty($reshook)) {
		if (empty($hidedetails) || $hidedetails > 1) {
			$subprice = (!empty($conf->multicurrency->enabled) && $object->multicurrency_tx != 1 ? $object->lines[$i]->multicurrency_subprice : $object->lines[$i]->subprice);
			$result .= price($sign * $subprice, 0, $outputlangs);
		}
	}
	return $result;
}

/**
 *	Return line unit price including tax
 *
 *	@param	Object		$object				Object
 *	@param	int			$i					Current line number
 *  @param  Translate	$outputlangs		Object langs for output
 *  @param	int			$hidedetails		Hide value (0 = no,	1 = yes, 2 = just special lines)
 *  @return	string
 */
function pdf_getlineupwithtax($object, $i, $outputlangs, $hidedetails = 0)
{
	global $hookmanager, $conf;

	$sign = 1;
	if (isset($object->type) && $object->type == 2 && !empty($conf->global->INVOICE_POSITIVE_CREDIT_NOTE)) {
		$sign = -1;
	}

	$result = '';
	$reshook = 0;
	//if (is_object($hookmanager) && ( (isset($object->lines[$i]->product_type) && $object->lines[$i]->product_type == 9 && ! empty($object->lines[$i]->special_code)) || ! empty($object->lines[$i]->fk_parent_line) ) )
	if (is_object($hookmanager)) {   // Old code is commented on preceding line. Reproduct this test in the pdf_xxx function if you don't want your hook to run
		$special_code = $object->lines[$i]->special_code;
		if (!empty($object->lines[$i]->fk_parent_line)) {
			$special_code = $object->getSpecialCode($object->lines[$i]->fk_parent_line);
		}
		$parameters = array('i'=>$i, 'outputlangs'=>$outputlangs, 'hidedetails'=>$hidedetails, 'special_code'=>$special_code);
		$action = '';
		$reshook = $hookmanager->executeHooks('pdf_getlineupwithtax', $parameters, $object, $action); // Note that $action and $object may have been modified by some hooks

		if (!empty($hookmanager->resPrint)) {
			$result .= $hookmanager->resPrint;
		}
	}
	if (empty($reshook)) {
		if (empty($hidedetails) || $hidedetails > 1) {
			$result .= price($sign * (($object->lines[$i]->subprice) + ($object->lines[$i]->subprice) * ($object->lines[$i]->tva_tx) / 100), 0, $outputlangs);
		}
	}
	return $result;
}

/**
 *	Return line quantity
 *
 *	@param	Object		$object				Object
 *	@param	int			$i					Current line number
 *  @param  Translate	$outputlangs		Object langs for output
 *  @param	int			$hidedetails		Hide details (0=no, 1=yes, 2=just special lines)
 *  @return	string
 */
function pdf_getlineqty($object, $i, $outputlangs, $hidedetails = 0)
{
	global $hookmanager;

	$result = '';
	$reshook = 0;
	//if (is_object($hookmanager) && ( (isset($object->lines[$i]->product_type) && $object->lines[$i]->product_type == 9 && ! empty($object->lines[$i]->special_code)) || ! empty($object->lines[$i]->fk_parent_line) ) )
	if (is_object($hookmanager)) {   // Old code is commented on preceding line. Reproduct this test in the pdf_xxx function if you don't want your hook to run
		$special_code = $object->lines[$i]->special_code;
		if (!empty($object->lines[$i]->fk_parent_line)) {
			$special_code = $object->getSpecialCode($object->lines[$i]->fk_parent_line);
		}
		$parameters = array('i'=>$i, 'outputlangs'=>$outputlangs, 'hidedetails'=>$hidedetails, 'special_code'=>$special_code);
		$action = '';
		$reshook = $hookmanager->executeHooks('pdf_getlineqty', $parameters, $object, $action); // Note that $action and $object may have been modified by some hooks

		if (!empty($hookmanager->resPrint)) {
			$result = $hookmanager->resPrint;
		}
	}
	if (empty($reshook)) {
		if ($object->lines[$i]->special_code == 3) {
			return '';
		}
		if (empty($hidedetails) || $hidedetails > 1) {
			$result .= $object->lines[$i]->qty;
		}
	}
	return $result;
}

/**
 *	Return line quantity asked
 *
 *	@param	Object		$object				Object
 *	@param	int			$i					Current line number
 *  @param  Translate	$outputlangs		Object langs for output
 *  @param	int			$hidedetails		Hide details (0=no, 1=yes, 2=just special lines)
 * 	@return	string
 */
function pdf_getlineqty_asked($object, $i, $outputlangs, $hidedetails = 0)
{
	global $hookmanager;

	$reshook = 0;
	$result = '';
	//if (is_object($hookmanager) && ( (isset($object->lines[$i]->product_type) && $object->lines[$i]->product_type == 9 && ! empty($object->lines[$i]->special_code)) || ! empty($object->lines[$i]->fk_parent_line) ) )
	if (is_object($hookmanager)) {   // Old code is commented on preceding line. Reproduct this test in the pdf_xxx function if you don't want your hook to run
		$special_code = $object->lines[$i]->special_code;
		if (!empty($object->lines[$i]->fk_parent_line)) {
			$special_code = $object->getSpecialCode($object->lines[$i]->fk_parent_line);
		}
		$parameters = array('i'=>$i, 'outputlangs'=>$outputlangs, 'hidedetails'=>$hidedetails, 'special_code'=>$special_code);
		$action = '';
		$reshook = $hookmanager->executeHooks('pdf_getlineqty_asked', $parameters, $object, $action); // Note that $action and $object may have been modified by some hooks

		if (!empty($hookmanager->resPrint)) {
			$result .= $hookmanager->resPrint;
		}
	}
	if (empty($reshook)) {
		if ($object->lines[$i]->special_code == 3) {
			return '';
		}
		if (empty($hidedetails) || $hidedetails > 1) {
			$result .= $object->lines[$i]->qty_asked;
		}
	}
	return $result;
}

/**
 *	Return line quantity shipped
 *
 *	@param	Object		$object				Object
 *	@param	int			$i					Current line number
 *  @param  Translate	$outputlangs		Object langs for output
 *  @param	int			$hidedetails		Hide details (0=no, 1=yes, 2=just special lines)
 * 	@return	string
 */
function pdf_getlineqty_shipped($object, $i, $outputlangs, $hidedetails = 0)
{
	global $hookmanager;

	$reshook = 0;
	$result = '';
	//if (is_object($hookmanager) && ( (isset($object->lines[$i]->product_type) && $object->lines[$i]->product_type == 9 && ! empty($object->lines[$i]->special_code)) || ! empty($object->lines[$i]->fk_parent_line) ) )
	if (is_object($hookmanager)) {   // Old code is commented on preceding line. Reproduct this test in the pdf_xxx function if you don't want your hook to run
		$special_code = $object->lines[$i]->special_code;
		if (!empty($object->lines[$i]->fk_parent_line)) {
			$special_code = $object->getSpecialCode($object->lines[$i]->fk_parent_line);
		}
		$parameters = array('i'=>$i, 'outputlangs'=>$outputlangs, 'hidedetails'=>$hidedetails, 'special_code'=>$special_code);
		$action = '';
		$reshook = $hookmanager->executeHooks('pdf_getlineqty_shipped', $parameters, $object, $action); // Note that $action and $object may have been modified by some hooks

		if (!empty($hookmanager->resPrint)) {
			$result .= $hookmanager->resPrint;
		}
	}
	if (empty($reshook)) {
		if ($object->lines[$i]->special_code == 3) {
			return '';
		}
		if (empty($hidedetails) || $hidedetails > 1) {
			$result .= $object->lines[$i]->qty_shipped;
		}
	}
	return $result;
}

/**
 *	Return line keep to ship quantity
 *
 *	@param	Object		$object				Object
 *	@param	int			$i					Current line number
 *  @param  Translate	$outputlangs		Object langs for output
 *  @param	int			$hidedetails		Hide details (0=no, 1=yes, 2=just special lines)
 * 	@return	string
 */
function pdf_getlineqty_keeptoship($object, $i, $outputlangs, $hidedetails = 0)
{
	global $hookmanager;

	$reshook = 0;
	$result = '';
	//if (is_object($hookmanager) && ( (isset($object->lines[$i]->product_type) && $object->lines[$i]->product_type == 9 && ! empty($object->lines[$i]->special_code)) || ! empty($object->lines[$i]->fk_parent_line) ) )
	if (is_object($hookmanager)) {   // Old code is commented on preceding line. Reproduct this test in the pdf_xxx function if you don't want your hook to run
		$special_code = $object->lines[$i]->special_code;
		if (!empty($object->lines[$i]->fk_parent_line)) {
			$special_code = $object->getSpecialCode($object->lines[$i]->fk_parent_line);
		}
		$parameters = array('i'=>$i, 'outputlangs'=>$outputlangs, 'hidedetails'=>$hidedetails, 'special_code'=>$special_code);
		$action = '';
		$reshook = $hookmanager->executeHooks('pdf_getlineqty_keeptoship', $parameters, $object, $action); // Note that $action and $object may have been modified by some hooks

		if (!empty($hookmanager->resPrint)) {
			$result .= $hookmanager->resPrint;
		}
	}
	if (empty($reshook)) {
		if ($object->lines[$i]->special_code == 3) {
			return '';
		}
		if (empty($hidedetails) || $hidedetails > 1) {
			$result .= ($object->lines[$i]->qty_asked - $object->lines[$i]->qty_shipped);
		}
	}
	return $result;
}

/**
 *	Return line unit
 *
 *	@param	Object		$object				Object
 *	@param	int			$i					Current line number
 *  @param  Translate	$outputlangs		Object langs for output
 *  @param	int			$hidedetails		Hide details (0=no, 1=yes, 2=just special lines)
 *  @param	HookManager	$hookmanager		Hook manager instance
 *  @return	string							Value for unit cell
 */
function pdf_getlineunit($object, $i, $outputlangs, $hidedetails = 0, $hookmanager = false)
{
	global $langs;

	$reshook = 0;
	$result = '';
	//if (is_object($hookmanager) && ( (isset($object->lines[$i]->product_type) && $object->lines[$i]->product_type == 9 && ! empty($object->lines[$i]->special_code)) || ! empty($object->lines[$i]->fk_parent_line) ) )
	if (is_object($hookmanager)) {   // Old code is commented on preceding line. Reproduct this test in the pdf_xxx function if you don't want your hook to run
		$special_code = $object->lines[$i]->special_code;
		if (!empty($object->lines[$i]->fk_parent_line)) {
			$special_code = $object->getSpecialCode($object->lines[$i]->fk_parent_line);
		}
		$parameters = array(
			'i' => $i,
			'outputlangs' => $outputlangs,
			'hidedetails' => $hidedetails,
			'special_code' => $special_code
		);
		$action = '';
		$reshook = $hookmanager->executeHooks('pdf_getlineunit', $parameters, $object, $action); // Note that $action and $object may have been modified by some hooks

		if (!empty($hookmanager->resPrint)) {
			$result .= $hookmanager->resPrint;
		}
	}
	if (empty($reshook)) {
		if (empty($hidedetails) || $hidedetails > 1) {
			$result .= $langs->transnoentitiesnoconv($object->lines[$i]->getLabelOfUnit('short'));
		}
	}
	return $result;
}


/**
 *	Return line remise percent
 *
 *	@param	Object		$object				Object
 *	@param	int			$i					Current line number
 *  @param  Translate	$outputlangs		Object langs for output
 *  @param	int			$hidedetails		Hide details (0=no, 1=yes, 2=just special lines)
 * 	@return	string
 */
function pdf_getlineremisepercent($object, $i, $outputlangs, $hidedetails = 0)
{
	global $hookmanager;

	include_once DOL_DOCUMENT_ROOT.'/core/lib/functions2.lib.php';

	$reshook = 0;
	$result = '';
	//if (is_object($hookmanager) && ( (isset($object->lines[$i]->product_type) && $object->lines[$i]->product_type == 9 && ! empty($object->lines[$i]->special_code)) || ! empty($object->lines[$i]->fk_parent_line) ) )
	if (is_object($hookmanager)) {   // Old code is commented on preceding line. Reproduct this test in the pdf_xxx function if you don't want your hook to run
		$special_code = $object->lines[$i]->special_code;
		if (!empty($object->lines[$i]->fk_parent_line)) {
			$special_code = $object->getSpecialCode($object->lines[$i]->fk_parent_line);
		}
		$parameters = array('i'=>$i, 'outputlangs'=>$outputlangs, 'hidedetails'=>$hidedetails, 'special_code'=>$special_code);
		$action = '';
		$reshook = $hookmanager->executeHooks('pdf_getlineremisepercent', $parameters, $object, $action); // Note that $action and $object may have been modified by some hooks

		if (!empty($hookmanager->resPrint)) {
			$result .= $hookmanager->resPrint;
		}
	}
	if (empty($reshook)) {
		if ($object->lines[$i]->special_code == 3) {
			return '';
		}
		if (empty($hidedetails) || $hidedetails > 1) {
			$result .= dol_print_reduction($object->lines[$i]->remise_percent, $outputlangs);
		}
	}
	return $result;
}

/**
 * Return line percent
 *
 * @param Object $object Object
 * @param int $i Current line number
 * @param Translate $outputlangs Object langs for output
 * @param int $hidedetails Hide details (0=no, 1=yes, 2=just special lines)
 * @param HookManager $hookmanager Hook manager instance
 * @return string
 */
function pdf_getlineprogress($object, $i, $outputlangs, $hidedetails = 0, $hookmanager = null)
{
	if (empty($hookmanager)) {
		global $hookmanager;
	}
	global $conf;

	$reshook = 0;
	$result = '';
	//if (is_object($hookmanager) && ( (isset($object->lines[$i]->product_type) && $object->lines[$i]->product_type == 9 && ! empty($object->lines[$i]->special_code)) || ! empty($object->lines[$i]->fk_parent_line) ) )
	if (is_object($hookmanager)) {   // Old code is commented on preceding line. Reproduct this test in the pdf_xxx function if you don't want your hook to run
		$special_code = $object->lines[$i]->special_code;
		if (!empty($object->lines[$i]->fk_parent_line)) {
			$special_code = $object->getSpecialCode($object->lines[$i]->fk_parent_line);
		}
		$parameters = array('i' => $i, 'outputlangs' => $outputlangs, 'hidedetails' => $hidedetails, 'special_code' => $special_code);
		$action = '';
		$reshook = $hookmanager->executeHooks('pdf_getlineprogress', $parameters, $object, $action); // Note that $action and $object may have been modified by some hooks

		if (!empty($hookmanager->resPrint)) {
			return $hookmanager->resPrint;
		}
	}
	if (empty($reshook)) {
		if ($object->lines[$i]->special_code == 3) {
			return '';
		}
		if (empty($hidedetails) || $hidedetails > 1) {
			if (!empty($conf->global->SITUATION_DISPLAY_DIFF_ON_PDF)) {
				$prev_progress = 0;
				if (method_exists($object->lines[$i], 'get_prev_progress')) {
					$prev_progress = $object->lines[$i]->get_prev_progress($object->id);
				}
				$result = round($object->lines[$i]->situation_percent - $prev_progress, 1).'%';
			} else {
				$result = round($object->lines[$i]->situation_percent, 1).'%';
			}
		}
	}
	return $result;
}

/**
 *	Return line total excluding tax
 *
 *	@param	Object		$object				Object
 *	@param	int			$i					Current line number
 *  @param  Translate	$outputlangs		Object langs for output
 *  @param	int			$hidedetails		Hide details (0=no, 1=yes, 2=just special lines)
 * 	@return	string							Return total of line excl tax
 */
function pdf_getlinetotalexcltax($object, $i, $outputlangs, $hidedetails = 0)
{
	global $conf, $hookmanager;

	$sign = 1;
	if (isset($object->type) && $object->type == 2 && !empty($conf->global->INVOICE_POSITIVE_CREDIT_NOTE)) {
		$sign = -1;
	}

	$reshook = 0;
	$result = '';
	//if (is_object($hookmanager) && ( (isset($object->lines[$i]->product_type) && $object->lines[$i]->product_type == 9 && ! empty($object->lines[$i]->special_code)) || ! empty($object->lines[$i]->fk_parent_line) ) )
	if (is_object($hookmanager)) {   // Old code is commented on preceding line. Reproduct this test in the pdf_xxx function if you don't want your hook to run
		$special_code = $object->lines[$i]->special_code;
		if (!empty($object->lines[$i]->fk_parent_line)) {
			$special_code = $object->getSpecialCode($object->lines[$i]->fk_parent_line);
		}
		$parameters = array('i'=>$i, 'outputlangs'=>$outputlangs, 'hidedetails'=>$hidedetails, 'special_code'=>$special_code, 'sign'=>$sign);
		$action = '';
		$reshook = $hookmanager->executeHooks('pdf_getlinetotalexcltax', $parameters, $object, $action); // Note that $action and $object may have been modified by some hooks

		if (!empty($hookmanager->resPrint)) {
			$result .= $hookmanager->resPrint;
		}
	}
	if (empty($reshook)) {
		if ($object->lines[$i]->special_code == 3) {
			$result .= $outputlangs->transnoentities("Option");
		} elseif (empty($hidedetails) || $hidedetails > 1) {
			$total_ht = (!empty($conf->multicurrency->enabled) && $object->multicurrency_tx != 1 ? $object->lines[$i]->multicurrency_total_ht : $object->lines[$i]->total_ht);
			if (!empty($object->lines[$i]->situation_percent) && $object->lines[$i]->situation_percent > 0) {
				// TODO Remove this. The total should be saved correctly in database instead of being modified here.
				$prev_progress = 0;
				$progress = 1;
				if (method_exists($object->lines[$i], 'get_prev_progress')) {
					$prev_progress = $object->lines[$i]->get_prev_progress($object->id);
					$progress = ($object->lines[$i]->situation_percent - $prev_progress) / 100;
				}
				$result .= price($sign * ($total_ht / ($object->lines[$i]->situation_percent / 100)) * $progress, 0, $outputlangs);
			} else {
				$result .= price($sign * $total_ht, 0, $outputlangs);
			}
		}
	}
	return $result;
}

/**
 *	Return line total including tax
 *
 *	@param	Object		$object				Object
 *	@param	int			$i					Current line number
 *  @param 	Translate	$outputlangs		Object langs for output
 *  @param	int			$hidedetails		Hide value (0 = no, 1 = yes, 2 = just special lines)
 *  @return	string							Return total of line incl tax
 */
function pdf_getlinetotalwithtax($object, $i, $outputlangs, $hidedetails = 0)
{
	global $hookmanager, $conf;

	$sign = 1;
	if (isset($object->type) && $object->type == 2 && !empty($conf->global->INVOICE_POSITIVE_CREDIT_NOTE)) {
		$sign = -1;
	}

	$reshook = 0;
	$result = '';
	//if (is_object($hookmanager) && ( (isset($object->lines[$i]->product_type) && $object->lines[$i]->product_type == 9 && ! empty($object->lines[$i]->special_code)) || ! empty($object->lines[$i]->fk_parent_line) ) )
	if (is_object($hookmanager)) {   // Old code is commented on preceding line. Reproduct this test in the pdf_xxx function if you don't want your hook to run
		$special_code = $object->lines[$i]->special_code;
		if (!empty($object->lines[$i]->fk_parent_line)) {
			$special_code = $object->getSpecialCode($object->lines[$i]->fk_parent_line);
		}
		$parameters = array('i'=>$i, 'outputlangs'=>$outputlangs, 'hidedetails'=>$hidedetails, 'special_code'=>$special_code);
		$action = '';
		$reshook = $hookmanager->executeHooks('pdf_getlinetotalwithtax', $parameters, $object, $action); // Note that $action and $object may have been modified by some hooks

		if (!empty($hookmanager->resPrint)) {
			$result .= $hookmanager->resPrint;
		}
	}
	if (empty($reshook)) {
		if ($object->lines[$i]->special_code == 3) {
			$result .= $outputlangs->transnoentities("Option");
		} elseif (empty($hidedetails) || $hidedetails > 1) {
			$total_ttc = (!empty($conf->multicurrency->enabled) && $object->multicurrency_tx != 1 ? $object->lines[$i]->multicurrency_total_ttc : $object->lines[$i]->total_ttc);
			if ($object->lines[$i]->situation_percent > 0) {
				// TODO Remove this. The total should be saved correctly in database instead of being modified here.
				$prev_progress = 0;
				$progress = 1;
				if (method_exists($object->lines[$i], 'get_prev_progress')) {
					$prev_progress = $object->lines[$i]->get_prev_progress($object->id);
					$progress = ($object->lines[$i]->situation_percent - $prev_progress) / 100;
				}
				$result .= price($sign * ($total_ttc / ($object->lines[$i]->situation_percent / 100)) * $progress, 0, $outputlangs);
			} else {
				$result .= price($sign * $total_ttc, 0, $outputlangs);
			}
		}
	}
	return $result;
}

/**
 * 	Return linked objects to use for document generation.
 *  Warning: To save space, this function returns only one link per link type (all links are concated on same record string). This function is used by pdf_writeLinkedObjects
 *
 * 	@param	object		$object			Object
 * 	@param	Translate	$outputlangs	Object lang for output
 * 	@return	array                       Linked objects
 */
function pdf_getLinkedObjects(&$object, $outputlangs)
{
	global $db, $hookmanager;

	$linkedobjects = array();

	$object->fetchObjectLinked();

	foreach ($object->linkedObjects as $objecttype => $objects) {
		if ($objecttype == 'facture') {
			// For invoice, we don't want to have a reference line on document. Image we are using recuring invoice, we will have a line longer than document width.
		} elseif ($objecttype == 'propal' || $objecttype == 'supplier_proposal') {
			$outputlangs->load('propal');

			foreach ($objects as $elementobject) {
				$linkedobjects[$objecttype]['ref_title'] = $outputlangs->transnoentities("RefProposal");
				$linkedobjects[$objecttype]['ref_value'] = $outputlangs->transnoentities($elementobject->ref);
				$linkedobjects[$objecttype]['date_title'] = $outputlangs->transnoentities("DatePropal");
				$linkedobjects[$objecttype]['date_value'] = dol_print_date($elementobject->date, 'day', '', $outputlangs);
			}
		} elseif ($objecttype == 'commande' || $objecttype == 'supplier_order') {
			$outputlangs->load('orders');

			if (count($objects) > 1 && count($objects) <= (getDolGlobalInt("MAXREFONDOC") ? getDolGlobalInt("MAXREFONDOC") : 10)) {
				$object->note_public = dol_concatdesc($object->note_public, '<br>'.$outputlangs->transnoentities("RefOrder").' : <br>');
				foreach ($objects as $elementobject) {
					$object->note_public = dol_concatdesc($object->note_public, $outputlangs->transnoentities($elementobject->ref).($elementobject->ref_client ? ' ('.$elementobject->ref_client.')' : '').($elementobject->ref_supplier ? ' ('.$elementobject->ref_supplier.')' : '').' ');
					$object->note_public = dol_concatdesc($object->note_public, $outputlangs->transnoentities("OrderDate").' : '.dol_print_date($elementobject->date, 'day', '', $outputlangs).'<br>');
				}
			} elseif (count($objects) == 1) {
				$elementobject = array_shift($objects);
				$linkedobjects[$objecttype]['ref_title'] = $outputlangs->transnoentities("RefOrder");
				$linkedobjects[$objecttype]['ref_value'] = $outputlangs->transnoentities($elementobject->ref).($elementobject->ref_client ? ' ('.$elementobject->ref_client.')' : '').($elementobject->ref_supplier ? ' ('.$elementobject->ref_supplier.')' : '');
				$linkedobjects[$objecttype]['date_title'] = $outputlangs->transnoentities("OrderDate");
				$linkedobjects[$objecttype]['date_value'] = dol_print_date($elementobject->date, 'day', '', $outputlangs);
			}
		} elseif ($objecttype == 'contrat') {
			$outputlangs->load('contracts');
			foreach ($objects as $elementobject) {
				$linkedobjects[$objecttype]['ref_title'] = $outputlangs->transnoentities("RefContract");
				$linkedobjects[$objecttype]['ref_value'] = $outputlangs->transnoentities($elementobject->ref);
				$linkedobjects[$objecttype]['date_title'] = $outputlangs->transnoentities("DateContract");
				$linkedobjects[$objecttype]['date_value'] = dol_print_date($elementobject->date_contrat, 'day', '', $outputlangs);
			}
		} elseif ($objecttype == 'fichinter') {
			$outputlangs->load('interventions');
			foreach ($objects as $elementobject) {
				$linkedobjects[$objecttype]['ref_title'] = $outputlangs->transnoentities("InterRef");
				$linkedobjects[$objecttype]['ref_value'] = $outputlangs->transnoentities($elementobject->ref);
				$linkedobjects[$objecttype]['date_title'] = $outputlangs->transnoentities("InterDate");
				$linkedobjects[$objecttype]['date_value'] = dol_print_date($elementobject->datec, 'day', '', $outputlangs);
			}
		} elseif ($objecttype == 'shipping') {
			$outputlangs->loadLangs(array("orders", "sendings"));

			if (count($objects) > 1) {
				$order = null;
				if (empty($object->linkedObjects['commande']) && $object->element != 'commande') {
					$object->note_public = dol_concatdesc($object->note_public, '<br>'.$outputlangs->transnoentities("RefOrder").' / '.$outputlangs->transnoentities("RefSending").' : <br>');
				} else {
					$object->note_public = dol_concatdesc($object->note_public, '<br>'.$outputlangs->transnoentities("RefSending").' : <br>');
				}
				// We concat this record info into fields xxx_value. title is overwrote.
				foreach ($objects as $elementobject) {
					if (empty($object->linkedObjects['commande']) && $object->element != 'commande') {    // There is not already a link to order and object is not the order, so we show also info with order
						$elementobject->fetchObjectLinked(null, '', null, '', 'OR', 1, 'sourcetype', 0);
						if (! empty($elementobject->linkedObjectsIds['commande'])) {
							include_once DOL_DOCUMENT_ROOT.'/commande/class/commande.class.php';
							$order = new Commande($db);
							$ret = $order->fetch(reset($elementobject->linkedObjectsIds['commande']));
							if ($ret < 1) {
								$order = null;
							}
						}
					}

					if (! is_object($order)) {
						$object->note_public = dol_concatdesc($object->note_public, $outputlangs->transnoentities($elementobject->ref));
						$object->note_public = dol_concatdesc($object->note_public, '<br>');
					} else {
						$object->note_public = dol_concatdesc($object->note_public, $outputlangs->convToOutputCharset($order->ref).($order->ref_client ? ' ('.$order->ref_client.')' : ''));
						$object->note_public = dol_concatdesc($object->note_public, ' / '.$outputlangs->transnoentities($elementobject->ref));
						$object->note_public = dol_concatdesc($object->note_public, '<br>');
					}
				}
			} elseif (count($objects) == 1) {
				$elementobject = array_shift($objects);
				$order = null;
				// We concat this record info into fields xxx_value. title is overwrote.
				if (empty($object->linkedObjects['commande']) && $object->element != 'commande') {    // There is not already a link to order and object is not the order, so we show also info with order
					$elementobject->fetchObjectLinked(null, '', null, '', 'OR', 1, 'sourcetype', 0);
					if (! empty($elementobject->linkedObjectsIds['commande'])) {
						include_once DOL_DOCUMENT_ROOT.'/commande/class/commande.class.php';
						$order = new Commande($db);
						$ret = $order->fetch(reset($elementobject->linkedObjectsIds['commande']));
						if ($ret < 1) {
							$order = null;
						}
					}
				}

				if (! is_object($order)) {
					$linkedobjects[$objecttype]['ref_title'] = $outputlangs->transnoentities("RefSending");
					if (! empty($linkedobjects[$objecttype]['ref_value'])) $linkedobjects[$objecttype]['ref_value'] .= ' / ';
					$linkedobjects[$objecttype]['ref_value'] .= $outputlangs->transnoentities($elementobject->ref);
				} else {
					$linkedobjects[$objecttype]['ref_title'] = $outputlangs->transnoentities("RefOrder").' / '.$outputlangs->transnoentities("RefSending");
					if (empty($linkedobjects[$objecttype]['ref_value'])) $linkedobjects[$objecttype]['ref_value'] = $outputlangs->convToOutputCharset($order->ref).($order->ref_client ? ' ('.$order->ref_client.')' : '');
					$linkedobjects[$objecttype]['ref_value'] .= ' / '.$outputlangs->transnoentities($elementobject->ref);
				}
			}
		}
	}

	// For add external linked objects
	if (is_object($hookmanager)) {
		$parameters = array('linkedobjects' => $linkedobjects, 'outputlangs'=>$outputlangs);
		$action = '';
		$hookmanager->executeHooks('pdf_getLinkedObjects', $parameters, $object, $action); // Note that $action and $object may have been modified by some hooks
		if (!empty($hookmanager->resArray)) {
			$linkedobjects = $hookmanager->resArray;
		}
	}

	return $linkedobjects;
}

/**
 * Return dimensions to use for images onto PDF checking that width and height are not higher than
 * maximum (16x32 by default).
 *
 * @param	string		$realpath		Full path to photo file to use
 * @return	array						Height and width to use to output image (in pdf user unit, so mm)
 */
function pdf_getSizeForImage($realpath)
{
	global $conf;

	$maxwidth = (empty($conf->global->MAIN_DOCUMENTS_WITH_PICTURE_WIDTH) ? 20 : $conf->global->MAIN_DOCUMENTS_WITH_PICTURE_WIDTH);
	$maxheight = (empty($conf->global->MAIN_DOCUMENTS_WITH_PICTURE_HEIGHT) ? 32 : $conf->global->MAIN_DOCUMENTS_WITH_PICTURE_HEIGHT);
	include_once DOL_DOCUMENT_ROOT.'/core/lib/images.lib.php';
	$tmp = dol_getImageSize($realpath);
	if ($tmp['height']) {
		$width = (int) round($maxheight * $tmp['width'] / $tmp['height']); // I try to use maxheight
		if ($width > $maxwidth) {	// Pb with maxheight, so i use maxwidth
			$width = $maxwidth;
			$height = (int) round($maxwidth * $tmp['height'] / $tmp['width']);
		} else // No pb with maxheight
		{
			$height = $maxheight;
		}
	}
	return array('width'=>$width, 'height'=>$height);
}

/**
 *	Return line total amount discount
 *
 *	@param	Object		$object				Object
 *	@param	int			$i					Current line number
 *  @param  Translate	$outputlangs		Object langs for output
 *  @param	int			$hidedetails		Hide details (0=no, 1=yes, 2=just special lines)
 * 	@return	string							Return total of line excl tax
 */
function pdfGetLineTotalDiscountAmount($object, $i, $outputlangs, $hidedetails = 0)
{
	global $conf, $hookmanager;
	$sign = 1;
	if (isset($object->type) && $object->type == 2 && !empty($conf->global->INVOICE_POSITIVE_CREDIT_NOTE)) {
		$sign = -1;
	}
	if ($object->lines[$i]->special_code == 3) {
		return $outputlangs->transnoentities("Option");
	} else {
		if (is_object($hookmanager)) {
			$special_code = $object->lines[$i]->special_code;
			if (!empty($object->lines[$i]->fk_parent_line)) {
				$special_code = $object->getSpecialCode($object->lines[$i]->fk_parent_line);
			}

			$parameters = array(
				'i'=>$i,
				'outputlangs'=>$outputlangs,
				'hidedetails'=>$hidedetails,
				'special_code'=>$special_code
			);

			$action = '';

			if ($hookmanager->executeHooks('getlinetotalremise', $parameters, $object, $action) > 0) {
				return $hookmanager->resPrint; // Note that $action and $object may have been modified by some hooks
			}
		}

		if (empty($hidedetails) || $hidedetails > 1) {
			return $sign * (($object->lines[$i]->subprice * $object->lines[$i]->qty) - $object->lines[$i]->total_ht);
		}
	}
	return '';
}<|MERGE_RESOLUTION|>--- conflicted
+++ resolved
@@ -1065,13 +1065,8 @@
 		$line3 .= ($line3 ? " - " : "").$outputlangs->convToOutputCharset(getFormeJuridiqueLabel($fromcompany->forme_juridique_code));
 	}
 	// Capital
-<<<<<<< HEAD
-	if ($fromcompany->capital) {
+	if (!empty($fromcompany->capital) && $fromcompany->capital) {
 		$tmpamounttoshow = price2num($fromcompany->capital); // This field is a free string or a float
-=======
-	if (!empty($fromcompany->capital) && $fromcompany->capital) {
-		$tmpamounttoshow = price2num($fromcompany->capital); // This field is a free string
->>>>>>> 77f1649a
 		if (is_numeric($tmpamounttoshow) && $tmpamounttoshow > 0) {
 			$line3 .= ($line3 ? " - " : "").$outputlangs->transnoentities("CapitalOf", price($tmpamounttoshow, 0, $outputlangs, 0, 0, 0, $conf->currency));
 		} elseif (!empty($fromcompany->capital)) {
