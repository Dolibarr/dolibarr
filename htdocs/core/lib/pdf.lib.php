<?php
/* Copyright (C) 2006-2017	Laurent Destailleur 	<eldy@users.sourceforge.net>
 * Copyright (C) 2006		Rodolphe Quiedeville	<rodolphe@quiedeville.org>
 * Copyright (C) 2007		Patrick Raguin      	<patrick.raguin@gmail.com>
 * Copyright (C) 2010-2012	Regis Houssin       	<regis.houssin@inodbox.com>
 * Copyright (C) 2010-2017	Juanjo Menent       	<jmenent@2byte.es>
 * Copyright (C) 2012		Christophe Battarel		<christophe.battarel@altairis.fr>
 * Copyright (C) 2012       Cédric Salvador         <csalvador@gpcsolutions.fr>
 * Copyright (C) 2012-2015  Raphaël Doursenaud      <rdoursenaud@gpcsolutions.fr>
 * Copyright (C) 2014		Cedric GROSS			<c.gross@kreiz-it.fr>
 * Copyright (C) 2014		Teddy Andreotti			<125155@supinfo.com>
 * Copyright (C) 2015-2016  Marcos García           <marcosgdf@gmail.com>
 * Copyright (C) 2019       Lenin Rivas           	<lenin.rivas@servcom-it.com>
 * Copyright (C) 2020       Nicolas ZABOURI         <info@inovea-conseil.com>
 * Copyright (C) 2021-2022	Anthony Berton       	<anthony.berton@bb2a.fr>
 * Copyright (C) 2023-2024  Frédéric France         <frederic.france@free.fr>
 * Copyright (C) 2024		MDW						<mdeweerd@users.noreply.github.com>
 *
 * This program is free software; you can redistribute it and/or modify
 * it under the terms of the GNU General Public License as published by
 * the Free Software Foundation; either version 3 of the License, or
 * (at your option) any later version.
 *
 * This program is distributed in the hope that it will be useful,
 * but WITHOUT ANY WARRANTY; without even the implied warranty of
 * MERCHANTABILITY or FITNESS FOR A PARTICULAR PURPOSE.  See the
 * GNU General Public License for more details.
 *
 * You should have received a copy of the GNU General Public License
 * along with this program. If not, see <https://www.gnu.org/licenses/>.
 * or see https://www.gnu.org/
 */

/**
 *	\file       htdocs/core/lib/pdf.lib.php
 *	\brief      Set of functions used for PDF generation
 *	\ingroup    core
 */

include_once DOL_DOCUMENT_ROOT.'/core/lib/signature.lib.php';


/**
 *  Return array head with list of tabs to view object information.
 *
 *  @return	array<array{0:string,1:string,2:string}>	head array with tabs
 */
function pdf_admin_prepare_head()
{
	global $langs, $conf;

	$h = 0;
	$head = array();

	$head[$h][0] = DOL_URL_ROOT.'/admin/pdf.php';
	$head[$h][1] = $langs->trans("Parameters");
	$head[$h][2] = 'general';
	$h++;

	// Show more tabs from modules
	// Entries must be declared in modules descriptor with line
	// $this->tabs = array('entity:+tabname:Title:@mymodule:/mymodule/mypage.php?id=__ID__');   to add new tab
	// $this->tabs = array('entity:-tabname:Title:@mymodule:/mymodule/mypage.php?id=__ID__');   to remove a tab
	complete_head_from_modules($conf, $langs, null, $head, $h, 'pdf_admin');

	if (isModEnabled("propal") || isModEnabled('invoice') || isModEnabled('reception')) {
		$head[$h][0] = DOL_URL_ROOT.'/admin/pdf_other.php';
		$head[$h][1] = $langs->trans("Others");
		$head[$h][2] = 'other';
		$h++;
	}

	complete_head_from_modules($conf, $langs, null, $head, $h, 'pdf_admin', 'remove');

	return $head;
}


/**
 *	Return array with format properties of default PDF format
 *
 *	@param		?Translate		$outputlangs		Output lang to use to autodetect output format if we need 'auto' detection
 *  @param		'setup'|'auto'	$mode				'setup' = Use setup, 'auto' = Force autodetection whatever is setup
 *  @return     array{width:float|int,height:float|int,unit:string}		Array('width'=>w,'height'=>h,'unit'=>u);
 */
function pdf_getFormat(Translate $outputlangs = null, $mode = 'setup')
{
	global $conf, $db, $langs;

	dol_syslog("pdf_getFormat Get paper format with mode=".$mode." MAIN_PDF_FORMAT=".(!getDolGlobalString('MAIN_PDF_FORMAT') ? 'null' : $conf->global->MAIN_PDF_FORMAT)." outputlangs->defaultlang=".(is_object($outputlangs) ? $outputlangs->defaultlang : 'null')." and langs->defaultlang=".(is_object($langs) ? $langs->defaultlang : 'null'));

	// Default value if setup was not done and/or entry into c_paper_format not defined
	$width = 210;
	$height = 297;
	$unit = 'mm';

	if ($mode == 'auto' || !getDolGlobalString('MAIN_PDF_FORMAT') || getDolGlobalString('MAIN_PDF_FORMAT') == 'auto') {
		include_once DOL_DOCUMENT_ROOT.'/core/lib/functions2.lib.php';
		$pdfformat = dol_getDefaultFormat($outputlangs);
	} else {
		$pdfformat = getDolGlobalString('MAIN_PDF_FORMAT');
	}

	$sql = "SELECT code, label, width, height, unit FROM ".MAIN_DB_PREFIX."c_paper_format";
	$sql .= " WHERE code = '".$db->escape($pdfformat)."'";
	$resql = $db->query($sql);
	if ($resql) {
		$obj = $db->fetch_object($resql);
		if ($obj) {
			$width = (int) $obj->width;
			$height = (int) $obj->height;
			$unit = $obj->unit;
		}
	}

	//print "pdfformat=".$pdfformat." width=".$width." height=".$height." unit=".$unit;
	return array('width' => $width, 'height' => $height, 'unit' => $unit);
}

/**
 *      Return a PDF instance object. We create a FPDI instance that instantiate TCPDF.
 *
 *      @param	array{float|int,float|int}|array{}|''	$format	Array(width,height). Keep empty to use default setup.
 *      @param	string		$metric         Unit of format ('mm')
 *      @param  'P'|'l'		$pagetype       'P' or 'l'
 *      @return TCPDF|TCPDI					PDF object
 */
function pdf_getInstance($format = '', $metric = 'mm', $pagetype = 'P')
{
	global $conf;

	// Define constant for TCPDF
	if (!defined('K_TCPDF_EXTERNAL_CONFIG')) {
		define('K_TCPDF_EXTERNAL_CONFIG', 1); // this avoid using tcpdf_config file
		define('K_PATH_CACHE', DOL_DATA_ROOT.'/admin/temp/');
		define('K_PATH_URL_CACHE', DOL_DATA_ROOT.'/admin/temp/');
		dol_mkdir(K_PATH_CACHE);
		define('K_BLANK_IMAGE', '_blank.png');
		define('PDF_PAGE_FORMAT', 'A4');
		define('PDF_PAGE_ORIENTATION', 'P');
		define('PDF_CREATOR', 'TCPDF');
		define('PDF_AUTHOR', 'TCPDF');
		define('PDF_HEADER_TITLE', 'TCPDF Example');
		define('PDF_HEADER_STRING', "by Dolibarr ERP CRM");
		define('PDF_UNIT', 'mm');
		define('PDF_MARGIN_HEADER', 5);
		define('PDF_MARGIN_FOOTER', 10);
		define('PDF_MARGIN_TOP', 27);
		define('PDF_MARGIN_BOTTOM', 25);
		define('PDF_MARGIN_LEFT', 15);
		define('PDF_MARGIN_RIGHT', 15);
		define('PDF_FONT_NAME_MAIN', 'helvetica');
		define('PDF_FONT_SIZE_MAIN', 10);
		define('PDF_FONT_NAME_DATA', 'helvetica');
		define('PDF_FONT_SIZE_DATA', 8);
		define('PDF_FONT_MONOSPACED', 'courier');
		define('PDF_IMAGE_SCALE_RATIO', 1.25);
		define('HEAD_MAGNIFICATION', 1.1);
		define('K_CELL_HEIGHT_RATIO', 1.25);
		define('K_TITLE_MAGNIFICATION', 1.3);
		define('K_SMALL_RATIO', 2 / 3);
		define('K_THAI_TOPCHARS', true);
		define('K_TCPDF_CALLS_IN_HTML', true);
		if (getDolGlobalString('TCPDF_THROW_ERRORS_INSTEAD_OF_DIE')) {
			define('K_TCPDF_THROW_EXCEPTION_ERROR', true);
		} else {
			define('K_TCPDF_THROW_EXCEPTION_ERROR', false);
		}
	}

	// Load TCPDF
	require_once TCPDF_PATH.'tcpdf.php';

	// We need to instantiate tcpdi object (instead of tcpdf) to use merging features. But we can disable it (this will break all merge features).
	if (!getDolGlobalString('MAIN_DISABLE_TCPDI')) {
		require_once TCPDI_PATH.'tcpdi.php';
	}

	//$arrayformat=pdf_getFormat();
	//$format=array($arrayformat['width'],$arrayformat['height']);
	//$metric=$arrayformat['unit'];

	$pdfa = false; // PDF-1.3
	if (getDolGlobalString('PDF_USE_A')) {
		$pdfa = getDolGlobalString('PDF_USE_A'); 	// PDF/A-1 ou PDF/A-3
	}

	if (!getDolGlobalString('MAIN_DISABLE_TCPDI') && class_exists('TCPDI')) {
		$pdf = new TCPDI($pagetype, $metric, $format, true, 'UTF-8', false, $pdfa);
	} else {
		$pdf = new TCPDF($pagetype, $metric, $format, true, 'UTF-8', false, $pdfa);
	}

	// Protection and encryption of pdf
	if (getDolGlobalString('PDF_SECURITY_ENCRYPTION')) {
		/* Permission supported by TCPDF
		- print : Print the document;
		- modify : Modify the contents of the document by operations other than those controlled by 'fill-forms', 'extract' and 'assemble';
		- copy : Copy or otherwise extract text and graphics from the document;
		- annot-forms : Add or modify text annotations, fill in interactive form fields, and, if 'modify' is also set, create or modify interactive form fields (including signature fields);
		- fill-forms : Fill in existing interactive form fields (including signature fields), even if 'annot-forms' is not specified;
		- extract : Extract text and graphics (in support of accessibility to users with disabilities or for other purposes);
		- assemble : Assemble the document (insert, rotate, or delete pages and create bookmarks or thumbnail images), even if 'modify' is not set;
		- print-high : Print the document to a representation from which a faithful digital copy of the PDF content could be generated. When this is not set, printing is limited to a low-level representation of the appearance, possibly of degraded quality.
		- owner : (inverted logic - only for public-key) when set permits change of encryption and enables all other permissions.
		*/

		// For TCPDF, we specify permission we want to block
		$pdfrights = (getDolGlobalString('PDF_SECURITY_ENCRYPTION_RIGHTS') ? json_decode($conf->global->PDF_SECURITY_ENCRYPTION_RIGHTS, true) : array('modify', 'copy')); // Json format in llx_const

		// Password for the end user
		$pdfuserpass = (getDolGlobalString('PDF_SECURITY_ENCRYPTION_USERPASS') ? $conf->global->PDF_SECURITY_ENCRYPTION_USERPASS : '');

		// Password of the owner, created randomly if not defined
		$pdfownerpass = (getDolGlobalString('PDF_SECURITY_ENCRYPTION_OWNERPASS') ? $conf->global->PDF_SECURITY_ENCRYPTION_OWNERPASS : null);

		// For encryption strength: 0 = RC4 40 bit; 1 = RC4 128 bit; 2 = AES 128 bit; 3 = AES 256 bit
		$encstrength = (getDolGlobalString('PDF_SECURITY_ENCRYPTION_STRENGTH') ? $conf->global->PDF_SECURITY_ENCRYPTION_STRENGTH : 0);

		// Array of recipients containing public-key certificates ('c') and permissions ('p').
		// For example: array(array('c' => 'file://../examples/data/cert/tcpdf.crt', 'p' => array('print')))
		$pubkeys = (getDolGlobalString('PDF_SECURITY_ENCRYPTION_PUBKEYS') ? json_decode($conf->global->PDF_SECURITY_ENCRYPTION_PUBKEYS, true) : null); // Json format in llx_const

		$pdf->SetProtection($pdfrights, $pdfuserpass, $pdfownerpass, $encstrength, $pubkeys);
	}

	return $pdf;
}

/**
 * Return if pdf file is protected/encrypted
 *
 * @param   string		$pathoffile		Path of file
 * @return  boolean     			    True or false
 */
function pdf_getEncryption($pathoffile)
{
	require_once TCPDF_PATH.'tcpdf_parser.php';

	$isencrypted = false;

	$content = file_get_contents($pathoffile);

	//ob_start();
	@($parser = new TCPDF_PARSER(ltrim($content)));
	list($xref, $data) = $parser->getParsedData();
	unset($parser);
	//ob_end_clean();

	if (isset($xref['trailer']['encrypt'])) {
		$isencrypted = true; // Secured pdf file are currently not supported
	}

	if (empty($data)) {
		$isencrypted = true; // Object list not found. Possible secured file
	}

	return $isencrypted;
}

/**
 *      Return font name to use for PDF generation
 *
 *      @param	Translate	$outputlangs    Output langs object
 *      @return string          			Name of font to use
 */
function pdf_getPDFFont($outputlangs)
{
	global $conf;

	if (getDolGlobalString('MAIN_PDF_FORCE_FONT')) {
		return $conf->global->MAIN_PDF_FORCE_FONT;
	}

	$font = 'Helvetica'; // By default, for FPDI, or ISO language on TCPDF
	if (class_exists('TCPDF')) {  // If TCPDF on, we can use an UTF8 one like DejaVuSans if required (slower)
		if ($outputlangs->trans('FONTFORPDF') != 'FONTFORPDF') {
			$font = $outputlangs->trans('FONTFORPDF');
		}
	}
	return $font;
}

/**
 *      Return font size to use for PDF generation
 *
 *      @param	Translate	$outputlangs     Output langs object
 *      @return int				             Size of font to use
 */
function pdf_getPDFFontSize($outputlangs)
{
	global $conf;

	$size = 10; // By default, for FPDI or ISO language on TCPDF
	if (class_exists('TCPDF')) {  // If TCPDF on, we can use an UTF8 font like DejaVuSans if required (slower)
		if ($outputlangs->trans('FONTSIZEFORPDF') != 'FONTSIZEFORPDF') {
			$size = (int) $outputlangs->trans('FONTSIZEFORPDF');
		}
	}
	if (getDolGlobalString('MAIN_PDF_FORCE_FONT_SIZE')) {
		$size = getDolGlobalString('MAIN_PDF_FORCE_FONT_SIZE');
	}

	return $size;
}


/**
 * Return height to use for Logo onto PDF
 *
 * @param	string		$logo		Full path to logo file to use
 * @param	bool		$url		Image with url (true or false)
 * @return	int|float
 */
function pdf_getHeightForLogo($logo, $url = false)
{
	global $conf;
	$height = (!getDolGlobalString('MAIN_DOCUMENTS_LOGO_HEIGHT') ? 20 : $conf->global->MAIN_DOCUMENTS_LOGO_HEIGHT);
	$maxwidth = 130;
	include_once DOL_DOCUMENT_ROOT.'/core/lib/images.lib.php';
	$tmp = dol_getImageSize($logo, $url);
	if ($tmp['height']) {
		$width = round($height * $tmp['width'] / $tmp['height']);
		if ($width > $maxwidth) {
			$height = $height * $maxwidth / $width;
		}
	}
	//print $tmp['width'].' '.$tmp['height'].' '.$width; exit;
	return $height;
}

/**
 * Function to try to calculate height of a HTML Content
 *
 * @param 	TCPDF     $pdf				PDF initialized object
 * @param 	string    $htmlcontent		HTML Content
 * @return 	int							Height
 * @see getStringHeight()
 */
function pdfGetHeightForHtmlContent(&$pdf, $htmlcontent)
{
	// store current object
	$pdf->startTransaction();
	// store starting values
	$start_y = $pdf->GetY();
	//var_dump($start_y);
	$start_page = $pdf->getPage();
	// call printing functions with content
	$pdf->writeHTMLCell(0, 0, 0, $start_y, $htmlcontent, 0, 1, false, true, 'J', true);
	// get the new Y
	$end_y = $pdf->GetY();
	$end_page = $pdf->getPage();
	// calculate height
	$height = 0;
	if ($end_page == $start_page) {
		$height = $end_y - $start_y;
	} else {
		for ($page = $start_page; $page <= $end_page; ++$page) {
			$pdf->setPage($page);
			$tmpm = $pdf->getMargins();
			$tMargin = $tmpm['top'];
			if ($page == $start_page) {
				// first page
				$height = $pdf->getPageHeight() - $start_y - $pdf->getBreakMargin();
			} elseif ($page == $end_page) {
				// last page
				$height = $end_y - $tMargin;
			} else {
				$height = $pdf->getPageHeight() - $tMargin - $pdf->getBreakMargin();
			}
		}
	}
	// restore previous object
	$pdf = $pdf->rollbackTransaction();

	return $height;
}


/**
 * Returns the name of the thirdparty
 *
 * @param   Societe|Contact     $thirdparty     Contact or thirdparty
 * @param   Translate           $outputlangs    Output language
 * @param   int<0,1>            $includealias   1=Include alias name after name
 * @return  string                              String with name of thirdparty (+ alias if requested)
 */
function pdfBuildThirdpartyName($thirdparty, Translate $outputlangs, $includealias = 0)
{
	global $conf;

	// Recipient name
	$socname = '';

	if ($thirdparty instanceof Societe) {
		$socname = $thirdparty->name;
		if (($includealias || getDolGlobalInt('PDF_INCLUDE_ALIAS_IN_THIRDPARTY_NAME')) && !empty($thirdparty->name_alias)) {
			if (getDolGlobalInt('PDF_INCLUDE_ALIAS_IN_THIRDPARTY_NAME') == 2) {
				$socname = $thirdparty->name_alias." - ".$thirdparty->name;
			} else {
				$socname = $thirdparty->name." - ".$thirdparty->name_alias;
			}
		}
	} elseif ($thirdparty instanceof Contact) {
		if ($thirdparty->socid > 0) {
			$thirdparty->fetch_thirdparty();
			$socname = $thirdparty->thirdparty->name;
			if (($includealias || getDolGlobalInt('PDF_INCLUDE_ALIAS_IN_THIRDPARTY_NAME')) && !empty($thirdparty->thirdparty->name_alias)) {
				if (getDolGlobalInt('PDF_INCLUDE_ALIAS_IN_THIRDPARTY_NAME') == 2) {
					$socname = $thirdparty->thirdparty->name_alias." - ".$thirdparty->thirdparty->name;
				} else {
					$socname = $thirdparty->thirdparty->name." - ".$thirdparty->thirdparty->name_alias;
				}
			}
		}
	} else {
		throw new InvalidArgumentException('Parameter 1 $thirdparty is not a Societe nor Contact');
	}

	return $outputlangs->convToOutputCharset($socname);
}


/**
 *   	Return a string with full address formatted for output on PDF documents
 *
 * 		@param	Translate	          $outputlangs		    Output langs object
 *   	@param  Societe		          $sourcecompany		Source company object
 *   	@param  Societe|string|null   $targetcompany		Target company object
 *      @param  Contact|string|null	  $targetcontact	    Target contact object
 * 		@param	int			          $usecontact		    Use contact instead of company
 * 		@param	string  	          $mode				    Address type ('source', 'target', 'targetwithdetails', 'targetwithdetails_xxx': target but include also phone/fax/email/url)
 *      @param  ?CommonObject         $object               Object we want to build document for
 * 		@return	string|int				    		        String with full address or -1 if KO
 */
function pdf_build_address($outputlangs, $sourcecompany, $targetcompany = '', $targetcontact = '', $usecontact = 0, $mode = 'source', $object = null)
{
	global $hookmanager;

	if ($mode == 'source' && !is_object($sourcecompany)) {
		return -1;
	}
	if ($mode == 'target' && !is_object($targetcompany)) {
		return -1;
	}

	if (!empty($sourcecompany->state_id) && empty($sourcecompany->state)) {
		$sourcecompany->state = getState($sourcecompany->state_id);
	}
	if (!empty($targetcompany->state_id) && empty($targetcompany->state)) {
		$targetcompany->state = getState($targetcompany->state_id);
	}

	$reshook = 0;
	$stringaddress = '';
	if (is_object($hookmanager)) {
		$parameters = array('sourcecompany' => &$sourcecompany, 'targetcompany' => &$targetcompany, 'targetcontact' => &$targetcontact, 'outputlangs' => $outputlangs, 'mode' => $mode, 'usecontact' => $usecontact);
		$action = '';
		$reshook = $hookmanager->executeHooks('pdf_build_address', $parameters, $object, $action); // Note that $action and $object may have been modified by some hooks
		$stringaddress .= $hookmanager->resPrint;
	}
	if (empty($reshook)) {
		if ($mode == 'source') {
			$withCountry = 0;
			if (isset($targetcompany->country_code) && !empty($sourcecompany->country_code) && ($targetcompany->country_code != $sourcecompany->country_code)) {
				$withCountry = 1;
			}

			$stringaddress .= ($stringaddress ? "\n" : '').$outputlangs->convToOutputCharset(dol_format_address($sourcecompany, $withCountry, "\n", $outputlangs))."\n";

			if (!getDolGlobalString('MAIN_PDF_DISABLESOURCEDETAILS')) {
				// Phone
				if ($sourcecompany->phone) {
					$stringaddress .= ($stringaddress ? "\n" : '').$outputlangs->transnoentities("PhoneShort").": ".$outputlangs->convToOutputCharset($sourcecompany->phone);
				}
				// Fax
				if ($sourcecompany->fax) {
					$stringaddress .= ($stringaddress ? ($sourcecompany->phone ? " - " : "\n") : '').$outputlangs->transnoentities("Fax").": ".$outputlangs->convToOutputCharset($sourcecompany->fax);
				}
				// EMail
				if ($sourcecompany->email) {
					$stringaddress .= ($stringaddress ? "\n" : '').$outputlangs->transnoentities("Email").": ".$outputlangs->convToOutputCharset($sourcecompany->email);
				}
				// Web
				if ($sourcecompany->url) {
					$stringaddress .= ($stringaddress ? "\n" : '').$outputlangs->transnoentities("Web").": ".$outputlangs->convToOutputCharset($sourcecompany->url);
				}
			}
			// Intra VAT
			if (getDolGlobalString('MAIN_TVAINTRA_IN_SOURCE_ADDRESS')) {
				if ($sourcecompany->tva_intra) {
					$stringaddress .= ($stringaddress ? "\n" : '').$outputlangs->transnoentities("VATIntraShort").': '.$outputlangs->convToOutputCharset($sourcecompany->tva_intra);
				}
			}
			// Professional Ids
			$reg = array();
			if (getDolGlobalString('MAIN_PROFID1_IN_SOURCE_ADDRESS') && !empty($sourcecompany->idprof1)) {
				$tmp = $outputlangs->transcountrynoentities("ProfId1", $sourcecompany->country_code);
				if (preg_match('/\((.+)\)/', $tmp, $reg)) {
					$tmp = $reg[1];
				}
				$stringaddress .= ($stringaddress ? "\n" : '').$tmp.': '.$outputlangs->convToOutputCharset($sourcecompany->idprof1);
			}
			if (getDolGlobalString('MAIN_PROFID2_IN_SOURCE_ADDRESS') && !empty($sourcecompany->idprof2)) {
				$tmp = $outputlangs->transcountrynoentities("ProfId2", $sourcecompany->country_code);
				if (preg_match('/\((.+)\)/', $tmp, $reg)) {
					$tmp = $reg[1];
				}
				$stringaddress .= ($stringaddress ? "\n" : '').$tmp.': '.$outputlangs->convToOutputCharset($sourcecompany->idprof2);
			}
			if (getDolGlobalString('MAIN_PROFID3_IN_SOURCE_ADDRESS') && !empty($sourcecompany->idprof3)) {
				$tmp = $outputlangs->transcountrynoentities("ProfId3", $sourcecompany->country_code);
				if (preg_match('/\((.+)\)/', $tmp, $reg)) {
					$tmp = $reg[1];
				}
				$stringaddress .= ($stringaddress ? "\n" : '').$tmp.': '.$outputlangs->convToOutputCharset($sourcecompany->idprof3);
			}
			if (getDolGlobalString('MAIN_PROFID4_IN_SOURCE_ADDRESS') && !empty($sourcecompany->idprof4)) {
				$tmp = $outputlangs->transcountrynoentities("ProfId4", $sourcecompany->country_code);
				if (preg_match('/\((.+)\)/', $tmp, $reg)) {
					$tmp = $reg[1];
				}
				$stringaddress .= ($stringaddress ? "\n" : '').$tmp.': '.$outputlangs->convToOutputCharset($sourcecompany->idprof4);
			}
			if (getDolGlobalString('MAIN_PROFID5_IN_SOURCE_ADDRESS') && !empty($sourcecompany->idprof5)) {
				$tmp = $outputlangs->transcountrynoentities("ProfId5", $sourcecompany->country_code);
				if (preg_match('/\((.+)\)/', $tmp, $reg)) {
					$tmp = $reg[1];
				}
				$stringaddress .= ($stringaddress ? "\n" : '').$tmp.': '.$outputlangs->convToOutputCharset($sourcecompany->idprof5);
			}
			if (getDolGlobalString('MAIN_PROFID6_IN_SOURCE_ADDRESS') && !empty($sourcecompany->idprof6)) {
				$tmp = $outputlangs->transcountrynoentities("ProfId6", $sourcecompany->country_code);
				if (preg_match('/\((.+)\)/', $tmp, $reg)) {
					$tmp = $reg[1];
				}
				$stringaddress .= ($stringaddress ? "\n" : '').$tmp.': '.$outputlangs->convToOutputCharset($sourcecompany->idprof6);
			}
			if (getDolGlobalString('PDF_ADD_MORE_AFTER_SOURCE_ADDRESS')) {
				$stringaddress .= ($stringaddress ? "\n" : '') . getDolGlobalString('PDF_ADD_MORE_AFTER_SOURCE_ADDRESS');
			}
		}

		if ($mode == 'target' || preg_match('/targetwithdetails/', $mode)) {
			if ($usecontact) {
				if (is_object($targetcontact)) {
					$stringaddress .= ($stringaddress ? "\n" : '').$outputlangs->convToOutputCharset($targetcontact->getFullName($outputlangs, 1));

					if (!empty($targetcontact->address)) {
						$stringaddress .= ($stringaddress ? "\n" : '').$outputlangs->convToOutputCharset(dol_format_address($targetcontact))."\n";
					} else {
						$companytouseforaddress = $targetcompany;

						// Contact on a thirdparty that is a different thirdparty than the thirdparty of object
						if ($targetcontact->socid > 0 && $targetcontact->socid != $targetcompany->id) {
							$targetcontact->fetch_thirdparty();
							$companytouseforaddress = $targetcontact->thirdparty;
						}

						$stringaddress .= ($stringaddress ? "\n" : '').$outputlangs->convToOutputCharset(dol_format_address($companytouseforaddress))."\n";
					}
					// Country
					if (!empty($targetcontact->country_code) && $targetcontact->country_code != $sourcecompany->country_code) {
						$stringaddress .= ($stringaddress ? "\n" : '').$outputlangs->convToOutputCharset($outputlangs->transnoentitiesnoconv("Country".$targetcontact->country_code));
					} elseif (empty($targetcontact->country_code) && !empty($targetcompany->country_code) && ($targetcompany->country_code != $sourcecompany->country_code)) {
						$stringaddress .= ($stringaddress ? "\n" : '').$outputlangs->convToOutputCharset($outputlangs->transnoentitiesnoconv("Country".$targetcompany->country_code));
					}

					if (getDolGlobalString('MAIN_PDF_ADDALSOTARGETDETAILS') || preg_match('/targetwithdetails/', $mode)) {
						// Phone
						if (getDolGlobalString('MAIN_PDF_ADDALSOTARGETDETAILS') || $mode == 'targetwithdetails' || preg_match('/targetwithdetails_phone/', $mode)) {
							if (!empty($targetcontact->phone_pro) || !empty($targetcontact->phone_mobile)) {
								$stringaddress .= ($stringaddress ? "\n" : '').$outputlangs->transnoentities("Phone").": ";
							}
							if (!empty($targetcontact->phone_pro)) {
								$stringaddress .= $outputlangs->convToOutputCharset($targetcontact->phone_pro);
							}
							if (!empty($targetcontact->phone_pro) && !empty($targetcontact->phone_mobile)) {
								$stringaddress .= " / ";
							}
							if (!empty($targetcontact->phone_mobile)) {
								$stringaddress .= $outputlangs->convToOutputCharset($targetcontact->phone_mobile);
							}
						}
						// Fax
						if (getDolGlobalString('MAIN_PDF_ADDALSOTARGETDETAILS') || $mode == 'targetwithdetails' || preg_match('/targetwithdetails_fax/', $mode)) {
							if ($targetcontact->fax) {
								$stringaddress .= ($stringaddress ? "\n" : '').$outputlangs->transnoentities("Fax").": ".$outputlangs->convToOutputCharset($targetcontact->fax);
							}
						}
						// EMail
						if (getDolGlobalString('MAIN_PDF_ADDALSOTARGETDETAILS') || $mode == 'targetwithdetails' || preg_match('/targetwithdetails_email/', $mode)) {
							if ($targetcontact->email) {
								$stringaddress .= ($stringaddress ? "\n" : '').$outputlangs->transnoentities("Email").": ".$outputlangs->convToOutputCharset($targetcontact->email);
							}
						}
						// Web
						if (getDolGlobalString('MAIN_PDF_ADDALSOTARGETDETAILS') || $mode == 'targetwithdetails' || preg_match('/targetwithdetails_url/', $mode)) {
							if ($targetcontact->url) {
								$stringaddress .= ($stringaddress ? "\n" : '').$outputlangs->transnoentities("Web").": ".$outputlangs->convToOutputCharset($targetcontact->url);
							}
						}
					}
				}
			} else {
				if (is_object($targetcompany)) {
					$stringaddress .= ($stringaddress ? "\n" : '').$outputlangs->convToOutputCharset(dol_format_address($targetcompany));
					// Country
					if (!empty($targetcompany->country_code) && $targetcompany->country_code != $sourcecompany->country_code) {
						$stringaddress .= ($stringaddress ? "\n" : '').$outputlangs->convToOutputCharset($outputlangs->transnoentitiesnoconv("Country".$targetcompany->country_code));
					} else {
						$stringaddress .= ($stringaddress ? "\n" : '');
					}

					if (getDolGlobalString('MAIN_PDF_ADDALSOTARGETDETAILS') || preg_match('/targetwithdetails/', $mode)) {
						// Phone
						if (getDolGlobalString('MAIN_PDF_ADDALSOTARGETDETAILS') || $mode == 'targetwithdetails' || preg_match('/targetwithdetails_phone/', $mode)) {
							if (!empty($targetcompany->phone)) {
								$stringaddress .= ($stringaddress ? "\n" : '').$outputlangs->transnoentities("Phone").": ";
							}
							if (!empty($targetcompany->phone)) {
								$stringaddress .= $outputlangs->convToOutputCharset($targetcompany->phone);
							}
						}
						// Fax
						if (getDolGlobalString('MAIN_PDF_ADDALSOTARGETDETAILS') || $mode == 'targetwithdetails' || preg_match('/targetwithdetails_fax/', $mode)) {
							if ($targetcompany->fax) {
								$stringaddress .= ($stringaddress ? "\n" : '').$outputlangs->transnoentities("Fax").": ".$outputlangs->convToOutputCharset($targetcompany->fax);
							}
						}
						// EMail
						if (getDolGlobalString('MAIN_PDF_ADDALSOTARGETDETAILS') || $mode == 'targetwithdetails' || preg_match('/targetwithdetails_email/', $mode)) {
							if ($targetcompany->email) {
								$stringaddress .= ($stringaddress ? "\n" : '').$outputlangs->transnoentities("Email").": ".$outputlangs->convToOutputCharset($targetcompany->email);
							}
						}
						// Web
						if (getDolGlobalString('MAIN_PDF_ADDALSOTARGETDETAILS') || $mode == 'targetwithdetails' || preg_match('/targetwithdetails_url/', $mode)) {
							if ($targetcompany->url) {
								$stringaddress .= ($stringaddress ? "\n" : '').$outputlangs->transnoentities("Web").": ".$outputlangs->convToOutputCharset($targetcompany->url);
							}
						}
					}
				}
			}

			// Intra VAT
			if (!getDolGlobalString('MAIN_TVAINTRA_NOT_IN_ADDRESS')) {
				if ($usecontact && is_object($targetcontact) && getDolGlobalInt('MAIN_USE_COMPANY_NAME_OF_CONTACT')) {
					$targetcontact->fetch_thirdparty();
					if (!empty($targetcontact->thirdparty->id) && $targetcontact->thirdparty->tva_intra) {
						$stringaddress .= ($stringaddress ? "\n" : '') . $outputlangs->transnoentities("VATIntraShort") . ': ' . $outputlangs->convToOutputCharset($targetcontact->thirdparty->tva_intra);
					}
				} elseif (!empty($targetcompany->tva_intra)) {
					$stringaddress .= ($stringaddress ? "\n" : '').$outputlangs->transnoentities("VATIntraShort").': '.$outputlangs->convToOutputCharset($targetcompany->tva_intra);
				}
			}

			// Legal form
			if (getDolGlobalString('MAIN_LEGALFORM_IN_ADDRESS') && !empty($targetcompany->forme_juridique_code)) {
				$tmp = getFormeJuridiqueLabel((string) $targetcompany->forme_juridique_code);
				$stringaddress .= ($stringaddress ? "\n" : '').$tmp;
			}

			// Professional Ids
			if (getDolGlobalString('MAIN_PROFID1_IN_ADDRESS') && !empty($targetcompany->idprof1)) {
				$tmp = $outputlangs->transcountrynoentities("ProfId1", $targetcompany->country_code);
				if (preg_match('/\((.+)\)/', $tmp, $reg)) {
					$tmp = $reg[1];
				}
				$stringaddress .= ($stringaddress ? "\n" : '').$tmp.': '.$outputlangs->convToOutputCharset($targetcompany->idprof1);
			}
			if (getDolGlobalString('MAIN_PROFID2_IN_ADDRESS') && !empty($targetcompany->idprof2)) {
				$tmp = $outputlangs->transcountrynoentities("ProfId2", $targetcompany->country_code);
				if (preg_match('/\((.+)\)/', $tmp, $reg)) {
					$tmp = $reg[1];
				}
				$stringaddress .= ($stringaddress ? "\n" : '').$tmp.': '.$outputlangs->convToOutputCharset($targetcompany->idprof2);
			}
			if (getDolGlobalString('MAIN_PROFID3_IN_ADDRESS') && !empty($targetcompany->idprof3)) {
				$tmp = $outputlangs->transcountrynoentities("ProfId3", $targetcompany->country_code);
				if (preg_match('/\((.+)\)/', $tmp, $reg)) {
					$tmp = $reg[1];
				}
				$stringaddress .= ($stringaddress ? "\n" : '').$tmp.': '.$outputlangs->convToOutputCharset($targetcompany->idprof3);
			}
			if (getDolGlobalString('MAIN_PROFID4_IN_ADDRESS') && !empty($targetcompany->idprof4)) {
				$tmp = $outputlangs->transcountrynoentities("ProfId4", $targetcompany->country_code);
				if (preg_match('/\((.+)\)/', $tmp, $reg)) {
					$tmp = $reg[1];
				}
				$stringaddress .= ($stringaddress ? "\n" : '').$tmp.': '.$outputlangs->convToOutputCharset($targetcompany->idprof4);
			}
			if (getDolGlobalString('MAIN_PROFID5_IN_ADDRESS') && !empty($targetcompany->idprof5)) {
				$tmp = $outputlangs->transcountrynoentities("ProfId5", $targetcompany->country_code);
				if (preg_match('/\((.+)\)/', $tmp, $reg)) {
					$tmp = $reg[1];
				}
				$stringaddress .= ($stringaddress ? "\n" : '').$tmp.': '.$outputlangs->convToOutputCharset($targetcompany->idprof5);
			}
			if (getDolGlobalString('MAIN_PROFID6_IN_ADDRESS') && !empty($targetcompany->idprof6)) {
				$tmp = $outputlangs->transcountrynoentities("ProfId6", $targetcompany->country_code);
				if (preg_match('/\((.+)\)/', $tmp, $reg)) {
					$tmp = $reg[1];
				}
				$stringaddress .= ($stringaddress ? "\n" : '').$tmp.': '.$outputlangs->convToOutputCharset($targetcompany->idprof6);
			}

			// Public note
			if (getDolGlobalString('MAIN_PUBLIC_NOTE_IN_ADDRESS')) {
				if ($mode == 'source' && !empty($sourcecompany->note_public)) {
					$stringaddress .= ($stringaddress ? "\n" : '').dol_string_nohtmltag($sourcecompany->note_public);
				}
				if (($mode == 'target' || preg_match('/targetwithdetails/', $mode)) && !empty($targetcompany->note_public)) {
					$stringaddress .= ($stringaddress ? "\n" : '').dol_string_nohtmltag($targetcompany->note_public);
				}
			}
		}
	}

	return $stringaddress;
}


/**
 *   	Show header of page for PDF generation
 *
 *   	@param	TCPDF		$pdf     		Object PDF
 *      @param	Translate	$outputlangs	Object lang for output
 * 		@param	int			$page_height	Height of page
 *      @return	void
 */
function pdf_pagehead(&$pdf, $outputlangs, $page_height)
{
	global $conf;

	// Add a background image on document only if good setup of const
	if (getDolGlobalString('MAIN_USE_BACKGROUND_ON_PDF') && (getDolGlobalString('MAIN_USE_BACKGROUND_ON_PDF') != '-1')) {		// Warning, this option make TCPDF generation being crazy and some content disappeared behind the image
		$filepath = $conf->mycompany->dir_output.'/logos/' . getDolGlobalString('MAIN_USE_BACKGROUND_ON_PDF');
		if (file_exists($filepath)) {
			$pdf->SetAutoPageBreak(0, 0); // Disable auto pagebreak before adding image
			if (getDolGlobalString('MAIN_USE_BACKGROUND_ON_PDF_ALPHA')) {
				$pdf->SetAlpha($conf->global->MAIN_USE_BACKGROUND_ON_PDF_ALPHA);
			} // Option for change opacity of background
			$pdf->Image($filepath, (isset($conf->global->MAIN_USE_BACKGROUND_ON_PDF_X) ? $conf->global->MAIN_USE_BACKGROUND_ON_PDF_X : 0), (isset($conf->global->MAIN_USE_BACKGROUND_ON_PDF_Y) ? $conf->global->MAIN_USE_BACKGROUND_ON_PDF_Y : 0), 0, $page_height);
			if (getDolGlobalString('MAIN_USE_BACKGROUND_ON_PDF_ALPHA')) {
				$pdf->SetAlpha(1);
			}
			$pdf->SetPageMark(); // This option avoid to have the images missing on some pages
			$pdf->SetAutoPageBreak(1, 0); // Restore pagebreak
		}
	}
	if (getDolGlobalString('MAIN_ADD_PDF_BACKGROUND') && getDolGlobalString('MAIN_ADD_PDF_BACKGROUND') != '-1') {
		$pdf->SetPageMark(); // This option avoid to have the images missing on some pages
	}
}


/**
 *	Return array of possible substitutions for PDF content (without external module substitutions).
 *
 *	@param	Translate	    $outputlangs	Output language
 *	@param	null|string[]	$exclude        Array of family keys we want to exclude. For example array('mycompany', 'object', 'date', 'user', ...)
 *	@param	?Object			$object         Object
 *	@param	int<0,2>        $onlykey       	1=Do not calculate some heavy values of keys (performance enhancement when we need only the keys), 2=Values are truncated and html sanitized (to use for help tooltip)
 *  @param  null|string[]	$include        Array of family keys we want to include. For example array('system', 'mycompany', 'object', 'objectamount', 'date', 'user', ...)
 *	@return	array<string,string>			Array of substitutions
 */
function pdf_getSubstitutionArray($outputlangs, $exclude = null, $object = null, $onlykey = 0, $include = null)
{
	$substitutionarray = getCommonSubstitutionArray($outputlangs, $onlykey, $exclude, $object, $include);
	$substitutionarray['__FROM_NAME__'] = '__FROM_NAME__';
	$substitutionarray['__FROM_EMAIL__'] = '__FROM_EMAIL__';
	return $substitutionarray;
}


/**
 *      Add a draft watermark on PDF files
 *
 *      @param	TCPDF      	$pdf            Object PDF
 *      @param  Translate	$outputlangs	Object lang
 *      @param  int		    $h		        Height of PDF
 *      @param  int		    $w		        Width of PDF
 *      @param  string	    $unit           Unit of height (mm, pt, ...)
 *      @param  string		$text           Text to show
 *      @return	void
 */
function pdf_watermark(&$pdf, $outputlangs, $h, $w, $unit, $text)
{
	// Print Draft Watermark
	if ($unit == 'pt') {
		$k = 1;
	} elseif ($unit == 'mm') {
		$k = 72 / 25.4;
	} elseif ($unit == 'cm') {
		$k = 72 / 2.54;
	} elseif ($unit == 'in') {
		$k = 72;
	} else {
		$k = 1;
		dol_print_error(null, 'Unexpected unit "'.$unit.'" for pdf_watermark');
	}

	// Make substitution
	$substitutionarray = pdf_getSubstitutionArray($outputlangs, null, null);
	complete_substitutions_array($substitutionarray, $outputlangs, null);
	$text = make_substitutions($text, $substitutionarray, $outputlangs);
	$text = $outputlangs->convToOutputCharset($text);

	$savx = $pdf->getX();
	$savy = $pdf->getY();

	$watermark_angle = atan($h / $w) / 2;
	$watermark_x_pos = 0;
	$watermark_y_pos = $h / 3;
	$watermark_x = $w / 2;
	$watermark_y = $h / 3;
	$pdf->SetFont('', 'B', 40);
	$pdf->SetTextColor(255, 192, 203);

	//rotate
	$pdf->_out(sprintf('q %.5F %.5F %.5F %.5F %.2F %.2F cm 1 0 0 1 %.2F %.2F cm', cos($watermark_angle), sin($watermark_angle), -sin($watermark_angle), cos($watermark_angle), $watermark_x * $k, ($h - $watermark_y) * $k, -$watermark_x * $k, -($h - $watermark_y) * $k));
	//print watermark
	$pdf->SetAlpha(0.5);
	$pdf->SetXY($watermark_x_pos, $watermark_y_pos);
	$pdf->Cell($w - 20, 25, $outputlangs->convToOutputCharset($text), "", 2, "C", 0);
	//antirotate
	$pdf->_out('Q');

	$pdf->SetXY($savx, $savy);
}


/**
 *  Show bank information for PDF generation
 *
 *  @param	TCPDF		$pdf            		Object PDF
 *  @param  Translate	$outputlangs     		Object lang
 *  @param  int			$curx            		X
 *  @param  int			$cury            		Y
 *  @param  Account		$account         		Bank account object
 *  @param  int			$onlynumber      		Output only number (bank+desk+key+number according to country, but without name of bank and address)
 *  @param	int			$default_font_size		Default font size
 *  @return	float                               The Y PDF position
 */
function pdf_bank(&$pdf, $outputlangs, $curx, $cury, $account, $onlynumber = 0, $default_font_size = 10)
{
	global $mysoc, $conf;

	require_once DOL_DOCUMENT_ROOT.'/core/class/html.formbank.class.php';

	$diffsizetitle = getDolGlobalInt('PDF_DIFFSIZE_TITLE', 3);
	$diffsizecontent = getDolGlobalInt('PDF_DIFFSIZE_CONTENT', 4);
	$pdf->SetXY($curx, $cury);

	if (empty($onlynumber)) {
		$pdf->SetFont('', 'B', $default_font_size - $diffsizetitle);
		$pdf->MultiCell(100, 3, $outputlangs->transnoentities('PaymentByTransferOnThisBankAccount').':', 0, 'L', 0);
		$cury += 4;
	}

	$outputlangs->load("banks");

	// Use correct name of bank id according to country
	$bickey = "BICNumber";
	if ($account->getCountryCode() == 'IN') {
		$bickey = "SWIFT";
	}

	// Get format of bank account according to its country
	$usedetailedbban = $account->useDetailedBBAN();

	//$onlynumber=0; $usedetailedbban=1; // For tests
	if ($usedetailedbban) {
		$savcurx = $curx;

		if (empty($onlynumber)) {
			$pdf->SetFont('', '', $default_font_size - $diffsizecontent);
			$pdf->SetXY($curx, $cury);
			$pdf->MultiCell(100, 3, $outputlangs->transnoentities("Bank").': '.$outputlangs->convToOutputCharset($account->bank), 0, 'L', 0);
			$cury += 3;
		}

		if (!getDolGlobalString('PDF_BANK_HIDE_NUMBER_SHOW_ONLY_BICIBAN')) {    // Note that some countries still need bank number, BIC/IBAN not enough for them
			// Note:
			// bank = code_banque (FR), sort code (GB, IR. Example: 12-34-56)
			// desk = code guichet (FR), used only when $usedetailedbban = 1
			// number = account number
			// key = check control key used only when $usedetailedbban = 1
			if (empty($onlynumber)) {
				$pdf->line($curx + 1, $cury + 1, $curx + 1, $cury + 6);
			}


			foreach ($account->getFieldsToShow() as $val) {
				$pdf->SetXY($curx, $cury + 4);
				$pdf->SetFont('', '', $default_font_size - 3);

				if ($val == 'BankCode') {
					// Bank code
					$tmplength = 18;
					$content = $account->code_banque;
				} elseif ($val == 'DeskCode') {
					// Desk
					$tmplength = 18;
					$content = $account->code_guichet;
				} elseif ($val == 'BankAccountNumber') {
					// Number
					$tmplength = 24;
					$content = $account->number;
				} elseif ($val == 'BankAccountNumberKey') {
					// Key
					$tmplength = 15;
					$content = $account->cle_rib;
				} elseif ($val == 'IBAN' || $val == 'BIC') {
					// Key
					$tmplength = 0;
					$content = '';
				} else {
					dol_print_error($account->db, 'Unexpected value for getFieldsToShow: '.$val);
					break;
				}

				$pdf->MultiCell($tmplength, 3, $outputlangs->convToOutputCharset($content), 0, 'C', 0);
				$pdf->SetXY($curx, $cury + 1);
				$curx += $tmplength;
				$pdf->SetFont('', 'B', $default_font_size - $diffsizecontent);
				$pdf->MultiCell($tmplength, 3, $outputlangs->transnoentities($val), 0, 'C', 0);
				if (empty($onlynumber)) {
					$pdf->line($curx, $cury + 1, $curx, $cury + 7);
				}
			}

			$curx = $savcurx;
			$cury += 8;
		}
	} elseif (!empty($account->number)) {
		$pdf->SetFont('', 'B', $default_font_size - $diffsizecontent);
		$pdf->SetXY($curx, $cury);
		$pdf->MultiCell(100, 3, $outputlangs->transnoentities("Bank").': '.$outputlangs->convToOutputCharset($account->bank), 0, 'L', 0);
		$cury += 3;

		$pdf->SetFont('', 'B', $default_font_size - $diffsizecontent);
		$pdf->SetXY($curx, $cury);
		$pdf->MultiCell(100, 3, $outputlangs->transnoentities("BankAccountNumber").': '.$outputlangs->convToOutputCharset($account->number), 0, 'L', 0);
		$cury += 3;

		if ($diffsizecontent <= 2) {
			$cury += 1;
		}
	}

	$pdf->SetFont('', '', $default_font_size - $diffsizecontent);

	if (empty($onlynumber) && (!empty($account->domiciliation) || !empty($account->address))) {
		$pdf->SetXY($curx, $cury);
		$val = $outputlangs->transnoentities("Residence").': '.$outputlangs->convToOutputCharset(empty($account->address) ? $account->domiciliation : $account->address);
		$pdf->MultiCell(100, 3, $val, 0, 'L', 0);
		//$nboflines=dol_nboflines_bis($val,120);
		//$cury+=($nboflines*3)+2;
		$tmpy = $pdf->getStringHeight(100, $val);
		$cury += $tmpy;
	}

	if (!empty($account->owner_name)) {
		$pdf->SetXY($curx, $cury);
		$val = $outputlangs->transnoentities("BankAccountOwner").': '.$outputlangs->convToOutputCharset($account->owner_name);
		$pdf->MultiCell(100, 3, $val, 0, 'L', 0);
		$tmpy = $pdf->getStringHeight(100, $val);
		$cury += $tmpy;
	} elseif (!$usedetailedbban) {
		$cury += 1;
	}

	// Use correct name of bank id according to country
	$ibankey = FormBank::getIBANLabel($account);

	if (!empty($account->iban)) {
		//Remove whitespaces to ensure we are dealing with the format we expect
		$ibanDisplay_temp = str_replace(' ', '', $outputlangs->convToOutputCharset($account->iban));
		$ibanDisplay = "";

		$nbIbanDisplay_temp = dol_strlen($ibanDisplay_temp);
		for ($i = 0; $i < $nbIbanDisplay_temp; $i++) {
			$ibanDisplay .= $ibanDisplay_temp[$i];
			if ($i % 4 == 3 && $i > 0) {
				$ibanDisplay .= " ";
			}
		}

		$pdf->SetFont('', 'B', $default_font_size - 3);
		$pdf->SetXY($curx, $cury);
		$pdf->MultiCell(100, 3, $outputlangs->transnoentities($ibankey).': '.$ibanDisplay, 0, 'L', 0);
		$cury += 3;
	}

	if (!empty($account->bic)) {
		$pdf->SetFont('', 'B', $default_font_size - 3);
		$pdf->SetXY($curx, $cury);
		$pdf->MultiCell(100, 3, $outputlangs->transnoentities($bickey).': '.$outputlangs->convToOutputCharset($account->bic), 0, 'L', 0);
	}

	return $pdf->getY();
}

/**
 *  Show footer of page for PDF generation
 *
 *	@param	TCPDF		$pdf     		The PDF factory
 *  @param  Translate	$outputlangs	Object lang for output
 * 	@param	string		$paramfreetext	Constant name of free text
 * 	@param	Societe		$fromcompany	Object company
 * 	@param	int			$marge_basse	Margin bottom we use for the autobreak
 * 	@param	int			$marge_gauche	Margin left (no more used)
 * 	@param	int			$page_hauteur	Page height
 * 	@param	CommonObject	$object			Object shown in PDF
 * 	@param	int<0,3>	$showdetails	Show company address details into footer (0=Nothing, 1=Show address, 2=Show managers, 3=Both)
 *  @param	int			$hidefreetext	1=Hide free text, 0=Show free text
 *  @param	int			$page_largeur	Page width
 *  @param	string		$watermark		Watermark text to print on page
 * 	@return	int							Return height of bottom margin including footer text
 */
function pdf_pagefoot(&$pdf, $outputlangs, $paramfreetext, $fromcompany, $marge_basse, $marge_gauche, $page_hauteur, $object, $showdetails = 0, $hidefreetext = 0, $page_largeur = 0, $watermark = '')
{
	global $conf, $hookmanager;

	$outputlangs->load("dict");
	$line = '';
	$reg = array();
	$marginwithfooter = 0;  // Return value

	$dims = $pdf->getPageDimensions();

	// Line of free text
	if (empty($hidefreetext) && getDolGlobalString($paramfreetext)) {
		$substitutionarray = pdf_getSubstitutionArray($outputlangs, null, $object);
		// More substitution keys
		$substitutionarray['__FROM_NAME__'] = $fromcompany->name;
		$substitutionarray['__FROM_EMAIL__'] = $fromcompany->email;
		complete_substitutions_array($substitutionarray, $outputlangs, $object);
		$newfreetext = make_substitutions(getDolGlobalString($paramfreetext), $substitutionarray, $outputlangs);

		// Make a change into HTML code to allow to include images from medias directory.
		// <img alt="" src="/dolibarr_dev/htdocs/viewimage.php?modulepart=medias&amp;entity=1&amp;file=image/ldestailleur_166x166.jpg" style="height:166px; width:166px" />
		// become
		// <img alt="" src="'.DOL_DATA_ROOT.'/medias/image/ldestailleur_166x166.jpg" style="height:166px; width:166px" />
		$newfreetext = preg_replace('/(<img.*src=")[^\"]*viewimage\.php[^\"]*modulepart=medias[^\"]*file=([^\"]*)("[^\/]*\/>)/', '\1file:/'.DOL_DATA_ROOT.'/medias/\2\3', $newfreetext);

		$line .= $outputlangs->convToOutputCharset($newfreetext);
	}

	// First line of company infos
	$line1 = "";
	$line2 = "";
	$line3 = "";
	$line4 = "";

	if ($showdetails == 1 || $showdetails == 3) {
		// Company name
		if ($fromcompany->name) {
			$line1 .= ($line1 ? " - " : "").$outputlangs->transnoentities("RegisteredOffice").": ".$fromcompany->name;
		}
		// Address
		if ($fromcompany->address) {
			$line1 .= ($line1 ? " - " : "").str_replace("\n", ", ", $fromcompany->address);
		}
		// Zip code
		if ($fromcompany->zip) {
			$line1 .= ($line1 ? " - " : "").$fromcompany->zip;
		}
		// Town
		if ($fromcompany->town) {
			$line1 .= ($line1 ? " " : "").$fromcompany->town;
		}
		// Country
		if ($fromcompany->country) {
			$line1 .= ($line1 ? ", " : "").$fromcompany->country;
		}
		// Phone
		if ($fromcompany->phone) {
			$line2 .= ($line2 ? " - " : "").$outputlangs->transnoentities("Phone").": ".$fromcompany->phone;
		}
		// Fax
		if ($fromcompany->fax) {
			$line2 .= ($line2 ? " - " : "").$outputlangs->transnoentities("Fax").": ".$fromcompany->fax;
		}

		// URL
		if ($fromcompany->url) {
			$line2 .= ($line2 ? " - " : "").$fromcompany->url;
		}
		// Email
		if ($fromcompany->email) {
			$line2 .= ($line2 ? " - " : "").$fromcompany->email;
		}
	}
	if ($showdetails == 2 || $showdetails == 3 || (!empty($fromcompany->country_code) && $fromcompany->country_code == 'DE')) {
		// Managers
		if ($fromcompany->managers) {
			$line2 .= ($line2 ? " - " : "").$fromcompany->managers;
		}
	}

	// Line 3 of company infos
	// Juridical status
	if (!empty($fromcompany->forme_juridique_code) && $fromcompany->forme_juridique_code) {
		$line3 .= ($line3 ? " - " : "").$outputlangs->convToOutputCharset(getFormeJuridiqueLabel((string) $fromcompany->forme_juridique_code));
	}
	// Capital
	if (!empty($fromcompany->capital)) {
		$tmpamounttoshow = price2num($fromcompany->capital); // This field is a free string or a float
		if (is_numeric($tmpamounttoshow) && $tmpamounttoshow > 0) {
			$line3 .= ($line3 ? " - " : "").$outputlangs->transnoentities("CapitalOf", price($tmpamounttoshow, 0, $outputlangs, 0, 0, 0, $conf->currency));
		} elseif (!empty($fromcompany->capital)) {
			$line3 .= ($line3 ? " - " : "").$outputlangs->transnoentities("CapitalOf", $fromcompany->capital, $outputlangs);
		}
	}
	// Prof Id 1
	if (!empty($fromcompany->idprof1) && $fromcompany->idprof1 && ($fromcompany->country_code != 'FR' || !$fromcompany->idprof2)) {
		$field = $outputlangs->transcountrynoentities("ProfId1", $fromcompany->country_code);
		if (preg_match('/\((.*)\)/i', $field, $reg)) {
			$field = $reg[1];
		}
		$line3 .= ($line3 ? " - " : "").$field.": ".$outputlangs->convToOutputCharset($fromcompany->idprof1);
	}
	// Prof Id 2
	if (!empty($fromcompany->idprof2) && $fromcompany->idprof2) {
		$field = $outputlangs->transcountrynoentities("ProfId2", $fromcompany->country_code);
		if (preg_match('/\((.*)\)/i', $field, $reg)) {
			$field = $reg[1];
		}
		$line3 .= ($line3 ? " - " : "").$field.": ".$outputlangs->convToOutputCharset($fromcompany->idprof2);
	}

	// Line 4 of company infos
	// Prof Id 3
	if (!empty($fromcompany->idprof3) && $fromcompany->idprof3) {
		$field = $outputlangs->transcountrynoentities("ProfId3", $fromcompany->country_code);
		if (preg_match('/\((.*)\)/i', $field, $reg)) {
			$field = $reg[1];
		}
		$line4 .= ($line4 ? " - " : "").$field.": ".$outputlangs->convToOutputCharset($fromcompany->idprof3);
	}
	// Prof Id 4
	if (!empty($fromcompany->idprof4) && $fromcompany->idprof4) {
		$field = $outputlangs->transcountrynoentities("ProfId4", $fromcompany->country_code);
		if (preg_match('/\((.*)\)/i', $field, $reg)) {
			$field = $reg[1];
		}
		$line4 .= ($line4 ? " - " : "").$field.": ".$outputlangs->convToOutputCharset($fromcompany->idprof4);
	}
	// Prof Id 5
	if (!empty($fromcompany->idprof5) && $fromcompany->idprof5) {
		$field = $outputlangs->transcountrynoentities("ProfId5", $fromcompany->country_code);
		if (preg_match('/\((.*)\)/i', $field, $reg)) {
			$field = $reg[1];
		}
		$line4 .= ($line4 ? " - " : "").$field.": ".$outputlangs->convToOutputCharset($fromcompany->idprof5);
	}
	// Prof Id 6
	if (!empty($fromcompany->idprof6) &&  $fromcompany->idprof6) {
		$field = $outputlangs->transcountrynoentities("ProfId6", $fromcompany->country_code);
		if (preg_match('/\((.*)\)/i', $field, $reg)) {
			$field = $reg[1];
		}
		$line4 .= ($line4 ? " - " : "").$field.": ".$outputlangs->convToOutputCharset($fromcompany->idprof6);
	}
	// Prof Id 7
	if (!empty($fromcompany->idprof7) &&  $fromcompany->idprof7) {
		$field = $outputlangs->transcountrynoentities("ProfId7", $fromcompany->country_code);
		if (preg_match('/\((.*)\)/i', $field, $reg)) {
			$field = $reg[1];
		}
		$line4 .= ($line4 ? " - " : "").$field.": ".$outputlangs->convToOutputCharset($fromcompany->idprof7);
	}
	// Prof Id 8
	if (!empty($fromcompany->idprof8) &&  $fromcompany->idprof8) {
		$field = $outputlangs->transcountrynoentities("ProfId8", $fromcompany->country_code);
		if (preg_match('/\((.*)\)/i', $field, $reg)) {
			$field = $reg[1];
		}
		$line4 .= ($line4 ? " - " : "").$field.": ".$outputlangs->convToOutputCharset($fromcompany->idprof8);
	}
	// Prof Id 9
	if (!empty($fromcompany->idprof9) &&  $fromcompany->idprof9) {
		$field = $outputlangs->transcountrynoentities("ProfId9", $fromcompany->country_code);
		if (preg_match('/\((.*)\)/i', $field, $reg)) {
			$field = $reg[1];
		}
		$line4 .= ($line4 ? " - " : "").$field.": ".$outputlangs->convToOutputCharset($fromcompany->idprof9);
	}
	// Prof Id 10
	if (!empty($fromcompany->idprof10) &&  $fromcompany->idprof10) {
		$field = $outputlangs->transcountrynoentities("ProfId10", $fromcompany->country_code);
		if (preg_match('/\((.*)\)/i', $field, $reg)) {
			$field = $reg[1];
		}
		$line4 .= ($line4 ? " - " : "").$field.": ".$outputlangs->convToOutputCharset($fromcompany->idprof10);
	}
	// IntraCommunautary VAT
	if (!empty($fromcompany->tva_intra)  && $fromcompany->tva_intra != '') {
		$line4 .= ($line4 ? " - " : "").$outputlangs->transnoentities("VATIntraShort").": ".$outputlangs->convToOutputCharset($fromcompany->tva_intra);
	}

	$pdf->SetFont('', '', 7);
	$pdf->SetDrawColor(224, 224, 224);
	// Option for footer text color
	if (getDolGlobalString('PDF_FOOTER_TEXT_COLOR')) {
		list($r, $g, $b) = sscanf($conf->global->PDF_FOOTER_TEXT_COLOR, '%d, %d, %d');
		$pdf->SetTextColor($r, $g, $b);
	}

	// The start of the bottom of this page footer is positioned according to # of lines
	$freetextheight = 0;
	$align = null;
	if ($line) {	// Free text
		//$line="sample text<br>\nfd<strong>sf</strong>sdf<br>\nghfghg<br>";
		if (!getDolGlobalString('PDF_ALLOW_HTML_FOR_FREE_TEXT')) {
			$width = 20000;
			$align = 'L'; // By default, ask a manual break: We use a large value 20000, to not have automatic wrap. This make user understand, he need to add CR on its text.
			if (getDolGlobalString('MAIN_USE_AUTOWRAP_ON_FREETEXT')) {
				$width = 200;
				$align = 'C';
			}
			$freetextheight = $pdf->getStringHeight($width, $line);
		} else {
			$freetextheight = pdfGetHeightForHtmlContent($pdf, dol_htmlentitiesbr($line, 1, 'UTF-8', 0)); // New method (works for HTML content)
			//print '<br>'.$freetextheight;exit;
		}
	}

	$posy = 0;
	// For customized footer
	if (is_object($hookmanager)) {
		$parameters = array('line1' => $line1, 'line2' => $line2, 'line3' => $line3, 'line4' => $line4, 'outputlangs' => $outputlangs);
		$action = '';
		$hookmanager->executeHooks('pdf_pagefoot', $parameters, $object, $action); // Note that $action and $object may have been modified by some hooks
		if (!empty($hookmanager->resPrint) && $hidefreetext == 0) {
			$mycustomfooter = $hookmanager->resPrint;
			$mycustomfooterheight = pdfGetHeightForHtmlContent($pdf, dol_htmlentitiesbr($mycustomfooter, 1, 'UTF-8', 0));

			$marginwithfooter = $marge_basse + $freetextheight + $mycustomfooterheight;
			$posy = (float) $marginwithfooter;

			// Option for footer background color (without freetext zone)
			if (getDolGlobalString('PDF_FOOTER_BACKGROUND_COLOR')) {
				list($r, $g, $b) = sscanf($conf->global->PDF_FOOTER_BACKGROUND_COLOR, '%d, %d, %d');
				$pdf->SetAutoPageBreak(0, 0); // Disable auto pagebreak
				$pdf->Rect(0, $dims['hk'] - $posy + $freetextheight, $dims['wk'] + 1, $marginwithfooter + 1, 'F', array(), $fill_color = array($r, $g, $b));
				$pdf->SetAutoPageBreak(1, 0); // Restore pagebreak
			}

			if (getDolGlobalInt('PDF_FREETEXT_DISABLE_PAGEBREAK') === 1) {
				$pdf->SetAutoPageBreak(0, 0);
			} // Option for disable auto pagebreak
			if ($line) {	// Free text
				$pdf->SetXY($dims['lm'], -$posy);
				if (!getDolGlobalString('PDF_ALLOW_HTML_FOR_FREE_TEXT')) {   // by default
					$pdf->MultiCell(0, 3, $line, 0, $align, 0);
				} else {
					$pdf->writeHTMLCell($dims['wk'] - $dims['lm'] - $dims['rm'], $freetextheight, $dims['lm'], $dims['hk'] - $marginwithfooter, dol_htmlentitiesbr($line, 1, 'UTF-8', 0));
				}
				$posy -= $freetextheight;
			}
			if (getDolGlobalInt('PDF_FREETEXT_DISABLE_PAGEBREAK') === 1) {
				$pdf->SetAutoPageBreak(1, 0);
			} // Restore pagebreak

			$pdf->SetY(-$posy);

			// Hide footer line if footer background color is set
			if (!getDolGlobalString('PDF_FOOTER_BACKGROUND_COLOR')) {
				$pdf->line($dims['lm'], $dims['hk'] - $posy, $dims['wk'] - $dims['rm'], $dims['hk'] - $posy);
			}

			// Option for set top margin height of footer after freetext
			if (getDolGlobalString('PDF_FOOTER_TOP_MARGIN') || getDolGlobalInt('PDF_FOOTER_TOP_MARGIN') === 0) {
				$posy -= (float) getDolGlobalString('PDF_FOOTER_TOP_MARGIN');
			} else {
				$posy--;
			}

			if (getDolGlobalInt('PDF_FOOTER_DISABLE_PAGEBREAK') === 1) {
				$pdf->SetAutoPageBreak(0, 0);
			} // Option for disable auto pagebreak
			$pdf->writeHTMLCell($dims['wk'] - $dims['lm'] - $dims['rm'], $mycustomfooterheight, $dims['lm'], $dims['hk'] - $posy, dol_htmlentitiesbr($mycustomfooter, 1, 'UTF-8', 0));
			if (getDolGlobalInt('PDF_FOOTER_DISABLE_PAGEBREAK') === 1) {
				$pdf->SetAutoPageBreak(1, 0);
			} // Restore pagebreak

			$posy -= $mycustomfooterheight - 3;
		} else {
			// Else default footer
			$marginwithfooter = $marge_basse + $freetextheight + (!empty($line1) ? 3 : 0) + (!empty($line2) ? 3 : 0) + (!empty($line3) ? 3 : 0) + (!empty($line4) ? 3 : 0);
			$posy = (float) $marginwithfooter;

			// Option for footer background color (without freetext zone)
			if (getDolGlobalString('PDF_FOOTER_BACKGROUND_COLOR')) {
				list($r, $g, $b) = sscanf($conf->global->PDF_FOOTER_BACKGROUND_COLOR, '%d, %d, %d');
				$pdf->SetAutoPageBreak(0, 0); // Disable auto pagebreak
				$pdf->Rect(0, $dims['hk'] - $posy + $freetextheight, $dims['wk'] + 1, $marginwithfooter + 1, 'F', array(), $fill_color = array($r, $g, $b));
				$pdf->SetAutoPageBreak(1, 0); // Restore pagebreak
			}

			if (getDolGlobalInt('PDF_FREETEXT_DISABLE_PAGEBREAK') === 1) {
				$pdf->SetAutoPageBreak(0, 0);
			} // Option for disable auto pagebreak
			if ($line) {	// Free text
				$pdf->SetXY($dims['lm'], -$posy);
				if (!getDolGlobalString('PDF_ALLOW_HTML_FOR_FREE_TEXT')) {   // by default
					$pdf->MultiCell(0, 3, $line, 0, $align, 0);
				} else {
					$pdf->writeHTMLCell($dims['wk'] - $dims['lm'] - $dims['rm'], $freetextheight, $dims['lm'], $dims['hk'] - $marginwithfooter, dol_htmlentitiesbr($line, 1, 'UTF-8', 0));
				}
				$posy -= $freetextheight;
			}
			if (getDolGlobalInt('PDF_FREETEXT_DISABLE_PAGEBREAK') === 1) {
				$pdf->SetAutoPageBreak(1, 0);
			} // Restore pagebreak

			$pdf->SetY(-$posy);

			// Option for hide all footer (page number will no hidden)
			if (!getDolGlobalInt('PDF_FOOTER_HIDDEN')) {
				// Hide footer line if footer background color is set
				if (!getDolGlobalString('PDF_FOOTER_BACKGROUND_COLOR')) {
					$pdf->line($dims['lm'], $dims['hk'] - $posy, $dims['wk'] - $dims['rm'], $dims['hk'] - $posy);
				}

				// Option for set top margin height of footer after freetext
				if (getDolGlobalString('PDF_FOOTER_TOP_MARGIN') || getDolGlobalInt('PDF_FOOTER_TOP_MARGIN') === 0) {
					$posy -= (float) getDolGlobalString('PDF_FOOTER_TOP_MARGIN');
				} else {
					$posy--;
				}

				if (!empty($line1)) {
					$pdf->SetFont('', 'B', 7);
					$pdf->SetXY($dims['lm'], -$posy);
					$pdf->MultiCell($dims['wk'] - $dims['rm'] - $dims['lm'], 2, $line1, 0, 'C', 0);
					$posy -= 3;
					$pdf->SetFont('', '', 7);
				}

				if (!empty($line2)) {
					$pdf->SetFont('', 'B', 7);
					$pdf->SetXY($dims['lm'], -$posy);
					$pdf->MultiCell($dims['wk'] - $dims['rm'] - $dims['lm'], 2, $line2, 0, 'C', 0);
					$posy -= 3;
					$pdf->SetFont('', '', 7);
				}

				if (!empty($line3)) {
					$pdf->SetXY($dims['lm'], -$posy);
					$pdf->MultiCell($dims['wk'] - $dims['rm'] - $dims['lm'], 2, $line3, 0, 'C', 0);
				}

				if (!empty($line4)) {
					$posy -= 3;
					$pdf->SetXY($dims['lm'], -$posy);
					$pdf->MultiCell($dims['wk'] - $dims['rm'] - $dims['lm'], 2, $line4, 0, 'C', 0);
				}
			}
		}
	}

	// Show page nb and apply correction for some font.
	$pdf->SetXY($dims['wk'] - $dims['rm'] - 18 - getDolGlobalInt('PDF_FOOTER_PAGE_NUMBER_X', 0), -$posy - getDolGlobalInt('PDF_FOOTER_PAGE_NUMBER_Y', 0));

	$pagination = $pdf->PageNo().' / '.$pdf->getAliasNbPages();
	$fontRenderCorrection = 0;
	if (in_array(pdf_getPDFFont($outputlangs), array('freemono',  'DejaVuSans'))) {
		$fontRenderCorrection = 10;
	}
	$pdf->MultiCell(18 + $fontRenderCorrection, 2, $pagination, 0, 'R', 0);

	//  Show Draft Watermark
	if (!empty($watermark)) {
		pdf_watermark($pdf, $outputlangs, $page_hauteur, $page_largeur, 'mm', $watermark);
	}

	return $marginwithfooter;
}

/**
 *	Show linked objects for PDF generation
 *
 *	@param	TCPDF		$pdf				Object PDF
 *	@param	CommonObject	$object				Object
 *	@param  Translate	$outputlangs		Object lang
 *	@param  int			$posx				X
 *	@param  int			$posy				Y
 *	@param	float		$w					Width of cells. If 0, they extend up to the right margin of the page.
 *	@param	float		$h					Cell minimum height. The cell extends automatically if needed.
 *	@param	string		$align				Align
 *	@param	float		$default_font_size	Font size
 *	@return	float                           The Y PDF position
 */
function pdf_writeLinkedObjects(&$pdf, $object, $outputlangs, $posx, $posy, $w, $h, $align, $default_font_size)
{
	$linkedobjects = pdf_getLinkedObjects($object, $outputlangs);
	if (!empty($linkedobjects)) {
		foreach ($linkedobjects as $linkedobject) {
			$reftoshow = $linkedobject["ref_title"].' : '.$linkedobject["ref_value"];
			if (!empty($linkedobject["date_value"])) {
				$reftoshow .= ' / '.$linkedobject["date_value"];
			}

			$posy += 3;
			$pdf->SetXY($posx, $posy);
			$pdf->SetFont('', '', (float) $default_font_size - 2);
			$pdf->MultiCell($w, $h, $reftoshow, '', $align);
		}
	}

	return $pdf->getY();
}

/**
 *	Output line description into PDF
 *
 *  @param  TCPDF			$pdf               	PDF object
 *	@param	CommonObject	$object				Object
 *	@param	int				$i					Current line number
 *  @param  Translate		$outputlangs		Object lang for output
 *  @param  int				$w					Width
 *  @param  int				$h					Height
 *  @param  int				$posx				Pos x
 *  @param  int				$posy				Pos y
 *  @param  int<0,1>		$hideref       		Hide reference
 *  @param  int<0,1>		$hidedesc           Hide description
 * 	@param	int<0,1>		$issupplierline		Is it a line for a supplier object ?
 *  @param	'L'|'C'|'R'|'J'	$align				text alignment ('L', 'C', 'R', 'J' (default))
 * 	@return	string
 */
function pdf_writelinedesc(&$pdf, $object, $i, $outputlangs, $w, $h, $posx, $posy, $hideref = 0, $hidedesc = 0, $issupplierline = 0, $align = 'J')
{
	global $db, $conf, $langs, $hookmanager;

	$reshook = 0;
	$result = '';
	//if (is_object($hookmanager) && ( (isset($object->lines[$i]->product_type) && $object->lines[$i]->product_type == 9 && !empty($object->lines[$i]->special_code)) || !empty($object->lines[$i]->fk_parent_line) ) )
	if (is_object($hookmanager)) {   // Old code is commented on preceding line. Reproduce this test in the pdf_xxx function if you don't want your hook to run
		$special_code = empty($object->lines[$i]->special_code) ? '' : $object->lines[$i]->special_code;
		if (!empty($object->lines[$i]->fk_parent_line) && $object->lines[$i]->fk_parent_line > 0) {
			$special_code = $object->getSpecialCode($object->lines[$i]->fk_parent_line);
		}
		$parameters = array('pdf' => $pdf, 'i' => $i, 'outputlangs' => $outputlangs, 'w' => $w, 'h' => $h, 'posx' => $posx, 'posy' => $posy, 'hideref' => $hideref, 'hidedesc' => $hidedesc, 'issupplierline' => $issupplierline, 'special_code' => $special_code);
		$action = '';
		$reshook = $hookmanager->executeHooks('pdf_writelinedesc', $parameters, $object, $action); // Note that $action and $object may have been modified by some hooks

		if (!empty($hookmanager->resPrint)) {
			$result .= $hookmanager->resPrint;
		}
	}
	if (empty($reshook)) {
		$labelproductservice = pdf_getlinedesc($object, $i, $outputlangs, $hideref, $hidedesc, $issupplierline);
		$labelproductservice = preg_replace('/(<img[^>]*src=")[^\"]*viewimage\.php[^\"]*modulepart=medias[^\"]*file=([^\"]*)/', '\1file:/'.DOL_DATA_ROOT.'/medias/\2\3', $labelproductservice, -1, $nbrep);

		//var_dump($labelproductservice);exit;

		// Fix bug of some HTML editors that replace links <img src="http://localhostgit/viewimage.php?modulepart=medias&file=image/efd.png" into <img src="http://localhostgit/viewimage.php?modulepart=medias&amp;file=image/efd.png"
		// We make the reverse, so PDF generation has the real URL.
		$nbrep = 0;
		$labelproductservice = preg_replace('/(<img[^>]*src=")([^"]*)(&amp;)([^"]*")/', '\1\2&\4', $labelproductservice, -1, $nbrep);

		if (getDolGlobalString('MARGIN_TOP_ZERO_UL')) {
			$pdf->setListIndentWidth(5);
			$TMarginList = ['ul' => [['h' => 0.1, ],['h' => 0.1, ]], 'li' => [['h' => 0.1, ],],];
			$pdf->setHtmlVSpace($TMarginList);
		}

		// Description
		$pdf->writeHTMLCell($w, $h, $posx, $posy, $outputlangs->convToOutputCharset($labelproductservice), 0, 1, false, true, $align, true);
		$result .= $labelproductservice;
	}
	return $result;
}

/**
 *  Return line description translated in outputlangs and encoded into htmlentities and with <br>
 *
 *  @param  CommonObject	$object              Object
 *  @param  int			$i                   Current line number (0 = first line, 1 = second line, ...)
 *  @param  Translate	$outputlangs         Object langs for output
 *  @param  int			$hideref             Hide reference
 *  @param  int			$hidedesc            Hide description
 *  @param  int			$issupplierline      Is it a line for a supplier object ?
 *  @return string       				     String with line
 */
function pdf_getlinedesc($object, $i, $outputlangs, $hideref = 0, $hidedesc = 0, $issupplierline = 0)
{
	global $db, $conf, $langs;

	$idprod = (!empty($object->lines[$i]->fk_product) ? $object->lines[$i]->fk_product : false);
	$label = (!empty($object->lines[$i]->label) ? $object->lines[$i]->label : (!empty($object->lines[$i]->product_label) ? $object->lines[$i]->product_label : ''));
	$product_barcode = (!empty($object->lines[$i]->product_barcode) ? $object->lines[$i]->product_barcode : "");
	$desc = (!empty($object->lines[$i]->desc) ? $object->lines[$i]->desc : (!empty($object->lines[$i]->description) ? $object->lines[$i]->description : ''));
	$ref_supplier = (!empty($object->lines[$i]->ref_supplier) ? $object->lines[$i]->ref_supplier : (!empty($object->lines[$i]->ref_fourn) ? $object->lines[$i]->ref_fourn : '')); // TODO Not yet saved for supplier invoices, only supplier orders
	$note = (!empty($object->lines[$i]->note) ? $object->lines[$i]->note : '');
	$dbatch = (!empty($object->lines[$i]->detail_batch) ? $object->lines[$i]->detail_batch : false);

	if ($issupplierline) {
		include_once DOL_DOCUMENT_ROOT.'/fourn/class/fournisseur.product.class.php';
		$prodser = new ProductFournisseur($db);
	} else {
		include_once DOL_DOCUMENT_ROOT.'/product/class/product.class.php';
		$prodser = new Product($db);

		if (getDolGlobalString('PRODUIT_CUSTOMER_PRICES')) {
			include_once DOL_DOCUMENT_ROOT . '/product/class/productcustomerprice.class.php';
		}
	}

	if ($idprod) {
		$prodser->fetch($idprod);
		// If a predefined product and multilang and on other lang, we renamed label with label translated
		if (getDolGlobalInt('MAIN_MULTILANGS') && ($outputlangs->defaultlang != $langs->defaultlang)) {
			$translatealsoifmodified = (getDolGlobalString('MAIN_MULTILANG_TRANSLATE_EVEN_IF_MODIFIED')); // By default if value was modified manually, we keep it (no translation because we don't have it)

			// TODO Instead of making a compare to see if param was modified, check that content contains reference translation. If yes, add the added part to the new translation
			// ($textwasnotmodified is replaced with $textwasmodifiedorcompleted and we add completion).

			// Set label
			// If we want another language, and if label is same than default language (we did not force it to a specific value), we can use translation.
			//var_dump($outputlangs->defaultlang.' - '.$langs->defaultlang.' - '.$label.' - '.$prodser->label);exit;
			$textwasnotmodified = ($label == $prodser->label);
			if (!empty($prodser->multilangs[$outputlangs->defaultlang]["label"]) && ($textwasnotmodified || $translatealsoifmodified)) {
				$label = $prodser->multilangs[$outputlangs->defaultlang]["label"];
			}

			// Set desc
			// Manage HTML entities description test because $prodser->description is store with htmlentities but $desc no
			$textwasnotmodified = false;
			if (!empty($desc) && dol_textishtml($desc) && !empty($prodser->description) && dol_textishtml($prodser->description)) {
				$textwasnotmodified = (strpos(dol_html_entity_decode($desc, ENT_QUOTES | ENT_HTML5), dol_html_entity_decode($prodser->description, ENT_QUOTES | ENT_HTML5)) !== false);
			} else {
				$textwasnotmodified = ($desc == $prodser->description);
			}
			if (!empty($prodser->multilangs[$outputlangs->defaultlang]["description"])) {
				if ($textwasnotmodified) {
					$desc = str_replace($prodser->description, $prodser->multilangs[$outputlangs->defaultlang]["description"], $desc);
				} elseif ($translatealsoifmodified) {
					$desc = $prodser->multilangs[$outputlangs->defaultlang]["description"];
				}
			}

			// Set note
			$textwasnotmodified = ($note == $prodser->note_public);
			if (!empty($prodser->multilangs[$outputlangs->defaultlang]["other"]) && ($textwasnotmodified || $translatealsoifmodified)) {
				$note = $prodser->multilangs[$outputlangs->defaultlang]["other"];
			}
		}
	} elseif (($object->element == 'facture' || $object->element == 'facturefourn') && preg_match('/^\(DEPOSIT\).+/', $desc)) { // We must not replace '(DEPOSIT)' when it is alone, it will be translated and detailed later
		$desc = str_replace('(DEPOSIT)', $outputlangs->trans('Deposit'), $desc);
	}

	$libelleproduitservice = '';  // Default value
	if (!getDolGlobalString('PDF_HIDE_PRODUCT_LABEL_IN_SUPPLIER_LINES')) {
		// Description short of product line
		$libelleproduitservice = $label;
		if (!empty($libelleproduitservice) && getDolGlobalString('PDF_BOLD_PRODUCT_LABEL')) {
			// Adding <b> may convert the original string into a HTML string. So we have to first
			// convert \n into <br> we text is not already HTML.
			if (!dol_textishtml($libelleproduitservice)) {
				$libelleproduitservice = str_replace("\n", '<br>', $libelleproduitservice);
			}
			$libelleproduitservice = '<b>'.$libelleproduitservice.'</b>';
		}
	}


	// Add ref of subproducts
	if (getDolGlobalString('SHOW_SUBPRODUCT_REF_IN_PDF')) {
		$prodser->get_sousproduits_arbo();
		if (!empty($prodser->sousprods) && is_array($prodser->sousprods) && count($prodser->sousprods)) {
			$outputlangs->load('mrp');
			$tmparrayofsubproducts = reset($prodser->sousprods);

			$qtyText = null;
			if (isset($object->lines[$i]->qty) && !empty($object->lines[$i]->qty)) {
				$qtyText = $object->lines[$i]->qty;
			} elseif (isset($object->lines[$i]->qty_shipped) && !empty($object->lines[$i]->qty_shipped)) {
				$qtyText = $object->lines[$i]->qty;
			}

			if (getDolGlobalString('MAIN_GENERATE_DOCUMENTS_HIDE_REF')) {
				foreach ($tmparrayofsubproducts as $subprodval) {
					$libelleproduitservice = dol_concatdesc(
						dol_concatdesc($libelleproduitservice, " * ".$subprodval[3]),
						(!empty($qtyText) ?
							$outputlangs->trans('Qty').':'.$qtyText.' x '.$outputlangs->trans('AssociatedProducts').':'.$subprodval[1].'= '.$outputlangs->trans('QtyTot').':'.$subprodval[1] * $qtyText :
							$outputlangs->trans('Qty').' '.$outputlangs->trans('AssociatedProducts').':'.$subprodval[1])
					);
				}
			} else {
				foreach ($tmparrayofsubproducts as $subprodval) {
					$libelleproduitservice = dol_concatdesc(
						dol_concatdesc($libelleproduitservice, " * ".$subprodval[5].(($subprodval[5] && $subprodval[3]) ? ' - ' : '').$subprodval[3]),
						(!empty($qtyText) ?
							$outputlangs->trans('Qty').':'.$qtyText.' x '.$outputlangs->trans('AssociatedProducts').':'.$subprodval[1].'= '.$outputlangs->trans('QtyTot').':'.$subprodval[1] * $qtyText :
							$outputlangs->trans('Qty').' '.$outputlangs->trans('AssociatedProducts').':'.$subprodval[1])
					);
				}
			}
		}
	}

	if (isModEnabled('barcode') && getDolGlobalString('MAIN_GENERATE_DOCUMENTS_SHOW_PRODUCT_BARCODE') && !empty($product_barcode)) {
		$libelleproduitservice = dol_concatdesc($libelleproduitservice, $outputlangs->trans("BarCode")." ".$product_barcode);
	}

	// Description long of product line
	if (!empty($desc) && ($desc != $label)) {
		if ($desc == '(CREDIT_NOTE)' && $object->lines[$i]->fk_remise_except) {
			$discount = new DiscountAbsolute($db);
			$discount->fetch($object->lines[$i]->fk_remise_except);
			$sourceref = !empty($discount->discount_type) ? $discount->ref_invoice_supplier_source : $discount->ref_facture_source;
			$libelleproduitservice = $outputlangs->transnoentitiesnoconv("DiscountFromCreditNote", $sourceref);
		} elseif ($desc == '(DEPOSIT)' && $object->lines[$i]->fk_remise_except) {
			$discount = new DiscountAbsolute($db);
			$discount->fetch($object->lines[$i]->fk_remise_except);
			$sourceref = !empty($discount->discount_type) ? $discount->ref_invoice_supplier_source : $discount->ref_facture_source;
			$libelleproduitservice = $outputlangs->transnoentitiesnoconv("DiscountFromDeposit", $sourceref);
			// Add date of deposit
			if (getDolGlobalString('INVOICE_ADD_DEPOSIT_DATE')) {
				$libelleproduitservice .= ' ('.dol_print_date($discount->datec, 'day', '', $outputlangs).')';
			}
		} elseif ($desc == '(EXCESS RECEIVED)' && $object->lines[$i]->fk_remise_except) {
			$discount = new DiscountAbsolute($db);
			$discount->fetch($object->lines[$i]->fk_remise_except);
			$libelleproduitservice = $outputlangs->transnoentitiesnoconv("DiscountFromExcessReceived", $discount->ref_facture_source);
		} elseif ($desc == '(EXCESS PAID)' && $object->lines[$i]->fk_remise_except) {
			$discount = new DiscountAbsolute($db);
			$discount->fetch($object->lines[$i]->fk_remise_except);
			$libelleproduitservice = $outputlangs->transnoentitiesnoconv("DiscountFromExcessPaid", $discount->ref_invoice_supplier_source);
		} else {
			if ($idprod) {
				// Check if description must be output
				if (!empty($object->element)) {
					$tmpkey = 'MAIN_DOCUMENTS_HIDE_DESCRIPTION_FOR_'.strtoupper($object->element);
					if (getDolGlobalString($tmpkey)) {
						$hidedesc = 1;
					}
				}
				if (empty($hidedesc)) {
					if (getDolGlobalString('MAIN_DOCUMENTS_DESCRIPTION_FIRST')) {
						$libelleproduitservice = dol_concatdesc($desc, $libelleproduitservice);
					} else {
						if (getDolGlobalString('HIDE_LABEL_VARIANT_PDF') && $prodser->isVariant()) {
							$libelleproduitservice = $desc;
						} else {
							$libelleproduitservice = dol_concatdesc($libelleproduitservice, $desc);
						}
					}
				}
			} else {
				$libelleproduitservice = dol_concatdesc($libelleproduitservice, $desc);
			}
		}
	}

	// We add ref of product (and supplier ref if defined)
	$prefix_prodserv = "";
	$ref_prodserv = "";
	if (getDolGlobalString('PRODUCT_ADD_TYPE_IN_DOCUMENTS')) {   // In standard mode, we do not show this
		if ($prodser->isService()) {
			$prefix_prodserv = $outputlangs->transnoentitiesnoconv("Service")." ";
		} else {
			$prefix_prodserv = $outputlangs->transnoentitiesnoconv("Product")." ";
		}
	}

	if (empty($hideref)) {
		if ($issupplierline) {
			if (!getDolGlobalString('PDF_HIDE_PRODUCT_REF_IN_SUPPLIER_LINES')) {  // Common case
				$ref_prodserv = $prodser->ref; // Show local ref
				if ($ref_supplier) {
					$ref_prodserv .= ($prodser->ref ? ' (' : '').$outputlangs->transnoentitiesnoconv("SupplierRef").' '.$ref_supplier.($prodser->ref ? ')' : '');
				}
			} elseif (getDolGlobalInt('PDF_HIDE_PRODUCT_REF_IN_SUPPLIER_LINES') == 1) {
				$ref_prodserv = $ref_supplier;
			} elseif (getDolGlobalInt('PDF_HIDE_PRODUCT_REF_IN_SUPPLIER_LINES') == 2) {
				$ref_prodserv = $ref_supplier.' ('.$outputlangs->transnoentitiesnoconv("InternalRef").' '.$prodser->ref.')';
			}
		} else {
			$ref_prodserv = $prodser->ref; // Show local ref only

			if (getDolGlobalString('PRODUIT_CUSTOMER_PRICES')) {
				$productCustomerPriceStatic = new ProductCustomerPrice($db);
				$filter = array('fk_product' => $idprod, 'fk_soc' => $object->socid);

				$nbCustomerPrices = $productCustomerPriceStatic->fetchAll('', '', 1, 0, $filter);

				if ($nbCustomerPrices > 0) {
					$productCustomerPrice = $productCustomerPriceStatic->lines[0];

					if (!empty($productCustomerPrice->ref_customer)) {
						switch ($conf->global->PRODUIT_CUSTOMER_PRICES_PDF_REF_MODE) {
							case 1:
								$ref_prodserv = $productCustomerPrice->ref_customer;
								break;

							case 2:
								$ref_prodserv = $productCustomerPrice->ref_customer . ' (' . $outputlangs->transnoentitiesnoconv('InternalRef') . ' ' . $ref_prodserv . ')';
								break;

							default:
								$ref_prodserv = $ref_prodserv . ' (' . $outputlangs->transnoentitiesnoconv('RefCustomer') . ' ' . $productCustomerPrice->ref_customer . ')';
						}
					}
				}
			}
		}

		if (!empty($libelleproduitservice) && !empty($ref_prodserv)) {
			$ref_prodserv .= " - ";
		}
	}

	if (!empty($ref_prodserv) && getDolGlobalString('PDF_BOLD_PRODUCT_REF_AND_PERIOD')) {
		if (!dol_textishtml($libelleproduitservice)) {
			$libelleproduitservice = str_replace("\n", '<br>', $libelleproduitservice);
		}
		$ref_prodserv = '<b>'.$ref_prodserv.'</b>';
		// $prefix_prodserv and $ref_prodser are not HTML var
	}
	$libelleproduitservice = $prefix_prodserv.$ref_prodserv.$libelleproduitservice;

	// Add an additional description for the category products
	if (getDolGlobalString('CATEGORY_ADD_DESC_INTO_DOC') && $idprod && isModEnabled('category')) {
		include_once DOL_DOCUMENT_ROOT.'/categories/class/categorie.class.php';
		$categstatic = new Categorie($db);
		// recovering the list of all the categories linked to product
		$tblcateg = $categstatic->containing($idprod, Categorie::TYPE_PRODUCT);
		foreach ($tblcateg as $cate) {
			// Adding the descriptions if they are filled
			$desccateg = $cate->description;
			if ($desccateg) {
				$libelleproduitservice = dol_concatdesc($libelleproduitservice, $desccateg);
			}
		}
	}

	if (!empty($object->lines[$i]->date_start) || !empty($object->lines[$i]->date_end)) {
		$format = 'day';
		$period = '';
		// Show duration if exists
		if ($object->lines[$i]->date_start && $object->lines[$i]->date_end) {
			$period = '('.$outputlangs->transnoentitiesnoconv('DateFromTo', dol_print_date($object->lines[$i]->date_start, $format, false, $outputlangs), dol_print_date($object->lines[$i]->date_end, $format, false, $outputlangs)).')';
		}
		if ($object->lines[$i]->date_start && !$object->lines[$i]->date_end) {
			$period = '('.$outputlangs->transnoentitiesnoconv('DateFrom', dol_print_date($object->lines[$i]->date_start, $format, false, $outputlangs)).')';
		}
		if (!$object->lines[$i]->date_start && $object->lines[$i]->date_end) {
			$period = '('.$outputlangs->transnoentitiesnoconv('DateUntil', dol_print_date($object->lines[$i]->date_end, $format, false, $outputlangs)).')';
		}
		//print '>'.$outputlangs->charset_output.','.$period;
		if (getDolGlobalString('PDF_BOLD_PRODUCT_REF_AND_PERIOD')) {
			if (!dol_textishtml($libelleproduitservice)) {
				$libelleproduitservice = str_replace("\n", '<br>', $libelleproduitservice);
			}
			$libelleproduitservice .= '<br><b style="color:#333666;" ><em>'.$period.'</em></b>';
		} else {
			$libelleproduitservice = dol_concatdesc($libelleproduitservice, $period);
		}
		//print $libelleproduitservice;
	}

	// Show information for lot
	if (!empty($dbatch)) {
		// $object is a shipment.
		//var_dump($object->lines[$i]->details_entrepot);		// array from llx_expeditiondet (we can have several lines for one fk_origin_line)
		//var_dump($object->lines[$i]->detail_batch);			// array from llx_expeditiondet_batch (each line with a lot is linked to llx_expeditiondet)

		include_once DOL_DOCUMENT_ROOT.'/product/stock/class/entrepot.class.php';
		include_once DOL_DOCUMENT_ROOT.'/product/class/productbatch.class.php';
		$tmpwarehouse = new Entrepot($db);
		$tmpproductbatch = new Productbatch($db);

		$format = 'day';
		foreach ($dbatch as $detail) {
			$dte = array();
			if ($detail->eatby) {
				$dte[] = $outputlangs->transnoentitiesnoconv('printEatby', dol_print_date($detail->eatby, $format, false, $outputlangs));
			}
			if ($detail->sellby) {
				$dte[] = $outputlangs->transnoentitiesnoconv('printSellby', dol_print_date($detail->sellby, $format, false, $outputlangs));
			}
			if ($detail->batch) {
				$dte[] = $outputlangs->transnoentitiesnoconv('printBatch', $detail->batch);
			}
			$dte[] = $outputlangs->transnoentitiesnoconv('printQty', $detail->qty);

			// Add also info of planned warehouse for lot
			if ($object->element == 'shipping' && $detail->fk_origin_stock > 0 && getDolGlobalInt('PRODUCTBATCH_SHOW_WAREHOUSE_ON_SHIPMENT')) {
				$resproductbatch = $tmpproductbatch->fetch($detail->fk_origin_stock);
				if ($resproductbatch > 0) {
					$reswarehouse = $tmpwarehouse->fetch($tmpproductbatch->warehouseid);
					if ($reswarehouse > 0) {
						$dte[] = $tmpwarehouse->ref;
					}
				}
			}

			$libelleproduitservice .= "__N__  ".implode(" - ", $dte);
		}
	} else {
		if (getDolGlobalInt('PRODUCTBATCH_SHOW_WAREHOUSE_ON_SHIPMENT')) {
			// TODO Show warehouse for shipment line without batch
		}
	}

	// Now we convert \n into br
	if (dol_textishtml($libelleproduitservice)) {
		$libelleproduitservice = preg_replace('/__N__/', '<br>', $libelleproduitservice);
	} else {
		$libelleproduitservice = preg_replace('/__N__/', "\n", $libelleproduitservice);
	}
	$libelleproduitservice = dol_htmlentitiesbr($libelleproduitservice, 1);

	return $libelleproduitservice;
}

/**
 *	Return line num
 *
 *	@param	CommonObject	$object				Object
 *	@param	int			$i					Current line number
 *  @param  Translate	$outputlangs		Object langs for output
 *  @param	int			$hidedetails		Hide details (0=no, 1=yes, 2=just special lines)
 * 	@return	string
 */
function pdf_getlinenum($object, $i, $outputlangs, $hidedetails = 0)
{
	global $hookmanager;

	$reshook = 0;
	$result = '';
	//if (is_object($hookmanager) && ( (isset($object->lines[$i]->product_type) && $object->lines[$i]->product_type == 9 && !empty($object->lines[$i]->special_code)) || !empty($object->lines[$i]->fk_parent_line) ) )
	if (is_object($hookmanager)) {   // Old code is commented on preceding line. Reproduce this test in the pdf_xxx function if you don't want your hook to run
		$special_code = empty($object->lines[$i]->special_code) ? '' : $object->lines[$i]->special_code;
		if (!empty($object->lines[$i]->fk_parent_line) && $object->lines[$i]->fk_parent_line > 0) {
			$special_code = $object->getSpecialCode($object->lines[$i]->fk_parent_line);
		}
		$parameters = array('i' => $i, 'outputlangs' => $outputlangs, 'hidedetails' => $hidedetails, 'special_code' => $special_code);
		$action = '';
		$reshook = $hookmanager->executeHooks('pdf_getlinenum', $parameters, $object, $action); // Note that $action and $object may have been modified by some hooks
		$result .= $hookmanager->resPrint;
	}
	if (empty($reshook)) {
		$result .= dol_htmlentitiesbr($object->lines[$i]->num);
	}
	return $result;
}


/**
 *	Return line product ref
 *
 *	@param	CommonObject	$object				Object
 *	@param	int			$i					Current line number
 *  @param  Translate	$outputlangs		Object langs for output
 *  @param	int			$hidedetails		Hide details (0=no, 1=yes, 2=just special lines)
 * 	@return	string
 */
function pdf_getlineref($object, $i, $outputlangs, $hidedetails = 0)
{
	global $hookmanager;

	$reshook = 0;
	$result = '';
	//if (is_object($hookmanager) && ( (isset($object->lines[$i]->product_type) && $object->lines[$i]->product_type == 9 && !empty($object->lines[$i]->special_code)) || !empty($object->lines[$i]->fk_parent_line) ) )
	if (is_object($hookmanager)) {   // Old code is commented on preceding line. Reproduce this test in the pdf_xxx function if you don't want your hook to run
		$special_code = empty($object->lines[$i]->special_code) ? '' : $object->lines[$i]->special_code;
		if (!empty($object->lines[$i]->fk_parent_line) && $object->lines[$i]->fk_parent_line > 0) {
			$special_code = $object->getSpecialCode($object->lines[$i]->fk_parent_line);
		}
		$parameters = array('i' => $i, 'outputlangs' => $outputlangs, 'hidedetails' => $hidedetails, 'special_code' => $special_code);
		$action = '';
		$reshook = $hookmanager->executeHooks('pdf_getlineref', $parameters, $object, $action); // Note that $action and $object may have been modified by some hooks
		$result .= $hookmanager->resPrint;
	}
	if (empty($reshook)) {
		$result .= dol_htmlentitiesbr($object->lines[$i]->product_ref);
	}
	return $result;
}


/**
 *	Return line ref_supplier
 *
 *	@param	Contrat|CommandeFournisseur|FactureFournisseur|Facture|Product|Reception|SupplierProposal	$object	Object
 *	@param	int			$i					Current line number
 *  @param  Translate	$outputlangs		Object langs for output
 *  @param	int<0,2>	$hidedetails		Hide details (0=no, 1=yes, 2=just special lines)
 * 	@return	string
 */
function pdf_getlineref_supplier($object, $i, $outputlangs, $hidedetails = 0)
{
	global $hookmanager;

	$reshook = 0;
	$result = '';
	//if (is_object($hookmanager) && ( (isset($object->lines[$i]->product_type) && $object->lines[$i]->product_type == 9 && !empty($object->lines[$i]->special_code)) || !empty($object->lines[$i]->fk_parent_line) ) )
	if (is_object($hookmanager)) {   // Old code is commented on preceding line. Reproduce this test in the pdf_xxx function if you don't want your hook to run
		$special_code = empty($object->lines[$i]->special_code) ? '' : $object->lines[$i]->special_code;
		if (!empty($object->lines[$i]->fk_parent_line) && $object->lines[$i]->fk_parent_line > 0) {
			$special_code = $object->getSpecialCode($object->lines[$i]->fk_parent_line);
		}
		$parameters = array('i' => $i, 'outputlangs' => $outputlangs, 'hidedetails' => $hidedetails, 'special_code' => $special_code);
		$action = '';
		$reshook = $hookmanager->executeHooks('pdf_getlineref_supplier', $parameters, $object, $action); // Note that $action and $object may have been modified by some hooks
		$result .= $hookmanager->resPrint;
	}
	if (empty($reshook)) {
		$result .= dol_htmlentitiesbr($object->lines[$i]->ref_supplier);
	}
	return $result;
}

/**
 *	Return line vat rate
 *
<<<<<<< HEAD
 *	@param	CommonObject	$object				Object
 *	@param	int				$i					Current line number
 *  @param  Translate		$outputlangs		Object langs for output
 *  @param	int				$hidedetails		Hide details (0=no, 1=yes, 2=just special lines)
=======
 *	@param	SupplierProposal|CommandeFournisseur|FactureFournisseur|Propal|Facture|Commande|ExpenseReport|StockTransfer	$object	Object
 *	@param	int			$i					Current line number
 *  @param  Translate	$outputlangs		Object langs for output
 *  @param	int<0,2>	$hidedetails		Hide details (0=no, 1=yes, 2=just special lines)
>>>>>>> 7b4c4d77
 * 	@return	string
 */
function pdf_getlinevatrate($object, $i, $outputlangs, $hidedetails = 0)
{
	global $conf, $hookmanager, $mysoc;

	$result = '';
	$reshook = 0;
	//if (is_object($hookmanager) && ( (isset($object->lines[$i]->product_type) && $object->lines[$i]->product_type == 9 && !empty($object->lines[$i]->special_code)) || !empty($object->lines[$i]->fk_parent_line) ) )
	if (is_object($hookmanager)) {   // Old code is commented on preceding line. Reproduce this test in the pdf_xxx function if you don't want your hook to run
		$special_code = empty($object->lines[$i]->special_code) ? '' : $object->lines[$i]->special_code;
		if (!empty($object->lines[$i]->fk_parent_line) && $object->lines[$i]->fk_parent_line > 0) {
			$special_code = $object->getSpecialCode($object->lines[$i]->fk_parent_line);
		}
		$parameters = array('i' => $i, 'outputlangs' => $outputlangs, 'hidedetails' => $hidedetails, 'special_code' => $special_code);
		$action = '';
		$reshook = $hookmanager->executeHooks('pdf_getlinevatrate', $parameters, $object, $action); // Note that $action and $object may have been modified by some hooks

		if (!empty($hookmanager->resPrint)) {
			$result .= $hookmanager->resPrint;
		}
	}
	if (empty($reshook)) {
		if (empty($hidedetails) || $hidedetails > 1) {
			$tmpresult = '';

			$tmpresult .= vatrate($object->lines[$i]->tva_tx, 0, $object->lines[$i]->info_bits, -1);
			if (!getDolGlobalString('MAIN_PDF_MAIN_HIDE_SECOND_TAX')) {
				if ($object->lines[$i]->total_localtax1 != 0) {
					if (preg_replace('/[\s0%]/', '', $tmpresult)) {
						$tmpresult .= '/';
					} else {
						$tmpresult = '';
					}
					$tmpresult .= vatrate((string) abs($object->lines[$i]->localtax1_tx), 0);
				}
			}
			if (!getDolGlobalString('MAIN_PDF_MAIN_HIDE_THIRD_TAX')) {
				if ($object->lines[$i]->total_localtax2 != 0) {
					if (preg_replace('/[\s0%]/', '', $tmpresult)) {
						$tmpresult .= '/';
					} else {
						$tmpresult = '';
					}
					$tmpresult .= vatrate((string) abs($object->lines[$i]->localtax2_tx), 0);
				}
			}
			$tmpresult .= '%';

			$result .= $tmpresult;
		}
	}
	return $result;
}

/**
 *	Return line unit price excluding tax
 *
 *	@param	SupplierProposal|CommandeFournisseur|Propal|Facture|FactureFournisseur|Commande|StockTransfer	$object	Object
 *	@param	int			$i					Current line number
 *  @param  Translate	$outputlangs		Object langs for output
 *  @param	int<0,2>	$hidedetails		Hide details (0=no, 1=yes, 2=just special lines)
 * 	@return	string
 */
function pdf_getlineupexcltax($object, $i, $outputlangs, $hidedetails = 0)
{
	global $conf, $hookmanager;

	$sign = 1;
	if (isset($object->type) && $object->type == 2 && getDolGlobalString('INVOICE_POSITIVE_CREDIT_NOTE')) {
		$sign = -1;
	}

	$result = '';
	$reshook = 0;
	//if (is_object($hookmanager) && ( (isset($object->lines[$i]->product_type) && $object->lines[$i]->product_type == 9 && !empty($object->lines[$i]->special_code)) || !empty($object->lines[$i]->fk_parent_line) ) )
	if (is_object($hookmanager)) {   // Old code is commented on preceding line. Reproduce this test in the pdf_xxx function if you don't want your hook to run
		$special_code = empty($object->lines[$i]->special_code) ? '' : $object->lines[$i]->special_code;
		if (!empty($object->lines[$i]->fk_parent_line) && $object->lines[$i]->fk_parent_line > 0) {
			$special_code = $object->getSpecialCode($object->lines[$i]->fk_parent_line);
		}
		$parameters = array('i' => $i, 'outputlangs' => $outputlangs, 'hidedetails' => $hidedetails, 'special_code' => $special_code);
		$action = '';
		$reshook = $hookmanager->executeHooks('pdf_getlineupexcltax', $parameters, $object, $action); // Note that $action and $object may have been modified by some hooks

		if (!empty($hookmanager->resPrint)) {
			$result .= $hookmanager->resPrint;
		}
	}
	if (empty($reshook)) {
		if (empty($hidedetails) || $hidedetails > 1) {
			$subprice = (isModEnabled("multicurrency") && $object->multicurrency_tx != 1 ? $object->lines[$i]->multicurrency_subprice : $object->lines[$i]->subprice);
			$result .= price($sign * $subprice, 0, $outputlangs);
		}
	}
	return $result;
}

/**
 *	Return line unit price including tax
 *
 *	@param	SupplierProposal|CommandeFournisseur|Propal|Facture|Commande	$object	Object
 *	@param	int			$i					Current line number
 *  @param  Translate	$outputlangs		Object langs for output
 *  @param	int<0,2>	$hidedetails		Hide value (0 = no,	1 = yes, 2 = just special lines)
 *  @return	string
 */
function pdf_getlineupwithtax($object, $i, $outputlangs, $hidedetails = 0)
{
	global $hookmanager, $conf;

	$sign = 1;
	if (isset($object->type) && $object->type == 2 && getDolGlobalString('INVOICE_POSITIVE_CREDIT_NOTE')) {
		$sign = -1;
	}

	$result = '';
	$reshook = 0;
	//if (is_object($hookmanager) && ( (isset($object->lines[$i]->product_type) && $object->lines[$i]->product_type == 9 && !empty($object->lines[$i]->special_code)) || !empty($object->lines[$i]->fk_parent_line) ) )
	if (is_object($hookmanager)) {   // Old code is commented on preceding line. Reproduce this test in the pdf_xxx function if you don't want your hook to run
		$special_code = empty($object->lines[$i]->special_code) ? '' : $object->lines[$i]->special_code;
		if (!empty($object->lines[$i]->fk_parent_line) && $object->lines[$i]->fk_parent_line > 0) {
			$special_code = $object->getSpecialCode($object->lines[$i]->fk_parent_line);
		}
		$parameters = array('i' => $i, 'outputlangs' => $outputlangs, 'hidedetails' => $hidedetails, 'special_code' => $special_code);
		$action = '';
		$reshook = $hookmanager->executeHooks('pdf_getlineupwithtax', $parameters, $object, $action); // Note that $action and $object may have been modified by some hooks

		if (!empty($hookmanager->resPrint)) {
			$result .= $hookmanager->resPrint;
		}
	}
	if (empty($reshook)) {
		if (empty($hidedetails) || $hidedetails > 1) {
			$result .= price($sign * (($object->lines[$i]->subprice) + ($object->lines[$i]->subprice) * ($object->lines[$i]->tva_tx) / 100), 0, $outputlangs);
		}
	}
	return $result;
}

/**
 *	Return line quantity
 *
 *	@param	Delivery|Asset|Commande|Facture|CommandeFournisseur|FactureFournisseur|SupplierProposal|Propal|StockTransfer|MyObject	$object				Object
 *	@param	int			$i					Current line number
 *  @param  Translate	$outputlangs		Object langs for output
 *  @param	int<0,2>	$hidedetails		Hide details (0=no, 1=yes, 2=just special lines)
 *  @return	string
 */
function pdf_getlineqty($object, $i, $outputlangs, $hidedetails = 0)
{
	global $hookmanager;

	$result = '';
	$reshook = 0;
	//if (is_object($hookmanager) && ( (isset($object->lines[$i]->product_type) && $object->lines[$i]->product_type == 9 && !empty($object->lines[$i]->special_code)) || !empty($object->lines[$i]->fk_parent_line) ) )
	if (is_object($hookmanager)) {   // Old code is commented on preceding line. Reproduce this test in the pdf_xxx function if you don't want your hook to run
		$special_code = empty($object->lines[$i]->special_code) ? '' : $object->lines[$i]->special_code;
		if (!empty($object->lines[$i]->fk_parent_line) && $object->lines[$i]->fk_parent_line > 0) {
			$special_code = $object->getSpecialCode($object->lines[$i]->fk_parent_line);
		}
		$parameters = array('i' => $i, 'outputlangs' => $outputlangs, 'hidedetails' => $hidedetails, 'special_code' => $special_code);
		$action = '';
		$reshook = $hookmanager->executeHooks('pdf_getlineqty', $parameters, $object, $action); // Note that $action and $object may have been modified by some hooks

		if (!empty($hookmanager->resPrint)) {
			$result = $hookmanager->resPrint;
		}
	}
	if (empty($reshook)) {
		if ($object->lines[$i]->special_code == 3) {
			return '';
		}
		if (empty($hidedetails) || $hidedetails > 1) {
			$result .= $object->lines[$i]->qty;
		}
	}
	return $result;
}

/**
 *	Return line quantity asked
 *
 *	@param	Delivery	$object				Object
 *	@param	int			$i					Current line number
 *  @param  Translate	$outputlangs		Object langs for output
 *  @param	int<0,2>	$hidedetails		Hide details (0=no, 1=yes, 2=just special lines)
 * 	@return	string
 */
function pdf_getlineqty_asked($object, $i, $outputlangs, $hidedetails = 0)
{
	global $hookmanager;

	$reshook = 0;
	$result = '';
	//if (is_object($hookmanager) && ( (isset($object->lines[$i]->product_type) && $object->lines[$i]->product_type == 9 && !empty($object->lines[$i]->special_code)) || !empty($object->lines[$i]->fk_parent_line) ) )
	if (is_object($hookmanager)) {   // Old code is commented on preceding line. Reproduce this test in the pdf_xxx function if you don't want your hook to run
		$special_code = empty($object->lines[$i]->special_code) ? '' : $object->lines[$i]->special_code;
		if (!empty($object->lines[$i]->fk_parent_line) && $object->lines[$i]->fk_parent_line > 0) {
			$special_code = $object->getSpecialCode($object->lines[$i]->fk_parent_line);
		}
		$parameters = array('i' => $i, 'outputlangs' => $outputlangs, 'hidedetails' => $hidedetails, 'special_code' => $special_code);
		$action = '';
		$reshook = $hookmanager->executeHooks('pdf_getlineqty_asked', $parameters, $object, $action); // Note that $action and $object may have been modified by some hooks

		if (!empty($hookmanager->resPrint)) {
			$result .= $hookmanager->resPrint;
		}
	}
	if (empty($reshook)) {
		if ($object->lines[$i]->special_code == 3) {
			return '';
		}
		if (empty($hidedetails) || $hidedetails > 1) {
			$result .= $object->lines[$i]->qty_asked;
		}
	}
	return $result;
}

/**
 *	Return line quantity shipped
 *
 *	@param	Delivery	$object				Object
 *	@param	int			$i					Current line number
 *  @param  Translate	$outputlangs		Object langs for output
 *  @param	int<0,2>	$hidedetails		Hide details (0=no, 1=yes, 2=just special lines)
 * 	@return	string
 */
function pdf_getlineqty_shipped($object, $i, $outputlangs, $hidedetails = 0)
{
	global $hookmanager;

	$reshook = 0;
	$result = '';
	//if (is_object($hookmanager) && ( (isset($object->lines[$i]->product_type) && $object->lines[$i]->product_type == 9 && !empty($object->lines[$i]->special_code)) || !empty($object->lines[$i]->fk_parent_line) ) )
	if (is_object($hookmanager)) {   // Old code is commented on preceding line. Reproduce this test in the pdf_xxx function if you don't want your hook to run
		$special_code = empty($object->lines[$i]->special_code) ? '' : $object->lines[$i]->special_code;
		if (!empty($object->lines[$i]->fk_parent_line) && $object->lines[$i]->fk_parent_line > 0) {
			$special_code = $object->getSpecialCode($object->lines[$i]->fk_parent_line);
		}
		$parameters = array('i' => $i, 'outputlangs' => $outputlangs, 'hidedetails' => $hidedetails, 'special_code' => $special_code);
		$action = '';
		$reshook = $hookmanager->executeHooks('pdf_getlineqty_shipped', $parameters, $object, $action); // Note that $action and $object may have been modified by some hooks

		if (!empty($hookmanager->resPrint)) {
			$result .= $hookmanager->resPrint;
		}
	}
	if (empty($reshook)) {
		if ($object->lines[$i]->special_code == 3) {
			return '';
		}
		if (empty($hidedetails) || $hidedetails > 1) {
			$result .= $object->lines[$i]->qty_shipped;
		}
	}
	return $result;
}

/**
 *	Return line keep to ship quantity
 *
 *	@param	Object		$object				Object
 *	@param	int			$i					Current line number
 *  @param  Translate	$outputlangs		Object langs for output
 *  @param	int<0,2>	$hidedetails		Hide details (0=no, 1=yes, 2=just special lines)
 * 	@return	string
 */
function pdf_getlineqty_keeptoship($object, $i, $outputlangs, $hidedetails = 0)
{
	global $hookmanager;

	$reshook = 0;
	$result = '';
	//if (is_object($hookmanager) && ( (isset($object->lines[$i]->product_type) && $object->lines[$i]->product_type == 9 && !empty($object->lines[$i]->special_code)) || !empty($object->lines[$i]->fk_parent_line) ) )
	if (is_object($hookmanager)) {   // Old code is commented on preceding line. Reproduce this test in the pdf_xxx function if you don't want your hook to run
		$special_code = empty($object->lines[$i]->special_code) ? '' : $object->lines[$i]->special_code;
		if (!empty($object->lines[$i]->fk_parent_line) && $object->lines[$i]->fk_parent_line > 0) {
			$special_code = $object->getSpecialCode($object->lines[$i]->fk_parent_line);
		}
		$parameters = array('i' => $i, 'outputlangs' => $outputlangs, 'hidedetails' => $hidedetails, 'special_code' => $special_code);
		$action = '';
		$reshook = $hookmanager->executeHooks('pdf_getlineqty_keeptoship', $parameters, $object, $action); // Note that $action and $object may have been modified by some hooks

		if (!empty($hookmanager->resPrint)) {
			$result .= $hookmanager->resPrint;
		}
	}
	if (empty($reshook)) {
		if ($object->lines[$i]->special_code == 3) {
			return '';
		}
		if (empty($hidedetails) || $hidedetails > 1) {
			$result .= ($object->lines[$i]->qty_asked - $object->lines[$i]->qty_shipped);
		}
	}
	return $result;
}

/**
 *	Return line unit
 *
 *	@param	SupplierProposal|CommandeFournisseur|Propal|Facture|FactureFournisseur|Commande|StockTransfer	$object	Object
 *	@param	int			$i					Current line number
 *  @param  Translate	$outputlangs		Object langs for output
 *  @param	int<0,2>	$hidedetails		Hide details (0=no, 1=yes, 2=just special lines)
 *  @return	string							Value for unit cell
 */
function pdf_getlineunit($object, $i, $outputlangs, $hidedetails = 0)
{
	global $hookmanager, $langs;

	$reshook = 0;
	$result = '';
	//if (is_object($hookmanager) && ( (isset($object->lines[$i]->product_type) && $object->lines[$i]->product_type == 9 && !empty($object->lines[$i]->special_code)) || !empty($object->lines[$i]->fk_parent_line) ) )
	if (is_object($hookmanager)) {   // Old code is commented on preceding line. Reproduce this test in the pdf_xxx function if you don't want your hook to run
		$special_code = empty($object->lines[$i]->special_code) ? '' : $object->lines[$i]->special_code;
		if (!empty($object->lines[$i]->fk_parent_line) && $object->lines[$i]->fk_parent_line > 0) {
			$special_code = $object->getSpecialCode($object->lines[$i]->fk_parent_line);
		}
		$parameters = array(
			'i' => $i,
			'outputlangs' => $outputlangs,
			'hidedetails' => $hidedetails,
			'special_code' => $special_code
		);
		$action = '';
		$reshook = $hookmanager->executeHooks('pdf_getlineunit', $parameters, $object, $action); // Note that $action and $object may have been modified by some hooks

		if (!empty($hookmanager->resPrint)) {
			$result .= $hookmanager->resPrint;
		}
	}
	if (empty($reshook)) {
		if (empty($hidedetails) || $hidedetails > 1) {
			$result .= $langs->transnoentitiesnoconv($object->lines[$i]->getLabelOfUnit('short'));
		}
	}
	return $result;
}


/**
 *	Return line remise percent
 *
 *	@param	SupplierProposal|CommandeFournisseur|Propal|Facture|FactureFournisseur|Commande|StockTransfer	$object	Object
 *	@param	int			$i					Current line number
 *  @param  Translate	$outputlangs		Object langs for output
 *  @param	int<0,2>	$hidedetails		Hide details (0=no, 1=yes, 2=just special lines)
 * 	@return	string
 */
function pdf_getlineremisepercent($object, $i, $outputlangs, $hidedetails = 0)
{
	global $hookmanager;

	include_once DOL_DOCUMENT_ROOT.'/core/lib/functions2.lib.php';

	$reshook = 0;
	$result = '';
	//if (is_object($hookmanager) && ( (isset($object->lines[$i]->product_type) && $object->lines[$i]->product_type == 9 && !empty($object->lines[$i]->special_code)) || !empty($object->lines[$i]->fk_parent_line) ) )
	if (is_object($hookmanager)) {   // Old code is commented on preceding line. Reproduce this test in the pdf_xxx function if you don't want your hook to run
		$special_code = empty($object->lines[$i]->special_code) ? '' : $object->lines[$i]->special_code;
		if (!empty($object->lines[$i]->fk_parent_line) && $object->lines[$i]->fk_parent_line > 0) {
			$special_code = $object->getSpecialCode($object->lines[$i]->fk_parent_line);
		}
		$parameters = array('i' => $i, 'outputlangs' => $outputlangs, 'hidedetails' => $hidedetails, 'special_code' => $special_code);
		$action = '';
		$reshook = $hookmanager->executeHooks('pdf_getlineremisepercent', $parameters, $object, $action); // Note that $action and $object may have been modified by some hooks

		if (!empty($hookmanager->resPrint)) {
			$result .= $hookmanager->resPrint;
		}
	}
	if (empty($reshook)) {
		if ($object->lines[$i]->special_code == 3) {
			return '';
		}
		if (empty($hidedetails) || $hidedetails > 1) {
			$result .= dol_print_reduction($object->lines[$i]->remise_percent, $outputlangs);
		}
	}
	return $result;
}

/**
 * Return line percent
 *
 * @param Facture		$object             Object
 * @param int			$i                  Current line number
 * @param Translate		$outputlangs        Object langs for output
 * @param int<0,2>		$hidedetails        Hide details (0=no, 1=yes, 2=just special lines)
 * @param ?HookManager	$hookmanager        Hook manager instance
 * @return string
 */
function pdf_getlineprogress($object, $i, $outputlangs, $hidedetails = 0, $hookmanager = null)
{
	if (empty($hookmanager)) {
		global $hookmanager;
	}
	global $conf;

	$reshook = 0;
	$result = '';
	//if (is_object($hookmanager) && ( (isset($object->lines[$i]->product_type) && $object->lines[$i]->product_type == 9 && !empty($object->lines[$i]->special_code)) || !empty($object->lines[$i]->fk_parent_line) ) )
	if (is_object($hookmanager)) {   // Old code is commented on preceding line. Reproduce this test in the pdf_xxx function if you don't want your hook to run
		$special_code = empty($object->lines[$i]->special_code) ? '' : $object->lines[$i]->special_code;
		if (!empty($object->lines[$i]->fk_parent_line) && $object->lines[$i]->fk_parent_line > 0) {
			$special_code = $object->getSpecialCode($object->lines[$i]->fk_parent_line);
		}
		$parameters = array('i' => $i, 'outputlangs' => $outputlangs, 'hidedetails' => $hidedetails, 'special_code' => $special_code);
		$action = '';
		$reshook = $hookmanager->executeHooks('pdf_getlineprogress', $parameters, $object, $action); // Note that $action and $object may have been modified by some hooks

		if (!empty($hookmanager->resPrint)) {
			return $hookmanager->resPrint;
		}
	}
	if (empty($reshook)) {
		if ($object->lines[$i]->special_code == 3) {
			return '';
		}
		if (empty($hidedetails) || $hidedetails > 1) {
			if (getDolGlobalString('SITUATION_DISPLAY_DIFF_ON_PDF')) {
				$prev_progress = 0;
				if (method_exists($object->lines[$i], 'get_prev_progress')) {
					$prev_progress = $object->lines[$i]->get_prev_progress($object->id);
				}
				$result = round($object->lines[$i]->situation_percent - $prev_progress, 1).'%';
			} else {
				$result = round($object->lines[$i]->situation_percent, 1).'%';
			}
		}
	}
	return $result;
}

/**
 *	Return line total excluding tax
 *
 *	@param	Commande|Facture|Propal|FactureFournisseur|CommandeFournisseur|SupplierProposal	$object				Object
 *	@param	int			$i					Current line number
 *  @param  Translate	$outputlangs		Object langs for output
 *  @param	int<0,2>	$hidedetails		Hide details (0=no, 1=yes, 2=just special lines)
 * 	@return	string							Return total of line excl tax
 */
function pdf_getlinetotalexcltax($object, $i, $outputlangs, $hidedetails = 0)
{
	global $conf, $hookmanager;

	$sign = 1;
	if (isset($object->type) && $object->type == 2 && getDolGlobalString('INVOICE_POSITIVE_CREDIT_NOTE')) {
		$sign = -1;
	}

	$reshook = 0;
	$result = '';
	//if (is_object($hookmanager) && ( (isset($object->lines[$i]->product_type) && $object->lines[$i]->product_type == 9 && !empty($object->lines[$i]->special_code)) || !empty($object->lines[$i]->fk_parent_line) ) )
	if (is_object($hookmanager)) {   // Old code is commented on preceding line. Reproduce this test in the pdf_xxx function if you don't want your hook to run
		$special_code = empty($object->lines[$i]->special_code) ? '' : $object->lines[$i]->special_code;
		if (!empty($object->lines[$i]->fk_parent_line) && $object->lines[$i]->fk_parent_line > 0) {
			$special_code = $object->getSpecialCode($object->lines[$i]->fk_parent_line);
		}
		$parameters = array('i' => $i, 'outputlangs' => $outputlangs, 'hidedetails' => $hidedetails, 'special_code' => $special_code, 'sign' => $sign);
		$action = '';
		$reshook = $hookmanager->executeHooks('pdf_getlinetotalexcltax', $parameters, $object, $action); // Note that $action and $object may have been modified by some hooks

		if (!empty($hookmanager->resPrint)) {
			$result .= $hookmanager->resPrint;
		}
	}
	if (empty($reshook)) {
		if (!empty($object->lines[$i]) && $object->lines[$i]->special_code == 3) {
			$result .= $outputlangs->transnoentities("Option");
		} elseif (empty($hidedetails) || $hidedetails > 1) {
			$total_ht = (isModEnabled("multicurrency") && $object->multicurrency_tx != 1 ? $object->lines[$i]->multicurrency_total_ht : $object->lines[$i]->total_ht);
			if (!empty($object->lines[$i]->situation_percent) && $object->lines[$i]->situation_percent > 0) {
				// TODO Remove this. The total should be saved correctly in database instead of being modified here.
				$prev_progress = 0;
				$progress = 1;
				if (method_exists($object->lines[$i], 'get_prev_progress')) {
					$prev_progress = $object->lines[$i]->get_prev_progress($object->id);
					$progress = ($object->lines[$i]->situation_percent - $prev_progress) / 100;
				}
				$result .= price($sign * ($total_ht / ($object->lines[$i]->situation_percent / 100)) * $progress, 0, $outputlangs);
			} else {
				$result .= price($sign * $total_ht, 0, $outputlangs);
			}
		}
	}
	return $result;
}

/**
 *	Return line total including tax
 *
 *	@param	Commande|Facture|Propal|FactureFournisseur|CommandeFournisseur|SupplierProposal	$object				Object
 *	@param	int			$i					Current line number
 *  @param 	Translate	$outputlangs		Object langs for output
 *  @param	int<0,2>	$hidedetails		Hide value (0 = no, 1 = yes, 2 = just special lines)
 *  @return	string							Return total of line incl tax
 */
function pdf_getlinetotalwithtax($object, $i, $outputlangs, $hidedetails = 0)
{
	global $hookmanager, $conf;

	$sign = 1;
	if (isset($object->type) && $object->type == 2 && getDolGlobalString('INVOICE_POSITIVE_CREDIT_NOTE')) {
		$sign = -1;
	}

	$reshook = 0;
	$result = '';
	//if (is_object($hookmanager) && ( (isset($object->lines[$i]->product_type) && $object->lines[$i]->product_type == 9 && !empty($object->lines[$i]->special_code)) || !empty($object->lines[$i]->fk_parent_line) ) )
	if (is_object($hookmanager)) {   // Old code is commented on preceding line. Reproduce this test in the pdf_xxx function if you don't want your hook to run
		$special_code = empty($object->lines[$i]->special_code) ? '' : $object->lines[$i]->special_code;
		if (!empty($object->lines[$i]->fk_parent_line) && $object->lines[$i]->fk_parent_line > 0) {
			$special_code = $object->getSpecialCode($object->lines[$i]->fk_parent_line);
		}
		$parameters = array('i' => $i, 'outputlangs' => $outputlangs, 'hidedetails' => $hidedetails, 'special_code' => $special_code);
		$action = '';
		$reshook = $hookmanager->executeHooks('pdf_getlinetotalwithtax', $parameters, $object, $action); // Note that $action and $object may have been modified by some hooks

		if (!empty($hookmanager->resPrint)) {
			$result .= $hookmanager->resPrint;
		}
	}
	if (empty($reshook)) {
		if ($object->lines[$i]->special_code == 3) {
			$result .= $outputlangs->transnoentities("Option");
		} elseif (empty($hidedetails) || $hidedetails > 1) {
			$total_ttc = (isModEnabled("multicurrency") && $object->multicurrency_tx != 1 ? $object->lines[$i]->multicurrency_total_ttc : $object->lines[$i]->total_ttc);
			if (isset($object->lines[$i]->situation_percent) && $object->lines[$i]->situation_percent > 0) {
				// TODO Remove this. The total should be saved correctly in database instead of being modified here.
				$prev_progress = 0;
				$progress = 1;
				if (method_exists($object->lines[$i], 'get_prev_progress')) {
					$prev_progress = $object->lines[$i]->get_prev_progress($object->id);
					$progress = ($object->lines[$i]->situation_percent - $prev_progress) / 100;
				}
				$result .= price($sign * ($total_ttc / ($object->lines[$i]->situation_percent / 100)) * $progress, 0, $outputlangs);
			} else {
				$result .= price($sign * $total_ttc, 0, $outputlangs);
			}
		}
	}
	return $result;
}

/**
 * 	Return linked objects to use for document generation.
 *  Warning: To save space, this function returns only one link per link type (all links are concated on same record string). This function is used by pdf_writeLinkedObjects
 *
 * 	@param	CommonObject	$object			Object
 * 	@param	Translate		$outputlangs	Object lang for output
 * 	@return	array<string,array<string,null|int|float|string>>	Linked objects
 */
function pdf_getLinkedObjects(&$object, $outputlangs)
{
	global $db, $hookmanager;

	$linkedobjects = array();

	$object->fetchObjectLinked();

	foreach ($object->linkedObjects as $objecttype => $objects) {
		if ($objecttype == 'facture') {
			// For invoice, we don't want to have a reference line on document. Image we are using recurring invoice, we will have a line longer than document width.
		} elseif ($objecttype == 'propal' || $objecttype == 'supplier_proposal') {
			'@phan-var-force array<Propal|SupplierProposal> $objects';
			$outputlangs->load('propal');

			foreach ($objects as $elementobject) {
				$linkedobjects[$objecttype]['ref_title'] = $outputlangs->transnoentities("RefProposal");
				$linkedobjects[$objecttype]['ref_value'] = $outputlangs->transnoentities($elementobject->ref);
				$linkedobjects[$objecttype]['date_title'] = $outputlangs->transnoentities("DatePropal");
				$linkedobjects[$objecttype]['date_value'] = dol_print_date($elementobject->date, 'day', '', $outputlangs);
			}
		} elseif ($objecttype == 'commande' || $objecttype == 'supplier_order') {
			'@phan-var-force array<Commande|CommandeFournisseur> $objects';
			$outputlangs->load('orders');

			if (count($objects) == 1) {
				$elementobject = array_shift($objects);
				$linkedobjects[$objecttype]['ref_title'] = $outputlangs->transnoentities("RefOrder");
				$linkedobjects[$objecttype]['ref_value'] = $outputlangs->transnoentities($elementobject->ref).(!empty($elementobject->ref_client) ? ' ('.$elementobject->ref_client.')' : '').(!empty($elementobject->ref_supplier) ? ' ('.$elementobject->ref_supplier.')' : '');
				$linkedobjects[$objecttype]['date_title'] = $outputlangs->transnoentities("OrderDate");
				$linkedobjects[$objecttype]['date_value'] = dol_print_date($elementobject->date, 'day', '', $outputlangs);
			}
		} elseif ($objecttype == 'contrat') {
			'@phan-var-force Contrat[] $objects';
			$outputlangs->load('contracts');
			foreach ($objects as $elementobject) {
				$linkedobjects[$objecttype]['ref_title'] = $outputlangs->transnoentities("RefContract");
				$linkedobjects[$objecttype]['ref_value'] = $outputlangs->transnoentities($elementobject->ref);
				$linkedobjects[$objecttype]['date_title'] = $outputlangs->transnoentities("DateContract");
				$linkedobjects[$objecttype]['date_value'] = dol_print_date($elementobject->date_contrat, 'day', '', $outputlangs);
			}
		} elseif ($objecttype == 'fichinter') {
			'@phan-var-force Fichinter[] $objects';
			$outputlangs->load('interventions');
			foreach ($objects as $elementobject) {
				$linkedobjects[$objecttype]['ref_title'] = $outputlangs->transnoentities("InterRef");
				$linkedobjects[$objecttype]['ref_value'] = $outputlangs->transnoentities($elementobject->ref);
				$linkedobjects[$objecttype]['date_title'] = $outputlangs->transnoentities("InterDate");
				$linkedobjects[$objecttype]['date_value'] = dol_print_date($elementobject->datec, 'day', '', $outputlangs);
			}
		} elseif ($objecttype == 'shipping') {
			'@phan-var-force Expedition[] $objects';
			$outputlangs->loadLangs(array("orders", "sendings"));

			if (count($objects) > 1) {
				$order = null;
				if (empty($object->linkedObjects['commande']) && $object->element != 'commande') {
					$object->note_public = dol_concatdesc($object->note_public, $outputlangs->transnoentities("RefOrder").' / '.$outputlangs->transnoentities("RefSending").' :');
				} else {
					$object->note_public = dol_concatdesc($object->note_public, $outputlangs->transnoentities("RefSending").' :');
				}
				// We concat this record info into fields xxx_value. title is overwrote.
				foreach ($objects as $elementobject) {
					if (empty($object->linkedObjects['commande']) && $object->element != 'commande') {    // There is not already a link to order and object is not the order, so we show also info with order
						$elementobject->fetchObjectLinked(null, '', null, '', 'OR', 1, 'sourcetype', 0);
						if (!empty($elementobject->linkedObjectsIds['commande'])) {
							include_once DOL_DOCUMENT_ROOT.'/commande/class/commande.class.php';
							$order = new Commande($db);
							$ret = $order->fetch(reset($elementobject->linkedObjectsIds['commande']));
							if ($ret < 1) {
								$order = null;
							}
						}
					}

					if (! is_object($order)) {
						$object->note_public = dol_concatdesc($object->note_public, $outputlangs->transnoentities($elementobject->ref));
					} else {
						$object->note_public = dol_concatdesc($object->note_public, $outputlangs->convToOutputCharset($order->ref).($order->ref_client ? ' ('.$order->ref_client.')' : ''));
						$object->note_public = dol_concatdesc($object->note_public, ' / '.$outputlangs->transnoentities($elementobject->ref));
					}
				}
			} elseif (count($objects) == 1) {
				$elementobject = array_shift($objects);
				$order = null;
				// We concat this record info into fields xxx_value. title is overwrote.
				if (empty($object->linkedObjects['commande']) && $object->element != 'commande') {    // There is not already a link to order and object is not the order, so we show also info with order
					$elementobject->fetchObjectLinked(null, '', null, '', 'OR', 1, 'sourcetype', 0);
					if (!empty($elementobject->linkedObjectsIds['commande'])) {
						include_once DOL_DOCUMENT_ROOT.'/commande/class/commande.class.php';
						$order = new Commande($db);
						$ret = $order->fetch(reset($elementobject->linkedObjectsIds['commande']));
						if ($ret < 1) {
							$order = null;
						}
					}
				}

				if (! is_object($order)) {
					$linkedobjects[$objecttype]['ref_title'] = $outputlangs->transnoentities("RefSending");
					if (empty($linkedobjects[$objecttype]['ref_value'])) {
						$linkedobjects[$objecttype]['ref_value'] = '';
					} else {
						$linkedobjects[$objecttype]['ref_value'] .= ' / ';
					}
					$linkedobjects[$objecttype]['ref_value'] .= $outputlangs->transnoentities($elementobject->ref);
					$linkedobjects[$objecttype]['date_value'] = dol_print_date(empty($elementobject->date_shipping) ? $elementobject->date_delivery : $elementobject->date_shipping, 'day', '', $outputlangs);
				} else {
					$linkedobjects[$objecttype]['ref_title'] = $outputlangs->transnoentities("RefOrder").' / '.$outputlangs->transnoentities("RefSending");
					if (empty($linkedobjects[$objecttype]['ref_value'])) {
						$linkedobjects[$objecttype]['ref_value'] = $outputlangs->convToOutputCharset($order->ref).($order->ref_client ? ' ('.$order->ref_client.')' : '');
					}
					$linkedobjects[$objecttype]['ref_value'] .= ' / '.$outputlangs->transnoentities($elementobject->ref);
					$linkedobjects[$objecttype]['date_value'] = dol_print_date(empty($elementobject->date_shipping) ? $elementobject->date_delivery : $elementobject->date_shipping, 'day', '', $outputlangs);
				}
			}
		}
	}

	// For add external linked objects
	if (is_object($hookmanager)) {
		$parameters = array('linkedobjects' => $linkedobjects, 'outputlangs' => $outputlangs);
		$action = '';
		$hookmanager->executeHooks('pdf_getLinkedObjects', $parameters, $object, $action); // Note that $action and $object may have been modified by some hooks
		if (!empty($hookmanager->resArray)) {
			$linkedobjects = $hookmanager->resArray;
		}
	}

	return $linkedobjects;
}

/**
 * Return dimensions to use for images onto PDF checking that width and height are not higher than
 * maximum (20x32 by default).
 *
 * @param	string		$realpath		Full path to photo file to use
 * @return	array{width:int,height:int}	Height and width to use to output image (in pdf user unit, so mm)
 */
function pdf_getSizeForImage($realpath)
{
	global $conf;

	$maxwidth = getDolGlobalInt('MAIN_DOCUMENTS_WITH_PICTURE_WIDTH', 20);
	$maxheight = getDolGlobalInt('MAIN_DOCUMENTS_WITH_PICTURE_HEIGHT', 32);
	include_once DOL_DOCUMENT_ROOT.'/core/lib/images.lib.php';
	$tmp = dol_getImageSize($realpath);
	$width = 0;
	$height = 0;
	if ($tmp['height']) {
		$width = (int) round($maxheight * $tmp['width'] / $tmp['height']); // I try to use maxheight
		if ($width > $maxwidth) {	// Pb with maxheight, so i use maxwidth
			$width = $maxwidth;
			$height = (int) round($maxwidth * $tmp['height'] / $tmp['width']);
		} else { // No pb with maxheight
			$height = $maxheight;
		}
	}
	return array('width' => $width, 'height' => $height);
}

/**
 *	Return line total amount discount
 *
 *	@param	Facture			$object				Object
 *	@param	int				$i					Current line number
 *  @param  Translate		$outputlangs		Object langs for output
 *  @param	int<0,2>		$hidedetails		Hide details (0=no, 1=yes, 2=just special lines)
 * 	@return	float|string						Return total of line excl tax
 */
function pdfGetLineTotalDiscountAmount($object, $i, $outputlangs, $hidedetails = 0)
{
	global $conf, $hookmanager;

	$sign = 1;
	if (isset($object->type) && $object->type == 2 && getDolGlobalString('INVOICE_POSITIVE_CREDIT_NOTE')) {
		$sign = -1;
	}
	if ($object->lines[$i]->special_code == 3) {
		return $outputlangs->transnoentities("Option");
	} else {
		if (is_object($hookmanager)) {
			$special_code = $object->lines[$i]->special_code;
			if (!empty($object->lines[$i]->fk_parent_line)) {
				$special_code = $object->getSpecialCode($object->lines[$i]->fk_parent_line);
			}

			$parameters = array(
				'i' => $i,
				'outputlangs' => $outputlangs,
				'hidedetails' => $hidedetails,
				'special_code' => $special_code
			);

			$action = '';

			if ($hookmanager->executeHooks('getlinetotalremise', $parameters, $object, $action) > 0) {	// Note that $action and $object may have been modified by some hooks
				if (isset($hookmanager->resArray['linetotalremise'])) {
					return $hookmanager->resArray['linetotalremise'];
				} else {
					return (float) $hookmanager->resPrint;	// For backward compatibility
				}
			}
		}

		if (empty($hidedetails) || $hidedetails > 1) {
			return $sign * (($object->lines[$i]->subprice * (float) $object->lines[$i]->qty) - $object->lines[$i]->total_ht);
		}
	}
	return 0;
}<|MERGE_RESOLUTION|>--- conflicted
+++ resolved
@@ -1924,17 +1924,10 @@
 /**
  *	Return line vat rate
  *
-<<<<<<< HEAD
- *	@param	CommonObject	$object				Object
+ *	@param	SupplierProposal|CommandeFournisseur|FactureFournisseur|Propal|Facture|Commande|ExpenseReport|StockTransfer	$object	Object
  *	@param	int				$i					Current line number
  *  @param  Translate		$outputlangs		Object langs for output
- *  @param	int				$hidedetails		Hide details (0=no, 1=yes, 2=just special lines)
-=======
- *	@param	SupplierProposal|CommandeFournisseur|FactureFournisseur|Propal|Facture|Commande|ExpenseReport|StockTransfer	$object	Object
- *	@param	int			$i					Current line number
- *  @param  Translate	$outputlangs		Object langs for output
- *  @param	int<0,2>	$hidedetails		Hide details (0=no, 1=yes, 2=just special lines)
->>>>>>> 7b4c4d77
+ *  @param	int<0,2>		$hidedetails		Hide details (0=no, 1=yes, 2=just special lines)
  * 	@return	string
  */
 function pdf_getlinevatrate($object, $i, $outputlangs, $hidedetails = 0)
