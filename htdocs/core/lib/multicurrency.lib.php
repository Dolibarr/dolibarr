<?php
/* Copyright (C) 2015	ATM Consulting	<support@atm-consulting.fr>
 * Copyright (C) 2018	Regis Houssin	<regis.houssin@inodbox.com>
 *
 * This program is free software: you can redistribute it and/or modify
 * it under the terms of the GNU General Public License as published by
 * the Free Software Foundation, either version 3 of the License, or
 * (at your option) any later version.
 *
 * This program is distributed in the hope that it will be useful,
 * but WITHOUT ANY WARRANTY; without even the implied warranty of
 * MERCHANTABILITY or FITNESS FOR A PARTICULAR PURPOSE.  See the
 * GNU General Public License for more details.
 *
 * You should have received a copy of the GNU General Public License
 * along with this program.  If not, see <https://www.gnu.org/licenses/>.
 */

/**
 *	\file		lib/multicurrency.lib.php
 *	\ingroup	multicurency
 *	\brief		This file is an example module library
 *				Put some comments here
 */

/**
 * Prepare array with list of tabs
 *
 * @return  array    Array of tabs to show
 */
function multicurrencyAdminPrepareHead()
{
	global $langs, $conf;

	$h = 0;
	$head = array();

	$head[$h][0] = dol_buildpath("/admin/multicurrency.php", 1);
	$head[$h][1] = $langs->trans("Parameters");
	$head[$h][2] = 'settings';
	$h++;

<<<<<<< HEAD
	complete_head_from_modules($conf, $langs, null, $head, $h, 'multicurrency');
=======
	$head[$h][0] = dol_buildpath("/multicurrency/multicurrency_rate.php", 1);
	$head[$h][1] = $langs->trans("TabTitleMulticurrencyRate");
	$head[$h][2] = 'ratelist';
	$h++;
    complete_head_from_modules($conf, $langs, null, $head, $h, 'multicurrency');
>>>>>>> 1ecff0a6

	complete_head_from_modules($conf, $langs, null, $head, $h, 'multicurrency', 'remove');

	return $head;
}

/**
 * Prepare array with list of currency tabs
 *
 * @param	array	$aCurrencies	Currencies array
 * @return  array					Array of tabs
 */
function multicurrencyLimitPrepareHead($aCurrencies)
{
	global $langs;

	$i = 0;
	$head = array();

	foreach ($aCurrencies as $currency)
	{
		$head[$i][0] = $_SERVER['PHP_SELF'].'?currencycode='.$currency;
		$head[$i][1] = $langs->trans("Currency".$currency).' ('.$langs->getCurrencySymbol($currency).')';
		$head[$i][2] = $currency;

		$i++;
	}

	return $head;
}<|MERGE_RESOLUTION|>--- conflicted
+++ resolved
@@ -40,15 +40,12 @@
 	$head[$h][2] = 'settings';
 	$h++;
 
-<<<<<<< HEAD
-	complete_head_from_modules($conf, $langs, null, $head, $h, 'multicurrency');
-=======
 	$head[$h][0] = dol_buildpath("/multicurrency/multicurrency_rate.php", 1);
 	$head[$h][1] = $langs->trans("TabTitleMulticurrencyRate");
 	$head[$h][2] = 'ratelist';
 	$h++;
-    complete_head_from_modules($conf, $langs, null, $head, $h, 'multicurrency');
->>>>>>> 1ecff0a6
+
+	complete_head_from_modules($conf, $langs, null, $head, $h, 'multicurrency');
 
 	complete_head_from_modules($conf, $langs, null, $head, $h, 'multicurrency', 'remove');
 
