<?php
/* Copyright (C) 2000-2007	Rodolphe Quiedeville		<rodolphe@quiedeville.org>
 * Copyright (C) 2003		Jean-Louis Bergamo			<jlb@j1b.org>
 * Copyright (C) 2004-2018	Laurent Destailleur			<eldy@users.sourceforge.net>
 * Copyright (C) 2004		Sebastien Di Cintio			<sdicintio@ressource-toi.org>
 * Copyright (C) 2004		Benoit Mortier				<benoit.mortier@opensides.be>
 * Copyright (C) 2004		Christophe Combelles		<ccomb@free.fr>
 * Copyright (C) 2005-2019	Regis Houssin				<regis.houssin@inodbox.com>
 * Copyright (C) 2008		Raphael Bertrand (Resultic)	<raphael.bertrand@resultic.fr>
 * Copyright (C) 2010-2018	Juanjo Menent				<jmenent@2byte.es>
 * Copyright (C) 2013		Cédric Salvador				<csalvador@gpcsolutions.fr>
 * Copyright (C) 2013-2021	Alexandre Spangaro			<aspangaro@open-dsi.fr>
 * Copyright (C) 2014		Cédric GROSS				<c.gross@kreiz-it.fr>
 * Copyright (C) 2014-2015	Marcos García				<marcosgdf@gmail.com>
 * Copyright (C) 2015		Jean-François Ferry			<jfefe@aternatik.fr>
 * Copyright (C) 2018-2021  Frédéric France             <frederic.france@netlogic.fr>
 * Copyright (C) 2019       Thibault Foucart            <support@ptibogxiv.net>
 * Copyright (C) 2020       Open-Dsi         			<support@open-dsi.fr>
 * Copyright (C) 2021       Gauthier VERDOL         	<gauthier.verdol@atm-consulting.fr>
 *
 * This program is free software; you can redistribute it and/or modify
 * it under the terms of the GNU General Public License as published by
 * the Free Software Foundation; either version 3 of the License, or
 * (at your option) any later version.
 *
 * This program is distributed in the hope that it will be useful,
 * but WITHOUT ANY WARRANTY; without even the implied warranty of
 * MERCHANTABILITY or FITNESS FOR A PARTICULAR PURPOSE.  See the
 * GNU General Public License for more details.
 *
 * You should have received a copy of the GNU General Public License
 * along with this program. If not, see <https://www.gnu.org/licenses/>.
 * or see https://www.gnu.org/
 */

/**
 *	\file			htdocs/core/lib/functions.lib.php
 *	\brief			A set of functions for Dolibarr
 *					This file contains all frequently used functions.
 */

include_once DOL_DOCUMENT_ROOT.'/core/lib/json.lib.php';

/**
 * Return dolibarr global constant string value
 * @param string $key key to return value, return '' if not set
 * @param string $default value to return
 * @return string
 */
function getDolGlobalString($key, $default = '')
{
	global $conf;
	// return $conf->global->$key ?? $default;
	return (string) (empty($conf->global->$key) ? $default : $conf->global->$key);
}

/**
 * Return dolibarr global constant int value
 * @param string $key key to return value, return 0 if not set
 * @param int $default value to return
 * @return int
 */
function getDolGlobalInt($key, $default = 0)
{
	global $conf;
	// return $conf->global->$key ?? $default;
	return (int) (empty($conf->global->$key) ? $default : $conf->global->$key);
}

/**
 * Return a DoliDB instance (database handler).
 *
 * @param   string	$type		Type of database (mysql, pgsql...)
 * @param	string	$host		Address of database server
 * @param	string	$user		Authorized username
 * @param	string	$pass		Password
 * @param	string	$name		Name of database
 * @param	int		$port		Port of database server
 * @return	DoliDB				A DoliDB instance
 */
function getDoliDBInstance($type, $host, $user, $pass, $name, $port)
{
	require_once DOL_DOCUMENT_ROOT."/core/db/".$type.'.class.php';

	$class = 'DoliDB'.ucfirst($type);
	$dolidb = new $class($type, $host, $user, $pass, $name, $port);
	return $dolidb;
}

/**
 * 	Get list of entity id to use.
 *
 * 	@param	string	$element		Current element
 *									'societe', 'socpeople', 'actioncomm', 'agenda', 'resource',
 *									'product', 'productprice', 'stock', 'bom', 'mo',
 *									'propal', 'supplier_proposal', 'invoice', 'supplier_invoice', 'payment_various',
 *									'categorie', 'bank_account', 'bank_account', 'adherent', 'user',
 *									'commande', 'supplier_order', 'expedition', 'intervention', 'survey',
 *									'contract', 'tax', 'expensereport', 'holiday', 'multicurrency', 'project',
 *									'email_template', 'event', 'donation'
 *									'c_paiement', 'c_payment_term', ...
 * 	@param	int		$shared			0=Return id of current entity only,
 * 									1=Return id of current entity + shared entities (default)
 *  @param	object	$currentobject	Current object if needed
 * 	@return	mixed					Entity id(s) to use ( eg. entity IN ('.getEntity(elementname).')' )
 */
function getEntity($element, $shared = 1, $currentobject = null)
{
	global $conf, $mc, $hookmanager, $object, $action, $db;

	if (! is_object($hookmanager)) {
		$hookmanager = new HookManager($db);
	}

	// fix different element names (France to English)
	switch ($element) {
		case 'contrat':
			$element = 'contract';
			break; // "/contrat/class/contrat.class.php"
		case 'order_supplier':
			$element = 'supplier_order';
			break; // "/fourn/class/fournisseur.commande.class.php"
	}

	if (is_object($mc)) {
		$out = $mc->getEntity($element, $shared, $currentobject);
	} else {
		$out = '';
		$addzero = array('user', 'usergroup', 'c_email_templates', 'email_template', 'default_values');
		if (in_array($element, $addzero)) {
			$out .= '0,';
		}
		$out .= ((int) $conf->entity);
	}

	// Manipulate entities to query on the fly
	$parameters = array(
		'element' => $element,
		'shared' => $shared,
		'object' => $object,
		'currentobject' => $currentobject,
		'out' => $out
	);
	$reshook = $hookmanager->executeHooks('hookGetEntity', $parameters, $currentobject, $action); // Note that $action and $object may have been modified by some hooks

	if (is_numeric($reshook)) {
		if ($reshook == 0 && !empty($hookmanager->resPrint)) {
			$out .= ','.$hookmanager->resPrint; // add
		} elseif ($reshook == 1) {
			$out = $hookmanager->resPrint; // replace
		}
	}

	return $out;
}

/**
 * 	Set entity id to use when to create an object
 *
 * 	@param	object	$currentobject	Current object
 * 	@return	mixed					Entity id to use ( eg. entity = '.setEntity($object) )
 */
function setEntity($currentobject)
{
	global $conf, $mc;

	if (is_object($mc) && method_exists($mc, 'setEntity')) {
		return $mc->setEntity($currentobject);
	} else {
		return ((is_object($currentobject) && $currentobject->id > 0 && $currentobject->entity > 0) ? $currentobject->entity : $conf->entity);
	}
}

/**
 * 	Return if string has a name dedicated to store a secret
 *
 * 	@param	string	$keyname	Name of key to test
 * 	@return	boolean				True if key is used to store a secret
 */
function isASecretKey($keyname)
{
	return preg_match('/(_pass|password|_pw|_key|securekey|serverkey|secret\d?|p12key|exportkey|_PW_[a-z]+|token)$/i', $keyname);
}

/**
 * Return information about user browser
 *
 * Returns array with the following format:
 * array(
 *  'browsername' => Browser name (firefox|chrome|iceweasel|epiphany|safari|opera|ie|unknown)
 *  'browserversion' => Browser version. Empty if unknown
 *  'browseros' => Set with mobile OS (android|blackberry|ios|palm|symbian|webos|maemo|windows|unknown)
 *  'layout' => (tablet|phone|classic)
 *  'phone' => empty if not mobile, (android|blackberry|ios|palm|unknown) if mobile
 *  'tablet' => true/false
 * )
 *
 * @param string $user_agent Content of $_SERVER["HTTP_USER_AGENT"] variable
 * @return	array Check function documentation
 */
function getBrowserInfo($user_agent)
{
	include_once DOL_DOCUMENT_ROOT.'/includes/mobiledetect/mobiledetectlib/Mobile_Detect.php';

	$name = 'unknown';
	$version = '';
	$os = 'unknown';
	$phone = '';

	$user_agent = substr($user_agent, 0, 512);	// Avoid to process too large user agent

	$detectmobile = new Mobile_Detect(null, $user_agent);
	$tablet = $detectmobile->isTablet();

	if ($detectmobile->isMobile()) {
		$phone = 'unknown';

		// If phone/smartphone, we set phone os name.
		if ($detectmobile->is('AndroidOS')) {
			$os = $phone = 'android';
		} elseif ($detectmobile->is('BlackBerryOS')) {
			$os = $phone = 'blackberry';
		} elseif ($detectmobile->is('iOS')) {
			$os = 'ios';
			$phone = 'iphone';
		} elseif ($detectmobile->is('PalmOS')) {
			$os = $phone = 'palm';
		} elseif ($detectmobile->is('SymbianOS')) {
			$os = 'symbian';
		} elseif ($detectmobile->is('webOS')) {
			$os = 'webos';
		} elseif ($detectmobile->is('MaemoOS')) {
			$os = 'maemo';
		} elseif ($detectmobile->is('WindowsMobileOS') || $detectmobile->is('WindowsPhoneOS')) {
			$os = 'windows';
		}
	}

	// OS
	if (preg_match('/linux/i', $user_agent)) {
		$os = 'linux';
	} elseif (preg_match('/macintosh/i', $user_agent)) {
		$os = 'macintosh';
	} elseif (preg_match('/windows/i', $user_agent)) {
		$os = 'windows';
	}

	// Name
	$reg = array();
	if (preg_match('/firefox(\/|\s)([\d\.]*)/i', $user_agent, $reg)) {
		$name = 'firefox';
		$version = $reg[2];
	} elseif (preg_match('/edge(\/|\s)([\d\.]*)/i', $user_agent, $reg)) {
		$name = 'edge';
		$version = $reg[2];
	} elseif (preg_match('/chrome(\/|\s)([\d\.]+)/i', $user_agent, $reg)) {
		$name = 'chrome';
		$version = $reg[2];
	} elseif (preg_match('/chrome/i', $user_agent, $reg)) {
		// we can have 'chrome (Mozilla...) chrome x.y' in one string
		$name = 'chrome';
	} elseif (preg_match('/iceweasel/i', $user_agent)) {
		$name = 'iceweasel';
	} elseif (preg_match('/epiphany/i', $user_agent)) {
		$name = 'epiphany';
	} elseif (preg_match('/safari(\/|\s)([\d\.]*)/i', $user_agent, $reg)) {
		$name = 'safari';
		$version = $reg[2];
	} elseif (preg_match('/opera(\/|\s)([\d\.]*)/i', $user_agent, $reg)) {
		// Safari is often present in string for mobile but its not.
		$name = 'opera';
		$version = $reg[2];
	} elseif (preg_match('/(MSIE\s([0-9]+\.[0-9]))|.*(Trident\/[0-9]+.[0-9];.*rv:([0-9]+\.[0-9]+))/i', $user_agent, $reg)) {
		$name = 'ie';
		$version = end($reg);
	} elseif (preg_match('/(Windows NT\s([0-9]+\.[0-9])).*(Trident\/[0-9]+.[0-9];.*rv:([0-9]+\.[0-9]+))/i', $user_agent, $reg)) {
		// MS products at end
		$name = 'ie';
		$version = end($reg);
	} elseif (preg_match('/l(i|y)n(x|ks)(\(|\/|\s)*([\d\.]+)/i', $user_agent, $reg)) {
		// MS products at end
		$name = 'lynxlinks';
		$version = $reg[4];
	}

	if ($tablet) {
		$layout = 'tablet';
	} elseif ($phone) {
		$layout = 'phone';
	} else {
		$layout = 'classic';
	}

	return array(
		'browsername' => $name,
		'browserversion' => $version,
		'browseros' => $os,
		'layout' => $layout,
		'phone' => $phone,
		'tablet' => $tablet
	);
}

/**
 *  Function called at end of web php process
 *
 *  @return	void
 */
function dol_shutdown()
{
	global $conf, $user, $langs, $db;
	$disconnectdone = false;
	$depth = 0;
	if (is_object($db) && !empty($db->connected)) {
		$depth = $db->transaction_opened;
		$disconnectdone = $db->close();
	}
	dol_syslog("--- End access to ".$_SERVER["PHP_SELF"].(($disconnectdone && $depth) ? ' (Warn: db disconnection forced, transaction depth was '.$depth.')' : ''), (($disconnectdone && $depth) ?LOG_WARNING:LOG_INFO));
}

/**
 * Return true if we are in a context of submitting the parameter $paramname from a POST of a form.
 *
 * @param 	string	$paramname		Name or parameter to test
 * @return 	boolean					True if we have just submit a POST or GET request with the parameter provided (even if param is empty)
 */
function GETPOSTISSET($paramname)
{
	$isset = false;

	$relativepathstring = $_SERVER["PHP_SELF"];
	// Clean $relativepathstring
	if (constant('DOL_URL_ROOT')) {
		$relativepathstring = preg_replace('/^'.preg_quote(constant('DOL_URL_ROOT'), '/').'/', '', $relativepathstring);
	}
	$relativepathstring = preg_replace('/^\//', '', $relativepathstring);
	$relativepathstring = preg_replace('/^custom\//', '', $relativepathstring);
	//var_dump($relativepathstring);
	//var_dump($user->default_values);

	// Code for search criteria persistence.
	// Retrieve values if restore_lastsearch_values
	if (!empty($_GET['restore_lastsearch_values'])) {        // Use $_GET here and not GETPOST
		if (!empty($_SESSION['lastsearch_values_'.$relativepathstring])) {	// If there is saved values
			$tmp = json_decode($_SESSION['lastsearch_values_'.$relativepathstring], true);
			if (is_array($tmp)) {
				foreach ($tmp as $key => $val) {
					if ($key == $paramname) {	// We are on the requested parameter
						$isset = true;
						break;
					}
				}
			}
		}
		// If there is saved contextpage, page or limit
		if ($paramname == 'contextpage' && !empty($_SESSION['lastsearch_contextpage_'.$relativepathstring])) {
			$isset = true;
		} elseif ($paramname == 'page' && !empty($_SESSION['lastsearch_page_'.$relativepathstring])) {
			$isset = true;
		} elseif ($paramname == 'limit' && !empty($_SESSION['lastsearch_limit_'.$relativepathstring])) {
			$isset = true;
		}
	} else {
		$isset = (isset($_POST[$paramname]) || isset($_GET[$paramname])); // We must keep $_POST and $_GET here
	}

	return $isset;
}

/**
 *  Return value of a param into GET or POST supervariable.
 *  Use the property $user->default_values[path]['createform'] and/or $user->default_values[path]['filters'] and/or $user->default_values[path]['sortorder']
 *  Note: The property $user->default_values is loaded by main.php when loading the user.
 *
 *  @param  string  $paramname   Name of parameter to found
 *  @param  string  $check	     Type of check
 *                               ''=no check (deprecated)
 *                               'none'=no check (only for param that should have very rich content)
 *                               'array', 'array:restricthtml' or 'array:aZ09' to check it's an array
 *                               'int'=check it's numeric (integer or float)
 *                               'intcomma'=check it's integer+comma ('1,2,3,4...')
 *                               'alpha'=Same than alphanohtml since v13
 *                               'alphawithlgt'=alpha with lgt
 *                               'alphanohtml'=check there is no html content and no " and no ../
 *                               'aZ'=check it's a-z only
 *                               'aZ09'=check it's simple alpha string (recommended for keys)
 *                               'san_alpha'=Use filter_var with FILTER_SANITIZE_STRING (do not use this for free text string)
 *                               'nohtml'=check there is no html content and no " and no ../
 *                               'restricthtml'=check html content is restricted to some tags only
 *                               'custom'= custom filter specify $filter and $options)
 *  @param	int		$method	     Type of method (0 = get then post, 1 = only get, 2 = only post, 3 = post then get)
 *  @param  int     $filter      Filter to apply when $check is set to 'custom'. (See http://php.net/manual/en/filter.filters.php for détails)
 *  @param  mixed   $options     Options to pass to filter_var when $check is set to 'custom'
 *  @param	string	$noreplace	 Force disable of replacement of __xxx__ strings.
 *  @return string|array         Value found (string or array), or '' if check fails
 */
function GETPOST($paramname, $check = 'alphanohtml', $method = 0, $filter = null, $options = null, $noreplace = 0)
{
	global $mysoc, $user, $conf;

	if (empty($paramname)) {
		return 'BadFirstParameterForGETPOST';
	}
	if (empty($check)) {
		dol_syslog("Deprecated use of GETPOST, called with 1st param = ".$paramname." and 2nd param is '', when calling page ".$_SERVER["PHP_SELF"], LOG_WARNING);
		// Enable this line to know who call the GETPOST with '' $check parameter.
		//var_dump(debug_backtrace()[0]);
	}

	if (empty($method)) {
		$out = isset($_GET[$paramname]) ? $_GET[$paramname] : (isset($_POST[$paramname]) ? $_POST[$paramname] : '');
	} elseif ($method == 1) {
		$out = isset($_GET[$paramname]) ? $_GET[$paramname] : '';
	} elseif ($method == 2) {
		$out = isset($_POST[$paramname]) ? $_POST[$paramname] : '';
	} elseif ($method == 3) {
		$out = isset($_POST[$paramname]) ? $_POST[$paramname] : (isset($_GET[$paramname]) ? $_GET[$paramname] : '');
	} else {
		return 'BadThirdParameterForGETPOST';
	}

	if (empty($method) || $method == 3 || $method == 4) {
		$relativepathstring = $_SERVER["PHP_SELF"];
		// Clean $relativepathstring
		if (constant('DOL_URL_ROOT')) {
			$relativepathstring = preg_replace('/^'.preg_quote(constant('DOL_URL_ROOT'), '/').'/', '', $relativepathstring);
		}
		$relativepathstring = preg_replace('/^\//', '', $relativepathstring);
		$relativepathstring = preg_replace('/^custom\//', '', $relativepathstring);
		//var_dump($relativepathstring);
		//var_dump($user->default_values);

		// Code for search criteria persistence.
		// Retrieve values if restore_lastsearch_values
		if (!empty($_GET['restore_lastsearch_values'])) {        // Use $_GET here and not GETPOST
			if (!empty($_SESSION['lastsearch_values_'.$relativepathstring])) {	// If there is saved values
				$tmp = json_decode($_SESSION['lastsearch_values_'.$relativepathstring], true);
				if (is_array($tmp)) {
					foreach ($tmp as $key => $val) {
						if ($key == $paramname) {	// We are on the requested parameter
							$out = $val;
							break;
						}
					}
				}
			}
			// If there is saved contextpage, page or limit
			if ($paramname == 'contextpage' && !empty($_SESSION['lastsearch_contextpage_'.$relativepathstring])) {
				$out = $_SESSION['lastsearch_contextpage_'.$relativepathstring];
			} elseif ($paramname == 'page' && !empty($_SESSION['lastsearch_page_'.$relativepathstring])) {
				$out = $_SESSION['lastsearch_page_'.$relativepathstring];
			} elseif ($paramname == 'limit' && !empty($_SESSION['lastsearch_limit_'.$relativepathstring])) {
				$out = $_SESSION['lastsearch_limit_'.$relativepathstring];
			}
		} elseif (!isset($_GET['sortfield'])) {
			// Else, retrieve default values if we are not doing a sort
			// If we did a click on a field to sort, we do no apply default values. Same if option MAIN_ENABLE_DEFAULT_VALUES is not set
			if (!empty($_GET['action']) && $_GET['action'] == 'create' && !isset($_GET[$paramname]) && !isset($_POST[$paramname])) {
				// Search default value from $object->field
				global $object;
				if (is_object($object) && isset($object->fields[$paramname]['default'])) {
					$out = $object->fields[$paramname]['default'];
				}
			}
			if (!empty($conf->global->MAIN_ENABLE_DEFAULT_VALUES)) {
				if (!empty($_GET['action']) && (preg_match('/^create/', $_GET['action']) || preg_match('/^presend/', $_GET['action'])) && !isset($_GET[$paramname]) && !isset($_POST[$paramname])) {
					// Now search in setup to overwrite default values
					if (!empty($user->default_values)) {		// $user->default_values defined from menu 'Setup - Default values'
						if (isset($user->default_values[$relativepathstring]['createform'])) {
							foreach ($user->default_values[$relativepathstring]['createform'] as $defkey => $defval) {
								$qualified = 0;
								if ($defkey != '_noquery_') {
									$tmpqueryarraytohave = explode('&', $defkey);
									$tmpqueryarraywehave = explode('&', dol_string_nohtmltag($_SERVER['QUERY_STRING']));
									$foundintru = 0;
									foreach ($tmpqueryarraytohave as $tmpquerytohave) {
										if (!in_array($tmpquerytohave, $tmpqueryarraywehave)) {
											$foundintru = 1;
										}
									}
									if (!$foundintru) {
										$qualified = 1;
									}
									//var_dump($defkey.'-'.$qualified);
								} else {
									$qualified = 1;
								}

								if ($qualified) {
									if (isset($user->default_values[$relativepathstring]['createform'][$defkey][$paramname])) {
										$out = $user->default_values[$relativepathstring]['createform'][$defkey][$paramname];
										break;
									}
								}
							}
						}
					}
				} elseif (!empty($paramname) && !isset($_GET[$paramname]) && !isset($_POST[$paramname])) {
					// Management of default search_filters and sort order
					if (!empty($user->default_values)) {
						// $user->default_values defined from menu 'Setup - Default values'
						//var_dump($user->default_values[$relativepathstring]);
						if ($paramname == 'sortfield' || $paramname == 'sortorder') {
							// Sorted on which fields ? ASC or DESC ?
							if (isset($user->default_values[$relativepathstring]['sortorder'])) {
								// Even if paramname is sortfield, data are stored into ['sortorder...']
								foreach ($user->default_values[$relativepathstring]['sortorder'] as $defkey => $defval) {
									$qualified = 0;
									if ($defkey != '_noquery_') {
										$tmpqueryarraytohave = explode('&', $defkey);
										$tmpqueryarraywehave = explode('&', dol_string_nohtmltag($_SERVER['QUERY_STRING']));
										$foundintru = 0;
										foreach ($tmpqueryarraytohave as $tmpquerytohave) {
											if (!in_array($tmpquerytohave, $tmpqueryarraywehave)) {
												$foundintru = 1;
											}
										}
										if (!$foundintru) {
											$qualified = 1;
										}
										//var_dump($defkey.'-'.$qualified);
									} else {
										$qualified = 1;
									}

									if ($qualified) {
										$forbidden_chars_to_replace = array(" ", "'", "/", "\\", ":", "*", "?", "\"", "<", ">", "|", "[", "]", ";", "="); // we accept _, -, . and ,
										foreach ($user->default_values[$relativepathstring]['sortorder'][$defkey] as $key => $val) {
											if ($out) {
												$out .= ', ';
											}
											if ($paramname == 'sortfield') {
												$out .= dol_string_nospecial($key, '', $forbidden_chars_to_replace);
											}
											if ($paramname == 'sortorder') {
												$out .= dol_string_nospecial($val, '', $forbidden_chars_to_replace);
											}
										}
										//break;	// No break for sortfield and sortorder so we can cumulate fields (is it realy usefull ?)
									}
								}
							}
						} elseif (isset($user->default_values[$relativepathstring]['filters'])) {
							foreach ($user->default_values[$relativepathstring]['filters'] as $defkey => $defval) {	// $defkey is a querystring like 'a=b&c=d', $defval is key of user
								$qualified = 0;
								if ($defkey != '_noquery_') {
									$tmpqueryarraytohave = explode('&', $defkey);
									$tmpqueryarraywehave = explode('&', dol_string_nohtmltag($_SERVER['QUERY_STRING']));
									$foundintru = 0;
									foreach ($tmpqueryarraytohave as $tmpquerytohave) {
										if (!in_array($tmpquerytohave, $tmpqueryarraywehave)) {
											$foundintru = 1;
										}
									}
									if (!$foundintru) {
										$qualified = 1;
									}
									//var_dump($defkey.'-'.$qualified);
								} else {
									$qualified = 1;
								}

								if ($qualified) {
									// We must keep $_POST and $_GET here
									if (isset($_POST['sall']) || isset($_POST['search_all']) || isset($_GET['sall']) || isset($_GET['search_all'])) {
										// We made a search from quick search menu, do we still use default filter ?
										if (empty($conf->global->MAIN_DISABLE_DEFAULT_FILTER_FOR_QUICK_SEARCH)) {
											$forbidden_chars_to_replace = array(" ", "'", "/", "\\", ":", "*", "?", "\"", "<", ">", "|", "[", "]", ";", "="); // we accept _, -, . and ,
											$out = dol_string_nospecial($user->default_values[$relativepathstring]['filters'][$defkey][$paramname], '', $forbidden_chars_to_replace);
										}
									} else {
										$forbidden_chars_to_replace = array(" ", "'", "/", "\\", ":", "*", "?", "\"", "<", ">", "|", "[", "]", ";", "="); // we accept _, -, . and ,
										$out = dol_string_nospecial($user->default_values[$relativepathstring]['filters'][$defkey][$paramname], '', $forbidden_chars_to_replace);
									}
									break;
								}
							}
						}
					}
				}
			}
		}
	}

	// Substitution variables for GETPOST (used to get final url with variable parameters or final default value with variable parameters)
	// Example of variables: __DAY__, __MONTH__, __YEAR__, __MYCOMPANY_COUNTRY_ID__, __USER_ID__, ...
	// We do this only if var is a GET. If it is a POST, may be we want to post the text with vars as the setup text.
	if (!is_array($out) && empty($_POST[$paramname]) && empty($noreplace)) {
		$reg = array();
		$maxloop = 20;
		$loopnb = 0; // Protection against infinite loop
		while (preg_match('/__([A-Z0-9]+_?[A-Z0-9]+)__/i', $out, $reg) && ($loopnb < $maxloop)) {    // Detect '__ABCDEF__' as key 'ABCDEF' and '__ABC_DEF__' as key 'ABC_DEF'. Detection is also correct when 2 vars are side by side.
			$loopnb++;
			$newout = '';

			if ($reg[1] == 'DAY') {
				$tmp = dol_getdate(dol_now(), true);
				$newout = $tmp['mday'];
			} elseif ($reg[1] == 'MONTH') {
				$tmp = dol_getdate(dol_now(), true);
				$newout = $tmp['mon'];
			} elseif ($reg[1] == 'YEAR') {
				$tmp = dol_getdate(dol_now(), true);
				$newout = $tmp['year'];
			} elseif ($reg[1] == 'PREVIOUS_DAY') {
				$tmp = dol_getdate(dol_now(), true);
				$tmp2 = dol_get_prev_day($tmp['mday'], $tmp['mon'], $tmp['year']);
				$newout = $tmp2['day'];
			} elseif ($reg[1] == 'PREVIOUS_MONTH') {
				$tmp = dol_getdate(dol_now(), true);
				$tmp2 = dol_get_prev_month($tmp['mon'], $tmp['year']);
				$newout = $tmp2['month'];
			} elseif ($reg[1] == 'PREVIOUS_YEAR') {
				$tmp = dol_getdate(dol_now(), true);
				$newout = ($tmp['year'] - 1);
			} elseif ($reg[1] == 'NEXT_DAY') {
				$tmp = dol_getdate(dol_now(), true);
				$tmp2 = dol_get_next_day($tmp['mday'], $tmp['mon'], $tmp['year']);
				$newout = $tmp2['day'];
			} elseif ($reg[1] == 'NEXT_MONTH') {
				$tmp = dol_getdate(dol_now(), true);
				$tmp2 = dol_get_next_month($tmp['mon'], $tmp['year']);
				$newout = $tmp2['month'];
			} elseif ($reg[1] == 'NEXT_YEAR') {
				$tmp = dol_getdate(dol_now(), true);
				$newout = ($tmp['year'] + 1);
			} elseif ($reg[1] == 'MYCOMPANY_COUNTRY_ID' || $reg[1] == 'MYCOUNTRY_ID' || $reg[1] == 'MYCOUNTRYID') {
				$newout = $mysoc->country_id;
			} elseif ($reg[1] == 'USER_ID' || $reg[1] == 'USERID') {
				$newout = $user->id;
			} elseif ($reg[1] == 'USER_SUPERVISOR_ID' || $reg[1] == 'SUPERVISOR_ID' || $reg[1] == 'SUPERVISORID') {
				$newout = $user->fk_user;
			} elseif ($reg[1] == 'ENTITY_ID' || $reg[1] == 'ENTITYID') {
				$newout = $conf->entity;
			} else {
				$newout = ''; // Key not found, we replace with empty string
			}
			//var_dump('__'.$reg[1].'__ -> '.$newout);
			$out = preg_replace('/__'.preg_quote($reg[1], '/').'__/', $newout, $out);
		}
	}

	// Check rule
	if (preg_match('/^array/', $check)) {	// If 'array' or 'array:restricthtml' or 'array:aZ09'
		if (!is_array($out) || empty($out)) {
			$out = array();
		} else {
			$tmparray = explode(':', $check);
			if (!empty($tmparray[1])) {
				$tmpcheck = $tmparray[1];
			} else {
				$tmpcheck = 'alphanohtml';
			}
			foreach ($out as $outkey => $outval) {
				$out[$outkey] = checkVal($outval, $tmpcheck, $filter, $options);
			}
		}
	} else {
		$out = checkVal($out, $check, $filter, $options);
	}

	// Sanitizing for special parameters.
	// Note: There is no reason to allow the backtopage, backtolist or backtourl parameter to contains an external URL.
	if ($paramname == 'backtopage' || $paramname == 'backtolist' || $paramname == 'backtourl') {
		$out = str_replace('\\', '/', $out);					// Can be before the loop because only 1 char is replaced. No risk to get it after other replacements.
		$out = str_replace(array(':', ';', '@'), '', $out);		// Can be before the loop because only 1 char is replaced. No risk to get it after other replacements.
		do {
			$oldstringtoclean = $out;
			$out = str_ireplace(array('javascript', 'vbscript', '&colon', '&#'), '', $out);
		} while ($oldstringtoclean != $out);

		$out = preg_replace(array('/^[a-z]*\/\/+/i'), '', $out);	// We remove schema*// to remove external URL
	}

	// Code for search criteria persistence.
	// Save data into session if key start with 'search_' or is 'smonth', 'syear', 'month', 'year'
	if (empty($method) || $method == 3 || $method == 4) {
		if (preg_match('/^search_/', $paramname) || in_array($paramname, array('sortorder', 'sortfield'))) {
			//var_dump($paramname.' - '.$out.' '.$user->default_values[$relativepathstring]['filters'][$paramname]);

			// We save search key only if $out not empty that means:
			// - posted value not empty, or
			// - if posted value is empty and a default value exists that is not empty (it means we did a filter to an empty value when default was not).

			if ($out != '') {		// $out = '0' or 'abc', it is a search criteria to keep
				$user->lastsearch_values_tmp[$relativepathstring][$paramname] = $out;
			}
		}
	}

	return $out;
}

/**
 *  Return value of a param into GET or POST supervariable.
 *  Use the property $user->default_values[path]['creatform'] and/or $user->default_values[path]['filters'] and/or $user->default_values[path]['sortorder']
 *  Note: The property $user->default_values is loaded by main.php when loading the user.
 *
 *  @param  string  $paramname   Name of parameter to found
 *  @param	int		$method	     Type of method (0 = get then post, 1 = only get, 2 = only post, 3 = post then get)
 *  @return int                  Value found (int)
 */
function GETPOSTINT($paramname, $method = 0)
{
	return (int) GETPOST($paramname, 'int', $method, null, null, 0);
}

/**
 *  Return a value after checking on a rule. A sanitization may also have been done.
 *
 *  @param  string  $out	     Value to check/clear.
 *  @param  string  $check	     Type of check/sanitizing
 *  @param  int     $filter      Filter to apply when $check is set to 'custom'. (See http://php.net/manual/en/filter.filters.php for détails)
 *  @param  mixed   $options     Options to pass to filter_var when $check is set to 'custom'
 *  @return string|array         Value sanitized (string or array). It may be '' if format check fails.
 */
function checkVal($out = '', $check = 'alphanohtml', $filter = null, $options = null)
{
	global $conf;

	// Check is done after replacement
	switch ($check) {
		case 'none':
			break;
		case 'int':    // Check param is a numeric value (integer but also float or hexadecimal)
			if (!is_numeric($out)) {
				$out = '';
			}
			break;
		case 'intcomma':
			if (preg_match('/[^0-9,-]+/i', $out)) {
				$out = '';
			}
			break;
		case 'san_alpha':
			$out = filter_var($out, FILTER_SANITIZE_STRING);
			break;
		case 'email':
			$out = filter_var($out, FILTER_SANITIZE_EMAIL);
			break;
		case 'aZ':
			if (!is_array($out)) {
				$out = trim($out);
				if (preg_match('/[^a-z]+/i', $out)) {
					$out = '';
				}
			}
			break;
		case 'aZ09':
			if (!is_array($out)) {
				$out = trim($out);
				if (preg_match('/[^a-z0-9_\-\.]+/i', $out)) {
					$out = '';
				}
			}
			break;
		case 'aZ09comma':		// great to sanitize sortfield or sortorder params that can be t.abc,t.def_gh
			if (!is_array($out)) {
				$out = trim($out);
				if (preg_match('/[^a-z0-9_\-\.,]+/i', $out)) {
					$out = '';
				}
			}
			break;
		case 'nohtml':		// No html
			$out = dol_string_nohtmltag($out, 0);
			break;
		case 'alpha':		// No html and no ../ and "
		case 'alphanohtml':	// Recommended for most scalar parameters and search parameters
			if (!is_array($out)) {
				$out = trim($out);
				do {
					$oldstringtoclean = $out;
					// Remove html tags
					$out = dol_string_nohtmltag($out, 0);
					// Remove also other dangerous string sequences
					// '"' is dangerous because param in url can close the href= or src= and add javascript functions.
					// '../' or '..\' is dangerous because it allows dir transversals
					// Note &#38, '&#0000038', '&#x26'... is a simple char like '&' alone but there is no reason to accept such way to encode input data.
					$out = str_ireplace(array('&#38', '&#0000038', '&#x26', '&quot', '&#34', '&#0000034', '&#x22', '"', '&#47', '&#0000047', '&#92', '&#0000092', '&#x2F', '../', '..\\'), '', $out);
				} while ($oldstringtoclean != $out);
				// keep lines feed
			}
			break;
		case 'alphawithlgt':		// No " and no ../ but we keep balanced < > tags with no special chars inside. Can be used for email string like "Name <email>"
			if (!is_array($out)) {
				$out = trim($out);
				do {
					$oldstringtoclean = $out;
					// Remove html tags
					$out = dol_html_entity_decode($out, ENT_COMPAT | ENT_HTML5, 'UTF-8');
					// '"' is dangerous because param in url can close the href= or src= and add javascript functions.
					// '../' or '..\' is dangerous because it allows dir transversals
					// Note &#38, '&#0000038', '&#x26'... is a simple char like '&' alone but there is no reason to accept such way to encode input data.
					$out = str_ireplace(array('&#38', '&#0000038', '&#x26', '&quot', '&#34', '&#0000034', '&#x22', '"', '&#47', '&#0000047', '&#92', '&#0000092', '&#x2F', '../', '..\\'), '', $out);
				} while ($oldstringtoclean != $out);
			}
			break;
		case 'restricthtml':		// Recommended for most html textarea
		case 'restricthtmlallowunvalid':
			do {
				$oldstringtoclean = $out;

				if (!empty($out) && !empty($conf->global->MAIN_RESTRICTHTML_ONLY_VALID_HTML) && $check != 'restricthtmlallowunvalid') {
					try {
						$dom = new DOMDocument;
						// Add a trick to solve pb with text without parent tag
						// like '<h1>Foo</h1><p>bar</p>' that ends up with '<h1>Foo<p>bar</p></h1>'
						// like 'abc' that ends up with '<p>abc</p>'
						$out = '<div class="tricktoremove">'.$out.'</div>';

						$dom->loadHTML($out, LIBXML_ERR_NONE|LIBXML_HTML_NOIMPLIED|LIBXML_HTML_NODEFDTD|LIBXML_NONET|LIBXML_NOWARNING|LIBXML_NOXMLDECL);
						$out = trim($dom->saveHTML());

						// Remove the trick added to solve pb with text without parent tag
						$out = preg_replace('/^<div class="tricktoremove">/', '', $out);
						$out = preg_replace('/<\/div>$/', '', $out);
					} catch (Exception $e) {
						//print $e->getMessage();
						return 'InvalidHTMLString';
					}
				}

				// Ckeditor use the numeric entitic for apostrophe so we force it to text entity (all other special chars are
				// encoded using text entities) so we can then exclude all numeric entities.
				$out = preg_replace('/&#39;/i', '&apos;', $out);

				// We replace chars from a/A to z/Z encoded with numeric HTML entities with the real char so we won't loose the chars at the next step (preg_replace).
				// No need to use a loop here, this step is not to sanitize (this is done at next step, this is to try to save chars, even if they are
				// using a non coventionnel way to be encoded, to not have them sanitized just after)
				$out = preg_replace_callback('/&#(x?[0-9][0-9a-f]+;?)/i', 'realCharForNumericEntities', $out);

				// Now we remove all remaining HTML entities starting with a number. We don't want such entities.
				$out = preg_replace('/&#x?[0-9]+/i', '', $out);	// For example if we have j&#x61vascript with an entities without the ; to hide the 'a' of 'javascript'.

				$out = dol_string_onlythesehtmltags($out, 0, 1, 1);

				// We should also exclude non expected HTML attributes and clean content of some attributes.
				if (!empty($conf->global->MAIN_RESTRICTHTML_REMOVE_ALSO_BAD_ATTRIBUTES)) {
					// Warning, the function may add a LF so we are forced to trim to compare with old $out without having always a difference and an infinit loop.
					$out = dol_string_onlythesehtmlattributes($out);
				}

				// Restore entity &apos; into &#39; (restricthtml is for html content so we can use html entity)
				$out = preg_replace('/&apos;/i', "&#39;", $out);
			} while ($oldstringtoclean != $out);
			break;
		case 'custom':
			if (empty($filter)) {
				return 'BadFourthParameterForGETPOST';
			}
			$out = filter_var($out, $filter, $options);
			break;
	}

	return $out;
}


if (!function_exists('dol_getprefix')) {
	/**
	 *  Return a prefix to use for this Dolibarr instance, for session/cookie names or email id.
	 *  The prefix is unique for instance and avoid conflict between multi-instances, even when having two instances with same root dir
	 *  or two instances in same virtual servers.
	 *
	 *  @param  string  $mode                   '' (prefix for session name) or 'email' (prefix for email id)
	 *  @return	string                          A calculated prefix
	 */
	function dol_getprefix($mode = '')
	{
		// If prefix is for email (we need to have $conf alreayd loaded for this case)
		if ($mode == 'email') {
			global $conf;

			if (!empty($conf->global->MAIL_PREFIX_FOR_EMAIL_ID)) {	// If MAIL_PREFIX_FOR_EMAIL_ID is set (a value initialized with a random value is recommended)
				if ($conf->global->MAIL_PREFIX_FOR_EMAIL_ID != 'SERVER_NAME') {
					return $conf->global->MAIL_PREFIX_FOR_EMAIL_ID;
				} elseif (isset($_SERVER["SERVER_NAME"])) {
					return $_SERVER["SERVER_NAME"];
				}
			}

			// The recommended value (may be not defined for old versions)
			if (!empty($conf->file->instance_unique_id)) {
				return $conf->file->instance_unique_id;
			}

			// For backward compatibility
			return dol_hash(DOL_DOCUMENT_ROOT.DOL_URL_ROOT, '3');
		}

		// If prefix is for session (no need to have $conf loaded)
		global $dolibarr_main_instance_unique_id, $dolibarr_main_cookie_cryptkey;	// This is loaded by filefunc.inc.php
		$tmp_instance_unique_id = empty($dolibarr_main_instance_unique_id) ? (empty($dolibarr_main_cookie_cryptkey) ? '' : $dolibarr_main_cookie_cryptkey) : $dolibarr_main_instance_unique_id; // Unique id of instance

		// The recommended value (may be not defined for old versions)
		if (!empty($tmp_instance_unique_id)) {
			return $tmp_instance_unique_id;
		}

		// For backward compatibility
		if (isset($_SERVER["SERVER_NAME"]) && isset($_SERVER["DOCUMENT_ROOT"])) {
			return dol_hash($_SERVER["SERVER_NAME"].$_SERVER["DOCUMENT_ROOT"].DOL_DOCUMENT_ROOT.DOL_URL_ROOT, '3');
		}

		return dol_hash(DOL_DOCUMENT_ROOT.DOL_URL_ROOT, '3');
	}
}

/**
 *	Make an include_once using default root and alternate root if it fails.
 *  To link to a core file, use include(DOL_DOCUMENT_ROOT.'/pathtofile')
 *  To link to a module file from a module file, use include './mymodulefile';
 *  To link to a module file from a core file, then this function can be used (call by hook / trigger / speciales pages)
 *
 * 	@param	string	$relpath	Relative path to file (Ie: mydir/myfile, ../myfile, ...)
 * 	@param	string	$classname	Class name (deprecated)
 *  @return bool                True if load is a success, False if it fails
 */
function dol_include_once($relpath, $classname = '')
{
	global $conf, $langs, $user, $mysoc; // Do not remove this. They must be defined for files we include. Other globals var must be retrieved with $GLOBALS['var']

	$fullpath = dol_buildpath($relpath);

	if (!file_exists($fullpath)) {
		dol_syslog('functions::dol_include_once Tried to load unexisting file: '.$relpath, LOG_WARNING);
		return false;
	}

	if (!empty($classname) && !class_exists($classname)) {
		return include $fullpath;
	} else {
		return include_once $fullpath;
	}
}


/**
 *	Return path of url or filesystem. Can check into alternate dir or alternate dir + main dir depending on value of $returnemptyifnotfound.
 *
 * 	@param	string	$path						Relative path to file (if mode=0) or relative url (if mode=1). Ie: mydir/myfile, ../myfile
 *  @param	int		$type						0=Used for a Filesystem path, 1=Used for an URL path (output relative), 2=Used for an URL path (output full path using same host that current url), 3=Used for an URL path (output full path using host defined into $dolibarr_main_url_root of conf file)
 *  @param	int		$returnemptyifnotfound		0:If $type==0 and if file was not found into alternate dir, return default path into main dir (no test on it)
 *  											1:If $type==0 and if file was not found into alternate dir, return empty string
 *  											2:If $type==0 and if file was not found into alternate dir, test into main dir, return default path if found, empty string if not found
 *  @return string								Full filesystem path (if path=0) or '' if file not found, Full url path (if mode=1)
 */
function dol_buildpath($path, $type = 0, $returnemptyifnotfound = 0)
{
	global $conf;

	$path = preg_replace('/^\//', '', $path);

	if (empty($type)) {	// For a filesystem path
		$res = DOL_DOCUMENT_ROOT.'/'.$path; // Standard default path
		if (is_array($conf->file->dol_document_root)) {
			foreach ($conf->file->dol_document_root as $key => $dirroot) {	// ex: array("main"=>"/home/main/htdocs", "alt0"=>"/home/dirmod/htdocs", ...)
				if ($key == 'main') {
					continue;
				}
				if (file_exists($dirroot.'/'.$path)) {
					$res = $dirroot.'/'.$path;
					return $res;
				}
			}
		}
		if ($returnemptyifnotfound) {
			// Not found into alternate dir
			if ($returnemptyifnotfound == 1 || !file_exists($res)) {
				return '';
			}
		}
	} else {
		// For an url path
		// We try to get local path of file on filesystem from url
		// Note that trying to know if a file on disk exist by forging path on disk from url
		// works only for some web server and some setup. This is bugged when
		// using proxy, rewriting, virtual path, etc...
		$res = '';
		if ($type == 1) {
			$res = DOL_URL_ROOT.'/'.$path; // Standard value
		}
		if ($type == 2) {
			$res = DOL_MAIN_URL_ROOT.'/'.$path; // Standard value
		}
		if ($type == 3) {
			$res = DOL_URL_ROOT.'/'.$path;
		}

		foreach ($conf->file->dol_document_root as $key => $dirroot) {	// ex: array(["main"]=>"/home/main/htdocs", ["alt0"]=>"/home/dirmod/htdocs", ...)
			if ($key == 'main') {
				if ($type == 3) {
					global $dolibarr_main_url_root;

					// Define $urlwithroot
					$urlwithouturlroot = preg_replace('/'.preg_quote(DOL_URL_ROOT, '/').'$/i', '', trim($dolibarr_main_url_root));
					$urlwithroot = $urlwithouturlroot.DOL_URL_ROOT; // This is to use external domain name found into config file
					//$urlwithroot=DOL_MAIN_URL_ROOT;					// This is to use same domain name than current

					$res = (preg_match('/^http/i', $conf->file->dol_url_root[$key]) ? '' : $urlwithroot).'/'.$path; // Test on start with http is for old conf syntax
				}
				continue;
			}
			preg_match('/^([^\?]+(\.css\.php|\.css|\.js\.php|\.js|\.png|\.jpg|\.php)?)/i', $path, $regs); // Take part before '?'
			if (!empty($regs[1])) {
				//print $key.'-'.$dirroot.'/'.$path.'-'.$conf->file->dol_url_root[$type].'<br>'."\n";
				if (file_exists($dirroot.'/'.$regs[1])) {
					if ($type == 1) {
						$res = (preg_match('/^http/i', $conf->file->dol_url_root[$key]) ? '' : DOL_URL_ROOT).$conf->file->dol_url_root[$key].'/'.$path;
					}
					if ($type == 2) {
						$res = (preg_match('/^http/i', $conf->file->dol_url_root[$key]) ? '' : DOL_MAIN_URL_ROOT).$conf->file->dol_url_root[$key].'/'.$path;
					}
					if ($type == 3) {
						global $dolibarr_main_url_root;

						// Define $urlwithroot
						$urlwithouturlroot = preg_replace('/'.preg_quote(DOL_URL_ROOT, '/').'$/i', '', trim($dolibarr_main_url_root));
						$urlwithroot = $urlwithouturlroot.DOL_URL_ROOT; // This is to use external domain name found into config file
						//$urlwithroot=DOL_MAIN_URL_ROOT;					// This is to use same domain name than current

						$res = (preg_match('/^http/i', $conf->file->dol_url_root[$key]) ? '' : $urlwithroot).$conf->file->dol_url_root[$key].'/'.$path; // Test on start with http is for old conf syntax
					}
					break;
				}
			}
		}
	}

	return $res;
}

/**
 *	Create a clone of instance of object (new instance with same value for properties)
 *  With native = 0: Property that are reference are also new object (full isolation clone). This means $this->db of new object is not valid.
 *  With native = 1: Use PHP clone. Property that are reference are same pointer. This means $this->db of new object is still valid but point to same this->db than original object.
 *
 * 	@param	object	$object		Object to clone
 *  @param	int		$native		0=Full isolation method, 1=Native PHP method
 *	@return object				Clone object
 *  @see https://php.net/manual/language.oop5.cloning.php
 */
function dol_clone($object, $native = 0)
{
	if (empty($native)) {
		$myclone = unserialize(serialize($object));	// serialize then unserialize is hack to be sure to have a new object for all fields
	} else {
		$myclone = clone $object; // PHP clone is a shallow copy only, not a real clone, so properties of references will keep the reference (refering to the same target/variable)
	}

	return $myclone;
}

/**
 *	Optimize a size for some browsers (phone, smarphone, ...)
 *
 * 	@param	int		$size		Size we want
 * 	@param	string	$type		Type of optimizing:
 * 								'' = function used to define a size for truncation
 * 								'width' = function is used to define a width
 *	@return int					New size after optimizing
 */
function dol_size($size, $type = '')
{
	global $conf;
	if (empty($conf->dol_optimize_smallscreen)) {
		return $size;
	}
	if ($type == 'width' && $size > 250) {
		return 250;
	} else {
		return 10;
	}
}


/**
 *	Clean a string to use it as a file name.
 *  Replace also '--' and ' -' strings, they are used for parameters separation (Note: ' - ' is allowed).
 *
 *	@param	string	$str            String to clean
 * 	@param	string	$newstr			String to replace bad chars with.
 *  @param	int	    $unaccent		1=Remove also accent (default), 0 do not remove them
 *	@return string          		String cleaned (a-zA-Z_)
 *
 * 	@see        	dol_string_nospecial(), dol_string_unaccent(), dol_sanitizePathName()
 */
function dol_sanitizeFileName($str, $newstr = '_', $unaccent = 1)
{
	// List of special chars for filenames in windows are defined on page https://docs.microsoft.com/en-us/windows/win32/fileio/naming-a-file
	// Char '>' '<' '|' '$' and ';' are special chars for shells.
	// Char '/' and '\' are file delimiters.
	// Chars '--' can be used into filename to inject special paramaters like --use-compress-program to make command with file as parameter making remote execution of command
	$filesystem_forbidden_chars = array('<', '>', '/', '\\', '?', '*', '|', '"', ':', '°', '$', ';');
	$tmp = dol_string_nospecial($unaccent ? dol_string_unaccent($str) : $str, $newstr, $filesystem_forbidden_chars);
	$tmp = preg_replace('/\-\-+/', '_', $tmp);
	$tmp = preg_replace('/\s+\-([^\s])/', ' _$1', $tmp);
	return $tmp;
}

/**
 *	Clean a string to use it as a path name.
 *  Replace also '--' and ' -' strings, they are used for parameters separation (Note: ' - ' is allowed).
 *
 *	@param	string	$str            String to clean
 * 	@param	string	$newstr			String to replace bad chars with
 *  @param	int	    $unaccent		1=Remove also accent (default), 0 do not remove them
 *	@return string          		String cleaned (a-zA-Z_)
 *
 * 	@see        	dol_string_nospecial(), dol_string_unaccent(), dol_sanitizeFileName()
 */
function dol_sanitizePathName($str, $newstr = '_', $unaccent = 1)
{
	// List of special chars for filenames in windows are defined on page https://docs.microsoft.com/en-us/windows/win32/fileio/naming-a-file
	// Char '>' '<' '|' '$' and ';' are special chars for shells.
	// Chars '--' can be used into filename to inject special paramaters like --use-compress-program to make command with file as parameter making remote execution of command
	$filesystem_forbidden_chars = array('<', '>', '?', '*', '|', '"', '°', '$', ';');
	$tmp = dol_string_nospecial($unaccent ? dol_string_unaccent($str) : $str, $newstr, $filesystem_forbidden_chars);
	$tmp = preg_replace('/\-\-+/', '_', $tmp);
	$tmp = preg_replace('/\s+\-([^\s])/', ' _$1', $tmp);
	return $tmp;
}

/**
 *  Clean a string to use it as an URL (into a href or src attribute)
 *
 *  @param      string		$stringtoclean		String to clean
 *  @param		int			$type				0=Accept all Url, 1=Clean external Url (keep only relative Url)
 *  @return     string     		 				Escaped string.
 */
function dol_sanitizeUrl($stringtoclean, $type = 1)
{
	// We clean string because some hacks try to obfuscate evil strings by inserting non printable chars. Example: 'java(ascci09)scr(ascii00)ipt' is processed like 'javascript' (whatever is place of evil ascii char)
	// We should use dol_string_nounprintableascii but function may not be yet loaded/available
	$stringtoclean = preg_replace('/[\x00-\x1F\x7F]/u', '', $stringtoclean); // /u operator makes UTF8 valid characters being ignored so are not included into the replace
	// We clean html comments because some hacks try to obfuscate evil strings by inserting HTML comments. Example: on<!-- -->error=alert(1)
	$stringtoclean = preg_replace('/<!--[^>]*-->/', '', $stringtoclean);

	$stringtoclean = str_replace('\\', '/', $stringtoclean);
	if ($type == 1) {
		// removing : should disable links to external url like http:aaa)
		// removing ';' should disable "named" html entities encode into an url (we should not have this into an url)
		$stringtoclean = str_replace(array(':', ';', '@'), '', $stringtoclean);
	}

	do {
		$oldstringtoclean = $stringtoclean;
		// removing '&colon' should disable links to external url like http:aaa)
		// removing '&#' should disable "numeric" html entities encode into an url (we should not have this into an url)
		$stringtoclean = str_ireplace(array('javascript', 'vbscript', '&colon', '&#'), '', $stringtoclean);
	} while ($oldstringtoclean != $stringtoclean);

	if ($type == 1) {
		// removing '//' should disable links to external url like //aaa or http//)
		$stringtoclean = preg_replace(array('/^[a-z]*\/\/+/i'), '', $stringtoclean);
	}

	return $stringtoclean;
}

/**
 *	Clean a string from all accent characters to be used as ref, login or by dol_sanitizeFileName
 *
 *	@param	string	$str			String to clean
 *	@return string   	       		Cleaned string
 *
 * 	@see    		dol_sanitizeFilename(), dol_string_nospecial()
 */
function dol_string_unaccent($str)
{
	global $conf;

	if (utf8_check($str)) {
		if (extension_loaded('intl') && !empty($conf->global->MAIN_UNACCENT_USE_TRANSLITERATOR)) {
			$transliterator = \Transliterator::createFromRules(':: Any-Latin; :: Latin-ASCII; :: NFD; :: [:Nonspacing Mark:] Remove; :: NFC;', \Transliterator::FORWARD);
			return $transliterator->transliterate($str);
		}
		// See http://www.utf8-chartable.de/
		$string = rawurlencode($str);
		$replacements = array(
		'%C3%80' => 'A', '%C3%81' => 'A', '%C3%82' => 'A', '%C3%83' => 'A', '%C3%84' => 'A', '%C3%85' => 'A',
		'%C3%87' => 'C',
		'%C3%88' => 'E', '%C3%89' => 'E', '%C3%8A' => 'E', '%C3%8B' => 'E',
		'%C3%8C' => 'I', '%C3%8D' => 'I', '%C3%8E' => 'I', '%C3%8F' => 'I',
		'%C3%91' => 'N',
		'%C3%92' => 'O', '%C3%93' => 'O', '%C3%94' => 'O', '%C3%95' => 'O', '%C3%96' => 'O',
		'%C5%A0' => 'S',
		'%C3%99' => 'U', '%C3%9A' => 'U', '%C3%9B' => 'U', '%C3%9C' => 'U',
		'%C3%9D' => 'Y', '%C5%B8' => 'y',
		'%C3%A0' => 'a', '%C3%A1' => 'a', '%C3%A2' => 'a', '%C3%A3' => 'a', '%C3%A4' => 'a', '%C3%A5' => 'a',
		'%C3%A7' => 'c',
		'%C3%A8' => 'e', '%C3%A9' => 'e', '%C3%AA' => 'e', '%C3%AB' => 'e',
		'%C3%AC' => 'i', '%C3%AD' => 'i', '%C3%AE' => 'i', '%C3%AF' => 'i',
		'%C3%B1' => 'n',
		'%C3%B2' => 'o', '%C3%B3' => 'o', '%C3%B4' => 'o', '%C3%B5' => 'o', '%C3%B6' => 'o',
		'%C5%A1' => 's',
		'%C3%B9' => 'u', '%C3%BA' => 'u', '%C3%BB' => 'u', '%C3%BC' => 'u',
		'%C3%BD' => 'y', '%C3%BF' => 'y'
		);
		$string = strtr($string, $replacements);
		return rawurldecode($string);
	} else {
		// See http://www.ascii-code.com/
		$string = strtr(
			$str,
			"\xC0\xC1\xC2\xC3\xC4\xC5\xC7
			\xC8\xC9\xCA\xCB\xCC\xCD\xCE\xCF\xD0\xD1
			\xD2\xD3\xD4\xD5\xD8\xD9\xDA\xDB\xDD
			\xE0\xE1\xE2\xE3\xE4\xE5\xE7\xE8\xE9\xEA\xEB
			\xEC\xED\xEE\xEF\xF0\xF1\xF2\xF3\xF4\xF5\xF8
			\xF9\xFA\xFB\xFC\xFD\xFF",
			"AAAAAAC
			EEEEIIIIDN
			OOOOOUUUY
			aaaaaaceeee
			iiiidnooooo
			uuuuyy"
		);
		$string = strtr($string, array("\xC4"=>"Ae", "\xC6"=>"AE", "\xD6"=>"Oe", "\xDC"=>"Ue", "\xDE"=>"TH", "\xDF"=>"ss", "\xE4"=>"ae", "\xE6"=>"ae", "\xF6"=>"oe", "\xFC"=>"ue", "\xFE"=>"th"));
		return $string;
	}
}

/**
 *	Clean a string from all punctuation characters to use it as a ref or login.
 *  This is a more complete function than dol_sanitizeFileName.
 *
 *	@param	string			$str            	String to clean
 * 	@param	string			$newstr				String to replace forbidden chars with
 *  @param  array|string	$badcharstoreplace  List of forbidden characters to replace
 *  @param  array|string	$badcharstoremove   List of forbidden characters to remove
 * 	@return string          					Cleaned string
 *
 * 	@see    		dol_sanitizeFilename(), dol_string_unaccent(), dol_string_nounprintableascii()
 */
function dol_string_nospecial($str, $newstr = '_', $badcharstoreplace = '', $badcharstoremove = '')
{
	$forbidden_chars_to_replace = array(" ", "'", "/", "\\", ":", "*", "?", "\"", "<", ">", "|", "[", "]", ",", ";", "=", '°'); // more complete than dol_sanitizeFileName
	$forbidden_chars_to_remove = array();
	//$forbidden_chars_to_remove=array("(",")");

	if (is_array($badcharstoreplace)) {
		$forbidden_chars_to_replace = $badcharstoreplace;
	}
	if (is_array($badcharstoremove)) {
		$forbidden_chars_to_remove = $badcharstoremove;
	}

	return str_replace($forbidden_chars_to_replace, $newstr, str_replace($forbidden_chars_to_remove, "", $str));
}


/**
 *	Clean a string from all non printable ASCII chars (0x00-0x1F and 0x7F). It can also removes also Tab-CR-LF. UTF8 chars remains.
 *  This can be used to sanitize a string and view its real content. Some hacks try to obfuscate attacks by inserting non printable chars.
 *  Note, for information: UTF8 on 1 byte are: \x00-\7F
 *                                 2 bytes are: byte 1 \xc0-\xdf, byte 2 = \x80-\xbf
 *                                 3 bytes are: byte 1 \xe0-\xef, byte 2 = \x80-\xbf, byte 3 = \x80-\xbf
 *                                 4 bytes are: byte 1 \xf0-\xf7, byte 2 = \x80-\xbf, byte 3 = \x80-\xbf, byte 4 = \x80-\xbf
 *	@param	string	$str            	String to clean
 *  @param	int		$removetabcrlf		Remove also CR-LF
 * 	@return string          			Cleaned string
 *
 * 	@see    		dol_sanitizeFilename(), dol_string_unaccent(), dol_string_nospecial()
 */
function dol_string_nounprintableascii($str, $removetabcrlf = 1)
{
	if ($removetabcrlf) {
		return preg_replace('/[\x00-\x1F\x7F]/u', '', $str); // /u operator makes UTF8 valid characters being ignored so are not included into the replace
	} else {
		return preg_replace('/[\x00-\x08\x11-\x12\x14-\x1F\x7F]/u', '', $str); // /u operator should make UTF8 valid characters being ignored so are not included into the replace
	}
}

/**
 *  Returns text escaped for inclusion into javascript code
 *
 *  @param      string		$stringtoescape		String to escape
 *  @param		int		$mode				0=Escape also ' and " into ', 1=Escape ' but not " for usage into 'string', 2=Escape " but not ' for usage into "string", 3=Escape ' and " with \
 *  @param		int		$noescapebackslashn	0=Escape also \n. 1=Do not escape \n.
 *  @return     string     		 				Escaped string. Both ' and " are escaped into ' if they are escaped.
 */
function dol_escape_js($stringtoescape, $mode = 0, $noescapebackslashn = 0)
{
	// escape quotes and backslashes, newlines, etc.
	$substitjs = array("&#039;"=>"\\'", "\r"=>'\\r');
	//$substitjs['</']='<\/';	// We removed this. Should be useless.
	if (empty($noescapebackslashn)) {
		$substitjs["\n"] = '\\n';
		$substitjs['\\'] = '\\\\';
	}
	if (empty($mode)) {
		$substitjs["'"] = "\\'";
		$substitjs['"'] = "\\'";
	} elseif ($mode == 1) {
		$substitjs["'"] = "\\'";
	} elseif ($mode == 2) {
		$substitjs['"'] = '\\"';
	} elseif ($mode == 3) {
		$substitjs["'"] = "\\'";
		$substitjs['"'] = "\\\"";
	}
	return strtr($stringtoescape, $substitjs);
}

/**
 *  Returns text escaped for inclusion into javascript code
 *
 *  @param      string		$stringtoescape		String to escape
 *  @return     string     		 				Escaped string for json content.
 */
function dol_escape_json($stringtoescape)
{
	return str_replace('"', '\"', $stringtoescape);
}

/**
 *  Returns text escaped for inclusion in HTML alt or title tags, or into values of HTML input fields.
 *
 *  @param      string		$stringtoescape			String to escape
 *  @param		int			$keepb					1=Keep b tags, 0=remove them completely
 *  @param      int         $keepn              	1=Preserve \r\n strings (otherwise, replace them with escaped value). Set to 1 when escaping for a <textarea>.
 *  @param		string		$noescapetags			'' or 'common' or list of tags to not escape. TODO Does not works yet when there is attributes to tag.
 *  @param		int			$escapeonlyhtmltags		1=Escape only html tags, not the special chars like accents.
 *  @return     string     				 			Escaped string
 *  @see		dol_string_nohtmltag(), dol_string_nospecial(), dol_string_unaccent()
 */
function dol_escape_htmltag($stringtoescape, $keepb = 0, $keepn = 0, $noescapetags = '', $escapeonlyhtmltags = 0)
{
	if ($noescapetags == 'common') {
		$noescapetags = 'html,body,a,b,em,hr,i,u,ul,li,br,div,img,font,p,span,strong,table,tr,td,th,tbody';
	}

	// escape quotes and backslashes, newlines, etc.
	if ($escapeonlyhtmltags) {
		$tmp = htmlspecialchars_decode($stringtoescape, ENT_COMPAT);
	} else {
		$tmp = html_entity_decode($stringtoescape, ENT_COMPAT, 'UTF-8');
	}
	if (!$keepb) {
		$tmp = strtr($tmp, array("<b>"=>'', '</b>'=>''));
	}
	if (!$keepn) {
		$tmp = strtr($tmp, array("\r"=>'\\r', "\n"=>'\\n'));
	}

	if ($escapeonlyhtmltags) {
		return htmlspecialchars($tmp, ENT_COMPAT, 'UTF-8');
	} else {
		// Escape tags to keep
		// TODO Does not works yet when there is attributes to tag
		$tmparrayoftags = array();
		if ($noescapetags) {
			$tmparrayoftags = explode(',', $noescapetags);
		}
		if (count($tmparrayoftags)) {
			foreach ($tmparrayoftags as $tagtoreplace) {
				$tmp = str_ireplace('<'.$tagtoreplace.'>', '__BEGINTAGTOREPLACE'.$tagtoreplace.'__', $tmp);
				$tmp = str_ireplace('</'.$tagtoreplace.'>', '__ENDTAGTOREPLACE'.$tagtoreplace.'__', $tmp);
				$tmp = str_ireplace('<'.$tagtoreplace.' />', '__BEGINENDTAGTOREPLACE'.$tagtoreplace.'__', $tmp);
			}
		}

		$result = htmlentities($tmp, ENT_COMPAT, 'UTF-8');

		if (count($tmparrayoftags)) {
			foreach ($tmparrayoftags as $tagtoreplace) {
				$result = str_ireplace('__BEGINTAGTOREPLACE'.$tagtoreplace.'__', '<'.$tagtoreplace.'>', $result);
				$result = str_ireplace('__ENDTAGTOREPLACE'.$tagtoreplace.'__', '</'.$tagtoreplace.'>', $result);
				$result = str_ireplace('__BEGINENDTAGTOREPLACE'.$tagtoreplace.'__', '<'.$tagtoreplace.' />', $result);
			}
		}

		return $result;
	}
}

/**
 * Convert a string to lower. Never use strtolower because it does not works with UTF8 strings.
 *
 * @param 	string		$string		        String to encode
 * @param   string      $encoding           Character set encoding
 * @return 	string							String converted
 */
function dol_strtolower($string, $encoding = "UTF-8")
{
	if (function_exists('mb_strtolower')) {
		return mb_strtolower($string, $encoding);
	} else {
		return strtolower($string);
	}
}

/**
 * Convert a string to upper. Never use strtolower because it does not works with UTF8 strings.
 *
 * @param 	string		$string		        String to encode
 * @param   string      $encoding           Character set encoding
 * @return 	string							String converted
 */
function dol_strtoupper($string, $encoding = "UTF-8")
{
	if (function_exists('mb_strtoupper')) {
		return mb_strtoupper($string, $encoding);
	} else {
		return strtoupper($string);
	}
}

/**
 * Convert first character of the first word of a string to upper. Never use ucfirst because it does not works with UTF8 strings.
 *
 * @param   string      $string         String to encode
 * @param   string      $encoding       Character set encodign
 * @return  string                      String converted
 */
function dol_ucfirst($string, $encoding = "UTF-8")
{
	if (function_exists('mb_substr')) {
		return mb_strtoupper(mb_substr($string, 0, 1, $encoding), $encoding).mb_substr($string, 1, null, $encoding);
	} else {
		return ucfirst($string);
	}
}

/**
 * Convert first character of all the words of a string to upper. Never use ucfirst because it does not works with UTF8 strings.
 *
 * @param   string      $string         String to encode
 * @param   string      $encoding       Character set encodign
 * @return  string                      String converted
 */
function dol_ucwords($string, $encoding = "UTF-8")
{
	if (function_exists('mb_convert_case')) {
		return mb_convert_case($string, MB_CASE_TITLE, $encoding);
	} else {
		return ucwords($string);
	}
}

/**
 *	Write log message into outputs. Possible outputs can be:
 *	SYSLOG_HANDLERS = ["mod_syslog_file"]  		file name is then defined by SYSLOG_FILE
 *	SYSLOG_HANDLERS = ["mod_syslog_syslog"]  	facility is then defined by SYSLOG_FACILITY
 *  Warning, syslog functions are bugged on Windows, generating memory protection faults. To solve
 *  this, use logging to files instead of syslog (see setup of module).
 *  Note: If constant 'SYSLOG_FILE_NO_ERROR' defined, we never output any error message when writing to log fails.
 *  Note: You can get log message into html sources by adding parameter &logtohtml=1 (constant MAIN_LOGTOHTML must be set)
 *  This function works only if syslog module is enabled.
 * 	This must not use any call to other function calling dol_syslog (avoid infinite loop).
 *
 * 	@param  string		$message				Line to log. ''=Show nothing
 *  @param  int			$level					Log level
 *												On Windows LOG_ERR=4, LOG_WARNING=5, LOG_NOTICE=LOG_INFO=6, LOG_DEBUG=6 si define_syslog_variables ou PHP 5.3+, 7 si dolibarr
 *												On Linux   LOG_ERR=3, LOG_WARNING=4, LOG_NOTICE=5, LOG_INFO=6, LOG_DEBUG=7
 *  @param	int			$ident					1=Increase ident of 1, -1=Decrease ident of 1
 *  @param	string		$suffixinfilename		When output is a file, append this suffix into default log filename.
 *  @param	string		$restricttologhandler	Force output of log only to this log handler
 *  @param	array|null	$logcontext				If defined, an array with extra informations (can be used by some log handlers)
 *  @return	void
 */
function dol_syslog($message, $level = LOG_INFO, $ident = 0, $suffixinfilename = '', $restricttologhandler = '', $logcontext = null)
{
	global $conf, $user, $debugbar;

	// If syslog module enabled
	if (empty($conf->syslog->enabled)) {
		return;
	}

	// Check if we are into execution of code of a website
	if (defined('USEEXTERNALSERVER') && !defined('USEDOLIBARRSERVER') && !defined('USEDOLIBARREDITOR')) {
		global $website, $websitekey;
		if (is_object($website) && !empty($website->ref)) {
			$suffixinfilename .= '_website_'.$website->ref;
		} elseif (!empty($websitekey)) {
			$suffixinfilename .= '_website_'.$websitekey;
		}
	}

	if ($ident < 0) {
		foreach ($conf->loghandlers as $loghandlerinstance) {
			$loghandlerinstance->setIdent($ident);
		}
	}

	if (!empty($message)) {
		// Test log level
		$logLevels = array(LOG_EMERG=>'EMERG', LOG_ALERT=>'ALERT', LOG_CRIT=>'CRITICAL', LOG_ERR=>'ERR', LOG_WARNING=>'WARN', LOG_NOTICE=>'NOTICE', LOG_INFO=>'INFO', LOG_DEBUG=>'DEBUG');
		if (!array_key_exists($level, $logLevels)) {
			throw new Exception('Incorrect log level');
		}
		if ($level > $conf->global->SYSLOG_LEVEL) {
			return;
		}

		if (empty($conf->global->MAIN_SHOW_PASSWORD_INTO_LOG)) {
			$message = preg_replace('/password=\'[^\']*\'/', 'password=\'hidden\'', $message); // protection to avoid to have value of password in log
		}

		// If adding log inside HTML page is required
		if ((!empty($_REQUEST['logtohtml']) && !empty($conf->global->MAIN_ENABLE_LOG_TO_HTML))
			|| (!empty($user->rights->debugbar->read) && is_object($debugbar))) {
			$conf->logbuffer[] = dol_print_date(time(), "%Y-%m-%d %H:%M:%S")." ".$logLevels[$level]." ".$message;
		}

		//TODO: Remove this. MAIN_ENABLE_LOG_INLINE_HTML should be deprecated and use a log handler dedicated to HTML output
		// If html log tag enabled and url parameter log defined, we show output log on HTML comments
		if (!empty($conf->global->MAIN_ENABLE_LOG_INLINE_HTML) && !empty($_GET["log"])) {
			print "\n\n<!-- Log start\n";
			print dol_escape_htmltag($message)."\n";
			print "Log end -->\n";
		}

		$data = array(
			'message' => $message,
			'script' => (isset($_SERVER['PHP_SELF']) ? basename($_SERVER['PHP_SELF'], '.php') : false),
			'level' => $level,
			'user' => ((is_object($user) && $user->id) ? $user->login : false),
			'ip' => false
		);

		$remoteip = getUserRemoteIP(); // Get ip when page run on a web server
		if (!empty($remoteip)) {
			$data['ip'] = $remoteip;
			// This is when server run behind a reverse proxy
			if (!empty($_SERVER['HTTP_X_FORWARDED_FOR']) && $_SERVER['HTTP_X_FORWARDED_FOR'] != $remoteip) {
				$data['ip'] = $_SERVER['HTTP_X_FORWARDED_FOR'].' -> '.$data['ip'];
			} elseif (!empty($_SERVER['HTTP_CLIENT_IP']) && $_SERVER['HTTP_CLIENT_IP'] != $remoteip) {
				$data['ip'] = $_SERVER['HTTP_CLIENT_IP'].' -> '.$data['ip'];
			}
		} elseif (!empty($_SERVER['SERVER_ADDR'])) {
			// This is when PHP session is ran inside a web server but not inside a client request (example: init code of apache)
			$data['ip'] = $_SERVER['SERVER_ADDR'];
		} elseif (!empty($_SERVER['COMPUTERNAME'])) {
			// This is when PHP session is ran outside a web server, like from Windows command line (Not always defined, but useful if OS defined it).
			$data['ip'] = $_SERVER['COMPUTERNAME'].(empty($_SERVER['USERNAME']) ? '' : '@'.$_SERVER['USERNAME']);
		} elseif (!empty($_SERVER['LOGNAME'])) {
			// This is when PHP session is ran outside a web server, like from Linux command line (Not always defined, but usefull if OS defined it).
			$data['ip'] = '???@'.$_SERVER['LOGNAME'];
		}
		// Loop on each log handler and send output
		foreach ($conf->loghandlers as $loghandlerinstance) {
			if ($restricttologhandler && $loghandlerinstance->code != $restricttologhandler) {
				continue;
			}
			$loghandlerinstance->export($data, $suffixinfilename);
		}
		unset($data);
	}

	if ($ident > 0) {
		foreach ($conf->loghandlers as $loghandlerinstance) {
			$loghandlerinstance->setIdent($ident);
		}
	}
}

/**
 *	Return HTML code to output a button to open a dialog popup box.
 *  Such buttons must be included inside a HTML form.
 *
 *	@param	string	$name				A name for the html component
 *	@param	string	$label 	    		Label of button
 *	@param  string	$buttonstring  		button string
 *	@param  string	$url				Url to open
 *  @param	string	$disabled			Disabled text
 * 	@return	string						HTML component with button
 */
function dolButtonToOpenUrlInDialogPopup($name, $label, $buttonstring, $url, $disabled = '')
{
	if (strpos($url, '?') > 0) {
		$url .= '&dol_hide_topmenu=1&dol_hide_leftmenu=1&dol_openinpopup=1';
	} else {
		$url .= '?dol_hide_menuinpopup=1&dol_hide_leftmenu=1&dol_openinpopup=1';
	}

	//print '<input type="submit" class="button bordertransp"'.$disabled.' value="'.dol_escape_htmltag($langs->trans("MediaFiles")).'" name="file_manager">';
	$out = '<a class="button bordertransp button_'.$name.'"'.$disabled.' title="'.dol_escape_htmltag($label).'">'.$buttonstring.'</a>';
	$out .= '<!-- Add js code to open dialog popup on dialog -->';
	$out .= '<script type="text/javascript">
				jQuery(document).ready(function () {
					jQuery(".button_'.$name.'").click(function () {
						console.log("Open popup with jQuery(...).dialog() on URL '.dol_escape_js(DOL_URL_ROOT.$url).'")
						var $dialog = $(\'<div></div>\').html(\'<iframe class="iframedialog" style="border: 0px;" src="'.DOL_URL_ROOT.$url.'" width="100%" height="98%"></iframe>\')
							.dialog({
								autoOpen: false,
							 	modal: true,
							 	height: (window.innerHeight - 150),
							 	width: \'80%\',
							 	title: "'.dol_escape_js($label).'"
							});
						$dialog.dialog(\'open\');
					});
				});
			</script>';
	return $out;
}

/**
 *	Show tab header of a card
 *
 *	@param	array	$links				Array of tabs. Currently initialized by calling a function xxx_admin_prepare_head
 *	@param	string	$active     		Active tab name (document', 'info', 'ldap', ....)
 *	@param  string	$title      		Title
 *	@param  int		$notab				-1 or 0=Add tab header, 1=no tab header (if you set this to 1, using print dol_get_fiche_end() to close tab is not required), -2=Add tab header with no seaparation under tab (to start a tab just after)
 * 	@param	string	$picto				Add a picto on tab title
 *	@param	int		$pictoisfullpath	If 1, image path is a full path. If you set this to 1, you can use url returned by dol_buildpath('/mymodyle/img/myimg.png',1) for $picto.
 *  @param	string	$morehtmlright		Add more html content on right of tabs title
 *  @param	string	$morecss			More Css
 *  @param	int		$limittoshow		Limit number of tabs to show. Use 0 to use automatic default value.
 *  @param	string	$moretabssuffix		A suffix to use when you have several dol_get_fiche_head() in same page
 * 	@return	void
 *  @deprecated Use print dol_get_fiche_head() instead
 */
function dol_fiche_head($links = array(), $active = '0', $title = '', $notab = 0, $picto = '', $pictoisfullpath = 0, $morehtmlright = '', $morecss = '', $limittoshow = 0, $moretabssuffix = '')
{
	print dol_get_fiche_head($links, $active, $title, $notab, $picto, $pictoisfullpath, $morehtmlright, $morecss, $limittoshow, $moretabssuffix);
}

/**
 *  Show tabs of a record
 *
 *	@param	array	$links				Array of tabs. Note that label into $links[$i][1] must be already HTML escaped.
 *	@param	string	$active     		Active tab name
 *	@param  string	$title      		Title
 *	@param  int		$notab				-1 or 0=Add tab header, 1=no tab header (if you set this to 1, using print dol_get_fiche_end() to close tab is not required), -2=Add tab header with no seaparation under tab (to start a tab just after)
 * 	@param	string	$picto				Add a picto on tab title
 *	@param	int		$pictoisfullpath	If 1, image path is a full path. If you set this to 1, you can use url returned by dol_buildpath('/mymodyle/img/myimg.png',1) for $picto.
 *  @param	string	$morehtmlright		Add more html content on right of tabs title
 *  @param	string	$morecss			More CSS on the link <a>
 *  @param	int		$limittoshow		Limit number of tabs to show. Use 0 to use automatic default value.
 *  @param	string	$moretabssuffix		A suffix to use when you have several dol_get_fiche_head() in same page
 * 	@return	string
 */
function dol_get_fiche_head($links = array(), $active = '', $title = '', $notab = 0, $picto = '', $pictoisfullpath = 0, $morehtmlright = '', $morecss = '', $limittoshow = 0, $moretabssuffix = '')
{
	global $conf, $langs, $hookmanager;

	// Show title
	$showtitle = 1;
	if (!empty($conf->dol_optimize_smallscreen)) {
		$showtitle = 0;
	}

	$out = "\n".'<!-- dol_fiche_head - dol_get_fiche_head -->';

	if ((!empty($title) && $showtitle) || $morehtmlright || !empty($links)) {
		$out .= '<div class="tabs'.($picto ? '' : ' nopaddingleft').'" data-role="controlgroup" data-type="horizontal">'."\n";
	}

	// Show right part
	if ($morehtmlright) {
		$out .= '<div class="inline-block floatright tabsElem">'.$morehtmlright.'</div>'; // Output right area first so when space is missing, text is in front of tabs and not under.
	}

	// Show title
	if (!empty($title) && $showtitle && empty($conf->global->MAIN_OPTIMIZEFORTEXTBROWSER)) {
		$limittitle = 30;
		$out .= '<a class="tabTitle">';
		if ($picto) {
			$out .= img_picto($title, ($pictoisfullpath ? '' : 'object_').$picto, '', $pictoisfullpath, 0, 0, '', 'imgTabTitle').' ';
		}
		$out .= '<span class="tabTitleText">'.dol_escape_htmltag(dol_trunc($title, $limittitle)).'</span>';
		$out .= '</a>';
	}

	// Show tabs

	// Define max of key (max may be higher than sizeof because of hole due to module disabling some tabs).
	$maxkey = -1;
	if (is_array($links) && !empty($links)) {
		$keys = array_keys($links);
		if (count($keys)) {
			$maxkey = max($keys);
		}
	}

	// Show tabs
	// if =0 we don't use the feature
	if (empty($limittoshow)) {
		$limittoshow = (empty($conf->global->MAIN_MAXTABS_IN_CARD) ? 99 : $conf->global->MAIN_MAXTABS_IN_CARD);
	}
	if (!empty($conf->dol_optimize_smallscreen)) {
		$limittoshow = 2;
	}

	$displaytab = 0;
	$nbintab = 0;
	$popuptab = 0;
	$outmore = '';
	for ($i = 0; $i <= $maxkey; $i++) {
		if ((is_numeric($active) && $i == $active) || (!empty($links[$i][2]) && !is_numeric($active) && $active == $links[$i][2])) {
			// If active tab is already present
			if ($i >= $limittoshow) {
				$limittoshow--;
			}
		}
	}

	for ($i = 0; $i <= $maxkey; $i++) {
		if ((is_numeric($active) && $i == $active) || (!empty($links[$i][2]) && !is_numeric($active) && $active == $links[$i][2])) {
			$isactive = true;
		} else {
			$isactive = false;
		}

		if ($i < $limittoshow || $isactive) {
			// Output entry with a visible tab
			$out .= '<div class="inline-block tabsElem'.($isactive ? ' tabsElemActive' : '').((!$isactive && !empty($conf->global->MAIN_HIDE_INACTIVETAB_ON_PRINT)) ? ' hideonprint' : '').'"><!-- id tab = '.(empty($links[$i][2]) ? '' : dol_escape_htmltag($links[$i][2])).' -->';

			if (isset($links[$i][2]) && $links[$i][2] == 'image') {
				if (!empty($links[$i][0])) {
					$out .= '<a class="tabimage'.($morecss ? ' '.$morecss : '').'" href="'.$links[$i][0].'">'.$links[$i][1].'</a>'."\n";
				} else {
					$out .= '<span class="tabspan">'.$links[$i][1].'</span>'."\n";
				}
			} elseif (!empty($links[$i][1])) {
				//print "x $i $active ".$links[$i][2]." z";
				$out .= '<div class="tab tab'.($isactive?'active':'unactive').'" style="margin: 0 !important">';
				if (!empty($links[$i][0])) {
					$titletoshow = preg_replace('/<.*$/', '', $links[$i][1]);
					$out .= '<a'.(!empty($links[$i][2]) ? ' id="'.$links[$i][2].'"' : '').' class="tab inline-block'.($morecss ? ' '.$morecss : '').'" href="'.$links[$i][0].'" title="'.dol_escape_htmltag($titletoshow).'">';
				}
				$out .= $links[$i][1];
				if (!empty($links[$i][0])) {
					$out .= '</a>'."\n";
				}
				$out .= empty($links[$i][4]) ? '' : $links[$i][4];
				$out .= '</div>';
			}

			$out .= '</div>';
		} else {
			// Add entry into the combo popup with the other tabs
			if (!$popuptab) {
				$popuptab = 1;
				$outmore .= '<div class="popuptabset wordwrap">'; // The css used to hide/show popup
			}
			$outmore .= '<div class="popuptab wordwrap" style="display:inherit;">';
			if (isset($links[$i][2]) && $links[$i][2] == 'image') {
				if (!empty($links[$i][0])) {
					$outmore .= '<a class="tabimage'.($morecss ? ' '.$morecss : '').'" href="'.$links[$i][0].'">'.$links[$i][1].'</a>'."\n";
				} else {
					$outmore .= '<span class="tabspan">'.$links[$i][1].'</span>'."\n";
				}
			} elseif (!empty($links[$i][1])) {
				$outmore .= '<a'.(!empty($links[$i][2]) ? ' id="'.$links[$i][2].'"' : '').' class="wordwrap inline-block'.($morecss ? ' '.$morecss : '').'" href="'.$links[$i][0].'">';
				$outmore .= preg_replace('/([a-z])\/([a-z])/i', '\\1 / \\2', $links[$i][1]); // Replace x/y with x / y to allow wrap on long composed texts.
				$outmore .= '</a>'."\n";
			}
			$outmore .= '</div>';

			$nbintab++;
		}
		$displaytab = $i;
	}
	if ($popuptab) {
		$outmore .= '</div>';
	}

	if ($popuptab) {	// If there is some tabs not shown
		$left = ($langs->trans("DIRECTION") == 'rtl' ? 'right' : 'left');
		$right = ($langs->trans("DIRECTION") == 'rtl' ? 'left' : 'right');
		$widthofpopup = 200;

		$tabsname = $moretabssuffix;
		if (empty($tabsname)) {
			$tabsname = str_replace("@", "", $picto);
		}
		$out .= '<div id="moretabs'.$tabsname.'" class="inline-block tabsElem">';
		$out .= '<div class="tab"><a href="#" class="tab moretab inline-block tabunactive"><span class="hideonsmartphone">'.$langs->trans("More").'</span>... ('.$nbintab.')</a></div>'; // Do not use "reposition" class in the "More".
		$out .= '<div id="moretabsList'.$tabsname.'" style="width: '.$widthofpopup.'px; position: absolute; '.$left.': -999em; text-align: '.$left.'; margin:0px; padding:2px; z-index:10;">';
		$out .= $outmore;
		$out .= '</div>';
		$out .= '<div></div>';
		$out .= "</div>\n";

		$out .= "<script>";
		$out .= "$('#moretabs".$tabsname."').mouseenter( function() {
			var x = this.offsetLeft, y = this.offsetTop;
			console.log('mouseenter ".$left." x='+x+' y='+y+' window.innerWidth='+window.innerWidth);
			if ((window.innerWidth - x) < ".($widthofpopup + 10).") {
				$('#moretabsList".$tabsname."').css('".$right."','8px');
			}
			$('#moretabsList".$tabsname."').css('".$left."','auto');
			});
		";
		$out .= "$('#moretabs".$tabsname."').mouseleave( function() { console.log('mouseleave ".$left."'); $('#moretabsList".$tabsname."').css('".$left."','-999em');});";
		$out .= "</script>";
	}

	if ((!empty($title) && $showtitle) || $morehtmlright || !empty($links)) {
		$out .= "</div>\n";
	}

	if (!$notab || $notab == -1 || $notab == -2) {
		$out .= "\n".'<div class="tabBar'.($notab == -1 ? '' : ($notab == -2 ? ' tabBarNoTop' : ' tabBarWithBottom')).'">'."\n";
	}

	$parameters = array('tabname' => $active, 'out' => $out);
	$reshook = $hookmanager->executeHooks('printTabsHead', $parameters); // This hook usage is called just before output the head of tabs. Take also a look at "completeTabsHead"
	if ($reshook > 0) {
		$out = $hookmanager->resPrint;
	}

	return $out;
}

/**
 *  Show tab footer of a card
 *
 *  @param	int		$notab       -1 or 0=Add tab footer, 1=no tab footer
 *  @return	void
 *  @deprecated Use print dol_get_fiche_end() instead
 */
function dol_fiche_end($notab = 0)
{
	print dol_get_fiche_end($notab);
}

/**
 *	Return tab footer of a card
 *
 *	@param  int		$notab		-1 or 0=Add tab footer, 1=no tab footer
 *  @return	string
 */
function dol_get_fiche_end($notab = 0)
{
	if (!$notab || $notab == -1) {
		return "\n</div>\n";
	} else {
		return '';
	}
}

/**
 *  Show tab footer of a card.
 *  Note: $object->next_prev_filter can be set to restrict select to find next or previous record by $form->showrefnav.
 *
 *  @param	Object	$object			Object to show
 *  @param	string	$paramid   		Name of parameter to use to name the id into the URL next/previous link
 *  @param	string	$morehtml  		More html content to output just before the nav bar
 *  @param	int		$shownav	  	Show Condition (navigation is shown if value is 1)
 *  @param	string	$fieldid   		Nom du champ en base a utiliser pour select next et previous (we make the select max and min on this field). Use 'none' for no prev/next search.
 *  @param	string	$fieldref   	Nom du champ objet ref (object->ref) a utiliser pour select next et previous
 *  @param	string	$morehtmlref  	More html to show after the ref (see $morehtmlleft for before)
 *  @param	string	$moreparam  	More param to add in nav link url.
 *	@param	int		$nodbprefix		Do not include DB prefix to forge table name
 *	@param	string	$morehtmlleft	More html code to show before the ref (see $morehtmlref for after)
 *	@param	string	$morehtmlstatus	More html code to show under navigation arrows
 *  @param  int     $onlybanner     Put this to 1, if the card will contains only a banner (this add css 'arearefnobottom' on div)
 *	@param	string	$morehtmlright	More html code to show before navigation arrows
 *  @return	void
 */
function dol_banner_tab($object, $paramid, $morehtml = '', $shownav = 1, $fieldid = 'rowid', $fieldref = 'ref', $morehtmlref = '', $moreparam = '', $nodbprefix = 0, $morehtmlleft = '', $morehtmlstatus = '', $onlybanner = 0, $morehtmlright = '')
{
	global $conf, $form, $user, $langs, $hookmanager, $action;

	$error = 0;

	$maxvisiblephotos = 1;
	$showimage = 1;
	$entity = (empty($object->entity) ? $conf->entity : $object->entity);
	$showbarcode = empty($conf->barcode->enabled) ? 0 : (empty($object->barcode) ? 0 : 1);
	if (!empty($conf->global->MAIN_USE_ADVANCED_PERMS) && empty($user->rights->barcode->lire_advance)) {
		$showbarcode = 0;
	}
	$modulepart = 'unknown';

	if ($object->element == 'societe' || $object->element == 'contact' || $object->element == 'product' || $object->element == 'ticket') {
		$modulepart = $object->element;
	} elseif ($object->element == 'member') {
		$modulepart = 'memberphoto';
	} elseif ($object->element == 'user') {
		$modulepart = 'userphoto';
	}

	if (class_exists("Imagick")) {
		if ($object->element == 'expensereport' || $object->element == 'propal' || $object->element == 'commande' || $object->element == 'facture' || $object->element == 'supplier_proposal') {
			$modulepart = $object->element;
		} elseif ($object->element == 'fichinter') {
			$modulepart = 'ficheinter';
		} elseif ($object->element == 'contrat') {
			$modulepart = 'contract';
		} elseif ($object->element == 'order_supplier') {
			$modulepart = 'supplier_order';
		} elseif ($object->element == 'invoice_supplier') {
			$modulepart = 'supplier_invoice';
		}
	}

	if ($object->element == 'product') {
		$width = 80;
		$cssclass = 'photoref';
		$showimage = $object->is_photo_available($conf->product->multidir_output[$entity]);
		$maxvisiblephotos = (isset($conf->global->PRODUCT_MAX_VISIBLE_PHOTO) ? $conf->global->PRODUCT_MAX_VISIBLE_PHOTO : 5);
		if ($conf->browser->layout == 'phone') {
			$maxvisiblephotos = 1;
		}
		if ($showimage) {
			$morehtmlleft .= '<div class="floatleft inline-block valignmiddle divphotoref">'.$object->show_photos('product', $conf->product->multidir_output[$entity], 'small', $maxvisiblephotos, 0, 0, 0, $width, 0).'</div>';
		} else {
			if (!empty($conf->global->PRODUCT_NODISPLAYIFNOPHOTO)) {
				$nophoto = '';
				$morehtmlleft .= '<div class="floatleft inline-block valignmiddle divphotoref"></div>';
			} else {    // Show no photo link
				$nophoto = '/public/theme/common/nophoto.png';
				$morehtmlleft .= '<div class="floatleft inline-block valignmiddle divphotoref"><img class="photo'.$modulepart.($cssclass ? ' '.$cssclass : '').'" alt="No photo"'.($width ? ' style="width: '.$width.'px"' : '').' src="'.DOL_URL_ROOT.$nophoto.'"></div>';
			}
		}
	} elseif ($object->element == 'ticket') {
		$width = 80;
		$cssclass = 'photoref';
		$showimage = $object->is_photo_available($conf->ticket->multidir_output[$entity].'/'.$object->ref);
		$maxvisiblephotos = (isset($conf->global->TICKET_MAX_VISIBLE_PHOTO) ? $conf->global->TICKET_MAX_VISIBLE_PHOTO : 2);
		if ($conf->browser->layout == 'phone') {
			$maxvisiblephotos = 1;
		}

		if ($showimage) {
			$showphoto = $object->show_photos('ticket', $conf->ticket->multidir_output[$entity], 'small', $maxvisiblephotos, 0, 0, 0, $width, 0);
			if ($object->nbphoto > 0) {
				$morehtmlleft .= '<div class="floatleft inline-block valignmiddle divphotoref">'.$showphoto.'</div>';
			} else {
				$showimage = 0;
			}
		}
		if (!$showimage) {
			if (!empty($conf->global->TICKET_NODISPLAYIFNOPHOTO)) {
				$nophoto = '';
				$morehtmlleft .= '<div class="floatleft inline-block valignmiddle divphotoref"></div>';
			} else {    // Show no photo link
				$nophoto = img_picto('No photo', 'object_ticket');
				$morehtmlleft .= '<!-- No photo to show -->';
				$morehtmlleft .= '<div class="floatleft inline-block valignmiddle divphotoref"><div class="photoref">';
				$morehtmlleft .= $nophoto;
				$morehtmlleft .= '</div></div>';
			}
		}
	} else {
		if ($showimage) {
			if ($modulepart != 'unknown') {
				$phototoshow = '';
				// Check if a preview file is available
				if (in_array($modulepart, array('propal', 'commande', 'facture', 'ficheinter', 'contract', 'supplier_order', 'supplier_proposal', 'supplier_invoice', 'expensereport')) && class_exists("Imagick")) {
					$objectref = dol_sanitizeFileName($object->ref);
					$dir_output = (empty($conf->$modulepart->multidir_output[$entity]) ? $conf->$modulepart->dir_output : $conf->$modulepart->multidir_output[$entity])."/";
					if (in_array($modulepart, array('invoice_supplier', 'supplier_invoice'))) {
						$subdir = get_exdir($object->id, 2, 0, 1, $object, $modulepart);
						$subdir .= ((!empty($subdir) && !preg_match('/\/$/', $subdir)) ? '/' : '').$objectref; // the objectref dir is not included into get_exdir when used with level=2, so we add it at end
					} else {
						$subdir = get_exdir($object->id, 0, 0, 1, $object, $modulepart);
					}
					if (empty($subdir)) {
						$subdir = 'errorgettingsubdirofobject'; // Protection to avoid to return empty path
					}

					$filepath = $dir_output.$subdir."/";

					$filepdf = $filepath.$objectref.".pdf";
					$relativepath = $subdir.'/'.$objectref.'.pdf';

					// Define path to preview pdf file (preview precompiled "file.ext" are "file.ext_preview.png")
					$fileimage = $filepdf.'_preview.png';
					$relativepathimage = $relativepath.'_preview.png';

					$pdfexists = file_exists($filepdf);

					// If PDF file exists
					if ($pdfexists) {
						// Conversion du PDF en image png si fichier png non existant
						if (!file_exists($fileimage) || (filemtime($fileimage) < filemtime($filepdf))) {
							if (empty($conf->global->MAIN_DISABLE_PDF_THUMBS)) {		// If you experience trouble with pdf thumb generation and imagick, you can disable here.
								include_once DOL_DOCUMENT_ROOT.'/core/lib/files.lib.php';
								$ret = dol_convert_file($filepdf, 'png', $fileimage, '0'); // Convert first page of PDF into a file _preview.png
								if ($ret < 0) {
									$error++;
								}
							}
						}
					}

					if ($pdfexists && !$error) {
						$heightforphotref = 80;
						if (!empty($conf->dol_optimize_smallscreen)) {
							$heightforphotref = 60;
						}
						// If the preview file is found
						if (file_exists($fileimage)) {
							$phototoshow = '<div class="photoref">';
							$phototoshow .= '<img height="'.$heightforphotref.'" class="photo photowithmargin photowithborder" src="'.DOL_URL_ROOT.'/viewimage.php?modulepart=apercu'.$modulepart.'&amp;file='.urlencode($relativepathimage).'">';
							$phototoshow .= '</div>';
						}
					}
				} elseif (!$phototoshow) { // example if modulepart = 'societe' or 'photo'
					$phototoshow .= $form->showphoto($modulepart, $object, 0, 0, 0, 'photoref', 'small', 1, 0, $maxvisiblephotos);
				}

				if ($phototoshow) {
					$morehtmlleft .= '<div class="floatleft inline-block valignmiddle divphotoref">';
					$morehtmlleft .= $phototoshow;
					$morehtmlleft .= '</div>';
				}
			}

			if (empty($phototoshow)) {      // Show No photo link (picto of object)
				$morehtmlleft .= '<div class="floatleft inline-block valignmiddle divphotoref">';
				if ($object->element == 'action') {
					$width = 80;
					$cssclass = 'photorefcenter';
					$nophoto = img_picto('No photo', 'title_agenda');
				} else {
					$width = 14;
					$cssclass = 'photorefcenter';
					$picto = $object->picto;
					if ($object->element == 'project' && !$object->public) {
						$picto = 'project'; // instead of projectpub
					}
					$nophoto = img_picto('No photo', 'object_'.$picto);
				}
				$morehtmlleft .= '<!-- No photo to show -->';
				$morehtmlleft .= '<div class="floatleft inline-block valignmiddle divphotoref"><div class="photoref">';
				$morehtmlleft .= $nophoto;
				$morehtmlleft .= '</div></div>';

				$morehtmlleft .= '</div>';
			}
		}
	}

	if ($showbarcode) {
		$morehtmlleft .= '<div class="floatleft inline-block valignmiddle divphotoref">'.$form->showbarcode($object, 100, 'photoref').'</div>';
	}

	if ($object->element == 'societe') {
		if (!empty($conf->use_javascript_ajax) && $user->rights->societe->creer && !empty($conf->global->MAIN_DIRECT_STATUS_UPDATE)) {
			$morehtmlstatus .= ajax_object_onoff($object, 'status', 'status', 'InActivity', 'ActivityCeased');
		} else {
			$morehtmlstatus .= $object->getLibStatut(6);
		}
	} elseif ($object->element == 'product') {
		//$morehtmlstatus.=$langs->trans("Status").' ('.$langs->trans("Sell").') ';
		if (!empty($conf->use_javascript_ajax) && $user->rights->produit->creer && !empty($conf->global->MAIN_DIRECT_STATUS_UPDATE)) {
			$morehtmlstatus .= ajax_object_onoff($object, 'status', 'tosell', 'ProductStatusOnSell', 'ProductStatusNotOnSell');
		} else {
			$morehtmlstatus .= '<span class="statusrefsell">'.$object->getLibStatut(6, 0).'</span>';
		}
		$morehtmlstatus .= ' &nbsp; ';
		//$morehtmlstatus.=$langs->trans("Status").' ('.$langs->trans("Buy").') ';
		if (!empty($conf->use_javascript_ajax) && $user->rights->produit->creer && !empty($conf->global->MAIN_DIRECT_STATUS_UPDATE)) {
			$morehtmlstatus .= ajax_object_onoff($object, 'status_buy', 'tobuy', 'ProductStatusOnBuy', 'ProductStatusNotOnBuy');
		} else {
			$morehtmlstatus .= '<span class="statusrefbuy">'.$object->getLibStatut(6, 1).'</span>';
		}
	} elseif (in_array($object->element, array('facture', 'invoice', 'invoice_supplier', 'chargesociales', 'loan', 'tva', 'salary'))) {
		$tmptxt = $object->getLibStatut(6, $object->totalpaye);
		if (empty($tmptxt) || $tmptxt == $object->getLibStatut(3)) {
			$tmptxt = $object->getLibStatut(5, $object->totalpaye);
		}
		$morehtmlstatus .= $tmptxt;
	} elseif ($object->element == 'contrat' || $object->element == 'contract') {
		if ($object->statut == 0) {
			$morehtmlstatus .= $object->getLibStatut(5);
		} else {
			$morehtmlstatus .= $object->getLibStatut(4);
		}
	} elseif ($object->element == 'facturerec') {
		if ($object->frequency == 0) {
			$morehtmlstatus .= $object->getLibStatut(2);
		} else {
			$morehtmlstatus .= $object->getLibStatut(5);
		}
	} elseif ($object->element == 'project_task') {
		$object->fk_statut = 1;
		if ($object->progress > 0) {
			$object->fk_statut = 2;
		}
		if ($object->progress >= 100) {
			$object->fk_statut = 3;
		}
		$tmptxt = $object->getLibStatut(5);
		$morehtmlstatus .= $tmptxt; // No status on task
	} else { // Generic case
		$tmptxt = $object->getLibStatut(6);
		if (empty($tmptxt) || $tmptxt == $object->getLibStatut(3)) {
			$tmptxt = $object->getLibStatut(5);
		}
		$morehtmlstatus .= $tmptxt;
	}

	// Add if object was dispatched "into accountancy"
	if (!empty($conf->accounting->enabled) && in_array($object->element, array('bank', 'paiementcharge', 'facture', 'invoice', 'invoice_supplier', 'expensereport', 'payment_various'))) {
		// Note: For 'chargesociales', 'salaries'... this is the payments that are dispatched (so element = 'bank')
		if (method_exists($object, 'getVentilExportCompta')) {
			$accounted = $object->getVentilExportCompta();
			$langs->load("accountancy");
			$morehtmlstatus .= '</div><div class="statusref statusrefbis"><span class="opacitymedium">'.($accounted > 0 ? $langs->trans("Accounted") : $langs->trans("NotYetAccounted")).'</span>';
		}
	}

	// Add alias for thirdparty
	if (!empty($object->name_alias)) {
		$morehtmlref .= '<div class="refidno">'.$object->name_alias.'</div>';
	}

	// Add label
	if (in_array($object->element, array('product', 'bank_account', 'project_task'))) {
		if (!empty($object->label)) {
			$morehtmlref .= '<div class="refidno">'.$object->label.'</div>';
		}
	}

	if (method_exists($object, 'getBannerAddress') && !in_array($object->element, array('product', 'bookmark', 'ecm_directories', 'ecm_files'))) {
		$moreaddress = $object->getBannerAddress('refaddress', $object);
		if ($moreaddress) {
			$morehtmlref .= '<div class="refidno">';
			$morehtmlref .= $moreaddress;
			$morehtmlref .= '</div>';
		}
	}
	if (!empty($conf->global->MAIN_SHOW_TECHNICAL_ID) && ($conf->global->MAIN_SHOW_TECHNICAL_ID == '1' || preg_match('/'.preg_quote($object->element, '/').'/i', $conf->global->MAIN_SHOW_TECHNICAL_ID)) && !empty($object->id)) {
		$morehtmlref .= '<div style="clear: both;"></div>';
		$morehtmlref .= '<div class="refidno">';
		$morehtmlref .= $langs->trans("TechnicalID").': '.$object->id;
		$morehtmlref .= '</div>';
	}

	$parameters=array('morehtmlref'=>$morehtmlref);
	$reshook = $hookmanager->executeHooks('formDolBanner', $parameters, $object, $action);
	if ($reshook < 0) {
		setEventMessages($hookmanager->error, $hookmanager->errors, 'errors');
	} elseif (empty($reshook)) {
		$morehtmlref .= $hookmanager->resPrint;
	} elseif ($reshook > 0) {
		$morehtmlref = $hookmanager->resPrint;
	}


	print '<div class="'.($onlybanner ? 'arearefnobottom ' : 'arearef ').'heightref valignmiddle centpercent">';
	print $form->showrefnav($object, $paramid, $morehtml, $shownav, $fieldid, $fieldref, $morehtmlref, $moreparam, $nodbprefix, $morehtmlleft, $morehtmlstatus, $morehtmlright);
	print '</div>';
	print '<div class="underrefbanner clearboth"></div>';
}

/**
 * Show a string with the label tag dedicated to the HTML edit field.
 *
 * @param	string	$langkey		Translation key
 * @param 	string	$fieldkey		Key of the html select field the text refers to
 * @param	int		$fieldrequired	1=Field is mandatory
 * @return string
 * @deprecated Form::editfieldkey
 */
function fieldLabel($langkey, $fieldkey, $fieldrequired = 0)
{
	global $langs;
	$ret = '';
	if ($fieldrequired) {
		$ret .= '<span class="fieldrequired">';
	}
	$ret .= '<label for="'.$fieldkey.'">';
	$ret .= $langs->trans($langkey);
	$ret .= '</label>';
	if ($fieldrequired) {
		$ret .= '</span>';
	}
	return $ret;
}

/**
 * Return string to add class property on html element with pair/impair.
 *
 * @param	string	$var			0 or 1
 * @param	string	$moreclass		More class to add
 * @return	string					String to add class onto HTML element
 */
function dol_bc($var, $moreclass = '')
{
	global $bc;
	$ret = ' '.$bc[$var];
	if ($moreclass) {
		$ret = preg_replace('/class=\"/', 'class="'.$moreclass.' ', $ret);
	}
	return $ret;
}

/**
 *      Return a formated address (part address/zip/town/state) according to country rules.
 *      See https://en.wikipedia.org/wiki/Address
 *
 *      @param  Object		$object			A company or contact object
 * 	    @param	int			$withcountry	1=Add country into address string
 *      @param	string		$sep			Separator to use to build string
 *      @param	Translate	$outputlangs	Object lang that contains language for text translation.
 *      @param	int			$mode			0=Standard output, 1=Remove address
 *  	@param	string		$extralangcode	User extralanguage $langcode as values for address, town
 *      @return string						Formated string
 *      @see dol_print_address()
 */
function dol_format_address($object, $withcountry = 0, $sep = "\n", $outputlangs = '', $mode = 0, $extralangcode = '')
{
	global $conf, $langs;

	$ret = '';
	$countriesusingstate = array('AU', 'CA', 'US', 'IN', 'GB', 'ES', 'UK', 'TR', 'CN'); // See also MAIN_FORCE_STATE_INTO_ADDRESS

	// See format of addresses on https://en.wikipedia.org/wiki/Address
	// Address
	if (empty($mode)) {
		$ret .= ($extralangcode ? $object->array_languages['address'][$extralangcode] : (empty($object->address) ? '' : $object->address));
	}
	// Zip/Town/State
	if (isset($object->country_code) && in_array($object->country_code, array('AU', 'CA', 'US', 'CN')) || !empty($conf->global->MAIN_FORCE_STATE_INTO_ADDRESS)) {
		// US: title firstname name \n address lines \n town, state, zip \n country
		$town = ($extralangcode ? $object->array_languages['town'][$extralangcode] : (empty($object->town) ? '' : $object->town));
		$ret .= ($ret ? $sep : '').$town;
		if (!empty($object->state))	{
			$ret .= ($ret ? ", " : '').$object->state;
		}
		if (!empty($object->zip)) {
			$ret .= ($ret ? ", " : '').$object->zip;
		}
	} elseif (isset($object->country_code) && in_array($object->country_code, array('GB', 'UK'))) {
		// UK: title firstname name \n address lines \n town state \n zip \n country
		$town = ($extralangcode ? $object->array_languages['town'][$extralangcode] : (empty($object->town) ? '' : $object->town));
		$ret .= ($ret ? $sep : '').$town;
		if (!empty($object->state)) {
			$ret .= ($ret ? ", " : '').$object->state;
		}
		if (!empty($object->zip)) {
			$ret .= ($ret ? $sep : '').$object->zip;
		}
	} elseif (isset($object->country_code) && in_array($object->country_code, array('ES', 'TR'))) {
		// ES: title firstname name \n address lines \n zip town \n state \n country
		$ret .= ($ret ? $sep : '').$object->zip;
		$town = ($extralangcode ? $object->array_languages['town'][$extralangcode] : (empty($object->town) ? '' : $object->town));
		$ret .= ($town ? (($object->zip ? ' ' : '').$town) : '');
		if (!empty($object->state)) {
			$ret .= "\n".$object->state;
		}
	} elseif (isset($object->country_code) && in_array($object->country_code, array('JP'))) {
		// JP: In romaji, title firstname name\n address lines \n [state,] town zip \n country
		// See https://www.sljfaq.org/afaq/addresses.html
		$town = ($extralangcode ? $object->array_languages['town'][$extralangcode] : (empty($object->town) ? '' : $object->town));
		$ret .= ($ret ? $sep : '').($object->state ? $object->state.', ' : '').$town.($object->zip ? ' ' : '').$object->zip;
	} elseif (isset($object->country_code) && in_array($object->country_code, array('IT'))) {
		// IT: title firstname name\n address lines \n zip town state_code \n country
		$ret .= ($ret ? $sep : '').$object->zip;
		$town = ($extralangcode ? $object->array_languages['town'][$extralangcode] : (empty($object->town) ? '' : $object->town));
		$ret .= ($town ? (($object->zip ? ' ' : '').$town) : '');
		$ret .= (empty($object->state_code) ? '' : (' '.$object->state_code));
	} else {
		// Other: title firstname name \n address lines \n zip town[, state] \n country
		$town = ($extralangcode ? $object->array_languages['town'][$extralangcode] : (empty($object->town) ? '' : $object->town));
		$ret .= !empty($object->zip) ? (($ret ? $sep : '').$object->zip) : '';
		$ret .= ($town ? (($object->zip ? ' ' : ($ret ? $sep : '')).$town) : '');
		if (!empty($object->state) && in_array($object->country_code, $countriesusingstate)) {
			$ret .= ($ret ? ", " : '').$object->state;
		}
	}
	if (!is_object($outputlangs)) {
		$outputlangs = $langs;
	}
	if ($withcountry) {
		$langs->load("dict");
		$ret .= (empty($object->country_code) ? '' : ($ret ? $sep : '').$outputlangs->convToOutputCharset($outputlangs->transnoentitiesnoconv("Country".$object->country_code)));
	}

	return $ret;
}



/**
 *	Format a string.
 *
 *	@param	string	$fmt		Format of strftime function (http://php.net/manual/fr/function.strftime.php)
 *  @param	int		$ts			Timesamp (If is_gmt is true, timestamp is already includes timezone and daylight saving offset, if is_gmt is false, timestamp is a GMT timestamp and we must compensate with server PHP TZ)
 *  @param	int		$is_gmt		See comment of timestamp parameter
 *	@return	string				A formatted string
 */
function dol_strftime($fmt, $ts = false, $is_gmt = false)
{
	if ((abs($ts) <= 0x7FFFFFFF)) { // check if number in 32-bit signed range
		return ($is_gmt) ? @gmstrftime($fmt, $ts) : @strftime($fmt, $ts);
	} else {
		return 'Error date into a not supported range';
	}
}

/**
 *	Output date in a string format according to outputlangs (or langs if not defined).
 * 	Return charset is always UTF-8, except if encodetoouput is defined. In this case charset is output charset
 *
 *	@param	int			$time			GM Timestamps date
 *	@param	string		$format      	Output date format (tag of strftime function)
 *										"%d %b %Y",
 *										"%d/%m/%Y %H:%M",
 *										"%d/%m/%Y %H:%M:%S",
 *                                      "%B"=Long text of month, "%A"=Long text of day, "%b"=Short text of month, "%a"=Short text of day
 *										"day", "daytext", "dayhour", "dayhourldap", "dayhourtext", "dayrfc", "dayhourrfc", "...inputnoreduce", "...reduceformat"
 * 	@param	string		$tzoutput		true or 'gmt' => string is for Greenwich location
 * 										false or 'tzserver' => output string is for local PHP server TZ usage
 * 										'tzuser' => output string is for user TZ (current browser TZ with current dst) => In a future, we should have same behaviour than 'tzuserrel'
 *                                      'tzuserrel' => output string is for user TZ (current browser TZ with dst or not, depending on date position) (TODO not implemented yet)
 *	@param	Translate	$outputlangs	Object lang that contains language for text translation.
 *  @param  boolean		$encodetooutput false=no convert into output pagecode
 * 	@return string      				Formated date or '' if time is null
 *
 *  @see        dol_mktime(), dol_stringtotime(), dol_getdate()
 */
function dol_print_date($time, $format = '', $tzoutput = 'auto', $outputlangs = '', $encodetooutput = false)
{
	global $conf, $langs;

	// If date undefined or "", we return ""
	if (dol_strlen($time) == 0) {
		return ''; // $time=0 allowed (it means 01/01/1970 00:00:00)
	}

	if ($tzoutput === 'auto') {
		$tzoutput = (empty($conf) ? 'tzserver' : (isset($conf->tzuserinputkey) ? $conf->tzuserinputkey : 'tzserver'));
	}

	// Clean parameters
	$to_gmt = false;
	$offsettz = $offsetdst = 0;
	if ($tzoutput) {
		$to_gmt = true; // For backward compatibility
		if (is_string($tzoutput)) {
			if ($tzoutput == 'tzserver') {
				$to_gmt = false;
				$offsettzstring = @date_default_timezone_get(); // Example 'Europe/Berlin' or 'Indian/Reunion'
				$offsettz = 0;	// Timezone offset with server timezone, so 0
				$offsetdst = 0;	// Dst offset with server timezone, so 0
			} elseif ($tzoutput == 'tzuser' || $tzoutput == 'tzuserrel') {
				$to_gmt = true;
				$offsettzstring = (empty($_SESSION['dol_tz_string']) ? 'UTC' : $_SESSION['dol_tz_string']); // Example 'Europe/Berlin' or 'Indian/Reunion'

				if (class_exists('DateTimeZone')) {
					$user_date_tz = new DateTimeZone($offsettzstring);
					$user_dt = new DateTime();
					$user_dt->setTimezone($user_date_tz);
					$user_dt->setTimestamp($tzoutput == 'tzuser' ? dol_now() : (int) $time);
					$offsettz = $user_dt->getOffset();
				} else {	// old method (The 'tzuser' was processed like the 'tzuserrel')
					$offsettz = (empty($_SESSION['dol_tz']) ? 0 : $_SESSION['dol_tz']) * 60 * 60; // Will not be used anymore
					$offsetdst = (empty($_SESSION['dol_dst']) ? 0 : $_SESSION['dol_dst']) * 60 * 60; // Will not be used anymore
				}
			}
		}
	}
	if (!is_object($outputlangs)) {
		$outputlangs = $langs;
	}
	if (!$format) {
		$format = 'daytextshort';
	}

	// Do we have to reduce the length of date (year on 2 chars) to save space.
	// Note: dayinputnoreduce is same than day but no reduction of year length will be done
	$reduceformat = (!empty($conf->dol_optimize_smallscreen) && in_array($format, array('day', 'dayhour'))) ? 1 : 0;	// Test on original $format param.
	$format = preg_replace('/inputnoreduce/', '', $format);	// so format 'dayinputnoreduce' is processed like day
	$formatwithoutreduce = preg_replace('/reduceformat/', '', $format);
	if ($formatwithoutreduce != $format) {
		$format = $formatwithoutreduce;
		$reduceformat = 1;
	}  // so format 'dayreduceformat' is processed like day

	// Change predefined format into computer format. If found translation in lang file we use it, otherwise we use default.
	// TODO Add format daysmallyear and dayhoursmallyear
	if ($format == 'day') {
		$format = ($outputlangs->trans("FormatDateShort") != "FormatDateShort" ? $outputlangs->trans("FormatDateShort") : $conf->format_date_short);
	} elseif ($format == 'hour') {
		$format = ($outputlangs->trans("FormatHourShort") != "FormatHourShort" ? $outputlangs->trans("FormatHourShort") : $conf->format_hour_short);
	} elseif ($format == 'hourduration') {
		$format = ($outputlangs->trans("FormatHourShortDuration") != "FormatHourShortDuration" ? $outputlangs->trans("FormatHourShortDuration") : $conf->format_hour_short_duration);
	} elseif ($format == 'daytext') {
		$format = ($outputlangs->trans("FormatDateText") != "FormatDateText" ? $outputlangs->trans("FormatDateText") : $conf->format_date_text);
	} elseif ($format == 'daytextshort') {
		$format = ($outputlangs->trans("FormatDateTextShort") != "FormatDateTextShort" ? $outputlangs->trans("FormatDateTextShort") : $conf->format_date_text_short);
	} elseif ($format == 'dayhour') {
		$format = ($outputlangs->trans("FormatDateHourShort") != "FormatDateHourShort" ? $outputlangs->trans("FormatDateHourShort") : $conf->format_date_hour_short);
	} elseif ($format == 'dayhoursec') {
		$format = ($outputlangs->trans("FormatDateHourSecShort") != "FormatDateHourSecShort" ? $outputlangs->trans("FormatDateHourSecShort") : $conf->format_date_hour_sec_short);
	} elseif ($format == 'dayhourtext') {
		$format = ($outputlangs->trans("FormatDateHourText") != "FormatDateHourText" ? $outputlangs->trans("FormatDateHourText") : $conf->format_date_hour_text);
	} elseif ($format == 'dayhourtextshort') {
		$format = ($outputlangs->trans("FormatDateHourTextShort") != "FormatDateHourTextShort" ? $outputlangs->trans("FormatDateHourTextShort") : $conf->format_date_hour_text_short);
	} elseif ($format == 'dayhourlog') {
		// Format not sensitive to language
		$format = '%Y%m%d%H%M%S';
	} elseif ($format == 'dayhourldap') {
		$format = '%Y%m%d%H%M%SZ';
	} elseif ($format == 'dayhourxcard') {
		$format = '%Y%m%dT%H%M%SZ';
	} elseif ($format == 'dayxcard') {
		$format = '%Y%m%d';
	} elseif ($format == 'dayrfc') {
		$format = '%Y-%m-%d'; // DATE_RFC3339
	} elseif ($format == 'dayhourrfc') {
		$format = '%Y-%m-%dT%H:%M:%SZ'; // DATETIME RFC3339
	} elseif ($format == 'standard') {
		$format = '%Y-%m-%d %H:%M:%S';
	}

	if ($reduceformat) {
		$format = str_replace('%Y', '%y', $format);
		$format = str_replace('yyyy', 'yy', $format);
	}

	// Clean format
	if (preg_match('/%b/i', $format)) {		// There is some text to translate
		// We inhibate translation to text made by strftime functions. We will use trans instead later.
		$format = str_replace('%b', '__b__', $format);
		$format = str_replace('%B', '__B__', $format);
	}
	if (preg_match('/%a/i', $format)) {		// There is some text to translate
		// We inhibate translation to text made by strftime functions. We will use trans instead later.
		$format = str_replace('%a', '__a__', $format);
		$format = str_replace('%A', '__A__', $format);
	}


	// Analyze date
	$reg = array();
	if (preg_match('/^([0-9][0-9][0-9][0-9])([0-9][0-9])([0-9][0-9])([0-9][0-9])([0-9][0-9])([0-9][0-9])$/i', $time, $reg)) {	// Deprecated. Ex: 1970-01-01, 1970-01-01 01:00:00, 19700101010000
		dol_print_error('', "Functions.lib::dol_print_date function called with a bad value from page ".$_SERVER["PHP_SELF"]);
		return '';
	} elseif (preg_match('/^([0-9]+)\-([0-9]+)\-([0-9]+) ?([0-9]+)?:?([0-9]+)?:?([0-9]+)?/i', $time, $reg)) {    // Still available to solve problems in extrafields of type date
		// This part of code should not be used anymore.
		dol_syslog("Functions.lib::dol_print_date function called with a bad value from page ".$_SERVER["PHP_SELF"], LOG_WARNING);
		//if (function_exists('debug_print_backtrace')) debug_print_backtrace();
		// Date has format 'YYYY-MM-DD' or 'YYYY-MM-DD HH:MM:SS'
		$syear	= (!empty($reg[1]) ? $reg[1] : '');
		$smonth = (!empty($reg[2]) ? $reg[2] : '');
		$sday	= (!empty($reg[3]) ? $reg[3] : '');
		$shour	= (!empty($reg[4]) ? $reg[4] : '');
		$smin	= (!empty($reg[5]) ? $reg[5] : '');
		$ssec	= (!empty($reg[6]) ? $reg[6] : '');

		$time = dol_mktime($shour, $smin, $ssec, $smonth, $sday, $syear, true);
		$ret = adodb_strftime($format, $time + $offsettz + $offsetdst, $to_gmt);
	} else {
		// Date is a timestamps
		if ($time < 100000000000) {	// Protection against bad date values
			$timetouse = $time + $offsettz + $offsetdst; // TODO Replace this with function Date PHP. We also should not use anymore offsettz and offsetdst but only offsettzstring.

			$ret = adodb_strftime($format, $timetouse, $to_gmt);	// If to_gmt = false then adodb_strftime use TZ of server
		} else {
			$ret = 'Bad value '.$time.' for date';
		}
	}

	if (preg_match('/__b__/i', $format)) {
		$timetouse = $time + $offsettz + $offsetdst; // TODO Replace this with function Date PHP. We also should not use anymore offsettz and offsetdst but only offsettzstring.

		// Here ret is string in PHP setup language (strftime was used). Now we convert to $outputlangs.
		$month = adodb_strftime('%m', $timetouse, $to_gmt);		// If to_gmt = false then adodb_strftime use TZ of server
		$month = sprintf("%02d", $month); // $month may be return with format '06' on some installation and '6' on other, so we force it to '06'.
		if ($encodetooutput) {
			$monthtext = $outputlangs->transnoentities('Month'.$month);
			$monthtextshort = $outputlangs->transnoentities('MonthShort'.$month);
		} else {
			$monthtext = $outputlangs->transnoentitiesnoconv('Month'.$month);
			$monthtextshort = $outputlangs->transnoentitiesnoconv('MonthShort'.$month);
		}
		//print 'monthtext='.$monthtext.' monthtextshort='.$monthtextshort;
		$ret = str_replace('__b__', $monthtextshort, $ret);
		$ret = str_replace('__B__', $monthtext, $ret);
		//print 'x'.$outputlangs->charset_output.'-'.$ret.'x';
		//return $ret;
	}
	if (preg_match('/__a__/i', $format)) {
		//print "time=$time offsettz=$offsettz offsetdst=$offsetdst offsettzstring=$offsettzstring";
		$timetouse = $time + $offsettz + $offsetdst; // TODO Replace this with function Date PHP. We also should not use anymore offsettz and offsetdst but only offsettzstring.

		$w = adodb_strftime('%w', $timetouse, $to_gmt);		// If to_gmt = false then adodb_strftime use TZ of server
		$dayweek = $outputlangs->transnoentitiesnoconv('Day'.$w);
		$ret = str_replace('__A__', $dayweek, $ret);
		$ret = str_replace('__a__', dol_substr($dayweek, 0, 3), $ret);
	}

	return $ret;
}


/**
 *  Return an array with locale date info.
 *  WARNING: This function use PHP server timezone by default to return locale informations.
 *  Be aware to add the third parameter to "UTC" if you need to work on UTC.
 *
 *	@param	int			$timestamp      Timestamp
 *	@param	boolean		$fast           Fast mode. deprecated.
 *  @param	string		$forcetimezone	'' to use the PHP server timezone. Or use a form like 'gmt', 'Europe/Paris' or '+0200' to force timezone.
 *	@return	array						Array of informations
 *										'seconds' => $secs,
 *										'minutes' => $min,
 *										'hours' => $hour,
 *										'mday' => $day,
 *										'wday' => $dow,		0=sunday, 6=saturday
 *										'mon' => $month,
 *										'year' => $year,
 *										'yday' => floor($secsInYear/$_day_power)
 *										'0' => original timestamp
 * 	@see 								dol_print_date(), dol_stringtotime(), dol_mktime()
 */
function dol_getdate($timestamp, $fast = false, $forcetimezone = '')
{
	//$datetimeobj = new DateTime('@'.$timestamp);
	$datetimeobj = new DateTime();
	$datetimeobj->setTimestamp($timestamp); // Use local PHP server timezone
	if ($forcetimezone) {
		$datetimeobj->setTimezone(new DateTimeZone($forcetimezone == 'gmt' ? 'UTC' : $forcetimezone)); //  (add timezone relative to the date entered)
	}
	$arrayinfo = array(
		'year'=>((int) date_format($datetimeobj, 'Y')),
		'mon'=>((int) date_format($datetimeobj, 'm')),
		'mday'=>((int) date_format($datetimeobj, 'd')),
		'wday'=>((int) date_format($datetimeobj, 'w')),
		'yday'=>((int) date_format($datetimeobj, 'z')),
		'hours'=>((int) date_format($datetimeobj, 'H')),
		'minutes'=>((int) date_format($datetimeobj, 'i')),
		'seconds'=>((int) date_format($datetimeobj, 's')),
		'0'=>$timestamp
	);

	return $arrayinfo;
}

/**
 *	Return a timestamp date built from detailed informations (by default a local PHP server timestamp)
 * 	Replace function mktime not available under Windows if year < 1970
 *	PHP mktime is restricted to the years 1901-2038 on Unix and 1970-2038 on Windows
 *
 * 	@param	int			$hour			Hour	(can be -1 for undefined)
 *	@param	int			$minute			Minute	(can be -1 for undefined)
 *	@param	int			$second			Second	(can be -1 for undefined)
 *	@param	int			$month			Month (1 to 12)
 *	@param	int			$day			Day (1 to 31)
 *	@param	int			$year			Year
 *	@param	mixed		$gm				True or 1 or 'gmt'=Input informations are GMT values
 *										False or 0 or 'tzserver' = local to server TZ
 *										'auto'
 *										'tzuser' = local to user TZ taking dst into account at the current date. Not yet implemented.
 *										'tzuserrel' = local to user TZ taking dst into account at the given date. Use this one to convert date input from user into a GMT date.
 *										'tz,TimeZone' = use specified timezone
 *	@param	int			$check			0=No check on parameters (Can use day 32, etc...)
 *	@return	int|string					Date as a timestamp, '' or false if error
 * 	@see 								dol_print_date(), dol_stringtotime(), dol_getdate()
 */
function dol_mktime($hour, $minute, $second, $month, $day, $year, $gm = 'auto', $check = 1)
{
	global $conf;
	//print "- ".$hour.",".$minute.",".$second.",".$month.",".$day.",".$year.",".$_SERVER["WINDIR"]." -";
	//print 'gm:'.$gm.' gm==auto:'.($gm == 'auto').'<br>';

	if ($gm === 'auto') {
		$gm = (empty($conf) ? 'tzserver' : $conf->tzuserinputkey);
	}

	// Clean parameters
	if ($hour == -1 || empty($hour)) {
		$hour = 0;
	}
	if ($minute == -1 || empty($minute)) {
		$minute = 0;
	}
	if ($second == -1 || empty($second)) {
		$second = 0;
	}

	// Check parameters
	if ($check) {
		if (!$month || !$day) {
			return '';
		}
		if ($day > 31) {
			return '';
		}
		if ($month > 12) {
			return '';
		}
		if ($hour < 0 || $hour > 24) {
			return '';
		}
		if ($minute < 0 || $minute > 60) {
			return '';
		}
		if ($second < 0 || $second > 60) {
			return '';
		}
	}

	if (empty($gm) || ($gm === 'server' || $gm === 'tzserver')) {
		$default_timezone = @date_default_timezone_get(); // Example 'Europe/Berlin'
		$localtz = new DateTimeZone($default_timezone);
	} elseif ($gm === 'user' || $gm === 'tzuser' || $gm === 'tzuserrel') {
		// We use dol_tz_string first because it is more reliable.
		$default_timezone = (empty($_SESSION["dol_tz_string"]) ? @date_default_timezone_get() : $_SESSION["dol_tz_string"]); // Example 'Europe/Berlin'
		try {
			$localtz = new DateTimeZone($default_timezone);
		} catch (Exception $e) {
			dol_syslog("Warning dol_tz_string contains an invalid value ".$_SESSION["dol_tz_string"], LOG_WARNING);
			$default_timezone = @date_default_timezone_get();
		}
	} elseif (strrpos($gm, "tz,") !== false) {
		$timezone = str_replace("tz,", "", $gm); // Example 'tz,Europe/Berlin'
		try {
			$localtz = new DateTimeZone($timezone);
		} catch (Exception $e) {
			dol_syslog("Warning passed timezone contains an invalid value ".$timezone, LOG_WARNING);
		}
	}

	if (empty($localtz)) {
		$localtz = new DateTimeZone('UTC');
	}
	//var_dump($localtz);
	//var_dump($year.'-'.$month.'-'.$day.'-'.$hour.'-'.$minute);
	$dt = new DateTime(null, $localtz);
	$dt->setDate((int) $year, (int) $month, (int) $day);
	$dt->setTime((int) $hour, (int) $minute, (int) $second);
	$date = $dt->getTimestamp(); // should include daylight saving time
	//var_dump($date);
	return $date;
}


/**
 *  Return date for now. In most cases, we use this function without parameters (that means GMT time).
 *
 *  @param	string		$mode	'auto' => for backward compatibility (avoid this),
 *  							'gmt' => we return GMT timestamp,
 * 								'tzserver' => we add the PHP server timezone
 *  							'tzref' => we add the company timezone. Not implemented.
 * 								'tzuser' or 'tzuserrel' => we add the user timezone
 *	@return int   $date	Timestamp
 */
function dol_now($mode = 'auto')
{
	$ret = 0;

	if ($mode === 'auto') {
		$mode = 'gmt';
	}

	if ($mode == 'gmt') {
		$ret = time(); // Time for now at greenwich.
	} elseif ($mode == 'tzserver') {		// Time for now with PHP server timezone added
		require_once DOL_DOCUMENT_ROOT.'/core/lib/date.lib.php';
		$tzsecond = getServerTimeZoneInt('now'); // Contains tz+dayling saving time
		$ret = (int) (dol_now('gmt') + ($tzsecond * 3600));
		//} elseif ($mode == 'tzref') {// Time for now with parent company timezone is added
		//	require_once DOL_DOCUMENT_ROOT.'/core/lib/date.lib.php';
		//	$tzsecond=getParentCompanyTimeZoneInt();    // Contains tz+dayling saving time
		//	$ret=dol_now('gmt')+($tzsecond*3600);
		//}
	} elseif ($mode == 'tzuser' || $mode == 'tzuserrel') {
		// Time for now with user timezone added
		//print 'time: '.time();
		$offsettz = (empty($_SESSION['dol_tz']) ? 0 : $_SESSION['dol_tz']) * 60 * 60;
		$offsetdst = (empty($_SESSION['dol_dst']) ? 0 : $_SESSION['dol_dst']) * 60 * 60;
		$ret = (int) (dol_now('gmt') + ($offsettz + $offsetdst));
	}

	return $ret;
}


/**
 * Return string with formated size
 *
 * @param	int		$size		Size to print
 * @param	int		$shortvalue	Tell if we want long value to use another unit (Ex: 1.5Kb instead of 1500b)
 * @param	int		$shortunit	Use short label of size unit (for example 'b' instead of 'bytes')
 * @return	string				Link
 */
function dol_print_size($size, $shortvalue = 0, $shortunit = 0)
{
	global $conf, $langs;
	$level = 1024;

	if (!empty($conf->dol_optimize_smallscreen)) {
		$shortunit = 1;
	}

	// Set value text
	if (empty($shortvalue) || $size < ($level * 10)) {
		$ret = $size;
		$textunitshort = $langs->trans("b");
		$textunitlong = $langs->trans("Bytes");
	} else {
		$ret = round($size / $level, 0);
		$textunitshort = $langs->trans("Kb");
		$textunitlong = $langs->trans("KiloBytes");
	}
	// Use long or short text unit
	if (empty($shortunit)) {
		$ret .= ' '.$textunitlong;
	} else {
		$ret .= ' '.$textunitshort;
	}

	return $ret;
}

/**
 * Show Url link
 *
 * @param	string		$url		Url to show
 * @param	string		$target		Target for link
 * @param	int			$max		Max number of characters to show
 * @param	int			$withpicto	With picto
 * @return	string					HTML Link
 */
function dol_print_url($url, $target = '_blank', $max = 32, $withpicto = 0)
{
	global $langs;

	if (empty($url)) {
		return '';
	}

	$link = '<a href="';
	if (!preg_match('/^http/i', $url)) {
		$link .= 'http://';
	}
	$link .= $url;
	$link .= '"';
	if ($target) {
		$link .= ' target="'.$target.'"';
	}
	$link .= '>';
	if (!preg_match('/^http/i', $url)) {
		$link .= 'http://';
	}
	$link .= dol_trunc($url, $max);
	$link .= '</a>';
	return '<div class="nospan float" style="margin-right: 10px">'.($withpicto ?img_picto($langs->trans("Url"), 'globe').' ' : '').$link.'</div>';
}

/**
 * Show EMail link formatted for HTML output.
 *
 * @param	string		$email			EMail to show (only email, without 'Name of recipient' before)
 * @param 	int			$cid 			Id of contact if known
 * @param 	int			$socid 			Id of third party if known
 * @param 	int			$addlink		0=no link, 1=email has a html email link (+ link to create action if constant AGENDA_ADDACTIONFOREMAIL is on)
 * @param	int			$max			Max number of characters to show
 * @param	int			$showinvalid	1=Show warning if syntax email is wrong
 * @param	int			$withpicto		Show picto
 * @return	string						HTML Link
 */
function dol_print_email($email, $cid = 0, $socid = 0, $addlink = 0, $max = 64, $showinvalid = 1, $withpicto = 0)
{
	global $conf, $user, $langs, $hookmanager;

	$newemail = dol_escape_htmltag($email);

	if (!empty($conf->global->MAIN_OPTIMIZEFORTEXTBROWSER) && $withpicto) {
		$withpicto = 0;
	}

	if (empty($email)) {
		return '&nbsp;';
	}

	if (!empty($addlink)) {
		$newemail = '<a style="text-overflow: ellipsis;" href="';
		if (!preg_match('/^mailto:/i', $email)) {
			$newemail .= 'mailto:';
		}
		$newemail .= $email;
		$newemail .= '">';
		$newemail .= dol_trunc($email, $max);
		$newemail .= '</a>';
		if ($showinvalid && !isValidEmail($email)) {
			$langs->load("errors");
			$newemail .= img_warning($langs->trans("ErrorBadEMail", $email));
		}

		if (($cid || $socid) && !empty($conf->agenda->enabled) && $user->rights->agenda->myactions->create) {
			$type = 'AC_EMAIL';
			$link = '';
			if (!empty($conf->global->AGENDA_ADDACTIONFOREMAIL)) {
				$link = '<a href="'.DOL_URL_ROOT.'/comm/action/card.php?action=create&amp;backtopage=1&amp;actioncode='.$type.'&amp;contactid='.$cid.'&amp;socid='.$socid.'">'.img_object($langs->trans("AddAction"), "calendar").'</a>';
			}
			if ($link) {
				$newemail = '<div>'.$newemail.' '.$link.'</div>';
			}
		}
	} else {
		if ($showinvalid && !isValidEmail($email)) {
			$langs->load("errors");
			$newemail .= img_warning($langs->trans("ErrorBadEMail", $email));
		}
	}

	//$rep = '<div class="nospan" style="margin-right: 10px">';
	$rep = ($withpicto ? img_picto($langs->trans("EMail").' : '.$email, 'object_email.png').' ' : '').$newemail;
	//$rep .= '</div>';
	if ($hookmanager) {
		$parameters = array('cid' => $cid, 'socid' => $socid, 'addlink' => $addlink, 'picto' => $withpicto);
		$reshook = $hookmanager->executeHooks('printEmail', $parameters, $email);
		if ($reshook > 0) {
			$rep = '';
		}
		$rep .= $hookmanager->resPrint;
	}

	return $rep;
}

/**
 * Get array of social network dictionary
 *
 * @return  array       Array of Social Networks Dictionary
 */
function getArrayOfSocialNetworks()
{
	global $conf, $db;

	$socialnetworks = array();
	// Enable caching of array
	require_once DOL_DOCUMENT_ROOT.'/core/lib/memory.lib.php';
	$cachekey = 'socialnetworks_' . $conf->entity;
	$dataretrieved = dol_getcache($cachekey);
	if (!is_null($dataretrieved)) {
		$socialnetworks = $dataretrieved;
	} else {
		$sql = "SELECT rowid, code, label, url, icon, active FROM ".MAIN_DB_PREFIX."c_socialnetworks";
		$sql .= " WHERE entity=".$conf->entity;
		$resql = $db->query($sql);
		if ($resql) {
			while ($obj = $db->fetch_object($resql)) {
				$socialnetworks[$obj->code] = array(
					'rowid' => $obj->rowid,
					'label' => $obj->label,
					'url' => $obj->url,
					'icon' => $obj->icon,
					'active' => $obj->active,
				);
			}
		}
		dol_setcache($cachekey, $socialnetworks); // If setting cache fails, this is not a problem, so we do not test result.
	}

	return $socialnetworks;
}

/**
 * Show social network link
 *
 * @param	string		$value				Skype to show (only skype, without 'Name of recipient' before)
 * @param	int 		$cid 				Id of contact if known
 * @param	int 		$socid 				Id of third party if known
 * @param	string 		$type				'skype','facebook',...
 * @param	array		$dictsocialnetworks socialnetworks availables
 * @return	string							HTML Link
 */
function dol_print_socialnetworks($value, $cid, $socid, $type, $dictsocialnetworks = array())
{
	global $conf, $user, $langs;

	$htmllink = $value;

	if (empty($value)) {
		return '&nbsp;';
	}

	if (!empty($type)) {
		$htmllink = '<div class="divsocialnetwork inline-block valignmiddle">';
		// Use dictionary definition for picto $dictsocialnetworks[$type]['icon']
		$htmllink .= '<span class="fa paddingright '.($dictsocialnetworks[$type]['icon'] ? $dictsocialnetworks[$type]['icon'] : 'fa-link').'"></span>';
		if ($type == 'skype') {
			$htmllink .= $value;
			$htmllink .= '&nbsp;';
			$htmllink .= '<a href="skype:';
			$htmllink .= $value;
			$htmllink .= '?call" alt="'.$langs->trans("Call").'&nbsp;'.$value.'" title="'.$langs->trans("Call").'&nbsp;'.$value.'">';
			$htmllink .= '<img src="'.DOL_URL_ROOT.'/theme/common/skype_callbutton.png" border="0">';
			$htmllink .= '</a><a href="skype:';
			$htmllink .= $value;
			$htmllink .= '?chat" alt="'.$langs->trans("Chat").'&nbsp;'.$value.'" title="'.$langs->trans("Chat").'&nbsp;'.$value.'">';
			$htmllink .= '<img class="paddingleft" src="'.DOL_URL_ROOT.'/theme/common/skype_chatbutton.png" border="0">';
			$htmllink .= '</a>';
			if (($cid || $socid) && !empty($conf->agenda->enabled) && $user->rights->agenda->myactions->create) {
				$addlink = 'AC_SKYPE';
				$link = '';
				if (!empty($conf->global->AGENDA_ADDACTIONFORSKYPE)) {
					$link = '<a href="'.DOL_URL_ROOT.'/comm/action/card.php?action=create&amp;backtopage=1&amp;actioncode='.$addlink.'&amp;contactid='.$cid.'&amp;socid='.$socid.'">'.img_object($langs->trans("AddAction"), "calendar").'</a>';
				}
				$htmllink .= ($link ? ' '.$link : '');
			}
		} else {
			if (!empty($dictsocialnetworks[$type]['url'])) {
				$link = str_replace('{socialid}', $value, $dictsocialnetworks[$type]['url']);
				$htmllink .= '&nbsp;<a href="'.$link.'" target="_blank" rel="noopener noreferrer">'.$value.'</a>';
			} else {
				$htmllink .= $value;
			}
		}
		$htmllink .= '</div>';
	} else {
		$langs->load("errors");
		$htmllink .= img_warning($langs->trans("ErrorBadSocialNetworkValue", $value));
	}
	return $htmllink;
}

/**
 * 	Format phone numbers according to country
 *
 * 	@param  string  $phone          Phone number to format
 * 	@param  string  $countrycode    Country code to use for formatting
 * 	@param 	int		$cid 		    Id of contact if known
 * 	@param 	int		$socid          Id of third party if known
 * 	@param 	string	$addlink	    ''=no link to create action, 'AC_TEL'=add link to clicktodial (if module enabled) and add link to create event (if conf->global->AGENDA_ADDACTIONFORPHONE set)
 * 	@param 	string	$separ 		    Separation between numbers for a better visibility example : xx.xx.xx.xx.xx
 *  @param	string  $withpicto      Show picto ('fax', 'phone', 'mobile')
 *  @param	string	$titlealt	    Text to show on alt
 *  @param  int     $adddivfloat    Add div float around phone.
 * 	@return string 				    Formated phone number
 */
function dol_print_phone($phone, $countrycode = '', $cid = 0, $socid = 0, $addlink = '', $separ = "&nbsp;", $withpicto = '', $titlealt = '', $adddivfloat = 0)
{
	global $conf, $user, $langs, $mysoc, $hookmanager;

	// Clean phone parameter
	$phone = preg_replace("/[\s.-]/", "", trim($phone));
	if (empty($phone)) {
		return '';
	}
	if (!empty($conf->global->MAIN_PHONE_SEPAR)) {
		$separ = $conf->global->MAIN_PHONE_SEPAR;
	}
	if (empty($countrycode)) {
		$countrycode = $mysoc->country_code;
	}

	// Short format for small screens
	if ($conf->dol_optimize_smallscreen) {
		$separ = '';
	}

	$newphone = $phone;
	if (strtoupper($countrycode) == "FR") {
		// France
		if (dol_strlen($phone) == 10) {
			$newphone = substr($newphone, 0, 2).$separ.substr($newphone, 2, 2).$separ.substr($newphone, 4, 2).$separ.substr($newphone, 6, 2).$separ.substr($newphone, 8, 2);
		} elseif (dol_strlen($phone) == 7) {
			$newphone = substr($newphone, 0, 3).$separ.substr($newphone, 3, 2).$separ.substr($newphone, 5, 2);
		} elseif (dol_strlen($phone) == 9) {
			$newphone = substr($newphone, 0, 2).$separ.substr($newphone, 2, 3).$separ.substr($newphone, 5, 2).$separ.substr($newphone, 7, 2);
		} elseif (dol_strlen($phone) == 11) {
			$newphone = substr($newphone, 0, 3).$separ.substr($newphone, 3, 2).$separ.substr($newphone, 5, 2).$separ.substr($newphone, 7, 2).$separ.substr($newphone, 9, 2);
		} elseif (dol_strlen($phone) == 12) {
			$newphone = substr($newphone, 0, 3).$separ.substr($newphone, 3, 1).$separ.substr($newphone, 4, 2).$separ.substr($newphone, 6, 2).$separ.substr($newphone, 8, 2).$separ.substr($newphone, 10, 2);
		}
	} elseif (strtoupper($countrycode) == "CA") {
		if (dol_strlen($phone) == 10) {
			$newphone = ($separ != '' ? '(' : '').substr($newphone, 0, 3).($separ != '' ? ')' : '').$separ.substr($newphone, 3, 3).($separ != '' ? '-' : '').substr($newphone, 6, 4);
		}
	} elseif (strtoupper($countrycode) == "PT") {//Portugal
		if (dol_strlen($phone) == 13) {//ex: +351_ABC_DEF_GHI
			$newphone = substr($newphone, 0, 4).$separ.substr($newphone, 4, 3).$separ.substr($newphone, 7, 3).$separ.substr($newphone, 10, 3);
		}
	} elseif (strtoupper($countrycode) == "SR") {//Suriname
		if (dol_strlen($phone) == 10) {//ex: +597_ABC_DEF
			$newphone = substr($newphone, 0, 4).$separ.substr($newphone, 4, 3).$separ.substr($newphone, 7, 3);
		} elseif (dol_strlen($phone) == 11) {//ex: +597_ABC_DEFG
			$newphone = substr($newphone, 0, 4).$separ.substr($newphone, 4, 3).$separ.substr($newphone, 7, 4);
		}
	} elseif (strtoupper($countrycode) == "DE") {//Allemagne
		if (dol_strlen($phone) == 14) {//ex:  +49_ABCD_EFGH_IJK
			$newphone = substr($newphone, 0, 3).$separ.substr($newphone, 3, 4).$separ.substr($newphone, 7, 4).$separ.substr($newphone, 11, 3);
		} elseif (dol_strlen($phone) == 13) {//ex: +49_ABC_DEFG_HIJ
			$newphone = substr($newphone, 0, 3).$separ.substr($newphone, 3, 3).$separ.substr($newphone, 6, 4).$separ.substr($newphone, 10, 3);
		}
	} elseif (strtoupper($countrycode) == "ES") {//Espagne
		if (dol_strlen($phone) == 12) {//ex:  +34_ABC_DEF_GHI
			$newphone = substr($newphone, 0, 3).$separ.substr($newphone, 3, 3).$separ.substr($newphone, 6, 3).$separ.substr($newphone, 9, 3);
		}
	} elseif (strtoupper($countrycode) == "BF") {// Burkina Faso
		if (dol_strlen($phone) == 12) {//ex :  +22 A BC_DE_FG_HI
			$newphone = substr($newphone, 0, 3).$separ.substr($newphone, 3, 1).$separ.substr($newphone, 4, 2).$separ.substr($newphone, 6, 2).$separ.substr($newphone, 8, 2).$separ.substr($newphone, 10, 2);
		}
	} elseif (strtoupper($countrycode) == "RO") {// Roumanie
		if (dol_strlen($phone) == 12) {//ex :  +40 AB_CDE_FG_HI
			$newphone = substr($newphone, 0, 3).$separ.substr($newphone, 3, 2).$separ.substr($newphone, 5, 3).$separ.substr($newphone, 8, 2).$separ.substr($newphone, 10, 2);
		}
	} elseif (strtoupper($countrycode) == "TR") {//Turquie
		if (dol_strlen($phone) == 13) {//ex :  +90 ABC_DEF_GHIJ
			$newphone = substr($newphone, 0, 3).$separ.substr($newphone, 3, 3).$separ.substr($newphone, 6, 3).$separ.substr($newphone, 9, 4);
		}
	} elseif (strtoupper($countrycode) == "US") {//Etat-Unis
		if (dol_strlen($phone) == 12) {//ex: +1 ABC_DEF_GHIJ
			$newphone = substr($newphone, 0, 2).$separ.substr($newphone, 2, 3).$separ.substr($newphone, 5, 3).$separ.substr($newphone, 8, 4);
		}
	} elseif (strtoupper($countrycode) == "MX") {//Mexique
		if (dol_strlen($phone) == 12) {//ex: +52 ABCD_EFG_HI
			$newphone = substr($newphone, 0, 3).$separ.substr($newphone, 3, 4).$separ.substr($newphone, 7, 3).$separ.substr($newphone, 10, 2);
		} elseif (dol_strlen($phone) == 11) {//ex: +52 AB_CD_EF_GH
			$newphone = substr($newphone, 0, 3).$separ.substr($newphone, 3, 2).$separ.substr($newphone, 5, 2).$separ.substr($newphone, 7, 2).$separ.substr($newphone, 9, 2);
		} elseif (dol_strlen($phone) == 13) {//ex: +52 ABC_DEF_GHIJ
			$newphone = substr($newphone, 0, 3).$separ.substr($newphone, 3, 3).$separ.substr($newphone, 6, 3).$separ.substr($newphone, 9, 4);
		}
	} elseif (strtoupper($countrycode) == "ML") {//Mali
		if (dol_strlen($phone) == 12) {//ex: +223 AB_CD_EF_GH
			$newphone = substr($newphone, 0, 4).$separ.substr($newphone, 4, 2).$separ.substr($newphone, 6, 2).$separ.substr($newphone, 8, 2).$separ.substr($newphone, 10, 2);
		}
	} elseif (strtoupper($countrycode) == "TH") {//Thaïlande
		if (dol_strlen($phone) == 11) {//ex: +66_ABC_DE_FGH
			$newphone = substr($newphone, 0, 3).$separ.substr($newphone, 3, 3).$separ.substr($newphone, 6, 2).$separ.substr($newphone, 8, 3);
		} elseif (dol_strlen($phone) == 12) {//ex: +66_A_BCD_EF_GHI
			$newphone = substr($newphone, 0, 3).$separ.substr($newphone, 3, 1).$separ.substr($newphone, 4, 3).$separ.substr($newphone, 7, 2).$separ.substr($newphone, 9, 3);
		}
	} elseif (strtoupper($countrycode) == "MU") {
		//Maurice
		if (dol_strlen($phone) == 11) {//ex: +230_ABC_DE_FG
			$newphone = substr($newphone, 0, 4).$separ.substr($newphone, 4, 3).$separ.substr($newphone, 7, 2).$separ.substr($newphone, 9, 2);
		} elseif (dol_strlen($phone) == 12) {//ex: +230_ABCD_EF_GH
			$newphone = substr($newphone, 0, 4).$separ.substr($newphone, 4, 4).$separ.substr($newphone, 8, 2).$separ.substr($newphone, 10, 2);
		}
	} elseif (strtoupper($countrycode) == "ZA") {//Afrique du sud
		if (dol_strlen($phone) == 12) {//ex: +27_AB_CDE_FG_HI
			$newphone = substr($newphone, 0, 3).$separ.substr($newphone, 3, 2).$separ.substr($newphone, 5, 3).$separ.substr($newphone, 8, 2).$separ.substr($newphone, 10, 2);
		}
	} elseif (strtoupper($countrycode) == "SY") {//Syrie
		if (dol_strlen($phone) == 12) {//ex: +963_AB_CD_EF_GH
			$newphone = substr($newphone, 0, 4).$separ.substr($newphone, 4, 2).$separ.substr($newphone, 6, 2).$separ.substr($newphone, 8, 2).$separ.substr($newphone, 10, 2);
		} elseif (dol_strlen($phone) == 13) {//ex: +963_AB_CD_EF_GHI
			$newphone = substr($newphone, 0, 4).$separ.substr($newphone, 4, 2).$separ.substr($newphone, 6, 2).$separ.substr($newphone, 8, 2).$separ.substr($newphone, 10, 3);
		}
	} elseif (strtoupper($countrycode) == "AE") {//Emirats Arabes Unis
		if (dol_strlen($phone) == 12) {//ex: +971_ABC_DEF_GH
			$newphone = substr($newphone, 0, 4).$separ.substr($newphone, 4, 3).$separ.substr($newphone, 7, 3).$separ.substr($newphone, 10, 2);
		} elseif (dol_strlen($phone) == 13) {//ex: +971_ABC_DEF_GHI
			$newphone = substr($newphone, 0, 4).$separ.substr($newphone, 4, 3).$separ.substr($newphone, 7, 3).$separ.substr($newphone, 10, 3);
		} elseif (dol_strlen($phone) == 14) {//ex: +971_ABC_DEF_GHIK
			$newphone = substr($newphone, 0, 4).$separ.substr($newphone, 4, 3).$separ.substr($newphone, 7, 3).$separ.substr($newphone, 10, 4);
		}
	} elseif (strtoupper($countrycode) == "DZ") {//Algérie
		if (dol_strlen($phone) == 13) {//ex: +213_ABC_DEF_GHI
			$newphone = substr($newphone, 0, 4).$separ.substr($newphone, 4, 3).$separ.substr($newphone, 7, 3).$separ.substr($newphone, 10, 3);
		}
	} elseif (strtoupper($countrycode) == "BE") {//Belgique
		if (dol_strlen($phone) == 11) {//ex: +32_ABC_DE_FGH
			$newphone = substr($newphone, 0, 3).$separ.substr($newphone, 3, 3).$separ.substr($newphone, 6, 2).$separ.substr($newphone, 8, 3);
		} elseif (dol_strlen($phone) == 12) {//ex: +32_ABC_DEF_GHI
			$newphone = substr($newphone, 0, 3).$separ.substr($newphone, 3, 3).$separ.substr($newphone, 6, 3).$separ.substr($newphone, 9, 3);
		}
	} elseif (strtoupper($countrycode) == "PF") {//Polynésie française
		if (dol_strlen($phone) == 12) {//ex: +689_AB_CD_EF_GH
			$newphone = substr($newphone, 0, 4).$separ.substr($newphone, 4, 2).$separ.substr($newphone, 6, 2).$separ.substr($newphone, 8, 2).$separ.substr($newphone, 10, 2);
		}
	} elseif (strtoupper($countrycode) == "CO") {//Colombie
		if (dol_strlen($phone) == 13) {//ex: +57_ABC_DEF_GH_IJ
			$newphone = substr($newphone, 0, 3).$separ.substr($newphone, 3, 3).$separ.substr($newphone, 6, 3).$separ.substr($newphone, 9, 2).$separ.substr($newphone, 11, 2);
		}
	} elseif (strtoupper($countrycode) == "JO") {//Jordanie
		if (dol_strlen($phone) == 12) {//ex: +962_A_BCD_EF_GH
			$newphone = substr($newphone, 0, 4).$separ.substr($newphone, 4, 1).$separ.substr($newphone, 5, 3).$separ.substr($newphone, 7, 2).$separ.substr($newphone, 9, 2);
		}
	} elseif (strtoupper($countrycode) == "JM") {//Jamaïque
		if (dol_strlen($newphone) == 12) {//ex: +1867_ABC_DEFG
			$newphone = substr($newphone, 0, 5).$separ.substr($newphone, 5, 3).$separ.substr($newphone, 8, 4);
		}
	} elseif (strtoupper($countrycode) == "MG") {//Madagascar
		if (dol_strlen($phone) == 13) {//ex: +261_AB_CD_EF_GHI
			$newphone = substr($newphone, 0, 4).$separ.substr($newphone, 4, 2).$separ.substr($newphone, 6, 2).$separ.substr($newphone, 8, 2).$separ.substr($newphone, 10, 3);
		}
	} elseif (strtoupper($countrycode) == "GB") {//Royaume uni
		if (dol_strlen($phone) == 13) {//ex: +44_ABCD_EFG_HIJ
			$newphone = substr($newphone, 0, 3).$separ.substr($newphone, 3, 4).$separ.substr($newphone, 7, 3).$separ.substr($newphone, 10, 3);
		}
	} elseif (strtoupper($countrycode) == "CH") {//Suisse
		if (dol_strlen($phone) == 12) {//ex: +41_AB_CDE_FG_HI
			$newphone = substr($newphone, 0, 3).$separ.substr($newphone, 3, 2).$separ.substr($newphone, 5, 3).$separ.substr($newphone, 8, 2).$separ.substr($newphone, 10, 2);
		} elseif (dol_strlen($phone) == 15) {// +41_AB_CDE_FGH_IJKL
			$newphone = $newphone = substr($newphone, 0, 3).$separ.substr($newphone, 3, 2).$separ.substr($newphone, 5, 3).$separ.substr($newphone, 8, 3).$separ.substr($newphone, 11, 4);
		}
	} elseif (strtoupper($countrycode) == "TN") {//Tunisie
		if (dol_strlen($phone) == 12) {//ex: +216_AB_CDE_FGH
			$newphone = substr($newphone, 0, 4).$separ.substr($newphone, 4, 2).$separ.substr($newphone, 6, 3).$separ.substr($newphone, 9, 3);
		}
	} elseif (strtoupper($countrycode) == "GF") {//Guyane francaise
		if (dol_strlen($phone) == 13) {//ex: +594_ABC_DE_FG_HI  (ABC=594 de nouveau)
			$newphone = substr($newphone, 0, 4).$separ.substr($newphone, 4, 3).$separ.substr($newphone, 7, 2).$separ.substr($newphone, 9, 2).$separ.substr($newphone, 11, 2);
		}
	} elseif (strtoupper($countrycode) == "GP") {//Guadeloupe
		if (dol_strlen($phone) == 13) {//ex: +590_ABC_DE_FG_HI  (ABC=590 de nouveau)
			$newphone = substr($newphone, 0, 4).$separ.substr($newphone, 4, 3).$separ.substr($newphone, 7, 2).$separ.substr($newphone, 9, 2).$separ.substr($newphone, 11, 2);
		}
	} elseif (strtoupper($countrycode) == "MQ") {//Martinique
		if (dol_strlen($phone) == 13) {//ex: +596_ABC_DE_FG_HI  (ABC=596 de nouveau)
			$newphone = substr($newphone, 0, 4).$separ.substr($newphone, 4, 3).$separ.substr($newphone, 7, 2).$separ.substr($newphone, 9, 2).$separ.substr($newphone, 11, 2);
		}
	} elseif (strtoupper($countrycode) == "IT") {//Italie
		if (dol_strlen($phone) == 12) {//ex: +39_ABC_DEF_GHI
			$newphone = substr($newphone, 0, 3).$separ.substr($newphone, 3, 3).$separ.substr($newphone, 6, 3).$separ.substr($newphone, 9, 3);
		} elseif (dol_strlen($phone) == 13) {//ex: +39_ABC_DEF_GH_IJ
			$newphone = substr($newphone, 0, 3).$separ.substr($newphone, 3, 3).$separ.substr($newphone, 6, 3).$separ.substr($newphone, 9, 2).$separ.substr($newphone, 11, 2);
		}
	} elseif (strtoupper($countrycode) == "AU") {
		//Australie
		if (dol_strlen($phone) == 12) {
			//ex: +61_A_BCDE_FGHI
			$newphone = substr($newphone, 0, 3).$separ.substr($newphone, 3, 1).$separ.substr($newphone, 4, 4).$separ.substr($newphone, 8, 4);
		}
	}
	if (!empty($addlink)) {	// Link on phone number (+ link to add action if conf->global->AGENDA_ADDACTIONFORPHONE set)
		if ($conf->browser->layout == 'phone' || (!empty($conf->clicktodial->enabled) && !empty($conf->global->CLICKTODIAL_USE_TEL_LINK_ON_PHONE_NUMBERS))) {	// If phone or option for, we use link of phone
			$newphoneform = $newphone;
			$newphone = '<a href="tel:'.$phone.'"';
			$newphone .= '>'.$newphoneform.'</a>';
		} elseif (!empty($conf->clicktodial->enabled) && $addlink == 'AC_TEL') {		// If click to dial, we use click to dial url
			if (empty($user->clicktodial_loaded)) {
				$user->fetch_clicktodial();
			}

			// Define urlmask
			$urlmask = 'ErrorClickToDialModuleNotConfigured';
			if (!empty($conf->global->CLICKTODIAL_URL)) {
				$urlmask = $conf->global->CLICKTODIAL_URL;
			}
			if (!empty($user->clicktodial_url)) {
				$urlmask = $user->clicktodial_url;
			}

			$clicktodial_poste = (!empty($user->clicktodial_poste) ?urlencode($user->clicktodial_poste) : '');
			$clicktodial_login = (!empty($user->clicktodial_login) ?urlencode($user->clicktodial_login) : '');
			$clicktodial_password = (!empty($user->clicktodial_password) ?urlencode($user->clicktodial_password) : '');
			// This line is for backward compatibility
			$url = sprintf($urlmask, urlencode($phone), $clicktodial_poste, $clicktodial_login, $clicktodial_password);
			// Thoose lines are for substitution
			$substitarray = array('__PHONEFROM__'=>$clicktodial_poste,
								'__PHONETO__'=>urlencode($phone),
								'__LOGIN__'=>$clicktodial_login,
								'__PASS__'=>$clicktodial_password);
			$url = make_substitutions($url, $substitarray);
			$newphonesav = $newphone;
			if (empty($conf->global->CLICKTODIAL_DO_NOT_USE_AJAX_CALL)) {
				// Default and recommended: New method using ajax without submiting a page making a javascript history.go(-1) back
				$newphone = '<a href="'.$url.'" class="cssforclicktodial"';	// Call of ajax is handled by the lib_foot.js.php on class 'cssforclicktodial'
				$newphone .= '>'.$newphonesav.'</a>';
			} else {
				// Old method
				$newphone = '<a href="'.$url.'"';
				if (!empty($conf->global->CLICKTODIAL_FORCENEWTARGET)) {
					$newphone .= ' target="_blank" rel="noopener noreferrer"';
				}
				$newphone .= '>'.$newphonesav.'</a>';
			}
		}

		//if (($cid || $socid) && ! empty($conf->agenda->enabled) && $user->rights->agenda->myactions->create)
		if (!empty($conf->agenda->enabled) && $user->rights->agenda->myactions->create) {
			$type = 'AC_TEL';
			$link = '';
			if ($addlink == 'AC_FAX') {
				$type = 'AC_FAX';
			}
			if (!empty($conf->global->AGENDA_ADDACTIONFORPHONE)) {
				$link = '<a href="'.DOL_URL_ROOT.'/comm/action/card.php?action=create&amp;backtopage=1&amp;actioncode='.$type.($cid ? '&amp;contactid='.$cid : '').($socid ? '&amp;socid='.$socid : '').'">'.img_object($langs->trans("AddAction"), "calendar").'</a>';
			}
			if ($link) {
				$newphone = '<div>'.$newphone.' '.$link.'</div>';
			}
		}
	}

	if (empty($titlealt)) {
		$titlealt = ($withpicto == 'fax' ? $langs->trans("Fax") : $langs->trans("Phone"));
	}
	$rep = '';

	if ($hookmanager) {
		$parameters = array('countrycode' => $countrycode, 'cid' => $cid, 'socid' => $socid, 'titlealt' => $titlealt, 'picto' => $withpicto);
		$reshook = $hookmanager->executeHooks('printPhone', $parameters, $phone);
		$rep .= $hookmanager->resPrint;
	}
	if (empty($reshook)) {
		$picto = '';
		if ($withpicto) {
			if ($withpicto == 'fax') {
				$picto = 'phoning_fax';
			} elseif ($withpicto == 'phone') {
				$picto = 'phoning';
			} elseif ($withpicto == 'mobile') {
				$picto = 'phoning_mobile';
			} else {
				$picto = '';
			}
		}
		if ($adddivfloat) {
			$rep .= '<div class="nospan float" style="margin-right: 10px">';
		} else {
			$rep .= '<span style="margin-right: 10px;">';
		}
		$rep .= ($withpicto ?img_picto($titlealt, 'object_'.$picto.'.png').' ' : '').$newphone;
		if ($adddivfloat) {
			$rep .= '</div>';
		} else {
			$rep .= '</span>';
		}
	}

	return $rep;
}

/**
 * 	Return an IP formated to be shown on screen
 *
 * 	@param	string	$ip			IP
 * 	@param	int		$mode		0=return IP + country/flag, 1=return only country/flag, 2=return only IP
 * 	@return string 				Formated IP, with country if GeoIP module is enabled
 */
function dol_print_ip($ip, $mode = 0)
{
	global $conf, $langs;

	$ret = '';

	if (empty($mode)) {
		$ret .= $ip;
	}

	if ($mode != 2) {
		$countrycode = dolGetCountryCodeFromIp($ip);
		if ($countrycode) {	// If success, countrycode is us, fr, ...
			if (file_exists(DOL_DOCUMENT_ROOT.'/theme/common/flags/'.$countrycode.'.png')) {
				$ret .= ' '.img_picto($countrycode.' '.$langs->trans("AccordingToGeoIPDatabase"), DOL_URL_ROOT.'/theme/common/flags/'.$countrycode.'.png', '', 1);
			} else {
				$ret .= ' ('.$countrycode.')';
			}
		} else {
			// Nothing
		}
	}

	return $ret;
}

/**
 * Return the IP of remote user.
 * Take HTTP_X_FORWARDED_FOR (defined when using proxy)
 * Then HTTP_CLIENT_IP if defined (rare)
 * Then REMOTE_ADDR (no way to be modified by user but may be wrong if user is using a proxy)
 *
 * @return	string		Ip of remote user.
 */
function getUserRemoteIP()
{
	if (empty($_SERVER['HTTP_X_FORWARDED_FOR']) || preg_match('/[^0-9\.\:,\[\]]/', $_SERVER['HTTP_X_FORWARDED_FOR'])) {
		if (empty($_SERVER['HTTP_CLIENT_IP']) || preg_match('/[^0-9\.\:,\[\]]/', $_SERVER['HTTP_CLIENT_IP'])) {
			if (empty($_SERVER["HTTP_CF_CONNECTING_IP"])) {
				$ip = (empty($_SERVER['REMOTE_ADDR']) ? '' : $_SERVER['REMOTE_ADDR']);	// value may have been the IP of the proxy and not the client
			} else {
				$ip = $_SERVER["HTTP_CF_CONNECTING_IP"];	// value here may have been forged by client
			}
		} else {
			$ip = $_SERVER['HTTP_CLIENT_IP']; // value is clean here but may have been forged by proxy
		}
	} else {
		$ip = $_SERVER['HTTP_X_FORWARDED_FOR']; // value is clean here but may have been forged by proxy
	}
	return $ip;
}

/**
 * Return if we are using a HTTPS connexion
 * Check HTTPS (no way to be modified by user but may be empty or wrong if user is using a proxy)
 * Take HTTP_X_FORWARDED_PROTO (defined when using proxy)
 * Then HTTP_X_FORWARDED_SSL
 *
 * @return	boolean		True if user is using HTTPS
 */
function isHTTPS()
{
	$isSecure = false;
	if (isset($_SERVER['HTTPS']) && $_SERVER['HTTPS'] == 'on') {
		$isSecure = true;
	} elseif (!empty($_SERVER['HTTP_X_FORWARDED_PROTO']) && $_SERVER['HTTP_X_FORWARDED_PROTO'] == 'https' || !empty($_SERVER['HTTP_X_FORWARDED_SSL']) && $_SERVER['HTTP_X_FORWARDED_SSL'] == 'on') {
		$isSecure = true;
	}
	return $isSecure;
}

/**
 * 	Return a country code from IP. Empty string if not found.
 *
 * 	@param	string	$ip			IP
 * 	@return string 				Country code ('us', 'fr', ...)
 */
function dolGetCountryCodeFromIp($ip)
{
	global $conf;

	$countrycode = '';

	if (!empty($conf->geoipmaxmind->enabled)) {
		$datafile = $conf->global->GEOIPMAXMIND_COUNTRY_DATAFILE;
		//$ip='24.24.24.24';
		//$datafile='/usr/share/GeoIP/GeoIP.dat';    Note that this must be downloaded datafile (not same than datafile provided with ubuntu packages)
		include_once DOL_DOCUMENT_ROOT.'/core/class/dolgeoip.class.php';
		$geoip = new DolGeoIP('country', $datafile);
		//print 'ip='.$ip.' databaseType='.$geoip->gi->databaseType." GEOIP_CITY_EDITION_REV1=".GEOIP_CITY_EDITION_REV1."\n";
		$countrycode = $geoip->getCountryCodeFromIP($ip);
	}

	return $countrycode;
}


/**
 *  Return country code for current user.
 *  If software is used inside a local network, detection may fails (we need a public ip)
 *
 *  @return     string      Country code (fr, es, it, us, ...)
 */
function dol_user_country()
{
	global $conf, $langs, $user;

	//$ret=$user->xxx;
	$ret = '';
	if (!empty($conf->geoipmaxmind->enabled)) {
		$ip = getUserRemoteIP();
		$datafile = $conf->global->GEOIPMAXMIND_COUNTRY_DATAFILE;
		//$ip='24.24.24.24';
		//$datafile='E:\Mes Sites\Web\Admin1\awstats\maxmind\GeoIP.dat';
		include_once DOL_DOCUMENT_ROOT.'/core/class/dolgeoip.class.php';
		$geoip = new DolGeoIP('country', $datafile);
		$countrycode = $geoip->getCountryCodeFromIP($ip);
		$ret = $countrycode;
	}
	return $ret;
}

/**
 *  Format address string
 *
 *  @param	string	$address    Address string, already formatted with dol_format_address()
 *  @param  int		$htmlid     Html ID (for example 'gmap')
 *  @param  int		$element    'thirdparty'|'contact'|'member'|'other'
 *  @param  int		$id         Id of object
 *  @param	int		$noprint	No output. Result is the function return
 *  @param  string  $charfornl  Char to use instead of nl2br. '' means we use a standad nl2br.
 *  @return string|void			Nothing if noprint is 0, formatted address if noprint is 1
 *  @see dol_format_address()
 */
function dol_print_address($address, $htmlid, $element, $id, $noprint = 0, $charfornl = '')
{
	global $conf, $user, $langs, $hookmanager;

	$out = '';

	if ($address) {
		if ($hookmanager) {
			$parameters = array('element' => $element, 'id' => $id);
			$reshook = $hookmanager->executeHooks('printAddress', $parameters, $address);
			$out .= $hookmanager->resPrint;
		}
		if (empty($reshook)) {
			if (empty($charfornl)) {
				$out .= nl2br($address);
			} else {
				$out .= preg_replace('/[\r\n]+/', $charfornl, $address);
			}

			// TODO Remove this block, we can add this using the hook now
			$showgmap = $showomap = 0;
			if (($element == 'thirdparty' || $element == 'societe') && !empty($conf->google->enabled) && !empty($conf->global->GOOGLE_ENABLE_GMAPS)) {
				$showgmap = 1;
			}
			if ($element == 'contact' && !empty($conf->google->enabled) && !empty($conf->global->GOOGLE_ENABLE_GMAPS_CONTACTS)) {
				$showgmap = 1;
			}
			if ($element == 'member' && !empty($conf->google->enabled) && !empty($conf->global->GOOGLE_ENABLE_GMAPS_MEMBERS)) {
				$showgmap = 1;
			}
			if (($element == 'thirdparty' || $element == 'societe') && !empty($conf->openstreetmap->enabled) && !empty($conf->global->OPENSTREETMAP_ENABLE_MAPS)) {
				$showomap = 1;
			}
			if ($element == 'contact' && !empty($conf->openstreetmap->enabled) && !empty($conf->global->OPENSTREETMAP_ENABLE_MAPS_CONTACTS)) {
				$showomap = 1;
			}
			if ($element == 'member' && !empty($conf->openstreetmap->enabled) && !empty($conf->global->OPENSTREETMAP_ENABLE_MAPS_MEMBERS)) {
				$showomap = 1;
			}
			if ($showgmap) {
				$url = dol_buildpath('/google/gmaps.php?mode='.$element.'&id='.$id, 1);
				$out .= ' <a href="'.$url.'" target="_gmaps"><img id="'.$htmlid.'" class="valigntextbottom" src="'.DOL_URL_ROOT.'/theme/common/gmap.png"></a>';
			}
			if ($showomap) {
				$url = dol_buildpath('/openstreetmap/maps.php?mode='.$element.'&id='.$id, 1);
				$out .= ' <a href="'.$url.'" target="_gmaps"><img id="'.$htmlid.'_openstreetmap" class="valigntextbottom" src="'.DOL_URL_ROOT.'/theme/common/gmap.png"></a>';
			}
		}
	}
	if ($noprint) {
		return $out;
	} else {
		print $out;
	}
}


/**
 *	Return true if email syntax is ok.
 *
 *	@param	    string		$address    			email (Ex: "toto@examle.com". Long form "John Do <johndo@example.com>" will be false)
 *  @param		int			$acceptsupervisorkey	If 1, the special string '__SUPERVISOREMAIL__' is also accepted as valid
 *	@return     boolean     						true if email syntax is OK, false if KO or empty string
 *  @see isValidMXRecord()
 */
function isValidEmail($address, $acceptsupervisorkey = 0)
{
	if ($acceptsupervisorkey && $address == '__SUPERVISOREMAIL__') {
		return true;
	}
	if (filter_var($address, FILTER_VALIDATE_EMAIL)) {
		return true;
	}

	return false;
}

/**
 *	Return if the domain name has a valid MX record.
 *  WARNING: This need function idn_to_ascii, checkdnsrr and getmxrr
 *
 *	@param	    string		$domain	    			Domain name (Ex: "yahoo.com", "yhaoo.com", "dolibarr.fr")
 *	@return     int     							-1 if error (function not available), 0=Not valid, 1=Valid
 *  @see isValidEmail()
 */
function isValidMXRecord($domain)
{
	if (function_exists('idn_to_ascii') && function_exists('checkdnsrr')) {
		if (!checkdnsrr(idn_to_ascii($domain), 'MX')) {
			return 0;
		}
		if (function_exists('getmxrr')) {
			$mxhosts = array();
			$weight = array();
			getmxrr(idn_to_ascii($domain), $mxhosts, $weight);
			if (count($mxhosts) > 1) {
				return 1;
			}
			if (count($mxhosts) == 1 && !empty($mxhosts[0])) {
				return 1;
			}

			return 0;
		}
	}
	return -1;
}

/**
 *  Return true if phone number syntax is ok
 *  TODO Decide what to do with this
 *
 *  @param	string		$phone		phone (Ex: "0601010101")
 *  @return boolean     			true if phone syntax is OK, false if KO or empty string
 */
function isValidPhone($phone)
{
	return true;
}


/**
 * Make a strlen call. Works even if mbstring module not enabled
 *
 * @param   string		$string				String to calculate length
 * @param   string		$stringencoding		Encoding of string
 * @return  int								Length of string
 */
function dol_strlen($string, $stringencoding = 'UTF-8')
{
	if (function_exists('mb_strlen')) {
		return mb_strlen($string, $stringencoding);
	} else {
		return strlen($string);
	}
}

/**
 * Make a substring. Works even if mbstring module is not enabled for better compatibility.
 *
 * @param	string	$string				String to scan
 * @param	string	$start				Start position
 * @param	int		$length				Length (in nb of characters or nb of bytes depending on trunconbytes param)
 * @param   string	$stringencoding		Page code used for input string encoding
 * @param	int		$trunconbytes		1=Length is max of bytes instead of max of characters
 * @return  string						substring
 */
function dol_substr($string, $start, $length, $stringencoding = '', $trunconbytes = 0)
{
	global $langs;

	if (empty($stringencoding)) {
		$stringencoding = $langs->charset_output;
	}

	$ret = '';
	if (empty($trunconbytes)) {
		if (function_exists('mb_substr')) {
			$ret = mb_substr($string, $start, $length, $stringencoding);
		} else {
			$ret = substr($string, $start, $length);
		}
	} else {
		if (function_exists('mb_strcut')) {
			$ret = mb_strcut($string, $start, $length, $stringencoding);
		} else {
			$ret = substr($string, $start, $length);
		}
	}
	return $ret;
}


/**
 *	Truncate a string to a particular length adding '…' if string larger than length.
 * 	If length = max length+1, we do no truncate to avoid having just 1 char replaced with '…'.
 *  MAIN_DISABLE_TRUNC=1 can disable all truncings
 *
 *	@param	string	$string				String to truncate
 *	@param  int		$size				Max string size visible (excluding …). 0 for no limit. WARNING: Final string size can have 3 more chars (if we added …, or if size was max+1 so it does not worse to replace with ...)
 *	@param	string	$trunc				Where to trunc: 'right', 'left', 'middle' (size must be a 2 power), 'wrap'
 * 	@param	string	$stringencoding		Tell what is source string encoding
 *  @param	int		$nodot				Truncation do not add … after truncation. So it's an exact truncation.
 *  @param  int     $display            Trunc is used to display data and can be changed for small screen. TODO Remove this param (must be dealt with CSS)
 *	@return string						Truncated string. WARNING: length is never higher than $size if $nodot is set, but can be 3 chars higher otherwise.
 */
function dol_trunc($string, $size = 40, $trunc = 'right', $stringencoding = 'UTF-8', $nodot = 0, $display = 0)
{
	global $conf;

	if (empty($size) || !empty($conf->global->MAIN_DISABLE_TRUNC)) {
		return $string;
	}

	if (empty($stringencoding)) {
		$stringencoding = 'UTF-8';
	}
	// reduce for small screen
	if ($conf->dol_optimize_smallscreen == 1 && $display == 1) {
		$size = round($size / 3);
	}

	// We go always here
	if ($trunc == 'right') {
		$newstring = dol_textishtml($string) ? dol_string_nohtmltag($string, 1) : $string;
		if (dol_strlen($newstring, $stringencoding) > ($size + ($nodot ? 0 : 1))) {
			// If nodot is 0 and size is 1 chars more, we don't trunc and don't add …
			return dol_substr($newstring, 0, $size, $stringencoding).($nodot ? '' : '…');
		} else {
			//return 'u'.$size.'-'.$newstring.'-'.dol_strlen($newstring,$stringencoding).'-'.$string;
			return $string;
		}
	} elseif ($trunc == 'middle') {
		$newstring = dol_textishtml($string) ? dol_string_nohtmltag($string, 1) : $string;
		if (dol_strlen($newstring, $stringencoding) > 2 && dol_strlen($newstring, $stringencoding) > ($size + 1)) {
			$size1 = round($size / 2);
			$size2 = round($size / 2);
			return dol_substr($newstring, 0, $size1, $stringencoding).'…'.dol_substr($newstring, dol_strlen($newstring, $stringencoding) - $size2, $size2, $stringencoding);
		} else {
			return $string;
		}
	} elseif ($trunc == 'left') {
		$newstring = dol_textishtml($string) ? dol_string_nohtmltag($string, 1) : $string;
		if (dol_strlen($newstring, $stringencoding) > ($size + ($nodot ? 0 : 1))) {
			// If nodot is 0 and size is 1 chars more, we don't trunc and don't add …
			return '…'.dol_substr($newstring, dol_strlen($newstring, $stringencoding) - $size, $size, $stringencoding);
		} else {
			return $string;
		}
	} elseif ($trunc == 'wrap') {
		$newstring = dol_textishtml($string) ? dol_string_nohtmltag($string, 1) : $string;
		if (dol_strlen($newstring, $stringencoding) > ($size + 1)) {
			return dol_substr($newstring, 0, $size, $stringencoding)."\n".dol_trunc(dol_substr($newstring, $size, dol_strlen($newstring, $stringencoding) - $size, $stringencoding), $size, $trunc);
		} else {
			return $string;
		}
	} else {
		return 'BadParam3CallingDolTrunc';
	}
}

/**
 *	Show picto whatever it's its name (generic function)
 *
 *	@param      string		$titlealt         		Text on title tag for tooltip. Not used if param notitle is set to 1.
 *	@param      string		$picto       			Name of image file to show ('filenew', ...)
 *													If no extension provided, we use '.png'. Image must be stored into theme/xxx/img directory.
 *                                  				Example: picto.png                  if picto.png is stored into htdocs/theme/mytheme/img
 *                                  				Example: picto.png@mymodule         if picto.png is stored into htdocs/mymodule/img
 *                                  				Example: /mydir/mysubdir/picto.png  if picto.png is stored into htdocs/mydir/mysubdir (pictoisfullpath must be set to 1)
 *	@param		string		$moreatt				Add more attribute on img tag (For example 'class="pictofixedwidth"')
 *	@param		boolean|int	$pictoisfullpath		If true or 1, image path is a full path
 *	@param		int			$srconly				Return only content of the src attribute of img.
 *  @param		int			$notitle				1=Disable tag title. Use it if you add js tooltip, to avoid duplicate tooltip.
 *  @param		string		$alt					Force alt for bind people
 *  @param		string		$morecss				Add more class css on img tag (For example 'myclascss').
 *  @param		string		$marginleftonlyshort	1 = Add a short left margin on picto, 2 = Add a larger left margin on picto, 0 = No margin left. Works for fontawesome picto only.
 *  @return     string       				    	Return img tag
 *  @see        img_object(), img_picto_common()
 */
function img_picto($titlealt, $picto, $moreatt = '', $pictoisfullpath = false, $srconly = 0, $notitle = 0, $alt = '', $morecss = '', $marginleftonlyshort = 2)
{
	global $conf, $langs;
	// We forge fullpathpicto for image to $path/img/$picto. By default, we take DOL_URL_ROOT/theme/$conf->theme/img/$picto
	$url = DOL_URL_ROOT;
	$theme = isset($conf->theme) ? $conf->theme : null;
	$path = 'theme/'.$theme;
	// Define fullpathpicto to use into src
	if ($pictoisfullpath) {
		// Clean parameters
		if (!preg_match('/(\.png|\.gif|\.svg)$/i', $picto)) {
			$picto .= '.png';
		}
		$fullpathpicto = $picto;
		$reg = array();
		if (preg_match('/class="([^"]+)"/', $moreatt, $reg)) {
			$morecss .= ($morecss ? ' ' : '').$reg[1];
			$moreatt = str_replace('class="'.$reg[1].'"', '', $moreatt);
		}
	} else {
		$pictowithouttext = preg_replace('/(\.png|\.gif|\.svg)$/', '', $picto);
		$pictowithouttext = str_replace('object_', '', $pictowithouttext);
		if (empty($srconly) && in_array($pictowithouttext, array(
				'1downarrow', '1uparrow', '1leftarrow', '1rightarrow', '1uparrow_selected', '1downarrow_selected', '1leftarrow_selected', '1rightarrow_selected',
				'accountancy', 'accounting_account', 'account', 'accountline', 'action', 'add', 'address', 'angle-double-down', 'angle-double-up', 'asset',
				'bank_account', 'barcode', 'bank', 'bell', 'bill', 'billa', 'billr', 'billd', 'bookmark', 'bom', 'bug', 'building',
				'calendar', 'calendarmonth', 'calendarweek', 'calendarday', 'calendarperuser', 'calendarpertype',
				'cash-register', 'category', 'chart', 'check', 'clock', 'close_title', 'cog', 'collab', 'company', 'contact', 'country', 'contract', 'conversation', 'cron', 'cubes',
				'multicurrency',
				'delete', 'dolly', 'dollyrevert', 'donation', 'download', 'dynamicprice',
				'edit', 'ellipsis-h', 'email', 'entity', 'eraser', 'establishment', 'expensereport', 'external-link-alt', 'external-link-square-alt',
				'filter', 'file-code', 'file-export', 'file-import', 'file-upload', 'autofill', 'folder', 'folder-open', 'folder-plus',
				'generate', 'globe', 'globe-americas', 'graph', 'grip', 'grip_title', 'group',
				'help', 'holiday',
				'images', 'incoterm', 'info', 'intervention', 'inventory', 'intracommreport', 'knowledgemanagement',
				'label', 'language', 'link', 'list', 'list-alt', 'listlight', 'loan', 'lot', 'long-arrow-alt-right',
				'margin', 'map-marker-alt', 'member', 'meeting', 'money-bill-alt', 'movement', 'mrp', 'note', 'next',
				'off', 'on', 'order',
				'paiment', 'paragraph', 'play', 'pdf', 'phone', 'phoning', 'phoning_mobile', 'phoning_fax', 'playdisabled', 'previous', 'poll', 'pos', 'printer', 'product', 'propal', 'stock', 'resize', 'service', 'stats', 'trip',
				'security', 'setup', 'share-alt', 'sign-out', 'split', 'stripe', 'stripe-s', 'switch_off', 'switch_on', 'switch_on_red', 'tools', 'unlink', 'uparrow', 'user', 'vcard', 'wrench',
				'github', 'jabber', 'skype', 'twitter', 'facebook', 'linkedin', 'instagram', 'snapchat', 'youtube', 'google-plus-g', 'whatsapp',
				'chevron-left', 'chevron-right', 'chevron-down', 'chevron-top', 'commercial', 'companies',
				'generic', 'home', 'hrm', 'members', 'products', 'invoicing',
				'partnership', 'payment', 'payment_vat', 'pencil-ruler', 'preview', 'project', 'projectpub', 'projecttask', 'question', 'refresh', 'region',
				'salary', 'shipment', 'state', 'supplier_invoice', 'supplier_invoicea', 'supplier_invoicer', 'supplier_invoiced',
				'technic', 'ticket',
				'error', 'warning',
				'recent', 'reception', 'recruitmentcandidature', 'recruitmentjobposition', 'resource', 'recurring',
				'shapes', 'square', 'stop-circle', 'supplier', 'supplier_proposal', 'supplier_order', 'supplier_invoice',
				'timespent', 'title_setup', 'title_accountancy', 'title_bank', 'title_hrm', 'title_agenda',
				'uncheck', 'user-cog', 'vat', 'website', 'workstation',
				'conferenceorbooth', 'eventorganization'
			))) {
			$fakey = $pictowithouttext;
			$facolor = '';
			$fasize = '';
<<<<<<< HEAD
			$fa = getDolGlobalString('MAIN_FONTAWESOME_ICON_STYLE', 'fas');

			if (in_array($pictowithouttext, array('clock', 'establishment', 'generic', 'minus-square', 'object_generic', 'pdf', 'plus-square', 'timespent', 'note', 'off', 'on', 'object_bookmark', 'bookmark', 'vcard'))) {
=======
			$fa = 'fas';
			if (in_array($pictowithouttext, array('bell', 'clock', 'establishment', 'generic', 'minus-square', 'object_generic', 'pdf', 'plus-square', 'timespent', 'note', 'off', 'on', 'object_bookmark', 'bookmark', 'vcard'))) {
>>>>>>> 5070a40f
				$fa = 'far';
			}
			if (in_array($pictowithouttext, array('black-tie', 'github', 'skype', 'twitter', 'facebook', 'linkedin', 'instagram', 'snapchat', 'stripe', 'stripe-s', 'youtube', 'google-plus-g', 'whatsapp'))) {
				$fa = 'fab';
			}

			$arrayconvpictotofa = array(
				'account'=>'university', 'accounting_account'=>'clipboard-list', 'accountline'=>'receipt', 'accountancy'=>'search-dollar', 'action'=>'calendar-alt', 'add'=>'plus-circle', 'address'=> 'address-book', 'asset'=>'money-check-alt', 'autofill'=>'fill',
				'bank_account'=>'university',
				'bill'=>'file-invoice-dollar', 'billa'=>'file-excel', 'billr'=>'file-invoice-dollar', 'billd'=>'file-medical',
				'supplier_invoice'=>'file-invoice-dollar', 'supplier_invoicea'=>'file-excel', 'supplier_invoicer'=>'file-invoice-dollar', 'supplier_invoiced'=>'file-medical',
				'bom'=>'shapes',
				'chart'=>'chart-line', 'company'=>'building', 'contact'=>'address-book', 'contract'=>'suitcase', 'collab'=>'people-arrows', 'conversation'=>'comments', 'country'=>'globe-americas', 'cron'=>'business-time',
				'donation'=>'file-alt', 'dynamicprice'=>'hand-holding-usd',
				'setup'=>'cog', 'companies'=>'building', 'products'=>'cube', 'commercial'=>'suitcase', 'invoicing'=>'coins',
				'accounting'=>'search-dollar', 'category'=>'tag', 'dollyrevert'=>'dolly',
				'generate'=>'plus-square', 'hrm'=>'user-tie', 'incoterm'=>'truck-loading',
				'margin'=>'calculator', 'members'=>'user-friends', 'ticket'=>'ticket-alt', 'globe'=>'external-link-alt', 'lot'=>'barcode',
				'email'=>'at', 'establishment'=>'building', 'edit'=>'pencil-alt', 'entity'=>'globe',
				'graph'=>'chart-line', 'grip_title'=>'arrows-alt', 'grip'=>'arrows-alt', 'help'=>'question-circle',
				'generic'=>'file', 'holiday'=>'umbrella-beach',
				'info'=>'info-circle', 'inventory'=>'boxes', 'intracommreport'=>'globe-europe', 'knowledgemanagement'=>'ticket-alt', 'label'=>'layer-group', 'loan'=>'money-bill-alt',
				'member'=>'user-alt', 'meeting'=>'chalkboard-teacher', 'mrp'=>'cubes', 'next'=>'arrow-alt-circle-right',
				'trip'=>'wallet', 'expensereport'=>'wallet', 'group'=>'users', 'movement'=>'people-carry',
				'sign-out'=>'sign-out-alt',
				'switch_off'=>'toggle-off', 'switch_on'=>'toggle-on', 'switch_on_red'=>'toggle-on', 'check'=>'check', 'bookmark'=>'star',
				'bank'=>'university', 'close_title'=>'times', 'delete'=>'trash', 'filter'=>'filter',
				'list-alt'=>'list-alt', 'calendar'=>'calendar-alt', 'calendarmonth'=>'calendar-alt', 'calendarweek'=>'calendar-week', 'calendarday'=>'calendar-day', 'calendarperuser'=>'table',
				'intervention'=>'ambulance', 'invoice'=>'file-invoice-dollar', 'multicurrency'=>'dollar-sign', 'order'=>'file-invoice',
				'error'=>'exclamation-triangle', 'warning'=>'exclamation-triangle',
				'other'=>'square',
				'playdisabled'=>'play', 'pdf'=>'file-pdf',  'poll'=>'check-double', 'pos'=>'cash-register', 'preview'=>'binoculars', 'project'=>'project-diagram', 'projectpub'=>'project-diagram', 'projecttask'=>'tasks', 'propal'=>'file-signature',
				'partnership'=>'handshake', 'payment'=>'money-check-alt', 'payment_vat'=>'money-check-alt', 'phoning'=>'phone', 'phoning_mobile'=>'mobile-alt', 'phoning_fax'=>'fax', 'previous'=>'arrow-alt-circle-left', 'printer'=>'print', 'product'=>'cube', 'service'=>'concierge-bell',
				'recent' => 'question', 'reception'=>'dolly', 'recruitmentjobposition'=>'id-card-alt', 'recruitmentcandidature'=>'id-badge',
				'resize'=>'crop', 'supplier_order'=>'dol-order_supplier', 'supplier_proposal'=>'file-signature',
				'refresh'=>'redo', 'region'=>'map-marked', 'resource'=>'laptop-house', 'recurring'=>'history',
				'state'=>'map-marked-alt', 'security'=>'key', 'salary'=>'wallet', 'shipment'=>'dolly', 'stock'=>'box-open', 'stats' => 'chart-bar', 'split'=>'code-branch', 'stripe'=>'stripe-s',
				'supplier'=>'building', 'technic'=>'cogs',
				'timespent'=>'clock', 'title_setup'=>'tools', 'title_accountancy'=>'money-check-alt', 'title_bank'=>'university', 'title_hrm'=>'umbrella-beach',
				'title_agenda'=>'calendar-alt',
				'uncheck'=>'times', 'uparrow'=>'share', 'vat'=>'money-check-alt', 'vcard'=>'address-card',
				'jabber'=>'comment-o',
				'website'=>'globe-americas', 'workstation'=>'pallet',
				'conferenceorbooth'=>'chalkboard-teacher', 'eventorganization'=>'project-diagram'
			);
			if ($pictowithouttext == 'off') {
				$fakey = 'fa-square';
				$fasize = '1.3em';
			} elseif ($pictowithouttext == 'on') {
				$fakey = 'fa-check-square';
				$fasize = '1.3em';
			} elseif ($pictowithouttext == 'listlight') {
				$fakey = 'fa-download';
				$marginleftonlyshort = 1;
			} elseif ($pictowithouttext == 'printer') {
				$fakey = 'fa-print';
				$fasize = '1.2em';
			} elseif ($pictowithouttext == 'note') {
				$fakey = 'fa-sticky-note';
				$marginleftonlyshort = 1;
			} elseif (in_array($pictowithouttext, array('1uparrow', '1downarrow', '1leftarrow', '1rightarrow', '1uparrow_selected', '1downarrow_selected', '1leftarrow_selected', '1rightarrow_selected'))) {
				$convertarray = array('1uparrow'=>'caret-up', '1downarrow'=>'caret-down', '1leftarrow'=>'caret-left', '1rightarrow'=>'caret-right', '1uparrow_selected'=>'caret-up', '1downarrow_selected'=>'caret-down', '1leftarrow_selected'=>'caret-left', '1rightarrow_selected'=>'caret-right');
				$fakey = 'fa-'.$convertarray[$pictowithouttext];
				if (preg_match('/selected/', $pictowithouttext)) {
					$facolor = '#888';
				}
				$marginleftonlyshort = 1;
			} elseif (!empty($arrayconvpictotofa[$pictowithouttext])) {
				$fakey = 'fa-'.$arrayconvpictotofa[$pictowithouttext];
			} else {
				$fakey = 'fa-'.$pictowithouttext;
			}

			if (in_array($pictowithouttext, array('dollyrevert', 'member', 'members', 'contract', 'group', 'resource', 'shipment'))) {
				$morecss .= ' em092';
			}
			if (in_array($pictowithouttext, array('conferenceorbooth', 'collab', 'eventorganization', 'holiday', 'info', 'project', 'workstation'))) {
				$morecss .= ' em088';
			}
			if (in_array($pictowithouttext, array('asset', 'intervention', 'payment', 'loan', 'partnership', 'stock', 'technic'))) {
				$morecss .= ' em080';
			}

			// Define $marginleftonlyshort
			$arrayconvpictotomarginleftonly = array(
				'bank', 'check', 'delete', 'generic', 'grip', 'grip_title', 'jabber',
				'grip_title', 'grip', 'listlight', 'note', 'on', 'off', 'playdisabled', 'printer', 'resize', 'sign-out', 'stats', 'switch_on', 'switch_on_red', 'switch_off',
				'uparrow', '1uparrow', '1downarrow', '1leftarrow', '1rightarrow', '1uparrow_selected', '1downarrow_selected', '1leftarrow_selected', '1rightarrow_selected'
			);
			if (!isset($arrayconvpictotomarginleftonly[$pictowithouttext])) {
				$marginleftonlyshort = 0;
			}

			// Add CSS
			$arrayconvpictotomorcess = array(
				'action'=>'infobox-action', 'account'=>'infobox-bank_account', 'accounting_account'=>'infobox-bank_account', 'accountline'=>'infobox-bank_account', 'accountancy'=>'infobox-bank_account', 'asset'=>'infobox-bank_account',
				'bank_account'=>'bg-infobox-bank_account',
				'bill'=>'infobox-commande', 'billa'=>'infobox-commande', 'billr'=>'infobox-commande', 'billd'=>'infobox-commande',
				'margin'=>'infobox-bank_account', 'conferenceorbooth'=>'infobox-project',
				'cash-register'=>'infobox-bank_account', 'contract'=>'infobox-contrat', 'check'=>'font-status4', 'collab'=>'infobox-action', 'conversation'=>'infobox-contrat',
				'donation'=>'infobox-commande', 'dolly'=>'infobox-commande',  'dollyrevert'=>'flip infobox-order_supplier',
				'ecm'=>'infobox-action', 'eventorganization'=>'infobox-project',
				'hrm'=>'infobox-adherent', 'group'=>'infobox-adherent', 'intervention'=>'infobox-contrat',
				'incoterm'=>'infobox-supplier_proposal',
				'multicurrency'=>'infobox-bank_account',
				'members'=>'infobox-adherent', 'member'=>'infobox-adherent', 'money-bill-alt'=>'infobox-bank_account',
				'order'=>'infobox-commande',
				'user'=>'infobox-adherent', 'users'=>'infobox-adherent',
				'error'=>'pictoerror', 'warning'=>'pictowarning', 'switch_on'=>'font-status4', 'switch_on_red'=>'font-status8',
				'holiday'=>'infobox-holiday', 'info'=>'opacityhigh', 'invoice'=>'infobox-commande',
				'knowledgemanagement'=>'infobox-contrat rotate90', 'loan'=>'infobox-bank_account',
				'payment'=>'infobox-bank_account', 'payment_vat'=>'infobox-bank_account', 'poll'=>'infobox-adherent', 'pos'=>'infobox-bank_account', 'project'=>'infobox-project', 'projecttask'=>'infobox-project', 'propal'=>'infobox-propal',
				'reception'=>'flip', 'recruitmentjobposition'=>'infobox-adherent', 'recruitmentcandidature'=>'infobox-adherent',
				'resource'=>'infobox-action',
				'salary'=>'infobox-bank_account', 'shipment'=>'infobox-commande', 'supplier_invoice'=>'infobox-order_supplier', 'supplier_invoicea'=>'infobox-order_supplier', 'supplier_invoiced'=>'infobox-order_supplier',
				'supplier'=>'infobox-order_supplier', 'supplier_order'=>'infobox-order_supplier', 'supplier_proposal'=>'infobox-supplier_proposal',
				'ticket'=>'infobox-contrat', 'title_accountancy'=>'infobox-bank_account', 'title_hrm'=>'infobox-holiday', 'expensereport'=>'infobox-expensereport', 'trip'=>'infobox-expensereport', 'title_agenda'=>'infobox-action',
				'vat'=>'infobox-bank_account',
				//'title_setup'=>'infobox-action', 'tools'=>'infobox-action',
				'list-alt'=>'imgforviewmode', 'calendar'=>'imgforviewmode', 'calendarweek'=>'imgforviewmode', 'calendarmonth'=>'imgforviewmode', 'calendarday'=>'imgforviewmode', 'calendarperuser'=>'imgforviewmode'
			);
			if (!empty($arrayconvpictotomorcess[$pictowithouttext])) {
				$morecss .= ($morecss ? ' ' : '').$arrayconvpictotomorcess[$pictowithouttext];
			}

			// Define $color
			$arrayconvpictotocolor = array(
				'address'=>'#6c6aa8', 'building'=>'#6c6aa8', 'bom'=>'#a69944',
				'cog'=>'#999', 'companies'=>'#6c6aa8', 'company'=>'#6c6aa8', 'contact'=>'#6c6aa8', 'cron'=>'#555',
				'dynamicprice'=>'#a69944',
				'edit'=>'#444', 'note'=>'#999', 'error'=>'', 'help'=>'#bbb', 'listlight'=>'#999', 'language'=>'#555',
				//'dolly'=>'#a69944', 'dollyrevert'=>'#a69944',
				'lot'=>'#a69944',
				'map-marker-alt'=>'#aaa', 'mrp'=>'#a69944', 'product'=>'#a69944', 'service'=>'#a69944', 'inventory'=>'#a69944', 'stock'=>'#a69944', 'movement'=>'#a69944',
				'other'=>'#ddd',
				'partnership'=>'#6c6aa8', 'playdisabled'=>'#ccc', 'printer'=>'#444', 'projectpub'=>'#986c6a', 'reception'=>'#a69944', 'resize'=>'#444', 'rss'=>'#cba',
				//'shipment'=>'#a69944',
				'security'=>'#999', 'square'=>'#888', 'stop-circle'=>'#888', 'stats'=>'#444', 'switch_off'=>'#999', 'technic'=>'#999', 'timespent'=>'#555',
				'uncheck'=>'#800', 'uparrow'=>'#555', 'user-cog'=>'#999', 'country'=>'#aaa', 'globe-americas'=>'#aaa', 'region'=>'#aaa', 'state'=>'#aaa',
				'website'=>'#304', 'workstation'=>'#a69944'
			);
			if (isset($arrayconvpictotocolor[$pictowithouttext])) {
				$facolor = $arrayconvpictotocolor[$pictowithouttext];
			}

			// This snippet only needed since function img_edit accepts only one additional parameter: no separate one for css only.
			// class/style need to be extracted to avoid duplicate class/style validation errors when $moreatt is added to the end of the attributes.
			$morestyle = '';
			$reg = array();
			if (preg_match('/class="([^"]+)"/', $moreatt, $reg)) {
				$morecss .= ($morecss ? ' ' : '').$reg[1];
				$moreatt = str_replace('class="'.$reg[1].'"', '', $moreatt);
			}
			if (preg_match('/style="([^"]+)"/', $moreatt, $reg)) {
				$morestyle = $reg[1];
				$moreatt = str_replace('style="'.$reg[1].'"', '', $moreatt);
			}
			$moreatt = trim($moreatt);

			$enabledisablehtml = '<span class="'.$fa.' '.$fakey.($marginleftonlyshort ? ($marginleftonlyshort == 1 ? ' marginleftonlyshort' : ' marginleftonly') : '');
			$enabledisablehtml .= ($morecss ? ' '.$morecss : '').'" style="'.($fasize ? ('font-size: '.$fasize.';') : '').($facolor ? (' color: '.$facolor.';') : '').($morestyle ? ' '.$morestyle : '').'"'.(($notitle || empty($titlealt)) ? '' : ' title="'.dol_escape_htmltag($titlealt).'"').($moreatt ? ' '.$moreatt : '').'>';
			/*if (!empty($conf->global->MAIN_OPTIMIZEFORTEXTBROWSER)) {
				$enabledisablehtml .= $titlealt;
			}*/
			$enabledisablehtml .= '</span>';

			return $enabledisablehtml;
		}

		if (!empty($conf->global->MAIN_OVERWRITE_THEME_PATH)) {
			$path = $conf->global->MAIN_OVERWRITE_THEME_PATH.'/theme/'.$theme; // If the theme does not have the same name as the module
		} elseif (!empty($conf->global->MAIN_OVERWRITE_THEME_RES)) {
			$path = $conf->global->MAIN_OVERWRITE_THEME_RES.'/theme/'.$conf->global->MAIN_OVERWRITE_THEME_RES; // To allow an external module to overwrite image resources whatever is activated theme
		} elseif (!empty($conf->modules_parts['theme']) && array_key_exists($theme, $conf->modules_parts['theme'])) {
			$path = $theme.'/theme/'.$theme; // If the theme have the same name as the module
		}

		// If we ask an image into $url/$mymodule/img (instead of default path)
		$regs = array();
		if (preg_match('/^([^@]+)@([^@]+)$/i', $picto, $regs)) {
			$picto = $regs[1];
			$path = $regs[2]; // $path is $mymodule
		}

		// Clean parameters
		if (!preg_match('/(\.png|\.gif|\.svg)$/i', $picto)) {
			$picto .= '.png';
		}
		// If alt path are defined, define url where img file is, according to physical path
		// ex: array(["main"]=>"/home/maindir/htdocs", ["alt0"]=>"/home/moddir0/htdocs", ...)
		foreach ($conf->file->dol_document_root as $type => $dirroot) {
			if ($type == 'main') {
				continue;
			}
			// This need a lot of time, that's why enabling alternative dir like "custom" dir is not recommanded
			if (file_exists($dirroot.'/'.$path.'/img/'.$picto)) {
				$url = DOL_URL_ROOT.$conf->file->dol_url_root[$type];
				break;
			}
		}

		// $url is '' or '/custom', $path is current theme or
		$fullpathpicto = $url.'/'.$path.'/img/'.$picto;
	}

	if ($srconly) {
		return $fullpathpicto;
	}
		// tag title is used for tooltip on <a>, tag alt can be used with very simple text on image for blind people
	return '<img src="'.$fullpathpicto.'"'.($notitle ? '' : ' alt="'.dol_escape_htmltag($alt).'"').(($notitle || empty($titlealt)) ? '' : ' title="'.dol_escape_htmltag($titlealt).'"').($moreatt ? ' '.$moreatt.($morecss ? ' class="'.$morecss.'"' : '') : ' class="inline-block'.($morecss ? ' '.$morecss : '').'"').'>'; // Alt is used for accessibility, title for popup
}

/**
 *	Show a picto called object_picto (generic function)
 *
 *	@param	string	$titlealt			Text on alt and title of image. Alt only if param notitle is set to 1. If text is "TextA:TextB", use Text A on alt and Text B on title.
 *	@param	string	$picto				Name of image to show object_picto (example: user, group, action, bill, contract, propal, product, ...)
 *										For external modules use imagename@mymodule to search into directory "img" of module.
 *	@param	string	$moreatt			Add more attribute on img tag (ie: class="datecallink")
 *	@param	int		$pictoisfullpath	If 1, image path is a full path
 *	@param	int		$srconly			Return only content of the src attribute of img.
 *  @param	int		$notitle			1=Disable tag title. Use it if you add js tooltip, to avoid duplicate tooltip.
 *	@return	string						Return img tag
 *	@see	img_picto(), img_picto_common()
 */
function img_object($titlealt, $picto, $moreatt = '', $pictoisfullpath = false, $srconly = 0, $notitle = 0)
{
	if (strpos($picto, '^') === 0) {
		return img_picto($titlealt, str_replace('^', '', $picto), $moreatt, $pictoisfullpath, $srconly, $notitle);
	} else {
		return img_picto($titlealt, 'object_'.$picto, $moreatt, $pictoisfullpath, $srconly, $notitle);
	}
}

/**
 *	Show weather picto
 *
 *	@param      string		$titlealt         	Text on alt and title of image. Alt only if param notitle is set to 1. If text is "TextA:TextB", use Text A on alt and Text B on title.
 *	@param      string|int	$picto       		Name of image file to show (If no extension provided, we use '.png'). Image must be stored into htdocs/theme/common directory. Or level of meteo image (0-4).
 *	@param		string		$moreatt			Add more attribute on img tag
 *	@param		int			$pictoisfullpath	If 1, image path is a full path
 *  @param      string      $morecss            More CSS
 *	@return     string      					Return img tag
 *  @see        img_object(), img_picto()
 */
function img_weather($titlealt, $picto, $moreatt = '', $pictoisfullpath = 0, $morecss = '')
{
	global $conf;

	if (is_numeric($picto)) {
		//$leveltopicto = array(0=>'weather-clear.png', 1=>'weather-few-clouds.png', 2=>'weather-clouds.png', 3=>'weather-many-clouds.png', 4=>'weather-storm.png');
		//$picto = $leveltopicto[$picto];
		return '<i class="fa fa-weather-level'.$picto.'"></i>';
	} elseif (!preg_match('/(\.png|\.gif)$/i', $picto)) {
		$picto .= '.png';
	}

	$path = DOL_URL_ROOT.'/theme/'.$conf->theme.'/img/weather/'.$picto;

	return img_picto($titlealt, $path, $moreatt, 1, 0, 0, '', $morecss);
}

/**
 *	Show picto (generic function)
 *
 *	@param      string		$titlealt         	Text on alt and title of image. Alt only if param notitle is set to 1. If text is "TextA:TextB", use Text A on alt and Text B on title.
 *	@param      string		$picto       		Name of image file to show (If no extension provided, we use '.png'). Image must be stored into htdocs/theme/common directory.
 *	@param		string		$moreatt			Add more attribute on img tag
 *	@param		int			$pictoisfullpath	If 1, image path is a full path
 *  @param		int			$notitle			1=Disable tag title. Use it if you add js tooltip, to avoid duplicate tooltip.
 *	@return     string      					Return img tag
 *  @see        img_object(), img_picto()
 */
function img_picto_common($titlealt, $picto, $moreatt = '', $pictoisfullpath = 0, $notitle = 0)
{
	global $conf;

	if (!preg_match('/(\.png|\.gif)$/i', $picto)) {
		$picto .= '.png';
	}

	if ($pictoisfullpath) {
		$path = $picto;
	} else {
		$path = DOL_URL_ROOT.'/theme/common/'.$picto;

		if (!empty($conf->global->MAIN_MODULE_CAN_OVERWRITE_COMMONICONS)) {
			$themepath = DOL_DOCUMENT_ROOT.'/theme/'.$conf->theme.'/img/'.$picto;

			if (file_exists($themepath)) {
				$path = $themepath;
			}
		}
	}

	return img_picto($titlealt, $path, $moreatt, 1, 0, $notitle);
}

/**
 *	Show logo action
 *
 *	@param	string		$titlealt       Text on alt and title of image. Alt only if param notitle is set to 1. If text is "TextA:TextB", use Text A on alt and Text B on title.
 *	@param  string		$numaction   	Action id or code to show
 *	@param 	string		$picto      	Name of image file to show ('filenew', ...)
 *                                      If no extension provided, we use '.png'. Image must be stored into theme/xxx/img directory.
 *                                      Example: picto.png                  if picto.png is stored into htdocs/theme/mytheme/img
 *                                      Example: picto.png@mymodule         if picto.png is stored into htdocs/mymodule/img
 *                                      Example: /mydir/mysubdir/picto.png  if picto.png is stored into htdocs/mydir/mysubdir (pictoisfullpath must be set to 1)
 *	@return string      				Return an img tag
 */
function img_action($titlealt, $numaction, $picto = '')
{
	global $langs;

	if (empty($titlealt) || $titlealt == 'default') {
		if ($numaction == '-1' || $numaction == 'ST_NO') {
			$numaction = -1;
			$titlealt = $langs->transnoentitiesnoconv('ChangeDoNotContact');
		} elseif ($numaction == '0' || $numaction == 'ST_NEVER') {
			$numaction = 0;
			$titlealt = $langs->transnoentitiesnoconv('ChangeNeverContacted');
		} elseif ($numaction == '1' || $numaction == 'ST_TODO') {
			$numaction = 1;
			$titlealt = $langs->transnoentitiesnoconv('ChangeToContact');
		} elseif ($numaction == '2' || $numaction == 'ST_PEND') {
			$numaction = 2;
			$titlealt = $langs->transnoentitiesnoconv('ChangeContactInProcess');
		} elseif ($numaction == '3' || $numaction == 'ST_DONE') {
			$numaction = 3;
			$titlealt = $langs->transnoentitiesnoconv('ChangeContactDone');
		} else {
			$titlealt = $langs->transnoentitiesnoconv('ChangeStatus '.$numaction);
			$numaction = 0;
		}
	}
	if (!is_numeric($numaction)) {
		$numaction = 0;
	}

	return img_picto($titlealt, !empty($picto) ? $picto : 'stcomm'.$numaction.'.png');
}

/**
 *  Show pdf logo
 *
 *  @param	string		$titlealt   Text on alt and title of image. Alt only if param notitle is set to 1. If text is "TextA:TextB", use Text A on alt and Text B on title.
 *  @param  int		    $size       Taille de l'icone : 3 = 16x16px , 2 = 14x14px
 *  @return string      			Retourne tag img
 */
function img_pdf($titlealt = 'default', $size = 3)
{
	global $langs;

	if ($titlealt == 'default') {
		$titlealt = $langs->trans('Show');
	}

	return img_picto($titlealt, 'pdf'.$size.'.png');
}

/**
 *	Show logo +
 *
 *	@param	string	$titlealt   Text on alt and title of image. Alt only if param notitle is set to 1. If text is "TextA:TextB", use Text A on alt and Text B on title.
 *	@param  string	$other      Add more attributes on img
 *	@return string      		Return tag img
 */
function img_edit_add($titlealt = 'default', $other = '')
{
	global $langs;

	if ($titlealt == 'default') {
		$titlealt = $langs->trans('Add');
	}

	return img_picto($titlealt, 'edit_add.png', $other);
}
/**
 *	Show logo -
 *
 *	@param	string	$titlealt	Text on alt and title of image. Alt only if param notitle is set to 1. If text is "TextA:TextB", use Text A on alt and Text B on title.
 *	@param  string	$other      Add more attributes on img
 *	@return string      		Return tag img
 */
function img_edit_remove($titlealt = 'default', $other = '')
{
	global $langs;

	if ($titlealt == 'default') {
		$titlealt = $langs->trans('Remove');
	}

	return img_picto($titlealt, 'edit_remove.png', $other);
}

/**
 *	Show logo editer/modifier fiche
 *
 *	@param  string	$titlealt   Text on alt and title of image. Alt only if param notitle is set to 1. If text is "TextA:TextB", use Text A on alt and Text B on title.
 *	@param  integer	$float      If you have to put the style "float: right"
 *	@param  string	$other		Add more attributes on img
 *	@return string      		Return tag img
 */
function img_edit($titlealt = 'default', $float = 0, $other = '')
{
	global $langs;

	if ($titlealt == 'default') {
		$titlealt = $langs->trans('Modify');
	}

	return img_picto($titlealt, 'edit.png', ($float ? 'style="float: '.($langs->tab_translate["DIRECTION"] == 'rtl' ? 'left' : 'right').'"' : "").($other ? ' '.$other : ''));
}

/**
 *	Show logo view card
 *
 *	@param	string	$titlealt   Text on alt and title of image. Alt only if param notitle is set to 1. If text is "TextA:TextB", use Text A on alt and Text B on title.
 *	@param  integer	$float      If you have to put the style "float: right"
 *	@param  string	$other		Add more attributes on img
 *	@return string      		Return tag img
 */
function img_view($titlealt = 'default', $float = 0, $other = 'class="valignmiddle"')
{
	global $langs;

	if ($titlealt == 'default') {
		$titlealt = $langs->trans('View');
	}

	$moreatt = ($float ? 'style="float: right" ' : '').$other;

	return img_picto($titlealt, 'view.png', $moreatt);
}

/**
 *  Show delete logo
 *
 *  @param	string	$titlealt   Text on alt and title of image. Alt only if param notitle is set to 1. If text is "TextA:TextB", use Text A on alt and Text B on title.
 *	@param  string	$other      Add more attributes on img
 *  @param	string	$morecss	More CSS
 *  @return string      		Retourne tag img
 */
function img_delete($titlealt = 'default', $other = 'class="pictodelete"', $morecss = '')
{
	global $langs;

	if ($titlealt == 'default') {
		$titlealt = $langs->trans('Delete');
	}

	return img_picto($titlealt, 'delete.png', $other, false, 0, 0, '', $morecss);
}

/**
 *  Show printer logo
 *
 *  @param  string  $titlealt   Text on alt and title of image. Alt only if param notitle is set to 1. If text is "TextA:TextB", use Text A on alt and Text B on title.
 *  @param  string  $other      Add more attributes on img
 *  @return string              Retourne tag img
 */
function img_printer($titlealt = "default", $other = '')
{
	global $langs;
	if ($titlealt == "default") {
		$titlealt = $langs->trans("Print");
	}
	return img_picto($titlealt, 'printer.png', $other);
}

/**
 *  Show split logo
 *
 *  @param	string	$titlealt   Text on alt and title of image. Alt only if param notitle is set to 1. If text is "TextA:TextB", use Text A on alt and Text B on title.
 *	@param  string	$other      Add more attributes on img
 *  @return string      		Retourne tag img
 */
function img_split($titlealt = 'default', $other = 'class="pictosplit"')
{
	global $langs;

	if ($titlealt == 'default') {
		$titlealt = $langs->trans('Split');
	}

	return img_picto($titlealt, 'split.png', $other);
}

/**
 *	Show help logo with cursor "?"
 *
 * 	@param	int              	$usehelpcursor		1=Use help cursor, 2=Use click pointer cursor, 0=No specific cursor
 * 	@param	int|string	        $usealttitle		Text to use as alt title
 * 	@return string            	           			Return tag img
 */
function img_help($usehelpcursor = 1, $usealttitle = 1)
{
	global $langs;

	if ($usealttitle) {
		if (is_string($usealttitle)) {
			$usealttitle = dol_escape_htmltag($usealttitle);
		} else {
			$usealttitle = $langs->trans('Info');
		}
	}

	return img_picto($usealttitle, 'info.png', 'style="vertical-align: middle;'.($usehelpcursor == 1 ? ' cursor: help' : ($usehelpcursor == 2 ? ' cursor: pointer' : '')).'"');
}

/**
 *	Show info logo
 *
 *	@param	string	$titlealt   Text on alt and title of image. Alt only if param notitle is set to 1. If text is "TextA:TextB", use Text A on alt and Text B on title.
 *	@return string      		Return img tag
 */
function img_info($titlealt = 'default')
{
	global $langs;

	if ($titlealt == 'default') {
		$titlealt = $langs->trans('Informations');
	}

	return img_picto($titlealt, 'info.png', 'style="vertical-align: middle;"');
}

/**
 *	Show warning logo
 *
 *	@param	string	$titlealt   Text on alt and title of image. Alt only if param notitle is set to 1. If text is "TextA:TextB", use Text A on alt and Text B on title.
 *	@param	string	$moreatt	Add more attribute on img tag (For example 'style="float: right"'). If 1, add float: right. Can't be "class" attribute.
 *  @param	string  $morecss	Add more CSS
 *	@return string      		Return img tag
 */
function img_warning($titlealt = 'default', $moreatt = '', $morecss = 'pictowarning')
{
	global $langs;

	if ($titlealt == 'default') {
		$titlealt = $langs->trans('Warning');
	}

	//return '<div class="imglatecoin">'.img_picto($titlealt, 'warning_white.png', 'class="pictowarning valignmiddle"'.($moreatt ? ($moreatt == '1' ? ' style="float: right"' : ' '.$moreatt): '')).'</div>';
	return img_picto($titlealt, 'warning.png', 'class="'.$morecss.'"'.($moreatt ? ($moreatt == '1' ? ' style="float: right"' : ' '.$moreatt) : ''));
}

/**
 *  Show error logo
 *
 *	@param	string	$titlealt   Text on alt and title of image. Alt only if param notitle is set to 1. If text is "TextA:TextB", use Text A on alt and Text B on title.
 *	@return string      		Return img tag
 */
function img_error($titlealt = 'default')
{
	global $langs;

	if ($titlealt == 'default') {
		$titlealt = $langs->trans('Error');
	}

	return img_picto($titlealt, 'error.png');
}

/**
 *	Show next logo
 *
 *	@param	string	$titlealt   Text on alt and title of image. Alt only if param notitle is set to 1. If text is "TextA:TextB", use Text A on alt and Text B on title.
*	@param	string	$moreatt	Add more attribute on img tag (For example 'style="float: right"')
 *	@return string      		Return img tag
 */
function img_next($titlealt = 'default', $moreatt = '')
{
	global $langs;

	if ($titlealt == 'default') {
		$titlealt = $langs->trans('Next');
	}

	//return img_picto($titlealt, 'next.png', $moreatt);
	return '<span class="fa fa-chevron-right paddingright paddingleft" title="'.dol_escape_htmltag($titlealt).'"></span>';
}

/**
 *	Show previous logo
 *
 *	@param	string	$titlealt   Text on alt and title of image. Alt only if param notitle is set to 1. If text is "TextA:TextB", use Text A on alt and Text B on title.
 *	@param	string	$moreatt	Add more attribute on img tag (For example 'style="float: right"')
 *	@return string      		Return img tag
 */
function img_previous($titlealt = 'default', $moreatt = '')
{
	global $langs;

	if ($titlealt == 'default') {
		$titlealt = $langs->trans('Previous');
	}

	//return img_picto($titlealt, 'previous.png', $moreatt);
	return '<span class="fa fa-chevron-left paddingright paddingleft" title="'.dol_escape_htmltag($titlealt).'"></span>';
}

/**
 *	Show down arrow logo
 *
 *	@param	string	$titlealt   Text on alt and title of image. Alt only if param notitle is set to 1. If text is "TextA:TextB", use Text A on alt and Text B on title.
 *	@param  int		$selected   Selected
 *  @param	string	$moreclass	Add more CSS classes
 *	@return string      		Return img tag
 */
function img_down($titlealt = 'default', $selected = 0, $moreclass = '')
{
	global $langs;

	if ($titlealt == 'default') {
		$titlealt = $langs->trans('Down');
	}

	return img_picto($titlealt, ($selected ? '1downarrow_selected.png' : '1downarrow.png'), 'class="imgdown'.($moreclass ? " ".$moreclass : "").'"');
}

/**
 *	Show top arrow logo
 *
 *	@param	string	$titlealt   Text on alt and title of image. Alt only if param notitle is set to 1. If text is "TextA:TextB", use Text A on alt and Text B on title.
 *	@param  int		$selected	Selected
 *  @param	string	$moreclass	Add more CSS classes
 *	@return string      		Return img tag
 */
function img_up($titlealt = 'default', $selected = 0, $moreclass = '')
{
	global $langs;

	if ($titlealt == 'default') {
		$titlealt = $langs->trans('Up');
	}

	return img_picto($titlealt, ($selected ? '1uparrow_selected.png' : '1uparrow.png'), 'class="imgup'.($moreclass ? " ".$moreclass : "").'"');
}

/**
 *	Show left arrow logo
 *
 *	@param	string	$titlealt   Text on alt and title of image. Alt only if param notitle is set to 1. If text is "TextA:TextB", use Text A on alt and Text B on title.
 *	@param  int		$selected	Selected
 *	@param	string	$moreatt	Add more attribute on img tag (For example 'style="float: right"')
 *	@return string      		Return img tag
 */
function img_left($titlealt = 'default', $selected = 0, $moreatt = '')
{
	global $langs;

	if ($titlealt == 'default') {
		$titlealt = $langs->trans('Left');
	}

	return img_picto($titlealt, ($selected ? '1leftarrow_selected.png' : '1leftarrow.png'), $moreatt);
}

/**
 *	Show right arrow logo
 *
 *	@param	string	$titlealt   Text on alt and title of image. Alt only if param notitle is set to 1. If text is "TextA:TextB", use Text A on alt and Text B on title.
 *	@param  int		$selected	Selected
 *	@param	string	$moreatt	Add more attribute on img tag (For example 'style="float: right"')
 *	@return string      		Return img tag
 */
function img_right($titlealt = 'default', $selected = 0, $moreatt = '')
{
	global $langs;

	if ($titlealt == 'default') {
		$titlealt = $langs->trans('Right');
	}

	return img_picto($titlealt, ($selected ? '1rightarrow_selected.png' : '1rightarrow.png'), $moreatt);
}

/**
 *	Show tick logo if allowed
 *
 *	@param	string	$allow		Allow
 *	@param	string	$titlealt   Text on alt and title of image. Alt only if param notitle is set to 1. If text is "TextA:TextB", use Text A on alt and Text B on title.
 *	@return string      		Return img tag
 */
function img_allow($allow, $titlealt = 'default')
{
	global $langs;

	if ($titlealt == 'default') {
		$titlealt = $langs->trans('Active');
	}

	if ($allow == 1) {
		return img_picto($titlealt, 'tick.png');
	}

	return '-';
}

/**
 *	Return image of a credit card according to its brand name
 *
 *	@param  string	$brand		Brand name of credit card
 *  @param  string	$morecss	More CSS
 *	@return string     			Return img tag
 */
function img_credit_card($brand, $morecss = null)
{
	if (is_null($morecss)) {
		$morecss = 'fa-2x';
	}

	if ($brand == 'visa' || $brand == 'Visa') {
		$brand = 'cc-visa';
	} elseif ($brand == 'mastercard' || $brand == 'MasterCard') {
		$brand = 'cc-mastercard';
	} elseif ($brand == 'amex' || $brand == 'American Express') {
		$brand = 'cc-amex';
	} elseif ($brand == 'discover' || $brand == 'Discover') {
		$brand = 'cc-discover';
	} elseif ($brand == 'jcb' || $brand == 'JCB') {
		$brand = 'cc-jcb';
	} elseif ($brand == 'diners' || $brand == 'Diners club') {
		$brand = 'cc-diners-club';
	} elseif (!in_array($brand, array('cc-visa', 'cc-mastercard', 'cc-amex', 'cc-discover', 'cc-jcb', 'cc-diners-club'))) {
		$brand = 'credit-card';
	}

	return '<span class="fa fa-'.$brand.' fa-fw'.($morecss ? ' '.$morecss : '').'"></span>';
}

/**
 *	Show MIME img of a file
 *
 *	@param	string	$file		Filename
 * 	@param	string	$titlealt	Text on alt and title of image. Alt only if param notitle is set to 1. If text is "TextA:TextB", use Text A on alt and Text B on title.
 *  @param	string	$morecss	More css
 *	@return string     			Return img tag
 */
function img_mime($file, $titlealt = '', $morecss = '')
{
	require_once DOL_DOCUMENT_ROOT.'/core/lib/files.lib.php';

	$mimetype = dol_mimetype($file, '', 1);
	$mimeimg = dol_mimetype($file, '', 2);
	$mimefa = dol_mimetype($file, '', 4);

	if (empty($titlealt)) {
		$titlealt = 'Mime type: '.$mimetype;
	}

	//return img_picto_common($titlealt, 'mime/'.$mimeimg, 'class="'.$morecss.'"');
	return '<i class="fa fa-'.$mimefa.' paddingright'.($morecss ? ' '.$morecss : '').'"'.($titlealt ? ' title="'.$titlealt.'"' : '').'></i>';
}


/**
 *  Show search logo
 *
 *  @param	string	$titlealt   Text on alt and title of image. Alt only if param notitle is set to 1. If text is "TextA:TextB", use Text A on alt and Text B on title.
 *	@param  string	$other      Add more attributes on img
 *  @return string      		Retourne tag img
 */
function img_search($titlealt = 'default', $other = '')
{
	global $conf, $langs;

	if ($titlealt == 'default') {
		$titlealt = $langs->trans('Search');
	}

	$img = img_picto($titlealt, 'search.png', $other, false, 1);

	$input = '<input type="image" class="liste_titre" name="button_search" src="'.$img.'" ';
	$input .= 'value="'.dol_escape_htmltag($titlealt).'" title="'.dol_escape_htmltag($titlealt).'" >';

	return $input;
}

/**
 *  Show search logo
 *
 *  @param	string	$titlealt   Text on alt and title of image. Alt only if param notitle is set to 1. If text is "TextA:TextB", use Text A on alt and Text B on title.
 *	@param  string	$other      Add more attributes on img
 *  @return string      		Retourne tag img
 */
function img_searchclear($titlealt = 'default', $other = '')
{
	global $conf, $langs;

	if ($titlealt == 'default') {
		$titlealt = $langs->trans('Search');
	}

	$img = img_picto($titlealt, 'searchclear.png', $other, false, 1);

	$input = '<input type="image" class="liste_titre" name="button_removefilter" src="'.$img.'" ';
	$input .= 'value="'.dol_escape_htmltag($titlealt).'" title="'.dol_escape_htmltag($titlealt).'" >';

	return $input;
}

/**
 *	Show information for admin users or standard users
 *
 *	@param	string	$text				Text info
 *	@param  integer	$infoonimgalt		Info is shown only on alt of star picto, otherwise it is show on output after the star picto
 *	@param	int		$nodiv				No div
 *  @param  string  $admin      	    '1'=Info for admin users. '0'=Info for standard users (change only the look), 'error', 'warning', 'xxx'=Other
 *  @param	string	$morecss			More CSS ('', 'warning', 'error')
 *  @param	string	$textfordropdown	Show a text to click to dropdown the info box.
 *	@return	string						String with info text
 */
function info_admin($text, $infoonimgalt = 0, $nodiv = 0, $admin = '1', $morecss = '', $textfordropdown = '')
{
	global $conf, $langs;

	if ($infoonimgalt) {
		$result = img_picto($text, 'info', 'class="hideonsmartphone'.($morecss ? ' '.$morecss : '').'"');
	} else {
		if (empty($conf->use_javascript_ajax)) {
			$textfordropdown = '';
		}

		$class = (empty($admin) ? 'undefined' : ($admin == '1' ? 'info' : $admin));
		$result = ($nodiv ? '' : '<div class="'.$class.' hideonsmartphone'.($morecss ? ' '.$morecss : '').($textfordropdown ? ' hidden' : '').'">').'<span class="fa fa-info-circle" title="'.dol_escape_htmltag($admin ? $langs->trans('InfoAdmin') : $langs->trans('Note')).'"></span> '.$text.($nodiv ? '' : '</div>');

		if ($textfordropdown) {
			$tmpresult = '<span class="'.$class.'text opacitymedium cursorpointer">'.$langs->trans($textfordropdown).' '.img_picto($langs->trans($textfordropdown), '1downarrow').'</span>';
			$tmpresult .= '<script type="text/javascript">
				jQuery(document).ready(function() {
					jQuery(".'.$class.'text").click(function() {
						console.log("toggle text");
						jQuery(".'.$class.'").toggle();
					});
				});
				</script>';

			$result = $tmpresult.$result;
		}
	}

	return $result;
}


/**
 *  Displays error message system with all the information to facilitate the diagnosis and the escalation of the bugs.
 *  This function must be called when a blocking technical error is encountered.
 *  However, one must try to call it only within php pages, classes must return their error through their property "error".
 *
 *	@param	 	DoliDB|string   $db      	Database handler
 *	@param  	string|string[] $error		String or array of errors strings to show
 *  @param		array           $errors		Array of errors
 *	@return 	void
 *  @see    	dol_htmloutput_errors()
 */
function dol_print_error($db = '', $error = '', $errors = null)
{
	global $conf, $langs, $argv;
	global $dolibarr_main_prod;

	$out = '';
	$syslog = '';

	// If error occurs before the $lang object was loaded
	if (!$langs) {
		require_once DOL_DOCUMENT_ROOT.'/core/class/translate.class.php';
		$langs = new Translate('', $conf);
		$langs->load("main");
	}

	// Load translation files required by the error messages
	$langs->loadLangs(array('main', 'errors'));

	if ($_SERVER['DOCUMENT_ROOT']) {    // Mode web
		$out .= $langs->trans("DolibarrHasDetectedError").".<br>\n";
		if (getDolGlobalInt('MAIN_FEATURES_LEVEL') > 0) {
			$out .= "You use an experimental or develop level of features, so please do NOT report any bugs or vulnerability, except if problem is confirmed after moving option MAIN_FEATURES_LEVEL back to 0.<br>\n";
		}
		$out .= $langs->trans("InformationToHelpDiagnose").":<br>\n";

		$out .= "<b>".$langs->trans("Date").":</b> ".dol_print_date(time(), 'dayhourlog')."<br>\n";
		$out .= "<b>".$langs->trans("Dolibarr").":</b> ".DOL_VERSION." - https://www.dolibarr.org<br>\n";
		if (isset($conf->global->MAIN_FEATURES_LEVEL)) {
			$out .= "<b>".$langs->trans("LevelOfFeature").":</b> ".getDolGlobalInt('MAIN_FEATURES_LEVEL')."<br>\n";
		}
		if (function_exists("phpversion")) {
			$out .= "<b>".$langs->trans("PHP").":</b> ".phpversion()."<br>\n";
		}
		$out .= "<b>".$langs->trans("Server").":</b> ".(isset($_SERVER["SERVER_SOFTWARE"]) ? dol_htmlentities($_SERVER["SERVER_SOFTWARE"], ENT_COMPAT) : '')."<br>\n";
		if (function_exists("php_uname")) {
			$out .= "<b>".$langs->trans("OS").":</b> ".php_uname()."<br>\n";
		}
		$out .= "<b>".$langs->trans("UserAgent").":</b> ".(isset($_SERVER["HTTP_USER_AGENT"]) ? dol_htmlentities($_SERVER["HTTP_USER_AGENT"], ENT_COMPAT) : '')."<br>\n";
		$out .= "<br>\n";
		$out .= "<b>".$langs->trans("RequestedUrl").":</b> ".dol_htmlentities($_SERVER["REQUEST_URI"], ENT_COMPAT)."<br>\n";
		$out .= "<b>".$langs->trans("Referer").":</b> ".(isset($_SERVER["HTTP_REFERER"]) ? dol_htmlentities($_SERVER["HTTP_REFERER"], ENT_COMPAT) : '')."<br>\n";
		$out .= "<b>".$langs->trans("MenuManager").":</b> ".(isset($conf->standard_menu) ? dol_htmlentities($conf->standard_menu, ENT_COMPAT) : '')."<br>\n";
		$out .= "<br>\n";
		$syslog .= "url=".dol_escape_htmltag($_SERVER["REQUEST_URI"]);
		$syslog .= ", query_string=".dol_escape_htmltag($_SERVER["QUERY_STRING"]);
	} else // Mode CLI
	{
		$out .= '> '.$langs->transnoentities("ErrorInternalErrorDetected").":\n".$argv[0]."\n";
		$syslog .= "pid=".dol_getmypid();
	}

	if (!empty($conf->modules)) {
		$out .= "<b>".$langs->trans("Modules").":</b> ".join(', ', $conf->modules)."<br>\n";
	}

	if (is_object($db)) {
		if ($_SERVER['DOCUMENT_ROOT']) {  // Mode web
			$out .= "<b>".$langs->trans("DatabaseTypeManager").":</b> ".$db->type."<br>\n";
			$out .= "<b>".$langs->trans("RequestLastAccessInError").":</b> ".($db->lastqueryerror() ? dol_escape_htmltag($db->lastqueryerror()) : $langs->trans("ErrorNoRequestInError"))."<br>\n";
			$out .= "<b>".$langs->trans("ReturnCodeLastAccessInError").":</b> ".($db->lasterrno() ? dol_escape_htmltag($db->lasterrno()) : $langs->trans("ErrorNoRequestInError"))."<br>\n";
			$out .= "<b>".$langs->trans("InformationLastAccessInError").":</b> ".($db->lasterror() ? dol_escape_htmltag($db->lasterror()) : $langs->trans("ErrorNoRequestInError"))."<br>\n";
			$out .= "<br>\n";
		} else // Mode CLI
		{
			// No dol_escape_htmltag for output, we are in CLI mode
			$out .= '> '.$langs->transnoentities("DatabaseTypeManager").":\n".$db->type."\n";
			$out .= '> '.$langs->transnoentities("RequestLastAccessInError").":\n".($db->lastqueryerror() ? $db->lastqueryerror() : $langs->transnoentities("ErrorNoRequestInError"))."\n";
			$out .= '> '.$langs->transnoentities("ReturnCodeLastAccessInError").":\n".($db->lasterrno() ? $db->lasterrno() : $langs->transnoentities("ErrorNoRequestInError"))."\n";
			$out .= '> '.$langs->transnoentities("InformationLastAccessInError").":\n".($db->lasterror() ? $db->lasterror() : $langs->transnoentities("ErrorNoRequestInError"))."\n";
		}
		$syslog .= ", sql=".$db->lastquery();
		$syslog .= ", db_error=".$db->lasterror();
	}

	if ($error || $errors) {
		$langs->load("errors");

		// Merge all into $errors array
		if (is_array($error) && is_array($errors)) {
			$errors = array_merge($error, $errors);
		} elseif (is_array($error)) {
			$errors = $error;
		} elseif (is_array($errors)) {
			$errors = array_merge(array($error), $errors);
		} else {
			$errors = array_merge(array($error));
		}

		foreach ($errors as $msg) {
			if (empty($msg)) {
				continue;
			}
			if ($_SERVER['DOCUMENT_ROOT']) {  // Mode web
				$out .= "<b>".$langs->trans("Message").":</b> ".dol_escape_htmltag($msg)."<br>\n";
			} else // Mode CLI
			{
				$out .= '> '.$langs->transnoentities("Message").":\n".$msg."\n";
			}
			$syslog .= ", msg=".$msg;
		}
	}
	if (empty($dolibarr_main_prod) && $_SERVER['DOCUMENT_ROOT'] && function_exists('xdebug_print_function_stack') && function_exists('xdebug_call_file')) {
		xdebug_print_function_stack();
		$out .= '<b>XDebug informations:</b>'."<br>\n";
		$out .= 'File: '.xdebug_call_file()."<br>\n";
		$out .= 'Line: '.xdebug_call_line()."<br>\n";
		$out .= 'Function: '.xdebug_call_function()."<br>\n";
		$out .= "<br>\n";
	}

	// Return a http error code if possible
	if (!headers_sent()) {
		http_response_code(500);
	}

	if (empty($dolibarr_main_prod)) {
		print $out;
	} else {
		if (empty($langs->defaultlang)) {
			$langs->setDefaultLang();
		}
		$langs->loadLangs(array("main", "errors")); // Reload main because language may have been set only on previous line so we have to reload files we need.
		// This should not happen, except if there is a bug somewhere. Enabled and check log in such case.
		print 'This website or feature is currently temporarly not available or failed after a technical error.<br><br>This may be due to a maintenance operation. Current status of operation ('.dol_print_date(dol_now(), 'dayhourrfc').') are on next line...<br><br>'."\n";
		print $langs->trans("DolibarrHasDetectedError").'. ';
		print $langs->trans("YouCanSetOptionDolibarrMainProdToZero");
		define("MAIN_CORE_ERROR", 1);
	}

	dol_syslog("Error ".$syslog, LOG_ERR);
}

/**
 * Show a public email and error code to contact if technical error
 *
 * @param	string	$prefixcode		Prefix of public error code
 * @param   string  $errormessage   Complete error message
 * @param	array	$errormessages	Array of error messages
 * @param	string	$morecss		More css
 * @param	string	$email			Email
 * @return	void
 */
function dol_print_error_email($prefixcode, $errormessage = '', $errormessages = array(), $morecss = 'error', $email = '')
{
	global $langs, $conf;

	if (empty($email)) {
		$email = $conf->global->MAIN_INFO_SOCIETE_MAIL;
	}

	$langs->load("errors");
	$now = dol_now();

	print '<br><div class="center login_main_message"><div class="'.$morecss.'">';
	print $langs->trans("ErrorContactEMail", $email, $prefixcode.dol_print_date($now, '%Y%m%d%H%M%S'));
	if ($errormessage) {
		print '<br><br>'.$errormessage;
	}
	if (is_array($errormessages) && count($errormessages)) {
		foreach ($errormessages as $mesgtoshow) {
			print '<br><br>'.$mesgtoshow;
		}
	}
	print '</div></div>';
}

/**
 *	Show title line of an array
 *
 *	@param	string	$name        Label of field
 *	@param	string	$file        Url used when we click on sort picto
 *	@param	string	$field       Field to use for new sorting
 *	@param	string	$begin       ("" by defaut)
 *	@param	string	$moreparam   Add more parameters on sort url links ("" by default)
 *	@param  string	$moreattrib  Options of attribute td ("" by defaut, example: 'align="center"')
 *	@param  string	$sortfield   Current field used to sort
 *	@param  string	$sortorder   Current sort order
 *  @param	string	$prefix		 Prefix for css. Use space after prefix to add your own CSS tag.
 *  @param	string	$tooltip	 Tooltip
 *  @param	string	$forcenowrapcolumntitle		No need for use 'wrapcolumntitle' css style
 *	@return	void
 */
function print_liste_field_titre($name, $file = "", $field = "", $begin = "", $moreparam = "", $moreattrib = "", $sortfield = "", $sortorder = "", $prefix = "", $tooltip = "", $forcenowrapcolumntitle = 0)
{
	print getTitleFieldOfList($name, 0, $file, $field, $begin, $moreparam, $moreattrib, $sortfield, $sortorder, $prefix, 0, $tooltip, $forcenowrapcolumntitle);
}

/**
 *	Get title line of an array
 *
 *	@param	string	$name        		Translation key of field to show or complete HTML string to show
 *	@param	int		$thead		 		0=To use with standard table format, 1=To use inside <thead><tr>, 2=To use with <div>
 *	@param	string	$file        		Url used when we click on sort picto
 *	@param	string	$field       		Field to use for new sorting. Empty if this field is not sortable. Example "t.abc" or "t.abc,t.def"
 *	@param	string	$begin       		("" by defaut)
 *	@param	string	$moreparam   		Add more parameters on sort url links ("" by default)
 *	@param  string	$moreattrib  		Add more attributes on th ("" by defaut, example: 'align="center"'). To add more css class, use param $prefix.
 *	@param  string	$sortfield   		Current field used to sort (Ex: 'd.datep,d.id')
 *	@param  string	$sortorder   		Current sort order (Ex: 'asc,desc')
 *  @param	string	$prefix		 		Prefix for css. Use space after prefix to add your own CSS tag, for example 'mycss '.
 *  @param	string	$disablesortlink	1=Disable sort link
 *  @param	string	$tooltip	 		Tooltip
 *  @param	string	$forcenowrapcolumntitle		No need for use 'wrapcolumntitle' css style
 *	@return	string
 */
function getTitleFieldOfList($name, $thead = 0, $file = "", $field = "", $begin = "", $moreparam = "", $moreattrib = "", $sortfield = "", $sortorder = "", $prefix = "", $disablesortlink = 0, $tooltip = '', $forcenowrapcolumntitle = 0)
{
	global $conf, $langs, $form;
	//print "$name, $file, $field, $begin, $options, $moreattrib, $sortfield, $sortorder<br>\n";

	if ($moreattrib == 'class="right"') {
		$prefix .= 'right '; // For backward compatibility
	}

	$sortorder = strtoupper($sortorder);
	$out = '';
	$sortimg = '';

	$tag = 'th';
	if ($thead == 2) {
		$tag = 'div';
	}

	$tmpsortfield = explode(',', $sortfield);
	$sortfield1 = trim($tmpsortfield[0]); // If $sortfield is 'd.datep,d.id', it becomes 'd.datep'
	$tmpfield = explode(',', $field);
	$field1 = trim($tmpfield[0]); // If $field is 'd.datep,d.id', it becomes 'd.datep'

	if (empty($conf->global->MAIN_DISABLE_WRAPPING_ON_COLUMN_TITLE) && empty($forcenowrapcolumntitle)) {
		$prefix = 'wrapcolumntitle '.$prefix;
	}

	//var_dump('field='.$field.' field1='.$field1.' sortfield='.$sortfield.' sortfield1='.$sortfield1);
	// If field is used as sort criteria we use a specific css class liste_titre_sel
	// Example if (sortfield,field)=("nom","xxx.nom") or (sortfield,field)=("nom","nom")
	$liste_titre = 'liste_titre';
	if ($field1 && ($sortfield1 == $field1 || $sortfield1 == preg_replace("/^[^\.]+\./", "", $field1))) {
		$liste_titre = 'liste_titre_sel';
	}
	$out .= '<'.$tag.' class="'.$prefix.$liste_titre.'" '.$moreattrib;
	//$out .= (($field && empty($conf->global->MAIN_DISABLE_WRAPPING_ON_COLUMN_TITLE) && preg_match('/^[a-zA-Z_0-9\s\.\-:&;]*$/', $name)) ? ' title="'.dol_escape_htmltag($langs->trans($name)).'"' : '');
	$out .= ($name && empty($conf->global->MAIN_DISABLE_WRAPPING_ON_COLUMN_TITLE) && empty($forcenowrapcolumntitle) && !dol_textishtml($name)) ? ' title="'.dol_escape_htmltag($langs->trans($name)).'"' : '';
	$out .= '>';

	if (empty($thead) && $field && empty($disablesortlink)) {    // If this is a sort field
		$options = preg_replace('/sortfield=([a-zA-Z0-9,\s\.]+)/i', '', (is_scalar($moreparam) ? $moreparam : ''));
		$options = preg_replace('/sortorder=([a-zA-Z0-9,\s\.]+)/i', '', $options);
		$options = preg_replace('/&+/i', '&', $options);
		if (!preg_match('/^&/', $options)) {
			$options = '&'.$options;
		}

		$sortordertouseinlink = '';
		if ($field1 != $sortfield1) { // We are on another field than current sorted field
			if (preg_match('/^DESC/i', $sortorder)) {
				$sortordertouseinlink .= str_repeat('desc,', count(explode(',', $field)));
			} else // We reverse the var $sortordertouseinlink
			{
				$sortordertouseinlink .= str_repeat('asc,', count(explode(',', $field)));
			}
		} else // We are on field that is the first current sorting criteria
		{
			if (preg_match('/^ASC/i', $sortorder)) {	// We reverse the var $sortordertouseinlink
				$sortordertouseinlink .= str_repeat('desc,', count(explode(',', $field)));
			} else {
				$sortordertouseinlink .= str_repeat('asc,', count(explode(',', $field)));
			}
		}
		$sortordertouseinlink = preg_replace('/,$/', '', $sortordertouseinlink);
		$out .= '<a class="reposition" href="'.$file.'?sortfield='.$field.'&sortorder='.$sortordertouseinlink.'&begin='.$begin.$options.'"';
		//$out .= (empty($conf->global->MAIN_DISABLE_WRAPPING_ON_COLUMN_TITLE) ? ' title="'.dol_escape_htmltag($langs->trans($name)).'"' : '');
		$out .= '>';
	}

	if ($tooltip) {
		// You can also use 'TranslationString:keyfortooltiponlick' for a tooltip on click.
		$tmptooltip = explode(':', $tooltip);
		$out .= $form->textwithpicto($langs->trans($name), $langs->trans($tmptooltip[0]), 1, 'help', '', 0, 3, (empty($tmptooltip[1]) ? '' : 'extra_'.str_replace('.', '_', $field).'_'.$tmptooltip[1]));
	} else {
		$out .= $langs->trans($name);
	}

	if (empty($thead) && $field && empty($disablesortlink)) {    // If this is a sort field
		$out .= '</a>';
	}

	if (empty($thead) && $field) {    // If this is a sort field
		$options = preg_replace('/sortfield=([a-zA-Z0-9,\s\.]+)/i', '', (is_scalar($moreparam) ? $moreparam : ''));
		$options = preg_replace('/sortorder=([a-zA-Z0-9,\s\.]+)/i', '', $options);
		$options = preg_replace('/&+/i', '&', $options);
		if (!preg_match('/^&/', $options)) {
			$options = '&'.$options;
		}

		if (!$sortorder || $field1 != $sortfield1) {
			//$out.= '<a href="'.$file.'?sortfield='.$field.'&sortorder=asc&begin='.$begin.$options.'">'.img_down("A-Z",0).'</a>';
			//$out.= '<a href="'.$file.'?sortfield='.$field.'&sortorder=desc&begin='.$begin.$options.'">'.img_up("Z-A",0).'</a>';
		} else {
			if (preg_match('/^DESC/', $sortorder)) {
				//$out.= '<a href="'.$file.'?sortfield='.$field.'&sortorder=asc&begin='.$begin.$options.'">'.img_down("A-Z",0).'</a>';
				//$out.= '<a href="'.$file.'?sortfield='.$field.'&sortorder=desc&begin='.$begin.$options.'">'.img_up("Z-A",1).'</a>';
				$sortimg .= '<span class="nowrap">'.img_up("Z-A", 0, 'paddingleft').'</span>';
			}
			if (preg_match('/^ASC/', $sortorder)) {
				//$out.= '<a href="'.$file.'?sortfield='.$field.'&sortorder=asc&begin='.$begin.$options.'">'.img_down("A-Z",1).'</a>';
				//$out.= '<a href="'.$file.'?sortfield='.$field.'&sortorder=desc&begin='.$begin.$options.'">'.img_up("Z-A",0).'</a>';
				$sortimg .= '<span class="nowrap">'.img_down("A-Z", 0, 'paddingleft').'</span>';
			}
		}
	}

	$out .= $sortimg;

	$out .= '</'.$tag.'>';

	return $out;
}

/**
 *	Show a title.
 *
 *	@param	string	$title			Title to show
 *  @return	void
 *  @deprecated						Use load_fiche_titre instead
 *  @see load_fiche_titre()
 */
function print_titre($title)
{
	dol_syslog(__FUNCTION__." is deprecated", LOG_WARNING);

	print '<div class="titre">'.$title.'</div>';
}

/**
 *	Show a title with picto
 *
 *	@param	string	$title				Title to show
 *	@param	string	$mesg				Added message to show on right
 *	@param	string	$picto				Icon to use before title (should be a 32x32 transparent png file)
 *	@param	int		$pictoisfullpath	1=Icon name is a full absolute url of image
 * 	@param	int		$id					To force an id on html objects
 * 	@return	void
 *  @deprecated Use print load_fiche_titre instead
 */
function print_fiche_titre($title, $mesg = '', $picto = 'generic', $pictoisfullpath = 0, $id = '')
{
	print load_fiche_titre($title, $mesg, $picto, $pictoisfullpath, $id);
}

/**
 *	Load a title with picto
 *
 *	@param	string	$titre				Title to show
 *	@param	string	$morehtmlright		Added message to show on right
 *	@param	string	$picto				Icon to use before title (should be a 32x32 transparent png file)
 *	@param	int		$pictoisfullpath	1=Icon name is a full absolute url of image
 * 	@param	string	$id					To force an id on html objects
 *  @param  string  $morecssontable     More css on table
 *	@param	string	$morehtmlcenter		Added message to show on center
 * 	@return	string
 *  @see print_barre_liste()
 */
function load_fiche_titre($titre, $morehtmlright = '', $picto = 'generic', $pictoisfullpath = 0, $id = '', $morecssontable = '', $morehtmlcenter = '')
{
	global $conf;

	$return = '';

	if ($picto == 'setup') {
		$picto = 'generic';
	}

	$return .= "\n";
	$return .= '<table '.($id ? 'id="'.$id.'" ' : '').'class="centpercent notopnoleftnoright table-fiche-title'.($morecssontable ? ' '.$morecssontable : '').'">'; // maring bottom must be same than into print_barre_list
	$return .= '<tr class="titre">';
	if ($picto) {
		$return .= '<td class="nobordernopadding widthpictotitle valignmiddle col-picto">'.img_picto('', $picto, 'class="valignmiddle widthpictotitle pictotitle"', $pictoisfullpath).'</td>';
	}
	$return .= '<td class="nobordernopadding valignmiddle col-title">';
	$return .= '<div class="titre inline-block">'.$titre.'</div>';
	$return .= '</td>';
	if (dol_strlen($morehtmlcenter)) {
		$return .= '<td class="nobordernopadding center valignmiddle">'.$morehtmlcenter.'</td>';
	}
	if (dol_strlen($morehtmlright)) {
		$return .= '<td class="nobordernopadding titre_right wordbreakimp right valignmiddle">'.$morehtmlright.'</td>';
	}
	$return .= '</tr></table>'."\n";

	return $return;
}

/**
 *	Print a title with navigation controls for pagination
 *
 *	@param	string	    $titre				Title to show (required)
 *	@param	int   	    $page				Numero of page to show in navigation links (required)
 *	@param	string	    $file				Url of page (required)
 *	@param	string	    $options         	More parameters for links ('' by default, does not include sortfield neither sortorder). Value must be 'urlencoded' before calling function.
 *	@param	string    	$sortfield       	Field to sort on ('' by default)
 *	@param	string	    $sortorder       	Order to sort ('' by default)
 *	@param	string	    $morehtmlcenter     String in the middle ('' by default). We often find here string $massaction comming from $form->selectMassAction()
 *	@param	int		    $num				Number of records found by select with limit+1
 *	@param	int|string  $totalnboflines		Total number of records/lines for all pages (if known). Use a negative value of number to not show number. Use '' if unknown.
 *	@param	string	    $picto				Icon to use before title (should be a 32x32 transparent png file)
 *	@param	int		    $pictoisfullpath	1=Icon name is a full absolute url of image
 *  @param	string	    $morehtmlright		More html to show (after arrows)
 *  @param  string      $morecss            More css to the table
 *  @param  int         $limit              Max number of lines (-1 = use default, 0 = no limit, > 0 = limit).
 *  @param  int         $hideselectlimit    Force to hide select limit
 *  @param  int         $hidenavigation     Force to hide all navigation tools
 *  @param  int			$pagenavastextinput 1=Do not suggest list of pages to navigate but suggest the page number into an input field.
 *  @param	string		$morehtmlrightbeforearrow	More html to show (before arrows)
 *	@return	void
 */
function print_barre_liste($titre, $page, $file, $options = '', $sortfield = '', $sortorder = '', $morehtmlcenter = '', $num = -1, $totalnboflines = '', $picto = 'generic', $pictoisfullpath = 0, $morehtmlright = '', $morecss = '', $limit = -1, $hideselectlimit = 0, $hidenavigation = 0, $pagenavastextinput = 0, $morehtmlrightbeforearrow = '')
{
	global $conf, $langs;

	$savlimit = $limit;
	$savtotalnboflines = $totalnboflines;
	$totalnboflines = abs((int) $totalnboflines);

	if ($picto == 'setup') {
		$picto = 'title_setup.png';
	}
	if (($conf->browser->name == 'ie') && $picto == 'generic') {
		$picto = 'title.gif';
	}
	if ($limit < 0) {
		$limit = $conf->liste_limit;
	}
	if ($savlimit != 0 && (($num > $limit) || ($num == -1) || ($limit == 0))) {
		$nextpage = 1;
	} else {
		$nextpage = 0;
	}
	//print 'totalnboflines='.$totalnboflines.'-savlimit='.$savlimit.'-limit='.$limit.'-num='.$num.'-nextpage='.$nextpage;

	print "\n";
	print "<!-- Begin title -->\n";
	print '<table class="centpercent notopnoleftnoright table-fiche-title'.($morecss ? ' '.$morecss : '').'"><tr>'; // maring bottom must be same than into load_fiche_tire

	// Left

	if ($picto && $titre) {
		print '<td class="nobordernopadding widthpictotitle valignmiddle col-picto">'.img_picto('', $picto, 'class="valignmiddle pictotitle widthpictotitle"', $pictoisfullpath).'</td>';
	}
	print '<td class="nobordernopadding valignmiddle col-title">';
	print '<div class="titre inline-block">'.$titre;
	if (!empty($titre) && $savtotalnboflines >= 0 && (string) $savtotalnboflines != '') {
		print '<span class="opacitymedium colorblack paddingleft">('.$totalnboflines.')</span>';
	}
	print '</div></td>';

	// Center
	if ($morehtmlcenter) {
		print '<td class="nobordernopadding center valignmiddle">'.$morehtmlcenter.'</td>';
	}

	// Right
	print '<td class="nobordernopadding valignmiddle right">';
	print '<input type="hidden" name="pageplusoneold" value="'.((int) $page + 1).'">';
	if ($sortfield) {
		$options .= "&sortfield=".urlencode($sortfield);
	}
	if ($sortorder) {
		$options .= "&sortorder=".urlencode($sortorder);
	}
	// Show navigation bar
	$pagelist = '';
	if ($savlimit != 0 && ($page > 0 || $num > $limit)) {
		if ($totalnboflines) {	// If we know total nb of lines
			// Define nb of extra page links before and after selected page + ... + first or last
			$maxnbofpage = (empty($conf->dol_optimize_smallscreen) ? 4 : 0);

			if ($limit > 0) {
				$nbpages = ceil($totalnboflines / $limit);
			} else {
				$nbpages = 1;
			}
			$cpt = ($page - $maxnbofpage);
			if ($cpt < 0) {
				$cpt = 0;
			}

			if ($cpt >= 1) {
				if (empty($pagenavastextinput)) {
					$pagelist .= '<li class="pagination"><a href="'.$file.'?page=0'.$options.'">1</a></li>';
					if ($cpt > 2) {
						$pagelist .= '<li class="pagination"><span class="inactive">...</span></li>';
					} elseif ($cpt == 2) {
						$pagelist .= '<li class="pagination"><a href="'.$file.'?page=1'.$options.'">2</a></li>';
					}
				}
			}

			do {
				if ($pagenavastextinput) {
					if ($cpt == $page) {
						$pagelist .= '<li class="pagination"><input type="text" class="width25 center pageplusone" name="pageplusone" value="'.($page + 1).'"></li>';
						$pagelist .= '/';
					}
				} else {
					if ($cpt == $page) {
						$pagelist .= '<li class="pagination"><span class="active">'.($page + 1).'</span></li>';
					} else {
						$pagelist .= '<li class="pagination"><a href="'.$file.'?page='.$cpt.$options.'">'.($cpt + 1).'</a></li>';
					}
				}
				$cpt++;
			} while ($cpt < $nbpages && $cpt <= ($page + $maxnbofpage));

			if (empty($pagenavastextinput)) {
				if ($cpt < $nbpages) {
					if ($cpt < $nbpages - 2) {
						$pagelist .= '<li class="pagination"><span class="inactive">...</span></li>';
					} elseif ($cpt == $nbpages - 2) {
						$pagelist .= '<li class="pagination"><a href="'.$file.'?page='.($nbpages - 2).$options.'">'.($nbpages - 1).'</a></li>';
					}
					$pagelist .= '<li class="pagination"><a href="'.$file.'?page='.($nbpages - 1).$options.'">'.$nbpages.'</a></li>';
				}
			} else {
				//var_dump($page.' '.$cpt.' '.$nbpages);
				$pagelist .= '<li class="pagination paginationlastpage"><a href="'.$file.'?page='.($nbpages - 1).$options.'">'.$nbpages.'</a></li>';
			}
		} else {
			$pagelist .= '<li class="pagination"><span class="active">'.($page + 1)."</li>";
		}
	}

	if ($savlimit || $morehtmlright || $morehtmlrightbeforearrow) {
		print_fleche_navigation($page, $file, $options, $nextpage, $pagelist, $morehtmlright, $savlimit, $totalnboflines, $hideselectlimit, $morehtmlrightbeforearrow); // output the div and ul for previous/last completed with page numbers into $pagelist
	}

	// js to autoselect page field on focus
	if ($pagenavastextinput) {
		print ajax_autoselect('.pageplusone');
	}

	print '</td>';

	print '</tr></table>'."\n";
	print "<!-- End title -->\n\n";
}

/**
 *	Function to show navigation arrows into lists
 *
 *	@param	int				$page				Number of page
 *	@param	string			$file				Page URL (in most cases provided with $_SERVER["PHP_SELF"])
 *	@param	string			$options         	Other url parameters to propagate ("" by default, may include sortfield and sortorder)
 *	@param	integer			$nextpage	    	Do we show a next page button
 *	@param	string			$betweenarrows		HTML content to show between arrows. MUST contains '<li> </li>' tags or '<li><span> </span></li>'.
 *  @param	string			$afterarrows		HTML content to show after arrows. Must NOT contains '<li> </li>' tags.
 *  @param  int             $limit              Max nb of record to show  (-1 = no combo with limit, 0 = no limit, > 0 = limit)
 *	@param	int		        $totalnboflines		Total number of records/lines for all pages (if known)
 *  @param  int             $hideselectlimit    Force to hide select limit
 *  @param	string			$beforearrows		HTML content to show before arrows. Must NOT contains '<li> </li>' tags.
 *	@return	void
 */
function print_fleche_navigation($page, $file, $options = '', $nextpage = 0, $betweenarrows = '', $afterarrows = '', $limit = -1, $totalnboflines = 0, $hideselectlimit = 0, $beforearrows = '')
{
	global $conf, $langs;

	print '<div class="pagination"><ul>';
	if ($beforearrows) {
		print '<li class="paginationbeforearrows">';
		print $beforearrows;
		print '</li>';
	}
	if ((int) $limit > 0 && empty($hideselectlimit)) {
		$pagesizechoices = '10:10,15:15,20:20,30:30,40:40,50:50,100:100,250:250,500:500,1000:1000,5000:5000,25000:25000';
		//$pagesizechoices.=',0:'.$langs->trans("All");     // Not yet supported
		//$pagesizechoices.=',2:2';
		if (!empty($conf->global->MAIN_PAGESIZE_CHOICES)) {
			$pagesizechoices = $conf->global->MAIN_PAGESIZE_CHOICES;
		}

		print '<li class="pagination">';
		print '<select class="flat selectlimit" name="limit" title="'.dol_escape_htmltag($langs->trans("MaxNbOfRecordPerPage")).'">';
		$tmpchoice = explode(',', $pagesizechoices);
		$tmpkey = $limit.':'.$limit;
		if (!in_array($tmpkey, $tmpchoice)) {
			$tmpchoice[] = $tmpkey;
		}
		$tmpkey = $conf->liste_limit.':'.$conf->liste_limit;
		if (!in_array($tmpkey, $tmpchoice)) {
			$tmpchoice[] = $tmpkey;
		}
		asort($tmpchoice, SORT_NUMERIC);
		foreach ($tmpchoice as $val) {
			$selected = '';
			$tmp = explode(':', $val);
			$key = $tmp[0];
			$val = $tmp[1];
			if ($key != '' && $val != '') {
				if ((int) $key == (int) $limit) {
					$selected = ' selected="selected"';
				}
				print '<option name="'.$key.'"'.$selected.'>'.dol_escape_htmltag($val).'</option>'."\n";
			}
		}
		print '</select>';
		if ($conf->use_javascript_ajax) {
			print '<!-- JS CODE TO ENABLE select limit to launch submit of page -->
            		<script>
                	jQuery(document).ready(function () {
            	  		jQuery(".selectlimit").change(function() {
                            console.log("Change limit. Send submit");
                            $(this).parents(\'form:first\').submit();
            	  		});
                	});
            		</script>
                ';
		}
		print '</li>';
	}
	if ($page > 0) {
		print '<li class="pagination paginationpage paginationpageleft"><a class="paginationprevious" href="'.$file.'?page='.($page - 1).$options.'"><i class="fa fa-chevron-left" title="'.dol_escape_htmltag($langs->trans("Previous")).'"></i></a></li>';
	}
	if ($betweenarrows) {
		print '<!--<div class="betweenarrows nowraponall inline-block">-->';
		print $betweenarrows;
		print '<!--</div>-->';
	}
	if ($nextpage > 0) {
		print '<li class="pagination paginationpage paginationpageright"><a class="paginationnext" href="'.$file.'?page='.($page + 1).$options.'"><i class="fa fa-chevron-right" title="'.dol_escape_htmltag($langs->trans("Next")).'"></i></a></li>';
	}
	if ($afterarrows) {
		print '<li class="paginationafterarrows">';
		print $afterarrows;
		print '</li>';
	}
	print '</ul></div>'."\n";
}


/**
 *	Return a string with VAT rate label formated for view output
 *	Used into pdf and HTML pages
 *
 *	@param	string	$rate			Rate value to format ('19.6', '19,6', '19.6%', '19,6%', '19.6 (CODEX)', ...)
 *  @param	boolean	$addpercent		Add a percent % sign in output
 *	@param	int		$info_bits		Miscellaneous information on vat (0=Default, 1=French NPR vat)
 *	@param	int		$usestarfornpr	-1=Never show, 0 or 1=Use '*' for NPR vat rates
 *  @return	string					String with formated amounts ('19,6' or '19,6%' or '8.5% (NPR)' or '8.5% *' or '19,6 (CODEX)')
 */
function vatrate($rate, $addpercent = false, $info_bits = 0, $usestarfornpr = 0)
{
	$morelabel = '';

	if (preg_match('/%/', $rate)) {
		$rate = str_replace('%', '', $rate);
		$addpercent = true;
	}
	if (preg_match('/\((.*)\)/', $rate, $reg)) {
		$morelabel = ' ('.$reg[1].')';
		$rate = preg_replace('/\s*'.preg_quote($morelabel, '/').'/', '', $rate);
	}
	if (preg_match('/\*/', $rate)) {
		$rate = str_replace('*', '', $rate);
		$info_bits |= 1;
	}

	// If rate is '9/9/9' we don't change it.  If rate is '9.000' we apply price()
	if (!preg_match('/\//', $rate)) {
		$ret = price($rate, 0, '', 0, 0).($addpercent ? '%' : '');
	} else {
		// TODO Split on / and output with a price2num to have clean numbers without ton of 000.
		$ret = $rate.($addpercent ? '%' : '');
	}
	if (($info_bits & 1) && $usestarfornpr >= 0) {
		$ret .= ' *';
	}
	$ret .= $morelabel;
	return $ret;
}


/**
 *		Function to format a value into an amount for visual output
 *		Function used into PDF and HTML pages
 *
 *		@param	float				$amount			Amount to format
 *		@param	integer				$form			Type of format, HTML or not (not by default)
 *		@param	Translate|string	$outlangs		Object langs for output
 *		@param	int					$trunc			1=Truncate if there is more decimals than MAIN_MAX_DECIMALS_SHOWN (default), 0=Does not truncate. Deprecated because amount are rounded (to unit or total amount accurancy) before beeing inserted into database or after a computation, so this parameter should be useless.
 *		@param	int					$rounding		Minimum number of decimal to show. If 0, no change, if -1, we use min($conf->global->MAIN_MAX_DECIMALS_UNIT,$conf->global->MAIN_MAX_DECIMALS_TOT)
 *		@param	int					$forcerounding	Force the number of decimal to forcerounding decimal (-1=do not force)
 *		@param	string				$currency_code	To add currency symbol (''=add nothing, 'auto'=Use default currency, 'XXX'=add currency symbols for XXX currency)
 *		@return	string								String with formated amount
 *
 *		@see	price2num()							Revert function of price
 */
function price($amount, $form = 0, $outlangs = '', $trunc = 1, $rounding = -1, $forcerounding = -1, $currency_code = '')
{
	global $langs, $conf;

	// Clean parameters
	if (empty($amount)) {
		$amount = 0; // To have a numeric value if amount not defined or = ''
	}
	$amount = (is_numeric($amount) ? $amount : 0); // Check if amount is numeric, for example, an error occured when amount value = o (letter) instead 0 (number)
	if ($rounding < 0) {
		$rounding = min($conf->global->MAIN_MAX_DECIMALS_UNIT, $conf->global->MAIN_MAX_DECIMALS_TOT);
	}
	$nbdecimal = $rounding;

	// Output separators by default (french)
	$dec = ',';
	$thousand = ' ';

	// If $outlangs not forced, we use use language
	if (!is_object($outlangs)) {
		$outlangs = $langs;
	}

	if ($outlangs->transnoentitiesnoconv("SeparatorDecimal") != "SeparatorDecimal") {
		$dec = $outlangs->transnoentitiesnoconv("SeparatorDecimal");
	}
	if ($outlangs->transnoentitiesnoconv("SeparatorThousand") != "SeparatorThousand") {
		$thousand = $outlangs->transnoentitiesnoconv("SeparatorThousand");
	}
	if ($thousand == 'None') {
		$thousand = '';
	} elseif ($thousand == 'Space') {
		$thousand = ' ';
	}
	//print "outlangs=".$outlangs->defaultlang." amount=".$amount." html=".$form." trunc=".$trunc." nbdecimal=".$nbdecimal." dec='".$dec."' thousand='".$thousand."'<br>";

	//print "amount=".$amount."-";
	$amount = str_replace(',', '.', $amount); // should be useless
	//print $amount."-";
	$datas = explode('.', $amount);
	$decpart = isset($datas[1]) ? $datas[1] : '';
	$decpart = preg_replace('/0+$/i', '', $decpart); // Supprime les 0 de fin de partie decimale
	//print "decpart=".$decpart."<br>";
	$end = '';

	// We increase nbdecimal if there is more decimal than asked (to not loose information)
	if (dol_strlen($decpart) > $nbdecimal) {
		$nbdecimal = dol_strlen($decpart);
	}
	// Si on depasse max
	if ($trunc && $nbdecimal > $conf->global->MAIN_MAX_DECIMALS_SHOWN) {
		$nbdecimal = $conf->global->MAIN_MAX_DECIMALS_SHOWN;
		if (preg_match('/\.\.\./i', $conf->global->MAIN_MAX_DECIMALS_SHOWN)) {
			// Si un affichage est tronque, on montre des ...
			$end = '...';
		}
	}

	// If force rounding
	if ($forcerounding >= 0) {
		$nbdecimal = $forcerounding;
	}

	// Format number
	$output = number_format($amount, $nbdecimal, $dec, $thousand);
	if ($form) {
		$output = preg_replace('/\s/', '&nbsp;', $output);
		$output = preg_replace('/\'/', '&#039;', $output);
	}
	// Add symbol of currency if requested
	$cursymbolbefore = $cursymbolafter = '';
	if ($currency_code) {
		if ($currency_code == 'auto') {
			$currency_code = $conf->currency;
		}

		$listofcurrenciesbefore = array('AUD', 'CAD', 'CNY', 'COP', 'CLP', 'GBP', 'HKD', 'MXN', 'PEN', 'USD');
		$listoflanguagesbefore = array('nl_NL');
		if (in_array($currency_code, $listofcurrenciesbefore) || in_array($outlangs->defaultlang, $listoflanguagesbefore)) {
			$cursymbolbefore .= $outlangs->getCurrencySymbol($currency_code);
		} else {
			$tmpcur = $outlangs->getCurrencySymbol($currency_code);
			$cursymbolafter .= ($tmpcur == $currency_code ? ' '.$tmpcur : $tmpcur);
		}
	}
	$output = $cursymbolbefore.$output.$end.($cursymbolafter ? ' ' : '').$cursymbolafter;

	return $output;
}

/**
 *	Function that return a number with universal decimal format (decimal separator is '.') from an amount typed by a user.
 *	Function to use on each input amount before any numeric test or database insert. A better name for this function
 *  should be roundtext2num().
 *
 *	@param	string|float	$amount			Amount to convert/clean or round
 *	@param	string|int		$rounding		''=No rounding
 * 											'MU'=Round to Max unit price (MAIN_MAX_DECIMALS_UNIT)
 *											'MT'=Round to Max for totals with Tax (MAIN_MAX_DECIMALS_TOT)
 *											'MS'=Round to Max for stock quantity (MAIN_MAX_DECIMALS_STOCK)
 *      		                            'CU'=Round to Max unit price of foreign currency accuracy
 *      		                            'CT'=Round to Max for totals with Tax of foreign currency accuracy
 *											Numeric = Nb of digits for rounding (For example 2 for a percentage)
 * 	@param	int				$option			Put 1 if you know that content is already universal format number (so no correction on decimal will be done)
 * 											Put 2 if you know that number is a user input (so we know we have to fix decimal separator).
 *	@return	string							Amount with universal numeric format (Example: '99.99999').
 *											If conversion fails to return a numeric, it returns:
 *											- text unchanged or partial if ($rounding = ''): price2num('W9ç', '', 0)   => '9ç', price2num('W9ç', '', 1)   => 'W9ç', price2num('W9ç', '', 2)   => '9ç'
 *											- '0' if ($rounding is defined):                 price2num('W9ç', 'MT', 0) => '9',  price2num('W9ç', 'MT', 1) => '0',   price2num('W9ç', 'MT', 2) => '9'
 *											Note: The best way to guarantee a numeric value is to add a cast (float) before the price2num().
 *											If amount is null or '', it returns '' if $rounding = '' or '0' if $rounding is defined.
 *
 *	@see    price()							Opposite function of price2num
 */
function price2num($amount, $rounding = '', $option = 0)
{
	global $langs, $conf;

	// Round PHP function does not allow number like '1,234.56' nor '1.234,56' nor '1 234,56'
	// Numbers must be '1234.56'
	// Decimal delimiter for PHP and database SQL requests must be '.'
	$dec = ',';
	$thousand = ' ';
	if ($langs->transnoentitiesnoconv("SeparatorDecimal") != "SeparatorDecimal") {
		$dec = $langs->transnoentitiesnoconv("SeparatorDecimal");
	}
	if ($langs->transnoentitiesnoconv("SeparatorThousand") != "SeparatorThousand") {
		$thousand = $langs->transnoentitiesnoconv("SeparatorThousand");
	}
	if ($thousand == 'None') {
		$thousand = '';
	} elseif ($thousand == 'Space') {
		$thousand = ' ';
	}
	//print "amount=".$amount." html=".$form." trunc=".$trunc." nbdecimal=".$nbdecimal." dec='".$dec."' thousand='".$thousand."'<br>";

	// Convert value to universal number format (no thousand separator, '.' as decimal separator)
	if ($option != 1) {	// If not a PHP number or unknown, we change or clean format
		//print "\n".'PP'.$amount.' - '.$dec.' - '.$thousand.' - '.intval($amount).'<br>';
		if (!is_numeric($amount)) {
			$amount = preg_replace('/[a-zA-Z\/\\\*\(\)\<\>\_]/', '', $amount);
		}

		if ($option == 2 && $thousand == '.' && preg_match('/\.(\d\d\d)$/', (string) $amount)) {	// It means the . is used as a thousand separator and string come from input data, so 1.123 is 1123
			$amount = str_replace($thousand, '', $amount);
		}

		// Convert amount to format with dolibarr dec and thousand (this is because PHP convert a number
		// to format defined by LC_NUMERIC after a calculation and we want source format to be like defined by Dolibarr setup.
		// So if number was already a good number, it is converted into local Dolibarr setup.
		if (is_numeric($amount)) {
			// We put in temps value of decimal ("0.00001"). Works with 0 and 2.0E-5 and 9999.10
			$temps = sprintf("%0.10F", $amount - intval($amount)); // temps=0.0000000000 or 0.0000200000 or 9999.1000000000
			$temps = preg_replace('/([\.1-9])0+$/', '\\1', $temps); // temps=0. or 0.00002 or 9999.1
			$nbofdec = max(0, dol_strlen($temps) - 2); // -2 to remove "0."
			$amount = number_format($amount, $nbofdec, $dec, $thousand);
		}
		//print "QQ".$amount."<br>\n";

		// Now make replace (the main goal of function)
		if ($thousand != ',' && $thousand != '.') {
			$amount = str_replace(',', '.', $amount); // To accept 2 notations for french users
		}

		$amount = str_replace(' ', '', $amount); // To avoid spaces
		$amount = str_replace($thousand, '', $amount); // Replace of thousand before replace of dec to avoid pb if thousand is .
		$amount = str_replace($dec, '.', $amount);

		$amount = preg_replace('/[^0-9\-\.]/', '', $amount);	// Clean non numeric chars (so it clean some UTF8 spaces for example.
	}
	//print ' XX'.$amount.' '.$rounding;

	// Now, $amount is a real PHP float number. We make a rounding if required.
	if ($rounding) {
		$nbofdectoround = '';
		if ($rounding == 'MU') {
			$nbofdectoround = $conf->global->MAIN_MAX_DECIMALS_UNIT;
		} elseif ($rounding == 'MT') {
			$nbofdectoround = $conf->global->MAIN_MAX_DECIMALS_TOT;
		} elseif ($rounding == 'MS') {
			$nbofdectoround = isset($conf->global->MAIN_MAX_DECIMALS_STOCK) ? $conf->global->MAIN_MAX_DECIMALS_STOCK : 5;
		} elseif ($rounding == 'CU') {
			$nbofdectoround = max($conf->global->MAIN_MAX_DECIMALS_UNIT, 8);	// TODO Use param of currency
		} elseif ($rounding == 'CT') {
			$nbofdectoround = max($conf->global->MAIN_MAX_DECIMALS_TOT, 8);		// TODO Use param of currency
		} elseif (is_numeric($rounding)) {
			$nbofdectoround = (int) $rounding;
		}

		//print " RR".$amount.' - '.$nbofdectoround.'<br>';
		if (dol_strlen($nbofdectoround)) {
			$amount = round(is_string($amount) ? (float) $amount : $amount, $nbofdectoround); // $nbofdectoround can be 0.
		} else {
			return 'ErrorBadParameterProvidedToFunction';
		}
		//print ' SS'.$amount.' - '.$nbofdec.' - '.$dec.' - '.$thousand.' - '.$nbofdectoround.'<br>';

		// Convert amount to format with dolibarr dec and thousand (this is because PHP convert a number
		// to format defined by LC_NUMERIC after a calculation and we want source format to be defined by Dolibarr setup.
		if (is_numeric($amount)) {
			// We put in temps value of decimal ("0.00001"). Works with 0 and 2.0E-5 and 9999.10
			$temps = sprintf("%0.10F", $amount - intval($amount)); // temps=0.0000000000 or 0.0000200000 or 9999.1000000000
			$temps = preg_replace('/([\.1-9])0+$/', '\\1', $temps); // temps=0. or 0.00002 or 9999.1
			$nbofdec = max(0, dol_strlen($temps) - 2); // -2 to remove "0."
			$amount = number_format($amount, min($nbofdec, $nbofdectoround), $dec, $thousand); // Convert amount to format with dolibarr dec and thousand
		}
		//print "TT".$amount.'<br>';

		// Always make replace because each math function (like round) replace
		// with local values and we want a number that has a SQL string format x.y
		if ($thousand != ',' && $thousand != '.') {
			$amount = str_replace(',', '.', $amount); // To accept 2 notations for french users
		}

		$amount = str_replace(' ', '', $amount); // To avoid spaces
		$amount = str_replace($thousand, '', $amount); // Replace of thousand before replace of dec to avoid pb if thousand is .
		$amount = str_replace($dec, '.', $amount);

		$amount = preg_replace('/[^0-9\-\.]/', '', $amount);	// Clean non numeric chars (so it clean some UTF8 spaces for example.
	}

	return $amount;
}

/**
 * Output a dimension with best unit
 *
 * @param   float       $dimension      	Dimension
 * @param   int         $unit           	Unit scale of dimension (Example: 0=kg, -3=g, -6=mg, 98=ounce, 99=pound, ...)
 * @param   string      $type           	'weight', 'volume', ...
 * @param   Translate   $outputlangs    	Translate language object
 * @param   int         $round          	-1 = non rounding, x = number of decimal
 * @param   string      $forceunitoutput    'no' or numeric (-3, -6, ...) compared to $unit (In most case, this value is value defined into $conf->global->MAIN_WEIGHT_DEFAULT_UNIT)
 * @param	int			$use_short_label	1=Use short label ('g' instead of 'gram'). Short labels are not translated.
 * @return  string                      	String to show dimensions
 */
function showDimensionInBestUnit($dimension, $unit, $type, $outputlangs, $round = -1, $forceunitoutput = 'no', $use_short_label = 0)
{
	require_once DOL_DOCUMENT_ROOT.'/core/lib/product.lib.php';

	if (($forceunitoutput == 'no' && $dimension < 1 / 10000 && $unit < 90) || (is_numeric($forceunitoutput) && $forceunitoutput == -6)) {
		$dimension = $dimension * 1000000;
		$unit = $unit - 6;
	} elseif (($forceunitoutput == 'no' && $dimension < 1 / 10 && $unit < 90) || (is_numeric($forceunitoutput) && $forceunitoutput == -3)) {
		$dimension = $dimension * 1000;
		$unit = $unit - 3;
	} elseif (($forceunitoutput == 'no' && $dimension > 100000000 && $unit < 90) || (is_numeric($forceunitoutput) && $forceunitoutput == 6)) {
		$dimension = $dimension / 1000000;
		$unit = $unit + 6;
	} elseif (($forceunitoutput == 'no' && $dimension > 100000 && $unit < 90) || (is_numeric($forceunitoutput) && $forceunitoutput == 3)) {
		$dimension = $dimension / 1000;
		$unit = $unit + 3;
	}
	// Special case when we want output unit into pound or ounce
	/* TODO
	if ($unit < 90 && $type == 'weight' && is_numeric($forceunitoutput) && (($forceunitoutput == 98) || ($forceunitoutput == 99))
	{
		$dimension = // convert dimension from standard unit into ounce or pound
		$unit = $forceunitoutput;
	}
	if ($unit > 90 && $type == 'weight' && is_numeric($forceunitoutput) && $forceunitoutput < 90)
	{
		$dimension = // convert dimension from standard unit into ounce or pound
		$unit = $forceunitoutput;
	}*/

	$ret = price($dimension, 0, $outputlangs, 0, 0, $round);
	$ret .= ' '.measuringUnitString(0, $type, $unit, $use_short_label, $outputlangs);

	return $ret;
}


/**
 *	Return localtax rate for a particular vat, when selling a product with vat $vatrate, from a $thirdparty_buyer to a $thirdparty_seller
 *  Note: This function applies same rules than get_default_tva
 *
 * 	@param	float		$vatrate		        Vat rate. Can be '8.5' or '8.5 (VATCODEX)' for example
 * 	@param  int			$local		         	Local tax to search and return (1 or 2 return only tax rate 1 or tax rate 2)
 *  @param  Societe		$thirdparty_buyer    	Object of buying third party
 *  @param	Societe		$thirdparty_seller		Object of selling third party ($mysoc if not defined)
 *  @param	int			$vatnpr					If vat rate is NPR or not
 * 	@return	mixed			   					0 if not found, localtax rate if found
 *  @see get_default_tva()
 */
function get_localtax($vatrate, $local, $thirdparty_buyer = "", $thirdparty_seller = "", $vatnpr = 0)
{
	global $db, $conf, $mysoc;

	if (empty($thirdparty_seller) || !is_object($thirdparty_seller)) {
		$thirdparty_seller = $mysoc;
	}

	dol_syslog("get_localtax tva=".$vatrate." local=".$local." thirdparty_buyer id=".(is_object($thirdparty_buyer) ? $thirdparty_buyer->id : '')."/country_code=".(is_object($thirdparty_buyer) ? $thirdparty_buyer->country_code : '')." thirdparty_seller id=".$thirdparty_seller->id."/country_code=".$thirdparty_seller->country_code." thirdparty_seller localtax1_assuj=".$thirdparty_seller->localtax1_assuj."  thirdparty_seller localtax2_assuj=".$thirdparty_seller->localtax2_assuj);

	$vatratecleaned = $vatrate;
	$reg = array();
	if (preg_match('/^(.*)\s*\((.*)\)$/', $vatrate, $reg)) {     // If vat is "xx (yy)"
		$vatratecleaned = trim($reg[1]);
		$vatratecode = $reg[2];
	}

	/*if ($thirdparty_buyer->country_code != $thirdparty_seller->country_code)
	{
		return 0;
	}*/

	// Some test to guess with no need to make database access
	if ($mysoc->country_code == 'ES') { // For spain localtaxes 1 and 2, tax is qualified if buyer use local tax
		if ($local == 1) {
			if (!$mysoc->localtax1_assuj || (string) $vatratecleaned == "0") {
				return 0;
			}
			if ($thirdparty_seller->id == $mysoc->id) {
				if (!$thirdparty_buyer->localtax1_assuj) {
					return 0;
				}
			} else {
				if (!$thirdparty_seller->localtax1_assuj) {
					return 0;
				}
			}
		}

		if ($local == 2) {
			//if (! $mysoc->localtax2_assuj || (string) $vatratecleaned == "0") return 0;
			if (!$mysoc->localtax2_assuj) {
				return 0; // If main vat is 0, IRPF may be different than 0.
			}
			if ($thirdparty_seller->id == $mysoc->id) {
				if (!$thirdparty_buyer->localtax2_assuj) {
					return 0;
				}
			} else {
				if (!$thirdparty_seller->localtax2_assuj) {
					return 0;
				}
			}
		}
	} else {
		if ($local == 1 && !$thirdparty_seller->localtax1_assuj) {
			return 0;
		}
		if ($local == 2 && !$thirdparty_seller->localtax2_assuj) {
			return 0;
		}
	}

	// For some country MAIN_GET_LOCALTAXES_VALUES_FROM_THIRDPARTY is forced to on.
	if (in_array($mysoc->country_code, array('ES'))) {
		$conf->global->MAIN_GET_LOCALTAXES_VALUES_FROM_THIRDPARTY = 1;
	}

	// Search local taxes
	if (!empty($conf->global->MAIN_GET_LOCALTAXES_VALUES_FROM_THIRDPARTY)) {
		if ($local == 1) {
			if ($thirdparty_seller != $mysoc) {
				if (!isOnlyOneLocalTax($local)) {  // TODO We should provide $vatrate to search on correct line and not always on line with highest vat rate
					return $thirdparty_seller->localtax1_value;
				}
			} else { // i am the seller
				if (!isOnlyOneLocalTax($local)) { // TODO If seller is me, why not always returning this, even if there is only one locatax vat.
					return $conf->global->MAIN_INFO_VALUE_LOCALTAX1;
				}
			}
		}
		if ($local == 2) {
			if ($thirdparty_seller != $mysoc) {
				if (!isOnlyOneLocalTax($local)) {  // TODO We should provide $vatrate to search on correct line and not always on line with highest vat rate
					// TODO We should also return value defined on thirdparty only if defined
					return $thirdparty_seller->localtax2_value;
				}
			} else { // i am the seller
				if (in_array($mysoc->country_code, array('ES'))) {
					return $thirdparty_buyer->localtax2_value;
				} else {
					return $conf->global->MAIN_INFO_VALUE_LOCALTAX2;
				}
			}
		}
	}

	// By default, search value of local tax on line of common tax
	$sql = "SELECT t.localtax1, t.localtax2, t.localtax1_type, t.localtax2_type";
	$sql .= " FROM ".MAIN_DB_PREFIX."c_tva as t, ".MAIN_DB_PREFIX."c_country as c";
	$sql .= " WHERE t.fk_pays = c.rowid AND c.code = '".$db->escape($thirdparty_seller->country_code)."'";
	$sql .= " AND t.taux = ".((float) $vatratecleaned)." AND t.active = 1";
	if (!empty($vatratecode)) {
		$sql .= " AND t.code ='".$db->escape($vatratecode)."'"; // If we have the code, we use it in priority
	} else {
		$sql .= " AND t.recuperableonly = '".$db->escape($vatnpr)."'";
	}

	$resql = $db->query($sql);

	if ($resql) {
		$obj = $db->fetch_object($resql);
		if ($obj) {
			if ($local == 1) {
				return $obj->localtax1;
			} elseif ($local == 2) {
				return $obj->localtax2;
			}
		}
	}

	return 0;
}


/**
 * Return true if LocalTax (1 or 2) is unique.
 * Example: If localtax1 is 5 on line with highest common vat rate, return true
 * Example: If localtax1 is 5:8:15 on line with highest common vat rate, return false
 *
 * @param   int 	$local	Local tax to test (1 or 2)
 * @return  boolean 		True if LocalTax have multiple values, False if not
 */
function isOnlyOneLocalTax($local)
{
	$tax = get_localtax_by_third($local);

	$valors = explode(":", $tax);

	if (count($valors) > 1) {
		return false;
	} else {
		return true;
	}
}

/**
 * Get values of localtaxes (1 or 2) for company country for the common vat with the highest value
 *
 * @param	int		$local 	LocalTax to get
 * @return	number			Values of localtax
 */
function get_localtax_by_third($local)
{
	global $db, $mysoc;
	$sql = "SELECT t.localtax1, t.localtax2 ";
	$sql .= " FROM ".MAIN_DB_PREFIX."c_tva as t inner join ".MAIN_DB_PREFIX."c_country as c ON c.rowid=t.fk_pays";
	$sql .= " WHERE c.code = '".$db->escape($mysoc->country_code)."' AND t.active = 1 AND t.taux=(";
	$sql .= "  SELECT max(tt.taux) FROM ".MAIN_DB_PREFIX."c_tva as tt inner join ".MAIN_DB_PREFIX."c_country as c ON c.rowid=tt.fk_pays";
	$sql .= "  WHERE c.code = '".$db->escape($mysoc->country_code)."' AND tt.active = 1";
	$sql .= "  )";

	$resql = $db->query($sql);
	if ($resql) {
		$obj = $db->fetch_object($resql);
		if ($local == 1) {
			return $obj->localtax1;
		} elseif ($local == 2) {
			return $obj->localtax2;
		}
	}

	return 0;
}


/**
 *  Get tax (VAT) main information from Id.
 *  You can also call getLocalTaxesFromRate() after to get only localtax fields.
 *
 *  @param	int|string  $vatrate		    VAT ID or Rate. Value can be value or the string with code into parenthesis or rowid if $firstparamisid is 1. Example: '8.5' or '8.5 (8.5NPR)' or 123.
 *  @param	Societe	    $buyer         		Company object
 *  @param	Societe	    $seller        		Company object
 *  @param  int         $firstparamisid     1 if first param is id into table (use this if you can)
 *  @return	array       	  				array('rowid'=> , 'code'=> ...)
 *  @see getLocalTaxesFromRate()
 */
function getTaxesFromId($vatrate, $buyer = null, $seller = null, $firstparamisid = 1)
{
	global $db, $mysoc;

	dol_syslog("getTaxesFromId vat id or rate = ".$vatrate);

	// Search local taxes
	$sql = "SELECT t.rowid, t.code, t.taux as rate, t.recuperableonly as npr, t.accountancy_code_sell, t.accountancy_code_buy,";
	$sql .= " t.localtax1, t.localtax1_type, t.localtax2, t.localtax2_type";
	$sql .= " FROM ".MAIN_DB_PREFIX."c_tva as t";
	if ($firstparamisid) {
		$sql .= " WHERE t.rowid = ".(int) $vatrate;
	} else {
		$vatratecleaned = $vatrate;
		$vatratecode = '';
		$reg = array();
		if (preg_match('/^(.*)\s*\((.*)\)$/', $vatrate, $reg)) {      // If vat is "xx (yy)"
			$vatratecleaned = $reg[1];
			$vatratecode = $reg[2];
		}

		$sql .= ", ".MAIN_DB_PREFIX."c_country as c";
		/*if ($mysoc->country_code == 'ES') $sql.= " WHERE t.fk_pays = c.rowid AND c.code = '".$db->escape($buyer->country_code)."'";    // vat in spain use the buyer country ??
		else $sql.= " WHERE t.fk_pays = c.rowid AND c.code = '".$db->escape($seller->country_code)."'";*/
		$sql .= " WHERE t.fk_pays = c.rowid AND c.code = '".$db->escape($seller->country_code)."'";
		$sql .= " AND t.taux = ".((float) $vatratecleaned)." AND t.active = 1";
		if ($vatratecode) {
			$sql .= " AND t.code = '".$db->escape($vatratecode)."'";
		}
	}

	$resql = $db->query($sql);
	if ($resql) {
		$obj = $db->fetch_object($resql);
		if ($obj) {
			return array(
			'rowid'=>$obj->rowid,
			'code'=>$obj->code,
			'rate'=>$obj->rate,
			'localtax1'=>$obj->localtax1,
			'localtax1_type'=>$obj->localtax1_type,
			'localtax2'=>$obj->localtax2,
			'localtax2_type'=>$obj->localtax2_type,
			'npr'=>$obj->npr,
			'accountancy_code_sell'=>$obj->accountancy_code_sell,
			'accountancy_code_buy'=>$obj->accountancy_code_buy
			);
		} else {
			return array();
		}
	} else {
		dol_print_error($db);
	}

	return array();
}

/**
 *  Get type and rate of localtaxes for a particular vat rate/country of a thirdparty.
 *  This does not take into account the seller setup if subject to vat or not, only country.
 *
 *  TODO This function is ALSO called to retrieve type for building PDF. Such call of function must be removed.
 *  Instead this function must be called when adding a line to get the array of possible values for localtax and type, and then
 *  provide the selected value to the function calcul_price_total.
 *
 *  @param	int|string  $vatrate			VAT ID or Rate+Code. Value can be value or the string with code into parenthesis or rowid if $firstparamisid is 1. Example: '8.5' or '8.5 (8.5NPR)' or 123.
 *  @param	int		    $local              Number of localtax (1 or 2, or 0 to return 1 & 2)
 *  @param	Societe	    $buyer         		Company object
 *  @param	Societe	    $seller        		Company object
 *  @param  int         $firstparamisid     1 if first param is ID into table instead of Rate+code (use this if you can)
 *  @return	array    	    				array(localtax_type1(1-6 or 0 if not found), rate localtax1, localtax_type2, rate localtax2, accountancycodecust, accountancycodesupp)
 *  @see getTaxesFromId()
 */
function getLocalTaxesFromRate($vatrate, $local, $buyer, $seller, $firstparamisid = 0)
{
	global $db, $mysoc;

	dol_syslog("getLocalTaxesFromRate vatrate=".$vatrate." local=".$local);

	// Search local taxes
	$sql  = "SELECT t.taux as rate, t.code, t.localtax1, t.localtax1_type, t.localtax2, t.localtax2_type, t.accountancy_code_sell, t.accountancy_code_buy";
	$sql .= " FROM ".MAIN_DB_PREFIX."c_tva as t";
	if ($firstparamisid) {
		$sql .= " WHERE t.rowid = ".(int) $vatrate;
	} else {
		$vatratecleaned = $vatrate;
		$vatratecode = '';
		$reg = array();
		if (preg_match('/^(.*)\s*\((.*)\)$/', $vatrate, $reg)) {     // If vat is "x.x (yy)"
			$vatratecleaned = $reg[1];
			$vatratecode = $reg[2];
		}

		$sql .= ", ".MAIN_DB_PREFIX."c_country as c";
		if ($mysoc->country_code == 'ES') {
			$sql .= " WHERE t.fk_pays = c.rowid AND c.code = '".$db->escape($buyer->country_code)."'"; // local tax in spain use the buyer country ??
		} else {
			$sql .= " WHERE t.fk_pays = c.rowid AND c.code = '".$db->escape(empty($seller->country_code) ? $mysoc->country_code : $seller->country_code)."'";
		}
		$sql .= " AND t.taux = ".((float) $vatratecleaned)." AND t.active = 1";
		if ($vatratecode) {
			$sql .= " AND t.code = '".$db->escape($vatratecode)."'";
		}
	}

	$resql = $db->query($sql);
	if ($resql) {
		$obj = $db->fetch_object($resql);

		if ($obj) {
			$vateratestring = $obj->rate.($obj->code ? ' ('.$obj->code.')' : '');

			if ($local == 1) {
				return array($obj->localtax1_type, get_localtax($vateratestring, $local, $buyer, $seller), $obj->accountancy_code_sell, $obj->accountancy_code_buy);
			} elseif ($local == 2) {
				return array($obj->localtax2_type, get_localtax($vateratestring, $local, $buyer, $seller), $obj->accountancy_code_sell, $obj->accountancy_code_buy);
			} else {
				return array($obj->localtax1_type, get_localtax($vateratestring, 1, $buyer, $seller), $obj->localtax2_type, get_localtax($vateratestring, 2, $buyer, $seller), $obj->accountancy_code_sell, $obj->accountancy_code_buy);
			}
		}
	}

	return array();
}

/**
 *	Return vat rate of a product in a particular country, or default country vat if product is unknown.
 *  Function called by get_default_tva().
 *
 *  @param	int			$idprod          	Id of product or 0 if not a predefined product
 *  @param  Societe		$thirdpartytouse  	Thirdparty with a ->country_code defined (FR, US, IT, ...)
 *	@param	int			$idprodfournprice	Id product_fournisseur_price (for "supplier" proposal/order/invoice)
 *  @return float|string   				    Vat rate to use with format 5.0 or '5.0 (XXX)'
 *  @see get_product_localtax_for_country()
 */
function get_product_vat_for_country($idprod, $thirdpartytouse, $idprodfournprice = 0)
{
	global $db, $conf, $mysoc;

	require_once DOL_DOCUMENT_ROOT.'/product/class/product.class.php';

	$ret = 0;
	$found = 0;

	if ($idprod > 0) {
		// Load product
		$product = new Product($db);
		$result = $product->fetch($idprod);

		if ($mysoc->country_code == $thirdpartytouse->country_code) { // If country to consider is ours
			if ($idprodfournprice > 0) {     // We want vat for product for a "supplier" object
				$product->get_buyprice($idprodfournprice, 0, 0, 0);
				$ret = $product->vatrate_supplier;
				if ($product->default_vat_code) {
					$ret .= ' ('.$product->default_vat_code.')';
				}
			} else {
				$ret = $product->tva_tx; // Default vat of product we defined
				if ($product->default_vat_code) {
					$ret .= ' ('.$product->default_vat_code.')';
				}
			}
			$found = 1;
		} else {
			// TODO Read default product vat according to product and another countrycode.
			// Vat for couple anothercountrycode/product is data that is not managed and store yet, so we will fallback on next rule.
		}
	}

	if (!$found) {
		if (empty($conf->global->MAIN_VAT_DEFAULT_IF_AUTODETECT_FAILS)) {
			// If vat of product for the country not found or not defined, we return the first higher vat of country.
			$sql = "SELECT t.taux as vat_rate, t.code as default_vat_code";
			$sql .= " FROM ".MAIN_DB_PREFIX."c_tva as t, ".MAIN_DB_PREFIX."c_country as c";
			$sql .= " WHERE t.active=1 AND t.fk_pays = c.rowid AND c.code='".$db->escape($thirdpartytouse->country_code)."'";
			$sql .= " ORDER BY t.taux DESC, t.code ASC, t.recuperableonly ASC";
			$sql .= $db->plimit(1);

			$resql = $db->query($sql);
			if ($resql) {
				$obj = $db->fetch_object($resql);
				if ($obj) {
					$ret = $obj->vat_rate;
					if ($obj->default_vat_code) {
						$ret .= ' ('.$obj->default_vat_code.')';
					}
				}
				$db->free($resql);
			} else {
				dol_print_error($db);
			}
		} else {
			$ret = $conf->global->MAIN_VAT_DEFAULT_IF_AUTODETECT_FAILS; // Forced value if autodetect fails
		}
	}

	dol_syslog("get_product_vat_for_country: ret=".$ret);
	return $ret;
}

/**
 *	Return localtax vat rate of a product in a particular country or default country vat if product is unknown
 *
 *  @param	int		$idprod         		Id of product
 *  @param  int		$local          		1 for localtax1, 2 for localtax 2
 *  @param  Societe	$thirdpartytouse    	Thirdparty with a ->country_code defined (FR, US, IT, ...)
 *  @return int             				<0 if KO, Vat rate if OK
 *  @see get_product_vat_for_country()
 */
function get_product_localtax_for_country($idprod, $local, $thirdpartytouse)
{
	global $db, $mysoc;

	if (!class_exists('Product')) {
		require_once DOL_DOCUMENT_ROOT.'/product/class/product.class.php';
	}

	$ret = 0;
	$found = 0;

	if ($idprod > 0) {
		// Load product
		$product = new Product($db);
		$result = $product->fetch($idprod);

		if ($mysoc->country_code == $thirdpartytouse->country_code) { // If selling country is ours
			/* Not defined yet, so we don't use this
			if ($local==1) $ret=$product->localtax1_tx;
			elseif ($local==2) $ret=$product->localtax2_tx;
			$found=1;
			*/
		} else {
			// TODO Read default product vat according to product and another countrycode.
			// Vat for couple anothercountrycode/product is data that is not managed and store yet, so we will fallback on next rule.
		}
	}

	if (!$found) {
		// If vat of product for the country not found or not defined, we return higher vat of country.
		$sql = "SELECT taux as vat_rate, localtax1, localtax2";
		$sql .= " FROM ".MAIN_DB_PREFIX."c_tva as t, ".MAIN_DB_PREFIX."c_country as c";
		$sql .= " WHERE t.active=1 AND t.fk_pays = c.rowid AND c.code='".$db->escape($thirdpartytouse->country_code)."'";
		$sql .= " ORDER BY t.taux DESC, t.recuperableonly ASC";
		$sql .= $db->plimit(1);

		$resql = $db->query($sql);
		if ($resql) {
			$obj = $db->fetch_object($resql);
			if ($obj) {
				if ($local == 1) {
					$ret = $obj->localtax1;
				} elseif ($local == 2) {
					$ret = $obj->localtax2;
				}
			}
		} else {
			dol_print_error($db);
		}
	}

	dol_syslog("get_product_localtax_for_country: ret=".$ret);
	return $ret;
}

/**
 *	Function that return vat rate of a product line (according to seller, buyer and product vat rate)
 *   VATRULE 1: Si vendeur non assujeti a TVA, TVA par defaut=0. Fin de regle.
 *	 VATRULE 2: Si le (pays vendeur = pays acheteur) alors TVA par defaut=TVA du produit vendu. Fin de regle.
 *	 VATRULE 3: Si (vendeur et acheteur dans Communaute europeenne) et (bien vendu = moyen de transports neuf comme auto, bateau, avion) alors TVA par defaut=0 (La TVA doit etre paye par acheteur au centre d'impots de son pays et non au vendeur). Fin de regle.
 *	 VATRULE 4: Si (vendeur et acheteur dans Communaute europeenne) et (acheteur = particulier) alors TVA par defaut=TVA du produit vendu. Fin de regle
 *	 VATRULE 5: Si (vendeur et acheteur dans Communaute europeenne) et (acheteur = entreprise) alors TVA par defaut=0. Fin de regle
 *	 VATRULE 6: Sinon TVA proposee par defaut=0. Fin de regle.
 *
 *	@param	Societe		$thirdparty_seller    	Objet societe vendeuse
 *	@param  Societe		$thirdparty_buyer   	Objet societe acheteuse
 *	@param  int			$idprod					Id product
 *	@param	int			$idprodfournprice		Id product_fournisseur_price (for supplier order/invoice)
 *	@return float|string   				      	Vat rate to use with format 5.0 or '5.0 (XXX)', -1 if we can't guess it
 *  @see get_default_npr(), get_default_localtax()
 */
function get_default_tva(Societe $thirdparty_seller, Societe $thirdparty_buyer, $idprod = 0, $idprodfournprice = 0)
{
	global $conf;

	require_once DOL_DOCUMENT_ROOT.'/core/lib/company.lib.php';

	// Note: possible values for tva_assuj are 0/1 or franchise/reel
	$seller_use_vat = ((is_numeric($thirdparty_seller->tva_assuj) && !$thirdparty_seller->tva_assuj) || (!is_numeric($thirdparty_seller->tva_assuj) && $thirdparty_seller->tva_assuj == 'franchise')) ? 0 : 1;

	$seller_country_code = $thirdparty_seller->country_code;
	$seller_in_cee = isInEEC($thirdparty_seller);

	$buyer_country_code = $thirdparty_buyer->country_code;
	$buyer_in_cee = isInEEC($thirdparty_buyer);

	dol_syslog("get_default_tva: seller use vat=".$seller_use_vat.", seller country=".$seller_country_code.", seller in cee=".$seller_in_cee.", buyer vat number=".$thirdparty_buyer->tva_intra." buyer country=".$buyer_country_code.", buyer in cee=".$buyer_in_cee.", idprod=".$idprod.", idprodfournprice=".$idprodfournprice.", SERVICE_ARE_ECOMMERCE_200238EC=".(!empty($conf->global->SERVICES_ARE_ECOMMERCE_200238EC) ? $conf->global->SERVICES_ARE_ECOMMERCE_200238EC : ''));

	// If services are eServices according to EU Council Directive 2002/38/EC (http://ec.europa.eu/taxation_customs/taxation/vat/traders/e-commerce/article_1610_en.htm)
	// we use the buyer VAT.
	if (!empty($conf->global->SERVICE_ARE_ECOMMERCE_200238EC)) {
		if ($seller_in_cee && $buyer_in_cee) {
			$isacompany = $thirdparty_buyer->isACompany();
			if ($isacompany && !empty($conf->global->MAIN_USE_VAT_COMPANIES_IN_EEC_WITH_INVALID_VAT_ID_ARE_INDIVIDUAL)) {
				require_once DOL_DOCUMENT_ROOT.'/core/lib/functions2.lib.php';
				if (!isValidVATID($thirdparty_buyer)) {
					$isacompany = 0;
				}
			}

			if (!$isacompany) {
				//print 'VATRULE 0';
				return get_product_vat_for_country($idprod, $thirdparty_buyer, $idprodfournprice);
			}
		}
	}

	// If seller does not use VAT
	if (!$seller_use_vat) {
		//print 'VATRULE 1';
		return 0;
	}

	// Le test ci-dessus ne devrait pas etre necessaire. Me signaler l'exemple du cas juridique concerne si le test suivant n'est pas suffisant.

	// Si le (pays vendeur = pays acheteur) alors la TVA par defaut=TVA du produit vendu. Fin de regle.
	if (($seller_country_code == $buyer_country_code)
	|| (in_array($seller_country_code, array('FR,MC')) && in_array($buyer_country_code, array('FR', 'MC')))) { // Warning ->country_code not always defined
		//print 'VATRULE 2';
		return get_product_vat_for_country($idprod, $thirdparty_seller, $idprodfournprice);
	}

	// Si (vendeur et acheteur dans Communaute europeenne) et (bien vendu = moyen de transports neuf comme auto, bateau, avion) alors TVA par defaut=0 (La TVA doit etre paye par l'acheteur au centre d'impots de son pays et non au vendeur). Fin de regle.
	// 'VATRULE 3' - Not supported

	// Si (vendeur et acheteur dans Communaute europeenne) et (acheteur = entreprise) alors TVA par defaut=0. Fin de regle
	// Si (vendeur et acheteur dans Communaute europeenne) et (acheteur = particulier) alors TVA par defaut=TVA du produit vendu. Fin de regle
	if (($seller_in_cee && $buyer_in_cee)) {
		$isacompany = $thirdparty_buyer->isACompany();
		if ($isacompany && !empty($conf->global->MAIN_USE_VAT_COMPANIES_IN_EEC_WITH_INVALID_VAT_ID_ARE_INDIVIDUAL)) {
			require_once DOL_DOCUMENT_ROOT.'/core/lib/functions2.lib.php';
			if (!isValidVATID($thirdparty_buyer)) {
				$isacompany = 0;
			}
		}

		if (!$isacompany) {
			//print 'VATRULE 4';
			return get_product_vat_for_country($idprod, $thirdparty_seller, $idprodfournprice);
		} else {
			//print 'VATRULE 5';
			return 0;
		}
	}

	// Si (vendeur dans Communaute europeene et acheteur hors Communaute europeenne et acheteur particulier) alors TVA par defaut=TVA du produit vendu. Fin de regle
	// I don't see any use case that need this rule.
	if (!empty($conf->global->MAIN_USE_VAT_OF_PRODUCT_FOR_INDIVIDUAL_CUSTOMER_OUT_OF_EEC) && empty($buyer_in_cee)) {
		$isacompany = $thirdparty_buyer->isACompany();
		if (!$isacompany) {
			return get_product_vat_for_country($idprod, $thirdparty_seller, $idprodfournprice);
			//print 'VATRULE extra';
		}
	}

	// Sinon la TVA proposee par defaut=0. Fin de regle.
	// Rem: Cela signifie qu'au moins un des 2 est hors Communaute europeenne et que le pays differe
	//print 'VATRULE 6';
	return 0;
}


/**
 *	Fonction qui renvoie si tva doit etre tva percue recuperable
 *
 *	@param	Societe		$thirdparty_seller    	Thirdparty seller
 *	@param  Societe		$thirdparty_buyer   	Thirdparty buyer
 *  @param  int			$idprod                 Id product
 *  @param	int			$idprodfournprice		Id supplier price for product
 *	@return float       			        	0 or 1
 *  @see get_default_tva(), get_default_localtax()
 */
function get_default_npr(Societe $thirdparty_seller, Societe $thirdparty_buyer, $idprod = 0, $idprodfournprice = 0)
{
	global $db;

	if ($idprodfournprice > 0) {
		if (!class_exists('ProductFournisseur')) {
			require_once DOL_DOCUMENT_ROOT.'/fourn/class/fournisseur.product.class.php';
		}
		$prodprice = new ProductFournisseur($db);
		$prodprice->fetch_product_fournisseur_price($idprodfournprice);
		return $prodprice->fourn_tva_npr;
	} elseif ($idprod > 0) {
		if (!class_exists('Product')) {
			require_once DOL_DOCUMENT_ROOT.'/product/class/product.class.php';
		}
		$prod = new Product($db);
		$prod->fetch($idprod);
		return $prod->tva_npr;
	}

	return 0;
}

/**
 *	Function that return localtax of a product line (according to seller, buyer and product vat rate)
 *   Si vendeur non assujeti a TVA, TVA par defaut=0. Fin de regle.
 *	 Si le (pays vendeur = pays acheteur) alors TVA par defaut=TVA du produit vendu. Fin de regle.
 *	 Sinon TVA proposee par defaut=0. Fin de regle.
 *
 *	@param	Societe		$thirdparty_seller    	Thirdparty seller
 *	@param  Societe		$thirdparty_buyer   	Thirdparty buyer
 *  @param	int			$local					Localtax to process (1 or 2)
 *	@param  int			$idprod					Id product
 *	@return integer        				       	localtax, -1 si ne peut etre determine
 *  @see get_default_tva(), get_default_npr()
 */
function get_default_localtax($thirdparty_seller, $thirdparty_buyer, $local, $idprod = 0)
{
	global $mysoc;

	if (!is_object($thirdparty_seller)) {
		return -1;
	}
	if (!is_object($thirdparty_buyer)) {
		return -1;
	}

	if ($local == 1) { // Localtax 1
		if ($mysoc->country_code == 'ES') {
			if (is_numeric($thirdparty_buyer->localtax1_assuj) && !$thirdparty_buyer->localtax1_assuj) {
				return 0;
			}
		} else {
			// Si vendeur non assujeti a Localtax1, localtax1 par default=0
			if (is_numeric($thirdparty_seller->localtax1_assuj) && !$thirdparty_seller->localtax1_assuj) {
				return 0;
			}
			if (!is_numeric($thirdparty_seller->localtax1_assuj) && $thirdparty_seller->localtax1_assuj == 'localtax1off') {
				return 0;
			}
		}
	} elseif ($local == 2) { //I Localtax 2
		// Si vendeur non assujeti a Localtax2, localtax2 par default=0
		if (is_numeric($thirdparty_seller->localtax2_assuj) && !$thirdparty_seller->localtax2_assuj) {
			return 0;
		}
		if (!is_numeric($thirdparty_seller->localtax2_assuj) && $thirdparty_seller->localtax2_assuj == 'localtax2off') {
			return 0;
		}
	}

	if ($thirdparty_seller->country_code == $thirdparty_buyer->country_code) {
		return get_product_localtax_for_country($idprod, $local, $thirdparty_seller);
	}

	return 0;
}

/**
 *	Return yes or no in current language
 *
 *	@param	string|int	$yesno			Value to test (1, 'yes', 'true' or 0, 'no', 'false')
 *	@param	integer		$case			1=Yes/No, 0=yes/no, 2=Disabled checkbox, 3=Disabled checkbox + Yes/No
 *	@param	int			$color			0=texte only, 1=Text is formated with a color font style ('ok' or 'error'), 2=Text is formated with 'ok' color.
 *	@return	string						HTML string
 */
function yn($yesno, $case = 1, $color = 0)
{
	global $langs;
	$result = 'unknown';
	$classname = '';
	if ($yesno == 1 || strtolower($yesno) == 'yes' || strtolower($yesno) == 'true') { 	// A mettre avant test sur no a cause du == 0
		$result = $langs->trans('yes');
		if ($case == 1 || $case == 3) {
			$result = $langs->trans("Yes");
		}
		if ($case == 2) {
			$result = '<input type="checkbox" value="1" checked disabled>';
		}
		if ($case == 3) {
			$result = '<input type="checkbox" value="1" checked disabled> '.$result;
		}

		$classname = 'ok';
	} elseif ($yesno == 0 || strtolower($yesno) == 'no' || strtolower($yesno) == 'false') {
		$result = $langs->trans("no");
		if ($case == 1 || $case == 3) {
			$result = $langs->trans("No");
		}
		if ($case == 2) {
			$result = '<input type="checkbox" value="0" disabled>';
		}
		if ($case == 3) {
			$result = '<input type="checkbox" value="0" disabled> '.$result;
		}

		if ($color == 2) {
			$classname = 'ok';
		} else {
			$classname = 'error';
		}
	}
	if ($color) {
		return '<span class="'.$classname.'">'.$result.'</span>';
	}
	return $result;
}

/**
 *	Return a path to have a the directory according to object where files are stored.
 *  New usage:       $conf->module->multidir_output[$object->entity].'/'.get_exdir(0, 0, 0, 1, $object, '').'/'
 *         or:       $conf->module->dir_output.'/'.get_exdir(0, 0, 0, 0, $object, '')     if multidir_output not defined.
 *  Example out with new usage:       $object is invoice -> 'INYYMM-ABCD'
 *  Example out with old usage:       '015' with level 3->"0/1/5/", '015' with level 1->"5/", 'ABC-1' with level 3 ->"0/0/1/"
 *
 *	@param	string|int	$num            Id of object (deprecated, $object will be used in future)
 *	@param  int			$level		    Level of subdirs to return (1, 2 or 3 levels). (deprecated, global option will be used in future)
 * 	@param	int			$alpha		    0=Keep number only to forge path, 1=Use alpha part afer the - (By default, use 0). (deprecated, global option will be used in future)
 *  @param  int			$withoutslash   0=With slash at end (except if '/', we return ''), 1=without slash at end
 *  @param	Object		$object			Object to use to get ref to forge the path.
 *  @param	string		$modulepart		Type of object ('invoice_supplier, 'donation', 'invoice', ...'). Use '' for autodetect from $object.
 *  @return	string						Dir to use ending. Example '' or '1/' or '1/2/'
 */
function get_exdir($num, $level, $alpha, $withoutslash, $object, $modulepart = '')
{
	global $conf;

	if (empty($modulepart) && !empty($object->module)) {
		$modulepart = $object->module;
	}

	$path = '';

	$arrayforoldpath = array('cheque', 'category', 'holiday', 'supplier_invoice', 'invoice_supplier', 'mailing', 'supplier_payment');
	if (!empty($conf->global->PRODUCT_USE_OLD_PATH_FOR_PHOTO)) {
		$arrayforoldpath[] = 'product';
	}
	if (!empty($level) && in_array($modulepart, $arrayforoldpath)) {
		// This part should be removed once all code is using "get_exdir" to forge path, with parameter $object and $modulepart provided.
		if (empty($alpha)) {
			$num = preg_replace('/([^0-9])/i', '', $num);
		} else {
			$num = preg_replace('/^.*\-/i', '', $num);
		}
		$num = substr("000".$num, -$level);
		if ($level == 1) {
			$path = substr($num, 0, 1);
		}
		if ($level == 2) {
			$path = substr($num, 1, 1).'/'.substr($num, 0, 1);
		}
		if ($level == 3) {
			$path = substr($num, 2, 1).'/'.substr($num, 1, 1).'/'.substr($num, 0, 1);
		}
	} else {
		// We will enhance here a common way of forging path for document storage.
		// In a future, we may distribute directories on several levels depending on setup and object.
		// Here, $object->id, $object->ref and $modulepart are required.
		//var_dump($modulepart);
		$path = dol_sanitizeFileName(empty($object->ref) ? (string) $object->id : $object->ref);
	}

	if (empty($withoutslash) && !empty($path)) {
		$path .= '/';
	}

	return $path;
}

/**
 *	Creation of a directory (this can create recursive subdir)
 *
 *	@param	string		$dir		Directory to create (Separator must be '/'. Example: '/mydir/mysubdir')
 *	@param	string		$dataroot	Data root directory (To avoid having the data root in the loop. Using this will also lost the warning on first dir PHP has no permission when open_basedir is used)
 *  @param	string|null	$newmask	Mask for new file (Defaults to $conf->global->MAIN_UMASK or 0755 if unavailable). Example: '0444'
 *	@return int         			< 0 if KO, 0 = already exists, > 0 if OK
 */
function dol_mkdir($dir, $dataroot = '', $newmask = null)
{
	global $conf;

	dol_syslog("functions.lib::dol_mkdir: dir=".$dir, LOG_INFO);

	$dir_osencoded = dol_osencode($dir);
	if (@is_dir($dir_osencoded)) {
		return 0;
	}

	$nberr = 0;
	$nbcreated = 0;

	$ccdir = '';
	if (!empty($dataroot)) {
		// Remove data root from loop
		$dir = str_replace($dataroot.'/', '', $dir);
		$ccdir = $dataroot.'/';
	}

	$cdir = explode("/", $dir);
	$num = count($cdir);
	for ($i = 0; $i < $num; $i++) {
		if ($i > 0) {
			$ccdir .= '/'.$cdir[$i];
		} else {
			$ccdir .= $cdir[$i];
		}
		if (preg_match("/^.:$/", $ccdir, $regs)) {
			continue; // Si chemin Windows incomplet, on poursuit par rep suivant
		}

		// Attention, le is_dir() peut echouer bien que le rep existe.
		// (ex selon config de open_basedir)
		if ($ccdir) {
			$ccdir_osencoded = dol_osencode($ccdir);
			if (!@is_dir($ccdir_osencoded)) {
				dol_syslog("functions.lib::dol_mkdir: Directory '".$ccdir."' does not exists or is outside open_basedir PHP setting.", LOG_DEBUG);

				umask(0);
				$dirmaskdec = octdec($newmask);
				if (empty($newmask)) {
					$dirmaskdec = empty($conf->global->MAIN_UMASK) ? octdec('0755') : octdec($conf->global->MAIN_UMASK);
				}
				$dirmaskdec |= octdec('0111'); // Set x bit required for directories
				if (!@mkdir($ccdir_osencoded, $dirmaskdec)) {
					// Si le is_dir a renvoye une fausse info, alors on passe ici.
					dol_syslog("functions.lib::dol_mkdir: Fails to create directory '".$ccdir."' or directory already exists.", LOG_WARNING);
					$nberr++;
				} else {
					dol_syslog("functions.lib::dol_mkdir: Directory '".$ccdir."' created", LOG_DEBUG);
					$nberr = 0; // On remet a zero car si on arrive ici, cela veut dire que les echecs precedents peuvent etre ignore
					$nbcreated++;
				}
			} else {
				$nberr = 0; // On remet a zero car si on arrive ici, cela veut dire que les echecs precedents peuvent etre ignores
			}
		}
	}
	return ($nberr ? -$nberr : $nbcreated);
}


/**
 *	Return picto saying a field is required
 *
 *	@return  string		Chaine avec picto obligatoire
 */
function picto_required()
{
	return '<span class="fieldrequired">*</span>';
}


/**
 *	Clean a string from all HTML tags and entities.
 *  This function differs from strip_tags because:
 *  - <br> are replaced with \n if removelinefeed=0 or 1
 *  - if entities are found, they are decoded BEFORE the strip
 *  - you can decide to convert line feed into a space
 *
 *	@param	string	$stringtoclean		String to clean
 *	@param	integer	$removelinefeed		1=Replace all new lines by 1 space, 0=Only ending new lines are removed others are replaced with \n, 2=Ending new lines are removed but others are kept with a same number of \n than nb of <br> when there is both "...<br>\n..."
 *  @param  string	$pagecodeto      	Encoding of input/output string
 *  @param	integer	$strip_tags			0=Use internal strip, 1=Use strip_tags() php function (bugged when text contains a < char that is not for a html tag or when tags is not closed like '<img onload=aaa')
 *  @param	integer	$removedoublespaces	Replace double space into one space
 *	@return string	    				String cleaned
 *
 * 	@see	dol_escape_htmltag() strip_tags() dol_string_onlythesehtmltags() dol_string_neverthesehtmltags(), dolStripPhpCode()
 */
function dol_string_nohtmltag($stringtoclean, $removelinefeed = 1, $pagecodeto = 'UTF-8', $strip_tags = 0, $removedoublespaces = 1)
{
	if ($removelinefeed == 2) {
		$stringtoclean = preg_replace('/<br[^>]*>(\n|\r)+/ims', '<br>', $stringtoclean);
	}
	$temp = preg_replace('/<br[^>]*>/i', "\n", $stringtoclean);

	// We remove entities BEFORE stripping (in case of an open separator char that is entity encoded and not the closing other, the strip will fails)
	$temp = dol_html_entity_decode($temp, ENT_COMPAT | ENT_HTML5, $pagecodeto);

	$temp = str_replace('< ', '__ltspace__', $temp);

	if ($strip_tags) {
		$temp = strip_tags($temp);
	} else {
		$temp = str_replace('<>', '', $temp);	// No reason to have this into a text, except if value is to try bypass the next html cleaning
		$pattern = "/<[^<>]+>/";
		// Example of $temp: <a href="/myurl" title="<u>A title</u>">0000-021</a>
		$temp = preg_replace($pattern, "", $temp); // pass 1 - $temp after pass 1: <a href="/myurl" title="A title">0000-021
		$temp = preg_replace($pattern, "", $temp); // pass 2 - $temp after pass 2: 0000-021
		// Remove '<' into remainging, so remove non closing html tags like '<abc' or '<<abc'. Note: '<123abc' is not a html tag (can be kept), but '<abc123' is (must be removed).
		$temp = preg_replace('/<+([a-z]+)/i', '\1', $temp);
	}

	$temp = dol_html_entity_decode($temp, ENT_COMPAT, $pagecodeto);

	// Remove also carriage returns
	if ($removelinefeed == 1) {
		$temp = str_replace(array("\r\n", "\r", "\n"), " ", $temp);
	}

	// And double quotes
	if ($removedoublespaces) {
		while (strpos($temp, "  ")) {
			$temp = str_replace("  ", " ", $temp);
		}
	}

	$temp = str_replace('__ltspace__', '< ', $temp);

	return trim($temp);
}

/**
 *	Clean a string to keep only desirable HTML tags.
 *  WARNING: This also clean HTML comments (used to obfuscate tag name).
 *
 *	@param	string	$stringtoclean			String to clean
 *  @param	int		$cleanalsosomestyles	Remove absolute/fixed positioning from inline styles
 *  @param	int		$removeclassattribute	1=Remove the class attribute from tags
 *  @param	int		$cleanalsojavascript	Remove also occurence of 'javascript:'.
 *  @param	int		$allowiframe			Allow iframe tags.
 *	@return string	    					String cleaned
 *
 * 	@see	dol_escape_htmltag() strip_tags() dol_string_nohtmltag() dol_string_neverthesehtmltags()
 */
function dol_string_onlythesehtmltags($stringtoclean, $cleanalsosomestyles = 1, $removeclassattribute = 1, $cleanalsojavascript = 0, $allowiframe = 0)
{
	$allowed_tags = array(
		"html", "head", "meta", "body", "article", "a", "abbr", "b", "blockquote", "br", "cite", "div", "dl", "dd", "dt", "em", "font", "img", "ins", "hr", "i", "li", "link",
		"ol", "p", "q", "s", "section", "span", "strike", "strong", "title", "table", "tr", "th", "td", "u", "ul", "sup", "sub", "blockquote", "pre", "h1", "h2", "h3", "h4", "h5", "h6"
	);
	if ($allowiframe) {
		$allowed_tags[] = "iframe";
	}

	$allowed_tags_string = join("><", $allowed_tags);
	$allowed_tags_string = '<'.$allowed_tags_string.'>';

	$stringtoclean = str_replace('<!DOCTYPE html>', '__!DOCTYPE_HTML__', $stringtoclean);	// Replace DOCTYPE to avoid to have it removed by the strip_tags

	$stringtoclean = dol_string_nounprintableascii($stringtoclean, 0);

	$stringtoclean = preg_replace('/<!--[^>]*-->/', '', $stringtoclean);

	$stringtoclean = preg_replace('/&colon;/i', ':', $stringtoclean);
	$stringtoclean = preg_replace('/&#58;|&#0+58|&#x3A/i', '', $stringtoclean); // refused string ':' encoded (no reason to have a : encoded like this) to disable 'javascript:...'
	$stringtoclean = preg_replace('/javascript\s*:/i', '', $stringtoclean);

	$temp = strip_tags($stringtoclean, $allowed_tags_string);	// Warning: This remove also undesired </> changing string obfuscated with </> that pass injection detection into harmfull string

	if ($cleanalsosomestyles) {	// Clean for remaining html tags
		$temp = preg_replace('/position\s*:\s*(absolute|fixed)\s*!\s*important/i', '', $temp); // Note: If hacker try to introduce css comment into string to bypass this regex, the string must also be encoded by the dol_htmlentitiesbr during output so it become harmless
	}
	if ($removeclassattribute) {	// Clean for remaining html tags
		$temp = preg_replace('/(<[^>]+)\s+class=((["\']).*?\\3|\\w*)/i', '\\1', $temp);
	}

	// Remove 'javascript:' that we should not find into a text with
	// Warning: This is not reliable to fight against obfuscated javascript, there is a lot of other solution to include js into a common html tag (only filtered by a GETPOST(.., powerfullfilter)).
	if ($cleanalsojavascript) {
		$temp = preg_replace('/javascript\s*:/i', '', $temp);
	}

	$temp = str_replace('__!DOCTYPE_HTML__', '<!DOCTYPE html>', $temp);	// Restore the DOCTYPE

	return $temp;
}


/**
 *	Clean a string from some undesirable HTML tags.
 *  Note: Complementary to dol_string_onlythesehtmltags().
 *  This method is used for example when option MAIN_RESTRICTHTML_REMOVE_ALSO_BAD_ATTRIBUTES is set to 1.
 *
 *	@param	string	$stringtoclean			String to clean
 *  @param	array	$allowed_attributes		Array of tags not allowed
 *	@return string	    					String cleaned
 *
 * 	@see	dol_escape_htmltag() strip_tags() dol_string_nohtmltag() dol_string_onlythesehtmltags() dol_string_neverthesehtmltags()
 */
function dol_string_onlythesehtmlattributes($stringtoclean, $allowed_attributes = array("allow", "allowfullscreen", "alt", "class", "contenteditable", "data-html", "frameborder", "height", "href", "id", "name", "src", "style", "target", "title", "width"))
{
	if (class_exists('DOMDocument') && !empty($stringtoclean)) {
		$stringtoclean = '<?xml encoding="UTF-8"><html><body>'.$stringtoclean.'</body></html>';

		$dom = new DOMDocument(null, 'UTF-8');
		$dom->loadHTML($stringtoclean, LIBXML_ERR_NONE|LIBXML_HTML_NOIMPLIED|LIBXML_HTML_NODEFDTD|LIBXML_NONET|LIBXML_NOWARNING|LIBXML_NOXMLDECL);

		if (is_object($dom)) {
			for ($els = $dom->getElementsByTagname('*'), $i = $els->length - 1; $i >= 0; $i--) {
				for ($attrs = $els->item($i)->attributes, $ii = $attrs->length - 1; $ii >= 0; $ii--) {
					//var_dump($attrs->item($ii));
					if (! empty($attrs->item($ii)->name)) {
						// Delete attribute if not into allowed_attributes
						if (! in_array($attrs->item($ii)->name, $allowed_attributes)) {
							$els->item($i)->removeAttribute($attrs->item($ii)->name);
						} elseif (in_array($attrs->item($ii)->name, array('style'))) {
							$valuetoclean = $attrs->item($ii)->value;

							do {
								$oldvaluetoclean = $valuetoclean;
								$valuetoclean = preg_replace('/\/\*.*\*\//m', '', $valuetoclean);	// clean css comments
								$valuetoclean = preg_replace('/position\s*:\s*[a-z]+/mi', '', $valuetoclean);
								if ($els->item($i)->tagName == 'a') {	// more paranoiac cleaning for clickable tags.
									$valuetoclean = preg_replace('/display\s*://m', '', $valuetoclean);
									$valuetoclean = preg_replace('/z-index\s*://m', '', $valuetoclean);
									$valuetoclean = preg_replace('/\s+(top|left|right|bottom)\s*://m', '', $valuetoclean);
								}
							} while ($oldvaluetoclean != $valuetoclean);

							$attrs->item($ii)->value = $valuetoclean;
						}
					}
				}
			}
		}

		$return = $dom->saveHTML();
		//$return = '<html><body>aaaa</p>bb<p>ssdd</p>'."\n<p>aaa</p>aa<p>bb</p>";

		$return = preg_replace('/^'.preg_quote('<?xml encoding="UTF-8">', '/').'/', '', $return);
		$return = preg_replace('/^'.preg_quote('<html><body>', '/').'/', '', $return);
		$return = preg_replace('/'.preg_quote('</body></html>', '/').'$/', '', $return);
		return trim($return);
	} else {
		return $stringtoclean;
	}
}

/**
 *	Clean a string from some undesirable HTML tags.
 *  Note. Not as secured as dol_string_onlythesehtmltags().
 *
 *	@param	string	$stringtoclean			String to clean
 *  @param	array	$disallowed_tags		Array of tags not allowed
 *  @param	string	$cleanalsosomestyles	Clean also some tags
 *	@return string	    					String cleaned
 *
 * 	@see	dol_escape_htmltag() strip_tags() dol_string_nohtmltag() dol_string_onlythesehtmltags() dol_string_onlythesehtmlattributes()
 */
function dol_string_neverthesehtmltags($stringtoclean, $disallowed_tags = array('textarea'), $cleanalsosomestyles = 0)
{
	$temp = $stringtoclean;
	foreach ($disallowed_tags as $tagtoremove) {
		$temp = preg_replace('/<\/?'.$tagtoremove.'>/', '', $temp);
		$temp = preg_replace('/<\/?'.$tagtoremove.'\s+[^>]*>/', '', $temp);
	}

	if ($cleanalsosomestyles) {
		$temp = preg_replace('/position\s*:\s*(absolute|fixed)\s*!\s*important/', '', $temp); // Note: If hacker try to introduce css comment into string to avoid this, string should be encoded by the dol_htmlentitiesbr so be harmless
	}

	return $temp;
}


/**
 * Return first line of text. Cut will depends if content is HTML or not.
 *
 * @param 	string	$text		Input text
 * @param	int		$nboflines  Nb of lines to get (default is 1 = first line only)
 * @param   string  $charset    Charset of $text string (UTF-8 by default)
 * @return	string				Output text
 * @see dol_nboflines_bis(), dol_string_nohtmltag(), dol_escape_htmltag()
 */
function dolGetFirstLineOfText($text, $nboflines = 1, $charset = 'UTF-8')
{
	if ($nboflines == 1) {
		if (dol_textishtml($text)) {
			$firstline = preg_replace('/<br[^>]*>.*$/s', '', $text); // The s pattern modifier means the . can match newline characters
			$firstline = preg_replace('/<div[^>]*>.*$/s', '', $firstline); // The s pattern modifier means the . can match newline characters
		} else {
			$firstline = preg_replace('/[\n\r].*/', '', $text);
		}
		return $firstline.((strlen($firstline) != strlen($text)) ? '...' : '');
	} else {
		$ishtml = 0;
		if (dol_textishtml($text)) {
			$text = preg_replace('/\n/', '', $text);
			$ishtml = 1;
			$repTable = array("\t" => " ", "\n" => " ", "\r" => " ", "\0" => " ", "\x0B" => " ");
		} else {
			$repTable = array("\t" => " ", "\n" => "<br>", "\r" => " ", "\0" => " ", "\x0B" => " ");
		}

		$text = strtr($text, $repTable);
		if ($charset == 'UTF-8') {
			$pattern = '/(<br[^>]*>)/Uu';
		} else {
			// /U is to have UNGREEDY regex to limit to one html tag. /u is for UTF8 support
			$pattern = '/(<br[^>]*>)/U'; // /U is to have UNGREEDY regex to limit to one html tag.
		}
		$a = preg_split($pattern, $text, -1, PREG_SPLIT_DELIM_CAPTURE | PREG_SPLIT_NO_EMPTY);

		$firstline = '';
		$i = 0;
		$nba = count($a); // 2x nb of lines in $a because $a contains also a line for each new line separator
		while (($i < $nba) && ($i < ($nboflines * 2))) {
			if ($i % 2 == 0) {
				$firstline .= $a[$i];
			} elseif (($i < (($nboflines * 2) - 1)) && ($i < ($nba - 1))) {
				$firstline .= ($ishtml ? "<br>\n" : "\n");
			}
			$i++;
		}
		unset($a);
		return $firstline.(($i < $nba) ? '...' : '');
	}
}


/**
 * Replace CRLF in string with a HTML BR tag.
 * WARNING: The content after operation contains some HTML tags (the <br>) so be sure to also have encode the special chars of stringtoencode into HTML before.
 *
 * @param	string	$stringtoencode		String to encode
 * @param	int     $nl2brmode			0=Adding br before \n, 1=Replacing \n by br
 * @param   bool	$forxml             false=Use <br>, true=Use <br />
 * @return	string						String encoded
 * @see dol_nboflines(), dolGetFirstLineOfText()
 */
function dol_nl2br($stringtoencode, $nl2brmode = 0, $forxml = false)
{
	if (!$nl2brmode) {
		return nl2br($stringtoencode, $forxml);
	} else {
		$ret = preg_replace('/(\r\n|\r|\n)/i', ($forxml ? '<br />' : '<br>'), $stringtoencode);
		return $ret;
	}
}


/**
 *	This function is called to encode a string into a HTML string but differs from htmlentities because
 * 	a detection is done before to see if text is already HTML or not. Also, all entities but &,<,>," are converted.
 *  This permits to encode special chars to entities with no double encoding for already encoded HTML strings.
 * 	This function also remove last EOL or BR if $removelasteolbr=1 (default).
 *  For PDF usage, you can show text by 2 ways:
 *              - writeHTMLCell -> param must be encoded into HTML.
 *              - MultiCell -> param must not be encoded into HTML.
 *              Because writeHTMLCell convert also \n into <br>, if function
 *              is used to build PDF, nl2brmode must be 1.
 *
 *	@param	string	$stringtoencode		String to encode
 *	@param	int		$nl2brmode			0=Adding br before \n, 1=Replacing \n by br (for use with FPDF writeHTMLCell function for example)
 *  @param  string	$pagecodefrom       Pagecode stringtoencode is encoded
 *  @param	int		$removelasteolbr	1=Remove last br or lasts \n (default), 0=Do nothing
 *  @return	string						String encoded
 */
function dol_htmlentitiesbr($stringtoencode, $nl2brmode = 0, $pagecodefrom = 'UTF-8', $removelasteolbr = 1)
{
	$newstring = $stringtoencode;
	if (dol_textishtml($stringtoencode)) {	// Check if text is already HTML or not
		$newstring = preg_replace('/<br(\s[\sa-zA-Z_="]*)?\/?>/i', '<br>', $newstring); // Replace "<br type="_moz" />" by "<br>". It's same and avoid pb with FPDF.
		if ($removelasteolbr) {
			$newstring = preg_replace('/<br>$/i', '', $newstring); // Remove last <br> (remove only last one)
		}
		$newstring = strtr($newstring, array('&'=>'__and__', '<'=>'__lt__', '>'=>'__gt__', '"'=>'__dquot__'));
		$newstring = dol_htmlentities($newstring, ENT_COMPAT, $pagecodefrom); // Make entity encoding
		$newstring = strtr($newstring, array('__and__'=>'&', '__lt__'=>'<', '__gt__'=>'>', '__dquot__'=>'"'));
	} else {
		if ($removelasteolbr) {
			$newstring = preg_replace('/(\r\n|\r|\n)$/i', '', $newstring); // Remove last \n (may remove several)
		}
		$newstring = dol_nl2br(dol_htmlentities($newstring, ENT_COMPAT, $pagecodefrom), $nl2brmode);
	}
	// Other substitutions that htmlentities does not do
	//$newstring=str_replace(chr(128),'&euro;',$newstring);	// 128 = 0x80. Not in html entity table.     // Seems useles with TCPDF. Make bug with UTF8 languages
	return $newstring;
}

/**
 *	This function is called to decode a HTML string (it decodes entities and br tags)
 *
 *	@param	string	$stringtodecode		String to decode
 *	@param	string	$pagecodeto			Page code for result
 *	@return	string						String decoded
 */
function dol_htmlentitiesbr_decode($stringtodecode, $pagecodeto = 'UTF-8')
{
	$ret = dol_html_entity_decode($stringtodecode, ENT_COMPAT | ENT_HTML5, $pagecodeto);
	$ret = preg_replace('/'."\r\n".'<br(\s[\sa-zA-Z_="]*)?\/?>/i', "<br>", $ret);
	$ret = preg_replace('/<br(\s[\sa-zA-Z_="]*)?\/?>'."\r\n".'/i', "\r\n", $ret);
	$ret = preg_replace('/<br(\s[\sa-zA-Z_="]*)?\/?>'."\n".'/i', "\n", $ret);
	$ret = preg_replace('/<br(\s[\sa-zA-Z_="]*)?\/?>/i', "\n", $ret);
	return $ret;
}

/**
 *	This function remove all ending \n and br at end
 *
 *	@param	string	$stringtodecode		String to decode
 *	@return	string						String decoded
 */
function dol_htmlcleanlastbr($stringtodecode)
{
	$ret = preg_replace('/&nbsp;$/i', "", $stringtodecode);		// Because wysiwyg editor may add a &nbsp; at end of last line
	$ret = preg_replace('/(<br>|<br(\s[\sa-zA-Z_="]*)?\/?>|'."\n".'|'."\r".')+$/i', "", $ret);
	return $ret;
}

/**
 * Replace html_entity_decode functions to manage errors
 *
 * @param   string	$a					Operand a
 * @param   string	$b					Operand b (ENT_QUOTES|ENT_HTML5=convert simple, double quotes, colon, e accent, ...)
 * @param   string	$c					Operand c
 * @param	string	$keepsomeentities	Entities but &, <, >, " are not converted.
 * @return  string						String decoded
 */
function dol_html_entity_decode($a, $b, $c = 'UTF-8', $keepsomeentities = 0)
{
	$newstring = $a;
	if ($keepsomeentities) {
		$newstring = strtr($newstring, array('&amp;'=>'__andamp__', '&lt;'=>'__andlt__', '&gt;'=>'__andgt__', '"'=>'__dquot__'));
	}
	$newstring = html_entity_decode($newstring, $b, $c);
	if ($keepsomeentities) {
		$newstring = strtr($newstring, array('__andamp__'=>'&amp;', '__andlt__'=>'&lt;', '__andgt__'=>'&gt;', '__dquot__'=>'"'));
	}
	return $newstring;
}

/**
 * Replace htmlentities functions.
 * Goal of this function is to be sure to have default values of htmlentities that match what we need.
 *
 * @param   string  $string         The input string to encode
 * @param   int     $flags          Flags (see PHP doc above)
 * @param   string  $encoding       Encoding page code
 * @param   bool    $double_encode  When double_encode is turned off, PHP will not encode existing html entities
 * @return  string  $ret            Encoded string
 */
function dol_htmlentities($string, $flags = ENT_QUOTES|ENT_SUBSTITUTE, $encoding = 'UTF-8', $double_encode = false)
{
	return htmlentities($string, $flags, $encoding, $double_encode);
}

/**
 *	Check if a string is a correct iso string
 *	If not, it will we considered not HTML encoded even if it is by FPDF.
 *	Example, if string contains euro symbol that has ascii code 128
 *
 *	@param	string		$s      	String to check
 *  @param	string		$clean		Clean if it is not an ISO. Warning, if file is utf8, you will get a bad formated file.
 *	@return	int|string  	   		0 if bad iso, 1 if good iso, Or the clean string if $clean is 1
 */
function dol_string_is_good_iso($s, $clean = 0)
{
	$len = dol_strlen($s);
	$out = '';
	$ok = 1;
	for ($scursor = 0; $scursor < $len; $scursor++) {
		$ordchar = ord($s[$scursor]);
		//print $scursor.'-'.$ordchar.'<br>';
		if ($ordchar < 32 && $ordchar != 13 && $ordchar != 10) {
			$ok = 0;
			break;
		} elseif ($ordchar > 126 && $ordchar < 160) {
			$ok = 0;
			break;
		} elseif ($clean) {
			$out .= $s[$scursor];
		}
	}
	if ($clean) {
		return $out;
	}
	return $ok;
}

/**
 *	Return nb of lines of a clear text
 *
 *	@param	string	$s			String to check
 * 	@param	int     $maxchar	Not yet used
 *	@return	int					Number of lines
 *  @see	dol_nboflines_bis(), dolGetFirstLineOfText()
 */
function dol_nboflines($s, $maxchar = 0)
{
	if ($s == '') {
		return 0;
	}
	$arraystring = explode("\n", $s);
	$nb = count($arraystring);

	return $nb;
}


/**
 *	Return nb of lines of a formated text with \n and <br> (WARNING: string must not have mixed \n and br separators)
 *
 *	@param	string	$text      		Text
 *	@param	int		$maxlinesize  	Largeur de ligne en caracteres (ou 0 si pas de limite - defaut)
 * 	@param	string	$charset		Give the charset used to encode the $text variable in memory.
 *	@return int						Number of lines
 *	@see	dol_nboflines(), dolGetFirstLineOfText()
 */
function dol_nboflines_bis($text, $maxlinesize = 0, $charset = 'UTF-8')
{
	$repTable = array("\t" => " ", "\n" => "<br>", "\r" => " ", "\0" => " ", "\x0B" => " ");
	if (dol_textishtml($text)) {
		$repTable = array("\t" => " ", "\n" => " ", "\r" => " ", "\0" => " ", "\x0B" => " ");
	}

	$text = strtr($text, $repTable);
	if ($charset == 'UTF-8') {
		$pattern = '/(<br[^>]*>)/Uu';
	} else {
		// /U is to have UNGREEDY regex to limit to one html tag. /u is for UTF8 support
		$pattern = '/(<br[^>]*>)/U'; // /U is to have UNGREEDY regex to limit to one html tag.
	}
	$a = preg_split($pattern, $text, -1, PREG_SPLIT_DELIM_CAPTURE | PREG_SPLIT_NO_EMPTY);

	$nblines = (int) floor((count($a) + 1) / 2);
	// count possible auto line breaks
	if ($maxlinesize) {
		foreach ($a as $line) {
			if (dol_strlen($line) > $maxlinesize) {
				//$line_dec = html_entity_decode(strip_tags($line));
				$line_dec = html_entity_decode($line);
				if (dol_strlen($line_dec) > $maxlinesize) {
					$line_dec = wordwrap($line_dec, $maxlinesize, '\n', true);
					$nblines += substr_count($line_dec, '\n');
				}
			}
		}
	}

	unset($a);
	return $nblines;
}

/**
 *	Return if a text is a html content
 *
 *	@param	string	$msg		Content to check
 *	@param	int		$option		0=Full detection, 1=Fast check
 *	@return	boolean				true/false
 *	@see	dol_concatdesc()
 */
function dol_textishtml($msg, $option = 0)
{
	if ($option == 1) {
		if (preg_match('/<html/i', $msg)) {
			return true;
		} elseif (preg_match('/<body/i', $msg)) {
			return true;
		} elseif (preg_match('/<\/textarea/i', $msg)) {
			return true;
		} elseif (preg_match('/<(b|em|i|u)>/i', $msg)) {
			return true;
		} elseif (preg_match('/<br/i', $msg)) {
			return true;
		}
		return false;
	} else {
		if (preg_match('/<html/i', $msg)) {
			return true;
		} elseif (preg_match('/<body/i', $msg)) {
			return true;
		} elseif (preg_match('/<\/textarea/i', $msg)) {
			return true;
		} elseif (preg_match('/<(b|em|i|u)>/i', $msg)) {
			return true;
		} elseif (preg_match('/<br\/>/i', $msg)) {
			return true;
		} elseif (preg_match('/<(br|div|font|li|p|span|strong|table)>/i', $msg)) {
			return true;
		} elseif (preg_match('/<(br|div|font|li|p|span|strong|table)\s+[^<>\/]*\/?>/i', $msg)) {
			return true;
		} elseif (preg_match('/<img\s+[^<>]*src[^<>]*>/i', $msg)) {
			return true; // must accept <img src="http://example.com/aaa.png" />
		} elseif (preg_match('/<a\s+[^<>]*href[^<>]*>/i', $msg)) {
			return true; // must accept <a href="http://example.com/aaa.png" />
		} elseif (preg_match('/<h[0-9]>/i', $msg)) {
			return true;
		} elseif (preg_match('/&[A-Z0-9]{1,6};/i', $msg)) {
			return true; // Html entities names (http://www.w3schools.com/tags/ref_entities.asp)
		} elseif (preg_match('/&#[0-9]{2,3};/i', $msg)) {
			return true; // Html entities numbers (http://www.w3schools.com/tags/ref_entities.asp)
		}

		return false;
	}
}

/**
 *  Concat 2 descriptions with a new line between them (second operand after first one with appropriate new line separator)
 *  text1 html + text2 html => text1 + '<br>' + text2
 *  text1 html + text2 txt  => text1 + '<br>' + dol_nl2br(text2)
 *  text1 txt  + text2 html => dol_nl2br(text1) + '<br>' + text2
 *  text1 txt  + text2 txt  => text1 + '\n' + text2
 *
 *  @param  string  $text1          Text 1
 *  @param  string  $text2          Text 2
 *  @param  bool    $forxml         true=Use <br /> instead of <br> if we have to add a br tag
 *  @param  bool    $invert         invert order of description lines (we often use config MAIN_CHANGE_ORDER_CONCAT_DESCRIPTION in this parameter)
 *  @return string                  Text 1 + new line + Text2
 *  @see    dol_textishtml()
 */
function dol_concatdesc($text1, $text2, $forxml = false, $invert = false)
{
	if (!empty($invert)) {
			$tmp = $text1;
			$text1 = $text2;
			$text2 = $tmp;
	}

	$ret = '';
	$ret .= (!dol_textishtml($text1) && dol_textishtml($text2)) ? dol_nl2br(dol_escape_htmltag($text1, 0, 1, '', 1), 0, $forxml) : $text1;
	$ret .= (!empty($text1) && !empty($text2)) ? ((dol_textishtml($text1) || dol_textishtml($text2)) ? ($forxml ? "<br \>\n" : "<br>\n") : "\n") : "";
	$ret .= (dol_textishtml($text1) && !dol_textishtml($text2)) ? dol_nl2br(dol_escape_htmltag($text2, 0, 1, '', 1), 0, $forxml) : $text2;
	return $ret;
}



/**
 * Return array of possible common substitutions. This includes several families like: 'system', 'mycompany', 'object', 'objectamount', 'date', 'user'
 *
 * @param	Translate	$outputlangs	Output language
 * @param   int         $onlykey        1=Do not calculate some heavy values of keys (performance enhancement when we need only the keys), 2=Values are trunc and html sanitized (to use for help tooltip)
 * @param   array       $exclude        Array of family keys we want to exclude. For example array('system', 'mycompany', 'object', 'objectamount', 'date', 'user', ...)
 * @param   Object      $object         Object for keys on object
 * @return	array						Array of substitutions
 * @see setSubstitFromObject()
 */
function getCommonSubstitutionArray($outputlangs, $onlykey = 0, $exclude = null, $object = null)
{
	global $db, $conf, $mysoc, $user, $extrafields;

	$substitutionarray = array();

	if (empty($exclude) || !in_array('user', $exclude)) {
		// Add SIGNATURE into substitutionarray first, so, when we will make the substitution,
		// this will include signature content first and then replace var found into content of signature
		$signature = $user->signature;
		$substitutionarray = array_merge($substitutionarray, array(
			'__USER_SIGNATURE__' => (string) (($signature && empty($conf->global->MAIN_MAIL_DO_NOT_USE_SIGN)) ? ($onlykey == 2 ? dol_trunc(dol_string_nohtmltag($signature), 30) : $signature) : '')
		));

		if (is_object($user)) {
			$substitutionarray = array_merge($substitutionarray, array(
				'__USER_ID__' => (string) $user->id,
				'__USER_LOGIN__' => (string) $user->login,
				'__USER_EMAIL__' => (string) $user->email,
				'__USER_LASTNAME__' => (string) $user->lastname,
				'__USER_FIRSTNAME__' => (string) $user->firstname,
				'__USER_FULLNAME__' => (string) $user->getFullName($outputlangs),
				'__USER_SUPERVISOR_ID__' => (string) ($user->fk_user ? $user->fk_user : '0'),
				'__USER_REMOTE_IP__' => (string) getUserRemoteIP()
				));
		}
	}
	if ((empty($exclude) || !in_array('mycompany', $exclude)) && is_object($mysoc)) {
		$substitutionarray = array_merge($substitutionarray, array(
			'__MYCOMPANY_NAME__'    => $mysoc->name,
			'__MYCOMPANY_EMAIL__'   => $mysoc->email,
			'__MYCOMPANY_PHONE__'   => $mysoc->phone,
			'__MYCOMPANY_FAX__'     => $mysoc->fax,
			'__MYCOMPANY_PROFID1__' => $mysoc->idprof1,
			'__MYCOMPANY_PROFID2__' => $mysoc->idprof2,
			'__MYCOMPANY_PROFID3__' => $mysoc->idprof3,
			'__MYCOMPANY_PROFID4__' => $mysoc->idprof4,
			'__MYCOMPANY_PROFID5__' => $mysoc->idprof5,
			'__MYCOMPANY_PROFID6__' => $mysoc->idprof6,
			'__MYCOMPANY_CAPITAL__' => $mysoc->capital,
			'__MYCOMPANY_FULLADDRESS__' => (method_exists($mysoc, 'getFullAddress') ? $mysoc->getFullAddress(1, ', ') : ''),	// $mysoc may be stdClass
			'__MYCOMPANY_ADDRESS__' => $mysoc->address,
			'__MYCOMPANY_ZIP__'     => $mysoc->zip,
			'__MYCOMPANY_TOWN__'    => $mysoc->town,
			'__MYCOMPANY_COUNTRY__'    => $mysoc->country,
			'__MYCOMPANY_COUNTRY_ID__' => $mysoc->country_id,
			'__MYCOMPANY_COUNTRY_CODE__' => $mysoc->country_code,
			'__MYCOMPANY_CURRENCY_CODE__' => $conf->currency
		));
	}

	if (($onlykey || is_object($object)) && (empty($exclude) || !in_array('object', $exclude))) {
		if ($onlykey) {
			$substitutionarray['__ID__'] = '__ID__';
			$substitutionarray['__REF__'] = '__REF__';
			$substitutionarray['__NEWREF__'] = '__NEWREF__';
			$substitutionarray['__REF_CLIENT__'] = '__REF_CLIENT__';
			$substitutionarray['__REF_SUPPLIER__'] = '__REF_SUPPLIER__';
			$substitutionarray['__NOTE_PUBLIC__'] = '__NOTE_PUBLIC__';
			$substitutionarray['__NOTE_PRIVATE__'] = '__NOTE_PRIVATE__';
			$substitutionarray['__EXTRAFIELD_XXX__'] = '__EXTRAFIELD_XXX__';

			if (!empty($conf->societe->enabled)) {	// Most objects are concerned
				$substitutionarray['__THIRDPARTY_ID__'] = '__THIRDPARTY_ID__';
				$substitutionarray['__THIRDPARTY_NAME__'] = '__THIRDPARTY_NAME__';
				$substitutionarray['__THIRDPARTY_NAME_ALIAS__'] = '__THIRDPARTY_NAME_ALIAS__';
				$substitutionarray['__THIRDPARTY_CODE_CLIENT__'] = '__THIRDPARTY_CODE_CLIENT__';
				$substitutionarray['__THIRDPARTY_CODE_FOURNISSEUR__'] = '__THIRDPARTY_CODE_FOURNISSEUR__';
				$substitutionarray['__THIRDPARTY_EMAIL__'] = '__THIRDPARTY_EMAIL__';
				$substitutionarray['__THIRDPARTY_PHONE__'] = '__THIRDPARTY_PHONE__';
				$substitutionarray['__THIRDPARTY_FAX__'] = '__THIRDPARTY_FAX__';
				$substitutionarray['__THIRDPARTY_ADDRESS__'] = '__THIRDPARTY_ADDRESS__';
				$substitutionarray['__THIRDPARTY_ZIP__'] = '__THIRDPARTY_ZIP__';
				$substitutionarray['__THIRDPARTY_TOWN__'] = '__THIRDPARTY_TOWN__';
				$substitutionarray['__THIRDPARTY_IDPROF1__'] = '__THIRDPARTY_IDPROF1__';
				$substitutionarray['__THIRDPARTY_IDPROF2__'] = '__THIRDPARTY_IDPROF2__';
				$substitutionarray['__THIRDPARTY_IDPROF3__'] = '__THIRDPARTY_IDPROF3__';
				$substitutionarray['__THIRDPARTY_IDPROF4__'] = '__THIRDPARTY_IDPROF4__';
				$substitutionarray['__THIRDPARTY_IDPROF5__'] = '__THIRDPARTY_IDPROF5__';
				$substitutionarray['__THIRDPARTY_IDPROF6__'] = '__THIRDPARTY_IDPROF6__';
				$substitutionarray['__THIRDPARTY_TVAINTRA__'] = '__THIRDPARTY_TVAINTRA__';
				$substitutionarray['__THIRDPARTY_NOTE_PUBLIC__'] = '__THIRDPARTY_NOTE_PUBLIC__';
				$substitutionarray['__THIRDPARTY_NOTE_PRIVATE__'] = '__THIRDPARTY_NOTE_PRIVATE__';
			}
			if (!empty($conf->adherent->enabled) && (!is_object($object) || $object->element == 'adherent')) {
				$substitutionarray['__MEMBER_ID__'] = '__MEMBER_ID__';
				$substitutionarray['__MEMBER_CIVILITY__'] = '__MEMBER_CIVILITY__';
				$substitutionarray['__MEMBER_FIRSTNAME__'] = '__MEMBER_FIRSTNAME__';
				$substitutionarray['__MEMBER_LASTNAME__'] = '__MEMBER_LASTNAME__';
				$substitutionarray['__MEMBER_USER_LOGIN_INFORMATION__'] = 'Login and pass of the external user account';
				/*$substitutionarray['__MEMBER_NOTE_PUBLIC__'] = '__MEMBER_NOTE_PUBLIC__';
				$substitutionarray['__MEMBER_NOTE_PRIVATE__'] = '__MEMBER_NOTE_PRIVATE__';*/
			}
			if (!empty($conf->recruitment->enabled) && (!is_object($object) || $object->element == 'candidature')) {
				$substitutionarray['__CANDIDATE_FULLNAME__'] = '__CANDIDATE_FULLNAME__';
				$substitutionarray['__CANDIDATE_FIRSTNAME__'] = '__CANDIDATE_FIRSTNAME__';
				$substitutionarray['__CANDIDATE_LASTNAME__'] = '__CANDIDATE_LASTNAME__';
			}
			if (!empty($conf->projet->enabled)) {		// Most objects
				$substitutionarray['__PROJECT_ID__'] = '__PROJECT_ID__';
				$substitutionarray['__PROJECT_REF__'] = '__PROJECT_REF__';
				$substitutionarray['__PROJECT_NAME__'] = '__PROJECT_NAME__';
				/*$substitutionarray['__PROJECT_NOTE_PUBLIC__'] = '__PROJECT_NOTE_PUBLIC__';
				$substitutionarray['__PROJECT_NOTE_PRIVATE__'] = '__PROJECT_NOTE_PRIVATE__';*/
			}
			if (!empty($conf->contrat->enabled) && (!is_object($object) || $object->element == 'contract')) {
				$substitutionarray['__CONTRACT_HIGHEST_PLANNED_START_DATE__'] = 'Highest date planned for a service start';
				$substitutionarray['__CONTRACT_HIGHEST_PLANNED_START_DATETIME__'] = 'Highest date and hour planned for service start';
				$substitutionarray['__CONTRACT_LOWEST_EXPIRATION_DATE__'] = 'Lowest data for planned expiration of service';
				$substitutionarray['__CONTRACT_LOWEST_EXPIRATION_DATETIME__'] = 'Lowest date and hour for planned expiration of service';
			}
			$substitutionarray['__ONLINE_PAYMENT_URL__'] = 'UrlToPayOnlineIfApplicable';
			$substitutionarray['__ONLINE_PAYMENT_TEXT_AND_URL__'] = 'TextAndUrlToPayOnlineIfApplicable';
			$substitutionarray['__SECUREKEYPAYMENT__'] = 'Security key (if key is not unique per record)';
			$substitutionarray['__SECUREKEYPAYMENT_MEMBER__'] = 'Security key for payment on a member subscription (one key per member)';
			$substitutionarray['__SECUREKEYPAYMENT_ORDER__'] = 'Security key for payment on an order';
			$substitutionarray['__SECUREKEYPAYMENT_INVOICE__'] = 'Security key for payment on an invoice';
			$substitutionarray['__SECUREKEYPAYMENT_CONTRACTLINE__'] = 'Security key for payment on a service of a contract';

			$substitutionarray['__DIRECTDOWNLOAD_URL_PROPOSAL__'] = 'Direct download url of a proposal';
			$substitutionarray['__DIRECTDOWNLOAD_URL_ORDER__'] = 'Direct download url of an order';
			$substitutionarray['__DIRECTDOWNLOAD_URL_INVOICE__'] = 'Direct download url of an invoice';
			$substitutionarray['__DIRECTDOWNLOAD_URL_CONTRACT__'] = 'Direct download url of a contract';
			$substitutionarray['__DIRECTDOWNLOAD_URL_SUPPLIER_PROPOSAL__'] = 'Direct download url of a supplier proposal';

			if (!empty($conf->expedition->enabled) && (!is_object($object) || $object->element == 'shipping')) {
				$substitutionarray['__SHIPPINGTRACKNUM__'] = 'Shipping tracking number';
				$substitutionarray['__SHIPPINGTRACKNUMURL__'] = 'Shipping tracking url';
			}
			if (!empty($conf->reception->enabled) && (!is_object($object) || $object->element == 'reception')) {
				$substitutionarray['__RECEPTIONTRACKNUM__'] = 'Shippin tracking number of shipment';
				$substitutionarray['__RECEPTIONTRACKNUMURL__'] = 'Shipping tracking url';
			}
		} else {
			$substitutionarray['__ID__'] = $object->id;
			$substitutionarray['__REF__'] = $object->ref;
			$substitutionarray['__NEWREF__'] = $object->newref;
			$substitutionarray['__REF_CLIENT__'] = (isset($object->ref_client) ? $object->ref_client : (isset($object->ref_customer) ? $object->ref_customer : null));
			$substitutionarray['__REF_SUPPLIER__'] = (isset($object->ref_supplier) ? $object->ref_supplier : null);
			$substitutionarray['__NOTE_PUBLIC__'] = (isset($object->note_public) ? $object->note_public : null);
			$substitutionarray['__NOTE_PRIVATE__'] = (isset($object->note_private) ? $object->note_private : null);
			$substitutionarray['__DATE_DELIVERY__'] = (isset($object->date_livraison) ? dol_print_date($object->date_livraison, 'day', 0, $outputlangs) : '');
			$substitutionarray['__DATE_DELIVERY_DAY__'] = (isset($object->date_livraison) ? dol_print_date($object->date_livraison, "%d") : '');
			$substitutionarray['__DATE_DELIVERY_DAY_TEXT__'] = (isset($object->date_livraison) ? dol_print_date($object->date_livraison, "%A") : '');
			$substitutionarray['__DATE_DELIVERY_MON__'] = (isset($object->date_livraison) ? dol_print_date($object->date_livraison, "%m") : '');
			$substitutionarray['__DATE_DELIVERY_MON_TEXT__'] = (isset($object->date_livraison) ? dol_print_date($object->date_livraison, "%b") : '');
			$substitutionarray['__DATE_DELIVERY_YEAR__'] = (isset($object->date_livraison) ? dol_print_date($object->date_livraison, "%Y") : '');
			$substitutionarray['__DATE_DELIVERY_HH__'] = (isset($object->date_livraison) ? dol_print_date($object->date_livraison, "%H") : '');
			$substitutionarray['__DATE_DELIVERY_MM__'] = (isset($object->date_livraison) ? dol_print_date($object->date_livraison, "%M") : '');
			$substitutionarray['__DATE_DELIVERY_SS__'] = (isset($object->date_livraison) ? dol_print_date($object->date_livraison, "%S") : '');

			// For backward compatibility
			$substitutionarray['__REFCLIENT__'] = (isset($object->ref_client) ? $object->ref_client : (isset($object->ref_customer) ? $object->ref_customer : null));
			$substitutionarray['__REFSUPPLIER__'] = (isset($object->ref_supplier) ? $object->ref_supplier : null);
			$substitutionarray['__SUPPLIER_ORDER_DATE_DELIVERY__'] = (isset($object->date_livraison) ? dol_print_date($object->date_livraison, 'day', 0, $outputlangs) : '');
			$substitutionarray['__SUPPLIER_ORDER_DELAY_DELIVERY__'] = (isset($object->availability_code) ? ($outputlangs->transnoentities("AvailabilityType".$object->availability_code) != ('AvailabilityType'.$object->availability_code) ? $outputlangs->transnoentities("AvailabilityType".$object->availability_code) : $outputlangs->convToOutputCharset(isset($object->availability) ? $object->availability : '')) : '');

			if (is_object($object) && ($object->element == 'adherent' || $object->element == 'member') && $object->id > 0) {
				$birthday = (empty($object->birth) ? '' : dol_print_date($object->birth, 'day'));

				$substitutionarray['__MEMBER_ID__'] = (isset($object->id) ? $object->id : '');
				if (method_exists($object, 'getCivilityLabel')) {
					$substitutionarray['__MEMBER_CIVILITY__'] = $object->getCivilityLabel();
				}
				$substitutionarray['__MEMBER_FIRSTNAME__'] = (isset($object->firstname) ? $object->firstname : '');
				$substitutionarray['__MEMBER_LASTNAME__'] = (isset($object->lastname) ? $object->lastname : '');
				$substitutionarray['__MEMBER_USER_LOGIN_INFORMATION__'] = '';
				if (method_exists($object, 'getFullName')) {
					$substitutionarray['__MEMBER_FULLNAME__'] = $object->getFullName($outputlangs);
				}
				$substitutionarray['__MEMBER_COMPANY__'] = (isset($object->societe) ? $object->societe : '');
				$substitutionarray['__MEMBER_ADDRESS__'] = (isset($object->address) ? $object->address : '');
				$substitutionarray['__MEMBER_ZIP__'] = (isset($object->zip) ? $object->zip : '');
				$substitutionarray['__MEMBER_TOWN__'] = (isset($object->town) ? $object->town : '');
				$substitutionarray['__MEMBER_COUNTRY__'] = (isset($object->country) ? $object->country : '');
				$substitutionarray['__MEMBER_EMAIL__'] = (isset($object->email) ? $object->email : '');
				$substitutionarray['__MEMBER_BIRTH__'] = (isset($birthday) ? $birthday : '');
				$substitutionarray['__MEMBER_PHOTO__'] = (isset($object->photo) ? $object->photo : '');
				$substitutionarray['__MEMBER_LOGIN__'] = (isset($object->login) ? $object->login : '');
				$substitutionarray['__MEMBER_PASSWORD__'] = (isset($object->pass) ? $object->pass : '');
				$substitutionarray['__MEMBER_PHONE__'] = (isset($object->phone) ? $object->phone : '');
				$substitutionarray['__MEMBER_PHONEPRO__'] = (isset($object->phone_perso) ? $object->phone_perso : '');
				$substitutionarray['__MEMBER_PHONEMOBILE__'] = (isset($object->phone_mobile) ? $object->phone_mobile : '');
				$substitutionarray['__MEMBER_TYPE__'] = (isset($object->type) ? $object->type : '');
				$substitutionarray['__MEMBER_FIRST_SUBSCRIPTION_DATE__']       = dol_print_date($object->first_subscription_date, 'dayrfc');
				$substitutionarray['__MEMBER_FIRST_SUBSCRIPTION_DATE_START__'] = dol_print_date($object->first_subscription_date_start, 'dayrfc');
				$substitutionarray['__MEMBER_FIRST_SUBSCRIPTION_DATE_END__']   = dol_print_date($object->first_subscription_date_end, 'dayrfc');
				$substitutionarray['__MEMBER_LAST_SUBSCRIPTION_DATE__']        = dol_print_date($object->last_subscription_date, 'dayrfc');
				$substitutionarray['__MEMBER_LAST_SUBSCRIPTION_DATE_START__']  = dol_print_date($object->last_subscription_date_start, 'dayrfc');
				$substitutionarray['__MEMBER_LAST_SUBSCRIPTION_DATE_END__']    = dol_print_date($object->last_subscription_date_end, 'dayrfc');
			}

			if (is_object($object) && $object->element == 'societe') {
				$substitutionarray['__THIRDPARTY_ID__'] = (is_object($object) ? $object->id : '');
				$substitutionarray['__THIRDPARTY_NAME__'] = (is_object($object) ? $object->name : '');
				$substitutionarray['__THIRDPARTY_NAME_ALIAS__'] = (is_object($object) ? $object->name_alias : '');
				$substitutionarray['__THIRDPARTY_CODE_CLIENT__'] = (is_object($object) ? $object->code_client : '');
				$substitutionarray['__THIRDPARTY_CODE_FOURNISSEUR__'] = (is_object($object) ? $object->code_fournisseur : '');
				$substitutionarray['__THIRDPARTY_EMAIL__'] = (is_object($object) ? $object->email : '');
				$substitutionarray['__THIRDPARTY_PHONE__'] = (is_object($object) ? $object->phone : '');
				$substitutionarray['__THIRDPARTY_FAX__'] = (is_object($object) ? $object->fax : '');
				$substitutionarray['__THIRDPARTY_ADDRESS__'] = (is_object($object) ? $object->address : '');
				$substitutionarray['__THIRDPARTY_ZIP__'] = (is_object($object) ? $object->zip : '');
				$substitutionarray['__THIRDPARTY_TOWN__'] = (is_object($object) ? $object->town : '');
				$substitutionarray['__THIRDPARTY_COUNTRY_ID__'] = (is_object($object) ? $object->country_id : '');
				$substitutionarray['__THIRDPARTY_COUNTRY_CODE__'] = (is_object($object) ? $object->country_code : '');
				$substitutionarray['__THIRDPARTY_IDPROF1__'] = (is_object($object) ? $object->idprof1 : '');
				$substitutionarray['__THIRDPARTY_IDPROF2__'] = (is_object($object) ? $object->idprof2 : '');
				$substitutionarray['__THIRDPARTY_IDPROF3__'] = (is_object($object) ? $object->idprof3 : '');
				$substitutionarray['__THIRDPARTY_IDPROF4__'] = (is_object($object) ? $object->idprof4 : '');
				$substitutionarray['__THIRDPARTY_IDPROF5__'] = (is_object($object) ? $object->idprof5 : '');
				$substitutionarray['__THIRDPARTY_IDPROF6__'] = (is_object($object) ? $object->idprof6 : '');
				$substitutionarray['__THIRDPARTY_TVAINTRA__'] = (is_object($object) ? $object->tva_intra : '');
				$substitutionarray['__THIRDPARTY_NOTE_PUBLIC__'] = (is_object($object) ? dol_htmlentitiesbr($object->note_public) : '');
				$substitutionarray['__THIRDPARTY_NOTE_PRIVATE__'] = (is_object($object) ? dol_htmlentitiesbr($object->note_private) : '');
			} elseif (is_object($object->thirdparty)) {
				$substitutionarray['__THIRDPARTY_ID__'] = (is_object($object->thirdparty) ? $object->thirdparty->id : '');
				$substitutionarray['__THIRDPARTY_NAME__'] = (is_object($object->thirdparty) ? $object->thirdparty->name : '');
				$substitutionarray['__THIRDPARTY_NAME_ALIAS__'] = (is_object($object->thirdparty) ? $object->thirdparty->name_alias : '');
				$substitutionarray['__THIRDPARTY_CODE_CLIENT__'] = (is_object($object->thirdparty) ? $object->thirdparty->code_client : '');
				$substitutionarray['__THIRDPARTY_CODE_FOURNISSEUR__'] = (is_object($object->thirdparty) ? $object->thirdparty->code_fournisseur : '');
				$substitutionarray['__THIRDPARTY_EMAIL__'] = (is_object($object->thirdparty) ? $object->thirdparty->email : '');
				$substitutionarray['__THIRDPARTY_PHONE__'] = (is_object($object->thirdparty) ? $object->thirdparty->phone : '');
				$substitutionarray['__THIRDPARTY_FAX__'] = (is_object($object->thirdparty) ? $object->thirdparty->fax : '');
				$substitutionarray['__THIRDPARTY_ADDRESS__'] = (is_object($object->thirdparty) ? $object->thirdparty->address : '');
				$substitutionarray['__THIRDPARTY_ZIP__'] = (is_object($object->thirdparty) ? $object->thirdparty->zip : '');
				$substitutionarray['__THIRDPARTY_TOWN__'] = (is_object($object->thirdparty) ? $object->thirdparty->town : '');
				$substitutionarray['__THIRDPARTY_COUNTRY_ID__'] = (is_object($object->thirdparty) ? $object->thirdparty->country_id : '');
				$substitutionarray['__THIRDPARTY_COUNTRY_CODE__'] = (is_object($object->thirdparty) ? $object->thirdparty->country_code : '');
				$substitutionarray['__THIRDPARTY_IDPROF1__'] = (is_object($object->thirdparty) ? $object->thirdparty->idprof1 : '');
				$substitutionarray['__THIRDPARTY_IDPROF2__'] = (is_object($object->thirdparty) ? $object->thirdparty->idprof2 : '');
				$substitutionarray['__THIRDPARTY_IDPROF3__'] = (is_object($object->thirdparty) ? $object->thirdparty->idprof3 : '');
				$substitutionarray['__THIRDPARTY_IDPROF4__'] = (is_object($object->thirdparty) ? $object->thirdparty->idprof4 : '');
				$substitutionarray['__THIRDPARTY_IDPROF5__'] = (is_object($object->thirdparty) ? $object->thirdparty->idprof5 : '');
				$substitutionarray['__THIRDPARTY_IDPROF6__'] = (is_object($object->thirdparty) ? $object->thirdparty->idprof6 : '');
				$substitutionarray['__THIRDPARTY_TVAINTRA__'] = (is_object($object->thirdparty) ? $object->thirdparty->tva_intra : '');
				$substitutionarray['__THIRDPARTY_NOTE_PUBLIC__'] = (is_object($object->thirdparty) ? dol_htmlentitiesbr($object->thirdparty->note_public) : '');
				$substitutionarray['__THIRDPARTY_NOTE_PRIVATE__'] = (is_object($object->thirdparty) ? dol_htmlentitiesbr($object->thirdparty->note_private) : '');
			}

			if (is_object($object) && $object->element == 'recruitmentcandidature') {
				$substitutionarray['__CANDIDATE_FULLNAME__'] = $object->getFullName($outputlangs);
				$substitutionarray['__CANDIDATE_FIRSTNAME__'] = $object->firstname;
				$substitutionarray['__CANDIDATE_LASTNAME__'] = $object->lastname;
			}

			if (is_object($object->project)) {
				$substitutionarray['__PROJECT_ID__'] = (is_object($object->project) ? $object->project->id : '');
				$substitutionarray['__PROJECT_REF__'] = (is_object($object->project) ? $object->project->ref : '');
				$substitutionarray['__PROJECT_NAME__'] = (is_object($object->project) ? $object->project->title : '');
			}
			if (is_object($object->projet)) {	// Deprecated, for backward compatibility
				$substitutionarray['__PROJECT_ID__'] = (is_object($object->projet) ? $object->projet->id : '');
				$substitutionarray['__PROJECT_REF__'] = (is_object($object->projet) ? $object->projet->ref : '');
				$substitutionarray['__PROJECT_NAME__'] = (is_object($object->projet) ? $object->projet->title : '');
			}

			if (is_object($object) && $object->element == 'shipping') {
				$substitutionarray['__SHIPPINGTRACKNUM__'] = $object->tracking_number;
				$substitutionarray['__SHIPPINGTRACKNUMURL__'] = $object->tracking_url;
			}
			if (is_object($object) && $object->element == 'reception') {
				$substitutionarray['__RECEPTIONTRACKNUM__'] = $object->tracking_number;
				$substitutionarray['__RECEPTIONTRACKNUMURL__'] = $object->tracking_url;
			}

			if (is_object($object) && $object->element == 'contrat' && $object->id > 0 && is_array($object->lines)) {
				$dateplannedstart = '';
				$datenextexpiration = '';
				foreach ($object->lines as $line) {
					if ($line->date_ouverture_prevue > $dateplannedstart) {
						$dateplannedstart = $line->date_ouverture_prevue;
					}
					if ($line->statut == 4 && $line->date_fin_prevue && (!$datenextexpiration || $line->date_fin_prevue < $datenextexpiration)) {
						$datenextexpiration = $line->date_fin_prevue;
					}
				}
				$substitutionarray['__CONTRACT_HIGHEST_PLANNED_START_DATE__'] = dol_print_date($dateplannedstart, 'dayrfc');
				$substitutionarray['__CONTRACT_HIGHEST_PLANNED_START_DATETIME__'] = dol_print_date($dateplannedstart, 'standard');
				$substitutionarray['__CONTRACT_LOWEST_EXPIRATION_DATE__'] = dol_print_date($datenextexpiration, 'dayrfc');
				$substitutionarray['__CONTRACT_LOWEST_EXPIRATION_DATETIME__'] = dol_print_date($datenextexpiration, 'standard');
			}

			// Create dynamic tags for __EXTRAFIELD_FIELD__
			if ($object->table_element && $object->id > 0) {
				if (!is_object($extrafields)) {
					$extrafields = new ExtraFields($db);
				}
				$extrafields->fetch_name_optionals_label($object->table_element, true);

				if ($object->fetch_optionals() > 0) {
					if (is_array($extrafields->attributes[$object->table_element]['label']) && count($extrafields->attributes[$object->table_element]['label']) > 0) {
						foreach ($extrafields->attributes[$object->table_element]['label'] as $key => $label) {
							$substitutionarray['__EXTRAFIELD_'.strtoupper($key).'__'] = $object->array_options['options_'.$key];
							if ($extrafields->attributes[$object->table_element]['type'][$key] == 'date') {
								$substitutionarray['__EXTRAFIELD_'.strtoupper($key).'__'] = dol_print_date($object->array_options['options_'.$key], 'day');
								$substitutionarray['__EXTRAFIELD_'.strtoupper($key).'_LOCALE__'] = dol_print_date($object->array_options['options_'.$key], 'day', 'tzserver', $outputlangs);
								$substitutionarray['__EXTRAFIELD_'.strtoupper($key).'_RFC__'] = dol_print_date($object->array_options['options_'.$key], 'dayrfc');
							} elseif ($extrafields->attributes[$object->table_element]['type'][$key] == 'datetime') {
								$datetime = $object->array_options['options_'.$key];
								$substitutionarray['__EXTRAFIELD_'.strtoupper($key).'__'] = ($datetime != "0000-00-00 00:00:00" ? dol_print_date($datetime, 'dayhour') : '');
								$substitutionarray['__EXTRAFIELD_'.strtoupper($key).'_LOCALE__'] = ($datetime != "0000-00-00 00:00:00" ? dol_print_date($datetime, 'dayhour', 'tzserver', $outputlangs) : '');
								$substitutionarray['__EXTRAFIELD_'.strtoupper($key).'_DAY_LOCALE__'] = ($datetime != "0000-00-00 00:00:00" ? dol_print_date($datetime, 'day', 'tzserver', $outputlangs) : '');
								$substitutionarray['__EXTRAFIELD_'.strtoupper($key).'_RFC__'] = ($datetime != "0000-00-00 00:00:00" ? dol_print_date($datetime, 'dayhourrfc') : '');
							}
						}
					}
				}
			}

			// Complete substitution array with the url to make online payment
			$paymenturl = '';
			if (empty($substitutionarray['__REF__'])) {
				$paymenturl = '';
			} else {
				// Set the online payment url link into __ONLINE_PAYMENT_URL__ key
				require_once DOL_DOCUMENT_ROOT.'/core/lib/payments.lib.php';
				$outputlangs->loadLangs(array('paypal', 'other'));
				$typeforonlinepayment = 'free';
				if (is_object($object) && $object->element == 'commande') {
					$typeforonlinepayment = 'order';
				}
				if (is_object($object) && $object->element == 'facture') {
					$typeforonlinepayment = 'invoice';
				}
				if (is_object($object) && $object->element == 'member') {
					$typeforonlinepayment = 'member';
				}
				if (is_object($object) && $object->element == 'contrat') {
					$typeforonlinepayment = 'contract';
				}
				$url = getOnlinePaymentUrl(0, $typeforonlinepayment, $substitutionarray['__REF__']);
				$paymenturl = $url;
			}

			if ($object->id > 0) {
				$substitutionarray['__ONLINE_PAYMENT_TEXT_AND_URL__'] = ($paymenturl ?str_replace('\n', "\n", $outputlangs->trans("PredefinedMailContentLink", $paymenturl)) : '');
				$substitutionarray['__ONLINE_PAYMENT_URL__'] = $paymenturl;

				if (is_object($object) && $object->element == 'propal') {
					$substitutionarray['__ONLINE_SIGN_URL__'] = getOnlineSignatureUrl(0, 'proposal', $object->ref);
				}
				if (!empty($conf->global->PROPOSAL_ALLOW_EXTERNAL_DOWNLOAD) && is_object($object) && $object->element == 'propal') {
					$substitutionarray['__DIRECTDOWNLOAD_URL_PROPOSAL__'] = $object->getLastMainDocLink($object->element);
				} else {
					$substitutionarray['__DIRECTDOWNLOAD_URL_PROPOSAL__'] = '';
				}
				if (!empty($conf->global->ORDER_ALLOW_EXTERNAL_DOWNLOAD) && is_object($object) && $object->element == 'commande') {
					$substitutionarray['__DIRECTDOWNLOAD_URL_ORDER__'] = $object->getLastMainDocLink($object->element);
				} else {
					$substitutionarray['__DIRECTDOWNLOAD_URL_ORDER__'] = '';
				}
				if (!empty($conf->global->INVOICE_ALLOW_EXTERNAL_DOWNLOAD) && is_object($object) && $object->element == 'facture') {
					$substitutionarray['__DIRECTDOWNLOAD_URL_INVOICE__'] = $object->getLastMainDocLink($object->element);
				} else {
					$substitutionarray['__DIRECTDOWNLOAD_URL_INVOICE__'] = '';
				}
				if (!empty($conf->global->CONTRACT_ALLOW_EXTERNAL_DOWNLOAD) && is_object($object) && $object->element == 'contrat') {
					$substitutionarray['__DIRECTDOWNLOAD_URL_CONTRACT__'] = $object->getLastMainDocLink($object->element);
				} else {
					$substitutionarray['__DIRECTDOWNLOAD_URL_CONTRACT__'] = '';
				}
				if (!empty($conf->global->SUPPLIER_PROPOSAL_ALLOW_EXTERNAL_DOWNLOAD) && is_object($object) && $object->element == 'supplier_proposal') {
					$substitutionarray['__DIRECTDOWNLOAD_URL_SUPPLIER_PROPOSAL__'] = $object->getLastMainDocLink($object->element);
				} else {
					$substitutionarray['__DIRECTDOWNLOAD_URL_SUPPLIER_PROPOSAL__'] = '';
				}

				if (is_object($object) && $object->element == 'propal') {
					$substitutionarray['__URL_PROPOSAL__'] = DOL_MAIN_URL_ROOT."/comm/propal/card.php?id=".$object->id;
				}
				if (is_object($object) && $object->element == 'commande') {
					$substitutionarray['__URL_ORDER__'] = DOL_MAIN_URL_ROOT."/commande/card.php?id=".$object->id;
				}
				if (is_object($object) && $object->element == 'facture') {
					$substitutionarray['__URL_INVOICE__'] = DOL_MAIN_URL_ROOT."/compta/facture/card.php?id=".$object->id;
				}
				if (is_object($object) && $object->element == 'contrat') {
					$substitutionarray['__URL_CONTRACT__'] = DOL_MAIN_URL_ROOT."/contrat/card.php?id=".$object->id;
				}
				if (is_object($object) && $object->element == 'supplier_proposal') {
					$substitutionarray['__URL_SUPPLIER_PROPOSAL__'] = DOL_MAIN_URL_ROOT."/supplier_proposal/card.php?id=".$object->id;
				}
				if (is_object($object) && $object->element == 'shipping') {
					$substitutionarray['__URL_SHIPMENT__'] = DOL_MAIN_URL_ROOT."/expedition/card.php?id=".$object->id;
				}
			}

			if (is_object($object) && $object->element == 'action') {
				$substitutionarray['__EVENT_LABEL__'] = $object->label;
				$substitutionarray['__EVENT_DATE__'] = dol_print_date($object->datep, '%A %d %b %Y');
				$substitutionarray['__EVENT_TIME__'] = dol_print_date($object->datep, '%H:%M:%S');
			}
		}
	}
	if (empty($exclude) || !in_array('objectamount', $exclude)) {
		include_once DOL_DOCUMENT_ROOT.'/core/lib/functionsnumtoword.lib.php';

		$substitutionarray['__DATE_YMD__']        = is_object($object) ? (isset($object->date) ? dol_print_date($object->date, 'day', 0, $outputlangs) : null) : '';
		$substitutionarray['__DATE_DUE_YMD__']    = is_object($object) ? (isset($object->date_lim_reglement) ? dol_print_date($object->date_lim_reglement, 'day', 0, $outputlangs) : null) : '';

		$substitutionarray['__AMOUNT__']          = is_object($object) ? $object->total_ttc : '';
		$substitutionarray['__AMOUNT_TEXT__']     = is_object($object) ? dol_convertToWord($object->total_ttc, $outputlangs, '', true) : '';
		$substitutionarray['__AMOUNT_TEXTCURRENCY__'] = is_object($object) ? dol_convertToWord($object->total_ttc, $outputlangs, $conf->currency, true) : '';
		$substitutionarray['__AMOUNT_EXCL_TAX__'] = is_object($object) ? $object->total_ht : '';
		$substitutionarray['__AMOUNT_VAT__']      = is_object($object) ? (isset($object->total_vat) ? $object->total_vat : $object->total_tva) : '';
		$substitutionarray['__AMOUNT_VAT_TEXT__']      = is_object($object) ? (isset($object->total_vat) ? dol_convertToWord($object->total_vat, $outputlangs, '', true) : dol_convertToWord($object->total_tva, $outputlangs, '', true)) : '';
		$substitutionarray['__AMOUNT_VAT_TEXTCURRENCY__']      = is_object($object) ? (isset($object->total_vat) ? dol_convertToWord($object->total_vat, $outputlangs, $conf->currency, true) : dol_convertToWord($object->total_tva, $outputlangs, $conf->currency, true)) : '';
		if ($onlykey != 2 || $mysoc->useLocalTax(1)) {
			$substitutionarray['__AMOUNT_TAX2__']     = is_object($object) ? $object->total_localtax1 : '';
		}
		if ($onlykey != 2 || $mysoc->useLocalTax(2)) {
			$substitutionarray['__AMOUNT_TAX3__']     = is_object($object) ? $object->total_localtax2 : '';
		}

		$substitutionarray['__AMOUNT_FORMATED__']          = is_object($object) ? ($object->total_ttc ? price($object->total_ttc, 0, $outputlangs, 0, -1, -1, $conf->currency) : null) : '';
		$substitutionarray['__AMOUNT_EXCL_TAX_FORMATED__'] = is_object($object) ? ($object->total_ht ? price($object->total_ht, 0, $outputlangs, 0, -1, -1, $conf->currency) : null) : '';
		$substitutionarray['__AMOUNT_VAT_FORMATED__']      = is_object($object) ? (isset($object->total_vat) ? price($object->total_vat, 0, $outputlangs, 0, -1, -1, $conf->currency) : ($object->total_tva ? price($object->total_tva, 0, $outputlangs, 0, -1, -1, $conf->currency) : null)) : '';
		if ($onlykey != 2 || $mysoc->useLocalTax(1)) {
			$substitutionarray['__AMOUNT_TAX2_FORMATED__']     = is_object($object) ? ($object->total_localtax1 ? price($object->total_localtax1, 0, $outputlangs, 0, -1, -1, $conf->currency) : null) : '';
		}
		if ($onlykey != 2 || $mysoc->useLocalTax(2)) {
			$substitutionarray['__AMOUNT_TAX3_FORMATED__']     = is_object($object) ? ($object->total_localtax2 ? price($object->total_localtax2, 0, $outputlangs, 0, -1, -1, $conf->currency) : null) : '';
		}

		$substitutionarray['__AMOUNT_MULTICURRENCY__']          = (is_object($object) && isset($object->multicurrency_total_ttc)) ? $object->multicurrency_total_ttc : '';
		$substitutionarray['__AMOUNT_MULTICURRENCY_TEXT__']     = (is_object($object) && isset($object->multicurrency_total_ttc)) ? dol_convertToWord($object->multicurrency_total_ttc, $outputlangs, '', true) : '';
		$substitutionarray['__AMOUNT_MULTICURRENCY_TEXTCURRENCY__'] = (is_object($object) && isset($object->multicurrency_total_ttc)) ? dol_convertToWord($object->multicurrency_total_ttc, $outputlangs, $object->multicurrency_code, true) : '';
		// TODO Add other keys for foreign multicurrency

		// For backward compatibility
		if ($onlykey != 2) {
			$substitutionarray['__TOTAL_TTC__']    = is_object($object) ? $object->total_ttc : '';
			$substitutionarray['__TOTAL_HT__']     = is_object($object) ? $object->total_ht : '';
			$substitutionarray['__TOTAL_VAT__']    = is_object($object) ? (isset($object->total_vat) ? $object->total_vat : $object->total_tva) : '';
		}
	}

	//var_dump($substitutionarray['__AMOUNT_FORMATED__']);
	if (empty($exclude) || !in_array('date', $exclude)) {
		include_once DOL_DOCUMENT_ROOT.'/core/lib/date.lib.php';

		$tmp = dol_getdate(dol_now(), true);
		$tmp2 = dol_get_prev_day($tmp['mday'], $tmp['mon'], $tmp['year']);
		$tmp3 = dol_get_prev_month($tmp['mon'], $tmp['year']);
		$tmp4 = dol_get_next_day($tmp['mday'], $tmp['mon'], $tmp['year']);
		$tmp5 = dol_get_next_month($tmp['mon'], $tmp['year']);

		$daytext = $outputlangs->trans('Day'.$tmp['wday']);

		$substitutionarray = array_merge($substitutionarray, array(
			'__DAY__' => (string) $tmp['mday'],
			'__DAY_TEXT__' => $daytext, // Monday
			'__DAY_TEXT_SHORT__' => dol_trunc($daytext, 3, 'right', 'UTF-8', 1), // Mon
			'__DAY_TEXT_MIN__' => dol_trunc($daytext, 1, 'right', 'UTF-8', 1), // M
			'__MONTH__' => (string) $tmp['mon'],
			'__MONTH_TEXT__' => $outputlangs->trans('Month'.sprintf("%02d", $tmp['mon'])),
			'__MONTH_TEXT_SHORT__' => $outputlangs->trans('MonthShort'.sprintf("%02d", $tmp['mon'])),
			'__MONTH_TEXT_MIN__' => $outputlangs->trans('MonthVeryShort'.sprintf("%02d", $tmp['mon'])),
			'__YEAR__' => (string) $tmp['year'],
			'__PREVIOUS_DAY__' => (string) $tmp2['day'],
			'__PREVIOUS_MONTH__' => (string) $tmp3['month'],
			'__PREVIOUS_YEAR__' => (string) ($tmp['year'] - 1),
			'__NEXT_DAY__' => (string) $tmp4['day'],
			'__NEXT_MONTH__' => (string) $tmp5['month'],
			'__NEXT_YEAR__' => (string) ($tmp['year'] + 1),
		));
	}

	if (!empty($conf->multicompany->enabled)) {
		$substitutionarray = array_merge($substitutionarray, array('__ENTITY_ID__' => $conf->entity));
	}
	if (empty($exclude) || !in_array('system', $exclude)) {
		$substitutionarray['__DOL_MAIN_URL_ROOT__'] = DOL_MAIN_URL_ROOT;
		$substitutionarray['__(AnyTranslationKey)__'] = $outputlangs->trans('TranslationOfKey');
		$substitutionarray['__(AnyTranslationKey|langfile)__'] = $outputlangs->trans('TranslationOfKey').' (load also language file before)';
		$substitutionarray['__[AnyConstantKey]__'] = $outputlangs->trans('ValueOfConstantKey');
	}

	return $substitutionarray;
}

/**
 *  Make substitution into a text string, replacing keys with vals from $substitutionarray (oldval=>newval),
 *  and texts like __(TranslationKey|langfile)__ and __[ConstantKey]__ are also replaced.
 *  Example of usage:
 *  $substitutionarray = getCommonSubstitutionArray($langs, 0, null, $thirdparty);
 *  complete_substitutions_array($substitutionarray, $langs, $thirdparty);
 *  $mesg = make_substitutions($mesg, $substitutionarray, $langs);
 *
 *  @param	string		$text	      					Source string in which we must do substitution
 *  @param  array		$substitutionarray				Array with key->val to substitute. Example: array('__MYKEY__' => 'MyVal', ...)
 *  @param	Translate	$outputlangs					Output language
 *  @param	int			$converttextinhtmlifnecessary	0=Convert only value into HTML if text is already in HTML
 *  													1=Will also convert initial $text into HTML if we try to insert one value that is HTML
 * 	@return string  		    						Output string after substitutions
 *  @see	complete_substitutions_array(), getCommonSubstitutionArray()
 */
function make_substitutions($text, $substitutionarray, $outputlangs = null, $converttextinhtmlifnecessary = 0)
{
	global $conf, $langs;

	if (!is_array($substitutionarray)) {
		return 'ErrorBadParameterSubstitutionArrayWhenCalling_make_substitutions';
	}

	if (empty($outputlangs)) {
		$outputlangs = $langs;
	}

	// Is initial text HTML or simple text ?
	$msgishtml = 0;
	if (dol_textishtml($text, 1)) {
		$msgishtml = 1;
	}

	// Make substitution for language keys: __(AnyTranslationKey)__ or __(AnyTranslationKey|langfile)__
	if (is_object($outputlangs)) {
		$reg = array();
		while (preg_match('/__\(([^\)]+)\)__/', $text, $reg)) {
			// If key is __(TranslationKey|langfile)__, then force load of langfile.lang
			$tmp = explode('|', $reg[1]);
			if (!empty($tmp[1])) {
				$outputlangs->load($tmp[1]);
			}

			$value = $outputlangs->transnoentitiesnoconv($reg[1]);

			if (empty($converttextinhtmlifnecessary)) {
				// convert $newval into HTML is necessary
				$text = preg_replace('/__\('.preg_quote($reg[1], '/').'\)__/', $msgishtml ? dol_htmlentitiesbr($value) : $value, $text);
			} else {
				if (! $msgishtml) {
					$valueishtml = dol_textishtml($value, 1);

					if ($valueishtml) {
						$text = dol_htmlentitiesbr($text);
						$msgishtml = 1;
					}
				} else {
					$value = dol_nl2br("$value");
				}

				$text = preg_replace('/__\('.preg_quote($reg[1], '/').'\)__/', $value, $text);
			}
		}
	}

	// Make substitution for constant keys.
	// Must be after the substitution of translation, so if the text of translation contains a string __[xxx]__, it is also converted.
	$reg = array();
	while (preg_match('/__\[([^\]]+)\]__/', $text, $reg)) {
		$keyfound = $reg[1];
		if (isASecretKey($keyfound)) {
			$value = '*****forbidden*****';
		} else {
			$value = empty($conf->global->$keyfound) ? '' : $conf->global->$keyfound;
		}

		if (empty($converttextinhtmlifnecessary)) {
			// convert $newval into HTML is necessary
			$text = preg_replace('/__\['.preg_quote($keyfound, '/').'\]__/', $msgishtml ? dol_htmlentitiesbr($value) : $value, $text);
		} else {
			if (! $msgishtml) {
				$valueishtml = dol_textishtml($value, 1);

				if ($valueishtml) {
					$text = dol_htmlentitiesbr($text);
					$msgishtml = 1;
				}
			} else {
				$value = dol_nl2br("$value");
			}

			$text = preg_replace('/__\['.preg_quote($keyfound, '/').'\]__/', $value, $text);
		}
	}

	// Make substitition for array $substitutionarray
	foreach ($substitutionarray as $key => $value) {
		if (!isset($value)) {
			continue; // If value is null, it same than not having substitution key at all into array, we do not replace.
		}

		if ($key == '__USER_SIGNATURE__' && (!empty($conf->global->MAIN_MAIL_DO_NOT_USE_SIGN))) {
			$value = ''; // Protection
		}

		if (empty($converttextinhtmlifnecessary)) {
			$text = str_replace("$key", "$value", $text); // We must keep the " to work when value is 123.5 for example
		} else {
			if (! $msgishtml) {
				$valueishtml = dol_textishtml($value, 1);

				if ($valueishtml) {
					$text = dol_htmlentitiesbr($text);
					$msgishtml = 1;
				}
			} else {
				$value = dol_nl2br("$value");
			}
			$text = str_replace("$key", "$value", $text); // We must keep the " to work when value is 123.5 for example
		}
	}

	return $text;
}

/**
 *  Complete the $substitutionarray with more entries coming from external module that had set the "substitutions=1" into module_part array.
 *  In this case, method completesubstitutionarray provided by module is called.
 *
 *  @param  array		$substitutionarray		Array substitution old value => new value value
 *  @param  Translate	$outputlangs            Output language
 *  @param  Object		$object                 Source object
 *  @param  mixed		$parameters       		Add more parameters (useful to pass product lines)
 *  @param  string      $callfunc               What is the name of the custom function that will be called? (default: completesubstitutionarray)
 *  @return	void
 *  @see 	make_substitutions()
 */
function complete_substitutions_array(&$substitutionarray, $outputlangs, $object = null, $parameters = null, $callfunc = "completesubstitutionarray")
{
	global $conf, $user;

	require_once DOL_DOCUMENT_ROOT.'/core/lib/files.lib.php';

	// Note: substitution key for each extrafields, using key __EXTRA_XXX__ is already available into the getCommonSubstitutionArray used to build the substitution array.

	// Check if there is external substitution to do, requested by plugins
	$dirsubstitutions = array_merge(array(), (array) $conf->modules_parts['substitutions']);

	foreach ($dirsubstitutions as $reldir) {
		$dir = dol_buildpath($reldir, 0);

		// Check if directory exists
		if (!dol_is_dir($dir)) {
			continue;
		}

		$substitfiles = dol_dir_list($dir, 'files', 0, 'functions_');
		foreach ($substitfiles as $substitfile) {
			$reg = array();
			if (preg_match('/functions_(.*)\.lib\.php/i', $substitfile['name'], $reg)) {
				$module = $reg[1];

				dol_syslog("Library ".$substitfile['name']." found into ".$dir);
				// Include the user's functions file
				require_once $dir.$substitfile['name'];
				// Call the user's function, and only if it is defined
				$function_name = $module."_".$callfunc;
				if (function_exists($function_name)) {
					$function_name($substitutionarray, $outputlangs, $object, $parameters);
				}
			}
		}
	}
	if (!empty($conf->global->ODT_ENABLE_ALL_TAGS_IN_SUBSTITUTIONS)) {
		// to list all tags in odt template
		$tags = '';
		foreach ($substitutionarray as $key => $value) {
			$tags .= '{'.$key.'} => '.$value."\n";
		}
		$substitutionarray = array_merge($substitutionarray, array('__ALL_TAGS__' => $tags));
	}
}

/**
 *    Format output for start and end date
 *
 *    @param	int	$date_start    Start date
 *    @param    int	$date_end      End date
 *    @param    string		$format        Output format
 *    @param	Translate	$outputlangs   Output language
 *    @return	void
 */
function print_date_range($date_start, $date_end, $format = '', $outputlangs = '')
{
	print get_date_range($date_start, $date_end, $format, $outputlangs);
}

/**
 *    Format output for start and end date
 *
 *    @param	int			$date_start    		Start date
 *    @param    int			$date_end      		End date
 *    @param    string		$format        		Output format
 *    @param	Translate	$outputlangs   		Output language
 *    @param	integer		$withparenthesis	1=Add parenthesis, 0=no parenthesis
 *    @return	string							String
 */
function get_date_range($date_start, $date_end, $format = '', $outputlangs = '', $withparenthesis = 1)
{
	global $langs;

	$out = '';

	if (!is_object($outputlangs)) {
		$outputlangs = $langs;
	}

	if ($date_start && $date_end) {
		$out .= ($withparenthesis ? ' (' : '').$outputlangs->transnoentitiesnoconv('DateFromTo', dol_print_date($date_start, $format, false, $outputlangs), dol_print_date($date_end, $format, false, $outputlangs)).($withparenthesis ? ')' : '');
	}
	if ($date_start && !$date_end) {
		$out .= ($withparenthesis ? ' (' : '').$outputlangs->transnoentitiesnoconv('DateFrom', dol_print_date($date_start, $format, false, $outputlangs)).($withparenthesis ? ')' : '');
	}
	if (!$date_start && $date_end) {
		$out .= ($withparenthesis ? ' (' : '').$outputlangs->transnoentitiesnoconv('DateUntil', dol_print_date($date_end, $format, false, $outputlangs)).($withparenthesis ? ')' : '');
	}

	return $out;
}

/**
 * Return firstname and lastname in correct order
 *
 * @param	string	$firstname		Firstname
 * @param	string	$lastname		Lastname
 * @param	int		$nameorder		-1=Auto, 0=Lastname+Firstname, 1=Firstname+Lastname, 2=Firstname, 3=Firstname if defined else lastname, 4=Lastname, 5=Lastname if defined else firstname
 * @return	string					Firstname + lastname or Lastname + firstname
 */
function dolGetFirstLastname($firstname, $lastname, $nameorder = -1)
{
	global $conf;

	$ret = '';
	// If order not defined, we use the setup
	if ($nameorder < 0) {
		$nameorder = (empty($conf->global->MAIN_FIRSTNAME_NAME_POSITION) ? 1 : 0);
	}
	if ($nameorder == 1) {
		$ret .= $firstname;
		if ($firstname && $lastname) {
			$ret .= ' ';
		}
		$ret .= $lastname;
	} elseif ($nameorder == 2 || $nameorder == 3) {
		$ret .= $firstname;
		if (empty($ret) && $nameorder == 3) {
			$ret .= $lastname;
		}
	} else {	// 0, 4 or 5
		$ret .= $lastname;
		if (empty($ret) && $nameorder == 5) {
			$ret .= $firstname;
		}
		if ($nameorder == 0) {
			if ($firstname && $lastname) {
				$ret .= ' ';
			}
			$ret .= $firstname;
		}
	}
	return $ret;
}


/**
 *	Set event message in dol_events session object. Will be output by calling dol_htmloutput_events.
 *  Note: Calling dol_htmloutput_events is done into pages by standard llxFooter() function.
 *  Note: Prefer to use setEventMessages instead.
 *
 *	@param	string|string[] $mesgs			Message string or array
 *  @param  string          $style      	Which style to use ('mesgs' by default, 'warnings', 'errors')
 *  @return	void
 *  @see	dol_htmloutput_events()
 */
function setEventMessage($mesgs, $style = 'mesgs')
{
	//dol_syslog(__FUNCTION__ . " is deprecated", LOG_WARNING);		This is not deprecated, it is used by setEventMessages function
	if (!is_array($mesgs)) {
		// If mesgs is a string
		if ($mesgs) {
			$_SESSION['dol_events'][$style][] = $mesgs;
		}
	} else {
		// If mesgs is an array
		foreach ($mesgs as $mesg) {
			if ($mesg) {
				$_SESSION['dol_events'][$style][] = $mesg;
			}
		}
	}
}

/**
 *	Set event messages in dol_events session object. Will be output by calling dol_htmloutput_events.
 *  Note: Calling dol_htmloutput_events is done into pages by standard llxFooter() function.
 *
 *	@param	string	$mesg			Message string
 *	@param	array	$mesgs			Message array
 *  @param  string	$style      	Which style to use ('mesgs' by default, 'warnings', 'errors')
 *  @param	string	$messagekey		A key to be used to allow the feature "Never show this message again"
 *  @return	void
 *  @see	dol_htmloutput_events()
 */
function setEventMessages($mesg, $mesgs, $style = 'mesgs', $messagekey = '')
{
	if (empty($mesg) && empty($mesgs)) {
		dol_syslog("Try to add a message in stack with empty message", LOG_WARNING);
	} else {
		if ($messagekey) {
			// Complete message with a js link to set a cookie "DOLHIDEMESSAGE".$messagekey;
			// TODO
			$mesg .= '';
		}
		if (empty($messagekey) || empty($_COOKIE["DOLHIDEMESSAGE".$messagekey])) {
			if (!in_array((string) $style, array('mesgs', 'warnings', 'errors'))) {
				dol_print_error('', 'Bad parameter style='.$style.' for setEventMessages');
			}
			if (empty($mesgs)) {
				setEventMessage($mesg, $style);
			} else {
				if (!empty($mesg) && !in_array($mesg, $mesgs)) {
					setEventMessage($mesg, $style); // Add message string if not already into array
				}
				setEventMessage($mesgs, $style);
			}
		}
	}
}

/**
 *	Print formated messages to output (Used to show messages on html output).
 *  Note: Calling dol_htmloutput_events is done into pages by standard llxFooter() function, so there is
 *  no need to call it explicitely.
 *
 *  @param	int		$disabledoutputofmessages	Clear all messages stored into session without diplaying them
 *  @return	void
 *  @see    									dol_htmloutput_mesg()
 */
function dol_htmloutput_events($disabledoutputofmessages = 0)
{
	// Show mesgs
	if (isset($_SESSION['dol_events']['mesgs'])) {
		if (empty($disabledoutputofmessages)) {
			dol_htmloutput_mesg('', $_SESSION['dol_events']['mesgs']);
		}
		unset($_SESSION['dol_events']['mesgs']);
	}

	// Show errors
	if (isset($_SESSION['dol_events']['errors'])) {
		if (empty($disabledoutputofmessages)) {
			dol_htmloutput_mesg('', $_SESSION['dol_events']['errors'], 'error');
		}
		unset($_SESSION['dol_events']['errors']);
	}

	// Show warnings
	if (isset($_SESSION['dol_events']['warnings'])) {
		if (empty($disabledoutputofmessages)) {
			dol_htmloutput_mesg('', $_SESSION['dol_events']['warnings'], 'warning');
		}
		unset($_SESSION['dol_events']['warnings']);
	}
}

/**
 *	Get formated messages to output (Used to show messages on html output).
 *  This include also the translation of the message key.
 *
 *	@param	string		$mesgstring		Message string or message key
 *	@param	string[]	$mesgarray      Array of message strings or message keys
 *  @param  string		$style          Style of message output ('ok' or 'error')
 *  @param  int			$keepembedded   Set to 1 in error message must be kept embedded into its html place (this disable jnotify)
 *	@return	string						Return html output
 *
 *  @see    dol_print_error()
 *  @see    dol_htmloutput_errors()
 *  @see    setEventMessages()
 */
function get_htmloutput_mesg($mesgstring = '', $mesgarray = '', $style = 'ok', $keepembedded = 0)
{
	global $conf, $langs;

	$ret = 0;
	$return = '';
	$out = '';
	$divstart = $divend = '';

	// If inline message with no format, we add it.
	if ((empty($conf->use_javascript_ajax) || !empty($conf->global->MAIN_DISABLE_JQUERY_JNOTIFY) || $keepembedded) && !preg_match('/<div class=".*">/i', $out)) {
		$divstart = '<div class="'.$style.' clearboth">';
		$divend = '</div>';
	}

	if ((is_array($mesgarray) && count($mesgarray)) || $mesgstring) {
		$langs->load("errors");
		$out .= $divstart;
		if (is_array($mesgarray) && count($mesgarray)) {
			foreach ($mesgarray as $message) {
				$ret++;
				$out .= $langs->trans($message);
				if ($ret < count($mesgarray)) {
					$out .= "<br>\n";
				}
			}
		}
		if ($mesgstring) {
			$langs->load("errors");
			$ret++;
			$out .= $langs->trans($mesgstring);
		}
		$out .= $divend;
	}

	if ($out) {
		if (!empty($conf->use_javascript_ajax) && empty($conf->global->MAIN_DISABLE_JQUERY_JNOTIFY) && empty($keepembedded)) {
			$return = '<script>
					$(document).ready(function() {
						var block = '.(!empty($conf->global->MAIN_USE_JQUERY_BLOCKUI) ? "true" : "false").'
						if (block) {
							$.dolEventValid("","'.dol_escape_js($out).'");
						} else {
							/* jnotify(message, preset of message type, keepmessage) */
							$.jnotify("'.dol_escape_js($out).'",
							"'.($style == "ok" ? 3000 : $style).'",
							'.($style == "ok" ? "false" : "true").',
							{ remove: function (){} } );
						}
					});
				</script>';
		} else {
			$return = $out;
		}
	}

	return $return;
}

/**
 *  Get formated error messages to output (Used to show messages on html output).
 *
 *  @param  string	$mesgstring         Error message
 *  @param  array	$mesgarray          Error messages array
 *  @param  int		$keepembedded       Set to 1 in error message must be kept embedded into its html place (this disable jnotify)
 *  @return string                		Return html output
 *
 *  @see    dol_print_error()
 *  @see    dol_htmloutput_mesg()
 */
function get_htmloutput_errors($mesgstring = '', $mesgarray = array(), $keepembedded = 0)
{
	return get_htmloutput_mesg($mesgstring, $mesgarray, 'error', $keepembedded);
}

/**
 *	Print formated messages to output (Used to show messages on html output).
 *
 *	@param	string		$mesgstring		Message string or message key
 *	@param	string[]	$mesgarray      Array of message strings or message keys
 *	@param  string      $style          Which style to use ('ok', 'warning', 'error')
 *	@param  int         $keepembedded   Set to 1 if message must be kept embedded into its html place (this disable jnotify)
 *	@return	void
 *
 *	@see    dol_print_error()
 *	@see    dol_htmloutput_errors()
 *	@see    setEventMessages()
 */
function dol_htmloutput_mesg($mesgstring = '', $mesgarray = array(), $style = 'ok', $keepembedded = 0)
{
	if (empty($mesgstring) && (!is_array($mesgarray) || count($mesgarray) == 0)) {
		return;
	}

	$iserror = 0;
	$iswarning = 0;
	if (is_array($mesgarray)) {
		foreach ($mesgarray as $val) {
			if ($val && preg_match('/class="error"/i', $val)) {
				$iserror++;
				break;
			}
			if ($val && preg_match('/class="warning"/i', $val)) {
				$iswarning++;
				break;
			}
		}
	} elseif ($mesgstring && preg_match('/class="error"/i', $mesgstring)) {
		$iserror++;
	} elseif ($mesgstring && preg_match('/class="warning"/i', $mesgstring)) {
		$iswarning++;
	}
	if ($style == 'error') {
		$iserror++;
	}
	if ($style == 'warning') {
		$iswarning++;
	}

	if ($iserror || $iswarning) {
		// Remove div from texts
		$mesgstring = preg_replace('/<\/div><div class="(error|warning)">/', '<br>', $mesgstring);
		$mesgstring = preg_replace('/<div class="(error|warning)">/', '', $mesgstring);
		$mesgstring = preg_replace('/<\/div>/', '', $mesgstring);
		// Remove div from texts array
		if (is_array($mesgarray)) {
			$newmesgarray = array();
			foreach ($mesgarray as $val) {
				if (is_string($val)) {
					$tmpmesgstring = preg_replace('/<\/div><div class="(error|warning)">/', '<br>', $val);
					$tmpmesgstring = preg_replace('/<div class="(error|warning)">/', '', $tmpmesgstring);
					$tmpmesgstring = preg_replace('/<\/div>/', '', $tmpmesgstring);
					$newmesgarray[] = $tmpmesgstring;
				} else {
					dol_syslog("Error call of dol_htmloutput_mesg with an array with a value that is not a string", LOG_WARNING);
				}
			}
			$mesgarray = $newmesgarray;
		}
		print get_htmloutput_mesg($mesgstring, $mesgarray, ($iserror ? 'error' : 'warning'), $keepembedded);
	} else {
		print get_htmloutput_mesg($mesgstring, $mesgarray, 'ok', $keepembedded);
	}
}

/**
 *  Print formated error messages to output (Used to show messages on html output).
 *
 *  @param	string	$mesgstring          Error message
 *  @param  array	$mesgarray           Error messages array
 *  @param  int		$keepembedded        Set to 1 in error message must be kept embedded into its html place (this disable jnotify)
 *  @return	void
 *
 *  @see    dol_print_error()
 *  @see    dol_htmloutput_mesg()
 */
function dol_htmloutput_errors($mesgstring = '', $mesgarray = array(), $keepembedded = 0)
{
	dol_htmloutput_mesg($mesgstring, $mesgarray, 'error', $keepembedded);
}

/**
 * 	Advanced sort array by second index function, which produces ascending (default)
 *  or descending output and uses optionally natural case insensitive sorting (which
 *  can be optionally case sensitive as well).
 *
 *  @param      array		$array      		Array to sort (array of array('key1'=>val1,'key2'=>val2,'key3'...) or array of objects)
 *  @param      string		$index				Key in array to use for sorting criteria
 *  @param      int			$order				Sort order ('asc' or 'desc')
 *  @param      int			$natsort			1=use "natural" sort (natsort) for a search criteria thats is strings or unknown, 0=use "standard" sort (asort) for numbers
 *  @param      int			$case_sensitive		1=sort is case sensitive, 0=not case sensitive
 *  @param		int			$keepindex			If 0 and index key of array to sort is a numeric, than index will be rewrote. If 1 or index key is not numeric, key for index is kept after sorting.
 *  @return     array							Sorted array
 */
function dol_sort_array(&$array, $index, $order = 'asc', $natsort = 0, $case_sensitive = 0, $keepindex = 0)
{
	// Clean parameters
	$order = strtolower($order);

	if (is_array($array)) {
		$sizearray = count($array);
		if ($sizearray > 0) {
			$temp = array();
			foreach (array_keys($array) as $key) {
				if (is_object($array[$key])) {
					$temp[$key] = empty($array[$key]->$index) ? 0 : $array[$key]->$index;
				} else {
					$temp[$key] = empty($array[$key][$index]) ? 0 : $array[$key][$index];
				}
			}

			if (!$natsort) {
				if ($order == 'asc') {
					asort($temp);
				} else {
					arsort($temp);
				}
			} else {
				if ($case_sensitive) {
					natsort($temp);
				} else {
					natcasesort($temp);	// natecasesort is not sensible to case
				}
				if ($order != 'asc') {
					$temp = array_reverse($temp, true);
				}
			}

			$sorted = array();

			foreach (array_keys($temp) as $key) {
				(is_numeric($key) && empty($keepindex)) ? $sorted[] = $array[$key] : $sorted[$key] = $array[$key];
			}

			return $sorted;
		}
	}
	return $array;
}


/**
 *      Check if a string is in UTF8
 *
 *      @param	string	$str        String to check
 * 		@return	boolean				True if string is UTF8 or ISO compatible with UTF8, False if not (ISO with special char or Binary)
 */
function utf8_check($str)
{
	$str = (string) $str;	// Sometimes string is an int.

	// We must use here a binary strlen function (so not dol_strlen)
	$strLength = dol_strlen($str);
	for ($i = 0; $i < $strLength; $i++) {
		if (ord($str[$i]) < 0x80) {
			continue; // 0bbbbbbb
		} elseif ((ord($str[$i]) & 0xE0) == 0xC0) {
			$n = 1; // 110bbbbb
		} elseif ((ord($str[$i]) & 0xF0) == 0xE0) {
			$n = 2; // 1110bbbb
		} elseif ((ord($str[$i]) & 0xF8) == 0xF0) {
			$n = 3; // 11110bbb
		} elseif ((ord($str[$i]) & 0xFC) == 0xF8) {
			$n = 4; // 111110bb
		} elseif ((ord($str[$i]) & 0xFE) == 0xFC) {
			$n = 5; // 1111110b
		} else {
			return false; // Does not match any model
		}
		for ($j = 0; $j < $n; $j++) { // n bytes matching 10bbbbbb follow ?
			if ((++$i == strlen($str)) || ((ord($str[$i]) & 0xC0) != 0x80)) {
				return false;
			}
		}
	}
	return true;
}

/**
 *      Check if a string is in ASCII
 *
 *      @param	string	$str        String to check
 * 		@return	boolean				True if string is ASCII, False if not (byte value > 0x7F)
 */
function ascii_check($str)
{
	if (function_exists('mb_check_encoding')) {
		//if (mb_detect_encoding($str, 'ASCII', true) return false;
		if (!mb_check_encoding($str, 'ASCII')) {
			return false;
		}
	} else {
		if (preg_match('/[^\x00-\x7f]/', $str)) {
			return false; // Contains a byte > 7f
		}
	}

	return true;
}


/**
 *      Return a string encoded into OS filesystem encoding. This function is used to define
 * 	    value to pass to filesystem PHP functions.
 *
 *      @param	string	$str        String to encode (UTF-8)
 * 		@return	string				Encoded string (UTF-8, ISO-8859-1)
 */
function dol_osencode($str)
{
	global $conf;

	$tmp = ini_get("unicode.filesystem_encoding"); // Disponible avec PHP 6.0
	if (empty($tmp) && !empty($_SERVER["WINDIR"])) {
		$tmp = 'iso-8859-1'; // By default for windows
	}
	if (empty($tmp)) {
		$tmp = 'utf-8'; // By default for other
	}
	if (!empty($conf->global->MAIN_FILESYSTEM_ENCODING)) {
		$tmp = $conf->global->MAIN_FILESYSTEM_ENCODING;
	}

	if ($tmp == 'iso-8859-1') {
		return utf8_decode($str);
	}
	return $str;
}


/**
 *      Return an id or code from a code or id.
 *      Store also Code-Id into a cache to speed up next request on same key.
 *
 * 		@param	DoliDB	$db				Database handler
 * 		@param	string	$key			Code or Id to get Id or Code
 * 		@param	string	$tablename		Table name without prefix
 * 		@param	string	$fieldkey		Field to search the key into
 * 		@param	string	$fieldid		Field to get
 *      @param  int		$entityfilter	Filter by entity
 *      @return int						<0 if KO, Id of code if OK
 *      @see $langs->getLabelFromKey
 */
function dol_getIdFromCode($db, $key, $tablename, $fieldkey = 'code', $fieldid = 'id', $entityfilter = 0)
{
	global $cache_codes;

	// If key empty
	if ($key == '') {
		return '';
	}

	// Check in cache
	if (isset($cache_codes[$tablename][$key][$fieldid])) {	// Can be defined to 0 or ''
		return $cache_codes[$tablename][$key][$fieldid]; // Found in cache
	}

	dol_syslog('dol_getIdFromCode (value for field '.$fieldid.' from key '.$key.' not found into cache)', LOG_DEBUG);

	$sql = "SELECT ".$fieldid." as valuetoget";
	$sql .= " FROM ".MAIN_DB_PREFIX.$tablename;
	$sql .= " WHERE ".$fieldkey." = '".$db->escape($key)."'";
	if (!empty($entityfilter)) {
		$sql .= " AND entity IN (".getEntity($tablename).")";
	}

	$resql = $db->query($sql);
	if ($resql) {
		$obj = $db->fetch_object($resql);
		if ($obj) {
			$cache_codes[$tablename][$key][$fieldid] = $obj->valuetoget;
		} else {
			$cache_codes[$tablename][$key][$fieldid] = '';
		}
		$db->free($resql);
		return $cache_codes[$tablename][$key][$fieldid];
	} else {
		return -1;
	}
}

/**
 * Verify if condition in string is ok or not
 *
 * @param 	string		$strToEvaluate	String with condition to check
 * @return 	boolean						True or False. Note: It returns True if $strToEvaluate is ''
 */
function verifCond($strToEvaluate)
{
	global $user, $conf, $langs;
	global $leftmenu;
	global $rights; // To export to dol_eval function

	//print $strToEvaluate."<br>\n";
	$rights = true;
	if (isset($strToEvaluate) && $strToEvaluate !== '') {
		$str = 'if(!('.$strToEvaluate.')) { $rights = false; }';
		dol_eval($str); // The dol_eval must contains all the global $xxx used into a condition
	}
	return $rights;
}

/**
 * Replace eval function to add more security.
 * This function is called by verifCond() or trans() and transnoentitiesnoconv().
 *
 * @param 	string	$s				String to evaluate
 * @param	int		$returnvalue	0=No return (used to execute eval($a=something)). 1=Value of eval is returned (used to eval($something)).
 * @param   int     $hideerrors     1=Hide errors
 * @return	mixed					Nothing or return result of eval
 */
function dol_eval($s, $returnvalue = 0, $hideerrors = 1)
{
	// Only global variables can be changed by eval function and returned to caller
	global $db, $langs, $user, $conf, $website, $websitepage;
	global $action, $mainmenu, $leftmenu;
	global $rights;
	global $object;
	global $mysoc;

	global $obj; // To get $obj used into list when dol_eval is used for computed fields and $obj is not yet $object
	global $soc; // For backward compatibility

	// Replace dangerous char (used for RCE), we allow only PHP variable testing.
	if (strpos($s, '`') !== false) {
		return 'Bad string syntax to evaluate: '.$s;
	}

	// We block use of php exec or php file functions
	$forbiddenphpstrings = array('$$');
	$forbiddenphpstrings = array_merge($forbiddenphpstrings, array('_ENV', '_SESSION', '_COOKIE', '_GET', '_POST', '_REQUEST'));

	$forbiddenphpfunctions = array("exec", "passthru", "shell_exec", "system", "proc_open", "popen", "eval", "dol_eval", "executeCLI");
	$forbiddenphpfunctions = array_merge($forbiddenphpfunctions, array("fopen", "file_put_contents", "fputs", "fputscsv", "fwrite", "fpassthru", "unlink", "mkdir", "rmdir", "symlink", "touch", "umask"));
	$forbiddenphpfunctions = array_merge($forbiddenphpfunctions, array("function", "call_user_func"));

	$forbiddenphpregex = 'global\s+\$|\b('.implode('|', $forbiddenphpfunctions).')\b';

	do {
		$oldstringtoclean = $s;
		$s = str_ireplace($forbiddenphpstrings, '__forbiddenstring__', $s);
		$s = preg_replace('/'.$forbiddenphpregex.'/i', '__forbiddenstring__', $s);
		//$s = preg_replace('/\$[a-zA-Z0-9_\->\$]+\(/i', '', $s);	// Remove $function( call and $mycall->mymethod(
	} while ($oldstringtoclean != $s);

	if (strpos($s, '__forbiddenstring__') !== false) {
		dol_syslog('Bad string syntax to evaluate: '.$s, LOG_WARNING);
		return 'Bad string syntax to evaluate: '.$s;
	}

	//print $s."<br>\n";
	if ($returnvalue) {
		if ($hideerrors) {
			return @eval('return '.$s.';');
		} else {
			return eval('return '.$s.';');
		}
	} else {
		if ($hideerrors) {
			@eval($s);
		} else {
			eval($s);
		}
	}
}

/**
 * Return if var element is ok
 *
 * @param   string      $element    Variable to check
 * @return  boolean                 Return true of variable is not empty
 */
function dol_validElement($element)
{
	return (trim($element) != '');
}

/**
 * 	Return img flag of country for a language code or country code.
 *
 * 	@param	string	$codelang	Language code ('en_IN', 'fr_CA', ...) or ISO Country code on 2 characters in uppercase ('IN', 'FR')
 *  @param	string	$moreatt	Add more attribute on img tag (For example 'style="float: right"' or 'class="saturatemedium"')
 *  @param	int		$notitlealt	No title alt
 * 	@return	string				HTML img string with flag.
 */
function picto_from_langcode($codelang, $moreatt = '', $notitlealt = 0)
{
	if (empty($codelang)) {
		return '';
	}

	if ($codelang == 'auto') {
		return '<span class="fa fa-language"></span>';
	}

	$langtocountryflag = array(
		'ar_AR' => '',
		'ca_ES' => 'catalonia',
		'da_DA' => 'dk',
		'fr_CA' => 'mq',
		'sv_SV' => 'se',
		'sw_SW' => 'unknown',
		'AQ' => 'unknown',
		'CW' => 'unknown',
		'IM' => 'unknown',
		'JE' => 'unknown',
		'MF' => 'unknown',
		'BL' => 'unknown',
		'SX' => 'unknown'
	);

	if (isset($langtocountryflag[$codelang])) {
		$flagImage = $langtocountryflag[$codelang];
	} else {
		$tmparray = explode('_', $codelang);
		$flagImage = empty($tmparray[1]) ? $tmparray[0] : $tmparray[1];
	}

	return img_picto_common($codelang, 'flags/'.strtolower($flagImage).'.png', $moreatt, 0, $notitlealt);
}

/**
 * Return default language from country code.
 * Return null if not found.
 *
 * @param 	string 	$countrycode	Country code like 'US', 'FR', 'CA', 'ES', 'IN', 'MX', ...
 * @return	string					Value of locale like 'en_US', 'fr_FR', ... or null if not found
 */
function getLanguageCodeFromCountryCode($countrycode)
{
	global $mysoc;

	if (empty($countrycode)) {
		return null;
	}

	if (strtoupper($countrycode) == 'MQ') {
		return 'fr_CA';
	}
	if (strtoupper($countrycode) == 'SE') {
		return 'sv_SE'; // se_SE is Sami/Sweden, and we want in priority sv_SE for SE country
	}
	if (strtoupper($countrycode) == 'CH') {
		if ($mysoc->country_code == 'FR') {
			return 'fr_CH';
		}
		if ($mysoc->country_code == 'DE') {
			return 'de_CH';
		}
		if ($mysoc->country_code == 'IT') {
			return 'it_CH';
		}
	}

	// Locale list taken from:
	// http://stackoverflow.com/questions/3191664/
	// list-of-all-locales-and-their-short-codes
	$locales = array(
		'af-ZA',
		'am-ET',
		'ar-AE',
		'ar-BH',
		'ar-DZ',
		'ar-EG',
		'ar-IQ',
		'ar-JO',
		'ar-KW',
		'ar-LB',
		'ar-LY',
		'ar-MA',
		'ar-OM',
		'ar-QA',
		'ar-SA',
		'ar-SY',
		'ar-TN',
		'ar-YE',
		//'as-IN',		// Moved after en-IN
		'ba-RU',
		'be-BY',
		'bg-BG',
		'bn-BD',
		//'bn-IN',		// Moved after en-IN
		'bo-CN',
		'br-FR',
		'ca-ES',
		'co-FR',
		'cs-CZ',
		'cy-GB',
		'da-DK',
		'de-AT',
		'de-CH',
		'de-DE',
		'de-LI',
		'de-LU',
		'dv-MV',
		'el-GR',
		'en-AU',
		'en-BZ',
		'en-CA',
		'en-GB',
		'en-IE',
		'en-IN',
		'as-IN',	// as-IN must be after en-IN (en in priority if country is IN)
		'bn-IN',	// bn-IN must be after en-IN (en in priority if country is IN)
		'en-JM',
		'en-MY',
		'en-NZ',
		'en-PH',
		'en-SG',
		'en-TT',
		'en-US',
		'en-ZA',
		'en-ZW',
		'es-AR',
		'es-BO',
		'es-CL',
		'es-CO',
		'es-CR',
		'es-DO',
		'es-EC',
		'es-ES',
		'es-GT',
		'es-HN',
		'es-MX',
		'es-NI',
		'es-PA',
		'es-PE',
		'es-PR',
		'es-PY',
		'es-SV',
		'es-US',
		'es-UY',
		'es-VE',
		'et-EE',
		'eu-ES',
		'fa-IR',
		'fi-FI',
		'fo-FO',
		'fr-BE',
		'fr-CA',
		'fr-CH',
		'fr-FR',
		'fr-LU',
		'fr-MC',
		'fy-NL',
		'ga-IE',
		'gd-GB',
		'gl-ES',
		'gu-IN',
		'he-IL',
		'hi-IN',
		'hr-BA',
		'hr-HR',
		'hu-HU',
		'hy-AM',
		'id-ID',
		'ig-NG',
		'ii-CN',
		'is-IS',
		'it-CH',
		'it-IT',
		'ja-JP',
		'ka-GE',
		'kk-KZ',
		'kl-GL',
		'km-KH',
		'kn-IN',
		'ko-KR',
		'ky-KG',
		'lb-LU',
		'lo-LA',
		'lt-LT',
		'lv-LV',
		'mi-NZ',
		'mk-MK',
		'ml-IN',
		'mn-MN',
		'mr-IN',
		'ms-BN',
		'ms-MY',
		'mt-MT',
		'nb-NO',
		'ne-NP',
		'nl-BE',
		'nl-NL',
		'nn-NO',
		'oc-FR',
		'or-IN',
		'pa-IN',
		'pl-PL',
		'ps-AF',
		'pt-BR',
		'pt-PT',
		'rm-CH',
		'ro-MD',
		'ro-RO',
		'ru-RU',
		'rw-RW',
		'sa-IN',
		'se-FI',
		'se-NO',
		'se-SE',
		'si-LK',
		'sk-SK',
		'sl-SI',
		'sq-AL',
		'sv-FI',
		'sv-SE',
		'sw-KE',
		'ta-IN',
		'te-IN',
		'th-TH',
		'tk-TM',
		'tn-ZA',
		'tr-TR',
		'tt-RU',
		'ug-CN',
		'uk-UA',
		'ur-PK',
		'vi-VN',
		'wo-SN',
		'xh-ZA',
		'yo-NG',
		'zh-CN',
		'zh-HK',
		'zh-MO',
		'zh-SG',
		'zh-TW',
		'zu-ZA',
	);

	$buildprimarykeytotest = strtolower($countrycode).'-'.strtoupper($countrycode);
	if (in_array($buildprimarykeytotest, $locales)) {
		return strtolower($countrycode).'_'.strtoupper($countrycode);
	}

	if (function_exists('locale_get_primary_language') && function_exists('locale_get_region')) {    // Need extension php-intl
		foreach ($locales as $locale) {
			$locale_language = locale_get_primary_language($locale);
			$locale_region = locale_get_region($locale);
			if (strtoupper($countrycode) == $locale_region) {
				//var_dump($locale.' - '.$locale_language.' - '.$locale_region);
				return strtolower($locale_language).'_'.strtoupper($locale_region);
			}
		}
	} else {
		dol_syslog("Warning Exention php-intl is not available", LOG_WARNING);
	}

	return null;
}

/**
 *  Complete or removed entries into a head array (used to build tabs).
 *  For example, with value added by external modules. Such values are declared into $conf->modules_parts['tab'].
 *  Or by change using hook completeTabsHead
 *
 *  @param	Conf			$conf           Object conf
 *  @param  Translate		$langs          Object langs
 *  @param  object|null		$object         Object object
 *  @param  array			$head          	Object head
 *  @param  int				$h				New position to fill
 *  @param  string			$type           Value for object where objectvalue can be
 *                              			'thirdparty'       to add a tab in third party view
 *		                        	      	'intervention'     to add a tab in intervention view
 *     		                    	     	'supplier_order'   to add a tab in supplier order view
 *          		            	        'supplier_invoice' to add a tab in supplier invoice view
 *                  		    	        'invoice'          to add a tab in customer invoice view
 *                          			    'order'            to add a tab in customer order view
 *                          				'contract'		   to add a tabl in contract view
 *                      			        'product'          to add a tab in product view
 *                              			'propal'           to add a tab in propal view
 *                              			'user'             to add a tab in user view
 *                              			'group'            to add a tab in group view
 * 		        	               	     	'member'           to add a tab in fundation member view
 *      		                        	'categories_x'	   to add a tab in category view ('x': type of category (0=product, 1=supplier, 2=customer, 3=member)
 *      									'ecm'			   to add a tab for another ecm view
 *                                          'stock'            to add a tab for warehouse view
 *  @param  string		$mode  	        	'add' to complete head, 'remove' to remove entries
 *	@return	void
 */
function complete_head_from_modules($conf, $langs, $object, &$head, &$h, $type, $mode = 'add')
{
	global $hookmanager;

	if (isset($conf->modules_parts['tabs'][$type]) && is_array($conf->modules_parts['tabs'][$type])) {
		foreach ($conf->modules_parts['tabs'][$type] as $value) {
			$values = explode(':', $value);

			if ($mode == 'add' && !preg_match('/^\-/', $values[1])) {
				if (count($values) == 6) {       // new declaration with permissions:  $value='objecttype:+tabname1:Title1:langfile@mymodule:$user->rights->mymodule->read:/mymodule/mynewtab1.php?id=__ID__'
					if ($values[0] != $type) {
						continue;
					}

					if (verifCond($values[4])) {
						if ($values[3]) {
							$langs->load($values[3]);
						}
						if (preg_match('/SUBSTITUTION_([^_]+)/i', $values[2], $reg)) {
							$substitutionarray = array();
							complete_substitutions_array($substitutionarray, $langs, $object, array('needforkey'=>$values[2]));
							$label = make_substitutions($reg[1], $substitutionarray);
						} else {
							$label = $langs->trans($values[2]);
						}

						$head[$h][0] = dol_buildpath(preg_replace('/__ID__/i', ((is_object($object) && !empty($object->id)) ? $object->id : ''), $values[5]), 1);
						$head[$h][1] = $label;
						$head[$h][2] = str_replace('+', '', $values[1]);
						$h++;
					}
				} elseif (count($values) == 5) {       // deprecated
					dol_syslog('Passing 5 values in tabs module_parts is deprecated. Please update to 6 with permissions.', LOG_WARNING);

					if ($values[0] != $type) {
						continue;
					}
					if ($values[3]) {
						$langs->load($values[3]);
					}
					if (preg_match('/SUBSTITUTION_([^_]+)/i', $values[2], $reg)) {
						$substitutionarray = array();
						complete_substitutions_array($substitutionarray, $langs, $object, array('needforkey'=>$values[2]));
						$label = make_substitutions($reg[1], $substitutionarray);
					} else {
						$label = $langs->trans($values[2]);
					}

					$head[$h][0] = dol_buildpath(preg_replace('/__ID__/i', ((is_object($object) && !empty($object->id)) ? $object->id : ''), $values[4]), 1);
					$head[$h][1] = $label;
					$head[$h][2] = str_replace('+', '', $values[1]);
					$h++;
				}
			} elseif ($mode == 'remove' && preg_match('/^\-/', $values[1])) {
				if ($values[0] != $type) {
					continue;
				}
				$tabname = str_replace('-', '', $values[1]);
				foreach ($head as $key => $val) {
					$condition = (!empty($values[3]) ? verifCond($values[3]) : 1);
					//var_dump($key.' - '.$tabname.' - '.$head[$key][2].' - '.$values[3].' - '.$condition);
					if ($head[$key][2] == $tabname && $condition) {
						unset($head[$key]);
						break;
					}
				}
			}
		}
	}

	// No need to make a return $head. Var is modified as a reference
	if (!empty($hookmanager)) {
		$parameters = array('object' => $object, 'mode' => $mode, 'head' => &$head);
		$reshook = $hookmanager->executeHooks('completeTabsHead', $parameters);
		if ($reshook > 0) {		// Hook ask to replace completely the array
			$head = $hookmanager->resArray;
		} else {				// Hook
			$head = array_merge($head, $hookmanager->resArray);
		}
		$h = count($head);
	}
}

/**
 * Print common footer :
 * 		conf->global->MAIN_HTML_FOOTER
 *      js for switch of menu hider
 * 		js for conf->global->MAIN_GOOGLE_AN_ID
 * 		js for conf->global->MAIN_SHOW_TUNING_INFO or $_SERVER["MAIN_SHOW_TUNING_INFO"]
 * 		js for conf->logbuffer
 *
 * @param	string	$zone	'private' (for private pages) or 'public' (for public pages)
 * @return	void
 */
function printCommonFooter($zone = 'private')
{
	global $conf, $hookmanager, $user, $debugbar;
	global $action;
	global $micro_start_time;

	if ($zone == 'private') {
		print "\n".'<!-- Common footer for private page -->'."\n";
	} else {
		print "\n".'<!-- Common footer for public page -->'."\n";
	}

	// A div to store page_y POST parameter so we can read it using javascript
	print "\n<!-- A div to store page_y POST parameter -->\n";
	print '<div id="page_y" style="display: none;">'.(empty($_POST['page_y']) ? '' : $_POST['page_y']).'</div>'."\n";

	$parameters = array();
	$reshook = $hookmanager->executeHooks('printCommonFooter', $parameters); // Note that $action and $object may have been modified by some hooks
	if (empty($reshook)) {
		if (!empty($conf->global->MAIN_HTML_FOOTER)) {
			print $conf->global->MAIN_HTML_FOOTER."\n";
		}

		print "\n";
		if (!empty($conf->use_javascript_ajax)) {
			print '<script>'."\n";
			print 'jQuery(document).ready(function() {'."\n";

			if ($zone == 'private' && empty($conf->dol_use_jmobile)) {
				print "\n";
				print '/* JS CODE TO ENABLE to manage handler to switch left menu page (menuhider) */'."\n";
				print 'jQuery("li.menuhider").click(function(event) {';
				print '  if (!$( "body" ).hasClass( "sidebar-collapse" )){ event.preventDefault(); }'."\n";
				print '  console.log("We click on .menuhider");'."\n";
				print '  $("body").toggleClass("sidebar-collapse")'."\n";
				print '});'."\n";
			}

			// Management of focus and mandatory for fields
			if ($action == 'create' || $action == 'edit' || (empty($action) && (preg_match('/new\.php/', $_SERVER["PHP_SELF"])))) {
				print '/* JS CODE TO ENABLE to manage focus and mandatory form fields */'."\n";
				$relativepathstring = $_SERVER["PHP_SELF"];
				// Clean $relativepathstring
				if (constant('DOL_URL_ROOT')) {
					$relativepathstring = preg_replace('/^'.preg_quote(constant('DOL_URL_ROOT'), '/').'/', '', $relativepathstring);
				}
				$relativepathstring = preg_replace('/^\//', '', $relativepathstring);
				$relativepathstring = preg_replace('/^custom\//', '', $relativepathstring);
				//$tmpqueryarraywehave = explode('&', dol_string_nohtmltag($_SERVER['QUERY_STRING']));
				if (!empty($user->default_values[$relativepathstring]['focus'])) {
					foreach ($user->default_values[$relativepathstring]['focus'] as $defkey => $defval) {
						$qualified = 0;
						if ($defkey != '_noquery_') {
							$tmpqueryarraytohave = explode('&', $defkey);
							$foundintru = 0;
							foreach ($tmpqueryarraytohave as $tmpquerytohave) {
								$tmpquerytohaveparam = explode('=', $tmpquerytohave);
								//print "console.log('".$tmpquerytohaveparam[0]." ".$tmpquerytohaveparam[1]." ".GETPOST($tmpquerytohaveparam[0])."');";
								if (!GETPOSTISSET($tmpquerytohaveparam[0]) || ($tmpquerytohaveparam[1] != GETPOST($tmpquerytohaveparam[0]))) {
									$foundintru = 1;
								}
							}
							if (!$foundintru) {
								$qualified = 1;
							}
							//var_dump($defkey.'-'.$qualified);
						} else {
							$qualified = 1;
						}

						if ($qualified) {
							foreach ($defval as $paramkey => $paramval) {
								// Set focus on field
								print 'jQuery("input[name=\''.$paramkey.'\']").focus();'."\n";
								print 'jQuery("textarea[name=\''.$paramkey.'\']").focus();'."\n";
								print 'jQuery("select[name=\''.$paramkey.'\']").focus();'."\n"; // Not really usefull, but we keep it in case of.
							}
						}
					}
				}
				if (!empty($user->default_values[$relativepathstring]['mandatory'])) {
					foreach ($user->default_values[$relativepathstring]['mandatory'] as $defkey => $defval) {
						$qualified = 0;
						if ($defkey != '_noquery_') {
							$tmpqueryarraytohave = explode('&', $defkey);
							$foundintru = 0;
							foreach ($tmpqueryarraytohave as $tmpquerytohave) {
								$tmpquerytohaveparam = explode('=', $tmpquerytohave);
								//print "console.log('".$tmpquerytohaveparam[0]." ".$tmpquerytohaveparam[1]." ".GETPOST($tmpquerytohaveparam[0])."');";
								if (!GETPOSTISSET($tmpquerytohaveparam[0]) || ($tmpquerytohaveparam[1] != GETPOST($tmpquerytohaveparam[0]))) {
									$foundintru = 1;
								}
							}
							if (!$foundintru) {
								$qualified = 1;
							}
							//var_dump($defkey.'-'.$qualified);
						} else {
							$qualified = 1;
						}

						if ($qualified) {
							foreach ($defval as $paramkey => $paramval) {
								// Add property 'required' on input
								print 'jQuery("input[name=\''.$paramkey.'\']").prop(\'required\',true);'."\n";
								print 'jQuery("textarea[name=\''.$paramkey.'\']").prop(\'required\',true);'."\n";
								print '// required on a select works only if key is "", so we add the required attributes but also we reset the key -1 or 0 to an empty string'."\n";
								print 'jQuery("select[name=\''.$paramkey.'\']").prop(\'required\',true);'."\n";
								print 'jQuery("select[name=\''.$paramkey.'\'] option[value=\'-1\']").prop(\'value\', \'\');'."\n";
								print 'jQuery("select[name=\''.$paramkey.'\'] option[value=\'0\']").prop(\'value\', \'\');'."\n";
							}
						}
					}
				}
			}

			print '});'."\n";

			// End of tuning
			if (!empty($_SERVER['MAIN_SHOW_TUNING_INFO']) || !empty($conf->global->MAIN_SHOW_TUNING_INFO)) {
				print "\n";
				print "/* JS CODE TO ENABLE to add memory info */\n";
				print 'window.console && console.log("';
				if (!empty($conf->global->MEMCACHED_SERVER)) {
					print 'MEMCACHED_SERVER='.$conf->global->MEMCACHED_SERVER.' - ';
				}
				print 'MAIN_OPTIMIZE_SPEED='.(isset($conf->global->MAIN_OPTIMIZE_SPEED) ? $conf->global->MAIN_OPTIMIZE_SPEED : 'off');
				if (!empty($micro_start_time)) {   // Works only if MAIN_SHOW_TUNING_INFO is defined at $_SERVER level. Not in global variable.
					$micro_end_time = microtime(true);
					print ' - Build time: '.ceil(1000 * ($micro_end_time - $micro_start_time)).' ms';
				}

				if (function_exists("memory_get_usage")) {
					print ' - Mem: '.memory_get_usage(); // Do not use true here, it seems it takes the peak amount
				}
				if (function_exists("memory_get_peak_usage")) {
					print ' - Real mem peak: '.memory_get_peak_usage(true);
				}
				if (function_exists("zend_loader_file_encoded")) {
					print ' - Zend encoded file: '.(zend_loader_file_encoded() ? 'yes' : 'no');
				}
				print '");'."\n";
			}

			print "\n".'</script>'."\n";

			// Google Analytics
			// TODO Add a hook here
			if (!empty($conf->google->enabled) && !empty($conf->global->MAIN_GOOGLE_AN_ID)) {
				$tmptagarray = explode(',', $conf->global->MAIN_GOOGLE_AN_ID);
				foreach ($tmptagarray as $tmptag) {
					print "\n";
					print "<!-- JS CODE TO ENABLE for google analtics tag -->\n";
					print "
					<!-- Global site tag (gtag.js) - Google Analytics -->
					<script async src=\"https://www.googletagmanager.com/gtag/js?id=".trim($tmptag)."\"></script>
					<script>
					window.dataLayer = window.dataLayer || [];
					function gtag(){dataLayer.push(arguments);}
					gtag('js', new Date());

					gtag('config', '".trim($tmptag)."');
					</script>";
					print "\n";
				}
			}
		}

		// Add Xdebug coverage of code
		if (defined('XDEBUGCOVERAGE')) {
			print_r(xdebug_get_code_coverage());
		}

		// Add DebugBar data
		if (!empty($user->rights->debugbar->read) && is_object($debugbar)) {
			$debugbar['time']->stopMeasure('pageaftermaster');
			print '<!-- Output debugbar data -->'."\n";
			$renderer = $debugbar->getRenderer();
			print $debugbar->getRenderer()->render();
		} elseif (count($conf->logbuffer)) {    // If there is some logs in buffer to show
			print "\n";
			print "<!-- Start of log output\n";
			//print '<div class="hidden">'."\n";
			foreach ($conf->logbuffer as $logline) {
				print $logline."<br>\n";
			}
			//print '</div>'."\n";
			print "End of log output -->\n";
		}
	}
}

/**
 * Split a string with 2 keys into key array.
 * For example: "A=1;B=2;C=2" is exploded into array('A'=>1,'B'=>2,'C'=>3)
 *
 * @param 	string	$string		String to explode
 * @param 	string	$delimiter	Delimiter between each couple of data
 * @param 	string	$kv			Delimiter between key and value
 * @return	array				Array of data exploded
 */
function dolExplodeIntoArray($string, $delimiter = ';', $kv = '=')
{
	if ($a = explode($delimiter, $string)) {
		$ka = array();
		foreach ($a as $s) { // each part
			if ($s) {
				if ($pos = strpos($s, $kv)) { // key/value delimiter
					$ka[trim(substr($s, 0, $pos))] = trim(substr($s, $pos + strlen($kv)));
				} else { // key delimiter not found
					$ka[] = trim($s);
				}
			}
		}
		return $ka;
	}
	return array();
}


/**
 * Set focus onto field with selector (similar behaviour of 'autofocus' HTML5 tag)
 *
 * @param 	string	$selector	Selector ('#id' or 'input[name="ref"]') to use to find the HTML input field that must get the autofocus. You must use a CSS selector, so unique id preceding with the '#' char.
 * @return	void
 */
function dol_set_focus($selector)
{
	print "\n".'<!-- Set focus onto a specific field -->'."\n";
	print '<script>jQuery(document).ready(function() { jQuery("'.dol_escape_js($selector).'").focus(); });</script>'."\n";
}


/**
 * Return getmypid() or random PID when function is disabled
 * Some web hosts disable this php function for security reasons
 * and sometimes we can't redeclare function
 *
 * @return	int
 */
function dol_getmypid()
{
	if (!function_exists('getmypid')) {
		return mt_rand(1, 32768);
	} else {
		return getmypid();
	}
}


/**
 * Generate natural SQL search string for a criteria (this criteria can be tested on one or several fields)
 *
 * @param   string|string[]	$fields 	String or array of strings, filled with the name of all fields in the SQL query we must check (combined with a OR). Example: array("p.field1","p.field2")
 * @param   string 			$value 		The value to look for.
 *                          		    If param $mode is 0, can contains several keywords separated with a space or |
 *                                      like "keyword1 keyword2" = We want record field like keyword1 AND field like keyword2
 *                                      or like "keyword1|keyword2" = We want record field like keyword1 OR field like keyword2
 *                             			If param $mode is 1, can contains an operator <, > or = like "<10" or ">=100.5 < 1000"
 *                             			If param $mode is 2, can contains a list of int id separated by comma like "1,3,4"
 *                             			If param $mode is 3, can contains a list of string separated by comma like "a,b,c"
 * @param	integer			$mode		0=value is list of keyword strings, 1=value is a numeric test (Example ">5.5 <10"), 2=value is a list of ID separated with comma (Example '1,3,4')
 * 										3=value is list of string separated with comma (Example 'text 1,text 2'), 4=value is a list of ID separated with comma (Example '2,7') to be used to search into a multiselect string '1,2,3,4'
 * @param	integer			$nofirstand	1=Do not output the first 'AND'
 * @return 	string 			$res 		The statement to append to the SQL query
 */
function natural_search($fields, $value, $mode = 0, $nofirstand = 0)
{
	global $db, $langs;

	$value = trim($value);

	if ($mode == 0) {
		$value = preg_replace('/\*/', '%', $value); // Replace * with %
	}
	if ($mode == 1) {
		$value = preg_replace('/([<>=]+)\s+([0-9'.preg_quote($langs->trans("DecimalSeparator"), '/').'\-])/', '\1\2', $value); // Clean string '< 10' into '<10' so we can the explode on space to get all tests to do
	}

	$value = preg_replace('/\s*\|\s*/', '|', $value);

	$crits = explode(' ', $value);
	$res = '';
	if (!is_array($fields)) {
		$fields = array($fields);
	}

	$j = 0;
	foreach ($crits as $crit) {
		$crit = trim($crit);
		$i = 0;
		$i2 = 0;
		$newres = '';
		foreach ($fields as $field) {
			if ($mode == 1) {
				$operator = '=';
				$newcrit = preg_replace('/([<>=]+)/', '', $crit);

				$reg = array();
				preg_match('/([<>=]+)/', $crit, $reg);
				if ($reg[1]) {
					$operator = $reg[1];
				}
				if ($newcrit != '') {
					$numnewcrit = price2num($newcrit);
					if (is_numeric($numnewcrit)) {
						$newres .= ($i2 > 0 ? ' OR ' : '').$field.' '.$operator.' '.((float) $numnewcrit); // should be a numeric
					} else {
						$newres .= ($i2 > 0 ? ' OR ' : '').'1 = 2'; // force false
					}
					$i2++; // a criteria was added to string
				}
			} elseif ($mode == 2 || $mode == -2) {
				$crit = preg_replace('/[^0-9,]/', '', $crit); // ID are always integer
				$newres .= ($i2 > 0 ? ' OR ' : '').$field." ".($mode == -2 ? 'NOT ' : '');
				$newres .= $crit ? "IN (".$db->sanitize($db->escape($crit)).")" : "IN (0)";
				if ($mode == -2) {
					$newres .= ' OR '.$field.' IS NULL';
				}
				$i2++; // a criteria was added to string
			} elseif ($mode == 3 || $mode == -3) {
				$tmparray = explode(',', $crit);
				if (count($tmparray)) {
					$listofcodes = '';
					foreach ($tmparray as $val) {
						$val = trim($val);
						if ($val) {
							$listofcodes .= ($listofcodes ? ',' : '');
							$listofcodes .= "'".$db->escape($val)."'";
						}
					}
					$newres .= ($i2 > 0 ? ' OR ' : '').$field." ".($mode == -3 ? 'NOT ' : '')."IN (".$db->sanitize($listofcodes, 1).")";
					$i2++; // a criteria was added to string
				}
				if ($mode == -3) {
					$newres .= ' OR '.$field.' IS NULL';
				}
			} elseif ($mode == 4) {
				$tmparray = explode(',', $crit);
				if (count($tmparray)) {
					$listofcodes = '';
					foreach ($tmparray as $val) {
						$val = trim($val);
						if ($val) {
							$newres .= ($i2 > 0 ? " OR (" : "(").$field." LIKE '".$db->escape($val).",%'";
							$newres .= ' OR '.$field." = '".$db->escape($val)."'";
							$newres .= ' OR '.$field." LIKE '%,".$db->escape($val)."'";
							$newres .= ' OR '.$field." LIKE '%,".$db->escape($val).",%'";
							$newres .= ')';
							$i2++;
						}
					}
				}
			} else // $mode=0
			{
				$tmpcrits = explode('|', $crit);
				$i3 = 0;
				foreach ($tmpcrits as $tmpcrit) {
					if ($tmpcrit !== '0' && empty($tmpcrit)) {
						continue;
					}

					$newres .= (($i2 > 0 || $i3 > 0) ? ' OR ' : '');

					if (preg_match('/\.(id|rowid)$/', $field)) {	// Special case for rowid that is sometimes a ref so used as a search field
						$newres .= $field." = ".(is_numeric(trim($tmpcrit)) ? ((float) trim($tmpcrit)) : '0');
					} else {
						$newres .= $field." LIKE '";

						$tmpcrit = trim($tmpcrit);
						$tmpcrit2 = $tmpcrit;
						$tmpbefore = '%';
						$tmpafter = '%';
						if (preg_match('/^[\^\$]/', $tmpcrit)) {
							$tmpbefore = '';
							$tmpcrit2 = preg_replace('/^[\^\$]/', '', $tmpcrit2);
						}
						if (preg_match('/[\^\$]$/', $tmpcrit)) {
							$tmpafter = '';
							$tmpcrit2 = preg_replace('/[\^\$]$/', '', $tmpcrit2);
						}
						$newres .= $tmpbefore;
						$newres .= $db->escape($tmpcrit2);
						$newres .= $tmpafter;
						$newres .= "'";
						if ($tmpcrit2 == '') {
							$newres .= " OR ".$field." IS NULL";
						}
					}

					$i3++;
				}
				$i2++; // a criteria was added to string
			}
			$i++;
		}
		if ($newres) {
			$res = $res.($res ? ' AND ' : '').($i2 > 1 ? '(' : '').$newres.($i2 > 1 ? ')' : '');
		}
		$j++;
	}
	$res = ($nofirstand ? "" : " AND ")."(".$res.")";
	//print 'xx'.$res.'yy';
	return $res;
}

/**
 * Return string with full Url. The file qualified is the one defined by relative path in $object->last_main_doc
 *
 * @param   Object	$object				Object
 * @return	string						Url string
 */
function showDirectDownloadLink($object)
{
	global $conf, $langs;

	$out = '';
	$url = $object->getLastMainDocLink($object->element);

	$out .= img_picto($langs->trans("PublicDownloadLinkDesc"), 'globe').' <span class="opacitymedium">'.$langs->trans("DirectDownloadLink").'</span><br>';
	if ($url) {
		$out .= '<div class="urllink"><input type="text" id="directdownloadlink" class="quatrevingtpercent" value="'.$url.'"></div>';
		$out .= ajax_autoselect("directdownloadlink", 0);
	} else {
		$out .= '<div class="urllink">'.$langs->trans("FileNotShared").'</div>';
	}

	return $out;
}

/**
 * Return the filename of file to get the thumbs
 *
 * @param   string  $file           Original filename (full or relative path)
 * @param   string  $extName        Extension to differenciate thumb file name ('', '_small', '_mini')
 * @param   string  $extImgTarget   Force image extension for thumbs. Use '' to keep same extension than original image (default).
 * @return  string                  New file name (full or relative path, including the thumbs/)
 */
function getImageFileNameForSize($file, $extName, $extImgTarget = '')
{
	$dirName = dirname($file);
	if ($dirName == '.') {
		$dirName = '';
	}

	$fileName = preg_replace('/(\.gif|\.jpeg|\.jpg|\.png|\.bmp|\.webp)$/i', '', $file); // We remove extension, whatever is its case
	$fileName = basename($fileName);

	if (empty($extImgTarget)) {
		$extImgTarget = (preg_match('/\.jpg$/i', $file) ? '.jpg' : '');
	}
	if (empty($extImgTarget)) {
		$extImgTarget = (preg_match('/\.jpeg$/i', $file) ? '.jpeg' : '');
	}
	if (empty($extImgTarget)) {
		$extImgTarget = (preg_match('/\.gif$/i', $file) ? '.gif' : '');
	}
	if (empty($extImgTarget)) {
		$extImgTarget = (preg_match('/\.png$/i', $file) ? '.png' : '');
	}
	if (empty($extImgTarget)) {
		$extImgTarget = (preg_match('/\.bmp$/i', $file) ? '.bmp' : '');
	}
	if (empty($extImgTarget)) {
		$extImgTarget = (preg_match('/\.webp$/i', $file) ? '.webp' : '');
	}

	if (!$extImgTarget) {
		return $file;
	}

	$subdir = '';
	if ($extName) {
		$subdir = 'thumbs/';
	}

	return ($dirName ? $dirName.'/' : '').$subdir.$fileName.$extName.$extImgTarget; // New filename for thumb
}


/**
 * Return URL we can use for advanced preview links
 *
 * @param   string    $modulepart     propal, facture, facture_fourn, ...
 * @param   string    $relativepath   Relative path of docs.
 * @param	int		  $alldata		  Return array with all components (1 is recommended, then use a simple a href link with the class, target and mime attribute added. 'documentpreview' css class is handled by jquery code into main.inc.php)
 * @param	string	  $param		  More param on http links
 * @return  string|array              Output string with href link or array with all components of link
 */
function getAdvancedPreviewUrl($modulepart, $relativepath, $alldata = 0, $param = '')
{
	global $conf, $langs;

	if (empty($conf->use_javascript_ajax)) {
		return '';
	}

	$isAllowedForPreview = dolIsAllowedForPreview($relativepath);

	if ($alldata == 1) {
		if ($isAllowedForPreview) {
			return array('target'=>'_blank', 'css'=>'documentpreview', 'url'=>DOL_URL_ROOT.'/document.php?modulepart='.$modulepart.'&attachment=0&file='.urlencode($relativepath).($param ? '&'.$param : ''), 'mime'=>dol_mimetype($relativepath));
		} else {
			return array();
		}
	}

	// old behavior, return a string
	if ($isAllowedForPreview) {
		return 'javascript:document_preview(\''.dol_escape_js(DOL_URL_ROOT.'/document.php?modulepart='.$modulepart.'&attachment=0&file='.urlencode($relativepath).($param ? '&'.$param : '')).'\', \''.dol_mimetype($relativepath).'\', \''.dol_escape_js($langs->trans('Preview')).'\')';
	} else {
		return '';
	}
}


/**
 * Make content of an input box selected when we click into input field.
 *
 * @param string	$htmlname		Id of html object ('#idvalue' or '.classvalue')
 * @param string	$addlink		Add a 'link to' after
 * @param string	$textonlink		Text to show on link or 'image'
 * @return string
 */
function ajax_autoselect($htmlname, $addlink = '', $textonlink = 'Link')
{
	global $langs;
	$out = '<script>
               jQuery(document).ready(function () {
				    jQuery("'.((strpos($htmlname, '.') === 0 ? '' : '#').$htmlname).'").click(function() { jQuery(this).select(); } );
				});
		    </script>';
	if ($addlink) {
		if ($textonlink === 'image') {
			$out .= ' <a href="'.$addlink.'" target="_blank" rel="noopener noreferrer">'.img_picto('', 'globe').'</a>';
		} else {
			$out .= ' <a href="'.$addlink.'" target="_blank" rel="noopener noreferrer">'.$langs->trans("Link").'</a>';
		}
	}
	return $out;
}

/**
 *	Return if a file is qualified for preview
 *
 *	@param	string	$file		Filename we looking for information
 *	@return int					1 If allowed, 0 otherwise
 *  @see    dol_mimetype(), image_format_supported() from images.lib.php
 */
function dolIsAllowedForPreview($file)
{
	global $conf;

	// Check .noexe extension in filename
	if (preg_match('/\.noexe$/i', $file)) {
		return 0;
	}

	// Check mime types
	$mime_preview = array('bmp', 'jpeg', 'png', 'gif', 'tiff', 'pdf', 'plain', 'css', 'webp');
	if (!empty($conf->global->MAIN_ALLOW_SVG_FILES_AS_IMAGES)) {
		$mime_preview[] = 'svg+xml';
	}
	//$mime_preview[]='vnd.oasis.opendocument.presentation';
	//$mime_preview[]='archive';
	$num_mime = array_search(dol_mimetype($file, '', 1), $mime_preview);
	if ($num_mime !== false) {
		return 1;
	}

	// By default, not allowed for preview
	return 0;
}


/**
 *	Return mime type of a file
 *
 *	@param	string	$file		Filename we looking for MIME type
 *  @param  string	$default    Default mime type if extension not found in known list
 * 	@param	int		$mode    	0=Return full mime, 1=otherwise short mime string, 2=image for mime type, 3=source language, 4=css of font fa
 *	@return string 		    	Return a mime type family (text/xxx, application/xxx, image/xxx, audio, video, archive)
 *  @see    dolIsAllowedForPreview(), image_format_supported() from images.lib.php
 */
function dol_mimetype($file, $default = 'application/octet-stream', $mode = 0)
{
	$mime = $default;
	$imgmime = 'other.png';
	$famime = 'file-o';
	$srclang = '';

	$tmpfile = preg_replace('/\.noexe$/', '', $file);

	// Plain text files
	if (preg_match('/\.txt$/i', $tmpfile)) {
		$mime = 'text/plain';
		$imgmime = 'text.png';
		$famime = 'file-text-o';
	}
	if (preg_match('/\.rtx$/i', $tmpfile)) {
		$mime = 'text/richtext';
		$imgmime = 'text.png';
		$famime = 'file-text-o';
	}
	if (preg_match('/\.csv$/i', $tmpfile)) {
		$mime = 'text/csv';
		$imgmime = 'text.png';
		$famime = 'file-text-o';
	}
	if (preg_match('/\.tsv$/i', $tmpfile)) {
		$mime = 'text/tab-separated-values';
		$imgmime = 'text.png';
		$famime = 'file-text-o';
	}
	if (preg_match('/\.(cf|conf|log)$/i', $tmpfile)) {
		$mime = 'text/plain';
		$imgmime = 'text.png';
		$famime = 'file-text-o';
	}
	if (preg_match('/\.ini$/i', $tmpfile)) {
		$mime = 'text/plain';
		$imgmime = 'text.png';
		$srclang = 'ini';
		$famime = 'file-text-o';
	}
	if (preg_match('/\.md$/i', $tmpfile)) {
		$mime = 'text/plain';
		$imgmime = 'text.png';
		$srclang = 'md';
		$famime = 'file-text-o';
	}
	if (preg_match('/\.css$/i', $tmpfile)) {
		$mime = 'text/css';
		$imgmime = 'css.png';
		$srclang = 'css';
		$famime = 'file-text-o';
	}
	if (preg_match('/\.lang$/i', $tmpfile)) {
		$mime = 'text/plain';
		$imgmime = 'text.png';
		$srclang = 'lang';
		$famime = 'file-text-o';
	}
	// Certificate files
	if (preg_match('/\.(crt|cer|key|pub)$/i', $tmpfile)) {
		$mime = 'text/plain';
		$imgmime = 'text.png';
		$famime = 'file-text-o';
	}
	// XML based (HTML/XML/XAML)
	if (preg_match('/\.(html|htm|shtml)$/i', $tmpfile)) {
		$mime = 'text/html';
		$imgmime = 'html.png';
		$srclang = 'html';
		$famime = 'file-text-o';
	}
	if (preg_match('/\.(xml|xhtml)$/i', $tmpfile)) {
		$mime = 'text/xml';
		$imgmime = 'other.png';
		$srclang = 'xml';
		$famime = 'file-text-o';
	}
	if (preg_match('/\.xaml$/i', $tmpfile)) {
		$mime = 'text/xml';
		$imgmime = 'other.png';
		$srclang = 'xaml';
		$famime = 'file-text-o';
	}
	// Languages
	if (preg_match('/\.bas$/i', $tmpfile)) {
		$mime = 'text/plain';
		$imgmime = 'text.png';
		$srclang = 'bas';
		$famime = 'file-code-o';
	}
	if (preg_match('/\.(c)$/i', $tmpfile)) {
		$mime = 'text/plain';
		$imgmime = 'text.png';
		$srclang = 'c';
		$famime = 'file-code-o';
	}
	if (preg_match('/\.(cpp)$/i', $tmpfile)) {
		$mime = 'text/plain';
		$imgmime = 'text.png';
		$srclang = 'cpp';
		$famime = 'file-code-o';
	}
	if (preg_match('/\.cs$/i', $tmpfile)) {
		$mime = 'text/plain';
		$imgmime = 'text.png';
		$srclang = 'cs';
		$famime = 'file-code-o';
	}
	if (preg_match('/\.(h)$/i', $tmpfile)) {
		$mime = 'text/plain';
		$imgmime = 'text.png';
		$srclang = 'h';
		$famime = 'file-code-o';
	}
	if (preg_match('/\.(java|jsp)$/i', $tmpfile)) {
		$mime = 'text/plain';
		$imgmime = 'text.png';
		$srclang = 'java';
		$famime = 'file-code-o';
	}
	if (preg_match('/\.php([0-9]{1})?$/i', $tmpfile)) {
		$mime = 'text/plain';
		$imgmime = 'php.png';
		$srclang = 'php';
		$famime = 'file-code-o';
	}
	if (preg_match('/\.phtml$/i', $tmpfile)) {
		$mime = 'text/plain';
		$imgmime = 'php.png';
		$srclang = 'php';
		$famime = 'file-code-o';
	}
	if (preg_match('/\.(pl|pm)$/i', $tmpfile)) {
		$mime = 'text/plain';
		$imgmime = 'pl.png';
		$srclang = 'perl';
		$famime = 'file-code-o';
	}
	if (preg_match('/\.sql$/i', $tmpfile)) {
		$mime = 'text/plain';
		$imgmime = 'text.png';
		$srclang = 'sql';
		$famime = 'file-code-o';
	}
	if (preg_match('/\.js$/i', $tmpfile)) {
		$mime = 'text/x-javascript';
		$imgmime = 'jscript.png';
		$srclang = 'js';
		$famime = 'file-code-o';
	}
	// Open office
	if (preg_match('/\.odp$/i', $tmpfile)) {
		$mime = 'application/vnd.oasis.opendocument.presentation';
		$imgmime = 'ooffice.png';
		$famime = 'file-powerpoint-o';
	}
	if (preg_match('/\.ods$/i', $tmpfile)) {
		$mime = 'application/vnd.oasis.opendocument.spreadsheet';
		$imgmime = 'ooffice.png';
		$famime = 'file-excel-o';
	}
	if (preg_match('/\.odt$/i', $tmpfile)) {
		$mime = 'application/vnd.oasis.opendocument.text';
		$imgmime = 'ooffice.png';
		$famime = 'file-word-o';
	}
	// MS Office
	if (preg_match('/\.mdb$/i', $tmpfile)) {
		$mime = 'application/msaccess';
		$imgmime = 'mdb.png';
		$famime = 'file-o';
	}
	if (preg_match('/\.doc(x|m)?$/i', $tmpfile)) {
		$mime = 'application/msword';
		$imgmime = 'doc.png';
		$famime = 'file-word-o';
	}
	if (preg_match('/\.dot(x|m)?$/i', $tmpfile)) {
		$mime = 'application/msword';
		$imgmime = 'doc.png';
		$famime = 'file-word-o';
	}
	if (preg_match('/\.xlt(x)?$/i', $tmpfile)) {
		$mime = 'application/vnd.ms-excel';
		$imgmime = 'xls.png';
		$famime = 'file-excel-o';
	}
	if (preg_match('/\.xla(m)?$/i', $tmpfile)) {
		$mime = 'application/vnd.ms-excel';
		$imgmime = 'xls.png';
		$famime = 'file-excel-o';
	}
	if (preg_match('/\.xls$/i', $tmpfile)) {
		$mime = 'application/vnd.ms-excel';
		$imgmime = 'xls.png';
		$famime = 'file-excel-o';
	}
	if (preg_match('/\.xls(b|m|x)$/i', $tmpfile)) {
		$mime = 'application/vnd.openxmlformats-officedocument.spreadsheetml.sheet';
		$imgmime = 'xls.png';
		$famime = 'file-excel-o';
	}
	if (preg_match('/\.pps(m|x)?$/i', $tmpfile)) {
		$mime = 'application/vnd.ms-powerpoint';
		$imgmime = 'ppt.png';
		$famime = 'file-powerpoint-o';
	}
	if (preg_match('/\.ppt(m|x)?$/i', $tmpfile)) {
		$mime = 'application/x-mspowerpoint';
		$imgmime = 'ppt.png';
		$famime = 'file-powerpoint-o';
	}
	// Other
	if (preg_match('/\.pdf$/i', $tmpfile)) {
		$mime = 'application/pdf';
		$imgmime = 'pdf.png';
		$famime = 'file-pdf-o';
	}
	// Scripts
	if (preg_match('/\.bat$/i', $tmpfile)) {
		$mime = 'text/x-bat';
		$imgmime = 'script.png';
		$srclang = 'dos';
		$famime = 'file-code-o';
	}
	if (preg_match('/\.sh$/i', $tmpfile)) {
		$mime = 'text/x-sh';
		$imgmime = 'script.png';
		$srclang = 'bash';
		$famime = 'file-code-o';
	}
	if (preg_match('/\.ksh$/i', $tmpfile)) {
		$mime = 'text/x-ksh';
		$imgmime = 'script.png';
		$srclang = 'bash';
		$famime = 'file-code-o';
	}
	if (preg_match('/\.bash$/i', $tmpfile)) {
		$mime = 'text/x-bash';
		$imgmime = 'script.png';
		$srclang = 'bash';
		$famime = 'file-code-o';
	}
	// Images
	if (preg_match('/\.ico$/i', $tmpfile)) {
		$mime = 'image/x-icon';
		$imgmime = 'image.png';
		$famime = 'file-image-o';
	}
	if (preg_match('/\.(jpg|jpeg)$/i', $tmpfile)) {
		$mime = 'image/jpeg';
		$imgmime = 'image.png';
		$famime = 'file-image-o';
	}
	if (preg_match('/\.png$/i', $tmpfile)) {
		$mime = 'image/png';
		$imgmime = 'image.png';
		$famime = 'file-image-o';
	}
	if (preg_match('/\.gif$/i', $tmpfile)) {
		$mime = 'image/gif';
		$imgmime = 'image.png';
		$famime = 'file-image-o';
	}
	if (preg_match('/\.bmp$/i', $tmpfile)) {
		$mime = 'image/bmp';
		$imgmime = 'image.png';
		$famime = 'file-image-o';
	}
	if (preg_match('/\.(tif|tiff)$/i', $tmpfile)) {
		$mime = 'image/tiff';
		$imgmime = 'image.png';
		$famime = 'file-image-o';
	}
	if (preg_match('/\.svg$/i', $tmpfile)) {
		$mime = 'image/svg+xml';
		$imgmime = 'image.png';
		$famime = 'file-image-o';
	}
	if (preg_match('/\.webp$/i', $tmpfile)) {
		$mime = 'image/webp';
		$imgmime = 'image.png';
		$famime = 'file-image-o';
	}
	// Calendar
	if (preg_match('/\.vcs$/i', $tmpfile)) {
		$mime = 'text/calendar';
		$imgmime = 'other.png';
		$famime = 'file-text-o';
	}
	if (preg_match('/\.ics$/i', $tmpfile)) {
		$mime = 'text/calendar';
		$imgmime = 'other.png';
		$famime = 'file-text-o';
	}
	// Other
	if (preg_match('/\.torrent$/i', $tmpfile)) {
		$mime = 'application/x-bittorrent';
		$imgmime = 'other.png';
		$famime = 'file-o';
	}
	// Audio
	if (preg_match('/\.(mp3|ogg|au|wav|wma|mid)$/i', $tmpfile)) {
		$mime = 'audio';
		$imgmime = 'audio.png';
		$famime = 'file-audio-o';
	}
	// Video
	if (preg_match('/\.mp4$/i', $tmpfile)) {
		$mime = 'video/mp4';
		$imgmime = 'video.png';
		$famime = 'file-video-o';
	}
	if (preg_match('/\.ogv$/i', $tmpfile)) {
		$mime = 'video/ogg';
		$imgmime = 'video.png';
		$famime = 'file-video-o';
	}
	if (preg_match('/\.webm$/i', $tmpfile)) {
		$mime = 'video/webm';
		$imgmime = 'video.png';
		$famime = 'file-video-o';
	}
	if (preg_match('/\.avi$/i', $tmpfile)) {
		$mime = 'video/x-msvideo';
		$imgmime = 'video.png';
		$famime = 'file-video-o';
	}
	if (preg_match('/\.divx$/i', $tmpfile)) {
		$mime = 'video/divx';
		$imgmime = 'video.png';
		$famime = 'file-video-o';
	}
	if (preg_match('/\.xvid$/i', $tmpfile)) {
		$mime = 'video/xvid';
		$imgmime = 'video.png';
		$famime = 'file-video-o';
	}
	if (preg_match('/\.(wmv|mpg|mpeg)$/i', $tmpfile)) {
		$mime = 'video';
		$imgmime = 'video.png';
		$famime = 'file-video-o';
	}
	// Archive
	if (preg_match('/\.(zip|rar|gz|tgz|z|cab|bz2|7z|tar|lzh|zst)$/i', $tmpfile)) {
		$mime = 'archive';
		$imgmime = 'archive.png';
		$famime = 'file-archive-o';
	}    // application/xxx where zzz is zip, ...
	// Exe
	if (preg_match('/\.(exe|com)$/i', $tmpfile)) {
		$mime = 'application/octet-stream';
		$imgmime = 'other.png';
		$famime = 'file-o';
	}
	// Lib
	if (preg_match('/\.(dll|lib|o|so|a)$/i', $tmpfile)) {
		$mime = 'library';
		$imgmime = 'library.png';
		$famime = 'file-o';
	}
	// Err
	if (preg_match('/\.err$/i', $tmpfile)) {
		$mime = 'error';
		$imgmime = 'error.png';
		$famime = 'file-text-o';
	}

	// Return string
	if ($mode == 1) {
		$tmp = explode('/', $mime);
		return (!empty($tmp[1]) ? $tmp[1] : $tmp[0]);
	}
	if ($mode == 2) {
		return $imgmime;
	}
	if ($mode == 3) {
		return $srclang;
	}
	if ($mode == 4) {
		return $famime;
	}
	return $mime;
}

/**
 * Return the value of a filed into a dictionary for the record $id.
 * This also set all the values into a cache for a next search.
 *
 * @param string	$tablename		Name of dictionary
 * @param string	$field			The name of field where to find the value to return
 * @param int		$id				Id of line record
 * @param bool		$checkentity	Add filter on entity
 * @param string	$rowidfield		Name of the column rowid (to use for the filter on $id)
 * @return string					The value of field $field. This also set $dictvalues cache.
 */
function getDictionaryValue($tablename, $field, $id, $checkentity = false, $rowidfield = 'rowid')
{
	global $conf, $db;

	$dictvalues = (isset($conf->cache['dictvalues_'.$tablename]) ? $conf->cache['dictvalues_'.$tablename] : null);

	if (is_null($dictvalues)) {
		$dictvalues = array();

		$sql = "SELECT * FROM ".$tablename." WHERE 1 = 1"; // Here select * is allowed as it is generic code and we don't have list of fields
		if ($checkentity) {
			$sql .= ' AND entity IN (0,'.getEntity($tablename).')';
		}

		$resql = $db->query($sql);
		if ($resql) {
			while ($obj = $db->fetch_object($resql)) {
				$dictvalues[$obj->{$rowidfield}] = $obj;
			}
		} else {
			dol_print_error($db);
		}

		$conf->cache['dictvalues_'.$tablename] = $dictvalues;
	}

	if (!empty($dictvalues[$id])) {
		// Found
		return $dictvalues[$id]->{$field};
	} else {
		// Not found
		return '';
	}
}

/**
 *	Return true if the color is light
 *
 *  @param	string	$stringcolor		String with hex (FFFFFF) or comma RGB ('255,255,255')
 *  @return	int							-1 : Error with argument passed |0 : color is dark | 1 : color is light
 */
function colorIsLight($stringcolor)
{
	$stringcolor = str_replace('#', '', $stringcolor);
	$res = -1;
	if (!empty($stringcolor)) {
		$res = 0;
		$tmp = explode(',', $stringcolor);
		if (count($tmp) > 1) {   // This is a comma RGB ('255','255','255')
			$r = $tmp[0];
			$g = $tmp[1];
			$b = $tmp[2];
		} else {
			$hexr = $stringcolor[0].$stringcolor[1];
			$hexg = $stringcolor[2].$stringcolor[3];
			$hexb = $stringcolor[4].$stringcolor[5];
			$r = hexdec($hexr);
			$g = hexdec($hexg);
			$b = hexdec($hexb);
		}
		$bright = (max($r, $g, $b) + min($r, $g, $b)) / 510.0; // HSL algorithm
		if ($bright > 0.6) {
			$res = 1;
		}
	}
	return $res;
}

/**
 * Function to test if an entry is enabled or not
 *
 * @param	string		$type_user					0=We test for internal user, 1=We test for external user
 * @param	array		$menuentry					Array for feature entry to test
 * @param	array		$listofmodulesforexternal	Array with list of modules allowed to external users
 * @return	int										0=Hide, 1=Show, 2=Show gray
 */
function isVisibleToUserType($type_user, &$menuentry, &$listofmodulesforexternal)
{
	global $conf;

	//print 'type_user='.$type_user.' module='.$menuentry['module'].' enabled='.$menuentry['enabled'].' perms='.$menuentry['perms'];
	//print 'ok='.in_array($menuentry['module'], $listofmodulesforexternal);
	if (empty($menuentry['enabled'])) {
		return 0; // Entry disabled by condition
	}
	if ($type_user && $menuentry['module']) {
		$tmploops = explode('|', $menuentry['module']);
		$found = 0;
		foreach ($tmploops as $tmploop) {
			if (in_array($tmploop, $listofmodulesforexternal)) {
				$found++;
				break;
			}
		}
		if (!$found) {
			return 0; // Entry is for menus all excluded to external users
		}
	}
	if (!$menuentry['perms'] && $type_user) {
		return 0; // No permissions and user is external
	}
	if (!$menuentry['perms'] && !empty($conf->global->MAIN_MENU_HIDE_UNAUTHORIZED)) {
		return 0; // No permissions and option to hide when not allowed, even for internal user, is on
	}
	if (!$menuentry['perms']) {
		return 2; // No permissions and user is external
	}
	return 1;
}

/**
 * Round to next multiple.
 *
 * @param 	double		$n		Number to round up
 * @param 	integer		$x		Multiple. For example 60 to round up to nearest exact minute for a date with seconds.
 * @return 	integer				Value rounded.
 */
function roundUpToNextMultiple($n, $x = 5)
{
	return (ceil($n) % $x === 0) ? ceil($n) : round(($n + $x / 2) / $x) * $x;
}

/**
 * Function dolGetBadge
 *
 * @param   string  $label      label of badge no html : use in alt attribute for accessibility
 * @param   string  $html       optional : label of badge with html
 * @param   string  $type       type of badge : Primary Secondary Success Danger Warning Info Light Dark status0 status1 status2 status3 status4 status5 status6 status7 status8 status9
 * @param   string  $mode       default '' , 'pill', 'dot'
 * @param   string  $url        the url for link
 * @param   array   $params     various params for future : recommended rather than adding more fuction arguments. array('attr'=>array('title'=>'abc'))
 * @return  string              Html badge
 */
function dolGetBadge($label, $html = '', $type = 'primary', $mode = '', $url = '', $params = array())
{
	$attr = array(
		'class'=>'badge '.(!empty($mode) ? ' badge-'.$mode : '').(!empty($type) ? ' badge-'.$type : '').(empty($params['css']) ? '' : ' '.$params['css'])
	);

	if (empty($html)) {
		$html = $label;
	}

	if (!empty($url)) {
		$attr['href'] = $url;
	}

	if ($mode === 'dot') {
		$attr['class'] .= ' classfortooltip';
		$attr['title'] = $html;
		$attr['aria-label'] = $label;
		$html = '';
	}

	// Override attr
	if (!empty($params['attr']) && is_array($params['attr'])) {
		foreach ($params['attr'] as $key => $value) {
			if ($key == 'class') {
				$attr['class'] .= ' '.$value;
			} elseif ($key == 'classOverride') {
				$attr['class'] = $value;
			} else {
				$attr[$key] = $value;
			}
		}
	}

	// TODO: add hook

	// escape all attribute
	$attr = array_map('dol_escape_htmltag', $attr);

	$TCompiledAttr = array();
	foreach ($attr as $key => $value) {
		$TCompiledAttr[] = $key.'="'.$value.'"';
	}

	$compiledAttributes = !empty($TCompiledAttr) ?implode(' ', $TCompiledAttr) : '';

	$tag = !empty($url) ? 'a' : 'span';

	return '<'.$tag.' '.$compiledAttributes.'>'.$html.'</'.$tag.'>';
}


/**
 * Output the badge of a status.
 *
 * @param   string  $statusLabel       Label of badge no html : use in alt attribute for accessibility
 * @param   string  $statusLabelShort  Short label of badge no html
 * @param   string  $html              Optional : label of badge with html
 * @param   string  $statusType        status0 status1 status2 status3 status4 status5 status6 status7 status8 status9 : image name or badge name
 * @param   int	    $displayMode       0=Long label, 1=Short label, 2=Picto + Short label, 3=Picto, 4=Picto + Long label, 5=Short label + Picto, 6=Long label + Picto
 * @param   string  $url               The url for link
 * @param   array   $params            Various params. Example: array('tooltip'=>'no|...', 'badgeParams'=>...)
 * @return  string                     Html status string
 */
function dolGetStatus($statusLabel = '', $statusLabelShort = '', $html = '', $statusType = 'status0', $displayMode = 0, $url = '', $params = array())
{
	global $conf;

	$return = '';
	$dolGetBadgeParams = array();

	if (!empty($params['badgeParams'])) {
		$dolGetBadgeParams = $params['badgeParams'];
	}

	// TODO : add a hook
	if ($displayMode == 0) {
		$return = !empty($html) ? $html : (empty($conf->dol_optimize_smallscreen) ? $statusLabel : (empty($statusLabelShort) ? $statusLabel : $statusLabelShort));
	} elseif ($displayMode == 1) {
		$return = !empty($html) ? $html : (empty($statusLabelShort) ? $statusLabel : $statusLabelShort);
	} elseif (!empty($conf->global->MAIN_STATUS_USES_IMAGES)) {
		// Use status with images (for backward compatibility)
		$return = '';
		$htmlLabel      = (in_array($displayMode, array(1, 2, 5)) ? '<span class="hideonsmartphone">' : '').(!empty($html) ? $html : $statusLabel).(in_array($displayMode, array(1, 2, 5)) ? '</span>' : '');
		$htmlLabelShort = (in_array($displayMode, array(1, 2, 5)) ? '<span class="hideonsmartphone">' : '').(!empty($html) ? $html : (!empty($statusLabelShort) ? $statusLabelShort : $statusLabel)).(in_array($displayMode, array(1, 2, 5)) ? '</span>' : '');

		// For small screen, we always use the short label instead of long label.
		if (!empty($conf->dol_optimize_smallscreen)) {
			if ($displayMode == 0) {
				$displayMode = 1;
			} elseif ($displayMode == 4) {
				$displayMode = 2;
			} elseif ($displayMode == 6) {
				$displayMode = 5;
			}
		}

		// For backward compatibility. Image's filename are still in French, so we use this array to convert
		$statusImg = array(
			'status0' => 'statut0',
			'status1' => 'statut1',
			'status2' => 'statut2',
			'status3' => 'statut3',
			'status4' => 'statut4',
			'status5' => 'statut5',
			'status6' => 'statut6',
			'status7' => 'statut7',
			'status8' => 'statut8',
			'status9' => 'statut9'
		);

		if (!empty($statusImg[$statusType])) {
			$htmlImg = img_picto($statusLabel, $statusImg[$statusType]);
		} else {
			$htmlImg = img_picto($statusLabel, $statusType);
		}

		if ($displayMode === 2) {
			$return = $htmlImg.' '.$htmlLabelShort;
		} elseif ($displayMode === 3) {
			$return = $htmlImg;
		} elseif ($displayMode === 4) {
			$return = $htmlImg.' '.$htmlLabel;
		} elseif ($displayMode === 5) {
			$return = $htmlLabelShort.' '.$htmlImg;
		} else { // $displayMode >= 6
			$return = $htmlLabel.' '.$htmlImg;
		}
	} elseif (empty($conf->global->MAIN_STATUS_USES_IMAGES) && !empty($displayMode)) {
		// Use new badge
		$statusLabelShort = (empty($statusLabelShort) ? $statusLabel : $statusLabelShort);

		$dolGetBadgeParams['attr']['class'] = 'badge-status';
		$dolGetBadgeParams['attr']['title'] = empty($params['tooltip']) ? $statusLabel : ($params['tooltip'] != 'no' ? $params['tooltip'] : '');

		if ($displayMode == 3) {
			$return = dolGetBadge((empty($conf->dol_optimize_smallscreen) ? $statusLabel : (empty($statusLabelShort) ? $statusLabel : $statusLabelShort)), '', $statusType, 'dot', $url, $dolGetBadgeParams);
		} elseif ($displayMode === 5) {
			$return = dolGetBadge($statusLabelShort, $html, $statusType, '', $url, $dolGetBadgeParams);
		} else {
			$return = dolGetBadge((empty($conf->dol_optimize_smallscreen) ? $statusLabel : (empty($statusLabelShort) ? $statusLabel : $statusLabelShort)), $html, $statusType, '', $url, $dolGetBadgeParams);
		}
	}

	return $return;
}


/**
 * Function dolGetButtonAction
 *
 * @param string    $label      label of button without HTML : use in alt attribute for accessibility $html is not empty
 * @param string    $html       optional : content with html
 * @param string    $actionType default, delete, danger
 * @param string    $url        the url for link
 * @param string    $id         attribute id of button
 * @param int       $userRight  user action right
 * // phpcs:disable
 * @param array 	$params = [ // Various params for future : recommended rather than adding more function arguments
 *                          	'attr' => [ // to add or override button attributes
 *                          		'xxxxx' => '', // your xxxxx attribute you want
 *                          		'class' => '', // to add more css class to the button class attribute
 *                          		'classOverride' => '' // to replace class attribute of the button
 *                          	],
 *                          	'confirm' => [
 *                          		'url' => 'http://', // Overide Url to go when user click on action btn, if empty default url is $url.?confirm=yes, for no js compatibility use $url for fallback confirm.
 *                          		'title' => '', // Overide title of modal,  if empty default title use "ConfirmBtnCommonTitle" lang key
 *                          		'action-btn-label' => '', // Overide label of action button,  if empty default label use "Confirm" lang key
 *                          		'cancel-btn-label' => '', // Overide label of cancel button,  if empty default label use "CloseDialog" lang key
 *                          		'content' => '', // Overide text of content,  if empty default content use "ConfirmBtnCommonContent" lang key
 *                          		'modal' => true, // true|false to display dialog as a modal (with dark background)
 *                      		],
 *                          ]
 * // phpcs:enable
 * @return string               html button
 */
function dolGetButtonAction($label, $html = '', $actionType = 'default', $url = '', $id = '', $userRight = 1, $params = array())
{
	global $hookmanager, $action, $object, $langs;

	$class = 'butAction';
	if ($actionType == 'danger' || $actionType == 'delete') {
		$class = 'butActionDelete';
		if (strpos($url, 'token=') === false) $url .= '&token='.newToken();
	}

	$attr = array(
		'class' => $class,
		'href' => empty($url) ? '' : $url,
		'title' => $label
	);

	if (empty($html)) {
		$html = $label;
	} else {
		$attr['aria-label'] = $label;
	}

	if (empty($userRight)) {
		$attr['class'] = 'butActionRefused';
		$attr['href'] = '';
	}

	if (!empty($id)) {
		$attr['id'] = $id;
	}

	// Override attr
	if (!empty($params['attr']) && is_array($params['attr'])) {
		foreach ($params['attr'] as $key => $value) {
			if ($key == 'class') {
				$attr['class'] .= ' '.$value;
			} elseif ($key == 'classOverride') {
				$attr['class'] = $value;
			} else {
				$attr[$key] = $value;
			}
		}
	}

	// Js Confirm button
	if ($userRight && !empty($params['confirm'])) {
		if (!is_array($params['confirm'])) {
			$params['confirm'] = array(
				'url' => $url . (strpos($url, '?') > 0 ? '&' : '?') . 'confirm=yes'
			);
		}

		// for js desabled compatibility set $url as call to confirm action and $params['confirm']['url'] to confirmed action
		$attr['data-confirm-url'] = $params['confirm']['url'];
		$attr['data-confirm-title'] = !empty($params['confirm']['title']) ? $params['confirm']['title'] : $langs->trans('ConfirmBtnCommonTitle', $label);
		$attr['data-confirm-content'] = !empty($params['confirm']['content']) ? $params['confirm']['content'] : $langs->trans('ConfirmBtnCommonContent', $label);
		$attr['data-confirm-content'] = preg_replace("/\r|\n/", "", $attr['data-confirm-content']);
		$attr['data-confirm-action-btn-label'] = !empty($params['confirm']['action-btn-label']) ? $params['confirm']['action-btn-label'] : $langs->trans('Confirm');
		$attr['data-confirm-cancel-btn-label'] = !empty($params['confirm']['cancel-btn-label']) ? $params['confirm']['cancel-btn-label'] : $langs->trans('CloseDialog');
		$attr['data-confirm-modal'] = !empty($params['confirm']['modal']) ? $params['confirm']['modal'] : true;

		$attr['class'].= ' butActionConfirm';
	}

	if (isset($attr['href']) && empty($attr['href'])) {
		unset($attr['href']);
	}

	// escape all attribute
	$attr = array_map('dol_escape_htmltag', $attr);

	$TCompiledAttr = array();
	foreach ($attr as $key => $value) {
		$TCompiledAttr[] = $key.'="'.$value.'"';
	}

	$compiledAttributes = !empty($TCompiledAttr) ?implode(' ', $TCompiledAttr) : '';

	$tag = !empty($attr['href']) ? 'a' : 'span';


	$parameters = array(
		'TCompiledAttr' => $TCompiledAttr,
		'compiledAttributes' => $compiledAttributes,
		'attr' => $attr,
		'tag' => $tag,
		'label' => $label,
		'html' => $html,
		'actionType' => $actionType,
		'url' => $url,
		'id' => $id,
		'userRight' => $userRight,
		'params' => $params
	);

	$reshook = $hookmanager->executeHooks('dolGetButtonAction', $parameters, $object, $action); // Note that $action and $object may have been modified by some hooks
	if ($reshook < 0) setEventMessages($hookmanager->error, $hookmanager->errors, 'errors');

	if (empty($reshook)) {
		return '<' . $tag . ' ' . $compiledAttributes . '>' . $html . '</' . $tag . '>';
	} else {
		return $hookmanager->resPrint;
	}
}

/**
 * Add space between dolGetButtonTitle
 *
 * @param  string $moreClass 	more css class label
 * @return string 				html of title separator
 */
function dolGetButtonTitleSeparator($moreClass = "")
{
	return '<span class="button-title-separator '.$moreClass.'" ></span>';
}

/**
 * get field error icon
 *
 * @param  string  $fieldValidationErrorMsg message to add in tooltip
 * @return string html output
 */
function getFieldErrorIcon($fieldValidationErrorMsg)
{
	$out = '';
	if (!empty($fieldValidationErrorMsg)) {
		$out.= '<span class="field-error-icon classfortooltip" title="'.dol_escape_htmltag($fieldValidationErrorMsg, 1).'"  role="alert" >'; // role alert is used for accessibility
		$out.= '<span class="fa fa-exclamation-circle" aria-hidden="true" ></span>'; // For accessibility icon is separated and aria-hidden
		$out.= '</span>';
	}

	return $out;
}

/**
 * Function dolGetButtonTitle : this kind of buttons are used in title in list
 *
 * @param string    $label      label of button
 * @param string    $helpText   optional : content for help tooltip
 * @param string    $iconClass  class for icon element (Example: 'fa fa-file')
 * @param string    $url        the url for link
 * @param string    $id         attribute id of button
 * @param int       $status     0 no user rights, 1 active, 2 current action or selected, -1 Feature Disabled, -2 disable Other reason use helpText as tooltip
 * @param array     $params     various params for future : recommended rather than adding more function arguments
 * @return string               html button
 */
function dolGetButtonTitle($label, $helpText = '', $iconClass = 'fa fa-file', $url = '', $id = '', $status = 1, $params = array())
{
	global $langs, $conf, $user;

	// Actually this conf is used in css too for external module compatibility and smooth transition to this function
	if (!empty($conf->global->MAIN_BUTTON_HIDE_UNAUTHORIZED) && (!$user->admin) && $status <= 0) {
		return '';
	}

	$class = 'btnTitle';
	if (in_array($iconClass, array('fa fa-plus-circle', 'fa fa-plus-circle size15x', 'fa fa-comment-dots'))) {
		$class .= ' btnTitlePlus';
	}
	$useclassfortooltip = 1;

	if (!empty($params['morecss'])) {
		$class .= ' '.$params['morecss'];
	}

	$attr = array(
		'class' => $class,
		'href' => empty($url) ? '' : $url
	);

	if (!empty($helpText)) {
		$attr['title'] = dol_escape_htmltag($helpText);
	} elseif (empty($attr['title']) && $label) {
		$attr['title'] = $label;
		$useclassfortooltip = 0;
	}

	if ($status == 2) {
		$attr['class'] .= ' btnTitleSelected';
	} elseif ($status <= 0) {
		$attr['class'] .= ' refused';

		$attr['href'] = '';

		if ($status == -1) { // disable
			$attr['title'] = dol_escape_htmltag($langs->transnoentitiesnoconv("FeatureDisabled"));
		} elseif ($status == 0) { // Not enough permissions
			$attr['title'] = dol_escape_htmltag($langs->transnoentitiesnoconv("NotEnoughPermissions"));
		}
	}

	if (!empty($attr['title']) && $useclassfortooltip) {
		$attr['class'] .= ' classfortooltip';
	}

	if (!empty($id)) {
		$attr['id'] = $id;
	}

	// Override attr
	if (!empty($params['attr']) && is_array($params['attr'])) {
		foreach ($params['attr'] as $key => $value) {
			if ($key == 'class') {
				$attr['class'] .= ' '.$value;
			} elseif ($key == 'classOverride') {
				$attr['class'] = $value;
			} else {
				$attr[$key] = $value;
			}
		}
	}

	if (isset($attr['href']) && empty($attr['href'])) {
		unset($attr['href']);
	}

	// TODO : add a hook

	// escape all attribute
	$attr = array_map('dol_escape_htmltag', $attr);

	$TCompiledAttr = array();
	foreach ($attr as $key => $value) {
		$TCompiledAttr[] = $key.'="'.$value.'"';
	}

	$compiledAttributes = (empty($TCompiledAttr) ? '' : implode(' ', $TCompiledAttr));

	$tag = (empty($attr['href']) ? 'span' : 'a');

	$button = '<'.$tag.' '.$compiledAttributes.'>';
	$button .= '<span class="'.$iconClass.' valignmiddle btnTitle-icon"></span>';
	if (!empty($params['forcenohideoftext'])) {
		$button .= '<span class="valignmiddle text-plus-circle btnTitle-label'.(empty($params['forcenohideoftext']) ? ' hideonsmartphone' : '').'">'.$label.'</span>';
	}
	$button .= '</'.$tag.'>';

	return $button;
}

/**
 * Get an array with properties of an element.
 * Called by fetchObjectByElement.
 *
 * @param   string 	$element_type 	Element type (Value of $object->element). Example: 'action', 'facture', 'project_task' or 'object@mymodule'...
 * @return  array					(module, classpath, element, subelement, classfile, classname)
 */
function getElementProperties($element_type)
{
	$regs = array();

	$classfile = $classname = $classpath = '';

	// Parse element/subelement (ex: project_task)
	$module = $element_type;
	$element = $element_type;
	$subelement = $element_type;

	// If we ask an resource form external module (instead of default path)
	if (preg_match('/^([^@]+)@([^@]+)$/i', $element_type, $regs)) {
		$element = $subelement = $regs[1];
		$module = $regs[2];
	}

	//print '<br>1. element : '.$element.' - module : '.$module .'<br>';
	if (preg_match('/^([^_]+)_([^_]+)/i', $element, $regs)) {
		$module = $element = $regs[1];
		$subelement = $regs[2];
	}

	// For compat
	if ($element_type == "action") {
		$classpath = 'comm/action/class';
		$subelement = 'Actioncomm';
		$module = 'agenda';
	}

	// To work with non standard path
	if ($element_type == 'facture' || $element_type == 'invoice') {
		$classpath = 'compta/facture/class';
		$module = 'facture';
		$subelement = 'facture';
	}
	if ($element_type == 'commande' || $element_type == 'order') {
		$classpath = 'commande/class';
		$module = 'commande';
		$subelement = 'commande';
	}
	if ($element_type == 'propal') {
		$classpath = 'comm/propal/class';
	}
	if ($element_type == 'supplier_proposal') {
		$classpath = 'supplier_proposal/class';
	}
	if ($element_type == 'shipping') {
		$classpath = 'expedition/class';
		$subelement = 'expedition';
		$module = 'expedition_bon';
	}
	if ($element_type == 'delivery') {
		$classpath = 'delivery/class';
		$subelement = 'delivery';
		$module = 'delivery_note';
	}
	if ($element_type == 'contract') {
		$classpath = 'contrat/class';
		$module = 'contrat';
		$subelement = 'contrat';
	}
	if ($element_type == 'member') {
		$classpath = 'adherents/class';
		$module = 'adherent';
		$subelement = 'adherent';
	}
	if ($element_type == 'cabinetmed_cons') {
		$classpath = 'cabinetmed/class';
		$module = 'cabinetmed';
		$subelement = 'cabinetmedcons';
	}
	if ($element_type == 'fichinter') {
		$classpath = 'fichinter/class';
		$module = 'ficheinter';
		$subelement = 'fichinter';
	}
	if ($element_type == 'dolresource' || $element_type == 'resource') {
		$classpath = 'resource/class';
		$module = 'resource';
		$subelement = 'dolresource';
	}
	if ($element_type == 'propaldet') {
		$classpath = 'comm/propal/class';
		$module = 'propal';
		$subelement = 'propaleligne';
	}
	if ($element_type == 'order_supplier') {
		$classpath = 'fourn/class';
		$module = 'fournisseur';
		$subelement = 'commandefournisseur';
		$classfile = 'fournisseur.commande';
	}
	if ($element_type == 'invoice_supplier') {
		$classpath = 'fourn/class';
		$module = 'fournisseur';
		$subelement = 'facturefournisseur';
		$classfile = 'fournisseur.facture';
	}
	if ($element_type == "service") {
		$classpath = 'product/class';
		$subelement = 'product';
	}

	if (empty($classfile)) {
		$classfile = strtolower($subelement);
	}
	if (empty($classname)) {
		$classname = ucfirst($subelement);
	}
	if (empty($classpath)) {
		$classpath = $module.'/class';
	}

	$element_properties = array(
		'module' => $module,
		'classpath' => $classpath,
		'element' => $element,
		'subelement' => $subelement,
		'classfile' => $classfile,
		'classname' => $classname
	);
	return $element_properties;
}

/**
 * Fetch an object from its id and element_type
 * Inclusion of classes is automatic
 *
 * @param	int     	$element_id 	Element id
 * @param	string  	$element_type 	Element type
 * @param	string     	$element_ref 	Element ref (Use this or element_id but not both)
 * @return 	int|object 					object || 0 || -1 if error
 */
function fetchObjectByElement($element_id, $element_type, $element_ref = '')
{
	global $conf, $db;

	$element_prop = getElementProperties($element_type);
	if (is_array($element_prop) && $conf->{$element_prop['module']}->enabled) {
		dol_include_once('/'.$element_prop['classpath'].'/'.$element_prop['classfile'].'.class.php');

		$objecttmp = new $element_prop['classname']($db);
		$ret = $objecttmp->fetch($element_id, $element_ref);
		if ($ret >= 0) {
			return $objecttmp;
		}
	}
	return 0;
}

/**
 * Return if a file can contains executable content
 *
 * @param   string  $filename       File name to test
 * @return  boolean                 True if yes, False if no
 */
function isAFileWithExecutableContent($filename)
{
	if (preg_match('/\.(htm|html|js|phar|php|php\d+|phtml|pht|pl|py|cgi|ksh|sh|shtml|bash|bat|cmd|wpk|exe|dmg)$/i', $filename)) {
		return true;
	}

	return false;
}

/**
 * Return the value of token currently saved into session with name 'newtoken'.
 * This token must be send by any POST as it will be used by next page for comparison with value in session.
 *
 * @return  string
 */
function newToken()
{
	return $_SESSION['newtoken'];
}

/**
 * Return the value of token currently saved into session with name 'token'.
 *
 * @return  string
 */
function currentToken()
{
	return isset($_SESSION['token']) ? $_SESSION['token'] : '';
}

/**
 * Start a table with headers and a optinal clickable number (don't forget to use "finishSimpleTable()" after the last table row)
 *
 * @param string	$header		The first left header of the table (automatic translated)
 * @param string	$link		(optional) The link to a internal dolibarr page, when click on the number (without the first "/")
 * @param string	$arguments	(optional) Additional arguments for the link (e.g. "search_status=0")
 * @param integer	$emptyRows	(optional) The count of empty rows after the first header
 * @param integer	$number		(optional) The number that is shown right after the first header, when not set the link is shown on the right side of the header as "FullList"
 * @return void
 *
 * @see finishSimpleTable()
 */
function startSimpleTable($header, $link = "", $arguments = "", $emptyRows = 0, $number = -1)
{
	global $langs;

	print '<div class="div-table-responsive-no-min">';
	print '<table class="noborder centpercent">';
	print '<tr class="liste_titre">';

	print $emptyRows < 1 ? '<th>' : '<th colspan="'.($emptyRows + 1).'">';

	print $langs->trans($header);

	// extra space between the first header and the number
	if ($number > -1) {
		print ' ';
	}

	if (!empty($link)) {
		if (!empty($arguments)) {
			print '<a href="'.DOL_URL_ROOT.'/'.$link.'?'.$arguments.'">';
		} else {
			print '<a href="'.DOL_URL_ROOT.'/'.$link.'">';
		}
	}

	if ($number > -1) {
		print '<span class="badge">'.$number.'</span>';
	}

	if (!empty($link)) {
		print '</a>';
	}

	print '</th>';

	if ($number < 0 && !empty($link)) {
		print '<th class="right">';

		if (!empty($arguments)) {
			print '<a class="commonlink" href="'.DOL_URL_ROOT.'/'.$link.'?'.$arguments.'">';
		} else {
			print '<a class="commonlink" href="'.DOL_URL_ROOT.'/'.$link.'">';
		}

		print $langs->trans("FullList");
		print '</a>';
		print '</th>';
	}

	print '</tr>';
}

/**
 * Add the correct HTML close tags for "startSimpleTable(...)" (use after the last table line)
 *
 * @param 	bool 	$addLineBreak	(optional) Add a extra line break after the complete table (\<br\>)
 * @return 	void
 *
 * @see startSimpleTable()
 */
function finishSimpleTable($addLineBreak = false)
{
	print '</table>';
	print '</div>';

	if ($addLineBreak) {
		print '<br>';
	}
}

/**
 * Add a summary line to the current open table ("None", "XMoreLines" or "Total xxx")
 *
 * @param integer	$tableColumnCount		The complete count columns of the table
 * @param integer	$num					The count of the rows of the table, when it is zero (0) the "$noneWord" is shown instead
 * @param integer	$nbofloop				(optional)	The maximum count of rows thaht the table show (when it is zero (0) no summary line will show, expect "$noneWord" when $num === 0)
 * @param integer	$total					(optional)	The total value thaht is shown after when the table has minimum of one entire
 * @param string	$noneWord				(optional)	The word that is shown when the table has no entires ($num === 0)
 * @param boolean	$extraRightColumn		(optional)	Add a addtional column after the summary word and total number
 * @return void
 */
function addSummaryTableLine($tableColumnCount, $num, $nbofloop = 0, $total = 0, $noneWord = "None", $extraRightColumn = false)
{
	global $langs;

	if ($num === 0) {
		print '<tr class="oddeven">';
		print '<td colspan="'.$tableColumnCount.'" class="opacitymedium">'.$langs->trans($noneWord).'</td>';
		print '</tr>';
		return;
	}

	if ($nbofloop === 0) {
		// don't show a summary line
		return;
	}

	if ($num === 0) {
		$colspan = $tableColumnCount;
	} elseif ($num > $nbofloop) {
		$colspan = $tableColumnCount;
	} else {
		$colspan = $tableColumnCount - 1;
	}

	if ($extraRightColumn) {
		$colspan--;
	}

	print '<tr class="liste_total">';

	if ($nbofloop > 0 && $num > $nbofloop) {
		print '<td colspan="'.$colspan.'" class="right">'.$langs->trans("XMoreLines", ($num - $nbofloop)).'</td>';
	} else {
		print '<td colspan="'.$colspan.'" class="right"> '.$langs->trans("Total").'</td>';
		print '<td class="right" width="100">'.price($total).'</td>';
	}

	if ($extraRightColumn) {
		print '<td></td>';
	}

	print '</tr>';
}

/**
 *  Return a file on output using a low memory. It can return very large files with no need of memory.
 *  WARNING: This close output buffers.
 *
 *  @param	string	$fullpath_original_file_osencoded		Full path of file to return.
 *  @param	int		$method									-1 automatic, 0=readfile, 1=fread, 2=stream_copy_to_stream
 *  @return void
 */
function readfileLowMemory($fullpath_original_file_osencoded, $method = -1)
{
	global $conf;

	if ($method == -1) {
		$method = 0;
		if (!empty($conf->global->MAIN_FORCE_READFILE_WITH_FREAD)) {
			$method = 1;
		}
		if (!empty($conf->global->MAIN_FORCE_READFILE_WITH_STREAM_COPY)) {
			$method = 2;
		}
	}

	// Be sure we don't have output buffering enabled to have readfile working correctly
	while (ob_get_level()) {
		ob_end_flush();
	}

	// Solution 0
	if ($method == 0) {
		readfile($fullpath_original_file_osencoded);
	} elseif ($method == 1) {
		// Solution 1
		$handle = fopen($fullpath_original_file_osencoded, "rb");
		while (!feof($handle)) {
			print fread($handle, 8192);
		}
		fclose($handle);
	} elseif ($method == 2) {
		// Solution 2
		$handle1 = fopen($fullpath_original_file_osencoded, "rb");
		$handle2 = fopen("php://output", "wb");
		stream_copy_to_stream($handle1, $handle2);
		fclose($handle1);
		fclose($handle2);
	}
}

/**
 * Create a button to copy $valuetocopy in the clipboard.
 * Code that handle the click is inside lib_foot.jsp.php.
 *
 * @param 	string 	$valuetocopy 		The value to print
 * @param	int		$showonlyonhover	Show the copy-paste button only on hover
 * @param	string	$texttoshow			Replace the value to show with this text
 * @return 	string 						The string to print for the button
 */
function showValueWithClipboardCPButton($valuetocopy, $showonlyonhover = 1, $texttoshow = '')
{
	/*
	global $conf;

	if (!empty($conf->dol_no_mouse_hover)) {
		$showonlyonhover = 0;
	}*/

	$tag = 'span'; 	// Using div does not work when using the js copy code.
	if ($texttoshow) {
		$result = '<span class="clipboardCP'.($showonlyonhover ? ' clipboardCPShowOnHover' : '').'"><'.$tag.' class="clipboardCPValue hidewithsize">'.dol_escape_htmltag($valuetocopy, 1, 1).'</'.$tag.'><span class="clipboardCPValueToPrint">'.dol_escape_htmltag($texttoshow, 1, 1).'</span><span class="clipboardCPButton far fa-clipboard opacitymedium paddingleft paddingright"></span><span class="clipboardCPText"></span></span>';
	} else {
		$result = '<span class="clipboardCP'.($showonlyonhover ? ' clipboardCPShowOnHover' : '').'"><'.$tag.' class="clipboardCPValue">'.dol_escape_htmltag($valuetocopy, 1, 1).'</'.$tag.'><span class="clipboardCPButton far fa-clipboard opacitymedium paddingleft paddingright"></span><span class="clipboardCPText"></span></span>';
	}

	return $result;
}


/**
 * Decode an encode string. The string can be encoded in json format (recommended) or with serialize (avoid this)
 *
 * @param 	string	$stringtodecode		String to decode (json or serialize coded)
 * @return	mixed						The decoded object.
 */
function jsonOrUnserialize($stringtodecode)
{
	$result = json_decode($stringtodecode);
	if ($result === null) {
		$result = unserialize($stringtodecode);
	}

	return $result;
}



/**
 * Return if a $sqlfilters parameter is valid and will pass the preg_replace_callback() to replace Generic filter string with SQL filter string
 * Example of usage:
 * if ($sqlfilters) {
 *	 $errormessage = '';
 *   if (dolCheckFilters($sqlfilters, $errormessage)) {
 *	   $regexstring = '\(([^:\'\(\)]+:[^:\'\(\)]+:[^\(\)]+)\)';
 *	   $sql .= " AND (".preg_replace_callback('/'.$regexstring.'/', 'dolForgeCriteriaCallback', $sqlfilters).")";
 *   }
 * }
 *
 * @param	string  		$sqlfilters     sqlfilter string
 * @param	string			$error			Error message
 * @return 	boolean			   				True if valid, False if not valid ($error is filled with the reason in such a case)
 */
function dolCheckFilters($sqlfilters, &$error = '')
{
	//$regexstring='\(([^:\'\(\)]+:[^:\'\(\)]+:[^:\(\)]+)\)';
	//$tmp=preg_replace_all('/'.$regexstring.'/', '', $sqlfilters);
	$tmp = $sqlfilters;
	$i = 0; $nb = strlen($tmp);
	$counter = 0;
	while ($i < $nb) {
		if ($tmp[$i] == '(') {
			$counter++;
		}
		if ($tmp[$i] == ')') {
			$counter--;
		}
		if ($counter < 0) {
			$error = "Bad sqlfilters=".$sqlfilters;
			dol_syslog($error, LOG_WARNING);
			return false;
		}
		$i++;
	}
	return true;
}

/**
 * Function to forge a SQL criteria from a Generic filter string.
 * Example of usage:
 * if ($sqlfilters) {
 *	 $errormessage = '';
 *   if (dolCheckFilters($sqlfilters, $errormessage)) {
 *	   $regexstring = '\(([^:\'\(\)]+:[^:\'\(\)]+:[^\(\)]+)\)';
 *	   $sql .= " AND (".preg_replace_callback('/'.$regexstring.'/', 'dolForgeCriteriaCallback', $sqlfilters).")";
 *   }
 * }
 *
 * @param  array    $matches    Array of found string by regex search.
 * 								Example: "t.ref:like:'SO-%'" or "t.date_creation:<:'20160101'" or "t.date_creation:<:'2016-01-01 12:30:00'" or "t.nature:is:NULL"
 * @return string               Forged criteria. Example: "t.field like 'abc%'"
 */
function dolForgeCriteriaCallback($matches)
{
	global $db;

	//dol_syslog("Convert matches ".$matches[1]);
	if (empty($matches[1])) {
		return '';
	}
	$tmp = explode(':', $matches[1], 3);

	if (count($tmp) < 3) {
		return '';
	}

	$operand = preg_replace('/[^a-z0-9\._]/i', '', trim($tmp[0]));

	$operator = strtoupper(preg_replace('/[^a-z<>=]/i', '', trim($tmp[1])));

	$tmpescaped = trim($tmp[2]);
	$regbis = array();
	if ($operator == 'IN') {
		$tmpescaped = "(".$db->sanitize($tmpescaped, 1).")";
	} elseif (preg_match('/^\'(.*)\'$/', $tmpescaped, $regbis)) {
		$tmpescaped = "'".$db->escape($regbis[1])."'";
	} else {
		$tmpescaped = $db->sanitize($db->escape($tmpescaped));
	}

	return $db->escape($operand).' '.$db->escape($operator)." ".$tmpescaped;
}<|MERGE_RESOLUTION|>--- conflicted
+++ resolved
@@ -3670,14 +3670,8 @@
 			$fakey = $pictowithouttext;
 			$facolor = '';
 			$fasize = '';
-<<<<<<< HEAD
 			$fa = getDolGlobalString('MAIN_FONTAWESOME_ICON_STYLE', 'fas');
-
-			if (in_array($pictowithouttext, array('clock', 'establishment', 'generic', 'minus-square', 'object_generic', 'pdf', 'plus-square', 'timespent', 'note', 'off', 'on', 'object_bookmark', 'bookmark', 'vcard'))) {
-=======
-			$fa = 'fas';
 			if (in_array($pictowithouttext, array('bell', 'clock', 'establishment', 'generic', 'minus-square', 'object_generic', 'pdf', 'plus-square', 'timespent', 'note', 'off', 'on', 'object_bookmark', 'bookmark', 'vcard'))) {
->>>>>>> 5070a40f
 				$fa = 'far';
 			}
 			if (in_array($pictowithouttext, array('black-tie', 'github', 'skype', 'twitter', 'facebook', 'linkedin', 'instagram', 'snapchat', 'stripe', 'stripe-s', 'youtube', 'google-plus-g', 'whatsapp'))) {
