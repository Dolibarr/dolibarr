--- conflicted
+++ resolved
@@ -5786,11 +5786,7 @@
 		$temp = preg_replace($pattern, "", $temp); // pass 1 - $temp after pass 1: <a href="/myurl" title="A title">0000-021
 		$temp = preg_replace($pattern, "", $temp); // pass 2 - $temp after pass 2: 0000-021
 		// removed '<' into non closing html tags like '<a'
-<<<<<<< HEAD
-		$temp = preg_replace('/<([^\s<]+)/', '\1', $temp);
-=======
 		$temp = preg_replace('/<(\w+)/', '\1', $temp);
->>>>>>> 977e4dde
 	}
 
 	$temp = dol_html_entity_decode($temp, ENT_COMPAT, $pagecodeto);
